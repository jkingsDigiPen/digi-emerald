#ifndef GUARD_BATTLE_MAIN_H
#define GUARD_BATTLE_MAIN_H

struct TrainerMoney
{
    u8 classId;
    u8 value;
};

// For displaying a multi battle partner's Pokémon in the party menu
struct MultiPartnerMenuPokemon
{
    /*0x00*/ u16 species;
    /*0x02*/ u16 heldItem;
    /*0x04*/ u8 nickname[POKEMON_NAME_LENGTH + 1];
    /*0x0F*/ u8 level;
    /*0x10*/ u16 hp;
    /*0x12*/ u16 maxhp;
    /*0x14*/ u32 status;
    /*0x18*/ u32 personality;
    /*0x1C*/ u8 gender;
    /*0x1D*/ u8 language;
};

<<<<<<< HEAD
#define TYPE_NAME_LENGTH 6
=======
// defines for the u8 array gTypeEffectiveness
#define TYPE_EFFECT_ATK_TYPE(i)((gTypeEffectiveness[i + 0]))
#define TYPE_EFFECT_DEF_TYPE(i)((gTypeEffectiveness[i + 1]))
#define TYPE_EFFECT_MULTIPLIER(i)((gTypeEffectiveness[i + 2]))
>>>>>>> 30a58219

#if B_EXPANDED_ABILITY_NAMES
#define ABILITY_NAME_LENGTH 16
#else
#define ABILITY_NAME_LENGTH 12
#endif

// defines for the 'DoBounceEffect' function
#define BOUNCE_MON          0x0
#define BOUNCE_HEALTHBOX    0x1

void CB2_InitBattle(void);
void BattleMainCB2(void);
void CB2_QuitRecordedBattle(void);
void VBlankCB_Battle(void);
void SpriteCB_VsLetterDummy(struct Sprite *sprite);
void SpriteCB_VsLetterInit(struct Sprite *sprite);
void CB2_InitEndLinkBattle(void);
u32 GetBattleBgTemplateData(u8 arrayId, u8 caseId);
u32 GetBattleWindowTemplatePixelWidth(u32 setId, u32 tableId);
void SpriteCb_WildMon(struct Sprite *sprite);
void SpriteCallbackDummy_2(struct Sprite *sprite);
void SpriteCB_FaintOpponentMon(struct Sprite *sprite);
void SpriteCb_ShowAsMoveTarget(struct Sprite *sprite);
void SpriteCb_HideAsMoveTarget(struct Sprite *sprite);
void SpriteCB_OpponentMonFromBall(struct Sprite *sprite);
void SpriteCB_BattleSpriteStartSlideLeft(struct Sprite *sprite);
void SpriteCB_FaintSlideAnim(struct Sprite *sprite);
void DoBounceEffect(u8 battlerId, u8 b, s8 c, s8 d);
void EndBounceEffect(u8 battlerId, bool8 b);
void SpriteCB_PlayerMonFromBall(struct Sprite *sprite);
void SpriteCB_TrainerThrowObject(struct Sprite *sprite);
void AnimSetCenterToCornerVecX(struct Sprite *sprite);
void BeginBattleIntroDummy(void);
void BeginBattleIntro(void);
void SwitchInClearSetData(void);
void FaintClearSetData(void);
void BattleTurnPassed(void);
u8 IsRunningFromBattleImpossible(void);
void SwitchPartyOrder(u8 battlerId);
void SwapTurnOrder(u8 id1, u8 id2);
u32 GetBattlerTotalSpeedStat(u8 battlerId);
s8 GetChosenMovePriority(u32 battlerId);
s8 GetMovePriority(u32 battlerId, u16 move);
u8 GetWhoStrikesFirst(u8 battlerId1, u8 battlerId2, bool8 ignoreChosenMoves);
void RunBattleScriptCommands_PopCallbacksStack(void);
void RunBattleScriptCommands(void);
bool8 TryRunFromBattle(u8 battlerId);
void SpecialStatusesClear(void);
void SetTypeBeforeUsingMove(u16 move, u8 battlerAtk);
bool32 IsWildMonSmart(void);

extern struct MultiPartnerMenuPokemon gMultiPartnerParty[MULTI_PARTY_SIZE];

extern const struct SpriteTemplate gUnusedBattleInitSprite;
extern const struct OamData gOamData_BattleSpriteOpponentSide;
extern const struct OamData gOamData_BattleSpritePlayerSide;
extern const u8 gTypeNames[NUMBER_OF_MON_TYPES][TYPE_NAME_LENGTH + 1];
extern const struct TrainerMoney gTrainerMoneyTable[];
extern const u8 gAbilityNames[][ABILITY_NAME_LENGTH + 1];
extern const u8 *const gAbilityDescriptionPointers[];

extern const u8 gStatusConditionString_PoisonJpn[8];
extern const u8 gStatusConditionString_SleepJpn[8];
extern const u8 gStatusConditionString_ParalysisJpn[8];
extern const u8 gStatusConditionString_BurnJpn[8];
extern const u8 gStatusConditionString_IceJpn[8];
extern const u8 gStatusConditionString_ConfusionJpn[8];
extern const u8 gStatusConditionString_LoveJpn[8];

extern const u8 *const gStatusConditionStringsTable[7][2];

#endif // GUARD_BATTLE_MAIN_H<|MERGE_RESOLUTION|>--- conflicted
+++ resolved
@@ -21,15 +21,6 @@
     /*0x1C*/ u8 gender;
     /*0x1D*/ u8 language;
 };
-
-<<<<<<< HEAD
-#define TYPE_NAME_LENGTH 6
-=======
-// defines for the u8 array gTypeEffectiveness
-#define TYPE_EFFECT_ATK_TYPE(i)((gTypeEffectiveness[i + 0]))
-#define TYPE_EFFECT_DEF_TYPE(i)((gTypeEffectiveness[i + 1]))
-#define TYPE_EFFECT_MULTIPLIER(i)((gTypeEffectiveness[i + 2]))
->>>>>>> 30a58219
 
 #if B_EXPANDED_ABILITY_NAMES
 #define ABILITY_NAME_LENGTH 16
