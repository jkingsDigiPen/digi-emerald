--- conflicted
+++ resolved
@@ -26,12 +26,7 @@
 void sub_81973A4(void);
 void NewMenuHelpers_DrawDialogueFrame(u8, u8);
 void sub_819746C(u8 windowId, bool8 copyToVram);
-<<<<<<< HEAD
-void NewMenuHelpers_DrawStdWindowFrame(u8, u8);
 u16 AddTextPrinterParameterized2(u8 windowId, u8 fontId, const u8 *str, u8 speed, void (*callback)(struct TextPrinterTemplate *, u16), u8 fgColor, u8 bgColor, u8 shadowColor);
-=======
-u16 AddTextPrinterParameterized2(u8 windowId, u8 fontId, const u8 *str, u8 speed, void (*callback)(struct TextSubPrinter *, u16), u8 fgColor, u8 bgColor, u8 shadowColor);
->>>>>>> ccc5d27f
 void PrintPlayerNameOnWindow(u8, const u8*, u16, u16);
 void DisplayItemMessageOnField(u8 taskId, const u8 *src, TaskFunc callback);
 void sub_8197434(u8 windowId, bool8 copyToVram);
