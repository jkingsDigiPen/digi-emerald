#ifndef GUARD_POKEDEX_H
#define GUARD_POKEDEX_H

extern u8 gUnusedPokedexU8;
extern void (*gUnknown_030060B4)(void);

<<<<<<< HEAD
=======
#define KANTO_DEX_COUNT 151
#define HOENN_DEX_COUNT 202
#define NATIONAL_DEX_COUNT 386

>>>>>>> c0b06025
enum
{
    DEX_MODE_HOENN,
    DEX_MODE_NATIONAL
};

enum
{
    FLAG_GET_SEEN,
    FLAG_GET_CAUGHT,
    FLAG_SET_SEEN,
    FLAG_SET_CAUGHT
};

struct PokedexEntry
{
    /*0x00*/ u8 categoryName[13];
    /*0x0C*/ u16 height; //in decimeters
    /*0x0E*/ u16 weight; //in hectograms
    /*0x10*/ const u8 *description;
    /*0x14*/ u16 unused;
    /*0x16*/ u16 pokemonScale;
    /*0x18*/ u16 pokemonOffset;
    /*0x1A*/ u16 trainerScale;
    /*0x1C*/ u16 trainerOffset;
};  /*size = 0x20*/

void ResetPokedex(void);
u16 GetPokedexHeightWeight(u16 dexNum, u8 data);
u16 GetNationalPokedexCount(u8);
u16 GetHoennPokedexCount(u8);
u8 CreateDexDisplayMonDataTask(u16 dexNum, u32 trainerId, u32 personality);
s8 GetSetPokedexFlag(u16 nationalNum, u8 caseId);
u16 CreateMonSpriteFromNationalDexNumber(u16, s16, s16, u16);
bool16 HasAllHoennMons(void);
void ResetPokedexScrollPositions(void);
bool16 HasAllMons(void);
void CB2_Pokedex(void);

#endif // GUARD_POKEDEX_H<|MERGE_RESOLUTION|>--- conflicted
+++ resolved
@@ -4,13 +4,8 @@
 extern u8 gUnusedPokedexU8;
 extern void (*gUnknown_030060B4)(void);
 
-<<<<<<< HEAD
-=======
 #define KANTO_DEX_COUNT 151
-#define HOENN_DEX_COUNT 202
-#define NATIONAL_DEX_COUNT 386
 
->>>>>>> c0b06025
 enum
 {
     DEX_MODE_HOENN,
