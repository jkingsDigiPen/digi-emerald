--- conflicted
+++ resolved
@@ -13,12 +13,7 @@
     FLDPSN_FNT
 };
 
-<<<<<<< HEAD
 void ExecuteWhiteOut(void);
-u32 DoPoisonFieldEffect(void);
-=======
-void sub_80F972C(void);
-int DoPoisonFieldEffect(void);
->>>>>>> 2a3ba788
+s32 DoPoisonFieldEffect(void);
 
 #endif //GUARD_FIELD_POISON_H