#ifndef GUARD_STRINGS_H
#define GUARD_STRINGS_H

extern const u8 gText_FromSpace[];

extern const u8 gText_Lv50[];
extern const u8 gText_OpenLevel[];

extern const u8 gText_Mom[];
extern const u8 gText_Dad[];

extern const u8 gText_Cool[];
extern const u8 gText_Beauty[];
extern const u8 gText_Cute[];
extern const u8 gText_Smart[];
extern const u8 gText_Tough[];

extern const u8 gText_Single[];
extern const u8 gText_Double[];

extern const u8 gText_Spicy[];
extern const u8 gText_Dry[];
extern const u8 gText_Sweet[];
extern const u8 gText_Bitter[];
extern const u8 gText_Sour[];

extern const u8 gText_StowCase[];
extern const u8 gText_LvVar1[];

extern const u8 gText_Spicy2[];
extern const u8 gText_Dry2[];
extern const u8 gText_Sweet2[];
extern const u8 gText_Bitter2[];
extern const u8 gText_Sour2[];

extern const u8 gText_Excellent[];
extern const u8 gText_VeryGood[];
extern const u8 gText_Good[];
extern const u8 gText_SoSo[];
extern const u8 gText_Bad[];
extern const u8 gText_TheWorst[];

extern const u8 gText_Slots[];
extern const u8 gText_Roulette[];
extern const u8 gText_Jackpot[];

extern const u8 gText_First[];
extern const u8 gText_Second[];
extern const u8 gText_Third[];

extern const u8 gText_NoDecorations[];
extern const u8 gText_NoDecorationsInUse[];

extern const u8 gText_Exit[];
extern const u8 gText_Cancel[];

extern const u8 gText_ThrowAwayVar1[];
extern const u8 gText_Var1ThrownAway[];

extern const u8 gText_Color161Shadow161[];
extern const u8 gText_GoBackPrevMenu[];
extern const u8 gText_CantPlaceInRoom[];
extern const u8 gText_NoMoreDecorations[];
extern const u8 gText_NoMoreDecorations2[];
extern const u8 gText_InUseAlready[];
extern const u8 gText_CancelDecorating[];
extern const u8 gText_PlaceItHere[];
extern const u8 gText_CantBePlacedHere[];
extern const u8 gText_DecorationReturnedToPC[];
extern const u8 gText_StopPuttingAwayDecorations[];
extern const u8 gText_ReturnDecorationToPC[];
extern const u8 gText_NoDecorationHere[];
extern const u8 gText_DecorationWillBeDiscarded[];
extern const u8 gText_CantThrowAwayInUse[];
extern const u8 gText_DecorationThrownAway[];

extern const u8 gText_PokeBalls[];
extern const u8 gText_Berries[];
extern const u8 gText_Berry[];

extern const u8 gText_Desk[];
extern const u8 gText_Chair[];
extern const u8 gText_Plant[];
extern const u8 gText_Ornament[];
extern const u8 gText_Mat[];
extern const u8 gText_Poster[];

extern const u8 gText_PutOutSelectedDecorItem[];
extern const u8 gText_StoreChosenDecorInPC[];
extern const u8 gText_ThrowAwayUnwantedDecors[];
extern const u8 gText_Doll[];
extern const u8 gText_Cushion[];
extern const u8 gText_Decorate[];
extern const u8 gText_PutAway[];
extern const u8 gText_Toss2[];
extern const u8 gText_Hoenn[];
extern const u8 gText_Ferry[];
extern const u8 gText_SecretBase[];
extern const u8 gText_Hideout[];
extern const u8 gText_FlyToWhere[];
extern const u8 gText_PokemonLeague[];
extern const u8 gText_PokemonCenter[];
extern const u8 gText_ApostropheSBase[];
extern const u8 gText_NoRegistry[];
extern const u8 gText_OkayToDeleteFromRegistry[];
extern const u8 gText_RegisteredDataDeleted[];
extern const u8 gUnknown_085EA79D[];
extern const u8 gText_CommErrorEllipsis[];
extern const u8 gText_MoveCloserToLinkPartner[];
extern const u8 gText_CommErrorCheckConnections[];
extern const u8 gText_ABtnTitleScreen[];
extern const u8 gText_ABtnRegistrationCounter[];
extern const u8 gText_EmptyString2[];
extern const u8 gText_Confirm3[];
extern const u8 gText_Cancel4[];
extern const u8 gText_IsThisTheCorrectTime[];
extern const u8 gText_PkmnFainted3[];
extern const u8 gText_Coins[];

extern const u8 gText_Var1AteTheVar2[];
extern const u8 gText_Var1HappilyAteVar2[];
extern const u8 gText_Var1DisdainfullyAteVar2[];

extern const u8 gText_RedPokeblock[];
extern const u8 gText_BluePokeblock[];
extern const u8 gText_PinkPokeblock[];
extern const u8 gText_GreenPokeblock[];
extern const u8 gText_YellowPokeblock[];
extern const u8 gText_PurplePokeblock[];
extern const u8 gText_IndigoPokeblock[];
extern const u8 gText_BrownPokeblock[];
extern const u8 gText_LiteBluePokeblock[];
extern const u8 gText_OlivePokeblock[];
extern const u8 gText_GrayPokeblock[];
extern const u8 gText_BlackPokeblock[];
extern const u8 gText_WhitePokeblock[];
extern const u8 gText_GoldPokeblock[];

extern const u8 gMenuText_Use[];
extern const u8 gMenuText_Toss[];
extern const u8 gMenuText_Give[];
extern const u8 gMenuText_Give2[];
extern const u8 gMenuText_Register[];
extern const u8 gMenuText_Check[];
extern const u8 gMenuText_Walk[];
extern const u8 gMenuText_Deselect[];
extern const u8 gMenuText_CheckTag[];
extern const u8 gMenuText_Confirm[];
extern const u8 gMenuText_Show[];
extern const u8 gMenuText_Give2[];

extern const u8 gText_Cancel2[];

extern const u8 gText_WithdrawPokemon[];
extern const u8 gText_WithdrawMonDescription[];
extern const u8 gText_DepositPokemon[];
extern const u8 gText_DepositMonDescription[];
extern const u8 gText_MovePokemon[];
extern const u8 gText_MoveMonDescription[];
extern const u8 gText_MoveItems[];
extern const u8 gText_MoveItemsDescription[];
extern const u8 gText_SeeYa[];
extern const u8 gText_SeeYaDescription[];

extern const u8 gText_EggNickname[];
extern const u8 gText_Pokemon[];
extern const u8 gText_InGameClockUsable[];

// reset rtc screen texts
extern const u8 gText_Day[];
extern const u8 gText_Colon3[];
extern const u8 gText_Confirm2[];
extern const u8 gText_PresentTime[];
extern const u8 gText_PreviousTime[];
extern const u8 gText_ResetRTCConfirmCancel[];
extern const u8 gText_NoSaveFileCantSetTime[];
extern const u8 gText_PleaseResetTime[];
extern const u8 gText_ClockHasBeenReset[];
extern const u8 gText_SaveCompleted[];
extern const u8 gText_SaveFailed[];

// menu texts
extern const u8 gText_MenuPokedex[];
extern const u8 gText_MenuPokemon[];
extern const u8 gText_MenuBag[];
extern const u8 gText_MenuPokenav[];
extern const u8 gText_MenuPlayer[];
extern const u8 gText_MenuSave[];
extern const u8 gText_MenuOption[];
extern const u8 gText_MenuExit[];
extern const u8 gText_MenuRetire[];
extern const u8 gText_MenuRest[];
extern const u8 gText_Floor1[];
extern const u8 gText_Floor2[];
extern const u8 gText_Floor3[];
extern const u8 gText_Floor4[];
extern const u8 gText_Floor5[];
extern const u8 gText_Floor6[];
extern const u8 gText_Floor7[];
extern const u8 gText_Peak[];
extern const u8 gText_SafariBallStock[];
extern const u8 gText_BattlePyramidFloor[];

// save menu texts
extern const u8 gText_ConfirmSave[];
extern const u8 gText_DifferentSaveFile[];
extern const u8 gText_AlreadySavedFile[];
extern const u8 gText_SavingDontTurnOff[];
extern const u8 gText_PlayerSavedGame[];
extern const u8 gText_SaveError[];
extern const u8 gText_SavingDontTurnOffPower[];
extern const u8 gText_SavingPlayer[];
extern const u8 gText_SavingBadges[];
extern const u8 gText_SavingPokedex[];
extern const u8 gText_SavingTime[];

// Battle pyramid menu texts
extern const u8 gText_BattlePyramidConfirmRest[];
extern const u8 gText_BattlePyramidConfirmRetire[];

// option menu texts
extern const u8 gText_TextSpeedSlow[];
extern const u8 gText_TextSpeedMid[];
extern const u8 gText_TextSpeedFast[];
extern const u8 gText_BattleSceneOn[];
extern const u8 gText_BattleSceneOff[];
extern const u8 gText_BattleStyleShift[];
extern const u8 gText_BattleStyleSet[];
extern const u8 gText_SoundMono[];
extern const u8 gText_SoundStereo[];
extern const u8 gText_FrameTypeNumber[];
extern const u8 gText_FrameType[];
extern const u8 gText_ButtonTypeNormal[];
extern const u8 gText_ButtonTypeLR[];
extern const u8 gText_ButtonTypeLEqualsA[];
extern const u8 gText_Option[];
extern const u8 gText_OptionMenu[];
extern const u8 gText_TextSpeed[];
extern const u8 gText_BattleScene[];
extern const u8 gText_BattleStyle[];
extern const u8 gText_Sound[];
extern const u8 gText_Frame[];
extern const u8 gText_OptionMenuCancel[];
extern const u8 gText_ButtonMode[];

extern const u8 gText_MaleSymbol[];
extern const u8 gText_FemaleSymbol[];

extern const u8 gText_SelectorArrow3[];
extern const u8 gText_YesNo[];

// main menu/birch speech text
extern const u8 gText_SaveFileErased[];
extern const u8 gText_SaveFileCorrupted[];
extern const u8 gJPText_No1MSubCircuit[];
extern const u8 gText_BatteryRunDry[];
extern const u8 gText_MainMenuNewGame[];
extern const u8 gText_MainMenuOption[];
extern const u8 gText_MainMenuContinue[];
extern const u8 gText_MainMenuMysteryGift2[];
extern const u8 gText_MainMenuMysteryEvents[];
extern const u8 gText_MainMenuMysteryGift[];
extern const u8 gText_WirelessNotConnected[];
extern const u8 gText_MysteryGiftCantUse[];
extern const u8 gText_MysteryEventsCantUse[];
extern const u8 gText_Birch_Welcome[];
extern const u8 gText_ThisIsAPokemon[];
extern const u8 gText_Birch_MainSpeech[];
extern const u8 gText_Birch_AndYouAre[];
extern const u8 gText_Birch_BoyOrGirl[];
extern const u8 gText_Birch_WhatsYourName[];
extern const u8 gText_Birch_SoItsPlayer[];
extern const u8 gText_Birch_YourePlayer[];
extern const u8 gText_Birch_AreYouReady[];
extern const u8 gText_ContinueMenuPlayer[];
extern const u8 gText_ContinueMenuTime[];
extern const u8 gText_ContinueMenuPokedex[];
extern const u8 gText_ContinueMenuBadges[];
extern const u8 gText_BirchBoy[];
extern const u8 gText_BirchGirl[];
extern const u8 gText_DefaultNameStu[];
extern const u8 gText_DefaultNameMilton[];
extern const u8 gText_DefaultNameTom[];
extern const u8 gText_DefaultNameKenny[];
extern const u8 gText_DefaultNameReid[];
extern const u8 gText_DefaultNameJude[];
extern const u8 gText_DefaultNameJaxson[];
extern const u8 gText_DefaultNameEaston[];
extern const u8 gText_DefaultNameWalker[];
extern const u8 gText_DefaultNameTeru[];
extern const u8 gText_DefaultNameJohnny[];
extern const u8 gText_DefaultNameBrett[];
extern const u8 gText_DefaultNameSeth[];
extern const u8 gText_DefaultNameTerry[];
extern const u8 gText_DefaultNameCasey[];
extern const u8 gText_DefaultNameDarren[];
extern const u8 gText_DefaultNameLandon[];
extern const u8 gText_DefaultNameCollin[];
extern const u8 gText_DefaultNameStanley[];
extern const u8 gText_DefaultNameQuincy[];
extern const u8 gText_DefaultNameKimmy[];
extern const u8 gText_DefaultNameTiara[];
extern const u8 gText_DefaultNameBella[];
extern const u8 gText_DefaultNameJayla[];
extern const u8 gText_DefaultNameAllie[];
extern const u8 gText_DefaultNameLianna[];
extern const u8 gText_DefaultNameSara[];
extern const u8 gText_DefaultNameMonica[];
extern const u8 gText_DefaultNameCamila[];
extern const u8 gText_DefaultNameAubree[];
extern const u8 gText_DefaultNameRuthie[];
extern const u8 gText_DefaultNameHazel[];
extern const u8 gText_DefaultNameNadine[];
extern const u8 gText_DefaultNameTanja[];
extern const u8 gText_DefaultNameYasmin[];
extern const u8 gText_DefaultNameNicola[];
extern const u8 gText_DefaultNameLillie[];
extern const u8 gText_DefaultNameTerra[];
extern const u8 gText_DefaultNameLucy[];
extern const u8 gText_DefaultNameHalie[];

// mystery event menu text
extern const u8 gText_EventSafelyLoaded[];
extern const u8 gText_LoadErrorEndingSession[];
extern const u8 gText_PressAToLoadEvent[];
extern const u8 gText_LoadingEvent[];
extern const u8 gText_DontRemoveCableTurnOff[];
extern const u8 gText_LinkStandby2[];

// berry tag screen text
extern const u8 gBerryFirmnessString_VerySoft[];
extern const u8 gBerryFirmnessString_Soft[];
extern const u8 gBerryFirmnessString_Hard[];
extern const u8 gBerryFirmnessString_VeryHard[];
extern const u8 gBerryFirmnessString_SuperHard[];
extern const u8 gText_BerryTag[];
extern const u8 gText_UnkF908Var1Var2[];
extern const u8 gText_SizeSlash[];
extern const u8 gText_Var1DotVar2[];
extern const u8 gText_ThreeMarks[];
extern const u8 gText_FirmSlash[];

// item menu screen text
extern const u8 gText_CloseBag[];
extern const u8 gText_ClearTo11Var1Clear5Var2[];
extern const u8 gText_UnkF908Var1Clear7Var2[];
extern const u8 gText_xVar1[];
extern const u8 gText_ReturnToVar1[];
extern const u8 gText_SelectorArrow2[];
extern const u8 gText_MoveVar1Where[];
extern const u8 gText_Var1IsSelected[];
extern const u8 gText_TossHowManyVar1s[];
extern const u8 gText_ConfirmTossItems[];
extern const u8 gText_ThrewAwayVar2Var1s[];
extern const u8 gText_CantWriteMail[];
extern const u8 gText_NoPokemon[];
extern const u8 gText_Var1CantBeHeld[];
extern const u8 gText_Var1CantBeHeldHere[];
extern const u8 gText_CantBuyKeyItem[];
extern const u8 gText_HowManyToSell[];
extern const u8 gText_ICanPayVar1[];
extern const u8 gText_TurnedOverVar1ForVar2[];
extern const u8 gText_DepositHowManyVar1[];
extern const u8 gText_CantStoreImportantItems[];
extern const u8 gText_DepositedVar2Var1s[];
extern const u8 gText_NoRoomForItems[];
extern const u8 gText_ThreeDashes[];

// party menu text
extern const u8 gText_PkmnHPRestoredByVar2[];
extern const u8 gText_CantBeUsedOnPkmn[];

// birch dex rating text
extern const u8 gBirchDexRatingText_LessThan10[];
extern const u8 gBirchDexRatingText_LessThan20[];
extern const u8 gBirchDexRatingText_LessThan30[];
extern const u8 gBirchDexRatingText_LessThan40[];
extern const u8 gBirchDexRatingText_LessThan50[];
extern const u8 gBirchDexRatingText_LessThan60[];
extern const u8 gBirchDexRatingText_LessThan70[];
extern const u8 gBirchDexRatingText_LessThan80[];
extern const u8 gBirchDexRatingText_LessThan90[];
extern const u8 gBirchDexRatingText_LessThan100[];
extern const u8 gBirchDexRatingText_LessThan110[];
extern const u8 gBirchDexRatingText_LessThan120[];
extern const u8 gBirchDexRatingText_LessThan130[];
extern const u8 gBirchDexRatingText_LessThan140[];
extern const u8 gBirchDexRatingText_LessThan150[];
extern const u8 gBirchDexRatingText_LessThan160[];
extern const u8 gBirchDexRatingText_LessThan170[];
extern const u8 gBirchDexRatingText_LessThan180[];
extern const u8 gBirchDexRatingText_LessThan190[];
extern const u8 gBirchDexRatingText_LessThan200[];
extern const u8 gBirchDexRatingText_DexCompleted[];

// player pc text
extern const u8 gText_WhatWouldYouLike[];
extern const u8 gText_NoMailHere[];

extern const u8 gText_TakeOutItemsFromPC[];
extern const u8 gText_StoreItemsInPC[];
extern const u8 gText_ThrowAwayItemsInPC[];
extern const u8 gText_GoBackPrevMenu[];

extern const u8 gText_ItemStorage[];
extern const u8 gText_Mailbox[];
extern const u8 gText_Decoration[];
extern const u8 gText_TurnOff[];

extern const u8 gText_WithdrawItem[];
extern const u8 gText_DepositItem[];
extern const u8 gText_TossItem[];
extern const u8 gText_Cancel[];

extern const u8 gText_Read[];
extern const u8 gText_MoveToBag[];
extern const u8 gText_Give2[];
extern const u8 gText_Cancel2[];

extern const u8 gText_NoItems[];
extern const u8 gText_WhatToDoWithVar1sMail[];
extern const u8 gText_MessageWillBeLost[];
extern const u8 gText_BagIsFull[];

extern const u8 gText_MailToBagMessageErased[];
extern const u8 gText_GoBackPrevMenu[];
extern const u8 gText_WithdrawHowManyItems[];
extern const u8 gText_WithdrawXItems[];
extern const u8 gText_TossHowManyVar1s[];
extern const u8 gText_ThrewAwayVar2Var1s[];
extern const u8 gText_NoRoomInBag[];
extern const u8 gText_TooImportantToToss[];
extern const u8 gText_ConfirmTossItems[];
extern const u8 gText_MoveVar1Where[];

<<<<<<< HEAD
extern const u8 gText_Friend[];

=======
extern const u8 gText_Tristan[];
extern const u8 gText_Philip[];
extern const u8 gText_Dennis[];
extern const u8 gText_Roberto[];
extern const u8 gText_FiveMarks[];

extern const u8 gText_TotalRecordWLD[];
extern const u8 gText_PlayersBattleResults[];
extern const u8 gText_WinLoseDraw[];
>>>>>>> f14d2765

#endif //GUARD_STRINGS_H<|MERGE_RESOLUTION|>--- conflicted
+++ resolved
@@ -433,10 +433,7 @@
 extern const u8 gText_ConfirmTossItems[];
 extern const u8 gText_MoveVar1Where[];
 
-<<<<<<< HEAD
 extern const u8 gText_Friend[];
-
-=======
 extern const u8 gText_Tristan[];
 extern const u8 gText_Philip[];
 extern const u8 gText_Dennis[];
@@ -446,6 +443,5 @@
 extern const u8 gText_TotalRecordWLD[];
 extern const u8 gText_PlayersBattleResults[];
 extern const u8 gText_WinLoseDraw[];
->>>>>>> f14d2765
 
 #endif //GUARD_STRINGS_H