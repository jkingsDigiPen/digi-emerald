--- conflicted
+++ resolved
@@ -82,13 +82,10 @@
 extern const u8 gText_OkayToDeleteFromRegistry[];
 extern const u8 gText_RegisteredDataDeleted[];
 extern const u8 gUnknown_085EA79D[];
-<<<<<<< HEAD
 extern const u8 gText_Confirm3[];
 extern const u8 gText_Cancel4[];
 extern const u8 gText_IsThisTheCorrectTime[];
-=======
 extern const u8 gText_PkmnFainted3[];
 extern const u8 gText_Coins[];
->>>>>>> 224fdbf0
 
 #endif //GUARD_STRINGS_H