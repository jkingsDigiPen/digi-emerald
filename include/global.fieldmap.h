#ifndef GUARD_GLOBAL_FIELDMAP_H
#define GUARD_GLOBAL_FIELDMAP_H

enum
{
    CONNECTION_SOUTH = 1,
    CONNECTION_NORTH,
    CONNECTION_WEST,
    CONNECTION_EAST,
    CONNECTION_DIVE,
    CONNECTION_EMERGE
};

typedef void (*TilesetCB)(void);

struct Tileset
{
    /*0x00*/ bool8 isCompressed;
    /*0x01*/ bool8 isSecondary;
    /*0x04*/ void *tiles;
    /*0x08*/ void *palettes;
    /*0x0c*/ void *metatiles;
    /*0x10*/ void *metatileAttributes;
    /*0x14*/ TilesetCB callback;
};

struct MapLayout
{
    /*0x00*/ s32 width;
    /*0x04*/ s32 height;
    /*0x08*/ u16 *border;
    /*0x0c*/ u16 *map;
    /*0x10*/ struct Tileset *primaryTileset;
    /*0x14*/ struct Tileset *secondaryTileset;
};

struct BackupMapLayout
{
    s32 width;
    s32 height;
    u16 *map;
};

struct EventObjectTemplate
{
    /*0x00*/ u8 localId;
    /*0x01*/ u8 graphicsId;
    /*0x02*/ u8 unk2;
    /*0x04*/ s16 x;
    /*0x06*/ s16 y;
    /*0x08*/ u8 elevation;
    /*0x09*/ u8 movementType;
    /*0x0A*/ u8 movementRangeX:4;
             u8 movementRangeY:4;
    /*0x0C*/ u16 trainerType;
    /*0x0E*/ u16 trainerRange_berryTreeId;
    /*0x10*/ const u8 *script;
    /*0x14*/ u16 flagId;
};  /*size = 0x18*/

struct WarpEvent
{
    s16 x, y;
    u8 elevation;
    u8 warpId;
    u8 mapNum;
    u8 mapGroup;
};

struct CoordEvent
{
    s16 x, y;
    u8 elevation;
    u16 trigger;
    u16 index;
    u8 filler_A[0x2];
    u8 *script;
};

struct BgEvent
{
    u16 x, y;
    u8 elevation;
    u8 kind;
    union { // carried over from diego's FR/LG work, seems to be the same struct
        // in gen 3, "kind" (0x3 in BgEvent struct) determines the method to read the union.
        u8 *script;

        // hidden item type
        struct {
            u16 item;
            u16 hiddenItemId; // flag offset to determine flag lookup
        } hiddenItem;

        // secret base type
        u32 secretBaseId;

    } bgUnion;
};

struct MapEvents
{
    u8 eventObjectCount;
    u8 warpCount;
    u8 coordEventCount;
    u8 bgEventCount;

    struct EventObjectTemplate *eventObjects;
    struct WarpEvent *warps;
    struct CoordEvent *coordEvents;
    struct BgEvent *bgEvents;
};

struct MapConnection
{
 /*0x00*/ u8 direction;
 /*0x01*/ u32 offset;
 /*0x05*/ u8 mapGroup;
 /*0x06*/ u8 mapNum;
};

struct MapConnections
{
    s32 count;
    struct MapConnection *connections;
};

struct MapHeader
{
    /* 0x00 */ const struct MapLayout *mapLayout;
    /* 0x04 */ const struct MapEvents *events;
    /* 0x08 */ const u8 *mapScripts;
    /* 0x0C */ const struct MapConnections *connections;
    /* 0x10 */ u16 music;
    /* 0x12 */ u16 mapLayoutId;
    /* 0x14 */ u8 regionMapSectionId;
    /* 0x15 */ u8 cave;
    /* 0x16 */ u8 weather;
    /* 0x17 */ u8 mapType;
    /* 0x18 */ u8 filler_18;
    /* 0x19 */ u8 escapeRope;
    /* 0x1A */ u8 flags;
    /* 0x1B */ u8 battleType;
};

struct EventObject
{
    /*0x00*/ u32 active:1;
             u32 singleMovementActive:1;
             u32 triggerGroundEffectsOnMove:1;
             u32 triggerGroundEffectsOnStop:1;
             u32 disableCoveringGroundEffects:1;
             u32 landingJump:1;
             u32 heldMovementActive:1;
             u32 heldMovementFinished:1;
    /*0x01*/ u32 frozen:1;
             u32 facingDirectionLocked:1;
             u32 disableAnim:1;
             u32 enableAnim:1;
             u32 inanimate:1;
             u32 invisible:1;
             u32 offScreen:1;
             u32 trackedByCamera:1;
    /*0x02*/ u32 isPlayer:1;
             u32 hasReflection:1;
             u32 inShortGrass:1;
             u32 inShallowFlowingWater:1;
             u32 inSandPile:1;
             u32 inHotSprings:1;
             u32 hasShadow:1;
             u32 spriteAnimPausedBackup:1;
    /*0x03*/ u32 spriteAffineAnimPausedBackup:1;
             u32 disableJumpLandingGroundEffect:1;
             u32 fixedPriority:1;
             u32 unk3_3:1;
    /*0x04*/ u8 spriteId;
    /*0x05*/ u8 graphicsId;
    /*0x06*/ u8 movementType;
    /*0x07*/ u8 trainerType;
    /*0x08*/ u8 localId;
    /*0x09*/ u8 mapNum;
    /*0x0A*/ u8 mapGroup;
    /*0x0B*/ u8 currentElevation:4;
             u8 previousElevation:4;
    /*0x0C*/ struct Coords16 initialCoords;
    /*0x10*/ struct Coords16 currentCoords;
    /*0x14*/ struct Coords16 previousCoords;
    /*0x18*/ u8 facingDirection:4;  // current direction?
    /*0x18*/ u8 movementDirection:4;
    /*0x19*/ union __attribute__((packed)) {
        u8 as_byte;
        struct __attribute__((packed)) {
            u8 x:4;
            u8 y:4;
        } __attribute__((aligned (1))) as_nybbles;
    } __attribute__((aligned (1))) range;
    /*0x1A*/ u8 fieldEffectSpriteId;
    /*0x1B*/ u8 warpArrowSpriteId;
    /*0x1C*/ u8 movementActionId;
    /*0x1D*/ u8 trainerRange_berryTreeId;
    /*0x1E*/ u8 currentMetatileBehavior;
    /*0x1F*/ u8 previousMetatileBehavior;
    /*0x20*/ u8 previousMovementDirection;
    /*0x21*/ u8 directionSequenceIndex;
    /*0x22*/ u8 playerCopyableMovement;
    /*size = 0x24*/
};

struct EventObjectGraphicsInfo
{
    /*0x00*/ u16 tileTag;
    /*0x02*/ u16 paletteTag1;
    /*0x04*/ u16 paletteTag2;
    /*0x06*/ u16 size;
    /*0x08*/ s16 width;
    /*0x0A*/ s16 height;
    /*0x0C*/ u8 paletteSlot:4;
             u8 shadowSize:2;
             u8 inanimate:1;
             u8 disableReflectionPaletteLoad:1;
    /*0x0D*/ u8 tracks;
    /*0x10*/ const struct OamData *oam;
    /*0x14*/ const struct SubspriteTable *subspriteTables;
    /*0x18*/ const union AnimCmd *const *anims;
    /*0x1C*/ const struct SpriteFrameImage *images;
    /*0x20*/ const union AffineAnimCmd *const *affineAnims;
};

<<<<<<< HEAD
#define PLAYER_AVATAR_FLAG_ON_FOOT    (1 << 0)
#define PLAYER_AVATAR_FLAG_MACH_BIKE  (1 << 1)
#define PLAYER_AVATAR_FLAG_ACRO_BIKE  (1 << 2)
#define PLAYER_AVATAR_FLAG_SURFING    (1 << 3)
#define PLAYER_AVATAR_FLAG_UNDERWATER (1 << 4)
#define PLAYER_AVATAR_FLAG_5          (1 << 5)
#define PLAYER_AVATAR_FLAG_6          (1 << 6)
#define PLAYER_AVATAR_FLAG_DASH       (1 << 7)
=======
#define PLAYER_AVATAR_FLAG_ON_FOOT   (1 << 0)
#define PLAYER_AVATAR_FLAG_MACH_BIKE (1 << 1)
#define PLAYER_AVATAR_FLAG_ACRO_BIKE (1 << 2)
#define PLAYER_AVATAR_FLAG_SURFING   (1 << 3)
#define PLAYER_AVATAR_FLAG_UNDERWATER (1 << 4)
#define PLAYER_AVATAR_FLAG_5         (1 << 5)
#define PLAYER_AVATAR_FLAG_6         (1 << 6)
#define PLAYER_AVATAR_FLAG_DASH      (1 << 7)
>>>>>>> 2a3ba788

enum
{
    ACRO_BIKE_NORMAL,
    ACRO_BIKE_TURNING,
    ACRO_BIKE_WHEELIE_STANDING,
    ACRO_BIKE_BUNNY_HOP,
    ACRO_BIKE_WHEELIE_MOVING,
    ACRO_BIKE_STATE5,
    ACRO_BIKE_STATE6,
};

enum
{
    DIR_NONE,
    DIR_SOUTH,
    DIR_NORTH,
    DIR_WEST,
    DIR_EAST,
    DIR_SOUTHWEST,
    DIR_SOUTHEAST,
    DIR_NORTHWEST,
    DIR_NORTHEAST,
};

enum
{
    COLLISION_LEDGE_JUMP = 6
};

// player running states
enum
{
    NOT_MOVING,
    TURN_DIRECTION, // not the same as turning! turns your avatar without moving. also known as a turn frame in some circles
    MOVING,
};

// player tile transition states
enum
{
    T_NOT_MOVING,
    T_TILE_TRANSITION,
    T_TILE_CENTER, // player is on a frame in which they are centered on a tile during which the player either stops or keeps their momentum and keeps going, changing direction if necessary.
};

struct PlayerAvatar
{
    /*0x00*/ u8 flags;
    /*0x01*/ u8 unk1; // used to be named bike, but its definitely not that. seems to be some transition flags
    /*0x02*/ u8 runningState; // this is a static running state. 00 is not moving, 01 is turn direction, 02 is moving.
    /*0x03*/ u8 tileTransitionState; // this is a transition running state: 00 is not moving, 01 is transition between tiles, 02 means you are on the frame in which you have centered on a tile but are about to keep moving, even if changing directions. 2 is also used for a ledge hop, since you are transitioning.
    /*0x04*/ u8 spriteId;
    /*0x05*/ u8 eventObjectId;
    /*0x06*/ bool8 preventStep;
    /*0x07*/ u8 gender;
    /*0x08*/ u8 acroBikeState; // 00 is normal, 01 is turning, 02 is standing wheelie, 03 is hopping wheelie
    /*0x09*/ u8 newDirBackup; // during bike movement, the new direction as opposed to player's direction is backed up here.
    /*0x0A*/ u8 bikeFrameCounter; // on the mach bike, when this value is 1, the bike is moving but not accelerating yet for 1 tile. on the acro bike, this acts as a timer for acro bike.
    /*0x0B*/ u8 bikeSpeed;
	// acro bike only
    /*0x0C*/ u32 directionHistory; // up/down/left/right history is stored in each nybble, but using the field directions and not the io inputs.
    /*0x10*/ u32 abStartSelectHistory; // same as above but for A + B + start + select only
	// these two are timer history arrays which [0] is the active timer for acro bike. every element is backed up to the next element upon update.
    /*0x14*/ u8 dirTimerHistory[8];
    /*0x1C*/ u8 abStartSelectTimerHistory[8];
};

struct Camera
{
    bool8 active:1;
    s32 x;
    s32 y;
};

extern struct EventObject gEventObjects[EVENT_OBJECTS_COUNT];
extern u8 gSelectedEventObject;
extern struct MapHeader gMapHeader;
extern struct PlayerAvatar gPlayerAvatar;
extern struct Camera gCamera;

#endif // GUARD_GLOBAL_FIELDMAP_H<|MERGE_RESOLUTION|>--- conflicted
+++ resolved
@@ -226,7 +226,6 @@
     /*0x20*/ const union AffineAnimCmd *const *affineAnims;
 };
 
-<<<<<<< HEAD
 #define PLAYER_AVATAR_FLAG_ON_FOOT    (1 << 0)
 #define PLAYER_AVATAR_FLAG_MACH_BIKE  (1 << 1)
 #define PLAYER_AVATAR_FLAG_ACRO_BIKE  (1 << 2)
@@ -235,16 +234,6 @@
 #define PLAYER_AVATAR_FLAG_5          (1 << 5)
 #define PLAYER_AVATAR_FLAG_6          (1 << 6)
 #define PLAYER_AVATAR_FLAG_DASH       (1 << 7)
-=======
-#define PLAYER_AVATAR_FLAG_ON_FOOT   (1 << 0)
-#define PLAYER_AVATAR_FLAG_MACH_BIKE (1 << 1)
-#define PLAYER_AVATAR_FLAG_ACRO_BIKE (1 << 2)
-#define PLAYER_AVATAR_FLAG_SURFING   (1 << 3)
-#define PLAYER_AVATAR_FLAG_UNDERWATER (1 << 4)
-#define PLAYER_AVATAR_FLAG_5         (1 << 5)
-#define PLAYER_AVATAR_FLAG_6         (1 << 6)
-#define PLAYER_AVATAR_FLAG_DASH      (1 << 7)
->>>>>>> 2a3ba788
 
 enum
 {
