#ifndef GUARD_POKEBLOCK_H
#define GUARD_POKEBLOCK_H

enum
{
    PBLOCK_CLR_BLACK,
    PBLOCK_CLR_RED,
    PBLOCK_CLR_BLUE,
    PBLOCK_CLR_PINK,
    PBLOCK_CLR_GREEN,
    PBLOCK_CLR_YELLOW
};

enum
{
    PBLOCK_COLOR,
    PBLOCK_SPICY,
    PBLOCK_DRY,
    PBLOCK_SWEET,
    PBLOCK_BITTER,
    PBLOCK_SOUR,
    PBLOCK_FEEL,
};

// rom6
void ClearPokeblocks(void);
<<<<<<< HEAD
s8 GetFirstFreePokeblockSlot(void);

bool32 AddPokeblock(struct Pokeblock *pokeblock);
u8 GetHighestPokeblocksFlavourLevel(const struct Pokeblock *pokeblock);
u8 GetPokeblocksFeel(const struct Pokeblock *pokeblock);
u8 GetPokeblocksFlavour(const struct Pokeblock *pokeblock);
=======
s16 PokeblockGetGain(u8, const struct Pokeblock *);

/*
void sub_810B96C(void);
u8 sub_810BA50(s16, s16, u8);
u8 sub_810C9B0(struct Pokeblock *);
s16 GetPokeblockData(const struct Pokeblock *, u8);
u8 sub_810C9E8(struct Pokeblock *);
void sub_810BA7C(u8);
bool8 PokeblockClearIfExists(u8);
u8 sub_810CB68(u8, u8*);
void PokeblockCopyName(struct Pokeblock *pokeblock, u8 *dest);
void CB2_PreparePokeblockFeedScene(void);

#include "main.h"

void sub_8136130(struct Pokeblock *, MainCallback);
*/
>>>>>>> 1e4f12e6

#endif // GUARD_POKEBLOCK_H<|MERGE_RESOLUTION|>--- conflicted
+++ resolved
@@ -22,34 +22,12 @@
     PBLOCK_FEEL,
 };
 
-// rom6
 void ClearPokeblocks(void);
-<<<<<<< HEAD
 s8 GetFirstFreePokeblockSlot(void);
-
 bool32 AddPokeblock(struct Pokeblock *pokeblock);
 u8 GetHighestPokeblocksFlavourLevel(const struct Pokeblock *pokeblock);
 u8 GetPokeblocksFeel(const struct Pokeblock *pokeblock);
 u8 GetPokeblocksFlavour(const struct Pokeblock *pokeblock);
-=======
 s16 PokeblockGetGain(u8, const struct Pokeblock *);
 
-/*
-void sub_810B96C(void);
-u8 sub_810BA50(s16, s16, u8);
-u8 sub_810C9B0(struct Pokeblock *);
-s16 GetPokeblockData(const struct Pokeblock *, u8);
-u8 sub_810C9E8(struct Pokeblock *);
-void sub_810BA7C(u8);
-bool8 PokeblockClearIfExists(u8);
-u8 sub_810CB68(u8, u8*);
-void PokeblockCopyName(struct Pokeblock *pokeblock, u8 *dest);
-void CB2_PreparePokeblockFeedScene(void);
-
-#include "main.h"
-
-void sub_8136130(struct Pokeblock *, MainCallback);
-*/
->>>>>>> 1e4f12e6
-
 #endif // GUARD_POKEBLOCK_H