#ifndef GUARD_EASYCHAT_H
#define GUARD_EASYCHAT_H

// Taken from Pokeruby, check if it's correct
enum
{
    EC_GROUP_POKEMON,
    EC_GROUP_TRAINER,
    EC_GROUP_STATUS,
    EC_GROUP_BATTLE,
    EC_GROUP_GREETINGS,
    EC_GROUP_PEOPLE,
    EC_GROUP_VOICES,
    EC_GROUP_SPEECH,
    EC_GROUP_ENDINGS,
    EC_GROUP_FEELINGS,
    EC_GROUP_CONDITIONS,
    EC_GROUP_ACTIONS,
    EC_GROUP_LIFESTYLE,
    EC_GROUP_HOBBIES,
    EC_GROUP_TIME,
    EC_GROUP_MISC,
    EC_GROUP_ADJECTIVES,
    EC_GROUP_EVENTS,
    EC_GROUP_MOVE_1,
    EC_GROUP_MOVE_2,
    EC_GROUP_TRENDY_SAYING,
    EC_GROUP_POKEMON_2,
};

void InitEasyChatPhrases(void);
void easy_chat_input_maybe(void);
void CopyEasyChatWord(u8 *dest, u16 word);
<<<<<<< HEAD
void ConvertEasyChatWordsToString(u8 *dest, const u16 *src, u16 length1, u16 length2);
bool32 sub_811F8D8(u16);
=======
bool32 sub_811F8D8(u16 word);
void InitializeEasyChatWordArray(u16 *words, u16 length);
void ConvertEasyChatWordsToString(u8 *dest, const u16 *src, u16 length1, u16 length2);
>>>>>>> 52db3ad5

#endif // GUARD_EASYCHAT_H<|MERGE_RESOLUTION|>--- conflicted
+++ resolved
@@ -31,13 +31,8 @@
 void InitEasyChatPhrases(void);
 void easy_chat_input_maybe(void);
 void CopyEasyChatWord(u8 *dest, u16 word);
-<<<<<<< HEAD
-void ConvertEasyChatWordsToString(u8 *dest, const u16 *src, u16 length1, u16 length2);
-bool32 sub_811F8D8(u16);
-=======
 bool32 sub_811F8D8(u16 word);
 void InitializeEasyChatWordArray(u16 *words, u16 length);
 void ConvertEasyChatWordsToString(u8 *dest, const u16 *src, u16 length1, u16 length2);
->>>>>>> 52db3ad5
 
 #endif // GUARD_EASYCHAT_H