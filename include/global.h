#ifndef GUARD_GLOBAL_H
#define GUARD_GLOBAL_H

#include <string.h>
#include <limits.h>
#include "config.h" // we need to define config before gba headers as print stuff needs the functions nulled before defines.
#include "gba/gba.h"
#include "constants/global.h"

// Prevent cross-jump optimization.
#define BLOCK_CROSS_JUMP asm("");

// to help in decompiling
#define asm_comment(x) asm volatile("@ -- " x " -- ")
#define asm_unified(x) asm(".syntax unified\n" x "\n.syntax divided")
#define NAKED __attribute__((naked))

// IDE support
#if defined (__APPLE__) || defined (__CYGWIN__) || defined (_MSC_VER)
#define _(x) x
#define __(x) x

// Fool CLion IDE
#define INCBIN(x) {0}
#define INCBIN_U8 INCBIN
#define INCBIN_U16 INCBIN
#define INCBIN_U32 INCBIN
#define INCBIN_S8 INCBIN
#define INCBIN_S16 INCBIN
#define INCBIN_S32 INCBIN
#endif // IDE support

#define ARRAY_COUNT(array) (size_t)(sizeof(array) / sizeof((array)[0]))

// GameFreak used a macro called "NELEMS", as evidenced by
// AgbAssert calls.
#define NELEMS(arr) (sizeof(arr)/sizeof(*(arr)))

#define SWAP(a, b, temp)    \
{                           \
    temp = a;               \
    a = b;                  \
    b = temp;               \
}

// useful math macros

// Converts a number to Q8.8 fixed-point format
#define Q_8_8(n) ((s16)((n) * 256))

// Converts a number to Q4.12 fixed-point format
#define Q_4_12(n)  ((s16)((n) * 4096))

// Converts a number to Q24.8 fixed-point format
#define Q_24_8(n)  ((s32)((n) * 256))

// Converts a Q8.8 fixed-point format number to a regular integer
#define Q_8_8_TO_INT(n) ((int)((n) / 256))

// Converts a Q4.12 fixed-point format number to a regular integer
#define Q_4_12_TO_INT(n)  ((int)((n) / 4096))

// Converts a Q24.8 fixed-point format number to a regular integer
#define Q_24_8_TO_INT(n) ((int)((n) >> 8))

<<<<<<< HEAD
#define PARTY_SIZE 6

#define POKEMON_SLOTS_NUMBER 808
=======
#define POKEMON_SLOTS_NUMBER 412
>>>>>>> c0b06025

#define min(a, b) ((a) < (b) ? (a) : (b))
#define max(a, b) ((a) >= (b) ? (a) : (b))

#if MODERN
#define abs(x) (((x) < 0) ? -(x) : (x))
#endif

// Extracts the upper 16 bits of a 32-bit number
#define HIHALF(n) (((n) & 0xFFFF0000) >> 16)

// Extracts the lower 16 bits of a 32-bit number
#define LOHALF(n) ((n) & 0xFFFF)

// There are many quirks in the source code which have overarching behavioral differences from
// a number of other files. For example, diploma.c seems to declare rodata before each use while
// other files declare out of order and must be at the beginning. There are also a number of
// macros which differ from one file to the next due to the method of obtaining the result, such
// as these below. Because of this, there is a theory (Two Team Theory) that states that these
// programming projects had more than 1 "programming team" which utilized different macros for
// each of the files that were worked on.
#define T1_READ_8(ptr)  ((ptr)[0])
#define T1_READ_16(ptr) ((ptr)[0] | ((ptr)[1] << 8))
#define T1_READ_32(ptr) ((ptr)[0] | ((ptr)[1] << 8) | ((ptr)[2] << 16) | ((ptr)[3] << 24))
#define T1_READ_PTR(ptr) (u8*) T1_READ_32(ptr)

// T2_READ_8 is a duplicate to remain consistent with each group.
#define T2_READ_8(ptr)  ((ptr)[0])
#define T2_READ_16(ptr) ((ptr)[0] + ((ptr)[1] << 8))
#define T2_READ_32(ptr) ((ptr)[0] + ((ptr)[1] << 8) + ((ptr)[2] << 16) + ((ptr)[3] << 24))
#define T2_READ_PTR(ptr) (void*) T2_READ_32(ptr)

// Macros for checking the joypad
#define TEST_BUTTON(field, button) ({(field) & (button);})
#define JOY_NEW(button) TEST_BUTTON(gMain.newKeys,  button)
#define JOY_HELD(button)  TEST_BUTTON(gMain.heldKeys, button)

#define S16TOPOSFLOAT(val)   \
({                           \
    s16 v = (val);           \
    float f = (float)v;      \
    if(v < 0) f += 65536.0f; \
    f;                       \
})

struct Coords8
{
    s8 x;
    s8 y;
};

struct UCoords8
{
    u8 x;
    u8 y;
};

struct Coords16
{
    s16 x;
    s16 y;
};

struct UCoords16
{
    u16 x;
    u16 y;
};

struct Coords32
{
    s32 x;
    s32 y;
};

struct UCoords32
{
    u32 x;
    u32 y;
};

struct Time
{
    /*0x00*/ s16 days;
    /*0x02*/ s8 hours;
    /*0x03*/ s8 minutes;
    /*0x04*/ s8 seconds;
};

#define DEX_FLAGS_NO ((POKEMON_SLOTS_NUMBER / 8) + ((POKEMON_SLOTS_NUMBER % 8) ? 1 : 0))

struct Pokedex
{
    /*0x00*/ u8 order;
    /*0x01*/ u8 mode;
    /*0x02*/ u8 nationalMagic; // must equal 0xDA in order to have National mode
    /*0x03*/ u8 unknown2;
    /*0x04*/ u32 unownPersonality; // set when you first see Unown
    /*0x08*/ u32 spindaPersonality; // set when you first see Spinda
    /*0x0C*/ u32 unknown3;
    /*0x10*/ u8 filler[0x68]; // Previously Dex Flags, feel free to remove.
};

struct PokemonJumpResults
{
    u16 jumpsInRow;
    u16 field2;
    u16 excellentsInRow;
    u16 field6;
    u32 field8;
    u32 bestJumpScore;
};

struct BerryPickingResults
{
    u32 bestScore;
    u16 berriesPicked;
    u16 berriesPickedInRow;
    u8 field_8;
    u8 field_9;
    u8 field_A;
    u8 field_B;
    u8 field_C;
    u8 field_D;
    u8 field_E;
    u8 field_F;
};

// two arrays for lvl50 and open level
struct PyramidBag
{
    u16 itemId[2][PYRAMID_BAG_ITEMS_COUNT];
    u8 quantity[2][PYRAMID_BAG_ITEMS_COUNT];
};

struct BerryCrush
{
    u16 berryCrushResults[4];
    u32 berryPowderAmount;
    u32 unk;
};

struct ApprenticeMon
{
    u16 species;
    u16 moves[MAX_MON_MOVES];
    u16 item;
};

struct Apprentice
{
    u8 id:5;
    u8 lvlMode:2; // + 1
    u8 field_1;
    u8 number;
    struct ApprenticeMon party[3];
    u16 easyChatWords[6];
    u8 playerId[TRAINER_ID_LENGTH];
    u8 playerName[PLAYER_NAME_LENGTH];
    u8 language;
    u32 checksum;
};

struct BattleTowerPokemon
{
    u16 species;
    u16 heldItem;
    u16 moves[MAX_MON_MOVES];
    u8 level;
    u8 ppBonuses;
    u8 hpEV;
    u8 attackEV;
    u8 defenseEV;
    u8 speedEV;
    u8 spAttackEV;
    u8 spDefenseEV;
    u32 otId;
    u32 hpIV:5;
    u32 attackIV:5;
    u32 defenseIV:5;
    u32 speedIV:5;
    u32 spAttackIV:5;
    u32 spDefenseIV:5;
    u32 gap:1;
    u32 abilityNum:1;
    u32 personality;
    u8 nickname[POKEMON_NAME_LENGTH + 1];
    u8 friendship;
};

#define NULL_BATTLE_TOWER_POKEMON { .nickname = __("$$$$$$$$$$$") }

struct EmeraldBattleTowerRecord
{
    /*0x00*/ u8 lvlMode; // 0 = level 50, 1 = level 100
    /*0x01*/ u8 facilityClass;
    /*0x02*/ u16 winStreak;
    /*0x04*/ u8 name[PLAYER_NAME_LENGTH + 1];
    /*0x0C*/ u8 trainerId[TRAINER_ID_LENGTH];
    /*0x10*/ u16 greeting[6];
    /*0x1C*/ u16 speechWon[6];
    /*0x28*/ u16 speechLost[6];
    /*0x34*/ struct BattleTowerPokemon party[4];
    /*0xE4*/ u8 language;
    /*0xE8*/ u32 checksum;
};

struct BattleTowerEReaderTrainer
{
    /*0x00*/ u8 unk0;
    /*0x01*/ u8 facilityClass;
    /*0x02*/ u16 winStreak;
    /*0x04*/ u8 name[PLAYER_NAME_LENGTH + 1];
    /*0x0C*/ u8 trainerId[TRAINER_ID_LENGTH];
    /*0x10*/ u16 greeting[6];
    /*0x1C*/ u16 farewellPlayerLost[6];
    /*0x28*/ u16 farewellPlayerWon[6];
    /*0x34*/ struct BattleTowerPokemon party[3];
    /*0xB8*/ u32 checksum;
};

struct FrontierMonData
{
    u16 moves[MAX_MON_MOVES];
    u8 evs[6];
    u8 nature;
};

struct RentalMon
{
    u16 monId;
    u32 personality;
    u8 ivs;
    u8 abilityNum;
};

struct BattleDomeTrainer
{
    u16 trainerId:10;
    u16 isEliminated:1;
    u16 eliminatedAt:2;
    u16 unk3:3;
};

#define DOME_TOURNAMENT_TRAINERS_COUNT 16

struct BattleFrontier
{
    /*0x64C*/ struct EmeraldBattleTowerRecord towerPlayer;
    /*0x738*/ struct EmeraldBattleTowerRecord towerRecords[5]; // From record mixing.
    /*0xBD4*/ u16 field_BD4;
    /*0xBD6*/ u16 field_BD6;
    /*0xBD8*/ u8 field_BD8[PLAYER_NAME_LENGTH + 1];
    /*0xBE3*/ u8 field_BE0[POKEMON_NAME_LENGTH + 1];
    /*0xBEB*/ u8 field_BEB;
    /*0xBEC*/ struct BattleTowerEReaderTrainer ereaderTrainer;
    /*0xCA8*/ u8 field_CA8;
    /*0xCA9*/ u8 lvlMode:2; // 0x1, 0x2 -> 0x3
    /*0xCA9*/ u8 field_CA9_a:1;   // 0x4
    /*0xCA9*/ u8 field_CA9_b:1;   // 0x8
    /*0xCA9*/ u8 field_CA9_c:1;   // 0x10
    /*0xCA9*/ u8 field_CA9_d:1;   // 0x20
    /*0xCA9*/ u8 field_CA9_e:1;   // 0x40
    /*0xCA9*/ u8 field_CA9_f:1;   // 0x80
    /*0xCAA*/ u16 selectedPartyMons[3];
    /*0xCB0*/ u16 field_CB0;
    /*0xCB2*/ u16 curChallengeBattleNum; // In case of battle pyramid, the floor.
    /*0xCB4*/ u16 trainerIds[20];
    /*0xCDC*/ u32 field_CDC;
    /*0xCE0*/ u16 towerWinStreaks[4][2];
    /*0xCF0*/ u16 towerRecordWinStreaks[4][2];
    /*0xD00*/ u16 field_D00;
    /*0xD02*/ u16 field_D02;
    /*0xD04*/ u16 field_D04;
    /*0xD06*/ u8 field_D06;
    /*0xD07*/ u8 field_D07;
    /*0xD08*/ u8 field_D08_0:1;
    /*0xD08*/ u8 field_D08_1:1;
    /*0xD08*/ u8 field_D08_2:1;
    /*0xD08*/ u8 field_D08_3:1;
    /*0xD08*/ u8 field_D08_4:1;
    /*0xD08*/ u8 field_D08_5:1;
    /*0xD08*/ u8 field_D08_6:1;
    /*0xD08*/ u8 field_D08_7:1;
    /*0xD09*/ u8 filler_D09;
    /*0xD0A*/ u8 field_D0A;
    /*0xD0B*/ u8 field_D0B;
    /*0xD0C*/ u16 domeWinStreaks[2][2];
    /*0xD14*/ u16 domeRecordWinStreaks[2][2];
    /*0xD1C*/ u16 domeTotalChampionships[2][2];
    /*0xD24*/ struct BattleDomeTrainer domeTrainers[DOME_TOURNAMENT_TRAINERS_COUNT];
    /*0xD64*/ u16 domeMonIds[DOME_TOURNAMENT_TRAINERS_COUNT][3];
    /*0xDC4*/ u16 field_DC4;
    /*0xDC6*/ u16 field_DC6;
    /*0xDC8*/ u16 palaceWinStreaks[2][2];
    /*0xDD0*/ u16 palaceRecordWinStreaks[2][2];
    /*0xDD8*/ u16 arenaRewardItem;
    /*0xDDA*/ u16 arenaWinStreaks[2];
    /*0xDDE*/ u16 arenaRecordStreaks[2];
    /*0xDE2*/ u16 factoryWinStreaks[2][2];
    /*0xDEA*/ u16 factoryRecordWinStreaks[2][2];
    /*0xDF6*/ u16 factoryRentsCount[2][2];
    /*0xDFA*/ u16 factoryRecordRentsCount[2][2];
    /*0xE02*/ u16 field_E02;
    /*0xE04*/ u16 pikeWinStreaks[2];
    /*0xE08*/ u16 pikeRecordStreaks[2];
    /*0xE0C*/ u16 pikeTotalStreaks[2];
    /*0xE10*/ u8 pikeHintedRoomIndex:3;
    /*0xE10*/ u8 pikeHintedRoomType:4;
    /*0xE10*/ u8 pikeHealingRoomsDisabled:1;
    /*0xE12*/ u16 pikeHeldItemsBackup[3];
    /*0xE18*/ u16 pyramidRewardItem;
    /*0xE1A*/ u16 pyramidWinStreaks[2];
    /*0xE1E*/ u16 pyramidRecordStreaks[2];
    /*0xE22*/ u16 pyramidRandoms[4];
    /*0xE2A*/ u8 pyramidTrainerFlags;
    /*0xE2C*/ struct PyramidBag pyramidBag;
    /*0xE68*/ u8 pyramidLightRadius;
    /*0xE6A*/ u16 field_E6A;
    /*0xE6C*/ u16 field_E6C;
    /*0xE6E*/ u16 field_E6E;
    /*0xE70*/ struct RentalMon rentalMons[6];
    /*0xEB8*/ u16 battlePoints;
    /*0xEBA*/ u16 field_EBA;
    /*0xEBC*/ u32 battlesCount;
    /*0xEC0*/ u16 field_EC0[16];
    /*0xEE0*/ u8 field_EE0;
    /*0xEE1*/ u8 opponentName[2][PLAYER_NAME_LENGTH + 1];
    /*0xEF1*/ u8 field_EF1[2][4];
    /*0xEF9*/ u8 field_EF9_0:7;
    /*0xEF9*/ u8 field_EF9_1:1;
    /*0xEFA*/ u8 field_EFA;
    /*0xEFB*/ u8 field_EFB;
    /*0xEFC*/ struct FrontierMonData field_EFC[3];
};

struct Sav2_B8
{
    u8 unk0_0:2;
    u8 unk0_1:2;
    u8 unk0_2:2;
    u8 unk0_3:2;
    u16 unk2;
};

struct PlayersApprentice
{
    /*0xB0*/ u8 id;
    /*0xB1*/ u8 activeLvlMode:2; // +1, 0 means not active
    /*0xB1*/ u8 field_B1_1:4;
    /*0xB1*/ u8 field_B1_2:2;
    /*0xB2*/ u8 field_B2_0:3;
    /*0xB2*/ u8 field_B2_1:2;
    /*0xB3*/ u8 field_B3;
    /*0xB4*/ u8 monIds[3];
    /*0xB8*/ struct Sav2_B8 field_B8[9];
};

struct RankingHall1P
{
    u8 id[TRAINER_ID_LENGTH];
    u16 winStreak;
    u8 name[PLAYER_NAME_LENGTH + 1];
    u8 language;
};

struct RankingHall2P
{
    u8 id1[TRAINER_ID_LENGTH];
    u8 id2[TRAINER_ID_LENGTH];
    u16 winStreak;
    u8 name1[PLAYER_NAME_LENGTH + 1];
    u8 name2[PLAYER_NAME_LENGTH + 1];
    u8 language;
};

struct SaveBlock2
{
    /*0x00*/ u8 playerName[PLAYER_NAME_LENGTH + 1];
    /*0x08*/ u8 playerGender; // MALE, FEMALE
    /*0x09*/ u8 specialSaveWarpFlags;
    /*0x0A*/ u8 playerTrainerId[TRAINER_ID_LENGTH];
    /*0x0E*/ u16 playTimeHours;
    /*0x10*/ u8 playTimeMinutes;
    /*0x11*/ u8 playTimeSeconds;
    /*0x12*/ u8 playTimeVBlanks;
    /*0x13*/ u8 optionsButtonMode;  // OPTIONS_BUTTON_MODE_[NORMAL/LR/L_EQUALS_A]
    /*0x14*/ u16 optionsTextSpeed:3; // OPTIONS_TEXT_SPEED_[SLOW/MID/FAST]
             u16 optionsWindowFrameType:5; // Specifies one of the 20 decorative borders for text boxes
             u16 optionsSound:1; // OPTIONS_SOUND_[MONO/STEREO]
             u16 optionsBattleStyle:1; // OPTIONS_BATTLE_STYLE_[SHIFT/SET]
             u16 optionsBattleSceneOff:1; // whether battle animations are disabled
             u16 regionMapZoom:1; // whether the map is zoomed in
    /*0x18*/ struct Pokedex pokedex;
    /*0x90*/ u8 filler_90[0x8];
    /*0x98*/ struct Time localTimeOffset;
    /*0xA0*/ struct Time lastBerryTreeUpdate;
    /*0xA8*/ u32 field_A8; // Written to, but never read.
    /*0xAC*/ u32 encryptionKey;
    /*0xB0*/ struct PlayersApprentice playerApprentice;
    /*0xDC*/ struct Apprentice apprentices[4]; // From record mixing.
    /*0x1EC*/ struct BerryCrush berryCrush;
    /*0x1FC*/ struct PokemonJumpResults pokeJump;
    /*0x20C*/ struct BerryPickingResults berryPick;
    /*0x21C*/ struct RankingHall1P hallRecords1P[HALL_FACILITIES_COUNT][2][3]; // From record mixing.
    /*0x57C*/ struct RankingHall2P hallRecords2P[2][3]; // From record mixing.
    /*0x624*/ u16 contestLinkResults[5][4]; // 4 positions for 5 categories.
    /*0x64C*/ struct BattleFrontier frontier;
}; // sizeof=0xF2C

extern struct SaveBlock2 *gSaveBlock2Ptr;

struct SecretBaseParty
{
    u32 personality[PARTY_SIZE];
    u16 moves[PARTY_SIZE * 4];
    u16 species[PARTY_SIZE];
    u16 heldItems[PARTY_SIZE];
    u8 levels[PARTY_SIZE];
    u8 EVs[PARTY_SIZE];
};

struct SecretBase
{
    /*0x1A9C*/ u8 secretBaseId;
    /*0x1A9D*/ u8 sbr_field_1_0:4;
    /*0x1A9D*/ u8 gender:1;
    /*0x1A9D*/ u8 battledOwnerToday:1;
    /*0x1A9D*/ u8 registryStatus:2;
    /*0x1A9E*/ u8 trainerName[PLAYER_NAME_LENGTH];
    /*0x1AA5*/ u8 trainerId[TRAINER_ID_LENGTH]; // byte 0 is used for determining trainer class
    /*0x1AA9*/ u8 language;
    /*0x1AAA*/ u16 numSecretBasesReceived;
    /*0x1AAC*/ u8 numTimesEntered;
    /*0x1AAD*/ u8 sbr_field_11;
    /*0x1AAE*/ u8 decorations[DECOR_MAX_SECRET_BASE];
    /*0x1ABE*/ u8 decorationPositions[DECOR_MAX_SECRET_BASE];
    /*0x1AD0*/ struct SecretBaseParty party;
};

#include "constants/game_stat.h"
#include "global.fieldmap.h"
#include "global.berry.h"
#include "global.tv.h"
#include "pokemon.h"

struct WarpData
{
    s8 mapGroup;
    s8 mapNum;
    s8 warpId;
    s16 x, y;
};

struct ItemSlot
{
    u16 itemId;
    u16 quantity;
};

struct Pokeblock
{
    u8 color;
    u8 spicy;
    u8 dry;
    u8 sweet;
    u8 bitter;
    u8 sour;
    u8 feel;
};

struct Roamer
{
    /*0x00*/ u32 ivs;
    /*0x04*/ u32 personality;
    /*0x08*/ u16 species;
    /*0x0A*/ u16 hp;
    /*0x0C*/ u8 level;
    /*0x0D*/ u8 status;
    /*0x0E*/ u8 cool;
    /*0x0F*/ u8 beauty;
    /*0x10*/ u8 cute;
    /*0x11*/ u8 smart;
    /*0x12*/ u8 tough;
    /*0x13*/ bool8 active;
    /*0x14*/ u8 filler[0x8];
};

struct RamScriptData
{
    u8 magic;
    u8 mapGroup;
    u8 mapNum;
    u8 objectId;
    u8 script[995];
};

struct RamScript
{
    u32 checksum;
    struct RamScriptData data;
};

struct EasyChatPair
{
    u16 unk0_0:7;
    u16 unk0_7:7;
    u16 unk1_6:1;
    u16 unk2;
    u16 words[2];
}; /*size = 0x8*/

struct MailStruct
{
    /*0x00*/ u16 words[MAIL_WORDS_COUNT];
    /*0x12*/ u8 playerName[PLAYER_NAME_LENGTH + 1];
    /*0x1A*/ u8 trainerId[TRAINER_ID_LENGTH];
    /*0x1E*/ u16 species;
    /*0x20*/ u16 itemId;
};

struct MauvilleManCommon
{
    u8 id;
};

struct MauvilleManBard
{
    /*0x00*/ u8 id;
    /*0x02*/ u16 songLyrics[6];
    /*0x0E*/ u16 temporaryLyrics[6];
    /*0x1A*/ u8 playerName[8];
    /*0x22*/ u8 filler_2DB6[0x3];
    /*0x25*/ u8 playerTrainerId[TRAINER_ID_LENGTH];
    /*0x29*/ bool8 hasChangedSong;
    /*0x2A*/ u8 language;
}; /*size = 0x2C*/

struct MauvilleManStoryteller
{
    u8 id;
    bool8 alreadyRecorded;
    u8 filler2[2];
    u8 gameStatIDs[4];
    u8 trainerNames[4][7];
    u8 statValues[4][4];
    u8 language[4];
};

struct MauvilleManGiddy
{
    /*0x00*/ u8 id;
    /*0x01*/ u8 taleCounter;
    /*0x02*/ u8 questionNum;
    /*0x04*/ u16 randomWords[10];
    /*0x18*/ u8 questionList[8];
    /*0x20*/ u8 language;
}; /*size = 0x2C*/

struct MauvilleManHipster
{
    u8 id;
    bool8 alreadySpoken;
    u8 language;
};

struct MauvilleOldManTrader
{
    u8 id;
    u8 decorIds[4];
    u8 playerNames[4][11];
    u8 alreadyTraded;
    u8 language[4];
};

typedef union OldMan
{
    struct MauvilleManCommon common;
    struct MauvilleManBard bard;
    struct MauvilleManGiddy giddy;
    struct MauvilleManHipster hipster;
    struct MauvilleOldManTrader trader;
    struct MauvilleManStoryteller storyteller;
    u8 filler[0x40];
} OldMan;

struct RecordMixing_UnknownStructSub
{
    u32 unk0;
    u8 data[0x34];
    //u8 data[0x38];
};

struct RecordMixing_UnknownStruct
{
    struct RecordMixing_UnknownStructSub data[2];
    u32 unk70;
    u16 unk74[0x2];
};

#define LINK_B_RECORDS_COUNT 5

struct LinkBattleRecord
{
    u8 name[PLAYER_NAME_LENGTH + 1];
    u16 trainerId;
    u16 wins;
    u16 losses;
    u16 draws;
};

struct LinkBattleRecords
{
    struct LinkBattleRecord entries[LINK_B_RECORDS_COUNT];
    u8 languages[LINK_B_RECORDS_COUNT];
};

struct RecordMixingGiftData
{
    u8 unk0;
    u8 quantity;
    u16 itemId;
    u8 filler4[8];
};

struct RecordMixingGift
{
    int checksum;
    struct RecordMixingGiftData data;
};

struct ContestWinner
{
    u32 personality;
    u32 trainerId;
    u16 species;
    u8 contestCategory;
    u8 monName[POKEMON_NAME_LENGTH + 1];
    u8 trainerName[PLAYER_NAME_LENGTH + 1];
    u8 contestRank;
};

struct DayCareMail
{
    struct MailStruct message;
    u8 OT_name[PLAYER_NAME_LENGTH + 1];
    u8 monName[POKEMON_NAME_LENGTH + 1];
    u8 gameLanguage:4;
    u8 monLanguage:4;
};

struct DaycareMon
{
    struct BoxPokemon mon;
    struct DayCareMail mail;
    u32 steps;
};

struct DayCare
{
    struct DaycareMon mons[DAYCARE_MON_COUNT];
    u32 offspringPersonality;
    u8 stepCounter;
};

struct RecordMixingDayCareMail
{
    struct DayCareMail mail[DAYCARE_MON_COUNT];
    u32 numDaycareMons;
    bool16 holdsItem[DAYCARE_MON_COUNT];
};

struct LilycoveLadyQuiz
{
    /*0x000*/ u8 id;
    /*0x001*/ u8 state;
    /*0x002*/ u16 question[9];
    /*0x014*/ u16 correctAnswer;
    /*0x016*/ u16 playerAnswer;
    /*0x018*/ u8 playerName[PLAYER_NAME_LENGTH + 1];
    /*0x020*/ u16 playerTrainerId[TRAINER_ID_LENGTH];
    /*0x028*/ u16 prize;
    /*0x02a*/ bool8 waitingForChallenger;
    /*0x02b*/ u8 questionId;
    /*0x02c*/ u8 prevQuestionId;
    /*0x02d*/ u8 language;
};

struct LilycoveLadyFavor
{
    /*0x000*/ u8 id;
    /*0x001*/ u8 state;
    /*0x002*/ bool8 likedItem;
    /*0x003*/ u8 numItemsGiven;
    /*0x004*/ u8 playerName[PLAYER_NAME_LENGTH + 1];
    /*0x00c*/ u8 favorId;
    /*0x00e*/ u16 itemId;
    /*0x010*/ u16 bestItem;
    /*0x012*/ u8 language;
};

struct LilycoveLadyContest
{
    /*0x000*/ u8 id;
    /*0x001*/ bool8 givenPokeblock;
    /*0x002*/ u8 numGoodPokeblocksGiven;
    /*0x003*/ u8 numOtherPokeblocksGiven;
    /*0x004*/ u8 playerName[PLAYER_NAME_LENGTH + 1];
    /*0x00c*/ u8 maxSheen;
    /*0x00d*/ u8 category;
    /*0x00e*/ u8 language;
};

typedef union // 3b58
{
    struct LilycoveLadyQuiz quiz;
    struct LilycoveLadyFavor favor;
    struct LilycoveLadyContest contest;
    u8 id;
    u8 pad[0x40];
} LilycoveLady;

struct WaldaPhrase
{
    u16 colors[2]; // Background, foreground.
    u8 text[16];
    u8 iconId;
    u8 patternId;
    bool8 patternUnlocked;
};

struct TrainerNameRecord
{
    u32 trainerId;
    u8 trainerName[PLAYER_NAME_LENGTH + 1];
};

struct SaveTrainerHill
{
    /*0x3D64*/ u32 timer;
    /*0x3D68*/ u32 bestTime;
    /*0x3D6C*/ u8 field_3D6C;
    /*0x3D6D*/ u8 unused;
    /*0x3D6E*/ u16 field_3D6E_0a:1; // 1
    /*0x3D6E*/ u16 field_3D6E_0b:1; // 2
    /*0x3D6E*/ u16 field_3D6E_0c:1; // 4
    /*0x3D6E*/ u16 hasLost:1; // 8
    /*0x3D6E*/ u16 maybeECardScanDuringChallenge:1; // x10
    /*0x3D6E*/ u16 field_3D6E_0f:1; // x20
    /*0x3D6E*/ u16 tag:2; // x40, x80 = xC0
};

struct MysteryEventStruct
{
    u8 unk_0_0:2;
    u8 unk_0_2:3;
    u8 unk_0_5:3;
    u8 unk_1;
};

 struct WonderNews
{
    u16 unk_00;
    u8 unk_02;
    u8 unk_03;
    u8 unk_04[40];
    u8 unk_2C[10][40];
};

 struct WonderNewsSaveStruct
{
    u32 crc;
    struct WonderNews data;
};

 struct WonderCard
{
    u16 unk_00;
    u16 unk_02;
    u32 unk_04;
    u8 unk_08_0:2;
    u8 unk_08_2:4;
    u8 unk_08_6:2;
    u8 unk_09;
    u8 unk_0A[40];
    u8 unk_32[40];
    u8 unk_5A[4][40];
    u8 unk_FA[40];
    u8 unk_122[40];
};

 struct WonderCardSaveStruct
{
    u32 crc;
    struct WonderCard data;
};

 struct MEventBuffer_3430_Sub
{
    u16 unk_00;
    u16 unk_02;
    u16 unk_04;
    u16 unk_06;
    u16 unk_08[2][7];
};

 struct MEventBuffer_3430
{
    u32 crc;
    struct MEventBuffer_3430_Sub data;
};

 struct MEventBuffers
{
    /*0x000 0x322C*/ struct WonderNewsSaveStruct wonderNews;
    /*0x1c0 0x33EC*/ struct WonderCardSaveStruct wonderCard;
    /*0x310 0x353C*/ struct MEventBuffer_3430 buffer_310;
    /*0x338 0x3564*/ u16 unk_338[4];
    /*0x340 0x356C*/ struct MysteryEventStruct unk_340;
    /*0x344 0x3570*/ u32 unk_344[2][5];
}; // 0x36C 0x3598

struct SaveBlock1
{
    /*0x00*/ struct Coords16 pos;
    /*0x04*/ struct WarpData location;
    /*0x0C*/ struct WarpData continueGameWarp;
    /*0x14*/ struct WarpData dynamicWarp;
    /*0x1C*/ struct WarpData lastHealLocation; // used by white-out and teleport
    /*0x24*/ struct WarpData escapeWarp; // used by Dig and Escape Rope
    /*0x2C*/ u16 savedMusic;
    /*0x2E*/ u8 weather;
    /*0x2F*/ u8 weatherCycleStage;
    /*0x30*/ u8 flashLevel;
    /*0x32*/ u16 mapLayoutId;
    /*0x34*/ u16 mapView[0x100];
    /*0x234*/ u8 playerPartyCount;
    /*0x238*/ struct Pokemon playerParty[PARTY_SIZE];
    /*0x490*/ u32 money;
    /*0x494*/ u16 coins;
    /*0x496*/ u16 registeredItem; // registered for use with SELECT button
    /*0x498*/ struct ItemSlot pcItems[PC_ITEMS_COUNT];
    /*0x560*/ struct ItemSlot bagPocket_Items[BAG_ITEMS_COUNT];
    /*0x5D8*/ struct ItemSlot bagPocket_KeyItems[BAG_KEYITEMS_COUNT];
    /*0x650*/ struct ItemSlot bagPocket_PokeBalls[BAG_POKEBALLS_COUNT];
    /*0x690*/ struct ItemSlot bagPocket_TMHM[BAG_TMHM_COUNT];
    /*0x790*/ struct ItemSlot bagPocket_Berries[BAG_BERRIES_COUNT];
    /*0x848*/ struct Pokeblock pokeblocks[POKEBLOCKS_COUNT];
    /*0x988*/ u8 filler1[0x34]; // Previously Dex Flags, feel free to remove.
    /*0x9BC*/ u16 berryBlenderRecords[3];
    /*0x9C2*/ u8 field_9C2[6];
    /*0x9C8*/ u16 trainerRematchStepCounter;
    /*0x9CA*/ u8 trainerRematches[100];
    /*0xA30*/ struct EventObject eventObjects[EVENT_OBJECTS_COUNT];
    /*0xC70*/ struct EventObjectTemplate eventObjectTemplates[EVENT_OBJECT_TEMPLATES_COUNT];
    /*0x1270*/ u8 flags[FLAGS_COUNT];
    /*0x139C*/ u16 vars[VARS_COUNT];
    /*0x159C*/ u32 gameStats[NUM_GAME_STATS];
    /*0x169C*/ struct BerryTree berryTrees[BERRY_TREES_COUNT];
    /*0x1A9C*/ struct SecretBase secretBases[SECRET_BASES_COUNT];
    /*0x271C*/ u8 playerRoomDecor[DECOR_MAX_PLAYERS_HOUSE];
    /*0x2728*/ u8 playerRoomDecorPos[DECOR_MAX_PLAYERS_HOUSE];
    /*0x2734*/ u8 decorDesk[10];
    /*0x????*/ u8 decorChair[10];
    /*0x????*/ u8 decorPlant[10];
    /*0x????*/ u8 decorOrnament[30];
    /*0x????*/ u8 decorMat[30];
    /*0x????*/ u8 decorPoster[10];
    /*0x????*/ u8 decorDoll[40];
    /*0x????*/ u8 decorCushion[10];
    /*0x27CA*/ u8 padding_27CA[2];
    /*0x27CC*/ TVShow tvShows[TV_SHOWS_COUNT];
    /*0x2B50*/ PokeNews pokeNews[POKE_NEWS_COUNT];
    /*0x2B90*/ u16 outbreakPokemonSpecies;
    /*0x2B92*/ u8 outbreakLocationMapNum;
    /*0x2B93*/ u8 outbreakLocationMapGroup;
    /*0x2B94*/ u8 outbreakPokemonLevel;
    /*0x2B95*/ u8 outbreakUnk1;
    /*0x2B96*/ u16 outbreakUnk2;
    /*0x2B98*/ u16 outbreakPokemonMoves[MAX_MON_MOVES];
    /*0x2BA0*/ u8 outbreakUnk4;
    /*0x2BA1*/ u8 outbreakPokemonProbability;
    /*0x2BA2*/ u16 outbreakDaysLeft;
    /*0x2BA4*/ struct GabbyAndTyData gabbyAndTyData;
    /*0x2BB0*/ u16 easyChatProfile[6];
    /*0x2BBC*/ u16 easyChatBattleStart[6];
    /*0x2BC8*/ u16 easyChatBattleWon[6];
    /*0x2BD4*/ u16 easyChatBattleLost[6];
    /*0x2BE0*/ struct MailStruct mail[MAIL_COUNT];
    /*0x2E20*/ u8 additionalPhrases[8]; // bitfield for 33 additional phrases in easy chat system
    /*0x2E28*/ OldMan oldMan;
    /*0x2e64*/ struct EasyChatPair easyChatPairs[5]; //Dewford trend [0] and some other stuff
    /*0x2e90*/ struct ContestWinner contestWinners[13]; // 0 - 5 used in contest hall, 6 - 7 unused?, 8 - 12 museum
    /*0x3030*/ struct DayCare daycare;
    /*0x3150*/ struct LinkBattleRecords linkBattleRecords;
    /*0x31A8*/ u8 giftRibbons[52];
    /*0x31DC*/ struct Roamer roamer;
    /*0x31F8*/ struct EnigmaBerry enigmaBerry;
    /*0x322C*/ struct MEventBuffers unk_322C;
    /*0x3???*/ u8 dexSeen[DEX_FLAGS_NO];
    /*0x3???*/ u8 dexCaught[DEX_FLAGS_NO];
    /*0x3???*/ u32 trainerHillTimes[4];
    /*0x3???*/ struct RamScript ramScript;
    /*0x3???*/ struct RecordMixingGift recordMixingGift;
    /*0x3???*/ LilycoveLady lilycoveLady;
    /*0x3???*/ struct TrainerNameRecord trainerNameRecords[20];
    /*0x3???*/ u8 unk3C88[10][21];
    /*0x3???*/ struct SaveTrainerHill trainerHill;
    /*0x3???*/ struct WaldaPhrase waldaPhrase;
    // sizeof: 0x3???
};

extern struct SaveBlock1* gSaveBlock1Ptr;

struct MapPosition
{
    s16 x;
    s16 y;
    s8 height;
};

struct TradeRoomPlayer
{
    u8 playerId;
    u8 isLocalPlayer;
    u8 c;
    u8 facing;
    struct MapPosition pos;
    u16 field_C;
};

#endif // GUARD_GLOBAL_H<|MERGE_RESOLUTION|>--- conflicted
+++ resolved
@@ -63,13 +63,7 @@
 // Converts a Q24.8 fixed-point format number to a regular integer
 #define Q_24_8_TO_INT(n) ((int)((n) >> 8))
 
-<<<<<<< HEAD
-#define PARTY_SIZE 6
-
 #define POKEMON_SLOTS_NUMBER 808
-=======
-#define POKEMON_SLOTS_NUMBER 412
->>>>>>> c0b06025
 
 #define min(a, b) ((a) < (b) ? (a) : (b))
 #define max(a, b) ((a) >= (b) ? (a) : (b))
