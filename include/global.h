--- conflicted
+++ resolved
@@ -1024,28 +1024,17 @@
     /*0x31DC*/ struct Roamer roamer;
     /*0x31F8*/ struct EnigmaBerry enigmaBerry;
     /*0x322C*/ struct MysteryGiftSave mysteryGift;
-<<<<<<< HEAD
     /*0x3???*/ u8 dexSeen[NUM_DEX_FLAG_BYTES];
     /*0x3???*/ u8 dexCaught[NUM_DEX_FLAG_BYTES];
-    /*0x3718*/ u32 trainerHillTimes[4];
-=======
-    /*0x3598*/ u8 unused_3598[0x180];
     /*0x3718*/ u32 trainerHillTimes[NUM_TRAINER_HILL_MODES];
->>>>>>> 720b9199
     /*0x3728*/ struct RamScript ramScript;
     /*0x3B14*/ struct RecordMixingGift recordMixingGift;
     /*0x3B58*/ LilycoveLady lilycoveLady;
     /*0x3B98*/ struct TrainerNameRecord trainerNameRecords[20];
-<<<<<<< HEAD
     #ifndef FREE_UNION_ROOM_CHAT
     /*0x3C88*/ u8 registeredTexts[UNION_ROOM_KB_ROW_COUNT][21]; //210 bytes
     #endif
-    /*0x3D64*/ struct SaveTrainerHill trainerHill;
-=======
-    /*0x3C88*/ u8 registeredTexts[UNION_ROOM_KB_ROW_COUNT][21];
-    /*0x3D5A*/ u8 unused_3D5A[10];
     /*0x3D64*/ struct TrainerHillSave trainerHill;
->>>>>>> 720b9199
     /*0x3D70*/ struct WaldaPhrase waldaPhrase;
                u8 dexNavSearchLevels[NUM_SPECIES];
                u8 dexNavChain;
