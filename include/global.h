--- conflicted
+++ resolved
@@ -629,11 +629,7 @@
     /*0x2BBC*/ u16 unk2BBC[6];
     /*0x2BC8*/ u16 unk2BC8[6];
     /*0x2BD4*/ u16 unk2BD4[6];
-<<<<<<< HEAD
-    /*0x2BE0*/ struct MailStruct mail[16];
-=======
     /*0x2BE0*/ struct MailStruct mail[MAIL_COUNT];
->>>>>>> 1e4f12e6
     /*0x2E20*/ u8 additionalPhrases[5]; // bitfield for 33 additional phrases in easy chat system
     /*0x2E25*/ u8 unk2E25[3]; // possibly padding?
     /*0x2E28*/ OldMan oldMan;
