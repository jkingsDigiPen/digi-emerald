--- conflicted
+++ resolved
@@ -431,18 +431,12 @@
     /*0xAC*/ u32 encryptionKey;
 
         // TODO: fix and verify labels
-<<<<<<< HEAD
     /*0xB0*/ u8 field_B0;
     /*0xB1*/ u8 field_B1;
     /*0xB2*/ u8 field_B2_0:3;
     /*0xB2*/ u8 field_B2_1:2;
     /*0xB3*/ u8 field_B3[0x29];
     /*0xDC*/ struct UnkRecordMixingStruct field_DC[4];
-=======
-    /*0xB0*/ u8 field_B0[0x54];
-    /*0x104*/ u16 unk_104[1];
-    /*0x106*/ u8 filler_106[0xe6];
->>>>>>> 6b84feaa
     /*0x1EC*/ struct BerryCrush berryCrush;
     /*0x1FC*/ struct PokemonJumpResults pokeJump;
     /*0x20C*/ struct BerryPickingResults berryPick;
@@ -564,7 +558,6 @@
 
 struct MauvilleManCommon
 {
-<<<<<<< HEAD
     u8 id;
 };
 
@@ -578,16 +571,6 @@
     /*0x25*/ u8 playerTrainerId[4];
     /*0x29*/ bool8 hasChangedSong;
     /*0x2A*/ u8 language;
-=======
-               u8 unk_2E28;
-               u8 unk_2E29;
-    /*0x2E2A*/ u16 mauvilleOldMan_ecArray[6];
-    /*0x2E36*/ u16 mauvilleOldMan_ecArray2[6];
-    /*0x2E42*/ u8 playerName[8];
-    /*0x2E4A*/ u8 filler_2E4A[0x3];
-    /*0x2E4B*/ u8 playerTrainerId[4];
-               u8 unk_2E4F;
->>>>>>> 6b84feaa
 }; /*size = 0x2C*/
 
 struct MauvilleManStoryteller
@@ -772,11 +755,7 @@
     /*0x00e*/ u8 language;
 };
 
-<<<<<<< HEAD
-typedef union
-=======
 typedef union // 3b58
->>>>>>> 6b84feaa
 {
     struct LilycoveLadyQuiz quiz;
     struct LilycoveLadyFavour favour;
