#ifndef GUARD_BATTLE_ANIM_H
#define GUARD_BATTLE_ANIM_H

#include "battle.h"
#include "constants/battle_anim.h"
#include "task.h"

enum
{
    BG_ANIM_SCREEN_SIZE,
    BG_ANIM_AREA_OVERFLOW_MODE,
    BG_ANIM_MOSAIC,
    BG_ANIM_CHAR_BASE_BLOCK,
    BG_ANIM_PRIORITY,
    BG_ANIM_PALETTES_MODE,
    BG_ANIM_SCREEN_BASE_BLOCK,
};

struct BattleAnimBgData
{
    u8 *bgTiles;
    u16 *bgTilemap;
    u8 paletteId;
    u8 bgId;
    u16 tilesOffset;
    u16 unused;
};

struct BattleAnimBackground
{
    const u32 *image;
    const u32 *palette;
    const u32 *tilemap;
};

#define ANIM_ARGS_COUNT 8

extern void (*gAnimScriptCallback)(void);
extern bool8 gAnimScriptActive;
extern u8 gAnimVisualTaskCount;
extern u8 gAnimSoundTaskCount;
extern struct DisableStruct *gAnimDisableStructPtr;
extern s32 gAnimMoveDmg;
extern u16 gAnimMovePower;
extern u8 gAnimFriendship;
extern u16 gWeatherMoveAnim;
extern s16 gBattleAnimArgs[ANIM_ARGS_COUNT];
extern u8 gAnimMoveTurn;
extern u8 gBattleAnimAttacker;
extern u8 gBattleAnimTarget;
extern u16 gAnimBattlerSpecies[MAX_BATTLERS_COUNT];
extern u8 gAnimCustomPanning;
extern u16 gAnimMoveIndex;

void ClearBattleAnimationVars(void);
void DoMoveAnim(u16 move);
void LaunchBattleAnimation(const u8 *const animsTable[], u16 tableId, bool8 isMoveAnim);
void DestroyAnimSprite(struct Sprite *sprite);
void DestroyAnimVisualTask(u8 taskId);
void DestroyAnimSoundTask(u8 taskId);
u8 GetAnimBattlerId(u8 wantedBattler);
bool8 IsBattlerSpriteVisible(u8 battlerId);
void MoveBattlerSpriteToBG(u8 battlerId, bool8 toBG_2, bool8 setSpriteInvisible);
bool8 IsContest(void);
s8 BattleAnimAdjustPanning(s8 pan);
s8 BattleAnimAdjustPanning2(s8 pan);
s16 KeepPanInRange(s16 panArg, int oldPan);
s16 CalculatePanIncrement(s16 sourcePan, s16 targetPan, s16 incrementPan);
void RelocateBattleBgPal(u16 paletteNum, u16 *dest, u32 offset, bool8 largeScreen);
void ResetBattleAnimBg(bool8);
void LoadMoveBg(u16 bgId);

// battle_intro.c
void SetAnimBgAttribute(u8 bgId, u8 attributeId, u8 value);
void DrawBattlerOnBg(int bgId, u8 x, u8 y, u8 battlerPosition, u8 paletteId, u8 *tiles, u16 *tilemap, u16 tilesOffset);
void HandleIntroSlide(u8 terrainId);
int GetAnimBgAttribute(u8 bgId, u8 attributeId);

// battle_anim_mons.c
void TranslateSpriteInEllipse(struct Sprite *sprite);
void AnimTranslateLinearAndFlicker(struct Sprite *sprite);
void AnimTranslateLinearAndFlicker_Flipped(struct Sprite *sprite);
void AnimWeatherBallUp(struct Sprite *sprite);
void AnimWeatherBallDown(struct Sprite *sprite);
void AnimSpinningSparkle(struct Sprite *sprite);
void SetAverageBattlerPositions(u8 battlerId, bool8 respectMonPicOffsets, s16 *x, s16 *y);
void DestroySpriteAndMatrix(struct Sprite *sprite);
void TranslateSpriteLinearFixedPoint(struct Sprite *sprite);
void InitSpritePosToAnimAttacker(struct Sprite *sprite, bool8 respectMonPicOffsets);
void InitSpritePosToAnimTarget(struct Sprite *sprite, bool8 respectMonPicOffsets);
bool32 InitSpritePosToAnimBattler(u32 animBattlerId, struct Sprite *sprite, bool8 respectMonPicOffsets);
void StartAnimLinearTranslation(struct Sprite *sprite);
void InitAnimArcTranslation(struct Sprite *sprite);
bool8 AnimTranslateLinear(struct Sprite *sprite);
void TranslateAnimSpriteToTargetMonLocation(struct Sprite *sprite);
u8 GetBattlerSpriteCoord2(u8 battlerId, u8 attributeId);
void InitAnimLinearTranslationWithSpeed(struct Sprite *sprite);
u16 ArcTan2Neg(s16 x, s16 y);
void TrySetSpriteRotScale(struct Sprite *sprite, bool8 recalcCenterVector, s16 xScale, s16 yScale, u16 rotation);
void RunStoredCallbackWhenAffineAnimEnds(struct Sprite *sprite);
void TranslateSpriteLinearAndFlicker(struct Sprite *sprite);
void SetSpriteCoordsToAnimAttackerCoords(struct Sprite *sprite);
void RunStoredCallbackWhenAnimEnds(struct Sprite *sprite);
void SetAnimSpriteInitialXOffset(struct Sprite *sprite, s16 xOffset);
s16 GetBattlerSpriteCoordAttr(u8 battlerId, u8 attr);
u8 GetBattlerYCoordWithElevation(u8 battlerId);
void WaitAnimForDuration(struct Sprite *sprite);
void AnimTravelDiagonally(struct Sprite *sprite);
void InitAnimLinearTranslation(struct Sprite *sprite);
void AnimTranslateLinear_WithFollowup(struct Sprite *sprite);
u8 GetBattlerSpriteBGPriority(u8 battlerId);
void *LoadPointerFromVars(s16 bottom, s16 top);
void StorePointerInVars(s16 *bottom, s16 *top, const void *ptr);
void InitPrioritiesForVisibleBattlers(void);
void GetBattleAnimBg1Data(struct BattleAnimBgData*);
void GetBattleAnimBgData(struct BattleAnimBgData*, u32 bgId);
u8 GetBattlerSpriteSubpriority(u8 battlerId);
bool8 TranslateAnimHorizontalArc(struct Sprite *sprite);
void TranslateSpriteLinearByIdFixedPoint(struct Sprite *sprite);
void ResetSpriteRotScale(u8 spriteId);
void SetSpriteRotScale(u8 spriteId, s16 xScale, s16 yScale, u16 rotation);
void InitSpriteDataForLinearTranslation(struct Sprite *sprite);
void PrepareBattlerSpriteForRotScale(u8 spriteId, u8 objMode);
void SetBattlerSpriteYOffsetFromRotation(u8 spriteId);
u32 GetBattlePalettesMask(bool8 battleBackground, bool8 attacker, bool8 target, bool8 attackerPartner, bool8 targetPartner, bool8 anim1, bool8 anim2);
u32 GetBattleMonSpritePalettesMask(u8 playerLeft, u8 playerRight, u8 opponentLeft, u8 opponentRight);
u8 AnimDummyReturnArg(u8 battler);
s16 CloneBattlerSpriteWithBlend(u8);
void DestroySpriteWithActiveSheet(struct Sprite*);
u8 CreateInvisibleSpriteCopy(int, u8, int);
void AnimLoadCompressedBgTilemapHandleContest(struct BattleAnimBgData*, const void*, bool32);
void AnimLoadCompressedBgGfx(u32, const u32*, u32);
void UpdateAnimBg3ScreenSize(bool8);
void TranslateSpriteInGrowingCircle(struct Sprite *);
void SetBattlerSpriteYOffsetFromYScale(u8 spriteId);
void PrepareEruptAnimTaskData(struct Task *task, u8 spriteId, s16 xScaleStart, s16 yScaleStart, s16 xScaleEnd, s16 yScaleEnd, u16 duration);
u8 UpdateEruptAnimTask(struct Task *task);
void DestroyAnimSpriteAndDisableBlend(struct Sprite *);
void AnimLoadCompressedBgTilemap(u32 bgId, const void *src);
void InitAnimFastLinearTranslationWithSpeed(struct Sprite *sprite);
bool8 AnimFastTranslateLinear(struct Sprite *sprite);
void InitAndRunAnimFastLinearTranslation(struct Sprite *sprite);
void TranslateSpriteLinearById(struct Sprite *sprite);
void TranslateSpriteLinear(struct Sprite *sprite);
void AnimSpriteOnMonPos(struct Sprite *sprite);
void InitAnimLinearTranslationWithSpeedAndPos(struct Sprite *sprite);
void TranslateSpriteInCircle(struct Sprite *sprite);
void SetGrayscaleOrOriginalPalette(u16 palNum, bool8 restoreOriginal);
void PrepareAffineAnimInTaskData(struct Task *task, u8 spriteId, const union AffineAnimCmd *affineAnimCmds);
bool8 RunAffineAnimFromTaskData(struct Task *task);
void AnimThrowProjectile(struct Sprite *sprite);
void GetBgDataForTransform(struct BattleAnimBgData *dest, u8 battlerId);
<<<<<<< HEAD
u8 CreateAdditionalMonSpriteForMoveAnim(u16 species, bool8 isBackpic, u8 a3, s16 x, s16 y, u8 subpriority, u32 personality, u32 trainerId, u32 battlerId);
=======
u8 CreateAdditionalMonSpriteForMoveAnim(u16 species, bool8 isBackpic, u8 id, s16 x, s16 y, u8 subpriority, u32 personality, u32 trainerId, u32 battlerId, bool32 ignoreDeoxysForm);
>>>>>>> 3a77b52b
void ResetSpriteRotScale_PreserveAffine(struct Sprite *sprite);
void TradeMenuBouncePartySprites(struct Sprite *sprite);
void DestroyAnimVisualTaskAndDisableBlend(u8 taskId);
void DestroySpriteAndFreeResources_(struct Sprite *sprite);
void SetBattlerSpriteYOffsetFromOtherYScale(u8 spriteId, u8 otherSpriteId);
u8 GetBattlerSide(u8 battler);
u8 GetBattlerPosition(u8 battler);
u8 GetBattlerAtPosition(u8 position);
void ConvertPosDataToTranslateLinearData(struct Sprite *sprite);
void InitAnimFastLinearTranslationWithSpeedAndPos(struct Sprite *sprite);

enum
{
    BATTLER_COORD_X,
    BATTLER_COORD_Y,
    BATTLER_COORD_X_2,
    BATTLER_COORD_Y_PIC_OFFSET,
    BATTLER_COORD_Y_PIC_OFFSET_DEFAULT,
};

enum
{
    BATTLER_COORD_ATTR_HEIGHT,
    BATTLER_COORD_ATTR_WIDTH,
    BATTLER_COORD_ATTR_TOP,
    BATTLER_COORD_ATTR_BOTTOM,
    BATTLER_COORD_ATTR_LEFT,
    BATTLER_COORD_ATTR_RIGHT,
    BATTLER_COORD_ATTR_RAW_BOTTOM,
};

u8 GetBattlerSpriteCoord(u8 battlerId, u8 attributeId);

bool8 IsBattlerSpritePresent(u8 battlerId);
void ClearBattleAnimBg(u32 bgId);
u8 GetAnimBattlerSpriteId(u8 wantedBattler);
bool8 IsDoubleBattle(void);
u8 GetBattleBgPaletteNum(void);
u8 GetBattlerSpriteBGPriorityRank(u8 battlerId);
void StoreSpriteCallbackInData6(struct Sprite *sprite, void (*spriteCallback)(struct Sprite*));
void SetSpritePrimaryCoordsFromSecondaryCoords(struct Sprite *sprite);
u8 GetBattlerSpriteDefault_Y(u8 battlerId);
u8 GetSubstituteSpriteDefault_Y(u8 battlerId);

// battle_anim_status_effects.c
#define STAT_ANIM_PLUS1  15
#define STAT_ANIM_PLUS2  39
#define STAT_ANIM_MINUS1 22
#define STAT_ANIM_MINUS2 46
#define STAT_ANIM_MULTIPLE_PLUS1 55
#define STAT_ANIM_MULTIPLE_PLUS2 56
#define STAT_ANIM_MULTIPLE_MINUS1 57
#define STAT_ANIM_MULTIPLE_MINUS2 58
void LaunchStatusAnimation(u8 battlerId, u8 statusAnimId);
extern const union AnimCmd *const sAnims_SpinningSparkle[];

// battle_anim_ground.c
void AnimTask_HorizontalShake(u8 taskId);
void AnimMudSportDirt(struct Sprite *sprite);
void AnimDirtScatter(struct Sprite *sprite);
void AnimMudSportDirtRising(struct Sprite *sprite);
void AnimDirtPlumeParticle(struct Sprite *);
extern const union AffineAnimCmd *const gAffineAnims_SpinningBone[];

// battle_anim_throw.c
void TryShinyAnimation(u8 battler, struct Pokemon *mon);
u8 ItemIdToBallId(u16 itemId);
u8 AnimateBallOpenParticles(u8 x, u8 y, u8 priority, u8 subpriority, u8 ballId);
u8 LaunchBallFadeMonTask(bool8 unFadeLater, u8 spritePalNum, u32 selectedPalettes, u8 ballId);
bool32 IsCriticalCapture(void);

// battle_anim_utility_funcs.c
void InitStatsChangeAnimation(u8);
void StartMonScrollingBgMask(u8 taskId, int unused, u16 scrollSpeed, u8 battler, bool8 includePartner, u8 numFadeSteps, u8 fadeStepDelay, u8 duration, const u32 *gfx, const u32 *tilemap, const u32 *palette);

// battle_anim_effects_1.c
void SetSpriteNextToMonHead(u8 battler, struct Sprite* sprite);
void AnimMoveTwisterParticle(struct Sprite* sprite);
void AnimParticleBurst(struct Sprite *);
void AnimPowerAbsorptionOrb(struct Sprite* sprite);
void AnimNeedleArmSpike(struct Sprite *);
void AnimTask_CompressTargetHorizontally(u8 taskId);
void AnimSporeParticle(struct Sprite* sprite);
void AnimAbsorptionOrb(struct Sprite* sprite);
void AnimPetalDanceSmallFlower(struct Sprite* sprite);
void AnimPetalDanceBigFlower(struct Sprite* sprite);
void AnimEndureEnergy(struct Sprite* sprite);
void AnimMimicOrb(struct Sprite* sprite);
void AnimSolarBeamBigOrb(struct Sprite* sprite);
void AnimHyperBeamOrb(struct Sprite* sprite);
void AnimNeedleArmSpike_Step(struct Sprite* sprite);
void AnimMovePowderParticle(struct Sprite* sprite);
void AnimMetronomeFinger(struct Sprite* sprite);
void AnimConversion(struct Sprite* sprite);
void AnimCuttingSlice(struct Sprite* sprite);
void AnimThoughtBubble(struct Sprite* sprite);
void AnimTranslateLinearSingleSineWave(struct Sprite* sprite);
void AnimGrantingStars(struct Sprite* sprite);
void AnimFollowMeFinger(struct Sprite* sprite);
extern const union AnimCmd *const gRazorLeafParticleAnimTable[];
extern const union AnimCmd *const gPowerAbsorptionOrbAnimTable[];
extern const union AffineAnimCmd *const gPowerAbsorptionOrbAffineAnimTable[];
extern const union AnimCmd *const gMusicNotesAnimTable[];
extern const union AffineAnimCmd *const gMimicOrbAffineAnimTable[];
extern const union AnimCmd *const gSolarBeamBigOrbAnimTable[];
extern const union AnimCmd *const gPowderParticlesAnimTable[];
extern const union AffineAnimCmd *const gMetronomeFingerAffineAnimTable[];
extern const union AnimCmd *const gPetalDanceBigFlowerAnimTable[];
extern const union AnimCmd *const gOctazookaAnimTable[];
extern const union AffineAnimCmd *const gAbsorptionOrbAffineAnimTable[];
extern const union AnimCmd *const gGrantingStarsAnimTable[];
extern const union AnimCmd *const gSporeParticleAnimTable[];
extern const union AnimCmd *const gHealingBlueStarAnimTable[];
extern const union AnimCmd *const gMoonlightSparkleAnimTable[];
extern const union AnimCmd *const gEndureEnergyAnimTable[];
extern const union AnimCmd *const gPetalDanceSmallFlowerAnimTable[];
extern const union AnimCmd *const gConversionAnimTable[];
extern const union AffineAnimCmd *const gConversionAffineAnimTable[];
extern const union AnimCmd *const gCuttingSliceAnimTable[];
extern const union AnimCmd *const gScratchAnimTable[];
extern const union AnimCmd *const gIngrainRootAnimTable[];
extern const union AffineAnimCmd *const gSwiftStarAffineAnimTable[];
extern const union AnimCmd *const gMetronomeThroughtBubbleAnimTable[];
extern const union AffineAnimCmd *const gStockpileAbsorptionOrbAffineAnimTable[];

// battle_anim_effects_2.c
void AnimUproarRing(struct Sprite *sprite);
void AnimSonicBoomProjectile(struct Sprite *sprite);
void AnimOrbitFast(struct Sprite *sprite);
void AnimOrbitScatter(struct Sprite *sprite);
void AnimAngerMark(struct Sprite *sprite);
void AnimHyperVoiceRing(struct Sprite *sprite);
void AnimMagentaHeart(struct Sprite *);
extern const union AffineAnimCmd *const gThinRingShrinkingAffineAnimTable[];
extern const union AffineAnimCmd *const gThinRingExpandingAffineAnimTable[];
extern const union AnimCmd *const gExplosionAnimTable[];
extern const union AffineAnimCmd *const gGuardRingAffineAnimTable[];
extern const union AffineAnimCmd *const gAngerMarkAffineAnimTable[];
extern const union AffineAnimCmd *const gWaterPulseRingAffineAnimTable[];
extern const union AffineAnimCmd *const gHyperVoiceRingAffineAnimTable[];
extern const union AnimCmd *const gCoinAnimTable[];
extern const union AffineAnimCmd *const gHiddenPowerOrbAffineAnimTable[];

// battle_anim_effects_3.c
void AnimBlackSmoke(struct Sprite *sprite);
void AnimSweetScentPetal(struct Sprite *sprite);
void AnimTealAlert(struct Sprite *sprite);
void AnimBlockX(struct Sprite *sprite);
void AnimFlatterSpotlight_Step(struct Sprite *);
void AnimAssistPawprint(struct Sprite *);
void AnimReversalOrb(struct Sprite *);
void AnimFlatterSpotlight_Step(struct Sprite *sprite);
extern const union AnimCmd *const gOpeningEyeAnimTable[];
extern const union AnimCmd *const gEclipsingOrbAnimTable[];
extern const union AffineAnimCmd *const gSpotlightAffineAnimTable[];

// battle_anim_water.c
void AnimWaterPulseRing(struct Sprite *sprite);
void AnimSmallBubblePair(struct Sprite *sprite);
void AnimWaterPulseBubble(struct Sprite *sprite);
extern const union AnimCmd *const gAnims_WaterBubbleProjectile[];
extern const union AnimCmd *const gAnims_FlamethrowerFlame[];
extern const union AnimCmd *const gAnims_WaterPulseBubble[];

// battle_anim_flying.c
void DestroyAnimSpriteAfterTimer(struct Sprite *sprite);
void sub_810E2C8(struct Sprite *sprite);
void AnimAirWaveCrescent(struct Sprite *sprite);
void AnimFlyBallUp(struct Sprite *sprite);
void AnimFlyBallAttack(struct Sprite *sprite);
void AnimFlyBallAttack_Step(struct Sprite *sprite);
void AnimFlyBallUp_Step(struct Sprite *sprite);
void AnimBounceBallLand(struct Sprite *);
void AnimEllipticalGust(struct Sprite *);
extern const union AnimCmd *const gAffineAnims_AirWaveCrescent[];
extern const union AffineAnimCmd *const gAffineAnims_FlyBallUp[];
extern const union AffineAnimCmd *const gAffineAnims_FlyBallAttack[];
extern const union AffineAnimCmd *const gAffineAnims_BounceBallLand[];

// battle_anim_poison.c
void AnimSludgeBombHitParticle(struct Sprite *);
void AnimAcidPoisonBubble_Step(struct Sprite *sprite);
void AnimBubbleEffect(struct Sprite *);
extern const union AffineAnimCmd *const gAffineAnims_PoisonProjectile[];
extern const union AnimCmd *const gAnims_PoisonProjectile[];
extern const union AnimCmd *const gAnims_AcidPoisonDroplet[];
extern const union AffineAnimCmd *const gAffineAnims_Bubble[];

// battle_anim_ghost.c
void AnimGhostStatusSprite(struct Sprite *sprite);
void AnimShadowBall(struct Sprite *sprite);
void AnimTask_GrudgeFlames_Step(u8 taskId);
extern const union AffineAnimCmd *const gAffineAnims_ShadowBall[];

// battle_anim_psychic.c
extern const union AffineAnimCmd *const gAffineAnims_PsychoBoostOrb[];
extern const union AffineAnimCmd *const gAffineAnims_LusterPurgeCircle[];
void AnimPsychoBoost(struct Sprite *sprite);

// battle_anim_smokescreen.c
u8 SmokescreenImpact(s16 x, s16 y, bool8 persist);

u32 UnpackSelectedBattlePalettes(s16);

u8 GetBattlerSpriteFinal_Y(u8, u16, u8);

extern const struct OamData gOamData_AffineOff_ObjNormal_8x16;
extern const struct OamData gOamData_AffineNormal_ObjBlend_16x16;
extern const struct OamData gOamData_AffineOff_ObjNormal_8x8;
extern const struct OamData gOamData_AffineDouble_ObjNormal_8x8;
extern const struct OamData gOamData_AffineOff_ObjNormal_16x16;
extern const struct OamData gOamData_AffineOff_ObjNormal_32x16;
extern const struct OamData gOamData_AffineNormal_ObjNormal_32x32;
extern const struct OamData gOamData_AffineNormal_ObjNormal_64x32;
extern const struct OamData gOamData_AffineDouble_ObjNormal_16x16;
extern const struct OamData gOamData_AffineOff_ObjNormal_32x32;
extern const struct OamData gOamData_AffineNormal_ObjNormal_16x16;
extern const struct OamData gOamData_AffineOff_ObjBlend_32x32;
extern const struct OamData gOamData_AffineOff_ObjBlend_64x64;
extern const struct OamData gOamData_AffineNormal_ObjBlend_32x32;
extern const struct OamData gOamData_AffineOff_ObjNormal_16x32;
extern const struct OamData gOamData_AffineDouble_ObjBlend_8x8;
extern const struct OamData gOamData_AffineDouble_ObjNormal_32x32;
extern const struct OamData gOamData_AffineNormal_ObjBlend_64x64;
extern const struct OamData gOamData_AffineNormal_ObjBlend_32x64;
extern const struct OamData gOamData_AffineDouble_ObjBlend_32x16;
extern const struct OamData gOamData_AffineOff_ObjBlend_32x16;
extern const struct OamData gOamData_AffineDouble_ObjNormal_16x32;
extern const struct OamData gOamData_AffineDouble_ObjNormal_32x64;
extern const struct OamData gOamData_AffineNormal_ObjNormal_32x64;
extern const struct OamData gOamData_AffineDouble_ObjBlend_32x32;
extern const struct OamData gOamData_AffineDouble_ObjNormal_64x64;
extern const struct OamData gOamData_AffineDouble_ObjBlend_64x64;
extern const struct OamData gOamData_AffineDouble_ObjBlend_64x32;
extern const struct OamData gOamData_AffineDouble_ObjNormal_8x16;
extern const struct OamData gOamData_AffineOff_ObjBlend_16x16;
extern const struct OamData gOamData_AffineDouble_ObjBlend_16x16;
extern const struct OamData gOamData_AffineNormal_ObjNormal_8x8;
extern const struct OamData gOamData_AffineDouble_ObjBlend_8x16;
extern const struct OamData gOamData_AffineOff_ObjBlend_8x8;
extern const struct OamData gOamData_AffineNormal_ObjBlend_8x16;
extern const struct OamData gOamData_AffineNormal_ObjBlend_8x8;
extern const struct OamData gOamData_AffineOff_ObjBlend_8x16;
extern const struct OamData gOamData_AffineOff_ObjNormal_64x64;
extern const struct OamData gOamData_AffineOff_ObjNormal_32x64;
extern const struct OamData gOamData_AffineNormal_ObjNormal_64x64;
extern const struct OamData gOamData_AffineDouble_ObjNormal_32x16;
extern const struct OamData gOamData_AffineOff_ObjNormal_64x32;
extern const struct OamData gOamData_AffineOff_ObjBlend_64x32;
extern const struct OamData gOamData_AffineOff_ObjBlend_16x32;
extern const struct OamData gOamData_AffineDouble_ObjBlend_32x8;

extern const struct CompressedSpriteSheet gBattleAnimPicTable[];
extern const struct CompressedSpritePalette gBattleAnimPaletteTable[];

extern const struct SpriteTemplate gWaterHitSplatSpriteTemplate;

extern const union AnimCmd *const gAnims_WaterMudOrb[];
extern const union AnimCmd *const gAnims_BasicFire[];
extern const union AffineAnimCmd *const gGrowingRingAffineAnimTable[];
extern const union AffineAnimCmd *const gAffineAnims_Droplet[];
extern const union AnimCmd *const gAnims_SmallBubblePair[];
extern const union AnimCmd *const gAnims_WaterBubble[];
extern const union AffineAnimCmd *const gAffineAnims_Bite[];

// battle_anim_normal.c
extern const union AffineAnimCmd *const gAffineAnims_HitSplat[];
void AnimHitSplatBasic(struct Sprite *sprite);
void AnimFlashingHitSplat(struct Sprite *sprite);
void AnimFlashingHitSplat_Step(struct Sprite *sprite);
void AnimHitSplatRandom(struct Sprite *sprite);
void AnimCrossImpact(struct Sprite *sprite);
void AnimHitSplatOnMonEdge(struct Sprite *sprite);

// battle_anim_electric.c
void AnimThunderWave(struct Sprite *sprite);
void AnimGrowingChargeOrb(struct Sprite *sprite);
void AnimZapCannonSpark(struct Sprite *sprite);
void AnimSparkElectricity(struct Sprite *sprite);
void AnimElectricPuff(struct Sprite *sprite);
void AnimSparkElectricityFlashing(struct Sprite *sprite);
void AnimGrowingShockWaveOrb(struct Sprite *sprite);
void AnimElectricity(struct Sprite *);
extern const union AffineAnimCmd *const gAffineAnims_GrowingElectricOrb[];
extern const union AffineAnimCmd *const gAffineAnims_FlashingSpark[];
extern const union AnimCmd *const gAnims_ThunderboltOrb[];
extern const union AnimCmd *const gAnims_ElectricPuff[];
extern const union AnimCmd *const gAnims_ElectricChargingParticles[];

// battle_anim_fight.c
void AnimStompFoot(struct Sprite *sprite);
void AnimSpinningKickOrPunch(struct Sprite *sprite);
void AnimBrickBreakWall_Step(struct Sprite *sprite);
void AnimJumpKick(struct Sprite *sprite);
void AnimBasicFistOrFoot(struct Sprite *sprite);
void AnimSpinningKickOrPunchFinish(struct Sprite *sprite);
void AnimRevengeScratch(struct Sprite *sprite);
void AnimDizzyPunchDuck(struct Sprite *sprite);
void AnimSuperpowerFireball(struct Sprite *);
extern const union AnimCmd *const gAnims_HandsAndFeet[];
extern const union AffineAnimCmd *const gAffineAnims_MegaPunchKick[];
extern const union AffineAnimCmd *const gAffineAnims_SpinningHandOrFoot[];
extern const union AnimCmd *const gAnims_RevengeBigScratch[];

// battle_anim_rock.c
extern const union AnimCmd *const gAnims_FlyingRock[];
extern const union AffineAnimCmd *const gAffineAnims_Whirlpool[];
extern const union AffineAnimCmd *const gAffineAnims_BasicRock[];
extern const union AnimCmd *const gAnims_FlyingRock[];
void AnimParticleInVortex(struct Sprite *sprite);
void AnimFallingRock(struct Sprite *sprite);
void AnimRaiseSprite(struct Sprite *sprite);
void AnimFallingRock_Step(struct Sprite *sprite);
void AnimFlyingSandCrescent(struct Sprite *sprite);
void AnimRockFragment(struct Sprite *);

// battle_anim_dark.c
void AnimClawSlash(struct Sprite *sprite);
void AnimTearDrop(struct Sprite *sprite);
void AnimBite(struct Sprite *sprite);
extern const union AnimCmd *const gAnims_ClawSlash[];
extern const union AffineAnimCmd *const gAffineAnims_TearDrop[];

// battle_anim_bug.c
void AnimStringWrap_Step(struct Sprite *sprite);
void AnimMissileArc(struct Sprite *sprite);
void AnimSpiderWeb(struct Sprite *sprite);
void AnimMissileArc_Step(struct Sprite *sprite);

// battle_anim_ice.c
void AnimThrowMistBall(struct Sprite *sprite);
void AnimMoveParticleBeyondTarget(struct Sprite *sprite);
void AnimIceEffectParticle(struct Sprite *sprite);
void AnimSwirlingSnowball_Step1(struct Sprite *sprite);
extern const union AnimCmd *const gAnims_Snowball[];
extern const union AffineAnimCmd *const gAffineAnims_IceCrystalHit[];
extern const union AnimCmd *const gAnims_IceCrystalLarge[];
extern const union AnimCmd *const gAnims_IceBallChunk[];
extern const union AnimCmd *const gAnims_BlizzardIceCrystal[];

// battle_anim_fire.c
void AnimFireSpread(struct Sprite *sprite);
void AnimFireSpiralOutward(struct Sprite *sprite);
void AnimWillOWispOrb(struct Sprite *);
void AnimEruptionFallingRock(struct Sprite *);
void AnimFireCross(struct Sprite *);
void AnimFirePlume(struct Sprite *);
extern const union AnimCmd *const gAnims_FireBlastCross[];
extern const union AnimCmd *const gAnims_WillOWispOrb[];
extern const union AnimCmd *const gAnims_FirePlume[];

// battle_anim_dragon.c
extern const union AnimCmd *const gAnims_DragonBreathFire[];
extern const union AnimCmd *const gAnims_DragonRageFirePlume[];
extern const union AffineAnimCmd *const gAffineAnims_DragonRageFire[];
extern const union AnimCmd *const gAnims_DragonRageFire[];
extern const union AffineAnimCmd *const gAffineAnims_DragonBreathFire[];
void AnimDragonRageFirePlume(struct Sprite *sprite);
void AnimDragonFireToTarget(struct Sprite *sprite);
void AnimDragonDanceOrb(struct Sprite *sprite);
void AnimOverheatFlame(struct Sprite *sprite);

// battle_anim_new.c
void CoreEnforcerLoadBeamTarget(struct Sprite* sprite);
void SpriteCB_RandomCentredHits(struct Sprite* sprite);

#endif // GUARD_BATTLE_ANIM_H<|MERGE_RESOLUTION|>--- conflicted
+++ resolved
@@ -150,11 +150,7 @@
 bool8 RunAffineAnimFromTaskData(struct Task *task);
 void AnimThrowProjectile(struct Sprite *sprite);
 void GetBgDataForTransform(struct BattleAnimBgData *dest, u8 battlerId);
-<<<<<<< HEAD
-u8 CreateAdditionalMonSpriteForMoveAnim(u16 species, bool8 isBackpic, u8 a3, s16 x, s16 y, u8 subpriority, u32 personality, u32 trainerId, u32 battlerId);
-=======
-u8 CreateAdditionalMonSpriteForMoveAnim(u16 species, bool8 isBackpic, u8 id, s16 x, s16 y, u8 subpriority, u32 personality, u32 trainerId, u32 battlerId, bool32 ignoreDeoxysForm);
->>>>>>> 3a77b52b
+u8 CreateAdditionalMonSpriteForMoveAnim(u16 species, bool8 isBackpic, u8 id, s16 x, s16 y, u8 subpriority, u32 personality, u32 trainerId, u32 battlerId);
 void ResetSpriteRotScale_PreserveAffine(struct Sprite *sprite);
 void TradeMenuBouncePartySprites(struct Sprite *sprite);
 void DestroyAnimVisualTaskAndDisableBlend(u8 taskId);
