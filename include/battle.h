#ifndef GUARD_BATTLE_H
#define GUARD_BATTLE_H

// should they be included here or included individually by every file?
#include "constants/battle.h"
#include "battle_main.h"
#include "battle_message.h"
#include "battle_util.h"
#include "battle_script_commands.h"
#include "battle_ai_switch_items.h"
#include "battle_gfx_sfx_util.h"
#include "battle_util2.h"
#include "battle_bg.h"
#include "pokeball.h"
#include "battle_debug.h"

#define GET_BATTLER_POSITION(battler)     (gBattlerPositions[battler])
#define GET_BATTLER_SIDE(battler)         (GetBattlerPosition(battler) & BIT_SIDE)
#define GET_BATTLER_SIDE2(battler)        (GET_BATTLER_POSITION(battler) & BIT_SIDE)

// Used to exclude moves learned temporarily by Transform or Mimic
#define MOVE_IS_PERMANENT(battler, moveSlot)                        \
   (!(gBattleMons[battler].status2 & STATUS2_TRANSFORMED)           \
 && !(gDisableStructs[battler].mimickedMoves & gBitTable[moveSlot]))

// Battle Actions
// These determine what each battler will do in a turn
#define B_ACTION_USE_MOVE               0
#define B_ACTION_USE_ITEM               1
#define B_ACTION_SWITCH                 2
#define B_ACTION_RUN                    3
#define B_ACTION_SAFARI_WATCH_CAREFULLY 4
#define B_ACTION_SAFARI_BALL            5
#define B_ACTION_SAFARI_POKEBLOCK       6
#define B_ACTION_SAFARI_GO_NEAR         7
#define B_ACTION_SAFARI_RUN             8
#define B_ACTION_WALLY_THROW            9
#define B_ACTION_EXEC_SCRIPT            10
#define B_ACTION_TRY_FINISH             11
#define B_ACTION_FINISHED               12
#define B_ACTION_CANCEL_PARTNER         12 // when choosing an action
#define B_ACTION_NOTHING_FAINTED        13 // when choosing an action
#define B_ACTION_DEBUG                  20
#define B_ACTION_THROW_BALL             21 // R to throw last used ball
#define B_ACTION_NONE                   0xFF

<<<<<<< HEAD
#define MAX_TRAINER_ITEMS 4

// array entries for battle communication
#define MULTIUSE_STATE          0
#define CURSOR_POSITION         1
#define TASK_ID                 1 // task Id and cursor position share the same field
#define SPRITES_INIT_STATE1     1 // shares the Id as well
#define SPRITES_INIT_STATE2     2
#define MOVE_EFFECT_BYTE        3
#define ACTIONS_CONFIRMED_COUNT 4
#define MULTISTRING_CHOOSER     5
#define MISS_TYPE               6
#define MSG_DISPLAY             7
#define BATTLE_COMMUNICATION_ENTRIES_COUNT  8
=======
#define MOVE_TARGET_SELECTED            0
#define MOVE_TARGET_DEPENDS             (1 << 0)
#define MOVE_TARGET_USER_OR_SELECTED    (1 << 1)
#define MOVE_TARGET_RANDOM              (1 << 2)
#define MOVE_TARGET_BOTH                (1 << 3)
#define MOVE_TARGET_USER                (1 << 4)
#define MOVE_TARGET_FOES_AND_ALLY       (1 << 5)
#define MOVE_TARGET_OPPONENTS_FIELD     (1 << 6)

// For the second argument of GetMoveTarget, when no target override is needed
#define NO_TARGET_OVERRIDE 0
>>>>>>> ef935f6f

#define BATTLE_BUFFER_LINK_SIZE 0x1000

struct ResourceFlags
{
    u32 flags[4];
};

#define RESOURCE_FLAG_FLASH_FIRE     0x1
#define RESOURCE_FLAG_ROOST          0x2
#define RESOURCE_FLAG_UNBURDEN       0x4
#define RESOURCE_FLAG_INTIMIDATED    0x8
#define RESOURCE_FLAG_TRACED         0x10
#define RESOURCE_FLAG_EMERGENCY_EXIT 0x20

struct DisableStruct
{
    u32 transformedMonPersonality;
    u16 disabledMove;
    u16 encoredMove;
    u8 protectUses;
    u8 stockpileCounter;
    s8 stockpileDef;
    s8 stockpileSpDef;
    s8 stockpileBeforeDef;
    s8 stockpileBeforeSpDef;
    u8 substituteHP;
    u8 disableTimer:4;
    u8 disableTimerStartValue:4;
    u8 encoredMovePos;
    u8 encoreTimer:4;
    u8 encoreTimerStartValue:4;
    u8 perishSongTimer:4;
    u8 perishSongTimerStartValue:4;
    u8 furyCutterCounter;
    u8 rolloutTimer:4;
    u8 rolloutTimerStartValue:4;
    u8 chargeTimer:4;
    u8 chargeTimerStartValue:4;
    u8 tauntTimer:4;
    u8 tauntTimer2:4;
    u8 battlerPreventingEscape;
    u8 battlerWithSureHit;
    u8 isFirstTurn;
    u8 truantCounter:1;
    u8 truantSwitchInHack:1;
    u8 mimickedMoves:4;
    u8 rechargeTimer;
    u8 autotomizeCount;
    u8 slowStartTimer;
    u8 embargoTimer;
    u8 magnetRiseTimer;
    u8 telekinesisTimer;
    u8 healBlockTimer;
    u8 laserFocusTimer;
    u8 throatChopTimer;
    u8 usedMoves:4;
    u8 wrapTurns;
    u8 noRetreat:1;
    u8 tarShot:1;
    u8 octolock:1;
};

struct ProtectStruct
{
    u32 protected:1;
    u32 spikyShielded:1;
    u32 kingsShielded:1;
    u32 banefulBunkered:1;
    u32 obstructed:1;
    u32 endured:1;
    u32 noValidMoves:1;
    u32 helpingHand:1;
    u32 bounceMove:1;
    u32 stealMove:1;
    u32 prlzImmobility:1;
    u32 confusionSelfDmg:1;
    u32 targetAffected:1;
    u32 chargingTurn:1;
    u32 fleeType:2; // 0: Normal, 1: FLEE_ITEM, 2: FLEE_ABILITY
    u32 usedImprisonedMove:1;
    u32 loveImmobility:1;
    u32 usedDisabledMove:1;
    u32 usedTauntedMove:1;
    u32 flag2Unknown:1; // Only set to 0 once. Checked in 'WasUnableToUseMove' function.
    u32 flinchImmobility:1;
    u32 notFirstStrike:1;
    u32 palaceUnableToUseMove:1;
    u32 usesBouncedMove:1;
    u32 usedHealBlockedMove:1;
    u32 usedGravityPreventedMove:1;
    u32 powderSelfDmg:1;
    u32 usedThroatChopPreventedMove:1;
    u32 statRaised:1;
    u32 usedMicleBerry:1;
    u32 usedCustapBerry:1;    // also quick claw
    u32 touchedProtectLike:1;
    u32 disableEjectPack:1;
    u32 statFell:1;
    u32 pranksterElevated:1;
    u32 quickDraw:1;
    u32 physicalDmg;
    u32 specialDmg;
    u8 physicalBattlerId;
    u8 specialBattlerId;
};

struct SpecialStatus
{
<<<<<<< HEAD
    u8 statLowered:1;
    u8 lightningRodRedirected:1;
    u8 restoredBattlerSprite: 1;
    u8 intimidatedMon:1;
    u8 traced:1;
    u8 ppNotAffectedByPressure:1;
    u8 flag40:1;
    u8 focusBanded:1;
    u8 focusSashed:1;
    u8 sturdied:1;
    u8 stormDrainRedirected:1;
    u8 switchInAbilityDone:1;
    u8 switchInItemDone:1;
    u8 instructedChosenTarget:3;
    u8 berryReduced:1;
    u8 gemBoost:1;
    u8 rototillerAffected:1;  // to be affected by rototiller
    u8 gemParam;
    u8 damagedMons:4; // Mons that have been damaged directly by using a move, includes substitute.
    u8 dancerUsedMove:1;
    u8 dancerOriginalTarget:3;
=======
    u32 statLowered:1;
    u32 lightningRodRedirected:1;
    u32 restoredBattlerSprite: 1;
    u32 intimidatedMon:1;
    u32 traced:1;
    u32 ppNotAffectedByPressure:1;
    u32 faintedHasReplacement:1;
    u32 focusBanded:1;
>>>>>>> ef935f6f
    s32 dmg;
    s32 physicalDmg;
    s32 specialDmg;
    u8 physicalBattlerId;
    u8 specialBattlerId;
    u8 changedStatsBattlerId; // Battler that was responsible for the latest stat change. Can be self.
};

struct SideTimer
{
    u8 reflectTimer;
    u8 reflectBattlerId;
    u8 lightscreenTimer;
    u8 lightscreenBattlerId;
    u8 mistTimer;
    u8 mistBattlerId;
    u8 safeguardTimer;
    u8 safeguardBattlerId;
    u8 followmeTimer;
    u8 followmeTarget:3;
    u8 followmePowder:1; // Rage powder, does not affect grass type pokemon.
    u8 spikesAmount;
    u8 toxicSpikesAmount;
    u8 stealthRockAmount;
    u8 stickyWebAmount;
    u8 auroraVeilTimer;
    u8 auroraVeilBattlerId;
    u8 tailwindTimer;
    u8 tailwindBattlerId;
    u8 luckyChantTimer;
    u8 luckyChantBattlerId;
    u8 retaliateTimer;
};

struct FieldTimer
{
    u8 mudSportTimer;
    u8 waterSportTimer;
    u8 wonderRoomTimer;
    u8 magicRoomTimer;
    u8 trickRoomTimer;
    u8 terrainTimer;
    u8 gravityTimer;
    u8 fairyLockTimer;
};

struct WishFutureKnock
{
    u8 futureSightCounter[MAX_BATTLERS_COUNT];
    u8 futureSightAttacker[MAX_BATTLERS_COUNT];
    u16 futureSightMove[MAX_BATTLERS_COUNT];
    u8 wishCounter[MAX_BATTLERS_COUNT];
    u8 wishMonId[MAX_BATTLERS_COUNT];
    u8 weatherDuration;
    u8 knockedOffMons[2]; // Each battler is represented by a bit. The array entry is dependent on the battler's side.
};

struct AI_SavedBattleMon
{
    u16 ability;
    u16 moves[MAX_MON_MOVES];
    u16 heldItem;
    u16 species;
};

struct AiLogicData
{
    //attacker data
    u16 atkAbility;
    u16 atkItem;
    u16 atkHoldEffect;
    u8 atkParam;
    u16 atkSpecies;
    // target data
    u16 defAbility;
    u16 defItem;
    u16 defHoldEffect;
    u8 defParam;
    u16 defSpecies;
    // attacker partner data
    u8 battlerAtkPartner;
    u16 partnerMove;
    u16 atkPartnerAbility;
    u16 atkPartnerHoldEffect;
    bool32 targetSameSide;
    // target partner data
    u8 battlerDefPartner;
    u16 defPartnerAbility;
    u16 defPartnerHoldEffect;
};

struct AI_ThinkingStruct
{
    struct AiLogicData data;
    u8 aiState;
    u8 movesetIndex;
    u16 moveConsidered;
    s8 score[MAX_MON_MOVES];
    u32 funcResult;
    u32 aiFlags;
    u8 aiAction;
    u8 aiLogicId;
    s32 simulatedDmg[MAX_BATTLERS_COUNT][MAX_BATTLERS_COUNT][MAX_MON_MOVES]; // attacker, target, move
    struct AI_SavedBattleMon saved[4];
    bool8 switchMon; // Because all available moves have no/little effect.
};

#define AI_MOVE_HISTORY_COUNT 3

struct BattleHistory
{
    u16 abilities[MAX_BATTLERS_COUNT];
    u8 itemEffects[MAX_BATTLERS_COUNT];
    u16 usedMoves[MAX_BATTLERS_COUNT][MAX_MON_MOVES];
    u16 moveHistory[MAX_BATTLERS_COUNT][AI_MOVE_HISTORY_COUNT]; // 3 last used moves for each battler
    u8 moveHistoryIndex[MAX_BATTLERS_COUNT];
    u16 trainerItems[MAX_BATTLERS_COUNT];
    u8 itemsNo;
};

struct BattleScriptsStack
{
    const u8 *ptr[8];
    u8 size;
};

struct BattleCallbacksStack
{
    void (*function[8])(void);
    u8 size;
};

struct StatsArray
{
    u16 stats[NUM_STATS];
};

struct BattleResources
{
    struct SecretBase* secretBase;
    struct ResourceFlags *flags;
    struct BattleScriptsStack* battleScriptsStack;
    struct BattleCallbacksStack* battleCallbackStack;
    struct StatsArray* beforeLvlUp;
    struct AI_ThinkingStruct *ai;
    struct BattleHistory *battleHistory;
    u8 bufferA[MAX_BATTLERS_COUNT][0x200];
    u8 bufferB[MAX_BATTLERS_COUNT][0x200];
};

#define AI_THINKING_STRUCT ((struct AI_ThinkingStruct *)(gBattleResources->ai))
#define AI_DATA ((struct AiLogicData *)(&gBattleResources->ai->data))
#define BATTLE_HISTORY ((struct BattleHistory *)(gBattleResources->battleHistory))

struct BattleResults
{
    u8 playerFaintCounter;    // 0x0
    u8 opponentFaintCounter;  // 0x1
    u8 playerSwitchesCounter; // 0x2
    u8 numHealingItemsUsed;   // 0x3
    u8 numRevivesUsed;        // 0x4
    u8 playerMonWasDamaged:1; // 0x5
    u8 usedMasterBall:1;      // 0x5
    u8 caughtMonBall:4;       // 0x5
    u8 shinyWildMon:1;        // 0x5
    u16 playerMon1Species;    // 0x6
    u8 playerMon1Name[POKEMON_NAME_LENGTH + 1];    // 0x8
    u8 battleTurnCounter;     // 0x13
    u8 playerMon2Name[POKEMON_NAME_LENGTH + 1];    // 0x14
    u8 pokeblockThrows;       // 0x1F
    u16 lastOpponentSpecies;  // 0x20
    u16 lastUsedMovePlayer;   // 0x22
    u16 lastUsedMoveOpponent; // 0x24
    u16 playerMon2Species;    // 0x26
    u16 caughtMonSpecies;     // 0x28
    u8 caughtMonNick[POKEMON_NAME_LENGTH + 1];     // 0x2A
    u8 filler35;           // 0x35
    u8 catchAttempts[POKEBALL_COUNT - 1];     // 0x36 Doesn't include Master ball
};

struct BattleTv_Side
{
    u32 spikesMonId:3;
    u32 reflectMonId:3;
    u32 lightScreenMonId:3;
    u32 safeguardMonId:3;
    u32 mistMonId:3;
    u32 futureSightMonId:3;
    u32 doomDesireMonId:3;
    u32 perishSongMonId:3;
    u32 wishMonId:3;
    u32 grudgeMonId:3;
    u32 usedMoveSlot:2;
    u32 spikesMoveSlot:2;
    u32 reflectMoveSlot:2;
    u32 lightScreenMoveSlot:2;
    u32 safeguardMoveSlot:2;
    u32 mistMoveSlot:2;
    u32 futureSightMoveSlot:2;
    u32 doomDesireMoveSlot:2;
    u32 perishSongMoveSlot:2;
    u32 wishMoveSlot:2;
    u32 grudgeMoveSlot:2;
    u32 destinyBondMonId:3;
    u32 destinyBondMoveSlot:2;
    u32 faintCause:4;
    u32 faintCauseMonId:3;
    u32 explosion:1;
    u32 explosionMoveSlot:2;
    u32 explosionMonId:3;
    u32 perishSong:1;
};

struct BattleTv_Position
{
    u32 curseMonId:3;
    u32 leechSeedMonId:3;
    u32 nightmareMonId:3;
    u32 wrapMonId:3;
    u32 attractMonId:3;
    u32 confusionMonId:3;
    u32 curseMoveSlot:2;
    u32 leechSeedMoveSlot:2;
    u32 nightmareMoveSlot:2;
    u32 wrapMoveSlot:2;
    u32 attractMoveSlot:2;
    u32 confusionMoveSlot:2;
    u32 waterSportMoveSlot:2;
    u32 waterSportMonId:3;
    u32 mudSportMonId:3;
    u32 mudSportMoveSlot:2;
    u32 ingrainMonId:3;
    u32 ingrainMoveSlot:2;
    u32 attackedByMonId:3;
    u32 attackedByMoveSlot:2;
};

struct BattleTv_Mon
{
    u32 psnMonId:3;
    u32 badPsnMonId:3;
    u32 brnMonId:3;
    u32 prlzMonId:3;
    u32 slpMonId:3;
    u32 frzMonId:3;
    u32 psnMoveSlot:2;
    u32 badPsnMoveSlot:2;
    u32 brnMoveSlot:2;
    u32 prlzMoveSlot:2;
    u32 slpMoveSlot:2;
    u32 frzMoveSlot:2;
};

struct BattleTv
{
    struct BattleTv_Mon mon[2][PARTY_SIZE]; // [side][partyId]
    struct BattleTv_Position pos[2][2]; // [side][flank]
    struct BattleTv_Side side[2]; // [side]
};

struct BattleTvMovePoints
{
    s16 points[2][PARTY_SIZE * 4];
};

struct LinkBattlerHeader
{
    u8 versionSignatureLo;
    u8 versionSignatureHi;
    u8 vsScreenHealthFlagsLo;
    u8 vsScreenHealthFlagsHi;
    struct BattleEnigmaBerry battleEnigmaBerry;
};

struct MegaEvolutionData
{
    u8 toEvolve; // As flags using gBitTable.
    u8 evolvedPartyIds[2]; // As flags using gBitTable;
    bool8 alreadyEvolved[4]; // Array id is used for mon position.
    u16 evolvedSpecies[MAX_BATTLERS_COUNT];
    u16 playerEvolvedSpecies;
    u8 primalRevertedPartyIds[2]; // As flags using gBitTable;
    u16 primalRevertedSpecies[MAX_BATTLERS_COUNT];
    u16 playerPrimalRevertedSpecies;
    u8 battlerId;
    bool8 playerSelect;
    u8 triggerSpriteId;
    bool8 isWishMegaEvo;
    bool8 isPrimalReversion;
};

struct Illusion
{
    u8 on;
    u8 set;
    u8 broken;
    u8 partyId;
    struct Pokemon *mon;
};

struct StolenItem
{
    u16 originalItem:15;
    u16 stolen:1;
};

struct BattleStruct
{
    u8 turnEffectsTracker;
    u8 turnEffectsBattlerId;
    u8 turnCountersTracker;
    u16 wrappedMove[MAX_BATTLERS_COUNT];
    u16 moveTarget[MAX_BATTLERS_COUNT];
    u8 expGetterMonId;
    u8 wildVictorySong;
    u8 dynamicMoveType;
    u8 wrappedBy[MAX_BATTLERS_COUNT];
    u16 assistPossibleMoves[PARTY_SIZE * MAX_MON_MOVES]; // Each of mons can know max 4 moves.
    u8 focusPunchBattlerId;
    u8 battlerPreventingSwitchout;
    u8 moneyMultiplier:6;
    u8 moneyMultiplierItem:1;
    u8 moneyMultiplierMove:1;
    u8 savedTurnActionNumber;
    u8 switchInAbilitiesCounter;
    u8 faintedActionsState;
    u8 faintedActionsBattlerId;
    u32 expValue;
    u8 field_52;
    u8 sentInPokes;
    bool8 selectionScriptFinished[MAX_BATTLERS_COUNT];
    u8 battlerPartyIndexes[MAX_BATTLERS_COUNT];
    u8 monToSwitchIntoId[MAX_BATTLERS_COUNT];
    u8 battlerPartyOrders[MAX_BATTLERS_COUNT][PARTY_SIZE / 2];
    u8 runTries;
    u8 caughtMonNick[POKEMON_NAME_LENGTH + 1];
    u8 safariGoNearCounter;
    u8 safariPkblThrowCounter;
    u8 safariEscapeFactor;
    u8 safariCatchFactor;
    u8 linkBattleVsSpriteId_V; // The letter "V"
    u8 linkBattleVsSpriteId_S; // The letter "S"
    u8 formToChangeInto;
    u8 chosenMovePositions[MAX_BATTLERS_COUNT];
    u8 stateIdAfterSelScript[MAX_BATTLERS_COUNT];
    u8 prevSelectedPartySlot;
    u8 stringMoveType;
    u8 expGetterBattlerId;
<<<<<<< HEAD
    u8 field_91; // related to gAbsentBattlerFlags, possibly absent flags turn ago?
=======
    u8 unused_5;
    u8 absentBattlerFlags;
>>>>>>> ef935f6f
    u8 palaceFlags; // First 4 bits are "is < 50% HP and not asleep" for each battler, last 4 bits are selected moves to pass to AI
    u8 field_93; // related to choosing pokemon?
    u8 wallyBattleState;
    u8 wallyMovesState;
    u8 wallyWaitFrames;
    u8 wallyMoveFrames;
    u16 lastTakenMove[MAX_BATTLERS_COUNT]; // Last move that a battler was hit with.
    u16 hpOnSwitchout[2];
    u32 savedBattleTypeFlags;
    u16 abilityPreventingSwitchout;
    u8 hpScale;
    u16 synchronizeMoveEffect;
    bool8 anyMonHasTransformed;
    void (*savedCallback)(void);
    u16 usedHeldItems[PARTY_SIZE][2];   // For each party member and side. For harvest, recycle
    u16 chosenItem[MAX_BATTLERS_COUNT];
    u8 AI_itemType[2];
    u8 AI_itemFlags[2];
    u16 choicedMove[MAX_BATTLERS_COUNT];
    u16 changedItems[MAX_BATTLERS_COUNT];
    u8 intimidateBattler;
    u8 switchInItemsCounter;
    u8 arenaTurnCounter;
    u8 turnSideTracker;
    u8 givenExpMons; // Bits for enemy party's pokemon that gave exp to player's party.
<<<<<<< HEAD
    u16 lastTakenMoveFrom[MAX_BATTLERS_COUNT][MAX_BATTLERS_COUNT]; // a 2-D array [target][attacker]
    u16 castformPalette[MAX_BATTLERS_COUNT][16];
=======
    u8 lastTakenMoveFrom[MAX_BATTLERS_COUNT * MAX_BATTLERS_COUNT * 2]; // a 3-D array [target][attacker][byte]
    u16 castformPalette[NUM_CASTFORM_FORMS][16];
>>>>>>> ef935f6f
    union {
        struct LinkBattlerHeader linkBattlerHeader;
        u32 battleVideo[2];
    } multiBuffer;
    u8 wishPerishSongState;
    u8 wishPerishSongBattlerId;
    bool8 overworldWeatherDone;
    bool8 terrainDone;
    u8 atkCancellerTracker;
    struct BattleTvMovePoints tvMovePoints;
    struct BattleTv tv;
    u8 AI_monToSwitchIntoId[MAX_BATTLERS_COUNT];
    s8 arenaMindPoints[2];
    s8 arenaSkillPoints[2];
    u16 arenaStartHp[2];
    u8 arenaLostPlayerMons; // Bits for party member, lost as in referee's decision, not by fainting.
    u8 arenaLostOpponentMons;
    u8 alreadyStatusedMoveAttempt; // As bits for battlers; For example when using Thunder Wave on an already paralyzed pokemon.
    u8 debugBattler;
    u8 magnitudeBasePower;
    u8 presentBasePower;
    u8 roostTypes[MAX_BATTLERS_COUNT][3];
    u8 savedBattlerTarget;
    bool8 ateBoost[MAX_BATTLERS_COUNT];
    u8 activeAbilityPopUps; // as bits for each battler
    u8 abilityPopUpSpriteIds[MAX_BATTLERS_COUNT][2];    // two per battler
    bool8 throwingPokeBall;
    struct MegaEvolutionData mega;
    const u8 *trainerSlideMsg;
    bool8 trainerSlideLowHpMsgDone;
    u8 introState;
    u8 ateBerry[2]; // array id determined by side, each party pokemon as bit
    u8 stolenStats[NUM_BATTLE_STATS]; // hp byte is used for which stats to raise, other inform about by how many stages
    u8 lastMoveFailed; // as bits for each battler, for the sake of Stomping Tantrum
    u8 lastMoveTarget[MAX_BATTLERS_COUNT]; // The last target on which each mon used a move, for the sake of Instruct
    u8 debugHoldEffects[MAX_BATTLERS_COUNT]; // These override actual items' hold effects.
    u16 tracedAbility[MAX_BATTLERS_COUNT];
    u16 hpBefore[MAX_BATTLERS_COUNT]; // Hp of battlers before using a move. For Berserk
    bool8 spriteIgnore0Hp;
    struct Illusion illusion[MAX_BATTLERS_COUNT];
    s8 aiFinalScore[MAX_BATTLERS_COUNT][MAX_BATTLERS_COUNT][MAX_MON_MOVES]; // AI, target, moves to make debugging easier
    s32 aiSimulatedDamage[MAX_BATTLERS_COUNT][MAX_BATTLERS_COUNT][MAX_MON_MOVES]; // attacker, target, move to make debugging easier
    u8 soulheartBattlerId;
    u8 friskedBattler; // Frisk needs to identify 2 battlers in double battles.
    bool8 friskedAbility; // If identifies two mons, show the ability pop-up only once.
    u8 sameMoveTurns[MAX_BATTLERS_COUNT]; // For Metronome, number of times the same moves has been SUCCESFULLY used.
    u16 moveEffect2; // For Knock Off
    u16 changedSpecies[PARTY_SIZE]; // For Zygarde or future forms when multiple mons can change into the same pokemon.
    u8 quickClawBattlerId;
    struct StolenItem itemStolen[PARTY_SIZE];  // Player's team that had items stolen (two bytes per party member)
    u8 blunderPolicy:1; // should blunder policy activate
    u8 ballSpriteIds[2];    // item gfx, window gfx
    u8 stickyWebUser;
};

#define F_DYNAMIC_TYPE_1 (1 << 6)
#define F_DYNAMIC_TYPE_2 (1 << 7)
#define DYNAMIC_TYPE_MASK (F_DYNAMIC_TYPE_1 - 1)

#define GET_MOVE_TYPE(move, typeArg)                                  \
{                                                                     \
    if (gBattleStruct->dynamicMoveType)                               \
        typeArg = gBattleStruct->dynamicMoveType & DYNAMIC_TYPE_MASK; \
    else                                                              \
        typeArg = gBattleMoves[move].type;                            \
}

#define IS_MOVE_PHYSICAL(move)(GetBattleMoveSplit(move) == SPLIT_PHYSICAL)
#define IS_MOVE_SPECIAL(move)(GetBattleMoveSplit(move) == SPLIT_SPECIAL)
#define IS_MOVE_STATUS(move)(gBattleMoves[move].split == SPLIT_STATUS)

#define BATTLER_MAX_HP(battlerId)(gBattleMons[battlerId].hp == gBattleMons[battlerId].maxHP)
#define TARGET_TURN_DAMAGED ((gSpecialStatuses[gBattlerTarget].physicalDmg != 0 || gSpecialStatuses[gBattlerTarget].specialDmg != 0))
#define BATTLER_DAMAGED(battlerId) ((gSpecialStatuses[battlerId].physicalDmg != 0 || gSpecialStatuses[battlerId].specialDmg != 0))

#define IS_BATTLER_OF_TYPE(battlerId, type)((gBattleMons[battlerId].type1 == type || gBattleMons[battlerId].type2 == type || gBattleMons[battlerId].type3 == type))
#define SET_BATTLER_TYPE(battlerId, type)           \
{                                                   \
    gBattleMons[battlerId].type1 = type;            \
    gBattleMons[battlerId].type2 = type;            \
    gBattleMons[battlerId].type3 = TYPE_MYSTERY;    \
}

#define IS_BATTLER_PROTECTED(battlerId)(gProtectStructs[battlerId].protected                                           \
                                        || gSideStatuses[GetBattlerSide(battlerId)] & SIDE_STATUS_WIDE_GUARD           \
                                        || gSideStatuses[GetBattlerSide(battlerId)] & SIDE_STATUS_QUICK_GUARD          \
                                        || gSideStatuses[GetBattlerSide(battlerId)] & SIDE_STATUS_CRAFTY_SHIELD        \
                                        || gSideStatuses[GetBattlerSide(battlerId)] & SIDE_STATUS_MAT_BLOCK            \
                                        || gProtectStructs[battlerId].spikyShielded                                    \
                                        || gProtectStructs[battlerId].kingsShielded                                    \
                                        || gProtectStructs[battlerId].banefulBunkered                                  \
                                        || gProtectStructs[battlerId].obstructed)                                      \

#define GET_STAT_BUFF_ID(n)((n & 7))              // first three bits 0x1, 0x2, 0x4
#define GET_STAT_BUFF_VALUE_WITH_SIGN(n)((n & 0xF8))
#define GET_STAT_BUFF_VALUE(n)(((n >> 3) & 0xF))      // 0x8, 0x10, 0x20, 0x40
#define STAT_BUFF_NEGATIVE 0x80                     // 0x80, the sign bit

#define SET_STAT_BUFF_VALUE(n)((((n) << 3) & 0xF8))

#define SET_STATCHANGER(statId, stage, goesDown)(gBattleScripting.statChanger = (statId) + ((stage) << 3) + (goesDown << 7))
#define SET_STATCHANGER2(dst, statId, stage, goesDown)(dst = (statId) + ((stage) << 3) + (goesDown << 7))

// NOTE: The members of this struct have hard-coded offsets 
//       in include/constants/battle_script_commands.h
struct BattleScripting
{
    s32 painSplitHp;
    s32 bideDmg;
    u8 multihitString[6];
    bool8 expOnCatch;
    u8 twoTurnsMoveStringId;
    u8 animArg1;
    u8 animArg2;
    u16 tripleKickPower;
    u8 moveendState;
    u8 savedStatChanger; // For further use, if attempting to change stat two times(ex. Moody)
    u8 shiftSwitched; // When the game tells you the next enemy's pokemon and you switch. Option for noobs but oh well.
    u8 battler;
    u8 animTurn;
    u8 animTargetsHit;
    u8 statChanger;
    bool8 statAnimPlayed;
    u8 getexpState;
    u8 battleStyle;
    u8 drawlvlupboxState;
    u8 learnMoveState;
<<<<<<< HEAD
    u8 savedBattler;
=======
    u8 pursuitDoublesAttacker;
>>>>>>> ef935f6f
    u8 reshowMainState;
    u8 reshowHelperState;
    u8 levelUpHP;
    u8 windowsType; // B_WIN_TYPE_*
    u8 multiplayerId;
    u8 specialTrainerBattleType;
    bool8 monCaught;
    s32 savedDmg;
    u16 savedMoveEffect; // For moves hitting multiple targets.
    u16 moveEffect;
    u16 multihitMoveEffect;
    u8 illusionNickHack; // To properly display nick in STRINGID_ENEMYABOUTTOSWITCHPKMN.
    bool8 fixedPopup;   // Force ability popup to stick until manually called back
    u16 abilityPopupOverwrite;
    u8 switchCase;  // Special switching conditions, eg. red card
    u8 overrideBerryRequirements;
};

struct BattleSpriteInfo
{
    u16 invisible:1; // 0x1
    u16 lowHpSong:1; // 0x2
    u16 behindSubstitute:1; // 0x4
    u16 flag_x8:1; // 0x8
    u16 hpNumbersNoBars:1; // 0x10
    u16 transformSpecies;
};

struct BattleAnimationInfo
{
    u16 animArg; // to fill up later
    u8 field_2;
    u8 field_3;
    u8 field_4;
    u8 field_5;
    u8 field_6;
    u8 field_7;
    u8 ballThrowCaseId:6;
    u8 isCriticalCapture:1;
    u8 criticalCaptureSuccess:1;
    u8 introAnimActive:1;
    u8 wildMonInvisible:1;
    u8 field_9_x1C:3;
    u8 field_9_x20:1;
    u8 field_9_x40:1;
    u8 field_9_x80:1;
    u8 numBallParticles;
    u8 field_B;
    s16 ballSubpx;
    u8 field_E;
    u8 field_F;
};

struct BattleHealthboxInfo
{
    u8 partyStatusSummaryShown:1;
    u8 healthboxIsBouncing:1;
    u8 battlerIsBouncing:1;
    u8 ballAnimActive:1; // 0x8
    u8 statusAnimActive:1; // x10
    u8 animFromTableActive:1; // x20
    u8 specialAnimActive:1; // x40
    u8 triedShinyMonAnim:1;
    u8 finishedShinyMonAnim:1;
    u8 field_1_x1E:4;
    u8 bgmRestored:1;
    u8 waitForCry:1;
    u8 healthboxSlideInStarted:1;
    u8 healthboxBounceSpriteId;
    u8 battlerBounceSpriteId;
    u8 animationState;
    u8 partyStatusDelayTimer;
    u8 matrixNum;
    u8 shadowSpriteId;
    u8 soundTimer;
    u8 introEndDelay;
    u8 field_A;
    u8 field_B;
};

struct BattleBarInfo
{
    u8 healthboxSpriteId;
    s32 maxValue;
    s32 oldValue;
    s32 receivedValue;
    s32 currValue;
};

struct BattleSpriteData
{
    struct BattleSpriteInfo *battlerData;
    struct BattleHealthboxInfo *healthBoxesData;
    struct BattleAnimationInfo *animationData;
    struct BattleBarInfo *battleBars;
};

#include "sprite.h"

struct MonSpritesGfx
{
    void* firstDecompressed; // ptr to the decompressed sprite of the first pokemon
    union {
    	void* ptr[MAX_BATTLERS_COUNT];
    	u8* byte[MAX_BATTLERS_COUNT];
    } sprites;
    struct SpriteTemplate templates[MAX_BATTLERS_COUNT];
    struct SpriteFrameImage frameImages[MAX_BATTLERS_COUNT][4];
    u8 unusedArr[0x80];
    u8 *barFontGfx;
    void *unusedPtr;
    u16 *buffer;
};

struct TotemBoost
{
    u8 stats;   // bitfield for each battle stat that is set if the stat changes
    s8 statChanges[NUM_BATTLE_STATS - 1];    // highest bit being set decreases the stat
}; /* size = 8 */

// All battle variables are declared in battle_main.c
extern u16 gBattle_BG0_X;
extern u16 gBattle_BG0_Y;
extern u16 gBattle_BG1_X;
extern u16 gBattle_BG1_Y;
extern u16 gBattle_BG2_X;
extern u16 gBattle_BG2_Y;
extern u16 gBattle_BG3_X;
extern u16 gBattle_BG3_Y;
extern u16 gBattle_WIN0H;
extern u16 gBattle_WIN0V;
extern u16 gBattle_WIN1H;
extern u16 gBattle_WIN1V;
extern u8 gDisplayedStringBattle[400];
extern u8 gBattleTextBuff1[TEXT_BUFF_ARRAY_COUNT];
extern u8 gBattleTextBuff2[TEXT_BUFF_ARRAY_COUNT];
extern u8 gBattleTextBuff3[TEXT_BUFF_ARRAY_COUNT];
extern u32 gBattleTypeFlags;
extern u8 gBattleTerrain;
extern u32 gUnusedFirstBattleVar1;
<<<<<<< HEAD
extern u8 *gUnknown_0202305C;
extern u8 *gUnknown_02023060;
=======
extern u8 *gBattleAnimBgTileBuffer;
extern u8 *gBattleAnimBgTilemapBuffer;
extern u8 gBattleBufferA[MAX_BATTLERS_COUNT][0x200];
extern u8 gBattleBufferB[MAX_BATTLERS_COUNT][0x200];
>>>>>>> ef935f6f
extern u8 gActiveBattler;
extern u32 gBattleControllerExecFlags;
extern u8 gBattlersCount;
extern u16 gBattlerPartyIndexes[MAX_BATTLERS_COUNT];
extern u8 gBattlerPositions[MAX_BATTLERS_COUNT];
extern u8 gActionsByTurnOrder[MAX_BATTLERS_COUNT];
extern u8 gBattlerByTurnOrder[MAX_BATTLERS_COUNT];
extern u8 gCurrentTurnActionNumber;
extern u8 gCurrentActionFuncId;
extern struct BattlePokemon gBattleMons[MAX_BATTLERS_COUNT];
extern u8 gBattlerSpriteIds[MAX_BATTLERS_COUNT];
extern u8 gCurrMovePos;
extern u8 gChosenMovePos;
extern u16 gCurrentMove;
extern u16 gChosenMove;
extern u16 gCalledMove;
extern s32 gBattleMoveDamage;
extern s32 gHpDealt;
extern s32 gTakenDmg[MAX_BATTLERS_COUNT];
extern u16 gLastUsedItem;
extern u16 gLastUsedAbility;
extern u8 gBattlerAttacker;
extern u8 gBattlerTarget;
extern u8 gBattlerFainted;
extern u8 gEffectBattler;
extern u8 gPotentialItemEffectBattler;
extern u8 gAbsentBattlerFlags;
extern u8 gIsCriticalHit;
extern u8 gMultiHitCounter;
extern const u8 *gBattlescriptCurrInstr;
extern u8 gChosenActionByBattler[MAX_BATTLERS_COUNT];
extern const u8 *gSelectionBattleScripts[MAX_BATTLERS_COUNT];
extern const u8 *gPalaceSelectionBattleScripts[MAX_BATTLERS_COUNT];
extern u16 gLastPrintedMoves[MAX_BATTLERS_COUNT];
extern u16 gLastMoves[MAX_BATTLERS_COUNT];
extern u16 gLastLandedMoves[MAX_BATTLERS_COUNT];
extern u16 gLastHitByType[MAX_BATTLERS_COUNT];
extern u16 gLastResultingMoves[MAX_BATTLERS_COUNT];
extern u16 gLockedMoves[MAX_BATTLERS_COUNT];
extern u16 gLastUsedMove;
extern u8 gLastHitBy[MAX_BATTLERS_COUNT];
extern u16 gChosenMoveByBattler[MAX_BATTLERS_COUNT];
extern u16 gMoveResultFlags;
extern u32 gHitMarker;
extern u8 gTakenDmgByBattler[MAX_BATTLERS_COUNT];
extern u8 gUnusedFirstBattleVar2;
extern u32 gSideStatuses[2];
extern struct SideTimer gSideTimers[2];
extern u32 gStatuses3[MAX_BATTLERS_COUNT];
extern u32 gStatuses4[MAX_BATTLERS_COUNT];
extern struct DisableStruct gDisableStructs[MAX_BATTLERS_COUNT];
extern u16 gPauseCounterBattle;
extern u16 gPaydayMoney;
extern u16 gRandomTurnNumber;
extern u8 gBattleCommunication[BATTLE_COMMUNICATION_ENTRIES_COUNT];
extern u8 gBattleOutcome;
extern struct ProtectStruct gProtectStructs[MAX_BATTLERS_COUNT];
extern struct SpecialStatus gSpecialStatuses[MAX_BATTLERS_COUNT];
extern u16 gBattleWeather;
extern struct WishFutureKnock gWishFutureKnock;
extern u16 gIntroSlideFlags;
extern u8 gSentPokesToOpponent[2];
extern u16 gExpShareExp;
extern struct BattleEnigmaBerry gEnigmaBerries[MAX_BATTLERS_COUNT];
extern struct BattleScripting gBattleScripting;
extern struct BattleStruct *gBattleStruct;
extern u8 *gLinkBattleSendBuffer;
extern u8 *gLinkBattleRecvBuffer;
extern struct BattleResources *gBattleResources;
extern u8 gActionSelectionCursor[MAX_BATTLERS_COUNT];
extern u8 gMoveSelectionCursor[MAX_BATTLERS_COUNT];
extern u8 gBattlerStatusSummaryTaskId[MAX_BATTLERS_COUNT];
extern u8 gBattlerInMenuId;
extern bool8 gDoingBattleAnim;
extern u32 gTransformedPersonalities[MAX_BATTLERS_COUNT];
extern u8 gPlayerDpadHoldFrames;
extern struct BattleSpriteData *gBattleSpritesDataPtr;
extern struct MonSpritesGfx *gMonSpritesGfxPtr;
extern struct BattleHealthboxInfo *gBattleControllerOpponentHealthboxData;
extern struct BattleHealthboxInfo *gBattleControllerOpponentFlankHealthboxData;
extern u16 gBattleMovePower;
extern u16 gMoveToLearn;
extern u8 gBattleMonForms[MAX_BATTLERS_COUNT];
extern u32 gFieldStatuses;
extern struct FieldTimer gFieldTimers;
extern u8 gBattlerAbility;
extern u16 gPartnerSpriteId;
extern struct TotemBoost gTotemBoosts[MAX_BATTLERS_COUNT];

extern void (*gPreBattleCallback1)(void);
extern void (*gBattleMainFunc)(void);
extern struct BattleResults gBattleResults;
extern u8 gLeveledUpInBattle;
extern void (*gBattlerControllerFuncs[MAX_BATTLERS_COUNT])(void);
extern u8 gHealthboxSpriteIds[MAX_BATTLERS_COUNT];
extern u8 gMultiUsePlayerCursor;
extern u8 gNumberOfMovesToChoose;
extern u8 gBattleControllerData[MAX_BATTLERS_COUNT];
extern bool8 gHasFetchedBall;
extern u8 gLastUsedBall;
extern u16 gLastThrownBall;
extern bool8 gSwapDamageCategory; // Photon Geyser, Shell Side Arm, Light That Burns the Sky

#endif // GUARD_BATTLE_H<|MERGE_RESOLUTION|>--- conflicted
+++ resolved
@@ -43,35 +43,6 @@
 #define B_ACTION_DEBUG                  20
 #define B_ACTION_THROW_BALL             21 // R to throw last used ball
 #define B_ACTION_NONE                   0xFF
-
-<<<<<<< HEAD
-#define MAX_TRAINER_ITEMS 4
-
-// array entries for battle communication
-#define MULTIUSE_STATE          0
-#define CURSOR_POSITION         1
-#define TASK_ID                 1 // task Id and cursor position share the same field
-#define SPRITES_INIT_STATE1     1 // shares the Id as well
-#define SPRITES_INIT_STATE2     2
-#define MOVE_EFFECT_BYTE        3
-#define ACTIONS_CONFIRMED_COUNT 4
-#define MULTISTRING_CHOOSER     5
-#define MISS_TYPE               6
-#define MSG_DISPLAY             7
-#define BATTLE_COMMUNICATION_ENTRIES_COUNT  8
-=======
-#define MOVE_TARGET_SELECTED            0
-#define MOVE_TARGET_DEPENDS             (1 << 0)
-#define MOVE_TARGET_USER_OR_SELECTED    (1 << 1)
-#define MOVE_TARGET_RANDOM              (1 << 2)
-#define MOVE_TARGET_BOTH                (1 << 3)
-#define MOVE_TARGET_USER                (1 << 4)
-#define MOVE_TARGET_FOES_AND_ALLY       (1 << 5)
-#define MOVE_TARGET_OPPONENTS_FIELD     (1 << 6)
-
-// For the second argument of GetMoveTarget, when no target override is needed
-#define NO_TARGET_OVERRIDE 0
->>>>>>> ef935f6f
 
 #define BATTLE_BUFFER_LINK_SIZE 0x1000
 
@@ -181,14 +152,13 @@
 
 struct SpecialStatus
 {
-<<<<<<< HEAD
     u8 statLowered:1;
     u8 lightningRodRedirected:1;
     u8 restoredBattlerSprite: 1;
     u8 intimidatedMon:1;
     u8 traced:1;
     u8 ppNotAffectedByPressure:1;
-    u8 flag40:1;
+    u8 faintedHasReplacement:1;
     u8 focusBanded:1;
     u8 focusSashed:1;
     u8 sturdied:1;
@@ -203,16 +173,6 @@
     u8 damagedMons:4; // Mons that have been damaged directly by using a move, includes substitute.
     u8 dancerUsedMove:1;
     u8 dancerOriginalTarget:3;
-=======
-    u32 statLowered:1;
-    u32 lightningRodRedirected:1;
-    u32 restoredBattlerSprite: 1;
-    u32 intimidatedMon:1;
-    u32 traced:1;
-    u32 ppNotAffectedByPressure:1;
-    u32 faintedHasReplacement:1;
-    u32 focusBanded:1;
->>>>>>> ef935f6f
     s32 dmg;
     s32 physicalDmg;
     s32 specialDmg;
@@ -561,12 +521,7 @@
     u8 prevSelectedPartySlot;
     u8 stringMoveType;
     u8 expGetterBattlerId;
-<<<<<<< HEAD
-    u8 field_91; // related to gAbsentBattlerFlags, possibly absent flags turn ago?
-=======
-    u8 unused_5;
     u8 absentBattlerFlags;
->>>>>>> ef935f6f
     u8 palaceFlags; // First 4 bits are "is < 50% HP and not asleep" for each battler, last 4 bits are selected moves to pass to AI
     u8 field_93; // related to choosing pokemon?
     u8 wallyBattleState;
@@ -592,13 +547,8 @@
     u8 arenaTurnCounter;
     u8 turnSideTracker;
     u8 givenExpMons; // Bits for enemy party's pokemon that gave exp to player's party.
-<<<<<<< HEAD
     u16 lastTakenMoveFrom[MAX_BATTLERS_COUNT][MAX_BATTLERS_COUNT]; // a 2-D array [target][attacker]
-    u16 castformPalette[MAX_BATTLERS_COUNT][16];
-=======
-    u8 lastTakenMoveFrom[MAX_BATTLERS_COUNT * MAX_BATTLERS_COUNT * 2]; // a 3-D array [target][attacker][byte]
     u16 castformPalette[NUM_CASTFORM_FORMS][16];
->>>>>>> ef935f6f
     union {
         struct LinkBattlerHeader linkBattlerHeader;
         u32 battleVideo[2];
@@ -726,11 +676,7 @@
     u8 battleStyle;
     u8 drawlvlupboxState;
     u8 learnMoveState;
-<<<<<<< HEAD
     u8 savedBattler;
-=======
-    u8 pursuitDoublesAttacker;
->>>>>>> ef935f6f
     u8 reshowMainState;
     u8 reshowHelperState;
     u8 levelUpHP;
@@ -871,15 +817,8 @@
 extern u32 gBattleTypeFlags;
 extern u8 gBattleTerrain;
 extern u32 gUnusedFirstBattleVar1;
-<<<<<<< HEAD
-extern u8 *gUnknown_0202305C;
-extern u8 *gUnknown_02023060;
-=======
 extern u8 *gBattleAnimBgTileBuffer;
 extern u8 *gBattleAnimBgTilemapBuffer;
-extern u8 gBattleBufferA[MAX_BATTLERS_COUNT][0x200];
-extern u8 gBattleBufferB[MAX_BATTLERS_COUNT][0x200];
->>>>>>> ef935f6f
 extern u8 gActiveBattler;
 extern u32 gBattleControllerExecFlags;
 extern u8 gBattlersCount;
