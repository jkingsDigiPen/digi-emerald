#ifndef GUARD_BATTLE_H
#define GUARD_BATTLE_H

// should they be included here or included individually by every file?
#include "constants/battle.h"
#include "battle_main.h"
#include "battle_message.h"
#include "battle_util.h"
#include "battle_script_commands.h"
#include "battle_ai_switch_items.h"
#include "battle_gfx_sfx_util.h"
#include "battle_util2.h"
#include "battle_bg.h"
#include "battle_debug.h"

#define GET_BATTLER_POSITION(battler)     (gBattlerPositions[battler])
#define GET_BATTLER_SIDE(battler)         (GetBattlerPosition(battler) & BIT_SIDE)
#define GET_BATTLER_SIDE2(battler)        (GET_BATTLER_POSITION(battler) & BIT_SIDE)

// Battle Actions
// These determine what each battler will do in a turn
#define B_ACTION_USE_MOVE               0
#define B_ACTION_USE_ITEM               1
#define B_ACTION_SWITCH                 2
#define B_ACTION_RUN                    3
#define B_ACTION_SAFARI_WATCH_CAREFULLY 4
#define B_ACTION_SAFARI_BALL            5
#define B_ACTION_SAFARI_POKEBLOCK       6
#define B_ACTION_SAFARI_GO_NEAR         7
#define B_ACTION_SAFARI_RUN             8
#define B_ACTION_WALLY_THROW            9
// The exact purposes of these are unclear
#define B_ACTION_EXEC_SCRIPT            10 // when executing an action
#define B_ACTION_CANCEL_PARTNER         12 // when choosing an action
#define B_ACTION_FINISHED               12 // when executing an action
#define B_ACTION_NOTHING_FAINTED        13 // when choosing an action
#define B_ACTION_DEBUG                  20
#define B_ACTION_NONE                   0xFF

#define MAX_TRAINER_ITEMS 4
#define MAX_MON_MOVES 4

// array entries for battle communication
#define MULTIUSE_STATE          0x0
#define CURSOR_POSITION         0x1
#define TASK_ID                 0x1 // task Id and cursor position share the same field
#define SPRITES_INIT_STATE1     0x1 // shares the Id as well
#define SPRITES_INIT_STATE2     0x2
#define MOVE_EFFECT_BYTE        0x3
#define ACTIONS_CONFIRMED_COUNT 0x4
#define MULTISTRING_CHOOSER     0x5
#define MSG_DISPLAY             0x7
#define BATTLE_COMMUNICATION_ENTRIES_COUNT  0x8

#define MOVE_TARGET_SELECTED            0x0
#define MOVE_TARGET_DEPENDS             0x1
#define MOVE_TARGET_USER_OR_SELECTED    0x2
#define MOVE_TARGET_RANDOM              0x4
#define MOVE_TARGET_BOTH                0x8
#define MOVE_TARGET_USER                0x10
#define MOVE_TARGET_FOES_AND_ALLY       0x20
#define MOVE_TARGET_OPPONENTS_FIELD     0x40
#define MOVE_TARGET_ALLY                0x80

#define BATTLE_BUFFER_LINK_SIZE 0x1000

struct TrainerMonNoItemDefaultMoves
{
    u16 iv;
    u8 lvl;
    u16 species;
};

struct TrainerMonItemDefaultMoves
{
    u16 iv;
    u8 lvl;
    u16 species;
    u16 heldItem;
};

struct TrainerMonNoItemCustomMoves
{
    u16 iv;
    u8 lvl;
    u16 species;
    u16 moves[4];
};

struct TrainerMonItemCustomMoves
{
    u16 iv;
    u8 lvl;
    u16 species;
    u16 heldItem;
    u16 moves[4];
};

union TrainerMonPtr
{
    const struct TrainerMonNoItemDefaultMoves *NoItemDefaultMoves;
    const struct TrainerMonNoItemCustomMoves *NoItemCustomMoves;
    const struct TrainerMonItemDefaultMoves *ItemDefaultMoves;
    const struct TrainerMonItemCustomMoves *ItemCustomMoves;
};

struct Trainer
{
    /*0x00*/ u8 partyFlags;
    /*0x01*/ u8 trainerClass;
    /*0x02*/ u8 encounterMusic_gender; // last bit is gender
    /*0x03*/ u8 trainerPic;
    /*0x04*/ u8 trainerName[12];
    /*0x10*/ u16 items[4];
    /*0x18*/ bool8 doubleBattle;
    /*0x1C*/ u32 aiFlags;
    /*0x20*/ u8 partySize;
    /*0x24*/ union TrainerMonPtr party;
};

extern const struct Trainer gTrainers[];

#define TRAINER_ENCOUNTER_MUSIC(trainer)((gTrainers[trainer].encounterMusic_gender & 0x7F))

struct UnknownFlags
{
    u32 flags[4];
};

#define RESOURCE_FLAG_FLASH_FIRE    0x1
#define RESOURCE_FLAG_ROOST         0x2
#define RESOURCE_FLAG_UNBURDEN      0x4

struct DisableStruct
{
    u32 transformedMonPersonality;
    u16 disabledMove;
    u16 encoredMove;
    u8 protectUses;
    u8 stockpileCounter;
    u8 substituteHP;
    u8 disableTimer:4;
    u8 disableTimerStartValue:4;
    u8 encoredMovePos;
    u8 filler_D; // Unused field.
    u8 encoreTimer:4;
    u8 encoreTimerStartValue:4;
    u8 perishSongTimer:4;
    u8 perishSongTimerStartValue:4;
    u8 furyCutterCounter;
    u8 rolloutTimer:4;
    u8 rolloutTimerStartValue:4;
    u8 chargeTimer:4;
    u8 chargeTimerStartValue:4;
    u8 tauntTimer:4;
    u8 tauntTimer2:4;
    u8 battlerPreventingEscape;
    u8 battlerWithSureHit;
    u8 isFirstTurn;
<<<<<<< HEAD
    u8 unk17;
    u8 truantCounter:1;
    u8 truantUnknownBit:1;
    u8 unk18_a_2:2;
    u8 unk18_b:4;
    u8 rechargeTimer;
    u8 autonomizeCount;
    u8 slowStartTimer;
    u8 embargoTimer;
    u8 magnetRiseTimer;
    u8 telekinesisTimer;
    u8 healBlockTimer;
    u8 laserFocusTimer;
    u8 usedMoves:4;
    u8 wrapTurns;
=======
    u8 filler_17; // Unused field.
    u8 truantCounter:1;
    u8 truantSwitchInHack:1;
    u8 filler_18_2:2; // Unused field.
    u8 mimickedMoves:4;
    u8 rechargeTimer;
>>>>>>> 14641e91
};

struct ProtectStruct
{
    u32 protected:1;
    u32 spikyShielded:1;
    u32 kingsShielded:1;
    u32 banefulBunkered:1;
    u32 endured:1;
    u32 noValidMoves:1;
    u32 helpingHand:1;
    u32 bounceMove:1;
    u32 stealMove:1;
    u32 flag0Unknown:1;
    u32 prlzImmobility:1;
    u32 confusionSelfDmg:1;
    u32 targetNotAffected:1;
    u32 chargingTurn:1;
    u32 fleeFlag:2; // For RunAway and Smoke Ball.
    u32 usedImprisionedMove:1;
    u32 loveImmobility:1;
    u32 usedDisabledMove:1;
    u32 usedTauntedMove:1;
    u32 flag2Unknown:1;
    u32 flinchImmobility:1;
    u32 notFirstStrike:1;
<<<<<<< HEAD
    u32 flag_x10:1;
    u32 usesBouncedMove:1;
    u32 usedHealBlockedMove:1;
    u32 usedGravityPreventedMove:1;
    u32 powderSelfDmg:1;
=======
    u32 palaceAbleToUseMove:1;
>>>>>>> 14641e91
    u32 physicalDmg;
    u32 specialDmg;
    u8 physicalBattlerId;
    u8 specialBattlerId;
};

struct SpecialStatus
{
    u8 statLowered:1;
    u8 lightningRodRedirected:1;
    u8 restoredBattlerSprite: 1;
    u8 intimidatedMon:1;
    u8 traced:1;
    u8 ppNotAffectedByPressure:1;
    u8 flag40:1;
    u8 focusBanded:1;
    u8 focusSashed:1;
    u8 sturdied:1;
    u8 stormDrainRedirected:1;
    u8 switchInAbilityDone:1;
    s32 dmg;
    s32 physicalDmg;
    s32 specialDmg;
    u8 physicalBattlerId;
    u8 specialBattlerId;
};

struct SideTimer
{
    u8 reflectTimer;
    u8 reflectBattlerId;
    u8 lightscreenTimer;
    u8 lightscreenBattlerId;
    u8 mistTimer;
    u8 mistBattlerId;
    u8 safeguardTimer;
    u8 safeguardBattlerId;
    u8 followmeTimer;
    u8 followmeTarget;
    u8 spikesAmount;
    u8 toxicSpikesAmount;
    u8 stealthRockAmount;
    u8 stickyWebAmount;
    u8 auroraVeilTimer;
    u8 auroraVeilBattlerId;
    u8 tailwindTimer;
    u8 tailwindBattlerId;
    u8 luckyChantTimer;
    u8 luckyChantBattlerId;
};

struct FieldTimer
{
    u8 mudSportTimer;
    u8 waterSportTimer;
    u8 wonderRoomTimer;
    u8 magicRoomTimer;
    u8 trickRoomTimer;
    u8 grassyTerrainTimer;
    u8 mistyTerrainTimer;
    u8 electricTerrainTimer;
    u8 psychicTerrainTimer;
    u8 echoVoiceCounter;
    u8 gravityTimer;
};

struct WishFutureKnock
{
    u8 futureSightCounter[MAX_BATTLERS_COUNT];
    u8 futureSightAttacker[MAX_BATTLERS_COUNT];
    u16 futureSightMove[MAX_BATTLERS_COUNT];
    u8 wishCounter[MAX_BATTLERS_COUNT];
    u8 wishMonId[MAX_BATTLERS_COUNT];
    u8 weatherDuration;
    u8 knockedOffMons[2]; // Each battler is represented by a bit. The array entry is dependent on the battler's side.
};

struct AI_SavedBattleMon
{
    u8 ability;
    u16 moves[4];
    u16 heldItem;
    u16 species;
};

struct AI_ThinkingStruct
{
    u8 aiState;
    u8 movesetIndex;
    u16 moveConsidered;
    s8 score[4];
    u32 funcResult;
    u32 aiFlags;
    u8 aiAction;
    u8 aiLogicId;
    u8 simulatedRNG[4];
    struct AI_SavedBattleMon saved[4];
};

struct UsedMoves
{
    u16 moves[MAX_BATTLERS_COUNT];
    u16 unknown[MAX_BATTLERS_COUNT];
};

struct BattleHistory
{
    struct UsedMoves usedMoves[MAX_BATTLERS_COUNT];
    u8 abilities[MAX_BATTLERS_COUNT];
    u8 itemEffects[MAX_BATTLERS_COUNT];
    u16 trainerItems[MAX_BATTLERS_COUNT];
    u8 itemsNo;
};

struct BattleScriptsStack
{
    const u8 *ptr[8];
    u8 size;
};

struct BattleCallbacksStack
{
    void (*function[8])(void);
    u8 size;
};

struct StatsArray
{
    u16 hp;
    u16 atk;
    u16 def;
    u16 spd;
    u16 spAtk;
    u16 spDef;
};

struct BattleResources
{
    struct SecretBaseRecord* secretBase;
    struct UnknownFlags *flags;
    struct BattleScriptsStack* battleScriptsStack;
    struct BattleCallbacksStack* battleCallbackStack;
    struct StatsArray* statsBeforeLvlUp;
    struct AI_ThinkingStruct *ai;
    struct BattleHistory *battleHistory;
    struct BattleScriptsStack *AI_ScriptsStack;
    u8 bufferA[MAX_BATTLERS_COUNT][0x200];
    u8 bufferB[MAX_BATTLERS_COUNT][0x200];
};

struct BattleResults
{
    u8 playerFaintCounter;    // 0x0
    u8 opponentFaintCounter;  // 0x1
    u8 playerSwitchesCounter; // 0x2
    u8 numHealingItemsUsed;   // 0x3
    u8 numRevivesUsed;        // 0x4
    u8 playerMonWasDamaged:1; // 0x5
    u8 usedMasterBall:1;      // 0x5
    u8 caughtMonBall:4;       // 0x5
    u8 shinyWildMon:1;        // 0x5
    u16 playerMon1Species;    // 0x6
    u8 playerMon1Name[POKEMON_NAME_LENGTH + 1];    // 0x8
    u8 battleTurnCounter;     // 0x13
    u8 playerMon2Name[POKEMON_NAME_LENGTH + 1];    // 0x14
    u8 pokeblockThrows;       // 0x1F
    u16 lastOpponentSpecies;  // 0x20
    u16 lastUsedMovePlayer;   // 0x22
    u16 lastUsedMoveOpponent; // 0x24
    u16 playerMon2Species;    // 0x26
    u16 caughtMonSpecies;     // 0x28
    u8 caughtMonNick[POKEMON_NAME_LENGTH + 1];     // 0x2A
    u8 filler35[1];           // 0x35
    u8 catchAttempts[11];     // 0x36
};

struct BattleTv_Side
{
    u32 spikesMonId:3;
    u32 reflectMonId:3;
    u32 lightScreenMonId:3;
    u32 safeguardMonId:3;
    u32 mistMonId:3;
    u32 futureSightMonId:3;
    u32 doomDesireMonId:3;
    u32 perishSongMonId:3;
    u32 wishMonId:3;
    u32 grudgeMonId:3;
    u32 usedMoveSlot:2;
    u32 spikesMoveSlot:2;
    u32 reflectMoveSlot:2;
    u32 lightScreenMoveSlot:2;
    u32 safeguardMoveSlot:2;
    u32 mistMoveSlot:2;
    u32 futureSightMoveSlot:2;
    u32 doomDesireMoveSlot:2;
    u32 perishSongMoveSlot:2;
    u32 wishMoveSlot:2;
    u32 grudgeMoveSlot:2;
    u32 destinyBondMonId:3;
    u32 destinyBondMoveSlot:2;
    u32 faintCause:4;
    u32 faintCauseMonId:3;
    u32 explosion:1;
    u32 explosionMoveSlot:2;
    u32 explosionMonId:3;
    u32 perishSong:1;
};

struct BattleTv_Position
{
    u32 curseMonId:3;
    u32 leechSeedMonId:3;
    u32 nightmareMonId:3;
    u32 wrapMonId:3;
    u32 attractMonId:3;
    u32 confusionMonId:3;
    u32 curseMoveSlot:2;
    u32 leechSeedMoveSlot:2;
    u32 nightmareMoveSlot:2;
    u32 wrapMoveSlot:2;
    u32 attractMoveSlot:2;
    u32 confusionMoveSlot:2;
    u32 waterSportMoveSlot:2;
    u32 waterSportMonId:3;
    u32 mudSportMonId:3;
    u32 mudSportMoveSlot:2;
    u32 ingrainMonId:3;
    u32 ingrainMoveSlot:2;
    u32 attackedByMonId:3;
    u32 attackedByMoveSlot:2;
};

struct BattleTv_Mon
{
    u32 psnMonId:3;
    u32 badPsnMonId:3;
    u32 brnMonId:3;
    u32 prlzMonId:3;
    u32 slpMonId:3;
    u32 frzMonId:3;
    u32 psnMoveSlot:2;
    u32 badPsnMoveSlot:2;
    u32 brnMoveSlot:2;
    u32 prlzMoveSlot:2;
    u32 slpMoveSlot:2;
    u32 frzMoveSlot:2;
};

struct BattleTv
{
    struct BattleTv_Mon mon[2][PARTY_SIZE]; // [side][partyId]
    struct BattleTv_Position pos[2][2]; // [side][flank]
    struct BattleTv_Side side[2]; // [side]
};

struct BattleTvMovePoints
{
    s16 points[2][PARTY_SIZE * 4];
};

struct MegaEvolutionData
{
    u8 toEvolve; // As flags using gBitTable.
    u8 evolvedPartyIds[2]; // As flags using gBitTable;
    bool8 alreadyEvolved[4]; // Array id is used for mon position.
    u16 evolvedSpecies[MAX_BATTLERS_COUNT];
    u16 playerEvolvedSpecies;
    u8 battlerId;
    bool8 playerSelect;
    u8 triggerSpriteId;
    u8 indicatorSpriteIds[MAX_BATTLERS_COUNT];
};

struct BattleStruct
{
    u8 turnEffectsTracker;
    u8 turnEffectsBattlerId;
    u8 turnCountersTracker;
    u16 wrappedMove[MAX_BATTLERS_COUNT];
    u8 moveTarget[MAX_BATTLERS_COUNT];
    u8 expGetterMonId;
    u8 wildVictorySong;
    u8 dynamicMoveType;
    u8 wrappedBy[MAX_BATTLERS_COUNT];
    u16 assistPossibleMoves[PARTY_SIZE * MAX_MON_MOVES]; // Each of mons can know max 4 moves.
    u8 focusPunchBattlerId;
    u8 battlerPreventingSwitchout;
    u8 moneyMultiplier;
    u8 savedTurnActionNumber;
    u8 switchInAbilitiesCounter;
    u8 faintedActionsState;
    u8 faintedActionsBattlerId;
    u16 expValue;
    u8 field_52;
    u8 sentInPokes;
    bool8 selectionScriptFinished[MAX_BATTLERS_COUNT];
    u8 field_58[4];
    u8 monToSwitchIntoId[MAX_BATTLERS_COUNT];
    u8 field_60[4][3];
    u8 runTries;
    u8 caughtMonNick[POKEMON_NAME_LENGTH + 1];
    u8 safariGoNearCounter;
    u8 safariPkblThrowCounter;
    u8 safariEscapeFactor;
    u8 safariCatchFactor;
    u8 linkBattleVsSpriteId_V; // The letter "V"
    u8 linkBattleVsSpriteId_S; // The letter "S"
    u8 formToChangeInto;
    u8 chosenMovePositions[MAX_BATTLERS_COUNT];
    u8 stateIdAfterSelScript[MAX_BATTLERS_COUNT];
    u8 field_8B; // related to player's pokemon switching
    u8 stringMoveType;
    u8 expGetterBattlerId;
    u8 field_91; // related to gAbsentBattlerFlags, possibly absent flags turn ago?
    u8 field_92; // battle palace related
    u8 field_93; // related to choosing pokemon?
    u8 wallyBattleState;
    u8 wallyMovesState;
    u8 wallyWaitFrames;
    u8 wallyMoveFrames;
    u16 lastTakenMove[MAX_BATTLERS_COUNT]; // Last move that a battler was hit with.
    u16 hpOnSwitchout[2];
    u32 savedBattleTypeFlags;
    u8 abilityPreventingSwitchout;
    u8 hpScale;
    u8 synchronizeMoveEffect;
    bool8 anyMonHasTransformed;
    void (*savedCallback)(void);
    u16 usedHeldItems[MAX_BATTLERS_COUNT];
    u16 chosenItem[MAX_BATTLERS_COUNT];
    u8 AI_itemType[2];
    u8 AI_itemFlags[2];
    u16 choicedMove[MAX_BATTLERS_COUNT];
    u16 changedItems[MAX_BATTLERS_COUNT];
    u8 intimidateBattler;
    u8 switchInItemsCounter;
    u8 arenaTurnCounter;
    u8 turnSideTracker;
    u8 givenExpMons; // Bits for enemy party's pokemon that gave exp to player's party.
    u16 lastTakenMoveFrom[MAX_BATTLERS_COUNT][MAX_BATTLERS_COUNT]; // a 2-D array [target][attacker]
    u16 castformPalette[MAX_BATTLERS_COUNT][16];
    u8 field_180; // weird field, used in battle_main.c, once accessed as an array of u32 overwriting the field below
    u8 field_181;
    u8 field_182;
    u8 field_183;
    struct BattleEnigmaBerry battleEnigmaBerry;
    u8 wishPerishSongState;
    u8 wishPerishSongBattlerId;
    bool8 overworldWeatherDone;
    u8 atkCancellerTracker;
    struct BattleTvMovePoints tvMovePoints;
    struct BattleTv tv;
    u8 AI_monToSwitchIntoId[MAX_BATTLERS_COUNT];
    s8 arenaMindPoints[2];
    s8 arenaSkillPoints[2];
    u16 arenaStartHp[2];
    u8 arenaLostPlayerMons; // Bits for party member, lost as in referee's decision, not by fainting.
    u8 arenaLostOpponentMons;
    u8 alreadyStatusedMoveAttempt; // As bits for battlers; For example when using Thunder Wave on an already paralyzed pokemon.
    u8 debugBattler;
    u8 magnitudeBasePower;
    u8 presentBasePower;
    u8 roostTypes[MAX_BATTLERS_COUNT][3];
    u8 savedBattlerTarget;
    bool8 ateBoost[MAX_BATTLERS_COUNT];
    u8 activeAbilityPopUps; // as bits for each battler
    bool8 throwingPokeBall;
    struct MegaEvolutionData mega;
    const u8 *trainerSlideMsg;
    bool8 trainerSlideLowHpMsgDone;
    u8 introState;
};

#define GET_MOVE_TYPE(move, typeArg)                        \
{                                                           \
    if (gBattleStruct->dynamicMoveType)                     \
        typeArg = gBattleStruct->dynamicMoveType & 0x3F;    \
    else                                                    \
        typeArg = gBattleMoves[move].type;                  \
}

#define IS_MOVE_PHYSICAL(move)(gBattleMoves[move].split == SPLIT_PHYSICAL)
#define IS_MOVE_SPECIAL(move)(gBattleMoves[move].split == SPLIT_SPECIAL)

#define BATTLER_MAX_HP(battlerId)(gBattleMons[battlerId].hp == gBattleMons[battlerId].maxHP)
#define TARGET_TURN_DAMAGED ((gSpecialStatuses[gBattlerTarget].physicalDmg != 0 || gSpecialStatuses[gBattlerTarget].specialDmg != 0))

#define IS_BATTLER_OF_TYPE(battlerId, type)((gBattleMons[battlerId].type1 == type || gBattleMons[battlerId].type2 == type || gBattleMons[battlerId].type3 == type))
#define SET_BATTLER_TYPE(battlerId, type)           \
{                                                   \
    gBattleMons[battlerId].type1 = type;            \
    gBattleMons[battlerId].type2 = type;            \
    gBattleMons[battlerId].type3 = TYPE_MYSTERY;    \
}

#define GET_STAT_BUFF_ID(n)((n & 0xF))              // first four bits 0x1, 0x2, 0x4, 0x8
#define GET_STAT_BUFF_VALUE2(n)((n & 0xF0))
#define GET_STAT_BUFF_VALUE(n)(((n >> 4) & 7))      // 0x10, 0x20, 0x40
#define STAT_BUFF_NEGATIVE 0x80                     // 0x80, the sign bit

#define SET_STAT_BUFF_VALUE(n)((((n) << 4) & 0xF0))

#define SET_STATCHANGER(statId, stage, goesDown)(gBattleScripting.statChanger = (statId) + (stage << 4) + (goesDown << 7))

struct BattleScripting
{
    s32 painSplitHp;
    s32 bideDmg;
    u8 multihitString[6];
    bool8 expOnCatch;
    u8 twoTurnsMoveStringId;
    u8 animArg1;
    u8 animArg2;
    u16 tripleKickPower;
    u8 atk49_state;
    u8 battlerWithAbility;
    u8 multihitMoveEffect;
    u8 battler;
    u8 animTurn;
    u8 animTargetsHit;
    u8 statChanger;
    bool8 statAnimPlayed;
    u8 atk23_state;
    u8 battleStyle;
    u8 atk6C_state;
    u8 learnMoveState;
    u8 field_20;
    u8 reshowMainState;
    u8 reshowHelperState;
    u8 field_23;
    u8 windowsType; // 0 - normal, 1 - battle arena
    u8 multiplayerId;
    u8 specialTrainerBattleType;
    bool8 monCaught;
    s32 savedDmg;
    u8 savedMoveEffect; // For moves hitting multiple targets.
};

// rom_80A5C6C
u8 GetBattlerSide(u8 battler);
u8 GetBattlerPosition(u8 battler);
u8 GetBattlerAtPosition(u8 position);

struct BattleSpriteInfo
{
    u16 invisible:1; // 0x1
    u16 lowHpSong:1; // 0x2
    u16 behindSubstitute:1; // 0x4
    u16 flag_x8:1; // 0x8
    u16 hpNumbersNoBars:1; // 0x10
    u16 transformSpecies;
};

struct BattleAnimationInfo
{
    u16 animArg; // to fill up later
    u8 field_2;
    u8 field_3;
    u8 field_4;
    u8 field_5;
    u8 field_6;
    u8 field_7;
    u8 ballThrowCaseId;
    u8 field_9_x1:1;
    u8 field_9_x2:1;
    u8 field_9_x1C:3;
    u8 field_9_x20:1;
    u8 field_9_x40:1;
    u8 field_9_x80:1;
    u8 field_A;
    u8 field_B;
    s16 field_C;
    u8 field_E;
    u8 field_F;
};

struct BattleHealthboxInfo
{
    u8 partyStatusSummaryShown:1;
    u8 healthboxIsBouncing:1;
    u8 battlerIsBouncing:1;
    u8 ballAnimActive:1; // 0x8
    u8 statusAnimActive:1; // x10
    u8 animFromTableActive:1; // x20
    u8 specialAnimActive:1; // x40
    u8 flag_x80:1;
    u8 field_1_x1:1;
    u8 field_1_x1E:4;
    u8 field_1_x20:1;
    u8 field_1_x40:1;
    u8 field_1_x80:1;
    u8 healthboxBounceSpriteId;
    u8 battlerBounceSpriteId;
    u8 animationState;
    u8 field_5;
    u8 matrixNum;
    u8 shadowSpriteId;
    u8 field_8;
    u8 field_9;
    u8 field_A;
    u8 field_B;
};

struct BattleBarInfo
{
    u8 healthboxSpriteId;
    s32 maxValue;
    s32 oldValue;
    s32 receivedValue;
    s32 currValue;
};

struct BattleSpriteData
{
    struct BattleSpriteInfo *battlerData;
    struct BattleHealthboxInfo *healthBoxesData;
    struct BattleAnimationInfo *animationData;
    struct BattleBarInfo *battleBars;
};

#include "sprite.h"

struct MonSpritesGfx
{
    void* firstDecompressed; // ptr to the decompressed sprite of the first pokemon
    void* sprites[4];
    struct SpriteTemplate templates[4];
    struct SpriteFrameImage field_74[4][4];
    u8 field_F4[0x80];
    u8 *barFontGfx;
    void *field_178;
    u16 *field_17C;
};

// All battle variables are declared in battle_main.c
extern u16 gBattle_BG0_X;
extern u16 gBattle_BG0_Y;
extern u16 gBattle_BG1_X;
extern u16 gBattle_BG1_Y;
extern u16 gBattle_BG2_X;
extern u16 gBattle_BG2_Y;
extern u16 gBattle_BG3_X;
extern u16 gBattle_BG3_Y;
extern u16 gBattle_WIN0H;
extern u16 gBattle_WIN0V;
extern u16 gBattle_WIN1H;
extern u16 gBattle_WIN1V;
extern u8 gDisplayedStringBattle[400];
extern u8 gBattleTextBuff1[TEXT_BUFF_ARRAY_COUNT];
extern u8 gBattleTextBuff2[TEXT_BUFF_ARRAY_COUNT];
extern u8 gBattleTextBuff3[TEXT_BUFF_ARRAY_COUNT];
extern u32 gBattleTypeFlags;
extern u8 gBattleTerrain;
extern u32 gUnknown_02022FF4;
extern u8 *gUnknown_0202305C;
extern u8 *gUnknown_02023060;
extern u8 gActiveBattler;
extern u32 gBattleControllerExecFlags;
extern u8 gBattlersCount;
extern u16 gBattlerPartyIndexes[MAX_BATTLERS_COUNT];
extern u8 gBattlerPositions[MAX_BATTLERS_COUNT];
extern u8 gActionsByTurnOrder[MAX_BATTLERS_COUNT];
extern u8 gBattlerByTurnOrder[MAX_BATTLERS_COUNT];
extern u8 gCurrentTurnActionNumber;
extern u8 gCurrentActionFuncId;
extern struct BattlePokemon gBattleMons[MAX_BATTLERS_COUNT];
extern u8 gBattlerSpriteIds[MAX_BATTLERS_COUNT];
extern u8 gCurrMovePos;
extern u8 gChosenMovePos;
extern u16 gCurrentMove;
extern u16 gChosenMove;
extern u16 gCalledMove;
extern s32 gBattleMoveDamage;
extern s32 gHpDealt;
extern s32 gTakenDmg[MAX_BATTLERS_COUNT];
extern u16 gLastUsedItem;
extern u8 gLastUsedAbility;
extern u8 gBattlerAttacker;
extern u8 gBattlerTarget;
extern u8 gBattlerFainted;
extern u8 gEffectBattler;
extern u8 gPotentialItemEffectBattler;
extern u8 gAbsentBattlerFlags;
extern u8 gIsCriticalHit;
extern u8 gMultiHitCounter;
extern const u8 *gBattlescriptCurrInstr;
extern u8 gChosenActionByBattler[MAX_BATTLERS_COUNT];
extern const u8 *gSelectionBattleScripts[MAX_BATTLERS_COUNT];
extern const u8 *gPalaceSelectionBattleScripts[MAX_BATTLERS_COUNT];
extern u16 gLastPrintedMoves[MAX_BATTLERS_COUNT];
extern u16 gLastMoves[MAX_BATTLERS_COUNT];
extern u16 gLastLandedMoves[MAX_BATTLERS_COUNT];
extern u16 gLastHitByType[MAX_BATTLERS_COUNT];
extern u16 gLastResultingMoves[MAX_BATTLERS_COUNT];
extern u16 gLockedMoves[MAX_BATTLERS_COUNT];
extern u16 gLastUsedMove;
extern u8 gLastHitBy[MAX_BATTLERS_COUNT];
extern u16 gChosenMoveByBattler[MAX_BATTLERS_COUNT];
extern u16 gMoveResultFlags;
extern u32 gHitMarker;
extern u8 gTakenDmgByBattler[MAX_BATTLERS_COUNT];
extern u8 gUnknown_0202428C;
extern u32 gSideStatuses[2];
extern struct SideTimer gSideTimers[2];
extern u32 gStatuses3[MAX_BATTLERS_COUNT];
extern struct DisableStruct gDisableStructs[MAX_BATTLERS_COUNT];
extern u16 gPauseCounterBattle;
extern u16 gPaydayMoney;
extern u16 gRandomTurnNumber;
extern u8 gBattleCommunication[BATTLE_COMMUNICATION_ENTRIES_COUNT];
extern u8 gBattleOutcome;
extern struct ProtectStruct gProtectStructs[MAX_BATTLERS_COUNT];
extern struct SpecialStatus gSpecialStatuses[MAX_BATTLERS_COUNT];
extern u16 gBattleWeather;
extern struct WishFutureKnock gWishFutureKnock;
extern u16 gIntroSlideFlags;
extern u8 gSentPokesToOpponent[2];
extern u16 gExpShareExp;
extern struct BattleEnigmaBerry gEnigmaBerries[MAX_BATTLERS_COUNT];
extern struct BattleScripting gBattleScripting;
extern struct BattleStruct *gBattleStruct;
extern u8 *gLinkBattleSendBuffer;
extern u8 *gLinkBattleRecvBuffer;
extern struct BattleResources *gBattleResources;
extern u8 gActionSelectionCursor[MAX_BATTLERS_COUNT];
extern u8 gMoveSelectionCursor[MAX_BATTLERS_COUNT];
extern u8 gBattlerStatusSummaryTaskId[MAX_BATTLERS_COUNT];
extern u8 gBattlerInMenuId;
extern bool8 gDoingBattleAnim;
extern u32 gTransformedPersonalities[MAX_BATTLERS_COUNT];
extern u8 gPlayerDpadHoldFrames;
extern struct BattleSpriteData *gBattleSpritesDataPtr;
extern struct MonSpritesGfx *gMonSpritesGfxPtr;
extern struct BattleHealthboxInfo *gUnknown_020244D8;
extern struct BattleHealthboxInfo *gUnknown_020244DC;
extern u16 gBattleMovePower;
extern u16 gMoveToLearn;
extern u8 gBattleMonForms[MAX_BATTLERS_COUNT];
extern u32 gFieldStatuses;
extern struct FieldTimer gFieldTimers;
extern u8 gBattlerAbility;
extern u16 gPartnerSpriteId;

extern void (*gPreBattleCallback1)(void);
extern void (*gBattleMainFunc)(void);
extern struct BattleResults gBattleResults;
extern u8 gLeveledUpInBattle;
extern void (*gBattlerControllerFuncs[MAX_BATTLERS_COUNT])(void);
extern u8 gHealthboxSpriteIds[MAX_BATTLERS_COUNT];
extern u8 gMultiUsePlayerCursor;
extern u8 gNumberOfMovesToChoose;
extern u8 gUnknown_03005D7C[MAX_BATTLERS_COUNT];

#endif // GUARD_BATTLE_H<|MERGE_RESOLUTION|>--- conflicted
+++ resolved
@@ -142,7 +142,6 @@
     u8 disableTimer:4;
     u8 disableTimerStartValue:4;
     u8 encoredMovePos;
-    u8 filler_D; // Unused field.
     u8 encoreTimer:4;
     u8 encoreTimerStartValue:4;
     u8 perishSongTimer:4;
@@ -157,12 +156,9 @@
     u8 battlerPreventingEscape;
     u8 battlerWithSureHit;
     u8 isFirstTurn;
-<<<<<<< HEAD
-    u8 unk17;
     u8 truantCounter:1;
-    u8 truantUnknownBit:1;
-    u8 unk18_a_2:2;
-    u8 unk18_b:4;
+    u8 truantSwitchInHack:1;
+    u8 mimickedMoves:4;
     u8 rechargeTimer;
     u8 autonomizeCount;
     u8 slowStartTimer;
@@ -173,14 +169,6 @@
     u8 laserFocusTimer;
     u8 usedMoves:4;
     u8 wrapTurns;
-=======
-    u8 filler_17; // Unused field.
-    u8 truantCounter:1;
-    u8 truantSwitchInHack:1;
-    u8 filler_18_2:2; // Unused field.
-    u8 mimickedMoves:4;
-    u8 rechargeTimer;
->>>>>>> 14641e91
 };
 
 struct ProtectStruct
@@ -207,15 +195,11 @@
     u32 flag2Unknown:1;
     u32 flinchImmobility:1;
     u32 notFirstStrike:1;
-<<<<<<< HEAD
-    u32 flag_x10:1;
+    u32 palaceAbleToUseMove:1;
     u32 usesBouncedMove:1;
     u32 usedHealBlockedMove:1;
     u32 usedGravityPreventedMove:1;
     u32 powderSelfDmg:1;
-=======
-    u32 palaceAbleToUseMove:1;
->>>>>>> 14641e91
     u32 physicalDmg;
     u32 specialDmg;
     u8 physicalBattlerId;
