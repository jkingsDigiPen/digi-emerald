#ifndef GUARD_BATTLE_H
#define GUARD_BATTLE_H

// should they be included here or included individually by every file?
#include "constants/battle.h"
#include "battle_main.h"
#include "battle_message.h"
#include "battle_util.h"
#include "battle_script_commands.h"
#include "battle_ai_switch_items.h"
#include "battle_gfx_sfx_util.h"
#include "battle_util2.h"
#include "battle_bg.h"
#include "battle_debug.h"

#define GET_BATTLER_POSITION(battler)     (gBattlerPositions[battler])
#define GET_BATTLER_SIDE(battler)         (GetBattlerPosition(battler) & BIT_SIDE)
#define GET_BATTLER_SIDE2(battler)        (GET_BATTLER_POSITION(battler) & BIT_SIDE)

// Battle Actions
// These determine what each battler will do in a turn
#define B_ACTION_USE_MOVE               0
#define B_ACTION_USE_ITEM               1
#define B_ACTION_SWITCH                 2
#define B_ACTION_RUN                    3
#define B_ACTION_SAFARI_WATCH_CAREFULLY 4
#define B_ACTION_SAFARI_BALL            5
#define B_ACTION_SAFARI_POKEBLOCK       6
#define B_ACTION_SAFARI_GO_NEAR         7
#define B_ACTION_SAFARI_RUN             8
#define B_ACTION_WALLY_THROW            9
#define B_ACTION_EXEC_SCRIPT            10
#define B_ACTION_TRY_FINISH             11
#define B_ACTION_FINISHED               12

#define B_ACTION_CANCEL_PARTNER         12 // when choosing an action
#define B_ACTION_NOTHING_FAINTED        13 // when choosing an action
#define B_ACTION_DEBUG                  20
#define B_ACTION_NONE                   0xFF

#define MAX_TRAINER_ITEMS 4

// array entries for battle communication
#define MULTIUSE_STATE          0x0
#define CURSOR_POSITION         0x1
#define TASK_ID                 0x1 // task Id and cursor position share the same field
#define SPRITES_INIT_STATE1     0x1 // shares the Id as well
#define SPRITES_INIT_STATE2     0x2
#define ACTIONS_CONFIRMED_COUNT 0x4
#define MULTISTRING_CHOOSER     0x5
#define MSG_DISPLAY             0x7
#define BATTLE_COMMUNICATION_ENTRIES_COUNT  0x8

#define MOVE_TARGET_SELECTED            0x0
#define MOVE_TARGET_DEPENDS             0x1
#define MOVE_TARGET_USER_OR_SELECTED    0x2
#define MOVE_TARGET_RANDOM              0x4
#define MOVE_TARGET_BOTH                0x8
#define MOVE_TARGET_USER                0x10
#define MOVE_TARGET_FOES_AND_ALLY       0x20
#define MOVE_TARGET_OPPONENTS_FIELD     0x40
#define MOVE_TARGET_ALLY                0x80

#define BATTLE_BUFFER_LINK_SIZE 0x1000

struct ResourceFlags
{
    u32 flags[4];
};

#define RESOURCE_FLAG_FLASH_FIRE    0x1
#define RESOURCE_FLAG_ROOST         0x2
#define RESOURCE_FLAG_UNBURDEN      0x4
#define RESOURCE_FLAG_INTIMIDATED   0x8
#define RESOURCE_FLAG_TRACED        0x10

struct DisableStruct
{
    u32 transformedMonPersonality;
    u16 disabledMove;
    u16 encoredMove;
    u8 protectUses;
    u8 stockpileCounter;
    s8 stockpileDef;
    s8 stockpileSpDef;
    s8 stockpileBeforeDef;
    s8 stockpileBeforeSpDef;
    u8 substituteHP;
    u8 disableTimer:4;
    u8 disableTimerStartValue:4;
    u8 encoredMovePos;
    u8 encoreTimer:4;
    u8 encoreTimerStartValue:4;
    u8 perishSongTimer:4;
    u8 perishSongTimerStartValue:4;
    u8 furyCutterCounter;
    u8 rolloutTimer:4;
    u8 rolloutTimerStartValue:4;
    u8 chargeTimer:4;
    u8 chargeTimerStartValue:4;
    u8 tauntTimer:4;
    u8 tauntTimer2:4;
    u8 battlerPreventingEscape;
    u8 battlerWithSureHit;
    u8 isFirstTurn;
    u8 truantCounter:1;
    u8 truantSwitchInHack:1;
    u8 mimickedMoves:4;
    u8 rechargeTimer;
    u8 autonomizeCount;
    u8 slowStartTimer;
    u8 embargoTimer;
    u8 magnetRiseTimer;
    u8 telekinesisTimer;
    u8 healBlockTimer;
    u8 laserFocusTimer;
    u8 throatChopTimer;
    u8 usedMoves:4;
    u8 wrapTurns;
};

struct ProtectStruct
{
    u32 protected:1;
    u32 spikyShielded:1;
    u32 kingsShielded:1;
    u32 banefulBunkered:1;
    u32 endured:1;
    u32 noValidMoves:1;
    u32 helpingHand:1;
    u32 bounceMove:1;
    u32 stealMove:1;
    u32 prlzImmobility:1;
    u32 confusionSelfDmg:1;
    u32 targetNotAffected:1;
    u32 chargingTurn:1;
    u32 fleeFlag:2; // For RunAway and Smoke Ball.
    u32 usedImprisonedMove:1;
    u32 loveImmobility:1;
    u32 usedDisabledMove:1;
    u32 usedTauntedMove:1;
    u32 flag2Unknown:1; // Only set to 0 once. Checked in 'WasUnableToUseMove' function.
    u32 flinchImmobility:1;
    u32 notFirstStrike:1;
    u32 palaceUnableToUseMove:1;
    u32 usesBouncedMove:1;
    u32 usedHealBlockedMove:1;
    u32 usedGravityPreventedMove:1;
    u32 powderSelfDmg:1;
    u32 usedThroatChopPreventedMove:1;
    u32 physicalDmg;
    u32 specialDmg;
    u8 physicalBattlerId;
    u8 specialBattlerId;
};

struct SpecialStatus
{
    u8 statLowered:1;
    u8 lightningRodRedirected:1;
    u8 restoredBattlerSprite: 1;
    u8 intimidatedMon:1;
    u8 traced:1;
    u8 ppNotAffectedByPressure:1;
    u8 flag40:1;
    u8 focusBanded:1;
    u8 focusSashed:1;
    u8 sturdied:1;
    u8 stormDrainRedirected:1;
    u8 switchInAbilityDone:1;
    u8 switchInItemDone:1;
    u8 instructedChosenTarget:3;
    u8 berryReduced:1;
    u8 gemBoost:1;
    u8 gemParam;
    u8 damagedMons:4; // Mons that have been damaged directly by using a move, includes substitute.
    s32 dmg;
    s32 physicalDmg;
    s32 specialDmg;
    u8 physicalBattlerId;
    u8 specialBattlerId;
    u8 changedStatsBattlerId; // Battler that was responsible for the latest stat change. Can be self.
};

struct SideTimer
{
    u8 reflectTimer;
    u8 reflectBattlerId;
    u8 lightscreenTimer;
    u8 lightscreenBattlerId;
    u8 mistTimer;
    u8 mistBattlerId;
    u8 safeguardTimer;
    u8 safeguardBattlerId;
    u8 followmeTimer;
    u8 followmeTarget;
    u8 spikesAmount;
    u8 toxicSpikesAmount;
    u8 stealthRockAmount;
    u8 stickyWebAmount;
    u8 auroraVeilTimer;
    u8 auroraVeilBattlerId;
    u8 tailwindTimer;
    u8 tailwindBattlerId;
    u8 luckyChantTimer;
    u8 luckyChantBattlerId;
};

struct FieldTimer
{
    u8 mudSportTimer;
    u8 waterSportTimer;
    u8 wonderRoomTimer;
    u8 magicRoomTimer;
    u8 trickRoomTimer;
    u8 grassyTerrainTimer;
    u8 mistyTerrainTimer;
    u8 electricTerrainTimer;
    u8 psychicTerrainTimer;
    u8 echoVoiceCounter;
    u8 gravityTimer;
};

struct WishFutureKnock
{
    u8 futureSightCounter[MAX_BATTLERS_COUNT];
    u8 futureSightAttacker[MAX_BATTLERS_COUNT];
    u16 futureSightMove[MAX_BATTLERS_COUNT];
    u8 wishCounter[MAX_BATTLERS_COUNT];
    u8 wishMonId[MAX_BATTLERS_COUNT];
    u8 weatherDuration;
    u8 knockedOffMons[2]; // Each battler is represented by a bit. The array entry is dependent on the battler's side.
};

struct AI_SavedBattleMon
{
    u8 ability;
    u16 moves[4];
    u16 heldItem;
    u16 species;
};

struct AI_ThinkingStruct
{
    u8 aiState;
    u8 movesetIndex;
    u16 moveConsidered;
    s8 score[MAX_MON_MOVES];
    u32 funcResult;
    u32 aiFlags;
    u8 aiAction;
    u8 aiLogicId;
    s32 simulatedDmg[MAX_BATTLERS_COUNT][MAX_BATTLERS_COUNT][MAX_MON_MOVES]; // attacker, target, move
    struct AI_SavedBattleMon saved[4];
    bool8 switchMon; // Because all available moves have no/little effect.
};

struct UsedMoves
{
    u16 moves[MAX_MON_MOVES];
    u16 unknown[MAX_MON_MOVES];
};

struct BattleHistory
{
    struct UsedMoves usedMoves[MAX_BATTLERS_COUNT];
    u8 abilities[MAX_BATTLERS_COUNT];
    u8 itemEffects[MAX_BATTLERS_COUNT];
    u16 trainerItems[MAX_BATTLERS_COUNT];
    u8 itemsNo;
};

struct BattleScriptsStack
{
    const u8 *ptr[8];
    u8 size;
};

struct BattleCallbacksStack
{
    void (*function[8])(void);
    u8 size;
};

struct StatsArray
{
    u16 stats[NUM_STATS];
};

struct BattleResources
{
    struct SecretBase* secretBase;
    struct ResourceFlags *flags;
    struct BattleScriptsStack* battleScriptsStack;
    struct BattleCallbacksStack* battleCallbackStack;
    struct StatsArray* beforeLvlUp;
    struct AI_ThinkingStruct *ai;
    struct BattleHistory *battleHistory;
    struct BattleScriptsStack *AI_ScriptsStack;
    u8 bufferA[MAX_BATTLERS_COUNT][0x200];
    u8 bufferB[MAX_BATTLERS_COUNT][0x200];
};

struct BattleResults
{
    u8 playerFaintCounter;    // 0x0
    u8 opponentFaintCounter;  // 0x1
    u8 playerSwitchesCounter; // 0x2
    u8 numHealingItemsUsed;   // 0x3
    u8 numRevivesUsed;        // 0x4
    u8 playerMonWasDamaged:1; // 0x5
    u8 usedMasterBall:1;      // 0x5
    u8 caughtMonBall:4;       // 0x5
    u8 shinyWildMon:1;        // 0x5
    u16 playerMon1Species;    // 0x6
    u8 playerMon1Name[POKEMON_NAME_LENGTH + 1];    // 0x8
    u8 battleTurnCounter;     // 0x13
    u8 playerMon2Name[POKEMON_NAME_LENGTH + 1];    // 0x14
    u8 pokeblockThrows;       // 0x1F
    u16 lastOpponentSpecies;  // 0x20
    u16 lastUsedMovePlayer;   // 0x22
    u16 lastUsedMoveOpponent; // 0x24
    u16 playerMon2Species;    // 0x26
    u16 caughtMonSpecies;     // 0x28
    u8 caughtMonNick[POKEMON_NAME_LENGTH + 1];     // 0x2A
    u8 filler35[1];           // 0x35
    u8 catchAttempts[11];     // 0x36
};

struct BattleTv_Side
{
    u32 spikesMonId:3;
    u32 reflectMonId:3;
    u32 lightScreenMonId:3;
    u32 safeguardMonId:3;
    u32 mistMonId:3;
    u32 futureSightMonId:3;
    u32 doomDesireMonId:3;
    u32 perishSongMonId:3;
    u32 wishMonId:3;
    u32 grudgeMonId:3;
    u32 usedMoveSlot:2;
    u32 spikesMoveSlot:2;
    u32 reflectMoveSlot:2;
    u32 lightScreenMoveSlot:2;
    u32 safeguardMoveSlot:2;
    u32 mistMoveSlot:2;
    u32 futureSightMoveSlot:2;
    u32 doomDesireMoveSlot:2;
    u32 perishSongMoveSlot:2;
    u32 wishMoveSlot:2;
    u32 grudgeMoveSlot:2;
    u32 destinyBondMonId:3;
    u32 destinyBondMoveSlot:2;
    u32 faintCause:4;
    u32 faintCauseMonId:3;
    u32 explosion:1;
    u32 explosionMoveSlot:2;
    u32 explosionMonId:3;
    u32 perishSong:1;
};

struct BattleTv_Position
{
    u32 curseMonId:3;
    u32 leechSeedMonId:3;
    u32 nightmareMonId:3;
    u32 wrapMonId:3;
    u32 attractMonId:3;
    u32 confusionMonId:3;
    u32 curseMoveSlot:2;
    u32 leechSeedMoveSlot:2;
    u32 nightmareMoveSlot:2;
    u32 wrapMoveSlot:2;
    u32 attractMoveSlot:2;
    u32 confusionMoveSlot:2;
    u32 waterSportMoveSlot:2;
    u32 waterSportMonId:3;
    u32 mudSportMonId:3;
    u32 mudSportMoveSlot:2;
    u32 ingrainMonId:3;
    u32 ingrainMoveSlot:2;
    u32 attackedByMonId:3;
    u32 attackedByMoveSlot:2;
};

struct BattleTv_Mon
{
    u32 psnMonId:3;
    u32 badPsnMonId:3;
    u32 brnMonId:3;
    u32 prlzMonId:3;
    u32 slpMonId:3;
    u32 frzMonId:3;
    u32 psnMoveSlot:2;
    u32 badPsnMoveSlot:2;
    u32 brnMoveSlot:2;
    u32 prlzMoveSlot:2;
    u32 slpMoveSlot:2;
    u32 frzMoveSlot:2;
};

struct BattleTv
{
    struct BattleTv_Mon mon[2][PARTY_SIZE]; // [side][partyId]
    struct BattleTv_Position pos[2][2]; // [side][flank]
    struct BattleTv_Side side[2]; // [side]
};

struct BattleTvMovePoints
{
    s16 points[2][PARTY_SIZE * 4];
};

struct MegaEvolutionData
{
    u8 toEvolve; // As flags using gBitTable.
    u8 evolvedPartyIds[2]; // As flags using gBitTable;
    bool8 alreadyEvolved[4]; // Array id is used for mon position.
    u16 evolvedSpecies[MAX_BATTLERS_COUNT];
    u16 playerEvolvedSpecies;
    u8 battlerId;
    bool8 playerSelect;
    u8 triggerSpriteId;
    u8 indicatorSpriteIds[MAX_BATTLERS_COUNT];
};

struct Illusion
{
    u8 on:1;
    u8 broken:1;
    u8 partyId:3;
    struct Pokemon *mon;
};

struct BattleStruct
{
    u8 turnEffectsTracker;
    u8 turnEffectsBattlerId;
    u8 turnCountersTracker;
    u16 wrappedMove[MAX_BATTLERS_COUNT];
    u8 moveTarget[MAX_BATTLERS_COUNT];
    u8 expGetterMonId;
    u8 wildVictorySong;
    u8 dynamicMoveType;
    u8 wrappedBy[MAX_BATTLERS_COUNT];
    u16 assistPossibleMoves[PARTY_SIZE * MAX_MON_MOVES]; // Each of mons can know max 4 moves.
    u8 focusPunchBattlerId;
    u8 battlerPreventingSwitchout;
    u8 moneyMultiplier;
    u8 savedTurnActionNumber;
    u8 switchInAbilitiesCounter;
    u8 faintedActionsState;
    u8 faintedActionsBattlerId;
    u16 expValue;
    u8 field_52;
    u8 sentInPokes;
    bool8 selectionScriptFinished[MAX_BATTLERS_COUNT];
    u8 field_58[4];
    u8 monToSwitchIntoId[MAX_BATTLERS_COUNT];
    u8 field_60[4][3];
    u8 runTries;
    u8 caughtMonNick[POKEMON_NAME_LENGTH + 1];
    u8 safariGoNearCounter;
    u8 safariPkblThrowCounter;
    u8 safariEscapeFactor;
    u8 safariCatchFactor;
    u8 linkBattleVsSpriteId_V; // The letter "V"
    u8 linkBattleVsSpriteId_S; // The letter "S"
    u8 formToChangeInto;
    u8 chosenMovePositions[MAX_BATTLERS_COUNT];
    u8 stateIdAfterSelScript[MAX_BATTLERS_COUNT];
    u8 field_8B; // related to player's pokemon switching
    u8 stringMoveType;
    u8 expGetterBattlerId;
    u8 field_91; // related to gAbsentBattlerFlags, possibly absent flags turn ago?
    u8 field_92; // battle palace related
    u8 field_93; // related to choosing pokemon?
    u8 wallyBattleState;
    u8 wallyMovesState;
    u8 wallyWaitFrames;
    u8 wallyMoveFrames;
    u16 lastTakenMove[MAX_BATTLERS_COUNT]; // Last move that a battler was hit with.
    u16 hpOnSwitchout[2];
    u32 savedBattleTypeFlags;
    u8 abilityPreventingSwitchout;
    u8 hpScale;
    u16 synchronizeMoveEffect;
    bool8 anyMonHasTransformed;
    void (*savedCallback)(void);
    u16 usedHeldItems[MAX_BATTLERS_COUNT];
    u16 chosenItem[MAX_BATTLERS_COUNT];
    u8 AI_itemType[2];
    u8 AI_itemFlags[2];
    u16 choicedMove[MAX_BATTLERS_COUNT];
    u16 changedItems[MAX_BATTLERS_COUNT];
    u8 intimidateBattler;
    u8 switchInItemsCounter;
    u8 arenaTurnCounter;
    u8 turnSideTracker;
    u8 givenExpMons; // Bits for enemy party's pokemon that gave exp to player's party.
    u16 lastTakenMoveFrom[MAX_BATTLERS_COUNT][MAX_BATTLERS_COUNT]; // a 2-D array [target][attacker]
    u16 castformPalette[MAX_BATTLERS_COUNT][16];
    u8 field_180; // weird field, used in battle_main.c, once accessed as an array of u32 overwriting the field below
    u8 field_181;
    u8 field_182;
    u8 field_183;
    struct BattleEnigmaBerry battleEnigmaBerry;
    u8 wishPerishSongState;
    u8 wishPerishSongBattlerId;
    bool8 overworldWeatherDone;
    u8 atkCancellerTracker;
    struct BattleTvMovePoints tvMovePoints;
    struct BattleTv tv;
    u8 AI_monToSwitchIntoId[MAX_BATTLERS_COUNT];
    s8 arenaMindPoints[2];
    s8 arenaSkillPoints[2];
    u16 arenaStartHp[2];
    u8 arenaLostPlayerMons; // Bits for party member, lost as in referee's decision, not by fainting.
    u8 arenaLostOpponentMons;
    u8 alreadyStatusedMoveAttempt; // As bits for battlers; For example when using Thunder Wave on an already paralyzed pokemon.
    u8 debugBattler;
    u8 magnitudeBasePower;
    u8 presentBasePower;
    u8 roostTypes[MAX_BATTLERS_COUNT][3];
    u8 savedBattlerTarget;
    bool8 ateBoost[MAX_BATTLERS_COUNT];
    u8 activeAbilityPopUps; // as bits for each battler
    bool8 throwingPokeBall;
    struct MegaEvolutionData mega;
    const u8 *trainerSlideMsg;
    bool8 trainerSlideLowHpMsgDone;
    u8 introState;
    u8 ateBerry[2]; // array id determined by side, each party pokemon as bit
    u8 stolenStats[NUM_BATTLE_STATS]; // hp byte is used for which stats to raise, other inform about by how many stages
    u8 lastMoveFailed; // as bits for each battler, for the sake of Stomping Tantrum
    u8 lastMoveTarget[MAX_BATTLERS_COUNT]; // The last target on which each mon used a move, for the sake of Instruct
    u8 debugHoldEffects[MAX_BATTLERS_COUNT]; // These override actual items' hold effects.
    u8 tracedAbility[MAX_BATTLERS_COUNT];
    bool8 spriteIgnore0Hp;
    struct Illusion illusion[MAX_BATTLERS_COUNT];
};

#define GET_MOVE_TYPE(move, typeArg)                        \
{                                                           \
    if (gBattleStruct->dynamicMoveType)                     \
        typeArg = gBattleStruct->dynamicMoveType & 0x3F;    \
    else                                                    \
        typeArg = gBattleMoves[move].type;                  \
}

#define IS_MOVE_PHYSICAL(move)(gBattleMoves[move].split == SPLIT_PHYSICAL)
#define IS_MOVE_SPECIAL(move)(gBattleMoves[move].split == SPLIT_SPECIAL)

#define BATTLER_MAX_HP(battlerId)(gBattleMons[battlerId].hp == gBattleMons[battlerId].maxHP)
#define TARGET_TURN_DAMAGED ((gSpecialStatuses[gBattlerTarget].physicalDmg != 0 || gSpecialStatuses[gBattlerTarget].specialDmg != 0))

#define IS_BATTLER_OF_TYPE(battlerId, type)((gBattleMons[battlerId].type1 == type || gBattleMons[battlerId].type2 == type || gBattleMons[battlerId].type3 == type))
#define SET_BATTLER_TYPE(battlerId, type)           \
{                                                   \
    gBattleMons[battlerId].type1 = type;            \
    gBattleMons[battlerId].type2 = type;            \
    gBattleMons[battlerId].type3 = TYPE_MYSTERY;    \
}

#define GET_STAT_BUFF_ID(n)((n & 7))              // first three bits 0x1, 0x2, 0x4
#define GET_STAT_BUFF_VALUE_WITH_SIGN(n)((n & 0xF8))
#define GET_STAT_BUFF_VALUE(n)(((n >> 3) & 0xF))      // 0x8, 0x10, 0x20, 0x40
#define STAT_BUFF_NEGATIVE 0x80                     // 0x80, the sign bit

#define SET_STAT_BUFF_VALUE(n)((((n) << 3) & 0xF8))

#define SET_STATCHANGER(statId, stage, goesDown)(gBattleScripting.statChanger = (statId) + ((stage) << 3) + (goesDown << 7))

struct BattleScripting
{
    s32 painSplitHp;
    s32 bideDmg;
    u8 multihitString[6];
    bool8 expOnCatch;
    u8 twoTurnsMoveStringId;
    u8 animArg1;
    u8 animArg2;
    u16 tripleKickPower;
<<<<<<< HEAD
    u8 atk49_state;
    u8 unused_15;
    u8 unused_16;
=======
    u8 moveendState;
    u8 battlerWithAbility;
    u8 multihitMoveEffect;
>>>>>>> 5ef300c1
    u8 battler;
    u8 animTurn;
    u8 animTargetsHit;
    u8 statChanger;
    bool8 statAnimPlayed;
    u8 getexpState;
    u8 battleStyle;
    u8 drawlvlupboxState;
    u8 learnMoveState;
    u8 field_20;
    u8 reshowMainState;
    u8 reshowHelperState;
    u8 field_23;
    u8 windowsType; // 0 - normal, 1 - battle arena
    u8 multiplayerId;
    u8 specialTrainerBattleType;
    bool8 monCaught;
    s32 savedDmg;
    u16 savedMoveEffect; // For moves hitting multiple targets.
    u16 moveEffect;
    u16 multihitMoveEffect;
};

// rom_80A5C6C


struct BattleSpriteInfo
{
    u16 invisible:1; // 0x1
    u16 lowHpSong:1; // 0x2
    u16 behindSubstitute:1; // 0x4
    u16 flag_x8:1; // 0x8
    u16 hpNumbersNoBars:1; // 0x10
    u16 transformSpecies;
};

struct BattleAnimationInfo
{
    u16 animArg; // to fill up later
    u8 field_2;
    u8 field_3;
    u8 field_4;
    u8 field_5;
    u8 field_6;
    u8 field_7;
    u8 ballThrowCaseId;
    u8 field_9_x1:1;
    u8 field_9_x2:1;
    u8 field_9_x1C:3;
    u8 field_9_x20:1;
    u8 field_9_x40:1;
    u8 field_9_x80:1;
    u8 field_A;
    u8 field_B;
    s16 field_C;
    u8 field_E;
    u8 field_F;
};

struct BattleHealthboxInfo
{
    u8 partyStatusSummaryShown:1;
    u8 healthboxIsBouncing:1;
    u8 battlerIsBouncing:1;
    u8 ballAnimActive:1; // 0x8
    u8 statusAnimActive:1; // x10
    u8 animFromTableActive:1; // x20
    u8 specialAnimActive:1; // x40
    u8 flag_x80:1;
    u8 field_1_x1:1;
    u8 field_1_x1E:4;
    u8 field_1_x20:1;
    u8 field_1_x40:1;
    u8 field_1_x80:1;
    u8 healthboxBounceSpriteId;
    u8 battlerBounceSpriteId;
    u8 animationState;
    u8 field_5;
    u8 matrixNum;
    u8 shadowSpriteId;
    u8 field_8;
    u8 field_9;
    u8 field_A;
    u8 field_B;
};

struct BattleBarInfo
{
    u8 healthboxSpriteId;
    s32 maxValue;
    s32 oldValue;
    s32 receivedValue;
    s32 currValue;
};

struct BattleSpriteData
{
    struct BattleSpriteInfo *battlerData;
    struct BattleHealthboxInfo *healthBoxesData;
    struct BattleAnimationInfo *animationData;
    struct BattleBarInfo *battleBars;
};

#include "sprite.h"

struct MonSpritesGfx
{
    void* firstDecompressed; // ptr to the decompressed sprite of the first pokemon
    void* sprites[4];
    struct SpriteTemplate templates[4];
    struct SpriteFrameImage field_74[4][4];
    u8 field_F4[0x80];
    u8 *barFontGfx;
    void *field_178;
    u16 *field_17C;
};

// All battle variables are declared in battle_main.c
extern u16 gBattle_BG0_X;
extern u16 gBattle_BG0_Y;
extern u16 gBattle_BG1_X;
extern u16 gBattle_BG1_Y;
extern u16 gBattle_BG2_X;
extern u16 gBattle_BG2_Y;
extern u16 gBattle_BG3_X;
extern u16 gBattle_BG3_Y;
extern u16 gBattle_WIN0H;
extern u16 gBattle_WIN0V;
extern u16 gBattle_WIN1H;
extern u16 gBattle_WIN1V;
extern u8 gDisplayedStringBattle[400];
extern u8 gBattleTextBuff1[TEXT_BUFF_ARRAY_COUNT];
extern u8 gBattleTextBuff2[TEXT_BUFF_ARRAY_COUNT];
extern u8 gBattleTextBuff3[TEXT_BUFF_ARRAY_COUNT];
extern u32 gBattleTypeFlags;
extern u8 gBattleTerrain;
extern u32 gUnknown_02022FF4;
extern u8 *gUnknown_0202305C;
extern u8 *gUnknown_02023060;
extern u8 gActiveBattler;
extern u32 gBattleControllerExecFlags;
extern u8 gBattlersCount;
extern u16 gBattlerPartyIndexes[MAX_BATTLERS_COUNT];
extern u8 gBattlerPositions[MAX_BATTLERS_COUNT];
extern u8 gActionsByTurnOrder[MAX_BATTLERS_COUNT];
extern u8 gBattlerByTurnOrder[MAX_BATTLERS_COUNT];
extern u8 gCurrentTurnActionNumber;
extern u8 gCurrentActionFuncId;
extern struct BattlePokemon gBattleMons[MAX_BATTLERS_COUNT];
extern u8 gBattlerSpriteIds[MAX_BATTLERS_COUNT];
extern u8 gCurrMovePos;
extern u8 gChosenMovePos;
extern u16 gCurrentMove;
extern u16 gChosenMove;
extern u16 gCalledMove;
extern s32 gBattleMoveDamage;
extern s32 gHpDealt;
extern s32 gTakenDmg[MAX_BATTLERS_COUNT];
extern u16 gLastUsedItem;
extern u8 gLastUsedAbility;
extern u8 gBattlerAttacker;
extern u8 gBattlerTarget;
extern u8 gBattlerFainted;
extern u8 gEffectBattler;
extern u8 gPotentialItemEffectBattler;
extern u8 gAbsentBattlerFlags;
extern u8 gIsCriticalHit;
extern u8 gMultiHitCounter;
extern const u8 *gBattlescriptCurrInstr;
extern u8 gChosenActionByBattler[MAX_BATTLERS_COUNT];
extern const u8 *gSelectionBattleScripts[MAX_BATTLERS_COUNT];
extern const u8 *gPalaceSelectionBattleScripts[MAX_BATTLERS_COUNT];
extern u16 gLastPrintedMoves[MAX_BATTLERS_COUNT];
extern u16 gLastMoves[MAX_BATTLERS_COUNT];
extern u16 gLastLandedMoves[MAX_BATTLERS_COUNT];
extern u16 gLastHitByType[MAX_BATTLERS_COUNT];
extern u16 gLastResultingMoves[MAX_BATTLERS_COUNT];
extern u16 gLockedMoves[MAX_BATTLERS_COUNT];
extern u16 gLastUsedMove;
extern u8 gLastHitBy[MAX_BATTLERS_COUNT];
extern u16 gChosenMoveByBattler[MAX_BATTLERS_COUNT];
extern u16 gMoveResultFlags;
extern u32 gHitMarker;
extern u8 gTakenDmgByBattler[MAX_BATTLERS_COUNT];
extern u8 gUnknown_0202428C;
extern u32 gSideStatuses[2];
extern struct SideTimer gSideTimers[2];
extern u32 gStatuses3[MAX_BATTLERS_COUNT];
extern struct DisableStruct gDisableStructs[MAX_BATTLERS_COUNT];
extern u16 gPauseCounterBattle;
extern u16 gPaydayMoney;
extern u16 gRandomTurnNumber;
extern u8 gBattleCommunication[BATTLE_COMMUNICATION_ENTRIES_COUNT];
extern u8 gBattleOutcome;
extern struct ProtectStruct gProtectStructs[MAX_BATTLERS_COUNT];
extern struct SpecialStatus gSpecialStatuses[MAX_BATTLERS_COUNT];
extern u16 gBattleWeather;
extern struct WishFutureKnock gWishFutureKnock;
extern u16 gIntroSlideFlags;
extern u8 gSentPokesToOpponent[2];
extern u16 gExpShareExp;
extern struct BattleEnigmaBerry gEnigmaBerries[MAX_BATTLERS_COUNT];
extern struct BattleScripting gBattleScripting;
extern struct BattleStruct *gBattleStruct;
extern u8 *gLinkBattleSendBuffer;
extern u8 *gLinkBattleRecvBuffer;
extern struct BattleResources *gBattleResources;
extern u8 gActionSelectionCursor[MAX_BATTLERS_COUNT];
extern u8 gMoveSelectionCursor[MAX_BATTLERS_COUNT];
extern u8 gBattlerStatusSummaryTaskId[MAX_BATTLERS_COUNT];
extern u8 gBattlerInMenuId;
extern bool8 gDoingBattleAnim;
extern u32 gTransformedPersonalities[MAX_BATTLERS_COUNT];
extern u8 gPlayerDpadHoldFrames;
extern struct BattleSpriteData *gBattleSpritesDataPtr;
extern struct MonSpritesGfx *gMonSpritesGfxPtr;
extern struct BattleHealthboxInfo *gUnknown_020244D8;
extern struct BattleHealthboxInfo *gUnknown_020244DC;
extern u16 gBattleMovePower;
extern u16 gMoveToLearn;
extern u8 gBattleMonForms[MAX_BATTLERS_COUNT];
extern u32 gFieldStatuses;
extern struct FieldTimer gFieldTimers;
extern u8 gBattlerAbility;
extern u16 gPartnerSpriteId;

extern void (*gPreBattleCallback1)(void);
extern void (*gBattleMainFunc)(void);
extern struct BattleResults gBattleResults;
extern u8 gLeveledUpInBattle;
extern void (*gBattlerControllerFuncs[MAX_BATTLERS_COUNT])(void);
extern u8 gHealthboxSpriteIds[MAX_BATTLERS_COUNT];
extern u8 gMultiUsePlayerCursor;
extern u8 gNumberOfMovesToChoose;
extern u8 gUnknown_03005D7C[MAX_BATTLERS_COUNT];

#endif // GUARD_BATTLE_H<|MERGE_RESOLUTION|>--- conflicted
+++ resolved
@@ -582,15 +582,9 @@
     u8 animArg1;
     u8 animArg2;
     u16 tripleKickPower;
-<<<<<<< HEAD
-    u8 atk49_state;
+    u8 moveendState;
     u8 unused_15;
     u8 unused_16;
-=======
-    u8 moveendState;
-    u8 battlerWithAbility;
-    u8 multihitMoveEffect;
->>>>>>> 5ef300c1
     u8 battler;
     u8 animTurn;
     u8 animTargetsHit;
