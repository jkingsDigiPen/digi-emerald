#ifndef GUARD_BATTLE_H
#define GUARD_BATTLE_H

// should they be included here or included individually by every file?
#include "constants/battle.h"
#include "battle_main.h"
#include "battle_message.h"
#include "battle_util.h"
#include "battle_script_commands.h"
#include "battle_ai_switch_items.h"
#include "battle_gfx_sfx_util.h"
#include "battle_util2.h"
#include "battle_bg.h"
#include "pokeball.h"
#include "battle_debug.h"

#define GET_BATTLER_POSITION(battler)     (gBattlerPositions[battler])
#define GET_BATTLER_SIDE(battler)         (GetBattlerPosition(battler) & BIT_SIDE)
#define GET_BATTLER_SIDE2(battler)        (GET_BATTLER_POSITION(battler) & BIT_SIDE)

// Battle Actions
// These determine what each battler will do in a turn
#define B_ACTION_USE_MOVE               0
#define B_ACTION_USE_ITEM               1
#define B_ACTION_SWITCH                 2
#define B_ACTION_RUN                    3
#define B_ACTION_SAFARI_WATCH_CAREFULLY 4
#define B_ACTION_SAFARI_BALL            5
#define B_ACTION_SAFARI_POKEBLOCK       6
#define B_ACTION_SAFARI_GO_NEAR         7
#define B_ACTION_SAFARI_RUN             8
#define B_ACTION_WALLY_THROW            9
#define B_ACTION_EXEC_SCRIPT            10
#define B_ACTION_TRY_FINISH             11
#define B_ACTION_FINISHED               12

#define B_ACTION_CANCEL_PARTNER         12 // when choosing an action
#define B_ACTION_NOTHING_FAINTED        13 // when choosing an action
#define B_ACTION_DEBUG                  20
#define B_ACTION_NONE                   0xFF

#define MAX_TRAINER_ITEMS 4

// array entries for battle communication
#define MULTIUSE_STATE          0
#define CURSOR_POSITION         1
#define TASK_ID                 1 // task Id and cursor position share the same field
#define SPRITES_INIT_STATE1     1 // shares the Id as well
#define SPRITES_INIT_STATE2     2
#define MOVE_EFFECT_BYTE        3
#define ACTIONS_CONFIRMED_COUNT 4
#define MULTISTRING_CHOOSER     5
#define MISS_TYPE               6
#define MSG_DISPLAY             7
#define BATTLE_COMMUNICATION_ENTRIES_COUNT  8

#define BATTLE_BUFFER_LINK_SIZE 0x1000

struct ResourceFlags
{
    u32 flags[4];
};

#define RESOURCE_FLAG_FLASH_FIRE     0x1
#define RESOURCE_FLAG_ROOST          0x2
#define RESOURCE_FLAG_UNBURDEN       0x4
#define RESOURCE_FLAG_INTIMIDATED    0x8
#define RESOURCE_FLAG_TRACED         0x10
#define RESOURCE_FLAG_EMERGENCY_EXIT 0x20

struct DisableStruct
{
    u32 transformedMonPersonality;
    u16 disabledMove;
    u16 encoredMove;
    u8 protectUses;
    u8 stockpileCounter;
    s8 stockpileDef;
    s8 stockpileSpDef;
    s8 stockpileBeforeDef;
    s8 stockpileBeforeSpDef;
    u8 substituteHP;
    u8 disableTimer:4;
    u8 disableTimerStartValue:4;
    u8 encoredMovePos;
    u8 encoreTimer:4;
    u8 encoreTimerStartValue:4;
    u8 perishSongTimer:4;
    u8 perishSongTimerStartValue:4;
    u8 furyCutterCounter;
    u8 rolloutTimer:4;
    u8 rolloutTimerStartValue:4;
    u8 chargeTimer:4;
    u8 chargeTimerStartValue:4;
    u8 tauntTimer:4;
    u8 tauntTimer2:4;
    u8 battlerPreventingEscape;
    u8 battlerWithSureHit;
    u8 isFirstTurn;
    u8 truantCounter:1;
    u8 truantSwitchInHack:1;
    u8 mimickedMoves:4;
    u8 rechargeTimer;
    u8 autotomizeCount;
    u8 slowStartTimer;
    u8 embargoTimer;
    u8 magnetRiseTimer;
    u8 telekinesisTimer;
    u8 healBlockTimer;
    u8 laserFocusTimer;
    u8 throatChopTimer;
    u8 usedMoves:4;
    u8 wrapTurns;
};

struct ProtectStruct
{
    u32 protected:1;
    u32 spikyShielded:1;
    u32 kingsShielded:1;
    u32 banefulBunkered:1;
    u32 obstructed:1;
    u32 endured:1;
    u32 noValidMoves:1;
    u32 helpingHand:1;
    u32 bounceMove:1;
    u32 stealMove:1;
    u32 prlzImmobility:1;
    u32 confusionSelfDmg:1;
    u32 targetAffected:1;
    u32 chargingTurn:1;
    u32 fleeFlag:2; // For RunAway and Smoke Ball.
    u32 usedImprisonedMove:1;
    u32 loveImmobility:1;
    u32 usedDisabledMove:1;
    u32 usedTauntedMove:1;
    u32 flag2Unknown:1; // Only set to 0 once. Checked in 'WasUnableToUseMove' function.
    u32 flinchImmobility:1;
    u32 notFirstStrike:1;
    u32 palaceUnableToUseMove:1;
    u32 usesBouncedMove:1;
    u32 usedHealBlockedMove:1;
    u32 usedGravityPreventedMove:1;
    u32 powderSelfDmg:1;
    u32 usedThroatChopPreventedMove:1;
    u32 statRaised:1;
    u32 micle:1;
    u32 custap:1;    // also quick claw
    u32 touchedProtectLike:1;
    u32 disableEjectPack:1;
    u32 statFell:1;
    u32 pranksterElevated:1;
    u32 physicalDmg;
    u32 specialDmg;
    u8 physicalBattlerId;
    u8 specialBattlerId;
};

struct SpecialStatus
{
    u8 statLowered:1;
    u8 lightningRodRedirected:1;
    u8 restoredBattlerSprite: 1;
    u8 intimidatedMon:1;
    u8 traced:1;
    u8 ppNotAffectedByPressure:1;
    u8 flag40:1;
    u8 focusBanded:1;
    u8 focusSashed:1;
    u8 sturdied:1;
    u8 stormDrainRedirected:1;
    u8 switchInAbilityDone:1;
    u8 switchInItemDone:1;
    u8 instructedChosenTarget:3;
    u8 berryReduced:1;
    u8 gemBoost:1;
    u8 gemParam;
    u8 damagedMons:4; // Mons that have been damaged directly by using a move, includes substitute.
    u8 dancerUsedMove:1;
    u8 dancerOriginalTarget:3;
    s32 dmg;
    s32 physicalDmg;
    s32 specialDmg;
    u8 physicalBattlerId;
    u8 specialBattlerId;
    u8 changedStatsBattlerId; // Battler that was responsible for the latest stat change. Can be self.
};

struct SideTimer
{
    u8 reflectTimer;
    u8 reflectBattlerId;
    u8 lightscreenTimer;
    u8 lightscreenBattlerId;
    u8 mistTimer;
    u8 mistBattlerId;
    u8 safeguardTimer;
    u8 safeguardBattlerId;
    u8 followmeTimer;
    u8 followmeTarget:3;
    u8 followmePowder:1; // Rage powder, does not affect grass type pokemon.
    u8 spikesAmount;
    u8 toxicSpikesAmount;
    u8 stealthRockAmount;
    u8 stickyWebAmount;
    u8 auroraVeilTimer;
    u8 auroraVeilBattlerId;
    u8 tailwindTimer;
    u8 tailwindBattlerId;
    u8 luckyChantTimer;
    u8 luckyChantBattlerId;
};

struct FieldTimer
{
    u8 mudSportTimer;
    u8 waterSportTimer;
    u8 wonderRoomTimer;
    u8 magicRoomTimer;
    u8 trickRoomTimer;
    u8 grassyTerrainTimer;
    u8 mistyTerrainTimer;
    u8 electricTerrainTimer;
    u8 psychicTerrainTimer;
    u8 gravityTimer;
    u8 fairyLockTimer;
};

struct WishFutureKnock
{
    u8 futureSightCounter[MAX_BATTLERS_COUNT];
    u8 futureSightAttacker[MAX_BATTLERS_COUNT];
    u16 futureSightMove[MAX_BATTLERS_COUNT];
    u8 wishCounter[MAX_BATTLERS_COUNT];
    u8 wishMonId[MAX_BATTLERS_COUNT];
    u8 weatherDuration;
    u8 knockedOffMons[2]; // Each battler is represented by a bit. The array entry is dependent on the battler's side.
};

struct AI_SavedBattleMon
{
    u16 ability;
    u16 moves[MAX_MON_MOVES];
    u16 heldItem;
    u16 species;
};

struct AiLogicData
{
    //attacker data
    u16 atkAbility;
    u16 atkItem;
    u16 atkHoldEffect;
    u8 atkParam;
    u16 atkSpecies;
    // target data
    u16 defAbility;
    u16 defItem;
    u16 defHoldEffect;
    u8 defParam;
    u16 defSpecies;
    // attacker partner data
    u8 battlerAtkPartner;
    u16 partnerMove;
    u16 atkPartnerAbility;
    u16 atkPartnerHoldEffect;
    bool32 targetSameSide;
    // target partner data
    u8 battlerDefPartner;
    u16 defPartnerAbility;
    u16 defPartnerHoldEffect;
};

struct AI_ThinkingStruct
{
    struct AiLogicData data;
    u8 aiState;
    u8 movesetIndex;
    u16 moveConsidered;
    s8 score[MAX_MON_MOVES];
    u32 funcResult;
    u32 aiFlags;
    u8 aiAction;
    u8 aiLogicId;
    s32 simulatedDmg[MAX_BATTLERS_COUNT][MAX_BATTLERS_COUNT][MAX_MON_MOVES]; // attacker, target, move
    struct AI_SavedBattleMon saved[4];
    bool8 switchMon; // Because all available moves have no/little effect.
};

#define AI_MOVE_HISTORY_COUNT 3

struct BattleHistory
{
    u16 abilities[MAX_BATTLERS_COUNT];
    u8 itemEffects[MAX_BATTLERS_COUNT];
    u16 usedMoves[MAX_BATTLERS_COUNT][MAX_MON_MOVES];
    u16 moveHistory[MAX_BATTLERS_COUNT][AI_MOVE_HISTORY_COUNT]; // 3 last used moves for each battler
    u8 moveHistoryIndex[MAX_BATTLERS_COUNT];
    u16 trainerItems[MAX_BATTLERS_COUNT];
    u8 itemsNo;
};

struct BattleScriptsStack
{
    const u8 *ptr[8];
    u8 size;
};

struct BattleCallbacksStack
{
    void (*function[8])(void);
    u8 size;
};

struct StatsArray
{
    u16 stats[NUM_STATS];
};

struct BattleResources
{
    struct SecretBase* secretBase;
    struct ResourceFlags *flags;
    struct BattleScriptsStack* battleScriptsStack;
    struct BattleCallbacksStack* battleCallbackStack;
    struct StatsArray* beforeLvlUp;
    struct AI_ThinkingStruct *ai;
    struct BattleHistory *battleHistory;
    u8 bufferA[MAX_BATTLERS_COUNT][0x200];
    u8 bufferB[MAX_BATTLERS_COUNT][0x200];
};

#define AI_THINKING_STRUCT ((struct AI_ThinkingStruct *)(gBattleResources->ai))
#define AI_DATA ((struct AiLogicData *)(&gBattleResources->ai->data))
#define BATTLE_HISTORY ((struct BattleHistory *)(gBattleResources->battleHistory))

struct BattleResults
{
    u8 playerFaintCounter;    // 0x0
    u8 opponentFaintCounter;  // 0x1
    u8 playerSwitchesCounter; // 0x2
    u8 numHealingItemsUsed;   // 0x3
    u8 numRevivesUsed;        // 0x4
    u8 playerMonWasDamaged:1; // 0x5
    u8 usedMasterBall:1;      // 0x5
    u8 caughtMonBall:4;       // 0x5
    u8 shinyWildMon:1;        // 0x5
    u16 playerMon1Species;    // 0x6
    u8 playerMon1Name[POKEMON_NAME_LENGTH + 1];    // 0x8
    u8 battleTurnCounter;     // 0x13
    u8 playerMon2Name[POKEMON_NAME_LENGTH + 1];    // 0x14
    u8 pokeblockThrows;       // 0x1F
    u16 lastOpponentSpecies;  // 0x20
    u16 lastUsedMovePlayer;   // 0x22
    u16 lastUsedMoveOpponent; // 0x24
    u16 playerMon2Species;    // 0x26
    u16 caughtMonSpecies;     // 0x28
    u8 caughtMonNick[POKEMON_NAME_LENGTH + 1];     // 0x2A
    u8 filler35;           // 0x35
    u8 catchAttempts[POKEBALL_COUNT - 1];     // 0x36 Doesn't include Master ball
};

struct BattleTv_Side
{
    u32 spikesMonId:3;
    u32 reflectMonId:3;
    u32 lightScreenMonId:3;
    u32 safeguardMonId:3;
    u32 mistMonId:3;
    u32 futureSightMonId:3;
    u32 doomDesireMonId:3;
    u32 perishSongMonId:3;
    u32 wishMonId:3;
    u32 grudgeMonId:3;
    u32 usedMoveSlot:2;
    u32 spikesMoveSlot:2;
    u32 reflectMoveSlot:2;
    u32 lightScreenMoveSlot:2;
    u32 safeguardMoveSlot:2;
    u32 mistMoveSlot:2;
    u32 futureSightMoveSlot:2;
    u32 doomDesireMoveSlot:2;
    u32 perishSongMoveSlot:2;
    u32 wishMoveSlot:2;
    u32 grudgeMoveSlot:2;
    u32 destinyBondMonId:3;
    u32 destinyBondMoveSlot:2;
    u32 faintCause:4;
    u32 faintCauseMonId:3;
    u32 explosion:1;
    u32 explosionMoveSlot:2;
    u32 explosionMonId:3;
    u32 perishSong:1;
};

struct BattleTv_Position
{
    u32 curseMonId:3;
    u32 leechSeedMonId:3;
    u32 nightmareMonId:3;
    u32 wrapMonId:3;
    u32 attractMonId:3;
    u32 confusionMonId:3;
    u32 curseMoveSlot:2;
    u32 leechSeedMoveSlot:2;
    u32 nightmareMoveSlot:2;
    u32 wrapMoveSlot:2;
    u32 attractMoveSlot:2;
    u32 confusionMoveSlot:2;
    u32 waterSportMoveSlot:2;
    u32 waterSportMonId:3;
    u32 mudSportMonId:3;
    u32 mudSportMoveSlot:2;
    u32 ingrainMonId:3;
    u32 ingrainMoveSlot:2;
    u32 attackedByMonId:3;
    u32 attackedByMoveSlot:2;
};

struct BattleTv_Mon
{
    u32 psnMonId:3;
    u32 badPsnMonId:3;
    u32 brnMonId:3;
    u32 prlzMonId:3;
    u32 slpMonId:3;
    u32 frzMonId:3;
    u32 psnMoveSlot:2;
    u32 badPsnMoveSlot:2;
    u32 brnMoveSlot:2;
    u32 prlzMoveSlot:2;
    u32 slpMoveSlot:2;
    u32 frzMoveSlot:2;
};

struct BattleTv
{
    struct BattleTv_Mon mon[2][PARTY_SIZE]; // [side][partyId]
    struct BattleTv_Position pos[2][2]; // [side][flank]
    struct BattleTv_Side side[2]; // [side]
};

struct BattleTvMovePoints
{
    s16 points[2][PARTY_SIZE * 4];
};

struct LinkBattlerHeader
{
    u8 versionSignatureLo;
    u8 versionSignatureHi;
    u8 vsScreenHealthFlagsLo;
    u8 vsScreenHealthFlagsHi;
    struct BattleEnigmaBerry battleEnigmaBerry;
};

struct MegaEvolutionData
{
    u8 toEvolve; // As flags using gBitTable.
    u8 evolvedPartyIds[2]; // As flags using gBitTable;
    bool8 alreadyEvolved[4]; // Array id is used for mon position.
    u16 evolvedSpecies[MAX_BATTLERS_COUNT];
    u16 playerEvolvedSpecies;
    u8 battlerId;
    bool8 playerSelect;
    u8 triggerSpriteId;
    bool8 isWishMegaEvo;
};

struct Illusion
{
    u8 on;
    u8 set;
    u8 broken;
    u8 partyId;
    struct Pokemon *mon;
};

struct StolenItem
{
    u16 originalItem:15;
    u16 stolen:1;
};

struct BattleStruct
{
    u8 turnEffectsTracker;
    u8 turnEffectsBattlerId;
    u8 turnCountersTracker;
    u16 wrappedMove[MAX_BATTLERS_COUNT];
    u8 moveTarget[MAX_BATTLERS_COUNT];
    u8 expGetterMonId;
    u8 wildVictorySong;
    u8 dynamicMoveType;
    u8 wrappedBy[MAX_BATTLERS_COUNT];
    u16 assistPossibleMoves[PARTY_SIZE * MAX_MON_MOVES]; // Each of mons can know max 4 moves.
    u8 focusPunchBattlerId;
    u8 battlerPreventingSwitchout;
    u8 moneyMultiplier:6;
    u8 moneyMultiplierItem:1;
    u8 moneyMultiplierMove:1;
    u8 savedTurnActionNumber;
    u8 switchInAbilitiesCounter;
    u8 faintedActionsState;
    u8 faintedActionsBattlerId;
    u32 expValue;
    u8 field_52;
    u8 sentInPokes;
    bool8 selectionScriptFinished[MAX_BATTLERS_COUNT];
    u8 field_58[4];
    u8 monToSwitchIntoId[MAX_BATTLERS_COUNT];
    u8 field_60[4][3];
    u8 runTries;
    u8 caughtMonNick[POKEMON_NAME_LENGTH + 1];
    u8 safariGoNearCounter;
    u8 safariPkblThrowCounter;
    u8 safariEscapeFactor;
    u8 safariCatchFactor;
    u8 linkBattleVsSpriteId_V; // The letter "V"
    u8 linkBattleVsSpriteId_S; // The letter "S"
    u8 formToChangeInto;
    u8 chosenMovePositions[MAX_BATTLERS_COUNT];
    u8 stateIdAfterSelScript[MAX_BATTLERS_COUNT];
    u8 prevSelectedPartySlot;
    u8 stringMoveType;
    u8 expGetterBattlerId;
    u8 field_91; // related to gAbsentBattlerFlags, possibly absent flags turn ago?
    u8 palaceFlags; // First 4 bits are "is < 50% HP and not asleep" for each battler, last 4 bits are selected moves to pass to AI
    u8 field_93; // related to choosing pokemon?
    u8 wallyBattleState;
    u8 wallyMovesState;
    u8 wallyWaitFrames;
    u8 wallyMoveFrames;
    u16 lastTakenMove[MAX_BATTLERS_COUNT]; // Last move that a battler was hit with.
    u16 hpOnSwitchout[2];
    u32 savedBattleTypeFlags;
    u16 abilityPreventingSwitchout;
    u8 hpScale;
    u16 synchronizeMoveEffect;
    bool8 anyMonHasTransformed;
    void (*savedCallback)(void);
    u16 usedHeldItems[MAX_BATTLERS_COUNT];
    u16 chosenItem[MAX_BATTLERS_COUNT];
    u8 AI_itemType[2];
    u8 AI_itemFlags[2];
    u16 choicedMove[MAX_BATTLERS_COUNT];
    u16 changedItems[MAX_BATTLERS_COUNT];
    u8 intimidateBattler;
    u8 switchInItemsCounter;
    u8 arenaTurnCounter;
    u8 turnSideTracker;
    u8 givenExpMons; // Bits for enemy party's pokemon that gave exp to player's party.
    u16 lastTakenMoveFrom[MAX_BATTLERS_COUNT][MAX_BATTLERS_COUNT]; // a 2-D array [target][attacker]
    u16 castformPalette[MAX_BATTLERS_COUNT][16];
    union {
        struct LinkBattlerHeader linkBattlerHeader;
        u32 battleVideo[2];
    } multiBuffer;
    u8 wishPerishSongState;
    u8 wishPerishSongBattlerId;
    bool8 overworldWeatherDone;
    bool8 terrainDone;
    u8 atkCancellerTracker;
    struct BattleTvMovePoints tvMovePoints;
    struct BattleTv tv;
    u8 AI_monToSwitchIntoId[MAX_BATTLERS_COUNT];
    s8 arenaMindPoints[2];
    s8 arenaSkillPoints[2];
    u16 arenaStartHp[2];
    u8 arenaLostPlayerMons; // Bits for party member, lost as in referee's decision, not by fainting.
    u8 arenaLostOpponentMons;
    u8 alreadyStatusedMoveAttempt; // As bits for battlers; For example when using Thunder Wave on an already paralyzed pokemon.
    u8 debugBattler;
    u8 magnitudeBasePower;
    u8 presentBasePower;
    u8 roostTypes[MAX_BATTLERS_COUNT][3];
    u8 savedBattlerTarget;
    bool8 ateBoost[MAX_BATTLERS_COUNT];
    u8 activeAbilityPopUps; // as bits for each battler
    u8 abilityPopUpSpriteIds[MAX_BATTLERS_COUNT][2];    // two per battler
    bool8 throwingPokeBall;
    struct MegaEvolutionData mega;
    const u8 *trainerSlideMsg;
    bool8 trainerSlideLowHpMsgDone;
    u8 introState;
    u8 ateBerry[2]; // array id determined by side, each party pokemon as bit
    u8 stolenStats[NUM_BATTLE_STATS]; // hp byte is used for which stats to raise, other inform about by how many stages
    u8 lastMoveFailed; // as bits for each battler, for the sake of Stomping Tantrum
    u8 lastMoveTarget[MAX_BATTLERS_COUNT]; // The last target on which each mon used a move, for the sake of Instruct
    u8 debugHoldEffects[MAX_BATTLERS_COUNT]; // These override actual items' hold effects.
    u16 tracedAbility[MAX_BATTLERS_COUNT];
    u16 hpBefore[MAX_BATTLERS_COUNT]; // Hp of battlers before using a move. For Berserk
    bool8 spriteIgnore0Hp;
    struct Illusion illusion[MAX_BATTLERS_COUNT];
    s8 aiFinalScore[MAX_BATTLERS_COUNT][MAX_BATTLERS_COUNT][MAX_MON_MOVES]; // AI, target, moves to make debugging easier
    u8 soulheartBattlerId;
    u8 friskedBattler; // Frisk needs to identify 2 battlers in double battles.
    bool8 friskedAbility; // If identifies two mons, show the ability pop-up only once.
    u8 sameMoveTurns[MAX_BATTLERS_COUNT]; // For Metronome, number of times the same moves has been SUCCESFULLY used.
    u16 moveEffect2; // For Knock Off
    u16 changedSpecies[PARTY_SIZE]; // For Zygarde or future forms when multiple mons can change into the same pokemon.
    u8 quickClawBattlerId;
    struct StolenItem itemStolen[PARTY_SIZE];  // Player's team that had items stolen (two bytes per party member)
    u8 blunderPolicy:1; // should blunder policy activate
};

#define GET_MOVE_TYPE(move, typeArg)                        \
{                                                           \
    if (gBattleStruct->dynamicMoveType)                     \
        typeArg = gBattleStruct->dynamicMoveType & 0x3F;    \
    else                                                    \
        typeArg = gBattleMoves[move].type;                  \
}

#define IS_MOVE_PHYSICAL(move)(GetBattleMoveSplit(move) == SPLIT_PHYSICAL)
#define IS_MOVE_SPECIAL(move)(GetBattleMoveSplit(move) == SPLIT_SPECIAL)
#define IS_MOVE_STATUS(move)(gBattleMoves[move].split == SPLIT_STATUS)

#define BATTLER_MAX_HP(battlerId)(gBattleMons[battlerId].hp == gBattleMons[battlerId].maxHP)
#define TARGET_TURN_DAMAGED ((gSpecialStatuses[gBattlerTarget].physicalDmg != 0 || gSpecialStatuses[gBattlerTarget].specialDmg != 0))
#define BATTLER_DAMAGED(battlerId) ((gSpecialStatuses[battlerId].physicalDmg != 0 || gSpecialStatuses[battlerId].specialDmg != 0))

#define IS_BATTLER_OF_TYPE(battlerId, type)((gBattleMons[battlerId].type1 == type || gBattleMons[battlerId].type2 == type || gBattleMons[battlerId].type3 == type))
#define SET_BATTLER_TYPE(battlerId, type)           \
{                                                   \
    gBattleMons[battlerId].type1 = type;            \
    gBattleMons[battlerId].type2 = type;            \
    gBattleMons[battlerId].type3 = TYPE_MYSTERY;    \
}

#define GET_STAT_BUFF_ID(n)((n & 7))              // first three bits 0x1, 0x2, 0x4
#define GET_STAT_BUFF_VALUE_WITH_SIGN(n)((n & 0xF8))
#define GET_STAT_BUFF_VALUE(n)(((n >> 3) & 0xF))      // 0x8, 0x10, 0x20, 0x40
#define STAT_BUFF_NEGATIVE 0x80                     // 0x80, the sign bit

#define SET_STAT_BUFF_VALUE(n)((((n) << 3) & 0xF8))

#define SET_STATCHANGER(statId, stage, goesDown)(gBattleScripting.statChanger = (statId) + ((stage) << 3) + (goesDown << 7))
#define SET_STATCHANGER2(dst, statId, stage, goesDown)(dst = (statId) + ((stage) << 3) + (goesDown << 7))

struct BattleScripting
{
    s32 painSplitHp;
    s32 bideDmg;
    u8 multihitString[6];
    bool8 expOnCatch;
    u8 twoTurnsMoveStringId;
    u8 animArg1;
    u8 animArg2;
    u16 tripleKickPower;
    u8 moveendState;
    u8 savedStatChanger; // For further use, if attempting to change stat two times(ex. Moody)
    u8 shiftSwitched; // When the game tells you the next enemy's pokemon and you switch. Option for noobs but oh well.
    u8 battler;
    u8 animTurn;
    u8 animTargetsHit;
    u8 statChanger;
    bool8 statAnimPlayed;
    u8 getexpState;
    u8 battleStyle;
    u8 drawlvlupboxState;
    u8 learnMoveState;
    u8 savedBattler;
    u8 reshowMainState;
    u8 reshowHelperState;
    u8 levelUpHP;
    u8 windowsType; // 0 - normal, 1 - battle arena
    u8 multiplayerId;
    u8 specialTrainerBattleType;
    bool8 monCaught;
    s32 savedDmg;
    u16 savedMoveEffect; // For moves hitting multiple targets.
    u16 moveEffect;
    u16 multihitMoveEffect;
    u8 illusionNickHack; // To properly display nick in STRINGID_ENEMYABOUTTOSWITCHPKMN.
    bool8 fixedPopup;   // Force ability popup to stick until manually called back
    u16 abilityPopupOverwrite;
<<<<<<< HEAD
    u8 overrideBerryRequirements;
=======
    u8 switchCase;  // Special switching conditions, eg. red card
>>>>>>> b4e456ae
};

// rom_80A5C6C


struct BattleSpriteInfo
{
    u16 invisible:1; // 0x1
    u16 lowHpSong:1; // 0x2
    u16 behindSubstitute:1; // 0x4
    u16 flag_x8:1; // 0x8
    u16 hpNumbersNoBars:1; // 0x10
    u16 transformSpecies;
};

struct BattleAnimationInfo
{
    u16 animArg; // to fill up later
    u8 field_2;
    u8 field_3;
    u8 field_4;
    u8 field_5;
    u8 field_6;
    u8 field_7;
    u8 ballThrowCaseId:6;
    u8 isCriticalCapture:1;
    u8 criticalCaptureSuccess:1;
    u8 introAnimActive:1;
    u8 wildMonInvisible:1;
    u8 field_9_x1C:3;
    u8 field_9_x20:1;
    u8 field_9_x40:1;
    u8 field_9_x80:1;
    u8 numBallParticles;
    u8 field_B;
    s16 ballSubpx;
    u8 field_E;
    u8 field_F;
};

struct BattleHealthboxInfo
{
    u8 partyStatusSummaryShown:1;
    u8 healthboxIsBouncing:1;
    u8 battlerIsBouncing:1;
    u8 ballAnimActive:1; // 0x8
    u8 statusAnimActive:1; // x10
    u8 animFromTableActive:1; // x20
    u8 specialAnimActive:1; // x40
    u8 triedShinyMonAnim:1;
    u8 finishedShinyMonAnim:1;
    u8 field_1_x1E:4;
    u8 bgmRestored:1;
    u8 waitForCry:1;
    u8 healthboxSlideInStarted:1;
    u8 healthboxBounceSpriteId;
    u8 battlerBounceSpriteId;
    u8 animationState;
    u8 partyStatusDelayTimer;
    u8 matrixNum;
    u8 shadowSpriteId;
    u8 soundTimer;
    u8 introEndDelay;
    u8 field_A;
    u8 field_B;
};

struct BattleBarInfo
{
    u8 healthboxSpriteId;
    s32 maxValue;
    s32 oldValue;
    s32 receivedValue;
    s32 currValue;
};

struct BattleSpriteData
{
    struct BattleSpriteInfo *battlerData;
    struct BattleHealthboxInfo *healthBoxesData;
    struct BattleAnimationInfo *animationData;
    struct BattleBarInfo *battleBars;
};

#include "sprite.h"

struct MonSpritesGfx
{
    void* firstDecompressed; // ptr to the decompressed sprite of the first pokemon
    union
    {
	void* ptr[4];
	u8* byte[4];
    } sprites;
    struct SpriteTemplate templates[4];
    struct SpriteFrameImage field_74[4][4];
    u8 field_F4[0x80];
    u8 *barFontGfx;
    void *field_178;
    u16 *buffer;
};

struct TotemBoost
{
    u8 stats;   // bitfield for each battle stat that is set if the stat changes
    s8 statChanges[NUM_BATTLE_STATS - 1];    // highest bit being set decreases the stat
}; /* size = 8 */

// All battle variables are declared in battle_main.c
extern u16 gBattle_BG0_X;
extern u16 gBattle_BG0_Y;
extern u16 gBattle_BG1_X;
extern u16 gBattle_BG1_Y;
extern u16 gBattle_BG2_X;
extern u16 gBattle_BG2_Y;
extern u16 gBattle_BG3_X;
extern u16 gBattle_BG3_Y;
extern u16 gBattle_WIN0H;
extern u16 gBattle_WIN0V;
extern u16 gBattle_WIN1H;
extern u16 gBattle_WIN1V;
extern u8 gDisplayedStringBattle[400];
extern u8 gBattleTextBuff1[TEXT_BUFF_ARRAY_COUNT];
extern u8 gBattleTextBuff2[TEXT_BUFF_ARRAY_COUNT];
extern u8 gBattleTextBuff3[TEXT_BUFF_ARRAY_COUNT];
extern u32 gBattleTypeFlags;
extern u8 gBattleTerrain;
extern u32 gUnusedFirstBattleVar1;
extern u8 *gUnknown_0202305C;
extern u8 *gUnknown_02023060;
extern u8 gActiveBattler;
extern u32 gBattleControllerExecFlags;
extern u8 gBattlersCount;
extern u16 gBattlerPartyIndexes[MAX_BATTLERS_COUNT];
extern u8 gBattlerPositions[MAX_BATTLERS_COUNT];
extern u8 gActionsByTurnOrder[MAX_BATTLERS_COUNT];
extern u8 gBattlerByTurnOrder[MAX_BATTLERS_COUNT];
extern u8 gCurrentTurnActionNumber;
extern u8 gCurrentActionFuncId;
extern struct BattlePokemon gBattleMons[MAX_BATTLERS_COUNT];
extern u8 gBattlerSpriteIds[MAX_BATTLERS_COUNT];
extern u8 gCurrMovePos;
extern u8 gChosenMovePos;
extern u16 gCurrentMove;
extern u16 gChosenMove;
extern u16 gCalledMove;
extern s32 gBattleMoveDamage;
extern s32 gHpDealt;
extern s32 gTakenDmg[MAX_BATTLERS_COUNT];
extern u16 gLastUsedItem;
extern u16 gLastUsedAbility;
extern u8 gBattlerAttacker;
extern u8 gBattlerTarget;
extern u8 gBattlerFainted;
extern u8 gEffectBattler;
extern u8 gPotentialItemEffectBattler;
extern u8 gAbsentBattlerFlags;
extern u8 gIsCriticalHit;
extern u8 gMultiHitCounter;
extern const u8 *gBattlescriptCurrInstr;
extern u8 gChosenActionByBattler[MAX_BATTLERS_COUNT];
extern const u8 *gSelectionBattleScripts[MAX_BATTLERS_COUNT];
extern const u8 *gPalaceSelectionBattleScripts[MAX_BATTLERS_COUNT];
extern u16 gLastPrintedMoves[MAX_BATTLERS_COUNT];
extern u16 gLastMoves[MAX_BATTLERS_COUNT];
extern u16 gLastLandedMoves[MAX_BATTLERS_COUNT];
extern u16 gLastHitByType[MAX_BATTLERS_COUNT];
extern u16 gLastResultingMoves[MAX_BATTLERS_COUNT];
extern u16 gLockedMoves[MAX_BATTLERS_COUNT];
extern u16 gLastUsedMove;
extern u8 gLastHitBy[MAX_BATTLERS_COUNT];
extern u16 gChosenMoveByBattler[MAX_BATTLERS_COUNT];
extern u16 gMoveResultFlags;
extern u32 gHitMarker;
extern u8 gTakenDmgByBattler[MAX_BATTLERS_COUNT];
extern u8 gUnusedFirstBattleVar2;
extern u32 gSideStatuses[2];
extern struct SideTimer gSideTimers[2];
extern u32 gStatuses3[MAX_BATTLERS_COUNT];
extern struct DisableStruct gDisableStructs[MAX_BATTLERS_COUNT];
extern u16 gPauseCounterBattle;
extern u16 gPaydayMoney;
extern u16 gRandomTurnNumber;
extern u8 gBattleCommunication[BATTLE_COMMUNICATION_ENTRIES_COUNT];
extern u8 gBattleOutcome;
extern struct ProtectStruct gProtectStructs[MAX_BATTLERS_COUNT];
extern struct SpecialStatus gSpecialStatuses[MAX_BATTLERS_COUNT];
extern u16 gBattleWeather;
extern struct WishFutureKnock gWishFutureKnock;
extern u16 gIntroSlideFlags;
extern u8 gSentPokesToOpponent[2];
extern u16 gExpShareExp;
extern struct BattleEnigmaBerry gEnigmaBerries[MAX_BATTLERS_COUNT];
extern struct BattleScripting gBattleScripting;
extern struct BattleStruct *gBattleStruct;
extern u8 *gLinkBattleSendBuffer;
extern u8 *gLinkBattleRecvBuffer;
extern struct BattleResources *gBattleResources;
extern u8 gActionSelectionCursor[MAX_BATTLERS_COUNT];
extern u8 gMoveSelectionCursor[MAX_BATTLERS_COUNT];
extern u8 gBattlerStatusSummaryTaskId[MAX_BATTLERS_COUNT];
extern u8 gBattlerInMenuId;
extern bool8 gDoingBattleAnim;
extern u32 gTransformedPersonalities[MAX_BATTLERS_COUNT];
extern u8 gPlayerDpadHoldFrames;
extern struct BattleSpriteData *gBattleSpritesDataPtr;
extern struct MonSpritesGfx *gMonSpritesGfxPtr;
extern struct BattleHealthboxInfo *gBattleControllerOpponentHealthboxData;
extern struct BattleHealthboxInfo *gBattleControllerOpponentFlankHealthboxData;
extern u16 gBattleMovePower;
extern u16 gMoveToLearn;
extern u8 gBattleMonForms[MAX_BATTLERS_COUNT];
extern u32 gFieldStatuses;
extern struct FieldTimer gFieldTimers;
extern u8 gBattlerAbility;
extern u16 gPartnerSpriteId;
extern struct TotemBoost gTotemBoosts[MAX_BATTLERS_COUNT];

extern void (*gPreBattleCallback1)(void);
extern void (*gBattleMainFunc)(void);
extern struct BattleResults gBattleResults;
extern u8 gLeveledUpInBattle;
extern void (*gBattlerControllerFuncs[MAX_BATTLERS_COUNT])(void);
extern u8 gHealthboxSpriteIds[MAX_BATTLERS_COUNT];
extern u8 gMultiUsePlayerCursor;
extern u8 gNumberOfMovesToChoose;
extern u8 gBattleControllerData[MAX_BATTLERS_COUNT];
extern bool8 gHasFetchedBall;
extern u8 gLastUsedBall;

#endif // GUARD_BATTLE_H<|MERGE_RESOLUTION|>--- conflicted
+++ resolved
@@ -675,11 +675,8 @@
     u8 illusionNickHack; // To properly display nick in STRINGID_ENEMYABOUTTOSWITCHPKMN.
     bool8 fixedPopup;   // Force ability popup to stick until manually called back
     u16 abilityPopupOverwrite;
-<<<<<<< HEAD
+    u8 switchCase;  // Special switching conditions, eg. red card
     u8 overrideBerryRequirements;
-=======
-    u8 switchCase;  // Special switching conditions, eg. red card
->>>>>>> b4e456ae
 };
 
 // rom_80A5C6C
