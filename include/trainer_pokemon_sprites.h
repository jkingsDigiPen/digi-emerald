#ifndef GUARD_TRAINER_POKEMON_SPRITES_H
#define GUARD_TRAINER_POKEMON_SPRITES_H

// For the flags argument of CreateMonPicSprite_Affine
#define MON_PIC_AFFINE_BACK   0
#define MON_PIC_AFFINE_FRONT  1
#define MON_PIC_AFFINE_NONE   3
#define F_MON_PIC_NO_AFFINE (1 << 7)

bool16 ResetAllPicSprites(void);
<<<<<<< HEAD
u16 CreatePicSprite2(u16 species, u32 otId, u32 personality, u8 flags, s16 x, s16 y, u8 paletteSlot, u16 paletteTag);
u16 CreateMonPicSprite(u16 species, u32 otId, u32 personality, bool8 isFrontPic, s16 x, s16 y, u8 paletteSlot, u16 paletteTag);
=======
u16 CreateMonPicSprite_Affine(u16 species, u32 otId, u32 personality, u8 flags, s16 x, s16 y, u8 paletteSlot, u16 paletteTag);
u16 CreateMonPicSprite_HandleDeoxys(u16 species, u32 otId, u32 personality, bool8 isFrontPic, s16 x, s16 y, u8 paletteSlot, u16 paletteTag);
>>>>>>> ef935f6f
u16 FreeAndDestroyMonPicSprite(u16 spriteId);
u16 CreateTrainerPicSprite(u16 species, bool8 isFrontPic, s16 x, s16 y, u8 paletteSlot, u16 paletteTag);
u16 FreeAndDestroyTrainerPicSprite(u16 spriteId);
u16 CreateTrainerCardTrainerPicSprite(u16 species, bool8 isFrontPic, u16 destX, u16 destY, u8 paletteSlot, u8 windowId);
u16 PlayerGenderToFrontTrainerPicId_Debug(u8 gender, bool8 getClass);

#endif // GUARD_TRAINER_POKEMON_SPRITES_H<|MERGE_RESOLUTION|>--- conflicted
+++ resolved
@@ -8,13 +8,8 @@
 #define F_MON_PIC_NO_AFFINE (1 << 7)
 
 bool16 ResetAllPicSprites(void);
-<<<<<<< HEAD
-u16 CreatePicSprite2(u16 species, u32 otId, u32 personality, u8 flags, s16 x, s16 y, u8 paletteSlot, u16 paletteTag);
+u16 CreateMonPicSprite_Affine(u16 species, u32 otId, u32 personality, u8 flags, s16 x, s16 y, u8 paletteSlot, u16 paletteTag);
 u16 CreateMonPicSprite(u16 species, u32 otId, u32 personality, bool8 isFrontPic, s16 x, s16 y, u8 paletteSlot, u16 paletteTag);
-=======
-u16 CreateMonPicSprite_Affine(u16 species, u32 otId, u32 personality, u8 flags, s16 x, s16 y, u8 paletteSlot, u16 paletteTag);
-u16 CreateMonPicSprite_HandleDeoxys(u16 species, u32 otId, u32 personality, bool8 isFrontPic, s16 x, s16 y, u8 paletteSlot, u16 paletteTag);
->>>>>>> ef935f6f
 u16 FreeAndDestroyMonPicSprite(u16 spriteId);
 u16 CreateTrainerPicSprite(u16 species, bool8 isFrontPic, s16 x, s16 y, u8 paletteSlot, u16 paletteTag);
 u16 FreeAndDestroyTrainerPicSprite(u16 spriteId);
