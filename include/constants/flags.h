--- conflicted
+++ resolved
@@ -508,13 +508,8 @@
 #define FLAG_0x1F1               0x1F1
 #define FLAG_0x1F2               0x1F2
 #define FLAG_0x1F3               0x1F3
-<<<<<<< HEAD
-#define FLAG_0x1F4               0x1F4
+#define FLAG_HIDDEN_ITEMS_START               0x1F4
 #define FLAG_0x1F5               0x1F5 // trick house end room?
-=======
-#define FLAG_HIDDEN_ITEMS_START               0x1F4
-#define FLAG_0x1F5               0x1F5
->>>>>>> f67bbbda
 #define FLAG_0x1F6               0x1F6
 #define FLAG_0x1F7               0x1F7
 #define FLAG_0x1F8               0x1F8
