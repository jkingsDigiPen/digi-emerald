#ifndef GUARD_CONSTANTS_EVENT_OBJECTS_H
#define GUARD_CONSTANTS_EVENT_OBJECTS_H

<<<<<<< HEAD
#define OBJ_EVENT_GFX_BRENDAN_NORMAL               0
#define OBJ_EVENT_GFX_BRENDAN_MACH_BIKE            1
#define OBJ_EVENT_GFX_BRENDAN_SURFING              2
#define OBJ_EVENT_GFX_BRENDAN_FIELD_MOVE           3
#define OBJ_EVENT_GFX_QUINTY_PLUMP                 4
#define OBJ_EVENT_GFX_NINJA_BOY                    5
#define OBJ_EVENT_GFX_TWIN                         6
#define OBJ_EVENT_GFX_BOY_1                        7
#define OBJ_EVENT_GFX_GIRL_1                       8
#define OBJ_EVENT_GFX_BOY_2                        9
#define OBJ_EVENT_GFX_GIRL_2                      10
#define OBJ_EVENT_GFX_LITTLE_BOY                  11
#define OBJ_EVENT_GFX_LITTLE_GIRL                 12
#define OBJ_EVENT_GFX_BOY_3                       13
#define OBJ_EVENT_GFX_GIRL_3                      14
#define OBJ_EVENT_GFX_RICH_BOY                    15
#define OBJ_EVENT_GFX_WOMAN_1                     16
#define OBJ_EVENT_GFX_FAT_MAN                     17
#define OBJ_EVENT_GFX_POKEFAN_F                   18
#define OBJ_EVENT_GFX_MAN_1                       19
#define OBJ_EVENT_GFX_WOMAN_2                     20
#define OBJ_EVENT_GFX_EXPERT_M                    21
#define OBJ_EVENT_GFX_EXPERT_F                    22
#define OBJ_EVENT_GFX_MAN_2                       23
#define OBJ_EVENT_GFX_WOMAN_3                     24
#define OBJ_EVENT_GFX_POKEFAN_M                   25
#define OBJ_EVENT_GFX_WOMAN_4                     26
#define OBJ_EVENT_GFX_COOK                        27
#define OBJ_EVENT_GFX_LINK_RECEPTIONIST           28
#define OBJ_EVENT_GFX_OLD_MAN                     29
#define OBJ_EVENT_GFX_OLD_WOMAN                   30
#define OBJ_EVENT_GFX_CAMPER                      31
#define OBJ_EVENT_GFX_PICNICKER                   32
#define OBJ_EVENT_GFX_MAN_3                       33
#define OBJ_EVENT_GFX_WOMAN_5                     34
#define OBJ_EVENT_GFX_YOUNGSTER                   35
#define OBJ_EVENT_GFX_BUG_CATCHER                 36
#define OBJ_EVENT_GFX_PSYCHIC_M                   37
#define OBJ_EVENT_GFX_SCHOOL_KID_M                38
#define OBJ_EVENT_GFX_MANIAC                      39
#define OBJ_EVENT_GFX_HEX_MANIAC                  40
#define OBJ_EVENT_GFX_RAYQUAZA_1                  41
#define OBJ_EVENT_GFX_SWIMMER_M                   42
#define OBJ_EVENT_GFX_SWIMMER_F                   43
#define OBJ_EVENT_GFX_BLACK_BELT                  44
#define OBJ_EVENT_GFX_BEAUTY                      45
#define OBJ_EVENT_GFX_SCIENTIST_1                 46
#define OBJ_EVENT_GFX_LASS                        47
#define OBJ_EVENT_GFX_GENTLEMAN                   48
#define OBJ_EVENT_GFX_SAILOR                      49
#define OBJ_EVENT_GFX_FISHERMAN                   50
#define OBJ_EVENT_GFX_RUNNING_TRIATHLETE_M        51
#define OBJ_EVENT_GFX_RUNNING_TRIATHLETE_F        52
#define OBJ_EVENT_GFX_TUBER_F                     53
#define OBJ_EVENT_GFX_TUBER_M                     54
#define OBJ_EVENT_GFX_HIKER                       55
#define OBJ_EVENT_GFX_CYCLING_TRIATHLETE_M        56
#define OBJ_EVENT_GFX_CYCLING_TRIATHLETE_F        57
#define OBJ_EVENT_GFX_NURSE                       58
#define OBJ_EVENT_GFX_ITEM_BALL                   59
#define OBJ_EVENT_GFX_BERRY_TREE                  60
#define OBJ_EVENT_GFX_BERRY_TREE_EARLY_STAGES     61
#define OBJ_EVENT_GFX_BERRY_TREE_LATE_STAGES      62
#define OBJ_EVENT_GFX_BRENDAN_ACRO_BIKE           63
#define OBJ_EVENT_GFX_PROF_BIRCH                  64
#define OBJ_EVENT_GFX_MAN_4                       65
#define OBJ_EVENT_GFX_MAN_5                       66
#define OBJ_EVENT_GFX_REPORTER_M                  67
#define OBJ_EVENT_GFX_REPORTER_F                  68
#define OBJ_EVENT_GFX_BARD                        69
#define OBJ_EVENT_GFX_ANABEL                      70
#define OBJ_EVENT_GFX_TUCKER                      71
#define OBJ_EVENT_GFX_GRETA                       72
#define OBJ_EVENT_GFX_SPENSER                     73
#define OBJ_EVENT_GFX_NOLAND                      74
#define OBJ_EVENT_GFX_LUCY                        75
#define OBJ_EVENT_GFX_UNUSED_NATU_DOLL            76
#define OBJ_EVENT_GFX_UNUSED_MAGNEMITE_DOLL       77
#define OBJ_EVENT_GFX_UNUSED_SQUIRTLE_DOLL        78
#define OBJ_EVENT_GFX_UNUSED_WOOPER_DOLL          79
#define OBJ_EVENT_GFX_UNUSED_PIKACHU_DOLL         80
#define OBJ_EVENT_GFX_UNUSED_PORYGON2_DOLL        81
#define OBJ_EVENT_GFX_CUTTABLE_TREE               82
#define OBJ_EVENT_GFX_MART_EMPLOYEE               83
#define OBJ_EVENT_GFX_ROOFTOP_SALE_WOMAN          84
#define OBJ_EVENT_GFX_TEALA                       85
#define OBJ_EVENT_GFX_BREAKABLE_ROCK              86
#define OBJ_EVENT_GFX_PUSHABLE_BOULDER            87
#define OBJ_EVENT_GFX_MR_BRINEYS_BOAT             88
#define OBJ_EVENT_GFX_MAY_NORMAL                  89
#define OBJ_EVENT_GFX_MAY_MACH_BIKE               90
#define OBJ_EVENT_GFX_MAY_ACRO_BIKE               91
#define OBJ_EVENT_GFX_MAY_SURFING                 92
#define OBJ_EVENT_GFX_MAY_FIELD_MOVE              93
#define OBJ_EVENT_GFX_TRUCK                       94
#define OBJ_EVENT_GFX_VIGOROTH_CARRYING_BOX       95
#define OBJ_EVENT_GFX_VIGOROTH_FACING_AWAY        96
#define OBJ_EVENT_GFX_BIRCHS_BAG                  97
#define OBJ_EVENT_GFX_ZIGZAGOON_1                 98
#define OBJ_EVENT_GFX_ARTIST                      99
#define OBJ_EVENT_GFX_RIVAL_BRENDAN_NORMAL       100
#define OBJ_EVENT_GFX_RIVAL_BRENDAN_MACH_BIKE    101
#define OBJ_EVENT_GFX_RIVAL_BRENDAN_ACRO_BIKE    102
#define OBJ_EVENT_GFX_RIVAL_BRENDAN_SURFING      103
#define OBJ_EVENT_GFX_RIVAL_BRENDAN_FIELD_MOVE   104
#define OBJ_EVENT_GFX_RIVAL_MAY_NORMAL           105
#define OBJ_EVENT_GFX_RIVAL_MAY_MACH_BIKE        106
#define OBJ_EVENT_GFX_RIVAL_MAY_ACRO_BIKE        107
#define OBJ_EVENT_GFX_RIVAL_MAY_SURFING          108
#define OBJ_EVENT_GFX_RIVAL_MAY_FIELD_MOVE       109
#define OBJ_EVENT_GFX_CAMERAMAN                  110
#define OBJ_EVENT_GFX_BRENDAN_UNDERWATER         111
#define OBJ_EVENT_GFX_MAY_UNDERWATER             112
#define OBJ_EVENT_GFX_MOVING_BOX                 113
#define OBJ_EVENT_GFX_CABLE_CAR                  114
#define OBJ_EVENT_GFX_SCIENTIST_2                115
#define OBJ_EVENT_GFX_DEVON_EMPLOYEE             116
#define OBJ_EVENT_GFX_AQUA_MEMBER_M              117
#define OBJ_EVENT_GFX_AQUA_MEMBER_F              118
#define OBJ_EVENT_GFX_MAGMA_MEMBER_M             119
#define OBJ_EVENT_GFX_MAGMA_MEMBER_F             120
#define OBJ_EVENT_GFX_SIDNEY                     121
#define OBJ_EVENT_GFX_PHOEBE                     122
#define OBJ_EVENT_GFX_GLACIA                     123
#define OBJ_EVENT_GFX_DRAKE                      124
#define OBJ_EVENT_GFX_ROXANNE                    125
#define OBJ_EVENT_GFX_BRAWLY                     126
#define OBJ_EVENT_GFX_WATTSON                    127
#define OBJ_EVENT_GFX_FLANNERY                   128
#define OBJ_EVENT_GFX_NORMAN                     129
#define OBJ_EVENT_GFX_WINONA                     130
#define OBJ_EVENT_GFX_LIZA                       131
#define OBJ_EVENT_GFX_TATE                       132
#define OBJ_EVENT_GFX_WALLACE                    133
#define OBJ_EVENT_GFX_STEVEN                     134
#define OBJ_EVENT_GFX_WALLY                      135
#define OBJ_EVENT_GFX_LITTLE_BOY_3               136
#define OBJ_EVENT_GFX_BRENDAN_FISHING            137
#define OBJ_EVENT_GFX_MAY_FISHING                138
#define OBJ_EVENT_GFX_HOT_SPRINGS_OLD_WOMAN      139
#define OBJ_EVENT_GFX_SS_TIDAL                   140
#define OBJ_EVENT_GFX_SUBMARINE_SHADOW           141
#define OBJ_EVENT_GFX_PICHU_DOLL                 142
#define OBJ_EVENT_GFX_PIKACHU_DOLL               143
#define OBJ_EVENT_GFX_MARILL_DOLL                144
#define OBJ_EVENT_GFX_TOGEPI_DOLL                145
#define OBJ_EVENT_GFX_CYNDAQUIL_DOLL             146
#define OBJ_EVENT_GFX_CHIKORITA_DOLL             147
#define OBJ_EVENT_GFX_TOTODILE_DOLL              148
#define OBJ_EVENT_GFX_JIGGLYPUFF_DOLL            149
#define OBJ_EVENT_GFX_MEOWTH_DOLL                150
#define OBJ_EVENT_GFX_CLEFAIRY_DOLL              151
#define OBJ_EVENT_GFX_DITTO_DOLL                 152
#define OBJ_EVENT_GFX_SMOOCHUM_DOLL              153
#define OBJ_EVENT_GFX_TREECKO_DOLL               154
#define OBJ_EVENT_GFX_TORCHIC_DOLL               155
#define OBJ_EVENT_GFX_MUDKIP_DOLL                156
#define OBJ_EVENT_GFX_DUSKULL_DOLL               157
#define OBJ_EVENT_GFX_WYNAUT_DOLL                158
#define OBJ_EVENT_GFX_BALTOY_DOLL                159
#define OBJ_EVENT_GFX_KECLEON_DOLL               160
#define OBJ_EVENT_GFX_AZURILL_DOLL               161
#define OBJ_EVENT_GFX_SKITTY_DOLL                162
#define OBJ_EVENT_GFX_SWABLU_DOLL                163
#define OBJ_EVENT_GFX_GULPIN_DOLL                164
#define OBJ_EVENT_GFX_LOTAD_DOLL                 165
#define OBJ_EVENT_GFX_SEEDOT_DOLL                166
#define OBJ_EVENT_GFX_PIKA_CUSHION               167
#define OBJ_EVENT_GFX_ROUND_CUSHION              168
#define OBJ_EVENT_GFX_KISS_CUSHION               169
#define OBJ_EVENT_GFX_ZIGZAG_CUSHION             170
#define OBJ_EVENT_GFX_SPIN_CUSHION               171
#define OBJ_EVENT_GFX_DIAMOND_CUSHION            172
#define OBJ_EVENT_GFX_BALL_CUSHION               173
#define OBJ_EVENT_GFX_GRASS_CUSHION              174
#define OBJ_EVENT_GFX_FIRE_CUSHION               175
#define OBJ_EVENT_GFX_WATER_CUSHION              176
#define OBJ_EVENT_GFX_BIG_SNORLAX_DOLL           177
#define OBJ_EVENT_GFX_BIG_RHYDON_DOLL            178
#define OBJ_EVENT_GFX_BIG_LAPRAS_DOLL            179
#define OBJ_EVENT_GFX_BIG_VENUSAUR_DOLL          180
#define OBJ_EVENT_GFX_BIG_CHARIZARD_DOLL         181
#define OBJ_EVENT_GFX_BIG_BLASTOISE_DOLL         182
#define OBJ_EVENT_GFX_BIG_WAILMER_DOLL           183
#define OBJ_EVENT_GFX_BIG_REGIROCK_DOLL          184
#define OBJ_EVENT_GFX_BIG_REGICE_DOLL            185
#define OBJ_EVENT_GFX_BIG_REGISTEEL_DOLL         186
#define OBJ_EVENT_GFX_LATIAS                     187
#define OBJ_EVENT_GFX_LATIOS                     188
#define OBJ_EVENT_GFX_GAMEBOY_KID                189
#define OBJ_EVENT_GFX_CONTEST_JUDGE              190
#define OBJ_EVENT_GFX_BRENDAN_WATERING           191
#define OBJ_EVENT_GFX_MAY_WATERING               192
#define OBJ_EVENT_GFX_BRENDAN_DECORATING         193
#define OBJ_EVENT_GFX_MAY_DECORATING             194
#define OBJ_EVENT_GFX_ARCHIE                     195
#define OBJ_EVENT_GFX_MAXIE                      196
#define OBJ_EVENT_GFX_KYOGRE_1                   197
#define OBJ_EVENT_GFX_GROUDON_1                  198
#define OBJ_EVENT_GFX_FOSSIL                     199
#define OBJ_EVENT_GFX_REGIROCK                   200
#define OBJ_EVENT_GFX_REGICE                     201
#define OBJ_EVENT_GFX_REGISTEEL                  202
#define OBJ_EVENT_GFX_SKITTY                     203
#define OBJ_EVENT_GFX_KECLEON_1                  204
#define OBJ_EVENT_GFX_KYOGRE_2                   205
#define OBJ_EVENT_GFX_GROUDON_2                  206
#define OBJ_EVENT_GFX_RAYQUAZA_2                 207
#define OBJ_EVENT_GFX_ZIGZAGOON_2                208
#define OBJ_EVENT_GFX_PIKACHU                    209
#define OBJ_EVENT_GFX_AZUMARILL                  210
#define OBJ_EVENT_GFX_WINGULL                    211
#define OBJ_EVENT_GFX_KECLEON_2                  212
#define OBJ_EVENT_GFX_TUBER_M_SWIMMING           213
#define OBJ_EVENT_GFX_AZURILL                    214
#define OBJ_EVENT_GFX_MOM                        215
#define OBJ_EVENT_GFX_LINK_BRENDAN               216
#define OBJ_EVENT_GFX_LINK_MAY                   217
#define OBJ_EVENT_GFX_JUAN                       218
#define OBJ_EVENT_GFX_SCOTT                      219
#define OBJ_EVENT_GFX_POOCHYENA                  220
#define OBJ_EVENT_GFX_KYOGRE_3                   221
#define OBJ_EVENT_GFX_GROUDON_3                  222
#define OBJ_EVENT_GFX_MYSTERY_GIFT_MAN           223
#define OBJ_EVENT_GFX_TRICK_HOUSE_STATUE         224
#define OBJ_EVENT_GFX_KIRLIA                     225
#define OBJ_EVENT_GFX_DUSCLOPS                   226
#define OBJ_EVENT_GFX_UNION_ROOM_NURSE           227
#define OBJ_EVENT_GFX_SUDOWOODO                  228
#define OBJ_EVENT_GFX_MEW                        229
#define OBJ_EVENT_GFX_RED                        230
#define OBJ_EVENT_GFX_LEAF                       231
#define OBJ_EVENT_GFX_DEOXYS                     232
#define OBJ_EVENT_GFX_DEOXYS_TRIANGLE            233
#define OBJ_EVENT_GFX_BRANDON                    234
#define OBJ_EVENT_GFX_LINK_RS_BRENDAN            235
#define OBJ_EVENT_GFX_LINK_RS_MAY                236
#define OBJ_EVENT_GFX_LUGIA                      237
#define OBJ_EVENT_GFX_HOOH                       238
#define OBJ_EVENT_GFX_BARD_2                     239
=======
#define EVENT_OBJ_GFX_BRENDAN_NORMAL               0
#define EVENT_OBJ_GFX_BRENDAN_MACH_BIKE            1
#define EVENT_OBJ_GFX_BRENDAN_SURFING              2
#define EVENT_OBJ_GFX_BRENDAN_FIELD_MOVE           3
#define EVENT_OBJ_GFX_QUINTY_PLUMP                 4
#define EVENT_OBJ_GFX_NINJA_BOY                    5
#define EVENT_OBJ_GFX_TWIN                         6
#define EVENT_OBJ_GFX_BOY_1                        7
#define EVENT_OBJ_GFX_GIRL_1                       8
#define EVENT_OBJ_GFX_BOY_2                        9
#define EVENT_OBJ_GFX_GIRL_2                      10
#define EVENT_OBJ_GFX_LITTLE_BOY                  11
#define EVENT_OBJ_GFX_LITTLE_GIRL                 12
#define EVENT_OBJ_GFX_BOY_3                       13
#define EVENT_OBJ_GFX_GIRL_3                      14
#define EVENT_OBJ_GFX_RICH_BOY                    15
#define EVENT_OBJ_GFX_WOMAN_1                     16
#define EVENT_OBJ_GFX_FAT_MAN                     17
#define EVENT_OBJ_GFX_POKEFAN_F                   18
#define EVENT_OBJ_GFX_MAN_1                       19
#define EVENT_OBJ_GFX_WOMAN_2                     20
#define EVENT_OBJ_GFX_EXPERT_M                    21
#define EVENT_OBJ_GFX_EXPERT_F                    22
#define EVENT_OBJ_GFX_MAN_2                       23
#define EVENT_OBJ_GFX_WOMAN_3                     24
#define EVENT_OBJ_GFX_POKEFAN_M                   25
#define EVENT_OBJ_GFX_WOMAN_4                     26
#define EVENT_OBJ_GFX_COOK                        27
#define EVENT_OBJ_GFX_LINK_RECEPTIONIST           28
#define EVENT_OBJ_GFX_OLD_MAN                     29
#define EVENT_OBJ_GFX_OLD_WOMAN                   30
#define EVENT_OBJ_GFX_CAMPER                      31
#define EVENT_OBJ_GFX_PICNICKER                   32
#define EVENT_OBJ_GFX_MAN_3                       33
#define EVENT_OBJ_GFX_WOMAN_5                     34
#define EVENT_OBJ_GFX_YOUNGSTER                   35
#define EVENT_OBJ_GFX_BUG_CATCHER                 36
#define EVENT_OBJ_GFX_PSYCHIC_M                   37
#define EVENT_OBJ_GFX_SCHOOL_KID_M                38
#define EVENT_OBJ_GFX_MANIAC                      39
#define EVENT_OBJ_GFX_HEX_MANIAC                  40
#define EVENT_OBJ_GFX_RAYQUAZA_1                  41
#define EVENT_OBJ_GFX_SWIMMER_M                   42
#define EVENT_OBJ_GFX_SWIMMER_F                   43
#define EVENT_OBJ_GFX_BLACK_BELT                  44
#define EVENT_OBJ_GFX_BEAUTY                      45
#define EVENT_OBJ_GFX_SCIENTIST_1                 46
#define EVENT_OBJ_GFX_LASS                        47
#define EVENT_OBJ_GFX_GENTLEMAN                   48
#define EVENT_OBJ_GFX_SAILOR                      49
#define EVENT_OBJ_GFX_FISHERMAN                   50
#define EVENT_OBJ_GFX_RUNNING_TRIATHLETE_M        51
#define EVENT_OBJ_GFX_RUNNING_TRIATHLETE_F        52
#define EVENT_OBJ_GFX_TUBER_F                     53
#define EVENT_OBJ_GFX_TUBER_M                     54
#define EVENT_OBJ_GFX_HIKER                       55
#define EVENT_OBJ_GFX_CYCLING_TRIATHLETE_M        56
#define EVENT_OBJ_GFX_CYCLING_TRIATHLETE_F        57
#define EVENT_OBJ_GFX_NURSE                       58
#define EVENT_OBJ_GFX_ITEM_BALL                   59
#define EVENT_OBJ_GFX_BERRY_TREE                  60
#define EVENT_OBJ_GFX_BERRY_TREE_EARLY_STAGES     61
#define EVENT_OBJ_GFX_BERRY_TREE_LATE_STAGES      62
#define EVENT_OBJ_GFX_BRENDAN_ACRO_BIKE           63
#define EVENT_OBJ_GFX_PROF_BIRCH                  64
#define EVENT_OBJ_GFX_MAN_4                       65
#define EVENT_OBJ_GFX_MAN_5                       66
#define EVENT_OBJ_GFX_REPORTER_M                  67
#define EVENT_OBJ_GFX_REPORTER_F                  68
#define EVENT_OBJ_GFX_BARD                        69
#define EVENT_OBJ_GFX_ANABEL                      70
#define EVENT_OBJ_GFX_TUCKER                      71
#define EVENT_OBJ_GFX_GRETA                       72
#define EVENT_OBJ_GFX_SPENSER                     73
#define EVENT_OBJ_GFX_NOLAND                      74
#define EVENT_OBJ_GFX_LUCY                        75
#define EVENT_OBJ_GFX_UNUSED_NATU_DOLL            76
#define EVENT_OBJ_GFX_UNUSED_MAGNEMITE_DOLL       77
#define EVENT_OBJ_GFX_UNUSED_SQUIRTLE_DOLL        78
#define EVENT_OBJ_GFX_UNUSED_WOOPER_DOLL          79
#define EVENT_OBJ_GFX_UNUSED_PIKACHU_DOLL         80
#define EVENT_OBJ_GFX_UNUSED_PORYGON2_DOLL        81
#define EVENT_OBJ_GFX_CUTTABLE_TREE               82
#define EVENT_OBJ_GFX_MART_EMPLOYEE               83
#define EVENT_OBJ_GFX_ROOFTOP_SALE_WOMAN          84
#define EVENT_OBJ_GFX_TEALA                       85
#define EVENT_OBJ_GFX_BREAKABLE_ROCK              86
#define EVENT_OBJ_GFX_PUSHABLE_BOULDER            87
#define EVENT_OBJ_GFX_MR_BRINEYS_BOAT             88
#define EVENT_OBJ_GFX_MAY_NORMAL                  89
#define EVENT_OBJ_GFX_MAY_MACH_BIKE               90
#define EVENT_OBJ_GFX_MAY_ACRO_BIKE               91
#define EVENT_OBJ_GFX_MAY_SURFING                 92
#define EVENT_OBJ_GFX_MAY_FIELD_MOVE              93
#define EVENT_OBJ_GFX_TRUCK                       94
#define EVENT_OBJ_GFX_VIGOROTH_CARRYING_BOX       95
#define EVENT_OBJ_GFX_VIGOROTH_FACING_AWAY        96
#define EVENT_OBJ_GFX_BIRCHS_BAG                  97
#define EVENT_OBJ_GFX_ZIGZAGOON_1                 98
#define EVENT_OBJ_GFX_ARTIST                      99
#define EVENT_OBJ_GFX_RIVAL_BRENDAN_NORMAL       100
#define EVENT_OBJ_GFX_RIVAL_BRENDAN_MACH_BIKE    101
#define EVENT_OBJ_GFX_RIVAL_BRENDAN_ACRO_BIKE    102
#define EVENT_OBJ_GFX_RIVAL_BRENDAN_SURFING      103
#define EVENT_OBJ_GFX_RIVAL_BRENDAN_FIELD_MOVE   104
#define EVENT_OBJ_GFX_RIVAL_MAY_NORMAL           105
#define EVENT_OBJ_GFX_RIVAL_MAY_MACH_BIKE        106
#define EVENT_OBJ_GFX_RIVAL_MAY_ACRO_BIKE        107
#define EVENT_OBJ_GFX_RIVAL_MAY_SURFING          108
#define EVENT_OBJ_GFX_RIVAL_MAY_FIELD_MOVE       109
#define EVENT_OBJ_GFX_CAMERAMAN                  110
#define EVENT_OBJ_GFX_BRENDAN_UNDERWATER         111
#define EVENT_OBJ_GFX_MAY_UNDERWATER             112
#define EVENT_OBJ_GFX_MOVING_BOX                 113
#define EVENT_OBJ_GFX_CABLE_CAR                  114
#define EVENT_OBJ_GFX_SCIENTIST_2                115
#define EVENT_OBJ_GFX_DEVON_EMPLOYEE             116
#define EVENT_OBJ_GFX_AQUA_MEMBER_M              117
#define EVENT_OBJ_GFX_AQUA_MEMBER_F              118
#define EVENT_OBJ_GFX_MAGMA_MEMBER_M             119
#define EVENT_OBJ_GFX_MAGMA_MEMBER_F             120
#define EVENT_OBJ_GFX_SIDNEY                     121
#define EVENT_OBJ_GFX_PHOEBE                     122
#define EVENT_OBJ_GFX_GLACIA                     123
#define EVENT_OBJ_GFX_DRAKE                      124
#define EVENT_OBJ_GFX_ROXANNE                    125
#define EVENT_OBJ_GFX_BRAWLY                     126
#define EVENT_OBJ_GFX_WATTSON                    127
#define EVENT_OBJ_GFX_FLANNERY                   128
#define EVENT_OBJ_GFX_NORMAN                     129
#define EVENT_OBJ_GFX_WINONA                     130
#define EVENT_OBJ_GFX_LIZA                       131
#define EVENT_OBJ_GFX_TATE                       132
#define EVENT_OBJ_GFX_WALLACE                    133
#define EVENT_OBJ_GFX_STEVEN                     134
#define EVENT_OBJ_GFX_WALLY                      135
#define EVENT_OBJ_GFX_LITTLE_BOY_3               136
#define EVENT_OBJ_GFX_BRENDAN_FISHING            137
#define EVENT_OBJ_GFX_MAY_FISHING                138
#define EVENT_OBJ_GFX_HOT_SPRINGS_OLD_WOMAN      139
#define EVENT_OBJ_GFX_SS_TIDAL                   140
#define EVENT_OBJ_GFX_SUBMARINE_SHADOW           141
#define EVENT_OBJ_GFX_PICHU_DOLL                 142
#define EVENT_OBJ_GFX_PIKACHU_DOLL               143
#define EVENT_OBJ_GFX_MARILL_DOLL                144
#define EVENT_OBJ_GFX_TOGEPI_DOLL                145
#define EVENT_OBJ_GFX_CYNDAQUIL_DOLL             146
#define EVENT_OBJ_GFX_CHIKORITA_DOLL             147
#define EVENT_OBJ_GFX_TOTODILE_DOLL              148
#define EVENT_OBJ_GFX_JIGGLYPUFF_DOLL            149
#define EVENT_OBJ_GFX_MEOWTH_DOLL                150
#define EVENT_OBJ_GFX_CLEFAIRY_DOLL              151
#define EVENT_OBJ_GFX_DITTO_DOLL                 152
#define EVENT_OBJ_GFX_SMOOCHUM_DOLL              153
#define EVENT_OBJ_GFX_TREECKO_DOLL               154
#define EVENT_OBJ_GFX_TORCHIC_DOLL               155
#define EVENT_OBJ_GFX_MUDKIP_DOLL                156
#define EVENT_OBJ_GFX_DUSKULL_DOLL               157
#define EVENT_OBJ_GFX_WYNAUT_DOLL                158
#define EVENT_OBJ_GFX_BALTOY_DOLL                159
#define EVENT_OBJ_GFX_KECLEON_DOLL               160
#define EVENT_OBJ_GFX_AZURILL_DOLL               161
#define EVENT_OBJ_GFX_SKITTY_DOLL                162
#define EVENT_OBJ_GFX_SWABLU_DOLL                163
#define EVENT_OBJ_GFX_GULPIN_DOLL                164
#define EVENT_OBJ_GFX_LOTAD_DOLL                 165
#define EVENT_OBJ_GFX_SEEDOT_DOLL                166
#define EVENT_OBJ_GFX_PIKA_CUSHION               167
#define EVENT_OBJ_GFX_ROUND_CUSHION              168
#define EVENT_OBJ_GFX_KISS_CUSHION               169
#define EVENT_OBJ_GFX_ZIGZAG_CUSHION             170
#define EVENT_OBJ_GFX_SPIN_CUSHION               171
#define EVENT_OBJ_GFX_DIAMOND_CUSHION            172
#define EVENT_OBJ_GFX_BALL_CUSHION               173
#define EVENT_OBJ_GFX_GRASS_CUSHION              174
#define EVENT_OBJ_GFX_FIRE_CUSHION               175
#define EVENT_OBJ_GFX_WATER_CUSHION              176
#define EVENT_OBJ_GFX_BIG_SNORLAX_DOLL           177
#define EVENT_OBJ_GFX_BIG_RHYDON_DOLL            178
#define EVENT_OBJ_GFX_BIG_LAPRAS_DOLL            179
#define EVENT_OBJ_GFX_BIG_VENUSAUR_DOLL          180
#define EVENT_OBJ_GFX_BIG_CHARIZARD_DOLL         181
#define EVENT_OBJ_GFX_BIG_BLASTOISE_DOLL         182
#define EVENT_OBJ_GFX_BIG_WAILMER_DOLL           183
#define EVENT_OBJ_GFX_BIG_REGIROCK_DOLL          184
#define EVENT_OBJ_GFX_BIG_REGICE_DOLL            185
#define EVENT_OBJ_GFX_BIG_REGISTEEL_DOLL         186
#define EVENT_OBJ_GFX_LATIAS                     187
#define EVENT_OBJ_GFX_LATIOS                     188
#define EVENT_OBJ_GFX_GAMEBOY_KID                189
#define EVENT_OBJ_GFX_CONTEST_JUDGE              190
#define EVENT_OBJ_GFX_BRENDAN_WATERING           191
#define EVENT_OBJ_GFX_MAY_WATERING               192
#define EVENT_OBJ_GFX_BRENDAN_DECORATING         193
#define EVENT_OBJ_GFX_MAY_DECORATING             194
#define EVENT_OBJ_GFX_ARCHIE                     195
#define EVENT_OBJ_GFX_MAXIE                      196
#define EVENT_OBJ_GFX_KYOGRE_1                   197
#define EVENT_OBJ_GFX_GROUDON_1                  198
#define EVENT_OBJ_GFX_FOSSIL                     199
#define EVENT_OBJ_GFX_REGIROCK                   200
#define EVENT_OBJ_GFX_REGICE                     201
#define EVENT_OBJ_GFX_REGISTEEL                  202
#define EVENT_OBJ_GFX_SKITTY                     203
#define EVENT_OBJ_GFX_KECLEON_1                  204
#define EVENT_OBJ_GFX_KYOGRE_2                   205
#define EVENT_OBJ_GFX_GROUDON_2                  206
#define EVENT_OBJ_GFX_RAYQUAZA_2                 207
#define EVENT_OBJ_GFX_ZIGZAGOON_2                208
#define EVENT_OBJ_GFX_PIKACHU                    209
#define EVENT_OBJ_GFX_AZUMARILL                  210
#define EVENT_OBJ_GFX_WINGULL                    211
#define EVENT_OBJ_GFX_KECLEON_2                  212
#define EVENT_OBJ_GFX_TUBER_M_SWIMMING           213
#define EVENT_OBJ_GFX_AZURILL                    214
#define EVENT_OBJ_GFX_MOM                        215
#define EVENT_OBJ_GFX_LINK_BRENDAN               216
#define EVENT_OBJ_GFX_LINK_MAY                   217
#define EVENT_OBJ_GFX_JUAN                       218
#define EVENT_OBJ_GFX_SCOTT                      219
#define EVENT_OBJ_GFX_POOCHYENA                  220
#define EVENT_OBJ_GFX_KYOGRE_3                   221
#define EVENT_OBJ_GFX_GROUDON_3                  222
#define EVENT_OBJ_GFX_MYSTERY_GIFT_MAN           223
#define EVENT_OBJ_GFX_TRICK_HOUSE_STATUE         224
#define EVENT_OBJ_GFX_KIRLIA                     225
#define EVENT_OBJ_GFX_DUSCLOPS                   226
#define EVENT_OBJ_GFX_UNION_ROOM_NURSE           227
#define EVENT_OBJ_GFX_SUDOWOODO                  228
#define EVENT_OBJ_GFX_MEW                        229
#define EVENT_OBJ_GFX_RED                        230
#define EVENT_OBJ_GFX_LEAF                       231
#define EVENT_OBJ_GFX_DEOXYS                     232
#define EVENT_OBJ_GFX_DEOXYS_TRIANGLE            233
#define EVENT_OBJ_GFX_BRANDON                    234
#define EVENT_OBJ_GFX_LINK_RS_BRENDAN            235
#define EVENT_OBJ_GFX_LINK_RS_MAY                236
#define EVENT_OBJ_GFX_LUGIA                      237
#define EVENT_OBJ_GFX_HOOH                       238

#define NUM_OBJ_EVENT_GFX                        239
>>>>>>> a40f0549

// These are dynamic object gfx ids.
// They correspond with the values of the VAR_OBJ_GFX_ID_X vars.
// More info about them in include/constants/vars.h
<<<<<<< HEAD
#define OBJ_EVENT_GFX_VAR_0 240
#define OBJ_EVENT_GFX_VAR_1 241
#define OBJ_EVENT_GFX_VAR_2 242
#define OBJ_EVENT_GFX_VAR_3 243
#define OBJ_EVENT_GFX_VAR_4 244
#define OBJ_EVENT_GFX_VAR_5 245
#define OBJ_EVENT_GFX_VAR_6 246
#define OBJ_EVENT_GFX_VAR_7 247
#define OBJ_EVENT_GFX_VAR_8 248
#define OBJ_EVENT_GFX_VAR_9 249
#define OBJ_EVENT_GFX_VAR_A 250
#define OBJ_EVENT_GFX_VAR_B 251
#define OBJ_EVENT_GFX_VAR_C 252
#define OBJ_EVENT_GFX_VAR_D 253
#define OBJ_EVENT_GFX_VAR_E 254
#define OBJ_EVENT_GFX_VAR_F 255
=======
#define OBJ_EVENT_GFX_VARS   (NUM_OBJ_EVENT_GFX + 1)
#define EVENT_OBJ_GFX_VAR_0  (OBJ_EVENT_GFX_VARS + 0x0) // 240
#define EVENT_OBJ_GFX_VAR_1  (OBJ_EVENT_GFX_VARS + 0x1)
#define EVENT_OBJ_GFX_VAR_2  (OBJ_EVENT_GFX_VARS + 0x2)
#define EVENT_OBJ_GFX_VAR_3  (OBJ_EVENT_GFX_VARS + 0x3)
#define EVENT_OBJ_GFX_VAR_4  (OBJ_EVENT_GFX_VARS + 0x4)
#define EVENT_OBJ_GFX_VAR_5  (OBJ_EVENT_GFX_VARS + 0x5)
#define EVENT_OBJ_GFX_VAR_6  (OBJ_EVENT_GFX_VARS + 0x6)
#define EVENT_OBJ_GFX_VAR_7  (OBJ_EVENT_GFX_VARS + 0x7)
#define EVENT_OBJ_GFX_VAR_8  (OBJ_EVENT_GFX_VARS + 0x8)
#define EVENT_OBJ_GFX_VAR_9  (OBJ_EVENT_GFX_VARS + 0x9)
#define EVENT_OBJ_GFX_VAR_A  (OBJ_EVENT_GFX_VARS + 0xA)
#define EVENT_OBJ_GFX_VAR_B  (OBJ_EVENT_GFX_VARS + 0xB)
#define EVENT_OBJ_GFX_VAR_C  (OBJ_EVENT_GFX_VARS + 0xC)
#define EVENT_OBJ_GFX_VAR_D  (OBJ_EVENT_GFX_VARS + 0xD)
#define EVENT_OBJ_GFX_VAR_E  (OBJ_EVENT_GFX_VARS + 0xE)
#define EVENT_OBJ_GFX_VAR_F  (OBJ_EVENT_GFX_VARS + 0xF) // 255
>>>>>>> a40f0549

#define SHADOW_SIZE_S   0
#define SHADOW_SIZE_M   1
#define SHADOW_SIZE_L   2
#define SHADOW_SIZE_XL  3

#define F_INANIMATE                        (1 << 6)
#define F_DISABLE_REFLECTION_PALETTE_LOAD  (1 << 7)

#define TRACKS_NONE       0
#define TRACKS_FOOT       1
#define TRACKS_BIKE_TIRE  2

#define FIRST_DECORATION_SPRITE_GFX OBJ_EVENT_GFX_PICHU_DOLL

#define OBJ_EVENT_ID_PLAYER 0xFF
#define OBJ_EVENT_ID_CAMERA 0x7F

#endif  // GUARD_CONSTANTS_EVENT_OBJECTS_H<|MERGE_RESOLUTION|>--- conflicted
+++ resolved
@@ -1,7 +1,6 @@
 #ifndef GUARD_CONSTANTS_EVENT_OBJECTS_H
 #define GUARD_CONSTANTS_EVENT_OBJECTS_H
 
-<<<<<<< HEAD
 #define OBJ_EVENT_GFX_BRENDAN_NORMAL               0
 #define OBJ_EVENT_GFX_BRENDAN_MACH_BIKE            1
 #define OBJ_EVENT_GFX_BRENDAN_SURFING              2
@@ -241,290 +240,30 @@
 #define OBJ_EVENT_GFX_LINK_RS_MAY                236
 #define OBJ_EVENT_GFX_LUGIA                      237
 #define OBJ_EVENT_GFX_HOOH                       238
-#define OBJ_EVENT_GFX_BARD_2                     239
-=======
-#define EVENT_OBJ_GFX_BRENDAN_NORMAL               0
-#define EVENT_OBJ_GFX_BRENDAN_MACH_BIKE            1
-#define EVENT_OBJ_GFX_BRENDAN_SURFING              2
-#define EVENT_OBJ_GFX_BRENDAN_FIELD_MOVE           3
-#define EVENT_OBJ_GFX_QUINTY_PLUMP                 4
-#define EVENT_OBJ_GFX_NINJA_BOY                    5
-#define EVENT_OBJ_GFX_TWIN                         6
-#define EVENT_OBJ_GFX_BOY_1                        7
-#define EVENT_OBJ_GFX_GIRL_1                       8
-#define EVENT_OBJ_GFX_BOY_2                        9
-#define EVENT_OBJ_GFX_GIRL_2                      10
-#define EVENT_OBJ_GFX_LITTLE_BOY                  11
-#define EVENT_OBJ_GFX_LITTLE_GIRL                 12
-#define EVENT_OBJ_GFX_BOY_3                       13
-#define EVENT_OBJ_GFX_GIRL_3                      14
-#define EVENT_OBJ_GFX_RICH_BOY                    15
-#define EVENT_OBJ_GFX_WOMAN_1                     16
-#define EVENT_OBJ_GFX_FAT_MAN                     17
-#define EVENT_OBJ_GFX_POKEFAN_F                   18
-#define EVENT_OBJ_GFX_MAN_1                       19
-#define EVENT_OBJ_GFX_WOMAN_2                     20
-#define EVENT_OBJ_GFX_EXPERT_M                    21
-#define EVENT_OBJ_GFX_EXPERT_F                    22
-#define EVENT_OBJ_GFX_MAN_2                       23
-#define EVENT_OBJ_GFX_WOMAN_3                     24
-#define EVENT_OBJ_GFX_POKEFAN_M                   25
-#define EVENT_OBJ_GFX_WOMAN_4                     26
-#define EVENT_OBJ_GFX_COOK                        27
-#define EVENT_OBJ_GFX_LINK_RECEPTIONIST           28
-#define EVENT_OBJ_GFX_OLD_MAN                     29
-#define EVENT_OBJ_GFX_OLD_WOMAN                   30
-#define EVENT_OBJ_GFX_CAMPER                      31
-#define EVENT_OBJ_GFX_PICNICKER                   32
-#define EVENT_OBJ_GFX_MAN_3                       33
-#define EVENT_OBJ_GFX_WOMAN_5                     34
-#define EVENT_OBJ_GFX_YOUNGSTER                   35
-#define EVENT_OBJ_GFX_BUG_CATCHER                 36
-#define EVENT_OBJ_GFX_PSYCHIC_M                   37
-#define EVENT_OBJ_GFX_SCHOOL_KID_M                38
-#define EVENT_OBJ_GFX_MANIAC                      39
-#define EVENT_OBJ_GFX_HEX_MANIAC                  40
-#define EVENT_OBJ_GFX_RAYQUAZA_1                  41
-#define EVENT_OBJ_GFX_SWIMMER_M                   42
-#define EVENT_OBJ_GFX_SWIMMER_F                   43
-#define EVENT_OBJ_GFX_BLACK_BELT                  44
-#define EVENT_OBJ_GFX_BEAUTY                      45
-#define EVENT_OBJ_GFX_SCIENTIST_1                 46
-#define EVENT_OBJ_GFX_LASS                        47
-#define EVENT_OBJ_GFX_GENTLEMAN                   48
-#define EVENT_OBJ_GFX_SAILOR                      49
-#define EVENT_OBJ_GFX_FISHERMAN                   50
-#define EVENT_OBJ_GFX_RUNNING_TRIATHLETE_M        51
-#define EVENT_OBJ_GFX_RUNNING_TRIATHLETE_F        52
-#define EVENT_OBJ_GFX_TUBER_F                     53
-#define EVENT_OBJ_GFX_TUBER_M                     54
-#define EVENT_OBJ_GFX_HIKER                       55
-#define EVENT_OBJ_GFX_CYCLING_TRIATHLETE_M        56
-#define EVENT_OBJ_GFX_CYCLING_TRIATHLETE_F        57
-#define EVENT_OBJ_GFX_NURSE                       58
-#define EVENT_OBJ_GFX_ITEM_BALL                   59
-#define EVENT_OBJ_GFX_BERRY_TREE                  60
-#define EVENT_OBJ_GFX_BERRY_TREE_EARLY_STAGES     61
-#define EVENT_OBJ_GFX_BERRY_TREE_LATE_STAGES      62
-#define EVENT_OBJ_GFX_BRENDAN_ACRO_BIKE           63
-#define EVENT_OBJ_GFX_PROF_BIRCH                  64
-#define EVENT_OBJ_GFX_MAN_4                       65
-#define EVENT_OBJ_GFX_MAN_5                       66
-#define EVENT_OBJ_GFX_REPORTER_M                  67
-#define EVENT_OBJ_GFX_REPORTER_F                  68
-#define EVENT_OBJ_GFX_BARD                        69
-#define EVENT_OBJ_GFX_ANABEL                      70
-#define EVENT_OBJ_GFX_TUCKER                      71
-#define EVENT_OBJ_GFX_GRETA                       72
-#define EVENT_OBJ_GFX_SPENSER                     73
-#define EVENT_OBJ_GFX_NOLAND                      74
-#define EVENT_OBJ_GFX_LUCY                        75
-#define EVENT_OBJ_GFX_UNUSED_NATU_DOLL            76
-#define EVENT_OBJ_GFX_UNUSED_MAGNEMITE_DOLL       77
-#define EVENT_OBJ_GFX_UNUSED_SQUIRTLE_DOLL        78
-#define EVENT_OBJ_GFX_UNUSED_WOOPER_DOLL          79
-#define EVENT_OBJ_GFX_UNUSED_PIKACHU_DOLL         80
-#define EVENT_OBJ_GFX_UNUSED_PORYGON2_DOLL        81
-#define EVENT_OBJ_GFX_CUTTABLE_TREE               82
-#define EVENT_OBJ_GFX_MART_EMPLOYEE               83
-#define EVENT_OBJ_GFX_ROOFTOP_SALE_WOMAN          84
-#define EVENT_OBJ_GFX_TEALA                       85
-#define EVENT_OBJ_GFX_BREAKABLE_ROCK              86
-#define EVENT_OBJ_GFX_PUSHABLE_BOULDER            87
-#define EVENT_OBJ_GFX_MR_BRINEYS_BOAT             88
-#define EVENT_OBJ_GFX_MAY_NORMAL                  89
-#define EVENT_OBJ_GFX_MAY_MACH_BIKE               90
-#define EVENT_OBJ_GFX_MAY_ACRO_BIKE               91
-#define EVENT_OBJ_GFX_MAY_SURFING                 92
-#define EVENT_OBJ_GFX_MAY_FIELD_MOVE              93
-#define EVENT_OBJ_GFX_TRUCK                       94
-#define EVENT_OBJ_GFX_VIGOROTH_CARRYING_BOX       95
-#define EVENT_OBJ_GFX_VIGOROTH_FACING_AWAY        96
-#define EVENT_OBJ_GFX_BIRCHS_BAG                  97
-#define EVENT_OBJ_GFX_ZIGZAGOON_1                 98
-#define EVENT_OBJ_GFX_ARTIST                      99
-#define EVENT_OBJ_GFX_RIVAL_BRENDAN_NORMAL       100
-#define EVENT_OBJ_GFX_RIVAL_BRENDAN_MACH_BIKE    101
-#define EVENT_OBJ_GFX_RIVAL_BRENDAN_ACRO_BIKE    102
-#define EVENT_OBJ_GFX_RIVAL_BRENDAN_SURFING      103
-#define EVENT_OBJ_GFX_RIVAL_BRENDAN_FIELD_MOVE   104
-#define EVENT_OBJ_GFX_RIVAL_MAY_NORMAL           105
-#define EVENT_OBJ_GFX_RIVAL_MAY_MACH_BIKE        106
-#define EVENT_OBJ_GFX_RIVAL_MAY_ACRO_BIKE        107
-#define EVENT_OBJ_GFX_RIVAL_MAY_SURFING          108
-#define EVENT_OBJ_GFX_RIVAL_MAY_FIELD_MOVE       109
-#define EVENT_OBJ_GFX_CAMERAMAN                  110
-#define EVENT_OBJ_GFX_BRENDAN_UNDERWATER         111
-#define EVENT_OBJ_GFX_MAY_UNDERWATER             112
-#define EVENT_OBJ_GFX_MOVING_BOX                 113
-#define EVENT_OBJ_GFX_CABLE_CAR                  114
-#define EVENT_OBJ_GFX_SCIENTIST_2                115
-#define EVENT_OBJ_GFX_DEVON_EMPLOYEE             116
-#define EVENT_OBJ_GFX_AQUA_MEMBER_M              117
-#define EVENT_OBJ_GFX_AQUA_MEMBER_F              118
-#define EVENT_OBJ_GFX_MAGMA_MEMBER_M             119
-#define EVENT_OBJ_GFX_MAGMA_MEMBER_F             120
-#define EVENT_OBJ_GFX_SIDNEY                     121
-#define EVENT_OBJ_GFX_PHOEBE                     122
-#define EVENT_OBJ_GFX_GLACIA                     123
-#define EVENT_OBJ_GFX_DRAKE                      124
-#define EVENT_OBJ_GFX_ROXANNE                    125
-#define EVENT_OBJ_GFX_BRAWLY                     126
-#define EVENT_OBJ_GFX_WATTSON                    127
-#define EVENT_OBJ_GFX_FLANNERY                   128
-#define EVENT_OBJ_GFX_NORMAN                     129
-#define EVENT_OBJ_GFX_WINONA                     130
-#define EVENT_OBJ_GFX_LIZA                       131
-#define EVENT_OBJ_GFX_TATE                       132
-#define EVENT_OBJ_GFX_WALLACE                    133
-#define EVENT_OBJ_GFX_STEVEN                     134
-#define EVENT_OBJ_GFX_WALLY                      135
-#define EVENT_OBJ_GFX_LITTLE_BOY_3               136
-#define EVENT_OBJ_GFX_BRENDAN_FISHING            137
-#define EVENT_OBJ_GFX_MAY_FISHING                138
-#define EVENT_OBJ_GFX_HOT_SPRINGS_OLD_WOMAN      139
-#define EVENT_OBJ_GFX_SS_TIDAL                   140
-#define EVENT_OBJ_GFX_SUBMARINE_SHADOW           141
-#define EVENT_OBJ_GFX_PICHU_DOLL                 142
-#define EVENT_OBJ_GFX_PIKACHU_DOLL               143
-#define EVENT_OBJ_GFX_MARILL_DOLL                144
-#define EVENT_OBJ_GFX_TOGEPI_DOLL                145
-#define EVENT_OBJ_GFX_CYNDAQUIL_DOLL             146
-#define EVENT_OBJ_GFX_CHIKORITA_DOLL             147
-#define EVENT_OBJ_GFX_TOTODILE_DOLL              148
-#define EVENT_OBJ_GFX_JIGGLYPUFF_DOLL            149
-#define EVENT_OBJ_GFX_MEOWTH_DOLL                150
-#define EVENT_OBJ_GFX_CLEFAIRY_DOLL              151
-#define EVENT_OBJ_GFX_DITTO_DOLL                 152
-#define EVENT_OBJ_GFX_SMOOCHUM_DOLL              153
-#define EVENT_OBJ_GFX_TREECKO_DOLL               154
-#define EVENT_OBJ_GFX_TORCHIC_DOLL               155
-#define EVENT_OBJ_GFX_MUDKIP_DOLL                156
-#define EVENT_OBJ_GFX_DUSKULL_DOLL               157
-#define EVENT_OBJ_GFX_WYNAUT_DOLL                158
-#define EVENT_OBJ_GFX_BALTOY_DOLL                159
-#define EVENT_OBJ_GFX_KECLEON_DOLL               160
-#define EVENT_OBJ_GFX_AZURILL_DOLL               161
-#define EVENT_OBJ_GFX_SKITTY_DOLL                162
-#define EVENT_OBJ_GFX_SWABLU_DOLL                163
-#define EVENT_OBJ_GFX_GULPIN_DOLL                164
-#define EVENT_OBJ_GFX_LOTAD_DOLL                 165
-#define EVENT_OBJ_GFX_SEEDOT_DOLL                166
-#define EVENT_OBJ_GFX_PIKA_CUSHION               167
-#define EVENT_OBJ_GFX_ROUND_CUSHION              168
-#define EVENT_OBJ_GFX_KISS_CUSHION               169
-#define EVENT_OBJ_GFX_ZIGZAG_CUSHION             170
-#define EVENT_OBJ_GFX_SPIN_CUSHION               171
-#define EVENT_OBJ_GFX_DIAMOND_CUSHION            172
-#define EVENT_OBJ_GFX_BALL_CUSHION               173
-#define EVENT_OBJ_GFX_GRASS_CUSHION              174
-#define EVENT_OBJ_GFX_FIRE_CUSHION               175
-#define EVENT_OBJ_GFX_WATER_CUSHION              176
-#define EVENT_OBJ_GFX_BIG_SNORLAX_DOLL           177
-#define EVENT_OBJ_GFX_BIG_RHYDON_DOLL            178
-#define EVENT_OBJ_GFX_BIG_LAPRAS_DOLL            179
-#define EVENT_OBJ_GFX_BIG_VENUSAUR_DOLL          180
-#define EVENT_OBJ_GFX_BIG_CHARIZARD_DOLL         181
-#define EVENT_OBJ_GFX_BIG_BLASTOISE_DOLL         182
-#define EVENT_OBJ_GFX_BIG_WAILMER_DOLL           183
-#define EVENT_OBJ_GFX_BIG_REGIROCK_DOLL          184
-#define EVENT_OBJ_GFX_BIG_REGICE_DOLL            185
-#define EVENT_OBJ_GFX_BIG_REGISTEEL_DOLL         186
-#define EVENT_OBJ_GFX_LATIAS                     187
-#define EVENT_OBJ_GFX_LATIOS                     188
-#define EVENT_OBJ_GFX_GAMEBOY_KID                189
-#define EVENT_OBJ_GFX_CONTEST_JUDGE              190
-#define EVENT_OBJ_GFX_BRENDAN_WATERING           191
-#define EVENT_OBJ_GFX_MAY_WATERING               192
-#define EVENT_OBJ_GFX_BRENDAN_DECORATING         193
-#define EVENT_OBJ_GFX_MAY_DECORATING             194
-#define EVENT_OBJ_GFX_ARCHIE                     195
-#define EVENT_OBJ_GFX_MAXIE                      196
-#define EVENT_OBJ_GFX_KYOGRE_1                   197
-#define EVENT_OBJ_GFX_GROUDON_1                  198
-#define EVENT_OBJ_GFX_FOSSIL                     199
-#define EVENT_OBJ_GFX_REGIROCK                   200
-#define EVENT_OBJ_GFX_REGICE                     201
-#define EVENT_OBJ_GFX_REGISTEEL                  202
-#define EVENT_OBJ_GFX_SKITTY                     203
-#define EVENT_OBJ_GFX_KECLEON_1                  204
-#define EVENT_OBJ_GFX_KYOGRE_2                   205
-#define EVENT_OBJ_GFX_GROUDON_2                  206
-#define EVENT_OBJ_GFX_RAYQUAZA_2                 207
-#define EVENT_OBJ_GFX_ZIGZAGOON_2                208
-#define EVENT_OBJ_GFX_PIKACHU                    209
-#define EVENT_OBJ_GFX_AZUMARILL                  210
-#define EVENT_OBJ_GFX_WINGULL                    211
-#define EVENT_OBJ_GFX_KECLEON_2                  212
-#define EVENT_OBJ_GFX_TUBER_M_SWIMMING           213
-#define EVENT_OBJ_GFX_AZURILL                    214
-#define EVENT_OBJ_GFX_MOM                        215
-#define EVENT_OBJ_GFX_LINK_BRENDAN               216
-#define EVENT_OBJ_GFX_LINK_MAY                   217
-#define EVENT_OBJ_GFX_JUAN                       218
-#define EVENT_OBJ_GFX_SCOTT                      219
-#define EVENT_OBJ_GFX_POOCHYENA                  220
-#define EVENT_OBJ_GFX_KYOGRE_3                   221
-#define EVENT_OBJ_GFX_GROUDON_3                  222
-#define EVENT_OBJ_GFX_MYSTERY_GIFT_MAN           223
-#define EVENT_OBJ_GFX_TRICK_HOUSE_STATUE         224
-#define EVENT_OBJ_GFX_KIRLIA                     225
-#define EVENT_OBJ_GFX_DUSCLOPS                   226
-#define EVENT_OBJ_GFX_UNION_ROOM_NURSE           227
-#define EVENT_OBJ_GFX_SUDOWOODO                  228
-#define EVENT_OBJ_GFX_MEW                        229
-#define EVENT_OBJ_GFX_RED                        230
-#define EVENT_OBJ_GFX_LEAF                       231
-#define EVENT_OBJ_GFX_DEOXYS                     232
-#define EVENT_OBJ_GFX_DEOXYS_TRIANGLE            233
-#define EVENT_OBJ_GFX_BRANDON                    234
-#define EVENT_OBJ_GFX_LINK_RS_BRENDAN            235
-#define EVENT_OBJ_GFX_LINK_RS_MAY                236
-#define EVENT_OBJ_GFX_LUGIA                      237
-#define EVENT_OBJ_GFX_HOOH                       238
 
 #define NUM_OBJ_EVENT_GFX                        239
->>>>>>> a40f0549
+
 
 // These are dynamic object gfx ids.
 // They correspond with the values of the VAR_OBJ_GFX_ID_X vars.
 // More info about them in include/constants/vars.h
-<<<<<<< HEAD
-#define OBJ_EVENT_GFX_VAR_0 240
-#define OBJ_EVENT_GFX_VAR_1 241
-#define OBJ_EVENT_GFX_VAR_2 242
-#define OBJ_EVENT_GFX_VAR_3 243
-#define OBJ_EVENT_GFX_VAR_4 244
-#define OBJ_EVENT_GFX_VAR_5 245
-#define OBJ_EVENT_GFX_VAR_6 246
-#define OBJ_EVENT_GFX_VAR_7 247
-#define OBJ_EVENT_GFX_VAR_8 248
-#define OBJ_EVENT_GFX_VAR_9 249
-#define OBJ_EVENT_GFX_VAR_A 250
-#define OBJ_EVENT_GFX_VAR_B 251
-#define OBJ_EVENT_GFX_VAR_C 252
-#define OBJ_EVENT_GFX_VAR_D 253
-#define OBJ_EVENT_GFX_VAR_E 254
-#define OBJ_EVENT_GFX_VAR_F 255
-=======
 #define OBJ_EVENT_GFX_VARS   (NUM_OBJ_EVENT_GFX + 1)
-#define EVENT_OBJ_GFX_VAR_0  (OBJ_EVENT_GFX_VARS + 0x0) // 240
-#define EVENT_OBJ_GFX_VAR_1  (OBJ_EVENT_GFX_VARS + 0x1)
-#define EVENT_OBJ_GFX_VAR_2  (OBJ_EVENT_GFX_VARS + 0x2)
-#define EVENT_OBJ_GFX_VAR_3  (OBJ_EVENT_GFX_VARS + 0x3)
-#define EVENT_OBJ_GFX_VAR_4  (OBJ_EVENT_GFX_VARS + 0x4)
-#define EVENT_OBJ_GFX_VAR_5  (OBJ_EVENT_GFX_VARS + 0x5)
-#define EVENT_OBJ_GFX_VAR_6  (OBJ_EVENT_GFX_VARS + 0x6)
-#define EVENT_OBJ_GFX_VAR_7  (OBJ_EVENT_GFX_VARS + 0x7)
-#define EVENT_OBJ_GFX_VAR_8  (OBJ_EVENT_GFX_VARS + 0x8)
-#define EVENT_OBJ_GFX_VAR_9  (OBJ_EVENT_GFX_VARS + 0x9)
-#define EVENT_OBJ_GFX_VAR_A  (OBJ_EVENT_GFX_VARS + 0xA)
-#define EVENT_OBJ_GFX_VAR_B  (OBJ_EVENT_GFX_VARS + 0xB)
-#define EVENT_OBJ_GFX_VAR_C  (OBJ_EVENT_GFX_VARS + 0xC)
-#define EVENT_OBJ_GFX_VAR_D  (OBJ_EVENT_GFX_VARS + 0xD)
-#define EVENT_OBJ_GFX_VAR_E  (OBJ_EVENT_GFX_VARS + 0xE)
-#define EVENT_OBJ_GFX_VAR_F  (OBJ_EVENT_GFX_VARS + 0xF) // 255
->>>>>>> a40f0549
+#define OBJ_EVENT_GFX_VAR_0  (OBJ_EVENT_GFX_VARS + 0x0) // 240
+#define OBJ_EVENT_GFX_VAR_1  (OBJ_EVENT_GFX_VARS + 0x1)
+#define OBJ_EVENT_GFX_VAR_2  (OBJ_EVENT_GFX_VARS + 0x2)
+#define OBJ_EVENT_GFX_VAR_3  (OBJ_EVENT_GFX_VARS + 0x3)
+#define OBJ_EVENT_GFX_VAR_4  (OBJ_EVENT_GFX_VARS + 0x4)
+#define OBJ_EVENT_GFX_VAR_5  (OBJ_EVENT_GFX_VARS + 0x5)
+#define OBJ_EVENT_GFX_VAR_6  (OBJ_EVENT_GFX_VARS + 0x6)
+#define OBJ_EVENT_GFX_VAR_7  (OBJ_EVENT_GFX_VARS + 0x7)
+#define OBJ_EVENT_GFX_VAR_8  (OBJ_EVENT_GFX_VARS + 0x8)
+#define OBJ_EVENT_GFX_VAR_9  (OBJ_EVENT_GFX_VARS + 0x9)
+#define OBJ_EVENT_GFX_VAR_A  (OBJ_EVENT_GFX_VARS + 0xA)
+#define OBJ_EVENT_GFX_VAR_B  (OBJ_EVENT_GFX_VARS + 0xB)
+#define OBJ_EVENT_GFX_VAR_C  (OBJ_EVENT_GFX_VARS + 0xC)
+#define OBJ_EVENT_GFX_VAR_D  (OBJ_EVENT_GFX_VARS + 0xD)
+#define OBJ_EVENT_GFX_VAR_E  (OBJ_EVENT_GFX_VARS + 0xE)
+#define OBJ_EVENT_GFX_VAR_F  (OBJ_EVENT_GFX_VARS + 0xF) // 255
 
 #define SHADOW_SIZE_S   0
 #define SHADOW_SIZE_M   1
