--- conflicted
+++ resolved
@@ -83,7 +83,6 @@
 #define NUM_STATS 6
 #define NUM_BATTLE_STATS 8
 
-<<<<<<< HEAD
 // Move flags.
 #define FLAG_MAKES_CONTACT          0x1
 #define FLAG_PROTECT_AFFECTED       0x2
@@ -112,9 +111,8 @@
 #define SPLIT_PHYSICAL  0x0
 #define SPLIT_SPECIAL   0x1
 #define SPLIT_STATUS    0x2
-=======
+
 // Shiny odds
 #define SHINY_ODDS 8 // Actual probability is SHINY_ODDS/65536
->>>>>>> 3f762629
 
 #endif // GUARD_CONSTANTS_POKEMON_H