#ifndef GUARD_CONSTANTS_POKEMON_H
#define GUARD_CONSTANTS_POKEMON_H

// Pokemon types
#define TYPE_NONE             255
#define TYPE_NORMAL           0
#define TYPE_FIGHTING         1
#define TYPE_FLYING           2
#define TYPE_POISON           3
#define TYPE_GROUND           4
#define TYPE_ROCK             5
#define TYPE_BUG              6
#define TYPE_GHOST            7
#define TYPE_STEEL            8
#define TYPE_MYSTERY          9
#define TYPE_FIRE             10
#define TYPE_WATER            11
#define TYPE_GRASS            12
#define TYPE_ELECTRIC         13
#define TYPE_PSYCHIC          14
#define TYPE_ICE              15
#define TYPE_DRAGON           16
#define TYPE_DARK             17
#define TYPE_FAIRY            18
#define NUMBER_OF_MON_TYPES   19

// Pokemon egg groups
#define EGG_GROUP_NONE          0
#define EGG_GROUP_MONSTER       1
#define EGG_GROUP_WATER_1       2
#define EGG_GROUP_BUG           3
#define EGG_GROUP_FLYING        4
#define EGG_GROUP_FIELD         5
#define EGG_GROUP_FAIRY         6
#define EGG_GROUP_GRASS         7
#define EGG_GROUP_HUMAN_LIKE    8
#define EGG_GROUP_WATER_3       9
#define EGG_GROUP_MINERAL       10
#define EGG_GROUP_AMORPHOUS     11
#define EGG_GROUP_WATER_2       12
#define EGG_GROUP_DITTO         13
#define EGG_GROUP_DRAGON        14
#define EGG_GROUP_UNDISCOVERED  15

#define EGG_GROUPS_PER_MON      2

// Pokemon natures
#define NATURE_HARDY    0
#define NATURE_LONELY   1
#define NATURE_BRAVE    2
#define NATURE_ADAMANT  3
#define NATURE_NAUGHTY  4
#define NATURE_BOLD     5
#define NATURE_DOCILE   6
#define NATURE_RELAXED  7
#define NATURE_IMPISH   8
#define NATURE_LAX      9
#define NATURE_TIMID    10
#define NATURE_HASTY    11
#define NATURE_SERIOUS  12
#define NATURE_JOLLY    13
#define NATURE_NAIVE    14
#define NATURE_MODEST   15
#define NATURE_MILD     16
#define NATURE_QUIET    17
#define NATURE_BASHFUL  18
#define NATURE_RASH     19
#define NATURE_CALM     20
#define NATURE_GENTLE   21
#define NATURE_SASSY    22
#define NATURE_CAREFUL  23
#define NATURE_QUIRKY   24
#define NUM_NATURES     25

// Pokemon Stats
#define STAT_HP      0
#define STAT_ATK     1
#define STAT_DEF     2
#define STAT_SPEED   3
#define STAT_SPATK   4
#define STAT_SPDEF   5
#define STAT_ACC     6 // Only in battles.
#define STAT_EVASION 7 // Only in battles.

#define NUM_NATURE_STATS NUM_STATS - 1 // excludes HP
#define NUM_BATTLE_STATS NUM_STATS + 2 // includes Accuracy and Evasion

#define MIN_STAT_STAGE     0
#define DEFAULT_STAT_STAGE 6
#define MAX_STAT_STAGE    12

// Shiny odds
#define SHINY_ODDS 8 // Actual probability is SHINY_ODDS/65536

// Flags for Get(Box)MonData / Set(Box)MonData
#define MON_DATA_PERSONALITY        0
#define MON_DATA_OT_ID              1
#define MON_DATA_NICKNAME           2
#define MON_DATA_LANGUAGE           3
#define MON_DATA_SANITY_IS_BAD_EGG  4
#define MON_DATA_SANITY_HAS_SPECIES 5
#define MON_DATA_SANITY_IS_EGG      6
#define MON_DATA_OT_NAME            7
#define MON_DATA_MARKINGS           8
#define MON_DATA_CHECKSUM           9
#define MON_DATA_ENCRYPT_SEPARATOR 10
#define MON_DATA_SPECIES           11
#define MON_DATA_HELD_ITEM         12
#define MON_DATA_MOVE1             13
#define MON_DATA_MOVE2             14
#define MON_DATA_MOVE3             15
#define MON_DATA_MOVE4             16
#define MON_DATA_PP1               17
#define MON_DATA_PP2               18
#define MON_DATA_PP3               19
#define MON_DATA_PP4               20
#define MON_DATA_PP_BONUSES        21
#define MON_DATA_COOL              22
#define MON_DATA_BEAUTY            23
#define MON_DATA_CUTE              24
#define MON_DATA_EXP               25
#define MON_DATA_HP_EV             26
#define MON_DATA_ATK_EV            27
#define MON_DATA_DEF_EV            28
#define MON_DATA_SPEED_EV          29
#define MON_DATA_SPATK_EV          30
#define MON_DATA_SPDEF_EV          31
#define MON_DATA_FRIENDSHIP        32
#define MON_DATA_SMART             33
#define MON_DATA_POKERUS           34
#define MON_DATA_MET_LOCATION      35
#define MON_DATA_MET_LEVEL         36
#define MON_DATA_MET_GAME          37
#define MON_DATA_POKEBALL          38
#define MON_DATA_HP_IV             39
#define MON_DATA_ATK_IV            40
#define MON_DATA_DEF_IV            41
#define MON_DATA_SPEED_IV          42
#define MON_DATA_SPATK_IV          43
#define MON_DATA_SPDEF_IV          44
#define MON_DATA_IS_EGG            45
#define MON_DATA_ABILITY_NUM       46
#define MON_DATA_TOUGH             47
#define MON_DATA_SHEEN             48
#define MON_DATA_OT_GENDER         49
#define MON_DATA_COOL_RIBBON       50
#define MON_DATA_BEAUTY_RIBBON     51
#define MON_DATA_CUTE_RIBBON       52
#define MON_DATA_SMART_RIBBON      53
#define MON_DATA_TOUGH_RIBBON      54
#define MON_DATA_STATUS            55
#define MON_DATA_LEVEL             56
#define MON_DATA_HP                57
#define MON_DATA_MAX_HP            58
#define MON_DATA_ATK               59
#define MON_DATA_DEF               60
#define MON_DATA_SPEED             61
#define MON_DATA_SPATK             62
#define MON_DATA_SPDEF             63
#define MON_DATA_MAIL              64
#define MON_DATA_SPECIES2          65
#define MON_DATA_IVS               66
#define MON_DATA_CHAMPION_RIBBON   67
#define MON_DATA_WINNING_RIBBON    68
#define MON_DATA_VICTORY_RIBBON    69
#define MON_DATA_ARTIST_RIBBON     70
#define MON_DATA_EFFORT_RIBBON     71
#define MON_DATA_MARINE_RIBBON     72
#define MON_DATA_LAND_RIBBON       73
#define MON_DATA_SKY_RIBBON        74
#define MON_DATA_COUNTRY_RIBBON    75
#define MON_DATA_NATIONAL_RIBBON   76
#define MON_DATA_EARTH_RIBBON      77
#define MON_DATA_WORLD_RIBBON      78
#define MON_DATA_UNUSED_RIBBONS    79
#define MON_DATA_EVENT_LEGAL       80
#define MON_DATA_KNOWN_MOVES       81
#define MON_DATA_RIBBON_COUNT      82
#define MON_DATA_RIBBONS           83
#define MON_DATA_ATK2              84
#define MON_DATA_DEF2              85
#define MON_DATA_SPEED2            86
#define MON_DATA_SPATK2            87
#define MON_DATA_SPDEF2            88

// Ribbon IDs used by TV and Pokénav
#define CHAMPION_RIBBON       0
#define COOL_RIBBON_NORMAL    1
#define COOL_RIBBON_SUPER     2
#define COOL_RIBBON_HYPER     3
#define COOL_RIBBON_MASTER    4
#define BEAUTY_RIBBON_NORMAL  5
#define BEAUTY_RIBBON_SUPER   6
#define BEAUTY_RIBBON_HYPER   7
#define BEAUTY_RIBBON_MASTER  8
#define CUTE_RIBBON_NORMAL    9
#define CUTE_RIBBON_SUPER    10
#define CUTE_RIBBON_HYPER    11
#define CUTE_RIBBON_MASTER   12
#define SMART_RIBBON_NORMAL  13
#define SMART_RIBBON_SUPER   14
#define SMART_RIBBON_HYPER   15
#define SMART_RIBBON_MASTER  16
#define TOUGH_RIBBON_NORMAL  17
#define TOUGH_RIBBON_SUPER   18
#define TOUGH_RIBBON_HYPER   19
#define TOUGH_RIBBON_MASTER  20
#define WINNING_RIBBON       21
#define VICTORY_RIBBON       22
#define ARTIST_RIBBON        23
#define EFFORT_RIBBON        24
#define MARINE_RIBBON        25
#define LAND_RIBBON          26
#define SKY_RIBBON           27
#define COUNTRY_RIBBON       28
#define NATIONAL_RIBBON      29
#define EARTH_RIBBON         30
#define WORLD_RIBBON         31

#define FIRST_GIFT_RIBBON MARINE_RIBBON
#define LAST_GIFT_RIBBON  WORLD_RIBBON
#define NUM_GIFT_RIBBONS  (1 + LAST_GIFT_RIBBON - FIRST_GIFT_RIBBON)

// The above gift ribbons (Marine - World) are
// special distribution ribbons that correspond to
// 1 bit each in the Pokémon struct. Gen 4 hard-codes
// each of these to the given name. In Gen 3 they're
// used to get an index into giftRibbons in the save block,
// which can have a value 0-64 (0 is 'no ribbon') that 
// corresponds to one of the special ribbons listed
// in gGiftRibbonDescriptionPointers. Most of these were
// never distributed
#define MAX_GIFT_RIBBON 64

#define MIN_LEVEL 1
#define MAX_LEVEL 100

#define OT_ID_PLAYER_ID       0
#define OT_ID_PRESET          1
#define OT_ID_RANDOM_NO_SHINY 2

#define MON_GIVEN_TO_PARTY      0
#define MON_GIVEN_TO_PC         1
#define MON_CANT_GIVE           2

#define PLAYER_HAS_TWO_USABLE_MONS     0
#define PLAYER_HAS_ONE_MON             1
#define PLAYER_HAS_ONE_USABLE_MON      2

#define MON_ALREADY_KNOWS_MOVE  0xFFFE
#define MON_HAS_MAX_MOVES       0xFFFF

#define LEVEL_UP_MOVE_ID   0x01FF
#define LEVEL_UP_MOVE_LV   0xFE00
#define LEVEL_UP_END       0xFFFF

#define MAX_LEVEL_UP_MOVES       20

#define MON_MALE       0x00
#define MON_FEMALE     0xFE
#define MON_GENDERLESS 0xFF

// Constants for AdjustFriendship
#define FRIENDSHIP_EVENT_GROW_LEVEL       0
#define FRIENDSHIP_EVENT_VITAMIN          1 // unused, handled by PokemonUseItemEffects
#define FRIENDSHIP_EVENT_BATTLE_ITEM      2 // unused, handled by PokemonUseItemEffects
#define FRIENDSHIP_EVENT_LEAGUE_BATTLE    3
#define FRIENDSHIP_EVENT_LEARN_TMHM       4
#define FRIENDSHIP_EVENT_WALKING          5
#define FRIENDSHIP_EVENT_FAINT_SMALL      6
#define FRIENDSHIP_EVENT_FAINT_FIELD_PSN  7
#define FRIENDSHIP_EVENT_FAINT_LARGE      8 // If opponent was >= 30 levels higher. See AdjustFriendshipOnBattleFaint

#define MAX_FRIENDSHIP  0xFF

#define MAX_PER_STAT_IVS 31
#define MAX_IV_MASK 31
#define USE_RANDOM_IVS (MAX_PER_STAT_IVS + 1)
#define MAX_PER_STAT_EVS 255
#define MAX_TOTAL_EVS 510
#define EV_ITEM_RAISE_LIMIT 100

// Battle move flags
#define FLAG_MAKES_CONTACT          (1 << 0)
#define FLAG_PROTECT_AFFECTED       (1 << 1)
#define FLAG_MAGIC_COAT_AFFECTED    (1 << 2)
#define FLAG_SNATCH_AFFECTED        (1 << 3)
#define FLAG_MIRROR_MOVE_AFFECTED   (1 << 4)
#define FLAG_KINGS_ROCK_AFFECTED    (1 << 5)
#define FLAG_HIGH_CRIT              (1 << 6)
#define FLAG_RECKLESS_BOOST         (1 << 7)
#define FLAG_IRON_FIST_BOOST        (1 << 8)
#define FLAG_SHEER_FORCE_BOOST      (1 << 9)
#define FLAG_STRONG_JAW_BOOST       (1 << 10)
#define FLAG_MEGA_LAUNCHER_BOOST    (1 << 11)
#define FLAG_STAT_STAGES_IGNORED    (1 << 12)
#define FLAG_DMG_MINIMIZE           (1 << 13)
#define FLAG_DMG_UNDERGROUND        (1 << 14)
#define FLAG_DMG_UNDERWATER         (1 << 15)
#define FLAG_SOUND                  (1 << 16)
#define FLAG_BALLISTIC              (1 << 17)
#define FLAG_PROTECTION_MOVE        (1 << 18)
#define FLAG_POWDER                 (1 << 19)
#define FLAG_TARGET_ABILITY_IGNORED (1 << 20)
#define FLAG_DANCE                  (1 << 21)
#define FLAG_DMG_2X_IN_AIR          (1 << 22) // If target is in the air, can hit and deal double damage.
#define FLAG_DMG_IN_AIR             (1 << 23) // If target is in the air, can hit.
#define FLAG_DMG_UNGROUNDED_IGNORE_TYPE_IF_FLYING (1 << 24) // Makes a Ground type move do 1x damage to flying and levitating targets
<<<<<<< HEAD
#define FLAG_HIT_IN_SUBSTITUTE      (1 << 25) // Hyperspace Fury
=======
#define FLAG_THAW_USER              (1 << 25)
>>>>>>> 83c11706

// Split defines.
#define SPLIT_PHYSICAL  0x0
#define SPLIT_SPECIAL   0x1
#define SPLIT_STATUS    0x2

// Growth rates
#define GROWTH_MEDIUM_FAST  0
#define GROWTH_ERRATIC      1
#define GROWTH_FLUCTUATING  2
#define GROWTH_MEDIUM_SLOW  3
#define GROWTH_FAST         4
#define GROWTH_SLOW         5

// Body colors for pokedex search
#define BODY_COLOR_RED      0
#define BODY_COLOR_BLUE     1
#define BODY_COLOR_YELLOW   2
#define BODY_COLOR_GREEN    3
#define BODY_COLOR_BLACK    4
#define BODY_COLOR_BROWN    5
#define BODY_COLOR_PURPLE   6
#define BODY_COLOR_GRAY     7
#define BODY_COLOR_WHITE    8
#define BODY_COLOR_PINK     9

#define F_SUMMARY_SCREEN_FLIP_SPRITE 0x80

// Evolution types
#define EVO_MEGA_EVOLUTION                0xffff // Not an actual evolution, used to temporarily mega evolve in battle.
#define EVO_MOVE_MEGA_EVOLUTION           0xfffe // Mega Evolution that checks for a move instead of held item.
#define EVO_PRIMAL_REVERSION              0xfffd // Not an actual evolution, used to undergo primal reversion in battle.
#define EVO_FRIENDSHIP                    1      // Pokémon levels up with friendship ≥ 220
#define EVO_FRIENDSHIP_DAY                2      // Pokémon levels up during the day with friendship ≥ 220
#define EVO_FRIENDSHIP_NIGHT              3      // Pokémon levels up at night with friendship ≥ 220
#define EVO_LEVEL                         4      // Pokémon reaches the specified level
#define EVO_TRADE                         5      // Pokémon is traded
#define EVO_TRADE_ITEM                    6      // Pokémon is traded while it's holding the specified item
#define EVO_ITEM                          7      // specified item is used on Pokémon
#define EVO_LEVEL_ATK_GT_DEF              8      // Pokémon reaches the specified level with attack > defense
#define EVO_LEVEL_ATK_EQ_DEF              9      // Pokémon reaches the specified level with attack = defense
#define EVO_LEVEL_ATK_LT_DEF              10     // Pokémon reaches the specified level with attack < defense
#define EVO_LEVEL_SILCOON                 11     // Pokémon reaches the specified level with a Silcoon personality value
#define EVO_LEVEL_CASCOON                 12     // Pokémon reaches the specified level with a Cascoon personality value
#define EVO_LEVEL_NINJASK                 13     // Pokémon reaches the specified level (special value for Ninjask)
#define EVO_LEVEL_SHEDINJA                14     // Pokémon reaches the specified level (special value for Shedinja)
#define EVO_BEAUTY                        15     // Pokémon levels up with beauty ≥ specified value
#define EVO_LEVEL_FEMALE                  16     // Pokémon reaches the specified level, is female
#define EVO_LEVEL_MALE                    17     // Pokémon reaches the specified level, is male
#define EVO_LEVEL_NIGHT                   18     // Pokémon reaches the specified level, is night
#define EVO_LEVEL_DAY                     19     // Pokémon reaches the specified level, is day
#define EVO_LEVEL_DUSK                    20     // Pokémon reaches the specified level, is dusk (5-6 P.M)
#define EVO_ITEM_HOLD_DAY                 21     // Pokémon levels up, holds specified item at day
#define EVO_ITEM_HOLD_NIGHT               22     // Pokémon levels up, holds specified item at night
#define EVO_MOVE                          23     // Pokémon levels up, knows specified move
#define EVO_MOVE_TYPE                     24     // Pokémon levels up, knows move with specified type
#define EVO_MAPSEC                        25     // Pokémon levels up on specified mapsec
#define EVO_ITEM_MALE                     26     // specified item is used on a male Pokémon
#define EVO_ITEM_FEMALE                   27     // specified item is used on a female Pokémon
#define EVO_LEVEL_RAIN                    28     // Pokémon reaches the specified level while it's raining
#define EVO_SPECIFIC_MON_IN_PARTY         29     // Pokémon levels up with a specified Pokémon in party
#define EVO_LEVEL_DARK_TYPE_MON_IN_PARTY  30     // Pokémon reaches the specified level with a Dark Type Pokémon in party
#define EVO_TRADE_SPECIFIC_MON            31     // Pokémon is traded for a specified Pokémon
#define EVO_SPECIFIC_MAP                  32     // Pokémon levels up on specified map

#define EVOS_PER_MON 10

// Evolution 'modes,' for GetEvolutionTargetSpecies
#define EVO_MODE_NORMAL     0
#define EVO_MODE_TRADE      1
#define EVO_MODE_ITEM_USE   2
#define EVO_MODE_ITEM_CHECK 3 // If an Everstone is being held, still want to show that the stone *could* be used on that Pokémon to evolve

#define NUM_MALE_LINK_FACILITY_CLASSES   8
#define NUM_FEMALE_LINK_FACILITY_CLASSES 8

#define MON_PIC_SIZE (64 * 64 / 2)

#define NUM_ABILITY_SLOTS 2

#endif // GUARD_CONSTANTS_POKEMON_H<|MERGE_RESOLUTION|>--- conflicted
+++ resolved
@@ -281,36 +281,33 @@
 #define EV_ITEM_RAISE_LIMIT 100
 
 // Battle move flags
-#define FLAG_MAKES_CONTACT          (1 << 0)
-#define FLAG_PROTECT_AFFECTED       (1 << 1)
-#define FLAG_MAGIC_COAT_AFFECTED    (1 << 2)
-#define FLAG_SNATCH_AFFECTED        (1 << 3)
-#define FLAG_MIRROR_MOVE_AFFECTED   (1 << 4)
-#define FLAG_KINGS_ROCK_AFFECTED    (1 << 5)
-#define FLAG_HIGH_CRIT              (1 << 6)
-#define FLAG_RECKLESS_BOOST         (1 << 7)
-#define FLAG_IRON_FIST_BOOST        (1 << 8)
-#define FLAG_SHEER_FORCE_BOOST      (1 << 9)
-#define FLAG_STRONG_JAW_BOOST       (1 << 10)
-#define FLAG_MEGA_LAUNCHER_BOOST    (1 << 11)
-#define FLAG_STAT_STAGES_IGNORED    (1 << 12)
-#define FLAG_DMG_MINIMIZE           (1 << 13)
-#define FLAG_DMG_UNDERGROUND        (1 << 14)
-#define FLAG_DMG_UNDERWATER         (1 << 15)
-#define FLAG_SOUND                  (1 << 16)
-#define FLAG_BALLISTIC              (1 << 17)
-#define FLAG_PROTECTION_MOVE        (1 << 18)
-#define FLAG_POWDER                 (1 << 19)
-#define FLAG_TARGET_ABILITY_IGNORED (1 << 20)
-#define FLAG_DANCE                  (1 << 21)
-#define FLAG_DMG_2X_IN_AIR          (1 << 22) // If target is in the air, can hit and deal double damage.
-#define FLAG_DMG_IN_AIR             (1 << 23) // If target is in the air, can hit.
+#define FLAG_MAKES_CONTACT                        (1 << 0)
+#define FLAG_PROTECT_AFFECTED                     (1 << 1)
+#define FLAG_MAGIC_COAT_AFFECTED                  (1 << 2)
+#define FLAG_SNATCH_AFFECTED                      (1 << 3)
+#define FLAG_MIRROR_MOVE_AFFECTED                 (1 << 4)
+#define FLAG_KINGS_ROCK_AFFECTED                  (1 << 5)
+#define FLAG_HIGH_CRIT                            (1 << 6)
+#define FLAG_RECKLESS_BOOST                       (1 << 7)
+#define FLAG_IRON_FIST_BOOST                      (1 << 8)
+#define FLAG_SHEER_FORCE_BOOST                    (1 << 9)
+#define FLAG_STRONG_JAW_BOOST                     (1 << 10)
+#define FLAG_MEGA_LAUNCHER_BOOST                  (1 << 11)
+#define FLAG_STAT_STAGES_IGNORED                  (1 << 12)
+#define FLAG_DMG_MINIMIZE                         (1 << 13)
+#define FLAG_DMG_UNDERGROUND                      (1 << 14)
+#define FLAG_DMG_UNDERWATER                       (1 << 15)
+#define FLAG_SOUND                                (1 << 16)
+#define FLAG_BALLISTIC                            (1 << 17)
+#define FLAG_PROTECTION_MOVE                      (1 << 18)
+#define FLAG_POWDER                               (1 << 19)
+#define FLAG_TARGET_ABILITY_IGNORED               (1 << 20)
+#define FLAG_DANCE                                (1 << 21)
+#define FLAG_DMG_2X_IN_AIR                        (1 << 22) // If target is in the air, can hit and deal double damage.
+#define FLAG_DMG_IN_AIR                           (1 << 23) // If target is in the air, can hit.
 #define FLAG_DMG_UNGROUNDED_IGNORE_TYPE_IF_FLYING (1 << 24) // Makes a Ground type move do 1x damage to flying and levitating targets
-<<<<<<< HEAD
-#define FLAG_HIT_IN_SUBSTITUTE      (1 << 25) // Hyperspace Fury
-=======
-#define FLAG_THAW_USER              (1 << 25)
->>>>>>> 83c11706
+#define FLAG_THAW_USER                            (1 << 25)
+#define FLAG_HIT_IN_SUBSTITUTE                    (1 << 26) // Hyperspace Fury
 
 // Split defines.
 #define SPLIT_PHYSICAL  0x0
