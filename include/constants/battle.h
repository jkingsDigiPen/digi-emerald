--- conflicted
+++ resolved
@@ -356,16 +356,12 @@
 #define MOVE_EFFECT_THROAT_CHOP         0x43
 #define MOVE_EFFECT_INCINERATE          0x44
 #define MOVE_EFFECT_BUG_BITE            0x45
-<<<<<<< HEAD
-#define MOVE_EFFECT_SPD_PLUS_1_DEF_MINUS_1 0x46
-#define MOVE_EFFECT_MELT_ITEM           0x4A
-#define NUM_MOVE_EFFECTS                0x47
-=======
 #define MOVE_EFFECT_RECOIL_HP_25        0x46
 #define MOVE_EFFECT_RELIC_SONG          0x47
 #define MOVE_EFFECT_TRAP_BOTH           0x48
-#define NUM_MOVE_EFFECTS                0x49
->>>>>>> b2411dbb
+#define MOVE_EFFECT_SPD_PLUS_1_DEF_MINUS_1 0x49
+#define MOVE_EFFECT_MELT_ITEM           0x4A
+#define NUM_MOVE_EFFECTS                0x50
 
 #define MOVE_EFFECT_AFFECTS_USER        0x4000
 #define MOVE_EFFECT_CERTAIN             0x8000
