--- conflicted
+++ resolved
@@ -126,11 +126,8 @@
 // Item settings
 #define B_HP_BERRIES                GEN_6 // In Gen4+, berries which restore hp activate immediately after hp drops to half. In gen3, the effect occurs at the end of the turn.
 #define B_BERRIES_INSTANT           GEN_6 // In Gen4+, most berries activate on battle start/switch-in if applicable. In gen3, they only activate either at the move end or turn end.
-<<<<<<< HEAD
+#define B_X_ITEMS_BUFF              GEN_7 // In Gen7+, the X Items raise a stat by 2 stages instead of 1.
 #define B_MENTAL_HERB               GEN_5 // In Gen5+, mental herb cures Taunt, Encore, Heal Block, and Disable
-=======
-#define B_X_ITEMS_BUFF              GEN_7 // In Gen7+, the X Items raise a stat by 2 stages instead of 1.
->>>>>>> 833218cc
 
 // Flag settings
 // To use the following features in scripting, replace the 0s with the flag ID you're assigning it to.
