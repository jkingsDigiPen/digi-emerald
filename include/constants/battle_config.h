--- conflicted
+++ resolved
@@ -112,11 +112,8 @@
 #define B_PP_REDUCED_BY_SPITE       GEN_6 // In Gen4+, Spite reduces the foe's last move's PP by 4, instead of 2 to 5.
 #define B_CAN_SPITE_FAIL            GEN_6 // In Gen4+, Spite can no longer fail if the foe's last move only has 1 remaining PP.
 #define B_CRASH_IF_TARGET_IMMUNE    GEN_6 // In Gen4+, The user of Jump Kick or Hi Jump Kick will "keep going and crash" if it attacks a target that is immune to the move.
-<<<<<<< HEAD
+#define B_TAILWIND_TIMER            GEN_5 // In Gen5+, Tailwind lasts 4 turns instead of 3.
 #define B_MEMENTO_FAIL              GEN_4 // In Gen4+, memento fails if there is no target or if the target is protected or behind substitute. But not if atk/sp.atk are at -6
-=======
-#define B_TAILWIND_TIMER            GEN_5 // In Gen5+, Tailwind lasts 4 turns instead of 3.
->>>>>>> c9141330
 
 // Ability settings
 #define B_ABILITY_WEATHER           GEN_6 // In Gen6+, ability-induced weather lasts 5 turns. Before, it lasted until the battle ended or until it was changed by a move.
