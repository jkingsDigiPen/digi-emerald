#ifndef GUARD_CONSTANTS_BATTLE_SCRIPT_COMMANDS_H
#define GUARD_CONSTANTS_BATTLE_SCRIPT_COMMANDS_H

// Battle Scripting and BattleCommunication addresses
#define sPAINSPLIT_HP gBattleScripting
#define sBIDE_DMG gBattleScripting + 4
#define sMULTIHIT_STRING gBattleScripting + 8
#define sEXP_CATCH gBattleScripting + 0xE
#define sTWOTURN_STRINGID gBattleScripting + 0xF
#define sB_ANIM_ARG1 gBattleScripting + 0x10
#define sB_ANIM_ARG2 gBattleScripting + 0x11
#define sTRIPLE_KICK_POWER gBattleScripting + 0x12
#define sMOVEEND_STATE gBattleScripting + 0x14
#define sSAVED_STAT_CHANGER gBattleScripting + 0x15
#define sSHIFT_SWITCHED gBattleScripting + 0x16
#define sBATTLER gBattleScripting + 0x17
#define sB_ANIM_TURN gBattleScripting + 0x18
#define sB_ANIM_TARGETS_HIT gBattleScripting + 0x19
#define sSTATCHANGER gBattleScripting + 0x1A
#define sSTAT_ANIM_PLAYED gBattleScripting + 0x1B
#define sGIVEEXP_STATE gBattleScripting + 0x1C
#define sBATTLE_STYLE gBattleScripting + 0x1D
#define sLVLBOX_STATE gBattleScripting + 0x1E
#define sLEARNMOVE_STATE gBattleScripting + 0x1F
#define sSAVED_BATTLER gBattleScripting + 0x20
#define sRESHOW_MAIN_STATE gBattleScripting + 0x21
#define sRESHOW_HELPER_STATE gBattleScripting + 0x22
#define sFIELD_23 gBattleScripting + 0x23
#define sWINDOWS_TYPE gBattleScripting + 0x24
#define sMULTIPLAYER_ID gBattleScripting + 0x25
#define sSPECIAL_TRAINER_BATTLE_TYPE gBattleScripting + 0x26
#define sMON_CAUGHT gBattleScripting + 0x27
#define sSAVED_DMG gBattleScripting + 0x28
#define sSAVED_MOVE_EFFECT gBattleScripting + 0x2C
#define sMOVE_EFFECT gBattleScripting + 0x2E
#define sMULTIHIT_EFFECT gBattleScripting + 0x30
#define sILLUSION_NICK_HACK gBattleScripting + 0x32
#define sFIXED_ABILITY_POPUP gBattleScripting + 0x33
#define sABILITY_OVERWRITE gBattleScripting + 0x34
#define sSWITCH_CASE gBattleScripting + 0x36
#define sBERRY_OVERRIDE gBattleScripting + 0x37

#define cMULTISTRING_CHOOSER gBattleCommunication + 5
#define cMISS_TYPE gBattleCommunication + 6

// Battle Script defines for getting the wanted battler
#define BS_TARGET                   0
#define BS_ATTACKER                 1
#define BS_EFFECT_BATTLER           2
#define BS_FAINTED                  3
#define BS_ATTACKER_WITH_PARTNER    4 // for Cmd_updatestatusicon
#define BS_UNK_5                    5
#define BS_UNK_6                    6
#define BS_BATTLER_0                7
#define BS_ATTACKER_SIDE            8 // for Cmd_jumpifability
#define BS_TARGET_SIDE              9 // for Cmd_jumpifability
#define BS_SCRIPTING                10
#define BS_PLAYER1                  11
#define BS_OPPONENT1                12
#define BS_PLAYER2                  13
#define BS_OPPONENT2                14
#define BS_ABILITY_BATTLER          15

// Cmd_accuracycheck
#define NO_ACC_CALC_CHECK_LOCK_ON 0xFFFF
#define ACC_CURR_MOVE 0

// compare operands
#define CMP_EQUAL               0
#define CMP_NOT_EQUAL           1
#define CMP_GREATER_THAN        2
#define CMP_LESS_THAN           3
#define CMP_COMMON_BITS         4
#define CMP_NO_COMMON_BITS      5

// Cmd_various
#define VARIOUS_CANCEL_MULTI_TURN_MOVES         0
#define VARIOUS_SET_MAGIC_COAT_TARGET           1
#define VARIOUS_IS_RUNNING_IMPOSSIBLE           2
#define VARIOUS_GET_MOVE_TARGET                 3
#define VARIOUS_GET_BATTLER_FAINTED             4
#define VARIOUS_RESET_INTIMIDATE_TRACE_BITS     5
#define VARIOUS_UPDATE_CHOICE_MOVE_ON_LVL_UP    6
#define VARIOUS_PALACE_FLAVOR_TEXT              8
#define VARIOUS_ARENA_JUDGMENT_WINDOW           9
#define VARIOUS_ARENA_OPPONENT_MON_LOST         10
#define VARIOUS_ARENA_PLAYER_MON_LOST           11
#define VARIOUS_ARENA_BOTH_MONS_LOST            12
#define VARIOUS_EMIT_YESNOBOX                   13
#define VARIOUS_ARENA_JUDGMENT_STRING           16
#define VARIOUS_ARENA_WAIT_STRING               17
#define VARIOUS_WAIT_CRY                        18
#define VARIOUS_RETURN_OPPONENT_MON1            19
#define VARIOUS_RETURN_OPPONENT_MON2            20
#define VARIOUS_VOLUME_DOWN                     21
#define VARIOUS_VOLUME_UP                       22
#define VARIOUS_SET_ALREADY_STATUS_MOVE_ATTEMPT 23
#define VARIOUS_SET_TELEPORT_OUTCOME            25
#define VARIOUS_PLAY_TRAINER_DEFEATED_MUSIC     26
#define VARIOUS_STAT_TEXT_BUFFER                27
#define VARIOUS_SWITCHIN_ABILITIES              28
#define VARIOUS_SAVE_TARGET                     29
#define VARIOUS_RESTORE_TARGET                  30
#define VARIOUS_INSTANT_HP_DROP                 31
#define VARIOUS_CLEAR_STATUS                    32
#define VARIOUS_RESTORE_PP                      33
#define VARIOUS_TRY_ACTIVATE_MOXIE              34
#define VARIOUS_TRY_ACTIVATE_FELL_STINGER       35
#define VARIOUS_PLAY_MOVE_ANIMATION             36
#define VARIOUS_SET_LUCKY_CHANT                 37
#define VARIOUS_SUCKER_PUNCH_CHECK              38
#define VARIOUS_SET_SIMPLE_BEAM                 39
#define VARIOUS_TRY_ENTRAINMENT                 40
#define VARIOUS_SET_LAST_USED_ABILITY           41
#define VARIOUS_TRY_HEAL_PULSE                  42
#define VARIOUS_TRY_QUASH                       43
#define VARIOUS_INVERT_STAT_STAGES              44
#define VARIOUS_SET_TERRAIN                     45
#define VARIOUS_TRY_ME_FIRST                    46
#define VARIOUS_JUMP_IF_BATTLE_END              47
#define VARIOUS_TRY_ELECTRIFY                   48
#define VARIOUS_TRY_REFLECT_TYPE                49
#define VARIOUS_TRY_SOAK                        50
#define VARIOUS_HANDLE_MEGA_EVO                 51
#define VARIOUS_TRY_LAST_RESORT                 52
#define VARIOUS_ARGUMENT_STATUS_EFFECT          53
#define VARIOUS_TRY_HIT_SWITCH_TARGET           54
#define VARIOUS_TRY_AUTOTOMIZE                  55
#define VARIOUS_TRY_COPYCAT                     56
#define VARIOUS_ABILITY_POPUP                   57
#define VARIOUS_DEFOG                           58
#define VARIOUS_JUMP_IF_TARGET_ALLY             59
#define VARIOUS_TRY_SYNCHRONOISE                60
#define VARIOUS_PSYCHO_SHIFT                    61
#define VARIOUS_CURE_STATUS                     62
#define VARIOUS_POWER_TRICK                     63
#define VARIOUS_AFTER_YOU                       64
#define VARIOUS_BESTOW                          65
#define VARIOUS_ARGUMENT_TO_MOVE_EFFECT         66
#define VARIOUS_JUMP_IF_NOT_GROUNDED            67
#define VARIOUS_HANDLE_TRAINER_SLIDE_MSG        68
#define VARIOUS_TRY_TRAINER_SLIDE_MSG_FIRST_OFF 69
#define VARIOUS_TRY_TRAINER_SLIDE_MSG_LAST_ON   70
#define VARIOUS_SET_AURORA_VEIL                 71
#define VARIOUS_TRY_THIRD_TYPE                  72
#define VARIOUS_ACUPRESSURE                     73
#define VARIOUS_SET_POWDER                      74
#define VARIOUS_SPECTRAL_THIEF                  75
#define VARIOUS_GRAVITY_ON_AIRBORNE_MONS        76
#define VARIOUS_CHECK_IF_GRASSY_TERRAIN_HEALS   77
#define VARIOUS_JUMP_IF_ROAR_FAILS              78
#define VARIOUS_TRY_INSTRUCT                    79
#define VARIOUS_JUMP_IF_NOT_BERRY               80
#define VARIOUS_TRACE_ABILITY                   81
#define VARIOUS_UPDATE_NICK                     82
#define VARIOUS_TRY_ILLUSION_OFF                83
#define VARIOUS_SET_SPRITEIGNORE0HP             84
#define VARIOUS_HANDLE_FORM_CHANGE              85
#define VARIOUS_GET_STAT_VALUE                  86
#define VARIOUS_JUMP_IF_FULL_HP                 87
#define VARIOUS_LOSE_TYPE                       88
#define VARIOUS_TRY_ACTIVATE_SOULHEART          89
#define VARIOUS_TRY_ACTIVATE_RECEIVER           90
#define VARIOUS_TRY_ACTIVATE_BEAST_BOOST        91
#define VARIOUS_TRY_FRISK                       92
#define VARIOUS_JUMP_IF_SHIELDS_DOWN_PROTECTED  93
#define VARIOUS_TRY_FAIRY_LOCK                  94
#define VARIOUS_JUMP_IF_NO_ALLY                 95
#define VARIOUS_POISON_TYPE_IMMUNITY            96
#define VARIOUS_JUMP_IF_NO_HOLD_EFFECT          97
#define VARIOUS_INFATUATE_WITH_BATTLER          98
#define VARIOUS_SET_LAST_USED_ITEM              99
#define VARIOUS_PARALYZE_TYPE_IMMUNITY          100
#define VARIOUS_JUMP_IF_ABSENT                  101
#define VARIOUS_DESTROY_ABILITY_POPUP           102
#define VARIOUS_TOTEM_BOOST                     103
#define VARIOUS_TRY_ACTIVATE_GRIM_NEIGH         104
#define VARIOUS_MOVEEND_ITEM_EFFECTS            105
#define VARIOUS_TERRAIN_SEED                    106
#define VARIOUS_MAKE_INVISIBLE                  107
#define VARIOUS_ROOM_SERVICE                    108
#define VARIOUS_JUMP_IF_TERRAIN_AFFECTED        109
#define VARIOUS_EERIE_SPELL_PP_REDUCE           110
#define VARIOUS_JUMP_IF_TEAM_HEALTHY            111
#define VARIOUS_TRY_HEAL_QUARTER_HP             112
#define VARIOUS_REMOVE_TERRAIN                  113
#define VARIOUS_JUMP_IF_PRANKSTER_BLOCKED       114
#define VARIOUS_TRY_TO_CLEAR_PRIMAL_WEATHER     115
#define VARIOUS_GET_ROTOTILLER_TARGETS          116
#define VARIOUS_JUMP_IF_NOT_ROTOTILLER_AFFECTED 117
#define VARIOUS_TRY_ACTIVATE_BATTLE_BOND        118
#define VARIOUS_CONSUME_BERRY                   119
#define VARIOUS_JUMP_IF_CANT_REVERT_TO_PRIMAL   120
#define VARIOUS_HANDLE_PRIMAL_REVERSION         121
#define VARIOUS_APPLY_PLASMA_FISTS              122
#define VARIOUS_JUMP_IF_SPECIES                 123
#define VARIOUS_UPDATE_ABILITY_POPUP            124
#define VARIOUS_JUMP_IF_WEATHER_AFFECTED        125
#define VARIOUS_JUMP_IF_LEAF_GUARD_PROTECTED    126
#define VARIOUS_SET_ATTACKER_STICKY_WEB_USER    127
#define VARIOUS_TRY_TO_APPLY_MIMICRY            128
#define VARIOUS_PHOTON_GEYSER_CHECK             129
#define VARIOUS_SHELL_SIDE_ARM_CHECK            130
<<<<<<< HEAD
#define VARIOUS_TRY_END_NEUTRALIZING_GAS        131
=======
#define VARIOUS_TRY_NO_RETREAT                  131
#define VARIOUS_TRY_TAR_SHOT                    132
#define VARIOUS_CAN_TAR_SHOT_WORK               133
#define VARIOUS_CHECK_POLTERGEIST               134
#define VARIOUS_SET_OCTOLOCK                    135
#define VARIOUS_CUT_1_3_HP_RAISE_STATS          136
>>>>>>> 23104a02

// Cmd_manipulatedamage
#define DMG_CHANGE_SIGN            0
#define DMG_RECOIL_FROM_MISS       1
#define DMG_DOUBLED                2
#define DMG_1_8_TARGET_HP          3
#define DMG_FULL_ATTACKER_HP       4
#define DMG_CURR_ATTACKER_HP       5
#define DMG_BIG_ROOT               6
#define DMG_1_2_ATTACKER_HP        7
#define DMG_RECOIL_FROM_IMMUNE     8 // Used to calculate recoil for the Gen 4 version of Jump Kick

// Cmd_jumpifcantswitch
#define SWITCH_IGNORE_ESCAPE_PREVENTION   (1 << 7)

// Cmd_statbuffchange
#define STAT_BUFF_ALLOW_PTR                 (1 << 0)   // If set, allow use of jumpptr. Set in every use of statbuffchange
#define STAT_BUFF_NOT_PROTECT_AFFECTED      (1 << 5)
#define STAT_BUFF_UPDATE_MOVE_EFFECT        (1 << 6)

// stat change flags for Cmd_playstatchangeanimation
#define STAT_CHANGE_NEGATIVE             (1 << 0)
#define STAT_CHANGE_BY_TWO               (1 << 1)
#define STAT_CHANGE_MULTIPLE_STATS       (1 << 2)
#define STAT_CHANGE_CANT_PREVENT         (1 << 3)

// stat flags for Cmd_playstatchangeanimation
#define BIT_HP                      (1 << 0)
#define BIT_ATK                     (1 << 1)
#define BIT_DEF                     (1 << 2)
#define BIT_SPEED                   (1 << 3)
#define BIT_SPATK                   (1 << 4)
#define BIT_SPDEF                   (1 << 5)
#define BIT_ACC                     (1 << 6)
#define BIT_EVASION                 (1 << 7)

#define PARTY_SCREEN_OPTIONAL (1 << 7) // Flag for first argument to openpartyscreen

// cases for Cmd_moveend
#define MOVEEND_PROTECT_LIKE_EFFECT               0
#define MOVEEND_RAGE                              1
#define MOVEEND_DEFROST                           2
#define MOVEEND_SYNCHRONIZE_TARGET                3
#define MOVEEND_ABILITIES                         4
#define MOVEEND_ABILITIES_ATTACKER                5
#define MOVEEND_STATUS_IMMUNITY_ABILITIES         6
#define MOVEEND_SYNCHRONIZE_ATTACKER              7
#define MOVEEND_CHOICE_MOVE                       8
#define MOVEEND_CHANGED_ITEMS                     9
#define MOVEEND_ATTACKER_INVISIBLE                10
#define MOVEEND_ATTACKER_VISIBLE                  11
#define MOVEEND_TARGET_VISIBLE                    12
#define MOVEEND_ITEM_EFFECTS_TARGET               13
#define MOVEEND_MOVE_EFFECTS2                     14
#define MOVEEND_ITEM_EFFECTS_ALL                  15
#define MOVEEND_KINGSROCK                         16    // These item effects will occur each strike of a multi-hit move
#define MOVEEND_SUBSTITUTE                        17
#define MOVEEND_UPDATE_LAST_MOVES                 18
#define MOVEEND_MIRROR_MOVE                       19
#define MOVEEND_NEXT_TARGET                       20    // Everything up until here is handled for each strike of a multi-hit move
#define MOVEEND_EJECT_BUTTON                      21
#define MOVEEND_RED_CARD                          22
#define MOVEEND_EJECT_PACK                        23
#define MOVEEND_LIFEORB_SHELLBELL                 24    // Includes shell bell, throat spray, etc
#define MOVEEND_PICKPOCKET                        25
#define MOVEEND_DANCER                            26
#define MOVEEND_EMERGENCY_EXIT                    27
#define MOVEEND_CLEAR_BITS                        28
#define MOVEEND_COUNT                             29

// switch cases
#define B_SWITCH_NORMAL     0
#define B_SWITCH_HIT        1   // dragon tail, circle throw
#define B_SWITCH_RED_CARD   2

#endif // GUARD_CONSTANTS_BATTLE_SCRIPT_COMMANDS_H<|MERGE_RESOLUTION|>--- conflicted
+++ resolved
@@ -201,16 +201,13 @@
 #define VARIOUS_TRY_TO_APPLY_MIMICRY            128
 #define VARIOUS_PHOTON_GEYSER_CHECK             129
 #define VARIOUS_SHELL_SIDE_ARM_CHECK            130
-<<<<<<< HEAD
-#define VARIOUS_TRY_END_NEUTRALIZING_GAS        131
-=======
 #define VARIOUS_TRY_NO_RETREAT                  131
 #define VARIOUS_TRY_TAR_SHOT                    132
 #define VARIOUS_CAN_TAR_SHOT_WORK               133
 #define VARIOUS_CHECK_POLTERGEIST               134
 #define VARIOUS_SET_OCTOLOCK                    135
 #define VARIOUS_CUT_1_3_HP_RAISE_STATS          136
->>>>>>> 23104a02
+#define VARIOUS_TRY_END_NEUTRALIZING_GAS        137
 
 // Cmd_manipulatedamage
 #define DMG_CHANGE_SIGN            0
