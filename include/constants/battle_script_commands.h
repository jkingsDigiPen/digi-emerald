#ifndef GUARD_CONSTANTS_BATTLE_SCRIPT_COMMANDS_H
#define GUARD_CONSTANTS_BATTLE_SCRIPT_COMMANDS_H

// Battle Scripting and BattleCommunication addresses
#define sPAINSPLIT_HP gBattleScripting
#define sBIDE_DMG gBattleScripting + 4
#define sMULTIHIT_STRING gBattleScripting + 8
#define sEXP_CATCH gBattleScripting + 0xE
#define sTWOTURN_STRINGID gBattleScripting + 0xF
#define sB_ANIM_ARG1 gBattleScripting + 0x10
#define sB_ANIM_ARG2 gBattleScripting + 0x11
#define sTRIPLE_KICK_POWER gBattleScripting + 0x12
#define sMOVEEND_STATE gBattleScripting + 0x14
#define sSAVED_STAT_CHANGER gBattleScripting + 0x15
#define sSHIFT_SWITCHED gBattleScripting + 0x16
#define sBATTLER gBattleScripting + 0x17
#define sB_ANIM_TURN gBattleScripting + 0x18
#define sB_ANIM_TARGETS_HIT gBattleScripting + 0x19
#define sSTATCHANGER gBattleScripting + 0x1A
#define sSTAT_ANIM_PLAYED gBattleScripting + 0x1B
#define sGIVEEXP_STATE gBattleScripting + 0x1C
#define sBATTLE_STYLE gBattleScripting + 0x1D
#define sLVLBOX_STATE gBattleScripting + 0x1E
#define sLEARNMOVE_STATE gBattleScripting + 0x1F
#define sSAVED_BATTLER gBattleScripting + 0x20
#define sRESHOW_MAIN_STATE gBattleScripting + 0x21
#define sRESHOW_HELPER_STATE gBattleScripting + 0x22
#define sFIELD_23 gBattleScripting + 0x23
#define sWINDOWS_TYPE gBattleScripting + 0x24
#define sMULTIPLAYER_ID gBattleScripting + 0x25
#define sSPECIAL_TRAINER_BATTLE_TYPE gBattleScripting + 0x26
#define sMON_CAUGHT gBattleScripting + 0x27
#define sSAVED_DMG gBattleScripting + 0x28
#define sSAVED_MOVE_EFFECT gBattleScripting + 0x2C
#define sMOVE_EFFECT gBattleScripting + 0x2E
#define sMULTIHIT_EFFECT gBattleScripting + 0x30
#define sILLUSION_NICK_HACK gBattleScripting + 0x32
#define sFIXED_ABILITY_POPUP gBattleScripting + 0x33
#define sABILITY_OVERWRITE gBattleScripting + 0x34

#define cMULTISTRING_CHOOSER gBattleCommunication + 5

// Battle Script defines for getting the wanted battler
#define BS_TARGET                   0
#define BS_ATTACKER                 1
#define BS_EFFECT_BATTLER           2
#define BS_FAINTED                  3
#define BS_BATTLER_0                7
#define BS_ATTACKER_WITH_PARTNER    4 // for Cmd_updatestatusicon
#define BS_ATTACKER_SIDE            8 // for Cmd_jumpifability
#define BS_TARGET_SIDE              9 // for Cmd_jumpifability
#define BS_SCRIPTING                10
#define BS_PLAYER1                  11
#define BS_OPPONENT1                12
#define BS_PLAYER2                  13
#define BS_OPPONENT2                14
#define BS_ABILITY_BATTLER          15

// Cmd_accuracycheck
#define NO_ACC_CALC_CHECK_LOCK_ON 0xFFFF
#define ACC_CURR_MOVE 0

// compare operands
#define CMP_EQUAL               0x0
#define CMP_NOT_EQUAL           0x1
#define CMP_GREATER_THAN        0x2
#define CMP_LESS_THAN           0x3
#define CMP_COMMON_BITS         0x4
#define CMP_NO_COMMON_BITS      0x5

// Cmd_various
#define VARIOUS_CANCEL_MULTI_TURN_MOVES         0
#define VARIOUS_SET_MAGIC_COAT_TARGET           1
#define VARIOUS_IS_RUNNING_IMPOSSIBLE           2
#define VARIOUS_GET_MOVE_TARGET                 3
#define VARIOUS_GET_BATTLER_FAINTED             4
#define VARIOUS_RESET_INTIMIDATE_TRACE_BITS     5
#define VARIOUS_UPDATE_CHOICE_MOVE_ON_LVL_UP    6
#define VARIOUS_PALACE_FLAVOR_TEXT              8
#define VARIOUS_ARENA_JUDGMENT_WINDOW           9
#define VARIOUS_ARENA_OPPONENT_MON_LOST         10
#define VARIOUS_ARENA_PLAYER_MON_LOST           11
#define VARIOUS_ARENA_BOTH_MONS_LOST            12
#define VARIOUS_EMIT_YESNOBOX                   13
#define VARIOUS_ARENA_JUDGMENT_STRING           16
#define VARIOUS_ARENA_WAIT_STRING               17
#define VARIOUS_WAIT_CRY                        18
#define VARIOUS_RETURN_OPPONENT_MON1            19
#define VARIOUS_RETURN_OPPONENT_MON2            20
#define VARIOUS_VOLUME_DOWN                     21
#define VARIOUS_VOLUME_UP                       22
#define VARIOUS_SET_ALREADY_STATUS_MOVE_ATTEMPT 23
#define VARIOUS_SET_TELEPORT_OUTCOME            25
#define VARIOUS_PLAY_TRAINER_DEFEATED_MUSIC     26
#define VARIOUS_STAT_TEXT_BUFFER                27
#define VARIOUS_SWITCHIN_ABILITIES              28
#define VARIOUS_SAVE_TARGET                     29
#define VARIOUS_RESTORE_TARGET                  30
#define VARIOUS_INSTANT_HP_DROP                 31
#define VARIOUS_CLEAR_STATUS                    32
#define VARIOUS_RESTORE_PP                      33
#define VARIOUS_TRY_ACTIVATE_MOXIE              34
#define VARIOUS_TRY_ACTIVATE_FELL_STINGER       35
#define VARIOUS_PLAY_MOVE_ANIMATION             36
#define VARIOUS_SET_LUCKY_CHANT                 37
#define VARIOUS_SUCKER_PUNCH_CHECK              38
#define VARIOUS_SET_SIMPLE_BEAM                 39
#define VARIOUS_TRY_ENTRAINMENT                 40
#define VARIOUS_SET_LAST_USED_ABILITY           41
#define VARIOUS_TRY_HEAL_PULSE                  42
#define VARIOUS_TRY_QUASH                       43
#define VARIOUS_INVERT_STAT_STAGES              44
#define VARIOUS_SET_TERRAIN                     45
#define VARIOUS_TRY_ME_FIRST                    46
#define VARIOUS_JUMP_IF_BATTLE_END              47
#define VARIOUS_TRY_ELECTRIFY                   48
#define VARIOUS_TRY_REFLECT_TYPE                49
#define VARIOUS_TRY_SOAK                        50
#define VARIOUS_HANDLE_MEGA_EVO                 51
#define VARIOUS_TRY_LAST_RESORT                 52
#define VARIOUS_ARGUMENT_STATUS_EFFECT          53
#define VARIOUS_TRY_HIT_SWITCH_TARGET           54
#define VARIOUS_TRY_AUTOTOMIZE                  55
#define VARIOUS_TRY_COPYCAT                     56
#define VARIOUS_ABILITY_POPUP                   57
#define VARIOUS_DEFOG                           58
#define VARIOUS_JUMP_IF_TARGET_ALLY             59
#define VARIOUS_TRY_SYNCHRONOISE                60
#define VARIOUS_PSYCHO_SHIFT                    61
#define VARIOUS_CURE_STATUS                     62
#define VARIOUS_POWER_TRICK                     63
#define VARIOUS_AFTER_YOU                       64
#define VARIOUS_BESTOW                          65
#define VARIOUS_ARGUMENT_TO_MOVE_EFFECT         66
#define VARIOUS_JUMP_IF_NOT_GROUNDED            67
#define VARIOUS_HANDLE_TRAINER_SLIDE_MSG        68
#define VARIOUS_TRY_TRAINER_SLIDE_MSG_FIRST_OFF 69
#define VARIOUS_TRY_TRAINER_SLIDE_MSG_LAST_ON   70
#define VARIOUS_SET_AURORA_VEIL                 71
#define VARIOUS_TRY_THIRD_TYPE                  72
#define VARIOUS_ACUPRESSURE                     73
#define VARIOUS_SET_POWDER                      74
#define VARIOUS_SPECTRAL_THIEF                  75
#define VARIOUS_GRAVITY_ON_AIRBORNE_MONS        76
#define VARIOUS_CHECK_IF_GRASSY_TERRAIN_HEALS   77
#define VARIOUS_JUMP_IF_ROAR_FAILS              78
#define VARIOUS_TRY_INSTRUCT                    79
#define VARIOUS_JUMP_IF_NOT_BERRY               80
#define VARIOUS_TRACE_ABILITY                   81
#define VARIOUS_UPDATE_NICK                     82
#define VARIOUS_TRY_ILLUSION_OFF                83
#define VARIOUS_SET_SPRITEIGNORE0HP             84
#define VARIOUS_HANDLE_FORM_CHANGE              85
#define VARIOUS_GET_STAT_VALUE                  86
#define VARIOUS_JUMP_IF_FULL_HP                 87
#define VARIOUS_LOSE_TYPE                       88
#define VARIOUS_TRY_ACTIVATE_SOULHEART          89
#define VARIOUS_TRY_ACTIVATE_RECEIVER           90
#define VARIOUS_TRY_ACTIVATE_BEAST_BOOST        91
#define VARIOUS_TRY_FRISK                       92
#define VARIOUS_JUMP_IF_SHIELDS_DOWN_PROTECTED  93
#define VARIOUS_TRY_FAIRY_LOCK                  94
#define VARIOUS_JUMP_IF_NO_ALLY                 95
#define VARIOUS_POISON_TYPE_IMMUNITY            96
#define VARIOUS_JUMP_IF_NO_HOLD_EFFECT          97
#define VARIOUS_INFATUATE_WITH_BATTLER          98
#define VARIOUS_SET_LAST_USED_ITEM              99
#define VARIOUS_PARALYZE_TYPE_IMMUNITY          100
#define VARIOUS_JUMP_IF_ABSENT                  101
#define VARIOUS_DESTROY_ABILITY_POPUP           102
#define VARIOUS_TOTEM_BOOST                     103
<<<<<<< HEAD
#define VARIOUS_SET_Z_EFFECT                    104
=======
#define VARIOUS_TRY_ACTIVATE_GRIM_NEIGH         104
>>>>>>> e5fa583a

// Cmd_manipulatedamage
#define DMG_CHANGE_SIGN            0
#define DMG_RECOIL_FROM_MISS       1
#define DMG_DOUBLED                2
#define DMG_1_8_TARGET_HP          3
#define DMG_FULL_ATTACKER_HP       4
#define DMG_CURR_ATTACKER_HP       5
#define DMG_BIG_ROOT               6
#define DMG_1_2_ATTACKER_HP        7
#define DMG_RECOIL_FROM_IMMUNE     8 // Used to calculate recoil for the Gen 4 version of Jump Kick

// Cmd_jumpifcantswitch
#define SWITCH_IGNORE_ESCAPE_PREVENTION   0x80

// Cmd_statbuffchange
#define STAT_BUFF_ALLOW_PTR                 0x1   // If set, allow use of jumpptr. Set in every use of statbuffchange
#define STAT_BUFF_NOT_PROTECT_AFFECTED      0x20

// stat change flags for Cmd_playstatchangeanimation
#define STAT_CHANGE_NEGATIVE         0x1
#define STAT_CHANGE_BY_TWO           0x2
#define STAT_CHANGE_ONLY_MULTIPLE    0x4
#define STAT_CHANGE_CANT_PREVENT 	 0x8

// cases for Cmd_moveend
#define MOVEEND_PROTECT_LIKE_EFFECT 0
#define MOVEEND_RAGE 1
#define MOVEEND_DEFROST 2
#define MOVEEND_SYNCHRONIZE_TARGET 3
#define MOVEEND_ABILITIES 4
#define MOVEEND_ABILITIES_ATTACKER 5
#define MOVEEND_STATUS_IMMUNITY_ABILITIES 6
#define MOVEEND_SYNCHRONIZE_ATTACKER 7
#define MOVEEND_CHOICE_MOVE 8
#define MOVEEND_CHANGED_ITEMS 9
#define MOVEEND_ATTACKER_INVISIBLE 10
#define MOVEEND_ATTACKER_VISIBLE 11
#define MOVEEND_TARGET_VISIBLE 12
#define MOVEEND_ITEM_EFFECTS_TARGET 13
#define MOVEEND_MOVE_EFFECTS2 14
#define MOVEEND_ITEM_EFFECTS_ALL 15
#define MOVEEND_KINGSROCK_SHELLBELL 16
#define MOVEEND_SUBSTITUTE 17
#define MOVEEND_UPDATE_LAST_MOVES 18
#define MOVEEND_MIRROR_MOVE 19
#define MOVEEND_NEXT_TARGET 20
#define MOVEEND_LIFE_ORB 21
#define MOVEEND_DANCER 22
#define MOVEEND_EMERGENCY_EXIT 23
#define MOVEEND_CLEAR_BITS 24
#define MOVEEND_COUNT 25

// stat flags for Cmd_playstatchangeanimation
#define BIT_HP                      0x1
#define BIT_ATK                     0x2
#define BIT_DEF                     0x4
#define BIT_SPEED                   0x8
#define BIT_SPATK                   0x10
#define BIT_SPDEF                   0x20
#define BIT_ACC                     0x40
#define BIT_EVASION                 0x80

#endif // GUARD_CONSTANTS_BATTLE_SCRIPT_COMMANDS_H<|MERGE_RESOLUTION|>--- conflicted
+++ resolved
@@ -169,11 +169,8 @@
 #define VARIOUS_JUMP_IF_ABSENT                  101
 #define VARIOUS_DESTROY_ABILITY_POPUP           102
 #define VARIOUS_TOTEM_BOOST                     103
-<<<<<<< HEAD
-#define VARIOUS_SET_Z_EFFECT                    104
-=======
 #define VARIOUS_TRY_ACTIVATE_GRIM_NEIGH         104
->>>>>>> e5fa583a
+#define VARIOUS_SET_Z_EFFECT                    105
 
 // Cmd_manipulatedamage
 #define DMG_CHANGE_SIGN            0
