--- conflicted
+++ resolved
@@ -43,15 +43,9 @@
 #define BS_EFFECT_BATTLER           2
 #define BS_FAINTED                  3
 #define BS_BATTLER_0                7
-<<<<<<< HEAD
-#define BS_ATTACKER_WITH_PARTNER    4 // for atk98_status_icon_update
-#define BS_ATTACKER_SIDE            8 // for atk1E_jumpifability
-#define BS_TARGET_SIDE              9 // for atk1E_jumpifability
-=======
 #define BS_ATTACKER_WITH_PARTNER    4 // for Cmd_updatestatusicon
 #define BS_ATTACKER_SIDE            8 // for Cmd_jumpifability
-#define BS_NOT_ATTACKER_SIDE        9 // for Cmd_jumpifability
->>>>>>> 5ef300c1
+#define BS_TARGET_SIDE              9 // for Cmd_jumpifability
 #define BS_SCRIPTING                10
 #define BS_PLAYER1                  11
 #define BS_OPPONENT1                12
@@ -59,12 +53,7 @@
 #define BS_OPPONENT2                14
 #define BS_ABILITY_BATTLER          15
 
-<<<<<<< HEAD
-// atk 01, accuracy calc
-=======
 // Cmd_accuracycheck
-#define NO_ACC_CALC 0xFFFE
->>>>>>> 5ef300c1
 #define NO_ACC_CALC_CHECK_LOCK_ON 0xFFFF
 #define ACC_CURR_MOVE 0
 
@@ -157,20 +146,13 @@
 #define VARIOUS_TRY_ILLUSION_OFF                83
 #define VARIOUS_SET_SPRITEIGNORE0HP             84
 
-<<<<<<< HEAD
-// atk80, dmg manipulation
-#define ATK80_DMG_CHANGE_SIGN                               0
-#define ATK80_DMG_HALF_BY_TWO_NOT_MORE_THAN_HALF_MAX_HP     1
-#define ATK80_DMG_DOUBLED                                   2
-#define ATK80_1_8_TARGET_HP                                 3
-#define ATK80_FULL_ATTACKER_HP                              4
-#define ATK80_CURR_ATTACKER_HP                              5
-=======
 // Cmd_manipulatedmg
 #define DMG_CHANGE_SIGN            0
 #define DMG_RECOIL_FROM_MISS       1
 #define DMG_DOUBLED                2
->>>>>>> 5ef300c1
+#define DMG_1_8_TARGET_HP          3
+#define DMG_FULL_ATTACKER_HP       4
+#define DMG_CURR_ATTACKER_HP       5
 
 // Cmd_jumpifcantswitch
 #define SWITCH_IGNORE_ESCAPE_PREVENTION   0x80
@@ -179,43 +161,35 @@
 #define STAT_BUFF_ALLOW_PTR                 0x1   // If set, allow use of jumpptr. Set in every use of statbuffchange
 #define STAT_BUFF_NOT_PROTECT_AFFECTED      0x20
 
-<<<<<<< HEAD
-// atk48
-#define ATK48_STAT_NEGATIVE         0x1
-#define ATK48_STAT_BY_TWO           0x2
-#define ATK48_ONLY_MULTIPLE         0x4
-#define ATK48_DONT_CHECK_LOWER      0x8
-
-// atk49, moveend cases
-#define ATK49_PROTECT_LIKE_EFFECT 0
-#define ATK49_RAGE 1
-#define ATK49_DEFROST 2
-#define ATK49_SYNCHRONIZE_TARGET 3
-#define ATK49_MOVE_END_ABILITIES 4
-#define ATK49_STATUS_IMMUNITY_ABILITIES 5
-#define ATK49_SYNCHRONIZE_ATTACKER 6
-#define ATK49_CHOICE_MOVE 7
-#define ATK49_CHANGED_ITEMS 8
-#define ATK49_ATTACKER_INVISIBLE 9
-#define ATK49_ATTACKER_VISIBLE 10
-#define ATK49_TARGET_VISIBLE 11
-#define ATK49_ITEM_EFFECTS_TARGET 12
-#define ATK49_ITEM_EFFECTS_ALL 13
-#define ATK49_KINGSROCK_SHELLBELL 14
-#define ATK49_SUBSTITUTE 15
-#define ATK49_UPDATE_LAST_MOVES 16
-#define ATK49_MIRROR_MOVE 17
-#define ATK49_NEXT_TARGET 18
-#define ATK49_LIFE_ORB 19
-#define ATK49_CLEAR_BITS 20
-#define ATK49_COUNT 21
-=======
 // stat change flags for Cmd_playstatchangeanimation
-#define STAT_CHANGE_NEGATIVE             0x1
-#define STAT_CHANGE_BY_TWO               0x2
-#define STAT_CHANGE_MULTIPLE_STATS       0x4
-#define STAT_CHANGE_CANT_PREVENT         0x8
->>>>>>> 5ef300c1
+#define STAT_CHANGE_NEGATIVE         0x1
+#define STAT_CHANGE_BY_TWO           0x2
+#define STAT_CHANGE_ONLY_MULTIPLE    0x4
+#define STAT_CHANGE_CANT_PREVENT 	 0x8
+
+// cases for Cmd_moveend
+#define MOVEEND_PROTECT_LIKE_EFFECT 0
+#define MOVEEND_RAGE 1
+#define MOVEEND_DEFROST 2
+#define MOVEEND_SYNCHRONIZE_TARGET 3
+#define MOVEEND_ABILITIES 4
+#define MOVEEND_STATUS_IMMUNITY_ABILITIES 5
+#define MOVEEND_SYNCHRONIZE_ATTACKER 6
+#define MOVEEND_CHOICE_MOVE 7
+#define MOVEEND_CHANGED_ITEMS 8
+#define MOVEEND_ATTACKER_INVISIBLE 9
+#define MOVEEND_ATTACKER_VISIBLE 10
+#define MOVEEND_TARGET_VISIBLE 11
+#define MOVEEND_ITEM_EFFECTS_TARGET 12
+#define MOVEEND_ITEM_EFFECTS_ALL 13
+#define MOVEEND_KINGSROCK_SHELLBELL 14
+#define MOVEEND_SUBSTITUTE 15
+#define MOVEEND_UPDATE_LAST_MOVES 16
+#define MOVEEND_MIRROR_MOVE 17
+#define MOVEEND_NEXT_TARGET 18
+#define MOVEEND_LIFE_ORB 19
+#define MOVEEND_CLEAR_BITS 20
+#define MOVEEND_COUNT 21
 
 // stat flags for Cmd_playstatchangeanimation
 #define BIT_HP                      0x1
@@ -227,24 +201,4 @@
 #define BIT_ACC                     0x40
 #define BIT_EVASION                 0x80
 
-// cases for Cmd_moveend
-#define MOVEEND_RAGE                              0
-#define MOVEEND_DEFROST                           1
-#define MOVEEND_SYNCHRONIZE_TARGET                2
-#define MOVEEND_ON_DAMAGE_ABILITIES               3
-#define MOVEEND_IMMUNITY_ABILITIES                4
-#define MOVEEND_SYNCHRONIZE_ATTACKER              5
-#define MOVEEND_CHOICE_MOVE                       6
-#define MOVEEND_CHANGED_ITEMS                     7
-#define MOVEEND_ATTACKER_INVISIBLE                8
-#define MOVEEND_ATTACKER_VISIBLE                  9
-#define MOVEEND_TARGET_VISIBLE                    10
-#define MOVEEND_ITEM_EFFECTS_ALL                  11
-#define MOVEEND_KINGSROCK_SHELLBELL               12
-#define MOVEEND_SUBSTITUTE                        13
-#define MOVEEND_UPDATE_LAST_MOVES                 14
-#define MOVEEND_MIRROR_MOVE                       15
-#define MOVEEND_NEXT_TARGET                       16
-#define MOVEEND_COUNT                             17
-
 #endif // GUARD_CONSTANTS_BATTLE_SCRIPT_COMMANDS_H