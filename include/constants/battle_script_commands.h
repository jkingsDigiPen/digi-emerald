#ifndef GUARD_CONSTANTS_BATTLE_SCRIPT_COMMANDS_H
#define GUARD_CONSTANTS_BATTLE_SCRIPT_COMMANDS_H

// Battle Scripting and BattleCommunication addresses
#define sPAINSPLIT_HP gBattleScripting
#define sBIDE_DMG gBattleScripting + 4
#define sMULTIHIT_STRING gBattleScripting + 8
#define sEXP_CATCH gBattleScripting + 0xE
#define sTWOTURN_STRINGID gBattleScripting + 0xF
#define sB_ANIM_ARG1 gBattleScripting + 0x10
#define sB_ANIM_ARG2 gBattleScripting + 0x11
#define sTRIPLE_KICK_POWER gBattleScripting + 0x12
#define sMOVEEND_STATE gBattleScripting + 0x14
#define sSAVED_STAT_CHANGER gBattleScripting + 0x15
#define sSHIFT_SWITCHED gBattleScripting + 0x16
#define sBATTLER gBattleScripting + 0x17
#define sB_ANIM_TURN gBattleScripting + 0x18
#define sB_ANIM_TARGETS_HIT gBattleScripting + 0x19
#define sSTATCHANGER gBattleScripting + 0x1A
#define sSTAT_ANIM_PLAYED gBattleScripting + 0x1B
#define sGIVEEXP_STATE gBattleScripting + 0x1C
#define sBATTLE_STYLE gBattleScripting + 0x1D
#define sLVLBOX_STATE gBattleScripting + 0x1E
#define sLEARNMOVE_STATE gBattleScripting + 0x1F
#define sSAVED_BATTLER gBattleScripting + 0x20
#define sRESHOW_MAIN_STATE gBattleScripting + 0x21
#define sRESHOW_HELPER_STATE gBattleScripting + 0x22
#define sFIELD_23 gBattleScripting + 0x23
#define sWINDOWS_TYPE gBattleScripting + 0x24
#define sMULTIPLAYER_ID gBattleScripting + 0x25
#define sSPECIAL_TRAINER_BATTLE_TYPE gBattleScripting + 0x26
#define sMON_CAUGHT gBattleScripting + 0x27
#define sSAVED_DMG gBattleScripting + 0x28
#define sSAVED_MOVE_EFFECT gBattleScripting + 0x2C
#define sMOVE_EFFECT gBattleScripting + 0x2E
#define sMULTIHIT_EFFECT gBattleScripting + 0x30
#define sILLUSION_NICK_HACK gBattleScripting + 0x32
#define sFIXED_ABILITY_POPUP gBattleScripting + 0x33
#define sABILITY_OVERWRITE gBattleScripting + 0x34
#define sSWITCH_CASE gBattleScripting + 0x36
#define sBERRY_OVERRIDE gBattleScripting + 0x37

#define cMULTISTRING_CHOOSER gBattleCommunication + 5
#define cMISS_TYPE gBattleCommunication + 6

// Battle Script defines for getting the wanted battler
#define BS_TARGET                   0
#define BS_ATTACKER                 1
#define BS_EFFECT_BATTLER           2
#define BS_FAINTED                  3
#define BS_ATTACKER_WITH_PARTNER    4 // for Cmd_updatestatusicon
#define BS_UNK_5                    5
#define BS_UNK_6                    6
#define BS_BATTLER_0                7
#define BS_ATTACKER_SIDE            8 // for Cmd_jumpifability
#define BS_TARGET_SIDE              9 // for Cmd_jumpifability
#define BS_SCRIPTING                10
#define BS_PLAYER1                  11
#define BS_OPPONENT1                12
#define BS_PLAYER2                  13
#define BS_OPPONENT2                14
#define BS_ABILITY_BATTLER          15

// Cmd_accuracycheck
#define NO_ACC_CALC_CHECK_LOCK_ON 0xFFFF
#define ACC_CURR_MOVE 0

// compare operands
#define CMP_EQUAL               0
#define CMP_NOT_EQUAL           1
#define CMP_GREATER_THAN        2
#define CMP_LESS_THAN           3
#define CMP_COMMON_BITS         4
#define CMP_NO_COMMON_BITS      5

// Cmd_various
#define VARIOUS_CANCEL_MULTI_TURN_MOVES         0
#define VARIOUS_SET_MAGIC_COAT_TARGET           1
#define VARIOUS_IS_RUNNING_IMPOSSIBLE           2
#define VARIOUS_GET_MOVE_TARGET                 3
#define VARIOUS_GET_BATTLER_FAINTED             4
#define VARIOUS_RESET_INTIMIDATE_TRACE_BITS     5
#define VARIOUS_UPDATE_CHOICE_MOVE_ON_LVL_UP    6
#define VARIOUS_PALACE_FLAVOR_TEXT              8
#define VARIOUS_ARENA_JUDGMENT_WINDOW           9
#define VARIOUS_ARENA_OPPONENT_MON_LOST         10
#define VARIOUS_ARENA_PLAYER_MON_LOST           11
#define VARIOUS_ARENA_BOTH_MONS_LOST            12
#define VARIOUS_EMIT_YESNOBOX                   13
#define VARIOUS_ARENA_JUDGMENT_STRING           16
#define VARIOUS_ARENA_WAIT_STRING               17
#define VARIOUS_WAIT_CRY                        18
#define VARIOUS_RETURN_OPPONENT_MON1            19
#define VARIOUS_RETURN_OPPONENT_MON2            20
#define VARIOUS_VOLUME_DOWN                     21
#define VARIOUS_VOLUME_UP                       22
#define VARIOUS_SET_ALREADY_STATUS_MOVE_ATTEMPT 23
#define VARIOUS_SET_TELEPORT_OUTCOME            25
#define VARIOUS_PLAY_TRAINER_DEFEATED_MUSIC     26
#define VARIOUS_STAT_TEXT_BUFFER                27
#define VARIOUS_SWITCHIN_ABILITIES              28
#define VARIOUS_SAVE_TARGET                     29
#define VARIOUS_RESTORE_TARGET                  30
#define VARIOUS_INSTANT_HP_DROP                 31
#define VARIOUS_CLEAR_STATUS                    32
#define VARIOUS_RESTORE_PP                      33
#define VARIOUS_TRY_ACTIVATE_MOXIE              34
#define VARIOUS_TRY_ACTIVATE_FELL_STINGER       35
#define VARIOUS_PLAY_MOVE_ANIMATION             36
#define VARIOUS_SET_LUCKY_CHANT                 37
#define VARIOUS_SUCKER_PUNCH_CHECK              38
#define VARIOUS_SET_SIMPLE_BEAM                 39
#define VARIOUS_TRY_ENTRAINMENT                 40
#define VARIOUS_SET_LAST_USED_ABILITY           41
#define VARIOUS_TRY_HEAL_PULSE                  42
#define VARIOUS_TRY_QUASH                       43
#define VARIOUS_INVERT_STAT_STAGES              44
#define VARIOUS_SET_TERRAIN                     45
#define VARIOUS_TRY_ME_FIRST                    46
#define VARIOUS_JUMP_IF_BATTLE_END              47
#define VARIOUS_TRY_ELECTRIFY                   48
#define VARIOUS_TRY_REFLECT_TYPE                49
#define VARIOUS_TRY_SOAK                        50
#define VARIOUS_HANDLE_MEGA_EVO                 51
#define VARIOUS_TRY_LAST_RESORT                 52
#define VARIOUS_ARGUMENT_STATUS_EFFECT          53
#define VARIOUS_TRY_HIT_SWITCH_TARGET           54
#define VARIOUS_TRY_AUTOTOMIZE                  55
#define VARIOUS_TRY_COPYCAT                     56
#define VARIOUS_ABILITY_POPUP                   57
#define VARIOUS_DEFOG                           58
#define VARIOUS_JUMP_IF_TARGET_ALLY             59
#define VARIOUS_TRY_SYNCHRONOISE                60
#define VARIOUS_PSYCHO_SHIFT                    61
#define VARIOUS_CURE_STATUS                     62
#define VARIOUS_POWER_TRICK                     63
#define VARIOUS_AFTER_YOU                       64
#define VARIOUS_BESTOW                          65
#define VARIOUS_ARGUMENT_TO_MOVE_EFFECT         66
#define VARIOUS_JUMP_IF_NOT_GROUNDED            67
#define VARIOUS_HANDLE_TRAINER_SLIDE_MSG        68
#define VARIOUS_TRY_TRAINER_SLIDE_MSG_FIRST_OFF 69
#define VARIOUS_TRY_TRAINER_SLIDE_MSG_LAST_ON   70
#define VARIOUS_SET_AURORA_VEIL                 71
#define VARIOUS_TRY_THIRD_TYPE                  72
#define VARIOUS_ACUPRESSURE                     73
#define VARIOUS_SET_POWDER                      74
#define VARIOUS_SPECTRAL_THIEF                  75
#define VARIOUS_GRAVITY_ON_AIRBORNE_MONS        76
#define VARIOUS_CHECK_IF_GRASSY_TERRAIN_HEALS   77
#define VARIOUS_JUMP_IF_ROAR_FAILS              78
#define VARIOUS_TRY_INSTRUCT                    79
#define VARIOUS_JUMP_IF_NOT_BERRY               80
#define VARIOUS_TRACE_ABILITY                   81
#define VARIOUS_UPDATE_NICK                     82
#define VARIOUS_TRY_ILLUSION_OFF                83
#define VARIOUS_SET_SPRITEIGNORE0HP             84
#define VARIOUS_HANDLE_FORM_CHANGE              85
#define VARIOUS_GET_STAT_VALUE                  86
#define VARIOUS_JUMP_IF_FULL_HP                 87
#define VARIOUS_LOSE_TYPE                       88
#define VARIOUS_TRY_ACTIVATE_SOULHEART          89
#define VARIOUS_TRY_ACTIVATE_RECEIVER           90
#define VARIOUS_TRY_ACTIVATE_BEAST_BOOST        91
#define VARIOUS_TRY_FRISK                       92
#define VARIOUS_JUMP_IF_SHIELDS_DOWN_PROTECTED  93
#define VARIOUS_TRY_FAIRY_LOCK                  94
#define VARIOUS_JUMP_IF_NO_ALLY                 95
#define VARIOUS_POISON_TYPE_IMMUNITY            96
#define VARIOUS_JUMP_IF_NO_HOLD_EFFECT          97
#define VARIOUS_INFATUATE_WITH_BATTLER          98
#define VARIOUS_SET_LAST_USED_ITEM              99
#define VARIOUS_PARALYZE_TYPE_IMMUNITY          100
#define VARIOUS_JUMP_IF_ABSENT                  101
#define VARIOUS_DESTROY_ABILITY_POPUP           102
#define VARIOUS_TOTEM_BOOST                     103
#define VARIOUS_TRY_ACTIVATE_GRIM_NEIGH         104
#define VARIOUS_MOVEEND_ITEM_EFFECTS            105
#define VARIOUS_TERRAIN_SEED                    106
#define VARIOUS_MAKE_INVISIBLE                  107
#define VARIOUS_ROOM_SERVICE                    108
#define VARIOUS_JUMP_IF_TERRAIN_AFFECTED        109
#define VARIOUS_EERIE_SPELL_PP_REDUCE           110
#define VARIOUS_JUMP_IF_TEAM_HEALTHY            111
#define VARIOUS_TRY_HEAL_QUARTER_HP             112
#define VARIOUS_REMOVE_TERRAIN                  113
#define VARIOUS_JUMP_IF_PRANKSTER_BLOCKED       114
#define VARIOUS_TRY_TO_CLEAR_PRIMAL_WEATHER     115
#define VARIOUS_GET_ROTOTILLER_TARGETS          116
#define VARIOUS_JUMP_IF_NOT_ROTOTILLER_AFFECTED 117
#define VARIOUS_TRY_ACTIVATE_BATTLE_BOND        118
#define VARIOUS_CONSUME_BERRY                   119
#define VARIOUS_JUMP_IF_CANT_REVERT_TO_PRIMAL   120
#define VARIOUS_HANDLE_PRIMAL_REVERSION         121
#define VARIOUS_APPLY_PLASMA_FISTS              122
#define VARIOUS_JUMP_IF_SPECIES                 123
<<<<<<< HEAD
#define VARIOUS_TRY_END_NEUTRALIZING_GAS        124
=======
#define VARIOUS_UPDATE_ABILITY_POPUP            124
>>>>>>> 25f200d7

// Cmd_manipulatedamage
#define DMG_CHANGE_SIGN            0
#define DMG_RECOIL_FROM_MISS       1
#define DMG_DOUBLED                2
#define DMG_1_8_TARGET_HP          3
#define DMG_FULL_ATTACKER_HP       4
#define DMG_CURR_ATTACKER_HP       5
#define DMG_BIG_ROOT               6
#define DMG_1_2_ATTACKER_HP        7
#define DMG_RECOIL_FROM_IMMUNE     8 // Used to calculate recoil for the Gen 4 version of Jump Kick

// Cmd_jumpifcantswitch
#define SWITCH_IGNORE_ESCAPE_PREVENTION   (1 << 7)

// Cmd_statbuffchange
#define STAT_BUFF_ALLOW_PTR                 (1 << 0)   // If set, allow use of jumpptr. Set in every use of statbuffchange
#define STAT_BUFF_NOT_PROTECT_AFFECTED      (1 << 5)

// stat change flags for Cmd_playstatchangeanimation
#define STAT_CHANGE_NEGATIVE             (1 << 0)
#define STAT_CHANGE_BY_TWO               (1 << 1)
#define STAT_CHANGE_MULTIPLE_STATS       (1 << 2)
#define STAT_CHANGE_CANT_PREVENT         (1 << 3)

// stat flags for Cmd_playstatchangeanimation
#define BIT_HP                      (1 << 0)
#define BIT_ATK                     (1 << 1)
#define BIT_DEF                     (1 << 2)
#define BIT_SPEED                   (1 << 3)
#define BIT_SPATK                   (1 << 4)
#define BIT_SPDEF                   (1 << 5)
#define BIT_ACC                     (1 << 6)
#define BIT_EVASION                 (1 << 7)

#define PARTY_SCREEN_OPTIONAL (1 << 7) // Flag for first argument to openpartyscreen

// cases for Cmd_moveend
#define MOVEEND_PROTECT_LIKE_EFFECT               0
#define MOVEEND_RAGE                              1
#define MOVEEND_DEFROST                           2
#define MOVEEND_SYNCHRONIZE_TARGET                3
#define MOVEEND_ABILITIES                         4
#define MOVEEND_ABILITIES_ATTACKER                5
#define MOVEEND_STATUS_IMMUNITY_ABILITIES         6
#define MOVEEND_SYNCHRONIZE_ATTACKER              7
#define MOVEEND_CHOICE_MOVE                       8
#define MOVEEND_CHANGED_ITEMS                     9
#define MOVEEND_ATTACKER_INVISIBLE                10
#define MOVEEND_ATTACKER_VISIBLE                  11
#define MOVEEND_TARGET_VISIBLE                    12
#define MOVEEND_ITEM_EFFECTS_TARGET               13
#define MOVEEND_MOVE_EFFECTS2                     14
#define MOVEEND_ITEM_EFFECTS_ALL                  15
#define MOVEEND_KINGSROCK                         16    // These item effects will occur each strike of a multi-hit move
#define MOVEEND_SUBSTITUTE                        17
#define MOVEEND_UPDATE_LAST_MOVES                 18
#define MOVEEND_MIRROR_MOVE                       19
#define MOVEEND_NEXT_TARGET                       20    // Everything up until here is handled for each strike of a multi-hit move
#define MOVEEND_EJECT_BUTTON                      21
#define MOVEEND_RED_CARD                          22
#define MOVEEND_EJECT_PACK                        23
#define MOVEEND_LIFEORB_SHELLBELL                 24    // Includes shell bell, throat spray, etc
#define MOVEEND_PICKPOCKET                        25
#define MOVEEND_DANCER                            26
#define MOVEEND_EMERGENCY_EXIT                    27
#define MOVEEND_CLEAR_BITS                        28
#define MOVEEND_COUNT                             29

// switch cases
#define B_SWITCH_NORMAL     0
#define B_SWITCH_HIT        1   // dragon tail, circle throw
#define B_SWITCH_RED_CARD   2

#endif // GUARD_CONSTANTS_BATTLE_SCRIPT_COMMANDS_H<|MERGE_RESOLUTION|>--- conflicted
+++ resolved
@@ -194,11 +194,8 @@
 #define VARIOUS_HANDLE_PRIMAL_REVERSION         121
 #define VARIOUS_APPLY_PLASMA_FISTS              122
 #define VARIOUS_JUMP_IF_SPECIES                 123
-<<<<<<< HEAD
-#define VARIOUS_TRY_END_NEUTRALIZING_GAS        124
-=======
 #define VARIOUS_UPDATE_ABILITY_POPUP            124
->>>>>>> 25f200d7
+#define VARIOUS_TRY_END_NEUTRALIZING_GAS        125
 
 // Cmd_manipulatedamage
 #define DMG_CHANGE_SIGN            0
