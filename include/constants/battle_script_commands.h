--- conflicted
+++ resolved
@@ -199,17 +199,14 @@
 #define VARIOUS_JUMP_IF_LEAF_GUARD_PROTECTED    126
 #define VARIOUS_SET_ATTACKER_STICKY_WEB_USER    127
 #define VARIOUS_TRY_TO_APPLY_MIMICRY            128
-<<<<<<< HEAD
-#define VARIOUS_TRY_NO_RETREAT                  129
-#define VARIOUS_TRY_TAR_SHOT                    130
-#define VARIOUS_CAN_TAR_SHOT_WORK               131
-#define VARIOUS_CHECK_POLTERGEIST               132
-#define VARIOUS_SET_OCTOLOCK                    133
-#define VARIOUS_CUT_1_3_HP_RAISE_STATS          134
-=======
 #define VARIOUS_PHOTON_GEYSER_CHECK             129
 #define VARIOUS_SHELL_SIDE_ARM_CHECK            130
->>>>>>> e8860769
+#define VARIOUS_TRY_NO_RETREAT                  131
+#define VARIOUS_TRY_TAR_SHOT                    132
+#define VARIOUS_CAN_TAR_SHOT_WORK               133
+#define VARIOUS_CHECK_POLTERGEIST               134
+#define VARIOUS_SET_OCTOLOCK                    135
+#define VARIOUS_CUT_1_3_HP_RAISE_STATS          136
 
 // Cmd_manipulatedamage
 #define DMG_CHANGE_SIGN            0
