--- conflicted
+++ resolved
@@ -185,9 +185,6 @@
 #define VARIOUS_TRY_HEAL_QUARTER_HP             112
 #define VARIOUS_REMOVE_TERRAIN                  113
 #define VARIOUS_JUMP_IF_PRANKSTER_BLOCKED       114
-<<<<<<< HEAD
-#define VARIOUS_JUMP_IF_WEATHER_AFFECTED        115
-=======
 #define VARIOUS_TRY_TO_CLEAR_PRIMAL_WEATHER     115
 #define VARIOUS_GET_ROTOTILLER_TARGETS          116
 #define VARIOUS_JUMP_IF_NOT_ROTOTILLER_AFFECTED 117
@@ -196,7 +193,7 @@
 #define VARIOUS_JUMP_IF_CANT_REVERT_TO_PRIMAL   120
 #define VARIOUS_HANDLE_PRIMAL_REVERSION         121
 #define VARIOUS_APPLY_PLASMA_FISTS              122
->>>>>>> 289ec6ad
+#define VARIOUS_JUMP_IF_WEATHER_AFFECTED        123
 
 // Cmd_manipulatedamage
 #define DMG_CHANGE_SIGN            0
