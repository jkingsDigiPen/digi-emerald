#ifndef GUARD_CONSTANTS_BATTLE_SCRIPT_COMMANDS_H
#define GUARD_CONSTANTS_BATTLE_SCRIPT_COMMANDS_H

// Battle Scripting and BattleCommunication addresses
#define sPAINSPLIT_HP gBattleScripting
#define sBIDE_DMG gBattleScripting + 4
#define sMULTIHIT_STRING gBattleScripting + 8
#define sEXP_CATCH gBattleScripting + 0xE
#define sTWOTURN_STRINGID gBattleScripting + 0xF
#define sB_ANIM_ARG1 gBattleScripting + 0x10
#define sB_ANIM_ARG2 gBattleScripting + 0x11
#define sTRIPLE_KICK_POWER gBattleScripting + 0x12
#define sMOVEEND_STATE gBattleScripting + 0x14
#define sSAVED_STAT_CHANGER gBattleScripting + 0x15
#define sSHIFT_SWITCHED gBattleScripting + 0x16
#define sBATTLER gBattleScripting + 0x17
#define sB_ANIM_TURN gBattleScripting + 0x18
#define sB_ANIM_TARGETS_HIT gBattleScripting + 0x19
#define sSTATCHANGER gBattleScripting + 0x1A
#define sSTAT_ANIM_PLAYED gBattleScripting + 0x1B
#define sGIVEEXP_STATE gBattleScripting + 0x1C
#define sBATTLE_STYLE gBattleScripting + 0x1D
#define sLVLBOX_STATE gBattleScripting + 0x1E
#define sLEARNMOVE_STATE gBattleScripting + 0x1F
#define sSAVED_BATTLER gBattleScripting + 0x20
#define sRESHOW_MAIN_STATE gBattleScripting + 0x21
#define sRESHOW_HELPER_STATE gBattleScripting + 0x22
#define sFIELD_23 gBattleScripting + 0x23
#define sWINDOWS_TYPE gBattleScripting + 0x24
#define sMULTIPLAYER_ID gBattleScripting + 0x25
#define sSPECIAL_TRAINER_BATTLE_TYPE gBattleScripting + 0x26
#define sMON_CAUGHT gBattleScripting + 0x27
#define sSAVED_DMG gBattleScripting + 0x28
#define sSAVED_MOVE_EFFECT gBattleScripting + 0x2C
#define sMOVE_EFFECT gBattleScripting + 0x2E
#define sMULTIHIT_EFFECT gBattleScripting + 0x30
#define sILLUSION_NICK_HACK gBattleScripting + 0x32
#define sFIXED_ABILITY_POPUP gBattleScripting + 0x33
#define sABILITY_OVERWRITE gBattleScripting + 0x34
#define sSWITCH_CASE gBattleScripting + 0x36
#define sBERRY_OVERRIDE gBattleScripting + 0x37

#define cMULTISTRING_CHOOSER gBattleCommunication + 5
#define cMISS_TYPE gBattleCommunication + 6

// Battle Script defines for getting the wanted battler
#define BS_TARGET                   0
#define BS_ATTACKER                 1
#define BS_EFFECT_BATTLER           2
#define BS_FAINTED                  3
#define BS_ATTACKER_WITH_PARTNER    4 // for Cmd_updatestatusicon
#define BS_UNK_5                    5
#define BS_UNK_6                    6
#define BS_BATTLER_0                7
#define BS_ATTACKER_SIDE            8 // for Cmd_jumpifability
#define BS_TARGET_SIDE              9 // for Cmd_jumpifability
#define BS_SCRIPTING                10
#define BS_PLAYER1                  11
#define BS_OPPONENT1                12
#define BS_PLAYER2                  13
#define BS_OPPONENT2                14
#define BS_ABILITY_BATTLER          15

// Cmd_accuracycheck
#define NO_ACC_CALC_CHECK_LOCK_ON 0xFFFF
#define ACC_CURR_MOVE 0

// compare operands
#define CMP_EQUAL               0
#define CMP_NOT_EQUAL           1
#define CMP_GREATER_THAN        2
#define CMP_LESS_THAN           3
#define CMP_COMMON_BITS         4
#define CMP_NO_COMMON_BITS      5

// Cmd_various
#define VARIOUS_CANCEL_MULTI_TURN_MOVES         0
#define VARIOUS_SET_MAGIC_COAT_TARGET           1
#define VARIOUS_IS_RUNNING_IMPOSSIBLE           2
#define VARIOUS_GET_MOVE_TARGET                 3
#define VARIOUS_GET_BATTLER_FAINTED             4
#define VARIOUS_RESET_INTIMIDATE_TRACE_BITS     5
#define VARIOUS_UPDATE_CHOICE_MOVE_ON_LVL_UP    6
#define VARIOUS_PALACE_FLAVOR_TEXT              8
#define VARIOUS_ARENA_JUDGMENT_WINDOW           9
#define VARIOUS_ARENA_OPPONENT_MON_LOST         10
#define VARIOUS_ARENA_PLAYER_MON_LOST           11
#define VARIOUS_ARENA_BOTH_MONS_LOST            12
#define VARIOUS_EMIT_YESNOBOX                   13
#define VARIOUS_ARENA_JUDGMENT_STRING           16
#define VARIOUS_ARENA_WAIT_STRING               17
#define VARIOUS_WAIT_CRY                        18
#define VARIOUS_RETURN_OPPONENT_MON1            19
#define VARIOUS_RETURN_OPPONENT_MON2            20
#define VARIOUS_VOLUME_DOWN                     21
#define VARIOUS_VOLUME_UP                       22
#define VARIOUS_SET_ALREADY_STATUS_MOVE_ATTEMPT 23
#define VARIOUS_SET_TELEPORT_OUTCOME            25
#define VARIOUS_PLAY_TRAINER_DEFEATED_MUSIC     26
#define VARIOUS_STAT_TEXT_BUFFER                27
#define VARIOUS_SWITCHIN_ABILITIES              28
#define VARIOUS_SAVE_TARGET                     29
#define VARIOUS_RESTORE_TARGET                  30
#define VARIOUS_INSTANT_HP_DROP                 31
#define VARIOUS_CLEAR_STATUS                    32
#define VARIOUS_RESTORE_PP                      33
#define VARIOUS_TRY_ACTIVATE_MOXIE              34
#define VARIOUS_TRY_ACTIVATE_FELL_STINGER       35
#define VARIOUS_PLAY_MOVE_ANIMATION             36
#define VARIOUS_SET_LUCKY_CHANT                 37
#define VARIOUS_SUCKER_PUNCH_CHECK              38
#define VARIOUS_SET_SIMPLE_BEAM                 39
#define VARIOUS_TRY_ENTRAINMENT                 40
#define VARIOUS_SET_LAST_USED_ABILITY           41
#define VARIOUS_TRY_HEAL_PULSE                  42
#define VARIOUS_TRY_QUASH                       43
#define VARIOUS_INVERT_STAT_STAGES              44
#define VARIOUS_SET_TERRAIN                     45
#define VARIOUS_TRY_ME_FIRST                    46
#define VARIOUS_JUMP_IF_BATTLE_END              47
#define VARIOUS_TRY_ELECTRIFY                   48
#define VARIOUS_TRY_REFLECT_TYPE                49
#define VARIOUS_TRY_SOAK                        50
#define VARIOUS_HANDLE_MEGA_EVO                 51
#define VARIOUS_TRY_LAST_RESORT                 52
#define VARIOUS_ARGUMENT_STATUS_EFFECT          53
#define VARIOUS_TRY_HIT_SWITCH_TARGET           54
#define VARIOUS_TRY_AUTOTOMIZE                  55
#define VARIOUS_TRY_COPYCAT                     56
#define VARIOUS_ABILITY_POPUP                   57
#define VARIOUS_DEFOG                           58
#define VARIOUS_JUMP_IF_TARGET_ALLY             59
#define VARIOUS_TRY_SYNCHRONOISE                60
#define VARIOUS_PSYCHO_SHIFT                    61
#define VARIOUS_CURE_STATUS                     62
#define VARIOUS_POWER_TRICK                     63
#define VARIOUS_AFTER_YOU                       64
#define VARIOUS_BESTOW                          65
#define VARIOUS_ARGUMENT_TO_MOVE_EFFECT         66
#define VARIOUS_JUMP_IF_NOT_GROUNDED            67
#define VARIOUS_HANDLE_TRAINER_SLIDE_MSG        68
#define VARIOUS_TRY_TRAINER_SLIDE_MSG_FIRST_OFF 69
#define VARIOUS_TRY_TRAINER_SLIDE_MSG_LAST_ON   70
#define VARIOUS_SET_AURORA_VEIL                 71
#define VARIOUS_TRY_THIRD_TYPE                  72
#define VARIOUS_ACUPRESSURE                     73
#define VARIOUS_SET_POWDER                      74
#define VARIOUS_SPECTRAL_THIEF                  75
#define VARIOUS_GRAVITY_ON_AIRBORNE_MONS        76
#define VARIOUS_CHECK_IF_GRASSY_TERRAIN_HEALS   77
#define VARIOUS_JUMP_IF_ROAR_FAILS              78
#define VARIOUS_TRY_INSTRUCT                    79
#define VARIOUS_JUMP_IF_NOT_BERRY               80
#define VARIOUS_TRACE_ABILITY                   81
#define VARIOUS_UPDATE_NICK                     82
#define VARIOUS_TRY_ILLUSION_OFF                83
#define VARIOUS_SET_SPRITEIGNORE0HP             84
#define VARIOUS_HANDLE_FORM_CHANGE              85
#define VARIOUS_GET_STAT_VALUE                  86
#define VARIOUS_JUMP_IF_FULL_HP                 87
#define VARIOUS_LOSE_TYPE                       88
#define VARIOUS_TRY_ACTIVATE_SOULHEART          89
#define VARIOUS_TRY_ACTIVATE_RECEIVER           90
#define VARIOUS_TRY_ACTIVATE_BEAST_BOOST        91
#define VARIOUS_TRY_FRISK                       92
#define VARIOUS_JUMP_IF_SHIELDS_DOWN_PROTECTED  93
#define VARIOUS_TRY_FAIRY_LOCK                  94
#define VARIOUS_JUMP_IF_NO_ALLY                 95
#define VARIOUS_POISON_TYPE_IMMUNITY            96
#define VARIOUS_JUMP_IF_NO_HOLD_EFFECT          97
#define VARIOUS_INFATUATE_WITH_BATTLER          98
#define VARIOUS_SET_LAST_USED_ITEM              99
#define VARIOUS_PARALYZE_TYPE_IMMUNITY          100
#define VARIOUS_JUMP_IF_ABSENT                  101
#define VARIOUS_DESTROY_ABILITY_POPUP           102
#define VARIOUS_TOTEM_BOOST                     103
#define VARIOUS_TRY_ACTIVATE_GRIM_NEIGH         104
#define VARIOUS_MOVEEND_ITEM_EFFECTS            105
#define VARIOUS_TERRAIN_SEED                    106
#define VARIOUS_MAKE_INVISIBLE                  107
#define VARIOUS_ROOM_SERVICE                    108
#define VARIOUS_JUMP_IF_TERRAIN_AFFECTED        109
#define VARIOUS_EERIE_SPELL_PP_REDUCE           110
#define VARIOUS_JUMP_IF_TEAM_HEALTHY            111
#define VARIOUS_TRY_HEAL_QUARTER_HP             112
#define VARIOUS_REMOVE_TERRAIN                  113
#define VARIOUS_JUMP_IF_PRANKSTER_BLOCKED       114
#define VARIOUS_TRY_TO_CLEAR_PRIMAL_WEATHER     115
#define VARIOUS_GET_ROTOTILLER_TARGETS          116
#define VARIOUS_JUMP_IF_NOT_ROTOTILLER_AFFECTED 117
#define VARIOUS_TRY_ACTIVATE_BATTLE_BOND        118
#define VARIOUS_CONSUME_BERRY                   119
#define VARIOUS_JUMP_IF_CANT_REVERT_TO_PRIMAL   120
#define VARIOUS_HANDLE_PRIMAL_REVERSION         121
#define VARIOUS_APPLY_PLASMA_FISTS              122
#define VARIOUS_JUMP_IF_SPECIES                 123
<<<<<<< HEAD
#define VARIOUS_JUMP_IF_WEATHER_AFFECTED        124
#define VARIOUS_JUMP_IF_LEAF_GUARD_PROTECTED    125
=======
#define VARIOUS_UPDATE_ABILITY_POPUP            124
>>>>>>> 4edee8f5

// Cmd_manipulatedamage
#define DMG_CHANGE_SIGN            0
#define DMG_RECOIL_FROM_MISS       1
#define DMG_DOUBLED                2
#define DMG_1_8_TARGET_HP          3
#define DMG_FULL_ATTACKER_HP       4
#define DMG_CURR_ATTACKER_HP       5
#define DMG_BIG_ROOT               6
#define DMG_1_2_ATTACKER_HP        7
#define DMG_RECOIL_FROM_IMMUNE     8 // Used to calculate recoil for the Gen 4 version of Jump Kick

// Cmd_jumpifcantswitch
#define SWITCH_IGNORE_ESCAPE_PREVENTION   (1 << 7)

// Cmd_statbuffchange
#define STAT_BUFF_ALLOW_PTR                 (1 << 0)   // If set, allow use of jumpptr. Set in every use of statbuffchange
#define STAT_BUFF_NOT_PROTECT_AFFECTED      (1 << 5)

// stat change flags for Cmd_playstatchangeanimation
#define STAT_CHANGE_NEGATIVE             (1 << 0)
#define STAT_CHANGE_BY_TWO               (1 << 1)
#define STAT_CHANGE_MULTIPLE_STATS       (1 << 2)
#define STAT_CHANGE_CANT_PREVENT         (1 << 3)

// stat flags for Cmd_playstatchangeanimation
#define BIT_HP                      (1 << 0)
#define BIT_ATK                     (1 << 1)
#define BIT_DEF                     (1 << 2)
#define BIT_SPEED                   (1 << 3)
#define BIT_SPATK                   (1 << 4)
#define BIT_SPDEF                   (1 << 5)
#define BIT_ACC                     (1 << 6)
#define BIT_EVASION                 (1 << 7)

#define PARTY_SCREEN_OPTIONAL (1 << 7) // Flag for first argument to openpartyscreen

// cases for Cmd_moveend
#define MOVEEND_PROTECT_LIKE_EFFECT               0
#define MOVEEND_RAGE                              1
#define MOVEEND_DEFROST                           2
#define MOVEEND_SYNCHRONIZE_TARGET                3
#define MOVEEND_ABILITIES                         4
#define MOVEEND_ABILITIES_ATTACKER                5
#define MOVEEND_STATUS_IMMUNITY_ABILITIES         6
#define MOVEEND_SYNCHRONIZE_ATTACKER              7
#define MOVEEND_CHOICE_MOVE                       8
#define MOVEEND_CHANGED_ITEMS                     9
#define MOVEEND_ATTACKER_INVISIBLE                10
#define MOVEEND_ATTACKER_VISIBLE                  11
#define MOVEEND_TARGET_VISIBLE                    12
#define MOVEEND_ITEM_EFFECTS_TARGET               13
#define MOVEEND_MOVE_EFFECTS2                     14
#define MOVEEND_ITEM_EFFECTS_ALL                  15
#define MOVEEND_KINGSROCK                         16    // These item effects will occur each strike of a multi-hit move
#define MOVEEND_SUBSTITUTE                        17
#define MOVEEND_UPDATE_LAST_MOVES                 18
#define MOVEEND_MIRROR_MOVE                       19
#define MOVEEND_NEXT_TARGET                       20    // Everything up until here is handled for each strike of a multi-hit move
#define MOVEEND_EJECT_BUTTON                      21
#define MOVEEND_RED_CARD                          22
#define MOVEEND_EJECT_PACK                        23
#define MOVEEND_LIFEORB_SHELLBELL                 24    // Includes shell bell, throat spray, etc
#define MOVEEND_PICKPOCKET                        25
#define MOVEEND_DANCER                            26
#define MOVEEND_EMERGENCY_EXIT                    27
#define MOVEEND_CLEAR_BITS                        28
#define MOVEEND_COUNT                             29

// switch cases
#define B_SWITCH_NORMAL     0
#define B_SWITCH_HIT        1   // dragon tail, circle throw
#define B_SWITCH_RED_CARD   2

#endif // GUARD_CONSTANTS_BATTLE_SCRIPT_COMMANDS_H<|MERGE_RESOLUTION|>--- conflicted
+++ resolved
@@ -194,12 +194,9 @@
 #define VARIOUS_HANDLE_PRIMAL_REVERSION         121
 #define VARIOUS_APPLY_PLASMA_FISTS              122
 #define VARIOUS_JUMP_IF_SPECIES                 123
-<<<<<<< HEAD
-#define VARIOUS_JUMP_IF_WEATHER_AFFECTED        124
-#define VARIOUS_JUMP_IF_LEAF_GUARD_PROTECTED    125
-=======
 #define VARIOUS_UPDATE_ABILITY_POPUP            124
->>>>>>> 4edee8f5
+#define VARIOUS_JUMP_IF_WEATHER_AFFECTED        125
+#define VARIOUS_JUMP_IF_LEAF_GUARD_PROTECTED    126
 
 // Cmd_manipulatedamage
 #define DMG_CHANGE_SIGN            0
