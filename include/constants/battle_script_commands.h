--- conflicted
+++ resolved
@@ -167,11 +167,8 @@
 #define VARIOUS_PARALYZE_TYPE_IMMUNITY          100
 #define VARIOUS_JUMP_IF_ABSENT                  101
 #define VARIOUS_DESTROY_ABILITY_POPUP           102
-<<<<<<< HEAD
-#define VARIOUS_MOVEEND_ITEM_EFFECTS            103
-=======
 #define VARIOUS_TOTEM_BOOST                     103
->>>>>>> 71f18bfb
+#define VARIOUS_MOVEEND_ITEM_EFFECTS            104
 
 // Cmd_manipulatedamage
 #define DMG_CHANGE_SIGN            0
