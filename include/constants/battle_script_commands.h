--- conflicted
+++ resolved
@@ -179,14 +179,11 @@
 #define VARIOUS_MAKE_INVISIBLE                  107
 #define VARIOUS_ROOM_SERVICE                    108
 #define VARIOUS_JUMP_IF_TERRAIN_AFFECTED        109
-<<<<<<< HEAD
-#define VARIOUS_JUMP_IF_PRANKSTER_BLOCKED       110
-=======
 #define VARIOUS_EERIE_SPELL_PP_REDUCE           110
 #define VARIOUS_JUMP_IF_TEAM_HEALTHY            111
 #define VARIOUS_TRY_HEAL_QUARTER_HP             112
 #define VARIOUS_REMOVE_TERRAIN                  113
->>>>>>> 2c66aa84
+#define VARIOUS_JUMP_IF_PRANKSTER_BLOCKED       114
 
 // Cmd_manipulatedamage
 #define DMG_CHANGE_SIGN            0
