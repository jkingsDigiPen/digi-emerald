--- conflicted
+++ resolved
@@ -1,61 +1,18 @@
 #ifndef GUARD_CONSTANTS_BATTLE_SCRIPT_COMMANDS_H
 #define GUARD_CONSTANTS_BATTLE_SCRIPT_COMMANDS_H
 
-<<<<<<< HEAD
-// Battle Scripting and BattleCommunication addresses
-#define sPAINSPLIT_HP gBattleScripting
-#define sBIDE_DMG gBattleScripting + 4
-#define sMULTIHIT_STRING gBattleScripting + 8
-#define sEXP_CATCH gBattleScripting + 0xE
-#define sTWOTURN_STRINGID gBattleScripting + 0xF
-#define sB_ANIM_ARG1 gBattleScripting + 0x10
-#define sB_ANIM_ARG2 gBattleScripting + 0x11
-#define sTRIPLE_KICK_POWER gBattleScripting + 0x12
-#define sMOVEEND_STATE gBattleScripting + 0x14
-#define sSAVED_STAT_CHANGER gBattleScripting + 0x15
-#define sSHIFT_SWITCHED gBattleScripting + 0x16
-#define sBATTLER gBattleScripting + 0x17
-#define sB_ANIM_TURN gBattleScripting + 0x18
-#define sB_ANIM_TARGETS_HIT gBattleScripting + 0x19
-#define sSTATCHANGER gBattleScripting + 0x1A
-#define sSTAT_ANIM_PLAYED gBattleScripting + 0x1B
-#define sGIVEEXP_STATE gBattleScripting + 0x1C
-#define sBATTLE_STYLE gBattleScripting + 0x1D
-#define sLVLBOX_STATE gBattleScripting + 0x1E
-#define sLEARNMOVE_STATE gBattleScripting + 0x1F
-#define sSAVED_BATTLER gBattleScripting + 0x20
-#define sRESHOW_MAIN_STATE gBattleScripting + 0x21
-#define sRESHOW_HELPER_STATE gBattleScripting + 0x22
-#define sFIELD_23 gBattleScripting + 0x23
-#define sWINDOWS_TYPE gBattleScripting + 0x24
-#define sMULTIPLAYER_ID gBattleScripting + 0x25
-#define sSPECIAL_TRAINER_BATTLE_TYPE gBattleScripting + 0x26
-#define sMON_CAUGHT gBattleScripting + 0x27
-#define sSAVED_DMG gBattleScripting + 0x28
-#define sSAVED_MOVE_EFFECT gBattleScripting + 0x2C
-#define sMOVE_EFFECT gBattleScripting + 0x2E
-#define sMULTIHIT_EFFECT gBattleScripting + 0x30
-#define sILLUSION_NICK_HACK gBattleScripting + 0x32
-#define sFIXED_ABILITY_POPUP gBattleScripting + 0x33
-#define sABILITY_OVERWRITE gBattleScripting + 0x34
-#define sSWITCH_CASE gBattleScripting + 0x36
-#define sBERRY_OVERRIDE gBattleScripting + 0x37
-
-#define cMULTISTRING_CHOOSER gBattleCommunication + 5
-#define cMISS_TYPE gBattleCommunication + 6
-=======
 // The following correspond to the struct members of BattleScripting by adding their offset
 #define sPAINSPLIT_HP                (gBattleScripting + 0x00) // painSplitHp
 #define sBIDE_DMG                    (gBattleScripting + 0x04) // bideDmg
 #define sMULTIHIT_STRING             (gBattleScripting + 0x08) // multihitString
-#define sDMG_MULTIPLIER              (gBattleScripting + 0x0E) // dmgMultiplier
+#define sEXP_CATCH                   (gBattleScripting + 0x0E) // expOnCatch
 #define sTWOTURN_STRINGID            (gBattleScripting + 0x0F) // twoTurnsMoveStringId
 #define sB_ANIM_ARG1                 (gBattleScripting + 0x10) // animArg1
 #define sB_ANIM_ARG2                 (gBattleScripting + 0x11) // animArg2
 #define sTRIPLE_KICK_POWER           (gBattleScripting + 0x12) // tripleKickPower
 #define sMOVEEND_STATE               (gBattleScripting + 0x14) // moveendState
-#define sBATTLER_WITH_ABILITY        (gBattleScripting + 0x15) // battlerWithAbility
-#define sMULTIHIT_EFFECT             (gBattleScripting + 0x16) // multihitMoveEffect
+#define sSAVED_STAT_CHANGER          (gBattleScripting + 0x15) // savedStatChanger
+#define sSHIFT_SWITCHED              (gBattleScripting + 0x16) // shiftSwitched
 #define sBATTLER                     (gBattleScripting + 0x17) // battler
 #define sB_ANIM_TURN                 (gBattleScripting + 0x18) // animTurn
 #define sB_ANIM_TARGETS_HIT          (gBattleScripting + 0x19) // animTargetsHit
@@ -65,13 +22,23 @@
 #define sBATTLE_STYLE                (gBattleScripting + 0x1D) // battleStyle
 #define sLVLBOX_STATE                (gBattleScripting + 0x1E) // drawlvlupboxState
 #define sLEARNMOVE_STATE             (gBattleScripting + 0x1F) // learnMoveState
-#define sPURSUIT_DOUBLES_ATTACKER    (gBattleScripting + 0x20) // pursuitDoublesAttacker
+#define sSAVED_BATTLER               (gBattleScripting + 0x20) // savedBattler
 #define sRESHOW_MAIN_STATE           (gBattleScripting + 0x21) // reshowMainState
 #define sRESHOW_HELPER_STATE         (gBattleScripting + 0x22) // reshowHelperState
 #define sLVLUP_HP                    (gBattleScripting + 0x23) // levelUpHP
 #define sWINDOWS_TYPE                (gBattleScripting + 0x24) // windowsType
 #define sMULTIPLAYER_ID              (gBattleScripting + 0x25) // multiplayerId
 #define sSPECIAL_TRAINER_BATTLE_TYPE (gBattleScripting + 0x26) // specialTrainerBattleType
+#define sMON_CAUGHT                  (gBattleScripting + 0x27) // monCaught
+#define sSAVED_DMG                   (gBattleScripting + 0x28) // savedDmg
+#define sSAVED_MOVE_EFFECT           (gBattleScripting + 0x2C) // savedMoveEffect
+#define sMOVE_EFFECT                 (gBattleScripting + 0x2E) // moveEffect
+#define sMULTIHIT_EFFECT             (gBattleScripting + 0x30) // multihitMoveEffect
+#define sILLUSION_NICK_HACK          (gBattleScripting + 0x32) // illusionNickHack
+#define sFIXED_ABILITY_POPUP         (gBattleScripting + 0x33) // fixedPopup
+#define sABILITY_OVERWRITE           (gBattleScripting + 0x34) // abilityPopupOverwrite
+#define sSWITCH_CASE                 (gBattleScripting + 0x36) // switchCase
+#define sBERRY_OVERRIDE              (gBattleScripting + 0x37) // overrideBerryRequirements
 
 // Array entries for battle communication
 #define MULTIUSE_STATE          0
@@ -86,10 +53,8 @@
 #define MSG_DISPLAY             7
 #define BATTLE_COMMUNICATION_ENTRIES_COUNT  8
 
-#define cEFFECT_CHOOSER      (gBattleCommunication + MOVE_EFFECT_BYTE)
 #define cMULTISTRING_CHOOSER (gBattleCommunication + MULTISTRING_CHOOSER)
 #define cMISS_TYPE           (gBattleCommunication + MISS_TYPE)
->>>>>>> ef935f6f
 
 // Battle Script defines for getting the wanted battler
 #define BS_TARGET                   0
