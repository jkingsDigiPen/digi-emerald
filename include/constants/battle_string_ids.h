--- conflicted
+++ resolved
@@ -1,11 +1,6 @@
 #ifndef GUARD_CONSTANTS_BATTLE_STRING_IDS_H
 #define GUARD_CONSTANTS_BATTLE_STRING_IDS_H
 
-<<<<<<< HEAD
-#define BATTLESTRINGS_ID_ADDER  12 // all battlestrings have its ID + 12, because first 5 are reserved
-
-=======
->>>>>>> 8103caea
 #define STRINGID_INTROMSG       0
 #define STRINGID_INTROSENDOUT   1
 #define STRINGID_RETURNMON      2
@@ -15,7 +10,6 @@
 #define STRINGID_TRAINERSLIDE   6
 
 // todo: make some of those names less vague: attacker/target vs pkmn, etc.
-<<<<<<< HEAD
 #define STRINGID_TRAINER1LOSETEXT                     12
 #define STRINGID_PKMNGAINEDEXP                        13
 #define STRINGID_PKMNGREWTOLV                         14
@@ -617,384 +611,11 @@
 #define STRINGID_PKMNTOOKTARGETHIGH                   609
 
 #define BATTLESTRINGS_COUNT                           610
-=======
-#define STRINGID_TRAINER1LOSETEXT           12
-#define STRINGID_PKMNGAINEDEXP              13
-#define STRINGID_PKMNGREWTOLV               14
-#define STRINGID_PKMNLEARNEDMOVE            15
-#define STRINGID_TRYTOLEARNMOVE1            16
-#define STRINGID_TRYTOLEARNMOVE2            17
-#define STRINGID_TRYTOLEARNMOVE3            18
-#define STRINGID_PKMNFORGOTMOVE             19
-#define STRINGID_STOPLEARNINGMOVE           20
-#define STRINGID_DIDNOTLEARNMOVE            21
-#define STRINGID_PKMNLEARNEDMOVE2           22
-#define STRINGID_ATTACKMISSED               23
-#define STRINGID_PKMNPROTECTEDITSELF        24
-#define STRINGID_STATSWONTINCREASE2         25
-#define STRINGID_AVOIDEDDAMAGE              26
-#define STRINGID_ITDOESNTAFFECT             27
-#define STRINGID_ATTACKERFAINTED            28
-#define STRINGID_TARGETFAINTED              29
-#define STRINGID_PLAYERGOTMONEY             30
-#define STRINGID_PLAYERWHITEOUT             31
-#define STRINGID_PLAYERWHITEOUT2            32
-#define STRINGID_PREVENTSESCAPE             33
-#define STRINGID_HITXTIMES                  34
-#define STRINGID_PKMNFELLASLEEP             35
-#define STRINGID_PKMNMADESLEEP              36
-#define STRINGID_PKMNALREADYASLEEP          37
-#define STRINGID_PKMNALREADYASLEEP2         38
-#define STRINGID_PKMNWASNTAFFECTED          39
-#define STRINGID_PKMNWASPOISONED            40
-#define STRINGID_PKMNPOISONEDBY             41
-#define STRINGID_PKMNHURTBYPOISON           42
-#define STRINGID_PKMNALREADYPOISONED        43
-#define STRINGID_PKMNBADLYPOISONED          44
-#define STRINGID_PKMNENERGYDRAINED          45
-#define STRINGID_PKMNWASBURNED              46
-#define STRINGID_PKMNBURNEDBY               47
-#define STRINGID_PKMNHURTBYBURN             48
-#define STRINGID_PKMNWASFROZEN              49
-#define STRINGID_PKMNFROZENBY               50
-#define STRINGID_PKMNISFROZEN               51
-#define STRINGID_PKMNWASDEFROSTED           52
-#define STRINGID_PKMNWASDEFROSTED2          53
-#define STRINGID_PKMNWASDEFROSTEDBY         54
-#define STRINGID_PKMNWASPARALYZED           55
-#define STRINGID_PKMNWASPARALYZEDBY         56
-#define STRINGID_PKMNISPARALYZED            57
-#define STRINGID_PKMNISALREADYPARALYZED     58
-#define STRINGID_PKMNHEALEDPARALYSIS        59
-#define STRINGID_PKMNDREAMEATEN             60
-#define STRINGID_STATSWONTINCREASE          61
-#define STRINGID_STATSWONTDECREASE          62
-#define STRINGID_TEAMSTOPPEDWORKING         63
-#define STRINGID_FOESTOPPEDWORKING          64
-#define STRINGID_PKMNISCONFUSED             65
-#define STRINGID_PKMNHEALEDCONFUSION        66
-#define STRINGID_PKMNWASCONFUSED            67
-#define STRINGID_PKMNALREADYCONFUSED        68
-#define STRINGID_PKMNFELLINLOVE             69
-#define STRINGID_PKMNINLOVE                 70
-#define STRINGID_PKMNIMMOBILIZEDBYLOVE      71
-#define STRINGID_PKMNBLOWNAWAY              72
-#define STRINGID_PKMNCHANGEDTYPE            73
-#define STRINGID_PKMNFLINCHED               74
-#define STRINGID_PKMNREGAINEDHEALTH         75
-#define STRINGID_PKMNHPFULL                 76
-#define STRINGID_PKMNRAISEDSPDEF            77
-#define STRINGID_PKMNRAISEDDEF              78
-#define STRINGID_PKMNCOVEREDBYVEIL          79
-#define STRINGID_PKMNUSEDSAFEGUARD          80
-#define STRINGID_PKMNSAFEGUARDEXPIRED       81
-#define STRINGID_PKMNWENTTOSLEEP            82
-#define STRINGID_PKMNSLEPTHEALTHY           83
-#define STRINGID_PKMNWHIPPEDWHIRLWIND       84
-#define STRINGID_PKMNTOOKSUNLIGHT           85
-#define STRINGID_PKMNLOWEREDHEAD            86
-#define STRINGID_PKMNISGLOWING              87
-#define STRINGID_PKMNFLEWHIGH               88
-#define STRINGID_PKMNDUGHOLE                89
-#define STRINGID_PKMNSQUEEZEDBYBIND         90
-#define STRINGID_PKMNTRAPPEDINVORTEX        91
-#define STRINGID_PKMNWRAPPEDBY              92
-#define STRINGID_PKMNCLAMPED                93
-#define STRINGID_PKMNHURTBY                 94
-#define STRINGID_PKMNFREEDFROM              95
-#define STRINGID_PKMNCRASHED                96
-#define STRINGID_PKMNSHROUDEDINMIST         97
-#define STRINGID_PKMNPROTECTEDBYMIST        98
-#define STRINGID_PKMNGETTINGPUMPED          99
-#define STRINGID_PKMNHITWITHRECOIL          100
-#define STRINGID_PKMNPROTECTEDITSELF2       101
-#define STRINGID_PKMNBUFFETEDBYSANDSTORM    102
-#define STRINGID_PKMNPELTEDBYHAIL           103
-#define STRINGID_PKMNSEEDED                 104
-#define STRINGID_PKMNEVADEDATTACK           105
-#define STRINGID_PKMNSAPPEDBYLEECHSEED      106
-#define STRINGID_PKMNFASTASLEEP             107
-#define STRINGID_PKMNWOKEUP                 108
-#define STRINGID_PKMNUPROARKEPTAWAKE        109
-#define STRINGID_PKMNWOKEUPINUPROAR         110
-#define STRINGID_PKMNCAUSEDUPROAR           111
-#define STRINGID_PKMNMAKINGUPROAR           112
-#define STRINGID_PKMNCALMEDDOWN             113
-#define STRINGID_PKMNCANTSLEEPINUPROAR      114
-#define STRINGID_PKMNSTOCKPILED             115
-#define STRINGID_PKMNCANTSTOCKPILE          116
-#define STRINGID_PKMNCANTSLEEPINUPROAR2     117
-#define STRINGID_UPROARKEPTPKMNAWAKE        118
-#define STRINGID_PKMNSTAYEDAWAKEUSING       119
-#define STRINGID_PKMNSTORINGENERGY          120
-#define STRINGID_PKMNUNLEASHEDENERGY        121
-#define STRINGID_PKMNFATIGUECONFUSION       122
-#define STRINGID_PLAYERPICKEDUPMONEY        123
-#define STRINGID_PKMNUNAFFECTED             124
-#define STRINGID_PKMNTRANSFORMEDINTO        125
-#define STRINGID_PKMNMADESUBSTITUTE         126
-#define STRINGID_PKMNHASSUBSTITUTE          127
-#define STRINGID_SUBSTITUTEDAMAGED          128
-#define STRINGID_PKMNSUBSTITUTEFADED        129
-#define STRINGID_PKMNMUSTRECHARGE           130
-#define STRINGID_PKMNRAGEBUILDING           131
-#define STRINGID_PKMNMOVEWASDISABLED        132
-#define STRINGID_PKMNMOVEISDISABLED         133
-#define STRINGID_PKMNMOVEDISABLEDNOMORE     134
-#define STRINGID_PKMNGOTENCORE              135
-#define STRINGID_PKMNENCOREENDED            136
-#define STRINGID_PKMNTOOKAIM                137
-#define STRINGID_PKMNSKETCHEDMOVE           138
-#define STRINGID_PKMNTRYINGTOTAKEFOE        139
-#define STRINGID_PKMNTOOKFOE                140
-#define STRINGID_PKMNREDUCEDPP              141
-#define STRINGID_PKMNSTOLEITEM              142
-#define STRINGID_TARGETCANTESCAPENOW        143
-#define STRINGID_PKMNFELLINTONIGHTMARE      144
-#define STRINGID_PKMNLOCKEDINNIGHTMARE      145
-#define STRINGID_PKMNLAIDCURSE              146
-#define STRINGID_PKMNAFFLICTEDBYCURSE       147
-#define STRINGID_SPIKESSCATTERED            148
-#define STRINGID_PKMNHURTBYSPIKES           149
-#define STRINGID_PKMNIDENTIFIED             150
-#define STRINGID_PKMNPERISHCOUNTFELL        151
-#define STRINGID_PKMNBRACEDITSELF           152
-#define STRINGID_PKMNENDUREDHIT             153
-#define STRINGID_MAGNITUDESTRENGTH          154
-#define STRINGID_PKMNCUTHPMAXEDATTACK       155
-#define STRINGID_PKMNCOPIEDSTATCHANGES      156
-#define STRINGID_PKMNGOTFREE                157
-#define STRINGID_PKMNSHEDLEECHSEED          158
-#define STRINGID_PKMNBLEWAWAYSPIKES         159
-#define STRINGID_PKMNFLEDFROMBATTLE         160
-#define STRINGID_PKMNFORESAWATTACK          161
-#define STRINGID_PKMNTOOKATTACK             162
-#define STRINGID_PKMNATTACK                 163
-#define STRINGID_PKMNCENTERATTENTION        164
-#define STRINGID_PKMNCHARGINGPOWER          165
-#define STRINGID_NATUREPOWERTURNEDINTO      166
-#define STRINGID_PKMNSTATUSNORMAL           167
-#define STRINGID_PKMNHASNOMOVESLEFT         168
-#define STRINGID_PKMNSUBJECTEDTOTORMENT     169
-#define STRINGID_PKMNCANTUSEMOVETORMENT     170
-#define STRINGID_PKMNTIGHTENINGFOCUS        171
-#define STRINGID_PKMNFELLFORTAUNT           172
-#define STRINGID_PKMNCANTUSEMOVETAUNT       173
-#define STRINGID_PKMNREADYTOHELP            174
-#define STRINGID_PKMNSWITCHEDITEMS          175
-#define STRINGID_PKMNCOPIEDFOE              176
-#define STRINGID_PKMNMADEWISH               177
-#define STRINGID_PKMNWISHCAMETRUE           178
-#define STRINGID_PKMNPLANTEDROOTS           179
-#define STRINGID_PKMNABSORBEDNUTRIENTS      180
-#define STRINGID_PKMNANCHOREDITSELF         181
-#define STRINGID_PKMNWASMADEDROWSY          182
-#define STRINGID_PKMNKNOCKEDOFF             183
-#define STRINGID_PKMNSWAPPEDABILITIES       184
-#define STRINGID_PKMNSEALEDOPPONENTMOVE     185
-#define STRINGID_PKMNCANTUSEMOVESEALED      186
-#define STRINGID_PKMNWANTSGRUDGE            187
-#define STRINGID_PKMNLOSTPPGRUDGE           188
-#define STRINGID_PKMNSHROUDEDITSELF         189
-#define STRINGID_PKMNMOVEBOUNCED            190
-#define STRINGID_PKMNWAITSFORTARGET         191
-#define STRINGID_PKMNSNATCHEDMOVE           192
-#define STRINGID_PKMNMADEITRAIN             193
-#define STRINGID_PKMNRAISEDSPEED            194
-#define STRINGID_PKMNPROTECTEDBY            195
-#define STRINGID_PKMNPREVENTSUSAGE          196
-#define STRINGID_PKMNRESTOREDHPUSING        197
-#define STRINGID_PKMNCHANGEDTYPEWITH        198
-#define STRINGID_PKMNPREVENTSPARALYSISWITH  199
-#define STRINGID_PKMNPREVENTSROMANCEWITH    200
-#define STRINGID_PKMNPREVENTSPOISONINGWITH  201
-#define STRINGID_PKMNPREVENTSCONFUSIONWITH  202
-#define STRINGID_PKMNRAISEDFIREPOWERWITH    203
-#define STRINGID_PKMNANCHORSITSELFWITH      204
-#define STRINGID_PKMNCUTSATTACKWITH         205
-#define STRINGID_PKMNPREVENTSSTATLOSSWITH   206
-#define STRINGID_PKMNHURTSWITH              207
-#define STRINGID_PKMNTRACED                 208
-#define STRINGID_STATSHARPLY                209
-#define STRINGID_STATROSE                   210
-#define STRINGID_STATHARSHLY                211
-#define STRINGID_STATFELL                   212
-#define STRINGID_ATTACKERSSTATROSE          213
-#define STRINGID_DEFENDERSSTATROSE          214
-#define STRINGID_ATTACKERSSTATFELL          215
-#define STRINGID_DEFENDERSSTATFELL          216
-#define STRINGID_CRITICALHIT                217
-#define STRINGID_ONEHITKO                   218
-#define STRINGID_123POOF                    219
-#define STRINGID_ANDELLIPSIS                220
-#define STRINGID_NOTVERYEFFECTIVE           221
-#define STRINGID_SUPEREFFECTIVE             222
-#define STRINGID_GOTAWAYSAFELY              223
-#define STRINGID_WILDPKMNFLED               224
-#define STRINGID_NORUNNINGFROMTRAINERS      225
-#define STRINGID_CANTESCAPE                 226
-#define STRINGID_DONTLEAVEBIRCH             227
-#define STRINGID_BUTNOTHINGHAPPENED         228
-#define STRINGID_BUTITFAILED                229
-#define STRINGID_ITHURTCONFUSION            230
-#define STRINGID_MIRRORMOVEFAILED           231
-#define STRINGID_STARTEDTORAIN              232
-#define STRINGID_DOWNPOURSTARTED            233
-#define STRINGID_RAINCONTINUES              234
-#define STRINGID_DOWNPOURCONTINUES          235
-#define STRINGID_RAINSTOPPED                236
-#define STRINGID_SANDSTORMBREWED            237
-#define STRINGID_SANDSTORMRAGES             238
-#define STRINGID_SANDSTORMSUBSIDED          239
-#define STRINGID_SUNLIGHTGOTBRIGHT          240
-#define STRINGID_SUNLIGHTSTRONG             241
-#define STRINGID_SUNLIGHTFADED              242
-#define STRINGID_STARTEDHAIL                243
-#define STRINGID_HAILCONTINUES              244
-#define STRINGID_HAILSTOPPED                245
-#define STRINGID_FAILEDTOSPITUP             246
-#define STRINGID_FAILEDTOSWALLOW            247
-#define STRINGID_WINDBECAMEHEATWAVE         248
-#define STRINGID_STATCHANGESGONE            249
-#define STRINGID_COINSSCATTERED             250
-#define STRINGID_TOOWEAKFORSUBSTITUTE       251
-#define STRINGID_SHAREDPAIN                 252
-#define STRINGID_BELLCHIMED                 253
-#define STRINGID_FAINTINTHREE               254
-#define STRINGID_NOPPLEFT                   255
-#define STRINGID_BUTNOPPLEFT                256
-#define STRINGID_PLAYERUSEDITEM             257
-#define STRINGID_WALLYUSEDITEM              258
-#define STRINGID_TRAINERBLOCKEDBALL         259
-#define STRINGID_DONTBEATHIEF               260
-#define STRINGID_ITDODGEDBALL               261
-#define STRINGID_YOUMISSEDPKMN              262
-#define STRINGID_PKMNBROKEFREE              263
-#define STRINGID_ITAPPEAREDCAUGHT           264
-#define STRINGID_AARGHALMOSTHADIT           265
-#define STRINGID_SHOOTSOCLOSE               266
-#define STRINGID_GOTCHAPKMNCAUGHT           267
-#define STRINGID_GOTCHAPKMNCAUGHT2          268
-#define STRINGID_GIVENICKNAMECAPTURED       269
-#define STRINGID_PKMNSENTTOPC               270
-#define STRINGID_PKMNDATAADDEDTODEX         271
-#define STRINGID_ITISRAINING                272
-#define STRINGID_SANDSTORMISRAGING          273
-#define STRINGID_CANTESCAPE2                274
-#define STRINGID_PKMNIGNORESASLEEP          275
-#define STRINGID_PKMNIGNOREDORDERS          276
-#define STRINGID_PKMNBEGANTONAP             277
-#define STRINGID_PKMNLOAFING                278
-#define STRINGID_PKMNWONTOBEY               279
-#define STRINGID_PKMNTURNEDAWAY             280
-#define STRINGID_PKMNPRETENDNOTNOTICE       281
-#define STRINGID_ENEMYABOUTTOSWITCHPKMN     282
-#define STRINGID_CREPTCLOSER                283
-#define STRINGID_CANTGETCLOSER              284
-#define STRINGID_PKMNWATCHINGCAREFULLY      285
-#define STRINGID_PKMNCURIOUSABOUTX          286
-#define STRINGID_PKMNENTHRALLEDBYX          287
-#define STRINGID_PKMNIGNOREDX               288
-#define STRINGID_THREWPOKEBLOCKATPKMN       289
-#define STRINGID_OUTOFSAFARIBALLS           290
-#define STRINGID_PKMNSITEMCUREDPARALYSIS    291
-#define STRINGID_PKMNSITEMCUREDPOISON       292
-#define STRINGID_PKMNSITEMHEALEDBURN        293
-#define STRINGID_PKMNSITEMDEFROSTEDIT       294
-#define STRINGID_PKMNSITEMWOKEIT            295
-#define STRINGID_PKMNSITEMSNAPPEDOUT        296
-#define STRINGID_PKMNSITEMCUREDPROBLEM      297
-#define STRINGID_PKMNSITEMRESTOREDHEALTH    298
-#define STRINGID_PKMNSITEMRESTOREDPP        299
-#define STRINGID_PKMNSITEMRESTOREDSTATUS    300
-#define STRINGID_PKMNSITEMRESTOREDHPALITTLE 301
-#define STRINGID_ITEMALLOWSONLYYMOVE        302
-#define STRINGID_PKMNHUNGONWITHX            303
-#define STRINGID_EMPTYSTRING3               304
-#define STRINGID_PKMNSXPREVENTSBURNS        305
-#define STRINGID_PKMNSXBLOCKSY              306
-#define STRINGID_PKMNSXRESTOREDHPALITTLE2   307
-#define STRINGID_PKMNSXWHIPPEDUPSANDSTORM   308
-#define STRINGID_PKMNSXPREVENTSYLOSS        309
-#define STRINGID_PKMNSXINFATUATEDY          310
-#define STRINGID_PKMNSXMADEYINEFFECTIVE     311
-#define STRINGID_PKMNSXCUREDYPROBLEM        312
-#define STRINGID_ITSUCKEDLIQUIDOOZE         313
-#define STRINGID_PKMNTRANSFORMED            314
-#define STRINGID_ELECTRICITYWEAKENED        315
-#define STRINGID_FIREWEAKENED               316
-#define STRINGID_PKMNHIDUNDERWATER          317
-#define STRINGID_PKMNSPRANGUP               318
-#define STRINGID_HMMOVESCANTBEFORGOTTEN     319
-#define STRINGID_XFOUNDONEY                 320
-#define STRINGID_PLAYERDEFEATEDTRAINER1     321
-#define STRINGID_SOOTHINGAROMA              322
-#define STRINGID_ITEMSCANTBEUSEDNOW         323
-#define STRINGID_FORXCOMMAYZ                324
-#define STRINGID_USINGITEMSTATOFPKMNROSE    325
-#define STRINGID_PKMNUSEDXTOGETPUMPED       326
-#define STRINGID_PKMNSXMADEYUSELESS         327
-#define STRINGID_PKMNTRAPPEDBYSANDTOMB      328
-#define STRINGID_EMPTYSTRING4               329
-#define STRINGID_ABOOSTED                   330
-#define STRINGID_PKMNSXINTENSIFIEDSUN       331
-#define STRINGID_PKMNMAKESGROUNDMISS        332
-#define STRINGID_YOUTHROWABALLNOWRIGHT      333
-#define STRINGID_PKMNSXTOOKATTACK           334
-#define STRINGID_PKMNCHOSEXASDESTINY        335
-#define STRINGID_PKMNLOSTFOCUS              336
-#define STRINGID_USENEXTPKMN                337
-#define STRINGID_PKMNFLEDUSINGITS           338
-#define STRINGID_PKMNFLEDUSING              339
-#define STRINGID_PKMNWASDRAGGEDOUT          340
-#define STRINGID_PREVENTEDFROMWORKING       341
-#define STRINGID_PKMNSITEMNORMALIZEDSTATUS  342
-#define STRINGID_TRAINER1USEDITEM           343
-#define STRINGID_BOXISFULL                  344
-#define STRINGID_PKMNAVOIDEDATTACK          345
-#define STRINGID_PKMNSXMADEITINEFFECTIVE    346
-#define STRINGID_PKMNSXPREVENTSFLINCHING    347
-#define STRINGID_PKMNALREADYHASBURN         348
-#define STRINGID_STATSWONTDECREASE2         349
-#define STRINGID_PKMNSXBLOCKSY2             350
-#define STRINGID_PKMNSXWOREOFF              351
-#define STRINGID_PKMNRAISEDDEFALITTLE       352
-#define STRINGID_PKMNRAISEDSPDEFALITTLE     353
-#define STRINGID_THEWALLSHATTERED           354
-#define STRINGID_PKMNSXPREVENTSYSZ          355
-#define STRINGID_PKMNSXCUREDITSYPROBLEM     356
-#define STRINGID_ATTACKERCANTESCAPE         357
-#define STRINGID_PKMNOBTAINEDX              358
-#define STRINGID_PKMNOBTAINEDX2             359
-#define STRINGID_PKMNOBTAINEDXYOBTAINEDZ    360
-#define STRINGID_BUTNOEFFECT                361
-#define STRINGID_PKMNSXHADNOEFFECTONY       362
-#define STRINGID_TWOENEMIESDEFEATED         363
-#define STRINGID_TRAINER2LOSETEXT           364
-#define STRINGID_PKMNINCAPABLEOFPOWER       365
-#define STRINGID_GLINTAPPEARSINEYE          366
-#define STRINGID_PKMNGETTINGINTOPOSITION    367
-#define STRINGID_PKMNBEGANGROWLINGDEEPLY    368
-#define STRINGID_PKMNEAGERFORMORE           369
-#define STRINGID_DEFEATEDOPPONENTBYREFEREE  370
-#define STRINGID_LOSTTOOPPONENTBYREFEREE    371
-#define STRINGID_TIEDOPPONENTBYREFEREE      372
-#define STRINGID_QUESTIONFORFEITMATCH       373
-#define STRINGID_FORFEITEDMATCH             374
-#define STRINGID_PKMNTRANSFERREDSOMEONESPC  375
-#define STRINGID_PKMNTRANSFERREDLANETTESPC  376
-#define STRINGID_PKMNBOXSOMEONESPCFULL      377
-#define STRINGID_PKMNBOXLANETTESPCFULL      378
-#define STRINGID_TRAINER1WINTEXT            379
-#define STRINGID_TRAINER2WINTEXT            380
-
-#define BATTLESTRINGS_COUNT                 381
 
 // This is the string id that gBattleStringsTable starts with.
 // String ids before this (e.g. STRINGID_INTROMSG) are not in the table,
 // and are instead handled explicitly by BufferStringBattle.
 #define BATTLESTRINGS_TABLE_START  STRINGID_TRAINER1LOSETEXT
->>>>>>> 8103caea
 
 // The below IDs are all indexes into battle message tables,
 // used to determine which of a set of messages to print.
