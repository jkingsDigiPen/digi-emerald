--- conflicted
+++ resolved
@@ -597,15 +597,12 @@
 #define STRINGID_BUTPOKEMONCANTUSETHEMOVE             594
 #define STRINGID_BUTHOOPACANTUSEIT                    595
 #define STRINGID_BROKETHROUGHPROTECTION               596
-<<<<<<< HEAD
-#define STRINGID_PASTELVEILPROTECTED                  597
-#define STRINGID_PASTELVEILENTERS                     598
-=======
 #define STRINGID_ABILITYALLOWSONLYMOVE                597
 #define STRINGID_SWAPPEDABILITIES                     598
->>>>>>> 11e93aee
-
-#define BATTLESTRINGS_COUNT                           599
+#define STRINGID_PASTELVEILPROTECTED                  599
+#define STRINGID_PASTELVEILENTERS                     600
+
+#define BATTLESTRINGS_COUNT                           601
 
 // The below IDs are all indexes into battle message tables,
 // used to determine which of a set of messages to print.
