#ifndef GUARD_CONSTANTS_BATTLE_STRING_IDS_H
#define GUARD_CONSTANTS_BATTLE_STRING_IDS_H

#define BATTLESTRINGS_ID_ADDER  12 // all battlestrings have its ID + 12, because first 5 are reserved

#define STRINGID_INTROMSG       0
#define STRINGID_INTROSENDOUT   1
#define STRINGID_RETURNMON      2
#define STRINGID_SWITCHINMON    3
#define STRINGID_USEDMOVE       4
#define STRINGID_BATTLEEND      5
#define STRINGID_TRAINERSLIDE   6

// todo: make some of those names less vague: attacker/target vs pkmn, etc.
#define STRINGID_TRAINER1LOSETEXT                12
#define STRINGID_PKMNGAINEDEXP                   13
#define STRINGID_PKMNGREWTOLV                    14
#define STRINGID_PKMNLEARNEDMOVE                 15
#define STRINGID_TRYTOLEARNMOVE1                 16
#define STRINGID_TRYTOLEARNMOVE2                 17
#define STRINGID_TRYTOLEARNMOVE3                 18
#define STRINGID_PKMNFORGOTMOVE                  19
#define STRINGID_STOPLEARNINGMOVE                20
#define STRINGID_DIDNOTLEARNMOVE                 21
#define STRINGID_PKMNLEARNEDMOVE2                22
#define STRINGID_ATTACKMISSED                    23
#define STRINGID_PKMNPROTECTEDITSELF             24
#define STRINGID_STATSWONTINCREASE2              25
#define STRINGID_AVOIDEDDAMAGE                   26
#define STRINGID_ITDOESNTAFFECT                  27
#define STRINGID_ATTACKERFAINTED                 28
#define STRINGID_TARGETFAINTED                   29
#define STRINGID_PLAYERGOTMONEY                  30
#define STRINGID_PLAYERWHITEOUT                  31
#define STRINGID_PLAYERWHITEOUT2                 32
#define STRINGID_PREVENTSESCAPE                  33
#define STRINGID_HITXTIMES                       34
#define STRINGID_PKMNFELLASLEEP                  35
#define STRINGID_PKMNMADESLEEP                   36
#define STRINGID_PKMNALREADYASLEEP               37
#define STRINGID_PKMNALREADYASLEEP2              38
#define STRINGID_PKMNWASNTAFFECTED               39
#define STRINGID_PKMNWASPOISONED                 40
#define STRINGID_PKMNPOISONEDBY                  41
#define STRINGID_PKMNHURTBYPOISON                42
#define STRINGID_PKMNALREADYPOISONED             43
#define STRINGID_PKMNBADLYPOISONED               44
#define STRINGID_PKMNENERGYDRAINED               45
#define STRINGID_PKMNWASBURNED                   46
#define STRINGID_PKMNBURNEDBY                    47
#define STRINGID_PKMNHURTBYBURN                  48
#define STRINGID_PKMNWASFROZEN                   49
#define STRINGID_PKMNFROZENBY                    50
#define STRINGID_PKMNISFROZEN                    51
#define STRINGID_PKMNWASDEFROSTED                52
#define STRINGID_PKMNWASDEFROSTED2               53
#define STRINGID_PKMNWASDEFROSTEDBY              54
#define STRINGID_PKMNWASPARALYZED                55
#define STRINGID_PKMNWASPARALYZEDBY              56
#define STRINGID_PKMNISPARALYZED                 57
#define STRINGID_PKMNISALREADYPARALYZED          58
#define STRINGID_PKMNHEALEDPARALYSIS             59
#define STRINGID_PKMNDREAMEATEN                  60
#define STRINGID_STATSWONTINCREASE               61
#define STRINGID_STATSWONTDECREASE               62
#define STRINGID_TEAMSTOPPEDWORKING              63
#define STRINGID_FOESTOPPEDWORKING               64
#define STRINGID_PKMNISCONFUSED                  65
#define STRINGID_PKMNHEALEDCONFUSION             66
#define STRINGID_PKMNWASCONFUSED                 67
#define STRINGID_PKMNALREADYCONFUSED             68
#define STRINGID_PKMNFELLINLOVE                  69
#define STRINGID_PKMNINLOVE                      70
#define STRINGID_PKMNIMMOBILIZEDBYLOVE           71
#define STRINGID_PKMNBLOWNAWAY                   72
#define STRINGID_PKMNCHANGEDTYPE                 73
#define STRINGID_PKMNFLINCHED                    74
#define STRINGID_PKMNREGAINEDHEALTH              75
#define STRINGID_PKMNHPFULL                      76
#define STRINGID_PKMNRAISEDSPDEF                 77
#define STRINGID_PKMNRAISEDDEF                   78
#define STRINGID_PKMNCOVEREDBYVEIL               79
#define STRINGID_PKMNUSEDSAFEGUARD               80
#define STRINGID_PKMNSAFEGUARDEXPIRED            81
#define STRINGID_PKMNWENTTOSLEEP                 82
#define STRINGID_PKMNSLEPTHEALTHY                83
#define STRINGID_PKMNWHIPPEDWHIRLWIND            84
#define STRINGID_PKMNTOOKSUNLIGHT                85
#define STRINGID_PKMNLOWEREDHEAD                 86
#define STRINGID_PKMNISGLOWING                   87
#define STRINGID_PKMNFLEWHIGH                    88
#define STRINGID_PKMNDUGHOLE                     89
#define STRINGID_PKMNSQUEEZEDBYBIND              90
#define STRINGID_PKMNTRAPPEDINVORTEX             91
#define STRINGID_PKMNWRAPPEDBY                   92
#define STRINGID_PKMNCLAMPED                     93
#define STRINGID_PKMNHURTBY                      94
#define STRINGID_PKMNFREEDFROM                   95
#define STRINGID_PKMNCRASHED                     96
#define STRINGID_PKMNSHROUDEDINMIST              97
#define STRINGID_PKMNPROTECTEDBYMIST             98
#define STRINGID_PKMNGETTINGPUMPED               99
#define STRINGID_PKMNHITWITHRECOIL               100
#define STRINGID_PKMNPROTECTEDITSELF2            101
#define STRINGID_PKMNBUFFETEDBYSANDSTORM         102
#define STRINGID_PKMNPELTEDBYHAIL                103
#define STRINGID_PKMNSEEDED                      104
#define STRINGID_PKMNEVADEDATTACK                105
#define STRINGID_PKMNSAPPEDBYLEECHSEED           106
#define STRINGID_PKMNFASTASLEEP                  107
#define STRINGID_PKMNWOKEUP                      108
#define STRINGID_PKMNUPROARKEPTAWAKE             109
#define STRINGID_PKMNWOKEUPINUPROAR              110
#define STRINGID_PKMNCAUSEDUPROAR                111
#define STRINGID_PKMNMAKINGUPROAR                112
#define STRINGID_PKMNCALMEDDOWN                  113
#define STRINGID_PKMNCANTSLEEPINUPROAR           114
#define STRINGID_PKMNSTOCKPILED                  115
#define STRINGID_PKMNCANTSTOCKPILE               116
#define STRINGID_PKMNCANTSLEEPINUPROAR2          117
#define STRINGID_UPROARKEPTPKMNAWAKE             118
#define STRINGID_PKMNSTAYEDAWAKEUSING            119
#define STRINGID_PKMNSTORINGENERGY               120
#define STRINGID_PKMNUNLEASHEDENERGY             121
#define STRINGID_PKMNFATIGUECONFUSION            122
#define STRINGID_PLAYERPICKEDUPMONEY             123
#define STRINGID_PKMNUNAFFECTED                  124
#define STRINGID_PKMNTRANSFORMEDINTO             125
#define STRINGID_PKMNMADESUBSTITUTE              126
#define STRINGID_PKMNHASSUBSTITUTE               127
#define STRINGID_SUBSTITUTEDAMAGED               128
#define STRINGID_PKMNSUBSTITUTEFADED             129
#define STRINGID_PKMNMUSTRECHARGE                130
#define STRINGID_PKMNRAGEBUILDING                131
#define STRINGID_PKMNMOVEWASDISABLED             132
#define STRINGID_PKMNMOVEISDISABLED              133
#define STRINGID_PKMNMOVEDISABLEDNOMORE          134
#define STRINGID_PKMNGOTENCORE                   135
#define STRINGID_PKMNENCOREENDED                 136
#define STRINGID_PKMNTOOKAIM                     137
#define STRINGID_PKMNSKETCHEDMOVE                138
#define STRINGID_PKMNTRYINGTOTAKEFOE             139
#define STRINGID_PKMNTOOKFOE                     140
#define STRINGID_PKMNREDUCEDPP                   141
#define STRINGID_PKMNSTOLEITEM                   142
#define STRINGID_TARGETCANTESCAPENOW             143
#define STRINGID_PKMNFELLINTONIGHTMARE           144
#define STRINGID_PKMNLOCKEDINNIGHTMARE           145
#define STRINGID_PKMNLAIDCURSE                   146
#define STRINGID_PKMNAFFLICTEDBYCURSE            147
#define STRINGID_SPIKESSCATTERED                 148
#define STRINGID_PKMNHURTBYSPIKES                149
#define STRINGID_PKMNIDENTIFIED                  150
#define STRINGID_PKMNPERISHCOUNTFELL             151
#define STRINGID_PKMNBRACEDITSELF                152
#define STRINGID_PKMNENDUREDHIT                  153
#define STRINGID_MAGNITUDESTRENGTH               154
#define STRINGID_PKMNCUTHPMAXEDATTACK            155
#define STRINGID_PKMNCOPIEDSTATCHANGES           156
#define STRINGID_PKMNGOTFREE                     157
#define STRINGID_PKMNSHEDLEECHSEED               158
#define STRINGID_PKMNBLEWAWAYSPIKES              159
#define STRINGID_PKMNFLEDFROMBATTLE              160
#define STRINGID_PKMNFORESAWATTACK               161
#define STRINGID_PKMNTOOKATTACK                  162
#define STRINGID_PKMNATTACK                      163
#define STRINGID_PKMNCENTERATTENTION             164
#define STRINGID_PKMNCHARGINGPOWER               165
#define STRINGID_NATUREPOWERTURNEDINTO           166
#define STRINGID_PKMNSTATUSNORMAL                167
#define STRINGID_PKMNHASNOMOVESLEFT              168
#define STRINGID_PKMNSUBJECTEDTOTORMENT          169
#define STRINGID_PKMNCANTUSEMOVETORMENT          170
#define STRINGID_PKMNTIGHTENINGFOCUS             171
#define STRINGID_PKMNFELLFORTAUNT                172
#define STRINGID_PKMNCANTUSEMOVETAUNT            173
#define STRINGID_PKMNREADYTOHELP                 174
#define STRINGID_PKMNSWITCHEDITEMS               175
#define STRINGID_PKMNCOPIEDFOE                   176
#define STRINGID_PKMNMADEWISH                    177
#define STRINGID_PKMNWISHCAMETRUE                178
#define STRINGID_PKMNPLANTEDROOTS                179
#define STRINGID_PKMNABSORBEDNUTRIENTS           180
#define STRINGID_PKMNANCHOREDITSELF              181
#define STRINGID_PKMNWASMADEDROWSY               182
#define STRINGID_PKMNKNOCKEDOFF                  183
#define STRINGID_PKMNSWAPPEDABILITIES            184
#define STRINGID_PKMNSEALEDOPPONENTMOVE          185
#define STRINGID_PKMNCANTUSEMOVESEALED           186
#define STRINGID_PKMNWANTSGRUDGE                 187
#define STRINGID_PKMNLOSTPPGRUDGE                188
#define STRINGID_PKMNSHROUDEDITSELF              189
#define STRINGID_PKMNMOVEBOUNCED                 190
#define STRINGID_PKMNWAITSFORTARGET              191
#define STRINGID_PKMNSNATCHEDMOVE                192
#define STRINGID_PKMNMADEITRAIN                  193
#define STRINGID_PKMNRAISEDSPEED                 194
#define STRINGID_PKMNPROTECTEDBY                 195
#define STRINGID_PKMNPREVENTSUSAGE               196
#define STRINGID_PKMNRESTOREDHPUSING             197
#define STRINGID_PKMNCHANGEDTYPEWITH             198
#define STRINGID_PKMNPREVENTSPARALYSISWITH       199
#define STRINGID_PKMNPREVENTSROMANCEWITH         200
#define STRINGID_PKMNPREVENTSPOISONINGWITH       201
#define STRINGID_PKMNPREVENTSCONFUSIONWITH       202
#define STRINGID_PKMNRAISEDFIREPOWERWITH         203
#define STRINGID_PKMNANCHORSITSELFWITH           204
#define STRINGID_PKMNCUTSATTACKWITH              205
#define STRINGID_PKMNPREVENTSSTATLOSSWITH        206
#define STRINGID_PKMNHURTSWITH                   207
#define STRINGID_PKMNTRACED                      208
#define STRINGID_STATSHARPLY                     209
#define STRINGID_STATROSE                        210
#define STRINGID_STATHARSHLY                     211
#define STRINGID_STATFELL                        212
#define STRINGID_ATTACKERSSTATROSE               213
#define STRINGID_DEFENDERSSTATROSE               214
#define STRINGID_ATTACKERSSTATFELL               215
#define STRINGID_DEFENDERSSTATFELL               216
#define STRINGID_CRITICALHIT                     217
#define STRINGID_ONEHITKO                        218
#define STRINGID_123POOF                         219
#define STRINGID_ANDELLIPSIS                     220
#define STRINGID_NOTVERYEFFECTIVE                221
#define STRINGID_SUPEREFFECTIVE                  222
#define STRINGID_GOTAWAYSAFELY                   223
#define STRINGID_WILDPKMNFLED                    224
#define STRINGID_NORUNNINGFROMTRAINERS           225
#define STRINGID_CANTESCAPE                      226
#define STRINGID_DONTLEAVEBIRCH                  227
#define STRINGID_BUTNOTHINGHAPPENED              228
#define STRINGID_BUTITFAILED                     229
#define STRINGID_ITHURTCONFUSION                 230
#define STRINGID_MIRRORMOVEFAILED                231
#define STRINGID_STARTEDTORAIN                   232
#define STRINGID_DOWNPOURSTARTED                 233
#define STRINGID_RAINCONTINUES                   234
#define STRINGID_DOWNPOURCONTINUES               235
#define STRINGID_RAINSTOPPED                     236
#define STRINGID_SANDSTORMBREWED                 237
#define STRINGID_SANDSTORMRAGES                  238
#define STRINGID_SANDSTORMSUBSIDED               239
#define STRINGID_SUNLIGHTGOTBRIGHT               240
#define STRINGID_SUNLIGHTSTRONG                  241
#define STRINGID_SUNLIGHTFADED                   242
#define STRINGID_STARTEDHAIL                     243
#define STRINGID_HAILCONTINUES                   244
#define STRINGID_HAILSTOPPED                     245
#define STRINGID_FAILEDTOSPITUP                  246
#define STRINGID_FAILEDTOSWALLOW                 247
#define STRINGID_WINDBECAMEHEATWAVE              248
#define STRINGID_STATCHANGESGONE                 249
#define STRINGID_COINSSCATTERED                  250
#define STRINGID_TOOWEAKFORSUBSTITUTE            251
#define STRINGID_SHAREDPAIN                      252
#define STRINGID_BELLCHIMED                      253
#define STRINGID_FAINTINTHREE                    254
#define STRINGID_NOPPLEFT                        255
#define STRINGID_BUTNOPPLEFT                     256
#define STRINGID_PLAYERUSEDITEM                  257
#define STRINGID_WALLYUSEDITEM                   258
#define STRINGID_TRAINERBLOCKEDBALL              259
#define STRINGID_DONTBEATHIEF                    260
#define STRINGID_ITDODGEDBALL                    261
#define STRINGID_YOUMISSEDPKMN                   262
#define STRINGID_PKMNBROKEFREE                   263
#define STRINGID_ITAPPEAREDCAUGHT                264
#define STRINGID_AARGHALMOSTHADIT                265
#define STRINGID_SHOOTSOCLOSE                    266
#define STRINGID_GOTCHAPKMNCAUGHT                267
#define STRINGID_GOTCHAPKMNCAUGHT2               268
#define STRINGID_GIVENICKNAMECAPTURED            269
#define STRINGID_PKMNSENTTOPC                    270
#define STRINGID_PKMNDATAADDEDTODEX              271
#define STRINGID_ITISRAINING                     272
#define STRINGID_SANDSTORMISRAGING               273
#define STRINGID_CANTESCAPE2                     274
#define STRINGID_PKMNIGNORESASLEEP               275
#define STRINGID_PKMNIGNOREDORDERS               276
#define STRINGID_PKMNBEGANTONAP                  277
#define STRINGID_PKMNLOAFING                     278
#define STRINGID_PKMNWONTOBEY                    279
#define STRINGID_PKMNTURNEDAWAY                  280
#define STRINGID_PKMNPRETENDNOTNOTICE            281
#define STRINGID_ENEMYABOUTTOSWITCHPKMN          282
#define STRINGID_CREPTCLOSER                     283
#define STRINGID_CANTGETCLOSER                   284
#define STRINGID_PKMNWATCHINGCAREFULLY           285
#define STRINGID_PKMNCURIOUSABOUTX               286
#define STRINGID_PKMNENTHRALLEDBYX               287
#define STRINGID_PKMNIGNOREDX                    288
#define STRINGID_THREWPOKEBLOCKATPKMN            289
#define STRINGID_OUTOFSAFARIBALLS                290
#define STRINGID_PKMNSITEMCUREDPARALYSIS         291
#define STRINGID_PKMNSITEMCUREDPOISON            292
#define STRINGID_PKMNSITEMHEALEDBURN             293
#define STRINGID_PKMNSITEMDEFROSTEDIT            294
#define STRINGID_PKMNSITEMWOKEIT                 295
#define STRINGID_PKMNSITEMSNAPPEDOUT             296
#define STRINGID_PKMNSITEMCUREDPROBLEM           297
#define STRINGID_PKMNSITEMRESTOREDHEALTH         298
#define STRINGID_PKMNSITEMRESTOREDPP             299
#define STRINGID_PKMNSITEMRESTOREDSTATUS         300
#define STRINGID_PKMNSITEMRESTOREDHPALITTLE      301
#define STRINGID_ITEMALLOWSONLYYMOVE             302
#define STRINGID_PKMNHUNGONWITHX                 303
#define STRINGID_EMPTYSTRING3                    304
#define STRINGID_PKMNSXPREVENTSBURNS             305
#define STRINGID_PKMNSXBLOCKSY                   306
#define STRINGID_PKMNSXRESTOREDHPALITTLE2        307
#define STRINGID_PKMNSXWHIPPEDUPSANDSTORM        308
#define STRINGID_PKMNSXPREVENTSYLOSS             309
#define STRINGID_PKMNSXINFATUATEDY               310
#define STRINGID_PKMNSXMADEYINEFFECTIVE          311
#define STRINGID_PKMNSXCUREDYPROBLEM             312
#define STRINGID_ITSUCKEDLIQUIDOOZE              313
#define STRINGID_PKMNTRANSFORMED                 314
#define STRINGID_ELECTRICITYWEAKENED             315
#define STRINGID_FIREWEAKENED                    316
#define STRINGID_PKMNHIDUNDERWATER               317
#define STRINGID_PKMNSPRANGUP                    318
#define STRINGID_HMMOVESCANTBEFORGOTTEN          319
#define STRINGID_XFOUNDONEY                      320
#define STRINGID_PLAYERDEFEATEDTRAINER1          321
#define STRINGID_SOOTHINGAROMA                   322
#define STRINGID_ITEMSCANTBEUSEDNOW              323
#define STRINGID_FORXCOMMAYZ                     324
#define STRINGID_USINGITEMSTATOFPKMNROSE         325
#define STRINGID_PKMNUSEDXTOGETPUMPED            326
#define STRINGID_PKMNSXMADEYUSELESS              327
#define STRINGID_PKMNTRAPPEDBYSANDTOMB           328
#define STRINGID_EMPTYSTRING4                    329
#define STRINGID_ABOOSTED                        330
#define STRINGID_PKMNSXINTENSIFIEDSUN            331
#define STRINGID_PKMNMAKESGROUNDMISS             332
#define STRINGID_YOUTHROWABALLNOWRIGHT           333
#define STRINGID_PKMNSXTOOKATTACK                334
#define STRINGID_PKMNCHOSEXASDESTINY             335
#define STRINGID_PKMNLOSTFOCUS                   336
#define STRINGID_USENEXTPKMN                     337
#define STRINGID_PKMNFLEDUSINGITS                338
#define STRINGID_PKMNFLEDUSING                   339
#define STRINGID_PKMNWASDRAGGEDOUT               340
#define STRINGID_PREVENTEDFROMWORKING            341
#define STRINGID_PKMNSITEMNORMALIZEDSTATUS       342
#define STRINGID_TRAINER1USEDITEM                343
#define STRINGID_BOXISFULL                       344
#define STRINGID_PKMNAVOIDEDATTACK               345
#define STRINGID_PKMNSXMADEITINEFFECTIVE         346
#define STRINGID_PKMNSXPREVENTSFLINCHING         347
#define STRINGID_PKMNALREADYHASBURN              348
#define STRINGID_STATSWONTDECREASE2              349
#define STRINGID_PKMNSXBLOCKSY2                  350
#define STRINGID_PKMNSXWOREOFF                   351
#define STRINGID_PKMNRAISEDDEFALITTLE            352
#define STRINGID_PKMNRAISEDSPDEFALITTLE          353
#define STRINGID_THEWALLSHATTERED                354
#define STRINGID_PKMNSXPREVENTSYSZ               355
#define STRINGID_PKMNSXCUREDITSYPROBLEM          356
#define STRINGID_ATTACKERCANTESCAPE              357
#define STRINGID_PKMNOBTAINEDX                   358
#define STRINGID_PKMNOBTAINEDX2                  359
#define STRINGID_PKMNOBTAINEDXYOBTAINEDZ         360
#define STRINGID_BUTNOEFFECT                     361
#define STRINGID_PKMNSXHADNOEFFECTONY            362
#define STRINGID_TWOENEMIESDEFEATED              363
#define STRINGID_TRAINER2LOSETEXT                364
#define STRINGID_PKMNINCAPABLEOFPOWER            365
#define STRINGID_GLINTAPPEARSINEYE               366
#define STRINGID_PKMNGETTINGINTOPOSITION         367
#define STRINGID_PKMNBEGANGROWLINGDEEPLY         368
#define STRINGID_PKMNEAGERFORMORE                369
#define STRINGID_DEFEATEDOPPONENTBYREFEREE       370
#define STRINGID_LOSTTOOPPONENTBYREFEREE         371
#define STRINGID_TIEDOPPONENTBYREFEREE           372
#define STRINGID_QUESTIONFORFEITMATCH            373
#define STRINGID_FORFEITEDMATCH                  374
#define STRINGID_PKMNTRANSFERREDSOMEONESPC       375
#define STRINGID_PKMNTRANSFERREDLANETTESPC       376
#define STRINGID_PKMNBOXSOMEONESPCFULL           377
#define STRINGID_PKMNBOXLANETTESPCFULL           378
#define STRINGID_TRAINER1WINTEXT                 379
#define STRINGID_TRAINER2WINTEXT                 380

#define STRINGID_ENDUREDSTURDY                   381
#define STRINGID_POWERHERB                       382
#define STRINGID_HURTBYITEM                      383
#define STRINGID_PSNBYITEM                       384
#define STRINGID_BRNBYITEM                       385
#define STRINGID_DEFABILITYIN                    386
#define STRINGID_GRAVITYINTENSIFIED              387
#define STRINGID_TARGETIDENTIFIED                388
#define STRINGID_TARGETWOKEUP                    389
#define STRINGID_PKMNSTOLEANDATEITEM             390
#define STRINGID_TAILWINDBLEW                    391
#define STRINGID_PKMNWENTBACK                    392
#define STRINGID_PKMNCANTUSEITEMSANYMORE         393
#define STRINGID_PKMNFLUNG                       394
#define STRINGID_PKMNPREVENTEDFROMHEALING        395
#define STRINGID_PKMNSWITCHEDATKANDDEF           396
#define STRINGID_PKMNSABILITYSUPPRESSED          397
#define STRINGID_SHIELDEDFROMCRITICALHITS        398
#define STRINGID_SWITCHEDATKANDSPATK             399
#define STRINGID_SWITCHEDDEFANDSPDEF             400
#define STRINGID_PKMNACQUIREDABILITY             401
#define STRINGID_POISONSPIKESSCATTERED           402
#define STRINGID_PKMNSWITCHEDSTATCHANGES         403
#define STRINGID_PKMNSURROUNDEDWITHVEILOFWATER   404
#define STRINGID_PKMNLEVITATEDONELECTROMAGNETISM 405
#define STRINGID_PKMNTWISTEDDIMENSIONS           406
#define STRINGID_POINTEDSTONESFLOAT              407
#define STRINGID_CLOAKEDINMYSTICALMOONLIGHT      408
#define STRINGID_TRAPPERBYSWIRLINGMAGMA          409
#define STRINGID_VANISHEDINSTANTLY               410
#define STRINGID_PROTECTEDTEAM                   411
#define STRINGID_SHAREDITSGUARD                  412
#define STRINGID_SHAREDITSPOWER                  413
#define STRINGID_SWAPSDEFANDSPDEFOFALLPOKEMON    414
#define STRINGID_BECAMENIMBLE                    415
#define STRINGID_HURLEDINTOTHEAIR                416
#define STRINGID_HELDITEMSLOSEEFFECTS            417
#define STRINGID_FELLSTRAIGHTDOWN                418
#define STRINGID_TRANSFORMEDINTOWATERTYPE        419
#define STRINGID_PKMNACQUIREDSIMPLE              420
#define STRINGID_EMPTYSTRING5                    421
#define STRINGID_KINDOFFER                       422
#define STRINGID_RESETSTARGETSSTATLEVELS         423
#define STRINGID_EMPTYSTRING6                    424
#define STRINGID_ALLYSWITCHPOSITION              425
#define STRINGID_RESTORETARGETSHEALTH            426
#define STRINGID_TOOKPJMNINTOTHESKY              427
#define STRINGID_FREEDFROMSKYDROP                428
#define STRINGID_POSTPONETARGETMOVE              429
#define STRINGID_REFLECTTARGETSTYPE              430
#define STRINGID_TRANSFERHELDITEM                431
#define STRINGID_EMBARGOENDS                     432
#define STRINGID_ELECTROMAGNETISM                433
#define STRINGID_BUFFERENDS                      434
#define STRINGID_TELEKINESISENDS                 435
#define STRINGID_TAILWINDENDS                    436
#define STRINGID_LUCKYCHANTENDS                  437
#define STRINGID_TRICKROOMENDS                   438
#define STRINGID_WONDERROOMENDS                  439
#define STRINGID_MAGICROOMENDS                   440
#define STRINGID_MUDSPORTENDS                    441
#define STRINGID_WATERSPORTENDS                  442
#define STRINGID_GRAVITYENDS                     443
#define STRINGID_AQUARINGHEAL                    444
#define STRINGID_AURORAVEILENDS                  445
#define STRINGID_ELECTRICTERRAINENDS             446
#define STRINGID_MISTYTERRAINENDS                447
#define STRINGID_PSYCHICTERRAINENDS              448
#define STRINGID_GRASSYTERRAINENDS               449
#define STRINGID_TARGETABILITYSTATRAISE          450
#define STRINGID_TARGETSSTATWASMAXEDOUT          451
#define STRINGID_ATTACKERABILITYSTATRAISE        452
#define STRINGID_POISONHEALHPUP                  453
#define STRINGID_BADDREAMSDMG                    454
#define STRINGID_MOLDBREAKERENTERS               455
#define STRINGID_TERAVOLTENTERS                  456
#define STRINGID_TURBOBLAZEENTERS                457
#define STRINGID_SLOWSTARTENTERS                 458
#define STRINGID_SLOWSTARTEND                    459
#define STRINGID_SOLARPOWERHPDROP                460
#define STRINGID_AFTERMATHDMG                    461
#define STRINGID_ANTICIPATIONACTIVATES           462
#define STRINGID_FOREWARNACTIVATES               463
#define STRINGID_ICEBODYHPGAIN                   464
#define STRINGID_SNOWWARNINGHAIL                 465
#define STRINGID_FRISKACTIVATES                  466
#define STRINGID_UNNERVEENTERS                   467
#define STRINGID_HARVESTBERRY                    468
#define STRINGID_LASTABILITYRAISEDSTAT           469
#define STRINGID_MAGICBOUNCEACTIVATES            470
#define STRINGID_PROTEANTYPECHANGE               471
#define STRINGID_SYMBIOSISITEMPASS               472
#define STRINGID_STEALTHROCKDMG                  473
#define STRINGID_TOXICSPIKESABSORBED             474
#define STRINGID_TOXICSPIKESPOISONED             475
#define STRINGID_STICKYWEBSWITCHIN               476
#define STRINGID_HEALINGWISHCAMETRUE             477
#define STRINGID_HEALINGWISHHEALED               478
#define STRINGID_LUNARDANCECAMETRUE              479
#define STRINGID_CUSEDBODYDISABLED               480
#define STRINGID_ATTACKERACQUIREDABILITY         481
#define STRINGID_TARGETABILITYSTATLOWER          482
#define STRINGID_TARGETSTATWONTGOHIGHER          483
#define STRINGID_PKMNMOVEBOUNCEDABILITY          484
#define STRINGID_IMPOSTERTRANSFORM               485
#define STRINGID_ASSAULTVESTDOESNTALLOW          486
#define STRINGID_GRAVITYPREVENTSUSAGE            487
#define STRINGID_HEALBLOCKPREVENTSUSAGE          488
#define STRINGID_NOTDONEYET                      489
#define STRINGID_STICKYWEBUSED                   490
#define STRINGID_QUASHSUCCESS                    491
#define	STRINGID_PKMNBLEWAWAYTOXICSPIKES         492
#define	STRINGID_PKMNBLEWAWAYSTICKYWEB           493
#define	STRINGID_PKMNBLEWAWAYSTEALTHROCK         494
#define	STRINGID_IONDELUGEON                     495
#define	STRINGID_TOPSYTURVYSWITCHEDSTATS         496
#define	STRINGID_TERRAINBECOMESMISTY             497
#define	STRINGID_TERRAINBECOMESGRASSY            498
#define	STRINGID_TERRAINBECOMESELECTRIC          499
#define	STRINGID_TERRAINBECOMESPSYCHIC           500
#define	STRINGID_TARGETELECTRIFIED               501
#define	STRINGID_MEGAEVOREACTING                 502
#define	STRINGID_MEGAEVOEVOLVED                  503
#define	STRINGID_DRASTICALLY                     504
#define	STRINGID_SEVERELY                        505
#define	STRINGID_INFESTATION                     506
#define	STRINGID_NOEFFECTONTARGET                507
#define	STRINGID_BURSTINGFLAMESHIT               508
#define	STRINGID_BESTOWITEMGIVING                509
#define	STRINGID_THIRDTYPEADDED                  510
#define STRINGID_FELLFORFEINT                    511
#define STRINGID_POKEMONCANNOTUSEMOVE            512
#define STRINGID_COVEREDINPOWDER                 513
#define STRINGID_POWDEREXPLODES                  514
#define STRINGID_BELCHCANTSELECT                 515
#define STRINGID_SPECTRALTHIEFSTEAL              516
#define STRINGID_GRAVITYGROUNDING                517
#define STRINGID_MISTYTERRAINPREVENTS            518
#define STRINGID_GRASSYTERRAINHEALS              519
#define STRINGID_ELECTRICTERRAINPREVENTS         520
#define STRINGID_PSYCHICTERRAINPREVENTS          521
#define STRINGID_SAFETYGOOGLESPROTECTED          522
#define STRINGID_FLOWERVEILPROTECTED             523
#define STRINGID_SWEETVEILPROTECTED              524
#define STRINGID_AROMAVEILPROTECTED              525
#define STRINGID_CELEBRATEMESSAGE                526
#define STRINGID_USEDINSTRUCTEDMOVE              527
#define STRINGID_THROATCHOPENDS                  528
#define STRINGID_PKMNCANTUSEMOVETHROATCHOP       529
#define STRINGID_LASERFOCUS                      530
#define STRINGID_GEMACTIVATES                    531
#define STRINGID_BERRYDMGREDUCES                 532
#define STRINGID_TARGETATEITEM                   533
#define STRINGID_AIRBALLOONFLOAT                 534
#define STRINGID_AIRBALLOONPOP                   535
#define STRINGID_INCINERATEBURN                  536
#define STRINGID_BUGBITE                         537
#define STRINGID_ILLUSIONWOREOFF                 538
#define STRINGID_ATTACKERCUREDTARGETSTATUS       539
#define STRINGID_ATTACKERLOSTFIRETYPE            540
#define STRINGID_HEALERCURE                      541
#define STRINGID_SCRIPTINGABILITYSTATRAISE       542
#define STRINGID_RECEIVERABILITYTAKEOVER         543
#define STRINGID_PKNMABSORBINGPOWER              544
#define STRINGID_NOONEWILLBEABLETORUNAWAY        545
#define STRINGID_DESTINYKNOTACTIVATES            546
#define STRINGID_CLOAKEDINAFREEZINGLIGHT         547
#define STRINGID_STATWASNOTLOWERED               548
#define STRINGID_FERVENTWISHREACHED              549
#define STRINGID_AIRLOCKACTIVATES                550
#define STRINGID_PRESSUREENTERS                  551
#define STRINGID_DARKAURAENTERS                  552
#define STRINGID_FAIRYAURAENTERS                 553
#define STRINGID_AURABREAKENTERS                 554
#define STRINGID_COMATOSEENTERS                  555
#define STRINGID_SCREENCLEANERENTERS             556
#define STRINGID_FETCHEDPOKEBALL                 557
#define STRINGID_BATTLERABILITYRAISEDSTAT        558
#define STRINGID_ASANDSTORMKICKEDUP              559
#define STRINGID_PKMNSWILLPERISHIN3TURNS         560
#define STRINGID_ABILITYRAISEDSTATDRASTICALLY    561
#define STRINGID_AURAFLAREDTOLIFE                562
#define STRINGID_ASONEENTERS                     563
#define STRINGID_CURIOUSMEDICINEENTERS           564
#define STRINGID_CANACTFASTERTHANKSTO            565
#define STRINGID_MICLEBERRYACTIVATES             566
#define STRINGID_PKMNSHOOKOFFTHETAUNT            567
#define STRINGID_PKMNGOTOVERITSINFATUATION       568
#define STRINGID_ITEMCANNOTBEREMOVED             569
#define STRINGID_STICKYBARBTRANSFER              570
#define STRINGID_PKMNBURNHEALED                  571
#define STRINGID_REDCARDACTIVATE                 572
#define STRINGID_EJECTBUTTONACTIVATE             573
#define STRINGID_ATKGOTOVERINFATUATION           574
#define STRINGID_TORMENTEDNOMORE                 575
#define STRINGID_HEALBLOCKEDNOMORE               576
<<<<<<< HEAD
#define STRINGID_STUFFCHEEKSCANTSELECT           577

#define BATTLESTRINGS_COUNT                      578
=======
#define STRINGID_ATTACKERBECAMEFULLYCHARGED      577
#define STRINGID_ATTACKERBECAMEASHSPECIES        578

#define BATTLESTRINGS_COUNT                      579
>>>>>>> 471eab40

// The below IDs are all indexes into battle message tables,
// used to determine which of a set of messages to print.
// They are assigned to the MULTISTRING_CHOOSER byte of gBattleCommunication
// and read when e.g. the command printfromtable is used.

// gStatUpStringIds
#define B_MSG_ATTACKER_STAT_ROSE 0
#define B_MSG_DEFENDER_STAT_ROSE 1
#define B_MSG_STAT_WONT_INCREASE 2
#define B_MSG_STAT_ROSE_EMPTY    3
#define B_MSG_STAT_ROSE_ITEM     4
#define B_MSG_USED_DIRE_HIT      5

// gStatDownStringIds
#define B_MSG_ATTACKER_STAT_FELL 0
#define B_MSG_DEFENDER_STAT_FELL 1
#define B_MSG_STAT_WONT_DECREASE 2
#define B_MSG_STAT_FELL_EMPTY    3

// gMissStringIds
#define B_MSG_MISSED       0
#define B_MSG_PROTECTED    1
#define B_MSG_AVOIDED_ATK  2
#define B_MSG_AVOIDED_DMG  3
#define B_MSG_GROUND_MISS  4

// gAbsorbDrainStringIds
#define B_MSG_ABSORB      0
#define B_MSG_ABSORB_OOZE 1

// gLeechSeedStringIds
#define B_MSG_LEECH_SEED_SET   0
#define B_MSG_LEECH_SEED_MISS  1
#define B_MSG_LEECH_SEED_FAIL  2
#define B_MSG_LEECH_SEED_DRAIN 3
#define B_MSG_LEECH_SEED_OOZE  4

// gFirstTurnOfTwoStringIds
#define B_MSG_TURN1_RAZOR_WIND     0
#define B_MSG_TURN1_SOLAR_BEAM     1
#define B_MSG_TURN1_SKULL_BASH     2
#define B_MSG_TURN1_SKY_ATTACK     3
#define B_MSG_TURN1_FLY            4
#define B_MSG_TURN1_DIG            5
#define B_MSG_TURN1_DIVE           6
#define B_MSG_TURN1_BOUNCE         7
#define B_MSG_TURN1_PHANTOM_FORCE  8
#define B_MSG_TURN1_GEOMANCY       9
#define B_MSG_TURN1_FREEZE_SHOCK   10

// gMoveWeatherChangeStringIds
#define B_MSG_STARTED_RAIN      0
#define B_MSG_STARTED_DOWNPOUR  1
#define B_MSG_WEATHER_FAILED    2
#define B_MSG_STARTED_SANDSTORM 3
#define B_MSG_STARTED_SUNLIGHT  4
#define B_MSG_STARTED_HAIL      5

// gRainContinuesStringIds
#define B_MSG_RAIN_CONTINUES     0
#define B_MSG_DOWNPOUR_CONTINUES 1
#define B_MSG_RAIN_STOPPED       2

// gSandStormHailContinuesStringIds / gSandStormHailDmgStringIds/ gSandStormHailEndStringIds
#define B_MSG_SANDSTORM  0
#define B_MSG_HAIL       1

// gReflectLightScreenSafeguardStringIds
#define B_MSG_SIDE_STATUS_FAILED     0
#define B_MSG_SET_REFLECT_SINGLE     1
#define B_MSG_SET_REFLECT_DOUBLE     2
#define B_MSG_SET_LIGHTSCREEN_SINGLE 3
#define B_MSG_SET_LIGHTSCREEN_DOUBLE 4
#define B_MSG_SET_SAFEGUARD          5

// gProtectLikeUsedStringIds
#define B_MSG_PROTECTED_ITSELF 0
#define B_MSG_BRACED_ITSELF    1
#define B_MSG_PROTECT_FAILED   2
#define B_MSG_PROTECTED_TEAM   3

// gRestUsedStringIds
#define B_MSG_REST           0
#define B_MSG_REST_STATUSED  1

// gWokeUpStringIds
#define B_MSG_WOKE_UP        0
#define B_MSG_WOKE_UP_UPROAR 1

// gUproarAwakeStringIds
#define B_MSG_CANT_SLEEP_UPROAR  0
#define B_MSG_UPROAR_KEPT_AWAKE  1
#define B_MSG_STAYED_AWAKE_USING 2

// gUproarOverTurnStringIds
#define B_MSG_UPROAR_CONTINUES  0
#define B_MSG_UPROAR_ENDS       1

// gStockpileUsedStringIds
#define B_MSG_STOCKPILED     0
#define B_MSG_CANT_STOCKPILE 1

// gSwallowFailStringIds
#define B_MSG_SWALLOW_FAILED  0
#define B_MSG_SWALLOW_FULL_HP 1

// gKOFailedStringIds
#define B_MSG_KO_MISS       0
#define B_MSG_KO_UNAFFECTED 1

// gMistUsedStringIds
#define B_MSG_SET_MIST    0
#define B_MSG_MIST_FAILED 1

// gFocusEnergyUsedStringIds
#define B_MSG_GETTING_PUMPED      0
#define B_MSG_FOCUS_ENERGY_FAILED 1

// gTransformUsedStringIds
#define B_MSG_TRANSFORMED      0
#define B_MSG_TRANSFORM_FAILED 1

// gSubstituteUsedStringIds
#define B_MSG_SET_SUBSTITUTE    0
#define B_MSG_SUBSTITUTE_FAILED 1

// gPartyStatusHealStringIds
#define B_MSG_BELL                     0
#define B_MSG_BELL_SOUNDPROOF_ATTACKER 1
#define B_MSG_BELL_SOUNDPROOF_PARTNER  2
#define B_MSG_BELL_BOTH_SOUNDPROOF     3
#define B_MSG_SOOTHING_AROMA           4

// gFutureMoveUsedStringIds
#define B_MSG_FUTURE_SIGHT 0
#define B_MSG_DOOM_DESIRE  1

// gItemSwapStringIds
#define B_MSG_ITEM_SWAP_TAKEN 0
#define B_MSG_ITEM_SWAP_GIVEN 1
#define B_MSG_ITEM_SWAP_BOTH  2

// gSportsUsedStringIds
#define B_MSG_WEAKEN_ELECTRIC 0
#define B_MSG_WEAKEN_FIRE     1

// gCaughtMonStringIds
#define B_MSG_SENT_SOMEONES_PC  0
#define B_MSG_SENT_LANETTES_PC  1
#define B_MSG_SOMEONES_BOX_FULL 2
#define B_MSG_LANETTES_BOX_FULL 3

// gInobedientStringIds
#define B_MSG_LOAFING            0
#define B_MSG_WONT_OBEY          1
#define B_MSG_TURNED_AWAY        2
#define B_MSG_PRETEND_NOT_NOTICE 3
#define B_MSG_INCAPABLE_OF_POWER 4
// For randomly selecting a disobey string
// Skips the one used for Battle Palace
#define NUM_LOAF_STRINGS 4

// gSafariGetNearStringIds
#define B_MSG_CREPT_CLOSER    0
#define B_MSG_CANT_GET_CLOSER 1

// gSafariPokeblockResultStringIds
#define B_MSG_MON_CURIOUS    0
#define B_MSG_MON_ENTHRALLED 1
#define B_MSG_MON_IGNORED    2

// gFlashFireStringIds
#define B_MSG_FLASH_FIRE_BOOST    0
#define B_MSG_FLASH_FIRE_NO_BOOST 1

// gBerryEffectStringIds
#define B_MSG_CURED_PROBLEM     0
#define B_MSG_NORMALIZED_STATUS 1

// gNoEscapeStringIds
#define B_MSG_CANT_ESCAPE          0
#define B_MSG_DONT_LEAVE_BIRCH     1
#define B_MSG_PREVENTS_ESCAPE      2
#define B_MSG_CANT_ESCAPE_2        3
#define B_MSG_ATTACKER_CANT_ESCAPE 4

// gGotPoisonedStringIds / gGotParalyzedStringIds / gFellAsleepStringIds
// gGotBurnedStringIds / gGotFrozenStringIds / gAttractUsedStringIds
#define B_MSG_STATUSED            0
#define B_MSG_STATUSED_BY_ABILITY 1

// gBRNPreventionStringIds / gPRLZPreventionStringIds / gPSNPreventionStringIds
#define B_MSG_ABILITY_PREVENTS_MOVE_STATUS    0
#define B_MSG_ABILITY_PREVENTS_ABILITY_STATUS 1
#define B_MSG_STATUS_HAD_NO_EFFECT            2

// gGotDefrostedStringIds
#define B_MSG_DEFROSTED         0
#define B_MSG_DEFROSTED_BY_MOVE 1

// gBattlePalaceFlavorTextTable
#define B_MSG_GLINT_IN_EYE   0
#define B_MSG_GETTING_IN_POS 1
#define B_MSG_GROWL_DEEPLY   2
#define B_MSG_EAGER_FOR_MORE 3

// gRefereeStringsTable
#define B_MSG_REF_NOTHING_IS_DECIDED 0
#define B_MSG_REF_THATS_IT           1
#define B_MSG_REF_JUDGE_MIND         2
#define B_MSG_REF_JUDGE_SKILL        3
#define B_MSG_REF_JUDGE_BODY         4
#define B_MSG_REF_PLAYER_WON         5
#define B_MSG_REF_OPPONENT_WON       6
#define B_MSG_REF_DRAW               7
#define B_MSG_REF_COMMENCE_BATTLE    8

// gSwitchInAbilityStringIds
#define B_MSG_SWITCHIN_MOLDBREAKER      0
#define B_MSG_SWITCHIN_TERAVOLT         1
#define B_MSG_SWITCHIN_TURBOBLAZE       2
#define B_MSG_SWITCHIN_SLOWSTART        3
#define B_MSG_SWITCHIN_UNNERVE          4
#define B_MSG_SWITCHIN_ANTICIPATION     5
#define B_MSG_SWITCHIN_FOREWARN         6
#define B_MSG_SWITCHIN_PRESSURE         7
#define B_MSG_SWITCHIN_DARKAURA         8
#define B_MSG_SWITCHIN_FAIRYAURA        9
#define B_MSG_SWITCHIN_AURABREAK        10
#define B_MSG_SWITCHIN_COMATOSE         11
#define B_MSG_SWITCHIN_SCREENCLEANER    12
#define B_MSG_SWITCHIN_ASONE            13
#define B_MSG_SWITCHIN_CURIOUS_MEDICINE 14

// gMentalHerbCureStringIds
#define B_MSG_MENTALHERBCURE_INFATUATION       0
#define B_MSG_MENTALHERBCURE_TAUNT             1
#define B_MSG_MENTALHERBCURE_ENCORE            2
#define B_MSG_MENTALHERBCURE_TORMENT           3
#define B_MSG_MENTALHERBCURE_HEALBLOCK         4
#define B_MSG_MENTALHERBCURE_DISABLE           5

// gTerrainPreventsStringIds
#define B_MSG_TERRAINPREVENTS_MISTY     0
#define B_MSG_TERRAINPREVENTS_ELECTRIC  1
#define B_MSG_TERRAINPREVENTS_PSYCHIC   2

#endif // GUARD_CONSTANTS_BATTLE_STRING_IDS_H<|MERGE_RESOLUTION|>--- conflicted
+++ resolved
@@ -578,16 +578,11 @@
 #define STRINGID_ATKGOTOVERINFATUATION           574
 #define STRINGID_TORMENTEDNOMORE                 575
 #define STRINGID_HEALBLOCKEDNOMORE               576
-<<<<<<< HEAD
-#define STRINGID_STUFFCHEEKSCANTSELECT           577
-
-#define BATTLESTRINGS_COUNT                      578
-=======
 #define STRINGID_ATTACKERBECAMEFULLYCHARGED      577
 #define STRINGID_ATTACKERBECAMEASHSPECIES        578
-
-#define BATTLESTRINGS_COUNT                      579
->>>>>>> 471eab40
+#define STRINGID_STUFFCHEEKSCANTSELECT           579
+
+#define BATTLESTRINGS_COUNT                      580
 
 // The below IDs are all indexes into battle message tables,
 // used to determine which of a set of messages to print.
