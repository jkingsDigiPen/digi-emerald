--- conflicted
+++ resolved
@@ -601,19 +601,14 @@
 #define STRINGID_SWAPPEDABILITIES                     598
 #define STRINGID_PASTELVEILPROTECTED                  599
 #define STRINGID_PASTELVEILENTERS                     600
-<<<<<<< HEAD
-#define STRINGID_BOTHCANNOLONGERESCAPE                601
-#define STRINGID_CANTESCAPEDUETOUSEDMOVE              602
-#define STRINGID_PKMNBECAMEWEAKERTOFIRE               603
-#define STRINGID_ABOUTTOUSEPOLTERGEIST                604
-#define STRINGID_CANTESCAPEBECAUSEOFCURRENTMOVE       605
-
-#define BATTLESTRINGS_COUNT                           606
-=======
 #define STRINGID_BATTLERTYPECHANGEDTO                 601
-
-#define BATTLESTRINGS_COUNT                           602
->>>>>>> d91d6c91
+#define STRINGID_BOTHCANNOLONGERESCAPE                602
+#define STRINGID_CANTESCAPEDUETOUSEDMOVE              603
+#define STRINGID_PKMNBECAMEWEAKERTOFIRE               604
+#define STRINGID_ABOUTTOUSEPOLTERGEIST                605
+#define STRINGID_CANTESCAPEBECAUSEOFCURRENTMOVE       606
+
+#define BATTLESTRINGS_COUNT                           607
 
 // The below IDs are all indexes into battle message tables,
 // used to determine which of a set of messages to print.
