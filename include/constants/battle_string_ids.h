#ifndef GUARD_CONSTANTS_BATTLE_STRING_IDS_H
#define GUARD_CONSTANTS_BATTLE_STRING_IDS_H

#define STRINGID_INTROMSG       0
#define STRINGID_INTROSENDOUT   1
#define STRINGID_RETURNMON      2
#define STRINGID_SWITCHINMON    3
#define STRINGID_USEDMOVE       4
#define STRINGID_BATTLEEND      5
#define STRINGID_TRAINERSLIDE   6

// todo: make some of those names less vague: attacker/target vs pkmn, etc.
#define STRINGID_TRAINER1LOSETEXT                     12
#define STRINGID_PKMNGAINEDEXP                        13
#define STRINGID_PKMNGREWTOLV                         14
#define STRINGID_PKMNLEARNEDMOVE                      15
#define STRINGID_TRYTOLEARNMOVE1                      16
#define STRINGID_TRYTOLEARNMOVE2                      17
#define STRINGID_TRYTOLEARNMOVE3                      18
#define STRINGID_PKMNFORGOTMOVE                       19
#define STRINGID_STOPLEARNINGMOVE                     20
#define STRINGID_DIDNOTLEARNMOVE                      21
#define STRINGID_PKMNLEARNEDMOVE2                     22
#define STRINGID_ATTACKMISSED                         23
#define STRINGID_PKMNPROTECTEDITSELF                  24
#define STRINGID_STATSWONTINCREASE2                   25
#define STRINGID_AVOIDEDDAMAGE                        26
#define STRINGID_ITDOESNTAFFECT                       27
#define STRINGID_ATTACKERFAINTED                      28
#define STRINGID_TARGETFAINTED                        29
#define STRINGID_PLAYERGOTMONEY                       30
#define STRINGID_PLAYERWHITEOUT                       31
#define STRINGID_PLAYERWHITEOUT2                      32
#define STRINGID_PREVENTSESCAPE                       33
#define STRINGID_HITXTIMES                            34
#define STRINGID_PKMNFELLASLEEP                       35
#define STRINGID_PKMNMADESLEEP                        36
#define STRINGID_PKMNALREADYASLEEP                    37
#define STRINGID_PKMNALREADYASLEEP2                   38
#define STRINGID_PKMNWASNTAFFECTED                    39
#define STRINGID_PKMNWASPOISONED                      40
#define STRINGID_PKMNPOISONEDBY                       41
#define STRINGID_PKMNHURTBYPOISON                     42
#define STRINGID_PKMNALREADYPOISONED                  43
#define STRINGID_PKMNBADLYPOISONED                    44
#define STRINGID_PKMNENERGYDRAINED                    45
#define STRINGID_PKMNWASBURNED                        46
#define STRINGID_PKMNBURNEDBY                         47
#define STRINGID_PKMNHURTBYBURN                       48
#define STRINGID_PKMNWASFROZEN                        49
#define STRINGID_PKMNFROZENBY                         50
#define STRINGID_PKMNISFROZEN                         51
#define STRINGID_PKMNWASDEFROSTED                     52
#define STRINGID_PKMNWASDEFROSTED2                    53
#define STRINGID_PKMNWASDEFROSTEDBY                   54
#define STRINGID_PKMNWASPARALYZED                     55
#define STRINGID_PKMNWASPARALYZEDBY                   56
#define STRINGID_PKMNISPARALYZED                      57
#define STRINGID_PKMNISALREADYPARALYZED               58
#define STRINGID_PKMNHEALEDPARALYSIS                  59
#define STRINGID_PKMNDREAMEATEN                       60
#define STRINGID_STATSWONTINCREASE                    61
#define STRINGID_STATSWONTDECREASE                    62
#define STRINGID_TEAMSTOPPEDWORKING                   63
#define STRINGID_FOESTOPPEDWORKING                    64
#define STRINGID_PKMNISCONFUSED                       65
#define STRINGID_PKMNHEALEDCONFUSION                  66
#define STRINGID_PKMNWASCONFUSED                      67
#define STRINGID_PKMNALREADYCONFUSED                  68
#define STRINGID_PKMNFELLINLOVE                       69
#define STRINGID_PKMNINLOVE                           70
#define STRINGID_PKMNIMMOBILIZEDBYLOVE                71
#define STRINGID_PKMNBLOWNAWAY                        72
#define STRINGID_PKMNCHANGEDTYPE                      73
#define STRINGID_PKMNFLINCHED                         74
#define STRINGID_PKMNREGAINEDHEALTH                   75
#define STRINGID_PKMNHPFULL                           76
#define STRINGID_PKMNRAISEDSPDEF                      77
#define STRINGID_PKMNRAISEDDEF                        78
#define STRINGID_PKMNCOVEREDBYVEIL                    79
#define STRINGID_PKMNUSEDSAFEGUARD                    80
#define STRINGID_PKMNSAFEGUARDEXPIRED                 81
#define STRINGID_PKMNWENTTOSLEEP                      82
#define STRINGID_PKMNSLEPTHEALTHY                     83
#define STRINGID_PKMNWHIPPEDWHIRLWIND                 84
#define STRINGID_PKMNTOOKSUNLIGHT                     85
#define STRINGID_PKMNLOWEREDHEAD                      86
#define STRINGID_PKMNISGLOWING                        87
#define STRINGID_PKMNFLEWHIGH                         88
#define STRINGID_PKMNDUGHOLE                          89
#define STRINGID_PKMNSQUEEZEDBYBIND                   90
#define STRINGID_PKMNTRAPPEDINVORTEX                  91
#define STRINGID_PKMNWRAPPEDBY                        92
#define STRINGID_PKMNCLAMPED                          93
#define STRINGID_PKMNHURTBY                           94
#define STRINGID_PKMNFREEDFROM                        95
#define STRINGID_PKMNCRASHED                          96
#define STRINGID_PKMNSHROUDEDINMIST                   97
#define STRINGID_PKMNPROTECTEDBYMIST                  98
#define STRINGID_PKMNGETTINGPUMPED                    99
#define STRINGID_PKMNHITWITHRECOIL                    100
#define STRINGID_PKMNPROTECTEDITSELF2                 101
#define STRINGID_PKMNBUFFETEDBYSANDSTORM              102
#define STRINGID_PKMNPELTEDBYHAIL                     103
#define STRINGID_PKMNSEEDED                           104
#define STRINGID_PKMNEVADEDATTACK                     105
#define STRINGID_PKMNSAPPEDBYLEECHSEED                106
#define STRINGID_PKMNFASTASLEEP                       107
#define STRINGID_PKMNWOKEUP                           108
#define STRINGID_PKMNUPROARKEPTAWAKE                  109
#define STRINGID_PKMNWOKEUPINUPROAR                   110
#define STRINGID_PKMNCAUSEDUPROAR                     111
#define STRINGID_PKMNMAKINGUPROAR                     112
#define STRINGID_PKMNCALMEDDOWN                       113
#define STRINGID_PKMNCANTSLEEPINUPROAR                114
#define STRINGID_PKMNSTOCKPILED                       115
#define STRINGID_PKMNCANTSTOCKPILE                    116
#define STRINGID_PKMNCANTSLEEPINUPROAR2               117
#define STRINGID_UPROARKEPTPKMNAWAKE                  118
#define STRINGID_PKMNSTAYEDAWAKEUSING                 119
#define STRINGID_PKMNSTORINGENERGY                    120
#define STRINGID_PKMNUNLEASHEDENERGY                  121
#define STRINGID_PKMNFATIGUECONFUSION                 122
#define STRINGID_PLAYERPICKEDUPMONEY                  123
#define STRINGID_PKMNUNAFFECTED                       124
#define STRINGID_PKMNTRANSFORMEDINTO                  125
#define STRINGID_PKMNMADESUBSTITUTE                   126
#define STRINGID_PKMNHASSUBSTITUTE                    127
#define STRINGID_SUBSTITUTEDAMAGED                    128
#define STRINGID_PKMNSUBSTITUTEFADED                  129
#define STRINGID_PKMNMUSTRECHARGE                     130
#define STRINGID_PKMNRAGEBUILDING                     131
#define STRINGID_PKMNMOVEWASDISABLED                  132
#define STRINGID_PKMNMOVEISDISABLED                   133
#define STRINGID_PKMNMOVEDISABLEDNOMORE               134
#define STRINGID_PKMNGOTENCORE                        135
#define STRINGID_PKMNENCOREENDED                      136
#define STRINGID_PKMNTOOKAIM                          137
#define STRINGID_PKMNSKETCHEDMOVE                     138
#define STRINGID_PKMNTRYINGTOTAKEFOE                  139
#define STRINGID_PKMNTOOKFOE                          140
#define STRINGID_PKMNREDUCEDPP                        141
#define STRINGID_PKMNSTOLEITEM                        142
#define STRINGID_TARGETCANTESCAPENOW                  143
#define STRINGID_PKMNFELLINTONIGHTMARE                144
#define STRINGID_PKMNLOCKEDINNIGHTMARE                145
#define STRINGID_PKMNLAIDCURSE                        146
#define STRINGID_PKMNAFFLICTEDBYCURSE                 147
#define STRINGID_SPIKESSCATTERED                      148
#define STRINGID_PKMNHURTBYSPIKES                     149
#define STRINGID_PKMNIDENTIFIED                       150
#define STRINGID_PKMNPERISHCOUNTFELL                  151
#define STRINGID_PKMNBRACEDITSELF                     152
#define STRINGID_PKMNENDUREDHIT                       153
#define STRINGID_MAGNITUDESTRENGTH                    154
#define STRINGID_PKMNCUTHPMAXEDATTACK                 155
#define STRINGID_PKMNCOPIEDSTATCHANGES                156
#define STRINGID_PKMNGOTFREE                          157
#define STRINGID_PKMNSHEDLEECHSEED                    158
#define STRINGID_PKMNBLEWAWAYSPIKES                   159
#define STRINGID_PKMNFLEDFROMBATTLE                   160
#define STRINGID_PKMNFORESAWATTACK                    161
#define STRINGID_PKMNTOOKATTACK                       162
#define STRINGID_PKMNATTACK                           163
#define STRINGID_PKMNCENTERATTENTION                  164
#define STRINGID_PKMNCHARGINGPOWER                    165
#define STRINGID_NATUREPOWERTURNEDINTO                166
#define STRINGID_PKMNSTATUSNORMAL                     167
#define STRINGID_PKMNHASNOMOVESLEFT                   168
#define STRINGID_PKMNSUBJECTEDTOTORMENT               169
#define STRINGID_PKMNCANTUSEMOVETORMENT               170
#define STRINGID_PKMNTIGHTENINGFOCUS                  171
#define STRINGID_PKMNFELLFORTAUNT                     172
#define STRINGID_PKMNCANTUSEMOVETAUNT                 173
#define STRINGID_PKMNREADYTOHELP                      174
#define STRINGID_PKMNSWITCHEDITEMS                    175
#define STRINGID_PKMNCOPIEDFOE                        176
#define STRINGID_PKMNMADEWISH                         177
#define STRINGID_PKMNWISHCAMETRUE                     178
#define STRINGID_PKMNPLANTEDROOTS                     179
#define STRINGID_PKMNABSORBEDNUTRIENTS                180
#define STRINGID_PKMNANCHOREDITSELF                   181
#define STRINGID_PKMNWASMADEDROWSY                    182
#define STRINGID_PKMNKNOCKEDOFF                       183
#define STRINGID_PKMNSWAPPEDABILITIES                 184
#define STRINGID_PKMNSEALEDOPPONENTMOVE               185
#define STRINGID_PKMNCANTUSEMOVESEALED                186
#define STRINGID_PKMNWANTSGRUDGE                      187
#define STRINGID_PKMNLOSTPPGRUDGE                     188
#define STRINGID_PKMNSHROUDEDITSELF                   189
#define STRINGID_PKMNMOVEBOUNCED                      190
#define STRINGID_PKMNWAITSFORTARGET                   191
#define STRINGID_PKMNSNATCHEDMOVE                     192
#define STRINGID_PKMNMADEITRAIN                       193
#define STRINGID_PKMNRAISEDSPEED                      194
#define STRINGID_PKMNPROTECTEDBY                      195
#define STRINGID_PKMNPREVENTSUSAGE                    196
#define STRINGID_PKMNRESTOREDHPUSING                  197
#define STRINGID_PKMNCHANGEDTYPEWITH                  198
#define STRINGID_PKMNPREVENTSPARALYSISWITH            199
#define STRINGID_PKMNPREVENTSROMANCEWITH              200
#define STRINGID_PKMNPREVENTSPOISONINGWITH            201
#define STRINGID_PKMNPREVENTSCONFUSIONWITH            202
#define STRINGID_PKMNRAISEDFIREPOWERWITH              203
#define STRINGID_PKMNANCHORSITSELFWITH                204
#define STRINGID_PKMNCUTSATTACKWITH                   205
#define STRINGID_PKMNPREVENTSSTATLOSSWITH             206
#define STRINGID_PKMNHURTSWITH                        207
#define STRINGID_PKMNTRACED                           208
#define STRINGID_STATSHARPLY                          209
#define STRINGID_STATROSE                             210
#define STRINGID_STATHARSHLY                          211
#define STRINGID_STATFELL                             212
#define STRINGID_ATTACKERSSTATROSE                    213
#define STRINGID_DEFENDERSSTATROSE                    214
#define STRINGID_ATTACKERSSTATFELL                    215
#define STRINGID_DEFENDERSSTATFELL                    216
#define STRINGID_CRITICALHIT                          217
#define STRINGID_ONEHITKO                             218
#define STRINGID_123POOF                              219
#define STRINGID_ANDELLIPSIS                          220
#define STRINGID_NOTVERYEFFECTIVE                     221
#define STRINGID_SUPEREFFECTIVE                       222
#define STRINGID_GOTAWAYSAFELY                        223
#define STRINGID_WILDPKMNFLED                         224
#define STRINGID_NORUNNINGFROMTRAINERS                225
#define STRINGID_CANTESCAPE                           226
#define STRINGID_DONTLEAVEBIRCH                       227
#define STRINGID_BUTNOTHINGHAPPENED                   228
#define STRINGID_BUTITFAILED                          229
#define STRINGID_ITHURTCONFUSION                      230
#define STRINGID_MIRRORMOVEFAILED                     231
#define STRINGID_STARTEDTORAIN                        232
#define STRINGID_DOWNPOURSTARTED                      233
#define STRINGID_RAINCONTINUES                        234
#define STRINGID_DOWNPOURCONTINUES                    235
#define STRINGID_RAINSTOPPED                          236
#define STRINGID_SANDSTORMBREWED                      237
#define STRINGID_SANDSTORMRAGES                       238
#define STRINGID_SANDSTORMSUBSIDED                    239
#define STRINGID_SUNLIGHTGOTBRIGHT                    240
#define STRINGID_SUNLIGHTSTRONG                       241
#define STRINGID_SUNLIGHTFADED                        242
#define STRINGID_STARTEDHAIL                          243
#define STRINGID_HAILCONTINUES                        244
#define STRINGID_HAILSTOPPED                          245
#define STRINGID_FAILEDTOSPITUP                       246
#define STRINGID_FAILEDTOSWALLOW                      247
#define STRINGID_WINDBECAMEHEATWAVE                   248
#define STRINGID_STATCHANGESGONE                      249
#define STRINGID_COINSSCATTERED                       250
#define STRINGID_TOOWEAKFORSUBSTITUTE                 251
#define STRINGID_SHAREDPAIN                           252
#define STRINGID_BELLCHIMED                           253
#define STRINGID_FAINTINTHREE                         254
#define STRINGID_NOPPLEFT                             255
#define STRINGID_BUTNOPPLEFT                          256
#define STRINGID_PLAYERUSEDITEM                       257
#define STRINGID_WALLYUSEDITEM                        258
#define STRINGID_TRAINERBLOCKEDBALL                   259
#define STRINGID_DONTBEATHIEF                         260
#define STRINGID_ITDODGEDBALL                         261
#define STRINGID_YOUMISSEDPKMN                        262
#define STRINGID_PKMNBROKEFREE                        263
#define STRINGID_ITAPPEAREDCAUGHT                     264
#define STRINGID_AARGHALMOSTHADIT                     265
#define STRINGID_SHOOTSOCLOSE                         266
#define STRINGID_GOTCHAPKMNCAUGHT                     267
#define STRINGID_GOTCHAPKMNCAUGHT2                    268
#define STRINGID_GIVENICKNAMECAPTURED                 269
#define STRINGID_PKMNSENTTOPC                         270
#define STRINGID_PKMNDATAADDEDTODEX                   271
#define STRINGID_ITISRAINING                          272
#define STRINGID_SANDSTORMISRAGING                    273
#define STRINGID_CANTESCAPE2                          274
#define STRINGID_PKMNIGNORESASLEEP                    275
#define STRINGID_PKMNIGNOREDORDERS                    276
#define STRINGID_PKMNBEGANTONAP                       277
#define STRINGID_PKMNLOAFING                          278
#define STRINGID_PKMNWONTOBEY                         279
#define STRINGID_PKMNTURNEDAWAY                       280
#define STRINGID_PKMNPRETENDNOTNOTICE                 281
#define STRINGID_ENEMYABOUTTOSWITCHPKMN               282
#define STRINGID_CREPTCLOSER                          283
#define STRINGID_CANTGETCLOSER                        284
#define STRINGID_PKMNWATCHINGCAREFULLY                285
#define STRINGID_PKMNCURIOUSABOUTX                    286
#define STRINGID_PKMNENTHRALLEDBYX                    287
#define STRINGID_PKMNIGNOREDX                         288
#define STRINGID_THREWPOKEBLOCKATPKMN                 289
#define STRINGID_OUTOFSAFARIBALLS                     290
#define STRINGID_PKMNSITEMCUREDPARALYSIS              291
#define STRINGID_PKMNSITEMCUREDPOISON                 292
#define STRINGID_PKMNSITEMHEALEDBURN                  293
#define STRINGID_PKMNSITEMDEFROSTEDIT                 294
#define STRINGID_PKMNSITEMWOKEIT                      295
#define STRINGID_PKMNSITEMSNAPPEDOUT                  296
#define STRINGID_PKMNSITEMCUREDPROBLEM                297
#define STRINGID_PKMNSITEMRESTOREDHEALTH              298
#define STRINGID_PKMNSITEMRESTOREDPP                  299
#define STRINGID_PKMNSITEMRESTOREDSTATUS              300
#define STRINGID_PKMNSITEMRESTOREDHPALITTLE           301
#define STRINGID_ITEMALLOWSONLYYMOVE                  302
#define STRINGID_PKMNHUNGONWITHX                      303
#define STRINGID_EMPTYSTRING3                         304
#define STRINGID_PKMNSXPREVENTSBURNS                  305
#define STRINGID_PKMNSXBLOCKSY                        306
#define STRINGID_PKMNSXRESTOREDHPALITTLE2             307
#define STRINGID_PKMNSXWHIPPEDUPSANDSTORM             308
#define STRINGID_PKMNSXPREVENTSYLOSS                  309
#define STRINGID_PKMNSXINFATUATEDY                    310
#define STRINGID_PKMNSXMADEYINEFFECTIVE               311
#define STRINGID_PKMNSXCUREDYPROBLEM                  312
#define STRINGID_ITSUCKEDLIQUIDOOZE                   313
#define STRINGID_PKMNTRANSFORMED                      314
#define STRINGID_ELECTRICITYWEAKENED                  315
#define STRINGID_FIREWEAKENED                         316
#define STRINGID_PKMNHIDUNDERWATER                    317
#define STRINGID_PKMNSPRANGUP                         318
#define STRINGID_HMMOVESCANTBEFORGOTTEN               319
#define STRINGID_XFOUNDONEY                           320
#define STRINGID_PLAYERDEFEATEDTRAINER1               321
#define STRINGID_SOOTHINGAROMA                        322
#define STRINGID_ITEMSCANTBEUSEDNOW                   323
#define STRINGID_FORXCOMMAYZ                          324
#define STRINGID_USINGITEMSTATOFPKMNROSE              325
#define STRINGID_PKMNUSEDXTOGETPUMPED                 326
#define STRINGID_PKMNSXMADEYUSELESS                   327
#define STRINGID_PKMNTRAPPEDBYSANDTOMB                328
#define STRINGID_EMPTYSTRING4                         329
#define STRINGID_ABOOSTED                             330
#define STRINGID_PKMNSXINTENSIFIEDSUN                 331
#define STRINGID_PKMNMAKESGROUNDMISS                  332
#define STRINGID_YOUTHROWABALLNOWRIGHT                333
#define STRINGID_PKMNSXTOOKATTACK                     334
#define STRINGID_PKMNCHOSEXASDESTINY                  335
#define STRINGID_PKMNLOSTFOCUS                        336
#define STRINGID_USENEXTPKMN                          337
#define STRINGID_PKMNFLEDUSINGITS                     338
#define STRINGID_PKMNFLEDUSING                        339
#define STRINGID_PKMNWASDRAGGEDOUT                    340
#define STRINGID_PREVENTEDFROMWORKING                 341
#define STRINGID_PKMNSITEMNORMALIZEDSTATUS            342
#define STRINGID_TRAINER1USEDITEM                     343
#define STRINGID_BOXISFULL                            344
#define STRINGID_PKMNAVOIDEDATTACK                    345
#define STRINGID_PKMNSXMADEITINEFFECTIVE              346
#define STRINGID_PKMNSXPREVENTSFLINCHING              347
#define STRINGID_PKMNALREADYHASBURN                   348
#define STRINGID_STATSWONTDECREASE2                   349
#define STRINGID_PKMNSXBLOCKSY2                       350
#define STRINGID_PKMNSXWOREOFF                        351
#define STRINGID_PKMNRAISEDDEFALITTLE                 352
#define STRINGID_PKMNRAISEDSPDEFALITTLE               353
#define STRINGID_THEWALLSHATTERED                     354
#define STRINGID_PKMNSXPREVENTSYSZ                    355
#define STRINGID_PKMNSXCUREDITSYPROBLEM               356
#define STRINGID_ATTACKERCANTESCAPE                   357
#define STRINGID_PKMNOBTAINEDX                        358
#define STRINGID_PKMNOBTAINEDX2                       359
#define STRINGID_PKMNOBTAINEDXYOBTAINEDZ              360
#define STRINGID_BUTNOEFFECT                          361
#define STRINGID_PKMNSXHADNOEFFECTONY                 362
#define STRINGID_TWOENEMIESDEFEATED                   363
#define STRINGID_TRAINER2LOSETEXT                     364
#define STRINGID_PKMNINCAPABLEOFPOWER                 365
#define STRINGID_GLINTAPPEARSINEYE                    366
#define STRINGID_PKMNGETTINGINTOPOSITION              367
#define STRINGID_PKMNBEGANGROWLINGDEEPLY              368
#define STRINGID_PKMNEAGERFORMORE                     369
#define STRINGID_DEFEATEDOPPONENTBYREFEREE            370
#define STRINGID_LOSTTOOPPONENTBYREFEREE              371
#define STRINGID_TIEDOPPONENTBYREFEREE                372
#define STRINGID_QUESTIONFORFEITMATCH                 373
#define STRINGID_FORFEITEDMATCH                       374
#define STRINGID_PKMNTRANSFERREDSOMEONESPC            375
#define STRINGID_PKMNTRANSFERREDLANETTESPC            376
#define STRINGID_PKMNBOXSOMEONESPCFULL                377
#define STRINGID_PKMNBOXLANETTESPCFULL                378
#define STRINGID_TRAINER1WINTEXT                      379
#define STRINGID_TRAINER2WINTEXT                      380
                                                      
#define STRINGID_ENDUREDSTURDY                        381
#define STRINGID_POWERHERB                            382
#define STRINGID_HURTBYITEM                           383
#define STRINGID_PSNBYITEM                            384
#define STRINGID_BRNBYITEM                            385
#define STRINGID_DEFABILITYIN                         386
#define STRINGID_GRAVITYINTENSIFIED                   387
#define STRINGID_TARGETIDENTIFIED                     388
#define STRINGID_TARGETWOKEUP                         389
#define STRINGID_PKMNSTOLEANDATEITEM                  390
#define STRINGID_TAILWINDBLEW                         391
#define STRINGID_PKMNWENTBACK                         392
#define STRINGID_PKMNCANTUSEITEMSANYMORE              393
#define STRINGID_PKMNFLUNG                            394
#define STRINGID_PKMNPREVENTEDFROMHEALING             395
#define STRINGID_PKMNSWITCHEDATKANDDEF                396
#define STRINGID_PKMNSABILITYSUPPRESSED               397
#define STRINGID_SHIELDEDFROMCRITICALHITS             398
#define STRINGID_SWITCHEDATKANDSPATK                  399
#define STRINGID_SWITCHEDDEFANDSPDEF                  400
#define STRINGID_PKMNACQUIREDABILITY                  401
#define STRINGID_POISONSPIKESSCATTERED                402
#define STRINGID_PKMNSWITCHEDSTATCHANGES              403
#define STRINGID_PKMNSURROUNDEDWITHVEILOFWATER        404
#define STRINGID_PKMNLEVITATEDONELECTROMAGNETISM      405
#define STRINGID_PKMNTWISTEDDIMENSIONS                406
#define STRINGID_POINTEDSTONESFLOAT                   407
#define STRINGID_CLOAKEDINMYSTICALMOONLIGHT           408
#define STRINGID_TRAPPEDBYSWIRLINGMAGMA               409
#define STRINGID_VANISHEDINSTANTLY                    410
#define STRINGID_PROTECTEDTEAM                        411
#define STRINGID_SHAREDITSGUARD                       412
#define STRINGID_SHAREDITSPOWER                       413
#define STRINGID_SWAPSDEFANDSPDEFOFALLPOKEMON         414
#define STRINGID_BECAMENIMBLE                         415
#define STRINGID_HURLEDINTOTHEAIR                     416
#define STRINGID_HELDITEMSLOSEEFFECTS                 417
#define STRINGID_FELLSTRAIGHTDOWN                     418
#define STRINGID_TARGETCHANGEDTYPE                    419
#define STRINGID_PKMNACQUIREDSIMPLE                   420
#define STRINGID_EMPTYSTRING5                         421
#define STRINGID_KINDOFFER                            422
#define STRINGID_RESETSTARGETSSTATLEVELS              423
#define STRINGID_EMPTYSTRING6                         424
#define STRINGID_ALLYSWITCHPOSITION                   425
#define STRINGID_RESTORETARGETSHEALTH                 426
#define STRINGID_TOOKPJMNINTOTHESKY                   427
#define STRINGID_FREEDFROMSKYDROP                     428
#define STRINGID_POSTPONETARGETMOVE                   429
#define STRINGID_REFLECTTARGETSTYPE                   430
#define STRINGID_TRANSFERHELDITEM                     431
#define STRINGID_EMBARGOENDS                          432
#define STRINGID_ELECTROMAGNETISM                     433
#define STRINGID_BUFFERENDS                           434
#define STRINGID_TELEKINESISENDS                      435
#define STRINGID_TAILWINDENDS                         436
#define STRINGID_LUCKYCHANTENDS                       437
#define STRINGID_TRICKROOMENDS                        438
#define STRINGID_WONDERROOMENDS                       439
#define STRINGID_MAGICROOMENDS                        440
#define STRINGID_MUDSPORTENDS                         441
#define STRINGID_WATERSPORTENDS                       442
#define STRINGID_GRAVITYENDS                          443
#define STRINGID_AQUARINGHEAL                         444
#define STRINGID_AURORAVEILENDS                       445
#define STRINGID_ELECTRICTERRAINENDS                  446
#define STRINGID_MISTYTERRAINENDS                     447
#define STRINGID_PSYCHICTERRAINENDS                   448
#define STRINGID_GRASSYTERRAINENDS                    449
#define STRINGID_TARGETABILITYSTATRAISE               450
#define STRINGID_TARGETSSTATWASMAXEDOUT               451
#define STRINGID_ATTACKERABILITYSTATRAISE             452
#define STRINGID_POISONHEALHPUP                       453
#define STRINGID_BADDREAMSDMG                         454
#define STRINGID_MOLDBREAKERENTERS                    455
#define STRINGID_TERAVOLTENTERS                       456
#define STRINGID_TURBOBLAZEENTERS                     457
#define STRINGID_SLOWSTARTENTERS                      458
#define STRINGID_SLOWSTARTEND                         459
#define STRINGID_SOLARPOWERHPDROP                     460
#define STRINGID_AFTERMATHDMG                         461
#define STRINGID_ANTICIPATIONACTIVATES                462
#define STRINGID_FOREWARNACTIVATES                    463
#define STRINGID_ICEBODYHPGAIN                        464
#define STRINGID_SNOWWARNINGHAIL                      465
#define STRINGID_FRISKACTIVATES                       466
#define STRINGID_UNNERVEENTERS                        467
#define STRINGID_HARVESTBERRY                         468
#define STRINGID_LASTABILITYRAISEDSTAT                469
#define STRINGID_MAGICBOUNCEACTIVATES                 470
#define STRINGID_PROTEANTYPECHANGE                    471
#define STRINGID_SYMBIOSISITEMPASS                    472
#define STRINGID_STEALTHROCKDMG                       473
#define STRINGID_TOXICSPIKESABSORBED                  474
#define STRINGID_TOXICSPIKESPOISONED                  475
#define STRINGID_STICKYWEBSWITCHIN                    476
#define STRINGID_HEALINGWISHCAMETRUE                  477
#define STRINGID_HEALINGWISHHEALED                    478
#define STRINGID_LUNARDANCECAMETRUE                   479
#define STRINGID_CUSEDBODYDISABLED                    480
#define STRINGID_ATTACKERACQUIREDABILITY              481
#define STRINGID_TARGETABILITYSTATLOWER               482
#define STRINGID_TARGETSTATWONTGOHIGHER               483
#define STRINGID_PKMNMOVEBOUNCEDABILITY               484
#define STRINGID_IMPOSTERTRANSFORM                    485
#define STRINGID_ASSAULTVESTDOESNTALLOW               486
#define STRINGID_GRAVITYPREVENTSUSAGE                 487
#define STRINGID_HEALBLOCKPREVENTSUSAGE               488
#define STRINGID_NOTDONEYET                           489
#define STRINGID_STICKYWEBUSED                        490
#define STRINGID_QUASHSUCCESS                         491
#define	STRINGID_PKMNBLEWAWAYTOXICSPIKES              492
#define	STRINGID_PKMNBLEWAWAYSTICKYWEB                493
#define	STRINGID_PKMNBLEWAWAYSTEALTHROCK              494
#define	STRINGID_IONDELUGEON                          495
#define	STRINGID_TOPSYTURVYSWITCHEDSTATS              496
#define	STRINGID_TERRAINBECOMESMISTY                  497
#define	STRINGID_TERRAINBECOMESGRASSY                 498
#define	STRINGID_TERRAINBECOMESELECTRIC               499
#define	STRINGID_TERRAINBECOMESPSYCHIC                500
#define	STRINGID_TARGETELECTRIFIED                    501
#define	STRINGID_MEGAEVOREACTING                      502
#define	STRINGID_MEGAEVOEVOLVED                       503
#define	STRINGID_DRASTICALLY                          504
#define	STRINGID_SEVERELY                             505
#define	STRINGID_INFESTATION                          506
#define	STRINGID_NOEFFECTONTARGET                     507
#define	STRINGID_BURSTINGFLAMESHIT                    508
#define	STRINGID_BESTOWITEMGIVING                     509
#define	STRINGID_THIRDTYPEADDED                       510
#define STRINGID_FELLFORFEINT                         511
#define STRINGID_POKEMONCANNOTUSEMOVE                 512
#define STRINGID_COVEREDINPOWDER                      513
#define STRINGID_POWDEREXPLODES                       514
#define STRINGID_BELCHCANTSELECT                      515
#define STRINGID_SPECTRALTHIEFSTEAL                   516
#define STRINGID_GRAVITYGROUNDING                     517
#define STRINGID_MISTYTERRAINPREVENTS                 518
#define STRINGID_GRASSYTERRAINHEALS                   519
#define STRINGID_ELECTRICTERRAINPREVENTS              520
#define STRINGID_PSYCHICTERRAINPREVENTS               521
#define STRINGID_SAFETYGOGGLESPROTECTED               522
#define STRINGID_FLOWERVEILPROTECTED                  523
#define STRINGID_SWEETVEILPROTECTED                   524
#define STRINGID_AROMAVEILPROTECTED                   525
#define STRINGID_CELEBRATEMESSAGE                     526
#define STRINGID_USEDINSTRUCTEDMOVE                   527
#define STRINGID_THROATCHOPENDS                       528
#define STRINGID_PKMNCANTUSEMOVETHROATCHOP            529
#define STRINGID_LASERFOCUS                           530
#define STRINGID_GEMACTIVATES                         531
#define STRINGID_BERRYDMGREDUCES                      532
#define STRINGID_TARGETATEITEM                        533
#define STRINGID_AIRBALLOONFLOAT                      534
#define STRINGID_AIRBALLOONPOP                        535
#define STRINGID_INCINERATEBURN                       536
#define STRINGID_BUGBITE                              537
#define STRINGID_ILLUSIONWOREOFF                      538
#define STRINGID_ATTACKERCUREDTARGETSTATUS            539
#define STRINGID_ATTACKERLOSTFIRETYPE                 540
#define STRINGID_HEALERCURE                           541
#define STRINGID_SCRIPTINGABILITYSTATRAISE            542
#define STRINGID_RECEIVERABILITYTAKEOVER              543
#define STRINGID_PKNMABSORBINGPOWER                   544
#define STRINGID_NOONEWILLBEABLETORUNAWAY             545
#define STRINGID_DESTINYKNOTACTIVATES                 546
#define STRINGID_CLOAKEDINAFREEZINGLIGHT              547
#define STRINGID_STATWASNOTLOWERED                    548
#define STRINGID_FERVENTWISHREACHED                   549
#define STRINGID_AIRLOCKACTIVATES                     550
#define STRINGID_PRESSUREENTERS                       551
#define STRINGID_DARKAURAENTERS                       552
#define STRINGID_FAIRYAURAENTERS                      553
#define STRINGID_AURABREAKENTERS                      554
#define STRINGID_COMATOSEENTERS                       555
#define STRINGID_SCREENCLEANERENTERS                  556
#define STRINGID_FETCHEDPOKEBALL                      557
#define STRINGID_BATTLERABILITYRAISEDSTAT             558
#define STRINGID_ASANDSTORMKICKEDUP                   559
#define STRINGID_PKMNSWILLPERISHIN3TURNS              560
#define STRINGID_ABILITYRAISEDSTATDRASTICALLY         561
#define STRINGID_AURAFLAREDTOLIFE                     562
#define STRINGID_ASONEENTERS                          563
#define STRINGID_CURIOUSMEDICINEENTERS                564
#define STRINGID_CANACTFASTERTHANKSTO                 565
#define STRINGID_MICLEBERRYACTIVATES                  566
#define STRINGID_PKMNSHOOKOFFTHETAUNT                 567
#define STRINGID_PKMNGOTOVERITSINFATUATION            568
#define STRINGID_ITEMCANNOTBEREMOVED                  569
#define STRINGID_STICKYBARBTRANSFER                   570
#define STRINGID_PKMNBURNHEALED                       571
#define STRINGID_REDCARDACTIVATE                      572
#define STRINGID_EJECTBUTTONACTIVATE                  573
#define STRINGID_ATKGOTOVERINFATUATION                574
#define STRINGID_TORMENTEDNOMORE                      575
#define STRINGID_HEALBLOCKEDNOMORE                    576
#define STRINGID_ATTACKERBECAMEFULLYCHARGED           577
#define STRINGID_ATTACKERBECAMEASHSPECIES             578
#define STRINGID_EXTREMELYHARSHSUNLIGHT               579
#define STRINGID_EXTREMESUNLIGHTFADED                 580
#define STRINGID_MOVEEVAPORATEDINTHEHARSHSUNLIGHT     581
#define STRINGID_EXTREMELYHARSHSUNLIGHTWASNOTLESSENED 582
#define STRINGID_HEAVYRAIN                            583
#define STRINGID_HEAVYRAINLIFTED                      584
#define STRINGID_MOVEFIZZLEDOUTINTHEHEAVYRAIN         585
#define STRINGID_NORELIEFROMHEAVYRAIN                 586
#define STRINGID_MYSTERIOUSAIRCURRENT                 587
#define STRINGID_STRONGWINDSDISSIPATED                588
#define STRINGID_MYSTERIOUSAIRCURRENTBLOWSON          589
#define STRINGID_ATTACKWEAKENEDBSTRONGWINDS           590
#define STRINGID_STUFFCHEEKSCANTSELECT                591
#define STRINGID_PKMNREVERTEDTOPRIMAL                 592
#define STRINGID_BUTPOKEMONCANTUSETHEMOVE             593
#define STRINGID_BUTHOOPACANTUSEIT                    594
#define STRINGID_BROKETHROUGHPROTECTION               595
#define STRINGID_ABILITYALLOWSONLYMOVE                596
#define STRINGID_SWAPPEDABILITIES                     597
#define STRINGID_PASTELVEILPROTECTED                  598
#define STRINGID_PASTELVEILENTERS                     599
#define STRINGID_BATTLERTYPECHANGEDTO                 600
#define STRINGID_BOTHCANNOLONGERESCAPE                601
#define STRINGID_CANTESCAPEDUETOUSEDMOVE              602
#define STRINGID_PKMNBECAMEWEAKERTOFIRE               603
#define STRINGID_ABOUTTOUSEPOLTERGEIST                604
#define STRINGID_CANTESCAPEBECAUSEOFCURRENTMOVE       605
#define STRINGID_NEUTRALIZINGGASENTERS                606
#define STRINGID_NEUTRALIZINGGASOVER                  607
#define STRINGID_TARGETTOOHEAVY                       608
#define STRINGID_PKMNTOOKTARGETHIGH                   609
#define STRINGID_PKMNINSNAPTRAP                       610
#define STRINGID_METEORBEAMCHARGING                   611
#define STRINGID_HEATUPBEAK                           612
#define STRINGID_COURTCHANGE                          613
#define STRINGID_PLAYERLOSTTOENEMYTRAINER             614
#define STRINGID_PLAYERPAIDPRIZEMONEY                 615

#define BATTLESTRINGS_COUNT                           616

// This is the string id that gBattleStringsTable starts with.
// String ids before this (e.g. STRINGID_INTROMSG) are not in the table,
// and are instead handled explicitly by BufferStringBattle.
#define BATTLESTRINGS_TABLE_START  STRINGID_TRAINER1LOSETEXT

// The below IDs are all indexes into battle message tables,
// used to determine which of a set of messages to print.
// They are assigned to the MULTISTRING_CHOOSER byte of gBattleCommunication
// and read when e.g. the command printfromtable is used.

// gStatUpStringIds
#define B_MSG_ATTACKER_STAT_ROSE 0
#define B_MSG_DEFENDER_STAT_ROSE 1
#define B_MSG_STAT_WONT_INCREASE 2
#define B_MSG_STAT_ROSE_EMPTY    3
#define B_MSG_STAT_ROSE_ITEM     4
#define B_MSG_USED_DIRE_HIT      5

// gStatDownStringIds
#define B_MSG_ATTACKER_STAT_FELL 0
#define B_MSG_DEFENDER_STAT_FELL 1
#define B_MSG_STAT_WONT_DECREASE 2
#define B_MSG_STAT_FELL_EMPTY    3

// gMissStringIds
#define B_MSG_MISSED       0
#define B_MSG_PROTECTED    1
#define B_MSG_AVOIDED_ATK  2
#define B_MSG_AVOIDED_DMG  3
#define B_MSG_GROUND_MISS  4

// gAbsorbDrainStringIds
#define B_MSG_ABSORB      0
#define B_MSG_ABSORB_OOZE 1

// gLeechSeedStringIds
#define B_MSG_LEECH_SEED_SET   0
#define B_MSG_LEECH_SEED_MISS  1
#define B_MSG_LEECH_SEED_FAIL  2
#define B_MSG_LEECH_SEED_DRAIN 3
#define B_MSG_LEECH_SEED_OOZE  4

// gFirstTurnOfTwoStringIds
#define B_MSG_TURN1_RAZOR_WIND     0
#define B_MSG_TURN1_SOLAR_BEAM     1
#define B_MSG_TURN1_SKULL_BASH     2
#define B_MSG_TURN1_SKY_ATTACK     3
#define B_MSG_TURN1_FLY            4
#define B_MSG_TURN1_DIG            5
#define B_MSG_TURN1_DIVE           6
#define B_MSG_TURN1_BOUNCE         7
#define B_MSG_TURN1_PHANTOM_FORCE  8
#define B_MSG_TURN1_GEOMANCY       9
#define B_MSG_TURN1_FREEZE_SHOCK   10
#define B_MSG_TURN1_SKY_DROP       11
#define B_MSG_TURN1_METEOR_BEAM    12

// gMoveWeatherChangeStringIds
#define B_MSG_STARTED_RAIN      0
#define B_MSG_STARTED_DOWNPOUR  1
#define B_MSG_WEATHER_FAILED    2
#define B_MSG_STARTED_SANDSTORM 3
#define B_MSG_STARTED_SUNLIGHT  4
#define B_MSG_STARTED_HAIL      5

// gRainContinuesStringIds
#define B_MSG_RAIN_CONTINUES     0
#define B_MSG_DOWNPOUR_CONTINUES 1
#define B_MSG_RAIN_STOPPED       2

// gSandStormHailContinuesStringIds / gSandStormHailDmgStringIds/ gSandStormHailEndStringIds
#define B_MSG_SANDSTORM  0
#define B_MSG_HAIL       1

// gReflectLightScreenSafeguardStringIds
#define B_MSG_SIDE_STATUS_FAILED     0
#define B_MSG_SET_REFLECT_SINGLE     1
#define B_MSG_SET_REFLECT_DOUBLE     2
#define B_MSG_SET_LIGHTSCREEN_SINGLE 3
#define B_MSG_SET_LIGHTSCREEN_DOUBLE 4
#define B_MSG_SET_SAFEGUARD          5

// gProtectLikeUsedStringIds
#define B_MSG_PROTECTED_ITSELF 0
#define B_MSG_BRACED_ITSELF    1
#define B_MSG_PROTECT_FAILED   2
#define B_MSG_PROTECTED_TEAM   3

// gRestUsedStringIds
#define B_MSG_REST           0
#define B_MSG_REST_STATUSED  1

// gWokeUpStringIds
#define B_MSG_WOKE_UP        0
#define B_MSG_WOKE_UP_UPROAR 1

// gUproarAwakeStringIds
#define B_MSG_CANT_SLEEP_UPROAR  0
#define B_MSG_UPROAR_KEPT_AWAKE  1
#define B_MSG_STAYED_AWAKE_USING 2

// gUproarOverTurnStringIds
#define B_MSG_UPROAR_CONTINUES  0
#define B_MSG_UPROAR_ENDS       1

// gStockpileUsedStringIds
#define B_MSG_STOCKPILED     0
#define B_MSG_CANT_STOCKPILE 1

// gSwallowFailStringIds
#define B_MSG_SWALLOW_FAILED  0
#define B_MSG_SWALLOW_FULL_HP 1

// gKOFailedStringIds
#define B_MSG_KO_MISS       0
#define B_MSG_KO_UNAFFECTED 1

// gMistUsedStringIds
#define B_MSG_SET_MIST    0
#define B_MSG_MIST_FAILED 1

// gFocusEnergyUsedStringIds
#define B_MSG_GETTING_PUMPED      0
#define B_MSG_FOCUS_ENERGY_FAILED 1

// gTransformUsedStringIds
#define B_MSG_TRANSFORMED      0
#define B_MSG_TRANSFORM_FAILED 1

// gSubstituteUsedStringIds
#define B_MSG_SET_SUBSTITUTE    0
#define B_MSG_SUBSTITUTE_FAILED 1

// gPartyStatusHealStringIds
#define B_MSG_BELL                     0
#define B_MSG_BELL_SOUNDPROOF_ATTACKER 1
#define B_MSG_BELL_SOUNDPROOF_PARTNER  2
#define B_MSG_BELL_BOTH_SOUNDPROOF     3
#define B_MSG_SOOTHING_AROMA           4

// gFutureMoveUsedStringIds
#define B_MSG_FUTURE_SIGHT 0
#define B_MSG_DOOM_DESIRE  1

// gItemSwapStringIds
#define B_MSG_ITEM_SWAP_TAKEN 0
#define B_MSG_ITEM_SWAP_GIVEN 1
#define B_MSG_ITEM_SWAP_BOTH  2

// gSportsUsedStringIds
#define B_MSG_WEAKEN_ELECTRIC 0
#define B_MSG_WEAKEN_FIRE     1

// gCaughtMonStringIds
#define B_MSG_SENT_SOMEONES_PC  0
#define B_MSG_SENT_LANETTES_PC  1
#define B_MSG_SOMEONES_BOX_FULL 2
#define B_MSG_LANETTES_BOX_FULL 3

// gInobedientStringIds
#define B_MSG_LOAFING            0
#define B_MSG_WONT_OBEY          1
#define B_MSG_TURNED_AWAY        2
#define B_MSG_PRETEND_NOT_NOTICE 3
#define B_MSG_INCAPABLE_OF_POWER 4
// For randomly selecting a disobey string
// Skips the one used for Battle Palace
#define NUM_LOAF_STRINGS 4

// gSafariGetNearStringIds
#define B_MSG_CREPT_CLOSER    0
#define B_MSG_CANT_GET_CLOSER 1

// gSafariPokeblockResultStringIds
#define B_MSG_MON_CURIOUS    0
#define B_MSG_MON_ENTHRALLED 1
#define B_MSG_MON_IGNORED    2

// gFlashFireStringIds
#define B_MSG_FLASH_FIRE_BOOST    0
#define B_MSG_FLASH_FIRE_NO_BOOST 1

// gBerryEffectStringIds
#define B_MSG_CURED_PROBLEM     0
#define B_MSG_NORMALIZED_STATUS 1

// gNoEscapeStringIds
#define B_MSG_CANT_ESCAPE          0
#define B_MSG_DONT_LEAVE_BIRCH     1
#define B_MSG_PREVENTS_ESCAPE      2
#define B_MSG_CANT_ESCAPE_2        3
#define B_MSG_ATTACKER_CANT_ESCAPE 4

// gGotPoisonedStringIds / gGotParalyzedStringIds / gFellAsleepStringIds
// gGotBurnedStringIds / gGotFrozenStringIds / gAttractUsedStringIds
#define B_MSG_STATUSED            0
#define B_MSG_STATUSED_BY_ABILITY 1

// gBRNPreventionStringIds / gPRLZPreventionStringIds / gPSNPreventionStringIds
#define B_MSG_ABILITY_PREVENTS_MOVE_STATUS    0
#define B_MSG_ABILITY_PREVENTS_ABILITY_STATUS 1
#define B_MSG_STATUS_HAD_NO_EFFECT            2

// gGotDefrostedStringIds
#define B_MSG_DEFROSTED         0
#define B_MSG_DEFROSTED_BY_MOVE 1

// gBattlePalaceFlavorTextTable
#define B_MSG_GLINT_IN_EYE   0
#define B_MSG_GETTING_IN_POS 1
#define B_MSG_GROWL_DEEPLY   2
#define B_MSG_EAGER_FOR_MORE 3

// gRefereeStringsTable
#define B_MSG_REF_NOTHING_IS_DECIDED 0
#define B_MSG_REF_THATS_IT           1
#define B_MSG_REF_JUDGE_MIND         2
#define B_MSG_REF_JUDGE_SKILL        3
#define B_MSG_REF_JUDGE_BODY         4
#define B_MSG_REF_PLAYER_WON         5
#define B_MSG_REF_OPPONENT_WON       6
#define B_MSG_REF_DRAW               7
#define B_MSG_REF_COMMENCE_BATTLE    8

<<<<<<< HEAD
// gSwitchInAbilityStringIds
#define B_MSG_SWITCHIN_MOLDBREAKER      0
#define B_MSG_SWITCHIN_TERAVOLT         1
#define B_MSG_SWITCHIN_TURBOBLAZE       2
#define B_MSG_SWITCHIN_SLOWSTART        3
#define B_MSG_SWITCHIN_UNNERVE          4
#define B_MSG_SWITCHIN_ANTICIPATION     5
#define B_MSG_SWITCHIN_FOREWARN         6
#define B_MSG_SWITCHIN_PRESSURE         7
#define B_MSG_SWITCHIN_DARKAURA         8
#define B_MSG_SWITCHIN_FAIRYAURA        9
#define B_MSG_SWITCHIN_AURABREAK        10
#define B_MSG_SWITCHIN_COMATOSE         11
#define B_MSG_SWITCHIN_SCREENCLEANER    12
#define B_MSG_SWITCHIN_ASONE            13
#define B_MSG_SWITCHIN_CURIOUS_MEDICINE 14
#define B_MSG_SWITCHIN_PASTEL_VEIL      15
#define B_MSG_SWITCHIN_NEUTRALIZING_GAS 16

// gMentalHerbCureStringIds
#define B_MSG_MENTALHERBCURE_INFATUATION       0
#define B_MSG_MENTALHERBCURE_TAUNT             1
#define B_MSG_MENTALHERBCURE_ENCORE            2
#define B_MSG_MENTALHERBCURE_TORMENT           3
#define B_MSG_MENTALHERBCURE_HEALBLOCK         4
#define B_MSG_MENTALHERBCURE_DISABLE           5

// gTerrainPreventsStringIds
#define B_MSG_TERRAINPREVENTS_MISTY     0
#define B_MSG_TERRAINPREVENTS_ELECTRIC  1
#define B_MSG_TERRAINPREVENTS_PSYCHIC   2

// gWrappedStringIds
#define B_MSG_WRAPPED_BIND        0
#define B_MSG_WRAPPED_WRAP        1
#define B_MSG_WRAPPED_FIRE_SPIN   2
#define B_MSG_WRAPPED_CLAMP       3
#define B_MSG_WRAPPED_WHIRLPOOL   4
#define B_MSG_WRAPPED_SAND_TOMB   5
#define B_MSG_WRAPPED_MAGMA_STORM 6
#define B_MSG_WRAPPED_INFESTATION 7
#define B_MSG_WRAPPED_SNAP_TRAP   8
#define TRAPPING_MOVES_COUNT      9
=======
#define NUM_TRAPPING_MOVES 6
>>>>>>> 30a58219

#endif // GUARD_CONSTANTS_BATTLE_STRING_IDS_H<|MERGE_RESOLUTION|>--- conflicted
+++ resolved
@@ -842,7 +842,6 @@
 #define B_MSG_REF_DRAW               7
 #define B_MSG_REF_COMMENCE_BATTLE    8
 
-<<<<<<< HEAD
 // gSwitchInAbilityStringIds
 #define B_MSG_SWITCHIN_MOLDBREAKER      0
 #define B_MSG_SWITCHIN_TERAVOLT         1
@@ -885,9 +884,6 @@
 #define B_MSG_WRAPPED_MAGMA_STORM 6
 #define B_MSG_WRAPPED_INFESTATION 7
 #define B_MSG_WRAPPED_SNAP_TRAP   8
-#define TRAPPING_MOVES_COUNT      9
-=======
-#define NUM_TRAPPING_MOVES 6
->>>>>>> 30a58219
+#define NUM_TRAPPING_MOVES        9
 
 #endif // GUARD_CONSTANTS_BATTLE_STRING_IDS_H