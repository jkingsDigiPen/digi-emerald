--- conflicted
+++ resolved
@@ -25,17 +25,12 @@
 #define ABILITYEFFECT_TRACE2                     13
 #define ABILITYEFFECT_MOVE_END_OTHER             14
 #define ABILITYEFFECT_NEUTRALIZINGGAS            15
-<<<<<<< HEAD
 #define ABILITYEFFECT_FIELD_SPORT                16 // Only used if B_SPORT_TURNS < GEN_6
 // Special cases
-#define ABILITYEFFECT_MUD_SPORT                  0xFC // Only used if B_SPORT_TURNS < GEN_6
-#define ABILITYEFFECT_WATER_SPORT                0xFD // Only used if B_SPORT_TURNS < GEN_6
-#define ABILITYEFFECT_SWITCH_IN_TERRAIN          0xFE
-#define ABILITYEFFECT_SWITCH_IN_WEATHER          0xFF
-=======
+#define ABILITYEFFECT_MUD_SPORT                  252 // Only used if B_SPORT_TURNS < GEN_6
+#define ABILITYEFFECT_WATER_SPORT                253 // Only used if B_SPORT_TURNS < GEN_6
 #define ABILITYEFFECT_SWITCH_IN_TERRAIN          254
 #define ABILITYEFFECT_SWITCH_IN_WEATHER          255
->>>>>>> a57043b5
 
 // For the first argument of ItemBattleEffects, to deteremine which block of item effects to try
 #define ITEMEFFECT_ON_SWITCH_IN                 0
