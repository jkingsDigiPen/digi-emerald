--- conflicted
+++ resolved
@@ -70,13 +70,8 @@
 	msgbox Route119_WeatherInstitute_1F_Text_Grunt4PostBattle, MSGBOX_AUTOCLOSE
 	end
 
-<<<<<<< HEAD
-Route119_WeatherInstitute_1F_Text_Grunt1Intro:
-	.string "The BOSS got interested in\n"
-=======
 Route119_WeatherInstitute_1F_Text_Grunt1Intro: @ 826FB57
 	.string "The Boss got interested in\n"
->>>>>>> 4d1bf960
 	.string "the research they have going here,\l"
 	.string "so he sent us out.\p"
 	.string "You quit meddling!$"
@@ -85,15 +80,9 @@
 	.string "Blast it…\n"
 	.string "Blasted by a kid…$"
 
-<<<<<<< HEAD
-Route119_WeatherInstitute_1F_Text_Grunt1PostBattle:
-	.string "Our BOSS knows everything.\p"
-	.string "But I'm just a GRUNT. What would I know\n"
-=======
 Route119_WeatherInstitute_1F_Text_Grunt1PostBattle: @ 826FBD7
 	.string "Our Boss knows everything.\p"
 	.string "But I'm just a Grunt. What would I know\n"
->>>>>>> 4d1bf960
 	.string "about what he's thinking?$"
 
 Route119_WeatherInstitute_1F_Text_Grunt4Intro:
@@ -118,26 +107,16 @@
 	.string "I wish I could be a Pokémon Trainer\n"
 	.string "like you!$"
 
-<<<<<<< HEAD
-Route119_WeatherInstitute_1F_Text_ProfStudyingRain:
-	.string "The PROFESSOR loves rain.\n"
-=======
 Route119_WeatherInstitute_1F_Text_ProfStudyingRain: @ 826FD2E
 	.string "The Professor loves rain.\n"
->>>>>>> 4d1bf960
 	.string "That's a fact.\p"
 	.string "But if it keeps raining, people will be in\n"
 	.string "trouble. That's another fact.\p"
 	.string "And thus, the Professor is studying\n"
 	.string "if the rain can be put to good use.$"
 
-<<<<<<< HEAD
-Route119_WeatherInstitute_1F_Text_NoticingAbnormalWeather:
-	.string "On the 2nd floor of the INSTITUTE,\n"
-=======
 Route119_WeatherInstitute_1F_Text_NoticingAbnormalWeather: @ 826FDE8
 	.string "On the 2nd floor of the Institute,\n"
->>>>>>> 4d1bf960
 	.string "we study the weather patterns over\l"
 	.string "the Hoenn region.\p"
 	.string "We've been noticing temporary and\n"
