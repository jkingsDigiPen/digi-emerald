.set LOCALID_ARCHIE, 2
.set LOCALID_OLD_LADY, 3
.set LOCALID_GRUNT_1, 4
.set LOCALID_GRUNT_2, 5
.set LOCALID_GRUNT_3, 6
.set LOCALID_GRUNT_4, 7
.set LOCALID_MAXIE, 8

MtPyre_Summit_MapScripts::
	map_script MAP_SCRIPT_ON_TRANSITION, MtPyre_Summit_OnTransition
	.byte 0

MtPyre_Summit_OnTransition:
	call_if_eq VAR_MT_PYRE_STATE, 2, MtPyre_Summit_EventScript_SetArchieMaxiePositions
	end

MtPyre_Summit_EventScript_SetArchieMaxiePositions::
	setobjectxyperm LOCALID_MAXIE, 23, 6
	setobjectxyperm LOCALID_ARCHIE, 22, 6
	end

MtPyre_Summit_EventScript_TeamAquaTrigger0::
	lockall
	setvar VAR_0x8008, 0
	goto MtPyre_Summit_EventScript_TeamAquaExits
	end

MtPyre_Summit_EventScript_TeamAquaTrigger1::
	lockall
	setvar VAR_0x8008, 1
	goto MtPyre_Summit_EventScript_TeamAquaExits
	end

MtPyre_Summit_EventScript_TeamAquaTrigger2::
	lockall
	setvar VAR_0x8008, 2
	goto MtPyre_Summit_EventScript_TeamAquaExits
	end

MtPyre_Summit_EventScript_TeamAquaExits::
	playbgm MUS_ENCOUNTER_AQUA, FALSE
	applymovement OBJ_EVENT_ID_PLAYER, Common_Movement_FaceUp
	waitmovement 0
	applymovement LOCALID_ARCHIE, Common_Movement_WalkInPlaceFasterDown
	waitmovement 0
	delay 50
	call_if_eq VAR_0x8008, 0, MtPyre_Summit_EventScript_ArchieFacePlayer0
	call_if_eq VAR_0x8008, 1, MtPyre_Summit_EventScript_ArchieFacePlayer1
	call_if_eq VAR_0x8008, 2, MtPyre_Summit_EventScript_ArchieFacePlayer2
	msgbox MtPyre_Summit_Text_ArchieWeGotTheOrbLetsGo, MSGBOX_DEFAULT
	closemessage
	fadescreen FADE_TO_BLACK
	removeobject LOCALID_ARCHIE
	removeobject LOCALID_GRUNT_1
	removeobject LOCALID_GRUNT_2
	removeobject LOCALID_GRUNT_3
	removeobject LOCALID_GRUNT_4
	setflag FLAG_HIDE_MT_PYRE_SUMMIT_ARCHIE
	setflag FLAG_HIDE_MT_PYRE_SUMMIT_TEAM_AQUA
	fadedefaultbgm
	fadescreen FADE_FROM_BLACK
	delay 20
	setvar VAR_MT_PYRE_STATE, 1
	call_if_eq VAR_0x8008, 0, MtPyre_Summit_EventScript_OldLadyApproachPlayer0
	call_if_eq VAR_0x8008, 1, MtPyre_Summit_EventScript_OldLadyApproachPlayer1
	call_if_eq VAR_0x8008, 2, MtPyre_Summit_EventScript_OldLadyApproachPlayer2
	msgbox MtPyre_Summit_Text_BothOrbsTakenMagmaLeftThis, MSGBOX_DEFAULT
	giveitem ITEM_MAGMA_EMBLEM
	setflag FLAG_RECEIVED_RED_OR_BLUE_ORB
	setflag FLAG_HIDE_JAGGED_PASS_MAGMA_GUARD
	releaseall
	end

MtPyre_Summit_EventScript_ArchieFacePlayer0::
	applymovement LOCALID_ARCHIE, MtPyre_Summit_Movement_ArchieFacePlayer0
	waitmovement 0
	return

@ Archie is already facing player
MtPyre_Summit_EventScript_ArchieFacePlayer1::
	return

MtPyre_Summit_EventScript_ArchieFacePlayer2::
	applymovement LOCALID_ARCHIE, MtPyre_Summit_Movement_ArchieFacePlayer2
	waitmovement 0
	return

MtPyre_Summit_EventScript_OldLadyApproachPlayer0::
	applymovement LOCALID_OLD_LADY, MtPyre_Summit_Movement_OldLadyApproachPlayer0
	waitmovement 0
	applymovement OBJ_EVENT_ID_PLAYER, Common_Movement_WalkInPlaceFasterRight
	waitmovement 0
	return

MtPyre_Summit_EventScript_OldLadyApproachPlayer1::
	applymovement LOCALID_OLD_LADY, MtPyre_Summit_Movement_OldLadyApproachPlayer1
	waitmovement 0
	return

MtPyre_Summit_EventScript_OldLadyApproachPlayer2::
	applymovement LOCALID_OLD_LADY, MtPyre_Summit_Movement_OldLadyApproachPlayer2
	waitmovement 0
	applymovement OBJ_EVENT_ID_PLAYER, Common_Movement_WalkInPlaceFasterLeft
	waitmovement 0
	return

MtPyre_Summit_Movement_OldLadyApproachPlayer0:
	walk_down
	walk_down
	walk_in_place_faster_left
	step_end

MtPyre_Summit_Movement_OldLadyApproachPlayer1:
	walk_down
	step_end

MtPyre_Summit_Movement_OldLadyApproachPlayer2:
	walk_down
	walk_down
	walk_in_place_faster_right
	step_end

MtPyre_Summit_Movement_ArchieFacePlayer0:
	walk_left
	walk_in_place_faster_down
	step_end

MtPyre_Summit_Movement_ArchieFacePlayer2:
	walk_right
	walk_in_place_faster_down
	step_end

MtPyre_Summit_EventScript_OldMan::
	lock
	faceplayer
	goto_if_set FLAG_SOOTOPOLIS_ARCHIE_MAXIE_LEAVE, MtPyre_Summit_EventScript_OldManAfterRayquaza
	msgbox MtPyre_Summit_Text_WillYouHearOutMyTale, MSGBOX_YESNO
	call_if_eq VAR_RESULT, YES, MtPyre_Summit_EventScript_OldManTale
	call_if_eq VAR_RESULT, NO, MtPyre_Summit_EventScript_DeclineOldManTale
	release
	end

MtPyre_Summit_EventScript_OldManAfterRayquaza::
	msgbox MtPyre_Summit_Text_HearTheNewLegendOfHoenn, MSGBOX_YESNO
	call_if_eq VAR_RESULT, YES, MtPyre_Summit_EventScript_OldManNewTale
	call_if_eq VAR_RESULT, NO, MtPyre_Summit_EventScript_DeclineOldManTale
	release
	end

MtPyre_Summit_EventScript_OldManTale::
	msgbox MtPyre_Summit_Text_GroudonKyogreTale, MSGBOX_DEFAULT
	return

MtPyre_Summit_EventScript_DeclineOldManTale::
	msgbox MtPyre_Summit_Text_WellThatTooIsFine, MSGBOX_DEFAULT
	return

MtPyre_Summit_EventScript_OldManNewTale::
	msgbox MtPyre_Summit_Text_HoennTrioTale, MSGBOX_DEFAULT
	return

MtPyre_Summit_EventScript_OldLady::
	lock
	faceplayer
	goto_if_set FLAG_RETURNED_RED_OR_BLUE_ORB, MtPyre_Summit_EventScript_OldLadyAfterOrbsReturned
	call_if_ge VAR_MT_PYRE_STATE, 3, MtPyre_Summit_EventScript_OldLadyOrbsReturned
	goto_if_set FLAG_KYOGRE_ESCAPED_SEAFLOOR_CAVERN, MtPyre_Summit_EventScript_OldLadyLegendariesAwake
	msgbox MtPyre_Summit_Text_OrbsHaveBeenTaken, MSGBOX_DEFAULT
	release
	end

MtPyre_Summit_EventScript_OldLadyOrbsReturned::
	msgbox MtPyre_Summit_Text_ThoseTwoMenReturnedOrbs, MSGBOX_DEFAULT
	setflag FLAG_RETURNED_RED_OR_BLUE_ORB
	release
	end

MtPyre_Summit_EventScript_OldLadyLegendariesAwake::
	msgbox MtPyre_Summit_Text_GroudonKyogreAwakened, MSGBOX_DEFAULT
	release
	end

MtPyre_Summit_EventScript_OldLadyAfterOrbsReturned::
	msgbox MtPyre_Summit_Text_SuperAncientPokemonTaughtUs, MSGBOX_DEFAULT
	release
	end

MtPyre_Summit_EventScript_ArchieMaxieTrigger0::
	lockall
	setvar VAR_0x8008, 0
	goto MtPyre_Summit_EventScript_ArchieMaxieReturnOrbs
	end

MtPyre_Summit_EventScript_ArchieMaxieTrigger1::
	lockall
	setvar VAR_0x8008, 1
	goto MtPyre_Summit_EventScript_ArchieMaxieReturnOrbs
	end

MtPyre_Summit_EventScript_ArchieMaxieTrigger2::
	lockall
	setvar VAR_0x8008, 2
	goto MtPyre_Summit_EventScript_ArchieMaxieReturnOrbs
	end

MtPyre_Summit_EventScript_ArchieMaxieReturnOrbs::
	applymovement OBJ_EVENT_ID_PLAYER, Common_Movement_WalkInPlaceFasterUp
	waitmovement 0
	delay 60
	call_if_eq VAR_0x8008, 0, MtPyre_Summit_EventScript_ArchieMaxieBeginExit0
	call_if_eq VAR_0x8008, 1, MtPyre_Summit_EventScript_ArchieMaxieBeginExit1
	call_if_eq VAR_0x8008, 2, MtPyre_Summit_EventScript_ArchieMaxieBeginExit2
	playse SE_PIN
	applymovement LOCALID_MAXIE, Common_Movement_ExclamationMark
	waitmovement 0
	applymovement LOCALID_MAXIE, Common_Movement_Delay48
	waitmovement 0
	delay 30
	call_if_eq VAR_0x8008, 0, MtPyre_Summit_EventScript_MaxieApproachPlayer0
	call_if_eq VAR_0x8008, 1, MtPyre_Summit_EventScript_MaxieApproachPlayer1
	call_if_eq VAR_0x8008, 2, MtPyre_Summit_EventScript_MaxieApproachPlayer2
	msgbox MtPyre_Summit_Text_MaxieSilence, MSGBOX_DEFAULT
	closemessage
	call_if_eq VAR_0x8008, 0, MtPyre_Summit_EventScript_MaxieApproachArchie0
	call_if_eq VAR_0x8008, 1, MtPyre_Summit_EventScript_MaxieApproachArchie1
	call_if_eq VAR_0x8008, 2, MtPyre_Summit_EventScript_MaxieApproachArchie2
	delay 30
	applymovement LOCALID_ARCHIE, MtPyre_Summit_Movement_ArchieExit
	applymovement LOCALID_MAXIE, MtPyre_Summit_Movement_MaxieExit
	waitmovement 0
	removeobject LOCALID_ARCHIE
	removeobject LOCALID_MAXIE
	setvar VAR_MT_PYRE_STATE, 3
	releaseall
	end

MtPyre_Summit_EventScript_ArchieMaxieBeginExit0::
	applymovement OBJ_EVENT_ID_PLAYER, MtPyre_Summit_Movement_PlayerWatchArchieMaxieExit0
	applymovement LOCALID_ARCHIE, MtPyre_Summit_Movement_ArchieExit
	applymovement LOCALID_MAXIE, MtPyre_Summit_Movement_MaxieExit
	waitmovement 0
	return

MtPyre_Summit_EventScript_ArchieMaxieBeginExit1::
	applymovement OBJ_EVENT_ID_PLAYER, MtPyre_Summit_Movement_PlayerWatchArchieMaxieExit1
	applymovement LOCALID_ARCHIE, MtPyre_Summit_Movement_ArchieExit
	applymovement LOCALID_MAXIE, MtPyre_Summit_Movement_MaxieExit
	waitmovement 0
	return

MtPyre_Summit_EventScript_ArchieMaxieBeginExit2::
	applymovement OBJ_EVENT_ID_PLAYER, MtPyre_Summit_Movement_PlayerWatchArchieMaxieExit2
	applymovement LOCALID_ARCHIE, MtPyre_Summit_Movement_ArchieExit
	applymovement LOCALID_MAXIE, MtPyre_Summit_Movement_MaxieExit
	waitmovement 0
	return

MtPyre_Summit_EventScript_MaxieApproachPlayer0::
	applymovement OBJ_EVENT_ID_PLAYER, MtPyre_Summit_Movement_PlayerFaceMaxie0
	applymovement LOCALID_ARCHIE, MtPyre_Summit_Movement_ArchieWatchMaxie
	applymovement LOCALID_MAXIE, MtPyre_Summit_Movement_MaxieApproachPlayer0
	waitmovement 0
	return

MtPyre_Summit_EventScript_MaxieApproachPlayer1::
	applymovement OBJ_EVENT_ID_PLAYER, MtPyre_Summit_Movement_PlayerFaceMaxie
	applymovement LOCALID_ARCHIE, MtPyre_Summit_Movement_ArchieWatchMaxie
	applymovement LOCALID_MAXIE, MtPyre_Summit_Movement_MaxieApproachPlayer1
	waitmovement 0
	return

MtPyre_Summit_EventScript_MaxieApproachPlayer2::
	applymovement OBJ_EVENT_ID_PLAYER, MtPyre_Summit_Movement_PlayerFaceMaxie
	applymovement LOCALID_ARCHIE, MtPyre_Summit_Movement_ArchieWatchMaxie
	applymovement LOCALID_MAXIE, MtPyre_Summit_Movement_MaxieApproachPlayer2
	waitmovement 0
	return

MtPyre_Summit_EventScript_MaxieApproachArchie0::
	applymovement OBJ_EVENT_ID_PLAYER, MtPyre_Summit_Movement_PlayerWatchMaxie
	applymovement LOCALID_MAXIE, MtPyre_Summit_Movement_MaxieApproachArchie0
	waitmovement 0
	applymovement LOCALID_ARCHIE, Common_Movement_WalkInPlaceFasterRight
	waitmovement 0
	return

MtPyre_Summit_EventScript_MaxieApproachArchie1::
	applymovement OBJ_EVENT_ID_PLAYER, MtPyre_Summit_Movement_PlayerWatchMaxie
	applymovement LOCALID_MAXIE, MtPyre_Summit_Movement_MaxieApproachArchie1
	waitmovement 0
	applymovement LOCALID_ARCHIE, Common_Movement_WalkInPlaceFasterRight
	waitmovement 0
	return

MtPyre_Summit_EventScript_MaxieApproachArchie2::
	applymovement OBJ_EVENT_ID_PLAYER, MtPyre_Summit_Movement_PlayerWatchMaxie
	applymovement LOCALID_MAXIE, MtPyre_Summit_Movement_MaxieApproachArchie2
	waitmovement 0
	applymovement LOCALID_ARCHIE, Common_Movement_WalkInPlaceFasterRight
	waitmovement 0
	return

MtPyre_Summit_Movement_PlayerFaceMaxie0:
	delay_16
	delay_16
	walk_in_place_faster_right
	step_end

MtPyre_Summit_Movement_PlayerFaceMaxie:
	delay_16
	delay_16
	walk_in_place_faster_left
	step_end

MtPyre_Summit_Movement_ArchieExit:
	walk_down
	walk_down
	walk_down
	walk_down
	walk_down
	walk_down
	step_end

MtPyre_Summit_Movement_MaxieExit:
	walk_down
	walk_down
	walk_down
	walk_down
	walk_down
	walk_down
	step_end

MtPyre_Summit_Movement_PlayerWatchArchieMaxieExit0:
	delay_16
	delay_8
	walk_left
	walk_in_place_faster_right
	delay_16
	walk_in_place_faster_down
	step_end

MtPyre_Summit_Movement_PlayerWatchArchieMaxieExit1:
	delay_16
	delay_8
	walk_right
	walk_in_place_faster_left
	delay_16
	walk_in_place_faster_down
	step_end

MtPyre_Summit_Movement_PlayerWatchArchieMaxieExit2:
	delay_16
	delay_8
	walk_in_place_faster_left
	delay_16
	walk_in_place_faster_down
	step_end

MtPyre_Summit_Movement_MaxieApproachPlayer0:
	walk_up
	walk_up
	walk_up
	walk_left
	step_end

MtPyre_Summit_Movement_MaxieApproachPlayer1:
	walk_up
	walk_up
	walk_up
	walk_in_place_faster_right
	step_end

MtPyre_Summit_Movement_MaxieApproachPlayer2:
	walk_up
	walk_up
	walk_up
	walk_in_place_faster_right
	step_end

MtPyre_Summit_Movement_ArchieWatchMaxie:
	delay_16
	walk_in_place_faster_up
	step_end

MtPyre_Summit_Movement_PlayerWatchMaxie:
	delay_16
	walk_in_place_faster_down
	step_end

MtPyre_Summit_Movement_MaxieApproachArchie0:
	walk_down
	walk_right
	walk_down
	walk_down
	walk_in_place_faster_left
	step_end

MtPyre_Summit_Movement_MaxieApproachArchie1:
	walk_down
	walk_down
	walk_down
	walk_in_place_faster_left
	step_end

MtPyre_Summit_Movement_MaxieApproachArchie2:
	walk_down
	walk_down
	walk_down
	walk_in_place_faster_left
	step_end

MtPyre_Summit_EventScript_Grunt1::
	trainerbattle_single TRAINER_GRUNT_MT_PYRE_1, MtPyre_Summit_Text_Grunt1Intro, MtPyre_Summit_Text_Grunt1Defeat
	msgbox MtPyre_Summit_Text_Grunt1PostBattle, MSGBOX_AUTOCLOSE
	end

MtPyre_Summit_EventScript_Grunt2::
	trainerbattle_single TRAINER_GRUNT_MT_PYRE_2, MtPyre_Summit_Text_Grunt2Intro, MtPyre_Summit_Text_Grunt2Defeat
	msgbox MtPyre_Summit_Text_Grunt2PostBattle, MSGBOX_AUTOCLOSE
	end

MtPyre_Summit_EventScript_Grunt3::
	trainerbattle_single TRAINER_GRUNT_MT_PYRE_3, MtPyre_Summit_Text_Grunt3Intro, MtPyre_Summit_Text_Grunt3Defeat
	msgbox MtPyre_Summit_Text_Grunt3PostBattle, MSGBOX_AUTOCLOSE
	end

MtPyre_Summit_EventScript_Grunt4::
	trainerbattle_single TRAINER_GRUNT_MT_PYRE_4, MtPyre_Summit_Text_Grunt4Intro, MtPyre_Summit_Text_Grunt4Defeat
	msgbox MtPyre_Summit_Text_Grunt4PostBattle, MSGBOX_AUTOCLOSE
	end

<<<<<<< HEAD
MtPyre_Summit_Text_Grunt1Intro:
	.string "No! Those TEAM MAGMA goons got\n"
	.string "here ahead of us!\p"
	.string "We can't fall behind!$"

MtPyre_Summit_Text_Grunt1Defeat:
	.string "I thought you were one of the MAGMAS\n"
=======
MtPyre_Summit_Text_Grunt1Intro: @ 8232459
	.string "No! Those Team Magma goons got\n"
	.string "here ahead of us!\p"
	.string "We can't fall behind!$"

MtPyre_Summit_Text_Grunt1Defeat: @ 82324A0
	.string "I thought you were one of the Magmas\n"
>>>>>>> 4d1bf960
	.string "who happened to come back…$"

MtPyre_Summit_Text_Grunt1PostBattle:
	.string "Yeah, so you are strong…\n"
	.string "But there're a lot of us!$"

MtPyre_Summit_Text_Grunt2Intro:
	.string "Hah!\n"
	.string "Too bad for you!\p"
	.string "If you came earlier, you only would've\n"
	.string "had to battle the wimpy Team Magma.\p"
	.string "But since you arrived now, you have\n"
	.string "to take on us toughies!$"

MtPyre_Summit_Text_Grunt2Defeat:
	.string "Urgh… I should've let you take on\n"
	.string "Team Magma first…$"

MtPyre_Summit_Text_Grunt2PostBattle:
	.string "You don't know anything!\n"
	.string "So why are you messing with us?$"

MtPyre_Summit_Text_Grunt3Intro:
	.string "You…\n"
	.string "We saw you at Mt. Chimney.\p"
	.string "You don't belong to either Team,\n"
	.string "so why would you be here?$"

MtPyre_Summit_Text_Grunt3Defeat:
	.string "If you're going to mess with anyone,\n"
	.string "let it be Team Magma…$"

MtPyre_Summit_Text_Grunt3PostBattle:
	.string "Heh, it doesn't matter!\n"
	.string "We bought ourselves some time!\p"
	.string "The Boss should have snatched what\n"
	.string "he was after!$"

MtPyre_Summit_Text_Grunt4Intro:
	.string "Oh, I know!\n"
	.string "You tried to join Team Magma,\l"
	.string "but they wouldn't have you!\p"
	.string "Well, don't think that we'll let you\n"
	.string "join our Team Aqua!$"

<<<<<<< HEAD
MtPyre_Summit_Text_Grunt4Defeat:
	.string "If you want to join TEAM AQUA that\n"
=======
MtPyre_Summit_Text_Grunt4Defeat: @ 823279A
	.string "If you want to join Team Aqua that\n"
>>>>>>> 4d1bf960
	.string "badly, we can consider it…$"

MtPyre_Summit_Text_Grunt4PostBattle:
	.string "We have a great combination going\n"
	.string "with us members and our leader.$"

<<<<<<< HEAD
MtPyre_Summit_Text_ArchieWeGotTheOrbLetsGo:
	.string "ARCHIE: TEAM MAGMA's MAXIE got ahead\n"
=======
MtPyre_Summit_Text_ArchieWeGotTheOrbLetsGo: @ 823281A
	.string "Archie: Team Magma's Maxie got ahead\n"
>>>>>>> 4d1bf960
	.string "of us, but we also got what we wanted.\p"
	.string "The Red Orb preserved at Mt. Pyre…\n"
	.string "I, Archie, now have it in my possession!\p"
	.string "Fufufu… Now we can bring our ultimate\n"
	.string "objective to fruition!\p"
	.string "Okay, Team!\n"
	.string "We're pulling out!$"

MtPyre_Summit_Text_BothOrbsTakenMagmaLeftThis:
	.string "Oh, no…\n"
	.string "This cannot happen…\p"
	.string "Not only the Blue Orb, but even\n"
	.string "the Red Orb has been taken…\p"
	.string "The Blue Orb and Red Orb must never\n"
	.string "be separated. They belong together.\p"
	.string "What are those men trying to do with\n"
	.string "the two Orbs?\p"
	.string "… … … … … …\n"
	.string "… … … … … …\p"
	.string "Oh, yes. Was it Team Magma who came\n"
	.string "and took the Blue Orb first?\p"
	.string "Well, in their haste, they left this\n"
	.string "behind.\p"
	.string "I couldn't imagine what exactly it\n"
	.string "could be.\p"
	.string "I would like you to have it.\n"
	.string "Perhaps it will be useful in some way.$"

<<<<<<< HEAD
MtPyre_Summit_Text_OrbsHaveBeenTaken:
	.string "The BLUE ORB and RED ORB taken by\n"
=======
MtPyre_Summit_Text_OrbsHaveBeenTaken: @ 8232AD8
	.string "The Blue Orb and Red Orb taken by\n"
>>>>>>> 4d1bf960
	.string "those sinister men…\p"
	.string "They must never be apart…\n"
	.string "I fear something terrible will happen…$"

MtPyre_Summit_Text_GroudonKyogreAwakened:
	.string "Oh, my goodness…\p"
	.string "You say that both Groudon and Kyogre\n"
	.string "have been awakened?\p"
	.string "It is said that the Blue Orb and\n"
	.string "the Red Orb quelled the rage of\l"
	.string "the two Pokémon…\p"
	.string "It is also said that the true owner\n"
	.string "of the Orbs still exists.\p"
	.string "However, no one knows who, or what\n"
	.string "exactly, the Orbs belong to.\p"
	.string "It could be a human, or perhaps\n"
	.string "a Pokémon, but no one knows.$"

<<<<<<< HEAD
MtPyre_Summit_Text_ThoseTwoMenReturnedOrbs:
	.string "The two men who took the ORBS came\n"
=======
MtPyre_Summit_Text_ThoseTwoMenReturnedOrbs: @ 8232CA6
	.string "The two men who took the Orbs came\n"
>>>>>>> 4d1bf960
	.string "back to return them on their own.\p"
	.string "Those men…\n"
	.string "Perhaps they are not so evil after all…$"

MtPyre_Summit_Text_SuperAncientPokemonTaughtUs:
	.string "The embodiments of the land, sea,\n"
	.string "and the sky…\p"
	.string "That is said to be the identities of\n"
	.string "the super-ancient Pokémon…\p"
	.string "In the same way that we humans and\n"
	.string "Pokémon have life, our world, too,\l"
	.string "is alive…\p"
	.string "The super-ancient Pokémon have\n"
	.string "taught us that…$"

<<<<<<< HEAD
MtPyre_Summit_Text_WillYouHearOutMyTale:
	.string "MT. PYRE is where we calm the spirits\n"
	.string "of POKéMON that have passed on…\p"
=======
MtPyre_Summit_Text_WillYouHearOutMyTale: @ 8232E0C
	.string "Mt. Pyre is where we calm the spirits\n"
	.string "of Pokémon that have passed on…\p"
>>>>>>> 4d1bf960
	.string "This is a high place where one can\n"
	.string "see all of Hoenn…\p"
	.string "The disembodied spirits of Pokémon\n"
	.string "must find solace here…\p"
	.string "Is it coincidence that you are here…\p"
	.string "Will you hear out my tale? A tale long\n"
	.string "told in the Hoenn region?$"

MtPyre_Summit_Text_GroudonKyogreTale:
	.string "It happened long, long ago…\p"
	.string "The world was wracked by a ferocious\n"
	.string "clash between the Pokémon of the land\l"
	.string "and the Pokémon of the sea…\p"
	.string "The Pokémon of the land raised\n"
	.string "mountains and created continents…\p"
	.string "The Pokémon of the sea raised huge\n"
	.string "waves and carved out oceans…\p"
	.string "Their fierce duel raged without end.\p"
	.string "The world was engulfed in massive\n"
	.string "infernos and vicious storms.\p"
	.string "The Blue Orb and the Red Orb brought\n"
	.string "an end to the calamity.\p"
	.string "Light poured from the two Orbs and\n"
	.string "becalmed the enraged adversaries.\p"
	.string "The pair, made docile, dove deep into\n"
	.string "the sea where eventually they\l"
	.string "disappeared…$"

MtPyre_Summit_Text_WellThatTooIsFine:
	.string "I see…\n"
	.string "Well, that, too, is fine…$"

<<<<<<< HEAD
MtPyre_Summit_Text_MaxieSilence:
	.string "MAXIE: {PLAYER}…\p"
=======
MtPyre_Summit_Text_MaxieSilence: @ 8233183
	.string "Maxie: {PLAYER}…\p"
>>>>>>> 4d1bf960
	.string "… … … … … …\n"
	.string "… … … … … …$"

MtPyre_Summit_Text_HearTheNewLegendOfHoenn:
	.string "It is my role to pass on the legends\n"
	.string "of Hoenn to future generations.\p"
	.string "And the crisis that just ended in\n"
	.string "Sootopolis rewrote a legend…\p"
	.string "Have you the time to hear the new\n"
	.string "legend of Hoenn?$"

MtPyre_Summit_Text_HoennTrioTale:
	.string "It happened long, long ago…\p"
	.string "The world was wracked by a ferocious\n"
	.string "clash between the Pokémon of the land\l"
	.string "and the Pokémon of the sea…\p"
	.string "The Pokémon of the land raised\n"
	.string "mountains and created continents…\p"
	.string "The Pokémon of the sea raised huge\n"
	.string "waves and carved out oceans…\p"
	.string "Their fierce duel raged without end.\p"
	.string "The world was engulfed in massive\n"
	.string "fires and vicious storms.\p"
	.string "It was then that the Pokémon of\n"
	.string "the sky descended from a storm.\p"
	.string "The Pokémon, shining a vivid green,\n"
	.string "becalmed the two enraged Pokémon.\p"
	.string "Then, its duty done, the green Pokémon\n"
	.string "flew off into the wild blue yonder…$"
<|MERGE_RESOLUTION|>--- conflicted
+++ resolved
@@ -429,15 +429,6 @@
 	msgbox MtPyre_Summit_Text_Grunt4PostBattle, MSGBOX_AUTOCLOSE
 	end
 
-<<<<<<< HEAD
-MtPyre_Summit_Text_Grunt1Intro:
-	.string "No! Those TEAM MAGMA goons got\n"
-	.string "here ahead of us!\p"
-	.string "We can't fall behind!$"
-
-MtPyre_Summit_Text_Grunt1Defeat:
-	.string "I thought you were one of the MAGMAS\n"
-=======
 MtPyre_Summit_Text_Grunt1Intro: @ 8232459
 	.string "No! Those Team Magma goons got\n"
 	.string "here ahead of us!\p"
@@ -445,7 +436,6 @@
 
 MtPyre_Summit_Text_Grunt1Defeat: @ 82324A0
 	.string "I thought you were one of the Magmas\n"
->>>>>>> 4d1bf960
 	.string "who happened to come back…$"
 
 MtPyre_Summit_Text_Grunt1PostBattle:
@@ -491,26 +481,16 @@
 	.string "Well, don't think that we'll let you\n"
 	.string "join our Team Aqua!$"
 
-<<<<<<< HEAD
-MtPyre_Summit_Text_Grunt4Defeat:
-	.string "If you want to join TEAM AQUA that\n"
-=======
 MtPyre_Summit_Text_Grunt4Defeat: @ 823279A
 	.string "If you want to join Team Aqua that\n"
->>>>>>> 4d1bf960
 	.string "badly, we can consider it…$"
 
 MtPyre_Summit_Text_Grunt4PostBattle:
 	.string "We have a great combination going\n"
 	.string "with us members and our leader.$"
 
-<<<<<<< HEAD
-MtPyre_Summit_Text_ArchieWeGotTheOrbLetsGo:
-	.string "ARCHIE: TEAM MAGMA's MAXIE got ahead\n"
-=======
 MtPyre_Summit_Text_ArchieWeGotTheOrbLetsGo: @ 823281A
 	.string "Archie: Team Magma's Maxie got ahead\n"
->>>>>>> 4d1bf960
 	.string "of us, but we also got what we wanted.\p"
 	.string "The Red Orb preserved at Mt. Pyre…\n"
 	.string "I, Archie, now have it in my possession!\p"
@@ -539,13 +519,8 @@
 	.string "I would like you to have it.\n"
 	.string "Perhaps it will be useful in some way.$"
 
-<<<<<<< HEAD
-MtPyre_Summit_Text_OrbsHaveBeenTaken:
-	.string "The BLUE ORB and RED ORB taken by\n"
-=======
 MtPyre_Summit_Text_OrbsHaveBeenTaken: @ 8232AD8
 	.string "The Blue Orb and Red Orb taken by\n"
->>>>>>> 4d1bf960
 	.string "those sinister men…\p"
 	.string "They must never be apart…\n"
 	.string "I fear something terrible will happen…$"
@@ -564,13 +539,8 @@
 	.string "It could be a human, or perhaps\n"
 	.string "a Pokémon, but no one knows.$"
 
-<<<<<<< HEAD
-MtPyre_Summit_Text_ThoseTwoMenReturnedOrbs:
-	.string "The two men who took the ORBS came\n"
-=======
 MtPyre_Summit_Text_ThoseTwoMenReturnedOrbs: @ 8232CA6
 	.string "The two men who took the Orbs came\n"
->>>>>>> 4d1bf960
 	.string "back to return them on their own.\p"
 	.string "Those men…\n"
 	.string "Perhaps they are not so evil after all…$"
@@ -586,15 +556,9 @@
 	.string "The super-ancient Pokémon have\n"
 	.string "taught us that…$"
 
-<<<<<<< HEAD
-MtPyre_Summit_Text_WillYouHearOutMyTale:
-	.string "MT. PYRE is where we calm the spirits\n"
-	.string "of POKéMON that have passed on…\p"
-=======
 MtPyre_Summit_Text_WillYouHearOutMyTale: @ 8232E0C
 	.string "Mt. Pyre is where we calm the spirits\n"
 	.string "of Pokémon that have passed on…\p"
->>>>>>> 4d1bf960
 	.string "This is a high place where one can\n"
 	.string "see all of Hoenn…\p"
 	.string "The disembodied spirits of Pokémon\n"
@@ -627,13 +591,8 @@
 	.string "I see…\n"
 	.string "Well, that, too, is fine…$"
 
-<<<<<<< HEAD
-MtPyre_Summit_Text_MaxieSilence:
-	.string "MAXIE: {PLAYER}…\p"
-=======
 MtPyre_Summit_Text_MaxieSilence: @ 8233183
 	.string "Maxie: {PLAYER}…\p"
->>>>>>> 4d1bf960
 	.string "… … … … … …\n"
 	.string "… … … … … …$"
 
