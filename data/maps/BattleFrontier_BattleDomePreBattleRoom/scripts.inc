--- conflicted
+++ resolved
@@ -287,13 +287,8 @@
 	.string "Your final match is next.\n"
 	.string "Are you ready?$"
 
-<<<<<<< HEAD
-BattleFrontier_BattleDomePreBattleRoom_Text_ChooseTwoMons:
-	.string "Please choose the two POKéMON\n"
-=======
 BattleFrontier_BattleDomePreBattleRoom_Text_ChooseTwoMons: @ 824B70C
 	.string "Please choose the two Pokémon\n"
->>>>>>> 4d1bf960
 	.string "that are to appear in battle.$"
 
 BattleFrontier_BattleDomePreBattleRoom_Text_RightThisWay:
@@ -387,15 +382,6 @@
 	.string "the Dome Ace Tucker.\p"
 	.string "Are you ready?$"
 
-<<<<<<< HEAD
-BattleFrontier_BattleDomePreBattleRoom_Text_ReadyForTuckerSilverShort:
-	.string "Your final battle against TUCKER is\n"
-	.string "next. Are you ready?$"
-
-@ Identical again
-BattleFrontier_BattleDomePreBattleRoom_Text_ReadyForTuckerGoldShort:
-	.string "Your final battle against TUCKER is\n"
-=======
 BattleFrontier_BattleDomePreBattleRoom_Text_ReadyForTuckerSilverShort: @ 824BC2A
 	.string "Your final battle against Tucker is\n"
 	.string "next. Are you ready?$"
@@ -403,5 +389,4 @@
 @ Identical again
 BattleFrontier_BattleDomePreBattleRoom_Text_ReadyForTuckerGoldShort: @ 824BC63
 	.string "Your final battle against Tucker is\n"
->>>>>>> 4d1bf960
 	.string "next. Are you ready?$"
