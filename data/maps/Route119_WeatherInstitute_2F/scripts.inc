--- conflicted
+++ resolved
@@ -210,37 +210,21 @@
 	goto Route119_WeatherInstitute_2F_EventScript_ReceiveCastform
 	end
 
-<<<<<<< HEAD
-Route119_WeatherInstitute_2F_Text_Grunt2Intro:
-	.string "The INSTITUTE created a type of\n"
-	.string "POKéMON that has something to do with\l"
-=======
 Route119_WeatherInstitute_2F_Text_Grunt2Intro: @ 827019C
 	.string "The Institute created a type of\n"
 	.string "Pokémon that has something to do with\l"
->>>>>>> 4d1bf960
 	.string "the weather. We're here to take them!$"
 
 Route119_WeatherInstitute_2F_Text_Grunt2Defeat:
 	.string "Our plan's being spoiled by a kid?$"
 
-<<<<<<< HEAD
-Route119_WeatherInstitute_2F_Text_Grunt2PostBattle:
-	.string "If the POKéMON they made here can\n"
-=======
 Route119_WeatherInstitute_2F_Text_Grunt2PostBattle: @ 827022B
 	.string "If the Pokémon they made here can\n"
->>>>>>> 4d1bf960
 	.string "control the weather freely, then we of\l"
 	.string "Team Aqua definitely need it!$"
 
-<<<<<<< HEAD
-Route119_WeatherInstitute_2F_Text_Grunt3Intro:
-	.string "We're TEAM AQUA!\n"
-=======
 Route119_WeatherInstitute_2F_Text_Grunt3Intro: @ 8270292
 	.string "We're Team Aqua!\n"
->>>>>>> 4d1bf960
 	.string "We appear wherever anything rare is\l"
 	.string "found!$"
 
@@ -258,13 +242,8 @@
 	.string "That's a no-no!\n"
 	.string "We were here to get it first!$"
 
-<<<<<<< HEAD
-Route119_WeatherInstitute_2F_Text_Grunt5Defeat:
-	.string "Oh, will you look at my POKéMON?$"
-=======
 Route119_WeatherInstitute_2F_Text_Grunt5Defeat: @ 827039F
 	.string "Oh, will you look at my Pokémon?$"
->>>>>>> 4d1bf960
 
 Route119_WeatherInstitute_2F_Text_Grunt5PostBattle:
 	.string "Humph, so what?\n"
@@ -285,13 +264,8 @@
 	.string "Ahahahaha!\n"
 	.string "You're disgustingly strong!$"
 
-<<<<<<< HEAD
-Route119_WeatherInstitute_2F_Text_ShellyPostBattle:
-	.string "It's bad enough to have TEAM MAGMA\n"
-=======
 Route119_WeatherInstitute_2F_Text_ShellyPostBattle: @ 82704E4
 	.string "It's bad enough to have Team Magma\n"
->>>>>>> 4d1bf960
 	.string "blunder about, but now there's you!\p"
 	.string "What makes you want to sniff around\n"
 	.string "in our business, anyway?$"
@@ -321,19 +295,11 @@
 	.string "Hm? You don't seem to have any room\n"
 	.string "for this Pokémon.$"
 
-<<<<<<< HEAD
-Route119_WeatherInstitute_2F_Text_PlayerReceivedCastform:
-	.string "{PLAYER} received CASTFORM!$"
-
-Route119_WeatherInstitute_2F_Text_PokemonChangesWithWeather:
-	.string "That POKéMON changes shape according\n"
-=======
 Route119_WeatherInstitute_2F_Text_PlayerReceivedCastform: @ 82706E8
 	.string "{PLAYER} received Castform!$"
 
 Route119_WeatherInstitute_2F_Text_PokemonChangesWithWeather: @ 82706FE
 	.string "That Pokémon changes shape according\n"
->>>>>>> 4d1bf960
 	.string "to the weather conditions.\p"
 	.string "There're plenty of them in the\n"
 	.string "Institute--go ahead and take it.$"
