--- conflicted
+++ resolved
@@ -60,13 +60,8 @@
 	.string "It's…Pro…te…in?\n"
 	.string "It sounds delicious, doesn't it?$"
 
-<<<<<<< HEAD
-BattleFrontier_Mart_Text_FacilitiesDontAllowItems:
-	.string "A lot of the BATTLE FRONTIER's\n"
-=======
 BattleFrontier_Mart_Text_FacilitiesDontAllowItems: @ 8267C01
 	.string "A lot of the Battle Frontier's\n"
->>>>>>> 4d1bf960
 	.string "facilities don't allow the use of items\l"
 	.string "during battles.\p"
 	.string "That rule makes things tougher than\n"
