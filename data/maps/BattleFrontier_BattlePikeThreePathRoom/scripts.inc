.set LOCALID_HINT_GIVER, 2

BattleFrontier_BattlePikeThreePathRoom_MapScripts::
	map_script MAP_SCRIPT_ON_RESUME, BattleFrontier_BattlePikeRoom_OnResume
	map_script MAP_SCRIPT_ON_FRAME_TABLE, BattleFrontier_BattlePikeThreePathRoom_OnFrame
	map_script MAP_SCRIPT_ON_WARP_INTO_MAP_TABLE, BattleFrontier_BattlePikeThreePathRoom_OnWarp
	.byte 0

BattleFrontier_BattlePikeThreePathRoom_OnFrame:
	map_script_2 VAR_TEMP_0, 0, BattleFrontier_BattlePikeThreePathRoom_EventScript_GetChallengeStatus
	map_script_2 VAR_TEMP_0, CHALLENGE_STATUS_SAVING, BattleFrontier_BattlePikeThreePathRoom_EventScript_WarpToLobby
	map_script_2 VAR_TEMP_0, CHALLENGE_STATUS_PAUSED, BattleFrontier_BattlePikeThreePathRoom_EventScript_ResumeChallenge
	map_script_2 VAR_TEMP_5, 0, BattleFrontier_BattlePikeThreePathRoom_EventScript_SetHintRoom
	map_script_2 VAR_TEMP_5, 1, BattleFrontier_BattlePikeThreePathRoom_EventScript_GivePikeQueenHint
	.2byte 0

BattleFrontier_BattlePikeThreePathRoom_OnWarp:
	map_script_2 VAR_TEMP_4, 0, BattleFrontier_BattlePikeThreePathRoom_EventScript_TurnPlayerNorth
	.2byte 0

BattleFrontier_BattlePikeThreePathRoom_EventScript_TurnPlayerNorth::
	setvar VAR_TEMP_4, 1
	turnobject OBJ_EVENT_ID_PLAYER, DIR_NORTH
	end

BattleFrontier_BattlePikeThreePathRoom_EventScript_GetChallengeStatus::
	frontier_getstatus
	end

BattleFrontier_BattlePikeThreePathRoom_EventScript_WarpToLobby::
	warp MAP_BATTLE_FRONTIER_BATTLE_PIKE_LOBBY, 5, 6
	waitstate
	end

BattleFrontier_BattlePikeThreePathRoom_EventScript_ResumeChallenge::
	lockall
	message BattleFrontier_BattlePikeThreePathRoom_Text_AwaitingReturnSaveBeforeResume
	waitmessage
	pike_save CHALLENGE_STATUS_SAVING
	playse SE_SAVE
	waitse
	frontier_set FRONTIER_DATA_PAUSED, FALSE
	setvar VAR_TEMP_0, 255
	special SavePlayerParty
	frontier_setpartyorder FRONTIER_PARTY_SIZE
	msgbox BattleFrontier_BattlePikeThreePathRoom_Text_PleaseEnjoyChallenge, MSGBOX_DEFAULT
	closemessage
	releaseall
	frontier_settrainers
	frontier_set FRONTIER_DATA_CHALLENGE_STATUS, 99
	end

BattleFrontier_BattlePikeThreePathRoom_EventScript_Attendant::
	frontier_get FRONTIER_DATA_BATTLE_NUM  @ Room number
	switch VAR_RESULT
	case 1, BattleFrontier_BattlePikeThreePathRoom_EventScript_AttendantRoom1
	case 3, BattleFrontier_BattlePikeThreePathRoom_EventScript_AttendantRoom3
	case 5, BattleFrontier_BattlePikeThreePathRoom_EventScript_AttendantRoom5
	case 7, BattleFrontier_BattlePikeThreePathRoom_EventScript_AttendantRoom7
	case 9, BattleFrontier_BattlePikeThreePathRoom_EventScript_AttendantRoom9
	case 11, BattleFrontier_BattlePikeThreePathRoom_EventScript_AttendantRoom11
	case 13, BattleFrontier_BattlePikeThreePathRoom_EventScript_AttendantRoom13
	end

BattleFrontier_BattlePikeThreePathRoom_EventScript_AttendantRoom1::
	lock
	faceplayer
	msgbox BattleFrontier_BattlePikeThreePathRoom_Text_CurrentlyInRoom1, MSGBOX_DEFAULT
	goto BattleFrontier_BattlePikeThreePathRoom_EventScript_AskContinueChallenge
	end

BattleFrontier_BattlePikeThreePathRoom_EventScript_AttendantRoom3::
	lock
	faceplayer
	msgbox BattleFrontier_BattlePikeThreePathRoom_Text_CurrentlyInRoom3, MSGBOX_DEFAULT
	goto BattleFrontier_BattlePikeThreePathRoom_EventScript_AskContinueChallenge
	end

BattleFrontier_BattlePikeThreePathRoom_EventScript_AttendantRoom5::
	lock
	faceplayer
	msgbox BattleFrontier_BattlePikeThreePathRoom_Text_CurrentlyInRoom5, MSGBOX_DEFAULT
	goto BattleFrontier_BattlePikeThreePathRoom_EventScript_AskContinueChallenge
	end

BattleFrontier_BattlePikeThreePathRoom_EventScript_AttendantRoom7::
	lock
	faceplayer
	msgbox BattleFrontier_BattlePikeThreePathRoom_Text_CurrentlyInRoom7, MSGBOX_DEFAULT
	goto BattleFrontier_BattlePikeThreePathRoom_EventScript_AskContinueChallenge
	end

BattleFrontier_BattlePikeThreePathRoom_EventScript_AttendantRoom9::
	lock
	faceplayer
	msgbox BattleFrontier_BattlePikeThreePathRoom_Text_CurrentlyInRoom9, MSGBOX_DEFAULT
	goto BattleFrontier_BattlePikeThreePathRoom_EventScript_AskContinueChallenge
	end

BattleFrontier_BattlePikeThreePathRoom_EventScript_AttendantRoom11::
	lock
	faceplayer
	msgbox BattleFrontier_BattlePikeThreePathRoom_Text_CurrentlyInRoom11, MSGBOX_DEFAULT
	goto BattleFrontier_BattlePikeThreePathRoom_EventScript_AskContinueChallenge
	end

BattleFrontier_BattlePikeThreePathRoom_EventScript_AttendantRoom13::
	lock
	faceplayer
	msgbox BattleFrontier_BattlePikeThreePathRoom_Text_CurrentlyInRoom13, MSGBOX_DEFAULT
	goto BattleFrontier_BattlePikeThreePathRoom_EventScript_AskContinueChallenge
	end

BattleFrontier_BattlePikeThreePathRoom_EventScript_AskContinueChallenge::
	msgbox BattleFrontier_BattlePikeThreePathRoom_Text_ContinueWithChallenge, MSGBOX_YESNO
	switch VAR_RESULT
	case NO, BattleFrontier_BattlePikeThreePathRoom_EventScript_AskSaveChallenge
	case MULTI_B_PRESSED, BattleFrontier_BattlePikeThreePathRoom_EventScript_AskSaveChallenge
	release
	end

BattleFrontier_BattlePikeThreePathRoom_EventScript_PauseChallenge::
	frontier_saveparty
	message BattleFrontier_BattlePikeThreePathRoom_Text_SavingYourData
	waitmessage
	special LoadPlayerParty
	pike_save CHALLENGE_STATUS_PAUSED
	playse SE_SAVE
	waitse
	fadescreen FADE_TO_BLACK
	frontier_reset
	end

BattleFrontier_BattlePikeThreePathRoom_EventScript_AskSaveChallenge::
	msgbox BattleFrontier_BattlePikeThreePathRoom_Text_SaveChallengeAndQuit, MSGBOX_YESNO
	switch VAR_RESULT
	case YES, BattleFrontier_BattlePikeThreePathRoom_EventScript_PauseChallenge
	case NO, BattleFrontier_BattlePikeThreePathRoom_EventScript_AskRetireChallenge
	case MULTI_B_PRESSED, BattleFrontier_BattlePikeThreePathRoom_EventScript_AskRetireChallenge
	release
	end

BattleFrontier_BattlePikeThreePathRoom_EventScript_AskRetireChallenge::
	message BattleFrontier_BattlePikeThreePathRoom_Text_RetireFromChallenge
	waitmessage
	multichoicedefault 20, 8, MULTI_YESNO, 1, FALSE
	switch VAR_RESULT
	case 0, BattleFrontier_BattlePike_EventScript_Retire
	release
	end

BattleFrontier_BattlePikeThreePathRoom_EventScript_SetHintRoom::
	pike_sethintroom
	goto_if_eq VAR_RESULT, TRUE, BattleFrontier_BattlePikeThreePathRoom_EventScript_SetPikeQueenHint
	setvar VAR_TEMP_5, 255
	end

BattleFrontier_BattlePikeThreePathRoom_EventScript_SetPikeQueenHint::
	setvar VAR_TEMP_5, 1
	end

BattleFrontier_BattlePikeThreePathRoom_EventScript_GivePikeQueenHint::
	applymovement LOCALID_HINT_GIVER, BattleFrontier_BattlePikeThreePathRoom_Movement_HintGiverApproachPlayer
	waitmovement 0
	lockall
	msgbox BattleFrontier_BattlePikeThreePathRoom_Text_TerrifyingEvent, MSGBOX_DEFAULT
	releaseall
	applymovement LOCALID_HINT_GIVER, BattleFrontier_BattlePikeThreePathRoom_Movement_HintGiverReturnToPos
	waitmovement 0
	setvar VAR_TEMP_5, 255
	end

BattleFrontier_BattlePikeThreePathRoom_EventScript_HintGiver::
	pike_gethint
	goto_if_eq VAR_RESULT, PIKE_HINT_BRAIN, BattleFrontier_BattlePikeThreePathRoom_EventScript_GiveBrainHint
	lock
	faceplayer
	msgbox BattleFrontier_BattlePikeThreePathRoom_Text_FindingItDifficultToChoose, MSGBOX_YESNO
	switch VAR_RESULT
	case YES, BattleFrontier_BattlePikeThreePathRoom_EventScript_AcceptHint
	case NO, BattleFrontier_BattlePikeThreePathRoom_EventScript_DeclineHint
	case MULTI_B_PRESSED, BattleFrontier_BattlePikeThreePathRoom_EventScript_DeclineHint
	release
	end

BattleFrontier_BattlePikeThreePathRoom_EventScript_DeclineHint::
	msgbox BattleFrontier_BattlePikeThreePathRoom_Text_ApologizeForImpertinence, MSGBOX_DEFAULT
	release
	end

BattleFrontier_BattlePikeThreePathRoom_EventScript_AcceptHint::
	pike_gethintroomid
	switch VAR_RESULT
	case PIKE_ROOM_LEFT, BattleFrontier_BattlePikeThreePathRoom_EventScript_GiveLeftRoomHint
	case PIKE_ROOM_CENTER, BattleFrontier_BattlePikeThreePathRoom_EventScript_GiveCenterRoomHint
	case PIKE_ROOM_RIGHT, BattleFrontier_BattlePikeThreePathRoom_EventScript_GiveRightRoomHint
	end

BattleFrontier_BattlePikeThreePathRoom_EventScript_GiveLeftRoomHint::
	msgbox BattleFrontier_BattlePikeThreePathRoom_Text_SomethingAboutLeftPath, MSGBOX_DEFAULT
	goto BattleFrontier_BattlePikeThreePathRoom_EventScript_GiveHint

BattleFrontier_BattlePikeThreePathRoom_EventScript_GiveCenterRoomHint::
	msgbox BattleFrontier_BattlePikeThreePathRoom_Text_SomethingAboutCenterPath, MSGBOX_DEFAULT
	goto BattleFrontier_BattlePikeThreePathRoom_EventScript_GiveHint

BattleFrontier_BattlePikeThreePathRoom_EventScript_GiveRightRoomHint::
	msgbox BattleFrontier_BattlePikeThreePathRoom_Text_SomethingAboutRightPath, MSGBOX_DEFAULT
	goto BattleFrontier_BattlePikeThreePathRoom_EventScript_GiveHint

BattleFrontier_BattlePikeThreePathRoom_EventScript_GiveHint::
	pike_gethint
	switch VAR_RESULT
	case PIKE_HINT_NOSTALGIA, BattleFrontier_BattlePikeThreePathRoom_EventScript_HintNostalgia
	case PIKE_HINT_WHISPERING, BattleFrontier_BattlePikeThreePathRoom_EventScript_HintWhispering
	case PIKE_HINT_POKEMON, BattleFrontier_BattlePikeThreePathRoom_EventScript_HintPokemon
	case PIKE_HINT_PEOPLE, BattleFrontier_BattlePikeThreePathRoom_EventScript_HintPeople
	end

BattleFrontier_BattlePikeThreePathRoom_EventScript_HintNostalgia::
	msgbox BattleFrontier_BattlePikeThreePathRoom_Text_WaveOfNostaliga, MSGBOX_DEFAULT
	release
	end

BattleFrontier_BattlePikeThreePathRoom_EventScript_HintWhispering::
	msgbox BattleFrontier_BattlePikeThreePathRoom_Text_HeardWhispering, MSGBOX_DEFAULT
	release
	end

BattleFrontier_BattlePikeThreePathRoom_EventScript_HintPokemon::
	msgbox BattleFrontier_BattlePikeThreePathRoom_Text_AromaOfPokemon, MSGBOX_DEFAULT
	release
	end

BattleFrontier_BattlePikeThreePathRoom_EventScript_HintPeople::
	msgbox BattleFrontier_BattlePikeThreePathRoom_Text_PresenceOfPeople, MSGBOX_DEFAULT
	release
	end

BattleFrontier_BattlePikeThreePathRoom_EventScript_GiveBrainHint::
	lock
	faceplayer
	msgbox BattleFrontier_BattlePikeThreePathRoom_Text_DreadfulPresence, MSGBOX_DEFAULT
	release
	end

BattleFrontier_BattlePikeThreePathRoom_Movement_HintGiverApproachPlayer:
	walk_left
	walk_left
	walk_down
	walk_down
	walk_down
	walk_down
	step_end

BattleFrontier_BattlePikeThreePathRoom_Movement_HintGiverReturnToPos:
	walk_up
	walk_up
	walk_up
	walk_up
	walk_right
	walk_right
	face_down
	step_end

BattleFrontier_BattlePikeThreePathRoom_Text_CurrentlyInRoom1:
	.string "You are currently in\n"
	.string "the 1st room…$"

BattleFrontier_BattlePikeThreePathRoom_Text_CurrentlyInRoom3:
	.string "You are currently in\n"
	.string "the 3rd room…$"

BattleFrontier_BattlePikeThreePathRoom_Text_CurrentlyInRoom5:
	.string "You are currently in\n"
	.string "the 5th room…$"

BattleFrontier_BattlePikeThreePathRoom_Text_CurrentlyInRoom7:
	.string "You are currently in\n"
	.string "the 7th room…$"

BattleFrontier_BattlePikeThreePathRoom_Text_CurrentlyInRoom9:
	.string "You are currently in\n"
	.string "the 9th room…$"

BattleFrontier_BattlePikeThreePathRoom_Text_CurrentlyInRoom11:
	.string "You are currently in\n"
	.string "the 11th room…$"

BattleFrontier_BattlePikeThreePathRoom_Text_CurrentlyInRoom13:
	.string "You are currently in\n"
	.string "the 13th room…$"

BattleFrontier_BattlePikeThreePathRoom_Text_ContinueWithChallenge:
	.string "Will you continue with\n"
	.string "your challenge?$"

BattleFrontier_BattlePikeThreePathRoom_Text_SaveChallengeAndQuit:
	.string "Would you like to save your challenge\n"
	.string "and quit the game for now?$"

BattleFrontier_BattlePikeThreePathRoom_Text_RetireFromChallenge:
	.string "Do you wish to retire from your\n"
	.string "Battle Choice challenge?$"

BattleFrontier_BattlePikeThreePathRoom_Text_AwaitingReturnSaveBeforeResume:
	.string "We've been awaiting your return…\p"
	.string "Before resuming your Battle Choice\n"
	.string "challenge, let me save the game…$"

BattleFrontier_BattlePikeThreePathRoom_Text_PleaseEnjoyChallenge:
	.string "Please do enjoy your Battle Choice\n"
	.string "challenge…$"

BattleFrontier_BattlePikeThreePathRoom_Text_SavingYourData:
	.string "I am saving your data…\n"
	.string "A little time, please…$"

BattleFrontier_BattlePike_Text_PathBlockedNoTurningBack:
	.string "The path is blocked!\n"
	.string "And there is no turning back…$"

BattleFrontier_BattlePikeThreePathRoom_Text_FindingItDifficultToChoose:
	.string "I beg your pardon, but…\p"
	.string "Are you perhaps finding it difficult\n"
	.string "to choose your path?$"

BattleFrontier_BattlePikeThreePathRoom_Text_ApologizeForImpertinence:
	.string "I see…\n"
	.string "I apologize for my impertinence…$"

BattleFrontier_BattlePikeThreePathRoom_Text_SomethingAboutRightPath:
	.string "Ah, let me see… There is something\n"
	.string "about the path on the right…$"

BattleFrontier_BattlePikeThreePathRoom_Text_SomethingAboutCenterPath:
	.string "Ah, let me see… There is something\n"
	.string "about the path in the center…$"

BattleFrontier_BattlePikeThreePathRoom_Text_SomethingAboutLeftPath:
	.string "Ah, let me see… There is something\n"
	.string "about the path on the left…$"

BattleFrontier_BattlePikeThreePathRoom_Text_AromaOfPokemon:
	.string "It seems to have the distinct aroma\n"
	.string "of Pokémon wafting around it…$"

<<<<<<< HEAD
BattleFrontier_BattlePikeThreePathRoom_Text_PresenceOfPeople:
	.string "Is it… A TRAINER?\n"
=======
BattleFrontier_BattlePikeThreePathRoom_Text_PresenceOfPeople: @ 825CFE5
	.string "Is it… A Trainer?\n"
>>>>>>> 4d1bf960
	.string "I sense the presence of people…$"

BattleFrontier_BattlePikeThreePathRoom_Text_HeardWhispering:
	.string "I seem to have heard something…\n"
	.string "It may have been whispering…$"

BattleFrontier_BattlePikeThreePathRoom_Text_WaveOfNostaliga:
	.string "For some odd reason, I felt a wave\n"
	.string "of nostalgia coming from it…$"

BattleFrontier_BattlePikeThreePathRoom_Text_TerrifyingEvent:
	.string "I am sorry to say…\p"
	.string "A terrifying event, yes, a horrible one,\n"
	.string "is about to befall you…\p"
	.string "I urge you to pay the utmost care\n"
	.string "and prepare for the worst…$"

BattleFrontier_BattlePikeThreePathRoom_Text_DreadfulPresence:
	.string "From every path I sense a dreadful\n"
	.string "presence…$"<|MERGE_RESOLUTION|>--- conflicted
+++ resolved
@@ -345,13 +345,8 @@
 	.string "It seems to have the distinct aroma\n"
 	.string "of Pokémon wafting around it…$"
 
-<<<<<<< HEAD
-BattleFrontier_BattlePikeThreePathRoom_Text_PresenceOfPeople:
-	.string "Is it… A TRAINER?\n"
-=======
 BattleFrontier_BattlePikeThreePathRoom_Text_PresenceOfPeople: @ 825CFE5
 	.string "Is it… A Trainer?\n"
->>>>>>> 4d1bf960
 	.string "I sense the presence of people…$"
 
 BattleFrontier_BattlePikeThreePathRoom_Text_HeardWhispering:
