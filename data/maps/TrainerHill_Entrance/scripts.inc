.set LOCALID_ATTENDANT, 1
.set LOCALID_NURSE, 2
.set LOCALID_GIRL, 4
.set LOCALID_MAN, 5

TrainerHill_Entrance_MapScripts::
	map_script MAP_SCRIPT_ON_RESUME, TrainerHill_Entrance_OnResume
	map_script MAP_SCRIPT_ON_RETURN_TO_FIELD, TrainerHill_Entrance_OnReturn
	map_script MAP_SCRIPT_ON_TRANSITION, TrainerHill_Entrance_OnTransition
	map_script MAP_SCRIPT_ON_LOAD, TrainerHill_Entrance_OnLoad
	map_script MAP_SCRIPT_ON_FRAME_TABLE, TrainerHill_Entrance_OnFrame
	.byte 0

TrainerHill_Entrance_OnTransition:
	setflag FLAG_LANDMARK_TRAINER_HILL
	getplayerxy VAR_TEMP_D, VAR_RESULT
	end

@ Unused
TrainerHill_Entrance_OnWarp:
	end

TrainerHill_Entrance_OnResume:
	trainerhill_resumetimer
	setvar VAR_TEMP_0, 0
	trainerhill_getusingereader
	goto_if_eq VAR_RESULT, FALSE, TrainerHill_Entrance_EventScript_TryFaceAttendant  @ VAR_RESULT always FALSE here
	setobjectxy OBJ_EVENT_ID_PLAYER, 9, 6
	applymovement OBJ_EVENT_ID_PLAYER, TrainerHill_Entrance_Movement_PlayerFaceAttendant
	end

TrainerHill_Entrance_EventScript_TryFaceAttendant::
	trainerhill_getwon
	goto_if_eq VAR_RESULT, TRUE, TrainerHill_Entrance_EventScript_PlayerDontFaceAttendant
	applymovement OBJ_EVENT_ID_PLAYER, TrainerHill_Entrance_Movement_PlayerFaceAttendant
	end

TrainerHill_Entrance_EventScript_PlayerDontFaceAttendant::
	end

TrainerHill_Entrance_OnReturn:
	addobject LOCALID_NURSE
	addobject LOCALID_ATTENDANT
	addobject LOCALID_MAN
	addobject LOCALID_GIRL
	end

TrainerHill_Entrance_OnLoad:
	call_if_eq VAR_TEMP_D, 17, TrainerHill_Entrance_EventScript_OpenCounterDoor
	end

TrainerHill_Entrance_EventScript_OpenCounterDoor::
	setmetatile 17, 10, METATILE_TrainerHill_GreenFloorTile, FALSE
	return

TrainerHill_Entrance_OnFrame:
	map_script_2 VAR_TEMP_0, 0, TrainerHill_Entrance_EventScript_ExitChallenge
	map_script_2 VAR_TEMP_D, 17, TrainerHill_Entrance_EventScript_ExitElevator
	map_script_2 VAR_TEMP_5, 1, TrainerHill_Entrance_EventScript_EntryTrigger
	map_script_2 VAR_TEMP_1, 1, TrainerHill_EventScript_WarpToEntranceCounter
	.2byte 0

TrainerHill_Entrance_EventScript_ExitElevator::
	lockall
	applymovement OBJ_EVENT_ID_PLAYER, TrainerHill_Entrance_Movement_PlayerExitElevator
	waitmovement 0
	setmetatile 17, 10, METATILE_TrainerHill_CounterDoor, TRUE
	special DrawWholeMapView
	playse SE_CLICK
	waitse
	setvar VAR_TEMP_D, 0
	releaseall
	end

TrainerHill_Entrance_EventScript_ExitChallenge::
	setvar VAR_TEMP_0, 1
	trainerhill_getstatus
	switch VAR_RESULT
	case TRAINER_HILL_PLAYER_STATUS_LOST, TrainerHill_Entrance_EventScript_ExitChallengeLost
	case TRAINER_HILL_PLAYER_STATUS_ECARD_SCANNED, TrainerHill_Entrance_EventScript_ExitChallengeECard
	case TRAINER_HILL_PLAYER_STATUS_NORMAL, TrainerHill_Entrance_EventScript_EndExitChallenge

TrainerHill_Entrance_EventScript_ExitChallengeLost::
	lockall
	applymovement OBJ_EVENT_ID_PLAYER, TrainerHill_Entrance_Movement_PlayerFaceAttendant
	msgbox TrainerHill_Entrance_Text_TooBadTremendousEffort, MSGBOX_DEFAULT
	goto TrainerHill_Entrance_EventScript_PlayerExitChallenge

TrainerHill_Entrance_EventScript_ExitChallengeECard::
	lockall
	applymovement OBJ_EVENT_ID_PLAYER, TrainerHill_Entrance_Movement_PlayerFaceAttendant
	msgbox TrainerHill_Entrance_Text_MovedReceptionHereForSwitch, MSGBOX_DEFAULT
TrainerHill_Entrance_EventScript_PlayerExitChallenge::
	closemessage
	applymovement OBJ_EVENT_ID_PLAYER, TrainerHill_Entrance_Movement_PushPlayerBackFromCounter
	waitmovement 0
	setvar VAR_TRAINER_HILL_IS_ACTIVE, 0
	special HealPlayerParty
	releaseall
TrainerHill_Entrance_EventScript_EndExitChallenge::
	end

TrainerHill_Entrance_EventScript_Nurse::
	setvar VAR_0x800B, LOCALID_NURSE
	call Common_EventScript_PkmnCenterNurse
	waitmessage
	waitbuttonpress
	release
	end

TrainerHill_Entrance_EventScript_Attendant::
	lock
	faceplayer
	trainerhill_inchallenge
	goto_if_eq VAR_RESULT, FALSE, TrainerHill_Entrance_EventScript_ThanksForPlaying
	msgbox TrainerHill_Entrance_Text_HopeYouGiveItYourBest, MSGBOX_DEFAULT
	goto TrainerHill_Entrance_EventScript_AttendantEnd

TrainerHill_Entrance_EventScript_ThanksForPlaying::
	msgbox TrainerHill_Entrance_Text_ThankYouForPlaying, MSGBOX_DEFAULT
TrainerHill_Entrance_EventScript_AttendantEnd::
	release
	end

TrainerHill_Entrance_EventScript_EntryTrigger::
	lockall
	applymovement OBJ_EVENT_ID_PLAYER, TrainerHill_Entrance_Movement_PlayerFaceAttendant
	goto_if_unset FLAG_SYS_GAME_CLEAR, TrainerHill_Entrance_EventScript_Closed
	msgbox TrainerHill_Entrance_Text_WelcomeToTrainerHill, MSGBOX_DEFAULT
	trainerhill_getsaved
	call_if_eq VAR_RESULT, FALSE, TrainerHill_Entrance_EventScript_SaveGame
	trainerhill_allfloorsused
	goto_if_eq VAR_RESULT, TRUE, TrainerHill_Entrance_EventScript_AllFloorsUsed
	msgbox TrainerHill_Entrance_Text_TrainersUpToFloorX, MSGBOX_DEFAULT
	goto TrainerHill_Entrance_EventScript_AskChallengeTrainers

TrainerHill_Entrance_EventScript_AllFloorsUsed::
	msgbox TrainerHill_Entrance_Text_TrainersInEveryRoom, MSGBOX_DEFAULT
TrainerHill_Entrance_EventScript_AskChallengeTrainers::
	message TrainerHill_Entrance_Text_LikeToChallengeTrainers
	waitmessage
	multichoice 15, 6, MULTI_YESNOINFO, FALSE
	switch VAR_RESULT
	case 0, TrainerHill_Entrance_EventScript_ChooseChallenge
	case 1, TrainerHill_Entrance_EventScript_CancelEntry
	case 2, TrainerHill_Entrance_EventScript_Info
	case MULTI_B_PRESSED, TrainerHill_Entrance_EventScript_CancelEntry
	end

TrainerHill_Entrance_EventScript_Info::
	msgbox TrainerHill_Entrance_Text_ExplainTrainerHill, MSGBOX_DEFAULT
	goto TrainerHill_Entrance_EventScript_AskChallengeTrainers
	end

TrainerHill_Entrance_EventScript_ChooseChallenge::
	multichoice 13, 2, MULTI_TAG_MATCH_TYPE, FALSE
	switch VAR_RESULT
	case 4, TrainerHill_Entrance_EventScript_CancelEntry
	case MULTI_B_PRESSED, TrainerHill_Entrance_EventScript_CancelEntry
	trainerhill_settag VAR_RESULT
	setvar VAR_TRAINER_HILL_IS_ACTIVE, 1
	setvar VAR_TEMP_5, 0
	special HealPlayerParty
	msgbox TrainerHill_Entrance_Text_TimeProgessGetSetGo, MSGBOX_DEFAULT
	trainerhill_start
	releaseall
	end

TrainerHill_Entrance_EventScript_CancelEntry::
	setvar VAR_TEMP_5, 0
	msgbox TrainerHill_Entrance_Text_PleaseVisitUsAgain, MSGBOX_DEFAULT
	closemessage
	applymovement OBJ_EVENT_ID_PLAYER, TrainerHill_Entrance_Movement_PushPlayerBackFromCounter
	waitmovement 0
	releaseall
	end

TrainerHill_Entrance_EventScript_SaveGame::
	msgbox TrainerHill_Entrance_Text_SaveGameBeforeEnter, MSGBOX_DEFAULT
	trainerhill_setsaved
	setvar VAR_TEMP_5, 1
	call Common_EventScript_SaveGame
	goto_if_eq VAR_RESULT, FALSE, TrainerHill_Entrance_EventScript_SaveFailed
	trainerhill_setsaved
	return

TrainerHill_Entrance_EventScript_SaveFailed::
	trainerhill_clearsaved
	goto TrainerHill_Entrance_EventScript_CancelEntry
	end

TrainerHill_Entrance_EventScript_Closed::
	msgbox TrainerHill_Entrance_Text_StillGettingReady, MSGBOX_DEFAULT
	closemessage
	applymovement OBJ_EVENT_ID_PLAYER, TrainerHill_Entrance_Movement_PushPlayerBackFromCounter
	waitmovement 0
	releaseall
	end

TrainerHill_Entrance_Movement_PlayerFaceAttendant:
	face_right
	step_end

TrainerHill_Entrance_Movement_PushPlayerBackFromCounter:
	walk_down
	step_end

@ Unused
TrainerHill_Entrance_Movement_FaceUp:
	face_up
	step_end

TrainerHill_Entrance_Movement_PlayerExitElevator:
	walk_down
	walk_down
	step_end

TrainerHill_Entrance_EventScript_Records::
	lockall
	fadescreen FADE_TO_BLACK
	special ShowTrainerHillRecords
	waitstate
	releaseall
	end

TrainerHill_Entrance_EventScript_Man::
	goto_if_unset FLAG_SYS_GAME_CLEAR, TrainerHill_Entrance_EventScript_ManTrainerHillClosed
	msgbox TrainerHill_Entrance_Text_WhatSortOfTrainersAreAhead, MSGBOX_NPC
	end

TrainerHill_Entrance_EventScript_ManTrainerHillClosed::
	msgbox TrainerHill_Entrance_Text_CantWaitToTestTheWaters, MSGBOX_NPC
	end

TrainerHill_Entrance_EventScript_Girl::
	goto_if_unset FLAG_SYS_GAME_CLEAR, TrainerHill_Entrance_EventScript_GirlTrainerHillClosed
	msgbox TrainerHill_Entrance_Text_FriendsTryingToReachTimeBoardTop, MSGBOX_NPC
	end

TrainerHill_Entrance_EventScript_GirlTrainerHillClosed::
	msgbox TrainerHill_Entrance_Text_DoYouKnowWhenTheyOpen, MSGBOX_NPC
	end

TrainerHill_Entrance_EventScript_Clerk::
	lock
	faceplayer
	message gText_HowMayIServeYou
	waitmessage
	goto_if_set FLAG_SYS_GAME_CLEAR, TrainerHill_Entrance_EventScript_ExpandedPokemart
	pokemart TrainerHill_Entrance_Pokemart_Basic
	msgbox gText_PleaseComeAgain, MSGBOX_DEFAULT
	release
	end

	.align 2
TrainerHill_Entrance_Pokemart_Basic:
	.2byte ITEM_SUPER_POTION
	.2byte ITEM_ANTIDOTE
	.2byte ITEM_PARALYZE_HEAL
	.2byte ITEM_AWAKENING
	.2byte ITEM_X_SPEED
	.2byte ITEM_X_SP_ATK
	.2byte ITEM_X_ATTACK
	.2byte ITEM_X_DEFENSE
	.2byte ITEM_DIRE_HIT
	.2byte ITEM_GUARD_SPEC
	.2byte ITEM_X_ACCURACY
	.2byte ITEM_NONE
	release
	end

TrainerHill_Entrance_EventScript_ExpandedPokemart::
	pokemart TrainerHill_Entrance_Pokemart_Expanded
	msgbox gText_PleaseComeAgain, MSGBOX_DEFAULT
	release
	end

	.align 2
TrainerHill_Entrance_Pokemart_Expanded:
	.2byte ITEM_HYPER_POTION
	.2byte ITEM_MAX_POTION
	.2byte ITEM_FULL_RESTORE
	.2byte ITEM_FULL_HEAL
	.2byte ITEM_REVIVE
	.2byte ITEM_X_SPEED
	.2byte ITEM_X_SP_ATK
	.2byte ITEM_X_ATTACK
	.2byte ITEM_X_DEFENSE
	.2byte ITEM_DIRE_HIT
	.2byte ITEM_GUARD_SPEC
	.2byte ITEM_X_ACCURACY
	.2byte ITEM_NONE
	release
	end

<<<<<<< HEAD
TrainerHill_Entrance_Text_StillGettingReady:
	.string "This is the TRAINER HILL where\n"
=======
TrainerHill_Entrance_Text_StillGettingReady: @ 8268430
	.string "This is the Trainer Hill where\n"
>>>>>>> 4d1bf960
	.string "you may enjoy tag battles with many\l"
	.string "Trainers.\p"
	.string "Unfortunately, we're still getting\n"
	.string "things ready. Please come back later!$"

TrainerHill_Entrance_Text_WelcomeToTrainerHill:
	.string "Welcome!\p"
	.string "This is the Trainer Hill where\n"
	.string "you may enjoy tag battles with many\l"
	.string "Trainers!$"

TrainerHill_Entrance_Text_SaveGameBeforeEnter:
	.string "Is this your first visit here?\p"
	.string "Before you enter, please save\n"
	.string "your game.$"

TrainerHill_Entrance_Text_TrainersUpToFloorX:
	.string "Let's see…\n"
	.string "The Trainers here now are…\p"
	.string "Up to floor no. {STR_VAR_1}.$"

TrainerHill_Entrance_Text_TrainersInEveryRoom:
	.string "Let's see…\n"
	.string "The Trainers here now are…\p"
	.string "There appear to be Trainers gathered\n"
	.string "in every room.$"

TrainerHill_Entrance_Text_LikeToChallengeTrainers:
	.string "Would you like to challenge the\n"
	.string "waiting Trainers?$"

TrainerHill_Entrance_Text_TimeProgessGetSetGo:
	.string "I will time your progress.\n"
	.string "Best of luck!\p"
	.string "On your marks…\p"
	.string "Get set…\p"
	.string "Go!$"

TrainerHill_Entrance_Text_PleaseVisitUsAgain:
	.string "Please do visit us again!$"

TrainerHill_Entrance_Text_TooBadTremendousEffort:
	.string "That was too bad.\p"
	.string "I think you put in a tremendous\n"
	.string "effort in your battling.\p"
	.string "Please come back and try again!$"

TrainerHill_Entrance_Text_HopeYouGiveItYourBest:
	.string "I hope you give it your best.$"

<<<<<<< HEAD
TrainerHill_Entrance_Text_MovedReceptionHereForSwitch:
	.string "When the TRAINERS switch places,\n"
=======
TrainerHill_Entrance_Text_MovedReceptionHereForSwitch: @ 8268712
	.string "When the Trainers switch places,\n"
>>>>>>> 4d1bf960
	.string "the movement can be hectic.\p"
	.string "To avoid the stampede, we moved\n"
	.string "the reception counter here.\p"
	.string "I'm sorry for the inconvenience.$"

TrainerHill_Entrance_Text_ThankYouForPlaying:
	.string "Thank you for playing!$"

<<<<<<< HEAD
TrainerHill_Entrance_Text_ExplainTrainerHill:
	.string "Here at the TRAINER HILL, we conduct\n"
=======
TrainerHill_Entrance_Text_ExplainTrainerHill: @ 82687C3
	.string "Here at the Trainer Hill, we conduct\n"
>>>>>>> 4d1bf960
	.string "an event called the Time Attack.\p"
	.string "It is a race that measures how long\n"
	.string "you take to reach our owner on\l"
	.string "the rooftop from this counter.\p"
	.string "The fastest times are posted on\n"
	.string "the Time Board--try competing with\l"
	.string "your friends.\p"
	.string "In Trainer battles along the way,\n"
	.string "neither Exp. Points nor money will\l"
	.string "be awarded.$"

@ Unused
TrainerHill_Entrance_Text_NeedAtLeastTwoPokemon:
	.string "Oh, I'm sorry, but you appear to have\n"
	.string "only one Pokémon with you.\p"
	.string "You will need at least two Pokémon\n"
	.string "to enter this event.$"

TrainerHill_Roof_Text_YouFinallyCameBravo:
	.string "Hm! Hm!\p"
	.string "You finally came!\n"
	.string "Yes, you have arrived!\p"
	.string "Wait! Don't say it!\n"
	.string "I know why you came all the way\l"
	.string "here by yourself!\p"
	.string "You wanted to see me, the owner\n"
	.string "of the Trainer Hill, because…\p"
	.string "You want to form a tag team with me!\n"
	.string "Wa-hoo!\p"
	.string "…Uh?\n"
	.string "That's not it?\p"
	.string "Anyway, I watched you on your way up.\n"
	.string "Marvelous battling! Bravo, indeed!$"

TrainerHill_Roof_Text_HaveTheMostMarvelousGift:
	.string "For a marvelous someone like you,\n"
	.string "I have the most marvelous gift!$"

TrainerHill_Roof_Text_FullUpBeBackLaterForThis:
	.string "Oh, no, full up with things!\n"
	.string "You'll be back later for this!$"

TrainerHill_Roof_Text_GotHereMarvelouslyQuickly:
	.string "Oh, hold on here! Did you possibly get\n"
	.string "here marvelously quickly?\p"
	.string "How splendid! You needn't have\n"
	.string "hurried so to see me!\p"
	.string "That is so delightful. I'll have the Time\n"
	.string "Board at the reception updated!$"

TrainerHill_Roof_Text_YouWerentVeryQuick:
	.string "But, oh…\n"
	.string "You weren't very quick getting here.$"

TrainerHill_Roof_Text_ArriveZippierNextTime:
	.string "Perhaps it would please me more if you\n"
	.string "arrived zippier next time.\p"
	.string "Then, I should be pleased to form\n"
	.string "a tag team with you!\p"
	.string "Until we meet again, amigo!$"

@ Unused
<<<<<<< HEAD
TrainerHill_Roof_Text_BuiltTrainerHillToFindPartner:
	.string "I had the TRAINER HILL built for but\n"
=======
TrainerHill_Roof_Text_BuiltTrainerHillToFindPartner: @ 8268CC6
	.string "I had the Trainer Hill built for but\n"
>>>>>>> 4d1bf960
	.string "one reason and one only!\p"
	.string "To find the most suitable partner\n"
	.string "with whom I may form a tag team!$"

TrainerHill_Entrance_Text_ChallengeTime:
	.string "{STR_VAR_1} min. {STR_VAR_2}.{STR_VAR_3} sec.$"

<<<<<<< HEAD
TrainerHill_Entrance_Text_WhatSortOfTrainersAreAhead:
	.string "Who knows what sort of TRAINERS\n"
	.string "and POKéMON combos are ahead?\p"
	.string "All I know is that I'll knock aside\n"
	.string "anyone that stands in my way!$"

TrainerHill_Entrance_Text_CantWaitToTestTheWaters:
	.string "I heard tough TRAINERS come to this\n"
	.string "TRAINER HILL from all over.\p"
=======
TrainerHill_Entrance_Text_WhatSortOfTrainersAreAhead: @ 8268D5A
	.string "Who knows what sort of Trainers\n"
	.string "and Pokémon combos are ahead?\p"
	.string "All I know is that I'll knock aside\n"
	.string "anyone that stands in my way!$"

TrainerHill_Entrance_Text_CantWaitToTestTheWaters: @ 8268DDA
	.string "I heard tough Trainers come to this\n"
	.string "Trainer Hill from all over.\p"
>>>>>>> 4d1bf960
	.string "I can't wait to test the waters!\p"
	.string "I'll knock aside anyone that stands\n"
	.string "in my way!$"

TrainerHill_Entrance_Text_FriendsTryingToReachTimeBoardTop:
	.string "Do you see the Time Board over there?\p"
	.string "My friends and I are trying to see who\n"
	.string "can reach the top in the least time.$"

TrainerHill_Entrance_Text_DoYouKnowWhenTheyOpen:
	.string "Do you know when they're opening\n"
	.string "this place up?\p"
	.string "I'm waiting here to be the first\n"
	.string "challenger ever!$"

TrainerHill_Elevator_Text_ReturnToReception:
	.string "Would you like to return to\n"
	.string "the reception counter?$"<|MERGE_RESOLUTION|>--- conflicted
+++ resolved
@@ -293,13 +293,8 @@
 	release
 	end
 
-<<<<<<< HEAD
-TrainerHill_Entrance_Text_StillGettingReady:
-	.string "This is the TRAINER HILL where\n"
-=======
 TrainerHill_Entrance_Text_StillGettingReady: @ 8268430
 	.string "This is the Trainer Hill where\n"
->>>>>>> 4d1bf960
 	.string "you may enjoy tag battles with many\l"
 	.string "Trainers.\p"
 	.string "Unfortunately, we're still getting\n"
@@ -350,13 +345,8 @@
 TrainerHill_Entrance_Text_HopeYouGiveItYourBest:
 	.string "I hope you give it your best.$"
 
-<<<<<<< HEAD
-TrainerHill_Entrance_Text_MovedReceptionHereForSwitch:
-	.string "When the TRAINERS switch places,\n"
-=======
 TrainerHill_Entrance_Text_MovedReceptionHereForSwitch: @ 8268712
 	.string "When the Trainers switch places,\n"
->>>>>>> 4d1bf960
 	.string "the movement can be hectic.\p"
 	.string "To avoid the stampede, we moved\n"
 	.string "the reception counter here.\p"
@@ -365,13 +355,8 @@
 TrainerHill_Entrance_Text_ThankYouForPlaying:
 	.string "Thank you for playing!$"
 
-<<<<<<< HEAD
-TrainerHill_Entrance_Text_ExplainTrainerHill:
-	.string "Here at the TRAINER HILL, we conduct\n"
-=======
 TrainerHill_Entrance_Text_ExplainTrainerHill: @ 82687C3
 	.string "Here at the Trainer Hill, we conduct\n"
->>>>>>> 4d1bf960
 	.string "an event called the Time Attack.\p"
 	.string "It is a race that measures how long\n"
 	.string "you take to reach our owner on\l"
@@ -434,13 +419,8 @@
 	.string "Until we meet again, amigo!$"
 
 @ Unused
-<<<<<<< HEAD
-TrainerHill_Roof_Text_BuiltTrainerHillToFindPartner:
-	.string "I had the TRAINER HILL built for but\n"
-=======
 TrainerHill_Roof_Text_BuiltTrainerHillToFindPartner: @ 8268CC6
 	.string "I had the Trainer Hill built for but\n"
->>>>>>> 4d1bf960
 	.string "one reason and one only!\p"
 	.string "To find the most suitable partner\n"
 	.string "with whom I may form a tag team!$"
@@ -448,17 +428,6 @@
 TrainerHill_Entrance_Text_ChallengeTime:
 	.string "{STR_VAR_1} min. {STR_VAR_2}.{STR_VAR_3} sec.$"
 
-<<<<<<< HEAD
-TrainerHill_Entrance_Text_WhatSortOfTrainersAreAhead:
-	.string "Who knows what sort of TRAINERS\n"
-	.string "and POKéMON combos are ahead?\p"
-	.string "All I know is that I'll knock aside\n"
-	.string "anyone that stands in my way!$"
-
-TrainerHill_Entrance_Text_CantWaitToTestTheWaters:
-	.string "I heard tough TRAINERS come to this\n"
-	.string "TRAINER HILL from all over.\p"
-=======
 TrainerHill_Entrance_Text_WhatSortOfTrainersAreAhead: @ 8268D5A
 	.string "Who knows what sort of Trainers\n"
 	.string "and Pokémon combos are ahead?\p"
@@ -468,7 +437,6 @@
 TrainerHill_Entrance_Text_CantWaitToTestTheWaters: @ 8268DDA
 	.string "I heard tough Trainers come to this\n"
 	.string "Trainer Hill from all over.\p"
->>>>>>> 4d1bf960
 	.string "I can't wait to test the waters!\p"
 	.string "I'll knock aside anyone that stands\n"
 	.string "in my way!$"
