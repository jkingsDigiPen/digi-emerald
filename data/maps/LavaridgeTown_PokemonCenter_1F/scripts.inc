--- conflicted
+++ resolved
@@ -30,15 +30,9 @@
 	msgbox LavaridgeTown_PokemonCenter_1F_Text_TrainersShouldRestToo, MSGBOX_NPC
 	end
 
-<<<<<<< HEAD
-LavaridgeTown_PokemonCenter_1F_Text_TrainersPokemonSpendTimeTogether:
-	.string "I think POKéMON get closer to their\n"
-	.string "TRAINERS if they spend time together.\p"
-=======
 LavaridgeTown_PokemonCenter_1F_Text_TrainersPokemonSpendTimeTogether: @ 81FFB37
 	.string "I think Pokémon get closer to their\n"
 	.string "Trainers if they spend time together.\p"
->>>>>>> 4d1bf960
 	.string "The longer the better.\n"
 	.string "That's what I think.$"
 
