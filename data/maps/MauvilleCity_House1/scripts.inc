--- conflicted
+++ resolved
@@ -30,13 +30,8 @@
 	.string "I like that!\n"
 	.string "Here, take this Hidden Machine!$"
 
-<<<<<<< HEAD
-MauvilleCity_House1_Text_ExplainRockSmash:
-	.string "That HM contains ROCK SMASH.\p"
-=======
 MauvilleCity_House1_Text_ExplainRockSmash: @ 820FAA9
 	.string "That HM contains Rock Smash.\p"
->>>>>>> 4d1bf960
 	.string "If you come across large boulders\n"
 	.string "that block your path…\p"
 	.string "Well, use that HM move and smash\n"
@@ -44,12 +39,7 @@
 	.string "Yes, sir! Smash rocks aside, I say!\n"
 	.string "Woohoo!$"
 
-<<<<<<< HEAD
-MauvilleCity_House1_Text_MonCanFlyOutOfSmashedRock:
-	.string "Oh, yes, if you smash a rock, a POKéMON\n"
-=======
 MauvilleCity_House1_Text_MonCanFlyOutOfSmashedRock: @ 820FB67
 	.string "Oh, yes, if you smash a rock, a Pokémon\n"
->>>>>>> 4d1bf960
 	.string "could come flying out of hiding.\p"
 	.string "Woohoo!$"
