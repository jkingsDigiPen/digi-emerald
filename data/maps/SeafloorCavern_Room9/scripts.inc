--- conflicted
+++ resolved
@@ -225,17 +225,6 @@
 	delay_16
 	step_end
 
-<<<<<<< HEAD
-SeafloorCavern_Room9_Text_ArchieHoldItRightThere:
-	.string "ARCHIE: Hold it right there.$"
-
-SeafloorCavern_Room9_Text_ArchieSoItWasYou:
-	.string "ARCHIE: Fufufu…\n"
-	.string "So it was you, after all.$"
-
-SeafloorCavern_Room9_Text_ArchieBeholdKyogre:
-	.string "ARCHIE: Behold!\p"
-=======
 SeafloorCavern_Room9_Text_ArchieHoldItRightThere: @ 823505F
 	.string "Archie: Hold it right there.$"
 
@@ -245,19 +234,13 @@
 
 SeafloorCavern_Room9_Text_ArchieBeholdKyogre: @ 82350A6
 	.string "Archie: Behold!\p"
->>>>>>> 4d1bf960
 	.string "See how beautiful it is, the sleeping\n"
 	.string "form of the ancient Pokémon Kyogre!\p"
 	.string "I have waited so long for this day to\n"
 	.string "come…$"
 
-<<<<<<< HEAD
-SeafloorCavern_Room9_Text_ArchieYouMustDisappear:
-	.string "ARCHIE: It surprises me, how you've\n"
-=======
 SeafloorCavern_Room9_Text_ArchieYouMustDisappear: @ 823512C
 	.string "Archie: It surprises me, how you've\n"
->>>>>>> 4d1bf960
 	.string "managed to chase me here.\p"
 	.string "But that's all over now.\p"
 	.string "For the realization of my dream,\n"
@@ -267,53 +250,30 @@
 	.string "What?!\n"
 	.string "I lost to a mere child like you?!$"
 
-<<<<<<< HEAD
-SeafloorCavern_Room9_Text_ArchieWithThisRedOrb:
-	.string "ARCHIE: Fufufu…\p"
-=======
 SeafloorCavern_Room9_Text_ArchieWithThisRedOrb: @ 82351E5
 	.string "Archie: Fufufu…\p"
->>>>>>> 4d1bf960
 	.string "I commend you. I must recognize that\n"
 	.string "you are truly gifted.\p"
 	.string "But!\n"
 	.string "I have this in my possession!\p"
 	.string "With this Red Orb, I can make Kyogre…$"
 
-<<<<<<< HEAD
-SeafloorCavern_Room9_Text_RedOrbShinesByItself:
-	.string "The RED ORB suddenly began shining\n"
-	.string "by itself!$"
-
-SeafloorCavern_Room9_Text_ArchieWhereDidKyogreGo:
-	.string "ARCHIE: What?!\p"
-=======
 SeafloorCavern_Room9_Text_RedOrbShinesByItself: @ 8235279
 	.string "The Red Orb suddenly began shining\n"
 	.string "by itself!$"
 
 SeafloorCavern_Room9_Text_ArchieWhereDidKyogreGo: @ 82352A7
 	.string "Archie: What?!\p"
->>>>>>> 4d1bf960
 	.string "I didn't do anything.\n"
 	.string "Why did the Red Orb…\p"
 	.string "Where did Kyogre go?$"
 
-<<<<<<< HEAD
-SeafloorCavern_Room9_Text_ArchieAMessageFromOutside:
-	.string "ARCHIE: Hm? It's a message from our\n"
-	.string "members outside…$"
-
-SeafloorCavern_Room9_Text_ArchieWhatRainingTooHard:
-	.string "ARCHIE: Yes, what is it?\p"
-=======
 SeafloorCavern_Room9_Text_ArchieAMessageFromOutside: @ 82352F6
 	.string "Archie: Hm? It's a message from our\n"
 	.string "members outside…$"
 
 SeafloorCavern_Room9_Text_ArchieWhatRainingTooHard: @ 823532B
 	.string "Archie: Yes, what is it?\p"
->>>>>>> 4d1bf960
 	.string "Hm…\n"
 	.string "It's raining heavily?\p"
 	.string "Good… That should have happened.\n"
@@ -328,43 +288,25 @@
 	.string "Hold your position and monitor\n"
 	.string "the situation!$"
 
-<<<<<<< HEAD
-SeafloorCavern_Room9_Text_ArchieWhyDidKyogreDisappear:
-	.string "ARCHIE: There's something wrong…\p"
-	.string "The RED ORB is supposed to awaken\n"
-	.string "and control KYOGRE…\p"
-=======
 SeafloorCavern_Room9_Text_ArchieWhyDidKyogreDisappear: @ 823546F
 	.string "Archie: There's something wrong…\p"
 	.string "The Red Orb is supposed to awaken\n"
 	.string "and control Kyogre…\p"
->>>>>>> 4d1bf960
 	.string "But… Why?\n"
 	.string "Why did Kyogre disappear?\p"
 	.string "Why?!$"
 
-<<<<<<< HEAD
-SeafloorCavern_Room9_Text_MaxieWhatHaveYouWrought:
-	.string "MAXIE: What have you wrought?\p"
-	.string "ARCHIE… You've finally awoken KYOGRE,\n"
-=======
 SeafloorCavern_Room9_Text_MaxieWhatHaveYouWrought: @ 82354F0
 	.string "Maxie: What have you wrought?\p"
 	.string "Archie… You've finally awoken Kyogre,\n"
->>>>>>> 4d1bf960
 	.string "haven't you?\p"
 	.string "What will happen to the world if this\n"
 	.string "downpour continues for all eternity?\p"
 	.string "The world's landmass will drown in\n"
 	.string "the deepening sea…$"
 
-<<<<<<< HEAD
-SeafloorCavern_Room9_Text_ArchieDontGetAllHighAndMighty:
-	.string "ARCHIE: W-what?!\n"
-=======
 SeafloorCavern_Room9_Text_ArchieDontGetAllHighAndMighty: @ 82355C2
 	.string "Archie: W-what?!\n"
->>>>>>> 4d1bf960
 	.string "Don't get all high and mighty with me!\p"
 	.string "Wasn't it you, Team Magma, that\n"
 	.string "infuriated Groudon?\p"
@@ -372,23 +314,13 @@
 	.string "I should be able to control Kyogre…\p"
 	.string "I should be able to control it…$"
 
-<<<<<<< HEAD
-SeafloorCavern_Room9_Text_MaxieWeDontHaveTimeToArgue:
-	.string "MAXIE: We don't have the time to\n"
-=======
 SeafloorCavern_Room9_Text_MaxieWeDontHaveTimeToArgue: @ 8235692
 	.string "Maxie: We don't have the time to\n"
->>>>>>> 4d1bf960
 	.string "argue about it here!\p"
 	.string "Get outside and see for yourself!\p"
 	.string "See if what you've wrought is the\n"
 	.string "world that we desired!$"
 
-<<<<<<< HEAD
-SeafloorCavern_Room9_Text_MaxieComeOnPlayer:
-	.string "MAXIE: {PLAYER}, come on, you have\n"
-=======
 SeafloorCavern_Room9_Text_MaxieComeOnPlayer: @ 8235723
 	.string "Maxie: {PLAYER}, come on, you have\n"
->>>>>>> 4d1bf960
 	.string "to get out of here, too!$"