--- conflicted
+++ resolved
@@ -9,20 +9,11 @@
 	msgbox OldaleTown_House2_Text_YoullGoFurtherWithStrongPokemon, MSGBOX_NPC
 	end
 
-<<<<<<< HEAD
-OldaleTown_House2_Text_PokemonLevelUp:
-	.string "When POKéMON battle, they eventually\n"
-	.string "level up and become stronger.$"
-
-OldaleTown_House2_Text_YoullGoFurtherWithStrongPokemon:
-	.string "If the POKéMON with you become\n"
-=======
 OldaleTown_House2_Text_PokemonLevelUp: @ 81FBF6D
 	.string "When Pokémon battle, they eventually\n"
 	.string "level up and become stronger.$"
 
 OldaleTown_House2_Text_YoullGoFurtherWithStrongPokemon: @ 81FBFB0
 	.string "If the Pokémon with you become\n"
->>>>>>> 4d1bf960
 	.string "stronger, you'll be able to go farther\l"
 	.string "away from here.$"
