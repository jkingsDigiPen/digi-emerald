--- conflicted
+++ resolved
@@ -58,13 +58,8 @@
 	.string "It's not good enough to be brawny…\n"
 	.string "You have to use your head. Be brainy!$"
 
-<<<<<<< HEAD
-Route110_TrickHousePuzzle4_Text_PaulaIntro:
-	.string "The TRICK HOUSE is getting trickier,\n"
-=======
 Route110_TrickHousePuzzle4_Text_PaulaIntro: @ 826CA9C
 	.string "The Trick House is getting trickier,\n"
->>>>>>> 4d1bf960
 	.string "isn't it?$"
 
 Route110_TrickHousePuzzle4_Text_PaulaDefeat:
