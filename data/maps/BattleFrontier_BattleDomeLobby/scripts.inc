--- conflicted
+++ resolved
@@ -432,13 +432,8 @@
 	releaseall
 	end
 
-<<<<<<< HEAD
-BattleFrontier_BattleDomeLobby_Text_WelcomeSingleBattle:
-	.string "Where the strategies of TRAINERS\n"
-=======
 BattleFrontier_BattleDomeLobby_Text_WelcomeSingleBattle: @ 8249EB7
 	.string "Where the strategies of Trainers\n"
->>>>>>> 4d1bf960
 	.string "are put to the test!\p"
 	.string "Welcome to the Battle Dome!\p"
 	.string "I am your guide to the Single Battle\n"
@@ -451,13 +446,8 @@
 BattleFrontier_BattleDomeLobby_Text_HopeToSeeYouAgain:
 	.string "We hope to see you again.$"
 
-<<<<<<< HEAD
-BattleFrontier_BattleDomeLobby_Text_ExplainSinglesChallenge:
-	.string "The SINGLE BATTLE Tournament\n"
-=======
 BattleFrontier_BattleDomeLobby_Text_ExplainSinglesChallenge: @ 8249F8E
 	.string "The Single Battle Tournament\n"
->>>>>>> 4d1bf960
 	.string "is exactly as the name suggests--\l"
 	.string "a tournament of Single Battles.\p"
 	.string "All participating Trainers must\n"
@@ -477,13 +467,8 @@
 	.string "If you don't save before interrupting,\n"
 	.string "you will be disqualified.$"
 
-<<<<<<< HEAD
-BattleFrontier_BattleDomeLobby_Text_OkayToSaveBeforeChallenge:
-	.string "Before I show you to the BATTLE DOME,\n"
-=======
 BattleFrontier_BattleDomeLobby_Text_OkayToSaveBeforeChallenge: @ 824A1C6
 	.string "Before I show you to the Battle Dome,\n"
->>>>>>> 4d1bf960
 	.string "I must save the data. Is that okay?$"
 
 BattleFrontier_BattleDomeLobby_Text_WhichLevelMode:
@@ -491,13 +476,8 @@
 	.string "of challenge, Level 50 and Open Level.\l"
 	.string "Which is your choice?$"
 
-<<<<<<< HEAD
-BattleFrontier_BattleDomeLobby_Text_SelectThreeMons:
-	.string "Now select the three POKéMON that\n"
-=======
 BattleFrontier_BattleDomeLobby_Text_SelectThreeMons: @ 824A26E
 	.string "Now select the three Pokémon that\n"
->>>>>>> 4d1bf960
 	.string "you wish to enter, please.$"
 
 BattleFrontier_BattleDomeLobby_Text_NotEnoughValidMonsLvOpen:
@@ -544,15 +524,9 @@
 	.string "{STR_VAR_1}.$"
 
 @ Unused
-<<<<<<< HEAD
-BattleFrontier_BattleDomeLobby_Text_BagFullMakeRoom:
-	.string "Oh, your BAG appears to be full.\p"
-	.string "Please make room in your BAG, then come\n"
-=======
 BattleFrontier_BattleDomeLobby_Text_BagFullMakeRoom: @ 824A56E
 	.string "Oh, your Bag appears to be full.\p"
 	.string "Please make room in your Bag, then come\n"
->>>>>>> 4d1bf960
 	.string "see me.$"
 
 BattleFrontier_BattleDomeLobby_Text_ThankYouForPlaying:
@@ -565,21 +539,12 @@
 BattleFrontier_BattleDomeLobby_Text_WeveBeenWaitingForYou:
 	.string "We've been waiting for you!$"
 
-<<<<<<< HEAD
-BattleFrontier_BattleDomeLobby_Text_OkayToSaveBeforeChallenge2:
-	.string "Before I show you to the BATTLE DOME,\n"
-	.string "I must save the data. Is that okay?$"
-
-BattleFrontier_BattleDomeLobby_Text_WelcomeDoubleBattle:
-	.string "Where the strategies of TRAINERS\n"
-=======
 BattleFrontier_BattleDomeLobby_Text_OkayToSaveBeforeChallenge2: @ 824A61A
 	.string "Before I show you to the Battle Dome,\n"
 	.string "I must save the data. Is that okay?$"
 
 BattleFrontier_BattleDomeLobby_Text_WelcomeDoubleBattle: @ 824A664
 	.string "Where the strategies of Trainers\n"
->>>>>>> 4d1bf960
 	.string "are put to the test!\p"
 	.string "Welcome to the Battle Dome!\p"
 	.string "I am your guide to the Double Battle\n"
@@ -589,13 +554,8 @@
 	.string "Would you like to challenge\n"
 	.string "the Double Battle Tournament?$"
 
-<<<<<<< HEAD
-BattleFrontier_BattleDomeLobby_Text_ExplainDoublesChallenge:
-	.string "The DOUBLE BATTLE Tournament\n"
-=======
 BattleFrontier_BattleDomeLobby_Text_ExplainDoublesChallenge: @ 824A721
 	.string "The Double Battle Tournament\n"
->>>>>>> 4d1bf960
 	.string "is exactly as the name suggests--\l"
 	.string "a tournament of Double Battles.\p"
 	.string "All participating Trainers must\n"
@@ -639,15 +599,6 @@
 	.string "You should check out the results\n"
 	.string "on the monitor beside the PC.$"
 
-<<<<<<< HEAD
-BattleFrontier_OutsideWest_Text_LongDreamedAboutBattleFrontier:
-	.string "The BATTLE FRONTIER…\n"
-	.string "I've long dreamed about a place like it.$"
-
-@ Functionally unused
-BattleFrontier_OutsideWest_Text_BattleDomeSign2:
-	.string "The BATTLE DOME\n"
-=======
 BattleFrontier_OutsideWest_Text_LongDreamedAboutBattleFrontier: @ 824AB06
 	.string "The Battle Frontier…\n"
 	.string "I've long dreamed about a place like it.$"
@@ -655,7 +606,6 @@
 @ Functionally unused
 BattleFrontier_OutsideWest_Text_BattleDomeSign2: @ 824AB44
 	.string "The Battle Dome\n"
->>>>>>> 4d1bf960
 	.string "Become the Unbeatable Superstar!$"
 
 @ Functionally unused
@@ -663,15 +613,9 @@
 	.string "The ??????\n"
 	.string "Under Construction!$"
 
-<<<<<<< HEAD
-BattleFrontier_BattleDomeLobby_Text_WinnersGainReputation:
-	.string "When a TRAINER chains tournament\n"
-	.string "wins at the BATTLE DOME, he or she\l"
-=======
 BattleFrontier_BattleDomeLobby_Text_WinnersGainReputation: @ 824AB94
 	.string "When a Trainer chains tournament\n"
 	.string "wins at the Battle Dome, he or she\l"
->>>>>>> 4d1bf960
 	.string "gains a reputation as a star.\p"
 	.string "Tough Trainers are drawn by that\n"
 	.string "reputation to the Battle Dome.\p"
@@ -683,13 +627,8 @@
 	.string "favorites in the very first round.\p"
 	.string "Of course I got trashed…$"
 
-<<<<<<< HEAD
-BattleFrontier_BattleDomeLobby_Text_NeedToCheckOpponentCarefully:
-	.string "I would've won if I'd kept this POKéMON\n"
-=======
 BattleFrontier_BattleDomeLobby_Text_NeedToCheckOpponentCarefully: @ 824ACD3
 	.string "I would've won if I'd kept this Pokémon\n"
->>>>>>> 4d1bf960
 	.string "held in reserve.\p"
 	.string "You need to check your opponent's\n"
 	.string "Pokémon carefully before choosing\l"
@@ -735,13 +674,8 @@
 	.string "by Trainers, and the battle styles of\l"
 	.string "Trainers.$"
 
-<<<<<<< HEAD
-BattleFrontier_BattleDomeLobby_Text_ExplainDoubleKORules:
-	.string "If battling POKéMON faint at the same\n"
-=======
 BattleFrontier_BattleDomeLobby_Text_ExplainDoubleKORules: @ 824B073
 	.string "If battling Pokémon faint at the same\n"
->>>>>>> 4d1bf960
 	.string "time--a double KO--in a tournament\l"
 	.string "match, the Referees will review\l"
 	.string "the match and declare the winner.$"