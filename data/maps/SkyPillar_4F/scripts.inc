SkyPillar_4F_MapScripts:: @ 8239671
	map_script MAP_SCRIPT_ON_FRAME_TABLE, CaveHole_CheckFallDownHole
	map_script MAP_SCRIPT_ON_TRANSITION, SkyPillar_4F_OnTransition
	map_script MAP_SCRIPT_ON_RESUME, SkyPillar_4F_SetHoleWarp
	.byte 0

SkyPillar_4F_OnTransition: @ 8239681
	compare VAR_SKY_PILLAR_STATE, 2
	call_if_lt SkyPillar_4F_EventScript_CleanFloor
	copyvar VAR_ICE_STEP_COUNT, 1
	end

SkyPillar_4F_EventScript_CleanFloor:: @ 8239692
	setmaplayoutindex LAYOUT_SKY_PILLAR_4F_CLEAN
	return

<<<<<<< HEAD
SkyPillar_4F_MapScript1_239696: @ 8239696
	setstepcallback STEP_CB_CRACKED_FLOOR
=======
SkyPillar_4F_SetHoleWarp: @ 8239696
	setstepcallback 7
>>>>>>> 60a592a2
	setholewarp MAP_SKY_PILLAR_3F, 255, 0, 0
	end
<|MERGE_RESOLUTION|>--- conflicted
+++ resolved
@@ -14,12 +14,7 @@
 	setmaplayoutindex LAYOUT_SKY_PILLAR_4F_CLEAN
 	return
 
-<<<<<<< HEAD
-SkyPillar_4F_MapScript1_239696: @ 8239696
+SkyPillar_4F_SetHoleWarp: @ 8239696
 	setstepcallback STEP_CB_CRACKED_FLOOR
-=======
-SkyPillar_4F_SetHoleWarp: @ 8239696
-	setstepcallback 7
->>>>>>> 60a592a2
 	setholewarp MAP_SKY_PILLAR_3F, 255, 0, 0
 	end
