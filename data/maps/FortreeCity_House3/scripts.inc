FortreeCity_House3_MapScripts::
	.byte 0

FortreeCity_House3_EventScript_Maniac::
	msgbox FortreeCity_House3_Text_MetStevenHadAmazingPokemon, MSGBOX_NPC
	end

FortreeCity_House3_EventScript_SchoolKidM::
	msgbox FortreeCity_House3_Text_OhYouHavePokedex, MSGBOX_NPC
	end

<<<<<<< HEAD
FortreeCity_House3_Text_MetStevenHadAmazingPokemon:
	.string "While speaking about POKéDEXES,\n"
=======
FortreeCity_House3_Text_MetStevenHadAmazingPokemon: @ 8217AFA
	.string "While speaking about Pokédexes,\n"
>>>>>>> 4d1bf960
	.string "I remembered something.\p"
	.string "I met this Trainer, Steven, when\n"
	.string "I was searching for rare stones.\p"
	.string "Hoo, boy, he had some amazing Pokémon\n"
	.string "with him.\p"
	.string "They weren't just rare, they were\n"
	.string "trained to terrifying extremes!\p"
	.string "He might even be stronger than the\n"
	.string "Gym Leader in this town…$"

FortreeCity_House3_Text_OhYouHavePokedex:
	.string "What's that thing you have there?\p"
	.string "… … … … … …\p"
	.string "Oh, it's called a Pokédex?\n"
	.string "It's really awesome!$"
<|MERGE_RESOLUTION|>--- conflicted
+++ resolved
@@ -9,13 +9,8 @@
 	msgbox FortreeCity_House3_Text_OhYouHavePokedex, MSGBOX_NPC
 	end
 
-<<<<<<< HEAD
-FortreeCity_House3_Text_MetStevenHadAmazingPokemon:
-	.string "While speaking about POKéDEXES,\n"
-=======
 FortreeCity_House3_Text_MetStevenHadAmazingPokemon: @ 8217AFA
 	.string "While speaking about Pokédexes,\n"
->>>>>>> 4d1bf960
 	.string "I remembered something.\p"
 	.string "I met this Trainer, Steven, when\n"
 	.string "I was searching for rare stones.\p"
