--- conflicted
+++ resolved
@@ -83,13 +83,8 @@
 	.string "I wonder where he could have\n"
 	.string "gotten by now?$"
 
-<<<<<<< HEAD
-PetalburgCity_WallysHouse_Text_WonderHowWallyIsDoing:
-	.string "I wonder how our WALLY is doing?$"
-=======
 PetalburgCity_WallysHouse_Text_WonderHowWallyIsDoing: @ 820444D
 	.string "I wonder how our Wally is doing?$"
->>>>>>> 4d1bf960
 
 PetalburgCity_WallysHouse_Text_PleaseExcuseUs:
 	.string "{PLAYER}{KUN}! Please excuse us for\n"
@@ -108,19 +103,6 @@
 	.string "This isn't a bribe or anything, but\n"
 	.string "I'd really like you to have this.$"
 
-<<<<<<< HEAD
-PetalburgCity_WallysHouse_Text_SurfGoAllSortsOfPlaces:
-	.string "If your POKéMON can SURF, you'll be\n"
-	.string "able to go to all sorts of places.$"
-
-PetalburgCity_WallysHouse_Text_WallyIsComingHomeSoon:
-	.string "WALLY's coming home soon.\n"
-	.string "I'm looking forward to that.$"
-
-PetalburgCity_WallysHouse_Text_YouMetWallyInEverGrandeCity:
-	.string "Oh? You met WALLY in\n"
-	.string "EVER GRANDE CITY?\p"
-=======
 PetalburgCity_WallysHouse_Text_SurfGoAllSortsOfPlaces: @ 820461A
 	.string "If your Pokémon can Surf, you'll be\n"
 	.string "able to go to all sorts of places.$"
@@ -132,21 +114,14 @@
 PetalburgCity_WallysHouse_Text_YouMetWallyInEverGrandeCity: @ 8204698
 	.string "Oh? You met Wally in\n"
 	.string "Ever Grande City?\p"
->>>>>>> 4d1bf960
 	.string "Oh, {PLAYER}{KUN}, don't be silly.\p"
 	.string "He may have gotten healthy, but he\n"
 	.string "can't go somewhere far away like\l"
 	.string "that all by himself.$"
 
-<<<<<<< HEAD
-PetalburgCity_WallysHouse_Text_WallyWasReallyHappy:
-	.string "WALLY was really happy when he told\n"
-	.string "us that he caught a POKéMON.\p"
-=======
 PetalburgCity_WallysHouse_Text_WallyWasReallyHappy: @ 8204732
 	.string "Wally was really happy when he told\n"
 	.string "us that he caught a Pokémon.\p"
->>>>>>> 4d1bf960
 	.string "It's been ages since I've seen him\n"
 	.string "smile like that.$"
 
