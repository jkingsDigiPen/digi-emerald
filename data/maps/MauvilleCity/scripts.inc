--- conflicted
+++ resolved
@@ -462,22 +462,6 @@
 	releaseall
 	end
 
-<<<<<<< HEAD
-MauvilleCity_Text_UncleHesTooPeppy:
-	.string "UNCLE: It's because of POKéMON that\n"
-	.string "this boy's got more pep, I suppose…\l"
-	.string "But he's become a bit too peppy…$"
-
-MauvilleCity_Text_WallyWantToChallengeGym:
-	.string "WALLY: Aww, UNCLE, please?\p"
-	.string "I want to challenge this GYM and see\n"
-	.string "how much better I've become.\p"
-	.string "Please? May I, please?$"
-
-MauvilleCity_Text_UncleYourePushingIt:
-	.string "UNCLE: Now hold on, WALLY.\p"
-	.string "Since you started living with POKéMON,\n"
-=======
 MauvilleCity_Text_UncleHesTooPeppy: @ 81DF7DC
 	.string "Uncle: It's because of Pokémon that\n"
 	.string "this boy's got more pep, I suppose…\l"
@@ -492,20 +476,10 @@
 MauvilleCity_Text_UncleYourePushingIt: @ 81DF8B9
 	.string "Uncle: Now hold on, Wally.\p"
 	.string "Since you started living with Pokémon,\n"
->>>>>>> 4d1bf960
 	.string "you have grown quite a lot stronger.\p"
 	.string "But don't you think you're pushing it\n"
 	.string "to suddenly challenge a Gym?$"
 
-<<<<<<< HEAD
-MauvilleCity_Text_WallyWeCanBeatAnyone:
-	.string "WALLY: I'm not pushing it.\p"
-	.string "If I combine forces with RALTS,\n"
-	.string "we can beat anyone!$"
-
-MauvilleCity_Text_WallyWillYouBattleMe:
-	.string "WALLY: Oh! Hi, {PLAYER}!\p"
-=======
 MauvilleCity_Text_WallyWeCanBeatAnyone: @ 81DF963
 	.string "Wally: I'm not pushing it.\p"
 	.string "If I combine forces with Ralts,\n"
@@ -513,7 +487,6 @@
 
 MauvilleCity_Text_WallyWillYouBattleMe: @ 81DF9B2
 	.string "Wally: Oh! Hi, {PLAYER}!\p"
->>>>>>> 4d1bf960
 	.string "I've gotten a lot stronger since\n"
 	.string "we met.\p"
 	.string "{PLAYER}, I want you and my Uncle to\n"
@@ -521,16 +494,6 @@
 	.string "{PLAYER}, please, will you have\n"
 	.string "a battle with me?$"
 
-<<<<<<< HEAD
-MauvilleCity_Text_WallyMyUncleWontKnowImStrong:
-	.string "WALLY: Oh… If you won't battle me,\n"
-	.string "{PLAYER}, my UNCLE won't know that I've\l"
-	.string "become really strong.$"
-
-MauvilleCity_Text_UncleCanYouBattleWally:
-	.string "UNCLE: {PLAYER}{KUN}, was it?\n"
-	.string "On WALLY's behalf, can I ask you to\l"
-=======
 MauvilleCity_Text_WallyMyUncleWontKnowImStrong: @ 81DFA4A
 	.string "Wally: Oh… If you won't battle me,\n"
 	.string "{PLAYER}, my Uncle won't know that I've\l"
@@ -539,29 +502,10 @@
 MauvilleCity_Text_UncleCanYouBattleWally: @ 81DFAA5
 	.string "Uncle: {PLAYER}{KUN}, was it?\n"
 	.string "On Wally's behalf, can I ask you to\l"
->>>>>>> 4d1bf960
 	.string "battle with him just this once?\p"
 	.string "I don't think he's going to listen to\n"
 	.string "any reason the way he is now.$"
 
-<<<<<<< HEAD
-MauvilleCity_Text_WallyPleaseBattleMe:
-	.string "WALLY: {PLAYER}, please!\n"
-	.string "Battle with me, please.$"
-
-MauvilleCity_Text_WallyHereICome:
-	.string "WALLY: {PLAYER}, thank you.\p"
-	.string "Okay… Here I come!$"
-
-MauvilleCity_Text_WallyDefeat:
-	.string "WALLY: … … … … … … …\p"
-	.string "… … … … … … … …\p"
-	.string "I lost…$"
-
-MauvilleCity_Text_WallyIllGoBackToVerdanturf:
-	.string "WALLY: UNCLE…\n"
-	.string "I'll go back to VERDANTURF…$"
-=======
 MauvilleCity_Text_WallyPleaseBattleMe: @ 81DFB42
 	.string "Wally: {PLAYER}, please!\n"
 	.string "Battle with me, please.$"
@@ -578,7 +522,6 @@
 MauvilleCity_Text_WallyIllGoBackToVerdanturf: @ 81DFBC3
 	.string "Wally: Uncle…\n"
 	.string "I'll go back to Verdanturf…$"
->>>>>>> 4d1bf960
 
 MauvilleCity_Text_ThankYouNotEnoughToBattle:
 	.string "{PLAYER}, thank you.\n"
@@ -587,34 +530,20 @@
 	.string "and make them battle. That isn't what\l"
 	.string "being a real Trainer is about.$"
 
-<<<<<<< HEAD
-MauvilleCity_Text_UncleNoNeedToBeDown:
-	.string "UNCLE: WALLY, there's no need to be so\n"
-=======
 MauvilleCity_Text_UncleNoNeedToBeDown: @ 81DFC8A
 	.string "Uncle: Wally, there's no need to be so\n"
->>>>>>> 4d1bf960
 	.string "down on yourself.\p"
 	.string "Why, what's keeping you from becoming\n"
 	.string "stronger and stronger?\p"
 	.string "Come on, let's go home.\n"
 	.string "Everyone's waiting for you.$"
 
-<<<<<<< HEAD
-MauvilleCity_Text_UncleVisitUsSometime:
-	.string "UNCLE: {PLAYER}{KUN}, it just dawned on me\n"
-	.string "that you must be the TRAINER who kept\l"
-	.string "an eye out for WALLY when he caught\l"
-	.string "his POKéMON.\p"
-	.string "Why don't you visit us in VERDANTURF\n"
-=======
 MauvilleCity_Text_UncleVisitUsSometime: @ 81DFD34
 	.string "Uncle: {PLAYER}{KUN}, it just dawned on me\n"
 	.string "that you must be the Trainer who kept\l"
 	.string "an eye out for Wally when he caught\l"
 	.string "his Pokémon.\p"
 	.string "Why don't you visit us in Verdanturf\n"
->>>>>>> 4d1bf960
 	.string "sometime?\l"
 	.string "I'm sure Wally would enjoy it.$"
 
@@ -630,21 +559,12 @@
 	.string "… … … … … …\n"
 	.string "… … … … … Click!$"
 
-<<<<<<< HEAD
-MauvilleCity_Text_RegisteredWally:
-	.string "Registered WALLY\n"
-	.string "in the POKéNAV.$"
-
-MauvilleCity_Text_ScottYouDidntHoldBack:
-	.string "SCOTT: Hehe…\n"
-=======
 MauvilleCity_Text_RegisteredWally: @ 81DFEB4
 	.string "Registered Wally\n"
 	.string "in the Pokénav.$"
 
 MauvilleCity_Text_ScottYouDidntHoldBack: @ 81DFED5
 	.string "Scott: Hehe…\n"
->>>>>>> 4d1bf960
 	.string "I was watching that match!\p"
 	.string "You're friends with that boy Wally,\n"
 	.string "aren't you?\p"
@@ -656,13 +576,8 @@
 	.string "… … … … … …\n"
 	.string "I'll be cheering for you!$"
 
-<<<<<<< HEAD
-MauvilleCity_Text_WattsonNeedFavorTakeKey:
-	.string "WATTSON: Oh, {PLAYER}{KUN}!\n"
-=======
 MauvilleCity_Text_WattsonNeedFavorTakeKey: @ 81DFFE4
 	.string "Wattson: Oh, {PLAYER}{KUN}!\n"
->>>>>>> 4d1bf960
 	.string "You look like you have a lot of zip!\l"
 	.string "That's a good thing, wahahahaha!\p"
 	.string "Fine! I've decided!\n"
@@ -676,41 +591,22 @@
 	.string "Here, this is the Key to get into\n"
 	.string "New Mauville.$"
 
-<<<<<<< HEAD
-MauvilleCity_Text_WattsonWontBeChallenge:
-	.string "WATTSON: Don't you worry about it.\n"
-=======
 MauvilleCity_Text_WattsonWontBeChallenge: @ 81E0154
 	.string "Wattson: Don't you worry about it.\n"
->>>>>>> 4d1bf960
 	.string "It won't be a challenge to you.\p"
 	.string "The entrance to New Mauville is just\n"
 	.string "a short Surf away from Route 110.\p"
 	.string "That's it, then, you have my trust!\n"
 	.string "Wahahahaha!$"
 
-<<<<<<< HEAD
-MauvilleCity_Text_WattsonThanksTakeTM:
-	.string "WATTSON: Wahahahaha!\p"
-=======
 MauvilleCity_Text_WattsonThanksTakeTM: @ 81E020E
 	.string "Wattson: Wahahahaha!\p"
->>>>>>> 4d1bf960
 	.string "I knew it, {PLAYER}{KUN}! I knew I'd made\n"
 	.string "the right choice asking you!\p"
 	.string "This is my thanks--a TM containing\n"
 	.string "Thunderbolt!\p"
 	.string "Go on, you've earned it!$"
 
-<<<<<<< HEAD
-MauvilleCity_Text_WattsonYoungTakeCharge:
-	.string "WATTSON: Wahahahaha!\p"
-	.string "It pleases me to no end to see\n"
-	.string "the young step up and take charge!$"
-
-MauvilleCity_Text_NurseHurtMonBackToHealth:
-	.string "You know, it's cool to have POKéMON\n"
-=======
 MauvilleCity_Text_WattsonYoungTakeCharge: @ 81E02AA
 	.string "Wattson: Wahahahaha!\p"
 	.string "It pleases me to no end to see\n"
@@ -718,7 +614,6 @@
 
 MauvilleCity_Text_NurseHurtMonBackToHealth: @ 81E0301
 	.string "You know, it's cool to have Pokémon\n"
->>>>>>> 4d1bf960
 	.string "battles and stuff…\p"
 	.string "But if your Pokémon gets hurt,\n"
 	.string "you have to nurse it back to health.$"
@@ -729,24 +624,6 @@
 	.string "Because of that, we get all sorts of\n"
 	.string "people coming through.$"
 
-<<<<<<< HEAD
-MauvilleCity_Text_RydelVeryGenerous:
-	.string "Have you been to RYDEL'S CYCLES yet?\p"
-	.string "RYDEL, the owner, is a very generous\n"
-	.string "man.$"
-
-MauvilleCity_Text_PokemonCanJumpYouOnBike:
-	.string "Even if you're riding a BIKE,\n"
-	.string "wild POKéMON could jump you.$"
-
-MauvilleCity_Text_CitySign:
-	.string "MAUVILLE CITY\n"
-	.string "“The bright and shiny city of fun!”$"
-
-MauvilleCity_Text_GymSign:
-	.string "MAUVILLE CITY POKéMON GYM\n"
-	.string "LEADER: WATTSON\l"
-=======
 MauvilleCity_Text_RydelVeryGenerous: @ 81E03FB
 	.string "Have you been to Rydel's Cycles yet?\p"
 	.string "Rydel, the owner, is a very generous\n"
@@ -763,7 +640,6 @@
 MauvilleCity_Text_GymSign: @ 81E04B7
 	.string "Mauville City Pokémon Gym\n"
 	.string "Leader: Wattson\l"
->>>>>>> 4d1bf960
 	.string "“The cheerfully electrifying man!”$"
 
 MauvilleCity_Text_BikeShopSign:
