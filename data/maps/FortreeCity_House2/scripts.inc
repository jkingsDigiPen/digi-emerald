FortreeCity_House2_MapScripts::
	.byte 0

FortreeCity_House2_EventScript_HiddenPowerGiver::
	lock
	faceplayer
	goto_if_set FLAG_RECEIVED_TM10, FortreeCity_House2_EventScript_ExplainHiddenPower
	call_if_unset FLAG_MET_HIDDEN_POWER_GIVER, FortreeCity_House2_EventScript_Greeting
	msgbox FortreeCity_House2_Text_CoinInWhichHand, MSGBOX_DEFAULT
	multichoice 21, 8, MULTI_RIGHTLEFT, TRUE
	switch VAR_RESULT
	case 1, FortreeCity_House2_EventScript_WrongGuess
	msgbox FortreeCity_House2_Text_CorrectTryAgainWhichHand, MSGBOX_DEFAULT
	multichoice 21, 8, MULTI_RIGHTLEFT, TRUE
	switch VAR_RESULT
	case 1, FortreeCity_House2_EventScript_WrongGuess
	msgbox FortreeCity_House2_Text_CorrectTryAgainWhichHand2, MSGBOX_DEFAULT
	multichoice 21, 8, MULTI_RIGHTLEFT, TRUE
	switch VAR_RESULT
	case 0, FortreeCity_House2_EventScript_WrongGuess
	msgbox FortreeCity_House2_Text_YourHiddenPowerHasAwoken, MSGBOX_DEFAULT
	giveitem ITEM_TM10
	goto_if_eq VAR_RESULT, 0, Common_EventScript_ShowBagIsFull
	setflag FLAG_RECEIVED_TM10
	msgbox FortreeCity_House2_Text_ExplainHiddenPower, MSGBOX_DEFAULT
	release
	end

FortreeCity_House2_EventScript_Greeting::
	msgbox FortreeCity_House2_Text_HiddenPowersArousedByNature, MSGBOX_DEFAULT
	setflag FLAG_MET_HIDDEN_POWER_GIVER
	return

FortreeCity_House2_EventScript_ExplainHiddenPower::
	msgbox FortreeCity_House2_Text_ExplainHiddenPower, MSGBOX_DEFAULT
	release
	end

FortreeCity_House2_EventScript_WrongGuess::
	msgbox FortreeCity_House2_Text_YouGuessedWrong, MSGBOX_DEFAULT
	release
	end

<<<<<<< HEAD
FortreeCity_House2_Text_HiddenPowersArousedByNature:
	.string "People… POKéMON…\p"
=======
FortreeCity_House2_Text_HiddenPowersArousedByNature: @ 8217882
	.string "People… Pokémon…\p"
>>>>>>> 4d1bf960
	.string "Their hidden powers are aroused by\n"
	.string "living in natural environments…$"

FortreeCity_House2_Text_CoinInWhichHand:
	.string "Let this old woman see if your hidden\n"
	.string "power has awoken…\p"
	.string "I hold a coin in my hand.\p"
	.string "Now, tell me, have I palmed it in\n"
	.string "the right hand? Or in the left?$"

FortreeCity_House2_Text_CorrectTryAgainWhichHand:
	.string "Oh! Yes, correct!\p"
	.string "We shall try again.\p"
	.string "In which hand have I palmed the coin?\n"
	.string "The right or left?$"

FortreeCity_House2_Text_CorrectTryAgainWhichHand2:
	.string "Oh! Yes, correct!\p"
	.string "We shall try again.\p"
	.string "In which hand have I palmed the coin?\n"
	.string "The right or left?$"

FortreeCity_House2_Text_YourHiddenPowerHasAwoken:
	.string "Oh! Splendid!\n"
	.string "Your hidden power has awoken!\p"
	.string "Here, take this and awaken the hidden\n"
	.string "power of your Pokémon.$"

<<<<<<< HEAD
FortreeCity_House2_Text_ExplainHiddenPower:
	.string "HIDDEN POWER is a move that changes\n"
	.string "with the POKéMON.$"
=======
FortreeCity_House2_Text_ExplainHiddenPower: @ 8217A91
	.string "Hidden Power is a move that changes\n"
	.string "with the Pokémon.$"
>>>>>>> 4d1bf960

FortreeCity_House2_Text_YouGuessedWrong:
	.string "No, too bad.\n"
	.string "You guessed wrong.$"
<|MERGE_RESOLUTION|>--- conflicted
+++ resolved
@@ -41,13 +41,8 @@
 	release
 	end
 
-<<<<<<< HEAD
-FortreeCity_House2_Text_HiddenPowersArousedByNature:
-	.string "People… POKéMON…\p"
-=======
 FortreeCity_House2_Text_HiddenPowersArousedByNature: @ 8217882
 	.string "People… Pokémon…\p"
->>>>>>> 4d1bf960
 	.string "Their hidden powers are aroused by\n"
 	.string "living in natural environments…$"
 
@@ -76,15 +71,9 @@
 	.string "Here, take this and awaken the hidden\n"
 	.string "power of your Pokémon.$"
 
-<<<<<<< HEAD
-FortreeCity_House2_Text_ExplainHiddenPower:
-	.string "HIDDEN POWER is a move that changes\n"
-	.string "with the POKéMON.$"
-=======
 FortreeCity_House2_Text_ExplainHiddenPower: @ 8217A91
 	.string "Hidden Power is a move that changes\n"
 	.string "with the Pokémon.$"
->>>>>>> 4d1bf960
 
 FortreeCity_House2_Text_YouGuessedWrong:
 	.string "No, too bad.\n"
