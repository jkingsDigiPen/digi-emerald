--- conflicted
+++ resolved
@@ -150,13 +150,8 @@
 	setflag FLAG_RECEIVED_HM08
 	end
 
-<<<<<<< HEAD
-MossdeepCity_StevensHouse_Text_YouveEarnedHMDive:
-	.string "STEVEN: {PLAYER}{KUN}…\p"
-=======
 MossdeepCity_StevensHouse_Text_YouveEarnedHMDive: @ 8222936
 	.string "Steven: {PLAYER}{KUN}…\p"
->>>>>>> 4d1bf960
 	.string "As you can see, there's not much here,\n"
 	.string "but this is my home.\p"
 	.string "Thank you for all that you've done.\p"
@@ -165,13 +160,8 @@
 	.string "No need to be shy--you've earned\n"
 	.string "this HM.$"
 
-<<<<<<< HEAD
-MossdeepCity_StevensHouse_Text_ExplainDive:
-	.string "STEVEN: While you're using SURF, you\n"
-=======
 MossdeepCity_StevensHouse_Text_ExplainDive: @ 8222A0E
 	.string "Steven: While you're using Surf, you\n"
->>>>>>> 4d1bf960
 	.string "should notice dark patches of water.\p"
 	.string "Use Dive if you come to deep water\n"
 	.string "like it. You'll drop to the seafloor.\p"
@@ -180,35 +170,13 @@
 	.string "In some places, it won't be possible\n"
 	.string "for you to surface, though.$"
 
-<<<<<<< HEAD
-MossdeepCity_StevensHouse_Text_UnderwateCavernBetweenMossdeepSootopolis:
-	.string "STEVEN: Apparently, there's an\n"
-=======
 MossdeepCity_StevensHouse_Text_UnderwateCavernBetweenMossdeepSootopolis: @ 8222B11
 	.string "Steven: Apparently, there's an\n"
->>>>>>> 4d1bf960
 	.string "underwater cavern between\l"
 	.string "Mossdeep and Sootopolis.\p"
 	.string "You know, the one that Capt. Stern\n"
 	.string "found in his submarine.$"
 
-<<<<<<< HEAD
-MossdeepCity_StevensHouse_Text_TakeBallContainingBeldum:
-	.string "{PLAYER} checked the POKé BALL.\p"
-	.string "It contained the POKéMON\n"
-	.string "BELDUM.\p"
-	.string "Take the POKé BALL?$"
-
-MossdeepCity_StevensHouse_Text_ObtainedBeldum:
-	.string "{PLAYER} obtained a BELDUM.$"
-
-@ Unused
-MossdeepCity_StevensHouse_Text_NoSpaceForAnotherMon:
-	.string "There is no space for another POKéMON.$"
-
-MossdeepCity_StevensHouse_Text_LeftPokeBallWhereItWas:
-	.string "{PLAYER} left the POKé BALL where\n"
-=======
 MossdeepCity_StevensHouse_Text_TakeBallContainingBeldum: @ 8222B9E
 	.string "{PLAYER} checked the Poké Ball.\p"
 	.string "It contained the Pokémon\n"
@@ -224,7 +192,6 @@
 
 MossdeepCity_StevensHouse_Text_LeftPokeBallWhereItWas: @ 8222C2A
 	.string "{PLAYER} left the Poké Ball where\n"
->>>>>>> 4d1bf960
 	.string "it was.$"
 
 MossdeepCity_StevensHouse_Text_LetterFromSteven:
