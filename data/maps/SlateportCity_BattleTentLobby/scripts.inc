--- conflicted
+++ resolved
@@ -49,11 +49,7 @@
 	switch VAR_RESULT
 	case FALSE, SlateportCity_BattleTentLobby_EventScript_NoRoomForPrize
 	frontier_set FRONTIER_DATA_CHALLENGE_STATUS, 0
-<<<<<<< HEAD
-	message BattleFrontier_BattleTowerLobby_Text_ReceivedPrize
-=======
 	message BattleFrontier_BattleTowerLobby_Text_ReceivedPrize  @ Odd that it uses Tower's instead of Factory's or its own
->>>>>>> f8cef9a6
 	waitmessage
 	playfanfare MUS_FANFA4
 	waitfanfare
