.set LOCALID_MOM, 1
.set LOCALID_RIVAL_MOM, 4
.set LOCALID_RIVAL, 7

LittlerootTown_BrendansHouse_1F_MapScripts::
	map_script MAP_SCRIPT_ON_LOAD, LittlerootTown_BrendansHouse_1F_OnLoad
	map_script MAP_SCRIPT_ON_TRANSITION, LittlerootTown_BrendansHouse_1F_OnTransition
	map_script MAP_SCRIPT_ON_FRAME_TABLE, LittlerootTown_BrendansHouse_1F_OnFrame
	.byte 0

LittlerootTown_BrendansHouse_1F_OnLoad:
	call_if_lt VAR_LITTLEROOT_INTRO_STATE, 6, LittlerootTown_BrendansHouse_1F_EventScript_SetMovingBoxes
	call_if_set FLAG_RECEIVED_RUNNING_SHOES, LittlerootTown_BrendansHouse_1F_EventScript_CheckShowShoesManual
	end

LittlerootTown_BrendansHouse_1F_EventScript_SetMovingBoxes::
	setmetatile 5, 4, METATILE_BrendansMaysHouse_MovingBox_Open, TRUE
	setmetatile 5, 2, METATILE_BrendansMaysHouse_MovingBox_Closed, TRUE
	return

LittlerootTown_BrendansHouse_1F_EventScript_CheckShowShoesManual::
	checkplayergender
	goto_if_eq VAR_RESULT, MALE, LittlerootTown_BrendansHouse_1F_EventScript_ShowRunningShoesManual
	return

LittlerootTown_BrendansHouse_1F_EventScript_ShowRunningShoesManual::
	setmetatile 3, 7, METATILE_BrendansMaysHouse_BookOnTable, TRUE
	return

LittlerootTown_BrendansHouse_1F_OnTransition:
	call_if_eq VAR_LITTLEROOT_INTRO_STATE, 3, LittlerootTown_BrendansHouse_1F_EventScript_MoveMomToDoor
	call_if_eq VAR_LITTLEROOT_INTRO_STATE, 5, LittlerootTown_BrendansHouse_1F_EventScript_MoveMomToStairs
	call_if_eq VAR_LITTLEROOT_INTRO_STATE, 6, LittlerootTown_BrendansHouse_1F_EventScript_MoveMomToTV
	end

LittlerootTown_BrendansHouse_1F_EventScript_MoveMomToStairs::
	setobjectxyperm LOCALID_MOM, 8, 4
	setobjectmovementtype LOCALID_MOM, MOVEMENT_TYPE_FACE_UP
	return

LittlerootTown_BrendansHouse_1F_EventScript_MoveMomToTV::
	setobjectxyperm LOCALID_MOM, 4, 5
	setobjectmovementtype LOCALID_MOM, MOVEMENT_TYPE_FACE_UP
	return

LittlerootTown_BrendansHouse_1F_EventScript_MoveMomToDoor::
	setobjectxyperm LOCALID_MOM, 9, 8
	setobjectmovementtype LOCALID_MOM, MOVEMENT_TYPE_FACE_UP
	return

@ Many of the below scripts have no gender check because they assume youre in the correct house
@ The below SS Ticket script uses Mays house state by accident(?), but theyre both set identically after the intro
LittlerootTown_BrendansHouse_1F_OnFrame:
	map_script_2 VAR_LITTLEROOT_INTRO_STATE, 3, LittlerootTown_BrendansHouse_1F_EventScript_EnterHouseMovingIn
	map_script_2 VAR_LITTLEROOT_INTRO_STATE, 5, LittlerootTown_BrendansHouse_1F_EventScript_GoUpstairsToSetClock
	map_script_2 VAR_LITTLEROOT_INTRO_STATE, 6, LittlerootTown_BrendansHouse_1F_EventScript_PetalburgGymReport
	map_script_2 VAR_LITTLEROOT_HOUSES_STATE_MAY, 1, LittlerootTown_BrendansHouse_1F_EventScript_YoureNewNeighbor
	map_script_2 VAR_LITTLEROOT_HOUSES_STATE_MAY, 3, PlayersHouse_1F_EventScript_GetSSTicketAndSeeLatiTV
	.2byte 0

LittlerootTown_BrendansHouse_1F_EventScript_GoUpstairsToSetClock::
	lockall
	msgbox PlayersHouse_1F_Text_GoSetTheClock, MSGBOX_DEFAULT
	closemessage
	applymovement OBJ_EVENT_ID_PLAYER, LittlerootTown_BrendansHouse_1F_Movement_PushTowardStairs
	applymovement LOCALID_MOM, LittlerootTown_BrendansHouse_1F_Movement_PushTowardStairs
	waitmovement 0
	warp MAP_LITTLEROOT_TOWN_BRENDANS_HOUSE_2F, 7, 1
	waitstate
	releaseall
	end

LittlerootTown_BrendansHouse_1F_Movement_PushTowardStairs:
	walk_up
	step_end

LittlerootTown_BrendansHouse_1F_EventScript_EnterHouseMovingIn::
	lockall
	setvar VAR_0x8004, LOCALID_MOM
	setvar VAR_0x8005, MALE
	goto PlayersHouse_1F_EventScript_EnterHouseMovingIn
	end

LittlerootTown_BrendansHouse_1F_EventScript_PetalburgGymReport::
	lockall
	setvar VAR_0x8004, MALE
	setvar VAR_0x8005, LOCALID_MOM
	goto PlayersHouse_1F_EventScript_PetalburgGymReportMale
	end

LittlerootTown_BrendansHouse_1F_EventScript_YoureNewNeighbor::
	lockall
	playse SE_PIN
	applymovement LOCALID_RIVAL_MOM, Common_Movement_ExclamationMark
	waitmovement 0
	applymovement LOCALID_RIVAL_MOM, Common_Movement_Delay48
	waitmovement 0
	applymovement OBJ_EVENT_ID_PLAYER, Common_Movement_WalkInPlaceFasterLeft
	applymovement LOCALID_RIVAL_MOM, LittlerootTown_BrendansHouse_1F_Movement_RivalMomApproach
	waitmovement 0
	special GetRivalSonDaughterString
	msgbox RivalsHouse_1F_Text_OhYoureTheNewNeighbor, MSGBOX_DEFAULT
	setflag FLAG_MET_RIVAL_MOM
	setvar VAR_LITTLEROOT_HOUSES_STATE_MAY, 2
	releaseall
	end

LittlerootTown_BrendansHouse_1F_Movement_RivalMomApproach:
	walk_down
	walk_right
	walk_right
	walk_right
	walk_right
	walk_right
	step_end

LittlerootTown_BrendansHouse_1F_EventScript_GoSeeRoom::
	lockall
	setvar VAR_0x8004, LOCALID_MOM
	setvar VAR_0x8005, MALE
	applymovement VAR_0x8004, Common_Movement_WalkInPlaceFasterLeft
	waitmovement 0
	goto PlayersHouse_1F_EventScript_MomGoSeeRoom
	end

LittlerootTown_BrendansHouse_1F_EventScript_MeetRival0::
	lockall
	setvar VAR_0x8008, 0
	goto LittlerootTown_BrendansHouse_1F_EventScript_MeetRival
	end

LittlerootTown_BrendansHouse_1F_EventScript_MeetRival1::
	lockall
	setvar VAR_0x8008, 1
	goto LittlerootTown_BrendansHouse_1F_EventScript_MeetRival
	end

LittlerootTown_BrendansHouse_1F_EventScript_MeetRival2::
	lockall
	setvar VAR_0x8008, 2
	goto LittlerootTown_BrendansHouse_1F_EventScript_MeetRival
	end

LittlerootTown_BrendansHouse_1F_EventScript_MeetRival::
	playse SE_EXIT
	delay 10
	addobject LOCALID_RIVAL
	delay 30
	playse SE_PIN
	applymovement LOCALID_RIVAL, Common_Movement_ExclamationMark
	waitmovement 0
	applymovement LOCALID_RIVAL, Common_Movement_Delay48
	waitmovement 0
	call_if_ne VAR_0x8008, 1, LittlerootTown_BrendansHouse_1F_EventScript_PlayerFaceBrendan
	playbgm MUS_ENCOUNTER_BRENDAN, TRUE
	call_if_eq VAR_0x8008, 0, LittlerootTown_BrendansHouse_1F_EventScript_BrendanApproachPlayer0
	call_if_eq VAR_0x8008, 1, LittlerootTown_BrendansHouse_1F_EventScript_BrendanApproachPlayer1
	call_if_eq VAR_0x8008, 2, LittlerootTown_BrendansHouse_1F_EventScript_BrendanApproachPlayer2
	msgbox RivalsHouse_1F_Text_BrendanWhoAreYou, MSGBOX_DEFAULT
	closemessage
	call_if_eq VAR_0x8008, 0, LittlerootTown_BrendansHouse_1F_EventScript_BrendanGoUpstairs0
	call_if_eq VAR_0x8008, 1, LittlerootTown_BrendansHouse_1F_EventScript_BrendanGoUpstairs1
	call_if_eq VAR_0x8008, 2, LittlerootTown_BrendansHouse_1F_EventScript_BrendanGoUpstairs2
	playse SE_EXIT
	removeobject LOCALID_RIVAL
	setflag FLAG_HIDE_LITTLEROOT_TOWN_BRENDANS_HOUSE_BRENDAN
	setflag FLAG_HIDE_LITTLEROOT_TOWN_BRENDANS_HOUSE_2F_POKE_BALL
	clearflag FLAG_HIDE_LITTLEROOT_TOWN_BRENDANS_HOUSE_RIVAL_BEDROOM
	delay 30
	setvar VAR_LITTLEROOT_RIVAL_STATE, 3
	setvar VAR_LITTLEROOT_TOWN_STATE, 1
	savebgm MUS_DUMMY
	fadedefaultbgm
	releaseall
	end

LittlerootTown_BrendansHouse_1F_EventScript_PlayerFaceBrendan::
	applymovement OBJ_EVENT_ID_PLAYER, Common_Movement_WalkInPlaceFasterDown
	waitmovement 0
	return

LittlerootTown_BrendansHouse_1F_EventScript_BrendanApproachPlayer0::
	applymovement LOCALID_RIVAL, LittlerootTown_BrendansHouse_1F_Movement_BrendanApproachPlayer0
	waitmovement 0
	return

LittlerootTown_BrendansHouse_1F_EventScript_BrendanApproachPlayer1::
	applymovement LOCALID_RIVAL, LittlerootTown_BrendansHouse_1F_Movement_BrendanApproachPlayer1
	waitmovement 0
	return

LittlerootTown_BrendansHouse_1F_EventScript_BrendanApproachPlayer2::
	applymovement LOCALID_RIVAL, LittlerootTown_BrendansHouse_1F_Movement_BrendanApproachPlayer2
	waitmovement 0
	return

LittlerootTown_BrendansHouse_1F_Movement_BrendanApproachPlayer0:
	walk_in_place_faster_left
	walk_left
	walk_in_place_faster_up
	walk_up
	walk_up
	walk_up
	walk_up
	step_end

LittlerootTown_BrendansHouse_1F_Movement_BrendanApproachPlayer1:
	walk_up
	walk_up
	walk_up
	step_end

LittlerootTown_BrendansHouse_1F_Movement_BrendanApproachPlayer2:
	walk_in_place_faster_right
	walk_right
	walk_in_place_faster_up
	walk_up
	walk_up
	walk_up
	walk_up
	step_end

LittlerootTown_BrendansHouse_1F_EventScript_BrendanGoUpstairs0::
	applymovement OBJ_EVENT_ID_PLAYER, LittlerootTown_BrendansHouse_1F_Movement_PlayerWatchBrendanExit0
	applymovement LOCALID_RIVAL, LittlerootTown_BrendansHouse_1F_Movement_BrendanGoUpstairs0
	waitmovement 0
	return

LittlerootTown_BrendansHouse_1F_EventScript_BrendanGoUpstairs1::
	applymovement OBJ_EVENT_ID_PLAYER, LittlerootTown_BrendansHouse_1F_Movement_PlayerWatchBrendanExit1
	applymovement LOCALID_RIVAL, LittlerootTown_BrendansHouse_1F_Movement_BrendanGoUpstairs1
	waitmovement 0
	return

LittlerootTown_BrendansHouse_1F_EventScript_BrendanGoUpstairs2::
	applymovement OBJ_EVENT_ID_PLAYER, LittlerootTown_BrendansHouse_1F_Movement_PlayerWatchBrendanExit2
	applymovement LOCALID_RIVAL, LittlerootTown_BrendansHouse_1F_Movement_BrendanGoUpstairs2
	waitmovement 0
	return

LittlerootTown_BrendansHouse_1F_Movement_PlayerWatchBrendanExit0:
	delay_16
	delay_8
	walk_in_place_faster_right
	step_end

LittlerootTown_BrendansHouse_1F_Movement_PlayerWatchBrendanExit1:
	delay_16
	delay_8
	walk_in_place_faster_right
	delay_16
	delay_16
	walk_in_place_faster_up
	step_end

LittlerootTown_BrendansHouse_1F_Movement_PlayerWatchBrendanExit2:
	delay_16
	delay_8
	walk_in_place_faster_left
	step_end

LittlerootTown_BrendansHouse_1F_Movement_BrendanGoUpstairs0:
	walk_in_place_faster_right
	walk_right
	walk_in_place_faster_up
	walk_up
	walk_up
	step_end

LittlerootTown_BrendansHouse_1F_Movement_BrendanGoUpstairs1:
	walk_in_place_faster_right
	walk_right
	walk_in_place_faster_up
	walk_up
	walk_up
	walk_in_place_faster_left
	walk_left
	walk_in_place_faster_up
	walk_up
	step_end

LittlerootTown_BrendansHouse_1F_Movement_BrendanGoUpstairs2:
	walk_in_place_faster_left
	walk_left
	walk_in_place_faster_up
	walk_up
	walk_up
	step_end

<<<<<<< HEAD
PlayersHouse_1F_Text_IsntItNiceInHere:
	.string "MOM: See, {PLAYER}?\n"
	.string "Isn't it nice in here, too?$"

PlayersHouse_1F_Text_MoversPokemonGoSetClock:
	.string "The mover's POKéMON do all the work\n"
=======
PlayersHouse_1F_Text_IsntItNiceInHere: @ 81F7A1C
	.string "Mom: See, {PLAYER}?\n"
	.string "Isn't it nice in here, too?$"

PlayersHouse_1F_Text_MoversPokemonGoSetClock: @ 81F7A46
	.string "The mover's Pokémon do all the work\n"
>>>>>>> 4d1bf960
	.string "of moving us in and cleaning up after.\l"
	.string "This is so convenient!\p"
	.string "{PLAYER}, your room is upstairs.\n"
	.string "Go check it out, dear!\p"
	.string "Dad bought you a new clock to mark\n"
	.string "our move here.\l"
	.string "Don't forget to set it!$"

<<<<<<< HEAD
PlayersHouse_1F_Text_ArentYouInterestedInRoom:
	.string "MOM: Well, {PLAYER}?\p"
	.string "Aren't you interested in seeing your\n"
	.string "very own room?$"

PlayersHouse_1F_Text_GoSetTheClock:
	.string "MOM: {PLAYER}.\p"
	.string "Go set the clock in your room, honey.$"

PlayersHouse_1F_Text_OhComeQuickly:
	.string "MOM: Oh! {PLAYER}, {PLAYER}!\n"
	.string "Quick! Come quickly!$"

PlayersHouse_1F_Text_MaybeDadWillBeOn:
	.string "MOM: Look! It's PETALBURG GYM!\n"
	.string "Maybe DAD will be on!$"

PlayersHouse_1F_Text_ItsOverWeMissedHim:
	.string "MOM: Oh… It's over.\p"
	.string "I think DAD was on, but we missed him.\n"
=======
PlayersHouse_1F_Text_ArentYouInterestedInRoom: @ 81F7B24
	.string "Mom: Well, {PLAYER}?\p"
	.string "Aren't you interested in seeing your\n"
	.string "very own room?$"

PlayersHouse_1F_Text_GoSetTheClock: @ 81F7B67
	.string "Mom: {PLAYER}.\p"
	.string "Go set the clock in your room, honey.$"

PlayersHouse_1F_Text_OhComeQuickly: @ 81F7B96
	.string "Mom: Oh! {PLAYER}, {PLAYER}!\n"
	.string "Quick! Come quickly!$"

PlayersHouse_1F_Text_MaybeDadWillBeOn: @ 81F7BBC
	.string "Mom: Look! It's Petalburg Gym!\n"
	.string "Maybe Dad will be on!$"

PlayersHouse_1F_Text_ItsOverWeMissedHim: @ 81F7BF1
	.string "Mom: Oh… It's over.\p"
	.string "I think Dad was on, but we missed him.\n"
>>>>>>> 4d1bf960
	.string "Too bad.$"

PlayersHouse_1F_Text_GoIntroduceYourselfNextDoor:
	.string "Oh, yes.\n"
	.string "One of Dad's friends lives in town.\p"
	.string "Prof. Birch is his name.\p"
	.string "He lives right next door, so you should\n"
	.string "go over and introduce yourself.$"

<<<<<<< HEAD
PlayersHouse_1F_Text_SeeYouHoney:
	.string "MOM: See you, honey!$"

PlayersHouse_1F_Text_DidYouMeetProfBirch:
	.string "MOM: Did you introduce yourself to\n"
	.string "PROF. BIRCH?$"

PlayersHouse_1F_Text_YouShouldRestABit:
	.string "MOM: How are you doing, {PLAYER}?\n"
	.string "You look a little tired.\p"
	.string "I think you should rest a bit.$"

PlayersHouse_1F_Text_TakeCareHoney:
	.string "MOM: Take care, honey!$"

PlayersHouse_1F_Text_GotDadsBadgeHeresSomethingFromMom:
	.string "MOM: Oh? Did DAD give you that BADGE?\p"
	.string "Then here's something from your MOM!$"
=======
PlayersHouse_1F_Text_SeeYouHoney: @ 81F7CC3
	.string "Mom: See you, honey!$"

PlayersHouse_1F_Text_DidYouMeetProfBirch: @ 81F7CD8
	.string "Mom: Did you introduce yourself to\n"
	.string "Prof. Birch?$"

PlayersHouse_1F_Text_YouShouldRestABit: @ 81F7D08
	.string "Mom: How are you doing, {PLAYER}?\n"
	.string "You look a little tired.\p"
	.string "I think you should rest a bit.$"

PlayersHouse_1F_Text_TakeCareHoney: @ 81F7D5C
	.string "Mom: Take care, honey!$"

PlayersHouse_1F_Text_GotDadsBadgeHeresSomethingFromMom: @ 81F7D73
	.string "Mom: Oh? Did Dad give you that Badge?\p"
	.string "Then here's something from your Mom!$"
>>>>>>> 4d1bf960

PlayersHouse_1F_Text_DontPushYourselfTooHard:
	.string "Don't push yourself too hard, dear.\n"
	.string "You can always come home.\p"
	.string "Go for it, honey!$"

<<<<<<< HEAD
PlayersHouse_1F_Text_IsThatAPokenav:
	.string "MOM: What is that, honey? A POKéNAV?\n"
	.string "Someone from DEVON gave it to you?\p"
=======
PlayersHouse_1F_Text_IsThatAPokenav: @ 81F7E0E
	.string "Mom: What is that, honey? A Pokénav?\n"
	.string "Someone from Devon gave it to you?\p"
>>>>>>> 4d1bf960
	.string "Well, honey, how about registering\n"
	.string "your mom?\p"
	.string "… … …$"

<<<<<<< HEAD
PlayersHouse_1F_Text_RegisteredMom:
	.string "Registered MOM\n"
	.string "in the POKéNAV.$"
=======
PlayersHouse_1F_Text_RegisteredMom: @ 81F7E89
	.string "Registered Mom\n"
	.string "in the Pokénav.$"
>>>>>>> 4d1bf960

PlayersHouse_1F_Text_Vigoroth1:
	.string "Fugiiiiih!$"

PlayersHouse_1F_Text_Vigoroth2:
	.string "Huggoh, uggo uggo…$"

<<<<<<< HEAD
PlayersHouse_1F_Text_ReportFromPetalburgGym:
	.string "INTERVIEWER: …We brought you this\n"
	.string "report from in front of PETALBURG GYM.$"
=======
PlayersHouse_1F_Text_ReportFromPetalburgGym: @ 81F7EC6
	.string "Interviewer: …We brought you this\n"
	.string "report from in front of Petalburg Gym.$"
>>>>>>> 4d1bf960

PlayersHouse_1F_Text_TheresAMovieOnTV:
	.string "There is a movie on TV.\p"
	.string "Two men are dancing on a big piano\n"
	.string "keyboard.\p"
	.string "Better get going!$"

PlayersHouse_1F_Text_RunningShoesManual:
	.string "It's the instruction booklet for the\n"
	.string "Running Shoes.\p"
	.string "“Press the B Button to run while\n"
	.string "wearing your Running Shoes.\p"
	.string "“Lace up your Running Shoes and hit\n"
	.string "the road running!”$"

<<<<<<< HEAD
PlayersHouse_1F_Text_TicketFromBrineyCameForYou:
	.string "DAD: Hm?\p"
=======
PlayersHouse_1F_Text_TicketFromBrineyCameForYou: @ 81F800E
	.string "Dad: Hm?\p"
>>>>>>> 4d1bf960
	.string "Hey, it's {PLAYER}!\p"
	.string "It's been a while since I saw you,\n"
	.string "but you look…stronger, somehow.\p"
	.string "That's the impression I get.\n"
	.string "But your old man hasn't given up yet!\p"
	.string "Oh, yes, I have something for you.\n"
	.string "This came to you from someone named\l"
	.string "Mr. Briney.$"

<<<<<<< HEAD
PlayersHouse_1F_Text_PortsInSlateportLilycove:
	.string "DAD: Hm, a TICKET for a ferry?\p"
=======
PlayersHouse_1F_Text_PortsInSlateportLilycove: @ 81F80FE
	.string "Dad: Hm, a Ticket for a ferry?\p"
>>>>>>> 4d1bf960
	.string "If I recall, there are ferry ports in\n"
	.string "Slateport and Lilycove.$"

<<<<<<< HEAD
PlayersHouse_1F_Text_BetterGetBackToGym:
	.string "I'd better get back to PETALBURG GYM.\p"
	.string "MOM, thanks for looking after the house\n"
	.string "while I'm away.$"

PlayersHouse_1F_Text_DadShouldStayLonger:
	.string "MOM: That DAD of yours…\p"
=======
PlayersHouse_1F_Text_BetterGetBackToGym: @ 81F815B
	.string "I'd better get back to Petalburg Gym.\p"
	.string "Mom, thanks for looking after the house\n"
	.string "while I'm away.$"

PlayersHouse_1F_Text_DadShouldStayLonger: @ 81F81B9
	.string "Mom: That Dad of yours…\p"
>>>>>>> 4d1bf960
	.string "He comes home for the first time in a\n"
	.string "while, but all he talks about is Pokémon.\p"
	.string "He should relax and stay a little longer.$"

<<<<<<< HEAD
PlayersHouse_1F_Text_IsThatABreakingStory:
	.string "MOM: Is that a breaking news story?$"
=======
PlayersHouse_1F_Text_IsThatABreakingStory: @ 81F824B
	.string "Mom: Is that a breaking news story?$"
>>>>>>> 4d1bf960

PlayersHouse_1F_Text_LatiEmergencyNewsFlash:
	.string "We bring you this emergency\n"
	.string "news flash!\p"
	.string "In various Hoenn locales, there have\n"
	.string "been reports of a Bzzt…colored\l"
	.string "Pokémon in flight.\p"
	.string "The identity of this Pokémon is\n"
	.string "currently unknown.\p"
	.string "We now return you to the regular\n"
	.string "movie program.$"

<<<<<<< HEAD
PlayersHouse_1F_Text_WhatColorDidTheySay:
	.string "MOM: {PLAYER}, did you catch that?\p"
=======
PlayersHouse_1F_Text_WhatColorDidTheySay: @ 81F8351
	.string "Mom: {PLAYER}, did you catch that?\p"
>>>>>>> 4d1bf960
	.string "What color did the announcer say\n"
	.string "that Pokémon was?$"

<<<<<<< HEAD
PlayersHouse_1F_Text_StillUnknownPokemon:
	.string "MOM: Well, isn't that something!\n"
	.string "There are still unknown POKéMON.$"
=======
PlayersHouse_1F_Text_StillUnknownPokemon: @ 81F83A1
	.string "Mom: Well, isn't that something!\n"
	.string "There are still unknown Pokémon.$"
>>>>>>> 4d1bf960
<|MERGE_RESOLUTION|>--- conflicted
+++ resolved
@@ -287,21 +287,12 @@
 	walk_up
 	step_end
 
-<<<<<<< HEAD
-PlayersHouse_1F_Text_IsntItNiceInHere:
-	.string "MOM: See, {PLAYER}?\n"
-	.string "Isn't it nice in here, too?$"
-
-PlayersHouse_1F_Text_MoversPokemonGoSetClock:
-	.string "The mover's POKéMON do all the work\n"
-=======
 PlayersHouse_1F_Text_IsntItNiceInHere: @ 81F7A1C
 	.string "Mom: See, {PLAYER}?\n"
 	.string "Isn't it nice in here, too?$"
 
 PlayersHouse_1F_Text_MoversPokemonGoSetClock: @ 81F7A46
 	.string "The mover's Pokémon do all the work\n"
->>>>>>> 4d1bf960
 	.string "of moving us in and cleaning up after.\l"
 	.string "This is so convenient!\p"
 	.string "{PLAYER}, your room is upstairs.\n"
@@ -310,28 +301,6 @@
 	.string "our move here.\l"
 	.string "Don't forget to set it!$"
 
-<<<<<<< HEAD
-PlayersHouse_1F_Text_ArentYouInterestedInRoom:
-	.string "MOM: Well, {PLAYER}?\p"
-	.string "Aren't you interested in seeing your\n"
-	.string "very own room?$"
-
-PlayersHouse_1F_Text_GoSetTheClock:
-	.string "MOM: {PLAYER}.\p"
-	.string "Go set the clock in your room, honey.$"
-
-PlayersHouse_1F_Text_OhComeQuickly:
-	.string "MOM: Oh! {PLAYER}, {PLAYER}!\n"
-	.string "Quick! Come quickly!$"
-
-PlayersHouse_1F_Text_MaybeDadWillBeOn:
-	.string "MOM: Look! It's PETALBURG GYM!\n"
-	.string "Maybe DAD will be on!$"
-
-PlayersHouse_1F_Text_ItsOverWeMissedHim:
-	.string "MOM: Oh… It's over.\p"
-	.string "I think DAD was on, but we missed him.\n"
-=======
 PlayersHouse_1F_Text_ArentYouInterestedInRoom: @ 81F7B24
 	.string "Mom: Well, {PLAYER}?\p"
 	.string "Aren't you interested in seeing your\n"
@@ -352,7 +321,6 @@
 PlayersHouse_1F_Text_ItsOverWeMissedHim: @ 81F7BF1
 	.string "Mom: Oh… It's over.\p"
 	.string "I think Dad was on, but we missed him.\n"
->>>>>>> 4d1bf960
 	.string "Too bad.$"
 
 PlayersHouse_1F_Text_GoIntroduceYourselfNextDoor:
@@ -362,26 +330,6 @@
 	.string "He lives right next door, so you should\n"
 	.string "go over and introduce yourself.$"
 
-<<<<<<< HEAD
-PlayersHouse_1F_Text_SeeYouHoney:
-	.string "MOM: See you, honey!$"
-
-PlayersHouse_1F_Text_DidYouMeetProfBirch:
-	.string "MOM: Did you introduce yourself to\n"
-	.string "PROF. BIRCH?$"
-
-PlayersHouse_1F_Text_YouShouldRestABit:
-	.string "MOM: How are you doing, {PLAYER}?\n"
-	.string "You look a little tired.\p"
-	.string "I think you should rest a bit.$"
-
-PlayersHouse_1F_Text_TakeCareHoney:
-	.string "MOM: Take care, honey!$"
-
-PlayersHouse_1F_Text_GotDadsBadgeHeresSomethingFromMom:
-	.string "MOM: Oh? Did DAD give you that BADGE?\p"
-	.string "Then here's something from your MOM!$"
-=======
 PlayersHouse_1F_Text_SeeYouHoney: @ 81F7CC3
 	.string "Mom: See you, honey!$"
 
@@ -400,35 +348,22 @@
 PlayersHouse_1F_Text_GotDadsBadgeHeresSomethingFromMom: @ 81F7D73
 	.string "Mom: Oh? Did Dad give you that Badge?\p"
 	.string "Then here's something from your Mom!$"
->>>>>>> 4d1bf960
 
 PlayersHouse_1F_Text_DontPushYourselfTooHard:
 	.string "Don't push yourself too hard, dear.\n"
 	.string "You can always come home.\p"
 	.string "Go for it, honey!$"
 
-<<<<<<< HEAD
-PlayersHouse_1F_Text_IsThatAPokenav:
-	.string "MOM: What is that, honey? A POKéNAV?\n"
-	.string "Someone from DEVON gave it to you?\p"
-=======
 PlayersHouse_1F_Text_IsThatAPokenav: @ 81F7E0E
 	.string "Mom: What is that, honey? A Pokénav?\n"
 	.string "Someone from Devon gave it to you?\p"
->>>>>>> 4d1bf960
 	.string "Well, honey, how about registering\n"
 	.string "your mom?\p"
 	.string "… … …$"
 
-<<<<<<< HEAD
-PlayersHouse_1F_Text_RegisteredMom:
-	.string "Registered MOM\n"
-	.string "in the POKéNAV.$"
-=======
 PlayersHouse_1F_Text_RegisteredMom: @ 81F7E89
 	.string "Registered Mom\n"
 	.string "in the Pokénav.$"
->>>>>>> 4d1bf960
 
 PlayersHouse_1F_Text_Vigoroth1:
 	.string "Fugiiiiih!$"
@@ -436,15 +371,9 @@
 PlayersHouse_1F_Text_Vigoroth2:
 	.string "Huggoh, uggo uggo…$"
 
-<<<<<<< HEAD
-PlayersHouse_1F_Text_ReportFromPetalburgGym:
-	.string "INTERVIEWER: …We brought you this\n"
-	.string "report from in front of PETALBURG GYM.$"
-=======
 PlayersHouse_1F_Text_ReportFromPetalburgGym: @ 81F7EC6
 	.string "Interviewer: …We brought you this\n"
 	.string "report from in front of Petalburg Gym.$"
->>>>>>> 4d1bf960
 
 PlayersHouse_1F_Text_TheresAMovieOnTV:
 	.string "There is a movie on TV.\p"
@@ -460,13 +389,8 @@
 	.string "“Lace up your Running Shoes and hit\n"
 	.string "the road running!”$"
 
-<<<<<<< HEAD
-PlayersHouse_1F_Text_TicketFromBrineyCameForYou:
-	.string "DAD: Hm?\p"
-=======
 PlayersHouse_1F_Text_TicketFromBrineyCameForYou: @ 81F800E
 	.string "Dad: Hm?\p"
->>>>>>> 4d1bf960
 	.string "Hey, it's {PLAYER}!\p"
 	.string "It's been a while since I saw you,\n"
 	.string "but you look…stronger, somehow.\p"
@@ -476,25 +400,11 @@
 	.string "This came to you from someone named\l"
 	.string "Mr. Briney.$"
 
-<<<<<<< HEAD
-PlayersHouse_1F_Text_PortsInSlateportLilycove:
-	.string "DAD: Hm, a TICKET for a ferry?\p"
-=======
 PlayersHouse_1F_Text_PortsInSlateportLilycove: @ 81F80FE
 	.string "Dad: Hm, a Ticket for a ferry?\p"
->>>>>>> 4d1bf960
 	.string "If I recall, there are ferry ports in\n"
 	.string "Slateport and Lilycove.$"
 
-<<<<<<< HEAD
-PlayersHouse_1F_Text_BetterGetBackToGym:
-	.string "I'd better get back to PETALBURG GYM.\p"
-	.string "MOM, thanks for looking after the house\n"
-	.string "while I'm away.$"
-
-PlayersHouse_1F_Text_DadShouldStayLonger:
-	.string "MOM: That DAD of yours…\p"
-=======
 PlayersHouse_1F_Text_BetterGetBackToGym: @ 81F815B
 	.string "I'd better get back to Petalburg Gym.\p"
 	.string "Mom, thanks for looking after the house\n"
@@ -502,18 +412,12 @@
 
 PlayersHouse_1F_Text_DadShouldStayLonger: @ 81F81B9
 	.string "Mom: That Dad of yours…\p"
->>>>>>> 4d1bf960
 	.string "He comes home for the first time in a\n"
 	.string "while, but all he talks about is Pokémon.\p"
 	.string "He should relax and stay a little longer.$"
 
-<<<<<<< HEAD
-PlayersHouse_1F_Text_IsThatABreakingStory:
-	.string "MOM: Is that a breaking news story?$"
-=======
 PlayersHouse_1F_Text_IsThatABreakingStory: @ 81F824B
 	.string "Mom: Is that a breaking news story?$"
->>>>>>> 4d1bf960
 
 PlayersHouse_1F_Text_LatiEmergencyNewsFlash:
 	.string "We bring you this emergency\n"
@@ -526,22 +430,11 @@
 	.string "We now return you to the regular\n"
 	.string "movie program.$"
 
-<<<<<<< HEAD
-PlayersHouse_1F_Text_WhatColorDidTheySay:
-	.string "MOM: {PLAYER}, did you catch that?\p"
-=======
 PlayersHouse_1F_Text_WhatColorDidTheySay: @ 81F8351
 	.string "Mom: {PLAYER}, did you catch that?\p"
->>>>>>> 4d1bf960
 	.string "What color did the announcer say\n"
 	.string "that Pokémon was?$"
 
-<<<<<<< HEAD
-PlayersHouse_1F_Text_StillUnknownPokemon:
-	.string "MOM: Well, isn't that something!\n"
-	.string "There are still unknown POKéMON.$"
-=======
 PlayersHouse_1F_Text_StillUnknownPokemon: @ 81F83A1
 	.string "Mom: Well, isn't that something!\n"
-	.string "There are still unknown Pokémon.$"
->>>>>>> 4d1bf960
+	.string "There are still unknown Pokémon.$"