VictoryRoad_B1F_MapScripts::
	.byte 0

VictoryRoad_B1F_EventScript_Samuel::
	trainerbattle_single TRAINER_SAMUEL, VictoryRoad_B1F_Text_SamuelIntro, VictoryRoad_B1F_Text_SamuelDefeat
	msgbox VictoryRoad_B1F_Text_SamuelPostBattle, MSGBOX_AUTOCLOSE
	end

VictoryRoad_B1F_EventScript_Shannon::
	trainerbattle_single TRAINER_SHANNON, VictoryRoad_B1F_Text_ShannonIntro, VictoryRoad_B1F_Text_ShannonDefeat
	msgbox VictoryRoad_B1F_Text_ShannonPostBattle, MSGBOX_AUTOCLOSE
	end

VictoryRoad_B1F_EventScript_Michelle::
	trainerbattle_single TRAINER_MICHELLE, VictoryRoad_B1F_Text_MichelleIntro, VictoryRoad_B1F_Text_MichelleDefeat
	msgbox VictoryRoad_B1F_Text_MichellePostBattle, MSGBOX_AUTOCLOSE
	end

VictoryRoad_B1F_EventScript_Mitchell::
	trainerbattle_single TRAINER_MITCHELL, VictoryRoad_B1F_Text_MitchellIntro, VictoryRoad_B1F_Text_MitchellDefeat
	msgbox VictoryRoad_B1F_Text_MitchellPostBattle, MSGBOX_AUTOCLOSE
	end

VictoryRoad_B1F_EventScript_Halle::
	trainerbattle_single TRAINER_HALLE, VictoryRoad_B1F_Text_HalleIntro, VictoryRoad_B1F_Text_HalleDefeat
	msgbox VictoryRoad_B1F_Text_HallePostBattle, MSGBOX_AUTOCLOSE
	end

VictoryRoad_B1F_Text_SamuelIntro:
	.string "The thought that I'm getting closer to\n"
	.string "the Pokémon League…\p"
	.string "I'm getting stage fright…$"

VictoryRoad_B1F_Text_SamuelDefeat:
	.string "I couldn't do a thing…$"

<<<<<<< HEAD
VictoryRoad_B1F_Text_SamuelPostBattle:
	.string "The POKéMON LEAGUE became distant\n"
	.string "again… What a letdown…$"

VictoryRoad_B1F_Text_ShannonIntro:
	.string "To win your way through the POKéMON\n"
	.string "LEAGUE, you need the trust of your\l"
	.string "POKéMON.$"
=======
VictoryRoad_B1F_Text_SamuelPostBattle: @ 82365C4
	.string "The Pokémon League became distant\n"
	.string "again… What a letdown…$"

VictoryRoad_B1F_Text_ShannonIntro: @ 82365FD
	.string "To win your way through the Pokémon\n"
	.string "League, you need the trust of your\l"
	.string "Pokémon.$"
>>>>>>> 4d1bf960

VictoryRoad_B1F_Text_ShannonDefeat:
	.string "Your relationship is based on\n"
	.string "solid trust.$"

VictoryRoad_B1F_Text_ShannonPostBattle:
	.string "By being together all the time, trust\n"
	.string "grows between Pokémon and Trainers.$"

VictoryRoad_B1F_Text_MichelleIntro:
	.string "This isn't the goal. It's only a place\n"
	.string "on the way to the Pokémon League.$"

VictoryRoad_B1F_Text_MichelleDefeat:
	.string "That's the way!$"

VictoryRoad_B1F_Text_MichellePostBattle:
	.string "You'll do fine, for sure!\n"
	.string "Your Pokémon are all eager to go!$"

<<<<<<< HEAD
VictoryRoad_B1F_Text_MitchellIntro:
	.string "My POKéMON are cosmically\n"
=======
VictoryRoad_B1F_Text_MitchellIntro: @ 8236757
	.string "My Pokémon are cosmically\n"
>>>>>>> 4d1bf960
	.string "awe inspiring!$"

VictoryRoad_B1F_Text_MitchellDefeat:
	.string "I've never met anyone like you before.$"

VictoryRoad_B1F_Text_MitchellPostBattle:
	.string "Even outside of battle, I sense\n"
	.string "incredible power emanating from you\l"
	.string "and your Pokémon.$"

VictoryRoad_B1F_Text_HalleIntro:
	.string "Okay, no need to get your back up!\n"
	.string "Relax, let's take it easy!$"

VictoryRoad_B1F_Text_HalleDefeat:
	.string "Whoa!\n"
	.string "Wonderful!$"

<<<<<<< HEAD
VictoryRoad_B1F_Text_HallePostBattle:
	.string "Sure, this is VICTORY ROAD.\p"
=======
VictoryRoad_B1F_Text_HallePostBattle: @ 823684C
	.string "Sure, this is Victory Road.\p"
>>>>>>> 4d1bf960
	.string "But it's not all that different from\n"
	.string "the path you've taken so far.\p"
	.string "Try to enjoy things the rest of\n"
	.string "the way!$"
<|MERGE_RESOLUTION|>--- conflicted
+++ resolved
@@ -34,16 +34,6 @@
 VictoryRoad_B1F_Text_SamuelDefeat:
 	.string "I couldn't do a thing…$"
 
-<<<<<<< HEAD
-VictoryRoad_B1F_Text_SamuelPostBattle:
-	.string "The POKéMON LEAGUE became distant\n"
-	.string "again… What a letdown…$"
-
-VictoryRoad_B1F_Text_ShannonIntro:
-	.string "To win your way through the POKéMON\n"
-	.string "LEAGUE, you need the trust of your\l"
-	.string "POKéMON.$"
-=======
 VictoryRoad_B1F_Text_SamuelPostBattle: @ 82365C4
 	.string "The Pokémon League became distant\n"
 	.string "again… What a letdown…$"
@@ -52,7 +42,6 @@
 	.string "To win your way through the Pokémon\n"
 	.string "League, you need the trust of your\l"
 	.string "Pokémon.$"
->>>>>>> 4d1bf960
 
 VictoryRoad_B1F_Text_ShannonDefeat:
 	.string "Your relationship is based on\n"
@@ -73,13 +62,8 @@
 	.string "You'll do fine, for sure!\n"
 	.string "Your Pokémon are all eager to go!$"
 
-<<<<<<< HEAD
-VictoryRoad_B1F_Text_MitchellIntro:
-	.string "My POKéMON are cosmically\n"
-=======
 VictoryRoad_B1F_Text_MitchellIntro: @ 8236757
 	.string "My Pokémon are cosmically\n"
->>>>>>> 4d1bf960
 	.string "awe inspiring!$"
 
 VictoryRoad_B1F_Text_MitchellDefeat:
@@ -98,13 +82,8 @@
 	.string "Whoa!\n"
 	.string "Wonderful!$"
 
-<<<<<<< HEAD
-VictoryRoad_B1F_Text_HallePostBattle:
-	.string "Sure, this is VICTORY ROAD.\p"
-=======
 VictoryRoad_B1F_Text_HallePostBattle: @ 823684C
 	.string "Sure, this is Victory Road.\p"
->>>>>>> 4d1bf960
 	.string "But it's not all that different from\n"
 	.string "the path you've taken so far.\p"
 	.string "Try to enjoy things the rest of\n"
