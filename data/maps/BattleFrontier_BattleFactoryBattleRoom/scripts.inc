.set LOCALID_SCIENTIST_1, 1
.set LOCALID_OPPONENT, 2
.set LOCALID_SCIENTIST_2, 3
.set LOCALID_SCIENTIST_3, 4
.set LOCALID_SCIENTIST_4, 5
.set LOCALID_SCIENTIST_5, 6
.set LOCALID_SCIENTIST_6, 7
.set LOCALID_PLAYER, 8

BattleFrontier_BattleFactoryBattleRoom_MapScripts::
	map_script MAP_SCRIPT_ON_TRANSITION, BattleFrontier_BattleFactoryBattleRoom_OnTransition
	map_script MAP_SCRIPT_ON_WARP_INTO_MAP_TABLE, BattleFrontier_BattleFactoryBattleRoom_OnWarp
	map_script MAP_SCRIPT_ON_FRAME_TABLE, BattleFrontier_BattleFactoryBattleRoom_OnFrame
	.byte 0

	@ On this map the player (OBJ_EVENT_ID_PLAYER) is hidden
	@ The player is represented instead by LOCALID_PLAYER, which has the gfx id VAR_OBJ_GFX_ID_F

BattleFrontier_BattleFactoryBattleRoom_OnTransition:
	frontier_settrainers
	checkplayergender
	call_if_eq VAR_RESULT, MALE, BattleFrontier_BattleFactoryBattleRoom_EventScript_SetPlayerGfxMale
	call_if_eq VAR_RESULT, FEMALE, BattleFrontier_BattleFactoryBattleRoom_EventScript_SetPlayerGfxFemale
	frontier_getbrainstatus
	copyvar VAR_TEMP_F, VAR_RESULT
	goto_if_ne VAR_RESULT, FRONTIER_BRAIN_NOT_READY, BattleFrontier_BattleFactoryBattleRoom_EventScript_SetUpFactoryHeadObj
	end

BattleFrontier_BattleFactoryBattleRoom_EventScript_SetUpFactoryHeadObj::
	call BattleFrontier_EventScript_SetBrainObjectGfx
	setobjectxyperm LOCALID_OPPONENT, 7, 9
	end

BattleFrontier_BattleFactoryBattleRoom_OnWarp:
	map_script_2 VAR_TEMP_1, 0, BattleFrontier_BattleFactoryBattleRoom_EventScript_HideObjects
	.2byte 0

BattleFrontier_BattleFactoryBattleRoom_EventScript_HideObjects::
	setvar VAR_TEMP_1, 1
	hideobjectat OBJ_EVENT_ID_PLAYER, MAP_BATTLE_FRONTIER_BATTLE_FACTORY_BATTLE_ROOM
	goto_if_ne VAR_TEMP_F, FRONTIER_BRAIN_NOT_READY, BattleFrontier_BattleFactoryBattleRoom_EventScript_EndHideObjects
	hideobjectat LOCALID_OPPONENT, MAP_BATTLE_FRONTIER_BATTLE_FACTORY_BATTLE_ROOM
BattleFrontier_BattleFactoryBattleRoom_EventScript_EndHideObjects::
	end

BattleFrontier_BattleFactoryBattleRoom_EventScript_SetPlayerGfxMale::
	setvar VAR_OBJ_GFX_ID_F, OBJ_EVENT_GFX_RIVAL_BRENDAN_NORMAL
	return

BattleFrontier_BattleFactoryBattleRoom_EventScript_SetPlayerGfxFemale::
	setvar VAR_OBJ_GFX_ID_F, OBJ_EVENT_GFX_RIVAL_MAY_NORMAL
	return

BattleFrontier_BattleFactoryBattleRoom_OnFrame:
	map_script_2 VAR_TEMP_0, 0, BattleFrontier_BattleFactoryBattleRoom_EventScript_EnterRoom
	.2byte 0

BattleFrontier_BattleFactoryBattleRoom_EventScript_EnterRoomFactoryHeadBattle::
	msgbox BattleFrontier_BattleFactoryBattleRoom_Text_GetAMoveOn, MSGBOX_DEFAULT
	closemessage
	applymovement LOCALID_OPPONENT, BattleFrontier_BattleFactoryBattleRoom_Movement_NolandMoveToBattle
	applymovement LOCALID_PLAYER, BattleFrontier_BattleFactoryBattleRoom_Movement_PlayerEnterRoom
	applymovement OBJ_EVENT_ID_PLAYER, BattleFrontier_BattleFactoryBattleRoom_Movement_PlayerEnterRoom
	waitmovement 0
	call BattleFrontier_BattleFactoryBattleRoom_EventScript_ScientistsFaceBattle
	goto BattleFrontier_BattleFactoryBattleRoom_EventScript_BattleOpponent
	end

BattleFrontier_BattleFactoryBattleRoom_EventScript_EnterRoom::
	goto_if_ne VAR_TEMP_F, FRONTIER_BRAIN_NOT_READY, BattleFrontier_BattleFactoryBattleRoom_EventScript_EnterRoomFactoryHeadBattle
	applymovement LOCALID_PLAYER, BattleFrontier_BattleFactoryBattleRoom_Movement_PlayerEnterRoom
	applymovement OBJ_EVENT_ID_PLAYER, BattleFrontier_BattleFactoryBattleRoom_Movement_PlayerEnterRoom
	waitmovement 0
	call BattleFrontier_BattleFactoryBattleRoom_EventScript_ScientistsFaceBattle
	factory_setopponentgfx
	removeobject LOCALID_OPPONENT
	setobjectxyperm LOCALID_OPPONENT, 7, 1
	addobject LOCALID_OPPONENT
	applymovement LOCALID_OPPONENT, BattleFrontier_BattleFactoryBattleRoom_Movement_OpponentEnter
	waitmovement 0
BattleFrontier_BattleFactoryBattleRoom_EventScript_BattleOpponent::
	goto_if_ne VAR_TEMP_F, FRONTIER_BRAIN_NOT_READY, BattleFrontier_BattleFactoryBattleRoom_EventScript_BattleNoland
	palace_getopponentintro
	lockall
	msgbox gStringVar4, MSGBOX_DEFAULT
	waitmessage
	closemessage
	frontier_set FRONTIER_DATA_RECORD_DISABLED, FALSE
	special HealPlayerParty
	setvar VAR_0x8004, SPECIAL_BATTLE_FACTORY
	setvar VAR_0x8005, 0
	special DoSpecialTrainerBattle
	waitstate
	switch VAR_RESULT
	case 1, BattleFrontier_BattleFactoryBattleRoom_EventScript_DefeatedOpponent
BattleFrontier_BattleFactoryBattleRoom_EventScript_WarpToLobbyLost::
	frontier_set FRONTIER_DATA_CHALLENGE_STATUS, CHALLENGE_STATUS_LOST
	goto BattleFrontier_BattleFactoryBattleRoom_EventScript_WarpToLobby

BattleFrontier_BattleFactoryBattleRoom_EventScript_DefeatedOpponent::
	factory_get FACTORY_DATA_WIN_STREAK_SWAPS
	goto_if_eq VAR_RESULT, MAX_STREAK, BattleFrontier_BattleFactoryBattleRoom_EventScript_IncrementWinStreak
	addvar VAR_RESULT, 1
	setorcopyvar VAR_0x8006, VAR_RESULT
	factory_set FACTORY_DATA_WIN_STREAK_SWAPS  @ uses VAR_0x8006 above
BattleFrontier_BattleFactoryBattleRoom_EventScript_IncrementWinStreak::
	call BattleFrontier_EventScript_IncrementWinStreak
BattleFrontier_BattleFactoryBattleRoom_EventScript_IncrementBattleNum::
	frontier_get FRONTIER_DATA_BATTLE_NUM
	addvar VAR_RESULT, 1
	frontier_set FRONTIER_DATA_BATTLE_NUM, VAR_RESULT
	switch VAR_RESULT
	case 7, BattleFrontier_BattleFactoryBattleRoom_EventScript_WarpToLobbyWon
	setvar VAR_0x8006, 1
	warp MAP_BATTLE_FRONTIER_BATTLE_FACTORY_PRE_BATTLE_ROOM, 8, 8
	waitstate
BattleFrontier_BattleFactoryBattleRoom_EventScript_WarpToLobbyWon::
	frontier_set FRONTIER_DATA_CHALLENGE_STATUS, CHALLENGE_STATUS_WON
	goto BattleFrontier_BattleFactoryBattleRoom_EventScript_WarpToLobby

BattleFrontier_BattleFactoryBattleRoom_EventScript_BattleNoland::
	switch VAR_TEMP_F
	case FRONTIER_BRAIN_GOLD, BattleFrontier_BattleFactoryBattleRoom_EventScript_IntroNolandGold
	case FRONTIER_BRAIN_STREAK, BattleFrontier_BattleFactoryBattleRoom_EventScript_BattleNolandSilver
	case FRONTIER_BRAIN_STREAK_LONG, BattleFrontier_BattleFactoryBattleRoom_EventScript_BattleNolandGold
	frontier_get FRONTIER_DATA_HEARD_BRAIN_SPEECH
	goto_if_ne VAR_RESULT, FALSE, BattleFrontier_BattleFactoryBattleRoom_EventScript_BattleNolandSilver
	msgbox BattleFrontier_BattleFactoryBattleRoom_Text_NolandImFactoryHead, MSGBOX_DEFAULT
	frontier_set FRONTIER_DATA_HEARD_BRAIN_SPEECH
BattleFrontier_BattleFactoryBattleRoom_EventScript_BattleNolandSilver::
	msgbox BattleFrontier_BattleFactoryBattleRoom_Text_ShakeOutKnowledgeBringItOn, MSGBOX_DEFAULT
	call BattleFrontier_BattleFactoryBattleRoom_EventScript_DoNolandBattle
	goto_if_eq VAR_RESULT, 1, BattleFrontier_BattleFactoryBattleRoom_EventScript_DefeatedNolandSilver
	goto BattleFrontier_BattleFactoryBattleRoom_EventScript_WarpToLobbyLost

BattleFrontier_BattleFactoryBattleRoom_EventScript_DefeatedNolandSilver::
	frontier_getsymbols
	goto_if_ne VAR_RESULT, 0, BattleFrontier_BattleFactoryBattleRoom_EventScript_DefeatedNoland
	msgbox BattleFrontier_BattleFactoryBattleRoom_Text_NolandLetsSeeFrontierPass, MSGBOX_DEFAULT
	closemessage
	applymovement LOCALID_PLAYER, BattleFrontier_BattleFactoryBattleRoom_Movement_PlayerApproachNoland
	waitmovement 0
	playfanfare MUS_OBTAIN_SYMBOL
	message BattleFrontier_BattleFactoryBattleRoom_Text_ReceivedKnowledgeSymbol
	waitmessage
	waitfanfare
	frontier_givesymbol
	msgbox BattleFrontier_BattleFactoryBattleRoom_Text_NextTimeNoHoldsBarred, MSGBOX_DEFAULT
	goto BattleFrontier_BattleFactoryBattleRoom_EventScript_DefeatedNoland

BattleFrontier_BattleFactoryBattleRoom_EventScript_IntroNolandGold::
	frontier_get FRONTIER_DATA_HEARD_BRAIN_SPEECH
	goto_if_ne VAR_RESULT, FALSE, BattleFrontier_BattleFactoryBattleRoom_EventScript_BattleNolandGold
	msgbox BattleFrontier_BattleFactoryBattleRoom_Text_HarderLookThanLastTime, MSGBOX_DEFAULT
	frontier_set FRONTIER_DATA_HEARD_BRAIN_SPEECH
BattleFrontier_BattleFactoryBattleRoom_EventScript_BattleNolandGold::
	msgbox BattleFrontier_BattleFactoryBattleRoom_Text_AllRightBringItOn, MSGBOX_DEFAULT
	call BattleFrontier_BattleFactoryBattleRoom_EventScript_DoNolandBattle
	goto_if_eq VAR_RESULT, 1, BattleFrontier_BattleFactoryBattleRoom_EventScript_DefeatedNolandGold
	goto BattleFrontier_BattleFactoryBattleRoom_EventScript_WarpToLobbyLost

BattleFrontier_BattleFactoryBattleRoom_EventScript_DefeatedNolandGold::
	frontier_getsymbols
	goto_if_eq VAR_RESULT, 2, BattleFrontier_BattleFactoryBattleRoom_EventScript_DefeatedNoland
	msgbox BattleFrontier_BattleFactoryBattleRoom_Text_OutOfMyLeagueLetsSeePass, MSGBOX_DEFAULT
	waitmessage
	applymovement LOCALID_PLAYER, BattleFrontier_BattleFactoryBattleRoom_Movement_PlayerApproachNoland
	waitmovement 0
	playfanfare MUS_OBTAIN_SYMBOL
	message BattleFrontier_BattleFactoryBattleRoom_Text_KnowledgeSymbolTookGoldenShine
	waitmessage
	waitfanfare
	frontier_givesymbol
	msgbox BattleFrontier_BattleFactoryBattleRoom_Text_LastTimeILoseToYou, MSGBOX_DEFAULT
	goto BattleFrontier_BattleFactoryBattleRoom_EventScript_DefeatedNoland

BattleFrontier_BattleFactoryBattleRoom_EventScript_DoNolandBattle::
	closemessage
	frontier_set FRONTIER_DATA_RECORD_DISABLED, FALSE
	special HealPlayerParty
	setvar VAR_0x8004, SPECIAL_BATTLE_FACTORY
	setvar VAR_0x8005, 0
	special DoSpecialTrainerBattle
	waitstate
	return

BattleFrontier_BattleFactoryBattleRoom_EventScript_DefeatedNoland::
	factory_get FACTORY_DATA_WIN_STREAK_SWAPS
	goto_if_eq VAR_RESULT, MAX_STREAK, BattleFrontier_BattleFactoryBattleRoom_EventScript_IncrementWinStreak
	addvar VAR_RESULT, 1
	setorcopyvar VAR_0x8006, VAR_RESULT
	factory_set FACTORY_DATA_WIN_STREAK_SWAPS  @ uses VAR_0x8006 above
	factory_get FACTORY_DATA_WIN_STREAK
	goto_if_eq VAR_RESULT, MAX_STREAK, BattleFrontier_BattleFactoryBattleRoom_EventScript_IncrementBattleNum
	addvar VAR_RESULT, 1
	factory_set FACTORY_DATA_WIN_STREAK, VAR_RESULT
	frontier_get FRONTIER_DATA_BATTLE_NUM
	addvar VAR_RESULT, 1
	goto BattleFrontier_BattleFactoryBattleRoom_EventScript_WarpToLobbyWon
	end

BattleFrontier_BattleFactoryBattleRoom_Movement_PlayerEnterRoom:
	walk_up
	walk_up
	walk_up
	walk_up
	walk_up
	face_right
	step_end

BattleFrontier_BattleFactoryBattleRoom_Movement_PlayerApproachNoland:
	walk_right
	step_end

BattleFrontier_BattleFactoryBattleRoom_Movement_OpponentEnter:
	walk_down
	walk_down
	walk_down
	walk_down
	walk_down
	face_left
	step_end

BattleFrontier_BattleFactoryBattleRoom_Movement_NolandMoveToBattle:
	walk_up
	walk_up
	walk_up
	face_left
	step_end

BattleFrontier_BattleFactoryBattleRoom_EventScript_WarpToLobby::
	copyvar VAR_RESULT, VAR_FRONTIER_BATTLE_MODE
	goto_if_eq VAR_RESULT, FRONTIER_MODE_DOUBLES, BattleFrontier_BattleFactoryBattleRoom_EventScript_WarpToLobbyDoubles
	warp MAP_BATTLE_FRONTIER_BATTLE_FACTORY_LOBBY, 4, 8
	waitstate
	end

BattleFrontier_BattleFactoryBattleRoom_EventScript_WarpToLobbyDoubles::
	warp MAP_BATTLE_FRONTIER_BATTLE_FACTORY_LOBBY, 14, 8
	waitstate
	end

BattleFrontier_BattleFactoryBattleRoom_EventScript_ScientistsFaceBattle::
	applymovement LOCALID_SCIENTIST_1, Common_Movement_WalkInPlaceFasterRight
	applymovement LOCALID_SCIENTIST_2, Common_Movement_WalkInPlaceFasterRight
	applymovement LOCALID_SCIENTIST_3, Common_Movement_WalkInPlaceFasterRight
	applymovement LOCALID_SCIENTIST_4, Common_Movement_WalkInPlaceFasterLeft
	applymovement LOCALID_SCIENTIST_5, Common_Movement_WalkInPlaceFasterLeft
	applymovement LOCALID_SCIENTIST_6, Common_Movement_WalkInPlaceFasterLeft
	waitmovement 0
	return

BattleFrontier_BattleFactoryBattleRoom_Text_GetAMoveOn:
	.string "Hey, hey!\n"
	.string "Get a move on!$"

<<<<<<< HEAD
BattleFrontier_BattleFactoryBattleRoom_Text_NolandImFactoryHead:
	.string "Hey, my name's NOLAND!\n"
=======
BattleFrontier_BattleFactoryBattleRoom_Text_NolandImFactoryHead: @ 825B1FB
	.string "Hey, my name's Noland!\n"
>>>>>>> 4d1bf960
	.string "I'm basically in charge of this place,\l"
	.string "which is why I'm the Factory Head!\p"
	.string "I had a look at your Battle Swap data.\p"
	.string "You seem to have the right idea,\n"
	.string "but you're still square in your head!\p"
	.string "Listen up, okay? Knowledge isn't only\n"
	.string "about reading books or doing desk work.\p"
	.string "Just doing that sort of thing…\n"
	.string "It may as well be useless!\p"
	.string "You have to experience things with\n"
	.string "your heart and your body, understand?\p"
	.string "I'll take you on under the same\n"
	.string "conditions as you.\p"
	.string "I'll be using rental Pokémon, too!$"

BattleFrontier_BattleFactoryBattleRoom_Text_ShakeOutKnowledgeBringItOn:
	.string "Shake out every last bit of your\n"
	.string "knowledge and bring it on!$"

<<<<<<< HEAD
BattleFrontier_BattleFactoryBattleRoom_Text_NolandLetsSeeFrontierPass:
	.string "NOLAND: Smart going!\n"
	.string "Let's see your FRONTIER PASS.$"
=======
BattleFrontier_BattleFactoryBattleRoom_Text_NolandLetsSeeFrontierPass: @ 825B42D
	.string "Noland: Smart going!\n"
	.string "Let's see your Frontier Pass.$"
>>>>>>> 4d1bf960

BattleFrontier_BattleFactoryBattleRoom_Text_ReceivedKnowledgeSymbol:
	.string "The Knowledge Symbol was embossed\n"
	.string "on the Frontier Pass!$"

BattleFrontier_BattleFactoryBattleRoom_Text_NextTimeNoHoldsBarred:
	.string "Heh…\n"
	.string "You're a pretty bright spark…\p"
	.string "Next time, I'll come after you hard.\n"
	.string "No holds barred, understand?\p"
	.string "You keep up your studies!$"

<<<<<<< HEAD
BattleFrontier_BattleFactoryBattleRoom_Text_HarderLookThanLastTime:
	.string "NOLAND: Hey, hey! How's it going?\n"
=======
BattleFrontier_BattleFactoryBattleRoom_Text_HarderLookThanLastTime: @ 825B517
	.string "Noland: Hey, hey! How's it going?\n"
>>>>>>> 4d1bf960
	.string "You keeping up with your studies?\p"
	.string "…Oh?\p"
	.string "You've taken on a harder look than\n"
	.string "the last time I saw you.\p"
	.string "Now, this should be fun!\n"
	.string "I'm getting excited, hey!$"

BattleFrontier_BattleFactoryBattleRoom_Text_AllRightBringItOn:
	.string "All right!\n"
	.string "Bring it on!$"

<<<<<<< HEAD
BattleFrontier_BattleFactoryBattleRoom_Text_OutOfMyLeagueLetsSeePass:
	.string "NOLAND: What the…\n"
=======
BattleFrontier_BattleFactoryBattleRoom_Text_OutOfMyLeagueLetsSeePass: @ 825B5E7
	.string "Noland: What the…\n"
>>>>>>> 4d1bf960
	.string "You're getting out of my league!\p"
	.string "Sheesh!\n"
	.string "Let's see that Frontier Pass!$"

BattleFrontier_BattleFactoryBattleRoom_Text_KnowledgeSymbolTookGoldenShine:
	.string "The Knowledge Symbol took on\n"
	.string "a golden shine!$"

BattleFrontier_BattleFactoryBattleRoom_Text_LastTimeILoseToYou:
	.string "Pfft, man!\p"
	.string "That's absolutely the last time\n"
	.string "I lose to you!\p"
	.string "We have to do this again, hey?$"
<|MERGE_RESOLUTION|>--- conflicted
+++ resolved
@@ -254,13 +254,8 @@
 	.string "Hey, hey!\n"
 	.string "Get a move on!$"
 
-<<<<<<< HEAD
-BattleFrontier_BattleFactoryBattleRoom_Text_NolandImFactoryHead:
-	.string "Hey, my name's NOLAND!\n"
-=======
 BattleFrontier_BattleFactoryBattleRoom_Text_NolandImFactoryHead: @ 825B1FB
 	.string "Hey, my name's Noland!\n"
->>>>>>> 4d1bf960
 	.string "I'm basically in charge of this place,\l"
 	.string "which is why I'm the Factory Head!\p"
 	.string "I had a look at your Battle Swap data.\p"
@@ -280,15 +275,9 @@
 	.string "Shake out every last bit of your\n"
 	.string "knowledge and bring it on!$"
 
-<<<<<<< HEAD
-BattleFrontier_BattleFactoryBattleRoom_Text_NolandLetsSeeFrontierPass:
-	.string "NOLAND: Smart going!\n"
-	.string "Let's see your FRONTIER PASS.$"
-=======
 BattleFrontier_BattleFactoryBattleRoom_Text_NolandLetsSeeFrontierPass: @ 825B42D
 	.string "Noland: Smart going!\n"
 	.string "Let's see your Frontier Pass.$"
->>>>>>> 4d1bf960
 
 BattleFrontier_BattleFactoryBattleRoom_Text_ReceivedKnowledgeSymbol:
 	.string "The Knowledge Symbol was embossed\n"
@@ -301,13 +290,8 @@
 	.string "No holds barred, understand?\p"
 	.string "You keep up your studies!$"
 
-<<<<<<< HEAD
-BattleFrontier_BattleFactoryBattleRoom_Text_HarderLookThanLastTime:
-	.string "NOLAND: Hey, hey! How's it going?\n"
-=======
 BattleFrontier_BattleFactoryBattleRoom_Text_HarderLookThanLastTime: @ 825B517
 	.string "Noland: Hey, hey! How's it going?\n"
->>>>>>> 4d1bf960
 	.string "You keeping up with your studies?\p"
 	.string "…Oh?\p"
 	.string "You've taken on a harder look than\n"
@@ -319,13 +303,8 @@
 	.string "All right!\n"
 	.string "Bring it on!$"
 
-<<<<<<< HEAD
-BattleFrontier_BattleFactoryBattleRoom_Text_OutOfMyLeagueLetsSeePass:
-	.string "NOLAND: What the…\n"
-=======
 BattleFrontier_BattleFactoryBattleRoom_Text_OutOfMyLeagueLetsSeePass: @ 825B5E7
 	.string "Noland: What the…\n"
->>>>>>> 4d1bf960
 	.string "You're getting out of my league!\p"
 	.string "Sheesh!\n"
 	.string "Let's see that Frontier Pass!$"
