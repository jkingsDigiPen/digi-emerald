--- conflicted
+++ resolved
@@ -176,26 +176,11 @@
 	.string "Okay!\n"
 	.string "We're to move out to Mt. Pyre!$"
 
-<<<<<<< HEAD
-Route121_Text_AheadLoomsMtPyre:
-	.string "Ahead looms MT. PYRE…\p"
-=======
 Route121_Text_AheadLoomsMtPyre: @ 81F607F
 	.string "Ahead looms Mt. Pyre…\p"
->>>>>>> 4d1bf960
 	.string "It is a natural monument to the spirits \n"
 	.string "of departed Pokémon…$"
 
-<<<<<<< HEAD
-Route121_Text_MtPyrePierSign:
-	.string "MT. PYRE PIER\p"
-	.string "…The sign is old and worn out.\n"
-	.string "The words are barely legible…$"
-
-Route121_Text_SafariZoneSign:
-	.string "“Filled with rare POKéMON!”\n"
-	.string "SAFARI ZONE$"
-=======
 Route121_Text_MtPyrePierSign: @ 81F60D3
 	.string "Mt. Pyre Pier\p"
 	.string "…The sign is old and worn out.\n"
@@ -204,4 +189,3 @@
 Route121_Text_SafariZoneSign: @ 81F611E
 	.string "“Filled with rare Pokémon!”\n"
 	.string "Safari Zone$"
->>>>>>> 4d1bf960
