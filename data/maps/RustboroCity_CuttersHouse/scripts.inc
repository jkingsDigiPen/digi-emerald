RustboroCity_CuttersHouse_MapScripts::
	.byte 0

RustboroCity_CuttersHouse_EventScript_Cutter::
	lock
	faceplayer
	goto_if_set FLAG_RECEIVED_HM01, RustboroCity_CuttersHouse_EventScript_ExplainCut
	msgbox RustboroCity_CuttersHouse_Text_YouCanPutThisHMToGoodUse, MSGBOX_DEFAULT
	giveitem ITEM_HM01
	setflag FLAG_RECEIVED_HM01
	msgbox RustboroCity_CuttersHouse_Text_ExplainCut, MSGBOX_DEFAULT
	release
	end

RustboroCity_CuttersHouse_EventScript_ExplainCut::
	msgbox RustboroCity_CuttersHouse_Text_ExplainCut, MSGBOX_DEFAULT
	release
	end

RustboroCity_CuttersHouse_EventScript_Lass::
	msgbox RustboroCity_CuttersHouse_Text_DadHelpedClearLandOfTrees, MSGBOX_NPC
	end

RustboroCity_CuttersHouse_Text_YouCanPutThisHMToGoodUse:
	.string "That determined expression…\n"
	.string "That limber way you move…\l"
	.string "And your well-trained Pokémon…\p"
	.string "You're obviously a skilled Trainer!\p"
	.string "No, wait, don't say a word.\n"
	.string "I can tell just by looking at you.\p"
	.string "I'm sure that you can put this\n"
	.string "Hidden Machine to good use.\p"
	.string "No need to be modest or shy.\n"
	.string "Go on, take it!$"

<<<<<<< HEAD
RustboroCity_CuttersHouse_Text_ExplainCut:
	.string "That HIDDEN MACHINE, or HM for\n"
	.string "short, is CUT.\p"
=======
RustboroCity_CuttersHouse_Text_ExplainCut: @ 8215D33
	.string "That Hidden Machine, or HM for\n"
	.string "short, is Cut.\p"
>>>>>>> 4d1bf960
	.string "An HM move is one that can be used\n"
	.string "by Pokémon outside of battle.\p"
	.string "Any Pokémon that's learned Cut can\n"
	.string "chop down thin trees if the Trainer\l"
	.string "has earned the Stone Badge.\p"
	.string "And, unlike a TM, an HM can be used\n"
	.string "more than once.$"

RustboroCity_CuttersHouse_Text_DadHelpedClearLandOfTrees:
	.string "When they were expanding the city of\n"
	.string "Rustboro, my dad helped out.\p"
	.string "He made his Pokémon use Cut to clear\n"
	.string "the land of trees.$"
<|MERGE_RESOLUTION|>--- conflicted
+++ resolved
@@ -33,15 +33,9 @@
 	.string "No need to be modest or shy.\n"
 	.string "Go on, take it!$"
 
-<<<<<<< HEAD
-RustboroCity_CuttersHouse_Text_ExplainCut:
-	.string "That HIDDEN MACHINE, or HM for\n"
-	.string "short, is CUT.\p"
-=======
 RustboroCity_CuttersHouse_Text_ExplainCut: @ 8215D33
 	.string "That Hidden Machine, or HM for\n"
 	.string "short, is Cut.\p"
->>>>>>> 4d1bf960
 	.string "An HM move is one that can be used\n"
 	.string "by Pokémon outside of battle.\p"
 	.string "Any Pokémon that's learned Cut can\n"
