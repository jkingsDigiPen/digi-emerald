--- conflicted
+++ resolved
@@ -41,27 +41,15 @@
 	.string "He's funny in a weird way.\n"
 	.string "I doubt I'll forget about him!$"
 
-<<<<<<< HEAD
-MauvilleCity_PokemonCenter_1F_Text_MyDataUpdatedFromRecordCorner:
-	.string "When I accessed the RECORD CORNER,\n"
-	.string "the data for what's hot in DEWFORD\l"
-=======
 MauvilleCity_PokemonCenter_1F_Text_MyDataUpdatedFromRecordCorner: @ 8210F06
 	.string "When I accessed the Record Corner,\n"
 	.string "the data for what's hot in Dewford\l"
->>>>>>> 4d1bf960
 	.string "got updated.\p"
 	.string "Now that bit of data is the same\n"
 	.string "as my friend's!$"
 
-<<<<<<< HEAD
-MauvilleCity_PokemonCenter_1F_Text_RecordCornerSoundsFun:
-	.string "A RECORD CORNER opened upstairs in\n"
-	.string "the POKéMON CENTER.\p"
-=======
 MauvilleCity_PokemonCenter_1F_Text_RecordCornerSoundsFun: @ 8210F8A
 	.string "A Record Corner opened upstairs in\n"
 	.string "the Pokémon Center.\p"
->>>>>>> 4d1bf960
 	.string "I don't know what it's about, but it\n"
 	.string "sounds fun. I'll go check it out!$"
