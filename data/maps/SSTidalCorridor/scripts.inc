--- conflicted
+++ resolved
@@ -253,13 +253,8 @@
 	walk_in_place_faster_up
 	step_end
 
-<<<<<<< HEAD
-SSTidalCorridor_Text_ScottBattleFrontierInvite:
-	.string "SCOTT: Well, hi, hi!\n"
-=======
 SSTidalCorridor_Text_ScottBattleFrontierInvite: @ 823C28F
 	.string "Scott: Well, hi, hi!\n"
->>>>>>> 4d1bf960
 	.string "{PLAYER}{KUN}, {PLAYER}{KUN}!\p"
 	.string "Something's come up, so I have to\n"
 	.string "disembark, but am I glad to see you!\p"
@@ -288,21 +283,12 @@
 	.string "We hope you enjoy your voyage on\n"
 	.string "our ferry.$"
 
-<<<<<<< HEAD
-SSTidal_Text_MadeLandInSlateport:
-	.string "We have made land in SLATEPORT CITY.\n"
-	.string "Thank you for sailing with us.$"
-
-SSTidal_Text_MadeLandInLilycove:
-	.string "We have made land in LILYCOVE CITY.\n"
-=======
 SSTidal_Text_MadeLandInSlateport: @ 823C50F
 	.string "We have made land in Slateport City.\n"
 	.string "Thank you for sailing with us.$"
 
 SSTidal_Text_MadeLandInLilycove: @ 823C553
 	.string "We have made land in Lilycove City.\n"
->>>>>>> 4d1bf960
 	.string "Thank you for sailing with us.$"
 
 SSTidalCorridor_Text_CanRestInCabin2:
@@ -328,13 +314,8 @@
 	.string "The horizon spreads beyond\n"
 	.string "the porthole.$"
 
-<<<<<<< HEAD
-SSTidalCorridor_Text_BrineyWelcomeAboard:
-	.string "MR. BRINEY: Welcome aboard, {PLAYER}{KUN}!\p"
-=======
 SSTidalCorridor_Text_BrineyWelcomeAboard: @ 823C6EC
 	.string "Mr. Briney: Welcome aboard, {PLAYER}{KUN}!\p"
->>>>>>> 4d1bf960
 	.string "They made me honorary captain of\n"
 	.string "the S.S. Tidal!\p"
 	.string "You can call me Captain Briney now!\p"
@@ -343,13 +324,8 @@
 	.string "Let me just say, it stirred my sleeping\n"
 	.string "soul as a sailor!$"
 
-<<<<<<< HEAD
-SSTidalCorridor_Text_Peeko:
-	.string "PEEKO: Pihyo pihyohyo…$"
-=======
 SSTidalCorridor_Text_Peeko: @ 823C7E1
 	.string "Peeko: Pihyo pihyohyo…$"
->>>>>>> 4d1bf960
 
 SSTidalCorridor_Text_Cabin1:
 	.string "Cabin 1$"
