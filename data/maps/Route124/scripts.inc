--- conflicted
+++ resolved
@@ -99,10 +99,5 @@
 	msgbox Route124_Text_IsabellaPostBattle, MSGBOX_AUTOCLOSE
 	end
 
-<<<<<<< HEAD
-Route124_Text_HuntersHouse:
-	.string "HUNTER'S HOUSE$"
-=======
 Route124_Text_HuntersHouse: @ 81F6739
 	.string "Hunter's House$"
->>>>>>> 4d1bf960
