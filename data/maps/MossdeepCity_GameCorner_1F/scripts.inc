MossdeepCity_GameCorner_1F_MapScripts::
	map_script MAP_SCRIPT_ON_FRAME_TABLE, MossdeepCity_GameCorner_1F_OnFrame
	map_script MAP_SCRIPT_ON_WARP_INTO_MAP_TABLE, MossdeepCity_GameCorner_1F_OnWarp
	map_script MAP_SCRIPT_ON_LOAD, CableClub_OnLoad
	.byte 0

MossdeepCity_GameCorner_1F_OnWarp:
	map_script_2 VAR_CABLE_CLUB_STATE, USING_MINIGAME, CableClub_EventScript_CheckTurnAttendant
	.2byte 0

MossdeepCity_GameCorner_1F_OnFrame:
	map_script_2 VAR_CABLE_CLUB_STATE, USING_MINIGAME, CableClub_EventScript_ExitMinigameRoom
	.2byte 0

@ Script is redundant, the label in the goto also does lock and faceplayer
MossdeepCity_GameCorner_1F_EventScript_InfoMan::
	lock
	faceplayer
	goto MossdeepCity_GameCorner_1F_EventScript_InfoMan2
	release
	end

@ Script is redundant, the label in the goto also does lock and faceplayer
MossdeepCity_GameCorner_1F_EventScript_OldMan::
	lock
	faceplayer
	goto MossdeepCity_GameCorner_1F_EventScript_OldMan2
	release
	end


@ Everything below is leftover from RS
@ The house that was here in RS was moved to Sootopolis and replaced by the Game Corner
@ The text below is unused and duplicated in its replacement in Sootopolis City
@ And the BG Door event was moved inaccessibly into a wall

RS_MysteryEventsHouse_EventScript_Door::
	msgbox RS_MysteryEventsHouse_Text_DoorIsLocked, MSGBOX_SIGN
	end

RS_MysteryEventsHouse_Text_OldManGreeting:
	.string "When I was young, I traveled the world\n"
	.string "as a Pokémon Trainer.\p"
	.string "Now that I've become an old buzzard,\n"
	.string "my only amusement is watching young\l"
	.string "Trainers battle.$"

RS_MysteryEventsHouse_Text_DoorIsLocked:
	.string "The door appears to be locked.$"

<<<<<<< HEAD
RS_MysteryEventsHouse_Text_ChallengeVisitingTrainer:
	.string "A TRAINER named {STR_VAR_1} is\n"
=======
RS_MysteryEventsHouse_Text_ChallengeVisitingTrainer: @ 8224C1C
	.string "A Trainer named {STR_VAR_1} is\n"
>>>>>>> 4d1bf960
	.string "visiting my home.\p"
	.string "Would you like to challenge\n"
	.string "{STR_VAR_1}?$"

RS_MysteryEventsHouse_Text_YouWontBattle:
	.string "You won't battle? I'm disappointed\n"
	.string "that I can't see you battle…$"

RS_MysteryEventsHouse_Text_KeepItToA3On3:
	.string "Oh, good, good!\p"
	.string "But my house isn't all that sturdy.\p"
	.string "Could I ask you to keep it down to\n"
	.string "a 3-on-3 match?$"

RS_MysteryEventsHouse_Text_SaveYourProgress:
	.string "Before you two battle, you should\n"
	.string "save your progress.$"

RS_MysteryEventsHouse_Text_HopeToSeeAGoodMatch:
	.string "I hope to see a good match!$"

RS_MysteryEventsHouse_Text_BattleTie:
	.string "So, it became a standoff.\p"
	.string "It was a brilliant match in which\n"
	.string "neither side conceded a step!$"

RS_MysteryEventsHouse_Text_BattleWon:
	.string "That was superlative!\p"
	.string "Why, it was like seeing myself in\n"
	.string "my youth again!$"

RS_MysteryEventsHouse_Text_BattleLost:
	.string "Ah, too bad for you!\p"
	.string "But it was a good match.\n"
	.string "I hope you can win next time.$"<|MERGE_RESOLUTION|>--- conflicted
+++ resolved
@@ -48,13 +48,8 @@
 RS_MysteryEventsHouse_Text_DoorIsLocked:
 	.string "The door appears to be locked.$"
 
-<<<<<<< HEAD
-RS_MysteryEventsHouse_Text_ChallengeVisitingTrainer:
-	.string "A TRAINER named {STR_VAR_1} is\n"
-=======
 RS_MysteryEventsHouse_Text_ChallengeVisitingTrainer: @ 8224C1C
 	.string "A Trainer named {STR_VAR_1} is\n"
->>>>>>> 4d1bf960
 	.string "visiting my home.\p"
 	.string "Would you like to challenge\n"
 	.string "{STR_VAR_1}?$"
