.set LOCALID_DAYCARE_MAN, 3

Route117_MapScripts::
	map_script MAP_SCRIPT_ON_TRANSITION, Route117_OnTransition
	.byte 0

Route117_OnTransition:
	call Route117_EventScript_TryMoveDayCareMan
	end

Route117_EventScript_TryMoveDayCareMan::
	goto_if_unset FLAG_PENDING_DAYCARE_EGG, Route117_EventScript_StopMoveDayCareMan
	setobjectxyperm LOCALID_DAYCARE_MAN, 47, 6
Route117_EventScript_StopMoveDayCareMan::
	return

Route117_EventScript_Woman::
	msgbox Route117_Text_ArentTheseFlowersPretty, MSGBOX_NPC
	end

Route117_EventScript_LittleBoy::
	msgbox Route117_Text_AirIsTastyHere, MSGBOX_NPC
	end

Route117_EventScript_Girl::
	msgbox Route117_Text_DayCarePokemonHadNewMove, MSGBOX_NPC
	end

Route117_EventScript_RouteSignVerdanturf::
	msgbox Route117_Text_RouteSignVerdanturf, MSGBOX_SIGN
	end

Route117_EventScript_RouteSignMauville::
	msgbox Route117_Text_RouteSignMauville, MSGBOX_SIGN
	end

Route117_EventScript_DayCareSign::
	msgbox Route117_Text_DayCareSign, MSGBOX_SIGN
	end

Route117_EventScript_Isaac::
	trainerbattle_single TRAINER_ISAAC_1, Route117_Text_IsaacIntro, Route117_Text_IsaacDefeat, Route117_EventScript_RegisterIsaac
	specialvar VAR_RESULT, ShouldTryRematchBattle
	goto_if_eq VAR_RESULT, TRUE, Route117_EventScript_RematchIsaac
	msgbox Route117_Text_IsaacPostBattle, MSGBOX_DEFAULT
	release
	end

Route117_EventScript_RegisterIsaac::
	special PlayerFaceTrainerAfterBattle
	waitmovement 0
	msgbox Route117_Text_IsaacRegister, MSGBOX_DEFAULT
	register_matchcall TRAINER_ISAAC_1
	release
	end

Route117_EventScript_RematchIsaac::
	trainerbattle_rematch TRAINER_ISAAC_1, Route117_Text_IsaacRematchIntro, Route117_Text_IsaacRematchDefeat
	msgbox Route117_Text_IsaacPostRematch, MSGBOX_AUTOCLOSE
	end

Route117_EventScript_Lydia::
	trainerbattle_single TRAINER_LYDIA_1, Route117_Text_LydiaIntro, Route117_Text_LydiaDefeat, Route117_EventScript_RegisterLydia
	specialvar VAR_RESULT, ShouldTryRematchBattle
	goto_if_eq VAR_RESULT, TRUE, Route117_EventScript_RematchLydia
	msgbox Route117_Text_LydiaPostBattle, MSGBOX_DEFAULT
	release
	end

Route117_EventScript_RegisterLydia::
	special PlayerFaceTrainerAfterBattle
	waitmovement 0
	msgbox Route117_Text_LydiaRegister, MSGBOX_DEFAULT
	register_matchcall TRAINER_LYDIA_1
	release
	end

Route117_EventScript_RematchLydia::
	trainerbattle_rematch TRAINER_LYDIA_1, Route117_Text_LydiaRematchIntro, Route117_Text_LydiaRematchDefeat
	msgbox Route117_Text_LydiaPostRematch, MSGBOX_AUTOCLOSE
	end

Route117_EventScript_Dylan::
	trainerbattle_single TRAINER_DYLAN_1, Route117_Text_DylanIntro, Route117_Text_DylanDefeat, Route117_EventScript_RegisterDylan
	specialvar VAR_RESULT, ShouldTryRematchBattle
	goto_if_eq VAR_RESULT, TRUE, Route117_EventScript_RematchDylan
	msgbox Route117_Text_DylanPostBattle, MSGBOX_DEFAULT
	release
	end

Route117_EventScript_RegisterDylan::
	special PlayerFaceTrainerAfterBattle
	waitmovement 0
	msgbox Route117_Text_DylanRegister, MSGBOX_DEFAULT
	register_matchcall TRAINER_DYLAN_1
	release
	end

Route117_EventScript_RematchDylan::
	trainerbattle_rematch TRAINER_DYLAN_1, Route117_Text_DylanRematchIntro, Route117_Text_DylanRematchDefeat
	msgbox Route117_Text_DylanPostRematch, MSGBOX_AUTOCLOSE
	end

Route117_EventScript_Maria::
	trainerbattle_single TRAINER_MARIA_1, Route117_Text_MariaIntro, Route117_Text_MariaDefeat, Route117_EventScript_RegisterMaria
	specialvar VAR_RESULT, ShouldTryRematchBattle
	goto_if_eq VAR_RESULT, TRUE, Route117_EventScript_RematchMaria
	msgbox Route117_Text_MariaPostBattle, MSGBOX_DEFAULT
	release
	end

Route117_EventScript_RegisterMaria::
	special PlayerFaceTrainerAfterBattle
	waitmovement 0
	msgbox Route117_Text_MariaRegister, MSGBOX_DEFAULT
	register_matchcall TRAINER_MARIA_1
	release
	end

Route117_EventScript_RematchMaria::
	trainerbattle_rematch TRAINER_MARIA_1, Route117_Text_MariaRematchIntro, Route117_Text_MariaRematchDefeat
	msgbox Route117_Text_MariaPostRematch, MSGBOX_AUTOCLOSE
	end

Route117_EventScript_Derek::
	trainerbattle_single TRAINER_DEREK, Route117_Text_DerekIntro, Route117_Text_DerekDefeat
	msgbox Route117_Text_DerekPostBattle, MSGBOX_AUTOCLOSE
	end

Route117_EventScript_Anna::
	trainerbattle_double TRAINER_ANNA_AND_MEG_1, Route117_Text_AnnaIntro, Route117_Text_AnnaDefeat, Route117_Text_AnnaNotEnoughMons, Route117_EventScript_RegisterAnna
	specialvar VAR_RESULT, ShouldTryRematchBattle
	goto_if_eq VAR_RESULT, TRUE, Route117_EventScript_RematchAnna
	msgbox Route117_Text_AnnaPostBattle, MSGBOX_DEFAULT
	release
	end

Route117_EventScript_RegisterAnna::
	msgbox Route117_Text_AnnaAndMegRegister, MSGBOX_DEFAULT
	register_matchcall TRAINER_ANNA_AND_MEG_1
	release
	end

Route117_EventScript_RematchAnna::
	trainerbattle_rematch_double TRAINER_ANNA_AND_MEG_1, Route117_Text_AnnaRematchIntro, Route117_Text_AnnaRematchDefeat, Route117_Text_AnnaRematchNotEnoughMons
	msgbox Route117_Text_AnnaPostRematch, MSGBOX_AUTOCLOSE
	end

Route117_EventScript_Meg::
	trainerbattle_double TRAINER_ANNA_AND_MEG_1, Route117_Text_MegIntro, Route117_Text_MegDefeat, Route117_Text_MegNotEnoughMons, Route117_EventScript_RegisterMeg
	specialvar VAR_RESULT, ShouldTryRematchBattle
	goto_if_eq VAR_RESULT, TRUE, Route117_EventScript_RematchMeg
	msgbox Route117_Text_MegPostBattle, MSGBOX_DEFAULT
	release
	end

Route117_EventScript_RegisterMeg::
	msgbox Route117_Text_AnnaAndMegRegister, MSGBOX_DEFAULT
	register_matchcall TRAINER_ANNA_AND_MEG_1
	release
	end

Route117_EventScript_RematchMeg::
	trainerbattle_rematch_double TRAINER_ANNA_AND_MEG_1, Route117_Text_MegRematchIntro, Route117_Text_MegRematchDefeat, Route117_Text_MegRematchNotEnoughMons
	msgbox Route117_Text_MegPostRematch, MSGBOX_AUTOCLOSE
	end

Route117_EventScript_Melina::
	trainerbattle_single TRAINER_MELINA, Route117_Text_MelinaIntro, Route117_Text_MelinaDefeat
	msgbox Route117_Text_MelinaPostBattle, MSGBOX_AUTOCLOSE
	end

Route117_EventScript_Brandi::
	trainerbattle_single TRAINER_BRANDI, Route117_Text_BrandiIntro, Route117_Text_BrandiDefeat
	msgbox Route117_Text_BrandiPostBattle, MSGBOX_AUTOCLOSE
	end

Route117_EventScript_Aisha::
	trainerbattle_single TRAINER_AISHA, Route117_Text_AishaIntro, Route117_Text_AishaDefeat
	msgbox Route117_Text_AishaPostBattle, MSGBOX_AUTOCLOSE
	end

<<<<<<< HEAD
Route117_Text_DayCarePokemonHadNewMove:
	.string "I left my POKéMON at the DAY CARE.\p"
=======
Route117_Text_DayCarePokemonHadNewMove: @ 81F3C7C
	.string "I left my Pokémon at the Day Care.\p"
>>>>>>> 4d1bf960
	.string "When I got it back, it had a new move\n"
	.string "that I didn't teach it.\l"
	.string "I was really, really surprised.$"

Route117_Text_ArentTheseFlowersPretty:
	.string "What do you think?\n"
	.string "Aren't these flowers pretty?\p"
	.string "I planted them all!$"

Route117_Text_AirIsTastyHere:
	.string "The air is tasty here!$"

<<<<<<< HEAD
Route117_Text_RouteSignVerdanturf:
	.string "ROUTE 117\n"
	.string "{LEFT_ARROW} VERDANTURF TOWN$"

Route117_Text_RouteSignMauville:
	.string "ROUTE 117\n"
	.string "{RIGHT_ARROW} MAUVILLE CITY$"

Route117_Text_DayCareSign:
	.string "POKéMON DAY CARE\n"
	.string "“Let us raise your POKéMON.”$"
=======
Route117_Text_RouteSignVerdanturf: @ 81F3D58
	.string "Route 117\n"
	.string "{LEFT_ARROW} Verdanturf Town$"

Route117_Text_RouteSignMauville: @ 81F3D74
	.string "Route 117\n"
	.string "{RIGHT_ARROW} Mauville City$"

Route117_Text_DayCareSign: @ 81F3D8E
	.string "Pokémon Day Care\n"
	.string "“Let us raise your Pokémon.”$"
>>>>>>> 4d1bf960
<|MERGE_RESOLUTION|>--- conflicted
+++ resolved
@@ -180,13 +180,8 @@
 	msgbox Route117_Text_AishaPostBattle, MSGBOX_AUTOCLOSE
 	end
 
-<<<<<<< HEAD
-Route117_Text_DayCarePokemonHadNewMove:
-	.string "I left my POKéMON at the DAY CARE.\p"
-=======
 Route117_Text_DayCarePokemonHadNewMove: @ 81F3C7C
 	.string "I left my Pokémon at the Day Care.\p"
->>>>>>> 4d1bf960
 	.string "When I got it back, it had a new move\n"
 	.string "that I didn't teach it.\l"
 	.string "I was really, really surprised.$"
@@ -199,19 +194,6 @@
 Route117_Text_AirIsTastyHere:
 	.string "The air is tasty here!$"
 
-<<<<<<< HEAD
-Route117_Text_RouteSignVerdanturf:
-	.string "ROUTE 117\n"
-	.string "{LEFT_ARROW} VERDANTURF TOWN$"
-
-Route117_Text_RouteSignMauville:
-	.string "ROUTE 117\n"
-	.string "{RIGHT_ARROW} MAUVILLE CITY$"
-
-Route117_Text_DayCareSign:
-	.string "POKéMON DAY CARE\n"
-	.string "“Let us raise your POKéMON.”$"
-=======
 Route117_Text_RouteSignVerdanturf: @ 81F3D58
 	.string "Route 117\n"
 	.string "{LEFT_ARROW} Verdanturf Town$"
@@ -223,4 +205,3 @@
 Route117_Text_DayCareSign: @ 81F3D8E
 	.string "Pokémon Day Care\n"
 	.string "“Let us raise your Pokémon.”$"
->>>>>>> 4d1bf960
