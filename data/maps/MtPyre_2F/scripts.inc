--- conflicted
+++ resolved
@@ -42,13 +42,8 @@
 	msgbox MtPyre_2F_Text_ZanderPostBattle, MSGBOX_AUTOCLOSE
 	end
 
-<<<<<<< HEAD
-MtPyre_2F_Text_MemoriesOfSkitty:
-	.string "Memories of my darling SKITTY…\n"
-=======
 MtPyre_2F_Text_MemoriesOfSkitty: @ 82311A3
 	.string "Memories of my darling Skitty…\n"
->>>>>>> 4d1bf960
 	.string "My eyes overflow thinking about it.$"
 
 MtPyre_2F_Text_TumbledFromFloorAbove:
@@ -57,13 +52,8 @@
 	.string "I didn't notice and took a tumble from\n"
 	.string "the floor above.$"
 
-<<<<<<< HEAD
-MtPyre_2F_Text_MarkIntro:
-	.string "Hey! Are you searching for POKéMON?\n"
-=======
 MtPyre_2F_Text_MarkIntro: @ 8231258
 	.string "Hey! Are you searching for Pokémon?\n"
->>>>>>> 4d1bf960
 	.string "You came along after me! You're rude!$"
 
 MtPyre_2F_Text_MarkDefeat:
@@ -74,36 +64,13 @@
 	.string "People don't come here often, so\n"
 	.string "I thought there'd be rare Pokémon.$"
 
-<<<<<<< HEAD
-MtPyre_2F_Text_LukeIntro:
-	.string "LUKE: We're here on a dare.\p"
-=======
 MtPyre_2F_Text_LukeIntro: @ 823130F
 	.string "Luke: We're here on a dare.\p"
->>>>>>> 4d1bf960
 	.string "Heheh, if I show her how cool I am,\n"
 	.string "she'll fall for me. I know it!\p"
 	.string "I know! I'll cream you and show her\n"
 	.string "how cool I am!$"
 
-<<<<<<< HEAD
-MtPyre_2F_Text_LukeDefeat:
-	.string "LUKE: Whoopsie!$"
-
-MtPyre_2F_Text_LukePostBattle:
-	.string "LUKE: Well, we lost but that's okay!\n"
-	.string "I'm right here by your side.\l"
-	.string "We'll make it through this dare!$"
-
-MtPyre_2F_Text_LukeNotEnoughMons:
-	.string "LUKE: If you want to take me on,\n"
-	.string "bring some more POKéMON.\p"
-	.string "If you don't, I won't be able to show\n"
-	.string "off to my girl how cool I am!$"
-
-MtPyre_2F_Text_DezIntro:
-	.string "DEZ: I came here on a dare with my\n"
-=======
 MtPyre_2F_Text_LukeDefeat: @ 82313A1
 	.string "Luke: Whoopsie!$"
 
@@ -120,25 +87,12 @@
 
 MtPyre_2F_Text_DezIntro: @ 8231492
 	.string "Dez: I came here on a dare with my\n"
->>>>>>> 4d1bf960
 	.string "boyfriend.\p"
 	.string "It's really scary, but I'm with my\n"
 	.string "boyfriend. It's okay.\p"
 	.string "I know! I'll get my boyfriend to look\n"
 	.string "cool by beating you!$"
 
-<<<<<<< HEAD
-MtPyre_2F_Text_DezDefeat:
-	.string "DEZ: Waaaah! I'm scared!$"
-
-MtPyre_2F_Text_DezPostBattle:
-	.string "DEZ: We're lovey-dovey, so we don't\n"
-	.string "care if we lose!$"
-
-MtPyre_2F_Text_DezNotEnoughMons:
-	.string "DEZ: If you want to challenge us, you\n"
-	.string "should bring at least two POKéMON.\p"
-=======
 MtPyre_2F_Text_DezDefeat: @ 8231534
 	.string "Dez: Waaaah! I'm scared!$"
 
@@ -149,7 +103,6 @@
 MtPyre_2F_Text_DezNotEnoughMons: @ 8231582
 	.string "Dez: If you want to challenge us, you\n"
 	.string "should bring at least two Pokémon.\p"
->>>>>>> 4d1bf960
 	.string "My boyfriend's strong.\n"
 	.string "Just one Pokémon won't do at all.$"
 
@@ -161,13 +114,8 @@
 	.string "Hmm…\n"
 	.string "You're durable.$"
 
-<<<<<<< HEAD
-MtPyre_2F_Text_LeahPostBattle:
-	.string "Our family has been TRAINERS here\n"
-=======
 MtPyre_2F_Text_LeahPostBattle: @ 823165A
 	.string "Our family has been Trainers here\n"
->>>>>>> 4d1bf960
 	.string "since my great-grandmother's time…\p"
 	.string "It is my duty to protect this\n"
 	.string "mountain…$"
