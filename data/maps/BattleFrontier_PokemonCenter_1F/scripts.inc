.set LOCALID_NURSE, 1

BattleFrontier_PokemonCenter_1F_MapScripts::
	map_script MAP_SCRIPT_ON_TRANSITION, BattleFrontier_PokemonCenter_1F_OnTransition
	map_script MAP_SCRIPT_ON_RESUME, CableClub_OnResume
	.byte 0

BattleFrontier_PokemonCenter_1F_OnTransition:
	setrespawn HEAL_LOCATION_BATTLE_FRONTIER_OUTSIDE_EAST
	end

BattleFrontier_PokemonCenter_1F_EventScript_Nurse::
	setvar VAR_0x800B, LOCALID_NURSE
	call Common_EventScript_PkmnCenterNurse
	waitmessage
	waitbuttonpress
	release
	end

BattleFrontier_PokemonCenter_1F_EventScript_SchoolKid::
	msgbox BattleFrontier_PokemonCenter_1F_Text_NeverSeenPokemon, MSGBOX_NPC
	end

BattleFrontier_PokemonCenter_1F_EventScript_Man::
	msgbox BattleFrontier_PokemonCenter_1F_Text_NextStopBattleArena, MSGBOX_NPC
	end

BattleFrontier_PokemonCenter_1F_EventScript_Picnicker::
	msgbox BattleFrontier_PokemonCenter_1F_Text_GoingThroughEveryChallenge, MSGBOX_NPC
	end

BattleFrontier_PokemonCenter_1F_EventScript_Skitty::
	lock
	faceplayer
	waitse
	playmoncry SPECIES_SKITTY, CRY_MODE_NORMAL
	msgbox BattleFrontier_PokemonCenter_1F_Text_Skitty, MSGBOX_DEFAULT
	waitmoncry
	release
	end

BattleFrontier_PokemonCenter_1F_Text_NeverSeenPokemon:
	.string "There was someone here using a \n"
	.string "Pokémon I've never seen before.\p"
	.string "I never learned about it at\n"
	.string "Trainer's School at least.\p"
	.string "I wonder where you can catch Pokémon\n"
	.string "like that.$"

<<<<<<< HEAD
BattleFrontier_PokemonCenter_1F_Text_NextStopBattleArena:
	.string "Okay! Next stop, the BATTLE ARENA!\n"
	.string "I'd better get the right POKéMON from\l"
=======
BattleFrontier_PokemonCenter_1F_Text_NextStopBattleArena: @ 82679EB
	.string "Okay! Next stop, the Battle Arena!\n"
	.string "I'd better get the right Pokémon from\l"
>>>>>>> 4d1bf960
	.string "the PC Storage System.$"

BattleFrontier_PokemonCenter_1F_Text_GoingThroughEveryChallenge:
	.string "Giggle… I'm going to go through every\n"
	.string "challenge with just this baby!$"

<<<<<<< HEAD
BattleFrontier_PokemonCenter_1F_Text_Skitty:
	.string "SKITTY: Mya myaaah!$"
=======
BattleFrontier_PokemonCenter_1F_Text_Skitty: @ 8267A90
	.string "Skitty: Mya myaaah!$"
>>>>>>> 4d1bf960
<|MERGE_RESOLUTION|>--- conflicted
+++ resolved
@@ -47,25 +47,14 @@
 	.string "I wonder where you can catch Pokémon\n"
 	.string "like that.$"
 
-<<<<<<< HEAD
-BattleFrontier_PokemonCenter_1F_Text_NextStopBattleArena:
-	.string "Okay! Next stop, the BATTLE ARENA!\n"
-	.string "I'd better get the right POKéMON from\l"
-=======
 BattleFrontier_PokemonCenter_1F_Text_NextStopBattleArena: @ 82679EB
 	.string "Okay! Next stop, the Battle Arena!\n"
 	.string "I'd better get the right Pokémon from\l"
->>>>>>> 4d1bf960
 	.string "the PC Storage System.$"
 
 BattleFrontier_PokemonCenter_1F_Text_GoingThroughEveryChallenge:
 	.string "Giggle… I'm going to go through every\n"
 	.string "challenge with just this baby!$"
 
-<<<<<<< HEAD
-BattleFrontier_PokemonCenter_1F_Text_Skitty:
-	.string "SKITTY: Mya myaaah!$"
-=======
 BattleFrontier_PokemonCenter_1F_Text_Skitty: @ 8267A90
 	.string "Skitty: Mya myaaah!$"
->>>>>>> 4d1bf960
