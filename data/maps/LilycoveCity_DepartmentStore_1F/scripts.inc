--- conflicted
+++ resolved
@@ -140,44 +140,18 @@
 	msgbox LilycoveCity_DepartmentStore_1F_Text_FloorNamesSign, MSGBOX_SIGN
 	end
 
-<<<<<<< HEAD
-LilycoveCity_DepartmentStore_1F_Text_WelcomeToDeptStore:
-	.string "Welcome to LILYCOVE DEPARTMENT STORE.$"
-
-LilycoveCity_DepartmentStore_1F_Text_IBuyAllSortsOfThings:
-	.string "Whenever I come to the DEPARTMENT\n"
-	.string "STORE, I always end up buying all sorts\l"
-=======
 LilycoveCity_DepartmentStore_1F_Text_WelcomeToDeptStore: @ 821F866
 	.string "Welcome to Lilycove Department Store.$"
 
 LilycoveCity_DepartmentStore_1F_Text_IBuyAllSortsOfThings: @ 821F88C
 	.string "Whenever I come to the Department\n"
 	.string "Store, I always end up buying all sorts\l"
->>>>>>> 4d1bf960
 	.string "of things because it's so fun.$"
 
 LilycoveCity_DepartmentStore_1F_Text_MomBuyingMeFurniture:
 	.string "Today, my mom is going to buy me some\n"
 	.string "nice furniture.$"
 
-<<<<<<< HEAD
-LilycoveCity_DepartmentStore_1F_Text_BuyingSomethingForAzumarill:
-	.string "I'm buying something for my AZUMARILL\n"
-	.string "as a reward for winning a CONTEST.$"
-
-LilycoveCity_DepartmentStore_1F_Text_Azumarill:
-	.string "AZUMARILL: Maririroo!$"
-
-LilycoveCity_DepartmentStore_1F_Text_FloorNamesSign:
-	.string "1F: SERVICE COUNTER\n"
-	.string "    LOTTERY CORNER\p"
-	.string "2F: TRAINER'S ZONE\p"
-	.string "3F: BATTLE COLLECTION\p"
-	.string "4F: TM CORNER\p"
-	.string "5F: POKé DOLL FLOOR\p"
-	.string "ROOFTOP: ROOFTOP PLAZA$"
-=======
 LilycoveCity_DepartmentStore_1F_Text_BuyingSomethingForAzumarill: @ 821F92B
 	.string "I'm buying something for my Azumarill\n"
 	.string "as a reward for winning a Contest.$"
@@ -193,7 +167,6 @@
 	.string "4F: TM Corner\p"
 	.string "5F: Poké Doll Floor\p"
 	.string "Rooftop: Rooftop Plaza$"
->>>>>>> 4d1bf960
 
 @ Unused
 LilycoveCity_DepartmentStore_1F_Text_WirelessCommIsFun:
