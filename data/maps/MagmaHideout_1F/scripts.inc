--- conflicted
+++ resolved
@@ -16,13 +16,8 @@
 	msgbox MagmaHideout_1F_Text_Grunt2PostBattle, MSGBOX_AUTOCLOSE
 	end
 
-<<<<<<< HEAD
-MagmaHideout_1F_Text_Grunt1Intro:
-	.string "When TEAM MAGMA has roll call, we get\n"
-=======
 MagmaHideout_1F_Text_Grunt1Intro: @ 82398BA
 	.string "When Team Magma has roll call, we get\n"
->>>>>>> 4d1bf960
 	.string "important guarding assignments in\l"
 	.string "the order that we line up.\p"
 	.string "That's why I'm stuck off in this corner.\n"
