.set LOCALID_ATTENDANT, 1

BattleFrontier_BattlePikeLobby_MapScripts::
	map_script MAP_SCRIPT_ON_FRAME_TABLE, BattleFrontier_BattlePikeLobby_OnFrame
	map_script MAP_SCRIPT_ON_WARP_INTO_MAP_TABLE, BattleFrontier_BattlePikeLobby_OnWarp
	.byte 0

BattleFrontier_BattlePikeLobby_OnFrame:
	map_script_2 VAR_TEMP_0, 0, BattleFrontier_BattlePikeLobby_EventScript_GetChallengeStatus
	map_script_2 VAR_TEMP_0, CHALLENGE_STATUS_SAVING, BattleFrontier_BattlePikeLobby_EventScript_QuitWithoutSaving
	map_script_2 VAR_TEMP_0, CHALLENGE_STATUS_WON, BattleFrontier_BattlePikeLobby_EventScript_WonChallenge
	map_script_2 VAR_TEMP_0, CHALLENGE_STATUS_LOST, BattleFrontier_BattlePikeLobby_EventScript_LostChallenge
	.2byte 0

BattleFrontier_BattlePikeLobby_OnWarp:
	map_script_2 VAR_TEMP_1, 0, BattleFrontier_BattlePikeLobby_EventScript_TurnPlayerNorth
	.2byte 0

BattleFrontier_BattlePikeLobby_EventScript_TurnPlayerNorth::
	setvar VAR_TEMP_1, 1
	turnobject OBJ_EVENT_ID_PLAYER, DIR_NORTH
	end

BattleFrontier_BattlePikeLobby_EventScript_GetChallengeStatus::
	frontier_getstatus
	end

BattleFrontier_BattlePikeLobby_EventScript_QuitWithoutSaving::
	special HealPlayerParty
	pike_resethelditems
	lockall
	msgbox BattleFrontier_BattlePikeLobby_Text_FailedToSaveBeforeQuitting, MSGBOX_DEFAULT
	closemessage
	pike_set PIKE_DATA_WIN_STREAK, 0
	pike_set PIKE_DATA_WIN_STREAK_ACTIVE, FALSE
	frontier_set FRONTIER_DATA_CHALLENGE_STATUS, 0
	setvar VAR_TEMP_0, 255
	releaseall
	end

BattleFrontier_BattlePikeLobby_EventScript_WonChallenge::
	lockall
	frontier_isbrain
	goto_if_eq VAR_RESULT, TRUE, BattleFrontier_BattlePikeLobby_EventScript_DefeatedQueen
	msgbox BattleFrontier_BattlePikeLobby_Text_PossessLuckInAbundance, MSGBOX_DEFAULT
	waitmessage
	goto BattleFrontier_BattlePikeLobby_EventScript_GiveBattlePoints

BattleFrontier_BattlePikeLobby_EventScript_DefeatedQueen::
	msgbox BattleFrontier_BattlePikeLobby_Text_SnatchedVictoryFromQueen, MSGBOX_DEFAULT
	waitmessage
BattleFrontier_BattlePikeLobby_EventScript_GiveBattlePoints::
	msgbox BattleFrontier_BattlePikeLobby_Text_AwardYouTheseBattlePoints, MSGBOX_DEFAULT
	frontier_givepoints
	msgbox BattleFrontier_Text_ObtainedXBattlePoints, MSGBOX_GETPOINTS
	frontier_checkairshow
	pike_get PIKE_DATA_TOTAL_STREAKS
	addvar VAR_RESULT, 1
	pike_set PIKE_DATA_TOTAL_STREAKS, VAR_RESULT
	special LoadPlayerParty
	special HealPlayerParty
	pike_resethelditems
	message BattleFrontier_BattlePikeLobby_Text_ShallRecordResults
	waitmessage
	pike_save 0
	playse SE_SAVE
	waitse
	msgbox BattleFrontier_BattlePikeLobby_Text_LookForwardToSeeingYou, MSGBOX_DEFAULT
	closemessage
	setvar VAR_TEMP_0, 255
	releaseall
	end

BattleFrontier_BattlePikeLobby_EventScript_LostChallenge::
	lockall
	message BattleFrontier_BattlePikeLobby_Text_ChallengeEndedRecordResults
	waitmessage
	frontier_checkairshow
	frontier_set FRONTIER_DATA_BATTLE_NUM, 0
	pike_set PIKE_DATA_WIN_STREAK_ACTIVE, FALSE
	special LoadPlayerParty
	special HealPlayerParty
	pike_resethelditems
	pike_save 0
	playse SE_SAVE
	waitse
	msgbox BattleFrontier_BattlePikeLobby_Text_LookForwardToSeeingYou, MSGBOX_DEFAULT
	closemessage
	setvar VAR_TEMP_0, 255
	releaseall
	end

BattleFrontier_BattlePikeLobby_EventScript_Attendant::
	lock
	faceplayer
	setvar VAR_FRONTIER_FACILITY, FRONTIER_FACILITY_PIKE
	setvar VAR_FRONTIER_BATTLE_MODE, FRONTIER_MODE_SINGLES
	special SavePlayerParty
	msgbox BattleFrontier_BattlePikeLobby_Text_WelcomeToBattlePike, MSGBOX_DEFAULT
BattleFrontier_BattlePikeLobby_EventScript_AskTakeChallenge::
	message BattleFrontier_BattlePikeLobby_Text_TakeChallenge
	waitmessage
	multichoice 17, 6, MULTI_CHALLENGEINFO, FALSE
	switch VAR_RESULT
	case 0, BattleFrontier_BattlePikeLobby_EventScript_TryEnterChallenge
	case 1, BattleFrontier_BattlePikeLobby_EventScript_ExplainChallenge
	case 2, BattleFrontier_BattlePikeLobby_EventScript_CancelChallenge
	case MULTI_B_PRESSED, BattleFrontier_BattlePikeLobby_EventScript_CancelChallenge

BattleFrontier_BattlePikeLobby_EventScript_TryEnterChallenge::
	message BattleFrontier_BattlePikeLobby_Text_WhichChallengeMode
	waitmessage
	multichoice 17, 6, MULTI_LEVEL_MODE, FALSE
	switch VAR_RESULT
	case FRONTIER_LVL_TENT, BattleFrontier_BattlePikeLobby_EventScript_CancelChallenge
	case MULTI_B_PRESSED, BattleFrontier_BattlePikeLobby_EventScript_CancelChallenge
	frontier_checkineligible
	goto_if_eq VAR_0x8004, TRUE, BattleFrontier_BattlePikeLobby_EventScript_NotEnoughValidMons
	frontier_set FRONTIER_DATA_LVL_MODE, VAR_RESULT
	msgbox BattleFrontier_BattlePikeLobby_Text_PleaseChooseThreeMons, MSGBOX_DEFAULT
	fadescreen FADE_TO_BLACK
	call BattleFrontier_EventScript_GetLvlMode
	copyvar VAR_0x8004, VAR_RESULT
	setvar VAR_0x8005, FRONTIER_PARTY_SIZE
	special ChoosePartyForBattleFrontier
	waitstate
	goto_if_eq VAR_RESULT, 0, BattleFrontier_BattlePikeLobby_EventScript_LoadPartyAndCancelChallenge
	msgbox BattleFrontier_BattlePikeLobby_Text_SaveBeforeChallenge, MSGBOX_YESNO
	switch VAR_RESULT
	case NO, BattleFrontier_BattlePikeLobby_EventScript_LoadPartyAndCancelChallenge
	case YES, BattleFrontier_BattlePikeLobby_EventScript_SaveBeforeChallenge
	case MULTI_B_PRESSED, BattleFrontier_BattlePikeLobby_EventScript_LoadPartyAndCancelChallenge

BattleFrontier_BattlePikeLobby_EventScript_SaveBeforeChallenge::
	setvar VAR_TEMP_0, 0
	setvar VAR_TEMP_1, 0
	frontier_set FRONTIER_DATA_SELECTED_MON_ORDER
	pike_init
	frontier_set FRONTIER_DATA_CHALLENGE_STATUS, CHALLENGE_STATUS_SAVING
	pike_set PIKE_DATA_WIN_STREAK_ACTIVE, TRUE
	pike_savehelditems
	frontier_set FRONTIER_DATA_PAUSED, FALSE
	special LoadPlayerParty
	closemessage
	delay 2
	call Common_EventScript_SaveGame
	setvar VAR_TEMP_0, 255
	pike_savehelditems
	goto_if_eq VAR_RESULT, 0, BattleFrontier_BattlePikeLobby_EventScript_CancelChallengeSaveFailed
	special SavePlayerParty
	frontier_setpartyorder FRONTIER_PARTY_SIZE
	msgbox BattleFrontier_BattlePikeLobby_Text_StepThisWay, MSGBOX_DEFAULT
	closemessage
	frontier_settrainers
	call BattleFrontier_BattlePikeLobby_EventScript_WalkToCorridor
	special HealPlayerParty
	call BattleFrontier_BattlePike_EventScript_CloseCurtain
	warpsilent MAP_BATTLE_FRONTIER_BATTLE_PIKE_CORRIDOR, 6, 7
	setvar VAR_TEMP_0, 0
	waitstate
	end

BattleFrontier_BattlePikeLobby_EventScript_ExplainChallenge::
	msgbox BattleFrontier_BattlePikeLobby_Text_ExplainBattlePike, MSGBOX_DEFAULT
	goto BattleFrontier_BattlePikeLobby_EventScript_AskTakeChallenge

BattleFrontier_BattlePikeLobby_EventScript_NotEnoughValidMons::
	switch VAR_RESULT
	case FRONTIER_LVL_50, BattleFrontier_BattlePikeLobby_EventScript_NotEnoughValidMonsLv50
	case FRONTIER_LVL_OPEN, BattleFrontier_BattlePikeLobby_EventScript_NotEnoughValidMonsLvOpen

BattleFrontier_BattlePikeLobby_EventScript_NotEnoughValidMonsLv50::
	msgbox BattleFrontier_BattlePikeLobby_Text_NotEnoughValidMonsLv50, MSGBOX_DEFAULT
	goto BattleFrontier_BattlePikeLobby_EventScript_EndCancelChallenge

BattleFrontier_BattlePikeLobby_EventScript_NotEnoughValidMonsLvOpen::
	msgbox BattleFrontier_BattlePikeLobby_Text_NotEnoughValidMonsLvOpen, MSGBOX_DEFAULT
	goto BattleFrontier_BattlePikeLobby_EventScript_EndCancelChallenge

BattleFrontier_BattlePikeLobby_EventScript_CancelChallengeSaveFailed::
	frontier_set FRONTIER_DATA_CHALLENGE_STATUS, 0
	goto BattleFrontier_BattlePikeLobby_EventScript_CancelChallenge

BattleFrontier_BattlePikeLobby_EventScript_LoadPartyAndCancelChallenge::
	special LoadPlayerParty
BattleFrontier_BattlePikeLobby_EventScript_CancelChallenge::
	msgbox BattleFrontier_BattlePikeLobby_Text_LookForwardToSeeingYou, MSGBOX_DEFAULT
BattleFrontier_BattlePikeLobby_EventScript_EndCancelChallenge::
	release
	end

BattleFrontier_BattlePikeLobby_EventScript_ShowResults::
	lockall
	frontier_results FRONTIER_FACILITY_PIKE
	waitbuttonpress
	special RemoveRecordsWindow
	releaseall
	end

BattleFrontier_BattlePikeLobby_EventScript_WalkToCorridor::
	applymovement LOCALID_ATTENDANT, BattleFrontier_BattlePikeLobby_Movement_AttendantWalkToCorridor
	applymovement OBJ_EVENT_ID_PLAYER, BattleFrontier_BattlePikeLobby_Movement_PlayerWalkToCorridor
	waitmovement 0
	return

BattleFrontier_BattlePikeLobby_Movement_PlayerWalkToCorridor:
	walk_up
BattleFrontier_BattlePikeLobby_Movement_AttendantWalkToCorridor:
	walk_up
	walk_up
	set_invisible
	step_end

BattleFrontier_BattlePikeLobby_EventScript_Hiker::
	msgbox BattleFrontier_BattlePikeLobby_Text_OneRoomAwayFromGoal, MSGBOX_NPC
	end

BattleFrontier_BattlePikeLobby_EventScript_Twin::
	msgbox BattleFrontier_BattlePikeLobby_Text_NeverHadToBattleTrainer, MSGBOX_NPC
	end

BattleFrontier_BattlePikeLobby_EventScript_Beauty::
	msgbox BattleFrontier_BattlePikeLobby_Text_ThinkAbilitiesUsefulHere, MSGBOX_NPC
	end

BattleFrontier_BattlePikeLobby_EventScript_RulesBoard::
	lockall
	msgbox BattleFrontier_BattlePikeLobby_Text_RulesAreListed, MSGBOX_DEFAULT
	goto BattleFrontier_BattlePikeLobby_EventScript_ReadRulesBoard
	end

BattleFrontier_BattlePikeLobby_EventScript_ReadRulesBoard::
	message BattleFrontier_BattlePikeLobby_Text_ReadWhichHeading
	waitmessage
	multichoice 16, 4, MULTI_BATTLE_PIKE_RULES, FALSE
	switch VAR_RESULT
	case 0, BattleFrontier_BattlePikeLobby_EventScript_RulesPokenavBag
	case 1, BattleFrontier_BattlePikeLobby_EventScript_RulesHeldItems
	case 2, BattleFrontier_BattlePikeLobby_EventScript_RulesMonOrder
	case 3, BattleFrontier_BattlePikeLobby_EventScript_ExitRules
	case MULTI_B_PRESSED, BattleFrontier_BattlePikeLobby_EventScript_ExitRules
	end

BattleFrontier_BattlePikeLobby_EventScript_RulesPokenavBag::
	msgbox BattleFrontier_BattlePikeLobby_Text_ExplainPokenavBagRules, MSGBOX_DEFAULT
	goto BattleFrontier_BattlePikeLobby_EventScript_ReadRulesBoard
	end

BattleFrontier_BattlePikeLobby_EventScript_RulesHeldItems::
	msgbox BattleFrontier_BattlePikeLobby_Text_ExplainHeldItemRules, MSGBOX_DEFAULT
	goto BattleFrontier_BattlePikeLobby_EventScript_ReadRulesBoard
	end

BattleFrontier_BattlePikeLobby_EventScript_RulesMonOrder::
	msgbox BattleFrontier_BattlePikeLobby_Text_ExplainMonOrderRules, MSGBOX_DEFAULT
	goto BattleFrontier_BattlePikeLobby_EventScript_ReadRulesBoard
	end

BattleFrontier_BattlePikeLobby_EventScript_ExitRules::
	releaseall
	end

BattleFrontier_BattlePike_EventScript_CloseCurtain::
	playse SE_PIKE_CURTAIN_CLOSE
	special CloseBattlePikeCurtain
	waitstate
	waitse
	return

<<<<<<< HEAD
BattleFrontier_BattlePikeLobby_Text_WelcomeToBattlePike:
	.string "Where the luck of TRAINERS\n"
=======
BattleFrontier_BattlePikeLobby_Text_WelcomeToBattlePike: @ 825BB52
	.string "Where the luck of Trainers\n"
>>>>>>> 4d1bf960
	.string "is put to the test…\p"
	.string "Welcome to the Battle Pike…\p"
	.string "I am your guide to the Battle Pike…$"

BattleFrontier_BattlePikeLobby_Text_TakeChallenge:
	.string "Would you like to take the Battle\n"
	.string "Choice challenge?$"

BattleFrontier_BattlePikeLobby_Text_ExplainBattlePike:
	.string "Here we conduct an event we call\n"
	.string "the Battle Choice.\p"
	.string "The Battle Choice rules are very\n"
	.string "simple…\p"
	.string "Choose one of three paths and make\n"
	.string "your way to the goal room at the end\l"
	.string "of the Battle Pike. It's that simple.\p"
	.string "However, what happens on the chosen\n"
	.string "path depends entirely on the luck\l"
	.string "of the challenger…\p"
	.string "If you reach the goal, you will be\n"
	.string "rewarded with Battle Points.\p"
	.string "If you want to interrupt your\n"
	.string "challenge, please have a word with\l"
	.string "our staff in the big rooms on the way.\p"
	.string "If you don't save before interrupting,\n"
	.string "you will be disqualified.$"

BattleFrontier_BattlePikeLobby_Text_LookForwardToSeeingYou:
	.string "We look forward to seeing you\n"
	.string "on another occasion…$"

BattleFrontier_BattlePikeLobby_Text_WhichChallengeMode:
	.string "You have the choice of two courses,\n"
	.string "Level 50 and Open Level.\l"
	.string "Which will you challenge?$"

BattleFrontier_BattlePikeLobby_Text_NotEnoughValidMonsLv50:
	.string "I beg your pardon, but…\p"
	.string "You do not have three eligible\n"
	.string "Pokémon for the Battle Choice event.\p"
	.string "You must have three different Pokémon\n"
	.string "of Level 50 or less to enter.\p"
	.string "They also must be holding different\n"
	.string "kinds of items.\p"
	.string "Eggs{STR_VAR_1} ineligible.\p"
	.string "Please come see me when\n"
	.string "you are ready…$"

BattleFrontier_BattlePikeLobby_Text_NotEnoughValidMonsLvOpen:
	.string "I beg your pardon, but…\p"
	.string "You do not have three eligible\n"
	.string "Pokémon for the Battle Choice event.\p"
	.string "You must have three different\n"
	.string "Pokémon to enter.\p"
	.string "They also must be holding different\n"
	.string "kinds of items.\p"
	.string "Eggs{STR_VAR_1} ineligible.\p"
	.string "Please come see me when\n"
	.string "you are ready…$"

<<<<<<< HEAD
BattleFrontier_BattlePikeLobby_Text_PleaseChooseThreeMons:
	.string "Please choose the three POKéMON\n"
=======
BattleFrontier_BattlePikeLobby_Text_PleaseChooseThreeMons: @ 825C094
	.string "Please choose the three Pokémon\n"
>>>>>>> 4d1bf960
	.string "you wish to enter in the challenge…$"

BattleFrontier_BattlePikeLobby_Text_SaveBeforeChallenge:
	.string "Before starting your Battle Choice\n"
	.string "challenge, I must save the game.\l"
	.string "Is that acceptable?$"

BattleFrontier_BattlePikeLobby_Text_StepThisWay:
	.string "Please step this way…$"

BattleFrontier_BattlePikeLobby_Text_ChallengeEndedRecordResults:
	.string "Your challenge has ended…\p"
	.string "I shall record your results.\n"
	.string "Please wait…$"

BattleFrontier_BattlePikeLobby_Text_PossessLuckInAbundance:
	.string "You have completed the challenge…\p"
	.string "I must say… You seem to possess luck\n"
	.string "in abundance…$"

BattleFrontier_BattlePikeLobby_Text_ShallRecordResults:
	.string "I shall record your results.\n"
	.string "Please wait…$"

@ Unused
BattleFrontier_BattlePikeLobby_Text_AwardYouTheseBattlePoints2:
	.string "To commemorate your completion of\n"
	.string "the Battle Choice challenge, we award\l"
	.string "you these Battle Point(s)…$"

@ Unused
BattleFrontier_BattlePikeLobby_Text_ReachedBattlePointLimit:
	.string "You appear to have reached the limit\n"
	.string "for Battle Points…\pPlease exchange some Battle Points\n"
	.string "for prizes, then return…$"

BattleFrontier_BattlePikeLobby_Text_FailedToSaveBeforeQuitting:
	.string "I beg your pardon, but…\p"
	.string "You failed to save before you quit\n"
	.string "your challenge the last time.\p"
	.string "Because of that, your challenge so far\n"
	.string "has been disqualified. I am sorry…$"

BattleFrontier_BattlePikeLobby_Text_SnatchedVictoryFromQueen:
	.string "Congratulations…\p"
	.string "You have snatched victory from the\n"
	.string "Pike Queen and cleared the event…$"

BattleFrontier_BattlePikeLobby_Text_AwardYouTheseBattlePoints:
	.string "In recognition of your amazing luck,\n"
	.string "we award you these Battle Point(s)…$"

BattleFrontier_BattlePikeLobby_Text_OneRoomAwayFromGoal:
	.string "Arrgh! I blew my chance!\n"
	.string "I was one room away from the goal!\p"
	.string "In this place, you'd better watch out\n"
	.string "for poison, freezing, and so on.$"

BattleFrontier_BattlePikeLobby_Text_NeverHadToBattleTrainer:
	.string "I've completed the challenge 10 times\n"
	.string "now, but I've never had to battle\l"
	.string "a Trainer once.$"

BattleFrontier_BattlePikeLobby_Text_ThinkAbilitiesUsefulHere:
	.string "Listen! Listen!\p"
	.string "Don't you think that the special\n"
	.string "abilities of Pokémon will be useful\l"
	.string "here?$"

@ Unused
BattleFrontier_BattlePikeLobby_Text_TrainersWhicheverPathIChoose:
	.string "What is this weird place?\n"
	.string "I can't figure it out at all!\p"
	.string "I've taken the challenge a bunch\n"
	.string "of times, but all I ever do is run into\l"
	.string "Trainers whichever path I choose.$"

BattleFrontier_BattlePikeLobby_Text_RulesAreListed:
	.string "The Battle Choice's rules are listed.$"

BattleFrontier_BattlePikeLobby_Text_ReadWhichHeading:
	.string "Which heading do you want to read?$"

<<<<<<< HEAD
BattleFrontier_BattlePikeLobby_Text_ExplainPokenavBagRules:
	.string "The BAG and POKéNAV may not be used\n"
=======
BattleFrontier_BattlePikeLobby_Text_ExplainPokenavBagRules: @ 825C644
	.string "The Bag and Pokénav may not be used\n"
>>>>>>> 4d1bf960
	.string "during a Battle Choice challenge.$"

BattleFrontier_BattlePikeLobby_Text_ExplainHeldItemRules:
	.string "During a Battle Choice challenge,\n"
	.string "any Berry or Herb held by Pokémon\l"
	.string "will be effective only once.$"

BattleFrontier_BattlePikeLobby_Text_ExplainMonOrderRules:
	.string "During a Battle Choice challenge,\n"
	.string "the sequence of Pokémon cannot be\l"
	.string "changed.\p"
	.string "The sequence must be set before\n"
	.string "starting your challenge.$"
<|MERGE_RESOLUTION|>--- conflicted
+++ resolved
@@ -267,13 +267,8 @@
 	waitse
 	return
 
-<<<<<<< HEAD
-BattleFrontier_BattlePikeLobby_Text_WelcomeToBattlePike:
-	.string "Where the luck of TRAINERS\n"
-=======
 BattleFrontier_BattlePikeLobby_Text_WelcomeToBattlePike: @ 825BB52
 	.string "Where the luck of Trainers\n"
->>>>>>> 4d1bf960
 	.string "is put to the test…\p"
 	.string "Welcome to the Battle Pike…\p"
 	.string "I am your guide to the Battle Pike…$"
@@ -334,13 +329,8 @@
 	.string "Please come see me when\n"
 	.string "you are ready…$"
 
-<<<<<<< HEAD
-BattleFrontier_BattlePikeLobby_Text_PleaseChooseThreeMons:
-	.string "Please choose the three POKéMON\n"
-=======
 BattleFrontier_BattlePikeLobby_Text_PleaseChooseThreeMons: @ 825C094
 	.string "Please choose the three Pokémon\n"
->>>>>>> 4d1bf960
 	.string "you wish to enter in the challenge…$"
 
 BattleFrontier_BattlePikeLobby_Text_SaveBeforeChallenge:
@@ -424,13 +414,8 @@
 BattleFrontier_BattlePikeLobby_Text_ReadWhichHeading:
 	.string "Which heading do you want to read?$"
 
-<<<<<<< HEAD
-BattleFrontier_BattlePikeLobby_Text_ExplainPokenavBagRules:
-	.string "The BAG and POKéNAV may not be used\n"
-=======
 BattleFrontier_BattlePikeLobby_Text_ExplainPokenavBagRules: @ 825C644
 	.string "The Bag and Pokénav may not be used\n"
->>>>>>> 4d1bf960
 	.string "during a Battle Choice challenge.$"
 
 BattleFrontier_BattlePikeLobby_Text_ExplainHeldItemRules:
