MossdeepCity_House4_MapScripts::
	.byte 0

MossdeepCity_House4_EventScript_Woman::
	lock
	faceplayer
	goto_if_set FLAG_SYS_GAME_CLEAR, MossdeepCity_House4_EventScript_CanBattleAtSecretBases
	msgbox MossdeepCity_House4_Text_BrotherLikesToFindBases, MSGBOX_DEFAULT
	release
	end

MossdeepCity_House4_EventScript_CanBattleAtSecretBases::
	msgbox MossdeepCity_House4_Text_BrotherLikesToVisitBasesAndBattle, MSGBOX_DEFAULT
	release
	end

MossdeepCity_House4_EventScript_NinjaBoy::
	lock
	faceplayer
	special CheckPlayerHasSecretBase
	goto_if_eq VAR_RESULT, FALSE, MossdeepCity_House4_EventScript_NoSecretBase
	special GetSecretBaseNearbyMapName
	msgbox MossdeepCity_House4_Text_YouMadeSecretBaseNearX, MSGBOX_DEFAULT
	release
	end

MossdeepCity_House4_EventScript_NoSecretBase::
	msgbox MossdeepCity_House4_Text_MakeSecretBase, MSGBOX_DEFAULT
	release
	end

MossdeepCity_House4_EventScript_Skitty::
	lock
	faceplayer
	waitse
	playmoncry SPECIES_SKITTY, CRY_MODE_NORMAL
	msgbox MossdeepCity_House4_Text_Skitty, MSGBOX_DEFAULT
	waitmoncry
	release
	end

MossdeepCity_House4_Text_BrotherLikesToFindBases:
	.string "My little brother says he likes to go\n"
	.string "find people's Secret Bases.$"

MossdeepCity_House4_Text_BrotherLikesToVisitBasesAndBattle:
	.string "My little brother says he likes to\n"
	.string "visit people's Secret Bases and have\l"
	.string "Pokémon battles.$"

<<<<<<< HEAD
MossdeepCity_House4_Text_YouMadeSecretBaseNearX:
	.string "Was it you who made a SECRET BASE\n"
	.string "near {STR_VAR_1}?$"

MossdeepCity_House4_Text_MakeSecretBase:
	.string "You should make a SECRET BASE\n"
	.string "somewhere. I'll go find it!$"

MossdeepCity_House4_Text_Skitty:
	.string "SKITTY: Miyaan?$"
=======
MossdeepCity_House4_Text_YouMadeSecretBaseNearX: @ 8222ECC
	.string "Was it you who made a Secret Base\n"
	.string "near {STR_VAR_1}?$"

MossdeepCity_House4_Text_MakeSecretBase: @ 8222EF7
	.string "You should make a Secret Base\n"
	.string "somewhere. I'll go find it!$"

MossdeepCity_House4_Text_Skitty: @ 8222F31
	.string "Skitty: Miyaan?$"
>>>>>>> 4d1bf960
<|MERGE_RESOLUTION|>--- conflicted
+++ resolved
@@ -48,18 +48,6 @@
 	.string "visit people's Secret Bases and have\l"
 	.string "Pokémon battles.$"
 
-<<<<<<< HEAD
-MossdeepCity_House4_Text_YouMadeSecretBaseNearX:
-	.string "Was it you who made a SECRET BASE\n"
-	.string "near {STR_VAR_1}?$"
-
-MossdeepCity_House4_Text_MakeSecretBase:
-	.string "You should make a SECRET BASE\n"
-	.string "somewhere. I'll go find it!$"
-
-MossdeepCity_House4_Text_Skitty:
-	.string "SKITTY: Miyaan?$"
-=======
 MossdeepCity_House4_Text_YouMadeSecretBaseNearX: @ 8222ECC
 	.string "Was it you who made a Secret Base\n"
 	.string "near {STR_VAR_1}?$"
@@ -70,4 +58,3 @@
 
 MossdeepCity_House4_Text_Skitty: @ 8222F31
 	.string "Skitty: Miyaan?$"
->>>>>>> 4d1bf960
