--- conflicted
+++ resolved
@@ -93,13 +93,8 @@
 	.string "Hey, down in front!\n"
 	.string "I can't see the TV!$"
 
-<<<<<<< HEAD
-LilycoveCity_CoveLilyMotel_1F_Text_MonFoundLostItem:
-	.string "Amazing! You're telling me a POKéMON\n"
-=======
 LilycoveCity_CoveLilyMotel_1F_Text_MonFoundLostItem: @ 82183C3
 	.string "Amazing! You're telling me a Pokémon\n"
->>>>>>> 4d1bf960
 	.string "found someone's lost item?\p"
 	.string "That's something. If we had some smart\n"
 	.string "Pokémon like that…\p"
@@ -116,13 +111,8 @@
 	.string "It was a company called… Uh…\n"
 	.string "Game something…$"
 
-<<<<<<< HEAD
-LilycoveCity_CoveLilyMotel_1F_Text_HouseSittingMonCaughtBurglar:
-	.string "Amazing! A house-sitting POKéMON\n"
-=======
 LilycoveCity_CoveLilyMotel_1F_Text_HouseSittingMonCaughtBurglar: @ 8218544
 	.string "Amazing! A house-sitting Pokémon\n"
->>>>>>> 4d1bf960
 	.string "caught a burglar?\p"
 	.string "That's something. If we had a tough\n"
 	.string "Pokémon as a security guard…\p"
