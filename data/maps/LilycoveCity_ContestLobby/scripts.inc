@ Note: data/scripts/berry_blender.inc is for the same map, so shares local IDs
.set LOCALID_RECEPTIONIST, 1
.set LOCALID_LINK_RECEPTIONIST, 2
.set LOCALID_ARTIST, 4
.set LOCALID_ARTIST_LINK, 11

LilycoveCity_ContestLobby_MapScripts::
	map_script MAP_SCRIPT_ON_TRANSITION, LilycoveCity_ContestLobby_OnTransition
	map_script MAP_SCRIPT_ON_FRAME_TABLE, LilycoveCity_ContestLobby_OnFrame
	.byte 0

@ Some scripts for this room are split into data/scripts/contest_hall and data/scripts/berry_blender

LilycoveCity_ContestLobby_OnTransition:
	call LilycoveCity_ContestLobby_EventScript_TryShowContestReporter
	call LilycoveCity_ContestLobby_EventScript_TryShowBlendMaster
	end

LilycoveCity_ContestLobby_EventScript_TryShowBlendMaster::
	getpokenewsactive POKENEWS_BLENDMASTER
	goto_if_eq VAR_RESULT, TRUE, LilycoveCity_ContestLobby_EventScript_ShowBlendMaster
	clearflag FLAG_HIDE_LILYCOVE_CONTEST_HALL_BLEND_MASTER_REPLACEMENT
	setflag FLAG_HIDE_LILYCOVE_CONTEST_HALL_BLEND_MASTER
	return

LilycoveCity_ContestLobby_EventScript_ShowBlendMaster::
	setflag FLAG_HIDE_LILYCOVE_CONTEST_HALL_BLEND_MASTER_REPLACEMENT
	clearflag FLAG_HIDE_LILYCOVE_CONTEST_HALL_BLEND_MASTER
	return

LilycoveCity_ContestLobby_OnFrame:
	map_script_2 VAR_LILYCOVE_CONTEST_LOBBY_STATE, 1, LilycoveCity_ContestLobby_EventScript_TryDoContestArtist
	map_script_2 VAR_LILYCOVE_CONTEST_LOBBY_STATE, 2, LilycoveCity_ContestLobby_EventScript_TryDoLinkContestArtist
	.2byte 0

LilycoveCity_ContestLobby_EventScript_TryDoContestArtist::
	goto_if_set FLAG_HIDE_LILYCOVE_MUSEUM_CURATOR, LilycoveCity_ContestLobby_EventScript_ContestArtist
	setvar VAR_LILYCOVE_CONTEST_LOBBY_STATE, 0
	end

LilycoveCity_ContestLobby_EventScript_ContestArtist::
	lockall
	addobject LOCALID_ARTIST
	applymovement LOCALID_ARTIST, LilycoveCity_ContestLobby_Movement_ArtistApproachPlayer
	waitmovement LOCALID_ARTIST
	applymovement OBJ_EVENT_ID_PLAYER, LilycoveCity_ContestLobby_Movement_PlayerFaceArtist
	waitmovement 0
	msgbox LilycoveCity_ContestLobby_Text_YourPokemonSpurredMeToPaint, MSGBOX_DEFAULT
	lockall
	fadescreen FADE_TO_BLACK
	showcontestpainting CONTEST_WINNER_ARTIST
	lockall
	msgbox LilycoveCity_ContestLobby_Text_ShouldITakePaintingToMuseum, MSGBOX_YESNO
	goto_if_eq VAR_RESULT, YES, LilycoveCity_ContestLobby_EventScript_TakePaintingToMuseum
	goto_if_eq VAR_RESULT, NO, LilycoveCity_ContestLobby_EventScript_ConfirmDontTakePainting
	releaseall
	end

LilycoveCity_ContestLobby_EventScript_TakePaintingToMuseum::
	msgbox LilycoveCity_ContestLobby_Text_IllTakePaintingToMuseum, MSGBOX_DEFAULT
	closemessage
	special SaveMuseumContestPainting
	setvar VAR_LILYCOVE_CONTEST_LOBBY_STATE, 0
	specialvar VAR_RESULT, GiveMonArtistRibbon
	call_if_eq VAR_RESULT, TRUE, LilycoveCity_ContestLobby_EventScript_ReceivedArtistRibbon
	applymovement LOCALID_ARTIST, LilycoveCity_ContestLobby_Movement_ArtistExit
	waitmovement 0
	removeobject LOCALID_ARTIST
	call LilycoveCity_ContestLobby_EventScript_UpdateMuseumPatrons
	call LilycoveCity_ContestLobby_EventScript_SetPaintingFlag
	releaseall
	end

LilycoveCity_ContestLobby_EventScript_ConfirmDontTakePainting::
	msgbox LilycoveCity_ContestLobby_Text_TakeHomeButIdLikeToTakeToMuseum, MSGBOX_YESNO
	goto_if_eq VAR_RESULT, YES, LilycoveCity_ContestLobby_EventScript_TakePaintingToMuseum
	msgbox LilycoveCity_ContestLobby_Text_FineThatsTheWayItIs, MSGBOX_DEFAULT
	closemessage
	applymovement LOCALID_ARTIST, LilycoveCity_ContestLobby_Movement_ArtistExit
	waitmovement 0
	setvar VAR_LILYCOVE_CONTEST_LOBBY_STATE, 0
	removeobject LOCALID_ARTIST
	releaseall
	end

LilycoveCity_ContestLobby_EventScript_ReceivedArtistRibbon::
	incrementgamestat GAME_STAT_RECEIVED_RIBBONS
	special BufferContestWinnerMonName
	applymovement LOCALID_ARTIST, LilycoveCity_ContestLobby_Movement_ArtistBeginToExit
	waitmovement 0
	playse SE_PIN
	applymovement LOCALID_ARTIST, Common_Movement_ExclamationMark
	waitmovement 0
	applymovement LOCALID_ARTIST, LilycoveCity_ContestLobby_Movement_ArtistReturnToPlayer
	waitmovement 0
	msgbox LilycoveCity_ContestLobby_Text_TakeMementoOfPainting, MSGBOX_DEFAULT
	playfanfare MUS_OBTAIN_ITEM
	msgbox LilycoveCity_ContestLobby_Text_ReceivedARibbon, MSGBOX_DEFAULT
	waitfanfare
	msgbox LilycoveCity_ContestLobby_Text_PutTheRibbonOnMon, MSGBOX_DEFAULT
	msgbox LilycoveCity_ContestLobby_Text_OkaySeeYou, MSGBOX_DEFAULT
	closemessage
	return

LilycoveCity_ContestLobby_EventScript_UpdateMuseumPatrons::
	specialvar VAR_0x8004, CountPlayerMuseumPaintings
	switch VAR_0x8004
	case 1, LilycoveCity_ContestLobby_EventScript_ShowPatron1
	case 2, LilycoveCity_ContestLobby_EventScript_ShowPatron2
	case 3, LilycoveCity_ContestLobby_EventScript_ShowPatron3
	case 4, LilycoveCity_ContestLobby_EventScript_ShowPatron4
	case 5, LilycoveCity_ContestLobby_EventScript_ShowTourists
	return

LilycoveCity_ContestLobby_EventScript_ShowPatron1::
	clearflag FLAG_HIDE_LILYCOVE_MUSEUM_PATRON_1
	return

LilycoveCity_ContestLobby_EventScript_ShowPatron2::
	clearflag FLAG_HIDE_LILYCOVE_MUSEUM_PATRON_2
	return

LilycoveCity_ContestLobby_EventScript_ShowPatron3::
	clearflag FLAG_HIDE_LILYCOVE_MUSEUM_PATRON_3
	return

LilycoveCity_ContestLobby_EventScript_ShowPatron4::
	clearflag FLAG_HIDE_LILYCOVE_MUSEUM_PATRON_4
	return

LilycoveCity_ContestLobby_EventScript_ShowTourists::
	clearflag FLAG_HIDE_LILYCOVE_MUSEUM_TOURISTS
	return

LilycoveCity_ContestLobby_EventScript_SetPaintingFlag::
	switch VAR_CONTEST_CATEGORY
	case CONTEST_CATEGORY_COOL, LilycoveCity_ContestLobby_EventScript_MadeCoolPainting
	case CONTEST_CATEGORY_BEAUTY, LilycoveCity_ContestLobby_EventScript_MadeBeautyPainting
	case CONTEST_CATEGORY_CUTE, LilycoveCity_ContestLobby_EventScript_MadeCutePainting
	case CONTEST_CATEGORY_SMART, LilycoveCity_ContestLobby_EventScript_MadeSmartPainting
	case CONTEST_CATEGORY_TOUGH, LilycoveCity_ContestLobby_EventScript_MadeToughPainting
	return

LilycoveCity_ContestLobby_EventScript_MadeCoolPainting::
	setflag FLAG_COOL_PAINTING_MADE
	return

LilycoveCity_ContestLobby_EventScript_MadeBeautyPainting::
	setflag FLAG_BEAUTY_PAINTING_MADE
	return

LilycoveCity_ContestLobby_EventScript_MadeCutePainting::
	setflag FLAG_CUTE_PAINTING_MADE
	return

LilycoveCity_ContestLobby_EventScript_MadeSmartPainting::
	setflag FLAG_SMART_PAINTING_MADE
	return

LilycoveCity_ContestLobby_EventScript_MadeToughPainting::
	setflag FLAG_TOUGH_PAINTING_MADE
	return

LilycoveCity_ContestLobby_Movement_ArtistApproachPlayer:
	walk_down
	walk_down
	walk_down
	walk_right
	walk_right
	walk_right
	walk_right
	step_end

LilycoveCity_ContestLobby_Movement_ArtistExit:
	walk_down
	walk_down
	walk_down
	walk_down
	walk_down
	walk_down
	walk_down
	walk_down
	step_end

LilycoveCity_ContestLobby_Movement_PlayerFaceArtist:
	walk_in_place_faster_left
	step_end

LilycoveCity_ContestLobby_Movement_ArtistBeginToExit:
	walk_down
	walk_down
	walk_down
	step_end

LilycoveCity_ContestLobby_Movement_ArtistReturnToPlayer:
	delay_16
	delay_16
	delay_16
	delay_16
	walk_fast_up
	walk_fast_up
	walk_fast_up
	walk_in_place_faster_right
	step_end

LilycoveCity_ContestLobby_EventScript_TryDoLinkContestArtist::
	goto_if_set FLAG_HIDE_LILYCOVE_MUSEUM_CURATOR, LilycoveCity_ContestLobby_EventScript_LinkContestArtist
	setvar VAR_LILYCOVE_CONTEST_LOBBY_STATE, 0
	end

LilycoveCity_ContestLobby_EventScript_LinkContestArtist::
	lockall
	addobject LOCALID_ARTIST_LINK
	applymovement LOCALID_ARTIST_LINK, LilycoveCity_ContestLobby_Movement_LinkArtistApproachPlayer
	waitmovement LOCALID_ARTIST_LINK
	applymovement OBJ_EVENT_ID_PLAYER, LilycoveCity_ContestLobby_Movement_PlayerFaceLinkArtist
	waitmovement 0
	msgbox LilycoveCity_ContestLobby_Text_YourPokemonSpurredMeToPaint, MSGBOX_DEFAULT
	lockall
	fadescreen FADE_TO_BLACK
	showcontestpainting CONTEST_WINNER_ARTIST
	msgbox LilycoveCity_ContestLobby_Text_ShouldITakePaintingToMuseum, MSGBOX_YESNO
	goto_if_eq VAR_RESULT, YES, LilycoveCity_ContestLobby_EventScript_TakePaintingToMuseumLink
	goto_if_eq VAR_RESULT, NO, LilycoveCity_ContestLobby_EventScript_ConfirmDontTakePaintingLink
	end

LilycoveCity_ContestLobby_EventScript_TakePaintingToMuseumLink::
	msgbox LilycoveCity_ContestLobby_Text_IllTakePaintingToMuseum, MSGBOX_DEFAULT
	closemessage
	special SaveMuseumContestPainting
	setvar VAR_LILYCOVE_CONTEST_LOBBY_STATE, 0
	specialvar VAR_RESULT, GiveMonArtistRibbon
	call_if_eq VAR_RESULT, TRUE, LilycoveCity_ContestLobby_EventScript_ReceivedLinkArtistRibbon
	applymovement LOCALID_ARTIST_LINK, LilycoveCity_ContestLobby_Movement_LinkArtistExit
	waitmovement 0
	removeobject LOCALID_ARTIST_LINK
	call LilycoveCity_ContestLobby_EventScript_UpdateMuseumPatrons
	call LilycoveCity_ContestLobby_EventScript_SetPaintingFlag
	releaseall
	end

LilycoveCity_ContestLobby_EventScript_ConfirmDontTakePaintingLink::
	msgbox LilycoveCity_ContestLobby_Text_TakeHomeButIdLikeToTakeToMuseum, MSGBOX_YESNO
	goto_if_eq VAR_RESULT, YES, LilycoveCity_ContestLobby_EventScript_TakePaintingToMuseumLink
	msgbox LilycoveCity_ContestLobby_Text_FineThatsTheWayItIs, MSGBOX_DEFAULT
	closemessage
	applymovement LOCALID_ARTIST_LINK, LilycoveCity_ContestLobby_Movement_LinkArtistExit
	waitmovement 0
	setvar VAR_LILYCOVE_CONTEST_LOBBY_STATE, 0
	removeobject LOCALID_ARTIST_LINK
	releaseall
	end

LilycoveCity_ContestLobby_EventScript_ReceivedLinkArtistRibbon::
	incrementgamestat GAME_STAT_RECEIVED_RIBBONS
	setflag FLAG_SYS_RIBBON_GET
	special BufferContestWinnerMonName
	applymovement LOCALID_ARTIST_LINK, LilycoveCity_ContestLobby_Movement_LinkArtistBeginExit
	waitmovement 0
	playse SE_PIN
	applymovement LOCALID_ARTIST_LINK, Common_Movement_ExclamationMark
	waitmovement 0
	applymovement LOCALID_ARTIST_LINK, LilycoveCity_ContestLobby_Movement_LinkArtistReturnToPlayer
	waitmovement 0
	msgbox LilycoveCity_ContestLobby_Text_TakeMementoOfPainting, MSGBOX_DEFAULT
	playfanfare MUS_OBTAIN_ITEM
	msgbox LilycoveCity_ContestLobby_Text_ReceivedARibbon, MSGBOX_DEFAULT
	waitfanfare
	msgbox LilycoveCity_ContestLobby_Text_PutTheRibbonOnMon, MSGBOX_DEFAULT
	msgbox LilycoveCity_ContestLobby_Text_OkaySeeYou, MSGBOX_DEFAULT
	closemessage
	return

LilycoveCity_ContestLobby_Movement_LinkArtistApproachPlayer:
	walk_down
	walk_down
	walk_down
	walk_left
	walk_left
	walk_left
	walk_left
	walk_left
	step_end

LilycoveCity_ContestLobby_Movement_LinkArtistExit:
	walk_down
	walk_down
	walk_down
	walk_down
	walk_down
	walk_down
	walk_down
	walk_down
	step_end

LilycoveCity_ContestLobby_Movement_PlayerFaceLinkArtist:
	walk_in_place_faster_right
	step_end

LilycoveCity_ContestLobby_Movement_LinkArtistBeginExit:
	walk_down
	walk_down
	walk_down
	step_end

LilycoveCity_ContestLobby_Movement_LinkArtistReturnToPlayer:
	delay_16
	delay_16
	delay_16
	delay_16
	walk_fast_up
	walk_fast_up
	walk_fast_up
	walk_in_place_faster_left
	step_end

@ EventScript_SpeakToContestReceptionist either ends or returns after a contest entry is submitted
LilycoveCity_ContestLobby_EventScript_ContestReceptionist::
	special ClearLinkContestFlags
	specialvar VAR_RESULT, IsContestDebugActive  @ Always FALSE
	goto_if_eq VAR_RESULT, TRUE, LilycoveCity_ContestLobby_EventScript_SetDebug
	call LilycoveCity_ContestLobby_EventScript_SpeakToContestReceptionist
	call LilycoveCity_ContestLobby_EventScript_LeadToContestHall
	special SetContestTrainerGfxIds
	call LilycoveCity_ContestLobby_EventScript_SetPlayerGfx
	call LilycoveCity_ContestLobby_EventScript_SetContestType
	call LilycoveCity_ContestLobby_EventScript_WarpToContestHall
	waitstate
	end

LilycoveCity_ContestLobby_EventScript_SetContestType::
	switch VAR_CONTEST_RANK
	case CONTEST_RANK_NORMAL, LilycoveCity_ContestLobby_EventScript_SetNormalContestType
	case CONTEST_RANK_SUPER, LilycoveCity_ContestLobby_EventScript_SetSuperContestType
	case CONTEST_RANK_HYPER, LilycoveCity_ContestLobby_EventScript_SetHyperContestType
	case CONTEST_RANK_MASTER, LilycoveCity_ContestLobby_EventScript_SetMasterContestType
	return

LilycoveCity_ContestLobby_EventScript_SetNormalContestType::
	setvar VAR_CONTEST_TYPE, CONTEST_TYPE_NPC_NORMAL
	return

LilycoveCity_ContestLobby_EventScript_SetSuperContestType::
	setvar VAR_CONTEST_TYPE, CONTEST_TYPE_NPC_SUPER
	return

LilycoveCity_ContestLobby_EventScript_SetHyperContestType::
	setvar VAR_CONTEST_TYPE, CONTEST_TYPE_NPC_HYPER
	return

LilycoveCity_ContestLobby_EventScript_SetMasterContestType::
	setvar VAR_CONTEST_TYPE, CONTEST_TYPE_NPC_MASTER
	return

@ Functionally unused
LilycoveCity_ContestLobby_EventScript_SetDebug::
	setflag FLAG_HIDE_LILYCOVE_MUSEUM_CURATOR
	copyvar VAR_LILYCOVE_MUSEUM_2F_STATE, 1
	additem ITEM_CONTEST_PASS
	setvar VAR_0x800B, 8
	setvar VAR_CONTEST_RANK, CONTEST_RANK_MASTER
	setvar VAR_LILYCOVE_CONTEST_LOBBY_STATE, 1
	setflag FLAG_SYS_RIBBON_GET
	end

LilycoveCity_ContestLobby_EventScript_WarpToContestHall::
	setflag FLAG_ENTERED_CONTEST
	switch VAR_CONTEST_CATEGORY
	case CONTEST_CATEGORY_COOL, LilycoveCity_ContestLobby_EventScript_WarpToCoolContestHall
	case CONTEST_CATEGORY_BEAUTY, LilycoveCity_ContestLobby_EventScript_WarpToBeautyContestHall
	case CONTEST_CATEGORY_CUTE, LilycoveCity_ContestLobby_EventScript_WarpToCuteContestHall
	case CONTEST_CATEGORY_SMART, LilycoveCity_ContestLobby_EventScript_WarpToSmartContestHall
	case CONTEST_CATEGORY_TOUGH, LilycoveCity_ContestLobby_EventScript_WarpToToughContestHall
	return

LilycoveCity_ContestLobby_EventScript_WarpToCoolContestHall::
	setwarp MAP_CONTEST_HALL_COOL, 7, 5
	special DoContestHallWarp
	waitstate
	return

LilycoveCity_ContestLobby_EventScript_WarpToBeautyContestHall::
	setwarp MAP_CONTEST_HALL_BEAUTY, 7, 5
	special DoContestHallWarp
	waitstate
	return

LilycoveCity_ContestLobby_EventScript_WarpToCuteContestHall::
	setwarp MAP_CONTEST_HALL_CUTE, 7, 5
	special DoContestHallWarp
	waitstate
	return

LilycoveCity_ContestLobby_EventScript_WarpToSmartContestHall::
	setwarp MAP_CONTEST_HALL_SMART, 7, 5
	special DoContestHallWarp
	waitstate
	return

LilycoveCity_ContestLobby_EventScript_WarpToToughContestHall::
	setwarp MAP_CONTEST_HALL_TOUGH, 7, 5
	special DoContestHallWarp
	waitstate
	return

LilycoveCity_ContestLobby_EventScript_LeadToContestHall::
	lockall
	applymovement LOCALID_RECEPTIONIST, LilycoveCity_ContestLobby_Movement_ReceptionistApproachCounter
	waitmovement 0
	playse SE_BRIDGE_WALK
	setmetatile 12, 2, METATILE_Contest_WallShadow, TRUE
	setmetatile 12, 3, METATILE_Contest_FloorShadow, TRUE
	special DrawWholeMapView
	applymovement LOCALID_RECEPTIONIST, LilycoveCity_ContestLobby_Movement_ReceptionistExitCounter
	waitmovement 0
	playse SE_BRIDGE_WALK
	setmetatile 12, 2, METATILE_Contest_CounterFlap_Top, TRUE
	setmetatile 12, 3, METATILE_Contest_CounterFlap_Bottom, TRUE
	special DrawWholeMapView
	delay 20
	applymovement LOCALID_RECEPTIONIST, LilycoveCity_ContestLobby_Movement_ReceptionistFacePlayer
	waitmovement 0
	applymovement OBJ_EVENT_ID_PLAYER, LilycoveCity_ContestLobby_Movement_PlayerApproachReceptionist
	waitmovement 0
	msgbox LilycoveCity_ContestLobby_Text_ComeThroughHere, MSGBOX_DEFAULT
	closemessage
	applymovement LOCALID_RECEPTIONIST, LilycoveCity_ContestLobby_Movement_ReceptionistWalkToContestHall
	applymovement OBJ_EVENT_ID_PLAYER, LilycoveCity_ContestLobby_Movement_PlayerWalkToContestHall
	waitmovement 0
	releaseall
	return

LilycoveCity_ContestLobby_Movement_PlayerWalkToContestHall:
	walk_left
	walk_left
	walk_left
	walk_left
	walk_up
	walk_up
	walk_up
	delay_8
	set_invisible
	step_end

LilycoveCity_ContestLobby_Movement_PlayerApproachReceptionist:
	walk_in_place_faster_left
	walk_left
	step_end

LilycoveCity_ContestLobby_Movement_ReceptionistApproachCounter:
	walk_left
	walk_left
	walk_in_place_faster_down
	step_end

LilycoveCity_ContestLobby_Movement_ReceptionistExitCounter:
	walk_down
	walk_down
	walk_in_place_faster_up
	step_end

LilycoveCity_ContestLobby_Movement_ReceptionistWalkToContestHall:
	walk_left
	walk_left
	walk_left
	walk_up
	walk_up
	walk_up
	delay_8
	set_invisible
	step_end

LilycoveCity_ContestLobby_Movement_ReceptionistFacePlayer:
	walk_in_place_faster_right
	step_end

LilycoveCity_ContestLobby_EventScript_BlackBelt::
	msgbox LilycoveCity_ContestLobby_Text_MasterRankHereICome, MSGBOX_NPC
	end

LilycoveCity_ContestLobby_EventScript_Girl::
	msgbox LilycoveCity_ContestLobby_Text_WholeVarietyOfPokemonHere, MSGBOX_NPC
	end

LilycoveCity_ContestLobby_EventScript_Artist::
	msgbox LilycoveCity_ContestLobby_Text_ContestFeastForEyes, MSGBOX_NPC
	end

LilycoveCity_ContestLobby_EventScript_FatMan::
	msgbox LilycoveCity_ContestLobby_Text_ToughContestIsExtreme, MSGBOX_NPC
	end

LilycoveCity_ContestLobby_EventScript_Fisherman::
	msgbox LilycoveCity_ContestLobby_Text_LavishedCareOnMon, MSGBOX_NPC
	end

LilycoveCity_ContestLobby_EventScript_NinjaBoy::
	msgbox LilycoveCity_ContestLobby_Text_MadePokeblocksWithFamily, MSGBOX_NPC
	end

LilycoveCity_ContestLobby_EventScript_ContestWinner1::
	lockall
	fadescreen FADE_TO_BLACK
	showcontestpainting CONTEST_WINNER_HALL_1
	releaseall
	end

LilycoveCity_ContestLobby_EventScript_ContestWinner2::
	lockall
	fadescreen FADE_TO_BLACK
	showcontestpainting CONTEST_WINNER_HALL_2
	releaseall
	end

LilycoveCity_ContestLobby_EventScript_ContestWinner3::
	lockall
	fadescreen FADE_TO_BLACK
	showcontestpainting CONTEST_WINNER_HALL_3
	releaseall
	end

LilycoveCity_ContestLobby_EventScript_ContestWinner4::
	lockall
	fadescreen FADE_TO_BLACK
	showcontestpainting CONTEST_WINNER_HALL_4
	releaseall
	end

LilycoveCity_ContestLobby_EventScript_ContestWinner5::
	lockall
	fadescreen FADE_TO_BLACK
	showcontestpainting CONTEST_WINNER_HALL_5
	releaseall
	end

LilycoveCity_ContestLobby_EventScript_ContestWinner6::
	lockall
	fadescreen FADE_TO_BLACK
	showcontestpainting CONTEST_WINNER_HALL_6
	releaseall
	end

LilycoveCity_ContestLobby_EventScript_Blender3Boy::
	msgbox BerryBlender_Text_LetsGetBlendingAlready, MSGBOX_NPC
	end

LilycoveCity_ContestLobby_EventScript_Blender3Girl::
	msgbox BerryBlender_Text_WhatKindOfPokeblockWillIGet, MSGBOX_NPC
	end

LilycoveCity_ContestLobby_EventScript_BerryBlenderSpeedRecords::
	lockall
	special ShowBerryBlenderRecordWindow
	waitbuttonpress
	special RemoveRecordsWindow
	releaseall
	end

LilycoveCity_ContestLobby_EventScript_LinkContestResults::
	lockall
	frontier_results FACILITY_LINK_CONTEST
	waitbuttonpress
	special RemoveRecordsWindow
	releaseall
	end

LilycoveCity_ContestLobby_EventScript_BlendMaster::
	lock
	faceplayer
	msgbox BerryBlender_Text_BlendWithTheBlendMaster, MSGBOX_DEFAULT
	goto LilycoveCity_ContestLobby_EventScript_FaceOriginalDirection
	end

LilycoveCity_ContestLobby_EventScript_BlendMasterOnlooker1::
	lock
	msgbox BerryBlender_Text_WhoaAwesome, MSGBOX_DEFAULT
	release
	end

LilycoveCity_ContestLobby_EventScript_BlendMasterOnlooker2::
	lock
	msgbox BerryBlender_Text_WickedlyFast, MSGBOX_DEFAULT
	release
	end

LilycoveCity_ContestLobby_EventScript_BlendMasterOnlooker3::
	lock
	msgbox BerryBlender_Text_WhatAnExpert, MSGBOX_DEFAULT
	release
	end

LilycoveCity_ContestLobby_EventScript_BlendMasterOnlooker4::
	lock
	faceplayer
	msgbox BerryBlender_Text_MadeAmazingPokeblocksWithMaster, MSGBOX_DEFAULT
	goto LilycoveCity_ContestLobby_EventScript_FaceOriginalDirection
	end

LilycoveCity_ContestLobby_EventScript_BlendMasterOnlooker5::
	lock
	faceplayer
	msgbox BerryBlender_Text_QualitiesOfBlendMaster, MSGBOX_DEFAULT
	goto LilycoveCity_ContestLobby_EventScript_FaceOriginalDirection
	end

LilycoveCity_ContestLobby_EventScript_BlendMasterOnlooker6::
	lock
	faceplayer
	msgbox BerryBlender_Text_MasterWorksOnSkillsInMountains, MSGBOX_DEFAULT
	goto LilycoveCity_ContestLobby_EventScript_FaceOriginalDirection
	end

LilycoveCity_ContestLobby_EventScript_FaceOriginalDirection::
	closemessage
	applymovement VAR_LAST_TALKED, Common_Movement_FaceOriginalDirection
	waitmovement 0
	release
	end

LilycoveCity_ContestLobby_EventScript_LinkContestReceptionist::
	special ClearLinkContestFlags
	lock
	faceplayer
	msgbox LilycoveCity_ContestLobby_Text_LinkContestReception, MSGBOX_DEFAULT
	goto LilycoveCity_ContestLobby_EventScript_AskEnterLinkContest
	end

LilycoveCity_ContestLobby_EventScript_AskEnterLinkContest::
	message LilycoveCity_ContestLobby_Text_EnterContest3
	waitmessage
	multichoice 0, 0, MULTI_ENTERINFO, FALSE
	switch VAR_RESULT
	case 0, LilycoveCity_ContestLobby_EventScript_TryEnterLinkContest
	case 1, LilycoveCity_ContestLobby_EventScript_LinkContestInfo
	case 2, LilycoveCity_ContestLobby_EventScript_CancelLinkContest
	case MULTI_B_PRESSED, LilycoveCity_ContestLobby_EventScript_CancelLinkContest
	end

LilycoveCity_ContestLobby_EventScript_TryEnterLinkContest::
	msgbox LilycoveCity_ContestLobby_Text_ProgressWillBeSaved, MSGBOX_YESNO
	goto_if_eq VAR_RESULT, NO, LilycoveCity_ContestLobby_EventScript_CancelLinkContest
	call Common_EventScript_SaveGame
	goto_if_eq VAR_RESULT, FALSE, LilycoveCity_ContestLobby_EventScript_CancelLinkContest
	message LilycoveCity_ContestLobby_Text_WhichContestMode
	waitmessage
	specialvar VAR_TEMP_D, IsWirelessAdapterConnected
	multichoice 0, 0, MULTI_LINK_CONTEST_MODE, FALSE
	switch VAR_RESULT
	case 0, LilycoveCity_ContestLobby_EventScript_EmeraldMode  @ Shortened to E-Mode
	case 1, LilycoveCity_ContestLobby_EventScript_GlobalMode   @ Shortened to G-Mode
	case 2, LilycoveCity_ContestLobby_EventScript_CancelLinkContest
	case MULTI_B_PRESSED, LilycoveCity_ContestLobby_EventScript_CancelLinkContest
	end

LilycoveCity_ContestLobby_EventScript_EmeraldMode::
	setvar VAR_TEMP_C, 0
	goto LilycoveCity_ContestLobby_EventScript_ChooseLinkContestType
	end

LilycoveCity_ContestLobby_EventScript_GlobalMode::
	setvar VAR_TEMP_C, 1
	goto_if_eq VAR_TEMP_D, 1, LilycoveCity_ContestLobby_EventScript_CancelLinkNoWirelessGMode
	goto LilycoveCity_ContestLobby_EventScript_ChooseLinkContestType
	end

LilycoveCity_ContestLobby_EventScript_ChooseLinkContestType::
	message LilycoveCity_ContestLobby_Text_EnterWhichContest3
	waitmessage
	multichoice 0, 0, MULTI_CONTEST_TYPE, FALSE
	switch VAR_RESULT
	case CONTEST_CATEGORIES_COUNT, LilycoveCity_ContestLobby_EventScript_CancelLinkContest
	case MULTI_B_PRESSED, LilycoveCity_ContestLobby_EventScript_CancelLinkContest
	copyvar VAR_CONTEST_CATEGORY, VAR_RESULT
	goto LilycoveCity_ContestLobby_EventScript_ChooseLinkContestMon
	end

LilycoveCity_ContestLobby_EventScript_LinkContestInfo::
	message LilycoveCity_ContestLobby_Text_WhichTopic2
	waitmessage
	multichoice 0, 0, MULTI_LINK_CONTEST_INFO, FALSE
	switch VAR_RESULT
	case 0, LilycoveCity_ContestLobby_EventScript_ExplainLinkContest
	case 1, LilycoveCity_ContestLobby_EventScript_ExplainEMode
	case 2, LilycoveCity_ContestLobby_EventScript_ExplainGMode
	case 3, LilycoveCity_ContestLobby_EventScript_AskEnterLinkContest
	case MULTI_B_PRESSED, LilycoveCity_ContestLobby_EventScript_AskEnterLinkContest
	end

LilycoveCity_ContestLobby_EventScript_ExplainLinkContest::
	msgbox LilycoveCity_ContestLobby_Text_ExplainLinkContest, MSGBOX_DEFAULT
	goto LilycoveCity_ContestLobby_EventScript_LinkContestInfo
	end

LilycoveCity_ContestLobby_EventScript_ExplainEMode::
	msgbox LilycoveCity_ContestLobby_Text_ExplainEMode, MSGBOX_DEFAULT
	goto LilycoveCity_ContestLobby_EventScript_LinkContestInfo
	end

LilycoveCity_ContestLobby_EventScript_ExplainGMode::
	msgbox LilycoveCity_ContestLobby_Text_ExplainGMode, MSGBOX_DEFAULT
	goto LilycoveCity_ContestLobby_EventScript_LinkContestInfo
	end

LilycoveCity_ContestLobby_EventScript_CancelLinkContest::
	special CloseLink
	msgbox LilycoveCity_ContestLobby_Text_ParticipateAnotherTime, MSGBOX_DEFAULT
	release
	end

LilycoveCity_ContestLobby_EventScript_ChooseLinkContestMon::
	msgbox LilycoveCity_ContestLobby_Text_EnterWhichPokemon3, MSGBOX_DEFAULT
	setvar VAR_CONTEST_RANK, 0
	choosecontestmon
	goto_if_eq VAR_0x8004, PARTY_NOTHING_CHOSEN, LilycoveCity_ContestLobby_EventScript_CancelLinkContest
	special TryEnterContestMon
	goto_if_eq VAR_RESULT, CANT_ENTER_CONTEST, LilycoveCity_ContestLobby_EventScript_LinkCantEnterLowRank
	goto_if_eq VAR_RESULT, CAN_ENTER_CONTEST_EQUAL_RANK, LilycoveCity_ContestLobby_EventScript_EnterMonForLinkContest
	goto_if_eq VAR_RESULT, CAN_ENTER_CONTEST_HIGH_RANK, LilycoveCity_ContestLobby_EventScript_EnterMonForLinkContest
	goto_if_eq VAR_RESULT, CANT_ENTER_CONTEST_EGG, LilycoveCity_ContestLobby_EventScript_LinkCantEnterEgg
	goto_if_eq VAR_RESULT, CANT_ENTER_CONTEST_FAINTED, LilycoveCity_ContestLobby_EventScript_LinkCantEnterFainted
	end

LilycoveCity_ContestLobby_EventScript_LinkCantEnterLowRank::
	msgbox LilycoveCity_ContestLobby_Text_MonNotQualifiedForRank, MSGBOX_DEFAULT
	goto LilycoveCity_ContestLobby_EventScript_ChooseLinkContestMon
	end

LilycoveCity_ContestLobby_EventScript_LinkCantEnterEgg::
	msgbox LilycoveCity_ContestLobby_Text_EggCannotTakePart2, MSGBOX_DEFAULT
	goto LilycoveCity_ContestLobby_EventScript_ChooseLinkContestMon
	end

LilycoveCity_ContestLobby_EventScript_LinkCantEnterFainted::
	msgbox LilycoveCity_ContestLobby_Text_MonInNoCondition2, MSGBOX_DEFAULT
	goto LilycoveCity_ContestLobby_EventScript_ChooseLinkContestMon
	end

LilycoveCity_ContestLobby_EventScript_EnterMonForLinkContest::
	copyvar VAR_0x8008, VAR_0x8004
	goto LilycoveCity_ContestLobby_EventScript_TrySetUpLinkContest
	end

LilycoveCity_ContestLobby_EventScript_TrySetUpLinkContest::
	goto_if_eq VAR_TEMP_D, 1, LilycoveCity_ContestLobby_EventScript_SetLinkGroupType
	goto_if_ge VAR_TEMP_D, 2, LilycoveCity_ContestLobby_EventScript_CancelLinkContest
	message LilycoveCity_ContestLobby_Text_PleaseWaitBButtonCancel
	waitmessage
	copyvar VAR_0x8004, VAR_RESULT
	call_if_eq VAR_TEMP_C, 0, LilycoveCity_ContestLobby_EventScript_TryLinkEMode
	call_if_eq VAR_TEMP_C, 1, LilycoveCity_ContestLobby_EventScript_TryLinkGMode
	goto_if_ge VAR_TEMP_C, 2, LilycoveCity_ContestLobby_EventScript_CancelLinkContest
	goto_if_eq VAR_RESULT, LINKUP_WRONG_NUM_PLAYERS, LilycoveCity_ContestLobby_EventScript_CancelLinkDifferentChoices
	goto_if_eq VAR_RESULT, LINKUP_DIFF_SELECTIONS, LilycoveCity_ContestLobby_EventScript_CancelLinkDifferentChoices
	goto_if_eq VAR_RESULT, LINKUP_FAILED, LilycoveCity_ContestLobby_EventScript_CancelLinkContest
	goto_if_eq VAR_RESULT, LINKUP_CONNECTION_ERROR, LilycoveCity_ContestLobby_EventScript_CancelLinkError
	goto_if_eq VAR_RESULT, LINKUP_FAILED_CONTEST_GMODE, LilycoveCity_ContestLobby_EventScript_CancelLinkModeDifference
	messageinstant LilycoveCity_ContestLobby_Text_Transmitting
	contestlinktransfer
	switch VAR_0x8004
	case 0, LilycoveCity_ContestLobby_EventScript_StartLinkContest
	case 1, LilycoveCity_ContestLobby_EventScript_CancelLinkDifferentContest
	case 2, LilycoveCity_ContestLobby_EventScript_CancelLinkTransmissionError
	end

LilycoveCity_ContestLobby_EventScript_TryLinkEMode::
	special TryContestEModeLinkup
	waitstate
	return

LilycoveCity_ContestLobby_EventScript_TryLinkGMode::
	special TryContestGModeLinkup
	waitstate
	return

LilycoveCity_ContestLobby_EventScript_CancelLinkDifferentContest::
	msgbox LilycoveCity_ContestLobby_Text_PlayersChoseDifferentContest, MSGBOX_DEFAULT
	goto LilycoveCity_ContestLobby_EventScript_CancelLinkContest
	end

LilycoveCity_ContestLobby_EventScript_CancelLinkDifferentChoices::
	msgbox LilycoveCity_ContestLobby_Text_PlayersMadeDifferentChoice, MSGBOX_DEFAULT
	goto LilycoveCity_ContestLobby_EventScript_CancelLinkContest
	end

LilycoveCity_ContestLobby_EventScript_CancelLinkModeDifference::
	msgbox LilycoveCity_ContestLobby_Text_PlayerAt4PCounterUseGMode, MSGBOX_DEFAULT
	goto LilycoveCity_ContestLobby_EventScript_CancelLinkContest
	end

LilycoveCity_ContestLobby_EventScript_CancelLinkError::
	special CloseLink
	msgbox Text_LinkErrorPleaseReset, MSGBOX_DEFAULT
	release
	end

LilycoveCity_ContestLobby_EventScript_CancelLinkNoWirelessGMode::
	special CloseLink
	msgbox LilycoveCity_ContestLobby_Text_NoWirelessAdapterInGMode, MSGBOX_DEFAULT
	release
	end

LilycoveCity_ContestLobby_EventScript_CancelLinkTransmissionError::
	msgbox LilycoveCity_ContestLobby_Text_TransmissionError, MSGBOX_DEFAULT
	goto LilycoveCity_ContestLobby_EventScript_CancelLinkContest
	end

LilycoveCity_ContestLobby_EventScript_StartLinkContest::
	special GetContestPlayerId
	addvar VAR_0x8004, 1
	buffernumberstring STR_VAR_2, VAR_0x8004
	messageautoscroll LilycoveCity_ContestLobby_Text_YourMonIsEntryNumX
	waitmessage
	subvar VAR_0x8004, 1
	call LilycoveCity_ContestLobby_EventScript_LeadToLinkContestHall
	setvar VAR_CONTEST_HALL_STATE, 1
	special SetLinkContestPlayerGfx
	setvar VAR_CONTEST_TYPE, CONTEST_TYPE_LINK
	setvar VAR_CONTEST_RANK, CONTEST_RANK_MASTER
	call LilycoveCity_ContestLobby_EventScript_WarpToContestHall
	end

LilycoveCity_ContestLobby_EventScript_SetLinkGroupType::
	call_if_eq VAR_CONTEST_CATEGORY, CONTEST_CATEGORY_COOL, LilycoveCity_ContestLobby_EventScript_SetLinkGroupCoolContest
	call_if_eq VAR_CONTEST_CATEGORY, CONTEST_CATEGORY_BEAUTY, LilycoveCity_ContestLobby_EventScript_SetLinkGroupBeautyContest
	call_if_eq VAR_CONTEST_CATEGORY, CONTEST_CATEGORY_CUTE, LilycoveCity_ContestLobby_EventScript_SetLinkGroupCuteContest
	call_if_eq VAR_CONTEST_CATEGORY, CONTEST_CATEGORY_SMART, LilycoveCity_ContestLobby_EventScript_SetLinkGroupSmartContest
	call_if_eq VAR_CONTEST_CATEGORY, CONTEST_CATEGORY_TOUGH, LilycoveCity_ContestLobby_EventScript_SetLinkGroupToughContest
	goto LilycoveCity_ContestLobby_EventScript_DecideLinkLeader
	end

LilycoveCity_ContestLobby_EventScript_SetLinkGroupCoolContest::
	setvar VAR_0x8004, LINK_GROUP_COOL_CONTEST
	return

LilycoveCity_ContestLobby_EventScript_SetLinkGroupBeautyContest::
	setvar VAR_0x8004, LINK_GROUP_BEAUTY_CONTEST
	return

LilycoveCity_ContestLobby_EventScript_SetLinkGroupCuteContest::
	setvar VAR_0x8004, LINK_GROUP_CUTE_CONTEST
	return

LilycoveCity_ContestLobby_EventScript_SetLinkGroupSmartContest::
	setvar VAR_0x8004, LINK_GROUP_SMART_CONTEST
	return

LilycoveCity_ContestLobby_EventScript_SetLinkGroupToughContest::
	setvar VAR_0x8004, LINK_GROUP_TOUGH_CONTEST
	return

LilycoveCity_ContestLobby_EventScript_DecideLinkLeader::
	message LilycoveCity_ContestLobby_Text_PleaseDecideLinkLeader
	waitmessage
	multichoice 16, 6, MULTI_LINK_LEADER, FALSE
	switch VAR_RESULT
	case 0, LilycoveCity_ContestLobby_EventScript_TryJoinGroup
	case 1, LilycoveCity_ContestLobby_EventScript_TryLeadGroup
	case 2, LilycoveCity_ContestLobby_EventScript_CancelLinkContest
	case MULTI_B_PRESSED, LilycoveCity_ContestLobby_EventScript_CancelLinkContest
	end

LilycoveCity_ContestLobby_EventScript_TryLeadGroup::
	call LilycoveCity_ContestLobby_EventScript_TryBecomeLinkLeader
	goto_if_eq VAR_RESULT, LINKUP_SUCCESS, LilycoveCity_ContestLobby_EventScript_LinkLeaderDecided
	goto_if_eq VAR_RESULT, LINKUP_FAILED, LilycoveCity_ContestLobby_EventScript_DecideLinkLeader
	goto_if_eq VAR_RESULT, LINKUP_RETRY_ROLE_ASSIGN, LilycoveCity_ContestLobby_EventScript_TryLeadGroup
	release
	end

LilycoveCity_ContestLobby_EventScript_TryJoinGroup::
	call LilycoveCity_ContestLobby_EventScript_TryJoinLinkGroup
	goto_if_eq VAR_RESULT, LINKUP_SUCCESS, LilycoveCity_ContestLobby_EventScript_LinkLeaderDecided
	goto_if_eq VAR_RESULT, LINKUP_FAILED, LilycoveCity_ContestLobby_EventScript_DecideLinkLeader
	goto_if_eq VAR_RESULT, LINKUP_RETRY_ROLE_ASSIGN, LilycoveCity_ContestLobby_EventScript_TryJoinGroup
	release
	end

LilycoveCity_ContestLobby_EventScript_TryBecomeLinkLeader::
	special TryBecomeLinkLeader
	waitstate
	return

LilycoveCity_ContestLobby_EventScript_TryJoinLinkGroup::
	special TryJoinLinkGroup
	waitstate
	return

LilycoveCity_ContestLobby_EventScript_LinkLeaderDecided::
	messageinstant LilycoveCity_ContestLobby_Text_Transmitting
	contestlinktransfer
	goto LilycoveCity_ContestLobby_EventScript_StartLinkContest
	end

LilycoveCity_ContestLobby_EventScript_LeadToLinkContestHall::
	messageautoscroll LilycoveCity_ContestLobby_Text_ContestBeginShortly
	waitmessage
	delay 20
	closemessage
	applymovement LOCALID_LINK_RECEPTIONIST, LilycoveCity_ContestLobby_Movement_LinkReceptionistApproachCounter
	waitmovement 0
	playse SE_BRIDGE_WALK
	setmetatile 17, 2, METATILE_Contest_WallShadow, TRUE
	setmetatile 17, 3, METATILE_Contest_FloorShadow, TRUE
	special DrawWholeMapView
	applymovement LOCALID_LINK_RECEPTIONIST, LilycoveCity_ContestLobby_Movement_LinkReceptionistExitCounter
	waitmovement 0
	playse SE_BRIDGE_WALK
	setmetatile 17, 2, METATILE_Contest_CounterFlap_Top, TRUE
	setmetatile 17, 3, METATILE_Contest_CounterFlap_Bottom, TRUE
	special DrawWholeMapView
	delay 20
	applymovement LOCALID_LINK_RECEPTIONIST, LilycoveCity_ContestLobby_Movement_LinkReceptionistFacePlayer
	waitmovement 0
	applymovement OBJ_EVENT_ID_PLAYER, LilycoveCity_ContestLobby_Movement_PlayerApproachLinkReceptionist
	waitmovement 0
	messageautoscroll LilycoveCity_ContestLobby_Text_ComeThroughHere
	waitmessage
	delay 20
	closemessage
	call LilycoveCity_ContestLobby_EventScript_DelayIfContestWithRSPlayer
	applymovement LOCALID_LINK_RECEPTIONIST, LilycoveCity_ContestLobby_Movement_LinkReceptionistWalkToContestHall
	applymovement OBJ_EVENT_ID_PLAYER, LilycoveCity_ContestLobby_Movement_PlayerWalkToLinkContestHall
	waitmovement 0
	release
	return

LilycoveCity_ContestLobby_Movement_PlayerWalkToLinkContestHall:
	walk_right
	walk_right
	walk_right
	walk_right
	walk_right
	walk_up
	walk_up
	walk_up
	delay_8
	set_invisible
	step_end

LilycoveCity_ContestLobby_Movement_PlayerApproachLinkReceptionist:
	walk_right
	step_end

LilycoveCity_ContestLobby_Movement_LinkReceptionistApproachCounter:
	walk_right
	walk_right
	walk_in_place_faster_down
	step_end

LilycoveCity_ContestLobby_Movement_LinkReceptionistExitCounter:
	walk_down
	walk_down
	walk_in_place_faster_up
	step_end

LilycoveCity_ContestLobby_Movement_LinkReceptionistWalkToContestHall:
	walk_right
	walk_right
	walk_right
	walk_right
	walk_up
	walk_up
	walk_up
	delay_8
	set_invisible
	step_end

LilycoveCity_ContestLobby_Movement_LinkReceptionistFacePlayer:
	walk_in_place_faster_left
	step_end

LilycoveCity_ContestLobby_EventScript_LittleGirl::
	lock
	faceplayer
	goto_if_set FLAG_RECEIVED_POKEBLOCK_CASE, LilycoveCity_ContestLobby_EventScript_LittleGirlHaveCase
	msgbox LilycoveCity_ContestLobby_Text_LadyGaveMePokeblockCase, MSGBOX_DEFAULT
	release
	end

LilycoveCity_ContestLobby_EventScript_LittleGirlHaveCase::
	msgbox LilycoveCity_ContestLobby_Text_MakePokeblocksDifferentBerries, MSGBOX_DEFAULT
	release
	end

LilycoveCity_ContestLobby_Text_LadyGaveMePokeblockCase:
	.string "Yippee!\p"
	.string "The lady at the reception counter\n"
	.string "gave me a case for {POKEBLOCK}s!$"

<<<<<<< HEAD
LilycoveCity_ContestLobby_Text_MakePokeblocksDifferentBerries:
	.string "Make {POKEBLOCK}S and put them in there.\p"
=======
LilycoveCity_ContestLobby_Text_MakePokeblocksDifferentBerries: @ 821AD55
	.string "Make {POKEBLOCK}s and put them in there.\p"
>>>>>>> 4d1bf960
	.string "When you make a {POKEBLOCK}, everyone\n"
	.string "has to put in a different Berry.$"

LilycoveCity_ContestLobby_Text_YourPokemonSpurredMeToPaint:
	.string "Congratulations!\p"
	.string "I did a painting of your Pokémon to\n"
	.string "commemorate its victory…\p"
	.string "Well, your Pokémon's appeals were\n"
	.string "so fantastic, it spurred me into\l"
	.string "painting better than I usually do.\l"
	.string "Look, see?$"

LilycoveCity_ContestLobby_Text_ShouldITakePaintingToMuseum:
	.string "What do you think? I'm confident in\n"
	.string "what I've done, but do you like it?\p"
	.string "A work of this caliber, it wouldn't look\n"
	.string "out of place in an art museum.\p"
	.string "Huh? An art museum really is looking\n"
	.string "for paintings?\p"
	.string "Do you think I should take this there?$"

LilycoveCity_ContestLobby_Text_IllTakePaintingToMuseum:
	.string "What, really? Then, sure, I will take\n"
	.string "this painting there right now.\p"
	.string "I'll give it a proper title, too.\p"
	.string "I hope they'll like it and consider\n"
	.string "exhibiting this.\p"
	.string "Please check if they did accept this.\n"
	.string "Thank you!$"

LilycoveCity_ContestLobby_Text_TakeMementoOfPainting:
	.string "Oh, that's right!\p"
	.string "As a memento of me painting your\n"
	.string "Pokémon, please take this.$"

<<<<<<< HEAD
LilycoveCity_ContestLobby_Text_ReceivedARibbon:
	.string "{PLAYER} received a RIBBON.$"

LilycoveCity_ContestLobby_Text_PutTheRibbonOnMon:
	.string "{PLAYER} put the RIBBON on\n"
=======
LilycoveCity_ContestLobby_Text_ReceivedARibbon: @ 821B07E
	.string "{PLAYER} received a Ribbon.$"

LilycoveCity_ContestLobby_Text_PutTheRibbonOnMon: @ 821B094
	.string "{PLAYER} put the Ribbon on\n"
>>>>>>> 4d1bf960
	.string "{STR_VAR_1}.$"

LilycoveCity_ContestLobby_Text_OkaySeeYou:
	.string "Okay, see you!$"

LilycoveCity_ContestLobby_Text_TakeHomeButIdLikeToTakeToMuseum:
	.string "Oh… Then, I guess I'll just take\n"
	.string "this home with me…\p"
	.string "But, you know, I would like to take\n"
	.string "this to the art museum… Okay?$"

LilycoveCity_ContestLobby_Text_FineThatsTheWayItIs:
	.string "Oh, fine, that's the way it is.\n"
	.string "I will hang this in my own house.\p"
	.string "I'll just have to try harder next time.\n"
	.string "Well, be seeing you.$"

<<<<<<< HEAD
LilycoveCity_ContestLobby_Text_MasterRankHereICome:
	.string "Hoo, boy… Master Rank CONTESTS,\n"
=======
LilycoveCity_ContestLobby_Text_MasterRankHereICome: @ 821B1B1
	.string "Hoo, boy… Master Rank Contests,\n"
>>>>>>> 4d1bf960
	.string "here I come.\p"
	.string "The world will know that my dearest\n"
	.string "Pokémon is the cutest being in all\l"
	.string "existence. The time has come!\l"
	.string "Uheheheh.$"

LilycoveCity_ContestLobby_Text_WholeVarietyOfPokemonHere:
	.string "You can see a whole variety of\n"
	.string "Pokémon here.\p"
	.string "That's why I make this place a regular\n"
	.string "part of my daily stroll.$"

<<<<<<< HEAD
LilycoveCity_ContestLobby_Text_ContestFeastForEyes:
	.string "Wow, coming out to a CONTEST is\n"
=======
LilycoveCity_ContestLobby_Text_ContestFeastForEyes: @ 821B2BA
	.string "Wow, coming out to a Contest is\n"
>>>>>>> 4d1bf960
	.string "a feast for these eyes!\p"
	.string "Would you look at all the Pokémon\n"
	.string "that just scream to be painted?$"

<<<<<<< HEAD
LilycoveCity_ContestLobby_Text_ToughContestIsExtreme:
	.string "The TOUGHNESS CONTEST is like\n"
=======
LilycoveCity_ContestLobby_Text_ToughContestIsExtreme: @ 821B334
	.string "The Toughness Contest is like\n"
>>>>>>> 4d1bf960
	.string "extreme, man!\p"
	.string "Those muscular appeals…\n"
	.string "Cascading sweat… I swoon!$"

LilycoveCity_ContestLobby_Text_LavishedCareOnMon:
	.string "Day in and day out, I lavished my care\n"
	.string "on this Pokémon.\p"
	.string "Its condition is peaking.\n"
	.string "Today, victory is mine!$"

<<<<<<< HEAD
LilycoveCity_ContestLobby_Text_MadePokeblocksWithFamily:
	.string "I made {POKEBLOCK}S with Mom, Dad, and\n"
=======
LilycoveCity_ContestLobby_Text_MadePokeblocksWithFamily: @ 821B3FC
	.string "I made {POKEBLOCK}s with Mom, Dad, and\n"
>>>>>>> 4d1bf960
	.string "Big Sister. They turned out great!\p"
	.string "I bet you can make smoother, better\n"
	.string "{POKEBLOCK}s if you have more people.$"
<|MERGE_RESOLUTION|>--- conflicted
+++ resolved
@@ -987,13 +987,8 @@
 	.string "The lady at the reception counter\n"
 	.string "gave me a case for {POKEBLOCK}s!$"
 
-<<<<<<< HEAD
-LilycoveCity_ContestLobby_Text_MakePokeblocksDifferentBerries:
-	.string "Make {POKEBLOCK}S and put them in there.\p"
-=======
 LilycoveCity_ContestLobby_Text_MakePokeblocksDifferentBerries: @ 821AD55
 	.string "Make {POKEBLOCK}s and put them in there.\p"
->>>>>>> 4d1bf960
 	.string "When you make a {POKEBLOCK}, everyone\n"
 	.string "has to put in a different Berry.$"
 
@@ -1029,19 +1024,11 @@
 	.string "As a memento of me painting your\n"
 	.string "Pokémon, please take this.$"
 
-<<<<<<< HEAD
-LilycoveCity_ContestLobby_Text_ReceivedARibbon:
-	.string "{PLAYER} received a RIBBON.$"
-
-LilycoveCity_ContestLobby_Text_PutTheRibbonOnMon:
-	.string "{PLAYER} put the RIBBON on\n"
-=======
 LilycoveCity_ContestLobby_Text_ReceivedARibbon: @ 821B07E
 	.string "{PLAYER} received a Ribbon.$"
 
 LilycoveCity_ContestLobby_Text_PutTheRibbonOnMon: @ 821B094
 	.string "{PLAYER} put the Ribbon on\n"
->>>>>>> 4d1bf960
 	.string "{STR_VAR_1}.$"
 
 LilycoveCity_ContestLobby_Text_OkaySeeYou:
@@ -1059,13 +1046,8 @@
 	.string "I'll just have to try harder next time.\n"
 	.string "Well, be seeing you.$"
 
-<<<<<<< HEAD
-LilycoveCity_ContestLobby_Text_MasterRankHereICome:
-	.string "Hoo, boy… Master Rank CONTESTS,\n"
-=======
 LilycoveCity_ContestLobby_Text_MasterRankHereICome: @ 821B1B1
 	.string "Hoo, boy… Master Rank Contests,\n"
->>>>>>> 4d1bf960
 	.string "here I come.\p"
 	.string "The world will know that my dearest\n"
 	.string "Pokémon is the cutest being in all\l"
@@ -1078,24 +1060,14 @@
 	.string "That's why I make this place a regular\n"
 	.string "part of my daily stroll.$"
 
-<<<<<<< HEAD
-LilycoveCity_ContestLobby_Text_ContestFeastForEyes:
-	.string "Wow, coming out to a CONTEST is\n"
-=======
 LilycoveCity_ContestLobby_Text_ContestFeastForEyes: @ 821B2BA
 	.string "Wow, coming out to a Contest is\n"
->>>>>>> 4d1bf960
 	.string "a feast for these eyes!\p"
 	.string "Would you look at all the Pokémon\n"
 	.string "that just scream to be painted?$"
 
-<<<<<<< HEAD
-LilycoveCity_ContestLobby_Text_ToughContestIsExtreme:
-	.string "The TOUGHNESS CONTEST is like\n"
-=======
 LilycoveCity_ContestLobby_Text_ToughContestIsExtreme: @ 821B334
 	.string "The Toughness Contest is like\n"
->>>>>>> 4d1bf960
 	.string "extreme, man!\p"
 	.string "Those muscular appeals…\n"
 	.string "Cascading sweat… I swoon!$"
@@ -1106,13 +1078,8 @@
 	.string "Its condition is peaking.\n"
 	.string "Today, victory is mine!$"
 
-<<<<<<< HEAD
-LilycoveCity_ContestLobby_Text_MadePokeblocksWithFamily:
-	.string "I made {POKEBLOCK}S with Mom, Dad, and\n"
-=======
 LilycoveCity_ContestLobby_Text_MadePokeblocksWithFamily: @ 821B3FC
 	.string "I made {POKEBLOCK}s with Mom, Dad, and\n"
->>>>>>> 4d1bf960
 	.string "Big Sister. They turned out great!\p"
 	.string "I bet you can make smoother, better\n"
 	.string "{POKEBLOCK}s if you have more people.$"
