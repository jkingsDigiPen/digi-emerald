--- conflicted
+++ resolved
@@ -24,15 +24,9 @@
 	release
 	end
 
-<<<<<<< HEAD
-MossdeepCity_House3_Text_YouWantSuperRod:
-	.string "Hey there, TRAINER!\n"
-	.string "A SUPER ROD really is super!\p"
-=======
 MossdeepCity_House3_Text_YouWantSuperRod: @ 8222616
 	.string "Hey there, Trainer!\n"
 	.string "A Super Rod really is super!\p"
->>>>>>> 4d1bf960
 	.string "Say all you want, but this baby can\n"
 	.string "catch Pokémon off the seafloor!\p"
 	.string "What do you think?\n"
@@ -50,12 +44,6 @@
 	.string "Hunh?\n"
 	.string "Don't you like to fish?$"
 
-<<<<<<< HEAD
-MossdeepCity_House3_Text_GoAfterSeafloorPokemon:
-	.string "Go after the seafloor POKéMON with\n"
-	.string "your SUPER ROD.$"
-=======
 MossdeepCity_House3_Text_GoAfterSeafloorPokemon: @ 8222751
 	.string "Go after the seafloor Pokémon with\n"
 	.string "your Super Rod.$"
->>>>>>> 4d1bf960
