--- conflicted
+++ resolved
@@ -15,18 +15,9 @@
 	release
 	end
 
-<<<<<<< HEAD
-RustboroCity_Flat2_1F_Text_DevonWorkersLiveHere:
-	.string "DEVON CORPORATION's workers live in\n"
-	.string "this building.$"
-
-RustboroCity_Flat2_1F_Text_Skitty:
-	.string "SKITTY: Gyaaaah!$"
-=======
 RustboroCity_Flat2_1F_Text_DevonWorkersLiveHere: @ 8215F93
 	.string "Devon Corporation's workers live in\n"
 	.string "this building.$"
 
 RustboroCity_Flat2_1F_Text_Skitty: @ 8215FC6
 	.string "Skitty: Gyaaaah!$"
->>>>>>> 4d1bf960
