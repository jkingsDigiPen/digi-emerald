--- conflicted
+++ resolved
@@ -496,28 +496,17 @@
 	.string "earned the privilege of challenging\l"
 	.string "our master, the Palace Maven…$"
 
-<<<<<<< HEAD
-BattleFrontier_BattlePalaceBattleRoom_Text_ReadyForPalaceMaven:
-	.string "I shall send for the PALACE MAVEN.\n"
-=======
 BattleFrontier_BattlePalaceBattleRoom_Text_ReadyForPalaceMaven: @ 825014A
 	.string "I shall send for the Palace Maven.\n"
->>>>>>> 4d1bf960
 	.string "Are you ready?$"
 
 BattleFrontier_BattlePalaceBattleRoom_Text_AnnounceArrivalOfSpenser:
 	.string "Let great fanfare announce the arrival\n"
 	.string "of the Palace Maven, Spenser!$"
 
-<<<<<<< HEAD
-BattleFrontier_BattlePalaceBattleRoom_Text_SpenserFirstIntro:
-	.string "SPENSER: My physical being is with\n"
-	.string "POKéMON always!\p"
-=======
 BattleFrontier_BattlePalaceBattleRoom_Text_SpenserFirstIntro: @ 82501C1
 	.string "Spenser: My physical being is with\n"
 	.string "Pokémon always!\p"
->>>>>>> 4d1bf960
 	.string "My heart beats as one with\n"
 	.string "Pokémon always!\p"
 	.string "Young one of a Trainer!\n"
@@ -527,21 +516,12 @@
 	.string "If your bonds of trust are frail,\n"
 	.string "you will never beat my brethren!$"
 
-<<<<<<< HEAD
-BattleFrontier_BattlePalaceBattleRoom_Text_ProveYourBondWithMons:
-	.string "The bond you share with your POKéMON!\n"
-	.string "Prove it to me here!$"
-
-BattleFrontier_BattlePalaceBattleRoom_Text_SpenserPostSilverBattle:
-	.string "SPENSER: Gwahahah!\p"
-=======
 BattleFrontier_BattlePalaceBattleRoom_Text_ProveYourBondWithMons: @ 82502C4
 	.string "The bond you share with your Pokémon!\n"
 	.string "Prove it to me here!$"
 
 BattleFrontier_BattlePalaceBattleRoom_Text_SpenserPostSilverBattle: @ 82502FF
 	.string "Spenser: Gwahahah!\p"
->>>>>>> 4d1bf960
 	.string "Hah, you never fell for my bluster!\n"
 	.string "Sorry for trying that stunt!\p"
 	.string "Here!\n"
@@ -557,24 +537,14 @@
 	.string "The Spirits Symbol was embossed on\n"
 	.string "the Frontier Pass!$"
 
-<<<<<<< HEAD
-BattleFrontier_BattlePalaceBattleRoom_Text_SpenserAwaitNextTime:
-	.string "SPENSER: Your POKéMON's eyes are \n"
-=======
 BattleFrontier_BattlePalaceBattleRoom_Text_SpenserAwaitNextTime: @ 8250412
 	.string "Spenser: Your Pokémon's eyes are \n"
->>>>>>> 4d1bf960
 	.string "truly clear and unclouded.\p"
 	.string "I will eagerly await the next\n"
 	.string "opportunity to see you.$"
 
-<<<<<<< HEAD
-BattleFrontier_BattlePalaceBattleRoom_Text_SpenserThisTimeWontHoldBack:
-	.string "SPENSER: Gwahahah!\n"
-=======
 BattleFrontier_BattlePalaceBattleRoom_Text_SpenserThisTimeWontHoldBack: @ 8250485
 	.string "Spenser: Gwahahah!\n"
->>>>>>> 4d1bf960
 	.string "You've battled your way up again?\p"
 	.string "You must have developed a truly\n"
 	.string "formidable bond with your Pokémon.\p"
@@ -587,13 +557,8 @@
 BattleFrontier_BattlePalaceBattleRoom_Text_Kaaah:
 	.string "… … …Kaaah!$"
 
-<<<<<<< HEAD
-BattleFrontier_BattlePalaceBattleRoom_Text_SpenserYourTeamIsAdmirable:
-	.string "SPENSER: Well, that was some display!\n"
-=======
 BattleFrontier_BattlePalaceBattleRoom_Text_SpenserYourTeamIsAdmirable: @ 825057E
 	.string "Spenser: Well, that was some display!\n"
->>>>>>> 4d1bf960
 	.string "Even fully unleashed, my brethren\l"
 	.string "could not overpower you.\p"
 	.string "Your team spirit is truly admirable!\p"
@@ -610,12 +575,7 @@
 	.string "The Spirits Symbol took on\n"
 	.string "a golden shine!$"
 
-<<<<<<< HEAD
-BattleFrontier_BattlePalaceBattleRoom_Text_SpenserComeSeeMeAgain:
-	.string "SPENSER: Gwahahah!\p"
-=======
 BattleFrontier_BattlePalaceBattleRoom_Text_SpenserComeSeeMeAgain: @ 82506C4
 	.string "Spenser: Gwahahah!\p"
->>>>>>> 4d1bf960
 	.string "Come see me time and again!\n"
 	.string "My brethren and I will be waiting!$"