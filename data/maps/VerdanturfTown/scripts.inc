--- conflicted
+++ resolved
@@ -86,13 +86,8 @@
 	.string "Living here should do wonders for even\l"
 	.string "frail and sickly people.$"
 
-<<<<<<< HEAD
-VerdanturfTown_Text_MakeBattleTentDebut:
-	.string "My POKéMON and I, we've been riding\n"
-=======
 VerdanturfTown_Text_MakeBattleTentDebut: @ 81EB7E2
 	.string "My Pokémon and I, we've been riding\n"
->>>>>>> 4d1bf960
 	.string "a hot winning streak.\p"
 	.string "So I decided to make my Battle Tent\n"
 	.string "debut in this town.$"
@@ -106,34 +101,12 @@
 	.string "It'd be great if we could go through…\n"
 	.string "It'll make it easy to visit Rustboro.$"
 
-<<<<<<< HEAD
-VerdanturfTown_Text_EasyToGetToRustboroNow:
-	.string "That cave next to the POKéMON MART\n"
-=======
 VerdanturfTown_Text_EasyToGetToRustboroNow: @ 81EB935
 	.string "That cave next to the Pokémon Mart\n"
->>>>>>> 4d1bf960
 	.string "is now a tunnel to the other side.\p"
 	.string "It's great--it's easy to go shop for\n"
 	.string "new Devon products in Rustboro now.$"
 
-<<<<<<< HEAD
-VerdanturfTown_Text_TownSign:
-	.string "VERDANTURF TOWN\p"
-	.string "“The windswept highlands with the\n"
-	.string "sweet fragrance of grass.”$"
-
-VerdanturfTown_Text_WandasHouse:
-	.string "WANDA'S HOUSE$"
-
-VerdanturfTown_Text_BattleTentSign:
-	.string "BATTLE TENT VERDANTURF SITE\n"
-	.string "“Feast Your Eyes on Battles!”$"
-
-VerdanturfTown_Text_RusturfTunnelSign:
-	.string "RUSTURF TUNNEL\n"
-	.string "“Linking RUSTBORO and VERDANTURF\p"
-=======
 VerdanturfTown_Text_TownSign: @ 81EB9C4
 	.string "Verdanturf Town\p"
 	.string "“The windswept highlands with the\n"
@@ -149,6 +122,5 @@
 VerdanturfTown_Text_RusturfTunnelSign: @ 81EBA59
 	.string "Rusturf Tunnel\n"
 	.string "“Linking Rustboro and Verdanturf\p"
->>>>>>> 4d1bf960
 	.string "“The tunnel project has been\n"
 	.string "canceled.”$"
