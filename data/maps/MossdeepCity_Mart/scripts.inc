--- conflicted
+++ resolved
@@ -38,26 +38,6 @@
 	msgbox MossdeepCity_Mart_Text_NetAndDiveBallsRare, MSGBOX_NPC
 	end
 
-<<<<<<< HEAD
-MossdeepCity_Mart_Text_ReviveIsFantastic:
-	.string "REVIVE is fantastic!\p"
-	.string "Give it to a fainted POKéMON,\n"
-	.string "and the POKéMON will arise.\p"
-	.string "But be careful, REVIVE doesn't restore\n"
-	.string "the used-up PP of moves.$"
-
-MossdeepCity_Mart_Text_MaxRepelLastsLongest:
-	.string "MAX REPEL keeps all weak POKéMON away.\p"
-	.string "Out of all the REPEL sprays, it lasts\n"
-	.string "the longest.$"
-
-MossdeepCity_Mart_Text_NetAndDiveBallsRare:
-	.string "The NET and DIVE BALLS are rare POKé\n"
-	.string "BALLS that are only made in MOSSDEEP.\p"
-	.string "A NET BALL is effective against\n"
-	.string "BUG-type and WATER-type POKéMON.\p"
-	.string "A DIVE BALL works best on POKéMON\n"
-=======
 MossdeepCity_Mart_Text_ReviveIsFantastic: @ 8222411
 	.string "Revive is fantastic!\p"
 	.string "Give it to a fainted Pokémon,\n"
@@ -76,5 +56,4 @@
 	.string "A Net Ball is effective against\n"
 	.string "Bug-type and Water-type Pokémon.\p"
 	.string "A Dive Ball works best on Pokémon\n"
->>>>>>> 4d1bf960
 	.string "at the bottom of the sea.$"
