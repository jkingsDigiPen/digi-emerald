.set LOCALID_BLACK_BELT_1, 1
.set LOCALID_BLACK_BELT_2, 2
.set LOCALID_BLACK_BELT_3, 3
.set LOCALID_BLACK_BELT_4, 4
.set LOCALID_ATTENDANT, 5
.set LOCALID_OPPONENT, 7
.set LOCALID_PLAYER, 8
.set LOCALID_ANNOUNCER, 9

BattleFrontier_BattleArenaBattleRoom_MapScripts::
	map_script MAP_SCRIPT_ON_TRANSITION, BattleFrontier_BattleArenaBattleRoom_OnTransition
	map_script MAP_SCRIPT_ON_FRAME_TABLE, BattleFrontier_BattleArenaBattleRoom_OnFrame
	map_script MAP_SCRIPT_ON_WARP_INTO_MAP_TABLE, BattleFrontier_BattleArenaBattleRoom_OnWarp
	map_script MAP_SCRIPT_ON_RESUME, BattleFrontier_BattleArenaBattleRoom_OnResume
	.byte 0

	@ On this map the player (OBJ_EVENT_ID_PLAYER) is hidden
	@ The player is represented instead by LOCALID_PLAYER, which has the gfx id VAR_OBJ_GFX_ID_1

BattleFrontier_BattleArenaBattleRoom_OnResume:
	special OffsetCameraForBattle
	end

BattleFrontier_BattleArenaBattleRoom_OnTransition:
	frontier_settrainers
	call BattleFrontier_BattleArenaBattleRoom_EventScript_SetPlayerGfx
	end

BattleFrontier_BattleArenaBattleRoom_EventScript_SetPlayerGfx::
	checkplayergender
	goto_if_eq VAR_RESULT, MALE, BattleFrontier_BattleArenaBattleRoom_EventScript_SetPlayerGfxMale
	goto_if_eq VAR_RESULT, FEMALE, BattleFrontier_BattleArenaBattleRoom_EventScript_SetPlayerGfxFemale
	return

BattleFrontier_BattleArenaBattleRoom_EventScript_SetPlayerGfxMale::
	setvar VAR_OBJ_GFX_ID_1, OBJ_EVENT_GFX_RIVAL_BRENDAN_NORMAL
	return

BattleFrontier_BattleArenaBattleRoom_EventScript_SetPlayerGfxFemale::
	setvar VAR_OBJ_GFX_ID_1, OBJ_EVENT_GFX_RIVAL_MAY_NORMAL
	return

BattleFrontier_BattleArenaBattleRoom_OnFrame:
	map_script_2 VAR_TEMP_0, 0, BattleFrontier_BattleArenaBattleRoom_EventScript_EnterRoom
	.2byte 0

BattleFrontier_BattleArenaBattleRoom_EventScript_EnterRoom::
	lockall
	showobjectat LOCALID_PLAYER, MAP_BATTLE_FRONTIER_BATTLE_ARENA_BATTLE_ROOM
	applymovement LOCALID_PLAYER, BattleFrontier_BattleArenaBattleRoom_Movement_PlayerEnter
	waitmovement 0
	frontier_get FRONTIER_DATA_BATTLE_NUM
	goto_if_eq VAR_RESULT, 0, BattleFrontier_BattleArenaBattleRoom_EventScript_AnnounceTrainers
	applymovement LOCALID_ATTENDANT, BattleFrontier_BattleArenaBattleRoom_Movement_WalkInPlaceDown
	applymovement LOCALID_PLAYER, BattleFrontier_BattleArenaBattleRoom_Movement_WalkInPlaceLeft
	setvar VAR_TEMP_2, 1
	frontier_set FRONTIER_DATA_RECORD_DISABLED, TRUE
	goto BattleFrontier_BattleArenaBattleRoom_EventScript_AskReadyForOpponent

BattleFrontier_BattleArenaBattleRoom_EventScript_AnnounceTrainers::
	tower_setopponent
	addobject LOCALID_OPPONENT
	applymovement LOCALID_OPPONENT, BattleFrontier_BattleArenaBattleRoom_Movement_OpponentEnter
	waitmovement 0
	applymovement LOCALID_ANNOUNCER, BattleFrontier_BattleArenaBattleRoom_Movement_JumpInPlaceDown
	playse SE_M_BELLY_DRUM
	waitse
	waitmovement 0
	msgbox BattleFrontier_BattleArenaBattleRoom_Text_PlayerStepForward, MSGBOX_DEFAULT
	closemessage
	applymovement LOCALID_PLAYER, BattleFrontier_BattleArenaBattleRoom_Movement_PlayerStepForward
	waitmovement 0
	applymovement LOCALID_ANNOUNCER, BattleFrontier_BattleArenaBattleRoom_Movement_JumpInPlaceDown
	playse SE_M_BELLY_DRUM
	waitse
	waitmovement 0
	arena_gettrainername
	msgbox BattleFrontier_BattleArenaBattleRoom_Text_OpponentStepForward, MSGBOX_DEFAULT
	closemessage
	applymovement LOCALID_OPPONENT, BattleFrontier_BattleArenaBattleRoom_Movement_OpponentStepForward
	waitmovement 0
	applymovement LOCALID_ANNOUNCER, BattleFrontier_BattleArenaBattleRoom_Movement_JumpInPlaceDown
	playse SE_M_BELLY_DRUM
	waitse
	waitmovement 0
	msgbox BattleFrontier_BattleArenaBattleRoom_Text_SetKOTourneyBegin, MSGBOX_DEFAULT
	closemessage
	applymovement LOCALID_PLAYER, BattleFrontier_BattleArenaBattleRoom_Movement_PlayerStepForward
	applymovement LOCALID_OPPONENT, BattleFrontier_BattleArenaBattleRoom_Movement_OpponentStepForward
	waitmovement 0
	palace_getopponentintro
	msgbox gStringVar4, MSGBOX_DEFAULT
	waitmessage
	call BattleFrontier_BattleArenaBattleRoom_EventScript_DoArenaBattle
	switch VAR_RESULT
	case 1, BattleFrontier_BattleArenaBattleRoom_EventScript_DefeatedOpponent
BattleFrontier_BattleArenaBattleRoom_EventScript_DeclareOpponentWinner::
	applymovement LOCALID_ANNOUNCER, BattleFrontier_BattleArenaBattleRoom_Movement_JumpInPlaceDown
	applymovement LOCALID_BLACK_BELT_1, BattleFrontier_BattleArenaBattleRoom_Movement_JumpInPlaceDown
	applymovement LOCALID_BLACK_BELT_2, BattleFrontier_BattleArenaBattleRoom_Movement_JumpInPlaceDown
	applymovement LOCALID_BLACK_BELT_3, BattleFrontier_BattleArenaBattleRoom_Movement_JumpInPlaceUp
	applymovement LOCALID_BLACK_BELT_4, BattleFrontier_BattleArenaBattleRoom_Movement_JumpInPlaceUp
	playse SE_M_SNORE
	waitse
	waitmovement 0
	arena_gettrainername
	msgbox BattleFrontier_BattleArenaBattleRoom_Text_WinnerIsOpponent, MSGBOX_DEFAULT
BattleFrontier_BattleArenaBattleRoom_EventScript_WarpToLobbyLost::
	frontier_set FRONTIER_DATA_CHALLENGE_STATUS, CHALLENGE_STATUS_LOST
	warp MAP_BATTLE_FRONTIER_BATTLE_ARENA_LOBBY, 7, 8
	waitstate

BattleFrontier_BattleArenaBattleRoom_EventScript_DefeatedOpponent::
	call BattleFrontier_BattleArenaBattleRoom_EventScript_DeclarePlayerWinner
	frontier_get FRONTIER_DATA_BATTLE_NUM
	addvar VAR_RESULT, 1
	frontier_set FRONTIER_DATA_BATTLE_NUM, VAR_RESULT
	switch VAR_RESULT
	case 7, BattleFrontier_BattleArenaBattleRoom_EventScript_ReturnToLobbyWon
	applymovement LOCALID_PLAYER, BattleFrontier_BattleArenaBattleRoom_Movement_PlayerWalkBackToLine
	applymovement LOCALID_OPPONENT, BattleFrontier_BattleArenaBattleRoom_Movement_OpponentExit
	waitmovement 0
	removeobject LOCALID_OPPONENT
	applymovement LOCALID_ATTENDANT, BattleFrontier_BattleArenaBattleRoom_Movement_WalkInPlaceDown
	applymovement LOCALID_PLAYER, BattleFrontier_BattleArenaBattleRoom_Movement_WalkInPlaceLeft
	waitmovement 0
	msgbox BattleFrontier_BattleArenaBattleRoom_Text_MonsWillBeRestored, MSGBOX_DEFAULT
	special LoadPlayerParty
	special SavePlayerParty
	frontier_setpartyorder FRONTIER_PARTY_SIZE
	playfanfare MUS_HEAL
	waitfanfare
	special HealPlayerParty
BattleFrontier_BattleArenaBattleRoom_EventScript_AskReadyForOpponent::
	frontier_getbrainstatus
	copyvar VAR_TEMP_F, VAR_RESULT
	goto_if_ne VAR_RESULT, FRONTIER_BRAIN_NOT_READY, BattleFrontier_BattleArenaBattleRoom_EventScript_TycoonUpNext
	frontier_get FRONTIER_DATA_BATTLE_NUM
	call_if_eq VAR_RESULT, 1, BattleFrontier_BattleArenaBattleRoom_EventScript_ReadyFor2ndOpponent
	call_if_eq VAR_RESULT, 2, BattleFrontier_BattleArenaBattleRoom_EventScript_ReadyFor3rdOpponent
	call_if_eq VAR_RESULT, 3, BattleFrontier_BattleArenaBattleRoom_EventScript_ReadyFor4thOpponent
	call_if_eq VAR_RESULT, 4, BattleFrontier_BattleArenaBattleRoom_EventScript_ReadyFor5thOpponent
	call_if_eq VAR_RESULT, 5, BattleFrontier_BattleArenaBattleRoom_EventScript_ReadyFor6thOpponent
	call_if_eq VAR_RESULT, 6, BattleFrontier_BattleArenaBattleRoom_EventScript_ReadyFor7thOpponent
	call BattleFrontier_EventScript_GetCantRecordBattle
	goto_if_eq VAR_RESULT, TRUE, BattleFrontier_BattleArenaBattleRoom_EventScript_AskReadyForOpponentNoRecord
	multichoice 19, 4, MULTI_GO_ON_RECORD_REST_RETIRE, TRUE
	switch VAR_RESULT
	case 0, BattleFrontier_BattleArenaBattleRoom_EventScript_ContinueChallenge
	case 1, BattleFrontier_BattleArenaBattleRoom_EventScript_AskRecordBattle
	case 2, BattleFrontier_BattleArenaBattleRoom_EventScript_AskPauseChallenge
	case 3, BattleFrontier_BattleArenaBattleRoom_EventScript_AskRetireChallenge
	case MULTI_B_PRESSED, BattleFrontier_BattleArenaBattleRoom_EventScript_AskReadyForOpponent

BattleFrontier_BattleArenaBattleRoom_EventScript_AskReadyForOpponentNoRecord::
	multichoice 20, 6, MULTI_GO_ON_REST_RETIRE, TRUE
	switch VAR_RESULT
	case 0, BattleFrontier_BattleArenaBattleRoom_EventScript_ContinueChallenge
	case 1, BattleFrontier_BattleArenaBattleRoom_EventScript_AskPauseChallenge
	case 2, BattleFrontier_BattleArenaBattleRoom_EventScript_AskRetireChallenge
	case MULTI_B_PRESSED, BattleFrontier_BattleArenaBattleRoom_EventScript_AskReadyForOpponent

BattleFrontier_BattleArenaBattleRoom_EventScript_AskRecordBattle::
	message BattleFrontier_BattleArenaBattleRoom_Text_RecordLastBattle
	waitmessage
	multichoicedefault 20, 8, MULTI_YESNO, 1, FALSE
	switch VAR_RESULT
	case 1, BattleFrontier_BattleArenaBattleRoom_EventScript_AskReadyForOpponent
	case 0, BattleFrontier_BattleArenaBattleRoom_EventScript_RecordBattle
	case MULTI_B_PRESSED, BattleFrontier_BattleArenaBattleRoom_EventScript_AskReadyForOpponent

BattleFrontier_BattleArenaBattleRoom_EventScript_RecordBattle::
	call BattleFrontier_EventScript_SaveBattle
	goto BattleFrontier_BattleArenaBattleRoom_EventScript_AskReadyForOpponent

BattleFrontier_BattleArenaBattleRoom_EventScript_AskPauseChallenge::
	msgbox BattleFrontier_BattleArenaBattleRoom_Text_SaveAndShutDown, MSGBOX_YESNO
	switch VAR_RESULT
	case NO, BattleFrontier_BattleArenaBattleRoom_EventScript_AskReadyForOpponent
	case YES, BattleFrontier_BattleArenaBattleRoom_EventScript_PauseChallenge
	case MULTI_B_PRESSED, BattleFrontier_BattleArenaBattleRoom_EventScript_AskReadyForOpponent

BattleFrontier_BattleArenaBattleRoom_EventScript_AskRetireChallenge::
	message BattleFrontier_BattleArenaBattleRoom_Text_RetireFromChallenge
	waitmessage
	multichoicedefault 20, 8, MULTI_YESNO, 1, FALSE
	switch VAR_RESULT
	case 1, BattleFrontier_BattleArenaBattleRoom_EventScript_AskReadyForOpponent
	case 0, BattleFrontier_BattleArenaBattleRoom_EventScript_WarpToLobbyLost
	case MULTI_B_PRESSED, BattleFrontier_BattleArenaBattleRoom_EventScript_AskReadyForOpponent

BattleFrontier_BattleArenaBattleRoom_EventScript_ContinueChallenge::
	closemessage
	applymovement LOCALID_PLAYER, BattleFrontier_BattleArenaBattleRoom_Movement_WalkInPlaceRight
	applymovement LOCALID_ATTENDANT, BattleFrontier_BattleArenaBattleRoom_Movement_WalkInPlaceRight
	waitmovement 0
	goto BattleFrontier_BattleArenaBattleRoom_EventScript_AnnounceTrainers
	waitstate
BattleFrontier_BattleArenaBattleRoom_EventScript_ReturnToLobbyWon::
	delay 60
	frontier_set FRONTIER_DATA_CHALLENGE_STATUS, CHALLENGE_STATUS_WON
	warp MAP_BATTLE_FRONTIER_BATTLE_ARENA_LOBBY, 7, 8
	waitstate

BattleFrontier_BattleArenaBattleRoom_EventScript_ReadyFor2ndOpponent::
	message BattleFrontier_BattleArenaBattleRoom_Text_ReadyFor2ndOpponent
	waitmessage
	return

BattleFrontier_BattleArenaBattleRoom_EventScript_ReadyFor3rdOpponent::
	message BattleFrontier_BattleArenaBattleRoom_Text_ReadyFor3rdOpponent
	waitmessage
	return

BattleFrontier_BattleArenaBattleRoom_EventScript_ReadyFor4thOpponent::
	message BattleFrontier_BattleArenaBattleRoom_Text_ReadyFor4thOpponent
	waitmessage
	return

BattleFrontier_BattleArenaBattleRoom_EventScript_ReadyFor5thOpponent::
	message BattleFrontier_BattleArenaBattleRoom_Text_ReadyFor5thOpponent
	waitmessage
	return

BattleFrontier_BattleArenaBattleRoom_EventScript_ReadyFor6thOpponent::
	message BattleFrontier_BattleArenaBattleRoom_Text_ReadyFor6thOpponent
	waitmessage
	return

BattleFrontier_BattleArenaBattleRoom_EventScript_ReadyFor7thOpponent::
	message BattleFrontier_BattleArenaBattleRoom_Text_ReadyFor7thOpponent
	waitmessage
	return

BattleFrontier_BattleArenaBattleRoom_EventScript_PauseChallenge::
	message BattleFrontier_BattleArenaBattleRoom_Text_SavingPleaseWait
	waitmessage
	arena_save CHALLENGE_STATUS_PAUSED
	playse SE_SAVE
	waitse
	fadescreen FADE_TO_BLACK
	frontier_reset
	end

BattleFrontier_BattleArenaBattleRoom_EventScript_TycoonUpNext::
	goto_if_eq VAR_TEMP_2, 1, BattleFrontier_BattleArenaBattleRoom_EventScript_AskReadyForTycoon
	msgbox BattleFrontier_BattleArenaBattleRoom_Text_NowFaceTycoon, MSGBOX_DEFAULT
	setvar VAR_TEMP_2, 1
BattleFrontier_BattleArenaBattleRoom_EventScript_AskReadyForTycoon::
	message BattleFrontier_BattleArenaBattleRoom_Text_PreparedForTycoon
	waitmessage
	call BattleFrontier_EventScript_GetCantRecordBattle
	goto_if_eq VAR_RESULT, TRUE, BattleFrontier_BattleArenaBattleRoom_EventScript_AskReadyForTycoonNoRecord
	multichoice 19, 4, MULTI_GO_ON_RECORD_REST_RETIRE, TRUE
	switch VAR_RESULT
	case 0, BattleFrontier_BattleArenaBattleRoom_EventScript_BattleGreta
	case 1, BattleFrontier_BattleArenaBattleRoom_EventScript_AskRecordBattle
	case 2, BattleFrontier_BattleArenaBattleRoom_EventScript_AskPauseChallenge
	case 3, BattleFrontier_BattleArenaBattleRoom_EventScript_AskRetireChallenge
	case MULTI_B_PRESSED, BattleFrontier_BattleArenaBattleRoom_EventScript_AskReadyForTycoon

BattleFrontier_BattleArenaBattleRoom_EventScript_AskReadyForTycoonNoRecord::
	multichoice 20, 6, MULTI_GO_ON_REST_RETIRE, TRUE
	switch VAR_RESULT
	case 0, BattleFrontier_BattleArenaBattleRoom_EventScript_BattleGreta
	case 1, BattleFrontier_BattleArenaBattleRoom_EventScript_AskPauseChallenge
	case 2, BattleFrontier_BattleArenaBattleRoom_EventScript_AskRetireChallenge
	case MULTI_B_PRESSED, BattleFrontier_BattleArenaBattleRoom_EventScript_AskReadyForTycoon

BattleFrontier_BattleArenaBattleRoom_EventScript_BattleGreta::
	call BattleFrontier_EventScript_SetBrainObjectGfx
	applymovement LOCALID_PLAYER, BattleFrontier_BattleArenaBattleRoom_Movement_WalkInPlaceRight
	applymovement LOCALID_ATTENDANT, BattleFrontier_BattleArenaBattleRoom_Movement_WalkInPlaceRight
	waitmovement 0
	applymovement LOCALID_ANNOUNCER, BattleFrontier_BattleArenaBattleRoom_Movement_JumpInPlaceDown
	playse SE_M_BELLY_DRUM
	waitse
	waitmovement 0
	msgbox BattleFrontier_BattleArenaBattleRoom_Text_PlayerStepForward, MSGBOX_DEFAULT
	closemessage
	applymovement LOCALID_PLAYER, BattleFrontier_BattleArenaBattleRoom_Movement_PlayerStepForwardLong
	waitmovement 0
	applymovement LOCALID_ANNOUNCER, BattleFrontier_BattleArenaBattleRoom_Movement_JumpInPlaceDown
	playse SE_M_BELLY_DRUM
	waitse
	waitmovement 0
	msgbox BattleFrontier_BattleArenaBattleRoom_Text_MakeWayForGreta, MSGBOX_DEFAULT
	closemessage
	addobject LOCALID_OPPONENT
	applymovement LOCALID_OPPONENT, BattleFrontier_BattleArenaBattleRoom_Movement_GretaEnter
	waitmovement 0
	applymovement LOCALID_OPPONENT, BattleFrontier_BattleArenaBattleRoom_Movement_OpponentStepForward
	waitmovement 0
	switch VAR_TEMP_F
	case FRONTIER_BRAIN_GOLD, BattleFrontier_BattleArenaBattleRoom_EventScript_IntroGretaGold
	case FRONTIER_BRAIN_STREAK, BattleFrontier_BattleArenaBattleRoom_EventScript_BattleGretaSilver
	case FRONTIER_BRAIN_STREAK_LONG, BattleFrontier_BattleArenaBattleRoom_EventScript_BattleGretaGold
	frontier_get FRONTIER_DATA_HEARD_BRAIN_SPEECH
	goto_if_ne VAR_RESULT, FALSE, BattleFrontier_BattleArenaBattleRoom_EventScript_BattleGretaSilver
	msgbox BattleFrontier_BattleArenaBattleRoom_Text_GretaYoureChallenger, MSGBOX_DEFAULT
	closemessage
	frontier_set FRONTIER_DATA_HEARD_BRAIN_SPEECH
	applymovement LOCALID_OPPONENT, BattleFrontier_BattleArenaBattleRoom_Movement_GretaLookAroundPlayer
	waitmovement 0
	msgbox BattleFrontier_BattleArenaBattleRoom_Text_IsThatRight, MSGBOX_DEFAULT
	closemessage
	applymovement LOCALID_OPPONENT, BattleFrontier_BattleArenaBattleRoom_Movement_GretaWalkBackToCenter
	waitmovement 0
	msgbox BattleFrontier_BattleArenaBattleRoom_Text_YouLookWeakTakeThingsEasy, MSGBOX_DEFAULT
BattleFrontier_BattleArenaBattleRoom_EventScript_BattleGretaSilver::
	msgbox BattleFrontier_BattleArenaBattleRoom_Text_IgniteMyPassionForBattle, MSGBOX_DEFAULT
	call BattleFrontier_BattleArenaBattleRoom_EventScript_StartArenaBattle
	goto_if_eq VAR_RESULT, 1, BattleFrontier_BattleArenaBattleRoom_EventScript_DefeatedGretaSilver
	goto BattleFrontier_BattleArenaBattleRoom_EventScript_DeclareOpponentWinner

BattleFrontier_BattleArenaBattleRoom_EventScript_DefeatedGretaSilver::
	call BattleFrontier_BattleArenaBattleRoom_EventScript_DeclarePlayerWinner
	frontier_getsymbols
	goto_if_ne VAR_RESULT, 0, BattleFrontier_BattleArenaBattleRoom_EventScript_ReturnToLobbyWon
	applymovement LOCALID_OPPONENT, BattleFrontier_BattleArenaBattleRoom_Movement_OpponentStepForwardLong
	waitmovement 0
	msgbox BattleFrontier_BattleArenaBattleRoom_Text_GretaYoureToughAfterAll, MSGBOX_DEFAULT
	playfanfare MUS_OBTAIN_SYMBOL
	message BattleFrontier_BattleArenaBattleRoom_Text_ReceivedGutsSymbol
	waitmessage
	waitfanfare
	frontier_givesymbol
	msgbox BattleFrontier_BattleArenaBattleRoom_Text_GoingToBeFunNextTime, MSGBOX_DEFAULT
	goto BattleFrontier_BattleArenaBattleRoom_EventScript_ReturnToLobbyWon

BattleFrontier_BattleArenaBattleRoom_EventScript_IntroGretaGold::
	frontier_get FRONTIER_DATA_HEARD_BRAIN_SPEECH
	goto_if_ne VAR_RESULT, FALSE, BattleFrontier_BattleArenaBattleRoom_EventScript_BattleGretaGold
	msgbox BattleFrontier_BattleArenaBattleRoom_Text_GretaLookingForwardToSeeingAgain, MSGBOX_DEFAULT
	closemessage
	frontier_set FRONTIER_DATA_HEARD_BRAIN_SPEECH
	applymovement LOCALID_OPPONENT, BattleFrontier_BattleArenaBattleRoom_Movement_GretaLookAroundPlayer
	waitmovement 0
	msgbox BattleFrontier_BattleArenaBattleRoom_Text_SoAreYouReady, MSGBOX_DEFAULT
	closemessage
	applymovement LOCALID_OPPONENT, BattleFrontier_BattleArenaBattleRoom_Movement_GretaWalkBackToCenter
	waitmovement 0
	msgbox BattleFrontier_BattleArenaBattleRoom_Text_WontAllowHalfheartedEffort, MSGBOX_DEFAULT
BattleFrontier_BattleArenaBattleRoom_EventScript_BattleGretaGold::
	msgbox BattleFrontier_BattleArenaBattleRoom_Text_LetsGetThisStarted, MSGBOX_DEFAULT
	call BattleFrontier_BattleArenaBattleRoom_EventScript_StartArenaBattle
	goto_if_eq VAR_RESULT, 1, BattleFrontier_BattleArenaBattleRoom_EventScript_DefeatedGretaGold
	goto BattleFrontier_BattleArenaBattleRoom_EventScript_DeclareOpponentWinner

BattleFrontier_BattleArenaBattleRoom_EventScript_DefeatedGretaGold::
	call BattleFrontier_BattleArenaBattleRoom_EventScript_DeclarePlayerWinner
	frontier_getsymbols
	goto_if_eq VAR_RESULT, 2, BattleFrontier_BattleArenaBattleRoom_EventScript_ReturnToLobbyWon
	applymovement LOCALID_OPPONENT, BattleFrontier_BattleArenaBattleRoom_Movement_OpponentStepForwardLong
	waitmovement 0
	msgbox BattleFrontier_BattleArenaBattleRoom_Text_GretaBlownAway, MSGBOX_DEFAULT
	playfanfare MUS_OBTAIN_SYMBOL
	message BattleFrontier_BattleArenaBattleRoom_Text_GutsSymbolTookGoldenShine
	waitmessage
	waitfanfare
	frontier_givesymbol
	msgbox BattleFrontier_BattleArenaBattleRoom_Text_IfWeBattleAgainWontLose, MSGBOX_DEFAULT
	goto BattleFrontier_BattleArenaBattleRoom_EventScript_ReturnToLobbyWon

BattleFrontier_BattleArenaBattleRoom_EventScript_StartArenaBattle::
	msgbox BattleFrontier_BattleArenaBattleRoom_Text_SetKOTourneyBegin, MSGBOX_DEFAULT
	call BattleFrontier_BattleArenaBattleRoom_EventScript_DoArenaBattle
	return

BattleFrontier_BattleArenaBattleRoom_EventScript_DoArenaBattle::
	closemessage
	setvar VAR_TEMP_2, 0
	frontier_set FRONTIER_DATA_RECORD_DISABLED, FALSE
	special HealPlayerParty
	setvar VAR_0x8004, SPECIAL_BATTLE_ARENA
	setvar VAR_0x8005, 0
	special DoSpecialTrainerBattle
	waitstate
	frontier_restorehelditems
	special HealPlayerParty
	frontier_resetsketch
	return

BattleFrontier_BattleArenaBattleRoom_EventScript_DeclarePlayerWinner::
	applymovement LOCALID_ANNOUNCER, BattleFrontier_BattleArenaBattleRoom_Movement_JumpInPlaceDown
	applymovement LOCALID_BLACK_BELT_1, BattleFrontier_BattleArenaBattleRoom_Movement_JumpInPlaceDown
	applymovement LOCALID_BLACK_BELT_2, BattleFrontier_BattleArenaBattleRoom_Movement_JumpInPlaceDown
	applymovement LOCALID_BLACK_BELT_3, BattleFrontier_BattleArenaBattleRoom_Movement_JumpInPlaceUp
	applymovement LOCALID_BLACK_BELT_4, BattleFrontier_BattleArenaBattleRoom_Movement_JumpInPlaceUp
	playse SE_BANG
	waitse
	waitmovement 0
	msgbox BattleFrontier_BattleArenaBattleRoom_Text_WinnerIsPlayer, MSGBOX_DEFAULT
	closemessage
	call BattleFrontier_EventScript_IncrementWinStreak
	return

BattleFrontier_BattleArenaBattleRoom_Movement_PlayerEnter:
	walk_right
	walk_right
BattleFrontier_BattleArenaBattleRoom_Movement_PlayerStepForwardLong:
	walk_right
BattleFrontier_BattleArenaBattleRoom_Movement_PlayerStepForward:
	walk_right
	step_end

BattleFrontier_BattleArenaBattleRoom_Movement_PlayerWalkBackToLine:
	walk_left
	walk_left
	walk_in_place_faster_right
	step_end

BattleFrontier_BattleArenaBattleRoom_Movement_WalkInPlaceLeft:
	walk_in_place_faster_up
	step_end

BattleFrontier_BattleArenaBattleRoom_Movement_WalkInPlaceRight:
	walk_in_place_faster_right
	step_end

BattleFrontier_BattleArenaBattleRoom_Movement_OpponentEnter:
	walk_left
	walk_left
BattleFrontier_BattleArenaBattleRoom_Movement_OpponentStepForwardLong:
	walk_left
BattleFrontier_BattleArenaBattleRoom_Movement_OpponentStepForward:
	walk_left
	step_end

BattleFrontier_BattleArenaBattleRoom_Movement_GretaEnter:
	walk_fast_left
	walk_fast_left
	walk_fast_left
	walk_fast_left
	walk_fast_left
	step_end

BattleFrontier_BattleArenaBattleRoom_Movement_OpponentExit:
	walk_right
	walk_right
	walk_right
	walk_right
	walk_right
	walk_right
	walk_right
	step_end

BattleFrontier_BattleArenaBattleRoom_Movement_JumpInPlaceDown:
	disable_jump_landing_ground_effect
	jump_in_place_down
	step_end

BattleFrontier_BattleArenaBattleRoom_Movement_JumpInPlaceUp:
	disable_jump_landing_ground_effect
	jump_in_place_up
	step_end

BattleFrontier_BattleArenaBattleRoom_Movement_WalkInPlaceDown:
	walk_in_place_faster_down
	step_end

@ Unused, redundant
BattleFrontier_BattleArenaBattleRoom_Movement_WalkInPlaceRight2:
	walk_in_place_faster_right
	step_end

BattleFrontier_BattleArenaBattleRoom_OnWarp:
	map_script_2 VAR_TEMP_1, 0, BattleFrontier_BattleArenaBattleRoom_EventScript_SetUpRoomObjects
	.2byte 0

BattleFrontier_BattleArenaBattleRoom_EventScript_SetUpRoomObjects::
	hideobjectat LOCALID_PLAYER, MAP_BATTLE_FRONTIER_BATTLE_ARENA_BATTLE_ROOM
	removeobject LOCALID_OPPONENT
	call BattleFrontier_BattleDomeBattleRoom_EventScript_SetPlayerGfx
	applymovement OBJ_EVENT_ID_PLAYER, BattleFrontier_BattleDomeBattleRoom_Movement_SetInvisible
	setvar VAR_TEMP_1, 1
	end

BattleFrontier_BattleArenaBattleRoom_Movement_GretaLookAroundPlayer:
	walk_down
	walk_in_place_faster_left
	delay_16
	delay_16
	delay_16
	delay_16
	walk_up
	walk_up
	walk_in_place_faster_left
	step_end

BattleFrontier_BattleArenaBattleRoom_Movement_GretaWalkBackToCenter:
	walk_down
	walk_in_place_faster_left
	step_end

<<<<<<< HEAD
BattleFrontier_BattleArenaBattleRoom_Text_PlayerStepForward:
	.string "REFEREE: TRAINER {PLAYER}!\n"
	.string "Step forward, please!$"

BattleFrontier_BattleArenaBattleRoom_Text_OpponentStepForward:
	.string "REFEREE: TRAINER {STR_VAR_1}!\n"
	.string "Step forward, please!$"

BattleFrontier_BattleArenaBattleRoom_Text_SetKOTourneyBegin:
	.string "REFEREE: Set KO Tourney!\n"
	.string "Begin!$"

BattleFrontier_BattleArenaBattleRoom_Text_WinnerIsPlayer:
	.string "REFEREE: The winner is {PLAYER}!$"

BattleFrontier_BattleArenaBattleRoom_Text_WinnerIsOpponent:
	.string "REFEREE: The winner is {STR_VAR_1}!$"

BattleFrontier_BattleArenaBattleRoom_Text_MonsWillBeRestored:
	.string "Your POKéMON will be restored to\n"
=======
BattleFrontier_BattleArenaBattleRoom_Text_PlayerStepForward: @ 8257C3D
	.string "Referee: Trainer {PLAYER}!\n"
	.string "Step forward, please!$"

BattleFrontier_BattleArenaBattleRoom_Text_OpponentStepForward: @ 8257C68
	.string "Referee: Trainer {STR_VAR_1}!\n"
	.string "Step forward, please!$"

BattleFrontier_BattleArenaBattleRoom_Text_SetKOTourneyBegin: @ 8257C93
	.string "Referee: Set KO Tourney!\n"
	.string "Begin!$"

BattleFrontier_BattleArenaBattleRoom_Text_WinnerIsPlayer: @ 8257CB3
	.string "Referee: The winner is {PLAYER}!$"

BattleFrontier_BattleArenaBattleRoom_Text_WinnerIsOpponent: @ 8257CCE
	.string "Referee: The winner is {STR_VAR_1}!$"

BattleFrontier_BattleArenaBattleRoom_Text_MonsWillBeRestored: @ 8257CE9
	.string "Your Pokémon will be restored to\n"
>>>>>>> 4d1bf960
	.string "full health.$"

BattleFrontier_BattleArenaBattleRoom_Text_ReadyFor2ndOpponent:
	.string "Next up, your second opponent!\n"
	.string "Are you ready to move on?$"

BattleFrontier_BattleArenaBattleRoom_Text_ReadyFor3rdOpponent:
	.string "Next up, your third opponent!\n"
	.string "Are you ready to move on?$"

BattleFrontier_BattleArenaBattleRoom_Text_ReadyFor4thOpponent:
	.string "Next up, your fourth opponent!\n"
	.string "Are you ready to move on?$"

BattleFrontier_BattleArenaBattleRoom_Text_ReadyFor5thOpponent:
	.string "Next up, your fifth opponent!\n"
	.string "Are you ready to move on?$"

BattleFrontier_BattleArenaBattleRoom_Text_ReadyFor6thOpponent:
	.string "Next up, your sixth opponent!\n"
	.string "Are you ready to move on?$"

BattleFrontier_BattleArenaBattleRoom_Text_ReadyFor7thOpponent:
	.string "Next up, your seventh opponent!\n"
	.string "Are you ready to move on?$"

BattleFrontier_BattleArenaBattleRoom_Text_SaveAndShutDown:
	.string "Would you like to save the game and\n"
	.string "shut down now?$"

BattleFrontier_BattleArenaBattleRoom_Text_RetireFromChallenge:
	.string "Would you like to retire from your\n"
	.string "Set KO Tourney challenge?$"

BattleFrontier_BattleArenaBattleRoom_Text_SavingPleaseWait:
	.string "I am saving your game data.\n"
	.string "Please wait.$"

BattleFrontier_BattleArenaBattleRoom_Text_RecordLastBattle:
	.string "Would you like to record your last\n"
	.string "battle on your Frontier Pass?$"

BattleFrontier_BattleArenaBattleRoom_Text_NowFaceTycoon:
	.string "My dear challenger!\p"
	.string "Your skill level is truly astounding!\p"
	.string "We now would like you to face our\n"
	.string "leader, the Arena Tycoon!$"

<<<<<<< HEAD
BattleFrontier_BattleArenaBattleRoom_Text_PreparedForTycoon:
	.string "A battle with the ARENA TYCOON!\n"
	.string "Are you prepared?$"

BattleFrontier_BattleArenaBattleRoom_Text_MakeWayForGreta:
	.string "REFEREE: The ARENA TYCOON!\n"
	.string "Make way for GRETA!$"

BattleFrontier_BattleArenaBattleRoom_Text_GretaYoureChallenger:
	.string "GRETA: Hey!\n"
=======
BattleFrontier_BattleArenaBattleRoom_Text_PreparedForTycoon: @ 8257FBB
	.string "A battle with the Arena Tycoon!\n"
	.string "Are you prepared?$"

BattleFrontier_BattleArenaBattleRoom_Text_MakeWayForGreta: @ 8257FED
	.string "Referee: The Arena Tycoon!\n"
	.string "Make way for Greta!$"

BattleFrontier_BattleArenaBattleRoom_Text_GretaYoureChallenger: @ 825801C
	.string "Greta: Hey!\n"
>>>>>>> 4d1bf960
	.string "Howdy!\p"
	.string "…Wait, are you the challenger?$"

BattleFrontier_BattleArenaBattleRoom_Text_IsThatRight:
	.string "Is that right? Hmm…\n"
	.string "Hmhm…$"

BattleFrontier_BattleArenaBattleRoom_Text_YouLookWeakTakeThingsEasy:
	.string "I don't know how to say it, but…\n"
	.string "To put it bluntly, you look pretty weak.\l"
	.string "Are you sure you're up for me?\p"
	.string "Hmm…\p"
	.string "Well, all right!\n"
	.string "We'll take things easy to start with!$"

BattleFrontier_BattleArenaBattleRoom_Text_IgniteMyPassionForBattle:
	.string "Okay! Let's see you ignite my passion\n"
	.string "for battle!$"

<<<<<<< HEAD
BattleFrontier_BattleArenaBattleRoom_Text_GretaYoureToughAfterAll:
	.string "GRETA: Ow, wait a second!\n"
=======
BattleFrontier_BattleArenaBattleRoom_Text_GretaYoureToughAfterAll: @ 825813F
	.string "Greta: Ow, wait a second!\n"
>>>>>>> 4d1bf960
	.string "You are tough after all!\p"
	.string "I like you!\n"
	.string "Let's see your Frontier Pass.$"

BattleFrontier_BattleArenaBattleRoom_Text_ReceivedGutsSymbol:
	.string "The Guts Symbol was embossed on\n"
	.string "the Frontier Pass!$"

BattleFrontier_BattleArenaBattleRoom_Text_GoingToBeFunNextTime:
	.string "Hmm…\p"
	.string "It's going to be fun the next time!\n"
	.string "I'm looking forward to it!$"

<<<<<<< HEAD
BattleFrontier_BattleArenaBattleRoom_Text_GretaLookingForwardToSeeingAgain:
	.string "GRETA: Hey! Howdy!\n"
=======
BattleFrontier_BattleArenaBattleRoom_Text_GretaLookingForwardToSeeingAgain: @ 8258213
	.string "Greta: Hey! Howdy!\n"
>>>>>>> 4d1bf960
	.string "You finally won your way up to me!\p"
	.string "I was getting worried waiting for you!\n"
	.string "I was really looking forward to seeing\l"
	.string "you again!$"

BattleFrontier_BattleArenaBattleRoom_Text_SoAreYouReady:
	.string "… … …\n"
	.string "So, are you ready?$"

BattleFrontier_BattleArenaBattleRoom_Text_WontAllowHalfheartedEffort:
	.string "I won't allow a halfhearted effort!\n"
	.string "Be ready for a thrashing!$"

<<<<<<< HEAD
BattleFrontier_BattleArenaBattleRoom_Text_LetsGetThisStarted:
	.string "Come on, REFEREE!\n"
	.string "Let's get this started!$"

BattleFrontier_BattleArenaBattleRoom_Text_GretaBlownAway:
	.string "GRETA: Gaaah! Blown away!\n"
	.string "Let's see your FRONTIER PASS!$"
=======
BattleFrontier_BattleArenaBattleRoom_Text_LetsGetThisStarted: @ 82582F9
	.string "Come on, Referee!\n"
	.string "Let's get this started!$"

BattleFrontier_BattleArenaBattleRoom_Text_GretaBlownAway: @ 8258323
	.string "Greta: Gaaah! Blown away!\n"
	.string "Let's see your Frontier Pass!$"
>>>>>>> 4d1bf960

BattleFrontier_BattleArenaBattleRoom_Text_GutsSymbolTookGoldenShine:
	.string "The Guts Symbol took on\n"
	.string "a golden shine!$"

BattleFrontier_BattleArenaBattleRoom_Text_IfWeBattleAgainWontLose:
	.string "Arrrgh!\n"
	.string "This is so infuriating!\p"
	.string "If we ever battle again, I won't lose!\n"
	.string "Don't you forget it! Bye-bye!$"<|MERGE_RESOLUTION|>--- conflicted
+++ resolved
@@ -493,28 +493,6 @@
 	walk_in_place_faster_left
 	step_end
 
-<<<<<<< HEAD
-BattleFrontier_BattleArenaBattleRoom_Text_PlayerStepForward:
-	.string "REFEREE: TRAINER {PLAYER}!\n"
-	.string "Step forward, please!$"
-
-BattleFrontier_BattleArenaBattleRoom_Text_OpponentStepForward:
-	.string "REFEREE: TRAINER {STR_VAR_1}!\n"
-	.string "Step forward, please!$"
-
-BattleFrontier_BattleArenaBattleRoom_Text_SetKOTourneyBegin:
-	.string "REFEREE: Set KO Tourney!\n"
-	.string "Begin!$"
-
-BattleFrontier_BattleArenaBattleRoom_Text_WinnerIsPlayer:
-	.string "REFEREE: The winner is {PLAYER}!$"
-
-BattleFrontier_BattleArenaBattleRoom_Text_WinnerIsOpponent:
-	.string "REFEREE: The winner is {STR_VAR_1}!$"
-
-BattleFrontier_BattleArenaBattleRoom_Text_MonsWillBeRestored:
-	.string "Your POKéMON will be restored to\n"
-=======
 BattleFrontier_BattleArenaBattleRoom_Text_PlayerStepForward: @ 8257C3D
 	.string "Referee: Trainer {PLAYER}!\n"
 	.string "Step forward, please!$"
@@ -535,7 +513,6 @@
 
 BattleFrontier_BattleArenaBattleRoom_Text_MonsWillBeRestored: @ 8257CE9
 	.string "Your Pokémon will be restored to\n"
->>>>>>> 4d1bf960
 	.string "full health.$"
 
 BattleFrontier_BattleArenaBattleRoom_Text_ReadyFor2ndOpponent:
@@ -584,18 +561,6 @@
 	.string "We now would like you to face our\n"
 	.string "leader, the Arena Tycoon!$"
 
-<<<<<<< HEAD
-BattleFrontier_BattleArenaBattleRoom_Text_PreparedForTycoon:
-	.string "A battle with the ARENA TYCOON!\n"
-	.string "Are you prepared?$"
-
-BattleFrontier_BattleArenaBattleRoom_Text_MakeWayForGreta:
-	.string "REFEREE: The ARENA TYCOON!\n"
-	.string "Make way for GRETA!$"
-
-BattleFrontier_BattleArenaBattleRoom_Text_GretaYoureChallenger:
-	.string "GRETA: Hey!\n"
-=======
 BattleFrontier_BattleArenaBattleRoom_Text_PreparedForTycoon: @ 8257FBB
 	.string "A battle with the Arena Tycoon!\n"
 	.string "Are you prepared?$"
@@ -606,7 +571,6 @@
 
 BattleFrontier_BattleArenaBattleRoom_Text_GretaYoureChallenger: @ 825801C
 	.string "Greta: Hey!\n"
->>>>>>> 4d1bf960
 	.string "Howdy!\p"
 	.string "…Wait, are you the challenger?$"
 
@@ -626,13 +590,8 @@
 	.string "Okay! Let's see you ignite my passion\n"
 	.string "for battle!$"
 
-<<<<<<< HEAD
-BattleFrontier_BattleArenaBattleRoom_Text_GretaYoureToughAfterAll:
-	.string "GRETA: Ow, wait a second!\n"
-=======
 BattleFrontier_BattleArenaBattleRoom_Text_GretaYoureToughAfterAll: @ 825813F
 	.string "Greta: Ow, wait a second!\n"
->>>>>>> 4d1bf960
 	.string "You are tough after all!\p"
 	.string "I like you!\n"
 	.string "Let's see your Frontier Pass.$"
@@ -646,13 +605,8 @@
 	.string "It's going to be fun the next time!\n"
 	.string "I'm looking forward to it!$"
 
-<<<<<<< HEAD
-BattleFrontier_BattleArenaBattleRoom_Text_GretaLookingForwardToSeeingAgain:
-	.string "GRETA: Hey! Howdy!\n"
-=======
 BattleFrontier_BattleArenaBattleRoom_Text_GretaLookingForwardToSeeingAgain: @ 8258213
 	.string "Greta: Hey! Howdy!\n"
->>>>>>> 4d1bf960
 	.string "You finally won your way up to me!\p"
 	.string "I was getting worried waiting for you!\n"
 	.string "I was really looking forward to seeing\l"
@@ -666,15 +620,6 @@
 	.string "I won't allow a halfhearted effort!\n"
 	.string "Be ready for a thrashing!$"
 
-<<<<<<< HEAD
-BattleFrontier_BattleArenaBattleRoom_Text_LetsGetThisStarted:
-	.string "Come on, REFEREE!\n"
-	.string "Let's get this started!$"
-
-BattleFrontier_BattleArenaBattleRoom_Text_GretaBlownAway:
-	.string "GRETA: Gaaah! Blown away!\n"
-	.string "Let's see your FRONTIER PASS!$"
-=======
 BattleFrontier_BattleArenaBattleRoom_Text_LetsGetThisStarted: @ 82582F9
 	.string "Come on, Referee!\n"
 	.string "Let's get this started!$"
@@ -682,7 +627,6 @@
 BattleFrontier_BattleArenaBattleRoom_Text_GretaBlownAway: @ 8258323
 	.string "Greta: Gaaah! Blown away!\n"
 	.string "Let's see your Frontier Pass!$"
->>>>>>> 4d1bf960
 
 BattleFrontier_BattleArenaBattleRoom_Text_GutsSymbolTookGoldenShine:
 	.string "The Guts Symbol took on\n"
