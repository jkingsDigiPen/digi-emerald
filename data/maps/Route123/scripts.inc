--- conflicted
+++ resolved
@@ -170,15 +170,9 @@
 	msgbox Route123_Text_FernandoPostRematch, MSGBOX_AUTOCLOSE
 	end
 
-<<<<<<< HEAD
-Route123_Text_LoveGrassMonsHaveAny:
-	.string "I love GRASS-type POKéMON!\p"
-	.string "Do you have any GRASS-type POKéMON?$"
-=======
 Route123_Text_LoveGrassMonsHaveAny: @ 81F641E
 	.string "I love Grass-type Pokémon!\p"
 	.string "Do you have any Grass-type Pokémon?$"
->>>>>>> 4d1bf960
 
 Route123_Text_YouLikeGrassMonsTooHaveThis:
 	.string "Oh?\p"
@@ -187,22 +181,6 @@
 	.string "I'm so happy, you can have this!\n"
 	.string "It's a token of our friendship.$"
 
-<<<<<<< HEAD
-Route123_Text_CheckTreesWithMyGrassMon:
-	.string "I check trees with my GRASS-type\n"
-	.string "POKéMON. I'm like a tree doctor.$"
-
-Route123_Text_RouteSign:
-	.string "{RIGHT_ARROW} ROUTE 123\n"
-	.string "{LEFT_ARROW} ROUTE 118$"
-
-Route123_Text_RouteSignMtPyre:
-	.string "{UP_ARROW} MT. PYRE\n"
-	.string "“Forbidden to the faint of heart.”$"
-
-Route123_Text_BerryMastersHouse:
-	.string "BERRY MASTER'S HOUSE$"
-=======
 Route123_Text_CheckTreesWithMyGrassMon: @ 81F64CF
 	.string "I check trees with my Grass-type\n"
 	.string "Pokémon. I'm like a tree doctor.$"
@@ -217,4 +195,3 @@
 
 Route123_Text_BerryMastersHouse: @ 81F6557
 	.string "Berry Master's House$"
->>>>>>> 4d1bf960
