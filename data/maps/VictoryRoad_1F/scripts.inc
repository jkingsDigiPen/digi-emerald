--- conflicted
+++ resolved
@@ -120,13 +120,8 @@
 	msgbox VictoryRoad_1F_Text_KatelynnPostBattle, MSGBOX_AUTOCLOSE
 	end
 
-<<<<<<< HEAD
-VictoryRoad_1F_Text_WallyNotGoingToLoseAnymore:
-	.string "WALLY: Hi! {PLAYER}!\p"
-=======
 VictoryRoad_1F_Text_WallyNotGoingToLoseAnymore: @ 8235EE6
 	.string "Wally: Hi! {PLAYER}!\p"
->>>>>>> 4d1bf960
 	.string "I bet you're surprised to see me here!\p"
 	.string "I made it all the way here, and it's\n"
 	.string "all thanks to you!\p"
@@ -141,15 +136,6 @@
 	.string "Wow!\n"
 	.string "{PLAYER}, you are strong, after all!$"
 
-<<<<<<< HEAD
-VictoryRoad_1F_Text_WallyPostEntranceBattle:
-	.string "WALLY: I couldn't beat you today,\n"
-	.string "{PLAYER}, but one of these days, I'll\l"
-	.string "catch up to you!$"
-
-VictoryRoad_1F_Text_WallyIntro:
-	.string "WALLY: Hi! {PLAYER}!\p"
-=======
 VictoryRoad_1F_Text_WallyPostEntranceBattle: @ 8236020
 	.string "Wally: I couldn't beat you today,\n"
 	.string "{PLAYER}, but one of these days, I'll\l"
@@ -157,7 +143,6 @@
 
 VictoryRoad_1F_Text_WallyIntro: @ 8236073
 	.string "Wally: Hi! {PLAYER}!\p"
->>>>>>> 4d1bf960
 	.string "I've gotten stronger since that last\n"
 	.string "time! I wanted to show you, {PLAYER}!\p"
 	.string "Okay… Here I come!$"
@@ -166,13 +151,8 @@
 	.string "Wow!\n"
 	.string "{PLAYER}, you are strong, after all!$"
 
-<<<<<<< HEAD
-VictoryRoad_1F_Text_WallyPostBattle:
-	.string "WALLY: I couldn't beat you this time,\n"
-=======
 VictoryRoad_1F_Text_WallyPostBattle: @ 82360FE
 	.string "Wally: I couldn't beat you this time,\n"
->>>>>>> 4d1bf960
 	.string "too… But one of these days, {PLAYER},\l"
 	.string "I'm going to catch up to you…\p"
 	.string "And challenge the Pokémon League!$"
@@ -213,13 +193,8 @@
 	.string "You seem to have the potential for\n"
 	.string "becoming the Champion.$"
 
-<<<<<<< HEAD
-VictoryRoad_1F_Text_QuincyIntro:
-	.string "What is the VICTORY ROAD?\n"
-=======
 VictoryRoad_1F_Text_QuincyIntro: @ 8236390
 	.string "What is the Victory Road?\n"
->>>>>>> 4d1bf960
 	.string "I'll tell you if you win!$"
 
 VictoryRoad_1F_Text_QuincyDefeat:
