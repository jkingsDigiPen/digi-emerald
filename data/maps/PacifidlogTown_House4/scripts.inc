--- conflicted
+++ resolved
@@ -27,17 +27,6 @@
 	release
 	end
 
-<<<<<<< HEAD
-PacifidlogTown_House4_Text_PeopleSawHighFlyingPokemon:
-	.string "People were saying they saw a POKéMON\n"
-	.string "flying high above HOENN.\p"
-	.string "Is it flying around all the time?\n"
-	.string "Doesn't it need to rest somewhere?$"
-
-PacifidlogTown_House4_Text_SkyPokemon:
-	.string "A sky POKéMON!\n"
-	.string "A sky POKéMON!$"
-=======
 PacifidlogTown_House4_Text_PeopleSawHighFlyingPokemon: @ 8203F93
 	.string "People were saying they saw a Pokémon\n"
 	.string "flying high above Hoenn.\p"
@@ -47,7 +36,6 @@
 PacifidlogTown_House4_Text_SkyPokemon: @ 8204017
 	.string "A sky Pokémon!\n"
 	.string "A sky Pokémon!$"
->>>>>>> 4d1bf960
 
 PacifidlogTown_House4_Text_WhereDidYouComeFrom:
 	.string "Where did you come from?$"
