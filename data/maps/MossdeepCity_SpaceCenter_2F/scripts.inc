--- conflicted
+++ resolved
@@ -364,24 +364,14 @@
 	waitmessage
 	return
 
-<<<<<<< HEAD
-MossdeepCity_SpaceCenter_2F_Text_MossdeepIdealForRockets:
-	.string "MOSSDEEP has mainly sunny weather,\n"
-=======
 MossdeepCity_SpaceCenter_2F_Text_MossdeepIdealForRockets: @ 82241A1
 	.string "Mossdeep has mainly sunny weather,\n"
->>>>>>> 4d1bf960
 	.string "and its winds are stable.\p"
 	.string "It's an ideal location for launching\n"
 	.string "rockets.$"
 
-<<<<<<< HEAD
-MossdeepCity_SpaceCenter_2F_Text_WhyWouldMagmaStealRocketFuel:
-	.string "Why would TEAM MAGMA want to steal\n"
-=======
 MossdeepCity_SpaceCenter_2F_Text_WhyWouldMagmaStealRocketFuel: @ 822420C
 	.string "Why would Team Magma want to steal\n"
->>>>>>> 4d1bf960
 	.string "our rocket fuel in the first place?$"
 
 MossdeepCity_SpaceCenter_2F_Text_WouldveLikedToBeAstronaut:
@@ -390,13 +380,8 @@
 	.string "No… It's not too late!\n"
 	.string "I can and will try!$"
 
-<<<<<<< HEAD
-MossdeepCity_SpaceCenter_2F_Text_MagmaCantGetAwayWithThis:
-	.string "If TEAM MAGMA takes the rocket fuel,\n"
-=======
 MossdeepCity_SpaceCenter_2F_Text_MagmaCantGetAwayWithThis: @ 82242C5
 	.string "If Team Magma takes the rocket fuel,\n"
->>>>>>> 4d1bf960
 	.string "I won't be able to go to space!\p"
 	.string "They can't be allowed to get away\n"
 	.string "with such an outrage!$"
@@ -405,13 +390,8 @@
 	.string "I wish ordinary people could go into\n"
 	.string "space one day…$"
 
-<<<<<<< HEAD
-MossdeepCity_SpaceCenter_2F_Text_DoesMagmaWantToGoToSpace:
-	.string "TEAM MAGMA…\n"
-=======
 MossdeepCity_SpaceCenter_2F_Text_DoesMagmaWantToGoToSpace: @ 8224376
 	.string "Team Magma…\n"
->>>>>>> 4d1bf960
 	.string "Do they want to go to space, too?$"
 
 MossdeepCity_SpaceCenter_2F_Text_YoureOutnumberedTakeUsOn:
@@ -466,19 +446,6 @@
 	.string "If you're going to mess with us too,\n"
 	.string "we'll take care of you at the same time!$"
 
-<<<<<<< HEAD
-MossdeepCity_SpaceCenter_2F_Text_MaxieDontInterfere:
-	.string "MAXIE: Clear out of the way!\n"
-	.string "Don't you dare interfere!$"
-
-MossdeepCity_SpaceCenter_2F_Text_StevenWhyStealRocketFuel:
-	.string "STEVEN: TEAM MAGMA…\p"
-	.string "What's the point of stealing rocket\n"
-	.string "fuel?$"
-
-MossdeepCity_SpaceCenter_2F_Text_MaxieUseFuelToEruptVolcano:
-	.string "MAXIE: Fufufu… Since you're so\n"
-=======
 MossdeepCity_SpaceCenter_2F_Text_MaxieDontInterfere: @ 822467B
 	.string "Maxie: Clear out of the way!\n"
 	.string "Don't you dare interfere!$"
@@ -490,7 +457,6 @@
 
 MossdeepCity_SpaceCenter_2F_Text_MaxieUseFuelToEruptVolcano: @ 82246F0
 	.string "Maxie: Fufufu… Since you're so\n"
->>>>>>> 4d1bf960
 	.string "curious, you deserve an explanation.\p"
 	.string "We're going to jettison the entire\n"
 	.string "load into Mt. Chimney!\p"
@@ -500,24 +466,14 @@
 	.string "the volcano erupt!\p"
 	.string "It will be savage!$"
 
-<<<<<<< HEAD
-MossdeepCity_SpaceCenter_2F_Text_StevenAreYouReadyToBattle:
-	.string "STEVEN: {PLAYER}{KUN}!\n"
-=======
 MossdeepCity_SpaceCenter_2F_Text_StevenAreYouReadyToBattle: @ 82247FF
 	.string "Steven: {PLAYER}{KUN}!\n"
->>>>>>> 4d1bf960
 	.string "You're going to help me?\p"
 	.string "Let's go into battle together!\n"
 	.string "Are you ready?$"
 
-<<<<<<< HEAD
-MossdeepCity_SpaceCenter_2F_Text_StevenHurryGetReadyQuickly:
-	.string "STEVEN: Then, hurry!\n"
-=======
 MossdeepCity_SpaceCenter_2F_Text_StevenHurryGetReadyQuickly: @ 8224854
 	.string "Steven: Then, hurry!\n"
->>>>>>> 4d1bf960
 	.string "Get ready quickly!$"
 
 MossdeepCity_SpaceCenter_2F_Text_JustWantToExpandLand:
@@ -527,13 +483,8 @@
 MossdeepCity_SpaceCenter_Text_TabithaDefeat:
 	.string "I'm with our leader…$"
 
-<<<<<<< HEAD
-MossdeepCity_SpaceCenter_2F_Text_MaxieWeFailedIsAquaAlsoMisguided:
-	.string "MAXIE: We failed to make the volcano\n"
-=======
 MossdeepCity_SpaceCenter_2F_Text_MaxieWeFailedIsAquaAlsoMisguided: @ 82248C2
 	.string "Maxie: We failed to make the volcano\n"
->>>>>>> 4d1bf960
 	.string "erupt…\p"
 	.string "We failed to control Groudon after\n"
 	.string "we had awoken it…\p"
@@ -547,24 +498,14 @@
 	.string "Then might Team Aqua's goal to expand\n"
 	.string "the sea also be equally misguided?$"
 
-<<<<<<< HEAD
-MossdeepCity_SpaceCenter_2F_Text_MaxieWeWillGiveUp:
-	.string "MAXIE: All right…\n"
-=======
 MossdeepCity_SpaceCenter_2F_Text_MaxieWeWillGiveUp: @ 82249DC
 	.string "Maxie: All right…\n"
->>>>>>> 4d1bf960
 	.string "We will give up on the fuel…\p"
 	.string "There appear to be more important\n"
 	.string "matters that I must examine…$"
 
-<<<<<<< HEAD
-MossdeepCity_SpaceCenter_2F_Text_StevenThankYouComeSeeMeAtHome:
-	.string "STEVEN: Whew, that was too tense.\n"
-=======
 MossdeepCity_SpaceCenter_2F_Text_StevenThankYouComeSeeMeAtHome: @ 8224A4A
 	.string "Steven: Whew, that was too tense.\n"
->>>>>>> 4d1bf960
 	.string "{PLAYER}{KUN}, thank you.\p"
 	.string "I have something to give you as\n"
 	.string "thanks for your support.\p"
