--- conflicted
+++ resolved
@@ -49,26 +49,6 @@
 	msgbox AbandonedShip_Rooms2_1F_Text_GarrisonPostBattle, MSGBOX_AUTOCLOSE
 	end
 
-<<<<<<< HEAD
-AbandonedShip_Rooms2_1F_Text_DanIntro:
-	.string "DAN: While searching for treasures,\n"
-	.string "we discovered a TRAINER!$"
-
-AbandonedShip_Rooms2_1F_Text_DanDefeat:
-	.string "DAN: We couldn't win even though\n"
-	.string "we worked together…$"
-
-AbandonedShip_Rooms2_1F_Text_DanPostBattle:
-	.string "DAN: We can't find any treasures…\n"
-	.string "I wonder if someone got them already?$"
-
-AbandonedShip_Rooms2_1F_Text_DanNotEnoughMons:
-	.string "DAN: You don't even have two POKéMON.\n"
-	.string "You can't expect to beat us like that.$"
-
-AbandonedShip_Rooms2_1F_Text_KiraIntro:
-	.string "KIRA: Oh?\n"
-=======
 AbandonedShip_Rooms2_1F_Text_DanIntro: @ 823819D
 	.string "Dan: While searching for treasures,\n"
 	.string "we discovered a Trainer!$"
@@ -87,30 +67,9 @@
 
 AbandonedShip_Rooms2_1F_Text_KiraIntro: @ 82382A4
 	.string "Kira: Oh?\n"
->>>>>>> 4d1bf960
 	.string "We were searching for treasures.\l"
 	.string "But we discovered a Trainer instead!$"
 
-<<<<<<< HEAD
-AbandonedShip_Rooms2_1F_Text_KiraDefeat:
-	.string "KIRA: Ooh, so strong!$"
-
-AbandonedShip_Rooms2_1F_Text_KiraPostBattle:
-	.string "KIRA: Where could the treasures be?\p"
-	.string "I've already decided what I'm buying\n"
-	.string "when we find the treasures!$"
-
-AbandonedShip_Rooms2_1F_Text_KiraNotEnoughMons:
-	.string "KIRA: Oh, you don't have two POKéMON?\n"
-	.string "We'll have to battle some other time!$"
-
-AbandonedShip_Rooms2_1F_Text_KiraRegister:
-	.string "KIRA: Oh, you make me so angry!\n"
-	.string "I'm going to register you for that!$"
-
-AbandonedShip_Rooms2_1F_Text_DanRematchIntro:
-	.string "DAN: We've been searching for\n"
-=======
 AbandonedShip_Rooms2_1F_Text_KiraDefeat: @ 82382F4
 	.string "Kira: Ooh, so strong!$"
 
@@ -129,28 +88,10 @@
 
 AbandonedShip_Rooms2_1F_Text_DanRematchIntro: @ 82383FF
 	.string "Dan: We've been searching for\n"
->>>>>>> 4d1bf960
 	.string "treasures all this time.\p"
 	.string "Our Pokémon have grown stronger, too.\n"
 	.string "Let us show you, okay?$"
 
-<<<<<<< HEAD
-AbandonedShip_Rooms2_1F_Text_DanRematchDefeat:
-	.string "DAN: You're strong, as usual!$"
-
-AbandonedShip_Rooms2_1F_Text_DanPostRematch:
-	.string "DAN: We can't find any treasures,\n"
-	.string "we lose at POKéMON…\p"
-	.string "I want to go home… But if I say that,\n"
-	.string "she gets all angry with me…$"
-
-AbandonedShip_Rooms2_1F_Text_DanRematchNotEnoughMons:
-	.string "DAN: You don't even have two POKéMON.\n"
-	.string "You can't expect to beat us like that.$"
-
-AbandonedShip_Rooms2_1F_Text_KiraRematchIntro:
-	.string "KIRA: Oh? We meet again!\p"
-=======
 AbandonedShip_Rooms2_1F_Text_DanRematchDefeat: @ 8238473
 	.string "Dan: You're strong, as usual!$"
 
@@ -166,24 +107,11 @@
 
 AbandonedShip_Rooms2_1F_Text_KiraRematchIntro: @ 8238556
 	.string "Kira: Oh? We meet again!\p"
->>>>>>> 4d1bf960
 	.string "Just like us, you still haven't given up\n"
 	.string "searching for treasures, have you?\p"
 	.string "Want to make it so the loser has\n"
 	.string "to give up searching?$"
 
-<<<<<<< HEAD
-AbandonedShip_Rooms2_1F_Text_KiraRematchDefeat:
-	.string "KIRA: Oh, we lost again…$"
-
-AbandonedShip_Rooms2_1F_Text_KiraPostRematch:
-	.string "KIRA: We're not leaving until we raise\n"
-	.string "our POKéMON some more and we find\l"
-	.string "the treasures here!$"
-
-AbandonedShip_Rooms2_1F_Text_KiraRematchNotEnoughMons:
-	.string "KIRA: Oh, you don't have two POKéMON?\n"
-=======
 AbandonedShip_Rooms2_1F_Text_KiraRematchDefeat: @ 82385F2
 	.string "Kira: Oh, we lost again…$"
 
@@ -194,7 +122,6 @@
 
 AbandonedShip_Rooms2_1F_Text_KiraRematchNotEnoughMons: @ 8238668
 	.string "Kira: Oh, you don't have two Pokémon?\n"
->>>>>>> 4d1bf960
 	.string "We'll have to battle some other time!$"
 
 AbandonedShip_Rooms2_1F_Text_JaniIntro:
