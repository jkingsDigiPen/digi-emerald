--- conflicted
+++ resolved
@@ -45,34 +45,19 @@
 	.string "Naturally, that means you're welcome\n"
 	.string "to use it, too.$"
 
-<<<<<<< HEAD
-OldaleTown_PokemonCenter_1F_Text_PokemonCentersAreGreat:
-	.string "POKéMON CENTERS are great!\p"
-=======
 OldaleTown_PokemonCenter_1F_Text_PokemonCentersAreGreat: @ 81FC0CD
 	.string "Pokémon Centers are great!\p"
->>>>>>> 4d1bf960
 	.string "You can use their services as much\n"
 	.string "as you like, and it's all for free.\l"
 	.string "You never have to worry!$"
 
-<<<<<<< HEAD
-OldaleTown_PokemonCenter_1F_Text_WirelessClubNotAvailable:
-	.string "The POKéMON WIRELESS CLUB on\n"
-=======
 OldaleTown_PokemonCenter_1F_Text_WirelessClubNotAvailable: @ 81FC148
 	.string "The Pokémon Wireless Club on\n"
->>>>>>> 4d1bf960
 	.string "the second floor was built recently.\p"
 	.string "But they say they're still making\n"
 	.string "adjustments.$"
 
-<<<<<<< HEAD
-OldaleTown_PokemonCenter_1F_Text_TradedInWirelessClub:
-	.string "The POKéMON WIRELESS CLUB on\n"
-=======
 OldaleTown_PokemonCenter_1F_Text_TradedInWirelessClub: @ 81FC1B9
 	.string "The Pokémon Wireless Club on\n"
->>>>>>> 4d1bf960
 	.string "the second floor was built recently.\p"
 	.string "I traded Pokémon right away.$"
