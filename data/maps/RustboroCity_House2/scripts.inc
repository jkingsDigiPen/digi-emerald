RustboroCity_House2_MapScripts::
	.byte 0

RustboroCity_House2_EventScript_PokefanF::
	msgbox RustboroCity_House2_Text_TrainerSchoolExcellent, MSGBOX_NPC
	end

RustboroCity_House2_EventScript_LittleGirl::
	msgbox RustboroCity_House2_Text_RoxanneKnowsALot, MSGBOX_NPC
	end

<<<<<<< HEAD
RustboroCity_House2_Text_TrainerSchoolExcellent:
	.string "The TRAINER'S SCHOOL is excellent.\p"
=======
RustboroCity_House2_Text_TrainerSchoolExcellent: @ 8215EC6
	.string "The Trainer's School is excellent.\p"
>>>>>>> 4d1bf960
	.string "If you study there, you could even\n"
	.string "become a Gym Leader.$"

<<<<<<< HEAD
RustboroCity_House2_Text_RoxanneKnowsALot:
	.string "ROXANNE, the GYM LEADER, really knows\n"
	.string "a lot about POKéMON.\p"
=======
RustboroCity_House2_Text_RoxanneKnowsALot: @ 8215F21
	.string "Roxanne, the Gym Leader, really knows\n"
	.string "a lot about Pokémon.\p"
>>>>>>> 4d1bf960
	.string "She's really strong, too!$"
<|MERGE_RESOLUTION|>--- conflicted
+++ resolved
@@ -9,23 +9,12 @@
 	msgbox RustboroCity_House2_Text_RoxanneKnowsALot, MSGBOX_NPC
 	end
 
-<<<<<<< HEAD
-RustboroCity_House2_Text_TrainerSchoolExcellent:
-	.string "The TRAINER'S SCHOOL is excellent.\p"
-=======
 RustboroCity_House2_Text_TrainerSchoolExcellent: @ 8215EC6
 	.string "The Trainer's School is excellent.\p"
->>>>>>> 4d1bf960
 	.string "If you study there, you could even\n"
 	.string "become a Gym Leader.$"
 
-<<<<<<< HEAD
-RustboroCity_House2_Text_RoxanneKnowsALot:
-	.string "ROXANNE, the GYM LEADER, really knows\n"
-	.string "a lot about POKéMON.\p"
-=======
 RustboroCity_House2_Text_RoxanneKnowsALot: @ 8215F21
 	.string "Roxanne, the Gym Leader, really knows\n"
 	.string "a lot about Pokémon.\p"
->>>>>>> 4d1bf960
 	.string "She's really strong, too!$"
