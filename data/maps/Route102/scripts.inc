--- conflicted
+++ resolved
@@ -73,29 +73,17 @@
 	msgbox Route102_Text_AllenPostBattle, MSGBOX_AUTOCLOSE
 	end
 
-<<<<<<< HEAD
-Route102_Text_WatchMeCatchPokemon:
-	.string "WALLY: {PLAYER}…\n"
-	.string "POKéMON hide in tall grass like this,\l"
-=======
 Route102_Text_WatchMeCatchPokemon: @ 81EC1F8
 	.string "Wally: {PLAYER}…\n"
 	.string "Pokémon hide in tall grass like this,\l"
->>>>>>> 4d1bf960
 	.string "don't they?\p"
 	.string "Please watch me and see if I can\n"
 	.string "catch one properly.\p"
 	.string "…Whoa!$"
 
-<<<<<<< HEAD
-Route102_Text_WallyIDidIt:
-	.string "WALLY: I did it… It's my…\n"
-	.string "My POKéMON!$"
-=======
 Route102_Text_WallyIDidIt: @ 81EC271
 	.string "Wally: I did it… It's my…\n"
 	.string "My Pokémon!$"
->>>>>>> 4d1bf960
 
 Route102_Text_LetsGoBack:
 	.string "{PLAYER}, thank you!\n"
@@ -112,20 +100,10 @@
 	.string "I'm going to catch a whole bunch of\n"
 	.string "Pokémon!$"
 
-<<<<<<< HEAD
-Route102_Text_RouteSignOldale:
-	.string "ROUTE 102\n"
-	.string "{RIGHT_ARROW} OLDALE TOWN$"
-
-Route102_Text_RouteSignPetalburg:
-	.string "ROUTE 102\n"
-	.string "{LEFT_ARROW} PETALBURG CITY$"
-=======
 Route102_Text_RouteSignOldale: @ 81EC35B
 	.string "Route 102\n"
 	.string "{RIGHT_ARROW} Oldale Town$"
 
 Route102_Text_RouteSignPetalburg: @ 81EC373
 	.string "Route 102\n"
-	.string "{LEFT_ARROW} Petalburg City$"
->>>>>>> 4d1bf960
+	.string "{LEFT_ARROW} Petalburg City$"