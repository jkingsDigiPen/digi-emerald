--- conflicted
+++ resolved
@@ -346,26 +346,16 @@
 	.string "I bet a gentle Pokémon will be scary\n"
 	.string "if it gets angry!$"
 
-<<<<<<< HEAD
-VerdanturfTown_BattleTentLobby_Text_AttractionRunsDeep:
-	.string "My feelings toward my POKéMON…\n"
-=======
 VerdanturfTown_BattleTentLobby_Text_AttractionRunsDeep: @ 8201D9E
 	.string "My feelings toward my Pokémon…\n"
->>>>>>> 4d1bf960
 	.string "The attraction runs deep…\p"
 	.string "Oh, hi, you didn't see that, did you?\n"
 	.string "Well, it doesn't matter.\p"
 	.string "How would you like this TM for\n"
 	.string "your Pokémon?$"
 
-<<<<<<< HEAD
-VerdanturfTown_BattleTentLobby_Text_AttractionMutual:
-	.string "My feelings toward my POKéMON…\n"
-=======
 VerdanturfTown_BattleTentLobby_Text_AttractionMutual: @ 8201E43
 	.string "My feelings toward my Pokémon…\n"
->>>>>>> 4d1bf960
 	.string "I'm sure the attraction is mutual!\p"
 	.string "They battle exactly the way I want\n"
 	.string "them to!$"
@@ -377,13 +367,8 @@
 	.string "an advantage if they knew how to\l"
 	.string "heal or protect themselves.$"
 
-<<<<<<< HEAD
-VerdanturfTown_BattleTentLobby_Text_ScottCanMeetToughTrainers:
-	.string "SCOTT: Hey there, {PLAYER}{KUN}!\n"
-=======
 VerdanturfTown_BattleTentLobby_Text_ScottCanMeetToughTrainers: @ 8201F3F
 	.string "Scott: Hey there, {PLAYER}{KUN}!\n"
->>>>>>> 4d1bf960
 	.string "I thought I might see you here.\p"
 	.string "A Battle Tent's a place where\n"
 	.string "you can meet tough Trainers.\p"
@@ -392,13 +377,7 @@
 	.string "{PLAYER}{KUN}, I expect you to do\n"
 	.string "the best you can!$"
 
-<<<<<<< HEAD
-VerdanturfTown_BattleTentLobby_Text_ScottVisitRegularly:
-	.string "SCOTT: I visit here regularly in hopes\n"
-	.string "of seeing tough TRAINERS in action\l"
-=======
 VerdanturfTown_BattleTentLobby_Text_ScottVisitRegularly: @ 8202025
 	.string "Scott: I visit here regularly in hopes\n"
 	.string "of seeing tough Trainers in action\l"
->>>>>>> 4d1bf960
 	.string "in whatever the situation.$"