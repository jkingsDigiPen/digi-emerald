--- conflicted
+++ resolved
@@ -113,11 +113,6 @@
 	.string "Grrrrr…\n"
 	.string "I lost it!$"
 
-<<<<<<< HEAD
-AquaHideout_1F_Text_Grunt1PostBattle:
-	.string "I took the loss for the TEAM,\n"
-=======
 AquaHideout_1F_Text_Grunt1PostBattle: @ 8233977
 	.string "I took the loss for the Team,\n"
->>>>>>> 4d1bf960
 	.string "but I did my job…$"
