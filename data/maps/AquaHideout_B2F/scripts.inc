.set LOCALID_MATT, 1
.set LOCALID_SUBMARINE, 4

AquaHideout_B2F_MapScripts::
	map_script MAP_SCRIPT_ON_TRANSITION, AquaHideout_B2F_OnTransition
	.byte 0

AquaHideout_B2F_OnTransition:
	call_if_set FLAG_TEAM_AQUA_ESCAPED_IN_SUBMARINE, AquaHideout_B2F_EventScript_PreventMattNoticing
	end

AquaHideout_B2F_EventScript_PreventMattNoticing::
	setvar VAR_TEMP_1, 1
	return

AquaHideout_B2F_EventScript_MattNoticePlayer::
	lockall
	setvar VAR_0x8008, LOCALID_MATT
	playse SE_PIN
	applymovement VAR_0x8008, Common_Movement_ExclamationMark
	waitmovement 0
	applymovement VAR_0x8008, Common_Movement_FacePlayer
	waitmovement 0
	setvar VAR_TEMP_1, 1
	releaseall
	end

AquaHideout_B2F_EventScript_Matt::
	trainerbattle_single TRAINER_MATT, AquaHideout_B2F_Text_MattIntro, AquaHideout_B2F_Text_MattDefeat, AquaHideout_B2F_EventScript_SubmarineEscape
	msgbox AquaHideout_B2F_Text_MattPostBattle, MSGBOX_DEFAULT
	release
	end

AquaHideout_B2F_EventScript_SubmarineEscape::
	setvar VAR_0x8008, LOCALID_MATT
	setvar VAR_0x8009, LOCALID_SUBMARINE
	applymovement VAR_0x8008, Common_Movement_WalkInPlaceFasterLeft
	waitmovement 0
	delay 20
	applymovement VAR_0x8008, Common_Movement_FacePlayer
	waitmovement 0
	msgbox AquaHideout_B2F_Text_OurBossGotThroughHisPreparations, MSGBOX_DEFAULT
	closemessage
	applymovement VAR_0x8008, Common_Movement_WalkInPlaceFasterLeft
	applymovement VAR_0x8009, AquaHideout_B2F_Movement_SumbarineDepartLeft
	waitmovement 0
	removeobject VAR_0x8009
	delay 20
	applymovement VAR_0x8008, Common_Movement_FacePlayer
	waitmovement 0
	msgbox AquaHideout_B2F_Text_MattPostBattle, MSGBOX_DEFAULT
	setflag FLAG_TEAM_AQUA_ESCAPED_IN_SUBMARINE
	setflag FLAG_HIDE_LILYCOVE_CITY_AQUA_GRUNTS
	release
	end

AquaHideout_B2F_Movement_SumbarineDepartLeft:
	walk_left
	walk_left
	walk_left
	walk_left
	step_end

@ Unused
AquaHideout_B2F_Movement_SumbarineDepartRight:
	walk_right
	walk_right
	walk_right
	walk_right
	step_end

AquaHideout_B2F_EventScript_Grunt4::
	trainerbattle_single TRAINER_GRUNT_AQUA_HIDEOUT_4, AquaHideout_B2F_Text_Grunt4Intro, AquaHideout_B2F_Text_Grunt4Defeat, AquaHideout_B2F_EventScript_Grunt4Defeated
	msgbox AquaHideout_B2F_Text_Grunt4PostBattle, MSGBOX_AUTOCLOSE
	end

AquaHideout_B2F_EventScript_Grunt4Defeated::
	msgbox AquaHideout_B2F_Text_Grunt4PostBattle, MSGBOX_DEFAULT
	release
	end

AquaHideout_B2F_EventScript_Grunt6::
	trainerbattle_single TRAINER_GRUNT_AQUA_HIDEOUT_6, AquaHideout_B2F_Text_Grunt6Intro, AquaHideout_B2F_Text_Grunt6Defeat
	msgbox AquaHideout_B2F_Text_Grunt6PostBattle, MSGBOX_AUTOCLOSE
	end

AquaHideout_B2F_EventScript_Grunt8::
	trainerbattle_single TRAINER_GRUNT_AQUA_HIDEOUT_8, AquaHideout_B2F_Text_Grunt8Intro, AquaHideout_B2F_Text_Grunt8Defeat
	msgbox AquaHideout_B2F_Text_Grunt8PostBattle, MSGBOX_AUTOCLOSE
	end

AquaHideout_B2F_Text_MattIntro:
	.string "Hehehe…\p"
	.string "Got here already, did you?\n"
	.string "We underestimated you!\p"
	.string "But this is it!\p"
	.string "I'm a cut above the Grunts you've seen\n"
	.string "so far.\p"
	.string "I'm not stalling for time.\n"
	.string "I'm going to pulverize you!$"

AquaHideout_B2F_Text_MattDefeat:
	.string "Hehehe…\n"
	.string "So, I lost, too…$"

AquaHideout_B2F_Text_OurBossGotThroughHisPreparations:
	.string "Hehehe!\p"
	.string "While I was toying with you, our Boss\n"
	.string "got through his preparations!$"

AquaHideout_B2F_Text_MattPostBattle:
	.string "Hehehe!\p"
	.string "Our Boss has already gone on his way to\n"
	.string "some cave under the sea!\p"
	.string "If you're going to give chase, you'd\n"
	.string "better search the big, wide sea beyond\l"
	.string "Lilycove.\p"
	.string "But will you find it then?\n"
	.string "Hehehe!$"

AquaHideout_B2F_Text_Grunt4Intro:
	.string "Wahahah, I grew weary of waiting!\n"
	.string "You owe me a battle, too!$"

AquaHideout_B2F_Text_Grunt4Defeat:
	.string "Tired of waiting…\n"
	.string "Lost and dazed…$"

<<<<<<< HEAD
AquaHideout_B2F_Text_Grunt4PostBattle:
	.string "BOSS…\n"
	.string "Is this good enough?$"

AquaHideout_B2F_Text_Grunt6Intro:
	.string "Warp panels, the HIDEOUT's pride\n"
=======
AquaHideout_B2F_Text_Grunt4PostBattle: @ 8234112
	.string "Boss…\n"
	.string "Is this good enough?$"

AquaHideout_B2F_Text_Grunt6Intro: @ 823412D
	.string "Warp panels, the Hideout's pride\n"
>>>>>>> 4d1bf960
	.string "and joy!\p"
	.string "You're clueless about where you are,\n"
	.string "aren't you?\p"
	.string "Fluster and tire out the enemy, then\n"
	.string "lower the boom! That's our plan!$"

AquaHideout_B2F_Text_Grunt6Defeat:
	.string "What's wrong with you?\n"
	.string "You're not tired at all!$"

AquaHideout_B2F_Text_Grunt6PostBattle:
	.string "That reminds me… I can't remember\n"
	.string "where I put the Master Ball.\p"
	.string "If I fail to guard it, our Boss will\n"
	.string "chew me out…$"

<<<<<<< HEAD
AquaHideout_B2F_Text_Grunt8Intro:
	.string "When I joined TEAM AQUA, the first\n"
=======
AquaHideout_B2F_Text_Grunt8Intro: @ 823426F
	.string "When I joined Team Aqua, the first\n"
>>>>>>> 4d1bf960
	.string "thing I had to learn was how these\l"
	.string "warp panels connected.$"

AquaHideout_B2F_Text_Grunt8Defeat:
	.string "I was too occupied thinking about\n"
	.string "the warp panels…$"

AquaHideout_B2F_Text_Grunt8PostBattle:
	.string "I'll have to learn about how I can\n"
	.string "battle more effectively…$"<|MERGE_RESOLUTION|>--- conflicted
+++ resolved
@@ -126,21 +126,12 @@
 	.string "Tired of waiting…\n"
 	.string "Lost and dazed…$"
 
-<<<<<<< HEAD
-AquaHideout_B2F_Text_Grunt4PostBattle:
-	.string "BOSS…\n"
-	.string "Is this good enough?$"
-
-AquaHideout_B2F_Text_Grunt6Intro:
-	.string "Warp panels, the HIDEOUT's pride\n"
-=======
 AquaHideout_B2F_Text_Grunt4PostBattle: @ 8234112
 	.string "Boss…\n"
 	.string "Is this good enough?$"
 
 AquaHideout_B2F_Text_Grunt6Intro: @ 823412D
 	.string "Warp panels, the Hideout's pride\n"
->>>>>>> 4d1bf960
 	.string "and joy!\p"
 	.string "You're clueless about where you are,\n"
 	.string "aren't you?\p"
@@ -157,13 +148,8 @@
 	.string "If I fail to guard it, our Boss will\n"
 	.string "chew me out…$"
 
-<<<<<<< HEAD
-AquaHideout_B2F_Text_Grunt8Intro:
-	.string "When I joined TEAM AQUA, the first\n"
-=======
 AquaHideout_B2F_Text_Grunt8Intro: @ 823426F
 	.string "When I joined Team Aqua, the first\n"
->>>>>>> 4d1bf960
 	.string "thing I had to learn was how these\l"
 	.string "warp panels connected.$"
 
