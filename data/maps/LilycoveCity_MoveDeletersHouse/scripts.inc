.set LOCALID_MOVE_DELETER, 1

LilycoveCity_MoveDeletersHouse_MapScripts::
	.byte 0

LilycoveCity_MoveDeletersHouse_EventScript_MoveDeleter::
	lockall
	applymovement LOCALID_MOVE_DELETER, Common_Movement_FacePlayer
	waitmovement 0
	msgbox LilycoveCity_MoveDeletersHouse_Text_ICanMakeMonForgetMove, MSGBOX_YESNO
	switch VAR_RESULT
	case YES, LilycoveCity_MoveDeletersHouse_EventScript_ChooseMonAndMoveToForget
	case NO, LilycoveCity_MoveDeletersHouse_EventScript_ComeAgain
	releaseall
	end

LilycoveCity_MoveDeletersHouse_EventScript_ChooseMonAndMoveToForget::
	msgbox LilycoveCity_MoveDeletersHouse_Text_WhichMonShouldForget, MSGBOX_DEFAULT
	special ChoosePartyMon
	waitstate
	goto_if_eq VAR_0x8004, PARTY_NOTHING_CHOSEN, LilycoveCity_MoveDeletersHouse_EventScript_ComeAgain
	special IsSelectedMonEgg
	goto_if_eq VAR_RESULT, TRUE, LilycoveCity_MoveDeletersHouse_EventScript_EggCantForgetMoves
	special GetNumMovesSelectedMonHas
	goto_if_eq VAR_RESULT, 1, LilycoveCity_MoveDeletersHouse_EventScript_MonOnlyKnowsOneMove
	msgbox LilycoveCity_MoveDeletersHouse_Text_WhichMoveShouldBeForgotten, MSGBOX_DEFAULT
	fadescreen FADE_TO_BLACK
	special MoveDeleterChooseMoveToForget
	fadescreen FADE_FROM_BLACK
	goto_if_eq VAR_0x8005, MAX_MON_MOVES, LilycoveCity_MoveDeletersHouse_EventScript_ChooseMonAndMoveToForget
	special BufferMoveDeleterNicknameAndMove
	msgbox LilycoveCity_MoveDeletersHouse_Text_MonsMoveShouldBeForgotten, MSGBOX_YESNO
	switch VAR_RESULT
	case YES, LilycoveCity_MoveDeletersHouse_EventScript_TryForgetMove
	case NO, LilycoveCity_MoveDeletersHouse_EventScript_ComeAgain
	releaseall
	end

LilycoveCity_MoveDeletersHouse_EventScript_TryForgetMove::
	special IsLastMonThatKnowsSurf
	goto_if_eq VAR_RESULT, TRUE, LilycoveCity_MoveDeletersHouse_EventScript_LastMonWithSurf
	special MoveDeleterForgetMove
	playfanfare MUS_MOVE_DELETED
	waitfanfare
	msgbox LilycoveCity_MoveDeletersHouse_Text_MonHasForgottenMove, MSGBOX_DEFAULT
	releaseall
	end

LilycoveCity_MoveDeletersHouse_EventScript_MonOnlyKnowsOneMove::
	special BufferMoveDeleterNicknameAndMove
	msgbox LilycoveCity_MoveDeletersHouse_Text_MonOnlyKnowsOneMove, MSGBOX_DEFAULT
	releaseall
	end

LilycoveCity_MoveDeletersHouse_EventScript_EggCantForgetMoves::
	msgbox LilycoveCity_MoveDeletersHouse_Text_EggCantForgetMoves, MSGBOX_DEFAULT
	releaseall
	end

LilycoveCity_MoveDeletersHouse_EventScript_ComeAgain::
	msgbox LilycoveCity_MoveDeletersHouse_Text_ComeAgain, MSGBOX_DEFAULT
	releaseall
	end

LilycoveCity_MoveDeletersHouse_EventScript_LastMonWithSurf::
	special BufferMoveDeleterNicknameAndMove
	msgbox LilycoveCity_MoveDeletersHouse_Text_CantForgetSurf, MSGBOX_DEFAULT
	releaseall
	end

LilycoveCity_MoveDeletersHouse_Text_ICanMakeMonForgetMove:
	.string "Uh…\n"
	.string "Oh, yes, I'm the Move Deleter.\p"
	.string "I can make Pokémon forget their moves.\p"
	.string "Would you like me to do that?$"

<<<<<<< HEAD
LilycoveCity_MoveDeletersHouse_Text_WhichMonShouldForget:
	.string "Which POKéMON should forget a move?$"
=======
LilycoveCity_MoveDeletersHouse_Text_WhichMonShouldForget: @ 821EB65
	.string "Which Pokémon should forget a move?$"
>>>>>>> 4d1bf960

LilycoveCity_MoveDeletersHouse_Text_WhichMoveShouldBeForgotten:
	.string "Which move should be forgotten?$"

LilycoveCity_MoveDeletersHouse_Text_MonOnlyKnowsOneMove:
	.string "{STR_VAR_1} knows only one move\n"
	.string "so it can't be forgotten…$"

LilycoveCity_MoveDeletersHouse_Text_MonsMoveShouldBeForgotten:
	.string "Hm! {STR_VAR_1}'s {STR_VAR_2}?\n"
	.string "That move should be forgotten?$"

LilycoveCity_MoveDeletersHouse_Text_MonHasForgottenMove:
	.string "It worked to perfection!\p"
	.string "{STR_VAR_1} has forgotten\n"
	.string "{STR_VAR_2} completely.$"

LilycoveCity_MoveDeletersHouse_Text_ComeAgain:
	.string "Come again if there are moves that\n"
	.string "need to be forgotten.$"

LilycoveCity_MoveDeletersHouse_Text_EggCantForgetMoves:
	.string "What?\n"
	.string "No Egg should know any moves.$"

LilycoveCity_MoveDeletersHouse_Text_CantForgetSurf:
	.string "Hm!\p"
	.string "Your {STR_VAR_1} doesn't seem willing\n"
	.string "to forget Surf.$"
<|MERGE_RESOLUTION|>--- conflicted
+++ resolved
@@ -74,13 +74,8 @@
 	.string "I can make Pokémon forget their moves.\p"
 	.string "Would you like me to do that?$"
 
-<<<<<<< HEAD
-LilycoveCity_MoveDeletersHouse_Text_WhichMonShouldForget:
-	.string "Which POKéMON should forget a move?$"
-=======
 LilycoveCity_MoveDeletersHouse_Text_WhichMonShouldForget: @ 821EB65
 	.string "Which Pokémon should forget a move?$"
->>>>>>> 4d1bf960
 
 LilycoveCity_MoveDeletersHouse_Text_WhichMoveShouldBeForgotten:
 	.string "Which move should be forgotten?$"
