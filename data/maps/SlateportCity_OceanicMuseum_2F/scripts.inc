--- conflicted
+++ resolved
@@ -272,13 +272,8 @@
 	release
 	end
 
-<<<<<<< HEAD
-SlateportCity_OceanicMuseum_2F_Text_ThankYouForTheParts:
-	.string "Yes? If you're looking for STERN,\n"
-=======
 SlateportCity_OceanicMuseum_2F_Text_ThankYouForTheParts: @ 820BD8D
 	.string "Yes? If you're looking for Stern,\n"
->>>>>>> 4d1bf960
 	.string "that would be me.\p"
 	.string "Ah! Those must be the parts I ordered\n"
 	.string "from Mr. Stone of Devon.\p"
@@ -289,15 +284,6 @@
 	.string "Hehehe, hold it!\n"
 	.string "We'll take those parts!$"
 
-<<<<<<< HEAD
-SlateportCity_OceanicMuseum_2F_Text_SternWhoAreYou:
-	.string "CAPT. STERN: Wh-what?\n"
-	.string "Who are you people?$"
-
-SlateportCity_OceanicMuseum_2F_Text_WereTeamAqua:
-	.string "We're TEAM AQUA!\p"
-	.string "Our BOSS wants those parts!\n"
-=======
 SlateportCity_OceanicMuseum_2F_Text_SternWhoAreYou: @ 820BE69
 	.string "Capt. Stern: Wh-what?\n"
 	.string "Who are you people?$"
@@ -305,7 +291,6 @@
 SlateportCity_OceanicMuseum_2F_Text_WereTeamAqua: @ 820BE93
 	.string "We're Team Aqua!\p"
 	.string "Our Boss wants those parts!\n"
->>>>>>> 4d1bf960
 	.string "Shut your yap and fork them over!$"
 
 SlateportCity_OceanicMuseum_2F_Text_Grunt1Defeat:
@@ -335,13 +320,8 @@
 	.string "long to snatch some parts, and you\l"
 	.string "simps are held up by a mere child?$"
 
-<<<<<<< HEAD
-SlateportCity_OceanicMuseum_2F_Text_ArchieWarning:
-	.string "We are TEAM AQUA,\n"
-=======
 SlateportCity_OceanicMuseum_2F_Text_ArchieWarning: @ 820C059
 	.string "We are Team Aqua,\n"
->>>>>>> 4d1bf960
 	.string "and we love the sea!\p"
 	.string "And I am Team Aqua's leader,\n"
 	.string "Archie!\p"
@@ -367,26 +347,16 @@
 	.string "dearly!\p"
 	.string "And don't you forget it!$"
 
-<<<<<<< HEAD
-SlateportCity_OceanicMuseum_2F_Text_SternThankYouForSavingUs:
-	.string "CAPT. STERN: You're…\n"
-=======
 SlateportCity_OceanicMuseum_2F_Text_SternThankYouForSavingUs: @ 820C2BE
 	.string "Capt. Stern: You're…\n"
->>>>>>> 4d1bf960
 	.string "Ah, okay, you're {PLAYER}{KUN}…\p"
 	.string "Anyway, that was a tense situation!\n"
 	.string "Thank you for saving us!\p"
 	.string "Oh, yes, I almost forgot that you\n"
 	.string "even brought the parts from Devon!$"
 
-<<<<<<< HEAD
-SlateportCity_OceanicMuseum_2F_Text_SternIveGotToGo:
-	.string "CAPT. STERN: Whoops!\n"
-=======
 SlateportCity_OceanicMuseum_2F_Text_SternIveGotToGo: @ 820C36C
 	.string "Capt. Stern: Whoops!\n"
->>>>>>> 4d1bf960
 	.string "There's no time to lose!\p"
 	.string "We have to set out on our ocean-floor\n"
 	.string "expedition really soon.\p"
@@ -408,24 +378,14 @@
 	.string "Wow, the submarine's awesome!\n"
 	.string "I want to go for a ride!$"
 
-<<<<<<< HEAD
-SlateportCity_OceanicMuseum_2F_Text_WaterQualitySample1:
-	.string "“WATER QUALITY SAMPLE 1,” the\n"
-=======
 SlateportCity_OceanicMuseum_2F_Text_WaterQualitySample1: @ 820C4F9
 	.string "“Water Quality Sample 1,” the\n"
->>>>>>> 4d1bf960
 	.string "label says.\p"
 	.string "The sea is all connected, but the\n"
 	.string "water seems to differ by region.$"
 
-<<<<<<< HEAD
-SlateportCity_OceanicMuseum_2F_Text_WaterQualitySample2:
-	.string "“WATER QUALITY SAMPLE 2,” the\n"
-=======
 SlateportCity_OceanicMuseum_2F_Text_WaterQualitySample2: @ 820C566
 	.string "“Water Quality Sample 2,” the\n"
->>>>>>> 4d1bf960
 	.string "label says.\p"
 	.string "Does the saltiness of seawater differ\n"
 	.string "by region, too?$"
@@ -441,13 +401,8 @@
 	.string "the pressure can reach even tens of\l"
 	.string "thousands of tons on a small area.”$"
 
-<<<<<<< HEAD
-SlateportCity_OceanicMuseum_2F_Text_HoennModel:
-	.string "“MODEL OF HOENN REGION”\p"
-=======
 SlateportCity_OceanicMuseum_2F_Text_HoennModel: @ 820C6C7
 	.string "“Model Of Hoenn Region”\p"
->>>>>>> 4d1bf960
 	.string "It's a miniature diorama of the\n"
 	.string "Hoenn region.\p"
 	.string "Where is Littleroot Town on this?$"
@@ -463,30 +418,11 @@
 	.string "“Toward the surface, seawater flows\n"
 	.string "as currents driven by the winds.”$"
 
-<<<<<<< HEAD
-SlateportCity_OceanicMuseum_2F_Text_SSTidalReplica:
-	.string "“THE FERRY S.S. TIDAL\p"
-=======
 SlateportCity_OceanicMuseum_2F_Text_SSTidalReplica: @ 820C82F
 	.string "“The Ferry S.S. Tidal\p"
->>>>>>> 4d1bf960
 	.string "“A scale replica of the ship under\n"
 	.string "construction at Stern's Shipyard.”$"
 
-<<<<<<< HEAD
-SlateportCity_OceanicMuseum_2F_Text_SubmarineReplica:
-	.string "“SUBMARINE EXPLORER 1\p"
-	.string "“A replica of the high-performance\n"
-	.string "ocean floor exploration submarine.”$"
-
-SlateportCity_OceanicMuseum_2F_Text_SumbersibleReplica:
-	.string "“SUBMERSIBLE POD\p"
-	.string "“A replica of a compact, unmanned\n"
-	.string "pod for seafloor exploration.”$"
-
-SlateportCity_OceanicMuseum_2F_Text_SSAnneReplica:
-	.string "“S.S. ANNE\p"
-=======
 SlateportCity_OceanicMuseum_2F_Text_SubmarineReplica: @ 820C88B
 	.string "“Submarine Explorer 1\p"
 	.string "“A replica of the high-performance\n"
@@ -499,6 +435,5 @@
 
 SlateportCity_OceanicMuseum_2F_Text_SSAnneReplica: @ 820C93A
 	.string "“S.S. Anne\p"
->>>>>>> 4d1bf960
 	.string "“A replica of the luxury liner that\n"
 	.string "circles the globe.”$"
