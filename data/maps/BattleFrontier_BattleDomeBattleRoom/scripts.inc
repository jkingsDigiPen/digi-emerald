BattleFrontier_BattleDomeBattleRoom_MapScripts:: @ 824BC9C
	map_script MAP_SCRIPT_ON_TRANSITION, BattleFrontier_BattleDomeBattleRoom_OnTransition
	map_script MAP_SCRIPT_ON_FRAME_TABLE, BattleFrontier_BattleDomeBattleRoom_OnFrame
	map_script MAP_SCRIPT_ON_WARP_INTO_MAP_TABLE, BattleFrontier_BattleDomeBattleRoom_OnWarp
	map_script MAP_SCRIPT_ON_RESUME, BattleFrontier_BattleDomeBattleRoom_OnResume
	.byte 0

	.set NO_DRAW,       0
	.set DRAW_TRAINER,  1
	.set DRAW_TUCKER,   2

BattleFrontier_BattleDomeBattleRoom_OnTransition: @ 824BCB1
	dome_setopponentgfx
	frontier_get FRONTIER_DATA_BATTLE_NUM
	copyvar VAR_TEMP_F, VAR_RESULT
	compare VAR_RESULT, DOME_ROUND1
	call_if_eq BattleFrontier_BattleDomeBattleRoom_EventScript_SetWalkingAudienceMemberPos
	call BattleFrontier_BattleDomeBattleRoom_EventScript_SetPlayerGfx
	end

BattleFrontier_BattleDomeBattleRoom_EventScript_SetPlayerGfx:: @ 824BCDC
	checkplayergender
	compare VAR_RESULT, MALE
	goto_if_eq BattleFrontier_BattleDomeBattleRoom_EventScript_SetPlayerGfxMale
	compare VAR_RESULT, FEMALE
	goto_if_eq BattleFrontier_BattleDomeBattleRoom_EventScript_SetPlayerGfxFemale
	return

BattleFrontier_BattleDomeBattleRoom_EventScript_SetPlayerGfxMale:: @ 824BCF4
	setvar VAR_OBJ_GFX_ID_1, OBJ_EVENT_GFX_RIVAL_BRENDAN_NORMAL
	return

BattleFrontier_BattleDomeBattleRoom_EventScript_SetPlayerGfxFemale:: @ 824BCFA
	setvar VAR_OBJ_GFX_ID_1, OBJ_EVENT_GFX_RIVAL_MAY_NORMAL
	return

BattleFrontier_BattleDomeBattleRoom_OnFrame: @ 824BD00
	map_script_2 VAR_TEMP_0, 0, BattleFrontier_BattleDomeBattleRoom_EventScript_EnterRoom
	.2byte 0

BattleFrontier_BattleDomeBattleRoom_EventScript_EnterRoom:: @ 824BD0A
	lockall
	call BattleFrontier_BattleDomeBattleRoom_EventScript_GetRoundNum
	compare VAR_RESULT, DOME_ROUND1
	call_if_eq BattleFrontier_BattleDomeBattleRoom_EventScript_TryDoAudienceMemberWalkToSeat
	applymovement 1, Common_Movement_WalkInPlaceDown
	waitmovement 0
	call BattleFrontier_BattleDomeBattleRoom_EventScript_AnnouncePlayer
	msgbox BattleFrontier_BattleDomeBattleRoom_Text_PlayerHasEnteredDome, MSGBOX_DEFAULT
	closemessage
	showobjectat 13, MAP_BATTLE_FRONTIER_BATTLE_DOME_BATTLE_ROOM
	compare VAR_TEMP_F, DOME_FINAL
	goto_if_ne BattleFrontier_BattleDomeBattleRoom_EventScript_PlayerEnter
	compare VAR_TEMP_E, FRONTIER_BRAIN_NOT_READY
	goto_if_ne BattleFrontier_BattleDomeBattleRoom_EventScript_PlayerEnterForTucker
BattleFrontier_BattleDomeBattleRoom_EventScript_PlayerEnter:: @ 824BD4E
	applymovement 13, BattleFrontier_BattleDomeBattleRoom_Movement_PlayerEnter
	goto BattleFrontier_BattleDomeBattleRoom_EventScript_AudienceReactToPlayer

BattleFrontier_BattleDomeBattleRoom_EventScript_PlayerEnterForTucker:: @ 824BD5A
	applymovement 13, BattleFrontier_BattleDomeBattleRoom_Movement_PlayerEnterForTucker
BattleFrontier_BattleDomeBattleRoom_EventScript_AudienceReactToPlayer:: @ 824BD61
	playse SE_W227B
	call BattleFrontier_BattleDomeBattleRoom_EventScript_AudienceLookAround
	waitmovement 0
	compare VAR_TEMP_F, DOME_FINAL
	goto_if_ne BattleFrontier_BattleDomeBattleRoom_EventScript_BattleOpponent
	compare VAR_TEMP_E, FRONTIER_BRAIN_NOT_READY
	goto_if_ne BattleFrontier_BattleDomeBattleRoom_EventScript_AnnounceTucker
BattleFrontier_BattleDomeBattleRoom_EventScript_BattleOpponent:: @ 824BD82
	dome_getopponentname
	msgbox BattleFrontier_BattleDomeBattleRoom_Text_PlayerVersusTrainer, MSGBOX_DEFAULT
	closemessage
	applymovement 13, BattleFrontier_BattleDomeBattleRoom_Movement_PlayerStepForward
	applymovement 15, BattleFrontier_BattleDomeBattleRoom_Movement_OpponentStepForward
	waitmovement 0
	tower_getopponentintro 0
	msgbox gStringVar4, MSGBOX_DEFAULT
	closemessage
	dome_initopponentparty
	call BattleFrontier_BattleDomeBattleRoom_EventScript_DoDomeBattle
	setvar VAR_TEMP_2, NO_DRAW
	switch VAR_RESULT
	case B_OUTCOME_WON, BattleFrontier_BattleDomeBattleRoom_EventScript_DefeatedOpponent
	case B_OUTCOME_LOST, BattleFrontier_BattleDomeBattleRoom_EventScript_LostToOpponent
	case B_OUTCOME_FORFEITED, BattleFrontier_BattleDomeBattleRoom_EventScript_LostToOpponent
	setvar VAR_TEMP_2, DRAW_TRAINER
BattleFrontier_BattleDomeBattleRoom_EventScript_Draw:: @ 824BDF7
	msgbox BattleFrontier_BattleDomeBattleRoom_Text_RefereeDecisionPleaseWait, MSGBOX_DEFAULT
	closemessage
	playse SE_W227B
	call BattleFrontier_BattleDomeBattleRoom_EventScript_AudienceLookAround
	delay 60
	applymovement 9, BattleFrontier_BattleDomeBattleRoom_Movement_TieRefereeEnter
	waitmovement 0
	applymovement 1, BattleFrontier_BattleDomeBattleRoom_Movement_RefereeFaceLeft
	waitmovement 0
	delay 180
	applymovement 9, BattleFrontier_BattleDomeBattleRoom_Movement_TieRefereeExit
	waitmovement 0
	compare VAR_TEMP_2, DRAW_TUCKER  @ Tucker always wins on a draw
	goto_if_eq BattleFrontier_BattleDomeBattleRoom_EventScript_LostToOpponent
	dome_compareseeds
	switch VAR_RESULT
	case 1, BattleFrontier_BattleDomeBattleRoom_EventScript_DefeatedOpponent
BattleFrontier_BattleDomeBattleRoom_EventScript_LostToOpponent:: @ 824BE4F
	applymovement 1, Common_Movement_WalkInPlaceDown
	waitmovement 0
	dome_getopponentname
	compare VAR_TEMP_2, NO_DRAW
	call_if_eq BattleFrontier_BattleDomeBattleRoom_EventScript_OpponentWon
	compare VAR_TEMP_2, DRAW_TRAINER
	call_if_eq BattleFrontier_BattleDomeBattleRoom_EventScript_OpponentWonDraw
	compare VAR_TEMP_2, DRAW_TUCKER
	call_if_eq BattleFrontier_BattleDomeBattleRoom_EventScript_TuckerWonDraw
	playse SE_W227B
	call BattleFrontier_BattleDomeBattleRoom_EventScript_AudienceLookAround
	delay 60
BattleFrontier_BattleDomeBattleRoom_EventScript_LostTourney:: @ 824BE8D
	dome_resolvewinners DOME_PLAYER_LOST_MATCH
BattleFrontier_BattleDomeBattleRoom_EventScript_WarpToLobbyLost:: @ 824BE9A
	frontier_set FRONTIER_DATA_CHALLENGE_STATUS, CHALLENGE_STATUS_LOST
	goto BattleFrontier_BattleDomeBattleRoom_EventScript_WarpToLobby

BattleFrontier_BattleDomeBattleRoom_EventScript_OpponentWon:: @ 824BEB1
	frontier_gettrainername 1
	message BattleFrontier_BattleDomeBattleRoom_Text_TrainerIsWinner
	waitmessage
	return

BattleFrontier_BattleDomeBattleRoom_EventScript_OpponentWonDraw:: @ 824BEC5
	frontier_gettrainername 0
	message BattleFrontier_BattleDomeBattleRoom_Text_RefereesDecidedWinnerTrainer
	waitmessage
	return

BattleFrontier_BattleDomeBattleRoom_EventScript_TuckerWonDraw:: @ 824BED9
	message BattleFrontier_BattleDomeBattleRoom_Text_RefereesDecidedWinnerTucker
	waitmessage
	return

BattleFrontier_BattleDomeBattleRoom_EventScript_DefeatedOpponent:: @ 824BEE0
	applymovement 1, Common_Movement_WalkInPlaceDown
	waitmovement 0
	compare VAR_TEMP_2, NO_DRAW
	call_if_eq BattleFrontier_BattleDomeBattleRoom_EventScript_PlayerWon
	compare VAR_TEMP_2, DRAW_TRAINER
	call_if_eq BattleFrontier_BattleDomeBattleRoom_EventScript_PlayerWonDraw
	playse SE_W227B
	call BattleFrontier_BattleDomeBattleRoom_EventScript_AudienceLookAround
	delay 60
	dome_getroundtext
	dome_resolvewinners DOME_PLAYER_WON_MATCH
	frontier_get FRONTIER_DATA_BATTLE_NUM
	addvar VAR_RESULT, 1
	frontier_set FRONTIER_DATA_BATTLE_NUM, VAR_RESULT
	switch VAR_RESULT
	case DOME_ROUNDS_COUNT, BattleFrontier_BattleDomeBattleRoom_EventScript_WonTourney
	setvar VAR_0x8006, 1
	warp MAP_BATTLE_FRONTIER_BATTLE_DOME_PRE_BATTLE_ROOM, 255, 5, 3
	waitstate

BattleFrontier_BattleDomeBattleRoom_EventScript_WonTourney:: @ 824BF62
	applymovement 13, BattleFrontier_BattleDomeBattleRoom_Movement_PlayerApproachAudience
	waitmovement 0
	frontier_get FRONTIER_DATA_LVL_MODE
	switch VAR_RESULT
	case FRONTIER_LVL_OPEN, BattleFrontier_BattleDomeBattleRoom_EventScript_WonLvOpenTourney
	msgbox BattleFrontier_BattleDomeBattleRoom_Text_PlayerIsLv50Champ, MSGBOX_DEFAULT
	goto BattleFrontier_BattleDomeBattleRoom_EventScript_CelebrateWin

BattleFrontier_BattleDomeBattleRoom_EventScript_WonLvOpenTourney:: @ 824BF96
	msgbox BattleFrontier_BattleDomeBattleRoom_Text_PlayerIsLvOpenChamp, MSGBOX_DEFAULT
BattleFrontier_BattleDomeBattleRoom_EventScript_CelebrateWin:: @ 824BF9E
	special DoConfettiEffect
	playse SE_W227B
	call BattleFrontier_BattleDomeBattleRoom_EventScript_AudienceLookAround
	delay 60
	frontier_set FRONTIER_DATA_CHALLENGE_STATUS, CHALLENGE_STATUS_WON
	goto BattleFrontier_BattleDomeBattleRoom_EventScript_WarpToLobby

BattleFrontier_BattleDomeBattleRoom_EventScript_PlayerWon:: @ 824BFC3
	msgbox BattleFrontier_BattleDomeBattleRoom_Text_PlayerIsWinner, MSGBOX_DEFAULT
	return

BattleFrontier_BattleDomeBattleRoom_EventScript_PlayerWonDraw:: @ 824BFCC
	msgbox BattleFrontier_BattleDomeBattleRoom_Text_RefereesDecidedWinnerPlayer, MSGBOX_DEFAULT
	return

BattleFrontier_BattleDomeBattleRoom_EventScript_AnnouncePlayer:: @ 824BFD5
	dome_get DOME_DATA_ATTEMPTED_CHALLENGE
	compare VAR_RESULT, FALSE
	goto_if_eq BattleFrontier_BattleDomeBattleRoom_EventScript_AnnouncePlayerFirstAttempt
	dome_get DOME_DATA_HAS_WON_CHALLENGE
	compare VAR_RESULT, FALSE
	goto_if_eq BattleFrontier_BattleDomeBattleRoom_EventScript_AnnouncePlayerNeverWon
	dome_get DOME_DATA_WIN_STREAK_ACTIVE
	compare VAR_RESULT, FALSE
	goto_if_eq BattleFrontier_BattleDomeBattleRoom_EventScript_AnnouncePlayerBrokenStreak
	goto BattleFrontier_BattleDomeBattleRoom_EventScript_AnnouncePlayerChampion
	return

BattleFrontier_BattleDomeBattleRoom_EventScript_AnnouncePlayerFirstAttempt:: @ 824C023
	call BattleFrontier_BattleDomeBattleRoom_EventScript_GetRoundNum
	switch VAR_RESULT
	case DOME_ROUND1, BattleFrontier_BattleDomeBattleRoom_EventScript_AnnouncePlayerFirstAttemptRound1
	case DOME_ROUND2, BattleFrontier_BattleDomeBattleRoom_EventScript_AnnouncePlayerFirstAttemptRound2
	case DOME_SEMIFINAL, BattleFrontier_BattleDomeBattleRoom_EventScript_AnnouncePlayerFirstAttemptSemifinal
	case DOME_FINAL, BattleFrontier_BattleDomeBattleRoom_EventScript_AnnouncePlayerFirstAttemptFinal
	return

BattleFrontier_BattleDomeBattleRoom_EventScript_AnnouncePlayerFirstAttemptRound1:: @ 824C05A
	message BattleFrontier_BattleDomeBattleRoom_Text_BrightNewHope
	waitmessage
	return

BattleFrontier_BattleDomeBattleRoom_EventScript_AnnouncePlayerFirstAttemptRound2:: @ 824C061
	message BattleFrontier_BattleDomeBattleRoom_Text_RisingStar
	waitmessage
	return

BattleFrontier_BattleDomeBattleRoom_EventScript_AnnouncePlayerFirstAttemptSemifinal:: @ 824C068
	message BattleFrontier_BattleDomeBattleRoom_Text_WillTheyRaceToChampionship
	waitmessage
	return

BattleFrontier_BattleDomeBattleRoom_EventScript_AnnouncePlayerFirstAttemptFinal:: @ 824C06F
	message BattleFrontier_BattleDomeBattleRoom_Text_CanAchieveChampionFirstTry
	waitmessage
	return

BattleFrontier_BattleDomeBattleRoom_EventScript_AnnouncePlayerNeverWon:: @ 824C076
	call BattleFrontier_BattleDomeBattleRoom_EventScript_GetRoundNum
	switch VAR_RESULT
	case DOME_ROUND1, BattleFrontier_BattleDomeBattleRoom_EventScript_AnnouncePlayerNeverWonRound1
	case DOME_ROUND2, BattleFrontier_BattleDomeBattleRoom_EventScript_AnnouncePlayerNeverWonRound2
	case DOME_SEMIFINAL, BattleFrontier_BattleDomeBattleRoom_EventScript_AnnouncePlayerNeverWonSemifinal
	case DOME_FINAL, BattleFrontier_BattleDomeBattleRoom_EventScript_AnnouncePlayerNeverWonFinal
	return

BattleFrontier_BattleDomeBattleRoom_EventScript_AnnouncePlayerNeverWonRound1:: @ 824C0AD
	message BattleFrontier_BattleDomeBattleRoom_Text_CanLossBeAvenged
	waitmessage
	return

BattleFrontier_BattleDomeBattleRoom_EventScript_AnnouncePlayerNeverWonRound2:: @ 824C0B4
	message BattleFrontier_BattleDomeBattleRoom_Text_OnFireForChampionship
	waitmessage
	return

BattleFrontier_BattleDomeBattleRoom_EventScript_AnnouncePlayerNeverWonSemifinal:: @ 824C0BB
	message BattleFrontier_BattleDomeBattleRoom_Text_WinHereAdvancesToFinal
	waitmessage
	return

BattleFrontier_BattleDomeBattleRoom_EventScript_AnnouncePlayerNeverWonFinal:: @ 824C0C2
	message BattleFrontier_BattleDomeBattleRoom_Text_WillLongHeldDreamComeTrue
	waitmessage
	return

BattleFrontier_BattleDomeBattleRoom_EventScript_AnnouncePlayerChampion:: @ 824C0C9
	compare VAR_TEMP_F, DOME_FINAL
	goto_if_ne BattleFrontier_BattleDomeBattleRoom_EventScript_AnnouncePlayerChampionNoTucker
	switch VAR_TEMP_E
	case FRONTIER_BRAIN_SILVER, BattleFrontier_BattleDomeBattleRoom_EventScript_AnnouncePlayerPreTuckerSilver
	case FRONTIER_BRAIN_GOLD, BattleFrontier_BattleDomeBattleRoom_EventScript_AnnouncePlayerPreTuckerGold
	case FRONTIER_BRAIN_STREAK, BattleFrontier_BattleDomeBattleRoom_EventScript_AnnouncePlayerPreTuckerSilver
	case FRONTIER_BRAIN_STREAK_LONG, BattleFrontier_BattleDomeBattleRoom_EventScript_AnnouncePlayerPreTuckerGold
BattleFrontier_BattleDomeBattleRoom_EventScript_AnnouncePlayerChampionNoTucker:: @ 824C105
	call BattleFrontier_BattleDomeBattleRoom_EventScript_GetRoundNum
	switch VAR_RESULT
	case DOME_ROUND1, BattleFrontier_BattleDomeBattleRoom_EventScript_AnnouncePlayerChampionRound1
	case DOME_ROUND2, BattleFrontier_BattleDomeBattleRoom_EventScript_AnnouncePlayerChampionRound2
	case DOME_SEMIFINAL, BattleFrontier_BattleDomeBattleRoom_EventScript_AnnouncePlayerChampionSemifinal
	case DOME_FINAL, BattleFrontier_BattleDomeBattleRoom_EventScript_AnnouncePlayerChampionFinal
	return

BattleFrontier_BattleDomeBattleRoom_EventScript_AnnouncePlayerChampionRound1:: @ 824C13C
	message BattleFrontier_BattleDomeBattleRoom_Text_TheInvincibleChampion
	waitmessage
	return

BattleFrontier_BattleDomeBattleRoom_EventScript_AnnouncePlayerChampionRound2:: @ 824C143
	message BattleFrontier_BattleDomeBattleRoom_Text_CanAnyoneHopeToBeatTrainer
	waitmessage
	return

BattleFrontier_BattleDomeBattleRoom_EventScript_AnnouncePlayerChampionSemifinal:: @ 824C14A
	message BattleFrontier_BattleDomeBattleRoom_Text_DoBattlesExistSolelyForTrainer
	waitmessage
	return

BattleFrontier_BattleDomeBattleRoom_EventScript_AnnouncePlayerChampionFinal:: @ 824C151
	message BattleFrontier_BattleDomeBattleRoom_Text_CurrentChampAimingToRetainTitle
	waitmessage
	return

BattleFrontier_BattleDomeBattleRoom_EventScript_AnnouncePlayerPreTuckerSilver:: @ 824C158
	msgbox BattleFrontier_BattleDomeBattleRoom_Text_FeelGlowOfTrueMaster, MSGBOX_DEFAULT
	return

BattleFrontier_BattleDomeBattleRoom_EventScript_AnnouncePlayerPreTuckerGold:: @ 824C161
	msgbox BattleFrontier_BattleDomeBattleRoom_Text_CanWinStreakBeStretched, MSGBOX_DEFAULT
	return

BattleFrontier_BattleDomeBattleRoom_EventScript_AnnouncePlayerBrokenStreak:: @ 824C16A
	call BattleFrontier_BattleDomeBattleRoom_EventScript_GetRoundNum
	switch VAR_RESULT
	case DOME_ROUND1, BattleFrontier_BattleDomeBattleRoom_EventScript_AnnouncePlayerBrokenStreakRound1
	case DOME_ROUND2, BattleFrontier_BattleDomeBattleRoom_EventScript_AnnouncePlayerBrokenStreakRound2
	case DOME_SEMIFINAL, BattleFrontier_BattleDomeBattleRoom_EventScript_AnnouncePlayerBrokenStreakSemifinal
	case DOME_FINAL, BattleFrontier_BattleDomeBattleRoom_EventScript_AnnouncePlayerBrokenStreakFinal
	return

BattleFrontier_BattleDomeBattleRoom_EventScript_AnnouncePlayerBrokenStreakRound1:: @ 824C1A1
	message BattleFrontier_BattleDomeBattleRoom_Text_FormerChampHasReturned
	waitmessage
	return

BattleFrontier_BattleDomeBattleRoom_EventScript_AnnouncePlayerBrokenStreakRound2:: @ 824C1A8
	message BattleFrontier_BattleDomeBattleRoom_Text_FormerToughnessReturned
	waitmessage
	return

BattleFrontier_BattleDomeBattleRoom_EventScript_AnnouncePlayerBrokenStreakSemifinal:: @ 824C1AF
	message BattleFrontier_BattleDomeBattleRoom_Text_WillDoExpectedAdvanceToFinals
	waitmessage
	return

BattleFrontier_BattleDomeBattleRoom_EventScript_AnnouncePlayerBrokenStreakFinal:: @ 824C1B6
	message BattleFrontier_BattleDomeBattleRoom_Text_WillFormerChampRegainGlory
	waitmessage
	return

BattleFrontier_BattleDomeBattleRoom_EventScript_GetRoundNum:: @ 824C1BD
	frontier_get FRONTIER_DATA_BATTLE_NUM
	return

BattleFrontier_BattleDomeBattleRoom_EventScript_AnnounceTucker:: @ 824C1CB
	switch VAR_TEMP_E
	case FRONTIER_BRAIN_SILVER, BattleFrontier_BattleDomeBattleRoom_EventScript_AnnounceTuckerSilver
	case FRONTIER_BRAIN_GOLD, BattleFrontier_BattleDomeBattleRoom_EventScript_AnnounceTuckerGold
	case FRONTIER_BRAIN_STREAK, BattleFrontier_BattleDomeBattleRoom_EventScript_AnnounceTuckerSilver
	case FRONTIER_BRAIN_STREAK_LONG, BattleFrontier_BattleDomeBattleRoom_EventScript_AnnounceTuckerGold

BattleFrontier_BattleDomeBattleRoom_EventScript_AnnounceTuckerSilver:: @ 824C1FC
	msgbox BattleFrontier_BattleDomeBattleRoom_Text_MakeWayForDomeAceTucker, MSGBOX_DEFAULT
	goto BattleFrontier_BattleDomeBattleRoom_EventScript_TuckerEnter

BattleFrontier_BattleDomeBattleRoom_EventScript_AnnounceTuckerGold:: @ 824C209
	msgbox BattleFrontier_BattleDomeBattleRoom_Text_LegendHasReturnedDomeAceTucker, MSGBOX_DEFAULT
BattleFrontier_BattleDomeBattleRoom_EventScript_TuckerEnter:: @ 824C211
	closemessage
	applymovement 2, BattleFrontier_BattleDomeBattleRoom_Movement_AudienceTwinJump
	applymovement 1, BattleFrontier_BattleDomeBattleRoom_Movement_RefereeMoveForTuckerEntrance
	applymovement 15, BattleFrontier_BattleDomeBattleRoom_Movement_TuckerEnterAndDance
	playse SE_W227B
	call BattleFrontier_BattleDomeBattleRoom_EventScript_AudienceLookAround
	waitse
	playse SE_W227B
	call BattleFrontier_BattleDomeBattleRoom_EventScript_AudienceLookAround
	waitse
	playse SE_W227B
	call BattleFrontier_BattleDomeBattleRoom_EventScript_AudienceLookAround
	waitse
	playse SE_W227B
	call BattleFrontier_BattleDomeBattleRoom_EventScript_AudienceLookAround
	waitse
	playse SE_W227B
	call BattleFrontier_BattleDomeBattleRoom_EventScript_AudienceLookAround
	waitse
	waitmovement 0
	message BattleFrontier_BattleDomeBattleRoom_Text_SpectatorTuckerChant
	waitmessage
	playse SE_W227B
	call BattleFrontier_BattleDomeBattleRoom_EventScript_AudienceLookAround
	waitse
	switch VAR_TEMP_E
	case FRONTIER_BRAIN_GOLD, BattleFrontier_BattleDomeBattleRoom_EventScript_TuckerGoldIntro
	case FRONTIER_BRAIN_STREAK, BattleFrontier_BattleDomeBattleRoom_EventScript_BattleTuckerSilver
	case FRONTIER_BRAIN_STREAK_LONG, BattleFrontier_BattleDomeBattleRoom_EventScript_BattleTuckerGold
	frontier_get FRONTIER_DATA_HEARD_BRAIN_SPEECH
	compare VAR_RESULT, FALSE
	goto_if_ne BattleFrontier_BattleDomeBattleRoom_EventScript_BattleTuckerSilver
	msgbox BattleFrontier_BattleDomeBattleRoom_Text_TuckerSilverIntro, MSGBOX_DEFAULT
	frontier_set FRONTIER_DATA_HEARD_BRAIN_SPEECH
BattleFrontier_BattleDomeBattleRoom_EventScript_BattleTuckerSilver:: @ 824C2B9
	msgbox BattleFrontier_BattleDomeBattleRoom_Text_LetsSeeYourStrategy, MSGBOX_DEFAULT
	call BattleFrontier_BattleDomeBattleRoom_EventScript_DoTuckerBattle
	switch VAR_RESULT
	case B_OUTCOME_LOST, BattleFrontier_BattleDomeBattleRoom_EventScript_LostToTucker
	case B_OUTCOME_FORFEITED, BattleFrontier_BattleDomeBattleRoom_EventScript_LostToTucker
	case B_OUTCOME_DREW, BattleFrontier_BattleDomeBattleRoom_EventScript_TuckerDraw
	msgbox BattleFrontier_BattleDomeBattleRoom_Text_IncredibleVictorIsPlayer, MSGBOX_DEFAULT
	dome_resolvewinners DOME_PLAYER_WON_MATCH
	frontier_getsymbols
	compare VAR_RESULT, 0
	goto_if_ne BattleFrontier_BattleDomeBattleRoom_EventScript_WonTourney
	closemessage
	applymovement 15, BattleFrontier_BattleDomeBattleRoom_Movement_TuckerApproachPlayer
	waitmovement 0
	msgbox BattleFrontier_BattleDomeBattleRoom_Text_SeeYourFrontierPass, MSGBOX_DEFAULT
	playfanfare MUS_ME_SYMBOLGET
	message BattleFrontier_BattleDomeBattleRoom_Text_ReceivedTacticsSymbol
	waitmessage
	waitfanfare
	frontier_givesymbol
	msgbox BattleFrontier_BattleDomeBattleRoom_Text_WontUnderestimateYouNextTime, MSGBOX_DEFAULT
	goto BattleFrontier_BattleDomeBattleRoom_EventScript_WonTourney

BattleFrontier_BattleDomeBattleRoom_EventScript_TuckerGoldIntro:: @ 824C346
	frontier_get FRONTIER_DATA_HEARD_BRAIN_SPEECH
	compare VAR_RESULT, FALSE
	goto_if_ne BattleFrontier_BattleDomeBattleRoom_EventScript_BattleTuckerGold
	msgbox BattleFrontier_BattleDomeBattleRoom_Text_TuckerGoldIntro, MSGBOX_DEFAULT
	frontier_set FRONTIER_DATA_HEARD_BRAIN_SPEECH
BattleFrontier_BattleDomeBattleRoom_EventScript_BattleTuckerGold:: @ 824C373
	msgbox BattleFrontier_BattleDomeBattleRoom_Text_UnleashAllPowerIPossess, MSGBOX_DEFAULT
	call BattleFrontier_BattleDomeBattleRoom_EventScript_DoTuckerBattle
	switch VAR_RESULT
	case B_OUTCOME_LOST, BattleFrontier_BattleDomeBattleRoom_EventScript_LostToTucker
	case B_OUTCOME_FORFEITED, BattleFrontier_BattleDomeBattleRoom_EventScript_LostToTucker
	case B_OUTCOME_DREW, BattleFrontier_BattleDomeBattleRoom_EventScript_TuckerDraw
	msgbox BattleFrontier_BattleDomeBattleRoom_Text_IncredibleVictorIsPlayer, MSGBOX_DEFAULT
	dome_resolvewinners DOME_PLAYER_WON_MATCH
	frontier_getsymbols
	compare VAR_RESULT, 2
	goto_if_eq BattleFrontier_BattleDomeBattleRoom_EventScript_WonTourney
	closemessage
	applymovement 15, BattleFrontier_BattleDomeBattleRoom_Movement_TuckerApproachPlayer
	waitmovement 0
	msgbox BattleFrontier_BattleDomeBattleRoom_Text_NeverLostWhenPowerUnleashed, MSGBOX_DEFAULT
	playfanfare MUS_ME_SYMBOLGET
	message BattleFrontier_BattleDomeBattleRoom_Text_TacticsSymbolTookGoldenShine
	waitmessage
	waitfanfare
	frontier_givesymbol
	msgbox BattleFrontier_BattleDomeBattleRoom_Text_LookForwardToNextEncounter, MSGBOX_DEFAULT
	goto BattleFrontier_BattleDomeBattleRoom_EventScript_WonTourney

BattleFrontier_BattleDomeBattleRoom_EventScript_DoTuckerBattle:: @ 824C400
	msgbox BattleFrontier_BattleDomeBattleRoom_Text_PlayerVersusTucker, MSGBOX_DEFAULT
	closemessage
	applymovement 13, BattleFrontier_BattleDomeBattleRoom_Movement_PlayerStepForward2
	applymovement 15, BattleFrontier_BattleDomeBattleRoom_Movement_TuckerStepForward
	waitmovement 0
	call BattleFrontier_BattleDomeBattleRoom_EventScript_DoDomeBattle
	return

BattleFrontier_BattleDomeBattleRoom_EventScript_LostToTucker:: @ 824C420
	msgbox BattleFrontier_BattleDomeBattleRoom_Text_WinnerIsTucker, MSGBOX_DEFAULT
	playse SE_W227B
	call BattleFrontier_BattleDomeBattleRoom_EventScript_AudienceLookAround
	waitse
	goto BattleFrontier_BattleDomeBattleRoom_EventScript_LostTourney

BattleFrontier_BattleDomeBattleRoom_EventScript_TuckerDraw:: @ 824C436
	setvar VAR_TEMP_2, DRAW_TUCKER
	goto BattleFrontier_BattleDomeBattleRoom_EventScript_Draw

BattleFrontier_BattleDomeBattleRoom_EventScript_DoDomeBattle:: @ 824C440
	frontier_set FRONTIER_DATA_RECORD_DISABLED, FALSE
	special HealPlayerParty
	setvar VAR_0x8004, SPECIAL_BATTLE_DOME
	setvar VAR_0x8005, 0
	setvar VAR_TEMP_9, 1
	special DoSpecialTrainerBattle
	waitstate
	setvar VAR_TEMP_9, 0
	dome_restorehelditems
	special HealPlayerParty
	dome_resetsketch
	return

BattleFrontier_BattleDomeBattleRoom_OnWarp: @ 824C481
	map_script_2 VAR_TEMP_1, 0, BattleFrontier_BattleDomeBattleRoom_EventScript_SetUpObjects
	.2byte 0

BattleFrontier_BattleDomeBattleRoom_EventScript_SetUpObjects:: @ 824C48B
	hideobjectat 13, MAP_BATTLE_FRONTIER_BATTLE_DOME_BATTLE_ROOM
	call BattleFrontier_BattleDomeBattleRoom_EventScript_AddAudience
	call BattleFrontier_BattleDomeBattleRoom_EventScript_SetPlayerGfx
	setvar VAR_TEMP_1, 1
	applymovement OBJ_EVENT_ID_PLAYER, BattleFrontier_BattleDomeBattleRoom_Movement_SetInvisible
	frontier_get FRONTIER_DATA_BATTLE_NUM
	compare VAR_RESULT, DOME_FINAL
	goto_if_ne BattleFrontier_BattleDomeBattleRoom_EventScript_EndSetUpObjects
	frontier_getbrainstatus
	copyvar VAR_TEMP_E, VAR_RESULT
	compare VAR_RESULT, FRONTIER_BRAIN_NOT_READY
	goto_if_eq BattleFrontier_BattleDomeBattleRoom_EventScript_EndSetUpObjects
	call BattleFrontier_EventScript_SetBrainObjectGfx
	setobjectxyperm 15, 13, 9
	removeobject 15
	addobject 15
	applymovement 15, BattleFrontier_BattleDomeBattleRoom_Movement_SetInvisibleFacingUp
BattleFrontier_BattleDomeBattleRoom_EventScript_EndSetUpObjects:: @ 824C4EF
	end

BattleFrontier_BattleDomeBattleRoom_OnResume: @ 824C4F0
	compare VAR_TEMP_9, 1
	call_if_eq BattleFrontier_BattleDomeBattleRoom_EventScript_CallAddAudience
	end

BattleFrontier_BattleDomeBattleRoom_EventScript_CallAddAudience:: @ 824C4FC
	call BattleFrontier_BattleDomeBattleRoom_EventScript_AddAudience
	return

@ Add audience members to supplement the permanent object event audience
BattleFrontier_BattleDomeBattleRoom_EventScript_AddAudience:: @ 824C502
	compare VAR_TEMP_F, DOME_ROUND1
	call_if_eq BattleFrontier_BattleDomeBattleRoom_EventScript_AddRound1Audience
	compare VAR_TEMP_F, DOME_ROUND2
	call_if_eq BattleFrontier_BattleDomeBattleRoom_EventScript_AddRound2Audience
	compare VAR_TEMP_F, DOME_SEMIFINAL
	call_if_eq BattleFrontier_BattleDomeBattleRoom_EventScript_AddSemifinalAudience
	compare VAR_TEMP_F, DOME_FINAL
	call_if_eq BattleFrontier_BattleDomeBattleRoom_EventScript_AddFinalAudience
	return

BattleFrontier_BattleDomeBattleRoom_EventScript_AddRound1Audience:: @ 824C52F
	return

<<<<<<< HEAD
BattleFrontier_BattleDomeBattleRoom_EventScript_24C530:: @ 824C530
	createvobject OBJ_EVENT_GFX_SCIENTIST_1, 1, 3, 0, 3, DIR_SOUTH
	createvobject OBJ_EVENT_GFX_EXPERT_F, 4, 6, 0, 3, DIR_SOUTH
	createvobject OBJ_EVENT_GFX_NINJA_BOY, 6, 8, 0, 3, DIR_SOUTH
	createvobject OBJ_EVENT_GFX_LITTLE_GIRL, 9, 11, 0, 3, DIR_SOUTH
	createvobject OBJ_EVENT_GFX_SCIENTIST_1, 11, 13, 0, 3, DIR_SOUTH
	createvobject OBJ_EVENT_GFX_MAN_5, 13, 15, 0, 3, DIR_SOUTH
	createvobject OBJ_EVENT_GFX_BEAUTY, 19, 7, 1, 3, DIR_SOUTH
	createvobject OBJ_EVENT_GFX_WOMAN_5, 22, 11, 1, 3, DIR_SOUTH
	createvobject OBJ_EVENT_GFX_LITTLE_BOY, 25, 15, 1, 3, DIR_SOUTH
	createvobject OBJ_EVENT_GFX_YOUNGSTER, 26, 2, 2, 3, DIR_SOUTH
	createvobject OBJ_EVENT_GFX_SCHOOL_KID_M, 29, 5, 1, 3, DIR_SOUTH
	return

BattleFrontier_BattleDomeBattleRoom_EventScript_24C594:: @ 824C594
	createvobject OBJ_EVENT_GFX_SCIENTIST_1, 1, 3, 0, 3, DIR_SOUTH
	createvobject OBJ_EVENT_GFX_EXPERT_F, 4, 6, 0, 3, DIR_SOUTH
	createvobject OBJ_EVENT_GFX_NINJA_BOY, 6, 8, 0, 3, DIR_SOUTH
	createvobject OBJ_EVENT_GFX_WOMAN_2, 7, 9, 0, 3, DIR_SOUTH
	createvobject OBJ_EVENT_GFX_LITTLE_GIRL, 9, 11, 0, 3, DIR_SOUTH
	createvobject OBJ_EVENT_GFX_LASS, 10, 12, 0, 3, DIR_SOUTH
	createvobject OBJ_EVENT_GFX_SCIENTIST_1, 11, 13, 0, 3, DIR_SOUTH
	createvobject OBJ_EVENT_GFX_MAN_5, 13, 15, 0, 3, DIR_SOUTH
	createvobject OBJ_EVENT_GFX_GENTLEMAN, 15, 2, 1, 3, DIR_SOUTH
	createvobject OBJ_EVENT_GFX_NINJA_BOY, 16, 3, 1, 3, DIR_SOUTH
	createvobject OBJ_EVENT_GFX_WOMAN_2, 17, 4, 1, 3, DIR_SOUTH
	createvobject OBJ_EVENT_GFX_BEAUTY, 19, 7, 1, 3, DIR_SOUTH
	createvobject OBJ_EVENT_GFX_EXPERT_F, 20, 9, 1, 3, DIR_SOUTH
	createvobject OBJ_EVENT_GFX_WOMAN_5, 22, 11, 1, 3, DIR_SOUTH
	createvobject OBJ_EVENT_GFX_SCIENTIST_1, 23, 13, 1, 3, DIR_SOUTH
	createvobject OBJ_EVENT_GFX_LITTLE_BOY, 25, 15, 1, 3, DIR_SOUTH
	createvobject OBJ_EVENT_GFX_YOUNGSTER, 26, 2, 2, 3, DIR_SOUTH
	createvobject OBJ_EVENT_GFX_HEX_MANIAC, 28, 5, 2, 3, DIR_SOUTH
	createvobject OBJ_EVENT_GFX_SCHOOL_KID_M, 29, 5, 1, 3, DIR_SOUTH
	createvobject OBJ_EVENT_GFX_MART_EMPLOYEE, 30, 6, 2, 3, DIR_SOUTH
	createvobject OBJ_EVENT_GFX_WOMAN_5, 31, 8, 2, 3, 1
	return

BattleFrontier_BattleDomeBattleRoom_EventScript_24C652:: @ 824C652
	createvobject OBJ_EVENT_GFX_NINJA_BOY, 0, 2, 0, 3, DIR_SOUTH
	createvobject OBJ_EVENT_GFX_SCIENTIST_1, 1, 3, 0, 3, DIR_SOUTH
	createvobject OBJ_EVENT_GFX_BEAUTY, 2, 15, 0, 3, DIR_SOUTH
	createvobject OBJ_EVENT_GFX_MAN_5, 3, 5, 0, 3, DIR_SOUTH
	createvobject OBJ_EVENT_GFX_EXPERT_F, 4, 6, 0, 3, DIR_SOUTH
	createvobject OBJ_EVENT_GFX_SCIENTIST_1, 5, 7, 0, 3, DIR_SOUTH
	createvobject OBJ_EVENT_GFX_NINJA_BOY, 6, 8, 0, 3, DIR_SOUTH
	createvobject OBJ_EVENT_GFX_WOMAN_2, 7, 9, 0, 3, DIR_SOUTH
	createvobject OBJ_EVENT_GFX_WOMAN_3, 8, 10, 0, 3, DIR_SOUTH
	createvobject OBJ_EVENT_GFX_LITTLE_GIRL, 9, 11, 0, 3, DIR_SOUTH
	createvobject OBJ_EVENT_GFX_LASS, 10, 12, 0, 3, DIR_SOUTH
	createvobject OBJ_EVENT_GFX_SCIENTIST_1, 11, 13, 0, 3, DIR_SOUTH
	createvobject OBJ_EVENT_GFX_BEAUTY, 12, 14, 0, 3, DIR_SOUTH
	createvobject OBJ_EVENT_GFX_MAN_5, 13, 15, 2, 3, DIR_SOUTH
	createvobject OBJ_EVENT_GFX_HIKER, 14, 12, 2, 3, DIR_SOUTH
	createvobject OBJ_EVENT_GFX_GENTLEMAN, 15, 2, 1, 3, DIR_SOUTH
	createvobject OBJ_EVENT_GFX_NINJA_BOY, 16, 3, 1, 3, DIR_SOUTH
	createvobject OBJ_EVENT_GFX_WOMAN_2, 17, 4, 1, 3, DIR_SOUTH
	createvobject OBJ_EVENT_GFX_WOMAN_3, 18, 6, 1, 3, DIR_SOUTH
	createvobject OBJ_EVENT_GFX_BEAUTY, 19, 7, 1, 3, DIR_SOUTH
	createvobject OBJ_EVENT_GFX_EXPERT_F, 20, 9, 1, 3, DIR_SOUTH
	createvobject OBJ_EVENT_GFX_MAN_2, 21, 10, 1, 3, DIR_SOUTH
	createvobject OBJ_EVENT_GFX_WOMAN_5, 22, 11, 1, 3, DIR_SOUTH
	createvobject OBJ_EVENT_GFX_SCIENTIST_1, 23, 13, 1, 3, DIR_SOUTH
	createvobject OBJ_EVENT_GFX_GENTLEMAN, 24, 14, 1, 3, DIR_SOUTH
	createvobject OBJ_EVENT_GFX_LITTLE_BOY, 25, 15, 1, 3, DIR_SOUTH
	createvobject OBJ_EVENT_GFX_YOUNGSTER, 26, 2, 2, 3, DIR_SOUTH
	createvobject OBJ_EVENT_GFX_FAT_MAN, 27, 3, 2, 3, DIR_SOUTH
	createvobject OBJ_EVENT_GFX_HEX_MANIAC, 28, 5, 2, 3, DIR_SOUTH
	createvobject OBJ_EVENT_GFX_SCHOOL_KID_M, 29, 5, 1, 3, DIR_SOUTH
	createvobject OBJ_EVENT_GFX_MART_EMPLOYEE, 30, 6, 2, 3, DIR_SOUTH
	createvobject OBJ_EVENT_GFX_WOMAN_5, 31, 8, 2, 3, DIR_SOUTH
=======
BattleFrontier_BattleDomeBattleRoom_EventScript_AddRound2Audience:: @ 824C530
	createvobject EVENT_OBJ_GFX_SCIENTIST_1, 1, 3, 0, 3, DIR_SOUTH
	createvobject EVENT_OBJ_GFX_EXPERT_F, 4, 6, 0, 3, DIR_SOUTH
	createvobject EVENT_OBJ_GFX_NINJA_BOY, 6, 8, 0, 3, DIR_SOUTH
	createvobject EVENT_OBJ_GFX_LITTLE_GIRL, 9, 11, 0, 3, DIR_SOUTH
	createvobject EVENT_OBJ_GFX_SCIENTIST_1, 11, 13, 0, 3, DIR_SOUTH
	createvobject EVENT_OBJ_GFX_MAN_5, 13, 15, 0, 3, DIR_SOUTH
	createvobject EVENT_OBJ_GFX_BEAUTY, 19, 7, 1, 3, DIR_SOUTH
	createvobject EVENT_OBJ_GFX_WOMAN_5, 22, 11, 1, 3, DIR_SOUTH
	createvobject EVENT_OBJ_GFX_LITTLE_BOY, 25, 15, 1, 3, DIR_SOUTH
	createvobject EVENT_OBJ_GFX_YOUNGSTER, 26, 2, 2, 3, DIR_SOUTH
	createvobject EVENT_OBJ_GFX_SCHOOL_KID_M, 29, 5, 1, 3, DIR_SOUTH
	return

BattleFrontier_BattleDomeBattleRoom_EventScript_AddSemifinalAudience:: @ 824C594
	createvobject EVENT_OBJ_GFX_SCIENTIST_1, 1, 3, 0, 3, DIR_SOUTH
	createvobject EVENT_OBJ_GFX_EXPERT_F, 4, 6, 0, 3, DIR_SOUTH
	createvobject EVENT_OBJ_GFX_NINJA_BOY, 6, 8, 0, 3, DIR_SOUTH
	createvobject EVENT_OBJ_GFX_WOMAN_2, 7, 9, 0, 3, DIR_SOUTH
	createvobject EVENT_OBJ_GFX_LITTLE_GIRL, 9, 11, 0, 3, DIR_SOUTH
	createvobject EVENT_OBJ_GFX_LASS, 10, 12, 0, 3, DIR_SOUTH
	createvobject EVENT_OBJ_GFX_SCIENTIST_1, 11, 13, 0, 3, DIR_SOUTH
	createvobject EVENT_OBJ_GFX_MAN_5, 13, 15, 0, 3, DIR_SOUTH
	createvobject EVENT_OBJ_GFX_GENTLEMAN, 15, 2, 1, 3, DIR_SOUTH
	createvobject EVENT_OBJ_GFX_NINJA_BOY, 16, 3, 1, 3, DIR_SOUTH
	createvobject EVENT_OBJ_GFX_WOMAN_2, 17, 4, 1, 3, DIR_SOUTH
	createvobject EVENT_OBJ_GFX_BEAUTY, 19, 7, 1, 3, DIR_SOUTH
	createvobject EVENT_OBJ_GFX_EXPERT_F, 20, 9, 1, 3, DIR_SOUTH
	createvobject EVENT_OBJ_GFX_WOMAN_5, 22, 11, 1, 3, DIR_SOUTH
	createvobject EVENT_OBJ_GFX_SCIENTIST_1, 23, 13, 1, 3, DIR_SOUTH
	createvobject EVENT_OBJ_GFX_LITTLE_BOY, 25, 15, 1, 3, DIR_SOUTH
	createvobject EVENT_OBJ_GFX_YOUNGSTER, 26, 2, 2, 3, DIR_SOUTH
	createvobject EVENT_OBJ_GFX_HEX_MANIAC, 28, 5, 2, 3, DIR_SOUTH
	createvobject EVENT_OBJ_GFX_SCHOOL_KID_M, 29, 5, 1, 3, DIR_SOUTH
	createvobject EVENT_OBJ_GFX_MART_EMPLOYEE, 30, 6, 2, 3, DIR_SOUTH
	createvobject EVENT_OBJ_GFX_WOMAN_5, 31, 8, 2, 3, 1
	return

BattleFrontier_BattleDomeBattleRoom_EventScript_AddFinalAudience:: @ 824C652
	createvobject EVENT_OBJ_GFX_NINJA_BOY, 0, 2, 0, 3, DIR_SOUTH
	createvobject EVENT_OBJ_GFX_SCIENTIST_1, 1, 3, 0, 3, DIR_SOUTH
	createvobject EVENT_OBJ_GFX_BEAUTY, 2, 15, 0, 3, DIR_SOUTH
	createvobject EVENT_OBJ_GFX_MAN_5, 3, 5, 0, 3, DIR_SOUTH
	createvobject EVENT_OBJ_GFX_EXPERT_F, 4, 6, 0, 3, DIR_SOUTH
	createvobject EVENT_OBJ_GFX_SCIENTIST_1, 5, 7, 0, 3, DIR_SOUTH
	createvobject EVENT_OBJ_GFX_NINJA_BOY, 6, 8, 0, 3, DIR_SOUTH
	createvobject EVENT_OBJ_GFX_WOMAN_2, 7, 9, 0, 3, DIR_SOUTH
	createvobject EVENT_OBJ_GFX_WOMAN_3, 8, 10, 0, 3, DIR_SOUTH
	createvobject EVENT_OBJ_GFX_LITTLE_GIRL, 9, 11, 0, 3, DIR_SOUTH
	createvobject EVENT_OBJ_GFX_LASS, 10, 12, 0, 3, DIR_SOUTH
	createvobject EVENT_OBJ_GFX_SCIENTIST_1, 11, 13, 0, 3, DIR_SOUTH
	createvobject EVENT_OBJ_GFX_BEAUTY, 12, 14, 0, 3, DIR_SOUTH
	createvobject EVENT_OBJ_GFX_MAN_5, 13, 15, 2, 3, DIR_SOUTH
	createvobject EVENT_OBJ_GFX_HIKER, 14, 12, 2, 3, DIR_SOUTH
	createvobject EVENT_OBJ_GFX_GENTLEMAN, 15, 2, 1, 3, DIR_SOUTH
	createvobject EVENT_OBJ_GFX_NINJA_BOY, 16, 3, 1, 3, DIR_SOUTH
	createvobject EVENT_OBJ_GFX_WOMAN_2, 17, 4, 1, 3, DIR_SOUTH
	createvobject EVENT_OBJ_GFX_WOMAN_3, 18, 6, 1, 3, DIR_SOUTH
	createvobject EVENT_OBJ_GFX_BEAUTY, 19, 7, 1, 3, DIR_SOUTH
	createvobject EVENT_OBJ_GFX_EXPERT_F, 20, 9, 1, 3, DIR_SOUTH
	createvobject EVENT_OBJ_GFX_MAN_2, 21, 10, 1, 3, DIR_SOUTH
	createvobject EVENT_OBJ_GFX_WOMAN_5, 22, 11, 1, 3, DIR_SOUTH
	createvobject EVENT_OBJ_GFX_SCIENTIST_1, 23, 13, 1, 3, DIR_SOUTH
	createvobject EVENT_OBJ_GFX_GENTLEMAN, 24, 14, 1, 3, DIR_SOUTH
	createvobject EVENT_OBJ_GFX_LITTLE_BOY, 25, 15, 1, 3, DIR_SOUTH
	createvobject EVENT_OBJ_GFX_YOUNGSTER, 26, 2, 2, 3, DIR_SOUTH
	createvobject EVENT_OBJ_GFX_FAT_MAN, 27, 3, 2, 3, DIR_SOUTH
	createvobject EVENT_OBJ_GFX_HEX_MANIAC, 28, 5, 2, 3, DIR_SOUTH
	createvobject EVENT_OBJ_GFX_SCHOOL_KID_M, 29, 5, 1, 3, DIR_SOUTH
	createvobject EVENT_OBJ_GFX_MART_EMPLOYEE, 30, 6, 2, 3, DIR_SOUTH
	createvobject EVENT_OBJ_GFX_WOMAN_5, 31, 8, 2, 3, DIR_SOUTH
>>>>>>> fa581691
	return

BattleFrontier_BattleDomeBattleRoom_Movement_SetInvisible: @ 824C773
	set_invisible
	step_end

BattleFrontier_BattleDomeBattleRoom_Movement_PlayerEnter: @ 824C775
	set_visible
	delay_16
	walk_up
	walk_up
	walk_up
	walk_right
BattleFrontier_BattleDomeBattleRoom_Movement_PlayerStepForward: @ 824C77B
	walk_right
	step_end

BattleFrontier_BattleDomeBattleRoom_Movement_PlayerApproachAudience: @ 824C77D
	walk_up
	step_end

@ Identical to Movement_PlayerEnter
BattleFrontier_BattleDomeBattleRoom_Movement_PlayerEnterForTucker: @ 824C77F
	set_visible
	delay_16
	walk_up
	walk_up
	walk_up
	walk_right
	walk_right
	step_end

BattleFrontier_BattleDomeBattleRoom_Movement_PlayerStepForward2: @ 824C787
	walk_right
	step_end

BattleFrontier_BattleDomeBattleRoom_Movement_OpponentStepForward: @ 824C789
	walk_left
	step_end

BattleFrontier_BattleDomeBattleRoom_Movement_SetInvisibleFacingUp: @ 824C78B
	face_up
	set_invisible
	step_end

BattleFrontier_BattleDomeBattleRoom_Movement_TuckerEnterAndDance: @ 824C78E
	set_visible
	walk_up
	walk_up
	walk_up
	face_left
	delay_8
	delay_4
	face_down
	delay_8
	delay_4
	face_right
	delay_8
	delay_4
	face_up
	delay_8
	delay_4
	face_left
	delay_16
	walk_fast_up
	walk_fast_up
	face_left
	delay_8
	delay_4
	face_down
	delay_8
	delay_4
	face_right
	delay_8
	delay_4
	face_up
	delay_8
	delay_4
	face_left
	jump_2_left
	unlock_facing_direction
	face_up
	lock_facing_direction
	jump_2_left
	jump_2_left
	unlock_facing_direction
	face_right
	lock_facing_direction
	jump_2_left
	unlock_facing_direction
	face_down
	delay_2
	face_left
	delay_8
	delay_4
	face_up
	delay_8
	delay_4
	face_right
	delay_8
	delay_4
	face_down
	delay_8
	delay_4
	face_left
	delay_4
	face_up
	delay_4
	face_right
	delay_4
	face_down
	delay_4
	face_left
	delay_2
	face_up
	delay_2
	face_right
	delay_2
	face_down
	delay_2
	face_left
	lock_facing_direction
	walk_right
	walk_slow_right
	walk_right
	walk_slow_right
	unlock_facing_direction
	face_up
	delay_16
	jump_in_place_up
	jump_in_place_up
	delay_16
	walk_right
	walk_right
	walk_right
	jump_in_place_up
	delay_16
	walk_right
	walk_down
	walk_down
	face_left
	delay_2
	face_up
	delay_2
	face_right
	delay_2
	face_down
	delay_2
	face_left
	delay_4
	walk_left
	walk_left
	step_end

BattleFrontier_BattleDomeBattleRoom_Movement_RefereeMoveForTuckerEntrance: @ 824C7F9
	delay_16
	delay_16
	walk_left
	walk_left
	walk_in_place_fastest_right
	delay_16
	delay_16
	delay_16
	delay_16
	delay_16
	delay_16
	delay_16
	delay_16
	delay_16
	delay_16
	delay_16
	delay_16
	delay_16
	delay_16
	delay_16
	delay_16
	delay_16
	delay_16
	delay_16
	delay_16
	delay_16
	delay_16
	delay_16
	delay_16
	delay_16
	delay_16
	delay_16
	delay_16
	delay_16
	delay_16
	delay_16
	delay_16
	delay_16
	delay_16
	delay_16
	delay_16
	delay_16
	delay_16
	delay_16
	walk_right
	walk_right
	walk_in_place_fastest_down
	step_end

BattleFrontier_BattleDomeBattleRoom_Movement_TuckerStepForward: @ 824C829
	walk_left
	step_end

BattleFrontier_BattleDomeBattleRoom_Movement_TuckerApproachPlayer: @ 824C82B
	walk_left
	walk_left
	step_end

BattleFrontier_BattleDomeBattleRoom_EventScript_AudienceLookAround:: @ 824C82E
	turnvobject 0, DIR_EAST
	turnvobject 2, DIR_EAST
	turnvobject 4, DIR_EAST
	turnvobject 6, DIR_EAST
	turnvobject 8, DIR_EAST
	turnvobject 10, DIR_WEST
	turnvobject 12, DIR_WEST
	turnvobject 14, DIR_WEST
	turnvobject 16, DIR_WEST
	turnvobject 18, DIR_WEST
	turnvobject 20, DIR_EAST
	turnvobject 22, DIR_EAST
	turnvobject 24, DIR_EAST
	turnvobject 26, DIR_EAST
	turnvobject 28, DIR_EAST
	turnvobject 30, DIR_EAST
	delay 20
	turnvobject 0, DIR_SOUTH
	turnvobject 2, DIR_SOUTH
	turnvobject 4, DIR_SOUTH
	turnvobject 6, DIR_SOUTH
	turnvobject 8, DIR_SOUTH
	turnvobject 10, DIR_SOUTH
	turnvobject 12, DIR_SOUTH
	turnvobject 14, DIR_SOUTH
	turnvobject 16, DIR_SOUTH
	turnvobject 18, DIR_SOUTH
	turnvobject 20, DIR_SOUTH
	turnvobject 22, DIR_SOUTH
	turnvobject 24, DIR_SOUTH
	turnvobject 26, DIR_SOUTH
	turnvobject 28, DIR_SOUTH
	turnvobject 30, DIR_SOUTH
	delay 20
	turnvobject 1, DIR_EAST
	turnvobject 3, DIR_EAST
	turnvobject 5, DIR_EAST
	turnvobject 7, DIR_EAST
	turnvobject 9, DIR_EAST
	turnvobject 11, DIR_WEST
	turnvobject 13, DIR_WEST
	turnvobject 15, DIR_WEST
	turnvobject 17, DIR_WEST
	turnvobject 19, DIR_WEST
	turnvobject 21, DIR_EAST
	turnvobject 23, DIR_EAST
	turnvobject 25, DIR_EAST
	turnvobject 27, DIR_WEST
	turnvobject 31, DIR_WEST
	delay 20
	turnvobject 1, DIR_SOUTH
	turnvobject 3, DIR_SOUTH
	turnvobject 5, DIR_SOUTH
	turnvobject 7, DIR_SOUTH
	turnvobject 9, DIR_SOUTH
	turnvobject 11, DIR_SOUTH
	turnvobject 13, DIR_SOUTH
	turnvobject 15, DIR_SOUTH
	turnvobject 17, DIR_SOUTH
	turnvobject 19, DIR_SOUTH
	turnvobject 21, DIR_SOUTH
	turnvobject 23, DIR_SOUTH
	turnvobject 25, DIR_SOUTH
	turnvobject 27, DIR_SOUTH
	turnvobject 31, DIR_SOUTH
	delay 20
	return

BattleFrontier_BattleDomeBattleRoom_EventScript_WarpToLobby:: @ 824C8F5
	copyvar VAR_RESULT, VAR_FRONTIER_BATTLE_MODE
	compare VAR_RESULT, FRONTIER_MODE_DOUBLES
	goto_if_eq BattleFrontier_BattleDomePreBattleRoom_EventScript_WarpToLobbyDoubles
	warp MAP_BATTLE_FRONTIER_BATTLE_DOME_LOBBY, 255, 5, 11
	waitstate
	end

BattleFrontier_BattleDomePreBattleRoom_EventScript_WarpToLobbyDoubles:: @ 824C90F
	warp MAP_BATTLE_FRONTIER_BATTLE_DOME_LOBBY, 255, 17, 11
	waitstate
	end

@ On round 1 there's a 50% chance that a specific audience member will walk to his seat
BattleFrontier_BattleDomeBattleRoom_EventScript_SetWalkingAudienceMemberPos:: @ 824C919
	random 2
	copyvar VAR_TEMP_D, VAR_RESULT
	compare VAR_TEMP_D, 0
	goto_if_eq Common_EventScript_NopReturn
	setobjectxyperm 6, 2, 0
	setobjectmovementtype 6, MOVEMENT_TYPE_FACE_RIGHT
	return

BattleFrontier_BattleDomeBattleRoom_EventScript_TryDoAudienceMemberWalkToSeat:: @ 824C938
	compare VAR_TEMP_D, 0
	goto_if_eq Common_EventScript_NopReturn
	applymovement 6, BattleFrontier_BattleDomeBattleRoom_Movement_AudienceMemberWalkToSeat
	return

BattleFrontier_BattleDomeBattleRoom_Movement_AudienceTwinJump: @ 824C94B
	delay_16
	delay_16
	delay_16
	delay_16
	delay_16
	delay_16
	delay_16
	delay_16
	delay_16
	delay_16
	delay_16
	delay_16
	delay_8
	disable_jump_landing_ground_effect
	jump_in_place_down
	delay_4
	jump_in_place_down
	enable_jump_landing_ground_effect
	step_end

BattleFrontier_BattleDomeBattleRoom_Movement_AudienceMemberWalkToSeat: @ 824C95E
	walk_down
	walk_down
	walk_right
	walk_right
	walk_in_place_fastest_down
	step_end

BattleFrontier_BattleDomeBattleRoom_Movement_TieRefereeEnter: @ 824C964
	walk_right
	walk_right
	walk_right
	walk_right
	step_end

BattleFrontier_BattleDomeBattleRoom_Movement_RefereeFaceLeft: @ 824C969
	walk_in_place_fastest_left
	step_end

BattleFrontier_BattleDomeBattleRoom_Movement_TieRefereeExit: @ 824C96B
	walk_left
	walk_left
	walk_left
	walk_left
	step_end

BattleFrontier_BattleDomeBattleRoom_Text_PlayerHasEnteredDome: @ 824C970
	.string "{PLAYER} has entered the BATTLE DOME!$"

BattleFrontier_BattleDomeBattleRoom_Text_PlayerVersusTrainer: @ 824C990
	.string "{STR_VAR_1}\n"
	.string "match!\p"
	.string "{PLAYER} versus {STR_VAR_2}!\p"
	.string "Let the battle begin!$"

BattleFrontier_BattleDomeBattleRoom_Text_PlayerIsWinner: @ 824C9BE
	.string "{PLAYER} is the winner!\n"
	.string "Congratulations!$"

BattleFrontier_BattleDomeBattleRoom_Text_TrainerIsWinner: @ 824C9E1
	.string "{STR_VAR_2} is the winner!\n"
	.string "Congratulations!$"

BattleFrontier_BattleDomeBattleRoom_Text_PlayerIsLv50Champ: @ 824CA04
	.string "{PLAYER} is the Level 50\n"
	.string "Battle Tournament Champion!\p"
	.string "Congratulations!$"

BattleFrontier_BattleDomeBattleRoom_Text_PlayerIsLvOpenChamp: @ 824CA44
	.string "{PLAYER} is the Open Level\n"
	.string "Battle Tournament Champion!\p"
	.string "Congratulations!$"

BattleFrontier_BattleDomeBattleRoom_Text_RefereeDecisionPleaseWait: @ 824CA86
	.string "What an unbelievable finish!\n"
	.string "We have a double knockout!\p"
	.string "In this event, the Battle Tournament\n"
	.string "rules call for a REFEREE'S decision.\p"
	.string "Please wait while the judging\n"
	.string "is under way.$"

BattleFrontier_BattleDomeBattleRoom_Text_RefereesDecidedWinnerTrainer: @ 824CB34
	.string "The REFEREES have reached\n"
	.string "a decision!\p"
	.string "The winner is…\n"
	.string "Oh, my goodness!\l"
	.string "The winner is {STR_VAR_1}!\l"
	.string "Congratulations!$"

BattleFrontier_BattleDomeBattleRoom_Text_RefereesDecidedWinnerPlayer: @ 824CB9D
	.string "The REFEREES have reached\n"
	.string "a decision!\p"
	.string "The winner is…\n"
	.string "Oh, my goodness!\l"
	.string "The winner is {PLAYER}!\l"
	.string "Congratulations!$"

BattleFrontier_BattleDomeBattleRoom_Text_BrightNewHope: @ 824CC06
	.string "The bright new hope!\p"
	.string "$"

BattleFrontier_BattleDomeBattleRoom_Text_RisingStar: @ 824CC1C
	.string "The rising star!\p"
	.string "$"

BattleFrontier_BattleDomeBattleRoom_Text_WillTheyRaceToChampionship: @ 824CC2E
	.string "Will this TRAINER race to\n"
	.string "the championship?\p"
	.string "$"

BattleFrontier_BattleDomeBattleRoom_Text_CanAchieveChampionFirstTry: @ 824CC5B
	.string "Can the feat of a championship\n"
	.string "on the first try be achieved?\p"
	.string "$"

BattleFrontier_BattleDomeBattleRoom_Text_CanLossBeAvenged: @ 824CC99
	.string "Can the loss of the last match\n"
	.string "be avenged?\p"
	.string "$"

BattleFrontier_BattleDomeBattleRoom_Text_OnFireForChampionship: @ 824CCC5
	.string "The TRAINER is on fire for\n"
	.string "the first championship try!\p"
	.string "$"

BattleFrontier_BattleDomeBattleRoom_Text_WinHereAdvancesToFinal: @ 824CCFD
	.string "A win here means this TRAINER\n"
	.string "advances to the final!\p"
	.string "$"

BattleFrontier_BattleDomeBattleRoom_Text_WillLongHeldDreamComeTrue: @ 824CD33
	.string "Will the long-held dream of\n"
	.string "a championship finally come true?\p"
	.string "$"

BattleFrontier_BattleDomeBattleRoom_Text_TheInvincibleChampion: @ 824CD72
	.string "The invincible champion!\p"
	.string "$"

BattleFrontier_BattleDomeBattleRoom_Text_CanAnyoneHopeToBeatTrainer: @ 824CD8C
	.string "Can anyone hope to beat this\n"
	.string "TRAINER?\p"
	.string "$"

BattleFrontier_BattleDomeBattleRoom_Text_DoBattlesExistSolelyForTrainer: @ 824CDB3
	.string "Do battles exist solely for\n"
	.string "this TRAINER?\p"
	.string "$"

BattleFrontier_BattleDomeBattleRoom_Text_CurrentChampAimingToRetainTitle: @ 824CDDE
	.string "The current champion aiming to\n"
	.string "retain the title!\p"
	.string "$"

BattleFrontier_BattleDomeBattleRoom_Text_FormerChampHasReturned: @ 824CE10
	.string "The former champion has returned!\p"
	.string "$"

BattleFrontier_BattleDomeBattleRoom_Text_FormerToughnessReturned: @ 824CE33
	.string "The former toughness has returned!\p"
	.string "$"

BattleFrontier_BattleDomeBattleRoom_Text_WillDoExpectedAdvanceToFinals: @ 824CE57
	.string "Will this TRAINER do as expected\n"
	.string "and advance to the finals?\p"
	.string "$"

BattleFrontier_BattleDomeBattleRoom_Text_WillFormerChampRegainGlory: @ 824CE94
	.string "Will the former champ regain\n"
	.string "lost glory?\p"
	.string "$"

BattleFrontier_BattleDomeBattleRoom_Text_FeelGlowOfTrueMaster: @ 824CEBE
	.string "Feel the glow of a true master!$"

BattleFrontier_BattleDomeBattleRoom_Text_MakeWayForDomeAceTucker: @ 824CEDE
	.string "And now… The TRAINER standing in\n"
	.string "{PLAYER}'s record-setting path…\p"
	.string "Yes! The one and only!\n"
	.string "The BATTLE DOME COMMISSIONER!\l"
	.string "Our very own DOME ACE!\l"
	.string "Make way for TUCKER!$"

BattleFrontier_BattleDomeBattleRoom_Text_SpectatorTuckerChant: @ 824CF7A
	.string "Spectators: TUCKER! TUCKER!\n"
	.string "TUCKER! TUCKER! TUCKER!$"

BattleFrontier_BattleDomeBattleRoom_Text_TuckerSilverIntro: @ 824CFAE
	.string "TUCKER: Ahahah!\p"
	.string "Do you hear it? This crowd!\n"
	.string "They're all itching to see our match!\p"
	.string "Ahahah!\p"
	.string "I bet you're twitching all over from\n"
	.string "the tension of getting to battle me!\p"
	.string "But don't you worry about a thing!\p"
	.string "I'm the no. 1 star of the BATTLE DOME!\n"
	.string "I, TUCKER the DOME ACE, will bathe you\l"
	.string "in my brilliant glow!$"

BattleFrontier_BattleDomeBattleRoom_Text_LetsSeeYourStrategy: @ 824D0D9
	.string "Your strategy!\n"
	.string "Let's see it!$"

BattleFrontier_BattleDomeBattleRoom_Text_IncredibleVictorIsPlayer: @ 824D0F6
	.string "Unbelievable! It's incredible!\n"
	.string "The victor is {PLAYER}!$"

BattleFrontier_BattleDomeBattleRoom_Text_WinnerIsTucker: @ 824D127
	.string "The winner is TUCKER!\n"
	.string "The DOME ACE has prevailed!\p"
	.string "Congratulations, TUCKER!$"

BattleFrontier_BattleDomeBattleRoom_Text_SeeYourFrontierPass: @ 824D172
	.string "TUCKER: Rules are rules!\n"
	.string "Let me see your FRONTIER PASS.$"

BattleFrontier_BattleDomeBattleRoom_Text_ReceivedTacticsSymbol: @ 824D1AA
	.string "The Tactics Symbol was embossed on\n"
	.string "the FRONTIER PASS!$"

BattleFrontier_BattleDomeBattleRoom_Text_WontUnderestimateYouNextTime: @ 824D1E0
	.string "… … … … … …\p"
	.string "I sorely underestimated you. I won't\n"
	.string "make the same mistake next time…$"

BattleFrontier_BattleDomeBattleRoom_Text_CanWinStreakBeStretched: @ 824D232
	.string "Can the win streak be stretched?\n"
	.string "The confidence is there!$"

BattleFrontier_BattleDomeBattleRoom_Text_LegendHasReturnedDomeAceTucker: @ 824D26C
	.string "Ladies and gentlemen!\n"
	.string "Boys, girls, and POKéMON!\p"
	.string "Finally!\n"
	.string "Finally, the legend has returned!\p"
	.string "Yes, the name of that legend!\n"
	.string "Our very own DOME ACE!\l"
	.string "It's none other than TUCKER!$"

BattleFrontier_BattleDomeBattleRoom_Text_TuckerGoldIntro: @ 824D319
	.string "TUCKER: Ah…\n"
	.string "The pummeling roar of the crowd…\l"
	.string "Their furnace-like heat of excitement…\l"
	.string "This is a wonderful place…\p"
	.string "To the crowd, I am the DOME ACE…\n"
	.string "I represent their hopes and dreams…\l"
	.string "I must never fade from their sight…\p"
	.string "I must burn!\n"
	.string "Brighter and more brilliant!\l"
	.string "I must light all that gather here!$"

BattleFrontier_BattleDomeBattleRoom_Text_UnleashAllPowerIPossess: @ 824D43E
	.string "I will unleash all the power that\n"
	.string "I possess! Right here and now!$"

BattleFrontier_BattleDomeBattleRoom_Text_NeverLostWhenPowerUnleashed: @ 824D47F
	.string "TUCKER: You're genuinely fantastic!\p"
	.string "Never before! I haven't ever lost in the\n"
	.string "times I've had to unleash my power.\p"
	.string "Yes, quite fantastic!\n"
	.string "Your FRONTIER PASS, please?$"

BattleFrontier_BattleDomeBattleRoom_Text_TacticsSymbolTookGoldenShine: @ 824D522
	.string "The Tactics Symbol took on\n"
	.string "a golden shine!$"

BattleFrontier_BattleDomeBattleRoom_Text_LookForwardToNextEncounter: @ 824D54D
	.string "You're strong, but above all,\n"
	.string "you have a unique charm!\p"
	.string "In you, I see a definite potential for\n"
	.string "a superstar like me.\p"
	.string "I will very much look forward to\n"
	.string "our next encounter!$"

@ Unused
BattleFrontier_BattleDomeBattleRoom_Text_PlayerIsLv50Champ2: @ 824D5F5
	.string "{PLAYER} is the Level 50\n"
	.string "Battle Tournament Champion!\p"
	.string "Congratulations!$"

@ Unused
BattleFrontier_BattleDomeBattleRoom_Text_PlayerIsLvOpenChamp2: @ 824D635
	.string "{PLAYER} is the Open Level\n"
	.string "Battle Tournament Champion!\p"
	.string "Congratulations!$"

BattleFrontier_BattleDomeBattleRoom_Text_PlayerVersusTucker: @ 824D677
	.string "The final match!\p"
	.string "{PLAYER} versus the DOME ACE, TUCKER!\p"
	.string "Let the battle begin!$"

BattleFrontier_BattleDomeBattleRoom_Text_RefereesDecidedWinnerTucker: @ 824D6BE
	.string "The REFEREES have reached\n"
	.string "a decision!\p"
	.string "The winner is…\n"
	.string "Oh, my goodness!\l"
	.string "The winner is our very own DOME ACE!\l"
	.string "It's TUCKER!\p"
	.string "Congratulations! And thank you!\n"
	.string "Let's hear it for the DOME ACE, TUCKER!$"<|MERGE_RESOLUTION|>--- conflicted
+++ resolved
@@ -521,8 +521,7 @@
 BattleFrontier_BattleDomeBattleRoom_EventScript_AddRound1Audience:: @ 824C52F
 	return
 
-<<<<<<< HEAD
-BattleFrontier_BattleDomeBattleRoom_EventScript_24C530:: @ 824C530
+BattleFrontier_BattleDomeBattleRoom_EventScript_AddRound2Audience:: @ 824C530
 	createvobject OBJ_EVENT_GFX_SCIENTIST_1, 1, 3, 0, 3, DIR_SOUTH
 	createvobject OBJ_EVENT_GFX_EXPERT_F, 4, 6, 0, 3, DIR_SOUTH
 	createvobject OBJ_EVENT_GFX_NINJA_BOY, 6, 8, 0, 3, DIR_SOUTH
@@ -536,7 +535,7 @@
 	createvobject OBJ_EVENT_GFX_SCHOOL_KID_M, 29, 5, 1, 3, DIR_SOUTH
 	return
 
-BattleFrontier_BattleDomeBattleRoom_EventScript_24C594:: @ 824C594
+BattleFrontier_BattleDomeBattleRoom_EventScript_AddSemifinalAudience:: @ 824C594
 	createvobject OBJ_EVENT_GFX_SCIENTIST_1, 1, 3, 0, 3, DIR_SOUTH
 	createvobject OBJ_EVENT_GFX_EXPERT_F, 4, 6, 0, 3, DIR_SOUTH
 	createvobject OBJ_EVENT_GFX_NINJA_BOY, 6, 8, 0, 3, DIR_SOUTH
@@ -560,7 +559,7 @@
 	createvobject OBJ_EVENT_GFX_WOMAN_5, 31, 8, 2, 3, 1
 	return
 
-BattleFrontier_BattleDomeBattleRoom_EventScript_24C652:: @ 824C652
+BattleFrontier_BattleDomeBattleRoom_EventScript_AddFinalAudience:: @ 824C652
 	createvobject OBJ_EVENT_GFX_NINJA_BOY, 0, 2, 0, 3, DIR_SOUTH
 	createvobject OBJ_EVENT_GFX_SCIENTIST_1, 1, 3, 0, 3, DIR_SOUTH
 	createvobject OBJ_EVENT_GFX_BEAUTY, 2, 15, 0, 3, DIR_SOUTH
@@ -593,79 +592,6 @@
 	createvobject OBJ_EVENT_GFX_SCHOOL_KID_M, 29, 5, 1, 3, DIR_SOUTH
 	createvobject OBJ_EVENT_GFX_MART_EMPLOYEE, 30, 6, 2, 3, DIR_SOUTH
 	createvobject OBJ_EVENT_GFX_WOMAN_5, 31, 8, 2, 3, DIR_SOUTH
-=======
-BattleFrontier_BattleDomeBattleRoom_EventScript_AddRound2Audience:: @ 824C530
-	createvobject EVENT_OBJ_GFX_SCIENTIST_1, 1, 3, 0, 3, DIR_SOUTH
-	createvobject EVENT_OBJ_GFX_EXPERT_F, 4, 6, 0, 3, DIR_SOUTH
-	createvobject EVENT_OBJ_GFX_NINJA_BOY, 6, 8, 0, 3, DIR_SOUTH
-	createvobject EVENT_OBJ_GFX_LITTLE_GIRL, 9, 11, 0, 3, DIR_SOUTH
-	createvobject EVENT_OBJ_GFX_SCIENTIST_1, 11, 13, 0, 3, DIR_SOUTH
-	createvobject EVENT_OBJ_GFX_MAN_5, 13, 15, 0, 3, DIR_SOUTH
-	createvobject EVENT_OBJ_GFX_BEAUTY, 19, 7, 1, 3, DIR_SOUTH
-	createvobject EVENT_OBJ_GFX_WOMAN_5, 22, 11, 1, 3, DIR_SOUTH
-	createvobject EVENT_OBJ_GFX_LITTLE_BOY, 25, 15, 1, 3, DIR_SOUTH
-	createvobject EVENT_OBJ_GFX_YOUNGSTER, 26, 2, 2, 3, DIR_SOUTH
-	createvobject EVENT_OBJ_GFX_SCHOOL_KID_M, 29, 5, 1, 3, DIR_SOUTH
-	return
-
-BattleFrontier_BattleDomeBattleRoom_EventScript_AddSemifinalAudience:: @ 824C594
-	createvobject EVENT_OBJ_GFX_SCIENTIST_1, 1, 3, 0, 3, DIR_SOUTH
-	createvobject EVENT_OBJ_GFX_EXPERT_F, 4, 6, 0, 3, DIR_SOUTH
-	createvobject EVENT_OBJ_GFX_NINJA_BOY, 6, 8, 0, 3, DIR_SOUTH
-	createvobject EVENT_OBJ_GFX_WOMAN_2, 7, 9, 0, 3, DIR_SOUTH
-	createvobject EVENT_OBJ_GFX_LITTLE_GIRL, 9, 11, 0, 3, DIR_SOUTH
-	createvobject EVENT_OBJ_GFX_LASS, 10, 12, 0, 3, DIR_SOUTH
-	createvobject EVENT_OBJ_GFX_SCIENTIST_1, 11, 13, 0, 3, DIR_SOUTH
-	createvobject EVENT_OBJ_GFX_MAN_5, 13, 15, 0, 3, DIR_SOUTH
-	createvobject EVENT_OBJ_GFX_GENTLEMAN, 15, 2, 1, 3, DIR_SOUTH
-	createvobject EVENT_OBJ_GFX_NINJA_BOY, 16, 3, 1, 3, DIR_SOUTH
-	createvobject EVENT_OBJ_GFX_WOMAN_2, 17, 4, 1, 3, DIR_SOUTH
-	createvobject EVENT_OBJ_GFX_BEAUTY, 19, 7, 1, 3, DIR_SOUTH
-	createvobject EVENT_OBJ_GFX_EXPERT_F, 20, 9, 1, 3, DIR_SOUTH
-	createvobject EVENT_OBJ_GFX_WOMAN_5, 22, 11, 1, 3, DIR_SOUTH
-	createvobject EVENT_OBJ_GFX_SCIENTIST_1, 23, 13, 1, 3, DIR_SOUTH
-	createvobject EVENT_OBJ_GFX_LITTLE_BOY, 25, 15, 1, 3, DIR_SOUTH
-	createvobject EVENT_OBJ_GFX_YOUNGSTER, 26, 2, 2, 3, DIR_SOUTH
-	createvobject EVENT_OBJ_GFX_HEX_MANIAC, 28, 5, 2, 3, DIR_SOUTH
-	createvobject EVENT_OBJ_GFX_SCHOOL_KID_M, 29, 5, 1, 3, DIR_SOUTH
-	createvobject EVENT_OBJ_GFX_MART_EMPLOYEE, 30, 6, 2, 3, DIR_SOUTH
-	createvobject EVENT_OBJ_GFX_WOMAN_5, 31, 8, 2, 3, 1
-	return
-
-BattleFrontier_BattleDomeBattleRoom_EventScript_AddFinalAudience:: @ 824C652
-	createvobject EVENT_OBJ_GFX_NINJA_BOY, 0, 2, 0, 3, DIR_SOUTH
-	createvobject EVENT_OBJ_GFX_SCIENTIST_1, 1, 3, 0, 3, DIR_SOUTH
-	createvobject EVENT_OBJ_GFX_BEAUTY, 2, 15, 0, 3, DIR_SOUTH
-	createvobject EVENT_OBJ_GFX_MAN_5, 3, 5, 0, 3, DIR_SOUTH
-	createvobject EVENT_OBJ_GFX_EXPERT_F, 4, 6, 0, 3, DIR_SOUTH
-	createvobject EVENT_OBJ_GFX_SCIENTIST_1, 5, 7, 0, 3, DIR_SOUTH
-	createvobject EVENT_OBJ_GFX_NINJA_BOY, 6, 8, 0, 3, DIR_SOUTH
-	createvobject EVENT_OBJ_GFX_WOMAN_2, 7, 9, 0, 3, DIR_SOUTH
-	createvobject EVENT_OBJ_GFX_WOMAN_3, 8, 10, 0, 3, DIR_SOUTH
-	createvobject EVENT_OBJ_GFX_LITTLE_GIRL, 9, 11, 0, 3, DIR_SOUTH
-	createvobject EVENT_OBJ_GFX_LASS, 10, 12, 0, 3, DIR_SOUTH
-	createvobject EVENT_OBJ_GFX_SCIENTIST_1, 11, 13, 0, 3, DIR_SOUTH
-	createvobject EVENT_OBJ_GFX_BEAUTY, 12, 14, 0, 3, DIR_SOUTH
-	createvobject EVENT_OBJ_GFX_MAN_5, 13, 15, 2, 3, DIR_SOUTH
-	createvobject EVENT_OBJ_GFX_HIKER, 14, 12, 2, 3, DIR_SOUTH
-	createvobject EVENT_OBJ_GFX_GENTLEMAN, 15, 2, 1, 3, DIR_SOUTH
-	createvobject EVENT_OBJ_GFX_NINJA_BOY, 16, 3, 1, 3, DIR_SOUTH
-	createvobject EVENT_OBJ_GFX_WOMAN_2, 17, 4, 1, 3, DIR_SOUTH
-	createvobject EVENT_OBJ_GFX_WOMAN_3, 18, 6, 1, 3, DIR_SOUTH
-	createvobject EVENT_OBJ_GFX_BEAUTY, 19, 7, 1, 3, DIR_SOUTH
-	createvobject EVENT_OBJ_GFX_EXPERT_F, 20, 9, 1, 3, DIR_SOUTH
-	createvobject EVENT_OBJ_GFX_MAN_2, 21, 10, 1, 3, DIR_SOUTH
-	createvobject EVENT_OBJ_GFX_WOMAN_5, 22, 11, 1, 3, DIR_SOUTH
-	createvobject EVENT_OBJ_GFX_SCIENTIST_1, 23, 13, 1, 3, DIR_SOUTH
-	createvobject EVENT_OBJ_GFX_GENTLEMAN, 24, 14, 1, 3, DIR_SOUTH
-	createvobject EVENT_OBJ_GFX_LITTLE_BOY, 25, 15, 1, 3, DIR_SOUTH
-	createvobject EVENT_OBJ_GFX_YOUNGSTER, 26, 2, 2, 3, DIR_SOUTH
-	createvobject EVENT_OBJ_GFX_FAT_MAN, 27, 3, 2, 3, DIR_SOUTH
-	createvobject EVENT_OBJ_GFX_HEX_MANIAC, 28, 5, 2, 3, DIR_SOUTH
-	createvobject EVENT_OBJ_GFX_SCHOOL_KID_M, 29, 5, 1, 3, DIR_SOUTH
-	createvobject EVENT_OBJ_GFX_MART_EMPLOYEE, 30, 6, 2, 3, DIR_SOUTH
-	createvobject EVENT_OBJ_GFX_WOMAN_5, 31, 8, 2, 3, DIR_SOUTH
->>>>>>> fa581691
 	return
 
 BattleFrontier_BattleDomeBattleRoom_Movement_SetInvisible: @ 824C773
