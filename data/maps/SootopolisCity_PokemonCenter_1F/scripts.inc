--- conflicted
+++ resolved
@@ -45,15 +45,6 @@
 	release
 	end
 
-<<<<<<< HEAD
-SootopolisCity_PokemonCenter_1F_Text_WallaceToughestInHoenn:
-	.string "WALLACE is rumored to be the toughest\n"
-	.string "TRAINER in the whole HOENN region.\p"
-	.string "This town's GYM is led by the TRAINER\n"
-	.string "who taught WALLACE.\p"
-	.string "But the ELITE FOUR… They're said to be\n"
-	.string "even stronger than WALLACE's mentor.\p"
-=======
 SootopolisCity_PokemonCenter_1F_Text_WallaceToughestInHoenn: @ 8226562
 	.string "Wallace is rumored to be the toughest\n"
 	.string "Trainer in the whole Hoenn region.\p"
@@ -61,7 +52,6 @@
 	.string "who taught Wallace.\p"
 	.string "But the Elite Four… They're said to be\n"
 	.string "even stronger than Wallace's mentor.\p"
->>>>>>> 4d1bf960
 	.string "How strong could they be?$"
 
 SootopolisCity_PokemonCenter_1F_Text_EveryoneTakenRefuge:
@@ -76,11 +66,6 @@
 	.string "Pokémon.\p"
 	.string "Because it's fun to be with Pokémon!$"
 
-<<<<<<< HEAD
-SootopolisCity_PokemonCenter_1F_Text_ArentPokemonOurFriends:
-	.string "Aren't POKéMON our friends?\p"
-=======
 SootopolisCity_PokemonCenter_1F_Text_ArentPokemonOurFriends: @ 822672F
 	.string "Aren't Pokémon our friends?\p"
->>>>>>> 4d1bf960
 	.string "Why are they going wild this way?$"
