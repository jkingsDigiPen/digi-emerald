PacifidlogTown_House2_MapScripts::
	.byte 0

PacifidlogTown_House2_EventScript_FanClubYoungerBrother::
	lock
	faceplayer
	dotimebasedevents
	call PacifidlogTown_House2_EventScript_UpdateFanClubTMFlag
	goto_if_set FLAG_RECEIVED_FANCLUB_TM_THIS_WEEK, PacifidlogTown_House2_EventScript_ComeBackInXDays
	call_if_set FLAG_MET_FANCLUB_YOUNGER_BROTHER, PacifidlogTown_House2_EventScript_MonAssessment
	call_if_unset FLAG_MET_FANCLUB_YOUNGER_BROTHER, PacifidlogTown_House2_EventScript_FirstMonAssessment
	setflag FLAG_MET_FANCLUB_YOUNGER_BROTHER
	specialvar VAR_RESULT, GetLeadMonFriendshipScore
	goto_if_ge VAR_RESULT, 4, PacifidlogTown_House2_EventScript_GiveReturn
	specialvar VAR_RESULT, GetLeadMonFriendshipScore
	goto_if_ge VAR_RESULT, 2, PacifidlogTown_House2_EventScript_PutInEffort
	goto PacifidlogTown_House2_EventScript_GiveFrustration
	end

PacifidlogTown_House2_EventScript_UpdateFanClubTMFlag::
	goto_if_unset FLAG_RECEIVED_FANCLUB_TM_THIS_WEEK, Common_EventScript_NopReturn
	specialvar VAR_RESULT, GetDaysUntilPacifidlogTMAvailable
	call_if_eq VAR_RESULT, 0, PacifidlogTown_House2_EventScript_ClearReceivedFanClubTM
	return

PacifidlogTown_House2_EventScript_MonAssessment::
	msgbox PacifidlogTown_House2_Text_AhYourPokemon, MSGBOX_DEFAULT
	return

PacifidlogTown_House2_EventScript_FirstMonAssessment::
	msgbox PacifidlogTown_House2_Text_ChairmansYoungerBrotherOnVacation, MSGBOX_DEFAULT
	msgbox PacifidlogTown_House2_Text_AhYourPokemon, MSGBOX_DEFAULT
	return

PacifidlogTown_House2_EventScript_ClearReceivedFanClubTM::
	clearflag FLAG_RECEIVED_FANCLUB_TM_THIS_WEEK
	return

PacifidlogTown_House2_EventScript_GiveReturn::
	msgbox PacifidlogTown_House2_Text_AdoringPokemonTakeThis, MSGBOX_DEFAULT
	giveitem ITEM_TM27
	goto_if_eq VAR_RESULT, FALSE, Common_EventScript_ShowBagIsFull
	setflag FLAG_RECEIVED_FANCLUB_TM_THIS_WEEK
	special SetPacifidlogTMReceivedDay
	msgbox PacifidlogTown_House2_Text_ExplainReturnFrustration, MSGBOX_DEFAULT
	release
	end

PacifidlogTown_House2_EventScript_PutInEffort::
	msgbox PacifidlogTown_House2_Text_PutInSomeMoreEffort, MSGBOX_DEFAULT
	release
	end

PacifidlogTown_House2_EventScript_GiveFrustration::
	msgbox PacifidlogTown_House2_Text_ViciousPokemonTakeThis, MSGBOX_DEFAULT
	giveitem ITEM_TM21
	goto_if_eq VAR_RESULT, FALSE, Common_EventScript_ShowBagIsFull
	setflag FLAG_RECEIVED_FANCLUB_TM_THIS_WEEK
	special SetPacifidlogTMReceivedDay
	msgbox PacifidlogTown_House2_Text_ExplainReturnFrustration, MSGBOX_DEFAULT
	release
	end

PacifidlogTown_House2_EventScript_ComeBackInXDays::
	specialvar VAR_RESULT, GetDaysUntilPacifidlogTMAvailable
	buffernumberstring STR_VAR_1, VAR_RESULT
	msgbox PacifidlogTown_House2_Text_GetGoodTMInXDays, MSGBOX_DEFAULT
	release
	end

PacifidlogTown_House2_EventScript_HappyAzurill::
	lock
	faceplayer
	waitse
	playmoncry SPECIES_AZURILL, CRY_MODE_NORMAL
	msgbox PacifidlogTown_House2_Text_Rurii, MSGBOX_DEFAULT
	waitmoncry
	msgbox PacifidlogTown_House2_Text_VeryFriendlyWithTrainer, MSGBOX_DEFAULT
	release
	end

PacifidlogTown_House2_EventScript_UnhappyAzurill::
	lock
	faceplayer
	waitse
	playmoncry SPECIES_AZURILL, CRY_MODE_ENCOUNTER
	msgbox PacifidlogTown_House2_Text_Rururi, MSGBOX_DEFAULT
	waitmoncry
	msgbox PacifidlogTown_House2_Text_DoesntLikeTrainerVeryMuch, MSGBOX_DEFAULT
	release
	end

PacifidlogTown_House2_Text_ChairmansYoungerBrotherOnVacation:
	.string "Er-hem!\p"
	.string "I am the Pokémon Fan Club's most\n"
	.string "important person, the Chairman's\l"
	.string "younger brother.\p"
	.string "I'm here enjoying my vacation with\n"
	.string "Pokémon, yes, indeed.$"

PacifidlogTown_House2_Text_AhYourPokemon:
	.string "Ah!\n"
	.string "Your Pokémon…$"

PacifidlogTown_House2_Text_AdoringPokemonTakeThis:
	.string "It clearly likes you very much.\p"
	.string "A Pokémon that adoring and adorable\n"
	.string "deserves a TM like this, no?$"

PacifidlogTown_House2_Text_PutInSomeMoreEffort:
	.string "Hmm…\n"
	.string "It's not bad, but it's also not good.\p"
	.string "You, as the Trainer, need to put in\n"
	.string "some more effort.$"

PacifidlogTown_House2_Text_ViciousPokemonTakeThis:
	.string "It has a vicious look to it.\p"
	.string "A frightening Pokémon like that\n"
	.string "deserves a TM like this.$"

<<<<<<< HEAD
PacifidlogTown_House2_Text_ExplainReturnFrustration:
	.string "If a POKéMON likes you a lot, RETURN's\n"
=======
PacifidlogTown_House2_Text_ExplainReturnFrustration: @ 8203A85
	.string "If a Pokémon likes you a lot, Return's\n"
>>>>>>> 4d1bf960
	.string "power is enhanced.\p"
	.string "If it doesn't like you, Frustration's\n"
	.string "power goes up.$"

PacifidlogTown_House2_Text_GetGoodTMInXDays:
	.string "Oh, yes. In about {STR_VAR_1} or so days,\n"
	.string "I should be getting a good TM or two.\p"
	.string "You should come see me then.\n"
	.string "I'll give you a TM that's suitable for\l"
	.string "your Pokémon.$"

<<<<<<< HEAD
PacifidlogTown_House2_Text_Rurii:
	.string "AZURILL: Rurii.$"
=======
PacifidlogTown_House2_Text_Rurii: @ 8203B8D
	.string "Azurill: Rurii.$"
>>>>>>> 4d1bf960

PacifidlogTown_House2_Text_VeryFriendlyWithTrainer:
	.string "It appears to be very friendly with the\n"
	.string "Trainer.$"

<<<<<<< HEAD
PacifidlogTown_House2_Text_Rururi:
	.string "AZURILL: Rururi!$"

PacifidlogTown_House2_Text_DoesntLikeTrainerVeryMuch:
	.string "It doesn't appear to like the TRAINER\n"
=======
PacifidlogTown_House2_Text_Rururi: @ 8203BCE
	.string "Azurill: Rururi!$"

PacifidlogTown_House2_Text_DoesntLikeTrainerVeryMuch: @ 8203BDF
	.string "It doesn't appear to like the Trainer\n"
>>>>>>> 4d1bf960
	.string "very much.$"
<|MERGE_RESOLUTION|>--- conflicted
+++ resolved
@@ -118,13 +118,8 @@
 	.string "A frightening Pokémon like that\n"
 	.string "deserves a TM like this.$"
 
-<<<<<<< HEAD
-PacifidlogTown_House2_Text_ExplainReturnFrustration:
-	.string "If a POKéMON likes you a lot, RETURN's\n"
-=======
 PacifidlogTown_House2_Text_ExplainReturnFrustration: @ 8203A85
 	.string "If a Pokémon likes you a lot, Return's\n"
->>>>>>> 4d1bf960
 	.string "power is enhanced.\p"
 	.string "If it doesn't like you, Frustration's\n"
 	.string "power goes up.$"
@@ -136,29 +131,16 @@
 	.string "I'll give you a TM that's suitable for\l"
 	.string "your Pokémon.$"
 
-<<<<<<< HEAD
-PacifidlogTown_House2_Text_Rurii:
-	.string "AZURILL: Rurii.$"
-=======
 PacifidlogTown_House2_Text_Rurii: @ 8203B8D
 	.string "Azurill: Rurii.$"
->>>>>>> 4d1bf960
 
 PacifidlogTown_House2_Text_VeryFriendlyWithTrainer:
 	.string "It appears to be very friendly with the\n"
 	.string "Trainer.$"
 
-<<<<<<< HEAD
-PacifidlogTown_House2_Text_Rururi:
-	.string "AZURILL: Rururi!$"
-
-PacifidlogTown_House2_Text_DoesntLikeTrainerVeryMuch:
-	.string "It doesn't appear to like the TRAINER\n"
-=======
 PacifidlogTown_House2_Text_Rururi: @ 8203BCE
 	.string "Azurill: Rururi!$"
 
 PacifidlogTown_House2_Text_DoesntLikeTrainerVeryMuch: @ 8203BDF
 	.string "It doesn't appear to like the Trainer\n"
->>>>>>> 4d1bf960
 	.string "very much.$"
