.set LOCALID_ATTENDANT, 1

VerdanturfTown_BattleTentCorridor_MapScripts::
	map_script MAP_SCRIPT_ON_FRAME_TABLE, VerdanturfTown_BattleTentCorridor_OnFrame
	.byte 0

VerdanturfTown_BattleTentCorridor_OnFrame:
	map_script_2 VAR_TEMP_0, 0, VerdanturfTown_BattleTentCorridor_EventScript_EnterCorridor
	.2byte 0

VerdanturfTown_BattleTentCorridor_EventScript_EnterCorridor::
	lockall
	setvar VAR_TEMP_0, 1
	applymovement LOCALID_ATTENDANT, VerdanturfTown_BattleTentCorridor_Movement_WalkToDoor
	applymovement OBJ_EVENT_ID_PLAYER, VerdanturfTown_BattleTentCorridor_Movement_WalkToDoor
	waitmovement 0
	opendoor 2, 1
	waitdooranim
	applymovement LOCALID_ATTENDANT, VerdanturfTown_BattleTentCorridor_Movement_AttendantEnterDoor
	applymovement OBJ_EVENT_ID_PLAYER, VerdanturfTown_BattleTentCorridor_Movement_PlayerEnterDoor
	waitmovement 0
	closedoor 2, 1
	waitdooranim
	setvar VAR_0x8006, 0
	warp MAP_VERDANTURF_TOWN_BATTLE_TENT_BATTLE_ROOM, 6, 5
	waitstate
	releaseall
	end

VerdanturfTown_BattleTentCorridor_Movement_WalkToDoor:
	walk_up
	walk_up
	walk_up
	walk_up
	step_end

VerdanturfTown_BattleTentCorridor_Movement_PlayerEnterDoor:
	walk_up
VerdanturfTown_BattleTentCorridor_Movement_AttendantEnterDoor:
	walk_up
	set_invisible
	step_end


@ Leftover text from when this was a Contest Hall in R/S
@ Unused
<<<<<<< HEAD
VerdanturfTown_ContestHall_Text_WhichContestYouEntering:
	.string "Which CONTEST are you entering?\n"
=======
VerdanturfTown_ContestHall_Text_WhichContestYouEntering: @ 82020E7
	.string "Which Contest are you entering?\n"
>>>>>>> 4d1bf960
	.string "Want a piece of advice?\p"
	.string "In any Contest, for example, a Cute\n"
	.string "Contest, I don't think they judge you\l"
	.string "only on cuteness in the first round.\p"
	.string "You need to work out ways for raising\n"
	.string "Pokémon better.$"

@ Unused
<<<<<<< HEAD
VerdanturfTown_ContestHall_Text_RaisedMonToBeCute:
	.string "I raised my POKéMON to be cute.\p"
	.string "I found out you can put POKéMON in\n"
	.string "a CONTEST for cuteness!\p"
	.string "I'm so glad I raised my POKéMON with\n"
	.string "loving care…$"

@ Unused
VerdanturfTown_ContestHall_Text_MyMonRules:
	.string "My POKéMON rules!\p"
=======
VerdanturfTown_ContestHall_Text_RaisedMonToBeCute: @ 82021C4
	.string "I raised my Pokémon to be cute.\p"
	.string "I found out you can put Pokémon in\n"
	.string "a Contest for cuteness!\p"
	.string "I'm so glad I raised my Pokémon with\n"
	.string "loving care…$"

@ Unused
VerdanturfTown_ContestHall_Text_MyMonRules: @ 8202251
	.string "My Pokémon rules!\p"
>>>>>>> 4d1bf960
	.string "It's cool, tough yet beautiful, cute,\n"
	.string "and smart. It's complete!\p"
	.string "I may as well go for wins in every\n"
	.string "single Contest.$"

@ Unused
<<<<<<< HEAD
VerdanturfTown_ContestHall_Text_NormalRankStage:
	.string "POKéMON CONTESTS\n"
	.string "NORMAL RANK STAGE!$"
=======
VerdanturfTown_ContestHall_Text_NormalRankStage: @ 82022D6
	.string "Pokémon Contests\n"
	.string "Normal Rank Stage!$"
>>>>>>> 4d1bf960
<|MERGE_RESOLUTION|>--- conflicted
+++ resolved
@@ -44,13 +44,8 @@
 
 @ Leftover text from when this was a Contest Hall in R/S
 @ Unused
-<<<<<<< HEAD
-VerdanturfTown_ContestHall_Text_WhichContestYouEntering:
-	.string "Which CONTEST are you entering?\n"
-=======
 VerdanturfTown_ContestHall_Text_WhichContestYouEntering: @ 82020E7
 	.string "Which Contest are you entering?\n"
->>>>>>> 4d1bf960
 	.string "Want a piece of advice?\p"
 	.string "In any Contest, for example, a Cute\n"
 	.string "Contest, I don't think they judge you\l"
@@ -59,18 +54,6 @@
 	.string "Pokémon better.$"
 
 @ Unused
-<<<<<<< HEAD
-VerdanturfTown_ContestHall_Text_RaisedMonToBeCute:
-	.string "I raised my POKéMON to be cute.\p"
-	.string "I found out you can put POKéMON in\n"
-	.string "a CONTEST for cuteness!\p"
-	.string "I'm so glad I raised my POKéMON with\n"
-	.string "loving care…$"
-
-@ Unused
-VerdanturfTown_ContestHall_Text_MyMonRules:
-	.string "My POKéMON rules!\p"
-=======
 VerdanturfTown_ContestHall_Text_RaisedMonToBeCute: @ 82021C4
 	.string "I raised my Pokémon to be cute.\p"
 	.string "I found out you can put Pokémon in\n"
@@ -81,19 +64,12 @@
 @ Unused
 VerdanturfTown_ContestHall_Text_MyMonRules: @ 8202251
 	.string "My Pokémon rules!\p"
->>>>>>> 4d1bf960
 	.string "It's cool, tough yet beautiful, cute,\n"
 	.string "and smart. It's complete!\p"
 	.string "I may as well go for wins in every\n"
 	.string "single Contest.$"
 
 @ Unused
-<<<<<<< HEAD
-VerdanturfTown_ContestHall_Text_NormalRankStage:
-	.string "POKéMON CONTESTS\n"
-	.string "NORMAL RANK STAGE!$"
-=======
 VerdanturfTown_ContestHall_Text_NormalRankStage: @ 82022D6
 	.string "Pokémon Contests\n"
 	.string "Normal Rank Stage!$"
->>>>>>> 4d1bf960
