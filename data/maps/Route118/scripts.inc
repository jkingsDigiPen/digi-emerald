.set LOCALID_STEVEN, 19

Route118_MapScripts::
	map_script MAP_SCRIPT_ON_TRANSITION, Route118_OnTransition
	map_script MAP_SCRIPT_ON_LOAD, Route118_OnLoad
	map_script MAP_SCRIPT_ON_FRAME_TABLE, Route118_OnFrame
	.byte 0

Route118_OnTransition:
	call GabbyAndTy_EventScript_UpdateLocation
	call_if_eq VAR_SHOULD_END_ABNORMAL_WEATHER, 1, AbnormalWeather_EventScript_HideMapNamePopup
	call_if_eq VAR_ABNORMAL_WEATHER_LOCATION, ABNORMAL_WEATHER_ROUTE_118_EAST, AbnormalWeather_StartGroudonWeather
	call_if_eq VAR_ABNORMAL_WEATHER_LOCATION, ABNORMAL_WEATHER_ROUTE_118_WEST, AbnormalWeather_StartGroudonWeather
	end

Route118_OnLoad:
	call_if_eq VAR_ABNORMAL_WEATHER_LOCATION, ABNORMAL_WEATHER_ROUTE_118_EAST, AbnormalWeather_EventScript_PlaceTilesRoute118East
	call_if_eq VAR_ABNORMAL_WEATHER_LOCATION, ABNORMAL_WEATHER_ROUTE_118_WEST, AbnormalWeather_EventScript_PlaceTilesRoute118West
	end

Route118_OnFrame:
	map_script_2 VAR_SHOULD_END_ABNORMAL_WEATHER, 1, AbnormalWeather_EventScript_EndEventAndCleanup_1
	.2byte 0

Route118_EventScript_GoodRodFisherman::
	lock
	faceplayer
	goto_if_set FLAG_RECEIVED_GOOD_ROD, Route118_EventScript_ReceivedGoodRod
	msgbox Route118_Text_YouAgreeGoodRodIsGood, MSGBOX_YESNO
	goto_if_eq VAR_RESULT, YES, Route118_EventScript_ReceiveGoodRod
	goto_if_eq VAR_RESULT, NO, Route118_EventScript_DeclineGoodRod
	end

Route118_EventScript_ReceiveGoodRod::
	msgbox Route118_Text_IdenticalMindsTakeThis, MSGBOX_DEFAULT
	giveitem ITEM_GOOD_ROD
	setflag FLAG_RECEIVED_GOOD_ROD
	msgbox Route118_Text_TryYourLuckFishing, MSGBOX_DEFAULT
	release
	end

Route118_EventScript_DeclineGoodRod::
	msgbox Route118_Text_DontYouLikeToFish, MSGBOX_DEFAULT
	release
	end

Route118_EventScript_ReceivedGoodRod::
	msgbox Route118_Text_TryCatchingMonWithGoodRod, MSGBOX_DEFAULT
	release
	end

Route118_EventScript_Girl::
	msgbox Route118_Text_CanCrossRiversWithSurf, MSGBOX_NPC
	end

Route118_EventScript_RouteSignMauville::
	msgbox Route118_Text_RouteSignMauville, MSGBOX_SIGN
	end

Route118_EventScript_RouteSign119::
	msgbox Route118_Text_RouteSign119, MSGBOX_SIGN
	end

Route118_EventScript_StevenTrigger0::
	lockall
	setvar VAR_0x8008, 0
	applymovement OBJ_EVENT_ID_PLAYER, Common_Movement_FaceUp
	waitmovement 0
	applymovement LOCALID_STEVEN, Route118_Movement_StevenApproachLedge0
	waitmovement 0
	goto Route118_EventScript_StevenTrigger
	end

Route118_EventScript_StevenTrigger1::
	lockall
	setvar VAR_0x8008, 1
	applymovement OBJ_EVENT_ID_PLAYER, Common_Movement_FaceUp
	waitmovement 0
	goto Route118_EventScript_StevenTrigger
	end

Route118_EventScript_StevenTrigger2::
	lockall
	setvar VAR_0x8008, 2
	applymovement OBJ_EVENT_ID_PLAYER, Common_Movement_FaceUp
	waitmovement 0
	applymovement LOCALID_STEVEN, Route118_Movement_StevenApproachLedge2
	waitmovement 0
	goto Route118_EventScript_StevenTrigger
	end

Route118_EventScript_StevenTrigger::
	playse SE_LEDGE
	applymovement LOCALID_STEVEN, Route118_Movement_StevenJumpLedge
	waitmovement 0
	delay 30
	msgbox Route118_Text_StevenQuestions, MSGBOX_DEFAULT
	closemessage
	call_if_eq VAR_0x8008, 0, Route118_EventScript_StevenExit0
	call_if_eq VAR_0x8008, 1, Route118_EventScript_StevenExit1
	call_if_eq VAR_0x8008, 2, Route118_EventScript_StevenExit2
	setvar VAR_ROUTE118_STATE, 1
	removeobject LOCALID_STEVEN
	releaseall
	end

Route118_EventScript_StevenExit0::
	applymovement OBJ_EVENT_ID_PLAYER, Route118_Movement_PlayerWatchStevenExit
	applymovement LOCALID_STEVEN, Route118_Movement_StevenExit0
	waitmovement 0
	return

Route118_EventScript_StevenExit1::
	applymovement OBJ_EVENT_ID_PLAYER, Route118_Movement_PlayerWatchStevenExit
	applymovement LOCALID_STEVEN, Route118_Movement_StevenExit1
	waitmovement 0
	return

Route118_EventScript_StevenExit2::
	applymovement OBJ_EVENT_ID_PLAYER, Route118_Movement_PlayerWatchStevenExit
	applymovement LOCALID_STEVEN, Route118_Movement_StevenExit2
	waitmovement 0
	return

Route118_Movement_PlayerWatchStevenExit:
	delay_16
	walk_in_place_faster_right
	step_end

Route118_Movement_StevenApproachLedge0:
	walk_left
	step_end

Route118_Movement_StevenApproachLedge2:
	walk_right
	step_end

Route118_Movement_StevenJumpLedge:
	jump_2_down
	delay_16
	walk_down
	step_end

Route118_Movement_StevenExit0:
	walk_right
	walk_right
	walk_right
	walk_right
	walk_right
	walk_right
	walk_right
	walk_right
	walk_right
	walk_right
	step_end

Route118_Movement_StevenExit1:
	walk_right
	walk_right
	walk_right
	walk_right
	walk_right
	walk_right
	walk_right
	walk_right
	walk_right
	step_end

Route118_Movement_StevenExit2:
	walk_right
	walk_right
	walk_right
	walk_right
	walk_right
	walk_right
	walk_right
	walk_right
	step_end

Route118_EventScript_Rose::
	trainerbattle_single TRAINER_ROSE_1, Route118_Text_RoseIntro, Route118_Text_RoseDefeat, Route118_EventScript_RegisterRose
	specialvar VAR_RESULT, ShouldTryRematchBattle
	goto_if_eq VAR_RESULT, TRUE, Route118_EventScript_RematchRose
	msgbox Route118_Text_RosePostBattle, MSGBOX_DEFAULT
	release
	end

Route118_EventScript_RegisterRose::
	special PlayerFaceTrainerAfterBattle
	waitmovement 0
	msgbox Route118_Text_RoseRegister, MSGBOX_DEFAULT
	register_matchcall TRAINER_ROSE_1
	release
	end

Route118_EventScript_RematchRose::
	trainerbattle_rematch TRAINER_ROSE_1, Route118_Text_RoseRematchIntro, Route118_Text_RoseRematchDefeat
	msgbox Route118_Text_RosePostRematch, MSGBOX_AUTOCLOSE
	end

Route118_EventScript_Barny::
	trainerbattle_single TRAINER_BARNY, Route118_Text_BarnyIntro, Route118_Text_BarnyDefeat
	msgbox Route118_Text_BarnyPostBattle, MSGBOX_AUTOCLOSE
	end

Route118_EventScript_Wade::
	trainerbattle_single TRAINER_WADE, Route118_Text_WadeIntro, Route118_Text_WadeDefeat
	msgbox Route118_Text_WadePostBattle, MSGBOX_AUTOCLOSE
	end

Route118_EventScript_Dalton::
	trainerbattle_single TRAINER_DALTON_1, Route118_Text_DaltonIntro, Route118_Text_DaltonDefeat, Route118_EventScript_RegisterDalton
	specialvar VAR_RESULT, ShouldTryRematchBattle
	goto_if_eq VAR_RESULT, TRUE, Route118_EventScript_RematchDalton
	msgbox Route118_Text_DaltonPostBattle, MSGBOX_DEFAULT
	release
	end

Route118_EventScript_RegisterDalton::
	special PlayerFaceTrainerAfterBattle
	waitmovement 0
	msgbox Route118_Text_DaltonRegister, MSGBOX_DEFAULT
	register_matchcall TRAINER_DALTON_1
	release
	end

Route118_EventScript_RematchDalton::
	trainerbattle_rematch TRAINER_DALTON_1, Route118_Text_DaltonRematchIntro, Route118_Text_DaltonRematchDefeat
	msgbox Route118_Text_DaltonPostRematch, MSGBOX_AUTOCLOSE
	end

Route118_EventScript_Perry::
	trainerbattle_single TRAINER_PERRY, Route118_Text_PerryIntro, Route118_Text_PerryDefeat
	msgbox Route118_Text_PerryPostBattle, MSGBOX_AUTOCLOSE
	end

Route118_EventScript_Chester::
	trainerbattle_single TRAINER_CHESTER, Route118_Text_ChesterIntro, Route118_Text_ChesterDefeat
	msgbox Route118_Text_ChesterPostBattle, MSGBOX_AUTOCLOSE
	end

Route118_EventScript_Deandre::
	trainerbattle_single TRAINER_DEANDRE, Route118_Text_DeandreIntro, Route118_Text_DeandreDefeat
	msgbox Route118_Text_DeandrePostBattle, MSGBOX_AUTOCLOSE
	end

<<<<<<< HEAD
Route118_Text_StevenQuestions:
	.string "STEVEN: Hi, {PLAYER}{KUN}!\p"
	.string "It's me, STEVEN!\n"
	.string "We met in the cave near DEWFORD.\p"
	.string "Have you met many kinds of POKéMON\n"
=======
Route118_Text_StevenQuestions: @ 81F40BE
	.string "Steven: Hi, {PLAYER}{KUN}!\p"
	.string "It's me, Steven!\n"
	.string "We met in the cave near Dewford.\p"
	.string "Have you met many kinds of Pokémon\n"
>>>>>>> 4d1bf960
	.string "since I last saw you?\p"
	.string "There are many, many kinds of Pokémon\n"
	.string "in this wide world of ours.\p"
	.string "If you wanted to raise only your\n"
	.string "favorites, that's fine.\p"
	.string "Perhaps you find it more fun to raise\n"
	.string "all sorts of Pokémon.\p"
	.string "As a Trainer of Pokémon,\n"
	.string "what do you think?\p"
	.string "Of course, it's not any of my business.\p"
	.string "It would be nice if we were to meet\n"
	.string "again somewhere.$"

Route118_Text_YouAgreeGoodRodIsGood:
	.string "Hmm!\n"
	.string "A Good Rod is really good!\p"
	.string "Wouldn't you agree?$"

Route118_Text_IdenticalMindsTakeThis:
	.string "Hmm!\n"
	.string "We're of identical minds!\p"
	.string "Hmm!\n"
	.string "Take this Good Rod!$"

Route118_Text_TryYourLuckFishing:
	.string "Wherever there's water, try your luck\n"
	.string "at fishing.$"

Route118_Text_DontYouLikeToFish:
	.string "Don't you like to fish?$"

<<<<<<< HEAD
Route118_Text_TryCatchingMonWithGoodRod:
	.string "Try catching all sorts of POKéMON\n"
	.string "with your GOOD ROD.$"
=======
Route118_Text_TryCatchingMonWithGoodRod: @ 81F4331
	.string "Try catching all sorts of Pokémon\n"
	.string "with your Good Rod.$"
>>>>>>> 4d1bf960

Route118_Text_CanCrossRiversWithSurf:
	.string "Even if there isn't a boat, you can\n"
	.string "cross rivers and the sea if you have\l"
	.string "a Pokémon that knows Surf.\p"
	.string "Pokémon can be counted on to do so\n"
	.string "much!$"

<<<<<<< HEAD
Route118_Text_RouteSignMauville:
	.string "ROUTE 118\n"
	.string "{LEFT_ARROW} MAUVILLE CITY$"

Route118_Text_RouteSign119:
	.string "ROUTE 118\n"
	.string "{UP_ARROW} ROUTE 119$"
=======
Route118_Text_RouteSignMauville: @ 81F43F4
	.string "Route 118\n"
	.string "{LEFT_ARROW} Mauville City$"

Route118_Text_RouteSign119: @ 81F440E
	.string "Route 118\n"
	.string "{UP_ARROW} Route 119$"
>>>>>>> 4d1bf960
<|MERGE_RESOLUTION|>--- conflicted
+++ resolved
@@ -244,19 +244,11 @@
 	msgbox Route118_Text_DeandrePostBattle, MSGBOX_AUTOCLOSE
 	end
 
-<<<<<<< HEAD
-Route118_Text_StevenQuestions:
-	.string "STEVEN: Hi, {PLAYER}{KUN}!\p"
-	.string "It's me, STEVEN!\n"
-	.string "We met in the cave near DEWFORD.\p"
-	.string "Have you met many kinds of POKéMON\n"
-=======
 Route118_Text_StevenQuestions: @ 81F40BE
 	.string "Steven: Hi, {PLAYER}{KUN}!\p"
 	.string "It's me, Steven!\n"
 	.string "We met in the cave near Dewford.\p"
 	.string "Have you met many kinds of Pokémon\n"
->>>>>>> 4d1bf960
 	.string "since I last saw you?\p"
 	.string "There are many, many kinds of Pokémon\n"
 	.string "in this wide world of ours.\p"
@@ -288,15 +280,9 @@
 Route118_Text_DontYouLikeToFish:
 	.string "Don't you like to fish?$"
 
-<<<<<<< HEAD
-Route118_Text_TryCatchingMonWithGoodRod:
-	.string "Try catching all sorts of POKéMON\n"
-	.string "with your GOOD ROD.$"
-=======
 Route118_Text_TryCatchingMonWithGoodRod: @ 81F4331
 	.string "Try catching all sorts of Pokémon\n"
 	.string "with your Good Rod.$"
->>>>>>> 4d1bf960
 
 Route118_Text_CanCrossRiversWithSurf:
 	.string "Even if there isn't a boat, you can\n"
@@ -305,15 +291,6 @@
 	.string "Pokémon can be counted on to do so\n"
 	.string "much!$"
 
-<<<<<<< HEAD
-Route118_Text_RouteSignMauville:
-	.string "ROUTE 118\n"
-	.string "{LEFT_ARROW} MAUVILLE CITY$"
-
-Route118_Text_RouteSign119:
-	.string "ROUTE 118\n"
-	.string "{UP_ARROW} ROUTE 119$"
-=======
 Route118_Text_RouteSignMauville: @ 81F43F4
 	.string "Route 118\n"
 	.string "{LEFT_ARROW} Mauville City$"
@@ -321,4 +298,3 @@
 Route118_Text_RouteSign119: @ 81F440E
 	.string "Route 118\n"
 	.string "{UP_ARROW} Route 119$"
->>>>>>> 4d1bf960
