.set LOCALID_HIDEOUT_GUARD, 5

JaggedPass_MapScripts::
	map_script MAP_SCRIPT_ON_RESUME, JaggedPass_OnResume
	map_script MAP_SCRIPT_ON_TRANSITION, JaggedPass_OnTransition
	map_script MAP_SCRIPT_ON_LOAD, JaggedPass_OnLoad
	.byte 0

JaggedPass_OnResume:
	setstepcallback STEP_CB_ASH
	call_if_eq VAR_JAGGED_PASS_STATE, 0, JaggedPass_EventScript_CheckHasMagmaEmblem
	end

JaggedPass_EventScript_CheckHasMagmaEmblem::
	checkitem ITEM_MAGMA_EMBLEM
	goto_if_eq VAR_RESULT, TRUE, JaggedPass_EventScript_SetReadyToOpenHideout
	return

JaggedPass_EventScript_SetReadyToOpenHideout::
	setvar VAR_JAGGED_PASS_STATE, 1
	return

JaggedPass_OnTransition:
	call_if_eq VAR_JAGGED_PASS_ASH_WEATHER, 1, JaggedPass_EventScript_SetWeatherAsh
	end

JaggedPass_EventScript_SetWeatherAsh::
	setweather WEATHER_VOLCANIC_ASH
	doweather
	return

JaggedPass_OnLoad:
	goto_if_le VAR_JAGGED_PASS_STATE, 1, JaggedPass_EventScript_ConcealHideoutEntrance
	end

JaggedPass_EventScript_ConcealHideoutEntrance::
	setmetatile 16, 17, METATILE_Lavaridge_RockWall, TRUE
	setmetatile 16, 18, METATILE_Lavaridge_RockWall, TRUE
	end

JaggedPass_EventScript_OpenMagmaHideout::
	lockall
	setvar VAR_0x8004, 1  @ vertical pan
	setvar VAR_0x8005, 1  @ horizontal pan
	setvar VAR_0x8006, 8  @ num shakes
	setvar VAR_0x8007, 5  @ shake delay
	special ShakeCamera
	waitstate
	msgbox JaggedPass_Text_BoulderShakingInResponseToEmblem, MSGBOX_DEFAULT
	closemessage
	setvar VAR_0x8004, 1   @ vertical pan
	setvar VAR_0x8005, 1   @ horizontal pan
	setvar VAR_0x8006, 16  @ num shakes
	setvar VAR_0x8007, 3   @ shake delay
	special ShakeCamera
	waitstate
	playse SE_EFFECTIVE
	setmetatile 16, 17, METATILE_Lavaridge_CaveEntrance_Top, TRUE
	setmetatile 16, 18, METATILE_Lavaridge_CaveEntrance_Bottom, FALSE
	special DrawWholeMapView
	delay 30
	setvar VAR_JAGGED_PASS_STATE, 2
	waitse
	releaseall
	end

JaggedPass_EventScript_MagmaHideoutGuard::
	lockall
	goto_if_set FLAG_BEAT_MAGMA_GRUNT_JAGGED_PASS, JaggedPass_EventScript_GuardDefeated
	waitse
	playse SE_PIN
	applymovement LOCALID_HIDEOUT_GUARD, Common_Movement_ExclamationMark
	waitmovement 0
	applymovement LOCALID_HIDEOUT_GUARD, Common_Movement_Delay48
	waitmovement 0
	applymovement LOCALID_HIDEOUT_GUARD, Common_Movement_FacePlayer
	waitmovement 0
	msgbox JaggedPass_Text_GruntIntro, MSGBOX_DEFAULT
	closemessage
	trainerbattle_no_intro TRAINER_GRUNT_JAGGED_PASS, JaggedPass_Text_GruntDefeat
	setflag FLAG_BEAT_MAGMA_GRUNT_JAGGED_PASS
	applymovement LOCALID_HIDEOUT_GUARD, Common_Movement_FaceOriginalDirection
	waitmovement 0
	releaseall
	end

JaggedPass_EventScript_GuardDefeated::
	applymovement LOCALID_HIDEOUT_GUARD, Common_Movement_FacePlayer
	waitmovement 0
	msgbox JaggedPass_Text_GoWhereverYouWant, MSGBOX_DEFAULT
	closemessage
	applymovement LOCALID_HIDEOUT_GUARD, Common_Movement_FaceOriginalDirection
	waitmovement 0
	releaseall
	end

JaggedPass_EventScript_Eric::
	trainerbattle_single TRAINER_ERIC, JaggedPass_Text_EricIntro, JaggedPass_Text_EricDefeat
	msgbox JaggedPass_Text_EricPostBattle, MSGBOX_AUTOCLOSE
	end

JaggedPass_EventScript_Diana::
	trainerbattle_single TRAINER_DIANA_1, JaggedPass_Text_DianaIntro, JaggedPass_Text_DianaDefeat, JaggedPass_EventScript_RegisterDiana
	specialvar VAR_RESULT, ShouldTryRematchBattle
	goto_if_eq VAR_RESULT, TRUE, JaggedPass_EventScript_DianaRematch
	msgbox JaggedPass_Text_DianaPostBattle, MSGBOX_DEFAULT
	release
	end

JaggedPass_EventScript_RegisterDiana::
	special PlayerFaceTrainerAfterBattle
	msgbox JaggedPass_Text_DianaRegister, MSGBOX_DEFAULT
	register_matchcall TRAINER_DIANA_1
	release
	end

JaggedPass_EventScript_DianaRematch::
	trainerbattle_rematch TRAINER_DIANA_1, JaggedPass_Text_DianaRematchIntro, JaggedPass_Text_DianaRematchDefeat
	msgbox JaggedPass_Text_DianaPostRematch, MSGBOX_AUTOCLOSE
	end

JaggedPass_EventScript_Ethan::
	trainerbattle_single TRAINER_ETHAN_1, JaggedPass_Text_EthanIntro, JaggedPass_Text_EthanDefeat, JaggedPass_EventScript_RegisterEthan
	specialvar VAR_RESULT, ShouldTryRematchBattle
	goto_if_eq VAR_RESULT, TRUE, JaggedPass_EventScript_EthanRematch
	msgbox JaggedPass_Text_EthanPostBattle, MSGBOX_DEFAULT
	release
	end

JaggedPass_EventScript_RegisterEthan::
	special PlayerFaceTrainerAfterBattle
	msgbox JaggedPass_Text_EthanRegister, MSGBOX_DEFAULT
	register_matchcall TRAINER_ETHAN_1
	release
	end

JaggedPass_EventScript_EthanRematch::
	trainerbattle_rematch TRAINER_ETHAN_1, JaggedPass_Text_EthanRematchIntro, JaggedPass_Text_EthanRematchDefeat
	msgbox JaggedPass_Text_EthanPostRematch, MSGBOX_AUTOCLOSE
	end

JaggedPass_EventScript_Julio::
	trainerbattle_single TRAINER_JULIO, JaggedPass_Text_JulioIntro, JaggedPass_Text_JulioDefeat
	msgbox JaggedPass_Text_JulioPostBattle, MSGBOX_AUTOCLOSE
	end

JaggedPass_EventScript_Autumn::
	trainerbattle_single TRAINER_AUTUMN, JaggedPass_Text_AutumnIntro, JaggedPass_Text_AutumnDefeat
	msgbox JaggedPass_Text_AutumnPostBattle, MSGBOX_AUTOCLOSE
	end

<<<<<<< HEAD
JaggedPass_Text_EricIntro:
	.string "MT. CHIMNEY's JAGGED PASS…\p"
=======
JaggedPass_Text_EricIntro: @ 8230888
	.string "Mt. Chimney's Jagged Pass…\p"
>>>>>>> 4d1bf960
	.string "Now this is what I've always wanted\n"
	.string "in a mountain.\p"
	.string "This jagged bumpiness…\n"
	.string "It rocks my soul!$"

JaggedPass_Text_EricDefeat:
	.string "Losing left me bitter!$"

<<<<<<< HEAD
JaggedPass_Text_EricPostBattle:
	.string "Yes, I did lose at POKéMON…\p"
=======
JaggedPass_Text_EricPostBattle: @ 8230916
	.string "Yes, I did lose at Pokémon…\p"
>>>>>>> 4d1bf960
	.string "But, when it comes to the love of\n"
	.string "the mountains, I have you beat!$"

JaggedPass_Text_DianaIntro:
	.string "This place isn't your casual hike.\n"
	.string "It's not suited for a picnic.$"

JaggedPass_Text_DianaDefeat:
	.string "Ohhh, no!\n"
	.string "The ground is too bumpy…$"

JaggedPass_Text_DianaPostBattle:
	.string "Did you know?\p"
	.string "Some people cleverly ride their\n"
	.string "bicycles up this horribly bumpy pass.$"

JaggedPass_Text_DianaRegister:
	.string "Will you ever be back in this area?\n"
	.string "If you do return, I'd like a rematch.$"

JaggedPass_Text_DianaRematchIntro:
	.string "Picnics are fun wherever you go.\n"
	.string "Just like Pokémon!$"

JaggedPass_Text_DianaRematchDefeat:
	.string "I only lost because the ground is\n"
	.string "too bumpy!$"

JaggedPass_Text_DianaPostRematch:
	.string "I'll forget about losing and just\n"
	.string "enjoy this bumpy hike.$"

<<<<<<< HEAD
JaggedPass_Text_EthanIntro:
	.string "JAGGED PASS is hard to walk on.\n"
=======
JaggedPass_Text_EthanIntro: @ 8230B10
	.string "Jagged Pass is hard to walk on.\n"
>>>>>>> 4d1bf960
	.string "It's a good place for training.$"

JaggedPass_Text_EthanDefeat:
	.string "It was all over while we were still\n"
	.string "trying to find a good footing…$"

<<<<<<< HEAD
JaggedPass_Text_EthanPostBattle:
	.string "If I had an ACRO BIKE, I'd be able to\n"
=======
JaggedPass_Text_EthanPostBattle: @ 8230B93
	.string "If I had an Acro Bike, I'd be able to\n"
>>>>>>> 4d1bf960
	.string "jump ledges.$"

JaggedPass_Text_EthanRegister:
	.string "When I get more used to this bumpiness,\n"
	.string "I'll be sure to win!\p"
	.string "Can you register me in your Pokénav?$"

JaggedPass_Text_EthanRematchIntro:
	.string "I got used to this bumpiness.\n"
	.string "I sing while I climb now.$"

JaggedPass_Text_EthanRematchDefeat:
	.string "It's still not easy to battle on this\n"
	.string "bumpy ground…$"

<<<<<<< HEAD
JaggedPass_Text_EthanPostRematch:
	.string "I should get an ACRO BIKE from RYDEL\n"
	.string "in MAUVILLE CITY…$"
=======
JaggedPass_Text_EthanPostRematch: @ 8230C94
	.string "I should get an Acro Bike from Rydel\n"
	.string "in Mauville City…$"
>>>>>>> 4d1bf960

JaggedPass_Text_GruntIntro:
	.string "Wah!\n"
	.string "What are you doing here?\p"
	.string "What am I doing in a place like this?\p"
	.string "What business is it of yours?$"

JaggedPass_Text_GruntDefeat:
	.string "Urrrgh…\p"
	.string "I should've ducked into our Hideout\n"
	.string "right away…$"

JaggedPass_Text_GoWhereverYouWant:
	.string "Okay, oh-kay!\n"
	.string "I admit it--you're strong!\p"
	.string "Don't worry about me.\n"
	.string "Go wherever you want!$"

JaggedPass_Text_BoulderShakingInResponseToEmblem:
	.string "Oh! This boulder is shaking in response\n"
	.string "to the Magma Emblem!$"

JaggedPass_Text_JulioIntro:
	.string "Aiyeeh! It's awfully scary to shoot\n"
	.string "down the mountain in one go!$"

JaggedPass_Text_JulioDefeat:
	.string "I feel like I'm falling apart…$"

JaggedPass_Text_JulioPostBattle:
	.string "My bicycle bounced around so much,\n"
	.string "my rear end's sore…$"

JaggedPass_Text_AutumnIntro:
	.string "I climb this hill every day.\n"
	.string "I have confidence in my strength!$"

JaggedPass_Text_AutumnDefeat:
	.string "Hmm…\n"
	.string "What went wrong?$"

JaggedPass_Text_AutumnPostBattle:
	.string "What is that odd rock protrusion\n"
	.string "a little up the hill from here?$"
<|MERGE_RESOLUTION|>--- conflicted
+++ resolved
@@ -149,13 +149,8 @@
 	msgbox JaggedPass_Text_AutumnPostBattle, MSGBOX_AUTOCLOSE
 	end
 
-<<<<<<< HEAD
-JaggedPass_Text_EricIntro:
-	.string "MT. CHIMNEY's JAGGED PASS…\p"
-=======
 JaggedPass_Text_EricIntro: @ 8230888
 	.string "Mt. Chimney's Jagged Pass…\p"
->>>>>>> 4d1bf960
 	.string "Now this is what I've always wanted\n"
 	.string "in a mountain.\p"
 	.string "This jagged bumpiness…\n"
@@ -164,13 +159,8 @@
 JaggedPass_Text_EricDefeat:
 	.string "Losing left me bitter!$"
 
-<<<<<<< HEAD
-JaggedPass_Text_EricPostBattle:
-	.string "Yes, I did lose at POKéMON…\p"
-=======
 JaggedPass_Text_EricPostBattle: @ 8230916
 	.string "Yes, I did lose at Pokémon…\p"
->>>>>>> 4d1bf960
 	.string "But, when it comes to the love of\n"
 	.string "the mountains, I have you beat!$"
 
@@ -203,26 +193,16 @@
 	.string "I'll forget about losing and just\n"
 	.string "enjoy this bumpy hike.$"
 
-<<<<<<< HEAD
-JaggedPass_Text_EthanIntro:
-	.string "JAGGED PASS is hard to walk on.\n"
-=======
 JaggedPass_Text_EthanIntro: @ 8230B10
 	.string "Jagged Pass is hard to walk on.\n"
->>>>>>> 4d1bf960
 	.string "It's a good place for training.$"
 
 JaggedPass_Text_EthanDefeat:
 	.string "It was all over while we were still\n"
 	.string "trying to find a good footing…$"
 
-<<<<<<< HEAD
-JaggedPass_Text_EthanPostBattle:
-	.string "If I had an ACRO BIKE, I'd be able to\n"
-=======
 JaggedPass_Text_EthanPostBattle: @ 8230B93
 	.string "If I had an Acro Bike, I'd be able to\n"
->>>>>>> 4d1bf960
 	.string "jump ledges.$"
 
 JaggedPass_Text_EthanRegister:
@@ -238,15 +218,9 @@
 	.string "It's still not easy to battle on this\n"
 	.string "bumpy ground…$"
 
-<<<<<<< HEAD
-JaggedPass_Text_EthanPostRematch:
-	.string "I should get an ACRO BIKE from RYDEL\n"
-	.string "in MAUVILLE CITY…$"
-=======
 JaggedPass_Text_EthanPostRematch: @ 8230C94
 	.string "I should get an Acro Bike from Rydel\n"
 	.string "in Mauville City…$"
->>>>>>> 4d1bf960
 
 JaggedPass_Text_GruntIntro:
 	.string "Wah!\n"
