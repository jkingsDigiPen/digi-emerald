--- conflicted
+++ resolved
@@ -437,13 +437,8 @@
 	goto BattleFrontier_BattleTower_EventScript_WarpToLobbyLost
 	end
 
-<<<<<<< HEAD
-BattleFrontier_BattleTowerBattleRoom_Text_RestoreMonsToFullHealth:
-	.string "We will restore your POKéMON to\n"
-=======
 BattleFrontier_BattleTowerBattleRoom_Text_RestoreMonsToFullHealth: @ 8242217
 	.string "We will restore your Pokémon to\n"
->>>>>>> 4d1bf960
 	.string "full health.$"
 
 @ Unused
@@ -491,15 +486,9 @@
 	.string "Saving your battle data.\n"
 	.string "Please wait.$"
 
-<<<<<<< HEAD
-BattleFrontier_BattleTowerBattleRoom_Text_CancelYourChallenge:
-	.string "Would you like to cancel your BATTLE\n"
-	.string "ROOM challenge?$"
-=======
 BattleFrontier_BattleTowerBattleRoom_Text_CancelYourChallenge: @ 824244C
 	.string "Would you like to cancel your Battle\n"
 	.string "Room challenge?$"
->>>>>>> 4d1bf960
 
 BattleFrontier_BattleTowerBattleRoom_Text_RecordCouldntBeSaved::
 	.string "There was an error of some sort.\n"
@@ -511,13 +500,8 @@
 	.string "her way here in hopes of battling you.\p"
 	.string "She should be arriving very shortly.$"
 
-<<<<<<< HEAD
-BattleFrontier_BattleTowerBattleRoom_Text_ReadyForSalonMaiden:
-	.string "You will be facing the SALON MAIDEN.\n"
-=======
 BattleFrontier_BattleTowerBattleRoom_Text_ReadyForSalonMaiden: @ 8242542
 	.string "You will be facing the Salon Maiden.\n"
->>>>>>> 4d1bf960
 	.string "Are you prepared?$"
 
 BattleFrontier_BattleTowerBattleRoom_Text_GreetingsImAnabel:
@@ -536,15 +520,9 @@
 	.string "Let me see your talent in\n"
 	.string "its entirety…$"
 
-<<<<<<< HEAD
-BattleFrontier_BattleTowerBattleRoom_Text_AnabelTalentShallBeRecognized:
-	.string "ANABEL: Fufufu, nicely done…\p"
-	.string "Your FRONTIER PASS, please…\n"
-=======
 BattleFrontier_BattleTowerBattleRoom_Text_AnabelTalentShallBeRecognized: @ 82426B4
 	.string "Anabel: Fufufu, nicely done…\p"
 	.string "Your Frontier Pass, please…\n"
->>>>>>> 4d1bf960
 	.string "Your talent shall be recognized.$"
 
 BattleFrontier_BattleTowerBattleRoom_Text_ReceivedAbilitySymbol:
@@ -560,13 +538,8 @@
 	.string "I will be waiting for you.\n"
 	.string "Until the next time we meet…$"
 
-<<<<<<< HEAD
-BattleFrontier_BattleTowerBattleRoom_Text_AnabelYouCameBack:
-	.string "ANABEL: You really did come back to\n"
-=======
 BattleFrontier_BattleTowerBattleRoom_Text_AnabelYouCameBack: @ 82427F9
 	.string "Anabel: You really did come back to\n"
->>>>>>> 4d1bf960
 	.string "see me…\p"
 	.string "… … … … … …\p"
 	.string "You've won straight matches to see me…\n"
@@ -578,15 +551,9 @@
 BattleFrontier_BattleTowerBattleRoom_Text_LetsBeginShallWe:
 	.string "Let's begin, shall we?$"
 
-<<<<<<< HEAD
-BattleFrontier_BattleTowerBattleRoom_Text_AnabelCongratsYourPassPlease:
-	.string "ANABEL: Fufu, congratulations…\n"
-	.string "Your FRONTIER PASS, please…$"
-=======
 BattleFrontier_BattleTowerBattleRoom_Text_AnabelCongratsYourPassPlease: @ 82428F7
 	.string "Anabel: Fufu, congratulations…\n"
 	.string "Your Frontier Pass, please…$"
->>>>>>> 4d1bf960
 
 BattleFrontier_BattleTowerBattleRoom_Text_AbilitySymbolTookGoldenShine:
 	.string "The Ability Symbol took on\n"
