.set LOCALID_VIVI, 1
.set LOCALID_VICTOR, 2
.set LOCALID_VICTORIA, 3
.set LOCALID_VICKY, 4

Route111_WinstrateFamilysHouse_MapScripts::
	.byte 0

Route111_WinstrateFamilysHouse_EventScript_Victor::
	lock
	faceplayer
	setvar VAR_0x8008, LOCALID_VICTOR
	msgbox Route111_WinstrateFamilysHouse_Text_MySonIsStrongerThanYou, MSGBOX_DEFAULT
	goto Route111_WinstrateFamilysHouse_EventScript_FaceOriginalDirection
	end

Route111_WinstrateFamilysHouse_EventScript_Victoria::
	lock
	faceplayer
	setvar VAR_0x8008, LOCALID_VICTORIA
	goto_if_set FLAG_RECEIVED_MACHO_BRACE, Route111_WinstrateFamilysHouse_EventScript_ReceivedMachoBrace
	msgbox Route111_WinstrateFamilysHouse_Text_LikeYouToHaveMachoBrace, MSGBOX_DEFAULT
	giveitem ITEM_MACHO_BRACE
	goto_if_eq VAR_RESULT, FALSE, Common_EventScript_ShowBagIsFull
	setflag FLAG_RECEIVED_MACHO_BRACE
	goto Route111_WinstrateFamilysHouse_EventScript_FaceOriginalDirection
	end

Route111_WinstrateFamilysHouse_EventScript_ReceivedMachoBrace::
	msgbox Route111_WinstrateFamilysHouse_Text_PassionateAboutBattles, MSGBOX_DEFAULT
	goto Route111_WinstrateFamilysHouse_EventScript_FaceOriginalDirection
	end

Route111_WinstrateFamilysHouse_EventScript_Vivi::
	lock
	faceplayer
	setvar VAR_0x8008, LOCALID_VIVI
	msgbox Route111_WinstrateFamilysHouse_Text_StrongerFamilyMembers, MSGBOX_DEFAULT
	goto Route111_WinstrateFamilysHouse_EventScript_FaceOriginalDirection
	end

Route111_WinstrateFamilysHouse_EventScript_Vicky::
	lock
	faceplayer
	setvar VAR_0x8008, LOCALID_VICKY
	goto_if_set FLAG_TEMP_4, Route111_WinstrateFamilysHouse_EventScript_AlreadySpokenTo
	msgbox Route111_WinstrateFamilysHouse_Text_GrandsonStrong, MSGBOX_DEFAULT
	setflag FLAG_TEMP_4
	goto Route111_WinstrateFamilysHouse_EventScript_FaceOriginalDirection
	end

Route111_WinstrateFamilysHouse_EventScript_AlreadySpokenTo::
	msgbox Route111_WinstrateFamilysHouse_Text_GrandsonStrongShort, MSGBOX_DEFAULT
	goto Route111_WinstrateFamilysHouse_EventScript_FaceOriginalDirection
	end

Route111_WinstrateFamilysHouse_EventScript_FaceOriginalDirection::
	closemessage
	applymovement VAR_0x8008, Common_Movement_FaceOriginalDirection
	waitmovement 0
	release
	end

<<<<<<< HEAD
Route111_WinstrateFamilysHouse_Text_MySonIsStrongerThanYou:
	.string "You're the first TRAINER I've seen who\n"
	.string "deploys POKéMON so masterfully.\p"
=======
Route111_WinstrateFamilysHouse_Text_MySonIsStrongerThanYou: @ 822A539
	.string "You're the first Trainer I've seen who\n"
	.string "deploys Pokémon so masterfully.\p"
>>>>>>> 4d1bf960
	.string "But, I should tell you--my son is\n"
	.string "stronger than you.\p"
	.string "He even took the Pokémon League\n"
	.string "challenge, I'll have you know.$"

<<<<<<< HEAD
Route111_WinstrateFamilysHouse_Text_LikeYouToHaveMachoBrace:
	.string "We use this MACHO BRACE to more\n"
	.string "effectively strengthen our POKéMON\l"
=======
Route111_WinstrateFamilysHouse_Text_LikeYouToHaveMachoBrace: @ 822A5F4
	.string "We use this Macho Brace to more\n"
	.string "effectively strengthen our Pokémon\l"
>>>>>>> 4d1bf960
	.string "in training.\p"
	.string "Since you've beaten all of us here,\n"
	.string "I don't know if you need it, but we\l"
	.string "would like you to have our Macho Brace.$"

<<<<<<< HEAD
Route111_WinstrateFamilysHouse_Text_PassionateAboutBattles:
	.string "When it comes to POKéMON battles,\n"
=======
Route111_WinstrateFamilysHouse_Text_PassionateAboutBattles: @ 822A6B4
	.string "When it comes to Pokémon battles,\n"
>>>>>>> 4d1bf960
	.string "we tend to be pretty passionate.$"

Route111_WinstrateFamilysHouse_Text_StrongerFamilyMembers:
	.string "Mommy is stronger than Daddy.\p"
	.string "I'm stronger than Mommy.\p"
	.string "And Grandma's stronger than me!\p"
	.string "But my big brother is even stronger\n"
	.string "than Grandma.$"

Route111_WinstrateFamilysHouse_Text_GrandsonStrong:
	.string "There's no question that you're strong.\p"
	.string "But if you were to battle my grandson,\n"
	.string "you'd end up crying in frustration.\p"
	.string "He's much stronger than any Trainer\n"
	.string "our family knows.\p"
	.string "He must be challenging the Pokémon\n"
	.string "League Champion by now.\p"
	.string "Knowing my grandson, he could be the\n"
	.string "Champion already!$"

Route111_WinstrateFamilysHouse_Text_GrandsonStrongShort:
	.string "My grandson must be challenging the\n"
	.string "Pokémon League Champion by now.\p"
	.string "Knowing my grandson, he could be the\n"
	.string "Champion already!$"
<|MERGE_RESOLUTION|>--- conflicted
+++ resolved
@@ -61,41 +61,24 @@
 	release
 	end
 
-<<<<<<< HEAD
-Route111_WinstrateFamilysHouse_Text_MySonIsStrongerThanYou:
-	.string "You're the first TRAINER I've seen who\n"
-	.string "deploys POKéMON so masterfully.\p"
-=======
 Route111_WinstrateFamilysHouse_Text_MySonIsStrongerThanYou: @ 822A539
 	.string "You're the first Trainer I've seen who\n"
 	.string "deploys Pokémon so masterfully.\p"
->>>>>>> 4d1bf960
 	.string "But, I should tell you--my son is\n"
 	.string "stronger than you.\p"
 	.string "He even took the Pokémon League\n"
 	.string "challenge, I'll have you know.$"
 
-<<<<<<< HEAD
-Route111_WinstrateFamilysHouse_Text_LikeYouToHaveMachoBrace:
-	.string "We use this MACHO BRACE to more\n"
-	.string "effectively strengthen our POKéMON\l"
-=======
 Route111_WinstrateFamilysHouse_Text_LikeYouToHaveMachoBrace: @ 822A5F4
 	.string "We use this Macho Brace to more\n"
 	.string "effectively strengthen our Pokémon\l"
->>>>>>> 4d1bf960
 	.string "in training.\p"
 	.string "Since you've beaten all of us here,\n"
 	.string "I don't know if you need it, but we\l"
 	.string "would like you to have our Macho Brace.$"
 
-<<<<<<< HEAD
-Route111_WinstrateFamilysHouse_Text_PassionateAboutBattles:
-	.string "When it comes to POKéMON battles,\n"
-=======
 Route111_WinstrateFamilysHouse_Text_PassionateAboutBattles: @ 822A6B4
 	.string "When it comes to Pokémon battles,\n"
->>>>>>> 4d1bf960
 	.string "we tend to be pretty passionate.$"
 
 Route111_WinstrateFamilysHouse_Text_StrongerFamilyMembers:
