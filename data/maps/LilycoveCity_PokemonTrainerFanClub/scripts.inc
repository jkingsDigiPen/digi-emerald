--- conflicted
+++ resolved
@@ -597,13 +597,8 @@
 	.string "Isn't that right, {PLAYER}?\n"
 	.string "Show them you've got guts!$"
 
-<<<<<<< HEAD
-LilycoveCity_PokemonTrainerFanClub_Text_TrainersPowerIsOutOfTheOrdinary:
-	.string "I hate to say this, but the TRAINER\n"
-=======
 LilycoveCity_PokemonTrainerFanClub_Text_TrainersPowerIsOutOfTheOrdinary: @ 821D12A
 	.string "I hate to say this, but the Trainer\n"
->>>>>>> 4d1bf960
 	.string "everybody's talking about is\l"
 	.string "{STR_VAR_1}, no question about it!\p"
 	.string "That Trainer's power…\n"
@@ -666,13 +661,8 @@
 	.string "You never give up even if you lose!\n"
 	.string "So keep on battling!$"
 
-<<<<<<< HEAD
-LilycoveCity_PokemonTrainerFanClub_Text_LongWayToGoComparedToNorman:
-	.string "NORMAN battled with more power,\n"
-=======
 LilycoveCity_PokemonTrainerFanClub_Text_LongWayToGoComparedToNorman: @ 821D52E
 	.string "Norman battled with more power,\n"
->>>>>>> 4d1bf960
 	.string "charisma, and showmanship than you.\p"
 	.string "Even though people may say that\n"
 	.string "you're strong…\p"
@@ -718,13 +708,8 @@
 	.string "Even if it's just me, I'm going to keep\n"
 	.string "cheering my favorite Trainer.$"
 
-<<<<<<< HEAD
-LilycoveCity_PokemonTrainerFanClub_Text_WishThereWasTrainerLikeThat:
-	.string "My favorite TRAINER is…\p"
-=======
 LilycoveCity_PokemonTrainerFanClub_Text_WishThereWasTrainerLikeThat: @ 821D8C4
 	.string "My favorite Trainer is…\p"
->>>>>>> 4d1bf960
 	.string "Cool…\p"
 	.string "Strong…\p"
 	.string "And really nice…\p"
@@ -766,13 +751,8 @@
 	.string "You don't need to worry. Just get\n"
 	.string "out there and battle like always.$"
 
-<<<<<<< HEAD
-LilycoveCity_PokemonTrainerFanClub_Text_ThinkTrainerIsNumberOne:
-	.string "You're a pretty decent TRAINER,\n"
-=======
 LilycoveCity_PokemonTrainerFanClub_Text_ThinkTrainerIsNumberOne: @ 821DB69
 	.string "You're a pretty decent Trainer,\n"
->>>>>>> 4d1bf960
 	.string "I think.\p"
 	.string "But I also think that {STR_VAR_1}\n"
 	.string "is number one right now.\p"
@@ -797,13 +777,8 @@
 	.string "attractively you battle.\p"
 	.string "I can't wait for your next battle!$"
 
-<<<<<<< HEAD
-LilycoveCity_PokemonTrainerFanClub_Text_TrainerIsStandout:
-	.string "Among the recently hot TRAINERS,\n"
-=======
 LilycoveCity_PokemonTrainerFanClub_Text_TrainerIsStandout: @ 821DD36
 	.string "Among the recently hot Trainers,\n"
->>>>>>> 4d1bf960
 	.string "{STR_VAR_1} is the standout.\p"
 	.string "That toughness, it's simply not normal.\p"
 	.string "You're doing okay, but you're not in\n"
