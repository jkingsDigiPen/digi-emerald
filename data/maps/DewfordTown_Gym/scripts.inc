--- conflicted
+++ resolved
@@ -282,13 +282,8 @@
 	releaseall
 	end
 
-<<<<<<< HEAD
-DewfordTown_Gym_Text_GymGuideAdvice:
-	.string "Hey, how's it going, CHAMPION-\n"
-=======
 DewfordTown_Gym_Text_GymGuideAdvice: @ 81FC9D6
 	.string "Hey, how's it going, Champion-\n"
->>>>>>> 4d1bf960
 	.string "bound {PLAYER}?\p"
 	.string "Dewford's Gym Leader Brawly commands\n"
 	.string "Fighting-type Pokémon.\p"
@@ -318,13 +313,8 @@
 	.string "Your skill overcame my strength!\n"
 	.string "Your technique is commendable!$"
 
-<<<<<<< HEAD
-DewfordTown_Gym_Text_JocelynIntro:
-	.string "There's no need for BRAWLY to be\n"
-=======
 DewfordTown_Gym_Text_JocelynIntro: @ 81FCC0A
 	.string "There's no need for Brawly to be\n"
->>>>>>> 4d1bf960
 	.string "involved!\p"
 	.string "I'll crush you!$"
 
@@ -389,15 +379,9 @@
 	.string "You win!\n"
 	.string "Go after that Badge!$"
 
-<<<<<<< HEAD
-DewfordTown_Gym_Text_BrawlyIntro:
-	.string "I'm BRAWLY!\n"
-	.string "DEWFORD's GYM LEADER!\p"
-=======
 DewfordTown_Gym_Text_BrawlyIntro: @ 81FCF44
 	.string "I'm Brawly!\n"
 	.string "Dewford's Gym Leader!\p"
->>>>>>> 4d1bf960
 	.string "I've been churned in the rough waves\n"
 	.string "of these parts, and I've grown tough\l"
 	.string "in the pitch-black cave!\p"
@@ -411,21 +395,12 @@
 	.string "Okay, you've got me.\n"
 	.string "Take this Gym Badge!$"
 
-<<<<<<< HEAD
-DewfordTown_Gym_Text_ReceivedKnuckleBadge:
-	.string "{PLAYER} received the KNUCKLE BADGE\n"
-	.string "from BRAWLY.$"
-
-DewfordTown_Gym_Text_KnuckleBadgeInfoTakeThis:
-	.string "The KNUCKLE BADGE makes all POKéMON\n"
-=======
 DewfordTown_Gym_Text_ReceivedKnuckleBadge: @ 81FD07D
 	.string "{PLAYER} received the Knuckle Badge\n"
 	.string "from Brawly.$"
 
 DewfordTown_Gym_Text_KnuckleBadgeInfoTakeThis: @ 81FD0A8
 	.string "The Knuckle Badge makes all Pokémon\n"
->>>>>>> 4d1bf960
 	.string "up to Level 30, even those you get in\l"
 	.string "trades, obey without question.\p"
 	.string "And, you'll be able to use the HM move\n"
@@ -433,17 +408,6 @@
 	.string "If you'd like, use this Technical\n"
 	.string "Machine, too.$"
 
-<<<<<<< HEAD
-DewfordTown_Gym_Text_ExplainBulkUp:
-	.string "That TM08 contains BULK UP.\p"
-	.string "It's a move that raises both ATTACK\n"
-	.string "and DEFENSE stats.\p"
-	.string "… … … … … …$"
-
-DewfordTown_Gym_Text_RegisteredBrawly:
-	.string "Registered GYM LEADER BRAWLY\n"
-	.string "in the POKéNAV.$"
-=======
 DewfordTown_Gym_Text_ExplainBulkUp: @ 81FD181
 	.string "That TM08 contains Bulk Up.\p"
 	.string "It's a move that raises both Attack\n"
@@ -453,25 +417,12 @@
 DewfordTown_Gym_Text_RegisteredBrawly: @ 81FD1E0
 	.string "Registered Gym Leader Brawly\n"
 	.string "in the Pokénav.$"
->>>>>>> 4d1bf960
 
 DewfordTown_Gym_Text_BrawlyPostBattle:
 	.string "I can see your talent becoming a giant\n"
 	.string "wave to cause a storm of astonishment\l"
 	.string "among Trainers one day!$"
 
-<<<<<<< HEAD
-DewfordTown_Gym_Text_GymStatue:
-	.string "DEWFORD TOWN POKéMON GYM$"
-
-DewfordTown_Gym_Text_GymStatueCertified:
-	.string "DEWFORD TOWN POKéMON GYM\p"
-	.string "BRAWLY'S CERTIFIED TRAINERS:\n"
-	.string "{PLAYER}$"
-
-DewfordTown_Gym_Text_BrawlyPreRematch:
-	.string "BRAWLY: A wave may draw back, but it\n"
-=======
 DewfordTown_Gym_Text_GymStatue: @ 81FD272
 	.string "Dewford Town Pokémon Gym$"
 
@@ -482,7 +433,6 @@
 
 DewfordTown_Gym_Text_BrawlyPreRematch: @ 81FD2C4
 	.string "Brawly: A wave may draw back, but it\n"
->>>>>>> 4d1bf960
 	.string "always returns to the shore.\p"
 	.string "A giant wave of a talent like you…\n"
 	.string "I knew you would return!\p"
@@ -493,23 +443,13 @@
 	.string "Wow!\n"
 	.string "Swamped again!$"
 
-<<<<<<< HEAD
-DewfordTown_Gym_Text_BrawlyPostRematch:
-	.string "BRAWLY: Battling is vast and it's deep.\n"
-=======
 DewfordTown_Gym_Text_BrawlyPostRematch: @ 81FD37B
 	.string "Brawly: Battling is vast and it's deep.\n"
->>>>>>> 4d1bf960
 	.string "You can't see the bottom.\l"
 	.string "It's just like the sea of Hoenn!$"
 
-<<<<<<< HEAD
-DewfordTown_Gym_Text_BrawlyRematchNeedTwoMons:
-	.string "BRAWLY: A wave may draw back, but it\n"
-=======
 DewfordTown_Gym_Text_BrawlyRematchNeedTwoMons: @ 81FD3DE
 	.string "Brawly: A wave may draw back, but it\n"
->>>>>>> 4d1bf960
 	.string "always returns to the shore.\p"
 	.string "A giant wave of a talent like you…\n"
 	.string "I knew you would return!\p"
