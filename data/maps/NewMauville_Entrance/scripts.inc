NewMauville_Entrance_MapScripts::
	map_script MAP_SCRIPT_ON_LOAD, NewMauville_Entrance_OnLoad
	map_script MAP_SCRIPT_ON_TRANSITION, NewMauville_Entrance_OnTransition
	.byte 0

NewMauville_Entrance_OnLoad:
	call_if_eq VAR_NEW_MAUVILLE_STATE, 0, NewMauville_Entrance_EventScript_CloseDoor
	end

NewMauville_Entrance_EventScript_CloseDoor::
	setmetatile 3, 0, METATILE_Facility_NewMauvilleDoor_Closed_Tile0, TRUE
	setmetatile 4, 0, METATILE_Facility_NewMauvilleDoor_Closed_Tile1, TRUE
	setmetatile 5, 0, METATILE_Facility_NewMauvilleDoor_Closed_Tile2, TRUE
	setmetatile 3, 1, METATILE_Facility_NewMauvilleDoor_Closed_Tile3, TRUE
	setmetatile 4, 1, METATILE_Facility_NewMauvilleDoor_Closed_Tile4, TRUE
	setmetatile 5, 1, METATILE_Facility_NewMauvilleDoor_Closed_Tile5, TRUE
	return

NewMauville_Entrance_OnTransition:
	setflag FLAG_LANDMARK_NEW_MAUVILLE
	end

NewMauville_Entrance_EventScript_Door::
	lockall
	applymovement OBJ_EVENT_ID_PLAYER, Common_Movement_WalkInPlaceFasterUp
	waitmovement 0
	msgbox NewMauville_Entrance_Text_DoorIsLocked, MSGBOX_DEFAULT
	checkitem ITEM_BASEMENT_KEY
	goto_if_eq VAR_RESULT, FALSE, NewMauville_Entrance_EventScript_DontOpenDoor
	msgbox NewMauville_Entrance_Text_UseBasementKey, MSGBOX_YESNO
	goto_if_eq VAR_RESULT, NO, NewMauville_Entrance_EventScript_DontOpenDoor
	msgbox NewMauville_Entrance_Text_UsedBasementKey, MSGBOX_DEFAULT
	setmetatile 3, 0, METATILE_Facility_NewMauvilleDoor_Open_Tile0, FALSE
	setmetatile 4, 0, METATILE_Facility_NewMauvilleDoor_Open_Tile1, FALSE
	setmetatile 5, 0, METATILE_Facility_NewMauvilleDoor_Open_Tile2, FALSE
	setmetatile 3, 1, METATILE_Facility_NewMauvilleDoor_Open_Tile3, TRUE
	setmetatile 4, 1, METATILE_Facility_NewMauvilleDoor_Open_Tile4, FALSE
	setmetatile 5, 1, METATILE_Facility_NewMauvilleDoor_Open_Tile5, TRUE
	special DrawWholeMapView
	playse SE_BANG
	setvar VAR_NEW_MAUVILLE_STATE, 1
	releaseall
	end

NewMauville_Entrance_EventScript_DontOpenDoor::
	releaseall
	end

NewMauville_Entrance_Text_DoorIsLocked:
	.string "The door is locked.$"

<<<<<<< HEAD
NewMauville_Entrance_Text_UseBasementKey:
	.string "Use the BASEMENT KEY?$"

NewMauville_Entrance_Text_UsedBasementKey:
	.string "{PLAYER} used the BASEMENT KEY.\p"
=======
NewMauville_Entrance_Text_UseBasementKey: @ 8237396
	.string "Use the Basement Key?$"

NewMauville_Entrance_Text_UsedBasementKey: @ 82373AC
	.string "{PLAYER} used the Basement Key.\p"
>>>>>>> 4d1bf960
	.string "The door opened!$"
<|MERGE_RESOLUTION|>--- conflicted
+++ resolved
@@ -49,17 +49,9 @@
 NewMauville_Entrance_Text_DoorIsLocked:
 	.string "The door is locked.$"
 
-<<<<<<< HEAD
-NewMauville_Entrance_Text_UseBasementKey:
-	.string "Use the BASEMENT KEY?$"
-
-NewMauville_Entrance_Text_UsedBasementKey:
-	.string "{PLAYER} used the BASEMENT KEY.\p"
-=======
 NewMauville_Entrance_Text_UseBasementKey: @ 8237396
 	.string "Use the Basement Key?$"
 
 NewMauville_Entrance_Text_UsedBasementKey: @ 82373AC
 	.string "{PLAYER} used the Basement Key.\p"
->>>>>>> 4d1bf960
 	.string "The door opened!$"
