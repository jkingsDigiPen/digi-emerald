--- conflicted
+++ resolved
@@ -362,13 +362,8 @@
 	msgbox Route120_Text_CalliePostBattle, MSGBOX_AUTOCLOSE
 	end
 
-<<<<<<< HEAD
-Route120_Text_StevenGreeting:
-	.string "STEVEN: Hm? {PLAYER}{KUN}, hi.\n"
-=======
 Route120_Text_StevenGreeting: @ 81F5998
 	.string "Steven: Hm? {PLAYER}{KUN}, hi.\n"
->>>>>>> 4d1bf960
 	.string "It's been a while.\p"
 	.string "There's something here that you can't\n"
 	.string "see, right?\p"
@@ -380,23 +375,6 @@
 	.string "{PLAYER}{KUN}, are your Pokémon ready for\n"
 	.string "battle?$"
 
-<<<<<<< HEAD
-Route120_Text_StevenIllWaitHere:
-	.string "STEVEN: No?\p"
-	.string "I'll wait here, so you can get ready.$"
-
-Route120_Text_StevenReadyForBattle:
-	.string "STEVEN: {PLAYER}{KUN}, are your POKéMON\n"
-	.string "ready for battle?$"
-
-Route120_Text_StevenShowMeYourPower:
-	.string "STEVEN: {PLAYER}{KUN}, show me your true\n"
-	.string "power as a TRAINER!$"
-
-Route120_Text_StevenUsedDevonScope:
-	.string "STEVEN used the DEVON SCOPE.\p"
-	.string "An invisible POKéMON became completely\n"
-=======
 Route120_Text_StevenIllWaitHere: @ 81F5AAC
 	.string "Steven: No?\p"
 	.string "I'll wait here, so you can get ready.$"
@@ -412,17 +390,11 @@
 Route120_Text_StevenUsedDevonScope: @ 81F5B43
 	.string "Steven used the Devon Scope.\p"
 	.string "An invisible Pokémon became completely\n"
->>>>>>> 4d1bf960
 	.string "visible!\p"
 	.string "The startled Pokémon attacked!$"
 
-<<<<<<< HEAD
-Route120_Text_StevenGiveDevonScope:
-	.string "STEVEN: I see…\n"
-=======
 Route120_Text_StevenGiveDevonScope: @ 81F5BAF
 	.string "Steven: I see…\n"
->>>>>>> 4d1bf960
 	.string "Your battle style is intriguing.\p"
 	.string "Your Pokémon have obviously grown\n"
 	.string "since I first met you in Dewford.\p"
@@ -431,15 +403,9 @@
 	.string "Who knows, there may be other\n"
 	.string "concealed Pokémon.$"
 
-<<<<<<< HEAD
-Route120_Text_StevenGoodbye:
-	.string "STEVEN: {PLAYER}{KUN}.\p"
-	.string "I enjoy seeing POKéMON and TRAINERS\n"
-=======
 Route120_Text_StevenGoodbye: @ 81F5C7B
 	.string "Steven: {PLAYER}{KUN}.\p"
 	.string "I enjoy seeing Pokémon and Trainers\n"
->>>>>>> 4d1bf960
 	.string "who strive together.\p"
 	.string "I think you're doing great.\p"
 	.string "Well, let's meet again somewhere.$"
@@ -451,32 +417,16 @@
 	.string "Something unseeable is in the way.\p"
 	.string "Want to use the Devon Scope?$"
 
-<<<<<<< HEAD
-Kecleon_Text_UseDevonScopeMonAttacked:
-	.string "{PLAYER} used the DEVON SCOPE.\p"
-	.string "An invisible POKéMON became completely\n"
-=======
 Kecleon_Text_UseDevonScopeMonAttacked: @ 81F5D63
 	.string "{PLAYER} used the Devon Scope.\p"
 	.string "An invisible Pokémon became completely\n"
->>>>>>> 4d1bf960
 	.string "visible!\p"
 	.string "The startled Pokémon attacked!$"
 
-<<<<<<< HEAD
-Route120_Text_RouteSignFortree:
-	.string "ROUTE 120\n"
-	.string "{LEFT_ARROW} FORTREE CITY$"
-
-Route120_Text_RouteSign121:
-	.string "{RIGHT_ARROW} ROUTE 121\n"
-	.string "{LEFT_ARROW} ROUTE 120$"
-=======
 Route120_Text_RouteSignFortree: @ 81F5DCB
 	.string "Route 120\n"
 	.string "{LEFT_ARROW} Fortree City$"
 
 Route120_Text_RouteSign121: @ 81F5DE4
 	.string "{RIGHT_ARROW} Route 121\n"
-	.string "{LEFT_ARROW} Route 120$"
->>>>>>> 4d1bf960
+	.string "{LEFT_ARROW} Route 120$"