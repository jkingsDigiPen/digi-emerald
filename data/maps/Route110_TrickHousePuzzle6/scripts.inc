Route110_TrickHousePuzzle6_MapScripts::
	map_script MAP_SCRIPT_ON_TRANSITION, Route110_TrickHousePuzzle6_OnTransition
	map_script MAP_SCRIPT_ON_WARP_INTO_MAP_TABLE, Route110_TrickHousePuzzle6_OnWarp
	.byte 0

Route110_TrickHousePuzzle6_OnTransition:
	special RotatingGate_InitPuzzle
	end

Route110_TrickHousePuzzle6_OnWarp:
	map_script_2 VAR_TEMP_0, VAR_TEMP_0, Route110_TrickHousePuzzle6_EventScript_InitPuzzle
	.2byte 0

Route110_TrickHousePuzzle6_EventScript_InitPuzzle::
	special RotatingGate_InitPuzzleAndGraphics
	end

Route110_TrickHousePuzzle6_EventScript_Scroll::
	lockall
	goto_if_eq VAR_TRICK_HOUSE_PUZZLE_6_STATE, 0, Route110_TrickHousePuzzle6_EventScript_FoundScroll
	goto Route110_TrickHousePuzzle_EventScript_ReadScrollAgain
	end

Route110_TrickHousePuzzle6_EventScript_FoundScroll::
	setvar VAR_TRICK_HOUSE_PUZZLE_6_STATE, 1
	goto Route110_TrickHousePuzzle_EventScript_FoundScroll
	end

Route110_TrickHousePuzzle6_EventScript_Sophia::
	trainerbattle_single TRAINER_SOPHIA, Route110_TrickHousePuzzle6_Text_SophiaIntro, Route110_TrickHousePuzzle6_Text_SophiaDefeat
	msgbox Route110_TrickHousePuzzle6_Text_SophiaPostBattle, MSGBOX_AUTOCLOSE
	end

Route110_TrickHousePuzzle6_EventScript_Benny::
	trainerbattle_single TRAINER_BENNY, Route110_TrickHousePuzzle6_Text_BennyIntro, Route110_TrickHousePuzzle6_Text_BennyDefeat
	msgbox Route110_TrickHousePuzzle6_Text_BennyPostBattle, MSGBOX_AUTOCLOSE
	end

Route110_TrickHousePuzzle6_EventScript_Sebastian::
	trainerbattle_single TRAINER_SEBASTIAN, Route110_TrickHousePuzzle6_Text_SebastianIntro, Route110_TrickHousePuzzle6_Text_SebastianDefeat
	msgbox Route110_TrickHousePuzzle6_Text_SebastianPostBattle, MSGBOX_AUTOCLOSE
	end

Route110_TrickHousePuzzle6_Text_WroteSecretCodeLockOpened:
	.string "{PLAYER} wrote down the secret code\n"
	.string "on the door.\p"
	.string "“Trick Master is my life.”\n"
	.string "… … … … … … … …\p"
	.string "The lock clicked open!$"

Route110_TrickHousePuzzle6_Text_SophiaIntro:
	.string "When I heard there was a strange\n"
	.string "house, I had to check it out.$"

<<<<<<< HEAD
Route110_TrickHousePuzzle6_Text_SophiaDefeat:
	.string "I've discovered a tough TRAINER!$"
=======
Route110_TrickHousePuzzle6_Text_SophiaDefeat: @ 826DED2
	.string "I've discovered a tough Trainer!$"
>>>>>>> 4d1bf960

Route110_TrickHousePuzzle6_Text_SophiaPostBattle:
	.string "I'm sure having a good time checking\n"
	.string "this place out.\p"
	.string "It's a challenge I've found worth\n"
	.string "repeating!$"

<<<<<<< HEAD
Route110_TrickHousePuzzle6_Text_BennyIntro:
	.string "Maybe I could get my BIRD POKéMON\n"
=======
Route110_TrickHousePuzzle6_Text_BennyIntro: @ 826DF55
	.string "Maybe I could get my Bird Pokémon\n"
>>>>>>> 4d1bf960
	.string "to fly over the wall…$"

Route110_TrickHousePuzzle6_Text_BennyDefeat:
	.string "Gwaaah! I blew it!$"

Route110_TrickHousePuzzle6_Text_BennyPostBattle:
	.string "Ehehehe… I guess I lost because\n"
	.string "I was trying to cheat.$"

Route110_TrickHousePuzzle6_Text_SebastianIntro:
	.string "I'm getting dizzy from these rotating\n"
	.string "doors…$"

Route110_TrickHousePuzzle6_Text_SebastianDefeat:
	.string "Everything's spinning around and\n"
	.string "around. I can't take this anymore…$"

Route110_TrickHousePuzzle6_Text_SebastianPostBattle:
	.string "You don't seem to be affected at all.\n"
	.string "Or do you have your poker face on?$"
<|MERGE_RESOLUTION|>--- conflicted
+++ resolved
@@ -52,13 +52,8 @@
 	.string "When I heard there was a strange\n"
 	.string "house, I had to check it out.$"
 
-<<<<<<< HEAD
-Route110_TrickHousePuzzle6_Text_SophiaDefeat:
-	.string "I've discovered a tough TRAINER!$"
-=======
 Route110_TrickHousePuzzle6_Text_SophiaDefeat: @ 826DED2
 	.string "I've discovered a tough Trainer!$"
->>>>>>> 4d1bf960
 
 Route110_TrickHousePuzzle6_Text_SophiaPostBattle:
 	.string "I'm sure having a good time checking\n"
@@ -66,13 +61,8 @@
 	.string "It's a challenge I've found worth\n"
 	.string "repeating!$"
 
-<<<<<<< HEAD
-Route110_TrickHousePuzzle6_Text_BennyIntro:
-	.string "Maybe I could get my BIRD POKéMON\n"
-=======
 Route110_TrickHousePuzzle6_Text_BennyIntro: @ 826DF55
 	.string "Maybe I could get my Bird Pokémon\n"
->>>>>>> 4d1bf960
 	.string "to fly over the wall…$"
 
 Route110_TrickHousePuzzle6_Text_BennyDefeat:
