--- conflicted
+++ resolved
@@ -86,13 +86,8 @@
 	delay_16
 	step_end
 
-<<<<<<< HEAD
-Route112_CableCarStation_Text_CableCarReadyGetOn:
-	.string "The CABLE CAR is ready to go up.\n"
-=======
 Route112_CableCarStation_Text_CableCarReadyGetOn: @ 822AB85
 	.string "The Cable Car is ready to go up.\n"
->>>>>>> 4d1bf960
 	.string "Would you like to be on it?$"
 
 Route112_CableCarStation_Text_StepThisWay:
