.set LOCALID_WALDAS_DAD, 6

RustboroCity_Flat1_2F_MapScripts::
	.byte 0

RustboroCity_Flat1_2F_EventScript_WaldasDad::
	lock
	faceplayer
	specialvar VAR_RESULT, TryBufferWaldaPhrase
	goto_if_eq VAR_RESULT, FALSE, RustboroCity_Flat1_2F_EventScript_WaldasDadFirstPhrase
	goto_if_eq VAR_RESULT, TRUE, RustboroCity_Flat1_2F_EventScript_WaldasDadNewPhrase

RustboroCity_Flat1_2F_EventScript_GivePhrase::
	special DoWaldaNamingScreen
	waitstate
	goto_if_eq VAR_0x8004, 1, RustboroCity_Flat1_2F_EventScript_CancelGivePhrase
	goto_if_eq VAR_0x8004, 2, RustboroCity_Flat1_2F_EventScript_CancelGiveFirstPhrase
	specialvar VAR_RESULT, TryGetWallpaperWithWaldaPhrase
	goto_if_eq VAR_RESULT, TRUE, RustboroCity_Flat1_2F_EventScript_WaldaLikesPhrase
	goto_if_eq VAR_RESULT, FALSE, RustboroCity_Flat1_2F_EventScript_WaldaDoesntLikePhrase
	end

RustboroCity_Flat1_2F_EventScript_WaldasDadFirstPhrase::
	msgbox RustboroCity_Flat1_2F_Text_HelloDoYouKnowFunnyPhrase, MSGBOX_YESNO
	goto_if_eq VAR_RESULT, NO, RustboroCity_Flat1_2F_EventScript_DeclineGivePhrase
	msgbox RustboroCity_Flat1_2F_Text_WonderfulLetsHearSuggestion, MSGBOX_DEFAULT
	goto RustboroCity_Flat1_2F_EventScript_GivePhrase

RustboroCity_Flat1_2F_EventScript_WaldasDadNewPhrase::
	msgbox RustboroCity_Flat1_2F_Text_BeenSayingXDoYouKnowBetterPhrase, MSGBOX_YESNO
	goto_if_eq VAR_RESULT, NO, RustboroCity_Flat1_2F_EventScript_DeclineGivePhrase
	msgbox RustboroCity_Flat1_2F_Text_WonderfulLetsHearSuggestion, MSGBOX_DEFAULT
	goto RustboroCity_Flat1_2F_EventScript_GivePhrase

RustboroCity_Flat1_2F_EventScript_DeclineGivePhrase::
	msgbox RustboroCity_Flat1_2F_Text_OhIsThatRight, MSGBOX_DEFAULT
	release
	end

RustboroCity_Flat1_2F_EventScript_CancelGivePhrase::
	msgbox RustboroCity_Flat1_2F_Text_OhYouDontKnowAny, MSGBOX_DEFAULT
	release
	end

RustboroCity_Flat1_2F_EventScript_CancelGiveFirstPhrase::
	msgbox RustboroCity_Flat1_2F_Text_ThinkOfMyOwnPhrase, MSGBOX_DEFAULT
	call RustboroCity_Flat1_2F_EventScript_WaldasDadFaceWalda
	msgbox RustboroCity_Flat1_2F_Text_ShesNotSmilingAtAll2, MSGBOX_DEFAULT
	release
	end

RustboroCity_Flat1_2F_EventScript_WaldaLikesPhrase::
	msgbox RustboroCity_Flat1_2F_Text_LetsGiveItATry2, MSGBOX_DEFAULT
	call RustboroCity_Flat1_2F_EventScript_WaldasDadFaceWalda
	msgbox RustboroCity_Flat1_2F_Text_OhShesLaughing, MSGBOX_DEFAULT
	applymovement LOCALID_WALDAS_DAD, Common_Movement_FacePlayer
	waitmovement 0
	msgbox RustboroCity_Flat1_2F_Text_ThankYouIllGiveYouWallpaper, MSGBOX_DEFAULT
	release
	end

RustboroCity_Flat1_2F_EventScript_WaldaDoesntLikePhrase::
	msgbox RustboroCity_Flat1_2F_Text_LetsGiveItATry, MSGBOX_DEFAULT
	call RustboroCity_Flat1_2F_EventScript_WaldasDadFaceWalda
	msgbox RustboroCity_Flat1_2F_Text_ShesNotSmilingAtAll, MSGBOX_DEFAULT
	release
	end

RustboroCity_Flat1_2F_EventScript_WaldasDadFaceWalda::
	turnobject LOCALID_WALDAS_DAD, DIR_EAST
	return

RustboroCity_Flat1_2F_EventScript_WaldasMom::
	msgbox RustboroCity_Flat1_2F_Text_ComingUpWithMealsIsHard, MSGBOX_NPC
	end

RustboroCity_Flat1_2F_EventScript_PokeDoll::
	msgbox RustboroCity_Flat1_2F_Text_ItsAPokemonPlushDoll, MSGBOX_SIGN
	end

RustboroCity_Flat1_2F_Text_ComingUpWithMealsIsHard:
	.string "Oh, it's so hard every day…\p"
	.string "What's hard?\n"
	.string "You need to ask?\p"
	.string "It's trying to figure out what to\n"
	.string "make for meals every day.\p"
	.string "It really isn't easy coming up with\n"
	.string "meals every day.$"

RustboroCity_Flat1_2F_Text_HelloDoYouKnowFunnyPhrase:
	.string "Oh, hello!\n"
	.string "Welcome to the Pepper household.\p"
	.string "I have a question for you.\n"
	.string "Have you ever baby-sat?\p"
	.string "You see, I'm a new father, so raising\n"
	.string "a child is all new to me.\p"
	.string "And I have a problem. My daughter\n"
	.string "Walda doesn't laugh enough.\p"
	.string "I think she'd laugh for me if I told\n"
	.string "her something funny.\p"
	.string "Do you know of a funny word or\n"
	.string "phrase you can tell me?$"

RustboroCity_Flat1_2F_Text_BeenSayingXDoYouKnowBetterPhrase:
	.string "I've been saying “{STR_VAR_1}”\n"
	.string "to amuse her lately.\p"
	.string "Do you know of a better word or\n"
	.string "a phrase that might work?$"

RustboroCity_Flat1_2F_Text_WonderfulLetsHearSuggestion:
	.string "Oh, that's wonderful.\n"
	.string "So, let's hear it, your suggestion.$"

RustboroCity_Flat1_2F_Text_OhIsThatRight:
	.string "Oh, is that right?\p"
	.string "Well, if you come up with a good\n"
	.string "suggestion, I'm all ears.$"

RustboroCity_Flat1_2F_Text_LetsGiveItATry2:
	.string "Ah, I see.\n"
	.string "Well, let's give it a try, shall we?$"

RustboroCity_Flat1_2F_Text_OhShesLaughing:
	.string "{STR_VAR_1}.\n"
	.string "{STR_VAR_1}.\p"
	.string "Oh, yes! She's laughing!\n"
	.string "Oh, I am as delighted as she!$"

RustboroCity_Flat1_2F_Text_LetsGiveItATry:
	.string "Ah, I see.\n"
	.string "Well, let's give it a try, shall we?$"

RustboroCity_Flat1_2F_Text_ShesNotSmilingAtAll:
	.string "{STR_VAR_1}.\n"
	.string "{STR_VAR_1}.\p"
	.string "Hmmm… She's not smiling at all.\n"
	.string "Maybe Walda is one serious child…$"

RustboroCity_Flat1_2F_Text_ThinkOfMyOwnPhrase:
	.string "Oh, so you don't know any good words.\n"
	.string "I'd better think for myself, then.\p"
	.string "Hmm…\n"
	.string "How about “{STR_VAR_1}”?\l"
	.string "Let's see if that will work.$"

RustboroCity_Flat1_2F_Text_ShesNotSmilingAtAll2:
	.string "{STR_VAR_1}.\n"
	.string "{STR_VAR_1}.\p"
	.string "Hmmm… She's not smiling at all.\n"
	.string "Maybe Walda is one serious child…$"

RustboroCity_Flat1_2F_Text_OhYouDontKnowAny:
	.string "Oh, so you don't know any good words.\n"
	.string "I guess I'll try to amuse her with\l"
	.string "the saying I used before.\p"
	.string "Anyways, if you have a good suggestion,\n"
	.string "don't hesitate in telling me, okay?$"

RustboroCity_Flat1_2F_Text_ThankYouIllGiveYouWallpaper:
	.string "Thank you!\p"
	.string "Thanks to you, my darling Walda\n"
	.string "laughed for me!\p"
	.string "Actually, I may not look all that\n"
	.string "special, but I'm one of Devon\l"
	.string "Corporation's top researchers.\p"
	.string "So, how about I do something in return\n"
	.string "for you?\p"
	.string "I know, I'll add some new wallpaper\n"
	.string "patterns for the Boxes in the PC\l"
	.string "Pokémon Storage System.\p"
	.string "In the wallpaper pattern menu,\n"
	.string "select “Friends.”\p"
	.string "That will give you access to the new\n"
	.string "wallpaper patterns.$"

<<<<<<< HEAD
RustboroCity_Flat1_2F_Text_ItsAPokemonPlushDoll:
	.string "It's a POKéMON plush DOLL!$"
=======
RustboroCity_Flat1_2F_Text_ItsAPokemonPlushDoll: @ 8215923
	.string "It's a Pokémon plush Doll!$"
>>>>>>> 4d1bf960
<|MERGE_RESOLUTION|>--- conflicted
+++ resolved
@@ -173,10 +173,5 @@
 	.string "That will give you access to the new\n"
 	.string "wallpaper patterns.$"
 
-<<<<<<< HEAD
-RustboroCity_Flat1_2F_Text_ItsAPokemonPlushDoll:
-	.string "It's a POKéMON plush DOLL!$"
-=======
 RustboroCity_Flat1_2F_Text_ItsAPokemonPlushDoll: @ 8215923
 	.string "It's a Pokémon plush Doll!$"
->>>>>>> 4d1bf960
