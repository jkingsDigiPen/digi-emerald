Route114_LanettesHouse_MapScripts::
	map_script MAP_SCRIPT_ON_TRANSITION, Route114_LanettesHouse_OnTransition
	.byte 0

Route114_LanettesHouse_OnTransition:
	setflag FLAG_LANDMARK_LANETTES_HOUSE
	end

Route114_LanettesHouse_EventScript_Lanette::
	lock
	faceplayer
	goto_if_set FLAG_RECEIVED_DOLL_LANETTE, Route114_LanettesHouse_EventScript_OfferAdvice
	setflag FLAG_SYS_PC_LANETTE
	msgbox Route114_LanettesHouse_Text_EverythingClutteredKeepThis, MSGBOX_DEFAULT
	givedecoration DECOR_LOTAD_DOLL
	goto_if_eq VAR_RESULT, FALSE, Common_EventScript_ShowNoRoomForDecor
	setflag FLAG_RECEIVED_DOLL_LANETTE
	release
	end

Route114_LanettesHouse_EventScript_OfferAdvice::
	msgbox Route114_LanettesHouse_Text_OrganizeYourBoxes, MSGBOX_DEFAULT
	release
	end

Route114_LanettesHouse_EventScript_Notebook::
	lockall
	msgbox Route114_LanettesHouse_Text_ResearchNotesPage1, MSGBOX_YESNO
	goto_if_eq VAR_RESULT, YES, Route114_LanettesHouse_EventScript_NotebookPage2
	msgbox Route114_LanettesHouse_Text_ClosedTheNotebook, MSGBOX_DEFAULT
	releaseall
	end

Route114_LanettesHouse_EventScript_NotebookPage2::
	msgbox Route114_LanettesHouse_Text_ResearchNotesPage2, MSGBOX_YESNO
	call_if_eq VAR_RESULT, YES, Route114_LanettesHouse_EventScript_NotebookPage3
	releaseall
	end

Route114_LanettesHouse_EventScript_NotebookPage3::
	msgbox Route114_LanettesHouse_Text_ResearchNotesPage3, MSGBOX_DEFAULT
	return

Route114_LanettesHouse_EventScript_PC::
	msgbox Route114_LanettesHouse_Text_EmailFromBill, MSGBOX_SIGN
	end

<<<<<<< HEAD
Route114_LanettesHouse_Text_EverythingClutteredKeepThis:
	.string "LANETTE: Oh! {PLAYER}{KUN}!\p"
=======
Route114_LanettesHouse_Text_EverythingClutteredKeepThis: @ 822B34E
	.string "Lanette: Oh! {PLAYER}{KUN}!\p"
>>>>>>> 4d1bf960
	.string "I'm sorry everything is so cluttered…\n"
	.string "When I get engrossed in research,\l"
	.string "things end up this way…\p"
	.string "This is embarrassing… Please keep\n"
	.string "this a secret in exchange for this.$"

<<<<<<< HEAD
Route114_LanettesHouse_Text_OrganizeYourBoxes:
	.string "May I offer advice about my POKéMON\n"
=======
Route114_LanettesHouse_Text_OrganizeYourBoxes: @ 822B407
	.string "May I offer advice about my Pokémon\n"
>>>>>>> 4d1bf960
	.string "Storage System?\p"
	.string "You should organize your Boxes so you\n"
	.string "can tell which Pokémon are in them.$"

<<<<<<< HEAD
Route114_LanettesHouse_Text_ResearchNotesPage1:
	.string "It's LANETTE's research notes.\n"
	.string "There's information about BOXES.\p"
	.string "Design BOXES to hold 30 POKéMON each.\p"
	.string "Each TRAINER should be able to store\n"
	.string "420 POKéMON on the PC system.\p"
=======
Route114_LanettesHouse_Text_ResearchNotesPage1: @ 822B485
	.string "It's Lanette's research notes.\n"
	.string "There's information about Boxes.\p"
	.string "Design Boxes to hold 30 Pokémon each.\p"
	.string "Each Trainer should be able to store\n"
	.string "420 Pokémon on the PC system.\p"
>>>>>>> 4d1bf960
	.string "Keep reading?$"

Route114_LanettesHouse_Text_ResearchNotesPage2:
	.string "A marking system should be added to\n"
	.string "make Pokémon easier to organize.\p"
	.string "The name and wallpaper design of each\n"
	.string "Box will be made changeable to please\l"
	.string "the stored Pokémon.\p"
	.string "Keep reading?$"

<<<<<<< HEAD
Route114_LanettesHouse_Text_ResearchNotesPage3:
	.string "When storing a POKéMON, it should be\n"
	.string "sent to the BOX inspected last.\p"
	.string "If that BOX is full, the received\n"
	.string "POKéMON is stored in the next BOX.\p"
	.string "In other words, when a BOX is examined,\n"
	.string "it is automatically selected as the BOX\l"
	.string "to which POKéMON are sent.$"
=======
Route114_LanettesHouse_Text_ResearchNotesPage3: @ 822B5EF
	.string "When storing a Pokémon, it should be\n"
	.string "sent to the Box inspected last.\p"
	.string "If that Box is full, the received\n"
	.string "Pokémon is stored in the next Box.\p"
	.string "In other words, when a Box is examined,\n"
	.string "it is automatically selected as the Box\l"
	.string "to which Pokémon are sent.$"
>>>>>>> 4d1bf960

Route114_LanettesHouse_Text_ClosedTheNotebook:
	.string "{PLAYER} closed the notebook.$"

Route114_LanettesHouse_Text_EmailFromBill:
	.string "There's an e-mail from someone on\n"
	.string "the PC.\p"
	.string "“… … … … … … …\p"
	.string "“Your Storage System offers more\n"
	.string "convenience than mine.\p"
	.string "“It has a lot of user-friendly features\n"
	.string "that make it fun and useful, too.\p"
	.string "“It makes me proud that I played\n"
	.string "a part in its development.\p"
	.string "“Here's hoping that you'll continue\n"
	.string "research in Storage Systems.\p"
	.string "“From Bill\n"
	.string "… … … … … … … …”$"
<|MERGE_RESOLUTION|>--- conflicted
+++ resolved
@@ -45,45 +45,26 @@
 	msgbox Route114_LanettesHouse_Text_EmailFromBill, MSGBOX_SIGN
 	end
 
-<<<<<<< HEAD
-Route114_LanettesHouse_Text_EverythingClutteredKeepThis:
-	.string "LANETTE: Oh! {PLAYER}{KUN}!\p"
-=======
 Route114_LanettesHouse_Text_EverythingClutteredKeepThis: @ 822B34E
 	.string "Lanette: Oh! {PLAYER}{KUN}!\p"
->>>>>>> 4d1bf960
 	.string "I'm sorry everything is so cluttered…\n"
 	.string "When I get engrossed in research,\l"
 	.string "things end up this way…\p"
 	.string "This is embarrassing… Please keep\n"
 	.string "this a secret in exchange for this.$"
 
-<<<<<<< HEAD
-Route114_LanettesHouse_Text_OrganizeYourBoxes:
-	.string "May I offer advice about my POKéMON\n"
-=======
 Route114_LanettesHouse_Text_OrganizeYourBoxes: @ 822B407
 	.string "May I offer advice about my Pokémon\n"
->>>>>>> 4d1bf960
 	.string "Storage System?\p"
 	.string "You should organize your Boxes so you\n"
 	.string "can tell which Pokémon are in them.$"
 
-<<<<<<< HEAD
-Route114_LanettesHouse_Text_ResearchNotesPage1:
-	.string "It's LANETTE's research notes.\n"
-	.string "There's information about BOXES.\p"
-	.string "Design BOXES to hold 30 POKéMON each.\p"
-	.string "Each TRAINER should be able to store\n"
-	.string "420 POKéMON on the PC system.\p"
-=======
 Route114_LanettesHouse_Text_ResearchNotesPage1: @ 822B485
 	.string "It's Lanette's research notes.\n"
 	.string "There's information about Boxes.\p"
 	.string "Design Boxes to hold 30 Pokémon each.\p"
 	.string "Each Trainer should be able to store\n"
 	.string "420 Pokémon on the PC system.\p"
->>>>>>> 4d1bf960
 	.string "Keep reading?$"
 
 Route114_LanettesHouse_Text_ResearchNotesPage2:
@@ -94,16 +75,6 @@
 	.string "the stored Pokémon.\p"
 	.string "Keep reading?$"
 
-<<<<<<< HEAD
-Route114_LanettesHouse_Text_ResearchNotesPage3:
-	.string "When storing a POKéMON, it should be\n"
-	.string "sent to the BOX inspected last.\p"
-	.string "If that BOX is full, the received\n"
-	.string "POKéMON is stored in the next BOX.\p"
-	.string "In other words, when a BOX is examined,\n"
-	.string "it is automatically selected as the BOX\l"
-	.string "to which POKéMON are sent.$"
-=======
 Route114_LanettesHouse_Text_ResearchNotesPage3: @ 822B5EF
 	.string "When storing a Pokémon, it should be\n"
 	.string "sent to the Box inspected last.\p"
@@ -112,7 +83,6 @@
 	.string "In other words, when a Box is examined,\n"
 	.string "it is automatically selected as the Box\l"
 	.string "to which Pokémon are sent.$"
->>>>>>> 4d1bf960
 
 Route114_LanettesHouse_Text_ClosedTheNotebook:
 	.string "{PLAYER} closed the notebook.$"
