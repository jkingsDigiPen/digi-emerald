--- conflicted
+++ resolved
@@ -950,13 +950,8 @@
 	releaseall
 	end
 
-<<<<<<< HEAD
-SlateportCity_Text_EnergyGuruSellWhatYouNeed:
-	.string "I'm the ENERGY GURU! I'll go for it and\n"
-=======
 SlateportCity_Text_EnergyGuruSellWhatYouNeed: @ 81DD64A
 	.string "I'm the Energy Guru! I'll go for it and\n"
->>>>>>> 4d1bf960
 	.string "sell you what you need!$"
 
 SlateportCity_Text_OhYourPokemon:
@@ -968,19 +963,11 @@
 	.string "As its reward, please give it this\n"
 	.string "Effort Ribbon.$"
 
-<<<<<<< HEAD
-SlateportCity_Text_ReceivedEffortRibbon:
-	.string "{PLAYER} received the EFFORT RIBBON.$"
-
-SlateportCity_Text_PutEffortRibbonOnMon:
-	.string "{PLAYER} put the EFFORT RIBBON\n"
-=======
 SlateportCity_Text_ReceivedEffortRibbon: @ 81DD6E3
 	.string "{PLAYER} received the Effort Ribbon.$"
 
 SlateportCity_Text_PutEffortRibbonOnMon: @ 81DD702
 	.string "{PLAYER} put the Effort Ribbon\n"
->>>>>>> 4d1bf960
 	.string "on {STR_VAR_1}.$"
 
 SlateportCity_Text_GoForItLittleHarder:
@@ -988,15 +975,9 @@
 	.string "If you do, I'll give your Pokémon\n"
 	.string "something nice.$"
 
-<<<<<<< HEAD
-SlateportCity_Text_EffortRibbonLooksGoodOnIt:
-	.string "Oh! Your {STR_VAR_1}, that EFFORT\n"
-	.string "RIBBON looks good on it!$"
-=======
 SlateportCity_Text_EffortRibbonLooksGoodOnIt: @ 81DD77B
 	.string "Oh! Your {STR_VAR_1}, that Effort\n"
 	.string "Ribbon looks good on it!$"
->>>>>>> 4d1bf960
 
 SlateportCity_Text_WonderIfLighthouseStartlesPokemon:
 	.string "The light of the lighthouse reaches\n"
@@ -1023,13 +1004,8 @@
 	.string "scent of the ocean…\p"
 	.string "Slateport is such a wonderful place!$"
 
-<<<<<<< HEAD
-SlateportCity_Text_BuyBricksSoDecorWontGetDirty:
-	.string "If you put DOLLS or CUSHIONS on\n"
-=======
 SlateportCity_Text_BuyBricksSoDecorWontGetDirty: @ 81DD999
 	.string "If you put Dolls or Cushions on\n"
->>>>>>> 4d1bf960
 	.string "the floor, they'll get dirty.\p"
 	.string "I'm going to buy some Bricks so my\n"
 	.string "Dolls and Cushions won't get dirty\l"
@@ -1048,15 +1024,9 @@
 	.string "If I'd known this, I would've ridden\n"
 	.string "my Bike here.$"
 
-<<<<<<< HEAD
-SlateportCity_Text_EveryoneCallsHimCaptStern:
-	.string "STERN, the fellow who built the\n"
-	.string "MUSEUM, also happens to be the leader\l"
-=======
 SlateportCity_Text_EveryoneCallsHimCaptStern: @ 81DDB21
 	.string "Stern, the fellow who built the\n"
 	.string "Museum, also happens to be the leader\l"
->>>>>>> 4d1bf960
 	.string "of an undersea exploration team.\p"
 	.string "So, everyone calls him Capt. Stern.$"
 
@@ -1074,15 +1044,6 @@
 	.string "Hey, there! Quit pushing!\n"
 	.string "This is the line, can't you see?$"
 
-<<<<<<< HEAD
-SlateportCity_Text_AquaHasPolicy:
-	.string "TEAM AQUA has a policy of\n"
-	.string "assembling and dispersing at\l"
-	.string "the operation site.$"
-
-SlateportCity_Text_BossIsBrilliant:
-	.string "Our BOSS is brilliant.\p"
-=======
 SlateportCity_Text_AquaHasPolicy: @ 81DDC8A
 	.string "Team Aqua has a policy of\n"
 	.string "assembling and dispersing at\l"
@@ -1090,7 +1051,6 @@
 
 SlateportCity_Text_BossIsBrilliant: @ 81DDCD5
 	.string "Our Boss is brilliant.\p"
->>>>>>> 4d1bf960
 	.string "What would he want to do with\n"
 	.string "a Museum now?$"
 
@@ -1158,15 +1118,6 @@
 	.string "Whenever I visit here, I get carried\n"
 	.string "away and buy too much.$"
 
-<<<<<<< HEAD
-SlateportCity_Text_GetNameRaterToHelpYou:
-	.string "If you want to change your POKéMON's\n"
-	.string "nickname, you'll have to get the NAME\l"
-	.string "RATER to help you.$"
-
-SlateportCity_Text_CantChangeTradeMonName:
-	.string "Any POKéMON you get in a trade,\n"
-=======
 SlateportCity_Text_GetNameRaterToHelpYou: @ 81DE10E
 	.string "If you want to change your Pokémon's\n"
 	.string "nickname, you'll have to get the Name\l"
@@ -1174,22 +1125,14 @@
 
 SlateportCity_Text_CantChangeTradeMonName: @ 81DE16C
 	.string "Any Pokémon you get in a trade,\n"
->>>>>>> 4d1bf960
 	.string "you can't change its nickname.\p"
 	.string "The original Trainer's love for that\n"
 	.string "Pokémon is in the nickname.$"
 
-<<<<<<< HEAD
-SlateportCity_Text_BattleTentBuiltRecently:
-	.string "Recently, a BATTLE TENT was built\n"
-	.string "in SLATEPORT.\p"
-	.string "GYMS are fun, but the BATTLE TENT's\n"
-=======
 SlateportCity_Text_BattleTentBuiltRecently: @ 81DE1EC
 	.string "Recently, a Battle Tent was built\n"
 	.string "in Slateport.\p"
 	.string "Gyms are fun, but the Battle Tent's\n"
->>>>>>> 4d1bf960
 	.string "awesome in its own way.\p"
 	.string "You should go find tough Pokémon\n"
 	.string "for the Battle Tent!$"
@@ -1206,13 +1149,8 @@
 	.string "When I grow up, I'm going to be\n"
 	.string "an international journalist!$"
 
-<<<<<<< HEAD
-SlateportCity_Text_SternSaysDiscoveredSomething:
-	.string "CAPT. STERN says they discovered\n"
-=======
 SlateportCity_Text_SternSaysDiscoveredSomething: @ 81DE376
 	.string "Capt. Stern says they discovered\n"
->>>>>>> 4d1bf960
 	.string "something at the bottom of the sea.\p"
 	.string "I wonder what it is?\n"
 	.string "What could it be?$"
@@ -1230,22 +1168,6 @@
 	.string "A TV interview! Here!\n"
 	.string "The Captain's a celebrity!$"
 
-<<<<<<< HEAD
-SlateportCity_Text_BigSmileForCamera:
-	.string "TY: Okay, CAPT. STERN, a big smile\n"
-	.string "for the camera!$"
-
-SlateportCity_Text_MostInvaluableExperience:
-	.string "GABBY: I see, I see. You've had a most\n"
-	.string "invaluable experience…$"
-
-SlateportCity_Text_SternMoveAheadWithExploration:
-	.string "CAPT. STERN: Yes, indeed. We intend to\n"
-	.string "move ahead with our exploration.$"
-
-SlateportCity_Text_GabbyWonderfulThanksForInterview:
-	.string "GABBY: That's wonderful, CAPT. STERN!\n"
-=======
 SlateportCity_Text_BigSmileForCamera: @ 81DE491
 	.string "Ty: Okay, Capt. Stern, a big smile\n"
 	.string "for the camera!$"
@@ -1260,19 +1182,13 @@
 
 SlateportCity_Text_GabbyWonderfulThanksForInterview: @ 81DE54A
 	.string "Gabby: That's wonderful, Capt. Stern!\n"
->>>>>>> 4d1bf960
 	.string "Thank you for taking the time from\l"
 	.string "your busy schedule to talk to us.\p"
 	.string "We hope we can interview you again\n"
 	.string "with news of more discoveries!$"
 
-<<<<<<< HEAD
-SlateportCity_Text_SternWhewFirstInterview:
-	.string "CAPT. STERN: Whew…\p"
-=======
 SlateportCity_Text_SternWhewFirstInterview: @ 81DE5F7
 	.string "Capt. Stern: Whew…\p"
->>>>>>> 4d1bf960
 	.string "That was my first time to be filmed for\n"
 	.string "TV. That was nerve-wracking.$"
 
@@ -1297,24 +1213,14 @@
 	.string "Just watch and learn what Team\l"
 	.string "Aqua has planned!$"
 
-<<<<<<< HEAD
-SlateportCity_Text_SternWhatWasAllThat:
-	.string "CAPT. STERN: What was that all about?\p"
-=======
 SlateportCity_Text_SternWhatWasAllThat: @ 81DE7F7
 	.string "Capt. Stern: What was that all about?\p"
->>>>>>> 4d1bf960
 	.string "It sounded like someone using\n"
 	.string "a megaphone…\p"
 	.string "Where did it come from?$"
 
-<<<<<<< HEAD
-SlateportCity_Text_FromHarborTryingToTakeSub:
-	.string "It's from the HARBOR!\p"
-=======
 SlateportCity_Text_FromHarborTryingToTakeSub: @ 81DE860
 	.string "It's from the Harbor!\p"
->>>>>>> 4d1bf960
 	.string "The submarine!\n"
 	.string "They're trying to take it!$"
 
@@ -1322,20 +1228,6 @@
 	.string "{PLAYER}{KUN}!\n"
 	.string "Please, come with me!$"
 
-<<<<<<< HEAD
-SlateportCity_Text_BattleTentSign:
-	.string "BATTLE TENT SLATEPORT SITE\n"
-	.string "“Find it! The ultimate POKéMON!”$"
-
-SlateportCity_Text_SternsShipyardWantedSign:
-	.string "STERN'S SHIPYARD\p"
-	.string "“Wanted: A sailor capable of sailing\n"
-	.string "in all currents.”$"
-
-SlateportCity_Text_SternsShipyardNearsCompletion:
-	.string "STERN'S SHIPYARD\p"
-	.string "“The ferry S.S. TIDAL nears\n"
-=======
 SlateportCity_Text_BattleTentSign: @ 81DE8BC
 	.string "Battle Tent Slateport Site\n"
 	.string "“Find it! The ultimate Pokémon!”$"
@@ -1348,21 +1240,9 @@
 SlateportCity_Text_SternsShipyardNearsCompletion: @ 81DE940
 	.string "Stern's Shipyard\p"
 	.string "“The ferry S.S. Tidal nears\n"
->>>>>>> 4d1bf960
 	.string "completion for serving the ports of\l"
 	.string "Slateport and Lilycove.”$"
 
-<<<<<<< HEAD
-SlateportCity_Text_SternsShipyardFerryComplete:
-	.string "STERN'S SHIPYARD\p"
-	.string "“Boarding of the SLATEPORT-LILYCOVE\n"
-	.string "ferry S.S. TIDAL is handled at the\l"
-	.string "HARBOR.”$"
-
-SlateportCity_Text_PokemonFanClubSign:
-	.string "POKéMON FAN CLUB\n"
-	.string "“Calling all fans of POKéMON!”$"
-=======
 SlateportCity_Text_SternsShipyardFerryComplete: @ 81DE9AA
 	.string "Stern's Shipyard\p"
 	.string "“Boarding of the Slateport-Lilycove\n"
@@ -1372,33 +1252,12 @@
 SlateportCity_Text_PokemonFanClubSign: @ 81DEA0B
 	.string "Pokémon Fan Club\n"
 	.string "“Calling all fans of Pokémon!”$"
->>>>>>> 4d1bf960
 
 SlateportCity_Text_OceanicMuseumSign:
 	.string "“The endless sea sustains\n"
 	.string "all life.”\p"
 	.string "Oceanic Museum$"
 
-<<<<<<< HEAD
-SlateportCity_Text_CitySign:
-	.string "SLATEPORT CITY\p"
-	.string "“The port where people and POKéMON\n"
-	.string "cross paths.”$"
-
-SlateportCity_Text_MarketSign:
-	.string "SLATEPORT MARKET\n"
-	.string "“Unique items found nowhere else!”$"
-
-SlateportCity_Text_HarborFerryUnderConstruction:
-	.string "SLATEPORT HARBOR\p"
-	.string "“The ferry S.S. TIDAL is under\n"
-	.string "construction in the SHIPYARD.\p"
-	.string "“Service is scheduled to begin\n"
-	.string "shortly.”$"
-
-SlateportCity_Text_HarborSign:
-	.string "SLATEPORT HARBOR\p"
-=======
 SlateportCity_Text_CitySign: @ 81DEA6F
 	.string "Slateport City\p"
 	.string "“The port where people and Pokémon\n"
@@ -1417,19 +1276,9 @@
 
 SlateportCity_Text_HarborSign: @ 81DEB5A
 	.string "Slateport Harbor\p"
->>>>>>> 4d1bf960
 	.string "“Enjoy a delightful cruise on\n"
 	.string "the ferry S.S. Tidal.”$"
 
-<<<<<<< HEAD
-SlateportCity_Text_NameRatersHouseSign:
-	.string "NAME RATER'S HOUSE\n"
-	.string "“POKéMON nicknames rated.”$"
-
-SlateportCity_Text_ExplainBerries:
-	.string "If a wild POKéMON gets hurt, it heals\n"
-	.string "itself by chewing on BERRIES.\p"
-=======
 SlateportCity_Text_NameRatersHouseSign: @ 81DEBA0
 	.string "Name Rater's House\n"
 	.string "“Pokémon nicknames rated.”$"
@@ -1437,7 +1286,6 @@
 SlateportCity_Text_ExplainBerries: @ 81DEBCE
 	.string "If a wild Pokémon gets hurt, it heals\n"
 	.string "itself by chewing on Berries.\p"
->>>>>>> 4d1bf960
 	.string "Did you know that?\p"
 	.string "Somebody saw that and got the idea\n"
 	.string "of making medicine from Berries.\p"
@@ -1477,13 +1325,8 @@
 	.string "Oh, dear. You don't have enough\n"
 	.string "Berry Powder.$"
 
-<<<<<<< HEAD
-SlateportCity_Text_FineBerryPowderTradeSomethingElse:
-	.string "This is fine BERRY POWDER.\n"
-=======
 SlateportCity_Text_FineBerryPowderTradeSomethingElse: @ 81DEEF7
 	.string "This is fine Berry Powder.\n"
->>>>>>> 4d1bf960
 	.string "It will make excellent medicine.\p"
 	.string "Would you like to trade more of your\n"
 	.string "Berry Powder for something else?$"
@@ -1498,13 +1341,8 @@
 	.string "I'm always running a bazaar here.\p"
 	.string "Did you know?$"
 
-<<<<<<< HEAD
-SlateportCity_Text_YouDroveTeamAquaAway:
-	.string "SCOTT: Huh?\n"
-=======
 SlateportCity_Text_YouDroveTeamAquaAway: @ 81DF032
 	.string "Scott: Huh?\n"
->>>>>>> 4d1bf960
 	.string "I'm sure I met you somewhere before.\p"
 	.string "Have I introduced myself to you?\n"
 	.string "If not, my name's Scott.\p"
@@ -1512,54 +1350,31 @@
 	.string "here like they were stung.\p"
 	.string "Let me guess--you drove them away?$"
 
-<<<<<<< HEAD
-SlateportCity_Text_MaybeThisTrainer:
-	.string "SCOTT: Hmm…\n"
-	.string "Maybe, just maybe, this TRAINER…$"
-
-SlateportCity_Text_LetsRegisterEachOther:
-	.string "SCOTT: All right! I think you're going\n"
-=======
 SlateportCity_Text_MaybeThisTrainer: @ 81DF0FE
 	.string "Scott: Hmm…\n"
 	.string "Maybe, just maybe, this Trainer…$"
 
 SlateportCity_Text_LetsRegisterEachOther: @ 81DF12B
 	.string "Scott: All right! I think you're going\n"
->>>>>>> 4d1bf960
 	.string "to become a good friend.\p"
 	.string "So, let's register each other in our\n"
 	.string "Pokénavs.\p"
 	.string "… … … … … …$"
 
-<<<<<<< HEAD
-SlateportCity_Text_RegisteredScott:
-	.string "Registered this SCOTT person\n"
-	.string "in the POKéNAV.$"
-
-SlateportCity_Text_KeepEyeOnTrainersBeSeeingYou:
-	.string "SCOTT: What I'd like to do is tag along\n"
-=======
 SlateportCity_Text_RegisteredScott: @ 81DF1A6
 	.string "Registered this Scott person\n"
 	.string "in the Pokénav.$"
 
 SlateportCity_Text_KeepEyeOnTrainersBeSeeingYou: @ 81DF1D3
 	.string "Scott: What I'd like to do is tag along\n"
->>>>>>> 4d1bf960
 	.string "with you, but I do want to keep an eye\l"
 	.string "on the talents of other people, too.\p"
 	.string "So, I'll be off to roam other towns\n"
 	.string "a bit more.\p"
 	.string "Be seeing you, {PLAYER}{KUN}!$"
 
-<<<<<<< HEAD
-SlateportCity_Text_TakingBattleTentChallenge:
-	.string "SCOTT: Oh, hey!\n"
-=======
 SlateportCity_Text_TakingBattleTentChallenge: @ 81DF28C
 	.string "Scott: Oh, hey!\n"
->>>>>>> 4d1bf960
 	.string "If it isn't {PLAYER}{KUN}!\p"
 	.string "{PLAYER}{KUN}, let me guess--you're going\n"
 	.string "to take the Battle Tent challenge?\p"
