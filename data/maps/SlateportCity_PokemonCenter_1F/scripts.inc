--- conflicted
+++ resolved
@@ -35,13 +35,7 @@
 	.string "If it has a type disadvantage,\n"
 	.string "it might not stand a chance.$"
 
-<<<<<<< HEAD
-SlateportCity_PokemonCenter_1F_Text_TradedMonWithFriend:
-	.string "I trade POKéMON with my friends.\p"
-	.string "If a traded POKéMON is holding an\n"
-=======
 SlateportCity_PokemonCenter_1F_Text_TradedMonWithFriend: @ 820DBBC
 	.string "I trade Pokémon with my friends.\p"
 	.string "If a traded Pokémon is holding an\n"
->>>>>>> 4d1bf960
 	.string "item, it makes me twice as happy!$"
