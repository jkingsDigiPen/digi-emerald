--- conflicted
+++ resolved
@@ -27,17 +27,10 @@
 	msgbox PacifidlogTown_Text_TownSign, MSGBOX_SIGN
 	end
 
-<<<<<<< HEAD
-PacifidlogTown_Text_FastRunningCurrent:
-	.string "The sea between PACIFIDLOG and\n"
-	.string "SLATEPORT has a fast-running tide.\p"
-	.string "If you decide to SURF, you could end\n"
-=======
 PacifidlogTown_Text_FastRunningCurrent: @ 81EBAE7
 	.string "The sea between Pacifidlog and\n"
 	.string "Slateport has a fast-running tide.\p"
 	.string "If you decide to Surf, you could end\n"
->>>>>>> 4d1bf960
 	.string "up swept away somewhere else.$"
 
 PacifidlogTown_Text_NeatHousesOnWater:
@@ -45,13 +38,8 @@
 	.string "These houses are on water!\p"
 	.string "I was born here!$"
 
-<<<<<<< HEAD
-PacifidlogTown_Text_SkyPillarTooScary:
-	.string "The SKY PILLAR?\p"
-=======
 PacifidlogTown_Text_SkyPillarTooScary: @ 81EBBAC
 	.string "The Sky Pillar?\p"
->>>>>>> 4d1bf960
 	.string "…Oh, you must mean that tall, tall\n"
 	.string "tower a little further out.\p"
 	.string "If you asked me, I wouldn't climb it.\n"
@@ -59,12 +47,7 @@
 	.string "Life at sea level in Pacifidlog,\n"
 	.string "that suits me fine.$"
 
-<<<<<<< HEAD
-PacifidlogTown_Text_TownSign:
-	.string "PACIFIDLOG TOWN\p"
-=======
 PacifidlogTown_Text_TownSign: @ 81EBC7A
 	.string "Pacifidlog Town\p"
->>>>>>> 4d1bf960
 	.string "“Where the morning sun smiles upon\n"
 	.string "the waters.”$"
