.set LOCALID_ATTENDANT, 1
.set LOCALID_HINT_GIVER, 2

BattleFrontier_BattlePyramidLobby_MapScripts::
	map_script MAP_SCRIPT_ON_FRAME_TABLE, BattleFrontier_BattlePyramidLobby_OnFrame
	map_script MAP_SCRIPT_ON_WARP_INTO_MAP_TABLE, BattleFrontier_BattleDomeLobby_OnWarp
	.byte 0

@ Unused. Pyramid uses Dome's OnWarp (presumably by mistake). Their effects are identical
BattleFrontier_BattlePyramidLobby_OnWarp:
	map_script_2 VAR_TEMP_1, 0, BattleFrontier_BattlePyramidLobby_EventScript_TurnPlayerNorth
	.2byte 0

BattleFrontier_BattlePyramidLobby_EventScript_TurnPlayerNorth:
	setvar VAR_TEMP_1, 1
	turnobject OBJ_EVENT_ID_PLAYER, DIR_NORTH
	end

BattleFrontier_BattlePyramidLobby_OnFrame:
	map_script_2 VAR_TEMP_0, 0, BattleFrontier_BattlePyramidLobby_EventScript_GetChallengeStatus
	map_script_2 VAR_TEMP_0, CHALLENGE_STATUS_SAVING, BattleFrontier_BattlePyramidLobby_EventScript_QuitWithoutSaving
	map_script_2 VAR_TEMP_0, CHALLENGE_STATUS_PAUSED, BattleFrontier_BattlePyramidLobby_EventScript_ResumeChallenge
	map_script_2 VAR_TEMP_0, CHALLENGE_STATUS_WON, BattleFrontier_BattlePyramidLobby_EventScript_WonChallenge
	map_script_2 VAR_TEMP_0, CHALLENGE_STATUS_LOST, BattleFrontier_BattlePyramidLobby_EventScript_LostChallenge
	.2byte 0

BattleFrontier_BattlePyramidLobby_EventScript_GetChallengeStatus::
	frontier_getstatus
	end

BattleFrontier_BattlePyramidLobby_EventScript_QuitWithoutSaving::
	lockall
	message BattleFrontier_BattlePyramidLobby_Text_DidntSaveBeforeQuittingTakeBag
	waitmessage
	playse SE_EXP_MAX
	waitse
	closemessage
	pyramid_set PYRAMID_DATA_WIN_STREAK, 0
	pyramid_set PYRAMID_DATA_WIN_STREAK_ACTIVE, FALSE
	frontier_set FRONTIER_DATA_CHALLENGE_STATUS, 0
	setvar VAR_TEMP_0, 255
	releaseall
	end

BattleFrontier_BattlePyramidLobby_EventScript_WonChallenge::
	lockall
	frontier_isbrain
	goto_if_eq VAR_RESULT, TRUE, BattleFrontier_BattlePyramidLobby_EventScript_DefeatedKing
	msgbox BattleFrontier_BattlePyramidLobby_Text_YouveConqueredPyramid, MSGBOX_DEFAULT
	goto BattleFrontier_BattlePyramidLobby_EventScript_GiveBattlePoints

BattleFrontier_BattlePyramidLobby_EventScript_DefeatedKing::
	msgbox BattleFrontier_BattlePyramidLobby_Text_YouveDefeatedPyramidKing, MSGBOX_DEFAULT
BattleFrontier_BattlePyramidLobby_EventScript_GiveBattlePoints::
	special DoBattlePyramidMonsHaveHeldItem
	call_if_eq VAR_RESULT, TRUE, BattleFrontier_BattlePyramidLobby_EventScript_StoreHeldItemsInPyramidBag
	clearflag FLAG_STORING_ITEMS_IN_PYRAMID_BAG
	frontier_checkairshow
	special LoadPlayerParty
	pyramid_clearhelditems
	special HealPlayerParty
	message BattleFrontier_BattlePyramidLobby_Text_UsedBattleBagWillBeKept
	waitmessage
	playse SE_EXP_MAX
	waitse
	msgbox BattleFrontier_BattlePyramidLobby_Text_GiveYouTheseBattlePoints, MSGBOX_DEFAULT
	frontier_givepoints
	msgbox BattleFrontier_Text_ObtainedXBattlePoints, MSGBOX_GETPOINTS
	message BattleFrontier_BattlePyramidLobby_Text_RecordResultsWait
	waitmessage
	pyramid_setprize
	pyramid_save 0
	playse SE_SAVE
	waitse
	msgbox BattleFrontier_BattlePyramidLobby_Text_LookForwardToNextChallenge, MSGBOX_DEFAULT
	closemessage
	setvar VAR_TEMP_0, 255
	releaseall
	end

BattleFrontier_BattlePyramidLobby_EventScript_LostChallenge::
	frontier_checkairshow
	special LoadPlayerParty
	pyramid_clearhelditems
	special HealPlayerParty
	lockall
	message BattleFrontier_BattlePyramidLobby_Text_DisappointingHereIsBag
	waitmessage
	playse SE_EXP_MAX
	waitse
	message BattleFrontier_BattlePyramidLobby_Text_RecordResultsWait
	waitmessage
	pyramid_set PYRAMID_DATA_WIN_STREAK_ACTIVE, FALSE
	pyramid_save 0
	playse SE_SAVE
	waitse
	msgbox BattleFrontier_BattlePyramidLobby_Text_LookForwardToNextChallenge, MSGBOX_DEFAULT
	closemessage
	setvar VAR_TEMP_0, 255
	releaseall
	end

BattleFrontier_BattlePyramidLobby_EventScript_ResumeChallenge::
	goto BattleFrontier_BattlePyramidLobby_EventScript_EnterChallenge

BattleFrontier_BattlePyramidLobby_EventScript_Attendant::
	lock
	faceplayer
	setvar VAR_FRONTIER_FACILITY, FRONTIER_FACILITY_PYRAMID
	setvar VAR_FRONTIER_BATTLE_MODE, FRONTIER_MODE_SINGLES
	special SavePlayerParty
	msgbox BattleFrontier_BattlePyramidLobby_Text_WelcomeToBattlePyramid, MSGBOX_DEFAULT
BattleFrontier_BattlePyramidLobby_EventScript_AskTakeChallenge::
	message BattleFrontier_BattlePyramidLobby_Text_EmbarkOnChallenge
	waitmessage
	multichoice 17, 6, MULTI_CHALLENGEINFO, FALSE
	switch VAR_RESULT
	case 0, BattleFrontier_BattlePyramidLobby_EventScript_TryEnterChallenge
	case 1, BattleFrontier_BattlePyramidLobby_EventScript_ExplainChallenge
	case 2, BattleFrontier_BattlePyramidLobby_EventScript_CancelChallenge
	case MULTI_B_PRESSED, BattleFrontier_BattlePyramidLobby_EventScript_CancelChallenge

BattleFrontier_BattlePyramidLobby_EventScript_TryEnterChallenge::
	message BattleFrontier_BattlePyramidLobby_Text_WhichLevelMode
	waitmessage
	multichoice 17, 6, MULTI_LEVEL_MODE, FALSE
	switch VAR_RESULT
	case FRONTIER_LVL_TENT, BattleFrontier_BattlePyramidLobby_EventScript_CancelChallenge
	case MULTI_B_PRESSED, BattleFrontier_BattlePyramidLobby_EventScript_CancelChallenge
	frontier_checkineligible
	goto_if_eq VAR_0x8004, TRUE, BattleFrontier_BattlePyramidLobby_EventScript_NotEnoughValidMons
	frontier_set FRONTIER_DATA_LVL_MODE, VAR_RESULT
	msgbox BattleFrontier_BattlePyramidLobby_Text_SelectThreeMons, MSGBOX_DEFAULT
	fadescreen FADE_TO_BLACK
	call BattleFrontier_EventScript_GetLvlMode
	copyvar VAR_0x8004, VAR_RESULT
	setvar VAR_0x8005, FRONTIER_PARTY_SIZE
	special ChoosePartyForBattleFrontier
	waitstate
	goto_if_eq VAR_RESULT, 0, BattleFrontier_BattlePyramidLobby_EventScript_LoadPartyAndCancelChallenge
	msgbox BattleFrontier_BattlePyramidLobby_Text_OkayToSaveBeforeChallenge, MSGBOX_YESNO
	switch VAR_RESULT
	case NO, BattleFrontier_BattlePyramidLobby_EventScript_LoadPartyAndCancelChallenge
	case YES, BattleFrontier_BattlePyramidLobby_EventScript_SaveBeforeChallenge
	case MULTI_B_PRESSED, BattleFrontier_BattlePyramidLobby_EventScript_LoadPartyAndCancelChallenge

BattleFrontier_BattlePyramidLobby_EventScript_SaveBeforeChallenge::
	setvar VAR_TEMP_0, 0
	frontier_set FRONTIER_DATA_SELECTED_MON_ORDER
	pyramid_init
	pyramid_set PYRAMID_DATA_WIN_STREAK_ACTIVE, TRUE
	frontier_set FRONTIER_DATA_CHALLENGE_STATUS, CHALLENGE_STATUS_SAVING
	frontier_set FRONTIER_DATA_PAUSED, FALSE
	pyramid_seedfloor
	pyramid_settrainers
	special LoadPlayerParty
	closemessage
	delay 2
	call Common_EventScript_SaveGame
	setvar VAR_TEMP_0, 255
	goto_if_eq VAR_RESULT, 0, BattleFrontier_BattlePyramidLobby_EventScript_CancelChallengeSaveFailed
BattleFrontier_BattlePyramidLobby_EventScript_EnterChallenge::
	special SavePlayerParty
	frontier_setpartyorder FRONTIER_PARTY_SIZE
	msgbox BattleFrontier_BattlePyramidLobby_Text_ShowYouIntoPyramid, MSGBOX_DEFAULT
	closemessage
	call BattleFrontier_BattlePyramidLobby_EventScript_WalkToPanelAndReceiveBag
	frontier_set FRONTIER_DATA_CHALLENGE_STATUS, 0
	setvar VAR_RESULT, 0
	special HealPlayerParty
	warp MAP_BATTLE_FRONTIER_BATTLE_PYRAMID_FLOOR, 1, 1
	setvar VAR_TEMP_0, 0
	waitstate
	end

BattleFrontier_BattlePyramidLobby_EventScript_ExplainChallenge::
	msgbox BattleFrontier_BattlePyramidLobby_Text_ExplainBattlePyramid, MSGBOX_DEFAULT
	goto BattleFrontier_BattlePyramidLobby_EventScript_AskTakeChallenge

BattleFrontier_BattlePyramidLobby_EventScript_NotEnoughValidMons::
	switch VAR_RESULT
	case FRONTIER_LVL_50, BattleFrontier_BattlePyramidLobby_EventScript_NotEnoughValidMonsLv50
	case FRONTIER_LVL_OPEN, BattleFrontier_BattlePyramidLobby_EventScript_NotEnoughValidMonsLvOpen

BattleFrontier_BattlePyramidLobby_EventScript_NotEnoughValidMonsLv50::
	msgbox BattleFrontier_BattlePyramidLobby_Text_NotEnoughValidMonsLv50, MSGBOX_DEFAULT
	goto BattleFrontier_BattlePyramidLobby_EventScript_EndCancelChallenge

BattleFrontier_BattlePyramidLobby_EventScript_NotEnoughValidMonsLvOpen::
	msgbox BattleFrontier_BattlePyramidLobby_Text_NotEnoughValidMonsLvOpen, MSGBOX_DEFAULT
	goto BattleFrontier_BattlePyramidLobby_EventScript_EndCancelChallenge

BattleFrontier_BattlePyramidLobby_EventScript_CancelChallengeSaveFailed::
	frontier_set FRONTIER_DATA_CHALLENGE_STATUS, 0
	goto BattleFrontier_BattlePyramidLobby_EventScript_CancelChallenge

BattleFrontier_BattlePyramidLobby_EventScript_LoadPartyAndCancelChallenge::
	special LoadPlayerParty
BattleFrontier_BattlePyramidLobby_EventScript_CancelChallenge::
	msgbox BattleFrontier_BattlePyramidLobby_Text_AwaitFutureChallenge, MSGBOX_DEFAULT
BattleFrontier_BattlePyramidLobby_EventScript_EndCancelChallenge::
	release
	end

BattleFrontier_BattlePyramidLobby_EventScript_HintGiver::
	lockall
	applymovement LOCALID_HINT_GIVER, Common_Movement_FacePlayer
	waitmovement 0
	msgbox BattleFrontier_BattlePyramidLobby_Text_TellYouWhatMisfortunesAwait, MSGBOX_DEFAULT
	call BattleFrontier_BattlePyramidLobby_EventScript_GiveHint
	msgbox BattleFrontier_BattlePyramidLobby_Text_BelieveMyFortunesOrNot, MSGBOX_DEFAULT
	releaseall
	end

BattleFrontier_BattlePyramidLobby_EventScript_GiveHint::
	multichoice 17, 6, MULTI_LEVEL_MODE, FALSE
	switch VAR_RESULT
	case FRONTIER_LVL_50, BattleFrontier_BattlePyramidLobby_EventScript_GiveHintLv50
	case FRONTIER_LVL_OPEN, BattleFrontier_BattlePyramidLobby_EventScript_GiveHintLvOpen
	case FRONTIER_LVL_TENT, BattleFrontier_BattlePyramidLobby_EventScript_NoHint
	case MULTI_B_PRESSED, BattleFrontier_BattlePyramidLobby_EventScript_NoHint
	return

@ Shouldnt occur
BattleFrontier_BattlePyramidLobby_EventScript_NoHint::
	return

BattleFrontier_BattlePyramidLobby_EventScript_GiveHintLv50::
	msgbox BattleFrontier_BattlePyramidLobby_Text_Aah, MSGBOX_DEFAULT
	pyramid_get PYRAMID_DATA_WIN_STREAK_ACTIVE_50
	goto_if_ne VAR_RESULT, FALSE, BattleFrontier_BattlePyramidLobby_EventScript_GiveHintGetLv50Streak
	setvar VAR_RESULT, 0
	goto BattleFrontier_BattlePyramidLobby_EventScript_DoHintComment
	return

BattleFrontier_BattlePyramidLobby_EventScript_GiveHintGetLv50Streak::
	pyramid_get PYRAMID_DATA_WIN_STREAK_50
	goto BattleFrontier_BattlePyramidLobby_EventScript_DoHintComment
	return

BattleFrontier_BattlePyramidLobby_EventScript_GiveHintLvOpen::
	msgbox BattleFrontier_BattlePyramidLobby_Text_Aah, MSGBOX_DEFAULT
	pyramid_get PYRAMID_DATA_WIN_STREAK_ACTIVE_OPEN
	goto_if_ne VAR_RESULT, FALSE, BattleFrontier_BattlePyramidLobby_EventScript_GiveHintGetLvOpenStreak
	setvar VAR_RESULT, 0
	goto BattleFrontier_BattlePyramidLobby_EventScript_DoHintComment
	return

BattleFrontier_BattlePyramidLobby_EventScript_GiveHintGetLvOpenStreak::
	pyramid_get PYRAMID_DATA_WIN_STREAK_OPEN
	goto BattleFrontier_BattlePyramidLobby_EventScript_DoHintComment
	return

BattleFrontier_BattlePyramidLobby_EventScript_DoHintComment::
	copyvar VAR_0x8004, VAR_RESULT
	special GetBattlePyramidHint
	switch VAR_RESULT
	case 0, BattleFrontier_BattlePyramidLobby_EventScript_HintParalysis
	case 1, BattleFrontier_BattlePyramidLobby_EventScript_HintPoison
	case 2, BattleFrontier_BattlePyramidLobby_EventScript_HintBurn
	case 3, BattleFrontier_BattlePyramidLobby_EventScript_HintPPWaste
	case 4, BattleFrontier_BattlePyramidLobby_EventScript_HintLevitate
	case 5, BattleFrontier_BattlePyramidLobby_EventScript_HintTrapAbility
	case 6, BattleFrontier_BattlePyramidLobby_EventScript_HintIce
	case 7, BattleFrontier_BattlePyramidLobby_EventScript_HintExplosion
	case 8, BattleFrontier_BattlePyramidLobby_EventScript_HintPsychic
	case 9, BattleFrontier_BattlePyramidLobby_EventScript_HintRock
	case 10, BattleFrontier_BattlePyramidLobby_EventScript_HintFighting
	case 11, BattleFrontier_BattlePyramidLobby_EventScript_HintWeather
	case 12, BattleFrontier_BattlePyramidLobby_EventScript_HintBug
	case 13, BattleFrontier_BattlePyramidLobby_EventScript_HintDark
	case 14, BattleFrontier_BattlePyramidLobby_EventScript_HintWater
	case 15, BattleFrontier_BattlePyramidLobby_EventScript_HintGhost
	case 16, BattleFrontier_BattlePyramidLobby_EventScript_HintSteel
	case 17, BattleFrontier_BattlePyramidLobby_EventScript_HintFlyingDragon
	case 18, BattleFrontier_BattlePyramidLobby_EventScript_HintStoneEvolve
	case 19, BattleFrontier_BattlePyramidLobby_EventScript_HintNormal
	return

BattleFrontier_BattlePyramidLobby_EventScript_HintParalysis::
	msgbox BattleFrontier_BattlePyramidLobby_Text_HintParalysis, MSGBOX_DEFAULT
	return

BattleFrontier_BattlePyramidLobby_EventScript_HintPoison::
	msgbox BattleFrontier_BattlePyramidLobby_Text_HintPoison, MSGBOX_DEFAULT
	return

BattleFrontier_BattlePyramidLobby_EventScript_HintBurn::
	msgbox BattleFrontier_BattlePyramidLobby_Text_HintBurn, MSGBOX_DEFAULT
	return

BattleFrontier_BattlePyramidLobby_EventScript_HintPPWaste::
	msgbox BattleFrontier_BattlePyramidLobby_Text_HintPPWaste, MSGBOX_DEFAULT
	return

BattleFrontier_BattlePyramidLobby_EventScript_HintLevitate::
	msgbox BattleFrontier_BattlePyramidLobby_Text_HintLevitate, MSGBOX_DEFAULT
	return

BattleFrontier_BattlePyramidLobby_EventScript_HintTrapAbility::
	msgbox BattleFrontier_BattlePyramidLobby_Text_HintTrapAbility, MSGBOX_DEFAULT
	return

BattleFrontier_BattlePyramidLobby_EventScript_HintIce::
	msgbox BattleFrontier_BattlePyramidLobby_Text_HintIce, MSGBOX_DEFAULT
	return

BattleFrontier_BattlePyramidLobby_EventScript_HintExplosion::
	msgbox BattleFrontier_BattlePyramidLobby_Text_HintExplosion, MSGBOX_DEFAULT
	return

BattleFrontier_BattlePyramidLobby_EventScript_HintPsychic::
	msgbox BattleFrontier_BattlePyramidLobby_Text_HintPsychic, MSGBOX_DEFAULT
	return

BattleFrontier_BattlePyramidLobby_EventScript_HintRock::
	msgbox BattleFrontier_BattlePyramidLobby_Text_HintRock, MSGBOX_DEFAULT
	return

BattleFrontier_BattlePyramidLobby_EventScript_HintFighting::
	msgbox BattleFrontier_BattlePyramidLobby_Text_HintFighting, MSGBOX_DEFAULT
	return

BattleFrontier_BattlePyramidLobby_EventScript_HintWeather::
	msgbox BattleFrontier_BattlePyramidLobby_Text_HintWeather, MSGBOX_DEFAULT
	return

BattleFrontier_BattlePyramidLobby_EventScript_HintBug::
	msgbox BattleFrontier_BattlePyramidLobby_Text_HintBug, MSGBOX_DEFAULT
	return

BattleFrontier_BattlePyramidLobby_EventScript_HintDark::
	msgbox BattleFrontier_BattlePyramidLobby_Text_HintDark, MSGBOX_DEFAULT
	return

BattleFrontier_BattlePyramidLobby_EventScript_HintWater::
	msgbox BattleFrontier_BattlePyramidLobby_Text_HintWater, MSGBOX_DEFAULT
	return

BattleFrontier_BattlePyramidLobby_EventScript_HintGhost::
	msgbox BattleFrontier_BattlePyramidLobby_Text_HintGhost, MSGBOX_DEFAULT
	return

BattleFrontier_BattlePyramidLobby_EventScript_HintSteel::
	msgbox BattleFrontier_BattlePyramidLobby_Text_HintSteel, MSGBOX_DEFAULT
	return

BattleFrontier_BattlePyramidLobby_EventScript_HintFlyingDragon::
	msgbox BattleFrontier_BattlePyramidLobby_Text_HintFlyingDragon, MSGBOX_DEFAULT
	return

BattleFrontier_BattlePyramidLobby_EventScript_HintStoneEvolve::
	msgbox BattleFrontier_BattlePyramidLobby_Text_HintStoneEvolve, MSGBOX_DEFAULT
	return

BattleFrontier_BattlePyramidLobby_EventScript_HintNormal::
	msgbox BattleFrontier_BattlePyramidLobby_Text_HintNormal, MSGBOX_DEFAULT
	return

BattleFrontier_BattlePyramidLobby_EventScript_ShowResults::
	lockall
	frontier_results FRONTIER_FACILITY_PYRAMID
	waitbuttonpress
	special RemoveRecordsWindow
	releaseall
	end

BattleFrontier_BattlePyramidLobby_EventScript_WalkToPanelAndReceiveBag::
	applymovement LOCALID_ATTENDANT, BattleFrontier_BattlePyramidLobby_Movement_AttendantWalkToPanel
	applymovement OBJ_EVENT_ID_PLAYER, BattleFrontier_BattlePyramidLobby_Movement_PlayerWalkToPanel
	waitmovement 0
	msgbox BattleFrontier_BattlePyramidLobby_Text_WeWillHoldBagForSafekeeping, MSGBOX_DEFAULT
	pyramid_get PYRAMID_DATA_WIN_STREAK
	goto_if_eq VAR_RESULT, 0, BattleFrontier_BattlePyramidLobby_EventScript_ReceiveNewBattleBag
	msgbox BattleFrontier_BattlePyramidLobby_Text_PleaseTakePreviousBattleBag, MSGBOX_DEFAULT
	goto BattleFrontier_BattlePyramidLobby_EventScript_ReceiveBattleBag

BattleFrontier_BattlePyramidLobby_EventScript_ReceiveNewBattleBag::
	msgbox BattleFrontier_BattlePyramidLobby_Text_PleaseTakeThisBattleBag, MSGBOX_DEFAULT
BattleFrontier_BattlePyramidLobby_EventScript_ReceiveBattleBag::
	message BattleFrontier_BattlePyramidLobby_Text_ExchangedBagForBattleBag
	waitmessage
	playse SE_EXP_MAX
	waitse
	msgbox BattleFrontier_BattlePyramidLobby_Text_StepOnFloorPanel, MSGBOX_DEFAULT
	closemessage
	applymovement LOCALID_ATTENDANT, BattleFrontier_BattlePyramidLobby_Movement_AttendantMoveAside
	waitmovement 0
	applymovement OBJ_EVENT_ID_PLAYER, BattleFrontier_BattlePyramidLobby_Movement_PlayerStepOnPanel
	waitmovement 0
	return

BattleFrontier_BattlePyramidLobby_Movement_AttendantWalkToPanel:
	walk_up
	walk_up
	walk_up
	walk_up
	walk_up
	walk_up
	walk_up
	face_down
	step_end

BattleFrontier_BattlePyramidLobby_Movement_PlayerWalkToPanel:
	walk_up
	walk_up
	walk_up
	walk_up
	walk_up
	walk_up
	walk_up
	step_end

BattleFrontier_BattlePyramidLobby_Movement_AttendantMoveAside:
	walk_right
	face_left
	step_end

BattleFrontier_BattlePyramidLobby_Movement_PlayerStepOnPanel:
	walk_up
	walk_up
	step_end

BattleFrontier_BattlePyramidLobby_EventScript_StoreHeldItemsInPyramidBag::
	msgbox BattleFrontier_BattlePyramidLobby_Text_MonHoldingItemCannotTake, MSGBOX_DEFAULT
	setflag FLAG_STORING_ITEMS_IN_PYRAMID_BAG
	special TryStoreHeldItemsInPyramidBag
	goto_if_eq VAR_RESULT, 0, BattleFrontier_BattlePyramidLobby_EventScript_HeldItemsStoredInPyramidBag
	message BattleFrontier_BattlePyramidLobby_Text_BagCannotHoldPickItemsToKeep
	waitmessage
	goto BattleFrontier_BattlePyramidLobby_EventScript_PickItemsToKeep
	end

BattleFrontier_BattlePyramidLobby_EventScript_HeldItemsStoredInPyramidBag::
	msgbox BattleFrontier_BattlePyramidLobby_Text_HeldItemsMovedToBag, MSGBOX_DEFAULT
	return

@ When exiting Battle Pyramid with a full pyramid bag and held items the player must select to keep/toss party held items and make room for any kept items by tossing from the pyramid bag
BattleFrontier_BattlePyramidLobby_EventScript_PickItemsToKeep::
	multichoice 17, 6, MULTI_FRONTIER_ITEM_CHOOSE, FALSE
	switch VAR_RESULT
	case 0, BattleFrontier_BattlePyramidLobby_EventScript_PickItemsFromBag
	case 1, BattleFrontier_BattlePyramidLobby_EventScript_PickItemsFromParty
	case 2, BattleFrontier_BattlePyramidLobby_EventScript_ExitPickItems
	case MULTI_B_PRESSED, BattleFrontier_BattlePyramidLobby_EventScript_ExitPickItems
	end

BattleFrontier_BattlePyramidLobby_EventScript_PickItemsFromBag::
	special ChooseItemsToTossFromPyramidBag
	waitstate
	message BattleFrontier_BattlePyramidLobby_Text_PickItemsToKeep
	waitmessage
	goto BattleFrontier_BattlePyramidLobby_EventScript_PickItemsToKeep
	end

BattleFrontier_BattlePyramidLobby_EventScript_PickItemsFromParty::
	special BattlePyramidChooseMonHeldItems
	waitstate
	message BattleFrontier_BattlePyramidLobby_Text_PickItemsToKeep
	waitmessage
	goto BattleFrontier_BattlePyramidLobby_EventScript_PickItemsToKeep
	end

BattleFrontier_BattlePyramidLobby_EventScript_ExitPickItems::
	special DoBattlePyramidMonsHaveHeldItem
	goto_if_eq VAR_RESULT, TRUE, BattleFrontier_BattlePyramidLobby_EventScript_PartyStillHasHeldItems
	return

BattleFrontier_BattlePyramidLobby_EventScript_PartyStillHasHeldItems::
	msgbox BattleFrontier_BattlePyramidLobby_Text_LeastOneMonHoldingItem, MSGBOX_DEFAULT
	message BattleFrontier_BattlePyramidLobby_Text_PickItemsToKeep
	waitmessage
	goto BattleFrontier_BattlePyramidLobby_EventScript_PickItemsToKeep
	end

BattleFrontier_BattlePyramidLobby_EventScript_Woman::
	msgbox BattleFrontier_BattlePyramidLobby_Text_TrainersNoticeRunning, MSGBOX_NPC
	end

BattleFrontier_BattlePyramidLobby_EventScript_FatMan::
	msgbox BattleFrontier_BattlePyramidLobby_Text_LostLotOfItems, MSGBOX_NPC
	end

BattleFrontier_BattlePyramidLobby_EventScript_RulesBoard::
	lockall
	msgbox BattleFrontier_BattlePyramidLobby_Text_RulesAreListed, MSGBOX_DEFAULT
	goto BattleFrontier_BattlePyramidLobby_EventScript_ReadRulesBoard
	end

BattleFrontier_BattlePyramidLobby_EventScript_ReadRulesBoard::
	message BattleFrontier_BattlePyramidLobby_Text_ReadWhichHeading
	waitmessage
	multichoice 15, 2, MULTI_BATTLE_PYRAMID_RULES, FALSE
	switch VAR_RESULT
	case 0, BattleFrontier_BattlePyramidLobby_EventScript_RulesPokemon
	case 1, BattleFrontier_BattlePyramidLobby_EventScript_RulesTrainers
	case 2, BattleFrontier_BattlePyramidLobby_EventScript_RulesMaze
	case 3, BattleFrontier_BattlePyramidLobby_EventScript_RulesBag
	case 4, BattleFrontier_BattlePyramidLobby_EventScript_ExitRules
	case MULTI_B_PRESSED, BattleFrontier_BattlePyramidLobby_EventScript_ExitRules
	end

BattleFrontier_BattlePyramidLobby_EventScript_RulesPokemon::
	msgbox BattleFrontier_BattlePyramidLobby_Text_ExplainMonRules, MSGBOX_DEFAULT
	goto BattleFrontier_BattlePyramidLobby_EventScript_ReadRulesBoard
	end

BattleFrontier_BattlePyramidLobby_EventScript_RulesTrainers::
	msgbox BattleFrontier_BattlePyramidLobby_Text_ExplainTrainerRules, MSGBOX_DEFAULT
	goto BattleFrontier_BattlePyramidLobby_EventScript_ReadRulesBoard
	end

BattleFrontier_BattlePyramidLobby_EventScript_RulesMaze::
	msgbox BattleFrontier_BattlePyramidLobby_Text_ExplainMazeRules, MSGBOX_DEFAULT
	goto BattleFrontier_BattlePyramidLobby_EventScript_ReadRulesBoard
	end

BattleFrontier_BattlePyramidLobby_EventScript_RulesBag::
	msgbox BattleFrontier_BattlePyramidLobby_Text_ExplainBagRules, MSGBOX_DEFAULT
	goto BattleFrontier_BattlePyramidLobby_EventScript_ReadRulesBoard
	end

BattleFrontier_BattlePyramidLobby_EventScript_ExitRules::
	releaseall
	end

<<<<<<< HEAD
BattleFrontier_BattlePyramidLobby_Text_WelcomeToBattlePyramid:
	.string "Where the courage of TRAINERS\n"
=======
BattleFrontier_BattlePyramidLobby_Text_WelcomeToBattlePyramid: @ 8250F31
	.string "Where the courage of Trainers\n"
>>>>>>> 4d1bf960
	.string "is put to the test!\p"
	.string "Welcome to the Battle Pyramid!\p"
	.string "I am your guide to\n"
	.string "the Battle Quest.$"

BattleFrontier_BattlePyramidLobby_Text_EmbarkOnChallenge:
	.string "Have you the courage to embark on\n"
	.string "the Battle Quest challenge?$"

BattleFrontier_BattlePyramidLobby_Text_AwaitFutureChallenge:
	.string "We await your challenge in the future!$"

BattleFrontier_BattlePyramidLobby_Text_ExplainBattlePyramid:
	.string "The Battle Quest is a battling\n"
	.string "event in which you must explore\l"
	.string "the Pyramid and try to reach the top.\p"
	.string "In the Pyramid are seven floors of\n"
	.string "mazes, all of them filled with not only\l"
	.string "skilled Trainers but also wild Pokémon.\p"
	.string "You must enter with three Pokémon,\n"
	.string "none of them holding an item.\p"
	.string "On your ascent, you will be provided\n"
	.string "with a Battle Bag for items.\p"
	.string "If you fail in your challenge, any item\n"
	.string "placed in the Battle Bag disappears.\p"
	.string "If you want to interrupt your\n"
	.string "challenge, you must select “Rest”\l"
	.string "and save the game.\p"
	.string "If you don't save before interrupting,\n"
	.string "you will be disqualified.$"

<<<<<<< HEAD
BattleFrontier_BattlePyramidLobby_Text_WhichLevelMode:
	.string "The PYRAMID offers two courses,\n"
=======
BattleFrontier_BattlePyramidLobby_Text_WhichLevelMode: @ 8251248
	.string "The Pyramid offers two courses,\n"
>>>>>>> 4d1bf960
	.string "Level 50 and Open Level.\l"
	.string "Which will you enter?$"

BattleFrontier_BattlePyramidLobby_Text_SelectThreeMons:
	.string "Very good. Now, please select the three\n"
	.string "Pokémon you wish to accompany you.$"

BattleFrontier_BattlePyramidLobby_Text_NotEnoughValidMonsLvOpen:
	.string "A slight problem, adventurer!\p"
	.string "You seem to not have the three\n"
	.string "Pokémon qualified for the challenge.\p"
	.string "Please also remember to take all\n"
	.string "items from your Pokémon.\p"
	.string "Eggs{STR_VAR_1} ineligible.\p"
	.string "When you are ready, please have\n"
	.string "a word with me.$"

BattleFrontier_BattlePyramidLobby_Text_NotEnoughValidMonsLv50:
	.string "A slight problem, adventurer!\p"
	.string "You seem to not have the three\n"
	.string "Pokémon qualified for the challenge.\p"
	.string "The three Pokémon must be different\n"
	.string "and each no higher than Level 50.\p"
	.string "Please also remember to take all\n"
	.string "items from your Pokémon.\p"
	.string "Eggs{STR_VAR_1} ineligible.\p"
	.string "When you are ready, please have\n"
	.string "a word with me.$"

<<<<<<< HEAD
BattleFrontier_BattlePyramidLobby_Text_OkayToSaveBeforeChallenge:
	.string "Before you enter the BATTLE PYRAMID,\n"
=======
BattleFrontier_BattlePyramidLobby_Text_OkayToSaveBeforeChallenge: @ 82514E6
	.string "Before you enter the Battle Pyramid,\n"
>>>>>>> 4d1bf960
	.string "the game must be saved. Is that okay?$"

BattleFrontier_BattlePyramidLobby_Text_ShowYouIntoPyramid:
	.string "Very good. I will now show you into\n"
	.string "the Battle Pyramid.$"

<<<<<<< HEAD
BattleFrontier_BattlePyramidLobby_Text_WeWillHoldBagForSafekeeping:
	.string "We will hold your BAG for safekeeping,\n"
	.string "{PLAYER}, while you are exploring.$"

BattleFrontier_BattlePyramidLobby_Text_PleaseTakePreviousBattleBag:
	.string "In exchange, please take this BATTLE\n"
	.string "BAG, the one you used previously.$"
=======
BattleFrontier_BattlePyramidLobby_Text_WeWillHoldBagForSafekeeping: @ 8251569
	.string "We will hold your Bag for safekeeping,\n"
	.string "{PLAYER}, while you are exploring.$"

BattleFrontier_BattlePyramidLobby_Text_PleaseTakePreviousBattleBag: @ 82515AD
	.string "In exchange, please take this Battle\n"
	.string "Bag, the one you used previously.$"
>>>>>>> 4d1bf960

BattleFrontier_BattlePyramidLobby_Text_PleaseTakeThisBattleBag:
	.string "In exchange, please take this\n"
	.string "Battle Bag.$"

<<<<<<< HEAD
BattleFrontier_BattlePyramidLobby_Text_ExchangedBagForBattleBag:
	.string "{PLAYER} exchanged the BAG for\n"
	.string "the BATTLE BAG.$"
=======
BattleFrontier_BattlePyramidLobby_Text_ExchangedBagForBattleBag: @ 825161E
	.string "{PLAYER} exchanged the Bag for\n"
	.string "the Battle Bag.$"
>>>>>>> 4d1bf960

BattleFrontier_BattlePyramidLobby_Text_StepOnFloorPanel:
	.string "When you step on this floor panel,\n"
	.string "you will be transported to a higher\l"
	.string "floor in the Pyramid.\p"
	.string "I hope for your sake that your\n"
	.string "quest goes safely!$"

BattleFrontier_BattlePyramidLobby_Text_DidntSaveBeforeQuittingTakeBag:
	.string "A major problem, explorer!\p"
	.string "You did not save before ending\n"
	.string "your challenge the last time.\p"
	.string "Consequently, your challenge has\n"
	.string "been disqualified, I'm sorry to say.\p"
	.string "Here is the Bag we've been holding\n"
	.string "for you.\p"
	.string "{PLAYER} got the Bag back.$"

BattleFrontier_BattlePyramidLobby_Text_YouveConqueredPyramid:
	.string "Excellent to see you back!\p"
	.string "You've conquered the Pyramid!\n"
	.string "How splendid!$"

BattleFrontier_BattlePyramidLobby_Text_MonHoldingItemCannotTake:
	.string "Ah, a slight problem.\p"
	.string "At least one Pokémon is holding\n"
	.string "an item.\p"
	.string "I'm sorry to say, items obtained in\n"
	.string "the Pyramid cannot be taken away.$"

<<<<<<< HEAD
BattleFrontier_BattlePyramidLobby_Text_HeldItemsMovedToBag:
	.string "All items held by your POKéMON will be\n"
	.string "moved to your BATTLE BAG, {PLAYER}.$"

BattleFrontier_BattlePyramidLobby_Text_BagCannotHoldPickItemsToKeep:
	.string "The BATTLE BAG cannot hold all your\n"
=======
BattleFrontier_BattlePyramidLobby_Text_HeldItemsMovedToBag: @ 8251881
	.string "All items held by your Pokémon will be\n"
	.string "moved to your Battle Bag, {PLAYER}.$"

BattleFrontier_BattlePyramidLobby_Text_BagCannotHoldPickItemsToKeep: @ 82518C6
	.string "The Battle Bag cannot hold all your\n"
>>>>>>> 4d1bf960
	.string "items, I'm sorry to say.\p"
	.string "Please pick the items you'll keep in the\n"
	.string "Battle Bag, and with your Pokémon.$"

<<<<<<< HEAD
BattleFrontier_BattlePyramidLobby_Text_LeastOneMonHoldingItem:
	.string "At least one POKéMON is still\n"
=======
BattleFrontier_BattlePyramidLobby_Text_LeastOneMonHoldingItem: @ 825194F
	.string "At least one Pokémon is still\n"
>>>>>>> 4d1bf960
	.string "holding an item.$"

BattleFrontier_BattlePyramidLobby_Text_PickItemsToKeep:
	.string "Please pick the items you'll keep in the\n"
	.string "Battle Bag, and with your Pokémon.$"

@ Unused
BattleFrontier_BattlePyramidLobby_Text_ReturnedEverythingMonsHeld:
	.string "{PLAYER} returned everything that\n"
	.string "the Pokémon held.$"

<<<<<<< HEAD
BattleFrontier_BattlePyramidLobby_Text_UsedBattleBagWillBeKept:
	.string "The BATTLE BAG you used will be kept\n"
=======
BattleFrontier_BattlePyramidLobby_Text_UsedBattleBagWillBeKept: @ 82519F8
	.string "The Battle Bag you used will be kept\n"
>>>>>>> 4d1bf960
	.string "in readiness for your next challenge.\p"
	.string "{PLAYER} turned the Battle Bag over\n"
	.string "for the Bag's return.$"

BattleFrontier_BattlePyramidLobby_Text_RecordResultsWait:
	.string "I must record your results.\n"
	.string "Please wait.$"

@ Unused
BattleFrontier_BattlePyramidLobby_Text_ForConqueringPyramidTakeThis:
	.string "As a memento for conquering\n"
	.string "the Battle Pyramid, please take this.$"

@ Unused
BattleFrontier_BattlePyramidLobby_Text_ReceivedPrizeItem:
	.string "{PLAYER} received the prize\n"
	.string "{STR_VAR_1}.$"

@ Unused
BattleFrontier_BattlePyramidLobby_Text_BagIsFull:
	.string "…Ah…\n"
	.string "Your Bag appears to be filled.\p"
	.string "Please return after you've organized\n"
	.string "your Bag's contents.$"

BattleFrontier_BattlePyramidLobby_Text_DisappointingHereIsBag:
	.string "How disappointing for you…\p"
	.string "Here is the Bag we've been holding\n"
	.string "for you.\p"
	.string "{PLAYER} got the Bag back.$"

BattleFrontier_BattlePyramidLobby_Text_LookForwardToNextChallenge:
	.string "We look forward to your\n"
	.string "next challenge!$"

@ Unused
BattleFrontier_BattlePyramidLobby_Text_HereIsPrize:
	.string "We have been looking forward to\n"
	.string "your arrival!\p"
	.string "Here is your prize for conquering\n"
	.string "the Pyramid.$"

BattleFrontier_BattlePyramidLobby_Text_TellYouWhatMisfortunesAwait:
	.string "Welcome…\p"
	.string "I shall be pleased to tell you what\n"
	.string "misfortunes await in the Pyramid…$"

BattleFrontier_BattlePyramidLobby_Text_Aah:
	.string "… … … … … …\n"
	.string "… … … … … …\p"
	.string "… … … … … …\n"
	.string "Aah!$"

BattleFrontier_BattlePyramidLobby_Text_HintParalysis:
	.string "I see a shower of sparks…\p"
	.string "…And in it, I see your Pokémon\n"
	.string "struggling with paralysis…$"

BattleFrontier_BattlePyramidLobby_Text_HintPoison:
	.string "I see poison…\p"
	.string "…And, I see your Pokémon suffering\n"
	.string "from the effects of poison…$"

BattleFrontier_BattlePyramidLobby_Text_HintBurn:
	.string "I see bright red flames…\p"
	.string "…And, I see your Pokémon suffering\n"
	.string "from burns…$"

BattleFrontier_BattlePyramidLobby_Text_HintPPWaste:
	.string "I sense the tremendous pressure of\n"
	.string "unrequited anger…\p"
	.string "It is a curse…\p"
	.string "…And, I see your Pokémon drained of\n"
	.string "Power Points and having no recourse\l"
	.string "but to use Struggle…$"

<<<<<<< HEAD
BattleFrontier_BattlePyramidLobby_Text_HintLevitate:
	.string "I see POKéMON loftily airborne…\p"
=======
BattleFrontier_BattlePyramidLobby_Text_HintLevitate: @ 8251E3D
	.string "I see Pokémon loftily airborne…\p"
>>>>>>> 4d1bf960
	.string "…And, I see your POKéMON frustrated\n"
	.string "by powerless Ground-type moves…$"

BattleFrontier_BattlePyramidLobby_Text_HintTrapAbility:
	.string "I sense terrific energy rising from\n"
	.string "the ground below…\p"
	.string "…And, I see your Pokémon unable to\n"
	.string "escape the power's clutches…$"

<<<<<<< HEAD
BattleFrontier_BattlePyramidLobby_Text_HintIce:
	.string "I see ICE-type POKéMON…\p"
	.string "…And, I see your POKéMON fighting\n"
=======
BattleFrontier_BattlePyramidLobby_Text_HintIce: @ 8251F17
	.string "I see Ice-type Pokémon…\p"
	.string "…And, I see your Pokémon fighting\n"
>>>>>>> 4d1bf960
	.string "the freezing effects of ice…$"

BattleFrontier_BattlePyramidLobby_Text_HintExplosion:
	.string "I see a flurry of moves that imperil\n"
	.string "the user…\p"
	.string "…And, I see your Pokémon falling\n"
	.string "to them…$"

<<<<<<< HEAD
BattleFrontier_BattlePyramidLobby_Text_HintPsychic:
	.string "I see PSYCHIC-type POKéMON…\p"
	.string "…And, I see your POKéMON in torment\n"
	.string "from PSYCHIC moves…$"

BattleFrontier_BattlePyramidLobby_Text_HintRock:
	.string "I see ROCK-type POKéMON…\p"
	.string "…And, I see your POKéMON suffering\n"
	.string "from ROCK moves…$"

BattleFrontier_BattlePyramidLobby_Text_HintFighting:
	.string "I see FIGHTING-type POKéMON…\p"
	.string "…And, I see your POKéMON pummeled\n"
	.string "by FIGHTING moves…$"

BattleFrontier_BattlePyramidLobby_Text_HintWeather:
	.string "RAIN DANCE… SUNNY DAY…\n"
	.string "SANDSTORM… HAIL…\p"
	.string "I see POKéMON that become stronger\n"
=======
BattleFrontier_BattlePyramidLobby_Text_HintPsychic: @ 8251FC7
	.string "I see Psychic-type Pokémon…\p"
	.string "…And, I see your Pokémon in torment\n"
	.string "from Psychic moves…$"

BattleFrontier_BattlePyramidLobby_Text_HintRock: @ 825201B
	.string "I see Rock-type Pokémon…\p"
	.string "…And, I see your Pokémon suffering\n"
	.string "from Rock moves…$"

BattleFrontier_BattlePyramidLobby_Text_HintFighting: @ 8252068
	.string "I see Fighting-type Pokémon…\p"
	.string "…And, I see your Pokémon pummeled\n"
	.string "by Fighting moves…$"

BattleFrontier_BattlePyramidLobby_Text_HintWeather: @ 82520BA
	.string "Rain Dance… Sunny Day…\n"
	.string "Sandstorm… Hail…\p"
	.string "I see Pokémon that become stronger\n"
>>>>>>> 4d1bf960
	.string "with the weather…\p"
	.string "…And, I see your Pokémon confounded\n"
	.string "by different types of moves…$"

<<<<<<< HEAD
BattleFrontier_BattlePyramidLobby_Text_HintBug:
	.string "I see BUG-type POKéMON…\p"
	.string "…And, I see your POKéMON suffering\n"
	.string "from different kinds of attacks…$"

BattleFrontier_BattlePyramidLobby_Text_HintDark:
	.string "I see DARK-type POKéMON…\p"
	.string "…And, I see your POKéMON suffering\n"
	.string "from DARK-type moves…$"

BattleFrontier_BattlePyramidLobby_Text_HintWater:
	.string "I see WATER-type POKéMON…\p"
	.string "…And, I see your POKéMON suffering\n"
	.string "from WATER-type moves…$"

BattleFrontier_BattlePyramidLobby_Text_HintGhost:
	.string "I see GHOST-type POKéMON…\p"
	.string "…And, I see your POKéMON suffering\n"
	.string "from GHOST-type moves…$"

BattleFrontier_BattlePyramidLobby_Text_HintSteel:
	.string "I see STEEL-type POKéMON…\p"
	.string "…And, I see your POKéMON suffering\n"
	.string "from enormously powerful moves…$"

BattleFrontier_BattlePyramidLobby_Text_HintFlyingDragon:
	.string "I see flying POKéMON…\p"
	.string "…And, I see your POKéMON suffering\n"
=======
BattleFrontier_BattlePyramidLobby_Text_HintBug: @ 8252158
	.string "I see Bug-type Pokémon…\p"
	.string "…And, I see your Pokémon suffering\n"
	.string "from different kinds of attacks…$"

BattleFrontier_BattlePyramidLobby_Text_HintDark: @ 82521B4
	.string "I see Dark-type Pokémon…\p"
	.string "…And, I see your Pokémon suffering\n"
	.string "from Dark-type moves…$"

BattleFrontier_BattlePyramidLobby_Text_HintWater: @ 8252206
	.string "I see Water-type Pokémon…\p"
	.string "…And, I see your Pokémon suffering\n"
	.string "from Water-type moves…$"

BattleFrontier_BattlePyramidLobby_Text_HintGhost: @ 825225A
	.string "I see Ghost-type Pokémon…\p"
	.string "…And, I see your Pokémon suffering\n"
	.string "from Ghost-type moves…$"

BattleFrontier_BattlePyramidLobby_Text_HintSteel: @ 82522AE
	.string "I see Steel-type Pokémon…\p"
	.string "…And, I see your Pokémon suffering\n"
	.string "from enormously powerful moves…$"

BattleFrontier_BattlePyramidLobby_Text_HintFlyingDragon: @ 825230B
	.string "I see flying Pokémon…\p"
	.string "…And, I see your Pokémon suffering\n"
>>>>>>> 4d1bf960
	.string "from enormously powerful moves…$"

BattleFrontier_BattlePyramidLobby_Text_HintStoneEvolve:
	.string "I see those that have evolved from\n"
	.string "the power of stones…\p"
	.string "I also sense fire, water,\n"
	.string "and electricity…\p"
	.string "…And, I see your Pokémon suffering\n"
	.string "from those three powers…$"

<<<<<<< HEAD
BattleFrontier_BattlePyramidLobby_Text_HintNormal:
	.string "I see NORMAL-type POKéMON…\p"
	.string "…And, I see your POKéMON suffering\n"
=======
BattleFrontier_BattlePyramidLobby_Text_HintNormal: @ 8252403
	.string "I see Normal-type Pokémon…\p"
	.string "…And, I see your Pokémon suffering\n"
>>>>>>> 4d1bf960
	.string "from enormously powerful moves…$"

BattleFrontier_BattlePyramidLobby_Text_BelieveMyFortunesOrNot:
	.string "Whether you believe my fortunes\n"
	.string "or not, the choice is yours…\p"
	.string "The future can be changed anytime…\n"
	.string "I wish you safe passage…$"

BattleFrontier_BattlePyramidLobby_Text_TrainersNoticeRunning:
	.string "Did you know?\p"
	.string "If you run fast, Trainers may notice\n"
	.string "and come after you for a battle.\p"
	.string "So, if you want to avoid Trainers,\n"
	.string "don't catch their eyes, but sneak\l"
	.string "cautiously and quietly past them.$"

BattleFrontier_BattlePyramidLobby_Text_LostLotOfItems:
	.string "Awaaaaaaarrrrgh!\p"
	.string "I had a whole lot of items, but I lost\n"
	.string "them all when I lost!\p"
	.string "Awaaaaaaarrrrgh!$"

BattleFrontier_BattlePyramidLobby_Text_YouveDefeatedPyramidKing:
	.string "Welcome back!\n"
	.string "You've done the unthinkable!\p"
	.string "You've defeated the Pyramid King\n"
	.string "and conquered the Battle Pyramid!$"

BattleFrontier_BattlePyramidLobby_Text_GiveYouTheseBattlePoints:
	.string "Young explorer!\n"
	.string "In commendation of your courage,\l"
	.string "we give you these Battle Point(s)!$"

BattleFrontier_BattlePyramidLobby_Text_RulesAreListed:
	.string "The Battle Quest rules are listed.$"

BattleFrontier_BattlePyramidLobby_Text_ReadWhichHeading:
	.string "Which heading do you want to read?$"

<<<<<<< HEAD
BattleFrontier_BattlePyramidLobby_Text_ExplainMonRules:
	.string "When the PYRAMID is conquered,\n"
	.string "the wild POKéMON that appear in it\l"
=======
BattleFrontier_BattlePyramidLobby_Text_ExplainMonRules: @ 82526FC
	.string "When the Pyramid is conquered,\n"
	.string "the wild Pokémon that appear in it\l"
>>>>>>> 4d1bf960
	.string "are replaced by different kinds.\p"
	.string "Explore, observe, and learn what kinds\n"
	.string "of wild Pokémon you may encounter.$"

<<<<<<< HEAD
BattleFrontier_BattlePyramidLobby_Text_ExplainTrainerRules:
	.string "TRAINERS are lying in wait for you\n"
	.string "inside the PYRAMID.\p"
=======
BattleFrontier_BattlePyramidLobby_Text_ExplainTrainerRules: @ 82527A9
	.string "Trainers are lying in wait for you\n"
	.string "inside the Pyramid.\p"
>>>>>>> 4d1bf960
	.string "On each floor, there are up to\n"
	.string "eight Trainers.\p"
	.string "When you defeat a Trainer, you will\n"
	.string "get a helpful hint for your adventure.$"

<<<<<<< HEAD
BattleFrontier_BattlePyramidLobby_Text_ExplainMazeRules:
	.string "The mazes in the PYRAMID rearrange\n"
=======
BattleFrontier_BattlePyramidLobby_Text_ExplainMazeRules: @ 825285A
	.string "The mazes in the Pyramid rearrange\n"
>>>>>>> 4d1bf960
	.string "themselves every time you enter it.\p"
	.string "The mazes are poorly lit.\n"
	.string "You must advance with caution.\p"
	.string "The light grows brighter whenever you\n"
	.string "defeat a wild Pokémon or a Trainer.$"

<<<<<<< HEAD
BattleFrontier_BattlePyramidLobby_Text_ExplainBagRules:
	.string "The BATTLE BAG serves as your BAG\n"
	.string "while in the PYRAMID.\p"
	.string "There are two separate BATTLE BAGS--\n"
=======
BattleFrontier_BattlePyramidLobby_Text_ExplainBagRules: @ 8252924
	.string "The Battle Bag serves as your Bag\n"
	.string "while in the Pyramid.\p"
	.string "There are two separate Battle Bags--\n"
>>>>>>> 4d1bf960
	.string "one each for the Level 50 and\l"
	.string "Open Level adventures.\p"
	.string "They each can hold up to 99 pieces\n"
	.string "of ten kinds of items.\p"
	.string "The contents of the Battle Bag are\n"
	.string "lost if you fail in your quest.$"
<|MERGE_RESOLUTION|>--- conflicted
+++ resolved
@@ -524,13 +524,8 @@
 	releaseall
 	end
 
-<<<<<<< HEAD
-BattleFrontier_BattlePyramidLobby_Text_WelcomeToBattlePyramid:
-	.string "Where the courage of TRAINERS\n"
-=======
 BattleFrontier_BattlePyramidLobby_Text_WelcomeToBattlePyramid: @ 8250F31
 	.string "Where the courage of Trainers\n"
->>>>>>> 4d1bf960
 	.string "is put to the test!\p"
 	.string "Welcome to the Battle Pyramid!\p"
 	.string "I am your guide to\n"
@@ -562,13 +557,8 @@
 	.string "If you don't save before interrupting,\n"
 	.string "you will be disqualified.$"
 
-<<<<<<< HEAD
-BattleFrontier_BattlePyramidLobby_Text_WhichLevelMode:
-	.string "The PYRAMID offers two courses,\n"
-=======
 BattleFrontier_BattlePyramidLobby_Text_WhichLevelMode: @ 8251248
 	.string "The Pyramid offers two courses,\n"
->>>>>>> 4d1bf960
 	.string "Level 50 and Open Level.\l"
 	.string "Which will you enter?$"
 
@@ -598,28 +588,14 @@
 	.string "When you are ready, please have\n"
 	.string "a word with me.$"
 
-<<<<<<< HEAD
-BattleFrontier_BattlePyramidLobby_Text_OkayToSaveBeforeChallenge:
-	.string "Before you enter the BATTLE PYRAMID,\n"
-=======
 BattleFrontier_BattlePyramidLobby_Text_OkayToSaveBeforeChallenge: @ 82514E6
 	.string "Before you enter the Battle Pyramid,\n"
->>>>>>> 4d1bf960
 	.string "the game must be saved. Is that okay?$"
 
 BattleFrontier_BattlePyramidLobby_Text_ShowYouIntoPyramid:
 	.string "Very good. I will now show you into\n"
 	.string "the Battle Pyramid.$"
 
-<<<<<<< HEAD
-BattleFrontier_BattlePyramidLobby_Text_WeWillHoldBagForSafekeeping:
-	.string "We will hold your BAG for safekeeping,\n"
-	.string "{PLAYER}, while you are exploring.$"
-
-BattleFrontier_BattlePyramidLobby_Text_PleaseTakePreviousBattleBag:
-	.string "In exchange, please take this BATTLE\n"
-	.string "BAG, the one you used previously.$"
-=======
 BattleFrontier_BattlePyramidLobby_Text_WeWillHoldBagForSafekeeping: @ 8251569
 	.string "We will hold your Bag for safekeeping,\n"
 	.string "{PLAYER}, while you are exploring.$"
@@ -627,21 +603,14 @@
 BattleFrontier_BattlePyramidLobby_Text_PleaseTakePreviousBattleBag: @ 82515AD
 	.string "In exchange, please take this Battle\n"
 	.string "Bag, the one you used previously.$"
->>>>>>> 4d1bf960
 
 BattleFrontier_BattlePyramidLobby_Text_PleaseTakeThisBattleBag:
 	.string "In exchange, please take this\n"
 	.string "Battle Bag.$"
 
-<<<<<<< HEAD
-BattleFrontier_BattlePyramidLobby_Text_ExchangedBagForBattleBag:
-	.string "{PLAYER} exchanged the BAG for\n"
-	.string "the BATTLE BAG.$"
-=======
 BattleFrontier_BattlePyramidLobby_Text_ExchangedBagForBattleBag: @ 825161E
 	.string "{PLAYER} exchanged the Bag for\n"
 	.string "the Battle Bag.$"
->>>>>>> 4d1bf960
 
 BattleFrontier_BattlePyramidLobby_Text_StepOnFloorPanel:
 	.string "When you step on this floor panel,\n"
@@ -672,32 +641,18 @@
 	.string "I'm sorry to say, items obtained in\n"
 	.string "the Pyramid cannot be taken away.$"
 
-<<<<<<< HEAD
-BattleFrontier_BattlePyramidLobby_Text_HeldItemsMovedToBag:
-	.string "All items held by your POKéMON will be\n"
-	.string "moved to your BATTLE BAG, {PLAYER}.$"
-
-BattleFrontier_BattlePyramidLobby_Text_BagCannotHoldPickItemsToKeep:
-	.string "The BATTLE BAG cannot hold all your\n"
-=======
 BattleFrontier_BattlePyramidLobby_Text_HeldItemsMovedToBag: @ 8251881
 	.string "All items held by your Pokémon will be\n"
 	.string "moved to your Battle Bag, {PLAYER}.$"
 
 BattleFrontier_BattlePyramidLobby_Text_BagCannotHoldPickItemsToKeep: @ 82518C6
 	.string "The Battle Bag cannot hold all your\n"
->>>>>>> 4d1bf960
 	.string "items, I'm sorry to say.\p"
 	.string "Please pick the items you'll keep in the\n"
 	.string "Battle Bag, and with your Pokémon.$"
 
-<<<<<<< HEAD
-BattleFrontier_BattlePyramidLobby_Text_LeastOneMonHoldingItem:
-	.string "At least one POKéMON is still\n"
-=======
 BattleFrontier_BattlePyramidLobby_Text_LeastOneMonHoldingItem: @ 825194F
 	.string "At least one Pokémon is still\n"
->>>>>>> 4d1bf960
 	.string "holding an item.$"
 
 BattleFrontier_BattlePyramidLobby_Text_PickItemsToKeep:
@@ -709,13 +664,8 @@
 	.string "{PLAYER} returned everything that\n"
 	.string "the Pokémon held.$"
 
-<<<<<<< HEAD
-BattleFrontier_BattlePyramidLobby_Text_UsedBattleBagWillBeKept:
-	.string "The BATTLE BAG you used will be kept\n"
-=======
 BattleFrontier_BattlePyramidLobby_Text_UsedBattleBagWillBeKept: @ 82519F8
 	.string "The Battle Bag you used will be kept\n"
->>>>>>> 4d1bf960
 	.string "in readiness for your next challenge.\p"
 	.string "{PLAYER} turned the Battle Bag over\n"
 	.string "for the Bag's return.$"
@@ -792,13 +742,8 @@
 	.string "Power Points and having no recourse\l"
 	.string "but to use Struggle…$"
 
-<<<<<<< HEAD
-BattleFrontier_BattlePyramidLobby_Text_HintLevitate:
-	.string "I see POKéMON loftily airborne…\p"
-=======
 BattleFrontier_BattlePyramidLobby_Text_HintLevitate: @ 8251E3D
 	.string "I see Pokémon loftily airborne…\p"
->>>>>>> 4d1bf960
 	.string "…And, I see your POKéMON frustrated\n"
 	.string "by powerless Ground-type moves…$"
 
@@ -808,15 +753,9 @@
 	.string "…And, I see your Pokémon unable to\n"
 	.string "escape the power's clutches…$"
 
-<<<<<<< HEAD
-BattleFrontier_BattlePyramidLobby_Text_HintIce:
-	.string "I see ICE-type POKéMON…\p"
-	.string "…And, I see your POKéMON fighting\n"
-=======
 BattleFrontier_BattlePyramidLobby_Text_HintIce: @ 8251F17
 	.string "I see Ice-type Pokémon…\p"
 	.string "…And, I see your Pokémon fighting\n"
->>>>>>> 4d1bf960
 	.string "the freezing effects of ice…$"
 
 BattleFrontier_BattlePyramidLobby_Text_HintExplosion:
@@ -825,27 +764,6 @@
 	.string "…And, I see your Pokémon falling\n"
 	.string "to them…$"
 
-<<<<<<< HEAD
-BattleFrontier_BattlePyramidLobby_Text_HintPsychic:
-	.string "I see PSYCHIC-type POKéMON…\p"
-	.string "…And, I see your POKéMON in torment\n"
-	.string "from PSYCHIC moves…$"
-
-BattleFrontier_BattlePyramidLobby_Text_HintRock:
-	.string "I see ROCK-type POKéMON…\p"
-	.string "…And, I see your POKéMON suffering\n"
-	.string "from ROCK moves…$"
-
-BattleFrontier_BattlePyramidLobby_Text_HintFighting:
-	.string "I see FIGHTING-type POKéMON…\p"
-	.string "…And, I see your POKéMON pummeled\n"
-	.string "by FIGHTING moves…$"
-
-BattleFrontier_BattlePyramidLobby_Text_HintWeather:
-	.string "RAIN DANCE… SUNNY DAY…\n"
-	.string "SANDSTORM… HAIL…\p"
-	.string "I see POKéMON that become stronger\n"
-=======
 BattleFrontier_BattlePyramidLobby_Text_HintPsychic: @ 8251FC7
 	.string "I see Psychic-type Pokémon…\p"
 	.string "…And, I see your Pokémon in torment\n"
@@ -865,41 +783,10 @@
 	.string "Rain Dance… Sunny Day…\n"
 	.string "Sandstorm… Hail…\p"
 	.string "I see Pokémon that become stronger\n"
->>>>>>> 4d1bf960
 	.string "with the weather…\p"
 	.string "…And, I see your Pokémon confounded\n"
 	.string "by different types of moves…$"
 
-<<<<<<< HEAD
-BattleFrontier_BattlePyramidLobby_Text_HintBug:
-	.string "I see BUG-type POKéMON…\p"
-	.string "…And, I see your POKéMON suffering\n"
-	.string "from different kinds of attacks…$"
-
-BattleFrontier_BattlePyramidLobby_Text_HintDark:
-	.string "I see DARK-type POKéMON…\p"
-	.string "…And, I see your POKéMON suffering\n"
-	.string "from DARK-type moves…$"
-
-BattleFrontier_BattlePyramidLobby_Text_HintWater:
-	.string "I see WATER-type POKéMON…\p"
-	.string "…And, I see your POKéMON suffering\n"
-	.string "from WATER-type moves…$"
-
-BattleFrontier_BattlePyramidLobby_Text_HintGhost:
-	.string "I see GHOST-type POKéMON…\p"
-	.string "…And, I see your POKéMON suffering\n"
-	.string "from GHOST-type moves…$"
-
-BattleFrontier_BattlePyramidLobby_Text_HintSteel:
-	.string "I see STEEL-type POKéMON…\p"
-	.string "…And, I see your POKéMON suffering\n"
-	.string "from enormously powerful moves…$"
-
-BattleFrontier_BattlePyramidLobby_Text_HintFlyingDragon:
-	.string "I see flying POKéMON…\p"
-	.string "…And, I see your POKéMON suffering\n"
-=======
 BattleFrontier_BattlePyramidLobby_Text_HintBug: @ 8252158
 	.string "I see Bug-type Pokémon…\p"
 	.string "…And, I see your Pokémon suffering\n"
@@ -928,7 +815,6 @@
 BattleFrontier_BattlePyramidLobby_Text_HintFlyingDragon: @ 825230B
 	.string "I see flying Pokémon…\p"
 	.string "…And, I see your Pokémon suffering\n"
->>>>>>> 4d1bf960
 	.string "from enormously powerful moves…$"
 
 BattleFrontier_BattlePyramidLobby_Text_HintStoneEvolve:
@@ -939,15 +825,9 @@
 	.string "…And, I see your Pokémon suffering\n"
 	.string "from those three powers…$"
 
-<<<<<<< HEAD
-BattleFrontier_BattlePyramidLobby_Text_HintNormal:
-	.string "I see NORMAL-type POKéMON…\p"
-	.string "…And, I see your POKéMON suffering\n"
-=======
 BattleFrontier_BattlePyramidLobby_Text_HintNormal: @ 8252403
 	.string "I see Normal-type Pokémon…\p"
 	.string "…And, I see your Pokémon suffering\n"
->>>>>>> 4d1bf960
 	.string "from enormously powerful moves…$"
 
 BattleFrontier_BattlePyramidLobby_Text_BelieveMyFortunesOrNot:
@@ -987,57 +867,33 @@
 BattleFrontier_BattlePyramidLobby_Text_ReadWhichHeading:
 	.string "Which heading do you want to read?$"
 
-<<<<<<< HEAD
-BattleFrontier_BattlePyramidLobby_Text_ExplainMonRules:
-	.string "When the PYRAMID is conquered,\n"
-	.string "the wild POKéMON that appear in it\l"
-=======
 BattleFrontier_BattlePyramidLobby_Text_ExplainMonRules: @ 82526FC
 	.string "When the Pyramid is conquered,\n"
 	.string "the wild Pokémon that appear in it\l"
->>>>>>> 4d1bf960
 	.string "are replaced by different kinds.\p"
 	.string "Explore, observe, and learn what kinds\n"
 	.string "of wild Pokémon you may encounter.$"
 
-<<<<<<< HEAD
-BattleFrontier_BattlePyramidLobby_Text_ExplainTrainerRules:
-	.string "TRAINERS are lying in wait for you\n"
-	.string "inside the PYRAMID.\p"
-=======
 BattleFrontier_BattlePyramidLobby_Text_ExplainTrainerRules: @ 82527A9
 	.string "Trainers are lying in wait for you\n"
 	.string "inside the Pyramid.\p"
->>>>>>> 4d1bf960
 	.string "On each floor, there are up to\n"
 	.string "eight Trainers.\p"
 	.string "When you defeat a Trainer, you will\n"
 	.string "get a helpful hint for your adventure.$"
 
-<<<<<<< HEAD
-BattleFrontier_BattlePyramidLobby_Text_ExplainMazeRules:
-	.string "The mazes in the PYRAMID rearrange\n"
-=======
 BattleFrontier_BattlePyramidLobby_Text_ExplainMazeRules: @ 825285A
 	.string "The mazes in the Pyramid rearrange\n"
->>>>>>> 4d1bf960
 	.string "themselves every time you enter it.\p"
 	.string "The mazes are poorly lit.\n"
 	.string "You must advance with caution.\p"
 	.string "The light grows brighter whenever you\n"
 	.string "defeat a wild Pokémon or a Trainer.$"
 
-<<<<<<< HEAD
-BattleFrontier_BattlePyramidLobby_Text_ExplainBagRules:
-	.string "The BATTLE BAG serves as your BAG\n"
-	.string "while in the PYRAMID.\p"
-	.string "There are two separate BATTLE BAGS--\n"
-=======
 BattleFrontier_BattlePyramidLobby_Text_ExplainBagRules: @ 8252924
 	.string "The Battle Bag serves as your Bag\n"
 	.string "while in the Pyramid.\p"
 	.string "There are two separate Battle Bags--\n"
->>>>>>> 4d1bf960
 	.string "one each for the Level 50 and\l"
 	.string "Open Level adventures.\p"
 	.string "They each can hold up to 99 pieces\n"
