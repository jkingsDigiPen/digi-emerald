--- conflicted
+++ resolved
@@ -476,17 +476,6 @@
 	msgbox Route109_Text_ElijahPostBattle, MSGBOX_AUTOCLOSE
 	end
 
-<<<<<<< HEAD
-DewfordTown_Text_BrineyLandedInSlateportDeliverGoods:
-	.string "MR. BRINEY: Ahoy!\n"
-	.string "We've made land in SLATEPORT!\p"
-	.string "I suppose you're going to visit CAPT.\n"
-	.string "STERN and deliver the DEVON GOODS?$"
-
-Route109_Text_BrineySailToDewfordQuestion:
-	.string "MR. BRINEY: I thought you're supposed\n"
-	.string "to deliver the DEVON GOODS.\p"
-=======
 DewfordTown_Text_BrineyLandedInSlateportDeliverGoods: @ 81EEC1D
 	.string "Mr. Briney: Ahoy!\n"
 	.string "We've made land in Slateport!\p"
@@ -496,43 +485,14 @@
 Route109_Text_BrineySailToDewfordQuestion: @ 81EEC96
 	.string "Mr. Briney: I thought you're supposed\n"
 	.string "to deliver the Devon Goods.\p"
->>>>>>> 4d1bf960
 	.string "Would you like to sail back to\n"
 	.string "Dewford, then?$"
 
-<<<<<<< HEAD
-Route109_Text_BrineyDewfordItIs:
-	.string "MR. BRINEY: DEWFORD it is, then!\p"
-=======
 Route109_Text_BrineyDewfordItIs: @ 81EED06
 	.string "Mr. Briney: Dewford it is, then!\p"
->>>>>>> 4d1bf960
 	.string "Anchors aweigh!\n"
 	.string "Peeko, we're setting sail, my darling!$"
 
-<<<<<<< HEAD
-Route109_Text_BrineyDeliverDevonGoods:
-	.string "MR. BRINEY: Then you go on and deliver\n"
-	.string "the DEVON GOODS. I'll be waiting.$"
-
-DewfordTown_Text_BrineyLandedInSlateport:
-	.string "MR. BRINEY: Ahoy! We've made land in\n"
-	.string "SLATEPORT!\p"
-	.string "You just go on and tell me whenever\n"
-	.string "you want to set sail again!$"
-
-Route109_Text_BrineyWhereAreWeBound:
-	.string "MR. BRINEY: Ahoy!\n"
-	.string "For you, I'll go out to sea anytime!\p"
-	.string "Now, my friend, where are we bound?$"
-
-Route109_Text_BrineyTellMeWhenYouNeedToSail:
-	.string "MR. BRINEY: You just tell me whenever\n"
-	.string "you need to set sail again!$"
-
-Route109_Text_ChillAtMyPapasSpot:
-	.string "Yo, TRAINERS!\n"
-=======
 Route109_Text_BrineyDeliverDevonGoods: @ 81EED5E
 	.string "Mr. Briney: Then you go on and deliver\n"
 	.string "the Devon Goods. I'll be waiting.$"
@@ -554,7 +514,6 @@
 
 Route109_Text_ChillAtMyPapasSpot: @ 81EEEB4
 	.string "Yo, Trainers!\n"
->>>>>>> 4d1bf960
 	.string "Whether you're hot to trot,\l"
 	.string "or cool cat not,\l"
 	.string "chill at my papa's spot!$"
@@ -589,31 +548,17 @@
 	.string "If we pollute the sea, it all comes\n"
 	.string "back to haunt us eventually.$"
 
-<<<<<<< HEAD
-Route109_Text_ZigzagoonCry:
-	.string "ZIGZAGOON: Guguu?$"
-
-Route109_Text_SeashoreHouseSign:
-	.string "SEASHORE HOUSE\p"
-=======
 Route109_Text_ZigzagoonCry: @ 81EF173
 	.string "Zigzagoon: Guguu?$"
 
 Route109_Text_SeashoreHouseSign: @ 81EF185
 	.string "Seashore House\p"
->>>>>>> 4d1bf960
 	.string "“May hot battles rage on hot sands!\n"
 	.string "The place for hot Trainers!”$"
 
-<<<<<<< HEAD
-Route109_Text_TrainerTipsSign:
-	.string "TRAINER TIPS\p"
-	.string "POKéMON at the same level may not\n"
-=======
 Route109_Text_TrainerTipsSign: @ 81EF1D5
 	.string "Trainer Tips\p"
 	.string "Pokémon at the same level may not\n"
->>>>>>> 4d1bf960
 	.string "always have identical stats.\p"
 	.string "Pokémon raised by Trainers are said\n"
 	.string "to grow stronger than wild Pokémon.$"