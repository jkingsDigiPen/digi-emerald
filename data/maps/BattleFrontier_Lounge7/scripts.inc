BattleFrontier_Lounge7_MapScripts::
	.byte 0

BattleFrontier_Lounge7_EventScript_LeftMoveTutor::
	lock
	faceplayer
	setvar VAR_TEMP_C, SCROLL_MULTI_BF_MOVE_TUTOR_1
	goto_if_set FLAG_MET_FRONTIER_BEAUTY_MOVE_TUTOR, BattleFrontier_Lounge7_EventScript_AlreadyMetLeftTutor
	msgbox BattleFrontier_Lounge7_Text_LeftTutorIntro, MSGBOX_DEFAULT
	setflag FLAG_MET_FRONTIER_BEAUTY_MOVE_TUTOR
	goto BattleFrontier_Lounge7_EventScript_ChooseLeftTutorMove
	end

BattleFrontier_Lounge7_EventScript_AlreadyMetLeftTutor::
	msgbox BattleFrontier_Lounge7_Text_LeftTutorWelcomeBack, MSGBOX_DEFAULT
	goto BattleFrontier_Lounge7_EventScript_ChooseLeftTutorMove
	end

BattleFrontier_Lounge7_EventScript_ChooseLeftTutorMove::
	message BattleFrontier_Lounge7_Text_TeachWhichMove
	waitmessage
	special ShowBattlePointsWindow
	setvar VAR_TEMP_E, 0
	setvar VAR_0x8004, SCROLL_MULTI_BF_MOVE_TUTOR_1
	setvar VAR_0x8006, 0
	special ShowScrollableMultichoice
	waitstate
	copyvar VAR_TEMP_D, VAR_RESULT
	switch VAR_RESULT
	case 0, BattleFrontier_Lounge7_EventScript_Softboiled
	case 1, BattleFrontier_Lounge7_EventScript_SeismicToss
	case 2, BattleFrontier_Lounge7_EventScript_DreamEater
	case 3, BattleFrontier_Lounge7_EventScript_MegaPunch
	case 4, BattleFrontier_Lounge7_EventScript_MegaKick
	case 5, BattleFrontier_Lounge7_EventScript_BodySlam
	case 6, BattleFrontier_Lounge7_EventScript_RockSlide
	case 7, BattleFrontier_Lounge7_EventScript_Counter
	case 8, BattleFrontier_Lounge7_EventScript_ThunderWave
	case 9, BattleFrontier_Lounge7_EventScript_SwordsDance
	case 10, BattleFrontier_Lounge7_EventScript_ExitTutorMoveSelect
	case MULTI_B_PRESSED, BattleFrontier_Lounge7_EventScript_ExitTutorMoveSelect
	end

BattleFrontier_Lounge7_EventScript_ChooseNewLeftTutorMove::
	message BattleFrontier_Lounge7_Text_TeachWhichMove
	waitmessage
	setvar VAR_TEMP_E, 0
	setvar VAR_0x8004, SCROLL_MULTI_BF_MOVE_TUTOR_1
	setvar VAR_0x8006, 1
	special ShowScrollableMultichoice
	waitstate
	copyvar VAR_TEMP_D, VAR_RESULT
	switch VAR_RESULT
	case 0, BattleFrontier_Lounge7_EventScript_Softboiled
	case 1, BattleFrontier_Lounge7_EventScript_SeismicToss
	case 2, BattleFrontier_Lounge7_EventScript_DreamEater
	case 3, BattleFrontier_Lounge7_EventScript_MegaPunch
	case 4, BattleFrontier_Lounge7_EventScript_MegaKick
	case 5, BattleFrontier_Lounge7_EventScript_BodySlam
	case 6, BattleFrontier_Lounge7_EventScript_RockSlide
	case 7, BattleFrontier_Lounge7_EventScript_Counter
	case 8, BattleFrontier_Lounge7_EventScript_ThunderWave
	case 9, BattleFrontier_Lounge7_EventScript_SwordsDance
	case 10, BattleFrontier_Lounge7_EventScript_ExitTutorMoveSelect
	case MULTI_B_PRESSED, BattleFrontier_Lounge7_EventScript_ExitTutorMoveSelect
	end

BattleFrontier_Lounge7_EventScript_Softboiled::
	setvar VAR_0x8008, 16
	goto BattleFrontier_Lounge7_EventScript_ConfirmMoveSelection
	end

BattleFrontier_Lounge7_EventScript_SeismicToss::
	setvar VAR_0x8008, 24
	goto BattleFrontier_Lounge7_EventScript_ConfirmMoveSelection
	end

BattleFrontier_Lounge7_EventScript_DreamEater::
	setvar VAR_0x8008, 24
	goto BattleFrontier_Lounge7_EventScript_ConfirmMoveSelection
	end

BattleFrontier_Lounge7_EventScript_MegaPunch::
	setvar VAR_0x8008, 24
	goto BattleFrontier_Lounge7_EventScript_ConfirmMoveSelection
	end

BattleFrontier_Lounge7_EventScript_MegaKick::
	setvar VAR_0x8008, 48
	goto BattleFrontier_Lounge7_EventScript_ConfirmMoveSelection
	end

BattleFrontier_Lounge7_EventScript_BodySlam::
	setvar VAR_0x8008, 48
	goto BattleFrontier_Lounge7_EventScript_ConfirmMoveSelection
	end

BattleFrontier_Lounge7_EventScript_RockSlide::
	setvar VAR_0x8008, 48
	goto BattleFrontier_Lounge7_EventScript_ConfirmMoveSelection
	end

BattleFrontier_Lounge7_EventScript_Counter::
	setvar VAR_0x8008, 48
	goto BattleFrontier_Lounge7_EventScript_ConfirmMoveSelection
	end

BattleFrontier_Lounge7_EventScript_ThunderWave::
	setvar VAR_0x8008, 48
	goto BattleFrontier_Lounge7_EventScript_ConfirmMoveSelection
	end

BattleFrontier_Lounge7_EventScript_SwordsDance::
	setvar VAR_0x8008, 48
	goto BattleFrontier_Lounge7_EventScript_ConfirmMoveSelection
	end

BattleFrontier_Lounge7_EventScript_RightMoveTutor::
	lock
	faceplayer
	setvar VAR_TEMP_C, SCROLL_MULTI_BF_MOVE_TUTOR_2
	goto_if_set FLAG_MET_FRONTIER_SWIMMER_MOVE_TUTOR, BattleFrontier_Lounge7_EventScript_AlreadyMetRightTutor
	msgbox BattleFrontier_Lounge7_Text_RightTutorIntro, MSGBOX_DEFAULT
	setflag FLAG_MET_FRONTIER_SWIMMER_MOVE_TUTOR
	goto BattleFrontier_Lounge7_EventScript_ChooseRightTutorMove
	end

BattleFrontier_Lounge7_EventScript_AlreadyMetRightTutor::
	msgbox BattleFrontier_Lounge7_Text_RightTutorWelcomeBack, MSGBOX_DEFAULT
	goto BattleFrontier_Lounge7_EventScript_ChooseRightTutorMove
	end

BattleFrontier_Lounge7_EventScript_ChooseRightTutorMove::
	message BattleFrontier_Lounge7_Text_TeachWhichMove
	waitmessage
	special ShowBattlePointsWindow
	setvar VAR_TEMP_E, 1
	setvar VAR_0x8004, SCROLL_MULTI_BF_MOVE_TUTOR_2
	setvar VAR_0x8006, 0
	special ShowScrollableMultichoice
	waitstate
	copyvar VAR_TEMP_D, VAR_RESULT
	switch VAR_RESULT
	case 0, BattleFrontier_Lounge7_EventScript_DefenseCurl
	case 1, BattleFrontier_Lounge7_EventScript_Snore
	case 2, BattleFrontier_Lounge7_EventScript_MudSlap
	case 3, BattleFrontier_Lounge7_EventScript_Swift
	case 4, BattleFrontier_Lounge7_EventScript_IcyWind
	case 5, BattleFrontier_Lounge7_EventScript_Endure
	case 6, BattleFrontier_Lounge7_EventScript_PsychUp
	case 7, BattleFrontier_Lounge7_EventScript_IcePunch
	case 8, BattleFrontier_Lounge7_EventScript_ThunderPunch
	case 9, BattleFrontier_Lounge7_EventScript_FirePunch
	case 10, BattleFrontier_Lounge7_EventScript_ExitTutorMoveSelect
	case MULTI_B_PRESSED, BattleFrontier_Lounge7_EventScript_ExitTutorMoveSelect
	end

BattleFrontier_Lounge7_EventScript_ChooseNewRightTutorMove::
	message BattleFrontier_Lounge7_Text_TeachWhichMove
	waitmessage
	setvar VAR_TEMP_E, 1
	setvar VAR_0x8004, SCROLL_MULTI_BF_MOVE_TUTOR_2
	setvar VAR_0x8006, 1
	special ShowScrollableMultichoice
	waitstate
	copyvar VAR_TEMP_D, VAR_RESULT
	switch VAR_RESULT
	case 0, BattleFrontier_Lounge7_EventScript_DefenseCurl
	case 1, BattleFrontier_Lounge7_EventScript_Snore
	case 2, BattleFrontier_Lounge7_EventScript_MudSlap
	case 3, BattleFrontier_Lounge7_EventScript_Swift
	case 4, BattleFrontier_Lounge7_EventScript_IcyWind
	case 5, BattleFrontier_Lounge7_EventScript_Endure
	case 6, BattleFrontier_Lounge7_EventScript_PsychUp
	case 7, BattleFrontier_Lounge7_EventScript_IcePunch
	case 8, BattleFrontier_Lounge7_EventScript_ThunderPunch
	case 9, BattleFrontier_Lounge7_EventScript_FirePunch
	case 10, BattleFrontier_Lounge7_EventScript_ExitTutorMoveSelect
	case MULTI_B_PRESSED, BattleFrontier_Lounge7_EventScript_ExitTutorMoveSelect
	end

BattleFrontier_Lounge7_EventScript_DefenseCurl::
	setvar VAR_0x8008, 16
	goto BattleFrontier_Lounge7_EventScript_ConfirmMoveSelection
	end

BattleFrontier_Lounge7_EventScript_Snore::
	setvar VAR_0x8008, 24
	goto BattleFrontier_Lounge7_EventScript_ConfirmMoveSelection
	end

BattleFrontier_Lounge7_EventScript_MudSlap::
	setvar VAR_0x8008, 24
	goto BattleFrontier_Lounge7_EventScript_ConfirmMoveSelection
	end

BattleFrontier_Lounge7_EventScript_Swift::
	setvar VAR_0x8008, 24
	goto BattleFrontier_Lounge7_EventScript_ConfirmMoveSelection
	end

BattleFrontier_Lounge7_EventScript_IcyWind::
	setvar VAR_0x8008, 24
	goto BattleFrontier_Lounge7_EventScript_ConfirmMoveSelection
	end

BattleFrontier_Lounge7_EventScript_Endure::
	setvar VAR_0x8008, 48
	goto BattleFrontier_Lounge7_EventScript_ConfirmMoveSelection
	end

BattleFrontier_Lounge7_EventScript_PsychUp::
	setvar VAR_0x8008, 48
	goto BattleFrontier_Lounge7_EventScript_ConfirmMoveSelection
	end

BattleFrontier_Lounge7_EventScript_IcePunch::
	setvar VAR_0x8008, 48
	goto BattleFrontier_Lounge7_EventScript_ConfirmMoveSelection
	end

BattleFrontier_Lounge7_EventScript_ThunderPunch::
	setvar VAR_0x8008, 48
	goto BattleFrontier_Lounge7_EventScript_ConfirmMoveSelection
	end

BattleFrontier_Lounge7_EventScript_FirePunch::
	setvar VAR_0x8008, 48
	goto BattleFrontier_Lounge7_EventScript_ConfirmMoveSelection
	end

BattleFrontier_Lounge7_EventScript_ExitTutorMoveSelect::
	special CloseBattleFrontierTutorWindow
	special CloseBattlePointsWindow
	msgbox BattleFrontier_Lounge7_Text_YouDontWantTo, MSGBOX_DEFAULT
	release
	end

BattleFrontier_Lounge7_EventScript_CancelChooseMon::
	msgbox BattleFrontier_Lounge7_Text_YouDontWantTo, MSGBOX_DEFAULT
	release
	end

@ VAR_0x8008 is the price
@ VAR_TEMP_C is the scroll multichoice ID
@ VAR_TEMP_D is the move selection
@ VAR_TEMP_E is which move tutor was spoken to
BattleFrontier_Lounge7_EventScript_ConfirmMoveSelection::
	copyvar VAR_0x8004, VAR_TEMP_D
	copyvar VAR_0x8005, VAR_TEMP_E
	special BufferBattleFrontierTutorMoveName
	buffernumberstring STR_VAR_2, VAR_0x8008
	copyvar VAR_0x8004, VAR_TEMP_C
	msgbox BattleFrontier_Lounge7_Text_MoveWillBeXBattlePoints, MSGBOX_YESNO
	goto_if_eq VAR_RESULT, NO, BattleFrontier_Lounge7_EventScript_ChooseNewMove
	specialvar VAR_TEMP_1, GetFrontierBattlePoints
	goto_if_ge VAR_TEMP_1, VAR_0x8008, BattleFrontier_Lounge7_EventScript_TeachTutorMove
	msgbox BattleFrontier_Lounge7_Text_HaventGotEnoughPoints, MSGBOX_DEFAULT
	goto BattleFrontier_Lounge7_EventScript_ChooseNewMove
	end

BattleFrontier_Lounge7_EventScript_TeachTutorMove::
	msgbox BattleFrontier_Lounge7_Text_TeachMoveToWhichMon, MSGBOX_DEFAULT
	special GetBattleFrontierTutorMoveIndex
	fadescreen FADE_TO_BLACK
	special CloseBattlePointsWindow
	special CloseBattleFrontierTutorWindow
	special ChooseMonForMoveTutor
	waitstate
	goto_if_eq VAR_RESULT, FALSE, BattleFrontier_Lounge7_EventScript_CancelChooseMon
	msgbox BattleFrontier_Lounge7_Text_IllTakeBattlePoints, MSGBOX_DEFAULT
	copyvar VAR_0x8004, VAR_0x8008
	special TakeFrontierBattlePoints
	release
	end

BattleFrontier_Lounge7_EventScript_ChooseNewMove::
	goto_if_eq VAR_TEMP_E, 0, BattleFrontier_Lounge7_EventScript_ChooseNewLeftTutorMove
	goto BattleFrontier_Lounge7_EventScript_ChooseNewRightTutorMove
	end

BattleFrontier_Lounge7_EventScript_Sailor::
	msgbox BattleFrontier_Lounge7_Text_ThinkLadiesDontGetAlong, MSGBOX_NPC
	end

BattleFrontier_Lounge7_EventScript_Gentleman::
	msgbox BattleFrontier_Lounge7_Text_LadiesWereStrongAndBeautiful, MSGBOX_NPC
	end

BattleFrontier_Lounge7_Text_LeftTutorIntro:
	.string "Buhahaha!\p"
	.string "You couldn't tell it from looking now,\n"
	.string "but I used to be one tough Trainer.\p"
	.string "I had a reputation as the toughest\n"
	.string "Beauty around, I tell you!\p"
	.string "… … … … … …\p"
	.string "What is it now?\n"
	.string "You don't believe me.\p"
	.string "I'm not like that blowhard woman over\n"
	.string "there. I'm actually talented!\p"
	.string "Let me prove it to you.\n"
	.string "I can teach your Pokémon special and\l"
	.string "yet cute moves.\p"
	.string "But my lessons don't come free.\n"
	.string "How about paying for the moves I teach\l"
	.string "with a wee bit of Battle Points?$"

BattleFrontier_Lounge7_Text_LeftTutorWelcomeBack:
	.string "Buhahaha!\p"
	.string "Are you back to learn special and\n"
	.string "yet cute Pokémon moves?$"

BattleFrontier_Lounge7_Text_TeachWhichMove:
	.string "Fine, fine, look here!\n"
	.string "Which move should I teach?$"

BattleFrontier_Lounge7_Text_MoveWillBeXBattlePoints:
	.string "The move {STR_VAR_1}, is it?\n"
	.string "That will be {STR_VAR_2} Battle Points, okay?$"

<<<<<<< HEAD
BattleFrontier_Lounge7_Text_TeachMoveToWhichMon:
	.string "Fine, fine, now pick the POKéMON\n"
=======
BattleFrontier_Lounge7_Text_TeachMoveToWhichMon: @ 826595A
	.string "Fine, fine, now pick the Pokémon\n"
>>>>>>> 4d1bf960
	.string "I should teach the move to.$"

BattleFrontier_Lounge7_Text_HaventGotEnoughPoints:
	.string "What the…\n"
	.string "You haven't got enough Battle Points!$"

BattleFrontier_Lounge7_Text_IllTakeBattlePoints:
	.string "Do you see how skilled I am now?\n"
	.string "I'll take your Battle Points, thanks!$"

BattleFrontier_Lounge7_Text_YouDontWantTo:
	.string "What's that?\n"
	.string "You don't want to…\p"
	.string "If you want to see how skilled I am,\n"
	.string "you come see me anytime!$"

BattleFrontier_Lounge7_Text_RightTutorIntro:
	.string "Ihihihi!\p"
	.string "I know it's hard to see now, but I used\n"
	.string "to be one fantastic Trainer.\p"
	.string "I had a reputation as the most\n"
	.string "invincible Swimmer around, I tell you!\p"
	.string "… … … … … …\p"
	.string "What's wrong?\n"
	.string "You don't believe me.\p"
	.string "I'm not like that buffoonish woman over\n"
	.string "there. I'm actually experienced!\p"
	.string "I can prove it to you.\n"
	.string "I can teach your Pokémon hard and\l"
	.string "yet pretty moves.\p"
	.string "But my lessons don't come free.\n"
	.string "How about paying for the moves I teach\l"
	.string "with a wee bit of Battle Points?$"

BattleFrontier_Lounge7_Text_RightTutorWelcomeBack:
	.string "Ihihihi!\p"
	.string "Have you come to learn hard and\n"
	.string "yet pretty Pokémon moves?$"

BattleFrontier_Lounge7_Text_ThinkLadiesDontGetAlong:
	.string "Those ladies, the way they bad-mouth\n"
	.string "each other, you probably think that\l"
	.string "they don't get along.\p"
	.string "But if that were true, they wouldn't\n"
	.string "stay out here together, would they?$"

<<<<<<< HEAD
BattleFrontier_Lounge7_Text_LadiesWereStrongAndBeautiful:
	.string "When I was just a wee YOUNGSTER,\n"
=======
BattleFrontier_Lounge7_Text_LadiesWereStrongAndBeautiful: @ 8265D17
	.string "When I was just a wee Youngster,\n"
>>>>>>> 4d1bf960
	.string "those ladies were strong and beautiful.\p"
	.string "They were idols among us Trainers.\p"
	.string "Even now, age hasn't dulled their\n"
	.string "abilities.\p"
	.string "In fact, their Pokémon moves have\n"
	.string "grown even more polished.\p"
	.string "But… For some reason, I can't help\n"
	.string "but feel this…\p"
	.string "Time is so cruel…$"

BattleFrontier_Lounge7_Text_SoftboiledDesc::
	.string "Recovers up to\n"
	.string "half the user's\n"
	.string "maximum HP.$"

BattleFrontier_Lounge7_Text_SeismicTossDesc::
	.string "Inflicts damage\n"
	.string "identical to the\n"
	.string "user's level.$"

BattleFrontier_Lounge7_Text_DreamEaterDesc::
	.string "Recovers half the\n"
	.string "damage inflicted\n"
	.string "on a sleeping foe.$"

BattleFrontier_Lounge7_Text_MegaPunchDesc::
	.string "A strong punch\n"
	.string "thrown with\n"
	.string "incredible power.$"

BattleFrontier_Lounge7_Text_MegaKickDesc::
	.string "An extremely\n"
	.string "powerful kick with\n"
	.string "intense force.$"

BattleFrontier_Lounge7_Text_BodySlamDesc::
	.string "A full-body slam\n"
	.string "that may cause\n"
	.string "paralysis.$"

BattleFrontier_Lounge7_Text_RockSlideDesc::
	.string "Large boulders\n"
	.string "are hurled. May\n"
	.string "cause flinching.$"

BattleFrontier_Lounge7_Text_CounterDesc::
	.string "Retaliates any\n"
	.string "physical hit with\n"
	.string "double the power.$"

BattleFrontier_Lounge7_Text_ThunderWaveDesc::
	.string "A weak jolt of\n"
	.string "electricity that\n"
	.string "paralyzes the foe.$"

BattleFrontier_Lounge7_Text_SwordsDanceDesc::
	.string "A fighting dance\n"
	.string "that sharply\n"
	.string "raises Attack.$"

BattleFrontier_Lounge7_Text_DefenseCurlDesc::
	.string "Curls up to con-\n"
	.string "ceal weak spots\n"
	.string "and raise Defense.$"

BattleFrontier_Lounge7_Text_SnoreDesc::
	.string "A loud attack\n"
	.string "that can be used\n"
	.string "only while asleep.$"

BattleFrontier_Lounge7_Text_MudSlapDesc::
	.string "Hurls mud in the\n"
	.string "foe's face to re-\n"
	.string "duce its accuracy.$"

BattleFrontier_Lounge7_Text_SwiftDesc::
	.string "Sprays star-\n"
	.string "shaped rays\n"
	.string "that never miss.$"

BattleFrontier_Lounge7_Text_IcyWindDesc::
	.string "A chilling attack\n"
	.string "that lowers the\n"
	.string "foe's Speed.$"

BattleFrontier_Lounge7_Text_EndureDesc::
	.string "Endures any at-\n"
	.string "tack for 1 turn,\n"
	.string "leaving 1HP.$"

BattleFrontier_Lounge7_Text_PsychUpDesc::
	.string "Copies the foe's\n"
	.string "effect(s) and\n"
	.string "gives to the user.$"

BattleFrontier_Lounge7_Text_IcePunchDesc::
	.string "An icy punch\n"
	.string "that may\n"
	.string "freeze the foe.$"

BattleFrontier_Lounge7_Text_ThunderPunchDesc::
	.string "An electrified\n"
	.string "punch that may\n"
	.string "paralyze the foe.$"

BattleFrontier_Lounge7_Text_FirePunchDesc::
	.string "A fiery punch\n"
	.string "that may burn\n"
	.string "the foe.$"<|MERGE_RESOLUTION|>--- conflicted
+++ resolved
@@ -318,13 +318,8 @@
 	.string "The move {STR_VAR_1}, is it?\n"
 	.string "That will be {STR_VAR_2} Battle Points, okay?$"
 
-<<<<<<< HEAD
-BattleFrontier_Lounge7_Text_TeachMoveToWhichMon:
-	.string "Fine, fine, now pick the POKéMON\n"
-=======
 BattleFrontier_Lounge7_Text_TeachMoveToWhichMon: @ 826595A
 	.string "Fine, fine, now pick the Pokémon\n"
->>>>>>> 4d1bf960
 	.string "I should teach the move to.$"
 
 BattleFrontier_Lounge7_Text_HaventGotEnoughPoints:
@@ -371,13 +366,8 @@
 	.string "But if that were true, they wouldn't\n"
 	.string "stay out here together, would they?$"
 
-<<<<<<< HEAD
-BattleFrontier_Lounge7_Text_LadiesWereStrongAndBeautiful:
-	.string "When I was just a wee YOUNGSTER,\n"
-=======
 BattleFrontier_Lounge7_Text_LadiesWereStrongAndBeautiful: @ 8265D17
 	.string "When I was just a wee Youngster,\n"
->>>>>>> 4d1bf960
 	.string "those ladies were strong and beautiful.\p"
 	.string "They were idols among us Trainers.\p"
 	.string "Even now, age hasn't dulled their\n"
