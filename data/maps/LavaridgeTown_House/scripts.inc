--- conflicted
+++ resolved
@@ -15,21 +15,11 @@
 	release
 	end
 
-<<<<<<< HEAD
-LavaridgeTown_House_Text_WifeWarmingEggInHotSprings:
-	.string "My wife's warming an EGG in the hot\n"
-=======
 LavaridgeTown_House_Text_WifeWarmingEggInHotSprings: @ 81FF92E
 	.string "My wife's warming an Egg in the hot\n"
->>>>>>> 4d1bf960
 	.string "springs. This is what she told me.\p"
 	.string "She left two Pokémon with the Day Care.\n"
 	.string "And they discovered that Egg!$"
 
-<<<<<<< HEAD
-LavaridgeTown_House_Text_Zigzagoon:
-	.string "ZIGZAGOON: Pshoo!$"
-=======
 LavaridgeTown_House_Text_Zigzagoon: @ 81FF9BB
 	.string "Zigzagoon: Pshoo!$"
->>>>>>> 4d1bf960
