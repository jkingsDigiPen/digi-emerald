--- conflicted
+++ resolved
@@ -24,23 +24,12 @@
 	.string "a small island like this in harmony with\l"
 	.string "Pokémon and the family.$"
 
-<<<<<<< HEAD
-DewfordTown_House1_Text_LifeGoesSlowlyOnIsland:
-	.string "I left the major port of SLATEPORT\n"
-	.string "CITY when I married my husband here.\p"
-=======
 DewfordTown_House1_Text_LifeGoesSlowlyOnIsland: @ 81FC45B
 	.string "I left the major port of Slateport\n"
 	.string "City when I married my husband here.\p"
->>>>>>> 4d1bf960
 	.string "Life goes by slowly on this little\n"
 	.string "island. But being surrounded by the\l"
 	.string "beautiful sea--that's happiness, too.$"
 
-<<<<<<< HEAD
-DewfordTown_House1_Text_Zigzagoon:
-	.string "ZIGZAGOON: Guguuh!$"
-=======
 DewfordTown_House1_Text_Zigzagoon: @ 81FC510
 	.string "Zigzagoon: Guguuh!$"
->>>>>>> 4d1bf960
