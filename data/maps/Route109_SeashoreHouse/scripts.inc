Route109_SeashoreHouse_MapScripts::
	map_script MAP_SCRIPT_ON_TRANSITION, Route109_SeashoreHouse_OnTransition
	.byte 0

Route109_SeashoreHouse_OnTransition:
	setflag FLAG_LANDMARK_SEASHORE_HOUSE
	end

Route109_SeashoreHouse_EventScript_Owner::
	lock
	faceplayer
	goto_if_set FLAG_RECEIVED_6_SODA_POP, Route109_SeashoreHouse_EventScript_AlreadyReceivedSodaPop
	goto_if_set FLAG_DEFEATED_SEASHORE_HOUSE, Route109_SeashoreHouse_EventScript_DefeatedTrainers
	goto_if_set FLAG_TEMP_2, Route109_SeashoreHouse_EventScript_AlreadyGaveIntroduction
	msgbox Route109_SeashoreHouse_Text_SeashoreHouseIntro, MSGBOX_DEFAULT
	setflag FLAG_TEMP_2
	release
	end

Route109_SeashoreHouse_EventScript_AlreadyGaveIntroduction::
	msgbox Route109_SeashoreHouse_Text_ShowMeSomeHotMatches, MSGBOX_DEFAULT
	release
	end

Route109_SeashoreHouse_EventScript_DefeatedTrainers::
	msgbox Route109_SeashoreHouse_Text_TakeTheseSodaPopBottles, MSGBOX_DEFAULT
	giveitem ITEM_SODA_POP, 6
	goto_if_eq VAR_RESULT, FALSE, Route109_SeashoreHouse_EventScript_BagFull
	setflag FLAG_RECEIVED_6_SODA_POP
	release
	end

Route109_SeashoreHouse_EventScript_BagFull::
	msgbox Route109_SeashoreHouse_Text_BagFull, MSGBOX_DEFAULT
	release
	end

Route109_SeashoreHouse_EventScript_AlreadyReceivedSodaPop::
	showmoneybox 0, 0
	msgbox Route109_SeashoreHouse_Text_WantToBuySodaPop, MSGBOX_YESNO
	goto_if_eq VAR_RESULT, YES, Route109_SeashoreHouse_EventScript_BuySodaPop
	msgbox Route109_SeashoreHouse_Text_ThatsTooBad, MSGBOX_DEFAULT
	hidemoneybox
	release
	end

Route109_SeashoreHouse_EventScript_BuySodaPop::
	checkmoney 300
	goto_if_eq VAR_RESULT, FALSE, Route109_SeashoreHouse_EventScript_NotEnoughMoney
	checkitemspace ITEM_SODA_POP
	goto_if_eq VAR_RESULT, FALSE, Route109_SeashoreHouse_EventScript_NotEnoughSpace
	msgbox Route109_SeashoreHouse_Text_HereYouGo, MSGBOX_DEFAULT
	removemoney 300
	updatemoneybox
	giveitem ITEM_SODA_POP
	hidemoneybox
	release
	end

Route109_SeashoreHouse_EventScript_NotEnoughMoney::
	msgbox Route109_SeashoreHouse_Text_NotEnoughMoney, MSGBOX_DEFAULT
	hidemoneybox
	release
	end

Route109_SeashoreHouse_EventScript_NotEnoughSpace::
	msgbox gText_TooBadBagIsFull, MSGBOX_DEFAULT
	hidemoneybox
	release
	end

Route109_SeashoreHouse_EventScript_Dwayne::
	trainerbattle_single TRAINER_DWAYNE, Route109_SeashoreHouse_Text_DwayneIntro, Route109_SeashoreHouse_Text_DwayneDefeated, Route109_SeashoreHouse_EventScript_CheckTrainersCompletion
	msgbox Route109_SeashoreHouse_Text_DwaynePostBattle, MSGBOX_AUTOCLOSE
	end

Route109_SeashoreHouse_EventScript_Johanna::
	trainerbattle_single TRAINER_JOHANNA, Route109_SeashoreHouse_Text_JohannaIntro, Route109_SeashoreHouse_Text_JohannaDefeated, Route109_SeashoreHouse_EventScript_CheckTrainersCompletion
	msgbox Route109_SeashoreHouse_Text_JohannaPostBattle, MSGBOX_AUTOCLOSE
	end

Route109_SeashoreHouse_EventScript_Simon::
	trainerbattle_single TRAINER_SIMON, Route109_SeashoreHouse_Text_SimonIntro, Route109_SeashoreHouse_Text_SimonDefeated, Route109_SeashoreHouse_EventScript_CheckTrainersCompletion
	msgbox Route109_SeashoreHouse_Text_SimonPostBattle, MSGBOX_AUTOCLOSE
	end

Route109_SeashoreHouse_EventScript_CheckTrainersCompletion::
	goto_if_not_defeated TRAINER_DWAYNE, Route109_SeashoreHouse_EventScript_TrainersNotCompleted
	goto_if_not_defeated TRAINER_JOHANNA, Route109_SeashoreHouse_EventScript_TrainersNotCompleted
	goto_if_not_defeated TRAINER_SIMON, Route109_SeashoreHouse_EventScript_TrainersNotCompleted
	setflag FLAG_DEFEATED_SEASHORE_HOUSE
	release
	end

Route109_SeashoreHouse_EventScript_TrainersNotCompleted::
	release
	end

<<<<<<< HEAD
Route109_SeashoreHouse_Text_SeashoreHouseIntro:
	.string "I'm the owner of the SEASHORE HOUSE.\n"
	.string "But you can call me MR. SEA!\p"
=======
Route109_SeashoreHouse_Text_SeashoreHouseIntro: @ 8269555
	.string "I'm the owner of the Seashore House.\n"
	.string "But you can call me Mr. Sea!\p"
>>>>>>> 4d1bf960
	.string "What I love above all is to see hot\n"
	.string "Pokémon battles.\p"
	.string "Let me see that your heart burns hot!\p"
	.string "If you can defeat all the Trainers\n"
	.string "here, I'll reward your efforts.$"

Route109_SeashoreHouse_Text_ShowMeSomeHotMatches:
	.string "Show me some hot matches!\p"
	.string "I run this Seashore House just for\n"
	.string "that reason alone!$"

Route109_SeashoreHouse_Text_TakeTheseSodaPopBottles:
	.string "You're scorching hot!\n"
	.string "Those battles blazed!\l"
	.string "I'm more than just satisfied!\p"
	.string "As thanks for showing me your hot\n"
	.string "streak, I want you to take these.\p"
	.string "It's half a dozen bottles of Soda Pop!$"

<<<<<<< HEAD
Route109_SeashoreHouse_Text_BagFull:
	.string "Oh, but hey, your BAG's jammed full.\n"
	.string "I'll hang on to these for you.$"

Route109_SeashoreHouse_Text_WantToBuySodaPop:
	.string "Want to buy some SODA POP?\n"
	.string "POKéMON love it!\p"
=======
Route109_SeashoreHouse_Text_BagFull: @ 826973A
	.string "Oh, but hey, your Bag's jammed full.\n"
	.string "I'll hang on to these for you.$"

Route109_SeashoreHouse_Text_WantToBuySodaPop: @ 826977E
	.string "Want to buy some Soda Pop?\n"
	.string "Pokémon love it!\p"
>>>>>>> 4d1bf960
	.string "Just ¥300 a bottle!\n"
	.string "Buy some!$"

Route109_SeashoreHouse_Text_HereYouGo:
	.string "Here you go!$"

Route109_SeashoreHouse_Text_NotEnoughMoney:
	.string "You don't have the money.$"

Route109_SeashoreHouse_Text_ThatsTooBad:
	.string "No?\n"
	.string "That's too bad.$"

Route109_SeashoreHouse_Text_DwayneIntro:
	.string "If you're looking for a battle in the\n"
	.string "Seashore House, you'll find no\l"
	.string "hotter Trainer than me, matey!$"

Route109_SeashoreHouse_Text_DwayneDefeated:
	.string "That was a hot battle!\n"
	.string "I can accept that loss, matey!$"

<<<<<<< HEAD
Route109_SeashoreHouse_Text_DwaynePostBattle:
	.string "Whenever I'm in SLATEPORT, I enjoy\n"
	.string "hot battles and ice-cold SODA POP!$"
=======
Route109_SeashoreHouse_Text_DwaynePostBattle: @ 826989D
	.string "Whenever I'm in Slateport, I enjoy\n"
	.string "hot battles and ice-cold Soda Pop!$"
>>>>>>> 4d1bf960

Route109_SeashoreHouse_Text_JohannaIntro:
	.string "Boring battles aren't worth the effort.\p"
	.string "Fiery hot battles are what toughen up\n"
	.string "Trainers and Pokémon!$"

Route109_SeashoreHouse_Text_JohannaDefeated:
	.string "That's hot!$"

Route109_SeashoreHouse_Text_JohannaPostBattle:
	.string "Whew, I'm all thirsty.\n"
	.string "Maybe I'll have a Soda Pop.$"

Route109_SeashoreHouse_Text_SimonIntro:
	.string "I'm going to show you how great\n"
	.string "my Pokémon are, but don't cry!$"

Route109_SeashoreHouse_Text_SimonDefeated:
	.string "…I lost, but I won't cry…$"

<<<<<<< HEAD
Route109_SeashoreHouse_Text_SimonPostBattle:
	.string "If one of my POKéMON knew the move\n"
=======
Route109_SeashoreHouse_Text_SimonPostBattle: @ 82699DF
	.string "If one of my Pokémon knew the move\n"
>>>>>>> 4d1bf960
	.string "for carrying me across water on its\l"
	.string "back, I could get rid of this inner tube.$"
<|MERGE_RESOLUTION|>--- conflicted
+++ resolved
@@ -96,15 +96,9 @@
 	release
 	end
 
-<<<<<<< HEAD
-Route109_SeashoreHouse_Text_SeashoreHouseIntro:
-	.string "I'm the owner of the SEASHORE HOUSE.\n"
-	.string "But you can call me MR. SEA!\p"
-=======
 Route109_SeashoreHouse_Text_SeashoreHouseIntro: @ 8269555
 	.string "I'm the owner of the Seashore House.\n"
 	.string "But you can call me Mr. Sea!\p"
->>>>>>> 4d1bf960
 	.string "What I love above all is to see hot\n"
 	.string "Pokémon battles.\p"
 	.string "Let me see that your heart burns hot!\p"
@@ -124,15 +118,6 @@
 	.string "streak, I want you to take these.\p"
 	.string "It's half a dozen bottles of Soda Pop!$"
 
-<<<<<<< HEAD
-Route109_SeashoreHouse_Text_BagFull:
-	.string "Oh, but hey, your BAG's jammed full.\n"
-	.string "I'll hang on to these for you.$"
-
-Route109_SeashoreHouse_Text_WantToBuySodaPop:
-	.string "Want to buy some SODA POP?\n"
-	.string "POKéMON love it!\p"
-=======
 Route109_SeashoreHouse_Text_BagFull: @ 826973A
 	.string "Oh, but hey, your Bag's jammed full.\n"
 	.string "I'll hang on to these for you.$"
@@ -140,7 +125,6 @@
 Route109_SeashoreHouse_Text_WantToBuySodaPop: @ 826977E
 	.string "Want to buy some Soda Pop?\n"
 	.string "Pokémon love it!\p"
->>>>>>> 4d1bf960
 	.string "Just ¥300 a bottle!\n"
 	.string "Buy some!$"
 
@@ -163,15 +147,9 @@
 	.string "That was a hot battle!\n"
 	.string "I can accept that loss, matey!$"
 
-<<<<<<< HEAD
-Route109_SeashoreHouse_Text_DwaynePostBattle:
-	.string "Whenever I'm in SLATEPORT, I enjoy\n"
-	.string "hot battles and ice-cold SODA POP!$"
-=======
 Route109_SeashoreHouse_Text_DwaynePostBattle: @ 826989D
 	.string "Whenever I'm in Slateport, I enjoy\n"
 	.string "hot battles and ice-cold Soda Pop!$"
->>>>>>> 4d1bf960
 
 Route109_SeashoreHouse_Text_JohannaIntro:
 	.string "Boring battles aren't worth the effort.\p"
@@ -192,12 +170,7 @@
 Route109_SeashoreHouse_Text_SimonDefeated:
 	.string "…I lost, but I won't cry…$"
 
-<<<<<<< HEAD
-Route109_SeashoreHouse_Text_SimonPostBattle:
-	.string "If one of my POKéMON knew the move\n"
-=======
 Route109_SeashoreHouse_Text_SimonPostBattle: @ 82699DF
 	.string "If one of my Pokémon knew the move\n"
->>>>>>> 4d1bf960
 	.string "for carrying me across water on its\l"
 	.string "back, I could get rid of this inner tube.$"
