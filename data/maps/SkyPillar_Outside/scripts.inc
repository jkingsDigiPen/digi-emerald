--- conflicted
+++ resolved
@@ -142,32 +142,14 @@
 SkyPillar_Outside_Text_DoorIsClosed:
 	.string "The door is closed.$"
 
-<<<<<<< HEAD
-SkyPillar_Outside_Text_OpenedDoorToSkyPillar:
-	.string "WALLACE: Oh, my, I'm terribly sorry!\p"
-=======
 SkyPillar_Outside_Text_OpenedDoorToSkyPillar: @ 8239416
 	.string "Wallace: Oh, my, I'm terribly sorry!\p"
->>>>>>> 4d1bf960
 	.string "In my haste, I didn't notice that\n"
 	.string "I'd left you behind!\p"
 	.string "I've opened the locked door of\n"
 	.string "the Sky Pillar.\p"
 	.string "{PLAYER}{KUN}, let's be on our way!$"
 
-<<<<<<< HEAD
-SkyPillar_Outside_Text_EarthquakeNotMomentToWaste:
-	.string "WALLACE: It's an earthquake!\p"
-	.string "There's not a moment to waste!\n"
-	.string "We've got to hurry!$"
-
-SkyPillar_Outside_Text_SituationGettingWorse:
-	.string "WALLACE: Hmm…\n"
-	.string "The situation is getting worse…$"
-
-SkyPillar_Outside_Text_GotToGoBackForSootopolis:
-	.string "WALLACE: This isn't good…\p"
-=======
 SkyPillar_Outside_Text_EarthquakeNotMomentToWaste: @ 82394BC
 	.string "Wallace: It's an earthquake!\p"
 	.string "There's not a moment to waste!\n"
@@ -179,7 +161,6 @@
 
 SkyPillar_Outside_Text_GotToGoBackForSootopolis: @ 823953A
 	.string "Wallace: This isn't good…\p"
->>>>>>> 4d1bf960
 	.string "The weather distortion is spreading\n"
 	.string "even here…\p"
 	.string "{PLAYER}{KUN}.\p"
