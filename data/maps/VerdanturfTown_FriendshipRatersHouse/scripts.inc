--- conflicted
+++ resolved
@@ -62,13 +62,8 @@
 	release
 	end
 
-<<<<<<< HEAD
-VerdanturfTown_FriendshipRatersHouse_Text_SeeHowMuchPokemonLikesYou:
-	.string "Let me see your POKéMON.\n"
-=======
 VerdanturfTown_FriendshipRatersHouse_Text_SeeHowMuchPokemonLikesYou: @ 82030ED
 	.string "Let me see your Pokémon.\n"
->>>>>>> 4d1bf960
 	.string "I'll check to see how much it likes you.\p"
 	.string "Oh.\n"
 	.string "Your Pokémon…$"
@@ -104,10 +99,5 @@
 	.string "Your Pokémon simply detests you.\n"
 	.string "Doesn't that make you uncomfortable?$"
 
-<<<<<<< HEAD
-VerdanturfTown_FriendshipRatersHouse_Text_Pikachu:
-	.string "PIKACHU: Pika pika!$"
-=======
 VerdanturfTown_FriendshipRatersHouse_Text_Pikachu: @ 820334A
 	.string "Pikachu: Pika pika!$"
->>>>>>> 4d1bf960
