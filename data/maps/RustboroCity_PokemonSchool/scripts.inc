--- conflicted
+++ resolved
@@ -206,13 +206,8 @@
 RustboroCity_PokemonSchool_Text_ReadWhichTopic:
 	.string "Which topic do you want to read?$"
 
-<<<<<<< HEAD
-RustboroCity_PokemonSchool_Text_ExplainPoison:
-	.string "If a POKéMON is poisoned, it will\n"
-=======
 RustboroCity_PokemonSchool_Text_ExplainPoison: @ 821411A
 	.string "If a Pokémon is poisoned, it will\n"
->>>>>>> 4d1bf960
 	.string "steadily lose HP.\p"
 	.string "The effects of poison remain after\n"
 	.string "a battle.\p"
@@ -220,51 +215,30 @@
 	.string "while it is traveling.\p"
 	.string "Heal a poisoning using an Antidote.$"
 
-<<<<<<< HEAD
-RustboroCity_PokemonSchool_Text_ExplainParalysis:
-	.string "If a POKéMON becomes paralyzed,\n"
-	.string "its SPEED drops.\p"
-=======
 RustboroCity_PokemonSchool_Text_ExplainParalysis: @ 82141D8
 	.string "If a Pokémon becomes paralyzed,\n"
 	.string "its Speed drops.\p"
->>>>>>> 4d1bf960
 	.string "It may also not be able to move while\n"
 	.string "it is in battle.\p"
 	.string "Paralysis remains after battle.\n"
 	.string "Cure it using a Parlyz Heal.$"
 
-<<<<<<< HEAD
-RustboroCity_PokemonSchool_Text_ExplainSleep:
-	.string "If a POKéMON falls asleep, it will be\n"
-=======
 RustboroCity_PokemonSchool_Text_ExplainSleep: @ 821427D
 	.string "If a Pokémon falls asleep, it will be\n"
->>>>>>> 4d1bf960
 	.string "unable to attack.\p"
 	.string "A Pokémon may wake up on its own,\n"
 	.string "but if a battle ends while it is\l"
 	.string "sleeping, it will stay asleep.\p"
 	.string "Wake it up using an Awakening.$"
 
-<<<<<<< HEAD
-RustboroCity_PokemonSchool_Text_ExplainBurn:
-	.string "A burn reduces ATTACK power, and it\n"
-=======
 RustboroCity_PokemonSchool_Text_ExplainBurn: @ 8214336
 	.string "A burn reduces Attack power, and it\n"
->>>>>>> 4d1bf960
 	.string "steadily reduces the victim's HP.\p"
 	.string "A burn lingers after battle.\n"
 	.string "Cure a burn using a Burn Heal.$"
 
-<<<<<<< HEAD
-RustboroCity_PokemonSchool_Text_ExplainFreeze:
-	.string "If a POKéMON is frozen, it becomes\n"
-=======
 RustboroCity_PokemonSchool_Text_ExplainFreeze: @ 82143B8
 	.string "If a Pokémon is frozen, it becomes\n"
->>>>>>> 4d1bf960
 	.string "completely helpless.\p"
 	.string "It will remain frozen after battle.\n"
 	.string "Thaw it out using an Ice Heal.$"
@@ -276,13 +250,8 @@
 	.string "will be evident from the way you use\l"
 	.string "this item.$"
 
-<<<<<<< HEAD
-RustboroCity_PokemonSchool_Text_ExplainQuickClaw:
-	.string "A POKéMON holding the QUICK CLAW will\n"
-=======
 RustboroCity_PokemonSchool_Text_ExplainQuickClaw: @ 82144C8
 	.string "A Pokémon holding the Quick Claw will\n"
->>>>>>> 4d1bf960
 	.string "occasionally speed up and get to move\l"
 	.string "before its opponent.\p"
 	.string "There are many other items that are\n"
@@ -290,18 +259,6 @@
 	.string "Just those alone will give you many\n"
 	.string "topics to study!$"
 
-<<<<<<< HEAD
-RustboroCity_PokemonSchool_Text_TradingRightNow:
-	.string "I'm trading POKéMON with my friend\n"
-	.string "right now.$"
-
-RustboroCity_PokemonSchool_Text_AlwaysWantedSeedot:
-	.string "I always wanted a SEEDOT, and\n"
-	.string "I'm finally getting one!$"
-
-RustboroCity_PokemonSchool_Text_PokemontCantUseManMadeItems:
-	.string "POKéMON can hold items, but they\n"
-=======
 RustboroCity_PokemonSchool_Text_TradingRightNow: @ 821459F
 	.string "I'm trading Pokémon with my friend\n"
 	.string "right now.$"
@@ -312,32 +269,19 @@
 
 RustboroCity_PokemonSchool_Text_PokemontCantUseManMadeItems: @ 8214604
 	.string "Pokémon can hold items, but they\n"
->>>>>>> 4d1bf960
 	.string "don't know what to do with man-made\l"
 	.string "items like Potion and Antidote.$"
 
-<<<<<<< HEAD
-RustboroCity_PokemonSchool_Text_ConfusedPokemonAttacksItself:
-	.string "You know how some POKéMON moves can\n"
-	.string "confuse a POKéMON?\p"
-	.string "A confused POKéMON will sometimes\n"
-=======
 RustboroCity_PokemonSchool_Text_ConfusedPokemonAttacksItself: @ 8214669
 	.string "You know how some Pokémon moves can\n"
 	.string "confuse a Pokémon?\p"
 	.string "A confused Pokémon will sometimes\n"
->>>>>>> 4d1bf960
 	.string "attack itself without meaning to.\p"
 	.string "But once it leaves battle, it will\n"
 	.string "return to normal.$"
 
-<<<<<<< HEAD
-RustboroCity_PokemonSchool_Text_PokemonHealItselfWithBerry:
-	.string "A POKéMON holding a BERRY will heal\n"
-=======
 RustboroCity_PokemonSchool_Text_PokemonHealItselfWithBerry: @ 8214719
 	.string "A Pokémon holding a Berry will heal\n"
->>>>>>> 4d1bf960
 	.string "itself…\p"
 	.string "There are many kinds of items that\n"
 	.string "Pokémon can hold…\p"
@@ -373,16 +317,6 @@
 	.string "If I remember correctly, someone in\n"
 	.string "this town has Cut.$"
 
-<<<<<<< HEAD
-RustboroCity_PokemonSchool_Text_StudentTalentLevelUnknown:
-	.string "SCOTT: Hmm…\p"
-	.string "The talent levels of the students here\n"
-	.string "are unknown. The potential's there.$"
-
-RustboroCity_PokemonSchool_Text_ScottStoneBadge:
-	.string "SCOTT: Oh, what's that?\p"
-	.string "It's a STONE BADGE, isn't it?\n"
-=======
 RustboroCity_PokemonSchool_Text_StudentTalentLevelUnknown: @ 8214A5F
 	.string "Scott: Hmm…\p"
 	.string "The talent levels of the students here\n"
@@ -391,7 +325,6 @@
 RustboroCity_PokemonSchool_Text_ScottStoneBadge: @ 8214AB6
 	.string "Scott: Oh, what's that?\p"
 	.string "It's a Stone Badge, isn't it?\n"
->>>>>>> 4d1bf960
 	.string "That's pretty impressive, I'd say.\p"
 	.string "But, you know, I would've loved to see\n"
 	.string "you in battle.\p"
