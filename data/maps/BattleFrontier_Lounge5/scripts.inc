BattleFrontier_Lounge5_MapScripts::
	.byte 0

BattleFrontier_Lounge5_EventScript_NatureGirl::
	lock
	faceplayer
	msgbox BattleFrontier_Lounge5_Text_NatureGirlGreeting, MSGBOX_YESNO
	goto_if_eq VAR_RESULT, NO, BattleFrontier_Lounge5_EventScript_NatureGirlNoneShown
	special ChoosePartyMon
	waitstate
	lock
	faceplayer
	goto_if_eq VAR_0x8004, PARTY_NOTHING_CHOSEN, BattleFrontier_Lounge5_EventScript_NatureGirlNoneShown
	specialvar VAR_RESULT, ScriptGetPartyMonSpecies
	goto_if_eq VAR_RESULT, SPECIES_EGG, BattleFrontier_Lounge5_EventScript_NatureGirlEgg
	special ShowNatureGirlMessage
	waitmessage
	waitbuttonpress
	release
	end

BattleFrontier_Lounge5_EventScript_NatureGirlEgg::
	msgbox BattleFrontier_Lounge5_Text_NatureGirlEgg, MSGBOX_DEFAULT
	release
	end

BattleFrontier_Lounge5_EventScript_NatureGirlNoneShown::
	msgbox BattleFrontier_Lounge5_Text_NatureGirlNoneShown, MSGBOX_DEFAULT
	release
	end

BattleFrontier_Lounge5_EventScript_Gentleman::
	msgbox BattleFrontier_Lounge5_Text_LadyClaimsSheUnderstandsPokemon, MSGBOX_NPC
	end

BattleFrontier_Lounge5_EventScript_BlackBelt::
	msgbox BattleFrontier_Lounge5_Text_GirlSayingSomethingProfound, MSGBOX_NPC
	end

BattleFrontier_Lounge5_EventScript_LittleBoy::
	msgbox BattleFrontier_Lounge5_Text_GirlPlaysAtRedHouseALot, MSGBOX_NPC
	end

BattleFrontier_Lounge5_Text_NatureGirlGreeting::
	.string "Ehehe!\n"
	.string "I can tell what Pokémon are thinking!\p"
	.string "Please!\n"
	.string "Can I see your Pokémon?$"

BattleFrontier_Lounge5_Text_NatureGirlNoneShown::
	.string "Boo!\n"
	.string "Cheapie!$"

BattleFrontier_Lounge5_Text_NatureGirlHardy::
	.string "Hmhm…\p"
	.string "This one says it likes to battle!\n"
	.string "It will battle even if it has a lot\l"
	.string "of ouchies!$"

BattleFrontier_Lounge5_Text_NatureGirlLonely::
	.string "Hmhm…\p"
	.string "This one says it likes to be sneaky!\n"
	.string "But if it gets enough ouchies,\l"
	.string "it will hit back!$"

BattleFrontier_Lounge5_Text_NatureGirlBrave::
	.string "Hmhm…\p"
	.string "This one says it likes to battle!\n"
	.string "But if it gets enough ouchies,\l"
	.string "it will worry about itself!$"

BattleFrontier_Lounge5_Text_NatureGirlAdamant::
	.string "Hmhm…\p"
	.string "This one says it likes to battle!\n"
	.string "It will battle even if it has a lot\l"
	.string "of ouchies!$"

BattleFrontier_Lounge5_Text_NatureGirlNaughty::
	.string "Hmhm…\p"
	.string "This one says it looks after itself!\n"
	.string "But if it gets enough ouchies,\l"
	.string "it will hit back!$"

BattleFrontier_Lounge5_Text_NatureGirlBold::
	.string "Hmhm…\p"
	.string "This one says it likes to be sneaky!\n"
	.string "But if it gets enough ouchies,\l"
	.string "it will worry about itself!$"

BattleFrontier_Lounge5_Text_NatureGirlDocileNaiveQuietQuirky::
	.string "Hmhm…\p"
	.string "This one says it likes to battle!\n"
	.string "It will battle even if it has a lot\l"
	.string "of ouchies!$"

BattleFrontier_Lounge5_Text_NatureGirlRelaxed::
	.string "Hmhm…\p"
	.string "This one says it likes to be sneaky!\n"
	.string "But if it gets enough ouchies,\l"
	.string "it will hit back!$"

BattleFrontier_Lounge5_Text_NatureGirlImpish::
	.string "Hmhm…\p"
	.string "This one says it likes to battle!\n"
	.string "But if it gets enough ouchies,\l"
	.string "it will worry about itself!$"

BattleFrontier_Lounge5_Text_NatureGirlLax::
	.string "Hmhm…\p"
	.string "This one says it likes to be sneaky!\n"
	.string "It says it likes to be sneaky even\l"
	.string "if it has a lot of ouchies!$"

BattleFrontier_Lounge5_Text_NatureGirlTimid::
	.string "Hmhm…\p"
	.string "This one says it likes to battle!\n"
	.string "But if it gets enough ouchies,\l"
	.string "it will turn sneaky!$"

BattleFrontier_Lounge5_Text_NatureGirlHasty::
	.string "Hmhm…\p"
	.string "This one says it likes to battle!\n"
	.string "It will battle even if it has a lot\l"
	.string "of ouchies!$"

BattleFrontier_Lounge5_Text_NatureGirlSerious::
	.string "Hmhm…\p"
	.string "This one says it likes to be sneaky!\n"
	.string "It says it likes to be sneaky even\l"
	.string "if it has a lot of ouchies!$"

BattleFrontier_Lounge5_Text_NatureGirlJolly::
	.string "Hmhm…\p"
	.string "This one says it likes to be sneaky!\n"
	.string "But if it gets enough ouchies,\l"
	.string "it will worry about itself!$"

BattleFrontier_Lounge5_Text_NatureGirlModest::
	.string "Hmhm…\p"
	.string "This one says it looks after itself!\n"
	.string "It says it worries about itself whether\l"
	.string "or not it has a lot of ouchies!$"

BattleFrontier_Lounge5_Text_NatureGirlMild::
	.string "Hmhm…\p"
	.string "This one says it looks after itself!\n"
	.string "But if it gets enough ouchies,\l"
	.string "it will turn sneaky!$"

BattleFrontier_Lounge5_Text_NatureGirlBashful::
	.string "Hmhm…\p"
	.string "This one says it looks after itself!\n"
	.string "It says it worries about itself even\l"
	.string "if it has a lot of ouchies!$"

BattleFrontier_Lounge5_Text_NatureGirlRash::
	.string "Hmhm…\p"
	.string "This one says it likes to be sneaky!\n"
	.string "It says it likes to be sneaky even\l"
	.string "if it has a lot of ouchies!$"

BattleFrontier_Lounge5_Text_NatureGirlCalm::
	.string "Hmhm…\p"
	.string "This one says it looks after itself!\n"
	.string "It says it worries about itself even\l"
	.string "if it has a lot of ouchies!$"

BattleFrontier_Lounge5_Text_NatureGirlGentle::
	.string "Hmhm…\p"
	.string "This one says it looks after itself!\n"
	.string "But if it gets enough ouchies,\l"
	.string "it will hit back!$"

BattleFrontier_Lounge5_Text_NatureGirlSassy::
	.string "Hmhm…\p"
	.string "This one says it likes to battle!\n"
	.string "But if it gets enough ouchies,\l"
	.string "it will turn sneaky!$"

BattleFrontier_Lounge5_Text_NatureGirlCareful::
	.string "Hmhm…\p"
	.string "This one says it looks after itself!\n"
	.string "But if it gets enough ouchies,\l"
	.string "it will turn sneaky!$"

<<<<<<< HEAD
BattleFrontier_Lounge5_Text_NatureGirlEgg::
	.string "That's silly! An EGG is asleep!\n"
=======
BattleFrontier_Lounge5_Text_NatureGirlEgg:: @ 8264EEE
	.string "That's silly! An Egg is asleep!\n"
>>>>>>> 4d1bf960
	.string "I can't talk to it!$"

BattleFrontier_Lounge5_Text_LadyClaimsSheUnderstandsPokemon::
	.string "How charming!\n"
	.string "That little lady claims she can\l"
	.string "understand Pokémon!$"

BattleFrontier_Lounge5_Text_GirlSayingSomethingProfound::
	.string "I have this feeling that the little girl\n"
	.string "is saying something profound.$"

BattleFrontier_Lounge5_Text_GirlPlaysAtRedHouseALot::
	.string "I know something!\p"
	.string "That little girl plays at the red house\n"
	.string "a lot!$"
<|MERGE_RESOLUTION|>--- conflicted
+++ resolved
@@ -183,13 +183,8 @@
 	.string "But if it gets enough ouchies,\l"
 	.string "it will turn sneaky!$"
 
-<<<<<<< HEAD
-BattleFrontier_Lounge5_Text_NatureGirlEgg::
-	.string "That's silly! An EGG is asleep!\n"
-=======
 BattleFrontier_Lounge5_Text_NatureGirlEgg:: @ 8264EEE
 	.string "That's silly! An Egg is asleep!\n"
->>>>>>> 4d1bf960
 	.string "I can't talk to it!$"
 
 BattleFrontier_Lounge5_Text_LadyClaimsSheUnderstandsPokemon::
