.set LOCALID_GROUDON, 1
.set LOCALID_GRUNT_1, 2
.set LOCALID_GRUNT_2, 3
.set LOCALID_GRUNT_3, 4
.set LOCALID_TABITHA, 5
.set LOCALID_MAXIE, 6
.set LOCALID_GROUDON_SLEEPING, 7

MagmaHideout_4F_MapScripts::
	.byte 0

MagmaHideout_4F_EventScript_Maxie::
	lockall
	playbgm MUS_ENCOUNTER_MAGMA, FALSE
	msgbox MagmaHideout_4F_Text_MaxieAwakenGroudon, MSGBOX_DEFAULT
	closemessage
	delay 20
	setvar VAR_RESULT, 1
	playse SE_M_DETECT
	dofieldeffectsparkle 18, 42, 0
	waitfieldeffect FLDEFF_SPARKLE
	setvar VAR_RESULT, 1
	playfanfare MUS_AWAKEN_LEGEND
	playse SE_ORB
	special DoOrbEffect
	applymovement OBJ_EVENT_ID_PLAYER, Common_Movement_WalkInPlaceFasterUp
	waitmovement 0
	delay 150
	removeobject LOCALID_GROUDON_SLEEPING
	addobject LOCALID_GROUDON
	waitstate
	delay 60
	applymovement LOCALID_GROUDON, MagmaHideout_4F_Movement_GroudonApproach
	waitmovement 0
	special FadeOutOrbEffect
	waitstate
	setvar VAR_0x8004, 1  @ vertical pan
	setvar VAR_0x8005, 1  @ horizontal pan
	setvar VAR_0x8006, 8  @ num shakes
	setvar VAR_0x8007, 5  @ shake delay
	special ShakeCamera
	waitstate
	applymovement LOCALID_GROUDON, MagmaHideout_4F_Movement_GroudonExit
	waitmovement 0
	removeobject LOCALID_GROUDON
	delay 4
	setvar VAR_0x8004, 2  @ vertical pan
	setvar VAR_0x8005, 2  @ horizontal pan
	setvar VAR_0x8006, 8  @ num shakes
	setvar VAR_0x8007, 5  @ shake delay
	special ShakeCamera
	waitstate
	delay 30
	applymovement LOCALID_MAXIE, MagmaHideout_4F_Movement_MaxieLookAround
	waitmovement 0
	msgbox MagmaHideout_4F_Text_MaxieGroudonWhatsWrong, MSGBOX_DEFAULT
	closemessage
	applymovement OBJ_EVENT_ID_PLAYER, Common_Movement_WalkInPlaceFasterRight
	waitmovement 0
	delay 30
	applymovement LOCALID_MAXIE, Common_Movement_FacePlayer
	waitmovement 0
	msgbox MagmaHideout_4F_Text_MaxieOhItWasYou, MSGBOX_DEFAULT
	closemessage
	trainerbattle_no_intro TRAINER_MAXIE_MAGMA_HIDEOUT, MagmaHideout_4F_Text_MaxieDefeat
	msgbox MagmaHideout_4F_Text_MaxieImGoingAfterGroudon, MSGBOX_DEFAULT
	closemessage
	clearflag FLAG_HIDE_SLATEPORT_CITY_CAPTAIN_STERN
	clearflag FLAG_HIDE_SLATEPORT_CITY_GABBY_AND_TY
	setvar VAR_SLATEPORT_CITY_STATE, 1
	setflag FLAG_GROUDON_AWAKENED_MAGMA_HIDEOUT
	setvar VAR_SLATEPORT_HARBOR_STATE, 1
	fadescreen FADE_TO_BLACK
	removeobject LOCALID_MAXIE
	removeobject LOCALID_GRUNT_1
	removeobject LOCALID_GRUNT_2
	removeobject LOCALID_GRUNT_3
	removeobject LOCALID_TABITHA
	setflag FLAG_HIDE_MAGMA_HIDEOUT_GRUNTS
	fadescreen FADE_FROM_BLACK
	releaseall
	end

MagmaHideout_4F_Movement_GroudonApproach:
	delay_16
	delay_16
	walk_slow_down
	delay_16
	delay_16
	delay_16
	walk_slow_down
	delay_16
	delay_16
	delay_16
	step_end

MagmaHideout_4F_Movement_GroudonExit:
	slide_up
	slide_up
	step_end

MagmaHideout_4F_Movement_MaxieLookAround:
	face_left
	delay_16
	face_right
	delay_16
	face_left
	delay_16
	face_right
	delay_16
	face_up
	delay_16
	delay_16
	step_end

MagmaHideout_4F_EventScript_Grunt11::
	trainerbattle_single TRAINER_GRUNT_MAGMA_HIDEOUT_11, MagmaHideout_4F_Text_Grunt11Intro, MagmaHideout_4F_Text_Grunt11Defeat
	msgbox MagmaHideout_4F_Text_Grunt11PostBattle, MSGBOX_AUTOCLOSE
	end

MagmaHideout_4F_EventScript_Grunt12::
	trainerbattle_single TRAINER_GRUNT_MAGMA_HIDEOUT_12, MagmaHideout_4F_Text_Grunt12Intro, MagmaHideout_4F_Text_Grunt12Defeat
	msgbox MagmaHideout_4F_Text_Grunt12PostBattle, MSGBOX_AUTOCLOSE
	end

MagmaHideout_4F_EventScript_Grunt13::
	trainerbattle_single TRAINER_GRUNT_MAGMA_HIDEOUT_13, MagmaHideout_4F_Text_Grunt13Intro, MagmaHideout_4F_Text_Grunt13Defeat
	msgbox MagmaHideout_4F_Text_Grunt13PostBattle, MSGBOX_AUTOCLOSE
	end

MagmaHideout_4F_EventScript_Tabitha::
	trainerbattle_single TRAINER_TABITHA_MAGMA_HIDEOUT, MagmaHideout_4F_Text_TabithaIntro, MagmaHideout_4F_Text_TabithaDefeat
	msgbox MagmaHideout_4F_Text_TabithaPostBattle, MSGBOX_AUTOCLOSE
	end

<<<<<<< HEAD
MagmaHideout_4F_Text_Grunt11Intro:
	.string "I want to see GROUDON, too, but they\n"
=======
MagmaHideout_4F_Text_Grunt11Intro: @ 823A6E8
	.string "I want to see Groudon, too, but they\n"
>>>>>>> 4d1bf960
	.string "won't let me see even its tail…\p"
	.string "It's got me feeling really frustrated.\p"
	.string "Oh, no!\n"
	.string "I blabbed about Groudon!$"

MagmaHideout_4F_Text_Grunt11Defeat:
	.string "I guess it's impossible to win if one\n"
	.string "doesn't have a calm mind…$"

<<<<<<< HEAD
MagmaHideout_4F_Text_Grunt11PostBattle:
	.string "I wonder if GROUDON even has a tail?$"
=======
MagmaHideout_4F_Text_Grunt11PostBattle: @ 823A7B5
	.string "I wonder if Groudon even has a tail?$"
>>>>>>> 4d1bf960

MagmaHideout_4F_Text_Grunt12Intro:
	.string "Fuhahaha!\n"
	.string "Soon! Very soon!\l"
	.string "Our grand objective will be achieved!$"

MagmaHideout_4F_Text_Grunt12Defeat:
	.string "Grrr…\n"
	.string "I've come so far, but now this?$"

<<<<<<< HEAD
MagmaHideout_4F_Text_Grunt12PostBattle:
	.string "MAXIE, sir!\n"
=======
MagmaHideout_4F_Text_Grunt12PostBattle: @ 823A841
	.string "Maxie, sir!\n"
>>>>>>> 4d1bf960
	.string "An intruder is headed your way!$"

MagmaHideout_4F_Text_Grunt13Intro:
	.string "You're not finished yet!\n"
	.string "You're not getting by me easily!$"

MagmaHideout_4F_Text_Grunt13Defeat:
	.string "Was I that easy to knock down?$"

MagmaHideout_4F_Text_Grunt13PostBattle:
	.string "C-come on, one more match…$"

MagmaHideout_4F_Text_TabithaIntro:
	.string "Hehehe!\n"
	.string "You made it this far, so I'll tell you!\p"
	.string "That's right!\n"
	.string "Up ahead, Groudon is sleeping!\p"
	.string "Maxie went to Groudon just seconds\n"
	.string "ago!\p"
	.string "It's going to awaken real soon!\n"
	.string "Hehe! Hehehe!$"

MagmaHideout_4F_Text_TabithaDefeat:
	.string "Taken down again…\n"
	.string "Hehe…$"

MagmaHideout_4F_Text_TabithaPostBattle:
	.string "…And while you wasted time with me,\n"
	.string "Maxie should have awakened Groudon…$"

<<<<<<< HEAD
MagmaHideout_4F_Text_MaxieAwakenGroudon:
	.string "MAXIE: GROUDON…\p"
=======
MagmaHideout_4F_Text_MaxieAwakenGroudon: @ 823A9F4
	.string "Maxie: Groudon…\p"
>>>>>>> 4d1bf960
	.string "Nothing could awaken you from your\n"
	.string "sleep bathed in magma…\p"
	.string "This Blue Orb is what you sought.\n"
	.string "Wasn't it?\p"
	.string "I have brought you the Blue Orb.\n"
	.string "Let its shine awaken you!\p"
	.string "And show me…\n"
	.string "Show me the full extent of your power!$"

<<<<<<< HEAD
MagmaHideout_4F_Text_MaxieGroudonWhatsWrong:
	.string "MAXIE: GROUDON!\n"
=======
MagmaHideout_4F_Text_MaxieGroudonWhatsWrong: @ 823AADA
	.string "Maxie: Groudon!\n"
>>>>>>> 4d1bf960
	.string "What's wrong?\p"
	.string "Wasn't the Blue Orb the key?\p"
	.string "Groudon!\n"
	.string "Where have you gone…$"

<<<<<<< HEAD
MagmaHideout_4F_Text_MaxieOhItWasYou:
	.string "MAXIE: Oh, so it was you?\p"
=======
MagmaHideout_4F_Text_MaxieOhItWasYou: @ 823AB33
	.string "Maxie: Oh, so it was you?\p"
>>>>>>> 4d1bf960
	.string "I've seen you poking around uninvited\n"
	.string "here and there…\p"
	.string "I get it now!\n"
	.string "You must have pulled a cheap stunt!$"

MagmaHideout_4F_Text_MaxieDefeat:
	.string "What makes you so adept at handling\n"
	.string "Pokémon?$"

<<<<<<< HEAD
MagmaHideout_4F_Text_MaxieImGoingAfterGroudon:
	.string "MAXIE: There has to be some reason\n"
	.string "why GROUDON fled…\p"
=======
MagmaHideout_4F_Text_MaxieImGoingAfterGroudon: @ 823ABE2
	.string "Maxie: There has to be some reason\n"
	.string "why Groudon fled…\p"
>>>>>>> 4d1bf960
	.string "That's what you're trying to say,\n"
	.string "aren't you?\p"
	.string "… … … … … …\n"
	.string "… … … … … …\p"
	.string "Humph…\n"
	.string "You think I didn't know that?\p"
	.string "With Groudon gone, there is no longer\n"
	.string "any need for this blasted volcano.\p"
	.string "I am going after Groudon, so this\n"
	.string "is where we part!$"<|MERGE_RESOLUTION|>--- conflicted
+++ resolved
@@ -133,13 +133,8 @@
 	msgbox MagmaHideout_4F_Text_TabithaPostBattle, MSGBOX_AUTOCLOSE
 	end
 
-<<<<<<< HEAD
-MagmaHideout_4F_Text_Grunt11Intro:
-	.string "I want to see GROUDON, too, but they\n"
-=======
 MagmaHideout_4F_Text_Grunt11Intro: @ 823A6E8
 	.string "I want to see Groudon, too, but they\n"
->>>>>>> 4d1bf960
 	.string "won't let me see even its tail…\p"
 	.string "It's got me feeling really frustrated.\p"
 	.string "Oh, no!\n"
@@ -149,13 +144,8 @@
 	.string "I guess it's impossible to win if one\n"
 	.string "doesn't have a calm mind…$"
 
-<<<<<<< HEAD
-MagmaHideout_4F_Text_Grunt11PostBattle:
-	.string "I wonder if GROUDON even has a tail?$"
-=======
 MagmaHideout_4F_Text_Grunt11PostBattle: @ 823A7B5
 	.string "I wonder if Groudon even has a tail?$"
->>>>>>> 4d1bf960
 
 MagmaHideout_4F_Text_Grunt12Intro:
 	.string "Fuhahaha!\n"
@@ -166,13 +156,8 @@
 	.string "Grrr…\n"
 	.string "I've come so far, but now this?$"
 
-<<<<<<< HEAD
-MagmaHideout_4F_Text_Grunt12PostBattle:
-	.string "MAXIE, sir!\n"
-=======
 MagmaHideout_4F_Text_Grunt12PostBattle: @ 823A841
 	.string "Maxie, sir!\n"
->>>>>>> 4d1bf960
 	.string "An intruder is headed your way!$"
 
 MagmaHideout_4F_Text_Grunt13Intro:
@@ -203,13 +188,8 @@
 	.string "…And while you wasted time with me,\n"
 	.string "Maxie should have awakened Groudon…$"
 
-<<<<<<< HEAD
-MagmaHideout_4F_Text_MaxieAwakenGroudon:
-	.string "MAXIE: GROUDON…\p"
-=======
 MagmaHideout_4F_Text_MaxieAwakenGroudon: @ 823A9F4
 	.string "Maxie: Groudon…\p"
->>>>>>> 4d1bf960
 	.string "Nothing could awaken you from your\n"
 	.string "sleep bathed in magma…\p"
 	.string "This Blue Orb is what you sought.\n"
@@ -219,25 +199,15 @@
 	.string "And show me…\n"
 	.string "Show me the full extent of your power!$"
 
-<<<<<<< HEAD
-MagmaHideout_4F_Text_MaxieGroudonWhatsWrong:
-	.string "MAXIE: GROUDON!\n"
-=======
 MagmaHideout_4F_Text_MaxieGroudonWhatsWrong: @ 823AADA
 	.string "Maxie: Groudon!\n"
->>>>>>> 4d1bf960
 	.string "What's wrong?\p"
 	.string "Wasn't the Blue Orb the key?\p"
 	.string "Groudon!\n"
 	.string "Where have you gone…$"
 
-<<<<<<< HEAD
-MagmaHideout_4F_Text_MaxieOhItWasYou:
-	.string "MAXIE: Oh, so it was you?\p"
-=======
 MagmaHideout_4F_Text_MaxieOhItWasYou: @ 823AB33
 	.string "Maxie: Oh, so it was you?\p"
->>>>>>> 4d1bf960
 	.string "I've seen you poking around uninvited\n"
 	.string "here and there…\p"
 	.string "I get it now!\n"
@@ -247,15 +217,9 @@
 	.string "What makes you so adept at handling\n"
 	.string "Pokémon?$"
 
-<<<<<<< HEAD
-MagmaHideout_4F_Text_MaxieImGoingAfterGroudon:
-	.string "MAXIE: There has to be some reason\n"
-	.string "why GROUDON fled…\p"
-=======
 MagmaHideout_4F_Text_MaxieImGoingAfterGroudon: @ 823ABE2
 	.string "Maxie: There has to be some reason\n"
 	.string "why Groudon fled…\p"
->>>>>>> 4d1bf960
 	.string "That's what you're trying to say,\n"
 	.string "aren't you?\p"
 	.string "… … … … … …\n"
