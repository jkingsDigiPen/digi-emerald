--- conflicted
+++ resolved
@@ -23,17 +23,6 @@
 	setvar VAR_TEMP_1, 1
 	end
 
-<<<<<<< HEAD
-EverGrandeCity_Text_EnteringVictoryRoad:
-	.string "ENTERING VICTORY ROAD$"
-
-EverGrandeCity_Text_EnteringPokemonLeague:
-	.string "ENTERING POKéMON LEAGUE\n"
-	.string "CENTER GATE$"
-
-EverGrandeCity_Text_CitySign:
-	.string "EVER GRANDE CITY\p"
-=======
 EverGrandeCity_Text_EnteringVictoryRoad: @ 81E7D4F
 	.string "Entering Victory Road$"
 
@@ -43,6 +32,5 @@
 
 EverGrandeCity_Text_CitySign: @ 81E7D89
 	.string "Ever Grande City\p"
->>>>>>> 4d1bf960
 	.string "“The paradise of flowers, the sea,\n"
 	.string "and Pokémon.”$"
