--- conflicted
+++ resolved
@@ -135,15 +135,6 @@
 	.string "You never know when wild Pokémon will\n"
 	.string "appear. It's full of suspense.$"
 
-<<<<<<< HEAD
-Route115_Text_RouteSignRustboro:
-	.string "ROUTE 115\n"
-	.string "{DOWN_ARROW} RUSTBORO CITY$"
-
-Route115_Text_MeteorFallsSign:
-	.string "METEOR FALLS\n"
-	.string "FALLARBOR TOWN THROUGH HERE$"
-=======
 Route115_Text_RouteSignRustboro: @ 81F2BC9
 	.string "Route 115\n"
 	.string "{DOWN_ARROW} Rustboro City$"
@@ -151,4 +142,3 @@
 Route115_Text_MeteorFallsSign: @ 81F2BE3
 	.string "Meteor Falls\n"
 	.string "Fallarbor Town Through Here$"
->>>>>>> 4d1bf960
