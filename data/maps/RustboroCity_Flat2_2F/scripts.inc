RustboroCity_Flat2_2F_MapScripts::
	.byte 0

RustboroCity_Flat2_2F_EventScript_OldMan::
	msgbox RustboroCity_Flat2_2F_Text_DevonWasTinyInOldDays, MSGBOX_NPC
	end

RustboroCity_Flat2_2F_EventScript_NinjaBoy::
	lock
	faceplayer
	goto_if_set FLAG_RECEIVED_PREMIER_BALL_RUSTBORO, RustboroCity_Flat2_2F_EventScript_GavePremierBall
	msgbox RustboroCity_Flat2_2F_Text_MyDaddyMadeThisYouCanHaveIt, MSGBOX_DEFAULT
	giveitem ITEM_PREMIER_BALL
	goto_if_eq VAR_RESULT, FALSE, Common_EventScript_ShowBagIsFull
	setflag FLAG_RECEIVED_PREMIER_BALL_RUSTBORO
	release
	end

RustboroCity_Flat2_2F_EventScript_GavePremierBall::
	msgbox RustboroCity_Flat2_2F_Text_GoingToWorkAtDevonToo, MSGBOX_DEFAULT
	release
	end

<<<<<<< HEAD
RustboroCity_Flat2_2F_Text_DevonWasTinyInOldDays:
	.string "Way back in the old days, DEVON was just\n"
	.string "a teeny, tiny company.$"

RustboroCity_Flat2_2F_Text_MyDaddyMadeThisYouCanHaveIt:
	.string "My daddy's working at the CORPORATION.\p"
	.string "My daddy made this!\n"
	.string "But I can't use it, so you can have it.$"

RustboroCity_Flat2_2F_Text_GoingToWorkAtDevonToo:
	.string "My daddy's working at the CORPORATION.\p"
=======
RustboroCity_Flat2_2F_Text_DevonWasTinyInOldDays: @ 821601A
	.string "Way back in the old days, Devon was just\n"
	.string "a teeny, tiny company.$"

RustboroCity_Flat2_2F_Text_MyDaddyMadeThisYouCanHaveIt: @ 821605A
	.string "My daddy's working at the Corporation.\p"
	.string "My daddy made this!\n"
	.string "But I can't use it, so you can have it.$"

RustboroCity_Flat2_2F_Text_GoingToWorkAtDevonToo: @ 82160BD
	.string "My daddy's working at the Corporation.\p"
>>>>>>> 4d1bf960
	.string "When I grow up, I'm going to work for\n"
	.string "Devon, too.$"
<|MERGE_RESOLUTION|>--- conflicted
+++ resolved
@@ -21,19 +21,6 @@
 	release
 	end
 
-<<<<<<< HEAD
-RustboroCity_Flat2_2F_Text_DevonWasTinyInOldDays:
-	.string "Way back in the old days, DEVON was just\n"
-	.string "a teeny, tiny company.$"
-
-RustboroCity_Flat2_2F_Text_MyDaddyMadeThisYouCanHaveIt:
-	.string "My daddy's working at the CORPORATION.\p"
-	.string "My daddy made this!\n"
-	.string "But I can't use it, so you can have it.$"
-
-RustboroCity_Flat2_2F_Text_GoingToWorkAtDevonToo:
-	.string "My daddy's working at the CORPORATION.\p"
-=======
 RustboroCity_Flat2_2F_Text_DevonWasTinyInOldDays: @ 821601A
 	.string "Way back in the old days, Devon was just\n"
 	.string "a teeny, tiny company.$"
@@ -45,6 +32,5 @@
 
 RustboroCity_Flat2_2F_Text_GoingToWorkAtDevonToo: @ 82160BD
 	.string "My daddy's working at the Corporation.\p"
->>>>>>> 4d1bf960
 	.string "When I grow up, I'm going to work for\n"
 	.string "Devon, too.$"
