MauvilleCity_Gym_MapScripts::
	map_script MAP_SCRIPT_ON_LOAD, MauvilleCity_Gym_OnLoad
	.byte 0

MauvilleCity_Gym_OnLoad:
	goto_if_set FLAG_DEFEATED_MAUVILLE_GYM, MauvilleCity_Gym_EventScript_DeactivatePuzzle
	switch VAR_MAUVILLE_GYM_STATE
	case 0, MauvilleCity_Gym_EventScript_UpdateBarriers
	case 1, MauvilleCity_Gym_EventScript_Switch1Pressed
	case 2, MauvilleCity_Gym_EventScript_Switch2Pressed
	case 3, MauvilleCity_Gym_EventScript_Switch3Pressed
	case 4, MauvilleCity_Gym_EventScript_Switch4Pressed
	end

MauvilleCity_Gym_EventScript_UpdateBarriers::
	goto_if_set FLAG_MAUVILLE_GYM_BARRIERS_STATE, MauvilleCity_Gym_EventScript_SetAltBarriers
	end

MauvilleCity_Gym_EventScript_SetAltBarriers::
	setmetatile 3, 11, METATILE_MauvilleGym_RedBeamV1_On, TRUE
	setmetatile 3, 12, METATILE_MauvilleGym_RedBeamV2_On, TRUE
	setmetatile 3, 13, METATILE_MauvilleGym_PoleTop_On, TRUE
	setmetatile 4, 10, METATILE_MauvilleGym_RedBeamH1_On, FALSE
	setmetatile 5, 10, METATILE_MauvilleGym_RedBeamH2_On, FALSE
	setmetatile 4, 11, METATILE_MauvilleGym_RedBeamH3_On, TRUE
	setmetatile 5, 11, METATILE_MauvilleGym_RedBeamH4_On, TRUE
	setmetatile 7, 10, METATILE_MauvilleGym_RedBeamH1_On, FALSE
	setmetatile 8, 10, METATILE_MauvilleGym_RedBeamH2_On, FALSE
	setmetatile 7, 11, METATILE_MauvilleGym_RedBeamH3_On, TRUE
	setmetatile 8, 11, METATILE_MauvilleGym_RedBeamH4_On, TRUE
	setmetatile 4, 13, METATILE_MauvilleGym_GreenBeamH1_Off, FALSE
	setmetatile 5, 13, METATILE_MauvilleGym_GreenBeamH2_Off, FALSE
	setmetatile 4, 14, METATILE_MauvilleGym_GreenBeamH3_Off, FALSE
	setmetatile 5, 14, METATILE_MauvilleGym_GreenBeamH4_Off, FALSE
	setmetatile 1, 10, METATILE_MauvilleGym_GreenBeamH1_Off, FALSE
	setmetatile 2, 10, METATILE_MauvilleGym_GreenBeamH2_Off, FALSE
	setmetatile 1, 11, METATILE_MauvilleGym_GreenBeamH3_Off, FALSE
	setmetatile 2, 11, METATILE_MauvilleGym_GreenBeamH4_Off, FALSE
	setmetatile 6, 8, METATILE_MauvilleGym_PoleBottom_On, TRUE
	setmetatile 6, 9, METATILE_MauvilleGym_FloorTile, FALSE
	setmetatile 6, 10, METATILE_MauvilleGym_PoleTop_Off, FALSE
	setmetatile 4, 6, METATILE_MauvilleGym_GreenBeamH1_Off, FALSE
	setmetatile 5, 6, METATILE_MauvilleGym_GreenBeamH2_Off, FALSE
	setmetatile 4, 7, METATILE_MauvilleGym_GreenBeamH3_Off, FALSE
	setmetatile 5, 7, METATILE_MauvilleGym_GreenBeamH4_Off, FALSE
	end

MauvilleCity_Gym_EventScript_Switch1Pressed::
	setvar VAR_0x8004, 0
	special MauvilleGymPressSwitch
	goto MauvilleCity_Gym_EventScript_UpdateBarriers
	end

MauvilleCity_Gym_EventScript_Switch2Pressed::
	setvar VAR_0x8004, 1
	special MauvilleGymPressSwitch
	goto MauvilleCity_Gym_EventScript_UpdateBarriers
	end

MauvilleCity_Gym_EventScript_Switch3Pressed::
	setvar VAR_0x8004, 2
	special MauvilleGymPressSwitch
	goto MauvilleCity_Gym_EventScript_UpdateBarriers
	end

MauvilleCity_Gym_EventScript_Switch4Pressed::
	setvar VAR_0x8004, 3
	special MauvilleGymPressSwitch
	goto MauvilleCity_Gym_EventScript_UpdateBarriers
	end

MauvilleCity_Gym_EventScript_DeactivatePuzzle::
	special MauvilleGymDeactivatePuzzle
	end

MauvilleCity_Gym_EventScript_Wattson::
	trainerbattle_single TRAINER_WATTSON_1, MauvilleCity_Gym_Text_WattsonIntro, MauvilleCity_Gym_Text_WattsonDefeat, MauvilleCity_Gym_EventScript_WattsonDefeated, NO_MUSIC
	specialvar VAR_RESULT, ShouldTryRematchBattle
	goto_if_eq VAR_RESULT, TRUE, MauvilleCity_Gym_EventScript_WattsonRematch
	goto_if_unset FLAG_RECEIVED_TM34, MauvilleCity_Gym_EventScript_GiveShockWave2
	goto_if_eq VAR_NEW_MAUVILLE_STATE, 2, MauvilleCity_Gym_EventScript_CompletedNewMauville
	msgbox MauvilleCity_Gym_Text_WattsonPostBattle, MSGBOX_DEFAULT
	release
	end

MauvilleCity_Gym_EventScript_WattsonDefeated::
	message MauvilleCity_Gym_Text_ReceivedDynamoBadge
	waitmessage
	call Common_EventScript_PlayGymBadgeFanfare
	msgbox MauvilleCity_Gym_Text_ExplainDynamoBadgeTakeThis, MSGBOX_DEFAULT
	setvar VAR_SLATEPORT_OUTSIDE_MUSEUM_STATE, 3
	clearflag FLAG_HIDE_VERDANTURF_TOWN_SCOTT
	setflag FLAG_DEFEATED_MAUVILLE_GYM
	setflag FLAG_BADGE03_GET
	addvar VAR_PETALBURG_GYM_STATE, 1
	call_if_eq VAR_PETALBURG_GYM_STATE, 6, Common_EventScript_ReadyPetalburgGymForBattle
	setvar VAR_0x8008, 3
	call Common_EventScript_SetGymTrainers
	special MauvilleGymDeactivatePuzzle
	special DrawWholeMapView
	playse SE_UNLOCK
	call MauvilleCity_Gym_EventScript_GiveShockWave
	closemessage
	delay 30
	playfanfare MUS_REGISTER_MATCH_CALL
	msgbox MauvilleCity_Gym_Text_RegisteredWattson, MSGBOX_DEFAULT
	waitfanfare
	closemessage
	delay 30
	setflag FLAG_ENABLE_WATTSON_MATCH_CALL
	release
	end

MauvilleCity_Gym_EventScript_GiveShockWave2::
	giveitem ITEM_TM34
	goto_if_eq VAR_RESULT, FALSE, Common_EventScript_ShowBagIsFull
	msgbox MauvilleCity_Gym_Text_ExplainShockWave, MSGBOX_DEFAULT
	setflag FLAG_RECEIVED_TM34
	release
	end

MauvilleCity_Gym_EventScript_GiveShockWave::
	giveitem ITEM_TM34
	goto_if_eq VAR_RESULT, FALSE, Common_EventScript_BagIsFull
	msgbox MauvilleCity_Gym_Text_ExplainShockWave, MSGBOX_DEFAULT
	setflag FLAG_RECEIVED_TM34
	return

MauvilleCity_Gym_EventScript_CompletedNewMauville::
	msgbox MauvilleCity_Gym_Text_WattsonGoForthAndEndeavor, MSGBOX_DEFAULT
	release
	end

MauvilleCity_Gym_EventScript_WattsonRematch::
	trainerbattle_rematch_double TRAINER_WATTSON_1, MauvilleCity_Gym_Text_WattsonPreRematch, MauvilleCity_Gym_Text_WattsonRematchDefeat, MauvilleCity_Gym_Text_WattsonRematchNeedTwoMons
	msgbox MauvilleCity_Gym_Text_WattsonPostRematch, MSGBOX_AUTOCLOSE
	end

MauvilleCity_Gym_EventScript_Switch1::
	lockall
	goto_if_set FLAG_DEFEATED_MAUVILLE_GYM, MauvilleCity_Gym_EventScript_SwitchDoNothing
	goto_if_eq VAR_MAUVILLE_GYM_STATE, 1, MauvilleCity_Gym_EventScript_SwitchDoNothing
	setvar VAR_MAUVILLE_GYM_STATE, 1
	setvar VAR_0x8004, 0
	goto MauvilleCity_Gym_EventScript_PressFloorSwitch
	end

MauvilleCity_Gym_EventScript_Switch2::
	lockall
	goto_if_set FLAG_DEFEATED_MAUVILLE_GYM, MauvilleCity_Gym_EventScript_SwitchDoNothing
	goto_if_eq VAR_MAUVILLE_GYM_STATE, 2, MauvilleCity_Gym_EventScript_SwitchDoNothing
	setvar VAR_MAUVILLE_GYM_STATE, 2
	setvar VAR_0x8004, 1
	goto MauvilleCity_Gym_EventScript_PressFloorSwitch
	end

MauvilleCity_Gym_EventScript_Switch3::
	lockall
	goto_if_set FLAG_DEFEATED_MAUVILLE_GYM, MauvilleCity_Gym_EventScript_SwitchDoNothing
	goto_if_eq VAR_MAUVILLE_GYM_STATE, 3, MauvilleCity_Gym_EventScript_SwitchDoNothing
	setvar VAR_MAUVILLE_GYM_STATE, 3
	setvar VAR_0x8004, 2
	goto MauvilleCity_Gym_EventScript_PressFloorSwitch
	end

MauvilleCity_Gym_EventScript_Switch4::
	lockall
	goto_if_set FLAG_DEFEATED_MAUVILLE_GYM, MauvilleCity_Gym_EventScript_SwitchDoNothing
	goto_if_eq VAR_MAUVILLE_GYM_STATE, 4, MauvilleCity_Gym_EventScript_SwitchDoNothing
	setvar VAR_MAUVILLE_GYM_STATE, 4
	setvar VAR_0x8004, 3
	goto MauvilleCity_Gym_EventScript_PressFloorSwitch
	end

MauvilleCity_Gym_EventScript_PressFloorSwitch::
	special MauvilleGymSetDefaultBarriers
	special MauvilleGymPressSwitch
	special DrawWholeMapView
	playse SE_UNLOCK
	goto_if_set FLAG_MAUVILLE_GYM_BARRIERS_STATE, MauvilleCity_Gym_EventScript_ClearBarriersAltState
	goto_if_unset FLAG_MAUVILLE_GYM_BARRIERS_STATE, MauvilleCity_Gym_EventScript_SetBarriersAltState
	releaseall
	end

MauvilleCity_Gym_EventScript_SwitchDoNothing::
	releaseall
	end

MauvilleCity_Gym_EventScript_SetBarriersAltState::
	setflag FLAG_MAUVILLE_GYM_BARRIERS_STATE
	releaseall
	end

MauvilleCity_Gym_EventScript_ClearBarriersAltState::
	clearflag FLAG_MAUVILLE_GYM_BARRIERS_STATE
	releaseall
	end

MauvilleCity_Gym_EventScript_Kirk::
	trainerbattle_single TRAINER_KIRK, MauvilleCity_Gym_Text_KirkIntro, MauvilleCity_Gym_Text_KirkDefeat
	msgbox MauvilleCity_Gym_Text_KirkPostBattle, MSGBOX_AUTOCLOSE
	end

MauvilleCity_Gym_EventScript_Shawn::
	trainerbattle_single TRAINER_SHAWN, MauvilleCity_Gym_Text_ShawnIntro, MauvilleCity_Gym_Text_ShawnDefeat
	msgbox MauvilleCity_Gym_Text_ShawnPostBattle, MSGBOX_AUTOCLOSE
	end

MauvilleCity_Gym_EventScript_Ben::
	trainerbattle_single TRAINER_BEN, MauvilleCity_Gym_Text_BenIntro, MauvilleCity_Gym_Text_BenDefeat
	msgbox MauvilleCity_Gym_Text_BenPostBattle, MSGBOX_AUTOCLOSE
	end

MauvilleCity_Gym_EventScript_Vivian::
	trainerbattle_single TRAINER_VIVIAN, MauvilleCity_Gym_Text_VivianIntro, MauvilleCity_Gym_Text_VivianDefeat
	msgbox MauvilleCity_Gym_Text_VivianPostBattle, MSGBOX_AUTOCLOSE
	end

MauvilleCity_Gym_EventScript_Angelo::
	trainerbattle_single TRAINER_ANGELO, MauvilleCity_Gym_Text_AngeloIntro, MauvilleCity_Gym_Text_AngeloDefeat
	msgbox MauvilleCity_Gym_Text_AngeloPostBattle, MSGBOX_AUTOCLOSE
	end

MauvilleCity_Gym_EventScript_GymGuide::
	lock
	faceplayer
	goto_if_set FLAG_DEFEATED_MAUVILLE_GYM, MauvilleCity_Gym_EventScript_GymGuidePostVictory
	msgbox MauvilleCity_Gym_Text_GymGuideAdvice, MSGBOX_DEFAULT
	release
	end

MauvilleCity_Gym_EventScript_GymGuidePostVictory::
	msgbox MauvilleCity_Gym_Text_GymGuidePostVictory, MSGBOX_DEFAULT
	release
	end

MauvilleCity_Gym_EventScript_LeftGymStatue::
	lockall
	goto_if_set FLAG_BADGE03_GET, MauvilleCity_Gym_EventScript_GymStatueCertified
	goto MauvilleCity_Gym_EventScript_GymStatue
	end

MauvilleCity_Gym_EventScript_RightGymStatue::
	lockall
	goto_if_set FLAG_BADGE03_GET, MauvilleCity_Gym_EventScript_GymStatueCertified
	goto MauvilleCity_Gym_EventScript_GymStatue
	end

MauvilleCity_Gym_EventScript_GymStatueCertified::
	msgbox MauvilleCity_Gym_Text_GymStatueCertified, MSGBOX_DEFAULT
	releaseall
	end

MauvilleCity_Gym_EventScript_GymStatue::
	msgbox MauvilleCity_Gym_Text_GymStatue, MSGBOX_DEFAULT
	releaseall
	end

<<<<<<< HEAD
MauvilleCity_Gym_Text_GymGuideAdvice:
	.string "Hey, how's it going, CHAMPION-\n"
=======
MauvilleCity_Gym_Text_GymGuideAdvice: @ 820E17F
	.string "Hey, how's it going, Champion-\n"
>>>>>>> 4d1bf960
	.string "bound {PLAYER}?\p"
	.string "Wattson, the Leader of Mauville\n"
	.string "Gym, uses Electric-type Pokémon.\p"
	.string "If you challenge him with Water-type\n"
	.string "Pokémon, he'll zap them! Bzzt!\p"
	.string "And, he's put in switch-controlled\n"
	.string "doors all over his Gym! Eccentric!\p"
	.string "Hey, go for it!$"

MauvilleCity_Gym_Text_GymGuidePostVictory:
	.string "Whoa, you're electrifying!\n"
	.string "You've powered the door open!$"

MauvilleCity_Gym_Text_KirkIntro:
	.string "My electric soul, it'll shatter your\n"
	.string "dreams whole, whoa-yeahah!$"

MauvilleCity_Gym_Text_KirkDefeat:
	.string "That was plugged in, amped up,\n"
	.string "over-driven electric, man!$"

<<<<<<< HEAD
MauvilleCity_Gym_Text_KirkPostBattle:
	.string "POKéMON and rock, it's all about heart,\n"
	.string "whoa-yeah!$"

MauvilleCity_Gym_Text_ShawnIntro:
	.string "I trained under WATTSON!\n"
=======
MauvilleCity_Gym_Text_KirkPostBattle: @ 820E336
	.string "Pokémon and rock, it's all about heart,\n"
	.string "whoa-yeah!$"

MauvilleCity_Gym_Text_ShawnIntro: @ 820E369
	.string "I trained under Wattson!\n"
>>>>>>> 4d1bf960
	.string "There ain't no way I'll lose easily!$"

MauvilleCity_Gym_Text_ShawnDefeat:
	.string "Unplugged and turned off…$"

<<<<<<< HEAD
MauvilleCity_Gym_Text_ShawnPostBattle:
	.string "WATTSON, our GYM LEADER, has been\n"
=======
MauvilleCity_Gym_Text_ShawnPostBattle: @ 820E3C1
	.string "Wattson, our Gym Leader, has been\n"
>>>>>>> 4d1bf960
	.string "around for a long, long time.\p"
	.string "He was battling even before your\n"
	.string "daddy was born, that tough coot.$"

<<<<<<< HEAD
MauvilleCity_Gym_Text_BenIntro:
	.string "This GYM's got puzzles!\n"
=======
MauvilleCity_Gym_Text_BenIntro: @ 820E443
	.string "This Gym's got puzzles!\n"
>>>>>>> 4d1bf960
	.string "Isn't it fun?$"

MauvilleCity_Gym_Text_BenDefeat:
	.string "It's no fun to lose…$"

<<<<<<< HEAD
MauvilleCity_Gym_Text_BenPostBattle:
	.string "WATTSON says he likes setting up\n"
	.string "little traps with switches.$"

MauvilleCity_Gym_Text_VivianIntro:
	.string "With my charm and my POKéMON's moves,\n"
=======
MauvilleCity_Gym_Text_BenPostBattle: @ 820E47E
	.string "Wattson says he likes setting up\n"
	.string "little traps with switches.$"

MauvilleCity_Gym_Text_VivianIntro: @ 820E4BB
	.string "With my charm and my Pokémon's moves,\n"
>>>>>>> 4d1bf960
	.string "you'll be shocked!$"

MauvilleCity_Gym_Text_VivianDefeat:
	.string "I'm shocked by your power!$"

<<<<<<< HEAD
MauvilleCity_Gym_Text_VivianPostBattle:
	.string "I've heard that MAUVILLE was founded\n"
	.string "by WATTSON.\p"
	.string "He was a TRAINER long before we\n"
	.string "became TRAINERS.\l"
=======
MauvilleCity_Gym_Text_VivianPostBattle: @ 820E50F
	.string "I've heard that Mauville was founded\n"
	.string "by Wattson.\p"
	.string "He was a Trainer long before we\n"
	.string "became Trainers.\l"
>>>>>>> 4d1bf960
	.string "He must know all sorts of things!$"

MauvilleCity_Gym_Text_AngeloIntro:
	.string "I love shiny things!$"

MauvilleCity_Gym_Text_AngeloDefeat:
	.string "Oh…\n"
	.string "My eyes are frazzled…$"

<<<<<<< HEAD
MauvilleCity_Gym_Text_AngeloPostBattle:
	.string "MAUVILLE GYM's WATTSON has a shiny\n"
=======
MauvilleCity_Gym_Text_AngeloPostBattle: @ 820E5C2
	.string "Mauville Gym's Wattson has a shiny\n"
>>>>>>> 4d1bf960
	.string "forehead. It makes me happy!$"

MauvilleCity_Gym_Text_WattsonIntro:
	.string "I've given up on my plans to convert\n"
	.string "the city, I have.\p"
	.string "And so, I put my time into making\n"
	.string "door traps in my Gym.\p"
	.string "Oh? Now, what are you doing here?\p"
	.string "What's that? You say you've gotten\n"
	.string "past all my rigged doors?\p"
	.string "Wahahahah!\n"
	.string "Now, that is amusing!\p"
	.string "Then, I, Wattson, the Leader of\n"
	.string "Mauville Gym, shall electrify you!$"

MauvilleCity_Gym_Text_WattsonDefeat:
	.string "Wahahahah!\n"
	.string "Fine, I lost!\p"
	.string "You ended up giving me a thrill!\n"
	.string "Take this Badge!$"

<<<<<<< HEAD
MauvilleCity_Gym_Text_ReceivedDynamoBadge:
	.string "{PLAYER} received the DYNAMO BADGE\n"
	.string "from WATTSON.$"

MauvilleCity_Gym_Text_ExplainDynamoBadgeTakeThis:
	.string "With the DYNAMO BADGE, POKéMON can\n"
	.string "use ROCK SMASH out of battle.\p"
	.string "And, it will make your POKéMON a little\n"
=======
MauvilleCity_Gym_Text_ReceivedDynamoBadge: @ 820E77F
	.string "{PLAYER} received the Dynamo Badge\n"
	.string "from Wattson.$"

MauvilleCity_Gym_Text_ExplainDynamoBadgeTakeThis: @ 820E7AA
	.string "With the Dynamo Badge, Pokémon can\n"
	.string "use Rock Smash out of battle.\p"
	.string "And, it will make your Pokémon a little\n"
>>>>>>> 4d1bf960
	.string "bit faster, too.\p"
	.string "Hmm…\n"
	.string "You should take this, too!$"

<<<<<<< HEAD
MauvilleCity_Gym_Text_ExplainShockWave:
	.string "That TM34 there contains SHOCK WAVE.\p"
=======
MauvilleCity_Gym_Text_ExplainShockWave: @ 820E844
	.string "That TM34 there contains Shock Wave.\p"
>>>>>>> 4d1bf960
	.string "It's a trustworthy move that never\n"
	.string "misses! You can count on it!\p"
	.string "… … … … … …$"

<<<<<<< HEAD
MauvilleCity_Gym_Text_RegisteredWattson:
	.string "Registered GYM LEADER WATTSON\n"
	.string "in the POKéNAV.$"
=======
MauvilleCity_Gym_Text_RegisteredWattson: @ 820E8B5
	.string "Registered Gym Leader Wattson\n"
	.string "in the Pokénav.$"
>>>>>>> 4d1bf960

MauvilleCity_Gym_Text_WattsonPostBattle:
	.string "I swell with optimism, seeing a promising\n"
	.string "young Trainer like you!$"

MauvilleCity_Gym_Text_WattsonGoForthAndEndeavor:
	.string "Wahahahah!\n"
	.string "Go forth and endeavor, youngster!$"

<<<<<<< HEAD
MauvilleCity_Gym_Text_GymStatue:
	.string "MAUVILLE CITY POKéMON GYM$"

MauvilleCity_Gym_Text_GymStatueCertified:
	.string "MAUVILLE CITY POKéMON GYM\p"
	.string "WATTSON'S CERTIFIED TRAINERS:\n"
	.string "{PLAYER}$"

MauvilleCity_Gym_Text_WattsonPreRematch:
	.string "WATTSON: Ah-ha! Here at last!\n"
=======
MauvilleCity_Gym_Text_GymStatue: @ 820E952
	.string "Mauville City Pokémon Gym$"

MauvilleCity_Gym_Text_GymStatueCertified: @ 820E96C
	.string "Mauville City Pokémon Gym\p"
	.string "Wattson's Certified Trainers:\n"
	.string "{PLAYER}$"

MauvilleCity_Gym_Text_WattsonPreRematch: @ 820E9A7
	.string "Wattson: Ah-ha! Here at last!\n"
>>>>>>> 4d1bf960
	.string "I know what you want.\l"
	.string "You want to battle my Pokémon!\p"
	.string "Wahahahaha!\p"
	.string "I'll make sparks fly from you!\n"
	.string "Don't say I didn't warn you!$"

MauvilleCity_Gym_Text_WattsonRematchDefeat:
	.string "Oof…\n"
	.string "Our batteries ran dry…$"

<<<<<<< HEAD
MauvilleCity_Gym_Text_WattsonPostRematch:
	.string "WATTSON: We'll have to recharge our\n"
=======
MauvilleCity_Gym_Text_WattsonPostRematch: @ 820EA5E
	.string "Wattson: We'll have to recharge our\n"
>>>>>>> 4d1bf960
	.string "batteries again.\p"
	.string "When we're fully charged up, we'll\n"
	.string "gladly accept your challenge.\p"
	.string "So, come back again sometime,\n"
	.string "won't you?$"

<<<<<<< HEAD
MauvilleCity_Gym_Text_WattsonRematchNeedTwoMons:
	.string "WATTSON: Ah-ha! Here at last!\n"
=======
MauvilleCity_Gym_Text_WattsonRematchNeedTwoMons: @ 820EAFD
	.string "Wattson: Ah-ha! Here at last!\n"
>>>>>>> 4d1bf960
	.string "I know what you want.\l"
	.string "You want to battle my Pokémon!\p"
	.string "Wahahahaha!\p"
	.string "Oops! Wait!\n"
	.string "You've only one Pokémon with you!\p"
	.string "Come see me with two or more\n"
	.string "Pokémon, all right?$"
<|MERGE_RESOLUTION|>--- conflicted
+++ resolved
@@ -256,13 +256,8 @@
 	releaseall
 	end
 
-<<<<<<< HEAD
-MauvilleCity_Gym_Text_GymGuideAdvice:
-	.string "Hey, how's it going, CHAMPION-\n"
-=======
 MauvilleCity_Gym_Text_GymGuideAdvice: @ 820E17F
 	.string "Hey, how's it going, Champion-\n"
->>>>>>> 4d1bf960
 	.string "bound {PLAYER}?\p"
 	.string "Wattson, the Leader of Mauville\n"
 	.string "Gym, uses Electric-type Pokémon.\p"
@@ -284,82 +279,46 @@
 	.string "That was plugged in, amped up,\n"
 	.string "over-driven electric, man!$"
 
-<<<<<<< HEAD
-MauvilleCity_Gym_Text_KirkPostBattle:
-	.string "POKéMON and rock, it's all about heart,\n"
-	.string "whoa-yeah!$"
-
-MauvilleCity_Gym_Text_ShawnIntro:
-	.string "I trained under WATTSON!\n"
-=======
 MauvilleCity_Gym_Text_KirkPostBattle: @ 820E336
 	.string "Pokémon and rock, it's all about heart,\n"
 	.string "whoa-yeah!$"
 
 MauvilleCity_Gym_Text_ShawnIntro: @ 820E369
 	.string "I trained under Wattson!\n"
->>>>>>> 4d1bf960
 	.string "There ain't no way I'll lose easily!$"
 
 MauvilleCity_Gym_Text_ShawnDefeat:
 	.string "Unplugged and turned off…$"
 
-<<<<<<< HEAD
-MauvilleCity_Gym_Text_ShawnPostBattle:
-	.string "WATTSON, our GYM LEADER, has been\n"
-=======
 MauvilleCity_Gym_Text_ShawnPostBattle: @ 820E3C1
 	.string "Wattson, our Gym Leader, has been\n"
->>>>>>> 4d1bf960
 	.string "around for a long, long time.\p"
 	.string "He was battling even before your\n"
 	.string "daddy was born, that tough coot.$"
 
-<<<<<<< HEAD
-MauvilleCity_Gym_Text_BenIntro:
-	.string "This GYM's got puzzles!\n"
-=======
 MauvilleCity_Gym_Text_BenIntro: @ 820E443
 	.string "This Gym's got puzzles!\n"
->>>>>>> 4d1bf960
 	.string "Isn't it fun?$"
 
 MauvilleCity_Gym_Text_BenDefeat:
 	.string "It's no fun to lose…$"
 
-<<<<<<< HEAD
-MauvilleCity_Gym_Text_BenPostBattle:
-	.string "WATTSON says he likes setting up\n"
-	.string "little traps with switches.$"
-
-MauvilleCity_Gym_Text_VivianIntro:
-	.string "With my charm and my POKéMON's moves,\n"
-=======
 MauvilleCity_Gym_Text_BenPostBattle: @ 820E47E
 	.string "Wattson says he likes setting up\n"
 	.string "little traps with switches.$"
 
 MauvilleCity_Gym_Text_VivianIntro: @ 820E4BB
 	.string "With my charm and my Pokémon's moves,\n"
->>>>>>> 4d1bf960
 	.string "you'll be shocked!$"
 
 MauvilleCity_Gym_Text_VivianDefeat:
 	.string "I'm shocked by your power!$"
 
-<<<<<<< HEAD
-MauvilleCity_Gym_Text_VivianPostBattle:
-	.string "I've heard that MAUVILLE was founded\n"
-	.string "by WATTSON.\p"
-	.string "He was a TRAINER long before we\n"
-	.string "became TRAINERS.\l"
-=======
 MauvilleCity_Gym_Text_VivianPostBattle: @ 820E50F
 	.string "I've heard that Mauville was founded\n"
 	.string "by Wattson.\p"
 	.string "He was a Trainer long before we\n"
 	.string "became Trainers.\l"
->>>>>>> 4d1bf960
 	.string "He must know all sorts of things!$"
 
 MauvilleCity_Gym_Text_AngeloIntro:
@@ -369,13 +328,8 @@
 	.string "Oh…\n"
 	.string "My eyes are frazzled…$"
 
-<<<<<<< HEAD
-MauvilleCity_Gym_Text_AngeloPostBattle:
-	.string "MAUVILLE GYM's WATTSON has a shiny\n"
-=======
 MauvilleCity_Gym_Text_AngeloPostBattle: @ 820E5C2
 	.string "Mauville Gym's Wattson has a shiny\n"
->>>>>>> 4d1bf960
 	.string "forehead. It makes me happy!$"
 
 MauvilleCity_Gym_Text_WattsonIntro:
@@ -397,16 +351,6 @@
 	.string "You ended up giving me a thrill!\n"
 	.string "Take this Badge!$"
 
-<<<<<<< HEAD
-MauvilleCity_Gym_Text_ReceivedDynamoBadge:
-	.string "{PLAYER} received the DYNAMO BADGE\n"
-	.string "from WATTSON.$"
-
-MauvilleCity_Gym_Text_ExplainDynamoBadgeTakeThis:
-	.string "With the DYNAMO BADGE, POKéMON can\n"
-	.string "use ROCK SMASH out of battle.\p"
-	.string "And, it will make your POKéMON a little\n"
-=======
 MauvilleCity_Gym_Text_ReceivedDynamoBadge: @ 820E77F
 	.string "{PLAYER} received the Dynamo Badge\n"
 	.string "from Wattson.$"
@@ -415,31 +359,19 @@
 	.string "With the Dynamo Badge, Pokémon can\n"
 	.string "use Rock Smash out of battle.\p"
 	.string "And, it will make your Pokémon a little\n"
->>>>>>> 4d1bf960
 	.string "bit faster, too.\p"
 	.string "Hmm…\n"
 	.string "You should take this, too!$"
 
-<<<<<<< HEAD
-MauvilleCity_Gym_Text_ExplainShockWave:
-	.string "That TM34 there contains SHOCK WAVE.\p"
-=======
 MauvilleCity_Gym_Text_ExplainShockWave: @ 820E844
 	.string "That TM34 there contains Shock Wave.\p"
->>>>>>> 4d1bf960
 	.string "It's a trustworthy move that never\n"
 	.string "misses! You can count on it!\p"
 	.string "… … … … … …$"
 
-<<<<<<< HEAD
-MauvilleCity_Gym_Text_RegisteredWattson:
-	.string "Registered GYM LEADER WATTSON\n"
-	.string "in the POKéNAV.$"
-=======
 MauvilleCity_Gym_Text_RegisteredWattson: @ 820E8B5
 	.string "Registered Gym Leader Wattson\n"
 	.string "in the Pokénav.$"
->>>>>>> 4d1bf960
 
 MauvilleCity_Gym_Text_WattsonPostBattle:
 	.string "I swell with optimism, seeing a promising\n"
@@ -449,18 +381,6 @@
 	.string "Wahahahah!\n"
 	.string "Go forth and endeavor, youngster!$"
 
-<<<<<<< HEAD
-MauvilleCity_Gym_Text_GymStatue:
-	.string "MAUVILLE CITY POKéMON GYM$"
-
-MauvilleCity_Gym_Text_GymStatueCertified:
-	.string "MAUVILLE CITY POKéMON GYM\p"
-	.string "WATTSON'S CERTIFIED TRAINERS:\n"
-	.string "{PLAYER}$"
-
-MauvilleCity_Gym_Text_WattsonPreRematch:
-	.string "WATTSON: Ah-ha! Here at last!\n"
-=======
 MauvilleCity_Gym_Text_GymStatue: @ 820E952
 	.string "Mauville City Pokémon Gym$"
 
@@ -471,7 +391,6 @@
 
 MauvilleCity_Gym_Text_WattsonPreRematch: @ 820E9A7
 	.string "Wattson: Ah-ha! Here at last!\n"
->>>>>>> 4d1bf960
 	.string "I know what you want.\l"
 	.string "You want to battle my Pokémon!\p"
 	.string "Wahahahaha!\p"
@@ -482,26 +401,16 @@
 	.string "Oof…\n"
 	.string "Our batteries ran dry…$"
 
-<<<<<<< HEAD
-MauvilleCity_Gym_Text_WattsonPostRematch:
-	.string "WATTSON: We'll have to recharge our\n"
-=======
 MauvilleCity_Gym_Text_WattsonPostRematch: @ 820EA5E
 	.string "Wattson: We'll have to recharge our\n"
->>>>>>> 4d1bf960
 	.string "batteries again.\p"
 	.string "When we're fully charged up, we'll\n"
 	.string "gladly accept your challenge.\p"
 	.string "So, come back again sometime,\n"
 	.string "won't you?$"
 
-<<<<<<< HEAD
-MauvilleCity_Gym_Text_WattsonRematchNeedTwoMons:
-	.string "WATTSON: Ah-ha! Here at last!\n"
-=======
 MauvilleCity_Gym_Text_WattsonRematchNeedTwoMons: @ 820EAFD
 	.string "Wattson: Ah-ha! Here at last!\n"
->>>>>>> 4d1bf960
 	.string "I know what you want.\l"
 	.string "You want to battle my Pokémon!\p"
 	.string "Wahahahaha!\p"
