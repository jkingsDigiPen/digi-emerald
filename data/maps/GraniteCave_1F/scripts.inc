GraniteCave_1F_MapScripts::
	.byte 0

GraniteCave_1F_EventScript_Hiker::
	lock
	faceplayer
	goto_if_set FLAG_RECEIVED_HM05, GraniteCave_1F_EventScript_ReceivedFlash
	msgbox GraniteCave_1F_Text_GetsDarkAheadHereYouGo, MSGBOX_DEFAULT
	giveitem ITEM_HM05
	setflag FLAG_RECEIVED_HM05
	msgbox GraniteCave_1F_Text_ExplainFlash, MSGBOX_DEFAULT
	release
	end

GraniteCave_1F_EventScript_ReceivedFlash::
	msgbox GraniteCave_1F_Text_ExplainFlash, MSGBOX_DEFAULT
	release
	end

GraniteCave_1F_Text_GetsDarkAheadHereYouGo:
	.string "Hey, you.\n"
	.string "It gets awfully dark ahead.\l"
	.string "It'll be tough trying to explore.\p"
	.string "That guy who came by earlier…\n"
	.string "Steven, I think it was.\p"
	.string "He knew how to use Flash, so he ought\n"
	.string "to be all right, but…\p"
	.string "Well, for us Hikers, helping out those\n"
	.string "that we meet is our motto.\p"
	.string "Here you go, I'll pass this on to you.$"

<<<<<<< HEAD
GraniteCave_1F_Text_ExplainFlash:
	.string "Teach that hidden move FLASH to\n"
	.string "a POKéMON and use it.\p"
=======
GraniteCave_1F_Text_ExplainFlash: @ 822DBB7
	.string "Teach that hidden move Flash to\n"
	.string "a Pokémon and use it.\p"
>>>>>>> 4d1bf960
	.string "It lights up even the inky darkness\n"
	.string "of caves.\p"
	.string "But, to use it, you need the Gym Badge\n"
	.string "from Dewford's Pokémon Gym.$"
<|MERGE_RESOLUTION|>--- conflicted
+++ resolved
@@ -29,15 +29,9 @@
 	.string "that we meet is our motto.\p"
 	.string "Here you go, I'll pass this on to you.$"
 
-<<<<<<< HEAD
-GraniteCave_1F_Text_ExplainFlash:
-	.string "Teach that hidden move FLASH to\n"
-	.string "a POKéMON and use it.\p"
-=======
 GraniteCave_1F_Text_ExplainFlash: @ 822DBB7
 	.string "Teach that hidden move Flash to\n"
 	.string "a Pokémon and use it.\p"
->>>>>>> 4d1bf960
 	.string "It lights up even the inky darkness\n"
 	.string "of caves.\p"
 	.string "But, to use it, you need the Gym Badge\n"
