.set LOCALID_NURSE, 1
.set LOCALID_GUARD_1, 3
.set LOCALID_GUARD_2, 4

EverGrandeCity_PokemonLeague_1F_MapScripts::
	map_script MAP_SCRIPT_ON_TRANSITION, EverGrandeCity_PokemonLeague_1F_OnTransition
	map_script MAP_SCRIPT_ON_RESUME, CableClub_OnResume
	.byte 0

EverGrandeCity_PokemonLeague_1F_OnTransition:
	setrespawn HEAL_LOCATION_EVER_GRANDE_CITY_POKEMON_LEAGUE
	setflag FLAG_LANDMARK_POKEMON_LEAGUE
	call_if_unset FLAG_ENTERED_ELITE_FOUR, EverGrandeCity_PokemonLeague_1F_EventScript_GuardsBlockDoor
	end

EverGrandeCity_PokemonLeague_1F_EventScript_GuardsBlockDoor::
	setobjectxyperm LOCALID_GUARD_1, 9, 2
	setobjectxyperm LOCALID_GUARD_2, 10, 2
	return

EverGrandeCity_PokemonLeague_1F_EventScript_Nurse::
	setvar VAR_0x800B, LOCALID_NURSE
	call Common_EventScript_PkmnCenterNurse
	waitmessage
	waitbuttonpress
	release
	end

EverGrandeCity_PokemonLeague_1F_EventScript_Clerk::
	lock
	faceplayer
	message gText_HowMayIServeYou
	waitmessage
	pokemart EverGrandeCity_PokemonLeague_1F_Pokemart
	msgbox gText_PleaseComeAgain, MSGBOX_DEFAULT
	release
	end

	.align 2
EverGrandeCity_PokemonLeague_1F_Pokemart:
	.2byte ITEM_ULTRA_BALL
	.2byte ITEM_HYPER_POTION
	.2byte ITEM_MAX_POTION
	.2byte ITEM_FULL_RESTORE
	.2byte ITEM_FULL_HEAL
	.2byte ITEM_REVIVE
	.2byte ITEM_MAX_REPEL
	.2byte ITEM_NONE
	release
	end

@ The door guards only check for FLAG_BADGE06_GET because Winonas badge is the only one that can be skipped
@ Its assumed the player has the remaining badges
EverGrandeCity_PokemonLeague_1F_EventScript_DoorGuard::
	lockall
	goto_if_set FLAG_ENTERED_ELITE_FOUR, EverGrandeCity_PokemonLeague_1F_EventScript_GoForth
	getplayerxy VAR_TEMP_0, VAR_TEMP_1
	call_if_ge VAR_TEMP_0, 11, EverGrandeCity_PokemonLeague_1F_EventScript_PlayerMoveToFrontFromRight
	call_if_le VAR_TEMP_0, 8, EverGrandeCity_PokemonLeague_1F_EventScript_PlayerMoveToFrontFromLeft
	message EverGrandeCity_PokemonLeague_1F_Text_MustHaveAllGymBadges
	waitmessage
	delay 120
	goto_if_unset FLAG_BADGE06_GET, EverGrandeCity_PokemonLeague_1F_EventScript_NotAllBadges
	closemessage
	applymovement LOCALID_GUARD_1, EverGrandeCity_PokemonLeague_1F_Movement_LeftGuardOutOfWay
	applymovement LOCALID_GUARD_2, EverGrandeCity_PokemonLeague_1F_Movement_RightGuardOutOfWay
	waitmovement 0
	delay 10
	playfanfare MUS_OBTAIN_BADGE
	message EverGrandeCity_PokemonLeague_1F_Text_GoForth
	waitmessage
	waitfanfare
	closemessage
	copyobjectxytoperm LOCALID_GUARD_1
	copyobjectxytoperm LOCALID_GUARD_2
	setflag FLAG_ENTERED_ELITE_FOUR
	releaseall
	end

EverGrandeCity_PokemonLeague_1F_EventScript_PlayerMoveToFrontFromRight::
	applymovement OBJ_EVENT_ID_PLAYER, EverGrandeCity_PokemonLeague_1F_Movement_MoveToFrontFromRight
	waitmovement 0
	return

EverGrandeCity_PokemonLeague_1F_EventScript_PlayerMoveToFrontFromLeft::
	applymovement OBJ_EVENT_ID_PLAYER, EverGrandeCity_PokemonLeague_1F_Movement_MoveToFrontFromLeft
	waitmovement 0
	return

EverGrandeCity_PokemonLeague_1F_EventScript_NotAllBadges::
	playse SE_FAILURE
	msgbox EverGrandeCity_PokemonLeague_1F_Text_HaventObtainedAllBadges, MSGBOX_DEFAULT
	releaseall
	end

EverGrandeCity_PokemonLeague_1F_EventScript_GoForth::
	applymovement VAR_LAST_TALKED, Common_Movement_FacePlayer
	waitmovement 0
	msgbox EverGrandeCity_PokemonLeague_1F_Text_GoForth, MSGBOX_DEFAULT
	closemessage
	applymovement VAR_LAST_TALKED, Common_Movement_FaceOriginalDirection
	waitmovement 0
	releaseall
	end

EverGrandeCity_PokemonLeague_1F_Movement_MoveToFrontFromRight:
	walk_down
	walk_left
	walk_in_place_faster_up
	step_end

EverGrandeCity_PokemonLeague_1F_Movement_MoveToFrontFromLeft:
	walk_down
	walk_right
	walk_in_place_faster_up
	step_end

EverGrandeCity_PokemonLeague_1F_Movement_LeftGuardOutOfWay:
	walk_left
	walk_in_place_faster_down
	step_end

EverGrandeCity_PokemonLeague_1F_Movement_RightGuardOutOfWay:
	walk_right
	walk_in_place_faster_down
	step_end

<<<<<<< HEAD
EverGrandeCity_PokemonLeague_1F_Text_MustHaveAllGymBadges:
	.string "Beyond this point, only those TRAINERS\n"
	.string "who have collected all the GYM BADGES\l"
=======
EverGrandeCity_PokemonLeague_1F_Text_MustHaveAllGymBadges: @ 82296E8
	.string "Beyond this point, only those Trainers\n"
	.string "who have collected all the Gym Badges\l"
>>>>>>> 4d1bf960
	.string "are permitted to enter.\p"
	.string "Trainer, let us confirm that you have\n"
	.string "all the Gym Badges.$"

<<<<<<< HEAD
EverGrandeCity_PokemonLeague_1F_Text_HaventObtainedAllBadges:
	.string "You haven't obtained all the BADGES.\p"
	.string "If you're bound for the POKéMON\n"
	.string "LEAGUE, you must return with them.$"

EverGrandeCity_PokemonLeague_1F_Text_GoForth:
	.string "TRAINER! Believe in yourself and your\n"
	.string "POKéMON, and go forth!$"
=======
EverGrandeCity_PokemonLeague_1F_Text_HaventObtainedAllBadges: @ 8229787
	.string "You haven't obtained all the Badges.\p"
	.string "If you're bound for the Pokémon\n"
	.string "League, you must return with them.$"

EverGrandeCity_PokemonLeague_1F_Text_GoForth: @ 82297EF
	.string "Trainer! Believe in yourself and your\n"
	.string "Pokémon, and go forth!$"
>>>>>>> 4d1bf960
<|MERGE_RESOLUTION|>--- conflicted
+++ resolved
@@ -125,29 +125,13 @@
 	walk_in_place_faster_down
 	step_end
 
-<<<<<<< HEAD
-EverGrandeCity_PokemonLeague_1F_Text_MustHaveAllGymBadges:
-	.string "Beyond this point, only those TRAINERS\n"
-	.string "who have collected all the GYM BADGES\l"
-=======
 EverGrandeCity_PokemonLeague_1F_Text_MustHaveAllGymBadges: @ 82296E8
 	.string "Beyond this point, only those Trainers\n"
 	.string "who have collected all the Gym Badges\l"
->>>>>>> 4d1bf960
 	.string "are permitted to enter.\p"
 	.string "Trainer, let us confirm that you have\n"
 	.string "all the Gym Badges.$"
 
-<<<<<<< HEAD
-EverGrandeCity_PokemonLeague_1F_Text_HaventObtainedAllBadges:
-	.string "You haven't obtained all the BADGES.\p"
-	.string "If you're bound for the POKéMON\n"
-	.string "LEAGUE, you must return with them.$"
-
-EverGrandeCity_PokemonLeague_1F_Text_GoForth:
-	.string "TRAINER! Believe in yourself and your\n"
-	.string "POKéMON, and go forth!$"
-=======
 EverGrandeCity_PokemonLeague_1F_Text_HaventObtainedAllBadges: @ 8229787
 	.string "You haven't obtained all the Badges.\p"
 	.string "If you're bound for the Pokémon\n"
@@ -156,4 +140,3 @@
 EverGrandeCity_PokemonLeague_1F_Text_GoForth: @ 82297EF
 	.string "Trainer! Believe in yourself and your\n"
 	.string "Pokémon, and go forth!$"
->>>>>>> 4d1bf960
