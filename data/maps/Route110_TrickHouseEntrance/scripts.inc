--- conflicted
+++ resolved
@@ -796,21 +796,6 @@
 	.string "Hah?\n"
 	.string "Did you not come to claim your reward?$"
 
-<<<<<<< HEAD
-Route110_TrickHouseEntrance_Text_MechadollWhichTent:
-	.string "MECHADOLL 5 I AM!\n"
-	.string "IF REWARD IS NOT TAKEN BY YOU,\l"
-	.string "THEN TRICK MASTER YOU CANNOT FOLLOW.\p"
-	.string "RED TENT OR BLUE TENT,\n"
-	.string "WHICH DO YOU PREFER?$"
-
-Route110_TrickHouseEntrance_Text_ThenFarewell:
-	.string "THEN FAREWELL.$"
-
-Route110_TrickHouseEntrance_Text_PCFullAgain:
-	.string "YOUR PC STATUS: FULL AGAIN.\n"
-	.string "MEAN, YOU ARE.$"
-=======
 Route110_TrickHouseEntrance_Text_MechadollWhichTent: @ 826AB2C
 	.string "Mechadoll 5 I Am!\n"
 	.string "If Reward Is Not Taken By You,\l"
@@ -824,7 +809,6 @@
 Route110_TrickHouseEntrance_Text_PCFullAgain: @ 826ABBD
 	.string "Your PC Status: Full Again.\n"
 	.string "Mean, You Are.$"
->>>>>>> 4d1bf960
 
 Route110_TrickHousePuzzle_Text_FoundAScroll:
 	.string "{PLAYER} found a scroll.$"
