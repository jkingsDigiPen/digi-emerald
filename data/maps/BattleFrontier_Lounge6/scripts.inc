BattleFrontier_Lounge6_MapScripts::
	.byte 0

BattleFrontier_Lounge6_EventScript_Trader::
	lock
	faceplayer
	goto_if_set FLAG_BATTLE_FRONTIER_TRADE_DONE, BattleFrontier_Lounge6_EventScript_TradeCompleted
	setvar VAR_0x8008, INGAME_TRADE_MEOWTH
	copyvar VAR_0x8004, VAR_0x8008
	specialvar VAR_RESULT, GetInGameTradeSpeciesInfo
	copyvar VAR_0x8009, VAR_RESULT
	msgbox BattleFrontier_Lounge6_Text_WouldYouLikeToTrade, MSGBOX_YESNO
	goto_if_eq VAR_RESULT, NO, BattleFrontier_Lounge6_EventScript_DeclineTrade
	special ChoosePartyMon
	waitstate
	copyvar VAR_0x800A, VAR_0x8004
	goto_if_eq VAR_0x8004, PARTY_NOTHING_CHOSEN, BattleFrontier_Lounge6_EventScript_DeclineTrade
	copyvar VAR_0x8005, VAR_0x800A
	specialvar VAR_RESULT, GetTradeSpecies
	copyvar VAR_0x800B, VAR_RESULT
	goto_if_ne VAR_RESULT, VAR_0x8009, BattleFrontier_Lounge6_EventScript_NotRequestedMon
	copyvar VAR_0x8004, VAR_0x8008
	copyvar VAR_0x8005, VAR_0x800A
	special CreateInGameTradePokemon
	special DoInGameTradeScene
	waitstate
	msgbox BattleFrontier_Lounge6_Text_PromiseIllBeGoodToIt, MSGBOX_DEFAULT
	setflag FLAG_BATTLE_FRONTIER_TRADE_DONE
	release
	end

BattleFrontier_Lounge6_EventScript_DeclineTrade::
	msgbox BattleFrontier_Lounge6_Text_WellThatsFineToo, MSGBOX_DEFAULT
	release
	end

BattleFrontier_Lounge6_EventScript_NotRequestedMon::
	bufferspeciesname STR_VAR_1, VAR_0x8009
	msgbox BattleFrontier_Lounge6_Text_DontTradeForAnythingButMon, MSGBOX_DEFAULT
	release
	end

BattleFrontier_Lounge6_EventScript_TradeCompleted::
	msgbox BattleFrontier_Lounge6_Text_SkittySoMuchCuterThanImagined, MSGBOX_DEFAULT
	release
	end

<<<<<<< HEAD
BattleFrontier_Lounge6_Text_WouldYouLikeToTrade:
	.string "My POKéMON is a {STR_VAR_2}.\n"
=======
BattleFrontier_Lounge6_Text_WouldYouLikeToTrade: @ 826508D
	.string "My Pokémon is a {STR_VAR_2}.\n"
>>>>>>> 4d1bf960
	.string "Do you know it?\l"
	.string "It's quite cute and rather nice.\p"
	.string "This little one, I could trade with\n"
	.string "pride!\p"
	.string "Would you like to trade me a {STR_VAR_1}\n"
	.string "for my {STR_VAR_2}?$"

BattleFrontier_Lounge6_Text_PromiseIllBeGoodToIt:
	.string "Oh, it's adorable!\n"
	.string "Thank you!\l"
	.string "I promise I'll be good to it!\p"
	.string "Oh! I hope you'll be good to\n"
	.string "my {STR_VAR_2}, too!$"

BattleFrontier_Lounge6_Text_DontTradeForAnythingButMon:
	.string "Oh, I'm sorry!\n"
	.string "I don't intend to trade for anything\l"
	.string "but a {STR_VAR_1}.$"

BattleFrontier_Lounge6_Text_WellThatsFineToo:
	.string "Oh, you won't?\n"
	.string "Well, that's fine, too.\l"
	.string "Please come visit us again.$"

BattleFrontier_Lounge6_Text_SkittySoMuchCuterThanImagined:
	.string "Giggle!\n"
	.string "A Skitty is so much cuter than I had\l"
	.string "imagined. I'm delighted!$"<|MERGE_RESOLUTION|>--- conflicted
+++ resolved
@@ -45,13 +45,8 @@
 	release
 	end
 
-<<<<<<< HEAD
-BattleFrontier_Lounge6_Text_WouldYouLikeToTrade:
-	.string "My POKéMON is a {STR_VAR_2}.\n"
-=======
 BattleFrontier_Lounge6_Text_WouldYouLikeToTrade: @ 826508D
 	.string "My Pokémon is a {STR_VAR_2}.\n"
->>>>>>> 4d1bf960
 	.string "Do you know it?\l"
 	.string "It's quite cute and rather nice.\p"
 	.string "This little one, I could trade with\n"
