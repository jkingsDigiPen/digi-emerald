--- conflicted
+++ resolved
@@ -551,43 +551,25 @@
 	.string "Hello, are you here for the ferry?\n"
 	.string "May I see your Ticket?$"
 
-<<<<<<< HEAD
-LilycoveCity_Harbor_Text_NoTicket:
-	.string "{PLAYER} doesn't have the TICKET…\p"
-=======
 LilycoveCity_Harbor_Text_NoTicket: @ 821E792
 	.string "{PLAYER} doesn't have the Ticket…\p"
->>>>>>> 4d1bf960
 	.string "I'm terribly sorry.\p"
 	.string "You must have a Ticket to board\n"
 	.string "the ferry.$"
 
-<<<<<<< HEAD
-LilycoveCity_Harbor_Text_FlashTicketWhereTo:
-	.string "{PLAYER} flashed the TICKET.\p"
-=======
 LilycoveCity_Harbor_Text_FlashTicketWhereTo: @ 821E7ED
 	.string "{PLAYER} flashed the Ticket.\p"
->>>>>>> 4d1bf960
 	.string "Perfect! That's all you need!\p"
 	.string "And where would you like to go?$"
 
 LilycoveCity_Harbor_Text_SailAnotherTime:
 	.string "Please sail with us another time!$"
 
-<<<<<<< HEAD
-LilycoveCity_Harbor_Text_SlateportItIs:
-	.string "SLATEPORT CITY it is, then!$"
-
-LilycoveCity_Harbor_Text_BattleFrontierItIs:
-	.string "BATTLE FRONTIER it is, then!$"
-=======
 LilycoveCity_Harbor_Text_SlateportItIs: @ 821E864
 	.string "Slateport City it is, then!$"
 
 LilycoveCity_Harbor_Text_BattleFrontierItIs: @ 821E880
 	.string "Battle Frontier it is, then!$"
->>>>>>> 4d1bf960
 
 LilycoveCity_Harbor_Text_PleaseBoard:
 	.string "Please board the ferry and wait for\n"
@@ -602,13 +584,8 @@
 	.string "I wish they'd get a move on, the folks\n"
 	.string "at the Shipyard in Slateport.$"
 
-<<<<<<< HEAD
-LilycoveCity_Harbor_Text_SailorFerryAvailable:
-	.string "The ferry S.S. TIDAL is finally in\n"
-=======
 LilycoveCity_Harbor_Text_SailorFerryAvailable: @ 821E976
 	.string "The ferry S.S. Tidal is finally in\n"
->>>>>>> 4d1bf960
 	.string "operation.\p"
 	.string "The folks at the Shipyard in Slateport\n"
 	.string "must've worked extra hard.\p"
