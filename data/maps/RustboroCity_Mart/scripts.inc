RustboroCity_Mart_MapScripts::
	.byte 0

RustboroCity_Mart_EventScript_Clerk::
	lock
	faceplayer
	message gText_HowMayIServeYou
	waitmessage
	goto_if_unset FLAG_MET_DEVON_EMPLOYEE, RustboroCity_Mart_EventScript_PokemartBasic
	goto_if_set FLAG_MET_DEVON_EMPLOYEE, RustboroCity_Mart_EventScript_PokemartExpanded
	end

RustboroCity_Mart_EventScript_PokemartBasic::
	pokemart RustboroCity_Mart_Pokemart_Basic
	msgbox gText_PleaseComeAgain, MSGBOX_DEFAULT
	release
	end

	.align 2
RustboroCity_Mart_Pokemart_Basic:
	.2byte ITEM_POKE_BALL
	.2byte ITEM_POTION
	.2byte ITEM_SUPER_POTION
	.2byte ITEM_ANTIDOTE
	.2byte ITEM_PARALYZE_HEAL
	.2byte ITEM_ESCAPE_ROPE
	.2byte ITEM_REPEL
	.2byte ITEM_X_SPEED
	.2byte ITEM_X_ATTACK
	.2byte ITEM_X_DEFENSE
	.2byte ITEM_NONE
	release
	end

RustboroCity_Mart_EventScript_PokemartExpanded::
	pokemart RustboroCity_Mart_Pokemart_Expanded
	msgbox gText_PleaseComeAgain, MSGBOX_DEFAULT
	release
	end

	.align 2
RustboroCity_Mart_Pokemart_Expanded:
	.2byte ITEM_POKE_BALL
	.2byte ITEM_TIMER_BALL
	.2byte ITEM_REPEAT_BALL
	.2byte ITEM_POTION
	.2byte ITEM_SUPER_POTION
	.2byte ITEM_ANTIDOTE
	.2byte ITEM_PARALYZE_HEAL
	.2byte ITEM_ESCAPE_ROPE
	.2byte ITEM_REPEL
	.2byte ITEM_X_SPEED
	.2byte ITEM_X_ATTACK
	.2byte ITEM_X_DEFENSE
	.2byte ITEM_NONE
	release
	end

RustboroCity_Mart_EventScript_PokefanF::
	msgbox RustboroCity_Mart_Text_BuyingHealsInCaseOfShroomish, MSGBOX_NPC
	end

RustboroCity_Mart_EventScript_Boy::
	msgbox RustboroCity_Mart_Text_ShouldBuySuperPotionsInstead, MSGBOX_NPC
	end

RustboroCity_Mart_EventScript_BugCatcher::
	msgbox RustboroCity_Mart_Text_GettingEscapeRopeJustInCase, MSGBOX_NPC
	end

<<<<<<< HEAD
RustboroCity_Mart_Text_BuyingHealsInCaseOfShroomish:
	.string "I'm buying some PARLYZ HEALS and\n"
	.string "ANTIDOTES.\p"
	.string "Just in case I run into SHROOMISH\n"
	.string "in PETALBURG WOODS.$"

RustboroCity_Mart_Text_ShouldBuySuperPotionsInstead:
	.string "My POKéMON evolved.\n"
=======
RustboroCity_Mart_Text_BuyingHealsInCaseOfShroomish: @ 8214F8F
	.string "I'm buying some Parlyz Heals and\n"
	.string "Antidotes.\p"
	.string "Just in case I run into Shroomish\n"
	.string "in Petalburg Woods.$"

RustboroCity_Mart_Text_ShouldBuySuperPotionsInstead: @ 8214FF1
	.string "My Pokémon evolved.\n"
>>>>>>> 4d1bf960
	.string "It has a lot of HP now.\p"
	.string "I should buy Super Potions for it\n"
	.string "instead of ordinary Potions.$"

<<<<<<< HEAD
RustboroCity_Mart_Text_GettingEscapeRopeJustInCase:
	.string "I'm getting an ESCAPE ROPE just in\n"
=======
RustboroCity_Mart_Text_GettingEscapeRopeJustInCase: @ 821505C
	.string "I'm getting an Escape Rope just in\n"
>>>>>>> 4d1bf960
	.string "case I get lost in a cave.\p"
	.string "I just need to use it to get back to\n"
	.string "the entrance.$"
<|MERGE_RESOLUTION|>--- conflicted
+++ resolved
@@ -68,16 +68,6 @@
 	msgbox RustboroCity_Mart_Text_GettingEscapeRopeJustInCase, MSGBOX_NPC
 	end
 
-<<<<<<< HEAD
-RustboroCity_Mart_Text_BuyingHealsInCaseOfShroomish:
-	.string "I'm buying some PARLYZ HEALS and\n"
-	.string "ANTIDOTES.\p"
-	.string "Just in case I run into SHROOMISH\n"
-	.string "in PETALBURG WOODS.$"
-
-RustboroCity_Mart_Text_ShouldBuySuperPotionsInstead:
-	.string "My POKéMON evolved.\n"
-=======
 RustboroCity_Mart_Text_BuyingHealsInCaseOfShroomish: @ 8214F8F
 	.string "I'm buying some Parlyz Heals and\n"
 	.string "Antidotes.\p"
@@ -86,18 +76,12 @@
 
 RustboroCity_Mart_Text_ShouldBuySuperPotionsInstead: @ 8214FF1
 	.string "My Pokémon evolved.\n"
->>>>>>> 4d1bf960
 	.string "It has a lot of HP now.\p"
 	.string "I should buy Super Potions for it\n"
 	.string "instead of ordinary Potions.$"
 
-<<<<<<< HEAD
-RustboroCity_Mart_Text_GettingEscapeRopeJustInCase:
-	.string "I'm getting an ESCAPE ROPE just in\n"
-=======
 RustboroCity_Mart_Text_GettingEscapeRopeJustInCase: @ 821505C
 	.string "I'm getting an Escape Rope just in\n"
->>>>>>> 4d1bf960
 	.string "case I get lost in a cave.\p"
 	.string "I just need to use it to get back to\n"
 	.string "the entrance.$"
