SootopolisCity_Gym_B1F_MapScripts::
	.byte 0

SootopolisCity_Gym_B1F_EventScript_Andrea::
	trainerbattle_single TRAINER_ANDREA, SootopolisCity_Gym_B1F_Text_AndreaIntro, SootopolisCity_Gym_B1F_Text_AndreaDefeat
	msgbox SootopolisCity_Gym_B1F_Text_AndreaPostBattle, MSGBOX_AUTOCLOSE
	end

SootopolisCity_Gym_B1F_EventScript_Crissy::
	trainerbattle_single TRAINER_CRISSY, SootopolisCity_Gym_B1F_Text_CrissyIntro, SootopolisCity_Gym_B1F_Text_CrissyDefeat
	msgbox SootopolisCity_Gym_B1F_Text_CrissyPostBattle, MSGBOX_AUTOCLOSE
	end

SootopolisCity_Gym_B1F_EventScript_Brianna::
	trainerbattle_single TRAINER_BRIANNA, SootopolisCity_Gym_B1F_Text_BriannaIntro, SootopolisCity_Gym_B1F_Text_BriannaDefeat
	msgbox SootopolisCity_Gym_B1F_Text_BriannaPostBattle, MSGBOX_AUTOCLOSE
	end

SootopolisCity_Gym_B1F_EventScript_Connie::
	trainerbattle_single TRAINER_CONNIE, SootopolisCity_Gym_B1F_Text_ConnieIntro, SootopolisCity_Gym_B1F_Text_ConnieDefeat
	msgbox SootopolisCity_Gym_B1F_Text_ConniePostBattle, MSGBOX_AUTOCLOSE
	end

SootopolisCity_Gym_B1F_EventScript_Bridget::
	trainerbattle_single TRAINER_BRIDGET, SootopolisCity_Gym_B1F_Text_BridgetIntro, SootopolisCity_Gym_B1F_Text_BridgetDefeat
	msgbox SootopolisCity_Gym_B1F_Text_BridgetPostBattle, MSGBOX_AUTOCLOSE
	end

SootopolisCity_Gym_B1F_EventScript_Olivia::
	trainerbattle_single TRAINER_OLIVIA, SootopolisCity_Gym_B1F_Text_OliviaIntro, SootopolisCity_Gym_B1F_Text_OliviaDefeat
	msgbox SootopolisCity_Gym_B1F_Text_OliviaPostBattle, MSGBOX_AUTOCLOSE
	end

SootopolisCity_Gym_B1F_EventScript_Tiffany::
	trainerbattle_single TRAINER_TIFFANY, SootopolisCity_Gym_B1F_Text_TiffanyIntro, SootopolisCity_Gym_B1F_Text_TiffanyDefeat
	msgbox SootopolisCity_Gym_B1F_Text_TiffanyPostBattle, MSGBOX_AUTOCLOSE
	end

SootopolisCity_Gym_B1F_EventScript_Bethany::
	trainerbattle_single TRAINER_BETHANY, SootopolisCity_Gym_B1F_Text_BethanyIntro, SootopolisCity_Gym_B1F_Text_BethanyDefeat
	msgbox SootopolisCity_Gym_B1F_Text_BethanyPostBattle, MSGBOX_AUTOCLOSE
	end

SootopolisCity_Gym_B1F_EventScript_Annika::
	trainerbattle_single TRAINER_ANNIKA, SootopolisCity_Gym_B1F_Text_AnnikaIntro, SootopolisCity_Gym_B1F_Text_AnnikaDefeat
	msgbox SootopolisCity_Gym_B1F_Text_AnnikaPostBattle, MSGBOX_AUTOCLOSE
	end

SootopolisCity_Gym_B1F_EventScript_Daphne::
	trainerbattle_single TRAINER_DAPHNE, SootopolisCity_Gym_B1F_Text_DaphneIntro, SootopolisCity_Gym_B1F_Text_DaphneDefeat
	msgbox SootopolisCity_Gym_B1F_Text_DaphnePostBattle, MSGBOX_AUTOCLOSE
	end

SootopolisCity_Gym_B1F_Text_AndreaIntro:
	.string "I'll show you the sublime techniques\n"
	.string "I learned from our Leader Juan!$"

<<<<<<< HEAD
SootopolisCity_Gym_B1F_Text_AndreaDefeat:
	.string "Please forgive me, JUAN…$"
=======
SootopolisCity_Gym_B1F_Text_AndreaDefeat: @ 8225DB6
	.string "Please forgive me, Juan…$"
>>>>>>> 4d1bf960

SootopolisCity_Gym_B1F_Text_AndreaPostBattle:
	.string "Watch what happens if you crack all\n"
	.string "the floor tiles.$"

SootopolisCity_Gym_B1F_Text_CrissyIntro:
	.string "You came all the way here, but you won't\n"
	.string "get to see Juan.\p"
	.string "Not if you lose to me, you won't!$"

SootopolisCity_Gym_B1F_Text_CrissyDefeat:
	.string "You're strong!\n"
	.string "I was fooled by your cute looks!$"

SootopolisCity_Gym_B1F_Text_CrissyPostBattle:
	.string "You might be good enough to avoid\n"
	.string "being wiped out in one hit by Juan.$"

<<<<<<< HEAD
SootopolisCity_Gym_B1F_Text_DaphneIntro:
	.string "The sight of JUAN conducting\n"
=======
SootopolisCity_Gym_B1F_Text_DaphneIntro: @ 8225ED6
	.string "The sight of Juan conducting\n"
>>>>>>> 4d1bf960
	.string "a battle…\p"
	.string "The very beauty of it compelled me to\n"
	.string "become a Trainer.$"

SootopolisCity_Gym_B1F_Text_DaphneDefeat:
	.string "You battled with more beauty than\n"
	.string "I could muster…$"

SootopolisCity_Gym_B1F_Text_DaphnePostBattle:
	.string "The grace you bring to battle is\n"
	.string "fabulous.\p"
	.string "Oh… I'm so fortunate to have found\n"
	.string "Pokémon.$"

SootopolisCity_Gym_B1F_Text_ConnieIntro:
	.string "I should teach you how harsh battles\n"
	.string "can be.$"

SootopolisCity_Gym_B1F_Text_ConnieDefeat:
	.string "Oh.\n"
	.string "You're strong.$"

SootopolisCity_Gym_B1F_Text_ConniePostBattle:
	.string "I'll tell you something good.\p"
	.string "If you want to reach Juan, you\n"
	.string "need to walk on each floor tile once.$"

<<<<<<< HEAD
SootopolisCity_Gym_B1F_Text_BridgetIntro:
	.string "The POKéMON GYM of the highest level\n"
	.string "in the HOENN region…\p"
	.string "That's the SOOTOPOLIS GYM.$"
=======
SootopolisCity_Gym_B1F_Text_BridgetIntro: @ 8226061
	.string "The Pokémon Gym of the highest level\n"
	.string "in the Hoenn region…\p"
	.string "That's the Sootopolis Gym.$"
>>>>>>> 4d1bf960

SootopolisCity_Gym_B1F_Text_BridgetDefeat:
	.string "What a high level you are!$"

SootopolisCity_Gym_B1F_Text_BridgetPostBattle:
	.string "Rather than being satisfied by being\n"
	.string "in a strong Gym, I imagine training in\l"
	.string "other places will make you stronger.\l"
	.string "But above all, it looks more fun.$"

<<<<<<< HEAD
SootopolisCity_Gym_B1F_Text_OliviaIntro:
	.string "I train my POKéMON together with\n"
	.string "JUAN.\p"
=======
SootopolisCity_Gym_B1F_Text_OliviaIntro: @ 8226164
	.string "I train my Pokémon together with\n"
	.string "Juan.\p"
>>>>>>> 4d1bf960
	.string "Don't think I'm a pushover.$"

SootopolisCity_Gym_B1F_Text_OliviaDefeat:
	.string "I was beaten…$"

SootopolisCity_Gym_B1F_Text_OliviaPostBattle:
	.string "I think you have potential.\n"
	.string "Why don't you stay and train with us?$"

SootopolisCity_Gym_B1F_Text_TiffanyIntro:
	.string "A graceful glide across the ice while\n"
	.string "crossing no lines…\p"
	.string "A Trainer putting on that performance\n"
	.string "would be elegantly beautiful!$"

SootopolisCity_Gym_B1F_Text_TiffanyDefeat:
	.string "Well, excuse me?!$"

SootopolisCity_Gym_B1F_Text_TiffanyPostBattle:
	.string "This is really obvious, but how strong\n"
	.string "you are as a Trainer has nothing to do\l"
	.string "with how young or old you are.$"

<<<<<<< HEAD
SootopolisCity_Gym_B1F_Text_BethanyIntro:
	.string "When I'm with my POKéMON, the time\n"
=======
SootopolisCity_Gym_B1F_Text_BethanyIntro: @ 82262F3
	.string "When I'm with my Pokémon, the time\n"
>>>>>>> 4d1bf960
	.string "flies by before you can say, “Oops!”$"

SootopolisCity_Gym_B1F_Text_BethanyDefeat:
	.string "Oops!$"

SootopolisCity_Gym_B1F_Text_BethanyPostBattle:
	.string "I wish I could forget about lost causes\n"
	.string "before I can manage an “Oops!”$"

<<<<<<< HEAD
SootopolisCity_Gym_B1F_Text_AnnikaIntro:
	.string "I can battle with really rare POKéMON\n"
=======
SootopolisCity_Gym_B1F_Text_AnnikaIntro: @ 8226388
	.string "I can battle with really rare Pokémon\n"
>>>>>>> 4d1bf960
	.string "if you'd like.$"

SootopolisCity_Gym_B1F_Text_AnnikaDefeat:
	.string "Oh, there now! Did you have a good look\n"
	.string "at my Pokémon?$"

<<<<<<< HEAD
SootopolisCity_Gym_B1F_Text_AnnikaPostBattle:
	.string "I came to this GYM because JUAN\n"
	.string "praised me for my darling POKéMON.\p"
	.string "Oh, if only I'd met JUAN years ago\n"
=======
SootopolisCity_Gym_B1F_Text_AnnikaPostBattle: @ 82263F4
	.string "I came to this Gym because Juan\n"
	.string "praised me for my darling Pokémon.\p"
	.string "Oh, if only I'd met Juan years ago\n"
>>>>>>> 4d1bf960
	.string "when I was younger…$"

SootopolisCity_Gym_B1F_Text_BriannaIntro:
	.string "Giggle…\n"
	.string "Your grim look is so charming.$"

SootopolisCity_Gym_B1F_Text_BriannaDefeat:
	.string "Oh, dear.\n"
	.string "I went much too easy on you.$"

<<<<<<< HEAD
SootopolisCity_Gym_B1F_Text_BriannaPostBattle:
	.string "You couldn't lay a finger on JUAN,\n"
=======
SootopolisCity_Gym_B1F_Text_BriannaPostBattle: @ 82264BC
	.string "You couldn't lay a finger on Juan,\n"
>>>>>>> 4d1bf960
	.string "I'm sure. Giggle…$"
<|MERGE_RESOLUTION|>--- conflicted
+++ resolved
@@ -55,13 +55,8 @@
 	.string "I'll show you the sublime techniques\n"
 	.string "I learned from our Leader Juan!$"
 
-<<<<<<< HEAD
-SootopolisCity_Gym_B1F_Text_AndreaDefeat:
-	.string "Please forgive me, JUAN…$"
-=======
 SootopolisCity_Gym_B1F_Text_AndreaDefeat: @ 8225DB6
 	.string "Please forgive me, Juan…$"
->>>>>>> 4d1bf960
 
 SootopolisCity_Gym_B1F_Text_AndreaPostBattle:
 	.string "Watch what happens if you crack all\n"
@@ -80,13 +75,8 @@
 	.string "You might be good enough to avoid\n"
 	.string "being wiped out in one hit by Juan.$"
 
-<<<<<<< HEAD
-SootopolisCity_Gym_B1F_Text_DaphneIntro:
-	.string "The sight of JUAN conducting\n"
-=======
 SootopolisCity_Gym_B1F_Text_DaphneIntro: @ 8225ED6
 	.string "The sight of Juan conducting\n"
->>>>>>> 4d1bf960
 	.string "a battle…\p"
 	.string "The very beauty of it compelled me to\n"
 	.string "become a Trainer.$"
@@ -114,17 +104,10 @@
 	.string "If you want to reach Juan, you\n"
 	.string "need to walk on each floor tile once.$"
 
-<<<<<<< HEAD
-SootopolisCity_Gym_B1F_Text_BridgetIntro:
-	.string "The POKéMON GYM of the highest level\n"
-	.string "in the HOENN region…\p"
-	.string "That's the SOOTOPOLIS GYM.$"
-=======
 SootopolisCity_Gym_B1F_Text_BridgetIntro: @ 8226061
 	.string "The Pokémon Gym of the highest level\n"
 	.string "in the Hoenn region…\p"
 	.string "That's the Sootopolis Gym.$"
->>>>>>> 4d1bf960
 
 SootopolisCity_Gym_B1F_Text_BridgetDefeat:
 	.string "What a high level you are!$"
@@ -135,15 +118,9 @@
 	.string "other places will make you stronger.\l"
 	.string "But above all, it looks more fun.$"
 
-<<<<<<< HEAD
-SootopolisCity_Gym_B1F_Text_OliviaIntro:
-	.string "I train my POKéMON together with\n"
-	.string "JUAN.\p"
-=======
 SootopolisCity_Gym_B1F_Text_OliviaIntro: @ 8226164
 	.string "I train my Pokémon together with\n"
 	.string "Juan.\p"
->>>>>>> 4d1bf960
 	.string "Don't think I'm a pushover.$"
 
 SootopolisCity_Gym_B1F_Text_OliviaDefeat:
@@ -167,13 +144,8 @@
 	.string "you are as a Trainer has nothing to do\l"
 	.string "with how young or old you are.$"
 
-<<<<<<< HEAD
-SootopolisCity_Gym_B1F_Text_BethanyIntro:
-	.string "When I'm with my POKéMON, the time\n"
-=======
 SootopolisCity_Gym_B1F_Text_BethanyIntro: @ 82262F3
 	.string "When I'm with my Pokémon, the time\n"
->>>>>>> 4d1bf960
 	.string "flies by before you can say, “Oops!”$"
 
 SootopolisCity_Gym_B1F_Text_BethanyDefeat:
@@ -183,30 +155,18 @@
 	.string "I wish I could forget about lost causes\n"
 	.string "before I can manage an “Oops!”$"
 
-<<<<<<< HEAD
-SootopolisCity_Gym_B1F_Text_AnnikaIntro:
-	.string "I can battle with really rare POKéMON\n"
-=======
 SootopolisCity_Gym_B1F_Text_AnnikaIntro: @ 8226388
 	.string "I can battle with really rare Pokémon\n"
->>>>>>> 4d1bf960
 	.string "if you'd like.$"
 
 SootopolisCity_Gym_B1F_Text_AnnikaDefeat:
 	.string "Oh, there now! Did you have a good look\n"
 	.string "at my Pokémon?$"
 
-<<<<<<< HEAD
-SootopolisCity_Gym_B1F_Text_AnnikaPostBattle:
-	.string "I came to this GYM because JUAN\n"
-	.string "praised me for my darling POKéMON.\p"
-	.string "Oh, if only I'd met JUAN years ago\n"
-=======
 SootopolisCity_Gym_B1F_Text_AnnikaPostBattle: @ 82263F4
 	.string "I came to this Gym because Juan\n"
 	.string "praised me for my darling Pokémon.\p"
 	.string "Oh, if only I'd met Juan years ago\n"
->>>>>>> 4d1bf960
 	.string "when I was younger…$"
 
 SootopolisCity_Gym_B1F_Text_BriannaIntro:
@@ -217,11 +177,6 @@
 	.string "Oh, dear.\n"
 	.string "I went much too easy on you.$"
 
-<<<<<<< HEAD
-SootopolisCity_Gym_B1F_Text_BriannaPostBattle:
-	.string "You couldn't lay a finger on JUAN,\n"
-=======
 SootopolisCity_Gym_B1F_Text_BriannaPostBattle: @ 82264BC
 	.string "You couldn't lay a finger on Juan,\n"
->>>>>>> 4d1bf960
 	.string "I'm sure. Giggle…$"
