FallarborTown_MapScripts::
	map_script MAP_SCRIPT_ON_TRANSITION, FallarborTown_OnTransition
	.byte 0

FallarborTown_OnTransition:
	setflag FLAG_VISITED_FALLARBOR_TOWN
	setvar VAR_CONTEST_HALL_STATE, 0
	clearflag FLAG_CONTEST_SKETCH_CREATED
	end

FallarborTown_EventScript_ExpertM::
	lock
	faceplayer
	goto_if_set FLAG_DEFEATED_EVIL_TEAM_MT_CHIMNEY, FallarborTown_EventScript_ExpertMNormal
	msgbox FallarborTown_Text_ShadyCharactersCozmosHome, MSGBOX_DEFAULT
	release
	end

FallarborTown_EventScript_ExpertMNormal::
	msgbox FallarborTown_Text_RegionKnownForMeteors, MSGBOX_DEFAULT
	release
	end

FallarborTown_EventScript_Girl::
	msgbox FallarborTown_Text_MyPreciousAzurill, MSGBOX_NPC
	end

FallarborTown_EventScript_Gentleman::
	msgbox FallarborTown_Text_HaveYouChallengedFlannery, MSGBOX_NPC
	end

FallarborTown_EventScript_Azurill::
	lock
	faceplayer
	waitse
	playmoncry SPECIES_AZURILL, CRY_MODE_NORMAL
	msgbox FallarborTown_Text_Azurill, MSGBOX_DEFAULT
	waitmoncry
	release
	end

FallarborTown_EventScript_BattleTentSign::
	msgbox FallarborTown_Text_BattleTentSign, MSGBOX_SIGN
	end

FallarborTown_EventScript_TownSign::
	msgbox FallarborTown_Text_TownSign, MSGBOX_SIGN
	end

FallarborTown_EventScript_MoveTutorSign::
	msgbox FallarborTown_Text_MoveTutorSign, MSGBOX_SIGN
	end

FallarborTown_Text_ShadyCharactersCozmosHome:
	.string "Something's happening,\n"
	.string "and I don't like it!\p"
	.string "I've seen shady characters wandering\n"
	.string "in and out of Prof. Cozmo's home…$"

FallarborTown_Text_RegionKnownForMeteors:
	.string "This region's been known for meteors\n"
	.string "since the olden days.\p"
	.string "They say Meteor Falls was gouged out\n"
	.string "by a falling meteorite long ago.$"

FallarborTown_Text_MyPreciousAzurill:
	.string "See! Take a look!\n"
	.string "This is my precious Azurill!\p"
	.string "It's slick and smooth and plushy, too!$"

<<<<<<< HEAD
FallarborTown_Text_Azurill:
	.string "AZURILL: Rooreelooo.$"

FallarborTown_Text_HaveYouChallengedFlannery:
	.string "Have you already challenged FLANNERY,\n"
	.string "the LEADER of LAVARIDGE GYM?\p"
=======
FallarborTown_Text_Azurill: @ 81EB3B5
	.string "Azurill: Rooreelooo.$"

FallarborTown_Text_HaveYouChallengedFlannery: @ 81EB3CA
	.string "Have you already challenged Flannery,\n"
	.string "the Leader of Lavaridge Gym?\p"
>>>>>>> 4d1bf960
	.string "The girl's grandfather was famous.\n"
	.string "He was one of the Elite Four in the\l"
	.string "Pokémon League at one point.\p"
	.string "It wouldn't surprise me to see Flannery\n"
	.string "become a great Trainer in her own\l"
	.string "right.$"

<<<<<<< HEAD
FallarborTown_Text_BattleTentSign:
	.string "BATTLE TENT FALLARBOR SITE\n"
	.string "“May the Greatest Teams Gather!”$"

FallarborTown_Text_TownSign:
	.string "FALLARBOR TOWN\n"
	.string "“A farm community with small gardens.”$"

FallarborTown_Text_MoveTutorSign:
	.string "MOVE TUTOR'S HOUSE\n"
	.string "“New moves taught to POKéMON.”$"
=======
FallarborTown_Text_BattleTentSign: @ 81EB4C2
	.string "Battle Tent Fallarbor Site\n"
	.string "“May the Greatest Teams Gather!”$"

FallarborTown_Text_TownSign: @ 81EB4FE
	.string "Fallarbor Town\n"
	.string "“A farm community with small gardens.”$"

FallarborTown_Text_MoveTutorSign: @ 81EB534
	.string "Move Tutor's House\n"
	.string "“New moves taught to Pokémon.”$"
>>>>>>> 4d1bf960
<|MERGE_RESOLUTION|>--- conflicted
+++ resolved
@@ -68,21 +68,12 @@
 	.string "This is my precious Azurill!\p"
 	.string "It's slick and smooth and plushy, too!$"
 
-<<<<<<< HEAD
-FallarborTown_Text_Azurill:
-	.string "AZURILL: Rooreelooo.$"
-
-FallarborTown_Text_HaveYouChallengedFlannery:
-	.string "Have you already challenged FLANNERY,\n"
-	.string "the LEADER of LAVARIDGE GYM?\p"
-=======
 FallarborTown_Text_Azurill: @ 81EB3B5
 	.string "Azurill: Rooreelooo.$"
 
 FallarborTown_Text_HaveYouChallengedFlannery: @ 81EB3CA
 	.string "Have you already challenged Flannery,\n"
 	.string "the Leader of Lavaridge Gym?\p"
->>>>>>> 4d1bf960
 	.string "The girl's grandfather was famous.\n"
 	.string "He was one of the Elite Four in the\l"
 	.string "Pokémon League at one point.\p"
@@ -90,19 +81,6 @@
 	.string "become a great Trainer in her own\l"
 	.string "right.$"
 
-<<<<<<< HEAD
-FallarborTown_Text_BattleTentSign:
-	.string "BATTLE TENT FALLARBOR SITE\n"
-	.string "“May the Greatest Teams Gather!”$"
-
-FallarborTown_Text_TownSign:
-	.string "FALLARBOR TOWN\n"
-	.string "“A farm community with small gardens.”$"
-
-FallarborTown_Text_MoveTutorSign:
-	.string "MOVE TUTOR'S HOUSE\n"
-	.string "“New moves taught to POKéMON.”$"
-=======
 FallarborTown_Text_BattleTentSign: @ 81EB4C2
 	.string "Battle Tent Fallarbor Site\n"
 	.string "“May the Greatest Teams Gather!”$"
@@ -114,4 +92,3 @@
 FallarborTown_Text_MoveTutorSign: @ 81EB534
 	.string "Move Tutor's House\n"
 	.string "“New moves taught to Pokémon.”$"
->>>>>>> 4d1bf960
