--- conflicted
+++ resolved
@@ -66,13 +66,8 @@
 	release
 	end
 
-<<<<<<< HEAD
-LilycoveCity_CoveLilyMotel_2F_Text_ShowMeCompletedDex:
-	.string "I'm the GAME DESIGNER.\p"
-=======
 LilycoveCity_CoveLilyMotel_2F_Text_ShowMeCompletedDex: @ 8218774
 	.string "I'm the Game Designer.\p"
->>>>>>> 4d1bf960
 	.string "Oh, is that right?\n"
 	.string "You're working on a Pokédex?\p"
 	.string "It's tough trying to complete it,\n"
@@ -95,15 +90,6 @@
 	.string "I wonder what the Slots are\n"
 	.string "like here.$"
 
-<<<<<<< HEAD
-LilycoveCity_CoveLilyMotel_2F_Text_ImTheGraphicArtist:
-	.string "I'm the GRAPHIC ARTIST! Aren't the\n"
-	.string "POKéMON of HOENN interesting?$"
-
-LilycoveCity_CoveLilyMotel_2F_Text_GirlsAreCute:
-	.string "The girl TUBERS, they're cute, hey?\n"
-	.string "To battle against a cute TUBER…\p"
-=======
 LilycoveCity_CoveLilyMotel_2F_Text_ImTheGraphicArtist: @ 821892B
 	.string "I'm the Graphic Artist! Aren't the\n"
 	.string "Pokémon of Hoenn interesting?$"
@@ -111,7 +97,6 @@
 LilycoveCity_CoveLilyMotel_2F_Text_GirlsAreCute: @ 821896C
 	.string "The girl Tubers, they're cute, hey?\n"
 	.string "To battle against a cute Tuber…\p"
->>>>>>> 4d1bf960
 	.string "Whoop, it's so awesome!\p"
 	.string "And the Twins! Aren't they cute?\n"
 	.string "A 2-on-2 battle with Twins…\p"
@@ -127,13 +112,8 @@
 	.string "That's why I never leave home without\n"
 	.string "my Game Boy Advance.$"
 
-<<<<<<< HEAD
-LilycoveCity_CoveLilyMotel_2F_Text_SnoozingPreferBattles:
-	.string "SCOTT: … … … … …\n"
-=======
 LilycoveCity_CoveLilyMotel_2F_Text_SnoozingPreferBattles: @ 8218ACF
 	.string "Scott: … … … … …\n"
->>>>>>> 4d1bf960
 	.string "… … … … … Zzz…\p"
 	.string "… … … … … Huh?!\n"
 	.string "Oh, sorry, sorry! I was snoozing!\p"
@@ -148,16 +128,8 @@
 	.string "like the Gyms, Contests, Battle Tent,\l"
 	.string "the whole works!$"
 
-<<<<<<< HEAD
-LilycoveCity_CoveLilyMotel_2F_Text_ContestsDoTakeStrategy:
-	.string "SCOTT: I think it does take strategy\n"
-	.string "to win a CONTEST.\p"
-	.string "Devising CONTEST strategies is one way\n"
-	.string "of becoming a better TRAINER, I'd say.$"
-=======
 LilycoveCity_CoveLilyMotel_2F_Text_ContestsDoTakeStrategy: @ 8218C33
 	.string "Scott: I think it does take strategy\n"
 	.string "to win a Contest.\p"
 	.string "Devising Contest strategies is one way\n"
 	.string "of becoming a better Trainer, I'd say.$"
->>>>>>> 4d1bf960
