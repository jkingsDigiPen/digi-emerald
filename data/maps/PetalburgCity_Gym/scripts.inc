--- conflicted
+++ resolved
@@ -1141,13 +1141,8 @@
 	releaseall
 	end
 
-<<<<<<< HEAD
-PetalburgCity_Gym_Text_DadYoureHereWithYourPokemon:
-	.string "DAD: Hm?\p"
-=======
 PetalburgCity_Gym_Text_DadYoureHereWithYourPokemon: @ 82057A2
 	.string "Dad: Hm?\p"
->>>>>>> 4d1bf960
 	.string "Well, if it isn't {PLAYER}!\n"
 	.string "So you're all finished moving in?\p"
 	.string "I'm surprised that you managed to\n"
@@ -1163,15 +1158,6 @@
 	.string "Um… I…\n"
 	.string "I'd like to get a Pokémon, please…$"
 
-<<<<<<< HEAD
-PetalburgCity_Gym_Text_DadOhYoureWallyRight:
-	.string "DAD: Hm? You're… Uh… Oh, right.\n"
-	.string "You're WALLY, right?$"
-
-PetalburgCity_Gym_Text_WallyIveNeverCaughtAPokemon:
-	.string "WALLY: I'm going to go stay with my\n"
-	.string "relatives in VERDANTURF TOWN.\p"
-=======
 PetalburgCity_Gym_Text_DadOhYoureWallyRight: @ 82058DB
 	.string "Dad: Hm? You're… Uh… Oh, right.\n"
 	.string "You're Wally, right?$"
@@ -1179,39 +1165,20 @@
 PetalburgCity_Gym_Text_WallyIveNeverCaughtAPokemon: @ 8205910
 	.string "Wally: I'm going to go stay with my\n"
 	.string "relatives in Verdanturf Town.\p"
->>>>>>> 4d1bf960
 	.string "I thought I would be lonely by myself,\n"
 	.string "so I wanted to take a Pokémon along.\p"
 	.string "But I've never caught a Pokémon before.\n"
 	.string "I don't know how…$"
 
-<<<<<<< HEAD
-PetalburgCity_Gym_Text_DadHmISee:
-	.string "DAD: Hm. I see.$"
-
-PetalburgCity_Gym_Text_DadPlayerGoWithWally:
-	.string "DAD: {PLAYER}, you heard that,\n"
-=======
 PetalburgCity_Gym_Text_DadHmISee: @ 82059D8
 	.string "Dad: Hm. I see.$"
 
 PetalburgCity_Gym_Text_DadPlayerGoWithWally: @ 82059E8
 	.string "Dad: {PLAYER}, you heard that,\n"
->>>>>>> 4d1bf960
 	.string "right?\p"
 	.string "Go with Wally and make sure that he\n"
 	.string "safely catches a Pokémon.$"
 
-<<<<<<< HEAD
-PetalburgCity_Gym_Text_IllLoanYouMyZigzagoon:
-	.string "WALLY, here, I'll loan you my POKéMON.\p"
-	.string "WALLY received a ZIGZAGOON!$"
-
-PetalburgCity_Gym_Text_WallyThankYouAndDadGivesPokeBall:
-	.string "WALLY: Oh, wow!\n"
-	.string "A POKéMON!\p"
-	.string "DAD: Hm. I'll give you a POKé BALL, too.\n"
-=======
 PetalburgCity_Gym_Text_IllLoanYouMyZigzagoon: @ 8205A46
 	.string "Wally, here, I'll loan you my Pokémon.\p"
 	.string "Wally received a Zigzagoon!$"
@@ -1220,38 +1187,23 @@
 	.string "Wally: Oh, wow!\n"
 	.string "A Pokémon!\p"
 	.string "Dad: Hm. I'll give you a Poké Ball, too.\n"
->>>>>>> 4d1bf960
 	.string "Go for it!\p"
 	.string "Wally received a Poké Ball!$"
 
-<<<<<<< HEAD
-PetalburgCity_Gym_Text_WallyOhWowThankYou:
-	.string "WALLY: Oh, wow!\n"
-=======
 PetalburgCity_Gym_Text_WallyOhWowThankYou: @ 8205AF4
 	.string "Wally: Oh, wow!\n"
->>>>>>> 4d1bf960
 	.string "Thank you!$"
 
 PetalburgCity_Gym_Text_WouldYouReallyComeWithMe:
 	.string "{PLAYER}… Would you really come\n"
 	.string "with me?$"
 
-<<<<<<< HEAD
-PetalburgCity_Gym_Text_DadSoDidItWorkOut:
-	.string "DAD: So, did it work out?$"
-
-PetalburgCity_Gym_Text_WallyThankYouBye:
-	.string "WALLY: Thank you, yes, it did.\n"
-	.string "Here's your POKéMON back.\p"
-=======
 PetalburgCity_Gym_Text_DadSoDidItWorkOut: @ 8205B32
 	.string "Dad: So, did it work out?$"
 
 PetalburgCity_Gym_Text_WallyThankYouBye: @ 8205B4C
 	.string "Wally: Thank you, yes, it did.\n"
 	.string "Here's your Pokémon back.\p"
->>>>>>> 4d1bf960
 	.string "{PLAYER}, thank you for coming along\n"
 	.string "with me.\p"
 	.string "You two are why I was able to catch\n"
@@ -1262,13 +1214,8 @@
 	.string "so I have to go!\p"
 	.string "Bye, {PLAYER}!$"
 
-<<<<<<< HEAD
-PetalburgCity_Gym_Text_DadGoCollectBadges:
-	.string "DAD: Now…\p"
-=======
 PetalburgCity_Gym_Text_DadGoCollectBadges: @ 8205C40
 	.string "Dad: Now…\p"
->>>>>>> 4d1bf960
 	.string "{PLAYER}, if you want to become a\n"
 	.string "strong Trainer, here's my advice.\p"
 	.string "Head for Rustboro City beyond this\n"
@@ -1284,15 +1231,9 @@
 	.string "But that's only after you become\n"
 	.string "stronger.$"
 
-<<<<<<< HEAD
-PetalburgCity_Gym_Text_NormanGoToRustboro:
-	.string "DAD: Hm? Aren't you going to the\n"
-	.string "POKéMON GYM in RUSTBORO CITY?\p"
-=======
 PetalburgCity_Gym_Text_NormanGoToRustboro: @ 8205DB4
 	.string "Dad: Hm? Aren't you going to the\n"
 	.string "Pokémon Gym in Rustboro City?\p"
->>>>>>> 4d1bf960
 	.string "There's no challenge for me to\n"
 	.string "battle a greenhorn Trainer.\p"
 	.string "{PLAYER}, I want you to challenge me\n"
@@ -1300,42 +1241,24 @@
 	.string "I'll battle you, {PLAYER}, when you\n"
 	.string "can show me four Gym Badges, okay?$"
 
-<<<<<<< HEAD
-PetalburgCity_Gym_Text_NormanGoToDewford:
-	.string "DAD: I see… So, you've beaten\n"
-	.string "the GYM LEADER in RUSTBORO CITY.\p"
-	.string "But there are many more TRAINERS\n"
-=======
 PetalburgCity_Gym_Text_NormanGoToDewford: @ 8205EAE
 	.string "Dad: I see… So, you've beaten\n"
 	.string "the Gym Leader in Rustboro City.\p"
 	.string "But there are many more Trainers\n"
->>>>>>> 4d1bf960
 	.string "who are stronger than you, {PLAYER}.\p"
 	.string "Across the sea in Dewford Town is a\n"
 	.string "Gym Leader named Brawly.\p"
 	.string "You should go challenge him.$"
 
-<<<<<<< HEAD
-PetalburgCity_Gym_Text_YouHaveGottenStronger:
-	.string "DAD: Hm… {PLAYER}, you have gotten\n"
-=======
 PetalburgCity_Gym_Text_YouHaveGottenStronger: @ 8205F87
 	.string "Dad: Hm… {PLAYER}, you have gotten\n"
->>>>>>> 4d1bf960
 	.string "stronger.\p"
 	.string "I can tell by the number of Badges\n"
 	.string "that you've earned.$"
 
-<<<<<<< HEAD
-PetalburgCity_Gym_Text_NormanIntro:
-	.string "DAD: Hm…\n"
-	.string "So, you did get four GYM BADGES.\p"
-=======
 PetalburgCity_Gym_Text_NormanIntro: @ 8205FE5
 	.string "Dad: Hm…\n"
 	.string "So, you did get four Gym Badges.\p"
->>>>>>> 4d1bf960
 	.string "Fine, as I promised, we will have\n"
 	.string "a Pokémon battle.\p"
 	.string "{PLAYER}…\p"
@@ -1355,16 +1278,6 @@
 	.string "But, rules are rules!\n"
 	.string "Here, take this.$"
 
-<<<<<<< HEAD
-PetalburgCity_Gym_Text_ReceivedBalanceBadge:
-	.string "{PLAYER} received the BALANCE BADGE\n"
-	.string "from DAD!$"
-
-PetalburgCity_Gym_Text_ExplainBalanceBadgeTakeThis:
-	.string "DAD: With that BADGE, the DEFENSE\n"
-	.string "of all your POKéMON will increase.\p"
-	.string "POKéMON that know the HM move SURF\n"
-=======
 PetalburgCity_Gym_Text_ReceivedBalanceBadge: @ 8206162
 	.string "{PLAYER} received the Balance Badge\n"
 	.string "from Dad!$"
@@ -1373,31 +1286,20 @@
 	.string "Dad: With that Badge, the Defense\n"
 	.string "of all your Pokémon will increase.\p"
 	.string "Pokémon that know the HM move Surf\n"
->>>>>>> 4d1bf960
 	.string "will be able to travel over water.\p"
 	.string "This is my gift to you. {PLAYER}, I'm\n"
 	.string "sure you can use it correctly.$"
 
-<<<<<<< HEAD
-PetalburgCity_Gym_Text_ExplainFacade:
-	.string "DAD: TM42 contains FACADE.\p"
-=======
 PetalburgCity_Gym_Text_ExplainFacade: @ 8206254
 	.string "Dad: TM42 contains Facade.\p"
->>>>>>> 4d1bf960
 	.string "It doubles the power of moves if\n"
 	.string "the Pokémon is poisoned, paralyzed,\l"
 	.string "or burned.\p"
 	.string "It might be able to turn a bad\n"
 	.string "situation into an advantage.$"
 
-<<<<<<< HEAD
-PetalburgCity_Gym_Text_DadHappyAndSad:
-	.string "DAD: As the GYM LEADER, I can't\n"
-=======
 PetalburgCity_Gym_Text_DadHappyAndSad: @ 82062FB
 	.string "Dad: As the Gym Leader, I can't\n"
->>>>>>> 4d1bf960
 	.string "express how upset I am…\p"
 	.string "But as a father, it makes me both\n"
 	.string "happy and a little sad. It's odd…$"
@@ -1407,15 +1309,6 @@
 	.string "Please come with me.\n"
 	.string "I have something I want you to have.$"
 
-<<<<<<< HEAD
-PetalburgCity_Gym_Text_LetMeBorrowPlayer:
-	.string "NORMAN, you don't mind, do you?\p"
-	.string "Let me borrow your {PLAYER}{KUN} for\n"
-	.string "a minute or two.$"
-
-PetalburgCity_Gym_Text_DadGoingToKeepTraining:
-	.string "DAD: {PLAYER}, you should go visit\n"
-=======
 PetalburgCity_Gym_Text_LetMeBorrowPlayer: @ 82063CA
 	.string "Normal, you don't mind, do you?\p"
 	.string "Let me borrow your {PLAYER}{KUN} for\n"
@@ -1423,23 +1316,12 @@
 
 PetalburgCity_Gym_Text_DadGoingToKeepTraining: @ 8206417
 	.string "Dad: {PLAYER}, you should go visit\n"
->>>>>>> 4d1bf960
 	.string "your mother every so often.\p"
 	.string "I'm going to stay here and redouble\n"
 	.string "my training.\p"
 	.string "It would bother me as a Trainer to\n"
 	.string "not avenge my loss to you, {PLAYER}!$"
 
-<<<<<<< HEAD
-PetalburgCity_Gym_Text_DadNoAmountOfTrainingIsEnough:
-	.string "DAD: {PLAYER}, how are things going?\p"
-	.string "The world of POKéMON is deep.\p"
-	.string "I honestly think that no amount of\n"
-	.string "training would ever be enough.$"
-
-PetalburgCity_Gym_Text_GymGuideAdvice:
-	.string "Hey, how's it going, CHAMPION-\n"
-=======
 PetalburgCity_Gym_Text_DadNoAmountOfTrainingIsEnough: @ 82064C3
 	.string "Dad: {PLAYER}, how are things going?\p"
 	.string "The world of Pokémon is deep.\p"
@@ -1448,7 +1330,6 @@
 
 PetalburgCity_Gym_Text_GymGuideAdvice: @ 8206542
 	.string "Hey, how's it going, Champion-\n"
->>>>>>> 4d1bf960
 	.string "bound {PLAYER}?\p"
 	.string "The doors in this Gym open when you\n"
 	.string "beat the awaiting Trainers.\p"
@@ -1494,13 +1375,8 @@
 	.string "That's what I think being a\n"
 	.string "Gym Leader is all about.$"
 
-<<<<<<< HEAD
-PetalburgCity_Gym_Text_ParkerIntro:
-	.string "This is the CONFUSION ROOM.\p"
-=======
 PetalburgCity_Gym_Text_ParkerIntro: @ 82068FD
 	.string "This is the Confusion Room.\p"
->>>>>>> 4d1bf960
 	.string "Let me see how well bonded you are\n"
 	.string "with your Pokémon!$"
 
@@ -1508,21 +1384,12 @@
 	.string "I couldn't confuse your team enough…\n"
 	.string "You share a strong bond together.$"
 
-<<<<<<< HEAD
-PetalburgCity_Gym_Text_ParkerPostBattle:
-	.string "The next room is the STRENGTH ROOM.\n"
-	.string "Can you withstand brute force?$"
-
-PetalburgCity_Gym_Text_ParkerPostBadge:
-	.string "After you beat our LEADER, the\n"
-=======
 PetalburgCity_Gym_Text_ParkerPostBattle: @ 8206996
 	.string "The next room is the Strength Room.\n"
 	.string "Can you withstand brute force?$"
 
 PetalburgCity_Gym_Text_ParkerPostBadge: @ 82069D9
 	.string "After you beat our Leader, the\n"
->>>>>>> 4d1bf960
 	.string "training has become a lot tougher.$"
 
 PetalburgCity_Gym_Text_GeorgeIntro:
@@ -1546,15 +1413,9 @@
 	.string "weren't enough.\p"
 	.string "Go on! The One-Hit KO Room is next.$"
 
-<<<<<<< HEAD
-PetalburgCity_Gym_Text_GeorgePostBadge:
-	.string "I'm going to keep training at GYMS.\n"
-	.string "One day, I'll become a LEADER.$"
-=======
 PetalburgCity_Gym_Text_GeorgePostBadge: @ 8206BB1
 	.string "I'm going to keep training at Gyms.\n"
 	.string "One day, I'll become a Leader.$"
->>>>>>> 4d1bf960
 
 PetalburgCity_Gym_Text_BerkeIntro:
 	.string "I'm not going to take it easy just\n"
@@ -1574,15 +1435,9 @@
 	.string "I hope that you'll stage a terrific\n"
 	.string "battle with your father!$"
 
-<<<<<<< HEAD
-PetalburgCity_Gym_Text_BerkePostBadge:
-	.string "Since your dad became the LEADER,\n"
-	.string "the TRAINERS of PETALBURG CITY have\l"
-=======
 PetalburgCity_Gym_Text_BerkePostBadge: @ 8206D56
 	.string "Since your dad became the Leader,\n"
 	.string "the Trainers of Petalburg City have\l"
->>>>>>> 4d1bf960
 	.string "become a lot tougher.$"
 
 PetalburgCity_Gym_Text_MaryIntro:
@@ -1608,13 +1463,8 @@
 	.string "We're striving to become soul mates\n"
 	.string "with our Pokémon.$"
 
-<<<<<<< HEAD
-PetalburgCity_Gym_Text_AlexiaIntro:
-	.string "The higher the DEFENSE, the more\n"
-=======
 PetalburgCity_Gym_Text_AlexiaIntro: @ 8206F44
 	.string "The higher the Defense, the more\n"
->>>>>>> 4d1bf960
 	.string "reckless I can be in attack.$"
 
 PetalburgCity_Gym_Text_AlexiaDefeat:
@@ -1630,19 +1480,11 @@
 	.string "Both of them have Trainers who are\n"
 	.string "skilled at offense.$"
 
-<<<<<<< HEAD
-PetalburgCity_Gym_Text_AlexiaPostBadge:
-	.string "Hi! Have you tried using SURF?$"
-
-PetalburgCity_Gym_Text_JodyIntro:
-	.string "Our GYM LEADER told us to go all out\n"
-=======
 PetalburgCity_Gym_Text_AlexiaPostBadge: @ 8207069
 	.string "Hi! Have you tried using Surf?$"
 
 PetalburgCity_Gym_Text_JodyIntro: @ 8207088
 	.string "Our Gym Leader told us to go all out\n"
->>>>>>> 4d1bf960
 	.string "and beat you.\p"
 	.string "Even if you happen to be the\n"
 	.string "Leader's kid!$"
@@ -1650,24 +1492,14 @@
 PetalburgCity_Gym_Text_JodyDefeat:
 	.string "But… I went all out!$"
 
-<<<<<<< HEAD
-PetalburgCity_Gym_Text_JodyPostBattle:
-	.string "The way you use your POKéMON…\n"
-=======
 PetalburgCity_Gym_Text_JodyPostBattle: @ 82070FB
 	.string "The way you use your Pokémon…\n"
->>>>>>> 4d1bf960
 	.string "It's like your father's style.\p"
 	.string "Go on through! The Gym Leader, your\n"
 	.string "father, is waiting!$"
 
-<<<<<<< HEAD
-PetalburgCity_Gym_Text_JodyPostBadge:
-	.string "Sure, it's fine to make your POKéMON\n"
-=======
 PetalburgCity_Gym_Text_JodyPostBadge: @ 8207170
 	.string "Sure, it's fine to make your Pokémon\n"
->>>>>>> 4d1bf960
 	.string "stronger.\p"
 	.string "But what decides the winner?\p"
 	.string "Why, it's the feelings Trainers have\n"
@@ -1677,13 +1509,8 @@
 	.string "This door appears to be locked\n"
 	.string "right now…$"
 
-<<<<<<< HEAD
-PetalburgCity_Gym_Text_EnterSpeedRoom:
-	.string "“SPEED ROOM,” the sign says.\p"
-=======
 PetalburgCity_Gym_Text_EnterSpeedRoom: @ 820721E
 	.string "“Speed Room,” the sign says.\p"
->>>>>>> 4d1bf960
 	.string "Do you want to go through?$"
 
 @ Unused
@@ -1691,48 +1518,6 @@
 	.string "This door appears to be locked\n"
 	.string "right now…$"
 
-<<<<<<< HEAD
-PetalburgCity_Gym_Text_EnterAccuracyRoom:
-	.string "“ACCURACY ROOM,” the sign says.\p"
-	.string "Do you want to go through?$"
-
-PetalburgCity_Gym_Text_EnterConfusionRoom:
-	.string "“CONFUSION ROOM,” the sign says.\p"
-	.string "Do you want to go through?$"
-
-PetalburgCity_Gym_Text_EnterDefenseRoom:
-	.string "“DEFENSE ROOM,” the sign says.\p"
-	.string "Do you want to go through?$"
-
-PetalburgCity_Gym_Text_EnterRecoveryRoom:
-	.string "“RECOVERY ROOM,” the sign says.\p"
-	.string "Do you want to go through?$"
-
-PetalburgCity_Gym_Text_EnterStrengthRoom:
-	.string "“STRENGTH ROOM,” the sign says.\p"
-	.string "Do you want to go through?$"
-
-PetalburgCity_Gym_Text_EnterOHKORoom:
-	.string "“ONE-HIT KO ROOM,” the sign says.\p"
-	.string "Do you want to go through?$"
-
-PetalburgCity_Gym_Text_EnterGymLeadersRoom:
-	.string "“GYM LEADER'S ROOM\p"
-	.string "“See for yourself what POKéMON await\n"
-	.string "you!” the sign says.\p"
-	.string "Do you want to go through?$"
-
-PetalburgCity_Gym_Text_GymStatue:
-	.string "PETALBURG CITY POKéMON GYM$"
-
-PetalburgCity_Gym_Text_GymStatueCertified:
-	.string "PETALBURG CITY POKéMON GYM\p"
-	.string "NORMAN'S CERTIFIED TRAINERS:\n"
-	.string "{PLAYER}$"
-
-PetalburgCity_Gym_Text_NormanPreRematch:
-	.string "DAD: {PLAYER}…\n"
-=======
 PetalburgCity_Gym_Text_EnterAccuracyRoom: @ 8207280
 	.string "“Accuracy Room,” the sign says.\p"
 	.string "Do you want to go through?$"
@@ -1773,7 +1558,6 @@
 
 PetalburgCity_Gym_Text_NormanPreRematch: @ 82074A2
 	.string "Dad: {PLAYER}…\n"
->>>>>>> 4d1bf960
 	.string "I had a feeling that you would come.\p"
 	.string "I would never refuse to accept\n"
 	.string "a challenge from you.\p"
@@ -1788,25 +1572,15 @@
 	.string "Uh… Haha…\n"
 	.string "Maybe that was going too hard…$"
 
-<<<<<<< HEAD
-PetalburgCity_Gym_Text_NormanPostRematch:
-	.string "DAD: {PLAYER}…\n"
-=======
 PetalburgCity_Gym_Text_NormanPostRematch: @ 82075F7
 	.string "Dad: {PLAYER}…\n"
->>>>>>> 4d1bf960
 	.string "What is your dream?\p"
 	.string "My dream…\n"
 	.string "Hahaha…\l"
 	.string "It has already come true, actually.$"
 
-<<<<<<< HEAD
-PetalburgCity_Gym_Text_NormanRematchNeedTwoMons:
-	.string "DAD: {PLAYER}…\n"
-=======
 PetalburgCity_Gym_Text_NormanRematchNeedTwoMons: @ 820764A
 	.string "Dad: {PLAYER}…\n"
->>>>>>> 4d1bf960
 	.string "I had a feeling that you would come.\p"
 	.string "I would never refuse to accept\n"
 	.string "a challenge from you.\p"
