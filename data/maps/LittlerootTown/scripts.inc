--- conflicted
+++ resolved
@@ -909,13 +909,8 @@
 	delay 30
 	return
 
-<<<<<<< HEAD
-LittlerootTown_Text_OurNewHomeLetsGoInside:
-	.string "MOM: {PLAYER}, we're here, honey!\p"
-=======
 LittlerootTown_Text_OurNewHomeLetsGoInside: @ 81E86BC
 	.string "Mom: {PLAYER}, we're here, honey!\p"
->>>>>>> 4d1bf960
 	.string "It must be tiring riding with our things\n"
 	.string "in the moving truck.\p"
 	.string "Well, this is Littleroot Town.\p"
@@ -926,16 +921,6 @@
 	.string "And, you get your own room, {PLAYER}!\n"
 	.string "Let's go inside.$"
 
-<<<<<<< HEAD
-LittlerootTown_Text_WaitPlayer:
-	.string "MOM: Wait, {PLAYER}!$"
-
-LittlerootTown_Text_WearTheseRunningShoes:
-	.string "MOM: {PLAYER}! {PLAYER}! Did you\n"
-	.string "introduce yourself to PROF. BIRCH?\p"
-	.string "Oh! What an adorable POKéMON!\n"
-	.string "You got it from PROF. BIRCH. How nice!\p"
-=======
 LittlerootTown_Text_WaitPlayer: @ 81E87E1
 	.string "Mom: Wait, {PLAYER}!$"
 
@@ -944,7 +929,6 @@
 	.string "introduce yourself to Prof. Birch?\p"
 	.string "Oh! What an adorable Pokémon!\n"
 	.string "You got it from Prof. Birch. How nice!\p"
->>>>>>> 4d1bf960
 	.string "You're your father's child, all right.\n"
 	.string "You look good together with Pokémon!\p"
 	.string "Here, honey! If you're going out on an\n"
@@ -955,13 +939,8 @@
 	.string "{PLAYER} switched shoes with the\n"
 	.string "Running Shoes.$"
 
-<<<<<<< HEAD
-LittlerootTown_Text_ExplainRunningShoes:
-	.string "MOM: {PLAYER}, those shoes came with\n"
-=======
 LittlerootTown_Text_ExplainRunningShoes: @ 81E894F
 	.string "Mom: {PLAYER}, those shoes came with\n"
->>>>>>> 4d1bf960
 	.string "instructions.\p"
 	.string "“Press the B Button while wearing these\n"
 	.string "Running Shoes to run extra-fast!\p"
@@ -983,13 +962,8 @@
 	.string "and Pokémon.\p"
 	.string "The power of science is staggering!$"
 
-<<<<<<< HEAD
-LittlerootTown_Text_BirchSpendsDaysInLab:
-	.string "PROF. BIRCH spends days in his LAB\n"
-=======
 LittlerootTown_Text_BirchSpendsDaysInLab: @ 81E8B25
 	.string "Prof. Birch spends days in his Lab\n"
->>>>>>> 4d1bf960
 	.string "studying, then he'll suddenly go out in\l"
 	.string "the wild to do more research…\p"
 	.string "When does Prof. Birch spend time\n"
@@ -1013,31 +987,6 @@
 	.string "Can you go see what's happening\n"
 	.string "for me?$"
 
-<<<<<<< HEAD
-LittlerootTown_Text_YouSavedBirch:
-	.string "You saved PROF. BIRCH!\n"
-	.string "I'm so glad!$"
-
-LittlerootTown_Text_GoodLuckCatchingPokemon:
-	.string "Are you going to catch POKéMON?\n"
-	.string "Good luck!$"
-
-LittlerootTown_Text_TownSign:
-	.string "LITTLEROOT TOWN\n"
-	.string "“A town that can't be shaded any hue.”$"
-
-LittlerootTown_Text_ProfBirchsLab:
-	.string "PROF. BIRCH'S POKéMON LAB$"
-
-LittlerootTown_Text_PlayersHouse:
-	.string "{PLAYER}'s HOUSE$"
-
-LittlerootTown_Text_ProfBirchsHouse:
-	.string "PROF. BIRCH'S HOUSE$"
-
-LittlerootTown_Text_BirchSomethingToShowYouAtLab:
-	.string "PROF. BIRCH: Well, well, {PLAYER}{KUN}!\n"
-=======
 LittlerootTown_Text_YouSavedBirch: @ 81E8CE3
 	.string "You saved Prof. Birch!\n"
 	.string "I'm so glad!$"
@@ -1061,7 +1010,6 @@
 
 LittlerootTown_Text_BirchSomethingToShowYouAtLab: @ 81E8DA2
 	.string "Prof. Birch: Well, well, {PLAYER}{KUN}!\n"
->>>>>>> 4d1bf960
 	.string "That was good work out there!\p"
 	.string "I knew there was something special\n"
 	.string "about you when I first saw you,\l"
