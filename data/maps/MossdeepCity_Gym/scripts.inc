--- conflicted
+++ resolved
@@ -364,13 +364,8 @@
 	freerotatingtilepuzzle
 	end
 
-<<<<<<< HEAD
-MossdeepCity_Gym_Text_GymGuideAdvice:
-	.string "Yo, how's it going, CHAMPION-bound\n"
-=======
 MossdeepCity_Gym_Text_GymGuideAdvice: @ 8220CD5
 	.string "Yo, how's it going, Champion-bound\n"
->>>>>>> 4d1bf960
 	.string "{PLAYER}?\p"
 	.string "The Gym Leaders here use\n"
 	.string "Psychic-type Pokémon.\p"
@@ -411,34 +406,19 @@
 	.string "However, you may be even more talented\n"
 	.string "than them…$"
 
-<<<<<<< HEAD
-MossdeepCity_Gym_Text_BlakeIntro:
-	.string "Fufufufu… Watch me levitate a POKé\n"
-	.string "BALL telekinetically!\p"
-=======
 MossdeepCity_Gym_Text_BlakeIntro: @ 8220FB0
 	.string "Fufufufu… Watch me levitate a Poké\n"
 	.string "Ball telekinetically!\p"
->>>>>>> 4d1bf960
 	.string "Wrooooooooaaaar!\n"
 	.string "… … … … … … …\p"
 	.string "Sometimes, I'm out of sync…$"
 
-<<<<<<< HEAD
-MossdeepCity_Gym_Text_BlakeDefeat:
-	.string "My POKéMON battling skills are out\n"
-	.string "of sync, too!$"
-
-MossdeepCity_Gym_Text_BlakePostBattle:
-	.string "A POKé BALL was too heavy to lift\n"
-=======
 MossdeepCity_Gym_Text_BlakeDefeat: @ 8221024
 	.string "My Pokémon battling skills are out\n"
 	.string "of sync, too!$"
 
 MossdeepCity_Gym_Text_BlakePostBattle: @ 8221055
 	.string "A Poké Ball was too heavy to lift\n"
->>>>>>> 4d1bf960
 	.string "psychically. But this dust bunny…\p"
 	.string "Whoooooooooooooooh!\n"
 	.string "… … … … … …\p"
@@ -565,55 +545,6 @@
 	.string "All right! I think I'll develop a special\n"
 	.string "invincible Pokémon power next.$"
 
-<<<<<<< HEAD
-MossdeepCity_Gym_Text_TateAndLizaIntro:
-	.string "TATE: Hehehe… Were you surprised?\p"
-	.string "LIZA: Fufufu… Were you surprised?\p"
-	.string "TATE: That there are two GYM LEADERS?\n"
-	.string "LIZA: That there are two GYM LEADERS?\p"
-	.string "TATE: We're twins!\n"
-	.string "LIZA: We're twins!\p"
-	.string "TATE: We don't need to talk because…\n"
-	.string "LIZA: We can each determine what…\p"
-	.string "TATE: The other is thinking…\n"
-	.string "LIZA: All in our minds!\p"
-	.string "TATE: This combination of ours…\n"
-	.string "LIZA: Can you beat it?$"
-
-MossdeepCity_Gym_Text_TateAndLizaDefeat:
-	.string "TATE: What?! Our combination…\n"
-	.string "LIZA: Was shattered!\p"
-	.string "TATE: It can't be helped. You've won…\n"
-	.string "LIZA: So, in recognition, take this.$"
-
-MossdeepCity_Gym_Text_ReceivedMindBadge:
-	.string "{PLAYER} received the MIND BADGE\n"
-	.string "from TATE and LIZA.$"
-
-MossdeepCity_Gym_Text_ExplainMindBadgeTakeThis:
-	.string "TATE: The MIND BADGE enhances the\n"
-	.string "SP. ATK and SP. DEF of POKéMON.\p"
-	.string "LIZA: It also lets you use the HM move\n"
-	.string "DIVE outside of battle.\p"
-	.string "TATE: You should also take this, too.$"
-
-MossdeepCity_Gym_Text_ExplainCalmMind:
-	.string "TATE: That TM04 contains…\n"
-	.string "LIZA: CALM MIND!\p"
-	.string "TATE: It raises SP. ATK and…\n"
-	.string "LIZA: It raises SP. DEF!\p"
-	.string "TATE: It's a move that's perfect…\n"
-	.string "LIZA: For PSYCHIC POKéMON!\p"
-	.string "… … … … … …$"
-
-MossdeepCity_Gym_Text_RegisteredTateAndLiza:
-	.string "Registered GYM LEADERS TATE & LIZA\n"
-	.string "in the POKéNAV.$"
-
-MossdeepCity_Gym_Text_TateAndLizaPostBattle:
-	.string "TATE: Looks like the bond between you\n"
-	.string "and your POKéMON is far stronger than\l"
-=======
 MossdeepCity_Gym_Text_TateAndLizaIntro: @ 8221783
 	.string "Tate: Hehehe… Were you surprised?\p"
 	.string "Liza: Fufufu… Were you surprised?\p"
@@ -661,48 +592,10 @@
 MossdeepCity_Gym_Text_TateAndLizaPostBattle: @ 8221B1D
 	.string "Tate: Looks like the bond between you\n"
 	.string "and your Pokémon is far stronger than\l"
->>>>>>> 4d1bf960
 	.string "the bond that we share as twins.\p"
 	.string "Liza: You will become even stronger!\n"
 	.string "We've battled you, so we know.$"
 
-<<<<<<< HEAD
-MossdeepCity_Gym_Text_TateAndLizaNeedTwoMons:
-	.string "TATE: Hehehe… Were you surprised?\p"
-	.string "LIZA: That there are two GYM LEADERS?\p"
-	.string "TATE: Oops, you have only one…\n"
-	.string "LIZA: POKéMON that can battle.\p"
-	.string "TATE: We can't battle that way!\p"
-	.string "LIZA: If you want to challenge us,\n"
-	.string "bring some more POKéMON.$"
-
-MossdeepCity_Gym_Text_GymStatue:
-	.string "MOSSDEEP CITY POKéMON GYM$"
-
-MossdeepCity_Gym_Text_GymStatueCertified:
-	.string "MOSSDEEP CITY POKéMON GYM\p"
-	.string "LIZA AND TATE'S CERTIFIED TRAINERS:\n"
-	.string "{PLAYER}$"
-
-MossdeepCity_Gym_Text_TateAndLizaPreRematch:
-	.string "TATE: POKéMON…\n"
-	.string "LIZA: POKéMON…\p"
-	.string "TATE: By changing the party's mix…\n"
-	.string "LIZA: The battle style changes.\p"
-	.string "TATE: But me…\n"
-	.string "LIZA: But me…\p"
-	.string "TATE: I'll always be with LIZA!\n"
-	.string "LIZA: I'll always be with TATE!\p"
-	.string "TATE: Our combination…\n"
-	.string "LIZA: We'll show you again and again!$"
-
-MossdeepCity_Gym_Text_TateAndLizaRematchDefeat:
-	.string "TATE: You and your POKéMON…\n"
-	.string "LIZA: It's as if you were siblings!$"
-
-MossdeepCity_Gym_Text_TateAndLizaPostRematch:
-	.string "TATE: You can knock us down,\n"
-=======
 MossdeepCity_Gym_Text_TateAndLizaNeedTwoMons: @ 8221BCE
 	.string "Tate: Hehehe… Were you surprised?\p"
 	.string "Liza: That there are two Gym Leaders?\p"
@@ -738,24 +631,10 @@
 
 MossdeepCity_Gym_Text_TateAndLizaPostRematch: @ 8221E45
 	.string "Tate: You can knock us down,\n"
->>>>>>> 4d1bf960
 	.string "but we'll never stay down!\p"
 	.string "Liza: Because the two of us,\n"
 	.string "we always support each other!$"
 
-<<<<<<< HEAD
-MossdeepCity_Gym_Text_TateAndLizaRematchNeedTwoMons:
-	.string "TATE: You're back again…\n"
-	.string "LIZA: You're back again…\p"
-	.string "TATE: To give us a rematch.\n"
-	.string "LIZA: To give us a rematch.\p"
-	.string "TATE: But…\n"
-	.string "LIZA: For our match…\p"
-	.string "TATE: You brought just one POKéMON!\n"
-	.string "LIZA: You brought just one POKéMON!\p"
-	.string "TATE: We need you to bring at least…\n"
-	.string "LIZA: Two POKéMON when you come back.$"
-=======
 MossdeepCity_Gym_Text_TateAndLizaRematchNeedTwoMons: @ 8221EB8
 	.string "Tate: You're back again…\n"
 	.string "Liza: You're back again…\p"
@@ -766,5 +645,4 @@
 	.string "Tate: You brought just one Pokémon!\n"
 	.string "Liza: You brought just one Pokémon!\p"
 	.string "Tate: We need you to bring at least…\n"
-	.string "Liza: Two Pokémon when you come back.$"
->>>>>>> 4d1bf960
+	.string "Liza: Two Pokémon when you come back.$"