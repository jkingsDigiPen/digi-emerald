MtPyre_1F_MapScripts::
	.byte 0

MtPyre_1F_EventScript_CleanseTagWoman::
	lock
	faceplayer
	goto_if_set FLAG_RECEIVED_CLEANSE_TAG, MtPyre_1F_EventScript_ReceivedCleanseTag
	msgbox MtPyre_1F_Text_TakeThisForYourOwnGood, MSGBOX_DEFAULT
	giveitem ITEM_CLEANSE_TAG
	goto_if_eq VAR_RESULT, FALSE, Common_EventScript_ShowBagIsFull
	setflag FLAG_RECEIVED_CLEANSE_TAG
	release
	end

MtPyre_1F_EventScript_ReceivedCleanseTag::
	msgbox MtPyre_1F_Text_ExplainCleanseTag, MSGBOX_DEFAULT
	release
	end

MtPyre_1F_EventScript_PokefanF::
	msgbox MtPyre_1F_Text_ComeToPayRespects, MSGBOX_NPC
	end

MtPyre_1F_EventScript_Man::
	msgbox MtPyre_1F_Text_RestingPlaceOfZigzagoon, MSGBOX_NPC
	end

MtPyre_1F_Text_TakeThisForYourOwnGood:
	.string "All sorts of beings wander the slopes\n"
	.string "of Mt. Pyre…\p"
	.string "There is no telling what may happen.\n"
	.string "Take this. It's for your own good.$"

<<<<<<< HEAD
MtPyre_1F_Text_ExplainCleanseTag:
	.string "Have a POKéMON hold that\n"
	.string "CLEANSE TAG.\p"
	.string "It will help ward off wild POKéMON.$"
=======
MtPyre_1F_Text_ExplainCleanseTag: @ 8231005
	.string "Have a Pokémon hold that\n"
	.string "Cleanse Tag.\p"
	.string "It will help ward off wild Pokémon.$"
>>>>>>> 4d1bf960

MtPyre_1F_Text_ComeToPayRespects:
	.string "Did you come to pay your respect\n"
	.string "to the spirits of departed Pokémon?\p"
	.string "You must care for your Pokémon a lot.$"

MtPyre_1F_Text_RestingPlaceOfZigzagoon:
	.string "This is the final resting place of my\n"
	.string "Zigzagoon. I cherished it…$"
<|MERGE_RESOLUTION|>--- conflicted
+++ resolved
@@ -31,17 +31,10 @@
 	.string "There is no telling what may happen.\n"
 	.string "Take this. It's for your own good.$"
 
-<<<<<<< HEAD
-MtPyre_1F_Text_ExplainCleanseTag:
-	.string "Have a POKéMON hold that\n"
-	.string "CLEANSE TAG.\p"
-	.string "It will help ward off wild POKéMON.$"
-=======
 MtPyre_1F_Text_ExplainCleanseTag: @ 8231005
 	.string "Have a Pokémon hold that\n"
 	.string "Cleanse Tag.\p"
 	.string "It will help ward off wild Pokémon.$"
->>>>>>> 4d1bf960
 
 MtPyre_1F_Text_ComeToPayRespects:
 	.string "Did you come to pay your respect\n"
