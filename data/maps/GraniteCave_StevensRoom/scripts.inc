.set LOCALID_STEVEN, 1

GraniteCave_StevensRoom_MapScripts::
	.byte 0

GraniteCave_StevensRoom_EventScript_Steven::
	lock
	faceplayer
	msgbox GraniteCave_StevensRoom_Text_ImStevenLetterForMe, MSGBOX_DEFAULT
	setvar VAR_0x8004, ITEM_LETTER
	call Common_EventScript_PlayerHandedOverTheItem
	setflag FLAG_DELIVERED_STEVEN_LETTER
	msgbox GraniteCave_StevensRoom_Text_ThankYouTakeThis, MSGBOX_DEFAULT
	giveitem ITEM_TM47
	call_if_eq VAR_RESULT, FALSE, GraniteCave_StevensRoom_EventScript_BagFull
	msgbox GraniteCave_StevensRoom_Text_CouldBecomeChampionLetsRegister, MSGBOX_DEFAULT
	closemessage
	delay 30
	playfanfare MUS_REGISTER_MATCH_CALL
	msgbox GraniteCave_StevensRoom_Text_RegisteredSteven, MSGBOX_DEFAULT
	waitfanfare
	closemessage
	delay 30
	setflag FLAG_REGISTERED_STEVEN_POKENAV
	msgbox GraniteCave_StevensRoom_Text_IveGotToHurryAlong, MSGBOX_DEFAULT
	closemessage
	call_if_eq VAR_FACING, DIR_NORTH, GraniteCave_StevensRoom_EventScript_StevenExitNorth
	call_if_eq VAR_FACING, DIR_SOUTH, GraniteCave_StevensRoom_EventScript_StevenExitSouth
	call_if_eq VAR_FACING, DIR_WEST, GraniteCave_StevensRoom_EventScript_StevenExitWestEast
	call_if_eq VAR_FACING, DIR_EAST, GraniteCave_StevensRoom_EventScript_StevenExitWestEast
	playse SE_EXIT
	removeobject LOCALID_STEVEN
	release
	end

GraniteCave_StevensRoom_EventScript_StevenExitNorth::
	applymovement LOCALID_STEVEN, GraniteCave_StevensRoom_Movement_StevenExit
	waitmovement 0
	return

GraniteCave_StevensRoom_EventScript_StevenExitWestEast::
	applymovement OBJ_EVENT_ID_PLAYER, GraniteCave_StevensRoom_Movement_PlayerTurnTowardExit
	applymovement LOCALID_STEVEN, GraniteCave_StevensRoom_Movement_StevenExit
	waitmovement 0
	return

GraniteCave_StevensRoom_EventScript_StevenExitSouth::
	applymovement OBJ_EVENT_ID_PLAYER, GraniteCave_StevensRoom_Movement_PlayerTurnTowardExit
	applymovement LOCALID_STEVEN, GraniteCave_StevensRoom_Movement_StevenExitSouth
	waitmovement 0
	return

GraniteCave_StevensRoom_EventScript_BagFull::
	msgbox GraniteCave_StevensRoom_Text_OhBagIsFull, MSGBOX_DEFAULT
	return

GraniteCave_StevensRoom_Movement_StevenExit:
	walk_up
	walk_up
	walk_up
	walk_up
	walk_up
	delay_8
	step_end

GraniteCave_StevensRoom_Movement_PlayerTurnTowardExit:
	delay_16
	delay_16
	delay_16
	walk_in_place_faster_up
	step_end

GraniteCave_StevensRoom_Movement_StevenExitSouth:
	walk_left
	walk_up
	walk_up
	walk_up
	walk_right
	walk_up
	walk_up
	delay_8
	step_end

<<<<<<< HEAD
GraniteCave_StevensRoom_Text_ImStevenLetterForMe:
	.string "My name is STEVEN.\p"
=======
GraniteCave_StevensRoom_Text_ImStevenLetterForMe: @ 822DD5A
	.string "My name is Steven.\p"
>>>>>>> 4d1bf960
	.string "I'm interested in rare stones,\n"
	.string "so I travel here and there.\p"
	.string "Oh?\n"
	.string "A Letter for me?$"

<<<<<<< HEAD
GraniteCave_StevensRoom_Text_ThankYouTakeThis:
	.string "STEVEN: Okay, thank you.\p"
=======
GraniteCave_StevensRoom_Text_ThankYouTakeThis: @ 822DDBD
	.string "Steven: Okay, thank you.\p"
>>>>>>> 4d1bf960
	.string "You went through all this trouble to\n"
	.string "deliver that. I need to thank you.\p"
	.string "Let me see…\n"
	.string "I'll give you this TM.\p"
	.string "It contains my favorite move,\n"
	.string "Steel Wing.$"

<<<<<<< HEAD
GraniteCave_StevensRoom_Text_CouldBecomeChampionLetsRegister:
	.string "STEVEN: Your POKéMON appear quite\n"
=======
GraniteCave_StevensRoom_Text_CouldBecomeChampionLetsRegister: @ 822DE6B
	.string "Steven: Your Pokémon appear quite\n"
>>>>>>> 4d1bf960
	.string "capable.\p"
	.string "If you keep training, you could even\n"
	.string "become the Champion of the Pokémon\l"
	.string "League one day. That's what I think.\p"
	.string "I know, since we've gotten to know each\n"
	.string "other, let's register one another in\l"
	.string "our Pokénavs.\p"
	.string "… … … … … …$"

<<<<<<< HEAD
GraniteCave_StevensRoom_Text_RegisteredSteven:
	.string "Registered STEVEN\n"
	.string "in the POKéNAV.$"
=======
GraniteCave_StevensRoom_Text_RegisteredSteven: @ 822DF6A
	.string "Registered Steven\n"
	.string "in the Pokénav.$"
>>>>>>> 4d1bf960

GraniteCave_StevensRoom_Text_IveGotToHurryAlong:
	.string "Now, I've got to hurry along.$"

<<<<<<< HEAD
GraniteCave_StevensRoom_Text_OhBagIsFull:
	.string "Oh, your BAG is full…\n"
=======
GraniteCave_StevensRoom_Text_OhBagIsFull: @ 822DFAA
	.string "Oh, your Bag is full…\n"
>>>>>>> 4d1bf960
	.string "That's too bad, then.$"
<|MERGE_RESOLUTION|>--- conflicted
+++ resolved
@@ -81,25 +81,15 @@
 	delay_8
 	step_end
 
-<<<<<<< HEAD
-GraniteCave_StevensRoom_Text_ImStevenLetterForMe:
-	.string "My name is STEVEN.\p"
-=======
 GraniteCave_StevensRoom_Text_ImStevenLetterForMe: @ 822DD5A
 	.string "My name is Steven.\p"
->>>>>>> 4d1bf960
 	.string "I'm interested in rare stones,\n"
 	.string "so I travel here and there.\p"
 	.string "Oh?\n"
 	.string "A Letter for me?$"
 
-<<<<<<< HEAD
-GraniteCave_StevensRoom_Text_ThankYouTakeThis:
-	.string "STEVEN: Okay, thank you.\p"
-=======
 GraniteCave_StevensRoom_Text_ThankYouTakeThis: @ 822DDBD
 	.string "Steven: Okay, thank you.\p"
->>>>>>> 4d1bf960
 	.string "You went through all this trouble to\n"
 	.string "deliver that. I need to thank you.\p"
 	.string "Let me see…\n"
@@ -107,13 +97,8 @@
 	.string "It contains my favorite move,\n"
 	.string "Steel Wing.$"
 
-<<<<<<< HEAD
-GraniteCave_StevensRoom_Text_CouldBecomeChampionLetsRegister:
-	.string "STEVEN: Your POKéMON appear quite\n"
-=======
 GraniteCave_StevensRoom_Text_CouldBecomeChampionLetsRegister: @ 822DE6B
 	.string "Steven: Your Pokémon appear quite\n"
->>>>>>> 4d1bf960
 	.string "capable.\p"
 	.string "If you keep training, you could even\n"
 	.string "become the Champion of the Pokémon\l"
@@ -123,24 +108,13 @@
 	.string "our Pokénavs.\p"
 	.string "… … … … … …$"
 
-<<<<<<< HEAD
-GraniteCave_StevensRoom_Text_RegisteredSteven:
-	.string "Registered STEVEN\n"
-	.string "in the POKéNAV.$"
-=======
 GraniteCave_StevensRoom_Text_RegisteredSteven: @ 822DF6A
 	.string "Registered Steven\n"
 	.string "in the Pokénav.$"
->>>>>>> 4d1bf960
 
 GraniteCave_StevensRoom_Text_IveGotToHurryAlong:
 	.string "Now, I've got to hurry along.$"
 
-<<<<<<< HEAD
-GraniteCave_StevensRoom_Text_OhBagIsFull:
-	.string "Oh, your BAG is full…\n"
-=======
 GraniteCave_StevensRoom_Text_OhBagIsFull: @ 822DFAA
 	.string "Oh, your Bag is full…\n"
->>>>>>> 4d1bf960
 	.string "That's too bad, then.$"
