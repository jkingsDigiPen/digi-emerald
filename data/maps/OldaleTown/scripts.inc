--- conflicted
+++ resolved
@@ -352,28 +352,17 @@
 	.string "I work at a Pokémon Mart.\p"
 	.string "Can I get you to come with me?$"
 
-<<<<<<< HEAD
-OldaleTown_Text_ThisIsAPokemonMart:
-	.string "This is a POKéMON MART.\n"
-=======
 OldaleTown_Text_ThisIsAPokemonMart: @ 81E91FD
 	.string "This is a Pokémon Mart.\n"
->>>>>>> 4d1bf960
 	.string "Just look for our blue roof.\p"
 	.string "We sell a variety of goods including\n"
 	.string "Poké Balls for catching Pokémon.\p"
 	.string "Here, I'd like you to have this as\n"
 	.string "a promotional item.$"
 
-<<<<<<< HEAD
-OldaleTown_Text_PotionExplanation:
-	.string "A POTION can be used anytime, so it's\n"
-	.string "even more useful than a POKéMON CENTER\l"
-=======
 OldaleTown_Text_PotionExplanation: @ 81E92AF
 	.string "A Potion can be used anytime, so it's\n"
 	.string "even more useful than a Pokémon Center\l"
->>>>>>> 4d1bf960
 	.string "in certain situations.$"
 
 OldaleTown_Text_WaitDontComeInHere:
@@ -396,20 +385,6 @@
 	.string "But it turns out they were only my\n"
 	.string "own footprints…$"
 
-<<<<<<< HEAD
-OldaleTown_Text_MayLetsGoBack:
-	.string "MAY: {PLAYER}{KUN}!\n"
-	.string "Over here!\l"
-	.string "Let's hurry home!$"
-
-OldaleTown_Text_BrendanLetsGoBack:
-	.string "BRENDAN: I'm heading back to my dad's\n"
-	.string "LAB now.\l"
-	.string "{PLAYER}, you should hustle back, too.$"
-
-OldaleTown_Text_CitySign:
-	.string "OLDALE TOWN\n"
-=======
 OldaleTown_Text_MayLetsGoBack: @ 81E9462
 	.string "May: {PLAYER}{KUN}!\n"
 	.string "Over here!\l"
@@ -422,5 +397,4 @@
 
 OldaleTown_Text_CitySign: @ 81E94DA
 	.string "Oldale Town\n"
->>>>>>> 4d1bf960
 	.string "“Where things start off scarce.”$"
