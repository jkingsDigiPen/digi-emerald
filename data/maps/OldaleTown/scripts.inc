.set LOCALID_MART_EMPLOYEE, 2
.set LOCALID_FOOTPRINTS_MAN, 3
.set LOCALID_RIVAL, 4

OldaleTown_MapScripts::
	map_script MAP_SCRIPT_ON_TRANSITION, OldaleTown_OnTransition
	.byte 0

OldaleTown_OnTransition:
	call Common_EventScript_SetupRivalGfxId
	setflag FLAG_VISITED_OLDALE_TOWN
	call_if_unset FLAG_ADVENTURE_STARTED, OldaleTown_EventScript_BlockWestEntrance
	call_if_unset FLAG_RECEIVED_POTION_OLDALE, OldaleTown_EventScript_MoveMartEmployee
	call_if_set FLAG_ADVENTURE_STARTED, OldaleTown_EventScript_SetOldaleState
	end

@ This script seems pointless because nothing uses VAR_OLDALE_TOWN_STATE
OldaleTown_EventScript_SetOldaleState::
	setvar VAR_OLDALE_TOWN_STATE, 1
	return

OldaleTown_EventScript_BlockWestEntrance::
	setobjectxyperm LOCALID_FOOTPRINTS_MAN, 1, 11
	setobjectmovementtype LOCALID_FOOTPRINTS_MAN, MOVEMENT_TYPE_FACE_LEFT
	return

OldaleTown_EventScript_MoveMartEmployee::
	setobjectxyperm LOCALID_MART_EMPLOYEE, 13, 14
	setobjectmovementtype LOCALID_MART_EMPLOYEE, MOVEMENT_TYPE_FACE_DOWN
	return

OldaleTown_EventScript_TownSign::
	msgbox OldaleTown_Text_TownSign, MSGBOX_SIGN
	end

OldaleTown_EventScript_Girl::
	msgbox OldaleTown_Text_SavingMyProgress, MSGBOX_NPC
	end

OldaleTown_EventScript_MartEmployee::
	lock
	faceplayer
	goto_if_set FLAG_RECEIVED_POTION_OLDALE, OldaleTown_EventScript_ExplainPotion
	goto_if_set FLAG_TEMP_1, OldaleTown_EventScript_ExplainPotion
	setflag FLAG_TEMP_1
	playbgm MUS_FOLLOW_ME, FALSE
	msgbox OldaleTown_Text_IWorkAtPokemonMart, MSGBOX_DEFAULT
	closemessage
	switch VAR_FACING
	case DIR_SOUTH, OldaleTown_EventScript_GoToMartSouth
	case DIR_NORTH, OldaleTown_EventScript_GoToMartNorth
	case DIR_EAST, OldaleTown_EventScript_GoToMartEast
	end

OldaleTown_EventScript_GoToMartSouth::
	applymovement LOCALID_MART_EMPLOYEE, OldaleTown_Movement_EmployeeSouth
	applymovement OBJ_EVENT_ID_PLAYER, OldaleTown_Movement_PlayerSouth
	waitmovement 0
	goto OldaleTown_EventScript_ExplainPokemonMart
	end

OldaleTown_EventScript_GoToMartNorth::
	applymovement LOCALID_MART_EMPLOYEE, OldaleTown_Movement_EmployeeNorth
	applymovement OBJ_EVENT_ID_PLAYER, OldaleTown_Movement_PlayerNorth
	waitmovement 0
	goto OldaleTown_EventScript_ExplainPokemonMart
	end

OldaleTown_EventScript_GoToMartEast::
	applymovement OBJ_EVENT_ID_PLAYER, OldaleTown_Movement_PlayerEast
	applymovement LOCALID_MART_EMPLOYEE, OldaleTown_Movement_EmployeeEast
	waitmovement 0
	goto OldaleTown_EventScript_ExplainPokemonMart
	end

OldaleTown_EventScript_ExplainPokemonMart::
	msgbox OldaleTown_Text_ThisIsAPokemonMart, MSGBOX_DEFAULT
	giveitem ITEM_POTION
	goto_if_eq VAR_RESULT, FALSE, OldaleTown_EventScript_BagIsFull
	msgbox OldaleTown_Text_PotionExplanation, MSGBOX_DEFAULT
	setflag FLAG_RECEIVED_POTION_OLDALE
	fadedefaultbgm
	release
	end

OldaleTown_EventScript_ExplainPotion::
	msgbox OldaleTown_Text_PotionExplanation, MSGBOX_DEFAULT
	release
	end

OldaleTown_EventScript_BagIsFull::
	msgbox gText_TooBadBagIsFull, MSGBOX_DEFAULT
	fadedefaultbgm
	release
	end

OldaleTown_Movement_EmployeeEast:
	walk_up
	walk_up
	walk_up
	walk_up
	walk_up
	walk_up
	walk_up
	walk_in_place_faster_down
	step_end

OldaleTown_Movement_EmployeeSouth:
	walk_left
	walk_up
	walk_up
	walk_right
	walk_up
	walk_up
	walk_up
	walk_up
	walk_up
	walk_in_place_faster_down
	step_end

OldaleTown_Movement_EmployeeNorth:
	walk_up
	walk_up
	walk_up
	walk_up
	walk_up
	walk_up
	walk_up
	walk_in_place_faster_down
	step_end

OldaleTown_Movement_Unknown1:
	walk_up
	walk_up
	walk_right
	walk_right
	walk_right
	walk_right
	walk_up
	walk_up
	walk_up
	walk_up
	walk_up
	delay_8
	walk_in_place_faster_down
	step_end

OldaleTown_Movement_PlayerEast:
	walk_right
	walk_up
	walk_up
	walk_up
	walk_up
	walk_up
	walk_up
	step_end

OldaleTown_Movement_PlayerSouth:
	delay_16
	delay_16
	delay_16
	delay_16
	walk_up
	walk_up
	walk_up
	walk_up
	walk_up
	step_end

OldaleTown_Movement_PlayerNorth:
	walk_up
	walk_up
	walk_up
	walk_up
	walk_up
	walk_up
	walk_up
	step_end

OldaleTown_Movement_Unknown2:
	walk_left
	walk_up
	walk_up
	walk_right
	walk_right
	walk_right
	walk_right
	walk_up
	walk_up
	walk_up
	walk_up
	step_end

OldaleTown_EventScript_FootprintsMan::
	lock
	faceplayer
	goto_if_set FLAG_ADVENTURE_STARTED, OldaleTown_EventScript_NotBlockingPath
	msgbox OldaleTown_Text_DiscoveredFootprints, MSGBOX_DEFAULT
	closemessage
	applymovement LOCALID_FOOTPRINTS_MAN, Common_Movement_FaceOriginalDirection
	waitmovement 0
	release
	end

OldaleTown_EventScript_BlockedPath::
	lockall
	applymovement OBJ_EVENT_ID_PLAYER, OldaleTown_Movement_PlayerStepBack
	applymovement LOCALID_FOOTPRINTS_MAN, OldaleTown_Movement_BackUp
	waitmovement 0
	msgbox OldaleTown_Text_WaitDontComeInHere, MSGBOX_DEFAULT
	closemessage
	applymovement LOCALID_FOOTPRINTS_MAN, OldaleTown_Movement_ReturnToOriginalPosition
	waitmovement 0
	releaseall
	end

OldaleTown_EventScript_NotBlockingPath::
	msgbox OldaleTown_Text_FinishedSketchingFootprints, MSGBOX_DEFAULT
	release
	end

OldaleTown_EventScript_Rival::
	lockall
	applymovement LOCALID_RIVAL, Common_Movement_FacePlayer
	waitmovement 0
	setvar VAR_0x8009, 0
	goto OldaleTown_EventScript_ShowRivalMessage
	end

OldaleTown_EventScript_RivalTrigger1::
	lockall
	applymovement LOCALID_RIVAL, OldaleTown_Movement_RivalApproachPlayer1
	waitmovement 0
	applymovement OBJ_EVENT_ID_PLAYER, Common_Movement_WalkInPlaceFasterRight
	waitmovement 0
	setvar VAR_0x8009, 1
	goto OldaleTown_EventScript_ShowRivalMessage
	end

OldaleTown_EventScript_RivalTrigger2::
	lockall
	applymovement LOCALID_RIVAL, OldaleTown_Movement_RivalApproachPlayer2
	waitmovement 0
	applymovement OBJ_EVENT_ID_PLAYER, Common_Movement_WalkInPlaceFasterRight
	waitmovement 0
	setvar VAR_0x8009, 1
	goto OldaleTown_EventScript_ShowRivalMessage
	end

OldaleTown_EventScript_RivalTrigger3::
	lockall
	applymovement LOCALID_RIVAL, OldaleTown_Movement_RivalApproachPlayer3
	waitmovement 0
	applymovement OBJ_EVENT_ID_PLAYER, Common_Movement_WalkInPlaceFasterRight
	waitmovement 0
	setvar VAR_0x8009, 1
	goto OldaleTown_EventScript_ShowRivalMessage
	end

OldaleTown_EventScript_ShowRivalMessage::
	checkplayergender
	goto_if_eq VAR_RESULT, MALE, OldaleTown_EventScript_ShowMayMessage
	goto_if_eq VAR_RESULT, FEMALE, OldaleTown_EventScript_ShowBrendanMessage
	end

OldaleTown_EventScript_ShowMayMessage::
	msgbox OldaleTown_Text_MayLetsGoBack, MSGBOX_DEFAULT
	goto OldaleTown_EventScript_RivalFinish
	end

OldaleTown_EventScript_ShowBrendanMessage::
	msgbox OldaleTown_Text_BrendanLetsGoBack, MSGBOX_DEFAULT
	goto OldaleTown_EventScript_RivalFinish
	end

OldaleTown_EventScript_RivalFinish::
	closemessage
	call_if_eq VAR_0x8009, 0, OldaleTown_EventScript_DoExitMovement1
	call_if_eq VAR_0x8009, 1, OldaleTown_EventScript_DoExitMovement2
	applymovement LOCALID_RIVAL, OldaleTown_Movement_RivalExit
	waitmovement 0
	removeobject LOCALID_RIVAL
	setvar VAR_OLDALE_RIVAL_STATE, 2
	setflag FLAG_HIDE_OLDALE_TOWN_RIVAL
	releaseall
	end

OldaleTown_EventScript_DoExitMovement1::
	goto_if_ne VAR_FACING, DIR_SOUTH, OldaleTown_EventScript_DoExitMovement2
	applymovement LOCALID_RIVAL, OldaleTown_Movement_RivalExit
	waitmovement 0
	return

OldaleTown_EventScript_DoExitMovement2::
	applymovement OBJ_EVENT_ID_PLAYER, OldaleTown_Movement_WatchRivalExit
	applymovement LOCALID_RIVAL, OldaleTown_Movement_RivalExit
	waitmovement 0
	return

OldaleTown_Movement_RivalApproachPlayer1:
	walk_left
	walk_left
	step_end

OldaleTown_Movement_RivalApproachPlayer2:
	walk_left
	step_end

OldaleTown_Movement_RivalApproachPlayer3:
	face_left
	step_end

OldaleTown_Movement_RivalExit:
	walk_down
	walk_down
	walk_down
	walk_down
	walk_down
	walk_down
	step_end

OldaleTown_Movement_WatchRivalExit:
	delay_8
	delay_4
	walk_in_place_faster_down
	step_end

OldaleTown_Movement_PlayerStepBack:
	delay_8
	walk_right
	step_end

OldaleTown_Movement_BackUp:
	walk_fast_up
	walk_in_place_faster_left
	lock_facing_direction
	walk_right
	unlock_facing_direction
	step_end

OldaleTown_Movement_ReturnToOriginalPosition:
	walk_down
	walk_left
	step_end

OldaleTown_Text_SavingMyProgress:
	.string "I want to take a rest, so I'm saving my\n"
	.string "progress.$"

OldaleTown_Text_IWorkAtPokemonMart:
	.string "Hi!\n"
	.string "I work at a Digimon Mart.\p"
	.string "Can I get you to come with me?$"

OldaleTown_Text_ThisIsAPokemonMart: @ 81E91FD
	.string "This is a Digimon Mart.\n"
	.string "Just look for our blue roof.\p"
	.string "We sell a variety of goods including\n"
	.string "Digi Balls for catching Digimon.\p"
	.string "Here, I'd like you to have this as\n"
	.string "a promotional item.$"

OldaleTown_Text_PotionExplanation: @ 81E92AF
	.string "A Potion can be used anytime, so it's\n"
	.string "even more useful than a Digimon Center\l"
	.string "in certain situations.$"

OldaleTown_Text_WaitDontComeInHere:
	.string "Aaaaah! Wait!\n"
	.string "Please don't come in here.\p"
	.string "I just discovered the footprints of\n"
	.string "a rare Digimon!\p"
	.string "Wait until I finish sketching\n"
	.string "them, okay?$"

OldaleTown_Text_DiscoveredFootprints:
	.string "I just discovered the footprints of\n"
	.string "a rare Digimon!\p"
	.string "Wait until I finish sketching\n"
	.string "them, okay?$"

OldaleTown_Text_FinishedSketchingFootprints:
	.string "I finished sketching the footprints of\n"
	.string "a rare Digimon.\p"
	.string "But it turns out they were only my\n"
	.string "own footprints…$"

OldaleTown_Text_MayLetsGoBack: @ 81E9462
	.string "May: {PLAYER}{KUN}!\n"
	.string "Over here!\l"
	.string "Let's hurry home!$"

OldaleTown_Text_BrendanLetsGoBack: @ 81E948A
	.string "Brendan: I'm heading back to my dad's\n"
	.string "Lab now.\l"
	.string "{PLAYER}, you should hustle back, too.$"

<<<<<<< HEAD
OldaleTown_Text_TownSign:
	.string "OLDALE TOWN\n"
=======
OldaleTown_Text_CitySign: @ 81E94DA
	.string "Oldale Town\n"
>>>>>>> e1a6dd5c
	.string "“Where things start off scarce.”$"
<|MERGE_RESOLUTION|>--- conflicted
+++ resolved
@@ -352,7 +352,7 @@
 	.string "I work at a Digimon Mart.\p"
 	.string "Can I get you to come with me?$"
 
-OldaleTown_Text_ThisIsAPokemonMart: @ 81E91FD
+OldaleTown_Text_ThisIsAPokemonMart:
 	.string "This is a Digimon Mart.\n"
 	.string "Just look for our blue roof.\p"
 	.string "We sell a variety of goods including\n"
@@ -360,7 +360,7 @@
 	.string "Here, I'd like you to have this as\n"
 	.string "a promotional item.$"
 
-OldaleTown_Text_PotionExplanation: @ 81E92AF
+OldaleTown_Text_PotionExplanation:
 	.string "A Potion can be used anytime, so it's\n"
 	.string "even more useful than a Digimon Center\l"
 	.string "in certain situations.$"
@@ -385,21 +385,16 @@
 	.string "But it turns out they were only my\n"
 	.string "own footprints…$"
 
-OldaleTown_Text_MayLetsGoBack: @ 81E9462
+OldaleTown_Text_MayLetsGoBack:
 	.string "May: {PLAYER}{KUN}!\n"
 	.string "Over here!\l"
 	.string "Let's hurry home!$"
 
-OldaleTown_Text_BrendanLetsGoBack: @ 81E948A
+OldaleTown_Text_BrendanLetsGoBack:
 	.string "Brendan: I'm heading back to my dad's\n"
 	.string "Lab now.\l"
 	.string "{PLAYER}, you should hustle back, too.$"
 
-<<<<<<< HEAD
 OldaleTown_Text_TownSign:
-	.string "OLDALE TOWN\n"
-=======
-OldaleTown_Text_CitySign: @ 81E94DA
 	.string "Oldale Town\n"
->>>>>>> e1a6dd5c
 	.string "“Where things start off scarce.”$"
