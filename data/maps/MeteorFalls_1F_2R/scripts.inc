MeteorFalls_1F_2R_MapScripts::
	.byte 0

MeteorFalls_1F_2R_EventScript_Nicolas::
	trainerbattle_single TRAINER_NICOLAS_1, MeteorFalls_1F_2R_Text_NicolasIntro, MeteorFalls_1F_2R_Text_NicolasDefeat, MeteorFalls_1F_2R_EventScript_RegisterNicolas
	specialvar VAR_RESULT, ShouldTryRematchBattle
	goto_if_eq VAR_RESULT, TRUE, MeteorFalls_1F_2R_EventScript_RematchNicolas
	msgbox MeteorFalls_1F_2R_Text_NicolasPostBattle, MSGBOX_DEFAULT
	release
	end

MeteorFalls_1F_2R_EventScript_RegisterNicolas::
	special PlayerFaceTrainerAfterBattle
	waitmovement 0
	msgbox MeteorFalls_1F_2R_Text_NicolasRegister, MSGBOX_DEFAULT
	register_matchcall TRAINER_NICOLAS_1
	release
	end

MeteorFalls_1F_2R_EventScript_RematchNicolas::
	trainerbattle_rematch TRAINER_NICOLAS_1, MeteorFalls_1F_2R_Text_NicolasRematchIntro, MeteorFalls_1F_2R_Text_NicolasRematchDefeat
	msgbox MeteorFalls_1F_2R_Text_NicolasPostRematch, MSGBOX_AUTOCLOSE
	end

MeteorFalls_1F_2R_EventScript_John::
	trainerbattle_double TRAINER_JOHN_AND_JAY_1, MeteorFalls_1F_2R_Text_JohnIntro, MeteorFalls_1F_2R_Text_JohnDefeat, MeteorFalls_1F_2R_Text_JohnNotEnoughMons, MeteorFalls_1F_2R_EventScript_RegisterJohn
	specialvar VAR_RESULT, ShouldTryRematchBattle
	goto_if_eq VAR_RESULT, TRUE, MeteorFalls_1F_2R_EventScript_RematchJohn
	msgbox MeteorFalls_1F_2R_Text_JohnPostBattle, MSGBOX_DEFAULT
	release
	end

MeteorFalls_1F_2R_EventScript_RegisterJohn::
	msgbox MeteorFalls_1F_2R_Text_JohnRegister, MSGBOX_DEFAULT
	register_matchcall TRAINER_JOHN_AND_JAY_1
	release
	end

MeteorFalls_1F_2R_EventScript_RematchJohn::
	trainerbattle_rematch_double TRAINER_JOHN_AND_JAY_1, MeteorFalls_1F_2R_Text_JohnRematchIntro, MeteorFalls_1F_2R_Text_JohnRematchDefeat, MeteorFalls_1F_2R_Text_JohnRematchNotEnoughMons
	msgbox MeteorFalls_1F_2R_Text_JohnPostRematch, MSGBOX_AUTOCLOSE
	end

MeteorFalls_1F_2R_EventScript_Jay::
	trainerbattle_double TRAINER_JOHN_AND_JAY_1, MeteorFalls_1F_2R_Text_JayIntro, MeteorFalls_1F_2R_Text_JayDefeat, MeteorFalls_1F_2R_Text_JayNotEnoughMons, MeteorFalls_1F_2R_EventScript_RegisterJay
	specialvar VAR_RESULT, ShouldTryRematchBattle
	goto_if_eq VAR_RESULT, TRUE, MeteorFalls_1F_2R_EventScript_RematchJay
	msgbox MeteorFalls_1F_2R_Text_JayPostBattle, MSGBOX_DEFAULT
	release
	end

MeteorFalls_1F_2R_EventScript_RegisterJay::
	msgbox MeteorFalls_1F_2R_Text_JohnRegister, MSGBOX_DEFAULT  @ John speaks for both during register
	register_matchcall TRAINER_JOHN_AND_JAY_1
	release
	end

MeteorFalls_1F_2R_EventScript_RematchJay::
	trainerbattle_rematch_double TRAINER_JOHN_AND_JAY_1, MeteorFalls_1F_2R_Text_JayRematchIntro, MeteorFalls_1F_2R_Text_JayRematchDefeat, MeteorFalls_1F_2R_Text_JayRematchNotEnoughMons
	msgbox MeteorFalls_1F_2R_Text_JayPostRematch, MSGBOX_AUTOCLOSE
	end

<<<<<<< HEAD
MeteorFalls_1F_2R_Text_NicolasIntro:
	.string "This is where we DRAGON users do our\n"
=======
MeteorFalls_1F_2R_Text_NicolasIntro: @ 822C608
	.string "This is where we Dragon users do our\n"
>>>>>>> 4d1bf960
	.string "training.\p"
	.string "The Champion even visits.\n"
	.string "Now do you see how special it is here?$"

MeteorFalls_1F_2R_Text_NicolasDefeat:
	.string "Urgh!\n"
	.string "I didn't expect you to be so strong!$"

MeteorFalls_1F_2R_Text_NicolasPostBattle:
	.string "The road ahead remains long and harsh.\p"
	.string "When will my Pokémon and I become\n"
	.string "the best?$"

MeteorFalls_1F_2R_Text_NicolasRegister:
	.string "I want to know more about your power.\n"
	.string "Let me register you in my Pokénav.$"

MeteorFalls_1F_2R_Text_NicolasRematchIntro:
	.string "Since we met, we have trained hard\n"
	.string "with our sights on number one.\p"
	.string "Help us see how much stronger we've\n"
	.string "become!$"

MeteorFalls_1F_2R_Text_NicolasRematchDefeat:
	.string "Urgh!\n"
	.string "I didn't expect you to be so strong!$"

MeteorFalls_1F_2R_Text_NicolasPostRematch:
	.string "You've obviously kept up your\n"
	.string "Pokémon training.\p"
	.string "So long as you remain strong, I, too,\n"
	.string "can become stronger!$"

<<<<<<< HEAD
MeteorFalls_1F_2R_Text_JohnIntro:
	.string "JOHN: We've always battled POKéMON\n"
	.string "together as a twosome.\l"
	.string "We've confidence in ourselves.$"

MeteorFalls_1F_2R_Text_JohnDefeat:
	.string "JOHN: Oh, my.\n"
	.string "We've lost, dear wife.$"

MeteorFalls_1F_2R_Text_JohnPostBattle:
	.string "JOHN: We've been married for\n"
=======
MeteorFalls_1F_2R_Text_JohnIntro: @ 822C843
	.string "John: We've always battled Pokémon\n"
	.string "together as a twosome.\l"
	.string "We've confidence in ourselves.$"

MeteorFalls_1F_2R_Text_JohnDefeat: @ 822C89C
	.string "John: Oh, my.\n"
	.string "We've lost, dear wife.$"

MeteorFalls_1F_2R_Text_JohnPostBattle: @ 822C8C1
	.string "John: We've been married for\n"
>>>>>>> 4d1bf960
	.string "fifty years.\p"
	.string "Come to think of it, I've yet to beat\n"
	.string "my dear wife in a battle.$"

<<<<<<< HEAD
MeteorFalls_1F_2R_Text_JohnNotEnoughMons:
	.string "JOHN: Well, well, what a young TRAINER!\p"
=======
MeteorFalls_1F_2R_Text_JohnNotEnoughMons: @ 822C92B
	.string "John: Well, well, what a young Trainer!\p"
>>>>>>> 4d1bf960
	.string "Will you battle with us? If so, you'll\n"
	.string "have to return with more Pokémon.$"

<<<<<<< HEAD
MeteorFalls_1F_2R_Text_JohnRegister:
	.string "JOHN: Young TRAINER, if the chance\n"
	.string "arises, will you battle with us again?$"

MeteorFalls_1F_2R_Text_JayIntro:
	.string "JAY: We've been married for\n"
=======
MeteorFalls_1F_2R_Text_JohnRegister: @ 822C99C
	.string "John: Young Trainer, if the chance\n"
	.string "arises, will you battle with us again?$"

MeteorFalls_1F_2R_Text_JayIntro: @ 822C9E6
	.string "Jay: We've been married for\n"
>>>>>>> 4d1bf960
	.string "fifty years.\p"
	.string "The bond we share as a couple could\n"
	.string "never be broken.$"

<<<<<<< HEAD
MeteorFalls_1F_2R_Text_JayDefeat:
	.string "JAY: Oh, dear.\n"
	.string "We've lost, my dear husband.$"

MeteorFalls_1F_2R_Text_JayPostBattle:
	.string "JAY: Fifty years of marriage…\p"
=======
MeteorFalls_1F_2R_Text_JayDefeat: @ 822CA44
	.string "Jay: Oh, dear.\n"
	.string "We've lost, my dear husband.$"

MeteorFalls_1F_2R_Text_JayPostBattle: @ 822CA70
	.string "Jay: Fifty years of marriage…\p"
>>>>>>> 4d1bf960
	.string "If we ever argued, we always settled\n"
	.string "it with a Pokémon battle…$"

<<<<<<< HEAD
MeteorFalls_1F_2R_Text_JayNotEnoughMons:
	.string "JAY: Well, well, aren't you a young\n"
	.string "TRAINER?\p"
=======
MeteorFalls_1F_2R_Text_JayNotEnoughMons: @ 822CACD
	.string "Jay: Well, well, aren't you a young\n"
	.string "Trainer?\p"
>>>>>>> 4d1bf960
	.string "If you'd care to battle with us, you'll\n"
	.string "have to come back with more Pokémon.$"

<<<<<<< HEAD
MeteorFalls_1F_2R_Text_JohnRematchIntro:
	.string "JOHN: We've always battled POKéMON\n"
	.string "together as a twosome.\l"
	.string "We've confidence in ourselves.$"

MeteorFalls_1F_2R_Text_JohnRematchDefeat:
	.string "JOHN: Oh, my.\n"
	.string "We've lost, dear wife.$"

MeteorFalls_1F_2R_Text_JohnPostRematch:
	.string "JOHN: Married for fifty years…\p"
	.string "On reflection, the dear wife and I,\n"
	.string "we battled day in and day out…$"

MeteorFalls_1F_2R_Text_JohnRematchNotEnoughMons:
	.string "JOHN: Well, well, what a young TRAINER!\p"
=======
MeteorFalls_1F_2R_Text_JohnRematchIntro: @ 822CB47
	.string "John: We've always battled Pokémon\n"
	.string "together as a twosome.\l"
	.string "We've confidence in ourselves.$"

MeteorFalls_1F_2R_Text_JohnRematchDefeat: @ 822CBA0
	.string "John: Oh, my.\n"
	.string "We've lost, dear wife.$"

MeteorFalls_1F_2R_Text_JohnPostRematch: @ 822CBC5
	.string "John: Married for fifty years…\p"
	.string "On reflection, the dear wife and I,\n"
	.string "we battled day in and day out…$"

MeteorFalls_1F_2R_Text_JohnRematchNotEnoughMons: @ 822CC27
	.string "John: Well, well, what a young Trainer!\p"
>>>>>>> 4d1bf960
	.string "Will you battle with us? If so, you'll\n"
	.string "have to return with more Pokémon.$"

<<<<<<< HEAD
MeteorFalls_1F_2R_Text_JayRematchIntro:
	.string "JAY: We've been married for\n"
=======
MeteorFalls_1F_2R_Text_JayRematchIntro: @ 822CC98
	.string "Jay: We've been married for\n"
>>>>>>> 4d1bf960
	.string "fifty years.\p"
	.string "We've supported each other all that\n"
	.string "time. We've made ourselves strong.$"

<<<<<<< HEAD
MeteorFalls_1F_2R_Text_JayRematchDefeat:
	.string "JAY: Oh, dear.\n"
	.string "We've lost, my dear husband.$"

MeteorFalls_1F_2R_Text_JayPostRematch:
	.string "JAY: Fifty years of marriage…\n"
=======
MeteorFalls_1F_2R_Text_JayRematchDefeat: @ 822CD08
	.string "Jay: Oh, dear.\n"
	.string "We've lost, my dear husband.$"

MeteorFalls_1F_2R_Text_JayPostRematch: @ 822CD34
	.string "Jay: Fifty years of marriage…\n"
>>>>>>> 4d1bf960
	.string "Many things have happened.\p"
	.string "I hope that we will continue to make\n"
	.string "happy memories together.$"

<<<<<<< HEAD
MeteorFalls_1F_2R_Text_JayRematchNotEnoughMons:
	.string "JAY: Well, well, aren't you a young\n"
	.string "TRAINER?\p"
=======
MeteorFalls_1F_2R_Text_JayRematchNotEnoughMons: @ 822CDAB
	.string "Jay: Well, well, aren't you a young\n"
	.string "Trainer?\p"
>>>>>>> 4d1bf960
	.string "If you'd care to battle with us, you'll\n"
	.string "have to come back with more Pokémon.$"
<|MERGE_RESOLUTION|>--- conflicted
+++ resolved
@@ -60,13 +60,8 @@
 	msgbox MeteorFalls_1F_2R_Text_JayPostRematch, MSGBOX_AUTOCLOSE
 	end
 
-<<<<<<< HEAD
-MeteorFalls_1F_2R_Text_NicolasIntro:
-	.string "This is where we DRAGON users do our\n"
-=======
 MeteorFalls_1F_2R_Text_NicolasIntro: @ 822C608
 	.string "This is where we Dragon users do our\n"
->>>>>>> 4d1bf960
 	.string "training.\p"
 	.string "The Champion even visits.\n"
 	.string "Now do you see how special it is here?$"
@@ -100,19 +95,6 @@
 	.string "So long as you remain strong, I, too,\n"
 	.string "can become stronger!$"
 
-<<<<<<< HEAD
-MeteorFalls_1F_2R_Text_JohnIntro:
-	.string "JOHN: We've always battled POKéMON\n"
-	.string "together as a twosome.\l"
-	.string "We've confidence in ourselves.$"
-
-MeteorFalls_1F_2R_Text_JohnDefeat:
-	.string "JOHN: Oh, my.\n"
-	.string "We've lost, dear wife.$"
-
-MeteorFalls_1F_2R_Text_JohnPostBattle:
-	.string "JOHN: We've been married for\n"
-=======
 MeteorFalls_1F_2R_Text_JohnIntro: @ 822C843
 	.string "John: We've always battled Pokémon\n"
 	.string "together as a twosome.\l"
@@ -124,88 +106,40 @@
 
 MeteorFalls_1F_2R_Text_JohnPostBattle: @ 822C8C1
 	.string "John: We've been married for\n"
->>>>>>> 4d1bf960
 	.string "fifty years.\p"
 	.string "Come to think of it, I've yet to beat\n"
 	.string "my dear wife in a battle.$"
 
-<<<<<<< HEAD
-MeteorFalls_1F_2R_Text_JohnNotEnoughMons:
-	.string "JOHN: Well, well, what a young TRAINER!\p"
-=======
 MeteorFalls_1F_2R_Text_JohnNotEnoughMons: @ 822C92B
 	.string "John: Well, well, what a young Trainer!\p"
->>>>>>> 4d1bf960
 	.string "Will you battle with us? If so, you'll\n"
 	.string "have to return with more Pokémon.$"
 
-<<<<<<< HEAD
-MeteorFalls_1F_2R_Text_JohnRegister:
-	.string "JOHN: Young TRAINER, if the chance\n"
-	.string "arises, will you battle with us again?$"
-
-MeteorFalls_1F_2R_Text_JayIntro:
-	.string "JAY: We've been married for\n"
-=======
 MeteorFalls_1F_2R_Text_JohnRegister: @ 822C99C
 	.string "John: Young Trainer, if the chance\n"
 	.string "arises, will you battle with us again?$"
 
 MeteorFalls_1F_2R_Text_JayIntro: @ 822C9E6
 	.string "Jay: We've been married for\n"
->>>>>>> 4d1bf960
 	.string "fifty years.\p"
 	.string "The bond we share as a couple could\n"
 	.string "never be broken.$"
 
-<<<<<<< HEAD
-MeteorFalls_1F_2R_Text_JayDefeat:
-	.string "JAY: Oh, dear.\n"
-	.string "We've lost, my dear husband.$"
-
-MeteorFalls_1F_2R_Text_JayPostBattle:
-	.string "JAY: Fifty years of marriage…\p"
-=======
 MeteorFalls_1F_2R_Text_JayDefeat: @ 822CA44
 	.string "Jay: Oh, dear.\n"
 	.string "We've lost, my dear husband.$"
 
 MeteorFalls_1F_2R_Text_JayPostBattle: @ 822CA70
 	.string "Jay: Fifty years of marriage…\p"
->>>>>>> 4d1bf960
 	.string "If we ever argued, we always settled\n"
 	.string "it with a Pokémon battle…$"
 
-<<<<<<< HEAD
-MeteorFalls_1F_2R_Text_JayNotEnoughMons:
-	.string "JAY: Well, well, aren't you a young\n"
-	.string "TRAINER?\p"
-=======
 MeteorFalls_1F_2R_Text_JayNotEnoughMons: @ 822CACD
 	.string "Jay: Well, well, aren't you a young\n"
 	.string "Trainer?\p"
->>>>>>> 4d1bf960
 	.string "If you'd care to battle with us, you'll\n"
 	.string "have to come back with more Pokémon.$"
 
-<<<<<<< HEAD
-MeteorFalls_1F_2R_Text_JohnRematchIntro:
-	.string "JOHN: We've always battled POKéMON\n"
-	.string "together as a twosome.\l"
-	.string "We've confidence in ourselves.$"
-
-MeteorFalls_1F_2R_Text_JohnRematchDefeat:
-	.string "JOHN: Oh, my.\n"
-	.string "We've lost, dear wife.$"
-
-MeteorFalls_1F_2R_Text_JohnPostRematch:
-	.string "JOHN: Married for fifty years…\p"
-	.string "On reflection, the dear wife and I,\n"
-	.string "we battled day in and day out…$"
-
-MeteorFalls_1F_2R_Text_JohnRematchNotEnoughMons:
-	.string "JOHN: Well, well, what a young TRAINER!\p"
-=======
 MeteorFalls_1F_2R_Text_JohnRematchIntro: @ 822CB47
 	.string "John: We've always battled Pokémon\n"
 	.string "together as a twosome.\l"
@@ -222,48 +156,27 @@
 
 MeteorFalls_1F_2R_Text_JohnRematchNotEnoughMons: @ 822CC27
 	.string "John: Well, well, what a young Trainer!\p"
->>>>>>> 4d1bf960
 	.string "Will you battle with us? If so, you'll\n"
 	.string "have to return with more Pokémon.$"
 
-<<<<<<< HEAD
-MeteorFalls_1F_2R_Text_JayRematchIntro:
-	.string "JAY: We've been married for\n"
-=======
 MeteorFalls_1F_2R_Text_JayRematchIntro: @ 822CC98
 	.string "Jay: We've been married for\n"
->>>>>>> 4d1bf960
 	.string "fifty years.\p"
 	.string "We've supported each other all that\n"
 	.string "time. We've made ourselves strong.$"
 
-<<<<<<< HEAD
-MeteorFalls_1F_2R_Text_JayRematchDefeat:
-	.string "JAY: Oh, dear.\n"
-	.string "We've lost, my dear husband.$"
-
-MeteorFalls_1F_2R_Text_JayPostRematch:
-	.string "JAY: Fifty years of marriage…\n"
-=======
 MeteorFalls_1F_2R_Text_JayRematchDefeat: @ 822CD08
 	.string "Jay: Oh, dear.\n"
 	.string "We've lost, my dear husband.$"
 
 MeteorFalls_1F_2R_Text_JayPostRematch: @ 822CD34
 	.string "Jay: Fifty years of marriage…\n"
->>>>>>> 4d1bf960
 	.string "Many things have happened.\p"
 	.string "I hope that we will continue to make\n"
 	.string "happy memories together.$"
 
-<<<<<<< HEAD
-MeteorFalls_1F_2R_Text_JayRematchNotEnoughMons:
-	.string "JAY: Well, well, aren't you a young\n"
-	.string "TRAINER?\p"
-=======
 MeteorFalls_1F_2R_Text_JayRematchNotEnoughMons: @ 822CDAB
 	.string "Jay: Well, well, aren't you a young\n"
 	.string "Trainer?\p"
->>>>>>> 4d1bf960
 	.string "If you'd care to battle with us, you'll\n"
 	.string "have to come back with more Pokémon.$"
