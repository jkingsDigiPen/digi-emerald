.set LOCALID_NURSE, 1

PacifidlogTown_PokemonCenter_1F_MapScripts::
	map_script MAP_SCRIPT_ON_TRANSITION, PacifidlogTown_PokemonCenter_1F_OnTransition
	map_script MAP_SCRIPT_ON_RESUME, CableClub_OnResume
	.byte 0

PacifidlogTown_PokemonCenter_1F_OnTransition:
	setrespawn HEAL_LOCATION_PACIFIDLOG_TOWN
	end

PacifidlogTown_PokemonCenter_1F_EventScript_Nurse::
	setvar VAR_0x800B, LOCALID_NURSE
	call Common_EventScript_PkmnCenterNurse
	waitmessage
	waitbuttonpress
	release
	end

PacifidlogTown_PokemonCenter_1F_EventScript_Girl::
	msgbox PacifidlogTown_PokemonCenter_1F_Text_WhatColorTrainerCard, MSGBOX_NPC
	end

PacifidlogTown_PokemonCenter_1F_EventScript_Woman::
	msgbox PacifidlogTown_PokemonCenter_1F_Text_OnColonyOfCorsola, MSGBOX_NPC
	end

PacifidlogTown_PokemonCenter_1F_EventScript_OldMan::
	msgbox PacifidlogTown_PokemonCenter_1F_Text_AncestorsLivedOnBoats, MSGBOX_NPC
	end

<<<<<<< HEAD
PacifidlogTown_PokemonCenter_1F_Text_WhatColorTrainerCard:
	.string "What color is your TRAINER CARD?\n"
	.string "Mine's copper!$"

PacifidlogTown_PokemonCenter_1F_Text_OnColonyOfCorsola:
	.string "PACIFIDLOG TOWN floats on top of\n"
	.string "a colony of CORSOLA.\p"
=======
PacifidlogTown_PokemonCenter_1F_Text_WhatColorTrainerCard: @ 82034DF
	.string "What color is your Trainer Card?\n"
	.string "Mine's copper!$"

PacifidlogTown_PokemonCenter_1F_Text_OnColonyOfCorsola: @ 820350F
	.string "Pacifidlog Town floats on top of\n"
	.string "a colony of Corsola.\p"
>>>>>>> 4d1bf960
	.string "If I told you that, would you believe\n"
	.string "me?$"

PacifidlogTown_PokemonCenter_1F_Text_AncestorsLivedOnBoats:
	.string "The ancestors of the people in\n"
	.string "Pacifidlog were said to have been\l"
	.string "born on boats and then lived and died \l"
	.string "aboard them.\p"
	.string "I understand that they lived that way\n"
	.string "because they were searching for\l"
	.string "something.$"
<|MERGE_RESOLUTION|>--- conflicted
+++ resolved
@@ -29,15 +29,6 @@
 	msgbox PacifidlogTown_PokemonCenter_1F_Text_AncestorsLivedOnBoats, MSGBOX_NPC
 	end
 
-<<<<<<< HEAD
-PacifidlogTown_PokemonCenter_1F_Text_WhatColorTrainerCard:
-	.string "What color is your TRAINER CARD?\n"
-	.string "Mine's copper!$"
-
-PacifidlogTown_PokemonCenter_1F_Text_OnColonyOfCorsola:
-	.string "PACIFIDLOG TOWN floats on top of\n"
-	.string "a colony of CORSOLA.\p"
-=======
 PacifidlogTown_PokemonCenter_1F_Text_WhatColorTrainerCard: @ 82034DF
 	.string "What color is your Trainer Card?\n"
 	.string "Mine's copper!$"
@@ -45,7 +36,6 @@
 PacifidlogTown_PokemonCenter_1F_Text_OnColonyOfCorsola: @ 820350F
 	.string "Pacifidlog Town floats on top of\n"
 	.string "a colony of Corsola.\p"
->>>>>>> 4d1bf960
 	.string "If I told you that, would you believe\n"
 	.string "me?$"
 
