.set LOCALID_NURSE, 1

RustboroCity_PokemonCenter_1F_MapScripts::
	map_script MAP_SCRIPT_ON_TRANSITION, RustboroCity_PokemonCenter_1F_OnTransition
	map_script MAP_SCRIPT_ON_RESUME, CableClub_OnResume
	.byte 0

RustboroCity_PokemonCenter_1F_OnTransition:
	setrespawn HEAL_LOCATION_RUSTBORO_CITY
	call Common_EventScript_UpdateBrineyLocation
	end

RustboroCity_PokemonCenter_1F_EventScript_Nurse::
	setvar VAR_0x800B, LOCALID_NURSE
	call Common_EventScript_PkmnCenterNurse
	waitmessage
	waitbuttonpress
	release
	end

RustboroCity_PokemonCenter_1F_EventScript_Man::
	msgbox RustboroCity_PokemonCenter_1F_Text_PokemonHavePersonalities, MSGBOX_NPC
	end

RustboroCity_PokemonCenter_1F_EventScript_Boy::
	msgbox RustboroCity_PokemonCenter_1F_Text_MaleAndFemalePokemon, MSGBOX_NPC
	end

RustboroCity_PokemonCenter_1F_EventScript_Girl::
	msgbox RustboroCity_PokemonCenter_1F_Text_HMCutNextDoor, MSGBOX_NPC
	end

<<<<<<< HEAD
RustboroCity_PokemonCenter_1F_Text_PokemonHavePersonalities:
	.string "My POKéMON has a NAIVE nature, and my\n"
	.string "friend's has a JOLLY nature.\p"
	.string "It's fascinating how POKéMON have\n"
=======
RustboroCity_PokemonCenter_1F_Text_PokemonHavePersonalities: @ 8214D9F
	.string "My Pokémon has a Naive nature, and my\n"
	.string "friend's has a Jolly nature.\p"
	.string "It's fascinating how Pokémon have\n"
>>>>>>> 4d1bf960
	.string "personalities!$"

RustboroCity_PokemonCenter_1F_Text_MaleAndFemalePokemon:
	.string "Just like people, there are male and\n"
	.string "female Pokémon.\p"
	.string "But no one seems to have any idea how\n"
	.string "they're different.$"

RustboroCity_PokemonCenter_1F_Text_HMCutNextDoor:
	.string "The man next door gave me an HM!\p"
	.string "I used it to teach my Pokémon how to\n"
	.string "Cut down skinny trees.$"
<|MERGE_RESOLUTION|>--- conflicted
+++ resolved
@@ -30,17 +30,10 @@
 	msgbox RustboroCity_PokemonCenter_1F_Text_HMCutNextDoor, MSGBOX_NPC
 	end
 
-<<<<<<< HEAD
-RustboroCity_PokemonCenter_1F_Text_PokemonHavePersonalities:
-	.string "My POKéMON has a NAIVE nature, and my\n"
-	.string "friend's has a JOLLY nature.\p"
-	.string "It's fascinating how POKéMON have\n"
-=======
 RustboroCity_PokemonCenter_1F_Text_PokemonHavePersonalities: @ 8214D9F
 	.string "My Pokémon has a Naive nature, and my\n"
 	.string "friend's has a Jolly nature.\p"
 	.string "It's fascinating how Pokémon have\n"
->>>>>>> 4d1bf960
 	.string "personalities!$"
 
 RustboroCity_PokemonCenter_1F_Text_MaleAndFemalePokemon:
