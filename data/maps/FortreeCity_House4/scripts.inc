.set LOCALID_WINGULL, 3

FortreeCity_House4_MapScripts::
	.byte 0

FortreeCity_House4_EventScript_Woman::
	msgbox FortreeCity_House4_Text_BringsWorldCloserTogether, MSGBOX_NPC
	end

FortreeCity_House4_EventScript_Boy::
	lockall
	goto_if_set FLAG_RECEIVED_MENTAL_HERB, FortreeCity_House4_EventScript_ReceivedMentalHerb
	goto_if_set FLAG_WINGULL_DELIVERED_MAIL, FortreeCity_House4_EventScript_WingullReturned
	goto_if_set FLAG_WINGULL_SENT_ON_ERRAND, FortreeCity_House4_EventScript_WingullOnErrand
	msgbox FortreeCity_House4_Text_GoBirdPokemon, MSGBOX_DEFAULT
	closemessage
	setflag FLAG_WINGULL_SENT_ON_ERRAND
	clearflag FLAG_HIDE_MOSSDEEP_CITY_HOUSE_2_WINGULL
	applymovement LOCALID_WINGULL, FortreeCity_House4_Movement_WingullExit
	waitmovement 0
	removeobject LOCALID_WINGULL
	releaseall
	end

FortreeCity_House4_EventScript_WingullOnErrand::
	applymovement VAR_LAST_TALKED, Common_Movement_FacePlayer
	waitmovement 0
	msgbox FortreeCity_House4_Text_AskedWingullToRunErrand, MSGBOX_DEFAULT
	releaseall
	end

FortreeCity_House4_EventScript_WingullReturned::
	applymovement VAR_LAST_TALKED, Common_Movement_FacePlayer
	waitmovement 0
	msgbox FortreeCity_House4_Text_WelcomeWingullTakeMentalHerb, MSGBOX_DEFAULT
	giveitem ITEM_MENTAL_HERB
	goto_if_eq VAR_RESULT, FALSE, Common_EventScript_ShowBagIsFull
	setflag FLAG_RECEIVED_MENTAL_HERB
	releaseall
	end

FortreeCity_House4_EventScript_ReceivedMentalHerb::
	applymovement VAR_LAST_TALKED, Common_Movement_FacePlayer
	waitmovement 0
	msgbox FortreeCity_House4_Text_FriendsFarAwayThanksToWingull, MSGBOX_DEFAULT
	releaseall
	end

FortreeCity_House4_Movement_WingullExit:
	walk_fast_down
	walk_fast_down
	walk_fast_right
	walk_in_place_faster_down
	delay_8
	step_end

FortreeCity_House4_EventScript_Wingull::
	lock
	faceplayer
	waitse
	playmoncry SPECIES_WINGULL, CRY_MODE_NORMAL
	msgbox FortreeCity_House4_Text_Wingull, MSGBOX_DEFAULT
	waitmoncry
	release
	end

<<<<<<< HEAD
FortreeCity_House4_Text_BringsWorldCloserTogether:
	.string "By being together with POKéMON,\n"
=======
FortreeCity_House4_Text_BringsWorldCloserTogether: @ 8217D33
	.string "By being together with Pokémon,\n"
>>>>>>> 4d1bf960
	.string "people make more and more friends.\p"
	.string "And that brings the world closer\n"
	.string "together. I think it's wonderful!$"

FortreeCity_House4_Text_GoBirdPokemon:
	.string "There!\n"
	.string "Go, Bird Pokémon!$"

<<<<<<< HEAD
FortreeCity_House4_Text_AskedWingullToRunErrand:
	.string "Heheh, I asked my WINGULL to run\n"
=======
FortreeCity_House4_Text_AskedWingullToRunErrand: @ 8217DD2
	.string "Heheh, I asked my Wingull to run\n"
>>>>>>> 4d1bf960
	.string "an errand for me.$"

FortreeCity_House4_Text_WelcomeWingullTakeMentalHerb:
	.string "Good!\n"
	.string "Welcome back, Wingull!\p"
	.string "Huh? What is this?\n"
	.string "What is it holding?\p"
	.string "A Mental Herb?\n"
	.string "It must have picked it up somewhere.\p"
	.string "But I'm not a Trainer, so you can\n"
	.string "have it.$"

<<<<<<< HEAD
FortreeCity_House4_Text_FriendsFarAwayThanksToWingull:
	.string "Thanks to my WINGULL, I have friends\n"
	.string "who live far away.$"

FortreeCity_House4_Text_Wingull:
	.string "WINGULL: Pihyoh!$"
=======
FortreeCity_House4_Text_FriendsFarAwayThanksToWingull: @ 8217EA8
	.string "Thanks to my Wingull, I have friends\n"
	.string "who live far away.$"

FortreeCity_House4_Text_Wingull: @ 8217EE0
	.string "Wingull: Pihyoh!$"
>>>>>>> 4d1bf960
<|MERGE_RESOLUTION|>--- conflicted
+++ resolved
@@ -64,13 +64,8 @@
 	release
 	end
 
-<<<<<<< HEAD
-FortreeCity_House4_Text_BringsWorldCloserTogether:
-	.string "By being together with POKéMON,\n"
-=======
 FortreeCity_House4_Text_BringsWorldCloserTogether: @ 8217D33
 	.string "By being together with Pokémon,\n"
->>>>>>> 4d1bf960
 	.string "people make more and more friends.\p"
 	.string "And that brings the world closer\n"
 	.string "together. I think it's wonderful!$"
@@ -79,13 +74,8 @@
 	.string "There!\n"
 	.string "Go, Bird Pokémon!$"
 
-<<<<<<< HEAD
-FortreeCity_House4_Text_AskedWingullToRunErrand:
-	.string "Heheh, I asked my WINGULL to run\n"
-=======
 FortreeCity_House4_Text_AskedWingullToRunErrand: @ 8217DD2
 	.string "Heheh, I asked my Wingull to run\n"
->>>>>>> 4d1bf960
 	.string "an errand for me.$"
 
 FortreeCity_House4_Text_WelcomeWingullTakeMentalHerb:
@@ -98,18 +88,9 @@
 	.string "But I'm not a Trainer, so you can\n"
 	.string "have it.$"
 
-<<<<<<< HEAD
-FortreeCity_House4_Text_FriendsFarAwayThanksToWingull:
-	.string "Thanks to my WINGULL, I have friends\n"
-	.string "who live far away.$"
-
-FortreeCity_House4_Text_Wingull:
-	.string "WINGULL: Pihyoh!$"
-=======
 FortreeCity_House4_Text_FriendsFarAwayThanksToWingull: @ 8217EA8
 	.string "Thanks to my Wingull, I have friends\n"
 	.string "who live far away.$"
 
 FortreeCity_House4_Text_Wingull: @ 8217EE0
 	.string "Wingull: Pihyoh!$"
->>>>>>> 4d1bf960
