--- conflicted
+++ resolved
@@ -81,13 +81,8 @@
 	.string "But I really wanted to get a Bagon\n"
 	.string "that another Trainer caught…$"
 
-<<<<<<< HEAD
-PacifidlogTown_House3_Text_IsThatAPokedex:
-	.string "Is that a POKéDEX?\p"
-=======
 PacifidlogTown_House3_Text_IsThatAPokedex: @ 8203EF1
 	.string "Is that a Pokédex?\p"
->>>>>>> 4d1bf960
 	.string "Did you get to meet a lot of different\n"
 	.string "Pokémon?\p"
 	.string "I wish I was like you.$"
