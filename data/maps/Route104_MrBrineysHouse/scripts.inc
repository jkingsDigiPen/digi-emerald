--- conflicted
+++ resolved
@@ -97,15 +97,9 @@
 	release
 	end
 
-<<<<<<< HEAD
-Route104_MrBrineysHouse_Text_WaitUpPeeko:
-	.string "MR. BRINEY: Hold on, lass!\n"
-	.string "Wait up, PEEKO!$"
-=======
 Route104_MrBrineysHouse_Text_WaitUpPeeko: @ 8229E70
 	.string "Mr. Briney: Hold on, lass!\n"
 	.string "Wait up, Peeko!$"
->>>>>>> 4d1bf960
 
 Route104_MrBrineysHouse_Text_ItsYouLetsSailToDewford:
 	.string "Hm? You're {PLAYER}{KUN}!\n"
@@ -122,34 +116,19 @@
 	.string "You've come to the right man!\n"
 	.string "We'll set sail for Dewford.$"
 
-<<<<<<< HEAD
-Route104_MrBrineysHouse_Text_SetSailForDewford:
-	.string "MR. BRINEY: DEWFORD it is, then!\p"
-=======
 Route104_MrBrineysHouse_Text_SetSailForDewford: @ 8229FE9
 	.string "Mr. Briney: Dewford it is, then!\p"
->>>>>>> 4d1bf960
 	.string "Anchors aweigh!\n"
 	.string "Peeko, we're setting sail, my darling!$"
 
-<<<<<<< HEAD
-Route104_MrBrineysHouse_Text_DeclineDeliverySail:
-	.string "MR. BRINEY: Is that so?\n"
-=======
 Route104_MrBrineysHouse_Text_DeclineDeliverySail: @ 822A041
 	.string "Mr. Briney: Is that so?\n"
->>>>>>> 4d1bf960
 	.string "Your deliveries can wait?\p"
 	.string "You just go on and tell me whenever\n"
 	.string "you want to set sail!$"
 
-<<<<<<< HEAD
-Route104_MrBrineysHouse_Text_NeedToMakeDeliveriesSailToDewford:
-	.string "MR. BRINEY: Ahoy!\n"
-=======
 Route104_MrBrineysHouse_Text_NeedToMakeDeliveriesSailToDewford: @ 822A0AD
 	.string "Mr. Briney: Ahoy!\n"
->>>>>>> 4d1bf960
 	.string "I know exactly what you want to say!\p"
 	.string "You're to deliver a Letter to Dewford\n"
 	.string "and a package to Slateport.\p"
@@ -157,13 +136,8 @@
 	.string "at all--I'm the man for the job!\p"
 	.string "First, we'll set sail for Dewford.$"
 
-<<<<<<< HEAD
-Route104_MrBrineysHouse_Text_NeedToDeliverPackageSailToDewford:
-	.string "MR. BRINEY: Ahoy!\n"
-=======
 Route104_MrBrineysHouse_Text_NeedToDeliverPackageSailToDewford: @ 822A18F
 	.string "Mr. Briney: Ahoy!\n"
->>>>>>> 4d1bf960
 	.string "I know exactly what you want to say!\p"
 	.string "You're to deliver a package to\n"
 	.string "Capt. Stern in Slateport.\p"
@@ -171,21 +145,6 @@
 	.string "at all--I'm the man for the job!\p"
 	.string "First, we'll set sail for Dewford.$"
 
-<<<<<<< HEAD
-Route104_MrBrineysHouse_Text_WhereAreWeBound:
-	.string "MR. BRINEY: Ahoy!\n"
-	.string "For you, I'll go out to sea anytime!\p"
-	.string "Now, my friend, where are we bound?$"
-
-Route104_MrBrineysHouse_Text_TellMeWheneverYouWantToSail:
-	.string "MR. BRINEY: Is that so?\n"
-	.string "Well, PEEKO owes her life to you.\p"
-	.string "You just go on and tell me whenever\n"
-	.string "you want to set sail!$"
-
-Route104_MrBrineysHouse_Text_Peeko:
-	.string "PEEKO: Pii piihyoro!$"
-=======
 Route104_MrBrineysHouse_Text_WhereAreWeBound: @ 822A268
 	.string "Mr. Briney: Ahoy!\n"
 	.string "For you, I'll go out to sea anytime!\p"
@@ -199,4 +158,3 @@
 
 Route104_MrBrineysHouse_Text_Peeko: @ 822A337
 	.string "Peeko: Pii piihyoro!$"
->>>>>>> 4d1bf960
