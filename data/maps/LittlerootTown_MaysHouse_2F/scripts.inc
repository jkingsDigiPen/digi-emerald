--- conflicted
+++ resolved
@@ -334,13 +334,8 @@
 	.string "some wild Pokémon!\p"
 	.string "{PLAYER}{KUN}, I'll catch you later!$"
 
-<<<<<<< HEAD
-RivalsHouse_2F_Text_MayGettingReady:
-	.string "POKéMON fully restored!\n"
-=======
 RivalsHouse_2F_Text_MayGettingReady: @ 81F978A
 	.string "Pokémon fully restored!\n"
->>>>>>> 4d1bf960
 	.string "Items ready, and…$"
 
 RivalsHouse_2F_Text_BrendanWhoAreYou:
@@ -363,20 +358,6 @@
 	.string "some wild Pokémon.\p"
 	.string "Some other time, okay?$"
 
-<<<<<<< HEAD
-RivalsHouse_2F_Text_BrendanGettingReady:
-	.string "POKéMON fully restored…\n"
-	.string "Items all packed, and…$"
-
-RivalsHouse_2F_Text_ItsRivalsPokeBall:
-	.string "It's {RIVAL}'s POKé BALL!\p"
-	.string "Better leave it right where it is.$"
-
-RivalsHouse_2F_Text_MayJustCheckingMyPokedex:
-	.string "MAY: {PLAYER}{KUN}!\p"
-	.string "I was just checking my POKéDEX.\p"
-	.string "There's still a lot of POKéMON that\n"
-=======
 RivalsHouse_2F_Text_BrendanGettingReady: @ 81F9962
 	.string "Pokémon fully restored…\n"
 	.string "Items all packed, and…$"
@@ -389,25 +370,12 @@
 	.string "May: {PLAYER}{KUN}!\p"
 	.string "I was just checking my Pokédex.\p"
 	.string "There's still a lot of Pokémon that\n"
->>>>>>> 4d1bf960
 	.string "I've seen but haven't caught.\p"
 	.string "And there are many others that\n"
 	.string "I think will evolve.\p"
 	.string "I wonder where I should go catch\n"
 	.string "some Pokémon next?$"
 
-<<<<<<< HEAD
-RivalsHouse_2F_Text_MayWhereShouldIGoNext:
-	.string "MAY: I wonder where I should go catch\n"
-	.string "some POKéMON next?\p"
-	.string "Wouldn't it be funny if we ran into each\n"
-	.string "other, {PLAYER}{KUN}?$"
-
-RivalsHouse_2F_Text_BrendanJustCheckingMyPokedex:
-	.string "BRENDAN: Hey, it's {PLAYER}.\p"
-	.string "I was just checking out my POKéDEX.\p"
-	.string "There are still many POKéMON that\n"
-=======
 RivalsHouse_2F_Text_MayWhereShouldIGoNext: @ 81F9A9E
 	.string "May: I wonder where I should go catch\n"
 	.string "some Pokémon next?\p"
@@ -418,21 +386,14 @@
 	.string "Brendan: Hey, it's {PLAYER}.\p"
 	.string "I was just checking out my Pokédex.\p"
 	.string "There are still many Pokémon that\n"
->>>>>>> 4d1bf960
 	.string "I need to catch, I know, but this\l"
 	.string "is looking pretty good.\p"
 	.string "Checking this Pokédex out gives me\n"
 	.string "the urge to hit the road again.$"
 
-<<<<<<< HEAD
-RivalsHouse_2F_Text_BrendanWhereShouldIGoNext:
-	.string "BRENDAN: I'm having a hard time deciding\n"
-	.string "where I should catch POKéMON next.\p"
-=======
 RivalsHouse_2F_Text_BrendanWhereShouldIGoNext: @ 81F9BE7
 	.string "Brendan: I'm having a hard time deciding\n"
 	.string "where I should catch Pokémon next.\p"
->>>>>>> 4d1bf960
 	.string "Hey, {PLAYER}, if I see you while I'm out\n"
 	.string "catching Pokémon, I can pitch you a\l"
 	.string "battle if you'd like.$"