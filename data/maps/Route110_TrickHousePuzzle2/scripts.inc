Route110_TrickHousePuzzle2_MapScripts::
	map_script MAP_SCRIPT_ON_RESUME, Route110_TrickHousePuzzle2_OnResume
	map_script MAP_SCRIPT_ON_TRANSITION, Route110_TrickHousePuzzle2_OnTransition
	.byte 0

Route110_TrickHousePuzzle2_OnResume:
	call_if_eq VAR_TEMP_1, 1, Route110_TrickHousePuzzle2_EventScript_PressButton1
	call_if_eq VAR_TEMP_2, 1, Route110_TrickHousePuzzle2_EventScript_PressButton2
	call_if_eq VAR_TEMP_3, 1, Route110_TrickHousePuzzle2_EventScript_PressButton3
	call_if_eq VAR_TEMP_4, 1, Route110_TrickHousePuzzle2_EventScript_PressButton4
	end

Route110_TrickHousePuzzle2_OnTransition:
	setvar VAR_TEMP_1, 0
	setvar VAR_TEMP_2, 0
	setvar VAR_TEMP_3, 0
	setvar VAR_TEMP_4, 0
	end

Route110_TrickHousePuzzle2_EventScript_Scroll::
	lockall
	goto_if_eq VAR_TRICK_HOUSE_PUZZLE_2_STATE, 0, Route110_TrickHousePuzzle2_EventScript_FoundScroll
	goto Route110_TrickHousePuzzle_EventScript_ReadScrollAgain
	end

Route110_TrickHousePuzzle2_EventScript_FoundScroll::
	setvar VAR_TRICK_HOUSE_PUZZLE_2_STATE, 1
	goto Route110_TrickHousePuzzle_EventScript_FoundScroll
	end

Route110_TrickHousePuzzle2_EventScript_Button1::
	lockall
	setvar VAR_TEMP_1, 1
	playse SE_PIN
	call Route110_TrickHousePuzzle2_EventScript_PressButton1
	special DrawWholeMapView
	releaseall
	end

Route110_TrickHousePuzzle2_EventScript_Button2::
	lockall
	setvar VAR_TEMP_2, 1
	playse SE_PIN
	call Route110_TrickHousePuzzle2_EventScript_PressButton2
	special DrawWholeMapView
	releaseall
	end

Route110_TrickHousePuzzle2_EventScript_Button3::
	lockall
	setvar VAR_TEMP_3, 1
	playse SE_PIN
	call Route110_TrickHousePuzzle2_EventScript_PressButton3
	special DrawWholeMapView
	releaseall
	end

Route110_TrickHousePuzzle2_EventScript_Button4::
	lockall
	setvar VAR_TEMP_4, 1
	playse SE_PIN
	call Route110_TrickHousePuzzle2_EventScript_PressButton4
	special DrawWholeMapView
	releaseall
	end

Route110_TrickHousePuzzle2_EventScript_PressButton1::
	setmetatile 11, 12, METATILE_TrickHousePuzzle_Button_Pressed, FALSE
	setmetatile 1, 13, METATILE_TrickHousePuzzle_Door_Shuttered, FALSE
	return

Route110_TrickHousePuzzle2_EventScript_PressButton2::
	setmetatile 0, 4, METATILE_TrickHousePuzzle_Button_Pressed, FALSE
	setmetatile 5, 6, METATILE_TrickHousePuzzle_Door_Shuttered, FALSE
	return

Route110_TrickHousePuzzle2_EventScript_PressButton3::
	setmetatile 14, 5, METATILE_TrickHousePuzzle_Button_Pressed, FALSE
	setmetatile 7, 15, METATILE_TrickHousePuzzle_Door_Shuttered, FALSE
	return

Route110_TrickHousePuzzle2_EventScript_PressButton4::
	setmetatile 7, 11, METATILE_TrickHousePuzzle_Button_Pressed, FALSE
	setmetatile 14, 12, METATILE_TrickHousePuzzle_Door_Shuttered, FALSE
	return

Route110_TrickHousePuzzle2_EventScript_Ted::
	trainerbattle_single TRAINER_TED, Route110_TrickHousePuzzle2_Text_TedIntro, Route110_TrickHousePuzzle2_Text_TedDefeat
	msgbox Route110_TrickHousePuzzle2_Text_TedPostBattle, MSGBOX_AUTOCLOSE
	end

Route110_TrickHousePuzzle2_EventScript_Paul::
	trainerbattle_single TRAINER_PAUL, Route110_TrickHousePuzzle2_Text_PaulIntro, Route110_TrickHousePuzzle2_Text_PaulDefeat
	msgbox Route110_TrickHousePuzzle2_Text_PaulPostBattle, MSGBOX_AUTOCLOSE
	end

Route110_TrickHousePuzzle2_EventScript_Georgia::
	trainerbattle_single TRAINER_GEORGIA, Route110_TrickHousePuzzle2_Text_GeorgiaIntro, Route110_TrickHousePuzzle2_Text_GeorgiaDefeat
	msgbox Route110_TrickHousePuzzle2_Text_GeorgiaPostBattle, MSGBOX_AUTOCLOSE
	end

Route110_TrickHousePuzzle2_Text_WroteSecretCodeLockOpened:
	.string "{PLAYER} wrote down the secret code\n"
	.string "on the door.\p"
	.string "“Trick Master is smart.”\n"
	.string "… … … … … … … …\p"
	.string "The lock clicked open!$"

Route110_TrickHousePuzzle2_Text_TedIntro:
	.string "Which switch closes which hole?$"

Route110_TrickHousePuzzle2_Text_TedDefeat:
	.string "After that battle, I'm even more\n"
	.string "confused!$"

Route110_TrickHousePuzzle2_Text_TedPostBattle:
	.string "Can I get you to push all the buttons\n"
	.string "for me?$"

<<<<<<< HEAD
Route110_TrickHousePuzzle2_Text_PaulIntro:
	.string "Oh! You're on your second TRICK HOUSE\n"
=======
Route110_TrickHousePuzzle2_Text_PaulIntro: @ 826BD9E
	.string "Oh! You're on your second Trick House\n"
>>>>>>> 4d1bf960
	.string "challenge!$"

Route110_TrickHousePuzzle2_Text_PaulDefeat:
	.string "You're good at battling too?$"

<<<<<<< HEAD
Route110_TrickHousePuzzle2_Text_PaulPostBattle:
	.string "The TRICK MASTER rigged all the tricks\n"
	.string "in this house all by himself.$"

Route110_TrickHousePuzzle2_Text_GeorgiaIntro:
	.string "I want to make my own GYM one day.\n"
=======
Route110_TrickHousePuzzle2_Text_PaulPostBattle: @ 826BDEC
	.string "The Trick Master rigged all the tricks\n"
	.string "in this house all by himself.$"

Route110_TrickHousePuzzle2_Text_GeorgiaIntro: @ 826BE31
	.string "I want to make my own Gym one day.\n"
>>>>>>> 4d1bf960
	.string "So, I'm studying how to set traps.$"

Route110_TrickHousePuzzle2_Text_GeorgiaDefeat:
	.string "I didn't study battling enough!$"

Route110_TrickHousePuzzle2_Text_GeorgiaPostBattle:
	.string "You're strong, aren't you?\n"
	.string "Maybe even enough to be a Gym Leader!$"
<|MERGE_RESOLUTION|>--- conflicted
+++ resolved
@@ -117,33 +117,19 @@
 	.string "Can I get you to push all the buttons\n"
 	.string "for me?$"
 
-<<<<<<< HEAD
-Route110_TrickHousePuzzle2_Text_PaulIntro:
-	.string "Oh! You're on your second TRICK HOUSE\n"
-=======
 Route110_TrickHousePuzzle2_Text_PaulIntro: @ 826BD9E
 	.string "Oh! You're on your second Trick House\n"
->>>>>>> 4d1bf960
 	.string "challenge!$"
 
 Route110_TrickHousePuzzle2_Text_PaulDefeat:
 	.string "You're good at battling too?$"
 
-<<<<<<< HEAD
-Route110_TrickHousePuzzle2_Text_PaulPostBattle:
-	.string "The TRICK MASTER rigged all the tricks\n"
-	.string "in this house all by himself.$"
-
-Route110_TrickHousePuzzle2_Text_GeorgiaIntro:
-	.string "I want to make my own GYM one day.\n"
-=======
 Route110_TrickHousePuzzle2_Text_PaulPostBattle: @ 826BDEC
 	.string "The Trick Master rigged all the tricks\n"
 	.string "in this house all by himself.$"
 
 Route110_TrickHousePuzzle2_Text_GeorgiaIntro: @ 826BE31
 	.string "I want to make my own Gym one day.\n"
->>>>>>> 4d1bf960
 	.string "So, I'm studying how to set traps.$"
 
 Route110_TrickHousePuzzle2_Text_GeorgiaDefeat:
