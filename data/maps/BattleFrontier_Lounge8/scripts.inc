--- conflicted
+++ resolved
@@ -13,13 +13,8 @@
 	msgbox BattleFrontier_Lounge8_Text_ToldMeIHaveTalentForBattling, MSGBOX_NPC
 	end
 
-<<<<<<< HEAD
-BattleFrontier_Lounge8_Text_WhatATrainerNeeds:
-	.string "What a TRAINER needs…\p"
-=======
 BattleFrontier_Lounge8_Text_WhatATrainerNeeds: @ 82676E5
 	.string "What a Trainer needs…\p"
->>>>>>> 4d1bf960
 	.string "Knowledge…\n"
 	.string "Strategy…\l"
 	.string "Luck…\l"
@@ -32,17 +27,6 @@
 	.string "Huh? Pokémon?\n"
 	.string "What's that?$"
 
-<<<<<<< HEAD
-BattleFrontier_Lounge8_Text_KnowAboutFrontierBrains:
-	.string "Do you know about the FRONTIER\n"
-	.string "BRAINS?\p"
-	.string "That's what SCOTT calls the seven\n"
-	.string "special TRAINERS that run the seven\l"
-	.string "facilities in the BATTLE FRONTIER.$"
-
-BattleFrontier_Lounge8_Text_ToldMeIHaveTalentForBattling:
-	.string "At the BATTLE TOWER, an older girl\n"
-=======
 BattleFrontier_Lounge8_Text_KnowAboutFrontierBrains: @ 826779C
 	.string "Do you know about the Frontier\n"
 	.string "Brains?\p"
@@ -52,7 +36,6 @@
 
 BattleFrontier_Lounge8_Text_ToldMeIHaveTalentForBattling: @ 826782C
 	.string "At the Battle Tower, an older girl\n"
->>>>>>> 4d1bf960
 	.string "told me that I have a lot of talent\l"
 	.string "for battling!\p"
 	.string "I like Pokémon Contests more!\p"
