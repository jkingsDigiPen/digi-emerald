Route119_House_MapScripts::
	.byte 0

Route119_House_EventScript_Woman::
	msgbox Route119_House_Text_RumorAboutCaveOfOrigin, MSGBOX_NPC
	end

Route119_House_EventScript_Wingull::
	lock
	faceplayer
	waitse
	playmoncry SPECIES_WINGULL, CRY_MODE_NORMAL
	msgbox Route119_House_Text_Wingull, MSGBOX_DEFAULT
	waitmoncry
	release
	end

<<<<<<< HEAD
Route119_House_Text_RumorAboutCaveOfOrigin:
	.string "I heard about a cave called the CAVE\n"
	.string "OF ORIGIN.\p"
=======
Route119_House_Text_RumorAboutCaveOfOrigin: @ 8270982
	.string "I heard about a cave called the Cave\n"
	.string "Of Origin.\p"
>>>>>>> 4d1bf960
	.string "People rumor that the spirits of\n"
	.string "Pokémon are revived there. Could\l"
	.string "something like that really happen?$"

<<<<<<< HEAD
Route119_House_Text_Wingull:
	.string "WINGULL: Pihyoh!$"
=======
Route119_House_Text_Wingull: @ 8270A17
	.string "Wingull: Pihyoh!$"
>>>>>>> 4d1bf960
<|MERGE_RESOLUTION|>--- conflicted
+++ resolved
@@ -15,23 +15,12 @@
 	release
 	end
 
-<<<<<<< HEAD
-Route119_House_Text_RumorAboutCaveOfOrigin:
-	.string "I heard about a cave called the CAVE\n"
-	.string "OF ORIGIN.\p"
-=======
 Route119_House_Text_RumorAboutCaveOfOrigin: @ 8270982
 	.string "I heard about a cave called the Cave\n"
 	.string "Of Origin.\p"
->>>>>>> 4d1bf960
 	.string "People rumor that the spirits of\n"
 	.string "Pokémon are revived there. Could\l"
 	.string "something like that really happen?$"
 
-<<<<<<< HEAD
-Route119_House_Text_Wingull:
-	.string "WINGULL: Pihyoh!$"
-=======
 Route119_House_Text_Wingull: @ 8270A17
 	.string "Wingull: Pihyoh!$"
->>>>>>> 4d1bf960
