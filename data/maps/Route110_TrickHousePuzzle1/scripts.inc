--- conflicted
+++ resolved
@@ -65,13 +65,8 @@
 	.string "I lost my way, I lost a battle, and I'm\n"
 	.string "now even more lost… I can't get out…$"
 
-<<<<<<< HEAD
-Route110_TrickHousePuzzle1_Text_RobinIntro:
-	.string "Just who is the TRICK MASTER?$"
-=======
 Route110_TrickHousePuzzle1_Text_RobinIntro: @ 826BB10
 	.string "Just who is the Trick Master?$"
->>>>>>> 4d1bf960
 
 Route110_TrickHousePuzzle1_Text_RobinDefeat:
 	.string "I lost while I was lost in thought!$"
