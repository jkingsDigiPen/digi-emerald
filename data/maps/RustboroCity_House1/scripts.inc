RustboroCity_House1_MapScripts::
	.byte 0

RustboroCity_House1_EventScript_Trader::
	lock
	faceplayer
	goto_if_set FLAG_RUSTBORO_NPC_TRADE_COMPLETED, RustboroCity_House1_EventScript_TradeCompleted
	setvar VAR_0x8008, INGAME_TRADE_SEEDOT
	copyvar VAR_0x8004, VAR_0x8008
	specialvar VAR_RESULT, GetInGameTradeSpeciesInfo
	copyvar VAR_0x8009, VAR_RESULT
	msgbox RustboroCity_House1_Text_IllTradeIfYouWant, MSGBOX_YESNO
	goto_if_eq VAR_RESULT, NO, RustboroCity_House1_EventScript_DeclineTrade
	special ChoosePartyMon
	waitstate
	copyvar VAR_0x800A, VAR_0x8004
	goto_if_eq VAR_0x8004, PARTY_NOTHING_CHOSEN, RustboroCity_House1_EventScript_DeclineTrade
	copyvar VAR_0x8005, VAR_0x800A
	specialvar VAR_RESULT, GetTradeSpecies
	copyvar VAR_0x800B, VAR_RESULT
	goto_if_ne VAR_RESULT, VAR_0x8009, RustboroCity_House1_EventScript_NotRequestedMon
	copyvar VAR_0x8004, VAR_0x8008
	copyvar VAR_0x8005, VAR_0x800A
	special CreateInGameTradePokemon
	special DoInGameTradeScene
	waitstate
	msgbox RustboroCity_House1_Text_PleaseBeGoodToMyPokemon, MSGBOX_DEFAULT
	setflag FLAG_RUSTBORO_NPC_TRADE_COMPLETED
	release
	end

RustboroCity_House1_EventScript_DeclineTrade::
	msgbox RustboroCity_House1_Text_YouDontWantToThatsOkay, MSGBOX_DEFAULT
	release
	end

RustboroCity_House1_EventScript_NotRequestedMon::
	bufferspeciesname STR_VAR_1, VAR_0x8009
	msgbox RustboroCity_House1_Text_DoesntLookLikeMonToMe, MSGBOX_DEFAULT
	release
	end

RustboroCity_House1_EventScript_TradeCompleted::
	msgbox RustboroCity_House1_Text_AnyPokemonCanBeCute, MSGBOX_DEFAULT
	release
	end

RustboroCity_House1_EventScript_Hiker::
	msgbox RustboroCity_House1_Text_AllSortsOfPlaces, MSGBOX_NPC
	end

<<<<<<< HEAD
RustboroCity_House1_Text_IllTradeIfYouWant:
	.string "Huh? My POKéMON is cute?\n"
=======
RustboroCity_House1_Text_IllTradeIfYouWant: @ 82159E8
	.string "Huh? My Pokémon is cute?\n"
>>>>>>> 4d1bf960
	.string "Sure, I knew that.\p"
	.string "But if you really want, I'm willing\n"
	.string "to trade it to you.\p"
	.string "I'll trade you my {STR_VAR_2} for\n"
	.string "a {STR_VAR_1} if you want.$"

RustboroCity_House1_Text_PleaseBeGoodToMyPokemon:
	.string "Eheheh…\n"
	.string "Please be good to my Pokémon.$"

RustboroCity_House1_Text_DoesntLookLikeMonToMe:
	.string "Huh? That doesn't look anything like\n"
	.string "a {STR_VAR_1} to me.$"

RustboroCity_House1_Text_YouDontWantToThatsOkay:
	.string "Oh, if you don't want to, that's okay.\n"
	.string "But my Pokémon is cute, you know…$"

<<<<<<< HEAD
RustboroCity_House1_Text_AnyPokemonCanBeCute:
	.string "Any POKéMON can be cute if you raise\n"
=======
RustboroCity_House1_Text_AnyPokemonCanBeCute: @ 8215B17
	.string "Any Pokémon can be cute if you raise\n"
>>>>>>> 4d1bf960
	.string "it with care and kindness.$"

RustboroCity_House1_Text_AllSortsOfPlaces:
	.string "In all sorts of places, there are all\n"
	.string "sorts of Pokémon and people.\p"
	.string "I find that fascinating, so I go to all\n"
	.string "sorts of places.$"
<|MERGE_RESOLUTION|>--- conflicted
+++ resolved
@@ -49,13 +49,8 @@
 	msgbox RustboroCity_House1_Text_AllSortsOfPlaces, MSGBOX_NPC
 	end
 
-<<<<<<< HEAD
-RustboroCity_House1_Text_IllTradeIfYouWant:
-	.string "Huh? My POKéMON is cute?\n"
-=======
 RustboroCity_House1_Text_IllTradeIfYouWant: @ 82159E8
 	.string "Huh? My Pokémon is cute?\n"
->>>>>>> 4d1bf960
 	.string "Sure, I knew that.\p"
 	.string "But if you really want, I'm willing\n"
 	.string "to trade it to you.\p"
@@ -74,13 +69,8 @@
 	.string "Oh, if you don't want to, that's okay.\n"
 	.string "But my Pokémon is cute, you know…$"
 
-<<<<<<< HEAD
-RustboroCity_House1_Text_AnyPokemonCanBeCute:
-	.string "Any POKéMON can be cute if you raise\n"
-=======
 RustboroCity_House1_Text_AnyPokemonCanBeCute: @ 8215B17
 	.string "Any Pokémon can be cute if you raise\n"
->>>>>>> 4d1bf960
 	.string "it with care and kindness.$"
 
 RustboroCity_House1_Text_AllSortsOfPlaces:
