--- conflicted
+++ resolved
@@ -66,15 +66,9 @@
 	.string "There's a bed…\n"
 	.string "Let's take a rest.$"
 
-<<<<<<< HEAD
-SSTidalRooms_Text_ColtonIntro:
-	.string "I often sail to LILYCOVE CITY.\p"
-	.string "I enjoy attending CONTESTS,\n"
-=======
 SSTidalRooms_Text_ColtonIntro: @ 823CB14
 	.string "I often sail to Lilycove City.\p"
 	.string "I enjoy attending Contests,\n"
->>>>>>> 4d1bf960
 	.string "you see.$"
 
 SSTidalRooms_Text_ColtonDefeat:
@@ -107,17 +101,6 @@
 	.string "To be never ruffled in any situation is\n"
 	.string "the Gentleman's code of conduct.$"
 
-<<<<<<< HEAD
-SSTidalRooms_Text_JedIntro:
-	.string "JED: I feel a little shy about this, but…\n"
-	.string "We'll show you our lovey-dovey power!$"
-
-SSTidalRooms_Text_JedDefeat:
-	.string "JED: Sigh…$"
-
-SSTidalRooms_Text_JedPostBattle:
-	.string "JED: It's the first time that our lovey-\n"
-=======
 SSTidalRooms_Text_JedIntro: @ 823CD04
 	.string "Jed: I feel a little shy about this, but…\n"
 	.string "We'll show you our lovey-dovey power!$"
@@ -127,25 +110,9 @@
 
 SSTidalRooms_Text_JedPostBattle: @ 823CD5F
 	.string "Jed: It's the first time that our lovey-\n"
->>>>>>> 4d1bf960
 	.string "dovey power couldn't prevail!\l"
 	.string "You must be an awesome Trainer!$"
 
-<<<<<<< HEAD
-SSTidalRooms_Text_JedNotEnoughMons:
-	.string "JED: You only have one POKéMON?\n"
-	.string "Isn't that just too lonesome?$"
-
-SSTidalRooms_Text_LeaIntro:
-	.string "LEA: I feel a little silly, but…\n"
-	.string "We'll show you our lovey-dovey power!$"
-
-SSTidalRooms_Text_LeaDefeat:
-	.string "LEA: Oh, boo!$"
-
-SSTidalRooms_Text_LeaPostBattle:
-	.string "LEA: I can't believe it!\n"
-=======
 SSTidalRooms_Text_JedNotEnoughMons: @ 823CDC6
 	.string "Jed: You only have one Pokémon?\n"
 	.string "Isn't that just too lonesome?$"
@@ -159,19 +126,12 @@
 
 SSTidalRooms_Text_LeaPostBattle: @ 823CE59
 	.string "Lea: I can't believe it!\n"
->>>>>>> 4d1bf960
 	.string "Our lovey-dovey power failed…\l"
 	.string "You must be an awesome Trainer!$"
 
-<<<<<<< HEAD
-SSTidalRooms_Text_LeaNotEnoughMons:
-	.string "LEA: I wanted to battle…\n"
-	.string "But you don't even have two POKéMON…$"
-=======
 SSTidalRooms_Text_LeaNotEnoughMons: @ 823CEB0
 	.string "Lea: I wanted to battle…\n"
 	.string "But you don't even have two Pokémon…$"
->>>>>>> 4d1bf960
 
 SSTidalRooms_Text_GarretIntro:
 	.string "Ah, you've come just in time.\p"
@@ -186,13 +146,8 @@
 	.string "a yacht for me.\l"
 	.string "A yacht for me and Pokémon!$"
 
-<<<<<<< HEAD
-SSTidalRooms_Text_NaomiIntro:
-	.string "Oh, you're such an adorable TRAINER.\n"
-=======
 SSTidalRooms_Text_NaomiIntro: @ 823CF97
 	.string "Oh, you're such an adorable Trainer.\n"
->>>>>>> 4d1bf960
 	.string "Would you like to have tea?\l"
 	.string "Or would you rather battle?$"
 
@@ -213,12 +168,7 @@
 	.string "someone! I'd never do such a thing!\l"
 	.string "It's clean! You can use it!$"
 
-<<<<<<< HEAD
-SSTidalRooms_Text_ExplainSnatch:
-	.string "SNATCH steals the beneficial effects\n"
-=======
 SSTidalRooms_Text_ExplainSnatch: @ 823D145
 	.string "Snatch steals the beneficial effects\n"
->>>>>>> 4d1bf960
 	.string "of certain moves before they can be\l"
 	.string "used by a foe or ally.$"
