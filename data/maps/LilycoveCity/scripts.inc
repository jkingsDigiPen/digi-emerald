.set LOCALID_WOMAN_1, 19
.set LOCALID_MAN_1, 20

LilycoveCity_MapScripts::
	map_script MAP_SCRIPT_ON_TRANSITION, LilycoveCity_OnTransition
	map_script MAP_SCRIPT_ON_LOAD, LilycoveCity_OnLoad
	.byte 0

LilycoveCity_OnTransition:
	setflag FLAG_VISITED_LILYCOVE_CITY
	setvar VAR_CONTEST_HALL_STATE, 0
	setflag FLAG_HIDE_LILYCOVE_CONTEST_HALL_REPORTER
	call_if_set FLAG_SYS_WEATHER_CTRL, Common_EventScript_SetAbnormalWeather
	call Common_EventScript_SetupRivalGfxId
	end

LilycoveCity_OnLoad:
	call_if_unset FLAG_TEAM_AQUA_ESCAPED_IN_SUBMARINE, LilycoveCity_EventScript_SetWailmerMetatiles
	end

LilycoveCity_EventScript_SetWailmerMetatiles::
	setmetatile 76, 12, METATILE_Lilycove_Wailmer0, TRUE
	setmetatile 77, 12, METATILE_Lilycove_Wailmer1, TRUE
	setmetatile 76, 13, METATILE_Lilycove_Wailmer2, TRUE
	setmetatile 77, 13, METATILE_Lilycove_Wailmer3, TRUE
	setmetatile 76, 14, METATILE_Lilycove_Wailmer0_Alt, TRUE
	setmetatile 77, 14, METATILE_Lilycove_Wailmer1_Alt, TRUE
	setmetatile 76, 15, METATILE_Lilycove_Wailmer2, TRUE
	setmetatile 77, 15, METATILE_Lilycove_Wailmer3, TRUE
	setmetatile 77, 16, METATILE_Lilycove_Wailmer0_Alt, TRUE
	setmetatile 78, 16, METATILE_Lilycove_Wailmer1_Alt, TRUE
	setmetatile 77, 17, METATILE_Lilycove_Wailmer2, TRUE
	setmetatile 78, 17, METATILE_Lilycove_Wailmer3, TRUE
	return

LilycoveCity_EventScript_BerryGentleman::
	lock
	faceplayer
	dotimebasedevents
	goto_if_set FLAG_DAILY_LILYCOVE_RECEIVED_BERRY, LilycoveCity_EventScript_ReceivedBerry
	msgbox LilycoveCity_Text_BerrySuitsYou, MSGBOX_DEFAULT
	random 10
	addvar VAR_RESULT, FIRST_BERRY_INDEX
	giveitem VAR_RESULT
	goto_if_eq VAR_RESULT, FALSE, Common_EventScript_ShowBagIsFull
	setflag FLAG_DAILY_LILYCOVE_RECEIVED_BERRY
	msgbox LilycoveCity_Text_BecauseYoureTrainer, MSGBOX_DEFAULT
	release
	end

LilycoveCity_EventScript_ReceivedBerry::
	msgbox LilycoveCity_Text_PokeblocksSuitPokemon, MSGBOX_DEFAULT
	release
	end

LilycoveCity_EventScript_Man3::
	msgbox LilycoveCity_Text_ContestHallInTown, MSGBOX_NPC
	end

LilycoveCity_EventScript_Girl::
	lock
	faceplayer
	goto_if_set FLAG_BADGE07_GET, LilycoveCity_EventScript_GirlAquaGone
	msgbox LilycoveCity_Text_StrangeCaveInCove, MSGBOX_DEFAULT
	release
	end

LilycoveCity_EventScript_GirlAquaGone::
	msgbox LilycoveCity_Text_GoingToMoveDeleterForHMs, MSGBOX_DEFAULT
	release
	end

LilycoveCity_EventScript_RichBoy::
	msgbox LilycoveCity_Text_ImFromKanto, MSGBOX_NPC
	end

LilycoveCity_EventScript_Sailor2::
	lock
	faceplayer
	goto_if_set FLAG_TEAM_AQUA_ESCAPED_IN_SUBMARINE, LilycoveCity_EventScript_Sailor2AquaGone
	msgbox LilycoveCity_Text_TeamAquaBeenTrainingWailmer, MSGBOX_DEFAULT
	release
	end

LilycoveCity_EventScript_Sailor2AquaGone::
	msgbox LilycoveCity_Text_SomeonePuntedTeamAquaOut, MSGBOX_DEFAULT
	release
	end

LilycoveCity_EventScript_Woman2::
	lock
	faceplayer
	goto_if_set FLAG_TEAM_AQUA_ESCAPED_IN_SUBMARINE, LilycoveCity_EventScript_Woman2AquaGone
	msgbox LilycoveCity_Text_SomeoneStoleMyPokemon, MSGBOX_DEFAULT
	release
	end

LilycoveCity_EventScript_Woman2AquaGone::
	msgbox LilycoveCity_Text_MissingPokemonCameBack, MSGBOX_DEFAULT
	release
	end

LilycoveCity_EventScript_Man2::
	msgbox LilycoveCity_Text_ImArtDealer, MSGBOX_NPC
	end

LilycoveCity_EventScript_ExpertM1::
	msgbox LilycoveCity_Text_SeaRemainsForeverYoung, MSGBOX_SIGN
	end

LilycoveCity_EventScript_ExpertF::
	msgbox LilycoveCity_Text_SixtyYearsAgoHusbandProposed, MSGBOX_SIGN
	end

LilycoveCity_EventScript_ExpertM2::
	lock
	faceplayer
	goto_if_set FLAG_BADGE07_GET, LilycoveCity_EventScript_ExpertM2AquaGone
	msgbox LilycoveCity_Text_TeamAquaRenovatedCavern, MSGBOX_DEFAULT
	release
	end

LilycoveCity_EventScript_ExpertM2AquaGone::
	msgbox LilycoveCity_Text_TeamAquaLotGoneForGood, MSGBOX_DEFAULT
	release
	end

LilycoveCity_EventScript_Sailor1::
	msgbox LilycoveCity_Text_HeardTowerCalledSkyPillar, MSGBOX_NPC
	end

LilycoveCity_EventScript_FatMan::
	msgbox LilycoveCity_Text_SawTallTowerOnRoute131, MSGBOX_NPC
	end

LilycoveCity_EventScript_Man1::
	lockall
	msgbox LilycoveCity_Text_JustArrivedAndSawRarePokemon, MSGBOX_NPC
	applymovement LOCALID_MAN_1, Common_Movement_FaceOriginalDirection
	end

LilycoveCity_EventScript_Woman1::
	lockall
	msgbox LilycoveCity_Text_HoneymoonVowToSeeRarePokemon, MSGBOX_NPC
	applymovement LOCALID_WOMAN_1, Common_Movement_FaceOriginalDirection
	end

LilycoveCity_EventScript_CitySign::
	msgbox LilycoveCity_Text_CitySign, MSGBOX_SIGN
	end

LilycoveCity_EventScript_ContestHallSign::
	msgbox LilycoveCity_Text_ContestHallSign, MSGBOX_SIGN
	end

LilycoveCity_EventScript_MotelSign::
	msgbox LilycoveCity_Text_MotelSign, MSGBOX_SIGN
	end

LilycoveCity_EventScript_MuseumSign::
	lockall
	specialvar VAR_0x8004, CountPlayerMuseumPaintings
	switch VAR_0x8004
	case 0, LilycoveCity_EventScript_MuseumSignNoPaintings
	msgbox LilycoveCity_Text_MuseumSignPlayersExhibit, MSGBOX_DEFAULT
	releaseall
	end

LilycoveCity_EventScript_MuseumSignNoPaintings::
	msgbox LilycoveCity_Text_MuseumSign, MSGBOX_DEFAULT
	releaseall
	end

LilycoveCity_EventScript_HarborSign::
	lockall
	goto_if_set FLAG_SYS_GAME_CLEAR, LilycoveCity_EventScript_HarborSignFerryReady
	msgbox LilycoveCity_Text_HarborSignUnderConstruction, MSGBOX_DEFAULT
	releaseall
	end

LilycoveCity_EventScript_HarborSignFerryReady::
	msgbox LilycoveCity_Text_HarborSign, MSGBOX_DEFAULT
	releaseall
	end

LilycoveCity_EventScript_TrainerFanClubSign::
	msgbox LilycoveCity_Text_TrainerFanClubSign, MSGBOX_SIGN
	end

LilycoveCity_EventScript_DepartmentStoreSign::
	msgbox LilycoveCity_Text_DepartmentStoreSign, MSGBOX_SIGN
	end

LilycoveCity_EventScript_MoveDeletersHouseSign::
	msgbox LilycoveCity_Text_MoveDeletersHouseSign, MSGBOX_SIGN
	end

LilycoveCity_EventScript_WailmerTrainerGrunt::
	lockall
	goto_if_set FLAG_MET_WAILMER_TRAINER, LilycoveCity_EventScript_MetWailmerTrainer
	msgbox LilycoveCity_Text_WailmerLeapOutOfWater, MSGBOX_DEFAULT
	applymovement VAR_LAST_TALKED, Common_Movement_FacePlayer
	waitmovement 0
	msgbox LilycoveCity_Text_GetLostMessingUpTraining, MSGBOX_DEFAULT
	applymovement VAR_LAST_TALKED, Common_Movement_FaceOriginalDirection
	waitmovement 0
	setflag FLAG_MET_WAILMER_TRAINER
	releaseall
	end

LilycoveCity_EventScript_MetWailmerTrainer::
	msgbox LilycoveCity_Text_WailmerLeapOutOfWater, MSGBOX_DEFAULT
	releaseall
	end

LilycoveCity_EventScript_AquaGrunt1::
	msgbox LilycoveCity_Text_MovedLootIntoHideoutToday, MSGBOX_NPC
	end

LilycoveCity_EventScript_AquaGrunt2::
	msgbox LilycoveCity_Text_ChanceToDoBigThings, MSGBOX_NPC
	end

LilycoveCity_EventScript_AquaGrunt3::
	msgbox LilycoveCity_Text_DontGoNearCaveInCove, MSGBOX_NPC
	end

LilycoveCity_EventScript_AquaGrunt4::
	msgbox LilycoveCity_Text_IfWorldBecomesOurs, MSGBOX_NPC
	end

LilycoveCity_EventScript_Rival::
	lock
	faceplayer
	checkplayergender
	goto_if_eq VAR_RESULT, MALE, LilycoveCity_EventScript_May
	goto_if_eq VAR_RESULT, FEMALE, LilycoveCity_EventScript_Brendan
	end

LilycoveCity_EventScript_May::
	playbgm MUS_ENCOUNTER_MAY, TRUE
	call_if_set FLAG_DECLINED_RIVAL_BATTLE_LILYCOVE, LilycoveCity_EventScript_MayAskToBattleAgain
	call_if_unset FLAG_DECLINED_RIVAL_BATTLE_LILYCOVE, LilycoveCity_EventScript_MayAskToBattle
	goto_if_eq VAR_RESULT, NO, LilycoveCity_EventScript_DeclineMayBattle
	msgbox LilycoveCity_Text_MayWontBeBeaten, MSGBOX_DEFAULT
	switch VAR_STARTER_MON
	case 0, LilycoveCity_EventScript_BattleMayTreecko
	case 1, LilycoveCity_EventScript_BattleMayTorchic
	case 2, LilycoveCity_EventScript_BattleMayMudkip
	end

LilycoveCity_EventScript_MayAskToBattleAgain::
	msgbox LilycoveCity_Text_MayBattleMe, MSGBOX_YESNO
	return

LilycoveCity_EventScript_MayAskToBattle::
	msgbox LilycoveCity_Text_MayShoppingLetsBattle, MSGBOX_YESNO
	return

LilycoveCity_EventScript_DeclineMayBattle::
	setflag FLAG_DECLINED_RIVAL_BATTLE_LILYCOVE
	msgbox LilycoveCity_Text_MayNotRaisingPokemon, MSGBOX_DEFAULT
	savebgm MUS_DUMMY
	fadedefaultbgm
	release
	end

LilycoveCity_EventScript_Brendan::
	playbgm MUS_ENCOUNTER_BRENDAN, TRUE
	call_if_set FLAG_DECLINED_RIVAL_BATTLE_LILYCOVE, LilycoveCity_EventScript_BrendanAskToBattleAgain
	call_if_unset FLAG_DECLINED_RIVAL_BATTLE_LILYCOVE, LilycoveCity_EventScript_BrendanAskToBattle
	goto_if_eq VAR_RESULT, NO, LilycoveCity_EventScript_DeclineBrendanBattle
	msgbox LilycoveCity_Text_BrendanWontBeBeaten, MSGBOX_DEFAULT
	switch VAR_STARTER_MON
	case 0, LilycoveCity_EventScript_BattleBrendanTreecko
	case 1, LilycoveCity_EventScript_BattleBrendanTorchic
	case 2, LilycoveCity_EventScript_BattleBrendanMudkip
	end

LilycoveCity_EventScript_BrendanAskToBattleAgain::
	msgbox LilycoveCity_Text_BrendanBattleMe, MSGBOX_YESNO
	return

LilycoveCity_EventScript_BrendanAskToBattle::
	msgbox LilycoveCity_Text_BrendanShoppingLetsBattle, MSGBOX_YESNO
	return

LilycoveCity_EventScript_DeclineBrendanBattle::
	setflag FLAG_DECLINED_RIVAL_BATTLE_LILYCOVE
	msgbox LilycoveCity_Text_BrendanNoConfidence, MSGBOX_DEFAULT
	savebgm MUS_DUMMY
	fadedefaultbgm
	release
	end

LilycoveCity_EventScript_BattleMayTreecko::
	trainerbattle_no_intro TRAINER_MAY_LILYCOVE_TREECKO, LilycoveCity_Text_MayDefeat
	goto LilycoveCity_EventScript_DefeatedMay
	end

LilycoveCity_EventScript_BattleMayTorchic::
	trainerbattle_no_intro TRAINER_MAY_LILYCOVE_TORCHIC, LilycoveCity_Text_MayDefeat
	goto LilycoveCity_EventScript_DefeatedMay
	end

LilycoveCity_EventScript_BattleMayMudkip::
	trainerbattle_no_intro TRAINER_MAY_LILYCOVE_MUDKIP, LilycoveCity_Text_MayDefeat
	goto LilycoveCity_EventScript_DefeatedMay
	end

LilycoveCity_EventScript_BattleBrendanTreecko::
	trainerbattle_no_intro TRAINER_BRENDAN_LILYCOVE_TREECKO, LilycoveCity_Text_BrendanDefeat
	goto LilycoveCity_EventScript_DefeatedBrendan
	end

LilycoveCity_EventScript_BattleBrendanTorchic::
	trainerbattle_no_intro TRAINER_BRENDAN_LILYCOVE_TORCHIC, LilycoveCity_Text_BrendanDefeat
	goto LilycoveCity_EventScript_DefeatedBrendan
	end

LilycoveCity_EventScript_BattleBrendanMudkip::
	trainerbattle_no_intro TRAINER_BRENDAN_LILYCOVE_MUDKIP, LilycoveCity_Text_BrendanDefeat
	goto LilycoveCity_EventScript_DefeatedBrendan
	end

LilycoveCity_EventScript_DefeatedMay::
	msgbox LilycoveCity_Text_MayGoingBackToLittleroot, MSGBOX_DEFAULT
	setvar VAR_RESULT, FALSE
	call_if_set FLAG_BADGE06_GET, LilycoveCity_EventScript_CheckFinalBadge
	call_if_eq VAR_RESULT, FALSE, LilycoveCity_EventScript_MayCollectBadges
	call_if_eq VAR_RESULT, TRUE, LilycoveCity_EventScript_MayPokemonLeague
	clearflag FLAG_HIDE_LITTLEROOT_TOWN_MAYS_HOUSE_RIVAL_BEDROOM
	clearflag FLAG_HIDE_LITTLEROOT_TOWN_MAYS_HOUSE_2F_PICHU_DOLL
	goto LilycoveCity_EventScript_RivalFlyAway
	end

LilycoveCity_EventScript_CheckFinalBadge::
	goto_if_set FLAG_BADGE08_GET, LilycoveCity_EventScript_HasFinalBadge
	return

LilycoveCity_EventScript_HasFinalBadge::
	setvar VAR_RESULT, TRUE
	return

LilycoveCity_EventScript_MayCollectBadges::
	msgbox LilycoveCity_Text_MayYouGoingToCollectBadges, MSGBOX_DEFAULT
	return

LilycoveCity_EventScript_MayPokemonLeague::
	goto_if_set FLAG_SYS_GAME_CLEAR, LilycoveCity_EventScript_MayBattleFrontier
	msgbox LilycoveCity_Text_MayYouGoingToPokemonLeague, MSGBOX_DEFAULT
	return

LilycoveCity_EventScript_MayBattleFrontier::
	msgbox LilycoveCity_Text_MayYouGoingToBattleFrontier, MSGBOX_DEFAULT
	return

LilycoveCity_EventScript_DefeatedBrendan::
	msgbox LilycoveCity_Text_BrendanGoingBackToLittleroot, MSGBOX_DEFAULT
	setvar VAR_RESULT, FALSE
	call_if_set FLAG_BADGE06_GET, LilycoveCity_EventScript_CheckFinalBadge
	call_if_eq VAR_RESULT, FALSE, LilycoveCity_EventScript_BrendanCollectBadges
	call_if_eq VAR_RESULT, TRUE, LilycoveCity_EventScript_BrendanPokemonLeague
	clearflag FLAG_HIDE_LITTLEROOT_TOWN_BRENDANS_HOUSE_RIVAL_BEDROOM
	clearflag FLAG_HIDE_LITTLEROOT_TOWN_BRENDANS_HOUSE_2F_SWABLU_DOLL
	goto LilycoveCity_EventScript_RivalFlyAway
	end

LilycoveCity_EventScript_BrendanCollectBadges::
	msgbox LilycoveCity_Text_BrendanYouGoingToCollectBadges, MSGBOX_DEFAULT
	return

LilycoveCity_EventScript_BrendanPokemonLeague::
	goto_if_set FLAG_SYS_GAME_CLEAR, LilycoveCity_EventScript_BrendanBattleFrontier
	msgbox LilycoveCity_Text_BrendanYouGoingToPokemonLeague, MSGBOX_DEFAULT
	return

LilycoveCity_EventScript_BrendanBattleFrontier::
	msgbox LilycoveCity_Text_BrendanYouGoingToBattleFrontier, MSGBOX_DEFAULT
	return

LilycoveCity_EventScript_RivalFlyAway::
	closemessage
	applymovement VAR_LAST_TALKED, Common_Movement_WalkInPlaceFasterDown
	waitmovement 0
	delay 50
	setfieldeffectargument 0, 1
	dofieldeffect FLDEFF_NPCFLY_OUT
	delay 15
	removeobject VAR_LAST_TALKED
	waitfieldeffect FLDEFF_NPCFLY_OUT
	savebgm MUS_DUMMY
	fadedefaultbgm
	setflag FLAG_MET_RIVAL_LILYCOVE
	release
	end

LilycoveCity_EventScript_SchoolKidM::
	lock
	faceplayer
	msgbox LilycoveCity_Text_DoYouKnowAboutBerryBlender, MSGBOX_YESNO
	call_if_eq VAR_RESULT, YES, LilycoveCity_EventScript_KnowAboutBerryBlender
	call_if_eq VAR_RESULT, NO, LilycoveCity_EventScript_DontKnowAboutBerryBlender
	release
	end

LilycoveCity_EventScript_KnowAboutBerryBlender::
	msgbox LilycoveCity_Text_FasterSpinBetterPokeblocks, MSGBOX_DEFAULT
	return

LilycoveCity_EventScript_DontKnowAboutBerryBlender::
	msgbox LilycoveCity_Text_ExplainBerryBlender, MSGBOX_DEFAULT
	return

<<<<<<< HEAD
LilycoveCity_Text_MayShoppingLetsBattle:
	.string "MAY: Oh, hey?\n"
=======
LilycoveCity_Text_MayShoppingLetsBattle: @ 81E3061
	.string "May: Oh, hey?\n"
>>>>>>> 4d1bf960
	.string "{PLAYER}{KUN}, are you shopping, too?\p"
	.string "I bought a whole bunch of Dolls and\n"
	.string "Posters.\p"
	.string "Of course, I've also caught a lot of\n"
	.string "Pokémon, and I'm raising them\l"
	.string "properly, too.\p"
	.string "Actually, I'm more worried if you're\n"
	.string "raising Pokémon properly, {PLAYER}{KUN}.\p"
	.string "I'll battle with you, so you can show\n"
	.string "me your Pokémon, {PLAYER}{KUN}.$"

<<<<<<< HEAD
LilycoveCity_Text_MayNotRaisingPokemon:
	.string "MAY: Oh, why? {PLAYER}{KUN}, haven't you\n"
	.string "been raising your POKéMON?\p"
=======
LilycoveCity_Text_MayNotRaisingPokemon: @ 81E318D
	.string "May: Oh, why? {PLAYER}{KUN}, haven't you\n"
	.string "been raising your Pokémon?\p"
>>>>>>> 4d1bf960
	.string "That's not a very good showing as a\n"
	.string "Trainer…$"

<<<<<<< HEAD
LilycoveCity_Text_MayBattleMe:
	.string "MAY: Come on, battle with me, so I can\n"
	.string "check out your POKéMON!$"

LilycoveCity_Text_MayWontBeBeaten:
	.string "MAY: The POKéMON I raised won't be\n"
	.string "beaten by your POKéMON, {PLAYER}{KUN}!$"
=======
LilycoveCity_Text_MayBattleMe: @ 81E31F5
	.string "May: Come on, battle with me, so I can\n"
	.string "check out your Pokémon!$"

LilycoveCity_Text_MayWontBeBeaten: @ 81E3234
	.string "May: The Pokémon I raised won't be\n"
	.string "beaten by your Pokémon, {PLAYER}{KUN}!$"
>>>>>>> 4d1bf960

LilycoveCity_Text_MayDefeat:
	.string "… … … … … … … …\p"
	.string "I remember the battle I had with you,\n"
	.string "{PLAYER}{KUN}, on Route 103.\p"
	.string "That battle helped you become this\n"
	.string "strong, {PLAYER}{KUN}, didn't it?$"

<<<<<<< HEAD
LilycoveCity_Text_MayGoingBackToLittleroot:
	.string "MAY: I'm thinking of going back to\n"
	.string "LITTLEROOT soon.\p"
	.string "I've caught a decent group of POKéMON,\n"
	.string "and my POKéDEX is coming along, so\l"
=======
LilycoveCity_Text_MayGoingBackToLittleroot: @ 81E32FB
	.string "May: I'm thinking of going back to\n"
	.string "Littleroot soon.\p"
	.string "I've caught a decent group of Pokémon,\n"
	.string "and my Pokédex is coming along, so\l"
>>>>>>> 4d1bf960
	.string "I'm going home to show my dad.$"

LilycoveCity_Text_MayYouGoingToCollectBadges:
	.string "{PLAYER}{KUN}, what are you going to do?\p"
	.string "Collect all the Gym Badges and take\n"
	.string "the Pokémon League challenge?\p"
	.string "Well, while you're collecting Badges,\n"
	.string "{PLAYER}{KUN}, I'm going to work on my\l"
	.string "Pokédex. I'll complete it before you!\p"
	.string "See you!$"

LilycoveCity_Text_MayYouGoingToPokemonLeague:
	.string "{PLAYER}{KUN}, what are you going to do?\p"
	.string "Are you taking the Pokémon League\n"
	.string "challenge?\p"
	.string "Or, are you going to complete your\n"
	.string "Pokédex?\p"
	.string "I might've lost to you in battling,\n"
	.string "but I'll finish my Pokédex before you!\p"
	.string "See you!$"

LilycoveCity_Text_MayYouGoingToBattleFrontier:
	.string "{PLAYER}{KUN}, what are you going to do?\p"
	.string "Are you taking the Battle Frontier\n"
	.string "challenge?\p"
	.string "Or, are you going to complete your\n"
	.string "Pokédex?\p"
	.string "I might've lost to you in battling,\n"
	.string "but I'll finish my Pokédex before you!\p"
	.string "See you!$"

<<<<<<< HEAD
LilycoveCity_Text_BrendanShoppingLetsBattle:
	.string "BRENDAN: Oh, hey, it's {PLAYER}.\p"
=======
LilycoveCity_Text_BrendanShoppingLetsBattle: @ 81E3608
	.string "Brendan: Oh, hey, it's {PLAYER}.\p"
>>>>>>> 4d1bf960
	.string "I'm running an errand for my dad.\n"
	.string "No, I'm not buying any Dolls.\p"
	.string "Anyways, it's been a while.\p"
	.string "Want to have a battle to see who's been\n"
	.string "raising Pokémon better?$"

<<<<<<< HEAD
LilycoveCity_Text_BrendanNoConfidence:
	.string "BRENDAN: Oh, what's the matter?\n"
	.string "Don't have the confidence?$"

LilycoveCity_Text_BrendanBattleMe:
	.string "BRENDAN: Want to battle to see who's\n"
	.string "been raising POKéMON better?$"

LilycoveCity_Text_BrendanWontBeBeaten:
	.string "BRENDAN: Aww, but you know I'm not\n"
=======
LilycoveCity_Text_BrendanNoConfidence: @ 81E36BF
	.string "Brendan: Oh, what's the matter?\n"
	.string "Don't have the confidence?$"

LilycoveCity_Text_BrendanBattleMe: @ 81E36FA
	.string "Brendan: Want to battle to see who's\n"
	.string "been raising Pokémon better?$"

LilycoveCity_Text_BrendanWontBeBeaten: @ 81E373C
	.string "Brendan: Aww, but you know I'm not\n"
>>>>>>> 4d1bf960
	.string "going to lose to no {PLAYER}.$"

LilycoveCity_Text_BrendanDefeat:
	.string "Humph…\n"
	.string "You've done a lot of raising.\p"
	.string "That stings a bit--I had a head start\n"
	.string "on you as a Trainer…$"

<<<<<<< HEAD
LilycoveCity_Text_BrendanGoingBackToLittleroot:
	.string "BRENDAN: I…\n"
	.string "I plan on going home to LITTLEROOT.\p"
=======
LilycoveCity_Text_BrendanGoingBackToLittleroot: @ 81E37D7
	.string "Brendan: I…\n"
	.string "I plan on going home to Littleroot.\p"
>>>>>>> 4d1bf960
	.string "You know I'm helping out my dad on his\n"
	.string "Pokédex. It's coming together pretty\l"
	.string "decently, so I should go show him.$"

LilycoveCity_Text_BrendanYouGoingToCollectBadges:
	.string "{PLAYER}, what are you going to do?\p"
	.string "Collect all the Gym Badges and take\n"
	.string "the Pokémon League challenge?\p"
	.string "Maybe I'll do that, too…\p"
	.string "Well, anyway, hang in there!$"

LilycoveCity_Text_BrendanYouGoingToPokemonLeague:
	.string "{PLAYER}, what are you going to do?\p"
	.string "Since you're that strong, are you\n"
	.string "taking the Pokémon League challenge?\p"
	.string "Heh, even me--if I trained my Pokémon\n"
	.string "a bit more, I should be stronger than\l"
	.string "you, {PLAYER}.\p"
	.string "Well, anyway, hang in there!$"

LilycoveCity_Text_BrendanYouGoingToBattleFrontier:
	.string "{PLAYER}, what are you going to do?\p"
	.string "Are you taking the Battle Frontier\n"
	.string "challenge?\p"
	.string "Or, are you going to complete your\n"
	.string "Pokédex?\p"
	.string "Since you're that strong, you should\n"
	.string "consider the Battle Frontier.\p"
	.string "Heh, if I train my Pokémon a bit more,\n"
	.string "I'll get stronger than you, {PLAYER}.\p"
	.string "Maybe I should go to the Battle\n"
	.string "Frontier.\p"
	.string "Well, anyway, hang in there!$"

LilycoveCity_Text_MovedLootIntoHideoutToday:
	.string "Fufufu…\p"
	.string "We moved more loot into our secret\n"
	.string "Hideout today…\p"
	.string "Wh-who are you?!\n"
	.string "I was just talking to myself!$"

<<<<<<< HEAD
LilycoveCity_Text_ChanceToDoBigThings:
	.string "I'm just a GRUNT, so I don't know what\n"
	.string "the BOSS is thinking…\p"
	.string "But being on TEAM AQUA, I know I'll get\n"
=======
LilycoveCity_Text_ChanceToDoBigThings: @ 81E3B95
	.string "I'm just a Grunt, so I don't know what\n"
	.string "the Boss is thinking…\p"
	.string "But being on Team Aqua, I know I'll get\n"
>>>>>>> 4d1bf960
	.string "the chance to do big things!\p"
	.string "Wh-who are you?!\n"
	.string "I was just talking to myself!$"

LilycoveCity_Text_DontGoNearCaveInCove:
	.string "Hey, you!\p"
	.string "Don't go near the cave in the cove!\p"
	.string "Why? You don't need a reason why!\n"
	.string "I'm an adult, so you just listen to me!$"

LilycoveCity_Text_IfWorldBecomesOurs:
	.string "If this whole wide world becomes ours,\n"
	.string "Team Aqua's, it will be a happier\l"
	.string "place for Pokémon, too.$"

<<<<<<< HEAD
LilycoveCity_Text_WailmerLeapOutOfWater:
	.string "There! WAILMER!\n"
=======
LilycoveCity_Text_WailmerLeapOutOfWater: @ 81E3D1F
	.string "There! Wailmer!\n"
>>>>>>> 4d1bf960
	.string "Leap out of the water now!$"

LilycoveCity_Text_GetLostMessingUpTraining:
	.string "Hunh? What do you want?\p"
	.string "You're messing up our training,\n"
	.string "so can you, like, get lost?$"

<<<<<<< HEAD
LilycoveCity_Text_ContestHallInTown:
	.string "There's a POKéMON CONTEST HALL\n"
=======
LilycoveCity_Text_ContestHallInTown: @ 81E3D9E
	.string "There's a Pokémon Contest Hall\n"
>>>>>>> 4d1bf960
	.string "right in this here town. \p"
	.string "That means well-raised Pokémon will\n"
	.string "come from all over the country.\p"
	.string "My heart swells with excitement!$"

LilycoveCity_Text_StrangeCaveInCove:
	.string "Have you seen that strange cave in\n"
	.string "the cove at the edge of town?$"

<<<<<<< HEAD
LilycoveCity_Text_GoingToMoveDeleterForHMs:
	.string "I'm going to teach my POKéMON some new\n"
	.string "moves for entering a CONTEST.\p"
	.string "So, I'm going to see the MOVE DELETER\n"
	.string "and make it forget HM moves.$"

LilycoveCity_Text_ImFromKanto:
	.string "I came from KANTO.\p"
	.string "The HOENN region is beautiful with\n"
=======
LilycoveCity_Text_GoingToMoveDeleterForHMs: @ 81E3E7D
	.string "I'm going to teach my Pokémon some new\n"
	.string "moves for entering a Contest.\p"
	.string "So, I'm going to see the Move Deleter\n"
	.string "and make it forget HM moves.$"

LilycoveCity_Text_ImFromKanto: @ 81E3F05
	.string "I came from Kanto.\p"
	.string "The Hoenn region is beautiful with\n"
>>>>>>> 4d1bf960
	.string "all its water and verdant nature.\p"
	.string "Hunh? Wait a second…\p"
	.string "Could there be rare Pokémon that live\n"
	.string "only in this area?$"

<<<<<<< HEAD
LilycoveCity_Text_TeamAquaBeenTrainingWailmer:
	.string "TEAM AQUA's been training their\n"
	.string "WAILMER in the cove.\p"
	.string "We SAILORS can't get our boats out\n"
=======
LilycoveCity_Text_TeamAquaBeenTrainingWailmer: @ 81E3FAB
	.string "Team Aqua's been training their\n"
	.string "Wailmer in the cove.\p"
	.string "We Sailors can't get our boats out\n"
>>>>>>> 4d1bf960
	.string "to sea with them in the way!$"

LilycoveCity_Text_SomeonePuntedTeamAquaOut:
	.string "Ahoy, did you know?\p"
	.string "Someone punted Team Aqua out of\n"
	.string "the way for us!\p"
	.string "That got the Wailmer out of the cove,\n"
	.string "so we can get our boats out again.$"

LilycoveCity_Text_SomeoneStoleMyPokemon:
	.string "I was taking a relaxing snooze at the\n"
	.string "seaside inn to the sound of waves…\p"
	.string "When someone stole my Pokémon!\p"
	.string "Who's the abductor?\n"
	.string "Team Aqua? Is it Team Aqua?$"

<<<<<<< HEAD
LilycoveCity_Text_MissingPokemonCameBack:
	.string "My missing POKéMON…\n"
	.string "It came back without me noticing!$"

LilycoveCity_Text_ImArtDealer:
	.string "I'm an ART DEALER.\p"
=======
LilycoveCity_Text_MissingPokemonCameBack: @ 81E4145
	.string "My missing Pokémon…\n"
	.string "It came back without me noticing!$"

LilycoveCity_Text_ImArtDealer: @ 81E417B
	.string "I'm an Art Dealer.\p"
>>>>>>> 4d1bf960
	.string "I am a buyer and seller of fine art,\n"
	.string "especially paintings.\p"
	.string "I've heard that the Museum here has\n"
	.string "magnificent works on exhibit…$"

LilycoveCity_Text_SeaRemainsForeverYoung:
	.string "Even as we grow old and wrinkled,\n"
	.string "the sea remains forever young with\l"
	.string "the vivid brilliance of life…\p"
	.string "Fwohoho fwohohohoho…$"

LilycoveCity_Text_SixtyYearsAgoHusbandProposed:
	.string "It was sixty years ago that my husband\n"
	.string "proposed to me here.\l"
	.string "The sea remains as beautiful as ever.\p"
	.string "Mufufufu mufufufufufu…$"

LilycoveCity_Text_TeamAquaRenovatedCavern:
	.string "Hm, you know of the peculiar cavern\n"
	.string "in this cove?\p"
	.string "That had been a natural formation,\n"
	.string "but then that Team Aqua lot came\l"
	.string "along and made their renovations.\p"
	.string "They call themselves\n"
	.string "the “nature-loving Team Aqua”!\p"
	.string "But what they do and what they say\n"
	.string "don't match at all!$"

LilycoveCity_Text_TeamAquaLotGoneForGood:
	.string "That cave in the cove…\p"
	.string "I didn't notice it right away,\n"
	.string "but it's completely empty now.\p"
	.string "That Team Aqua lot, they must\n"
	.string "have gone away for good.$"

<<<<<<< HEAD
LilycoveCity_Text_CitySign:
	.string "LILYCOVE CITY\p"
	.string "“Where the land ends and the\n"
	.string "sea begins.”$"

LilycoveCity_Text_ContestHallSign:
	.string "POKéMON CONTEST HALL\n"
	.string "“The gathering place for TRAINERS!”$"

LilycoveCity_Text_MotelSign:
	.string "COVE LILY MOTEL\p"
	.string "“Remember us as COVE LILY of\n"
	.string "LILYCOVE.”$"

LilycoveCity_Text_MuseumSign:
	.string "LILYCOVE MUSEUM\p"
	.string "“POKéMON Masterpiece Collection\n"
	.string "on exhibit!”$"

LilycoveCity_Text_MuseumSignPlayersExhibit:
	.string "LILYCOVE MUSEUM\p"
	.string "“{PLAYER}'s POKéMON Collection\n"
	.string "on exhibit!”$"

LilycoveCity_Text_HarborSignUnderConstruction:
	.string "LILYCOVE CITY HARBOR\p"
	.string "“The ferry S.S. TIDAL is under\n"
	.string "construction in SLATEPORT CITY.\p"
	.string "“Service is scheduled to begin\n"
	.string "shortly.”$"

LilycoveCity_Text_HarborSign:
	.string "LILYCOVE CITY HARBOR\p"
=======
LilycoveCity_Text_CitySign: @ 81E448B
	.string "Lilycove City\p"
	.string "“Where the land ends and the\n"
	.string "sea begins.”$"

LilycoveCity_Text_ContestHallSign: @ 81E44C3
	.string "Pokémon Contest Hall\n"
	.string "“The gathering place for Trainers!”$"

LilycoveCity_Text_MotelSign: @ 81E44FC
	.string "Cove Lily Motel\p"
	.string "“Remember us as Cove Lily of\n"
	.string "Lilycove.”$"

LilycoveCity_Text_MuseumSign: @ 81E4534
	.string "Lilycove Museum\p"
	.string "“Pokémon Masterpiece Collection\n"
	.string "on exhibit!”$"

LilycoveCity_Text_MuseumSignPlayersExhibit: @ 81E4571
	.string "Lilycove Museum\p"
	.string "“{PLAYER}'s Pokémon Collection\n"
	.string "on exhibit!”$"

LilycoveCity_Text_HarborSignUnderConstruction: @ 81E45A7
	.string "Lilycove City Harbor\p"
	.string "“The ferry S.S. Tidal is under\n"
	.string "construction in Slateport City.\p"
	.string "“Service is scheduled to begin\n"
	.string "shortly.”$"

LilycoveCity_Text_HarborSign: @ 81E4624
	.string "Lilycove City Harbor\p"
>>>>>>> 4d1bf960
	.string "“Enjoy a delightful cruise on\n"
	.string "the ferry S.S. Tidal.”$"

<<<<<<< HEAD
LilycoveCity_Text_TrainerFanClubSign:
	.string "POKéMON TRAINER FAN CLUB\p"
	.string "The names of TRAINERS are scribbled\n"
	.string "all over the sign…$"

LilycoveCity_Text_DepartmentStoreSign:
	.string "LILYCOVE DEPARTMENT STORE\p"
=======
LilycoveCity_Text_TrainerFanClubSign: @ 81E466E
	.string "Pokémon Trainer Fan Club\p"
	.string "The names of Trainers are scribbled\n"
	.string "all over the sign…$"

LilycoveCity_Text_DepartmentStoreSign: @ 81E46BE
	.string "Lilycove Department Store\p"
>>>>>>> 4d1bf960
	.string "“Overflowing with great merchandise\n"
	.string "and excitement!\p"
	.string "“A great place to find that something\n"
	.string "you need!”$"

<<<<<<< HEAD
LilycoveCity_Text_MoveDeletersHouseSign:
	.string "MOVE DELETER'S HOUSE\p"
	.string "“Unwanted POKéMON moves deleted.”$"
=======
LilycoveCity_Text_MoveDeletersHouseSign: @ 81E473D
	.string "Move Deleter's House\p"
	.string "“Unwanted Pokémon moves deleted.”$"
>>>>>>> 4d1bf960

LilycoveCity_Text_DoYouKnowAboutBerryBlender:
	.string "Do you know about the machine\n"
	.string "Berry Blender?$"

LilycoveCity_Text_FasterSpinBetterPokeblocks:
	.string "People have to work together to get it\n"
	.string "to spin faster.\p"
	.string "The faster you can make it spin, the\n"
	.string "better {POKEBLOCK}s you can get, I've heard.$"

LilycoveCity_Text_ExplainBerryBlender:
	.string "It's used for making a kind of candy\n"
	.string "called a {POKEBLOCK}.\p"
	.string "If you give a good {POKEBLOCK} to a Pokémon,\n"
	.string "its condition will improve by a lot.$"

LilycoveCity_Text_HeardTowerCalledSkyPillar:
	.string "I heard there's a tower somewhere out\n"
	.string "on the sea routes.\p"
	.string "It's called the Sky Pillar, I hear.$"

LilycoveCity_Text_SawTallTowerOnRoute131:
	.string "I saw this tall tower somewhere\n"
	.string "around Route 131.\p"
	.string "Could that possibly be…?$"

LilycoveCity_Text_JustArrivedAndSawRarePokemon:
	.string "We just arrived here on our\n"
	.string "honeymoon vacation.\p"
	.string "We happened to see a Dragon-type\n"
	.string "Pokémon flying way up in the sky.\p"
	.string "Do cool Pokémon like that live in\n"
	.string "the Hoenn region?$"

LilycoveCity_Text_HoneymoonVowToSeeRarePokemon:
	.string "On our honeymoon, we vowed to see as\n"
	.string "many rare Pokémon as we can.\p"
	.string "So we were delighted to see a rare\n"
	.string "Pokémon as soon as we arrived.\p"
	.string "I mean, we are totally happy!$"
<|MERGE_RESOLUTION|>--- conflicted
+++ resolved
@@ -412,13 +412,8 @@
 	msgbox LilycoveCity_Text_ExplainBerryBlender, MSGBOX_DEFAULT
 	return
 
-<<<<<<< HEAD
-LilycoveCity_Text_MayShoppingLetsBattle:
-	.string "MAY: Oh, hey?\n"
-=======
 LilycoveCity_Text_MayShoppingLetsBattle: @ 81E3061
 	.string "May: Oh, hey?\n"
->>>>>>> 4d1bf960
 	.string "{PLAYER}{KUN}, are you shopping, too?\p"
 	.string "I bought a whole bunch of Dolls and\n"
 	.string "Posters.\p"
@@ -430,27 +425,12 @@
 	.string "I'll battle with you, so you can show\n"
 	.string "me your Pokémon, {PLAYER}{KUN}.$"
 
-<<<<<<< HEAD
-LilycoveCity_Text_MayNotRaisingPokemon:
-	.string "MAY: Oh, why? {PLAYER}{KUN}, haven't you\n"
-	.string "been raising your POKéMON?\p"
-=======
 LilycoveCity_Text_MayNotRaisingPokemon: @ 81E318D
 	.string "May: Oh, why? {PLAYER}{KUN}, haven't you\n"
 	.string "been raising your Pokémon?\p"
->>>>>>> 4d1bf960
 	.string "That's not a very good showing as a\n"
 	.string "Trainer…$"
 
-<<<<<<< HEAD
-LilycoveCity_Text_MayBattleMe:
-	.string "MAY: Come on, battle with me, so I can\n"
-	.string "check out your POKéMON!$"
-
-LilycoveCity_Text_MayWontBeBeaten:
-	.string "MAY: The POKéMON I raised won't be\n"
-	.string "beaten by your POKéMON, {PLAYER}{KUN}!$"
-=======
 LilycoveCity_Text_MayBattleMe: @ 81E31F5
 	.string "May: Come on, battle with me, so I can\n"
 	.string "check out your Pokémon!$"
@@ -458,7 +438,6 @@
 LilycoveCity_Text_MayWontBeBeaten: @ 81E3234
 	.string "May: The Pokémon I raised won't be\n"
 	.string "beaten by your Pokémon, {PLAYER}{KUN}!$"
->>>>>>> 4d1bf960
 
 LilycoveCity_Text_MayDefeat:
 	.string "… … … … … … … …\p"
@@ -467,19 +446,11 @@
 	.string "That battle helped you become this\n"
 	.string "strong, {PLAYER}{KUN}, didn't it?$"
 
-<<<<<<< HEAD
-LilycoveCity_Text_MayGoingBackToLittleroot:
-	.string "MAY: I'm thinking of going back to\n"
-	.string "LITTLEROOT soon.\p"
-	.string "I've caught a decent group of POKéMON,\n"
-	.string "and my POKéDEX is coming along, so\l"
-=======
 LilycoveCity_Text_MayGoingBackToLittleroot: @ 81E32FB
 	.string "May: I'm thinking of going back to\n"
 	.string "Littleroot soon.\p"
 	.string "I've caught a decent group of Pokémon,\n"
 	.string "and my Pokédex is coming along, so\l"
->>>>>>> 4d1bf960
 	.string "I'm going home to show my dad.$"
 
 LilycoveCity_Text_MayYouGoingToCollectBadges:
@@ -511,31 +482,14 @@
 	.string "but I'll finish my Pokédex before you!\p"
 	.string "See you!$"
 
-<<<<<<< HEAD
-LilycoveCity_Text_BrendanShoppingLetsBattle:
-	.string "BRENDAN: Oh, hey, it's {PLAYER}.\p"
-=======
 LilycoveCity_Text_BrendanShoppingLetsBattle: @ 81E3608
 	.string "Brendan: Oh, hey, it's {PLAYER}.\p"
->>>>>>> 4d1bf960
 	.string "I'm running an errand for my dad.\n"
 	.string "No, I'm not buying any Dolls.\p"
 	.string "Anyways, it's been a while.\p"
 	.string "Want to have a battle to see who's been\n"
 	.string "raising Pokémon better?$"
 
-<<<<<<< HEAD
-LilycoveCity_Text_BrendanNoConfidence:
-	.string "BRENDAN: Oh, what's the matter?\n"
-	.string "Don't have the confidence?$"
-
-LilycoveCity_Text_BrendanBattleMe:
-	.string "BRENDAN: Want to battle to see who's\n"
-	.string "been raising POKéMON better?$"
-
-LilycoveCity_Text_BrendanWontBeBeaten:
-	.string "BRENDAN: Aww, but you know I'm not\n"
-=======
 LilycoveCity_Text_BrendanNoConfidence: @ 81E36BF
 	.string "Brendan: Oh, what's the matter?\n"
 	.string "Don't have the confidence?$"
@@ -546,7 +500,6 @@
 
 LilycoveCity_Text_BrendanWontBeBeaten: @ 81E373C
 	.string "Brendan: Aww, but you know I'm not\n"
->>>>>>> 4d1bf960
 	.string "going to lose to no {PLAYER}.$"
 
 LilycoveCity_Text_BrendanDefeat:
@@ -555,15 +508,9 @@
 	.string "That stings a bit--I had a head start\n"
 	.string "on you as a Trainer…$"
 
-<<<<<<< HEAD
-LilycoveCity_Text_BrendanGoingBackToLittleroot:
-	.string "BRENDAN: I…\n"
-	.string "I plan on going home to LITTLEROOT.\p"
-=======
 LilycoveCity_Text_BrendanGoingBackToLittleroot: @ 81E37D7
 	.string "Brendan: I…\n"
 	.string "I plan on going home to Littleroot.\p"
->>>>>>> 4d1bf960
 	.string "You know I'm helping out my dad on his\n"
 	.string "Pokédex. It's coming together pretty\l"
 	.string "decently, so I should go show him.$"
@@ -605,17 +552,10 @@
 	.string "Wh-who are you?!\n"
 	.string "I was just talking to myself!$"
 
-<<<<<<< HEAD
-LilycoveCity_Text_ChanceToDoBigThings:
-	.string "I'm just a GRUNT, so I don't know what\n"
-	.string "the BOSS is thinking…\p"
-	.string "But being on TEAM AQUA, I know I'll get\n"
-=======
 LilycoveCity_Text_ChanceToDoBigThings: @ 81E3B95
 	.string "I'm just a Grunt, so I don't know what\n"
 	.string "the Boss is thinking…\p"
 	.string "But being on Team Aqua, I know I'll get\n"
->>>>>>> 4d1bf960
 	.string "the chance to do big things!\p"
 	.string "Wh-who are you?!\n"
 	.string "I was just talking to myself!$"
@@ -631,13 +571,8 @@
 	.string "Team Aqua's, it will be a happier\l"
 	.string "place for Pokémon, too.$"
 
-<<<<<<< HEAD
-LilycoveCity_Text_WailmerLeapOutOfWater:
-	.string "There! WAILMER!\n"
-=======
 LilycoveCity_Text_WailmerLeapOutOfWater: @ 81E3D1F
 	.string "There! Wailmer!\n"
->>>>>>> 4d1bf960
 	.string "Leap out of the water now!$"
 
 LilycoveCity_Text_GetLostMessingUpTraining:
@@ -645,13 +580,8 @@
 	.string "You're messing up our training,\n"
 	.string "so can you, like, get lost?$"
 
-<<<<<<< HEAD
-LilycoveCity_Text_ContestHallInTown:
-	.string "There's a POKéMON CONTEST HALL\n"
-=======
 LilycoveCity_Text_ContestHallInTown: @ 81E3D9E
 	.string "There's a Pokémon Contest Hall\n"
->>>>>>> 4d1bf960
 	.string "right in this here town. \p"
 	.string "That means well-raised Pokémon will\n"
 	.string "come from all over the country.\p"
@@ -661,17 +591,6 @@
 	.string "Have you seen that strange cave in\n"
 	.string "the cove at the edge of town?$"
 
-<<<<<<< HEAD
-LilycoveCity_Text_GoingToMoveDeleterForHMs:
-	.string "I'm going to teach my POKéMON some new\n"
-	.string "moves for entering a CONTEST.\p"
-	.string "So, I'm going to see the MOVE DELETER\n"
-	.string "and make it forget HM moves.$"
-
-LilycoveCity_Text_ImFromKanto:
-	.string "I came from KANTO.\p"
-	.string "The HOENN region is beautiful with\n"
-=======
 LilycoveCity_Text_GoingToMoveDeleterForHMs: @ 81E3E7D
 	.string "I'm going to teach my Pokémon some new\n"
 	.string "moves for entering a Contest.\p"
@@ -681,23 +600,15 @@
 LilycoveCity_Text_ImFromKanto: @ 81E3F05
 	.string "I came from Kanto.\p"
 	.string "The Hoenn region is beautiful with\n"
->>>>>>> 4d1bf960
 	.string "all its water and verdant nature.\p"
 	.string "Hunh? Wait a second…\p"
 	.string "Could there be rare Pokémon that live\n"
 	.string "only in this area?$"
 
-<<<<<<< HEAD
-LilycoveCity_Text_TeamAquaBeenTrainingWailmer:
-	.string "TEAM AQUA's been training their\n"
-	.string "WAILMER in the cove.\p"
-	.string "We SAILORS can't get our boats out\n"
-=======
 LilycoveCity_Text_TeamAquaBeenTrainingWailmer: @ 81E3FAB
 	.string "Team Aqua's been training their\n"
 	.string "Wailmer in the cove.\p"
 	.string "We Sailors can't get our boats out\n"
->>>>>>> 4d1bf960
 	.string "to sea with them in the way!$"
 
 LilycoveCity_Text_SomeonePuntedTeamAquaOut:
@@ -714,21 +625,12 @@
 	.string "Who's the abductor?\n"
 	.string "Team Aqua? Is it Team Aqua?$"
 
-<<<<<<< HEAD
-LilycoveCity_Text_MissingPokemonCameBack:
-	.string "My missing POKéMON…\n"
-	.string "It came back without me noticing!$"
-
-LilycoveCity_Text_ImArtDealer:
-	.string "I'm an ART DEALER.\p"
-=======
 LilycoveCity_Text_MissingPokemonCameBack: @ 81E4145
 	.string "My missing Pokémon…\n"
 	.string "It came back without me noticing!$"
 
 LilycoveCity_Text_ImArtDealer: @ 81E417B
 	.string "I'm an Art Dealer.\p"
->>>>>>> 4d1bf960
 	.string "I am a buyer and seller of fine art,\n"
 	.string "especially paintings.\p"
 	.string "I've heard that the Museum here has\n"
@@ -764,41 +666,6 @@
 	.string "That Team Aqua lot, they must\n"
 	.string "have gone away for good.$"
 
-<<<<<<< HEAD
-LilycoveCity_Text_CitySign:
-	.string "LILYCOVE CITY\p"
-	.string "“Where the land ends and the\n"
-	.string "sea begins.”$"
-
-LilycoveCity_Text_ContestHallSign:
-	.string "POKéMON CONTEST HALL\n"
-	.string "“The gathering place for TRAINERS!”$"
-
-LilycoveCity_Text_MotelSign:
-	.string "COVE LILY MOTEL\p"
-	.string "“Remember us as COVE LILY of\n"
-	.string "LILYCOVE.”$"
-
-LilycoveCity_Text_MuseumSign:
-	.string "LILYCOVE MUSEUM\p"
-	.string "“POKéMON Masterpiece Collection\n"
-	.string "on exhibit!”$"
-
-LilycoveCity_Text_MuseumSignPlayersExhibit:
-	.string "LILYCOVE MUSEUM\p"
-	.string "“{PLAYER}'s POKéMON Collection\n"
-	.string "on exhibit!”$"
-
-LilycoveCity_Text_HarborSignUnderConstruction:
-	.string "LILYCOVE CITY HARBOR\p"
-	.string "“The ferry S.S. TIDAL is under\n"
-	.string "construction in SLATEPORT CITY.\p"
-	.string "“Service is scheduled to begin\n"
-	.string "shortly.”$"
-
-LilycoveCity_Text_HarborSign:
-	.string "LILYCOVE CITY HARBOR\p"
-=======
 LilycoveCity_Text_CitySign: @ 81E448B
 	.string "Lilycove City\p"
 	.string "“Where the land ends and the\n"
@@ -832,19 +699,9 @@
 
 LilycoveCity_Text_HarborSign: @ 81E4624
 	.string "Lilycove City Harbor\p"
->>>>>>> 4d1bf960
 	.string "“Enjoy a delightful cruise on\n"
 	.string "the ferry S.S. Tidal.”$"
 
-<<<<<<< HEAD
-LilycoveCity_Text_TrainerFanClubSign:
-	.string "POKéMON TRAINER FAN CLUB\p"
-	.string "The names of TRAINERS are scribbled\n"
-	.string "all over the sign…$"
-
-LilycoveCity_Text_DepartmentStoreSign:
-	.string "LILYCOVE DEPARTMENT STORE\p"
-=======
 LilycoveCity_Text_TrainerFanClubSign: @ 81E466E
 	.string "Pokémon Trainer Fan Club\p"
 	.string "The names of Trainers are scribbled\n"
@@ -852,21 +709,14 @@
 
 LilycoveCity_Text_DepartmentStoreSign: @ 81E46BE
 	.string "Lilycove Department Store\p"
->>>>>>> 4d1bf960
 	.string "“Overflowing with great merchandise\n"
 	.string "and excitement!\p"
 	.string "“A great place to find that something\n"
 	.string "you need!”$"
 
-<<<<<<< HEAD
-LilycoveCity_Text_MoveDeletersHouseSign:
-	.string "MOVE DELETER'S HOUSE\p"
-	.string "“Unwanted POKéMON moves deleted.”$"
-=======
 LilycoveCity_Text_MoveDeletersHouseSign: @ 81E473D
 	.string "Move Deleter's House\p"
 	.string "“Unwanted Pokémon moves deleted.”$"
->>>>>>> 4d1bf960
 
 LilycoveCity_Text_DoYouKnowAboutBerryBlender:
 	.string "Do you know about the machine\n"
