AbandonedShip_Corridors_B1F_MapScripts::
	map_script MAP_SCRIPT_ON_RESUME, AbandonedShip_Corridors_B1F_OnResume
	map_script MAP_SCRIPT_ON_LOAD, AbandonedShip_Corridors_B1F_OnLoad
	.byte 0

AbandonedShip_Corridors_B1F_OnResume:
	setdivewarp MAP_ABANDONED_SHIP_UNDERWATER1, 5, 4
	end

AbandonedShip_Corridors_B1F_OnLoad:
	call_if_unset FLAG_USED_STORAGE_KEY, AbandonedShip_Corridors_B1F_EventScript_LockStorageRoom
	call_if_set FLAG_USED_STORAGE_KEY, AbandonedShip_Corridors_B1F_EventScript_UnlockStorageRoom
	end

AbandonedShip_Corridors_B1F_EventScript_LockStorageRoom::
	setmetatile 11, 4, METATILE_InsideShip_IntactDoor_Bottom_Locked, TRUE
	return

AbandonedShip_Corridors_B1F_EventScript_UnlockStorageRoom::
	setmetatile 11, 4, METATILE_InsideShip_IntactDoor_Bottom_Unlocked, TRUE
	return

AbandonedShip_Corridors_B1F_EventScript_TuberM::
	msgbox AbandonedShip_Corridors_B1F_Text_YayItsAShip, MSGBOX_NPC
	end

AbandonedShip_Corridors_B1F_EventScript_StorageRoomDoor::
	lockall
	goto_if_set FLAG_USED_STORAGE_KEY, AbandonedShip_Corridors_B1F_EventScript_DoorIsUnlocked
	checkitem ITEM_STORAGE_KEY
	goto_if_eq VAR_RESULT, FALSE, AbandonedShip_Corridors_B1F_EventScript_DoorIsLocked
	msgbox AbandonedShip_Corridors_B1F_Text_InsertedStorageKey, MSGBOX_DEFAULT
	playse SE_PIN
	removeitem ITEM_STORAGE_KEY
	setflag FLAG_USED_STORAGE_KEY
	call AbandonedShip_Corridors_B1F_EventScript_UnlockStorageRoom
	special DrawWholeMapView
	releaseall
	end

AbandonedShip_Corridors_B1F_EventScript_DoorIsLocked::
	msgbox AbandonedShip_Corridors_B1F_Text_DoorIsLocked, MSGBOX_DEFAULT
	releaseall
	end

AbandonedShip_Corridors_B1F_EventScript_DoorIsUnlocked::
	msgbox AbandonedShip_Text_TheDoorIsOpen, MSGBOX_DEFAULT
	releaseall
	end

AbandonedShip_Corridors_B1F_EventScript_Duncan::
	trainerbattle_single TRAINER_DUNCAN, AbandonedShip_Corridors_B1F_Text_DuncanIntro, AbandonedShip_Corridors_B1F_Text_DuncanDefeat
	msgbox AbandonedShip_Corridors_B1F_Text_DuncanPostBattle, MSGBOX_AUTOCLOSE
	end

<<<<<<< HEAD
AbandonedShip_Corridors_B1F_Text_DuncanIntro:
	.string "When we go out to sea, we SAILORS\n"
	.string "always bring our POKéMON.\l"
=======
AbandonedShip_Corridors_B1F_Text_DuncanIntro: @ 8237E2A
	.string "When we go out to sea, we Sailors\n"
	.string "always bring our Pokémon.\l"
>>>>>>> 4d1bf960
	.string "How about a quick battle?$"

AbandonedShip_Corridors_B1F_Text_DuncanDefeat:
	.string "Whoops, I'm sunk!$"

AbandonedShip_Corridors_B1F_Text_DuncanPostBattle:
	.string "The ship's bottom has sunk into the\n"
	.string "depths.\p"
	.string "If a Pokémon knew how to go underwater,\n"
	.string "we might make some progress…$"

AbandonedShip_Corridors_B1F_Text_YayItsAShip:
	.string "Yay!\n"
	.string "It's a ship!$"

AbandonedShip_Corridors_B1F_Text_DoorIsLocked:
	.string "The door is locked.\p"
	.string "“Storage” is painted on the door.$"

AbandonedShip_Corridors_B1F_Text_InsertedStorageKey:
	.string "{PLAYER} inserted and turned the\n"
	.string "Storage Key.\p"
	.string "The inserted Key stuck fast,\n"
	.string "but the door opened.$"

AbandonedShip_Text_TheDoorIsOpen:
	.string "The door is open.$"
<|MERGE_RESOLUTION|>--- conflicted
+++ resolved
@@ -53,15 +53,9 @@
 	msgbox AbandonedShip_Corridors_B1F_Text_DuncanPostBattle, MSGBOX_AUTOCLOSE
 	end
 
-<<<<<<< HEAD
-AbandonedShip_Corridors_B1F_Text_DuncanIntro:
-	.string "When we go out to sea, we SAILORS\n"
-	.string "always bring our POKéMON.\l"
-=======
 AbandonedShip_Corridors_B1F_Text_DuncanIntro: @ 8237E2A
 	.string "When we go out to sea, we Sailors\n"
 	.string "always bring our Pokémon.\l"
->>>>>>> 4d1bf960
 	.string "How about a quick battle?$"
 
 AbandonedShip_Corridors_B1F_Text_DuncanDefeat:
