--- conflicted
+++ resolved
@@ -665,15 +665,9 @@
 	releaseall
 	end
 
-<<<<<<< HEAD
-LittlerootTown_ProfessorBirchsLab_Text_BirchAwayOnFieldwork:
-	.string "Hunh? PROF. BIRCH?\p"
-	.string "The PROF's away on fieldwork.\n"
-=======
 LittlerootTown_ProfessorBirchsLab_Text_BirchAwayOnFieldwork: @ 81FA4E2
 	.string "Hunh? Prof. Birch?\p"
 	.string "The Prof's away on fieldwork.\n"
->>>>>>> 4d1bf960
 	.string "Ergo, he isn't here.\p"
 	.string "Oh, let me explain what fieldwork is.\p"
 	.string "It is to study things in the natural\n"
@@ -684,27 +678,12 @@
 	.string "rather go outside and experience\l"
 	.string "things than read about them here.$"
 
-<<<<<<< HEAD
-LittlerootTown_ProfessorBirchsLab_Text_BirchIsntOneForDeskWork:
-	.string "The PROF isn't one for doing desk work.\n"
-=======
 LittlerootTown_ProfessorBirchsLab_Text_BirchIsntOneForDeskWork: @ 81FA641
 	.string "The Prof isn't one for doing desk work.\n"
->>>>>>> 4d1bf960
 	.string "He's the type of person who would\l"
 	.string "rather go outside and experience\l"
 	.string "things than read about them here.$"
 
-<<<<<<< HEAD
-LittlerootTown_ProfessorBirchsLab_Text_BirchEnjoysRivalsHelpToo:
-	.string "PROF. BIRCH is studying the habitats\n"
-	.string "and distribution of POKéMON.\p"
-	.string "The PROF enjoys {RIVAL}'s help, too.\n"
-	.string "There's a lot of love there.$"
-
-LittlerootTown_ProfessorBirchsLab_Text_LikeYouToHavePokemon:
-	.string "PROF. BIRCH: So, {PLAYER}{KUN}.\p"
-=======
 LittlerootTown_ProfessorBirchsLab_Text_BirchEnjoysRivalsHelpToo: @ 81FA6CE
 	.string "Prof. Birch is studying the habitats\n"
 	.string "and distribution of Pokémon.\p"
@@ -713,7 +692,6 @@
 
 LittlerootTown_ProfessorBirchsLab_Text_LikeYouToHavePokemon: @ 81FA74D
 	.string "Prof. Birch: So, {PLAYER}{KUN}.\p"
->>>>>>> 4d1bf960
 	.string "I've heard so much about you from\n"
 	.string "your father.\p"
 	.string "I've heard that you don't have your\n"
@@ -727,21 +705,12 @@
 	.string "used earlier.\p"
 	.string "{PLAYER} received the {STR_VAR_1}!$"
 
-<<<<<<< HEAD
-LittlerootTown_ProfessorBirchsLab_Text_WhyNotGiveNicknameToMon:
-	.string "PROF. BIRCH: While you're at it, why not\n"
-	.string "give a nickname to that {STR_VAR_1}?$"
-
-LittlerootTown_ProfessorBirchsLab_Text_MightBeGoodIdeaToGoSeeRival:
-	.string "PROF. BIRCH: If you work at POKéMON\n"
-=======
 LittlerootTown_ProfessorBirchsLab_Text_WhyNotGiveNicknameToMon: @ 81FA8B1
 	.string "Prof. Birch: While you're at it, why not\n"
 	.string "give a nickname to that {STR_VAR_1}?$"
 
 LittlerootTown_ProfessorBirchsLab_Text_MightBeGoodIdeaToGoSeeRival: @ 81FA8F6
 	.string "Prof. Birch: If you work at Pokémon\n"
->>>>>>> 4d1bf960
 	.string "and gain experience, I think you'll make\l"
 	.string "an extremely good Trainer.\p"
 	.string "My kid, {RIVAL}, is also studying\n"
@@ -749,45 +718,26 @@
 	.string "{PLAYER}{KUN}, don't you think it might be\n"
 	.string "a good idea to go see {RIVAL}?$"
 
-<<<<<<< HEAD
-LittlerootTown_ProfessorBirchsLab_Text_GetRivalToTeachYou:
-	.string "PROF. BIRCH: Great!\n"
-=======
 LittlerootTown_ProfessorBirchsLab_Text_GetRivalToTeachYou: @ 81FA9D5
 	.string "Prof. Birch: Great!\n"
->>>>>>> 4d1bf960
 	.string "{RIVAL} should be happy, too.\p"
 	.string "Get {RIVAL} to teach you what it\n"
 	.string "means to be a Trainer.$"
 
-<<<<<<< HEAD
-LittlerootTown_ProfessorBirchsLab_Text_DontBeThatWay:
-	.string "PROF. BIRCH: Oh, don't be that way.\n"
-	.string "You should go meet my kid.$"
-
-LittlerootTown_ProfessorBirchsLab_Text_BirchRivalGoneHome:
-	.string "PROF. BIRCH: {RIVAL}?\n"
-=======
 LittlerootTown_ProfessorBirchsLab_Text_DontBeThatWay: @ 81FAA35
 	.string "Prof. Birch: Oh, don't be that way.\n"
 	.string "You should go meet my kid.$"
 
 LittlerootTown_ProfessorBirchsLab_Text_BirchRivalGoneHome: @ 81FAA74
 	.string "Prof. Birch: {RIVAL}?\n"
->>>>>>> 4d1bf960
 	.string "Gone home, I think.\p"
 	.string "Or maybe that kid's scrabbling around\n"
 	.string "in tall grass again somewhere…\p"
 	.string "If you or your Pokémon get tired,\n"
 	.string "you should get some rest at home.$"
 
-<<<<<<< HEAD
-LittlerootTown_ProfessorBirchsLab_Text_HeardYouBeatRivalTakePokedex:
-	.string "PROF. BIRCH: Oh, hi, {PLAYER}{KUN}!\p"
-=======
 LittlerootTown_ProfessorBirchsLab_Text_HeardYouBeatRivalTakePokedex: @ 81FAB22
 	.string "Prof. Birch: Oh, hi, {PLAYER}{KUN}!\p"
->>>>>>> 4d1bf960
 	.string "I heard you beat {RIVAL} on\n"
 	.string "your first try. That's excellent!\p"
 	.string "{RIVAL}'s been helping with my research\n"
@@ -798,19 +748,11 @@
 	.string "research, but I think you should have\l"
 	.string "this Pokédex.$"
 
-<<<<<<< HEAD
-LittlerootTown_ProfessorBirchsLab_Text_ReceivedPokedex:
-	.string "{PLAYER} received the POKéDEX!$"
-
-LittlerootTown_ProfessorBirchsLab_Text_ExplainPokedex:
-	.string "PROF. BIRCH: The POKéDEX is a high-tech\n"
-=======
 LittlerootTown_ProfessorBirchsLab_Text_ReceivedPokedex: @ 81FAC32
 	.string "{PLAYER} received the Pokédex!$"
 
 LittlerootTown_ProfessorBirchsLab_Text_ExplainPokedex: @ 81FAC4B
 	.string "Prof. Birch: The Pokédex is a high-tech\n"
->>>>>>> 4d1bf960
 	.string "tool that automatically makes a record\l"
 	.string "of any Pokémon you meet or catch.\p"
 	.string "My kid, {RIVAL}, goes everywhere\n"
@@ -820,28 +762,12 @@
 	.string "why, {RIVAL} looks for me while I'm out\l"
 	.string "doing fieldwork, and shows me.$"
 
-<<<<<<< HEAD
-LittlerootTown_ProfessorBirchsLab_Text_CountlessPokemonAwait:
-	.string "PROF. BIRCH: Countless POKéMON\n"
-=======
 LittlerootTown_ProfessorBirchsLab_Text_CountlessPokemonAwait: @ 81FAD6F
 	.string "Prof. Birch: Countless Pokémon\n"
->>>>>>> 4d1bf960
 	.string "await you!\p"
 	.string "Argh, I'm getting the itch to get out\n"
 	.string "and do fieldwork again!$"
 
-<<<<<<< HEAD
-LittlerootTown_ProfessorBirchsLab_Text_MayGotPokedexTooTakeThese:
-	.string "MAY: Oh, wow, {PLAYER}{KUN}!\n"
-	.string "You got a POKéDEX, too!\p"
-	.string "That's great! Just like me!\n"
-	.string "I've got something for you, too!$"
-
-LittlerootTown_ProfessorBirchsLab_Text_CatchCutePokemonWithPokeBalls:
-	.string "MAY: It's fun if you can get a lot of\n"
-	.string "POKéMON!\p"
-=======
 LittlerootTown_ProfessorBirchsLab_Text_MayGotPokedexTooTakeThese: @ 81FADD7
 	.string "May: Oh, wow, {PLAYER}{KUN}!\n"
 	.string "You got a Pokédex, too!\p"
@@ -851,30 +777,11 @@
 LittlerootTown_ProfessorBirchsLab_Text_CatchCutePokemonWithPokeBalls: @ 81FAE40
 	.string "May: It's fun if you can get a lot of\n"
 	.string "Pokémon!\p"
->>>>>>> 4d1bf960
 	.string "I'm going to look all over the place\n"
 	.string "because I want different Pokémon.\p"
 	.string "If I find any cute Pokémon, I'll catch\n"
 	.string "them with Poké Balls!$"
 
-<<<<<<< HEAD
-LittlerootTown_ProfessorBirchsLab_Text_OhYourBagsFull:
-	.string "Oh? Your BAG's full.$"
-
-LittlerootTown_ProfessorBirchsLab_Text_MayWhereShouldIGoNext:
-	.string "MAY: I wonder where I should go look\n"
-	.string "for POKéMON next?$"
-
-LittlerootTown_ProfessorBirchsLab_Text_BrendanGotPokedexTooTakeThese:
-	.string "BRENDAN: Huh…\n"
-	.string "So you got a POKéDEX, too.\p"
-	.string "Well then, here.\n"
-	.string "I'll give you these.$"
-
-LittlerootTown_ProfessorBirchsLab_Text_CatchCoolPokemonWithPokeBalls:
-	.string "BRENDAN: You know it's more fun to\n"
-	.string "have a whole bunch of POKéMON.\p"
-=======
 LittlerootTown_ProfessorBirchsLab_Text_OhYourBagsFull: @ 81FAEF3
 	.string "Oh? Your Bag's full.$"
 
@@ -891,27 +798,17 @@
 LittlerootTown_ProfessorBirchsLab_Text_CatchCoolPokemonWithPokeBalls: @ 81FAF8E
 	.string "Brendan: You know it's more fun to\n"
 	.string "have a whole bunch of Pokémon.\p"
->>>>>>> 4d1bf960
 	.string "I'm going to explore all over the place\n"
 	.string "to find different Pokémon.\p"
 	.string "If I find any cool Pokémon, you bet\n"
 	.string "I'll try to get them with Poké Balls.$"
 
-<<<<<<< HEAD
-LittlerootTown_ProfessorBirchsLab_Text_HeyYourBagsFull:
-	.string "Hey, your BAG's full.$"
-
-LittlerootTown_ProfessorBirchsLab_Text_BrendanWhereShouldIGoNext:
-	.string "BRENDAN: Where should I look for\n"
-	.string "POKéMON next…$"
-=======
 LittlerootTown_ProfessorBirchsLab_Text_HeyYourBagsFull: @ 81FB05D
 	.string "Hey, your Bag's full.$"
 
 LittlerootTown_ProfessorBirchsLab_Text_BrendanWhereShouldIGoNext: @ 81FB073
 	.string "Brendan: Where should I look for\n"
 	.string "Pokémon next…$"
->>>>>>> 4d1bf960
 
 LittlerootTown_ProfessorBirchsLab_Text_SeriousLookingMachine:
 	.string "It's a serious-looking machine.\n"
@@ -921,24 +818,14 @@
 	.string "It's a PC used for research.\n"
 	.string "Better not mess around with it.$"
 
-<<<<<<< HEAD
-LittlerootTown_ProfessorBirchsLab_Text_CrammedWithBooksOnPokemon:
-	.string "It's crammed with books on POKéMON.$"
-=======
 LittlerootTown_ProfessorBirchsLab_Text_CrammedWithBooksOnPokemon: @ 81FB124
 	.string "It's crammed with books on Pokémon.$"
->>>>>>> 4d1bf960
 
 LittlerootTown_ProfessorBirchsLab_Text_BookTooHardToRead:
 	.string "It's a book that's too hard to read.$"
 
-<<<<<<< HEAD
-LittlerootTown_ProfessorBirchsLab_Text_OtherRegionsUpgradeToNational:
-	.string "PROF. BIRCH: Now…\p"
-=======
 LittlerootTown_ProfessorBirchsLab_Text_OtherRegionsUpgradeToNational: @ 81FB16D
 	.string "Prof. Birch: Now…\p"
->>>>>>> 4d1bf960
 	.string "{PLAYER}{KUN} and {RIVAL}, I've had the two\n"
 	.string "of you help me study Pokémon.\p"
 	.string "Thanks to your help, new facts\n"
@@ -954,45 +841,20 @@
 	.string "the National Mode.\p"
 	.string "Here, let me see your Pokédex units.$"
 
-<<<<<<< HEAD
-LittlerootTown_ProfessorBirchsLab_Text_MayUpgradeSoCool:
-	.string "MAY: Eheheh!\p"
-	.string "It's so cool that even my POKéDEX\n"
-=======
 LittlerootTown_ProfessorBirchsLab_Text_MayUpgradeSoCool: @ 81FB30F
 	.string "May: Eheheh!\p"
 	.string "It's so cool that even my Pokédex\n"
->>>>>>> 4d1bf960
 	.string "is getting updated!\p"
 	.string "It's because you went out and caught\n"
 	.string "so many Pokémon, {PLAYER}{KUN}!$"
 
-<<<<<<< HEAD
-LittlerootTown_ProfessorBirchsLab_Text_BrendanYouCanThankMe:
-	.string "BRENDAN: I went out all over HOENN\n"
-	.string "and checked out POKéMON.\p"
-=======
 LittlerootTown_ProfessorBirchsLab_Text_BrendanYouCanThankMe: @ 81FB38E
 	.string "Brendan: I went out all over Hoenn\n"
 	.string "and checked out Pokémon.\p"
->>>>>>> 4d1bf960
 	.string "You can thank me for getting\n"
 	.string "the National Mode Pokédex.\p"
 	.string "Yep, you're lucky, {PLAYER}!$"
 
-<<<<<<< HEAD
-LittlerootTown_ProfessorBirchsLab_Text_OkayAllDone:
-	.string "PROF. BIRCH: Okay, all done!$"
-
-LittlerootTown_ProfessorBirchsLab_Text_PokedexUpgradedToNational:
-	.string "{PLAYER}'s POKéDEX was upgraded\n"
-	.string "to the NATIONAL Mode!$"
-
-LittlerootTown_ProfessorBirchsLab_Text_GrassyPatchWaiting2:
-	.string "PROF. BIRCH: But listen.\n"
-	.string "You've become the CHAMPION,\l"
-	.string "but your POKéMON journey isn't over.\p"
-=======
 LittlerootTown_ProfessorBirchsLab_Text_OkayAllDone: @ 81FB419
 	.string "Prof. Birch: Okay, all done!$"
 
@@ -1004,43 +866,26 @@
 	.string "Prof. Birch: But listen.\n"
 	.string "You've become the Champion,\l"
 	.string "but your Pokémon journey isn't over.\p"
->>>>>>> 4d1bf960
 	.string "There is no end to the road\n"
 	.string "that is Pokémon.\p"
 	.string "Somewhere, there is a grassy patch\n"
 	.string "that's waiting for you!$"
 
-<<<<<<< HEAD
-LittlerootTown_ProfessorBirchsLab_Text_MayTakeBreakFromFieldwork:
-	.string "MAY: I think I'll take a short break\n"
-=======
 LittlerootTown_ProfessorBirchsLab_Text_MayTakeBreakFromFieldwork: @ 81FB528
 	.string "May: I think I'll take a short break\n"
->>>>>>> 4d1bf960
 	.string "from fieldwork.\p"
 	.string "I think I'll help the Prof here for\n"
 	.string "a while.$"
 
-<<<<<<< HEAD
-LittlerootTown_ProfessorBirchsLab_Text_BrendanTakeBreakFromFieldwork:
-	.string "BRENDAN: For the time being,\n"
-=======
 LittlerootTown_ProfessorBirchsLab_Text_BrendanTakeBreakFromFieldwork: @ 81FB58A
 	.string "Brendan: For the time being,\n"
->>>>>>> 4d1bf960
 	.string "I'm taking a break from fieldwork.\p"
 	.string "I'll be helping out the Prof here\n"
 	.string "for a while.$"
 
-<<<<<<< HEAD
-LittlerootTown_ProfessorBirchsLab_Text_CompletedDexChoosePokemon:
-	.string "PROF. BIRCH: Oh, {PLAYER}{KUN}!\n"
-	.string "Let's have a look at your POKéDEX.\p"
-=======
 LittlerootTown_ProfessorBirchsLab_Text_CompletedDexChoosePokemon: @ 81FB5F9
 	.string "Prof. Birch: Oh, {PLAYER}{KUN}!\n"
 	.string "Let's have a look at your Pokédex.\p"
->>>>>>> 4d1bf960
 	.string "… … … … … …\n"
 	.string "… … … … … …\p"
 	.string "Yes, there's no doubt about it.\p"
@@ -1055,73 +900,39 @@
 	.string "You can have any one of these\n"
 	.string "three Pokémon!$"
 
-<<<<<<< HEAD
-LittlerootTown_ProfessorBirchsLab_Text_CanHaveAnyOneOfRarePokemon:
-	.string "PROF. BIRCH: These are rare POKéMON\n"
-=======
 LittlerootTown_ProfessorBirchsLab_Text_CanHaveAnyOneOfRarePokemon: @ 81FB787
 	.string "Prof. Birch: These are rare Pokémon\n"
->>>>>>> 4d1bf960
 	.string "only found in another region!\p"
 	.string "You can have any one of these\n"
 	.string "three Pokémon!$"
 
-<<<<<<< HEAD
-LittlerootTown_ProfessorBirchsLab_Text_YoullTakeCyndaquil:
-	.string "PROF. BIRCH: The FIRE POKéMON\n"
-	.string "CYNDAQUIL caught your eye!\p"
-=======
 LittlerootTown_ProfessorBirchsLab_Text_YoullTakeCyndaquil: @ 81FB7F6
 	.string "Prof. Birch: The Fire Pokémon\n"
 	.string "Cyndaquil caught your eye!\p"
->>>>>>> 4d1bf960
 	.string "You're as sharp as ever!\p"
 	.string "So the Cyndaquil is your choice?$"
 
-<<<<<<< HEAD
-LittlerootTown_ProfessorBirchsLab_Text_YoullTakeTotodile:
-	.string "PROF. BIRCH: The WATER POKéMON\n"
-	.string "TOTODILE is your choice!\p"
-=======
 LittlerootTown_ProfessorBirchsLab_Text_YoullTakeTotodile: @ 81FB869
 	.string "Prof. Birch: The Water Pokémon\n"
 	.string "Totodile is your choice!\p"
->>>>>>> 4d1bf960
 	.string "You know how to pick a good one.\p"
 	.string "So, you'll take the Totodile?$"
 
-<<<<<<< HEAD
-LittlerootTown_ProfessorBirchsLab_Text_YoullTakeChikorita:
-	.string "PROF. BIRCH: The GRASS POKéMON\n"
-	.string "CHIKORITA is your choice!\p"
-=======
 LittlerootTown_ProfessorBirchsLab_Text_YoullTakeChikorita: @ 81FB8E0
 	.string "Prof. Birch: The Grass Pokémon\n"
 	.string "Chikorita is your choice!\p"
->>>>>>> 4d1bf960
 	.string "You sure know what you're doing.\p"
 	.string "So, you'll take the Chikorita?$"
 
-<<<<<<< HEAD
-LittlerootTown_ProfessorBirchsLab_Text_TakeYourTimeAllInvaluable:
-	.string "PROF. BIRCH: Take your time before\n"
-=======
 LittlerootTown_ProfessorBirchsLab_Text_TakeYourTimeAllInvaluable: @ 81FB959
 	.string "Prof. Birch: Take your time before\n"
->>>>>>> 4d1bf960
 	.string "you decide.\p"
 	.string "They're all invaluable Pokémon.$"
 
 @ Unused
-<<<<<<< HEAD
-LittlerootTown_ProfessorBirchsLab_Text_PickedFinePokemon:
-	.string "PROF. BIRCH: I see!\n"
-	.string "You picked a fine POKéMON!$"
-=======
 LittlerootTown_ProfessorBirchsLab_Text_PickedFinePokemon: @ 81FB9A8
 	.string "Prof. Birch: I see!\n"
 	.string "You picked a fine Pokémon!$"
->>>>>>> 4d1bf960
 
 LittlerootTown_ProfessorBirchsLab_Text_ReceivedJohtoStarter:
 	.string "{PLAYER} received the {STR_VAR_1}\n"
@@ -1132,29 +943,17 @@
 	.string "Want to give a nickname to\n"
 	.string "the {STR_VAR_1} you received?$"
 
-<<<<<<< HEAD
-LittlerootTown_ProfessorBirchsLab_Text_GrassyPatchWaiting:
-	.string "PROF. BIRCH: Listen, {PLAYER}{KUN}.\n"
-	.string "You've completed the HOENN POKéDEX,\l"
-	.string "but your POKéMON journey isn't over.\p"
-=======
 LittlerootTown_ProfessorBirchsLab_Text_GrassyPatchWaiting: @ 81FBA2C
 	.string "Prof. Birch: Listen, {PLAYER}{KUN}.\n"
 	.string "You've completed the Hoenn Pokédex,\l"
 	.string "but your Pokémon journey isn't over.\p"
->>>>>>> 4d1bf960
 	.string "There is no end to the road\n"
 	.string "that is Pokémon.\p"
 	.string "Somewhere, there is a grassy patch\n"
 	.string "that's waiting for you!$"
 
-<<<<<<< HEAD
-LittlerootTown_ProfessorBirchsLab_Text_BetterLeaveOthersAlone:
-	.string "You received the promised POKéMON.\n"
-=======
 LittlerootTown_ProfessorBirchsLab_Text_BetterLeaveOthersAlone: @ 81FBAF8
 	.string "You received the promised Pokémon.\n"
->>>>>>> 4d1bf960
 	.string "Better leave the others alone.$"
 
 @ Unused
@@ -1162,13 +961,8 @@
 	.string "Oh, you don't have any room for\n"
 	.string "this Pokémon.$"
 
-<<<<<<< HEAD
-LittlerootTown_ProfessorBirchsLab_Text_MayWhatNextImStayingHere:
-	.string "MAY: {PLAYER}{KUN}, after this…\n"
-=======
 LittlerootTown_ProfessorBirchsLab_Text_MayWhatNextImStayingHere: @ 81FBB68
 	.string "May: {PLAYER}{KUN}, after this…\n"
->>>>>>> 4d1bf960
 	.string "What are you going to do?\p"
 	.string "Are you going to keep battling\n"
 	.string "and sharpening your skills?\p"
@@ -1176,15 +970,6 @@
 	.string "the National Pokédex?\p"
 	.string "I'm staying here to help the Prof.$"
 
-<<<<<<< HEAD
-LittlerootTown_ProfessorBirchsLab_Text_BrendanPreferCollectingSlowly:
-	.string "BRENDAN: Rather than collecting\n"
-	.string "POKéMON, I prefer slowly and \l"
-	.string "steadily raising the one I chose.$"
-
-LittlerootTown_ProfessorBirchsLab_Text_MayHaveYouGoneToBattleFrontier:
-	.string "MAY: Oh, hi, {PLAYER}{KUN}!\n"
-=======
 LittlerootTown_ProfessorBirchsLab_Text_BrendanPreferCollectingSlowly: @ 81FBC2D
 	.string "Brendan: Rather than collecting\n"
 	.string "Pokémon, I prefer slowly and \l"
@@ -1192,17 +977,11 @@
 
 LittlerootTown_ProfessorBirchsLab_Text_MayHaveYouGoneToBattleFrontier: @ 81FBC8D
 	.string "May: Oh, hi, {PLAYER}{KUN}!\n"
->>>>>>> 4d1bf960
 	.string "Have you gone to that place,\l"
 	.string "the Battle Frontier?$"
 
-<<<<<<< HEAD
-LittlerootTown_ProfessorBirchsLab_Text_BrendanHaveYouGoneToBattleFrontier:
-	.string "BRENDAN: Hey, {PLAYER}!\n"
-=======
 LittlerootTown_ProfessorBirchsLab_Text_BrendanHaveYouGoneToBattleFrontier: @ 81FBCD2
 	.string "Brendan: Hey, {PLAYER}!\n"
->>>>>>> 4d1bf960
 	.string "Have you gone out to that place,\l"
 	.string "the Battle Frontier?$"
 
