.set LOCALID_ATTENDANT, 1

BattleFrontier_BattlePalaceCorridor_MapScripts::
	map_script MAP_SCRIPT_ON_FRAME_TABLE, BattleFrontier_BattlePalaceCorridor_OnFrame
	.byte 0

BattleFrontier_BattlePalaceCorridor_OnFrame:
	map_script_2 VAR_TEMP_0, 0, BattleFrontier_BattlePalaceCorridor_EventScript_WalkThroughCorridor
	.2byte 0

BattleFrontier_BattlePalaceCorridor_EventScript_WalkThroughCorridor::
	delay 16
	applymovement LOCALID_ATTENDANT, BattleFrontier_BattlePalaceCorridor_Movement_EnterCorridor
	applymovement OBJ_EVENT_ID_PLAYER, BattleFrontier_BattlePalaceCorridor_Movement_EnterCorridor
	waitmovement 0
	lockall
	palace_getcomment
	call_if_eq VAR_RESULT, 0, BattleFrontier_BattlePalaceCorridor_EventScript_RandomComment1
	call_if_eq VAR_RESULT, 1, BattleFrontier_BattlePalaceCorridor_EventScript_RandomComment2
	call_if_eq VAR_RESULT, 2, BattleFrontier_BattlePalaceCorridor_EventScript_RandomComment3
	call_if_eq VAR_RESULT, 3, BattleFrontier_BattlePalaceCorridor_EventScript_StreakComment
	call_if_eq VAR_RESULT, 4, BattleFrontier_BattlePalaceCorridor_EventScript_LongStreakComment
	closemessage
	frontier_get FRONTIER_DATA_LVL_MODE
	goto_if_eq VAR_RESULT, FRONTIER_LVL_OPEN, BattleFrontier_BattlePalaceCorridor_EventScript_WalkToOpenBattleRoom
	applymovement LOCALID_ATTENDANT, BattleFrontier_BattlePalaceCorridor_Movement_AttendantWalkTo50BattleRoom
	applymovement OBJ_EVENT_ID_PLAYER, BattleFrontier_BattlePalaceCorridor_Movement_PlayerWalkTo50BattleRoom
	waitmovement 0
	opendoor 6, 3
	waitdooranim
	applymovement LOCALID_ATTENDANT, BattleFrontier_BattlePalaceCorridor_Movement_AttendantEnterBattleRoom
	applymovement OBJ_EVENT_ID_PLAYER, BattleFrontier_BattlePalaceCorridor_Movement_PlayerEnterBattleRoom
	waitmovement 0
	closedoor 6, 3
	waitdooranim
	goto BattleFrontier_BattlePalaceCorridor_EventScript_WarpToBattleRoom

BattleFrontier_BattlePalaceCorridor_EventScript_WalkToOpenBattleRoom::
	applymovement LOCALID_ATTENDANT, BattleFrontier_BattlePalaceCorridor_Movement_AttendantWalkToOpenBattleRoom
	applymovement OBJ_EVENT_ID_PLAYER, BattleFrontier_BattlePalaceCorridor_Movement_PlayerWalkToOpenBattleRoom
	waitmovement 0
	opendoor 10, 3
	waitdooranim
	applymovement LOCALID_ATTENDANT, BattleFrontier_BattlePalaceCorridor_Movement_AttendantEnterBattleRoom
	applymovement OBJ_EVENT_ID_PLAYER, BattleFrontier_BattlePalaceCorridor_Movement_PlayerEnterBattleRoom
	waitmovement 0
	closedoor 10, 3
	waitdooranim
BattleFrontier_BattlePalaceCorridor_EventScript_WarpToBattleRoom::
	warp MAP_BATTLE_FRONTIER_BATTLE_PALACE_BATTLE_ROOM, 7, 4
	waitstate
	end

BattleFrontier_BattlePalaceCorridor_EventScript_RandomComment1::
	msgbox BattleFrontier_BattlePalaceCorridor_Text_PeopleAndMonAreSame, MSGBOX_DEFAULT
	return

BattleFrontier_BattlePalaceCorridor_EventScript_RandomComment2::
	msgbox BattleFrontier_BattlePalaceCorridor_Text_LetMonDoWhatItLikes, MSGBOX_DEFAULT
	return

BattleFrontier_BattlePalaceCorridor_EventScript_RandomComment3::
	msgbox BattleFrontier_BattlePalaceCorridor_Text_MonDifferentWhenCornered, MSGBOX_DEFAULT
	return

BattleFrontier_BattlePalaceCorridor_EventScript_StreakComment::
	msgbox BattleFrontier_BattlePalaceCorridor_Text_BeginningToUnderstandNature, MSGBOX_DEFAULT
	return

BattleFrontier_BattlePalaceCorridor_EventScript_LongStreakComment::
	msgbox BattleFrontier_BattlePalaceCorridor_Text_HeartfeltBondBetweenYouAndMons, MSGBOX_DEFAULT
	return

BattleFrontier_BattlePalaceCorridor_Movement_EnterCorridor:
	walk_up
	walk_up
	walk_up
	walk_up
	step_end

BattleFrontier_BattlePalaceCorridor_Movement_AttendantWalkTo50BattleRoom:
	walk_up
	walk_up
	walk_left
	walk_left
	walk_up
	walk_up
	step_end

BattleFrontier_BattlePalaceCorridor_Movement_PlayerWalkTo50BattleRoom:
	walk_up
	walk_up
	walk_up
	walk_left
	walk_left
	walk_up
	step_end

BattleFrontier_BattlePalaceCorridor_Movement_AttendantWalkToOpenBattleRoom:
	walk_up
	walk_right
	walk_right
	walk_up
	walk_up
	walk_up
	step_end

BattleFrontier_BattlePalaceCorridor_Movement_PlayerWalkToOpenBattleRoom:
	walk_up
	walk_up
	walk_right
	walk_right
	walk_up
	walk_up
	step_end

BattleFrontier_BattlePalaceCorridor_Movement_PlayerEnterBattleRoom:
	walk_up
BattleFrontier_BattlePalaceCorridor_Movement_AttendantEnterBattleRoom:
	walk_up
	set_invisible
	step_end

<<<<<<< HEAD
BattleFrontier_BattlePalaceCorridor_Text_PeopleAndMonAreSame:
	.string "People and POKéMON, they are but\n"
=======
BattleFrontier_BattlePalaceCorridor_Text_PeopleAndMonAreSame: @ 824F5DD
	.string "People and Pokémon, they are but\n"
>>>>>>> 4d1bf960
	.string "the same…\p"
	.string "Their individual nature makes them\n"
	.string "good at certain things, and not good\l"
	.string "at others.$"

<<<<<<< HEAD
BattleFrontier_BattlePalaceCorridor_Text_LetMonDoWhatItLikes:
	.string "Rather than trying to make a POKéMON\n"
=======
BattleFrontier_BattlePalaceCorridor_Text_LetMonDoWhatItLikes: @ 824F65B
	.string "Rather than trying to make a Pokémon\n"
>>>>>>> 4d1bf960
	.string "do what it dislikes, try to let it do\l"
	.string "what it likes and is good at doing.\p"
	.string "Put yourself in the Pokémon's position\n"
	.string "and consider what moves it would like.$"

<<<<<<< HEAD
BattleFrontier_BattlePalaceCorridor_Text_MonDifferentWhenCornered:
	.string "A POKéMON's nature is a remarkable\n"
=======
BattleFrontier_BattlePalaceCorridor_Text_MonDifferentWhenCornered: @ 824F718
	.string "A Pokémon's nature is a remarkable\n"
>>>>>>> 4d1bf960
	.string "thing…\p"
	.string "Some Pokémon behave in a completely\n"
	.string "different way when they are cornered.$"

BattleFrontier_BattlePalaceCorridor_Text_BeginningToUnderstandNature:
	.string "Are you beginning to understand how\n"
	.string "a Pokémon's nature makes it behave?$"

BattleFrontier_BattlePalaceCorridor_Text_HeartfeltBondBetweenYouAndMons:
	.string "Ah… I see a strong, heartfelt bond\n"
	.string "between you and your Pokémon…$"
<|MERGE_RESOLUTION|>--- conflicted
+++ resolved
@@ -121,37 +121,22 @@
 	set_invisible
 	step_end
 
-<<<<<<< HEAD
-BattleFrontier_BattlePalaceCorridor_Text_PeopleAndMonAreSame:
-	.string "People and POKéMON, they are but\n"
-=======
 BattleFrontier_BattlePalaceCorridor_Text_PeopleAndMonAreSame: @ 824F5DD
 	.string "People and Pokémon, they are but\n"
->>>>>>> 4d1bf960
 	.string "the same…\p"
 	.string "Their individual nature makes them\n"
 	.string "good at certain things, and not good\l"
 	.string "at others.$"
 
-<<<<<<< HEAD
-BattleFrontier_BattlePalaceCorridor_Text_LetMonDoWhatItLikes:
-	.string "Rather than trying to make a POKéMON\n"
-=======
 BattleFrontier_BattlePalaceCorridor_Text_LetMonDoWhatItLikes: @ 824F65B
 	.string "Rather than trying to make a Pokémon\n"
->>>>>>> 4d1bf960
 	.string "do what it dislikes, try to let it do\l"
 	.string "what it likes and is good at doing.\p"
 	.string "Put yourself in the Pokémon's position\n"
 	.string "and consider what moves it would like.$"
 
-<<<<<<< HEAD
-BattleFrontier_BattlePalaceCorridor_Text_MonDifferentWhenCornered:
-	.string "A POKéMON's nature is a remarkable\n"
-=======
 BattleFrontier_BattlePalaceCorridor_Text_MonDifferentWhenCornered: @ 824F718
 	.string "A Pokémon's nature is a remarkable\n"
->>>>>>> 4d1bf960
 	.string "thing…\p"
 	.string "Some Pokémon behave in a completely\n"
 	.string "different way when they are cornered.$"
