PacifidlogTown_House1_MapScripts::
	.byte 0

PacifidlogTown_House1_EventScript_Man::
	msgbox PacifidlogTown_House1_Text_RegiStory, MSGBOX_NPC
	end

PacifidlogTown_House1_EventScript_Woman::
	msgbox PacifidlogTown_House1_Text_SixDotsOpenThreeDoors, MSGBOX_NPC
	end

<<<<<<< HEAD
PacifidlogTown_House1_Text_RegiStory:
	.string "In the HOENN region, there are three\n"
	.string "POKéMON that represent the power of\l"
=======
PacifidlogTown_House1_Text_RegiStory: @ 820366F
	.string "In the Hoenn region, there are three\n"
	.string "Pokémon that represent the power of\l"
>>>>>>> 4d1bf960
	.string "rock, ice, and steel.\p"
	.string "Each of them is said to hide away deep\n"
	.string "inside caves.\p"
	.string "That's the story I heard when I was\n"
	.string "just a little kid.$"

PacifidlogTown_House1_Text_SixDotsOpenThreeDoors:
	.string "“Six dots open three doors.”\p"
	.string "Grandpa used to say that, but I don't\n"
	.string "know what he meant.$"
<|MERGE_RESOLUTION|>--- conflicted
+++ resolved
@@ -9,15 +9,9 @@
 	msgbox PacifidlogTown_House1_Text_SixDotsOpenThreeDoors, MSGBOX_NPC
 	end
 
-<<<<<<< HEAD
-PacifidlogTown_House1_Text_RegiStory:
-	.string "In the HOENN region, there are three\n"
-	.string "POKéMON that represent the power of\l"
-=======
 PacifidlogTown_House1_Text_RegiStory: @ 820366F
 	.string "In the Hoenn region, there are three\n"
 	.string "Pokémon that represent the power of\l"
->>>>>>> 4d1bf960
 	.string "rock, ice, and steel.\p"
 	.string "Each of them is said to hide away deep\n"
 	.string "inside caves.\p"
