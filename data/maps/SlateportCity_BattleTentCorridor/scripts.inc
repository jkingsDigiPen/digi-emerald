.set LOCALID_ATTENDANT, 1

SlateportCity_BattleTentCorridor_MapScripts::
	map_script MAP_SCRIPT_ON_FRAME_TABLE, SlateportCity_BattleTentCorridor_OnFrame
	map_script MAP_SCRIPT_ON_WARP_INTO_MAP_TABLE, SlateportCity_BattleTentCorridor_OnWarp
	.byte 0

	@ This is Slateport Tent's version of the Battle Factory Pre-Battle Room

SlateportCity_BattleTentCorridor_OnWarp:
	map_script_2 VAR_TEMP_1, 0, SlateportCity_BattleTentCorridor_EventScript_SetUpObjects
	.2byte 0

SlateportCity_BattleTentCorridor_EventScript_SetUpObjects::
	setvar VAR_TEMP_1, 1
	goto_if_ne VAR_0x8006, 1, SlateportCity_BattleTentCorridor_EventScript_TurnPlayerNorth
	setobjectxy LOCALID_ATTENDANT, 2, 2
	turnobject LOCALID_ATTENDANT, DIR_SOUTH
SlateportCity_BattleTentCorridor_EventScript_TurnPlayerNorth::
	turnobject OBJ_EVENT_ID_PLAYER, DIR_NORTH
	end

SlateportCity_BattleTentCorridor_OnFrame:
	map_script_2 VAR_TEMP_0, 0, SlateportCity_BattleTentCorridor_EventScript_EnterCorridor
	.2byte 0

SlateportCity_BattleTentCorridor_EventScript_EnterCorridor::
	goto_if_eq VAR_0x8006, 1, SlateportCity_BattleTentCorridor_EventScript_ReturnToRoomFromBattle
	setvar VAR_TEMP_0, 1
	applymovement LOCALID_ATTENDANT, SlateportCity_BattleTentCorridor_Movement_AttendantEnter
	applymovement OBJ_EVENT_ID_PLAYER, SlateportCity_BattleTentCorridor_Movement_PlayerEnter
	waitmovement 0
	goto_if_eq VAR_0x8006, 2, SlateportCity_BattleTentCorridor_EventScript_ResumeChallenge
	slateporttent_generaterentalmons
	slateporttent_generateopponentmons
	msgbox BattleFrontier_BattleFactoryPreBattleRoom_Text_HoldMonsChooseFromSelection, MSGBOX_DEFAULT
	fadescreen FADE_TO_BLACK
	slateporttent_rentmons
	waitstate
SlateportCity_BattleTentCorridor_EventScript_EnterBattleRoom::
	msgbox BattleFrontier_BattleFactoryPreBattleRoom_Text_RightThisWay, MSGBOX_DEFAULT
	closemessage
	applymovement LOCALID_ATTENDANT, Common_Movement_WalkInPlaceFasterUp
	waitmovement 0
	opendoor 2, 1
	waitdooranim
	applymovement LOCALID_ATTENDANT, SlateportCity_BattleTentCorridor_Movement_AttendantExit
	applymovement OBJ_EVENT_ID_PLAYER, SlateportCity_BattleTentCorridor_Movement_PlayerExit
	waitmovement 0
	closedoor 2, 1
	waitdooranim
	warp MAP_SLATEPORT_CITY_BATTLE_TENT_BATTLE_ROOM, 4, 4
	waitstate
	end

SlateportCity_BattleTentCorridor_EventScript_ReturnToRoomFromBattle::
	factory_setopponentmons
	factory_resethelditems
	msgbox BattleFrontier_BattleFactoryPreBattleRoom_Text_LetUsRestoreMons, MSGBOX_DEFAULT
	playfanfare MUS_HEAL
	waitfanfare
	special HealPlayerParty
SlateportCity_BattleTentCorridor_EventScript_AskReadyForOpponent::
	frontier_get FRONTIER_DATA_BATTLE_NUM
	call_if_eq VAR_RESULT, 1, SlateportCity_BattleTentCorridor_EventScript_ReadyFor2ndOpponent
	call_if_eq VAR_RESULT, 2, SlateportCity_BattleTentCorridor_EventScript_ReadyFor3rdOpponent
	multichoice 20, 6, MULTI_GO_ON_REST_RETIRE, TRUE
	switch VAR_RESULT
	case 0, SlateportCity_BattleTentCorridor_EventScript_AskSwapMon
	case 1, SlateportCity_BattleTentCorridor_EventScript_AskPauseChallenge
	case 2, SlateportCity_BattleTentCorridor_EventScript_AskRetireChallenge

SlateportCity_BattleTentCorridor_EventScript_AskPauseChallenge::
	msgbox BattleFrontier_BattleFactoryPreBattleRoom_Text_SaveAndQuitGame, MSGBOX_YESNO
	switch VAR_RESULT
	case NO, SlateportCity_BattleTentCorridor_EventScript_AskReadyForOpponent
	case YES, SlateportCity_BattleTentCorridor_EventScript_PauseChallenge
	case MULTI_B_PRESSED, SlateportCity_BattleTentCorridor_EventScript_AskReadyForOpponent

SlateportCity_BattleTentCorridor_EventScript_AskRetireChallenge::
	message BattleFrontier_BattleFactoryPreBattleRoom_Text_RetireFromChallenge
	waitmessage
	multichoicedefault 20, 8, MULTI_YESNO, 1, FALSE
	switch VAR_RESULT
	case 1, SlateportCity_BattleTentCorridor_EventScript_AskReadyForOpponent
	case 0, SlateportCity_BattleTent_EventScript_WarpToLobbyLost
	case MULTI_B_PRESSED, SlateportCity_BattleTentCorridor_EventScript_AskReadyForOpponent

SlateportCity_BattleTentCorridor_EventScript_AskSwapMon::
	slateporttent_generateopponentmons
	msgbox BattleFrontier_BattleFactoryPreBattleRoom_Text_LikeToSwapMon, MSGBOX_YESNO
	switch VAR_RESULT
	case NO, SlateportCity_BattleTentCorridor_EventScript_EnterBattleRoom
	case YES, SlateportCity_BattleTentCorridor_EventScript_SwapMons
	case MULTI_B_PRESSED, SlateportCity_BattleTentCorridor_EventScript_EnterBattleRoom

SlateportCity_BattleTentCorridor_EventScript_SwapMons::
	fadescreen FADE_TO_BLACK
	slateporttent_swapmons
	waitstate
	goto_if_eq VAR_RESULT, 1, SlateportCity_BattleTentCorridor_EventScript_EnterBattleRoom
	msgbox BattleFrontier_BattleFactoryPreBattleRoom_Text_YourSwapIsComplete, MSGBOX_DEFAULT
	goto SlateportCity_BattleTentCorridor_EventScript_EnterBattleRoom

SlateportCity_BattleTentCorridor_EventScript_ReadyFor2ndOpponent::
	message BattleFrontier_BattleFactoryPreBattleRoom_Text_ReadyFor2ndOpponent
	waitmessage
	return

SlateportCity_BattleTentCorridor_EventScript_ReadyFor3rdOpponent::
	message BattleFrontier_BattleFactoryPreBattleRoom_Text_ReadyFor3rdOpponent
	waitmessage
	return

SlateportCity_BattleTentCorridor_EventScript_PauseChallenge::
	message BattleFrontier_BattleFactoryPreBattleRoom_Text_SavingDataPleaseWait
	waitmessage
	slateporttent_save CHALLENGE_STATUS_PAUSED
	playse SE_SAVE
	waitse
	fadescreen FADE_TO_BLACK
	frontier_reset
	end

SlateportCity_BattleTentCorridor_EventScript_ResumeChallenge::
	special SavePlayerParty
	factory_setparties 0
	goto SlateportCity_BattleTentCorridor_EventScript_AskReadyForOpponent

SlateportCity_BattleTentCorridor_Movement_PlayerEnter:
	walk_up
	walk_up
	walk_up
	walk_up
	step_end

SlateportCity_BattleTentCorridor_Movement_PlayerExit:
	walk_up
	walk_up
	set_invisible
	step_end

SlateportCity_BattleTentCorridor_Movement_AttendantEnter:
	walk_up
	walk_up
	walk_up
	walk_up
	walk_in_place_faster_down
	step_end

SlateportCity_BattleTentCorridor_Movement_AttendantExit:
	walk_up
	set_invisible
	step_end

@ Leftover text from when this was a Contest Hall in R/S
@ Unused
SlateportCity_ContestHall_Text_AdviceForContests:
	.string "Want a tasty little bit of advice\n"
	.string "for Contests?\p"
	.string "Using a certain move after another\n"
	.string "certain kind of move sometimes gets\l"
	.string "you extra attention.\p"
	.string "If you know what you're doing,\n"
	.string "you can score big in appeal.\p"
	.string "Of course, your opponents might try\n"
	.string "disrupting your Pokémon's showing.$"

@ Unused
<<<<<<< HEAD
SlateportCity_ContestHall_Text_MyPapaIsContestJudge:
	.string "My papa, he's a CONTEST JUDGE.\p"
=======
SlateportCity_ContestHall_Text_MyPapaIsContestJudge: @ 820917A
	.string "My papa, he's a Contest Judge.\p"
>>>>>>> 4d1bf960
	.string "I wonder what I should be when I\n"
	.string "grow up, a Judge or a Gym Leader?$"

@ Unused
SlateportCity_ContestHall_Text_ImLikeMajorlyCheesed:
	.string "Hey, man, I'm like majorly cheesed,\n"
	.string "you know. Like, you know, I just\l"
	.string "wanted to know why my Pokémon\l"
	.string "never won, you know, like, hey?\p"
	.string "So, like, I gave the Judge my two\n"
	.string "cents, you know, they're free.\p"
	.string "And he wouldn't hear me out, like, hey!\n"
	.string "So, like, total bummer, man!\p"
	.string "Hey, like, you! Zip it, you know?\n"
	.string "Just, you know, take this!$"

@ Unused
SlateportCity_ContestHall_Text_ExplainTorment:
	.string "That's, like, TM41, you know?\n"
	.string "Hey, it's Torment, you hearing me?\p"
	.string "Like, it won't let the other guy\n"
	.string "use the same move twice in a row, see?\p"
	.string "Hey, now, you listen here, like,\n"
	.string "I'm not laying a torment on you!$"

@ Unused
SlateportCity_ContestHall_Text_MCStepUpTakePartInContest:
	.string "MC: Oh, my, my!\n"
	.string "Now isn't that a dandy of a Pokémon?\p"
	.string "Please! Do step right up and take\n"
	.string "part in our splendid Contests!\p"
	.string "You'll do well! I'm sure of it!\n"
	.string "My eyes have never failed me!$"

@ Unused
<<<<<<< HEAD
SlateportCity_ContestHall_Text_JudgeWouldntDoToMissContest:
	.string "JUDGE: Well, hello there!\n"
	.string "I see that you're a TRAINER!\p"
=======
SlateportCity_ContestHall_Text_JudgeWouldntDoToMissContest: @ 82094A1
	.string "Judge: Well, hello there!\n"
	.string "I see that you're a Trainer!\p"
>>>>>>> 4d1bf960
	.string "Then, it just wouldn't do for you\n"
	.string "to miss a Pokémon Contest!\p"
	.string "Get a Contest Pass in Verdanturf\n"
	.string "City and enter anytime!$"

@ Unused
SlateportCity_ContestHall_Text_ItsAppealTime:
	.string "It's appeal time!\n"
	.string "What should I lead with?$"

@ Unused
SlateportCity_ContestHall_Text_DidntPayAttentionToAppeal:
	.string "They didn't pay much attention to\n"
	.string "my Pokémon's appeal…\p"
	.string "Humph, that Judge, he doesn't know\n"
	.string "a good thing when he sees it.$"

@ Unused
SlateportCity_ContestHall_Text_RewardWithSageAdvice:
	.string "Oh, hi! You must be a serious fan to get\n"
	.string "this close to the action.\p"
	.string "I'll reward your enthusiasm with\n"
	.string "this sage advice.\p"
	.string "If a move goes over really well,\n"
	.string "the audience will get excited.\p"
	.string "The Pokémon that makes its appeal\n"
	.string "right when everyone's excited…\p"
	.string "Well, you'd think something good has\n"
	.string "to happen!$"

@ Unused
SlateportCity_ContestHall_Text_MoreFreakedOutThanMon:
	.string "I can't do this! I'm more freaked out\n"
	.string "than my Pokémon.\p"
	.string "I'm shivering and my heart is racing!$"

@ Unused
<<<<<<< HEAD
SlateportCity_ContestHall_Text_BattleAndContestAlike:
	.string "A battle and a CONTEST aren't the\n"
=======
SlateportCity_ContestHall_Text_BattleAndContestAlike: @ 8209775
	.string "A battle and a Contest aren't the\n"
>>>>>>> 4d1bf960
	.string "same, but they are alike, too.\p"
	.string "You need to work hard and believe\n"
	.string "in the Pokémon you've raised.$"

@ Unused
<<<<<<< HEAD
SlateportCity_ContestHall_Text_MonLooksOnTopOfGame:
	.string "That POKéMON looks like it's on top\n"
=======
SlateportCity_ContestHall_Text_MonLooksOnTopOfGame: @ 82097F6
	.string "That Pokémon looks like it's on top\n"
>>>>>>> 4d1bf960
	.string "of its game, huh?\p"
	.string "A Pokémon that does good in the\n"
	.string "secondary judging seems to be more\l"
	.string "relaxed when it's doing appeals.$"

@ Unused
SlateportCity_ContestHall_Text_MyMonBetterThanThatLot:
	.string "Will you look at that sorry sight?\p"
	.string "Heh, my Pokémon's absolutely better\n"
	.string "than that lot!$"

@ Unused
SlateportCity_ContestHall_Text_GetUrgeToMoveWithMon:
	.string "Don't you get the urge to move with\n"
	.string "Pokémon if they're putting on an\l"
	.string "energetic appeal?$"

@ Unused
<<<<<<< HEAD
SlateportCity_ContestHall_Text_HyperRankStage:
	.string "POKéMON CONTESTS\n"
	.string "HYPER RANK STAGE!$"
=======
SlateportCity_ContestHall_Text_HyperRankStage: @ 820993D
	.string "Pokémon Contests\n"
	.string "Hyper Rank Stage!$"
>>>>>>> 4d1bf960
<|MERGE_RESOLUTION|>--- conflicted
+++ resolved
@@ -167,13 +167,8 @@
 	.string "disrupting your Pokémon's showing.$"
 
 @ Unused
-<<<<<<< HEAD
-SlateportCity_ContestHall_Text_MyPapaIsContestJudge:
-	.string "My papa, he's a CONTEST JUDGE.\p"
-=======
 SlateportCity_ContestHall_Text_MyPapaIsContestJudge: @ 820917A
 	.string "My papa, he's a Contest Judge.\p"
->>>>>>> 4d1bf960
 	.string "I wonder what I should be when I\n"
 	.string "grow up, a Judge or a Gym Leader?$"
 
@@ -209,15 +204,9 @@
 	.string "My eyes have never failed me!$"
 
 @ Unused
-<<<<<<< HEAD
-SlateportCity_ContestHall_Text_JudgeWouldntDoToMissContest:
-	.string "JUDGE: Well, hello there!\n"
-	.string "I see that you're a TRAINER!\p"
-=======
 SlateportCity_ContestHall_Text_JudgeWouldntDoToMissContest: @ 82094A1
 	.string "Judge: Well, hello there!\n"
 	.string "I see that you're a Trainer!\p"
->>>>>>> 4d1bf960
 	.string "Then, it just wouldn't do for you\n"
 	.string "to miss a Pokémon Contest!\p"
 	.string "Get a Contest Pass in Verdanturf\n"
@@ -255,25 +244,15 @@
 	.string "I'm shivering and my heart is racing!$"
 
 @ Unused
-<<<<<<< HEAD
-SlateportCity_ContestHall_Text_BattleAndContestAlike:
-	.string "A battle and a CONTEST aren't the\n"
-=======
 SlateportCity_ContestHall_Text_BattleAndContestAlike: @ 8209775
 	.string "A battle and a Contest aren't the\n"
->>>>>>> 4d1bf960
 	.string "same, but they are alike, too.\p"
 	.string "You need to work hard and believe\n"
 	.string "in the Pokémon you've raised.$"
 
 @ Unused
-<<<<<<< HEAD
-SlateportCity_ContestHall_Text_MonLooksOnTopOfGame:
-	.string "That POKéMON looks like it's on top\n"
-=======
 SlateportCity_ContestHall_Text_MonLooksOnTopOfGame: @ 82097F6
 	.string "That Pokémon looks like it's on top\n"
->>>>>>> 4d1bf960
 	.string "of its game, huh?\p"
 	.string "A Pokémon that does good in the\n"
 	.string "secondary judging seems to be more\l"
@@ -292,12 +271,6 @@
 	.string "energetic appeal?$"
 
 @ Unused
-<<<<<<< HEAD
-SlateportCity_ContestHall_Text_HyperRankStage:
-	.string "POKéMON CONTESTS\n"
-	.string "HYPER RANK STAGE!$"
-=======
 SlateportCity_ContestHall_Text_HyperRankStage: @ 820993D
 	.string "Pokémon Contests\n"
 	.string "Hyper Rank Stage!$"
->>>>>>> 4d1bf960
