--- conflicted
+++ resolved
@@ -288,15 +288,9 @@
 	msgbox Route103_Text_IsabellePostBattle, MSGBOX_AUTOCLOSE
 	end
 
-<<<<<<< HEAD
-Route103_Text_MayRoute103Pokemon:
-	.string "MAY: Let's see… The POKéMON found\n"
-	.string "on ROUTE 103 include…$"
-=======
 Route103_Text_MayRoute103Pokemon: @ 81EC7A6
 	.string "May: Let's see… The Pokémon found\n"
 	.string "on Route 103 include…$"
->>>>>>> 4d1bf960
 
 Route103_Text_MayLetsBattle:
 	.string "Oh, hi, {PLAYER}{KUN}!\p"
@@ -311,13 +305,8 @@
 	.string "Wow! That's great!\n"
 	.string "{PLAYER}{KUN}, you're pretty good!$"
 
-<<<<<<< HEAD
-Route103_Text_MayTimeToHeadBack:
-	.string "MAY: I think I know why my dad has\n"
-=======
 Route103_Text_MayTimeToHeadBack: @ 81EC8AE
 	.string "May: I think I know why my dad has\n"
->>>>>>> 4d1bf960
 	.string "an eye out for you now.\p"
 	.string "I mean, you just got that Pokémon,\n"
 	.string "but it already likes you.\p"
@@ -326,15 +315,9 @@
 	.string "Well, it's time to head back to\n"
 	.string "the Lab.$"
 
-<<<<<<< HEAD
-Route103_Text_BrendanRoute103Pokemon:
-	.string "BRENDAN: Okay, so it's this one and\n"
-	.string "that one that live on ROUTE 103…$"
-=======
 Route103_Text_BrendanRoute103Pokemon: @ 81EC989
 	.string "Brendan: Okay, so it's this one and\n"
 	.string "that one that live on Route 103…$"
->>>>>>> 4d1bf960
 
 Route103_Text_BrendanLetsBattle:
 	.string "Hey, it's {PLAYER}!\p"
@@ -347,13 +330,8 @@
 Route103_Text_BrendanDefeated:
 	.string "Huh, {PLAYER}, you're not too shabby.$"
 
-<<<<<<< HEAD
-Route103_Text_BrendanTimeToHeadBack:
-	.string "BRENDAN: I think I get it.\n"
-=======
 Route103_Text_BrendanTimeToHeadBack: @ 81ECA79
 	.string "Brendan: I think I get it.\n"
->>>>>>> 4d1bf960
 	.string "I think I know why my dad has his eye\l"
 	.string "out for you now.\p"
 	.string "Look, your Pokémon already likes you,\n"
@@ -362,27 +340,15 @@
 	.string "could befriend any Pokémon with ease.\p"
 	.string "We should head back to the Lab.$"
 
-<<<<<<< HEAD
-Route103_Text_ShouldHaveBroughtPotion:
-	.string "My POKéMON is staggeringly tired…\n"
-	.string "I should have brought a POTION…$"
-=======
 Route103_Text_ShouldHaveBroughtPotion: @ 81ECB73
 	.string "My Pokémon is staggeringly tired…\n"
 	.string "I should have brought a Potion…$"
->>>>>>> 4d1bf960
 
 Route103_Text_ShortcutToOldale:
 	.string "If you cross the sea from here,\n"
 	.string "it'll be a shortcut to Oldale Town.\p"
 	.string "Fufufu, that's useful, isn't it?$"
 
-<<<<<<< HEAD
-Route103_Text_RouteSign:
-	.string "ROUTE 103\n"
-	.string "{DOWN_ARROW} OLDALE TOWN$"
-=======
 Route103_Text_RouteSign: @ 81ECC1A
 	.string "Route 103\n"
 	.string "{DOWN_ARROW} Oldale Town$"
->>>>>>> 4d1bf960
