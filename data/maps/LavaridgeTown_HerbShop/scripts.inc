LavaridgeTown_HerbShop_MapScripts::
	.byte 0

LavaridgeTown_HerbShop_EventScript_Clerk::
	lock
	faceplayer
	message LavaridgeTown_HerbShop_Text_WelcomeToHerbShop
	waitmessage
	pokemart LavaridgeTown_HerbShop_Pokemart
	msgbox gText_PleaseComeAgain, MSGBOX_DEFAULT
	release
	end

	.align 2
LavaridgeTown_HerbShop_Pokemart:
	.2byte ITEM_ENERGY_POWDER
	.2byte ITEM_ENERGY_ROOT
	.2byte ITEM_HEAL_POWDER
	.2byte ITEM_REVIVAL_HERB
	.2byte ITEM_NONE
	release
	end

LavaridgeTown_HerbShop_EventScript_ExpertM::
	msgbox LavaridgeTown_HerbShop_Text_HerbalMedicineWorksButMonWillDislike, MSGBOX_NPC
	end

LavaridgeTown_HerbShop_EventScript_OldMan::
	lock
	faceplayer
	goto_if_set FLAG_RECEIVED_CHARCOAL, LavaridgeTown_HerbShop_EventScript_ExplainCharcoal
	msgbox LavaridgeTown_HerbShop_Text_YouveComeToLookAtHerbalMedicine, MSGBOX_DEFAULT
	giveitem ITEM_CHARCOAL
	goto_if_eq VAR_RESULT, FALSE, Common_EventScript_ShowBagIsFull
	setflag FLAG_RECEIVED_CHARCOAL
	release
	end

LavaridgeTown_HerbShop_EventScript_ExplainCharcoal::
	msgbox LavaridgeTown_HerbShop_Text_ExplainCharcoal, MSGBOX_DEFAULT
	release
	end

<<<<<<< HEAD
LavaridgeTown_HerbShop_Text_WelcomeToHerbShop:
	.string "Welcome to the HERB SHOP, home of\n"
=======
LavaridgeTown_HerbShop_Text_WelcomeToHerbShop: @ 81FE53E
	.string "Welcome to the Herb Shop, home of\n"
>>>>>>> 4d1bf960
	.string "effective and inexpensive medicine!$"

LavaridgeTown_HerbShop_Text_YouveComeToLookAtHerbalMedicine:
	.string "You've come to look at herbal medicine\n"
	.string "in Lavaridge?\p"
	.string "That's rather commendable.\p"
	.string "I like you! Take this!$"

<<<<<<< HEAD
LavaridgeTown_HerbShop_Text_ExplainCharcoal:
	.string "That CHARCOAL I gave you, it's used\n"
=======
LavaridgeTown_HerbShop_Text_ExplainCharcoal: @ 81FE5EB
	.string "That Charcoal I gave you, it's used\n"
>>>>>>> 4d1bf960
	.string "for making herbal medicine.\p"
	.string "It also does wonders when held by\n"
	.string "a Pokémon.\p"
	.string "It intensifies the power of Fire-type\n"
	.string "moves.$"

LavaridgeTown_HerbShop_Text_HerbalMedicineWorksButMonWillDislike:
	.string "Herbal medicine works impressively well.\n"
	.string "But your Pokémon will dislike you for it.\l"
	.string "It must be horribly bitter!$"
<|MERGE_RESOLUTION|>--- conflicted
+++ resolved
@@ -41,13 +41,8 @@
 	release
 	end
 
-<<<<<<< HEAD
-LavaridgeTown_HerbShop_Text_WelcomeToHerbShop:
-	.string "Welcome to the HERB SHOP, home of\n"
-=======
 LavaridgeTown_HerbShop_Text_WelcomeToHerbShop: @ 81FE53E
 	.string "Welcome to the Herb Shop, home of\n"
->>>>>>> 4d1bf960
 	.string "effective and inexpensive medicine!$"
 
 LavaridgeTown_HerbShop_Text_YouveComeToLookAtHerbalMedicine:
@@ -56,13 +51,8 @@
 	.string "That's rather commendable.\p"
 	.string "I like you! Take this!$"
 
-<<<<<<< HEAD
-LavaridgeTown_HerbShop_Text_ExplainCharcoal:
-	.string "That CHARCOAL I gave you, it's used\n"
-=======
 LavaridgeTown_HerbShop_Text_ExplainCharcoal: @ 81FE5EB
 	.string "That Charcoal I gave you, it's used\n"
->>>>>>> 4d1bf960
 	.string "for making herbal medicine.\p"
 	.string "It also does wonders when held by\n"
 	.string "a Pokémon.\p"
