SootopolisCity_House7_MapScripts::
	.byte 0

SootopolisCity_House7_EventScript_OldMan::
	msgbox SootopolisCity_House7_Text_CityFromEruptedVolcano, MSGBOX_NPC
	end

SootopolisCity_House7_EventScript_PokefanF::
	msgbox SootopolisCity_House7_Text_CaveMadeToKeepSomething, MSGBOX_NPC
	end

SootopolisCity_House7_Text_CityFromEruptedVolcano:
	.string "An underwater volcano erupted and\n"
	.string "forced itself up from the depths.\p"
	.string "Its crater emerged from the sea and\n"
	.string "became filled with rainwater.\p"
	.string "That's how Sootopolis City came into\n"
	.string "being.$"

<<<<<<< HEAD
SootopolisCity_House7_Text_CaveMadeToKeepSomething:
	.string "The cave that links SOOTOPOLIS and\n"
=======
SootopolisCity_House7_Text_CaveMadeToKeepSomething: @ 8227190
	.string "The cave that links Sootopolis and\n"
>>>>>>> 4d1bf960
	.string "the outside world…\p"
	.string "It seems as if the cave was made to\n"
	.string "keep something from getting out.\p"
	.string "Or am I just imagining things?$"
<|MERGE_RESOLUTION|>--- conflicted
+++ resolved
@@ -17,13 +17,8 @@
 	.string "That's how Sootopolis City came into\n"
 	.string "being.$"
 
-<<<<<<< HEAD
-SootopolisCity_House7_Text_CaveMadeToKeepSomething:
-	.string "The cave that links SOOTOPOLIS and\n"
-=======
 SootopolisCity_House7_Text_CaveMadeToKeepSomething: @ 8227190
 	.string "The cave that links Sootopolis and\n"
->>>>>>> 4d1bf960
 	.string "the outside world…\p"
 	.string "It seems as if the cave was made to\n"
 	.string "keep something from getting out.\p"
