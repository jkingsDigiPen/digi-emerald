BattleFrontier_Lounge2_MapScripts::
	.byte 0

@ This NPC gives hints about a random facility or battle mode.
@ For battle modes he gives generic advice
@ For facilities, depending on how far the player has progressed he will say either
@    The name of the Frontier Brain there
@    The type and description of the 3 pokemon they use in their silver battle
@    The type and description of the 3 pokemon they use in their gold battle
BattleFrontier_Lounge2_EventScript_FrontierManiac::
	lock
	faceplayer
	goto_if_set FLAG_MET_BATTLE_FRONTIER_MANIAC, BattleFrontier_Lounge2_EventScript_AlreadyMetManiac
	setflag FLAG_MET_BATTLE_FRONTIER_MANIAC
	msgbox BattleFrontier_Lounge2_Text_FrontierManiacIntro, MSGBOX_DEFAULT
	goto BattleFrontier_Lounge2_EventScript_GiveAdvice
	end

BattleFrontier_Lounge2_EventScript_AlreadyMetManiac::
	msgbox BattleFrontier_Lounge2_Text_SwingByForTheLatestWord, MSGBOX_DEFAULT
	goto BattleFrontier_Lounge2_EventScript_GiveAdvice
	end

BattleFrontier_Lounge2_EventScript_GiveAdvice::
	call_if_eq VAR_FRONTIER_MANIAC_FACILITY, 0, BattleFrontier_Lounge2_EventScript_BufferSingle
	call_if_eq VAR_FRONTIER_MANIAC_FACILITY, 1, BattleFrontier_Lounge2_EventScript_BufferDouble
	call_if_eq VAR_FRONTIER_MANIAC_FACILITY, 2, BattleFrontier_Lounge2_EventScript_BufferMulti
	call_if_eq VAR_FRONTIER_MANIAC_FACILITY, 3, BattleFrontier_Lounge2_EventScript_BufferMultiLink
	call_if_eq VAR_FRONTIER_MANIAC_FACILITY, 4, BattleFrontier_Lounge2_EventScript_BufferBattleDome
	call_if_eq VAR_FRONTIER_MANIAC_FACILITY, 5, BattleFrontier_Lounge2_EventScript_BufferBattleFactory
	call_if_eq VAR_FRONTIER_MANIAC_FACILITY, 6, BattleFrontier_Lounge2_EventScript_BufferBattlePalace
	call_if_eq VAR_FRONTIER_MANIAC_FACILITY, 7, BattleFrontier_Lounge2_EventScript_BufferBattleArena
	call_if_eq VAR_FRONTIER_MANIAC_FACILITY, 8, BattleFrontier_Lounge2_EventScript_BufferBattlePike
	call_if_eq VAR_FRONTIER_MANIAC_FACILITY, 9, BattleFrontier_Lounge2_EventScript_BufferBattlePyramid
	call_if_le VAR_FRONTIER_MANIAC_FACILITY, 3, BattleFrontier_Lounge2_EventScript_BattleTowerNews
	call_if_ge VAR_FRONTIER_MANIAC_FACILITY, 4, BattleFrontier_Lounge2_EventScript_FacilityNews
	special ShowFrontierManiacMessage
	waitmessage
	waitbuttonpress
	release
	end

BattleFrontier_Lounge2_EventScript_BattleTowerNews::
	msgbox BattleFrontier_Lounge2_Text_BattleTowerIsHottest, MSGBOX_DEFAULT
	return

BattleFrontier_Lounge2_EventScript_FacilityNews::
	msgbox BattleFrontier_Lounge2_Text_FacilityIsHottest, MSGBOX_DEFAULT
	return

BattleFrontier_Lounge2_EventScript_BufferSingle::
	bufferstdstring STR_VAR_1, STDSTRING_SINGLE
	return

BattleFrontier_Lounge2_EventScript_BufferDouble::
	bufferstdstring STR_VAR_1, STDSTRING_DOUBLE
	return

BattleFrontier_Lounge2_EventScript_BufferMulti::
	bufferstdstring STR_VAR_1, STDSTRING_MULTI
	return

BattleFrontier_Lounge2_EventScript_BufferMultiLink::
	bufferstdstring STR_VAR_1, STDSTRING_MULTI_LINK
	return

BattleFrontier_Lounge2_EventScript_BufferBattleDome::
	bufferstdstring STR_VAR_1, STDSTRING_BATTLE_DOME
	return

BattleFrontier_Lounge2_EventScript_BufferBattleFactory::
	bufferstdstring STR_VAR_1, STDSTRING_BATTLE_FACTORY
	return

BattleFrontier_Lounge2_EventScript_BufferBattlePalace::
	bufferstdstring STR_VAR_1, STDSTRING_BATTLE_PALACE
	return

BattleFrontier_Lounge2_EventScript_BufferBattleArena::
	bufferstdstring STR_VAR_1, STDSTRING_BATTLE_ARENA
	return

BattleFrontier_Lounge2_EventScript_BufferBattlePike::
	bufferstdstring STR_VAR_1, STDSTRING_BATTLE_PIKE
	return

BattleFrontier_Lounge2_EventScript_BufferBattlePyramid::
	bufferstdstring STR_VAR_1, STDSTRING_BATTLE_PYRAMID
	return

BattleFrontier_Lounge2_EventScript_Maniac1::
	lock
	msgbox BattleFrontier_Lounge2_Text_NewsGatheringPower, MSGBOX_DEFAULT
	release
	end

BattleFrontier_Lounge2_EventScript_Maniac2::
	lock
	msgbox BattleFrontier_Lounge2_Text_AmazingPowersOfObservation, MSGBOX_DEFAULT
	release
	end

BattleFrontier_Lounge2_EventScript_Maniac3::
	lock
	msgbox BattleFrontier_Lounge2_Text_AmazingPowerOfPersuasion, MSGBOX_DEFAULT
	release
	end

BattleFrontier_Lounge2_EventScript_TriathleteF::
	msgbox BattleFrontier_Lounge2_Text_ThisPlaceIsScaringMe, MSGBOX_NPC
	end

BattleFrontier_Lounge2_Text_FrontierManiacIntro::
	.string "Howdy! When it comes to news about\n"
	.string "the Battle Frontier, I'm no. 1.\p"
	.string "You can think of me as\n"
	.string "the Frontier Maniac.\p"
	.string "Just checking, but you are a Trainer,\n"
	.string "isn't that right?\p"
	.string "I'll happily share the hottest news\n"
	.string "I gathered about the Battle Frontier.$"

BattleFrontier_Lounge2_Text_SwingByForTheLatestWord::
	.string "Howdy! Did you swing by to grill me\n"
	.string "about the latest word? Oh, all right!$"

@ Unused
BattleFrontier_Lounge2_Text_MyInformationsBeenUsefulRight::
	.string "Well? Well? Well?\p"
	.string "I'm sure my information's been\n"
	.string "seriously useful to you, right?$"

BattleFrontier_Lounge2_Text_FacilityIsHottest::
	.string "Let's see now…\p"
	.string "It sounds like the {STR_VAR_1}\n"
	.string "is the hottest place going.$"

BattleFrontier_Lounge2_Text_BattleTowerIsHottest::
	.string "Let's see now…\p"
	.string "It sounds like Battle Tower\n"
	.string "{STR_VAR_1} is the hottest.$"

BattleFrontier_Lounge2_Text_SalonMaidenIsThere::
	.string "Bet you didn't know this!\p"
	.string "One of those top Trainers that Scott\n"
	.string "calls the Frontier Brains is there.\p"
	.string "It's this mysterious Trainer called\n"
	.string "the Salon Maiden that runs the place.$"

<<<<<<< HEAD
BattleFrontier_Lounge2_Text_SalonMaidenSilverMons::
	.string "Have you battled the SALON MAIDEN?\p"
=======
BattleFrontier_Lounge2_Text_SalonMaidenSilverMons:: @ 8260A1E
	.string "Have you battled the Salon Maiden?\p"
>>>>>>> 4d1bf960
	.string "When she's measuring up her opponent,\n"
	.string "she apparently uses these Pokémon:\p"
	.string "A Psychic-type Psi Pokémon,\n"
	.string "a Fire-type Volcano Pokémon,\l"
	.string "and a Normal-type Sleeping Pokémon.$"

<<<<<<< HEAD
BattleFrontier_Lounge2_Text_SalonMaidenGoldMons::
	.string "Have you battled the SALON MAIDEN\n"
=======
BattleFrontier_Lounge2_Text_SalonMaidenGoldMons:: @ 8260AE7
	.string "Have you battled the Salon Maiden\n"
>>>>>>> 4d1bf960
	.string "when she's serious?\p"
	.string "When she's battling flat out,\n"
	.string "she apparently uses these Pokémon:\p"
	.string "A Dragon & Psychic Eon Pokémon,\n"
	.string "an Electric-type Thunder Pokémon,\l"
	.string "and a Normal-type Sleeping Pokémon.$"

BattleFrontier_Lounge2_Text_DomeAceIsThere::
	.string "Bet you didn't know this!\p"
	.string "One of those top Trainers that Scott\n"
	.string "calls the Frontier Brains is there.\p"
	.string "It's this flamboyant Trainer called\n"
	.string "the Dome Ace that runs the place.$"

<<<<<<< HEAD
BattleFrontier_Lounge2_Text_DomeAceSilverMons::
	.string "Have you battled the DOME ACE?\p"
=======
BattleFrontier_Lounge2_Text_DomeAceSilverMons:: @ 8260C6D
	.string "Have you battled the Dome Ace?\p"
>>>>>>> 4d1bf960
	.string "When he's treating the opponent\n"
	.string "lightly, he uses these three Pokémon:\p"
	.string "A Dragon & Flying Dragon Pokémon,\n"
	.string "a Water & Ground Mud Fish Pokémon,\l"
	.string "and a Fire & Flying Flame Pokémon.$"

<<<<<<< HEAD
BattleFrontier_Lounge2_Text_DomeAceGoldMons::
	.string "Have you battled the DOME ACE\n"
=======
BattleFrontier_Lounge2_Text_DomeAceGoldMons:: @ 8260D3A
	.string "Have you battled the Dome Ace\n"
>>>>>>> 4d1bf960
	.string "when he's serious?\p"
	.string "When he's demonstrating his strategy,\n"
	.string "he uses these three Pokémon:\p"
	.string "A Dragon & Flying Eon Pokémon,\n"
	.string "a Water & Ground Mud Fish Pokémon,\l"
	.string "and a Steel- & Psychic-type Iron Leg\l"
	.string "Pokémon.$"

BattleFrontier_Lounge2_Text_FactoryHeadIsThere::
	.string "Bet you didn't know this!\p"
	.string "One of those top Trainers that Scott\n"
	.string "calls the Frontier Brains is there.\p"
	.string "It's this freaky Trainer called\n"
	.string "the Factory Head that runs the place.$"

<<<<<<< HEAD
BattleFrontier_Lounge2_Text_FactoryHeadSilverMons::
	.string "Have you battled the FACTORY HEAD\n"
=======
BattleFrontier_Lounge2_Text_FactoryHeadSilverMons:: @ 8260EC7
	.string "Have you battled the Factory Head\n"
>>>>>>> 4d1bf960
	.string "already?\p"
	.string "Let me think… When he goes to battle,\n"
	.string "he just gets three rental Pokémon.\p"
	.string "He battles under pretty much the same\n"
	.string "conditions as you.$"

<<<<<<< HEAD
BattleFrontier_Lounge2_Text_FactoryHeadGoldMons::
	.string "Have you battled the FACTORY HEAD\n"
=======
BattleFrontier_Lounge2_Text_FactoryHeadGoldMons:: @ 8260F74
	.string "Have you battled the Factory Head\n"
>>>>>>> 4d1bf960
	.string "when he's serious?\p"
	.string "When he goes seriously to battle,\n"
	.string "he still gets three rental Pokémon.\p"
	.string "He battles under virtually the same\n"
	.string "conditions as you.$"

BattleFrontier_Lounge2_Text_PikeQueenIsThere::
	.string "Bet you didn't know this!\p"
	.string "One of those top Trainers that Scott\n"
	.string "calls the Frontier Brains is there.\p"
	.string "It's this scary Trainer called\n"
	.string "the Pike Queen that runs the place.$"

<<<<<<< HEAD
BattleFrontier_Lounge2_Text_PikeQueenSilverMons::
	.string "Have you battled the PIKE QUEEN\n"
=======
BattleFrontier_Lounge2_Text_PikeQueenSilverMons:: @ 82610CC
	.string "Have you battled the Pike Queen\n"
>>>>>>> 4d1bf960
	.string "before?\p"
	.string "When she's in a good mood, they say\n"
	.string "she uses these three Pokémon:\p"
	.string "A Poison-type Fang Snake Pokémon,\n"
	.string "a Bug & Rock Mold Pokémon,\l"
	.string "and a Water-type Tender Pokémon.$"

<<<<<<< HEAD
BattleFrontier_Lounge2_Text_PikeQueenGoldMons::
	.string "Have you battled the PIKE QUEEN\n"
=======
BattleFrontier_Lounge2_Text_PikeQueenGoldMons:: @ 8261194
	.string "Have you battled the Pike Queen\n"
>>>>>>> 4d1bf960
	.string "when she's serious?\p"
	.string "When she's seriously annoyed, they say\n"
	.string "she uses these three Pokémon:\p"
	.string "A Poison-type Fang Snake Pokémon,\n"
	.string "a Steel & Ground Iron Snake Pokémon,\l"
	.string "and a Water- & Flying-type Atrocious\l"
	.string "Pokémon.$"

BattleFrontier_Lounge2_Text_ArenaTycoonIsThere::
	.string "Bet you didn't know this!\p"
	.string "One of those top Trainers that Scott\n"
	.string "calls the Frontier Brains is there.\p"
	.string "It's this cute Trainer called\n"
	.string "the Arena Tycoon that runs the place.$"

<<<<<<< HEAD
BattleFrontier_Lounge2_Text_ArenaTycoonSilverMons::
	.string "Have you battled the ARENA TYCOON\n"
=======
BattleFrontier_Lounge2_Text_ArenaTycoonSilverMons:: @ 8261329
	.string "Have you battled the Arena Tycoon\n"
>>>>>>> 4d1bf960
	.string "before?\p"
	.string "When she's assessing the foe's ability,\n"
	.string "she supposedly uses these Pokémon:\p"
	.string "A Bug & Fighting Single Horn Pokémon,\n"
	.string "a Dark-type Moonlight Pokémon,\l"
	.string "and a Bug & Ghost Shed Pokémon.$"

<<<<<<< HEAD
BattleFrontier_Lounge2_Text_ArenaTycoonGoldMons::
	.string "Have you battled the ARENA TYCOON\n"
=======
BattleFrontier_Lounge2_Text_ArenaTycoonGoldMons:: @ 8261403
	.string "Have you battled the Arena Tycoon\n"
>>>>>>> 4d1bf960
	.string "when she's serious?\p"
	.string "When she battles for keeps,\n"
	.string "she supposedly uses these Pokémon:\p"
	.string "A Dark-type Moonlight Pokémon,\n"
	.string "a Ghost & Poison Shadow Pokémon\l"
	.string "and a Grass- & Fighting-type\l"
	.string "Mushroom Pokémon.$"

BattleFrontier_Lounge2_Text_PalaceMavenIsThere::
	.string "Bet you didn't know this!\p"
	.string "One of those top Trainers that Scott\n"
	.string "calls the Frontier Brains is there.\p"
	.string "It's this sinister Trainer called\n"
	.string "the Palace Maven that runs the place.$"

<<<<<<< HEAD
BattleFrontier_Lounge2_Text_PalaceMavenSilverMons::
	.string "Have you battled the PALACE MAVEN\n"
=======
BattleFrontier_Lounge2_Text_PalaceMavenSilverMons:: @ 8261591
	.string "Have you battled the Palace Maven\n"
>>>>>>> 4d1bf960
	.string "before?\p"
	.string "When he's testing the opponent's\n"
	.string "spirit, he's said to use these Pokémon:\p"
	.string "A Poison & Flying-type Bat Pokémon,\n"
	.string "a Normal-type Lazy Pokémon, and a\l"
	.string "Water- & Ice-type Transport Pokémon.$"

<<<<<<< HEAD
BattleFrontier_Lounge2_Text_PalaceMavenGoldMons::
	.string "Have you battled the PALACE MAVEN\n"
=======
BattleFrontier_Lounge2_Text_PalaceMavenGoldMons:: @ 826166F
	.string "Have you battled the Palace Maven\n"
>>>>>>> 4d1bf960
	.string "when he's serious?\p"
	.string "When he throws his entire might into\n"
	.string "battle, he's said to use these Pokémon:\p"
	.string "A Fire-type Legendary Pokémon,\n"
	.string "a Normal-type Lazy Pokémon,\l"
	.string "and a Water-type Aurora Pokémon.$"

BattleFrontier_Lounge2_Text_PyramidKingIsThere::
	.string "Bet you didn't know this!\p"
	.string "One of those top Trainers that Scott\n"
	.string "calls the Frontier Brains is there.\p"
	.string "It's this fiery-hot Trainer called\n"
	.string "the Pyramid King that runs the place.$"

<<<<<<< HEAD
BattleFrontier_Lounge2_Text_PyramidKingSilverMons::
	.string "Have you battled the PYRAMID KING\n"
=======
BattleFrontier_Lounge2_Text_PyramidKingSilverMons:: @ 82617F9
	.string "Have you battled the Pyramid King\n"
>>>>>>> 4d1bf960
	.string "before?\p"
	.string "When he's checking the foe's power,\n"
	.string "he apparently uses these Pokémon:\p"
	.string "A Rock-type Rock Peak Pokémon,\n"
	.string "an Ice-type Iceberg Pokémon,\l"
	.string "and a Steel-type Iron Pokémon.$"

<<<<<<< HEAD
BattleFrontier_Lounge2_Text_PyramidKingGoldMons::
	.string "Have you battled the PYRAMID KING\n"
=======
BattleFrontier_Lounge2_Text_PyramidKingGoldMons:: @ 82618C4
	.string "Have you battled the Pyramid King\n"
>>>>>>> 4d1bf960
	.string "when he's serious?\p"
	.string "When he's pumped with hot power,\n"
	.string "he apparently uses these Pokémon:\p"
	.string "An Ice & Flying Freeze Pokémon, an\n"
	.string "Electric & Flying Electric Pokémon,\l"
	.string "and a Fire- & Flying-type Flame\l"
	.string "Pokémon.$"

BattleFrontier_Lounge2_Text_DoubleBattleAdvice1::
	.string "Sure, there are several places where\n"
	.string "you can enter Double Battles.\p"
	.string "But the Double Battle Rooms of\n"
	.string "the Battle Tower are, like, basic!\p"
	.string "They're where you should learn about\n"
	.string "how Double Battles are played here\l"
	.string "in the Battle Frontier.$"

BattleFrontier_Lounge2_Text_DoubleBattleAdvice2::
	.string "Watch yourself in the battles here.\p"
	.string "I hear there are Trainers that have\n"
	.string "strategies they developed just for\l"
	.string "Double Battles.$"

BattleFrontier_Lounge2_Text_DoubleBattleAdvice3::
	.string "Once you're confident and comfortable\n"
	.string "with Double Battles here, you should\l"
	.string "think about challenging other places\l"
	.string "offering Double Battles.$"

<<<<<<< HEAD
BattleFrontier_Lounge2_Text_MultiBattleAdvice::
	.string "All sorts of TRAINERS gather in\n"
	.string "the BATTLE SALON.\p"
=======
BattleFrontier_Lounge2_Text_MultiBattleAdvice:: @ 8261B95
	.string "All sorts of Trainers gather in\n"
	.string "the Battle Salon.\p"
>>>>>>> 4d1bf960
	.string "Just think--you may run into your\n"
	.string "friends or followers!\l"
	.string "You should look carefully!$"

BattleFrontier_Lounge2_Text_LinkMultiBattleAdvice::
	.string "If you're with a friend, head for the\n"
	.string "Link Multi Battle Room.\p"
	.string "If you play with a strong friend,\n"
	.string "you can expect to see tough foes!$"

BattleFrontier_Lounge2_Text_NewsGatheringPower::
	.string "What amazing news-gathering power!\n"
	.string "My mentor's like none other!$"

BattleFrontier_Lounge2_Text_AmazingPowersOfObservation::
	.string "What amazing powers of observation!\n"
	.string "My mentor's like none other!$"

BattleFrontier_Lounge2_Text_AmazingPowerOfPersuasion::
	.string "What amazing power of persuasion!\n"
	.string "My mentor's like none other!$"

BattleFrontier_Lounge2_Text_ThisPlaceIsScaringMe::
	.string "…What is this place?\n"
	.string "It's scaring me…$"
<|MERGE_RESOLUTION|>--- conflicted
+++ resolved
@@ -147,26 +147,16 @@
 	.string "It's this mysterious Trainer called\n"
 	.string "the Salon Maiden that runs the place.$"
 
-<<<<<<< HEAD
-BattleFrontier_Lounge2_Text_SalonMaidenSilverMons::
-	.string "Have you battled the SALON MAIDEN?\p"
-=======
 BattleFrontier_Lounge2_Text_SalonMaidenSilverMons:: @ 8260A1E
 	.string "Have you battled the Salon Maiden?\p"
->>>>>>> 4d1bf960
 	.string "When she's measuring up her opponent,\n"
 	.string "she apparently uses these Pokémon:\p"
 	.string "A Psychic-type Psi Pokémon,\n"
 	.string "a Fire-type Volcano Pokémon,\l"
 	.string "and a Normal-type Sleeping Pokémon.$"
 
-<<<<<<< HEAD
-BattleFrontier_Lounge2_Text_SalonMaidenGoldMons::
-	.string "Have you battled the SALON MAIDEN\n"
-=======
 BattleFrontier_Lounge2_Text_SalonMaidenGoldMons:: @ 8260AE7
 	.string "Have you battled the Salon Maiden\n"
->>>>>>> 4d1bf960
 	.string "when she's serious?\p"
 	.string "When she's battling flat out,\n"
 	.string "she apparently uses these Pokémon:\p"
@@ -181,26 +171,16 @@
 	.string "It's this flamboyant Trainer called\n"
 	.string "the Dome Ace that runs the place.$"
 
-<<<<<<< HEAD
-BattleFrontier_Lounge2_Text_DomeAceSilverMons::
-	.string "Have you battled the DOME ACE?\p"
-=======
 BattleFrontier_Lounge2_Text_DomeAceSilverMons:: @ 8260C6D
 	.string "Have you battled the Dome Ace?\p"
->>>>>>> 4d1bf960
 	.string "When he's treating the opponent\n"
 	.string "lightly, he uses these three Pokémon:\p"
 	.string "A Dragon & Flying Dragon Pokémon,\n"
 	.string "a Water & Ground Mud Fish Pokémon,\l"
 	.string "and a Fire & Flying Flame Pokémon.$"
 
-<<<<<<< HEAD
-BattleFrontier_Lounge2_Text_DomeAceGoldMons::
-	.string "Have you battled the DOME ACE\n"
-=======
 BattleFrontier_Lounge2_Text_DomeAceGoldMons:: @ 8260D3A
 	.string "Have you battled the Dome Ace\n"
->>>>>>> 4d1bf960
 	.string "when he's serious?\p"
 	.string "When he's demonstrating his strategy,\n"
 	.string "he uses these three Pokémon:\p"
@@ -216,26 +196,16 @@
 	.string "It's this freaky Trainer called\n"
 	.string "the Factory Head that runs the place.$"
 
-<<<<<<< HEAD
-BattleFrontier_Lounge2_Text_FactoryHeadSilverMons::
-	.string "Have you battled the FACTORY HEAD\n"
-=======
 BattleFrontier_Lounge2_Text_FactoryHeadSilverMons:: @ 8260EC7
 	.string "Have you battled the Factory Head\n"
->>>>>>> 4d1bf960
 	.string "already?\p"
 	.string "Let me think… When he goes to battle,\n"
 	.string "he just gets three rental Pokémon.\p"
 	.string "He battles under pretty much the same\n"
 	.string "conditions as you.$"
 
-<<<<<<< HEAD
-BattleFrontier_Lounge2_Text_FactoryHeadGoldMons::
-	.string "Have you battled the FACTORY HEAD\n"
-=======
 BattleFrontier_Lounge2_Text_FactoryHeadGoldMons:: @ 8260F74
 	.string "Have you battled the Factory Head\n"
->>>>>>> 4d1bf960
 	.string "when he's serious?\p"
 	.string "When he goes seriously to battle,\n"
 	.string "he still gets three rental Pokémon.\p"
@@ -249,13 +219,8 @@
 	.string "It's this scary Trainer called\n"
 	.string "the Pike Queen that runs the place.$"
 
-<<<<<<< HEAD
-BattleFrontier_Lounge2_Text_PikeQueenSilverMons::
-	.string "Have you battled the PIKE QUEEN\n"
-=======
 BattleFrontier_Lounge2_Text_PikeQueenSilverMons:: @ 82610CC
 	.string "Have you battled the Pike Queen\n"
->>>>>>> 4d1bf960
 	.string "before?\p"
 	.string "When she's in a good mood, they say\n"
 	.string "she uses these three Pokémon:\p"
@@ -263,13 +228,8 @@
 	.string "a Bug & Rock Mold Pokémon,\l"
 	.string "and a Water-type Tender Pokémon.$"
 
-<<<<<<< HEAD
-BattleFrontier_Lounge2_Text_PikeQueenGoldMons::
-	.string "Have you battled the PIKE QUEEN\n"
-=======
 BattleFrontier_Lounge2_Text_PikeQueenGoldMons:: @ 8261194
 	.string "Have you battled the Pike Queen\n"
->>>>>>> 4d1bf960
 	.string "when she's serious?\p"
 	.string "When she's seriously annoyed, they say\n"
 	.string "she uses these three Pokémon:\p"
@@ -285,13 +245,8 @@
 	.string "It's this cute Trainer called\n"
 	.string "the Arena Tycoon that runs the place.$"
 
-<<<<<<< HEAD
-BattleFrontier_Lounge2_Text_ArenaTycoonSilverMons::
-	.string "Have you battled the ARENA TYCOON\n"
-=======
 BattleFrontier_Lounge2_Text_ArenaTycoonSilverMons:: @ 8261329
 	.string "Have you battled the Arena Tycoon\n"
->>>>>>> 4d1bf960
 	.string "before?\p"
 	.string "When she's assessing the foe's ability,\n"
 	.string "she supposedly uses these Pokémon:\p"
@@ -299,13 +254,8 @@
 	.string "a Dark-type Moonlight Pokémon,\l"
 	.string "and a Bug & Ghost Shed Pokémon.$"
 
-<<<<<<< HEAD
-BattleFrontier_Lounge2_Text_ArenaTycoonGoldMons::
-	.string "Have you battled the ARENA TYCOON\n"
-=======
 BattleFrontier_Lounge2_Text_ArenaTycoonGoldMons:: @ 8261403
 	.string "Have you battled the Arena Tycoon\n"
->>>>>>> 4d1bf960
 	.string "when she's serious?\p"
 	.string "When she battles for keeps,\n"
 	.string "she supposedly uses these Pokémon:\p"
@@ -321,13 +271,8 @@
 	.string "It's this sinister Trainer called\n"
 	.string "the Palace Maven that runs the place.$"
 
-<<<<<<< HEAD
-BattleFrontier_Lounge2_Text_PalaceMavenSilverMons::
-	.string "Have you battled the PALACE MAVEN\n"
-=======
 BattleFrontier_Lounge2_Text_PalaceMavenSilverMons:: @ 8261591
 	.string "Have you battled the Palace Maven\n"
->>>>>>> 4d1bf960
 	.string "before?\p"
 	.string "When he's testing the opponent's\n"
 	.string "spirit, he's said to use these Pokémon:\p"
@@ -335,13 +280,8 @@
 	.string "a Normal-type Lazy Pokémon, and a\l"
 	.string "Water- & Ice-type Transport Pokémon.$"
 
-<<<<<<< HEAD
-BattleFrontier_Lounge2_Text_PalaceMavenGoldMons::
-	.string "Have you battled the PALACE MAVEN\n"
-=======
 BattleFrontier_Lounge2_Text_PalaceMavenGoldMons:: @ 826166F
 	.string "Have you battled the Palace Maven\n"
->>>>>>> 4d1bf960
 	.string "when he's serious?\p"
 	.string "When he throws his entire might into\n"
 	.string "battle, he's said to use these Pokémon:\p"
@@ -356,13 +296,8 @@
 	.string "It's this fiery-hot Trainer called\n"
 	.string "the Pyramid King that runs the place.$"
 
-<<<<<<< HEAD
-BattleFrontier_Lounge2_Text_PyramidKingSilverMons::
-	.string "Have you battled the PYRAMID KING\n"
-=======
 BattleFrontier_Lounge2_Text_PyramidKingSilverMons:: @ 82617F9
 	.string "Have you battled the Pyramid King\n"
->>>>>>> 4d1bf960
 	.string "before?\p"
 	.string "When he's checking the foe's power,\n"
 	.string "he apparently uses these Pokémon:\p"
@@ -370,13 +305,8 @@
 	.string "an Ice-type Iceberg Pokémon,\l"
 	.string "and a Steel-type Iron Pokémon.$"
 
-<<<<<<< HEAD
-BattleFrontier_Lounge2_Text_PyramidKingGoldMons::
-	.string "Have you battled the PYRAMID KING\n"
-=======
 BattleFrontier_Lounge2_Text_PyramidKingGoldMons:: @ 82618C4
 	.string "Have you battled the Pyramid King\n"
->>>>>>> 4d1bf960
 	.string "when he's serious?\p"
 	.string "When he's pumped with hot power,\n"
 	.string "he apparently uses these Pokémon:\p"
@@ -406,15 +336,9 @@
 	.string "think about challenging other places\l"
 	.string "offering Double Battles.$"
 
-<<<<<<< HEAD
-BattleFrontier_Lounge2_Text_MultiBattleAdvice::
-	.string "All sorts of TRAINERS gather in\n"
-	.string "the BATTLE SALON.\p"
-=======
 BattleFrontier_Lounge2_Text_MultiBattleAdvice:: @ 8261B95
 	.string "All sorts of Trainers gather in\n"
 	.string "the Battle Salon.\p"
->>>>>>> 4d1bf960
 	.string "Just think--you may run into your\n"
 	.string "friends or followers!\l"
 	.string "You should look carefully!$"
