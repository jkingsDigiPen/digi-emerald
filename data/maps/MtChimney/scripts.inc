--- conflicted
+++ resolved
@@ -533,13 +533,8 @@
 	msgbox MtChimney_Text_SawyerPostRematch, MSGBOX_AUTOCLOSE
 	end
 
-<<<<<<< HEAD
-MtChimney_Text_MeteoriteWillActivateVolcano:
-	.string "The power contained in the METEORITE…\p"
-=======
 MtChimney_Text_MeteoriteWillActivateVolcano: @ 822F26A
 	.string "The power contained in the Meteorite…\p"
->>>>>>> 4d1bf960
 	.string "By amplifying its power with this\n"
 	.string "machine, Mt. Chimney's volcanic\l"
 	.string "activity will instantly intensify…\p"
@@ -547,13 +542,8 @@
 	.string "the crater and…\l"
 	.string "Fufufu…$"
 
-<<<<<<< HEAD
-MtChimney_Text_MaxieIntro:
-	.string "MAXIE: Hm?\n"
-=======
 MtChimney_Text_MaxieIntro: @ 822F32E
 	.string "Maxie: Hm?\n"
->>>>>>> 4d1bf960
 	.string "Who are you?\p"
 	.string "… … … … … …\n"
 	.string "… … … … … …\p"
@@ -584,13 +574,8 @@
 	.string "What?!\p"
 	.string "I, Maxie, was caught off guard?!$"
 
-<<<<<<< HEAD
-MtChimney_Text_MaxieYouHaventSeenLastOfMagma:
-	.string "MAXIE: But, enough.\n"
-=======
 MtChimney_Text_MaxieYouHaventSeenLastOfMagma: @ 822F5F7
 	.string "Maxie: But, enough.\n"
->>>>>>> 4d1bf960
 	.string "I will back off this time.\p"
 	.string "But don't think that this is the last\n"
 	.string "you've seen of Team Magma.\p"
@@ -610,15 +595,6 @@
 	.string "Even though I've lost, if our leader\n"
 	.string "awakens that thing…$"
 
-<<<<<<< HEAD
-MtChimney_Text_TabithaPostBattle:
-	.string "BOSS, hurry!\n"
-	.string "Give it the METEORITE's energy!\p"
-	.string "Hehehe…$"
-
-MtChimney_Text_Grunt2Intro:
-	.string "We of TEAM MAGMA are working hard for\n"
-=======
 MtChimney_Text_TabithaPostBattle: @ 822F76D
 	.string "Boss, hurry!\n"
 	.string "Give it the Meteorite's energy!\p"
@@ -626,7 +602,6 @@
 
 MtChimney_Text_Grunt2Intro: @ 822F7A2
 	.string "We of Team Magma are working hard for\n"
->>>>>>> 4d1bf960
 	.string "everyone's sake.\p"
 	.string "Like, if that thing's power made more\n"
 	.string "land, there'd be more places to live.\p"
@@ -636,13 +611,8 @@
 	.string "Hunh?\n"
 	.string "What do you mean I lost?$"
 
-<<<<<<< HEAD
-MtChimney_Text_Grunt2PostBattle:
-	.string "Our BOSS says, “It will make everyone\n"
-=======
 MtChimney_Text_Grunt2PostBattle: @ 822F859
 	.string "Our Boss says, “It will make everyone\n"
->>>>>>> 4d1bf960
 	.string "happy.”\p"
 	.string "But why does everyone keep getting\n"
 	.string "in our way?$"
@@ -659,36 +629,21 @@
 	.string "A kid like you, you ought to be\n"
 	.string "splashing about in the waves!$"
 
-<<<<<<< HEAD
-MtChimney_Text_TeamAquaAlwaysMessingWithPlans:
-	.string "That annoying TEAM AQUA…\n"
-	.string "They always mess with our plans!$"
-
-MtChimney_Text_MeteoritesPackAmazingPower:
-	.string "METEORITES pack amazing power!$"
-=======
 MtChimney_Text_TeamAquaAlwaysMessingWithPlans: @ 822F978
 	.string "That annoying Team Aqua…\n"
 	.string "They always mess with our plans!$"
 
 MtChimney_Text_MeteoritesPackAmazingPower: @ 822F9B2
 	.string "Meteorites pack amazing power!$"
->>>>>>> 4d1bf960
 
 MtChimney_Text_YouBetterNotMessWithUs:
 	.string "You'd better not mess with us!\p"
 	.string "We're trying to awaken that thing\n"
 	.string "for the benefit of everyone!$"
 
-<<<<<<< HEAD
-MtChimney_Text_AquasNameSimilar:
-	.string "We're TEAM MAGMA!\p"
-	.string "They're TEAM AQUA!\p"
-=======
 MtChimney_Text_AquasNameSimilar: @ 822FA2F
 	.string "We're Team Magma!\p"
 	.string "They're Team Aqua!\p"
->>>>>>> 4d1bf960
 	.string "It totally annoys me that they'd\n"
 	.string "use a name like ours!$"
 
@@ -702,13 +657,8 @@
 MtChimney_Text_Bufoh:
 	.string "Bufoh!$"
 
-<<<<<<< HEAD
-MtChimney_Text_ArchieGoStopTeamMagma:
-	.string "ARCHIE: Grr, {PLAYER}!\n"
-=======
 MtChimney_Text_ArchieGoStopTeamMagma: @ 822FAD2
 	.string "Archie: Grr, {PLAYER}!\n"
->>>>>>> 4d1bf960
 	.string "I should've guessed you'd show up!\p"
 	.string "See for yourself what the fanatics\n"
 	.string "of Team Magma are up to!\p"
@@ -717,26 +667,15 @@
 	.string "Doing something like that will cause\n"
 	.string "the volcano's eruption!$"
 
-<<<<<<< HEAD
-MtChimney_Text_ArchieIHaveMyHandsFull:
-	.string "ARCHIE: Grrr…\p"
-	.string "I want to stop that MAXIE,\n"
-=======
 MtChimney_Text_ArchieIHaveMyHandsFull: @ 822FBC7
 	.string "Archie: Grrr…\p"
 	.string "I want to stop that Maxie,\n"
->>>>>>> 4d1bf960
 	.string "but I can't!\p"
 	.string "Not when I have my hands full battling\n"
 	.string "three opponents at once!$"
 
-<<<<<<< HEAD
-MtChimney_Text_ArchieThankYou:
-	.string "ARCHIE: {PLAYER}!\n"
-=======
 MtChimney_Text_ArchieThankYou: @ 822FC3D
 	.string "Archie: {PLAYER}!\n"
->>>>>>> 4d1bf960
 	.string "Thank you!\p"
 	.string "With your help, we thwarted Team\n"
 	.string "Magma's destructive plan!\p"
@@ -747,41 +686,25 @@
 	.string "our pursuit of Team Magma.\p"
 	.string "{PLAYER}, we shall meet again!$"
 
-<<<<<<< HEAD
-MtChimney_Text_MagmaOutnumbersUs:
-	.string "Darn… TEAM MAGMA outnumbers us!\n"
-=======
 MtChimney_Text_MagmaOutnumbersUs: @ 822FD1F
 	.string "Darn… Team Magma outnumbers us!\n"
->>>>>>> 4d1bf960
 	.string "We can't keep up with them!$"
 
 MtChimney_Text_LessHabitatForWaterPokemon:
 	.string "If they expand the land, there'll be\n"
 	.string "less habitats for Water Pokémon!$"
 
-<<<<<<< HEAD
-MtChimney_Text_MagmasNameSimilar:
-	.string "We're TEAM AQUA!\p"
-	.string "They're TEAM MAGMA!\p"
-=======
 MtChimney_Text_MagmasNameSimilar: @ 822FDA1
 	.string "We're Team Aqua!\p"
 	.string "They're Team Magma!\p"
->>>>>>> 4d1bf960
 	.string "It burns me up that they'd use such\n"
 	.string "a confusing name!$"
 
 MtChimney_Text_Bushaa:
 	.string "Bushaa!$"
 
-<<<<<<< HEAD
-MtChimney_Text_LavaCookiesJust200:
-	.string "LAVA COOKIES are MT. CHIMNEY's local\n"
-=======
 MtChimney_Text_LavaCookiesJust200: @ 822FE04
 	.string "Lava Cookies are Mt. Chimney's local\n"
->>>>>>> 4d1bf960
 	.string "specialty.\p"
 	.string "Try one. It's just ¥200.$"
 
@@ -795,57 +718,32 @@
 MtChimney_Text_OhFineThen:
 	.string "Oh, fine then.$"
 
-<<<<<<< HEAD
-MtChimney_Text_MetoriteFittedOnMachine:
-	.string "A METEORITE is fitted on a mysterious\n"
-=======
 MtChimney_Text_MetoriteFittedOnMachine: @ 822FEAA
 	.string "A Meteorite is fitted on a mysterious\n"
->>>>>>> 4d1bf960
 	.string "machine…\p"
 	.string "The machine seems to be storing\n"
 	.string "energy in the Meteorite.$"
 
-<<<<<<< HEAD
-MtChimney_Text_RemoveTheMeteorite:
-	.string "A METEORITE is fitted on a mysterious\n"
-=======
 MtChimney_Text_RemoveTheMeteorite: @ 822FF12
 	.string "A Meteorite is fitted on a mysterious\n"
->>>>>>> 4d1bf960
 	.string "machine…\p"
 	.string "Do you want to remove the Meteorite?$"
 
-<<<<<<< HEAD
-MtChimney_Text_PlayerRemovedMeteorite:
-	.string "{PLAYER} removed the METEORITE from\n"
-	.string "the mysterious machine.$"
-
-MtChimney_Text_PlayerLeftMeteorite:
-	.string "{PLAYER} left the METEORITE where\n"
-=======
 MtChimney_Text_PlayerRemovedMeteorite: @ 822FF66
 	.string "{PLAYER} removed the Meteorite from\n"
 	.string "the mysterious machine.$"
 
 MtChimney_Text_PlayerLeftMeteorite: @ 822FF9C
 	.string "{PLAYER} left the Meteorite where\n"
->>>>>>> 4d1bf960
 	.string "it was.$"
 
 MtChimney_Text_MachineMakesNoResponse:
 	.string "This mysterious machine…\n"
 	.string "It makes no response whatsoever.$"
 
-<<<<<<< HEAD
-MtChimney_Text_RouteSign:
-	.string "{DOWN_ARROW} JAGGED PATH\n"
-	.string "LAVARIDGE TOWN AHEAD$"
-=======
 MtChimney_Text_RouteSign: @ 822FFFA
 	.string "{DOWN_ARROW} Jagged Path\n"
 	.string "Lavaridge Town Ahead$"
->>>>>>> 4d1bf960
 
 MtChimney_Text_ShelbyIntro:
 	.string "I've been to the hot springs and\n"
@@ -886,15 +784,6 @@
 MtChimney_Text_MelissaDefeat:
 	.string "Ooh, that was a scorching-hot match!$"
 
-<<<<<<< HEAD
-MtChimney_Text_MelissaPostBattle:
-	.string "The heat of MT. CHIMNEY warms\n"
-	.string "me up, baby!$"
-
-MtChimney_Text_SheilaIntro:
-	.string "I've finally made it to MT. CHIMNEY.\n"
-	.string "I want to make my POKéMON battle!$"
-=======
 MtChimney_Text_MelissaPostBattle: @ 8230292
 	.string "The heat of Mt. Chimney warms\n"
 	.string "me up, baby!$"
@@ -902,7 +791,6 @@
 MtChimney_Text_SheilaIntro: @ 82302BD
 	.string "I've finally made it to Mt. Chimney.\n"
 	.string "I want to make my Pokémon battle!$"
->>>>>>> 4d1bf960
 
 MtChimney_Text_SheilaDefeat:
 	.string "The way you battle…\n"
@@ -936,15 +824,9 @@
 MtChimney_Text_SawyerDefeat:
 	.string "Oh, you're a real firebrand, too!$"
 
-<<<<<<< HEAD
-MtChimney_Text_SawyerPostBattle:
-	.string "I think I need a dip in LAVARIDGE\n"
-	.string "HOT SPRING with the locals!$"
-=======
 MtChimney_Text_SawyerPostBattle: @ 8230519
 	.string "I think I need a dip in Lavaridge\n"
 	.string "Hot Spring with the locals!$"
->>>>>>> 4d1bf960
 
 MtChimney_Text_SawyerRegister:
 	.string "I like little fireballs like you.\n"
