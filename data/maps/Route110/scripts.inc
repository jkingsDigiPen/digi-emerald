--- conflicted
+++ resolved
@@ -743,42 +743,24 @@
 	walk_up
 	step_end
 
-<<<<<<< HEAD
-Route110_Text_WeCantTalkAboutAquaActivities:
-	.string "TEAM AQUA's activities…\n"
-	.string "We can't talk about them yet.$"
-
-Route110_Text_KickUpARuckus:
-	.string "I want to get going to SLATEPORT and\n"
-=======
 Route110_Text_WeCantTalkAboutAquaActivities: @ 81EFB5D
 	.string "Team Aqua's activities…\n"
 	.string "We can't talk about them yet.$"
 
 Route110_Text_KickUpARuckus: @ 81EFB93
 	.string "I want to get going to Slateport and\n"
->>>>>>> 4d1bf960
 	.string "kick up a ruckus!$"
 
 Route110_Text_MyFirstJobInAqua:
 	.string "This is my first job after joining\n"
 	.string "Team Aqua. It's a little scary.$"
 
-<<<<<<< HEAD
-Route110_Text_AquaActionsBringSmiles:
-	.string "TEAM AQUA's actions should bring\n"
-	.string "smiles to people's faces!$"
-
-Route110_Text_MayLetsBattle:
-	.string "MAY: Hi, {PLAYER}{KUN}, long time no see!\p"
-=======
 Route110_Text_AquaActionsBringSmiles: @ 81EFC0D
 	.string "Team Aqua's actions should bring\n"
 	.string "smiles to people's faces!$"
 
 Route110_Text_MayLetsBattle: @ 81EFC48
 	.string "May: Hi, {PLAYER}{KUN}, long time no see!\p"
->>>>>>> 4d1bf960
 	.string "While I was searching for other\n"
 	.string "Pokémon, my Pokémon grew stronger.\p"
 	.string "So…\n"
@@ -788,24 +770,14 @@
 	.string "Yikes!\n"
 	.string "You're better than I expected!$"
 
-<<<<<<< HEAD
-Route110_Text_MayTakeThis:
-	.string "MAY: {PLAYER}{KUN}, you've been busy\n"
-=======
 Route110_Text_MayTakeThis: @ 81EFCF1
 	.string "May: {PLAYER}{KUN}, you've been busy\n"
->>>>>>> 4d1bf960
 	.string "training, too, haven't you?\p"
 	.string "I think you deserve a reward!\n"
 	.string "This is from me!$"
 
-<<<<<<< HEAD
-Route110_Text_MayExplainItemfinder:
-	.string "MAY: That's an ITEMFINDER.\p"
-=======
 Route110_Text_MayExplainItemfinder: @ 81EFD58
 	.string "May: That's an ItemFinder.\p"
->>>>>>> 4d1bf960
 	.string "Try it out. If there is an item that's\n"
 	.string "not visible, it emits a sound.\p"
 	.string "Okay, {PLAYER}{KUN}, let's meet again!\p"
@@ -813,13 +785,8 @@
 	.string "me, but I think you should train a lot\l"
 	.string "harder for the next time.$"
 
-<<<<<<< HEAD
-Route110_Text_BrendanLetsBattle:
-	.string "BRENDAN: Hey, {PLAYER}.\n"
-=======
 Route110_Text_BrendanLetsBattle: @ 81EFE3F
 	.string "Brendan: Hey, {PLAYER}.\n"
->>>>>>> 4d1bf960
 	.string "So this is where you were.\l"
 	.string "How's it going?\p"
 	.string "Have you been raising your Pokémon?\n"
@@ -829,24 +796,14 @@
 	.string "Hmm…\n"
 	.string "You're pretty good.$"
 
-<<<<<<< HEAD
-Route110_Text_BrendanTakeThis:
-	.string "BRENDAN: {PLAYER}, you've trained\n"
-=======
 Route110_Text_BrendanTakeThis: @ 81EFECD
 	.string "Brendan: {PLAYER}, you've trained\n"
->>>>>>> 4d1bf960
 	.string "without me noticing…\p"
 	.string "Good enough!\n"
 	.string "Here, take this.$"
 
-<<<<<<< HEAD
-Route110_Text_BrendanExplainItemfinder:
-	.string "BRENDAN: That's an ITEMFINDER.\p"
-=======
 Route110_Text_BrendanExplainItemfinder: @ 81EFF1C
 	.string "Brendan: That's an ItemFinder.\p"
->>>>>>> 4d1bf960
 	.string "Use it to root around for items that\n"
 	.string "aren't visible.\p"
 	.string "If it senses something, it emits\n"
@@ -863,13 +820,8 @@
 	.string "colored hair streams behind me?\p"
 	.string "I grew my hair out just for that.$"
 
-<<<<<<< HEAD
-Route110_Text_YouGotBikeFromRydel:
-	.string "Oh, hey, you got that BIKE from RYDEL!\p"
-=======
 Route110_Text_YouGotBikeFromRydel: @ 81F006A
 	.string "Oh, hey, you got that Bike from Rydel!\p"
->>>>>>> 4d1bf960
 	.string "Oh, it's glaringly obvious.\n"
 	.string "It says right on your bike…\p"
 	.string "Rydel, Rydel, Rydel, Rydel, Rydel,\n"
@@ -890,21 +842,12 @@
 	.string "A road each for people and Pokémon.\n"
 	.string "Perhaps that is right and fair.$"
 
-<<<<<<< HEAD
-Route110_Text_WalkOnTheLowRoad:
-	.string "I don't have a BIKE, so I'll take\n"
-	.string "a leisurely walk on the low road.$"
-
-Route110_Text_BikeTechniques:
-	.string "Learning techniques will make BIKE\n"
-=======
 Route110_Text_WalkOnTheLowRoad: @ 81F02CA
 	.string "I don't have a Bike, so I'll take\n"
 	.string "a leisurely walk on the low road.$"
 
 Route110_Text_BikeTechniques: @ 81F030E
 	.string "Learning techniques will make Bike\n"
->>>>>>> 4d1bf960
 	.string "riding even more fun.\p"
 	.string "There are some places that you can\n"
 	.string "reach only by using a Bike technique.$"
@@ -951,17 +894,10 @@
 	.string "You ought to give serious thought to\n"
 	.string "returning that Bike to Rydel.$"
 
-<<<<<<< HEAD
-Route110_Text_RatedForNumberOfCollisions:
-	.string "This is CYCLING ROAD.\p"
-	.string "If you were to ride from MAUVILLE to\n"
-	.string "SLATEPORT on a MACH BIKE, you would\l"
-=======
 Route110_Text_RatedForNumberOfCollisions: @ 81F0661
 	.string "This is Cycling Road.\p"
 	.string "If you were to ride from Mauville to\n"
 	.string "Slateport on a Mach Bike, you would\l"
->>>>>>> 4d1bf960
 	.string "be rated for the number of collisions\l"
 	.string "and your total time.$"
 
@@ -970,30 +906,13 @@
 	.string "seeing more challenges from you.\l"
 	.string "Always aim higher!$"
 
-<<<<<<< HEAD
-Route110_Text_AcroBikesDoNotQualify:
-	.string "On this CYCLING ROAD, those riding\n"
-	.string "MACH BIKES are rated for their number\l"
-=======
 Route110_Text_AcroBikesDoNotQualify: @ 81F0755
 	.string "On this Cycling Road, those riding\n"
 	.string "Mach Bikes are rated for their number\l"
->>>>>>> 4d1bf960
 	.string "of collisions and their total times.\p"
 	.string "Acro Bikes do not qualify for rating.\n"
 	.string "They are easy to turn, so it's not fair.$"
 
-<<<<<<< HEAD
-Route110_Text_SlateportCitySign:
-	.string "ROUTE 110\n"
-	.string "{DOWN_ARROW} SLATEPORT CITY$"
-
-Route110_Text_CyclingRoadSign:
-	.string "SEASIDE CYCLING ROAD$"
-
-Route110_Text_AquaWasHere:
-	.string "“TEAM AQUA was here!”\p"
-=======
 Route110_Text_SlateportCitySign: @ 81F0812
 	.string "Route 110\n"
 	.string "{DOWN_ARROW} Slateport City$"
@@ -1003,27 +922,11 @@
 
 Route110_Text_AquaWasHere: @ 81F0842
 	.string "“Team Aqua was here!”\p"
->>>>>>> 4d1bf960
 	.string "Someone painted that onto this sign,\n"
 	.string "but then someone else painted over it.\p"
 	.string "“Team Magma rules!” is what it\n"
 	.string "says now.$"
 
-<<<<<<< HEAD
-Route110_Text_Route103Sign:
-	.string "ROUTE 110\n"
-	.string "{LEFT_ARROW} ROUTE 103$"
-
-Route110_Text_SeasideParkingSign:
-	.string "SEASIDE PARKING$"
-
-Route110_Text_MauvilleCitySign:
-	.string "ROUTE 110\n"
-	.string "{UP_ARROW} MAUVILLE CITY$"
-
-Route110_Text_TrainerTipsPrlzSleep:
-	.string "TRAINER TIPS\p"
-=======
 Route110_Text_Route103Sign: @ 81F08CD
 	.string "Route 110\n"
 	.string "{LEFT_ARROW} Route 103$"
@@ -1037,42 +940,20 @@
 
 Route110_Text_TrainerTipsPrlzSleep: @ 81F090D
 	.string "Trainer Tips\p"
->>>>>>> 4d1bf960
 	.string "The foe can be made helpless by\n"
 	.string "paralyzing it or causing it to sleep.\p"
 	.string "It is an important technique for\n"
 	.string "Pokémon battles.$"
 
-<<<<<<< HEAD
-Route110_Text_TrainerTipsRegisterItems:
-	.string "TRAINER TIPS\p"
-	.string "The items in the BAG can be reorganized\n"
-	.string "by pressing SELECT.$"
-=======
 Route110_Text_TrainerTipsRegisterItems: @ 81F0992
 	.string "Trainer Tips\p"
 	.string "The items in the Bag can be reorganized\n"
 	.string "by pressing Select.$"
->>>>>>> 4d1bf960
 
 Route110_Text_TrickHouseSign:
 	.string "“Three steps {RIGHT_ARROW} and two steps {UP_ARROW}\n"
 	.string "to reach the wondrous Trick House.”$"
 
-<<<<<<< HEAD
-Route110_Text_BestRecord:
-	.string "THE BEST RECORD TO DATE…\p"
-	.string "No. of collisions: {STR_VAR_1}\p"
-	.string "Elapsed time: {STR_VAR_2}$"
-
-Route110_Text_ThereIsNoRecord:
-	.string "THE BEST RECORD TO DATE…\p"
-	.string "No one seems to have taken the\n"
-	.string "challenge. There is no record…$"
-
-Route110_Text_ImagineSeeingYouHere:
-	.string "PROF. BIRCH: Oh, {PLAYER}{KUN}!\n"
-=======
 Route110_Text_BestRecord: @ 81F0A1E
 	.string "The Best Record To Date…\p"
 	.string "No. of collisions: {STR_VAR_1}\p"
@@ -1085,7 +966,6 @@
 
 Route110_Text_ImagineSeeingYouHere: @ 81F0AB5
 	.string "Prof. Birch: Oh, {PLAYER}{KUN}!\n"
->>>>>>> 4d1bf960
 	.string "Imagine seeing you here!\p"
 	.string "And where might my {RIVAL} be?$"
 
@@ -1101,21 +981,12 @@
 	.string "I can rate your Pokédex anytime.\p"
 	.string "… … … … … …$"
 
-<<<<<<< HEAD
-Route110_Text_RegisteredBirchInPokenav:
-	.string "Registered PROF. BIRCH\n"
-	.string "in the POKéNAV.$"
-
-Route110_Text_KeepAnEyeOutForRival:
-	.string "PROF. BIRCH: {PLAYER}{KUN}…\p"
-=======
 Route110_Text_RegisteredBirchInPokenav: @ 81F0C0C
 	.string "Registered Prof. Birch\n"
 	.string "in the Pokénav.$"
 
 Route110_Text_KeepAnEyeOutForRival: @ 81F0C33
 	.string "Prof. Birch: {PLAYER}{KUN}…\p"
->>>>>>> 4d1bf960
 	.string "Please keep an eye out for my {RIVAL}.\n"
 	.string "… … … … … …\p"
 	.string "Well, I had better get going.\n"
