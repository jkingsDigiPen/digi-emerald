--- conflicted
+++ resolved
@@ -1,27 +1,14 @@
-<<<<<<< HEAD
-Text_PictureBookShelf:
-	.string "There's a set of POKéMON picture books.$"
-=======
 Text_PictureBookShelf: @ 82A81E5
 	.string "There's a set of Pokémon picture books.$"
->>>>>>> 4d1bf960
 
 Text_BookShelf:
 	.string "It's filled with all sorts of books.$"
 
-<<<<<<< HEAD
-Text_PokemonCenterBookShelf:
-	.string "POKéMON magazines!\n"
-	.string "POKéMON PAL…\p"
-	.string "POKéMON HANDBOOK…\n"
-	.string "ADORABLE POKéMON…$"
-=======
 Text_PokemonCenterBookShelf: @ 82A8232
 	.string "Pokémon magazines!\n"
 	.string "Pokémon Pal…\p"
 	.string "Pokémon Handbook…\n"
 	.string "Adorable Pokémon…$"
->>>>>>> 4d1bf960
 
 Text_Vase:
 	.string "This vase looks expensive…\n"
