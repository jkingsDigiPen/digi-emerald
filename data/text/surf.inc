--- conflicted
+++ resolved
@@ -1,13 +1,5 @@
-<<<<<<< HEAD
-gText_WantToUseSurf::
-	.string "The water is dyed a deep blue…\nWould you like to SURF?$"
-
-gText_PlayerUsedSurf::
-	.string "{STR_VAR_1} used SURF!$"
-=======
 gText_WantToUseSurf:: @ 8272FD6
 	.string "The water is dyed a deep blue…\nWould you like to Surf?$"
 
 gText_PlayerUsedSurf:: @ 827300D
-	.string "{STR_VAR_1} used Surf!$"
->>>>>>> 4d1bf960
+	.string "{STR_VAR_1} used Surf!$"