--- conflicted
+++ resolved
@@ -1,18 +1,9 @@
-<<<<<<< HEAD
 SecretBase_Text_Trainer0Intro:
-	.string "Have you made a SECRET BASE already?\p"
-	.string "I went here, there, everywhere before\n"
-	.string "choosing this place.\p"
-	.string "Since you're already here, how would\n"
-	.string "you like to battle?$"
-=======
-SecretBase_Text_Trainer0Intro: @ 82748A0
     .string "Have you made a Secret Base already?\p"
     .string "I went here, there, everywhere before\n"
     .string "choosing this place.\p"
     .string "Since you're already here, how would\n"
     .string "you like to battle?$"
->>>>>>> e1a6dd5c
 
 SecretBase_Text_Trainer0AcceptBattle:
 	.string "Okay!\n"
@@ -26,33 +17,15 @@
 	.string "Waaargh! You're too strong!\n"
 	.string "About me losing… Please keep it secret!$"
 
-<<<<<<< HEAD
 SecretBase_Text_Trainer0PostBattle:
-	.string "What do you think of my SECRET BASE?\n"
-	.string "Come visit me again tomorrow.$"
+    .string "What do you think of my Secret Base?\n"
+    .string "Come visit me again tomorrow.$"
 
 SecretBase_Text_Trainer0PreChampion:
 	.string "Have you made a SECRET BASE already?\p"
 	.string "I went here, there, everywhere before\n"
 	.string "choosing this place.\p"
 	.string "Feel free to hang out!$"
-
-SecretBase_Text_Trainer5Intro:
-	.string "There're a lot of places where\n"
-	.string "you can make a SECRET BASE.\p"
-	.string "But I like this spot best.\n"
-	.string "Don't you think it's nice?\p"
-	.string "Oh, would you like to have a battle?$"
-=======
-SecretBase_Text_Trainer0PostBattle: @ 82749AA
-    .string "What do you think of my Secret Base?\n"
-    .string "Come visit me again tomorrow.$"
-
-SecretBase_Text_Trainer0PreChampion: @ 82749ED
-    .string "Have you made a Secret Base already?\p"
-    .string "I went here, there, everywhere before\n"
-    .string "choosing this place.\p"
-    .string "Feel free to hang out!$"
 
 SecretBase_Text_Trainer5Intro:
     .string "There're a lot of places where\n"
@@ -60,7 +33,6 @@
     .string "But I like this spot best.\n"
     .string "Don't you think it's nice?\p"
     .string "Oh, would you like to have a battle?$"
->>>>>>> e1a6dd5c
 
 SecretBase_Text_Trainer5AcceptBattle:
 	.string "Okay, here goes!$"
@@ -79,17 +51,10 @@
 	.string "I hope you'll visit me.$"
 
 SecretBase_Text_Trainer5PreChampion:
-<<<<<<< HEAD
-	.string "There're a lot of places where you can\n"
-	.string "make a SECRET BASE.\p"
-	.string "But I like this spot best.\n"
-	.string "Don't you think it's nice?$"
-=======
     .string "There're a lot of places where you can\n"
     .string "make a Secret Base.\p"
     .string "But I like this spot best.\n"
     .string "Don't you think it's nice?$"
->>>>>>> e1a6dd5c
 
 SecretBase_Text_Trainer1Intro:
 	.string "This is a popular spot.\n"
@@ -100,13 +65,8 @@
 	.string "spot if you can beat me.$"
 
 SecretBase_Text_Trainer1AcceptBattle:
-<<<<<<< HEAD
-	.string "Okay!\n"
-	.string "I'm going to defend my SECRET BASE!$"
-=======
     .string "Okay!\n"
     .string "I'm going to defend my Secret Base!$"
->>>>>>> e1a6dd5c
 
 SecretBase_Text_Trainer1DeclineBattle:
 	.string "Hunh? Is that right?\n"
@@ -126,19 +86,11 @@
 	.string "I waited a long time for it to open.\n"
 	.string "I finally got to use it!$"
 
-<<<<<<< HEAD
 SecretBase_Text_Trainer6Intro:
-	.string "Welcome to my POKéMON LAB.\p"
-	.string "I carry out research on battling in\n"
-	.string "secrecy.\p"
-	.string "Would you like to see how strong I am?$"
-=======
-SecretBase_Text_Trainer6Intro: @ 8274DD2
     .string "Welcome to my Pokémon Lab.\p"
     .string "I carry out research on battling in\n"
     .string "secrecy.\p"
     .string "Would you like to see how strong I am?$"
->>>>>>> e1a6dd5c
 
 SecretBase_Text_Trainer6AcceptBattle:
 	.string "I'm going to go all out!$"
@@ -155,17 +107,10 @@
 	.string "Thanks for battling with me.\n"
 	.string "Please come back again tomorrow.$"
 
-<<<<<<< HEAD
 SecretBase_Text_Trainer6PreChampion:
-	.string "Welcome to my POKéMON LAB.\p"
-	.string "I carry out research on battling in\n"
-	.string "secrecy.$"
-=======
-SecretBase_Text_Trainer6PreChampion: @ 8274EF1
     .string "Welcome to my Pokémon Lab.\p"
     .string "I carry out research on battling in\n"
     .string "secrecy.$"
->>>>>>> e1a6dd5c
 
 SecretBase_Text_Trainer2Intro:
 	.string "A big mansion is nice, but I like this\n"
@@ -185,17 +130,10 @@
 	.string "But it's still fun to battle!$"
 
 SecretBase_Text_Trainer2PostBattle:
-<<<<<<< HEAD
-	.string "Well, anyway, I should go buy some\n"
-	.string "decorations and furniture.\p"
-	.string "I want my SECRET BASE to be a place\n"
-	.string "other people can enjoy.$"
-=======
     .string "Well, anyway, I should go buy some\n"
     .string "decorations and furniture.\p"
     .string "I want my Secret Base to be a place\n"
     .string "other people can enjoy.$"
->>>>>>> e1a6dd5c
 
 SecretBase_Text_Trainer2PreChampion:
 	.string "A big mansion is nice, but I like this\n"
@@ -204,21 +142,12 @@
 	.string "come visit me.$"
 
 SecretBase_Text_Trainer7Intro:
-<<<<<<< HEAD
-	.string "I simply adore shopping for decorations\n"
-	.string "and furniture.\p"
-	.string "I also love raising POKéMON just\n"
-	.string "as much.\p"
-	.string "If you would be so kind, will you battle\n"
-	.string "with my POKéMON?$"
-=======
     .string "I simply adore shopping for decorations\n"
     .string "and furniture.\p"
     .string "I also love raising Pokémon just\n"
     .string "as much.\p"
     .string "If you would be so kind, will you battle\n"
     .string "with my Pokémon?$"
->>>>>>> e1a6dd5c
 
 SecretBase_Text_Trainer7AcceptBattle:
 	.string "Thank you.\n"
@@ -236,31 +165,17 @@
 	.string "I should go enjoy shopping now.$"
 
 SecretBase_Text_Trainer7PreChampion:
-<<<<<<< HEAD
-	.string "I simply adore shopping for decorations\n"
-	.string "and furniture.\p"
-	.string "I also love raising POKéMON just\n"
-	.string "as much.$"
-
-SecretBase_Text_Trainer3Intro:
-	.string "Some people make their SECRET BASES in\n"
-	.string "hard-to-find places.\l"
-	.string "Do they want to just lie low?\p"
-	.string "But since you found me, how about we\n"
-	.string "have a battle?$"
-=======
     .string "I simply adore shopping for decorations\n"
     .string "and furniture.\p"
     .string "I also love raising Pokémon just\n"
     .string "as much.$"
 
-SecretBase_Text_Trainer3Intro: @ 8275287
+SecretBase_Text_Trainer3Intro:
     .string "Some people make their Secret Bases in\n"
     .string "hard-to-find places.\l"
     .string "Do they want to just lie low?\p"
     .string "But since you found me, how about we\n"
     .string "have a battle?$"
->>>>>>> e1a6dd5c
 
 SecretBase_Text_Trainer3AcceptBattle:
 	.string "I'm not going down easily!$"
@@ -272,25 +187,14 @@
 SecretBase_Text_Trainer3Defeated::
 	.string "I went down…$"
 
-<<<<<<< HEAD
 SecretBase_Text_Trainer3PostBattle:
-	.string "Where's your SECRET BASE?\n"
-	.string "I should go visit you there.$"
-
-SecretBase_Text_Trainer3PreChampion:
-	.string "Some people make their SECRET BASES in\n"
-	.string "hard-to-find places.\l"
-	.string "Do they want to just lie low?$"
-=======
-SecretBase_Text_Trainer3PostBattle: @ 8275374
     .string "Where's your Secret Base?\n"
     .string "I should go visit you there.$"
 
-SecretBase_Text_Trainer3PreChampion: @ 82753AB
+SecretBase_Text_Trainer3PreChampion:
     .string "Some people make their Secret Bases in\n"
     .string "hard-to-find places.\l"
     .string "Do they want to just lie low?$"
->>>>>>> e1a6dd5c
 
 SecretBase_Text_Trainer8Intro:
 	.string "People have told me that you can get\n"
@@ -299,15 +203,9 @@
 	.string "get nicer decorations and furniture!\p"
 	.string "In the meantime, want to battle?$"
 
-<<<<<<< HEAD
 SecretBase_Text_Trainer8AcceptBattle:
-	.string "This is my SECRET BASE.\n"
-	.string "I can't lose!$"
-=======
-SecretBase_Text_Trainer8AcceptBattle: @ 82754B2
     .string "This is my Secret Base.\n"
     .string "I can't lose!$"
->>>>>>> e1a6dd5c
 
 SecretBase_Text_Trainer8DeclineBattle:
 	.string "I'll battle with you anytime.$"
@@ -327,21 +225,12 @@
 	.string "get nicer decorations and furniture!$"
 
 SecretBase_Text_Trainer4Intro:
-<<<<<<< HEAD
-	.string "I found a spot I liked, and I did it up\n"
-	.string "with my favorite decorations.\p"
-	.string "I raise my favorite POKéMON and grow\n"
-	.string "stronger with it.\p"
-	.string "That's what I do.\n"
-	.string "Want to battle with me?$"
-=======
     .string "I found a spot I liked, and I did it up\n"
     .string "with my favorite decorations.\p"
     .string "I raise my favorite Pokémon and grow\n"
     .string "stronger with it.\p"
     .string "That's what I do.\n"
     .string "Want to battle with me?$"
->>>>>>> e1a6dd5c
 
 SecretBase_Text_Trainer4AcceptBattle:
 	.string "Show me what you're made of!$"
@@ -358,19 +247,11 @@
 	.string "Let's keep at it!$"
 
 SecretBase_Text_Trainer4PreChampion:
-<<<<<<< HEAD
-	.string "I found a spot I liked, and I did it up\n"
-	.string "with my favorite decorations.\p"
-	.string "I raise my favorite POKéMON and grow\n"
-	.string "stronger with it.\p"
-	.string "Every day is a great day.$"
-=======
     .string "I found a spot I liked, and I did it up\n"
     .string "with my favorite decorations.\p"
     .string "I raise my favorite Pokémon and grow\n"
     .string "stronger with it.\p"
     .string "Every day is a great day.$"
->>>>>>> e1a6dd5c
 
 SecretBase_Text_Trainer9Intro:
 	.string "You can learn a lot about the taste\n"
