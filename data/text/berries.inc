<<<<<<< HEAD
PetalburgCity_Gym_Text_GiveEnigmaBerry:
	.string "DAD: Hi, {PLAYER}!\p"
	.string "I just received a very rare BERRY.\n"
	.string "I'd like you to have it.$"

Route104_Text_PlantBerriesInSoilTakeThis:
	.string "If you see BERRIES growing in loamy\n"
=======
PetalburgCity_Gym_Text_GiveEnigmaBerry: @ 82A6D3D
	.string "Dad: Hi, {PLAYER}!\p"
	.string "I just received a very rare Berry.\n"
	.string "I'd like you to have it.$"

Route104_Text_PlantBerriesInSoilTakeThis: @ 82A6D86
	.string "If you see Berries growing in loamy\n"
>>>>>>> 4d1bf960
	.string "soil, feel free to take them.\p"
	.string "But make sure you plant a Berry in the\n"
	.string "same spot. That's common courtesy.\p"
	.string "Here, I'll share this with you.$"

Route104_Text_TrainersOftenMakeMonHoldBerries:
	.string "The way you look, you must be a\n"
	.string "Trainer, no?\p"
	.string "Trainers often make Pokémon hold\n"
	.string "Berries.\p"
	.string "It's up to you whether to grow Berries\n"
	.string "or use them.$"

Route111_Text_WateredPlantsEveryDayTakeBerry:
	.string "I watered the plants every day.\n"
	.string "They grew lots of flowers.\p"
	.string "And they gave me lots of Berries, too.\p"
	.string "Here you go!\n"
	.string "You can have it!$"

Route111_Text_GoingToTryToMakeDifferentColorBerries:
	.string "I'm going to try really hard and make\n"
	.string "Berries in different colors.\p"
	.string "I hope you try hard, too!$"

<<<<<<< HEAD
Route111_Text_WhatColorBerriesToLookForToday:
	.string "I wonder what color BERRIES I'll look\n"
	.string "for today?$"

Route114_Text_LoveUsingBerryCrushShareBerry:
	.string "I love using the BERRY CRUSH machine,\n"
	.string "so I'm collecting BERRIES.\p"
	.string "I'll share one with you, if you'd like.$"

Route114_Text_TryBerryCrushWithFriends:
	.string "You should try the BERRY CRUSH\n"
	.string "machine with your friends.$"

Route114_Text_FunToThinkAboutBerries:
	.string "Which BERRY should be planted?\n"
	.string "Should you use or hoard BERRIES?\p"
	.string "It's fun to think about.$"

Route120_Text_BerriesExpressionOfLoveIsntIt:
	.string "BERRIES grow by soaking up sunlight.\p"
	.string "We help the BERRIES grow by watering\n"
=======
Route111_Text_WhatColorBerriesToLookForToday: @ 82A6F9A
	.string "I wonder what color Berries I'll look\n"
	.string "for today?$"

Route114_Text_LoveUsingBerryCrushShareBerry: @ 82A6FCB
	.string "I love using the Berry Crush machine,\n"
	.string "so I'm collecting Berries.\p"
	.string "I'll share one with you, if you'd like.$"

Route114_Text_TryBerryCrushWithFriends: @ 82A7034
	.string "You should try the Berry Crush\n"
	.string "machine with your friends.$"

Route114_Text_FunToThinkAboutBerries: @ 82A706E
	.string "Which Berry should be planted?\n"
	.string "Should you use or hoard Berries?\p"
	.string "It's fun to think about.$"

Route120_Text_BerriesExpressionOfLoveIsntIt: @ 82A70C7
	.string "Berries grow by soaking up sunlight.\p"
	.string "We help the Berries grow by watering\n"
>>>>>>> 4d1bf960
	.string "them regularly.\p"
	.string "It's an expression of love, isn't it?$"

Route120_Text_YesYouUnderstand:
	.string "Yes, yes.\n"
	.string "You understand what I mean.\p"
	.string "You should take this.$"

Route120_Text_MakeYourOwnImpressions:
	.string "Oh… But it is important to make your\n"
	.string "own impressions, I guess…\p"
	.string "You can have this.$"

<<<<<<< HEAD
Route120_Text_BerryIsRareRaiseItWithCare:
	.string "I think that BERRY is rare.\n"
	.string "I hope you raise it with loving care.$"

Route120_Text_IllGetMoreBerriesFromBerryMaster:
	.string "I'll get more BERRIES from\n"
	.string "the BERRY MASTER.$"
=======
Route120_Text_BerryIsRareRaiseItWithCare: @ 82A71D5
	.string "I think that Berry is rare.\n"
	.string "I hope you raise it with loving care.$"

Route120_Text_IllGetMoreBerriesFromBerryMaster: @ 82A7217
	.string "I'll get more Berries from\n"
	.string "the Berry Master.$"
>>>>>>> 4d1bf960

LilycoveCity_Text_BerrySuitsYou:
	.string "When it gets right down to it…\p"
	.string "The same way suits suit me perfectly,\n"
	.string "a crisp breeze suits the sea.\p"
	.string "And you, a Berry suits you to a “T”…\p"
	.string "Why should that be so?$"

LilycoveCity_Text_BecauseYoureTrainer:
	.string "When it gets right down to it…\p"
	.string "It's because you're a Trainer!$"

LilycoveCity_Text_PokeblocksSuitPokemon:
	.string "When it gets right down to it…\p"
	.string "The way dignified simplicity suits me,\n"
	.string "{POKEBLOCK}s perfectly suit Pokémon.$"

<<<<<<< HEAD
Route123_BerryMastersHouse_Text_YoureDeservingOfBerry:
	.string "You may call me the BERRY MASTER.\p"
=======
Route123_BerryMastersHouse_Text_YoureDeservingOfBerry: @ 82A7386
	.string "You may call me the Berry Master.\p"
>>>>>>> 4d1bf960
	.string "I dream of filling the world with\n"
	.string "beautiful flowers, so I raise Berries\l"
	.string "and hand them out to everyone.\p"
	.string "You're deserving of one!$"

Route123_BerryMastersHouse_Text_WhyBeStingyTakeAnother:
	.string "Why be stingy?\n"
	.string "Take another!$"

<<<<<<< HEAD
Route123_BerryMastersHouse_Text_VisitPrettyPetalFlowerShop:
	.string "Be sure to visit the PRETTY PETAL\n"
	.string "flower shop near RUSTBORO.\p"
=======
Route123_BerryMastersHouse_Text_VisitPrettyPetalFlowerShop: @ 82A7445
	.string "Be sure to visit the Pretty Petal\n"
	.string "flower shop near Rustboro.\p"
>>>>>>> 4d1bf960
	.string "Let flowers fill the world!$"

Route123_BerryMastersHouse_Text_DoneForToday:
	.string "I'm done for today.\n"
	.string "Come again another day.\p"
	.string "Let flowers fill the world!$"

<<<<<<< HEAD
Route123_BerryMastersHouse_Text_HeardAGoodSayingLately:
	.string "The way my husband grows BERRIES,\n"
=======
Route123_BerryMastersHouse_Text_HeardAGoodSayingLately: @ 82A74E6
	.string "The way my husband grows Berries,\n"
>>>>>>> 4d1bf960
	.string "oh, he's the best in the world.\p"
	.string "He makes me proud, that he does.\p"
	.string "Incidentally, child, have you heard\n"
	.string "a good saying lately?$"

Route123_BerryMastersHouse_Text_InspirationalTakeThis:
	.string "Ah! What a remarkable saying!\n"
	.string "Inspirational, it is!\p"
	.string "I want you to have this.$"

Route123_BerryMastersHouse_Text_GoodSayingTakeThis:
	.string "Oh! A good saying it is.\n"
	.string "You're quite remarkable.\p"
	.string "I want you to have this.$"

Route123_BerryMastersHouse_Text_JoyNeverGoesOutOfMyLife:
	.string "Our four grandchildren should become\n"
	.string "more accomplished than my husband.\p"
	.string "Joy never goes out of my life!$"

Route123_BerryMastersHouse_Text_Ah:
	.string "Ah…$"

Route104_PrettyPetalFlowerShop_Text_ThisIsPrettyPetalFlowerShop:
	.string "Hello!\p"
	.string "This is the Pretty Petal flower shop.\n"
	.string "Spreading flowers all over the world!$"

Route104_PrettyPetalFlowerShop_Text_LearnAboutBerries:
	.string "{PLAYER}{KUN}, would you like to learn about\n"
	.string "Berries?$"

Route104_PrettyPetalFlowerShop_Text_IntroLearnAboutBerries:
	.string "Your name is?\p"
	.string "{PLAYER}{KUN}.\n"
	.string "That's a nice name.\p"
	.string "{PLAYER}{KUN}, would you like to learn about\n"
	.string "Berries?$"

<<<<<<< HEAD
Route104_PrettyPetalFlowerShop_Text_BerriesExplanation:
	.string "BERRIES grow on trees that thrive\n"
=======
Route104_PrettyPetalFlowerShop_Text_BerriesExplanation: @ 82A775B
	.string "Berries grow on trees that thrive\n"
>>>>>>> 4d1bf960
	.string "only in soft, loamy soil.\p"
	.string "If you take some Berries, be sure to\n"
	.string "plant one in the loamy soil again.\p"
	.string "A planted Berry will soon sprout,\n"
	.string "grow into a plant, flower beautifully,\l"
	.string "then grow Berries again.\p"
	.string "I want to see the whole wide world\n"
	.string "filled with beautiful flowers.\l"
	.string "That's my dream.\p"
	.string "Please help me, {PLAYER}{KUN}. Plant Berries\n"
	.string "and bring more flowers into the world.$"

Route104_PrettyPetalFlowerShop_Text_FlowersBringHappiness:
	.string "Flowers bring so much happiness to\n"
	.string "people, don't they?$"

Route104_PrettyPetalFlowerShop_Text_YouCanHaveThis:
	.string "Hello!\p"
	.string "The more attention you give to flowers,\n"
	.string "the more beautifully they bloom.\p"
	.string "You'll like tending flowers. I'm sure\n"
	.string "of it. You can have this.$"

<<<<<<< HEAD
Route104_PrettyPetalFlowerShop_Text_WailmerPailExplanation:
	.string "While BERRY plants are growing,\n"
	.string "water them with the WAILMER PAIL.\p"
=======
Route104_PrettyPetalFlowerShop_Text_WailmerPailExplanation: @ 82A79A6
	.string "While Berry plants are growing,\n"
	.string "water them with the Wailmer Pail.\p"
>>>>>>> 4d1bf960
	.string "Oh, another thing.\p"
	.string "If you don't pick Berries for a while,\n"
	.string "they'll drop off onto the ground.\l"
	.string "But they'll sprout again.\p"
	.string "Isn't that awesome?\n"
	.string "It's like they have the will to live.$"

Route104_PrettyPetalFlowerShop_Text_ImGrowingFlowers:
	.string "I'm trying to be like my big sisters.\n"
	.string "I'm growing flowers, too!\p"
	.string "Here you go!\n"
	.string "It's for you!$"

<<<<<<< HEAD
Route104_PrettyPetalFlowerShop_Text_MachineMixesBerries:
	.string "You can plant a BERRY and grow it big,\n"
	.string "or you can make a POKéMON hold it.\p"
=======
Route104_PrettyPetalFlowerShop_Text_MachineMixesBerries: @ 82A7AF3
	.string "You can plant a Berry and grow it big,\n"
	.string "or you can make a Pokémon hold it.\p"
>>>>>>> 4d1bf960
	.string "But now they have a machine that mixes\n"
	.string "up different Berries and makes candies\l"
	.string "for Pokémon.\p"
	.string "I want some candy, too.$"

SootopolisCity_Text_NameIsKiriHaveOneOfThese:
	.string "Hi, what's your name?\p"
	.string "… … …  … … …  … … …\n"
	.string "Okay. That's nice!\p"
	.string "My name is Kiri.\p"
	.string "My mommy and daddy named me that so\n"
	.string "I would grow healthy and warmhearted.\l"
	.string "That's what they wished.\p"
	.string "You can have one of these.$"

<<<<<<< HEAD
SootopolisCity_Text_GiveYouThisBerryToo:
	.string "KIRI will give you this BERRY, too!\n"
=======
SootopolisCity_Text_GiveYouThisBerryToo: @ 82A7C7C
	.string "Kiri will give you this Berry, too!\n"
>>>>>>> 4d1bf960
	.string "I really like it lots!$"

SootopolisCity_Text_WhatKindOfWishInYourName:
	.string "I wonder what kind of wish is included\n"
	.string "in your name.$"

SootopolisCity_Text_LikeSeasonBornIn:
	.string "Spring, summer, autumn, and winter.\p"
	.string "If you're born in springtime, do you like\n"
	.string "the spring, and if you're born in the\l"
	.string "summer, do you like the summer?$"

<<<<<<< HEAD
SootopolisCity_Text_ThenILoveAutumn:
	.string "Then KIRI was born in the autumn,\n"
=======
SootopolisCity_Text_ThenILoveAutumn: @ 82A7D80
	.string "Then Kiri was born in the autumn,\n"
>>>>>>> 4d1bf960
	.string "so I love the autumn!\p"
	.string "Which season do you like?$"

SootopolisCity_Text_OhDoesntMatter:
	.string "Oh…\n"
	.string "It doesn't matter…\p"
	.string "There's so much that I want to know…$"<|MERGE_RESOLUTION|>--- conflicted
+++ resolved
@@ -1,12 +1,3 @@
-<<<<<<< HEAD
-PetalburgCity_Gym_Text_GiveEnigmaBerry:
-	.string "DAD: Hi, {PLAYER}!\p"
-	.string "I just received a very rare BERRY.\n"
-	.string "I'd like you to have it.$"
-
-Route104_Text_PlantBerriesInSoilTakeThis:
-	.string "If you see BERRIES growing in loamy\n"
-=======
 PetalburgCity_Gym_Text_GiveEnigmaBerry: @ 82A6D3D
 	.string "Dad: Hi, {PLAYER}!\p"
 	.string "I just received a very rare Berry.\n"
@@ -14,7 +5,6 @@
 
 Route104_Text_PlantBerriesInSoilTakeThis: @ 82A6D86
 	.string "If you see Berries growing in loamy\n"
->>>>>>> 4d1bf960
 	.string "soil, feel free to take them.\p"
 	.string "But make sure you plant a Berry in the\n"
 	.string "same spot. That's common courtesy.\p"
@@ -40,29 +30,6 @@
 	.string "Berries in different colors.\p"
 	.string "I hope you try hard, too!$"
 
-<<<<<<< HEAD
-Route111_Text_WhatColorBerriesToLookForToday:
-	.string "I wonder what color BERRIES I'll look\n"
-	.string "for today?$"
-
-Route114_Text_LoveUsingBerryCrushShareBerry:
-	.string "I love using the BERRY CRUSH machine,\n"
-	.string "so I'm collecting BERRIES.\p"
-	.string "I'll share one with you, if you'd like.$"
-
-Route114_Text_TryBerryCrushWithFriends:
-	.string "You should try the BERRY CRUSH\n"
-	.string "machine with your friends.$"
-
-Route114_Text_FunToThinkAboutBerries:
-	.string "Which BERRY should be planted?\n"
-	.string "Should you use or hoard BERRIES?\p"
-	.string "It's fun to think about.$"
-
-Route120_Text_BerriesExpressionOfLoveIsntIt:
-	.string "BERRIES grow by soaking up sunlight.\p"
-	.string "We help the BERRIES grow by watering\n"
-=======
 Route111_Text_WhatColorBerriesToLookForToday: @ 82A6F9A
 	.string "I wonder what color Berries I'll look\n"
 	.string "for today?$"
@@ -84,7 +51,6 @@
 Route120_Text_BerriesExpressionOfLoveIsntIt: @ 82A70C7
 	.string "Berries grow by soaking up sunlight.\p"
 	.string "We help the Berries grow by watering\n"
->>>>>>> 4d1bf960
 	.string "them regularly.\p"
 	.string "It's an expression of love, isn't it?$"
 
@@ -98,15 +64,6 @@
 	.string "own impressions, I guess…\p"
 	.string "You can have this.$"
 
-<<<<<<< HEAD
-Route120_Text_BerryIsRareRaiseItWithCare:
-	.string "I think that BERRY is rare.\n"
-	.string "I hope you raise it with loving care.$"
-
-Route120_Text_IllGetMoreBerriesFromBerryMaster:
-	.string "I'll get more BERRIES from\n"
-	.string "the BERRY MASTER.$"
-=======
 Route120_Text_BerryIsRareRaiseItWithCare: @ 82A71D5
 	.string "I think that Berry is rare.\n"
 	.string "I hope you raise it with loving care.$"
@@ -114,7 +71,6 @@
 Route120_Text_IllGetMoreBerriesFromBerryMaster: @ 82A7217
 	.string "I'll get more Berries from\n"
 	.string "the Berry Master.$"
->>>>>>> 4d1bf960
 
 LilycoveCity_Text_BerrySuitsYou:
 	.string "When it gets right down to it…\p"
@@ -132,13 +88,8 @@
 	.string "The way dignified simplicity suits me,\n"
 	.string "{POKEBLOCK}s perfectly suit Pokémon.$"
 
-<<<<<<< HEAD
-Route123_BerryMastersHouse_Text_YoureDeservingOfBerry:
-	.string "You may call me the BERRY MASTER.\p"
-=======
 Route123_BerryMastersHouse_Text_YoureDeservingOfBerry: @ 82A7386
 	.string "You may call me the Berry Master.\p"
->>>>>>> 4d1bf960
 	.string "I dream of filling the world with\n"
 	.string "beautiful flowers, so I raise Berries\l"
 	.string "and hand them out to everyone.\p"
@@ -148,15 +99,9 @@
 	.string "Why be stingy?\n"
 	.string "Take another!$"
 
-<<<<<<< HEAD
-Route123_BerryMastersHouse_Text_VisitPrettyPetalFlowerShop:
-	.string "Be sure to visit the PRETTY PETAL\n"
-	.string "flower shop near RUSTBORO.\p"
-=======
 Route123_BerryMastersHouse_Text_VisitPrettyPetalFlowerShop: @ 82A7445
 	.string "Be sure to visit the Pretty Petal\n"
 	.string "flower shop near Rustboro.\p"
->>>>>>> 4d1bf960
 	.string "Let flowers fill the world!$"
 
 Route123_BerryMastersHouse_Text_DoneForToday:
@@ -164,13 +109,8 @@
 	.string "Come again another day.\p"
 	.string "Let flowers fill the world!$"
 
-<<<<<<< HEAD
-Route123_BerryMastersHouse_Text_HeardAGoodSayingLately:
-	.string "The way my husband grows BERRIES,\n"
-=======
 Route123_BerryMastersHouse_Text_HeardAGoodSayingLately: @ 82A74E6
 	.string "The way my husband grows Berries,\n"
->>>>>>> 4d1bf960
 	.string "oh, he's the best in the world.\p"
 	.string "He makes me proud, that he does.\p"
 	.string "Incidentally, child, have you heard\n"
@@ -210,13 +150,8 @@
 	.string "{PLAYER}{KUN}, would you like to learn about\n"
 	.string "Berries?$"
 
-<<<<<<< HEAD
-Route104_PrettyPetalFlowerShop_Text_BerriesExplanation:
-	.string "BERRIES grow on trees that thrive\n"
-=======
 Route104_PrettyPetalFlowerShop_Text_BerriesExplanation: @ 82A775B
 	.string "Berries grow on trees that thrive\n"
->>>>>>> 4d1bf960
 	.string "only in soft, loamy soil.\p"
 	.string "If you take some Berries, be sure to\n"
 	.string "plant one in the loamy soil again.\p"
@@ -240,15 +175,9 @@
 	.string "You'll like tending flowers. I'm sure\n"
 	.string "of it. You can have this.$"
 
-<<<<<<< HEAD
-Route104_PrettyPetalFlowerShop_Text_WailmerPailExplanation:
-	.string "While BERRY plants are growing,\n"
-	.string "water them with the WAILMER PAIL.\p"
-=======
 Route104_PrettyPetalFlowerShop_Text_WailmerPailExplanation: @ 82A79A6
 	.string "While Berry plants are growing,\n"
 	.string "water them with the Wailmer Pail.\p"
->>>>>>> 4d1bf960
 	.string "Oh, another thing.\p"
 	.string "If you don't pick Berries for a while,\n"
 	.string "they'll drop off onto the ground.\l"
@@ -262,15 +191,9 @@
 	.string "Here you go!\n"
 	.string "It's for you!$"
 
-<<<<<<< HEAD
-Route104_PrettyPetalFlowerShop_Text_MachineMixesBerries:
-	.string "You can plant a BERRY and grow it big,\n"
-	.string "or you can make a POKéMON hold it.\p"
-=======
 Route104_PrettyPetalFlowerShop_Text_MachineMixesBerries: @ 82A7AF3
 	.string "You can plant a Berry and grow it big,\n"
 	.string "or you can make a Pokémon hold it.\p"
->>>>>>> 4d1bf960
 	.string "But now they have a machine that mixes\n"
 	.string "up different Berries and makes candies\l"
 	.string "for Pokémon.\p"
@@ -286,13 +209,8 @@
 	.string "That's what they wished.\p"
 	.string "You can have one of these.$"
 
-<<<<<<< HEAD
-SootopolisCity_Text_GiveYouThisBerryToo:
-	.string "KIRI will give you this BERRY, too!\n"
-=======
 SootopolisCity_Text_GiveYouThisBerryToo: @ 82A7C7C
 	.string "Kiri will give you this Berry, too!\n"
->>>>>>> 4d1bf960
 	.string "I really like it lots!$"
 
 SootopolisCity_Text_WhatKindOfWishInYourName:
@@ -305,13 +223,8 @@
 	.string "the spring, and if you're born in the\l"
 	.string "summer, do you like the summer?$"
 
-<<<<<<< HEAD
-SootopolisCity_Text_ThenILoveAutumn:
-	.string "Then KIRI was born in the autumn,\n"
-=======
 SootopolisCity_Text_ThenILoveAutumn: @ 82A7D80
 	.string "Then Kiri was born in the autumn,\n"
->>>>>>> 4d1bf960
 	.string "so I love the autumn!\p"
 	.string "Which season do you like?$"
 
