gContestHallPaintingCaption::
	.string "{STR_VAR_1}\n"
	.string "{STR_VAR_2}'s {STR_VAR_3}$"

@ Unused
<<<<<<< HEAD
gContestPaintingContest::
	.string "CONTEST$"
=======
gContestPaintingContest:: @ 827EA17
	.string "Contest$"
>>>>>>> 4d1bf960

gContestRankNormal::
	.string "Normal Rank$"

gContestRankSuper::
	.string "Super Rank$"

gContestRankHyper::
	.string "Hyper Rank$"

gContestRankMaster::
	.string "Master Rank$"

gContestLink::
	.string "Link$"

gContestCoolness::
	.string "Coolness$"

gContestBeauty::
	.string "Beauty$"

gContestCuteness::
	.string "Cuteness$"

gContestSmartness::
	.string "Smartness$"

gContestToughness::
	.string "Toughness$"

gContestPaintingCool1::
	.string "Nonstop supercool--\n"
	.string "the inestimable {STR_VAR_1}$"

gContestPaintingCool2::
	.string "Hey, there!\n"
	.string "The good-looking Pokémon {STR_VAR_1}$"

gContestPaintingCool3::
	.string "The marvelous, wonderful, and\n"
	.string "very great {STR_VAR_1}$"

gContestPaintingBeauty1::
	.string "This century's last Venus--\n"
	.string "the beautiful {STR_VAR_1}$"

gContestPaintingBeauty2::
	.string "{STR_VAR_1}'s dazzling,\n"
	.string "glittering smile$"

gContestPaintingBeauty3::
	.string "Pokémon Center's super idol--\n"
	.string "the incomparable {STR_VAR_1}$"

gContestPaintingCute1::
	.string "The lovely and sweet {STR_VAR_1}$"

gContestPaintingCute2::
	.string "The pretty {STR_VAR_1}'s\n"
	.string "winning portrait$"

gContestPaintingCute3::
	.string "Give us a wink!\n"
	.string "The cutie Pokémon {STR_VAR_1}$"

gContestPaintingSmart1::
	.string "The smartness maestro--\n"
	.string "the wise Pokémon {STR_VAR_1}$"

gContestPaintingSmart2::
	.string "{STR_VAR_1}--the one chosen\n"
	.string "above all Pokémon$"

gContestPaintingSmart3::
	.string "The excellent {STR_VAR_1}'s\n"
	.string "moment of elegance$"

gContestPaintingTough1::
	.string "The powerfully muscular\n"
	.string "speedster {STR_VAR_1}$"

gContestPaintingTough2::
	.string "The strong, stronger, and\n"
	.string "strongest {STR_VAR_1}$"

gContestPaintingTough3::
	.string "The mighty tough\n"
	.string "hyper Pokémon {STR_VAR_1}$"<|MERGE_RESOLUTION|>--- conflicted
+++ resolved
@@ -3,13 +3,8 @@
 	.string "{STR_VAR_2}'s {STR_VAR_3}$"
 
 @ Unused
-<<<<<<< HEAD
-gContestPaintingContest::
-	.string "CONTEST$"
-=======
 gContestPaintingContest:: @ 827EA17
 	.string "Contest$"
->>>>>>> 4d1bf960
 
 gContestRankNormal::
 	.string "Normal Rank$"
