--- conflicted
+++ resolved
@@ -4,14 +4,9 @@
 	.string "It was placed in \n"
 	.string "Box “{STR_VAR_1}.”$"
 
-<<<<<<< HEAD
 gText_PkmnTransferredLanettesPC::
 	.string "{STR_VAR_2} was transferred to\n"
-	.string "LANETTE'S PC.\p"
-=======
-gText_PkmnTransferredLanettesPC:: @ 8273256
-	.string "{STR_VAR_2} was transferred to\nLanette's PC.\p"
->>>>>>> e1a6dd5c
+	.string "Lanette's PC.\p"
 	.string "It was placed in \n"
 	.string "Box “{STR_VAR_1}.”$"
 
