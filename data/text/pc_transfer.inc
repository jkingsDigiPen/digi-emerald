gText_PkmnTransferredSomeonesPC::
	.string "{STR_VAR_2} was transferred to\n"
	.string "Someone's PC.\p"
	.string "It was placed in \n"
	.string "Box “{STR_VAR_1}.”$"

<<<<<<< HEAD
gText_PkmnTransferredLanettesPC::
	.string "{STR_VAR_2} was transferred to\nLANETTE'S PC.\p"
=======
gText_PkmnTransferredLanettesPC:: @ 8273256
	.string "{STR_VAR_2} was transferred to\nLanette's PC.\p"
>>>>>>> 4d1bf960
	.string "It was placed in \n"
	.string "Box “{STR_VAR_1}.”$"

<<<<<<< HEAD
gText_PkmnTransferredSomeonesPCBoxFull::
	.string "BOX “{STR_VAR_3}” on\n"
	.string "SOMEONE'S PC was full.\p"
=======
gText_PkmnTransferredSomeonesPCBoxFull:: @ 8273296
	.string "Box “{STR_VAR_3}” on\n"
	.string "Someone's PC was full.\p"
>>>>>>> 4d1bf960
	.string "{STR_VAR_2} was transferred to\n"
	.string "Box “{STR_VAR_1}.”$"

<<<<<<< HEAD
gText_PkmnTransferredLanettesPCBoxFull::
	.string "BOX “{STR_VAR_3}” on\n"
	.string "LANETTE'S PC was full.\p"
=======
gText_PkmnTransferredLanettesPCBoxFull:: @ 82732D9
	.string "Box “{STR_VAR_3}” on\n"
	.string "Lanette's PC was full.\p"
>>>>>>> 4d1bf960
	.string "{STR_VAR_2} was transferred to\n"
	.string "Box “{STR_VAR_1}.”$"

<<<<<<< HEAD
gText_NoMoreRoomForPokemon::
	.string "There's no more room for POKéMON!\p"
	.string "The POKéMON BOXES are full and\n"
=======
gText_NoMoreRoomForPokemon:: @ 827331C
	.string "There's no more room for Pokémon!\p"
	.string "The Pokémon Boxes are full and\n"
>>>>>>> 4d1bf960
	.string "can't accept any more!$"

gText_NicknameThisPokemon::
	.string "Do you want to give a nickname to\n"
	.string "this {STR_VAR_1}?$"<|MERGE_RESOLUTION|>--- conflicted
+++ resolved
@@ -4,49 +4,26 @@
 	.string "It was placed in \n"
 	.string "Box “{STR_VAR_1}.”$"
 
-<<<<<<< HEAD
-gText_PkmnTransferredLanettesPC::
-	.string "{STR_VAR_2} was transferred to\nLANETTE'S PC.\p"
-=======
 gText_PkmnTransferredLanettesPC:: @ 8273256
 	.string "{STR_VAR_2} was transferred to\nLanette's PC.\p"
->>>>>>> 4d1bf960
 	.string "It was placed in \n"
 	.string "Box “{STR_VAR_1}.”$"
 
-<<<<<<< HEAD
-gText_PkmnTransferredSomeonesPCBoxFull::
-	.string "BOX “{STR_VAR_3}” on\n"
-	.string "SOMEONE'S PC was full.\p"
-=======
 gText_PkmnTransferredSomeonesPCBoxFull:: @ 8273296
 	.string "Box “{STR_VAR_3}” on\n"
 	.string "Someone's PC was full.\p"
->>>>>>> 4d1bf960
 	.string "{STR_VAR_2} was transferred to\n"
 	.string "Box “{STR_VAR_1}.”$"
 
-<<<<<<< HEAD
-gText_PkmnTransferredLanettesPCBoxFull::
-	.string "BOX “{STR_VAR_3}” on\n"
-	.string "LANETTE'S PC was full.\p"
-=======
 gText_PkmnTransferredLanettesPCBoxFull:: @ 82732D9
 	.string "Box “{STR_VAR_3}” on\n"
 	.string "Lanette's PC was full.\p"
->>>>>>> 4d1bf960
 	.string "{STR_VAR_2} was transferred to\n"
 	.string "Box “{STR_VAR_1}.”$"
 
-<<<<<<< HEAD
-gText_NoMoreRoomForPokemon::
-	.string "There's no more room for POKéMON!\p"
-	.string "The POKéMON BOXES are full and\n"
-=======
 gText_NoMoreRoomForPokemon:: @ 827331C
 	.string "There's no more room for Pokémon!\p"
 	.string "The Pokémon Boxes are full and\n"
->>>>>>> 4d1bf960
 	.string "can't accept any more!$"
 
 gText_NicknameThisPokemon::
