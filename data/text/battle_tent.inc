<<<<<<< HEAD
FallarborTown_BattleTentLobby_Text_WelcomeToBattleTent:
	.string "I welcome you to the BATTLE TENT\n"
	.string "FALLARBOR SITE!\p"
=======
FallarborTown_BattleTentLobby_Text_WelcomeToBattleTent: @ 82C47EB
	.string "I welcome you to the Battle Tent\n"
	.string "Fallarbor Site!\p"
>>>>>>> 4d1bf960
	.string "I am your guide to the Set KO Tourney!$"

FallarborTown_BattleTentLobby_Text_TakeChallenge:
	.string "Now, do you wish to take the challenge\n"
	.string "of a Set KO Tourney?$"

FallarborTown_BattleTentLobby_Text_AwaitAnotherChallenge:
	.string "We await your challenge on\n"
	.string "another occasion!$"

<<<<<<< HEAD
FallarborTown_BattleTentLobby_Text_ExplainFallarborTent:
	.string "In the FALLARBOR BATTLE TENT,\n"
=======
FallarborTown_BattleTentLobby_Text_ExplainFallarborTent: @ 82C48AC
	.string "In the Fallarbor Battle Tent,\n"
>>>>>>> 4d1bf960
	.string "we undertake the Set KO Tourney.\p"
	.string "All participants enter with a team of\n"
	.string "three Pokémon.\p"
	.string "The three Pokémon must be lined up\n"
	.string "in the order that they are to appear in.\p"
	.string "During battle, the Pokémon will appear\n"
	.string "one at a time in the preset order.\p"
	.string "Once a Pokémon enters battle, it must\n"
	.string "remain out until the match is decided.\p"
	.string "If a match remains undecided in\n"
	.string "three turns, it goes to judging.\p"
	.string "If you wish to interrupt your challenge,\n"
	.string "please save the game.\p"
	.string "If you don't save, you will not be able\n"
	.string "to continue with your challenge.\p"
	.string "If you pull off the feat of beating\n"
	.string "three Trainers in succession,\l"
	.string "we will present you with a fine prize.$"

<<<<<<< HEAD
FallarborTown_BattleTentLobby_Text_SaveBeforeChallenge:
	.string "Before showing you to the BATTLE\n"
	.string "TENT, I must save. Is that okay?$"
=======
FallarborTown_BattleTentLobby_Text_SaveBeforeChallenge: @ 82C4B35
	.string "Before showing you to the Battle\n"
	.string "Tent, I must save. Is that okay?$"
>>>>>>> 4d1bf960

@ Unused
FallarborTown_BattleTentLobby_Text_WhichLevelMode:
	.string "We offer two levels of challenge,\n"
	.string "Level 50 and Open Level.\l"
	.string "Which is your choice?$"

FallarborTown_BattleTentLobby_Text_SelectThreeMons:
	.string "Very well, now select your\n"
	.string "three Pokémon, please.$"

FallarborTown_BattleTentLobby_Text_NotEnoughValidMonsLv50:
	.string "My dear challenger!\p"
	.string "You do not have the three Pokémon\n"
	.string "required for entry.\p"
	.string "They also must not hold the same\n"
	.string "kinds of items.\p"
	.string "Eggs{STR_VAR_1} ineligible.\p"
	.string "When you have made your preparations,\n"
	.string "please do return.$"

FallarborTown_BattleTentLobby_Text_NotEnoughValidMonsLvOpen:
	.string "My dear challenger!\p"
	.string "You do not have the three Pokémon\n"
	.string "required for entry.\p"
	.string "To qualify, you must bring three\n"
	.string "different kinds of Pokémon.\p"
	.string "They also must not hold the same\n"
	.string "kinds of items.\p"
	.string "Eggs{STR_VAR_1} ineligible.\p"
	.string "When you have made your preparations,\n"
	.string "please do return.$"

FallarborTown_BattleTentLobby_Text_GuideYouToBattleTent:
	.string "I shall now guide you to\n"
	.string "the Battle Tent.$"

FallarborTown_BattleTentLobby_Text_DidntSaveBeforeQuitting:
	.string "My dear challenger!\p"
	.string "You did not save the game before\n"
	.string "shutting down, did you?\p"
	.string "It is unfortunate, but that has\n"
	.string "resulted in your disqualification\l"
	.string "from your challenge.\p"
	.string "You may, of course, start with a fresh\n"
	.string "challenge.$"

FallarborTown_BattleTentLobby_Text_BeatThreeTrainers:
	.string "How splendid! You have beaten\n"
	.string "three Trainers in succession!$"

FallarborTown_BattleTentLobby_Text_WaitWhileSaveGame:
	.string "Please wait while I save the game.$"

FallarborTown_BattleTentLobby_Text_PresentYouWithPrize:
	.string "In commemoration of your 3-win streak,\n"
	.string "we present you with this prize.$"

FallarborTown_BattleTentLobby_Text_ReceivedPrize:
	.string "{PLAYER} received the prize\n"
	.string "{STR_VAR_1}.$"

FallarborTown_BattleTentLobby_Text_BagFullReturnForPrize:
	.string "Oh?\n"
	.string "Your Bag seems to be full.\p"
	.string "I urge you to clear space and\n"
	.string "return for your prize.$"

FallarborTown_BattleTentLobby_Text_ThankYouWaitWhileSaving:
	.string "Thank you so much for participating!\p"
	.string "Please wait while I save the game.$"

FallarborTown_BattleTentLobby_Text_AwaitAnotherChallenge2:
	.string "We await your challenge on\n"
	.string "another occasion!$"

FallarborTown_BattleTentLobby_Text_LookingForwardToArrival:
	.string "We have been looking forward to\n"
	.string "your arrival.\p"
	.string "Before I show you to the Battle Tent,\n"
	.string "I must save the game. Please wait.$"

<<<<<<< HEAD
VerdanturfTown_BattleTentLobby_Text_WelcomeToBattleTent:
	.string "I welcome you to the BATTLE TENT\n"
	.string "VERDANTURF SITE!\p"
	.string "Here, the TRAINER's trust toward\n"
	.string "POKéMON is tested.$"

VerdanturfTown_BattleTentLobby_Text_TakeChallenge:
	.string "Do you wish to take the VERDANTURF\n"
	.string "BATTLE TENT challenge?$"

VerdanturfTown_BattleTentLobby_Text_ExplainVerdanturfTent:
	.string "In the VERDANTURF BATTLE TENT,\n"
=======
VerdanturfTown_BattleTentLobby_Text_WelcomeToBattleTent: @ 82C50C3
	.string "I welcome you to the Battle Tent\n"
	.string "Verdanturf Site!\p"
	.string "Here, the Trainer's trust toward\n"
	.string "Pokémon is tested.$"

VerdanturfTown_BattleTentLobby_Text_TakeChallenge: @ 82C5129
	.string "Do you wish to take the Verdanturf\n"
	.string "Battle Tent challenge?$"

VerdanturfTown_BattleTentLobby_Text_ExplainVerdanturfTent: @ 82C5163
	.string "In the Verdanturf Battle Tent,\n"
>>>>>>> 4d1bf960
	.string "there is one crucial rule that must\l"
	.string "be obeyed.\p"
	.string "Trainers are permitted only to switch\n"
	.string "their Pokémon in and out.\p"
	.string "Trainers are otherwise forbidden to\n"
	.string "command their Pokémon.\p"
	.string "The Pokémon are to behave according\n"
	.string "to their nature and battle on their own.\p"
	.string "You must put your trust in your\n"
	.string "Pokémon and watch over them.\p"
	.string "If you achieve the honor of beating\n"
	.string "three Trainers in succession,\l"
	.string "we will present you with a prize.\p"
	.string "If you want to interrupt your\n"
	.string "challenge, please save the game.\p"
	.string "If you don't save before interrupting,\n"
	.string "you will be disqualified.$"

VerdanturfTown_BattleTentLobby_Text_ReturnFortified:
	.string "When you have fortified your heart\n"
	.string "and Pokémon, you must return.$"

@ Unused
VerdanturfTown_BattleTentLobby_Text_WhichLevelMode:
	.string "There are two levels of difficulty,\n"
	.string "Level 50 and Open Level.\l"
	.string "Which is your choice of a challenge?$"

VerdanturfTown_BattleTentLobby_Text_NotEnoughValidMonsLv50:
	.string "Sigh…\p"
	.string "You do not have the three Pokémon\n"
	.string "required for the challenge.\p"
	.string "To enter, you must provide three\n"
	.string "different kinds of Pokémon.\p"
	.string "They also must not be holding\n"
	.string "the same kinds of items.\p"
	.string "Eggs{STR_VAR_1} ineligible.\p"
	.string "Come back when you have made\n"
	.string "your preparations.$"

VerdanturfTown_BattleTentLobby_Text_NotEnoughValidMonsLvOpen:
	.string "Sigh…\p"
	.string "You do not have the three Pokémon\n"
	.string "required for the challenge.\p"
	.string "To enter, you must provide three\n"
	.string "different kinds of Pokémon.\p"
	.string "They also must not be holding\n"
	.string "the same kinds of items.\p"
	.string "Eggs{STR_VAR_1} ineligible.\p"
	.string "Come back when you have made\n"
	.string "your preparations.$"

VerdanturfTown_BattleTentLobby_Text_SelectThreeMons:
	.string "Good. Now, you must select your\n"
	.string "three Pokémon.$"

VerdanturfTown_BattleTentLobby_Text_SaveBeforeChallenge:
	.string "I must save before I show you to\n"
	.string "the Battle Tent. Is that okay?$"

VerdanturfTown_BattleTentLobby_Text_NowFollowMe:
	.string "Good.\n"
	.string "Now, follow me.$"

VerdanturfTown_BattleTentLobby_Text_ResultsWillBeRecorded:
	.string "I feel privileged for having seen\n"
	.string "your Pokémon's exploits.\p"
	.string "The results will be recorded.\n"
	.string "I must ask you to briefly wait.$"

VerdanturfTown_BattleTentLobby_Text_AchievedThreeWinStreak:
	.string "To achieve a 3-win streak…\p"
	.string "The bonds that bind your heart with\n"
	.string "your Pokémon seem firm and true.$"

VerdanturfTown_BattleTentLobby_Text_FeatWillBeRecorded:
	.string "Your feat will be recorded.\n"
	.string "I must ask you to briefly wait.$"

VerdanturfTown_BattleTentLobby_Text_PresentYouWithPrize:
	.string "For the feat of your 3-win streak,\n"
	.string "we present you with this prize.$"

<<<<<<< HEAD
SlateportCity_BattleTentLobby_Text_WelcomeToBattleTent:
	.string "Welcome to the BATTLE TENT\n"
	.string "SLATEPORT SITE!\p"
=======
SlateportCity_BattleTentLobby_Text_WelcomeToBattleTent: @ 82C5810
	.string "Welcome to the Battle Tent\n"
	.string "Slateport Site!\p"
>>>>>>> 4d1bf960
	.string "I am your guide to the Battle Swap\n"
	.string "Tournament.$"

SlateportCity_BattleTentLobby_Text_TakeChallenge:
	.string "Would you like to take the Battle\n"
	.string "Swap challenge?$"

<<<<<<< HEAD
SlateportCity_BattleTentLobby_Text_ExplainSlateportTent:
	.string "Here at the SLATEPORT BATTLE TENT,\n"
=======
SlateportCity_BattleTentLobby_Text_ExplainSlateportTent: @ 82C589C
	.string "Here at the Slateport Battle Tent,\n"
>>>>>>> 4d1bf960
	.string "we hold Battle Swap events\l"
	.string "using rental Pokémon.\p"
	.string "First, you will be loaned three\n"
	.string "Pokémon specifically for this event.\p"
	.string "Using the supplied rental Pokémon,\n"
	.string "you must conduct a Single Battle.\p"
	.string "If you win, you are permitted to trade\n"
	.string "one of your rental Pokémon.\p"
	.string "Repeat this cycle of battling and\n"
	.string "trading--if you win three times in\l"
	.string "a row, you will earn a fine prize.\p"
	.string "If you want to interrupt your\n"
	.string "challenge, please save the game.\p"
	.string "If you don't save before interrupting,\n"
	.string "you will be disqualified.$"

SlateportCity_BattleTentLobby_Text_LookForwardToNextVisit:
	.string "We look forward to your next visit.$"

@ Unused
SlateportCity_BattleTentLobby_Text_WhichLevelMode:
	.string "Which level do you wish to challenge?\n"
	.string "Level 50 or Level 100?$"

SlateportCity_BattleTentLobby_Text_SaveBeforeChallenge:
	.string "Before you begin your challenge,\n"
	.string "I need to save data. Is that okay?$"

@ Unused
<<<<<<< HEAD
SlateportCity_BattleTentLobby_Text_HoldMonsForSafekeeping:
	.string "Okay, I will hold your POKéMON for\n"
=======
SlateportCity_BattleTentLobby_Text_HoldMonsForSafekeeping: @ 82C5B4A
	.string "Okay, I will hold your Pokémon for\n"
>>>>>>> 4d1bf960
	.string "safekeeping while you compete.$"

SlateportCity_BattleTentLobby_Text_StepThisWay:
	.string "Please step this way.$"

SlateportCity_BattleTentLobby_Text_ReturnRentalMonsSaveResults:
	.string "Thank you for participating!\p"
	.string "I will return your Pokémon in exchange\n"
	.string "for our rental Pokémon.\p"
	.string "I must also save your event results.\n"
	.string "Please wait.$"

@ Unused
<<<<<<< HEAD
SlateportCity_BattleTentLobby_Text_ReturnMonsExchangeRentals:
	.string "I will return your POKéMON in exchange\n"
	.string "for our rental POKéMON.$"
=======
SlateportCity_BattleTentLobby_Text_ReturnMonsExchangeRentals: @ 82C5C30
	.string "I will return your Pokémon in exchange\n"
	.string "for our rental Pokémon.$"
>>>>>>> 4d1bf960

SlateportCity_BattleTentLobby_Text_WonThreeMatchesReturnMons:
	.string "Congratulations!\n"
	.string "You've won three straight matches!\p"
	.string "I will return your Pokémon in exchange\n"
	.string "for our rental Pokémon.\p"
	.string "I must also save your event results.\n"
	.string "Please wait.$"

SlateportCity_BattleTentLobby_Text_AwardYouThisPrize:
	.string "In recognition of your 3-win streak,\n"
	.string "we award you this prize.$"

SlateportCity_BattleTentLobby_Text_NoRoomInBagMakeRoom:
	.string "Oh?\n"
	.string "You seem to have no room for this.\p"
	.string "Please make room in your Bag and\n"
	.string "let me know.$"

SlateportCity_BattleTentLobby_Text_BeenWaitingForYou:
	.string "We've been waiting for you!\p"
	.string "Before we resume your challenge,\n"
	.string "I must save the game.$"

SlateportCity_BattleTentLobby_Text_DidntSaveBeforeQuitting:
	.string "I'm sorry to say this, but you didn't\n"
	.string "save before you quit playing last time.\p"
	.string "As a result, you have been disqualified\n"
	.string "from your challenge.$"

@ Unused
<<<<<<< HEAD
SlateportCity_BattleTentLobby_Text_ReturnPersonalMons:
	.string "We'll return your personal POKéMON.$"
=======
SlateportCity_BattleTentLobby_Text_ReturnPersonalMons: @ 82C5E85
	.string "We'll return your personal Pokémon.$"
>>>>>>> 4d1bf960

@ Unused
SlateportCity_BattleTentLobby_Text_ReceivedPrize:
	.string "{PLAYER} received the prize\n"
	.string "{STR_VAR_1}.$"

@ Unused
SlateportCity_BattleTentLobby_Text_RulesAreListed:
	.string "The Battle Swap rules are listed.$"

@ Unused
SlateportCity_BattleTentLobby_Text_ReadWhichHeading:
	.string "Which heading do you want to read?$"

SlateportCity_BattleTentLobby_Text_ExplainBasicRules:
	.string "In a Battle Swap event, you may use\n"
	.string "only three Pokémon.\p"
	.string "Whether you are renting or swapping,\n"
	.string "your team may not have two or more\l"
	.string "of the same Pokémon.$"

<<<<<<< HEAD
SlateportCity_BattleTentLobby_Text_ExplainSwapPartnerRules:
	.string "You may swap POKéMON only with\n"
	.string "the TRAINER you have just defeated.\p"
	.string "You may swap for only those POKéMON\n"
	.string "used by the beaten TRAINER.$"
=======
SlateportCity_BattleTentLobby_Text_ExplainSwapPartnerRules: @ 82C5F9D
	.string "You may swap Pokémon only with\n"
	.string "the Trainer you have just defeated.\p"
	.string "You may swap for only those Pokémon\n"
	.string "used by the beaten Trainer.$"
>>>>>>> 4d1bf960

SlateportCity_BattleTentLobby_Text_ExplainSwapNumberRules:
	.string "After every battle you win, you may\n"
	.string "swap for one of your defeated\l"
	.string "opponent's Pokémon.\p"
	.string "You will not be able to swap Pokémon\n"
	.string "with the third Trainer in the event.$"

SlateportCity_BattleTentLobby_Text_ExplainSwapNotes:
	.string "There are two key points to be aware\n"
	.string "of when swapping Pokémon.\p"
	.string "First, when swapping, you can't check\n"
	.string "the stats of the Pokémon you are\l"
	.string "about to receive.\p"
	.string "Second, the Pokémon on your team\n"
	.string "are lined up in sequence, depending on\l"
	.string "the order in which you rented them.\p"
	.string "This sequence remains unchanged\n"
	.string "even when swaps are made.$"

<<<<<<< HEAD
SlateportCity_BattleTentLobby_Text_ExplainMonRules:
	.string "The POKéMON of the SLATEPORT\n"
	.string "BATTLE TENT are all rentals.\p"
	.string "All rental POKéMON are kept at\n"
	.string "Level 30.$"

@ Unused
VerdanturfTown_BattleTentLobby_Text_RulesAreListed2:
	.string "The VERDANTURF BATTLE TENT\n"
=======
SlateportCity_BattleTentLobby_Text_ExplainMonRules: @ 82C61FE
	.string "The Pokémon of the Slateport\n"
	.string "Battle Tent are all rentals.\p"
	.string "All rental Pokémon are kept at\n"
	.string "Level 30.$"

@ Unused
VerdanturfTown_BattleTentLobby_Text_RulesAreListed2: @ 82C6261
	.string "The Verdanturf Battle Tent\n"
>>>>>>> 4d1bf960
	.string "rules are listed.$"

@ Unused
VerdanturfTown_BattleTentLobby_Text_ReadWhichHeading:
	.string "Which heading do you want to read?$"

@ Unused
<<<<<<< HEAD
VerdanturfTown_BattleTentLobby_Text_ExplainBasicRules:
	.string "Here at the VERDANTURF BATTLE TENT,\n"
	.string "POKéMON are required to think and\l"
=======
VerdanturfTown_BattleTentLobby_Text_ExplainBasicRules: @ 82C62B1
	.string "Here at the Verdanturf Battle Tent,\n"
	.string "Pokémon are required to think and\l"
>>>>>>> 4d1bf960
	.string "battle by themselves.\p"
	.string "Unlike in the wild, Pokémon that live\n"
	.string "with people behave differently\l"
	.string "depending on their nature.$"

@ Unused
<<<<<<< HEAD
VerdanturfTown_BattleTentLobby_Text_ExplainNatureRules:
	.string "Depending on its nature, a POKéMON\n"
=======
VerdanturfTown_BattleTentLobby_Text_ExplainNatureRules: @ 82C636D
	.string "Depending on its nature, a Pokémon\n"
>>>>>>> 4d1bf960
	.string "may prefer to attack no matter what.\p"
	.string "Another Pokémon may prefer to protect\n"
	.string "itself from any harm.\p"
	.string "Yet another may enjoy vexing or\n"
	.string "confounding its foes.\p"
	.string "Depending on its nature, a Pokémon\n"
	.string "will have favorite moves that it is good\l"
	.string "at using.\p"
	.string "It may also dislike certain moves that\n"
	.string "it has trouble using.$"

@ Unused
VerdanturfTown_BattleTentLobby_Text_ExplainMoveRules:
	.string "There are offensive moves that inflict\n"
	.string "direct damage on the foe.\p"
	.string "There are defensive moves that are\n"
	.string "used to prepare for enemy attacks or\l"
	.string "used to heal HP and so on.\p"
	.string "There are also other somewhat-odd\n"
	.string "moves that may enfeeble the foes with\l"
	.string "stat problems including poison and \l"
	.string "paralysis.\p"
	.string "Pokémon will consider using moves in\n"
	.string "these three categories.$"

@ Unused
<<<<<<< HEAD
VerdanturfTown_BattleTentLobby_Text_ExplainUnderpoweredRules:
	.string "When not under command by its TRAINER,\n"
	.string "a POKéMON may be unable to effectively\l"
=======
VerdanturfTown_BattleTentLobby_Text_ExplainUnderpoweredRules: @ 82C6612
	.string "When not under command by its Trainer,\n"
	.string "a Pokémon may be unable to effectively\l"
>>>>>>> 4d1bf960
	.string "use certain moves.\p"
	.string "A Pokémon is not good at using any\n"
	.string "move that it dislikes.\p"
	.string "If a Pokémon only knows moves that\n"
	.string "do not match its nature, it will often\l"
	.string "be unable to live up to its potential.$"

@ Unused
<<<<<<< HEAD
VerdanturfTown_BattleTentLobby_Text_ExplainWhenInDangerRules:
	.string "Depending on its nature, a POKéMON may\n"
=======
VerdanturfTown_BattleTentLobby_Text_ExplainWhenInDangerRules: @ 82C671E
	.string "Depending on its nature, a Pokémon may\n"
>>>>>>> 4d1bf960
	.string "start using moves that don't match its\l"
	.string "nature when it is in trouble.\p"
	.string "If a Pokémon begins behaving oddly\n"
	.string "in a pinch, watch it carefully.$"

<<<<<<< HEAD
BattleTentLobby_Text_ExplainLevelRules:
	.string "At this BATTLE TENT, the levels of\n"
=======
BattleTentLobby_Text_ExplainLevelRules: @ 82C67CD
	.string "At this Battle Tent, the levels of\n"
>>>>>>> 4d1bf960
	.string "your opponents will be adjusted to\l"
	.string "match the levels of your Pokémon.\p"
	.string "However, no Trainer you face will\n"
	.string "have any Pokémon below Level 30.$"

<<<<<<< HEAD
VerdanturfTown_BattleTentLobby_Text_RulesAreListed:
	.string "The VERDANTURF BATTLE TENT\n"
=======
VerdanturfTown_BattleTentLobby_Text_RulesAreListed: @ 82C6878
	.string "The Verdanturf Battle Tent\n"
>>>>>>> 4d1bf960
	.string "rules are listed.$"<|MERGE_RESOLUTION|>--- conflicted
+++ resolved
@@ -1,12 +1,6 @@
-<<<<<<< HEAD
-FallarborTown_BattleTentLobby_Text_WelcomeToBattleTent:
-	.string "I welcome you to the BATTLE TENT\n"
-	.string "FALLARBOR SITE!\p"
-=======
 FallarborTown_BattleTentLobby_Text_WelcomeToBattleTent: @ 82C47EB
 	.string "I welcome you to the Battle Tent\n"
 	.string "Fallarbor Site!\p"
->>>>>>> 4d1bf960
 	.string "I am your guide to the Set KO Tourney!$"
 
 FallarborTown_BattleTentLobby_Text_TakeChallenge:
@@ -17,13 +11,8 @@
 	.string "We await your challenge on\n"
 	.string "another occasion!$"
 
-<<<<<<< HEAD
-FallarborTown_BattleTentLobby_Text_ExplainFallarborTent:
-	.string "In the FALLARBOR BATTLE TENT,\n"
-=======
 FallarborTown_BattleTentLobby_Text_ExplainFallarborTent: @ 82C48AC
 	.string "In the Fallarbor Battle Tent,\n"
->>>>>>> 4d1bf960
 	.string "we undertake the Set KO Tourney.\p"
 	.string "All participants enter with a team of\n"
 	.string "three Pokémon.\p"
@@ -43,15 +32,9 @@
 	.string "three Trainers in succession,\l"
 	.string "we will present you with a fine prize.$"
 
-<<<<<<< HEAD
-FallarborTown_BattleTentLobby_Text_SaveBeforeChallenge:
-	.string "Before showing you to the BATTLE\n"
-	.string "TENT, I must save. Is that okay?$"
-=======
 FallarborTown_BattleTentLobby_Text_SaveBeforeChallenge: @ 82C4B35
 	.string "Before showing you to the Battle\n"
 	.string "Tent, I must save. Is that okay?$"
->>>>>>> 4d1bf960
 
 @ Unused
 FallarborTown_BattleTentLobby_Text_WhichLevelMode:
@@ -134,20 +117,6 @@
 	.string "Before I show you to the Battle Tent,\n"
 	.string "I must save the game. Please wait.$"
 
-<<<<<<< HEAD
-VerdanturfTown_BattleTentLobby_Text_WelcomeToBattleTent:
-	.string "I welcome you to the BATTLE TENT\n"
-	.string "VERDANTURF SITE!\p"
-	.string "Here, the TRAINER's trust toward\n"
-	.string "POKéMON is tested.$"
-
-VerdanturfTown_BattleTentLobby_Text_TakeChallenge:
-	.string "Do you wish to take the VERDANTURF\n"
-	.string "BATTLE TENT challenge?$"
-
-VerdanturfTown_BattleTentLobby_Text_ExplainVerdanturfTent:
-	.string "In the VERDANTURF BATTLE TENT,\n"
-=======
 VerdanturfTown_BattleTentLobby_Text_WelcomeToBattleTent: @ 82C50C3
 	.string "I welcome you to the Battle Tent\n"
 	.string "Verdanturf Site!\p"
@@ -160,7 +129,6 @@
 
 VerdanturfTown_BattleTentLobby_Text_ExplainVerdanturfTent: @ 82C5163
 	.string "In the Verdanturf Battle Tent,\n"
->>>>>>> 4d1bf960
 	.string "there is one crucial rule that must\l"
 	.string "be obeyed.\p"
 	.string "Trainers are permitted only to switch\n"
@@ -244,15 +212,9 @@
 	.string "For the feat of your 3-win streak,\n"
 	.string "we present you with this prize.$"
 
-<<<<<<< HEAD
-SlateportCity_BattleTentLobby_Text_WelcomeToBattleTent:
-	.string "Welcome to the BATTLE TENT\n"
-	.string "SLATEPORT SITE!\p"
-=======
 SlateportCity_BattleTentLobby_Text_WelcomeToBattleTent: @ 82C5810
 	.string "Welcome to the Battle Tent\n"
 	.string "Slateport Site!\p"
->>>>>>> 4d1bf960
 	.string "I am your guide to the Battle Swap\n"
 	.string "Tournament.$"
 
@@ -260,13 +222,8 @@
 	.string "Would you like to take the Battle\n"
 	.string "Swap challenge?$"
 
-<<<<<<< HEAD
-SlateportCity_BattleTentLobby_Text_ExplainSlateportTent:
-	.string "Here at the SLATEPORT BATTLE TENT,\n"
-=======
 SlateportCity_BattleTentLobby_Text_ExplainSlateportTent: @ 82C589C
 	.string "Here at the Slateport Battle Tent,\n"
->>>>>>> 4d1bf960
 	.string "we hold Battle Swap events\l"
 	.string "using rental Pokémon.\p"
 	.string "First, you will be loaned three\n"
@@ -296,13 +253,8 @@
 	.string "I need to save data. Is that okay?$"
 
 @ Unused
-<<<<<<< HEAD
-SlateportCity_BattleTentLobby_Text_HoldMonsForSafekeeping:
-	.string "Okay, I will hold your POKéMON for\n"
-=======
 SlateportCity_BattleTentLobby_Text_HoldMonsForSafekeeping: @ 82C5B4A
 	.string "Okay, I will hold your Pokémon for\n"
->>>>>>> 4d1bf960
 	.string "safekeeping while you compete.$"
 
 SlateportCity_BattleTentLobby_Text_StepThisWay:
@@ -316,15 +268,9 @@
 	.string "Please wait.$"
 
 @ Unused
-<<<<<<< HEAD
-SlateportCity_BattleTentLobby_Text_ReturnMonsExchangeRentals:
-	.string "I will return your POKéMON in exchange\n"
-	.string "for our rental POKéMON.$"
-=======
 SlateportCity_BattleTentLobby_Text_ReturnMonsExchangeRentals: @ 82C5C30
 	.string "I will return your Pokémon in exchange\n"
 	.string "for our rental Pokémon.$"
->>>>>>> 4d1bf960
 
 SlateportCity_BattleTentLobby_Text_WonThreeMatchesReturnMons:
 	.string "Congratulations!\n"
@@ -356,13 +302,8 @@
 	.string "from your challenge.$"
 
 @ Unused
-<<<<<<< HEAD
-SlateportCity_BattleTentLobby_Text_ReturnPersonalMons:
-	.string "We'll return your personal POKéMON.$"
-=======
 SlateportCity_BattleTentLobby_Text_ReturnPersonalMons: @ 82C5E85
 	.string "We'll return your personal Pokémon.$"
->>>>>>> 4d1bf960
 
 @ Unused
 SlateportCity_BattleTentLobby_Text_ReceivedPrize:
@@ -384,19 +325,11 @@
 	.string "your team may not have two or more\l"
 	.string "of the same Pokémon.$"
 
-<<<<<<< HEAD
-SlateportCity_BattleTentLobby_Text_ExplainSwapPartnerRules:
-	.string "You may swap POKéMON only with\n"
-	.string "the TRAINER you have just defeated.\p"
-	.string "You may swap for only those POKéMON\n"
-	.string "used by the beaten TRAINER.$"
-=======
 SlateportCity_BattleTentLobby_Text_ExplainSwapPartnerRules: @ 82C5F9D
 	.string "You may swap Pokémon only with\n"
 	.string "the Trainer you have just defeated.\p"
 	.string "You may swap for only those Pokémon\n"
 	.string "used by the beaten Trainer.$"
->>>>>>> 4d1bf960
 
 SlateportCity_BattleTentLobby_Text_ExplainSwapNumberRules:
 	.string "After every battle you win, you may\n"
@@ -417,17 +350,6 @@
 	.string "This sequence remains unchanged\n"
 	.string "even when swaps are made.$"
 
-<<<<<<< HEAD
-SlateportCity_BattleTentLobby_Text_ExplainMonRules:
-	.string "The POKéMON of the SLATEPORT\n"
-	.string "BATTLE TENT are all rentals.\p"
-	.string "All rental POKéMON are kept at\n"
-	.string "Level 30.$"
-
-@ Unused
-VerdanturfTown_BattleTentLobby_Text_RulesAreListed2:
-	.string "The VERDANTURF BATTLE TENT\n"
-=======
 SlateportCity_BattleTentLobby_Text_ExplainMonRules: @ 82C61FE
 	.string "The Pokémon of the Slateport\n"
 	.string "Battle Tent are all rentals.\p"
@@ -437,7 +359,6 @@
 @ Unused
 VerdanturfTown_BattleTentLobby_Text_RulesAreListed2: @ 82C6261
 	.string "The Verdanturf Battle Tent\n"
->>>>>>> 4d1bf960
 	.string "rules are listed.$"
 
 @ Unused
@@ -445,28 +366,17 @@
 	.string "Which heading do you want to read?$"
 
 @ Unused
-<<<<<<< HEAD
-VerdanturfTown_BattleTentLobby_Text_ExplainBasicRules:
-	.string "Here at the VERDANTURF BATTLE TENT,\n"
-	.string "POKéMON are required to think and\l"
-=======
 VerdanturfTown_BattleTentLobby_Text_ExplainBasicRules: @ 82C62B1
 	.string "Here at the Verdanturf Battle Tent,\n"
 	.string "Pokémon are required to think and\l"
->>>>>>> 4d1bf960
 	.string "battle by themselves.\p"
 	.string "Unlike in the wild, Pokémon that live\n"
 	.string "with people behave differently\l"
 	.string "depending on their nature.$"
 
 @ Unused
-<<<<<<< HEAD
-VerdanturfTown_BattleTentLobby_Text_ExplainNatureRules:
-	.string "Depending on its nature, a POKéMON\n"
-=======
 VerdanturfTown_BattleTentLobby_Text_ExplainNatureRules: @ 82C636D
 	.string "Depending on its nature, a Pokémon\n"
->>>>>>> 4d1bf960
 	.string "may prefer to attack no matter what.\p"
 	.string "Another Pokémon may prefer to protect\n"
 	.string "itself from any harm.\p"
@@ -493,15 +403,9 @@
 	.string "these three categories.$"
 
 @ Unused
-<<<<<<< HEAD
-VerdanturfTown_BattleTentLobby_Text_ExplainUnderpoweredRules:
-	.string "When not under command by its TRAINER,\n"
-	.string "a POKéMON may be unable to effectively\l"
-=======
 VerdanturfTown_BattleTentLobby_Text_ExplainUnderpoweredRules: @ 82C6612
 	.string "When not under command by its Trainer,\n"
 	.string "a Pokémon may be unable to effectively\l"
->>>>>>> 4d1bf960
 	.string "use certain moves.\p"
 	.string "A Pokémon is not good at using any\n"
 	.string "move that it dislikes.\p"
@@ -510,35 +414,20 @@
 	.string "be unable to live up to its potential.$"
 
 @ Unused
-<<<<<<< HEAD
-VerdanturfTown_BattleTentLobby_Text_ExplainWhenInDangerRules:
-	.string "Depending on its nature, a POKéMON may\n"
-=======
 VerdanturfTown_BattleTentLobby_Text_ExplainWhenInDangerRules: @ 82C671E
 	.string "Depending on its nature, a Pokémon may\n"
->>>>>>> 4d1bf960
 	.string "start using moves that don't match its\l"
 	.string "nature when it is in trouble.\p"
 	.string "If a Pokémon begins behaving oddly\n"
 	.string "in a pinch, watch it carefully.$"
 
-<<<<<<< HEAD
-BattleTentLobby_Text_ExplainLevelRules:
-	.string "At this BATTLE TENT, the levels of\n"
-=======
 BattleTentLobby_Text_ExplainLevelRules: @ 82C67CD
 	.string "At this Battle Tent, the levels of\n"
->>>>>>> 4d1bf960
 	.string "your opponents will be adjusted to\l"
 	.string "match the levels of your Pokémon.\p"
 	.string "However, no Trainer you face will\n"
 	.string "have any Pokémon below Level 30.$"
 
-<<<<<<< HEAD
-VerdanturfTown_BattleTentLobby_Text_RulesAreListed:
-	.string "The VERDANTURF BATTLE TENT\n"
-=======
 VerdanturfTown_BattleTentLobby_Text_RulesAreListed: @ 82C6878
 	.string "The Verdanturf Battle Tent\n"
->>>>>>> 4d1bf960
 	.string "rules are listed.$"