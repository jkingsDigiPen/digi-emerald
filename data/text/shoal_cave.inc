--- conflicted
+++ resolved
@@ -13,13 +13,8 @@
 	.string "You can get those ingredients\n"
 	.string "every day.$"
 
-<<<<<<< HEAD
-ShoalCave_LowTideEntranceRoom_Text_WouldYouLikeShellBell:
-	.string "Oh, hey! SHOAL SALT and SHOAL SHELLS!\n"
-=======
 ShoalCave_LowTideEntranceRoom_Text_WouldYouLikeShellBell: @ 82A7F37
 	.string "Oh, hey! Shoal Salt and Shoal Shells!\n"
->>>>>>> 4d1bf960
 	.string "And enough of them, too!\p"
 	.string "Would you like me to make you\n"
 	.string "a Shell Bell with them?$"
@@ -31,13 +26,8 @@
 	.string "… … … … … … … …\p"
 	.string "There! Done!$"
 
-<<<<<<< HEAD
-ShoalCave_LowTideEntranceRoom_Text_ExplainShellBell:
-	.string "Have a POKéMON hold on to that.\n"
-=======
 ShoalCave_LowTideEntranceRoom_Text_ExplainShellBell: @ 82A8012
 	.string "Have a Pokémon hold on to that.\n"
->>>>>>> 4d1bf960
 	.string "It'll love it, that's for certain.\p"
 	.string "Why, the Shell Bell's chime…\n"
 	.string "It's simply sublime!\p"
@@ -48,30 +38,16 @@
 	.string "Oh… Is that so…\n"
 	.string "I wanted to make a Shell Bell…$"
 
-<<<<<<< HEAD
-ShoalCave_LowTideEntranceRoom_Text_NoSpaceInYourBag:
-	.string "You don't have space in your BAG\n"
-=======
 ShoalCave_LowTideEntranceRoom_Text_NoSpaceInYourBag: @ 82A80F5
 	.string "You don't have space in your Bag\n"
->>>>>>> 4d1bf960
 	.string "if I were to make it for you.\p"
 	.string "You should make room and come back\n"
 	.string "for a Shell Bell.$"
 
-<<<<<<< HEAD
-ShoalCave_Text_WasShoalSaltNowNothing:
-	.string "There was some SHOAL SALT here.\n"
-	.string "But, there's nothing here now.$"
-
-ShoalCave_Text_WasShoallShellNowNothing:
-	.string "There was a SHOAL SHELL here.\n"
-=======
 ShoalCave_Text_WasShoalSaltNowNothing: @ 82A8169
 	.string "There was some Shoal Salt here.\n"
 	.string "But, there's nothing here now.$"
 
 ShoalCave_Text_WasShoallShellNowNothing: @ 82A81A8
 	.string "There was a Shoal Shell here.\n"
->>>>>>> 4d1bf960
 	.string "But, there's nothing here now.$"