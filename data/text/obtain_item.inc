--- conflicted
+++ resolved
@@ -1,13 +1,8 @@
 gText_ObtainedTheItem::
 	.string "Obtained the {STR_VAR_2}!$"
 
-<<<<<<< HEAD
-gText_TheBagIsFull::
-	.string "The BAG is full…$"
-=======
 gText_TheBagIsFull:: @ 8272A89
 	.string "The Bag is full…$"
->>>>>>> 4d1bf960
 
 gText_PutItemInPocket::
 	.string "{PLAYER} put away the {STR_VAR_2}\n"
