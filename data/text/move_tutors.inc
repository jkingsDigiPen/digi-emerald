MoveTutor_Text_ThisMoveCanOnlyBeLearnedOnce:
	.string "This move can be learned only\n"
	.string "once. Is that okay?$"

<<<<<<< HEAD
MoveTutor_Text_SwaggerTeach:
	.string "Heh! My POKéMON totally rules!\n"
	.string "It's cooler than any POKéMON!\p"
=======
MoveTutor_Text_SwaggerTeach: @ 82C6E37
	.string "Heh! My Pokémon totally rules!\n"
	.string "It's cooler than any Pokémon!\p"
>>>>>>> 4d1bf960
	.string "I was lipping off with a swagger in\n"
	.string "my step like that when the Chairman\l"
	.string "chewed me out.\p"
	.string "That took the swagger out of my step.\p"
	.string "If you'd like, I'll teach the move\n"
	.string "Swagger to a Pokémon of yours.$"

MoveTutor_Text_SwaggerDeclined:
	.string "What, no? Can't you get into\n"
	.string "the spirit of things?$"

<<<<<<< HEAD
MoveTutor_Text_SwaggerWhichMon:
	.string "All right, which POKéMON wants to\n"
	.string "learn how to SWAGGER?$"

MoveTutor_Text_SwaggerTaught:
	.string "I'll just praise my POKéMON from now\n"
=======
MoveTutor_Text_SwaggerWhichMon: @ 82C6F66
	.string "All right, which Pokémon wants to\n"
	.string "learn how to Swagger?$"

MoveTutor_Text_SwaggerTaught: @ 82C6F9E
	.string "I'll just praise my Pokémon from now\n"
>>>>>>> 4d1bf960
	.string "on without the swagger.$"

MoveTutor_Text_RolloutTeach:
	.string "Did you know that you can go from\n"
	.string "here a long way in that direction\l"
	.string "without changing direction?\p"
	.string "I might even be able to roll\n"
	.string "that way.\p"
	.string "Do you think your Pokémon will\n"
	.string "want to roll, too?\p"
	.string "I can teach one the move Rollout\n"
	.string "if you'd like.$"

MoveTutor_Text_RolloutDeclined:
	.string "You don't need to be shy about it.\n"
	.string "Let's roll!$"

MoveTutor_Text_RolloutWhichMon:
	.string "Ehehe, sure thing! It'd be great if\n"
	.string "the Pokémon looked like me.$"

MoveTutor_Text_RolloutTaught:
	.string "Rolling around in the grass makes me\n"
	.string "happy. Come on, let's roll!$"

MoveTutor_Text_FuryCutterTeach:
	.string "There's a move that gets stronger\n"
	.string "when you keep using it in a row.\p"
	.string "It's a Bug-type move, and it is\n"
	.string "wickedly cool.\p"
	.string "It's called Fury Cutter.\n"
	.string "Want me to teach it to a Pokémon?$"

MoveTutor_Text_FuryCutterDeclined:
	.string "We're not on the same wavelength.$"

MoveTutor_Text_FuryCutterWhichMon:
	.string "Yay!\n"
	.string "Show me which Pokémon I should teach.$"

MoveTutor_Text_FuryCutterTaught:
	.string "I get a thrill watching to see if\n"
	.string "the move keeps hitting in succession!$"

MoveTutor_MimicTeach:
	.string "Ah, young one!\p"
	.string "I am also a young one, but I mimic\n"
	.string "the styles and speech of the elderly\l"
	.string "folks of this town.\p"
	.string "What do you say, young one?\n"
	.string "Would you agree to it if I were to\l"
	.string "offer to teach the move Mimic?$"

<<<<<<< HEAD
MoveTutor_MimicDeclined:
	.string "Oh, boo! I wanted to teach MIMIC\n"
	.string "to your POKéMON!$"
=======
MoveTutor_MimicDeclined: @ 82C737F
	.string "Oh, boo! I wanted to teach Mimic\n"
	.string "to your Pokémon!$"
>>>>>>> 4d1bf960

MoveTutor_Text_MimicWhichMon:
	.string "Fwofwo! And so I shall!\n"
	.string "Let me see the Pokémon\l"
	.string "you wish me to teach.$"

<<<<<<< HEAD
MoveTutor_Text_MimicTaught:
	.string "MIMIC is a move of great depth.\p"
=======
MoveTutor_Text_MimicTaught: @ 82C73F6
	.string "Mimic is a move of great depth.\p"
>>>>>>> 4d1bf960
	.string "Could you execute it to perfection\n"
	.string "as well as me…?$"

MoveTutor_Text_MetronomeTeach:
	.string "I want all sorts of things!\n"
	.string "But I used up my allowance…\p"
	.string "Wouldn't it be nice if there were\n"
	.string "a spell that made money appear when\l"
	.string "you waggle a finger?\p"
	.string "If you want, I can teach your Pokémon\n"
	.string "the move Metronome.\p"
	.string "Money won't appear, but your Pokémon\n"
	.string "will waggle a finger. Yes?$"

MoveTutor_Text_MetronomeDeclined:
	.string "Okay. I'll be here if you change\n"
	.string "your mind.$"

MoveTutor_Text_MetronomeWhichMon:
	.string "Okay! I'll teach it!\n"
	.string "Which Pokémon should I teach?$"

<<<<<<< HEAD
MoveTutor_Text_MetronomeTaught:
	.string "When a POKéMON waggles its finger\n"
	.string "like a METRONOME, all sorts of nice\l"
=======
MoveTutor_Text_MetronomeTaught: @ 82C75B5
	.string "When a Pokémon waggles its finger\n"
	.string "like a Metronome, all sorts of nice\l"
>>>>>>> 4d1bf960
	.string "things happen.\p"
	.string "Wouldn't it be nice if we could\n"
	.string "use it, too?$"

<<<<<<< HEAD
MoveTutor_Text_SleepTalkTeach:
	.string "Humph! My wife relies on HIDDEN\n"
	.string "POWER to stay awake.\p"
=======
MoveTutor_Text_SleepTalkTeach: @ 82C7637
	.string "Humph! My wife relies on Hidden\n"
	.string "Power to stay awake.\p"
>>>>>>> 4d1bf960
	.string "She should just take a nap like I do,\n"
	.string "and Sleep Talk.\p"
	.string "I can teach your Pokémon how to\n"
	.string "Sleep Talk instead. Interested?$"

MoveTutor_Text_SleepTalkDeclined:
	.string "Oh, fine, fine. You want to stay awake\n"
	.string "with Hidden Power, too…$"

MoveTutor_Text_SleepTalkWhichMon:
	.string "Ah, an appreciative child!\n"
	.string "Which Pokémon should I teach?$"

MoveTutor_Text_SleepTalkTaught:
	.string "I've never once gotten my wife's\n"
	.string "coin trick right.\p"
	.string "I would be happy if I got it right\n"
	.string "even as I Sleep Talk…$"

MoveTutor_Text_SubstituteTeach:
	.string "When I see the wide world from up\n"
	.string "here on the roof…\p"
	.string "I think about how nice it would be\n"
	.string "if there were more than just one me\l"
	.string "so I could enjoy all sorts of lives.\p"
	.string "Of course it's not possible.\n"
	.string "Giggle…\p"
	.string "I know! Would you be interested in\n"
	.string "having a Pokémon learn Substitute?$"

MoveTutor_Text_SubstituteDeclined:
	.string "Oh, no?\p"
	.string "A Pokémon can make a copy of\n"
	.string "itself using it, you know.$"

MoveTutor_Text_SubstituteWhichMon:
	.string "Giggle…\n"
	.string "Which Pokémon do you want me to\l"
	.string "teach Substitute?$"

MoveTutor_Text_SubstituteTaught:
	.string "We human beings should enjoy our\n"
	.string "own lives to the utmost!\p"
	.string "I hope you'll get that way, too!$"

MoveTutor_Text_DynamicPunchTeach:
	.string "I can't do this anymore!\p"
	.string "It's utterly hopeless!\p"
	.string "I'm a Fighting-type Trainer,\n"
	.string "so I can't win at the Mossdeep Gym\l"
	.string "no matter how hard I try!\p"
	.string "Argh! Punch! Punch! Punch!\n"
	.string "Punch! Punch! Punch!\p"
	.string "What, don't look at me that way!\n"
	.string "I'm only hitting the ground!\p"
	.string "Or do you want me to teach your\n"
	.string "Pokémon DynamicPunch?$"

MoveTutor_Text_DynamicPunchDeclined:
	.string "Darn! You're even making fun of me?\n"
	.string "Punch! Punch! Punch!$"

MoveTutor_Text_DynamicPunchWhichMon:
	.string "What? You do? You're a good person!\n"
	.string "Which Pokémon should I teach?$"

<<<<<<< HEAD
MoveTutor_Text_DynamicPunchTaught:
	.string "I want you to win at the MOSSDEEP GYM\n"
	.string "using that DYNAMICPUNCH!$"
=======
MoveTutor_Text_DynamicPunchTaught: @ 82C7B4F
	.string "I want you to win at the Mossdeep Gym\n"
	.string "using that DynamicPunch!$"
>>>>>>> 4d1bf960

MoveTutor_Text_DoubleEdgeTeach:
	.string "Sigh…\p"
	.string "Sootopolis's Gym Leader is really\n"
	.string "lovably admirable.\p"
	.string "But that also means I have many\n"
	.string "rivals for his attention.\p"
	.string "He's got appeal with a Double-Edge.\n"
	.string "I couldn't even catch his eye.\p"
	.string "Please, let me teach your Pokémon\n"
	.string "the move Double-Edge!$"

MoveTutor_Text_DoubleEdgeDeclined:
	.string "Oh…\n"
	.string "Even you rejected me…$"

<<<<<<< HEAD
MoveTutor_Text_DoubleEdgeWhichMon:
	.string "Okay, which POKéMON should I teach\n"
	.string "DOUBLE-EDGE?$"
=======
MoveTutor_Text_DoubleEdgeWhichMon: @ 82C7C98
	.string "Okay, which Pokémon should I teach\n"
	.string "Double-Edge?$"
>>>>>>> 4d1bf960

MoveTutor_Text_DoubleEdgeTaught:
	.string "I won't live for love anymore!\n"
	.string "I'll become tough!$"

MoveTutor_Text_ExplosionTeach:
	.string "I don't intend to be going nowhere\n"
	.string "fast in the sticks like this forever.\p"
	.string "You watch me, I'll get out to the city\n"
	.string "and become a huge hit.\p"
	.string "Seriously, I'm going to cause\n"
	.string "a huge Explosion of popularity!\p"
	.string "If you overheard that, I'll happily\n"
	.string "teach Explosion to your Pokémon!$"

MoveTutor_Text_ExplosionDeclined:
	.string "Gaah! You're turning me down because\n"
	.string "I live in the country?$"

<<<<<<< HEAD
MoveTutor_Text_ExplosionWhichMon:
	.string "Fine! An EXPLOSION it is!\n"
	.string "Which POKéMON wants to blow up?$"

MoveTutor_Text_ExplosionTaught:
	.string "For a long time, I've taught POKéMON\n"
	.string "how to use EXPLOSION, but I've yet\l"
	.string "to ignite my own EXPLOSION…\p"
=======
MoveTutor_Text_ExplosionWhichMon: @ 82C7E40
	.string "Fine! An Explosion it is!\n"
	.string "Which Pokémon wants to blow up?$"

MoveTutor_Text_ExplosionTaught: @ 82C7E7A
	.string "For a long time, I've taught Pokémon\n"
	.string "how to use Explosion, but I've yet\l"
	.string "to ignite my own Explosion…\p"
>>>>>>> 4d1bf960
	.string "Maybe it's because deep down,\n"
	.string "I would rather stay here…$"<|MERGE_RESOLUTION|>--- conflicted
+++ resolved
@@ -2,15 +2,9 @@
 	.string "This move can be learned only\n"
 	.string "once. Is that okay?$"
 
-<<<<<<< HEAD
-MoveTutor_Text_SwaggerTeach:
-	.string "Heh! My POKéMON totally rules!\n"
-	.string "It's cooler than any POKéMON!\p"
-=======
 MoveTutor_Text_SwaggerTeach: @ 82C6E37
 	.string "Heh! My Pokémon totally rules!\n"
 	.string "It's cooler than any Pokémon!\p"
->>>>>>> 4d1bf960
 	.string "I was lipping off with a swagger in\n"
 	.string "my step like that when the Chairman\l"
 	.string "chewed me out.\p"
@@ -22,21 +16,12 @@
 	.string "What, no? Can't you get into\n"
 	.string "the spirit of things?$"
 
-<<<<<<< HEAD
-MoveTutor_Text_SwaggerWhichMon:
-	.string "All right, which POKéMON wants to\n"
-	.string "learn how to SWAGGER?$"
-
-MoveTutor_Text_SwaggerTaught:
-	.string "I'll just praise my POKéMON from now\n"
-=======
 MoveTutor_Text_SwaggerWhichMon: @ 82C6F66
 	.string "All right, which Pokémon wants to\n"
 	.string "learn how to Swagger?$"
 
 MoveTutor_Text_SwaggerTaught: @ 82C6F9E
 	.string "I'll just praise my Pokémon from now\n"
->>>>>>> 4d1bf960
 	.string "on without the swagger.$"
 
 MoveTutor_Text_RolloutTeach:
@@ -90,28 +75,17 @@
 	.string "Would you agree to it if I were to\l"
 	.string "offer to teach the move Mimic?$"
 
-<<<<<<< HEAD
-MoveTutor_MimicDeclined:
-	.string "Oh, boo! I wanted to teach MIMIC\n"
-	.string "to your POKéMON!$"
-=======
 MoveTutor_MimicDeclined: @ 82C737F
 	.string "Oh, boo! I wanted to teach Mimic\n"
 	.string "to your Pokémon!$"
->>>>>>> 4d1bf960
 
 MoveTutor_Text_MimicWhichMon:
 	.string "Fwofwo! And so I shall!\n"
 	.string "Let me see the Pokémon\l"
 	.string "you wish me to teach.$"
 
-<<<<<<< HEAD
-MoveTutor_Text_MimicTaught:
-	.string "MIMIC is a move of great depth.\p"
-=======
 MoveTutor_Text_MimicTaught: @ 82C73F6
 	.string "Mimic is a move of great depth.\p"
->>>>>>> 4d1bf960
 	.string "Could you execute it to perfection\n"
 	.string "as well as me…?$"
 
@@ -134,28 +108,16 @@
 	.string "Okay! I'll teach it!\n"
 	.string "Which Pokémon should I teach?$"
 
-<<<<<<< HEAD
-MoveTutor_Text_MetronomeTaught:
-	.string "When a POKéMON waggles its finger\n"
-	.string "like a METRONOME, all sorts of nice\l"
-=======
 MoveTutor_Text_MetronomeTaught: @ 82C75B5
 	.string "When a Pokémon waggles its finger\n"
 	.string "like a Metronome, all sorts of nice\l"
->>>>>>> 4d1bf960
 	.string "things happen.\p"
 	.string "Wouldn't it be nice if we could\n"
 	.string "use it, too?$"
 
-<<<<<<< HEAD
-MoveTutor_Text_SleepTalkTeach:
-	.string "Humph! My wife relies on HIDDEN\n"
-	.string "POWER to stay awake.\p"
-=======
 MoveTutor_Text_SleepTalkTeach: @ 82C7637
 	.string "Humph! My wife relies on Hidden\n"
 	.string "Power to stay awake.\p"
->>>>>>> 4d1bf960
 	.string "She should just take a nap like I do,\n"
 	.string "and Sleep Talk.\p"
 	.string "I can teach your Pokémon how to\n"
@@ -222,15 +184,9 @@
 	.string "What? You do? You're a good person!\n"
 	.string "Which Pokémon should I teach?$"
 
-<<<<<<< HEAD
-MoveTutor_Text_DynamicPunchTaught:
-	.string "I want you to win at the MOSSDEEP GYM\n"
-	.string "using that DYNAMICPUNCH!$"
-=======
 MoveTutor_Text_DynamicPunchTaught: @ 82C7B4F
 	.string "I want you to win at the Mossdeep Gym\n"
 	.string "using that DynamicPunch!$"
->>>>>>> 4d1bf960
 
 MoveTutor_Text_DoubleEdgeTeach:
 	.string "Sigh…\p"
@@ -247,15 +203,9 @@
 	.string "Oh…\n"
 	.string "Even you rejected me…$"
 
-<<<<<<< HEAD
-MoveTutor_Text_DoubleEdgeWhichMon:
-	.string "Okay, which POKéMON should I teach\n"
-	.string "DOUBLE-EDGE?$"
-=======
 MoveTutor_Text_DoubleEdgeWhichMon: @ 82C7C98
 	.string "Okay, which Pokémon should I teach\n"
 	.string "Double-Edge?$"
->>>>>>> 4d1bf960
 
 MoveTutor_Text_DoubleEdgeTaught:
 	.string "I won't live for love anymore!\n"
@@ -275,16 +225,6 @@
 	.string "Gaah! You're turning me down because\n"
 	.string "I live in the country?$"
 
-<<<<<<< HEAD
-MoveTutor_Text_ExplosionWhichMon:
-	.string "Fine! An EXPLOSION it is!\n"
-	.string "Which POKéMON wants to blow up?$"
-
-MoveTutor_Text_ExplosionTaught:
-	.string "For a long time, I've taught POKéMON\n"
-	.string "how to use EXPLOSION, but I've yet\l"
-	.string "to ignite my own EXPLOSION…\p"
-=======
 MoveTutor_Text_ExplosionWhichMon: @ 82C7E40
 	.string "Fine! An Explosion it is!\n"
 	.string "Which Pokémon wants to blow up?$"
@@ -293,6 +233,5 @@
 	.string "For a long time, I've taught Pokémon\n"
 	.string "how to use Explosion, but I've yet\l"
 	.string "to ignite my own Explosion…\p"
->>>>>>> 4d1bf960
 	.string "Maybe it's because deep down,\n"
 	.string "I would rather stay here…$"