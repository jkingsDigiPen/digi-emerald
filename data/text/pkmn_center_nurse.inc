gText_WouldYouLikeToRestYourPkmn::
<<<<<<< HEAD
	.string "Hello, and welcome to\n"
	.string "the POKéMON CENTER.\p"
	.string "We restore your tired POKéMON\n"
	.string "to full health.\p"
	.string "Would you like to rest your POKéMON?$"

gText_IllTakeYourPkmn::
	.string "Okay, I'll take your POKéMON\n"
	.string "for a few seconds.$"

gText_RestoredPkmnToFullHealth::
	.string "Thank you for waiting.\p"
	.string "We've restored your POKéMON\n"
	.string "to full health.$"
=======
    .string "Hello, and welcome to\n"
    .string "the Digimon Center.\p"
    .string "We restore your tired Digimon\n"
    .string "to full health.\p"
    .string "Would you like to rest your Digimon?$"

gText_IllTakeYourPkmn:: @ 8272768
    .string "Welcome! Let me take your\n"
    .string "Digimon for a few seconds.$"

gText_RestoredPkmnToFullHealth::
    .string "Thank you for waiting.\p"
    .string "We've restored your Digimon\n"
    .string "to full health.$"
>>>>>>> e1a6dd5c

gText_WeHopeToSeeYouAgain::
	.string "We hope to see you again!$"

gText_WelcomeCutShort::
<<<<<<< HEAD
	.string "Hello, and welcome to\n"
	.string "the POKéMON CENTER.\p"
	.string "We restore your tired POKéMON\n"
	.string "to full health.\p"
	.string "Would you like to…$"

gText_NoticesGoldCard::
	.string "Th-that card…\n"
	.string "Could it be… The GOLD CARD?!\p"
	.string "Oh, the gold color is brilliant!\n"
	.string "The four stars seem to sparkle!\p"
	.string "I've seen several TRAINERS with\n"
	.string "a SILVER CARD before, but, {PLAYER},\l"
	.string "you're the first TRAINER I've ever\l"
	.string "seen with a GOLD CARD!\p"
	.string "Okay, {PLAYER}, please allow me\n"
	.string "the honor of resting your POKéMON!$"
=======
    .string "Hello, and welcome to\n"
    .string "the Digimon Center.\p"
    .string "We restore your tired Digimon\n"
    .string "to full health.\p"
    .string "Would you like to…$"

gText_NoticesGoldCard::
    .string "Th-that card…\n"
    .string "Could it be… The Gold Card?!\p"
    .string "Oh, the gold color is brilliant!\n"
    .string "The four stars seem to sparkle!\p"
    .string "I've seen several Trainers with\n"
    .string "a Silver Card before, but, {PLAYER},\l"
    .string "you're the first Trainer I've ever\l"
    .string "seen with a Gold Card!\p"
    .string "Okay, {PLAYER}, please allow me\n"
    .string "the honor of resting your Digimon!$"
>>>>>>> e1a6dd5c

gText_YouWantTheUsual::
	.string "I'm delighted to see you, {PLAYER}!\n"
	.string "You want the usual, am I right?$"

<<<<<<< HEAD
gText_IllTakeYourPkmn2::
	.string "Okay, I'll take your POKéMON\n"
	.string "for a few seconds.$"
=======
gText_IllTakeYourPkmn2:: @ 82729C0
    .string "Okay, I'll take your Digimon\n"
    .string "for a few seconds.$"
>>>>>>> e1a6dd5c

gText_ThankYouForWaiting::
	.string "Thank you for waiting.$"

gText_WeHopeToSeeYouAgain2::
	.string "We hope to see you again!$"<|MERGE_RESOLUTION|>--- conflicted
+++ resolved
@@ -1,27 +1,11 @@
 gText_WouldYouLikeToRestYourPkmn::
-<<<<<<< HEAD
-	.string "Hello, and welcome to\n"
-	.string "the POKéMON CENTER.\p"
-	.string "We restore your tired POKéMON\n"
-	.string "to full health.\p"
-	.string "Would you like to rest your POKéMON?$"
-
-gText_IllTakeYourPkmn::
-	.string "Okay, I'll take your POKéMON\n"
-	.string "for a few seconds.$"
-
-gText_RestoredPkmnToFullHealth::
-	.string "Thank you for waiting.\p"
-	.string "We've restored your POKéMON\n"
-	.string "to full health.$"
-=======
     .string "Hello, and welcome to\n"
     .string "the Digimon Center.\p"
     .string "We restore your tired Digimon\n"
     .string "to full health.\p"
     .string "Would you like to rest your Digimon?$"
 
-gText_IllTakeYourPkmn:: @ 8272768
+gText_IllTakeYourPkmn::
     .string "Welcome! Let me take your\n"
     .string "Digimon for a few seconds.$"
 
@@ -29,31 +13,11 @@
     .string "Thank you for waiting.\p"
     .string "We've restored your Digimon\n"
     .string "to full health.$"
->>>>>>> e1a6dd5c
 
 gText_WeHopeToSeeYouAgain::
 	.string "We hope to see you again!$"
 
 gText_WelcomeCutShort::
-<<<<<<< HEAD
-	.string "Hello, and welcome to\n"
-	.string "the POKéMON CENTER.\p"
-	.string "We restore your tired POKéMON\n"
-	.string "to full health.\p"
-	.string "Would you like to…$"
-
-gText_NoticesGoldCard::
-	.string "Th-that card…\n"
-	.string "Could it be… The GOLD CARD?!\p"
-	.string "Oh, the gold color is brilliant!\n"
-	.string "The four stars seem to sparkle!\p"
-	.string "I've seen several TRAINERS with\n"
-	.string "a SILVER CARD before, but, {PLAYER},\l"
-	.string "you're the first TRAINER I've ever\l"
-	.string "seen with a GOLD CARD!\p"
-	.string "Okay, {PLAYER}, please allow me\n"
-	.string "the honor of resting your POKéMON!$"
-=======
     .string "Hello, and welcome to\n"
     .string "the Digimon Center.\p"
     .string "We restore your tired Digimon\n"
@@ -71,21 +35,14 @@
     .string "seen with a Gold Card!\p"
     .string "Okay, {PLAYER}, please allow me\n"
     .string "the honor of resting your Digimon!$"
->>>>>>> e1a6dd5c
 
 gText_YouWantTheUsual::
 	.string "I'm delighted to see you, {PLAYER}!\n"
 	.string "You want the usual, am I right?$"
 
-<<<<<<< HEAD
 gText_IllTakeYourPkmn2::
-	.string "Okay, I'll take your POKéMON\n"
-	.string "for a few seconds.$"
-=======
-gText_IllTakeYourPkmn2:: @ 82729C0
     .string "Okay, I'll take your Digimon\n"
     .string "for a few seconds.$"
->>>>>>> e1a6dd5c
 
 gText_ThankYouForWaiting::
 	.string "Thank you for waiting.$"
