--- conflicted
+++ resolved
@@ -1,13 +1,3 @@
-<<<<<<< HEAD
-BerryBlender_Text_BlendWithTheBlendMaster:
-	.string "BLEND MASTER: Indeed I am!\n"
-	.string "The BLEND MASTER am I!\p"
-	.string "Blend with me, and you shall witness\n"
-	.string "the mastery I bring to blending!$"
-
-BerryBlender_Text_SeeMyMasteryInAction:
-	.string "BLEND MASTER: Hmmm! So, you wish to\n"
-=======
 BerryBlender_Text_BlendWithTheBlendMaster: @ 82C427C
 	.string "Blend Master: Indeed I am!\n"
 	.string "The Blend Master am I!\p"
@@ -16,7 +6,6 @@
 
 BerryBlender_Text_SeeMyMasteryInAction: @ 82C42F4
 	.string "Blend Master: Hmmm! So, you wish to\n"
->>>>>>> 4d1bf960
 	.string "see my mastery in action?$"
 
 BerryBlender_Text_TooBusyNowIsee:
@@ -77,15 +66,9 @@
 BerryBlender_Text_WhatAnExpert:
 	.string "What an expert!$"
 
-<<<<<<< HEAD
-BerryBlender_Text_MadeAmazingPokeblocksWithMaster:
-	.string "When I blended with the MASTER,\n"
-	.string "we made amazing {POKEBLOCK}S!$"
-=======
 BerryBlender_Text_MadeAmazingPokeblocksWithMaster: @ 82C4679
 	.string "When I blended with the Master,\n"
 	.string "we made amazing {POKEBLOCK}s!$"
->>>>>>> 4d1bf960
 
 BerryBlender_Text_QualitiesOfBlendMaster:
 	.string "Eyes that track the arrow with\n"
@@ -95,13 +78,8 @@
 	.string "Possessing these qualities makes\n"
 	.string "the Blend Master truly great.$"
 
-<<<<<<< HEAD
-BerryBlender_Text_MasterWorksOnSkillsInMountains:
-	.string "The BLEND MASTER's supposed to work\n"
-=======
 BerryBlender_Text_MasterWorksOnSkillsInMountains: @ 82C4763
 	.string "The Blend Master's supposed to work\n"
->>>>>>> 4d1bf960
 	.string "on his skills deep in the mountains.\p"
 	.string "Sometimes, he comes to Lilycove\n"
 	.string "to blend Berries all day long.$"