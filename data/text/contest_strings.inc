@ Contest move effect descriptions

gText_HighlyAppealingMove::
	.string "A highly appealing move.$"

gText_UserMoreEasilyStartled::
	.string "After this move, the user is\nmore easily startled.$"

gText_GreatAppealButNoMoreToEnd::
	.string "Makes a great appeal, but\nallows no more to the end.$"

<<<<<<< HEAD
gText_UsedRepeatedlyWithoutBoringJudge::
	.string "Can be repeatedly used\nwithout boring the JUDGE.$"
=======
gText_UsedRepeatedlyWithoutBoringJudge:: @ 827CC03
	.string "Can be repeatedly used\nwithout boring the Judge.$"
>>>>>>> 4d1bf960

gText_AvoidStartledByOthersOnce::
	.string "Can avoid being startled\nby others once.$"

gText_AvoidStartledByOthers::
	.string "Can avoid being startled\nby others.$"

gText_AvoidStartledByOthersLittle::
	.string "Can avoid being startled\nby others a little.$"

gText_UserLessLikelyStartled::
	.string "After this move, the user is\nless likely to be startled.$"

<<<<<<< HEAD
gText_SlightlyStartleFrontMon::
	.string "Slightly startles the\nPOKéMON in front.$"
=======
gText_SlightlyStartleFrontMon:: @ 827CCE7
	.string "Slightly startles the\nPokémon in front.$"
>>>>>>> 4d1bf960

gText_SlightlyStartleAppealed::
	.string "Slightly startles those\nthat have made appeals.$"

<<<<<<< HEAD
gText_StartleAppealedBeforeUser::
	.string "Startles the POKéMON that\nappealed before the user.$"

gText_StartleAllAppealed::
	.string "Startles all POKéMON that\nhave done their appeals.$"

gText_BadlyStartleFrontMon::
	.string "Badly startles the\nPOKéMON in front.$"
=======
gText_StartleAppealedBeforeUser:: @ 827CD3F
	.string "Startles the Pokémon that\nappealed before the user.$"

gText_StartleAllAppealed:: @ 827CD73
	.string "Startles all Pokémon that\nhave done their appeals.$"

gText_BadlyStartleFrontMon:: @ 827CDA6
	.string "Badly startles the\nPokémon in front.$"
>>>>>>> 4d1bf960

gText_BadlyStartleAppealed::
	.string "Badly startles those that\nhave made appeals.$"

<<<<<<< HEAD
gText_StartleAppealedBeforeUser2::
	.string "Startles the POKéMON that\nappealed before the user.$"

gText_StartleAllAppealed2::
	.string "Startles all POKéMON that\nhave done their appeals.$"

gText_ShiftJudgesAttentionFromOthers::
	.string "Shifts the JUDGE's\nattention from others.$"

gText_StartleMonHasJudgesAttention::
	.string "Startles the POKéMON that\nhas the JUDGE's attention.$"
=======
gText_StartleAppealedBeforeUser2:: @ 827CDF8
	.string "Startles the Pokémon that\nappealed before the user.$"

gText_StartleAllAppealed2:: @ 827CE2C
	.string "Startles all Pokémon that\nhave done their appeals.$"

gText_ShiftJudgesAttentionFromOthers:: @ 827CE5F
	.string "Shifts the Judge's\nattention from others.$"

gText_StartleMonHasJudgesAttention:: @ 827CE89
	.string "Startles the Pokémon that\nhas the Judge's attention.$"
>>>>>>> 4d1bf960

gText_JamOthersMissesTurn::
	.string "Jams the others, and misses\none turn of appeals.$"

<<<<<<< HEAD
gText_StartleMonsMadeSameTypeAppeal::
	.string "Startles POKéMON that\nmade a same-type appeal.$"

gText_BadlyStartleCoolAppeals::
	.string "Badly startles POKéMON\nthat made COOL appeals.$"

gText_BadlyStartleBeautyAppeals::
	.string "Badly startles POKéMON\nthat made BEAUTY appeals.$"

gText_BadlyStartleCuteAppeals::
	.string "Badly startles POKéMON\nthat made CUTE appeals.$"

gText_BadlyStartleSmartAppeals::
	.string "Badly startles POKéMON\nthat made SMART appeals.$"

gText_BadlyStartleToughAppeals::
	.string "Badly startles POKéMON\nthat made TOUGH appeals.$"

gText_MakeMonAfterUserNervous::
	.string "Makes one POKéMON after\nthe user nervous.$"

gText_MakeAllMonsAfterUserNervous::
	.string "Makes all POKéMON after\nthe user nervous.$"
=======
gText_StartleMonsMadeSameTypeAppeal:: @ 827CEEF
	.string "Startles Pokémon that\nmade a same-type appeal.$"

gText_BadlyStartleCoolAppeals:: @ 827CF1E
	.string "Badly startles Pokémon\nthat made Cool appeals.$"

gText_BadlyStartleBeautyAppeals:: @ 827CF4D
	.string "Badly startles Pokémon\nthat made Beauty appeals.$"

gText_BadlyStartleCuteAppeals:: @ 827CF7E
	.string "Badly startles Pokémon\nthat made Cute appeals.$"

gText_BadlyStartleSmartAppeals:: @ 827CFAD
	.string "Badly startles Pokémon\nthat made Smart appeals.$"

gText_BadlyStartleToughAppeals:: @ 827CFDD
	.string "Badly startles Pokémon\nthat made Tough appeals.$"

gText_MakeMonAfterUserNervous:: @ 827D00D
	.string "Makes one Pokémon after\nthe user nervous.$"

gText_MakeAllMonsAfterUserNervous:: @ 827D037
	.string "Makes all Pokémon after\nthe user nervous.$"
>>>>>>> 4d1bf960

gText_WorsenConditionOfThoseMadeAppeals::
	.string "Worsens the condition of\nthose that made appeals.$"

<<<<<<< HEAD
gText_BadlyStartleMonsGoodCondition::
	.string "Badly startles POKéMON in\ngood condition.$"
=======
gText_BadlyStartleMonsGoodCondition:: @ 827D093
	.string "Badly startles Pokémon in\ngood condition.$"
>>>>>>> 4d1bf960

gText_AppealGreatIfPerformedFirst::
	.string "The appeal works great if\nperformed first.$"

gText_AppealGreatIfPerformedLast::
	.string "The appeal works great if\nperformed last.$"

gText_AppealAsGoodAsThoseBeforeIt::
	.string "Makes the appeal as good\nas those before it.$"

gText_AppealAsGoodAsOneBeforeIt::
	.string "Makes the appeal as good\nas the one before it.$"

gText_AppealBetterLaterItsPerformed::
	.string "The appeal works better\nthe later it is performed.$"

gText_AppealVariesDependingOnTiming::
	.string "The appeal's quality varies\ndepending on its timing.$"

gText_WorksWellIfSameTypeAsBefore::
	.string "Works well if it's the same\ntype as the one before.$"

gText_WorksWellIfDifferentTypeAsBefore::
	.string "Works well if different in\ntype than the one before.$"

gText_AffectedByAppealInFront::
	.string "Affected by how well the\nappeal in front goes.$"

gText_UpsConditionHelpsPreventNervousness::
	.string "Ups the user's condition.\nHelps prevent nervousness.$"

gText_AppealWorksWellIfConditionGood::
	.string "The appeal works well if the\nuser's condition is good.$"

gText_NextAppealMadeEarlier::
	.string "The next appeal can be\nmade earlier next turn.$"

gText_NextAppealMadeLater::
	.string "The next appeal can be\nmade later next turn.$"

gText_TurnOrderMoreEasilyScrambled::
	.string "Makes the next turn's order\nmore easily scrambled.$"

gText_ScrambleOrderOfNextAppeals::
	.string "Scrambles the order of\nappeals on the next turn.$"

<<<<<<< HEAD
gText_AppealExcitesAudienceInAnyContest::
	.string "An appeal that excites the\naudience in any CONTEST.$"

gText_BadlyStartlesMonsGoodAppeals::
	.string "Badly startles all POKéMON\nthat made good appeals.$"
=======
gText_AppealExcitesAudienceInAnyContest:: @ 827D39A
	.string "An appeal that excites the\naudience in any Contest.$"

gText_BadlyStartlesMonsGoodAppeals:: @ 827D3CE
	.string "Badly startles all Pokémon\nthat made good appeals.$"
>>>>>>> 4d1bf960

gText_AppealBestMoreCrowdExcited::
	.string "The appeal works best the\nmore the crowd is excited.$"

gText_TemporarilyStopCrowdExcited::
	.string "Temporarily stops the\ncrowd from growing excited.$"

@ Unused move names

<<<<<<< HEAD
gText_RainDance::
	.string "RAIN DANCE$"

gText_Rage::
	.string "RAGE$"

gText_FocusEnergy::
	.string "FOCUS ENERGY$"

gText_Hypnosis::
	.string "HYPNOSIS$"

gText_Softboiled::
	.string "SOFTBOILED$"

gText_HornAttack::
	.string "HORN ATTACK$"

gText_SwordsDance::
	.string "SWORDS DANCE$"

gText_Conversion::
	.string "CONVERSION$"

gText_SunnyDay::
	.string "SUNNY DAY$"

gText_Rest2::
	.string "REST$"

gText_Vicegrip::
	.string "VICEGRIP$"

gText_DefenseCurl::
	.string "DEFENSE CURL$"

gText_LockOn::
	.string "LOCK-ON$"

@ Contest type names

gContestMoveTypeCoolText::
	.string "COOL$"

gContestMoveTypeBeautyText::
	.string "BEAUTY$"

gContestMoveTypeCuteText::
	.string "CUTE$"

gContestMoveTypeSmartText::
	.string "SMART$"

gContestMoveTypeToughText::
	.string "TOUGH$"
=======
gText_RainDance:: @ 827D468
	.string "Rain Dance$"

gText_Rage:: @ 827D473
	.string "Rage$"

gText_FocusEnergy:: @ 827D478
	.string "Focus Energy$"

gText_Hypnosis:: @ 827D485
	.string "Hypnosis$"

gText_Softboiled:: @ 827D48E
	.string "SoftBoiled$"

gText_HornAttack:: @ 827D499
	.string "Horn Attack$"

gText_SwordsDance:: @ 827D4A5
	.string "Swords Dance$"

gText_Conversion:: @ 827D4B2
	.string "Conversion$"

gText_SunnyDay:: @ 827D4BD
	.string "Sunny Day$"

gText_Rest2:: @ 827D4C7
	.string "Rest$"

gText_Vicegrip:: @ 827D4CC
	.string "ViceGrip$"

gText_DefenseCurl:: @ 827D4D5
	.string "Defense Curl$"

gText_LockOn:: @ 827D4E2
	.string "Lock-On$"

@ Contest type names

gContestMoveTypeCoolText:: @ 827D4EA
	.string "Cool$"

gContestMoveTypeBeautyText:: @ 827D4EF
	.string "Beauty$"

gContestMoveTypeCuteText:: @ 827D4F6
	.string "Cute$"

gContestMoveTypeSmartText:: @ 827D4FB
	.string "Smart$"

gContestMoveTypeToughText:: @ 827D501
	.string "Tough$"
>>>>>>> 4d1bf960

gText_AppealNumWhichMoveWillBePlayed::
	.string "Appeal no. {STR_VAR_1}!\n"
	.string "Which move will be played?$"

gText_AppealNumButItCantParticipate::
	.string "Appeal no. {STR_VAR_1}!\n"
	.string "But it can't participate!$"

gText_MonAppealedWithMove::
	.string "{STR_VAR_1} appealed with\n"
	.string "{STR_VAR_2}!$"

gText_MonWasWatchingOthers::
	.string "{STR_VAR_1} was watching\n"
	.string "the others.{PAUSE 0x0F}{PAUSE 0x0F}{PAUSE 0x0F}{PAUSE 0x0F}$"

gText_AllOutOfAppealTime::
	.string "We're all out of\n"
	.string "Appeal Time!{PAUSE 0x0F}{PAUSE 0x0F}{PAUSE 0x0F}{PAUSE 0x0F}$"

@ Unused appeal result texts

gText_ButAppealWasJammed::
	.string "But the appeal was\n"
	.string "jammed.$"

gText_FollowedAnotherMonsLead::
	.string "It followed another\n"
	.string "Pokémon's lead.$"

gText_ButItMessedUp::
	.string "But it messed up.$"

gText_WentBetterThanUsual::
	.string "It went better than\n"
	.string "usual.$"

<<<<<<< HEAD
gText_JudgeLookedAwayForSomeReason::
	.string "The JUDGE looked away\n"
=======
gText_JudgeLookedAwayForSomeReason:: @ 827D62D
	.string "The Judge looked away\n"
>>>>>>> 4d1bf960
	.string "for some reason.$"

gText_WorkedHardToBuildOnPastMistakes::
	.string "It worked hard to build on\n"
	.string "past mistakes.$"

gText_CantMakeAnyMoreMoves::
	.string "It can't make any more\n"
	.string "moves.$"

gText_WorkedFrighteninglyWell::
	.string "It worked frighteningly\n"
	.string "well.$"

gText_WorkedHardAsStandoutMon::
	.string "It worked as hard as the\n"
	.string "standout Pokémon.$"

<<<<<<< HEAD
gText_JudgedLookedOnExpectantly::
	.string "The JUDGE looked on\n"
=======
gText_JudgedLookedOnExpectantly:: @ 827D6E5
	.string "The Judge looked on\n"
>>>>>>> 4d1bf960
	.string "expectantly.$"

gText_WorkedRatherWell::
	.string "It worked rather well.$"

gText_WorkedLittleBetterThanUsual::
	.string "It worked a little better\n"
	.string "than usual.$"

@ Round result texts

gText_MonFailedToStandOutAtAll::
	.string "{STR_VAR_1} failed to\n"
	.string "stand out at all…{PAUSE_UNTIL_PRESS}$"

gText_MonDidntStandOutVeryMuch::
	.string "{STR_VAR_1} didn't stand\n"
	.string "out very much…{PAUSE_UNTIL_PRESS}$"

gText_MonCaughtALittleAttention::
	.string "{STR_VAR_1} caught a\n"
	.string "little attention.{PAUSE_UNTIL_PRESS}$"

gText_MonAttractedALotOfAttention::
	.string "{STR_VAR_1} attracted a\n"
	.string "lot of attention.{PAUSE_UNTIL_PRESS}$"

gText_MonCommandedTotalAttention::
	.string "{STR_VAR_1} commanded\n"
	.string "total attention.{PAUSE_UNTIL_PRESS}$"

gText_MonHasntMadeItsAppeal::
	.string "{STR_VAR_1} hasn't made\n"
	.string "its appeal.{PAUSE_UNTIL_PRESS}$"

@ Unused
gText_AnticipationSwelledForMonsAppealNext2::
	.string "Anticipation swelled for\n"
	.string "{STR_VAR_1}'s appeal next.$"

gText_EmptyContestString::
	.string "$"

<<<<<<< HEAD
gText_JudgesViewsOnMonHeldFirm::
	.string "The JUDGE 's views on\n"
=======
gText_JudgesViewsOnMonHeldFirm:: @ 827D831
	.string "The Judge 's views on\n"
>>>>>>> 4d1bf960
	.string "{STR_VAR_1} held firm.$"

gText_MonsXChangedPerceptions::
	.string "{STR_VAR_1}'s {STR_VAR_3}\n"
	.string "changed perceptions.$"

gText_MonsAppealEffectWoreOff::
	.string "{STR_VAR_1}'s appeal\n"
	.string "effect wore off.$"

gText_SpecialAppealsEffectWoreOff::
	.string "The special appeal's\n"
	.string "effect wore off.$"

gText_EveryonesAppealsMadeToLookSame::
	.string "Everyone's appeals were\n"
	.string "made to look the same.$"

gText_CheapenedMonsAppeal::
	.string "It cheapened\n"
	.string "{STR_VAR_2}'s appeal.$"

gText_CheapenedAppealOfThoseAhead::
	.string "It cheapened the appeal\n"
	.string "of those ahead.$"

gText_StoleAttentionAwayFromMon::
	.string "It stole attention away\n"
	.string "from {STR_VAR_2}.$"

gText_CheapenedMonsAppeal2::
	.string "It cheapened\n"
	.string "{STR_VAR_2}'s appeal.$"

gText_SeverelyCheapenedOtherAppeals::
	.string "It severely cheapened\n"
	.string "other appeals.$"

gText_AnticipationSwelledForMonsAppealNext::
	.string "Anticipation swelled for\n"
	.string "{STR_VAR_1}'s appeal next.$"

gText_CheapenedAppealOfThoseAhead2::
	.string "It cheapened the appeal\n"
	.string "of those ahead.$"

<<<<<<< HEAD
gText_CheapenedJudgesFavoriteAppeal::
	.string "It cheapened the JUDGE's\n"
=======
gText_CheapenedJudgesFavoriteAppeal:: @ 827D9D9
	.string "It cheapened the Judge's\n"
>>>>>>> 4d1bf960
	.string "favorite appeal.$"

gText_AppealsOfOthersCheapenedByHalf::
	.string "The appeals of others\n"
	.string "were cheapened by half.$"

gText_StoodOutToMakeUpForBeingJammed::
	.string "It stood out to make up\n"
	.string "for being jammed.$"

gText_CantParticipateInAppealsAnyMore::
	.string "It can't participate in\n"
	.string "appeals any more.$"

<<<<<<< HEAD
gText_TouchedJudgeForFantasticAppeal::
	.string "It touched the JUDGE for\n"
=======
gText_TouchedJudgeForFantasticAppeal:: @ 827DA85
	.string "It touched the Judge for\n"
>>>>>>> 4d1bf960
	.string "a fantastic appeal.$"

gText_AnticipationRoseForUpcomingAppeals::
	.string "Anticipation rose for\n"
	.string "upcoming appeals.$"

gText_StoodOutAsMuchAsSpecialAppeals::
	.string "It stood out as much as\n"
	.string "special appeals.$"

gText_StoodOutAsMuchAsMon::
	.string "It stood out as much as\n"
	.string "{STR_VAR_1}.$"

gText_JammedAppealsMadeEvenLessNoticeable::
	.string "Jammed appeals were made\n"
	.string "even less noticeable.$"

gText_EveryonesAppealsMadeSame::
	.string "Everyone's appeals were\n"
	.string "made the same.$"

@ Appeal result texts

gText_BecameMoreConsciousOfOtherMons::
	.string "It became more conscious\n"
	.string "of the other Pokémon.{PAUSE 15}{PAUSE 15}{PAUSE 15}{PAUSE 15}$"

gText_MonCantMakeAnAppealAfterThis::
	.string "{STR_VAR_1} can't make an\n"
	.string "appeal after this.{PAUSE 15}{PAUSE 15}{PAUSE 15}{PAUSE 15}$"

gText_SettledDownJustLittleBit::
	.string "It settled down just a\n"
	.string "little bit.{PAUSE 15}{PAUSE 15}{PAUSE 15}{PAUSE 15}$"

gText_BecameObliviousToOtherMons::
	.string "It became oblivious to\n"
	.string "the other Pokémon.{PAUSE 15}{PAUSE 15}{PAUSE 15}{PAUSE 15}$"

gText_BecameLessAwareOfOtherMons::
	.string "It became less aware of\n"
	.string "the other Pokémon.{PAUSE 15}{PAUSE 15}{PAUSE 15}{PAUSE 15}$"

gText_StoppedCaringAboutOtherMons::
	.string "It stopped caring about\n"
	.string "other Pokémon much.{PAUSE 15}{PAUSE 15}{PAUSE 15}{PAUSE 15}$"

gText_TriedToStartleOtherMons::
	.string "It tried to startle the\n"
	.string "other Pokémon.{PAUSE 15}{PAUSE 15}{PAUSE 15}{PAUSE 15}$"

gText_TriedToDazzleOthers::
	.string "It tried to dazzle the\n"
	.string "others.{PAUSE 15}{PAUSE 15}{PAUSE 15}{PAUSE 15}$"

<<<<<<< HEAD
gText_JudgeLookedAwayFromMon::
	.string "The JUDGE looked away\n"
=======
gText_JudgeLookedAwayFromMon:: @ 827DD12
	.string "The Judge looked away\n"
>>>>>>> 4d1bf960
	.string "from {STR_VAR_1}.{PAUSE 15}{PAUSE 15}{PAUSE 15}{PAUSE 15}$"

gText_TriedToUnnerveNextMon::
	.string "It tried to unnerve the\n"
	.string "next Pokémon.{PAUSE 15}{PAUSE 15}{PAUSE 15}{PAUSE 15}$"

gText_MonBecameNervous::
	.string "{STR_VAR_1} became\n"
	.string "nervous.{PAUSE 15}{PAUSE 15}{PAUSE 15}{PAUSE 15}$"

gText_AppealTriedToUnnerveWaitingMons::
	.string "The appeal tried to\n"
	.string "unnerve waiting Pokémon.{PAUSE 15}{PAUSE 15}{PAUSE 15}{PAUSE 15}$"

<<<<<<< HEAD
gText_TauntedMonsDoingWell::
	.string "It taunted POKéMON\n"
=======
gText_TauntedMonsDoingWell:: @ 827DDC7
	.string "It taunted Pokémon\n"
>>>>>>> 4d1bf960
	.string "doing well.{PAUSE 15}{PAUSE 15}{PAUSE 15}{PAUSE 15}$"

gText_MonRegainedItsForm::
	.string "{STR_VAR_1} regained its\n"
	.string "form.{PAUSE 15}{PAUSE 15}{PAUSE 15}{PAUSE 15}$"

<<<<<<< HEAD
gText_TriedToJamMonDoingWell::
	.string "It tried to jam POKéMON\n"
=======
gText_TriedToJamMonDoingWell:: @ 827DE14
	.string "It tried to jam Pokémon\n"
>>>>>>> 4d1bf960
	.string "doing well.{PAUSE 15}{PAUSE 15}{PAUSE 15}{PAUSE 15}$"

gText_StandoutMonHustledEvenMore::
	.string "The standout {STR_VAR_1}\n"
	.string "hustled even more.{PAUSE 15}{PAUSE 15}{PAUSE 15}{PAUSE 15}$"

gText_LargelyUnnoticedMonWorkedHard::
	.string "The largely unnoticed\n"
	.string "{STR_VAR_1} worked hard.{PAUSE 15}{PAUSE 15}{PAUSE 15}{PAUSE 15}$"

gText_WorkedAsMuchAsMonBefore::
	.string "It worked as much as\n"
	.string "Pokémon before it.{PAUSE 15}{PAUSE 15}{PAUSE 15}{PAUSE 15}$"

gText_MonsAppealDidNotGoWell::
	.string "{STR_VAR_1}'s appeal did\n"
	.string "not go well.{PAUSE 15}{PAUSE 15}{PAUSE 15}{PAUSE 15}$"

gText_WorkedAsMuchAsPrecedingMon::
	.string "It worked as much as the\n"
	.string "preceding Pokémon.{PAUSE 15}{PAUSE 15}{PAUSE 15}{PAUSE 15}$"

gText_MonsAppealDidNotGoWell2::
	.string "{STR_VAR_1}'s appeal did\n"
	.string "not go well.{PAUSE 15}{PAUSE 15}{PAUSE 15}{PAUSE 15}$"

gText_MonsAppealDidNotGoWell3::
	.string "{STR_VAR_1}'s appeal did\n"
	.string "not go well.{PAUSE 15}{PAUSE 15}{PAUSE 15}{PAUSE 15}$"

gText_MonsAppealWentSlightlyWell::
	.string "{STR_VAR_1}'s appeal\n"
	.string "went slightly well.{PAUSE 15}{PAUSE 15}{PAUSE 15}{PAUSE 15}$"

gText_MonsAppealWentPrettyWell::
	.string "{STR_VAR_1}'s appeal\n"
	.string "went pretty well.{PAUSE 15}{PAUSE 15}{PAUSE 15}{PAUSE 15}$"

gText_MonsAppealWentExcellently::
	.string "{STR_VAR_1}'s appeal\n"
	.string "went excellently.{PAUSE 15}{PAUSE 15}{PAUSE 15}{PAUSE 15}$"

gText_MonsAppealWasDud::
	.string "{STR_VAR_1}'s appeal was\n"
	.string "a dud.{PAUSE 15}{PAUSE 15}{PAUSE 15}{PAUSE 15}$"

gText_MonsAppealDidNotWorkVeryWell::
	.string "{STR_VAR_1}'s appeal did\n"
	.string "not work very well.{PAUSE 15}{PAUSE 15}{PAUSE 15}{PAUSE 15}$"

gText_MonsAppealWentSlightlyWell2::
	.string "{STR_VAR_1}'s appeal\n"
	.string "went slightly well.{PAUSE 15}{PAUSE 15}{PAUSE 15}{PAUSE 15}$"

gText_MonsAppealWentPrettyWell2::
	.string "{STR_VAR_1}'s appeal\n"
	.string "went pretty well.{PAUSE 15}{PAUSE 15}{PAUSE 15}{PAUSE 15}$"

gText_MonsAppealWentVeryWell::
	.string "{STR_VAR_1}'s appeal\n"
	.string "went very well.{PAUSE 15}{PAUSE 15}{PAUSE 15}{PAUSE 15}$"

gText_MonsAppealWentExcellently2::
	.string "{STR_VAR_1}'s appeal\n"
	.string "went excellently.{PAUSE 15}{PAUSE 15}{PAUSE 15}{PAUSE 15}$"

gText_SameTypeAsOneBeforeGood::
	.string "It's the same type as the\n"
	.string "Pokémon before--good!{PAUSE 15}{PAUSE 15}{PAUSE 15}{PAUSE 15}$"

gText_NotSameTypeAsOneBeforeGood::
	.string "It's not the same type as\n"
	.string "the one before--good!{PAUSE 15}{PAUSE 15}{PAUSE 15}{PAUSE 15}$"

gText_StoodOutMuchMoreThanMonBefore::
	.string "It stood out much more\n"
	.string "than the Pokémon before.{PAUSE 15}{PAUSE 15}{PAUSE 15}{PAUSE 15}$"

gText_DidntDoAsWellAsMonBefore::
	.string "It didn't do as well as the\n"
	.string "Pokémon before.{PAUSE 15}{PAUSE 15}{PAUSE 15}{PAUSE 15}$"

gText_MonsConditionRoseAboveUsual::
	.string "{STR_VAR_1}'s condition\n"
	.string "rose above usual.{PAUSE 15}{PAUSE 15}{PAUSE 15}{PAUSE 15}$"

gText_MonsHotStatusMadeGreatAppeal::
	.string "{STR_VAR_1}'s hot status\n"
	.string "made it a great appeal!{PAUSE 15}{PAUSE 15}{PAUSE 15}{PAUSE 15}$"

gText_MovedUpInLineForNextAppeal::
	.string "It moved up in line for\n"
	.string "the next appeal.{PAUSE 15}{PAUSE 15}{PAUSE 15}{PAUSE 15}$"

gText_MovedBackInLineForNextAppeal::
	.string "It moved back in line once\n"
	.string "for the next appeal.{PAUSE 15}{PAUSE 15}{PAUSE 15}{PAUSE 15}$"

gText_ScrambledUpOrderForNextTurn::
	.string "It scrambled up the\n"
	.string "order for the next turn.{PAUSE 15}{PAUSE 15}{PAUSE 15}{PAUSE 15}$"

<<<<<<< HEAD
gText_JudgeLookedAtMonExpectantly::
	.string "The JUDGE looked at\n"
=======
gText_JudgeLookedAtMonExpectantly:: @ 827E2FE
	.string "The Judge looked at\n"
>>>>>>> 4d1bf960
	.string "{STR_VAR_1} expectantly.{PAUSE 0x0F}{PAUSE 0x0F}{PAUSE 0x0F}{PAUSE 0x0F}$"

gText_AppealComboWentOverWell::
	.string "The appeal combo went\n"
	.string "over well.{PAUSE 0x0F}{PAUSE 0x0F}{PAUSE 0x0F}{PAUSE 0x0F}$"

gText_AppealComboWentOverVeryWell::
	.string "The appeal combo went\n"
	.string "over very well.{PAUSE 0x0F}{PAUSE 0x0F}{PAUSE 0x0F}{PAUSE 0x0F}$"

gText_AppealComboWentOverExcellently::
	.string "The appeal combo went\n"
	.string "over excellently.{PAUSE 0x0F}{PAUSE 0x0F}{PAUSE 0x0F}{PAUSE 0x0F}$"

gText_MonManagedToAvertGaze::
	.string "{STR_VAR_1} managed to\n"
	.string "avert its gaze.{PAUSE 0x0F}{PAUSE 0x0F}{PAUSE 0x0F}{PAUSE 0x0F}$"

gText_MonManagedToAvoidSeeingIt::
	.string "{STR_VAR_1} managed to\n"
	.string "avoid seeing it.{PAUSE 0x0F}{PAUSE 0x0F}{PAUSE 0x0F}{PAUSE 0x0F}$"

gText_MonIsntFazedByThatSortOfThing::
	.string "{STR_VAR_1} isn't fazed\n"
	.string "by that sort of thing.{PAUSE 0x0F}{PAUSE 0x0F}{PAUSE 0x0F}{PAUSE 0x0F}$"

gText_MonBecameALittleDistracted::
	.string "{STR_VAR_1} became a\n"
	.string "little distracted.{PAUSE 0x0F}{PAUSE 0x0F}{PAUSE 0x0F}{PAUSE 0x0F}$"

gText_TriedToStartleOtherPokemon::
	.string "It tried to startle the\n"
	.string "other Pokémon.{PAUSE 0x0F}{PAUSE 0x0F}{PAUSE 0x0F}{PAUSE 0x0F}$"

gText_MonLookedDownOutOfDistraction::
	.string "{STR_VAR_1} looked down\n"
	.string "out of distraction.{PAUSE 0x0F}{PAUSE 0x0F}{PAUSE 0x0F}{PAUSE 0x0F}$"

gText_MonTurnedBackOutOfDistraction::
	.string "{STR_VAR_1} turned back\n"
	.string "out of distraction.{PAUSE 0x0F}{PAUSE 0x0F}{PAUSE 0x0F}{PAUSE 0x0F}$"

gText_MonCouldntHelpUtteringCry::
	.string "{STR_VAR_1} couldn't help\n"
	.string "uttering a cry.{PAUSE 0x0F}{PAUSE 0x0F}{PAUSE 0x0F}{PAUSE 0x0F}$"

gText_MonCouldntHelpLeapingUp::
	.string "{STR_VAR_1} couldn't help\n"
	.string "leaping up.{PAUSE 0x0F}{PAUSE 0x0F}{PAUSE 0x0F}{PAUSE 0x0F}$"

gText_MonTrippedOutOfDistraction::
	.string "{STR_VAR_1} tripped over\n"
	.string "out of distraction.{PAUSE 0x0F}{PAUSE 0x0F}{PAUSE 0x0F}{PAUSE 0x0F}$"

gText_MonWasTooNervousToMove::
	.string "{STR_VAR_1} was too\n"
	.string "nervous to move.{PAUSE 0x0F}{PAUSE 0x0F}{PAUSE 0x0F}{PAUSE 0x0F}$"

gText_ButItMessedUp2::
	.string "But it messed up.{PAUSE 0x0F}{PAUSE 0x0F}{PAUSE 0x0F}{PAUSE 0x0F}$"

gText_ButItFailedToMakeTargetNervous::
	.string "But it failed to make\n"
	.string "the target nervous.{PAUSE 0x0F}{PAUSE 0x0F}{PAUSE 0x0F}{PAUSE 0x0F}$"

gText_ButItFailedToMakeAnyoneNervous::
	.string "But it failed to make\n"
	.string "anyone nervous.{PAUSE 0x0F}{PAUSE 0x0F}{PAUSE 0x0F}{PAUSE 0x0F}$"

gText_ButItWasIgnored::
	.string "But it was ignored…{PAUSE 0x0F}{PAUSE 0x0F}{PAUSE 0x0F}{PAUSE 0x0F}$"

gText_CouldntImproveItsCondition::
	.string "But it couldn't improve\n"
	.string "its condition…{PAUSE 0x0F}{PAUSE 0x0F}{PAUSE 0x0F}{PAUSE 0x0F}$"

gText_BadConditionResultedInWeakAppeal::
	.string "Its bad condition\n"
	.string "resulted in a weak appeal.{PAUSE 0x0F}{PAUSE 0x0F}{PAUSE 0x0F}{PAUSE 0x0F}$"

gText_MonWasUnaffected::
	.string "{STR_VAR_1} was\n"
	.string "unaffected.{PAUSE 0x0F}{PAUSE 0x0F}{PAUSE 0x0F}{PAUSE 0x0F}$"

gText_RepeatedAppeal::
	.string "{STR_VAR_1} disappointed\n"
	.string "by repeating an appeal.{PAUSE 0x0F}{PAUSE 0x0F}{PAUSE 0x0F}{PAUSE 0x0F}$"

gText_MonsXWentOverGreat::
	.string "{STR_VAR_1}'s {STR_VAR_3}\n"
	.string "went over great.{PAUSE 0x0F}{PAUSE 0x0F}{PAUSE 0x0F}{PAUSE 0x0F}$"

gText_MonsXDidntGoOverWell::
	.string "{STR_VAR_1}'s {STR_VAR_3}\n"
	.string "didn't go over well here…{PAUSE 0x0F}{PAUSE 0x0F}{PAUSE 0x0F}{PAUSE 0x0F}$"

gText_MonsXGotTheCrowdGoing::
	.string "{STR_VAR_1}'s {STR_VAR_3}\n"
	.string "got the crowd going.{PAUSE 0x0F}{PAUSE 0x0F}{PAUSE 0x0F}{PAUSE 0x0F}$"

gText_MonCantAppealNextTurn::
	.string "{STR_VAR_1} can't appeal\n"
	.string "next turn…{PAUSE 0x0F}{PAUSE 0x0F}{PAUSE 0x0F}{PAUSE 0x0F}$"

gText_AttractedCrowdsAttention::
	.string "It attracted the crowd's\n"
	.string "attention.{PAUSE 0x0F}{PAUSE 0x0F}{PAUSE 0x0F}{PAUSE 0x0F}$"

gText_CrowdContinuesToWatchMon::
	.string "The crowd continues to\n"
	.string "watch {STR_VAR_3}.{PAUSE 0x0F}{PAUSE 0x0F}{PAUSE 0x0F}{PAUSE 0x0F}$"

gText_MonsMoveIsIgnored::
	.string "{STR_VAR_1}'s\n"
	.string "{STR_VAR_2} is ignored.{PAUSE 0x0F}{PAUSE 0x0F}{PAUSE 0x0F}{PAUSE 0x0F}$"

gText_Contest_Shyness::
	.string "shyness$"

gText_Contest_Anxiety::
	.string "anxiety$"

gText_Contest_Laziness::
	.string "laziness$"

gText_Contest_Hesitancy::
	.string "hesitancy$"

gText_Contest_Fear::
	.string "fear$"

gText_Contest_Coolness::
	.string "coolness$"

gText_Contest_Beauty::
	.string "beauty$"

gText_Contest_Cuteness::
	.string "cuteness$"

gText_Contest_Smartness::
	.string "smartness$"

gText_Contest_Toughness::
	.string "toughness$"

@ Unused
<<<<<<< HEAD
gText_Tension::
	.string "TENSION$"

gText_CoolMove::
	.string "COOL Move$"

gText_BeautyMove::
	.string "BEAUTY Move$"

gText_CuteMove::
	.string "CUTE Move$"

gText_SmartMove::
	.string "SMART Move$"

gText_ToughMove::
	.string "TOUGH Move$"
=======
gText_Tension:: @ 827E88C
	.string "Tension$"

gText_CoolMove:: @ 827E894
	.string "Cool Move$"

gText_BeautyMove:: @ 827E89E
	.string "Beauty Move$"

gText_CuteMove:: @ 827E8AA
	.string "Cute Move$"

gText_SmartMove:: @ 827E8B4
	.string "Smart Move$"

gText_ToughMove:: @ 827E8BF
	.string "Tough Move$"
>>>>>>> 4d1bf960

gText_3QuestionMarks::
	.string "???$"<|MERGE_RESOLUTION|>--- conflicted
+++ resolved
@@ -9,13 +9,8 @@
 gText_GreatAppealButNoMoreToEnd::
 	.string "Makes a great appeal, but\nallows no more to the end.$"
 
-<<<<<<< HEAD
-gText_UsedRepeatedlyWithoutBoringJudge::
-	.string "Can be repeatedly used\nwithout boring the JUDGE.$"
-=======
 gText_UsedRepeatedlyWithoutBoringJudge:: @ 827CC03
 	.string "Can be repeatedly used\nwithout boring the Judge.$"
->>>>>>> 4d1bf960
 
 gText_AvoidStartledByOthersOnce::
 	.string "Can avoid being startled\nby others once.$"
@@ -29,27 +24,12 @@
 gText_UserLessLikelyStartled::
 	.string "After this move, the user is\nless likely to be startled.$"
 
-<<<<<<< HEAD
-gText_SlightlyStartleFrontMon::
-	.string "Slightly startles the\nPOKéMON in front.$"
-=======
 gText_SlightlyStartleFrontMon:: @ 827CCE7
 	.string "Slightly startles the\nPokémon in front.$"
->>>>>>> 4d1bf960
 
 gText_SlightlyStartleAppealed::
 	.string "Slightly startles those\nthat have made appeals.$"
 
-<<<<<<< HEAD
-gText_StartleAppealedBeforeUser::
-	.string "Startles the POKéMON that\nappealed before the user.$"
-
-gText_StartleAllAppealed::
-	.string "Startles all POKéMON that\nhave done their appeals.$"
-
-gText_BadlyStartleFrontMon::
-	.string "Badly startles the\nPOKéMON in front.$"
-=======
 gText_StartleAppealedBeforeUser:: @ 827CD3F
 	.string "Startles the Pokémon that\nappealed before the user.$"
 
@@ -58,24 +38,10 @@
 
 gText_BadlyStartleFrontMon:: @ 827CDA6
 	.string "Badly startles the\nPokémon in front.$"
->>>>>>> 4d1bf960
 
 gText_BadlyStartleAppealed::
 	.string "Badly startles those that\nhave made appeals.$"
 
-<<<<<<< HEAD
-gText_StartleAppealedBeforeUser2::
-	.string "Startles the POKéMON that\nappealed before the user.$"
-
-gText_StartleAllAppealed2::
-	.string "Startles all POKéMON that\nhave done their appeals.$"
-
-gText_ShiftJudgesAttentionFromOthers::
-	.string "Shifts the JUDGE's\nattention from others.$"
-
-gText_StartleMonHasJudgesAttention::
-	.string "Startles the POKéMON that\nhas the JUDGE's attention.$"
-=======
 gText_StartleAppealedBeforeUser2:: @ 827CDF8
 	.string "Startles the Pokémon that\nappealed before the user.$"
 
@@ -87,36 +53,10 @@
 
 gText_StartleMonHasJudgesAttention:: @ 827CE89
 	.string "Startles the Pokémon that\nhas the Judge's attention.$"
->>>>>>> 4d1bf960
 
 gText_JamOthersMissesTurn::
 	.string "Jams the others, and misses\none turn of appeals.$"
 
-<<<<<<< HEAD
-gText_StartleMonsMadeSameTypeAppeal::
-	.string "Startles POKéMON that\nmade a same-type appeal.$"
-
-gText_BadlyStartleCoolAppeals::
-	.string "Badly startles POKéMON\nthat made COOL appeals.$"
-
-gText_BadlyStartleBeautyAppeals::
-	.string "Badly startles POKéMON\nthat made BEAUTY appeals.$"
-
-gText_BadlyStartleCuteAppeals::
-	.string "Badly startles POKéMON\nthat made CUTE appeals.$"
-
-gText_BadlyStartleSmartAppeals::
-	.string "Badly startles POKéMON\nthat made SMART appeals.$"
-
-gText_BadlyStartleToughAppeals::
-	.string "Badly startles POKéMON\nthat made TOUGH appeals.$"
-
-gText_MakeMonAfterUserNervous::
-	.string "Makes one POKéMON after\nthe user nervous.$"
-
-gText_MakeAllMonsAfterUserNervous::
-	.string "Makes all POKéMON after\nthe user nervous.$"
-=======
 gText_StartleMonsMadeSameTypeAppeal:: @ 827CEEF
 	.string "Startles Pokémon that\nmade a same-type appeal.$"
 
@@ -140,18 +80,12 @@
 
 gText_MakeAllMonsAfterUserNervous:: @ 827D037
 	.string "Makes all Pokémon after\nthe user nervous.$"
->>>>>>> 4d1bf960
 
 gText_WorsenConditionOfThoseMadeAppeals::
 	.string "Worsens the condition of\nthose that made appeals.$"
 
-<<<<<<< HEAD
-gText_BadlyStartleMonsGoodCondition::
-	.string "Badly startles POKéMON in\ngood condition.$"
-=======
 gText_BadlyStartleMonsGoodCondition:: @ 827D093
 	.string "Badly startles Pokémon in\ngood condition.$"
->>>>>>> 4d1bf960
 
 gText_AppealGreatIfPerformedFirst::
 	.string "The appeal works great if\nperformed first.$"
@@ -198,19 +132,11 @@
 gText_ScrambleOrderOfNextAppeals::
 	.string "Scrambles the order of\nappeals on the next turn.$"
 
-<<<<<<< HEAD
-gText_AppealExcitesAudienceInAnyContest::
-	.string "An appeal that excites the\naudience in any CONTEST.$"
-
-gText_BadlyStartlesMonsGoodAppeals::
-	.string "Badly startles all POKéMON\nthat made good appeals.$"
-=======
 gText_AppealExcitesAudienceInAnyContest:: @ 827D39A
 	.string "An appeal that excites the\naudience in any Contest.$"
 
 gText_BadlyStartlesMonsGoodAppeals:: @ 827D3CE
 	.string "Badly startles all Pokémon\nthat made good appeals.$"
->>>>>>> 4d1bf960
 
 gText_AppealBestMoreCrowdExcited::
 	.string "The appeal works best the\nmore the crowd is excited.$"
@@ -220,63 +146,6 @@
 
 @ Unused move names
 
-<<<<<<< HEAD
-gText_RainDance::
-	.string "RAIN DANCE$"
-
-gText_Rage::
-	.string "RAGE$"
-
-gText_FocusEnergy::
-	.string "FOCUS ENERGY$"
-
-gText_Hypnosis::
-	.string "HYPNOSIS$"
-
-gText_Softboiled::
-	.string "SOFTBOILED$"
-
-gText_HornAttack::
-	.string "HORN ATTACK$"
-
-gText_SwordsDance::
-	.string "SWORDS DANCE$"
-
-gText_Conversion::
-	.string "CONVERSION$"
-
-gText_SunnyDay::
-	.string "SUNNY DAY$"
-
-gText_Rest2::
-	.string "REST$"
-
-gText_Vicegrip::
-	.string "VICEGRIP$"
-
-gText_DefenseCurl::
-	.string "DEFENSE CURL$"
-
-gText_LockOn::
-	.string "LOCK-ON$"
-
-@ Contest type names
-
-gContestMoveTypeCoolText::
-	.string "COOL$"
-
-gContestMoveTypeBeautyText::
-	.string "BEAUTY$"
-
-gContestMoveTypeCuteText::
-	.string "CUTE$"
-
-gContestMoveTypeSmartText::
-	.string "SMART$"
-
-gContestMoveTypeToughText::
-	.string "TOUGH$"
-=======
 gText_RainDance:: @ 827D468
 	.string "Rain Dance$"
 
@@ -332,7 +201,6 @@
 
 gContestMoveTypeToughText:: @ 827D501
 	.string "Tough$"
->>>>>>> 4d1bf960
 
 gText_AppealNumWhichMoveWillBePlayed::
 	.string "Appeal no. {STR_VAR_1}!\n"
@@ -371,13 +239,8 @@
 	.string "It went better than\n"
 	.string "usual.$"
 
-<<<<<<< HEAD
-gText_JudgeLookedAwayForSomeReason::
-	.string "The JUDGE looked away\n"
-=======
 gText_JudgeLookedAwayForSomeReason:: @ 827D62D
 	.string "The Judge looked away\n"
->>>>>>> 4d1bf960
 	.string "for some reason.$"
 
 gText_WorkedHardToBuildOnPastMistakes::
@@ -396,13 +259,8 @@
 	.string "It worked as hard as the\n"
 	.string "standout Pokémon.$"
 
-<<<<<<< HEAD
-gText_JudgedLookedOnExpectantly::
-	.string "The JUDGE looked on\n"
-=======
 gText_JudgedLookedOnExpectantly:: @ 827D6E5
 	.string "The Judge looked on\n"
->>>>>>> 4d1bf960
 	.string "expectantly.$"
 
 gText_WorkedRatherWell::
@@ -446,13 +304,8 @@
 gText_EmptyContestString::
 	.string "$"
 
-<<<<<<< HEAD
-gText_JudgesViewsOnMonHeldFirm::
-	.string "The JUDGE 's views on\n"
-=======
 gText_JudgesViewsOnMonHeldFirm:: @ 827D831
 	.string "The Judge 's views on\n"
->>>>>>> 4d1bf960
 	.string "{STR_VAR_1} held firm.$"
 
 gText_MonsXChangedPerceptions::
@@ -499,13 +352,8 @@
 	.string "It cheapened the appeal\n"
 	.string "of those ahead.$"
 
-<<<<<<< HEAD
-gText_CheapenedJudgesFavoriteAppeal::
-	.string "It cheapened the JUDGE's\n"
-=======
 gText_CheapenedJudgesFavoriteAppeal:: @ 827D9D9
 	.string "It cheapened the Judge's\n"
->>>>>>> 4d1bf960
 	.string "favorite appeal.$"
 
 gText_AppealsOfOthersCheapenedByHalf::
@@ -520,13 +368,8 @@
 	.string "It can't participate in\n"
 	.string "appeals any more.$"
 
-<<<<<<< HEAD
-gText_TouchedJudgeForFantasticAppeal::
-	.string "It touched the JUDGE for\n"
-=======
 gText_TouchedJudgeForFantasticAppeal:: @ 827DA85
 	.string "It touched the Judge for\n"
->>>>>>> 4d1bf960
 	.string "a fantastic appeal.$"
 
 gText_AnticipationRoseForUpcomingAppeals::
@@ -583,13 +426,8 @@
 	.string "It tried to dazzle the\n"
 	.string "others.{PAUSE 15}{PAUSE 15}{PAUSE 15}{PAUSE 15}$"
 
-<<<<<<< HEAD
-gText_JudgeLookedAwayFromMon::
-	.string "The JUDGE looked away\n"
-=======
 gText_JudgeLookedAwayFromMon:: @ 827DD12
 	.string "The Judge looked away\n"
->>>>>>> 4d1bf960
 	.string "from {STR_VAR_1}.{PAUSE 15}{PAUSE 15}{PAUSE 15}{PAUSE 15}$"
 
 gText_TriedToUnnerveNextMon::
@@ -604,26 +442,16 @@
 	.string "The appeal tried to\n"
 	.string "unnerve waiting Pokémon.{PAUSE 15}{PAUSE 15}{PAUSE 15}{PAUSE 15}$"
 
-<<<<<<< HEAD
-gText_TauntedMonsDoingWell::
-	.string "It taunted POKéMON\n"
-=======
 gText_TauntedMonsDoingWell:: @ 827DDC7
 	.string "It taunted Pokémon\n"
->>>>>>> 4d1bf960
 	.string "doing well.{PAUSE 15}{PAUSE 15}{PAUSE 15}{PAUSE 15}$"
 
 gText_MonRegainedItsForm::
 	.string "{STR_VAR_1} regained its\n"
 	.string "form.{PAUSE 15}{PAUSE 15}{PAUSE 15}{PAUSE 15}$"
 
-<<<<<<< HEAD
-gText_TriedToJamMonDoingWell::
-	.string "It tried to jam POKéMON\n"
-=======
 gText_TriedToJamMonDoingWell:: @ 827DE14
 	.string "It tried to jam Pokémon\n"
->>>>>>> 4d1bf960
 	.string "doing well.{PAUSE 15}{PAUSE 15}{PAUSE 15}{PAUSE 15}$"
 
 gText_StandoutMonHustledEvenMore::
@@ -726,13 +554,8 @@
 	.string "It scrambled up the\n"
 	.string "order for the next turn.{PAUSE 15}{PAUSE 15}{PAUSE 15}{PAUSE 15}$"
 
-<<<<<<< HEAD
-gText_JudgeLookedAtMonExpectantly::
-	.string "The JUDGE looked at\n"
-=======
 gText_JudgeLookedAtMonExpectantly:: @ 827E2FE
 	.string "The Judge looked at\n"
->>>>>>> 4d1bf960
 	.string "{STR_VAR_1} expectantly.{PAUSE 0x0F}{PAUSE 0x0F}{PAUSE 0x0F}{PAUSE 0x0F}$"
 
 gText_AppealComboWentOverWell::
@@ -880,25 +703,6 @@
 	.string "toughness$"
 
 @ Unused
-<<<<<<< HEAD
-gText_Tension::
-	.string "TENSION$"
-
-gText_CoolMove::
-	.string "COOL Move$"
-
-gText_BeautyMove::
-	.string "BEAUTY Move$"
-
-gText_CuteMove::
-	.string "CUTE Move$"
-
-gText_SmartMove::
-	.string "SMART Move$"
-
-gText_ToughMove::
-	.string "TOUGH Move$"
-=======
 gText_Tension:: @ 827E88C
 	.string "Tension$"
 
@@ -916,7 +720,6 @@
 
 gText_ToughMove:: @ 827E8BF
 	.string "Tough Move$"
->>>>>>> 4d1bf960
 
 gText_3QuestionMarks::
 	.string "???$"