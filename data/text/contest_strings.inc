--- conflicted
+++ resolved
@@ -11,14 +11,9 @@
 	.string "Makes a great appeal, but\n"
 	.string "allows no more to the end.$"
 
-<<<<<<< HEAD
 gText_UsedRepeatedlyWithoutBoringJudge::
 	.string "Can be repeatedly used\n"
-	.string "without boring the JUDGE.$"
-=======
-gText_UsedRepeatedlyWithoutBoringJudge:: @ 827CC03
-	.string "Can be repeatedly used\nwithout boring the Judge.$"
->>>>>>> e1a6dd5c
+	.string "without boring the Judge.$"
 
 gText_AvoidStartledByOthersOnce::
 	.string "Can avoid being startled\n"
@@ -36,150 +31,89 @@
 	.string "After this move, the user is\n"
 	.string "less likely to be startled.$"
 
-<<<<<<< HEAD
 gText_SlightlyStartleFrontMon::
 	.string "Slightly startles the\n"
-	.string "POKéMON in front.$"
-=======
-gText_SlightlyStartleFrontMon:: @ 827CCE7
-	.string "Slightly startles the\nPokémon in front.$"
->>>>>>> e1a6dd5c
+	.string "Digimon in front.$"
 
 gText_SlightlyStartleAppealed::
 	.string "Slightly startles those\n"
 	.string "that have made appeals.$"
 
-<<<<<<< HEAD
 gText_StartleAppealedBeforeUser::
-	.string "Startles the POKéMON that\n"
+	.string "Startles the Digimon that\n"
 	.string "appealed before the user.$"
 
 gText_StartleAllAppealed::
-	.string "Startles all POKéMON that\n"
+	.string "Startles all Digimon that\n"
 	.string "have done their appeals.$"
 
 gText_BadlyStartleFrontMon::
 	.string "Badly startles the\n"
-	.string "POKéMON in front.$"
-=======
-gText_StartleAppealedBeforeUser:: @ 827CD3F
-	.string "Startles the Pokémon that\nappealed before the user.$"
-
-gText_StartleAllAppealed:: @ 827CD73
-	.string "Startles all Pokémon that\nhave done their appeals.$"
-
-gText_BadlyStartleFrontMon:: @ 827CDA6
-	.string "Badly startles the\nPokémon in front.$"
->>>>>>> e1a6dd5c
+	.string "Digimon in front.$"
 
 gText_BadlyStartleAppealed::
 	.string "Badly startles those that\n"
 	.string "have made appeals.$"
 
-<<<<<<< HEAD
 gText_StartleAppealedBeforeUser2::
-	.string "Startles the POKéMON that\n"
+	.string "Startles the Digimon that\n"
 	.string "appealed before the user.$"
 
 gText_StartleAllAppealed2::
-	.string "Startles all POKéMON that\n"
+	.string "Startles all Digimon that\n"
 	.string "have done their appeals.$"
 
 gText_ShiftJudgesAttentionFromOthers::
-	.string "Shifts the JUDGE's\n"
+	.string "Shifts the Judge's\n"
 	.string "attention from others.$"
 
 gText_StartleMonHasJudgesAttention::
-	.string "Startles the POKéMON that\n"
-	.string "has the JUDGE's attention.$"
-=======
-gText_StartleAppealedBeforeUser2:: @ 827CDF8
-	.string "Startles the Pokémon that\nappealed before the user.$"
-
-gText_StartleAllAppealed2:: @ 827CE2C
-	.string "Startles all Pokémon that\nhave done their appeals.$"
-
-gText_ShiftJudgesAttentionFromOthers:: @ 827CE5F
-	.string "Shifts the Judge's\nattention from others.$"
-
-gText_StartleMonHasJudgesAttention:: @ 827CE89
-	.string "Startles the Pokémon that\nhas the Judge's attention.$"
->>>>>>> e1a6dd5c
+	.string "Startles the Digimon that\n"
+	.string "has the Judge's attention.$"
 
 gText_JamOthersMissesTurn::
 	.string "Jams the others, and misses\n"
 	.string "one turn of appeals.$"
 
-<<<<<<< HEAD
 gText_StartleMonsMadeSameTypeAppeal::
-	.string "Startles POKéMON that\n"
+	.string "Startles Digimon that\n"
 	.string "made a same-type appeal.$"
 
 gText_BadlyStartleCoolAppeals::
-	.string "Badly startles POKéMON\n"
+	.string "Badly startles Digimon\n"
 	.string "that made COOL appeals.$"
 
 gText_BadlyStartleBeautyAppeals::
-	.string "Badly startles POKéMON\n"
+	.string "Badly startles Digimon\n"
 	.string "that made BEAUTY appeals.$"
 
 gText_BadlyStartleCuteAppeals::
-	.string "Badly startles POKéMON\n"
+	.string "Badly startles Digimon\n"
 	.string "that made CUTE appeals.$"
 
 gText_BadlyStartleSmartAppeals::
-	.string "Badly startles POKéMON\n"
+	.string "Badly startles Digimon\n"
 	.string "that made SMART appeals.$"
 
 gText_BadlyStartleToughAppeals::
-	.string "Badly startles POKéMON\n"
+	.string "Badly startles Digimon\n"
 	.string "that made TOUGH appeals.$"
 
 gText_MakeMonAfterUserNervous::
-	.string "Makes one POKéMON after\n"
+	.string "Makes one Digimon after\n"
 	.string "the user nervous.$"
 
 gText_MakeAllMonsAfterUserNervous::
-	.string "Makes all POKéMON after\n"
+	.string "Makes all Digimon after\n"
 	.string "the user nervous.$"
-=======
-gText_StartleMonsMadeSameTypeAppeal:: @ 827CEEF
-	.string "Startles Pokémon that\nmade a same-type appeal.$"
-
-gText_BadlyStartleCoolAppeals:: @ 827CF1E
-	.string "Badly startles Pokémon\nthat made Cool appeals.$"
-
-gText_BadlyStartleBeautyAppeals:: @ 827CF4D
-	.string "Badly startles Pokémon\nthat made Beauty appeals.$"
-
-gText_BadlyStartleCuteAppeals:: @ 827CF7E
-	.string "Badly startles Pokémon\nthat made Cute appeals.$"
-
-gText_BadlyStartleSmartAppeals:: @ 827CFAD
-	.string "Badly startles Pokémon\nthat made Smart appeals.$"
-
-gText_BadlyStartleToughAppeals:: @ 827CFDD
-	.string "Badly startles Pokémon\nthat made Tough appeals.$"
-
-gText_MakeMonAfterUserNervous:: @ 827D00D
-	.string "Makes one Pokémon after\nthe user nervous.$"
-
-gText_MakeAllMonsAfterUserNervous:: @ 827D037
-	.string "Makes all Pokémon after\nthe user nervous.$"
->>>>>>> e1a6dd5c
 
 gText_WorsenConditionOfThoseMadeAppeals::
 	.string "Worsens the condition of\n"
 	.string "those that made appeals.$"
 
-<<<<<<< HEAD
 gText_BadlyStartleMonsGoodCondition::
-	.string "Badly startles POKéMON in\n"
+	.string "Badly startles Digimon in\n"
 	.string "good condition.$"
-=======
-gText_BadlyStartleMonsGoodCondition:: @ 827D093
-	.string "Badly startles Pokémon in\ngood condition.$"
->>>>>>> e1a6dd5c
 
 gText_AppealGreatIfPerformedFirst::
 	.string "The appeal works great if\n"
@@ -241,21 +175,13 @@
 	.string "Scrambles the order of\n"
 	.string "appeals on the next turn.$"
 
-<<<<<<< HEAD
 gText_AppealExcitesAudienceInAnyContest::
 	.string "An appeal that excites the\n"
-	.string "audience in any CONTEST.$"
+	.string "audience in any Contest.$"
 
 gText_BadlyStartlesMonsGoodAppeals::
-	.string "Badly startles all POKéMON\n"
+	.string "Badly startles all Digimon\n"
 	.string "that made good appeals.$"
-=======
-gText_AppealExcitesAudienceInAnyContest:: @ 827D39A
-	.string "An appeal that excites the\naudience in any Contest.$"
-
-gText_BadlyStartlesMonsGoodAppeals:: @ 827D3CE
-	.string "Badly startles all Pokémon\nthat made good appeals.$"
->>>>>>> e1a6dd5c
 
 gText_AppealBestMoreCrowdExcited::
 	.string "The appeal works best the\n"
