	.align 2
gText_ConfirmSave::
	.string "Would you like to save the game?$"

gText_AlreadySavedFile::
	.string "There is already a saved file.\n"
	.string "Is it okay to overwrite it?$"

<<<<<<< HEAD
gText_SavingDontTurnOff::
	.string "SAVING…\n"
	.string "DON'T TURN OFF THE POWER.$"
=======
gText_SavingDontTurnOff:: @ 82C8810
	.string "Saving…\n"
	.string "Don't Turn Off The Power.$"
>>>>>>> 4d1bf960

gText_PlayerSavedGame::
	.string "{PLAYER} saved the game.$"

<<<<<<< HEAD
gText_DifferentSaveFile::
	.string "WARNING!\p"
=======
gText_DifferentSaveFile:: @ 82C8845
	.string "Warning!\p"
>>>>>>> 4d1bf960
	.string "There is a different game file that\n"
	.string "is already saved.\p"
	.string "If you save now, the other file's\n"
	.string "adventure, including items and\l"
	.string "Pokémon, will be entirely lost.\p"
	.string "Are you sure you want to save now\n"
	.string "and overwrite the other save file?$"

gText_SaveError::
	.string "Save error.\p"
	.string "Please exchange the\n"
	.string "backup memory.$"

<<<<<<< HEAD
gText_SavingDontTurnOffPower::
	.string "SAVING…\n"
	.string "DON'T TURN OFF THE POWER.$"
=======
gText_SavingDontTurnOffPower:: @ 82C8959
	.string "Saving…\n"
	.string "Don't Turn Off The Power.$"
>>>>>>> 4d1bf960
<|MERGE_RESOLUTION|>--- conflicted
+++ resolved
@@ -6,26 +6,15 @@
 	.string "There is already a saved file.\n"
 	.string "Is it okay to overwrite it?$"
 
-<<<<<<< HEAD
-gText_SavingDontTurnOff::
-	.string "SAVING…\n"
-	.string "DON'T TURN OFF THE POWER.$"
-=======
 gText_SavingDontTurnOff:: @ 82C8810
 	.string "Saving…\n"
 	.string "Don't Turn Off The Power.$"
->>>>>>> 4d1bf960
 
 gText_PlayerSavedGame::
 	.string "{PLAYER} saved the game.$"
 
-<<<<<<< HEAD
-gText_DifferentSaveFile::
-	.string "WARNING!\p"
-=======
 gText_DifferentSaveFile:: @ 82C8845
 	.string "Warning!\p"
->>>>>>> 4d1bf960
 	.string "There is a different game file that\n"
 	.string "is already saved.\p"
 	.string "If you save now, the other file's\n"
@@ -39,12 +28,6 @@
 	.string "Please exchange the\n"
 	.string "backup memory.$"
 
-<<<<<<< HEAD
-gText_SavingDontTurnOffPower::
-	.string "SAVING…\n"
-	.string "DON'T TURN OFF THE POWER.$"
-=======
 gText_SavingDontTurnOffPower:: @ 82C8959
 	.string "Saving…\n"
-	.string "Don't Turn Off The Power.$"
->>>>>>> 4d1bf960
+	.string "Don't Turn Off The Power.$"