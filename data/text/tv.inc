--- conflicted
+++ resolved
@@ -208,13 +208,8 @@
 	.string "We asked the Trainer for impressions\n"
 	.string "on battling the celebrity pair.$"
 
-<<<<<<< HEAD
 BravoTrainerBattleTower_Text_Satisfied::
-	.string "This is what the TRAINER had to say:\n"
-=======
-gTVBravoTrainerBattleTowerText05:: @ 0827FE93
 	.string "This is what the Trainer had to say:\n"
->>>>>>> e1a6dd5c
 	.string "“I'm satisfied!”\p"
 	.string "Now isn't that a refreshing reply?\n"
 	.string "Bravo, Trainer!\p"
@@ -223,13 +218,8 @@
 	.string "I found out exactly how satisfied\n"
 	.string "when I heard the Trainer say this:$"
 
-<<<<<<< HEAD
 BravoTrainerBattleTower_Text_Unsatisfied::
-	.string "This is what the TRAINER had to say:\n"
-=======
-gTVBravoTrainerBattleTowerText06:: @ 0827FF89
 	.string "This is what the Trainer had to say:\n"
->>>>>>> e1a6dd5c
 	.string "“I'm not satisfied…”\p"
 	.string "Our Trainer was obviously a little down\n"
 	.string "when that was uttered.\p"
