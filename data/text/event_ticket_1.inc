<<<<<<< HEAD
EventTicket_Text_ShowOldSeaMap:
	.string "The ferry to SLATEPORT is…\p"
=======
EventTicket_Text_ShowOldSeaMap: @ 82A6848
	.string "The ferry to Slateport is…\p"
>>>>>>> 4d1bf960
	.string "I beg your pardon?\n"
	.string "Can we sail to this place on the map?\p"
	.string "I know someone who will help you better.\n"
	.string "Please wait.$"

<<<<<<< HEAD
EventTicket_Text_ThatPass:
	.string "The ferry to SLATEPORT is…\p"
=======
EventTicket_Text_ThatPass: @ 82A68D2
	.string "The ferry to Slateport is…\p"
>>>>>>> 4d1bf960
	.string "Oh?\n"
	.string "That Pass…$"

EventTicket_Text_ShowEonTicket:
	.string "Aye, mate, are you the one who brought\n"
	.string "that mighty odd Pass?\p"
	.string "I'll tell you, you're trying to reach a\n"
	.string "tiny spit of an island far in the south.\p"
	.string "There's no telling what we'll encounter\n"
	.string "once we reach there, aye.\l"
	.string "That shivers my timbers!\p"
	.string "All aboard!$"

EventTicket_Text_SouthernIslandSailBack:
	.string "Aye, mate, there's nothing here to\n"
	.string "see or do on this forgettable island.\p"
	.string "What say we sail back to Lilycove?$"

EventTicket_Text_SailHome:
	.string "Aye, right, then!\n"
	.string "Sail home we will!$"

EventTicket_Text_AsYouLike:
	.string "Aye, right, as you like, then.$"

SouthernIsland_Interior_Text_Sign:
	.string "“All dreams are but another reality.\n"
	.string "Never forget…”$"

SouthernIsland_Exterior_Text_Sign:
	.string "“Those whose memories fade seek to\n"
	.string "carve them in their hearts…”$"<|MERGE_RESOLUTION|>--- conflicted
+++ resolved
@@ -1,22 +1,12 @@
-<<<<<<< HEAD
-EventTicket_Text_ShowOldSeaMap:
-	.string "The ferry to SLATEPORT is…\p"
-=======
 EventTicket_Text_ShowOldSeaMap: @ 82A6848
 	.string "The ferry to Slateport is…\p"
->>>>>>> 4d1bf960
 	.string "I beg your pardon?\n"
 	.string "Can we sail to this place on the map?\p"
 	.string "I know someone who will help you better.\n"
 	.string "Please wait.$"
 
-<<<<<<< HEAD
-EventTicket_Text_ThatPass:
-	.string "The ferry to SLATEPORT is…\p"
-=======
 EventTicket_Text_ThatPass: @ 82A68D2
 	.string "The ferry to Slateport is…\p"
->>>>>>> 4d1bf960
 	.string "Oh?\n"
 	.string "That Pass…$"
 
