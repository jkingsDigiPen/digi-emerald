--- conflicted
+++ resolved
@@ -13,40 +13,6 @@
 	.section script_data, "aw", %progbits
 
 	.align 2
-<<<<<<< HEAD
-gBattlescriptsForBallThrow::
-	.4byte BattleScript_BallThrow        @ ITEM_NONE
-	.4byte BattleScript_BallThrow        @ ITEM_MASTER_BALL
-	.4byte BattleScript_BallThrow        @ ITEM_ULTRA_BALL
-	.4byte BattleScript_BallThrow        @ ITEM_GREAT_BALL
-	.4byte BattleScript_BallThrow        @ ITEM_POKE_BALL
-	.4byte BattleScript_SafariBallThrow  @ ITEM_SAFARI_BALL
-	.4byte BattleScript_BallThrow        @ ITEM_NET_BALL
-	.4byte BattleScript_BallThrow        @ ITEM_DIVE_BALL
-	.4byte BattleScript_BallThrow        @ ITEM_NEST_BALL
-	.4byte BattleScript_BallThrow        @ ITEM_REPEAT_BALL
-	.4byte BattleScript_BallThrow        @ ITEM_TIMER_BALL
-	.4byte BattleScript_BallThrow        @ ITEM_LUXURY_BALL
-	.4byte BattleScript_BallThrow        @ ITEM_DUSK_BALL
-	.4byte BattleScript_BallThrow        @ ITEM_HEAL_BALL
-	.4byte BattleScript_BallThrow        @ ITEM_QUICK_BALL
-	.4byte BattleScript_BallThrow        @ ITEM_CHERISH_BALL
-	.4byte BattleScript_BallThrow        @ ITEM_FAST_BALL
-	.4byte BattleScript_BallThrow        @ ITEM_LEVEL_BALL
-	.4byte BattleScript_BallThrow        @ ITEM_LURE_BALL
-	.4byte BattleScript_BallThrow        @ ITEM_HEAVY_BALL
-	.4byte BattleScript_BallThrow        @ ITEM_LOVE_BALL
-	.4byte BattleScript_BallThrow        @ ITEM_FRIEND_BALL
-	.4byte BattleScript_BallThrow        @ ITEM_MOON_BALL
-	.4byte BattleScript_BallThrow        @ ITEM_SPORT_BALL
-	.4byte BattleScript_BallThrow        @ ITEM_PARK_BALL
-	.4byte BattleScript_BallThrow        @ ITEM_DREAM_BALL
-	.4byte BattleScript_BallThrow        @ ITEM_BEAST_BALL
-	.4byte BattleScript_BallThrow        @ ITEM_PREMIER_BALL
-
-	.align 2
-=======
->>>>>>> 8422ad6c
 gBattlescriptsForUsingItem::
 	.4byte BattleScript_PlayerUsesItem
 	.4byte BattleScript_OpponentUsesHealItem        @ AI_ITEM_FULL_RESTORE
@@ -81,11 +47,7 @@
 	handleballthrow
 
 BattleScript_SuccessBallThrow::
-<<<<<<< HEAD
 	setbyte sMON_CAUGHT, TRUE
-	jumpifhalfword CMP_EQUAL, gLastUsedItem, ITEM_SAFARI_BALL, BattleScript_PrintCaughtMonInfo
-=======
->>>>>>> 8422ad6c
 	incrementgamestat GAME_STAT_POKEMON_CAPTURES
 BattleScript_PrintCaughtMonInfo::
 	printstring STRINGID_GOTCHAPKMNCAUGHT
