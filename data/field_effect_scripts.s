--- conflicted
+++ resolved
@@ -72,14 +72,9 @@
 	.4byte gFieldEffectScript_RayquazaSpotlight         @ FLDEFF_RAYQUAZA_SPOTLIGHT
 	.4byte gFieldEffectScript_DestroyDeoxysRock         @ FLDEFF_DESTROY_DEOXYS_ROCK
 	.4byte gFieldEffectScript_MoveDeoxysRock            @ FLDEFF_MOVE_DEOXYS_ROCK
-<<<<<<< HEAD
     .4byte gFieldEffectScript_CaveDust                  @ FLDEFF_CAVE_DUST
     
-gFieldEffectScript_ExclamationMarkIcon1:: @ 82DBAE0
-=======
-
 gFieldEffectScript_ExclamationMarkIcon1::
->>>>>>> ee5eee6c
 	field_eff_callnative FldEff_ExclamationMarkIcon
 	field_eff_end
 
@@ -155,21 +150,12 @@
 	field_eff_loadfadedpal_callnative gSpritePalette_GeneralFieldEffect1, FldEff_JumpLongGrass
 	field_eff_end
 
-<<<<<<< HEAD
-gFieldEffectScript_ShakingGrass:: @ 82DBB7E
+gFieldEffectScript_ShakingGrass::
 	field_eff_loadfadedpal_callnative gSpritePalette_GeneralFieldEffect1, FldEff_ShakingGrass
 	field_eff_end
 
-gFieldEffectScript_ShakingGrass2:: @ 82DBB88
+gFieldEffectScript_ShakingGrass2::
 	field_eff_loadfadedpal_callnative gSpritePalette_GeneralFieldEffect1, FldEff_ShakingGrass2
-=======
-gFieldEffectScript_UnusedGrass::
-	field_eff_loadfadedpal_callnative gSpritePalette_GeneralFieldEffect1, FldEff_UnusedGrass
-	field_eff_end
-
-gFieldEffectScript_UnusedGrass2::
-	field_eff_loadfadedpal_callnative gSpritePalette_GeneralFieldEffect1, FldEff_UnusedGrass2
->>>>>>> ee5eee6c
 	field_eff_end
 
 gFieldEffectScript_UnusedSand::
