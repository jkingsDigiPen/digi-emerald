--- conflicted
+++ resolved
@@ -564,14 +564,10 @@
 	if_hp_less_than AI_USER, 51, Score_Minus10
 
 AI_CBM_AttackUp: @ 82DC348
-<<<<<<< HEAD
 	if_stat_level_equal AI_USER, STAT_ATK, 12, Score_Minus10
 	@ Do not raise attack if has no physical moves
 	if_has_move_with_effect AI_USER, EFFECT_BATON_PASS, AI_Ret
 	if_has_no_physical_move AI_USER, Score_Minus10
-=======
-	if_stat_level_equal AI_USER, STAT_ATK, MAX_STAT_STAGE, Score_Minus10
->>>>>>> 47e8a76f
 	end
 
 AI_CBM_DefenseUp: @ 82DC351
@@ -583,14 +579,10 @@
 	end
 
 AI_CBM_SpAtkUp: @ 82DC363
-<<<<<<< HEAD
 	if_stat_level_equal AI_USER, STAT_SPATK, 12, Score_Minus10
 	@ Do not raise sp. attack if has no special moves
 	if_has_move_with_effect AI_USER, EFFECT_BATON_PASS, AI_Ret
 	if_has_no_special_move AI_USER, Score_Minus10
-=======
-	if_stat_level_equal AI_USER, STAT_SPATK, MAX_STAT_STAGE, Score_Minus10
->>>>>>> 47e8a76f
 	end
 
 AI_CBM_SpDefUp: @ 82DC36C
@@ -612,13 +604,9 @@
 	goto CheckIfAbilityBlocksStatChange
 
 AI_CBM_DefenseDown: @ 82DC39C
-<<<<<<< HEAD
 	if_stat_level_equal AI_TARGET, STAT_DEF, 0, Score_Minus10
 	get_ability AI_TARGET
 	if_equal ABILITY_BIG_PECKS, Score_Minus10
-=======
-	if_stat_level_equal AI_TARGET, STAT_DEF, MIN_STAT_STAGE, Score_Minus10
->>>>>>> 47e8a76f
 	goto CheckIfAbilityBlocksStatChange
 
 AI_CBM_SpeedDown: @ 82DC3A9
@@ -2542,13 +2530,8 @@
 	if_random_less_than 128, AI_CV_Curse3
 	score +1
 AI_CV_Curse3:
-<<<<<<< HEAD
 	if_stat_level_more_than AI_USER, STAT_DEF, 6, AI_CV_Curse4
 	if_random_less_than 98, AI_CV_Curse4
-=======
-	if_stat_level_more_than AI_USER, STAT_DEF, DEFAULT_STAT_STAGE, AI_CV_Curse_End
-	if_random_less_than 128, AI_CV_Curse_End
->>>>>>> 47e8a76f
 	score +1
 AI_CV_Curse4:
 	if_stat_level_more_than AI_USER, STAT_ATK, 6, AI_CV_Curse5
