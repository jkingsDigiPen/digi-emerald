@ the second big chunk of data

#include "constants/items.h"
#include "constants/moves.h"
#include "constants/species.h"
	.include "asm/macros.inc"
	.include "constants/constants.inc"

	.section .rodata

	.align 2
gUnknown_082FF1D8:: @ 82FF1D8
	.incbin "graphics/link/minigame_digits.gbapal"

	.align 2
gUnknown_082FF1F8:: @ 82FF1F8
	.incbin "graphics/link/minigame_digits.4bpp.lz"

	.align 2
gUnknown_082FF2B8:: @ 82FF2B8
	.incbin "graphics/link/minigame_digits2.4bpp.lz"

	.align 2
gUnknown_082FF3A8:: @ 82FF3A8
	.byte 0x00, 0x80, 0x00, 0x02, 0x00, 0x08, 0x00, 0x00
	.byte 0x00, 0x88, 0x00, 0x02, 0x00, 0x08, 0x00, 0x00
	.byte 0x00, 0x90, 0x00, 0x02, 0x00, 0x08, 0x00, 0x00
	.byte 0x00, 0x98, 0x00, 0x02, 0x00, 0x08, 0x00, 0x00

	.align 2
gUnknown_082FF3C8:: @ 82FF3C8
	.byte 0x00, 0xa0, 0x00, 0x02, 0x00, 0x08, 0x00, 0x00
	.byte 0x00, 0xa8, 0x00, 0x02, 0x00, 0x08, 0x00, 0x00
	.byte 0x00, 0xb0, 0x00, 0x02, 0x00, 0x08, 0x00, 0x00
	.byte 0x00, 0xb8, 0x00, 0x02, 0x00, 0x08, 0x00, 0x00

	.align 2
gUnknown_082FF3E8:: @ 82FF3E8
	.byte 0x00, 0xc0, 0x00, 0x02, 0x00, 0x08, 0x00, 0x00
	.byte 0x00, 0xc8, 0x00, 0x02, 0x00, 0x08, 0x00, 0x00
	.byte 0x00, 0xd0, 0x00, 0x02, 0x00, 0x08, 0x00, 0x00
	.byte 0x00, 0xd8, 0x00, 0x02, 0x00, 0x08, 0x00, 0x00

	.align 2
gUnknown_082FF408:: @ 82FF408
	.byte 0x00, 0xe0, 0x00, 0x02, 0x00, 0x08, 0x00, 0x00
	.byte 0x00, 0xe8, 0x00, 0x02, 0x00, 0x08, 0x00, 0x00
	.byte 0x00, 0xf0, 0x00, 0x02, 0x00, 0x08, 0x00, 0x00
	.byte 0x00, 0xf8, 0x00, 0x02, 0x00, 0x08, 0x00, 0x00

	.align 2
gUnknown_082FF428:: @ 82FF428
	obj_frame_tiles gTrainerBackPic_Brendan, 0x0800
	obj_frame_tiles gTrainerBackPic_Brendan + 0x0800, 0x0800
	obj_frame_tiles gTrainerBackPic_Brendan + 0x1000, 0x0800
	obj_frame_tiles gTrainerBackPic_Brendan + 0x1800, 0x0800

	.align 2
gUnknown_082FF448:: @ 82FF448
	obj_frame_tiles gTrainerBackPic_May, 0x0800
	obj_frame_tiles gTrainerBackPic_May + 0x0800, 0x0800
	obj_frame_tiles gTrainerBackPic_May + 0x1000, 0x0800
	obj_frame_tiles gTrainerBackPic_May + 0x1800, 0x0800

	.align 2
gUnknown_082FF468:: @ 82FF468
	obj_frame_tiles gTrainerBackPic_Red, 0x0800
	obj_frame_tiles gTrainerBackPic_Red + 0x0800, 0x0800
	obj_frame_tiles gTrainerBackPic_Red + 0x1000, 0x0800
	obj_frame_tiles gTrainerBackPic_Red + 0x1800, 0x0800
	obj_frame_tiles gTrainerBackPic_Red + 0x2000, 0x0800

	.align 2
gUnknown_082FF490:: @ 82FF490
	obj_frame_tiles gTrainerBackPic_Leaf, 0x0800
	obj_frame_tiles gTrainerBackPic_Leaf + 0x0800, 0x0800
	obj_frame_tiles gTrainerBackPic_Leaf + 0x1000, 0x0800
	obj_frame_tiles gTrainerBackPic_Leaf + 0x1800, 0x0800
	obj_frame_tiles gTrainerBackPic_Leaf + 0x2000, 0x0800

	.align 2
gUnknown_082FF4B8:: @ 82FF4B8
	obj_frame_tiles gTrainerBackPic_RubySapphireBrendan, 0x0800
	obj_frame_tiles gTrainerBackPic_RubySapphireBrendan + 0x0800, 0x0800
	obj_frame_tiles gTrainerBackPic_RubySapphireBrendan + 0x1000, 0x0800
	obj_frame_tiles gTrainerBackPic_RubySapphireBrendan + 0x1800, 0x0800

	.align 2
gUnknown_082FF4D8:: @ 82FF4D8
	obj_frame_tiles gTrainerBackPic_RubySapphireMay, 0x0800
	obj_frame_tiles gTrainerBackPic_RubySapphireMay + 0x0800, 0x0800
	obj_frame_tiles gTrainerBackPic_RubySapphireMay + 0x1000, 0x0800
	obj_frame_tiles gTrainerBackPic_RubySapphireMay + 0x1800, 0x0800

	.align 2
gUnknown_082FF4F8:: @ 82FF4F8
	obj_frame_tiles gTrainerBackPic_Wally, 0x0800
	obj_frame_tiles gTrainerBackPic_Wally + 0x0800, 0x0800
	obj_frame_tiles gTrainerBackPic_Wally + 0x1000, 0x0800
	obj_frame_tiles gTrainerBackPic_Wally + 0x1800, 0x0800

	.align 2
gUnknown_082FF518:: @ 82FF518
	obj_frame_tiles gTrainerBackPic_Steven, 0x0800
	obj_frame_tiles gTrainerBackPic_Steven + 0x0800, 0x0800
	obj_frame_tiles gTrainerBackPic_Steven + 0x1000, 0x0800
	obj_frame_tiles gTrainerBackPic_Steven + 0x1800, 0x0800

	.align 2
gAnimCmd_General_Frame0:: @ 82FF538
    obj_image_anim_frame 0, 0
    obj_image_anim_end

	.align 2
AnimCmd_82FF540:: @ 82FF540
	.2byte 0x0003, 0x0000, 0xffff, 0x0000

	.align 2
gUnknown_082FF548:: @ 82FF548
	.2byte 0x0100, 0x0100, 0x0000, 0x0000, 0x7fff, 0x0000, 0x0000, 0x0000

	.align 2
gUnknown_082FF558:: @ 82FF558
	.2byte 0xff00, 0x0100, 0x0000, 0x0000, 0x7fff, 0x0000, 0x0000, 0x0000

	.align 2
gUnknown_082FF568:: @ 82FF568
	.2byte 0x0028, 0x0028, 0x0000, 0x0000, 0x0012, 0x0012, 0x0c00, 0x0000
	.2byte 0x7fff, 0x0000, 0x0000, 0x0000

	.align 2
gUnknown_082FF580:: @ 82FF580
	.2byte 0xfffe, 0xfffe, 0x1200, 0x0000, 0xfff0, 0xfff0, 0x0f00, 0x0000
	.2byte 0x7fff, 0x0000, 0x0000, 0x0000

	.align 2
gUnknown_082FF598:: @ 82FF598
	.2byte 0x00a0, 0x0100, 0x0000, 0x0000, 0x0004, 0x0000, 0x0800, 0x0000
	.2byte 0xfffc, 0x0000, 0x0800, 0x0000, 0x7ffe, 0x0001, 0x0000, 0x0000

	.align 2
gUnknown_082FF5B8:: @ 82FF5B8
	.2byte 0x0002, 0x0002, 0x1400, 0x0000, 0x7fff, 0x0000, 0x0000, 0x0000

	.align 2
gUnknown_082FF5C8:: @ 82FF5C8
	.2byte 0xfffe, 0xfffe, 0x1400, 0x0000, 0x7fff, 0x0000, 0x0000, 0x0000

	.align 2
gUnknown_082FF5D8:: @ 82FF5D8
	.2byte 0x0100, 0x0100, 0x0000, 0x0000, 0xfff0, 0xfff0, 0x0900, 0x0000
	.2byte 0x7fff, 0x0000, 0x0000, 0x0000

	.align 2
gUnknown_082FF5F0:: @ 82FF5F0
	.2byte 0x0004, 0x0004, 0x3f00, 0x0000, 0x7fff, 0x0000, 0x0000, 0x0000

	.align 2
gUnknown_082FF600:: @ 82FF600
	.2byte 0x0000, 0x0000, 0x05fd, 0x0000, 0x0000, 0x0000, 0x0503, 0x0000
	.2byte 0x7fff, 0x0000, 0x0000, 0x0000

	.align 2
gUnknown_082FF618:: @ 82FF618
	.4byte gUnknown_082FF548
	.4byte gUnknown_082FF568
	.4byte gUnknown_082FF580
	.4byte gUnknown_082FF598
	.4byte gUnknown_082FF5B8
	.4byte gUnknown_082FF5C8
	.4byte gUnknown_082FF5F0
	.4byte gUnknown_082FF600
	.4byte gUnknown_082FF5D8

	.align 2
gUnknown_082FF63C:: @ 82FF63C
	.2byte 0xfffc, 0xfffc, 0x3f04, 0x0000, 0x7fff, 0x0000, 0x0000, 0x0000

	.align 2
gUnknown_082FF64C:: @ 82FF64C
	.2byte 0x0000, 0x0000, 0x0503, 0x0000, 0x0000, 0x0000, 0x05fd, 0x0000
	.2byte 0x7fff, 0x0000, 0x0000, 0x0000

	.align 2
gUnknown_082FF664:: @ 82FF664
	.2byte 0x0000, 0x0000, 0x14fb, 0x0000, 0x0000, 0x0000, 0x1400, 0x0000
	.2byte 0x0000, 0x0000, 0x1405, 0x0000, 0x7fff, 0x0000, 0x0000, 0x0000

	.align 2
gUnknown_082FF684:: @ 82FF684
	.2byte 0x0000, 0x0000, 0x6e09, 0x0000, 0x7fff, 0x0000, 0x0000, 0x0000

	.align 2
gUnknown_082FF694:: @ 82FF694
	.4byte gUnknown_082FF548
	.4byte gUnknown_082FF568
	.4byte gUnknown_082FF580
	.4byte gUnknown_082FF598
	.4byte gUnknown_082FF5B8
	.4byte gUnknown_082FF5C8
	.4byte gUnknown_082FF63C
	.4byte gUnknown_082FF64C
	.4byte gUnknown_082FF664
	.4byte gUnknown_082FF5D8
	.4byte gUnknown_082FF684

	.align 2
gUnknown_082FF6C0:: @ 82FF6C0
	.4byte gUnknown_082FF558
	.4byte gUnknown_082FF568
	.4byte gUnknown_082FF580
	.4byte gUnknown_082FF598
	.4byte gUnknown_082FF5B8
	.4byte gUnknown_082FF5C8
	.4byte gUnknown_082FF63C
	.4byte gUnknown_082FF64C
	.4byte gUnknown_082FF664
	.4byte gUnknown_082FF5D8
	.4byte gUnknown_082FF684

	.align 2
gUnknown_082FF6EC:: @ 82FF6EC
	.2byte 0x0000, 0x0000, 0xffff, 0x0000

	.align 2
gUnknown_082FF6F4:: @ 82FF6F4
	.2byte 0x0001, 0x0000, 0xffff, 0x0000

	.align 2
gUnknown_082FF6FC:: @ 82FF6FC
	.2byte 0x0002, 0x0000, 0xffff, 0x0000

	.align 2
gUnknown_082FF704:: @ 82FF704
	.2byte 0x0003, 0x0000, 0xffff, 0x0000

	.align 2
gUnknown_082FF70C:: @ 82FF70C
	.4byte gUnknown_082FF6EC
	.4byte gUnknown_082FF6F4
	.4byte gUnknown_082FF6FC
	.4byte gUnknown_082FF704

	.align 2
gUnknown_082FF71C:: @ 82FF71C
	.2byte 0x0000, 0x0001, 0x0001, 0x0019, 0x0000, 0x0007, 0x0001, 0x0007
	.2byte 0x0000, 0x0007, 0xffff, 0x0000

	.align 2
gUnknown_082FF734:: @ 82FF734
	.2byte 0x0000, 0x0001, 0x0002, 0x0008, 0x0000, 0x0008, 0xffff, 0x0000

	.align 2
gUnknown_082FF744:: @ 82FF744
	.2byte 0x0000, 0x000a, 0x0002, 0x000a, 0xffff, 0x0000

	.align 2
gUnknown_082FF750:: @ 82FF750
	.2byte 0x0000, 0x000a, 0xffff, 0x0000

	.align 2
gUnknown_082FF758:: @ 82FF758
	.2byte 0x0000, 0x0001, 0x0001, 0x0005, 0x0000, 0x0005, 0x0001, 0x0005
	.2byte 0x0000, 0x0005, 0x0001, 0x0005, 0xffff, 0x0000

	.align 2
gUnknown_082FF774:: @ 82FF774
	.2byte 0x0000, 0x0001, 0x0002, 0x000c, 0x0000, 0x000e, 0x0002, 0x000c
	.2byte 0x0000, 0x000e, 0x0002, 0x000c, 0xffff, 0x0000

	.align 2
gUnknown_082FF790:: @ 82FF790
	.2byte 0x0000, 0x000e, 0x0002, 0x000c, 0xffff, 0x0000

	.align 2
gUnknown_082FF79C:: @ 82FF79C
	.2byte 0x0000, 0x000a, 0x0001, 0x000a, 0x0000, 0x000a, 0x0001, 0x000a, 0xffff, 0x0000

	.align 2
gUnknown_082FF7B0:: @ 82FF7B0
	.2byte 0x0000, 0x000a, 0x0002, 0x000a, 0x0000, 0x000a, 0x0002, 0x000a, 0xffff, 0x0000

	.align 2
gUnknown_082FF7C4:: @ 82FF7C4
	.2byte 0x0000, 0x0001, 0xffff, 0x0000

	.align 2
gUnknown_082FF7CC:: @ 82FF7CC
	.2byte 0x0000, 0x0005, 0xffff, 0x0000

	.align 2
gUnknown_082FF7D4:: @ 82FF7D4
	.2byte 0x0000, 0x0005, 0xffff, 0x0000

	.align 2
gUnknown_082FF7DC:: @ 82FF7DC
	.2byte 0x0000, 0x0001, 0xffff, 0x0000

	.align 2
gUnknown_082FF7E4:: @ 82FF7E4
	.2byte 0x0001, 0x0001, 0xffff, 0x0000

	.align 2
gUnknown_082FF7EC:: @ 82FF7EC
	.2byte 0x0000, 0x0001, 0xffff, 0x0000

	.align 2
gUnknown_082FF7F4:: @ 82FF7F4
	.2byte 0x0001, 0x0001, 0xffff, 0x0000

	.align 2
gUnknown_082FF7FC:: @ 82FF7FC
	.2byte 0x0000, 0x0001, 0xffff, 0x0000

	.align 2
gUnknown_082FF804:: @ 82FF804
	.2byte 0x0001, 0x0001, 0xffff, 0x0000

	.align 2
gUnknown_082FF80C:: @ 82FF80C
	.2byte 0x0000, 0x0001, 0xffff, 0x0000

	.align 2
gUnknown_082FF814:: @ 82FF814
	.2byte 0x0001, 0x0001, 0xffff, 0x0000

	.align 2
gUnknown_082FF81C:: @ 82FF81C
	.2byte 0x0000, 0x0001, 0xffff, 0x0000

	.align 2
gUnknown_082FF824:: @ 82FF824
	.2byte 0x0001, 0x0001, 0xffff, 0x0000

	.align 2
gUnknown_082FF82C:: @ 82FF82C
	.2byte 0x0000, 0x0001, 0xffff, 0x0000

	.align 2
gUnknown_082FF834:: @ 82FF834
	.2byte 0x0000, 0x0001, 0xffff, 0x0000

	.align 2
gUnknown_082FF83C:: @ 82FF83C
	.2byte 0x0001, 0x0001, 0xffff, 0x0000

	.align 2
gUnknown_082FF844:: @ 82FF844
	.2byte 0x0000, 0x0001, 0xffff, 0x0000

	.align 2
gUnknown_082FF84C:: @ 82FF84C
	.2byte 0x0000, 0x0001, 0xffff, 0x0000

	.align 2
gUnknown_082FF854:: @ 82FF854
	.2byte 0x0000, 0x0001, 0xffff, 0x0000

	.align 2
gUnknown_082FF85C:: @ 82FF85C
	.2byte 0x0001, 0x0001, 0xffff, 0x0000

	.align 2
gUnknown_082FF864:: @ 82FF864
	.2byte 0x0000, 0x0005, 0xffff, 0x0000

	.align 2
gUnknown_082FF86C:: @ 82FF86C
	.2byte 0x0000, 0x0005, 0xffff, 0x0000

	.align 2
gUnknown_082FF874:: @ 82FF874
	.2byte 0x0000, 0x0005, 0xffff, 0x0000

	.align 2
gUnknown_082FF87C:: @ 82FF87C
	.2byte 0x0000, 0x0001, 0xffff, 0x0000

	.align 2
gUnknown_082FF884:: @ 82FF884
	.2byte 0x0000, 0x0001, 0xffff, 0x0000

	.align 2
gUnknown_082FF88C:: @ 82FF88C
	.2byte 0x0000, 0x0001, 0xffff, 0x0000

	.align 2
gUnknown_082FF894:: @ 82FF894
	.2byte 0x0001, 0x0001, 0xffff, 0x0000

	.align 2
gUnknown_082FF89C:: @ 82FF89C
	.2byte 0x0000, 0x0001, 0xffff, 0x0000

	.align 2
gUnknown_082FF8A4:: @ 82FF8A4
	.2byte 0x0001, 0x0001, 0xffff, 0x0000

	.align 2
gUnknown_082FF8AC:: @ 82FF8AC
	.2byte 0x0000, 0x0001, 0xffff, 0x0000

	.align 2
gUnknown_082FF8B4:: @ 82FF8B4
	.2byte 0x0001, 0x0001, 0xffff, 0x0000

	.align 2
gUnknown_082FF8BC:: @ 82FF8BC
	.2byte 0x0000, 0x000f, 0x0008, 0x000f, 0x0002, 0x0016, 0x0008, 0x0005
	.2byte 0x0003, 0x0008, 0x0004, 0x0005, 0x0006, 0x0005, 0x0004, 0x0005
	.2byte 0x0006, 0x0005, 0x0004, 0x0005, 0x0006, 0x0005, 0x0004, 0x0005
	.2byte 0x0006, 0x0005, 0x0005, 0x0005, 0x0007, 0x0005, 0xffff, 0x0000

	.align 2
gUnknown_082FF8FC:: @ 82FF8FC
	.2byte 0x0000, 0x000a, 0x0008, 0x000f, 0x0002, 0x000f, 0x0008, 0x000f
	.2byte 0x0009, 0x000f, 0x0000, 0x000a, 0x0009, 0x000a, 0xffff, 0x0000

	.align 2
gUnknown_082FF91C:: @ 82FF91C
	.2byte 0x0000, 0x000a, 0x0009, 0x000a, 0x0000, 0x000a, 0x000a, 0x0014, 0xffff, 0x0000

	.align 2
gUnknown_082FF930:: @ 82FF930
	.2byte 0x0000, 0x000f, 0x000b, 0x000f, 0xffff, 0x0000

	.align 2
gUnknown_082FF93C:: @ 82FF93C
	.2byte 0x0000, 0x0001, 0xffff, 0x0000

	.align 2
gUnknown_082FF944:: @ 82FF944
	.2byte 0x0000, 0x0001, 0xffff, 0x0000

	.align 2
gUnknown_082FF94C:: @ 82FF94C
	.2byte 0x0000, 0x000a, 0x0001, 0x0007, 0x0002, 0x0007, 0x0003, 0x0004
	.2byte 0x0004, 0x0004, 0x0003, 0x0004, 0x0004, 0x0004, 0x0003, 0x0004
	.2byte 0x0004, 0x0004, 0x0003, 0x0004, 0x0001, 0x0006, 0x0005, 0x0002
	.2byte 0x0000, 0x0002, 0x0005, 0x0002, 0x0000, 0x0002, 0x0005, 0x0002
	.2byte 0x0006, 0x0002, 0x0005, 0x0002, 0x0006, 0x0002, 0x0006, 0x000a
	.2byte 0x0005, 0x0004, 0x0000, 0x000a, 0xffff, 0x0000

	.align 2
gUnknown_082FF9A8:: @ 82FF9A8
	.2byte 0x0000, 0x000c, 0x0007, 0x000c, 0x0008, 0x000c, 0x0000, 0x000c
	.2byte 0x0007, 0x000c, 0x0008, 0x000c, 0x0000, 0x000c, 0x0007, 0x000c
	.2byte 0x0008, 0x000c, 0x0000, 0x000c, 0x0007, 0x000c, 0x0008, 0x000c
	.2byte 0x0000, 0x000c, 0x0007, 0x000c, 0x0008, 0x000c, 0x0009, 0x0003
	.2byte 0x0000, 0x0003, 0x0009, 0x0003, 0x0000, 0x0003, 0x0007, 0x000c
	.2byte 0x0008, 0x000c, 0xffff, 0x0000

	.align 2
gUnknown_082FFA00:: @ 82FFA00
	.2byte 0x0000, 0x000c, 0x0007, 0x000c, 0x0008, 0x000c, 0x0000, 0x000c
	.2byte 0x0007, 0x000c, 0x0008, 0x000c, 0x0000, 0x000c, 0x0007, 0x000c
	.2byte 0x0008, 0x000c, 0x0000, 0x000c, 0x0007, 0x000c, 0x0008, 0x000c
	.2byte 0x0000, 0x000c, 0x0007, 0x000c, 0x0008, 0x000c, 0x0009, 0x0003
	.2byte 0x0000, 0x0003, 0x0009, 0x0003, 0x0000, 0x0003, 0x0007, 0x000c
	.2byte 0x0008, 0x000c, 0xffff, 0x0000

	.align 2
gUnknown_082FFA58:: @ 82FFA58
	.2byte 0x0000, 0x0012, 0x000a, 0x0012, 0xffff, 0x0000

	.align 2
gUnknown_082FFA64:: @ 82FFA64
	.2byte 0x0000, 0x0001, 0xffff, 0x0000

	.align 2
gUnknown_082FFA6C:: @ 82FFA6C
	.2byte 0x0000, 0x0001, 0xffff, 0x0000

	.align 2
gUnknown_082FFA74:: @ 82FFA74
	.2byte 0x0000, 0x0001, 0xffff, 0x0000

	.align 2
gUnknown_082FFA7C:: @ 82FFA7C
	.2byte 0x0000, 0x0001, 0xffff, 0x0000

	.align 2
gUnknown_082FFA84:: @ 82FFA84
	.2byte 0x0001, 0x0001, 0xffff, 0x0000

	.align 2
gUnknown_082FFA8C:: @ 82FFA8C
	.2byte 0x0000, 0x0001, 0xffff, 0x0000

	.align 2
gUnknown_082FFA94:: @ 82FFA94
	.2byte 0x0001, 0x0001, 0xffff, 0x0000

	.align 2
gUnknown_082FFA9C:: @ 82FFA9C
	.2byte 0x0000, 0x0001, 0xffff, 0x0000

	.align 2
gUnknown_082FFAA4:: @ 82FFAA4
	.2byte 0x0001, 0x0001, 0xffff, 0x0000

	.align 2
gUnknown_082FFAAC:: @ 82FFAAC
	.2byte 0x0000, 0x0001, 0xffff, 0x0000

	.align 2
gUnknown_082FFAB4:: @ 82FFAB4
	.2byte 0x0001, 0x0001, 0xffff, 0x0000

	.align 2
gUnknown_082FFABC:: @ 82FFABC
	.2byte 0x0000, 0x0001, 0xffff, 0x0000

	.align 2
gUnknown_082FFAC4:: @ 82FFAC4
	.2byte 0x0001, 0x0001, 0xffff, 0x0000

	.align 2
gUnknown_082FFACC:: @ 82FFACC
	.2byte 0x0000, 0x0001, 0xffff, 0x0000

	.align 2
gUnknown_082FFAD4:: @ 82FFAD4
	.2byte 0x0001, 0x0001, 0xffff, 0x0000

	.align 2
gUnknown_082FFADC:: @ 82FFADC
	.2byte 0x0000, 0x0001, 0xffff, 0x0000

	.align 2
gUnknown_082FFAE4:: @ 82FFAE4
	.2byte 0x0000, 0x003f, 0xffff, 0x0000

	.align 2
gUnknown_082FFAEC:: @ 82FFAEC
	.2byte 0x0000, 0x003f, 0xffff, 0x0000

	.align 2
gUnknown_082FFAF4:: @ 82FFAF4
	.2byte 0x0000, 0x003f, 0xffff, 0x0000

	.align 2
gUnknown_082FFAFC:: @ 82FFAFC
	.2byte 0x0000, 0x003f, 0xffff, 0x0000

	.align 2
gUnknown_082FFB04:: @ 82FFB04
	.2byte 0x0000, 0x0001, 0xffff, 0x0000

	.align 2
gUnknown_082FFB0C:: @ 82FFB0C
	.2byte 0x0001, 0x0001, 0xffff, 0x0000

	.align 2
gUnknown_082FFB14:: @ 82FFB14
	.2byte 0x0000, 0x0001, 0xffff, 0x0000

	.align 2
gUnknown_082FFB1C:: @ 82FFB1C
	.2byte 0x0000, 0x0001, 0xffff, 0x0000

	.align 2
gUnknown_082FFB24:: @ 82FFB24
	.2byte 0x0001, 0x0001, 0xffff, 0x0000

	.align 2
gUnknown_082FFB2C:: @ 82FFB2C
	.2byte 0x0000, 0x0001, 0xffff, 0x0000

	.align 2
gUnknown_082FFB34:: @ 82FFB34
	.2byte 0x0000, 0x0005, 0xffff, 0x0000

	.align 2
gUnknown_082FFB3C:: @ 82FFB3C
	.2byte 0x0000, 0x0005, 0xffff, 0x0000

	.align 2
gUnknown_082FFB44:: @ 82FFB44
	.2byte 0x0000, 0x0001, 0x0001, 0x0012, 0x0000, 0x0012, 0x0001, 0x0012
	.2byte 0x0000, 0x0012, 0x0001, 0x0012, 0xffff, 0x0000

	.align 2
gUnknown_082FFB60:: @ 82FFB60
	.2byte 0x0000, 0x0001, 0x0002, 0x0012, 0x0000, 0x0012, 0x0002, 0x0012
	.2byte 0x0000, 0x0012, 0x0002, 0x0012, 0xffff, 0x0000

	.align 2
gUnknown_082FFB7C:: @ 82FFB7C
	.2byte 0x0000, 0x0005, 0x0002, 0x0005, 0x0003, 0x0006, 0x0001, 0x0005
	.2byte 0x0000, 0x0005, 0x0002, 0x0005, 0x0003, 0x0005, 0x0001, 0x0005
	.2byte 0x0000, 0x0005, 0x0001, 0x0007, 0x0000, 0x0004, 0x0004, 0x0004
	.2byte 0x0000, 0x0004, 0x0004, 0x0004, 0x0000, 0x0014, 0xffff, 0x0000

	.align 2
gUnknown_082FFBBC:: @ 82FFBBC
	.2byte 0x0000, 0x0006, 0x0001, 0x0006, 0x0002, 0x0006, 0x0003, 0x0006
	.2byte 0x0001, 0x0006, 0x0000, 0x0006, 0x0001, 0x0006, 0x0000, 0x001e
	.2byte 0xffff, 0x0000

	.align 2
gUnknown_082FFBE0:: @ 82FFBE0
	.2byte 0x0000, 0x000c, 0x0005, 0x000c, 0x0000, 0x000c, 0x0006, 0x000c, 0xffff, 0x0000

	.align 2
gUnknown_082FFBF4:: @ 82FFBF4
	.2byte 0x0007, 0x0001, 0xffff, 0x0000

	.align 2
gUnknown_082FFBFC:: @ 82FFBFC
	.2byte 0x0000, 0x0001, 0xffff, 0x0000

	.align 2
gUnknown_082FFC04:: @ 82FFC04
	.2byte 0x0001, 0x0001, 0xffff, 0x0000

	.align 2
gUnknown_082FFC0C:: @ 82FFC0C
	.2byte 0x0000, 0x003f, 0xffff, 0x0000

	.align 2
gUnknown_082FFC14:: @ 82FFC14
	.2byte 0x0000, 0x003f, 0xffff, 0x0000

	.align 2
gUnknown_082FFC1C:: @ 82FFC1C
	.2byte 0x0000, 0x003f, 0xffff, 0x0000

	.align 2
gUnknown_082FFC24:: @ 82FFC24
	.2byte 0x0000, 0x0001, 0xffff, 0x0000

	.align 2
gUnknown_082FFC2C:: @ 82FFC2C
	.2byte 0x0000, 0x0001, 0xffff, 0x0000

	.align 2
gUnknown_082FFC34:: @ 82FFC34
	.2byte 0x0000, 0x0001, 0xffff, 0x0000

	.align 2
gUnknown_082FFC3C:: @ 82FFC3C
	.2byte 0x0000, 0x0001, 0x0001, 0x000a, 0x0000, 0x000a, 0x0001, 0x000a
	.2byte 0x0000, 0x000a, 0x0001, 0x000a, 0xffff, 0x0000

	.align 2
gUnknown_082FFC58:: @ 82FFC58
	.2byte 0x0000, 0x0001, 0x0002, 0x0008, 0x0000, 0x000c, 0x0002, 0x0008
	.2byte 0x0000, 0x000c, 0x0002, 0x0008, 0xffff, 0x0000

	.align 2
gUnknown_082FFC74:: @ 82FFC74
	.2byte 0x0000, 0x0001, 0xffff, 0x0000

	.align 2
gUnknown_082FFC7C:: @ 82FFC7C
	.2byte 0x0000, 0x000a, 0xffff, 0x0000

	.align 2
gUnknown_082FFC84:: @ 82FFC84
	.2byte 0x0001, 0x0009, 0xffff, 0x0000

	.align 2
gUnknown_082FFC8C:: @ 82FFC8C
	.2byte 0x0000, 0x0001, 0xffff, 0x0000

	.align 2
gUnknown_082FFC94:: @ 82FFC94
	.2byte 0x0001, 0x0001, 0xffff, 0x0000

	.align 2
gUnknown_082FFC9C:: @ 82FFC9C
	.2byte 0x0000, 0x000a, 0xffff, 0x0000

	.align 2
gUnknown_082FFCA4:: @ 82FFCA4
	.2byte 0x0001, 0x000a, 0xffff, 0x0000

	.align 2
gUnknown_082FFCAC:: @ 82FFCAC
	.2byte 0x0000, 0x0005, 0xffff, 0x0000

	.align 2
gUnknown_082FFCB4:: @ 82FFCB4
	.2byte 0x0000, 0x0005, 0xffff, 0x0000

	.align 2
gUnknown_082FFCBC:: @ 82FFCBC
	.2byte 0x0000, 0x0005, 0xffff, 0x0000

	.align 2
gUnknown_082FFCC4:: @ 82FFCC4
	.2byte 0x0000, 0x0005, 0xffff, 0x0000

	.align 2
gUnknown_082FFCCC:: @ 82FFCCC
	.2byte 0x0000, 0x0005, 0xffff, 0x0000

	.align 2
gUnknown_082FFCD4:: @ 82FFCD4
	.2byte 0x0000, 0x0005, 0xffff, 0x0000

	.align 2
gUnknown_082FFCDC:: @ 82FFCDC
	.2byte 0x0000, 0x0001, 0xffff, 0x0000

	.align 2
gUnknown_082FFCE4:: @ 82FFCE4
	.2byte 0x0000, 0x0001, 0xffff, 0x0000

	.align 2
gUnknown_082FFCEC:: @ 82FFCEC
	.2byte 0x0000, 0x0001, 0xffff, 0x0000

	.align 2
gUnknown_082FFCF4:: @ 82FFCF4
	.2byte 0x0001, 0x0001, 0xffff, 0x0000

	.align 2
gUnknown_082FFCFC:: @ 82FFCFC
	.2byte 0x0000, 0x0001, 0xffff, 0x0000

	.align 2
gUnknown_082FFD04:: @ 82FFD04
	.2byte 0x0000, 0x0005, 0xffff, 0x0000

	.align 2
gUnknown_082FFD0C:: @ 82FFD0C
	.2byte 0x0000, 0x0005, 0xffff, 0x0000

	.align 2
gUnknown_082FFD14:: @ 82FFD14
	.2byte 0x0000, 0x0005, 0xffff, 0x0000

	.align 2
gUnknown_082FFD1C:: @ 82FFD1C
	.2byte 0x0000, 0x0001, 0xffff, 0x0000

	.align 2
gUnknown_082FFD24:: @ 82FFD24
	.2byte 0x0001, 0x0001, 0xffff, 0x0000

	.align 2
gUnknown_082FFD2C:: @ 82FFD2C
	.2byte 0x0002, 0x0001, 0xffff, 0x0000

	.align 2
gUnknown_082FFD34:: @ 82FFD34
	.2byte 0x0003, 0x0001, 0xffff, 0x0000

	.align 2
gUnknown_082FFD3C:: @ 82FFD3C
	.2byte 0x0000, 0x003f, 0xffff, 0x0000

	.align 2
gUnknown_082FFD44:: @ 82FFD44
	.2byte 0x0000, 0x003f, 0xffff, 0x0000

	.align 2
gUnknown_082FFD4C:: @ 82FFD4C
	.2byte 0x0000, 0x0001, 0xffff, 0x0000

	.align 2
gUnknown_082FFD54:: @ 82FFD54
	.2byte 0x0001, 0x0001, 0xffff, 0x0000

	.align 2
gUnknown_082FFD5C:: @ 82FFD5C
	.2byte 0x0000, 0x0001, 0xffff, 0x0000

	.align 2
gUnknown_082FFD64:: @ 82FFD64
	.2byte 0x0001, 0x0001, 0xffff, 0x0000

	.align 2
gUnknown_082FFD6C:: @ 82FFD6C
	.2byte 0x0000, 0x0001, 0xffff, 0x0000

	.align 2
gUnknown_082FFD74:: @ 82FFD74
	.2byte 0x0001, 0x0001, 0xffff, 0x0000

	.align 2
gUnknown_082FFD7C:: @ 82FFD7C
	.2byte 0x0000, 0x0001, 0xffff, 0x0000

	.align 2
gUnknown_082FFD84:: @ 82FFD84
	.2byte 0x0001, 0x0001, 0xffff, 0x0000

	.align 2
gUnknown_082FFD8C:: @ 82FFD8C
	.2byte 0x0000, 0x0014, 0x0001, 0x001e, 0x0000, 0x0014, 0x0001, 0x001e, 0xffff, 0x0000

	.align 2
gUnknown_082FFDA0:: @ 82FFDA0
	.2byte 0x0000, 0x0014, 0x0002, 0x0014, 0x0000, 0x0014, 0x0002, 0x0014, 0xffff, 0x0000

	.align 2
gUnknown_082FFDB4:: @ 82FFDB4
	.2byte 0x0000, 0x000a, 0xffff, 0x0000

	.align 2
gUnknown_082FFDBC:: @ 82FFDBC
	.2byte 0x0000, 0x000a, 0xffff, 0x0000

	.align 2
gUnknown_082FFDC4:: @ 82FFDC4
	.2byte 0x0000, 0x0001, 0xffff, 0x0000

	.align 2
gUnknown_082FFDCC:: @ 82FFDCC
	.4byte gAnimCmd_General_Frame0

	.align 2
gUnknown_082FFDD0:: @ 82FFDD0
	.4byte gAnimCmd_General_Frame0

	.align 2
gUnknown_082FFDD4:: @ 82FFDD4
	.4byte gAnimCmd_General_Frame0

	.align 2
gUnknown_082FFDD8:: @ 82FFDD8
	.4byte gAnimCmd_General_Frame0

	.align 2
gUnknown_082FFDDC:: @ 82FFDDC
	.4byte gAnimCmd_General_Frame0

	.align 2
gUnknown_082FFDE0:: @ 82FFDE0
	.4byte gAnimCmd_General_Frame0

	.align 2
gUnknown_082FFDE4:: @ 82FFDE4
	.4byte gAnimCmd_General_Frame0

	.align 2
gUnknown_082FFDE8:: @ 82FFDE8
	.4byte gAnimCmd_General_Frame0

	.align 2
gUnknown_082FFDEC:: @ 82FFDEC
	.4byte gAnimCmd_General_Frame0

	.align 2
gUnknown_082FFDF0:: @ 82FFDF0
	.4byte gAnimCmd_General_Frame0

	.align 2
gUnknown_082FFDF4:: @ 82FFDF4
	.4byte gAnimCmd_General_Frame0

	.align 2
gUnknown_082FFDF8:: @ 82FFDF8
	.4byte gAnimCmd_General_Frame0

	.align 2
gUnknown_082FFDFC:: @ 82FFDFC
	.4byte gAnimCmd_General_Frame0

	.align 2
gUnknown_082FFE00:: @ 82FFE00
	.4byte gAnimCmd_General_Frame0

	.align 2
gUnknown_082FFE04:: @ 82FFE04
	.4byte gAnimCmd_General_Frame0

	.align 2
gUnknown_082FFE08:: @ 82FFE08
	.4byte gAnimCmd_General_Frame0

	.align 2
gUnknown_082FFE0C:: @ 82FFE0C
	.4byte gAnimCmd_General_Frame0

	.align 2
gUnknown_082FFE10:: @ 82FFE10
	.4byte gAnimCmd_General_Frame0

	.align 2
gUnknown_082FFE14:: @ 82FFE14
	.4byte gAnimCmd_General_Frame0

	.align 2
gUnknown_082FFE18:: @ 82FFE18
	.4byte gAnimCmd_General_Frame0

	.align 2
gUnknown_082FFE1C:: @ 82FFE1C
	.4byte gAnimCmd_General_Frame0

	.align 2
gUnknown_082FFE20:: @ 82FFE20
	.4byte gAnimCmd_General_Frame0

	.align 2
gUnknown_082FFE24:: @ 82FFE24
	.4byte gAnimCmd_General_Frame0

	.align 2
gUnknown_082FFE28:: @ 82FFE28
	.4byte gAnimCmd_General_Frame0

	.align 2
gUnknown_082FFE2C:: @ 82FFE2C
	.4byte gAnimCmd_General_Frame0

	.align 2
gUnknown_082FFE30:: @ 82FFE30
	.4byte gAnimCmd_General_Frame0

	.align 2
gUnknown_082FFE34:: @ 82FFE34
	.4byte gAnimCmd_General_Frame0

	.align 2
gUnknown_082FFE38:: @ 82FFE38
	.4byte gAnimCmd_General_Frame0

	.align 2
gUnknown_082FFE3C:: @ 82FFE3C
	.4byte gAnimCmd_General_Frame0

	.align 2
gUnknown_082FFE40:: @ 82FFE40
	.4byte gAnimCmd_General_Frame0

	.align 2
gUnknown_082FFE44:: @ 82FFE44
	.4byte gAnimCmd_General_Frame0

	.align 2
gUnknown_082FFE48:: @ 82FFE48
	.4byte gAnimCmd_General_Frame0

	.align 2
gUnknown_082FFE4C:: @ 82FFE4C
	.4byte gAnimCmd_General_Frame0

	.align 2
gUnknown_082FFE50:: @ 82FFE50
	.4byte gAnimCmd_General_Frame0

	.align 2
gUnknown_082FFE54:: @ 82FFE54
	.4byte gAnimCmd_General_Frame0

	.align 2
gUnknown_082FFE58:: @ 82FFE58
	.4byte gAnimCmd_General_Frame0

	.align 2
gUnknown_082FFE5C:: @ 82FFE5C
	.4byte gAnimCmd_General_Frame0

	.align 2
gUnknown_082FFE60:: @ 82FFE60
	.4byte gAnimCmd_General_Frame0

	.align 2
gUnknown_082FFE64:: @ 82FFE64
	.4byte gAnimCmd_General_Frame0

	.align 2
gUnknown_082FFE68:: @ 82FFE68
	.4byte gAnimCmd_General_Frame0

	.align 2
gUnknown_082FFE6C:: @ 82FFE6C
	.4byte gAnimCmd_General_Frame0

	.align 2
gUnknown_082FFE70:: @ 82FFE70
	.4byte gAnimCmd_General_Frame0

	.align 2
gUnknown_082FFE74:: @ 82FFE74
	.4byte gAnimCmd_General_Frame0

	.align 2
gUnknown_082FFE78:: @ 82FFE78
	.4byte gAnimCmd_General_Frame0

	.align 2
gUnknown_082FFE7C:: @ 82FFE7C
	.4byte gAnimCmd_General_Frame0

	.align 2
gUnknown_082FFE80:: @ 82FFE80
	.4byte gAnimCmd_General_Frame0

	.align 2
gUnknown_082FFE84:: @ 82FFE84
	.4byte gAnimCmd_General_Frame0

	.align 2
gUnknown_082FFE88:: @ 82FFE88
	.4byte gAnimCmd_General_Frame0

	.align 2
gUnknown_082FFE8C:: @ 82FFE8C
	.4byte gAnimCmd_General_Frame0

	.align 2
gUnknown_082FFE90:: @ 82FFE90
	.4byte gAnimCmd_General_Frame0

	.align 2
gUnknown_082FFE94:: @ 82FFE94
	.4byte gAnimCmd_General_Frame0

	.align 2
gUnknown_082FFE98:: @ 82FFE98
	.4byte gAnimCmd_General_Frame0

	.align 2
gUnknown_082FFE9C:: @ 82FFE9C
	.4byte gAnimCmd_General_Frame0

	.align 2
gUnknown_082FFEA0:: @ 82FFEA0
	.4byte gAnimCmd_General_Frame0

	.align 2
gUnknown_082FFEA4:: @ 82FFEA4
	.4byte gAnimCmd_General_Frame0

	.align 2
gUnknown_082FFEA8:: @ 82FFEA8
	.4byte gAnimCmd_General_Frame0

	.align 2
gUnknown_082FFEAC:: @ 82FFEAC
	.4byte gAnimCmd_General_Frame0

	.align 2
gUnknown_082FFEB0:: @ 82FFEB0
	.4byte gAnimCmd_General_Frame0

	.align 2
gUnknown_082FFEB4:: @ 82FFEB4
	.4byte gAnimCmd_General_Frame0

	.align 2
gUnknown_082FFEB8:: @ 82FFEB8
	.4byte gAnimCmd_General_Frame0

	.align 2
gUnknown_082FFEBC:: @ 82FFEBC
	.4byte gAnimCmd_General_Frame0

	.align 2
gUnknown_082FFEC0:: @ 82FFEC0
	.4byte gAnimCmd_General_Frame0

	.align 2
gUnknown_082FFEC4:: @ 82FFEC4
	.4byte gAnimCmd_General_Frame0

	.align 2
gUnknown_082FFEC8:: @ 82FFEC8
	.4byte gAnimCmd_General_Frame0

	.align 2
gUnknown_082FFECC:: @ 82FFECC
	.4byte gAnimCmd_General_Frame0

	.align 2
gUnknown_082FFED0:: @ 82FFED0
	.4byte gAnimCmd_General_Frame0

	.align 2
gUnknown_082FFED4:: @ 82FFED4
	.4byte gAnimCmd_General_Frame0

	.align 2
gUnknown_082FFED8:: @ 82FFED8
	.4byte gAnimCmd_General_Frame0

	.align 2
gUnknown_082FFEDC:: @ 82FFEDC
	.4byte gAnimCmd_General_Frame0

	.align 2
gUnknown_082FFEE0:: @ 82FFEE0
	.4byte gAnimCmd_General_Frame0

	.align 2
gUnknown_082FFEE4:: @ 82FFEE4
	.4byte gAnimCmd_General_Frame0

	.align 2
gUnknown_082FFEE8:: @ 82FFEE8
	.4byte gAnimCmd_General_Frame0

	.align 2
gUnknown_082FFEEC:: @ 82FFEEC
	.4byte gAnimCmd_General_Frame0

	.align 2
gUnknown_082FFEF0:: @ 82FFEF0
	.4byte gAnimCmd_General_Frame0

	.align 2
gUnknown_082FFEF4:: @ 82FFEF4
	.4byte gAnimCmd_General_Frame0

	.align 2
gUnknown_082FFEF8:: @ 82FFEF8
	.4byte gAnimCmd_General_Frame0

	.align 2
gUnknown_082FFEFC:: @ 82FFEFC
	.4byte gAnimCmd_General_Frame0

	.align 2
gUnknown_082FFF00:: @ 82FFF00
	.4byte gAnimCmd_General_Frame0

	.align 2
gUnknown_082FFF04:: @ 82FFF04
	.4byte gAnimCmd_General_Frame0

	.align 2
gUnknown_082FFF08:: @ 82FFF08
	.4byte gAnimCmd_General_Frame0

	.align 2
gUnknown_082FFF0C:: @ 82FFF0C
	.4byte gAnimCmd_General_Frame0

	.align 2
gUnknown_082FFF10:: @ 82FFF10
	.4byte gAnimCmd_General_Frame0

	.align 2
gUnknown_082FFF14:: @ 82FFF14
	.4byte gAnimCmd_General_Frame0

	.align 2
gUnknown_082FFF18:: @ 82FFF18
	.4byte gAnimCmd_General_Frame0

	.align 2
gUnknown_082FFF1C:: @ 82FFF1C
	.4byte gAnimCmd_General_Frame0

	.align 2
gUnknown_082FFF20:: @ 82FFF20
	.4byte gAnimCmd_General_Frame0

	.align 2
gUnknown_082FFF24:: @ 82FFF24
	.4byte gAnimCmd_General_Frame0

	.align 2
gUnknown_082FFF28:: @ 82FFF28
	.4byte gAnimCmd_General_Frame0

	.align 2
gUnknown_082FFF2C:: @ 82FFF2C
	.4byte gAnimCmd_General_Frame0

	.align 2
gUnknown_082FFF30:: @ 82FFF30
	.4byte gAnimCmd_General_Frame0

	.align 2
gUnknown_082FFF34:: @ 82FFF34
	.4byte gAnimCmd_General_Frame0

	.align 2
gUnknown_082FFF38:: @ 82FFF38
	.4byte gAnimCmd_General_Frame0

	.align 2
gUnknown_082FFF3C:: @ 82FFF3C
	.4byte gAnimCmd_General_Frame0

	.align 2
gUnknown_082FFF40:: @ 82FFF40
	.4byte gAnimCmd_General_Frame0

	.align 2
gUnknown_082FFF44:: @ 82FFF44
	.4byte gAnimCmd_General_Frame0

	.align 2
gUnknown_082FFF48:: @ 82FFF48
	.4byte gAnimCmd_General_Frame0

	.align 2
gUnknown_082FFF4C:: @ 82FFF4C
	.4byte gAnimCmd_General_Frame0

	.align 2
gUnknown_082FFF50:: @ 82FFF50
	.4byte gAnimCmd_General_Frame0

	.align 2
gUnknown_082FFF54:: @ 82FFF54
	.4byte gAnimCmd_General_Frame0

	.align 2
gUnknown_082FFF58:: @ 82FFF58
	.4byte gAnimCmd_General_Frame0

	.align 2
gUnknown_082FFF5C:: @ 82FFF5C
	.4byte gAnimCmd_General_Frame0

	.align 2
gUnknown_082FFF60:: @ 82FFF60
	.4byte gAnimCmd_General_Frame0

	.align 2
gUnknown_082FFF64:: @ 82FFF64
	.4byte gAnimCmd_General_Frame0

	.align 2
gUnknown_082FFF68:: @ 82FFF68
	.4byte gAnimCmd_General_Frame0

	.align 2
gUnknown_082FFF6C:: @ 82FFF6C
	.4byte gAnimCmd_General_Frame0

	.align 2
gUnknown_082FFF70:: @ 82FFF70
	.4byte gAnimCmd_General_Frame0

	.align 2
gUnknown_082FFF74:: @ 82FFF74
	.4byte gAnimCmd_General_Frame0

	.align 2
gUnknown_082FFF78:: @ 82FFF78
	.4byte gAnimCmd_General_Frame0

	.align 2
gUnknown_082FFF7C:: @ 82FFF7C
	.4byte gAnimCmd_General_Frame0

	.align 2
gUnknown_082FFF80:: @ 82FFF80
	.4byte gAnimCmd_General_Frame0

	.align 2
gUnknown_082FFF84:: @ 82FFF84
	.4byte gAnimCmd_General_Frame0

	.align 2
gUnknown_082FFF88:: @ 82FFF88
	.4byte gAnimCmd_General_Frame0

	.align 2
gUnknown_082FFF8C:: @ 82FFF8C
	.4byte gAnimCmd_General_Frame0

	.align 2
gUnknown_082FFF90:: @ 82FFF90
	.4byte gAnimCmd_General_Frame0

	.align 2
gUnknown_082FFF94:: @ 82FFF94
	.4byte gAnimCmd_General_Frame0

	.align 2
gUnknown_082FFF98:: @ 82FFF98
	.4byte gAnimCmd_General_Frame0

	.align 2
gUnknown_082FFF9C:: @ 82FFF9C
	.4byte gAnimCmd_General_Frame0

	.align 2
gUnknown_082FFFA0:: @ 82FFFA0
	.4byte gAnimCmd_General_Frame0

	.align 2
gUnknown_082FFFA4:: @ 82FFFA4
	.4byte gAnimCmd_General_Frame0

	.align 2
gUnknown_082FFFA8:: @ 82FFFA8
	.4byte gAnimCmd_General_Frame0

	.align 2
gUnknown_082FFFAC:: @ 82FFFAC
	.4byte gAnimCmd_General_Frame0

	.align 2
gUnknown_082FFFB0:: @ 82FFFB0
	.4byte gAnimCmd_General_Frame0

	.align 2
gUnknown_082FFFB4:: @ 82FFFB4
	.4byte gAnimCmd_General_Frame0

	.align 2
gUnknown_082FFFB8:: @ 82FFFB8
	.4byte gAnimCmd_General_Frame0

	.align 2
gUnknown_082FFFBC:: @ 82FFFBC
	.4byte gAnimCmd_General_Frame0

	.align 2
gUnknown_082FFFC0:: @ 82FFFC0
	.4byte gAnimCmd_General_Frame0

	.align 2
gUnknown_082FFFC4:: @ 82FFFC4
	.4byte gAnimCmd_General_Frame0

	.align 2
gUnknown_082FFFC8:: @ 82FFFC8
	.4byte gAnimCmd_General_Frame0

	.align 2
gUnknown_082FFFCC:: @ 82FFFCC
	.4byte gAnimCmd_General_Frame0

	.align 2
gUnknown_082FFFD0:: @ 82FFFD0
	.4byte gAnimCmd_General_Frame0

	.align 2
gUnknown_082FFFD4:: @ 82FFFD4
	.4byte gAnimCmd_General_Frame0

	.align 2
gUnknown_082FFFD8:: @ 82FFFD8
	.4byte gAnimCmd_General_Frame0

	.align 2
gUnknown_082FFFDC:: @ 82FFFDC
	.4byte gAnimCmd_General_Frame0

	.align 2
gUnknown_082FFFE0:: @ 82FFFE0
	.4byte gAnimCmd_General_Frame0

	.align 2
gUnknown_082FFFE4:: @ 82FFFE4
	.4byte gAnimCmd_General_Frame0

	.align 2
gUnknown_082FFFE8:: @ 82FFFE8
	.4byte gAnimCmd_General_Frame0

	.align 2
gUnknown_082FFFEC:: @ 82FFFEC
	.4byte gAnimCmd_General_Frame0

	.align 2
gUnknown_082FFFF0:: @ 82FFFF0
	.4byte gAnimCmd_General_Frame0

	.align 2
gUnknown_082FFFF4:: @ 82FFFF4
	.4byte gAnimCmd_General_Frame0

	.align 2
gUnknown_082FFFF8:: @ 82FFFF8
	.4byte gAnimCmd_General_Frame0

	.align 2
gUnknown_082FFFFC:: @ 82FFFFC
	.4byte gAnimCmd_General_Frame0

	.align 2
gUnknown_08300000:: @ 8300000
	.4byte gAnimCmd_General_Frame0

	.align 2
gUnknown_08300004:: @ 8300004
	.4byte gAnimCmd_General_Frame0

	.align 2
gUnknown_08300008:: @ 8300008
	.4byte gAnimCmd_General_Frame0

	.align 2
gUnknown_0830000C:: @ 830000C
	.4byte gAnimCmd_General_Frame0

	.align 2
gUnknown_08300010:: @ 8300010
	.4byte gAnimCmd_General_Frame0

	.align 2
gUnknown_08300014:: @ 8300014
	.4byte gAnimCmd_General_Frame0

	.align 2
gUnknown_08300018:: @ 8300018
	.4byte gAnimCmd_General_Frame0

	.align 2
gUnknown_0830001C:: @ 830001C
	.4byte gAnimCmd_General_Frame0

	.align 2
gUnknown_08300020:: @ 8300020
	.4byte gAnimCmd_General_Frame0

	.align 2
gUnknown_08300024:: @ 8300024
	.4byte gAnimCmd_General_Frame0

	.align 2
gUnknown_08300028:: @ 8300028
	.4byte gAnimCmd_General_Frame0

	.align 2
gUnknown_0830002C:: @ 830002C
	.4byte gAnimCmd_General_Frame0

	.align 2
gUnknown_08300030:: @ 8300030
	.4byte gAnimCmd_General_Frame0

	.align 2
gUnknown_08300034:: @ 8300034
	.4byte gAnimCmd_General_Frame0

	.align 2
gUnknown_08300038:: @ 8300038
	.4byte gAnimCmd_General_Frame0

	.align 2
gUnknown_0830003C:: @ 830003C
	.4byte gAnimCmd_General_Frame0

	.align 2
gUnknown_08300040:: @ 8300040
	.4byte gAnimCmd_General_Frame0

	.align 2
gUnknown_08300044:: @ 8300044
	.4byte gAnimCmd_General_Frame0

	.align 2
gUnknown_08300048:: @ 8300048
	.4byte gAnimCmd_General_Frame0

	.align 2
gUnknown_0830004C:: @ 830004C
	.4byte gAnimCmd_General_Frame0

	.align 2
gUnknown_08300050:: @ 8300050
	.4byte gAnimCmd_General_Frame0

	.align 2
gUnknown_08300054:: @ 8300054
	.4byte gAnimCmd_General_Frame0

	.align 2
gUnknown_08300058:: @ 8300058
	.4byte gAnimCmd_General_Frame0

	.align 2
gUnknown_0830005C:: @ 830005C
	.4byte gAnimCmd_General_Frame0

	.align 2
gUnknown_08300060:: @ 8300060
	.4byte gAnimCmd_General_Frame0

	.align 2
gUnknown_08300064:: @ 8300064
	.4byte gAnimCmd_General_Frame0

	.align 2
gUnknown_08300068:: @ 8300068
	.4byte gAnimCmd_General_Frame0

	.align 2
gUnknown_0830006C:: @ 830006C
	.4byte gAnimCmd_General_Frame0

	.align 2
gUnknown_08300070:: @ 8300070
	.4byte gAnimCmd_General_Frame0

	.align 2
gUnknown_08300074:: @ 8300074
	.4byte gAnimCmd_General_Frame0

	.align 2
gUnknown_08300078:: @ 8300078
	.4byte gAnimCmd_General_Frame0

	.align 2
gUnknown_0830007C:: @ 830007C
	.4byte gAnimCmd_General_Frame0

	.align 2
gUnknown_08300080:: @ 8300080
	.4byte gAnimCmd_General_Frame0

	.align 2
gUnknown_08300084:: @ 8300084
	.4byte gAnimCmd_General_Frame0

	.align 2
gUnknown_08300088:: @ 8300088
	.4byte gAnimCmd_General_Frame0

	.align 2
gUnknown_0830008C:: @ 830008C
	.4byte gAnimCmd_General_Frame0

	.align 2
gUnknown_08300090:: @ 8300090
	.4byte gAnimCmd_General_Frame0

	.align 2
gUnknown_08300094:: @ 8300094
	.4byte gAnimCmd_General_Frame0

	.align 2
gUnknown_08300098:: @ 8300098
	.4byte gAnimCmd_General_Frame0

	.align 2
gUnknown_0830009C:: @ 830009C
	.4byte gAnimCmd_General_Frame0

	.align 2
gUnknown_083000A0:: @ 83000A0
	.4byte gAnimCmd_General_Frame0

	.align 2
gUnknown_083000A4:: @ 83000A4
	.4byte gAnimCmd_General_Frame0

	.align 2
gUnknown_083000A8:: @ 83000A8
	.4byte gAnimCmd_General_Frame0

	.align 2
gUnknown_083000AC:: @ 83000AC
	.4byte gAnimCmd_General_Frame0

	.align 2
gUnknown_083000B0:: @ 83000B0
	.4byte gAnimCmd_General_Frame0

	.align 2
gUnknown_083000B4:: @ 83000B4
	.4byte gAnimCmd_General_Frame0

	.align 2
gUnknown_083000B8:: @ 83000B8
	.4byte gAnimCmd_General_Frame0

	.align 2
gUnknown_083000BC:: @ 83000BC
	.4byte gAnimCmd_General_Frame0

	.align 2
gUnknown_083000C0:: @ 83000C0
	.4byte gAnimCmd_General_Frame0

	.align 2
gUnknown_083000C4:: @ 83000C4
	.4byte gAnimCmd_General_Frame0

	.align 2
gUnknown_083000C8:: @ 83000C8
	.4byte gAnimCmd_General_Frame0

	.align 2
gUnknown_083000CC:: @ 83000CC
	.4byte gAnimCmd_General_Frame0

	.align 2
gUnknown_083000D0:: @ 83000D0
	.4byte gAnimCmd_General_Frame0

	.align 2
gUnknown_083000D4:: @ 83000D4
	.4byte gAnimCmd_General_Frame0

	.align 2
gUnknown_083000D8:: @ 83000D8
	.4byte gAnimCmd_General_Frame0

	.align 2
gUnknown_083000DC:: @ 83000DC
	.4byte gAnimCmd_General_Frame0

	.align 2
gUnknown_083000E0:: @ 83000E0
	.4byte gAnimCmd_General_Frame0

	.align 2
gUnknown_083000E4:: @ 83000E4
	.4byte gAnimCmd_General_Frame0

	.align 2
gUnknown_083000E8:: @ 83000E8
	.4byte gAnimCmd_General_Frame0

	.align 2
gUnknown_083000EC:: @ 83000EC
	.4byte gAnimCmd_General_Frame0

	.align 2
gUnknown_083000F0:: @ 83000F0
	.4byte gAnimCmd_General_Frame0

	.align 2
gUnknown_083000F4:: @ 83000F4
	.4byte gAnimCmd_General_Frame0

	.align 2
gUnknown_083000F8:: @ 83000F8
	.4byte gAnimCmd_General_Frame0

	.align 2
gUnknown_083000FC:: @ 83000FC
	.4byte gAnimCmd_General_Frame0

	.align 2
gUnknown_08300100:: @ 8300100
	.4byte gAnimCmd_General_Frame0

	.align 2
gUnknown_08300104:: @ 8300104
	.4byte gAnimCmd_General_Frame0

	.align 2
gUnknown_08300108:: @ 8300108
	.4byte gAnimCmd_General_Frame0

	.align 2
gUnknown_0830010C:: @ 830010C
	.4byte gAnimCmd_General_Frame0

	.align 2
gUnknown_08300110:: @ 8300110
	.4byte gAnimCmd_General_Frame0

	.align 2
gUnknown_08300114:: @ 8300114
	.4byte gAnimCmd_General_Frame0

	.align 2
gUnknown_08300118:: @ 8300118
	.4byte gAnimCmd_General_Frame0

	.align 2
gUnknown_0830011C:: @ 830011C
	.4byte gAnimCmd_General_Frame0

	.align 2
gUnknown_08300120:: @ 8300120
	.4byte gAnimCmd_General_Frame0

	.align 2
gUnknown_08300124:: @ 8300124
	.4byte gAnimCmd_General_Frame0

	.align 2
gUnknown_08300128:: @ 8300128
	.4byte gAnimCmd_General_Frame0

	.align 2
gUnknown_0830012C:: @ 830012C
	.4byte gAnimCmd_General_Frame0

	.align 2
gUnknown_08300130:: @ 8300130
	.4byte gAnimCmd_General_Frame0

	.align 2
gUnknown_08300134:: @ 8300134
	.4byte gAnimCmd_General_Frame0

	.align 2
gUnknown_08300138:: @ 8300138
	.4byte gAnimCmd_General_Frame0

	.align 2
gUnknown_0830013C:: @ 830013C
	.4byte gAnimCmd_General_Frame0

	.align 2
gUnknown_08300140:: @ 8300140
	.4byte gAnimCmd_General_Frame0

	.align 2
gUnknown_08300144:: @ 8300144
	.4byte gAnimCmd_General_Frame0

	.align 2
gUnknown_08300148:: @ 8300148
	.4byte gAnimCmd_General_Frame0

	.align 2
gUnknown_0830014C:: @ 830014C
	.4byte gAnimCmd_General_Frame0

	.align 2
gUnknown_08300150:: @ 8300150
	.4byte gAnimCmd_General_Frame0

	.align 2
gUnknown_08300154:: @ 8300154
	.4byte gAnimCmd_General_Frame0

	.align 2
gUnknown_08300158:: @ 8300158
	.4byte gAnimCmd_General_Frame0

	.align 2
gUnknown_0830015C:: @ 830015C
	.4byte gAnimCmd_General_Frame0

	.align 2
gUnknown_08300160:: @ 8300160
	.4byte gAnimCmd_General_Frame0

	.align 2
gUnknown_08300164:: @ 8300164
	.4byte gAnimCmd_General_Frame0

	.align 2
gUnknown_08300168:: @ 8300168
	.4byte gAnimCmd_General_Frame0

	.align 2
gUnknown_0830016C:: @ 830016C
	.4byte gAnimCmd_General_Frame0

	.align 2
gUnknown_08300170:: @ 8300170
	.4byte gAnimCmd_General_Frame0

	.align 2
gUnknown_08300174:: @ 8300174
	.4byte gAnimCmd_General_Frame0

	.align 2
gUnknown_08300178:: @ 8300178
	.4byte gAnimCmd_General_Frame0

	.align 2
gUnknown_0830017C:: @ 830017C
	.4byte gAnimCmd_General_Frame0

	.align 2
gUnknown_08300180:: @ 8300180
	.4byte gAnimCmd_General_Frame0

	.align 2
gUnknown_08300184:: @ 8300184
	.4byte gAnimCmd_General_Frame0

	.align 2
gUnknown_08300188:: @ 8300188
	.4byte gAnimCmd_General_Frame0

	.align 2
gUnknown_0830018C:: @ 830018C
	.4byte gAnimCmd_General_Frame0

	.align 2
gUnknown_08300190:: @ 8300190
	.4byte gAnimCmd_General_Frame0

	.align 2
gUnknown_08300194:: @ 8300194
	.4byte gAnimCmd_General_Frame0

	.align 2
gUnknown_08300198:: @ 8300198
	.4byte gAnimCmd_General_Frame0

	.align 2
gUnknown_0830019C:: @ 830019C
	.4byte gAnimCmd_General_Frame0

	.align 2
gUnknown_083001A0:: @ 83001A0
	.4byte gAnimCmd_General_Frame0

	.align 2
gUnknown_083001A4:: @ 83001A4
	.4byte gAnimCmd_General_Frame0

	.align 2
gUnknown_083001A8:: @ 83001A8
	.4byte gAnimCmd_General_Frame0

	.align 2
gUnknown_083001AC:: @ 83001AC
	.4byte gAnimCmd_General_Frame0

	.align 2
gUnknown_083001B0:: @ 83001B0
	.4byte gAnimCmd_General_Frame0

	.align 2
gUnknown_083001B4:: @ 83001B4
	.4byte gAnimCmd_General_Frame0

	.align 2
gUnknown_083001B8:: @ 83001B8
	.4byte gAnimCmd_General_Frame0

	.align 2
gUnknown_083001BC:: @ 83001BC
	.4byte gAnimCmd_General_Frame0

	.align 2
gUnknown_083001C0:: @ 83001C0
	.4byte gAnimCmd_General_Frame0

	.align 2
gUnknown_083001C4:: @ 83001C4
	.4byte gAnimCmd_General_Frame0

	.align 2
gUnknown_083001C8:: @ 83001C8
	.4byte gAnimCmd_General_Frame0

	.align 2
gUnknown_083001CC:: @ 83001CC
	.4byte gAnimCmd_General_Frame0

	.align 2
gUnknown_083001D0: @ 83001D0
	.4byte gAnimCmd_General_Frame0

	.align 2
gUnknown_083001D4:: @ 83001D4
	.4byte gAnimCmd_General_Frame0
	.4byte gUnknown_082FF71C
	.4byte gUnknown_082FF734
	.4byte gUnknown_082FF744
	.4byte gUnknown_082FF750

	.align 2
gUnknown_083001E8:: @ 83001E8
	.4byte gAnimCmd_General_Frame0

	.align 2
gUnknown_083001EC:: @ 83001EC
	.4byte gAnimCmd_General_Frame0
	.4byte gUnknown_082FF758
	.4byte gUnknown_082FF774
	.4byte gUnknown_082FF790

	.align 2
gUnknown_083001FC:: @ 83001FC
	.4byte gAnimCmd_General_Frame0

	.align 2
gUnknown_08300200:: @ 8300200
	.4byte gAnimCmd_General_Frame0
	.4byte gUnknown_082FF79C
	.4byte gUnknown_082FF7B0

	.align 2
gUnknown_0830020C:: @ 830020C
	.4byte gAnimCmd_General_Frame0
	.4byte gUnknown_082FF7C4

	.align 2
gUnknown_08300214:: @ 8300214
	.4byte gAnimCmd_General_Frame0
	.4byte gUnknown_082FF7CC

	.align 2
gUnknown_0830021C:: @ 830021C
	.4byte gAnimCmd_General_Frame0
	.4byte gUnknown_082FF7D4

	.align 2
gUnknown_08300224:: @ 8300224
	.4byte gAnimCmd_General_Frame0
	.4byte gUnknown_082FF7DC
	.4byte gUnknown_082FF7E4

	.align 2
gUnknown_08300230:: @ 8300230
	.4byte gAnimCmd_General_Frame0
	.4byte gUnknown_082FF7EC
	.4byte gUnknown_082FF7F4

	.align 2
gUnknown_0830023C:: @ 830023C
	.4byte gAnimCmd_General_Frame0
	.4byte gUnknown_082FF7FC
	.4byte gUnknown_082FF804

	.align 2
gUnknown_08300248:: @ 8300248
	.4byte gAnimCmd_General_Frame0
	.4byte gUnknown_082FF80C
	.4byte gUnknown_082FF814

	.align 2
gUnknown_08300254:: @ 8300254
	.4byte gAnimCmd_General_Frame0
	.4byte gUnknown_082FF81C
	.4byte gUnknown_082FF824

	.align 2
gUnknown_08300260:: @ 8300260
	.4byte gAnimCmd_General_Frame0

	.align 2
gUnknown_08300264:: @ 8300264
	.4byte gAnimCmd_General_Frame0
	.4byte gUnknown_082FF82C

	.align 2
gUnknown_0830026C:: @ 830026C
	.4byte gAnimCmd_General_Frame0
	.4byte gUnknown_082FF834
	.4byte gUnknown_082FF83C

	.align 2
gUnknown_08300278:: @ 8300278
	.4byte gAnimCmd_General_Frame0
	.4byte gUnknown_082FF844

	.align 2
gUnknown_08300280:: @ 8300280
	.4byte gAnimCmd_General_Frame0
	.4byte gUnknown_082FF84C

	.align 2
gUnknown_08300288:: @ 8300288
	.4byte gAnimCmd_General_Frame0
	.4byte gUnknown_082FF854
	.4byte gUnknown_082FF85C

	.align 2
gUnknown_08300294:: @ 8300294
	.4byte gAnimCmd_General_Frame0

	.align 2
gUnknown_08300298:: @ 8300298
	.4byte gAnimCmd_General_Frame0

	.align 2
gUnknown_0830029C:: @ 830029C
	.4byte gAnimCmd_General_Frame0

	.align 2
gUnknown_083002A0:: @ 83002A0
	.4byte gAnimCmd_General_Frame0
	.4byte gUnknown_082FF864

	.align 2
gUnknown_083002A8:: @ 83002A8
	.4byte gAnimCmd_General_Frame0
	.4byte gUnknown_082FF86C

	.align 2
gUnknown_083002B0:: @ 83002B0
	.4byte gAnimCmd_General_Frame0
	.4byte gUnknown_082FF874

	.align 2
gUnknown_083002B8:: @ 83002B8
	.4byte gAnimCmd_General_Frame0
	.4byte gUnknown_082FF87C

	.align 2
gUnknown_083002C0:: @ 83002C0
	.4byte gAnimCmd_General_Frame0

	.align 2
gUnknown_083002C4:: @ 83002C4
	.4byte gAnimCmd_General_Frame0
	.4byte gUnknown_082FF884

	.align 2
gUnknown_083002CC:: @ 83002CC
	.4byte gAnimCmd_General_Frame0
	.4byte gUnknown_082FF88C
	.4byte gUnknown_082FF894

	.align 2
gUnknown_083002D8:: @ 83002D8
	.4byte gAnimCmd_General_Frame0
	.4byte gUnknown_082FF89C
	.4byte gUnknown_082FF8A4

	.align 2
gUnknown_083002E4:: @ 83002E4
	.4byte gAnimCmd_General_Frame0
	.4byte gUnknown_082FF8AC
	.4byte gUnknown_082FF8B4

	.align 2
gUnknown_083002F0:: @ 83002F0
	.4byte gAnimCmd_General_Frame0
	.4byte gUnknown_082FF8BC
	.4byte gUnknown_082FF8FC
	.4byte gUnknown_082FF91C
	.4byte gUnknown_082FF930

	.align 2
gUnknown_08300304:: @ 8300304
	.4byte gAnimCmd_General_Frame0

	.align 2
gUnknown_08300308:: @ 8300308
	.4byte gAnimCmd_General_Frame0
	.4byte gUnknown_082FF93C

	.align 2
gUnknown_08300310:: @ 8300310
	.4byte gAnimCmd_General_Frame0
	.4byte gUnknown_082FF944

	.align 2
gUnknown_08300318:: @ 8300318
	.4byte gAnimCmd_General_Frame0
	.4byte gUnknown_082FF94C
	.4byte gUnknown_082FF9A8
	.4byte gUnknown_082FFA00
	.4byte gUnknown_082FFA58

	.align 2
gUnknown_0830032C:: @ 830032C
	.4byte gAnimCmd_General_Frame0
	.4byte gUnknown_082FFA64

	.align 2
gUnknown_08300334:: @ 8300334
	.4byte gAnimCmd_General_Frame0
	.4byte gUnknown_082FFA6C

	.align 2
gUnknown_0830033C:: @ 830033C
	.4byte gAnimCmd_General_Frame0
	.4byte gUnknown_082FFA74

	.align 2
gUnknown_08300344:: @ 8300344
	.4byte gAnimCmd_General_Frame0

	.align 2
gUnknown_08300348:: @ 8300348
	.4byte gAnimCmd_General_Frame0
	.4byte gUnknown_082FFA7C
	.4byte gUnknown_082FFA84

	.align 2
gUnknown_08300354:: @ 8300354
	.4byte gAnimCmd_General_Frame0

	.align 2
gUnknown_08300358:: @ 8300358
	.4byte gAnimCmd_General_Frame0

	.align 2
gUnknown_0830035C:: @ 830035C
	.4byte gAnimCmd_General_Frame0
	.4byte gUnknown_082FFA8C
	.4byte gUnknown_082FFA94

	.align 2
gUnknown_08300368:: @ 8300368
	.4byte gAnimCmd_General_Frame0

	.align 2
gUnknown_0830036C:: @ 830036C
	.4byte gAnimCmd_General_Frame0

	.align 2
gUnknown_08300370:: @ 8300370
	.4byte gAnimCmd_General_Frame0
	.4byte gUnknown_082FFA9C
	.4byte gUnknown_082FFAA4

	.align 2
gUnknown_0830037C:: @ 830037C
	.4byte gAnimCmd_General_Frame0
	.4byte gUnknown_082FFAAC
	.4byte gUnknown_082FFAB4

	.align 2
gUnknown_08300388:: @ 8300388
	.4byte gAnimCmd_General_Frame0
	.4byte gUnknown_082FFABC
	.4byte gUnknown_082FFAC4

	.align 2
gUnknown_08300394:: @ 8300394
	.4byte gAnimCmd_General_Frame0
	.4byte gUnknown_082FFACC
	.4byte gUnknown_082FFAD4

	.align 2
gUnknown_083003A0:: @ 83003A0
	.4byte gAnimCmd_General_Frame0
	.4byte gUnknown_082FFADC

	.align 2
gUnknown_083003A8:: @ 83003A8
	.4byte gAnimCmd_General_Frame0
	.4byte gUnknown_082FFAE4

	.align 2
gUnknown_083003B0:: @ 83003B0
	.4byte gAnimCmd_General_Frame0
	.4byte gUnknown_082FFAEC

	.align 2
gUnknown_083003B8:: @ 83003B8
	.4byte gAnimCmd_General_Frame0
	.4byte gUnknown_082FFAF4

	.align 2
gUnknown_083003C0:: @ 83003C0
	.4byte gAnimCmd_General_Frame0
	.4byte gUnknown_082FFAFC

	.align 2
gUnknown_083003C8:: @ 83003C8
	.4byte gAnimCmd_General_Frame0
	.4byte gUnknown_082FFB04
	.4byte gUnknown_082FFB0C

	.align 2
gUnknown_083003D4:: @ 83003D4
	.4byte gAnimCmd_General_Frame0
	.4byte gUnknown_082FFB14

	.align 2
gUnknown_083003DC:: @ 83003DC
	.4byte gAnimCmd_General_Frame0
	.4byte gUnknown_082FFB1C
	.4byte gUnknown_082FFB24

	.align 2
gUnknown_083003E8:: @ 83003E8
	.4byte gAnimCmd_General_Frame0
	.4byte gUnknown_082FFB2C

	.align 2
gUnknown_083003F0:: @ 83003F0
	.4byte gAnimCmd_General_Frame0
	.4byte gUnknown_082FFB34

	.align 2
gUnknown_083003F8:: @ 83003F8
	.4byte gAnimCmd_General_Frame0
	.4byte gUnknown_082FFB3C

	.align 2
gUnknown_08300400:: @ 8300400
	.4byte gAnimCmd_General_Frame0
	.4byte gUnknown_082FFB44
	.4byte gUnknown_082FFB60

	.align 2
gUnknown_0830040C:: @ 830040C
	.4byte gAnimCmd_General_Frame0

	.align 2
gUnknown_08300410:: @ 8300410
	.4byte gAnimCmd_General_Frame0

	.align 2
gUnknown_08300414:: @ 8300414
	.4byte gAnimCmd_General_Frame0

	.align 2
gUnknown_08300418:: @ 8300418
	.4byte gAnimCmd_General_Frame0

	.align 2
gUnknown_0830041C:: @ 830041C
	.4byte gAnimCmd_General_Frame0

	.align 2
gUnknown_08300420:: @ 8300420
	.4byte gAnimCmd_General_Frame0

	.align 2
gUnknown_08300424:: @ 8300424
	.4byte gAnimCmd_General_Frame0
	.4byte gUnknown_082FFB7C
	.4byte gUnknown_082FFBBC
	.4byte gUnknown_082FFBE0
	.4byte gUnknown_082FFBF4

	.align 2
gUnknown_08300438:: @ 8300438
	.4byte gAnimCmd_General_Frame0
	.4byte gUnknown_082FFBFC
	.4byte gUnknown_082FFC04

	.align 2
gUnknown_08300444:: @ 8300444
	.4byte gAnimCmd_General_Frame0
	.4byte gUnknown_082FFC0C

	.align 2
gUnknown_0830044C:: @ 830044C
	.4byte gAnimCmd_General_Frame0
	.4byte gUnknown_082FFC14

	.align 2
gUnknown_08300454:: @ 8300454
	.4byte gAnimCmd_General_Frame0
	.4byte gUnknown_082FFC1C

	.align 2
gUnknown_0830045C:: @ 830045C
	.4byte gAnimCmd_General_Frame0
	.4byte gUnknown_082FFC24

	.align 2
gUnknown_08300464:: @ 8300464
	.4byte gAnimCmd_General_Frame0
	.4byte gUnknown_082FFC2C

	.align 2
gUnknown_0830046C:: @ 830046C
	.4byte gAnimCmd_General_Frame0
	.4byte gUnknown_082FFC34

	.align 2
gUnknown_08300474:: @ 8300474
	.4byte gAnimCmd_General_Frame0
	.4byte gUnknown_082FFC3C
	.4byte gUnknown_082FFC58

	.align 2
gUnknown_08300480:: @ 8300480
	.4byte gAnimCmd_General_Frame0
	.4byte gUnknown_082FFC74

	.align 2
gUnknown_08300488:: @ 8300488
	.4byte gAnimCmd_General_Frame0
	.4byte gUnknown_082FFC7C
	.4byte gUnknown_082FFC84

	.align 2
gUnknown_08300494:: @ 8300494
	.4byte gAnimCmd_General_Frame0
	.4byte gUnknown_082FFC8C
	.4byte gUnknown_082FFC94

	.align 2
gUnknown_083004A0:: @ 83004A0
	.4byte gAnimCmd_General_Frame0
	.4byte gUnknown_082FFC9C
	.4byte gUnknown_082FFCA4

	.align 2
gUnknown_083004AC:: @ 83004AC
	.4byte gAnimCmd_General_Frame0

	.align 2
gUnknown_083004B0:: @ 83004B0
	.4byte gAnimCmd_General_Frame0
	.4byte gUnknown_082FFCAC

	.align 2
gUnknown_083004B8:: @ 83004B8
	.4byte gAnimCmd_General_Frame0
	.4byte gUnknown_082FFCB4

	.align 2
gUnknown_083004C0:: @ 83004C0
	.4byte gAnimCmd_General_Frame0
	.4byte gUnknown_082FFCBC

	.align 2
gUnknown_083004C8:: @ 83004C8
	.4byte gAnimCmd_General_Frame0
	.4byte gUnknown_082FFCC4

	.align 2
gUnknown_083004D0:: @ 83004D0
	.4byte gAnimCmd_General_Frame0
	.4byte gUnknown_082FFCCC

	.align 2
gUnknown_083004D8:: @ 83004D8
	.4byte gAnimCmd_General_Frame0
	.4byte gUnknown_082FFCD4

	.align 2
gUnknown_083004E0:: @ 83004E0
	.4byte gAnimCmd_General_Frame0

	.align 2
gUnknown_083004E4:: @ 83004E4
	.4byte gAnimCmd_General_Frame0

	.align 2
gUnknown_083004E8:: @ 83004E8
	.4byte gAnimCmd_General_Frame0

	.align 2
gUnknown_083004EC:: @ 83004EC
	.4byte gAnimCmd_General_Frame0
	.4byte gUnknown_082FFCDC

	.align 2
gUnknown_083004F4:: @ 83004F4
	.4byte gAnimCmd_General_Frame0

	.align 2
gUnknown_083004F8:: @ 83004F8
	.4byte gAnimCmd_General_Frame0

	.align 2
gUnknown_083004FC:: @ 83004FC
	.4byte gAnimCmd_General_Frame0
	.4byte gUnknown_082FFCE4

	.align 2
gUnknown_08300504:: @ 8300504
	.4byte gAnimCmd_General_Frame0
	.4byte gUnknown_082FFCEC
	.4byte gUnknown_082FFCF4

	.align 2
gUnknown_08300510:: @ 8300510
	.4byte gAnimCmd_General_Frame0
	.4byte gUnknown_082FFCFC

	.align 2
gUnknown_08300518:: @ 8300518
	.4byte gAnimCmd_General_Frame0

	.align 2
gUnknown_0830051C:: @ 830051C
	.4byte gAnimCmd_General_Frame0

	.align 2
gUnknown_08300520:: @ 8300520
	.4byte gAnimCmd_General_Frame0

	.align 2
gUnknown_08300524:: @ 8300524
	.4byte gAnimCmd_General_Frame0
	.4byte gUnknown_082FFD04

	.align 2
gUnknown_0830052C:: @ 830052C
	.4byte gAnimCmd_General_Frame0
	.4byte gUnknown_082FFD0C

	.align 2
gUnknown_08300534:: @ 8300534
	.4byte gAnimCmd_General_Frame0
	.4byte gUnknown_082FFD14

	.align 2
gUnknown_0830053C:: @ 830053C
	.4byte gAnimCmd_General_Frame0
	.4byte gUnknown_082FFD1C
	.4byte gUnknown_082FFD24
	.4byte gUnknown_082FFD2C
	.4byte gUnknown_082FFD34

	.align 2
gUnknown_08300550:: @ 8300550
	.4byte gAnimCmd_General_Frame0
	.4byte gUnknown_082FFD3C

	.align 2
gUnknown_08300558:: @ 8300558
	.4byte gAnimCmd_General_Frame0
	.4byte gUnknown_082FFD44

	.align 2
gUnknown_08300560:: @ 8300560
	.4byte gAnimCmd_General_Frame0

	.align 2
gUnknown_08300564:: @ 8300564
	.4byte gAnimCmd_General_Frame0

	.align 2
gUnknown_08300568:: @ 8300568
	.4byte gAnimCmd_General_Frame0

	.align 2
gUnknown_0830056C:: @ 830056C
	.4byte gAnimCmd_General_Frame0

	.align 2
gUnknown_08300570:: @ 8300570
	.4byte gAnimCmd_General_Frame0

	.align 2
gUnknown_08300574:: @ 8300574
	.4byte gAnimCmd_General_Frame0

	.align 2
gUnknown_08300578:: @ 8300578
	.4byte gAnimCmd_General_Frame0

	.align 2
gUnknown_0830057C:: @ 830057C
	.4byte gAnimCmd_General_Frame0
	.4byte gUnknown_082FFD4C
	.4byte gUnknown_082FFD54

	.align 2
gUnknown_08300588:: @ 8300588
	.4byte gAnimCmd_General_Frame0

	.align 2
gUnknown_0830058C:: @ 830058C
	.4byte gAnimCmd_General_Frame0
	.4byte gUnknown_082FFD5C
	.4byte gUnknown_082FFD64

	.align 2
gUnknown_08300598:: @ 8300598
	.4byte gAnimCmd_General_Frame0

	.align 2
gUnknown_0830059C:: @ 830059C
	.4byte gAnimCmd_General_Frame0

	.align 2
gUnknown_083005A0:: @ 83005A0
	.4byte gAnimCmd_General_Frame0

	.align 2
gUnknown_083005A4:: @ 83005A4
	.4byte gAnimCmd_General_Frame0
	.4byte gUnknown_082FFD6C

	.align 2
gUnknown_083005AC:: @ 83005AC
	.4byte gAnimCmd_General_Frame0
	.4byte gUnknown_082FFD74

	.align 2
gUnknown_083005B4:: @ 83005B4
	.4byte gAnimCmd_General_Frame0
	.4byte gUnknown_082FFD7C
	.4byte gUnknown_082FFD84

	.align 2
gUnknown_083005C0:: @ 83005C0
	.4byte gAnimCmd_General_Frame0

	.align 2
gUnknown_083005C4:: @ 83005C4
	.4byte gAnimCmd_General_Frame0

	.align 2
gUnknown_083005C8:: @ 83005C8
	.4byte gAnimCmd_General_Frame0
	.4byte gUnknown_082FFD8C
	.4byte gUnknown_082FFDA0

	.align 2
gUnknown_083005D4:: @ 83005D4
	.4byte gAnimCmd_General_Frame0

	.align 2
gUnknown_083005D8:: @ 83005D8
	.4byte gAnimCmd_General_Frame0

	.align 2
gUnknown_083005DC:: @ 83005DC
	.4byte gAnimCmd_General_Frame0
	.4byte gUnknown_082FFDC4

	.align 2
gUnknown_083005E4:: @ 83005E4
	.4byte gAnimCmd_General_Frame0

	.align 2
gUnknown_083005E8:: @ 83005E8
	.4byte gAnimCmd_General_Frame0

	.align 2
gUnknown_083005EC:: @ 83005EC
	.4byte gAnimCmd_General_Frame0

	.align 2
gUnknown_083005F0:: @ 83005F0
	.4byte gAnimCmd_General_Frame0

	.align 2
gUnknown_083005F4:: @ 83005F4
	.4byte gAnimCmd_General_Frame0

	.align 2
gUnknown_083005F8:: @ 83005F8
	.4byte gAnimCmd_General_Frame0

	.align 2
gUnknown_083005FC:: @ 83005FC
	.4byte gAnimCmd_General_Frame0

	.align 2
gUnknown_08300600:: @ 8300600
	.4byte gAnimCmd_General_Frame0

	.align 2
gUnknown_08300604:: @ 8300604
	.4byte gAnimCmd_General_Frame0

	.align 2
gUnknown_08300608:: @ 8300608
	.4byte gAnimCmd_General_Frame0

	.align 2
gUnknown_0830060C:: @ 830060C
	.4byte gAnimCmd_General_Frame0

	.align 2
gUnknown_08300610:: @ 8300610
	.4byte gAnimCmd_General_Frame0

	.align 2
gUnknown_08300614:: @ 8300614
	.4byte gAnimCmd_General_Frame0

	.align 2
gUnknown_08300618:: @ 8300618
	.4byte gAnimCmd_General_Frame0

	.align 2
gUnknown_0830061C:: @ 830061C
	.4byte gAnimCmd_General_Frame0

	.align 2
gUnknown_08300620:: @ 8300620
	.4byte gAnimCmd_General_Frame0

	.align 2
gUnknown_08300624:: @ 8300624
	.4byte gAnimCmd_General_Frame0

	.align 2
gUnknown_08300628:: @ 8300628
	.4byte gAnimCmd_General_Frame0

	.align 2
gUnknown_0830062C:: @ 830062C
	.4byte gAnimCmd_General_Frame0

	.align 2
gUnknown_08300630:: @ 8300630
	.4byte gAnimCmd_General_Frame0

	.align 2
gUnknown_08300634:: @ 8300634
	.4byte gAnimCmd_General_Frame0

	.align 2
gUnknown_08300638:: @ 8300638
	.4byte gAnimCmd_General_Frame0

	.align 2
gUnknown_0830063C:: @ 830063C
	.4byte gAnimCmd_General_Frame0

	.align 2
gUnknown_08300640:: @ 8300640
	.4byte gAnimCmd_General_Frame0

	.align 2
gUnknown_08300644:: @ 8300644
	.4byte gAnimCmd_General_Frame0

	.align 2
gUnknown_08300648:: @ 8300648
	.4byte gAnimCmd_General_Frame0

	.align 2
gUnknown_0830064C:: @ 830064C
	.4byte gAnimCmd_General_Frame0

	.align 2
gUnknown_08300650:: @ 8300650
	.4byte gAnimCmd_General_Frame0

	.align 2
gUnknown_08300654:: @ 8300654
	.4byte gAnimCmd_General_Frame0

	.4byte gUnknown_082FFDCC
	.4byte gUnknown_082FFDD0
	.4byte gUnknown_082FFDD4
	.4byte gUnknown_082FFDD8
	.4byte gUnknown_082FFDDC
	.4byte gUnknown_082FFDE0
	.4byte gUnknown_082FFDE4
	.4byte gUnknown_082FFDE8
	.4byte gUnknown_082FFDEC
	.4byte gUnknown_082FFDF0
	.4byte gUnknown_082FFDF4
	.4byte gUnknown_082FFDF8
	.4byte gUnknown_082FFDFC
	.4byte gUnknown_082FFE00
	.4byte gUnknown_082FFE04
	.4byte gUnknown_082FFE08
	.4byte gUnknown_082FFE0C
	.4byte gUnknown_082FFE10
	.4byte gUnknown_082FFE14
	.4byte gUnknown_082FFE18
	.4byte gUnknown_082FFE1C
	.4byte gUnknown_082FFE20
	.4byte gUnknown_082FFE24
	.4byte gUnknown_082FFE28
	.4byte gUnknown_082FFE2C
	.4byte gUnknown_082FFE30
	.4byte gUnknown_082FFE34
	.4byte gUnknown_082FFE38
	.4byte gUnknown_082FFE3C
	.4byte gUnknown_082FFE40
	.4byte gUnknown_082FFE44
	.4byte gUnknown_082FFE48
	.4byte gUnknown_082FFE4C
	.4byte gUnknown_082FFE50
	.4byte gUnknown_082FFE54
	.4byte gUnknown_082FFE58
	.4byte gUnknown_082FFE5C
	.4byte gUnknown_082FFE60
	.4byte gUnknown_082FFE64
	.4byte gUnknown_082FFE68
	.4byte gUnknown_082FFE6C
	.4byte gUnknown_082FFE70
	.4byte gUnknown_082FFE74
	.4byte gUnknown_082FFE78
	.4byte gUnknown_082FFE7C
	.4byte gUnknown_082FFE80
	.4byte gUnknown_082FFE84
	.4byte gUnknown_082FFE88
	.4byte gUnknown_082FFE8C
	.4byte gUnknown_082FFE90
	.4byte gUnknown_082FFE94
	.4byte gUnknown_082FFE98
	.4byte gUnknown_082FFE9C
	.4byte gUnknown_082FFEA0
	.4byte gUnknown_082FFEA4
	.4byte gUnknown_082FFEA8
	.4byte gUnknown_082FFEAC
	.4byte gUnknown_082FFEB0
	.4byte gUnknown_082FFEB4
	.4byte gUnknown_082FFEB8
	.4byte gUnknown_082FFEBC
	.4byte gUnknown_082FFEC0
	.4byte gUnknown_082FFEC4
	.4byte gUnknown_082FFEC8
	.4byte gUnknown_082FFECC
	.4byte gUnknown_082FFED0
	.4byte gUnknown_082FFED4
	.4byte gUnknown_082FFED8
	.4byte gUnknown_082FFEDC
	.4byte gUnknown_082FFEE0
	.4byte gUnknown_082FFEE4
	.4byte gUnknown_082FFEE8
	.4byte gUnknown_082FFEEC
	.4byte gUnknown_082FFEF0
	.4byte gUnknown_082FFEF4
	.4byte gUnknown_082FFEF8
	.4byte gUnknown_082FFEFC
	.4byte gUnknown_082FFF00
	.4byte gUnknown_082FFF04
	.4byte gUnknown_082FFF08
	.4byte gUnknown_082FFF0C
	.4byte gUnknown_082FFF10
	.4byte gUnknown_082FFF14
	.4byte gUnknown_082FFF18
	.4byte gUnknown_082FFF1C
	.4byte gUnknown_082FFF20
	.4byte gUnknown_082FFF24
	.4byte gUnknown_082FFF28
	.4byte gUnknown_082FFF2C
	.4byte gUnknown_082FFF30
	.4byte gUnknown_082FFF34
	.4byte gUnknown_082FFF38
	.4byte gUnknown_082FFF3C
	.4byte gUnknown_082FFF40
	.4byte gUnknown_082FFF44
	.4byte gUnknown_082FFF48
	.4byte gUnknown_082FFF4C
	.4byte gUnknown_082FFF50
	.4byte gUnknown_082FFF54
	.4byte gUnknown_082FFF58
	.4byte gUnknown_082FFF5C
	.4byte gUnknown_082FFF60
	.4byte gUnknown_082FFF64
	.4byte gUnknown_082FFF68
	.4byte gUnknown_082FFF6C
	.4byte gUnknown_082FFF70
	.4byte gUnknown_082FFF74
	.4byte gUnknown_082FFF78
	.4byte gUnknown_082FFF7C
	.4byte gUnknown_082FFF80
	.4byte gUnknown_082FFF84
	.4byte gUnknown_082FFF88
	.4byte gUnknown_082FFF8C
	.4byte gUnknown_082FFF90
	.4byte gUnknown_082FFF94
	.4byte gUnknown_082FFF98
	.4byte gUnknown_082FFF9C
	.4byte gUnknown_082FFFA0
	.4byte gUnknown_082FFFA4
	.4byte gUnknown_082FFFA8
	.4byte gUnknown_082FFFAC
	.4byte gUnknown_082FFFB0
	.4byte gUnknown_082FFFB4
	.4byte gUnknown_082FFFB8
	.4byte gUnknown_082FFFBC
	.4byte gUnknown_082FFFC0
	.4byte gUnknown_082FFFC4
	.4byte gUnknown_082FFFC8
	.4byte gUnknown_082FFFCC
	.4byte gUnknown_082FFFD0
	.4byte gUnknown_082FFFD4
	.4byte gUnknown_082FFFD8
	.4byte gUnknown_082FFFDC
	.4byte gUnknown_082FFFE0
	.4byte gUnknown_082FFFE4
	.4byte gUnknown_082FFFE8
	.4byte gUnknown_082FFFEC
	.4byte gUnknown_082FFFF0
	.4byte gUnknown_082FFFF4
	.4byte gUnknown_082FFFF8
	.4byte gUnknown_082FFFFC
	.4byte gUnknown_08300000
	.4byte gUnknown_08300004
	.4byte gUnknown_08300008
	.4byte gUnknown_0830000C
	.4byte gUnknown_08300010
	.4byte gUnknown_08300014
	.4byte gUnknown_08300018
	.4byte gUnknown_0830001C
	.4byte gUnknown_08300020
	.4byte gUnknown_08300024
	.4byte gUnknown_08300028
	.4byte gUnknown_0830002C
	.4byte gUnknown_08300030
	.4byte gUnknown_08300034
	.4byte gUnknown_08300038
	.4byte gUnknown_0830003C
	.4byte gUnknown_08300040
	.4byte gUnknown_08300044
	.4byte gUnknown_08300048
	.4byte gUnknown_0830004C
	.4byte gUnknown_08300050
	.4byte gUnknown_08300054
	.4byte gUnknown_08300058
	.4byte gUnknown_0830005C
	.4byte gUnknown_08300060
	.4byte gUnknown_08300064
	.4byte gUnknown_08300068
	.4byte gUnknown_0830006C
	.4byte gUnknown_08300070
	.4byte gUnknown_08300074
	.4byte gUnknown_08300078
	.4byte gUnknown_0830007C
	.4byte gUnknown_08300080
	.4byte gUnknown_08300084
	.4byte gUnknown_08300088
	.4byte gUnknown_0830008C
	.4byte gUnknown_08300090
	.4byte gUnknown_08300094
	.4byte gUnknown_08300098
	.4byte gUnknown_0830009C
	.4byte gUnknown_083000A0
	.4byte gUnknown_083000A4
	.4byte gUnknown_083000A8
	.4byte gUnknown_083000AC
	.4byte gUnknown_083000B0
	.4byte gUnknown_083000B4
	.4byte gUnknown_083000B8
	.4byte gUnknown_083000BC
	.4byte gUnknown_083000C0
	.4byte gUnknown_083000C4
	.4byte gUnknown_083000C8
	.4byte gUnknown_083000CC
	.4byte gUnknown_083000D0
	.4byte gUnknown_083000D4
	.4byte gUnknown_083000D8
	.4byte gUnknown_083000DC
	.4byte gUnknown_083000E0
	.4byte gUnknown_083000E4
	.4byte gUnknown_083000E8
	.4byte gUnknown_083000EC
	.4byte gUnknown_083000F0
	.4byte gUnknown_083000F4
	.4byte gUnknown_083000F8
	.4byte gUnknown_083000FC
	.4byte gUnknown_08300100
	.4byte gUnknown_08300104
	.4byte gUnknown_08300108
	.4byte gUnknown_0830010C
	.4byte gUnknown_08300110
	.4byte gUnknown_08300114
	.4byte gUnknown_08300118
	.4byte gUnknown_0830011C
	.4byte gUnknown_08300120
	.4byte gUnknown_08300124
	.4byte gUnknown_08300128
	.4byte gUnknown_0830012C
	.4byte gUnknown_08300130
	.4byte gUnknown_08300134
	.4byte gUnknown_08300138
	.4byte gUnknown_0830013C
	.4byte gUnknown_08300140
	.4byte gUnknown_08300144
	.4byte gUnknown_08300148
	.4byte gUnknown_0830014C
	.4byte gUnknown_08300150
	.4byte gUnknown_08300154
	.4byte gUnknown_08300158
	.4byte gUnknown_0830015C
	.4byte gUnknown_08300160
	.4byte gUnknown_08300164
	.4byte gUnknown_08300168
	.4byte gUnknown_0830016C
	.4byte gUnknown_08300170
	.4byte gUnknown_08300174
	.4byte gUnknown_08300178
	.4byte gUnknown_0830017C
	.4byte gUnknown_08300180
	.4byte gUnknown_08300184
	.4byte gUnknown_08300188
	.4byte gUnknown_0830018C
	.4byte gUnknown_08300190
	.4byte gUnknown_08300194
	.4byte gUnknown_08300198
	.4byte gUnknown_0830019C
	.4byte gUnknown_083001A0
	.4byte gUnknown_083001A4
	.4byte gUnknown_083001A8
	.4byte gUnknown_083001AC
	.4byte gUnknown_083001B0
	.4byte gUnknown_083001B4
	.4byte gUnknown_083001B8
	.4byte gUnknown_083001BC
	.4byte gUnknown_083001BC
	.4byte gUnknown_083001BC
	.4byte gUnknown_083001BC
	.4byte gUnknown_083001BC
	.4byte gUnknown_083001BC
	.4byte gUnknown_083001BC
	.4byte gUnknown_083001BC
	.4byte gUnknown_083001BC
	.4byte gUnknown_083001BC
	.4byte gUnknown_083001BC
	.4byte gUnknown_083001BC
	.4byte gUnknown_083001BC
	.4byte gUnknown_083001BC
	.4byte gUnknown_083001BC
	.4byte gUnknown_083001BC
	.4byte gUnknown_083001BC
	.4byte gUnknown_083001BC
	.4byte gUnknown_083001BC
	.4byte gUnknown_083001BC
	.4byte gUnknown_083001BC
	.4byte gUnknown_083001BC
	.4byte gUnknown_083001BC
	.4byte gUnknown_083001BC
	.4byte gUnknown_083001BC
	.4byte gUnknown_083001C0
	.4byte gUnknown_083001C4
	.4byte gUnknown_083001C8
	.4byte gUnknown_083001CC
	.4byte gUnknown_083001D0
	.4byte gUnknown_083001D4
	.4byte gUnknown_083001E8
	.4byte gUnknown_083001EC
	.4byte gUnknown_083001FC
	.4byte gUnknown_08300200
	.4byte gUnknown_0830020C
	.4byte gUnknown_08300214
	.4byte gUnknown_0830021C
	.4byte gUnknown_08300224
	.4byte gUnknown_08300230
	.4byte gUnknown_0830023C
	.4byte gUnknown_08300248
	.4byte gUnknown_08300254
	.4byte gUnknown_08300260
	.4byte gUnknown_08300264
	.4byte gUnknown_0830026C
	.4byte gUnknown_08300278
	.4byte gUnknown_08300280
	.4byte gUnknown_08300288
	.4byte gUnknown_08300294
	.4byte gUnknown_08300298
	.4byte gUnknown_0830029C
	.4byte gUnknown_083002A0
	.4byte gUnknown_083002A8
	.4byte gUnknown_083002B0
	.4byte gUnknown_083002B8
	.4byte gUnknown_083002C0
	.4byte gUnknown_083002C4
	.4byte gUnknown_083002CC
	.4byte gUnknown_083002D8
	.4byte gUnknown_083002E4
	.4byte gUnknown_083002F0
	.4byte gUnknown_08300304
	.4byte gUnknown_08300308
	.4byte gUnknown_08300310
	.4byte gUnknown_08300318
	.4byte gUnknown_0830032C
	.4byte gUnknown_08300334
	.4byte gUnknown_0830033C
	.4byte gUnknown_08300344
	.4byte gUnknown_08300348
	.4byte gUnknown_08300354
	.4byte gUnknown_08300358
	.4byte gUnknown_0830035C
	.4byte gUnknown_08300368
	.4byte gUnknown_0830036C
	.4byte gUnknown_08300370
	.4byte gUnknown_0830037C
	.4byte gUnknown_08300388
	.4byte gUnknown_08300394
	.4byte gUnknown_083003A0
	.4byte gUnknown_083003A8
	.4byte gUnknown_083003B0
	.4byte gUnknown_083003B8
	.4byte gUnknown_083003C0
	.4byte gUnknown_083003C8
	.4byte gUnknown_083003D4
	.4byte gUnknown_083003DC
	.4byte gUnknown_083003E8
	.4byte gUnknown_083003F0
	.4byte gUnknown_083003F8
	.4byte gUnknown_08300400
	.4byte gUnknown_0830040C
	.4byte gUnknown_08300410
	.4byte gUnknown_08300414
	.4byte gUnknown_08300418
	.4byte gUnknown_0830041C
	.4byte gUnknown_08300420
	.4byte gUnknown_08300424
	.4byte gUnknown_08300438
	.4byte gUnknown_08300444
	.4byte gUnknown_0830044C
	.4byte gUnknown_08300454
	.4byte gUnknown_0830045C
	.4byte gUnknown_08300464
	.4byte gUnknown_0830046C
	.4byte gUnknown_08300474
	.4byte gUnknown_08300480
	.4byte gUnknown_08300488
	.4byte gUnknown_08300494
	.4byte gUnknown_083004A0
	.4byte gUnknown_083004AC
	.4byte gUnknown_083004B0
	.4byte gUnknown_083004B8
	.4byte gUnknown_083004C0
	.4byte gUnknown_083004C8
	.4byte gUnknown_083004D0
	.4byte gUnknown_083004D8
	.4byte gUnknown_083004E0
	.4byte gUnknown_083004E4
	.4byte gUnknown_083004E8
	.4byte gUnknown_083004EC
	.4byte gUnknown_083004F4
	.4byte gUnknown_083004F8
	.4byte gUnknown_083004FC
	.4byte gUnknown_08300504
	.4byte gUnknown_08300510
	.4byte gUnknown_08300518
	.4byte gUnknown_0830051C
	.4byte gUnknown_08300520
	.4byte gUnknown_08300524
	.4byte gUnknown_0830052C
	.4byte gUnknown_08300534
	.4byte gUnknown_0830053C
	.4byte gUnknown_08300550
	.4byte gUnknown_08300558
	.4byte gUnknown_08300560
	.4byte gUnknown_08300564
	.4byte gUnknown_08300568
	.4byte gUnknown_0830056C
	.4byte gUnknown_08300570
	.4byte gUnknown_08300574
	.4byte gUnknown_08300578
	.4byte gUnknown_0830057C
	.4byte gUnknown_08300588
	.4byte gUnknown_0830058C
	.4byte gUnknown_08300598
	.4byte gUnknown_0830059C
	.4byte gUnknown_083005A0
	.4byte gUnknown_083005A4
	.4byte gUnknown_083005AC
	.4byte gUnknown_083005B4
	.4byte gUnknown_083005C0
	.4byte gUnknown_083005C4
	.4byte gUnknown_083005C8
	.4byte gUnknown_083005D4
	.4byte gUnknown_083005D8
	.4byte gUnknown_083005DC
	.4byte gUnknown_083005E4
	.4byte gUnknown_083005E8
	.4byte gUnknown_083005EC
	.4byte gUnknown_083005EC
	.4byte gUnknown_083005F0
	.4byte gUnknown_083005F4
	.4byte gUnknown_083005F8
	.4byte gUnknown_083005FC
	.4byte gUnknown_08300600
	.4byte gUnknown_08300604
	.4byte gUnknown_08300608
	.4byte gUnknown_0830060C
	.4byte gUnknown_08300610
	.4byte gUnknown_08300614
	.4byte gUnknown_08300618
	.4byte gUnknown_0830061C
	.4byte gUnknown_08300620
	.4byte gUnknown_08300624
	.4byte gUnknown_08300628
	.4byte gUnknown_0830062C
	.4byte gUnknown_08300630
	.4byte gUnknown_08300634
	.4byte gUnknown_08300638
	.4byte gUnknown_0830063C
	.4byte gUnknown_08300640
	.4byte gUnknown_08300644
	.4byte gUnknown_08300648
	.4byte gUnknown_0830064C
	.4byte gUnknown_08300650
	.4byte gUnknown_08300654

	.align 2
gMonFrontPicCoords:: @ 8300D38
	.byte 0x88, 0x00, 0x00, 0x00
	.byte 0x45, 0x0e, 0x00, 0x00
	.byte 0x56, 0x0a, 0x00, 0x00
	.byte 0x88, 0x03, 0x00, 0x00
	.byte 0x55, 0x0c, 0x00, 0x00
	.byte 0x66, 0x09, 0x00, 0x00
	.byte 0x88, 0x01, 0x00, 0x00
	.byte 0x65, 0x0d, 0x00, 0x00
	.byte 0x66, 0x08, 0x00, 0x00
	.byte 0x88, 0x00, 0x00, 0x00
	.byte 0x45, 0x10, 0x00, 0x00
	.byte 0x54, 0x14, 0x00, 0x00
	.byte 0x76, 0x09, 0x00, 0x00
	.byte 0x54, 0x12, 0x00, 0x00
	.byte 0x45, 0x0e, 0x00, 0x00
	.byte 0x86, 0x09, 0x00, 0x00
	.byte 0x65, 0x0d, 0x00, 0x00
	.byte 0x67, 0x0b, 0x00, 0x00
	.byte 0x88, 0x01, 0x00, 0x00
	.byte 0x44, 0x10, 0x00, 0x00
	.byte 0x66, 0x0b, 0x00, 0x00
	.byte 0x45, 0x0f, 0x00, 0x00
	.byte 0x78, 0x00, 0x00, 0x00
	.byte 0x65, 0x0c, 0x00, 0x00
	.byte 0x88, 0x02, 0x00, 0x00
	.byte 0x67, 0x09, 0x00, 0x00
	.byte 0x67, 0x04, 0x00, 0x00
	.byte 0x55, 0x0e, 0x00, 0x00
	.byte 0x76, 0x09, 0x00, 0x00
	.byte 0x45, 0x0f, 0x00, 0x00
	.byte 0x66, 0x0b, 0x00, 0x00
	.byte 0x78, 0x03, 0x00, 0x00
	.byte 0x55, 0x0c, 0x00, 0x00
	.byte 0x66, 0x09, 0x00, 0x00
	.byte 0x78, 0x02, 0x00, 0x00
	.byte 0x55, 0x10, 0x00, 0x00
	.byte 0x66, 0x08, 0x00, 0x00
	.byte 0x65, 0x0c, 0x00, 0x00
	.byte 0x88, 0x03, 0x00, 0x00
	.byte 0x45, 0x10, 0x00, 0x00
	.byte 0x67, 0x08, 0x00, 0x00
	.byte 0x67, 0x06, 0x00, 0x00
	.byte 0x88, 0x03, 0x00, 0x00
	.byte 0x45, 0x0f, 0x00, 0x00
	.byte 0x66, 0x0a, 0x00, 0x00
	.byte 0x77, 0x06, 0x00, 0x00
	.byte 0x55, 0x0f, 0x00, 0x00
	.byte 0x86, 0x08, 0x00, 0x00
	.byte 0x66, 0x08, 0x00, 0x00
	.byte 0x88, 0x02, 0x00, 0x00
	.byte 0x54, 0x12, 0x00, 0x00
	.byte 0x75, 0x0d, 0x00, 0x00
	.byte 0x55, 0x0c, 0x00, 0x00
	.byte 0x77, 0x07, 0x00, 0x00
	.byte 0x56, 0x09, 0x00, 0x00
	.byte 0x78, 0x02, 0x00, 0x00
	.byte 0x65, 0x0e, 0x00, 0x00
	.byte 0x77, 0x07, 0x00, 0x00
	.byte 0x66, 0x0b, 0x00, 0x00
	.byte 0x88, 0x02, 0x00, 0x00
	.byte 0x74, 0x13, 0x00, 0x00
	.byte 0x76, 0x0a, 0x00, 0x00
	.byte 0x76, 0x08, 0x00, 0x00
	.byte 0x66, 0x0b, 0x00, 0x00
	.byte 0x77, 0x05, 0x00, 0x00
	.byte 0x87, 0x04, 0x00, 0x00
	.byte 0x56, 0x0b, 0x00, 0x00
	.byte 0x67, 0x06, 0x00, 0x00
	.byte 0x88, 0x01, 0x00, 0x00
	.byte 0x65, 0x0f, 0x00, 0x00
	.byte 0x66, 0x0b, 0x00, 0x00
	.byte 0x77, 0x05, 0x00, 0x00
	.byte 0x46, 0x09, 0x00, 0x00
	.byte 0x87, 0x04, 0x00, 0x00
	.byte 0x54, 0x12, 0x00, 0x00
	.byte 0x87, 0x04, 0x00, 0x00
	.byte 0x77, 0x05, 0x00, 0x00
	.byte 0x66, 0x08, 0x00, 0x00
	.byte 0x88, 0x01, 0x00, 0x00
	.byte 0x66, 0x0b, 0x00, 0x00
	.byte 0x86, 0x08, 0x00, 0x00
	.byte 0x43, 0x15, 0x00, 0x00
	.byte 0x76, 0x08, 0x00, 0x00
	.byte 0x66, 0x09, 0x00, 0x00
	.byte 0x57, 0x05, 0x00, 0x00
	.byte 0x88, 0x00, 0x00, 0x00
	.byte 0x76, 0x0a, 0x00, 0x00
	.byte 0x87, 0x07, 0x00, 0x00
	.byte 0x65, 0x0c, 0x00, 0x00
	.byte 0x87, 0x04, 0x00, 0x00
	.byte 0x55, 0x10, 0x00, 0x00
	.byte 0x87, 0x05, 0x00, 0x00
	.byte 0x77, 0x06, 0x00, 0x00
	.byte 0x77, 0x05, 0x00, 0x00
	.byte 0x77, 0x05, 0x00, 0x00
	.byte 0x78, 0x02, 0x00, 0x00
	.byte 0x77, 0x07, 0x00, 0x00
	.byte 0x77, 0x04, 0x00, 0x00
	.byte 0x65, 0x0d, 0x00, 0x00
	.byte 0x88, 0x03, 0x00, 0x00
	.byte 0x44, 0x13, 0x00, 0x00
	.byte 0x55, 0x0e, 0x00, 0x00
	.byte 0x87, 0x07, 0x00, 0x00
	.byte 0x88, 0x00, 0x00, 0x00
	.byte 0x55, 0x0f, 0x00, 0x00
	.byte 0x76, 0x0b, 0x00, 0x00
	.byte 0x87, 0x04, 0x00, 0x00
	.byte 0x67, 0x04, 0x00, 0x00
	.byte 0x86, 0x08, 0x00, 0x00
	.byte 0x66, 0x08, 0x00, 0x00
	.byte 0x88, 0x02, 0x00, 0x00
	.byte 0x76, 0x09, 0x00, 0x00
	.byte 0x88, 0x02, 0x00, 0x00
	.byte 0x76, 0x09, 0x00, 0x00
	.byte 0x67, 0x07, 0x00, 0x00
	.byte 0x88, 0x00, 0x00, 0x00
	.byte 0x45, 0x0f, 0x00, 0x00
	.byte 0x67, 0x07, 0x00, 0x00
	.byte 0x66, 0x0a, 0x00, 0x00
	.byte 0x77, 0x04, 0x00, 0x00
	.byte 0x66, 0x0a, 0x00, 0x00
	.byte 0x77, 0x06, 0x00, 0x00
	.byte 0x66, 0x08, 0x00, 0x00
	.byte 0x88, 0x00, 0x00, 0x00
	.byte 0x77, 0x04, 0x00, 0x00
	.byte 0x78, 0x02, 0x00, 0x00
	.byte 0x77, 0x04, 0x00, 0x00
	.byte 0x77, 0x04, 0x00, 0x00
	.byte 0x78, 0x00, 0x00, 0x00
	.byte 0x67, 0x06, 0x00, 0x00
	.byte 0x88, 0x08, 0x00, 0x00
	.byte 0x85, 0x0d, 0x00, 0x00
	.byte 0x54, 0x11, 0x00, 0x00
	.byte 0x56, 0x09, 0x00, 0x00
	.byte 0x67, 0x06, 0x00, 0x00
	.byte 0x76, 0x09, 0x00, 0x00
	.byte 0x66, 0x0a, 0x00, 0x00
	.byte 0x55, 0x0d, 0x00, 0x00
	.byte 0x45, 0x0f, 0x00, 0x00
	.byte 0x67, 0x07, 0x00, 0x00
	.byte 0x54, 0x11, 0x00, 0x00
	.byte 0x88, 0x03, 0x00, 0x00
	.byte 0x88, 0x01, 0x00, 0x00
	.byte 0x87, 0x05, 0x00, 0x00
	.byte 0x88, 0x03, 0x00, 0x00
	.byte 0x87, 0x04, 0x00, 0x00
	.byte 0x88, 0x00, 0x00, 0x00
	.byte 0x75, 0x0e, 0x00, 0x00
	.byte 0x87, 0x06, 0x00, 0x00
	.byte 0x88, 0x00, 0x00, 0x00
	.byte 0x88, 0x00, 0x00, 0x00
	.byte 0x55, 0x0d, 0x00, 0x00
	.byte 0x75, 0x0d, 0x00, 0x00
	.byte 0x77, 0x04, 0x00, 0x00
	.byte 0x88, 0x00, 0x00, 0x00
	.byte 0x55, 0x0e, 0x00, 0x00
	.byte 0x76, 0x08, 0x00, 0x00
	.byte 0x78, 0x00, 0x00, 0x00
	.byte 0x55, 0x0f, 0x00, 0x00
	.byte 0x67, 0x06, 0x00, 0x00
	.byte 0x88, 0x00, 0x00, 0x00
	.byte 0x47, 0x04, 0x00, 0x00
	.byte 0x67, 0x07, 0x00, 0x00
	.byte 0x55, 0x0d, 0x00, 0x00
	.byte 0x58, 0x03, 0x00, 0x00
	.byte 0x56, 0x0c, 0x00, 0x00
	.byte 0x67, 0x04, 0x00, 0x00
	.byte 0x54, 0x13, 0x00, 0x00
	.byte 0x87, 0x05, 0x00, 0x00
	.byte 0x88, 0x00, 0x00, 0x00
	.byte 0x75, 0x10, 0x00, 0x00
	.byte 0x87, 0x0b, 0x00, 0x00
	.byte 0x45, 0x0c, 0x00, 0x00
	.byte 0x44, 0x14, 0x00, 0x00
	.byte 0x44, 0x12, 0x00, 0x00
	.byte 0x34, 0x14, 0x00, 0x00
	.byte 0x46, 0x09, 0x00, 0x00
	.byte 0x44, 0x14, 0x00, 0x00
	.byte 0x47, 0x07, 0x00, 0x00
	.byte 0x55, 0x10, 0x00, 0x00
	.byte 0x56, 0x0a, 0x00, 0x00
	.byte 0x77, 0x05, 0x00, 0x00
	.byte 0x45, 0x0e, 0x00, 0x00
	.byte 0x65, 0x0e, 0x00, 0x00
	.byte 0x76, 0x09, 0x00, 0x00
	.byte 0x67, 0x06, 0x00, 0x00
	.byte 0x67, 0x06, 0x00, 0x00
	.byte 0x66, 0x0a, 0x00, 0x00
	.byte 0x55, 0x0f, 0x00, 0x00
	.byte 0x77, 0x07, 0x00, 0x00
	.byte 0x58, 0x03, 0x00, 0x00
	.byte 0x44, 0x10, 0x00, 0x00
	.byte 0x56, 0x08, 0x00, 0x00
	.byte 0x86, 0x0a, 0x00, 0x00
	.byte 0x54, 0x10, 0x00, 0x00
	.byte 0x77, 0x07, 0x00, 0x00
	.byte 0x66, 0x08, 0x00, 0x00
	.byte 0x67, 0x08, 0x00, 0x00
	.byte 0x66, 0x0b, 0x00, 0x00
	.byte 0x58, 0x01, 0x00, 0x00
	.byte 0x55, 0x0c, 0x00, 0x00
	.byte 0x35, 0x0f, 0x00, 0x00
	.byte 0x77, 0x06, 0x00, 0x00
	.byte 0x88, 0x03, 0x00, 0x00
	.byte 0x56, 0x0a, 0x00, 0x00
	.byte 0x76, 0x09, 0x00, 0x00
	.byte 0x74, 0x11, 0x00, 0x00
	.byte 0x78, 0x03, 0x00, 0x00
	.byte 0x88, 0x00, 0x00, 0x00
	.byte 0x55, 0x0d, 0x00, 0x00
	.byte 0x57, 0x06, 0x00, 0x00
	.byte 0x56, 0x0a, 0x00, 0x00
	.byte 0x88, 0x00, 0x00, 0x00
	.byte 0x66, 0x09, 0x00, 0x00
	.byte 0x88, 0x03, 0x00, 0x00
	.byte 0x67, 0x05, 0x00, 0x00
	.byte 0x45, 0x0d, 0x00, 0x00
	.byte 0x78, 0x01, 0x00, 0x00
	.byte 0x45, 0x0d, 0x00, 0x00
	.byte 0x57, 0x0d, 0x00, 0x00
	.byte 0x43, 0x14, 0x00, 0x00
	.byte 0x66, 0x08, 0x00, 0x00
	.byte 0x65, 0x0c, 0x00, 0x00
	.byte 0x55, 0x0e, 0x00, 0x00
	.byte 0x66, 0x0a, 0x00, 0x00
	.byte 0x56, 0x08, 0x00, 0x00
	.byte 0x88, 0x01, 0x00, 0x00
	.byte 0x88, 0x00, 0x00, 0x00
	.byte 0x56, 0x0b, 0x00, 0x00
	.byte 0x77, 0x05, 0x00, 0x00
	.byte 0x78, 0x04, 0x00, 0x00
	.byte 0x54, 0x10, 0x00, 0x00
	.byte 0x86, 0x08, 0x00, 0x00
	.byte 0x55, 0x0f, 0x00, 0x00
	.byte 0x88, 0x00, 0x00, 0x00
	.byte 0x77, 0x06, 0x00, 0x00
	.byte 0x46, 0x09, 0x00, 0x00
	.byte 0x67, 0x05, 0x00, 0x00
	.byte 0x35, 0x0f, 0x00, 0x00
	.byte 0x76, 0x0a, 0x00, 0x00
	.byte 0x45, 0x0d, 0x00, 0x00
	.byte 0x77, 0x04, 0x00, 0x00
	.byte 0x77, 0x06, 0x00, 0x00
	.byte 0x88, 0x00, 0x00, 0x00
	.byte 0x88, 0x00, 0x00, 0x00
	.byte 0x88, 0x00, 0x00, 0x00
	.byte 0x46, 0x09, 0x00, 0x00
	.byte 0x56, 0x09, 0x00, 0x00
	.byte 0x88, 0x00, 0x00, 0x00
	.byte 0x88, 0x00, 0x00, 0x00
	.byte 0x88, 0x00, 0x00, 0x00
	.byte 0x55, 0x0e, 0x00, 0x00
	.byte 0x87, 0x04, 0x00, 0x00
	.byte 0x87, 0x04, 0x00, 0x00
	.byte 0x87, 0x04, 0x00, 0x00
	.byte 0x87, 0x04, 0x00, 0x00
	.byte 0x87, 0x04, 0x00, 0x00
	.byte 0x87, 0x04, 0x00, 0x00
	.byte 0x87, 0x04, 0x00, 0x00
	.byte 0x87, 0x04, 0x00, 0x00
	.byte 0x87, 0x04, 0x00, 0x00
	.byte 0x87, 0x04, 0x00, 0x00
	.byte 0x87, 0x04, 0x00, 0x00
	.byte 0x87, 0x04, 0x00, 0x00
	.byte 0x87, 0x04, 0x00, 0x00
	.byte 0x87, 0x04, 0x00, 0x00
	.byte 0x87, 0x04, 0x00, 0x00
	.byte 0x87, 0x04, 0x00, 0x00
	.byte 0x87, 0x04, 0x00, 0x00
	.byte 0x87, 0x04, 0x00, 0x00
	.byte 0x87, 0x04, 0x00, 0x00
	.byte 0x87, 0x04, 0x00, 0x00
	.byte 0x87, 0x04, 0x00, 0x00
	.byte 0x87, 0x04, 0x00, 0x00
	.byte 0x87, 0x04, 0x00, 0x00
	.byte 0x87, 0x04, 0x00, 0x00
	.byte 0x87, 0x04, 0x00, 0x00
	.byte 0x66, 0x08, 0x00, 0x00
	.byte 0x87, 0x04, 0x00, 0x00
	.byte 0x88, 0x00, 0x00, 0x00
	.byte 0x56, 0x08, 0x00, 0x00
	.byte 0x88, 0x01, 0x00, 0x00
	.byte 0x88, 0x00, 0x00, 0x00
	.byte 0x56, 0x0c, 0x00, 0x00
	.byte 0x67, 0x06, 0x00, 0x00
	.byte 0x88, 0x00, 0x00, 0x00
	.byte 0x55, 0x0c, 0x00, 0x00
	.byte 0x87, 0x04, 0x00, 0x00
	.byte 0x85, 0x0f, 0x00, 0x00
	.byte 0x78, 0x03, 0x00, 0x00
	.byte 0x45, 0x0e, 0x00, 0x00
	.byte 0x75, 0x11, 0x00, 0x00
	.byte 0x86, 0x09, 0x00, 0x00
	.byte 0x74, 0x10, 0x00, 0x00
	.byte 0x86, 0x0f, 0x00, 0x00
	.byte 0x65, 0x0e, 0x00, 0x00
	.byte 0x66, 0x09, 0x00, 0x00
	.byte 0x88, 0x00, 0x00, 0x00
	.byte 0x46, 0x10, 0x00, 0x00
	.byte 0x56, 0x08, 0x00, 0x00
	.byte 0x88, 0x02, 0x00, 0x00
	.byte 0x74, 0x12, 0x00, 0x00
	.byte 0x86, 0x0a, 0x00, 0x00
	.byte 0x66, 0x0a, 0x00, 0x00
	.byte 0x64, 0x10, 0x00, 0x00
	.byte 0x87, 0x06, 0x00, 0x00
	.byte 0x54, 0x10, 0x00, 0x00
	.byte 0x77, 0x04, 0x00, 0x00
	.byte 0x68, 0x08, 0x00, 0x00
	.byte 0x84, 0x18, 0x00, 0x00
	.byte 0x77, 0x04, 0x00, 0x00
	.byte 0x65, 0x0f, 0x00, 0x00
	.byte 0x88, 0x01, 0x00, 0x00
	.byte 0x75, 0x0f, 0x00, 0x00
	.byte 0x87, 0x0a, 0x00, 0x00
	.byte 0x66, 0x0b, 0x00, 0x00
	.byte 0x66, 0x08, 0x00, 0x00
	.byte 0x67, 0x07, 0x00, 0x00
	.byte 0x55, 0x10, 0x00, 0x00
	.byte 0x78, 0x06, 0x00, 0x00
	.byte 0x56, 0x0c, 0x00, 0x00
	.byte 0x88, 0x02, 0x00, 0x00
	.byte 0x66, 0x09, 0x00, 0x00
	.byte 0x46, 0x0b, 0x00, 0x00
	.byte 0x76, 0x09, 0x00, 0x00
	.byte 0x46, 0x18, 0x00, 0x00
	.byte 0x66, 0x0c, 0x00, 0x00
	.byte 0x88, 0x01, 0x00, 0x00
	.byte 0x46, 0x0d, 0x00, 0x00
	.byte 0x88, 0x00, 0x00, 0x00
	.byte 0x67, 0x06, 0x00, 0x00
	.byte 0x78, 0x03, 0x00, 0x00
	.byte 0x54, 0x10, 0x00, 0x00
	.byte 0x86, 0x0c, 0x00, 0x00
	.byte 0x88, 0x01, 0x00, 0x00
	.byte 0x65, 0x0c, 0x00, 0x00
	.byte 0x88, 0x01, 0x00, 0x00
	.byte 0x64, 0x12, 0x00, 0x00
	.byte 0x67, 0x04, 0x00, 0x00
	.byte 0x65, 0x0f, 0x00, 0x00
	.byte 0x87, 0x09, 0x00, 0x00
	.byte 0x65, 0x10, 0x00, 0x00
	.byte 0x86, 0x0a, 0x00, 0x00
	.byte 0x88, 0x01, 0x00, 0x00
	.byte 0x74, 0x10, 0x00, 0x00
	.byte 0x88, 0x00, 0x00, 0x00
	.byte 0x56, 0x0b, 0x00, 0x00
	.byte 0x76, 0x0a, 0x00, 0x00
	.byte 0x66, 0x09, 0x00, 0x00
	.byte 0x88, 0x01, 0x00, 0x00
	.byte 0x55, 0x0f, 0x00, 0x00
	.byte 0x46, 0x09, 0x00, 0x00
	.byte 0x77, 0x05, 0x00, 0x00
	.byte 0x56, 0x0e, 0x00, 0x00
	.byte 0x66, 0x0c, 0x00, 0x00
	.byte 0x76, 0x08, 0x00, 0x00
	.byte 0x65, 0x0c, 0x00, 0x00
	.byte 0x68, 0x01, 0x00, 0x00
	.byte 0x76, 0x11, 0x00, 0x00
	.byte 0x88, 0x02, 0x00, 0x00
	.byte 0x55, 0x0c, 0x00, 0x00
	.byte 0x66, 0x0a, 0x00, 0x00
	.byte 0x77, 0x05, 0x00, 0x00
	.byte 0x76, 0x08, 0x00, 0x00
	.byte 0x74, 0x12, 0x00, 0x00
	.byte 0x78, 0x00, 0x00, 0x00
	.byte 0x86, 0x08, 0x00, 0x00
	.byte 0x55, 0x12, 0x00, 0x00
	.byte 0x66, 0x08, 0x00, 0x00
	.byte 0x88, 0x00, 0x00, 0x00
	.byte 0x55, 0x0e, 0x00, 0x00
	.byte 0x78, 0x03, 0x00, 0x00
	.byte 0x88, 0x01, 0x00, 0x00
	.byte 0x55, 0x0e, 0x00, 0x00
	.byte 0x78, 0x03, 0x00, 0x00
	.byte 0x86, 0x0b, 0x00, 0x00
	.byte 0x68, 0x00, 0x00, 0x00
	.byte 0x56, 0x0e, 0x00, 0x00
	.byte 0x55, 0x0c, 0x00, 0x00
	.byte 0x77, 0x08, 0x00, 0x00
	.byte 0x87, 0x05, 0x00, 0x00
	.byte 0x77, 0x0b, 0x00, 0x00
	.byte 0x43, 0x14, 0x00, 0x00
	.byte 0x75, 0x0d, 0x00, 0x00
	.byte 0x88, 0x00, 0x00, 0x00
	.byte 0x34, 0x11, 0x00, 0x00
	.byte 0x66, 0x08, 0x00, 0x00
	.byte 0x56, 0x08, 0x00, 0x00
	.byte 0x67, 0x07, 0x00, 0x00
	.byte 0x78, 0x00, 0x00, 0x00
	.byte 0x66, 0x08, 0x00, 0x00
	.byte 0x88, 0x00, 0x00, 0x00
	.byte 0x35, 0x0f, 0x00, 0x00
	.byte 0x47, 0x06, 0x00, 0x00
	.byte 0x78, 0x01, 0x00, 0x00
	.byte 0x56, 0x0b, 0x00, 0x00
	.byte 0x66, 0x09, 0x00, 0x00
	.byte 0x87, 0x04, 0x00, 0x00
	.byte 0x55, 0x0f, 0x00, 0x00
	.byte 0x87, 0x07, 0x00, 0x00
	.byte 0x87, 0x06, 0x00, 0x00
	.byte 0x78, 0x04, 0x00, 0x00
	.byte 0x88, 0x02, 0x00, 0x00
	.byte 0x88, 0x03, 0x00, 0x00
	.byte 0x87, 0x04, 0x00, 0x00
	.byte 0x88, 0x01, 0x00, 0x00
	.byte 0x88, 0x00, 0x00, 0x00
	.byte 0x88, 0x01, 0x00, 0x00
	.byte 0x88, 0x02, 0x00, 0x00
	.byte 0x66, 0x0d, 0x00, 0x00
	.byte 0x88, 0x01, 0x00, 0x00
	.byte 0x37, 0x06, 0x00, 0x00
	.byte 0x33, 0x14, 0x00, 0x00
	.byte 0x34, 0x10, 0x00, 0x00
	.byte 0x44, 0x10, 0x00, 0x00
	.byte 0x44, 0x10, 0x00, 0x00
	.byte 0x44, 0x11, 0x00, 0x00
	.byte 0x44, 0x11, 0x00, 0x00
	.byte 0x35, 0x0e, 0x00, 0x00
	.byte 0x44, 0x10, 0x00, 0x00
	.byte 0x34, 0x10, 0x00, 0x00
	.byte 0x34, 0x11, 0x00, 0x00
	.byte 0x44, 0x11, 0x00, 0x00
	.byte 0x34, 0x13, 0x00, 0x00
	.byte 0x44, 0x13, 0x00, 0x00
	.byte 0x43, 0x14, 0x00, 0x00
	.byte 0x44, 0x10, 0x00, 0x00
	.byte 0x34, 0x13, 0x00, 0x00
	.byte 0x43, 0x15, 0x00, 0x00
	.byte 0x34, 0x13, 0x00, 0x00
	.byte 0x45, 0x0c, 0x00, 0x00
	.byte 0x34, 0x12, 0x00, 0x00
	.byte 0x44, 0x12, 0x00, 0x00
	.byte 0x44, 0x12, 0x00, 0x00
	.byte 0x44, 0x13, 0x00, 0x00
	.byte 0x33, 0x15, 0x00, 0x00
	.byte 0x34, 0x11, 0x00, 0x00
	.byte 0x34, 0x10, 0x00, 0x00
	.byte 0x35, 0x0f, 0x00, 0x00
	.byte 0x35, 0x0d, 0x00, 0x00

@ 8301418
	.include "data/graphics/pokemon/still_front_pic_table.inc"

	.align 2
gUnknown_083021D8:: @ 83021D8
	.byte 0x88, 0x00, 0x00, 0x00
	.byte 0x64, 0x10, 0x00, 0x00
	.byte 0x66, 0x09, 0x00, 0x00
	.byte 0x87, 0x07, 0x00, 0x00
	.byte 0x65, 0x0e, 0x00, 0x00
	.byte 0x66, 0x09, 0x00, 0x00
	.byte 0x87, 0x04, 0x00, 0x00
	.byte 0x65, 0x0e, 0x00, 0x00
	.byte 0x76, 0x0a, 0x00, 0x00
	.byte 0x86, 0x08, 0x00, 0x00
	.byte 0x55, 0x0f, 0x00, 0x00
	.byte 0x65, 0x0c, 0x00, 0x00
	.byte 0x87, 0x06, 0x00, 0x00
	.byte 0x56, 0x0b, 0x00, 0x00
	.byte 0x46, 0x0a, 0x00, 0x00
	.byte 0x86, 0x09, 0x00, 0x00
	.byte 0x66, 0x08, 0x00, 0x00
	.byte 0x85, 0x0c, 0x00, 0x00
	.byte 0x78, 0x02, 0x00, 0x00
	.byte 0x65, 0x0d, 0x00, 0x00
	.byte 0x75, 0x0d, 0x00, 0x00
	.byte 0x65, 0x0c, 0x00, 0x00
	.byte 0x87, 0x05, 0x00, 0x00
	.byte 0x66, 0x09, 0x00, 0x00
	.byte 0x77, 0x04, 0x00, 0x00
	.byte 0x77, 0x07, 0x00, 0x00
	.byte 0x66, 0x08, 0x00, 0x00
	.byte 0x65, 0x0d, 0x00, 0x00
	.byte 0x86, 0x09, 0x00, 0x00
	.byte 0x55, 0x0c, 0x00, 0x00
	.byte 0x86, 0x0a, 0x00, 0x00
	.byte 0x77, 0x06, 0x00, 0x00
	.byte 0x56, 0x08, 0x00, 0x00
	.byte 0x86, 0x09, 0x00, 0x00
	.byte 0x88, 0x03, 0x00, 0x00
	.byte 0x65, 0x0d, 0x00, 0x00
	.byte 0x76, 0x0a, 0x00, 0x00
	.byte 0x76, 0x09, 0x00, 0x00
	.byte 0x77, 0x05, 0x00, 0x00
	.byte 0x65, 0x0d, 0x00, 0x00
	.byte 0x66, 0x08, 0x00, 0x00
	.byte 0x76, 0x0b, 0x00, 0x00
	.byte 0x87, 0x06, 0x00, 0x00
	.byte 0x56, 0x0b, 0x00, 0x00
	.byte 0x66, 0x0a, 0x00, 0x00
	.byte 0x87, 0x07, 0x00, 0x00
	.byte 0x63, 0x14, 0x00, 0x00
	.byte 0x87, 0x07, 0x00, 0x00
	.byte 0x77, 0x06, 0x00, 0x00
	.byte 0x77, 0x04, 0x00, 0x00
	.byte 0x54, 0x10, 0x00, 0x00
	.byte 0x66, 0x0b, 0x00, 0x00
	.byte 0x65, 0x0c, 0x00, 0x00
	.byte 0x87, 0x07, 0x00, 0x00
	.byte 0x67, 0x07, 0x00, 0x00
	.byte 0x77, 0x05, 0x00, 0x00
	.byte 0x76, 0x0b, 0x00, 0x00
	.byte 0x77, 0x07, 0x00, 0x00
	.byte 0x66, 0x08, 0x00, 0x00
	.byte 0x87, 0x06, 0x00, 0x00
	.byte 0x74, 0x10, 0x00, 0x00
	.byte 0x65, 0x0c, 0x00, 0x00
	.byte 0x86, 0x0b, 0x00, 0x00
	.byte 0x66, 0x0b, 0x00, 0x00
	.byte 0x76, 0x08, 0x00, 0x00
	.byte 0x67, 0x05, 0x00, 0x00
	.byte 0x65, 0x0c, 0x00, 0x00
	.byte 0x76, 0x09, 0x00, 0x00
	.byte 0x67, 0x04, 0x00, 0x00
	.byte 0x66, 0x0a, 0x00, 0x00
	.byte 0x66, 0x09, 0x00, 0x00
	.byte 0x87, 0x06, 0x00, 0x00
	.byte 0x56, 0x0a, 0x00, 0x00
	.byte 0x86, 0x0b, 0x00, 0x00
	.byte 0x66, 0x0b, 0x00, 0x00
	.byte 0x75, 0x0c, 0x00, 0x00
	.byte 0x84, 0x10, 0x00, 0x00
	.byte 0x66, 0x09, 0x00, 0x00
	.byte 0x87, 0x05, 0x00, 0x00
	.byte 0x85, 0x0e, 0x00, 0x00
	.byte 0x86, 0x0a, 0x00, 0x00
	.byte 0x43, 0x14, 0x00, 0x00
	.byte 0x66, 0x0a, 0x00, 0x00
	.byte 0x66, 0x0a, 0x00, 0x00
	.byte 0x66, 0x08, 0x00, 0x00
	.byte 0x88, 0x01, 0x00, 0x00
	.byte 0x66, 0x0a, 0x00, 0x00
	.byte 0x77, 0x05, 0x00, 0x00
	.byte 0x75, 0x0c, 0x00, 0x00
	.byte 0x87, 0x05, 0x00, 0x00
	.byte 0x76, 0x0b, 0x00, 0x00
	.byte 0x87, 0x06, 0x00, 0x00
	.byte 0x85, 0x0e, 0x00, 0x00
	.byte 0x76, 0x08, 0x00, 0x00
	.byte 0x76, 0x09, 0x00, 0x00
	.byte 0x78, 0x00, 0x00, 0x00
	.byte 0x65, 0x0d, 0x00, 0x00
	.byte 0x66, 0x09, 0x00, 0x00
	.byte 0x66, 0x0a, 0x00, 0x00
	.byte 0x77, 0x04, 0x00, 0x00
	.byte 0x55, 0x0e, 0x00, 0x00
	.byte 0x65, 0x0d, 0x00, 0x00
	.byte 0x65, 0x0d, 0x00, 0x00
	.byte 0x87, 0x04, 0x00, 0x00
	.byte 0x66, 0x0a, 0x00, 0x00
	.byte 0x66, 0x08, 0x00, 0x00
	.byte 0x65, 0x0c, 0x00, 0x00
	.byte 0x65, 0x0c, 0x00, 0x00
	.byte 0x65, 0x0e, 0x00, 0x00
	.byte 0x66, 0x09, 0x00, 0x00
	.byte 0x77, 0x06, 0x00, 0x00
	.byte 0x85, 0x0c, 0x00, 0x00
	.byte 0x88, 0x03, 0x00, 0x00
	.byte 0x86, 0x0b, 0x00, 0x00
	.byte 0x85, 0x0e, 0x00, 0x00
	.byte 0x77, 0x05, 0x00, 0x00
	.byte 0x66, 0x09, 0x00, 0x00
	.byte 0x66, 0x08, 0x00, 0x00
	.byte 0x66, 0x08, 0x00, 0x00
	.byte 0x76, 0x0b, 0x00, 0x00
	.byte 0x65, 0x0d, 0x00, 0x00
	.byte 0x85, 0x0e, 0x00, 0x00
	.byte 0x85, 0x0d, 0x00, 0x00
	.byte 0x77, 0x07, 0x00, 0x00
	.byte 0x86, 0x0a, 0x00, 0x00
	.byte 0x66, 0x08, 0x00, 0x00
	.byte 0x66, 0x08, 0x00, 0x00
	.byte 0x66, 0x09, 0x00, 0x00
	.byte 0x85, 0x0d, 0x00, 0x00
	.byte 0x76, 0x09, 0x00, 0x00
	.byte 0x78, 0x00, 0x00, 0x00
	.byte 0x77, 0x04, 0x00, 0x00
	.byte 0x54, 0x11, 0x00, 0x00
	.byte 0x66, 0x0a, 0x00, 0x00
	.byte 0x66, 0x0a, 0x00, 0x00
	.byte 0x87, 0x06, 0x00, 0x00
	.byte 0x67, 0x05, 0x00, 0x00
	.byte 0x65, 0x0d, 0x00, 0x00
	.byte 0x66, 0x0a, 0x00, 0x00
	.byte 0x66, 0x08, 0x00, 0x00
	.byte 0x65, 0x0d, 0x00, 0x00
	.byte 0x77, 0x05, 0x00, 0x00
	.byte 0x86, 0x08, 0x00, 0x00
	.byte 0x86, 0x0b, 0x00, 0x00
	.byte 0x65, 0x0c, 0x00, 0x00
	.byte 0x76, 0x0b, 0x00, 0x00
	.byte 0x87, 0x04, 0x00, 0x00
	.byte 0x66, 0x09, 0x00, 0x00
	.byte 0x78, 0x00, 0x00, 0x00
	.byte 0x87, 0x06, 0x00, 0x00
	.byte 0x78, 0x01, 0x00, 0x00
	.byte 0x66, 0x08, 0x00, 0x00
	.byte 0x56, 0x0a, 0x00, 0x00
	.byte 0x66, 0x08, 0x00, 0x00
	.byte 0x78, 0x00, 0x00, 0x00
	.byte 0x76, 0x09, 0x00, 0x00
	.byte 0x87, 0x04, 0x00, 0x00
	.byte 0x87, 0x04, 0x00, 0x00
	.byte 0x66, 0x0b, 0x00, 0x00
	.byte 0x67, 0x07, 0x00, 0x00
	.byte 0x88, 0x01, 0x00, 0x00
	.byte 0x67, 0x05, 0x00, 0x00
	.byte 0x66, 0x08, 0x00, 0x00
	.byte 0x66, 0x08, 0x00, 0x00
	.byte 0x68, 0x03, 0x00, 0x00
	.byte 0x76, 0x0b, 0x00, 0x00
	.byte 0x77, 0x07, 0x00, 0x00
	.byte 0x73, 0x15, 0x00, 0x00
	.byte 0x86, 0x0b, 0x00, 0x00
	.byte 0x87, 0x05, 0x00, 0x00
	.byte 0x86, 0x08, 0x00, 0x00
	.byte 0x86, 0x08, 0x00, 0x00
	.byte 0x66, 0x0b, 0x00, 0x00
	.byte 0x65, 0x0f, 0x00, 0x00
	.byte 0x66, 0x0b, 0x00, 0x00
	.byte 0x54, 0x10, 0x00, 0x00
	.byte 0x66, 0x08, 0x00, 0x00
	.byte 0x54, 0x11, 0x00, 0x00
	.byte 0x76, 0x08, 0x00, 0x00
	.byte 0x66, 0x09, 0x00, 0x00
	.byte 0x66, 0x09, 0x00, 0x00
	.byte 0x88, 0x01, 0x00, 0x00
	.byte 0x66, 0x0b, 0x00, 0x00
	.byte 0x75, 0x0c, 0x00, 0x00
	.byte 0x86, 0x08, 0x00, 0x00
	.byte 0x66, 0x08, 0x00, 0x00
	.byte 0x66, 0x09, 0x00, 0x00
	.byte 0x66, 0x0b, 0x00, 0x00
	.byte 0x65, 0x0d, 0x00, 0x00
	.byte 0x87, 0x04, 0x00, 0x00
	.byte 0x66, 0x09, 0x00, 0x00
	.byte 0x56, 0x0a, 0x00, 0x00
	.byte 0x66, 0x08, 0x00, 0x00
	.byte 0x77, 0x04, 0x00, 0x00
	.byte 0x85, 0x0f, 0x00, 0x00
	.byte 0x76, 0x08, 0x00, 0x00
	.byte 0x76, 0x0b, 0x00, 0x00
	.byte 0x87, 0x04, 0x00, 0x00
	.byte 0x66, 0x09, 0x00, 0x00
	.byte 0x66, 0x08, 0x00, 0x00
	.byte 0x66, 0x0a, 0x00, 0x00
	.byte 0x36, 0x08, 0x00, 0x00
	.byte 0x75, 0x0c, 0x00, 0x00
	.byte 0x87, 0x05, 0x00, 0x00
	.byte 0x65, 0x0f, 0x00, 0x00
	.byte 0x84, 0x10, 0x00, 0x00
	.byte 0x85, 0x0f, 0x00, 0x00
	.byte 0x87, 0x05, 0x00, 0x00
	.byte 0x88, 0x00, 0x00, 0x00
	.byte 0x76, 0x0a, 0x00, 0x00
	.byte 0x87, 0x05, 0x00, 0x00
	.byte 0x77, 0x07, 0x00, 0x00
	.byte 0x77, 0x04, 0x00, 0x00
	.byte 0x56, 0x0b, 0x00, 0x00
	.byte 0x77, 0x04, 0x00, 0x00
	.byte 0x66, 0x08, 0x00, 0x00
	.byte 0x66, 0x08, 0x00, 0x00
	.byte 0x88, 0x03, 0x00, 0x00
	.byte 0x66, 0x08, 0x00, 0x00
	.byte 0x76, 0x09, 0x00, 0x00
	.byte 0x63, 0x15, 0x00, 0x00
	.byte 0x75, 0x0d, 0x00, 0x00
	.byte 0x65, 0x0c, 0x00, 0x00
	.byte 0x75, 0x0d, 0x00, 0x00
	.byte 0x66, 0x0a, 0x00, 0x00
	.byte 0x67, 0x06, 0x00, 0x00
	.byte 0x87, 0x07, 0x00, 0x00
	.byte 0x87, 0x04, 0x00, 0x00
	.byte 0x55, 0x0c, 0x00, 0x00
	.byte 0x87, 0x07, 0x00, 0x00
	.byte 0x87, 0x06, 0x00, 0x00
	.byte 0x65, 0x0e, 0x00, 0x00
	.byte 0x85, 0x0d, 0x00, 0x00
	.byte 0x76, 0x0a, 0x00, 0x00
	.byte 0x78, 0x03, 0x00, 0x00
	.byte 0x76, 0x0a, 0x00, 0x00
	.byte 0x66, 0x08, 0x00, 0x00
	.byte 0x87, 0x05, 0x00, 0x00
	.byte 0x56, 0x09, 0x00, 0x00
	.byte 0x66, 0x08, 0x00, 0x00
	.byte 0x66, 0x0b, 0x00, 0x00
	.byte 0x87, 0x07, 0x00, 0x00
	.byte 0x85, 0x0d, 0x00, 0x00
	.byte 0x86, 0x0a, 0x00, 0x00
	.byte 0x87, 0x06, 0x00, 0x00
	.byte 0x88, 0x03, 0x00, 0x00
	.byte 0x66, 0x08, 0x00, 0x00
	.byte 0x67, 0x05, 0x00, 0x00
	.byte 0x88, 0x00, 0x00, 0x00
	.byte 0x88, 0x01, 0x00, 0x00
	.byte 0x88, 0x01, 0x00, 0x00
	.byte 0x66, 0x08, 0x00, 0x00
	.byte 0x88, 0x02, 0x00, 0x00
	.byte 0x88, 0x02, 0x00, 0x00
	.byte 0x88, 0x02, 0x00, 0x00
	.byte 0x88, 0x02, 0x00, 0x00
	.byte 0x88, 0x02, 0x00, 0x00
	.byte 0x88, 0x02, 0x00, 0x00
	.byte 0x88, 0x02, 0x00, 0x00
	.byte 0x88, 0x02, 0x00, 0x00
	.byte 0x88, 0x02, 0x00, 0x00
	.byte 0x88, 0x02, 0x00, 0x00
	.byte 0x88, 0x02, 0x00, 0x00
	.byte 0x88, 0x02, 0x00, 0x00
	.byte 0x88, 0x02, 0x00, 0x00
	.byte 0x88, 0x02, 0x00, 0x00
	.byte 0x88, 0x02, 0x00, 0x00
	.byte 0x88, 0x02, 0x00, 0x00
	.byte 0x88, 0x02, 0x00, 0x00
	.byte 0x88, 0x02, 0x00, 0x00
	.byte 0x88, 0x02, 0x00, 0x00
	.byte 0x88, 0x02, 0x00, 0x00
	.byte 0x88, 0x02, 0x00, 0x00
	.byte 0x88, 0x02, 0x00, 0x00
	.byte 0x88, 0x02, 0x00, 0x00
	.byte 0x88, 0x02, 0x00, 0x00
	.byte 0x88, 0x02, 0x00, 0x00
	.byte 0x87, 0x06, 0x00, 0x00
	.byte 0x86, 0x08, 0x00, 0x00
	.byte 0x88, 0x01, 0x00, 0x00
	.byte 0x67, 0x05, 0x00, 0x00
	.byte 0x88, 0x00, 0x00, 0x00
	.byte 0x88, 0x00, 0x00, 0x00
	.byte 0x77, 0x05, 0x00, 0x00
	.byte 0x87, 0x04, 0x00, 0x00
	.byte 0x87, 0x05, 0x00, 0x00
	.byte 0x76, 0x09, 0x00, 0x00
	.byte 0x87, 0x04, 0x00, 0x00
	.byte 0x76, 0x0b, 0x00, 0x00
	.byte 0x85, 0x0f, 0x00, 0x00
	.byte 0x76, 0x0b, 0x00, 0x00
	.byte 0x83, 0x15, 0x00, 0x00
	.byte 0x88, 0x00, 0x00, 0x00
	.byte 0x73, 0x14, 0x00, 0x00
	.byte 0x83, 0x14, 0x00, 0x00
	.byte 0x75, 0x0f, 0x00, 0x00
	.byte 0x86, 0x08, 0x00, 0x00
	.byte 0x86, 0x0a, 0x00, 0x00
	.byte 0x86, 0x09, 0x00, 0x00
	.byte 0x76, 0x0a, 0x00, 0x00
	.byte 0x86, 0x08, 0x00, 0x00
	.byte 0x83, 0x14, 0x00, 0x00
	.byte 0x86, 0x08, 0x00, 0x00
	.byte 0x77, 0x06, 0x00, 0x00
	.byte 0x64, 0x11, 0x00, 0x00
	.byte 0x86, 0x08, 0x00, 0x00
	.byte 0x85, 0x0d, 0x00, 0x00
	.byte 0x87, 0x04, 0x00, 0x00
	.byte 0x77, 0x04, 0x00, 0x00
	.byte 0x85, 0x0e, 0x00, 0x00
	.byte 0x87, 0x06, 0x00, 0x00
	.byte 0x86, 0x0b, 0x00, 0x00
	.byte 0x88, 0x00, 0x00, 0x00
	.byte 0x83, 0x15, 0x00, 0x00
	.byte 0x83, 0x16, 0x00, 0x00
	.byte 0x86, 0x0a, 0x00, 0x00
	.byte 0x86, 0x08, 0x00, 0x00
	.byte 0x87, 0x06, 0x00, 0x00
	.byte 0x86, 0x08, 0x00, 0x00
	.byte 0x87, 0x07, 0x00, 0x00
	.byte 0x85, 0x0c, 0x00, 0x00
	.byte 0x86, 0x0a, 0x00, 0x00
	.byte 0x76, 0x08, 0x00, 0x00
	.byte 0x66, 0x0a, 0x00, 0x00
	.byte 0x86, 0x0a, 0x00, 0x00
	.byte 0x46, 0x0a, 0x00, 0x00
	.byte 0x77, 0x07, 0x00, 0x00
	.byte 0x87, 0x05, 0x00, 0x00
	.byte 0x67, 0x07, 0x00, 0x00
	.byte 0x68, 0x02, 0x00, 0x00
	.byte 0x87, 0x07, 0x00, 0x00
	.byte 0x88, 0x02, 0x00, 0x00
	.byte 0x75, 0x0e, 0x00, 0x00
	.byte 0x74, 0x11, 0x00, 0x00
	.byte 0x88, 0x02, 0x00, 0x00
	.byte 0x76, 0x0b, 0x00, 0x00
	.byte 0x87, 0x07, 0x00, 0x00
	.byte 0x84, 0x10, 0x00, 0x00
	.byte 0x87, 0x04, 0x00, 0x00
	.byte 0x86, 0x0b, 0x00, 0x00
	.byte 0x84, 0x13, 0x00, 0x00
	.byte 0x64, 0x12, 0x00, 0x00
	.byte 0x86, 0x0a, 0x00, 0x00
	.byte 0x87, 0x06, 0x00, 0x00
	.byte 0x85, 0x0f, 0x00, 0x00
	.byte 0x87, 0x07, 0x00, 0x00
	.byte 0x76, 0x0a, 0x00, 0x00
	.byte 0x85, 0x0c, 0x00, 0x00
	.byte 0x87, 0x05, 0x00, 0x00
	.byte 0x87, 0x05, 0x00, 0x00
	.byte 0x86, 0x0a, 0x00, 0x00
	.byte 0x56, 0x0b, 0x00, 0x00
	.byte 0x87, 0x04, 0x00, 0x00
	.byte 0x76, 0x08, 0x00, 0x00
	.byte 0x76, 0x08, 0x00, 0x00
	.byte 0x87, 0x04, 0x00, 0x00
	.byte 0x76, 0x0b, 0x00, 0x00
	.byte 0x68, 0x03, 0x00, 0x00
	.byte 0x86, 0x09, 0x00, 0x00
	.byte 0x87, 0x06, 0x00, 0x00
	.byte 0x77, 0x07, 0x00, 0x00
	.byte 0x66, 0x0b, 0x00, 0x00
	.byte 0x86, 0x08, 0x00, 0x00
	.byte 0x86, 0x08, 0x00, 0x00
	.byte 0x85, 0x0f, 0x00, 0x00
	.byte 0x86, 0x0a, 0x00, 0x00
	.byte 0x86, 0x08, 0x00, 0x00
	.byte 0x66, 0x0b, 0x00, 0x00
	.byte 0x77, 0x06, 0x00, 0x00
	.byte 0x87, 0x07, 0x00, 0x00
	.byte 0x85, 0x0d, 0x00, 0x00
	.byte 0x86, 0x09, 0x00, 0x00
	.byte 0x88, 0x03, 0x00, 0x00
	.byte 0x85, 0x0d, 0x00, 0x00
	.byte 0x68, 0x02, 0x00, 0x00
	.byte 0x77, 0x05, 0x00, 0x00
	.byte 0x78, 0x03, 0x00, 0x00
	.byte 0x77, 0x06, 0x00, 0x00
	.byte 0x65, 0x0c, 0x00, 0x00
	.byte 0x88, 0x03, 0x00, 0x00
	.byte 0x88, 0x01, 0x00, 0x00
	.byte 0x86, 0x0a, 0x00, 0x00
	.byte 0x54, 0x11, 0x00, 0x00
	.byte 0x84, 0x11, 0x00, 0x00
	.byte 0x87, 0x07, 0x00, 0x00
	.byte 0x45, 0x0d, 0x00, 0x00
	.byte 0x76, 0x08, 0x00, 0x00
	.byte 0x67, 0x06, 0x00, 0x00
	.byte 0x86, 0x09, 0x00, 0x00
	.byte 0x77, 0x04, 0x00, 0x00
	.byte 0x83, 0x17, 0x00, 0x00
	.byte 0x77, 0x05, 0x00, 0x00
	.byte 0x45, 0x0d, 0x00, 0x00
	.byte 0x57, 0x06, 0x00, 0x00
	.byte 0x77, 0x04, 0x00, 0x00
	.byte 0x66, 0x08, 0x00, 0x00
	.byte 0x85, 0x0d, 0x00, 0x00
	.byte 0x77, 0x06, 0x00, 0x00
	.byte 0x66, 0x0a, 0x00, 0x00
	.byte 0x84, 0x10, 0x00, 0x00
	.byte 0x83, 0x14, 0x00, 0x00
	.byte 0x86, 0x0a, 0x00, 0x00
	.byte 0x85, 0x0e, 0x00, 0x00
	.byte 0x85, 0x0e, 0x00, 0x00
	.byte 0x84, 0x13, 0x00, 0x00
	.byte 0x87, 0x07, 0x00, 0x00
	.byte 0x78, 0x00, 0x00, 0x00
	.byte 0x88, 0x02, 0x00, 0x00
	.byte 0x88, 0x03, 0x00, 0x00
	.byte 0x87, 0x05, 0x00, 0x00
	.byte 0x86, 0x09, 0x00, 0x00
	.byte 0x47, 0x07, 0x00, 0x00
	.byte 0x36, 0x0a, 0x00, 0x00
	.byte 0x56, 0x09, 0x00, 0x00
	.byte 0x67, 0x06, 0x00, 0x00
	.byte 0x56, 0x08, 0x00, 0x00
	.byte 0x56, 0x0a, 0x00, 0x00
	.byte 0x66, 0x0a, 0x00, 0x00
	.byte 0x57, 0x05, 0x00, 0x00
	.byte 0x66, 0x08, 0x00, 0x00
	.byte 0x37, 0x07, 0x00, 0x00
	.byte 0x46, 0x09, 0x00, 0x00
	.byte 0x57, 0x07, 0x00, 0x00
	.byte 0x46, 0x0a, 0x00, 0x00
	.byte 0x65, 0x0d, 0x00, 0x00
	.byte 0x65, 0x0d, 0x00, 0x00
	.byte 0x66, 0x08, 0x00, 0x00
	.byte 0x46, 0x0a, 0x00, 0x00
	.byte 0x55, 0x0f, 0x00, 0x00
	.byte 0x45, 0x0c, 0x00, 0x00
	.byte 0x57, 0x04, 0x00, 0x00
	.byte 0x45, 0x0d, 0x00, 0x00
	.byte 0x65, 0x0d, 0x00, 0x00
	.byte 0x56, 0x0b, 0x00, 0x00
	.byte 0x55, 0x0d, 0x00, 0x00
	.byte 0x55, 0x0f, 0x00, 0x00
	.byte 0x46, 0x0a, 0x00, 0x00
	.byte 0x46, 0x0a, 0x00, 0x00
	.byte 0x37, 0x06, 0x00, 0x00
	.byte 0x47, 0x06, 0x00, 0x00

@ 83028B8
	.include "data/graphics/pokemon/back_pic_table.inc"

@ 8303678
	.include "data/graphics/pokemon/palette_table.inc"

@ 8304438
	.include "data/graphics/pokemon/shiny_palette_table.inc"

gUnknown_083051F8:: @ 83051F8
	.4byte gAnimCmd_General_Frame0

	.align 2
gUnknown_083051FC:: @ 83051FC
	.4byte gAnimCmd_General_Frame0

	.align 2
gUnknown_08305200:: @ 8305200
	.4byte gAnimCmd_General_Frame0

	.align 2
gUnknown_08305204:: @ 8305204
	.4byte gAnimCmd_General_Frame0

	.align 2
gUnknown_08305208:: @ 8305208
	.4byte gAnimCmd_General_Frame0

	.align 2
gUnknown_0830520C:: @ 830520C
	.4byte gAnimCmd_General_Frame0

	.align 2
gUnknown_08305210:: @ 8305210
	.4byte gAnimCmd_General_Frame0

	.align 2
gUnknown_08305214:: @ 8305214
	.4byte gAnimCmd_General_Frame0

	.align 2
gUnknown_08305218:: @ 8305218
	.4byte gAnimCmd_General_Frame0

	.align 2
gUnknown_0830521C:: @ 830521C
	.4byte gAnimCmd_General_Frame0

	.align 2
gUnknown_08305220:: @ 8305220
	.4byte gAnimCmd_General_Frame0

	.align 2
gUnknown_08305224:: @ 8305224
	.4byte gAnimCmd_General_Frame0

	.align 2
gUnknown_08305228:: @ 8305228
	.4byte gAnimCmd_General_Frame0

	.align 2
gUnknown_0830522C:: @ 830522C
	.4byte gAnimCmd_General_Frame0

	.align 2
gUnknown_08305230:: @ 8305230
	.4byte gAnimCmd_General_Frame0

	.align 2
gUnknown_08305234:: @ 8305234
	.4byte gAnimCmd_General_Frame0

	.align 2
gUnknown_08305238:: @ 8305238
	.4byte gAnimCmd_General_Frame0

	.align 2
gUnknown_0830523C:: @ 830523C
	.4byte gAnimCmd_General_Frame0

	.align 2
gUnknown_08305240:: @ 8305240
	.4byte gAnimCmd_General_Frame0

	.align 2
gUnknown_08305244:: @ 8305244
	.4byte gAnimCmd_General_Frame0

	.align 2
gUnknown_08305248:: @ 8305248
	.4byte gAnimCmd_General_Frame0

	.align 2
gUnknown_0830524C:: @ 830524C
	.4byte gAnimCmd_General_Frame0

	.align 2
gUnknown_08305250:: @ 8305250
	.4byte gAnimCmd_General_Frame0

	.align 2
gUnknown_08305254:: @ 8305254
	.4byte gAnimCmd_General_Frame0

	.align 2
gUnknown_08305258:: @ 8305258
	.4byte gAnimCmd_General_Frame0

	.align 2
gUnknown_0830525C:: @ 830525C
	.4byte gAnimCmd_General_Frame0

	.align 2
gUnknown_08305260:: @ 8305260
	.4byte gAnimCmd_General_Frame0

	.align 2
gUnknown_08305264:: @ 8305264
	.4byte gAnimCmd_General_Frame0

	.align 2
gUnknown_08305268:: @ 8305268
	.4byte gAnimCmd_General_Frame0

	.align 2
gUnknown_0830526C:: @ 830526C
	.4byte gAnimCmd_General_Frame0

	.align 2
gUnknown_08305270:: @ 8305270
	.4byte gAnimCmd_General_Frame0

	.align 2
gUnknown_08305274:: @ 8305274
	.4byte gAnimCmd_General_Frame0

	.align 2
gUnknown_08305278:: @ 8305278
	.4byte gAnimCmd_General_Frame0

	.align 2
gUnknown_0830527C:: @ 830527C
	.4byte gAnimCmd_General_Frame0

	.align 2
gUnknown_08305280:: @ 8305280
	.4byte gAnimCmd_General_Frame0

	.align 2
gUnknown_08305284:: @ 8305284
	.4byte gAnimCmd_General_Frame0

	.align 2
gUnknown_08305288:: @ 8305288
	.4byte gAnimCmd_General_Frame0

	.align 2
gUnknown_0830528C:: @ 830528C
	.4byte gAnimCmd_General_Frame0

	.align 2
gUnknown_08305290:: @ 8305290
	.4byte gAnimCmd_General_Frame0

	.align 2
gUnknown_08305294:: @ 8305294
	.4byte gAnimCmd_General_Frame0

	.align 2
gUnknown_08305298:: @ 8305298
	.4byte gAnimCmd_General_Frame0

	.align 2
gUnknown_0830529C:: @ 830529C
	.4byte gAnimCmd_General_Frame0

	.align 2
gUnknown_083052A0:: @ 83052A0
	.4byte gAnimCmd_General_Frame0

	.align 2
gUnknown_083052A4:: @ 83052A4
	.4byte gAnimCmd_General_Frame0

	.align 2
gUnknown_083052A8:: @ 83052A8
	.4byte gAnimCmd_General_Frame0

	.align 2
gUnknown_083052AC:: @ 83052AC
	.4byte gAnimCmd_General_Frame0

	.align 2
gUnknown_083052B0:: @ 83052B0
	.4byte gAnimCmd_General_Frame0

	.align 2
gUnknown_083052B4:: @ 83052B4
	.4byte gAnimCmd_General_Frame0

	.align 2
gUnknown_083052B8:: @ 83052B8
	.4byte gAnimCmd_General_Frame0

	.align 2
gUnknown_083052BC:: @ 83052BC
	.4byte gAnimCmd_General_Frame0

	.align 2
gUnknown_083052C0:: @ 83052C0
	.4byte gAnimCmd_General_Frame0

	.align 2
gUnknown_083052C4:: @ 83052C4
	.4byte gAnimCmd_General_Frame0

	.align 2
gUnknown_083052C8:: @ 83052C8
	.4byte gAnimCmd_General_Frame0

	.align 2
gUnknown_083052CC:: @ 83052CC
	.4byte gAnimCmd_General_Frame0

	.align 2
gUnknown_083052D0:: @ 83052D0
	.4byte gAnimCmd_General_Frame0

	.align 2
gUnknown_083052D4:: @ 83052D4
	.4byte gAnimCmd_General_Frame0

	.align 2
gUnknown_083052D8:: @ 83052D8
	.4byte gAnimCmd_General_Frame0

	.align 2
gUnknown_083052DC:: @ 83052DC
	.4byte gAnimCmd_General_Frame0

	.align 2
gUnknown_083052E0:: @ 83052E0
	.4byte gAnimCmd_General_Frame0

	.align 2
gUnknown_083052E4:: @ 83052E4
	.4byte gAnimCmd_General_Frame0

	.align 2
gUnknown_083052E8:: @ 83052E8
	.4byte gAnimCmd_General_Frame0

	.align 2
gUnknown_083052EC:: @ 83052EC
	.4byte gAnimCmd_General_Frame0

	.align 2
gUnknown_083052F0:: @ 83052F0
	.4byte gAnimCmd_General_Frame0

	.align 2
gUnknown_083052F4:: @ 83052F4
	.4byte gAnimCmd_General_Frame0

	.align 2
gUnknown_083052F8:: @ 83052F8
	.4byte gAnimCmd_General_Frame0

	.align 2
gUnknown_083052FC:: @ 83052FC
	.4byte gAnimCmd_General_Frame0

	.align 2
gUnknown_08305300:: @ 8305300
	.4byte gAnimCmd_General_Frame0

	.align 2
gUnknown_08305304:: @ 8305304
	.4byte gAnimCmd_General_Frame0

	.align 2
gUnknown_08305308:: @ 8305308
	.4byte gAnimCmd_General_Frame0

	.align 2
gUnknown_0830530C:: @ 830530C
	.4byte gAnimCmd_General_Frame0

	.align 2
gUnknown_08305310:: @ 8305310
	.4byte gAnimCmd_General_Frame0

	.align 2
gUnknown_08305314:: @ 8305314
	.4byte gAnimCmd_General_Frame0

	.align 2
gUnknown_08305318:: @ 8305318
	.4byte gAnimCmd_General_Frame0

	.align 2
gUnknown_0830531C:: @ 830531C
	.4byte gAnimCmd_General_Frame0

	.align 2
gUnknown_08305320:: @ 8305320
	.4byte gAnimCmd_General_Frame0

	.align 2
gUnknown_08305324:: @ 8305324
	.4byte gAnimCmd_General_Frame0

	.align 2
gUnknown_08305328:: @ 8305328
	.4byte gAnimCmd_General_Frame0

	.align 2
gUnknown_0830532C:: @ 830532C
	.4byte gAnimCmd_General_Frame0

	.align 2
gUnknown_08305330:: @ 8305330
	.4byte gAnimCmd_General_Frame0

	.align 2
gUnknown_08305334:: @ 8305334
	.4byte gAnimCmd_General_Frame0

	.align 2
gUnknown_08305338:: @ 8305338
	.4byte gAnimCmd_General_Frame0

	.align 2
gUnknown_0830533C:: @ 830533C
	.4byte gAnimCmd_General_Frame0

	.align 2
gUnknown_08305340:: @ 8305340
	.4byte gAnimCmd_General_Frame0

	.align 2
gUnknown_08305344:: @ 8305344
	.4byte gAnimCmd_General_Frame0

	.align 2
gUnknown_08305348:: @ 8305348
	.4byte gAnimCmd_General_Frame0

	.align 2
gUnknown_0830534C:: @ 830534C
	.4byte gAnimCmd_General_Frame0

	.align 2
gUnknown_08305350:: @ 8305350
	.4byte gAnimCmd_General_Frame0

	.align 2
gUnknown_08305354:: @ 8305354
	.4byte gAnimCmd_General_Frame0

	.align 2
gUnknown_08305358:: @ 8305358
	.4byte gAnimCmd_General_Frame0

	.align 2
gUnknown_0830535C:: @ 830535C
	.4byte gAnimCmd_General_Frame0

	.align 2
gUnknown_08305360:: @ 8305360
	.4byte gAnimCmd_General_Frame0

	.align 2
gUnknown_08305364:: @ 8305364
	.4byte gAnimCmd_General_Frame0

	.align 2
gUnknown_08305368:: @ 8305368
	.4byte gAnimCmd_General_Frame0

	.align 2
gUnknown_0830536C:: @ 830536C
	.4byte gUnknown_083051F8
	.4byte gUnknown_083051FC
	.4byte gUnknown_08305200
	.4byte gUnknown_08305204
	.4byte gUnknown_08305208
	.4byte gUnknown_0830520C
	.4byte gUnknown_08305210
	.4byte gUnknown_08305214
	.4byte gUnknown_08305218
	.4byte gUnknown_0830521C
	.4byte gUnknown_08305220
	.4byte gUnknown_08305224
	.4byte gUnknown_08305228
	.4byte gUnknown_0830522C
	.4byte gUnknown_08305230
	.4byte gUnknown_08305234
	.4byte gUnknown_08305238
	.4byte gUnknown_0830523C
	.4byte gUnknown_08305240
	.4byte gUnknown_08305244
	.4byte gUnknown_08305248
	.4byte gUnknown_0830524C
	.4byte gUnknown_08305250
	.4byte gUnknown_08305254
	.4byte gUnknown_08305258
	.4byte gUnknown_0830525C
	.4byte gUnknown_08305260
	.4byte gUnknown_08305264
	.4byte gUnknown_08305268
	.4byte gUnknown_0830526C
	.4byte gUnknown_08305270
	.4byte gUnknown_08305274
	.4byte gUnknown_08305278
	.4byte gUnknown_0830527C
	.4byte gUnknown_08305280
	.4byte gUnknown_08305284
	.4byte gUnknown_08305288
	.4byte gUnknown_0830528C
	.4byte gUnknown_08305290
	.4byte gUnknown_08305294
	.4byte gUnknown_08305298
	.4byte gUnknown_0830529C
	.4byte gUnknown_083052A0
	.4byte gUnknown_083052A4
	.4byte gUnknown_083052A8
	.4byte gUnknown_083052AC
	.4byte gUnknown_083052B0
	.4byte gUnknown_083052B4
	.4byte gUnknown_083052B8
	.4byte gUnknown_083052BC
	.4byte gUnknown_083052C0
	.4byte gUnknown_083052C4
	.4byte gUnknown_083052C8
	.4byte gUnknown_083052CC
	.4byte gUnknown_083052D0
	.4byte gUnknown_083052D4
	.4byte gUnknown_083052D8
	.4byte gUnknown_083052DC
	.4byte gUnknown_083052E0
	.4byte gUnknown_083052E4
	.4byte gUnknown_083052E8
	.4byte gUnknown_083052EC
	.4byte gUnknown_083052F0
	.4byte gUnknown_083052F4
	.4byte gUnknown_083052F8
	.4byte gUnknown_083052FC
	.4byte gUnknown_08305300
	.4byte gUnknown_08305304
	.4byte gUnknown_08305308
	.4byte gUnknown_0830530C
	.4byte gUnknown_08305310
	.4byte gUnknown_08305314
	.4byte gUnknown_08305318
	.4byte gUnknown_0830531C
	.4byte gUnknown_08305320
	.4byte gUnknown_08305324
	.4byte gUnknown_08305328
	.4byte gUnknown_0830532C
	.4byte gUnknown_08305330
	.4byte gUnknown_08305334
	.4byte gUnknown_08305338
	.4byte gUnknown_0830533C
	.4byte gUnknown_08305340
	.4byte gUnknown_08305344
	.4byte gUnknown_08305348
	.4byte gUnknown_0830534C
	.4byte gUnknown_08305350
	.4byte gUnknown_08305354
	.4byte gUnknown_08305358
	.4byte gUnknown_0830535C
	.4byte gUnknown_08305360
	.4byte gUnknown_08305364
	.4byte gUnknown_08305368

@ 83054E0
	.include "data/graphics/trainers/front_pic_coords.inc"

@ 8305654
	.include "data/graphics/trainers/front_pic_table.inc"

@ 830593C
	.include "data/graphics/trainers/front_pic_palette_table.inc"

gUnknown_08305C24:: @ 8305C24
	.2byte 0x0000, 0x0018, 0x0001, 0x0009, 0x0002, 0x0018, 0x0000, 0x0009
	.2byte 0x0003, 0x0032, 0xffff, 0x0000

	.align 2
gUnknown_08305C3C:: @ 8305C3C
	.2byte 0x0000, 0x0018, 0x0001, 0x0009, 0x0002, 0x0018, 0x0000, 0x0009
	.2byte 0x0003, 0x0032, 0xffff, 0x0000

	.align 2
gUnknown_08305C54:: @ 8305C54
	.2byte 0x0000, 0x0018, 0x0001, 0x0009, 0x0002, 0x0018, 0x0000, 0x0009
	.2byte 0x0003, 0x0032, 0xffff, 0x0000

	.align 2
gUnknown_08305C6C:: @ 8305C6C
	.2byte 0x0001, 0x0014, 0x0002, 0x0006, 0x0003, 0x0006, 0x0004, 0x0018
	.2byte 0x0000, 0x0001, 0xffff, 0x0000

	.align 2
gUnknown_08305C84:: @ 8305C84
	.2byte 0x0001, 0x0014, 0x0002, 0x0006, 0x0003, 0x0006, 0x0004, 0x0018
	.2byte 0x0000, 0x0001, 0xffff, 0x0000

	.align 2
gUnknown_08305C9C:: @ 8305C9C
	.2byte 0x0000, 0x0018, 0x0001, 0x0009, 0x0002, 0x0018, 0x0000, 0x0009
	.2byte 0x0003, 0x0032, 0xffff, 0x0000

	.align 2
gUnknown_08305CB4:: @ 8305CB4
	.2byte 0x0000, 0x0018, 0x0001, 0x0009, 0x0002, 0x0018, 0x0000, 0x0009
	.2byte 0x0003, 0x0032, 0xffff, 0x0000

	.align 2
gUnknown_08305CCC:: @ 8305CCC
	.4byte AnimCmd_82FF540
	.4byte gUnknown_08305C24

	.align 2
gUnknown_08305CD4:: @ 8305CD4
	.4byte AnimCmd_82FF540
	.4byte gUnknown_08305C3C

	.align 2
gUnknown_08305CDC:: @ 8305CDC
	.4byte gAnimCmd_General_Frame0
	.4byte gUnknown_08305C6C

	.align 2
gUnknown_08305CE4:: @ 8305CE4
	.4byte gAnimCmd_General_Frame0
	.4byte gUnknown_08305C84

	.align 2
gUnknown_08305CEC:: @ 8305CEC
	.4byte AnimCmd_82FF540
	.4byte gUnknown_08305C9C

	.align 2
gUnknown_08305CF4:: @ 8305CF4
	.4byte AnimCmd_82FF540
	.4byte gUnknown_08305CB4

	.align 2
gUnknown_08305CFC:: @ 8305CFC
	.4byte AnimCmd_82FF540
	.4byte gUnknown_08305C54

	.align 2
gUnknown_08305D04:: @ 8305D04
	.4byte AnimCmd_82FF540
	.4byte gUnknown_08305C3C

	.align 2
gUnknown_08305D0C:: @ 8305D0C
	.4byte gUnknown_08305CCC
	.4byte gUnknown_08305CD4
	.4byte gUnknown_08305CDC
	.4byte gUnknown_08305CE4
	.4byte gUnknown_08305CEC
	.4byte gUnknown_08305CF4
	.4byte gUnknown_08305CFC
	.4byte gUnknown_08305D04


@ 8305D2C
	.include "data/graphics/trainers/back_pic_coords.inc"

@ 8305D4C
	.include "data/graphics/trainers/back_pic_table.inc"

@ 8305D8C
	.include "data/graphics/trainers/back_pic_palette_table.inc"

@ 8305DCC
	.include "data/enemy_mon_elevation.inc"

@ 8305F68
	.include "data/graphics/pokemon/front_anims.inc"

@ 830A18C
	.include "data/graphics/pokemon/front_pic_table.inc"

@ 830AF4C
	.4byte 0x00000888, 0x00000888, 0x00000888, 0x00000888
	.4byte 0x00000088, 0x00000888, 0x00000888, 0x00000886
	.4byte 0x00000888, 0x00000886, 0x00000888, 0x00000888
	.4byte 0x00000888, 0x00000888, 0x00000888, 0x00000888
	.4byte 0x00000886, 0x00000888, 0x00000888, 0x00000888
	.4byte 0x00000888, 0x00000888, 0x00000886, 0x00000886
	.4byte 0x00000888, 0x00000088, 0x00000088, 0x00000088
	.4byte 0x00000088, 0x00000888, 0x00000886, 0x00000888
	.4byte 0x00000888, 0x00000888, 0x00000886, 0x00000886
	.4byte 0x00000888, 0x00000088, 0x00000088, 0x00000088
	.4byte 0x00000088, 0x00000886, 0x00000886, 0x00000088
	.4byte 0x00000886, 0x00000886, 0x00000888, 0x00000888
	.4byte 0x00000888, 0x00000888, 0x00000888, 0x00000888
	.4byte 0x00000886, 0x00000888, 0x00000088, 0x00000088
	.4byte 0x00000888, 0x00000888, 0x00000888, 0x00000886
	.4byte 0x00000888, 0x00000888, 0x00000888, 0x00000886
	.4byte 0x00000886, 0x00000886, 0x00000886, 0x00000886
	.4byte 0x00000886, 0x00000886, 0x00000888, 0x00000888
	.4byte 0x00000886, 0x00000886, 0x00000886, 0x00000886
	.4byte 0x00000886, 0x00000888, 0x00000888, 0x00000888
	.4byte 0x00000888, 0x00000886, 0x00000886, 0x00000888
	.4byte 0x00000886, 0x00000886, 0x00000888, 0x00000888
	.4byte 0x00000088, 0x00000088, 0x00000888, 0x00000888
	.4byte 0x00000888, 0x00000888, 0x00000888, 0x00000888
	.4byte 0x00000888, 0x00000888, 0x00000888, 0x00000888
	.4byte 0x00000886, 0x00000886, 0x00000888, 0x00000888
	.4byte 0x00000888, 0x00000888, 0x00000088, 0x00000886
	.4byte 0x00000888, 0x00000088, 0x00000088, 0x00000088
	.4byte 0x00000088, 0x00000888, 0x00000886, 0x00000888
	.4byte 0x00000088, 0x00000088, 0x00000886, 0x00000886
	.4byte 0x00000088, 0x00000088, 0x00000888, 0x00000886
	.4byte 0x00000886, 0x00000888, 0x00000888, 0x00000088
	.4byte 0x00000888, 0x00000886, 0x00000886, 0x00000888
	.4byte 0x00000886, 0x00000888, 0x00000888, 0x00000886
	.4byte 0x00000888, 0x00000888, 0x00000888, 0x00000888
	.4byte 0x00000888, 0x00000888, 0x00000888, 0x00000888
	.4byte 0x00000888, 0x00000888, 0x00000888, 0x00000888
	.4byte 0x00000888, 0x00000888, 0x00000088, 0x00000888
	.4byte 0x00000888, 0x00000888, 0x00000888, 0x00000888
	.4byte 0x00000088, 0x00000888, 0x00000888, 0x00000886
	.4byte 0x00000886, 0x00000888, 0x00000888, 0x00000888
	.4byte 0x00000888, 0x00000888, 0x00000888, 0x00000886
	.4byte 0x00000888, 0x00000886, 0x00000088, 0x00000088
	.4byte 0x00000088, 0x00000888, 0x00000088, 0x00000888
	.4byte 0x00000888, 0x00000088, 0x00000088, 0x00000888
	.4byte 0x00000886, 0x00000888, 0x00000886, 0x00000886
	.4byte 0x00000886, 0x00000888, 0x00000888, 0x00000888
	.4byte 0x00000088, 0x00000888, 0x00000888, 0x00000888
	.4byte 0x00000088, 0x00000888, 0x00000888, 0x00000888
	.4byte 0x00000888, 0x00000888, 0x00000888, 0x00000888
	.4byte 0x00000888, 0x00000888, 0x00000088, 0x00000088
	.4byte 0x00000886, 0x00000888, 0x00000888, 0x00000888
	.4byte 0x00000888, 0x00000888, 0x00000888, 0x00000888
	.4byte 0x00000888, 0x00000888, 0x00000088, 0x00000888
	.4byte 0x00000886, 0x00000888, 0x00000088, 0x00000088
	.4byte 0x00000888, 0x00000888, 0x00000088, 0x00000888
	.4byte 0x00000888, 0x00000888, 0x00000888, 0x00000088
	.4byte 0x00000888, 0x00000888, 0x00000088, 0x00000088
	.4byte 0x00000088, 0x00000888, 0x00000088, 0x00000888
	.4byte 0x00000888, 0x00000888, 0x00000888, 0x00000888
	.4byte 0x00000888, 0x00000888, 0x00000888, 0x00000888
	.4byte 0x00000888, 0x00000888, 0x00000888, 0x00000888
	.4byte 0x00000888, 0x00000886, 0x00000888, 0x00000888
	.4byte 0x00000888, 0x00000888, 0x00000888, 0x00000888
	.4byte 0x00000888, 0x00000888, 0x00000888, 0x00000888
	.4byte 0x00000888, 0x00000888, 0x00000888, 0x00000888
	.4byte 0x00000888, 0x00000888, 0x00000888, 0x00000888
	.4byte 0x00000888, 0x00000888, 0x00000888, 0x00000888
	.4byte 0x00000888, 0x00000888, 0x00000888, 0x00000888
	.4byte 0x00000888, 0x00000886, 0x00000886, 0x00000886
	.4byte 0x00000088, 0x00000088, 0x00000088, 0x00000886
	.4byte 0x00000088, 0x00000886, 0x00000886, 0x00000886
	.4byte 0x00000088, 0x00000886, 0x00000088, 0x00000088
	.4byte 0x00000088, 0x00000088, 0x00000088, 0x00000886
	.4byte 0x00000886, 0x00000886, 0x00000888, 0x00000888
	.4byte 0x00000886, 0x00000886, 0x00000886, 0x00000886
	.4byte 0x00000088, 0x00000088, 0x00000886, 0x00000886
	.4byte 0x00001882, 0x00000088, 0x00000088, 0x00000088
	.4byte 0x00000088, 0x00000886, 0x00000886, 0x00000886
	.4byte 0x00000088, 0x00000088, 0x00000088, 0x00000088
	.4byte 0x00000886, 0x00000088, 0x00000886, 0x00000088
	.4byte 0x00000088, 0x00000088, 0x00000088, 0x00000088
	.4byte 0x00000088, 0x00000088, 0x00000886, 0x00000886
	.4byte 0x00000088, 0x00000088, 0x00000088, 0x00000886
	.4byte 0x00000886, 0x00000088, 0x00000088, 0x00000088
	.4byte 0x00000088, 0x00000088, 0x00000088, 0x00000088
	.4byte 0x00000088, 0x00000088, 0x00000088, 0x00000088
	.4byte 0x00000088, 0x00000088, 0x00000886, 0x00000088
	.4byte 0x00000088, 0x00000886, 0x00000886, 0x00000886
	.4byte 0x00000886, 0x00000886, 0x00000088, 0x00000088
	.4byte 0x00000088, 0x00000088, 0x00000088, 0x00000886
	.4byte 0x00000886, 0x00000886, 0x00000886, 0x00000088
	.4byte 0x00000886, 0x00000088, 0x00000886, 0x00000886
	.4byte 0x00000886, 0x00000088, 0x00000088, 0x00000088
	.4byte 0x00000088, 0x00000088, 0x00000088, 0x00000088
	.4byte 0x00000088, 0x00000088, 0x00000886, 0x00000886
	.4byte 0x00000886, 0x00000888, 0x00000886, 0x00000886
	.4byte 0x00000088, 0x00000088, 0x00000088, 0x00000088
	.4byte 0x00000886, 0x00000886, 0x00000088, 0x00000088
	.4byte 0x00000088, 0x00000088, 0x00000088, 0x00000088
	.4byte 0x00000088, 0x00000088, 0x00000088, 0x00000088
	.4byte 0x00000088, 0x00000088, 0x00000088, 0x00000088
	.4byte 0x00000088, 0x00000088, 0x00000088, 0x00000088
	.4byte 0x00000088, 0x00000888, 0x00000888, 0x00000888
	.4byte 0x00000888, 0x00000888, 0x00000888, 0x00000888
	.4byte 0x00000888, 0x00000888, 0x00000888, 0x00000888
	.4byte 0x00000888, 0x00000888, 0x00000888, 0x00000888
	.4byte 0x00000888, 0x00000888, 0x00000888, 0x00000888
	.4byte 0x00000888, 0x00000888, 0x00000888, 0x00000888
	.4byte 0x00000888, 0x00000888, 0x00000888, 0x00000888

@ 830B62C
	.include "data/trainer_parties.inc"

@ 830FCD4
	.include "data/text/trainer_class_names.inc"

@ 8310030
	.include "data/trainers.inc"

@ 83185C8
	.include "data/text/species_names.inc"

@ 831977C
	.include "data/text/move_names.inc"

.align 2
	.2byte 0x0300, 0x0000

	.align 2
gUnknown_0831A988:: @ 831A988
	.byte 0x00, 0x03, 0x00, 0xc0, 0x00, 0x00, 0x00, 0x00

	.align 2
gUnknown_0831A990:: @ 831A990
	.byte 0x00, 0x03, 0x00, 0xc0, 0x40, 0x00, 0x00, 0x00

	.align 2
gUnknown_0831A998:: @ 831A998
	.2byte 0x0080, 0x0080, 0x0000, 0x0000, 0x7fff, 0x0000, 0x0000, 0x0000

	.align 2
gUnknown_0831A9A8:: @ 831A9A8
	.2byte 0x0080, 0x0080, 0x0000, 0x0000, 0x0018, 0x0018, 0x8000, 0x0000
	.2byte 0x0018, 0x0018, 0x8000, 0x0000, 0x7fff, 0x0000, 0x0000, 0x0000

	.align 2
gUnknown_0831A9C8:: @ 831A9C8
	.4byte gUnknown_0831A998
	.4byte gUnknown_0831A9A8

	.align 2
gUnknown_0831A9D0:: @ 831A9D0
	spr_template 0x2710, 0x2710, gUnknown_0831A988, gDummySpriteAnimTable, NULL, gUnknown_0831A9C8, nullsub_17

	.align 2
gUnknown_0831A9E8:: @ 831A9E8
	spr_template 0x2710, 0x2710, gUnknown_0831A990, gDummySpriteAnimTable, NULL, gUnknown_0831A9C8, nullsub_17

	.align 2
gUnknown_0831AA00:: @ 831AA00
	obj_tiles gUnknown_08D77B0C, 0x1000, 0x2710

	.align 2
gUnknown_0831AA08:: @ 831AA08
	.4byte 0x00000580, 0x000005c5, 0x000013e6, 0x000033ab

	.align 2
gUnknown_0831AA18:: @ 831AA18
	window_template 0x00, 0x02, 0x0f, 0x1a, 0x04, 0x00, 0x0090
	window_template 0x00, 0x01, 0x23, 0x0e, 0x04, 0x00, 0x01c0
	window_template 0x00, 0x11, 0x23, 0x0c, 0x04, 0x05, 0x0190
	window_template 0x00, 0x02, 0x37, 0x08, 0x02, 0x05, 0x0300
	window_template 0x00, 0x0b, 0x37, 0x08, 0x02, 0x05, 0x0310
	window_template 0x00, 0x02, 0x39, 0x08, 0x02, 0x05, 0x0320
	window_template 0x00, 0x0b, 0x39, 0x08, 0x02, 0x05, 0x0330
	window_template 0x00, 0x15, 0x37, 0x04, 0x02, 0x05, 0x0290
	window_template 0x00, 0x15, 0x39, 0x00, 0x00, 0x05, 0x0298
	window_template 0x00, 0x19, 0x37, 0x04, 0x02, 0x05, 0x0298
	window_template 0x00, 0x15, 0x39, 0x08, 0x02, 0x05, 0x02a0
	window_template 0x00, 0x15, 0x37, 0x08, 0x04, 0x05, 0x02b0
	window_template 0x00, 0x1a, 0x09, 0x03, 0x04, 0x05, 0x0100
	window_template 0x01, 0x13, 0x08, 0x0a, 0x0b, 0x05, 0x0100
	window_template 0x02, 0x12, 0x00, 0x0c, 0x03, 0x06, 0x016e
	window_template 0x01, 0x02, 0x03, 0x06, 0x02, 0x05, 0x0020
	window_template 0x02, 0x02, 0x03, 0x06, 0x02, 0x05, 0x0040
	window_template 0x01, 0x02, 0x02, 0x06, 0x02, 0x05, 0x0020
	window_template 0x02, 0x02, 0x02, 0x06, 0x02, 0x05, 0x0040
	window_template 0x01, 0x02, 0x06, 0x06, 0x02, 0x05, 0x0060
	window_template 0x02, 0x02, 0x06, 0x06, 0x02, 0x05, 0x0080
	window_template 0x00, 0x0c, 0x02, 0x06, 0x02, 0x00, 0x00a0
	window_template 0x00, 0x04, 0x02, 0x07, 0x02, 0x00, 0x00a0
	window_template 0x00, 0x13, 0x02, 0x07, 0x02, 0x00, 0x00b0
	window_template_terminator

	.align 2
gUnknown_0831AAE0:: @ 831AAE0
	window_template 0x00, 0x02, 0x0f, 0x1a, 0x04, 0x00, 0x0090
	window_template 0x00, 0x01, 0x23, 0x0e, 0x04, 0x00, 0x01c0
	window_template 0x00, 0x11, 0x23, 0x0c, 0x04, 0x05, 0x0190
	window_template 0x00, 0x02, 0x37, 0x08, 0x02, 0x05, 0x0300
	window_template 0x00, 0x0b, 0x37, 0x08, 0x02, 0x05, 0x0310
	window_template 0x00, 0x02, 0x39, 0x08, 0x02, 0x05, 0x0320
	window_template 0x00, 0x0b, 0x39, 0x08, 0x02, 0x05, 0x0330
	window_template 0x00, 0x15, 0x37, 0x04, 0x02, 0x05, 0x0290
	window_template 0x00, 0x15, 0x39, 0x00, 0x00, 0x05, 0x0298
	window_template 0x00, 0x19, 0x37, 0x04, 0x02, 0x05, 0x0298
	window_template 0x00, 0x15, 0x39, 0x08, 0x02, 0x05, 0x02a0
	window_template 0x00, 0x15, 0x37, 0x08, 0x04, 0x05, 0x02b0
	window_template 0x00, 0x1a, 0x09, 0x03, 0x04, 0x05, 0x0100
	window_template 0x01, 0x13, 0x08, 0x0a, 0x0b, 0x05, 0x0100
	window_template 0x02, 0x12, 0x00, 0x0c, 0x03, 0x06, 0x016e
	window_template 0x00, 0x06, 0x01, 0x08, 0x02, 0x05, 0x0100
	window_template 0x00, 0x0e, 0x01, 0x02, 0x02, 0x05, 0x0110
	window_template 0x00, 0x10, 0x01, 0x08, 0x02, 0x05, 0x0114
	window_template 0x00, 0x0c, 0x04, 0x06, 0x02, 0x05, 0x0124
	window_template 0x00, 0x0c, 0x06, 0x06, 0x02, 0x05, 0x0130
	window_template 0x00, 0x0c, 0x08, 0x06, 0x02, 0x05, 0x013c
	window_template 0x00, 0x08, 0x0b, 0x0e, 0x02, 0x05, 0x0148
	window_template 0x00, 0x02, 0x0f, 0x1a, 0x04, 0x07, 0x0090
	window_template_terminator

	.align 2
gUnknown_0831ABA0:: @ 831ABA0
	.4byte gUnknown_0831AA18
	.4byte gUnknown_0831AAE0

	.align 2
gBattleTerrainTable:: @ 831ABA8
	@ tall_grass
	.4byte gBattleTerrainTiles_TallGrass
	.4byte gBattleTerrainTilemap_TallGrass
	.4byte gBattleTerrainAnimTiles_TallGrass
	.4byte gBattleTerrainAnimTilemap_TallGrass
	.4byte gBattleTerrainPalette_TallGrass

	@ long_grass
	.4byte gBattleTerrainTiles_LongGrass
	.4byte gBattleTerrainTilemap_LongGrass
	.4byte gBattleTerrainAnimTiles_LongGrass
	.4byte gBattleTerrainAnimTilemap_LongGrass
	.4byte gBattleTerrainPalette_LongGrass

	@ sand
	.4byte gBattleTerrainTiles_Sand
	.4byte gBattleTerrainTilemap_Sand
	.4byte gBattleTerrainAnimTiles_Sand
	.4byte gBattleTerrainAnimTilemap_Sand
	.4byte gBattleTerrainPalette_Sand

	@ underwater
	.4byte gBattleTerrainTiles_Underwater
	.4byte gBattleTerrainTilemap_Underwater
	.4byte gBattleTerrainAnimTiles_Underwater
	.4byte gBattleTerrainAnimTilemap_Underwater
	.4byte gBattleTerrainPalette_Underwater

	@ water
	.4byte gBattleTerrainTiles_Water
	.4byte gBattleTerrainTilemap_Water
	.4byte gBattleTerrainAnimTiles_Water
	.4byte gBattleTerrainAnimTilemap_Water
	.4byte gBattleTerrainPalette_Water

	@ pond_water
	.4byte gBattleTerrainTiles_PondWater
	.4byte gBattleTerrainTilemap_PondWater
	.4byte gBattleTerrainAnimTiles_PondWater
	.4byte gBattleTerrainAnimTilemap_PondWater
	.4byte gBattleTerrainPalette_PondWater

	@ rock
	.4byte gBattleTerrainTiles_Rock
	.4byte gBattleTerrainTilemap_Rock
	.4byte gBattleTerrainAnimTiles_Rock
	.4byte gBattleTerrainAnimTilemap_Rock
	.4byte gBattleTerrainPalette_Rock

	@ cave
	.4byte gBattleTerrainTiles_Cave
	.4byte gBattleTerrainTilemap_Cave
	.4byte gBattleTerrainAnimTiles_Cave
	.4byte gBattleTerrainAnimTilemap_Cave
	.4byte gBattleTerrainPalette_Cave

	@ building
	.4byte gBattleTerrainTiles_Building
<<<<<<< HEAD
	.4byte gUnknown_08D7CA28
	.4byte gUnknown_08D820D4
	.4byte gUnknown_08D824E4
	.4byte gUnknown_08D7DEB4

	@ plain
	.4byte gBattleTerrainTiles_Building
	.4byte gUnknown_08D7CA28
	.4byte gUnknown_08D820D4
	.4byte gUnknown_08D824E4
	.4byte gUnknown_08D7C404
=======
	.4byte gBattleTerrainTilemap_Building
	.4byte gBattleTerrainAnimTiles_Building
	.4byte gBattleTerrainAnimTilemap_Building
	.4byte gBattleTerrainPalette_Building

	@ plain
	.4byte gBattleTerrainTiles_Building
	.4byte gBattleTerrainTilemap_Building
	.4byte gBattleTerrainAnimTiles_Building
	.4byte gBattleTerrainAnimTilemap_Building
	.4byte gBattleTerrainPalette_Plain
>>>>>>> 7e6a68a9

	.align 2
gUnknown_0831AC70:: @ 831AC70
	.4byte REG_BG3HOFS
	.4byte ((DMA_ENABLE | DMA_START_HBLANK | DMA_REPEAT | DMA_DEST_RELOAD) << 16) | 1
	.4byte 1
	.4byte REG_BG3HOFS
	.4byte ((DMA_ENABLE | DMA_START_HBLANK | DMA_32BIT | DMA_REPEAT | DMA_DEST_RELOAD) << 16) | 1
	.4byte 1

	.align 2
gUnknown_0831AC88:: @ 831AC88
	spr_template 0x0000, 0x0000, gDummyOamData, gDummySpriteAnimTable, NULL, gDummySpriteAffineAnimTable, sub_8038528

gText_ShedinjaJapaneseName:: @ 831ACA0
	.string "ヌケニン$" @ Nukenin
    
	.align 2
gUnknown_0831ACA8:: @ 831ACA8
	.2byte 0x0100
	.2byte 0xC000
	.2byte 0x0800

	.align 2
gUnknown_0831ACB0:: @ 831ACB0
	.2byte 0x0100
	.2byte 0xC000
	.2byte 0x2800

	.align 2
gUnknown_0831ACB8:: @ 831ACB8
	.2byte 0x0000, 0x0005, 0xfffe, 0x0000

	.align 2
gUnknown_0831ACC0:: @ 831ACC0
	.4byte gUnknown_0831ACB8

	.align 2
gUnknown_0831ACC4:: @ 831ACC4
	.2byte 0xfff0, 0x0000, 0x0400, 0x0000, 0x0000, 0x0000, 0x3c00, 0x0000, 0x7ffe, 0x0001, 0x0000, 0x0000

	.align 2
gUnknown_0831ACDC:: @ 831ACDC
	.4byte gUnknown_0831ACC4

	.align 2
gUnknown_0831ACE0:: @ 831ACE0
	.byte 0xe0, 0xf0, 0xf0, 0xe0, 0xe0, 0x00, 0x00, 0x00

@ 831ACE8
	.include "data/type_effectiveness.inc"

@ 831AE38
	.include "data/text/type_names.inc"

@ 831AEB8
	.include "data/trainer_money.inc"

@ 831AF98
	.include "data/text/ability_descriptions.inc"

@ 831B6DB
	.include "data/text/ability_names.inc"

@ 831BAD4
	.include "data/text/ability_description_pointers.inc"<|MERGE_RESOLUTION|>--- conflicted
+++ resolved
@@ -4807,19 +4807,6 @@
 
 	@ building
 	.4byte gBattleTerrainTiles_Building
-<<<<<<< HEAD
-	.4byte gUnknown_08D7CA28
-	.4byte gUnknown_08D820D4
-	.4byte gUnknown_08D824E4
-	.4byte gUnknown_08D7DEB4
-
-	@ plain
-	.4byte gBattleTerrainTiles_Building
-	.4byte gUnknown_08D7CA28
-	.4byte gUnknown_08D820D4
-	.4byte gUnknown_08D824E4
-	.4byte gUnknown_08D7C404
-=======
 	.4byte gBattleTerrainTilemap_Building
 	.4byte gBattleTerrainAnimTiles_Building
 	.4byte gBattleTerrainAnimTilemap_Building
@@ -4831,7 +4818,6 @@
 	.4byte gBattleTerrainAnimTiles_Building
 	.4byte gBattleTerrainAnimTilemap_Building
 	.4byte gBattleTerrainPalette_Plain
->>>>>>> 7e6a68a9
 
 	.align 2
 gUnknown_0831AC70:: @ 831AC70
