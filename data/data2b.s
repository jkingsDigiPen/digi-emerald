--- conflicted
+++ resolved
@@ -3039,7 +3039,7 @@
 	.4byte gUnknown_08300654
 
 	.align 2
-gUnknown_08300D38:: @ 8300D38
+gMonFrontPicCoords:: @ 8300D38
 	.byte 0x88, 0x00, 0x00, 0x00
 	.byte 0x45, 0x0e, 0x00, 0x00
 	.byte 0x56, 0x0a, 0x00, 0x00
@@ -4027,14 +4027,9 @@
 gUnknown_08305250:: @ 8305250
 	.4byte gAnimCmd_General_Frame0
 
-<<<<<<< HEAD
 	.align 2
 gUnknown_08305254:: @ 8305254
 	.4byte gAnimCmd_General_Frame0
-=======
-gMonFrontPicCoords:: @ 8300D38
-	.incbin "baserom.gba", 0x300d38, 0x6e0
->>>>>>> 96c5966f
 
 	.align 2
 gUnknown_08305258:: @ 8305258
@@ -4833,25 +4828,14 @@
 gUnknown_0831AC88:: @ 831AC88
 	spr_template 0x0000, 0x0000, gDummyOamData, gDummySpriteAnimTable, NULL, gDummySpriteAffineAnimTable, sub_8038528
 
-<<<<<<< HEAD
-	.align 2
-gUnknown_0831ACA0:: @ 831ACA0
-	.string "ヌケニン$" @ "Nukenin" (Shedinja)
-
+gText_ShedinjaJapaneseName:: @ 831ACA0
+	.string "ヌケニン$" @ Nukenin
+    
 	.align 2
 gUnknown_0831ACA8:: @ 831ACA8
 	.2byte 0x0100
 	.2byte 0xC000
 	.2byte 0x0800
-=======
-gText_ShedinjaJapaneseName:: @ 831ACA0
-	.string "ヌケニン$" @Nukenin
-    
-.align 2   
- 
-gUnknown_0831ACA8:: @ 831ACA8
-	.incbin "baserom.gba", 0x31aca8, 0x38
->>>>>>> 96c5966f
 
 	.align 2
 gUnknown_0831ACB0:: @ 831ACB0
@@ -4895,97 +4879,4 @@
 	.include "data/text/ability_names.inc"
 
 @ 831BAD4
-<<<<<<< HEAD
-	.include "data/text/ability_description_pointers.inc"
-
-	.align 2
-gUnknown_0831BC0C:: @ 831BC0C
-	.4byte sub_803E0B8
-	.4byte sub_803E90C
-	.4byte bs2_8016374
-	.4byte sub_803EE48
-	.4byte sub_803EFA8
-	.4byte bs5_8016AC0
-	.4byte sub_803F050
-	.4byte sub_803F120
-	.4byte bs8_exit_by_flight
-	.4byte bs9_8016C9C
-	.4byte sub_80458B4
-	.4byte bsB_exit_by_move
-	.4byte bsC_8016D70
-	.4byte bsD_proceed
-
-	.align 2
-gUnknown_0831BC44:: @ 831BC44
-	.4byte bc_8013B1C
-	.4byte sub_803D8C0
-	.4byte sub_803DAC0
-	.4byte sub_803DAC0
-	.4byte sub_803DBA0
-	.4byte sub_803DCD8
-	.4byte bc_80158BC
-	.4byte sub_803DCD8
-	.4byte sub_803DCD8
-	.4byte sub_803DCD8
-	.4byte sub_803DCD8
-
-gStatusConditionString_PoisonJpn:: @ 81FA69C
-	.string "どく$$$$$$"
-
-gStatusConditionString_SleepJpn:: @ 81FA6A4
-	.string "ねむり$$$$$"
-
-gStatusConditionString_ParalysisJpn:: @ 81FA6AC
-	.string "まひ$$$$$$"
-
-gStatusConditionString_BurnJpn:: @ 81FA6B4
-	.string "やけど$$$$$"
-
-gStatusConditionString_IceJpn:: @ 81FA6BC
-	.string "こおり$$$$$"
-
-gStatusConditionString_ConfusionJpn:: @ 81FA6C4
-	.string "こんらん$$$$"
-
-gStatusConditionString_LoveJpn:: @ 81FA6CC
-	.string "メロメロ$$$$"
-
-	.align 2
-gUnknown_0831BCA8:: @ 831BCA8
-	.4byte gStatusConditionString_PoisonJpn, gText_Poison
-	.4byte gStatusConditionString_SleepJpn, gText_Sleep
-	.4byte gStatusConditionString_ParalysisJpn, gText_Paralysis
-	.4byte gStatusConditionString_BurnJpn, gText_Burn
-	.4byte gStatusConditionString_IceJpn, gText_Ice
-	.4byte gStatusConditionString_ConfusionJpn, gText_Confusion
-	.4byte gStatusConditionString_LoveJpn, gText_Love
-
-gUnknown_0831BCE0:: @ 831BCE0
-	.byte 0, 0, 0
-	.byte 3, 5, 0
-	.byte 2, 3, 0
-	.byte 1, 2, 0
-	.byte 1, 1, 0
-
-gUnknown_0831BCEF:: @ 831BCEF
-	.byte 4, 3, 2, 1
-
-gUnknown_0831BCF3:: @ 831BCF3
-	.byte 4, 4, 4, 4
-
-	.align 2
-gSoundMovesTable:: @ 831BCF8
-	.2byte   0x2D
-	.2byte   0x2E
-	.2byte   0x2F
-	.2byte   0x30
-	.2byte   0x67
-	.2byte   0xAD
-	.2byte   0xFD
-	.2byte  0x13F
-	.2byte  0x140
-	.2byte  0x130
-	.2byte 0xFFFF
-=======
-	.include "data/text/ability_description_pointers.inc"
->>>>>>> 96c5966f
+	.include "data/text/ability_description_pointers.inc"