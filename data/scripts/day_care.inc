--- conflicted
+++ resolved
@@ -272,13 +272,8 @@
 	releaseall
 	end
 
-<<<<<<< HEAD
-Route117_Text_SeeWifeIfYoudLikeMeToRaiseMon:
-	.string "I'm the DAY-CARE MAN.\p"
-=======
 Route117_Text_SeeWifeIfYoudLikeMeToRaiseMon: @ 8291FCF
 	.string "I'm the Day-Care Man.\p"
->>>>>>> 4d1bf960
 	.string "I help take care of the precious\n"
 	.string "Pokémon of Trainers.\p"
 	.string "If you'd like me to raise your Pokémon,\n"
@@ -305,15 +300,9 @@
 	.string "You have no room for it…\n"
 	.string "Come back when you've made room.$"
 
-<<<<<<< HEAD
-Route117_Text_ReceivedEgg:
-	.string "{PLAYER} received the EGG from\n"
-	.string "the DAY-CARE MAN.$"
-=======
 Route117_Text_ReceivedEgg: @ 82921A4
 	.string "{PLAYER} received the Egg from\n"
 	.string "the Day-Care Man.$"
->>>>>>> 4d1bf960
 
 Route117_Text_TakeGoodCareOfIt:
 	.string "Take good care of it.$"
@@ -326,13 +315,8 @@
 	.string "a piece of Mail.$"
 
 @ Unused
-<<<<<<< HEAD
-Route117_Text_SeeWifeIfYouWantToPickUpMon:
-	.string "If you want to pick up your POKéMON,\n"
-=======
 Route117_Text_SeeWifeIfYouWantToPickUpMon: @ 829225A
 	.string "If you want to pick up your Pokémon,\n"
->>>>>>> 4d1bf960
 	.string "have a word with my wife.$"
 
 Route117_Text_YourMonsAreDoingFine:
@@ -343,15 +327,6 @@
 	.string "I really will keep it.\n"
 	.string "You do want this, yes?$"
 
-<<<<<<< HEAD
-Route117_PokemonDayCare_Text_WouldYouLikeUsToRaiseAMon:
-	.string "I'm the DAY-CARE LADY.\p"
-	.string "We can raise POKéMON for you.\p"
-	.string "Would you like us to raise one?$"
-
-Route117_PokemonDayCare_Text_WhichMonShouldWeRaise:
-	.string "Which POKéMON should we raise for\n"
-=======
 Route117_PokemonDayCare_Text_WouldYouLikeUsToRaiseAMon: @ 82922F4
 	.string "I'm the Day-Care Lady.\p"
 	.string "We can raise Pokémon for you.\p"
@@ -359,7 +334,6 @@
 
 Route117_PokemonDayCare_Text_WhichMonShouldWeRaise: @ 8292349
 	.string "Which Pokémon should we raise for\n"
->>>>>>> 4d1bf960
 	.string "you?$"
 
 Route117_PokemonDayCare_Text_WellRaiseYourMon:
@@ -367,13 +341,8 @@
 	.string "for a while.\p"
 	.string "Come back for it later.$"
 
-<<<<<<< HEAD
-Route117_PokemonDayCare_Text_WeCanRaiseOneMore:
-	.string "We can raise two of your POKéMON.\n"
-=======
 Route117_PokemonDayCare_Text_WeCanRaiseOneMore: @ 82923AF
 	.string "We can raise two of your Pokémon.\n"
->>>>>>> 4d1bf960
 	.string "Would you like us to raise one more?$"
 
 Route117_PokemonDayCare_Text_HusbandWasLookingForYou:
@@ -402,15 +371,6 @@
 	.string "By level, your {STR_VAR_1} has\n"
 	.string "grown by {STR_VAR_2}.$"
 
-<<<<<<< HEAD
-Route117_PokemonDayCare_Text_YourTeamIsFull:
-	.string "Your POKéMON team is full.\n"
-	.string "Make room, then come see me.$"
-
-@ Unused
-Route117_PokemonDayCare_Text_TakeBackWhichMon:
-	.string "Which POKéMON will you take back?$"
-=======
 Route117_PokemonDayCare_Text_YourTeamIsFull: @ 82924EF
 	.string "Your Pokémon team is full.\n"
 	.string "Make room, then come see me.$"
@@ -418,7 +378,6 @@
 @ Unused
 Route117_PokemonDayCare_Text_TakeBackWhichMon: @ 8292527
 	.string "Which Pokémon will you take back?$"
->>>>>>> 4d1bf960
 
 Route117_PokemonDayCare_Text_ItWillCostX:
 	.string "If you want your {STR_VAR_1} back,\n"
@@ -437,19 +396,11 @@
 	.string "Pokémon.\p"
 	.string "Come back another time.$"
 
-<<<<<<< HEAD
-Route117_PokemonDayCare_Text_TakeYourMonBack:
-	.string "Will you take your POKéMON back?$"
-
-Route117_PokemonDayCare_Text_WhatWillYouBattleWith:
-	.string "If you leave me that POKéMON,\n"
-=======
 Route117_PokemonDayCare_Text_TakeYourMonBack: @ 82925F6
 	.string "Will you take your Pokémon back?$"
 
 Route117_PokemonDayCare_Text_WhatWillYouBattleWith: @ 8292617
 	.string "If you leave me that Pokémon,\n"
->>>>>>> 4d1bf960
 	.string "what will you battle with?\p"
 	.string "Come back another time.$"
 
