--- conflicted
+++ resolved
@@ -951,13 +951,8 @@
 	end
 
 BattleFrontier_BattleTowerLobby_EventScript_23F327:: @ 823F327
-<<<<<<< HEAD
 	special CloseLink
-	compare_var_to_value VAR_0x8005, 3
-=======
-	special sub_80097E8
 	compare VAR_0x8005, 3
->>>>>>> 24e0edee
 	goto_eq BattleFrontier_BattleTowerLobby_EventScript_23F33F
 	msgbox BattleFrontier_BattleTowerLobby_Text_278255, 4
 	release
@@ -977,13 +972,8 @@
 	end
 
 BattleFrontier_BattleTowerLobby_EventScript_23F366:: @ 823F366
-<<<<<<< HEAD
 	special CloseLink
-	compare_var_to_value VAR_0x8005, 0
-=======
-	special sub_80097E8
 	compare VAR_0x8005, 0
->>>>>>> 24e0edee
 	call_if 1, BattleFrontier_BattleTowerLobby_EventScript_23F394
 	compare VAR_0x8005, 1
 	call_if 1, BattleFrontier_BattleTowerLobby_EventScript_23F39D
