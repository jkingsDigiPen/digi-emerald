--- conflicted
+++ resolved
@@ -701,15 +701,9 @@
 SecretBase_Text_WhatWouldYouLikeToDo:
 	.string "What would you like to do?$"
 
-<<<<<<< HEAD
-SecretBase_Text_RegistryInfo:
-	.string "Once registered, a SECRET BASE will not\n"
-	.string "disappear unless the other TRAINER\l"
-=======
 SecretBase_Text_RegistryInfo: @ 8276835
 	.string "Once registered, a Secret Base will not\n"
 	.string "disappear unless the other Trainer\l"
->>>>>>> 4d1bf960
 	.string "moves it to a different location.\p"
 	.string "If a Secret Base is deleted from the\n"
 	.string "registered list, another one may take\l"
@@ -725,20 +719,6 @@
 	.string "A realistic toy TV. It could be easily\n"
 	.string "mistaken for the real thing.$"
 
-<<<<<<< HEAD
-SecretBase_Text_SeedotTV:
-	.string "A toy TV shaped like a SEEDOT.\n"
-	.string "It looks ready to roll away on its own…$"
-
-SecretBase_Text_SkittyTV:
-	.string "A toy TV shaped like a SKITTY.\n"
-	.string "It looks ready to stroll away…$"
-
-SecretBase_Text_WouldYouLikeToMoveBases:
-	.string "You may only make one SECRET BASE.\p"
-	.string "Would you like to move from the SECRET\n"
-	.string "BASE near {STR_VAR_1}?$"
-=======
 SecretBase_Text_SeedotTV: @ 82769B8
 	.string "A toy TV shaped like a Seedot.\n"
 	.string "It looks ready to roll away on its own…$"
@@ -751,7 +731,6 @@
 	.string "You may only make one Secret Base.\p"
 	.string "Would you like to move from the Secret\n"
 	.string "Base near {STR_VAR_1}?$"
->>>>>>> 4d1bf960
 
 SecretBase_Text_MovingCompletedUseSecretPower:
 	.string "Moving completed.\p"
