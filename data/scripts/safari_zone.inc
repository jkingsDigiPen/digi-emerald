SafariZone_EventScript_OutOfBallsMidBattle::
	setvar VAR_SAFARI_ZONE_STATE, 1
	special ExitSafariMode
	setwarp MAP_ROUTE121_SAFARI_ZONE_ENTRANCE, 2, 5
	end

SafariZone_EventScript_Exit::
	setvar VAR_SAFARI_ZONE_STATE, 1
	special ExitSafariMode
	warp MAP_ROUTE121_SAFARI_ZONE_ENTRANCE, 2, 5
	waitstate
	end

SafariZone_EventScript_RetirePrompt::
	lockall
	msgbox SafariZone_Text_WouldYouLikeToExit, MSGBOX_YESNO
	goto_if_eq VAR_RESULT, YES, SafariZone_EventScript_Retire
	releaseall
	end

SafariZone_EventScript_Retire::
	goto SafariZone_EventScript_Exit

SafariZone_EventScript_TimesUp::
	lockall
	playse SE_DING_DONG
	message SafariZone_Text_TimesUp
	waitmessage
	waitbuttonpress
	releaseall
	goto SafariZone_EventScript_Exit

SafariZone_EventScript_OutOfBalls::
	lockall
	playse SE_DING_DONG
	message SafariZone_Text_OutOfBalls
	waitmessage
	waitbuttonpress
	releaseall
	goto SafariZone_EventScript_Exit

EventScript_PokeBlockFeeder::
	lockall
	special GetPokeblockFeederInFront
	goto_if_ne VAR_RESULT, 0xFFFF, SafariZone_EventScript_PokeblockPresent
	msgbox SafariZone_Text_PlacePokeblockOnFeeder, MSGBOX_YESNO
	goto_if_eq VAR_RESULT, YES, SafariZone_EventScript_ChoosePokeblock
	releaseall
	end

SafariZone_EventScript_ChoosePokeblock::
	fadescreen FADE_TO_BLACK
	special OpenPokeblockCaseOnFeeder
	waitstate
	goto_if_ne VAR_RESULT, 0xFFFF, SafariZone_EventScript_PokeblockPlaced
	end

SafariZone_EventScript_PokeblockPlaced::
	message SafariZone_Text_PokeblockWasPlaced
	waitmessage
	waitbuttonpress
	releaseall
	end

SafariZone_EventScript_PokeblockPresent::
	message SafariZone_Text_PokeblockStillHere
	waitmessage
	waitbuttonpress
	releaseall
	end

<<<<<<< HEAD
SafariZone_Text_WouldYouLikeToExit:
	.string "Would you like to exit the SAFARI\n"
	.string "ZONE right now?$"
=======
SafariZone_Text_WouldYouLikeToExit: @ 82A4BF4
	.string "Would you like to exit the Safari\n"
	.string "Zone right now?$"
>>>>>>> 4d1bf960

SafariZone_Text_TimesUp:
	.string "Ding-dong! Time's up!\n"
	.string "Your Safari Game is over.$"

<<<<<<< HEAD
SafariZone_Text_OutOfBalls:
	.string "You've run out of SAFARI BALLS.\n"
	.string "Your SAFARI Game is over.$"
=======
SafariZone_Text_OutOfBalls: @ 82A4C56
	.string "You've run out of Safari Balls.\n"
	.string "Your Safari Game is over.$"
>>>>>>> 4d1bf960

SafariZone_Text_PlacePokeblockOnFeeder:
	.string "Would you like to place a {POKEBLOCK}\n"
	.string "on the {POKEBLOCK} Feeder?$"

SafariZone_Text_PokeblockStillHere:
	.string "The {STR_VAR_1} you left\n"
	.string "before is still here.$"

SafariZone_Text_PokeblockWasPlaced:
	.string "The {STR_VAR_1} was placed\n"
	.string "on the {POKEBLOCK} Feeder.$"

<<<<<<< HEAD
Route121_SafariZoneEntrance_Text_WelcomeToSafariZone:
	.string "Welcome to the SAFARI ZONE!\p"
=======
Route121_SafariZoneEntrance_Text_WelcomeToSafariZone: @ 82A4D12
	.string "Welcome to the Safari Zone!\p"
>>>>>>> 4d1bf960
	.string "Here, you may witness many kinds of\n"
	.string "Pokémon rarely seen in Hoenn.\p"
	.string "And, you'll see them in their wild,\n"
	.string "untamed state in natural habitats.\p"
	.string "What's more, we've thrown open the\n"
	.string "gates to Pokémon Trainers.\p"
	.string "You're encouraged to catch Pokémon\n"
	.string "for keeps!\p"
	.string "Come in and enjoy the Safari Zone!$"

<<<<<<< HEAD
Route121_SafariZoneEntrance_Text_WelcomeFirstTime:
	.string "Welcome to the SAFARI ZONE!\n"
	.string "Is it your first time here?$"

Route121_SafariZoneEntrance_Text_ComeInAndEnjoy:
	.string "Come in and enjoy the SAFARI ZONE!$"

Route121_SafariZoneEntrance_Text_FirstTimeInfo:
	.string "When you enter the SAFARI ZONE, you\n"
	.string "start with 30 SAFARI BALLS for\l"
	.string "catching POKéMON.\p"
	.string "The SAFARI Game is over when you run\n"
	.string "out of SAFARI BALLS, or when you've\l"
=======
Route121_SafariZoneEntrance_Text_WelcomeFirstTime: @ 82A4E46
	.string "Welcome to the Safari Zone!\n"
	.string "Is it your first time here?$"

Route121_SafariZoneEntrance_Text_ComeInAndEnjoy: @ 82A4E7E
	.string "Come in and enjoy the Safari Zone!$"

Route121_SafariZoneEntrance_Text_FirstTimeInfo: @ 82A4EA1
	.string "When you enter the Safari Zone, you\n"
	.string "start with 30 Safari Balls for\l"
	.string "catching Pokémon.\p"
	.string "The Safari Game is over when you run\n"
	.string "out of Safari Balls, or when you've\l"
>>>>>>> 4d1bf960
	.string "walked 500 steps.\p"
	.string "Come in and enjoy the Safari Zone!$"

<<<<<<< HEAD
Route121_SafariZoneEntrance_Text_WouldYouLikeToPlay:
	.string "Welcome to the SAFARI ZONE!\p"
=======
Route121_SafariZoneEntrance_Text_WouldYouLikeToPlay: @ 82A4F74
	.string "Welcome to the Safari Zone!\p"
>>>>>>> 4d1bf960
	.string "All you can catch for just ¥500!\n"
	.string "Would you like to play a Safari Game?$"

Route121_SafariZoneEntrance_Text_PlayAnotherTime:
	.string "Okay.\n"
	.string "Please play another time!$"

Route121_SafariZoneEntrance_Text_NotEnoughMoney:
	.string "You don't have enough money.\n"
	.string "Sorry.$"

Route121_SafariZoneEntrance_Text_ThatWillBe500Please:
	.string "That will be ¥500, please.$"

<<<<<<< HEAD
Route121_SafariZoneEntrance_Text_HereAreYourSafariBalls:
	.string "Here are your SAFARI BALLS.$"

Route121_SafariZoneEntrance_Text_Received30SafariBalls:
	.string "{PLAYER} received 30 SAFARI BALLS.$"
=======
Route121_SafariZoneEntrance_Text_HereAreYourSafariBalls: @ 82A5036
	.string "Here are your Safari Balls.$"

Route121_SafariZoneEntrance_Text_Received30SafariBalls: @ 82A5052
	.string "{PLAYER} received 30 Safari Balls.$"
>>>>>>> 4d1bf960

Route121_SafariZoneEntrance_Text_PleaseEnjoyYourself:
	.string "We'll let you know when your game\n"
	.string "is over.\p"
	.string "So, until then, enjoy yourself, please!\n"
	.string "Off you go on your wild excursion!$"

Route121_SafariZoneEntrance_Text_PCIsFull:
	.string "Excuse me!\n"
	.string "Your PC Box is full.$"

Route121_SafariZoneEntrance_Text_YouNeedPokeblockCase:
	.string "Excuse me!\n"
	.string "You seem to be without a {POKEBLOCK} Case.\p"
	.string "Your Safari Game will be much more\n"
	.string "fruitful if you use {POKEBLOCK}s.\p"
	.string "Please come back with a {POKEBLOCK} Case.\p"
	.string "You may obtain a {POKEBLOCK} Case from\n"
	.string "the Lilycove Contest Hall.$"

SafariZone_South_Text_StillHaveTimeExit:
	.string "You still have time left. Would you like\n"
	.string "to exit the Safari Zone now?$"

SafariZone_South_Text_EnjoyTheRestOfYourAdventure:
	.string "Please enjoy the rest of your wild\n"
	.string "adventure!$"

SafariZone_South_Text_ExitEarlyThankYouForPlaying:
	.string "Okay.\p"
	.string "I'll take back your remaining Safari\n"
	.string "Balls.\p"
	.string "Thank you for playing.\n"
	.string "We hope to see you again.$"

SafariZone_South_Text_GoodLuck:
	.string "Good luck!\p"
	.string "If you need anything, don't hesitate\n"
	.string "to tell me, please!$"

SafariZone_South_Text_Boy:
	.string "Did you know?\p"
	.string "If you put a {POKEBLOCK} in that square box,\n"
	.string "Pokémon gather around.$"

SafariZone_South_Text_Man:
	.string "I want to keep going deeper, but I\n"
	.string "forgot to bring a Bike.\p"
	.string "Something tells me that rare Pokémon\n"
	.string "live in the outlying areas.$"

SafariZone_Southwest_Text_Woman:
	.string "Sometimes, when I toss a {POKEBLOCK} at \n"
	.string "Pokémon, it gets ignored.\p"
	.string "Do Pokémon have likes and dislikes\n"
	.string "about what they eat?$"

SafariZone_Northwest_Text_Man:
	.string "Gasp… Gasp…\n"
	.string "I…made it out here…but…\p"
	.string "I'm exhausted… I don't have the\n"
	.string "energy to catch Pokémon…$"

<<<<<<< HEAD
SafariZone_North_Text_Fisherman:
	.string "I'm on a mission to find WATER POKéMON\n"
	.string "you don't see in HOENN.\p"
	.string "Do you have any idea where the lake is?$"

SafariZone_North_Text_Man:
	.string "I'm going to catch a lot of rare POKéMON\n"
	.string "here and trade them with my friends!$"

SafariZone_South_Text_Youngster:
	.string "I put a {POKEBLOCK} on the {POKEBLOCK} FEEDER.\n"
=======
SafariZone_North_Text_Fisherman: @ 82A5489
	.string "I'm on a mission to find Water Pokémon\n"
	.string "you don't see in Hoenn.\p"
	.string "Do you have any idea where the lake is?$"

SafariZone_North_Text_Man: @ 82A54F0
	.string "I'm going to catch a lot of rare Pokémon\n"
	.string "here and trade them with my friends!$"

SafariZone_South_Text_Youngster: @ 82A553E
	.string "I put a {POKEBLOCK} on the {POKEBLOCK} Feeder.\n"
>>>>>>> 4d1bf960
	.string "But it seems to have disappeared.\p"
	.string "I guess Pokémon must have eaten it\n"
	.string "without me noticing.$"

<<<<<<< HEAD
Route121_SafariZoneEntrance_Text_TrainerTip:
	.string "SAFARI ZONE TRAINER TIP!\p"
	.string "Throw {POKEBLOCK}S at wild POKéMON to make\n"
=======
Route121_SafariZoneEntrance_Text_TrainerTip: @ 82A55BB
	.string "Safari Zone Trainer Tip!\p"
	.string "Throw {POKEBLOCK}s at wild Pokémon to make\n"
>>>>>>> 4d1bf960
	.string "them less likely to flee.$"

SafariZone_Southwest_Text_RestHouseSign:
	.string "“Relieve your tired feet.”\n"
	.string "Rest House$"

<<<<<<< HEAD
SafariZone_RestHouse_Text_Youngster:
	.string "I don't have any {POKEBLOCK}S, but I caught\n"
	.string "a good number of POKéMON.\p"
=======
SafariZone_RestHouse_Text_Youngster: @ 82A5639
	.string "I don't have any {POKEBLOCK}s, but I caught\n"
	.string "a good number of Pokémon.\p"
>>>>>>> 4d1bf960
	.string "You can improve your chances of making\n"
	.string "a catch by getting closer to them\l"
	.string "before throwing a Safari Ball.$"

<<<<<<< HEAD
SafariZone_RestHouse_Text_PsychicM:
	.string "If you use {POKEBLOCK}S, wild POKéMON won't\n"
=======
SafariZone_RestHouse_Text_PsychicM: @ 82A56E1
	.string "If you use {POKEBLOCK}s, wild Pokémon won't\n"
>>>>>>> 4d1bf960
	.string "be so quick to run away.\p"
	.string "It's not much use to give {POKEBLOCK}s to\n"
	.string "Pokémon that don't flee easily.$"

<<<<<<< HEAD
SafariZone_RestHouse_Text_FatMan:
	.string "If you put a {POKEBLOCK} on the FEEDER,\n"
	.string "POKéMON are attracted to it.\p"
	.string "I think POKéMON with the same sort of\n"
=======
SafariZone_RestHouse_Text_FatMan: @ 82A5764
	.string "If you put a {POKEBLOCK} on the Feeder,\n"
	.string "Pokémon are attracted to it.\p"
	.string "I think Pokémon with the same sort of\n"
>>>>>>> 4d1bf960
	.string "nature are drawn by a certain {POKEBLOCK}.$"

SafariZone_South_Text_AreaOffLimits1:
	.string "This area is still under construction.\n"
	.string "It's off-limits, sorry!$"

<<<<<<< HEAD
SafariZone_Southeast_Text_ExpansionIsFinished:
	.string "The SAFARI ZONE's expansion project\n"
=======
SafariZone_Southeast_Text_ExpansionIsFinished: @ 82A582D
	.string "The Safari Zone's expansion project\n"
>>>>>>> 4d1bf960
	.string "is finished now.\p"
	.string "We hope you will enjoy the new area.$"

SafariZone_South_Text_AreaOffLimits2:
	.string "This area is still under construction.\n"
	.string "It's off-limits, sorry!$"

SafariZone_Southeast_Text_LittleGirl:
	.string "Wow! Whee! I haven't seen any of\n"
	.string "these Pokémon before!$"

<<<<<<< HEAD
SafariZone_Southeast_Text_FatMan:
	.string "The POKéMON in this area are all\n"
=======
SafariZone_Southeast_Text_FatMan: @ 82A58FD
	.string "The Pokémon in this area are all\n"
>>>>>>> 4d1bf960
	.string "new to me.\p"
	.string "And I'm allowed to catch these rare\n"
	.string "Pokémon! Too cool!$"

<<<<<<< HEAD
SafariZone_Southeast_Text_RichBoy:
	.string "The POKéMON around here seem to be\n"
	.string "from somewhere other than HOENN.$"

SafariZone_Northeast_Text_Boy:
	.string "I only have a couple SAFARI BALLS left.\p"
	.string "I'm having a hard time trying to\n"
	.string "decide what I should catch.$"

SafariZone_Northeast_Text_Woman:
	.string "I heard that you can see PIKACHU here.\n"
=======
SafariZone_Southeast_Text_RichBoy: @ 82A5960
	.string "The Pokémon around here seem to be\n"
	.string "from somewhere other than Hoenn.$"

SafariZone_Northeast_Text_Boy: @ 82A59A4
	.string "I only have a couple Safari Balls left.\p"
	.string "I'm having a hard time trying to\n"
	.string "decide what I should catch.$"

SafariZone_Northeast_Text_Woman: @ 82A5A09
	.string "I heard that you can see Pikachu here.\n"
>>>>>>> 4d1bf960
	.string "Where might one be?$"

SafariZone_Northeast_Text_Girl:
	.string "Oh, boo!\n"
	.string "I can't seem to catch anything!\p"
	.string "I'll end up wasting the admission\n"
	.string "price if I don't catch something!$"<|MERGE_RESOLUTION|>--- conflicted
+++ resolved
@@ -69,29 +69,17 @@
 	releaseall
 	end
 
-<<<<<<< HEAD
-SafariZone_Text_WouldYouLikeToExit:
-	.string "Would you like to exit the SAFARI\n"
-	.string "ZONE right now?$"
-=======
 SafariZone_Text_WouldYouLikeToExit: @ 82A4BF4
 	.string "Would you like to exit the Safari\n"
 	.string "Zone right now?$"
->>>>>>> 4d1bf960
 
 SafariZone_Text_TimesUp:
 	.string "Ding-dong! Time's up!\n"
 	.string "Your Safari Game is over.$"
 
-<<<<<<< HEAD
-SafariZone_Text_OutOfBalls:
-	.string "You've run out of SAFARI BALLS.\n"
-	.string "Your SAFARI Game is over.$"
-=======
 SafariZone_Text_OutOfBalls: @ 82A4C56
 	.string "You've run out of Safari Balls.\n"
 	.string "Your Safari Game is over.$"
->>>>>>> 4d1bf960
 
 SafariZone_Text_PlacePokeblockOnFeeder:
 	.string "Would you like to place a {POKEBLOCK}\n"
@@ -105,13 +93,8 @@
 	.string "The {STR_VAR_1} was placed\n"
 	.string "on the {POKEBLOCK} Feeder.$"
 
-<<<<<<< HEAD
-Route121_SafariZoneEntrance_Text_WelcomeToSafariZone:
-	.string "Welcome to the SAFARI ZONE!\p"
-=======
 Route121_SafariZoneEntrance_Text_WelcomeToSafariZone: @ 82A4D12
 	.string "Welcome to the Safari Zone!\p"
->>>>>>> 4d1bf960
 	.string "Here, you may witness many kinds of\n"
 	.string "Pokémon rarely seen in Hoenn.\p"
 	.string "And, you'll see them in their wild,\n"
@@ -122,21 +105,6 @@
 	.string "for keeps!\p"
 	.string "Come in and enjoy the Safari Zone!$"
 
-<<<<<<< HEAD
-Route121_SafariZoneEntrance_Text_WelcomeFirstTime:
-	.string "Welcome to the SAFARI ZONE!\n"
-	.string "Is it your first time here?$"
-
-Route121_SafariZoneEntrance_Text_ComeInAndEnjoy:
-	.string "Come in and enjoy the SAFARI ZONE!$"
-
-Route121_SafariZoneEntrance_Text_FirstTimeInfo:
-	.string "When you enter the SAFARI ZONE, you\n"
-	.string "start with 30 SAFARI BALLS for\l"
-	.string "catching POKéMON.\p"
-	.string "The SAFARI Game is over when you run\n"
-	.string "out of SAFARI BALLS, or when you've\l"
-=======
 Route121_SafariZoneEntrance_Text_WelcomeFirstTime: @ 82A4E46
 	.string "Welcome to the Safari Zone!\n"
 	.string "Is it your first time here?$"
@@ -150,17 +118,11 @@
 	.string "catching Pokémon.\p"
 	.string "The Safari Game is over when you run\n"
 	.string "out of Safari Balls, or when you've\l"
->>>>>>> 4d1bf960
 	.string "walked 500 steps.\p"
 	.string "Come in and enjoy the Safari Zone!$"
 
-<<<<<<< HEAD
-Route121_SafariZoneEntrance_Text_WouldYouLikeToPlay:
-	.string "Welcome to the SAFARI ZONE!\p"
-=======
 Route121_SafariZoneEntrance_Text_WouldYouLikeToPlay: @ 82A4F74
 	.string "Welcome to the Safari Zone!\p"
->>>>>>> 4d1bf960
 	.string "All you can catch for just ¥500!\n"
 	.string "Would you like to play a Safari Game?$"
 
@@ -175,19 +137,11 @@
 Route121_SafariZoneEntrance_Text_ThatWillBe500Please:
 	.string "That will be ¥500, please.$"
 
-<<<<<<< HEAD
-Route121_SafariZoneEntrance_Text_HereAreYourSafariBalls:
-	.string "Here are your SAFARI BALLS.$"
-
-Route121_SafariZoneEntrance_Text_Received30SafariBalls:
-	.string "{PLAYER} received 30 SAFARI BALLS.$"
-=======
 Route121_SafariZoneEntrance_Text_HereAreYourSafariBalls: @ 82A5036
 	.string "Here are your Safari Balls.$"
 
 Route121_SafariZoneEntrance_Text_Received30SafariBalls: @ 82A5052
 	.string "{PLAYER} received 30 Safari Balls.$"
->>>>>>> 4d1bf960
 
 Route121_SafariZoneEntrance_Text_PleaseEnjoyYourself:
 	.string "We'll let you know when your game\n"
@@ -251,19 +205,6 @@
 	.string "I'm exhausted… I don't have the\n"
 	.string "energy to catch Pokémon…$"
 
-<<<<<<< HEAD
-SafariZone_North_Text_Fisherman:
-	.string "I'm on a mission to find WATER POKéMON\n"
-	.string "you don't see in HOENN.\p"
-	.string "Do you have any idea where the lake is?$"
-
-SafariZone_North_Text_Man:
-	.string "I'm going to catch a lot of rare POKéMON\n"
-	.string "here and trade them with my friends!$"
-
-SafariZone_South_Text_Youngster:
-	.string "I put a {POKEBLOCK} on the {POKEBLOCK} FEEDER.\n"
-=======
 SafariZone_North_Text_Fisherman: @ 82A5489
 	.string "I'm on a mission to find Water Pokémon\n"
 	.string "you don't see in Hoenn.\p"
@@ -275,74 +216,44 @@
 
 SafariZone_South_Text_Youngster: @ 82A553E
 	.string "I put a {POKEBLOCK} on the {POKEBLOCK} Feeder.\n"
->>>>>>> 4d1bf960
 	.string "But it seems to have disappeared.\p"
 	.string "I guess Pokémon must have eaten it\n"
 	.string "without me noticing.$"
 
-<<<<<<< HEAD
-Route121_SafariZoneEntrance_Text_TrainerTip:
-	.string "SAFARI ZONE TRAINER TIP!\p"
-	.string "Throw {POKEBLOCK}S at wild POKéMON to make\n"
-=======
 Route121_SafariZoneEntrance_Text_TrainerTip: @ 82A55BB
 	.string "Safari Zone Trainer Tip!\p"
 	.string "Throw {POKEBLOCK}s at wild Pokémon to make\n"
->>>>>>> 4d1bf960
 	.string "them less likely to flee.$"
 
 SafariZone_Southwest_Text_RestHouseSign:
 	.string "“Relieve your tired feet.”\n"
 	.string "Rest House$"
 
-<<<<<<< HEAD
-SafariZone_RestHouse_Text_Youngster:
-	.string "I don't have any {POKEBLOCK}S, but I caught\n"
-	.string "a good number of POKéMON.\p"
-=======
 SafariZone_RestHouse_Text_Youngster: @ 82A5639
 	.string "I don't have any {POKEBLOCK}s, but I caught\n"
 	.string "a good number of Pokémon.\p"
->>>>>>> 4d1bf960
 	.string "You can improve your chances of making\n"
 	.string "a catch by getting closer to them\l"
 	.string "before throwing a Safari Ball.$"
 
-<<<<<<< HEAD
-SafariZone_RestHouse_Text_PsychicM:
-	.string "If you use {POKEBLOCK}S, wild POKéMON won't\n"
-=======
 SafariZone_RestHouse_Text_PsychicM: @ 82A56E1
 	.string "If you use {POKEBLOCK}s, wild Pokémon won't\n"
->>>>>>> 4d1bf960
 	.string "be so quick to run away.\p"
 	.string "It's not much use to give {POKEBLOCK}s to\n"
 	.string "Pokémon that don't flee easily.$"
 
-<<<<<<< HEAD
-SafariZone_RestHouse_Text_FatMan:
-	.string "If you put a {POKEBLOCK} on the FEEDER,\n"
-	.string "POKéMON are attracted to it.\p"
-	.string "I think POKéMON with the same sort of\n"
-=======
 SafariZone_RestHouse_Text_FatMan: @ 82A5764
 	.string "If you put a {POKEBLOCK} on the Feeder,\n"
 	.string "Pokémon are attracted to it.\p"
 	.string "I think Pokémon with the same sort of\n"
->>>>>>> 4d1bf960
 	.string "nature are drawn by a certain {POKEBLOCK}.$"
 
 SafariZone_South_Text_AreaOffLimits1:
 	.string "This area is still under construction.\n"
 	.string "It's off-limits, sorry!$"
 
-<<<<<<< HEAD
-SafariZone_Southeast_Text_ExpansionIsFinished:
-	.string "The SAFARI ZONE's expansion project\n"
-=======
 SafariZone_Southeast_Text_ExpansionIsFinished: @ 82A582D
 	.string "The Safari Zone's expansion project\n"
->>>>>>> 4d1bf960
 	.string "is finished now.\p"
 	.string "We hope you will enjoy the new area.$"
 
@@ -354,30 +265,12 @@
 	.string "Wow! Whee! I haven't seen any of\n"
 	.string "these Pokémon before!$"
 
-<<<<<<< HEAD
-SafariZone_Southeast_Text_FatMan:
-	.string "The POKéMON in this area are all\n"
-=======
 SafariZone_Southeast_Text_FatMan: @ 82A58FD
 	.string "The Pokémon in this area are all\n"
->>>>>>> 4d1bf960
 	.string "new to me.\p"
 	.string "And I'm allowed to catch these rare\n"
 	.string "Pokémon! Too cool!$"
 
-<<<<<<< HEAD
-SafariZone_Southeast_Text_RichBoy:
-	.string "The POKéMON around here seem to be\n"
-	.string "from somewhere other than HOENN.$"
-
-SafariZone_Northeast_Text_Boy:
-	.string "I only have a couple SAFARI BALLS left.\p"
-	.string "I'm having a hard time trying to\n"
-	.string "decide what I should catch.$"
-
-SafariZone_Northeast_Text_Woman:
-	.string "I heard that you can see PIKACHU here.\n"
-=======
 SafariZone_Southeast_Text_RichBoy: @ 82A5960
 	.string "The Pokémon around here seem to be\n"
 	.string "from somewhere other than Hoenn.$"
@@ -389,7 +282,6 @@
 
 SafariZone_Northeast_Text_Woman: @ 82A5A09
 	.string "I heard that you can see Pikachu here.\n"
->>>>>>> 4d1bf960
 	.string "Where might one be?$"
 
 SafariZone_Northeast_Text_Girl:
