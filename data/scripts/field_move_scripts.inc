--- conflicted
+++ resolved
@@ -117,13 +117,8 @@
 	.string "This rock appears to be breakable.\n"
 	.string "Would you like to use Rock Smash?$"
 
-<<<<<<< HEAD
-Text_CantSmash:
-	.string "It's a rugged rock, but a POKéMON\n"
-=======
 Text_CantSmash: @ 829087F
 	.string "It's a rugged rock, but a Pokémon\n"
->>>>>>> 4d1bf960
 	.string "may be able to smash it.$"
 
 EventScript_StrengthBoulder::
@@ -169,29 +164,11 @@
 	releaseall
 	end
 
-<<<<<<< HEAD
-Text_WantToStrength:
-	.string "It's a big boulder, but a POKéMON\n"
-=======
 Text_WantToStrength: @ 829092C
 	.string "It's a big boulder, but a Pokémon\n"
->>>>>>> 4d1bf960
 	.string "may be able to push it aside.\p"
 	.string "Would you like to use Strength?$"
 
-<<<<<<< HEAD
-Text_MonUsedStrength:
-	.string "{STR_VAR_1} used STRENGTH!\p"
-	.string "{STR_VAR_1}'s STRENGTH made it\n"
-	.string "possible to move boulders around!$"
-
-Text_CantStrength:
-	.string "It's a big boulder, but a POKéMON\n"
-	.string "may be able to push it aside.$"
-
-Text_StrengthActivated:
-	.string "STRENGTH made it possible to move\n"
-=======
 Text_MonUsedStrength: @ 829098C
 	.string "{STR_VAR_1} used Strength!\p"
 	.string "{STR_VAR_1}'s Strength made it\n"
@@ -203,7 +180,6 @@
 
 Text_StrengthActivated: @ 8290A16
 	.string "Strength made it possible to move\n"
->>>>>>> 4d1bf960
 	.string "boulders around.$"
 
 EventScript_UseWaterfall::
@@ -236,13 +212,8 @@
 	.string "It's a large waterfall.\n"
 	.string "Would you like to use Waterfall?$"
 
-<<<<<<< HEAD
-Text_MonUsedWaterfall:
-	.string "{STR_VAR_1} used WATERFALL.$"
-=======
 Text_MonUsedWaterfall: @ 8290AFC
 	.string "{STR_VAR_1} used Waterfall.$"
->>>>>>> 4d1bf960
 
 EventScript_UseDive::
 	lockall
@@ -291,26 +262,16 @@
 	releaseall
 	end
 
-<<<<<<< HEAD
-Text_CantDive:
-	.string "The sea is deep here. A POKéMON\n"
-=======
 Text_CantDive: @ 8290BAA
 	.string "The sea is deep here. A Pokémon\n"
->>>>>>> 4d1bf960
 	.string "may be able to go underwater.$"
 
 Text_WantToDive:
 	.string "The sea is deep here.\n"
 	.string "Would you like to use Dive?$"
 
-<<<<<<< HEAD
-Text_MonUsedDive:
-	.string "{STR_VAR_1} used DIVE.$"
-=======
 Text_MonUsedDive: @ 8290C1A
 	.string "{STR_VAR_1} used Dive.$"
->>>>>>> 4d1bf960
 
 Text_CantSurface:
 	.string "Light is filtering down from above.\n"
