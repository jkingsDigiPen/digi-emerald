--- conflicted
+++ resolved
@@ -392,7 +392,7 @@
 	.4byte BattleScript_EffectSparklySwirl            @ EFFECT_SPARKLY_SWIRL
 	.4byte BattleScript_EffectPlasmaFists             @ EFFECT_PLASMA_FISTS
 	.4byte BattleScript_EffectHyperspaceFury          @ EFFECT_HYPERSPACE_FURY
-<<<<<<< HEAD
+	.4byte BattleScript_EffectAuraWheel               @ EFFECT_AURA_WHEEL
 	.4byte BattleScript_EffectPhotonGeyser            @ EFFECT_PHOTON_GEYSER
 	.4byte BattleScript_EffectShellSideArm            @ EFFECT_SHELL_SIDE_ARM
 
@@ -423,15 +423,13 @@
 	waitmessage B_WAIT_TIME_LONG
 	seteffectwithchance
 	tryfaintmon BS_TARGET, FALSE, NULL
-=======
-	.4byte BattleScript_EffectAuraWheel               @ EFFECT_AURA_WHEEL
+	goto BattleScript_MoveEnd
 
 BattleScript_EffectAuraWheel: @ Aura Wheel can only be used by Morpeko
 	jumpifspecies BS_ATTACKER, SPECIES_MORPEKO, BattleScript_EffectSpeedUpHit
 	jumpifspecies BS_ATTACKER, SPECIES_MORPEKO_HANGRY, BattleScript_EffectSpeedUpHit
 	printstring STRINGID_BUTPOKEMONCANTUSETHEMOVE
 	waitmessage B_WAIT_TIME_LONG
->>>>>>> 6070c70b
 	goto BattleScript_MoveEnd
 
 BattleScript_EffectHyperspaceFury:
