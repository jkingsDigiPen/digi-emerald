--- conflicted
+++ resolved
@@ -64,11 +64,7 @@
 ./build_tools.sh
 ```
 
-<<<<<<< HEAD
-And build the ROM with `make -j4`.
-=======
 And build the ROM with `make`.
->>>>>>> e0a9faac
 
 # Faster builds
 
@@ -82,21 +78,12 @@
 
 The optimal value for `-j` is the number of logical cores on your machine. You can run `nproc` to see the exact number.
 
-<<<<<<< HEAD
-    $ nproc
-    8
-
-If you have 8 cores, run:
-
-    make -j8
-=======
 ```
 $ nproc
 8
 ```
 
 If you have 8 cores, run: `make -j8`
->>>>>>> e0a9faac
 
 `-j` on its own will spawn a new thread for each job. A clean build will have thousands of jobs, which will be slower than not using -j at all.
 
@@ -104,9 +91,4 @@
 
 If you've only changed `.c` or `.s` files, you can turn off the dependency scanning temporarily. Changes to any other files will be ignored, and the build will either fail or not reflect those changes.
 
-<<<<<<< HEAD
-    make NODEP=1
-=======
 `make NODEP=1`
-
->>>>>>> e0a9faac
