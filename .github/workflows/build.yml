--- conflicted
+++ resolved
@@ -2,7 +2,7 @@
 
 on:
   push:
-    branches: 
+    branches:
       - master
       - battle_engine
       - pokemon_expansion
@@ -17,19 +17,13 @@
       GAME_REVISION: 0
       GAME_LANGUAGE: ENGLISH
       MODERN: 0
-      COMPARE: 1
+      COMPARE: 0
     steps:
       - name: Checkout
         uses: actions/checkout@v2
 
-      - name: Checkout syms
-        uses: actions/checkout@master
-        with:
-          path: symbols
-          ref: symbols
-
       - name: Checkout agbcc
-        uses: actions/checkout@master
+        uses: actions/checkout@v2
         with:
           path: agbcc
           repository: pret/agbcc
@@ -46,42 +40,11 @@
           ./install.sh ../
         working-directory: agbcc
 
-<<<<<<< HEAD
       - name: Agbcc
-        run: make -j${nproc} 
-
-      - name: Modern
-        run: make -j${nproc} modern
-=======
-      - name: Compare
-        run: make -j${nproc} all syms
+        run: make -j${nproc} all
 
       - name: Modern
         env:
           MODERN: 1
           COMPARE: 0
-        run: make -j${nproc} all
-
-      - name: Webhook
-        if: ${{ github.event_name == 'push' }}
-        env:
-          CALCROM_DISCORD_WEBHOOK_USERNAME: OK
-          CALCROM_DISCORD_WEBHOOK_AVATAR_URL: https://i.imgur.com/38BQHdd.png
-          CALCROM_DISCORD_WEBHOOK_URL: ${{ secrets.CALCROM_DISCORD_WEBHOOK_URL }}
-        run: sh .github/calcrom/webhook.sh pokeemerald
-
-      - name: Move symfiles
-        if: ${{ github.event_name == 'push' }}
-        run: |
-          cp -v *.sym symbols/
-          export GITHUB_COMMIT_MSG="$( git log --format=%s ${GITHUB_SHA} )"
-
-      - name: Update symfiles
-        if: ${{ github.event_name == 'push' }}
-        uses: EndBug/add-and-commit@v7
-        with:
-          branch: symbols
-          cwd: "./symbols"
-          add: "*.sym"
-          message: $GITHUB_COMMIT_MSG
->>>>>>> 0e33df21
+        run: make -j${nproc} all