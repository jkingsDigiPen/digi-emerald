#include "global.h"
#include "battle_anim.h"
#include "item_menu_icons.h"
#include "sprite.h"
#include "random.h"
#include "gpu_regs.h"
#include "item.h"
#include "rtc.h"
#include "item_icon.h"
#include "sound.h"
#include "menu.h"
#include "malloc.h"
#include "util.h"
#include "trig.h"
#include "graphics.h"
#include "battle_scripts.h"
#include "battle_controllers.h"
#include "constants/moves.h"
#include "constants/hold_effects.h"

// function declarations
static void SpriteCB_SpriteToCentreOfSide(struct Sprite* sprite);
static void SpriteCB_SpriteOnMonForDuration(struct Sprite *sprite);
static void SpriteCB_ToxicThreadWrap(struct Sprite *sprite);
static void SpriteCB_GrowingSuperpower(struct Sprite *sprite);
static void SpriteCB_CentredSpiderWeb(struct Sprite* sprite);
static void SpriteCB_CoreEnforcerHits(struct Sprite* sprite);
static void SpriteCB_CoreEnforcerBeam(struct Sprite* sprite);
static void SpriteCB_TranslateAnimSpriteToTargetMonLocationDoubles(struct Sprite* sprite);
static void SpriteCB_FallingObject(struct Sprite *sprite);
static void SpriteCB_FallingObjectStep(struct Sprite *sprite);
static void SpriteCB_SunsteelStrikeRings(struct Sprite* sprite);
static void SpriteCB_MoongeistCharge(struct Sprite *sprite);
static void SpriteCB_MindBlownBall(struct Sprite *sprite);
static void AnimMindBlownBallStep(struct Sprite *sprite);
static void SpriteCB_MindBlownExplosion(struct Sprite* sprite);
static void SpriteCB_RandomCentredHits(struct Sprite* sprite);
static void SpriteCB_LockingJaw(struct Sprite *sprite);
static void SpriteCB_LockingJawStep(struct Sprite *sprite);
static void SpriteCB_LockingJawFinish(struct Sprite *sprite);
static void SpriteCB_LeftRightSlice(struct Sprite *sprite);
static void SpriteCB_LeftRightSliceStep1(struct Sprite *sprite);
static void SpriteCB_LeftRightSliceStep0(struct Sprite *sprite);
static void SpriteCB_PyroBallRockBounce(struct Sprite* sprite);
static void SpriteCB_PyroBallLaunch(struct Sprite* sprite);
static void SpriteCB_AcidLaunchSingleTarget(struct Sprite *sprite);
static void SpriteCB_AcidDripSingleTarget(struct Sprite *sprite);
static void SpriteCB_WaterDroplet(struct Sprite *sprite);
static void SpriteCB_WaterDropletDrip(struct Sprite *sprite);
static void SpriteCB_WaterDropletDrop(struct Sprite *sprite);
static void SpriteCB_AnimSpriteOnSelectedMonPos(struct Sprite *sprite);
static void SpriteCB_SurroundingRing(struct Sprite *sprite);
static void SpriteCB_PhotonGeyserBeam(struct Sprite* sprite);
static void SpriteCB_BeamUpStep(struct Sprite* sprite);
static void SpriteCB_CentredElectricity(struct Sprite* sprite);
static void AnimSkyDropBallUp(struct Sprite *sprite);
static void SpriteCB_SearingShotRock(struct Sprite* sprite);
static void AnimHappyHourCoinShower(struct Sprite *sprite);
static void SpriteCB_Geyser(struct Sprite* sprite);
static void SpriteCB_GeyserTarget(struct Sprite* sprite);
static void SpriteCB_TwinkleOnBattler(struct Sprite *sprite);
static void AnimBlastBurnTargetPlume_Step1(struct Sprite *sprite);
static void AnimBlastBurnTargetPlume(struct Sprite *sprite);
static void AnimEllipticalGustAttacker(struct Sprite *sprite);
static void AnimEllipticalGustAttacker_Step(struct Sprite *sprite);
static void AnimGrowingShockWaveOrbOnTarget(struct Sprite *sprite);
static void AnimTask_GrowStep(u8 taskId);
static void AnimExtremeEvoboostCircle(struct Sprite *sprite);
static void AnimExtremeEvoboostCircle_Step(struct Sprite *sprite);
static void AnimOceanicOperettaSpotlight(struct Sprite *sprite);
static void AnimSoulStealingStar(struct Sprite *sprite);
static void AnimSoulStealingStar_Step1(struct Sprite *sprite);
static void AnimSoulStealingStar_Step2(struct Sprite *sprite);

// const data
// general
static const union AffineAnimCmd sSquishTargetAffineAnimCmds[] =
{
    AFFINEANIMCMD_FRAME(0, 64, 0, 16), //Flatten
    AFFINEANIMCMD_FRAME(0, 0, 0, 64),
    AFFINEANIMCMD_FRAME(0, -64, 0, 16),
    AFFINEANIMCMD_END,
};

// GEN 4
// shadow sneak
const struct SpriteTemplate gShadowSneakImpactSpriteTemplate = 
{
    .tileTag = ANIM_TAG_IMPACT,
    .paletteTag = ANIM_TAG_HANDS_AND_FEET,
    .oam = &gOamData_AffineNormal_ObjBlend_32x32,
    .anims = gDummySpriteAnimTable,
    .images = NULL,
    .affineAnims = gAffineAnims_IceCrystalHit,
    .callback = AnimIceEffectParticle
};

// power trick
const struct SpriteTemplate gPowerTrickSpriteTemplate = 
{
    .tileTag = ANIM_TAG_POWER_TRICK,
    .paletteTag = ANIM_TAG_POWER_TRICK,
    .oam = &gOamData_AffineNormal_ObjNormal_64x64,
    .anims = gDummySpriteAnimTable,
    .images = NULL,
    .affineAnims = gAffineAnims_SpinningBone,
    .callback = SpriteCB_SpriteOnMonForDuration
};


// GEN 5
//wide guard
const struct SpriteTemplate gWideGuardBlueConversionTemplate =
{
    .tileTag = ANIM_TAG_CONVERSION,
    .paletteTag = ANIM_TAG_WATER_ORB,
    .oam = &gOamData_AffineDouble_ObjBlend_8x8,
    .anims = gConversionAnimTable,
    .images = NULL,
    .affineAnims = gConversionAffineAnimTable,
    .callback = AnimConversion
};

//guard split
const struct SpriteTemplate gGuardSwapOrbs1Template =
{
    .tileTag = ANIM_TAG_BLUEGREEN_ORB,
    .paletteTag = ANIM_TAG_BLUEGREEN_ORB,
    .oam = &gOamData_AffineNormal_ObjNormal_16x16,
    .anims = gDummySpriteAnimTable,
    .images = NULL,
    .affineAnims = gAffineAnims_HitSplat,
    .callback = AnimMimicOrb
};

const struct SpriteTemplate gGuardSwapOrbs2Template =
{
    .tileTag = ANIM_TAG_BLUEGREEN_ORB,
    .paletteTag = ANIM_TAG_BLUEGREEN_ORB,
    .oam = &gOamData_AffineNormal_ObjNormal_16x16,
    .anims = gDummySpriteAnimTable,
    .images = NULL,
    .affineAnims = gAffineAnims_HitSplat,
    .callback = AnimMissileArc
};

// power split
const struct SpriteTemplate gPowerSplitOrbs1Template =
{
    .tileTag = ANIM_TAG_BLUEGREEN_ORB,
    .paletteTag = ANIM_TAG_RED_HEART,
    .oam = &gOamData_AffineNormal_ObjNormal_16x16,
    .anims = gDummySpriteAnimTable,
    .images = NULL,
    .affineAnims = gAffineAnims_HitSplat,
    .callback = AnimMimicOrb
};

const struct SpriteTemplate gPowerSplitOrbs2Template =
{
    .tileTag = ANIM_TAG_BLUEGREEN_ORB,
    .paletteTag = ANIM_TAG_RED_HEART,
    .oam = &gOamData_AffineNormal_ObjNormal_16x16,
    .anims = gDummySpriteAnimTable,
    .images = NULL,
    .affineAnims = gAffineAnims_HitSplat,
    .callback = AnimMissileArc
};

// automotize
const struct SpriteTemplate gAutotomizeMetalShardsTemplate =
{
    .tileTag = ANIM_TAG_METAL_BITS,
    .paletteTag = ANIM_TAG_METAL_BITS,
    .oam = &gOamData_AffineNormal_ObjNormal_16x16,
    .anims = gDummySpriteAnimTable,
    .images = NULL,
    .affineAnims = gAffineAnims_TearDrop,
    .callback = AnimTearDrop
};

//rage powder
const struct SpriteTemplate gRagePowderRedPowderTemplate =
{
    .tileTag = ANIM_TAG_SPORE,
    .paletteTag = ANIM_TAG_HEART_STAMP,
    .oam = &gOamData_AffineOff_ObjNormal_16x16,
    .anims = gSporeParticleAnimTable,
    .images = NULL,
    .affineAnims = gDummySpriteAffineAnimTable,
    .callback = AnimSporeParticle
};

//flame charge
const struct SpriteTemplate gFlameChargeEmberTemplate =
{
    .tileTag = ANIM_TAG_SMALL_EMBER,
    .paletteTag = ANIM_TAG_SMALL_EMBER,
    .oam = &gOamData_AffineOff_ObjNormal_32x32,
    .anims = gAnims_FlamethrowerFlame,
    .images = NULL,
    .affineAnims = gDummySpriteAffineAnimTable,
    .callback = AnimPetalDanceBigFlower
};

//final gambit
const struct SpriteTemplate gFinalGambitBlueYawnTemplate =
{
    .tileTag = ANIM_TAG_PINK_CLOUD,
    .paletteTag = ANIM_TAG_WATER_IMPACT,
    .oam = &gOamData_AffineNormal_ObjNormal_32x32,
    .anims = gDummySpriteAnimTable,
    .images = NULL,
    .affineAnims = gAffineAnims_ShadowBall,
    .callback = AnimShadowBall
};

const struct SpriteTemplate gFinalGambitExplosionTemplate =
{
    .tileTag = ANIM_TAG_EXPLOSION,
    .paletteTag = ANIM_TAG_WATER_IMPACT,
    .oam = &gOamData_AffineOff_ObjNormal_32x32,
    .anims = gExplosionAnimTable,
    .images = NULL,
    .affineAnims = gDummySpriteAffineAnimTable,
    .callback = AnimSpriteOnMonPos
};

//synchronoise
const struct SpriteTemplate gSynchronoiseVioletRingTemplate =
{
    .tileTag = ANIM_TAG_THIN_RING,
    .paletteTag = ANIM_TAG_POISON_BUBBLE,
    .oam = &gOamData_AffineDouble_ObjBlend_64x64,
    .anims = gDummySpriteAnimTable,
    .images = NULL,
    .affineAnims = gHyperVoiceRingAffineAnimTable,
    .callback = AnimHyperVoiceRing
};

const struct SpriteTemplate gSynchronoiseYellowRingTemplate =
{
    .tileTag = ANIM_TAG_THIN_RING,
    .paletteTag = ANIM_TAG_SPARK_2,
    .oam = &gOamData_AffineDouble_ObjBlend_64x64,
    .anims = gDummySpriteAnimTable,
    .images = NULL,
    .affineAnims = gHyperVoiceRingAffineAnimTable,
    .callback = AnimHyperVoiceRing
};

const struct SpriteTemplate gSynchronoiseBlueRingTemplate =
{
    .tileTag = ANIM_TAG_THIN_RING,
    .paletteTag = ANIM_TAG_WATER_ORB,
    .oam = &gOamData_AffineDouble_ObjBlend_64x64,
    .anims = gDummySpriteAnimTable,
    .images = NULL,
    .affineAnims = gHyperVoiceRingAffineAnimTable,
    .callback = AnimHyperVoiceRing
};

const struct SpriteTemplate gSynchronoiseAeroWheelTemplate =
{
    .tileTag = ANIM_TAG_AIR_WAVE_2,
    .paletteTag = ANIM_TAG_AIR_WAVE_2,
    .oam = &gOamData_AffineOff_ObjNormal_32x16,
    .anims = gAffineAnims_AirWaveCrescent,
    .images = NULL,
    .affineAnims = gDummySpriteAffineAnimTable,
    .callback = AnimFireSpread
};

//electro ball
const struct SpriteTemplate gElectroBallCannonBallTemplate =
{
    .tileTag = ANIM_TAG_FLASH_CANNON_BALL,
    .paletteTag = ANIM_TAG_CIRCLE_OF_LIGHT,
    .oam = &gOamData_AffineNormal_ObjNormal_32x32,
    .anims = gDummySpriteAnimTable,
    .images = NULL,
    .affineAnims = gAffineAnims_ShadowBall,
    .callback = AnimShadowBall
};

//foul play
const struct SpriteTemplate gFoulPlayImpactTemplate =
{
    .tileTag = ANIM_TAG_IMPACT,
    .paletteTag = ANIM_TAG_HANDS_AND_FEET,
    .oam = &gOamData_AffineNormal_ObjBlend_32x32,
    .anims = gDummySpriteAnimTable,
    .images = NULL,
    .affineAnims = gAffineAnims_HitSplat,
    .callback = AnimHitSplatBasic
};

const struct SpriteTemplate gFoulPlayRingTemplate =
{
    .tileTag = ANIM_TAG_THIN_RING,
    .paletteTag = ANIM_TAG_POISON_BUBBLE,
    .oam = &gOamData_AffineDouble_ObjNormal_64x64,
    .anims = gDummySpriteAnimTable,
    .images = NULL,
    .affineAnims = gThinRingExpandingAffineAnimTable,
    .callback = AnimSpriteOnMonPos
};

//simple beam
const struct SpriteTemplate gSimpleBeamBrownTemplate =
{
    .tileTag = ANIM_TAG_GOLD_RING,
    .paletteTag = ANIM_TAG_ROCKS,
    .oam = &gOamData_AffineOff_ObjNormal_16x32,
    .anims = gDummySpriteAnimTable,
    .images = NULL,
    .affineAnims = gDummySpriteAffineAnimTable,
    .callback = TranslateAnimSpriteToTargetMonLocation
};
  
const struct SpriteTemplate gSimpleBeamPinkTemplate =
{
    .tileTag = ANIM_TAG_GOLD_RING,
    .paletteTag = ANIM_TAG_PINK_PETAL,
    .oam = &gOamData_AffineOff_ObjNormal_16x32,
    .anims = gDummySpriteAnimTable,
    .images = NULL,
    .affineAnims = gDummySpriteAffineAnimTable,
    .callback = TranslateAnimSpriteToTargetMonLocation
};

const struct SpriteTemplate gSimpleBeamBrownRingTemplate =
{
    .tileTag = ANIM_TAG_THIN_RING,
    .paletteTag = ANIM_TAG_ROCKS,
    .oam = &gOamData_AffineDouble_ObjBlend_64x64,
    .anims = gDummySpriteAnimTable,
    .images = NULL,
    .affineAnims = gThinRingExpandingAffineAnimTable,
    .callback = AnimUproarRing
};

const struct SpriteTemplate gSimpleBeamPinkRingTemplate =
{
    .tileTag = ANIM_TAG_THIN_RING,
    .paletteTag = ANIM_TAG_PINK_PETAL,
    .oam = &gOamData_AffineDouble_ObjBlend_64x64,
    .anims = gDummySpriteAnimTable,
    .images = NULL,
    .affineAnims = gThinRingExpandingAffineAnimTable,
    .callback = AnimUproarRing
};

// after you
const struct SpriteTemplate gAfterYouGreenRageTemplate =
{
    .tileTag = ANIM_TAG_ANGER,
    .paletteTag = ANIM_TAG_CIRCLE_OF_LIGHT,
    .oam = &gOamData_AffineNormal_ObjNormal_16x16,
    .anims = gDummySpriteAnimTable,
    .images = NULL,
    .affineAnims = gAngerMarkAffineAnimTable,
    .callback = AnimAngerMark
};

//quick guard
const struct SpriteTemplate gQuickGuardArmImpactTemplate =
{
    .tileTag = ANIM_TAG_QUICK_GUARD_HAND,
    .paletteTag = ANIM_TAG_QUICK_GUARD_HAND,
    .oam = &gOamData_AffineOff_ObjNormal_32x32,
    .anims = gAnims_HandsAndFeet,
    .images = NULL,
    .affineAnims = gDummySpriteAffineAnimTable,
    .callback = AnimBasicFistOrFoot
};

//sky drop
static const union AffineAnimCmd sSkyDropFlyBallAffineAnimCmd_0[] = 
{
    AFFINEANIMCMD_FRAME(0xa0, 0x100, 0x50, 0x0), 
    AFFINEANIMCMD_END
};
static const union AffineAnimCmd *const sSkyDropFlyBallAffineAnimCmds[] = 
{
    sSkyDropFlyBallAffineAnimCmd_0
};
const struct SpriteTemplate gSkyDropFlyBallTemplate =
{
    .tileTag = ANIM_TAG_ROUND_SHADOW,
    .paletteTag = ANIM_TAG_ROUND_SHADOW,
    .oam = &gOamData_AffineDouble_ObjNormal_64x64,
    .anims = gDummySpriteAnimTable,
    .images = NULL,
    .affineAnims = sSkyDropFlyBallAffineAnimCmds,
    .callback = AnimThrowMistBall
};

const struct SpriteTemplate gSkyDropTargetFlyingTemplate =
{
    .tileTag = ANIM_TAG_ROUND_SHADOW,
    .paletteTag = ANIM_TAG_ROUND_SHADOW,
    .oam = &gOamData_AffineDouble_ObjNormal_64x64,
    .anims = gDummySpriteAnimTable,
    .images = NULL,
    .affineAnims = gAffineAnims_FlyBallUp,
    .callback = AnimSkyDropBallUp
};

//shift gear
const struct SpriteTemplate gShiftGearGearsTemplate =
{
    .tileTag = ANIM_TAG_GEAR,
    .paletteTag = ANIM_TAG_GEAR,
    .oam = &gOamData_AffineNormal_ObjNormal_32x32,
    .anims = gDummySpriteAnimTable,
    .images = NULL,
    .affineAnims = gAffineAnims_SpinningBone,
    .callback = SpriteCB_SpriteOnMonForDuration
};

//circle throw
const struct SpriteTemplate gCircleThrowRingTemplate =
{
    .tileTag = ANIM_TAG_THIN_RING,
    .paletteTag = ANIM_TAG_ICE_CHUNK,
    .oam = &gOamData_AffineDouble_ObjNormal_64x64,
    .anims = gDummySpriteAnimTable,
    .images = NULL,
    .affineAnims = gThinRingExpandingAffineAnimTable,
    .callback = AnimSpriteOnMonPos
};

//quash
const struct SpriteTemplate gQuashArmHitTemplate =
{
    .tileTag = ANIM_TAG_ASSURANCE_HAND,
    .paletteTag = ANIM_TAG_ASSURANCE_HAND,
    .oam = &gOamData_AffineOff_ObjNormal_32x32,
    .anims = gAnims_HandsAndFeet,
    .images = NULL,
    .affineAnims = gDummySpriteAffineAnimTable,
    .callback = AnimStompFoot
};

//reflect type
const struct SpriteTemplate gReflectTypeBlueStringTemplate =
{
    .tileTag = ANIM_TAG_GUARD_RING,
    .paletteTag = ANIM_TAG_ICE_CHUNK,
    .oam = &gOamData_AffineOff_ObjBlend_64x32,
    .anims = gDummySpriteAnimTable,
    .images = NULL,
    .affineAnims = gDummySpriteAffineAnimTable,
    .callback = SpriteCB_ToxicThreadWrap
};

const struct SpriteTemplate gReflectTypeVioletStringTemplate =
{
    .tileTag = ANIM_TAG_GUARD_RING,
    .paletteTag = ANIM_TAG_PURPLE_FLAME,
    .oam = &gOamData_AffineOff_ObjBlend_64x32,
    .anims = gDummySpriteAnimTable,
    .images = NULL,
    .affineAnims = gDummySpriteAffineAnimTable,
    .callback = SpriteCB_ToxicThreadWrap
};

const struct SpriteTemplate gReflectTypeWhiteStringTemplate =
{
    .tileTag = ANIM_TAG_GUARD_RING,
    .paletteTag = ANIM_TAG_GUARD_RING,
    .oam = &gOamData_AffineOff_ObjBlend_64x32,
    .anims = gDummySpriteAnimTable,
    .images = NULL,
    .affineAnims = gDummySpriteAffineAnimTable,
    .callback = SpriteCB_ToxicThreadWrap
};

const struct SpriteTemplate gReflectTypeWhiteRingTemplate =
{
    .tileTag = ANIM_TAG_GUARD_RING,
    .paletteTag = ANIM_TAG_GUARD_RING,
    .oam = &gOamData_AffineDouble_ObjBlend_64x32,
    .anims = gDummySpriteAnimTable,
    .images = NULL,
    .affineAnims = gGuardRingAffineAnimTable,
    .callback = SpriteCB_SurroundingRing
};

const struct SpriteTemplate gReflectTypePinkRingTemplate =
{
    .tileTag = ANIM_TAG_GUARD_RING,
    .paletteTag = ANIM_TAG_PINK_PETAL,
    .oam = &gOamData_AffineDouble_ObjBlend_64x32,
    .anims = gDummySpriteAnimTable,
    .images = NULL,
    .affineAnims = gGuardRingAffineAnimTable,
    .callback = SpriteCB_SurroundingRing
};

const struct SpriteTemplate gReflectTypeVioletRingTemplate =
{
    .tileTag = ANIM_TAG_GUARD_RING,
    .paletteTag = ANIM_TAG_PURPLE_FLAME,
    .oam = &gOamData_AffineDouble_ObjBlend_64x32,
    .anims = gDummySpriteAnimTable,
    .images = NULL,
    .affineAnims = gGuardRingAffineAnimTable,
    .callback = SpriteCB_SurroundingRing
};

const struct SpriteTemplate gReflectTypeBlueRingTemplate =
{
    .tileTag = ANIM_TAG_GUARD_RING,
    .paletteTag = ANIM_TAG_ICE_CHUNK,
    .oam = &gOamData_AffineDouble_ObjBlend_64x32,
    .anims = gDummySpriteAnimTable,
    .images = NULL,
    .affineAnims = gGuardRingAffineAnimTable,
    .callback = SpriteCB_SurroundingRing
};

//frost breath
const struct SpriteTemplate gFrostBreathBlueRageTemplate =
{
    .tileTag = ANIM_TAG_FIRE_PLUME,
    .paletteTag = ANIM_TAG_ICE_CHUNK,
    .oam = &gOamData_AffineOff_ObjNormal_32x32,
    .anims = gAnims_DragonRageFirePlume,
    .images = NULL,
    .affineAnims = gDummySpriteAffineAnimTable,
    .callback = AnimDragonRageFirePlume
};

const struct SpriteTemplate gFrostBreathBlueBreathTemplate =
{
    .tileTag = ANIM_TAG_SMALL_EMBER,
    .paletteTag = ANIM_TAG_ICE_CHUNK,
    .oam = &gOamData_AffineDouble_ObjNormal_32x32,
    .anims = gAnims_DragonRageFire,
    .images = NULL,
    .affineAnims = gAffineAnims_DragonRageFire,
    .callback = AnimDragonFireToTarget
};

//heart stamp
const struct SpriteTemplate gHeartStampSpinningHeartTemplate =
{
    .tileTag = ANIM_TAG_HEART_STAMP,
    .paletteTag = ANIM_TAG_HEART_STAMP,
    .oam = &gOamData_AffineDouble_ObjNormal_32x32,
    .anims = gAnims_HandsAndFeet,
    .images = NULL,
    .affineAnims = gAffineAnims_SpinningHandOrFoot,
    .callback = AnimSpinningKickOrPunch
};

//horn leech
const struct SpriteTemplate gHornLeechHornTemplate =
{
    .tileTag = ANIM_TAG_HORN_LEECH,
    .paletteTag = ANIM_TAG_HORN_LEECH,
    .oam = &gOamData_AffineNormal_ObjNormal_32x32,
    .anims = gDummySpriteAnimTable,
    .images = NULL,
    .affineAnims = gDummySpriteAffineAnimTable,
    .callback = AnimShadowBall
};

//dual chop
const struct SpriteTemplate gDualChopImpactTemplate = 
{
    .tileTag = ANIM_TAG_IMPACT,
    .paletteTag = ANIM_TAG_POISON_BUBBLE,
    .oam = &gOamData_AffineNormal_ObjBlend_32x32,
    .anims = gDummySpriteAnimTable,
    .images = NULL,
    .affineAnims = gAffineAnims_HitSplat,
    .callback = AnimHitSplatBasic
};

//sacred sword
const struct SpriteTemplate gSacredSwordBladesTemplate =
{
    .tileTag = ANIM_TAG_PUNISHMENT_BLADES,
    .paletteTag = ANIM_TAG_HYDRO_PUMP,
    .oam = &gOamData_AffineDouble_ObjNormal_32x32,
    .anims = gAnims_DragonBreathFire,
    .images = NULL,
    .affineAnims = gDummySpriteAffineAnimTable,
    .callback = AnimFireSpread
};

const struct SpriteTemplate gSacredSwordCutTemplate =
{
    .tileTag = ANIM_TAG_CUT,
    .paletteTag = ANIM_TAG_HYDRO_PUMP,
    .oam = &gOamData_AffineOff_ObjBlend_32x32,
    .anims = gCuttingSliceAnimTable,
    .images = NULL,
    .affineAnims = gDummySpriteAffineAnimTable,
    .callback = AnimCuttingSlice
};

//razor shell
const struct SpriteTemplate gRazorShellTemplate =
{
    .tileTag = ANIM_TAG_RAZOR_SHELL,
    .paletteTag = ANIM_TAG_RAZOR_SHELL,
    .oam = &gOamData_AffineNormal_ObjBlend_32x32,
    .anims = gDummySpriteAnimTable,
    .images = NULL,
    .affineAnims = gAffineAnims_ShadowBall,
    .callback = SpriteCB_SpriteOnMonForDuration
};

//heat crash
const struct SpriteTemplate gHeatCrashEruptionRockTemplate =
{
    .tileTag = ANIM_TAG_WARM_ROCK,
    .paletteTag = ANIM_TAG_WARM_ROCK,
    .oam = &gOamData_AffineOff_ObjNormal_32x32,
    .anims = gDummySpriteAnimTable,
    .images = NULL,
    .affineAnims = gDummySpriteAffineAnimTable,
    .callback = AnimStompFoot
};

//leaf tornado
const struct SpriteTemplate gLeafTornadoVortexTemplate =
{
    .tileTag = ANIM_TAG_LEAF,
    .paletteTag = ANIM_TAG_LEAF,
    .oam = &gOamData_AffineOff_ObjNormal_16x16,
    .anims = gRazorLeafParticleAnimTable,
    .images = NULL,
    .affineAnims = gDummySpriteAffineAnimTable,
    .callback = AnimParticleInVortex
};

//cotton guard
const struct SpriteTemplate gCottonGuardSporeTemplate =
{
    .tileTag = ANIM_TAG_SPORE,
    .paletteTag = ANIM_TAG_SPORE,
    .oam = &gOamData_AffineOff_ObjNormal_16x16,
    .anims = gSporeParticleAnimTable,
    .images = NULL,
    .affineAnims = gPowerAbsorptionOrbAffineAnimTable,
    .callback = AnimPowerAbsorptionOrb
};

//night daze
const struct SpriteTemplate gNightDazeVioletRingsTemplate =
{
    .tileTag = ANIM_TAG_THIN_RING,
    .paletteTag = ANIM_TAG_PURPLE_FLAME,
    .oam = &gOamData_AffineDouble_ObjBlend_64x64,
    .anims = gDummySpriteAnimTable,
    .images = NULL,
    .affineAnims = gThinRingExpandingAffineAnimTable,
    .callback = AnimUproarRing
};

const struct SpriteTemplate gNightDazeVioletCirclesTemplate =
{
    .tileTag = ANIM_TAG_RED_ORB,
    .paletteTag = ANIM_TAG_PURPLE_FLAME,
    .oam = &gOamData_AffineDouble_ObjNormal_16x16,
    .anims = gDummySpriteAnimTable,
    .images = NULL,
    .affineAnims = gHiddenPowerOrbAffineAnimTable,
    .callback = AnimOrbitScatter
};

//tail slap
const struct SpriteTemplate gTailSlapTemplate =
{
    .tileTag = ANIM_TAG_PUNISHMENT_BLADES,
    .paletteTag = ANIM_TAG_AIR_WAVE_2,
    .oam = &gOamData_AffineNormal_ObjNormal_32x32,
    .anims = gScratchAnimTable,
    .images = NULL,
    .affineAnims = gDummySpriteAffineAnimTable,
    .callback = AnimSpriteOnMonPos
};

//gear grind
const struct SpriteTemplate gGearGrindTemplate =
{
    .tileTag = ANIM_TAG_GEAR,
    .paletteTag = ANIM_TAG_GEAR,
    .oam = &gOamData_AffineNormal_ObjNormal_32x32,
    .anims = gDummySpriteAnimTable,
    .images = NULL,
    .affineAnims = gAffineAnims_ShadowBall,
    .callback = AnimBite
};

//searing shot
const struct SpriteTemplate gSearingShotRedChargeTemplate =
{
    .tileTag = ANIM_TAG_CIRCLE_OF_LIGHT,
    .paletteTag = ANIM_TAG_JAGGED_MUSIC_NOTE,
    .oam = &gOamData_AffineNormal_ObjBlend_64x64,
    .anims = gDummySpriteAnimTable,
    .images = NULL,
    .affineAnims = gAffineAnims_GrowingElectricOrb,
    .callback = AnimGrowingChargeOrb
};

const struct SpriteTemplate gSearingShotEruptionRockTemplate =
{
    .tileTag = ANIM_TAG_WARM_ROCK,
    .paletteTag = ANIM_TAG_WARM_ROCK,
    .oam = &gOamData_AffineOff_ObjNormal_32x32,
    .anims = gDummySpriteAnimTable,
    .images = NULL,
    .affineAnims = gDummySpriteAffineAnimTable,
    .callback = AnimOverheatFlame
};

static const union AffineAnimCmd sSpriteAffineAnim_SearingShotRock[] =
{
    AFFINEANIMCMD_FRAME(8, 8, 9, 15),
    AFFINEANIMCMD_FRAME(-8, -8, 9, 15),
    AFFINEANIMCMD_END,
};
static const union AffineAnimCmd* const sSpriteAffineAnimTable_SearingShotRock[] =
{
    sSpriteAffineAnim_SearingShotRock,
};
const struct SpriteTemplate gSearingShotEruptionImpactTemplate =
{
    .tileTag = ANIM_TAG_WARM_ROCK,
    .paletteTag = ANIM_TAG_WARM_ROCK,
    .oam = &gOamData_AffineDouble_ObjNormal_32x32,
    .anims = gAnims_HandsAndFeet,
    .images = NULL,
    .affineAnims = sSpriteAffineAnimTable_SearingShotRock,
    .callback = SpriteCB_SearingShotRock
};

//techno blast
const struct SpriteTemplate gTechnoBlastWhiteChargeTemplate =
{
    .tileTag = ANIM_TAG_CIRCLE_OF_LIGHT,
    .paletteTag = ANIM_TAG_AIR_WAVE_2,
    .oam = &gOamData_AffineNormal_ObjBlend_64x64,
    .anims = gDummySpriteAnimTable,
    .images = NULL,
    .affineAnims = gAffineAnims_GrowingElectricOrb,
    .callback = AnimGrowingChargeOrb
};
const struct SpriteTemplate gTechnoBlastWhiteCircleTemplate =
{
    .tileTag = ANIM_TAG_ORBS,
    .paletteTag = ANIM_TAG_AIR_WAVE_2,
    .oam = &gOamData_AffineNormal_ObjBlend_16x16,
    .anims = gPowerAbsorptionOrbAnimTable,
    .images = NULL,
    .affineAnims = gPowerAbsorptionOrbAffineAnimTable,
    .callback = AnimPowerAbsorptionOrb
};
const struct SpriteTemplate gTechnoBlastWhiteBlastTemplate =
{
    .tileTag = ANIM_TAG_BLACK_BALL_2,
    .paletteTag = ANIM_TAG_AIR_WAVE_2,
    .oam = &gOamData_AffineOff_ObjNormal_16x16,
    .anims = gDummySpriteAnimTable,
    .images = NULL,
    .affineAnims = gDummySpriteAffineAnimTable,
    .callback = TranslateAnimSpriteToTargetMonLocation
};
const struct SpriteTemplate gTechnoBlastWhiteSparkTemplate =
{
    .tileTag = ANIM_TAG_SPARK_2,
    .paletteTag = ANIM_TAG_AIR_WAVE_2,
    .oam = &gOamData_AffineNormal_ObjNormal_16x16,
    .anims = gDummySpriteAnimTable,
    .images = NULL,
    .affineAnims = gAffineAnims_FlashingSpark,
    .callback = AnimZapCannonSpark
};
const struct SpriteTemplate gTechnoBlastWhiteSmokeTemplate =
{
    .tileTag = ANIM_TAG_GRAY_SMOKE,
    .paletteTag = ANIM_TAG_AIR_WAVE_2,
    .oam = &gOamData_AffineOff_ObjNormal_32x32,
    .anims = gOctazookaAnimTable,
    .images = NULL,
    .affineAnims = gDummySpriteAffineAnimTable,
    .callback = AnimSpriteOnMonPos
};

const struct SpriteTemplate gTechnoBlastYellowBlastTemplate =
{
    .tileTag = ANIM_TAG_BLACK_BALL_2,
    .paletteTag = ANIM_TAG_CIRCLE_OF_LIGHT,
    .oam = &gOamData_AffineOff_ObjNormal_16x16,
    .anims = gDummySpriteAnimTable,
    .images = NULL,
    .affineAnims = gDummySpriteAffineAnimTable,
    .callback = TranslateAnimSpriteToTargetMonLocation
};
const struct SpriteTemplate gTechnoBlastYellowSparkTemplate =
{
    .tileTag = ANIM_TAG_SPARK_2,
    .paletteTag = ANIM_TAG_CIRCLE_OF_LIGHT,
    .oam = &gOamData_AffineNormal_ObjNormal_16x16,
    .anims = gDummySpriteAnimTable,
    .images = NULL,
    .affineAnims = gAffineAnims_FlashingSpark,
    .callback = AnimZapCannonSpark
};
const struct SpriteTemplate gTechnoBlastYellowSmokeTemplate =
{
    .tileTag = ANIM_TAG_GRAY_SMOKE,
    .paletteTag = ANIM_TAG_CIRCLE_OF_LIGHT,
    .oam = &gOamData_AffineOff_ObjNormal_32x32,
    .anims = gOctazookaAnimTable,
    .images = NULL,
    .affineAnims = gDummySpriteAffineAnimTable,
    .callback = AnimSpriteOnMonPos
};

const struct SpriteTemplate gTechnoBlastBlueChargeTemplate =
{
    .tileTag = ANIM_TAG_CIRCLE_OF_LIGHT,
    .paletteTag = ANIM_TAG_WATER_ORB,
    .oam = &gOamData_AffineNormal_ObjBlend_64x64,
    .anims = gDummySpriteAnimTable,
    .images = NULL,
    .affineAnims = gAffineAnims_GrowingElectricOrb,
    .callback = AnimGrowingChargeOrb
};
const struct SpriteTemplate gTechnoBlastBlueBubbleTemplate =
{
    .tileTag = ANIM_TAG_BUBBLE,
    .paletteTag = ANIM_TAG_BUBBLE,
    .oam = &gOamData_AffineNormal_ObjBlend_16x16,
    .anims = gAnims_WaterBubbleProjectile,
    .images = NULL,
    .affineAnims = gDummySpriteAffineAnimTable,
    .callback = AnimSmallBubblePair
};
const struct SpriteTemplate gTechnoBlastBlueBlastTemplate =
{
    .tileTag = ANIM_TAG_BLACK_BALL_2,
    .paletteTag = ANIM_TAG_WATER_ORB,
    .oam = &gOamData_AffineOff_ObjNormal_16x16,
    .anims = gDummySpriteAnimTable,
    .images = NULL,
    .affineAnims = gDummySpriteAffineAnimTable,
    .callback = TranslateAnimSpriteToTargetMonLocation
};
const struct SpriteTemplate gTechnoBlastBlueSparkTemplate =
{
    .tileTag = ANIM_TAG_SPARK_2,
    .paletteTag = ANIM_TAG_WATER_ORB,
    .oam = &gOamData_AffineNormal_ObjNormal_16x16,
    .anims = gDummySpriteAnimTable,
    .images = NULL,
    .affineAnims = gAffineAnims_FlashingSpark,
    .callback = AnimZapCannonSpark
};
const struct SpriteTemplate gTechnoBlastBlueSmokeTemplate =
{
    .tileTag = ANIM_TAG_GRAY_SMOKE,
    .paletteTag = ANIM_TAG_WATER_ORB,
    .oam = &gOamData_AffineOff_ObjNormal_32x32,
    .anims = gOctazookaAnimTable,
    .images = NULL,
    .affineAnims = gDummySpriteAffineAnimTable,
    .callback = AnimSpriteOnMonPos
};

const struct SpriteTemplate gTechnoBlastRedChargeTemplate =
{
    .tileTag = ANIM_TAG_CIRCLE_OF_LIGHT,
    .paletteTag = ANIM_TAG_SMALL_RED_EYE,
    .oam = &gOamData_AffineNormal_ObjBlend_64x64,
    .anims = gDummySpriteAnimTable,
    .images = NULL,
    .affineAnims = gAffineAnims_GrowingElectricOrb,
    .callback = AnimGrowingChargeOrb
};
const struct SpriteTemplate gTechnoBlastRedBlastTemplate =
{
    .tileTag = ANIM_TAG_BLACK_BALL_2,
    .paletteTag = ANIM_TAG_SMALL_RED_EYE,
    .oam = &gOamData_AffineOff_ObjNormal_16x16,
    .anims = gDummySpriteAnimTable,
    .images = NULL,
    .affineAnims = gDummySpriteAffineAnimTable,
    .callback = TranslateAnimSpriteToTargetMonLocation
};
const struct SpriteTemplate gTechnoBlastRedSparkTemplate =
{
    .tileTag = ANIM_TAG_SPARK_2,
    .paletteTag = ANIM_TAG_JAGGED_MUSIC_NOTE,
    .oam = &gOamData_AffineNormal_ObjNormal_16x16,
    .anims = gDummySpriteAnimTable,
    .images = NULL,
    .affineAnims = gAffineAnims_FlashingSpark,
    .callback = AnimZapCannonSpark
};
const struct SpriteTemplate gTechnoBlastRedSmokeTemplate =
{
    .tileTag = ANIM_TAG_GRAY_SMOKE,
    .paletteTag = ANIM_TAG_JAGGED_MUSIC_NOTE,
    .oam = &gOamData_AffineOff_ObjNormal_32x32,
    .anims = gOctazookaAnimTable,
    .images = NULL,
    .affineAnims = gDummySpriteAffineAnimTable,
    .callback = AnimSpriteOnMonPos
};

const struct SpriteTemplate gTechnoBlastIceChargeTemplate =
{
    .tileTag = ANIM_TAG_CIRCLE_OF_LIGHT,
    .paletteTag = ANIM_TAG_ICE_CHUNK,
    .oam = &gOamData_AffineNormal_ObjBlend_64x64,
    .anims = gDummySpriteAnimTable,
    .images = NULL,
    .affineAnims = gAffineAnims_GrowingElectricOrb,
    .callback = AnimGrowingChargeOrb
};
const struct SpriteTemplate gTechnoBlastIceBlastTemplate =
{
    .tileTag = ANIM_TAG_BLACK_BALL_2,
    .paletteTag = ANIM_TAG_ICE_CHUNK,
    .oam = &gOamData_AffineOff_ObjNormal_16x16,
    .anims = gDummySpriteAnimTable,
    .images = NULL,
    .affineAnims = gDummySpriteAffineAnimTable,
    .callback = TranslateAnimSpriteToTargetMonLocation
}; 
const struct SpriteTemplate gTechnoBlastIceSparkTemplate =
{
    .tileTag = ANIM_TAG_SPARK_2,
    .paletteTag = ANIM_TAG_ICE_CHUNK,
    .oam = &gOamData_AffineNormal_ObjNormal_16x16,
    .anims = gDummySpriteAnimTable,
    .images = NULL,
    .affineAnims = gAffineAnims_FlashingSpark,
    .callback = AnimZapCannonSpark
};
const struct SpriteTemplate gTechnoBlastIceSmokeTemplate =
{
    .tileTag = ANIM_TAG_GRAY_SMOKE,
    .paletteTag = ANIM_TAG_ICE_CHUNK,
    .oam = &gOamData_AffineOff_ObjNormal_32x32,
    .anims = gOctazookaAnimTable,
    .images = NULL,
    .affineAnims = gDummySpriteAffineAnimTable,
    .callback = AnimSpriteOnMonPos
};
const struct SpriteTemplate gTechnoBlastIceCrystalsTemplate =
{
    .tileTag = ANIM_TAG_ICE_CRYSTALS,
    .paletteTag = ANIM_TAG_ICE_CRYSTALS,
    .oam = &gOamData_AffineNormal_ObjBlend_8x16,
    .anims = gAnims_IceCrystalLarge,
    .images = NULL,
    .affineAnims = gAffineAnims_HitSplat,
    .callback = AnimHitSplatBasic
};

//secret sword
const struct SpriteTemplate gSecretSwordBladesTemplate =
{
    .tileTag = ANIM_TAG_PUNISHMENT_BLADES,
    .paletteTag = ANIM_TAG_HYDRO_PUMP,
    .oam = &gOamData_AffineDouble_ObjNormal_32x32,
    .anims = gAnims_DragonBreathFire,
    .images = NULL,
    .affineAnims = gDummySpriteAffineAnimTable,
    .callback = AnimFireSpread
};

//glaciate
const struct SpriteTemplate gGlaciateSmokeTemplate =
{
    .tileTag = ANIM_TAG_BLACK_SMOKE,
    .paletteTag = ANIM_TAG_ICE_CHUNK,
    .oam = &gOamData_AffineOff_ObjNormal_32x16,
    .anims = gDummySpriteAnimTable,
    .images = NULL,
    .affineAnims = gDummySpriteAffineAnimTable,
    .callback = AnimBlackSmoke
};

//blue flare
const struct SpriteTemplate gBlueFlareFlameJabTemplate =
{
    .tileTag = ANIM_TAG_SMALL_EMBER,
    .paletteTag = ANIM_TAG_METAL_BITS,
    .oam = &gOamData_AffineOff_ObjNormal_32x32,
    .anims = gAnims_FlamethrowerFlame,
    .images = NULL,
    .affineAnims = gDummySpriteAffineAnimTable,
    .callback = AnimNeedleArmSpike
};

const struct SpriteTemplate gBlueFlareFlameSwirlTemplate =
{
    .tileTag = ANIM_TAG_SMALL_EMBER,
    .paletteTag = ANIM_TAG_METAL_BITS,
    .oam = &gOamData_AffineOff_ObjNormal_32x32,
    .anims = gAnims_FlamethrowerFlame,
    .images = NULL,
    .affineAnims = gDummySpriteAffineAnimTable,
    .callback = AnimParticleInVortex
};

const struct SpriteTemplate gBlueFlareBurnTemplate =
{
    .tileTag = ANIM_TAG_SMALL_EMBER,
    .paletteTag = ANIM_TAG_METAL_BITS,
    .oam = &gOamData_AffineOff_ObjNormal_32x32,
    .anims = gAnims_FlamethrowerFlame,
    .images = NULL,
    .affineAnims = gDummySpriteAffineAnimTable,
    .callback = AnimFireSpread
};

//freeze shock
const struct SpriteTemplate gFreezeShockCircleTemplate =
{
    .tileTag = ANIM_TAG_CIRCLE_OF_LIGHT,
    .paletteTag = ANIM_TAG_CIRCLE_OF_LIGHT,
    .oam = &gOamData_AffineNormal_ObjBlend_64x64,
    .anims = gDummySpriteAnimTable,
    .images = NULL,
    .affineAnims = gAffineAnims_GrowingElectricOrb,
    .callback = AnimGrowingShockWaveOrb
};

const struct SpriteTemplate gFreezeShockIceBallTemplate =
{
    .tileTag = ANIM_TAG_ICE_CHUNK,
    .paletteTag = ANIM_TAG_ICE_CHUNK,
    .oam = &gOamData_AffineDouble_ObjNormal_32x32,
    .anims = gAnims_IceBallChunk,
    .images = NULL,
    .affineAnims = gDummySpriteAffineAnimTable,
    .callback = TranslateAnimSpriteToTargetMonLocation
};

//ice burn
const struct SpriteTemplate gIceBurnSmokeTemplate =
{
    .tileTag = ANIM_TAG_BLACK_SMOKE,
    .paletteTag = ANIM_TAG_ICE_CHUNK,
    .oam = &gOamData_AffineOff_ObjNormal_32x16,
    .anims = gDummySpriteAnimTable,
    .images = NULL,
    .affineAnims = gDummySpriteAffineAnimTable,
    .callback = AnimBlackSmoke
};

//icicle crash
static const union AffineAnimCmd sSpriteAffineAnim_IcicleCrash[] =
{
    AFFINEANIMCMD_FRAME(0, 0, 128, 1), //180 degree turn
    AFFINEANIMCMD_END
};
static const union AffineAnimCmd* const sSpriteAffineAnimTable_IcicleCrash[] =
{
    sSpriteAffineAnim_IcicleCrash,
};
const struct SpriteTemplate gIcicleCrashSpearTemplate =
{
    .tileTag = ANIM_TAG_ICICLE_SPEAR,
    .paletteTag = ANIM_TAG_ICICLE_SPEAR,
    .oam = &gOamData_AffineNormal_ObjNormal_32x32,
    .anims = gDummySpriteAnimTable,
    .images = NULL,
    .affineAnims = sSpriteAffineAnimTable_IcicleCrash,
    .callback = AnimFallingRock
};

//v create
const struct SpriteTemplate gVCreateFlameTemplate =
{
    .tileTag = ANIM_TAG_SMALL_EMBER,
    .paletteTag = ANIM_TAG_SMALL_EMBER,
    .oam = &gOamData_AffineOff_ObjNormal_32x32,
    .anims = gAnims_FireBlastCross,
    .images = NULL,
    .affineAnims = gDummySpriteAffineAnimTable,
    .callback = AnimNeedleArmSpike
};

const struct SpriteTemplate gVCreateRedRingTemplate =
{
    .tileTag = ANIM_TAG_THIN_RING,
    .paletteTag = ANIM_TAG_JAGGED_MUSIC_NOTE,
    .oam = &gOamData_AffineDouble_ObjBlend_64x64,
    .anims = gDummySpriteAnimTable,
    .images = NULL,
    .affineAnims = gThinRingShrinkingAffineAnimTable,
    .callback = AnimSpriteOnMonPos
};

const struct SpriteTemplate gVCreateRedOrbTemplate =
{
    .tileTag = ANIM_TAG_ECLIPSING_ORB,
    .paletteTag = ANIM_TAG_JAGGED_MUSIC_NOTE,
    .oam = &gOamData_AffineOff_ObjNormal_32x32,
    .anims = gEclipsingOrbAnimTable,
    .images = NULL,
    .affineAnims = gDummySpriteAffineAnimTable,
    .callback = AnimSpriteOnMonPos
};

//fusion flare
const struct SpriteTemplate gFusionFlareRedBallUpTemplate =
{
    .tileTag = ANIM_TAG_CIRCLE_OF_LIGHT,
    .paletteTag = ANIM_TAG_VERTICAL_HEX,
    .oam = &gOamData_AffineNormal_ObjBlend_64x64,
    .anims = gDummySpriteAnimTable,
    .images = NULL,
    .affineAnims = gDummySpriteAffineAnimTable,
    .callback = AnimWeatherBallUp
};

const struct SpriteTemplate gFusionFlareRedBallTemplate =
{
    .tileTag = ANIM_TAG_CIRCLE_OF_LIGHT,
    .paletteTag = ANIM_TAG_VERTICAL_HEX,
    .oam = &gOamData_AffineNormal_ObjBlend_64x64,
    .anims = gDummySpriteAnimTable,
    .images = NULL,
    .affineAnims = gDummySpriteAffineAnimTable,
    .callback = AnimStompFoot
};

const struct SpriteTemplate gFusionFlareRedBubblesTemplate =
{
    .tileTag = ANIM_TAG_SMALL_BUBBLES,
    .paletteTag = ANIM_TAG_SMALL_BUBBLES,
    .oam = &gOamData_AffineOff_ObjNormal_8x8,
    .anims = gAnims_WaterPulseBubble,
    .images = NULL,
    .affineAnims = gDummySpriteAffineAnimTable,
    .callback = AnimWaterPulseBubble
};

const struct SpriteTemplate gFusionFlareRedRingTemplate =
{
    .tileTag = ANIM_TAG_THIN_RING,
    .paletteTag = ANIM_TAG_JAGGED_MUSIC_NOTE,
    .oam = &gOamData_AffineDouble_ObjBlend_64x64,
    .anims = gDummySpriteAnimTable,
    .images = NULL,
    .affineAnims = gThinRingExpandingAffineAnimTable,
    .callback = AnimUproarRing
};

//fusion bolt
static const union AffineAnimCmd sSpriteAffineAnim_DrakeStrikePlayer[] =
{
    AFFINEANIMCMD_FRAME(0, 0, 0xb9, 1),
    AFFINEANIMCMD_END,
};
static const union AffineAnimCmd sSpriteAffineAnim_DrakeStrikeOpponent[] = 
{
    AFFINEANIMCMD_FRAME(0, 0, 0x50, 1),
    AFFINEANIMCMD_END,
};
static const union AffineAnimCmd* const sAffineAnimCmdTable_DrakeStriking[] =  //devestating drake, fusion bolt
{
    sSpriteAffineAnim_DrakeStrikePlayer,
    sSpriteAffineAnim_DrakeStrikeOpponent,
};
const struct SpriteTemplate gFusionBoltBallTemplate =
{
    .tileTag = ANIM_TAG_CIRCLE_OF_LIGHT,
    .paletteTag = ANIM_TAG_CIRCLE_OF_LIGHT,
    .oam = &gOamData_AffineNormal_ObjNormal_64x64,
    .anims = gDummySpriteAnimTable,
    .images = NULL,
    .affineAnims = sAffineAnimCmdTable_DrakeStriking,
    .callback = AnimFlyBallAttack
};

// GEN 6
//mat block
const struct SpriteTemplate gMatBlockGreenConversionTemplate =
{
    .tileTag = ANIM_TAG_CONVERSION,
    .paletteTag = ANIM_TAG_GREEN_LIGHT_WALL,
    .oam = &gOamData_AffineDouble_ObjBlend_8x8,
    .anims = gConversionAnimTable,
    .images = NULL,
    .affineAnims = gConversionAffineAnimTable,
    .callback = AnimConversion
};

//belch
static const union AnimCmd sAnimCmdBerryEaten[] =
{
    ANIMCMD_FRAME(16, 3),
    ANIMCMD_END,
};
static const union AnimCmd *const sAnimCmdFramesBerryEaten[] =
{
    sAnimCmdBerryEaten,
};
const struct SpriteTemplate gBelchBerryTemplate =
{
    .tileTag = ANIM_TAG_BERRY_NORMAL,
    .paletteTag = ANIM_TAG_BERRY_NORMAL,
    .oam = &gOamData_AffineNormal_ObjNormal_32x32,
    .anims = sAnimCmdFramesBerryEaten,
    .images = NULL,
    .affineAnims = gDummySpriteAffineAnimTable,
    .callback = AnimMissileArc
};

//forest's curse
const struct SpriteTemplate gForestsCurseIngrainTemplate =
{
    .tileTag = ANIM_TAG_ROOTS,
    .paletteTag = ANIM_TAG_ROOTS,
    .oam = &gOamData_AffineOff_ObjNormal_32x32,
    .anims = gIngrainRootAnimTable,
    .images = NULL,
    .affineAnims = gDummySpriteAffineAnimTable,
    .callback = AnimWaterPulseBubble
};

//petal blizzard
static const union AnimCmd sAnimCmd_PetalBlizzard1_0[] = 
{
    ANIMCMD_FRAME(0, 10),
    ANIMCMD_JUMP(0),
};
static const union AnimCmd *const sAnimCmdTable_PetalBlizzard1[] = 
{
    sAnimCmd_PetalBlizzard1_0,
}; 
const struct SpriteTemplate gPetalBlizzardTwister1Template =
{
    .tileTag = ANIM_TAG_FLOWER,
    .paletteTag = ANIM_TAG_FLOWER,
    .oam = &gOamData_AffineOff_ObjNormal_16x16,
    .anims = sAnimCmdTable_PetalBlizzard1,
    .images = NULL,
    .affineAnims = gDummySpriteAffineAnimTable,
    .callback = AnimMoveTwisterParticle
};
static const u16 sPetalBlizzardFlowerOam[] = {0x0, 0x2000,0x0800,0x0};  //todo: convert to oam data
static const union AnimCmd sAnimCmd_PetalBlizzard2_0[] = 
{
    ANIMCMD_FRAME(0, 4),
    ANIMCMD_FRAME(4, 0),
    ANIMCMD_END,
};
static const union AnimCmd *const sAnimCmdTable_PetalBlizzard2[] = 
{
    sAnimCmd_PetalBlizzard2_0,
};
const struct SpriteTemplate gPetalBlizzardTwister2Template =
{
    .tileTag = ANIM_TAG_FLOWER,
    .paletteTag = ANIM_TAG_FLOWER,
    .oam = (const struct OamData *) &sPetalBlizzardFlowerOam,
    .anims = sAnimCmdTable_PetalBlizzard2,
    .images = NULL,
    .affineAnims = gDummySpriteAffineAnimTable,
    .callback = AnimMoveTwisterParticle
};

//crafty shield
const struct SpriteTemplate gCraftyShieldPinkConversionTemplate =
{
    .tileTag = ANIM_TAG_CRAFTY_SHIELD,
    .paletteTag = ANIM_TAG_CRAFTY_SHIELD,
    .oam = &gOamData_AffineDouble_ObjBlend_8x8,
    .anims = gConversionAnimTable,
    .images = NULL,
    .affineAnims = gConversionAffineAnimTable,
    .callback = AnimConversion
};

//grassy terrain
const struct SpriteTemplate gGrassyTerrainOrbsTemplate =
{
    .tileTag = ANIM_TAG_ORBS,
    .paletteTag = ANIM_TAG_ORBS,
    .oam = &gOamData_AffineNormal_ObjBlend_16x16,
    .anims = gPowerAbsorptionOrbAnimTable,
    .images = NULL,
    .affineAnims = gPowerAbsorptionOrbAffineAnimTable,
    .callback = AnimOrbitFast
};

const struct SpriteTemplate gGrassyTerrainStarTemplate =
{
    .tileTag = ANIM_TAG_GREEN_SPARKLE,
    .paletteTag = ANIM_TAG_GREEN_SPARKLE,
    .oam = &gOamData_AffineOff_ObjNormal_16x16,
    .anims = gMoonlightSparkleAnimTable,
    .images = NULL,
    .affineAnims = gDummySpriteAffineAnimTable,
    .callback = AnimOrbitScatter
};

//misty terrain
const struct SpriteTemplate gMistyTerrainOrbsTemplate =
{
    .tileTag = ANIM_TAG_ORBS,
    .paletteTag = ANIM_TAG_WATER_GUN,
    .oam = &gOamData_AffineNormal_ObjBlend_16x16,
    .anims = gPowerAbsorptionOrbAnimTable,
    .images = NULL,
    .affineAnims = gPowerAbsorptionOrbAffineAnimTable,
    .callback = AnimOrbitFast
};

const struct SpriteTemplate gMistyTerrainStarTemplate =
{
    .tileTag = ANIM_TAG_GREEN_SPARKLE,
    .paletteTag = ANIM_TAG_WATER_GUN,
    .oam = &gOamData_AffineOff_ObjNormal_16x16,
    .anims = gMoonlightSparkleAnimTable,
    .images = NULL,
    .affineAnims = gDummySpriteAffineAnimTable,
    .callback = AnimOrbitScatter
};

//electrify
const struct SpriteTemplate gElectrifyRingTemplate =
{
    .tileTag = ANIM_TAG_GUARD_RING,
    .paletteTag = ANIM_TAG_SPARK_2,
    .oam = &gOamData_AffineDouble_ObjBlend_64x32,
    .anims = gDummySpriteAnimTable,
    .images = NULL,
    .affineAnims = gGuardRingAffineAnimTable,
    .callback = SpriteCB_SurroundingRing
};

const struct SpriteTemplate gElectrifyYellowRingTemplate =
{
    .tileTag = ANIM_TAG_THIN_RING,
    .paletteTag = ANIM_TAG_SMALL_EMBER,
    .oam = &gOamData_AffineDouble_ObjBlend_64x64,
    .anims = gDummySpriteAnimTable,
    .images = NULL,
    .affineAnims = gThinRingExpandingAffineAnimTable,
    .callback = AnimUproarRing
};

//fairy wind
const struct SpriteTemplate gFairyWindCloudTemplate =
{
    .tileTag = ANIM_TAG_PINK_CLOUD,
    .paletteTag = ANIM_TAG_PINK_CLOUD,
    .oam = &gOamData_AffineNormal_ObjNormal_32x32,
    .anims = gDummySpriteAnimTable,
    .images = NULL,
    .affineAnims = gSwiftStarAffineAnimTable,
    .callback = AnimTranslateLinearSingleSineWave
};

//confide
const struct SpriteTemplate gConfideBubbleTemplate =
{
    .tileTag = ANIM_TAG_CONFIDE,
    .paletteTag = ANIM_TAG_CONFIDE,
    .oam = &gOamData_AffineOff_ObjNormal_32x32,
    .anims = gMetronomeThroughtBubbleAnimTable,
    .images = NULL,
    .affineAnims = gDummySpriteAffineAnimTable,
    .callback = AnimThoughtBubble
};

//diamond storm
const struct SpriteTemplate gDiamondStormSwirlingIceTemplate =
{
    .tileTag = ANIM_TAG_ICE_CRYSTALS,
    .paletteTag = ANIM_TAG_ICE_CRYSTALS,
    .oam = &gOamData_AffineOff_ObjNormal_8x8,
    .anims = gAnims_Snowball,
    .images = NULL,
    .affineAnims = gDummySpriteAffineAnimTable,
    .callback = AnimSwirlingSnowball_Step1
};

const struct SpriteTemplate gDiamondStormBlizzardTemplate =
{
    .tileTag = ANIM_TAG_ICE_CRYSTALS,
    .paletteTag = ANIM_TAG_ICE_CRYSTALS,
    .oam = &gOamData_AffineOff_ObjNormal_16x16,
    .anims = gAnims_BlizzardIceCrystal,
    .images = NULL,
    .affineAnims = gDummySpriteAffineAnimTable,
    .callback = AnimMoveParticleBeyondTarget
};

const struct SpriteTemplate gDiamondStormDiamondsTemplate =
{
    .tileTag = ANIM_TAG_ICE_CRYSTALS,
    .paletteTag = ANIM_TAG_ICE_CRYSTALS,
    .oam = &gOamData_AffineNormal_ObjBlend_8x16,
    .anims = gAnims_IceCrystalLarge,
    .images = NULL,
    .affineAnims = gAffineAnims_BasicRock,
    .callback = AnimMoveTwisterParticle
};

//steam eruption
const struct SpriteTemplate gSteamEruptionBreathTemplate =
{
    .tileTag = ANIM_TAG_STEAM_ERUPTION,
    .paletteTag = ANIM_TAG_STEAM_ERUPTION,
    .oam = &gOamData_AffineDouble_ObjNormal_32x32,
    .anims = gAnims_DragonBreathFire,
    .images = NULL,
    .affineAnims = gAffineAnims_DragonBreathFire,
    .callback = AnimDragonFireToTarget
};

//hyperspace hole
const struct SpriteTemplate gHyperspaceHoleImpactTemplate =
{
    .tileTag = ANIM_TAG_IMPACT,
    .paletteTag = ANIM_TAG_POISON_BUBBLE,
    .oam = &gOamData_AffineNormal_ObjBlend_32x32,
    .anims = gDummySpriteAnimTable,
    .images = NULL,
    .affineAnims = gAffineAnims_IceCrystalHit,
    .callback = AnimIceEffectParticle
};

//water shuriken
const struct SpriteTemplate gWaterShurikenStarTemplate =
{
    .tileTag = ANIM_TAG_YELLOW_STAR,
    .paletteTag = ANIM_TAG_WATER_ORB,
    .oam = &gOamData_AffineNormal_ObjNormal_32x32,
    .anims = gDummySpriteAnimTable,
    .images = NULL,
    .affineAnims = gAffineAnims_ShadowBall,
    .callback = AnimShadowBall
};

const struct SpriteTemplate gWaterShurikenRingTemplate =
{
    .tileTag = ANIM_TAG_BLUE_RING_2,
    .paletteTag = ANIM_TAG_WATER_ORB,
    .oam = &gOamData_AffineDouble_ObjNormal_16x32,
    .anims = gDummySpriteAnimTable,
    .images = NULL,
    .affineAnims = gWaterPulseRingAffineAnimTable,
    .callback = AnimWaterPulseRing
};

const struct SpriteTemplate gWaterShurikenImpactTemplate =
{
    .tileTag = ANIM_TAG_IMPACT,
    .paletteTag = ANIM_TAG_WATER_ORB,
    .oam = &gOamData_AffineNormal_ObjBlend_32x32,
    .anims = gDummySpriteAnimTable,
    .images = NULL,
    .affineAnims = gAffineAnims_HitSplat,
    .callback = AnimHitSplatBasic
};

//eerie impulse
const struct SpriteTemplate gEerieImpulseRingTemplate =
{
    .tileTag = ANIM_TAG_THIN_RING,
    .paletteTag = ANIM_TAG_SPARK_2,
    .oam = &gOamData_AffineDouble_ObjBlend_64x64,
    .anims = gDummySpriteAnimTable,
    .images = NULL,
    .affineAnims = gHyperVoiceRingAffineAnimTable,
    .callback = AnimHyperVoiceRing
};

const struct SpriteTemplate gEerieImpulseImpactTemplate =
{
    .tileTag = ANIM_TAG_GOLD_RING,
    .paletteTag = ANIM_TAG_SPARK_H,
    .oam = &gOamData_AffineOff_ObjNormal_16x32,
    .anims = gDummySpriteAnimTable,
    .images = NULL,
    .affineAnims = gDummySpriteAffineAnimTable,
    .callback = AnimGrantingStars
};

//venom drench
const struct SpriteTemplate gVenomDrenchAcidTemplate =
{
    .tileTag = ANIM_TAG_POISON_BUBBLE,
    .paletteTag = ANIM_TAG_POISON_BUBBLE,
    .oam = &gOamData_AffineDouble_ObjNormal_16x16,
    .anims = gAnims_PoisonProjectile,
    .images = NULL,
    .affineAnims = gDummySpriteAffineAnimTable,
    .callback = AnimFallingRock
};

//powder
const struct SpriteTemplate gPowderBlackSporeTemplate =
{
    .tileTag = ANIM_TAG_SPORE,
    .paletteTag = ANIM_TAG_HANDS_AND_FEET,
    .oam = &gOamData_AffineOff_ObjNormal_16x16,
    .anims = gSporeParticleAnimTable,
    .images = NULL,
    .affineAnims = gDummySpriteAffineAnimTable,
    .callback = AnimSporeParticle
};

//geomancy
const struct SpriteTemplate gGeomancyRingTemplate =
{
    .tileTag = ANIM_TAG_GUARD_RING,
    .paletteTag = ANIM_TAG_GUARD_RING,
    .oam = &gOamData_AffineDouble_ObjBlend_64x32,
    .anims = gDummySpriteAnimTable,
    .images = NULL,
    .affineAnims = gGuardRingAffineAnimTable,
    .callback = SpriteCB_SurroundingRing
};

const struct SpriteTemplate gGeomancyYellowRageTemplate =
{
    .tileTag = ANIM_TAG_FIRE_PLUME,
    .paletteTag = ANIM_TAG_PAW_PRINT,
    .oam = &gOamData_AffineOff_ObjNormal_32x32,
    .anims = gAnims_DragonRageFirePlume,
    .images = NULL,
    .affineAnims = gDummySpriteAffineAnimTable,
    .callback = AnimDragonRageFirePlume
};

const struct SpriteTemplate gGeomancyRedCellVortexTemplate =
{
    .tileTag = ANIM_TAG_ZYGARDE_HEXES,
    .paletteTag = ANIM_TAG_SMALL_EMBER,
    .oam = &gOamData_AffineOff_ObjNormal_16x16,
    .anims = gRazorLeafParticleAnimTable,
    .images = NULL,
    .affineAnims = gDummySpriteAffineAnimTable,
    .callback = AnimParticleInVortex
};

const struct SpriteTemplate gGeomancyGreenCellVortexTemplate =
{
    .tileTag = ANIM_TAG_ZYGARDE_HEXES,
    .paletteTag = ANIM_TAG_WHIP_HIT,
    .oam = &gOamData_AffineOff_ObjNormal_16x16,
    .anims = gRazorLeafParticleAnimTable,
    .images = NULL,
    .affineAnims = gDummySpriteAffineAnimTable,
    .callback = AnimParticleInVortex
};

const struct SpriteTemplate gGeomancyBlueCellVortexTemplate =
{
    .tileTag = ANIM_TAG_ZYGARDE_HEXES,
    .paletteTag = ANIM_TAG_SWEAT_BEAD,
    .oam = &gOamData_AffineOff_ObjNormal_16x16,
    .anims = gRazorLeafParticleAnimTable,
    .images = NULL,
    .affineAnims = gDummySpriteAffineAnimTable,
    .callback = AnimParticleInVortex
};

const struct SpriteTemplate gGeomancyRedCellRaiseTemplate =
{
    .tileTag = ANIM_TAG_ZYGARDE_HEXES,
    .paletteTag = ANIM_TAG_SMALL_EMBER,
    .oam = &gOamData_AffineOff_ObjNormal_16x16,
    .anims = gRazorLeafParticleAnimTable,
    .images = NULL,
    .affineAnims = gDummySpriteAffineAnimTable,
    .callback = AnimRaiseSprite
};

const struct SpriteTemplate gGeomancyGreenCellRaiseTemplate =
{
    .tileTag = ANIM_TAG_ZYGARDE_HEXES,
    .paletteTag = ANIM_TAG_WHIP_HIT,
    .oam = &gOamData_AffineOff_ObjNormal_16x16,
    .anims = gRazorLeafParticleAnimTable,
    .images = NULL,
    .affineAnims = gDummySpriteAffineAnimTable,
    .callback = AnimRaiseSprite
};

const struct SpriteTemplate gGeomancyBlueCellRaiseTemplate =
{
    .tileTag = ANIM_TAG_ZYGARDE_HEXES,
    .paletteTag = ANIM_TAG_SWEAT_BEAD,
    .oam = &gOamData_AffineOff_ObjNormal_16x16,
    .anims = gRazorLeafParticleAnimTable,
    .images = NULL,
    .affineAnims = gDummySpriteAffineAnimTable,
    .callback = AnimRaiseSprite
};

//magnetic flux
const struct SpriteTemplate gMagneticFluxUproarTemplate =
{
    .tileTag = ANIM_TAG_THIN_RING,
    .paletteTag = ANIM_TAG_SMALL_EMBER,
    .oam = &gOamData_AffineDouble_ObjBlend_64x64,
    .anims = gDummySpriteAnimTable,
    .images = NULL,
    .affineAnims = gThinRingExpandingAffineAnimTable,
    .callback = AnimUproarRing
};

//happy hour
const struct SpriteTemplate gHappyHourCoinShowerTemplate =
{
    .tileTag = ANIM_TAG_COIN,
    .paletteTag = ANIM_TAG_COIN,
    .oam = &gOamData_AffineNormal_ObjNormal_16x16,
    .anims = gCoinAnimTable,
    .images = NULL,
    .affineAnims = gDummySpriteAffineAnimTable,
    .callback = AnimHappyHourCoinShower
};

//electric terrain
const struct SpriteTemplate gElectricTerrainOrbsTemplate =
{
    .tileTag = ANIM_TAG_ELECTRIC_ORBS,
    .paletteTag = ANIM_TAG_ELECTRIC_ORBS,
    .oam = &gOamData_AffineOff_ObjNormal_8x8,
    .anims = gAnims_ElectricChargingParticles,
    .images = NULL,
    .affineAnims = gDummySpriteAffineAnimTable,
    .callback = AnimOrbitFast
};

const struct SpriteTemplate gElectricTerrainFlyingBallTemplate =
{
    .tileTag = ANIM_TAG_ELECTRIC_ORBS,
    .paletteTag = ANIM_TAG_ELECTRIC_ORBS,
    .oam = &gOamData_AffineOff_ObjNormal_8x8,
    .anims = gAnims_ElectricChargingParticles,
    .images = NULL,
    .affineAnims = gDummySpriteAffineAnimTable,
    .callback = AnimOrbitScatter
};

//celebrate
const struct SpriteTemplate gCelebrateBagTemplate =
{
    .tileTag = ANIM_TAG_ITEM_BAG,
    .paletteTag = ANIM_TAG_ITEM_BAG,
    .oam = &gOamData_AffineNormal_ObjNormal_32x32,
    .anims = gDummySpriteAnimTable,
    .images = NULL,
    .affineAnims = gMetronomeFingerAffineAnimTable,
    .callback = AnimFollowMeFinger
};

//hold hands
const struct SpriteTemplate gHoldHandsHeartTemplate =
{
    .tileTag = ANIM_TAG_MAGENTA_HEART,
    .paletteTag = ANIM_TAG_VERTICAL_HEX,
    .oam = &gOamData_AffineOff_ObjNormal_16x16,
    .anims = gDummySpriteAnimTable,
    .images = NULL,
    .affineAnims = gDummySpriteAffineAnimTable,
    .callback = AnimPetalDanceBigFlower
};

//hold back
const struct SpriteTemplate gHoldBackSwipeTemplate =
{
    .tileTag = ANIM_TAG_PURPLE_SWIPE,
    .paletteTag = ANIM_TAG_PAW_PRINT,
    .oam = &gOamData_AffineOff_ObjNormal_64x64,
    .anims = gAnims_RevengeBigScratch,
    .images = NULL,
    .affineAnims = gDummySpriteAffineAnimTable,
    .callback = AnimRevengeScratch
};

const struct SpriteTemplate gHoldBackRingTemplate =
{
    .tileTag = ANIM_TAG_THIN_RING,
    .paletteTag = ANIM_TAG_PAW_PRINT,
    .oam = &gOamData_AffineDouble_ObjNormal_64x64,
    .anims = gDummySpriteAnimTable,
    .images = NULL,
    .affineAnims = gThinRingExpandingAffineAnimTable,
    .callback = AnimSpriteOnMonPos
};

const struct SpriteTemplate gHoldBackStarsTemplate =
{
    .tileTag = ANIM_TAG_PAIN_SPLIT,
    .paletteTag = ANIM_TAG_DUCK,
    .oam = &gOamData_AffineOff_ObjNormal_16x16,
    .anims = gDummySpriteAnimTable,
    .images = NULL,
    .affineAnims = gDummySpriteAffineAnimTable,
    .callback = AnimDizzyPunchDuck
};

//infestation
const struct SpriteTemplate gInfestationBubbleTemplate =
{
    .tileTag = ANIM_TAG_SMALL_BUBBLES,
    .paletteTag = ANIM_TAG_HANDS_AND_FEET,
    .oam = &gOamData_AffineOff_ObjNormal_8x8,
    .anims = gAnims_WaterPulseBubble,
    .images = NULL,
    .affineAnims = gDummySpriteAffineAnimTable,
    .callback = AnimParticleInVortex
};

//oblivion wing
static const union AffineAnimCmd sSpriteAffineAnim_GrowingRing[] =
{
    AFFINEANIMCMD_FRAME(8, 8, 0, 16), //Double in size
    AFFINEANIMCMD_END,
};
static const union AffineAnimCmd* const sSpriteAffineAnimTable_GrowingRing[] =
{
    sSpriteAffineAnim_GrowingRing,
};
const struct SpriteTemplate gOblivionWingBeamTemplate =
{
    .tileTag = ANIM_TAG_HYDRO_PUMP,
    .paletteTag = ANIM_TAG_HYDRO_PUMP,
    .oam = &gOamData_AffineDouble_ObjNormal_16x16,
    .anims = gDummySpriteAnimTable,
    .images = NULL,
    .affineAnims = sSpriteAffineAnimTable_GrowingRing,
    .callback = TranslateAnimSpriteToTargetMonLocation
};

//thousand arrows
const struct SpriteTemplate gThousandArrowsGreenChargeTemplate =
{
    .tileTag = ANIM_TAG_CIRCLE_OF_LIGHT,
    .paletteTag = ANIM_TAG_LEAF,
    .oam = &gOamData_AffineNormal_ObjBlend_64x64,
    .anims = gDummySpriteAnimTable,
    .images = NULL,
    .affineAnims = gAffineAnims_GrowingElectricOrb,
    .callback = AnimGrowingChargeOrb
};

const struct SpriteTemplate gThousandArrowsGreenHexTemplate =
{
    .tileTag = ANIM_TAG_VERTICAL_HEX,
    .paletteTag = ANIM_TAG_ZYGARDE_HEXES,
    .oam = &gOamData_AffineOff_ObjNormal_16x16,
    .anims = gRazorLeafParticleAnimTable,
    .images = NULL,
    .affineAnims = gDummySpriteAffineAnimTable,
    .callback = SpriteCB_Geyser
};

const struct SpriteTemplate gThousandArrowsGreenArrowTemplate =
{
    .tileTag = ANIM_TAG_NEEDLE,
    .paletteTag = ANIM_TAG_LEAF,
    .oam = &gOamData_AffineOff_ObjNormal_16x16,
    .anims = gDummySpriteAnimTable,
    .images = NULL,
    .affineAnims = gDummySpriteAffineAnimTable,
    .callback = AnimMudSportDirt
};

const struct SpriteTemplate gThousandArrowsGreenDischargeTemplate =
{
    .tileTag = ANIM_TAG_ELECTRICITY,
    .paletteTag = ANIM_TAG_RAZOR_LEAF,
    .oam = &gOamData_AffineOff_ObjNormal_32x32,
    .anims = gAnims_ElectricPuff,
    .images = NULL,
    .affineAnims = gDummySpriteAffineAnimTable,
    .callback = AnimElectricPuff
};

//thousand waves
const struct SpriteTemplate gThousandWavesGreenWaveTemplate =
{
    .tileTag = ANIM_TAG_FLYING_DIRT,
    .paletteTag = ANIM_TAG_LEAF,
    .oam = &gOamData_AffineOff_ObjNormal_32x16,
    .anims = gDummySpriteAnimTable,
    .images = NULL,
    .affineAnims = gDummySpriteAffineAnimTable,
    .callback = AnimFlyingSandCrescent
};

const struct SpriteTemplate gThousandWavesGreenRecoverTemplate =
{
    .tileTag = ANIM_TAG_ZYGARDE_HEXES,
    .paletteTag = ANIM_TAG_ZYGARDE_HEXES,
    .oam = &gOamData_AffineOff_ObjNormal_16x16,
    .anims = gRazorLeafParticleAnimTable,
    .images = NULL,
    .affineAnims = gPowerAbsorptionOrbAffineAnimTable,
    .callback = AnimPowerAbsorptionOrb
};

const struct SpriteTemplate gThousandWavesGreenWheelTemplate =
{
    .tileTag = ANIM_TAG_ZYGARDE_HEXES,
    .paletteTag = ANIM_TAG_ZYGARDE_HEXES,
    .oam = &gOamData_AffineOff_ObjNormal_16x16,
    .anims = gRazorLeafParticleAnimTable,
    .images = NULL,
    .affineAnims = gDummySpriteAffineAnimTable,
    .callback = AnimDragonDanceOrb
};

const struct SpriteTemplate gThousandWavesRotatingImpactTemplate =
{
    .tileTag = ANIM_TAG_ZYGARDE_HEXES,
    .paletteTag = ANIM_TAG_ZYGARDE_HEXES,
    .oam = &gOamData_AffineOff_ObjNormal_16x16,
    .anims = gRazorLeafParticleAnimTable,
    .images = NULL,
    .affineAnims = gAffineAnims_Whirlpool,
    .callback = AnimParticleInVortex
};

const struct SpriteTemplate gThousandWavesPoundImpactTemplate =
{
    .tileTag = ANIM_TAG_IMPACT,
    .paletteTag = ANIM_TAG_LEAF,
    .oam = &gOamData_AffineNormal_ObjBlend_32x32,
    .anims = gDummySpriteAnimTable,
    .images = NULL,
    .affineAnims = gAffineAnims_HitSplat,
    .callback = AnimHitSplatOnMonEdge
};

//lands wrath
const struct SpriteTemplate gLandsWrathVortexTemplate =
{
    .tileTag = ANIM_TAG_WATER_ORB,
    .paletteTag = ANIM_TAG_SPARK_2,
    .oam = &gOamData_AffineNormal_ObjBlend_16x16,
    .anims = gAnims_WaterMudOrb,
    .images = NULL,
    .affineAnims = gAffineAnims_Whirlpool,
    .callback = AnimParticleInVortex
};

//light of ruin
const struct SpriteTemplate gLightOfRuinPinkOrbsTemplate =
{
    .tileTag = ANIM_TAG_ORBS,
    .paletteTag = ANIM_TAG_PINK_PETAL,
    .oam = &gOamData_AffineOff_ObjNormal_8x8,
    .anims = gSolarbeamBigOrbAnimTable,
    .images = NULL,
    .affineAnims = gDummySpriteAffineAnimTable,
    .callback = AnimHyperBeamOrb
};
const struct SpriteTemplate gLightOfRuinPinkDischargeTemplate =
{
    .tileTag = ANIM_TAG_ELECTRICITY,
    .paletteTag = ANIM_TAG_PINK_PETAL,
    .oam = &gOamData_AffineOff_ObjNormal_32x32,
    .anims = gAnims_ElectricPuff,
    .images = NULL,
    .affineAnims = gDummySpriteAffineAnimTable,
    .callback = AnimElectricPuff
};

const struct SpriteTemplate gLightOfRuinPinkExplosionTemplate =
{
    .tileTag = ANIM_TAG_EXPLOSION,
    .paletteTag = ANIM_TAG_PINK_PETAL,
    .oam = &gOamData_AffineOff_ObjNormal_32x32,
    .anims = gExplosionAnimTable,
    .images = NULL,
    .affineAnims = gDummySpriteAffineAnimTable,
    .callback = AnimSpriteOnMonPos
};

//origin pulse
const struct SpriteTemplate gOriginPulseRingTemplate =
{
    .tileTag = ANIM_TAG_THIN_RING,
    .paletteTag = ANIM_TAG_WATER_ORB,
    .oam = &gOamData_AffineDouble_ObjBlend_64x64,
    .anims = gDummySpriteAnimTable,
    .images = NULL,
    .affineAnims = gThinRingExpandingAffineAnimTable,
    .callback = AnimUproarRing
};

const struct SpriteTemplate gOriginPulseOrbTemplate =
{
    .tileTag = ANIM_TAG_ORBS,
    .paletteTag = ANIM_TAG_WATER_ORB,
    .oam = &gOamData_AffineNormal_ObjBlend_16x16,
    .anims = gPowerAbsorptionOrbAnimTable,
    .images = NULL,
    .affineAnims = gDummySpriteAffineAnimTable,
    .callback = AnimDragonDanceOrb
};

const struct SpriteTemplate gOriginPulseOrbInwardTemplate =
{
    .tileTag = ANIM_TAG_ORBS,
    .paletteTag = ANIM_TAG_WATER_ORB,
    .oam = &gOamData_AffineNormal_ObjBlend_16x16,
    .anims = gPowerAbsorptionOrbAnimTable,
    .images = NULL,
    .affineAnims = gDummySpriteAffineAnimTable,
    .callback = AnimNeedleArmSpike
};

const struct SpriteTemplate gOriginPulseBlueImpactTemplate =
{
    .tileTag = ANIM_TAG_IMPACT,
    .paletteTag = ANIM_TAG_WATER_ORB,
    .oam = &gOamData_AffineNormal_ObjBlend_32x32,
    .anims = gDummySpriteAnimTable,
    .images = NULL,
    .affineAnims = gAffineAnims_HitSplat,
    .callback = AnimHitSplatRandom
};

const struct SpriteTemplate gOriginPulseBasicSplatTemplate =
{
    .tileTag = ANIM_TAG_IMPACT,
    .paletteTag = ANIM_TAG_WATER_ORB,
    .oam = &gOamData_AffineNormal_ObjBlend_32x32,
    .anims = gDummySpriteAnimTable,
    .images = NULL,
    .affineAnims = gAffineAnims_HitSplat,
    .callback = AnimHitSplatBasic
};

//precipice blades
static const union AnimCmd sAnimCmdLargeSpike[] =
{
    ANIMCMD_FRAME(0, 3),
    ANIMCMD_FRAME(32, 3),
    ANIMCMD_FRAME(64, 3),
    ANIMCMD_FRAME(96, 3),
    ANIMCMD_END,
};
static const union AnimCmd *const sAnimCmdTable_LargeSpike[] =
{
    sAnimCmdLargeSpike,
};
const struct SpriteTemplate gPrecipiceBladesSpikeTemplate =
{
    .tileTag = ANIM_TAG_LARGE_SPIKE,
    .paletteTag = ANIM_TAG_LARGE_SPIKE,
    .oam = &gOamData_AffineOff_ObjNormal_32x64,
    .anims = sAnimCmdTable_LargeSpike,
    .images = NULL,
    .affineAnims = gDummySpriteAffineAnimTable,
    .callback = SpriteCB_SpriteOnMonForDuration
};

static const union AffineAnimCmd sSpriteAffineAnim_LargeHailRock[] =
{
    AFFINEANIMCMD_FRAME(256, 256, 0, 1), //Double sprite size
    AFFINEANIMCMD_END,
};
static const union AffineAnimCmd* const sSpriteAffineAnimTable_LargeHailRock[] =
{
    sSpriteAffineAnim_LargeHailRock,
};
const struct SpriteTemplate gPrecipiceBladesLargeSpikeTemplate =
{
    .tileTag = ANIM_TAG_LARGE_SPIKE,
    .paletteTag = ANIM_TAG_LARGE_SPIKE,
    .oam = &gOamData_AffineDouble_ObjNormal_32x64,
    .anims = sAnimCmdTable_LargeSpike,
    .images = NULL,
    .affineAnims = sSpriteAffineAnimTable_LargeHailRock,
    .callback = SpriteCB_SpriteOnMonForDuration
};

const struct SpriteTemplate gPrecipiceBladesPlumeTemplate =
{
    .tileTag = ANIM_TAG_FIRE_PLUME,
    .paletteTag = ANIM_TAG_FIRE_PLUME,
    .oam = &gOamData_AffineOff_ObjNormal_32x32,
    .anims = gAnims_DragonRageFirePlume,
    .images = NULL,
    .affineAnims = gDummySpriteAffineAnimTable,
    .callback = SpriteCB_AnimSpriteOnSelectedMonPos
};

//dragon ascent
static const union AffineAnimCmd sAffineAnimCmd_Drake[] = 
{
    AFFINEANIMCMD_FRAME(0, 0, 0, 1), //drake faces up
    AFFINEANIMCMD_END,
};
static const union AffineAnimCmd* const sAffineAnimCmdTable_DrakeFaceNorth[] =
{
    sAffineAnimCmd_Drake,
    sAffineAnimCmd_Drake,
};
const struct SpriteTemplate gDragonAscentFlyUpTemplate =
{
    .tileTag = ANIM_TAG_DRAGON_ASCENT,
    .paletteTag = ANIM_TAG_DRAGON_ASCENT,
    .oam = &gOamData_AffineNormal_ObjNormal_64x64,
    .anims = gDummySpriteAnimTable,
    .images = NULL,
    .affineAnims = sAffineAnimCmdTable_DrakeFaceNorth,
    .callback = AnimParticleInVortex
};

const struct SpriteTemplate gDragonAscentDrakeTemplate =
{
    .tileTag = ANIM_TAG_DRAGON_ASCENT,
    .paletteTag = ANIM_TAG_DRAGON_ASCENT,
    .oam = &gOamData_AffineNormal_ObjNormal_64x64,
    .anims = gDummySpriteAnimTable,
    .images = NULL,
    .affineAnims = sAffineAnimCmdTable_DrakeStriking,
    .callback = AnimFlyBallAttack
};

//hyperspace fury
const struct SpriteTemplate gHyperspaceFuryRingTemplate =
{
    .tileTag = ANIM_TAG_HOOPA_RING,
    .paletteTag = ANIM_TAG_HOOPA_RING,
    .oam = &gOamData_AffineNormal_ObjNormal_32x32,
    .anims = gDummySpriteAnimTable,
    .images = NULL,
    .affineAnims = gAffineAnims_ShadowBall,
    .callback = AnimFireSpiralOutward
};

const struct SpriteTemplate gHyperspaceFuryHandTemplate =
{
    .tileTag = ANIM_TAG_HOOPA_HAND,
    .paletteTag = ANIM_TAG_HOOPA_HAND,
    .oam = &gOamData_AffineNormal_ObjNormal_16x16,
    .anims = gDummySpriteAnimTable,
    .images = NULL,
    .affineAnims = gDummySpriteAffineAnimTable,
    .callback = AnimNeedleArmSpike
};

const struct SpriteTemplate gHyperspaceFuryImpactTemplate =
{
    .tileTag = ANIM_TAG_IMPACT,
    .paletteTag = ANIM_TAG_POISON_BUBBLE,
    .oam = &gOamData_AffineNormal_ObjBlend_32x32,
    .anims = gDummySpriteAnimTable,
    .images = NULL,
    .affineAnims = gAffineAnims_HitSplat,
    .callback = AnimHitSplatRandom
};

// GEN 7
//first impression
const struct SpriteTemplate gFirstImpressionPoundTemplate =
{
    .tileTag = ANIM_TAG_IMPACT,
    .paletteTag = ANIM_TAG_RAZOR_LEAF,
    .oam = &gOamData_AffineNormal_ObjBlend_32x32,
    .anims = gDummySpriteAnimTable,
    .images = NULL,
    .affineAnims = gAffineAnims_HitSplat,
    .callback = AnimHitSplatBasic
};

//baneful bunker
const struct SpriteTemplate gBanefulBunkerPoisonBubbleTemplate =
{
    .tileTag = ANIM_TAG_POISON_BUBBLE,
    .paletteTag = ANIM_TAG_POISON_BUBBLE,
    .oam = &gOamData_AffineNormal_ObjNormal_16x16,
    .anims = gAnims_PoisonProjectile,
    .images = NULL,
    .affineAnims = gDummySpriteAffineAnimTable,
    .callback = AnimSmallBubblePair
};

//spirit shackle
const struct SpriteTemplate gSpiritShackleArrowTemplate =
{
    .tileTag = ANIM_TAG_SPIRIT_ARROW,
    .paletteTag = ANIM_TAG_SPIRIT_ARROW,
    .oam = &gOamData_AffineNormal_ObjNormal_32x32,
    .anims = gDummySpriteAnimTable,
    .images = NULL,
    .affineAnims = gDummySpriteAffineAnimTable,
    .callback = AnimSonicBoomProjectile
};

const struct SpriteTemplate gSpiritShackleChainTemplate =
{
    .tileTag = ANIM_TAG_CHAIN_LINK,
    .paletteTag = ANIM_TAG_CHAIN_LINK,
    .oam = &gOamData_AffineOff_ObjNormal_32x16,
    .anims = gDummySpriteAnimTable,
    .images = NULL,
    .affineAnims = gDummySpriteAffineAnimTable,
    .callback = AnimThunderWave
};

//darkest lariat
const struct SpriteTemplate gDarkestLariatImpactTemplate =
{
    .tileTag = ANIM_TAG_IMPACT,
    .paletteTag = ANIM_TAG_POISON_BUBBLE,
    .oam = &gOamData_AffineNormal_ObjBlend_32x32,
    .anims = gDummySpriteAnimTable,
    .images = NULL,
    .affineAnims = gAffineAnims_HitSplat,
    .callback = AnimHitSplatBasic
};

//sparklig aria
const struct SpriteTemplate gSparklingAriaBlueChargeTemplate =
{
    .tileTag = ANIM_TAG_WATER_ORB,
    .paletteTag = ANIM_TAG_WATER_ORB,
    .oam = &gOamData_AffineDouble_ObjBlend_16x16,
    .anims = gAnims_WaterMudOrb,
    .images = NULL,
    .affineAnims = gAffineAnims_GrowingElectricOrb,
    .callback = AnimGrowingChargeOrb
};

const struct SpriteTemplate gSparklingAriaRainTemplate =
{
    .tileTag = ANIM_TAG_HYDRO_PUMP,
    .paletteTag = ANIM_TAG_HYDRO_PUMP,
    .oam = &gOamData_AffineOff_ObjBlend_16x16,
    .anims = gAnims_WaterBubbleProjectile,
    .images = NULL,
    .affineAnims = gDummySpriteAffineAnimTable,
    .callback = AnimMudSportDirt
};

const struct SpriteTemplate gSparklingAriaBubbleRainTemplate =
{
    .tileTag = ANIM_TAG_BUBBLE,
    .paletteTag = ANIM_TAG_BUBBLE,
    .oam = &gOamData_AffineOff_ObjBlend_16x16,
    .anims = gAnims_WaterBubbleProjectile,
    .images = NULL,
    .affineAnims = gDummySpriteAffineAnimTable,
    .callback = AnimMudSportDirt
};

const struct SpriteTemplate gSparklingAriaBubblesTemplate =
{
    .tileTag = ANIM_TAG_BUBBLE,
    .paletteTag = ANIM_TAG_BUBBLE,
    .oam = &gOamData_AffineOff_ObjBlend_16x16,
    .anims = gAnims_WaterBubbleProjectile,
    .images = NULL,
    .affineAnims = gDummySpriteAffineAnimTable,
    .callback = AnimSmallBubblePair
};

//ice hammer
const struct SpriteTemplate gIceHammerPunchStompTemplate =
{
    .tileTag = ANIM_TAG_HORSESHOE_SIDE_FIST,
    .paletteTag = ANIM_TAG_HORSESHOE_SIDE_FIST,
    .oam = &gOamData_AffineOff_ObjNormal_32x32,
    .anims = gAnims_HandsAndFeet,
    .images = NULL,
    .affineAnims = gDummySpriteAffineAnimTable,
    .callback = AnimStompFoot
};

const struct SpriteTemplate gIceHammerSmokesTemplate =
{
    .tileTag = ANIM_TAG_BLACK_SMOKE,
    .paletteTag = ANIM_TAG_ECLIPSING_ORB,
    .oam = &gOamData_AffineOff_ObjNormal_32x16,
    .anims = gDummySpriteAnimTable,
    .images = NULL,
    .affineAnims = gDummySpriteAffineAnimTable,
    .callback = AnimBlackSmoke
};

//floral healing
const struct SpriteTemplate gFloralHealingFlowerTemplate =
{
    .tileTag = ANIM_TAG_FLOWER,
    .paletteTag = ANIM_TAG_FLOWER,
    .oam = &gOamData_AffineOff_ObjNormal_16x16,
    .anims = gPetalDanceBigFlowerAnimTable,
    .images = NULL,
    .affineAnims = gDummySpriteAffineAnimTable,
    .callback = AnimSporeParticle
};

const struct SpriteTemplate gFloralHealingOrbsTemplate =
{
    .tileTag = ANIM_TAG_ORBS,
    .paletteTag = ANIM_TAG_ORBS,
    .oam = &gOamData_AffineNormal_ObjBlend_16x16,
    .anims = gPowerAbsorptionOrbAnimTable,
    .images = NULL,
    .affineAnims = gAffineAnims_Whirlpool,
    .callback = AnimParticleInVortex
};

const struct SpriteTemplate gFloralHealingLeavesTemplate =
{
    .tileTag = ANIM_TAG_LEAF,
    .paletteTag = ANIM_TAG_LEAF,
    .oam = &gOamData_AffineOff_ObjNormal_16x16,
    .anims = gRazorLeafParticleAnimTable,
    .images = NULL,
    .affineAnims = gAffineAnims_Whirlpool,
    .callback = AnimParticleInVortex
};

const struct SpriteTemplate gFloralHealingWindLeavesTemplate =
{
    .tileTag = ANIM_TAG_LEAF,
    .paletteTag = ANIM_TAG_LEAF,
    .oam = &gOamData_AffineOff_ObjNormal_16x16,
    .anims = gRazorLeafParticleAnimTable,
    .images = NULL,
    .affineAnims = gDummySpriteAffineAnimTable,
    .callback = AnimSweetScentPetal
};

//high horsepower
const struct SpriteTemplate gHighHorsepowerHorseshoeTemplate =
{
    .tileTag = ANIM_TAG_HORSESHOE_SIDE_FIST,
    .paletteTag = ANIM_TAG_HORSESHOE_SIDE_FIST,
    .oam = &gOamData_AffineDouble_ObjNormal_32x32,
    .anims = gAnims_HandsAndFeet,
    .images = NULL,
    .affineAnims = gAffineAnims_MegaPunchKick,
    .callback = AnimSpinningKickOrPunch
};

//strength sap
const struct SpriteTemplate gStrengthSapRedSmokeTemplate =
{
    .tileTag = ANIM_TAG_GRAY_SMOKE,
    .paletteTag = ANIM_TAG_RED_HEART,
    .oam = &gOamData_AffineOff_ObjNormal_32x32,
    .anims = gOctazookaAnimTable,
    .images = NULL,
    .affineAnims = gDummySpriteAffineAnimTable,
    .callback = AnimSpriteOnMonPos
};

const struct SpriteTemplate gStrengthSapRedInwardTemplate =
{
    .tileTag = ANIM_TAG_TEAL_ALERT,
    .paletteTag = ANIM_TAG_RED_HEART,
    .oam = &gOamData_AffineOff_ObjNormal_32x32,
    .anims = gDummySpriteAnimTable,
    .images = NULL,
    .affineAnims = gDummySpriteAffineAnimTable,
    .callback = AnimTealAlert
};

const struct SpriteTemplate gStrengthSapAbsorbTemplate =
{
    .tileTag = ANIM_TAG_ORBS,
    .paletteTag = ANIM_TAG_PINK_PETAL,
    .oam = &gOamData_AffineNormal_ObjBlend_16x16,
    .anims = gPowerAbsorptionOrbAnimTable,
    .images = NULL,
    .affineAnims = gAbsorptionOrbAffineAnimTable,
    .callback = AnimAbsorptionOrb
};

//solar blade
const struct SpriteTemplate gSolarBladeImpactTemplate =
{
    .tileTag = ANIM_TAG_CLAW_SLASH,
    .paletteTag = ANIM_TAG_SPARK_2,
    .oam = &gOamData_AffineOff_ObjNormal_32x32,
    .anims = gAnims_ClawSlash,
    .images = NULL,
    .affineAnims = gDummySpriteAffineAnimTable,
    .callback = AnimClawSlash
};

//leafage
const struct SpriteTemplate gLeafageImpactTemplate =
{
    .tileTag = ANIM_TAG_IMPACT,
    .paletteTag = ANIM_TAG_RAZOR_LEAF,
    .oam = &gOamData_AffineNormal_ObjBlend_32x32,
    .anims = gDummySpriteAnimTable,
    .images = NULL,
    .affineAnims = gAffineAnims_HitSplat,
    .callback = AnimHitSplatBasic
};

//toxic thread
const struct SpriteTemplate gToxicThreadString =
{
    .tileTag = ANIM_TAG_STRING,
    .paletteTag = ANIM_TAG_STRING,
    .oam = &gOamData_AffineOff_ObjNormal_64x32,
    .anims = gDummySpriteAnimTable,
    .images = NULL,
    .affineAnims = gDummySpriteAffineAnimTable,
    .callback = SpriteCB_ToxicThreadWrap
};

//laser focus
const struct SpriteTemplate gLaserFocusRedEyesTemplate =
{
    .tileTag = ANIM_TAG_OPENING_EYE,
    .paletteTag = ANIM_TAG_EYE_SPARKLE,
    .oam = &gOamData_AffineOff_ObjNormal_32x32,
    .anims = gOpeningEyeAnimTable,
    .images = NULL,
    .affineAnims = gDummySpriteAffineAnimTable,
    .callback = AnimSpriteOnMonPos
};

//gear up
const struct SpriteTemplate gGearUpGearsTemplate =
{
    .tileTag = ANIM_TAG_GEAR,
    .paletteTag = ANIM_TAG_GEAR,
    .oam = &gOamData_AffineNormal_ObjNormal_32x32,
    .anims = gDummySpriteAnimTable,
    .images = NULL,
    .affineAnims = gDummySpriteAffineAnimTable,
    .callback = AnimPetalDanceBigFlower
};

//throat chop
const struct SpriteTemplate gThroatChopRedImpactTemplate =
{
    .tileTag = ANIM_TAG_IMPACT,
    .paletteTag = ANIM_TAG_SMALL_RED_EYE,
    .oam = &gOamData_AffineNormal_ObjBlend_32x32,
    .anims = gDummySpriteAnimTable,
    .images = NULL,
    .affineAnims = gAffineAnims_HitSplat,
    .callback = AnimHitSplatBasic
};

//pollen puff
const struct SpriteTemplate gPollenPuffPinkStarTemplate =
{
    .tileTag = ANIM_TAG_SPARKLE_2,
    .paletteTag = ANIM_TAG_PINK_PETAL,
    .oam = &gOamData_AffineOff_ObjNormal_32x32,
    .anims = gGrantingStarsAnimTable,
    .images = NULL,
    .affineAnims = gDummySpriteAffineAnimTable,
    .callback = AnimSmallBubblePair
};

const struct SpriteTemplate gPollenPuffPinkSparkleTemplate =
{
    .tileTag = ANIM_TAG_SPARKLE_2,
    .paletteTag = ANIM_TAG_PINK_PETAL,
    .oam = &gOamData_AffineOff_ObjNormal_32x32,
    .anims = gGrantingStarsAnimTable,
    .images = NULL,
    .affineAnims = gAffineAnims_FlashingSpark,
    .callback = AnimZapCannonSpark
};

const struct SpriteTemplate gPollenPuffYellowSparkleTemplate =
{
    .tileTag = ANIM_TAG_SPARKLE_2,
    .paletteTag = ANIM_TAG_SMALL_EMBER,
    .oam = &gOamData_AffineOff_ObjNormal_32x32,
    .anims = gGrantingStarsAnimTable,
    .images = NULL,
    .affineAnims = gAffineAnims_FlashingSpark,
    .callback = AnimZapCannonSpark
};

const struct SpriteTemplate gPollenPuffSporeTemplate =
{
    .tileTag = ANIM_TAG_SPORE,
    .paletteTag = ANIM_TAG_SPORE,
    .oam = &gOamData_AffineOff_ObjNormal_16x16,
    .anims = gSporeParticleAnimTable,
    .images = NULL,
    .affineAnims = gDummySpriteAffineAnimTable,
    .callback = AnimThrowProjectile
};

const struct SpriteTemplate gPollenPuffImpactTemplates =
{
    .tileTag = ANIM_TAG_ORBS,
    .paletteTag = ANIM_TAG_FLAT_ROCK,
    .oam = &gOamData_AffineNormal_ObjBlend_16x16,
    .anims = gPowerAbsorptionOrbAnimTable,
    .images = NULL,
    .affineAnims = gDummySpriteAffineAnimTable,
    .callback = AnimNeedleArmSpike
};

const struct SpriteTemplate gPollenPuffHealTemplate =
{
    .tileTag = ANIM_TAG_BLUE_STAR,
    .paletteTag = ANIM_TAG_PINK_PETAL,
    .oam = &gOamData_AffineOff_ObjNormal_32x32,
    .anims = gHealingBlueStarAnimTable,
    .images = NULL,
    .affineAnims = gDummySpriteAffineAnimTable,
    .callback = AnimSpriteOnMonPos
};

//anchor shot
const struct SpriteTemplate gAnchorShotAnchorTemplate =
{
    .tileTag = ANIM_TAG_ANCHOR,
    .paletteTag = ANIM_TAG_CHAIN_LINK,
    .oam = &gOamData_AffineOff_ObjNormal_32x32,
    .anims = gDummySpriteAnimTable,
    .images = NULL,
    .affineAnims = gDummySpriteAffineAnimTable,
    .callback = AnimBlockX
};

const struct SpriteTemplate gAnchorShotAngledAnchorTemplate =
{
    .tileTag = ANIM_TAG_ANCHOR,
    .paletteTag = ANIM_TAG_CHAIN_LINK,
    .oam = &gOamData_AffineNormal_ObjNormal_32x32,
    .anims = gDummySpriteAnimTable,
    .images = NULL,
    .affineAnims = gAffineAnims_ShadowBall,
    .callback = AnimShadowBall
};

//psychic terrain
const struct SpriteTemplate gPsychicTerrainOrbsTemplate =
{
    .tileTag = ANIM_TAG_ORBS,
    .paletteTag = ANIM_TAG_POISON_BUBBLE,
    .oam = &gOamData_AffineNormal_ObjBlend_16x16,
    .anims = gPowerAbsorptionOrbAnimTable,
    .images = NULL,
    .affineAnims = gPowerAbsorptionOrbAffineAnimTable,
    .callback = AnimOrbitFast
};

const struct SpriteTemplate gPsychicTerrainStarTemplate =
{
    .tileTag = ANIM_TAG_GREEN_SPARKLE,
    .paletteTag = ANIM_TAG_POISON_BUBBLE,
    .oam = &gOamData_AffineOff_ObjNormal_16x16,
    .anims = gMoonlightSparkleAnimTable,
    .images = NULL,
    .affineAnims = gDummySpriteAffineAnimTable,
    .callback = AnimOrbitScatter
};

//lunge
const struct SpriteTemplate gLungeGreenChargeTemplate =
{
    .tileTag = ANIM_TAG_CIRCLE_OF_LIGHT,
    .paletteTag = ANIM_TAG_LEAF,
    .oam = &gOamData_AffineDouble_ObjBlend_64x64,
    .anims = gDummySpriteAnimTable,
    .images = NULL,
    .affineAnims = gAffineAnims_PsychoBoostOrb,
    .callback = AnimPsychoBoost
};

const struct SpriteTemplate gLungeGreenBubbleTemplate =
{
    .tileTag = ANIM_TAG_SMALL_BUBBLES,
    .paletteTag = ANIM_TAG_RAZOR_LEAF,
    .oam = &gOamData_AffineOff_ObjNormal_16x16,
    .anims = gDummySpriteAnimTable,
    .images = NULL,
    .affineAnims = gDummySpriteAffineAnimTable,
    .callback = AnimThrowProjectile
};

const struct SpriteTemplate gLungeGreenImpactTemplate =
{
    .tileTag = ANIM_TAG_IMPACT,
    .paletteTag = ANIM_TAG_RAZOR_LEAF,
    .oam = &gOamData_AffineNormal_ObjBlend_32x32,
    .anims = gDummySpriteAnimTable,
    .images = NULL,
    .affineAnims = gAffineAnims_HitSplat,
    .callback = AnimHitSplatBasic
};

//power trip
const struct SpriteTemplate gPowerTripFocusEnergyTemplate =
{
    .tileTag = ANIM_TAG_FOCUS_ENERGY,
    .paletteTag = ANIM_TAG_HANDS_AND_FEET,
    .oam = &gOamData_AffineOff_ObjNormal_16x32,
    .anims = gEndureEnergyAnimTable,
    .images = NULL,
    .affineAnims = gDummySpriteAffineAnimTable,
    .callback = AnimEndureEnergy
};

const struct SpriteTemplate gPowerTripImpactTemplate =
{
    .tileTag = ANIM_TAG_IMPACT,
    .paletteTag = ANIM_TAG_PURPLE_FLAME,
    .oam = &gOamData_AffineNormal_ObjBlend_32x32,
    .anims = gDummySpriteAnimTable,
    .images = NULL,
    .affineAnims = gAffineAnims_HitSplat,
    .callback = AnimHitSplatBasic
};

//burn up
const struct SpriteTemplate gBurnUpRedYawnTemplate =
{
    .tileTag = ANIM_TAG_PINK_CLOUD,
    .paletteTag = ANIM_TAG_SMALL_RED_EYE,
    .oam = &gOamData_AffineNormal_ObjNormal_32x32,
    .anims = gDummySpriteAnimTable,
    .images = NULL,
    .affineAnims = gDummySpriteAffineAnimTable,
    .callback = AnimThrowMistBall
};

//speed swap
const struct SpriteTemplate gSpeedSwapRingTemplate =
{
    .tileTag = ANIM_TAG_THIN_RING,
    .paletteTag = ANIM_TAG_ICE_CHUNK,
    .oam = &gOamData_AffineDouble_ObjBlend_64x64,
    .anims = gDummySpriteAnimTable,
    .images = NULL,
    .affineAnims = gThinRingShrinkingAffineAnimTable,
    .callback = AnimSpriteOnMonPos
};

const struct SpriteTemplate gSpeedSwapCircleTemplate =
{
    .tileTag = ANIM_TAG_ORBS,
    .paletteTag = ANIM_TAG_ICE_CHUNK,
    .oam = &gOamData_AffineDouble_ObjNormal_16x16,
    .anims = gPowerAbsorptionOrbAnimTable,
    .images = NULL,
    .affineAnims = gMimicOrbAffineAnimTable,
    .callback = AnimMimicOrb
};

const struct SpriteTemplate gSpeedSwapOrbMissileTemplate =
{
    .tileTag = ANIM_TAG_ORBS,
    .paletteTag = ANIM_TAG_ICE_CHUNK,
    .oam = &gOamData_AffineDouble_ObjNormal_16x16,
    .anims = gPowerAbsorptionOrbAnimTable,
    .images = NULL,
    .affineAnims = gMimicOrbAffineAnimTable,
    .callback = AnimMissileArc
};

const struct SpriteTemplate gSpeedSwapOrbTemplate =
{
    .tileTag = ANIM_TAG_ORBS,
    .paletteTag = ANIM_TAG_ICE_CHUNK,
    .oam = &gOamData_AffineOff_ObjBlend_16x16,
    .anims = gPowerAbsorptionOrbAnimTable,
    .images = NULL,
    .affineAnims = gDummySpriteAffineAnimTable,
    .callback = AnimNeedleArmSpike
};

//smart strike
const struct SpriteTemplate gSmartStrikeGemTemplate =
{
    .tileTag = ANIM_TAG_POWER_GEM,
    .paletteTag = ANIM_TAG_POWER_GEM,
    .oam = &gOamData_AffineNormal_ObjNormal_16x16,
    .anims = gDummySpriteAnimTable,
    .images = NULL,
    .affineAnims = gDummySpriteAffineAnimTable,
    .callback = AnimNeedleArmSpike
};

const struct SpriteTemplate gSmartStrikeImpactTemplate =
{
    .tileTag = ANIM_TAG_IMPACT,
    .paletteTag = ANIM_TAG_FLASH_CANNON_BALL,
    .oam = &gOamData_AffineNormal_ObjBlend_32x32,
    .anims = gDummySpriteAnimTable,
    .images = NULL,
    .affineAnims = gAffineAnims_HitSplat,
    .callback = AnimHitSplatBasic
};

//purify
const struct SpriteTemplate gPurifyWhiteBallTemplate =
{
    .tileTag = ANIM_TAG_FLASH_CANNON_BALL,
    .paletteTag = ANIM_TAG_FLASH_CANNON_BALL,
    .oam = &gOamData_AffineNormal_ObjNormal_32x32,
    .anims = gDummySpriteAnimTable,
    .images = NULL,
    .affineAnims = gDummySpriteAffineAnimTable,
    .callback = AnimMissileArc
};

const struct SpriteTemplate gPurifySmokeTemplate =
{
    .tileTag = ANIM_TAG_BLACK_SMOKE,
    .paletteTag = ANIM_TAG_ICE_CHUNK,
    .oam = &gOamData_AffineOff_ObjNormal_32x16,
    .anims = gDummySpriteAnimTable,
    .images = NULL,
    .affineAnims = gDummySpriteAffineAnimTable,
    .callback = AnimBlackSmoke
};

//revelation dance
const struct SpriteTemplate gRevelationDanceYellowOrbsTemplate =
{
    .tileTag = ANIM_TAG_ORBS,
    .paletteTag = ANIM_TAG_ORBS,
    .oam = &gOamData_AffineNormal_ObjBlend_16x16,
    .anims = gPowerAbsorptionOrbAnimTable,
    .images = NULL,
    .affineAnims = gDummySpriteAffineAnimTable,
    .callback = AnimPetalDanceBigFlower
};

const struct SpriteTemplate gRevelationDanceYellowFlowerTemplate =
{
    .tileTag = ANIM_TAG_FLOWER,
    .paletteTag = ANIM_TAG_JAGGED_MUSIC_NOTE,
    .oam = &gOamData_AffineOff_ObjNormal_8x8,
    .anims = gPetalDanceSmallFlowerAnimTable,
    .images = NULL,
    .affineAnims = gDummySpriteAffineAnimTable,
    .callback = AnimPetalDanceSmallFlower
};

const struct SpriteTemplate gRevelationDanceYellowAirWaveTemplate =
{
    .tileTag = ANIM_TAG_AIR_WAVE,
    .paletteTag = ANIM_TAG_JAGGED_MUSIC_NOTE,
    .oam = &gOamData_AffineDouble_ObjBlend_32x16,
    .anims = gDummySpriteAnimTable,
    .images = NULL,
    .affineAnims = gDummySpriteAffineAnimTable,
    .callback = AnimSonicBoomProjectile
};

const struct SpriteTemplate gRevelationDanceYellowImpactTemplate =
{
    .tileTag = ANIM_TAG_IMPACT,
    .paletteTag = ANIM_TAG_SMALL_EMBER,
    .oam = &gOamData_AffineNormal_ObjBlend_32x32,
    .anims = gDummySpriteAnimTable,
    .images = NULL,
    .affineAnims = gAffineAnims_HitSplat,
    .callback = AnimHitSplatBasic
};

const struct SpriteTemplate gRevelationDanceYellowRingTemplate =
{
    .tileTag = ANIM_TAG_THIN_RING,
    .paletteTag = ANIM_TAG_SMALL_EMBER,
    .oam = &gOamData_AffineDouble_ObjBlend_64x64,
    .anims = gDummySpriteAnimTable,
    .images = NULL,
    .affineAnims = gThinRingExpandingAffineAnimTable,
    .callback = AnimUproarRing
};

const struct SpriteTemplate gRevelationDanceYellowDispersalTemplate =
{
    .tileTag = ANIM_TAG_ORBS,
    .paletteTag = ANIM_TAG_ORBS,
    .oam = &gOamData_AffineNormal_ObjBlend_16x16,
    .anims = gPowerAbsorptionOrbAnimTable,
    .images = NULL,
    .affineAnims = gDummySpriteAffineAnimTable,
    .callback = AnimFireSpread
};

//core enforcer
const struct SpriteTemplate gCoreEnforcerBlueRingTemplate =
{
    .tileTag = ANIM_TAG_THIN_RING,
    .paletteTag = ANIM_TAG_WATER_ORB,
    .oam = &gOamData_AffineDouble_ObjBlend_64x64,
    .anims = gDummySpriteAnimTable,
    .images = NULL,
    .affineAnims = gThinRingShrinkingAffineAnimTable,
    .callback = AnimSpriteOnMonPos
};

const struct SpriteTemplate gCoreEnforcerYellowRingTemplate =
{
    .tileTag = ANIM_TAG_THIN_RING,
    .paletteTag = ANIM_TAG_SPARK_2,
    .oam = &gOamData_AffineDouble_ObjBlend_64x64,
    .anims = gDummySpriteAnimTable,
    .images = NULL,
    .affineAnims = gThinRingShrinkingAffineAnimTable,
    .callback = AnimSpriteOnMonPos
};

const struct SpriteTemplate gCoreEnforcerGreenRingTemplate =
{
    .tileTag = ANIM_TAG_THIN_RING,
    .paletteTag = ANIM_TAG_LEAF,
    .oam = &gOamData_AffineDouble_ObjBlend_64x64,
    .anims = gDummySpriteAnimTable,
    .images = NULL,
    .affineAnims = gThinRingShrinkingAffineAnimTable,
    .callback = AnimSpriteOnMonPos
};

const struct SpriteTemplate gCoreEnforcerCircleChargeTemplate =
{
    .tileTag = ANIM_TAG_SHOCK_3,
    .paletteTag = ANIM_TAG_SHOCK_3,
    .oam = &gOamData_AffineNormal_ObjNormal_32x32,
    .anims = gAnims_ThunderboltOrb,
    .images = NULL,
    .affineAnims = gAffineAnims_HitSplat,
    .callback = AnimFlashingHitSplat
};

const struct SpriteTemplate gCoreEnforcerBlueSparkTemplate =
{
    .tileTag = ANIM_TAG_SPARK_2,
    .paletteTag = ANIM_TAG_WATER_ORB,
    .oam = &gOamData_AffineNormal_ObjNormal_16x16,
    .anims = gDummySpriteAnimTable,
    .images = NULL,
    .affineAnims = gDummySpriteAffineAnimTable,
    .callback = AnimSparkElectricity
};

const struct SpriteTemplate gCoreEnforcerGreenChargeTemplate =
{
    .tileTag = ANIM_TAG_SPARK_2,
    .paletteTag = ANIM_TAG_LEAF,
    .oam = &gOamData_AffineNormal_ObjNormal_16x16,
    .anims = gDummySpriteAnimTable,
    .images = NULL,
    .affineAnims = gDummySpriteAffineAnimTable,
    .callback = AnimSparkElectricity
};

const struct SpriteTemplate gCoreEnforcerSnoreTemplate =
{
    .tileTag = ANIM_TAG_SNORE_Z,
    .paletteTag = ANIM_TAG_SNORE_Z,
    .oam = &gOamData_AffineOff_ObjBlend_32x32,
    .anims = gDummySpriteAnimTable,
    .images = NULL,
    .affineAnims = gDummySpriteAffineAnimTable,
    .callback = SpriteCB_CentredSpiderWeb
};

const struct SpriteTemplate gCoreEnforcerImpactTemplate =
{
    .tileTag = ANIM_TAG_IMPACT,
    .paletteTag = ANIM_TAG_IMPACT,
    .oam = &gOamData_AffineNormal_ObjNormal_32x32,
    .anims = gDummySpriteAnimTable,
    .images = NULL,
    .affineAnims = gAffineAnims_HitSplat,
    .callback = SpriteCB_CoreEnforcerHits
};

const struct SpriteTemplate gCoreEnforcerBeamTemplate =
{
    .tileTag = ANIM_TAG_ORBS,
    .paletteTag = ANIM_TAG_ORBS,
    .oam = &gOamData_AffineOff_ObjNormal_8x8,
    .anims = gSolarbeamBigOrbAnimTable,
    .images = NULL,
    .affineAnims = gDummySpriteAffineAnimTable,
    .callback = SpriteCB_CoreEnforcerBeam
};

const struct SpriteTemplate gCoreEnforcerExplosionTemplate = 
{
    .tileTag = ANIM_TAG_EXPLOSION,
    .paletteTag = ANIM_TAG_EXPLOSION,
    .oam = &gOamData_AffineOff_ObjNormal_32x32,
    .anims = gExplosionAnimTable,
    .images = NULL,
    .affineAnims = gDummySpriteAffineAnimTable,
    .callback = SpriteCB_SpriteToCentreOfSide
};

//trop kick
const struct SpriteTemplate gTropKickGreenFootTemplate =
{
    .tileTag = ANIM_TAG_HANDS_AND_FEET,
    .paletteTag = ANIM_TAG_HANDS_AND_FEET,
    .oam = &gOamData_AffineOff_ObjNormal_32x32,
    .anims = gAnims_HandsAndFeet,
    .images = NULL,
    .affineAnims = gDummySpriteAffineAnimTable,
    .callback = AnimJumpKick
};

const struct SpriteTemplate gTropKickFlowerTemplate =
{
    .tileTag = ANIM_TAG_FLOWER,
    .paletteTag = ANIM_TAG_FLOWER,
    .oam = &gOamData_AffineOff_ObjNormal_16x16,
    .anims = gPetalDanceBigFlowerAnimTable,
    .images = NULL,
    .affineAnims = gDummySpriteAffineAnimTable,
    .callback = AnimFireSpread
};

const struct SpriteTemplate gTropKickLeavesTemplate =
{
    .tileTag = ANIM_TAG_LEAF,
    .paletteTag = ANIM_TAG_LEAF,
    .oam = &gOamData_AffineOff_ObjNormal_16x16,
    .anims = gRazorLeafParticleAnimTable,
    .images = NULL,
    .affineAnims = gDummySpriteAffineAnimTable,
    .callback = AnimFireSpread
};

//clanging scales
const struct SpriteTemplate gClangingScalesPurpleMetalSoundTemplate =
{
    .tileTag = ANIM_TAG_METAL_SOUND_WAVES,
    .paletteTag = ANIM_TAG_METAL_SOUND_WAVES,
    .oam = &gOamData_AffineDouble_ObjNormal_32x64,
    .anims = gDummySpriteAnimTable,
    .images = NULL,
    .affineAnims = gGrowingRingAffineAnimTable,
    .callback = SpriteCB_TranslateAnimSpriteToTargetMonLocationDoubles
};

//brutal swing
const struct SpriteTemplate gBrutalSwingRandomImpactTemplate =
{
    .tileTag = ANIM_TAG_IMPACT,
    .paletteTag = ANIM_TAG_HANDS_AND_FEET,
    .oam = &gOamData_AffineNormal_ObjBlend_32x32,
    .anims = gDummySpriteAnimTable,
    .images = NULL,
    .affineAnims = gAffineAnims_HitSplat,
    .callback = AnimHitSplatRandom
};

const struct SpriteTemplate gBrutalSwingBasicImpactTemplate =
{
    .tileTag = ANIM_TAG_IMPACT,
    .paletteTag = ANIM_TAG_HANDS_AND_FEET,
    .oam = &gOamData_AffineNormal_ObjBlend_32x32,
    .anims = gDummySpriteAnimTable,
    .images = NULL,
    .affineAnims = gAffineAnims_HitSplat,
    .callback = AnimHitSplatBasic
};

//aurora veil
const struct SpriteTemplate gAuroraVeilRingTemplate =
{
    .tileTag = ANIM_TAG_GUARD_RING,
    .paletteTag = ANIM_TAG_GUARD_RING,
    .oam = &gOamData_AffineDouble_ObjBlend_64x32,
    .anims = gDummySpriteAnimTable,
    .images = NULL,
    .affineAnims = gGuardRingAffineAnimTable,
    .callback = SpriteCB_SurroundingRing
};

//shell trap
const struct SpriteTemplate gShellTrapYellowImpactTemplate =
{
    .tileTag = ANIM_TAG_IMPACT,
    .paletteTag = ANIM_TAG_SMALL_EMBER,
    .oam = &gOamData_AffineNormal_ObjBlend_32x32,
    .anims = gDummySpriteAnimTable,
    .images = NULL,
    .affineAnims = gAffineAnims_HitSplat,
    .callback = AnimHitSplatBasic
};

const struct SpriteTemplate gShellTrapRedImpactTemplate =
{
    .tileTag = ANIM_TAG_IMPACT,
    .paletteTag = ANIM_TAG_SMALL_RED_EYE,
    .oam = &gOamData_AffineNormal_ObjBlend_32x32,
    .anims = gDummySpriteAnimTable,
    .images = NULL,
    .affineAnims = gAffineAnims_HitSplat,
    .callback = AnimHitSplatBasic
};

const struct SpriteTemplate gShellTrapFireHitsTemplate =
{
    .tileTag = ANIM_TAG_ICE_CRYSTALS,
    .paletteTag = ANIM_TAG_SMALL_EMBER,
    .oam = &gOamData_AffineOff_ObjNormal_8x8,
    .anims = gAnims_Snowball,
    .images = NULL,
    .affineAnims = gDummySpriteAffineAnimTable,
    .callback = AnimMoveParticleBeyondTarget
};

//fleur cannon
const struct SpriteTemplate gFleurCannonOrbTemplate =
{
    .tileTag = ANIM_TAG_ORBS,
    .paletteTag = ANIM_TAG_PINK_PETAL,
    .oam = &gOamData_AffineOff_ObjNormal_8x8,
    .anims = gSolarbeamBigOrbAnimTable,
    .images = NULL,
    .affineAnims = gDummySpriteAffineAnimTable,
    .callback = AnimHyperBeamOrb
};

const struct SpriteTemplate gFleurCannonDischargeTemplate =
{
    .tileTag = ANIM_TAG_ELECTRICITY,
    .paletteTag = ANIM_TAG_PINK_PETAL,
    .oam = &gOamData_AffineOff_ObjNormal_32x32,
    .anims = gAnims_ElectricPuff,
    .images = NULL,
    .affineAnims = gDummySpriteAffineAnimTable,
    .callback = AnimElectricPuff
};

//stomping tantrum
const struct SpriteTemplate gStompingTantrumRockTemplate =
{
    .tileTag = ANIM_TAG_SMALL_ROCK,
    .paletteTag = ANIM_TAG_ROCKS,
    .oam = &gOamData_AffineNormal_ObjNormal_16x16,
    .anims = gDummySpriteAnimTable,
    .images = NULL,
    .affineAnims = gAffineAnims_TearDrop,
    .callback = AnimTearDrop
};

//prismatic laser
const struct SpriteTemplate gPrismaticLaserChargeTemplate =
{
    .tileTag = ANIM_TAG_CIRCLE_OF_LIGHT,
    .paletteTag = ANIM_TAG_ICE_CHUNK,
    .oam = &gOamData_AffineNormal_ObjBlend_64x64,
    .anims = gDummySpriteAnimTable,
    .images = NULL,
    .affineAnims = gAffineAnims_GrowingElectricOrb,
    .callback = AnimGrowingChargeOrb
};
 
const struct SpriteTemplate gPrismaticLaserYellowOutwardTemplate =
{
    .tileTag = ANIM_TAG_GREEN_SPIKE,
    .paletteTag = ANIM_TAG_SPARK_H,
    .oam = &gOamData_AffineNormal_ObjNormal_16x16,
    .anims = gDummySpriteAnimTable,
    .images = NULL,
    .affineAnims = gDummySpriteAffineAnimTable,
    .callback = AnimNeedleArmSpike
};

const struct SpriteTemplate gPrismaticLaserGreenOutwardTemplate =
{
    .tileTag = ANIM_TAG_GREEN_SPIKE,
    .paletteTag = ANIM_TAG_RAZOR_LEAF,
    .oam = &gOamData_AffineNormal_ObjNormal_16x16,
    .anims = gDummySpriteAnimTable,
    .images = NULL,
    .affineAnims = gDummySpriteAffineAnimTable,
    .callback = AnimNeedleArmSpike
};

const struct SpriteTemplate gPrismaticLaserRedOutwardTemplate =
{
    .tileTag = ANIM_TAG_GREEN_SPIKE,
    .paletteTag = ANIM_TAG_JAGGED_MUSIC_NOTE,
    .oam = &gOamData_AffineNormal_ObjNormal_16x16,
    .anims = gDummySpriteAnimTable,
    .images = NULL,
    .affineAnims = gDummySpriteAffineAnimTable,
    .callback = AnimNeedleArmSpike
};

const struct SpriteTemplate gPrismaticLaserVioletOutwardTemplate =
{
    .tileTag = ANIM_TAG_GREEN_SPIKE,
    .paletteTag = ANIM_TAG_POISON_BUBBLE,
    .oam = &gOamData_AffineNormal_ObjNormal_16x16,
    .anims = gDummySpriteAnimTable,
    .images = NULL,
    .affineAnims = gDummySpriteAffineAnimTable,
    .callback = AnimNeedleArmSpike
};

const struct SpriteTemplate gPrismaticLaserYellowInwardTemplate =
{
    .tileTag = ANIM_TAG_TEAL_ALERT,
    .paletteTag = ANIM_TAG_SPARK_H,
    .oam = &gOamData_AffineNormal_ObjNormal_32x32,
    .anims = gDummySpriteAnimTable,
    .images = NULL,
    .affineAnims = gDummySpriteAffineAnimTable,
    .callback = AnimNeedleArmSpike
};

const struct SpriteTemplate gPrismaticLaserGreenInwardTemplate =
{
    .tileTag = ANIM_TAG_TEAL_ALERT,
    .paletteTag = ANIM_TAG_RAZOR_LEAF,
    .oam = &gOamData_AffineNormal_ObjNormal_32x32,
    .anims = gDummySpriteAnimTable,
    .images = NULL,
    .affineAnims = gDummySpriteAffineAnimTable,
    .callback = AnimNeedleArmSpike
};

const struct SpriteTemplate gPrismaticLaserRedInwardTemplate =
{
    .tileTag = ANIM_TAG_TEAL_ALERT,
    .paletteTag = ANIM_TAG_JAGGED_MUSIC_NOTE,
    .oam = &gOamData_AffineNormal_ObjNormal_32x32,
    .anims = gDummySpriteAnimTable,
    .images = NULL,
    .affineAnims = gDummySpriteAffineAnimTable,
    .callback = AnimNeedleArmSpike
};

const struct SpriteTemplate gPrismaticLaserVioletInwardTemplate =
{
    .tileTag = ANIM_TAG_TEAL_ALERT,
    .paletteTag = ANIM_TAG_POISON_BUBBLE,
    .oam = &gOamData_AffineNormal_ObjNormal_32x32,
    .anims = gDummySpriteAnimTable,
    .images = NULL,
    .affineAnims = gDummySpriteAffineAnimTable,
    .callback = AnimNeedleArmSpike
};

const struct SpriteTemplate gPrismaticLaserYellowRainTemplate =
{
    .tileTag = ANIM_TAG_NEEDLE,
    .paletteTag = ANIM_TAG_SPARK_H,
    .oam = &gOamData_AffineOff_ObjNormal_16x16,
    .anims = gDummySpriteAnimTable,
    .images = NULL,
    .affineAnims = gDummySpriteAffineAnimTable,
    .callback = SpriteCB_FallingObject
};

const struct SpriteTemplate gPrismaticLaserGreenRainTemplate =
{
    .tileTag = ANIM_TAG_NEEDLE,
    .paletteTag = ANIM_TAG_RAZOR_LEAF,
    .oam = &gOamData_AffineOff_ObjNormal_16x16,
    .anims = gDummySpriteAnimTable,
    .images = NULL,
    .affineAnims = gDummySpriteAffineAnimTable,
    .callback = SpriteCB_FallingObject
};

const struct SpriteTemplate gPrismaticLaserRedRainTemplate =
{
    .tileTag = ANIM_TAG_NEEDLE,
    .paletteTag = ANIM_TAG_JAGGED_MUSIC_NOTE,
    .oam = &gOamData_AffineOff_ObjNormal_16x16,
    .anims = gDummySpriteAnimTable,
    .images = NULL,
    .affineAnims = gDummySpriteAffineAnimTable,
    .callback = SpriteCB_FallingObject
};

const struct SpriteTemplate gPrismaticLaserVioletRainTemplate =
{
    .tileTag = ANIM_TAG_NEEDLE,
    .paletteTag = ANIM_TAG_POISON_BUBBLE,
    .oam = &gOamData_AffineOff_ObjNormal_16x16,
    .anims = gDummySpriteAnimTable,
    .images = NULL,
    .affineAnims = gDummySpriteAffineAnimTable,
    .callback = SpriteCB_FallingObject
};

//spectral thief
const struct SpriteTemplate gSpectralThiefBlackSmokeTemplate =
{
    .tileTag = ANIM_TAG_GRAY_SMOKE,
    .paletteTag = ANIM_TAG_HANDS_AND_FEET,
    .oam = &gOamData_AffineOff_ObjNormal_32x32,
    .anims = gOctazookaAnimTable,
    .images = NULL,
    .affineAnims = gDummySpriteAffineAnimTable,
    .callback = AnimSpriteOnMonPos
};

const struct SpriteTemplate gSpectralThiefThiefImpactTemplate =
{
    .tileTag = ANIM_TAG_IMPACT,
    .paletteTag = ANIM_TAG_HANDS_AND_FEET,
    .oam = &gOamData_AffineNormal_ObjBlend_32x32,
    .anims = gDummySpriteAnimTable,
    .images = NULL,
    .affineAnims = gAffineAnims_IceCrystalHit,
    .callback = AnimIceEffectParticle
};

const struct SpriteTemplate gSpectralThiefBlackOrbsTemplate =
{
    .tileTag = ANIM_TAG_ORBS,
    .paletteTag = ANIM_TAG_HANDS_AND_FEET,
    .oam = &gOamData_AffineDouble_ObjNormal_16x16,
    .anims = gPowerAbsorptionOrbAnimTable,
    .images = NULL,
    .affineAnims = gMimicOrbAffineAnimTable,
    .callback = AnimMimicOrb
};

const struct SpriteTemplate gSpectralThiefBlackBuffTemplate =
{
    .tileTag = ANIM_TAG_FOCUS_ENERGY,
    .paletteTag = ANIM_TAG_HANDS_AND_FEET,
    .oam = &gOamData_AffineOff_ObjNormal_16x32,
    .anims = gEndureEnergyAnimTable,
    .images = NULL,
    .affineAnims = gDummySpriteAffineAnimTable,
    .callback = AnimEndureEnergy
};

//sunsteeel strike
const struct SpriteTemplate gSunsteelStrikeBlackFlyBallTemplate =
{
    .tileTag = ANIM_TAG_ROUND_SHADOW,
    .paletteTag = ANIM_TAG_AIR_WAVE_2,
    .oam = &gOamData_AffineDouble_ObjNormal_64x64,
    .anims = gDummySpriteAnimTable,
    .images = NULL,
    .affineAnims = gAffineAnims_FlyBallUp,
    .callback = AnimFlyBallUp
};

static const struct OamData sSunsteelStrikeBlastOAM =
{
    .affineMode = ST_OAM_AFFINE_DOUBLE,
    .objMode = ST_OAM_OBJ_NORMAL,
    .shape = SPRITE_SHAPE(64x64),
    .size = SPRITE_SIZE(64x64),
    .priority = 1, //Above sprites
};
static const union AffineAnimCmd sSpriteAffineAnim_SunsteelStrikeBlastEnemySide[] =
{
    AFFINEANIMCMD_FRAME(0, 0, -64, 1), //90 degree turn
    AFFINEANIMCMD_FRAME(0, 0, 0, 7), //Pause
    AFFINEANIMCMD_FRAME(16, 16, 0, 15), //Double in size
    AFFINEANIMCMD_END
};
static const union AffineAnimCmd sSpriteAffineAnim_SunsteelStrikeBlastPlayerSide[] =
{
    AFFINEANIMCMD_FRAME(0, 0, 128, 1), //180 degree turn
    AFFINEANIMCMD_FRAME(0, 0, 0, 7), //Pause
    AFFINEANIMCMD_FRAME(16, 16, 0, 15), //Double in size
    AFFINEANIMCMD_END
};
static const union AffineAnimCmd* const sSpriteAffineAnimTable_SunsteelStrikeBlast[] =
{
    sSpriteAffineAnim_SunsteelStrikeBlastEnemySide,
    sSpriteAffineAnim_SunsteelStrikeBlastPlayerSide,
};
const struct SpriteTemplate gSunsteelStrikeSuperpowerTemplate =
{
    .tileTag = ANIM_TAG_METEOR,
    .paletteTag = ANIM_TAG_METEOR,
    .oam = &sSunsteelStrikeBlastOAM,
    .anims = gDummySpriteAnimTable,
    .images = NULL,
    .affineAnims = sSpriteAffineAnimTable_SunsteelStrikeBlast,
    .callback = AnimFlyBallAttack
};

const struct SpriteTemplate gSunsteelStrikeRedBeamTemplate =
{
    .tileTag = ANIM_TAG_GOLD_RING,
    .paletteTag = ANIM_TAG_SMALL_RED_EYE,
    .oam = &gOamData_AffineOff_ObjNormal_16x32,
    .anims = gDummySpriteAnimTable,
    .images = NULL,
    .affineAnims = gAffineAnims_FlyBallAttack,
    .callback = SpriteCB_SunsteelStrikeRings
};

const struct SpriteTemplate gSunsteelStrikeYellowBeamTemplate =
{
    .tileTag = ANIM_TAG_GOLD_RING,
    .paletteTag = ANIM_TAG_GOLD_RING,
    .oam = &gOamData_AffineOff_ObjNormal_16x32,
    .anims = gDummySpriteAnimTable,
    .images = NULL,
    .affineAnims = gAffineAnims_FlyBallAttack,
    .callback = SpriteCB_SunsteelStrikeRings
};

const struct SpriteTemplate gSunsteelStrikeRedImpactTemplate =
{
    .tileTag = ANIM_TAG_IMPACT,
    .paletteTag = ANIM_TAG_SMALL_RED_EYE,
    .oam = &gOamData_AffineNormal_ObjBlend_32x32,
    .anims = gDummySpriteAnimTable,
    .images = NULL,
    .affineAnims = gAffineAnims_HitSplat,
    .callback = AnimHitSplatBasic
};

const struct SpriteTemplate gSunsteelStrikeRocksTemplate =
{
    .tileTag = ANIM_TAG_SMALL_ROCK,
    .paletteTag = ANIM_TAG_ROCKS,
    .oam = &gOamData_AffineNormal_ObjNormal_16x16,
    .anims = gDummySpriteAnimTable,
    .images = NULL,
    .affineAnims = gAffineAnims_TearDrop,
    .callback = AnimTearDrop
};

//moongeist beam
const struct SpriteTemplate gMoongeistBeamBlueOrbsTemplate =
{
    .tileTag = ANIM_TAG_ORBS,
    .paletteTag = ANIM_TAG_WATER_GUN,
    .oam = &gOamData_AffineOff_ObjNormal_8x8,
    .anims = gSolarbeamBigOrbAnimTable,
    .images = NULL,
    .affineAnims = gDummySpriteAffineAnimTable,
    .callback = AnimHyperBeamOrb
};

const struct SpriteTemplate gMoongeistBeamPurpleOrbsTemplate =
{
    .tileTag = ANIM_TAG_ORBS,
    .paletteTag = ANIM_TAG_ASSURANCE_HAND,
    .oam = &gOamData_AffineOff_ObjNormal_8x8,
    .anims = gSolarbeamBigOrbAnimTable,
    .images = NULL,
    .affineAnims = gDummySpriteAffineAnimTable,
    .callback = AnimHyperBeamOrb
};

const struct SpriteTemplate gMoongeistBeamChargeTemplate =
{
    .tileTag = ANIM_TAG_ELECTRIC_ORBS,
    .paletteTag = ANIM_TAG_ELECTRIC_ORBS,
    .oam = &gOamData_AffineOff_ObjNormal_8x8,
    .anims = gAnims_ElectricChargingParticles,
    .images = NULL,
    .affineAnims = gDummySpriteAffineAnimTable,
    .callback = SpriteCB_MoongeistCharge
};

//zing zap
const struct SpriteTemplate gZingZapYellowBallTemplate =
{
    .tileTag = ANIM_TAG_YELLOW_BALL,
    .paletteTag = ANIM_TAG_SPARK_H,
    .oam = &gOamData_AffineDouble_ObjNormal_16x16,
    .anims = gDummySpriteAnimTable,
    .images = NULL,
    .affineAnims = gAffineAnims_ShadowBall,
    .callback = AnimShadowBall
};

const struct SpriteTemplate gZingZapRingTemplate =
{
    .tileTag = ANIM_TAG_THIN_RING,
    .paletteTag = ANIM_TAG_SMALL_EMBER,
    .oam = &gOamData_AffineDouble_ObjBlend_64x64,
    .anims = gDummySpriteAnimTable,
    .images = NULL,
    .affineAnims = gThinRingExpandingAffineAnimTable,
    .callback = AnimUproarRing
};

//nature's madness
const struct SpriteTemplate gNaturesMadnessPinkStarsTemplate =
{
    .tileTag = ANIM_TAG_SPARKLE_2,
    .paletteTag = ANIM_TAG_PINK_PETAL,
    .oam = &gOamData_AffineOff_ObjNormal_32x32,
    .anims = gGrantingStarsAnimTable,
    .images = NULL,
    .affineAnims = gDummySpriteAffineAnimTable,
    .callback = AnimSmallBubblePair
};

const struct SpriteTemplate gNaturesMadnessCrystalsTemplate =
{
    .tileTag = ANIM_TAG_ICE_CRYSTALS,
    .paletteTag = ANIM_TAG_ICE_CHUNK,
    .oam = &gOamData_AffineOff_ObjNormal_8x8,
    .anims = gAnims_SmallBubblePair,
    .images = NULL,
    .affineAnims = gDummySpriteAffineAnimTable,
    .callback = AnimSmallBubblePair
};

const struct SpriteTemplate gNaturesMadnessPinkRingTemplate =
{
    .tileTag = ANIM_TAG_THIN_RING,
    .paletteTag = ANIM_TAG_PINK_PETAL,
    .oam = &gOamData_AffineDouble_ObjBlend_64x64,
    .anims = gDummySpriteAnimTable,
    .images = NULL,
    .affineAnims = gThinRingExpandingAffineAnimTable,
    .callback = AnimUproarRing
};

const struct SpriteTemplate gNaturesMadnessGrayRingTemplate =
{
    .tileTag = ANIM_TAG_THIN_RING,
    .paletteTag = ANIM_TAG_ECLIPSING_ORB,
    .oam = &gOamData_AffineDouble_ObjBlend_64x64,
    .anims = gDummySpriteAnimTable,
    .images = NULL,
    .affineAnims = gThinRingShrinkingAffineAnimTable,
    .callback = AnimSpriteOnMonPos
};

//mind blown
const struct SpriteTemplate gMindBlownHeadTemplate =
{
    .tileTag = ANIM_TAG_BLACEPHALON_HEAD,
    .paletteTag = ANIM_TAG_BLACEPHALON_HEAD,
    .oam = &gOamData_AffineNormal_ObjNormal_32x32,
    .anims = gDummySpriteAnimTable,
    .images = NULL,
    .affineAnims = gAffineAnims_ShadowBall,
    .callback = SpriteCB_MindBlownBall
};

const struct SpriteTemplate gMindBlownBlueOrbsTemplate =
{
    .tileTag = ANIM_TAG_ORBS,
    .paletteTag = ANIM_TAG_SMALL_BUBBLES,
    .oam = &gOamData_AffineNormal_ObjBlend_16x16,
    .anims = gPowerAbsorptionOrbAnimTable,
    .images = NULL,
    .affineAnims = gDummySpriteAffineAnimTable,
    .callback = SpriteCB_MindBlownExplosion
};

const struct SpriteTemplate gMindBlownPinkOrbsTemplate =
{
    .tileTag = ANIM_TAG_ORBS,
    .paletteTag = ANIM_TAG_PINK_HEART,
    .oam = &gOamData_AffineNormal_ObjBlend_16x16,
    .anims = gPowerAbsorptionOrbAnimTable,
    .images = NULL,
    .affineAnims = gDummySpriteAffineAnimTable,
    .callback = SpriteCB_MindBlownExplosion
};

const struct SpriteTemplate gMindBlownBlueImpactTemplate =
{
    .tileTag = ANIM_TAG_IMPACT,
    .paletteTag = ANIM_TAG_SMALL_BUBBLES,
    .oam = &gOamData_AffineNormal_ObjBlend_32x32,
    .anims = gDummySpriteAnimTable,
    .images = NULL,
    .affineAnims = gAffineAnims_HitSplat,
    .callback = SpriteCB_RandomCentredHits
};

const struct SpriteTemplate gMindBlownPinkImpactTemplate =
{
    .tileTag = ANIM_TAG_IMPACT,
    .paletteTag = ANIM_TAG_PINK_HEART,
    .oam = &gOamData_AffineNormal_ObjBlend_32x32,
    .anims = gDummySpriteAnimTable,
    .images = NULL,
    .affineAnims = gAffineAnims_HitSplat,
    .callback = SpriteCB_RandomCentredHits
};

//plasma fists
const struct SpriteTemplate gPlasmaFistsChargeTemplate =
{
    .tileTag = ANIM_TAG_SHOCK_3,
    .paletteTag = ANIM_TAG_SHOCK_3,
    .oam = &gOamData_AffineNormal_ObjNormal_32x32,
    .anims = gAnims_ThunderboltOrb,
    .images = NULL,
    .affineAnims = gAffineAnims_GrowingElectricOrb,
    .callback = AnimGrowingChargeOrb
};

//photon geyser
static const union AnimCmd sAnimCmdPhotonGeyserBeam1[] =
{
    ANIMCMD_FRAME(0, 1),
    ANIMCMD_END
};
static const union AnimCmd sAnimCmdSmiteBeam[] =
{
    ANIMCMD_FRAME(4, 1),
    ANIMCMD_END
};
static const union AnimCmd sAnimCmdPhotonGeyserBeam2[] =
{
    ANIMCMD_FRAME(8, 1),
    ANIMCMD_END
};
static const union AnimCmd *const sAnimCmdTable_PhotonGeyserBeam[] =
{
    sAnimCmdPhotonGeyserBeam1,
    sAnimCmdSmiteBeam,
    sAnimCmdPhotonGeyserBeam2,
};
static const union AffineAnimCmd sSpriteAffineAnim_DoNothing[] =
{
    AFFINEANIMCMD_FRAME(0, 0, 0, 1), //Do nothing
    AFFINEANIMCMD_END
};
static const union AffineAnimCmd sSpriteAffineAnim_PhotonGeyserBeam[] =
{
    AFFINEANIMCMD_FRAME(0, 0, 0, 16), //Delay
    AFFINEANIMCMD_FRAME(64, 64, 0, 4), //Double in size
    //Pulsate
    AFFINEANIMCMD_FRAME(-128, -128, 0, 1),
    AFFINEANIMCMD_FRAME(128, 128, 0, 1),
    AFFINEANIMCMD_JUMP(2),
};
static const union AffineAnimCmd* const sSpriteAffineAnimTable_PhotonGeyserBeam[] =
{
    sSpriteAffineAnim_DoNothing,
    sSpriteAffineAnim_PhotonGeyserBeam,
};
const struct SpriteTemplate gPhotonGeyserBeam =
{
    .tileTag = ANIM_TAG_STRAIGHT_BEAM,
    .paletteTag = ANIM_TAG_STRAIGHT_BEAM,
    .oam = &gOamData_AffineDouble_ObjNormal_16x16,
    .anims = sAnimCmdTable_PhotonGeyserBeam,
    .images = NULL,
    .affineAnims = sSpriteAffineAnimTable_PhotonGeyserBeam,
    .callback = SpriteCB_PhotonGeyserBeam
};

const struct SpriteTemplate gPhotonGeyserChargeTemplate =
{
    .tileTag = ANIM_TAG_SHOCK_3,
    .paletteTag = ANIM_TAG_SMALL_RED_EYE,
    .oam = &gOamData_AffineNormal_ObjNormal_32x32,
    .anims = gAnims_ThunderboltOrb,
    .images = NULL,
    .affineAnims = gAffineAnims_GrowingElectricOrb,
    .callback = AnimGrowingChargeOrb
};

const struct SpriteTemplate gPhotonGeyserSparkTemplate =
{
    .tileTag = ANIM_TAG_SPARK_2,
    .paletteTag = ANIM_TAG_SMALL_RED_EYE,
    .oam = &gOamData_AffineNormal_ObjNormal_16x16,
    .anims = gDummySpriteAnimTable,
    .images = NULL,
    .affineAnims = gDummySpriteAffineAnimTable,
    .callback = AnimSparkElectricity
};

const struct SpriteTemplate gPhotonGeyserZapCannonSparkTemplate =
{
    .tileTag = ANIM_TAG_SPARK_2,
    .paletteTag = ANIM_TAG_SMALL_RED_EYE,
    .oam = &gOamData_AffineNormal_ObjNormal_16x16,
    .anims = gDummySpriteAnimTable,
    .images = NULL,
    .affineAnims = gAffineAnims_FlashingSpark,
    .callback = AnimZapCannonSpark
};

const struct SpriteTemplate gPhotonGeyserWhiteRingTemplate =
{
    .tileTag = ANIM_TAG_THIN_RING,
    .paletteTag = ANIM_TAG_AIR_WAVE_2,
    .oam = &gOamData_AffineDouble_ObjBlend_64x64,
    .anims = gDummySpriteAnimTable,
    .images = NULL,
    .affineAnims = gThinRingExpandingAffineAnimTable,
    .callback = AnimUproarRing
};

const struct SpriteTemplate gPhotonGeyserYellowRingTemplate =
{
    .tileTag = ANIM_TAG_THIN_RING,
    .paletteTag = ANIM_TAG_SMALL_EMBER,
    .oam = &gOamData_AffineDouble_ObjBlend_64x64,
    .anims = gDummySpriteAnimTable,
    .images = NULL,
    .affineAnims = gThinRingExpandingAffineAnimTable,
    .callback = AnimUproarRing
};

const struct SpriteTemplate gPhotonGeyserZapBallTemplate =
{
    .tileTag = ANIM_TAG_YELLOW_BALL,
    .paletteTag = ANIM_TAG_YELLOW_BALL,
    .oam = &gOamData_AffineDouble_ObjNormal_16x16,
    .anims = gDummySpriteAnimTable,
    .images = NULL,
    .affineAnims = gDummySpriteAffineAnimTable,
    .callback = TranslateAnimSpriteToTargetMonLocation
};


// GEN 8
//snipe shot
static const union AffineAnimCmd sSpriteAffineAnim_LargeSpikePointedLeft[] =
{
    AFFINEANIMCMD_FRAME(0, 0, 32, 1), //45 degree turn
    AFFINEANIMCMD_END
};

static const union AffineAnimCmd sSpriteAffineAnim_LargeSpikePointedRight[] =
{
    AFFINEANIMCMD_FRAME(0, 0, -32, 1), //45 degree turn
    AFFINEANIMCMD_END
};
static const union AffineAnimCmd* const sSpriteAffineAnimTable_LargeSpike[] =
{
    sSpriteAffineAnim_LargeSpikePointedLeft,
    sSpriteAffineAnim_LargeSpikePointedRight,
};

static const union AffineAnimCmd* const sSpriteAffineAnimTable_SnipeShot[] =
{
    sSpriteAffineAnim_LargeSpikePointedRight,
};
static const union AnimCmd sAnimCmdSnipeShot[] =
{
    ANIMCMD_FRAME(64, 4),
    ANIMCMD_FRAME(48, 4),
    ANIMCMD_FRAME(32, 4),
    ANIMCMD_FRAME(16, 4),
    ANIMCMD_FRAME(0, 4),
    ANIMCMD_END,
};
static const union AnimCmd *const sAnimCmdTable_SnipeShot[] =
{
    sAnimCmdSnipeShot,
};
const struct SpriteTemplate gSnipeShotBallTemplate =    //used in aura sphere
{
    .tileTag = ANIM_TAG_IMPACT_2,
    .paletteTag = ANIM_TAG_IMPACT_2,
    .oam = &gOamData_AffineNormal_ObjNormal_32x32,
    .anims = sAnimCmdTable_SnipeShot,
    .images = NULL,
    .affineAnims = sSpriteAffineAnimTable_SnipeShot,
    .callback = AnimShadowBall
};

//jaw lock
const struct SpriteTemplate gJawLockTeethTemplate =
{
    .tileTag = ANIM_TAG_SHARP_TEETH,
    .paletteTag = ANIM_TAG_SHARP_TEETH,
    .oam = &gOamData_AffineNormal_ObjBlend_64x64,
    .anims = gDummySpriteAnimTable,
    .images = NULL,
    .affineAnims = gAffineAnims_Bite,
    .callback = SpriteCB_LockingJaw
};

//stuff cheeks
static const union AnimCmd sAnimCmdBerryChomp[] =
{
    ANIMCMD_FRAME(0, 0x30),
    ANIMCMD_FRAME(0, 0x25),
    ANIMCMD_FRAME(16, 3),
    ANIMCMD_END,
};
static const union AnimCmd *const sAnimCmdTable_BerryChomp[] =
{
    sAnimCmdBerryChomp,
};
const struct SpriteTemplate gFloatingBerryTemplate =
{
    .tileTag = ANIM_TAG_BERRY_NORMAL,
    .paletteTag = ANIM_TAG_BERRY_NORMAL,
    .oam = &gOamData_AffineDouble_ObjNormal_32x32,
    .anims = sAnimCmdTable_BerryChomp,
    .images = NULL,
    .affineAnims = gMetronomeFingerAffineAnimTable,
    .callback = AnimMetronomeFinger
};

//no retreat
static const struct OamData sPyroBallFlamesOAM =
{
    .affineMode = ST_OAM_AFFINE_OFF,
    .objMode = ST_OAM_OBJ_NORMAL,
    .shape = SPRITE_SHAPE(32x32),
    .size = SPRITE_SIZE(32x32),
    .priority = 1, //Above sprites
};
const struct SpriteTemplate gNoRetreatFlameTemplate =
{
    .tileTag = ANIM_TAG_SMALL_EMBER,
    .paletteTag = ANIM_TAG_SMALL_EMBER,
    .oam = &sPyroBallFlamesOAM,
    .anims = gAnims_DragonBreathFire,
    .images = NULL,
    .affineAnims = gDummySpriteAffineAnimTable,
    .callback = SpriteCB_SpriteOnMonForDuration
};

//magic powder
const struct SpriteTemplate gMagicPowderBluePowderTemplate =
{
    .tileTag = ANIM_TAG_POISON_POWDER,
    .paletteTag = ANIM_TAG_WATER_GUN,
    .oam = &gOamData_AffineOff_ObjNormal_8x16,
    .anims = gPowderParticlesAnimTable,
    .images = NULL,
    .affineAnims = gDummySpriteAffineAnimTable,
    .callback = AnimMovePowderParticle
};

//dreepy missile
const struct SpriteTemplate gDreepyMissileTemplate =
{
    .tileTag = ANIM_TAG_DREEPY,
    .paletteTag = ANIM_TAG_DREEPY,
    .oam = &gOamData_AffineOff_ObjNormal_32x32,
    .anims = gDummySpriteAnimTable,
    .images = NULL,
    .affineAnims = gDummySpriteAffineAnimTable,
    .callback = AnimShadowBall
};

//bolt beak
const struct SpriteTemplate gBoltBeakBlueSparkTemplate =
{
    .tileTag = ANIM_TAG_SPARK_2,
    .paletteTag = ANIM_TAG_ELECTRICITY,
    .oam = &gOamData_AffineNormal_ObjNormal_16x16,
    .anims = gDummySpriteAnimTable,
    .images = NULL,
    .affineAnims = gDummySpriteAffineAnimTable,
    .callback = AnimSparkElectricity
};

const struct SpriteTemplate gBoltBeakBlueFlashingSparkTemplate =
{
    .tileTag = ANIM_TAG_SPARK_2,
    .paletteTag = ANIM_TAG_ELECTRICITY,
    .oam = &gOamData_AffineNormal_ObjNormal_16x16,
    .anims = gDummySpriteAnimTable,
    .images = NULL,
    .affineAnims = gAffineAnims_FlashingSpark,
    .callback = AnimSparkElectricityFlashing
};

//fishious rend
static const struct OamData sFishiousRendTeethOam =
{
    .affineMode = ST_OAM_AFFINE_OFF,
    .objMode = ST_OAM_OBJ_NORMAL,
    .shape = SPRITE_SHAPE(64x64),
    .size = SPRITE_SIZE(64x64),
    .priority = 1, //Above sprites
};
const struct SpriteTemplate gFishiousRendTeethTemplate =
{
    .tileTag = ANIM_TAG_SHARP_TEETH,
    .paletteTag = ANIM_TAG_SHARP_TEETH,
    .oam = &sFishiousRendTeethOam,
    .anims = gDummySpriteAnimTable,
    .images = NULL,
    .affineAnims = gDummySpriteAffineAnimTable,
    .callback = SpriteCB_LeftRightSlice
};

//clangorous soul
const struct SpriteTemplate gClangorousSoulBlueBuffTemplate =
{
    .tileTag = ANIM_TAG_FOCUS_ENERGY,
    .paletteTag = ANIM_TAG_WATER_ORB,
    .oam = &gOamData_AffineOff_ObjNormal_16x32,
    .anims = gEndureEnergyAnimTable,
    .images = NULL,
    .affineAnims = gDummySpriteAffineAnimTable,
    .callback = AnimEndureEnergy
};

const struct SpriteTemplate gClangorousSoulPurpleBuffTemplate =
{
    .tileTag = ANIM_TAG_FOCUS_ENERGY,
    .paletteTag = ANIM_TAG_POISON_BUBBLE,
    .oam = &gOamData_AffineOff_ObjNormal_16x32,
    .anims = gEndureEnergyAnimTable,
    .images = NULL,
    .affineAnims = gDummySpriteAffineAnimTable,
    .callback = AnimEndureEnergy
};

const struct SpriteTemplate gClangorousSoulWhiteBuffTemplate =
{
    .tileTag = ANIM_TAG_FOCUS_ENERGY,
    .paletteTag = ANIM_TAG_AIR_WAVE_2,
    .oam = &gOamData_AffineOff_ObjNormal_16x32,
    .anims = gEndureEnergyAnimTable,
    .images = NULL,
    .affineAnims = gDummySpriteAffineAnimTable,
    .callback = AnimEndureEnergy
};

const struct SpriteTemplate gClangorousSoulRedFistTemplate =
{
    .tileTag = ANIM_TAG_HORSESHOE_SIDE_FIST,
    .paletteTag = ANIM_TAG_VERTICAL_HEX,
    .oam = &gOamData_AffineOff_ObjNormal_32x32,
    .anims = gAnims_HandsAndFeet,
    .images = NULL,
    .affineAnims = gDummySpriteAffineAnimTable,
    .callback = AnimJumpKick
};

const struct SpriteTemplate gClangorousSoulRedRingTemplate =
{
    .tileTag = ANIM_TAG_THIN_RING,
    .paletteTag = ANIM_TAG_VERTICAL_HEX,
    .oam = &gOamData_AffineDouble_ObjNormal_64x64,
    .anims = gDummySpriteAnimTable,
    .images = NULL,
    .affineAnims = gThinRingExpandingAffineAnimTable,
    .callback = AnimSpriteOnMonPos
};

//pyro ball
static const struct OamData sPyroBallRockOAM =
{
    .affineMode = ST_OAM_AFFINE_OFF,
    .objMode = ST_OAM_OBJ_NORMAL,
    .shape = SPRITE_SHAPE(16x16),
    .size = SPRITE_SIZE(16x16),
    .priority = 1, //Above sprites
};
const struct SpriteTemplate gPyroBallRockTemplate =
{
    .tileTag = ANIM_TAG_FLAT_ROCK,
    .paletteTag = ANIM_TAG_FLAT_ROCK,
    .oam = &sPyroBallRockOAM,
    .anims = gDummySpriteAnimTable,
    .images = NULL,
    .affineAnims = gDummySpriteAffineAnimTable,
    .callback = SpriteCB_PyroBallRockBounce
};

const struct SpriteTemplate gPyroBallBurningRockTemplate =
{
    .tileTag = ANIM_TAG_SMALL_EMBER,
    .paletteTag = ANIM_TAG_SMALL_EMBER,
    .oam = &sPyroBallFlamesOAM,
    .anims = gDummySpriteAnimTable,
    .images = NULL,
    .affineAnims = gDummySpriteAffineAnimTable,
    .callback = SpriteCB_PyroBallRockBounce
};

const struct SpriteTemplate gPyroBallFlamesUpTemplate =
{
    .tileTag = ANIM_TAG_SMALL_EMBER,
    .paletteTag = ANIM_TAG_SMALL_EMBER,
    .oam = &sPyroBallFlamesOAM,
    .anims = gAnims_DragonBreathFire,
    .images = NULL,
    .affineAnims = gDummySpriteAffineAnimTable,
    .callback = SpriteCB_PyroBallRockBounce
};

const struct SpriteTemplate gPyroBallEmberBallTemplate =
{
    .tileTag = ANIM_TAG_SMALL_EMBER,
    .paletteTag = ANIM_TAG_SMALL_EMBER,
    .oam = &sPyroBallFlamesOAM,
    .anims = gAnims_DragonBreathFire,
    .images = NULL,
    .affineAnims = gDummySpriteAffineAnimTable,
    .callback = SpriteCB_PyroBallLaunch
};

//aura wheel
const struct SpriteTemplate gAuraWheelBlueElectricityTemplate =
{
    .tileTag = ANIM_TAG_SPARK_2,
    .paletteTag = ANIM_TAG_SPARK_2,
    .oam = &gOamData_AffineNormal_ObjNormal_16x16,
    .anims = gDummySpriteAnimTable,
    .images = NULL,
    .affineAnims = gAffineAnims_ShadowBall,
    .callback = AnimFireSpiralOutward
};

const struct SpriteTemplate gAuraWheelRedElectricityTemplate =
{
    .tileTag = ANIM_TAG_SPARK_2,
    .paletteTag = ANIM_TAG_SPARK,
    .oam = &gOamData_AffineNormal_ObjNormal_16x16,
    .anims = gDummySpriteAnimTable,
    .images = NULL,
    .affineAnims = gAffineAnims_ShadowBall,
    .callback = AnimFireSpiralOutward
};

//breaking swipe
const struct SpriteTemplate gBreakingSwipeCenteredElectricity =
{
    .tileTag = ANIM_TAG_SPARK_2,
    .paletteTag = ANIM_TAG_SPARK_2,
    .oam = &gOamData_AffineOff_ObjNormal_16x16,
    .anims = gDummySpriteAnimTable,
    .images = NULL,
    .affineAnims = gDummySpriteAffineAnimTable,
    .callback = SpriteCB_CentredElectricity
};

//branch poke
const struct SpriteTemplate gBranchPokeBranchTemplate =
{
    .tileTag = ANIM_TAG_BRANCH,
    .paletteTag = ANIM_TAG_BRANCH,
    .oam = &gOamData_AffineNormal_ObjNormal_32x32,
    .anims = gDummySpriteAnimTable,
    .images = NULL,
    .affineAnims = gDummySpriteAffineAnimTable,
    .callback = AnimShadowBall
};

//apple acid
const struct SpriteTemplate gAppleAcidFloatingAppleTemplate =
{
    .tileTag = ANIM_TAG_APPLE,
    .paletteTag = ANIM_TAG_APPLE,
    .oam = &gOamData_AffineDouble_ObjNormal_32x32,
    .anims = gDummySpriteAnimTable,
    .images = NULL,
    .affineAnims = gMetronomeFingerAffineAnimTable,
    .callback = AnimMetronomeFinger
};

const struct SpriteTemplate gAppleAcidLaunchTemplate =
{
    .tileTag = ANIM_TAG_POISON_BUBBLE,
    .paletteTag = ANIM_TAG_POISON_BUBBLE,
    .oam = &gOamData_AffineDouble_ObjNormal_16x16,
    .anims = gAnims_PoisonProjectile,
    .images = NULL,
    .affineAnims = gAffineAnims_PoisonProjectile,
    .callback = SpriteCB_AcidLaunchSingleTarget
};

const struct SpriteTemplate gAppleAcidDripTemplate =
{
    .tileTag = ANIM_TAG_POISON_BUBBLE,
    .paletteTag = ANIM_TAG_POISON_BUBBLE,
    .oam = &gOamData_AffineDouble_ObjNormal_16x16,
    .anims = gAnims_AcidPoisonDroplet,
    .images = NULL,
    .affineAnims = gAffineAnims_Droplet,
    .callback = SpriteCB_AcidDripSingleTarget
};

//grav apple
static const struct OamData sAppleOAM =
{
    .affineMode = ST_OAM_AFFINE_DOUBLE,
    .objMode = ST_OAM_OBJ_NORMAL,
    .shape = SPRITE_SHAPE(32x32),
    .size = SPRITE_SIZE(32x32),
    .priority = 1, //Above sprites
};
const struct SpriteTemplate gGravAppleSmallApple =
{
    .tileTag = ANIM_TAG_APPLE,
    .paletteTag = ANIM_TAG_APPLE,
    .oam = &sAppleOAM,
    .anims = gDummySpriteAnimTable,
    .images = NULL,
    .affineAnims = gDummySpriteAffineAnimTable,
    .callback = SpriteCB_FallingObject
};

static const union AffineAnimCmd sSpriteAffineAnim_ScaledApple[] =
{
    AFFINEANIMCMD_FRAME(64, 64, 0, 10), //Quadruple in size
    AFFINEANIMCMD_END
};
static const union AffineAnimCmd* const sSpriteAffineAnimTable_ScaledApple[] =
{
    sSpriteAffineAnim_ScaledApple,
};
const struct SpriteTemplate gGravAppleLargeApple =
{
    .tileTag = ANIM_TAG_APPLE,
    .paletteTag = ANIM_TAG_APPLE,
    .oam = &sAppleOAM,
    .anims = gDummySpriteAnimTable,
    .images = NULL,
    .affineAnims = sSpriteAffineAnimTable_ScaledApple,
    .callback = SpriteCB_FallingObject
};

//strange steam
const struct SpriteTemplate gStrangeSteamPinkCloudTemplate =
{
    .tileTag = ANIM_TAG_PINK_CLOUD,
    .paletteTag = ANIM_TAG_PINK_CLOUD,
    .oam = &gOamData_AffineNormal_ObjNormal_32x32,
    .anims = gDummySpriteAnimTable,
    .images = NULL,
    .affineAnims = gAffineAnims_ShadowBall,
    .callback = AnimDirtScatter
};

const struct SpriteTemplate gStrangeSteamGreenCloudTemplate =
{
    .tileTag = ANIM_TAG_PINK_CLOUD,
    .paletteTag = ANIM_TAG_FINGER,
    .oam = &gOamData_AffineNormal_ObjNormal_32x32,
    .anims = gDummySpriteAnimTable,
    .images = NULL,
    .affineAnims = gAffineAnims_ShadowBall,
    .callback = AnimDirtScatter
};

const struct SpriteTemplate gStrangeSteamBlueCloudTemplate =
{
    .tileTag = ANIM_TAG_PINK_CLOUD,
    .paletteTag = ANIM_TAG_WATER_GUN,
    .oam = &gOamData_AffineNormal_ObjNormal_32x32,
    .anims = gDummySpriteAnimTable,
    .images = NULL,
    .affineAnims = gAffineAnims_ShadowBall,
    .callback = AnimDirtScatter
};

//life dew
static const union AnimCmd sAnimCmdWaterDropletDrip[] =
{
    ANIMCMD_FRAME(0, 3),
    ANIMCMD_FRAME(16, 3),
    ANIMCMD_FRAME(32, 3),
    ANIMCMD_FRAME(48, 3),
    ANIMCMD_END,
};
static const union AnimCmd sAnimCmdWaterDropletSplash[] =
{
    ANIMCMD_FRAME(64, 3),
    ANIMCMD_FRAME(80, 3),
    ANIMCMD_FRAME(96, 3),
    ANIMCMD_FRAME(112, 10),
    ANIMCMD_END,
};
static const union AnimCmd *const sAnimCmdWaterDroplet[] =
{
    sAnimCmdWaterDropletDrip,
    sAnimCmdWaterDropletSplash,
};
const struct SpriteTemplate gLifeDewDropletTemplate =
{
    .tileTag = ANIM_TAG_WATER_DROPLET,
    .paletteTag = ANIM_TAG_WATER_DROPLET,
    .oam = &sAppleOAM,
    .anims = sAnimCmdWaterDroplet,
    .images = NULL,
    .affineAnims = gDummySpriteAffineAnimTable,
    .callback = SpriteCB_WaterDroplet
};

const struct SpriteTemplate gLifeDewSpecialOrbsTemplate =
{
    .tileTag = ANIM_TAG_BLUE_STAR,
    .paletteTag = ANIM_TAG_BLUE_STAR,
    .oam = &gOamData_AffineOff_ObjNormal_32x32,
    .anims = gHealingBlueStarAnimTable,
    .images = NULL,
    .affineAnims = gDummySpriteAffineAnimTable,
    .callback = SpriteCB_AnimSpriteOnSelectedMonPos
};

//obstruct
const struct SpriteTemplate gObstructCrossTemplate =
{
    .tileTag = ANIM_TAG_OBSTRUCT_CROSS,
    .paletteTag = ANIM_TAG_OBSTRUCT_CROSS,
    .oam = &gOamData_AffineOff_ObjBlend_32x32,
    .anims = gDummySpriteAnimTable,
    .images = NULL,
    .affineAnims = gDummySpriteAffineAnimTable,
    .callback = AnimCrossImpact
};

//meteor assault
static const struct OamData sGrowingSuperpowerOAM =
{
    .affineMode = ST_OAM_AFFINE_DOUBLE,
    .objMode = ST_OAM_OBJ_NORMAL,
    .shape = SPRITE_SHAPE(64x64),
    .size = SPRITE_SIZE(64x64),
    .priority = 2,
};
static const union AffineAnimCmd sSpriteAffineAnim_GrowingSuperpowerEnemyAttack[] =
{
    AFFINEANIMCMD_FRAME(0, 0, 128, 1), //180 degree turn
    AFFINEANIMCMD_FRAME(0, 0, 0, 2), //Pause
    AFFINEANIMCMD_FRAME(16, 16, 0, 15), //Double in size
    AFFINEANIMCMD_END
};
static const union AffineAnimCmd sSpriteAffineAnim_GrowingSuperpowerPlayerAttack[] =
{
    AFFINEANIMCMD_FRAME(0, 0, 0, 2), //Pause
    AFFINEANIMCMD_FRAME(16, 16, 0, 15), //Double in size
    AFFINEANIMCMD_END
};
static const union AffineAnimCmd* const sSpriteAffineAnimTable_GrowingSuperpower[] =
{
    sSpriteAffineAnim_GrowingSuperpowerPlayerAttack,
    sSpriteAffineAnim_GrowingSuperpowerEnemyAttack,
};
const struct SpriteTemplate gGrowingSuperpowerTemplate =    //used in breakneck blitz
{
    .tileTag = ANIM_TAG_METEOR,
    .paletteTag = ANIM_TAG_METEOR,
    .oam = &sGrowingSuperpowerOAM,
    .anims = gDummySpriteAnimTable,
    .images = NULL,
    .affineAnims = sSpriteAffineAnimTable_GrowingSuperpower,
    .callback = SpriteCB_GrowingSuperpower
};

//steel beam
const struct SpriteTemplate gSteelBeamSpikeShardTemplate =
{
    .tileTag = ANIM_TAG_SPIKES,
    .paletteTag = ANIM_TAG_SPIKES,
    .oam = &gOamData_AffineNormal_ObjNormal_16x16,
    .anims = gDummySpriteAnimTable,
    .images = NULL,
    .affineAnims = gAffineAnims_ShadowBall,
    .callback = AnimDirtScatter
};

// Z MOVES
//activate
const struct SpriteTemplate gZMoveSymbolSpriteTemplate = 
{
    .tileTag = ANIM_TAG_Z_MOVE_SYMBOL,
    .paletteTag = ANIM_TAG_Z_MOVE_SYMBOL,
    .oam = &gOamData_AffineNormal_ObjBlend_64x64,
    .anims = gDummySpriteAnimTable,
    .images = NULL,
    .affineAnims = gAffineAnims_LusterPurgeCircle,
    .callback = AnimSpriteOnMonPos
};
const struct SpriteTemplate gBlueZMoveEnergySpriteTemplate =
{
    .tileTag = ANIM_TAG_FOCUS_ENERGY,
    .paletteTag = ANIM_TAG_SWEAT_BEAD,
    .oam = &gOamData_AffineOff_ObjNormal_16x32,
    .anims = gEndureEnergyAnimTable,
    .images = NULL,
    .affineAnims = gDummySpriteAffineAnimTable,
    .callback = AnimEndureEnergy,
};
const struct SpriteTemplate gGreenZMoveEnergySpriteTemplate =
{
<<<<<<< HEAD
    .tileTag = ANIM_TAG_FOCUS_ENERGY,
    .paletteTag = ANIM_TAG_WHIP_HIT,
    .oam = &gOamData_AffineOff_ObjNormal_16x32,
    .anims = gEndureEnergyAnimTable,
    .images = NULL,
    .affineAnims = gDummySpriteAffineAnimTable,
    .callback = AnimEndureEnergy,
};
const struct SpriteTemplate gYellowZMoveEnergySpriteTemplate =
{
    .tileTag = ANIM_TAG_FOCUS_ENERGY,
    .paletteTag = ANIM_TAG_PAW_PRINT,
    .oam = &gOamData_AffineOff_ObjNormal_16x32,
    .anims = gEndureEnergyAnimTable,
    .images = NULL,
    .affineAnims = gDummySpriteAffineAnimTable,
    .callback = AnimEndureEnergy,
};
// breakneck blitz
const struct SpriteTemplate gBreakneckBlitzDanceSpriteTemplate = 
{
    .tileTag = ANIM_TAG_HOLLOW_ORB,
    .paletteTag = ANIM_TAG_FLAT_ROCK,
    .oam = &gOamData_AffineOff_ObjNormal_16x16,
    .anims = gDummySpriteAnimTable,
    .images = NULL,
    .affineAnims = gDummySpriteAffineAnimTable,
    .callback = AnimDragonDanceOrb
};
const struct SpriteTemplate gBreakneckBlitzHitSpriteTemplate = 
=======
    sprite->x = GetBattlerSpriteCoord2(target, BATTLER_COORD_X);
    sprite->y = GetBattlerSpriteCoord2(target, BATTLER_COORD_Y);

    SetAnimSpriteInitialXOffset(sprite, gBattleAnimArgs[0]);
    sprite->y2 = gBattleAnimArgs[1];
}

static void InitSpritePosToAnimTargetsCentre(struct Sprite *sprite, bool8 respectMonPicOffsets)
{
    if (!respectMonPicOffsets)
    {
        sprite->x = (GetBattlerSpriteCoord2(gBattleAnimTarget, BATTLER_COORD_X)
                       +  GetBattlerSpriteCoord2(BATTLE_PARTNER(gBattleAnimTarget), BATTLER_COORD_X)) / 2;
        sprite->y = (GetBattlerSpriteCoord2(gBattleAnimTarget, BATTLER_COORD_Y)
                       +  GetBattlerSpriteCoord2(BATTLE_PARTNER(gBattleAnimTarget), BATTLER_COORD_Y)) / 2;
    }

    SetAnimSpriteInitialXOffset(sprite, gBattleAnimArgs[0]);
    sprite->y += gBattleAnimArgs[1];
}

static void InitSpritePosToAnimAttackersCentre(struct Sprite *sprite, bool8 respectMonPicOffsets)
{
    if (!respectMonPicOffsets)
    {
        sprite->x = (GetBattlerSpriteCoord2(gBattleAnimAttacker, BATTLER_COORD_X)
                       +  GetBattlerSpriteCoord2(BATTLE_PARTNER(gBattleAnimAttacker), BATTLER_COORD_X)) / 2;
        sprite->y = (GetBattlerSpriteCoord2(gBattleAnimAttacker, BATTLER_COORD_Y)
                       +  GetBattlerSpriteCoord2(BATTLE_PARTNER(gBattleAnimAttacker), BATTLER_COORD_Y)) / 2;
    }
    else
    {
        sprite->x = (GetBattlerSpriteCoord2(gBattleAnimAttacker, BATTLER_COORD_X_2)
                       +  GetBattlerSpriteCoord2(BATTLE_PARTNER(gBattleAnimAttacker), BATTLER_COORD_X_2)) / 2;
        sprite->y = (GetBattlerSpriteCoord2(gBattleAnimAttacker, BATTLER_COORD_Y_PIC_OFFSET)
                       +  GetBattlerSpriteCoord2(BATTLE_PARTNER(gBattleAnimAttacker), BATTLER_COORD_Y_PIC_OFFSET)) / 2;
    }

    SetAnimSpriteInitialXOffset(sprite, gBattleAnimArgs[0]);
    sprite->y += gBattleAnimArgs[1];
}

//sprite callbacks
static void SpriteCB_SpriteToCentreOfSide(struct Sprite* sprite)
>>>>>>> a58641cd
{
    .tileTag = ANIM_TAG_IMPACT,
    .paletteTag = ANIM_TAG_FLAT_ROCK,
    .oam = &gOamData_AffineNormal_ObjBlend_32x32,
    .anims = gDummySpriteAnimTable,
    .images = NULL,
    .affineAnims = gAffineAnims_HitSplat,
    .callback = AnimHitSplatBasic
};
// all out pummelling
const struct SpriteTemplate gAllOutPummelingOnslaughtSpriteTemplate = 
{
<<<<<<< HEAD
    .tileTag = ANIM_TAG_HANDS_AND_FEET,
    .paletteTag = ANIM_TAG_IMPACT,
    .oam = &gOamData_AffineOff_ObjNormal_32x32,
    .anims = gAnims_HandsAndFeet,
    .images = NULL,
    .affineAnims = gDummySpriteAffineAnimTable,
    .callback = AnimJumpKick
};
// supersonic skystrike
static const union AffineAnimCmd sSupersonicSkystrikeAffinePlayerSide[] = {
    AFFINEANIMCMD_FRAME(0, 0, 0xb9, 1),
    AFFINEANIMCMD_END,
};
static const union AffineAnimCmd sSupersonicSkystrikeAffineOpponentSide[] = {
    AFFINEANIMCMD_FRAME(0, 0, 0x50, 1),
    AFFINEANIMCMD_END,
};
static const union AffineAnimCmd* const sSupersonicSkystrikeAffineAnimTable[] = {
    sSupersonicSkystrikeAffinePlayerSide,
    sSupersonicSkystrikeAffineOpponentSide,
};
const struct SpriteTemplate gSupersonicSkystrikeFlySpriteTemplate = 
{
    .tileTag = ANIM_TAG_BIRD,
    .paletteTag = ANIM_TAG_BIRD,
    .oam = &gOamData_AffineNormal_ObjNormal_64x64,
    .anims = gDummySpriteAnimTable,
    .images = NULL,
    .affineAnims = sSupersonicSkystrikeAffineAnimTable,
    .callback = AnimFlyBallAttack
};
//acid downpour
const struct SpriteTemplate gAcidDownpourReversalSpriteTemplate = 
{
    .tileTag = ANIM_TAG_POISON_BUBBLE,
    .paletteTag = ANIM_TAG_POISON_BUBBLE,
    .oam = &gOamData_AffineNormal_ObjNormal_16x16,
    .anims = gDummySpriteAnimTable,
    .images = NULL,
    .affineAnims = gDummySpriteAffineAnimTable,
    .callback = AnimReversalOrb
};
const struct SpriteTemplate gAcidDownpourAuraSpriteTemplate = 
=======
    u8 target = LoadBattleAnimTarget(0);

    if (!IsBattlerSpriteVisible(target))
    {
        DestroyAnimSprite(sprite);
    }
    else
    {
        sprite->x = GetBattlerSpriteCoord(target, 0);
        sprite->y = GetBattlerSpriteCoord(target, 1);
        sprite->x += gBattleAnimArgs[1];
        sprite->y += gBattleAnimArgs[2];
        sprite->data[0] = 0;
        sprite->data[1] = gBattleAnimArgs[3];
        sprite->data[2] = gBattleAnimArgs[4];
        sprite->data[3] = 0;
        sprite->callback = AnimBrickBreakWall_Step;
    }
}

static void SpriteCB_ToxicThreadWrap(struct Sprite *sprite)
{
    if (GetBattlerSide(gBattleAnimAttacker) != B_SIDE_PLAYER)
        sprite->x -= gBattleAnimArgs[0];
    else
        sprite->x += gBattleAnimArgs[0];

    sprite->y += gBattleAnimArgs[1];
    if (GetBattlerSide(gBattleAnimTarget) == B_SIDE_PLAYER)
        sprite->y += 8;

    sprite->callback = AnimStringWrap_Step;
}


static void SpriteCB_GrowingSuperpower(struct Sprite *sprite)
{
    u8 battler;

    if (gBattleAnimArgs[0] == 0)
    {
        sprite->x = GetBattlerSpriteCoord(gBattleAnimAttacker, 2);
        sprite->y = GetBattlerSpriteCoord(gBattleAnimAttacker, 3);
        battler = gBattleAnimTarget;
        sprite->oam.priority = GetBattlerSpriteBGPriority(gBattleAnimAttacker);
    }
    else
    {
        battler = gBattleAnimAttacker;
        sprite->oam.priority = GetBattlerSpriteBGPriority(gBattleAnimTarget);
    }

    if (GetBattlerSide(gBattleAnimAttacker) == B_SIDE_OPPONENT)
        StartSpriteAffineAnim(sprite, 1);

    sprite->data[0] = 16;
    sprite->data[1] = sprite->x;
    sprite->data[2] = GetBattlerSpriteCoord(battler, 2);
    sprite->data[3] = sprite->y;
    sprite->data[4] = GetBattlerSpriteCoord(battler, 3);

    InitAnimLinearTranslation(sprite);
    StoreSpriteCallbackInData6(sprite, DestroyAnimSprite);
    sprite->callback = AnimTranslateLinear_WaitEnd;
}

static void SpriteCB_CentredSpiderWeb(struct Sprite* sprite)
>>>>>>> a58641cd
{
    .tileTag = ANIM_TAG_POISON_BUBBLE,
    .paletteTag = ANIM_TAG_POISON_BUBBLE,
    .oam = &gOamData_AffineNormal_ObjNormal_16x16,
    .anims = gDummySpriteAnimTable,
    .images = NULL,
    .affineAnims = gDummySpriteAffineAnimTable,
    .callback = AnimParticleInVortex
};
//tectonic rage
const struct SpriteTemplate gTectonicRageBlastBurnSpriteTemplate = 
{
    .tileTag = ANIM_TAG_FIRE_PLUME,
    .paletteTag = ANIM_TAG_FIRE_PLUME,
    .oam = &gOamData_AffineOff_ObjNormal_32x32,
    .anims = gAnims_FirePlume,
    .images = NULL,
    .affineAnims = gDummySpriteAffineAnimTable,
    .callback = AnimBlastBurnTargetPlume
};
const struct SpriteTemplate gTectonicRageExplosionSpriteTemplate = 
{
    .tileTag = ANIM_TAG_EXPLOSION_2,
    .paletteTag = ANIM_TAG_EXPLOSION_2,
    .oam = &gOamData_AffineOff_ObjNormal_32x32,
    .anims = gExplosionAnimTable,
    .images = NULL,
    .affineAnims = gDummySpriteAffineAnimTable,
    .callback = AnimSpriteOnMonPos
};

// continental crush
const struct SpriteTemplate gContinentalCrushNeedleArmSpriteTemplate = 
{
    .tileTag = ANIM_TAG_ROCKS,
    .paletteTag = ANIM_TAG_ROCKS,
    .oam = &gOamData_AffineOff_ObjNormal_32x32,
    .anims = gAnims_FlyingRock,
    .images = NULL,
    .affineAnims = gDummySpriteAffineAnimTable,
    .callback = AnimNeedleArmSpike
};
const struct SpriteTemplate gContinentalCrushBigRockStompSpriteTemplate = 
{
    .tileTag = ANIM_TAG_REALLY_BIG_ROCK,
    .paletteTag = ANIM_TAG_REALLY_BIG_ROCK,
    .oam = &gOamData_AffineDouble_ObjNormal_64x64,
    .anims = gDummySpriteAnimTable,
    .images = NULL,
    .affineAnims = sSpriteAffineAnimTable_LargeHailRock,
    .callback = SpriteCB_FallingObject
};
const struct SpriteTemplate gContinentalCrushFocusEnergySpriteTemplate = 
{
    .tileTag = ANIM_TAG_FOCUS_ENERGY,
    .paletteTag = ANIM_TAG_ROCKS,
    .oam = &gOamData_AffineOff_ObjNormal_16x32,
    .anims = gEndureEnergyAnimTable,
    .images = NULL,
    .affineAnims = gDummySpriteAffineAnimTable,
    .callback = AnimEndureEnergy
};
const struct SpriteTemplate gContinentalCrushGrowingRockSpriteTemplate = 
{
    .tileTag = ANIM_TAG_REALLY_BIG_ROCK,
    .paletteTag = ANIM_TAG_REALLY_BIG_ROCK,
    .oam = &gOamData_AffineNormal_ObjNormal_64x64,
    .anims = gDummySpriteAnimTable,
    .images = NULL,
    .affineAnims = gAffineAnims_GrowingElectricOrb,
    .callback = AnimGrowingChargeOrb
};
const struct SpriteTemplate gContinentalCrushEruptionSpriteTemplate = 
{
    .tileTag = ANIM_TAG_ROCKS,
    .paletteTag = ANIM_TAG_ROCKS,
    .oam = &gOamData_AffineOff_ObjNormal_32x32,
    .anims = gDummySpriteAnimTable,
    .images = NULL,
    .affineAnims = gDummySpriteAffineAnimTable,
    .callback = AnimEruptionFallingRock
};

// savage spin out
const struct SpriteTemplate gSavageSpinOutStringBlastSpriteTemplate = 
{
    .tileTag = ANIM_TAG_STRING,
    .paletteTag = ANIM_TAG_STRING,
    .oam = &gOamData_AffineOff_ObjNormal_64x32,
    .anims = gAffineAnims_AirWaveCrescent,
    .images = NULL,
    .affineAnims = gDummySpriteAffineAnimTable,
    .callback = AnimAirWaveCrescent
};
const struct SpriteTemplate gSavageSpinOutCacoonSpriteTemplate = 
{
    .tileTag = ANIM_TAG_COCOON,
    .paletteTag = ANIM_TAG_COCOON,
    .oam = &gOamData_AffineNormal_ObjBlend_64x64,
    .anims = gDummySpriteAnimTable,
    .images = NULL,
    .affineAnims = gAffineAnims_Bite,
    .callback = AnimBite
};
const struct SpriteTemplate gSavageSpinOutGreenChargeSpriteTemplate = 
{
    .tileTag = ANIM_TAG_CIRCLE_OF_LIGHT,
    .paletteTag = ANIM_TAG_RAZOR_LEAF,
    .oam = &gOamData_AffineNormal_ObjBlend_64x64,
    .anims = gDummySpriteAnimTable,
    .images = NULL,
    .affineAnims = gAffineAnims_GrowingElectricOrb,
    .callback = AnimGrowingChargeOrb
};
const struct SpriteTemplate gSavageSpinOutGreenCutSpriteTemplate = 
{
    .tileTag = ANIM_TAG_CUT,
    .paletteTag = ANIM_TAG_RAZOR_LEAF,
    .oam = &gOamData_AffineOff_ObjBlend_32x32,
    .anims = gCuttingSliceAnimTable,
    .images = NULL,
    .affineAnims = gDummySpriteAffineAnimTable,
    .callback = AnimCuttingSlice
};
const struct SpriteTemplate gSavageSpinOutWhiteExplosionSpriteTemplate = 
{
    .tileTag = ANIM_TAG_EXPLOSION_2,
    .paletteTag = ANIM_TAG_AIR_WAVE_2,
    .oam = &gOamData_AffineOff_ObjNormal_32x32,
    .anims = gExplosionAnimTable,
    .images = NULL,
    .affineAnims = gDummySpriteAffineAnimTable,
    .callback = AnimSpriteOnMonPos
};

// never ending nightmare
const struct SpriteTemplate gNeverEndingNightmareRingAttackerSpriteTemplate = 
{
    .tileTag = ANIM_TAG_THIN_RING,
    .paletteTag = ANIM_TAG_POISON_BUBBLE,
    .oam = &gOamData_AffineDouble_ObjNormal_64x64,
    .anims = gDummySpriteAnimTable,
    .images = NULL,
    .affineAnims = gThinRingExpandingAffineAnimTable,
    .callback = AnimSpriteOnMonPos
};
const struct SpriteTemplate gNeverEndingNightmareRingTargetSpriteTemplate = 
{
    .tileTag = ANIM_TAG_THIN_RING,
    .paletteTag = ANIM_TAG_POISON_BUBBLE,
    .oam = &gOamData_AffineDouble_ObjBlend_64x64,
    .anims = gDummySpriteAnimTable,
    .images = NULL,
    .affineAnims = gThinRingShrinkingAffineAnimTable,
    .callback = AnimSpriteOnMonPos
};
const struct SpriteTemplate gNeverEndingNightmareFocusEnergySpriteTemplate = 
{
    .tileTag = ANIM_TAG_FOCUS_ENERGY,
    .paletteTag = ANIM_TAG_POISON_BUBBLE,
    .oam = &gOamData_AffineOff_ObjNormal_16x32,
    .anims = gEndureEnergyAnimTable,
    .images = NULL,
    .affineAnims = gDummySpriteAffineAnimTable,
    .callback = AnimEndureEnergy
};
const struct SpriteTemplate gNeverEndingNightmareHandSpriteTemplate = 
{
    .tileTag = ANIM_TAG_ASSURANCE_HAND,
    .paletteTag = ANIM_TAG_ASSURANCE_HAND,
    .oam = &gOamData_AffineNormal_ObjNormal_32x32,
    .anims = gDummySpriteAnimTable,
    .images = NULL,
    .affineAnims = gDummySpriteAffineAnimTable,
    .callback = AnimNeedleArmSpike
};
const struct SpriteTemplate gNeverEndingNightmareBlastBurnSpriteTemplate = 
{
    .tileTag = ANIM_TAG_FIRE_PLUME,
    .paletteTag = ANIM_TAG_POISON_BUBBLE,
    .oam = &gOamData_AffineOff_ObjNormal_32x32,
    .anims = gAnims_FirePlume,
    .images = NULL,
    .affineAnims = gDummySpriteAffineAnimTable,
    .callback = AnimBlastBurnTargetPlume
};
const struct SpriteTemplate gNeverEndingNightmareGeyserHexSpriteTemplate = 
{
    .tileTag = ANIM_TAG_VERTICAL_HEX,
    .paletteTag = ANIM_TAG_VERTICAL_HEX,
    .oam = &gOamData_AffineOff_ObjNormal_16x16,
    .anims = gRazorLeafParticleAnimTable,
    .images = NULL,
    .affineAnims = gDummySpriteAffineAnimTable,
    .callback = SpriteCB_GeyserTarget
};
const struct SpriteTemplate gNeverEndingNightmareExplosionSpriteTemplate = 
{
    .tileTag = ANIM_TAG_EXPLOSION_2,
    .paletteTag = ANIM_TAG_VERTICAL_HEX,
    .oam = &gOamData_AffineOff_ObjNormal_32x32,
    .anims = gExplosionAnimTable,
    .images = NULL,
    .affineAnims = gDummySpriteAffineAnimTable,
    .callback = AnimSpriteOnMonPos
};

// corkscrew crash
const struct SpriteTemplate gCorkscrewCrashMetalBitSpriteTemplate = 
{
    .tileTag = ANIM_TAG_SPIKES,
    .paletteTag = ANIM_TAG_SPIKES,
    .oam = &gOamData_AffineNormal_ObjBlend_16x16,
    .anims = gDummySpriteAnimTable,
    .images = NULL,
    .affineAnims = gAffineAnims_TearDrop,
    .callback = AnimParticleInVortex
};
const struct SpriteTemplate gCorkscrewCrashChargeSpriteTemplate = 
{
    .tileTag = ANIM_TAG_CORKSCREW,
    .paletteTag = ANIM_TAG_CORKSCREW,
    .oam = &gOamData_AffineNormal_ObjBlend_64x64,
    .anims = gDummySpriteAnimTable,
    .images = NULL,
    .affineAnims = gAffineAnims_GrowingElectricOrb,
    .callback = AnimGrowingChargeOrb
};
const struct SpriteTemplate gCorkscrewCrashCorkscrewFlyUpSpriteTemplate = 
{
    .tileTag = ANIM_TAG_CORKSCREW,
    .paletteTag = ANIM_TAG_CORKSCREW,
    .oam = &gOamData_AffineNormal_ObjNormal_64x64,
    .anims = gDummySpriteAnimTable,
    .images = NULL,
    .affineAnims = gAffineAnims_FlyBallUp,
    .callback = AnimParticleInVortex
};
static const union AffineAnimCmd sCorkscrewCrashFlyDownAffineOpponentSide[] = {
    AFFINEANIMCMD_FRAME(0, 0, 0x80, 1),
    AFFINEANIMCMD_END,
};
static const union AffineAnimCmd* const sCorkscrewCrashFlyDownAffineAnimTable[] = {
    sCorkscrewCrashFlyDownAffineOpponentSide,
};
const struct SpriteTemplate gCorkscrewCrashCorkscrewFlyDownSpriteTemplate = 
{
    .tileTag = ANIM_TAG_CORKSCREW,
    .paletteTag = ANIM_TAG_CORKSCREW,
    .oam = &gOamData_AffineNormal_ObjNormal_64x64,
    .anims = gDummySpriteAnimTable,
    .images = NULL,
    .affineAnims = sCorkscrewCrashFlyDownAffineAnimTable,
    .callback = AnimStompFoot
};
static const union AffineAnimCmd sCorkscrewCrashStrikePlayerAffineAnims[] = {
    AFFINEANIMCMD_FRAME(0, 0, 0xb9, 1),
    AFFINEANIMCMD_END,
};
static const union AffineAnimCmd sCorkscrewCrashStrikeTargetAffineAnims[] = {
    AFFINEANIMCMD_FRAME(0, 0, 0x50, 1),
    AFFINEANIMCMD_END
};
static const union AffineAnimCmd* const sCorkscrewCrashStrikeAffineAnimTable[] = {
    sCorkscrewCrashStrikePlayerAffineAnims,
    sCorkscrewCrashStrikeTargetAffineAnims,
};
const struct SpriteTemplate gCorkscrewCrashStrikeSpriteTemplate = 
{
    .tileTag = ANIM_TAG_CORKSCREW,
    .paletteTag = ANIM_TAG_CORKSCREW,
    .oam = &gOamData_AffineNormal_ObjNormal_64x64,
    .anims = gDummySpriteAnimTable,
    .images = NULL,
    .affineAnims = sCorkscrewCrashStrikeAffineAnimTable,
    .callback = AnimFlyBallAttack
};
static const union AffineAnimCmd sCorkscrewCrashLeftAffineAnims[] = {
    AFFINEANIMCMD_FRAME(0, 0, 0x40, 1),
    AFFINEANIMCMD_END
};
static const union AffineAnimCmd* const sCorkscrewCrashLeftAffineAnimTable[] = {
    sCorkscrewCrashLeftAffineAnims,
};
const struct SpriteTemplate gCorkscrewCrashLeftUpSpriteTemplate = 
{
    .tileTag = ANIM_TAG_CORKSCREW,
    .paletteTag = ANIM_TAG_CORKSCREW,
    .oam = &gOamData_AffineNormal_ObjNormal_64x64,
    .anims = gDummySpriteAnimTable,
    .images = NULL,
    .affineAnims = sCorkscrewCrashLeftAffineAnimTable,
    .callback = AnimAssistPawprint
};
const struct SpriteTemplate gCorkscrewCrashLeftDownSpriteTemplate = 
{
    .tileTag = ANIM_TAG_CORKSCREW,
    .paletteTag = ANIM_TAG_CORKSCREW,
    .oam = &gOamData_AffineNormal_ObjNormal_64x64,
    .anims = gDummySpriteAnimTable,
    .images = NULL,
    .affineAnims = sCorkscrewCrashLeftAffineAnimTable,
    .callback = AnimAssistPawprint
};
static const union AffineAnimCmd sCorkscrewCrashRightUpAffineAnims[] = {
    AFFINEANIMCMD_FRAME(0, 0, 0xc2, 1),
    AFFINEANIMCMD_END
};
static const union AffineAnimCmd* const sCorkscrewCrashRightUpAffineAnimTable[] = {
    sCorkscrewCrashRightUpAffineAnims,
};
const struct SpriteTemplate gCorkscrewCrashRightUpSpriteTemplate = 
{
    .tileTag = ANIM_TAG_CORKSCREW,
    .paletteTag = ANIM_TAG_CORKSCREW,
    .oam = &gOamData_AffineNormal_ObjNormal_64x64,
    .anims = gDummySpriteAnimTable,
    .images = NULL,
    .affineAnims = sCorkscrewCrashRightUpAffineAnimTable,
    .callback = AnimAssistPawprint
};
static const union AffineAnimCmd sCorkscrewCrashRightDownAffineAnims[] = {
    AFFINEANIMCMD_FRAME(0, 0, 0xba, 1),
    AFFINEANIMCMD_END
};
static const union AffineAnimCmd* const sCorkscrewCrashRightDownAffineAnimTable[] = {
    sCorkscrewCrashRightDownAffineAnims,
};
const struct SpriteTemplate gCorkscrewCrashRightDownSpriteTemplate = 
{
    .tileTag = ANIM_TAG_CORKSCREW,
    .paletteTag = ANIM_TAG_CORKSCREW,
    .oam = &gOamData_AffineNormal_ObjNormal_64x64,
    .anims = gDummySpriteAnimTable,
    .images = NULL,
    .affineAnims = sCorkscrewCrashRightDownAffineAnimTable,
    .callback = AnimAssistPawprint
};

// inferno overdrive
const struct SpriteTemplate gInfernoOverdriveSuperpowerSpriteTemplate = 
{
    .tileTag = ANIM_TAG_METEOR,
    .paletteTag = ANIM_TAG_VERTICAL_HEX,
    .oam = &sGrowingSuperpowerOAM,
    .anims = gDummySpriteAnimTable,
    .images = NULL,
    .affineAnims = sSpriteAffineAnimTable_GrowingSuperpower,
    .callback = SpriteCB_GrowingSuperpower
};
const struct SpriteTemplate gInfernoOverdriveChargeSpriteTemplate = 
{
    .tileTag = ANIM_TAG_CIRCLE_OF_LIGHT,
    .paletteTag = ANIM_TAG_CIRCLE_OF_LIGHT,
    .oam = &gOamData_AffineNormal_ObjBlend_64x64,
    .anims = gDummySpriteAnimTable,
    .images = NULL,
    .affineAnims = gAffineAnims_GrowingElectricOrb,
    .callback = AnimGrowingChargeOrb
};
const struct SpriteTemplate gInfernoOverdriveExplosionSpriteTemplate = 
{
    .tileTag = ANIM_TAG_EXPLOSION_2,
    .paletteTag = ANIM_TAG_EXPLOSION_2,
    .oam = &gOamData_AffineOff_ObjNormal_32x32,
    .anims = gExplosionAnimTable,
    .images = NULL,
    .affineAnims = gDummySpriteAffineAnimTable,
    .callback = AnimSpriteOnMonPos
};

// hydro vortex
const struct SpriteTemplate gHydroVortexSuperpowerSpriteTemplate = 
{
    .tileTag = ANIM_TAG_METEOR,
    .paletteTag = ANIM_TAG_WATER_ORB,
    .oam = &sGrowingSuperpowerOAM,
    .anims = gDummySpriteAnimTable,
    .images = NULL,
    .affineAnims = sSpriteAffineAnimTable_GrowingSuperpower,
    .callback = SpriteCB_GrowingSuperpower
};
const struct SpriteTemplate gHydroVortexHurricaneSpriteTemplate = 
{
    .tileTag = ANIM_TAG_GUST,
    .paletteTag = ANIM_TAG_WATER_ORB,
    .oam = &gOamData_AffineOff_ObjNormal_32x64,
    .anims = gDummySpriteAnimTable,
    .images = NULL,
    .affineAnims = gDummySpriteAffineAnimTable,
    .callback = AnimEllipticalGust
};
const struct SpriteTemplate gHydroVortexImpactSpriteTemplate = 
{
    .tileTag = ANIM_TAG_IMPACT,
    .paletteTag = ANIM_TAG_WATER_ORB,
    .oam = &gOamData_AffineNormal_ObjBlend_32x32,
    .anims = gDummySpriteAnimTable,
    .images = NULL,
    .affineAnims = gAffineAnims_HitSplat,
    .callback = AnimHitSplatBasic
};

// bloom doom
const struct SpriteTemplate gBloomDoomPetalSpinSpriteTemplate = 
{
    .tileTag = ANIM_TAG_FLOWER,
    .paletteTag = ANIM_TAG_FLOWER,
    .oam = &gOamData_AffineOff_ObjNormal_16x16,
    .anims = gPetalDanceBigFlowerAnimTable,
    .images = NULL,
    .affineAnims = gDummySpriteAffineAnimTable,
    .callback = AnimFireSpiralOutward
};
const struct SpriteTemplate gBloomDoomGreenChargeSpriteTemplate = 
{
    .tileTag = ANIM_TAG_CIRCLE_OF_LIGHT,
    .paletteTag = ANIM_TAG_RAZOR_LEAF,
    .oam = &gOamData_AffineNormal_ObjBlend_64x64,
    .anims = gDummySpriteAnimTable,
    .images = NULL,
    .affineAnims = gAffineAnims_GrowingElectricOrb,
    .callback = AnimGrowingChargeOrb
};
const struct SpriteTemplate gBloomDoomHurricaneSpriteTemplate = 
{
    .tileTag = ANIM_TAG_GUST,
    .paletteTag = ANIM_TAG_RAZOR_LEAF,
    .oam = &gOamData_AffineOff_ObjNormal_32x64,
    .anims = gDummySpriteAnimTable,
    .images = NULL,
    .affineAnims = gDummySpriteAffineAnimTable,
    .callback = AnimEllipticalGustAttacker,
};
const struct SpriteTemplate gBloomDoomFlowerGeyserSpriteTemplate = 
{
    .tileTag = ANIM_TAG_FLOWER,
    .paletteTag = ANIM_TAG_FLOWER,
    .oam = &gOamData_AffineOff_ObjNormal_16x16,
    .anims = gPetalDanceBigFlowerAnimTable,
    .images = NULL,
    .affineAnims = gDummySpriteAffineAnimTable,
    .callback = SpriteCB_Geyser
};
const struct SpriteTemplate gBloomDoomGreenBeamSpriteTemplate = 
{
    .tileTag = ANIM_TAG_ORBS,
    .paletteTag = ANIM_TAG_RAZOR_LEAF,
    .oam = &gOamData_AffineOff_ObjNormal_8x8,
    .anims = gSolarbeamBigOrbAnimTable,
    .images = NULL,
    .affineAnims = gDummySpriteAffineAnimTable,
    .callback = AnimHyperBeamOrb
};
const struct SpriteTemplate gBloomDoomPetalStarSpriteTemplate = 
{
    .tileTag = ANIM_TAG_FLOWER,
    .paletteTag = ANIM_TAG_FLOWER,
    .oam = &gOamData_AffineOff_ObjNormal_16x16,
    .anims = gPetalDanceBigFlowerAnimTable,
    .images = NULL,
    .affineAnims = gDummySpriteAffineAnimTable,
    .callback = AnimNeedleArmSpike
};
const struct SpriteTemplate gBloomDoomExplosionSpriteTemplate = 
{
    .tileTag = ANIM_TAG_EXPLOSION,
    .paletteTag = ANIM_TAG_RAZOR_LEAF,
    .oam = &gOamData_AffineOff_ObjNormal_32x32,
    .anims = gExplosionAnimTable,
    .images = NULL,
    .affineAnims = gDummySpriteAffineAnimTable,
    .callback = AnimSpriteOnMonPos
};

// gigavolt havoc
const struct SpriteTemplate gGigavoltHavocChargingSpearSpriteTemplate = 
{
    .tileTag = ANIM_TAG_HAVOC_SPEAR,
    .paletteTag = ANIM_TAG_HAVOC_SPEAR,
    .oam = &gOamData_AffineNormal_ObjBlend_64x64,
    .anims = gDummySpriteAnimTable,
    .images = NULL,
    .affineAnims = gAffineAnims_GrowingElectricOrb,
    .callback = AnimGrowingChargeOrb
};
const struct SpriteTemplate gGigavoltHavocLaunchSpearSpriteTemplate = 
{
    .tileTag = ANIM_TAG_HAVOC_SPEAR,
    .paletteTag = ANIM_TAG_HAVOC_SPEAR,
    .oam = &gOamData_AffineNormal_ObjBlend_64x64,
    .anims = gDummySpriteAnimTable,
    .images = NULL,
    .affineAnims = gDummySpriteAffineAnimTable,
    .callback = AnimSuperpowerFireball
};
const struct SpriteTemplate gGigavoltHavocRingsSpriteTemplate = 
{
    .tileTag = ANIM_TAG_THIN_RING,
    .paletteTag = ANIM_TAG_CIRCLE_OF_LIGHT,
    .oam = &gOamData_AffineDouble_ObjNormal_64x64,
    .anims = gDummySpriteAnimTable,
    .images = NULL,
    .affineAnims = gThinRingExpandingAffineAnimTable,
    .callback = AnimSpriteOnMonPos
};
const struct SpriteTemplate gGigavoltHavocGeyserSpriteTemplate = 
{
    .tileTag = ANIM_TAG_VERTICAL_HEX,
    .paletteTag = ANIM_TAG_CIRCLE_OF_LIGHT,
    .oam = &gOamData_AffineOff_ObjNormal_16x16,
    .anims = gRazorLeafParticleAnimTable,
    .images = NULL,
    .affineAnims = gDummySpriteAffineAnimTable,
    .callback = SpriteCB_GeyserTarget
};

// shattered psyche
const struct SpriteTemplate gShatteredPsycheReflectHitSpriteTemplate = 
{
    .tileTag = ANIM_TAG_BLUE_LIGHT_WALL,
    .paletteTag = ANIM_TAG_BLUE_LIGHT_WALL,
    .oam = &gOamData_AffineNormal_ObjBlend_32x32,
    .anims = gDummySpriteAnimTable,
    .images = NULL,
    .affineAnims = gAffineAnims_HitSplat,
    .callback = AnimHitSplatBasic
};
const struct SpriteTemplate gShatteredPsychePinkChargeSpriteTemplate = 
{
    .tileTag = ANIM_TAG_CIRCLE_OF_LIGHT,
    .paletteTag = ANIM_TAG_PINK_PETAL,
    .oam = &gOamData_AffineNormal_ObjBlend_64x64,
    .anims = gDummySpriteAnimTable,
    .images = NULL,
    .affineAnims = gAffineAnims_GrowingElectricOrb,
    .callback = AnimGrowingChargeOrb
};
const struct SpriteTemplate gShatteredPsycheRingSpriteTemplate = 
{
    .tileTag = ANIM_TAG_THIN_RING,
    .paletteTag = ANIM_TAG_PINK_PETAL,
    .oam = &gOamData_AffineDouble_ObjBlend_64x64,
    .anims = gDummySpriteAnimTable,
    .images = NULL,
    .affineAnims = gThinRingShrinkingAffineAnimTable,
    .callback = AnimSpriteOnMonPos
};

// subzero slammer
const struct SpriteTemplate gSubzeroSlammerIceSpinSpriteTemplate = 
{
    .tileTag = ANIM_TAG_ICE_CRYSTALS,
    .paletteTag = ANIM_TAG_ICE_CRYSTALS,
    .oam = &gOamData_AffineNormal_ObjBlend_8x16,
    .anims = gAnims_IceCrystalLarge,
    .images = NULL,
    .affineAnims = gAffineAnims_IceCrystalHit,
    .callback = AnimFireSpiralOutward
};
const struct SpriteTemplate gSubzeroSlammerExplosionSpriteTemplate = 
{
    .tileTag = ANIM_TAG_EXPLOSION_2,
    .paletteTag = ANIM_TAG_EXPLOSION_2,
    .oam = &gOamData_AffineOff_ObjNormal_32x32,
    .anims = gExplosionAnimTable,
    .images = NULL,
    .affineAnims = gDummySpriteAffineAnimTable,
    .callback = AnimSpriteOnMonPos
};
const struct SpriteTemplate gSubzeroSlammerIceSwirlSpriteTemplate = 
{
    .tileTag = ANIM_TAG_ICE_CRYSTALS,
    .paletteTag = ANIM_TAG_ICE_CRYSTALS,
    .oam = &gOamData_AffineNormal_ObjBlend_8x16,
    .anims = gAnims_IceCrystalLarge,
    .images = NULL,
    .affineAnims = gAffineAnims_IceCrystalHit,
    .callback = AnimParticleInVortex
};

// devastating drake
static const union AffineAnimCmd sDevastatingDrakeStrikePlayer[] = {
    AFFINEANIMCMD_FRAME(0, 0, 0xb9, 1),
    AFFINEANIMCMD_END
};
static const union AffineAnimCmd sDevastatingDrakeStrikeOpponent[] = {
    AFFINEANIMCMD_FRAME(0, 0, 0x50, 1),
    AFFINEANIMCMD_END
};
static const union AffineAnimCmd* const sDevastatingDrakeStrikeAffineAnimTable[] = {
    sDevastatingDrakeStrikePlayer,
    sDevastatingDrakeStrikeOpponent,
};
static const union AffineAnimCmd sDevastatingDrakeFlyUpAffineAnims[] = {
    AFFINEANIMCMD_FRAME(0, 0, 0, 1),
    AFFINEANIMCMD_END
};
static const union AffineAnimCmd* const sDevastatingDrakeFlyUpAffineAnimTable[] =  {
    sDevastatingDrakeFlyUpAffineAnims,
    sDevastatingDrakeFlyUpAffineAnims
};
static const union AffineAnimCmd sDevastatingDrakeRightAffineAnims[] = {
    AFFINEANIMCMD_FRAME(0, 0, 0xc2, 1),
    AFFINEANIMCMD_END
};
static const union AffineAnimCmd* const sDevastatingDrakeRightAffineAnimTable[] = {
    sDevastatingDrakeRightAffineAnims,
    sDevastatingDrakeRightAffineAnims
};
static const union AffineAnimCmd sDevastatingDrakeLeftAffineAnims[] = {
    AFFINEANIMCMD_FRAME(0, 0, 0x40, 1),
    AFFINEANIMCMD_END
};
static const union AffineAnimCmd* const sDevastatingDrakeLeftAffineAnimTable[] = {
    sDevastatingDrakeLeftAffineAnims,
    sDevastatingDrakeLeftAffineAnims,
};
const struct SpriteTemplate gDevastatingDrakePurpleEnergySpriteTemplate = 
{
    .tileTag = ANIM_TAG_FOCUS_ENERGY,
    .paletteTag = ANIM_TAG_POISON_BUBBLE,
    .oam = &gOamData_AffineOff_ObjNormal_16x32,
    .anims = gEndureEnergyAnimTable,
    .images = NULL,
    .affineAnims = gDummySpriteAffineAnimTable,
    .callback = AnimEndureEnergy
};
const struct SpriteTemplate gDevastatingDrakeShockwaveSpriteTemplate = 
{
    .tileTag = ANIM_TAG_CIRCLE_OF_LIGHT,
    .paletteTag = ANIM_TAG_POISON_BUBBLE,
    .oam = &gOamData_AffineNormal_ObjBlend_64x64,
    .anims = gDummySpriteAnimTable,
    .images = NULL,
    .affineAnims = gAffineAnims_GrowingElectricOrb,
    .callback = AnimGrowingShockWaveOrb
};
const struct SpriteTemplate gDevastatingDrakeDrakeUpSpriteTemplate = 
{
    .tileTag = ANIM_TAG_PURPLE_DRAKE,
    .paletteTag = ANIM_TAG_PURPLE_DRAKE,
    .oam = &gOamData_AffineNormal_ObjNormal_64x64,
    .anims = gDummySpriteAnimTable,
    .images = NULL,
    .affineAnims = sDevastatingDrakeFlyUpAffineAnimTable,
    .callback = AnimParticleInVortex
};
const struct SpriteTemplate gDevastatingDrakeRightSpriteTemplate = 
{
    .tileTag = ANIM_TAG_PURPLE_DRAKE,
    .paletteTag = ANIM_TAG_PURPLE_DRAKE,
    .oam = &gOamData_AffineNormal_ObjNormal_64x64,
    .anims = gDummySpriteAnimTable,
    .images = NULL,
    .affineAnims = sDevastatingDrakeRightAffineAnimTable,
    .callback = AnimAssistPawprint
};
const struct SpriteTemplate gDevastatingDrakeLeftSpriteTemplate = 
{
    .tileTag = ANIM_TAG_PURPLE_DRAKE,
    .paletteTag = ANIM_TAG_PURPLE_DRAKE,
    .oam = &gOamData_AffineNormal_ObjNormal_64x64,
    .anims = gDummySpriteAnimTable,
    .images = NULL,
    .affineAnims = sDevastatingDrakeLeftAffineAnimTable,
    .callback = AnimAssistPawprint
};
const struct SpriteTemplate gDevastatingDrakeStrikeSpriteTemplate = 
{
    .tileTag = ANIM_TAG_PURPLE_DRAKE,
    .paletteTag = ANIM_TAG_PURPLE_DRAKE,
    .oam = &gOamData_AffineNormal_ObjNormal_64x64,
    .anims = gDummySpriteAnimTable,
    .images = NULL,
    .affineAnims = sDevastatingDrakeStrikeAffineAnimTable,
    .callback = AnimFlyBallAttack
};
const struct SpriteTemplate gDevastatingDrakePurpleBlastSpriteTemplate = 
{
    .tileTag = ANIM_TAG_FIRE_PLUME,
    .paletteTag = ANIM_TAG_FIRE_PLUME,
    .oam = &gOamData_AffineOff_ObjNormal_32x32,
    .anims = gAnims_FirePlume,
    .images = NULL,
    .affineAnims = gDummySpriteAffineAnimTable,
    .callback = AnimBlastBurnTargetPlume
};
const struct SpriteTemplate gDevastatingDrakeHexSpriteTemplate = 
{
    .tileTag = ANIM_TAG_VERTICAL_HEX,
    .paletteTag = ANIM_TAG_VERTICAL_HEX,
    .oam = &gOamData_AffineOff_ObjNormal_16x16,
    .anims = gRazorLeafParticleAnimTable,
    .images = NULL,
    .affineAnims = gDummySpriteAffineAnimTable,
    .callback = SpriteCB_Geyser
};
const struct SpriteTemplate gDevastatingDrakeExplosionSpriteTemplate = 
{
    .tileTag = ANIM_TAG_EXPLOSION,
    .paletteTag = ANIM_TAG_EXPLOSION,
    .oam = &gOamData_AffineOff_ObjNormal_32x32,
    .anims = gExplosionAnimTable,
    .images = NULL,
    .affineAnims = gDummySpriteAffineAnimTable,
    .callback = AnimSpriteOnMonPos
};
const struct SpriteTemplate gDevastatingDrakeExplosion2SpriteTemplate = 
{
    .tileTag = ANIM_TAG_EXPLOSION_2,
    .paletteTag = ANIM_TAG_EXPLOSION_2,
    .oam = &gOamData_AffineOff_ObjNormal_32x32,
    .anims = gExplosionAnimTable,
    .images = NULL,
    .affineAnims = gDummySpriteAffineAnimTable,
    .callback = AnimSpriteOnMonPos
};

// black hole eclipse
const struct SpriteTemplate gBlackHoleEclipseShockwaveSpriteTemplate = 
{
    .tileTag = ANIM_TAG_CIRCLE_OF_LIGHT,
    .paletteTag = ANIM_TAG_BLACK_BALL_2,
    .oam = &gOamData_AffineNormal_ObjBlend_64x64,
    .anims = gDummySpriteAnimTable,
    .images = NULL,
    .affineAnims = gAffineAnims_GrowingElectricOrb,
    .callback = AnimGrowingShockWaveOrb
};
const struct SpriteTemplate gBlackHoleEclipseBlueRingSpriteTemplate = 
{
    .tileTag = ANIM_TAG_THIN_RING,
    .paletteTag = ANIM_TAG_ICE_CHUNK,
    .oam = &gOamData_AffineDouble_ObjNormal_64x64,
    .anims = gDummySpriteAnimTable,
    .images = NULL,
    .affineAnims = gThinRingExpandingAffineAnimTable,
    .callback = AnimSpriteOnMonPos
};
const struct SpriteTemplate gBlackHoleEclipseBlackRingSpriteTemplate = 
{
    .tileTag = ANIM_TAG_THIN_RING,
    .paletteTag = ANIM_TAG_HANDS_AND_FEET,
    .oam = &gOamData_AffineDouble_ObjNormal_64x64,
    .anims = gDummySpriteAnimTable,
    .images = NULL,
    .affineAnims = gThinRingExpandingAffineAnimTable,
    .callback = AnimSpriteOnMonPos
};
const struct SpriteTemplate gBlackHoleEclipseRedExplosionSpriteTemplate = 
{
    .tileTag = ANIM_TAG_EXPLOSION_2,
    .paletteTag = ANIM_TAG_VERTICAL_HEX,
    .oam = &gOamData_AffineOff_ObjNormal_32x32,
    .anims = gExplosionAnimTable,
    .images = NULL,
    .affineAnims = gDummySpriteAffineAnimTable,
    .callback = AnimSpriteOnMonPos
};
const struct SpriteTemplate gBlackHoleEclipseWispSpriteTemplate = 
{
    .tileTag = ANIM_TAG_WISP_ORB,
    .paletteTag = ANIM_TAG_HANDS_AND_FEET,
    .oam = &gOamData_AffineOff_ObjNormal_16x16,
    .anims = gAnims_WillOWispOrb,
    .images = NULL,
    .affineAnims = gDummySpriteAffineAnimTable,
    .callback = AnimWillOWispOrb
};
const struct SpriteTemplate gBlackHoleEclipseRedRingSpriteTemplate = 
{
    .tileTag = ANIM_TAG_THIN_RING,
    .paletteTag = ANIM_TAG_VERTICAL_HEX,
    .oam = &gOamData_AffineDouble_ObjNormal_64x64,
    .anims = gDummySpriteAnimTable,
    .images = NULL,
    .affineAnims = gThinRingExpandingAffineAnimTable,
    .callback = AnimSpriteOnMonPos
};
const struct SpriteTemplate gBlackHoleEclipseBlueRingInwardsSpriteTemplate = 
{
    .tileTag = ANIM_TAG_THIN_RING,
    .paletteTag = ANIM_TAG_ICE_CHUNK,
    .oam = &gOamData_AffineDouble_ObjBlend_64x64,
    .anims = gDummySpriteAnimTable,
    .images = NULL,
    .affineAnims = gThinRingShrinkingAffineAnimTable,
    .callback = AnimSpriteOnMonPos
};
const struct SpriteTemplate gBlackHoleEclipseRedRingInwardsSpriteTemplate = 
{
    .tileTag = ANIM_TAG_THIN_RING,
    .paletteTag = ANIM_TAG_VERTICAL_HEX,
    .oam = &gOamData_AffineDouble_ObjBlend_64x64,
    .anims = gDummySpriteAnimTable,
    .images = NULL,
    .affineAnims = gThinRingShrinkingAffineAnimTable,
    .callback = AnimSpriteOnMonPos
};
static const union AffineAnimCmd gGrowingBackHoleTargetAffineCmds[] = {
    AFFINEANIMCMD_FRAME(0x100, 0x100, 0, 0),
    AFFINEANIMCMD_FRAME(0, 0, -10, 0x88),
    AFFINEANIMCMD_END,
};
static const union AffineAnimCmd *const gGrowingBlackHoleTargetAffineAnimTable[] = {
    gGrowingBackHoleTargetAffineCmds,
};
const struct SpriteTemplate gBlackHoleEclipseHoleSpriteTemplate = 
{
    .tileTag = ANIM_TAG_SHADOW_BALL,
    .paletteTag = ANIM_TAG_VERTICAL_HEX,
    .oam = &gOamData_AffineNormal_ObjNormal_32x32,
    .anims = gDummySpriteAnimTable,
    .images = NULL,
    .affineAnims = gGrowingBlackHoleTargetAffineAnimTable,
    .callback = AnimSpriteOnMonPos
};
static const union AffineAnimCmd gShrinkingBlackHoleAffineCmds[] = {
    AFFINEANIMCMD_FRAME(0x100, 0x100, 0, 0),
    AFFINEANIMCMD_FRAME(-0x10, -0x10, 0xf6, 8),
    AFFINEANIMCMD_END_ALT(1),
};
static const union AffineAnimCmd *const gShrinkingBlackHoleAffineAnimTable[] = {
    gShrinkingBlackHoleAffineCmds,
};
const struct SpriteTemplate gBlackHoleEclipseHoleShrinkSpriteTemplate = 
{
    .tileTag = ANIM_TAG_SHADOW_BALL,
    .paletteTag = ANIM_TAG_VERTICAL_HEX,
    .oam = &gOamData_AffineNormal_ObjNormal_32x32,
    .anims = gDummySpriteAnimTable,
    .images = NULL,
    .affineAnims = gShrinkingBlackHoleAffineAnimTable,
    .callback = AnimSpriteOnMonPos
};
static const union AffineAnimCmd gGrowingBackHoleAffineCmds[] = {
    AFFINEANIMCMD_FRAME(0x100, 0x100, 0, 0),
    AFFINEANIMCMD_FRAME(0, 0, -10, 0x48),
    AFFINEANIMCMD_END,
};
static const union AffineAnimCmd *const gGrowingBlackHoleAffineAnimTable[] = {
    gGrowingBackHoleAffineCmds,
};
const struct SpriteTemplate gBlackHoleEclipseHoleUserSpriteTemplate = 
{
    .tileTag = ANIM_TAG_SHADOW_BALL,
    .paletteTag = ANIM_TAG_HANDS_AND_FEET,
    .oam = &gOamData_AffineNormal_ObjNormal_32x32,
    .anims = gDummySpriteAnimTable,
    .images = NULL,
    .affineAnims = gGrowingBlackHoleAffineAnimTable,
    .callback = AnimSpriteOnMonPos
};
const struct SpriteTemplate gTargetTwinkleSpriteTemplate = 
{
    .tileTag = ANIM_TAG_SPARKLE_4,
    .paletteTag = ANIM_TAG_SPARKLE_4,
    .oam = &gOamData_AffineOff_ObjNormal_32x32,
    .anims = sAnims_SpinningSparkle,
    .images = NULL,
    .affineAnims = gDummySpriteAffineAnimTable,
    .callback = SpriteCB_TwinkleOnBattler
};

// twinkle tackle
static const union AffineAnimCmd sTwinkleTackleStarPlayerAffineAnims[] = {
    AFFINEANIMCMD_FRAME(8, 8, 0, 0),
    AFFINEANIMCMD_FRAME(0x10, 0x10, 0x0, 0x1e),
    AFFINEANIMCMD_END_ALT(1),
};
static const union AffineAnimCmd sTwinkleTackleStarOpponentAffineAnims[] = {
    AFFINEANIMCMD_FRAME(8, 8, 0, 0),
    AFFINEANIMCMD_FRAME(0x20, 0x20, 0, 0xf),
    AFFINEANIMCMD_END_ALT(1),
};
static const union AffineAnimCmd *const sTwinkleTackleStarAffineAnimTable[] = {
    sTwinkleTackleStarPlayerAffineAnims,
    sTwinkleTackleStarOpponentAffineAnims
};
const struct SpriteTemplate gTwinkleTacklePinkStarSpriteTemplate = 
{
    .tileTag = ANIM_TAG_SPARKLE_2,
    .paletteTag = ANIM_TAG_PINK_PETAL,
    .oam = &gOamData_AffineOff_ObjNormal_32x32,
    .anims = gGrantingStarsAnimTable,
    .images = NULL,
    .affineAnims = gDummySpriteAffineAnimTable,
    .callback = AnimGrantingStars
};
const struct SpriteTemplate gTwinkleTacklePinkRingSpriteTemplate = 
{
    .tileTag = ANIM_TAG_THIN_RING,
    .paletteTag = ANIM_TAG_PINK_PETAL,
    .oam = &gOamData_AffineDouble_ObjNormal_64x64,
    .anims = gDummySpriteAnimTable,
    .images = NULL,
    .affineAnims = gThinRingExpandingAffineAnimTable,
    .callback = AnimSpriteOnMonPos
};
const struct SpriteTemplate gTwinkleTackleStarGrowSpriteTemplate = 
{
    .tileTag = ANIM_TAG_YELLOW_STAR,
    .paletteTag = ANIM_TAG_YELLOW_STAR,
    .oam = &gOamData_AffineDouble_ObjNormal_32x32,
    .anims = gDummySpriteAnimTable,
    .images = NULL,
    .affineAnims = sTwinkleTackleStarAffineAnimTable,
    .callback = AnimSpriteOnMonPos
};
const struct SpriteTemplate gTwinkleTackleTwinkleSpriteTemplate = 
{
    .tileTag = ANIM_TAG_SPARKLE_4,
    .paletteTag = ANIM_TAG_SPARKLE_4,
    .oam = &gOamData_AffineOff_ObjNormal_32x32,
    .anims = sAnims_SpinningSparkle,
    .images = NULL,
    .affineAnims = gDummySpriteAffineAnimTable,
    .callback = SpriteCB_TwinkleOnBattler
};
const struct SpriteTemplate gTwinkleTackleDigStarSpriteTemplate = 
{
    .tileTag = ANIM_TAG_YELLOW_STAR,
    .paletteTag = ANIM_TAG_YELLOW_STAR,
    .oam = &gOamData_AffineDouble_ObjNormal_32x32,
    .anims = gDummySpriteAnimTable,
    .images = NULL,
    .affineAnims = gDummySpriteAffineAnimTable,
    .callback = AnimDirtPlumeParticle
};
const struct SpriteTemplate gTwinkleTackleYellowImpactSpriteTemplate = 
{
    .tileTag = ANIM_TAG_IMPACT,
    .paletteTag = ANIM_TAG_YELLOW_STAR,
    .oam = &gOamData_AffineNormal_ObjBlend_32x32,
    .anims = gDummySpriteAnimTable,
    .images = NULL,
    .affineAnims = gAffineAnims_HitSplat,
    .callback = AnimHitSplatBasic
};
const struct SpriteTemplate gTwinkleTackleImpactStarsSpriteTemplate = 
{
    .tileTag = ANIM_TAG_PAIN_SPLIT,
    .paletteTag = ANIM_TAG_YELLOW_STAR,
    .oam = &gOamData_AffineOff_ObjNormal_16x16,
    .anims = gDummySpriteAnimTable,
    .images = NULL,
    .affineAnims = gDummySpriteAffineAnimTable,
    .callback = AnimDizzyPunchDuck
};

// catastrokpika
const struct SpriteTemplate gCatastrokpikaSuperpowerSpriteTemplate = 
{
    .tileTag = ANIM_TAG_METEOR,
    .paletteTag = ANIM_TAG_CIRCLE_OF_LIGHT,
    .oam = &sGrowingSuperpowerOAM,
    .anims = gDummySpriteAnimTable,
    .images = NULL,
    .affineAnims = sSpriteAffineAnimTable_GrowingSuperpower,
    .callback = SpriteCB_GrowingSuperpower
};

// 10e6 volt thunderbolt
const struct SpriteTemplate g10MillionVoltBoltYellowFlySpriteTemplate = 
{
    .tileTag = ANIM_TAG_ROUND_SHADOW,
    .paletteTag = ANIM_TAG_SPARK_2,
    .oam = &gOamData_AffineDouble_ObjNormal_64x64,
    .anims = gDummySpriteAnimTable,
    .images = NULL,
    .affineAnims = gAffineAnims_FlyBallUp,
    .callback = AnimFlyBallUp
};
const struct SpriteTemplate g10MillionVoltBoltShockwaveSpriteTemplate = 
{
    .tileTag = ANIM_TAG_CIRCLE_OF_LIGHT,
    .paletteTag = ANIM_TAG_CIRCLE_OF_LIGHT,
    .oam = &gOamData_AffineNormal_ObjBlend_64x64,
    .anims = gDummySpriteAnimTable,
    .images = NULL,
    .affineAnims = gAffineAnims_GrowingElectricOrb,
    .callback = AnimGrowingShockWaveOrbOnTarget,
};
const struct SpriteTemplate g10MillionVoltBoltRedBeamSpriteTemplate = 
{
    .tileTag = ANIM_TAG_ORBS,
    .paletteTag = ANIM_TAG_VERTICAL_HEX,
    .oam = &gOamData_AffineOff_ObjNormal_8x8,
    .anims = gSolarbeamBigOrbAnimTable,
    .images = NULL,
    .affineAnims = gDummySpriteAffineAnimTable,
    .callback = AnimHyperBeamOrb
};
const struct SpriteTemplate g10MillionVoltBoltBlueBeamSpriteTemplate = 
{
    .tileTag = ANIM_TAG_ORBS,
    .paletteTag = ANIM_TAG_WATER_ORB,
    .oam = &gOamData_AffineOff_ObjNormal_8x8,
    .anims = gSolarbeamBigOrbAnimTable,
    .images = NULL,
    .affineAnims = gDummySpriteAffineAnimTable,
    .callback = AnimHyperBeamOrb
};
const struct SpriteTemplate g10MillionVoltBoltPinkBeamSpriteTemplate = 
{
    .tileTag = ANIM_TAG_ORBS,
    .paletteTag = ANIM_TAG_BERRY_EATEN,
    .oam = &gOamData_AffineOff_ObjNormal_8x8,
    .anims = gSolarbeamBigOrbAnimTable,
    .images = NULL,
    .affineAnims = gDummySpriteAffineAnimTable,
    .callback = AnimHyperBeamOrb
};
const struct SpriteTemplate g10MillionVoltBoltYellowBeamSpriteTemplate = 
{
    .tileTag = ANIM_TAG_ORBS,
    .paletteTag = ANIM_TAG_ELECTRIC_ORBS,
    .oam = &gOamData_AffineOff_ObjNormal_8x8,
    .anims = gSolarbeamBigOrbAnimTable,
    .images = NULL,
    .affineAnims = gDummySpriteAffineAnimTable,
    .callback = AnimHyperBeamOrb
};
const struct SpriteTemplate g10MillionVoltBoltGreenBeamSpriteTemplate = 
{
    .tileTag = ANIM_TAG_ORBS,
    .paletteTag = ANIM_TAG_LEAF,
    .oam = &gOamData_AffineOff_ObjNormal_8x8,
    .anims = gSolarbeamBigOrbAnimTable,
    .images = NULL,
    .affineAnims = gDummySpriteAffineAnimTable,
    .callback = AnimHyperBeamOrb
};
const struct SpriteTemplate g10MillionVoltBoltPurpleBeamSpriteTemplate = 
{
    .tileTag = ANIM_TAG_ORBS,
    .paletteTag = ANIM_TAG_POISON_BUBBLE,
    .oam = &gOamData_AffineOff_ObjNormal_8x8,
    .anims = gSolarbeamBigOrbAnimTable,
    .images = NULL,
    .affineAnims = gDummySpriteAffineAnimTable,
    .callback = AnimHyperBeamOrb
};

// stoked sparksurfer
const struct SpriteTemplate gStokedSparksurferFlySpriteTemplate = 
{
    .tileTag = ANIM_TAG_ROUND_SHADOW,
    .paletteTag = ANIM_TAG_SPARK_2,
    .oam = &gOamData_AffineDouble_ObjNormal_64x64,
    .anims = gDummySpriteAnimTable,
    .images = NULL,
    .affineAnims = gAffineAnims_FlyBallUp,
    .callback = AnimFlyBallUp
};

// extreme evoboost
const struct SpriteTemplate gExtremeEvoboostRedChargeUpSpriteTemplate = 
{
    .tileTag = ANIM_TAG_CIRCLE_OF_LIGHT,
    .paletteTag = ANIM_TAG_VERTICAL_HEX,
    .oam = &gOamData_AffineNormal_ObjBlend_64x64,
    .anims = gDummySpriteAnimTable,
    .images = NULL,
    .affineAnims = gDummySpriteAffineAnimTable,
    .callback = AnimParticleInVortex
};
const struct SpriteTemplate gExtremeEvoboostPinkChargeUpSpriteTemplate = 
{
    .tileTag = ANIM_TAG_CIRCLE_OF_LIGHT,
    .paletteTag = ANIM_TAG_BERRY_EATEN,
    .oam = &gOamData_AffineNormal_ObjBlend_64x64,
    .anims = gDummySpriteAnimTable,
    .images = NULL,
    .affineAnims = gDummySpriteAffineAnimTable,
    .callback = AnimParticleInVortex
};
const struct SpriteTemplate gExtremeEvoboostIceChargeUpSpriteTemplate = 
{
    .tileTag = ANIM_TAG_CIRCLE_OF_LIGHT,
    .paletteTag = ANIM_TAG_ICE_CHUNK,
    .oam = &gOamData_AffineNormal_ObjBlend_64x64,
    .anims = gDummySpriteAnimTable,
    .images = NULL,
    .affineAnims = gDummySpriteAffineAnimTable,
    .callback = AnimParticleInVortex
};
const struct SpriteTemplate gExtremeEvoboostBlackChargeUpSpriteTemplate = 
{
    .tileTag = ANIM_TAG_CIRCLE_OF_LIGHT,
    .paletteTag = ANIM_TAG_WISP_ORB,
    .oam = &gOamData_AffineNormal_ObjBlend_64x64,
    .anims = gDummySpriteAnimTable,
    .images = NULL,
    .affineAnims = gDummySpriteAffineAnimTable,
    .callback = AnimParticleInVortex
};
const struct SpriteTemplate gExtremeEvoboostBlueChargeUpSpriteTemplate = 
{
    .tileTag = ANIM_TAG_CIRCLE_OF_LIGHT,
    .paletteTag = ANIM_TAG_WATER_ORB,
    .oam = &gOamData_AffineNormal_ObjBlend_64x64,
    .anims = gDummySpriteAnimTable,
    .images = NULL,
    .affineAnims = gDummySpriteAffineAnimTable,
    .callback = AnimParticleInVortex
};
const struct SpriteTemplate gExtremeEvoboostPurpleChargeUpSpriteTemplate = 
{
    .tileTag = ANIM_TAG_CIRCLE_OF_LIGHT,
    .paletteTag = ANIM_TAG_POISON_BUBBLE,
    .oam = &gOamData_AffineNormal_ObjBlend_64x64,
    .anims = gDummySpriteAnimTable,
    .images = NULL,
    .affineAnims = gDummySpriteAffineAnimTable,
    .callback = AnimParticleInVortex
};
const struct SpriteTemplate gExtremeEvoboostYellowChargeUpSpriteTemplate = 
{
    .tileTag = ANIM_TAG_CIRCLE_OF_LIGHT,
    .paletteTag = ANIM_TAG_CIRCLE_OF_LIGHT,
    .oam = &gOamData_AffineNormal_ObjBlend_64x64,
    .anims = gDummySpriteAnimTable,
    .images = NULL,
    .affineAnims = gDummySpriteAffineAnimTable,
    .callback = AnimParticleInVortex
};
const struct SpriteTemplate gExtremeEvoboostGreenChargeUpSpriteTemplate = 
{
    .tileTag = ANIM_TAG_CIRCLE_OF_LIGHT,
    .paletteTag = ANIM_TAG_LEAF,
    .oam = &gOamData_AffineNormal_ObjBlend_64x64,
    .anims = gDummySpriteAnimTable,
    .images = NULL,
    .affineAnims = gDummySpriteAffineAnimTable,
    .callback = AnimParticleInVortex
};
const struct SpriteTemplate gExtremeEvoboostRedChargeCircleSpriteTemplate = 
{
    .tileTag = ANIM_TAG_CIRCLE_OF_LIGHT,
    .paletteTag = ANIM_TAG_VERTICAL_HEX,
    .oam = &gOamData_AffineNormal_ObjBlend_64x64,
    .anims = gDummySpriteAnimTable,
    .images = NULL,
    .affineAnims = gDummySpriteAffineAnimTable,
    .callback = AnimExtremeEvoboostCircle
};
const struct SpriteTemplate gExtremeEvoboostPinkChargeCircleSpriteTemplate = 
{
    .tileTag = ANIM_TAG_CIRCLE_OF_LIGHT,
    .paletteTag = ANIM_TAG_BERRY_EATEN,
    .oam = &gOamData_AffineNormal_ObjBlend_64x64,
    .anims = gDummySpriteAnimTable,
    .images = NULL,
    .affineAnims = gDummySpriteAffineAnimTable,
    .callback = AnimExtremeEvoboostCircle
};
const struct SpriteTemplate gExtremeEvoboostIceChargeCircleSpriteTemplate = 
{
    .tileTag = ANIM_TAG_CIRCLE_OF_LIGHT,
    .paletteTag = ANIM_TAG_ICE_CHUNK,
    .oam = &gOamData_AffineNormal_ObjBlend_64x64,
    .anims = gDummySpriteAnimTable,
    .images = NULL,
    .affineAnims = gDummySpriteAffineAnimTable,
    .callback = AnimExtremeEvoboostCircle
};
const struct SpriteTemplate gExtremeEvoboostBlackChargeCircleSpriteTemplate = 
{
    .tileTag = ANIM_TAG_CIRCLE_OF_LIGHT,
    .paletteTag = ANIM_TAG_WISP_ORB,
    .oam = &gOamData_AffineNormal_ObjBlend_64x64,
    .anims = gDummySpriteAnimTable,
    .images = NULL,
    .affineAnims = gDummySpriteAffineAnimTable,
    .callback = AnimExtremeEvoboostCircle
};
const struct SpriteTemplate gExtremeEvoboostBlueChargeCircleSpriteTemplate = 
{
    .tileTag = ANIM_TAG_CIRCLE_OF_LIGHT,
    .paletteTag = ANIM_TAG_WATER_ORB,
    .oam = &gOamData_AffineNormal_ObjBlend_64x64,
    .anims = gDummySpriteAnimTable,
    .images = NULL,
    .affineAnims = gDummySpriteAffineAnimTable,
    .callback = AnimExtremeEvoboostCircle
};
const struct SpriteTemplate gExtremeEvoboostPurpleChargeCircleSpriteTemplate = 
{
    .tileTag = ANIM_TAG_CIRCLE_OF_LIGHT,
    .paletteTag = ANIM_TAG_POISON_BUBBLE,
    .oam = &gOamData_AffineNormal_ObjBlend_64x64,
    .anims = gDummySpriteAnimTable,
    .images = NULL,
    .affineAnims = gDummySpriteAffineAnimTable,
    .callback = AnimExtremeEvoboostCircle
};
const struct SpriteTemplate gExtremeEvoboostYellowChargeCircleSpriteTemplate = 
{
    .tileTag = ANIM_TAG_CIRCLE_OF_LIGHT,
    .paletteTag = ANIM_TAG_CIRCLE_OF_LIGHT,
    .oam = &gOamData_AffineNormal_ObjBlend_64x64,
    .anims = gDummySpriteAnimTable,
    .images = NULL,
    .affineAnims = gDummySpriteAffineAnimTable,
    .callback = AnimExtremeEvoboostCircle
};
const struct SpriteTemplate gExtremeEvoboostGreenChargeCircleSpriteTemplate = 
{
    .tileTag = ANIM_TAG_CIRCLE_OF_LIGHT,
    .paletteTag = ANIM_TAG_LEAF,
    .oam = &gOamData_AffineNormal_ObjBlend_64x64,
    .anims = gDummySpriteAnimTable,
    .images = NULL,
    .affineAnims = gDummySpriteAffineAnimTable,
    .callback = AnimExtremeEvoboostCircle
};
const struct SpriteTemplate gExtremeEvoboostRedStockpileSpriteTemplate = 
{
    .tileTag = ANIM_TAG_WATER_ORB,
    .paletteTag = ANIM_TAG_VERTICAL_HEX,
    .oam = &gOamData_AffineNormal_ObjBlend_16x16,
    .anims = gDummySpriteAnimTable,
    .images = NULL,
    .affineAnims = gStockpileAbsorptionOrbAffineAnimTable,
    .callback = AnimPowerAbsorptionOrb
};
const struct SpriteTemplate gExtremeEvoboostPinkStockpileSpriteTemplate = 
{
    .tileTag = ANIM_TAG_WATER_ORB,
    .paletteTag = ANIM_TAG_BERRY_EATEN,
    .oam = &gOamData_AffineNormal_ObjBlend_16x16,
    .anims = gDummySpriteAnimTable,
    .images = NULL,
    .affineAnims = gStockpileAbsorptionOrbAffineAnimTable,
    .callback = AnimPowerAbsorptionOrb
};
const struct SpriteTemplate gExtremeEvoboostIceStockpileSpriteTemplate = 
{
    .tileTag = ANIM_TAG_WATER_ORB,
    .paletteTag = ANIM_TAG_ICE_CHUNK,
    .oam = &gOamData_AffineNormal_ObjBlend_16x16,
    .anims = gDummySpriteAnimTable,
    .images = NULL,
    .affineAnims = gStockpileAbsorptionOrbAffineAnimTable,
    .callback = AnimPowerAbsorptionOrb
};
const struct SpriteTemplate gExtremeEvoboostBlackStockpileSpriteTemplate = 
{
    .tileTag = ANIM_TAG_WATER_ORB,
    .paletteTag = ANIM_TAG_WISP_ORB,
    .oam = &gOamData_AffineNormal_ObjBlend_16x16,
    .anims = gDummySpriteAnimTable,
    .images = NULL,
    .affineAnims = gStockpileAbsorptionOrbAffineAnimTable,
    .callback = AnimPowerAbsorptionOrb
};
const struct SpriteTemplate gExtremeEvoboostBlueStockpileSpriteTemplate = 
{
    .tileTag = ANIM_TAG_WATER_ORB,
    .paletteTag = ANIM_TAG_WATER_ORB,
    .oam = &gOamData_AffineNormal_ObjBlend_16x16,
    .anims = gDummySpriteAnimTable,
    .images = NULL,
    .affineAnims = gStockpileAbsorptionOrbAffineAnimTable,
    .callback = AnimPowerAbsorptionOrb
};
const struct SpriteTemplate gExtremeEvoboostPurpleStockpileSpriteTemplate = 
{
    .tileTag = ANIM_TAG_WATER_ORB,
    .paletteTag = ANIM_TAG_POISON_BUBBLE,
    .oam = &gOamData_AffineNormal_ObjBlend_16x16,
    .anims = gDummySpriteAnimTable,
    .images = NULL,
    .affineAnims = gStockpileAbsorptionOrbAffineAnimTable,
    .callback = AnimPowerAbsorptionOrb
};
const struct SpriteTemplate gExtremeEvoboostYellowStockpileSpriteTemplate = 
{
    .tileTag = ANIM_TAG_WATER_ORB,
    .paletteTag = ANIM_TAG_CIRCLE_OF_LIGHT,
    .oam = &gOamData_AffineNormal_ObjBlend_16x16,
    .anims = gDummySpriteAnimTable,
    .images = NULL,
    .affineAnims = gStockpileAbsorptionOrbAffineAnimTable,
    .callback = AnimPowerAbsorptionOrb
};
const struct SpriteTemplate gExtremeEvoboostGreenStockpileSpriteTemplate = 
{
    .tileTag = ANIM_TAG_WATER_ORB,
    .paletteTag = ANIM_TAG_LEAF,
    .oam = &gOamData_AffineNormal_ObjBlend_16x16,
    .anims = gDummySpriteAnimTable,
    .images = NULL,
    .affineAnims = gStockpileAbsorptionOrbAffineAnimTable,
    .callback = AnimPowerAbsorptionOrb
};

// pulverizing pancake
const struct SpriteTemplate gPulverizingPancakeRedDetectSpriteTemplate = 
{
    .tileTag = ANIM_TAG_SPARKLE_4,
    .paletteTag = ANIM_TAG_VERTICAL_HEX,
    .oam = &gOamData_AffineOff_ObjNormal_32x32,
    .anims = sAnims_SpinningSparkle,
    .images = NULL,
    .affineAnims = gDummySpriteAffineAnimTable,
    .callback = AnimSpinningSparkle
};
const struct SpriteTemplate gPulverizingPancakeExplosionSpriteTemplate = 
{
    .tileTag = ANIM_TAG_EXPLOSION,
    .paletteTag = ANIM_TAG_ELECTRIC_ORBS,
    .oam = &gOamData_AffineOff_ObjNormal_32x32,
    .anims = gExplosionAnimTable,
    .images = NULL,
    .affineAnims = gDummySpriteAffineAnimTable,
    .callback = AnimSpriteOnMonPos
};
const struct SpriteTemplate gPulverizingPancakeYellowRingSpriteTemplate = 
{
    .tileTag = ANIM_TAG_THIN_RING,
    .paletteTag = ANIM_TAG_ELECTRIC_ORBS,
    .oam = &gOamData_AffineDouble_ObjNormal_64x64,
    .anims = gDummySpriteAnimTable,
    .images = NULL,
    .affineAnims = gThinRingExpandingAffineAnimTable,
    .callback = AnimSpriteOnMonPos
};

// genesis supernova
const struct SpriteTemplate gGenesisSupernovaOrbRiseSpriteTemplate = 
{
    .tileTag = ANIM_TAG_POISON_BUBBLE,
    .paletteTag = ANIM_TAG_POISON_JAB,
    .oam = &gOamData_AffineNormal_ObjNormal_16x16,
    .anims = gAnims_PoisonProjectile,
    .images = NULL,
    .affineAnims = gAffineAnims_Bubble,
    .callback = AnimAssistPawprint
};
const struct SpriteTemplate gGenesisSupernovaReversalSpriteTemplate = 
{
    .tileTag = ANIM_TAG_POISON_BUBBLE,
    .paletteTag = ANIM_TAG_POISON_JAB,
    .oam = &gOamData_AffineNormal_ObjNormal_16x16,
    .anims = gDummySpriteAnimTable,
    .images = NULL,
    .affineAnims = gDummySpriteAffineAnimTable,
    .callback = AnimReversalOrb
};
const struct SpriteTemplate gGenesisSupernovaSpinUpSpriteTemplate = 
{
    .tileTag = ANIM_TAG_POISON_BUBBLE,
    .paletteTag = ANIM_TAG_POISON_JAB,
    .oam = &gOamData_AffineNormal_ObjNormal_16x16,
    .anims = gDummySpriteAnimTable,
    .images = NULL,
    .affineAnims = gDummySpriteAffineAnimTable,
    .callback = AnimParticleInVortex
};
const struct SpriteTemplate gGenesisSupernovaChargeSpriteTemplate = 
{
    .tileTag = ANIM_TAG_CIRCLE_OF_LIGHT,
    .paletteTag = ANIM_TAG_POISON_JAB,
    .oam = &gOamData_AffineNormal_ObjBlend_64x64,
    .anims = gDummySpriteAnimTable,
    .images = NULL,
    .affineAnims = gAffineAnims_GrowingElectricOrb,
    .callback = AnimGrowingChargeOrb
};
const struct SpriteTemplate gGenesisSupernovaSuperpowerSpriteTemplate = 
{
    .tileTag = ANIM_TAG_METEOR,
    .paletteTag = ANIM_TAG_WISP_ORB,
    .oam = &sGrowingSuperpowerOAM,
    .anims = gDummySpriteAnimTable,
    .images = NULL,
    .affineAnims = sSpriteAffineAnimTable_GrowingSuperpower,
    .callback = SpriteCB_GrowingSuperpower
};
const struct SpriteTemplate gGenesisSupernovaBubbleSpriteTemplate = 
{
    .tileTag = ANIM_TAG_POISON_BUBBLE,
    .paletteTag = ANIM_TAG_POISON_JAB,
    .oam = &gOamData_AffineNormal_ObjNormal_16x16,
    .anims = gAnims_PoisonProjectile,
    .images = NULL,
    .affineAnims = gAffineAnims_Bubble,
    .callback = AnimBubbleEffect
};
const struct SpriteTemplate gGenesisSupernovaExplosionSpriteTemplate = 
{
    .tileTag = ANIM_TAG_EXPLOSION,
    .paletteTag = ANIM_TAG_WISP_ORB,
    .oam = &gOamData_AffineOff_ObjNormal_32x32,
    .anims = gExplosionAnimTable,
    .images = NULL,
    .affineAnims = gDummySpriteAffineAnimTable,
    .callback = AnimSpriteOnMonPos
};

// sinister arrow raid
static const union AffineAnimCmd sArrowRaidFlyStrikePlayerAffineAnims[] = {
    AFFINEANIMCMD_FRAME(0, 0, 0xb9, 1),
    AFFINEANIMCMD_END
};
static const union AffineAnimCmd sArrowRaidFlyStrikeOpponentAffineAnims[] = {
    AFFINEANIMCMD_FRAME(0, 0, 0x50, 1),
    AFFINEANIMCMD_END
};
static const union AffineAnimCmd *const sArrowRaidFlyStrikeAffineAnimTable[] = {
    sArrowRaidFlyStrikePlayerAffineAnims,
    sArrowRaidFlyStrikeOpponentAffineAnims
};
static const union AffineAnimCmd sArrowRaidFlyRightAffineAnims[] = {
    AFFINEANIMCMD_FRAME(0, 0, 0xc2, 1),
    AFFINEANIMCMD_END
};
static const union AffineAnimCmd *const sArrowRaidFlyRightAffineAnimTable[] = {
    sArrowRaidFlyRightAffineAnims,
    sArrowRaidFlyRightAffineAnims
};
static const union AffineAnimCmd sArrowRaidFlyLeftAffineAnims[] = {
    AFFINEANIMCMD_FRAME(0, 0, 0x40, 1),
    AFFINEANIMCMD_END
};
static const union AffineAnimCmd *const sArrowRaidFlyLeftAffineAnimTable[] = {
    sArrowRaidFlyLeftAffineAnims,
    sArrowRaidFlyLeftAffineAnims
};
const struct SpriteTemplate gArrowRaidExplosionSpriteTemplate = 
{
    .tileTag = ANIM_TAG_EXPLOSION_2,
    .paletteTag = ANIM_TAG_POISON_BUBBLE,
    .oam = &gOamData_AffineOff_ObjNormal_32x32,
    .anims = gExplosionAnimTable,
    .images = NULL,
    .affineAnims = gDummySpriteAffineAnimTable,
    .callback = AnimSpriteOnMonPos
};
const struct SpriteTemplate gArrowRaidFlyUpSpriteTemplate = 
{
    .tileTag = ANIM_TAG_ROUND_SHADOW,
    .paletteTag = ANIM_TAG_LEAF,
    .oam = &gOamData_AffineDouble_ObjNormal_64x64,
    .anims = gDummySpriteAnimTable,
    .images = NULL,
    .affineAnims = gAffineAnims_FlyBallUp,
    .callback = AnimFlyBallUp
};
const struct SpriteTemplate gArrowRaidFlyRightSpriteTemplate = 
{
    .tileTag = ANIM_TAG_BIRD,
    .paletteTag = ANIM_TAG_LEAF,
    .oam = &gOamData_AffineNormal_ObjNormal_64x64,
    .anims = gDummySpriteAnimTable,
    .images = NULL,
    .affineAnims = sArrowRaidFlyRightAffineAnimTable,
    .callback = AnimAssistPawprint
};
const struct SpriteTemplate gArrowRaidFlyLeftSpriteTemplate = 
{
    .tileTag = ANIM_TAG_BIRD,
    .paletteTag = ANIM_TAG_LEAF,
    .oam = &gOamData_AffineNormal_ObjNormal_64x64,
    .anims = gDummySpriteAnimTable,
    .images = NULL,
    .affineAnims = sArrowRaidFlyLeftAffineAnimTable,
    .callback = AnimAssistPawprint
};
const struct SpriteTemplate gArrowRaidFlyStrikeSpriteTemplate = 
{
    .tileTag = ANIM_TAG_BIRD,
    .paletteTag = ANIM_TAG_LEAF,
    .oam = &gOamData_AffineNormal_ObjNormal_64x64,
    .anims = gDummySpriteAnimTable,
    .images = NULL,
    .affineAnims = sArrowRaidFlyStrikeAffineAnimTable,
    .callback = AnimFlyBallAttack
};
static const union AffineAnimCmd sArrowRaidArrowUpAffineAnims[] = {
    AFFINEANIMCMD_FRAME(0, 0, 0xa0, 1),
    AFFINEANIMCMD_END
};
static const union AffineAnimCmd *const sArrowRaidArrowUpAffineAnimTable[] = {
    sArrowRaidArrowUpAffineAnims,
};
const struct SpriteTemplate gArrowRaidArrowUpSpriteTemplate = 
{
    .tileTag = ANIM_TAG_SPIRIT_ARROW,
    .paletteTag = ANIM_TAG_SPIRIT_ARROW,
    .oam = &gOamData_AffineNormal_ObjBlend_32x32,
    .anims = gDummySpriteAnimTable,
    .images = NULL,
    .affineAnims = sArrowRaidArrowUpAffineAnimTable,
    .callback = AnimParticleInVortex
};
static const union AffineAnimCmd sArrowRaidArrowRightUpAffineAnims[] = {
    AFFINEANIMCMD_FRAME(0, 0, 0x75, 1),
    AFFINEANIMCMD_END
};
static const union AffineAnimCmd *const sArrowRaidArrowRightUpAffineAnimTable[] = {
    sArrowRaidArrowRightUpAffineAnims,
};
const struct SpriteTemplate gArrowRaidRightUpSpriteTemplate = 
{
    .tileTag = ANIM_TAG_SPIRIT_ARROW,
    .paletteTag = ANIM_TAG_SPIRIT_ARROW,
    .oam = &gOamData_AffineNormal_ObjBlend_32x32,
    .anims = gDummySpriteAnimTable,
    .images = NULL,
    .affineAnims = sArrowRaidArrowRightUpAffineAnimTable,
    .callback = AnimAssistPawprint
};
static const union AffineAnimCmd sArrowRaidRightDownAffineAnims[] = {
    AFFINEANIMCMD_FRAME(0, 0, 0x60, 1),
    AFFINEANIMCMD_END
};
static const union AffineAnimCmd *const sArrowRaidRightDownAffineAnimTable[] = {
    sArrowRaidRightDownAffineAnims,
};
const struct SpriteTemplate gArrowRaidRightDownSpriteTemplate = 
{
    .tileTag = ANIM_TAG_SPIRIT_ARROW,
    .paletteTag = ANIM_TAG_SPIRIT_ARROW,
    .oam = &gOamData_AffineNormal_ObjBlend_32x32,
    .anims = gDummySpriteAnimTable,
    .images = NULL,
    .affineAnims = sArrowRaidRightDownAffineAnimTable,
    .callback = AnimAssistPawprint
};
static const union AffineAnimCmd sArrowRaidArrowLeftUpAffineAnims[] = {
    AFFINEANIMCMD_FRAME(0, 0, 0xe0, 1),
    AFFINEANIMCMD_END
};
static const union AffineAnimCmd *const sArrowRaidLeftUpAffineAnimTable[] = {
    sArrowRaidArrowLeftUpAffineAnims,
};
const struct SpriteTemplate gArrowRaidLeftUpSpriteTemplate = 
{
    .tileTag = ANIM_TAG_SPIRIT_ARROW,
    .paletteTag = ANIM_TAG_SPIRIT_ARROW,
    .oam = &gOamData_AffineNormal_ObjBlend_32x32,
    .anims = gDummySpriteAnimTable,
    .images = NULL,
    .affineAnims = sArrowRaidLeftUpAffineAnimTable,
    .callback = AnimAssistPawprint
};
static const union AffineAnimCmd sArrowRaidFaceUpLeftAffineAnims[] = {
    AFFINEANIMCMD_FRAME(0, 0, 0xe0, 1),
    AFFINEANIMCMD_END
};
static const union AffineAnimCmd *const sArrowRaidFaceUpLeftAffineAnimTable[] = {
    sArrowRaidFaceUpLeftAffineAnims,
};
const struct SpriteTemplate gArrowRaidFaceUpLeftSpriteTemplate = 
{
    .tileTag = ANIM_TAG_SPIRIT_ARROW,
    .paletteTag = ANIM_TAG_SPIRIT_ARROW,
    .oam = &gOamData_AffineNormal_ObjBlend_32x32,
    .anims = gDummySpriteAnimTable,
    .images = NULL,
    .affineAnims = sArrowRaidFaceUpLeftAffineAnimTable,
    .callback = AnimAssistPawprint
};
static const union AffineAnimCmd sArrowRaidArrowFaceRightAffineAnims[] = {
    AFFINEANIMCMD_FRAME(0, 0, 0x60, 1),
    AFFINEANIMCMD_END
};
static const union AffineAnimCmd *const sArrowRaidArrowFaceRightAffineAnimTable[] = {
    sArrowRaidArrowFaceRightAffineAnims
};
const struct SpriteTemplate gArrowRaidRightSpriteTemplate = 
{
    .tileTag = ANIM_TAG_SPIRIT_ARROW,
    .paletteTag = ANIM_TAG_SPIRIT_ARROW,
    .oam = &gOamData_AffineNormal_ObjBlend_32x32,
    .anims = gDummySpriteAnimTable,
    .images = NULL,
    .affineAnims = sArrowRaidArrowFaceRightAffineAnimTable,
    .callback = AnimAssistPawprint
};
static const union AffineAnimCmd sArrowRaidLeftDownAffineAnims[] = {
    AFFINEANIMCMD_FRAME(0, 0, 0xd0, 1),
    AFFINEANIMCMD_END
};
static const union AffineAnimCmd *const sArrowRaidLeftDownAffineAnimTable[] = {
    sArrowRaidLeftDownAffineAnims
};
const struct SpriteTemplate gArrowRaidLeftDownSpriteTemplate = 
{
    .tileTag = ANIM_TAG_SPIRIT_ARROW,
    .paletteTag = ANIM_TAG_SPIRIT_ARROW,
    .oam = &gOamData_AffineNormal_ObjBlend_32x32,
    .anims = gDummySpriteAnimTable,
    .images = NULL,
    .affineAnims = sArrowRaidLeftDownAffineAnimTable,
    .callback = AnimAssistPawprint
};
static const union AffineAnimCmd sArrowRaidOnslaughtAffineAnims[] = {
    AFFINEANIMCMD_FRAME(0, 0, 0x30, 1),
    AFFINEANIMCMD_END
};
static const union AffineAnimCmd *const sArrowRaidOnslaughtAffineAnimTable[] = {
    sArrowRaidOnslaughtAffineAnims
};
const struct SpriteTemplate gArrowRaidArrowOnslaughtSpriteTemplate = 
{
    .tileTag = ANIM_TAG_SPIRIT_ARROW,
    .paletteTag = ANIM_TAG_SPIRIT_ARROW,
    .oam = &gOamData_AffineNormal_ObjBlend_32x32,
    .anims = gDummySpriteAnimTable,
    .images = NULL,
    .affineAnims = sArrowRaidOnslaughtAffineAnimTable,
    .callback = AnimAssistPawprint
};

// malicious moonsault
const struct SpriteTemplate gMaliciousMoonsaultRedFlySpriteTemplate = 
{
    .tileTag = ANIM_TAG_ROUND_SHADOW,
    .paletteTag = ANIM_TAG_VERTICAL_HEX,
    .oam = &gOamData_AffineDouble_ObjNormal_64x64,
    .anims = gDummySpriteAnimTable,
    .images = NULL,
    .affineAnims = gAffineAnims_FlyBallUp,
    .callback = AnimFlyBallUp
};
const struct SpriteTemplate gMaliciousMoonsaultRedBounceSpriteTemplate = 
{
    .tileTag = ANIM_TAG_ROUND_SHADOW,
    .paletteTag = ANIM_TAG_VERTICAL_HEX,
    .oam = &gOamData_AffineDouble_ObjNormal_64x64,
    .anims = gDummySpriteAnimTable,
    .images = NULL,
    .affineAnims = gAffineAnims_BounceBallLand,
    .callback = AnimBounceBallLand
};
const struct SpriteTemplate gMaliciousMoonsaultRedImpactSpriteTemplate = 
{
    .tileTag = ANIM_TAG_IMPACT,
    .paletteTag = ANIM_TAG_VERTICAL_HEX,
    .oam = &gOamData_AffineNormal_ObjBlend_32x32,
    .anims = gDummySpriteAnimTable,
    .images = NULL,
    .affineAnims = gAffineAnims_HitSplat,
    .callback = AnimHitSplatBasic
};
const struct SpriteTemplate gMaliciousMoonsaultFireblastSpriteTemplate = 
{
    .tileTag = ANIM_TAG_SMALL_EMBER,
    .paletteTag = ANIM_TAG_VERTICAL_HEX,
    .oam = &gOamData_AffineOff_ObjNormal_32x32,
    .anims = gAnims_FireBlastCross,
    .images = NULL,
    .affineAnims = gDummySpriteAffineAnimTable,
    .callback = AnimFireCross
};
const struct SpriteTemplate gMaliciousMoonsaultExplosionSpriteTemplate = 
{
    .tileTag = ANIM_TAG_EXPLOSION_2,
    .paletteTag = ANIM_TAG_EXPLOSION_2,
    .oam = &gOamData_AffineOff_ObjNormal_32x32,
    .anims = gExplosionAnimTable,
    .images = NULL,
    .affineAnims = gDummySpriteAffineAnimTable,
    .callback = AnimSpriteOnMonPos
};

// oceanic operetta
const struct SpriteTemplate gOceanOperaSpotlightSpriteTemplate =
{
    .tileTag = ANIM_TAG_SPOTLIGHT,
    .paletteTag = ANIM_TAG_SPOTLIGHT,
    .oam = &gOamData_AffineDouble_ObjNormal_64x64,
    .anims = gDummySpriteAnimTable,
    .images = NULL,
    .affineAnims = gSpotlightAffineAnimTable,
    .callback = AnimOceanicOperettaSpotlight,
};
const struct SpriteTemplate gOceanOperaBlueFlareSpriteTemplate = 
{
    .tileTag = ANIM_TAG_FOCUS_ENERGY,
    .paletteTag = ANIM_TAG_WATER_ORB,
    .oam = &gOamData_AffineOff_ObjNormal_16x32,
    .anims = gEndureEnergyAnimTable,
    .images = NULL,
    .affineAnims = gDummySpriteAffineAnimTable,
    .callback = AnimEndureEnergy
};
const struct SpriteTemplate gOceanOperaBlueChargeSpriteTemplate = 
{
    .tileTag = ANIM_TAG_CIRCLE_OF_LIGHT,
    .paletteTag = ANIM_TAG_WATER_ORB,
    .oam = &gOamData_AffineNormal_ObjBlend_64x64,
    .anims = gDummySpriteAnimTable,
    .images = NULL,
    .affineAnims = gAffineAnims_GrowingElectricOrb,
    .callback = AnimGrowingChargeOrb
};
const struct SpriteTemplate gOceanOperaBlueRingSpriteTemplate = 
{
    .tileTag = ANIM_TAG_THIN_RING,
    .paletteTag = ANIM_TAG_WATER_ORB,
    .oam = &gOamData_AffineDouble_ObjBlend_64x64,
    .anims = gDummySpriteAnimTable,
    .images = NULL,
    .affineAnims = gThinRingShrinkingAffineAnimTable,
    .callback = AnimSpriteOnMonPos
};
const struct SpriteTemplate gOceanOperaMovingOrbsSpriteTemplate = 
{
    .tileTag = ANIM_TAG_CIRCLE_OF_LIGHT,
    .paletteTag = ANIM_TAG_WATER_ORB,
    .oam = &gOamData_AffineNormal_ObjBlend_64x64,
    .anims = gDummySpriteAnimTable,
    .images = NULL,
    .affineAnims = gDummySpriteAffineAnimTable,
    .callback = AnimThrowMistBall
};
const struct SpriteTemplate gOceanOperaBlueOrbsSpriteTemplate = 
{
    .tileTag = ANIM_TAG_CIRCLE_OF_LIGHT,
    .paletteTag = ANIM_TAG_WATER_ORB,
    .oam = &gOamData_AffineNormal_ObjBlend_64x64,
    .anims = gDummySpriteAnimTable,
    .images = NULL,
    .affineAnims = gDummySpriteAffineAnimTable,
    .callback = AnimBite
};
const struct SpriteTemplate gOceanOperaExpandingRingSpriteTemplate = 
{
    .tileTag = ANIM_TAG_THIN_RING,
    .paletteTag = ANIM_TAG_WATER_ORB,
    .oam = &gOamData_AffineDouble_ObjNormal_64x64,
    .anims = gDummySpriteAnimTable,
    .images = NULL,
    .affineAnims = gThinRingExpandingAffineAnimTable,
    .callback = AnimSpriteOnMonPos
};
const struct SpriteTemplate gOceanOperaExplosionSpriteTemplate = 
{
    .tileTag = ANIM_TAG_EXPLOSION,
    .paletteTag = ANIM_TAG_WATER_ORB,
    .oam = &gOamData_AffineOff_ObjNormal_32x32,
    .anims = gExplosionAnimTable,
    .images = NULL,
    .affineAnims = gDummySpriteAffineAnimTable,
    .callback = AnimSpriteOnMonPos
};
const struct SpriteTemplate gOceanOperaSparkleSpriteTemplate = 
{
    .tileTag = ANIM_TAG_SPARKLE_2,
    .paletteTag = ANIM_TAG_WATER_ORB,
    .oam = &gOamData_AffineOff_ObjNormal_32x32,
    .anims = gGrantingStarsAnimTable,
    .images = NULL,
    .affineAnims = gDummySpriteAffineAnimTable,
    .callback = AnimGrantingStars
};

// splintered stormshards
const struct SpriteTemplate gSplinteredShardsFlySpriteTemplate = 
{
    .tileTag = ANIM_TAG_ROUND_SHADOW,
    .paletteTag = ANIM_TAG_ROCKS,
    .oam = &gOamData_AffineDouble_ObjNormal_64x64,
    .anims = gDummySpriteAnimTable,
    .images = NULL,
    .affineAnims = gAffineAnims_FlyBallUp,
    .callback = AnimFlyBallUp
};
const struct SpriteTemplate gSplinteredShardsExplosionSpriteTemplate = 
{
    .tileTag = ANIM_TAG_EXPLOSION,
    .paletteTag = ANIM_TAG_ROCKS,
    .oam = &gOamData_AffineOff_ObjNormal_32x32,
    .anims = gExplosionAnimTable,
    .images = NULL,
    .affineAnims = gDummySpriteAffineAnimTable,
    .callback = AnimSpriteOnMonPos
};
const struct SpriteTemplate gSplinteredShardsRisingSpearSpriteTemplate = 
{
    .tileTag = ANIM_TAG_ICICLE_SPEAR,
    .paletteTag = ANIM_TAG_ROCKS,
    .oam = &gOamData_AffineOff_ObjNormal_32x32,
    .anims = gDummySpriteAnimTable,
    .images = NULL,
    .affineAnims = gDummySpriteAffineAnimTable,
    .callback = AnimAssistPawprint
};
static const union AffineAnimCmd sSplinteredShardsOpponentSteepAffineAnims[] = {
    AFFINEANIMCMD_FRAME(0, 0, 0xca, 1),
    AFFINEANIMCMD_END
};
static const union AffineAnimCmd *const sSplinteredShardsOpponentSteepAffineAnimTable[] = {
    sSplinteredShardsOpponentSteepAffineAnims,
};
const struct SpriteTemplate gSplinteredShardsSplinterOpponentSteepSpriteTemplate = 
{
    .tileTag = ANIM_TAG_ICICLE_SPEAR,
    .paletteTag = ANIM_TAG_ROCKS,
    .oam = &gOamData_AffineNormal_ObjNormal_32x32,
    .anims = gDummySpriteAnimTable,
    .images = NULL,
    .affineAnims = sSplinteredShardsOpponentSteepAffineAnimTable,
    .callback = AnimJumpKick
};
static const union AffineAnimCmd sSplinteredShardsOpponentShallowAffineAnims[] = {
    AFFINEANIMCMD_FRAME(0, 0, 0xb9, 1),
    AFFINEANIMCMD_END
};
static const union AffineAnimCmd *const sSplinteredShardsOpponentShallowAffineAnimTable[] = {
    sSplinteredShardsOpponentShallowAffineAnims
};
const struct SpriteTemplate gSplinteredShardsSplinterOpponentShallowSpriteTemplate = 
{
    .tileTag = ANIM_TAG_ICICLE_SPEAR,
    .paletteTag = ANIM_TAG_ROCKS,
    .oam = &gOamData_AffineNormal_ObjNormal_32x32,
    .anims = gDummySpriteAnimTable,
    .images = NULL,
    .affineAnims = sSplinteredShardsOpponentShallowAffineAnimTable,
    .callback = AnimJumpKick
};
static const union AffineAnimCmd sSplinteredShardsPlayerSteepAffineAnims[] = {
    AFFINEANIMCMD_FRAME(0, 0, 0x60, 1),
    AFFINEANIMCMD_END
};
static const union AffineAnimCmd *const sSplinteredShardsPlayerSteepAffineAnimTable[] = {
    sSplinteredShardsPlayerSteepAffineAnims
};
const struct SpriteTemplate gSplinteredShardsSplinterPlayerSteepSpriteTemplate = 
{
    .tileTag = ANIM_TAG_ICICLE_SPEAR,
    .paletteTag = ANIM_TAG_ROCKS,
    .oam = &gOamData_AffineNormal_ObjNormal_32x32,
    .anims = gDummySpriteAnimTable,
    .images = NULL,
    .affineAnims = sSplinteredShardsPlayerSteepAffineAnimTable,
    .callback = AnimJumpKick
};
static const union AffineAnimCmd sSplinteredShardsPlayerShallowAffineAnims[] = {
    AFFINEANIMCMD_FRAME(0, 0, 0x50, 1),
    AFFINEANIMCMD_END
};
static const union AffineAnimCmd *const sSplinteredShardsPlayerShallowAffineAnimTable[] = {
    sSplinteredShardsPlayerShallowAffineAnims
};
const struct SpriteTemplate gSplinteredShardsSplinterPlayerShallowSpriteTemplate = 
{
    .tileTag = ANIM_TAG_ICICLE_SPEAR,
    .paletteTag = ANIM_TAG_ROCKS,
    .oam = &gOamData_AffineNormal_ObjNormal_32x32,
    .anims = gDummySpriteAnimTable,
    .images = NULL,
    .affineAnims = sSplinteredShardsPlayerShallowAffineAnimTable,
    .callback = AnimJumpKick
};

// lets snuggle forever
const struct SpriteTemplate gSnuggleForeverEyesSpriteTemplate = 
{
    .tileTag = ANIM_TAG_SPARKLE_4,
    .paletteTag = ANIM_TAG_VERTICAL_HEX,
    .oam = &gOamData_AffineOff_ObjNormal_32x32,
    .anims = sAnims_SpinningSparkle,
    .images = NULL,
    .affineAnims = gDummySpriteAffineAnimTable,
    .callback = AnimSpinningSparkle
};
const struct SpriteTemplate gSnuggleForeverStarSpriteTemplate = 
{
    .tileTag = ANIM_TAG_PAIN_SPLIT,
    .paletteTag = ANIM_TAG_DUCK,
    .oam = &gOamData_AffineOff_ObjNormal_16x16,
    .anims = gDummySpriteAnimTable,
    .images = NULL,
    .affineAnims = gDummySpriteAffineAnimTable,
    .callback = AnimDizzyPunchDuck
};
const struct SpriteTemplate gSnuggleForeverHeartSpriteTemplate = 
{
    .tileTag = ANIM_TAG_MAGENTA_HEART,
    .paletteTag = ANIM_TAG_VERTICAL_HEX,
    .oam = &gOamData_AffineOff_ObjNormal_16x16,
    .anims = gDummySpriteAnimTable,
    .images = NULL,
    .affineAnims = gDummySpriteAffineAnimTable,
    .callback = AnimMagentaHeart
};

// clangorous soulblaze
const struct SpriteTemplate gClangoorousSoulblazeWhiteFlySpriteTemplate = 
{
    .tileTag = ANIM_TAG_ROUND_SHADOW,
    .paletteTag = ANIM_TAG_AIR_WAVE_2,
    .oam = &gOamData_AffineDouble_ObjNormal_64x64,
    .anims = gDummySpriteAnimTable,
    .images = NULL,
    .affineAnims = gAffineAnims_FlyBallUp,
    .callback = AnimFlyBallUp
};
const struct SpriteTemplate gClangoorousSoulblazePurpleSwirlSpriteTemplate = 
{
    .tileTag = ANIM_TAG_WATER_ORB,
    .paletteTag = ANIM_TAG_POISON_BUBBLE,
    .oam = &gOamData_AffineNormal_ObjBlend_16x16,
    .anims = gAnims_WaterMudOrb,
    .images = NULL,
    .affineAnims = gAffineAnims_Whirlpool,
    .callback = AnimParticleInVortex
};
const struct SpriteTemplate gClangoorousSoulblazePurpleChargeSpriteTemplate = 
{
    .tileTag = ANIM_TAG_CIRCLE_OF_LIGHT,
    .paletteTag = ANIM_TAG_POISON_BUBBLE,
    .oam = &gOamData_AffineNormal_ObjBlend_64x64,
    .anims = gDummySpriteAnimTable,
    .images = NULL,
    .affineAnims = gAffineAnims_GrowingElectricOrb,
    .callback = AnimGrowingChargeOrb
};
const struct SpriteTemplate gClangoorousSoulblazePulseSpriteTemplate = 
{
    .tileTag = ANIM_TAG_THIN_RING,
    .paletteTag = ANIM_TAG_POISON_BUBBLE,
    .oam = &gOamData_AffineOff_ObjBlend_64x64,
    .anims = gDummySpriteAnimTable,
    .images = NULL,
    .affineAnims = gDummySpriteAffineAnimTable,
    .callback = TranslateAnimSpriteToTargetMonLocation
};

// guardian of alola 
const struct SpriteTemplate gGuardianOfAlolaFistSpriteTemplate = 
{
    .tileTag = ANIM_TAG_HORSESHOE_SIDE_FIST,
    .paletteTag = ANIM_TAG_HORSESHOE_SIDE_FIST,
    .oam = &gOamData_AffineOff_ObjNormal_32x32,
    .anims = gDummySpriteAnimTable,
    .images = NULL,
    .affineAnims = gDummySpriteAffineAnimTable,
    .callback = AnimStompFoot
};
const struct SpriteTemplate gGuardianOfAlolaDirtGeyserSpriteTemplate = 
{
    .tileTag = ANIM_TAG_MUD_SAND,
    .paletteTag = ANIM_TAG_MUD_SAND,
    .oam = &gOamData_AffineOff_ObjNormal_16x16,
    .anims = gDummySpriteAnimTable,
    .images = NULL,
    .affineAnims = gDummySpriteAffineAnimTable,
    .callback = AnimMudSportDirt
};

// seering sunraze smash
static const union AffineAnimCmd sSearingSunrazeSmashWormholeGrowingAffineAnims[] = {
    AFFINEANIMCMD_FRAME(0x100, 0x100, 0, 0),
    AFFINEANIMCMD_FRAME(0, 0, 0xf8, 0x88),
    AFFINEANIMCMD_END
};
static const union AffineAnimCmd *const sSearingSunrazeSmashWormholeGrowingAffineAnimTable[] = {
    sSearingSunrazeSmashWormholeGrowingAffineAnims
};
const struct SpriteTemplate gSearingSunrazeSmashGrowWormholeSpriteTemplate = 
{
    .tileTag = ANIM_TAG_SHADOW_BALL,
    .paletteTag = ANIM_TAG_WATER_ORB,
    .oam = &gOamData_AffineNormal_ObjNormal_32x32,
    .anims = gDummySpriteAnimTable,
    .images = NULL,
    .affineAnims = sSearingSunrazeSmashWormholeGrowingAffineAnimTable,
    .callback = AnimSpriteOnMonPos
};
const struct SpriteTemplate gSearingSunrazeSmashBlueRingInwardsSpriteTemplate = 
{
    .tileTag = ANIM_TAG_THIN_RING,
    .paletteTag = ANIM_TAG_WATER_ORB,
    .oam = &gOamData_AffineDouble_ObjBlend_64x64,
    .anims = gDummySpriteAnimTable,
    .images = NULL,
    .affineAnims = gThinRingShrinkingAffineAnimTable,
    .callback = AnimSpriteOnMonPos
};
const struct SpriteTemplate gSearingSunrazeSmashWhiteRingInwardsSpriteTemplate = 
{
    .tileTag = ANIM_TAG_THIN_RING,
    .paletteTag = ANIM_TAG_AIR_WAVE_2,
    .oam = &gOamData_AffineDouble_ObjBlend_64x64,
    .anims = gDummySpriteAnimTable,
    .images = NULL,
    .affineAnims = gThinRingShrinkingAffineAnimTable,
    .callback = AnimSpriteOnMonPos
};
const struct SpriteTemplate gSearingSunrazeSmashCrossImpactSpriteTemplate = 
{
    .tileTag = ANIM_TAG_CROSS_IMPACT,
    .paletteTag = ANIM_TAG_AIR_WAVE_2,
    .oam = &gOamData_AffineOff_ObjBlend_32x32,
    .anims = gDummySpriteAnimTable,
    .images = NULL,
    .affineAnims = gDummySpriteAffineAnimTable,
    .callback = AnimCrossImpact
};
const struct SpriteTemplate gSearingSunrazeSmashWhiteCutSpriteTemplate = 
{
    .tileTag = ANIM_TAG_CUT,
    .paletteTag = ANIM_TAG_AIR_WAVE_2,
    .oam = &gOamData_AffineOff_ObjBlend_32x32,
    .anims = gCuttingSliceAnimTable,
    .images = NULL,
    .affineAnims = gDummySpriteAffineAnimTable,
    .callback = AnimCuttingSlice
};
const struct SpriteTemplate gSearingSunrazeSmashInfernoOrbSpriteTemplate = 
{
    .tileTag = ANIM_TAG_CIRCLE_OF_LIGHT,
    .paletteTag = ANIM_TAG_VERTICAL_HEX,
    .oam = &gOamData_AffineNormal_ObjBlend_64x64,
    .anims = gDummySpriteAnimTable,
    .images = NULL,
    .affineAnims = gAffineAnims_GrowingElectricOrb,
    .callback = AnimGrowingChargeOrb
};
const struct SpriteTemplate gSearingSunrazeSmashShockwaveSpriteTemplate = 
{
    .tileTag = ANIM_TAG_CIRCLE_OF_LIGHT,
    .paletteTag = ANIM_TAG_VERTICAL_HEX,
    .oam = &gOamData_AffineNormal_ObjBlend_64x64,
    .anims = gDummySpriteAnimTable,
    .images = NULL,
    .affineAnims = gAffineAnims_GrowingElectricOrb,
    .callback = AnimGrowingShockWaveOrbOnTarget
};
const struct SpriteTemplate gSearingSunrazeSmashRedFlySpriteTemplate = 
{
    .tileTag = ANIM_TAG_ROUND_SHADOW,
    .paletteTag = ANIM_TAG_VERTICAL_HEX,
    .oam = &gOamData_AffineDouble_ObjNormal_64x64,
    .anims = gDummySpriteAnimTable,
    .images = NULL,
    .affineAnims = gAffineAnims_FlyBallUp,
    .callback = AnimFlyBallUp
};

// menacing moonraze maelstrom
const struct SpriteTemplate gMoonrazeMaelstromBlueBuffSpriteTemplate = 
{
    .tileTag = ANIM_TAG_FOCUS_ENERGY,
    .paletteTag = ANIM_TAG_WATER_ORB,
    .oam = &gOamData_AffineOff_ObjNormal_16x32,
    .anims = gEndureEnergyAnimTable,
    .images = NULL,
    .affineAnims = gDummySpriteAffineAnimTable,
    .callback = AnimEndureEnergy
};
const struct SpriteTemplate gMoonrazeMaelstromBlackBuffSpriteTemplate = 
{
    .tileTag = ANIM_TAG_FOCUS_ENERGY,
    .paletteTag = ANIM_TAG_HANDS_AND_FEET,
    .oam = &gOamData_AffineOff_ObjNormal_16x32,
    .anims = gEndureEnergyAnimTable,
    .images = NULL,
    .affineAnims = gDummySpriteAffineAnimTable,
    .callback = AnimEndureEnergy
};
const struct SpriteTemplate gMoonrazeMaelstromPurpleBuffSpriteTemplate = 
{
    .tileTag = ANIM_TAG_FOCUS_ENERGY,
    .paletteTag = ANIM_TAG_POISON_BUBBLE,
    .oam = &gOamData_AffineOff_ObjNormal_16x32,
    .anims = gEndureEnergyAnimTable,
    .images = NULL,
    .affineAnims = gDummySpriteAffineAnimTable,
    .callback = AnimEndureEnergy
};
const struct SpriteTemplate gMoonrazeMaelstromBlackSparklesSpriteTemplate = 
{
    .tileTag = ANIM_TAG_SPARKLE_2,
    .paletteTag = ANIM_TAG_HANDS_AND_FEET,
    .oam = &gOamData_AffineOff_ObjNormal_32x32,
    .anims = gGrantingStarsAnimTable,
    .images = NULL,
    .affineAnims = gDummySpriteAffineAnimTable,
    .callback = AnimGrantingStars
};
const struct SpriteTemplate gMoonrazeMaelstromBlueRingSpriteTemplate = 
{
    .tileTag = ANIM_TAG_THIN_RING,
    .paletteTag = ANIM_TAG_WATER_ORB,
    .oam = &gOamData_AffineDouble_ObjBlend_64x64,
    .anims = gDummySpriteAnimTable,
    .images = NULL, 
    .affineAnims = gThinRingShrinkingAffineAnimTable,
    .callback = AnimSpriteOnMonPos
};
const struct SpriteTemplate gMoonrazeMaelstromWhiteRingSpriteTemplate = 
{
    .tileTag = ANIM_TAG_THIN_RING,
    .paletteTag = ANIM_TAG_AIR_WAVE_2,
    .oam = &gOamData_AffineDouble_ObjBlend_64x64,
    .anims = gDummySpriteAnimTable,
    .images = NULL, 
    .affineAnims = gThinRingShrinkingAffineAnimTable,
    .callback = AnimSpriteOnMonPos
};
const struct SpriteTemplate gMoonrazeMaelstromSuperpowerSpriteTemplate = 
{
    .tileTag = ANIM_TAG_METEOR,
    .paletteTag = ANIM_TAG_HANDS_AND_FEET,
    .oam = &gOamData_AffineOff_ObjNormal_64x64,
    .anims = gDummySpriteAnimTable,
    .images = NULL,
    .affineAnims = gDummySpriteAffineAnimTable,
    .callback = AnimSuperpowerFireball
};
const struct SpriteTemplate gMoonrazeMaelstromBlackOrbsSpriteTemplate = 
{
    .tileTag = ANIM_TAG_POISON_BUBBLE,
    .paletteTag = ANIM_TAG_HANDS_AND_FEET,
    .oam = &gOamData_AffineNormal_ObjNormal_16x16,
    .anims = gDummySpriteAnimTable,
    .images = NULL,
    .affineAnims = gDummySpriteAffineAnimTable,
    .callback = AnimParticleInVortex
};
const struct SpriteTemplate gMoonrazeMaelstromBeamSpriteTemplate = 
{
    .tileTag = ANIM_TAG_ORBS,
    .paletteTag = ANIM_TAG_POISON_BUBBLE,
    .oam = &gOamData_AffineOff_ObjNormal_8x8,
    .anims = gSolarbeamBigOrbAnimTable,
    .images = NULL,
    .affineAnims = gDummySpriteAffineAnimTable,
    .callback = AnimHyperBeamOrb
};
const struct SpriteTemplate gMoonrazeMaelstromExplosionSpriteTemplate = 
{
    .tileTag = ANIM_TAG_EXPLOSION_2,
    .paletteTag = ANIM_TAG_POISON_BUBBLE,
    .oam = &gOamData_AffineOff_ObjNormal_32x32,
    .anims = gExplosionAnimTable,
    .images = NULL,
    .affineAnims = gDummySpriteAffineAnimTable,
    .callback = AnimSpriteOnMonPos
};
const struct SpriteTemplate gMoonrazeMaelstromShockwaveSpriteTemplate = 
{
    .tileTag = ANIM_TAG_CIRCLE_OF_LIGHT,
    .paletteTag = ANIM_TAG_POISON_BUBBLE,
    .oam = &gOamData_AffineNormal_ObjBlend_64x64,
    .anims = gDummySpriteAnimTable,
    .images = NULL,
    .affineAnims = gAffineAnims_GrowingElectricOrb,
    .callback = AnimGrowingShockWaveOrbOnTarget
};
static const union AffineAnimCmd sMoonrazeMaelstromWormholeAffineAnims[] = {
    AFFINEANIMCMD_FRAME(0x100, 0x100, 0, 0),
    AFFINEANIMCMD_FRAME(0, 0, 0xf6, 0x88),
    AFFINEANIMCMD_END
};
static const union AffineAnimCmd *const sMoonrazeMaelstromWormholeAffineAnimTable[] = {
    sMoonrazeMaelstromWormholeAffineAnims
};
const struct SpriteTemplate gMoonrazeMaelstromWormholeSpriteTemplate = 
{
    .tileTag = ANIM_TAG_SHADOW_BALL,
    .paletteTag = ANIM_TAG_WATER_ORB,
    .oam = &gOamData_AffineNormal_ObjNormal_32x32,
    .anims = gDummySpriteAnimTable,
    .images = NULL,
    .affineAnims = sMoonrazeMaelstromWormholeAffineAnimTable,
    .callback = AnimSpriteOnMonPos
};

// light that burns the sky
const struct SpriteTemplate gLightThatBurnsTheSkyGreenSparkSpriteTemplate = 
{
    .tileTag = ANIM_TAG_SPARK_2,
    .paletteTag = ANIM_TAG_LEAF,
    .oam = &gOamData_AffineNormal_ObjNormal_16x16,
    .anims = gDummySpriteAnimTable,
    .images = NULL,
    .affineAnims = gAffineAnims_FlashingSpark,
    .callback = AnimSparkElectricityFlashing
};
const struct SpriteTemplate gLightThatBurnsTheSkyBlastBurnSpriteTemplate = 
{
    .tileTag = ANIM_TAG_FIRE_PLUME,
    .paletteTag = ANIM_TAG_CIRCLE_OF_LIGHT,
    .oam = &gOamData_AffineOff_ObjNormal_32x32,
    .anims = gAnims_FirePlume,
    .images = NULL,
    .affineAnims = gDummySpriteAffineAnimTable,
    .callback = AnimBlastBurnTargetPlume
};
static const struct OamData sGeyserOam =
{
    .affineMode = ST_OAM_AFFINE_OFF,
    .objMode = ST_OAM_OBJ_NORMAL,
    .shape = SPRITE_SHAPE(32x32),
    .size = SPRITE_SIZE(32x32),
    .priority = 1, //Above sprites
};
const struct SpriteTemplate gLightThatBurnsTheSkyExplosionSpriteTemplate = 
{
    .tileTag = ANIM_TAG_EXPLOSION_2,
    .paletteTag = ANIM_TAG_EXPLOSION_2,
    .oam = &sGeyserOam,
    .anims = gExplosionAnimTable,
    .images = NULL,
    .affineAnims = gDummySpriteAffineAnimTable,
    .callback = AnimSpriteOnMonPos
};

// soul stealing 7star strike
const struct SpriteTemplate gSoulStealBlackFlySpriteTemplate = 
{
    .tileTag = ANIM_TAG_ROUND_SHADOW,
    .paletteTag = ANIM_TAG_HANDS_AND_FEET,
    .oam = &gOamData_AffineDouble_ObjNormal_64x64,
    .anims = gDummySpriteAnimTable,
    .images = NULL,
    .affineAnims = gAffineAnims_FlyBallUp,
    .callback = AnimFlyBallUp
};
const struct SpriteTemplate gSoulStealIceBuffSpriteTemplate = 
{
    .tileTag = ANIM_TAG_FOCUS_ENERGY,
    .paletteTag = ANIM_TAG_ICE_CRYSTALS,
    .oam = &gOamData_AffineOff_ObjNormal_16x32,
    .anims = gEndureEnergyAnimTable,
    .images = NULL,
    .affineAnims = gDummySpriteAffineAnimTable,
    .callback = AnimEndureEnergy
};
const struct SpriteTemplate gSoulStealBlueFistSpriteTemplate = 
{
    .tileTag = ANIM_TAG_HANDS_AND_FEET,
    .paletteTag = ANIM_TAG_ICE_CRYSTALS,
    .oam = &gOamData_AffineOff_ObjNormal_32x32,
    .anims = gAnims_HandsAndFeet,
    .images = NULL,
    .affineAnims = gDummySpriteAffineAnimTable,
    .callback = AnimJumpKick
};
const struct SpriteTemplate gSoulStealBlueStarSpriteTemplate = 
{
    .tileTag = ANIM_TAG_PAIN_SPLIT,
    .paletteTag = ANIM_TAG_ICE_CRYSTALS,
    .oam = &gOamData_AffineOff_ObjNormal_16x16,
    .anims = gDummySpriteAnimTable,
    .images = NULL,
    .affineAnims = gAffineAnims_Bite,
    .callback = AnimSoulStealingStar
};
const struct SpriteTemplate gSoulStealBlueParalyzeSpriteTemplate = 
{
    .tileTag = ANIM_TAG_SPARK_2,
    .paletteTag = ANIM_TAG_ICE_CRYSTALS,
    .oam = &gOamData_AffineOff_ObjNormal_16x16,
    .anims = gDummySpriteAnimTable,
    .images = NULL,
    .affineAnims = gDummySpriteAffineAnimTable,
    .callback = AnimElectricity
};
const struct SpriteTemplate gSoulStealBlastburnSpriteTemplate = 
{
    .tileTag = ANIM_TAG_FIRE_PLUME,
    .paletteTag = ANIM_TAG_WISP_FIRE,
    .oam = &gOamData_AffineOff_ObjNormal_32x32,
    .anims = gAnims_FirePlume,
    .images = NULL,
    .affineAnims = gDummySpriteAffineAnimTable,
    .callback = AnimFirePlume
};
const struct SpriteTemplate gSoulStealExplosionSpriteTemplate = 
{
    .tileTag = ANIM_TAG_EXPLOSION,
    .paletteTag = ANIM_TAG_WISP_FIRE,
    .oam = &gOamData_AffineOff_ObjNormal_32x32,
    .anims = gExplosionAnimTable,
    .images = NULL,
    .affineAnims = gDummySpriteAffineAnimTable,
    .callback = AnimSpriteOnMonPos
};
const struct SpriteTemplate gSoulStealZStarSpriteTemplate = 
{
    .tileTag = ANIM_TAG_SNORE_Z,
    .paletteTag = ANIM_TAG_SNORE_Z,
    .oam = &gOamData_AffineOff_ObjBlend_32x32,
    .anims = gDummySpriteAnimTable,
    .images = NULL,
    .affineAnims = gDummySpriteAffineAnimTable,
    .callback = AnimCrossImpact
};

// functions
//general
void AnimTask_IsTargetPartner(u8 taskId)
{
    if (gBattleAnimTarget == (gBattleAnimAttacker ^ BIT_FLANK))
        gBattleAnimArgs[0] = 1;
    else
        gBattleAnimArgs[0] = 0;

    DestroyAnimVisualTask(taskId);
}

void AnimTask_AllBanksInvisible(u8 taskId)
{
    u32 i;
    for (i = 0; i < gBattlersCount; i++)
    {
        u8 spriteId = gBattlerSpriteIds[i];
        if (spriteId != 0xFF)
            gSprites[spriteId].invisible = TRUE;
    }
    DestroyAnimVisualTask(taskId);
}

void AnimTask_AllBanksVisible(u8 taskId)
{
    u32 i;
    for (i = 0; i < gBattlersCount; i++)
    {
        u8 spriteId = gBattlerSpriteIds[i];
        if (spriteId != 0xFF)
            gSprites[spriteId].invisible = FALSE;
    }
    DestroyAnimVisualTask(taskId);
}

void AnimTask_AllBanksInvisibleExceptAttackerAndTarget(u8 taskId)
{
    u32 i;
    for (i = 0; i < gBattlersCount; ++i)
    {
        u8 spriteId = gBattlerSpriteIds[i];
        if (spriteId == GetAnimBattlerSpriteId(ANIM_ATTACKER) || spriteId == GetAnimBattlerSpriteId(ANIM_TARGET))
            continue;
        if (spriteId != 0xFF || !IsBattlerSpriteVisible(i)) //Pokemon that are already hidden
            gSprites[spriteId].invisible = TRUE;
    }
    DestroyAnimVisualTask(taskId);
}

static u8 LoadBattleAnimTarget(u8 arg)
{
    u8 battler;
    
    if (gBattleTypeFlags & BATTLE_TYPE_DOUBLE)
    {
        switch (gBattleAnimArgs[arg])
        {
        case 0:
            battler = gBattleAnimAttacker;
            break;
        default:
            battler = gBattleAnimTarget;
            break;
        case 2:
            battler = BATTLE_PARTNER(gBattleAnimAttacker);
            break;
        case 3:
            battler = BATTLE_PARTNER(gBattleAnimTarget);
            break;
        }
    }
    else
    {
        if (gBattleAnimArgs[arg] == 0)
            battler = gBattleAnimAttacker;
        else
            battler = gBattleAnimTarget;
    }
    
    return battler;
}

static u8 GetProperCentredCoord(u8 battler, u8 coordType)
{
    if (gBattleTypeFlags & BATTLE_TYPE_DOUBLE)
        return (GetBattlerSpriteCoord2(battler, coordType) + GetBattlerSpriteCoord2(BATTLE_PARTNER(battler), coordType)) / 2;

    return GetBattlerSpriteCoord(battler, coordType);
}

static void InitSpritePosToGivenTarget(struct Sprite* sprite, u8 target)
{
    sprite->pos1.x = GetBattlerSpriteCoord2(target, BATTLER_COORD_X);
    sprite->pos1.y = GetBattlerSpriteCoord2(target, BATTLER_COORD_Y);

    SetAnimSpriteInitialXOffset(sprite, gBattleAnimArgs[0]);
    sprite->pos2.y = gBattleAnimArgs[1];
}

static void InitSpritePosToAnimTargetsCentre(struct Sprite *sprite, bool8 respectMonPicOffsets)
{
    if (!respectMonPicOffsets)
    {
        sprite->pos1.x = (GetBattlerSpriteCoord2(gBattleAnimTarget, BATTLER_COORD_X)
                       +  GetBattlerSpriteCoord2(BATTLE_PARTNER(gBattleAnimTarget), BATTLER_COORD_X)) / 2;
        sprite->pos1.y = (GetBattlerSpriteCoord2(gBattleAnimTarget, BATTLER_COORD_Y)
                       +  GetBattlerSpriteCoord2(BATTLE_PARTNER(gBattleAnimTarget), BATTLER_COORD_Y)) / 2;
    }

    SetAnimSpriteInitialXOffset(sprite, gBattleAnimArgs[0]);
    sprite->pos1.y += gBattleAnimArgs[1];
}

static void InitSpritePosToAnimAttackersCentre(struct Sprite *sprite, bool8 respectMonPicOffsets)
{
    if (!respectMonPicOffsets)
    {
        sprite->pos1.x = (GetBattlerSpriteCoord2(gBattleAnimAttacker, BATTLER_COORD_X)
                       +  GetBattlerSpriteCoord2(BATTLE_PARTNER(gBattleAnimAttacker), BATTLER_COORD_X)) / 2;
        sprite->pos1.y = (GetBattlerSpriteCoord2(gBattleAnimAttacker, BATTLER_COORD_Y)
                       +  GetBattlerSpriteCoord2(BATTLE_PARTNER(gBattleAnimAttacker), BATTLER_COORD_Y)) / 2;
    }
    else
    {
        sprite->pos1.x = (GetBattlerSpriteCoord2(gBattleAnimAttacker, BATTLER_COORD_X_2)
                       +  GetBattlerSpriteCoord2(BATTLE_PARTNER(gBattleAnimAttacker), BATTLER_COORD_X_2)) / 2;
        sprite->pos1.y = (GetBattlerSpriteCoord2(gBattleAnimAttacker, BATTLER_COORD_Y_PIC_OFFSET)
                       +  GetBattlerSpriteCoord2(BATTLE_PARTNER(gBattleAnimAttacker), BATTLER_COORD_Y_PIC_OFFSET)) / 2;
    }

    SetAnimSpriteInitialXOffset(sprite, gBattleAnimArgs[0]);
    sprite->pos1.y += gBattleAnimArgs[1];
}

//sprite callbacks
static void AnimSoulStealingStar(struct Sprite *sprite)
{
    sprite->pos1.x += gBattleAnimArgs[0];
    sprite->pos1.y += gBattleAnimArgs[1];
    sprite->data[0] = gBattleAnimArgs[3];
    sprite->data[1] = gBattleAnimArgs[4];
    sprite->data[2] = gBattleAnimArgs[5];
    sprite->callback = AnimSoulStealingStar_Step1;
}

static void AnimSoulStealingStar_Step1(struct Sprite *sprite)
{
    sprite->data[4] += sprite->data[0];
    sprite->data[5] += sprite->data[1];
    sprite->pos2.x = sprite->data[4] >> 8;
    sprite->pos2.y = sprite->data[5] >> 8;
    if (++sprite->data[3] == sprite->data[2])
        sprite->callback = AnimSoulStealingStar_Step2;
}

static void AnimSoulStealingStar_Step2(struct Sprite *sprite)
{
    sprite->data[4] -= sprite->data[0];
    sprite->data[5] -= sprite->data[1];
    sprite->pos2.x = sprite->data[4] >> 8;
    sprite->pos2.y = sprite->data[5] >> 8;
    if (--sprite->data[3] == 0)
        DestroySpriteAndMatrix(sprite);
}

//Creates The Extreme Evoboost Circles
static void AnimExtremeEvoboostCircle(struct Sprite *sprite)
{
    InitSpritePosToAnimAttacker(sprite, FALSE);
    sprite->pos1.y += 20;
    sprite->data[1] = 191;
    sprite->callback = AnimExtremeEvoboostCircle_Step;
    sprite->callback(sprite);
}

static void AnimExtremeEvoboostCircle_Step(struct Sprite *sprite)
{
    sprite->pos2.x = Sin(sprite->data[1], 32);
    sprite->pos2.y = Cos(sprite->data[1], 8);
    sprite->data[1] += 5;
    sprite->data[1] &= 0xFF;
    if (++sprite->data[0] == 71)
        DestroyAnimSprite(sprite);
}

static void AnimGrowingShockWaveOrbOnTarget(struct Sprite *sprite)
{
    switch (sprite->data[0])
    {
    case 0:
        sprite->pos1.x = GetBattlerSpriteCoord(gBattleAnimTarget, BATTLER_COORD_X_2);
        sprite->pos1.y = GetBattlerSpriteCoord(gBattleAnimTarget, BATTLER_COORD_Y_PIC_OFFSET);
        StartSpriteAffineAnim(sprite, 2);
        sprite->data[0]++;
        break;
    case 1:
        if (sprite->affineAnimEnded)
            DestroySpriteAndMatrix(sprite);
        break;
    }
}

static void AnimEllipticalGustAttacker(struct Sprite *sprite)
{
    InitSpritePosToAnimAttacker(sprite, FALSE);
    sprite->pos1.y += 20;
    sprite->data[1] = 191;
    sprite->callback = AnimEllipticalGustAttacker_Step;
    sprite->callback(sprite);
}

static void AnimEllipticalGustAttacker_Step(struct Sprite *sprite)
{
    sprite->pos2.x = Sin(sprite->data[1], 32);
    sprite->pos2.y = Cos(sprite->data[1], 8);
    sprite->data[1] += 5;
    sprite->data[1] &= 0xFF;
    if (++sprite->data[0] == 71)
        DestroyAnimSprite(sprite);
}

static void SetSpriteCoordsToAnimTargetCoords(struct Sprite *sprite)
{
    sprite->pos1.x = GetBattlerSpriteCoord(gBattleAnimTarget, BATTLER_COORD_X_2);
    sprite->pos1.y = GetBattlerSpriteCoord(gBattleAnimTarget, BATTLER_COORD_Y_PIC_OFFSET);
}

static void AnimBlastBurnTargetPlume(struct Sprite *sprite)
{
    SetSpriteCoordsToAnimTargetCoords(sprite);
    if (GetBattlerSide(gBattleAnimTarget))
    {
        sprite->pos1.x -= gBattleAnimArgs[0];
        sprite->pos1.y += gBattleAnimArgs[1];
        sprite->data[2] = -gBattleAnimArgs[4];
    }
    else
    {
        sprite->pos1.x += gBattleAnimArgs[0];
        sprite->pos1.y += gBattleAnimArgs[1];
        sprite->data[2] = gBattleAnimArgs[4];
    }

    sprite->data[1] = gBattleAnimArgs[2];
    sprite->data[4] = gBattleAnimArgs[3];
    sprite->data[3] = gBattleAnimArgs[5];

    sprite->callback = AnimBlastBurnTargetPlume_Step1;
}
static void AnimBlastBurnTargetPlume_Step1(struct Sprite *sprite)
{
    if (++sprite->data[0] < sprite->data[4])
    {
        sprite->pos2.x += sprite->data[2];
        sprite->pos2.y += sprite->data[3];
    }

    if (sprite->data[0] == sprite->data[1])
        DestroySpriteAndMatrix(sprite);
}

static void SpriteCB_SpriteToCentreOfSide(struct Sprite* sprite)
{
    bool8 var;

    if (!sprite->data[0])
    {
        if (!gBattleAnimArgs[3])
            var = TRUE;
        else
            var = FALSE;

        if (gBattleAnimArgs[2] == 0) //Attacker
        {
            if (gBattleTypeFlags & BATTLE_TYPE_DOUBLE)
                InitSpritePosToAnimAttackersCentre(sprite, var);
            else
                InitSpritePosToAnimAttacker(sprite, var);
        }
        else
        {
            if (gBattleTypeFlags & BATTLE_TYPE_DOUBLE)
                InitSpritePosToAnimTargetsCentre(sprite, var);
            else
                InitSpritePosToAnimTarget(sprite, var);
        }

        sprite->data[0]++;
    }
    else if (sprite->animEnded || sprite->affineAnimEnded)
    {
        DestroySpriteAndMatrix(sprite);
    }
}

static void SpriteCB_SpriteOnMonForDuration(struct Sprite *sprite)
{
    u8 target = LoadBattleAnimTarget(0);

    if (!IsBattlerSpriteVisible(target))
    {
        DestroyAnimSprite(sprite);
    }
    else
    {
        sprite->pos1.x = GetBattlerSpriteCoord(target, 0);
        sprite->pos1.y = GetBattlerSpriteCoord(target, 1);
        sprite->pos1.x += gBattleAnimArgs[1];
        sprite->pos1.y += gBattleAnimArgs[2];
        sprite->data[0] = 0;
        sprite->data[1] = gBattleAnimArgs[3];
        sprite->data[2] = gBattleAnimArgs[4];
        sprite->data[3] = 0;
        sprite->callback = AnimBrickBreakWall_Step;
    }
}

static void SpriteCB_ToxicThreadWrap(struct Sprite *sprite)
{
    if (GetBattlerSide(gBattleAnimAttacker) != B_SIDE_PLAYER)
        sprite->pos1.x -= gBattleAnimArgs[0];
    else
        sprite->pos1.x += gBattleAnimArgs[0];

    sprite->pos1.y += gBattleAnimArgs[1];
    if (GetBattlerSide(gBattleAnimTarget) == B_SIDE_PLAYER)
        sprite->pos1.y += 8;

    sprite->callback = AnimStringWrap_Step;
}


static void SpriteCB_GrowingSuperpower(struct Sprite *sprite)
{
    u8 battler;

    if (gBattleAnimArgs[0] == 0)
    {
        sprite->pos1.x = GetBattlerSpriteCoord(gBattleAnimAttacker, 2);
        sprite->pos1.y = GetBattlerSpriteCoord(gBattleAnimAttacker, 3);
        battler = gBattleAnimTarget;
        sprite->oam.priority = GetBattlerSpriteBGPriority(gBattleAnimAttacker);
    }
    else
    {
        battler = gBattleAnimAttacker;
        sprite->oam.priority = GetBattlerSpriteBGPriority(gBattleAnimTarget);
    }

    if (GetBattlerSide(gBattleAnimAttacker) == B_SIDE_OPPONENT)
        StartSpriteAffineAnim(sprite, 1);

    sprite->data[0] = 16;
    sprite->data[1] = sprite->pos1.x;
    sprite->data[2] = GetBattlerSpriteCoord(battler, 2);
    sprite->data[3] = sprite->pos1.y;
    sprite->data[4] = GetBattlerSpriteCoord(battler, 3);

    InitAnimLinearTranslation(sprite);
    StoreSpriteCallbackInData6(sprite, DestroyAnimSprite);
    sprite->callback = AnimTranslateLinear_WaitEnd;
}

static void SpriteCB_CentredSpiderWeb(struct Sprite* sprite)
{
    if (gBattleTypeFlags & BATTLE_TYPE_DOUBLE)
        InitSpritePosToAnimTargetsCentre(sprite, FALSE);
    else
        InitSpritePosToAnimTarget(sprite, FALSE);

    sprite->callback = AnimSpiderWeb;
}

static void SpriteCB_CoreEnforcerHits(struct Sprite* sprite)
{
    StartSpriteAffineAnim(sprite, gBattleAnimArgs[3]);

    if (gBattleAnimArgs[2] == 0)
    {
        if (gBattleTypeFlags & BATTLE_TYPE_DOUBLE)
            InitSpritePosToAnimAttackersCentre(sprite, FALSE);
        else
            InitSpritePosToAnimAttacker(sprite, FALSE);
    }
    else
    {
        if (gBattleTypeFlags & BATTLE_TYPE_DOUBLE)
            InitSpritePosToAnimTargetsCentre(sprite, FALSE);
        else
            InitSpritePosToAnimTarget(sprite, FALSE);
    }

    sprite->y += 20;
    sprite->callback = AnimFlashingHitSplat_Step;
}

static void SpriteCB_CoreEnforcerBeam(struct Sprite* sprite)
{
    if (!(gBattleTypeFlags & BATTLE_TYPE_DOUBLE))
    {
        AnimSolarbeamBigOrb(sprite);
    }
    else
    {
        InitSpritePosToAnimAttacker(sprite, TRUE);
        StartSpriteAnim(sprite, gBattleAnimArgs[3]);

        sprite->data[0] = gBattleAnimArgs[2];

        sprite->data[2] = (GetBattlerSpriteCoord(gBattleAnimTarget, BATTLER_COORD_X_2)
                        +  GetBattlerSpriteCoord(BATTLE_PARTNER(gBattleAnimTarget), BATTLER_COORD_X_2)) / 2;


        sprite->data[4] = (GetBattlerSpriteCoord(gBattleAnimTarget, BATTLER_COORD_Y_PIC_OFFSET)
                        +  GetBattlerSpriteCoord(BATTLE_PARTNER(gBattleAnimTarget), BATTLER_COORD_Y_PIC_OFFSET)) / 2;

        sprite->callback = StartAnimLinearTranslation;
        StoreSpriteCallbackInData6(sprite, DestroyAnimSprite);
    }
}

static void SpriteCB_TranslateAnimSpriteToTargetMonLocationDoubles(struct Sprite* sprite)
{
    bool8 v1;
    u8 target;
    u8 coordType;

    if (!(gBattleAnimArgs[5] & 0xff00))
        v1 = TRUE;
    else
        v1 = FALSE;

    if (!(gBattleAnimArgs[5] & 0xff))
        coordType = BATTLER_COORD_Y_PIC_OFFSET;
    else
        coordType = BATTLER_COORD_Y;

    InitSpritePosToAnimAttacker(sprite, v1);
    if (GetBattlerSide(gBattleAnimAttacker) != B_SIDE_PLAYER)
        gBattleAnimArgs[2] = -gBattleAnimArgs[2];

    target = LoadBattleAnimTarget(6);

    if (!IsBattlerSpriteVisible(target))
        DestroyAnimSprite(sprite);
    else
    {
        sprite->data[0] = gBattleAnimArgs[4];
        sprite->data[2] = GetBattlerSpriteCoord(target, BATTLER_COORD_X_2) + gBattleAnimArgs[2];
        sprite->data[4] = GetBattlerSpriteCoord(target, coordType) + gBattleAnimArgs[3];
        sprite->callback = StartAnimLinearTranslation;
        StoreSpriteCallbackInData6(sprite, DestroyAnimSprite);
    }
}

//Causes an object to fall from the sky.
//arg 0: initial x pixel offset
//arg 1: initial y pixel offset
//arg 2: speed
//arg 3: anim battler
static void SpriteCB_FallingObject(struct Sprite *sprite)
{
    u8 target = LoadBattleAnimTarget(3);

    if (!IsBattlerSpriteVisible(target))
        DestroyAnimSprite(sprite);
    else
    {
        sprite->x = GetBattlerSpriteCoord2(target, BATTLER_COORD_X);
        sprite->y = GetBattlerSpriteCoord2(target, BATTLER_COORD_Y);

        sprite->x2 = gBattleAnimArgs[0];
        sprite->y = gBattleAnimArgs[1];
        sprite->y2 = -gBattleAnimArgs[1];

        if (GetBattlerSide(gBattleAnimTarget) == B_SIDE_PLAYER)
        {
            sprite->y += 45;
            sprite->y2 -= 45;
        }

        sprite->data[3] = gBattleAnimArgs[2]; //Speed
        sprite->callback = SpriteCB_FallingObjectStep;
    }
}
static void SpriteCB_FallingObjectStep(struct Sprite *sprite)
{
    switch (sprite->data[0])
    {
    case 0:
        sprite->y2 += sprite->data[3];
        if (sprite->y2 >= 0)
        {
            sprite->y2 = 0;
            sprite->data[0]++;
        }
        break;
    case 1:
        if (++sprite->data[1] > 0)
        {
            sprite->data[1] = 0;
            sprite->invisible ^= 1;
            if (++sprite->data[2] == 10)
                DestroySpriteAndMatrix(sprite);
        }
        break;
    }
}

static void SpriteCB_SunsteelStrikeRings(struct Sprite* sprite)
{
    if (GetBattlerSide(gBattleAnimAttacker) != B_SIDE_PLAYER)
    {
        sprite->x = 272;
        sprite->y = -32;
    }
    else
    {
        sprite->x = -32;
        sprite->y = -32;
    }

    sprite->data[0] = gBattleAnimArgs[0];
    sprite->data[1] = sprite->x;
    sprite->data[2] = GetBattlerSpriteCoord(gBattleAnimTarget, BATTLER_COORD_X_2);
    sprite->data[3] = sprite->y;
    sprite->data[4] = GetBattlerSpriteCoord(gBattleAnimTarget, BATTLER_COORD_Y_PIC_OFFSET);

    InitAnimLinearTranslation(sprite);
    sprite->callback = AnimFlyBallAttack_Step;
}

//arg 0: initial x pixel offset
//arg 1: initial y pixel offset
//arg 2: target x pixel offset
//arg 3: target y pixel offset
//arg 4: duration
//arg 5: wave amplitude
static void SpriteCB_MoongeistCharge(struct Sprite *sprite)
{
    sprite->x = GetBattlerSpriteCoord(gBattleAnimAttacker, BATTLER_COORD_X_2) + gBattleAnimArgs[0];
    sprite->y = GetBattlerSpriteCoord(gBattleAnimAttacker, BATTLER_COORD_Y_PIC_OFFSET) + gBattleAnimArgs[1];

    sprite->data[0] = gBattleAnimArgs[4];
    sprite->data[2] = GetBattlerSpriteCoord(gBattleAnimAttacker, BATTLER_COORD_X_2) + gBattleAnimArgs[2]; //Target X
    sprite->data[4] = GetBattlerSpriteCoord(gBattleAnimAttacker, BATTLER_COORD_Y_PIC_OFFSET) + gBattleAnimArgs[3]; //Target Y
    sprite->data[5] = gBattleAnimArgs[5];

    InitAnimArcTranslation(sprite);
    sprite->callback = AnimMissileArc_Step;
}

//Spins a sprite towards the target, pausing in the middle.
//Used in Mind Blown.
//arg 0: duration step 1 (attacker -> center)
//arg 1: duration step 2 (spin center)
//arg 2: duration step 3 (center -> target)
static void SpriteCB_MindBlownBall(struct Sprite *sprite)
{
    s16 oldPosX = sprite->x;
    s16 oldPosY = sprite->y;
    sprite->x = GetBattlerSpriteCoord(gBattleAnimAttacker, 2);
    sprite->y = GetBattlerSpriteCoord(gBattleAnimAttacker, 3);
    sprite->data[0] = 0;
    sprite->data[1] = gBattleAnimArgs[0];
    sprite->data[2] = gBattleAnimArgs[1];
    sprite->data[3] = gBattleAnimArgs[2];
    sprite->data[4] = sprite->x << 4;
    sprite->data[5] = sprite->y << 4;
    sprite->data[6] = ((oldPosX - sprite->x) << 4) / (gBattleAnimArgs[0] << 1);
    sprite->data[7] = ((oldPosY - sprite->y) << 4) / (gBattleAnimArgs[0] << 1);
    sprite->callback = AnimMindBlownBallStep;
}
static void AnimMindBlownBallStep(struct Sprite *sprite)
{
    switch (sprite->data[0])
    {
    case 0:
        sprite->data[4] += sprite->data[6];
        sprite->data[5] += sprite->data[7];
        sprite->x = sprite->data[4] >> 4;
        sprite->y = sprite->data[5] >> 4;
        sprite->data[1] -= 1;
        if (sprite->data[1] > 0)
            break;
        sprite->data[0] += 1;
        break;
    case 1:
        sprite->data[2] -= 1;
        if (sprite->data[2] > 0)
            break;

        sprite->data[1] = GetProperCentredCoord(gBattleAnimTarget, BATTLER_COORD_X_2);
        sprite->data[2] = GetProperCentredCoord(gBattleAnimTarget, BATTLER_COORD_Y_PIC_OFFSET);
        sprite->data[4] = sprite->x << 4;
        sprite->data[5] = sprite->y << 4;
        sprite->data[6] = ((sprite->data[1] - sprite->x) << 4) / sprite->data[3];
        sprite->data[7] = ((sprite->data[2] - sprite->y) << 4) / sprite->data[3];
        sprite->data[0] += 1;
        break;
    case 2:
        sprite->data[4] += sprite->data[6];
        sprite->data[5] += sprite->data[7];
        sprite->x = sprite->data[4] >> 4;
        sprite->y = sprite->data[5] >> 4;
        sprite->data[3] -= 1;
        if (sprite->data[3] > 0)
            break;
        sprite->x = GetProperCentredCoord(gBattleAnimTarget, BATTLER_COORD_X_2);
        sprite->y = GetProperCentredCoord(gBattleAnimTarget, BATTLER_COORD_Y_PIC_OFFSET);
        sprite->data[0] += 1;
        break;
    case 3:
        DestroySpriteAndMatrix(sprite);
        break;
    }
}

static void SpriteCB_MindBlownExplosion(struct Sprite* sprite)
{
    u8 a;
    u8 b;
    u16 x;
    u16 y;

    if (gBattleAnimArgs[4] == 0)
    {
        DestroyAnimSprite(sprite);
    }
    else
    {
        a = GetProperCentredCoord(gBattleAnimTarget, BATTLER_COORD_X_2);
        b = GetProperCentredCoord(gBattleAnimTarget, BATTLER_COORD_Y_PIC_OFFSET);

        sprite->data[0] = gBattleAnimArgs[4];
        if (gBattleAnimArgs[1] == 0)
        {
            sprite->x = gBattleAnimArgs[2] + a;
            sprite->y = gBattleAnimArgs[3] + b;
            sprite->data[5] = a;
            sprite->data[6] = b;
        }
        else
        {
            sprite->x = a;
            sprite->y = b;
            sprite->data[5] = gBattleAnimArgs[2] + a;
            sprite->data[6] = gBattleAnimArgs[3] + b;
        }

        x = sprite->x;
        sprite->data[1] = x * 16;
        y = sprite->y;
        sprite->data[2] = y * 16;
        sprite->data[3] = (sprite->data[5] - sprite->x) * 16 / gBattleAnimArgs[4];
        sprite->data[4] = (sprite->data[6] - sprite->y) * 16 / gBattleAnimArgs[4];

        sprite->callback = AnimNeedleArmSpike_Step;
    }
}

static void SpriteCB_RandomCentredHits(struct Sprite* sprite)
{
    if (gBattleAnimArgs[1] == -1)
        gBattleAnimArgs[1] = Random() & 3;

    StartSpriteAffineAnim(sprite, gBattleAnimArgs[1]);

    if (gBattleAnimArgs[0] == 0)
    {
        if (gBattleTypeFlags & BATTLE_TYPE_DOUBLE)
            InitSpritePosToAnimAttackersCentre(sprite, FALSE);
        else
            InitSpritePosToAnimAttacker(sprite, FALSE);
    }
    else
    {
        if (gBattleTypeFlags & BATTLE_TYPE_DOUBLE)
            InitSpritePosToAnimTargetsCentre(sprite, FALSE);
        else
            InitSpritePosToAnimTarget(sprite, FALSE);
    }

    sprite->x2 += (Random() % 48) - 24;
    sprite->y2 += (Random() % 24) - 12;

    StoreSpriteCallbackInData6(sprite, DestroySpriteAndMatrix);
    sprite->callback = RunStoredCallbackWhenAffineAnimEnds;
}

//Creates a jaw that bites down and locks on the target.
//args: Idk same as bite and crunch
//arg 6: Time to hold bite for.
static void SpriteCB_LockingJaw(struct Sprite *sprite)
{
    sprite->x += gBattleAnimArgs[0];
    sprite->y += gBattleAnimArgs[1];
    StartSpriteAffineAnim(sprite, gBattleAnimArgs[2]);
    sprite->data[0] = gBattleAnimArgs[3];
    sprite->data[1] = gBattleAnimArgs[4];
    sprite->data[2] = gBattleAnimArgs[5];
    sprite->data[6] = -gBattleAnimArgs[6];
    sprite->callback = SpriteCB_LockingJawStep;
}
static void SpriteCB_LockingJawStep(struct Sprite *sprite)
{
    sprite->data[4] += sprite->data[0];
    sprite->data[5] += sprite->data[1];
    sprite->x2 = sprite->data[4] >> 8;
    sprite->y2 = sprite->data[5] >> 8;
    if (++sprite->data[3] == sprite->data[2])
        sprite->callback = SpriteCB_LockingJawFinish;
}
static void SpriteCB_LockingJawFinish(struct Sprite *sprite)
{
    if (--sprite->data[3] <= sprite->data[6])
        DestroySpriteAndMatrix(sprite);
}

//Creates a sprite that moves left then right along the target.
//arg 0: Slice distance
//arg 1: Speed
static void SpriteCB_LeftRightSlice(struct Sprite *sprite)
{
    sprite->x2 = gBattleAnimArgs[0];
    sprite->data[0] = -gBattleAnimArgs[0]; //Slice distance
    sprite->data[1] = gBattleAnimArgs[1]; //Slice speed
    sprite->callback = SpriteCB_LeftRightSliceStep0;
}
static void SpriteCB_LeftRightSliceStep1(struct Sprite *sprite)
{
    sprite->x2 += sprite->data[1];
    if (sprite->x2 >= sprite->data[0])
        DestroyAnimSprite(sprite);
}
static void SpriteCB_LeftRightSliceStep0(struct Sprite *sprite)
{
    sprite->x2 -= sprite->data[1];
    if (sprite->x2 <= sprite->data[0])
    {
        sprite->data[0] = -sprite->data[0];
        sprite->callback = SpriteCB_LeftRightSliceStep1;
    }
}

//Creates a rock that bounces between the attacker's feet.
//arg 0: initial x pixel offset
//arg 1: initial y pixel offset
//arg 2: Ignore horizontal motion if TRUE. Only bounce once.
#define sVerticalTime sprite->data[0]
#define sHorizontalTime sprite->data[1]
#define sMovingBackHorizontally sprite->data[2]
static void SpriteCB_PyroBallRockBounceStep(struct Sprite* sprite)
{
    s8 initialVerticalVelocity;
    s8 initialHorizontalVelocity;
    
    if (sprite->y2 > 0) //Rock returned back down
    {
        if (gBattleAnimArgs[2] || sMovingBackHorizontally) //Finished moving from left to right
            DestroyAnimSprite(sprite);
        else
        {
            sVerticalTime = 0;
            sMovingBackHorizontally = TRUE;
        }
    }

    initialVerticalVelocity = -6;
    initialHorizontalVelocity = -1; //Starts by moving right to left

    //vi = -6
    //g = 0.25 (gravity not negative b/c go up to go closer to 0)
    //h = vi*t + 0.5g*t^2
    //t = sVerticalTime
    sprite->y2 = (initialVerticalVelocity * sVerticalTime + (1 * sVerticalTime * sVerticalTime) / 4);

    //x = vi*t
    //vi = sprite->data[2]
    //t = sHorizontalTime
    if (!gBattleAnimArgs[2])
        sprite->x2 = (initialHorizontalVelocity * sHorizontalTime);

    sVerticalTime++;

    if (sMovingBackHorizontally)
        sHorizontalTime--; //Move left to right
    else
        sHorizontalTime++; //Move right to left
}

static void InitSpritePositionForPyroBall(struct Sprite* sprite)
{
    InitSpritePosToAnimAttacker(sprite, 0);
    sprite->y += 20; //Move closer to attacker's feet

    if (GetBattlerSide(gBattleAnimAttacker) == B_SIDE_PLAYER)
        sprite->y += 20; //Move below the text box

}

static void SpriteCB_PyroBallRockBounce(struct Sprite* sprite)
{
    InitSpritePositionForPyroBall(sprite);
    sprite->callback = SpriteCB_PyroBallRockBounceStep;
}
#undef sVerticalTime
#undef sHorizontalTime
#undef sMovingBackHorizontally

//Launches a projectile from the attacker's feet at the target.
//arg 0: initial x pixel offset
//arg 1: initial y pixel offset
//arg 2: target x pixel offset
//arg 3: target y pixel offset
//arg 4: duration
//arg 5: wave amplitude
static void SpriteCB_PyroBallLaunch(struct Sprite* sprite)
{
    InitSpritePositionForPyroBall(sprite);

    if (GetBattlerSide(gBattleAnimAttacker))
        gBattleAnimArgs[2] = -gBattleAnimArgs[2];

    sprite->data[0] = gBattleAnimArgs[4];
    sprite->data[2] = GetBattlerSpriteCoord(gBattleAnimTarget, BATTLER_COORD_X_2) + gBattleAnimArgs[2]; //Target X
    sprite->data[4] = GetBattlerSpriteCoord(gBattleAnimTarget, BATTLER_COORD_Y_PIC_OFFSET) + gBattleAnimArgs[3]; //Target Y
    sprite->data[5] = gBattleAnimArgs[5];
    InitAnimArcTranslation(sprite);

    sprite->callback = AnimMissileArc_Step;
}

//Throws acid at a single target.
static void SpriteCB_AcidLaunchSingleTarget(struct Sprite *sprite)
{
    s16 l1, l2;
    
    if (!gBattleAnimArgs[3])
        StartSpriteAnim(sprite, 2);

    InitSpritePosToAnimTarget(sprite, TRUE);
    l1 = sprite->x; l2 = sprite->y;
    InitSpritePosToAnimAttacker(sprite, TRUE);
    if (GetBattlerSide(gBattleAnimAttacker))
        gBattleAnimArgs[4] = -gBattleAnimArgs[4];

    sprite->data[0] = gBattleAnimArgs[2];
    sprite->data[2] = l1 + gBattleAnimArgs[4];
    sprite->data[4] = l2 + gBattleAnimArgs[5];
    sprite->data[5] = -30;
    InitAnimArcTranslation(sprite);
    sprite->callback = AnimAcidPoisonBubble_Step;
}

//Causes acid to drip down a single target.
static void SpriteCB_AcidDripSingleTarget(struct Sprite *sprite)
{
    if (GetBattlerSide(gBattleAnimAttacker) != B_SIDE_PLAYER)
        gBattleAnimArgs[0] = -gBattleAnimArgs[0];

    sprite->x += gBattleAnimArgs[0];
    sprite->y += gBattleAnimArgs[1];

    sprite->data[0] = gBattleAnimArgs[4];
    sprite->data[2] = sprite->x + gBattleAnimArgs[2];
    sprite->data[4] = sprite->y + sprite->data[0];

    sprite->callback = StartAnimLinearTranslation;
    StoreSpriteCallbackInData6(sprite, DestroyAnimSprite);
}

//Causes an object to fall from the sky.
//arg 0: initial x pixel offset
//arg 1: initial y pixel offset
//arg 2: anim battler
static void SpriteCB_WaterDroplet(struct Sprite *sprite)
{
    u8 target = LoadBattleAnimTarget(2);

    if (!IsBattlerSpriteVisible(target))
        DestroyAnimSprite(sprite);
    else
    {
        InitSpritePosToGivenTarget(sprite, target);
        sprite->data[1] = sprite->y; //Target's y coord

        sprite->x2 = gBattleAnimArgs[0];
        sprite->y2 = 0;

        //Put droplet at the top of the screen
        sprite->y = 15;

        sprite->callback = SpriteCB_WaterDropletDrip;
    }
}
static void SpriteCB_WaterDropletDrip(struct Sprite *sprite)
{
    sprite->data[0] = 12;
    StartSpriteAnim(sprite, 0);
    sprite->callback = WaitAnimForDuration;
    StoreSpriteCallbackInData6(sprite, SpriteCB_WaterDropletDrop);
}
static void SpriteCB_WaterDropletDrop(struct Sprite *sprite)
{
    sprite->y2 += 4;
    if (sprite->y2 >= sprite->data[1])
    {
        sprite->data[0] = 19;
        StartSpriteAnim(sprite, 1);
        sprite->callback = WaitAnimForDuration;
        StoreSpriteCallbackInData6(sprite, DestroyAnimSprite);
    }
}

static void SpriteCB_AnimSpriteOnSelectedMonPos(struct Sprite *sprite)
{
    if (!sprite->data[0])
    {
        u8 target = LoadBattleAnimTarget(2);

        if (!IsBattlerSpriteVisible(target))
            DestroyAnimSprite(sprite);
        else
        {
            InitSpritePosToGivenTarget(sprite, target);
            sprite->data[0]++;
        }
    }
    else if (sprite->animEnded || sprite->affineAnimEnded)
    {
        DestroySpriteAndMatrix(sprite);
    }
}

static void SpriteCB_SurroundingRing(struct Sprite *sprite)
{
    sprite->x = GetBattlerSpriteCoord(gBattleAnimAttacker, 0);
    sprite->y = GetBattlerSpriteCoord(gBattleAnimAttacker, 1) + 40;

    sprite->data[0] = 13;
    sprite->data[2] = sprite->x;
    sprite->data[4] = sprite->y - 72;

    sprite->callback = StartAnimLinearTranslation;
    StoreSpriteCallbackInData6(sprite, DestroyAnimSprite);
}

//Imitates launching a beam of light towards the sky
//arg 0: initial x pixel offset
//arg 1: initial y pixel offset
//arg 2: battler
//arg 3: duration
//arg 4: Anim num
//arg 5: affine anim start delay
static void SpriteCB_PhotonGeyserBeam(struct Sprite* sprite)
{
    u8 target = LoadBattleAnimTarget(2);

    if (!IsBattlerSpriteVisible(target))
        DestroyAnimSprite(sprite);
    else
    {
        InitSpritePosToGivenTarget(sprite, target);
        StartSpriteAnim(sprite, gBattleAnimArgs[4]);
        sprite->data[0] = gBattleAnimArgs[3];
        sprite->data[1] = gBattleAnimArgs[5];
        sprite->callback = SpriteCB_BeamUpStep;
    }
}
//Animates the beam of light
static void SpriteCB_BeamUpStep(struct Sprite* sprite)
{
    if (sprite->data[1]-- == 0)
        StartSpriteAffineAnim(sprite, 1);

    if (sprite->data[0]-- <= 0)
        DestroySpriteAndMatrix(sprite);
}

static void SpriteCB_CentredElectricity(struct Sprite* sprite)
{
    if (gBattleTypeFlags & BATTLE_TYPE_DOUBLE)
        InitSpritePosToAnimTargetsCentre(sprite, FALSE);
    else
        InitSpritePosToAnimTarget(sprite, FALSE);

    sprite->oam.tileNum += gBattleAnimArgs[3] * 4;

    if (gBattleAnimArgs[3] == 1)
        sprite->oam.matrixNum = 8;
    else if (gBattleAnimArgs[3] == 2)
        sprite->oam.matrixNum = 16;

    sprite->data[0] = gBattleAnimArgs[2];
    sprite->callback = WaitAnimForDuration;
    StoreSpriteCallbackInData6(sprite, DestroyAnimSprite);
}

static void AnimSkyDropBallUp(struct Sprite *sprite)
{
    InitSpritePosToAnimTarget(sprite, TRUE);
    sprite->data[0] = gBattleAnimArgs[2];
    sprite->data[1] = gBattleAnimArgs[3];
    sprite->callback = AnimFlyBallUp_Step;
    gSprites[GetAnimBattlerSpriteId(ANIM_ATTACKER)].invisible = TRUE;
}

static void SpriteCB_SearingShotRock(struct Sprite* sprite)
{
    u8 target = LoadBattleAnimTarget(4);

    if (!IsBattlerSpriteVisible(target))
    {
        DestroyAnimSprite(sprite);
    }
    else
    {
        InitSpritePosToGivenTarget(sprite, target);
        StartSpriteAnim(sprite, gBattleAnimArgs[2]);
        sprite->data[0] = gBattleAnimArgs[3];
        sprite->callback = WaitAnimForDuration;
        StoreSpriteCallbackInData6(sprite, AnimSpinningKickOrPunchFinish);
    }
}

static void AnimHappyHourCoinShower(struct Sprite *sprite)
{
    if (gBattleAnimArgs[3] != 0)
        SetAverageBattlerPositions(gBattleAnimAttacker, 0, &sprite->x, &sprite->y);   //coin shower on attacker
    
    sprite->x += gBattleAnimArgs[0];
    sprite->y += 14;
    StartSpriteAnim(sprite, gBattleAnimArgs[1]);
    AnimateSprite(sprite);
    sprite->data[0] = 0;
    sprite->data[1] = 0;
    sprite->data[2] = 4;
    sprite->data[3] = 16;
    sprite->data[4] = -70;
    sprite->data[5] = gBattleAnimArgs[2];
    StoreSpriteCallbackInData6(sprite, AnimFallingRock_Step);
    sprite->callback = TranslateSpriteInEllipseOverDuration;
    sprite->callback(sprite);
}

//Launches an object upwards like they were being shot from a geyser
//arg 0: null
//arg 1: initial x pixel offset
//arg 2: initial y pixel offset
static void SpriteCB_Geyser(struct Sprite* sprite)
{
    sprite->x = GetBattlerSpriteCoord(gBattleAnimAttacker, 2) + gBattleAnimArgs[1];
    sprite->y = GetBattlerSpriteCoord(gBattleAnimAttacker, 3) + gBattleAnimArgs[2];

    sprite->data[0] = gBattleAnimArgs[1] > 0 ? 1 : -1;
    sprite->callback = AnimMudSportDirtRising;
}

//Launches an object upwards like they were being shot from a geyser
//arg 0: null
//arg 1: initial x pixel offset
//arg 2: initial y pixel offset
static void SpriteCB_GeyserTarget(struct Sprite* sprite)
{
    sprite->pos1.x = GetBattlerSpriteCoord(gBattleAnimTarget, 2) + gBattleAnimArgs[1];
    sprite->pos1.y = GetBattlerSpriteCoord(gBattleAnimTarget, 3) + gBattleAnimArgs[2];

    sprite->data[0] = gBattleAnimArgs[1] > 0 ? 1 : -1;
    sprite->callback = AnimMudSportDirtRising;
}

// Anim Tasks Functions
#define tSpriteId data[0]
#define tTimer data[1]
#define tInitialXPos data[2]
#define tInitialYPos data[3]
#define tSide data[4]
#define tAnimLengthTime data[5]
static const s8 sHomerunEnemyHorizontalMovement[] =
{
    3, 3, 3, 3,
    3, 3, 2, 2,
    1, 1, 1, 1,
    1, 1, 1, 1,
    0, 1, 0, 1,
    0, 1, 0, 0,
    1, 0, 0, 1,
    0, 0, 0, 1,
    0, 0, 0, 1,
};

static const s8 sHomerunEnemyVerticalMovement[] =
{
    -4, -4, -4, -4,
    -4, -3, -3, -2,
    -2, -1, -1, -1,
    -1, -1, -1, -1,
     0, -1,  0, -1,
     0, -1,  0,  0,
     0,  0, -1,  0,
     0, -1,  0,  0,
    -1,  0,  0,  0,
};

void AnimTask_TwinkleTackleLaunchStep(u8 taskId)
{
    u16 rotation;
    s16 xScale, yScale;
    struct Task* task = &gTasks[taskId];
    struct Sprite* sprite = &gSprites[task->tSpriteId];

    if (task->tTimer > task->tAnimLengthTime)
    {
        if (task->tTimer > task->tAnimLengthTime + 5) //Wait an extra few frames so the glint can be placed on the target
        {
            sprite->pos1.x = task->tInitialXPos;
            sprite->pos1.y = task->tInitialYPos;
            ResetSpriteRotScale(task->tSpriteId);
            DestroyAnimVisualTask(taskId);
        }
        else
            ++task->tTimer;
        return;
    }
    else if ((u16) task->tTimer < NELEMS(sHomerunEnemyHorizontalMovement))
    {
        s8 movement = sHomerunEnemyHorizontalMovement[task->tTimer];
        if (task->tSide == B_SIDE_PLAYER)
            movement *= -1;
        sprite->pos1.x += movement;

        movement = sHomerunEnemyVerticalMovement[task->tTimer];
        if (task->tSide == B_SIDE_PLAYER)
            movement *= -1;
        sprite->pos1.y += movement;
    }

    xScale = 0x180;
    yScale = 0x180;
    rotation = (task->tTimer << 4) + (task->tTimer << 3);

    xScale += rotation;
    yScale += rotation;
    rotation <<= 7;

    if (task->tSide == B_SIDE_OPPONENT)
        rotation *= -1;

    SetSpriteRotScale(task->tSpriteId, xScale, yScale, rotation);

    if (++task->tTimer > task->tAnimLengthTime)
        sprite->invisible = TRUE;
}

//Launches the target in Twinkle Tackle
//arg 0: Anim time
void AnimTask_TwinkleTackleLaunch(u8 taskId)
{
    struct Task* task = &gTasks[taskId];

    task->tSpriteId = GetAnimBattlerSpriteId(ANIM_TARGET);
    task->tSide = GetBattlerSide(gBattleAnimTarget);
    task->tAnimLengthTime = gBattleAnimArgs[0];
    task->tInitialXPos = gSprites[task->tSpriteId].pos1.x;
    task->tInitialYPos = gSprites[task->tSpriteId].pos1.y;
    task->tTimer = 0;
    task->func = AnimTask_TwinkleTackleLaunchStep;

    PrepareBattlerSpriteForRotScale(task->tSpriteId, ST_OAM_OBJ_NORMAL);
}
#undef tSpriteId
#undef tTimer
#undef tInitialXPos
#undef tInitialYPos
#undef tSide
#undef tAnimLengthTime

void AnimTask_GetTimeOfDay(u8 taskId)
{
    gBattleAnimArgs[0] = 0; //Daytime is default

    RtcCalcLocalTime();
    if (gLocalTime.hours >= 20 || gLocalTime.hours < 4)
        gBattleAnimArgs[0] = 1;
    else if (gLocalTime.hours >= 17 && gLocalTime.hours < 20)
        gBattleAnimArgs[0] = 2;
    
    DestroyAnimVisualTask(taskId);
}

void AnimTask_GetLycanrocForm(u8 taskId)
{

    #ifdef POKEMON_EXPANSION
    if (GetMonData(GetIllusionMonPtr(gBattleAnimAttacker), MON_DATA_SPECIES) == SPECIES_LYCANROC_MIDNIGHT)
        gBattleAnimArgs[0] = 1;
    else
    #endif
        gBattleAnimArgs[0] = 0;
    
    gBattleAnimArgs[0] = 0;
    DestroyAnimVisualTask(taskId);
}

// Scales up the target mon sprite
// Used in Let's Snuggle Forever
// No args.
void AnimTask_GrowTarget(u8 taskId)
{
    u8 spriteId = GetAnimBattlerSpriteId(ANIM_TARGET);
    PrepareBattlerSpriteForRotScale(spriteId, ST_OAM_OBJ_BLEND);
    SetSpriteRotScale(spriteId, 208, 208, 0);
    gTasks[taskId].data[0] = 120;
    gTasks[taskId].func = AnimTask_GrowStep;
}
static void AnimTask_GrowStep(u8 taskId)
{
    if (--gTasks[taskId].data[0] == -1)
    {
        u8 spriteId = GetAnimBattlerSpriteId(ANIM_TARGET);
        ResetSpriteRotScale(spriteId);
        DestroyAnimVisualTask(taskId);
    }
}

// Uses a spotlight sprite as a light mask to illuminate the attacker. The spotlight grows and shrinks.
// arg 0: initial x pixel offset
// arg 1: initial y pixel offset
// arg 2: duration of fully-opened spotlight
static void AnimOceanicOperettaSpotlight(struct Sprite *sprite)
{
    SetGpuReg(REG_OFFSET_WINOUT, WINOUT_WIN01_BG_ALL | WINOUT_WIN01_OBJ | WINOUT_WIN01_CLR | WINOUT_WINOBJ_BG_ALL | WINOUT_WINOBJ_OBJ);
    SetGpuRegBits(REG_OFFSET_DISPCNT, DISPCNT_OBJWIN_ON);
    gBattle_WIN0H = 0;
    gBattle_WIN0V = 0;
    SetGpuReg(REG_OFFSET_WIN0H, gBattle_WIN0H);
    SetGpuReg(REG_OFFSET_WIN0V, gBattle_WIN0V);

    sprite->data[0] = gBattleAnimArgs[2];
    InitSpritePosToAnimAttacker(sprite, FALSE);
    sprite->oam.objMode = ST_OAM_OBJ_WINDOW;
    sprite->invisible = TRUE;
    sprite->callback = AnimFlatterSpotlight_Step;
}

static void AnimTask_WaitAffineAnim(u8 taskId)
{
    struct Task* task = &gTasks[taskId];
    
    if (!RunAffineAnimFromTaskData(task))
        DestroyAnimVisualTask(taskId);
}

void AnimTask_SquishTarget(u8 taskId)
{
    struct Task* task = &gTasks[taskId];
    u8 spriteId = GetAnimBattlerSpriteId(ANIM_TARGET);
    
    PrepareAffineAnimInTaskData(task, spriteId, sSquishTargetAffineAnimCmds);
    task->func = AnimTask_WaitAffineAnim;
}

void CoreEnforcerLoadBeamTarget(struct Sprite* sprite)
{
    sprite->data[0] = gBattleAnimArgs[2];
    sprite->data[1] = sprite->x;
    sprite->data[2] = (GetBattlerSpriteCoord(gBattleAnimTarget, BATTLER_COORD_X_2)
                    +  GetBattlerSpriteCoord(BATTLE_PARTNER(gBattleAnimTarget), BATTLER_COORD_X_2)) / 2;
    sprite->data[3] = sprite->y;
    sprite->data[4] = (GetBattlerSpriteCoord(gBattleAnimTarget, BATTLER_COORD_Y_PIC_OFFSET)
                    +  GetBattlerSpriteCoord(BATTLE_PARTNER(gBattleAnimTarget), BATTLER_COORD_Y_PIC_OFFSET)) / 2;
}

void AnimTask_CreateBestowItem(u8 taskId)
{
    u8 iconSpriteId = AddItemIconSprite(ANIM_TAG_ITEM_BAG, ANIM_TAG_ITEM_BAG, gLastUsedItem);

    if (iconSpriteId != MAX_SPRITES)
    {
        gSprites[iconSpriteId].oam.priority = 2;
        gSprites[iconSpriteId].callback = AnimThrowProjectile;
        ++gAnimVisualTaskCount;
    }
    DestroyAnimVisualTask(taskId);
}

//Creates purple flames that surround the target.
//No args.
void AnimTask_PurpleFlamesOnTarget(u8 taskId)
{
    struct Task *task = &gTasks[taskId];

    task->data[0] = 0;
    task->data[1] = 16;
    task->data[9] = GetBattlerSpriteCoord(gBattleAnimTarget, BATTLER_COORD_X_2);
    task->data[10] = GetBattlerYCoordWithElevation(gBattleAnimTarget);
    task->data[11] = (GetBattlerSpriteCoordAttr(gBattleAnimTarget, BATTLER_COORD_ATTR_WIDTH) / 2) + 8;
    task->data[7] = 0;
    task->data[5] = GetBattlerSpriteBGPriority(gBattleAnimTarget);
    task->data[6] = GetBattlerSpriteSubpriority(gBattleAnimTarget) - 2;
    task->data[3] = 0;
    task->data[4] = 16;
    SetGpuReg(REG_OFFSET_BLDCNT, (BLDCNT_EFFECT_BLEND | BLDCNT_TGT2_ALL));
    SetGpuReg(REG_OFFSET_BLDALPHA, BLDALPHA_BLEND(0, 0x10));
    task->data[8] = 0;
    task->func = AnimTask_GrudgeFlames_Step;
}

void AnimTask_TechnoBlast(u8 taskId)
{
    if (ItemId_GetHoldEffect(gBattleMons[gBattleAnimAttacker].item) == HOLD_EFFECT_DRIVE)
        gBattleAnimArgs[0] = ItemId_GetSecondaryId(gBattleMons[gBattleAnimAttacker].item);
    else
        gBattleAnimArgs[0] = 0;
    DestroyAnimVisualTask(taskId);
}

// Z MOVES
//Creates a twinkle at the location the target was knocked too in Twinkle Tackle
static void SpriteCB_TwinkleOnBattler(struct Sprite *sprite)
{
    struct Sprite* monSprite;

    if (gBattleAnimArgs[2] == ANIM_TARGET)
        monSprite = &gSprites[GetAnimBattlerSpriteId(ANIM_TARGET)];
    else
        monSprite = &gSprites[GetAnimBattlerSpriteId(ANIM_ATTACKER)];

    sprite->pos1 = monSprite->pos1;
    sprite->pos2 = monSprite->pos2;
    sprite->callback = RunStoredCallbackWhenAnimEnds;
    StoreSpriteCallbackInData6(sprite, DestroyAnimSprite);
}
<|MERGE_RESOLUTION|>--- conflicted
+++ resolved
@@ -4098,7 +4098,6 @@
 };
 const struct SpriteTemplate gGreenZMoveEnergySpriteTemplate =
 {
-<<<<<<< HEAD
     .tileTag = ANIM_TAG_FOCUS_ENERGY,
     .paletteTag = ANIM_TAG_WHIP_HIT,
     .oam = &gOamData_AffineOff_ObjNormal_16x32,
@@ -4129,52 +4128,6 @@
     .callback = AnimDragonDanceOrb
 };
 const struct SpriteTemplate gBreakneckBlitzHitSpriteTemplate = 
-=======
-    sprite->x = GetBattlerSpriteCoord2(target, BATTLER_COORD_X);
-    sprite->y = GetBattlerSpriteCoord2(target, BATTLER_COORD_Y);
-
-    SetAnimSpriteInitialXOffset(sprite, gBattleAnimArgs[0]);
-    sprite->y2 = gBattleAnimArgs[1];
-}
-
-static void InitSpritePosToAnimTargetsCentre(struct Sprite *sprite, bool8 respectMonPicOffsets)
-{
-    if (!respectMonPicOffsets)
-    {
-        sprite->x = (GetBattlerSpriteCoord2(gBattleAnimTarget, BATTLER_COORD_X)
-                       +  GetBattlerSpriteCoord2(BATTLE_PARTNER(gBattleAnimTarget), BATTLER_COORD_X)) / 2;
-        sprite->y = (GetBattlerSpriteCoord2(gBattleAnimTarget, BATTLER_COORD_Y)
-                       +  GetBattlerSpriteCoord2(BATTLE_PARTNER(gBattleAnimTarget), BATTLER_COORD_Y)) / 2;
-    }
-
-    SetAnimSpriteInitialXOffset(sprite, gBattleAnimArgs[0]);
-    sprite->y += gBattleAnimArgs[1];
-}
-
-static void InitSpritePosToAnimAttackersCentre(struct Sprite *sprite, bool8 respectMonPicOffsets)
-{
-    if (!respectMonPicOffsets)
-    {
-        sprite->x = (GetBattlerSpriteCoord2(gBattleAnimAttacker, BATTLER_COORD_X)
-                       +  GetBattlerSpriteCoord2(BATTLE_PARTNER(gBattleAnimAttacker), BATTLER_COORD_X)) / 2;
-        sprite->y = (GetBattlerSpriteCoord2(gBattleAnimAttacker, BATTLER_COORD_Y)
-                       +  GetBattlerSpriteCoord2(BATTLE_PARTNER(gBattleAnimAttacker), BATTLER_COORD_Y)) / 2;
-    }
-    else
-    {
-        sprite->x = (GetBattlerSpriteCoord2(gBattleAnimAttacker, BATTLER_COORD_X_2)
-                       +  GetBattlerSpriteCoord2(BATTLE_PARTNER(gBattleAnimAttacker), BATTLER_COORD_X_2)) / 2;
-        sprite->y = (GetBattlerSpriteCoord2(gBattleAnimAttacker, BATTLER_COORD_Y_PIC_OFFSET)
-                       +  GetBattlerSpriteCoord2(BATTLE_PARTNER(gBattleAnimAttacker), BATTLER_COORD_Y_PIC_OFFSET)) / 2;
-    }
-
-    SetAnimSpriteInitialXOffset(sprite, gBattleAnimArgs[0]);
-    sprite->y += gBattleAnimArgs[1];
-}
-
-//sprite callbacks
-static void SpriteCB_SpriteToCentreOfSide(struct Sprite* sprite)
->>>>>>> a58641cd
 {
     .tileTag = ANIM_TAG_IMPACT,
     .paletteTag = ANIM_TAG_FLAT_ROCK,
@@ -4187,7 +4140,6 @@
 // all out pummelling
 const struct SpriteTemplate gAllOutPummelingOnslaughtSpriteTemplate = 
 {
-<<<<<<< HEAD
     .tileTag = ANIM_TAG_HANDS_AND_FEET,
     .paletteTag = ANIM_TAG_IMPACT,
     .oam = &gOamData_AffineOff_ObjNormal_32x32,
@@ -4231,75 +4183,6 @@
     .callback = AnimReversalOrb
 };
 const struct SpriteTemplate gAcidDownpourAuraSpriteTemplate = 
-=======
-    u8 target = LoadBattleAnimTarget(0);
-
-    if (!IsBattlerSpriteVisible(target))
-    {
-        DestroyAnimSprite(sprite);
-    }
-    else
-    {
-        sprite->x = GetBattlerSpriteCoord(target, 0);
-        sprite->y = GetBattlerSpriteCoord(target, 1);
-        sprite->x += gBattleAnimArgs[1];
-        sprite->y += gBattleAnimArgs[2];
-        sprite->data[0] = 0;
-        sprite->data[1] = gBattleAnimArgs[3];
-        sprite->data[2] = gBattleAnimArgs[4];
-        sprite->data[3] = 0;
-        sprite->callback = AnimBrickBreakWall_Step;
-    }
-}
-
-static void SpriteCB_ToxicThreadWrap(struct Sprite *sprite)
-{
-    if (GetBattlerSide(gBattleAnimAttacker) != B_SIDE_PLAYER)
-        sprite->x -= gBattleAnimArgs[0];
-    else
-        sprite->x += gBattleAnimArgs[0];
-
-    sprite->y += gBattleAnimArgs[1];
-    if (GetBattlerSide(gBattleAnimTarget) == B_SIDE_PLAYER)
-        sprite->y += 8;
-
-    sprite->callback = AnimStringWrap_Step;
-}
-
-
-static void SpriteCB_GrowingSuperpower(struct Sprite *sprite)
-{
-    u8 battler;
-
-    if (gBattleAnimArgs[0] == 0)
-    {
-        sprite->x = GetBattlerSpriteCoord(gBattleAnimAttacker, 2);
-        sprite->y = GetBattlerSpriteCoord(gBattleAnimAttacker, 3);
-        battler = gBattleAnimTarget;
-        sprite->oam.priority = GetBattlerSpriteBGPriority(gBattleAnimAttacker);
-    }
-    else
-    {
-        battler = gBattleAnimAttacker;
-        sprite->oam.priority = GetBattlerSpriteBGPriority(gBattleAnimTarget);
-    }
-
-    if (GetBattlerSide(gBattleAnimAttacker) == B_SIDE_OPPONENT)
-        StartSpriteAffineAnim(sprite, 1);
-
-    sprite->data[0] = 16;
-    sprite->data[1] = sprite->x;
-    sprite->data[2] = GetBattlerSpriteCoord(battler, 2);
-    sprite->data[3] = sprite->y;
-    sprite->data[4] = GetBattlerSpriteCoord(battler, 3);
-
-    InitAnimLinearTranslation(sprite);
-    StoreSpriteCallbackInData6(sprite, DestroyAnimSprite);
-    sprite->callback = AnimTranslateLinear_WaitEnd;
-}
-
-static void SpriteCB_CentredSpiderWeb(struct Sprite* sprite)
->>>>>>> a58641cd
 {
     .tileTag = ANIM_TAG_POISON_BUBBLE,
     .paletteTag = ANIM_TAG_POISON_BUBBLE,
@@ -6694,53 +6577,53 @@
 
 static void InitSpritePosToGivenTarget(struct Sprite* sprite, u8 target)
 {
-    sprite->pos1.x = GetBattlerSpriteCoord2(target, BATTLER_COORD_X);
-    sprite->pos1.y = GetBattlerSpriteCoord2(target, BATTLER_COORD_Y);
+    sprite->x = GetBattlerSpriteCoord2(target, BATTLER_COORD_X);
+    sprite->y = GetBattlerSpriteCoord2(target, BATTLER_COORD_Y);
 
     SetAnimSpriteInitialXOffset(sprite, gBattleAnimArgs[0]);
-    sprite->pos2.y = gBattleAnimArgs[1];
+    sprite->y2 = gBattleAnimArgs[1];
 }
 
 static void InitSpritePosToAnimTargetsCentre(struct Sprite *sprite, bool8 respectMonPicOffsets)
 {
     if (!respectMonPicOffsets)
     {
-        sprite->pos1.x = (GetBattlerSpriteCoord2(gBattleAnimTarget, BATTLER_COORD_X)
+        sprite->x = (GetBattlerSpriteCoord2(gBattleAnimTarget, BATTLER_COORD_X)
                        +  GetBattlerSpriteCoord2(BATTLE_PARTNER(gBattleAnimTarget), BATTLER_COORD_X)) / 2;
-        sprite->pos1.y = (GetBattlerSpriteCoord2(gBattleAnimTarget, BATTLER_COORD_Y)
+        sprite->y = (GetBattlerSpriteCoord2(gBattleAnimTarget, BATTLER_COORD_Y)
                        +  GetBattlerSpriteCoord2(BATTLE_PARTNER(gBattleAnimTarget), BATTLER_COORD_Y)) / 2;
     }
 
     SetAnimSpriteInitialXOffset(sprite, gBattleAnimArgs[0]);
-    sprite->pos1.y += gBattleAnimArgs[1];
+    sprite->y += gBattleAnimArgs[1];
 }
 
 static void InitSpritePosToAnimAttackersCentre(struct Sprite *sprite, bool8 respectMonPicOffsets)
 {
     if (!respectMonPicOffsets)
     {
-        sprite->pos1.x = (GetBattlerSpriteCoord2(gBattleAnimAttacker, BATTLER_COORD_X)
+        sprite->x = (GetBattlerSpriteCoord2(gBattleAnimAttacker, BATTLER_COORD_X)
                        +  GetBattlerSpriteCoord2(BATTLE_PARTNER(gBattleAnimAttacker), BATTLER_COORD_X)) / 2;
-        sprite->pos1.y = (GetBattlerSpriteCoord2(gBattleAnimAttacker, BATTLER_COORD_Y)
+        sprite->y = (GetBattlerSpriteCoord2(gBattleAnimAttacker, BATTLER_COORD_Y)
                        +  GetBattlerSpriteCoord2(BATTLE_PARTNER(gBattleAnimAttacker), BATTLER_COORD_Y)) / 2;
     }
     else
     {
-        sprite->pos1.x = (GetBattlerSpriteCoord2(gBattleAnimAttacker, BATTLER_COORD_X_2)
+        sprite->x = (GetBattlerSpriteCoord2(gBattleAnimAttacker, BATTLER_COORD_X_2)
                        +  GetBattlerSpriteCoord2(BATTLE_PARTNER(gBattleAnimAttacker), BATTLER_COORD_X_2)) / 2;
-        sprite->pos1.y = (GetBattlerSpriteCoord2(gBattleAnimAttacker, BATTLER_COORD_Y_PIC_OFFSET)
+        sprite->y = (GetBattlerSpriteCoord2(gBattleAnimAttacker, BATTLER_COORD_Y_PIC_OFFSET)
                        +  GetBattlerSpriteCoord2(BATTLE_PARTNER(gBattleAnimAttacker), BATTLER_COORD_Y_PIC_OFFSET)) / 2;
     }
 
     SetAnimSpriteInitialXOffset(sprite, gBattleAnimArgs[0]);
-    sprite->pos1.y += gBattleAnimArgs[1];
+    sprite->y += gBattleAnimArgs[1];
 }
 
 //sprite callbacks
 static void AnimSoulStealingStar(struct Sprite *sprite)
 {
-    sprite->pos1.x += gBattleAnimArgs[0];
-    sprite->pos1.y += gBattleAnimArgs[1];
+    sprite->x += gBattleAnimArgs[0];
+    sprite->y += gBattleAnimArgs[1];
     sprite->data[0] = gBattleAnimArgs[3];
     sprite->data[1] = gBattleAnimArgs[4];
     sprite->data[2] = gBattleAnimArgs[5];
@@ -6751,8 +6634,8 @@
 {
     sprite->data[4] += sprite->data[0];
     sprite->data[5] += sprite->data[1];
-    sprite->pos2.x = sprite->data[4] >> 8;
-    sprite->pos2.y = sprite->data[5] >> 8;
+    sprite->x2 = sprite->data[4] >> 8;
+    sprite->y2 = sprite->data[5] >> 8;
     if (++sprite->data[3] == sprite->data[2])
         sprite->callback = AnimSoulStealingStar_Step2;
 }
@@ -6761,8 +6644,8 @@
 {
     sprite->data[4] -= sprite->data[0];
     sprite->data[5] -= sprite->data[1];
-    sprite->pos2.x = sprite->data[4] >> 8;
-    sprite->pos2.y = sprite->data[5] >> 8;
+    sprite->x2 = sprite->data[4] >> 8;
+    sprite->y2 = sprite->data[5] >> 8;
     if (--sprite->data[3] == 0)
         DestroySpriteAndMatrix(sprite);
 }
@@ -6771,7 +6654,7 @@
 static void AnimExtremeEvoboostCircle(struct Sprite *sprite)
 {
     InitSpritePosToAnimAttacker(sprite, FALSE);
-    sprite->pos1.y += 20;
+    sprite->y += 20;
     sprite->data[1] = 191;
     sprite->callback = AnimExtremeEvoboostCircle_Step;
     sprite->callback(sprite);
@@ -6779,8 +6662,8 @@
 
 static void AnimExtremeEvoboostCircle_Step(struct Sprite *sprite)
 {
-    sprite->pos2.x = Sin(sprite->data[1], 32);
-    sprite->pos2.y = Cos(sprite->data[1], 8);
+    sprite->x2 = Sin(sprite->data[1], 32);
+    sprite->y2 = Cos(sprite->data[1], 8);
     sprite->data[1] += 5;
     sprite->data[1] &= 0xFF;
     if (++sprite->data[0] == 71)
@@ -6792,8 +6675,8 @@
     switch (sprite->data[0])
     {
     case 0:
-        sprite->pos1.x = GetBattlerSpriteCoord(gBattleAnimTarget, BATTLER_COORD_X_2);
-        sprite->pos1.y = GetBattlerSpriteCoord(gBattleAnimTarget, BATTLER_COORD_Y_PIC_OFFSET);
+        sprite->x = GetBattlerSpriteCoord(gBattleAnimTarget, BATTLER_COORD_X_2);
+        sprite->y = GetBattlerSpriteCoord(gBattleAnimTarget, BATTLER_COORD_Y_PIC_OFFSET);
         StartSpriteAffineAnim(sprite, 2);
         sprite->data[0]++;
         break;
@@ -6807,7 +6690,7 @@
 static void AnimEllipticalGustAttacker(struct Sprite *sprite)
 {
     InitSpritePosToAnimAttacker(sprite, FALSE);
-    sprite->pos1.y += 20;
+    sprite->y += 20;
     sprite->data[1] = 191;
     sprite->callback = AnimEllipticalGustAttacker_Step;
     sprite->callback(sprite);
@@ -6815,8 +6698,8 @@
 
 static void AnimEllipticalGustAttacker_Step(struct Sprite *sprite)
 {
-    sprite->pos2.x = Sin(sprite->data[1], 32);
-    sprite->pos2.y = Cos(sprite->data[1], 8);
+    sprite->x2 = Sin(sprite->data[1], 32);
+    sprite->y2 = Cos(sprite->data[1], 8);
     sprite->data[1] += 5;
     sprite->data[1] &= 0xFF;
     if (++sprite->data[0] == 71)
@@ -6825,8 +6708,8 @@
 
 static void SetSpriteCoordsToAnimTargetCoords(struct Sprite *sprite)
 {
-    sprite->pos1.x = GetBattlerSpriteCoord(gBattleAnimTarget, BATTLER_COORD_X_2);
-    sprite->pos1.y = GetBattlerSpriteCoord(gBattleAnimTarget, BATTLER_COORD_Y_PIC_OFFSET);
+    sprite->x = GetBattlerSpriteCoord(gBattleAnimTarget, BATTLER_COORD_X_2);
+    sprite->y = GetBattlerSpriteCoord(gBattleAnimTarget, BATTLER_COORD_Y_PIC_OFFSET);
 }
 
 static void AnimBlastBurnTargetPlume(struct Sprite *sprite)
@@ -6834,14 +6717,14 @@
     SetSpriteCoordsToAnimTargetCoords(sprite);
     if (GetBattlerSide(gBattleAnimTarget))
     {
-        sprite->pos1.x -= gBattleAnimArgs[0];
-        sprite->pos1.y += gBattleAnimArgs[1];
+        sprite->x -= gBattleAnimArgs[0];
+        sprite->y += gBattleAnimArgs[1];
         sprite->data[2] = -gBattleAnimArgs[4];
     }
     else
     {
-        sprite->pos1.x += gBattleAnimArgs[0];
-        sprite->pos1.y += gBattleAnimArgs[1];
+        sprite->x += gBattleAnimArgs[0];
+        sprite->y += gBattleAnimArgs[1];
         sprite->data[2] = gBattleAnimArgs[4];
     }
 
@@ -6855,8 +6738,8 @@
 {
     if (++sprite->data[0] < sprite->data[4])
     {
-        sprite->pos2.x += sprite->data[2];
-        sprite->pos2.y += sprite->data[3];
+        sprite->x2 += sprite->data[2];
+        sprite->y2 += sprite->data[3];
     }
 
     if (sprite->data[0] == sprite->data[1])
@@ -6907,10 +6790,10 @@
     }
     else
     {
-        sprite->pos1.x = GetBattlerSpriteCoord(target, 0);
-        sprite->pos1.y = GetBattlerSpriteCoord(target, 1);
-        sprite->pos1.x += gBattleAnimArgs[1];
-        sprite->pos1.y += gBattleAnimArgs[2];
+        sprite->x = GetBattlerSpriteCoord(target, 0);
+        sprite->y = GetBattlerSpriteCoord(target, 1);
+        sprite->x += gBattleAnimArgs[1];
+        sprite->y += gBattleAnimArgs[2];
         sprite->data[0] = 0;
         sprite->data[1] = gBattleAnimArgs[3];
         sprite->data[2] = gBattleAnimArgs[4];
@@ -6922,13 +6805,13 @@
 static void SpriteCB_ToxicThreadWrap(struct Sprite *sprite)
 {
     if (GetBattlerSide(gBattleAnimAttacker) != B_SIDE_PLAYER)
-        sprite->pos1.x -= gBattleAnimArgs[0];
+        sprite->x -= gBattleAnimArgs[0];
     else
-        sprite->pos1.x += gBattleAnimArgs[0];
-
-    sprite->pos1.y += gBattleAnimArgs[1];
+        sprite->x += gBattleAnimArgs[0];
+
+    sprite->y += gBattleAnimArgs[1];
     if (GetBattlerSide(gBattleAnimTarget) == B_SIDE_PLAYER)
-        sprite->pos1.y += 8;
+        sprite->y += 8;
 
     sprite->callback = AnimStringWrap_Step;
 }
@@ -6940,8 +6823,8 @@
 
     if (gBattleAnimArgs[0] == 0)
     {
-        sprite->pos1.x = GetBattlerSpriteCoord(gBattleAnimAttacker, 2);
-        sprite->pos1.y = GetBattlerSpriteCoord(gBattleAnimAttacker, 3);
+        sprite->x = GetBattlerSpriteCoord(gBattleAnimAttacker, 2);
+        sprite->y = GetBattlerSpriteCoord(gBattleAnimAttacker, 3);
         battler = gBattleAnimTarget;
         sprite->oam.priority = GetBattlerSpriteBGPriority(gBattleAnimAttacker);
     }
@@ -6955,9 +6838,9 @@
         StartSpriteAffineAnim(sprite, 1);
 
     sprite->data[0] = 16;
-    sprite->data[1] = sprite->pos1.x;
+    sprite->data[1] = sprite->x;
     sprite->data[2] = GetBattlerSpriteCoord(battler, 2);
-    sprite->data[3] = sprite->pos1.y;
+    sprite->data[3] = sprite->y;
     sprite->data[4] = GetBattlerSpriteCoord(battler, 3);
 
     InitAnimLinearTranslation(sprite);
@@ -7667,8 +7550,8 @@
 //arg 2: initial y pixel offset
 static void SpriteCB_GeyserTarget(struct Sprite* sprite)
 {
-    sprite->pos1.x = GetBattlerSpriteCoord(gBattleAnimTarget, 2) + gBattleAnimArgs[1];
-    sprite->pos1.y = GetBattlerSpriteCoord(gBattleAnimTarget, 3) + gBattleAnimArgs[2];
+    sprite->x = GetBattlerSpriteCoord(gBattleAnimTarget, 2) + gBattleAnimArgs[1];
+    sprite->y = GetBattlerSpriteCoord(gBattleAnimTarget, 3) + gBattleAnimArgs[2];
 
     sprite->data[0] = gBattleAnimArgs[1] > 0 ? 1 : -1;
     sprite->callback = AnimMudSportDirtRising;
@@ -7718,8 +7601,8 @@
     {
         if (task->tTimer > task->tAnimLengthTime + 5) //Wait an extra few frames so the glint can be placed on the target
         {
-            sprite->pos1.x = task->tInitialXPos;
-            sprite->pos1.y = task->tInitialYPos;
+            sprite->x = task->tInitialXPos;
+            sprite->y = task->tInitialYPos;
             ResetSpriteRotScale(task->tSpriteId);
             DestroyAnimVisualTask(taskId);
         }
@@ -7732,12 +7615,12 @@
         s8 movement = sHomerunEnemyHorizontalMovement[task->tTimer];
         if (task->tSide == B_SIDE_PLAYER)
             movement *= -1;
-        sprite->pos1.x += movement;
+        sprite->x += movement;
 
         movement = sHomerunEnemyVerticalMovement[task->tTimer];
         if (task->tSide == B_SIDE_PLAYER)
             movement *= -1;
-        sprite->pos1.y += movement;
+        sprite->y += movement;
     }
 
     xScale = 0x180;
@@ -7766,8 +7649,8 @@
     task->tSpriteId = GetAnimBattlerSpriteId(ANIM_TARGET);
     task->tSide = GetBattlerSide(gBattleAnimTarget);
     task->tAnimLengthTime = gBattleAnimArgs[0];
-    task->tInitialXPos = gSprites[task->tSpriteId].pos1.x;
-    task->tInitialYPos = gSprites[task->tSpriteId].pos1.y;
+    task->tInitialXPos = gSprites[task->tSpriteId].x;
+    task->tInitialYPos = gSprites[task->tSpriteId].y;
     task->tTimer = 0;
     task->func = AnimTask_TwinkleTackleLaunchStep;
 
@@ -7931,8 +7814,10 @@
     else
         monSprite = &gSprites[GetAnimBattlerSpriteId(ANIM_ATTACKER)];
 
-    sprite->pos1 = monSprite->pos1;
-    sprite->pos2 = monSprite->pos2;
+    sprite->x = monSprite->x;
+    sprite->y = monSprite->y;
+    sprite->x2 = monSprite->x2;
+    sprite->y2 = monSprite->y2;
     sprite->callback = RunStoredCallbackWhenAnimEnds;
     StoreSpriteCallbackInData6(sprite, DestroyAnimSprite);
 }
