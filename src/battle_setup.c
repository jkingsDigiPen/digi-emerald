#include "global.h"
#include "battle.h"
#include "battle_setup.h"
#include "battle_transition.h"
#include "main.h"
#include "task.h"
#include "safari_zone.h"
#include "script.h"
#include "event_data.h"
#include "metatile_behavior.h"
#include "field_player_avatar.h"
#include "fieldmap.h"
#include "random.h"
#include "starter_choose.h"
#include "script_pokemon_80F8.h"
#include "palette.h"
#include "window.h"
#include "event_object_movement.h"
#include "event_scripts.h"
#include "tv.h"
#include "trainer_see.h"
#include "field_message_box.h"
#include "sound.h"
#include "strings.h"
#include "trainer_hill.h"
#include "secret_base.h"
#include "string_util.h"
#include "overworld.h"
#include "field_weather.h"
#include "battle_tower.h"
#include "gym_leader_rematch.h"
#include "battle_pike.h"
#include "battle_pyramid.h"
#include "fldeff.h"
#include "fldeff_misc.h"
#include "field_control_avatar.h"
#include "mirage_tower.h"
#include "field_screen_effect.h"
#include "data.h"
#include "constants/battle_frontier.h"
#include "constants/battle_setup.h"
#include "constants/game_stat.h"
#include "constants/items.h"
#include "constants/songs.h"
#include "constants/map_types.h"
#include "constants/maps.h"
#include "constants/species.h"
#include "constants/trainers.h"
#include "constants/trainer_hill.h"

enum
{
    TRAINER_PARAM_LOAD_VAL_8BIT,
    TRAINER_PARAM_LOAD_VAL_16BIT,
    TRAINER_PARAM_LOAD_VAL_32BIT,
    TRAINER_PARAM_CLEAR_VAL_8BIT,
    TRAINER_PARAM_CLEAR_VAL_16BIT,
    TRAINER_PARAM_CLEAR_VAL_32BIT,
    TRAINER_PARAM_LOAD_SCRIPT_RET_ADDR,
};

struct TrainerBattleParameter
{
    void *varPtr;
    u8 ptrType;
};

// this file's functions
static void DoBattlePikeWildBattle(void);
static void DoSafariBattle(void);
static void DoStandardWildBattle(bool32 isDouble);
static void CB2_EndWildBattle(void);
static void CB2_EndScriptedWildBattle(void);
static void TryUpdateGymLeaderRematchFromWild(void);
static void TryUpdateGymLeaderRematchFromTrainer(void);
static void CB2_GiveStarter(void);
static void CB2_StartFirstBattle(void);
static void CB2_EndFirstBattle(void);
static void CB2_EndTrainerBattle(void);
static bool32 IsPlayerDefeated(u32 battleOutcome);
static u16 GetRematchTrainerId(u16 trainerId);
static void RegisterTrainerInMatchCall(void);
static void HandleRematchVarsOnBattleEnd(void);
static const u8 *GetIntroSpeechOfApproachingTrainer(void);
static const u8 *GetTrainerCantBattleSpeech(void);

// ewram vars
EWRAM_DATA static u16 sTrainerBattleMode = 0;
EWRAM_DATA u16 gTrainerBattleOpponent_A = 0;
EWRAM_DATA u16 gTrainerBattleOpponent_B = 0;
EWRAM_DATA u16 gPartnerTrainerId = 0;
EWRAM_DATA static u16 sTrainerEventObjectLocalId = 0;
EWRAM_DATA static u8 *sTrainerAIntroSpeech = NULL;
EWRAM_DATA static u8 *sTrainerBIntroSpeech = NULL;
EWRAM_DATA static u8 *sTrainerADefeatSpeech = NULL;
EWRAM_DATA static u8 *sTrainerBDefeatSpeech = NULL;
EWRAM_DATA static u8 *sTrainerVictorySpeech = NULL;
EWRAM_DATA static u8 *sTrainerCannotBattleSpeech = NULL;
EWRAM_DATA static u8 *sTrainerBattleEndScript = NULL;
EWRAM_DATA static u8 *sTrainerABattleScriptRetAddr = NULL;
EWRAM_DATA static u8 *sTrainerBBattleScriptRetAddr = NULL;
EWRAM_DATA static bool8 sShouldCheckTrainerBScript = FALSE;
EWRAM_DATA static u8 sNoOfPossibleTrainerRetScripts = 0;

// const rom data

// The first transition is used if the enemy pokemon are lower level than our pokemon.
// Otherwise, the second transition is used.
static const u8 sBattleTransitionTable_Wild[][2] =
{
    {B_TRANSITION_SLICE,               B_TRANSITION_WHITEFADE},     // Normal
    {B_TRANSITION_CLOCKWISE_BLACKFADE, B_TRANSITION_GRID_SQUARES},  // Cave
    {B_TRANSITION_BLUR,                B_TRANSITION_GRID_SQUARES},  // Cave with flash used
    {B_TRANSITION_WAVE,                B_TRANSITION_RIPPLE},        // Water
};

static const u8 sBattleTransitionTable_Trainer[][2] =
{
    {B_TRANSITION_POKEBALLS_TRAIL, B_TRANSITION_SHARDS},        // Normal
    {B_TRANSITION_SHUFFLE,         B_TRANSITION_BIG_POKEBALL},  // Cave
    {B_TRANSITION_BLUR,            B_TRANSITION_GRID_SQUARES},  // Cave with flash used
    {B_TRANSITION_SWIRL,           B_TRANSITION_RIPPLE},        // Water
};

static const u8 sUnknown_0854FE98[] =
{
    B_TRANSITION_29, B_TRANSITION_30, B_TRANSITION_31, B_TRANSITION_32,
    B_TRANSITION_34, B_TRANSITION_35, B_TRANSITION_36, B_TRANSITION_37,
    B_TRANSITION_38, B_TRANSITION_39, B_TRANSITION_40, B_TRANSITION_41
};

static const u8 sUnknown_0854FEA4[] =
{
    B_TRANSITION_31, B_TRANSITION_32, B_TRANSITION_33
};

static const u8 sUnknown_0854FEA7[] =
{
    B_TRANSITION_29, B_TRANSITION_31, B_TRANSITION_32, B_TRANSITION_33
};

static const struct TrainerBattleParameter sOrdinaryBattleParams[] =
{
    {&sTrainerBattleMode,           TRAINER_PARAM_LOAD_VAL_8BIT},
    {&gTrainerBattleOpponent_A,     TRAINER_PARAM_LOAD_VAL_16BIT},
    {&sTrainerEventObjectLocalId,     TRAINER_PARAM_LOAD_VAL_16BIT},
    {&sTrainerAIntroSpeech,         TRAINER_PARAM_LOAD_VAL_32BIT},
    {&sTrainerADefeatSpeech,        TRAINER_PARAM_LOAD_VAL_32BIT},
    {&sTrainerVictorySpeech,        TRAINER_PARAM_CLEAR_VAL_32BIT},
    {&sTrainerCannotBattleSpeech,   TRAINER_PARAM_CLEAR_VAL_32BIT},
    {&sTrainerABattleScriptRetAddr, TRAINER_PARAM_CLEAR_VAL_32BIT},
    {&sTrainerBattleEndScript,      TRAINER_PARAM_LOAD_SCRIPT_RET_ADDR},
};

static const struct TrainerBattleParameter sContinueScriptBattleParams[] =
{
    {&sTrainerBattleMode,           TRAINER_PARAM_LOAD_VAL_8BIT},
    {&gTrainerBattleOpponent_A,     TRAINER_PARAM_LOAD_VAL_16BIT},
    {&sTrainerEventObjectLocalId,     TRAINER_PARAM_LOAD_VAL_16BIT},
    {&sTrainerAIntroSpeech,         TRAINER_PARAM_LOAD_VAL_32BIT},
    {&sTrainerADefeatSpeech,        TRAINER_PARAM_LOAD_VAL_32BIT},
    {&sTrainerVictorySpeech,        TRAINER_PARAM_CLEAR_VAL_32BIT},
    {&sTrainerCannotBattleSpeech,   TRAINER_PARAM_CLEAR_VAL_32BIT},
    {&sTrainerABattleScriptRetAddr, TRAINER_PARAM_LOAD_VAL_32BIT},
    {&sTrainerBattleEndScript,      TRAINER_PARAM_LOAD_SCRIPT_RET_ADDR},
};

static const struct TrainerBattleParameter sDoubleBattleParams[] =
{
    {&sTrainerBattleMode,           TRAINER_PARAM_LOAD_VAL_8BIT},
    {&gTrainerBattleOpponent_A,     TRAINER_PARAM_LOAD_VAL_16BIT},
    {&sTrainerEventObjectLocalId,     TRAINER_PARAM_LOAD_VAL_16BIT},
    {&sTrainerAIntroSpeech,         TRAINER_PARAM_LOAD_VAL_32BIT},
    {&sTrainerADefeatSpeech,        TRAINER_PARAM_LOAD_VAL_32BIT},
    {&sTrainerVictorySpeech,        TRAINER_PARAM_CLEAR_VAL_32BIT},
    {&sTrainerCannotBattleSpeech,   TRAINER_PARAM_LOAD_VAL_32BIT},
    {&sTrainerABattleScriptRetAddr, TRAINER_PARAM_CLEAR_VAL_32BIT},
    {&sTrainerBattleEndScript,      TRAINER_PARAM_LOAD_SCRIPT_RET_ADDR},
};

static const struct TrainerBattleParameter sOrdinaryNoIntroBattleParams[] =
{
    {&sTrainerBattleMode,           TRAINER_PARAM_LOAD_VAL_8BIT},
    {&gTrainerBattleOpponent_A,     TRAINER_PARAM_LOAD_VAL_16BIT},
    {&sTrainerEventObjectLocalId,     TRAINER_PARAM_LOAD_VAL_16BIT},
    {&sTrainerAIntroSpeech,         TRAINER_PARAM_CLEAR_VAL_32BIT},
    {&sTrainerADefeatSpeech,        TRAINER_PARAM_LOAD_VAL_32BIT},
    {&sTrainerVictorySpeech,        TRAINER_PARAM_CLEAR_VAL_32BIT},
    {&sTrainerCannotBattleSpeech,   TRAINER_PARAM_CLEAR_VAL_32BIT},
    {&sTrainerABattleScriptRetAddr, TRAINER_PARAM_CLEAR_VAL_32BIT},
    {&sTrainerBattleEndScript,      TRAINER_PARAM_LOAD_SCRIPT_RET_ADDR},
};

static const struct TrainerBattleParameter sContinueScriptDoubleBattleParams[] =
{
    {&sTrainerBattleMode,           TRAINER_PARAM_LOAD_VAL_8BIT},
    {&gTrainerBattleOpponent_A,     TRAINER_PARAM_LOAD_VAL_16BIT},
    {&sTrainerEventObjectLocalId,     TRAINER_PARAM_LOAD_VAL_16BIT},
    {&sTrainerAIntroSpeech,         TRAINER_PARAM_LOAD_VAL_32BIT},
    {&sTrainerADefeatSpeech,        TRAINER_PARAM_LOAD_VAL_32BIT},
    {&sTrainerVictorySpeech,        TRAINER_PARAM_CLEAR_VAL_32BIT},
    {&sTrainerCannotBattleSpeech,   TRAINER_PARAM_LOAD_VAL_32BIT},
    {&sTrainerABattleScriptRetAddr, TRAINER_PARAM_LOAD_VAL_32BIT},
    {&sTrainerBattleEndScript,      TRAINER_PARAM_LOAD_SCRIPT_RET_ADDR},
};

static const struct TrainerBattleParameter sTrainerBOrdinaryBattleParams[] =
{
    {&sTrainerBattleMode,           TRAINER_PARAM_LOAD_VAL_8BIT},
    {&gTrainerBattleOpponent_B,     TRAINER_PARAM_LOAD_VAL_16BIT},
    {&sTrainerEventObjectLocalId,     TRAINER_PARAM_LOAD_VAL_16BIT},
    {&sTrainerBIntroSpeech,         TRAINER_PARAM_LOAD_VAL_32BIT},
    {&sTrainerBDefeatSpeech,        TRAINER_PARAM_LOAD_VAL_32BIT},
    {&sTrainerVictorySpeech,        TRAINER_PARAM_CLEAR_VAL_32BIT},
    {&sTrainerCannotBattleSpeech,   TRAINER_PARAM_CLEAR_VAL_32BIT},
    {&sTrainerBBattleScriptRetAddr, TRAINER_PARAM_CLEAR_VAL_32BIT},
    {&sTrainerBattleEndScript,      TRAINER_PARAM_LOAD_SCRIPT_RET_ADDR},
};

static const struct TrainerBattleParameter sTrainerBContinueScriptBattleParams[] =
{
    {&sTrainerBattleMode,           TRAINER_PARAM_LOAD_VAL_8BIT},
    {&gTrainerBattleOpponent_B,     TRAINER_PARAM_LOAD_VAL_16BIT},
    {&sTrainerEventObjectLocalId,     TRAINER_PARAM_LOAD_VAL_16BIT},
    {&sTrainerBIntroSpeech,         TRAINER_PARAM_LOAD_VAL_32BIT},
    {&sTrainerBDefeatSpeech,        TRAINER_PARAM_LOAD_VAL_32BIT},
    {&sTrainerVictorySpeech,        TRAINER_PARAM_CLEAR_VAL_32BIT},
    {&sTrainerCannotBattleSpeech,   TRAINER_PARAM_CLEAR_VAL_32BIT},
    {&sTrainerBBattleScriptRetAddr, TRAINER_PARAM_LOAD_VAL_32BIT},
    {&sTrainerBattleEndScript,      TRAINER_PARAM_LOAD_SCRIPT_RET_ADDR},
};

#define REMATCH(trainer1, trainer2, trainer3, trainer4, trainer5, map)  \
{                                                                       \
    .trainerIds = {trainer1, trainer2, trainer3, trainer4, trainer5},    \
    .mapGroup = MAP_GROUP(map),                                         \
    .mapNum = MAP_NUM(map),                                             \
}

const struct RematchTrainer gRematchTable[REMATCH_TABLE_ENTRIES] =
{
    [REMATCH_ROSE] = REMATCH(TRAINER_ROSE_1, TRAINER_ROSE_2, TRAINER_ROSE_3, TRAINER_ROSE_4, TRAINER_ROSE_5, ROUTE118),
    [REMATCH_ANDRES] = REMATCH(TRAINER_ANDRES_1, TRAINER_ANDRES_2, TRAINER_ANDRES_3, TRAINER_ANDRES_4, TRAINER_ANDRES_5, ROUTE105),
    [REMATCH_DUSTY] = REMATCH(TRAINER_DUSTY_1, TRAINER_DUSTY_2, TRAINER_DUSTY_3, TRAINER_DUSTY_4, TRAINER_DUSTY_5, ROUTE111),
    [REMATCH_LOLA] = REMATCH(TRAINER_LOLA_1, TRAINER_LOLA_2, TRAINER_LOLA_3, TRAINER_LOLA_4, TRAINER_LOLA_5, ROUTE109),
    [REMATCH_RICKY] = REMATCH(TRAINER_RICKY_1, TRAINER_RICKY_2, TRAINER_RICKY_3, TRAINER_RICKY_4, TRAINER_RICKY_5, ROUTE109),
    [REMATCH_LILA_AND_ROY] = REMATCH(TRAINER_LILA_AND_ROY_1, TRAINER_LILA_AND_ROY_2, TRAINER_LILA_AND_ROY_3, TRAINER_LILA_AND_ROY_4, TRAINER_LILA_AND_ROY_5, ROUTE124),
    [REMATCH_CRISTIN] = REMATCH(TRAINER_CRISTIN_1, TRAINER_CRISTIN_2, TRAINER_CRISTIN_3, TRAINER_CRISTIN_4, TRAINER_CRISTIN_5, ROUTE121),
    [REMATCH_BROOKE] = REMATCH(TRAINER_BROOKE_1, TRAINER_BROOKE_2, TRAINER_BROOKE_3, TRAINER_BROOKE_4, TRAINER_BROOKE_5, ROUTE111),
    [REMATCH_WILTON] = REMATCH(TRAINER_WILTON_1, TRAINER_WILTON_2, TRAINER_WILTON_3, TRAINER_WILTON_4, TRAINER_WILTON_5, ROUTE111),
    [REMATCH_VALERIE] = REMATCH(TRAINER_VALERIE_1, TRAINER_VALERIE_2, TRAINER_VALERIE_3, TRAINER_VALERIE_4, TRAINER_VALERIE_5, MT_PYRE_6F),
    [REMATCH_CINDY] = REMATCH(TRAINER_CINDY_1, TRAINER_CINDY_3, TRAINER_CINDY_4, TRAINER_CINDY_5, TRAINER_CINDY_6, ROUTE104),
    [REMATCH_THALIA] = REMATCH(TRAINER_THALIA_1, TRAINER_THALIA_2, TRAINER_THALIA_3, TRAINER_THALIA_4, TRAINER_THALIA_5, ABANDONED_SHIP_ROOMS_1F),
    [REMATCH_JESSICA] = REMATCH(TRAINER_JESSICA_1, TRAINER_JESSICA_2, TRAINER_JESSICA_3, TRAINER_JESSICA_4, TRAINER_JESSICA_5, ROUTE121),
    [REMATCH_WINSTON] = REMATCH(TRAINER_WINSTON_1, TRAINER_WINSTON_2, TRAINER_WINSTON_3, TRAINER_WINSTON_4, TRAINER_WINSTON_5, ROUTE104),
    [REMATCH_STEVE] = REMATCH(TRAINER_STEVE_1, TRAINER_STEVE_2, TRAINER_STEVE_3, TRAINER_STEVE_4, TRAINER_STEVE_5, ROUTE114),
    [REMATCH_TONY] = REMATCH(TRAINER_TONY_1, TRAINER_TONY_2, TRAINER_TONY_3, TRAINER_TONY_4, TRAINER_TONY_5, ROUTE107),
    [REMATCH_NOB] = REMATCH(TRAINER_NOB_1, TRAINER_NOB_2, TRAINER_NOB_3, TRAINER_NOB_4, TRAINER_NOB_5, ROUTE115),
    [REMATCH_KOJI] = REMATCH(TRAINER_KOJI_1, TRAINER_KOJI_2, TRAINER_KOJI_3, TRAINER_KOJI_4, TRAINER_KOJI_5, ROUTE127),
    [REMATCH_FERNANDO] = REMATCH(TRAINER_FERNANDO_1, TRAINER_FERNANDO_2, TRAINER_FERNANDO_3, TRAINER_FERNANDO_4, TRAINER_FERNANDO_5, ROUTE123),
    [REMATCH_DALTON] = REMATCH(TRAINER_DALTON_1, TRAINER_DALTON_2, TRAINER_DALTON_3, TRAINER_DALTON_4, TRAINER_DALTON_5, ROUTE118),
    [REMATCH_BERNIE] = REMATCH(TRAINER_BERNIE_1, TRAINER_BERNIE_2, TRAINER_BERNIE_3, TRAINER_BERNIE_4, TRAINER_BERNIE_5, ROUTE114),
    [REMATCH_ETHAN] = REMATCH(TRAINER_ETHAN_1, TRAINER_ETHAN_2, TRAINER_ETHAN_3, TRAINER_ETHAN_4, TRAINER_ETHAN_5, JAGGED_PASS),
    [REMATCH_JOHN_AND_JAY] = REMATCH(TRAINER_JOHN_AND_JAY_1, TRAINER_JOHN_AND_JAY_2, TRAINER_JOHN_AND_JAY_3, TRAINER_JOHN_AND_JAY_4, TRAINER_JOHN_AND_JAY_5, METEOR_FALLS_1F_2R),
    [REMATCH_JEFFREY] = REMATCH(TRAINER_JEFFREY_1, TRAINER_JEFFREY_2, TRAINER_JEFFREY_3, TRAINER_JEFFREY_4, TRAINER_JEFFREY_5, ROUTE120),
    [REMATCH_CAMERON] = REMATCH(TRAINER_CAMERON_1, TRAINER_CAMERON_2, TRAINER_CAMERON_3, TRAINER_CAMERON_4, TRAINER_CAMERON_5, ROUTE123),
    [REMATCH_JACKI] = REMATCH(TRAINER_JACKI_1, TRAINER_JACKI_2, TRAINER_JACKI_3, TRAINER_JACKI_4, TRAINER_JACKI_5, ROUTE123),
    [REMATCH_WALTER] = REMATCH(TRAINER_WALTER_1, TRAINER_WALTER_2, TRAINER_WALTER_3, TRAINER_WALTER_4, TRAINER_WALTER_5, ROUTE121),
    [REMATCH_KAREN] = REMATCH(TRAINER_KAREN_1, TRAINER_KAREN_2, TRAINER_KAREN_3, TRAINER_KAREN_4, TRAINER_KAREN_5, ROUTE116),
    [REMATCH_JERRY] = REMATCH(TRAINER_JERRY_1, TRAINER_JERRY_2, TRAINER_JERRY_3, TRAINER_JERRY_4, TRAINER_JERRY_5, ROUTE116),
    [REMATCH_ANNA_AND_MEG] = REMATCH(TRAINER_ANNA_AND_MEG_1, TRAINER_ANNA_AND_MEG_2, TRAINER_ANNA_AND_MEG_3, TRAINER_ANNA_AND_MEG_4, TRAINER_ANNA_AND_MEG_5, ROUTE117),
    [REMATCH_ISABEL] = REMATCH(TRAINER_ISABEL_1, TRAINER_ISABEL_2, TRAINER_ISABEL_3, TRAINER_ISABEL_4, TRAINER_ISABEL_5, ROUTE110),
    [REMATCH_MIGUEL] = REMATCH(TRAINER_MIGUEL_1, TRAINER_MIGUEL_2, TRAINER_MIGUEL_3, TRAINER_MIGUEL_4, TRAINER_MIGUEL_5, ROUTE103),
    [REMATCH_TIMOTHY] = REMATCH(TRAINER_TIMOTHY_1, TRAINER_TIMOTHY_2, TRAINER_TIMOTHY_3, TRAINER_TIMOTHY_4, TRAINER_TIMOTHY_5, ROUTE115),
    [REMATCH_SHELBY] = REMATCH(TRAINER_SHELBY_1, TRAINER_SHELBY_2, TRAINER_SHELBY_3, TRAINER_SHELBY_4, TRAINER_SHELBY_5, MT_CHIMNEY),
    [REMATCH_CALVIN] = REMATCH(TRAINER_CALVIN_1, TRAINER_CALVIN_2, TRAINER_CALVIN_3, TRAINER_CALVIN_4, TRAINER_CALVIN_5, ROUTE102),
    [REMATCH_ELLIOT] = REMATCH(TRAINER_ELLIOT_1, TRAINER_ELLIOT_2, TRAINER_ELLIOT_3, TRAINER_ELLIOT_4, TRAINER_ELLIOT_5, ROUTE106),
    [REMATCH_ISAIAH] = REMATCH(TRAINER_ISAIAH_1, TRAINER_ISAIAH_2, TRAINER_ISAIAH_3, TRAINER_ISAIAH_4, TRAINER_ISAIAH_5, ROUTE128),
    [REMATCH_MARIA] = REMATCH(TRAINER_MARIA_1, TRAINER_MARIA_2, TRAINER_MARIA_3, TRAINER_MARIA_4, TRAINER_MARIA_5, ROUTE117),
    [REMATCH_ABIGAIL] = REMATCH(TRAINER_ABIGAIL_1, TRAINER_ABIGAIL_2, TRAINER_ABIGAIL_3, TRAINER_ABIGAIL_4, TRAINER_ABIGAIL_5, ROUTE110),
    [REMATCH_DYLAN] = REMATCH(TRAINER_DYLAN_1, TRAINER_DYLAN_2, TRAINER_DYLAN_3, TRAINER_DYLAN_4, TRAINER_DYLAN_5, ROUTE117),
    [REMATCH_KATELYN] = REMATCH(TRAINER_KATELYN_1, TRAINER_KATELYN_2, TRAINER_KATELYN_3, TRAINER_KATELYN_4, TRAINER_KATELYN_5, ROUTE128),
    [REMATCH_BENJAMIN] = REMATCH(TRAINER_BENJAMIN_1, TRAINER_BENJAMIN_2, TRAINER_BENJAMIN_3, TRAINER_BENJAMIN_4, TRAINER_BENJAMIN_5, ROUTE110),
    [REMATCH_PABLO] = REMATCH(TRAINER_PABLO_1, TRAINER_PABLO_2, TRAINER_PABLO_3, TRAINER_PABLO_4, TRAINER_PABLO_5, ROUTE126),
    [REMATCH_NICOLAS] = REMATCH(TRAINER_NICOLAS_1, TRAINER_NICOLAS_2, TRAINER_NICOLAS_3, TRAINER_NICOLAS_4, TRAINER_NICOLAS_5, METEOR_FALLS_1F_2R),
    [REMATCH_ROBERT] = REMATCH(TRAINER_ROBERT_1, TRAINER_ROBERT_2, TRAINER_ROBERT_3, TRAINER_ROBERT_4, TRAINER_ROBERT_5, ROUTE120),
    [REMATCH_LAO] = REMATCH(TRAINER_LAO_1, TRAINER_LAO_2, TRAINER_LAO_3, TRAINER_LAO_4, TRAINER_LAO_5, ROUTE113),
    [REMATCH_CYNDY] = REMATCH(TRAINER_CYNDY_1, TRAINER_CYNDY_2, TRAINER_CYNDY_3, TRAINER_CYNDY_4, TRAINER_CYNDY_5, ROUTE115),
    [REMATCH_MADELINE] = REMATCH(TRAINER_MADELINE_1, TRAINER_MADELINE_2, TRAINER_MADELINE_3, TRAINER_MADELINE_4, TRAINER_MADELINE_5, ROUTE113),
    [REMATCH_JENNY] = REMATCH(TRAINER_JENNY_1, TRAINER_JENNY_2, TRAINER_JENNY_3, TRAINER_JENNY_4, TRAINER_JENNY_5, ROUTE124),
    [REMATCH_DIANA] = REMATCH(TRAINER_DIANA_1, TRAINER_DIANA_2, TRAINER_DIANA_3, TRAINER_DIANA_4, TRAINER_DIANA_5, JAGGED_PASS),
    [REMATCH_AMY_AND_LIV] = REMATCH(TRAINER_AMY_AND_LIV_1, TRAINER_AMY_AND_LIV_2, TRAINER_AMY_AND_LIV_4, TRAINER_AMY_AND_LIV_5, TRAINER_AMY_AND_LIV_6, ROUTE103),
    [REMATCH_ERNEST] = REMATCH(TRAINER_ERNEST_1, TRAINER_ERNEST_2, TRAINER_ERNEST_3, TRAINER_ERNEST_4, TRAINER_ERNEST_5, ROUTE125),
    [REMATCH_CORY] = REMATCH(TRAINER_CORY_1, TRAINER_CORY_2, TRAINER_CORY_3, TRAINER_CORY_4, TRAINER_CORY_5, ROUTE108),
    [REMATCH_EDWIN] = REMATCH(TRAINER_EDWIN_1, TRAINER_EDWIN_2, TRAINER_EDWIN_3, TRAINER_EDWIN_4, TRAINER_EDWIN_5, ROUTE110),
    [REMATCH_LYDIA] = REMATCH(TRAINER_LYDIA_1, TRAINER_LYDIA_2, TRAINER_LYDIA_3, TRAINER_LYDIA_4, TRAINER_LYDIA_5, ROUTE117),
    [REMATCH_ISAAC] = REMATCH(TRAINER_ISAAC_1, TRAINER_ISAAC_2, TRAINER_ISAAC_3, TRAINER_ISAAC_4, TRAINER_ISAAC_5, ROUTE117),
    [REMATCH_GABRIELLE] = REMATCH(TRAINER_GABRIELLE_1, TRAINER_GABRIELLE_2, TRAINER_GABRIELLE_3, TRAINER_GABRIELLE_4, TRAINER_GABRIELLE_5, MT_PYRE_3F),
    [REMATCH_CATHERINE] = REMATCH(TRAINER_CATHERINE_1, TRAINER_CATHERINE_2, TRAINER_CATHERINE_3, TRAINER_CATHERINE_4, TRAINER_CATHERINE_5, ROUTE119),
    [REMATCH_JACKSON] = REMATCH(TRAINER_JACKSON_1, TRAINER_JACKSON_2, TRAINER_JACKSON_3, TRAINER_JACKSON_4, TRAINER_JACKSON_5, ROUTE119),
    [REMATCH_HALEY] = REMATCH(TRAINER_HALEY_1, TRAINER_HALEY_2, TRAINER_HALEY_3, TRAINER_HALEY_4, TRAINER_HALEY_5, ROUTE104),
    [REMATCH_JAMES] = REMATCH(TRAINER_JAMES_1, TRAINER_JAMES_2, TRAINER_JAMES_3, TRAINER_JAMES_4, TRAINER_JAMES_5, PETALBURG_WOODS),
    [REMATCH_TRENT] = REMATCH(TRAINER_TRENT_1, TRAINER_TRENT_2, TRAINER_TRENT_3, TRAINER_TRENT_4, TRAINER_TRENT_5, ROUTE112),
    [REMATCH_SAWYER] = REMATCH(TRAINER_SAWYER_1, TRAINER_SAWYER_2, TRAINER_SAWYER_3, TRAINER_SAWYER_4, TRAINER_SAWYER_5, MT_CHIMNEY),
    [REMATCH_KIRA_AND_DAN] = REMATCH(TRAINER_KIRA_AND_DAN_1, TRAINER_KIRA_AND_DAN_2, TRAINER_KIRA_AND_DAN_3, TRAINER_KIRA_AND_DAN_4, TRAINER_KIRA_AND_DAN_5, ABANDONED_SHIP_ROOMS2_1F),
    [REMATCH_WALLY_3] = REMATCH(TRAINER_WALLY_3, TRAINER_WALLY_4, TRAINER_WALLY_5, TRAINER_WALLY_6, TRAINER_WALLY_6, VICTORY_ROAD_1F),
    [REMATCH_ROXANNE] = REMATCH(TRAINER_ROXANNE_1, TRAINER_ROXANNE_2, TRAINER_ROXANNE_3, TRAINER_ROXANNE_4, TRAINER_ROXANNE_5, RUSTBORO_CITY),
    [REMATCH_BRAWLY] = REMATCH(TRAINER_BRAWLY_1, TRAINER_BRAWLY_2, TRAINER_BRAWLY_3, TRAINER_BRAWLY_4, TRAINER_BRAWLY_5, DEWFORD_TOWN),
    [REMATCH_WATTSON] = REMATCH(TRAINER_WATTSON_1, TRAINER_WATTSON_2, TRAINER_WATTSON_3, TRAINER_WATTSON_4, TRAINER_WATTSON_5, MAUVILLE_CITY),
    [REMATCH_FLANNERY] = REMATCH(TRAINER_FLANNERY_1, TRAINER_FLANNERY_2, TRAINER_FLANNERY_3, TRAINER_FLANNERY_4, TRAINER_FLANNERY_5, LAVARIDGE_TOWN),
    [REMATCH_NORMAN] = REMATCH(TRAINER_NORMAN_1, TRAINER_NORMAN_2, TRAINER_NORMAN_3, TRAINER_NORMAN_4, TRAINER_NORMAN_5, PETALBURG_CITY),
    [REMATCH_WINONA] = REMATCH(TRAINER_WINONA_1, TRAINER_WINONA_2, TRAINER_WINONA_3, TRAINER_WINONA_4, TRAINER_WINONA_5, FORTREE_CITY),
    [REMATCH_TATE_AND_LIZA] = REMATCH(TRAINER_TATE_AND_LIZA_1, TRAINER_TATE_AND_LIZA_2, TRAINER_TATE_AND_LIZA_3, TRAINER_TATE_AND_LIZA_4, TRAINER_TATE_AND_LIZA_5, MOSSDEEP_CITY),
    [REMATCH_JUAN] = REMATCH(TRAINER_JUAN_1, TRAINER_JUAN_2, TRAINER_JUAN_3, TRAINER_JUAN_4, TRAINER_JUAN_5, SOOTOPOLIS_CITY),
    [REMATCH_SIDNEY] = REMATCH(TRAINER_SIDNEY, TRAINER_SIDNEY, TRAINER_SIDNEY, TRAINER_SIDNEY, TRAINER_SIDNEY, EVER_GRANDE_CITY),
    [REMATCH_PHOEBE] = REMATCH(TRAINER_PHOEBE, TRAINER_PHOEBE, TRAINER_PHOEBE, TRAINER_PHOEBE, TRAINER_PHOEBE, EVER_GRANDE_CITY),
    [REMATCH_GLACIA] = REMATCH(TRAINER_GLACIA, TRAINER_GLACIA, TRAINER_GLACIA, TRAINER_GLACIA, TRAINER_GLACIA, EVER_GRANDE_CITY),
    [REMATCH_DRAKE] = REMATCH(TRAINER_DRAKE, TRAINER_DRAKE, TRAINER_DRAKE, TRAINER_DRAKE, TRAINER_DRAKE, EVER_GRANDE_CITY),
    [REMATCH_WALLACE] = REMATCH(TRAINER_WALLACE, TRAINER_WALLACE, TRAINER_WALLACE, TRAINER_WALLACE, TRAINER_WALLACE, EVER_GRANDE_CITY),
};

static const u16 sBadgeFlags[8] =
{
    FLAG_BADGE01_GET, FLAG_BADGE02_GET, FLAG_BADGE03_GET, FLAG_BADGE04_GET,
    FLAG_BADGE05_GET, FLAG_BADGE06_GET, FLAG_BADGE07_GET, FLAG_BADGE08_GET,
};

#define tState data[0]
#define tTransition data[1]

static void Task_BattleStart(u8 taskId)
{
    s16 *data = gTasks[taskId].data;

    switch (tState)
    {
    case 0:
        if (!FldEffPoison_IsActive()) // is poison not active?
        {
            BattleTransition_StartOnField(tTransition);
            ClearMirageTowerPulseBlendEffect();
            tState++; // go to case 1.
        }
        break;
    case 1:
        if (IsBattleTransitionDone() == TRUE)
        {
            CleanupOverworldWindowsAndTilemaps();
            SetMainCallback2(CB2_InitBattle);
            RestartWildEncounterImmunitySteps();
            ClearPoisonStepCounter();
            DestroyTask(taskId);
        }
        break;
    }
}

static void CreateBattleStartTask(u8 transition, u16 song)
{
    u8 taskId = CreateTask(Task_BattleStart, 1);

    gTasks[taskId].tTransition = transition;
    PlayMapChosenOrBattleBGM(song);
}

#undef tState
#undef tTransition

void BattleSetup_StartWildBattle(void)
{
    if (GetSafariZoneFlag())
        DoSafariBattle();
    else
        DoStandardWildBattle(FALSE);
}

void BattleSetup_StartDoubleWildBattle(void)
{
    DoStandardWildBattle(TRUE);
}

void BattleSetup_StartBattlePikeWildBattle(void)
{
    DoBattlePikeWildBattle();
}

static void DoStandardWildBattle(bool32 isDouble)
{
    ScriptContext2_Enable();
    FreezeEventObjects();
    sub_808BCF4();
    gMain.savedCallback = CB2_EndWildBattle;
    gBattleTypeFlags = 0;
    if (isDouble)
        gBattleTypeFlags |= BATTLE_TYPE_DOUBLE;
    if (InBattlePyramid())
    {
        VarSet(VAR_TEMP_E, 0);
        gBattleTypeFlags |= BATTLE_TYPE_PYRAMID;
    }
    CreateBattleStartTask(GetWildBattleTransition(), 0);
    IncrementGameStat(GAME_STAT_TOTAL_BATTLES);
    IncrementGameStat(GAME_STAT_WILD_BATTLES);
    IncrementDailyWildBattles();
    TryUpdateGymLeaderRematchFromWild();
}

void BattleSetup_StartRoamerBattle(void)
{
    ScriptContext2_Enable();
    FreezeEventObjects();
    sub_808BCF4();
    gMain.savedCallback = CB2_EndWildBattle;
    gBattleTypeFlags = BATTLE_TYPE_ROAMER;
    CreateBattleStartTask(GetWildBattleTransition(), 0);
    IncrementGameStat(GAME_STAT_TOTAL_BATTLES);
    IncrementGameStat(GAME_STAT_WILD_BATTLES);
    IncrementDailyWildBattles();
    TryUpdateGymLeaderRematchFromWild();
}

static void DoSafariBattle(void)
{
    ScriptContext2_Enable();
    FreezeEventObjects();
    sub_808BCF4();
    gMain.savedCallback = CB2_EndSafariBattle;
    gBattleTypeFlags = BATTLE_TYPE_SAFARI;
    CreateBattleStartTask(GetWildBattleTransition(), 0);
}

static void DoBattlePikeWildBattle(void)
{
    ScriptContext2_Enable();
    FreezeEventObjects();
    sub_808BCF4();
    gMain.savedCallback = CB2_EndWildBattle;
    gBattleTypeFlags = BATTLE_TYPE_PIKE;
    CreateBattleStartTask(GetWildBattleTransition(), 0);
    IncrementGameStat(GAME_STAT_TOTAL_BATTLES);
    IncrementGameStat(GAME_STAT_WILD_BATTLES);
    IncrementDailyWildBattles();
    TryUpdateGymLeaderRematchFromWild();
}

static void DoTrainerBattle(void)
{
    CreateBattleStartTask(GetTrainerBattleTransition(), 0);
    IncrementGameStat(GAME_STAT_TOTAL_BATTLES);
    IncrementGameStat(GAME_STAT_TRAINER_BATTLES);
    TryUpdateGymLeaderRematchFromTrainer();
}

static void sub_80B0828(void)
{
    if (InBattlePyramid())
        CreateBattleStartTask(sub_80B100C(10), 0);
    else
        CreateBattleStartTask(sub_80B100C(11), 0);

    IncrementGameStat(GAME_STAT_TOTAL_BATTLES);
    IncrementGameStat(GAME_STAT_TRAINER_BATTLES);
    TryUpdateGymLeaderRematchFromTrainer();
}

// Initiates battle where Wally catches Ralts
void StartWallyTutorialBattle(void)
{
    CreateMaleMon(&gEnemyParty[0], SPECIES_RALTS, 5);
    ScriptContext2_Enable();
    gMain.savedCallback = CB2_ReturnToFieldContinueScriptPlayMapMusic;
    gBattleTypeFlags = BATTLE_TYPE_WALLY_TUTORIAL;
    CreateBattleStartTask(B_TRANSITION_SLICE, 0);
}

void BattleSetup_StartScriptedWildBattle(void)
{
    ScriptContext2_Enable();
    gMain.savedCallback = CB2_EndScriptedWildBattle;
    gBattleTypeFlags = 0;
    CreateBattleStartTask(GetWildBattleTransition(), 0);
    IncrementGameStat(GAME_STAT_TOTAL_BATTLES);
    IncrementGameStat(GAME_STAT_WILD_BATTLES);
    IncrementDailyWildBattles();
    TryUpdateGymLeaderRematchFromWild();
}

void BattleSetup_StartLatiBattle(void)
{
    ScriptContext2_Enable();
    gMain.savedCallback = CB2_EndScriptedWildBattle;
    gBattleTypeFlags = BATTLE_TYPE_LEGENDARY;
    CreateBattleStartTask(GetWildBattleTransition(), 0);
    IncrementGameStat(GAME_STAT_TOTAL_BATTLES);
    IncrementGameStat(GAME_STAT_WILD_BATTLES);
    IncrementDailyWildBattles();
    TryUpdateGymLeaderRematchFromWild();
}

void BattleSetup_StartLegendaryBattle(void)
{
    ScriptContext2_Enable();
    gMain.savedCallback = CB2_EndScriptedWildBattle;
    gBattleTypeFlags = BATTLE_TYPE_LEGENDARY;

    switch (GetMonData(&gEnemyParty[0], MON_DATA_SPECIES, NULL))
    {
    default:
    case SPECIES_GROUDON:
        gBattleTypeFlags |= BATTLE_TYPE_GROUDON;
        CreateBattleStartTask(B_TRANSITION_GROUDON, MUS_BATTLE34);
        break;
    case SPECIES_KYOGRE:
        gBattleTypeFlags |= BATTLE_TYPE_KYOGRE;
        CreateBattleStartTask(B_TRANSITION_KYOGRE, MUS_BATTLE34);
        break;
    case SPECIES_RAYQUAZA:
        gBattleTypeFlags |= BATTLE_TYPE_RAYQUAZA;
        CreateBattleStartTask(B_TRANSITION_RAYQUAZA, MUS_VS_REKKU);
        break;
    case SPECIES_DEOXYS:
        CreateBattleStartTask(B_TRANSITION_BLUR, MUS_RG_VS_DEO);
        break;
    case SPECIES_LUGIA:
    case SPECIES_HO_OH:
        CreateBattleStartTask(B_TRANSITION_BLUR, MUS_RG_VS_DEN);
        break;
    case SPECIES_MEW:
        CreateBattleStartTask(B_TRANSITION_GRID_SQUARES, MUS_VS_MEW);
        break;
    }

    IncrementGameStat(GAME_STAT_TOTAL_BATTLES);
    IncrementGameStat(GAME_STAT_WILD_BATTLES);
    IncrementDailyWildBattles();
    TryUpdateGymLeaderRematchFromWild();
}

void StartGroudonKyogreBattle(void)
{
    ScriptContext2_Enable();
    gMain.savedCallback = CB2_EndScriptedWildBattle;
    gBattleTypeFlags = BATTLE_TYPE_LEGENDARY | BATTLE_TYPE_KYOGRE_GROUDON;

    if (gGameVersion == VERSION_RUBY)
        CreateBattleStartTask(B_TRANSITION_SHARDS, MUS_BATTLE34); // GROUDON
    else
        CreateBattleStartTask(B_TRANSITION_RIPPLE, MUS_BATTLE34); // KYOGRE

    IncrementGameStat(GAME_STAT_TOTAL_BATTLES);
    IncrementGameStat(GAME_STAT_WILD_BATTLES);
    IncrementDailyWildBattles();
    TryUpdateGymLeaderRematchFromWild();
}

void StartRegiBattle(void)
{
    u8 transitionId;
    u16 species;

    ScriptContext2_Enable();
    gMain.savedCallback = CB2_EndScriptedWildBattle;
    gBattleTypeFlags = BATTLE_TYPE_LEGENDARY | BATTLE_TYPE_REGI;

    species = GetMonData(&gEnemyParty[0], MON_DATA_SPECIES);
    switch (species)
    {
    case SPECIES_REGIROCK:
        transitionId = B_TRANSITION_REGIROCK;
        break;
    case SPECIES_REGICE:
        transitionId = B_TRANSITION_REGICE;
        break;
    case SPECIES_REGISTEEL:
        transitionId = B_TRANSITION_REGISTEEL;
        break;
    default:
        transitionId = B_TRANSITION_GRID_SQUARES;
        break;
    }
    CreateBattleStartTask(transitionId, MUS_BATTLE36);

    IncrementGameStat(GAME_STAT_TOTAL_BATTLES);
    IncrementGameStat(GAME_STAT_WILD_BATTLES);
    IncrementDailyWildBattles();
    TryUpdateGymLeaderRematchFromWild();
}

static void CB2_EndWildBattle(void)
{
    CpuFill16(0, (void*)(BG_PLTT), BG_PLTT_SIZE);
    ResetOamRange(0, 128);

    if (IsPlayerDefeated(gBattleOutcome) == TRUE && !InBattlePyramid() && !InBattlePike())
    {
        SetMainCallback2(CB2_WhiteOut);
    }
    else
    {
        SetMainCallback2(CB2_ReturnToField);
        gFieldCallback = sub_80AF6F0;
    }
}

static void CB2_EndScriptedWildBattle(void)
{
    CpuFill16(0, (void*)(BG_PLTT), BG_PLTT_SIZE);
    ResetOamRange(0, 128);

    if (IsPlayerDefeated(gBattleOutcome) == TRUE)
    {
        if (InBattlePyramid())
            SetMainCallback2(CB2_ReturnToFieldContinueScriptPlayMapMusic);
        else
            SetMainCallback2(CB2_WhiteOut);
    }
    else
    {
        SetMainCallback2(CB2_ReturnToFieldContinueScriptPlayMapMusic);
    }
}

u8 BattleSetup_GetTerrainId(void)
{
    u16 tileBehavior;
    s16 x, y;

    PlayerGetDestCoords(&x, &y);
    tileBehavior = MapGridGetMetatileBehaviorAt(x, y);

    if (MetatileBehavior_IsTallGrass(tileBehavior))
        return BATTLE_TERRAIN_GRASS;
    if (MetatileBehavior_IsLongGrass(tileBehavior))
        return BATTLE_TERRAIN_LONG_GRASS;
    if (MetatileBehavior_IsSandOrDeepSand(tileBehavior))
        return BATTLE_TERRAIN_SAND;

    switch (gMapHeader.mapType)
    {
    case MAP_TYPE_TOWN:
    case MAP_TYPE_CITY:
    case MAP_TYPE_ROUTE:
        break;
    case MAP_TYPE_UNDERGROUND:
        if (MetatileBehavior_IsIndoorEncounter(tileBehavior))
            return BATTLE_TERRAIN_BUILDING;
        if (MetatileBehavior_IsSurfableWaterOrUnderwater(tileBehavior))
            return BATTLE_TERRAIN_POND;
        return BATTLE_TERRAIN_CAVE;
    case MAP_TYPE_INDOOR:
    case MAP_TYPE_SECRET_BASE:
        return BATTLE_TERRAIN_BUILDING;
    case MAP_TYPE_UNDERWATER:
        return BATTLE_TERRAIN_UNDERWATER;
    case MAP_TYPE_OCEAN_ROUTE:
        if (MetatileBehavior_IsSurfableWaterOrUnderwater(tileBehavior))
            return BATTLE_TERRAIN_WATER;
        return BATTLE_TERRAIN_PLAIN;
    }
    if (MetatileBehavior_IsDeepOrOceanWater(tileBehavior))
        return BATTLE_TERRAIN_WATER;
    if (MetatileBehavior_IsSurfableWaterOrUnderwater(tileBehavior))
        return BATTLE_TERRAIN_POND;
    if (MetatileBehavior_IsMountain(tileBehavior))
        return BATTLE_TERRAIN_MOUNTAIN;
    if (TestPlayerAvatarFlags(PLAYER_AVATAR_FLAG_SURFING))
    {
        if (MetatileBehavior_GetBridgeType(tileBehavior))
            return BATTLE_TERRAIN_POND;
        if (MetatileBehavior_IsBridge(tileBehavior) == TRUE)
            return BATTLE_TERRAIN_WATER;
    }
    if (gSaveBlock1Ptr->location.mapGroup == MAP_GROUP(ROUTE113) && gSaveBlock1Ptr->location.mapNum == MAP_NUM(ROUTE113))
        return BATTLE_TERRAIN_SAND;
    if (GetSav1Weather() == 8)
        return BATTLE_TERRAIN_SAND;

    return BATTLE_TERRAIN_PLAIN;
}

static u8 GetBattleTransitionTypeByMap(void)
{
    u16 tileBehavior;
    s16 x, y;

    PlayerGetDestCoords(&x, &y);
    tileBehavior = MapGridGetMetatileBehaviorAt(x, y);
    if (Overworld_GetFlashLevel())
        return B_TRANSITION_SHUFFLE;
    if (!MetatileBehavior_IsSurfableWaterOrUnderwater(tileBehavior))
    {
        switch (gMapHeader.mapType)
        {
        case MAP_TYPE_UNDERGROUND:
            return B_TRANSITION_SWIRL;
        case MAP_TYPE_UNDERWATER:
            return B_TRANSITION_BIG_POKEBALL;
        default:
            return B_TRANSITION_BLUR;
        }
    }
    return B_TRANSITION_BIG_POKEBALL;
}

static u16 GetSumOfPlayerPartyLevel(u8 numMons)
{
    u8 sum = 0;
    int i;

    for (i = 0; i < PARTY_SIZE; i++)
    {
        u32 species = GetMonData(&gPlayerParty[i], MON_DATA_SPECIES2);

        if (species != SPECIES_EGG && species != SPECIES_NONE && GetMonData(&gPlayerParty[i], MON_DATA_HP) != 0)
        {
            sum += GetMonData(&gPlayerParty[i], MON_DATA_LEVEL);
            if (--numMons == 0)
                break;
        }
    }
    return sum;
}

static u8 GetSumOfEnemyPartyLevel(u16 opponentId, u8 numMons)
{
    u8 i;
    u8 sum;
    u32 count = numMons;

    if (gTrainers[opponentId].partySize < count)
        count = gTrainers[opponentId].partySize;

    sum = 0;

    switch (gTrainers[opponentId].partyFlags)
    {
    case 0:
        {
            const struct TrainerMonNoItemDefaultMoves *party;
            party = gTrainers[opponentId].party.NoItemDefaultMoves;
            for (i = 0; i < count; i++)
                sum += party[i].lvl;
        }
        break;
    case F_TRAINER_PARTY_CUSTOM_MOVESET:
        {
            const struct TrainerMonNoItemCustomMoves *party;
            party = gTrainers[opponentId].party.NoItemCustomMoves;
            for (i = 0; i < count; i++)
                sum += party[i].lvl;
        }
        break;
    case F_TRAINER_PARTY_HELD_ITEM:
        {
            const struct TrainerMonItemDefaultMoves *party;
            party = gTrainers[opponentId].party.ItemDefaultMoves;
            for (i = 0; i < count; i++)
                sum += party[i].lvl;
        }
        break;
    case F_TRAINER_PARTY_CUSTOM_MOVESET | F_TRAINER_PARTY_HELD_ITEM:
        {
            const struct TrainerMonItemCustomMoves *party;
            party = gTrainers[opponentId].party.ItemCustomMoves;
            for (i = 0; i < count; i++)
                sum += party[i].lvl;
        }
        break;
    }

    return sum;
}

u8 GetWildBattleTransition(void)
{
    u8 transitionType = GetBattleTransitionTypeByMap();
    u8 enemyLevel = GetMonData(&gEnemyParty[0], MON_DATA_LEVEL);
    u8 playerLevel = GetSumOfPlayerPartyLevel(1);

    if (enemyLevel < playerLevel)
    {
        if (InBattlePyramid())
            return B_TRANSITION_BLUR;
        else
            return sBattleTransitionTable_Wild[transitionType][0];
    }
    else
    {
        if (InBattlePyramid())
            return B_TRANSITION_GRID_SQUARES;
        else
            return sBattleTransitionTable_Wild[transitionType][1];
    }
}

u8 GetTrainerBattleTransition(void)
{
    u8 minPartyCount;
    u8 transitionType;
    u8 enemyLevel;
    u8 playerLevel;

    if (gTrainerBattleOpponent_A == TRAINER_SECRET_BASE)
        return B_TRANSITION_CHAMPION;

    if (gTrainers[gTrainerBattleOpponent_A].trainerClass == TRAINER_CLASS_ELITE_FOUR)
    {
        if (gTrainerBattleOpponent_A == TRAINER_SIDNEY)
            return B_TRANSITION_SIDNEY;
        if (gTrainerBattleOpponent_A == TRAINER_PHOEBE)
            return B_TRANSITION_PHOEBE;
        if (gTrainerBattleOpponent_A == TRAINER_GLACIA)
            return B_TRANSITION_GLACIA;
        if (gTrainerBattleOpponent_A == TRAINER_DRAKE)
            return B_TRANSITION_DRAKE;
        return B_TRANSITION_CHAMPION;
    }

    if (gTrainers[gTrainerBattleOpponent_A].trainerClass == TRAINER_CLASS_CHAMPION)
        return B_TRANSITION_CHAMPION;

    if (gTrainers[gTrainerBattleOpponent_A].trainerClass == TRAINER_CLASS_TEAM_MAGMA
        || gTrainers[gTrainerBattleOpponent_A].trainerClass == TRAINER_CLASS_MAGMA_LEADER
        || gTrainers[gTrainerBattleOpponent_A].trainerClass == TRAINER_CLASS_MAGMA_ADMIN)
        return B_TRANSITION_MAGMA;

    if (gTrainers[gTrainerBattleOpponent_A].trainerClass == TRAINER_CLASS_TEAM_AQUA
        || gTrainers[gTrainerBattleOpponent_A].trainerClass == TRAINER_CLASS_AQUA_LEADER
        || gTrainers[gTrainerBattleOpponent_A].trainerClass == TRAINER_CLASS_AQUA_ADMIN)
        return B_TRANSITION_AQUA;

    if (gTrainers[gTrainerBattleOpponent_A].doubleBattle == TRUE)
        minPartyCount = 2; // double battles always at least have 2 pokemon.
    else
        minPartyCount = 1;

    transitionType = GetBattleTransitionTypeByMap();
    enemyLevel = GetSumOfEnemyPartyLevel(gTrainerBattleOpponent_A, minPartyCount);
    playerLevel = GetSumOfPlayerPartyLevel(minPartyCount);

    if (enemyLevel < playerLevel)
        return sBattleTransitionTable_Trainer[transitionType][0];
    else
        return sBattleTransitionTable_Trainer[transitionType][1];
}

u8 sub_80B100C(s32 arg0)
{
    u16 var;
    u8 enemyLevel = GetMonData(&gEnemyParty[0], MON_DATA_LEVEL);
    u8 playerLevel = GetSumOfPlayerPartyLevel(1);

    if (enemyLevel < playerLevel)
    {
        switch (arg0)
        {
        case 11:
        case 12:
        case 13:
            return B_TRANSITION_POKEBALLS_TRAIL;
        case 10:
            return sUnknown_0854FEA4[Random() % ARRAY_COUNT(sUnknown_0854FEA4)];
        case 3:
            return sUnknown_0854FEA7[Random() % ARRAY_COUNT(sUnknown_0854FEA7)];
        }

        if (VarGet(VAR_FRONTIER_BATTLE_MODE) != FRONTIER_MODE_LINK_MULTIS)
            return sUnknown_0854FE98[Random() % ARRAY_COUNT(sUnknown_0854FE98)];
    }
    else
    {
        switch (arg0)
        {
        case 11:
        case 12:
        case 13:
            return B_TRANSITION_BIG_POKEBALL;
        case 10:
            return sUnknown_0854FEA4[Random() % ARRAY_COUNT(sUnknown_0854FEA4)];
        case 3:
            return sUnknown_0854FEA7[Random() % ARRAY_COUNT(sUnknown_0854FEA7)];
        }

        if (VarGet(VAR_FRONTIER_BATTLE_MODE) != FRONTIER_MODE_LINK_MULTIS)
            return sUnknown_0854FE98[Random() % ARRAY_COUNT(sUnknown_0854FE98)];
    }

    var = gSaveBlock2Ptr->frontier.trainerIds[gSaveBlock2Ptr->frontier.curChallengeBattleNum * 2 + 0]
        + gSaveBlock2Ptr->frontier.trainerIds[gSaveBlock2Ptr->frontier.curChallengeBattleNum * 2 + 1];

    return sUnknown_0854FE98[var % ARRAY_COUNT(sUnknown_0854FE98)];
}

void ChooseStarter(void)
{
    SetMainCallback2(CB2_ChooseStarter);
    gMain.savedCallback = CB2_GiveStarter;
}

static void CB2_GiveStarter(void)
{
    u16 starterMon;

    *GetVarPointer(VAR_STARTER_MON) = gSpecialVar_Result;
    starterMon = GetStarterPokemon(gSpecialVar_Result);
    ScriptGiveMon(starterMon, 5, ITEM_NONE, 0, 0, 0);
    ResetTasks();
    PlayBattleBGM();
    SetMainCallback2(CB2_StartFirstBattle);
    BattleTransition_Start(B_TRANSITION_BLUR);
}

static void CB2_StartFirstBattle(void)
{
    UpdatePaletteFade();
    RunTasks();

    if (IsBattleTransitionDone() == TRUE)
    {
        gBattleTypeFlags = BATTLE_TYPE_FIRST_BATTLE;
        gMain.savedCallback = CB2_EndFirstBattle;
        FreeAllWindowBuffers();
        SetMainCallback2(CB2_InitBattle);
        RestartWildEncounterImmunitySteps();
        ClearPoisonStepCounter();
        IncrementGameStat(GAME_STAT_TOTAL_BATTLES);
        IncrementGameStat(GAME_STAT_WILD_BATTLES);
        IncrementDailyWildBattles();
        TryUpdateGymLeaderRematchFromWild();
    }
}

static void CB2_EndFirstBattle(void)
{
    Overworld_ClearSavedMusic();
    SetMainCallback2(CB2_ReturnToFieldContinueScriptPlayMapMusic);
}

static void TryUpdateGymLeaderRematchFromWild(void)
{
    if (GetGameStat(GAME_STAT_WILD_BATTLES) % 60 == 0)
        UpdateGymLeaderRematch();
}

static void TryUpdateGymLeaderRematchFromTrainer(void)
{
    if (GetGameStat(GAME_STAT_TRAINER_BATTLES) % 20 == 0)
        UpdateGymLeaderRematch();
}

// why not just use the macros? maybe its because they didnt want to uncast const every time?
static u32 TrainerBattleLoadArg32(const u8 *ptr)
{
    return T1_READ_32(ptr);
}

static u16 TrainerBattleLoadArg16(const u8 *ptr)
{
    return T1_READ_16(ptr);
}

static u8 TrainerBattleLoadArg8(const u8 *ptr)
{
    return T1_READ_8(ptr);
}

static u16 GetTrainerAFlag(void)
{
    return FLAG_TRAINER_FLAG_START + gTrainerBattleOpponent_A;
}

static u16 GetTrainerBFlag(void)
{
    return FLAG_TRAINER_FLAG_START + gTrainerBattleOpponent_B;
}

static bool32 IsPlayerDefeated(u32 battleOutcome)
{
    switch (battleOutcome)
    {
    case B_OUTCOME_LOST:
    case B_OUTCOME_DREW:
        return TRUE;
    case B_OUTCOME_WON:
    case B_OUTCOME_RAN:
    case B_OUTCOME_PLAYER_TELEPORTED:
    case B_OUTCOME_MON_FLED:
    case B_OUTCOME_CAUGHT:
        return FALSE;
    default:
        return FALSE;
    }
}

void ResetTrainerOpponentIds(void)
{
    gTrainerBattleOpponent_A = 0;
    gTrainerBattleOpponent_B = 0;
}

static void InitTrainerBattleVariables(void)
{
    sTrainerBattleMode = 0;
    if (gApproachingTrainerId == 0)
    {
        sTrainerAIntroSpeech = NULL;
        sTrainerADefeatSpeech = NULL;
        sTrainerABattleScriptRetAddr = NULL;
    }
    else
    {
        sTrainerBIntroSpeech = NULL;
        sTrainerBDefeatSpeech = NULL;
        sTrainerBBattleScriptRetAddr = NULL;
    }
    sTrainerEventObjectLocalId = 0;
    sTrainerVictorySpeech = NULL;
    sTrainerCannotBattleSpeech = NULL;
    sTrainerBattleEndScript = NULL;
}

static inline void SetU8(void *ptr, u8 value)
{
    *(u8*)(ptr) = value;
}

static inline void SetU16(void *ptr, u16 value)
{
    *(u16*)(ptr) = value;
}

static inline void SetU32(void *ptr, u32 value)
{
    *(u32*)(ptr) = value;
}

static inline void SetPtr(const void *ptr, const void* value)
{
    *(const void**)(ptr) = value;
}

static void TrainerBattleLoadArgs(const struct TrainerBattleParameter *specs, const u8 *data)
{
    while (1)
    {
        switch (specs->ptrType)
        {
        case TRAINER_PARAM_LOAD_VAL_8BIT:
            SetU8(specs->varPtr, TrainerBattleLoadArg8(data));
            data += 1;
            break;
        case TRAINER_PARAM_LOAD_VAL_16BIT:
            SetU16(specs->varPtr, TrainerBattleLoadArg16(data));
            data += 2;
            break;
        case TRAINER_PARAM_LOAD_VAL_32BIT:
            SetU32(specs->varPtr, TrainerBattleLoadArg32(data));
            data += 4;
            break;
        case TRAINER_PARAM_CLEAR_VAL_8BIT:
            SetU8(specs->varPtr, 0);
            break;
        case TRAINER_PARAM_CLEAR_VAL_16BIT:
            SetU16(specs->varPtr, 0);
            break;
        case TRAINER_PARAM_CLEAR_VAL_32BIT:
            SetU32(specs->varPtr, 0);
            break;
        case TRAINER_PARAM_LOAD_SCRIPT_RET_ADDR:
            SetPtr(specs->varPtr, data);
            return;
        }
        specs++;
    }
}

void SetMapVarsToTrainer(void)
{
    if (sTrainerEventObjectLocalId != 0)
    {
        gSpecialVar_LastTalked = sTrainerEventObjectLocalId;
        gSelectedEventObject = GetEventObjectIdByLocalIdAndMap(sTrainerEventObjectLocalId, gSaveBlock1Ptr->location.mapNum, gSaveBlock1Ptr->location.mapGroup);
    }
}

const u8 *BattleSetup_ConfigureTrainerBattle(const u8 *data)
{
    if (TrainerBattleLoadArg8(data) != TRAINER_BATTLE_SET_TRAINER_B)
        InitTrainerBattleVariables();
    sTrainerBattleMode = TrainerBattleLoadArg8(data);

    switch (sTrainerBattleMode)
    {
    case TRAINER_BATTLE_SINGLE_NO_INTRO_TEXT:
        TrainerBattleLoadArgs(sOrdinaryNoIntroBattleParams, data);
        return EventScript_DoTainerBattle;
    case TRAINER_BATTLE_DOUBLE:
        TrainerBattleLoadArgs(sDoubleBattleParams, data);
        SetMapVarsToTrainer();
        return EventScript_TryDoDoubleTrainerBattle;
    case TRAINER_BATTLE_CONTINUE_SCRIPT:
        if (gApproachingTrainerId == 0)
        {
            TrainerBattleLoadArgs(sContinueScriptBattleParams, data);
            SetMapVarsToTrainer();
        }
        else
        {
            TrainerBattleLoadArgs(sTrainerBContinueScriptBattleParams, data);
        }
        return EventScript_TryDoNormalTrainerBattle;
    case TRAINER_BATTLE_CONTINUE_SCRIPT_NO_MUSIC:
        TrainerBattleLoadArgs(sContinueScriptBattleParams, data);
        SetMapVarsToTrainer();
        return EventScript_TryDoNormalTrainerBattle;
    case TRAINER_BATTLE_CONTINUE_SCRIPT_DOUBLE:
    case TRAINER_BATTLE_CONTINUE_SCRIPT_DOUBLE_NO_MUSIC:
        TrainerBattleLoadArgs(sContinueScriptDoubleBattleParams, data);
        SetMapVarsToTrainer();
        return EventScript_TryDoDoubleTrainerBattle;
    case TRAINER_BATTLE_REMATCH_DOUBLE:
        TrainerBattleLoadArgs(sDoubleBattleParams, data);
        SetMapVarsToTrainer();
        gTrainerBattleOpponent_A = GetRematchTrainerId(gTrainerBattleOpponent_A);
        return EventScript_TryDoDoubleRematchBattle;
    case TRAINER_BATTLE_REMATCH:
        TrainerBattleLoadArgs(sOrdinaryBattleParams, data);
        SetMapVarsToTrainer();
        gTrainerBattleOpponent_A = GetRematchTrainerId(gTrainerBattleOpponent_A);
        return EventScript_TryDoRematchBattle;
    case TRAINER_BATTLE_PYRAMID:
        if (gApproachingTrainerId == 0)
        {
            TrainerBattleLoadArgs(sOrdinaryBattleParams, data);
            SetMapVarsToTrainer();
            gTrainerBattleOpponent_A = LocalIdToPyramidTrainerId(gSpecialVar_LastTalked);
        }
        else
        {
            TrainerBattleLoadArgs(sTrainerBOrdinaryBattleParams, data);
            gTrainerBattleOpponent_B = LocalIdToPyramidTrainerId(gSpecialVar_LastTalked);
        }
        return EventScript_TryDoNormalTrainerBattle;
    case TRAINER_BATTLE_SET_TRAINER_A:
        TrainerBattleLoadArgs(sOrdinaryBattleParams, data);
        return sTrainerBattleEndScript;
    case TRAINER_BATTLE_SET_TRAINER_B:
        TrainerBattleLoadArgs(sTrainerBOrdinaryBattleParams, data);
<<<<<<< HEAD
        return sTrainerBattleEndScript;
    case TRAINER_BATTLE_12:
=======
        return NULL;
    case TRAINER_BATTLE_HILL:
>>>>>>> 5393b42f
        if (gApproachingTrainerId == 0)
        {
            TrainerBattleLoadArgs(sOrdinaryBattleParams, data);
            SetMapVarsToTrainer();
            gTrainerBattleOpponent_A = LocalIdToHillTrainerId(gSpecialVar_LastTalked);
        }
        else
        {
            TrainerBattleLoadArgs(sTrainerBOrdinaryBattleParams, data);
            gTrainerBattleOpponent_B = LocalIdToHillTrainerId(gSpecialVar_LastTalked);
        }
        return EventScript_TryDoNormalTrainerBattle;
    default:
        if (gApproachingTrainerId == 0)
        {
            TrainerBattleLoadArgs(sOrdinaryBattleParams, data);
            SetMapVarsToTrainer();
        }
        else
        {
            TrainerBattleLoadArgs(sTrainerBOrdinaryBattleParams, data);
        }
        return EventScript_TryDoNormalTrainerBattle;
    }
}

void ConfigureAndSetUpOneTrainerBattle(u8 trainerEventObjId, const u8 *trainerScript)
{
    gSelectedEventObject = trainerEventObjId;
    gSpecialVar_LastTalked = gEventObjects[trainerEventObjId].localId;
    BattleSetup_ConfigureTrainerBattle(trainerScript + 1);
    ScriptContext1_SetupScript(EventScript_271354);
    ScriptContext2_Enable();
}

void ConfigureTwoTrainersBattle(u8 trainerEventObjId, const u8 *trainerScript)
{
    gSelectedEventObject = trainerEventObjId;
    gSpecialVar_LastTalked = gEventObjects[trainerEventObjId].localId;
    BattleSetup_ConfigureTrainerBattle(trainerScript + 1);
}

void SetUpTwoTrainersBattle(void)
{
    ScriptContext1_SetupScript(EventScript_271354);
    ScriptContext2_Enable();
}

bool32 GetTrainerFlagFromScriptPointer(const u8 *data)
{
    u32 flag = TrainerBattleLoadArg16(data + 2);
    return FlagGet(FLAG_TRAINER_FLAG_START + flag);
}

void SetUpTrainerMovement(void)
{
    struct EventObject *eventObject = &gEventObjects[gSelectedEventObject];

    SetTrainerMovementType(eventObject, GetTrainerFacingDirectionMovementType(eventObject->facingDirection));
}

u8 GetTrainerBattleMode(void)
{
    return sTrainerBattleMode;
}

bool8 GetTrainerFlag(void)
{
    if (InBattlePyramid())
        return GetBattlePyramidTrainerFlag(gSelectedEventObject);
    else if (InTrainerHill())
        return GetHillTrainerFlag(gSelectedEventObject);
    else
        return FlagGet(GetTrainerAFlag());
}

static void SetBattledTrainersFlags(void)
{
    if (gTrainerBattleOpponent_B != 0)
        FlagSet(GetTrainerBFlag());
    FlagSet(GetTrainerAFlag());
}

static void SetBattledTrainerFlag(void)
{
    FlagSet(GetTrainerAFlag());
}

bool8 HasTrainerBeenFought(u16 trainerId)
{
    return FlagGet(FLAG_TRAINER_FLAG_START + trainerId);
}

void SetTrainerFlag(u16 trainerId)
{
    FlagSet(FLAG_TRAINER_FLAG_START + trainerId);
}

void ClearTrainerFlag(u16 trainerId)
{
    FlagClear(FLAG_TRAINER_FLAG_START + trainerId);
}

void BattleSetup_StartTrainerBattle(void)
{
    if (gNoOfApproachingTrainers == 2)
        gBattleTypeFlags = (BATTLE_TYPE_DOUBLE | BATTLE_TYPE_TWO_OPPONENTS | BATTLE_TYPE_TRAINER);
    else
        gBattleTypeFlags = (BATTLE_TYPE_TRAINER);

    if (InBattlePyramid())
    {
        VarSet(VAR_TEMP_E, 0);
        gBattleTypeFlags |= BATTLE_TYPE_PYRAMID;

        if (gNoOfApproachingTrainers == 2)
        {
            FillFrontierTrainersParties(1);
            ZeroMonData(&gEnemyParty[1]);
            ZeroMonData(&gEnemyParty[2]);
            ZeroMonData(&gEnemyParty[4]);
            ZeroMonData(&gEnemyParty[5]);
        }
        else
        {
            FillFrontierTrainerParty(1);
            ZeroMonData(&gEnemyParty[1]);
            ZeroMonData(&gEnemyParty[2]);
        }

        MarkApproachingPyramidTrainersAsBattled();
    }
    else if (InTrainerHillChallenge())
    {
        gBattleTypeFlags |= BATTLE_TYPE_TRAINER_HILL;

        if (gNoOfApproachingTrainers == 2)
            FillHillTrainersParties();
        else
            FillHillTrainerParty();

        SetHillTrainerFlag();
    }

    sNoOfPossibleTrainerRetScripts = gNoOfApproachingTrainers;
    gNoOfApproachingTrainers = 0;
    sShouldCheckTrainerBScript = FALSE;
    gWhichTrainerToFaceAfterBattle = 0;
    gMain.savedCallback = CB2_EndTrainerBattle;

    if (InBattlePyramid() || InTrainerHillChallenge())
        sub_80B0828();
    else
        DoTrainerBattle();

    ScriptContext1_Stop();
}

static void CB2_EndTrainerBattle(void)
{
    if (gTrainerBattleOpponent_A == TRAINER_SECRET_BASE)
    {
        SetMainCallback2(CB2_ReturnToFieldContinueScriptPlayMapMusic);
    }
    else if (IsPlayerDefeated(gBattleOutcome) == TRUE)
    {
        if (InBattlePyramid() || InTrainerHillChallenge())
            SetMainCallback2(CB2_ReturnToFieldContinueScriptPlayMapMusic);
        else
            SetMainCallback2(CB2_WhiteOut);
    }
    else
    {
        SetMainCallback2(CB2_ReturnToFieldContinueScriptPlayMapMusic);
        if (!InBattlePyramid() && !InTrainerHillChallenge())
        {
            RegisterTrainerInMatchCall();
            SetBattledTrainersFlags();
        }
    }
}

static void CB2_EndRematchBattle(void)
{
    if (gTrainerBattleOpponent_A == TRAINER_SECRET_BASE)
    {
        SetMainCallback2(CB2_ReturnToFieldContinueScriptPlayMapMusic);
    }
    else if (IsPlayerDefeated(gBattleOutcome) == TRUE)
    {
        SetMainCallback2(CB2_WhiteOut);
    }
    else
    {
        SetMainCallback2(CB2_ReturnToFieldContinueScriptPlayMapMusic);
        RegisterTrainerInMatchCall();
        SetBattledTrainersFlags();
        HandleRematchVarsOnBattleEnd();
    }
}

void BattleSetup_StartRematchBattle(void)
{
    gBattleTypeFlags = BATTLE_TYPE_TRAINER;
    gMain.savedCallback = CB2_EndRematchBattle;
    DoTrainerBattle();
    ScriptContext1_Stop();
}

void ShowTrainerIntroSpeech(void)
{
    if (InBattlePyramid())
    {
        if (gNoOfApproachingTrainers == 0 || gNoOfApproachingTrainers == 1)
            CopyPyramidTrainerSpeechBefore(LocalIdToPyramidTrainerId(gSpecialVar_LastTalked));
        else
            CopyPyramidTrainerSpeechBefore(LocalIdToPyramidTrainerId(gEventObjects[gApproachingTrainers[gApproachingTrainerId].eventObjectId].localId));

        sub_80982B8();
    }
    else if (InTrainerHillChallenge())
    {
        if (gNoOfApproachingTrainers == 0 || gNoOfApproachingTrainers == 1)
            CopyTrainerHillTrainerText(TRAINER_HILL_TEXT_INTRO, LocalIdToHillTrainerId(gSpecialVar_LastTalked));
        else
            CopyTrainerHillTrainerText(TRAINER_HILL_TEXT_INTRO, LocalIdToHillTrainerId(gEventObjects[gApproachingTrainers[gApproachingTrainerId].eventObjectId].localId));

        sub_80982B8();
    }
    else
    {
        ShowFieldMessage(GetIntroSpeechOfApproachingTrainer());
    }
}

const u8 *BattleSetup_GetScriptAddrAfterBattle(void)
{
    if (sTrainerBattleEndScript != NULL)
        return sTrainerBattleEndScript;
    else
        return EventScript_TestSignpostMsg;
}

const u8 *BattleSetup_GetTrainerPostBattleScript(void)
{
    if (sShouldCheckTrainerBScript)
    {
        sShouldCheckTrainerBScript = FALSE;
        if (sTrainerBBattleScriptRetAddr != NULL)
        {
            gWhichTrainerToFaceAfterBattle = 1;
            return sTrainerBBattleScriptRetAddr;
        }
    }
    else
    {
        if (sTrainerABattleScriptRetAddr != NULL)
        {
            gWhichTrainerToFaceAfterBattle = 0;
            return sTrainerABattleScriptRetAddr;
        }
    }

    return EventScript_TryGetTrainerScript;
}

void ShowTrainerCantBattleSpeech(void)
{
    ShowFieldMessage(GetTrainerCantBattleSpeech());
}

void SetUpTrainerEncounterMusic(void)
{
    u16 trainerId;
    u16 music;

    if (gApproachingTrainerId == 0)
        trainerId = gTrainerBattleOpponent_A;
    else
        trainerId = gTrainerBattleOpponent_B;

    if (sTrainerBattleMode != TRAINER_BATTLE_CONTINUE_SCRIPT_NO_MUSIC
        && sTrainerBattleMode != TRAINER_BATTLE_CONTINUE_SCRIPT_DOUBLE_NO_MUSIC)
    {
        switch (GetTrainerEncounterMusicId(trainerId))
        {
        case TRAINER_ENCOUNTER_MUSIC_MALE:
            music = MUS_BOYEYE;
            break;
        case TRAINER_ENCOUNTER_MUSIC_FEMALE:
            music = MUS_GIRLEYE;
            break;
        case TRAINER_ENCOUNTER_MUSIC_GIRL:
            music = MUS_SYOUJOEYE;
            break;
        case TRAINER_ENCOUNTER_MUSIC_INTENSE:
            music = MUS_HAGESHII;
            break;
        case TRAINER_ENCOUNTER_MUSIC_COOL:
            music = MUS_KAKKOII;
            break;
        case TRAINER_ENCOUNTER_MUSIC_AQUA:
            music = MUS_AQA_0;
            break;
        case TRAINER_ENCOUNTER_MUSIC_MAGMA:
            music = MUS_MGM0;
            break;
        case TRAINER_ENCOUNTER_MUSIC_SWIMMER:
            music = MUS_SWIMEYE;
            break;
        case TRAINER_ENCOUNTER_MUSIC_TWINS:
            music = MUS_HUTAGO;
            break;
        case TRAINER_ENCOUNTER_MUSIC_ELITE_FOUR:
            music = MUS_SITENNOU;
            break;
        case TRAINER_ENCOUNTER_MUSIC_HIKER:
            music = MUS_YAMA_EYE;
            break;
        case TRAINER_ENCOUNTER_MUSIC_INTERVIEWER:
            music = MUS_INTER_V;
            break;
        case TRAINER_ENCOUNTER_MUSIC_RICH:
            music = MUS_TEST;
            break;
        default:
            music = MUS_AYASII;
        }
        PlayNewMapMusic(music);
    }
}

static const u8 *ReturnEmptyStringIfNull(const u8 *string)
{
    if (string == NULL)
        return gText_EmptyString2;
    else
        return string;
}

static const u8 *GetIntroSpeechOfApproachingTrainer(void)
{
    if (gApproachingTrainerId == 0)
        return ReturnEmptyStringIfNull(sTrainerAIntroSpeech);
    else
        return ReturnEmptyStringIfNull(sTrainerBIntroSpeech);
}

const u8 *GetTrainerALoseText(void)
{
    const u8 *string;

    if (gTrainerBattleOpponent_A == TRAINER_SECRET_BASE)
        string = GetSecretBaseTrainerLoseText();
    else
        string = sTrainerADefeatSpeech;

    StringExpandPlaceholders(gStringVar4, ReturnEmptyStringIfNull(string));
    return gStringVar4;
}

const u8 *GetTrainerBLoseText(void)
{
    StringExpandPlaceholders(gStringVar4, ReturnEmptyStringIfNull(sTrainerBDefeatSpeech));
    return gStringVar4;
}

const u8 *GetTrainerWonSpeech(void)
{
    return ReturnEmptyStringIfNull(sTrainerVictorySpeech);
}

static const u8 *GetTrainerCantBattleSpeech(void)
{
    return ReturnEmptyStringIfNull(sTrainerCannotBattleSpeech);
}

static s32 FirstBattleTrainerIdToRematchTableId(const struct RematchTrainer *table, u16 trainerId)
{
    s32 i;

    for (i = 0; i < REMATCH_TABLE_ENTRIES; i++)
    {
        if (table[i].trainerIds[0] == trainerId)
            return i;
    }

    return -1;
}

static s32 TrainerIdToRematchTableId(const struct RematchTrainer *table, u16 trainerId)
{
    s32 i, j;

    for (i = 0; i < REMATCH_TABLE_ENTRIES; i++)
    {
        for (j = 0; j < REMATCHES_COUNT; j++)
        {
            if (table[i].trainerIds[j] == 0)
                break;
            if (table[i].trainerIds[j] == trainerId)
                return i;
        }
    }

    return -1;
}

static bool32 sub_80B1D94(s32 rematchTableId)
{
    if (rematchTableId >= REMATCH_ELITE_FOUR_ENTRIES)
        return TRUE;
    else if (rematchTableId == REMATCH_WALLY_3)
        return (FlagGet(FLAG_DEFEATED_WALLY_VICTORY_ROAD) == FALSE);
    else
        return FALSE;
}

static void SetRematchIdForTrainer(const struct RematchTrainer *table, u32 tableId)
{
    s32 i;

    for (i = 1; i < REMATCHES_COUNT; i++)
    {
        u16 trainerId = table[tableId].trainerIds[i];

        if (trainerId == 0)
            break;
        if (!HasTrainerBeenFought(trainerId))
            break;
    }

    gSaveBlock1Ptr->trainerRematches[tableId] = i;
}

static bool32 UpdateRandomTrainerRematches(const struct RematchTrainer *table, u16 mapGroup, u16 mapNum)
{
    s32 i;
    bool32 ret = FALSE;

    for (i = 0; i <= REMATCH_WALLY_3; i++)
    {
        if (table[i].mapGroup == mapGroup && table[i].mapNum == mapNum && !sub_80B1D94(i))
        {
            if (gSaveBlock1Ptr->trainerRematches[i] != 0)
            {
                // Trainer already wants a rematch. Don't bother updating it.
                ret = TRUE;
            }
            else if (FlagGet(FLAG_MATCH_CALL_REGISTERED + i)
             && (Random() % 100) <= 30)  // 31% chance of getting a rematch.
            {
                SetRematchIdForTrainer(table, i);
                ret = TRUE;
            }
        }
    }

    return ret;
}

void UpdateRematchIfDefeated(s32 rematchTableId)
{
    if (HasTrainerBeenFought(gRematchTable[rematchTableId].trainerIds[0]) == TRUE)
        SetRematchIdForTrainer(gRematchTable, rematchTableId);
}

static bool32 DoesSomeoneWantRematchIn_(const struct RematchTrainer *table, u16 mapGroup, u16 mapNum)
{
    s32 i;

    for (i = 0; i < REMATCH_TABLE_ENTRIES; i++)
    {
        if (table[i].mapGroup == mapGroup && table[i].mapNum == mapNum && gSaveBlock1Ptr->trainerRematches[i] != 0)
            return TRUE;
    }

    return FALSE;
}

static bool32 IsRematchTrainerIn_(const struct RematchTrainer *table, u16 mapGroup, u16 mapNum)
{
    s32 i;

    for (i = 0; i < REMATCH_TABLE_ENTRIES; i++)
    {
        if (table[i].mapGroup == mapGroup && table[i].mapNum == mapNum)
            return TRUE;
    }

    return FALSE;
}

static bool8 IsFirstTrainerIdReadyForRematch(const struct RematchTrainer *table, u16 firstBattleTrainerId)
{
    s32 tableId = FirstBattleTrainerIdToRematchTableId(table, firstBattleTrainerId);

    if (tableId == -1)
        return FALSE;
    if (tableId >= 100)
        return FALSE;
    if (gSaveBlock1Ptr->trainerRematches[tableId] == 0)
        return FALSE;

    return TRUE;
}

static bool8 IsTrainerReadyForRematch_(const struct RematchTrainer *table, u16 trainerId)
{
    s32 tableId = TrainerIdToRematchTableId(table, trainerId);

    if (tableId == -1)
        return FALSE;
    if (tableId >= 100)
        return FALSE;
    if (gSaveBlock1Ptr->trainerRematches[tableId] == 0)
        return FALSE;

    return TRUE;
}

static u16 GetRematchTrainerIdFromTable(const struct RematchTrainer *table, u16 firstBattleTrainerId)
{
    const struct RematchTrainer *trainerEntry;
    s32 i;
    s32 tableId = FirstBattleTrainerIdToRematchTableId(table, firstBattleTrainerId);

    if (tableId == -1)
        return FALSE;

    trainerEntry = &table[tableId];
    for (i = 1; i < REMATCHES_COUNT; i++)
    {
        if (trainerEntry->trainerIds[i] == 0) // previous entry was this trainer's last one
            return trainerEntry->trainerIds[i - 1];
        if (!HasTrainerBeenFought(trainerEntry->trainerIds[i]))
            return trainerEntry->trainerIds[i];
    }

    return trainerEntry->trainerIds[REMATCHES_COUNT - 1]; // already beaten at max stage
}

static u16 GetLastBeatenRematchTrainerIdFromTable(const struct RematchTrainer *table, u16 firstBattleTrainerId)
{
    const struct RematchTrainer *trainerEntry;
    s32 i;
    s32 tableId = FirstBattleTrainerIdToRematchTableId(table, firstBattleTrainerId);

    if (tableId == -1)
        return FALSE;

    trainerEntry = &table[tableId];
    for (i = 1; i < REMATCHES_COUNT; i++)
    {
        if (trainerEntry->trainerIds[i] == 0) // previous entry was this trainer's last one
            return trainerEntry->trainerIds[i - 1];
        if (!HasTrainerBeenFought(trainerEntry->trainerIds[i]))
            return trainerEntry->trainerIds[i - 1];
    }

    return trainerEntry->trainerIds[REMATCHES_COUNT - 1]; // already beaten at max stage
}

static void ClearTrainerWantRematchState(const struct RematchTrainer *table, u16 firstBattleTrainerId)
{
    s32 tableId = TrainerIdToRematchTableId(table, firstBattleTrainerId);

    if (tableId != -1)
        gSaveBlock1Ptr->trainerRematches[tableId] = 0;
}

static u32 GetTrainerMatchCallFlag(u32 trainerId)
{
    s32 i;

    for (i = 0; i < REMATCH_TABLE_ENTRIES; i++)
    {
        if (gRematchTable[i].trainerIds[0] == trainerId)
            return FLAG_MATCH_CALL_REGISTERED + i;
    }

    return 0xFFFF;
}

static void RegisterTrainerInMatchCall(void)
{
    if (FlagGet(FLAG_HAS_MATCH_CALL))
    {
        u32 matchCallFlagId = GetTrainerMatchCallFlag(gTrainerBattleOpponent_A);
        if (matchCallFlagId != 0xFFFF)
            FlagSet(matchCallFlagId);
    }
}

static bool8 WasSecondRematchWon(const struct RematchTrainer *table, u16 firstBattleTrainerId)
{
    s32 tableId = FirstBattleTrainerIdToRematchTableId(table, firstBattleTrainerId);

    if (tableId == -1)
        return FALSE;
    if (!HasTrainerBeenFought(table[tableId].trainerIds[1]))
        return FALSE;

    return TRUE;
}

static bool32 HasAtLeastFiveBadges(void)
{
    s32 i, count;

    for (count = 0, i = 0; i < ARRAY_COUNT(sBadgeFlags); i++)
    {
        if (FlagGet(sBadgeFlags[i]) == TRUE)
        {
            if (++count >= 5)
                return TRUE;
        }
    }

    return FALSE;
}

#define STEP_COUNTER_MAX 255

void IncrementRematchStepCounter(void)
{
    if (HasAtLeastFiveBadges())
    {
        if (gSaveBlock1Ptr->trainerRematchStepCounter >= STEP_COUNTER_MAX)
            gSaveBlock1Ptr->trainerRematchStepCounter = STEP_COUNTER_MAX;
        else
            gSaveBlock1Ptr->trainerRematchStepCounter++;
    }
}

static bool32 IsRematchStepCounterMaxed(void)
{
    if (HasAtLeastFiveBadges() && gSaveBlock1Ptr->trainerRematchStepCounter >= STEP_COUNTER_MAX)
        return TRUE;
    else
        return FALSE;
}

void TryUpdateRandomTrainerRematches(u16 mapGroup, u16 mapNum)
{
    if (IsRematchStepCounterMaxed() && UpdateRandomTrainerRematches(gRematchTable, mapGroup, mapNum) == TRUE)
        gSaveBlock1Ptr->trainerRematchStepCounter = 0;
}

bool32 DoesSomeoneWantRematchIn(u16 mapGroup, u16 mapNum)
{
    return DoesSomeoneWantRematchIn_(gRematchTable, mapGroup, mapNum);
}

bool32 IsRematchTrainerIn(u16 mapGroup, u16 mapNum)
{
    return IsRematchTrainerIn_(gRematchTable, mapGroup, mapNum);
}

static u16 GetRematchTrainerId(u16 trainerId)
{
    return GetRematchTrainerIdFromTable(gRematchTable, trainerId);
}

u16 GetLastBeatenRematchTrainerId(u16 trainerId)
{
    return GetLastBeatenRematchTrainerIdFromTable(gRematchTable, trainerId);
}

bool8 ShouldTryRematchBattle(void)
{
    if (IsFirstTrainerIdReadyForRematch(gRematchTable, gTrainerBattleOpponent_A))
        return TRUE;

    return WasSecondRematchWon(gRematchTable, gTrainerBattleOpponent_A);
}

bool8 IsTrainerReadyForRematch(void)
{
    return IsTrainerReadyForRematch_(gRematchTable, gTrainerBattleOpponent_A);
}

static void HandleRematchVarsOnBattleEnd(void)
{
    ClearTrainerWantRematchState(gRematchTable, gTrainerBattleOpponent_A);
    SetBattledTrainersFlags();
}

void ShouldTryGetTrainerScript(void)
{
    if (sNoOfPossibleTrainerRetScripts > 1)
    {
        sNoOfPossibleTrainerRetScripts = 0;
        sShouldCheckTrainerBScript = TRUE;
        gSpecialVar_Result = TRUE;
    }
    else
    {
        sShouldCheckTrainerBScript = FALSE;
        gSpecialVar_Result = FALSE;
    }
}

u16 CountBattledRematchTeams(u16 trainerId)
{
    s32 i;

    if (HasTrainerBeenFought(gRematchTable[trainerId].trainerIds[0]) != TRUE)
        return 0;

    for (i = 1; i < REMATCHES_COUNT; i++)
    {
        if (gRematchTable[trainerId].trainerIds[i] == 0)
            break;
        if (!HasTrainerBeenFought(gRematchTable[trainerId].trainerIds[i]))
            break;
    }

    return i;
}<|MERGE_RESOLUTION|>--- conflicted
+++ resolved
@@ -1146,13 +1146,8 @@
         return sTrainerBattleEndScript;
     case TRAINER_BATTLE_SET_TRAINER_B:
         TrainerBattleLoadArgs(sTrainerBOrdinaryBattleParams, data);
-<<<<<<< HEAD
         return sTrainerBattleEndScript;
-    case TRAINER_BATTLE_12:
-=======
-        return NULL;
     case TRAINER_BATTLE_HILL:
->>>>>>> 5393b42f
         if (gApproachingTrainerId == 0)
         {
             TrainerBattleLoadArgs(sOrdinaryBattleParams, data);
