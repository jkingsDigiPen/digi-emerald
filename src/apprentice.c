#include "global.h"
#include "apprentice.h"
#include "battle.h"
#include "battle_tower.h"
#include "data2.h"
#include "event_data.h"
#include "event_object_movement.h"
#include "field_player_avatar.h"
#include "international_string_util.h"
#include "item.h"
#include "item_menu.h"
#include "main.h"
#include "alloc.h"
#include "menu.h"
#include "new_game.h"
#include "party_menu.h"
#include "random.h"
#include "script.h"
#include "script_menu.h"
#include "sound.h"
#include "string_util.h"
#include "strings.h"
#include "task.h"
#include "text.h"
#include "constants/apprentice.h"
#include "constants/items.h"
#include "constants/songs.h"
#include "constants/species.h"
#include "constants/moves.h"

#define PLAYER_APPRENTICE gSaveBlock2Ptr->playerApprentice

struct Unk030062ECStruct
{
    u8 unk0;
    u16 unk2[3][5];
    u8 unk20[3][5];
};

struct Unk030062F0Struct
{
    u16 unk0;
    u16 unk2;
    u16 unk4;
    u16 unk6;
};

// data/scripts/apprentice.inc
extern const u8 gText_082B7229[];
extern const u8 gText_082B731C[];
extern const u8 gText_082B735B[];
extern const u8 gText_082B7423[];
extern const u8 gText_082B74C1[];
extern const u8 gText_082B756F[];
extern const u8 gText_082B75B2[];
extern const u8 gText_082B763F[];
extern const u8 gText_082B76AC[];
extern const u8 gText_082B7772[];
extern const u8 gText_082B77CE[];
extern const u8 gText_082B7871[];
extern const u8 gText_082B78D4[];
extern const u8 gText_082B7B1A[];
extern const u8 gText_082B7C13[];
extern const u8 gText_082B7D18[];
extern const u8 gText_082B7DD4[];
extern const u8 gText_082B7EE5[];
extern const u8 gText_082B7F35[];
extern const u8 gText_082B7FE8[];
extern const u8 gText_082B8087[];
extern const u8 gText_082B822B[];
extern const u8 gText_082B8286[];
extern const u8 gText_082B8356[];
extern const u8 gText_082B83CE[];
extern const u8 gText_082B84FC[];
extern const u8 gText_082B8559[];
extern const u8 gText_082B8656[];
extern const u8 gText_082B86EA[];
extern const u8 gText_082B87DA[];
extern const u8 gText_082B887C[];
extern const u8 gText_082B8957[];
extern const u8 gText_082B89C6[];
extern const u8 gText_082B8ACF[];
extern const u8 gText_082B8B66[];
extern const u8 gText_082B8C20[];
extern const u8 gText_082B8CAA[];
extern const u8 gText_082B8DD3[];
extern const u8 gText_082B8E24[];
extern const u8 gText_082B8ED5[];
extern const u8 gText_082B8F45[];
extern const u8 gText_082B905F[];
extern const u8 gText_082B910E[];
extern const u8 gText_082B9204[];
extern const u8 gText_082B929C[];
extern const u8 gText_082B9438[];
extern const u8 gText_082B9488[];
extern const u8 gText_082B9564[];
extern const u8 gText_082B95D8[];
extern const u8 gText_082B9763[];
extern const u8 gText_082B97E5[];
extern const u8 gText_082B989A[];
extern const u8 gText_082B992D[];
extern const u8 gText_082B9A84[];
extern const u8 gText_082B9AB9[];
extern const u8 gText_082B9B76[];
extern const u8 gText_082B9BF2[];
extern const u8 gText_082B9D83[];
extern const u8 gText_082B9DF9[];
extern const u8 gText_082B9EAA[];
extern const u8 gText_082B9F55[];
extern const u8 gText_082BA084[];
extern const u8 gText_082BA11D[];
extern const u8 gText_082BA1F3[];

extern const u8 gText_082BE50D[];
extern const u8 gText_082BE5F5[];
extern const u8 gText_082BE679[];
extern const u8 gText_082BE71E[];
extern const u8 gText_082BE762[];
extern const u8 gText_082BE7F8[];
extern const u8 gText_082BE850[];
extern const u8 gText_082BE99C[];
extern const u8 gText_082BEA1B[];
extern const u8 gText_082BEAE9[];
extern const u8 gText_082BEB72[];
extern const u8 gText_082BEC8E[];
extern const u8 gText_082BED16[];
extern const u8 gText_082BEE29[];
extern const u8 gText_082BEEB4[];
extern const u8 gText_082BEFE2[];
extern const u8 gText_082BF04E[];
extern const u8 gText_082BF11D[];
extern const u8 gText_082BF1A8[];
extern const u8 gText_082BF268[];
extern const u8 gText_082BF2D1[];
extern const u8 gText_082BF3CF[];
extern const u8 gText_082BF46A[];
extern const u8 gText_082BF551[];
extern const u8 gText_082BF5C3[];
extern const u8 gText_082BF6E5[];
extern const u8 gText_082BF773[];
extern const u8 gText_082BF869[];
extern const u8 gText_082BF8DD[];
extern const u8 gText_082BF9BA[];
extern const u8 gText_082BFA5A[];
extern const u8 gText_082BFB4E[];

extern const u8 gText_082BA2A3[];
extern const u8 gText_082BA34E[];
extern const u8 gText_082BA380[];
extern const u8 gText_082BA3D2[];
extern const u8 gText_082BA448[];
extern const u8 gText_082BA4D3[];
extern const u8 gText_082BA58C[];
extern const u8 gText_082BA5BF[];
extern const u8 gText_082BA5F3[];
extern const u8 gText_082BA635[];
extern const u8 gText_082BA6E6[];
extern const u8 gText_082BA742[];
extern const u8 gText_082BA770[];
extern const u8 gText_082BA78F[];
extern const u8 gText_082BA7D8[];
extern const u8 gText_082BA867[];
extern const u8 gText_082BA96B[];
extern const u8 gText_082BA9B7[];
extern const u8 gText_082BAA1B[];
extern const u8 gText_082BAA81[];
extern const u8 gText_082BAB22[];
extern const u8 gText_082BAC43[];
extern const u8 gText_082BAC78[];
extern const u8 gText_082BAD17[];
extern const u8 gText_082BADB6[];
extern const u8 gText_082BAE36[];
extern const u8 gText_082BAF4E[];
extern const u8 gText_082BAF8F[];
extern const u8 gText_082BAFDB[];
extern const u8 gText_082BB05F[];
extern const u8 gText_082BB0D4[];
extern const u8 gText_082BB18C[];
extern const u8 gText_082BB1CE[];
extern const u8 gText_082BB242[];
extern const u8 gText_082BB2D9[];
extern const u8 gText_082BB370[];
extern const u8 gText_082BB4C3[];
extern const u8 gText_082BB4FB[];
extern const u8 gText_082BB575[];
extern const u8 gText_082BB5E1[];
extern const u8 gText_082BB656[];
extern const u8 gText_082BB6E5[];
extern const u8 gText_082BB72C[];
extern const u8 gText_082BB7A2[];
extern const u8 gText_082BB84A[];
extern const u8 gText_082BB8CD[];
extern const u8 gText_082BB970[];
extern const u8 gText_082BB9AE[];
extern const u8 gText_082BBA05[];
extern const u8 gText_082BBA6C[];
extern const u8 gText_082BBB01[];
extern const u8 gText_082BBC1C[];
extern const u8 gText_082BBC4B[];
extern const u8 gText_082BBCF6[];
extern const u8 gText_082BBD90[];
extern const u8 gText_082BBE0B[];
extern const u8 gText_082BBEE5[];
extern const u8 gText_082BBF25[];
extern const u8 gText_082BBFA4[];
extern const u8 gText_082BC024[];
extern const u8 gText_082BC0C8[];
extern const u8 gText_082BC213[];
extern const u8 gText_082BC247[];
extern const u8 gText_082BC2DD[];
extern const u8 gText_082BC373[];
extern const u8 gText_082BC40E[];
extern const u8 gText_082BC514[];
extern const u8 gText_082BC555[];
extern const u8 gText_082BC5CE[];
extern const u8 gText_082BC666[];
extern const u8 gText_082BC714[];
extern const u8 gText_082BC808[];
extern const u8 gText_082BC84D[];
extern const u8 gText_082BC8EA[];
extern const u8 gText_082BC984[];
extern const u8 gText_082BCA4D[];
extern const u8 gText_082BCB75[];
extern const u8 gText_082BCBA6[];
extern const u8 gText_082BCBFC[];
extern const u8 gText_082BCCA4[];

extern const u8 gText_082BFBF2[];
extern const u8 gText_082BFCAE[];
extern const u8 gText_082BFD26[];
extern const u8 gText_082BFDB1[];
extern const u8 gText_082BFE24[];
extern const u8 gText_082BFEAD[];
extern const u8 gText_082BFF0A[];
extern const u8 gText_082C0032[];
extern const u8 gText_082C0090[];
extern const u8 gText_082C016E[];
extern const u8 gText_082C01F7[];
extern const u8 gText_082C034C[];
extern const u8 gText_082C03CA[];
extern const u8 gText_082C046E[];
extern const u8 gText_082C04F9[];
extern const u8 gText_082C0598[];
extern const u8 gText_082C0602[];
extern const u8 gText_082C06D8[];
extern const u8 gText_082C074A[];
extern const u8 gText_082C0809[];
extern const u8 gText_082C086E[];
extern const u8 gText_082C0982[];
extern const u8 gText_082C0A1D[];
extern const u8 gText_082C0AFD[];
extern const u8 gText_082C0B6F[];
extern const u8 gText_082C0C7D[];
extern const u8 gText_082C0D0B[];
extern const u8 gText_082C0DFE[];
extern const u8 gText_082C0E71[];
extern const u8 gText_082C0F6D[];
extern const u8 gText_082C1003[];
extern const u8 gText_082C1122[];

extern const u8 gText_082BCD68[];
extern const u8 gText_082BCE64[];
extern const u8 gText_082BCEF2[];
extern const u8 gText_082BCF61[];
extern const u8 gText_082BCFA1[];
extern const u8 gText_082BD03C[];
extern const u8 gText_082BD06D[];
extern const u8 gText_082BD18A[];
extern const u8 gText_082BD222[];
extern const u8 gText_082BD325[];
extern const u8 gText_082BD3B1[];
extern const u8 gText_082BD493[];
extern const u8 gText_082BD51C[];
extern const u8 gText_082BD609[];
extern const u8 gText_082BD697[];
extern const u8 gText_082BD797[];
extern const u8 gText_082BD806[];
extern const u8 gText_082BD8F5[];
extern const u8 gText_082BD9BE[];
extern const u8 gText_082BDAE1[];
extern const u8 gText_082BDB4E[];
extern const u8 gText_082BDC6B[];
extern const u8 gText_082BDD0D[];
extern const u8 gText_082BDDEC[];
extern const u8 gText_082BDE68[];
extern const u8 gText_082BDF4D[];
extern const u8 gText_082BDFD8[];
extern const u8 gText_082BE0FD[];
extern const u8 gText_082BE189[];
extern const u8 gText_082BE2A5[];
extern const u8 gText_082BE33E[];
extern const u8 gText_082BE46C[];

extern const u8 gText_082C11D1[];
extern const u8 gText_082C12D5[];
extern const u8 gText_082C13AB[];
extern const u8 gText_082C1444[];
extern const u8 gText_082C1501[];
extern const u8 gText_082C15B6[];
extern const u8 gText_082C165E[];
extern const u8 gText_082C174F[];
extern const u8 gText_082C1862[];
extern const u8 gText_082C19A0[];
extern const u8 gText_082C1A76[];
extern const u8 gText_082C1C16[];
extern const u8 gText_082C1CF5[];
extern const u8 gText_082C1DC1[];
extern const u8 gText_082C1EDC[];
extern const u8 gText_082C1FEC[];
extern const u8 gText_082C20D1[];
extern const u8 gText_082C21FF[];
extern const u8 gText_082C231C[];
extern const u8 gText_082C2407[];
extern const u8 gText_082C24B5[];
extern const u8 gText_082C25B1[];
extern const u8 gText_082C2707[];
extern const u8 gText_082C27D4[];
extern const u8 gText_082C28D6[];
extern const u8 gText_082C2A0B[];
extern const u8 gText_082C2B50[];
extern const u8 gText_082C2C77[];
extern const u8 gText_082C2D67[];
extern const u8 gText_082C2E41[];
extern const u8 gText_082C2EF5[];
extern const u8 gText_082C3023[];

extern const u8 gText_082B6EA5[];
extern const u8 gText_082B6EEC[];
extern const u8 gText_082B6F16[];
extern const u8 gText_082B6F4C[];
extern const u8 gText_082B6F92[];
extern const u8 gText_082B6FC9[];
extern const u8 gText_082B700C[];
extern const u8 gText_082B703A[];
extern const u8 gText_082B706A[];
extern const u8 gText_082B709C[];
extern const u8 gText_082B70CC[];
extern const u8 gText_082B710A[];
extern const u8 gText_082B714D[];
extern const u8 gText_082B7185[];
extern const u8 gText_082B71C1[];
extern const u8 gText_082B71F9[];

// IWRAM common
struct Unk030062ECStruct *gUnknown_030062EC;
struct Unk030062F0Struct *gUnknown_030062F0;
void (*gUnknown_030062F4)(void);

// This file's functions.
static u16 sub_819FF98(u8 arg0);
static bool8 sub_81A0194(u8 arg0, u16 moveId);
static void CreateChooseAnswerTask(bool8 noBButton, u8 itemsCount, u8 windowId);
static u8 CreateAndShowWindow(u8 left, u8 top, u8 width, u8 height);
static void RemoveAndHideWindow(u8 windowId);
static void ExecuteFuncAfterButtonPress(void (*func)(void));

static void Script_IsPlayersApprenticeActive(void);
static void Script_SetPlayersApprenticeLvlMode(void);
static void sub_81A0978(void);
static void sub_819FC60(void);
static void sub_81A0984(void);
static void sub_81A0990(void);
static void sub_81A09D0(void);
static void Script_CreateApprenticeMenu(void);
static void Script_PrintMessage(void);
static void Script_ResetPlayerApprentice(void);
static void sub_81A1638(void);
static void sub_81A0CC0(void);
static void sub_81A09B4(void);
static void sub_81A0D40(void);
static void sub_81A0DD4(void);
static void sub_81A0FE4(void);
static void sub_81A0FFC(void);
static void sub_81A0D80(void);
static void sub_81A11F8(void);
static void sub_81A1218(void);
static void sub_81A1224(void);
static void sub_81A1438(void);
static void sub_81A150C(void);
static void Script_SetPlayerApprenticeTrainerGfxId(void);
static void sub_81A1644(void);
static void sub_81A1370(void);

// rodata

const struct ApprenticeTrainer gApprentices[] =
{
    {
        .name = {_("サダヒロ"), _("ALANN"), _("ALAIN"), _("ADELFO"), _("CLAUS"), _("TEO")},
        .otId = 0xBDC9,
        .facilityClass = 0x43,
        .species = {SPECIES_BEAUTIFLY, SPECIES_DUSTOX, SPECIES_ILLUMISE, SPECIES_SHIFTRY, SPECIES_BRELOOM, SPECIES_NINJASK, SPECIES_SHEDINJA, SPECIES_PINSIR, SPECIES_HERACROSS, SPECIES_VOLBEAT},
        .id = 0,
        .easyChatWords = {0x81D, 0x143E, 0xC00, 0xA01, 0x630, 0x1444},
    },
    {
        .name = {_("ヒロオ"), _("LIONEL"), _("LIONEL"), _("CAIO"), _("LUDWIG"), _("LEO")},
        .otId = 0xCF09,
        .facilityClass = 0x2B,
        .species = {SPECIES_SWELLOW, SPECIES_SWALOT, SPECIES_SHUCKLE, SPECIES_MANECTRIC, SPECIES_TORKOAL, SPECIES_HARIYAMA, SPECIES_MIGHTYENA, SPECIES_LUDICOLO, SPECIES_CRAWDAUNT, SPECIES_WHISCASH},
        .id = 1,
        .easyChatWords = {0xC38, 0xA01, 0x630, 0xA06, 0x1020, 0x2213},
    },
    {
        .name = {_("ケイジ"), _("SONNY"), _("HERVE"), _("FEDRO"), _("WENZEL"), _("SANTI")},
        .otId = 0x2E34,
        .facilityClass = 0x26,
        .species = {SPECIES_LINOONE, SPECIES_MIGHTYENA, SPECIES_WHISCASH, SPECIES_ZANGOOSE, SPECIES_SEVIPER, SPECIES_NINETALES, SPECIES_KECLEON, SPECIES_SHUCKLE, SPECIES_MANECTRIC, SPECIES_MACHAMP},
        .id = 2,
        .easyChatWords = {0xA01, 0x160A, 0xE15, 0x630, 0xC3B, 0xC04},
    },
    {
        .name = {_("ユラ"), _("LAYLA"), _("LAYLA"), _("ASTRID"), _("SONJA"), _("LOLA")},
        .otId = 0x84EF,
        .facilityClass = 0x47,
        .species = {SPECIES_SWALOT, SPECIES_XATU, SPECIES_ALTARIA, SPECIES_GOLDUCK, SPECIES_FLYGON, SPECIES_ALAKAZAM, SPECIES_GARDEVOIR, SPECIES_WAILORD, SPECIES_GRUMPIG, SPECIES_MIGHTYENA},
        .id = 3,
        .easyChatWords = {0x100B, 0x1E0F, 0x1039, 0x1421, 0xC03, 0xFFFF},
    },
    {
        .name = {_("ヨウカ"), _("MACY"), _("AMELIE"), _("CLEO"), _("MARIA"), _("ELISA")},
        .otId = 0x1E43,
        .facilityClass = 0x27,
        .species = {SPECIES_WIGGLYTUFF, SPECIES_LINOONE, SPECIES_KINGDRA, SPECIES_DELCATTY, SPECIES_RAICHU, SPECIES_FEAROW, SPECIES_STARMIE, SPECIES_MEDICHAM, SPECIES_SHIFTRY, SPECIES_BEAUTIFLY},
        .id = 4,
        .easyChatWords = {0x1E0F, 0x1014, 0x1006, 0x280F, 0x1C1C, 0x1C13},
    },
    {
        .name = {_("ヤスシ"), _("DONTE"), _("BRAHIM"), _("GLAUCO"), _("JOSEF"), _("ROQUE")},
        .otId = 0x379F,
        .facilityClass = 0x30,
        .species = {SPECIES_STARMIE, SPECIES_DODRIO, SPECIES_AGGRON, SPECIES_MAGNETON, SPECIES_MACHAMP, SPECIES_ARMALDO, SPECIES_HERACROSS, SPECIES_NOSEPASS, SPECIES_EXPLOUD, SPECIES_MIGHTYENA},
        .id = 5,
        .easyChatWords = {0xA29, 0x1408, 0x102F, 0x1638, 0x820, 0xC00},
    },
    {
        .name = {_("ミサオ"), _("AMIRA"), _("LAURE"), _("DAFNE"), _("AMELIE"), _("LARA")},
        .otId = 0xF555,
        .facilityClass = 0x31,
        .species = {SPECIES_STARMIE, SPECIES_DODRIO, SPECIES_MAGNETON, SPECIES_MEDICHAM, SPECIES_MIGHTYENA, SPECIES_GLALIE, SPECIES_GOLEM, SPECIES_ELECTRODE, SPECIES_PELIPPER, SPECIES_SHARPEDO},
        .id = 6,
        .easyChatWords = {0xC0B, 0x123E, 0xC00, 0xA31, 0x1430, 0xC00},
    },
    {
        .name = {_("カズサ"), _("KALI"), _("JODIE"), _("ILENIA"), _("KARO"), _("ELSA")},
        .otId = 0x8D26,
        .facilityClass = 0x14,
        .species = {SPECIES_NINETALES, SPECIES_ALAKAZAM, SPECIES_SCEPTILE, SPECIES_SALAMENCE, SPECIES_GOLDUCK, SPECIES_MAWILE, SPECIES_WEEZING, SPECIES_LANTURN, SPECIES_GARDEVOIR, SPECIES_MILOTIC},
        .id = 7,
        .easyChatWords = {0xA06, 0x620, 0xA1F, 0xA02, 0xC03, 0xFFFF},
    },
    {
        .name = {_("スミレ"), _("ANNIE"), _("ANNIE"), _("IMELDA"), _("INES"), _("ROSA")},
        .otId = 0x800C,
        .facilityClass = 0xD,
        .species = {SPECIES_SCEPTILE, SPECIES_VILEPLUME, SPECIES_BELLOSSOM, SPECIES_ROSELIA, SPECIES_CORSOLA, SPECIES_FLYGON, SPECIES_BRELOOM, SPECIES_MILOTIC, SPECIES_ALTARIA, SPECIES_CRADILY},
        .id = 8,
        .easyChatWords = {0x1E22, 0x433, 0x20E, 0xA02, 0x101E, 0xC00},
    },
    {
        .name = {_("アキノリ"), _("DILLEN"), _("RENE"), _("INDRO"), _("DETLEF"), _("PEDRO")},
        .otId = 0x469f,
        .facilityClass = 0,
        .species = {SPECIES_SKARMORY, SPECIES_GOLEM, SPECIES_BLAZIKEN, SPECIES_CAMERUPT, SPECIES_DONPHAN, SPECIES_MUK, SPECIES_SALAMENCE, SPECIES_TROPIUS, SPECIES_SOLROCK, SPECIES_RHYDON},
        .id = 9,
        .easyChatWords = {0xA3D, 0x1011, 0xE1E, 0x201C, 0xC04, 0xFFFF},
    },
    {
        .name = {_("トウゾウ"), _("DALLAS"), _("BRUNO"), _("LEARCO"), _("ANSGAR"), _("MANOLO")},
        .otId = 0x71FC,
        .facilityClass = 0x2D,
        .species = {SPECIES_SEAKING, SPECIES_STARMIE, SPECIES_GOLDUCK, SPECIES_TENTACRUEL, SPECIES_OCTILLERY, SPECIES_GOREBYSS, SPECIES_GLALIE, SPECIES_WAILORD, SPECIES_SHARPEDO, SPECIES_KINGDRA},
        .id = 10,
        .easyChatWords = {0xA05, 0x606, 0x160E, 0xA14, 0xC00, 0xFFFF},
    },
    {
        .name = {_("セイヤ"), _("FRANK"), _("FRANK"), _("OLINDO"), _("FRANK"), _("MAURO")},
        .otId = 0xA39E,
        .facilityClass = 0x3A,
        .species = {SPECIES_QUAGSIRE, SPECIES_STARMIE, SPECIES_PELIPPER, SPECIES_CRAWDAUNT, SPECIES_WAILORD, SPECIES_GYARADOS, SPECIES_SWAMPERT, SPECIES_LANTURN, SPECIES_WHISCASH, SPECIES_SHUCKLE},
        .id = 11,
        .easyChatWords = {0x280E, 0x103D, 0x240F, 0xA14, 0x1E23, 0x1024},
    },
    {
        .name = {_("リュウジ"), _("LAMONT"), _("XAV"), _("ORFEO"), _("JÜRGEN"), _("JORGE")},
        .otId = 0xE590,
        .facilityClass = 0x19,
        .species = {SPECIES_ABSOL, SPECIES_CROBAT, SPECIES_EXPLOUD, SPECIES_MAGNETON, SPECIES_SHARPEDO, SPECIES_MANECTRIC, SPECIES_METAGROSS, SPECIES_ELECTRODE, SPECIES_NOSEPASS, SPECIES_WEEZING},
        .id = 12,
        .easyChatWords = {0x1020, 0x62E, 0x100B, 0x1E22, 0x1E0F, 0x100B},
    },
    {
        .name = {_("カツアキ"), _("TYRESE"), _("ANDY"), _("PARIDE"), _("DAVID"), _("CHICHO")},
        .otId = 0xD018,
        .facilityClass = 10,
        .species = {SPECIES_BLAZIKEN, SPECIES_GOLEM, SPECIES_MACHAMP, SPECIES_RHYDON, SPECIES_HARIYAMA, SPECIES_AGGRON, SPECIES_MEDICHAM, SPECIES_ZANGOOSE, SPECIES_VIGOROTH, SPECIES_SLAKING},
        .id = 13,
        .easyChatWords = {0xA29, 0x63A, 0xE15, 0x1435, 0x1034, 0x61E},
    },
    {
        .name = {_("トシミツ"), _("DANTE"), _("DANTE"), _("RAOUL"), _("LOTHAR"), _("PABLO")},
        .otId = 0xBC75,
        .facilityClass = 14,
        .species = {SPECIES_SCEPTILE, SPECIES_SANDSLASH, SPECIES_FLYGON, SPECIES_CLAYDOL, SPECIES_ARMALDO, SPECIES_CROBAT, SPECIES_CRADILY, SPECIES_SOLROCK, SPECIES_LUNATONE, SPECIES_GOLEM},
        .id = 14,
        .easyChatWords = {0xA01, 0x1017, 0x1243, 0x1E22, 0x100B, 0x280F},
    },
    {
        .name = {_("ローウェン"), _("ARTURO"), _("ARTURO"), _("ROMOLO"), _("BRIAN"), _("ARTURO")},
        .otId = 0xFA02,
        .facilityClass = 0x20,
        .species = {SPECIES_ABSOL, SPECIES_MIGHTYENA, SPECIES_ALAKAZAM, SPECIES_BANETTE, SPECIES_NINETALES, SPECIES_CLAYDOL, SPECIES_MUK, SPECIES_SALAMENCE, SPECIES_WALREIN, SPECIES_DUSCLOPS},
        .id = 15,
        .easyChatWords = {0x1E0F, 0x1404, 0x102F, 0x1006, 0x1020, 0xE03},
    },
};

static const u8 *const gUnknown_08610EF0[][4] =
{
    {gText_082B7229, gText_082B731C, gText_082B735B, gText_082B7423},
    {gText_082B74C1, gText_082B756F, gText_082B75B2, gText_082B763F},
    {gText_082B76AC, gText_082B7772, gText_082B77CE, gText_082B7871},
    {gText_082B78D4, gText_082B7B1A, gText_082B7C13, gText_082B7D18},
    {gText_082B7DD4, gText_082B7EE5, gText_082B7F35, gText_082B7FE8},
    {gText_082B8087, gText_082B822B, gText_082B8286, gText_082B8356},
    {gText_082B83CE, gText_082B84FC, gText_082B8559, gText_082B8656},
    {gText_082B86EA, gText_082B87DA, gText_082B887C, gText_082B8957},
    {gText_082B89C6, gText_082B8ACF, gText_082B8B66, gText_082B8C20},
    {gText_082B8CAA, gText_082B8DD3, gText_082B8E24, gText_082B8ED5},
    {gText_082B8F45, gText_082B905F, gText_082B910E, gText_082B9204},
    {gText_082B929C, gText_082B9438, gText_082B9488, gText_082B9564},
    {gText_082B95D8, gText_082B9763, gText_082B97E5, gText_082B989A},
    {gText_082B992D, gText_082B9A84, gText_082B9AB9, gText_082B9B76},
    {gText_082B9BF2, gText_082B9D83, gText_082B9DF9, gText_082B9EAA},
    {gText_082B9F55, gText_082BA084, gText_082BA11D, gText_082BA1F3},
};

static const u8 *const gUnknown_08610FF0[][2] =
{
    {gText_082BE50D, gText_082BE5F5},
    {gText_082BE679, gText_082BE71E},
    {gText_082BE762, gText_082BE7F8},
    {gText_082BE850, gText_082BE99C},
    {gText_082BEA1B, gText_082BEAE9},
    {gText_082BEB72, gText_082BEC8E},
    {gText_082BED16, gText_082BEE29},
    {gText_082BEEB4, gText_082BEFE2},
    {gText_082BF04E, gText_082BF11D},
    {gText_082BF1A8, gText_082BF268},
    {gText_082BF2D1, gText_082BF3CF},
    {gText_082BF46A, gText_082BF551},
    {gText_082BF5C3, gText_082BF6E5},
    {gText_082BF773, gText_082BF869},
    {gText_082BF8DD, gText_082BF9BA},
    {gText_082BFA5A, gText_082BFB4E},
};

static const u8 *const gUnknown_08611070[][5] =
{
    {gText_082BA2A3, gText_082BA34E, gText_082BA380, gText_082BA3D2, gText_082BA448},
    {gText_082BA4D3, gText_082BA58C, gText_082BA5BF, gText_082BA5F3, gText_082BA635},
    {gText_082BA6E6, gText_082BA742, gText_082BA770, gText_082BA78F, gText_082BA7D8},
    {gText_082BA867, gText_082BA96B, gText_082BA9B7, gText_082BAA1B, gText_082BAA81},
    {gText_082BAB22, gText_082BAC43, gText_082BAC78, gText_082BAD17, gText_082BADB6},
    {gText_082BAE36, gText_082BAF4E, gText_082BAF8F, gText_082BAFDB, gText_082BB05F},
    {gText_082BB0D4, gText_082BB18C, gText_082BB1CE, gText_082BB242, gText_082BB2D9},
    {gText_082BB370, gText_082BB4C3, gText_082BB4FB, gText_082BB575, gText_082BB5E1},
    {gText_082BB656, gText_082BB6E5, gText_082BB72C, gText_082BB7A2, gText_082BB84A},
    {gText_082BB8CD, gText_082BB970, gText_082BB9AE, gText_082BBA05, gText_082BBA6C},
    {gText_082BBB01, gText_082BBC1C, gText_082BBC4B, gText_082BBCF6, gText_082BBD90},
    {gText_082BBE0B, gText_082BBEE5, gText_082BBF25, gText_082BBFA4, gText_082BC024},
    {gText_082BC0C8, gText_082BC213, gText_082BC247, gText_082BC2DD, gText_082BC373},
    {gText_082BC40E, gText_082BC514, gText_082BC555, gText_082BC5CE, gText_082BC666},
    {gText_082BC714, gText_082BC808, gText_082BC84D, gText_082BC8EA, gText_082BC984},
    {gText_082BCA4D, gText_082BCB75, gText_082BCBA6, gText_082BCBFC, gText_082BCCA4},
};

static const u8 *const gUnknown_086111B0[][2] =
{
    {gText_082BFBF2, gText_082BFCAE},
    {gText_082BFD26, gText_082BFDB1},
    {gText_082BFE24, gText_082BFEAD},
    {gText_082BFF0A, gText_082C0032},
    {gText_082C0090, gText_082C016E},
    {gText_082C01F7, gText_082C034C},
    {gText_082C03CA, gText_082C046E},
    {gText_082C04F9, gText_082C0598},
    {gText_082C0602, gText_082C06D8},
    {gText_082C074A, gText_082C0809},
    {gText_082C086E, gText_082C0982},
    {gText_082C0A1D, gText_082C0AFD},
    {gText_082C0B6F, gText_082C0C7D},
    {gText_082C0D0B, gText_082C0DFE},
    {gText_082C0E71, gText_082C0F6D},
    {gText_082C1003, gText_082C1122},
};

static const u8 *const gUnknown_08611230[][2] =
{
    {gText_082BCD68, gText_082BCE64},
    {gText_082BCEF2, gText_082BCF61},
    {gText_082BCFA1, gText_082BD03C},
    {gText_082BD06D, gText_082BD18A},
    {gText_082BD222, gText_082BD325},
    {gText_082BD3B1, gText_082BD493},
    {gText_082BD51C, gText_082BD609},
    {gText_082BD697, gText_082BD797},
    {gText_082BD806, gText_082BD8F5},
    {gText_082BD9BE, gText_082BDAE1},
    {gText_082BDB4E, gText_082BDC6B},
    {gText_082BDD0D, gText_082BDDEC},
    {gText_082BDE68, gText_082BDF4D},
    {gText_082BDFD8, gText_082BE0FD},
    {gText_082BE189, gText_082BE2A5},
    {gText_082BE33E, gText_082BE46C},
};

static const u8 *const gUnknown_086112B0[][2] =
{
    {gText_082C11D1, gText_082C12D5},
    {gText_082C13AB, gText_082C1444},
    {gText_082C1501, gText_082C15B6},
    {gText_082C165E, gText_082C174F},
    {gText_082C1862, gText_082C19A0},
    {gText_082C1A76, gText_082C1C16},
    {gText_082C1CF5, gText_082C1DC1},
    {gText_082C1EDC, gText_082C1FEC},
    {gText_082C20D1, gText_082C21FF},
    {gText_082C231C, gText_082C2407},
    {gText_082C24B5, gText_082C25B1},
    {gText_082C2707, gText_082C27D4},
    {gText_082C28D6, gText_082C2A0B},
    {gText_082C2B50, gText_082C2C77},
    {gText_082C2D67, gText_082C2E41},
    {gText_082C2EF5, gText_082C3023},
};

static const u8 *const gUnknown_08611330[] =
{
    gText_082B6EA5,
    gText_082B6EEC,
    gText_082B6F16,
    gText_082B6F4C,
    gText_082B6F92,
    gText_082B6FC9,
    gText_082B700C,
    gText_082B703A,
    gText_082B706A,
    gText_082B709C,
    gText_082B70CC,
    gText_082B710A,
    gText_082B714D,
    gText_082B7185,
    gText_082B71C1,
    gText_082B71F9,
};

static const bool8 gUnknown_08611370[MOVES_COUNT] =
{
    [MOVE_NONE] = FALSE,
    [MOVE_POUND] = FALSE,
    [MOVE_KARATE_CHOP] = TRUE,
    [MOVE_DOUBLE_SLAP] = TRUE,
    [MOVE_COMET_PUNCH] = FALSE,
    [MOVE_MEGA_PUNCH] = TRUE,
    [MOVE_PAY_DAY] = FALSE,
    [MOVE_FIRE_PUNCH] = TRUE,
    [MOVE_ICE_PUNCH] = TRUE,
    [MOVE_THUNDER_PUNCH] = TRUE,
    [MOVE_SCRATCH] = FALSE,
    [MOVE_VICE_GRIP] = FALSE,
    [MOVE_GUILLOTINE] = TRUE,
    [MOVE_RAZOR_WIND] = FALSE,
    [MOVE_SWORDS_DANCE] = TRUE,
    [MOVE_CUT] = FALSE,
    [MOVE_GUST] = FALSE,
    [MOVE_WING_ATTACK] = FALSE,
    [MOVE_WHIRLWIND] = TRUE,
    [MOVE_FLY] = TRUE,
    [MOVE_BIND] = TRUE,
    [MOVE_SLAM] = TRUE,
    [MOVE_VINE_WHIP] = FALSE,
    [MOVE_STOMP] = TRUE,
    [MOVE_DOUBLE_KICK] = TRUE,
    [MOVE_MEGA_KICK] = TRUE,
    [MOVE_JUMP_KICK] = TRUE,
    [MOVE_ROLLING_KICK] = TRUE,
    [MOVE_SAND_ATTACK] = TRUE,
    [MOVE_HEADBUTT] = TRUE,
    [MOVE_HORN_ATTACK] = FALSE,
    [MOVE_FURY_ATTACK] = FALSE,
    [MOVE_HORN_DRILL] = TRUE,
    [MOVE_TACKLE] = FALSE,
    [MOVE_BODY_SLAM] = TRUE,
    [MOVE_WRAP] = TRUE,
    [MOVE_TAKE_DOWN] = TRUE,
    [MOVE_THRASH] = TRUE,
    [MOVE_DOUBLE_EDGE] = TRUE,
    [MOVE_TAIL_WHIP] = FALSE,
    [MOVE_POISON_STING] = FALSE,
    [MOVE_TWINEEDLE] = TRUE,
    [MOVE_PIN_MISSILE] = FALSE,
    [MOVE_LEER] = FALSE,
    [MOVE_BITE] = TRUE,
    [MOVE_GROWL] = FALSE,
    [MOVE_ROAR] = TRUE,
    [MOVE_SING] = TRUE,
    [MOVE_SUPERSONIC] = TRUE,
    [MOVE_SONIC_BOOM] = TRUE,
    [MOVE_DISABLE] = TRUE,
    [MOVE_ACID] = FALSE,
    [MOVE_EMBER] = FALSE,
    [MOVE_FLAMETHROWER] = TRUE,
    [MOVE_MIST] = TRUE,
    [MOVE_WATER_GUN] = FALSE,
    [MOVE_HYDRO_PUMP] = TRUE,
    [MOVE_SURF] = TRUE,
    [MOVE_ICE_BEAM] = TRUE,
    [MOVE_BLIZZARD] = TRUE,
    [MOVE_PSYBEAM] = TRUE,
    [MOVE_BUBBLE_BEAM] = FALSE,
    [MOVE_AURORA_BEAM] = FALSE,
    [MOVE_HYPER_BEAM] = TRUE,
    [MOVE_PECK] = FALSE,
    [MOVE_DRILL_PECK] = TRUE,
    [MOVE_SUBMISSION] = TRUE,
    [MOVE_LOW_KICK] = TRUE,
    [MOVE_COUNTER] = TRUE,
    [MOVE_SEISMIC_TOSS] = TRUE,
    [MOVE_STRENGTH] = TRUE,
    [MOVE_ABSORB] = FALSE,
    [MOVE_MEGA_DRAIN] = FALSE,
    [MOVE_LEECH_SEED] = TRUE,
    [MOVE_GROWTH] = TRUE,
    [MOVE_RAZOR_LEAF] = TRUE,
    [MOVE_SOLAR_BEAM] = TRUE,
    [MOVE_POISON_POWDER] = TRUE,
    [MOVE_STUN_SPORE] = TRUE,
    [MOVE_SLEEP_POWDER] = TRUE,
    [MOVE_PETAL_DANCE] = TRUE,
    [MOVE_STRING_SHOT] = FALSE,
    [MOVE_DRAGON_RAGE] = TRUE,
    [MOVE_FIRE_SPIN] = TRUE,
    [MOVE_THUNDER_SHOCK] = FALSE,
    [MOVE_THUNDERBOLT] = TRUE,
    [MOVE_THUNDER_WAVE] = TRUE,
    [MOVE_THUNDER] = TRUE,
    [MOVE_ROCK_THROW] = FALSE,
    [MOVE_EARTHQUAKE] = TRUE,
    [MOVE_FISSURE] = TRUE,
    [MOVE_DIG] = TRUE,
    [MOVE_TOXIC] = TRUE,
    [MOVE_CONFUSION] = FALSE,
    [MOVE_PSYCHIC] = TRUE,
    [MOVE_HYPNOSIS] = TRUE,
    [MOVE_MEDITATE] = TRUE,
    [MOVE_AGILITY] = TRUE,
    [MOVE_QUICK_ATTACK] = TRUE,
    [MOVE_RAGE] = FALSE,
    [MOVE_TELEPORT] = FALSE,
    [MOVE_NIGHT_SHADE] = TRUE,
    [MOVE_MIMIC] = TRUE,
    [MOVE_SCREECH] = TRUE,
    [MOVE_DOUBLE_TEAM] = TRUE,
    [MOVE_RECOVER] = TRUE,
    [MOVE_HARDEN] = TRUE,
    [MOVE_MINIMIZE] = TRUE,
    [MOVE_SMOKESCREEN] = TRUE,
    [MOVE_CONFUSE_RAY] = TRUE,
    [MOVE_WITHDRAW] = TRUE,
    [MOVE_DEFENSE_CURL] = TRUE,
    [MOVE_BARRIER] = TRUE,
    [MOVE_LIGHT_SCREEN] = TRUE,
    [MOVE_HAZE] = TRUE,
    [MOVE_REFLECT] = TRUE,
    [MOVE_FOCUS_ENERGY] = TRUE,
    [MOVE_BIDE] = FALSE,
    [MOVE_METRONOME] = TRUE,
    [MOVE_MIRROR_MOVE] = TRUE,
    [MOVE_SELF_DESTRUCT] = TRUE,
    [MOVE_EGG_BOMB] = TRUE,
    [MOVE_LICK] = TRUE,
    [MOVE_SMOG] = FALSE,
    [MOVE_SLUDGE] = FALSE,
    [MOVE_BONE_CLUB] = FALSE,
    [MOVE_FIRE_BLAST] = TRUE,
    [MOVE_WATERFALL] = TRUE,
    [MOVE_CLAMP] = TRUE,
    [MOVE_SWIFT] = TRUE,
    [MOVE_SKULL_BASH] = TRUE,
    [MOVE_SPIKE_CANNON] = FALSE,
    [MOVE_CONSTRICT] = FALSE,
    [MOVE_AMNESIA] = TRUE,
    [MOVE_KINESIS] = TRUE,
    [MOVE_SOFT_BOILED] = TRUE,
    [MOVE_HI_JUMP_KICK] = TRUE,
    [MOVE_GLARE] = TRUE,
    [MOVE_DREAM_EATER] = TRUE,
    [MOVE_POISON_GAS] = FALSE,
    [MOVE_BARRAGE] = FALSE,
    [MOVE_LEECH_LIFE] = FALSE,
    [MOVE_LOVELY_KISS] = TRUE,
    [MOVE_SKY_ATTACK] = TRUE,
    [MOVE_TRANSFORM] = TRUE,
    [MOVE_BUBBLE] = FALSE,
    [MOVE_DIZZY_PUNCH] = TRUE,
    [MOVE_SPORE] = TRUE,
    [MOVE_FLASH] = TRUE,
    [MOVE_PSYWAVE] = TRUE,
    [MOVE_SPLASH] = FALSE,
    [MOVE_ACID_ARMOR] = TRUE,
    [MOVE_CRABHAMMER] = TRUE,
    [MOVE_EXPLOSION] = TRUE,
    [MOVE_FURY_SWIPES] = FALSE,
    [MOVE_BONEMERANG] = TRUE,
    [MOVE_REST] = TRUE,
    [MOVE_ROCK_SLIDE] = TRUE,
    [MOVE_HYPER_FANG] = TRUE,
    [MOVE_SHARPEN] = TRUE,
    [MOVE_CONVERSION] = TRUE,
    [MOVE_TRI_ATTACK] = TRUE,
    [MOVE_SUPER_FANG] = TRUE,
    [MOVE_SLASH] = TRUE,
    [MOVE_SUBSTITUTE] = TRUE,
    [MOVE_STRUGGLE] = TRUE,
    [MOVE_SKETCH] = TRUE,
    [MOVE_TRIPLE_KICK] = TRUE,
    [MOVE_THIEF] = TRUE,
    [MOVE_SPIDER_WEB] = TRUE,
    [MOVE_MIND_READER] = TRUE,
    [MOVE_NIGHTMARE] = TRUE,
    [MOVE_FLAME_WHEEL] = FALSE,
    [MOVE_SNORE] = TRUE,
    [MOVE_CURSE] = TRUE,
    [MOVE_FLAIL] = TRUE,
    [MOVE_CONVERSION_2] = TRUE,
    [MOVE_AEROBLAST] = TRUE,
    [MOVE_COTTON_SPORE] = TRUE,
    [MOVE_REVERSAL] = TRUE,
    [MOVE_SPITE] = TRUE,
    [MOVE_POWDER_SNOW] = FALSE,
    [MOVE_PROTECT] = TRUE,
    [MOVE_MACH_PUNCH] = TRUE,
    [MOVE_SCARY_FACE] = TRUE,
    [MOVE_FAINT_ATTACK] = TRUE,
    [MOVE_SWEET_KISS] = TRUE,
    [MOVE_BELLY_DRUM] = TRUE,
    [MOVE_SLUDGE_BOMB] = TRUE,
    [MOVE_MUD_SLAP] = TRUE,
    [MOVE_OCTAZOOKA] = TRUE,
    [MOVE_SPIKES] = TRUE,
    [MOVE_ZAP_CANNON] = TRUE,
    [MOVE_FORESIGHT] = TRUE,
    [MOVE_DESTINY_BOND] = TRUE,
    [MOVE_PERISH_SONG] = TRUE,
    [MOVE_ICY_WIND] = TRUE,
    [MOVE_DETECT] = TRUE,
    [MOVE_BONE_RUSH] = FALSE,
    [MOVE_LOCK_ON] = TRUE,
    [MOVE_OUTRAGE] = TRUE,
    [MOVE_SANDSTORM] = TRUE,
    [MOVE_GIGA_DRAIN] = TRUE,
    [MOVE_ENDURE] = TRUE,
    [MOVE_CHARM] = TRUE,
    [MOVE_ROLLOUT] = TRUE,
    [MOVE_FALSE_SWIPE] = TRUE,
    [MOVE_SWAGGER] = TRUE,
    [MOVE_MILK_DRINK] = TRUE,
    [MOVE_SPARK] = FALSE,
    [MOVE_FURY_CUTTER] = TRUE,
    [MOVE_STEEL_WING] = TRUE,
    [MOVE_MEAN_LOOK] = TRUE,
    [MOVE_ATTRACT] = TRUE,
    [MOVE_SLEEP_TALK] = TRUE,
    [MOVE_HEAL_BELL] = TRUE,
    [MOVE_RETURN] = TRUE,
    [MOVE_PRESENT] = TRUE,
    [MOVE_FRUSTRATION] = TRUE,
    [MOVE_SAFEGUARD] = TRUE,
    [MOVE_PAIN_SPLIT] = TRUE,
    [MOVE_SACRED_FIRE] = TRUE,
    [MOVE_MAGNITUDE] = FALSE,
    [MOVE_DYNAMIC_PUNCH] = TRUE,
    [MOVE_MEGAHORN] = TRUE,
    [MOVE_DRAGON_BREATH] = TRUE,
    [MOVE_BATON_PASS] = TRUE,
    [MOVE_ENCORE] = TRUE,
    [MOVE_PURSUIT] = TRUE,
    [MOVE_RAPID_SPIN] = TRUE,
    [MOVE_SWEET_SCENT] = TRUE,
    [MOVE_IRON_TAIL] = TRUE,
    [MOVE_METAL_CLAW] = TRUE,
    [MOVE_VITAL_THROW] = TRUE,
    [MOVE_MORNING_SUN] = TRUE,
    [MOVE_SYNTHESIS] = TRUE,
    [MOVE_MOONLIGHT] = TRUE,
    [MOVE_HIDDEN_POWER] = TRUE,
    [MOVE_CROSS_CHOP] = TRUE,
    [MOVE_TWISTER] = FALSE,
    [MOVE_RAIN_DANCE] = TRUE,
    [MOVE_SUNNY_DAY] = TRUE,
    [MOVE_CRUNCH] = TRUE,
    [MOVE_MIRROR_COAT] = TRUE,
    [MOVE_PSYCH_UP] = TRUE,
    [MOVE_EXTREME_SPEED] = TRUE,
    [MOVE_ANCIENT_POWER] = TRUE,
    [MOVE_SHADOW_BALL] = TRUE,
    [MOVE_FUTURE_SIGHT] = TRUE,
    [MOVE_ROCK_SMASH] = TRUE,
    [MOVE_WHIRLPOOL] = TRUE,
    [MOVE_BEAT_UP] = TRUE,
    [MOVE_FAKE_OUT] = TRUE,
    [MOVE_UPROAR] = TRUE,
    [MOVE_STOCKPILE] = TRUE,
    [MOVE_SPIT_UP] = TRUE,
    [MOVE_SWALLOW] = TRUE,
    [MOVE_HEAT_WAVE] = TRUE,
    [MOVE_HAIL] = TRUE,
    [MOVE_TORMENT] = TRUE,
    [MOVE_FLATTER] = TRUE,
    [MOVE_WILL_O_WISP] = TRUE,
    [MOVE_MEMENTO] = TRUE,
    [MOVE_FACADE] = TRUE,
    [MOVE_FOCUS_PUNCH] = TRUE,
    [MOVE_SMELLING_SALT] = TRUE,
    [MOVE_FOLLOW_ME] = TRUE,
    [MOVE_NATURE_POWER] = TRUE,
    [MOVE_CHARGE] = TRUE,
    [MOVE_TAUNT] = TRUE,
    [MOVE_HELPING_HAND] = TRUE,
    [MOVE_TRICK] = TRUE,
    [MOVE_ROLE_PLAY] = TRUE,
    [MOVE_WISH] = TRUE,
    [MOVE_ASSIST] = TRUE,
    [MOVE_INGRAIN] = TRUE,
    [MOVE_SUPERPOWER] = TRUE,
    [MOVE_MAGIC_COAT] = TRUE,
    [MOVE_RECYCLE] = TRUE,
    [MOVE_REVENGE] = TRUE,
    [MOVE_BRICK_BREAK] = TRUE,
    [MOVE_YAWN] = TRUE,
    [MOVE_KNOCK_OFF] = TRUE,
    [MOVE_ENDEAVOR] = TRUE,
    [MOVE_ERUPTION] = TRUE,
    [MOVE_SKILL_SWAP] = TRUE,
    [MOVE_IMPRISON] = TRUE,
    [MOVE_REFRESH] = TRUE,
    [MOVE_GRUDGE] = TRUE,
    [MOVE_SNATCH] = TRUE,
    [MOVE_SECRET_POWER] = TRUE,
    [MOVE_DIVE] = TRUE,
    [MOVE_ARM_THRUST] = FALSE,
    [MOVE_CAMOUFLAGE] = TRUE,
    [MOVE_TAIL_GLOW] = TRUE,
    [MOVE_LUSTER_PURGE] = TRUE,
    [MOVE_MIST_BALL] = TRUE,
    [MOVE_FEATHER_DANCE] = TRUE,
    [MOVE_TEETER_DANCE] = TRUE,
    [MOVE_BLAZE_KICK] = TRUE,
    [MOVE_MUD_SPORT] = TRUE,
    [MOVE_ICE_BALL] = FALSE,
    [MOVE_NEEDLE_ARM] = TRUE,
    [MOVE_SLACK_OFF] = TRUE,
    [MOVE_HYPER_VOICE] = TRUE,
    [MOVE_POISON_FANG] = FALSE,
    [MOVE_CRUSH_CLAW] = TRUE,
    [MOVE_BLAST_BURN] = TRUE,
    [MOVE_HYDRO_CANNON] = TRUE,
    [MOVE_METEOR_MASH] = TRUE,
    [MOVE_ASTONISH] = TRUE,
    [MOVE_WEATHER_BALL] = TRUE,
    [MOVE_AROMATHERAPY] = TRUE,
    [MOVE_FAKE_TEARS] = TRUE,
    [MOVE_AIR_CUTTER] = TRUE,
    [MOVE_OVERHEAT] = TRUE,
    [MOVE_ODOR_SLEUTH] = TRUE,
    [MOVE_ROCK_TOMB] = TRUE,
    [MOVE_SILVER_WIND] = TRUE,
    [MOVE_METAL_SOUND] = TRUE,
    [MOVE_GRASS_WHISTLE] = TRUE,
    [MOVE_TICKLE] = TRUE,
    [MOVE_COSMIC_POWER] = TRUE,
    [MOVE_WATER_SPOUT] = TRUE,
    [MOVE_SIGNAL_BEAM] = TRUE,
    [MOVE_SHADOW_PUNCH] = TRUE,
    [MOVE_EXTRASENSORY] = TRUE,
    [MOVE_SKY_UPPERCUT] = TRUE,
    [MOVE_SAND_TOMB] = TRUE,
    [MOVE_SHEER_COLD] = TRUE,
    [MOVE_MUDDY_WATER] = TRUE,
    [MOVE_BULLET_SEED] = FALSE,
    [MOVE_AERIAL_ACE] = TRUE,
    [MOVE_ICICLE_SPEAR] = FALSE,
    [MOVE_IRON_DEFENSE] = TRUE,
    [MOVE_BLOCK] = TRUE,
    [MOVE_HOWL] = TRUE,
    [MOVE_DRAGON_CLAW] = TRUE,
    [MOVE_FRENZY_PLANT] = TRUE,
    [MOVE_BULK_UP] = TRUE,
    [MOVE_BOUNCE] = TRUE,
    [MOVE_MUD_SHOT] = FALSE,
    [MOVE_POISON_TAIL] = TRUE,
    [MOVE_COVET] = TRUE,
    [MOVE_VOLT_TACKLE] = TRUE,
    [MOVE_MAGICAL_LEAF] = TRUE,
    [MOVE_WATER_SPORT] = TRUE,
    [MOVE_CALM_MIND] = TRUE,
    [MOVE_LEAF_BLADE] = TRUE,
    [MOVE_DRAGON_DANCE] = TRUE,
    [MOVE_ROCK_BLAST] = FALSE,
    [MOVE_SHOCK_WAVE] = TRUE,
    [MOVE_WATER_PULSE] = TRUE,
    [MOVE_DOOM_DESIRE] = TRUE,
    [MOVE_PSYCHO_BOOST] = TRUE,
};

static const u8 gUnknown_086114D3[] = {0x01, 0x01, 0x01, 0x02, 0x02, 0x02, 0x02, 0x02, 0x03, 0x00, 0x00, 0x00, 0x00};

static void (* const sApprenticeFunctions[])(void) =
{
    Script_IsPlayersApprenticeActive,
    Script_SetPlayersApprenticeLvlMode,
    sub_81A0978,
    sub_819FC60,
    sub_81A0984,
    sub_81A0990,
    sub_81A09D0,
    Script_CreateApprenticeMenu,
    Script_PrintMessage,
    Script_ResetPlayerApprentice,
    sub_81A1638,
    sub_81A0CC0,
    sub_81A09B4,
    sub_81A0D40,
    sub_81A0DD4,
    sub_81A0FE4,
    sub_81A0FFC,
    sub_81A0D80,
    sub_81A11F8,
    sub_81A1218,
    sub_81A1224,
    sub_81A1438,
    sub_81A150C,
    Script_SetPlayerApprenticeTrainerGfxId,
    sub_81A1644,
    sub_81A1370,
};

static const u8 gUnknown_08611548[8] = {0x00, 0x01, 0x02, 0x03, 0x06, 0x07, 0x08, 0x09};

// text
extern const u8 gText_Give[];
extern const u8 gText_NoNeed[];
extern const u8 gText_Yes[];
extern const u8 gText_No[];

void CopyFriendsApprenticeChallengeText(u8 saveblockApprenticeId)
{
    u8 i, var;
    const u8 *str;

    var = gSaveBlock2Ptr->apprentices[saveblockApprenticeId].number;
    for (i = 0; var != 0 && i < 4; var /= 10, i++)
        ;

    StringCopy7(gStringVar1, gSaveBlock2Ptr->apprentices[saveblockApprenticeId].playerName);
    ConvertInternationalString(gStringVar1, gSaveBlock2Ptr->apprentices[saveblockApprenticeId].language);
    ConvertIntToDecimalStringN(gStringVar2, gSaveBlock2Ptr->apprentices[saveblockApprenticeId].number, STR_CONV_MODE_RIGHT_ALIGN, i);
    str = gUnknown_08611330[gSaveBlock2Ptr->apprentices[saveblockApprenticeId].id];
    StringExpandPlaceholders(gStringVar4, str);
}

void Apprentice_EnableBothScriptContexts(void)
{
    EnableBothScriptContexts();
}

void ResetApprenticeStruct(struct Apprentice *apprentice)
{
    u8 i;

    for (i = 0; i < 6; i++)
        apprentice->easyChatWords[i] |= 0xFFFF;

    apprentice->playerName[0] = EOS;
    apprentice->id = 16;
}

void ResetAllApprenticeData(void)
{
    u8 i, j;

    PLAYER_APPRENTICE.field_B2_1 = 0;
    for (i = 0; i < 4; i++)
    {
        for (j = 0; j < 6; j++)
            gSaveBlock2Ptr->apprentices[i].easyChatWords[j] |= 0xFFFF;
        gSaveBlock2Ptr->apprentices[i].id = 16;
        gSaveBlock2Ptr->apprentices[i].playerName[0] = EOS;
        gSaveBlock2Ptr->apprentices[i].lvlMode = 0;
        gSaveBlock2Ptr->apprentices[i].number = 0;
        gSaveBlock2Ptr->apprentices[i].field_1 = 0;
        for (j = 0; j < 4; j++)
            gSaveBlock2Ptr->apprentices[i].playerId[j] = 0;
        gSaveBlock2Ptr->apprentices[i].language = gGameLanguage;
        gSaveBlock2Ptr->apprentices[i].checksum = 0;
    }

    Script_ResetPlayerApprentice();
}

static bool8 IsPlayersApprenticeActive(void)
{
    return (PLAYER_APPRENTICE.activeLvlMode != 0);
}

static void sub_819FBC8(void)
{
    if (gSaveBlock2Ptr->apprentices[0].number == 0)
    {
        do
        {
            PLAYER_APPRENTICE.id = gUnknown_08611548[Random() % ARRAY_COUNT(gUnknown_08611548)];
        } while (PLAYER_APPRENTICE.id == gSaveBlock2Ptr->apprentices[0].id);
    }
    else
    {
        do
        {
            PLAYER_APPRENTICE.id = Random() % 16;
        } while (PLAYER_APPRENTICE.id == gSaveBlock2Ptr->apprentices[0].id);
    }
}

static void SetPlayersApprenticeLvlMode(u8 mode)
{
    PLAYER_APPRENTICE.activeLvlMode = mode;
}

static void sub_819FC60(void)
{
    u8 array[APPRENTICE_SPECIES_COUNT];
    u8 i;

    for (i = 0; i < ARRAY_COUNT(array); i++)
        array[i] = i;

    for (i = 0; i < 50; i++)
    {
        u8 temp;
        u8 var1 = Random() % ARRAY_COUNT(array);
        u8 var2 = Random() % ARRAY_COUNT(array);
        SWAP(array[var1], array[var2], temp);
    }

    for (i = 0; i < 3; i++)
        PLAYER_APPRENTICE.monIds[i] = ((array[i * 2] & 0xF) << 4) | ((array[i * 2 + 1]) & 0xF);
}

static u8 sub_819FCF8(u8 val, u8 *arg1, u8 *arg2)
{
    u8 i, count;
    u8 ret = 0;

    if (val == 2)
    {
        do
        {
            ret = Random() % 3;
            for (count = 0, i = 0; i < 5; i++)
            {
                if (gUnknown_030062EC->unk2[ret][i] != 0)
                    count++;
            }
        } while (count > 3);
    }
    else if (val == 1)
    {
        ret = arg1[*arg2];
        (*arg2)++;
    }

    return ret;
}

static void sub_819FD64(void)
{
    u8 sp_0[10];
    u8 sp_C[3];
    u8 sp_10;
    u8 i, j;
    u8 rand1, rand2;
    u8 id;

    for (i = 0; i < 3; i++)
        sp_C[i] = i;
    for (i = 0; i < 10; i++)
    {
        u8 temp;
        rand1 = Random() % ARRAY_COUNT(sp_C);
        rand2 = Random() % ARRAY_COUNT(sp_C);
        SWAP(sp_C[rand1], sp_C[rand2], temp);
    }

    for (i = 0; i < 10; i++)
        sp_0[i] = gUnknown_086114D3[i];
    for (i = 0; i < 50; i++)
    {
        u8 temp;
        rand1 = Random() % ARRAY_COUNT(sp_0);
        rand2 = Random() % ARRAY_COUNT(sp_0);
        SWAP(sp_0[rand1], sp_0[rand2], temp);
    }

    gUnknown_030062EC = AllocZeroed(sizeof(*gUnknown_030062EC));
    gUnknown_030062EC->unk0 = 0;
    for (i = 0; i < 5; i++)
    {
        for (j = 0; j < 3; j++)
            gUnknown_030062EC->unk20[j][i] = 4;
    }

    sp_10 = 0;
    for (i = 0; i < 9; i++)
    {
        PLAYER_APPRENTICE.field_B8[i].unk0_0 = sp_0[i];
        if (sp_0[i] != 3)
        {
            PLAYER_APPRENTICE.field_B8[i].unk0_1 = sub_819FCF8(sp_0[i], sp_C, &sp_10);
            id = PLAYER_APPRENTICE.field_B8[i].unk0_1;
            if (sp_0[i] == 2)
            {
                do
                {
                    rand1 = Random() % 4;
                    for (j = 0; j < gUnknown_030062EC->unk0 + 1; j++)
                    {
                        if (gUnknown_030062EC->unk20[id][j] == rand1)
                            break;
                    }
                } while (j != gUnknown_030062EC->unk0 + 1);

                gUnknown_030062EC->unk20[id][gUnknown_030062EC->unk0] = rand1;
                PLAYER_APPRENTICE.field_B8[i].unk0_2 = rand1;
                PLAYER_APPRENTICE.field_B8[i].unk2 = sub_819FF98(PLAYER_APPRENTICE.field_B8[i].unk0_1);
            }
        }
    }

    FREE_AND_SET_NULL(gUnknown_030062EC);
}

// No idea why a do-while loop is needed, but it will not match without it.

#define APPRENTICE_SPECIES_ID(speciesArrId, monId) speciesArrId = (PLAYER_APPRENTICE.monIds[monId] >> \
                                                                  (((PLAYER_APPRENTICE.field_B2_0 >> monId) & 1) << 2)) & 0xF; \
                                                   do {} while (0)

// Why the need to have two macros do the exact thing differently?
#define APPRENTICE_SPECIES_ID_2(speciesArrId, monId) {  u8 a0 = ((PLAYER_APPRENTICE.field_B2_0 >> monId) & 1);\
                                                        speciesArrId = PLAYER_APPRENTICE.monIds[monId];     \
                                                        speciesArrId = ((speciesArrId) >> (a0 << 2)) & 0xF; \
                                                     }

static u16 sub_819FF98(u8 arg0)
{
    u8 i, j;
    u8 id;
    u8 knownMovesCount;
    u16 species;
    const struct LevelUpMove *learnset;
    bool32 var_24 = FALSE;
    u16 moveId = 0;
    bool32 valid;
    u8 level;

    if (arg0 < 3)
    {
        APPRENTICE_SPECIES_ID(id, arg0);
    }
    else
    {
        id = 0;
    }

    species = gApprentices[PLAYER_APPRENTICE.id].species[id];
    learnset = gLevelUpLearnsets[species];
    j = 0;
    if (PLAYER_APPRENTICE.activeLvlMode == 1)
        level = 50;
    else
        level = 60;

    for (j = 0; learnset[j].move != 0xFFFF; j++)
    {
        if (learnset[j].level > level)
            break;
    }

    knownMovesCount = j;
    i = 0;
    while (i <= MAX_MON_MOVES)
    {
        if (Random() % 2 == 0 || var_24 == TRUE)
        {
            do
            {
                do
                {
                    id = Random() % (NUM_TECHNICAL_MACHINES + NUM_HIDDEN_MACHINES);
                    valid = CanSpeciesLearnTMHM(species, id);
                }
                while (!valid);

                moveId = ItemIdToBattleMoveId(ITEM_TM01 + id);
                valid = TRUE;

                if (knownMovesCount < 5)
                    j = 0;
                else
                    j = knownMovesCount - MAX_MON_MOVES;

                for (; j < knownMovesCount; j++)
                {
                    if ((learnset[j].move) == moveId)
                    {
                        valid = FALSE;
                        break;
                    }
                }
            } while (valid != TRUE);
        }
        else
        {
            if (knownMovesCount <= MAX_MON_MOVES)
            {
                var_24 = TRUE;
                continue;
            }
            else
            {
                do
                {
<<<<<<< HEAD
                    u8 learnsetId = Random() % (knownMovesCount - 4);
                    moveId = learnset[learnsetId].move;
=======
                    u8 learnsetId = Random() % (knownMovesCount - MAX_MON_MOVES);
                    moveId = learnset[learnsetId] & 0x1FF;
>>>>>>> 7480a41c
                    valid = TRUE;
                    for (j = knownMovesCount - MAX_MON_MOVES; j < knownMovesCount; j++)
                    {
                        if ((learnset[j].move) == moveId)
                        {
                            valid = FALSE;
                            break;
                        }
                    }
                } while (valid != TRUE);
            }
        }

        if (sub_81A0194(arg0, moveId))
        {
            if (gUnknown_08611370[moveId])
                break;
            i++;
        }
    }

    gUnknown_030062EC->unk0++;
    return moveId;
}

static bool8 sub_81A0194(u8 arg0, u16 moveId)
{
    u8 i;

    for (i = 0; i < 5; i++)
    {
        if (gUnknown_030062EC->unk2[arg0][i] == moveId)
            return FALSE;
    }

    gUnknown_030062EC->unk2[arg0][gUnknown_030062EC->unk0] = moveId;
    return TRUE;
}

static void GetLatestLearnedMoves(u16 species, u16 *moves)
{
    u8 i, j;
    u8 level, knownMovesCount;
    const struct LevelUpMove *learnset;

    if (PLAYER_APPRENTICE.activeLvlMode == 1)
        level = 50;
    else
        level = 60;

    learnset = gLevelUpLearnsets[species];
    for (i = 0; learnset[i].move != 0xFFFF; i++)
    {
        if ((learnset[i].level) > (level))
            break;
    }

    knownMovesCount = i;
    if (knownMovesCount > MAX_MON_MOVES)
        knownMovesCount = MAX_MON_MOVES;

    for (j = 0; j < knownMovesCount; j++)
        moves[j] = learnset[(i - 1) - j].move;
}

static u16 sub_81A0284(u8 arg0, u8 speciesTableId, u8 arg2)
{
    u16 moves[4];
    u8 i, count;

    if (PLAYER_APPRENTICE.field_B1_1 < 3)
        return 0;

    count = 0;
    for (i = 0; i < 9; i++)
    {
        if (PLAYER_APPRENTICE.field_B8[i].unk0_0 == 0)
            break;
        count++;
    }

    GetLatestLearnedMoves(gApprentices[PLAYER_APPRENTICE.id].species[speciesTableId], moves);
    for (i = 0; i < count && i < PLAYER_APPRENTICE.field_B1_1 - 3; i++)
    {
        if (PLAYER_APPRENTICE.field_B8[i].unk0_0 == 2
            && PLAYER_APPRENTICE.field_B8[i].unk0_1 == arg0
            && PLAYER_APPRENTICE.field_B8[i].unk0_3 != 0)
        {
            moves[PLAYER_APPRENTICE.field_B8[i].unk0_2] = PLAYER_APPRENTICE.field_B8[i].unk2;
        }
    }

    return moves[arg2];
}

static void sub_81A0390(u8 arg0)
{
    struct ApprenticeMon *apprenticeMons[3];
    u8 i, j;
    u32 speciesTableId;

    for (i = 0; i < 3; i++)
    {
        gSaveBlock2Ptr->apprentices[0].party[i].species = 0;
        gSaveBlock2Ptr->apprentices[0].party[i].item = 0;
        for (j = 0; j < MAX_MON_MOVES; j++)
            gSaveBlock2Ptr->apprentices[0].party[i].moves[j] = 0;
    }

    j = PLAYER_APPRENTICE.field_B1_2;
    for (i = 0; i < 3; i++)
    {
        apprenticeMons[j] = &gSaveBlock2Ptr->apprentices[0].party[i];
        j = (j + 1) % 3;
    }

    for (i = 0; i < 3; i++)
    {
        APPRENTICE_SPECIES_ID(speciesTableId, i);
        apprenticeMons[i]->species = gApprentices[PLAYER_APPRENTICE.id].species[speciesTableId];
        GetLatestLearnedMoves(apprenticeMons[i]->species, apprenticeMons[i]->moves);
    }

    for (i = 0; i < arg0; i++)
    {
        u8 var1 = PLAYER_APPRENTICE.field_B8[i].unk0_0;
        u8 monId = PLAYER_APPRENTICE.field_B8[i].unk0_1;
        if (var1 == 1)
        {
            if (PLAYER_APPRENTICE.field_B8[i].unk0_3 != 0)
                apprenticeMons[monId]->item = PLAYER_APPRENTICE.field_B8[i].unk2;
        }
        else if (var1 == 2)
        {
            if (PLAYER_APPRENTICE.field_B8[i].unk0_3 != 0)
            {
                u32 moveSlot = PLAYER_APPRENTICE.field_B8[i].unk0_2;
                apprenticeMons[monId]->moves[moveSlot] = PLAYER_APPRENTICE.field_B8[i].unk2;
            }
        }
    }
}

static void CreateMenuWithAnswers(u8 arg0)
{
    u8 i;
    u8 windowId;
    const u8 *strings[3];
    u8 count = 2;
    u8 width;
    u8 left;
    u8 top;
    s32 pixelWidth;

    switch (arg0)
    {
    case APPRENTICE_ASK_WHICH_LEVEL:
        left = 0x12;
        top = 8;
        strings[0] = gText_Lv50;
        strings[1] = gText_OpenLevel;
        break;
    case APPRENTICE_ASK_3SPECIES:
        count = 3;
        left = 0x12;
        top = 6;
        for (i = 0; i < 3; i++)
        {
            u16 species;
            u32 speciesTableId;

            APPRENTICE_SPECIES_ID(speciesTableId, i);
            species =  gApprentices[PLAYER_APPRENTICE.id].species[speciesTableId];
            strings[i] = gSpeciesNames[species];
        }
        break;
    case APPRENTICE_ASK_2SPECIES:
        left = 0x12;
        top = 8;
        if (PLAYER_APPRENTICE.field_B1_1 > 2)
            return;
        strings[1] = gSpeciesNames[gUnknown_030062F0->unk2];
        strings[0] = gSpeciesNames[gUnknown_030062F0->unk0];
        break;
    case APPRENTICE_ASK_MOVES:
        left = 0x11;
        top = 8;
        strings[0] = gMoveNames[gUnknown_030062F0->unk4];
        strings[1] = gMoveNames[gUnknown_030062F0->unk6];
        break;
    case APPRENTICE_ASK_GIVE:
        left = 0x12;
        top = 8;
        strings[0] = gText_Give;
        strings[1] = gText_NoNeed;
        break;
    case APPRENTICE_ASK_YES_NO:
        left = 0x14;
        top = 8;
        strings[0] = gText_Yes;
        strings[1] = gText_No;
        break;
    default:
        left = 0;
        top = 0;
        break;
    }

    pixelWidth = 0;
    for (i = 0; i < count; i++)
    {
        s32 width = GetStringWidth(1, strings[i], 0);
        if (width > pixelWidth)
            pixelWidth = width;
    }

    width = convert_pixel_width_to_tile_width(pixelWidth);
    left = sub_80E2D5C(left, width);
    windowId = CreateAndShowWindow(left, top, width, count * 2);
    SetStandardWindowBorderStyle(windowId, 0);

    for (i = 0; i < count; i++)
        AddTextPrinterParameterized(windowId, 1, strings[i], 8, (i * 16) + 1, TEXT_SPEED_FF, NULL);

    InitMenuInUpperLeftCornerPlaySoundWhenAPressed(windowId, count, 0);
    CreateChooseAnswerTask(TRUE, count, windowId);
}

#define tNoBButton data[4]
#define tWrapAround data[5]
#define tWindowId data[6]

static void Task_ChooseAnswer(u8 taskId)
{
    s8 input;
    s16 *data = gTasks[taskId].data;

    if (!tWrapAround)
        input = Menu_ProcessInputNoWrap();
    else
        input = Menu_ProcessInput();

    switch (input)
    {
    case MENU_NOTHING_CHOSEN:
        return;
    case MENU_B_PRESSED:
        if (tNoBButton)
            return;

        PlaySE(SE_SELECT);
        gSpecialVar_Result = 0x7F;
        break;
    default:
        gSpecialVar_Result = input;
        break;
    }

    RemoveAndHideWindow(tWindowId);
    DestroyTask(taskId);
    EnableBothScriptContexts();
}

static u8 CreateAndShowWindow(u8 left, u8 top, u8 width, u8 height)
{
    u8 windowId;
    struct WindowTemplate winTemplate = CreateWindowTemplate(0, left + 1, top + 1, width, height, 15, 100);

    windowId = AddWindow(&winTemplate);
    PutWindowTilemap(windowId);
    CopyWindowToVram(windowId, 3);
    return windowId;
}

static void RemoveAndHideWindow(u8 windowId)
{
    sub_8198070(windowId, TRUE);
    RemoveWindow(windowId);
}

static void CreateChooseAnswerTask(bool8 noBButton, u8 itemsCount, u8 windowId)
{
    u8 taskId = CreateTask(Task_ChooseAnswer, 80);
    gTasks[taskId].tNoBButton = noBButton;

    if (itemsCount > 3)
        gTasks[taskId].tWrapAround = TRUE;
    else
        gTasks[taskId].tWrapAround = FALSE;

    gTasks[taskId].tWindowId = windowId;
}

#undef tNoBButton
#undef tWrapAround
#undef tWindowId

void CallApprenticeFunction(void)
{
    sApprenticeFunctions[gSpecialVar_0x8004]();
}

static void Script_ResetPlayerApprentice(void)
{
    u8 i;

    sub_819FBC8();
    PLAYER_APPRENTICE.activeLvlMode = 0;
    PLAYER_APPRENTICE.field_B1_1 = 0;
    PLAYER_APPRENTICE.field_B1_2 = 0;
    PLAYER_APPRENTICE.field_B2_0 = 0;

    for (i = 0; i < 3; i++)
        PLAYER_APPRENTICE.monIds[i] = 0;

    for (i = 0; i < 9; i++)
    {
        PLAYER_APPRENTICE.field_B8[i].unk0_0 = 0;
        PLAYER_APPRENTICE.field_B8[i].unk0_1 = 0;
        PLAYER_APPRENTICE.field_B8[i].unk0_2 = 0;
        PLAYER_APPRENTICE.field_B8[i].unk0_3 = 0;
        PLAYER_APPRENTICE.field_B8[i].unk2 = 0;
    }
}

static void Script_IsPlayersApprenticeActive(void)
{
    if (!IsPlayersApprenticeActive())
        gSpecialVar_Result = FALSE;
    else
        gSpecialVar_Result = TRUE;
}

static void Script_SetPlayersApprenticeLvlMode(void)
{
    SetPlayersApprenticeLvlMode(gSpecialVar_0x8005);
}

static void sub_81A0978(void)
{
    sub_819FBC8();
}

static void sub_81A0984(void)
{
    sub_819FD64();
}

static void sub_81A0990(void)
{
    PLAYER_APPRENTICE.field_B1_1++;
}

static void sub_81A09B4(void)
{
    gSpecialVar_Result = PLAYER_APPRENTICE.field_B1_1;
}

static void sub_81A09D0(void)
{
    s32 var = PLAYER_APPRENTICE.field_B1_1 - 3;
    if (var < 0)
    {
        gSpecialVar_Result = FALSE;
    }
    else
    {
        if (var > 8)
            gSpecialVar_Result = TRUE;

        if (!PLAYER_APPRENTICE.field_B8[var].unk0_0)
            gSpecialVar_Result = TRUE;
        else
            gSpecialVar_Result = FALSE;
    }
}

static void Script_CreateApprenticeMenu(void)
{
    CreateMenuWithAnswers(gSpecialVar_0x8005);
}

static void Task_WaitForPrintingMessage(u8 taskId)
{
    if (!RunTextPrintersAndIsPrinter0Active())
    {
        DestroyTask(taskId);
        if (gSpecialVar_0x8005)
            ExecuteFuncAfterButtonPress(EnableBothScriptContexts);
        else
            EnableBothScriptContexts();
    }
}

static void PrintMessage(void)
{
    const u8 *string;

    if (gSpecialVar_0x8006 == 6)
    {
        string = gUnknown_08610FF0[PLAYER_APPRENTICE.id][0];
    }
    else if (gSpecialVar_0x8006 == 7)
    {
        string = gUnknown_08610FF0[PLAYER_APPRENTICE.id][1];
    }
    else if (gSpecialVar_0x8006 == 8)
    {
        string = gUnknown_086111B0[PLAYER_APPRENTICE.id][0];
    }
    else if (gSpecialVar_0x8006 == 9)
    {
        string = gUnknown_086111B0[PLAYER_APPRENTICE.id][1];
    }
    else if (gSpecialVar_0x8006 == 4)
    {
        string = gUnknown_08611230[PLAYER_APPRENTICE.id][0];
    }
    else if (gSpecialVar_0x8006 == 5)
    {
        string = gUnknown_08611230[PLAYER_APPRENTICE.id][1];
    }
    else if (gSpecialVar_0x8006 == 10)
    {
        string = gUnknown_08611070[PLAYER_APPRENTICE.id][0];
    }
    else if (gSpecialVar_0x8006 == 11)
    {
        string = gUnknown_086112B0[PLAYER_APPRENTICE.id][0];
    }
    else if (gSpecialVar_0x8006 == 12)
    {
        string = gUnknown_08611070[PLAYER_APPRENTICE.id][3];
    }
    else if (gSpecialVar_0x8006 == 13)
    {
        string = gUnknown_08611070[PLAYER_APPRENTICE.id][1];
    }
    else if (gSpecialVar_0x8006 == 16)
    {
        string = gUnknown_08611070[PLAYER_APPRENTICE.id][4];
    }
    else if (gSpecialVar_0x8006 == 14)
    {
        string = gUnknown_08611070[PLAYER_APPRENTICE.id][2];
    }
    else if (gSpecialVar_0x8006 == 15)
    {
        string = gUnknown_086112B0[PLAYER_APPRENTICE.id][1];
    }
    else if (gSpecialVar_0x8006 == 0)
    {
        string = gUnknown_08610EF0[PLAYER_APPRENTICE.id][0];
    }
    else if (gSpecialVar_0x8006 == 1)
    {
        string = gUnknown_08610EF0[PLAYER_APPRENTICE.id][1];
    }
    else if (gSpecialVar_0x8006 == 2)
    {
        string = gUnknown_08610EF0[PLAYER_APPRENTICE.id][2];
    }
    else if (gSpecialVar_0x8006 == 3)
    {
        string = gUnknown_08610EF0[PLAYER_APPRENTICE.id][3];
    }
    else
    {
        EnableBothScriptContexts();
        return;
    }

    StringExpandPlaceholders(gStringVar4, string);
    AddTextPrinterForMessage(TRUE);
    CreateTask(Task_WaitForPrintingMessage, 1);
}

static void Script_PrintMessage(void)
{
    ScriptContext2_Enable();
    FreezeEventObjects();
    sub_808B864();
    sub_808BCF4();
    NewMenuHelpers_DrawDialogueFrame(0, 1);
    PrintMessage();
}

static void sub_81A0CC0(void)
{
    if (PLAYER_APPRENTICE.field_B1_1 < 3)
    {
        gSpecialVar_Result = 2;
    }
    else if (PLAYER_APPRENTICE.field_B1_1 > 11)
    {
        gSpecialVar_Result = 5;
    }
    else
    {
        s32 id = PLAYER_APPRENTICE.field_B1_1 - 3;
        switch (PLAYER_APPRENTICE.field_B8[id].unk0_0)
        {
        case 1:
            gSpecialVar_Result = 4;
            break;
        case 2:
            gSpecialVar_Result = 3;
            break;
        case 3:
            gSpecialVar_Result = 1;
            break;
        default:
            gSpecialVar_Result = 5;
            break;
        }
    }
}

static void sub_81A0D40(void)
{
    if (gSpecialVar_0x8005)
    {
        u8 bitNo = gSpecialVar_0x8006;
        PLAYER_APPRENTICE.field_B2_0 |= 1 << bitNo;
    }
}

static void sub_81A0D80(void)
{
    if (PLAYER_APPRENTICE.field_B1_1 >= 3)
    {
        u8 id = PLAYER_APPRENTICE.field_B1_1 - 3;
        if (gSpecialVar_0x8005)
            PLAYER_APPRENTICE.field_B8[id].unk0_3 = 1;
        else
            PLAYER_APPRENTICE.field_B8[id].unk0_3 = 0;
    }
}

static void sub_81A0DD4(void)
{
    u8 i;
    u8 count = 0;
    u8 id1, id2;

    for (i = 0; i < 9 && PLAYER_APPRENTICE.field_B8[i].unk0_0; count++, i++)
        ;

    gUnknown_030062F0 = AllocZeroed(sizeof(*gUnknown_030062F0));
    if (gSpecialVar_0x8005 == 2)
    {
        if (PLAYER_APPRENTICE.field_B1_1 < 3)
        {
            id1 = PLAYER_APPRENTICE.monIds[PLAYER_APPRENTICE.field_B1_1] >> 4;
            gUnknown_030062F0->unk2 = gApprentices[PLAYER_APPRENTICE.id].species[id1];

            id2 = PLAYER_APPRENTICE.monIds[PLAYER_APPRENTICE.field_B1_1] & 0xF;
            gUnknown_030062F0->unk0 = gApprentices[PLAYER_APPRENTICE.id].species[id2];
        }
    }
    else if (gSpecialVar_0x8005 == 3)
    {
        if (PLAYER_APPRENTICE.field_B1_1 >= 3
            && PLAYER_APPRENTICE.field_B1_1 < count + 3
            && PLAYER_APPRENTICE.field_B8[PLAYER_APPRENTICE.field_B1_1 - 3].unk0_0 == 2)
        {
            count = PLAYER_APPRENTICE.field_B8[PLAYER_APPRENTICE.field_B1_1 - 3].unk0_1;
            APPRENTICE_SPECIES_ID_2(id1, count);
            gUnknown_030062F0->unk0 = gApprentices[PLAYER_APPRENTICE.id].species[id1];
            gUnknown_030062F0->unk4 = sub_81A0284(count, id1, PLAYER_APPRENTICE.field_B8[PLAYER_APPRENTICE.field_B1_1 - 3].unk0_2);
            gUnknown_030062F0->unk6 = PLAYER_APPRENTICE.field_B8[PLAYER_APPRENTICE.field_B1_1 - 3].unk2;
        }
    }
    else if (gSpecialVar_0x8005 == 4)
    {
        if (PLAYER_APPRENTICE.field_B1_1 >= 3
            && PLAYER_APPRENTICE.field_B1_1 < count + 3
            && PLAYER_APPRENTICE.field_B8[PLAYER_APPRENTICE.field_B1_1 - 3].unk0_0 == 1)
        {
            count = PLAYER_APPRENTICE.field_B8[PLAYER_APPRENTICE.field_B1_1 - 3].unk0_1;
            APPRENTICE_SPECIES_ID_2(id2, count);
            gUnknown_030062F0->unk0 = gApprentices[PLAYER_APPRENTICE.id].species[id2];
        }
    }
}

static void sub_81A0FE4(void)
{
    FREE_AND_SET_NULL(gUnknown_030062F0);
}

static void sub_81A0FFC(void)
{
    u8 *stringDst;
    u8 text[16];
    u32 speciesArrayId;

    switch (gSpecialVar_0x8005)
    {
    case 0:
        stringDst = gStringVar1;
        break;
    case 1:
        stringDst = gStringVar2;
        break;
    case 2:
        stringDst = gStringVar3;
        break;
    default:
        return;
    }

    switch (gSpecialVar_0x8006)
    {
    case APPRENTICE_BUFF_SPECIES1:
        StringCopy(stringDst, gSpeciesNames[gUnknown_030062F0->unk0]);
        break;
    case APPRENTICE_BUFF_SPECIES2:
        StringCopy(stringDst, gSpeciesNames[gUnknown_030062F0->unk2]);
        break;
    case APPRENTICE_BUFF_SPECIES3:
        StringCopy(stringDst, gSpeciesNames[gUnknown_030062F0->unk0]);
        break;
    case APPRENTICE_BUFF_MOVE1:
        StringCopy(stringDst, gMoveNames[gUnknown_030062F0->unk4]);
        break;
    case APPRENTICE_BUFF_MOVE2:
        StringCopy(stringDst, gMoveNames[gUnknown_030062F0->unk6]);
        break;
    case APPRENTICE_BUFF_ITEM:
        StringCopy(stringDst, ItemId_GetName(PLAYER_APPRENTICE.field_B8[PLAYER_APPRENTICE.field_B1_1 - 3].unk2));
        break;
    case APPRENTICE_BUFF_NAME:
        TVShowConvertInternationalString(text, GetApprenticeNameInLanguage(PLAYER_APPRENTICE.id, LANGUAGE_ENGLISH), LANGUAGE_ENGLISH);
        StringCopy(stringDst, text);
        break;
    case APPRENTICE_BUFF_LEVEL:
        if (PLAYER_APPRENTICE.activeLvlMode == 1)
            StringCopy(stringDst, gText_Lv50);
        else
            StringCopy(stringDst, gText_OpenLevel);
        break;
    case APPRENTICE_BUFF_EASY_CHAT:
        FrontierSpeechToString(gSaveBlock2Ptr->apprentices[0].easyChatWords);
        StringCopy(stringDst, gStringVar4);
        break;
    case APPRENTICE_BUFF_SPECIES4:
        if (PLAYER_APPRENTICE.field_B1_2 < 3)
        {
            APPRENTICE_SPECIES_ID(speciesArrayId, PLAYER_APPRENTICE.field_B1_2);
        }
        else
        {
            speciesArrayId = 0;
        }
        StringCopy(stringDst, gSpeciesNames[gApprentices[PLAYER_APPRENTICE.id].species[speciesArrayId]]);
        break;
    }
}

static void sub_81A11F8(void)
{
    PLAYER_APPRENTICE.field_B1_2 = gSpecialVar_0x8005;
}

static void sub_81A1218(void)
{
    sub_81AAC28();
}

#ifdef NONMATCHING
static void sub_81A1224(void)
{
    u8 count;
    u8 i, j;

    if (PLAYER_APPRENTICE.field_B1_1 < 3)
        return;

    count = 0;
    for (j = 0; j < 9 && PLAYER_APPRENTICE.field_B8[j].unk0_0; count++, j++)
        ;

    for (i = 0; i < count && i < PLAYER_APPRENTICE.field_B1_1 - 3; i++)
    {
        if (PLAYER_APPRENTICE.field_B8[i].unk0_0 == 1
            && PLAYER_APPRENTICE.field_B8[i].unk0_3
            && PLAYER_APPRENTICE.field_B8[i].unk2 == gSpecialVar_0x8005)
        {
            PLAYER_APPRENTICE.field_B8[PLAYER_APPRENTICE.field_B1_1 - 3].unk0_3 = 0;
            PLAYER_APPRENTICE.field_B8[PLAYER_APPRENTICE.field_B1_1 - 3].unk2 = gSpecialVar_0x8005;
            gSpecialVar_Result = i;
            return;
        }
    }

    PLAYER_APPRENTICE.field_B8[PLAYER_APPRENTICE.field_B1_1 - 3].unk0_3 = 1;
    PLAYER_APPRENTICE.field_B8[PLAYER_APPRENTICE.field_B1_1 - 3].unk2 = gSpecialVar_0x8005;
    gSpecialVar_Result = 1;
}
#else
NAKED
static void sub_81A1224(void)
{
    asm_unified("\n\
                    push {r4-r7,lr}\n\
    mov r7, r9\n\
    mov r6, r8\n\
    push {r6,r7}\n\
    ldr r1, =gSaveBlock2Ptr\n\
    ldr r3, [r1]\n\
    adds r0, r3, 0\n\
    adds r0, 0xB1\n\
    ldrb r0, [r0]\n\
    lsls r0, 26\n\
    lsrs r0, 28\n\
    adds r7, r1, 0\n\
    cmp r0, 0x2\n\
    bhi _081A1242\n\
    b _081A1362\n\
_081A1242:\n\
    movs r5, 0\n\
    movs r2, 0\n\
    adds r0, r3, 0\n\
    adds r0, 0xB8\n\
    ldrb r0, [r0]\n\
    lsls r0, 30\n\
    ldr r1, =gSpecialVar_0x8005\n\
    mov r12, r1\n\
    ldr r1, =gSpecialVar_Result\n\
    mov r8, r1\n\
    cmp r0, 0\n\
    beq _081A127C\n\
    adds r3, r7, 0\n\
_081A125C:\n\
    adds r0, r5, 0x1\n\
    lsls r0, 24\n\
    lsrs r5, r0, 24\n\
    adds r0, r2, 0x1\n\
    lsls r0, 24\n\
    lsrs r2, r0, 24\n\
    cmp r2, 0x8\n\
    bhi _081A127C\n\
    ldr r0, [r3]\n\
    lsls r1, r2, 2\n\
    adds r0, r1\n\
    adds r0, 0xB8\n\
    ldrb r0, [r0]\n\
    lsls r0, 30\n\
    cmp r0, 0\n\
    bne _081A125C\n\
_081A127C:\n\
    movs r4, 0\n\
    cmp r4, r5\n\
    bcs _081A1322\n\
    ldr r0, [r7]\n\
    adds r0, 0xB1\n\
    ldrb r0, [r0]\n\
    lsls r0, 26\n\
    lsrs r0, 28\n\
    subs r0, 0x3\n\
    cmp r4, r0\n\
    bge _081A1322\n\
    adds r6, r7, 0\n\
    mov r9, r4\n\
_081A1296:\n\
    ldr r3, [r6]\n\
    lsls r0, r4, 2\n\
    adds r2, r3, r0\n\
    adds r0, r2, 0\n\
    adds r0, 0xB8\n\
    ldrb r1, [r0]\n\
    lsls r0, r1, 30\n\
    lsrs r0, 30\n\
    cmp r0, 0x1\n\
    bne _081A1308\n\
    lsrs r0, r1, 6\n\
    cmp r0, 0\n\
    beq _081A1308\n\
    adds r0, r2, 0\n\
    adds r0, 0xBA\n\
    ldrh r0, [r0]\n\
    mov r2, r12\n\
    ldrh r2, [r2]\n\
    cmp r0, r2\n\
    bne _081A1308\n\
    adds r0, r3, 0\n\
    adds r0, 0xB1\n\
    ldrb r0, [r0]\n\
    lsls r0, 26\n\
    lsrs r0, 28\n\
    subs r0, 0x3\n\
    lsls r0, 2\n\
    adds r0, r3, r0\n\
    adds r0, 0xB8\n\
    ldrb r2, [r0]\n\
    movs r1, 0x3F\n\
    ands r1, r2\n\
    strb r1, [r0]\n\
    ldr r1, [r6]\n\
    adds r0, r1, 0\n\
    adds r0, 0xB1\n\
    ldrb r0, [r0]\n\
    lsls r0, 26\n\
    lsrs r0, 28\n\
    subs r0, 0x3\n\
    lsls r0, 2\n\
    adds r1, r0\n\
    mov r2, r12\n\
    ldrh r0, [r2]\n\
    adds r1, 0xBA\n\
    strh r0, [r1]\n\
    mov r1, r9\n\
    mov r0, r8\n\
    strh r1, [r0]\n\
    b _081A1362\n\
    .pool\n\
_081A1308:\n\
    adds r0, r4, 0x1\n\
    lsls r0, 24\n\
    lsrs r4, r0, 24\n\
    cmp r4, r5\n\
    bcs _081A1322\n\
    ldr r0, [r6]\n\
    adds r0, 0xB1\n\
    ldrb r0, [r0]\n\
    lsls r0, 26\n\
    lsrs r0, 28\n\
    subs r0, 0x3\n\
    cmp r4, r0\n\
    blt _081A1296\n\
_081A1322:\n\
    ldr r2, [r7]\n\
    adds r0, r2, 0\n\
    adds r0, 0xB1\n\
    ldrb r0, [r0]\n\
    lsls r0, 26\n\
    lsrs r0, 28\n\
    subs r0, 0x3\n\
    lsls r0, 2\n\
    adds r2, r0\n\
    adds r2, 0xB8\n\
    ldrb r1, [r2]\n\
    movs r0, 0x3F\n\
    ands r0, r1\n\
    movs r1, 0x40\n\
    orrs r0, r1\n\
    strb r0, [r2]\n\
    ldr r1, [r7]\n\
    adds r0, r1, 0\n\
    adds r0, 0xB1\n\
    ldrb r0, [r0]\n\
    lsls r0, 26\n\
    lsrs r0, 28\n\
    subs r0, 0x3\n\
    lsls r0, 2\n\
    adds r1, r0\n\
    mov r2, r12\n\
    ldrh r0, [r2]\n\
    adds r1, 0xBA\n\
    strh r0, [r1]\n\
    movs r0, 0x1\n\
    mov r1, r8\n\
    strh r0, [r1]\n\
_081A1362:\n\
    pop {r3,r4}\n\
    mov r8, r3\n\
    mov r9, r4\n\
    pop {r4-r7}\n\
    pop {r0}\n\
    bx r0\n\
");
}
#endif // NONMATCHING

static void sub_81A1370(void)
{
    s32 i;
    s32 r10;
    s32 r9;

    if (gSaveBlock2Ptr->apprentices[0].playerName[0] == EOS)
        return;

    for (i = 0; i < 3; i++)
    {
        if (gSaveBlock2Ptr->apprentices[i + 1].playerName[0] == EOS)
        {
            gSaveBlock2Ptr->apprentices[i + 1] = gSaveBlock2Ptr->apprentices[0];
            return;
        }
    }

    r10 = 0xFFFF;
    r9 = -1;
    for (i = 1; i < 4; i++)
    {
        if (GetTrainerId(gSaveBlock2Ptr->apprentices[i].playerId) == GetTrainerId(gSaveBlock2Ptr->playerTrainerId)
            && gSaveBlock2Ptr->apprentices[i].number < r10)
        {
            r10 = gSaveBlock2Ptr->apprentices[i].number;
            r9 = i;
        }
    }

    if (r9 > 0)
        gSaveBlock2Ptr->apprentices[r9] = gSaveBlock2Ptr->apprentices[0];
}

static void sub_81A1438(void)
{
    u8 i;

    gSaveBlock2Ptr->apprentices[0].id = PLAYER_APPRENTICE.id;
    gSaveBlock2Ptr->apprentices[0].lvlMode = PLAYER_APPRENTICE.activeLvlMode;

    for (i = 0; i < 9 && PLAYER_APPRENTICE.field_B8[i].unk0_0; i++)
        ;

    gSaveBlock2Ptr->apprentices[0].field_1 = i;
    if (gSaveBlock2Ptr->apprentices[0].number < 255)
        gSaveBlock2Ptr->apprentices[0].number++;

    sub_81A0390(gSaveBlock2Ptr->apprentices[0].field_1);
    for (i = 0; i < 4; i++)
        gSaveBlock2Ptr->apprentices[0].playerId[i] = gSaveBlock2Ptr->playerTrainerId[i];

    StringCopy(gSaveBlock2Ptr->apprentices[0].playerName, gSaveBlock2Ptr->playerName);
    gSaveBlock2Ptr->apprentices[0].language = gGameLanguage;
    CalcApprenticeChecksum(&gSaveBlock2Ptr->apprentices[0]);
}

static void sub_81A150C(void)
{
    u8 i;
    u8 mapObjectGfxId;
    u8 class = gApprentices[gSaveBlock2Ptr->apprentices[0].id].facilityClass;

    // Search male classes.
    for (i = 0; i < ARRAY_COUNT(gTowerMaleFacilityClasses) && gTowerMaleFacilityClasses[i] != class; i++)
        ;
    if (i != ARRAY_COUNT(gTowerMaleFacilityClasses))
    {
        mapObjectGfxId = gTowerMaleTrainerGfxIds[i];
        VarSet(VAR_OBJ_GFX_ID_0, mapObjectGfxId);
        return;
    }

    for (i = 0; i < ARRAY_COUNT(gTowerFemaleFacilityClasses) && gTowerFemaleFacilityClasses[i] != class; i++)
        ;
    if (i != ARRAY_COUNT(gTowerFemaleFacilityClasses))
    {
        mapObjectGfxId = gTowerFemaleTrainerGfxIds[i];
        VarSet(VAR_OBJ_GFX_ID_0, mapObjectGfxId);
    }
}

static void Script_SetPlayerApprenticeTrainerGfxId(void)
{
    u8 i;
    u8 mapObjectGfxId;
    u8 class = gApprentices[PLAYER_APPRENTICE.id].facilityClass;

    for (i = 0; i < ARRAY_COUNT(gTowerMaleFacilityClasses) && gTowerMaleFacilityClasses[i] != class; i++)
        ;
    if (i != ARRAY_COUNT(gTowerMaleFacilityClasses))
    {
        mapObjectGfxId = gTowerMaleTrainerGfxIds[i];
        VarSet(VAR_OBJ_GFX_ID_0, mapObjectGfxId);
        return;
    }

    for (i = 0; i < ARRAY_COUNT(gTowerFemaleFacilityClasses) && gTowerFemaleFacilityClasses[i] != class; i++)
        ;
    if (i != ARRAY_COUNT(gTowerFemaleFacilityClasses))
    {
        mapObjectGfxId = gTowerFemaleTrainerGfxIds[i];
        VarSet(VAR_OBJ_GFX_ID_0, mapObjectGfxId);
    }
}

static void sub_81A1638(void)
{
    gSpecialVar_0x8004 = 1;
}

static void sub_81A1644(void)
{
    gSpecialVar_0x8004 = 1;
}

const u8 *GetApprenticeNameInLanguage(u32 apprenticeId, s32 language)
{
    const struct ApprenticeTrainer *apprentice = &gApprentices[apprenticeId];

    switch (language)
    {
    case LANGUAGE_JAPANESE:
        return apprentice->name[0];
    case LANGUAGE_ENGLISH:
        return apprentice->name[1];
    case LANGUAGE_FRENCH:
        return apprentice->name[2];
    case LANGUAGE_ITALIAN:
        return apprentice->name[3];
    case LANGUAGE_GERMAN:
        return apprentice->name[4];
    case LANGUAGE_SPANISH:
    default:
        return apprentice->name[5];
    }
}

static void sub_81A16B4(u8 taskId)
{
    if (gMain.newKeys & A_BUTTON || gMain.newKeys & B_BUTTON)
        SwitchTaskToFollowupFunc(taskId);
}

static void Task_ExecuteFuncAfterButtonPress(u8 taskId)
{
    if (gMain.newKeys & A_BUTTON || gMain.newKeys & B_BUTTON)
    {
        gUnknown_030062F4 = (void*)(u32)(((u16)gTasks[taskId].data[0] | (gTasks[taskId].data[1] << 0x10)));
        gUnknown_030062F4();
        DestroyTask(taskId);
    }
}

static void ExecuteFuncAfterButtonPress(void (*func)(void))
{
    u8 taskId = CreateTask(Task_ExecuteFuncAfterButtonPress, 1);
    gTasks[taskId].data[0] = (u32)(func);
    gTasks[taskId].data[1] = (u32)(func) >> 16;
}

static void sub_81A175C(TaskFunc taskFunc)
{
    u8 taskId = CreateTask(sub_81A16B4, 1);
    SetTaskFuncWithFollowupFunc(taskId, sub_81A16B4, taskFunc);
}<|MERGE_RESOLUTION|>--- conflicted
+++ resolved
@@ -1341,13 +1341,8 @@
             {
                 do
                 {
-<<<<<<< HEAD
                     u8 learnsetId = Random() % (knownMovesCount - 4);
                     moveId = learnset[learnsetId].move;
-=======
-                    u8 learnsetId = Random() % (knownMovesCount - MAX_MON_MOVES);
-                    moveId = learnset[learnsetId] & 0x1FF;
->>>>>>> 7480a41c
                     valid = TRUE;
                     for (j = knownMovesCount - MAX_MON_MOVES; j < knownMovesCount; j++)
                     {
