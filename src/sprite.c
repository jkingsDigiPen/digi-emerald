--- conflicted
+++ resolved
@@ -1241,89 +1241,6 @@
         sprite->pos2.y = sub_8007E28(var1, var2, a2);
     }
 }
-<<<<<<< HEAD
-#else
-ASM_DIRECT
-void obj_update_pos2(struct Sprite* sprite, s32 a1, s32 a2)
-{
-    asm(".syntax unified\n\
-	push {r4-r7,lr}\n\
-	mov r7, r9\n\
-	mov r6, r8\n\
-	push {r6,r7}\n\
-	adds r5, r0, 0\n\
-	adds r6, r1, 0\n\
-	mov r8, r2\n\
-	ldrb r1, [r5, 0x3]\n\
-	lsls r0, r1, 26\n\
-	lsrs r7, r0, 27\n\
-	movs r0, 0x80\n\
-	lsls r0, 4\n\
-	mov r9, r0\n\
-	cmp r6, r9\n\
-	beq _08007EA2\n\
-	ldr r2, =sUnknown_082EC6F4\n\
-	lsrs r1, 6\n\
-	lsls r1, 3\n\
-	ldrb r0, [r5, 0x1]\n\
-	lsrs r0, 6\n\
-	lsls r0, 5\n\
-	adds r1, r0\n\
-	adds r1, r2\n\
-	ldr r0, [r1]\n\
-	lsls r4, r0, 8\n\
-	lsls r0, 16\n\
-	ldr r2, =gOamMatrices\n\
-	lsls r1, r7, 3\n\
-	adds r1, r2\n\
-	movs r2, 0\n\
-	ldrsh r1, [r1, r2]\n\
-	bl __divsi3\n\
-	adds r1, r0, 0\n\
-	adds r0, r4, 0\n\
-	adds r2, r6, 0\n\
-	bl sub_8007E28\n\
-	strh r0, [r5, 0x24]\n\
-_08007EA2:\n\
-	cmp r8, r9\n\
-	beq _08007EDA\n\
-	ldr r2, =sUnknown_082EC6F4\n\
-	ldrb r1, [r5, 0x3]\n\
-	lsrs r1, 6\n\
-	lsls r1, 3\n\
-	ldrb r0, [r5, 0x1]\n\
-	lsrs r0, 6\n\
-	lsls r0, 5\n\
-	adds r1, r0\n\
-	adds r2, 0x4\n\
-	adds r1, r2\n\
-	ldr r0, [r1]\n\
-	lsls r4, r0, 8\n\
-	lsls r0, 16\n\
-	ldr r2, =gOamMatrices\n\
-	lsls r1, r7, 3\n\
-	adds r1, r2\n\
-	movs r2, 0x6\n\
-	ldrsh r1, [r1, r2]\n\
-	bl __divsi3\n\
-	adds r1, r0, 0\n\
-	adds r0, r4, 0\n\
-	mov r2, r8\n\
-	bl sub_8007E28\n\
-	strh r0, [r5, 0x26]\n\
-_08007EDA:\n\
-	pop {r3,r4}\n\
-	mov r8, r3\n\
-	mov r9, r4\n\
-	pop {r4-r7}\n\
-	pop {r0}\n\
-	bx r0\n\
-	.pool\n\
-        .syntax divided");
-}
-#endif // NONMATCHING
-=======
->>>>>>> 14a76793
 
 void SetSpriteOamFlipBits(struct Sprite *sprite, u8 hFlip, u8 vFlip)
 {
