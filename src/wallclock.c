--- conflicted
+++ resolved
@@ -576,11 +576,7 @@
     InitBgsFromTemplates(0, gUnknown_085B21FC, 3);
     InitWindows(gUnknown_085B21DC);
     DeactivateAllTextPrinters();
-<<<<<<< HEAD
-    LoadSav2WindowGfx(0, 0x250, 0xd0);
-=======
     LoadUserWindowBorderGfx(0, 0x250, 0xd0);
->>>>>>> 07ef7627
     clear_scheduled_bg_copies_to_vram();
     ScanlineEffect_Stop();
     ResetTasks();
