#include "global.h"
#include "battle.h"
#include "battle_ai_script_commands.h"
#include "battle_anim.h"
#include "battle_controllers.h"
#include "battle_interface.h"
#include "battle_message.h"
#include "battle_setup.h"
#include "battle_tower.h"
#include "battle_tv.h"
#include "bg.h"
#include "data2.h"
#include "link.h"
#include "main.h"
#include "m4a.h"
#include "palette.h"
#include "pokeball.h"
#include "pokemon.h"
#include "recorded_battle.h"
#include "reshow_battle_screen.h"
#include "sound.h"
#include "string_util.h"
#include "task.h"
#include "text.h"
#include "util.h"
#include "window.h"
#include "constants/battle_anim.h"
#include "constants/songs.h"
#include "constants/trainers.h"

extern const struct CompressedSpritePalette gTrainerFrontPicPaletteTable[];
extern const struct CompressedSpritePalette gTrainerBackPicPaletteTable[];

extern void sub_8172EF0(u8 battlerId, struct Pokemon *mon);

// this file's functions
static void LinkPartnerHandleGetMonData(void);
static void LinkPartnerHandleGetRawMonData(void);
static void LinkPartnerHandleSetMonData(void);
static void LinkPartnerHandleSetRawMonData(void);
static void LinkPartnerHandleLoadMonSprite(void);
static void LinkPartnerHandleSwitchInAnim(void);
static void LinkPartnerHandleReturnMonToBall(void);
static void LinkPartnerHandleDrawTrainerPic(void);
static void LinkPartnerHandleTrainerSlide(void);
static void LinkPartnerHandleTrainerSlideBack(void);
static void LinkPartnerHandleFaintAnimation(void);
static void LinkPartnerHandlePaletteFade(void);
static void LinkPartnerHandleSuccessBallThrowAnim(void);
static void LinkPartnerHandleBallThrowAnim(void);
static void LinkPartnerHandlePause(void);
static void LinkPartnerHandleMoveAnimation(void);
static void LinkPartnerHandlePrintString(void);
static void LinkPartnerHandlePrintSelectionString(void);
static void LinkPartnerHandleChooseAction(void);
static void LinkPartnerHandleUnknownYesNoBox(void);
static void LinkPartnerHandleChooseMove(void);
static void LinkPartnerHandleChooseItem(void);
static void LinkPartnerHandleChoosePokemon(void);
static void LinkPartnerHandleCmd23(void);
static void LinkPartnerHandleHealthBarUpdate(void);
static void LinkPartnerHandleExpUpdate(void);
static void LinkPartnerHandleStatusIconUpdate(void);
static void LinkPartnerHandleStatusAnimation(void);
static void LinkPartnerHandleStatusXor(void);
static void LinkPartnerHandleDataTransfer(void);
static void LinkPartnerHandleDMA3Transfer(void);
static void LinkPartnerHandlePlayBGM(void);
static void LinkPartnerHandleCmd32(void);
static void LinkPartnerHandleTwoReturnValues(void);
static void LinkPartnerHandleChosenMonReturnValue(void);
static void LinkPartnerHandleOneReturnValue(void);
static void LinkPartnerHandleOneReturnValue_Duplicate(void);
static void LinkPartnerHandleCmd37(void);
static void LinkPartnerHandleCmd38(void);
static void LinkPartnerHandleCmd39(void);
static void LinkPartnerHandleCmd40(void);
static void LinkPartnerHandleHitAnimation(void);
static void LinkPartnerHandleCmd42(void);
static void LinkPartnerHandlePlaySE(void);
static void LinkPartnerHandlePlayFanfareOrBGM(void);
static void LinkPartnerHandleFaintingCry(void);
static void LinkPartnerHandleIntroSlide(void);
static void LinkPartnerHandleIntroTrainerBallThrow(void);
static void LinkPartnerHandleDrawPartyStatusSummary(void);
static void LinkPartnerHandleHidePartyStatusSummary(void);
static void LinkPartnerHandleEndBounceEffect(void);
static void LinkPartnerHandleSpriteInvisibility(void);
static void LinkPartnerHandleBattleAnimation(void);
static void LinkPartnerHandleLinkStandbyMsg(void);
static void LinkPartnerHandleResetActionMoveSelection(void);
static void LinkPartnerHandleCmd55(void);
<<<<<<< HEAD
static void LinkPartnerHandleBattleDebug(void);
static void nullsub_113(void);
=======
static void LinkPartnerCmdEnd(void);
>>>>>>> 00814740

static void LinkPartnerBufferRunCommand(void);
static void LinkPartnerBufferExecCompleted(void);
static void sub_814B554(void);
static u32 CopyLinkPartnerMonData(u8 monId, u8 *dst);
static void SetLinkPartnerMonData(u8 monId);
static void sub_814CC98(u8 battlerId, bool8 dontClearSubstituteBit);
static void DoSwitchOutAnimation(void);
static void LinkPartnerDoMoveAnimation(void);
static void sub_814DCCC(u8 taskId);
static void sub_814DE9C(void);

static void (*const sLinkPartnerBufferCommands[CONTROLLER_CMDS_COUNT])(void) =
{
    LinkPartnerHandleGetMonData,
    LinkPartnerHandleGetRawMonData,
    LinkPartnerHandleSetMonData,
    LinkPartnerHandleSetRawMonData,
    LinkPartnerHandleLoadMonSprite,
    LinkPartnerHandleSwitchInAnim,
    LinkPartnerHandleReturnMonToBall,
    LinkPartnerHandleDrawTrainerPic,
    LinkPartnerHandleTrainerSlide,
    LinkPartnerHandleTrainerSlideBack,
    LinkPartnerHandleFaintAnimation,
    LinkPartnerHandlePaletteFade,
    LinkPartnerHandleSuccessBallThrowAnim,
    LinkPartnerHandleBallThrowAnim,
    LinkPartnerHandlePause,
    LinkPartnerHandleMoveAnimation,
    LinkPartnerHandlePrintString,
    LinkPartnerHandlePrintSelectionString,
    LinkPartnerHandleChooseAction,
    LinkPartnerHandleUnknownYesNoBox,
    LinkPartnerHandleChooseMove,
    LinkPartnerHandleChooseItem,
    LinkPartnerHandleChoosePokemon,
    LinkPartnerHandleCmd23,
    LinkPartnerHandleHealthBarUpdate,
    LinkPartnerHandleExpUpdate,
    LinkPartnerHandleStatusIconUpdate,
    LinkPartnerHandleStatusAnimation,
    LinkPartnerHandleStatusXor,
    LinkPartnerHandleDataTransfer,
    LinkPartnerHandleDMA3Transfer,
    LinkPartnerHandlePlayBGM,
    LinkPartnerHandleCmd32,
    LinkPartnerHandleTwoReturnValues,
    LinkPartnerHandleChosenMonReturnValue,
    LinkPartnerHandleOneReturnValue,
    LinkPartnerHandleOneReturnValue_Duplicate,
    LinkPartnerHandleCmd37,
    LinkPartnerHandleCmd38,
    LinkPartnerHandleCmd39,
    LinkPartnerHandleCmd40,
    LinkPartnerHandleHitAnimation,
    LinkPartnerHandleCmd42,
    LinkPartnerHandlePlaySE,
    LinkPartnerHandlePlayFanfareOrBGM,
    LinkPartnerHandleFaintingCry,
    LinkPartnerHandleIntroSlide,
    LinkPartnerHandleIntroTrainerBallThrow,
    LinkPartnerHandleDrawPartyStatusSummary,
    LinkPartnerHandleHidePartyStatusSummary,
    LinkPartnerHandleEndBounceEffect,
    LinkPartnerHandleSpriteInvisibility,
    LinkPartnerHandleBattleAnimation,
    LinkPartnerHandleLinkStandbyMsg,
    LinkPartnerHandleResetActionMoveSelection,
    LinkPartnerHandleCmd55,
<<<<<<< HEAD
    LinkPartnerHandleBattleDebug,
    nullsub_113
=======
    LinkPartnerCmdEnd
>>>>>>> 00814740
};

static void SpriteCB_Null2(void)
{
}

void SetControllerToLinkPartner(void)
{
    gBattlerControllerFuncs[gActiveBattler] = LinkPartnerBufferRunCommand;
}

static void LinkPartnerBufferRunCommand(void)
{
    if (gBattleControllerExecFlags & gBitTable[gActiveBattler])
    {
        if (gBattleResources->bufferA[gActiveBattler][0] < ARRAY_COUNT(sLinkPartnerBufferCommands))
            sLinkPartnerBufferCommands[gBattleResources->bufferA[gActiveBattler][0]]();
        else
            LinkPartnerBufferExecCompleted();
    }
}

static void CompleteOnBattlerSpriteCallbackDummy(void)
{
    if (gSprites[gBattlerSpriteIds[gActiveBattler]].callback == SpriteCallbackDummy)
        LinkPartnerBufferExecCompleted();
}

static void sub_814AF54(void)
{
    if (gSprites[gBattlerSpriteIds[gActiveBattler]].callback == SpriteCallbackDummy)
    {
        nullsub_25(0);
        FreeSpriteOamMatrix(&gSprites[gBattlerSpriteIds[gActiveBattler]]);
        DestroySprite(&gSprites[gBattlerSpriteIds[gActiveBattler]]);
        LinkPartnerBufferExecCompleted();
    }
}

static void sub_814AFBC(void)
{
    if (--gBattleSpritesDataPtr->healthBoxesData[gActiveBattler].field_9 == 0xFF)
    {
        gBattleSpritesDataPtr->healthBoxesData[gActiveBattler].field_9 = 0;
        LinkPartnerBufferExecCompleted();
    }
}

static void sub_814B004(void)
{
    bool32 r6 = FALSE;

    if (!IsDoubleBattle() || (IsDoubleBattle() && (gBattleTypeFlags & BATTLE_TYPE_MULTI)))
    {
        if (gSprites[gHealthboxSpriteIds[gActiveBattler]].callback == SpriteCallbackDummy)
            r6 = TRUE;
    }
    else
    {
        if (gSprites[gHealthboxSpriteIds[gActiveBattler]].callback == SpriteCallbackDummy
            && gSprites[gHealthboxSpriteIds[gActiveBattler ^ BIT_FLANK]].callback == SpriteCallbackDummy)
        {
            r6 = TRUE;
        }
    }

    if (IsCryPlayingOrClearCrySongs())
        r6 = FALSE;

    if (r6)
    {
        gBattleSpritesDataPtr->healthBoxesData[gActiveBattler].field_9 = 3;
        gBattlerControllerFuncs[gActiveBattler] = sub_814AFBC;
    }
}

static void sub_814B0E8(void)
{
    if (!gBattleSpritesDataPtr->healthBoxesData[gActiveBattler].ballAnimActive
        && !gBattleSpritesDataPtr->healthBoxesData[gActiveBattler ^ BIT_FLANK].ballAnimActive
        && gSprites[gUnknown_03005D7C[gActiveBattler]].callback == SpriteCallbackDummy
        && gSprites[gBattlerSpriteIds[gActiveBattler]].callback == SpriteCallbackDummy
        && ++gBattleSpritesDataPtr->healthBoxesData[gActiveBattler].field_9 != 1)
    {
        gBattleSpritesDataPtr->healthBoxesData[gActiveBattler].field_9 = 0;

        if (IsDoubleBattle() && !(gBattleTypeFlags & BATTLE_TYPE_MULTI))
        {
            DestroySprite(&gSprites[gUnknown_03005D7C[gActiveBattler ^ BIT_FLANK]]);
            UpdateHealthboxAttribute(gHealthboxSpriteIds[gActiveBattler ^ BIT_FLANK], &gPlayerParty[gBattlerPartyIndexes[gActiveBattler ^ BIT_FLANK]], HEALTHBOX_ALL);
            sub_8076918(gActiveBattler ^ BIT_FLANK);
            SetHealthboxSpriteVisible(gHealthboxSpriteIds[gActiveBattler ^ BIT_FLANK]);
        }

        DestroySprite(&gSprites[gUnknown_03005D7C[gActiveBattler]]);
        UpdateHealthboxAttribute(gHealthboxSpriteIds[gActiveBattler], &gPlayerParty[gBattlerPartyIndexes[gActiveBattler]], HEALTHBOX_ALL);
        sub_8076918(gActiveBattler);
        SetHealthboxSpriteVisible(gHealthboxSpriteIds[gActiveBattler]);

        gBattleSpritesDataPtr->animationData->field_9_x1 = 0;

        gBattlerControllerFuncs[gActiveBattler] = sub_814B004;
    }
}

static void sub_814B290(void)
{
    if (gSprites[gBattlerSpriteIds[gActiveBattler]].animEnded && gSprites[gBattlerSpriteIds[gActiveBattler]].pos2.x == 0)
        LinkPartnerBufferExecCompleted();
}

static void CompleteOnHealthbarDone(void)
{
    s16 hpValue = MoveBattleBar(gActiveBattler, gHealthboxSpriteIds[gActiveBattler], HEALTH_BAR, 0);

    SetHealthboxSpriteVisible(gHealthboxSpriteIds[gActiveBattler]);

    if (hpValue != -1)
    {
        UpdateHpTextInHealthbox(gHealthboxSpriteIds[gActiveBattler], hpValue, HP_CURRENT);
    }
    else
    {
        HandleLowHpMusicChange(&gPlayerParty[gBattlerPartyIndexes[gActiveBattler]], gActiveBattler);
        LinkPartnerBufferExecCompleted();
    }
}

static void sub_814B340(void)
{
    if (gSprites[gBattlerSpriteIds[gActiveBattler]].pos1.y + gSprites[gBattlerSpriteIds[gActiveBattler]].pos2.y > DISPLAY_HEIGHT)
    {
        u16 species = GetMonData(&gPlayerParty[gBattlerPartyIndexes[gActiveBattler]], MON_DATA_SPECIES);

        nullsub_24(species);
        FreeOamMatrix(gSprites[gBattlerSpriteIds[gActiveBattler]].oam.matrixNum);
        DestroySprite(&gSprites[gBattlerSpriteIds[gActiveBattler]]);
        SetHealthboxSpriteInvisible(gHealthboxSpriteIds[gActiveBattler]);
        LinkPartnerBufferExecCompleted();
    }
}

static void sub_814B3DC(void)
{
    if (!gBattleSpritesDataPtr->healthBoxesData[gActiveBattler].specialAnimActive)
    {
        FreeSpriteOamMatrix(&gSprites[gBattlerSpriteIds[gActiveBattler]]);
        DestroySprite(&gSprites[gBattlerSpriteIds[gActiveBattler]]);
        SetHealthboxSpriteInvisible(gHealthboxSpriteIds[gActiveBattler]);
        LinkPartnerBufferExecCompleted();
    }
}

static void CompleteOnInactiveTextPrinter(void)
{
    if (!IsTextPrinterActive(0))
        LinkPartnerBufferExecCompleted();
}

static void DoHitAnimBlinkSpriteEffect(void)
{
    u8 spriteId = gBattlerSpriteIds[gActiveBattler];

    if (gSprites[spriteId].data[1] == 32)
    {
        gSprites[spriteId].data[1] = 0;
        gSprites[spriteId].invisible = FALSE;
        gDoingBattleAnim = FALSE;
        LinkPartnerBufferExecCompleted();
    }
    else
    {
        if ((gSprites[spriteId].data[1] % 4) == 0)
            gSprites[spriteId].invisible ^= 1;
        gSprites[spriteId].data[1]++;
    }
}

static void sub_814B4E0(void)
{
    if (gSprites[gHealthboxSpriteIds[gActiveBattler]].callback == SpriteCallbackDummy)
    {
        CopyBattleSpriteInvisibility(gActiveBattler);
        if (gBattleSpritesDataPtr->battlerData[gActiveBattler].behindSubstitute)
            InitAndLaunchSpecialAnimation(gActiveBattler, gActiveBattler, gActiveBattler, B_ANIM_MON_TO_SUBSTITUTE);

        gBattlerControllerFuncs[gActiveBattler] = sub_814B554;
    }
}

static void sub_814B554(void)
{
    if (!gBattleSpritesDataPtr->healthBoxesData[gActiveBattler].specialAnimActive
        && gSprites[gBattlerSpriteIds[gActiveBattler]].callback == SpriteCallbackDummy)
    {
        LinkPartnerBufferExecCompleted();
    }
}

static void sub_814B5A8(void)
{
    if (gBattleSpritesDataPtr->healthBoxesData[gActiveBattler].field_1_x1)
    {
        gBattleSpritesDataPtr->healthBoxesData[gActiveBattler].flag_x80 = 0;
        gBattleSpritesDataPtr->healthBoxesData[gActiveBattler].field_1_x1 = 0;

        FreeSpriteTilesByTag(0x27F9);
        FreeSpritePaletteByTag(0x27F9);

        CreateTask(c3_0802FDF4, 10);
        HandleLowHpMusicChange(&gPlayerParty[gBattlerPartyIndexes[gActiveBattler]], gActiveBattler);
        StartSpriteAnim(&gSprites[gBattlerSpriteIds[gActiveBattler]], 0);
        UpdateHealthboxAttribute(gHealthboxSpriteIds[gActiveBattler], &gPlayerParty[gBattlerPartyIndexes[gActiveBattler]], HEALTHBOX_ALL);
        sub_8076918(gActiveBattler);
        SetHealthboxSpriteVisible(gHealthboxSpriteIds[gActiveBattler]);

        gBattlerControllerFuncs[gActiveBattler] = sub_814B4E0;
    }
}

static void sub_814B69C(void)
{
    if (!gBattleSpritesDataPtr->healthBoxesData[gActiveBattler].flag_x80
        && !gBattleSpritesDataPtr->healthBoxesData[gActiveBattler].ballAnimActive)
    {
        sub_8172EF0(gActiveBattler, &gPlayerParty[gBattlerPartyIndexes[gActiveBattler]]);
    }

    if (gSprites[gUnknown_03005D7C[gActiveBattler]].callback == SpriteCallbackDummy
     && !gBattleSpritesDataPtr->healthBoxesData[gActiveBattler].ballAnimActive)
    {
        DestroySprite(&gSprites[gUnknown_03005D7C[gActiveBattler]]);
        gBattlerControllerFuncs[gActiveBattler] = sub_814B5A8;
    }
}

static void LinkPartnerBufferExecCompleted(void)
{
    gBattlerControllerFuncs[gActiveBattler] = LinkPartnerBufferRunCommand;
    if (gBattleTypeFlags & BATTLE_TYPE_LINK)
    {
        u8 playerId = GetMultiplayerId();

        PrepareBufferDataTransferLink(2, 4, &playerId);
        gBattleResources->bufferA[gActiveBattler][0] = CONTROLLER_TERMINATOR_NOP;
    }
    else
    {
        gBattleControllerExecFlags &= ~gBitTable[gActiveBattler];
    }
}

static void CompleteOnFinishedStatusAnimation(void)
{
    if (!gBattleSpritesDataPtr->healthBoxesData[gActiveBattler].statusAnimActive)
        LinkPartnerBufferExecCompleted();
}

static void CompleteOnFinishedBattleAnimation(void)
{
    if (!gBattleSpritesDataPtr->healthBoxesData[gActiveBattler].animFromTableActive)
        LinkPartnerBufferExecCompleted();
}

static void LinkPartnerHandleGetMonData(void)
{
    u8 monData[sizeof(struct Pokemon) * 2 + 56]; // this allows to get full data of two pokemon, trying to get more will result in overwriting data
    u32 size = 0;
    u8 monToCheck;
    s32 i;

    if (gBattleResources->bufferA[gActiveBattler][2] == 0)
    {
        size += CopyLinkPartnerMonData(gBattlerPartyIndexes[gActiveBattler], monData);
    }
    else
    {
        monToCheck = gBattleResources->bufferA[gActiveBattler][2];
        for (i = 0; i < PARTY_SIZE; i++)
        {
            if (monToCheck & 1)
                size += CopyLinkPartnerMonData(i, monData + size);
            monToCheck >>= 1;
        }
    }
    BtlController_EmitDataTransfer(1, size, monData);
    LinkPartnerBufferExecCompleted();
}

static u32 CopyLinkPartnerMonData(u8 monId, u8 *dst)
{
    struct BattlePokemon battleMon;
    struct MovePpInfo moveData;
    u8 nickname[20];
    u8 *src;
    s16 data16;
    u32 data32;
    s32 size = 0;

    switch (gBattleResources->bufferA[gActiveBattler][1])
    {
    case REQUEST_ALL_BATTLE:
        battleMon.species = GetMonData(&gPlayerParty[monId], MON_DATA_SPECIES);
        battleMon.item = GetMonData(&gPlayerParty[monId], MON_DATA_HELD_ITEM);
        for (size = 0; size < MAX_MON_MOVES; size++)
        {
            battleMon.moves[size] = GetMonData(&gPlayerParty[monId], MON_DATA_MOVE1 + size);
            battleMon.pp[size] = GetMonData(&gPlayerParty[monId], MON_DATA_PP1 + size);
        }
        battleMon.ppBonuses = GetMonData(&gPlayerParty[monId], MON_DATA_PP_BONUSES);
        battleMon.friendship = GetMonData(&gPlayerParty[monId], MON_DATA_FRIENDSHIP);
        battleMon.experience = GetMonData(&gPlayerParty[monId], MON_DATA_EXP);
        battleMon.hpIV = GetMonData(&gPlayerParty[monId], MON_DATA_HP_IV);
        battleMon.attackIV = GetMonData(&gPlayerParty[monId], MON_DATA_ATK_IV);
        battleMon.defenseIV = GetMonData(&gPlayerParty[monId], MON_DATA_DEF_IV);
        battleMon.speedIV = GetMonData(&gPlayerParty[monId], MON_DATA_SPEED_IV);
        battleMon.spAttackIV = GetMonData(&gPlayerParty[monId], MON_DATA_SPATK_IV);
        battleMon.spDefenseIV = GetMonData(&gPlayerParty[monId], MON_DATA_SPDEF_IV);
        battleMon.personality = GetMonData(&gPlayerParty[monId], MON_DATA_PERSONALITY);
        battleMon.status1 = GetMonData(&gPlayerParty[monId], MON_DATA_STATUS);
        battleMon.level = GetMonData(&gPlayerParty[monId], MON_DATA_LEVEL);
        battleMon.hp = GetMonData(&gPlayerParty[monId], MON_DATA_HP);
        battleMon.maxHP = GetMonData(&gPlayerParty[monId], MON_DATA_MAX_HP);
        battleMon.attack = GetMonData(&gPlayerParty[monId], MON_DATA_ATK);
        battleMon.defense = GetMonData(&gPlayerParty[monId], MON_DATA_DEF);
        battleMon.speed = GetMonData(&gPlayerParty[monId], MON_DATA_SPEED);
        battleMon.spAttack = GetMonData(&gPlayerParty[monId], MON_DATA_SPATK);
        battleMon.spDefense = GetMonData(&gPlayerParty[monId], MON_DATA_SPDEF);
        battleMon.isEgg = GetMonData(&gPlayerParty[monId], MON_DATA_IS_EGG);
        battleMon.altAbility = GetMonData(&gPlayerParty[monId], MON_DATA_ALT_ABILITY);
        battleMon.otId = GetMonData(&gPlayerParty[monId], MON_DATA_OT_ID);
        GetMonData(&gPlayerParty[monId], MON_DATA_NICKNAME, nickname);
        StringCopy10(battleMon.nickname, nickname);
        GetMonData(&gPlayerParty[monId], MON_DATA_OT_NAME, battleMon.otName);
        src = (u8 *)&battleMon;
        for (size = 0; size < sizeof(battleMon); size++)
            dst[size] = src[size];
        break;
    case REQUEST_SPECIES_BATTLE:
        data16 = GetMonData(&gPlayerParty[monId], MON_DATA_SPECIES);
        dst[0] = data16;
        dst[1] = data16 >> 8;
        size = 2;
        break;
    case REQUEST_HELDITEM_BATTLE:
        data16 = GetMonData(&gPlayerParty[monId], MON_DATA_HELD_ITEM);
        dst[0] = data16;
        dst[1] = data16 >> 8;
        size = 2;
        break;
    case REQUEST_MOVES_PP_BATTLE:
        for (size = 0; size < MAX_MON_MOVES; size++)
        {
            moveData.moves[size] = GetMonData(&gPlayerParty[monId], MON_DATA_MOVE1 + size);
            moveData.pp[size] = GetMonData(&gPlayerParty[monId], MON_DATA_PP1 + size);
        }
        moveData.ppBonuses = GetMonData(&gPlayerParty[monId], MON_DATA_PP_BONUSES);
        src = (u8*)(&moveData);
        for (size = 0; size < sizeof(moveData); size++)
            dst[size] = src[size];
        break;
    case REQUEST_MOVE1_BATTLE:
    case REQUEST_MOVE2_BATTLE:
    case REQUEST_MOVE3_BATTLE:
    case REQUEST_MOVE4_BATTLE:
        data16 = GetMonData(&gPlayerParty[monId], MON_DATA_MOVE1 + gBattleResources->bufferA[gActiveBattler][1] - REQUEST_MOVE1_BATTLE);
        dst[0] = data16;
        dst[1] = data16 >> 8;
        size = 2;
        break;
    case REQUEST_PP_DATA_BATTLE:
        for (size = 0; size < MAX_MON_MOVES; size++)
            dst[size] = GetMonData(&gPlayerParty[monId], MON_DATA_PP1 + size);
        dst[size] = GetMonData(&gPlayerParty[monId], MON_DATA_PP_BONUSES);
        size++;
        break;
    case REQUEST_PPMOVE1_BATTLE:
    case REQUEST_PPMOVE2_BATTLE:
    case REQUEST_PPMOVE3_BATTLE:
    case REQUEST_PPMOVE4_BATTLE:
        dst[0] = GetMonData(&gPlayerParty[monId], MON_DATA_PP1 + gBattleResources->bufferA[gActiveBattler][1] - REQUEST_PPMOVE1_BATTLE);
        size = 1;
        break;
    case REQUEST_OTID_BATTLE:
        data32 = GetMonData(&gPlayerParty[monId], MON_DATA_OT_ID);
        dst[0] = (data32 & 0x000000FF);
        dst[1] = (data32 & 0x0000FF00) >> 8;
        dst[2] = (data32 & 0x00FF0000) >> 16;
        size = 3;
        break;
    case REQUEST_EXP_BATTLE:
        data32 = GetMonData(&gPlayerParty[monId], MON_DATA_EXP);
        dst[0] = (data32 & 0x000000FF);
        dst[1] = (data32 & 0x0000FF00) >> 8;
        dst[2] = (data32 & 0x00FF0000) >> 16;
        size = 3;
        break;
    case REQUEST_HP_EV_BATTLE:
        dst[0] = GetMonData(&gPlayerParty[monId], MON_DATA_HP_EV);
        size = 1;
        break;
    case REQUEST_ATK_EV_BATTLE:
        dst[0] = GetMonData(&gPlayerParty[monId], MON_DATA_ATK_EV);
        size = 1;
        break;
    case REQUEST_DEF_EV_BATTLE:
        dst[0] = GetMonData(&gPlayerParty[monId], MON_DATA_DEF_EV);
        size = 1;
        break;
    case REQUEST_SPEED_EV_BATTLE:
        dst[0] = GetMonData(&gPlayerParty[monId], MON_DATA_SPEED_EV);
        size = 1;
        break;
    case REQUEST_SPATK_EV_BATTLE:
        dst[0] = GetMonData(&gPlayerParty[monId], MON_DATA_SPATK_EV);
        size = 1;
        break;
    case REQUEST_SPDEF_EV_BATTLE:
        dst[0] = GetMonData(&gPlayerParty[monId], MON_DATA_SPDEF_EV);
        size = 1;
        break;
    case REQUEST_FRIENDSHIP_BATTLE:
        dst[0] = GetMonData(&gPlayerParty[monId], MON_DATA_FRIENDSHIP);
        size = 1;
        break;
    case REQUEST_POKERUS_BATTLE:
        dst[0] = GetMonData(&gPlayerParty[monId], MON_DATA_POKERUS);
        size = 1;
        break;
    case REQUEST_MET_LOCATION_BATTLE:
        dst[0] = GetMonData(&gPlayerParty[monId], MON_DATA_MET_LOCATION);
        size = 1;
        break;
    case REQUEST_MET_LEVEL_BATTLE:
        dst[0] = GetMonData(&gPlayerParty[monId], MON_DATA_MET_LEVEL);
        size = 1;
        break;
    case REQUEST_MET_GAME_BATTLE:
        dst[0] = GetMonData(&gPlayerParty[monId], MON_DATA_MET_GAME);
        size = 1;
        break;
    case REQUEST_POKEBALL_BATTLE:
        dst[0] = GetMonData(&gPlayerParty[monId], MON_DATA_POKEBALL);
        size = 1;
        break;
    case REQUEST_ALL_IVS_BATTLE:
        dst[0] = GetMonData(&gPlayerParty[monId], MON_DATA_HP_IV);
        dst[1] = GetMonData(&gPlayerParty[monId], MON_DATA_ATK_IV);
        dst[2] = GetMonData(&gPlayerParty[monId], MON_DATA_DEF_IV);
        dst[3] = GetMonData(&gPlayerParty[monId], MON_DATA_SPEED_IV);
        dst[4] = GetMonData(&gPlayerParty[monId], MON_DATA_SPATK_IV);
        dst[5] = GetMonData(&gPlayerParty[monId], MON_DATA_SPDEF_IV);
        size = 6;
        break;
    case REQUEST_HP_IV_BATTLE:
        dst[0] = GetMonData(&gPlayerParty[monId], MON_DATA_HP_IV);
        size = 1;
        break;
    case REQUEST_ATK_IV_BATTLE:
        dst[0] = GetMonData(&gPlayerParty[monId], MON_DATA_ATK_IV);
        size = 1;
        break;
    case REQUEST_DEF_IV_BATTLE:
        dst[0] = GetMonData(&gPlayerParty[monId], MON_DATA_DEF_IV);
        size = 1;
        break;
    case REQUEST_SPEED_IV_BATTLE:
        dst[0] = GetMonData(&gPlayerParty[monId], MON_DATA_SPEED_IV);
        size = 1;
        break;
    case REQUEST_SPATK_IV_BATTLE:
        dst[0] = GetMonData(&gPlayerParty[monId], MON_DATA_SPATK_IV);
        size = 1;
        break;
    case REQUEST_SPDEF_IV_BATTLE:
        dst[0] = GetMonData(&gPlayerParty[monId], MON_DATA_SPDEF_IV);
        size = 1;
        break;
    case REQUEST_PERSONALITY_BATTLE:
        data32 = GetMonData(&gPlayerParty[monId], MON_DATA_PERSONALITY);
        dst[0] = (data32 & 0x000000FF);
        dst[1] = (data32 & 0x0000FF00) >> 8;
        dst[2] = (data32 & 0x00FF0000) >> 16;
        dst[3] = (data32 & 0xFF000000) >> 24;
        size = 4;
        break;
    case REQUEST_CHECKSUM_BATTLE:
        data16 = GetMonData(&gPlayerParty[monId], MON_DATA_CHECKSUM);
        dst[0] = data16;
        dst[1] = data16 >> 8;
        size = 2;
        break;
    case REQUEST_STATUS_BATTLE:
        data32 = GetMonData(&gPlayerParty[monId], MON_DATA_STATUS);
        dst[0] = (data32 & 0x000000FF);
        dst[1] = (data32 & 0x0000FF00) >> 8;
        dst[2] = (data32 & 0x00FF0000) >> 16;
        dst[3] = (data32 & 0xFF000000) >> 24;
        size = 4;
        break;
    case REQUEST_LEVEL_BATTLE:
        dst[0] = GetMonData(&gPlayerParty[monId], MON_DATA_LEVEL);
        size = 1;
        break;
    case REQUEST_HP_BATTLE:
        data16 = GetMonData(&gPlayerParty[monId], MON_DATA_HP);
        dst[0] = data16;
        dst[1] = data16 >> 8;
        size = 2;
        break;
    case REQUEST_MAX_HP_BATTLE:
        data16 = GetMonData(&gPlayerParty[monId], MON_DATA_MAX_HP);
        dst[0] = data16;
        dst[1] = data16 >> 8;
        size = 2;
        break;
    case REQUEST_ATK_BATTLE:
        data16 = GetMonData(&gPlayerParty[monId], MON_DATA_ATK);
        dst[0] = data16;
        dst[1] = data16 >> 8;
        size = 2;
        break;
    case REQUEST_DEF_BATTLE:
        data16 = GetMonData(&gPlayerParty[monId], MON_DATA_DEF);
        dst[0] = data16;
        dst[1] = data16 >> 8;
        size = 2;
        break;
    case REQUEST_SPEED_BATTLE:
        data16 = GetMonData(&gPlayerParty[monId], MON_DATA_SPEED);
        dst[0] = data16;
        dst[1] = data16 >> 8;
        size = 2;
        break;
    case REQUEST_SPATK_BATTLE:
        data16 = GetMonData(&gPlayerParty[monId], MON_DATA_SPATK);
        dst[0] = data16;
        dst[1] = data16 >> 8;
        size = 2;
        break;
    case REQUEST_SPDEF_BATTLE:
        data16 = GetMonData(&gPlayerParty[monId], MON_DATA_SPDEF);
        dst[0] = data16;
        dst[1] = data16 >> 8;
        size = 2;
        break;
    case REQUEST_COOL_BATTLE:
        dst[0] = GetMonData(&gPlayerParty[monId], MON_DATA_COOL);
        size = 1;
        break;
    case REQUEST_BEAUTY_BATTLE:
        dst[0] = GetMonData(&gPlayerParty[monId], MON_DATA_BEAUTY);
        size = 1;
        break;
    case REQUEST_CUTE_BATTLE:
        dst[0] = GetMonData(&gPlayerParty[monId], MON_DATA_CUTE);
        size = 1;
        break;
    case REQUEST_SMART_BATTLE:
        dst[0] = GetMonData(&gPlayerParty[monId], MON_DATA_SMART);
        size = 1;
        break;
    case REQUEST_TOUGH_BATTLE:
        dst[0] = GetMonData(&gPlayerParty[monId], MON_DATA_TOUGH);
        size = 1;
        break;
    case REQUEST_SHEEN_BATTLE:
        dst[0] = GetMonData(&gPlayerParty[monId], MON_DATA_SHEEN);
        size = 1;
        break;
    case REQUEST_COOL_RIBBON_BATTLE:
        dst[0] = GetMonData(&gPlayerParty[monId], MON_DATA_COOL_RIBBON);
        size = 1;
        break;
    case REQUEST_BEAUTY_RIBBON_BATTLE:
        dst[0] = GetMonData(&gPlayerParty[monId], MON_DATA_BEAUTY_RIBBON);
        size = 1;
        break;
    case REQUEST_CUTE_RIBBON_BATTLE:
        dst[0] = GetMonData(&gPlayerParty[monId], MON_DATA_CUTE_RIBBON);
        size = 1;
        break;
    case REQUEST_SMART_RIBBON_BATTLE:
        dst[0] = GetMonData(&gPlayerParty[monId], MON_DATA_SMART_RIBBON);
        size = 1;
        break;
    case REQUEST_TOUGH_RIBBON_BATTLE:
        dst[0] = GetMonData(&gPlayerParty[monId], MON_DATA_TOUGH_RIBBON);
        size = 1;
        break;
    }

    return size;
}

static void LinkPartnerHandleGetRawMonData(void)
{
    LinkPartnerBufferExecCompleted();
}

static void LinkPartnerHandleSetMonData(void)
{
    u8 monToCheck;
    u8 i;

    if (gBattleResources->bufferA[gActiveBattler][2] == 0)
    {
        SetLinkPartnerMonData(gBattlerPartyIndexes[gActiveBattler]);
    }
    else
    {
        monToCheck = gBattleResources->bufferA[gActiveBattler][2];
        for (i = 0; i < PARTY_SIZE; i++)
        {
            if (monToCheck & 1)
                SetLinkPartnerMonData(i);
            monToCheck >>= 1;
        }
    }
    LinkPartnerBufferExecCompleted();
}

static void SetLinkPartnerMonData(u8 monId)
{
    struct BattlePokemon *battlePokemon = (struct BattlePokemon *)&gBattleResources->bufferA[gActiveBattler][3];
    struct MovePpInfo *moveData = (struct MovePpInfo *)&gBattleResources->bufferA[gActiveBattler][3];
    s32 i;

    switch (gBattleResources->bufferA[gActiveBattler][1])
    {
    case REQUEST_ALL_BATTLE:
        {
            u8 iv;

            SetMonData(&gPlayerParty[monId], MON_DATA_SPECIES, &battlePokemon->species);
            SetMonData(&gPlayerParty[monId], MON_DATA_HELD_ITEM, &battlePokemon->item);
            for (i = 0; i < MAX_MON_MOVES; i++)
            {
                SetMonData(&gPlayerParty[monId], MON_DATA_MOVE1 + i, &battlePokemon->moves[i]);
                SetMonData(&gPlayerParty[monId], MON_DATA_PP1 + i, &battlePokemon->pp[i]);
            }
            SetMonData(&gPlayerParty[monId], MON_DATA_PP_BONUSES, &battlePokemon->ppBonuses);
            SetMonData(&gPlayerParty[monId], MON_DATA_FRIENDSHIP, &battlePokemon->friendship);
            SetMonData(&gPlayerParty[monId], MON_DATA_EXP, &battlePokemon->experience);
            iv = battlePokemon->hpIV;
            SetMonData(&gPlayerParty[monId], MON_DATA_HP_IV, &iv);
            iv = battlePokemon->attackIV;
            SetMonData(&gPlayerParty[monId], MON_DATA_ATK_IV, &iv);
            iv = battlePokemon->defenseIV;
            SetMonData(&gPlayerParty[monId], MON_DATA_DEF_IV, &iv);
            iv = battlePokemon->speedIV;
            SetMonData(&gPlayerParty[monId], MON_DATA_SPEED_IV, &iv);
            iv = battlePokemon->spAttackIV;
            SetMonData(&gPlayerParty[monId], MON_DATA_SPATK_IV, &iv);
            iv = battlePokemon->spDefenseIV;
            SetMonData(&gPlayerParty[monId], MON_DATA_SPDEF_IV, &iv);
            SetMonData(&gPlayerParty[monId], MON_DATA_PERSONALITY, &battlePokemon->personality);
            SetMonData(&gPlayerParty[monId], MON_DATA_STATUS, &battlePokemon->status1);
            SetMonData(&gPlayerParty[monId], MON_DATA_LEVEL, &battlePokemon->level);
            SetMonData(&gPlayerParty[monId], MON_DATA_HP, &battlePokemon->hp);
            SetMonData(&gPlayerParty[monId], MON_DATA_MAX_HP, &battlePokemon->maxHP);
            SetMonData(&gPlayerParty[monId], MON_DATA_ATK, &battlePokemon->attack);
            SetMonData(&gPlayerParty[monId], MON_DATA_DEF, &battlePokemon->defense);
            SetMonData(&gPlayerParty[monId], MON_DATA_SPEED, &battlePokemon->speed);
            SetMonData(&gPlayerParty[monId], MON_DATA_SPATK, &battlePokemon->spAttack);
            SetMonData(&gPlayerParty[monId], MON_DATA_SPDEF, &battlePokemon->spDefense);
        }
        break;
    case REQUEST_SPECIES_BATTLE:
        SetMonData(&gPlayerParty[monId], MON_DATA_SPECIES, &gBattleResources->bufferA[gActiveBattler][3]);
        break;
    case REQUEST_HELDITEM_BATTLE:
        SetMonData(&gPlayerParty[monId], MON_DATA_HELD_ITEM, &gBattleResources->bufferA[gActiveBattler][3]);
        break;
    case REQUEST_MOVES_PP_BATTLE:
        for (i = 0; i < MAX_MON_MOVES; i++)
        {
            SetMonData(&gPlayerParty[monId], MON_DATA_MOVE1 + i, &moveData->moves[i]);
            SetMonData(&gPlayerParty[monId], MON_DATA_PP1 + i, &moveData->pp[i]);
        }
        SetMonData(&gPlayerParty[monId], MON_DATA_PP_BONUSES, &moveData->ppBonuses);
        break;
    case REQUEST_MOVE1_BATTLE:
    case REQUEST_MOVE2_BATTLE:
    case REQUEST_MOVE3_BATTLE:
    case REQUEST_MOVE4_BATTLE:
        SetMonData(&gPlayerParty[monId], MON_DATA_MOVE1 + gBattleResources->bufferA[gActiveBattler][1] - REQUEST_MOVE1_BATTLE, &gBattleResources->bufferA[gActiveBattler][3]);
        break;
    case REQUEST_PP_DATA_BATTLE:
        SetMonData(&gPlayerParty[monId], MON_DATA_PP1, &gBattleResources->bufferA[gActiveBattler][3]);
        SetMonData(&gPlayerParty[monId], MON_DATA_PP2, &gBattleResources->bufferA[gActiveBattler][4]);
        SetMonData(&gPlayerParty[monId], MON_DATA_PP3, &gBattleResources->bufferA[gActiveBattler][5]);
        SetMonData(&gPlayerParty[monId], MON_DATA_PP4, &gBattleResources->bufferA[gActiveBattler][6]);
        SetMonData(&gPlayerParty[monId], MON_DATA_PP_BONUSES, &gBattleResources->bufferA[gActiveBattler][7]);
        break;
    case REQUEST_PPMOVE1_BATTLE:
    case REQUEST_PPMOVE2_BATTLE:
    case REQUEST_PPMOVE3_BATTLE:
    case REQUEST_PPMOVE4_BATTLE:
        SetMonData(&gPlayerParty[monId], MON_DATA_PP1 + gBattleResources->bufferA[gActiveBattler][1] - REQUEST_PPMOVE1_BATTLE, &gBattleResources->bufferA[gActiveBattler][3]);
        break;
    case REQUEST_OTID_BATTLE:
        SetMonData(&gPlayerParty[monId], MON_DATA_OT_ID, &gBattleResources->bufferA[gActiveBattler][3]);
        break;
    case REQUEST_EXP_BATTLE:
        SetMonData(&gPlayerParty[monId], MON_DATA_EXP, &gBattleResources->bufferA[gActiveBattler][3]);
        break;
    case REQUEST_HP_EV_BATTLE:
        SetMonData(&gPlayerParty[monId], MON_DATA_HP_EV, &gBattleResources->bufferA[gActiveBattler][3]);
        break;
    case REQUEST_ATK_EV_BATTLE:
        SetMonData(&gPlayerParty[monId], MON_DATA_ATK_EV, &gBattleResources->bufferA[gActiveBattler][3]);
        break;
    case REQUEST_DEF_EV_BATTLE:
        SetMonData(&gPlayerParty[monId], MON_DATA_DEF_EV, &gBattleResources->bufferA[gActiveBattler][3]);
        break;
    case REQUEST_SPEED_EV_BATTLE:
        SetMonData(&gPlayerParty[monId], MON_DATA_SPEED_EV, &gBattleResources->bufferA[gActiveBattler][3]);
        break;
    case REQUEST_SPATK_EV_BATTLE:
        SetMonData(&gPlayerParty[monId], MON_DATA_SPATK_EV, &gBattleResources->bufferA[gActiveBattler][3]);
        break;
    case REQUEST_SPDEF_EV_BATTLE:
        SetMonData(&gPlayerParty[monId], MON_DATA_SPDEF_EV, &gBattleResources->bufferA[gActiveBattler][3]);
        break;
    case REQUEST_FRIENDSHIP_BATTLE:
        SetMonData(&gPlayerParty[monId], MON_DATA_FRIENDSHIP, &gBattleResources->bufferA[gActiveBattler][3]);
        break;
    case REQUEST_POKERUS_BATTLE:
        SetMonData(&gPlayerParty[monId], MON_DATA_POKERUS, &gBattleResources->bufferA[gActiveBattler][3]);
        break;
    case REQUEST_MET_LOCATION_BATTLE:
        SetMonData(&gPlayerParty[monId], MON_DATA_MET_LOCATION, &gBattleResources->bufferA[gActiveBattler][3]);
        break;
    case REQUEST_MET_LEVEL_BATTLE:
        SetMonData(&gPlayerParty[monId], MON_DATA_MET_LEVEL, &gBattleResources->bufferA[gActiveBattler][3]);
        break;
    case REQUEST_MET_GAME_BATTLE:
        SetMonData(&gPlayerParty[monId], MON_DATA_MET_GAME, &gBattleResources->bufferA[gActiveBattler][3]);
        break;
    case REQUEST_POKEBALL_BATTLE:
        SetMonData(&gPlayerParty[monId], MON_DATA_POKEBALL, &gBattleResources->bufferA[gActiveBattler][3]);
        break;
    case REQUEST_ALL_IVS_BATTLE:
        SetMonData(&gPlayerParty[monId], MON_DATA_HP_IV, &gBattleResources->bufferA[gActiveBattler][3]);
        SetMonData(&gPlayerParty[monId], MON_DATA_ATK_IV, &gBattleResources->bufferA[gActiveBattler][4]);
        SetMonData(&gPlayerParty[monId], MON_DATA_DEF_IV, &gBattleResources->bufferA[gActiveBattler][5]);
        SetMonData(&gPlayerParty[monId], MON_DATA_SPEED_IV, &gBattleResources->bufferA[gActiveBattler][6]);
        SetMonData(&gPlayerParty[monId], MON_DATA_SPATK_IV, &gBattleResources->bufferA[gActiveBattler][7]);
        SetMonData(&gPlayerParty[monId], MON_DATA_SPDEF_IV, &gBattleResources->bufferA[gActiveBattler][8]);
        break;
    case REQUEST_HP_IV_BATTLE:
        SetMonData(&gPlayerParty[monId], MON_DATA_HP_IV, &gBattleResources->bufferA[gActiveBattler][3]);
        break;
    case REQUEST_ATK_IV_BATTLE:
        SetMonData(&gPlayerParty[monId], MON_DATA_ATK_IV, &gBattleResources->bufferA[gActiveBattler][3]);
        break;
    case REQUEST_DEF_IV_BATTLE:
        SetMonData(&gPlayerParty[monId], MON_DATA_DEF_IV, &gBattleResources->bufferA[gActiveBattler][3]);
        break;
    case REQUEST_SPEED_IV_BATTLE:
        SetMonData(&gPlayerParty[monId], MON_DATA_SPEED_IV, &gBattleResources->bufferA[gActiveBattler][3]);
        break;
    case REQUEST_SPATK_IV_BATTLE:
        SetMonData(&gPlayerParty[monId], MON_DATA_SPATK_IV, &gBattleResources->bufferA[gActiveBattler][3]);
        break;
    case REQUEST_SPDEF_IV_BATTLE:
        SetMonData(&gPlayerParty[monId], MON_DATA_SPDEF_IV, &gBattleResources->bufferA[gActiveBattler][3]);
        break;
    case REQUEST_PERSONALITY_BATTLE:
        SetMonData(&gPlayerParty[monId], MON_DATA_PERSONALITY, &gBattleResources->bufferA[gActiveBattler][3]);
        break;
    case REQUEST_CHECKSUM_BATTLE:
        SetMonData(&gPlayerParty[monId], MON_DATA_CHECKSUM, &gBattleResources->bufferA[gActiveBattler][3]);
        break;
    case REQUEST_STATUS_BATTLE:
        SetMonData(&gPlayerParty[monId], MON_DATA_STATUS, &gBattleResources->bufferA[gActiveBattler][3]);
        break;
    case REQUEST_LEVEL_BATTLE:
        SetMonData(&gPlayerParty[monId], MON_DATA_LEVEL, &gBattleResources->bufferA[gActiveBattler][3]);
        break;
    case REQUEST_HP_BATTLE:
        SetMonData(&gPlayerParty[monId], MON_DATA_HP, &gBattleResources->bufferA[gActiveBattler][3]);
        break;
    case REQUEST_MAX_HP_BATTLE:
        SetMonData(&gPlayerParty[monId], MON_DATA_MAX_HP, &gBattleResources->bufferA[gActiveBattler][3]);
        break;
    case REQUEST_ATK_BATTLE:
        SetMonData(&gPlayerParty[monId], MON_DATA_ATK, &gBattleResources->bufferA[gActiveBattler][3]);
        break;
    case REQUEST_DEF_BATTLE:
        SetMonData(&gPlayerParty[monId], MON_DATA_DEF, &gBattleResources->bufferA[gActiveBattler][3]);
        break;
    case REQUEST_SPEED_BATTLE:
        SetMonData(&gPlayerParty[monId], MON_DATA_SPEED, &gBattleResources->bufferA[gActiveBattler][3]);
        break;
    case REQUEST_SPATK_BATTLE:
        SetMonData(&gPlayerParty[monId], MON_DATA_SPATK, &gBattleResources->bufferA[gActiveBattler][3]);
        break;
    case REQUEST_SPDEF_BATTLE:
        SetMonData(&gPlayerParty[monId], MON_DATA_SPDEF, &gBattleResources->bufferA[gActiveBattler][3]);
        break;
    case REQUEST_COOL_BATTLE:
        SetMonData(&gPlayerParty[monId], MON_DATA_COOL, &gBattleResources->bufferA[gActiveBattler][3]);
        break;
    case REQUEST_BEAUTY_BATTLE:
        SetMonData(&gPlayerParty[monId], MON_DATA_BEAUTY, &gBattleResources->bufferA[gActiveBattler][3]);
        break;
    case REQUEST_CUTE_BATTLE:
        SetMonData(&gPlayerParty[monId], MON_DATA_CUTE, &gBattleResources->bufferA[gActiveBattler][3]);
        break;
    case REQUEST_SMART_BATTLE:
        SetMonData(&gPlayerParty[monId], MON_DATA_SMART, &gBattleResources->bufferA[gActiveBattler][3]);
        break;
    case REQUEST_TOUGH_BATTLE:
        SetMonData(&gPlayerParty[monId], MON_DATA_TOUGH, &gBattleResources->bufferA[gActiveBattler][3]);
        break;
    case REQUEST_SHEEN_BATTLE:
        SetMonData(&gPlayerParty[monId], MON_DATA_SHEEN, &gBattleResources->bufferA[gActiveBattler][3]);
        break;
    case REQUEST_COOL_RIBBON_BATTLE:
        SetMonData(&gPlayerParty[monId], MON_DATA_COOL_RIBBON, &gBattleResources->bufferA[gActiveBattler][3]);
        break;
    case REQUEST_BEAUTY_RIBBON_BATTLE:
        SetMonData(&gPlayerParty[monId], MON_DATA_BEAUTY_RIBBON, &gBattleResources->bufferA[gActiveBattler][3]);
        break;
    case REQUEST_CUTE_RIBBON_BATTLE:
        SetMonData(&gPlayerParty[monId], MON_DATA_CUTE_RIBBON, &gBattleResources->bufferA[gActiveBattler][3]);
        break;
    case REQUEST_SMART_RIBBON_BATTLE:
        SetMonData(&gPlayerParty[monId], MON_DATA_SMART_RIBBON, &gBattleResources->bufferA[gActiveBattler][3]);
        break;
    case REQUEST_TOUGH_RIBBON_BATTLE:
        SetMonData(&gPlayerParty[monId], MON_DATA_TOUGH_RIBBON, &gBattleResources->bufferA[gActiveBattler][3]);
        break;
    }

    HandleLowHpMusicChange(&gPlayerParty[gBattlerPartyIndexes[gActiveBattler]], gActiveBattler);
}

static void LinkPartnerHandleSetRawMonData(void)
{
    u8 *dst = (u8 *)&gPlayerParty[gBattlerPartyIndexes[gActiveBattler]] + gBattleResources->bufferA[gActiveBattler][1];
    u8 i;

    for (i = 0; i < gBattleResources->bufferA[gActiveBattler][2]; i++)
        dst[i] = gBattleResources->bufferA[gActiveBattler][3 + i];

    LinkPartnerBufferExecCompleted();
}

static void LinkPartnerHandleLoadMonSprite(void)
{
    u16 species;

    BattleLoadPlayerMonSpriteGfx(&gPlayerParty[gBattlerPartyIndexes[gActiveBattler]], gActiveBattler);
    species = GetMonData(&gPlayerParty[gBattlerPartyIndexes[gActiveBattler]], MON_DATA_SPECIES);
    SetMultiuseSpriteTemplateToPokemon(species, GetBattlerPosition(gActiveBattler));

    gBattlerSpriteIds[gActiveBattler] = CreateSprite(&gMultiuseSpriteTemplate,
                                               GetBattlerSpriteCoord(gActiveBattler, 2),
                                               GetBattlerSpriteDefault_Y(gActiveBattler),
                                               GetBattlerSpriteSubpriority(gActiveBattler));
    gSprites[gBattlerSpriteIds[gActiveBattler]].pos2.x = -240;
    gSprites[gBattlerSpriteIds[gActiveBattler]].data[0] = gActiveBattler;
    gSprites[gBattlerSpriteIds[gActiveBattler]].oam.paletteNum = gActiveBattler;
    StartSpriteAnim(&gSprites[gBattlerSpriteIds[gActiveBattler]], gBattleMonForms[gActiveBattler]);
    gBattlerControllerFuncs[gActiveBattler] = sub_814B290;
}

static void LinkPartnerHandleSwitchInAnim(void)
{
    ClearTemporarySpeciesSpriteData(gActiveBattler, gBattleResources->bufferA[gActiveBattler][2]);
    gBattlerPartyIndexes[gActiveBattler] = gBattleResources->bufferA[gActiveBattler][1];
    BattleLoadPlayerMonSpriteGfx(&gPlayerParty[gBattlerPartyIndexes[gActiveBattler]], gActiveBattler);
    sub_814CC98(gActiveBattler, gBattleResources->bufferA[gActiveBattler][2]);
    gBattlerControllerFuncs[gActiveBattler] = sub_814B69C;
}

static void sub_814CC98(u8 battlerId, bool8 dontClearSubstituteBit)
{
    u16 species;

    ClearTemporarySpeciesSpriteData(battlerId, dontClearSubstituteBit);
    gBattlerPartyIndexes[battlerId] = gBattleResources->bufferA[battlerId][1];
    species = GetMonData(&gPlayerParty[gBattlerPartyIndexes[battlerId]], MON_DATA_SPECIES);
    gUnknown_03005D7C[battlerId] = CreateInvisibleSpriteWithCallback(sub_805D714);
    SetMultiuseSpriteTemplateToPokemon(species, GetBattlerPosition(battlerId));

    gBattlerSpriteIds[battlerId] = CreateSprite(
      &gMultiuseSpriteTemplate,
      GetBattlerSpriteCoord(battlerId, 2),
      GetBattlerSpriteDefault_Y(battlerId),
      GetBattlerSpriteSubpriority(battlerId));

    gSprites[gUnknown_03005D7C[battlerId]].data[1] = gBattlerSpriteIds[battlerId];
    gSprites[gUnknown_03005D7C[battlerId]].data[2] = battlerId;

    gSprites[gBattlerSpriteIds[battlerId]].data[0] = battlerId;
    gSprites[gBattlerSpriteIds[battlerId]].data[2] = species;
    gSprites[gBattlerSpriteIds[battlerId]].oam.paletteNum = battlerId;

    StartSpriteAnim(&gSprites[gBattlerSpriteIds[battlerId]], gBattleMonForms[battlerId]);

    gSprites[gBattlerSpriteIds[battlerId]].invisible = TRUE;
    gSprites[gBattlerSpriteIds[battlerId]].callback = SpriteCallbackDummy;

    gSprites[gUnknown_03005D7C[battlerId]].data[0] = DoPokeballSendOutAnimation(0, POKEBALL_PLAYER_SENDOUT);
}

static void LinkPartnerHandleReturnMonToBall(void)
{
    if (gBattleResources->bufferA[gActiveBattler][1] == 0)
    {
        gBattleSpritesDataPtr->healthBoxesData[gActiveBattler].animationState = 0;
        gBattlerControllerFuncs[gActiveBattler] = DoSwitchOutAnimation;
    }
    else
    {
        FreeSpriteOamMatrix(&gSprites[gBattlerSpriteIds[gActiveBattler]]);
        DestroySprite(&gSprites[gBattlerSpriteIds[gActiveBattler]]);
        SetHealthboxSpriteInvisible(gHealthboxSpriteIds[gActiveBattler]);
        LinkPartnerBufferExecCompleted();
    }
}

static void DoSwitchOutAnimation(void)
{
    switch (gBattleSpritesDataPtr->healthBoxesData[gActiveBattler].animationState)
    {
    case 0:
        if (gBattleSpritesDataPtr->battlerData[gActiveBattler].behindSubstitute)
            InitAndLaunchSpecialAnimation(gActiveBattler, gActiveBattler, gActiveBattler, B_ANIM_SUBSTITUTE_TO_MON);

        gBattleSpritesDataPtr->healthBoxesData[gActiveBattler].animationState = 1;
        break;
    case 1:
        if (!gBattleSpritesDataPtr->healthBoxesData[gActiveBattler].specialAnimActive)
        {
            gBattleSpritesDataPtr->healthBoxesData[gActiveBattler].animationState = 0;
            InitAndLaunchSpecialAnimation(gActiveBattler, gActiveBattler, gActiveBattler, B_ANIM_SWITCH_OUT_PLAYER_MON);
            gBattlerControllerFuncs[gActiveBattler] = sub_814B3DC;
        }
        break;
    }
}

static void LinkPartnerHandleDrawTrainerPic(void)
{
    s16 xPos;
    u32 trainerPicId;

    if (gBattleTypeFlags & BATTLE_TYPE_MULTI)
    {
        if ((GetBattlerPosition(gActiveBattler) & BIT_FLANK) != 0) // second mon
            xPos = 90;
        else // first mon
            xPos = 32;
    }
    else
    {
        xPos = 80;
    }

    if ((gLinkPlayers[GetBattlerMultiplayerId(gActiveBattler)].version & 0xFF) == VERSION_FIRE_RED
        || (gLinkPlayers[GetBattlerMultiplayerId(gActiveBattler)].version & 0xFF) == VERSION_LEAF_GREEN)
    {
        trainerPicId = gLinkPlayers[GetBattlerMultiplayerId(gActiveBattler)].gender + TRAINER_BACK_PIC_RED;
    }
    else if ((gLinkPlayers[GetBattlerMultiplayerId(gActiveBattler)].version & 0xFF) == VERSION_RUBY
             || (gLinkPlayers[GetBattlerMultiplayerId(gActiveBattler)].version & 0xFF) == VERSION_SAPPHIRE)
    {
        trainerPicId = gLinkPlayers[GetBattlerMultiplayerId(gActiveBattler)].gender + TRAINER_BACK_PIC_RUBY_SAPPHIRE_BRENDAN;
    }
    else
    {
        trainerPicId = gLinkPlayers[GetBattlerMultiplayerId(gActiveBattler)].gender;
    }

    DecompressTrainerBackPic(trainerPicId, gActiveBattler);
    SetMultiuseSpriteTemplateToTrainerBack(trainerPicId, GetBattlerPosition(gActiveBattler));
    gBattlerSpriteIds[gActiveBattler] = CreateSprite(&gMultiuseSpriteTemplate, xPos, (8 - gTrainerBackPicCoords[trainerPicId].size) * 4 + 80, GetBattlerSpriteSubpriority(gActiveBattler));

    gSprites[gBattlerSpriteIds[gActiveBattler]].oam.paletteNum = gActiveBattler;
    gSprites[gBattlerSpriteIds[gActiveBattler]].pos2.x = 240;
    gSprites[gBattlerSpriteIds[gActiveBattler]].data[0] = -2;
    gSprites[gBattlerSpriteIds[gActiveBattler]].callback = sub_805D7AC;

    gBattlerControllerFuncs[gActiveBattler] = CompleteOnBattlerSpriteCallbackDummy;
}

static void LinkPartnerHandleTrainerSlide(void)
{
    LinkPartnerBufferExecCompleted();
}

static void LinkPartnerHandleTrainerSlideBack(void)
{
    SetSpritePrimaryCoordsFromSecondaryCoords(&gSprites[gBattlerSpriteIds[gActiveBattler]]);
    gSprites[gBattlerSpriteIds[gActiveBattler]].data[0] = 35;
    gSprites[gBattlerSpriteIds[gActiveBattler]].data[2] = -40;
    gSprites[gBattlerSpriteIds[gActiveBattler]].data[4] = gSprites[gBattlerSpriteIds[gActiveBattler]].pos1.y;
    gSprites[gBattlerSpriteIds[gActiveBattler]].callback = StartAnimLinearTranslation;
    StoreSpriteCallbackInData6(&gSprites[gBattlerSpriteIds[gActiveBattler]], SpriteCallbackDummy);
    gBattlerControllerFuncs[gActiveBattler] = sub_814AF54;
}

static void LinkPartnerHandleFaintAnimation(void)
{
    if (gBattleSpritesDataPtr->healthBoxesData[gActiveBattler].animationState == 0)
    {
        if (gBattleSpritesDataPtr->battlerData[gActiveBattler].behindSubstitute)
            InitAndLaunchSpecialAnimation(gActiveBattler, gActiveBattler, gActiveBattler, B_ANIM_SUBSTITUTE_TO_MON);
        gBattleSpritesDataPtr->healthBoxesData[gActiveBattler].animationState++;
    }
    else
    {
        if (!gBattleSpritesDataPtr->healthBoxesData[gActiveBattler].specialAnimActive)
        {
            gBattleSpritesDataPtr->healthBoxesData[gActiveBattler].animationState = 0;
            HandleLowHpMusicChange(&gPlayerParty[gBattlerPartyIndexes[gActiveBattler]], gActiveBattler);
            PlaySE12WithPanning(SE_POKE_DEAD, SOUND_PAN_ATTACKER);
            gSprites[gBattlerSpriteIds[gActiveBattler]].data[1] = 0;
            gSprites[gBattlerSpriteIds[gActiveBattler]].data[2] = 5;
            gSprites[gBattlerSpriteIds[gActiveBattler]].callback = sub_8039C00;
            gBattlerControllerFuncs[gActiveBattler] = sub_814B340;
        }
    }
}

static void LinkPartnerHandlePaletteFade(void)
{
    LinkPartnerBufferExecCompleted();
}

static void LinkPartnerHandleSuccessBallThrowAnim(void)
{
    LinkPartnerBufferExecCompleted();
}

static void LinkPartnerHandleBallThrowAnim(void)
{
    LinkPartnerBufferExecCompleted();
}

static void LinkPartnerHandlePause(void)
{
    LinkPartnerBufferExecCompleted();
}

static void LinkPartnerHandleMoveAnimation(void)
{
    if (!mplay_80342A4(gActiveBattler))
    {
        u16 move = gBattleResources->bufferA[gActiveBattler][1] | (gBattleResources->bufferA[gActiveBattler][2] << 8);

        gAnimMoveTurn = gBattleResources->bufferA[gActiveBattler][3];
        gAnimMovePower = gBattleResources->bufferA[gActiveBattler][4] | (gBattleResources->bufferA[gActiveBattler][5] << 8);
        gAnimMoveDmg = gBattleResources->bufferA[gActiveBattler][6] | (gBattleResources->bufferA[gActiveBattler][7] << 8) | (gBattleResources->bufferA[gActiveBattler][8] << 16) | (gBattleResources->bufferA[gActiveBattler][9] << 24);
        gAnimFriendship = gBattleResources->bufferA[gActiveBattler][10];
        gWeatherMoveAnim = gBattleResources->bufferA[gActiveBattler][12] | (gBattleResources->bufferA[gActiveBattler][13] << 8);
        gAnimDisableStructPtr = (struct DisableStruct *)&gBattleResources->bufferA[gActiveBattler][16];
        gTransformedPersonalities[gActiveBattler] = gAnimDisableStructPtr->transformedMonPersonality;
        if (IsMoveWithoutAnimation(move, gAnimMoveTurn)) // always returns FALSE
        {
            LinkPartnerBufferExecCompleted();
        }
        else
        {
            gBattleSpritesDataPtr->healthBoxesData[gActiveBattler].animationState = 0;
            gBattlerControllerFuncs[gActiveBattler] = LinkPartnerDoMoveAnimation;
            BattleTv_SetDataBasedOnMove(move, gWeatherMoveAnim, gAnimDisableStructPtr);
        }
    }
}

static void LinkPartnerDoMoveAnimation(void)
{
    u16 move = gBattleResources->bufferA[gActiveBattler][1] | (gBattleResources->bufferA[gActiveBattler][2] << 8);
    u8 multihit = gBattleResources->bufferA[gActiveBattler][11];

    switch (gBattleSpritesDataPtr->healthBoxesData[gActiveBattler].animationState)
    {
    case 0:
        if (gBattleSpritesDataPtr->battlerData[gActiveBattler].behindSubstitute
            && !gBattleSpritesDataPtr->battlerData[gActiveBattler].flag_x8)
        {
            gBattleSpritesDataPtr->battlerData[gActiveBattler].flag_x8 = 1;
            InitAndLaunchSpecialAnimation(gActiveBattler, gActiveBattler, gActiveBattler, B_ANIM_SUBSTITUTE_TO_MON);
        }
        gBattleSpritesDataPtr->healthBoxesData[gActiveBattler].animationState = 1;
        break;
    case 1:
        if (!gBattleSpritesDataPtr->healthBoxesData[gActiveBattler].specialAnimActive)
        {
            sub_805EB9C(0);
            DoMoveAnim(move);
            gBattleSpritesDataPtr->healthBoxesData[gActiveBattler].animationState = 2;
        }
        break;
    case 2:
        gAnimScriptCallback();
        if (!gAnimScriptActive)
        {
            sub_805EB9C(1);
            if (gBattleSpritesDataPtr->battlerData[gActiveBattler].behindSubstitute && multihit < 2)
            {
                InitAndLaunchSpecialAnimation(gActiveBattler, gActiveBattler, gActiveBattler, B_ANIM_MON_TO_SUBSTITUTE);
                gBattleSpritesDataPtr->battlerData[gActiveBattler].flag_x8 = 0;
            }
            gBattleSpritesDataPtr->healthBoxesData[gActiveBattler].animationState = 3;
        }
        break;
    case 3:
        if (!gBattleSpritesDataPtr->healthBoxesData[gActiveBattler].specialAnimActive)
        {
            CopyAllBattleSpritesInvisibilities();
            TrySetBehindSubstituteSpriteBit(gActiveBattler, gBattleResources->bufferA[gActiveBattler][1] | (gBattleResources->bufferA[gActiveBattler][2] << 8));
            gBattleSpritesDataPtr->healthBoxesData[gActiveBattler].animationState = 0;
            LinkPartnerBufferExecCompleted();
        }
        break;
    }
}

static void LinkPartnerHandlePrintString(void)
{
    u16 *stringId;

    gBattle_BG0_X = 0;
    gBattle_BG0_Y = 0;
    stringId = (u16*)(&gBattleResources->bufferA[gActiveBattler][2]);
    BufferStringBattle(*stringId);
    BattlePutTextOnWindow(gDisplayedStringBattle, 0);
    gBattlerControllerFuncs[gActiveBattler] = CompleteOnInactiveTextPrinter;
    BattleTv_SetDataBasedOnString(*stringId);
}

static void LinkPartnerHandlePrintSelectionString(void)
{
    LinkPartnerBufferExecCompleted();
}

static void LinkPartnerHandleChooseAction(void)
{
    LinkPartnerBufferExecCompleted();
}

static void LinkPartnerHandleUnknownYesNoBox(void)
{
    LinkPartnerBufferExecCompleted();
}

static void LinkPartnerHandleChooseMove(void)
{
    LinkPartnerBufferExecCompleted();
}

static void LinkPartnerHandleChooseItem(void)
{
    LinkPartnerBufferExecCompleted();
}

static void LinkPartnerHandleChoosePokemon(void)
{
    LinkPartnerBufferExecCompleted();
}

static void LinkPartnerHandleCmd23(void)
{
    LinkPartnerBufferExecCompleted();
}

static void LinkPartnerHandleHealthBarUpdate(void)
{
    s16 hpVal;

    LoadBattleBarGfx(0);
    hpVal = gBattleResources->bufferA[gActiveBattler][2] | (gBattleResources->bufferA[gActiveBattler][3] << 8);

    if (hpVal != INSTANT_HP_BAR_DROP)
    {
        u32 maxHP = GetMonData(&gPlayerParty[gBattlerPartyIndexes[gActiveBattler]], MON_DATA_MAX_HP);
        u32 curHP = GetMonData(&gPlayerParty[gBattlerPartyIndexes[gActiveBattler]], MON_DATA_HP);

        SetBattleBarStruct(gActiveBattler, gHealthboxSpriteIds[gActiveBattler], maxHP, curHP, hpVal);
    }
    else
    {
        u32 maxHP = GetMonData(&gPlayerParty[gBattlerPartyIndexes[gActiveBattler]], MON_DATA_MAX_HP);

        SetBattleBarStruct(gActiveBattler, gHealthboxSpriteIds[gActiveBattler], maxHP, 0, hpVal);
    }

    gBattlerControllerFuncs[gActiveBattler] = CompleteOnHealthbarDone;
}

static void LinkPartnerHandleExpUpdate(void)
{
    LinkPartnerBufferExecCompleted();
}

static void LinkPartnerHandleStatusIconUpdate(void)
{
    if (!mplay_80342A4(gActiveBattler))
    {
        u8 battlerId;

        UpdateHealthboxAttribute(gHealthboxSpriteIds[gActiveBattler], &gPlayerParty[gBattlerPartyIndexes[gActiveBattler]], HEALTHBOX_STATUS_ICON);
        battlerId = gActiveBattler;
        gBattleSpritesDataPtr->healthBoxesData[battlerId].statusAnimActive = 0;
        gBattlerControllerFuncs[gActiveBattler] = CompleteOnFinishedStatusAnimation;
    }
}

static void LinkPartnerHandleStatusAnimation(void)
{
    if (!mplay_80342A4(gActiveBattler))
    {
        InitAndLaunchChosenStatusAnimation(gBattleResources->bufferA[gActiveBattler][1],
                        gBattleResources->bufferA[gActiveBattler][2] | (gBattleResources->bufferA[gActiveBattler][3] << 8) | (gBattleResources->bufferA[gActiveBattler][4] << 16) | (gBattleResources->bufferA[gActiveBattler][5] << 24));
        gBattlerControllerFuncs[gActiveBattler] = CompleteOnFinishedStatusAnimation;
    }
}

static void LinkPartnerHandleStatusXor(void)
{
    LinkPartnerBufferExecCompleted();
}

static void LinkPartnerHandleDataTransfer(void)
{
    LinkPartnerBufferExecCompleted();
}

static void LinkPartnerHandleDMA3Transfer(void)
{
    LinkPartnerBufferExecCompleted();
}

static void LinkPartnerHandlePlayBGM(void)
{
    LinkPartnerBufferExecCompleted();
}

static void LinkPartnerHandleCmd32(void)
{
    LinkPartnerBufferExecCompleted();
}

static void LinkPartnerHandleTwoReturnValues(void)
{
    LinkPartnerBufferExecCompleted();
}

static void LinkPartnerHandleChosenMonReturnValue(void)
{
    LinkPartnerBufferExecCompleted();
}

static void LinkPartnerHandleOneReturnValue(void)
{
    LinkPartnerBufferExecCompleted();
}

static void LinkPartnerHandleOneReturnValue_Duplicate(void)
{
    LinkPartnerBufferExecCompleted();
}

static void LinkPartnerHandleCmd37(void)
{
    gUnknown_02022D0C.field_0 = 0;
    LinkPartnerBufferExecCompleted();
}

static void LinkPartnerHandleCmd38(void)
{
    gUnknown_02022D0C.field_0 = gBattleResources->bufferA[gActiveBattler][1];
    LinkPartnerBufferExecCompleted();
}

static void LinkPartnerHandleCmd39(void)
{
    gUnknown_02022D0C.flag_x80 = 0;
    LinkPartnerBufferExecCompleted();
}

static void LinkPartnerHandleCmd40(void)
{
    gUnknown_02022D0C.flag_x80 ^= 1;
    LinkPartnerBufferExecCompleted();
}

static void LinkPartnerHandleHitAnimation(void)
{
    if (gSprites[gBattlerSpriteIds[gActiveBattler]].invisible == TRUE)
    {
        LinkPartnerBufferExecCompleted();
    }
    else
    {
        gDoingBattleAnim = TRUE;
        gSprites[gBattlerSpriteIds[gActiveBattler]].data[1] = 0;
        DoHitAnimHealthboxEffect(gActiveBattler);
        gBattlerControllerFuncs[gActiveBattler] = DoHitAnimBlinkSpriteEffect;
    }
}

static void LinkPartnerHandleCmd42(void)
{
    LinkPartnerBufferExecCompleted();
}

static void LinkPartnerHandlePlaySE(void)
{
    s8 pan;

    if (GetBattlerSide(gActiveBattler) == B_SIDE_PLAYER)
        pan = SOUND_PAN_ATTACKER;
    else
        pan = SOUND_PAN_TARGET;

    PlaySE12WithPanning(gBattleResources->bufferA[gActiveBattler][1] | (gBattleResources->bufferA[gActiveBattler][2] << 8), pan);
    LinkPartnerBufferExecCompleted();
}

static void LinkPartnerHandlePlayFanfareOrBGM(void)
{
    if (gBattleResources->bufferA[gActiveBattler][3])
    {
        BattleStopLowHpSound();
        PlayBGM(gBattleResources->bufferA[gActiveBattler][1] | (gBattleResources->bufferA[gActiveBattler][2] << 8));
    }
    else
    {
        PlayFanfare(gBattleResources->bufferA[gActiveBattler][1] | (gBattleResources->bufferA[gActiveBattler][2] << 8));
    }

    LinkPartnerBufferExecCompleted();
}

static void LinkPartnerHandleFaintingCry(void)
{
    u16 species = GetMonData(&gPlayerParty[gBattlerPartyIndexes[gActiveBattler]], MON_DATA_SPECIES);

    PlayCry3(species, -25, 5);
    LinkPartnerBufferExecCompleted();
}

static void LinkPartnerHandleIntroSlide(void)
{
    HandleIntroSlide(gBattleResources->bufferA[gActiveBattler][1]);
    gIntroSlideFlags |= 1;
    LinkPartnerBufferExecCompleted();
}

static void LinkPartnerHandleIntroTrainerBallThrow(void)
{
    u8 paletteNum;
    u8 taskId;
    u32 trainerPicId;

    SetSpritePrimaryCoordsFromSecondaryCoords(&gSprites[gBattlerSpriteIds[gActiveBattler]]);

    gSprites[gBattlerSpriteIds[gActiveBattler]].data[0] = 50;
    gSprites[gBattlerSpriteIds[gActiveBattler]].data[2] = -40;
    gSprites[gBattlerSpriteIds[gActiveBattler]].data[4] = gSprites[gBattlerSpriteIds[gActiveBattler]].pos1.y;
    gSprites[gBattlerSpriteIds[gActiveBattler]].callback = StartAnimLinearTranslation;
    gSprites[gBattlerSpriteIds[gActiveBattler]].data[5] = gActiveBattler;

    StoreSpriteCallbackInData6(&gSprites[gBattlerSpriteIds[gActiveBattler]], sub_805CC00);
    StartSpriteAnim(&gSprites[gBattlerSpriteIds[gActiveBattler]], 1);

    paletteNum = AllocSpritePalette(0xD6F9);

    if ((gLinkPlayers[GetBattlerMultiplayerId(gActiveBattler)].version & 0xFF) == VERSION_FIRE_RED
        || (gLinkPlayers[GetBattlerMultiplayerId(gActiveBattler)].version & 0xFF) == VERSION_LEAF_GREEN)
    {
        trainerPicId = gLinkPlayers[GetBattlerMultiplayerId(gActiveBattler)].gender + TRAINER_BACK_PIC_RED;
    }
    else if ((gLinkPlayers[GetBattlerMultiplayerId(gActiveBattler)].version & 0xFF) == VERSION_RUBY
             || (gLinkPlayers[GetBattlerMultiplayerId(gActiveBattler)].version & 0xFF) == VERSION_SAPPHIRE)
    {
        trainerPicId = gLinkPlayers[GetBattlerMultiplayerId(gActiveBattler)].gender + TRAINER_BACK_PIC_RUBY_SAPPHIRE_BRENDAN;
    }
    else
    {
        trainerPicId = gLinkPlayers[GetBattlerMultiplayerId(gActiveBattler)].gender;
    }

    LoadCompressedPalette(gTrainerBackPicPaletteTable[trainerPicId].data, 0x100 + paletteNum * 16, 32);

    gSprites[gBattlerSpriteIds[gActiveBattler]].oam.paletteNum = paletteNum;

    taskId = CreateTask(sub_814DCCC, 5);
    gTasks[taskId].data[0] = gActiveBattler;

    if (gBattleSpritesDataPtr->healthBoxesData[gActiveBattler].partyStatusSummaryShown)
        gTasks[gBattlerStatusSummaryTaskId[gActiveBattler]].func = Task_HidePartyStatusSummary;

    gBattleSpritesDataPtr->animationData->field_9_x1 = 1;
    gBattlerControllerFuncs[gActiveBattler] = SpriteCB_Null2;
}

static void sub_814DCCC(u8 taskId)
{
    if (gTasks[taskId].data[1] < 24)
    {
        gTasks[taskId].data[1]++;
    }
    else
    {
        u8 savedActiveBank = gActiveBattler;

        gActiveBattler = gTasks[taskId].data[0];
        if (!IsDoubleBattle() || (gBattleTypeFlags & BATTLE_TYPE_MULTI))
        {
            gBattleResources->bufferA[gActiveBattler][1] = gBattlerPartyIndexes[gActiveBattler];
            sub_814CC98(gActiveBattler, FALSE);
        }
        else
        {
            gBattleResources->bufferA[gActiveBattler][1] = gBattlerPartyIndexes[gActiveBattler];
            sub_814CC98(gActiveBattler, FALSE);
            gActiveBattler ^= BIT_FLANK;
            gBattleResources->bufferA[gActiveBattler][1] = gBattlerPartyIndexes[gActiveBattler];
            BattleLoadPlayerMonSpriteGfx(&gPlayerParty[gBattlerPartyIndexes[gActiveBattler]], gActiveBattler);
            sub_814CC98(gActiveBattler, FALSE);
            gActiveBattler ^= BIT_FLANK;
        }
        gBattlerControllerFuncs[gActiveBattler] = sub_814B0E8;
        gActiveBattler = savedActiveBank;
        DestroyTask(taskId);
    }
}

static void LinkPartnerHandleDrawPartyStatusSummary(void)
{
    if (gBattleResources->bufferA[gActiveBattler][1] != 0 && GetBattlerSide(gActiveBattler) == B_SIDE_PLAYER)
    {
        LinkPartnerBufferExecCompleted();
    }
    else
    {
        gBattleSpritesDataPtr->healthBoxesData[gActiveBattler].partyStatusSummaryShown = 1;
        gBattlerStatusSummaryTaskId[gActiveBattler] = CreatePartyStatusSummarySprites(gActiveBattler, (struct HpAndStatus *)&gBattleResources->bufferA[gActiveBattler][4], gBattleResources->bufferA[gActiveBattler][1], gBattleResources->bufferA[gActiveBattler][2]);
        gBattleSpritesDataPtr->healthBoxesData[gActiveBattler].field_5 = 0;

        if (gBattleResources->bufferA[gActiveBattler][2] != 0)
            gBattleSpritesDataPtr->healthBoxesData[gActiveBattler].field_5 = 0x5D;

        gBattlerControllerFuncs[gActiveBattler] = sub_814DE9C;
    }
}

static void sub_814DE9C(void)
{
    if (gBattleSpritesDataPtr->healthBoxesData[gActiveBattler].field_5++ > 0x5C)
    {
        gBattleSpritesDataPtr->healthBoxesData[gActiveBattler].field_5 = 0;
        LinkPartnerBufferExecCompleted();
    }
}

static void LinkPartnerHandleHidePartyStatusSummary(void)
{
    if (gBattleSpritesDataPtr->healthBoxesData[gActiveBattler].partyStatusSummaryShown)
        gTasks[gBattlerStatusSummaryTaskId[gActiveBattler]].func = Task_HidePartyStatusSummary;
    LinkPartnerBufferExecCompleted();
}

static void LinkPartnerHandleEndBounceEffect(void)
{
    LinkPartnerBufferExecCompleted();
}

static void LinkPartnerHandleSpriteInvisibility(void)
{
    if (IsBattlerSpritePresent(gActiveBattler))
    {
        gSprites[gBattlerSpriteIds[gActiveBattler]].invisible = gBattleResources->bufferA[gActiveBattler][1];
        CopyBattleSpriteInvisibility(gActiveBattler);
    }
    LinkPartnerBufferExecCompleted();
}

static void LinkPartnerHandleBattleAnimation(void)
{
    if (!mplay_80342A4(gActiveBattler))
    {
        u8 animationId = gBattleResources->bufferA[gActiveBattler][1];
        u16 argument = gBattleResources->bufferA[gActiveBattler][2] | (gBattleResources->bufferA[gActiveBattler][3] << 8);

        if (TryHandleLaunchBattleTableAnimation(gActiveBattler, gActiveBattler, gActiveBattler, animationId, argument))
            LinkPartnerBufferExecCompleted();
        else
            gBattlerControllerFuncs[gActiveBattler] = CompleteOnFinishedBattleAnimation;

        BattleTv_SetDataBasedOnAnimation(animationId);
    }
}

static void LinkPartnerHandleLinkStandbyMsg(void)
{
    sub_81851A8(&gBattleResources->bufferA[gActiveBattler][2]);
    LinkPartnerBufferExecCompleted();
}

static void LinkPartnerHandleResetActionMoveSelection(void)
{
    LinkPartnerBufferExecCompleted();
}

static void LinkPartnerHandleCmd55(void)
{
    sub_81851A8(&gBattleResources->bufferA[gActiveBattler][4]);
    gBattleOutcome = gBattleResources->bufferA[gActiveBattler][1];
    gSaveBlock2Ptr->frontier.field_CA9_b = gBattleResources->bufferA[gActiveBattler][2];
    FadeOutMapMusic(5);
    BeginFastPaletteFade(3);
    LinkPartnerBufferExecCompleted();
    gBattlerControllerFuncs[gActiveBattler] = sub_80587B0;
}

<<<<<<< HEAD
static void LinkPartnerHandleBattleDebug(void)
{
    LinkPartnerBufferExecCompleted();
}

static void nullsub_113(void)
=======
static void LinkPartnerCmdEnd(void)
>>>>>>> 00814740
{
}<|MERGE_RESOLUTION|>--- conflicted
+++ resolved
@@ -90,12 +90,8 @@
 static void LinkPartnerHandleLinkStandbyMsg(void);
 static void LinkPartnerHandleResetActionMoveSelection(void);
 static void LinkPartnerHandleCmd55(void);
-<<<<<<< HEAD
 static void LinkPartnerHandleBattleDebug(void);
-static void nullsub_113(void);
-=======
 static void LinkPartnerCmdEnd(void);
->>>>>>> 00814740
 
 static void LinkPartnerBufferRunCommand(void);
 static void LinkPartnerBufferExecCompleted(void);
@@ -166,12 +162,8 @@
     LinkPartnerHandleLinkStandbyMsg,
     LinkPartnerHandleResetActionMoveSelection,
     LinkPartnerHandleCmd55,
-<<<<<<< HEAD
     LinkPartnerHandleBattleDebug,
-    nullsub_113
-=======
     LinkPartnerCmdEnd
->>>>>>> 00814740
 };
 
 static void SpriteCB_Null2(void)
@@ -1697,15 +1689,11 @@
     gBattlerControllerFuncs[gActiveBattler] = sub_80587B0;
 }
 
-<<<<<<< HEAD
 static void LinkPartnerHandleBattleDebug(void)
 {
     LinkPartnerBufferExecCompleted();
 }
 
-static void nullsub_113(void)
-=======
 static void LinkPartnerCmdEnd(void)
->>>>>>> 00814740
 {
 }