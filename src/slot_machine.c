--- conflicted
+++ resolved
@@ -985,11 +985,7 @@
 {
     struct Task *task = &gTasks[CreateTask(SlotMachineDummyTask, 0xFF)];
     task->data[0] = slotMachineIndex;
-<<<<<<< HEAD
-    StoreWordInTwoHalfwords(&task->data[1], (intptr_t)exitCallback);
-=======
-    StoreWordInTwoHalfwords((u16 *)(task->data + 1), (intptr_t)cb);
->>>>>>> 96b904bf
+    StoreWordInTwoHalfwords((u16 *)&task->data[1], (intptr_t)exitCallback);
 }
 
 
