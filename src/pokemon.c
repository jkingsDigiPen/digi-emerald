--- conflicted
+++ resolved
@@ -2171,265 +2171,6 @@
     SetBoxMonData(boxMon, MON_DATA_PP_BONUSES, &ppBonuses);
 }
 
-<<<<<<< HEAD
-=======
-#define APPLY_STAT_MOD(var, mon, stat, statIndex)                                   \
-{                                                                                   \
-    (var) = (stat) * (gStatStageRatios)[(mon)->statStages[(statIndex)]][0];         \
-    (var) /= (gStatStageRatios)[(mon)->statStages[(statIndex)]][1];                 \
-}
-
-s32 CalculateBaseDamage(struct BattlePokemon *attacker, struct BattlePokemon *defender, u32 move, u16 sideStatus, u16 powerOverride, u8 typeOverride, u8 battlerIdAtk, u8 battlerIdDef)
-{
-    u32 i;
-    s32 damage = 0;
-    s32 damageHelper;
-    u8 type;
-    u16 attack, defense;
-    u16 spAttack, spDefense;
-    u8 defenderHoldEffect;
-    u8 defenderHoldEffectParam;
-    u8 attackerHoldEffect;
-    u8 attackerHoldEffectParam;
-
-    if (!powerOverride)
-        gBattleMovePower = gBattleMoves[move].power;
-    else
-        gBattleMovePower = powerOverride;
-
-    if (!typeOverride)
-        type = gBattleMoves[move].type;
-    else
-        type = typeOverride & 0x3F;
-
-    attack = attacker->attack;
-    defense = defender->defense;
-    spAttack = attacker->spAttack;
-    spDefense = defender->spDefense;
-
-    if (attacker->item == ITEM_ENIGMA_BERRY)
-    {
-        attackerHoldEffect = gEnigmaBerries[battlerIdAtk].holdEffect;
-        attackerHoldEffectParam = gEnigmaBerries[battlerIdAtk].holdEffectParam;
-    }
-    else
-    {
-        attackerHoldEffect = ItemId_GetHoldEffect(attacker->item);
-        attackerHoldEffectParam = ItemId_GetHoldEffectParam(attacker->item);
-    }
-
-    if (defender->item == ITEM_ENIGMA_BERRY)
-    {
-        defenderHoldEffect = gEnigmaBerries[battlerIdDef].holdEffect;
-        defenderHoldEffectParam = gEnigmaBerries[battlerIdDef].holdEffectParam;
-    }
-    else
-    {
-        defenderHoldEffect = ItemId_GetHoldEffect(defender->item);
-        defenderHoldEffectParam = ItemId_GetHoldEffectParam(defender->item);
-    }
-
-    if (attacker->ability == ABILITY_HUGE_POWER || attacker->ability == ABILITY_PURE_POWER)
-        attack *= 2;
-
-    if (ShouldGetStatBadgeBoost(FLAG_BADGE01_GET, battlerIdAtk))
-        attack = (110 * attack) / 100;
-    if (ShouldGetStatBadgeBoost(FLAG_BADGE05_GET, battlerIdDef))
-        defense = (110 * defense) / 100;
-    if (ShouldGetStatBadgeBoost(FLAG_BADGE07_GET, battlerIdAtk))
-        spAttack = (110 * spAttack) / 100;
-    if (ShouldGetStatBadgeBoost(FLAG_BADGE07_GET, battlerIdDef))
-        spDefense = (110 * spDefense) / 100;
-
-    for (i = 0; i < ARRAY_COUNT(sHoldEffectToType); i++)
-    {
-        if (attackerHoldEffect == sHoldEffectToType[i][0]
-            && type == sHoldEffectToType[i][1])
-        {
-            if (IS_TYPE_PHYSICAL(type))
-                attack = (attack * (attackerHoldEffectParam + 100)) / 100;
-            else
-                spAttack = (spAttack * (attackerHoldEffectParam + 100)) / 100;
-            break;
-        }
-    }
-
-    if (attackerHoldEffect == HOLD_EFFECT_CHOICE_BAND)
-        attack = (150 * attack) / 100;
-    if (attackerHoldEffect == HOLD_EFFECT_SOUL_DEW && !(gBattleTypeFlags & (BATTLE_TYPE_FRONTIER)) && (attacker->species == SPECIES_LATIAS || attacker->species == SPECIES_LATIOS))
-        spAttack = (150 * spAttack) / 100;
-    if (defenderHoldEffect == HOLD_EFFECT_SOUL_DEW && !(gBattleTypeFlags & (BATTLE_TYPE_FRONTIER)) && (defender->species == SPECIES_LATIAS || defender->species == SPECIES_LATIOS))
-        spDefense = (150 * spDefense) / 100;
-    if (attackerHoldEffect == HOLD_EFFECT_DEEP_SEA_TOOTH && attacker->species == SPECIES_CLAMPERL)
-        spAttack *= 2;
-    if (defenderHoldEffect == HOLD_EFFECT_DEEP_SEA_SCALE && defender->species == SPECIES_CLAMPERL)
-        spDefense *= 2;
-    if (attackerHoldEffect == HOLD_EFFECT_LIGHT_BALL && attacker->species == SPECIES_PIKACHU)
-        spAttack *= 2;
-    if (defenderHoldEffect == HOLD_EFFECT_METAL_POWDER && defender->species == SPECIES_DITTO)
-        defense *= 2;
-    if (attackerHoldEffect == HOLD_EFFECT_THICK_CLUB && (attacker->species == SPECIES_CUBONE || attacker->species == SPECIES_MAROWAK))
-        attack *= 2;
-    if (defender->ability == ABILITY_THICK_FAT && (type == TYPE_FIRE || type == TYPE_ICE))
-        spAttack /= 2;
-    if (attacker->ability == ABILITY_HUSTLE)
-        attack = (150 * attack) / 100;
-    if (attacker->ability == ABILITY_PLUS && ABILITY_ON_FIELD2(ABILITY_MINUS))
-        spAttack = (150 * spAttack) / 100;
-    if (attacker->ability == ABILITY_MINUS && ABILITY_ON_FIELD2(ABILITY_PLUS))
-        spAttack = (150 * spAttack) / 100;
-    if (attacker->ability == ABILITY_GUTS && attacker->status1)
-        attack = (150 * attack) / 100;
-    if (defender->ability == ABILITY_MARVEL_SCALE && defender->status1)
-        defense = (150 * defense) / 100;
-    if (type == TYPE_ELECTRIC && AbilityBattleEffects(ABILITYEFFECT_FIELD_SPORT, 0, 0, 0xFD, 0))
-        gBattleMovePower /= 2;
-    if (type == TYPE_FIRE && AbilityBattleEffects(ABILITYEFFECT_FIELD_SPORT, 0, 0, 0xFE, 0))
-        gBattleMovePower /= 2;
-    if (type == TYPE_GRASS && attacker->ability == ABILITY_OVERGROW && attacker->hp <= (attacker->maxHP / 3))
-        gBattleMovePower = (150 * gBattleMovePower) / 100;
-    if (type == TYPE_FIRE && attacker->ability == ABILITY_BLAZE && attacker->hp <= (attacker->maxHP / 3))
-        gBattleMovePower = (150 * gBattleMovePower) / 100;
-    if (type == TYPE_WATER && attacker->ability == ABILITY_TORRENT && attacker->hp <= (attacker->maxHP / 3))
-        gBattleMovePower = (150 * gBattleMovePower) / 100;
-    if (type == TYPE_BUG && attacker->ability == ABILITY_SWARM && attacker->hp <= (attacker->maxHP / 3))
-        gBattleMovePower = (150 * gBattleMovePower) / 100;
-    if (gBattleMoves[gCurrentMove].effect == EFFECT_EXPLOSION)
-        defense /= 2;
-
-    if (IS_TYPE_PHYSICAL(type))
-    {
-        if (gCritMultiplier == 2)
-        {
-            if (attacker->statStages[STAT_ATK] > 6)
-                APPLY_STAT_MOD(damage, attacker, attack, STAT_ATK)
-            else
-                damage = attack;
-        }
-        else
-            APPLY_STAT_MOD(damage, attacker, attack, STAT_ATK)
-
-        damage = damage * gBattleMovePower;
-        damage *= (2 * attacker->level / 5 + 2);
-
-        if (gCritMultiplier == 2)
-        {
-            if (defender->statStages[STAT_DEF] < 6)
-                APPLY_STAT_MOD(damageHelper, defender, defense, STAT_DEF)
-            else
-                damageHelper = defense;
-        }
-        else
-            APPLY_STAT_MOD(damageHelper, defender, defense, STAT_DEF)
-
-        damage = damage / damageHelper;
-        damage /= 50;
-
-        if ((attacker->status1 & STATUS1_BURN) && attacker->ability != ABILITY_GUTS)
-            damage /= 2;
-
-        if ((sideStatus & SIDE_STATUS_REFLECT) && gCritMultiplier == 1)
-        {
-            if ((gBattleTypeFlags & BATTLE_TYPE_DOUBLE) && CountAliveMonsInBattle(2) == 2)
-                damage = 2 * (damage / 3);
-            else
-                damage /= 2;
-        }
-
-        if ((gBattleTypeFlags & BATTLE_TYPE_DOUBLE) && gBattleMoves[move].target == 8 && CountAliveMonsInBattle(2) == 2)
-            damage /= 2;
-
-        // moves always do at least 1 damage.
-        if (damage == 0)
-            damage = 1;
-    }
-
-    if (type == TYPE_MYSTERY)
-        damage = 0; // is ??? type. does 0 damage.
-
-    if (IS_TYPE_SPECIAL(type))
-    {
-        if (gCritMultiplier == 2)
-        {
-            if (attacker->statStages[STAT_SPATK] > 6)
-                APPLY_STAT_MOD(damage, attacker, spAttack, STAT_SPATK)
-            else
-                damage = spAttack;
-        }
-        else
-            APPLY_STAT_MOD(damage, attacker, spAttack, STAT_SPATK)
-
-        damage = damage * gBattleMovePower;
-        damage *= (2 * attacker->level / 5 + 2);
-
-        if (gCritMultiplier == 2)
-        {
-            if (defender->statStages[STAT_SPDEF] < 6)
-                APPLY_STAT_MOD(damageHelper, defender, spDefense, STAT_SPDEF)
-            else
-                damageHelper = spDefense;
-        }
-        else
-            APPLY_STAT_MOD(damageHelper, defender, spDefense, STAT_SPDEF)
-
-        damage = (damage / damageHelper);
-        damage /= 50;
-
-        if ((sideStatus & SIDE_STATUS_LIGHTSCREEN) && gCritMultiplier == 1)
-        {
-            if ((gBattleTypeFlags & BATTLE_TYPE_DOUBLE) && CountAliveMonsInBattle(2) == 2)
-                damage = 2 * (damage / 3);
-            else
-                damage /= 2;
-        }
-
-        if ((gBattleTypeFlags & BATTLE_TYPE_DOUBLE) && gBattleMoves[move].target == 8 && CountAliveMonsInBattle(2) == 2)
-            damage /= 2;
-
-        // are effects of weather negated with cloud nine or air lock
-        if (WEATHER_HAS_EFFECT2)
-        {
-            if (gBattleWeather & WEATHER_RAIN_TEMPORARY)
-            {
-                switch (type)
-                {
-                case TYPE_FIRE:
-                    damage /= 2;
-                    break;
-                case TYPE_WATER:
-                    damage = (15 * damage) / 10;
-                    break;
-                }
-            }
-
-            // any weather except sun weakens solar beam
-            if ((gBattleWeather & (WEATHER_RAIN_ANY | WEATHER_SANDSTORM_ANY | WEATHER_HAIL)) && gCurrentMove == MOVE_SOLAR_BEAM)
-                damage /= 2;
-
-            // sunny
-            if (gBattleWeather & WEATHER_SUN_ANY)
-            {
-                switch (type)
-                {
-                case TYPE_FIRE:
-                    damage = (15 * damage) / 10;
-                    break;
-                case TYPE_WATER:
-                    damage /= 2;
-                    break;
-                }
-            }
-        }
-
-        // flash fire triggered
-        if ((gBattleResources->flags->flags[battlerIdAtk] & UNKNOWN_FLAG_FLASH_FIRE) && type == TYPE_FIRE)
-            damage = (15 * damage) / 10;
-    }
-
-    return damage + 2;
-}
-
->>>>>>> 06b3ce40
 u8 CountAliveMonsInBattle(u8 caseId)
 {
     s32 i;
