#include "global.h"
#include "malloc.h"
#include "battle.h"
#include "battle_anim.h"
#include "battle_ai_util.h"
#include "battle_ai_main.h"
#include "battle_ai_switch_items.h"
#include "battle_factory.h"
#include "battle_setup.h"
#include "data.h"
#include "item.h"
#include "pokemon.h"
#include "random.h"
#include "recorded_battle.h"
#include "util.h"
#include "constants/abilities.h"
#include "constants/battle_ai.h"
#include "constants/battle_move_effects.h"
#include "constants/hold_effects.h"
#include "constants/moves.h"
#include "constants/items.h"

// Const Data
static const s8 sAiAbilityRatings[ABILITIES_COUNT] =
{
    [ABILITY_ADAPTABILITY] = 8,
    [ABILITY_AFTERMATH] = 5,
    [ABILITY_AERILATE] = 8,
    [ABILITY_AIR_LOCK] = 5,
    [ABILITY_ANALYTIC] = 5,
    [ABILITY_ANGER_POINT] = 4,
    [ABILITY_ANTICIPATION] = 2,
    [ABILITY_ARENA_TRAP] = 9,
    [ABILITY_AROMA_VEIL] = 3,
    [ABILITY_AURA_BREAK] = 3,
    [ABILITY_BAD_DREAMS] = 4,
    [ABILITY_BATTERY] = 0,
    [ABILITY_BATTLE_ARMOR] = 2,
    [ABILITY_BATTLE_BOND] = 6,
    [ABILITY_BEAST_BOOST] = 7,
    [ABILITY_BERSERK] = 5,
    [ABILITY_BIG_PECKS] = 1,
    [ABILITY_BLAZE] = 5,
    [ABILITY_BULLETPROOF] = 7,
    [ABILITY_CHEEK_POUCH] = 4,
    [ABILITY_CHLOROPHYLL] = 6,
    [ABILITY_CLEAR_BODY] = 4,
    [ABILITY_CLOUD_NINE] = 5,
    [ABILITY_COLOR_CHANGE] = 2,
    [ABILITY_COMATOSE] = 6,
    [ABILITY_COMPETITIVE] = 5,
    [ABILITY_COMPOUND_EYES] = 7,
    [ABILITY_CONTRARY] = 8,
    [ABILITY_CORROSION] = 5,
    [ABILITY_CURSED_BODY] = 4,
    [ABILITY_CUTE_CHARM] = 2,
    [ABILITY_DAMP] = 2,
    [ABILITY_DANCER] = 5,
    [ABILITY_DARK_AURA] = 6,
    [ABILITY_DAZZLING] = 5,
    [ABILITY_DEFEATIST] = -1,
    [ABILITY_DEFIANT] = 5,
    [ABILITY_DELTA_STREAM] = 10,
    [ABILITY_DESOLATE_LAND] = 10,
    [ABILITY_DISGUISE] = 8,
    [ABILITY_DOWNLOAD] = 7,
    [ABILITY_DRIZZLE] = 9,
    [ABILITY_DROUGHT] = 9,
    [ABILITY_DRY_SKIN] = 6,
    [ABILITY_EARLY_BIRD] = 4,
    [ABILITY_EFFECT_SPORE] = 4,
    [ABILITY_ELECTRIC_SURGE] = 8,
    [ABILITY_EMERGENCY_EXIT] = 3,
    [ABILITY_FAIRY_AURA] = 6,
    [ABILITY_FILTER] = 6,
    [ABILITY_FLAME_BODY] = 4,
    [ABILITY_FLARE_BOOST] = 5,
    [ABILITY_FLASH_FIRE] = 6,
    [ABILITY_FLOWER_GIFT] = 4,
    [ABILITY_FLOWER_VEIL] = 0,
    [ABILITY_FLUFFY] = 5,
    [ABILITY_FORECAST] = 6,
    [ABILITY_FOREWARN] = 2,
    [ABILITY_FRIEND_GUARD] = 0,
    [ABILITY_FRISK] = 3,
    [ABILITY_FULL_METAL_BODY] = 4,
    [ABILITY_FUR_COAT] = 7,
    [ABILITY_GALE_WINGS] = 6,
    [ABILITY_GALVANIZE] = 8,
    [ABILITY_GLUTTONY] = 3,
    [ABILITY_GOOEY] = 5,
    [ABILITY_GRASS_PELT] = 2,
    [ABILITY_GRASSY_SURGE] = 8,
    [ABILITY_GUTS] = 6,
    [ABILITY_HARVEST] = 5,
    [ABILITY_HEALER] = 0,
    [ABILITY_HEATPROOF] = 5,
    [ABILITY_HEAVY_METAL] = -1,
    [ABILITY_HONEY_GATHER] = 0,
    [ABILITY_HUGE_POWER] = 10,
    [ABILITY_HUSTLE] = 7,
    [ABILITY_HYDRATION] = 4,
    [ABILITY_HYPER_CUTTER] = 3,
    [ABILITY_ICE_BODY] = 3,
    [ABILITY_ILLUMINATE] = 0,
    [ABILITY_ILLUSION] = 8,
    [ABILITY_IMMUNITY] = 4,
    [ABILITY_IMPOSTER] = 9,
    [ABILITY_INFILTRATOR] = 6,
    [ABILITY_INNARDS_OUT] = 5,
    [ABILITY_INNER_FOCUS] = 2,
    [ABILITY_INSOMNIA] = 4,
    [ABILITY_INTIMIDATE] = 7,
    [ABILITY_IRON_BARBS] = 6,
    [ABILITY_IRON_FIST] = 6,
    [ABILITY_JUSTIFIED] = 4,
    [ABILITY_KEEN_EYE] = 1,
    [ABILITY_KLUTZ] = -1,
    [ABILITY_LEAF_GUARD] = 2,
    [ABILITY_LEVITATE] = 7,
    [ABILITY_LIGHT_METAL] = 2,
    [ABILITY_LIGHTNING_ROD] = 7,
    [ABILITY_LIMBER] = 3,
    [ABILITY_LIQUID_OOZE] = 3,
    [ABILITY_LIQUID_VOICE] = 5,
    [ABILITY_LONG_REACH] = 3,
    [ABILITY_MAGIC_BOUNCE] = 9,
    [ABILITY_MAGIC_GUARD] = 9,
    [ABILITY_MAGICIAN] = 3,
    [ABILITY_MAGMA_ARMOR] = 1,
    [ABILITY_MAGNET_PULL] = 9,
    [ABILITY_MARVEL_SCALE] = 5,
    [ABILITY_MEGA_LAUNCHER] = 7,
    [ABILITY_MERCILESS] = 4,
    [ABILITY_MINUS] = 0,
    [ABILITY_MISTY_SURGE] = 8,
    [ABILITY_MOLD_BREAKER] = 7,
    [ABILITY_MOODY] = 10,
    [ABILITY_MOTOR_DRIVE] = 6,
    [ABILITY_MOXIE] = 7,
    [ABILITY_MULTISCALE] = 8,
    [ABILITY_MULTITYPE] = 8,
    [ABILITY_MUMMY] = 5,
    [ABILITY_NATURAL_CURE] = 7,
    [ABILITY_NEUROFORCE] = 6,
    [ABILITY_NO_GUARD] = 8,
    [ABILITY_NORMALIZE] = -1,
    [ABILITY_OBLIVIOUS] = 2,
    [ABILITY_OVERCOAT] = 5,
    [ABILITY_OVERGROW] = 5,
    [ABILITY_OWN_TEMPO] = 3,
    [ABILITY_PARENTAL_BOND] = 10,
    [ABILITY_PICKUP] = 1,
    [ABILITY_PICKPOCKET] = 3,
    [ABILITY_PIXILATE] = 8,
    [ABILITY_PLUS] = 0,
    [ABILITY_POISON_HEAL] = 8,
    [ABILITY_POISON_POINT] = 4,
    [ABILITY_POISON_TOUCH] = 4,
    //[ABILITY_PORTAL_POWER] = 8,
    [ABILITY_POWER_CONSTRUCT] = 10,
    [ABILITY_POWER_OF_ALCHEMY] = 0,
    [ABILITY_PRANKSTER] = 8,
    [ABILITY_PRESSURE] = 5,
    [ABILITY_PRIMORDIAL_SEA] = 10,
    [ABILITY_PRISM_ARMOR] = 6,
    [ABILITY_PROTEAN] = 8,
    [ABILITY_PSYCHIC_SURGE] = 8,
    [ABILITY_PURE_POWER] = 10,
    [ABILITY_QUEENLY_MAJESTY] = 6,
    [ABILITY_QUICK_FEET] = 5,
    [ABILITY_RAIN_DISH] = 3,
    [ABILITY_RATTLED] = 3,
    [ABILITY_RECEIVER] = 0,
    [ABILITY_RECKLESS] = 6,
    [ABILITY_REFRIGERATE] = 8,
    [ABILITY_REGENERATOR] = 8,
    [ABILITY_RIVALRY] = 1,
    [ABILITY_RKS_SYSTEM] = 8,
    [ABILITY_ROCK_HEAD] = 5,
    [ABILITY_ROUGH_SKIN] = 6,
    [ABILITY_RUN_AWAY] = 0,
    [ABILITY_SAND_FORCE] = 4,
    [ABILITY_SAND_RUSH] = 6,
    [ABILITY_SAND_STREAM] = 9,
    [ABILITY_SAND_VEIL] = 3,
    [ABILITY_SAP_SIPPER] = 7,
    [ABILITY_SCHOOLING] = 6,
    [ABILITY_SCRAPPY] = 6,
    [ABILITY_SERENE_GRACE] = 8,
    [ABILITY_SHADOW_SHIELD] = 8,
    [ABILITY_SHADOW_TAG] = 10,
    [ABILITY_SHED_SKIN] = 7,
    [ABILITY_SHEER_FORCE] = 8,
    [ABILITY_SHELL_ARMOR] = 2,
    [ABILITY_SHIELD_DUST] = 5,
    [ABILITY_SHIELDS_DOWN] = 6,
    [ABILITY_SIMPLE] = 8,
    [ABILITY_SKILL_LINK] = 7,
    [ABILITY_SLOW_START] = -2,
    [ABILITY_SLUSH_RUSH] = 5,
    [ABILITY_SNIPER] = 3,
    [ABILITY_SNOW_CLOAK] = 3,
    [ABILITY_SNOW_WARNING] = 8,
    [ABILITY_SOLAR_POWER] = 3,
    [ABILITY_SOLID_ROCK] = 6,
    [ABILITY_SOUL_HEART] = 7,
    [ABILITY_SOUNDPROOF] = 4,
    [ABILITY_SPEED_BOOST] = 9,
    [ABILITY_STAKEOUT] = 6,
    [ABILITY_STALL] = -1,
    [ABILITY_STAMINA] = 6,
    [ABILITY_STANCE_CHANGE] = 10,
    [ABILITY_STATIC] = 4,
    [ABILITY_STEADFAST] = 2,
    [ABILITY_STEELWORKER] = 6,
    [ABILITY_STENCH] = 1,
    [ABILITY_STICKY_HOLD] = 3,
    [ABILITY_STORM_DRAIN] = 7,
    [ABILITY_STRONG_JAW] = 6,
    [ABILITY_STURDY] = 6,
    [ABILITY_SUCTION_CUPS] = 2,
    [ABILITY_SUPER_LUCK] = 3,
    [ABILITY_SURGE_SURFER] = 4,
    [ABILITY_SWARM] = 5,
    [ABILITY_SWEET_VEIL] = 4,
    [ABILITY_SWIFT_SWIM] = 6,
    [ABILITY_SYMBIOSIS] = 0,
    [ABILITY_SYNCHRONIZE] = 4,
    [ABILITY_TANGLED_FEET] = 2,
    [ABILITY_TANGLING_HAIR] = 5,
    [ABILITY_TECHNICIAN] = 8,
    [ABILITY_TELEPATHY] = 0,
    [ABILITY_TERAVOLT] = 7,
    [ABILITY_THICK_FAT] = 7,
    [ABILITY_TINTED_LENS] = 7,
    [ABILITY_TORRENT] = 5,
    [ABILITY_TOXIC_BOOST] = 6,
    [ABILITY_TOUGH_CLAWS] = 7,
    [ABILITY_TRACE] = 6,
    [ABILITY_TRIAGE] = 7,
    [ABILITY_TRUANT] = -2,
    [ABILITY_TURBOBLAZE] = 7,
    [ABILITY_UNAWARE] = 6,
    [ABILITY_UNBURDEN] = 7,
    [ABILITY_UNNERVE] = 3,
    [ABILITY_VICTORY_STAR] = 6,
    [ABILITY_VITAL_SPIRIT] = 4,
    [ABILITY_VOLT_ABSORB] = 7,
    [ABILITY_WATER_ABSORB] = 7,
    [ABILITY_WATER_BUBBLE] = 8,
    [ABILITY_WATER_COMPACTION] = 4,
    [ABILITY_WATER_VEIL] = 4,
    [ABILITY_WEAK_ARMOR] = 2,
    [ABILITY_WHITE_SMOKE] = 4,
    [ABILITY_WIMP_OUT] = 3,
    [ABILITY_WONDER_GUARD] = 10,
    [ABILITY_WONDER_SKIN] = 4,
    [ABILITY_ZEN_MODE] = -1,
    [ABILITY_INTREPID_SWORD] = 3,
    [ABILITY_DAUNTLESS_SHIELD] = 3,
    [ABILITY_BALL_FETCH] = 0,
    [ABILITY_COTTON_DOWN] = 3,
    [ABILITY_MIRROR_ARMOR] = 6,
    [ABILITY_GULP_MISSILE] = 3,
    [ABILITY_STALWART] = 2,
    [ABILITY_PROPELLER_TAIL] = 2,
    [ABILITY_STEAM_ENGINE] = 3,
    [ABILITY_PUNK_ROCK] = 2,
    [ABILITY_SAND_SPIT] = 5,
    [ABILITY_ICE_SCALES] = 7,
    [ABILITY_RIPEN] = 4,
    [ABILITY_ICE_FACE] = 4,
    [ABILITY_POWER_SPOT] = 2,
    [ABILITY_MIMICRY] = 2,
    [ABILITY_SCREEN_CLEANER] = 3,
    [ABILITY_NEUTRALIZING_GAS] = 5,
    [ABILITY_HUNGER_SWITCH] = 2,
    [ABILITY_PASTEL_VEIL] = 4,
    [ABILITY_STEELY_SPIRIT] = 2,
    [ABILITY_PERISH_BODY] = -1,
    [ABILITY_WANDERING_SPIRIT] = 2,
    [ABILITY_GORILLA_TACTICS] = 4,
};

static const u16 sEncouragedEncoreEffects[] =
{
    EFFECT_DREAM_EATER,
    EFFECT_ATTACK_UP,
    EFFECT_DEFENSE_UP,
    EFFECT_SPEED_UP,
    EFFECT_SPECIAL_ATTACK_UP,
    EFFECT_HAZE,
    EFFECT_ROAR,
    EFFECT_CONVERSION,
    EFFECT_TOXIC,
    EFFECT_LIGHT_SCREEN,
    EFFECT_REST,
    EFFECT_SUPER_FANG,
    EFFECT_SPECIAL_DEFENSE_UP_2,
    EFFECT_CONFUSE,
    EFFECT_POISON,
    EFFECT_PARALYZE,
    EFFECT_LEECH_SEED,
    EFFECT_DO_NOTHING,
    EFFECT_ATTACK_UP_2,
    EFFECT_ENCORE,
    EFFECT_CONVERSION_2,
    EFFECT_LOCK_ON,
    EFFECT_HEAL_BELL,
    EFFECT_MEAN_LOOK,
    EFFECT_NIGHTMARE,
    EFFECT_PROTECT,
    EFFECT_SKILL_SWAP,
    EFFECT_FORESIGHT,
    EFFECT_PERISH_SONG,
    EFFECT_SANDSTORM,
    EFFECT_ENDURE,
    EFFECT_SWAGGER,
    EFFECT_ATTRACT,
    EFFECT_SAFEGUARD,
    EFFECT_RAIN_DANCE,
    EFFECT_SUNNY_DAY,
    EFFECT_BELLY_DRUM,
    EFFECT_PSYCH_UP,
    EFFECT_FUTURE_SIGHT,
    EFFECT_FAKE_OUT,
    EFFECT_STOCKPILE,
    EFFECT_SPIT_UP,
    EFFECT_SWALLOW,
    EFFECT_HAIL,
    EFFECT_TORMENT,
    EFFECT_WILL_O_WISP,
    EFFECT_FOLLOW_ME,
    EFFECT_CHARGE,
    EFFECT_TRICK,
    EFFECT_ROLE_PLAY,
    EFFECT_INGRAIN,
    EFFECT_RECYCLE,
    EFFECT_KNOCK_OFF,
    EFFECT_SKILL_SWAP,
    EFFECT_IMPRISON,
    EFFECT_REFRESH,
    EFFECT_GRUDGE,
    EFFECT_TEETER_DANCE,
    EFFECT_MUD_SPORT,
    EFFECT_WATER_SPORT,
    EFFECT_DRAGON_DANCE,
    EFFECT_CAMOUFLAGE,
};

// For the purposes of determining the most powerful move in a moveset, these
// moves are treated the same as having a power of 0 or 1
#define IGNORED_MOVES_END 0xFFFF
static const u16 sIgnoredPowerfulMoveEffects[] =
{
    EFFECT_EXPLOSION,
    EFFECT_DREAM_EATER,
    EFFECT_RECHARGE,
    EFFECT_SKULL_BASH,
    EFFECT_SOLARBEAM,
    EFFECT_SPIT_UP,
    EFFECT_FOCUS_PUNCH,
    EFFECT_SUPERPOWER,
    EFFECT_ERUPTION,
    EFFECT_OVERHEAT,
    EFFECT_MIND_BLOWN,
    IGNORED_MOVES_END
};

static const u16 sIgnoreMoldBreakerMoves[] =
{
    MOVE_MOONGEIST_BEAM,
    MOVE_SUNSTEEL_STRIKE,
    MOVE_PHOTON_GEYSER,
    #ifdef MOVE_LIGHT_THAT_BURNS_THE_SKY
    MOVE_LIGHT_THAT_BURNS_THE_SKY,
    #endif
    #ifdef MOVE_MENACING_MOONRAZE_MAELSTROM
    MOVE_MENACING_MOONRAZE_MAELSTROM,
    #endif
    #ifdef MOVE_SEARING_SUNRAZE_SMASH
    MOVE_SEARING_SUNRAZE_SMASH,
    #endif
};

static const u16 sInstructBannedMoves[] =
{
    MOVE_INSTRUCT,
    MOVE_BIDE,
    MOVE_FOCUS_PUNCH,
    MOVE_BEAK_BLAST,
    MOVE_SHELL_TRAP,
    MOVE_SKETCH,
    MOVE_TRANSFORM,
    MOVE_MIMIC,
    MOVE_KINGS_SHIELD,
    MOVE_STRUGGLE,
    MOVE_BOUNCE,
    MOVE_DIG,
    MOVE_DIVE,
    MOVE_FLY,
    MOVE_FREEZE_SHOCK,
    MOVE_GEOMANCY,
    MOVE_ICE_BURN,
    MOVE_PHANTOM_FORCE,
    MOVE_RAZOR_WIND,
    MOVE_SHADOW_FORCE,
    MOVE_SKULL_BASH,
    MOVE_SKY_ATTACK,
    MOVE_SKY_DROP,
    MOVE_SOLAR_BEAM,
    MOVE_SOLAR_BLADE,
};

static const u16 sRechargeMoves[] =
{
    MOVE_HYPER_BEAM,
    MOVE_BLAST_BURN,
    MOVE_HYDRO_CANNON,
    MOVE_FRENZY_PLANT,
    MOVE_GIGA_IMPACT,
    MOVE_ROCK_WRECKER,
    MOVE_ROAR_OF_TIME,
    MOVE_PRISMATIC_LASER,
    MOVE_METEOR_ASSAULT,
    MOVE_ETERNABEAM,
};

static const u16 sOtherMoveCallingMoves[] =
{
    MOVE_ASSIST,
    MOVE_COPYCAT,
    MOVE_ME_FIRST,
    MOVE_METRONOME,
    MOVE_MIRROR_MOVE,
    MOVE_NATURE_POWER,
    MOVE_SLEEP_TALK,
};

// Functions
bool32 WillAIStrikeFirst(void)
{
    return (AI_WhoStrikesFirst(sBattler_AI, gBattlerTarget) == AI_IS_FASTER);
}

bool32 AI_RandLessThan(u8 val)
{
    if ((Random() % 0xFF) < val)
        return TRUE;
    return FALSE;
}

void RecordLastUsedMoveByTarget(void)
{
    RecordKnownMove(gBattlerTarget, gLastMoves[gBattlerTarget]);
}

bool32 IsBattlerAIControlled(u32 battlerId)
{
    switch (GetBattlerPosition(battlerId))
    {
    case B_POSITION_PLAYER_LEFT:
    default:
        return FALSE;
    case B_POSITION_OPPONENT_LEFT:
        return TRUE;
    case B_POSITION_PLAYER_RIGHT:
        return ((gBattleTypeFlags & BATTLE_TYPE_INGAME_PARTNER) != 0);
    case B_POSITION_OPPONENT_RIGHT:
        return TRUE;
    }
}

void ClearBattlerMoveHistory(u8 battlerId)
{
    memset(BATTLE_HISTORY->usedMoves[battlerId], 0, sizeof(BATTLE_HISTORY->usedMoves[battlerId]));
    memset(BATTLE_HISTORY->moveHistory[battlerId], 0, sizeof(BATTLE_HISTORY->moveHistory[battlerId]));
    BATTLE_HISTORY->moveHistoryIndex[battlerId] = 0;
}

void RecordLastUsedMoveBy(u32 battlerId, u32 move)
{
    u8 *index = &BATTLE_HISTORY->moveHistoryIndex[battlerId];

    if (++(*index) >= AI_MOVE_HISTORY_COUNT)
        *index = 0;
    BATTLE_HISTORY->moveHistory[battlerId][*index] = move;
}

void RecordKnownMove(u8 battlerId, u32 move)
{
    s32 i;
    for (i = 0; i < MAX_MON_MOVES; i++)
    {
        if (BATTLE_HISTORY->usedMoves[battlerId][i] == move)
            break;
        if (BATTLE_HISTORY->usedMoves[battlerId][i] == MOVE_NONE)
        {
            BATTLE_HISTORY->usedMoves[battlerId][i] = move;
            break;
        }
    }
}

void RecordAbilityBattle(u8 battlerId, u16 abilityId)
{
    BATTLE_HISTORY->abilities[battlerId] = abilityId;
}

void ClearBattlerAbilityHistory(u8 battlerId)
{
    BATTLE_HISTORY->abilities[battlerId] = ABILITY_NONE;
}

void RecordItemEffectBattle(u8 battlerId, u8 itemEffect)
{
    BATTLE_HISTORY->itemEffects[battlerId] = itemEffect;
}

void ClearBattlerItemEffectHistory(u8 battlerId)
{
    BATTLE_HISTORY->itemEffects[battlerId] = 0;
}

void SaveBattlerData(u8 battlerId)
{
    if (!IsBattlerAIControlled(battlerId))
    {
        u32 i;

        AI_THINKING_STRUCT->saved[battlerId].ability = gBattleMons[battlerId].ability;
        AI_THINKING_STRUCT->saved[battlerId].heldItem = gBattleMons[battlerId].item;
        AI_THINKING_STRUCT->saved[battlerId].species = gBattleMons[battlerId].species;
        for (i = 0; i < 4; i++)
            AI_THINKING_STRUCT->saved[battlerId].moves[i] = gBattleMons[battlerId].moves[i];
    }
}

void SetBattlerData(u8 battlerId)
{
    if (!IsBattlerAIControlled(battlerId))
    {
        struct Pokemon *illusionMon;
        u32 i;

        // Use the known battler's ability.
        if (BATTLE_HISTORY->abilities[battlerId] != ABILITY_NONE)
            gBattleMons[battlerId].ability = BATTLE_HISTORY->abilities[battlerId];
        // Check if mon can only have one ability.
        else if (gBaseStats[gBattleMons[battlerId].species].abilities[1] == ABILITY_NONE
                 || gBaseStats[gBattleMons[battlerId].species].abilities[1] == gBaseStats[gBattleMons[battlerId].species].abilities[0])
            gBattleMons[battlerId].ability = gBaseStats[gBattleMons[battlerId].species].abilities[0];
        // The ability is unknown.
        else
            gBattleMons[battlerId].ability = ABILITY_NONE;

        if (BATTLE_HISTORY->itemEffects[battlerId] == 0)
            gBattleMons[battlerId].item = 0;

        for (i = 0; i < 4; i++)
        {
            if (BATTLE_HISTORY->usedMoves[battlerId][i] == 0)
                gBattleMons[battlerId].moves[i] = 0;
        }

        // Simulate Illusion
        if ((illusionMon = GetIllusionMonPtr(battlerId)) != NULL)
            gBattleMons[battlerId].species = GetMonData(illusionMon, MON_DATA_SPECIES2);
    }
}

void RestoreBattlerData(u8 battlerId)
{
    if (!IsBattlerAIControlled(battlerId))
    {
        u32 i;

        gBattleMons[battlerId].ability = AI_THINKING_STRUCT->saved[battlerId].ability;
        gBattleMons[battlerId].item = AI_THINKING_STRUCT->saved[battlerId].heldItem;
        gBattleMons[battlerId].species = AI_THINKING_STRUCT->saved[battlerId].species;
        for (i = 0; i < 4; i++)
            gBattleMons[battlerId].moves[i] = AI_THINKING_STRUCT->saved[battlerId].moves[i];
    }
}

u32 GetHealthPercentage(u8 battlerId)
{
    return (u32)((100 * gBattleMons[battlerId].hp) / gBattleMons[battlerId].maxHP);
}

bool32 AtMaxHp(u8 battlerId)
{
    if (GetHealthPercentage(battlerId) == 100)
        return TRUE;
    return FALSE;
}

bool32 IsBattlerTrapped(u8 battler, bool8 checkSwitch)
{
    u8 holdEffect = AI_GetHoldEffect(battler);
    if (IS_BATTLER_OF_TYPE(battler, TYPE_GHOST)
      || (checkSwitch && holdEffect == HOLD_EFFECT_SHED_SHELL)
      || (!checkSwitch && GetBattlerAbility(battler) == ABILITY_RUN_AWAY)
      || (!checkSwitch && holdEffect == HOLD_EFFECT_CAN_ALWAYS_RUN))
    {
        return FALSE;
    }
    else
    {
        if (gBattleMons[battler].status2 & (STATUS2_ESCAPE_PREVENTION | STATUS2_WRAPPED)
          || IsAbilityPreventingEscape(battler)
          || gStatuses3[battler] & (STATUS3_ROOTED)    // TODO: sky drop target in air
          || (gFieldStatuses & STATUS_FIELD_FAIRY_LOCK))
            return TRUE;
    }

    return FALSE;
}

u32 GetTotalBaseStat(u32 species)
{
    return gBaseStats[species].baseHP
        + gBaseStats[species].baseAttack
        + gBaseStats[species].baseDefense
        + gBaseStats[species].baseSpeed
        + gBaseStats[species].baseSpAttack
        + gBaseStats[species].baseSpDefense;
}

bool32 IsTruantMonVulnerable(u32 battlerAI, u32 opposingBattler)
{
    int i;

    for (i = 0; i < MAX_MON_MOVES; i++)
    {
        u32 move = gBattleResources->battleHistory->usedMoves[opposingBattler][i];
        if (gBattleMoves[move].effect == EFFECT_PROTECT && move != MOVE_ENDURE)
            return TRUE;
        if (gBattleMoves[move].effect == EFFECT_SEMI_INVULNERABLE && AI_WhoStrikesFirst(battlerAI, opposingBattler) == AI_IS_SLOWER)
            return TRUE;
    }
    return FALSE;
}

// move checks
bool32 IsAffectedByPowder(u8 battler, u16 ability, u16 holdEffect)
{
    if ((B_POWDER_GRASS >= GEN_6 && IS_BATTLER_OF_TYPE(battler, TYPE_GRASS))
      || ability == ABILITY_OVERCOAT
      || holdEffect == HOLD_EFFECT_SAFETY_GOGGLES)
        return FALSE;
    return TRUE;
}

// This function checks if all physical/special moves are either unusable or unreasonable to use.
// Consider a pokemon boosting their attack against a ghost pokemon having only normal-type physical attacks.
bool32 MovesWithSplitUnusable(u32 attacker, u32 target, u32 split)
{
    s32 i, moveType;
    u32 usable = 0;
    u32 unusable = CheckMoveLimitations(attacker, 0, 0xFF);
    u16 *moves = GetMovesArray(attacker);

    for (i = 0; i < MAX_MON_MOVES; i++)
    {
        if (moves[i] != MOVE_NONE
            && moves[i] != 0xFFFF
            && GetBattleMoveSplit(moves[i]) == split
            && !(unusable & gBitTable[i]))
        {
            SetTypeBeforeUsingMove(moves[i], attacker);
            GET_MOVE_TYPE(moves[i], moveType);
            if (CalcTypeEffectivenessMultiplier(moves[i], moveType, attacker, target, FALSE) != 0)
                usable |= gBitTable[i];
        }
    }

    return (usable == 0);
}

static bool32 AI_GetIfCrit(u32 move, u8 battlerAtk, u8 battlerDef)
{
    bool32 isCrit;

    switch (CalcCritChanceStage(battlerAtk, battlerDef, move, FALSE))
    {
    case -1:
    case 0:
    default:
        isCrit = FALSE;
        break;
    case 1:
        if (gBattleMoves[move].flags & FLAG_HIGH_CRIT && (Random() % 5 == 0))
            isCrit = TRUE;
        else
            isCrit = FALSE;
        break;
    case 2:
        if (gBattleMoves[move].flags & FLAG_HIGH_CRIT && (Random() % 2 == 0))
            isCrit = TRUE;
        else if (!(gBattleMoves[move].flags & FLAG_HIGH_CRIT) && (Random() % 4) == 0)
            isCrit = TRUE;
        else
            isCrit = FALSE;
        break;
    case -2:
    case 3:
    case 4:
        isCrit = TRUE;
        break;
    }

    return isCrit;
}

s32 AI_CalcDamage(u16 move, u8 battlerAtk, u8 battlerDef)
{
    s32 dmg, moveType, critDmg, normalDmg;
    s8 critChance;

    SaveBattlerData(battlerAtk);
    SaveBattlerData(battlerDef);

    SetBattlerData(battlerAtk);
    SetBattlerData(battlerDef);

    gBattleStruct->dynamicMoveType = 0;
    SetTypeBeforeUsingMove(move, battlerAtk);
    GET_MOVE_TYPE(move, moveType);

    critChance = GetInverseCritChance(battlerAtk, battlerDef, move);
    normalDmg = CalculateMoveDamage(move, battlerAtk, battlerDef, moveType, 0, FALSE, FALSE, FALSE);
    critDmg = CalculateMoveDamage(move, battlerAtk, battlerDef, moveType, 0, TRUE, FALSE, FALSE);

    if(critChance == -1)
        dmg = normalDmg;
    else
        dmg = (critDmg + normalDmg * (critChance - 1)) / critChance;

    // Handle dynamic move damage
    switch (gBattleMoves[move].effect)
    {
    case EFFECT_LEVEL_DAMAGE:
    case EFFECT_PSYWAVE:
        dmg = gBattleMons[battlerAtk].level * (AI_DATA->atkAbility == ABILITY_PARENTAL_BOND ? 2 : 1);
        break;
    case EFFECT_DRAGON_RAGE:
        dmg = 40 * (AI_DATA->atkAbility == ABILITY_PARENTAL_BOND ? 2 : 1);
        break;
    case EFFECT_SONICBOOM:
        dmg = 20 * (AI_DATA->atkAbility == ABILITY_PARENTAL_BOND ? 2 : 1);
        break;
    case EFFECT_MULTI_HIT:
        dmg *= (AI_DATA->atkAbility == ABILITY_SKILL_LINK ? 5 : 3);
        break;
    case EFFECT_TRIPLE_KICK:
        dmg *= (AI_DATA->atkAbility == ABILITY_SKILL_LINK ? 6 : 5);
        break;
    case EFFECT_ENDEAVOR:
        // If target has less HP than user, Endeavor does no damage
        dmg = max(0, gBattleMons[battlerDef].hp - gBattleMons[battlerAtk].hp);
        break;
    case EFFECT_SUPER_FANG:
        dmg = (AI_DATA->atkAbility == ABILITY_PARENTAL_BOND
            ? max(2, gBattleMons[battlerDef].hp * 3 / 4)
            : max(1, gBattleMons[battlerDef].hp / 2));
        break;
    case EFFECT_FINAL_GAMBIT:
        dmg = gBattleMons[battlerAtk].hp;
        break;
    }

    // Handle other multi-strike moves
    if (gBattleMoves[move].flags & FLAG_TWO_STRIKES)
        dmg *= 2;
    else if (move == MOVE_SURGING_STRIKES || (move == MOVE_WATER_SHURIKEN && gBattleMons[battlerAtk].species == SPECIES_GRENINJA_ASH))
        dmg *= 3;

    RestoreBattlerData(battlerAtk);
    RestoreBattlerData(battlerDef);

    return dmg;
}

// Checks if one of the moves has side effects or perks
static u32 WhichMoveBetter(u32 move1, u32 move2)
{
    s32 defAbility = AI_GetAbility(gBattlerTarget);

    // Check if physical moves hurt.
    if (AI_GetHoldEffect(sBattler_AI) != HOLD_EFFECT_PROTECTIVE_PADS
        && (BATTLE_HISTORY->itemEffects[gBattlerTarget] == HOLD_EFFECT_ROCKY_HELMET
        || defAbility == ABILITY_IRON_BARBS || defAbility == ABILITY_ROUGH_SKIN))
    {
        if (IS_MOVE_PHYSICAL(move1) && !IS_MOVE_PHYSICAL(move2))
            return 1;
        if (IS_MOVE_PHYSICAL(move2) && !IS_MOVE_PHYSICAL(move1))
            return 0;
    }
    // Check recoil
    if (GetBattlerAbility(sBattler_AI) != ABILITY_ROCK_HEAD)
    {
        if (((gBattleMoves[move1].effect == EFFECT_RECOIL_25
                || gBattleMoves[move1].effect == EFFECT_RECOIL_IF_MISS
                || gBattleMoves[move1].effect == EFFECT_RECOIL_50
                || gBattleMoves[move1].effect == EFFECT_RECOIL_33
                || gBattleMoves[move1].effect == EFFECT_RECOIL_33_STATUS)
            && (gBattleMoves[move2].effect != EFFECT_RECOIL_25
                 && gBattleMoves[move2].effect != EFFECT_RECOIL_IF_MISS
                 && gBattleMoves[move2].effect != EFFECT_RECOIL_50
                 && gBattleMoves[move2].effect != EFFECT_RECOIL_33
                 && gBattleMoves[move2].effect != EFFECT_RECOIL_33_STATUS
                 && gBattleMoves[move2].effect != EFFECT_RECHARGE)))
            return 1;

        if (((gBattleMoves[move2].effect == EFFECT_RECOIL_25
                || gBattleMoves[move2].effect == EFFECT_RECOIL_IF_MISS
                || gBattleMoves[move2].effect == EFFECT_RECOIL_50
                || gBattleMoves[move2].effect == EFFECT_RECOIL_33
                || gBattleMoves[move2].effect == EFFECT_RECOIL_33_STATUS)
            && (gBattleMoves[move1].effect != EFFECT_RECOIL_25
                 && gBattleMoves[move1].effect != EFFECT_RECOIL_IF_MISS
                 && gBattleMoves[move1].effect != EFFECT_RECOIL_50
                 && gBattleMoves[move1].effect != EFFECT_RECOIL_33
                 && gBattleMoves[move1].effect != EFFECT_RECOIL_33_STATUS
                 && gBattleMoves[move1].effect != EFFECT_RECHARGE)))
            return 0;
    }
    // Check recharge
    if (gBattleMoves[move1].effect == EFFECT_RECHARGE && gBattleMoves[move2].effect != EFFECT_RECHARGE)
        return 1;
    if (gBattleMoves[move2].effect == EFFECT_RECHARGE && gBattleMoves[move1].effect != EFFECT_RECHARGE)
        return 0;
    // Check additional effect.
    if (gBattleMoves[move1].effect == 0 && gBattleMoves[move2].effect != 0)
        return 1;
    if (gBattleMoves[move2].effect == 0 && gBattleMoves[move1].effect != 0)
        return 0;

    return 2;
}

u8 GetMoveDamageResult(u16 move)
{
    s32 i, checkedMove, bestId, currId, hp;
    s32 moveDmgs[MAX_MON_MOVES];
    u8 result;

    for (i = 0; sIgnoredPowerfulMoveEffects[i] != IGNORED_MOVES_END; i++)
    {
        if (gBattleMoves[move].effect == sIgnoredPowerfulMoveEffects[i])
            break;
    }

    if (gBattleMoves[move].power != 0 && sIgnoredPowerfulMoveEffects[i] == IGNORED_MOVES_END)
    {
        // Considered move has power and is not in sIgnoredPowerfulMoveEffects
        // Check all other moves and calculate their power
        for (checkedMove = 0; checkedMove < MAX_MON_MOVES; checkedMove++)
        {
            for (i = 0; sIgnoredPowerfulMoveEffects[i] != IGNORED_MOVES_END; i++)
            {
                if (gBattleMoves[gBattleMons[sBattler_AI].moves[checkedMove]].effect == sIgnoredPowerfulMoveEffects[i])
                    break;
            }

            if (gBattleMons[sBattler_AI].moves[checkedMove] != MOVE_NONE
                && sIgnoredPowerfulMoveEffects[i] == IGNORED_MOVES_END
                && gBattleMoves[gBattleMons[sBattler_AI].moves[checkedMove]].power != 0)
            {
                moveDmgs[checkedMove] = AI_THINKING_STRUCT->simulatedDmg[sBattler_AI][gBattlerTarget][checkedMove];
            }
            else
            {
                moveDmgs[checkedMove] = 0;
            }
        }

        hp = gBattleMons[gBattlerTarget].hp + (20 * gBattleMons[gBattlerTarget].hp / 100); // 20 % add to make sure the battler is always fainted
        // If a move can faint battler, it doesn't matter how much damage it does
        for (i = 0; i < MAX_MON_MOVES; i++)
        {
            if (moveDmgs[i] > hp)
                moveDmgs[i] = hp;
        }

        for (bestId = 0, i = 1; i < MAX_MON_MOVES; i++)
        {
            if (moveDmgs[i] > moveDmgs[bestId])
                bestId = i;
            if (moveDmgs[i] == moveDmgs[bestId])
            {
                switch (WhichMoveBetter(gBattleMons[sBattler_AI].moves[bestId], gBattleMons[sBattler_AI].moves[i]))
                {
                case 2:
                    if (Random() & 1)
                        break;
                case 1:
                    bestId = i;
                    break;
                }
            }
        }

        currId = AI_THINKING_STRUCT->movesetIndex;
        if (currId == bestId)
            AI_THINKING_STRUCT->funcResult = MOVE_POWER_BEST;
        // Compare percentage difference.
        else if ((moveDmgs[currId] >= hp || moveDmgs[bestId] < hp) // If current move can faint as well, or if neither can
                 && (moveDmgs[bestId] * 100 / hp) - (moveDmgs[currId] * 100 / hp) <= 30
                 && WhichMoveBetter(gBattleMons[sBattler_AI].moves[bestId], gBattleMons[sBattler_AI].moves[currId]) != 0)
            AI_THINKING_STRUCT->funcResult = MOVE_POWER_GOOD;
        else
            AI_THINKING_STRUCT->funcResult = MOVE_POWER_WEAK;
    }
    else
    {
        // Move has a power of 0/1, or is in the group sIgnoredPowerfulMoveEffects
        AI_THINKING_STRUCT->funcResult = MOVE_POWER_OTHER;
    }

    return AI_THINKING_STRUCT->funcResult;
}

u32 GetCurrDamageHpPercent(u8 battlerAtk, u8 battlerDef)
{
    int bestDmg = AI_THINKING_STRUCT->simulatedDmg[battlerAtk][battlerDef][AI_THINKING_STRUCT->movesetIndex];

    return (bestDmg * 100) / gBattleMons[battlerDef].maxHP;
}

u16 AI_GetTypeEffectiveness(u16 move, u8 battlerAtk, u8 battlerDef)
{
    u16 typeEffectiveness, moveType;

    SaveBattlerData(battlerAtk);
    SaveBattlerData(battlerDef);

    SetBattlerData(battlerAtk);
    SetBattlerData(battlerDef);

    gBattleStruct->dynamicMoveType = 0;
    SetTypeBeforeUsingMove(move, battlerAtk);
    GET_MOVE_TYPE(move, moveType);
    typeEffectiveness = CalcTypeEffectivenessMultiplier(move, moveType, battlerAtk, battlerDef, FALSE);

    RestoreBattlerData(battlerAtk);
    RestoreBattlerData(battlerDef);

    return typeEffectiveness;
}

u8 AI_GetMoveEffectiveness(u16 move, u8 battlerAtk, u8 battlerDef)
{
    u8 damageVar;
    u32 effectivenessMultiplier;

    gMoveResultFlags = 0;
    gCurrentMove = move;
    effectivenessMultiplier = AI_GetTypeEffectiveness(gCurrentMove, battlerAtk, battlerDef);

    switch (effectivenessMultiplier)
    {
    case UQ_4_12(0.0):
    default:
        damageVar = AI_EFFECTIVENESS_x0;
        break;
    case UQ_4_12(0.25):
        damageVar = AI_EFFECTIVENESS_x0_25;
        break;
    case UQ_4_12(0.5):
        damageVar = AI_EFFECTIVENESS_x0_5;
        break;
    case UQ_4_12(1.0):
        damageVar = AI_EFFECTIVENESS_x1;
        break;
    case UQ_4_12(2.0):
        damageVar = AI_EFFECTIVENESS_x2;
        break;
    case UQ_4_12(4.0):
        damageVar = AI_EFFECTIVENESS_x4;
        break;
    }

    return damageVar;
}

/* Checks to see if AI will move ahead of another battler
 * Output:
    * AI_IS_FASTER: is user(ai) faster
    * AI_IS_SLOWER: is target faster
*/
u8 AI_WhoStrikesFirst(u8 battlerAI, u8 battler2)
{
    u32 fasterAI = 0, fasterPlayer = 0, i;
    s8 prioAI = 0;
    s8 prioPlayer = 0;

    // Check move priorities first.
    prioAI = GetMovePriority(battlerAI, AI_THINKING_STRUCT->moveConsidered);
    for (i = 0; i < MAX_MON_MOVES; i++)
    {
        if (gBattleMons[battler2].moves[i] == 0 || gBattleMons[battler2].moves[i] == 0xFFFF)
            continue;

        prioPlayer = GetMovePriority(battler2, gBattleMons[battler2].moves[i]);
        if (prioAI > prioPlayer)
            fasterAI++;
        else if (prioPlayer > prioAI)
            fasterPlayer++;
    }

    if (fasterAI > fasterPlayer)
    {
        return AI_IS_FASTER;
    }
    else if (fasterAI < fasterPlayer)
    {
        return AI_IS_SLOWER;
    }
    else
    {
        // Priorities are the same(at least comparing to moves the AI is aware of), decide by speed.
        if (GetWhoStrikesFirst(battlerAI, battler2, TRUE) == 0)
            return TRUE;
        else
            return FALSE;
    }
}

// Check if target has means to faint ai mon.
bool32 CanTargetFaintAi(u8 battlerDef, u8 battlerAtk)
{
    s32 i, dmg;
    u32 unusable = CheckMoveLimitations(battlerDef, 0, 0xFF);
    u16 *moves = gBattleResources->battleHistory->usedMoves[battlerDef];

    for (i = 0; i < MAX_MON_MOVES; i++)
    {
        if (moves[i] != MOVE_NONE && moves[i] != 0xFFFF && !(unusable & gBitTable[i])
            && AI_CalcDamage(moves[i], battlerDef, battlerAtk) >= gBattleMons[battlerAtk].hp)
        {
            return TRUE;
        }
    }

    return FALSE;
}

// Check if AI mon has the means to faint the target with any of its moves.
// If numHits > 1, check if the target will be KO'ed by that number of hits (ignoring healing effects)
bool32 CanAIFaintTarget(u8 battlerAtk, u8 battlerDef, u8 numHits)
{
    s32 i, dmg;
    u32 moveLimitations = CheckMoveLimitations(battlerAtk, 0, 0xFF);
    u16 *moves = gBattleMons[battlerAtk].moves;

    for (i = 0; i < MAX_MON_MOVES; i++)
    {
        if (moves[i] != MOVE_NONE && moves[i] != 0xFFFF && !(moveLimitations & gBitTable[i]))
        {
            // Use the pre-calculated value in simulatedDmg instead of re-calculating it
            dmg = AI_THINKING_STRUCT->simulatedDmg[battlerAtk][battlerDef][i];

            if (numHits)
                dmg *= numHits;

            if (gBattleMons[battlerDef].hp <= dmg)
                return TRUE;
        }
    }

    return FALSE;
}

bool32 CanMoveFaintBattler(u16 move, u8 battlerDef, u8 battlerAtk, u8 nHits)
{
    s32 i, dmg;
    u32 unusable = CheckMoveLimitations(battlerDef, 0, 0xFF);

    if (move != MOVE_NONE && move != 0xFFFF && !(unusable & gBitTable[i]) && AI_CalcDamage(move, battlerDef, battlerAtk) >= gBattleMons[battlerAtk].hp)
        return TRUE;

    return FALSE;
}

// Check if target has means to faint ai mon after modding hp/dmg
bool32 CanTargetFaintAiWithMod(u8 battlerDef, u8 battlerAtk, s32 hpMod, s32 dmgMod)
{
    u32 i;
    u32 unusable = CheckMoveLimitations(battlerDef, 0, 0xFF);
    s32 dmg;
    u16 *moves = gBattleResources->battleHistory->usedMoves[battlerDef];
    u32 hpCheck = gBattleMons[battlerAtk].hp + hpMod;

    if (hpCheck > gBattleMons[battlerAtk].maxHP)
        hpCheck = gBattleMons[battlerAtk].maxHP;

    for (i = 0; i < MAX_MON_MOVES; i++)
    {
        dmg = AI_THINKING_STRUCT->simulatedDmg[battlerAtk][battlerDef][i];
        if (dmgMod)
            dmg *= dmgMod;

        if (moves[i] != MOVE_NONE && moves[i] != 0xFFFF && !(unusable & gBitTable[i]) && dmg >= hpCheck)
        {
            return TRUE;
        }
    }

    return FALSE;
}

bool32 AI_IsAbilityOnSide(u32 battlerId, u32 ability)
{
    if (IsBattlerAlive(battlerId) && AI_GetAbility(battlerId) == ability)
        return TRUE;
    else if (IsBattlerAlive(BATTLE_PARTNER(battlerId)) && AI_GetAbility(BATTLE_PARTNER(battlerId)) == ability)
        return TRUE;
    else
        return FALSE;
}

// does NOT include ability suppression checks
s32 AI_GetAbility(u32 battlerId)
{
    u32 knownAbility = GetBattlerAbility(battlerId);
    
    // The AI knows its own ability.
    if (IsBattlerAIControlled(battlerId))
        return knownAbility;
    
    // Check neutralizing gas, gastro acid
    if (knownAbility == ABILITY_NONE)
        return knownAbility;

    if (BATTLE_HISTORY->abilities[battlerId] != ABILITY_NONE)
        return BATTLE_HISTORY->abilities[battlerId];

    // Abilities that prevent fleeing - treat as always known
    if (knownAbility == ABILITY_SHADOW_TAG || knownAbility == ABILITY_MAGNET_PULL || knownAbility == ABILITY_ARENA_TRAP)
        return knownAbility;

    // Else, guess the ability
    if (gBaseStats[gBattleMons[battlerId].species].abilities[0] != ABILITY_NONE)
    {
        u16 abilityGuess = ABILITY_NONE;
        while (abilityGuess == ABILITY_NONE)
        {
            abilityGuess = gBaseStats[gBattleMons[battlerId].species].abilities[Random() % NUM_ABILITY_SLOTS];
        }
        
        return abilityGuess;
    }
    
    return ABILITY_NONE; // Unknown.
}

u16 AI_GetHoldEffect(u32 battlerId)
{
    u32 holdEffect;

    if (!IsBattlerAIControlled(battlerId))
        holdEffect = BATTLE_HISTORY->itemEffects[battlerId];
    else
        holdEffect = GetBattlerHoldEffect(battlerId, FALSE);

    if (AI_THINKING_STRUCT->aiFlags & AI_FLAG_NEGATE_UNAWARE)
        return holdEffect;

    if (gStatuses3[battlerId] & STATUS3_EMBARGO)
        return HOLD_EFFECT_NONE;
    if (gFieldStatuses & STATUS_FIELD_MAGIC_ROOM)
        return HOLD_EFFECT_NONE;
    if (AI_GetAbility(battlerId) == ABILITY_KLUTZ && !(gStatuses3[battlerId] & STATUS3_GASTRO_ACID))
        return HOLD_EFFECT_NONE;

    return holdEffect;
}

bool32 AI_IsTerrainAffected(u8 battlerId, u32 flags)
{
    if (gStatuses3[battlerId] & STATUS3_SEMI_INVULNERABLE)
        return FALSE;
    else if (!(gFieldStatuses & flags))
        return FALSE;
    return AI_IsBattlerGrounded(battlerId);
}

// different from IsBattlerGrounded in that we don't always know battler's hold effect or ability
bool32 AI_IsBattlerGrounded(u8 battlerId)
{
    u32 holdEffect = AI_GetHoldEffect(battlerId);

    if (holdEffect == HOLD_EFFECT_IRON_BALL)
        return TRUE;
    else if (gFieldStatuses & STATUS_FIELD_GRAVITY)
        return TRUE;
    else if (gStatuses3[battlerId] & STATUS3_ROOTED)
        return TRUE;
    else if (gStatuses3[battlerId] & STATUS3_SMACKED_DOWN)
        return TRUE;
    else if (gStatuses3[battlerId] & STATUS3_TELEKINESIS)
        return FALSE;
    else if (gStatuses3[battlerId] & STATUS3_MAGNET_RISE)
        return FALSE;
    else if (holdEffect == HOLD_EFFECT_AIR_BALLOON)
        return FALSE;
    else if (AI_GetAbility(battlerId) == ABILITY_LEVITATE)
        return FALSE;
    else if (IS_BATTLER_OF_TYPE(battlerId, TYPE_FLYING))
        return FALSE;
    else
        return TRUE;
}

bool32 DoesBattlerIgnoreAbilityChecks(u16 atkAbility, u16 move)
{
    u32 i;

    if (AI_THINKING_STRUCT->aiFlags & AI_FLAG_NEGATE_UNAWARE)
        return FALSE;   // AI handicap flag: doesn't understand ability suppression concept

    for (i = 0; i < ARRAY_COUNT(sIgnoreMoldBreakerMoves); i++)
    {
        if (move == sIgnoreMoldBreakerMoves[i])
            return TRUE;
    }

    if (atkAbility == ABILITY_MOLD_BREAKER
      || atkAbility == ABILITY_TERAVOLT
      || atkAbility == ABILITY_TURBOBLAZE)
        return TRUE;

    return FALSE;
}

bool32 AI_WeatherHasEffect(void)
{
    u32 i;
    if (AI_THINKING_STRUCT->aiFlags & AI_FLAG_NEGATE_UNAWARE)
        return TRUE;   // AI doesn't understand weather supression (handicap)

    // need to manually check since we don't necessarily know opponent ability
    for (i = 0; i < gBattlersCount; i++)
    {
        if (IsBattlerAlive(i)
          && (AI_GetAbility(i) == ABILITY_AIR_LOCK || AI_GetAbility(i) == ABILITY_CLOUD_NINE))
            return FALSE;
    }
    return TRUE;
}

bool32 IsAromaVeilProtectedMove(u16 move)
{
    u32 i;

    switch (move)
    {
    case MOVE_DISABLE:
    case MOVE_ATTRACT:
    case MOVE_ENCORE:
    case MOVE_TORMENT:
    case MOVE_TAUNT:
    case MOVE_HEAL_BLOCK:
        return TRUE;
    default:
        return FALSE;
    }
}

bool32 IsNonVolatileStatusMoveEffect(u16 moveEffect)
{
    switch (moveEffect)
    {
    case EFFECT_SLEEP:
    case EFFECT_TOXIC:
    case EFFECT_POISON:
    case EFFECT_PARALYZE:
    case EFFECT_WILL_O_WISP:
    case EFFECT_YAWN:
        return TRUE;
    default:
        return FALSE;
    }
}

bool32 IsConfusionMoveEffect(u16 moveEffect)
{
    switch (moveEffect)
    {
    case EFFECT_CONFUSE_HIT:
    case EFFECT_SWAGGER:
    case EFFECT_FLATTER:
    case EFFECT_TEETER_DANCE:
        return TRUE;
    default:
        return FALSE;
    }
}

bool32 IsStatLoweringMoveEffect(u16 moveEffect)
{
    switch (moveEffect)
    {
    case EFFECT_ATTACK_DOWN:
    case EFFECT_DEFENSE_DOWN:
    case EFFECT_SPEED_DOWN:
    case EFFECT_SPECIAL_ATTACK_DOWN:
    case EFFECT_SPECIAL_DEFENSE_DOWN:
    case EFFECT_ACCURACY_DOWN:
    case EFFECT_EVASION_DOWN:
    case EFFECT_ATTACK_DOWN_2:
    case EFFECT_DEFENSE_DOWN_2:
    case EFFECT_SPEED_DOWN_2:
    case EFFECT_SPECIAL_ATTACK_DOWN_2:
    case EFFECT_SPECIAL_DEFENSE_DOWN_2:
    case EFFECT_ACCURACY_DOWN_2:
    case EFFECT_EVASION_DOWN_2:
        return TRUE;
    default:
        return FALSE;
    }
}

bool32 IsHazardMoveEffect(u16 moveEffect)
{
    switch (moveEffect)
    {
    case EFFECT_SPIKES:
    case EFFECT_TOXIC_SPIKES:
    case EFFECT_STICKY_WEB:
    case EFFECT_STEALTH_ROCK:
        return TRUE;
    default:
        return FALSE;
    }
}

bool32 IsMoveRedirectionPrevented(u16 move, u16 atkAbility)
{
    if (AI_THINKING_STRUCT->aiFlags & AI_FLAG_NEGATE_UNAWARE)
        return FALSE;

    if (move == MOVE_SKY_DROP
      || move == MOVE_SNIPE_SHOT
      || atkAbility == ABILITY_PROPELLER_TAIL
      || atkAbility == ABILITY_STALWART)
        return TRUE;
    return FALSE;
}

// differs from GetTotalAccuracy in that we need to check AI history for item, ability, etc
u32 AI_GetMoveAccuracy(u8 battlerAtk, u8 battlerDef, u16 atkAbility, u16 defAbility, u8 atkHoldEffect, u8 defHoldEffect, u16 move)
{
    u32 calc, moveAcc, atkParam, defParam;
    s8 buff, accStage, evasionStage;

    gPotentialItemEffectBattler = battlerDef;
    accStage = gBattleMons[battlerAtk].statStages[STAT_ACC];
    evasionStage = gBattleMons[battlerDef].statStages[STAT_EVASION];
    if (atkAbility == ABILITY_UNAWARE)
        evasionStage = DEFAULT_STAT_STAGE;
    if (gBattleMoves[move].flags & FLAG_STAT_STAGES_IGNORED)
        evasionStage = DEFAULT_STAT_STAGE;
    if (defAbility == ABILITY_UNAWARE)
        accStage = DEFAULT_STAT_STAGE;

    if (gBattleMons[battlerDef].status2 & STATUS2_FORESIGHT || gStatuses3[battlerDef] & STATUS3_MIRACLE_EYED)
        buff = accStage;
    else
        buff = accStage + DEFAULT_STAT_STAGE - evasionStage;

    if (buff < MIN_STAT_STAGE)
        buff = MIN_STAT_STAGE;
    if (buff > MAX_STAT_STAGE)
        buff = MAX_STAT_STAGE;

    moveAcc = gBattleMoves[move].accuracy;
    // Check Thunder and Hurricane on sunny weather.
    if (WEATHER_HAS_EFFECT && gBattleWeather & WEATHER_SUN_ANY
        && (gBattleMoves[move].effect == EFFECT_THUNDER || gBattleMoves[move].effect == EFFECT_HURRICANE))
        moveAcc = 50;
    // Check Wonder Skin.
    if (defAbility == ABILITY_WONDER_SKIN && gBattleMoves[move].power == 0)
        moveAcc = 50;

    calc = gAccuracyStageRatios[buff].dividend * moveAcc;
    calc /= gAccuracyStageRatios[buff].divisor;

    if (atkAbility == ABILITY_COMPOUND_EYES)
        calc = (calc * 130) / 100; // 1.3 compound eyes boost
    else if (atkAbility == ABILITY_VICTORY_STAR)
        calc = (calc * 110) / 100; // 1.1 victory star boost
    if (IsBattlerAlive(BATTLE_PARTNER(battlerAtk)) && GetBattlerAbility(BATTLE_PARTNER(battlerAtk)) == ABILITY_VICTORY_STAR)
        calc = (calc * 110) / 100; // 1.1 ally's victory star boost

    if (defAbility == ABILITY_SAND_VEIL && WEATHER_HAS_EFFECT && gBattleWeather & WEATHER_SANDSTORM_ANY)
        calc = (calc * 80) / 100; // 1.2 sand veil loss
    else if (defAbility == ABILITY_SNOW_CLOAK && WEATHER_HAS_EFFECT && gBattleWeather & WEATHER_HAIL_ANY)
        calc = (calc * 80) / 100; // 1.2 snow cloak loss
    else if (defAbility == ABILITY_TANGLED_FEET && gBattleMons[battlerDef].status2 & STATUS2_CONFUSION)
        calc = (calc * 50) / 100; // 1.5 tangled feet loss

    if (atkAbility == ABILITY_HUSTLE && IS_MOVE_PHYSICAL(move))
        calc = (calc * 80) / 100; // 1.2 hustle loss

    if (defHoldEffect == HOLD_EFFECT_EVASION_UP)
        calc = (calc * (100 - defParam)) / 100;

    if (atkHoldEffect == HOLD_EFFECT_WIDE_LENS)
        calc = (calc * (100 + atkParam)) / 100;
    else if (atkHoldEffect == HOLD_EFFECT_ZOOM_LENS && GetBattlerTurnOrderNum(battlerAtk) > GetBattlerTurnOrderNum(battlerDef));
        calc = (calc * (100 + atkParam)) / 100;

    return calc;
}

bool32 IsSemiInvulnerable(u8 battlerDef, u16 move)
{
    if (gStatuses3[battlerDef] & STATUS3_PHANTOM_FORCE)
        return TRUE;
    else if (!TestMoveFlags(move, FLAG_DMG_IN_AIR) && gStatuses3[battlerDef] & STATUS3_ON_AIR)
        return TRUE;
    else if (!TestMoveFlags(move, FLAG_DMG_UNDERWATER) && gStatuses3[battlerDef] & STATUS3_UNDERWATER)
        return TRUE;
    else if (!TestMoveFlags(move, FLAG_DMG_UNDERGROUND) && gStatuses3[battlerDef] & STATUS3_UNDERGROUND)
        return TRUE;
    else
        return FALSE;
}

bool32 IsMoveEncouragedToHit(u8 battlerAtk, u8 battlerDef, u16 move)
{
    if (IsSemiInvulnerable(battlerDef, move))
        return FALSE;

    //TODO - anticipate protect move?

    // always hits
    if (gStatuses3[battlerDef] & STATUS3_ALWAYS_HITS || gDisableStructs[battlerDef].battlerWithSureHit == battlerAtk)
        return TRUE;

    if (AI_GetAbility(battlerDef) == ABILITY_NO_GUARD || AI_GetAbility(battlerAtk) == ABILITY_NO_GUARD)
        return TRUE;

    if (B_TOXIC_NEVER_MISS >= GEN_6 && gBattleMoves[move].effect == EFFECT_TOXIC && IS_BATTLER_OF_TYPE(battlerAtk, TYPE_POISON))
        return TRUE;

    // discouraged from hitting
    if (AI_WeatherHasEffect() && (gBattleWeather & WEATHER_SUN_ANY)
      && (gBattleMoves[move].effect == EFFECT_THUNDER || gBattleMoves[move].effect == EFFECT_HURRICANE))
        return FALSE;

    // increased accuracy but don't always hit
    if ((AI_WeatherHasEffect() &&
            (((gBattleWeather & WEATHER_RAIN_ANY) && (gBattleMoves[move].effect == EFFECT_THUNDER || gBattleMoves[move].effect == EFFECT_HURRICANE))
         || (((gBattleWeather & WEATHER_HAIL_ANY) && move == MOVE_BLIZZARD))))
     || (gBattleMoves[move].effect == EFFECT_VITAL_THROW)
     || (gBattleMoves[move].accuracy == 0)
     || ((B_MINIMIZE_DMG_ACC >= GEN_6) && (gStatuses3[battlerDef] & STATUS3_MINIMIZED) && (gBattleMoves[move].flags & FLAG_DMG_MINIMIZE)))
    {
        return TRUE;
    }

    return FALSE;
}

bool32 ShouldTryOHKO(u8 battlerAtk, u8 battlerDef, u16 atkAbility, u16 defAbility, u32 accuracy, u16 move)
{
    u32 holdEffect = AI_GetHoldEffect(battlerDef);

    gPotentialItemEffectBattler = battlerDef;
    if (holdEffect == HOLD_EFFECT_FOCUS_BAND && (Random() % 100) < GetBattlerHoldEffectParam(battlerDef))
        return FALSE;   //probabilistically speaking, focus band should activate so dont OHKO
    else if (holdEffect == HOLD_EFFECT_FOCUS_SASH && AtMaxHp(battlerDef))
        return FALSE;

    if (!DoesBattlerIgnoreAbilityChecks(atkAbility, move) && defAbility == ABILITY_STURDY)
        return FALSE;

    if ((((gStatuses3[battlerDef] & STATUS3_ALWAYS_HITS)
        && gDisableStructs[battlerDef].battlerWithSureHit == battlerAtk)
        || atkAbility == ABILITY_NO_GUARD || defAbility == ABILITY_NO_GUARD)
        && gBattleMons[battlerAtk].level >= gBattleMons[battlerDef].level)
    {
        return TRUE;
    }
    else    // test the odds
    {
        u16 odds = accuracy + (gBattleMons[battlerAtk].level - gBattleMons[battlerDef].level);
        if (Random() % 100 + 1 < odds && gBattleMons[battlerAtk].level >= gBattleMons[battlerDef].level)
            return TRUE;
    }
    return FALSE;
}

bool32 ShouldSetSandstorm(u8 battler, u16 ability, u16 holdEffect)
{
    if (!AI_WeatherHasEffect())
        return FALSE;
    else if (gBattleWeather & WEATHER_SANDSTORM_ANY)
        return FALSE;

    if (ability == ABILITY_SAND_VEIL
      || ability == ABILITY_SAND_RUSH
      || ability == ABILITY_SAND_FORCE
      || ability == ABILITY_SAND_FORCE
      || ability == ABILITY_OVERCOAT
      || ability == ABILITY_MAGIC_GUARD
      || holdEffect == HOLD_EFFECT_SAFETY_GOGGLES
      || IS_BATTLER_OF_TYPE(battler, TYPE_ROCK)
      || IS_BATTLER_OF_TYPE(battler, TYPE_STEEL)
      || IS_BATTLER_OF_TYPE(battler, TYPE_GROUND)
      || HasMoveEffect(battler, EFFECT_SHORE_UP)
      || HasMoveEffect(battler, EFFECT_WEATHER_BALL))
    {
        return TRUE;
    }
    return FALSE;
}

bool32 ShouldSetHail(u8 battler, u16 ability, u16 holdEffect)
{
    if (!AI_WeatherHasEffect())
        return FALSE;
    else if (gBattleWeather & WEATHER_HAIL_ANY)
        return FALSE;

    if (ability == ABILITY_SNOW_CLOAK
      || ability == ABILITY_ICE_BODY
      || ability == ABILITY_FORECAST
      || ability == ABILITY_SLUSH_RUSH
      || ability == ABILITY_MAGIC_GUARD
      || ability == ABILITY_OVERCOAT
      || holdEffect == HOLD_EFFECT_SAFETY_GOGGLES
      || IS_BATTLER_OF_TYPE(battler, TYPE_ICE)
      || HasMove(battler, MOVE_BLIZZARD)
      || HasMoveEffect(battler, EFFECT_AURORA_VEIL)
      || HasMoveEffect(battler, EFFECT_WEATHER_BALL))
    {
        return TRUE;
    }
    return FALSE;
}

bool32 ShouldSetRain(u8 battlerAtk, u16 atkAbility, u16 holdEffect)
{
    if (!AI_WeatherHasEffect())
        return FALSE;
    else if (gBattleWeather & WEATHER_RAIN_ANY)
        return FALSE;

    if (holdEffect != HOLD_EFFECT_UTILITY_UMBRELLA
     && (atkAbility == ABILITY_SWIFT_SWIM
      || atkAbility == ABILITY_FORECAST
      || atkAbility == ABILITY_HYDRATION
      || atkAbility == ABILITY_RAIN_DISH
      || atkAbility == ABILITY_DRY_SKIN
      || HasMoveEffect(battlerAtk, EFFECT_THUNDER)
      || HasMoveEffect(battlerAtk, EFFECT_HURRICANE)
      || HasMoveEffect(battlerAtk, EFFECT_WEATHER_BALL)
      || HasMoveWithType(battlerAtk, TYPE_WATER)))
    {
        return TRUE;
    }
    return FALSE;
}

bool32 ShouldSetSun(u8 battlerAtk, u16 atkAbility, u16 holdEffect)
{
    if (!AI_WeatherHasEffect())
        return FALSE;
    else if (gBattleWeather & WEATHER_SUN_ANY)
        return FALSE;

    if (holdEffect != HOLD_EFFECT_UTILITY_UMBRELLA
     && (atkAbility == ABILITY_CHLOROPHYLL
      || atkAbility == ABILITY_FLOWER_GIFT
      || atkAbility == ABILITY_FORECAST
      || atkAbility == ABILITY_LEAF_GUARD
      || atkAbility == ABILITY_SOLAR_POWER
      || atkAbility == ABILITY_HARVEST
      || HasMoveEffect(battlerAtk, EFFECT_SOLARBEAM)
      || HasMoveEffect(battlerAtk, EFFECT_MORNING_SUN)
      || HasMoveEffect(battlerAtk, EFFECT_SYNTHESIS)
      || HasMoveEffect(battlerAtk, EFFECT_MOONLIGHT)
      || HasMoveEffect(battlerAtk, EFFECT_WEATHER_BALL)
      || HasMoveEffect(battlerAtk, EFFECT_GROWTH)
      || HasMoveWithType(battlerAtk, TYPE_FIRE)))
    {
        return TRUE;
    }
    return FALSE;
}


void ProtectChecks(u8 battlerAtk, u8 battlerDef, u16 move, u16 predictedMove, s16 *score)
{
    // TODO more sophisticated logic
    u16 predictedEffect = gBattleMoves[predictedMove].effect;
    u8 defAbility = AI_GetAbility(battlerDef);
    u32 uses = gDisableStructs[battlerAtk].protectUses;

    /*if (GetMoveResultFlags(predictedMove) & (MOVE_RESULT_NO_EFFECT | MOVE_RESULT_MISSED))
    {
        (*score) -= 5;
        return;
    }*/

    if (uses == 0)
    {
        if (predictedMove != MOVE_NONE && predictedMove != 0xFFFF && !IS_MOVE_STATUS(predictedMove))
            (*score) += 2;
        else if (Random() % 256 < 100)
            (*score)++;
    }
    else
    {
        if (IsDoubleBattle())
            (*score) -= 2 * min(uses, 3);
        else
            (*score) -= min(uses, 3);
    }

    if (gBattleMons[battlerAtk].status1 & (STATUS1_PSN_ANY | STATUS1_BURN)
     || gBattleMons[battlerAtk].status2 & (STATUS2_CURSED | STATUS2_INFATUATION)
     || gStatuses3[battlerAtk] & (STATUS3_PERISH_SONG | STATUS3_LEECHSEED | STATUS3_YAWN))
    {
        (*score)--;
    }

    if (gBattleMons[battlerDef].status1 & STATUS1_TOXIC_POISON
      || gBattleMons[battlerDef].status2 & (STATUS2_CURSED | STATUS2_INFATUATION)
      || gStatuses3[battlerDef] & (STATUS3_PERISH_SONG | STATUS3_LEECHSEED | STATUS3_YAWN))
        (*score) += 2;
}

// stat stages
bool32 ShouldLowerStat(u8 battler, u16 battlerAbility, u8 stat)
{
    if ((gBattleMons[battler].statStages[stat] > MIN_STAT_STAGE && battlerAbility != ABILITY_CONTRARY)
      || (battlerAbility == ABILITY_CONTRARY && gBattleMons[battler].statStages[stat] < MAX_STAT_STAGE))
    {
        if (battlerAbility == ABILITY_CLEAR_BODY
         || battlerAbility == ABILITY_WHITE_SMOKE
         || battlerAbility == ABILITY_FULL_METAL_BODY)
            return FALSE;

        return TRUE;
    }

    return FALSE;
}

bool32 BattlerStatCanRise(u8 battler, u16 battlerAbility, u8 stat)
{
    if ((gBattleMons[battler].statStages[stat] < MAX_STAT_STAGE && battlerAbility != ABILITY_CONTRARY)
      || (battlerAbility == ABILITY_CONTRARY && gBattleMons[battler].statStages[stat] > MIN_STAT_STAGE))
        return TRUE;
    return FALSE;
}

bool32 AreBattlersStatsMaxed(u8 battlerId)
{
    u32 i;
    for (i = STAT_ATK; i < NUM_BATTLE_STATS; i++)
    {
        if (gBattleMons[battlerId].statStages[i] < MAX_STAT_STAGE)
            return FALSE;
    }
    return TRUE;
}

bool32 AnyStatIsRaised(u8 battlerId)
{
    u32 i;

    for (i = STAT_ATK; i < NUM_BATTLE_STATS; i++)
    {
        if (gBattleMons[battlerId].statStages[i] > DEFAULT_STAT_STAGE)
            return TRUE;
    }
    return FALSE;
}

u32 CountPositiveStatStages(u8 battlerId)
{
    u32 count = 0;
    u32 i;
    for (i = STAT_ATK; i < NUM_BATTLE_STATS; i++)
    {
        if (gBattleMons[battlerId].statStages[i] > DEFAULT_STAT_STAGE)
            count++;
    }
    return count;
}

u32 CountNegativeStatStages(u8 battlerId)
{
    u32 count = 0;
    u32 i;
    for (i = STAT_ATK; i < NUM_BATTLE_STATS; i++)
    {
        if (gBattleMons[battlerId].statStages[i] < DEFAULT_STAT_STAGE)
            count++;
    }
    return count;
}

bool32 ShouldLowerAttack(u8 battlerAtk, u8 battlerDef, u16 defAbility)
{
<<<<<<< HEAD
    if (WillAIStrikeFirst() && CanAIFaintTarget(battlerAtk, battlerDef, 0))
=======
    if (IsAiFaster(AI_CHECK_FASTER) && (AI_THINKING_STRUCT->aiFlags & AI_FLAG_TRY_TO_FAINT) && CanAIFaintTarget(battlerAtk, battlerDef, 0))
>>>>>>> 30a4ef37
        return FALSE; // Don't bother lowering stats if can kill enemy.

    if (gBattleMons[battlerDef].statStages[STAT_ATK] > 4
      && HasMoveWithSplit(battlerDef, SPLIT_PHYSICAL)
      && defAbility != ABILITY_CONTRARY
      && defAbility != ABILITY_CLEAR_BODY
      && defAbility != ABILITY_WHITE_SMOKE
      && defAbility != ABILITY_FULL_METAL_BODY
      && defAbility != ABILITY_HYPER_CUTTER)
        return TRUE;
    return FALSE;
}

bool32 ShouldLowerDefense(u8 battlerAtk, u8 battlerDef, u16 defAbility)
{
<<<<<<< HEAD
    if (WillAIStrikeFirst() && CanAIFaintTarget(battlerAtk, battlerDef, 0))
=======
    if (IsAiFaster(AI_CHECK_FASTER) && (AI_THINKING_STRUCT->aiFlags & AI_FLAG_TRY_TO_FAINT) && CanAIFaintTarget(battlerAtk, battlerDef, 0))
>>>>>>> 30a4ef37
        return FALSE; // Don't bother lowering stats if can kill enemy.

    if (gBattleMons[battlerDef].statStages[STAT_DEF] > 4
      && HasMoveWithSplit(battlerAtk, SPLIT_PHYSICAL)
      && defAbility != ABILITY_CONTRARY
      && defAbility != ABILITY_CLEAR_BODY
      && defAbility != ABILITY_WHITE_SMOKE
      && defAbility != ABILITY_FULL_METAL_BODY
      && defAbility != ABILITY_BIG_PECKS)
        return TRUE;
    return FALSE;
}

bool32 ShouldLowerSpeed(u8 battlerAtk, u8 battlerDef, u16 defAbility)
{
<<<<<<< HEAD
    if (WillAIStrikeFirst() && CanAIFaintTarget(battlerAtk, battlerDef, 0))
=======
    if (IsAiFaster(AI_CHECK_FASTER) && (AI_THINKING_STRUCT->aiFlags & AI_FLAG_TRY_TO_FAINT) && CanAIFaintTarget(battlerAtk, battlerDef, 0))
>>>>>>> 30a4ef37
        return FALSE; // Don't bother lowering stats if can kill enemy.

    if (!WillAIStrikeFirst()
      && defAbility != ABILITY_CONTRARY
      && defAbility != ABILITY_CLEAR_BODY
      && defAbility != ABILITY_FULL_METAL_BODY
      && defAbility != ABILITY_WHITE_SMOKE)
        return TRUE;
    return FALSE;
}

bool32 ShouldLowerSpAtk(u8 battlerAtk, u8 battlerDef, u16 defAbility)
{
<<<<<<< HEAD
    if (WillAIStrikeFirst() && CanAIFaintTarget(battlerAtk, battlerDef, 0))
=======
    if (IsAiFaster(AI_CHECK_FASTER) && (AI_THINKING_STRUCT->aiFlags & AI_FLAG_TRY_TO_FAINT) && CanAIFaintTarget(battlerAtk, battlerDef, 0))
>>>>>>> 30a4ef37
        return FALSE; // Don't bother lowering stats if can kill enemy.

    if (gBattleMons[battlerDef].statStages[STAT_SPATK] > 4
      && HasMoveWithSplit(battlerDef, SPLIT_SPECIAL)
      && defAbility != ABILITY_CONTRARY
      && defAbility != ABILITY_CLEAR_BODY
      && defAbility != ABILITY_FULL_METAL_BODY
      && defAbility != ABILITY_WHITE_SMOKE)
        return TRUE;
    return FALSE;
}

bool32 ShouldLowerSpDef(u8 battlerAtk, u8 battlerDef, u16 defAbility)
{
<<<<<<< HEAD
    if (WillAIStrikeFirst() && CanAIFaintTarget(battlerAtk, battlerDef, 0))
=======
    if (IsAiFaster(AI_CHECK_FASTER) && (AI_THINKING_STRUCT->aiFlags & AI_FLAG_TRY_TO_FAINT) && CanAIFaintTarget(battlerAtk, battlerDef, 0))
>>>>>>> 30a4ef37
        return FALSE; // Don't bother lowering stats if can kill enemy.

    if (gBattleMons[battlerDef].statStages[STAT_SPDEF] > 4
      && HasMoveWithSplit(battlerAtk, SPLIT_SPECIAL)
      && defAbility != ABILITY_CONTRARY
      && defAbility != ABILITY_CLEAR_BODY
      && defAbility != ABILITY_FULL_METAL_BODY
      && defAbility != ABILITY_WHITE_SMOKE)
        return TRUE;
    return FALSE;
}

bool32 ShouldLowerAccuracy(u8 battlerAtk, u8 battlerDef, u16 defAbility)
{
<<<<<<< HEAD
    if (WillAIStrikeFirst() && CanAIFaintTarget(battlerAtk, battlerDef, 0))
=======
    if (IsAiFaster(AI_CHECK_FASTER) && (AI_THINKING_STRUCT->aiFlags & AI_FLAG_TRY_TO_FAINT) && CanAIFaintTarget(battlerAtk, battlerDef, 0))
>>>>>>> 30a4ef37
        return FALSE; // Don't bother lowering stats if can kill enemy.

    if (defAbility != ABILITY_CONTRARY
      && defAbility != ABILITY_CLEAR_BODY
      && defAbility != ABILITY_WHITE_SMOKE
      && defAbility != ABILITY_FULL_METAL_BODY
      && defAbility != ABILITY_KEEN_EYE)
        return TRUE;
    return FALSE;
}

bool32 ShouldLowerEvasion(u8 battlerAtk, u8 battlerDef, u16 defAbility)
{
<<<<<<< HEAD
    if (WillAIStrikeFirst() && CanAIFaintTarget(battlerAtk, battlerDef, 0))
=======
    if (IsAiFaster(AI_CHECK_FASTER) && (AI_THINKING_STRUCT->aiFlags & AI_FLAG_TRY_TO_FAINT) && CanAIFaintTarget(battlerAtk, battlerDef, 0))
>>>>>>> 30a4ef37
        return FALSE; // Don't bother lowering stats if can kill enemy.

    if (gBattleMons[battlerDef].statStages[STAT_EVASION] > DEFAULT_STAT_STAGE
      && defAbility != ABILITY_CONTRARY
      && defAbility != ABILITY_CLEAR_BODY
      && defAbility != ABILITY_FULL_METAL_BODY
      && defAbility != ABILITY_WHITE_SMOKE)
        return TRUE;
    return FALSE;
}

bool32 CanIndexMoveFaintTarget(u8 battlerAtk, u8 battlerDef, u8 index, u8 numHits)
{
    s32 dmg = AI_THINKING_STRUCT->simulatedDmg[battlerAtk][battlerDef][index];

    if (numHits)
        dmg *= numHits;

    if (gBattleMons[battlerDef].hp <= dmg)
        return TRUE;
    return FALSE;
}

u16 *GetMovesArray(u32 battler)
{
    if (IsBattlerAIControlled(battler) || IsBattlerAIControlled(BATTLE_PARTNER(battler)))
        return gBattleMons[battler].moves;
    else
        return gBattleResources->battleHistory->usedMoves[battler];
}

bool32 HasOnlyMovesWithSplit(u32 battlerId, u32 split, bool32 onlyOffensive)
{
    u32 i;
    u16 *moves = GetMovesArray(battlerId);

    for (i = 0; i < MAX_MON_MOVES; i++)
    {
        if (onlyOffensive && IS_MOVE_STATUS(moves[i]))
            continue;
        if (moves[i] != MOVE_NONE && moves[i] != 0xFFFF && GetBattleMoveSplit(moves[i]) != split)
            return FALSE;
    }

    return TRUE;
}

bool32 HasMoveWithSplit(u32 battler, u32 split)
{
    u32 i;
    u16 *moves = GetMovesArray(battler);

    for (i = 0; i < MAX_MON_MOVES; i++)
    {
        if (moves[i] != MOVE_NONE && moves[i] != 0xFFFF && GetBattleMoveSplit(moves[i]) == split)
            return TRUE;
    }

    return FALSE;
}

bool32 HasMoveWithType(u32 battler, u8 type)
{
    s32 i;
    u16 *moves = GetMovesArray(battler);

    for (i = 0; i < MAX_MON_MOVES; i++)
    {
        if (moves[i] != MOVE_NONE && moves[i] != 0xFFFF && gBattleMoves[moves[i]].type == type)
            return TRUE;
    }

    return FALSE;
}

bool32 HasMoveEffect(u32 battlerId, u16 moveEffect)
{
    s32 i;
    u16 *moves = GetMovesArray(battlerId);

    for (i = 0; i < MAX_MON_MOVES; i++)
    {
        if (moves[i] != MOVE_NONE && moves[i] != 0xFFFF && gBattleMoves[moves[i]].effect == moveEffect)
            return TRUE;
    }

    return FALSE;
}

bool32 HasMove(u32 battlerId, u32 move)
{
    s32 i;
    u16 *moves = GetMovesArray(battlerId);

    for (i = 0; i < MAX_MON_MOVES; i++)
    {
        if (moves[i] != MOVE_NONE && moves[i] != 0xFFFF && moves[i] == move)
            return TRUE;
    }

    return FALSE;
}

bool32 HasMoveWithLowAccuracy(u8 battlerAtk, u8 battlerDef, u8 accCheck, bool32 ignoreStatus, u16 atkAbility, u16 defAbility, u16 atkHoldEffect, u16 defHoldEffect)
{
    s32 i;
    u16 *moves = GetMovesArray(battlerAtk);
    u8 moveLimitations = CheckMoveLimitations(battlerAtk, 0, 0xFF);

    for (i = 0; i < MAX_MON_MOVES; i++)
    {
        if (moves[i] == MOVE_NONE || moves[i] == 0xFFFF)
            continue;

        if (!(gBitTable[i] & moveLimitations))
        {
            if (ignoreStatus && IS_MOVE_STATUS(moves[i]))
                continue;
            else if ((!IS_MOVE_STATUS(moves[i]) && gBattleMoves[moves[i]].accuracy == 0)
              || gBattleMoves[moves[i]].target & (MOVE_TARGET_USER | MOVE_TARGET_OPPONENTS_FIELD))
                continue;

            if (AI_GetMoveAccuracy(battlerAtk, battlerDef, atkAbility, defAbility, atkHoldEffect, defHoldEffect, moves[i]) <= accCheck)
                return TRUE;
        }
    }

    return FALSE;
}

bool32 HasSleepMoveWithLowAccuracy(u8 battlerAtk, u8 battlerDef)
{
    u8 moveLimitations = CheckMoveLimitations(battlerAtk, 0, 0xFF);
    u32 i;
    u16 *moves = GetMovesArray(battlerAtk);

    for (i = 0; i < MAX_MON_MOVES; i++)
    {
        if (moves[i] == MOVE_NONE)
            break;
        if (!(gBitTable[i] & moveLimitations))
        {
            if (gBattleMoves[moves[i]].effect == EFFECT_SLEEP
              && AI_GetMoveAccuracy(battlerAtk, battlerDef, AI_DATA->atkAbility, AI_DATA->defAbility, AI_DATA->atkHoldEffect, AI_DATA->defHoldEffect, moves[i]) < 85)
                return TRUE;
        }
    }
    return FALSE;
}

bool32 IsHealingMoveEffect(u16 effect)
{
    switch (effect)
    {
    case EFFECT_RESTORE_HP:
    case EFFECT_MORNING_SUN:
    case EFFECT_SYNTHESIS:
    case EFFECT_MOONLIGHT:
    case EFFECT_SOFTBOILED:
    case EFFECT_ROOST:
    case EFFECT_SWALLOW:
    case EFFECT_WISH:
    case EFFECT_HEALING_WISH:
    case EFFECT_HEAL_PULSE:
    case EFFECT_REST:
        return TRUE;
    default:
        return FALSE;
    }
}

bool32 HasHealingEffect(u32 battlerId)
{
    s32 i;
    u16 *moves = GetMovesArray(battlerId);

    for (i = 0; i < MAX_MON_MOVES; i++)
    {
        if (moves[i] != MOVE_NONE && moves[i] != 0xFFFF && IsHealingMoveEffect(gBattleMoves[moves[i]].effect))
            return TRUE;
    }

    return FALSE;
}

bool32 IsTrappingMoveEffect(u16 effect)
{
    switch (effect)
    {
    case EFFECT_MEAN_LOOK:
    case EFFECT_TRAP:
    case EFFECT_HIT_PREVENT_ESCAPE:
    case EFFECT_FAIRY_LOCK:
    //case EFFECT_NO_RETREAT:   // TODO
        return TRUE;
    default:
        return FALSE;
    }
}

bool32 HasTrappingMoveEffect(u8 battler)
{
    s32 i;
    u16 *moves = GetMovesArray(battler);

    for (i = 0; i < MAX_MON_MOVES; i++)
    {
        if (moves[i] != MOVE_NONE && moves[i] != 0xFFFF && IsTrappingMoveEffect(gBattleMoves[moves[i]].effect))
            return TRUE;
    }

    return FALSE;
}

bool32 HasThawingMove(u8 battlerId)
{
    s32 i;
    u16 *moves = GetMovesArray(battlerId);

    for (i = 0; i < MAX_MON_MOVES; i++)
    {
        if (moves[i] != MOVE_NONE && moves[i] != 0xFFFF && TestMoveFlags(moves[i], FLAG_THAW_USER))
            return TRUE;
    }

    return FALSE;
}

bool32 IsUngroundingEffect(u16 effect)
{
    switch (effect)
    {
    case EFFECT_MAGNET_RISE:
        return TRUE;
    default:
        return FALSE;
    }
}

// for anger point
bool32 IsAttackBoostMoveEffect(u16 effect)
{
    switch (effect)
    {
    case EFFECT_ATTACK_UP:
	case EFFECT_ATTACK_UP_2:
    case EFFECT_ATTACK_ACCURACY_UP:
    case EFFECT_ATTACK_SPATK_UP:
    case EFFECT_DRAGON_DANCE:
    case EFFECT_COIL:
    case EFFECT_BELLY_DRUM:
    case EFFECT_BULK_UP:
    case EFFECT_GROWTH:
        return TRUE;
    default:
        return FALSE;
    }
}

bool32 IsStatRaisingEffect(u16 effect)
{
    switch (effect)
    {
    case EFFECT_ATTACK_UP:
	case EFFECT_ATTACK_UP_2:
	case EFFECT_DEFENSE_UP:
	case EFFECT_DEFENSE_UP_2:
    case EFFECT_DEFENSE_UP_3:
	case EFFECT_SPEED_UP:
	case EFFECT_SPEED_UP_2:
	case EFFECT_SPECIAL_ATTACK_UP:
	case EFFECT_SPECIAL_ATTACK_UP_2:
    case EFFECT_SPECIAL_ATTACK_UP_3:
	case EFFECT_SPECIAL_DEFENSE_UP:
	case EFFECT_SPECIAL_DEFENSE_UP_2:
    case EFFECT_ACCURACY_UP:
    case EFFECT_ACCURACY_UP_2:
    case EFFECT_EVASION_UP:
    case EFFECT_EVASION_UP_2:
    case EFFECT_MINIMIZE:
    case EFFECT_DEFENSE_CURL:
    case EFFECT_CHARGE:
	case EFFECT_CALM_MIND:
    case EFFECT_COSMIC_POWER:
	case EFFECT_DRAGON_DANCE:
	case EFFECT_ACUPRESSURE:
	case EFFECT_SHELL_SMASH:
	case EFFECT_SHIFT_GEAR:
	case EFFECT_ATTACK_ACCURACY_UP:
	case EFFECT_ATTACK_SPATK_UP:
	case EFFECT_GROWTH:
	case EFFECT_COIL:
	case EFFECT_QUIVER_DANCE:
    case EFFECT_BULK_UP:
    case EFFECT_GEOMANCY:
    case EFFECT_STOCKPILE:
        return TRUE;
    default:
        return FALSE;
    }
}

bool32 IsStatLoweringEffect(u16 effect)
{
    // ignore other potentially-beneficial effects like defog, gravity
    switch (effect)
    {
    case EFFECT_ATTACK_DOWN:
    case EFFECT_DEFENSE_DOWN:
    case EFFECT_SPEED_DOWN:
    case EFFECT_SPECIAL_ATTACK_DOWN:
    case EFFECT_SPECIAL_DEFENSE_DOWN:
    case EFFECT_ACCURACY_DOWN:
    case EFFECT_EVASION_DOWN:
    case EFFECT_ATTACK_DOWN_2:
    case EFFECT_DEFENSE_DOWN_2:
    case EFFECT_SPEED_DOWN_2:
    case EFFECT_SPECIAL_ATTACK_DOWN_2:
    case EFFECT_SPECIAL_DEFENSE_DOWN_2:
    case EFFECT_ACCURACY_DOWN_2:
    case EFFECT_EVASION_DOWN_2:
    case EFFECT_TICKLE:
    case EFFECT_CAPTIVATE:
    case EFFECT_NOBLE_ROAR:
        return TRUE;
    default:
        return FALSE;
    }
}

bool32 HasDamagingMove(u8 battlerId)
{
    u32 i;
    u16 *moves = GetMovesArray(battlerId);

    for (i = 0; i < MAX_MON_MOVES; i++)
    {
        if (moves[i] != MOVE_NONE && moves[i] != 0xFFFF && gBattleMoves[moves[i]].power != 0)
            return TRUE;
    }

    return FALSE;
}

bool32 HasDamagingMoveOfType(u8 battlerId, u8 type)
{
    s32 i;
    u16 *moves = GetMovesArray(battlerId);

    for (i = 0; i < MAX_MON_MOVES; i++)
    {
        if (moves[i] != MOVE_NONE && moves[i] != 0xFFFF
          && gBattleMoves[moves[i]].type == type && gBattleMoves[moves[i]].power != 0)
            return TRUE;
    }

    return FALSE;
}

bool32 IsInstructBannedMove(u16 move)
{
    u32 i;
    for (i = 0; i < ARRAY_COUNT(sInstructBannedMoves); i++)
    {
        if (move == sInstructBannedMoves[i])
            return TRUE;
    }
    return FALSE;
}

bool32 IsEncoreEncouragedEffect(u16 moveEffect)
{
    u32 i;

    for (i = 0; i < ARRAY_COUNT(sEncouragedEncoreEffects); i++)
    {
        if (moveEffect == sEncouragedEncoreEffects[i])
            return TRUE;
    }
    return FALSE;
}

bool32 MoveRequiresRecharging(u16 move)
{
    u32 i;
    for (i = 0; i < ARRAY_COUNT(sRechargeMoves); i++)
    {
        if (move == sRechargeMoves[i])
            return TRUE;
    }
    return FALSE;
}

bool32 MoveCallsOtherMove(u16 move)
{
    u32 i;
    for (i = 0; i < ARRAY_COUNT(sOtherMoveCallingMoves); i++)
    {
        if (move == sOtherMoveCallingMoves[i])
            return TRUE;
    }
    return FALSE;
}

bool32 TestMoveFlagsInMoveset(u8 battler, u32 flags)
{
    s32 i;
    u16 *moves = GetMovesArray(battler);

    for (i = 0; i < MAX_MON_MOVES; i++)
    {
        if (moves[i] != MOVE_NONE && moves[i] != 0xFFFF && TestMoveFlags(moves[i], flags))
            return TRUE;
    }
    return FALSE;
}

static u32 GetLeechSeedDamage(u8 battlerId)
{
    u32 damage = 0;
    if ((gStatuses3[battlerId] & STATUS3_LEECHSEED)
     && gBattleMons[gStatuses3[battlerId] & STATUS3_LEECHSEED_BATTLER].hp != 0)
     {
        damage = gBattleMons[battlerId].maxHP / 8;
        if (damage == 0)
            damage = 1;
     }
     return damage;
}

static u32 GetNightmareDamage(u8 battlerId)
{
    u32 damage = 0;
    if ((gBattleMons[battlerId].status2 & STATUS2_NIGHTMARE) && gBattleMons[battlerId].status1 & STATUS1_SLEEP)
    {
        damage = gBattleMons[battlerId].maxHP / 4;
        if (damage == 0)
            damage = 1;
    }
    return damage;
}

static u32 GetCurseDamage(u8 battlerId)
{
    u32 damage = 0;
    if (gBattleMons[battlerId].status2 & STATUS2_CURSED)
    {
        damage = gBattleMons[battlerId].maxHP / 4;
        if (damage == 0)
            damage = 1;
    }
    return damage;
}

static u32 GetTrapDamage(u8 battlerId)
{
    // ai has no knowledge about turns remaining
    u32 damage = 0;
    u32 holdEffect = AI_GetHoldEffect(gBattleStruct->wrappedBy[battlerId]);
    if (gBattleMons[battlerId].status2 & STATUS2_WRAPPED)
    {
        if (holdEffect == HOLD_EFFECT_BINDING_BAND)
            damage = gBattleMons[battlerId].maxHP / (B_BINDING_DAMAGE >= GEN_6) ? 6 : 8;
        else
            damage = gBattleMons[battlerId].maxHP / (B_BINDING_DAMAGE >= GEN_6) ? 8 : 16;

        if (damage == 0)
            damage = 1;
    }
    return damage;
}

static u32 GetPoisonDamage(u8 battlerId)
{
    u32 damage = 0;

    if (AI_GetAbility(battlerId) == ABILITY_POISON_HEAL)
        return damage;

    if (gBattleMons[battlerId].status1 & STATUS1_POISON)
    {
        damage = gBattleMons[battlerId].maxHP / 8;
        if (damage == 0)
            damage = 1;
    }
    else if (gBattleMons[battlerId].status1 & STATUS1_TOXIC_POISON)
    {
        damage = gBattleMons[battlerId].maxHP / 16;
        if (damage == 0)
            damage = 1;
        if ((gBattleMons[battlerId].status1 & STATUS1_TOXIC_COUNTER) != STATUS1_TOXIC_TURN(15)) // not 16 turns
            gBattleMons[battlerId].status1 += STATUS1_TOXIC_TURN(1);
        damage *= (gBattleMons[battlerId].status1 & STATUS1_TOXIC_COUNTER) >> 8;
    }
    return damage;
}

static bool32 BattlerAffectedBySandstorm(u8 battlerId, u16 ability)
{
    if (!IS_BATTLER_OF_TYPE(battlerId, TYPE_ROCK)
      && !IS_BATTLER_OF_TYPE(battlerId, TYPE_GROUND)
      && !IS_BATTLER_OF_TYPE(battlerId, TYPE_STEEL)
      && ability != ABILITY_SAND_VEIL
      && ability != ABILITY_SAND_FORCE
      && ability != ABILITY_SAND_RUSH
      && ability != ABILITY_OVERCOAT)
        return TRUE;
    return FALSE;
}

static bool32 BattlerAffectedByHail(u8 battlerId, u16 ability)
{
    if (!IS_BATTLER_OF_TYPE(battlerId, TYPE_ICE)
      && ability != ABILITY_SNOW_CLOAK
      && ability != ABILITY_OVERCOAT
      && ability != ABILITY_ICE_BODY)
        return TRUE;
    return FALSE;
}

static u32 GetWeatherDamage(u8 battlerId)
{
    u32 ability = AI_GetAbility(battlerId);
    u32 holdEffect = AI_GetHoldEffect(battlerId);
    u32 damage = 0;
    if (!AI_WeatherHasEffect())
        return 0;

    if (gBattleWeather & WEATHER_SANDSTORM_ANY)
    {
        if (BattlerAffectedBySandstorm(battlerId, ability)
          && !(gStatuses3[battlerId] & (STATUS3_UNDERGROUND | STATUS3_UNDERWATER))
          && holdEffect != HOLD_EFFECT_SAFETY_GOGGLES)
        {
            damage = gBattleMons[battlerId].maxHP / 16;
            if (damage == 0)
                damage = 1;
        }
    }
    if ((gBattleWeather & WEATHER_HAIL_ANY) && ability != ABILITY_ICE_BODY)
    {
        if (BattlerAffectedByHail(battlerId, ability)
          && !(gStatuses3[battlerId] & (STATUS3_UNDERGROUND | STATUS3_UNDERWATER))
          && holdEffect != HOLD_EFFECT_SAFETY_GOGGLES)
        {
            damage = gBattleMons[battlerId].maxHP / 16;
            if (damage == 0)
                damage = 1;
        }
    }
    return damage;
}

u32 GetBattlerSecondaryDamage(u8 battlerId)
{
    u32 secondaryDamage;

    if (AI_GetAbility(battlerId) == ABILITY_MAGIC_GUARD)
        return FALSE;

    secondaryDamage = GetLeechSeedDamage(battlerId)
     + GetNightmareDamage(battlerId)
     + GetCurseDamage(battlerId)
     + GetTrapDamage(battlerId)
     + GetPoisonDamage(battlerId)
     + GetWeatherDamage(battlerId);

    return secondaryDamage;
}

bool32 BattlerWillFaintFromWeather(u8 battler, u16 ability)
{
    if ((BattlerAffectedBySandstorm(battler, ability) || BattlerAffectedByHail(battler, ability))
      && gBattleMons[battler].hp <= gBattleMons[battler].maxHP / 16)
        return TRUE;

    return FALSE;
}

bool32 BattlerWillFaintFromSecondaryDamage(u8 battler, u16 ability)
{
    if (GetBattlerSecondaryDamage(battler) != 0
      && gBattleMons[battler].hp <= gBattleMons[battler].maxHP / 16)
        return TRUE;
    return FALSE;
}

static bool32 AnyUsefulStatIsRaised(u8 battler)
{
    u8 statId;

    for (statId = STAT_ATK; statId < NUM_BATTLE_STATS; statId++)
    {
        if (gBattleMons[battler].statStages[statId] > DEFAULT_STAT_STAGE)
        {
            switch (statId)
            {
            case STAT_ATK:
                if (HasMoveWithSplit(battler, SPLIT_PHYSICAL))
                    return TRUE;
                break;
            case STAT_SPATK:
                if (HasMoveWithSplit(battler, SPLIT_SPECIAL))
                    return TRUE;
                break;
            case STAT_SPEED:
                return TRUE;
            }
        }
    }

    return FALSE;
}

struct Pokemon *GetPartyBattlerPartyData(u8 battlerId, u8 switchBattler)
{
    struct Pokemon *mon;
    if (GetBattlerSide(battlerId) == B_SIDE_PLAYER)
        mon = &gPlayerParty[switchBattler];
    else
        mon = &gEnemyParty[switchBattler];
    return mon;
}

static bool32 PartyBattlerShouldAvoidHazards(u8 currBattler, u8 switchBattler)
{
    struct Pokemon *mon = GetPartyBattlerPartyData(currBattler, switchBattler);
    u16 ability = GetMonAbility(mon);   // we know our own party data
    u16 holdEffect = GetBattlerHoldEffect(GetMonData(mon, MON_DATA_HELD_ITEM), TRUE);
    u32 flags = gSideStatuses[GetBattlerSide(currBattler)] & (SIDE_STATUS_SPIKES | SIDE_STATUS_STEALTH_ROCK | SIDE_STATUS_STICKY_WEB | SIDE_STATUS_TOXIC_SPIKES);

    if (flags == 0)
        return FALSE;

    if (ability == ABILITY_MAGIC_GUARD || ability == ABILITY_LEVITATE
      || holdEffect == HOLD_EFFECT_HEAVY_DUTY_BOOTS)
        return FALSE;

    if (flags & (SIDE_STATUS_SPIKES | SIDE_STATUS_STEALTH_ROCK) && GetMonData(mon, MON_DATA_HP) < (GetMonData(mon, MON_DATA_MAX_HP) / 8))
        return TRUE;

    return FALSE;
}

enum {
    DONT_PIVOT,
    CAN_TRY_PIVOT,
    PIVOT,
};
bool32 ShouldPivot(u8 battlerAtk, u8 battlerDef, u16 defAbility, u16 move, u8 moveIndex)
{
    bool8 hasStatBoost = AnyUsefulStatIsRaised(battlerAtk) || gBattleMons[battlerDef].statStages[STAT_EVASION] >= 9; //Significant boost in evasion for any class
    u8 backupBattler = gActiveBattler;
    bool32 shouldSwitch;
    u8 battlerToSwitch;

    gActiveBattler = battlerAtk;
    shouldSwitch = ShouldSwitch();
    battlerToSwitch = *(gBattleStruct->AI_monToSwitchIntoId + gActiveBattler);
    gActiveBattler = backupBattler;

    if (PartyBattlerShouldAvoidHazards(battlerAtk, battlerToSwitch))
        return DONT_PIVOT;

    if (!IsDoubleBattle())
    {
        if (CountUsablePartyMons(battlerAtk) == 0)
            return CAN_TRY_PIVOT; // can't switch, but attack might still be useful

        //TODO - predict opponent switching
        /*if (IsPredictedToSwitch(battlerDef, battlerAtk) && !hasStatBoost)
            return PIVOT; // Try pivoting so you can switch to a better matchup to counter your new opponent*/

        if (AI_WhoStrikesFirst(battlerAtk, battlerDef) == AI_IS_FASTER) // Attacker goes first
        {
            if (!CanAIFaintTarget(battlerAtk, battlerDef, 0)) // Can't KO foe otherwise
            {
                if (CanAIFaintTarget(battlerAtk, battlerDef, 2))
                {
                    // attacker can kill target in two hits (theoretically)
                    if (CanTargetFaintAi(battlerDef, battlerAtk))
                        return PIVOT;   // Won't get the two turns, pivot

                    if (!IS_MOVE_STATUS(move) && (shouldSwitch
                     || (AtMaxHp(battlerDef) && (AI_DATA->defHoldEffect == HOLD_EFFECT_FOCUS_SASH
                      || defAbility == ABILITY_STURDY || defAbility == ABILITY_MULTISCALE || defAbility == ABILITY_SHADOW_SHIELD))))
                        return PIVOT;   // pivot to break sash/sturdy/multiscale
                }
                else if (!hasStatBoost)
                {
                    if (!IS_MOVE_STATUS(move) && (AtMaxHp(battlerDef) && (AI_DATA->defHoldEffect == HOLD_EFFECT_FOCUS_SASH
                      || defAbility == ABILITY_STURDY || defAbility == ABILITY_MULTISCALE || defAbility == ABILITY_SHADOW_SHIELD)))
                        return PIVOT;   // pivot to break sash/sturdy/multiscale

                    if (shouldSwitch)
                        return PIVOT;

                    /* TODO - check if switchable mon unafffected by/will remove hazards
                    if (gSideStatuses[battlerAtk] & SIDE_STATUS_SPIKES && switchScore >= SWITCHING_INCREASE_CAN_REMOVE_HAZARDS)
                        return PIVOT;*/

                    /*if (BattlerWillFaintFromSecondaryDamage(battlerAtk, AI_DATA->atkAbility) && switchScore >= SWITCHING_INCREASE_WALLS_FOE)
                        return PIVOT;*/

                    /*if (IsClassDamager(class) && switchScore >= SWITCHING_INCREASE_HAS_SUPER_EFFECTIVE_MOVE)
                    {
                        bool8 physMoveInMoveset = PhysicalMoveInMoveset(battlerAtk);
                        bool8 specMoveInMoveset = SpecialMoveInMoveset(battlerAtk);

                        //Pivot if attacking stats are bad
                        if (physMoveInMoveset && !specMoveInMoveset)
                        {
                            if (STAT_STAGE_ATK < 6)
                                return PIVOT;
                        }
                        else if (!physMoveInMoveset && specMoveInMoveset)
                        {
                            if (STAT_STAGE_SPATK < 6)
                                return PIVOT;
                        }
                        else if (physMoveInMoveset && specMoveInMoveset)
                        {
                            if (STAT_STAGE_ATK < 6 && STAT_STAGE_SPATK < 6)
                                return PIVOT;
                        }

                        return CAN_TRY_PIVOT;
                    }*/
                }
            }
        }
        else // Opponent Goes First
        {
            if (CanTargetFaintAi(battlerDef, battlerAtk))
            {
                if (gBattleMoves[move].effect == EFFECT_TELEPORT)
                    return DONT_PIVOT; // If you're going to faint because you'll go second, use a different move
                else
                    return CAN_TRY_PIVOT; // You're probably going to faint anyways so if for some reason you don't, better switch
            }
            else if (CanTargetFaintAiWithMod(battlerDef, battlerAtk, 0, 2)) // Foe can 2HKO AI
            {
                if (CanAIFaintTarget(battlerAtk, battlerDef, 0))
                {
                    if (!BattlerWillFaintFromSecondaryDamage(battlerAtk, AI_DATA->atkAbility))
                        return CAN_TRY_PIVOT; // Use this move to KO if you must
                }
                else // Can't KO the foe
                {
                    return PIVOT;
                }
            }
            else // Foe can 3HKO+ AI
            {
                if (CanAIFaintTarget(battlerAtk, battlerDef, 0))
                {
                    if (!BattlerWillFaintFromSecondaryDamage(battlerAtk, AI_DATA->atkAbility) // This is the only move that can KO
                      && !hasStatBoost) //You're not wasting a valuable stat boost
                    {
                        return CAN_TRY_PIVOT;
                    }
                }
                else if (CanAIFaintTarget(battlerAtk, battlerDef, 2))
                {
                    // can knock out foe in 2 hits
                    if (IS_MOVE_STATUS(move) && (shouldSwitch //Damaging move
                      //&& (switchScore >= SWITCHING_INCREASE_RESIST_ALL_MOVES + SWITCHING_INCREASE_KO_FOE //remove hazards
                     || (AI_DATA->defHoldEffect == HOLD_EFFECT_FOCUS_SASH && AtMaxHp(battlerDef))))
                        return DONT_PIVOT; // Pivot to break the sash
                    else
                        return CAN_TRY_PIVOT;
                }
                else
                {
                    //if (IsClassDamager(class) && switchScore >= SWITCHING_INCREASE_KO_FOE)
                        //return PIVOT; //Only switch if way better matchup

                    if (!hasStatBoost)
                    {
                        // TODO - check if switching prevents/removes hazards
                        //if (gSideStatuses[battlerAtk] & SIDE_STATUS_SPIKES && switchScore >= SWITCHING_INCREASE_CAN_REMOVE_HAZARDS)
                            //return PIVOT;

                        // TODO - not always a good idea
                        //if (BattlerWillFaintFromSecondaryDamage(battlerAtk) && switchScore >= SWITCHING_INCREASE_HAS_SUPER_EFFECTIVE_MOVE)
                            //return PIVOT;

                        /*if (IsClassDamager(class) && switchScore >= SWITCHING_INCREASE_HAS_SUPER_EFFECTIVE_MOVE)
                        {
                            bool8 physMoveInMoveset = PhysicalMoveInMoveset(battlerAtk);
                            bool8 specMoveInMoveset = SpecialMoveInMoveset(battlerAtk);

                            //Pivot if attacking stats are bad
                            if (physMoveInMoveset && !specMoveInMoveset)
                            {
                                if (STAT_STAGE_ATK < 6)
                                    return PIVOT;
                            }
                            else if (!physMoveInMoveset && specMoveInMoveset)
                            {
                                if (STAT_STAGE_SPATK < 6)
                                    return PIVOT;
                            }
                            else if (physMoveInMoveset && specMoveInMoveset)
                            {
                                if (STAT_STAGE_ATK < 6 && STAT_STAGE_SPATK < 6)
                                    return PIVOT;
                            }
                        }*/

                        return CAN_TRY_PIVOT;
                    }
                }
            }
        }
    }

    return DONT_PIVOT;
}

bool32 CanKnockOffItem(u8 battler, u16 item)
{
    if (item == ITEM_NONE)
        return FALSE;

    if (!(gBattleTypeFlags & (BATTLE_TYPE_EREADER_TRAINER
      | BATTLE_TYPE_FRONTIER
      | BATTLE_TYPE_LINK
      | BATTLE_TYPE_RECORDED_LINK
      | BATTLE_TYPE_SECRET_BASE
      #if defined B_TRAINERS_KNOCK_OFF_ITEMS
      | BATTLE_TYPE_TRAINER
      #endif
      )) && GetBattlerSide(battler) == B_SIDE_PLAYER)
        return FALSE;

    if (AI_GetAbility(battler) == ABILITY_STICKY_HOLD)
        return FALSE;

    if (!CanBattlerGetOrLoseItem(battler, item))
        return FALSE;

    return TRUE;
}

// status checks
bool32 IsBattlerIncapacitated(u8 battler, u16 ability)
{
    if ((gBattleMons[battler].status1 & STATUS1_FREEZE) && !HasThawingMove(battler))
        return TRUE;    // if battler has thawing move we assume they will definitely use it, and thus being frozen should be neglected

    if (gBattleMons[battler].status1 & STATUS1_SLEEP)
        return TRUE;

    if (gBattleMons[battler].status2 & STATUS2_RECHARGE || (ability == ABILITY_TRUANT && gDisableStructs[battler].truantCounter != 0))
        return TRUE;

    return FALSE;
}

bool32 AI_CanSleep(u8 battler, u16 ability)
{
    if (ability == ABILITY_INSOMNIA
      || ability == ABILITY_VITAL_SPIRIT
      || gBattleMons[battler].status1 & STATUS1_ANY
      || gSideStatuses[GetBattlerSide(battler)] & SIDE_STATUS_SAFEGUARD
      || (gFieldStatuses & (STATUS_FIELD_MISTY_TERRAIN | STATUS_FIELD_ELECTRIC_TERRAIN))
      || IsAbilityStatusProtected(battler))
        return FALSE;
    return TRUE;
}

bool32 AI_CanPutToSleep(u8 battlerAtk, u8 battlerDef, u16 defAbility, u16 move, u16 partnerMove)
{
    if (!AI_CanSleep(battlerDef, defAbility)
      || DoesSubstituteBlockMove(battlerAtk, battlerDef, move)
      || PartnerMoveEffectIsStatusSameTarget(BATTLE_PARTNER(battlerAtk), battlerDef, partnerMove))   // shouldn't try to sleep mon that partner is trying to make sleep
        return FALSE;
    return TRUE;
}

static bool32 AI_CanPoisonType(u8 battlerAttacker, u8 battlerTarget)
{
    return ((AI_GetAbility(battlerAttacker) == ABILITY_CORROSION && gBattleMoves[gCurrentMove].split == SPLIT_STATUS)
            || !(IS_BATTLER_OF_TYPE(battlerTarget, TYPE_POISON) || IS_BATTLER_OF_TYPE(battlerTarget, TYPE_STEEL)));
}

static bool32 AI_CanBePoisoned(u8 battlerAtk, u8 battlerDef)
{
    u16 ability = AI_GetAbility(battlerDef);
    
    if (!(AI_CanPoisonType(battlerAtk, battlerDef))
     || gSideStatuses[GetBattlerSide(battlerDef)] & SIDE_STATUS_SAFEGUARD
     || gBattleMons[battlerDef].status1 & STATUS1_ANY
     || ability == ABILITY_IMMUNITY
     || ability == ABILITY_COMATOSE
     || AI_IsAbilityOnSide(battlerDef, ABILITY_PASTEL_VEIL)
     || gBattleMons[battlerDef].status1 & STATUS1_ANY
     || IsAbilityStatusProtected(battlerDef)
     || AI_IsTerrainAffected(battlerDef, STATUS_FIELD_MISTY_TERRAIN))
        return FALSE;
    return TRUE;
}

bool32 ShouldPoisonSelf(u8 battler, u16 ability)
{
    if (AI_CanBePoisoned(battler, battler) && (
     ability == ABILITY_MARVEL_SCALE
      || ability == ABILITY_POISON_HEAL
      || ability == ABILITY_QUICK_FEET
      || ability == ABILITY_MAGIC_GUARD
      || (ability == ABILITY_TOXIC_BOOST && HasMoveWithSplit(battler, SPLIT_PHYSICAL))
      || (ability == ABILITY_GUTS && HasMoveWithSplit(battler, SPLIT_PHYSICAL))
      || HasMoveEffect(battler, EFFECT_FACADE)
      || HasMoveEffect(battler, EFFECT_PSYCHO_SHIFT)))
        return TRUE;    // battler can be poisoned and has move/ability that synergizes with being poisoned
    return FALSE;
}

bool32 AI_CanPoison(u8 battlerAtk, u8 battlerDef, u16 defAbility, u16 move, u16 partnerMove)
{
    if (!AI_CanBePoisoned(battlerAtk, battlerDef)
      || AI_GetMoveEffectiveness(move, battlerAtk, battlerDef) == AI_EFFECTIVENESS_x0
      || DoesSubstituteBlockMove(battlerAtk, battlerDef, move)
      || PartnerMoveEffectIsStatusSameTarget(BATTLE_PARTNER(battlerAtk), battlerDef, partnerMove))
        return FALSE;
    else if (defAbility != ABILITY_CORROSION && (IS_BATTLER_OF_TYPE(battlerDef, TYPE_POISON) || IS_BATTLER_OF_TYPE(battlerDef, TYPE_STEEL)))
        return FALSE;
    else if (IsValidDoubleBattle(battlerAtk) && AI_GetAbility(BATTLE_PARTNER(battlerDef)) == ABILITY_PASTEL_VEIL)
        return FALSE;

    return TRUE;
}

static bool32 AI_CanBeParalyzed(u8 battler, u16 ability)
{
    if (ability == ABILITY_LIMBER
      || IS_BATTLER_OF_TYPE(battler, TYPE_ELECTRIC)
      || gBattleMons[battler].status1 & STATUS1_ANY
      || IsAbilityStatusProtected(battler))
        return FALSE;
    return TRUE;
}

bool32 AI_CanParalyze(u8 battlerAtk, u8 battlerDef, u16 defAbility, u16 move, u16 partnerMove)
{
    if (!AI_CanBeParalyzed(battlerDef, defAbility)
      || AI_GetMoveEffectiveness(move, battlerAtk, battlerDef) == AI_EFFECTIVENESS_x0
      || gSideStatuses[GetBattlerSide(battlerDef)] & SIDE_STATUS_SAFEGUARD
      || DoesSubstituteBlockMove(battlerAtk, battlerDef, move)
      || PartnerMoveEffectIsStatusSameTarget(BATTLE_PARTNER(battlerAtk), battlerDef, partnerMove))
        return FALSE;
    return TRUE;
}

bool32 AI_CanBeConfused(u8 battler, u16 ability)
{
    if ((gBattleMons[battler].status2 & STATUS2_CONFUSION)
      || (ability == ABILITY_OWN_TEMPO)
      || (IsBattlerGrounded(battler) && (gFieldStatuses & STATUS_FIELD_MISTY_TERRAIN)))
        return FALSE;
    return TRUE;
}

bool32 AI_CanConfuse(u8 battlerAtk, u8 battlerDef, u16 defAbility, u8 battlerAtkPartner, u16 move, u16 partnerMove)
{
    if (!AI_CanBeConfused(battlerDef, defAbility)
      || AI_GetMoveEffectiveness(move, battlerAtk, battlerDef) == AI_EFFECTIVENESS_x0
      || gSideStatuses[GetBattlerSide(battlerDef)] & SIDE_STATUS_SAFEGUARD
      || DoesSubstituteBlockMove(battlerAtk, battlerDef, move)
      || DoesPartnerHaveSameMoveEffect(battlerAtkPartner, battlerDef, move, partnerMove))
    {
        return FALSE;
    }

    return TRUE;
}

bool32 AI_CanBeBurned(u8 battler, u16 ability)
{
    if (ability == ABILITY_WATER_VEIL
      || ability == ABILITY_WATER_BUBBLE
      || IS_BATTLER_OF_TYPE(battler, TYPE_FIRE)
      || gBattleMons[battler].status1 & STATUS1_ANY
      || IsAbilityStatusProtected(battler)
      || gSideStatuses[GetBattlerSide(battler)] & SIDE_STATUS_SAFEGUARD)
        return FALSE;
    return TRUE;
}

bool32 ShouldBurnSelf(u8 battler, u16 ability)
{
    if (AI_CanBeBurned(battler, ability) && (
     ability == ABILITY_QUICK_FEET
      || ability == ABILITY_HEATPROOF
      || ability == ABILITY_MAGIC_GUARD
      || (ability == ABILITY_FLARE_BOOST && HasMoveWithSplit(battler, SPLIT_SPECIAL))
      || (ability == ABILITY_GUTS && HasMoveWithSplit(battler, SPLIT_PHYSICAL))
      || HasMoveEffect(battler, EFFECT_FACADE)
      || HasMoveEffect(battler, EFFECT_PSYCHO_SHIFT)))
        return TRUE;
    return FALSE;
}

bool32 AI_CanBurn(u8 battlerAtk, u8 battlerDef, u16 defAbility, u8 battlerAtkPartner, u16 move, u16 partnerMove)
{
    if (!AI_CanBeBurned(battlerDef, defAbility)
      || AI_GetMoveEffectiveness(move, battlerAtk, battlerDef) == AI_EFFECTIVENESS_x0
      || DoesSubstituteBlockMove(battlerAtk, battlerDef, move)
      || PartnerMoveEffectIsStatusSameTarget(battlerAtkPartner, battlerDef, partnerMove))
    {
        return FALSE;
    }
    return TRUE;
}

bool32 AI_CanBeInfatuated(u8 battlerAtk, u8 battlerDef, u16 defAbility, u8 atkGender, u8 defGender)
{
    if ((gBattleMons[battlerDef].status2 & STATUS2_INFATUATION)
      || AI_GetMoveEffectiveness(AI_THINKING_STRUCT->moveConsidered, battlerAtk, battlerDef) == AI_EFFECTIVENESS_x0
      || defAbility == ABILITY_OBLIVIOUS
      || atkGender == defGender
      || atkGender == MON_GENDERLESS
      || defGender == MON_GENDERLESS
      || AI_IsAbilityOnSide(battlerDef, ABILITY_AROMA_VEIL))
        return FALSE;
    return TRUE;
}

u32 ShouldTryToFlinch(u8 battlerAtk, u8 battlerDef, u16 atkAbility, u16 defAbility, u16 move)
{
    if (defAbility == ABILITY_INNER_FOCUS
      || DoesSubstituteBlockMove(battlerAtk, battlerDef, move)
      || AI_WhoStrikesFirst(battlerAtk, battlerDef) == AI_IS_SLOWER) // Opponent goes first
    {
        return 0;   // don't try to flinch
    }
    else if ((gBattleMons[battlerDef].status1 & STATUS1_SLEEP) && !HasMoveEffect(battlerDef, EFFECT_SLEEP_TALK) && !HasMoveEffect(battlerDef, EFFECT_SNORE))
    {
        return 0;   // don't try to flinch sleeping pokemon
    }
    else if (atkAbility == ABILITY_SERENE_GRACE
      || gBattleMons[battlerDef].status1 & STATUS1_PARALYSIS
      || gBattleMons[battlerDef].status2 & STATUS2_INFATUATION
      || gBattleMons[battlerDef].status2 & STATUS2_CONFUSION)
    {
        return 2;   // good idea to flinch
    }
    return 1;   // decent idea to flinch
}

bool32 ShouldTrap(u8 battlerAtk, u8 battlerDef, u16 move)
{
    if (BattlerWillFaintFromSecondaryDamage(battlerDef, AI_DATA->defAbility))
        return TRUE;    // battler is taking secondary damage with low HP

    if (AI_THINKING_STRUCT->aiFlags & AI_FLAG_STALL)
    {
        if (!CanTargetFaintAi(battlerDef, battlerAtk))
            return TRUE;    // attacker goes first and opponent can't kill us
    }

    return FALSE;
}

bool32 ShouldFakeOut(u8 battlerAtk, u8 battlerDef, u16 move)
{
    if (AI_DATA->atkHoldEffect == HOLD_EFFECT_CHOICE_BAND && CountUsablePartyMons(battlerAtk) == 0)
        return FALSE;   // don't lock attacker into fake out if can't switch out

    if (gDisableStructs[battlerAtk].isFirstTurn
      && ShouldTryToFlinch(battlerAtk, battlerDef, AI_DATA->atkAbility, AI_DATA->defAbility, move)
      && !DoesSubstituteBlockMove(battlerAtk, battlerDef, move))
        return TRUE;

    return FALSE;
}

static u32 FindMoveUsedXTurnsAgo(u32 battlerId, u32 x)
{
    s32 i, index = BATTLE_HISTORY->moveHistoryIndex[battlerId];
    for (i = 0; i < x; i++)
    {
        if (--index < 0)
            index = AI_MOVE_HISTORY_COUNT - 1;
    }
    return BATTLE_HISTORY->moveHistory[battlerId][index];
}

bool32 IsWakeupTurn(u8 battler)
{
    // Check if rest was used 2 turns ago
    if ((gBattleMons[battler].status1 & STATUS1_SLEEP) == 1 && FindMoveUsedXTurnsAgo(battler, 2) == MOVE_REST)
        return TRUE;
    else // no way to know
        return FALSE;
}

bool32 AnyPartyMemberStatused(u8 battlerId, bool32 checkSoundproof)
{
    struct Pokemon *party;
    u32 i;

    if (GetBattlerSide(battlerId) == B_SIDE_PLAYER)
        party = gPlayerParty;
    else
        party = gEnemyParty;

    for (i = 0; i < PARTY_SIZE; i++)
    {
        if (checkSoundproof && GetMonAbility(&party[i]) == ABILITY_SOUNDPROOF)
            continue;

        if (GetMonData(&party[i], MON_DATA_STATUS) != STATUS1_NONE)
            return TRUE;
    }

    return FALSE;
}

u16 GetBattlerSideSpeedAverage(u8 battler)
{
    u16 speed1 = 0;
    u16 speed2 = 0;
    u8 numBattlersAlive = 0;

    if (IsBattlerAlive(battler))
    {
        speed1 = GetBattlerTotalSpeedStat(battler);
        numBattlersAlive++;
    }

    if (IsDoubleBattle() && IsBattlerAlive(BATTLE_PARTNER(battler)))
    {
        speed2 = GetBattlerTotalSpeedStat(BATTLE_PARTNER(battler));
        numBattlersAlive++;
    }

    return (speed1 + speed2) / numBattlersAlive;
}

bool32 ShouldUseRecoilMove(u8 battlerAtk, u8 battlerDef, u32 recoilDmg, u8 moveIndex)
{
    if (recoilDmg >= gBattleMons[battlerAtk].hp //Recoil kills attacker
      && CountUsablePartyMons(battlerDef) != 0) //Foe has more than 1 target left
    {
        if (recoilDmg >= gBattleMons[battlerDef].hp && !CanAIFaintTarget(battlerAtk, battlerDef, 0))
            return TRUE; //If it's the only KO move then just use it
        else
            return FALSE; //Not as good to use move if you'll faint and not win
    }

    return TRUE;
}

bool32 ShouldAbsorb(u8 battlerAtk, u8 battlerDef, u16 move, s32 damage)
{
    if (move == 0xFFFF || AI_WhoStrikesFirst(battlerAtk, battlerDef) == AI_IS_FASTER)
    {
        // using item or user goes first
        u8 healPercent = (gBattleMoves[move].argument == 0) ? 50 : gBattleMoves[move].argument;
        s32 healDmg = (healPercent * damage) / 100;

        if (gStatuses3[battlerAtk] & STATUS3_HEAL_BLOCK)
            healDmg = 0;

        if (CanTargetFaintAi(battlerDef, battlerAtk)
          && !CanTargetFaintAiWithMod(battlerDef, battlerAtk, healDmg, 0))
            return TRUE;    // target can faint attacker unless they heal
        else if (!CanTargetFaintAi(battlerDef, battlerAtk) && GetHealthPercentage(battlerAtk) < 60 && (Random() % 3))
            return TRUE;    // target can't faint attacker at all, attacker health is about half, 2/3rds rate of encouraging healing
    }
    else
    {
        // opponent goes first
        if (!CanTargetFaintAi(battlerDef, battlerAtk))
            return TRUE;
    }

    return FALSE;
}

bool32 ShouldRecover(u8 battlerAtk, u8 battlerDef, u16 move, u8 healPercent)
{
    if (move == 0xFFFF || AI_WhoStrikesFirst(battlerAtk, battlerDef) == AI_IS_FASTER)
    {
        // using item or user going first
        s32 damage = AI_THINKING_STRUCT->simulatedDmg[battlerAtk][battlerDef][AI_THINKING_STRUCT->movesetIndex];
        s32 healAmount = (healPercent * damage) / 100;
        if (gStatuses3[battlerAtk] & STATUS3_HEAL_BLOCK)
            healAmount = 0;

        if (CanTargetFaintAi(battlerDef, battlerAtk)
          && !CanTargetFaintAiWithMod(battlerDef, battlerAtk, healAmount, 0))
            return TRUE;    // target can faint attacker unless they heal
        else if (!CanTargetFaintAi(battlerDef, battlerAtk) && GetHealthPercentage(battlerAtk) < 60 && (Random() % 3))
            return TRUE;    // target can't faint attacker at all, attacker health is about half, 2/3rds rate of encouraging healing
    }
    return FALSE;
}

bool32 ShouldSetScreen(u8 battlerAtk, u8 battlerDef, u16 moveEffect)
{
    u8 atkSide = GetBattlerSide(battlerAtk);
    switch (moveEffect)
    {
    case EFFECT_AURORA_VEIL:
        // Use only in Hail and only if AI doesn't already have Reflect, Light Screen or Aurora Veil itself active.
        if (gBattleWeather & WEATHER_HAIL_ANY
            && !(gSideStatuses[atkSide] & (SIDE_STATUS_REFLECT | SIDE_STATUS_LIGHTSCREEN | SIDE_STATUS_AURORA_VEIL)))
            return TRUE;
        break;
    case EFFECT_REFLECT:
        // Use only if the player has a physical move and AI doesn't already have Reflect itself active.
        if (HasMoveWithSplit(battlerDef, SPLIT_PHYSICAL)
            && !(gSideStatuses[atkSide] & SIDE_STATUS_REFLECT))
            return TRUE;
        break;
    case EFFECT_LIGHT_SCREEN:
        // Use only if the player has a special move and AI doesn't already have Light Screen itself active.
        if (HasMoveWithSplit(battlerDef, SPLIT_SPECIAL)
            && !(gSideStatuses[atkSide] & SIDE_STATUS_LIGHTSCREEN))
            return TRUE;
        break;
    }

    return FALSE;
}

// Partner Logic
bool32 IsValidDoubleBattle(u8 battlerAtk)
{
    if (IsDoubleBattle()
      && ((IsBattlerAlive(BATTLE_OPPOSITE(battlerAtk)) && IsBattlerAlive(BATTLE_PARTNER(BATTLE_OPPOSITE(battlerAtk)))) || IsBattlerAlive(BATTLE_PARTNER(battlerAtk))))
        return TRUE;
    return FALSE;
}

u16 GetAllyChosenMove(void)
{
    u8 partnerBattler = BATTLE_PARTNER(sBattler_AI);

    if (!IsBattlerAlive(partnerBattler) || !IsBattlerAIControlled(partnerBattler))
        return MOVE_NONE;   // TODO: prediction?
    else if (partnerBattler > sBattler_AI) // Battler with the lower id chooses the move first.
        return MOVE_NONE;
    else
        return gBattleMons[partnerBattler].moves[gBattleStruct->chosenMovePositions[partnerBattler]];
}

bool32 IsTargetingPartner(u8 battlerAtk, u8 battlerDef)
{
    if ((battlerAtk & BIT_SIDE) == (battlerDef & BIT_SIDE))
        return TRUE;

    return FALSE;
}

//PARTNER_MOVE_EFFECT_IS_SAME
bool32 DoesPartnerHaveSameMoveEffect(u8 battlerAtkPartner, u8 battlerDef, u16 move, u16 partnerMove)
{
    if (!IsDoubleBattle())
        return FALSE;

    if (gBattleMoves[move].effect == gBattleMoves[partnerMove].effect
      && gChosenMoveByBattler[battlerAtkPartner] != MOVE_NONE
      && gBattleStruct->moveTarget[battlerAtkPartner] == battlerDef)
    {
        return TRUE;
    }
    return FALSE;
}

//PARTNER_MOVE_EFFECT_IS_SAME_NO_TARGET
bool32 PartnerHasSameMoveEffectWithoutTarget(u8 battlerAtkPartner, u16 move, u16 partnerMove)
{
    if (!IsDoubleBattle())
        return FALSE;

    if (gBattleMoves[move].effect == gBattleMoves[partnerMove].effect
      && gChosenMoveByBattler[battlerAtkPartner] != MOVE_NONE)
        return TRUE;
    return FALSE;
}

//PARTNER_MOVE_EFFECT_IS_STATUS_SAME_TARGET
bool32 PartnerMoveEffectIsStatusSameTarget(u8 battlerAtkPartner, u8 battlerDef, u16 partnerMove)
{
    if (!IsDoubleBattle())
        return FALSE;

    if (gChosenMoveByBattler[battlerAtkPartner] != MOVE_NONE
     && gBattleStruct->moveTarget[battlerAtkPartner] == battlerDef
     && (gBattleMoves[partnerMove].effect == EFFECT_SLEEP
       || gBattleMoves[partnerMove].effect == EFFECT_POISON
       || gBattleMoves[partnerMove].effect == EFFECT_TOXIC
       || gBattleMoves[partnerMove].effect == EFFECT_PARALYZE
       || gBattleMoves[partnerMove].effect == EFFECT_WILL_O_WISP
       || gBattleMoves[partnerMove].effect == EFFECT_YAWN))
        return TRUE;
    return FALSE;
}

//PARTNER_MOVE_EFFECT_IS_WEATHER
bool32 PartnerMoveEffectIsWeather(u8 battlerAtkPartner, u16 partnerMove)
{
    if (!IsDoubleBattle())
        return FALSE;

    if (gChosenMoveByBattler[battlerAtkPartner] != MOVE_NONE
     && (gBattleMoves[partnerMove].effect == EFFECT_SUNNY_DAY
      || gBattleMoves[partnerMove].effect == EFFECT_RAIN_DANCE
      || gBattleMoves[partnerMove].effect == EFFECT_SANDSTORM
      || gBattleMoves[partnerMove].effect == EFFECT_HAIL))
        return TRUE;

    return FALSE;
}

//PARTNER_MOVE_EFFECT_IS_TERRAIN
bool32 PartnerMoveEffectIsTerrain(u8 battlerAtkPartner, u16 partnerMove)
{
    if (!IsDoubleBattle())
        return FALSE;

    if (gChosenMoveByBattler[battlerAtkPartner] != MOVE_NONE
     && (gBattleMoves[partnerMove].effect == EFFECT_GRASSY_TERRAIN
      || gBattleMoves[partnerMove].effect == EFFECT_MISTY_TERRAIN
      || gBattleMoves[partnerMove].effect == EFFECT_ELECTRIC_TERRAIN
      || gBattleMoves[partnerMove].effect == EFFECT_PSYCHIC_TERRAIN))
        return TRUE;

    return FALSE;
}

//PARTNER_MOVE_IS_TAILWIND_TRICKROOM
bool32 PartnerMoveIs(u8 battlerAtkPartner, u16 partnerMove, u16 moveCheck)
{
    if (!IsDoubleBattle())
        return FALSE;

    if (gChosenMoveByBattler[battlerAtkPartner] != MOVE_NONE && partnerMove == moveCheck)
        return TRUE;
    return FALSE;
}

//PARTNER_MOVE_IS_SAME
bool32 PartnerMoveIsSameAsAttacker(u8 battlerAtkPartner, u8 battlerDef, u16 move, u16 partnerMove)
{
    if (!IsDoubleBattle())
        return FALSE;

    if (gChosenMoveByBattler[battlerAtkPartner] != MOVE_NONE && move == partnerMove && gBattleStruct->moveTarget[battlerAtkPartner] == battlerDef)
        return TRUE;
    return FALSE;
}

//PARTNER_MOVE_IS_SAME_NO_TARGET
bool32 PartnerMoveIsSameNoTarget(u8 battlerAtkPartner, u16 move, u16 partnerMove)
{
    if (!IsDoubleBattle())
        return FALSE;
    if (gChosenMoveByBattler[battlerAtkPartner] != MOVE_NONE && move == partnerMove)
        return TRUE;
    return FALSE;
}

bool32 ShouldUseWishAromatherapy(u8 battlerAtk, u8 battlerDef, u16 move)
{
    u32 i;
    u32 firstId, lastId;
    struct Pokemon* party;
    bool32 hasStatus = FALSE;
    bool32 needHealing = FALSE;

    GetAIPartyIndexes(battlerAtk, &firstId, &lastId);

    if (GetBattlerSide(gActiveBattler) == B_SIDE_PLAYER)
        party = gPlayerParty;
    else
        party = gEnemyParty;

    if (CountUsablePartyMons(battlerAtk) == 0
      && (CanTargetFaintAi(battlerDef, battlerAtk) || BattlerWillFaintFromSecondaryDamage(battlerAtk, AI_DATA->atkAbility)))
        return FALSE; // Don't heal if last mon and will faint

    for (i = 0; i < PARTY_SIZE; i++)
    {
        u16 currHp = GetMonData(&party[i], MON_DATA_HP);
        u16 maxHp = GetMonData(&party[i], MON_DATA_MAX_HP);

        if (!GetMonData(&party[i], MON_DATA_IS_EGG, NULL) && currHp > 0)
        {
            if ((currHp * 100) / maxHp < 65 // Less than 65% health remaining
              && i >= firstId && i < lastId) // Can only switch to mon on your team
            {
                needHealing = TRUE;
            }

            if (GetMonData(&party[i], MON_DATA_STATUS, NULL) != STATUS1_NONE)
            {
                if (move != MOVE_HEAL_BELL || GetMonAbility(&party[i]) != ABILITY_SOUNDPROOF)
                    hasStatus = TRUE;
            }
        }
    }

    if (!IsDoubleBattle())
    {
        switch (gBattleMoves[move].effect)
        {
        case EFFECT_WISH:
            if (needHealing)
                return TRUE;
            break;
        case EFFECT_HEAL_BELL:
            if (hasStatus)
                return TRUE;
        }
    }
    else
    {
        switch (gBattleMoves[move].effect)
        {
        case EFFECT_WISH:
            return ShouldRecover(battlerAtk, battlerDef, move, 50); // Switch recovery isn't good idea in doubles
        case EFFECT_HEAL_BELL:
            if (hasStatus)
                return TRUE;
        }
    }

    return FALSE;
}

// party logic
s32 AI_CalcPartyMonDamage(u16 move, u8 battlerAtk, u8 battlerDef, struct Pokemon *mon)
{
    s32 dmg;
    u32 i;
    struct BattlePokemon *battleMons = Alloc(sizeof(struct BattlePokemon) * MAX_BATTLERS_COUNT);

    for (i = 0; i < MAX_BATTLERS_COUNT; i++)
        battleMons[i] = gBattleMons[i];

    PokemonToBattleMon(mon, &gBattleMons[battlerAtk]);
    dmg = AI_CalcDamage(move, battlerAtk, battlerDef);

    for (i = 0; i < MAX_BATTLERS_COUNT; i++)
        gBattleMons[i] = battleMons[i];

    Free(battleMons);

    return dmg;
}

s32 CountUsablePartyMons(u8 battlerId)
{
    s32 battlerOnField1, battlerOnField2, i, ret;
    struct Pokemon *party;

    if (GetBattlerSide(battlerId) == B_SIDE_PLAYER)
        party = gPlayerParty;
    else
        party = gEnemyParty;

    if (gBattleTypeFlags & BATTLE_TYPE_DOUBLE)
    {
        battlerOnField1 = gBattlerPartyIndexes[battlerId];
        battlerOnField2 = gBattlerPartyIndexes[GetBattlerAtPosition(GetBattlerPosition(battlerId) ^ BIT_FLANK)];
    }
    else // In singles there's only one battlerId by side.
    {
        battlerOnField1 = gBattlerPartyIndexes[battlerId];
        battlerOnField2 = gBattlerPartyIndexes[battlerId];
    }

    ret = 0;
    for (i = 0; i < PARTY_SIZE; i++)
    {
        if (i != battlerOnField1 && i != battlerOnField2
         && GetMonData(&party[i], MON_DATA_HP) != 0
         && GetMonData(&party[i], MON_DATA_SPECIES2) != SPECIES_NONE
         && GetMonData(&party[i], MON_DATA_SPECIES2) != SPECIES_EGG)
        {
            ret++;
        }
    }

    return ret;
}

bool32 IsPartyFullyHealedExceptBattler(u8 battlerId)
{
    struct Pokemon *party;
    u32 i;

    if (GetBattlerSide(battlerId) == B_SIDE_PLAYER)
        party = gPlayerParty;
    else
        party = gEnemyParty;

    for (i = 0; i < PARTY_SIZE; i++)
    {
        if (i != gBattlerPartyIndexes[battlerId]
         && GetMonData(&party[i], MON_DATA_HP) != 0
         && GetMonData(&party[i], MON_DATA_SPECIES2) != SPECIES_NONE
         && GetMonData(&party[i], MON_DATA_SPECIES2) != SPECIES_EGG
         && GetMonData(&party[i], MON_DATA_HP) < GetMonData(&party[i], MON_DATA_MAX_HP))
            return FALSE;
    }
    return TRUE;
}

bool32 PartyHasMoveSplit(u8 battlerId, u8 split)
{
    u8 firstId, lastId;
    struct Pokemon* party = GetBattlerPartyData(battlerId);
    u32 i, j;

    for (i = 0; i < PARTY_SIZE; i++)
    {
        if (GetMonData(&party[i], MON_DATA_HP, NULL) == 0)
            continue;

        for (j = 0; j < MAX_MON_MOVES; j++)
        {
            u16 move = GetMonData(&party[i], MON_DATA_MOVE1 + j, NULL);
            u16 pp = GetMonData(&party[i], MON_DATA_PP1 + j, NULL);

            if (pp > 0 && move != MOVE_NONE)
            {
                //TODO - handle photon geyser, light that burns the sky
                if (gBattleMoves[move].split == split)
                    return TRUE;
            }
        }
    }

    return FALSE;
}

bool32 SideHasMoveSplit(u8 battlerId, u8 split)
{
    if (IsDoubleBattle())
    {
        if (HasMoveWithSplit(battlerId, split) || HasMoveWithSplit(BATTLE_PARTNER(battlerId), split))
            return TRUE;
    }
    else
    {
        if (HasMoveWithSplit(battlerId, split))
            return TRUE;
    }
    return FALSE;
}

bool32 IsAbilityOfRating(u16 ability, s8 rating)
{
    if (sAiAbilityRatings[ability] >= rating)
        return TRUE;
    return FALSE;
}

s8 GetAbilityRating(u16 ability)
{
    return sAiAbilityRatings[ability];
}

static const u16 sRecycleEncouragedItems[] =
{
    ITEM_CHESTO_BERRY,
    ITEM_LUM_BERRY,
    ITEM_STARF_BERRY,
    ITEM_SITRUS_BERRY,
    ITEM_MICLE_BERRY,
    ITEM_CUSTAP_BERRY,
    ITEM_MENTAL_HERB,
    #ifdef ITEM_EXPANSION
    ITEM_FOCUS_SASH,
    #endif
    // TODO expand this
};

// Its assumed that the berry is strategically given, so no need to check benefits of the berry
bool32 IsStatBoostingBerry(u16 item)
{
    switch (item)
    {
    case ITEM_LIECHI_BERRY:
    case ITEM_GANLON_BERRY:
    case ITEM_SALAC_BERRY:
    case ITEM_PETAYA_BERRY:
    case ITEM_APICOT_BERRY:
    //case ITEM_LANSAT_BERRY:
    case ITEM_STARF_BERRY:
    #ifdef ITEM_EXPANSION
    case ITEM_MICLE_BERRY:
    #endif
        return TRUE;
    default:
        return FALSE;
    }
}

bool32 ShouldRestoreHpBerry(u8 battlerAtk, u16 item)
{
    switch (item)
    {
    case ITEM_ORAN_BERRY:
        if (gBattleMons[battlerAtk].maxHP <= 50)
            return TRUE;    // Only worth it in the early game
        return FALSE;
    case ITEM_SITRUS_BERRY:
    case ITEM_FIGY_BERRY:
    case ITEM_WIKI_BERRY:
    case ITEM_MAGO_BERRY:
    case ITEM_AGUAV_BERRY:
    case ITEM_IAPAPA_BERRY:
        return TRUE;
    default:
        return FALSE;
    }
}

bool32 IsRecycleEncouragedItem(u16 item)
{
    u32 i;
    for (i = 0; i < ARRAY_COUNT(sRecycleEncouragedItems); i++)
    {
        if (item == sRecycleEncouragedItems[i])
            return TRUE;
    }
    return FALSE;
}

// score increases
#define STAT_UP_2_STAGE     8
#define STAT_UP_STAGE       10
void IncreaseStatUpScore(u8 battlerAtk, u8 battlerDef, u8 statId, s16 *score)
{
    if (AI_DATA->atkAbility == ABILITY_CONTRARY)
        return;

    if (GetHealthPercentage(battlerAtk) < 80 && AI_RandLessThan(128))
        return;
    
    if ((AI_THINKING_STRUCT->aiFlags & AI_FLAG_TRY_TO_FAINT) && CanAIFaintTarget(battlerAtk, battlerDef, 0))
        return; // Damaging moves would get a score boost from AI_TryToFaint or PreferStrongestMove so we don't consider them here

    switch (statId)
    {
    case STAT_ATK:
        if (HasMoveWithSplit(battlerAtk, SPLIT_PHYSICAL) && GetHealthPercentage(battlerAtk) > 40)
        {
            if (gBattleMons[battlerAtk].statStages[STAT_ATK] < STAT_UP_2_STAGE)
                *score += 2;
            else if (gBattleMons[battlerAtk].statStages[STAT_ATK] < STAT_UP_STAGE)
                *(score)++;
        }
        if (HasMoveEffect(battlerAtk, EFFECT_FOUL_PLAY))
            *(score)++;
        break;
    case STAT_DEF:
        if ((HasMoveWithSplit(battlerDef, SPLIT_PHYSICAL)|| IS_MOVE_PHYSICAL(gLastMoves[battlerDef]))
          && GetHealthPercentage(battlerAtk) > 70)
        {
            if (gBattleMons[battlerAtk].statStages[STAT_DEF] < STAT_UP_2_STAGE)
                *score += 2; // seems better to raise def at higher HP
            else if (gBattleMons[battlerAtk].statStages[STAT_DEF] < STAT_UP_STAGE)
                *(score)++;
        }
        break;
    case STAT_SPEED:
        if (!WillAIStrikeFirst())
        {
            if (gBattleMons[battlerAtk].statStages[STAT_SPEED] < STAT_UP_2_STAGE)
                *score += 2;
            else if (gBattleMons[battlerAtk].statStages[STAT_SPEED] < STAT_UP_STAGE)
                *(score)++;
        }
        break;
    case STAT_SPATK:
        if (HasMoveWithSplit(battlerAtk, SPLIT_SPECIAL) && GetHealthPercentage(battlerAtk) > 40)
        {
            if (gBattleMons[battlerAtk].statStages[STAT_SPATK] < STAT_UP_2_STAGE)
                *score += 2;
            else if (gBattleMons[battlerAtk].statStages[STAT_SPATK] < STAT_UP_STAGE)
                *(score)++;
        }
        break;
    case STAT_SPDEF:
        if ((HasMoveWithSplit(battlerDef, SPLIT_SPECIAL) || IS_MOVE_SPECIAL(gLastMoves[battlerDef]))
          && GetHealthPercentage(battlerAtk) > 70)
        {
            if (gBattleMons[battlerAtk].statStages[STAT_SPDEF] < STAT_UP_2_STAGE)
                *score += 2; // seems better to raise spdef at higher HP
            else if (gBattleMons[battlerAtk].statStages[STAT_SPDEF] < STAT_UP_STAGE)
                *(score)++;
        }
        break;
    case STAT_ACC:
        if (HasMoveWithLowAccuracy(battlerAtk, battlerDef, 80, TRUE, AI_DATA->atkAbility, AI_DATA->defAbility, AI_DATA->atkHoldEffect, AI_DATA->defHoldEffect))
            *score += 2; // has moves with less than 80% accuracy
        else if (HasMoveWithLowAccuracy(battlerAtk, battlerDef, 90, TRUE, AI_DATA->atkAbility, AI_DATA->defAbility, AI_DATA->atkHoldEffect, AI_DATA->defHoldEffect))
            *(score)++;
        break;
    case STAT_EVASION:
        if (!BattlerWillFaintFromWeather(battlerAtk, AI_DATA->atkAbility))
        {
            if (!GetBattlerSecondaryDamage(battlerAtk) && !(gStatuses3[battlerAtk] & STATUS3_ROOTED))
                *score += 2;
            else
                *(score)++;
        }
        break;
    }
}

void IncreasePoisonScore(u8 battlerAtk, u8 battlerDef, u16 move, s16 *score)
{
    if ((AI_THINKING_STRUCT->aiFlags & AI_FLAG_TRY_TO_FAINT) && CanAIFaintTarget(battlerAtk, battlerDef, 0))
        return;

    if (AI_CanPoison(battlerAtk, battlerDef, AI_DATA->defAbility, move, AI_DATA->partnerMove) && GetHealthPercentage(battlerDef) > 20)
    {
        if (!HasDamagingMove(battlerDef))
            *score += 2;

        if (AI_THINKING_STRUCT->aiFlags & AI_FLAG_STALL && HasMoveEffect(battlerAtk, EFFECT_PROTECT))
            (*score)++;    // stall tactic

        if (HasMoveEffect(battlerAtk, EFFECT_VENOSHOCK)
          || HasMoveEffect(battlerAtk, EFFECT_HEX)
          || HasMoveEffect(battlerAtk, EFFECT_VENOM_DRENCH)
          || AI_DATA->atkAbility == ABILITY_MERCILESS)
            *(score) += 2;
        else
            *(score)++;
    }
}

void IncreaseBurnScore(u8 battlerAtk, u8 battlerDef, u16 move, s16 *score)
{
    if ((AI_THINKING_STRUCT->aiFlags & AI_FLAG_TRY_TO_FAINT) && CanAIFaintTarget(battlerAtk, battlerDef, 0))
        return;

    if (AI_CanBurn(battlerAtk, battlerDef, AI_DATA->defAbility, AI_DATA->battlerAtkPartner, move, AI_DATA->partnerMove))
    {
        (*score)++; // burning is good
        if (HasMoveWithSplit(battlerDef, SPLIT_PHYSICAL))
        {
            if (CanTargetFaintAi(battlerDef, battlerAtk))
                *score += 2; // burning the target to stay alive is cool
        }

        if (HasMoveEffect(battlerAtk, EFFECT_HEX) || HasMoveEffect(AI_DATA->battlerAtkPartner, EFFECT_HEX))
            (*score)++;
    }
}

void IncreaseParalyzeScore(u8 battlerAtk, u8 battlerDef, u16 move, s16 *score)
{
    if ((AI_THINKING_STRUCT->aiFlags & AI_FLAG_TRY_TO_FAINT) && CanAIFaintTarget(battlerAtk, battlerDef, 0))
        return;
    
    if (AI_CanParalyze(battlerAtk, battlerDef, AI_DATA->defAbility, move, AI_DATA->partnerMove))
    {
        u8 atkSpeed = GetBattlerTotalSpeedStat(battlerAtk);
        u8 defSpeed = GetBattlerTotalSpeedStat(battlerDef);

        if ((defSpeed >= atkSpeed && defSpeed / 2 < atkSpeed) // You'll go first after paralyzing foe
          || HasMoveEffect(battlerAtk, EFFECT_HEX)
          || HasMoveEffect(battlerAtk, EFFECT_FLINCH_HIT)
          || gBattleMons[battlerDef].status2 & STATUS2_INFATUATION
          || gBattleMons[battlerDef].status2 & STATUS2_CONFUSION)
            *score += 4;
        else
            *score += 2;
    }
}

void IncreaseSleepScore(u8 battlerAtk, u8 battlerDef, u16 move, s16 *score)
{
    if ((AI_THINKING_STRUCT->aiFlags & AI_FLAG_TRY_TO_FAINT) && CanAIFaintTarget(battlerAtk, battlerDef, 0))
        return;
    
    if (AI_CanPutToSleep(battlerAtk, battlerDef, AI_DATA->defAbility, move, AI_DATA->partnerMove))
        *score += 2;
    else
        return;

    if ((HasMoveEffect(battlerAtk, EFFECT_DREAM_EATER) || HasMoveEffect(battlerAtk, EFFECT_NIGHTMARE))
      && !(HasMoveEffect(battlerDef, EFFECT_SNORE) || HasMoveEffect(battlerDef, EFFECT_SLEEP_TALK)))
        (*score)++;

    if (HasMoveEffect(battlerAtk, EFFECT_HEX) || HasMoveEffect(AI_DATA->battlerAtkPartner, EFFECT_HEX))
        (*score)++;
}

void IncreaseConfusionScore(u8 battlerAtk, u8 battlerDef, u16 move, s16 *score)
{
    if ((AI_THINKING_STRUCT->aiFlags & AI_FLAG_TRY_TO_FAINT) && CanAIFaintTarget(battlerAtk, battlerDef, 0))
        return;
    
    if (AI_CanConfuse(battlerAtk, battlerDef, AI_DATA->defAbility, AI_DATA->battlerAtkPartner, move, AI_DATA->partnerMove)
      && AI_DATA->defHoldEffect != HOLD_EFFECT_CURE_CONFUSION
      && AI_DATA->defHoldEffect != HOLD_EFFECT_CURE_STATUS)
    {
        if (gBattleMons[battlerDef].status1 & STATUS1_PARALYSIS
          || gBattleMons[battlerDef].status2 & STATUS2_INFATUATION
          || (AI_DATA->atkAbility == ABILITY_SERENE_GRACE && HasMoveEffect(battlerAtk, EFFECT_FLINCH_HIT)))
            *score += 3;
        else
            *score += 2;
    }
}

bool32 AI_MoveMakesContact(u32 ability, u32 holdEffect, u16 move)
{
    if (TestMoveFlags(move, FLAG_MAKES_CONTACT)
      && ability != ABILITY_LONG_REACH
      && holdEffect != HOLD_EFFECT_PROTECTIVE_PADS)
        return TRUE;
    return FALSE;
}<|MERGE_RESOLUTION|>--- conflicted
+++ resolved
@@ -1711,11 +1711,7 @@
 
 bool32 ShouldLowerAttack(u8 battlerAtk, u8 battlerDef, u16 defAbility)
 {
-<<<<<<< HEAD
-    if (WillAIStrikeFirst() && CanAIFaintTarget(battlerAtk, battlerDef, 0))
-=======
-    if (IsAiFaster(AI_CHECK_FASTER) && (AI_THINKING_STRUCT->aiFlags & AI_FLAG_TRY_TO_FAINT) && CanAIFaintTarget(battlerAtk, battlerDef, 0))
->>>>>>> 30a4ef37
+    if (WillAIStrikeFirst() && (AI_THINKING_STRUCT->aiFlags & AI_FLAG_TRY_TO_FAINT) && CanAIFaintTarget(battlerAtk, battlerDef, 0))
         return FALSE; // Don't bother lowering stats if can kill enemy.
 
     if (gBattleMons[battlerDef].statStages[STAT_ATK] > 4
@@ -1731,11 +1727,7 @@
 
 bool32 ShouldLowerDefense(u8 battlerAtk, u8 battlerDef, u16 defAbility)
 {
-<<<<<<< HEAD
-    if (WillAIStrikeFirst() && CanAIFaintTarget(battlerAtk, battlerDef, 0))
-=======
-    if (IsAiFaster(AI_CHECK_FASTER) && (AI_THINKING_STRUCT->aiFlags & AI_FLAG_TRY_TO_FAINT) && CanAIFaintTarget(battlerAtk, battlerDef, 0))
->>>>>>> 30a4ef37
+    if (WillAIStrikeFirst() && (AI_THINKING_STRUCT->aiFlags & AI_FLAG_TRY_TO_FAINT) && CanAIFaintTarget(battlerAtk, battlerDef, 0))
         return FALSE; // Don't bother lowering stats if can kill enemy.
 
     if (gBattleMons[battlerDef].statStages[STAT_DEF] > 4
@@ -1751,11 +1743,7 @@
 
 bool32 ShouldLowerSpeed(u8 battlerAtk, u8 battlerDef, u16 defAbility)
 {
-<<<<<<< HEAD
-    if (WillAIStrikeFirst() && CanAIFaintTarget(battlerAtk, battlerDef, 0))
-=======
-    if (IsAiFaster(AI_CHECK_FASTER) && (AI_THINKING_STRUCT->aiFlags & AI_FLAG_TRY_TO_FAINT) && CanAIFaintTarget(battlerAtk, battlerDef, 0))
->>>>>>> 30a4ef37
+    if (WillAIStrikeFirst() && (AI_THINKING_STRUCT->aiFlags & AI_FLAG_TRY_TO_FAINT) && CanAIFaintTarget(battlerAtk, battlerDef, 0))
         return FALSE; // Don't bother lowering stats if can kill enemy.
 
     if (!WillAIStrikeFirst()
@@ -1769,11 +1757,7 @@
 
 bool32 ShouldLowerSpAtk(u8 battlerAtk, u8 battlerDef, u16 defAbility)
 {
-<<<<<<< HEAD
-    if (WillAIStrikeFirst() && CanAIFaintTarget(battlerAtk, battlerDef, 0))
-=======
-    if (IsAiFaster(AI_CHECK_FASTER) && (AI_THINKING_STRUCT->aiFlags & AI_FLAG_TRY_TO_FAINT) && CanAIFaintTarget(battlerAtk, battlerDef, 0))
->>>>>>> 30a4ef37
+    if (WillAIStrikeFirst() && (AI_THINKING_STRUCT->aiFlags & AI_FLAG_TRY_TO_FAINT) && CanAIFaintTarget(battlerAtk, battlerDef, 0))
         return FALSE; // Don't bother lowering stats if can kill enemy.
 
     if (gBattleMons[battlerDef].statStages[STAT_SPATK] > 4
@@ -1788,11 +1772,7 @@
 
 bool32 ShouldLowerSpDef(u8 battlerAtk, u8 battlerDef, u16 defAbility)
 {
-<<<<<<< HEAD
-    if (WillAIStrikeFirst() && CanAIFaintTarget(battlerAtk, battlerDef, 0))
-=======
-    if (IsAiFaster(AI_CHECK_FASTER) && (AI_THINKING_STRUCT->aiFlags & AI_FLAG_TRY_TO_FAINT) && CanAIFaintTarget(battlerAtk, battlerDef, 0))
->>>>>>> 30a4ef37
+    if (WillAIStrikeFirst() && (AI_THINKING_STRUCT->aiFlags & AI_FLAG_TRY_TO_FAINT) && CanAIFaintTarget(battlerAtk, battlerDef, 0))
         return FALSE; // Don't bother lowering stats if can kill enemy.
 
     if (gBattleMons[battlerDef].statStages[STAT_SPDEF] > 4
@@ -1807,11 +1787,7 @@
 
 bool32 ShouldLowerAccuracy(u8 battlerAtk, u8 battlerDef, u16 defAbility)
 {
-<<<<<<< HEAD
-    if (WillAIStrikeFirst() && CanAIFaintTarget(battlerAtk, battlerDef, 0))
-=======
-    if (IsAiFaster(AI_CHECK_FASTER) && (AI_THINKING_STRUCT->aiFlags & AI_FLAG_TRY_TO_FAINT) && CanAIFaintTarget(battlerAtk, battlerDef, 0))
->>>>>>> 30a4ef37
+    if (WillAIStrikeFirst() && (AI_THINKING_STRUCT->aiFlags & AI_FLAG_TRY_TO_FAINT) && CanAIFaintTarget(battlerAtk, battlerDef, 0))
         return FALSE; // Don't bother lowering stats if can kill enemy.
 
     if (defAbility != ABILITY_CONTRARY
@@ -1825,11 +1801,7 @@
 
 bool32 ShouldLowerEvasion(u8 battlerAtk, u8 battlerDef, u16 defAbility)
 {
-<<<<<<< HEAD
-    if (WillAIStrikeFirst() && CanAIFaintTarget(battlerAtk, battlerDef, 0))
-=======
-    if (IsAiFaster(AI_CHECK_FASTER) && (AI_THINKING_STRUCT->aiFlags & AI_FLAG_TRY_TO_FAINT) && CanAIFaintTarget(battlerAtk, battlerDef, 0))
->>>>>>> 30a4ef37
+    if (WillAIStrikeFirst() && (AI_THINKING_STRUCT->aiFlags & AI_FLAG_TRY_TO_FAINT) && CanAIFaintTarget(battlerAtk, battlerDef, 0))
         return FALSE; // Don't bother lowering stats if can kill enemy.
 
     if (gBattleMons[battlerDef].statStages[STAT_EVASION] > DEFAULT_STAT_STAGE
