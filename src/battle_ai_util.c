--- conflicted
+++ resolved
@@ -721,24 +721,18 @@
     return isCrit;
 }
 
-<<<<<<< HEAD
-s32 AI_CalcDamage(u16 move, u8 battlerAtk, u8 battlerDef, bool32 considerZPower)
-{
-    s32 dmg, moveType, critDmg, normalDmg;
-    s8 critChance;
-    
-    if (considerZPower && IsViableZMove(battlerAtk, move))
-    {
-        gBattleStruct->zmove.baseMoves[battlerAtk] = move;
-        gBattleStruct->zmove.active = TRUE; //temporarily enable z moves for damage calcs
-    }
-=======
-s32 AI_CalcDamage(u16 move, u8 battlerAtk, u8 battlerDef, u8 *typeEffectiveness)
+s32 AI_CalcDamage(u16 move, u8 battlerAtk, u8 battlerDef, u8 *typeEffectiveness, bool32 considerZPower)
 {
     s32 dmg, moveType, critDmg, normalDmg;
     s8 critChance;
     u16 effectivenessMultiplier;
->>>>>>> 61f2011b
+
+    if (considerZPower && IsViableZMove(battlerAtk, move))
+    {
+        //temporarily enable z moves for damage calcs
+        gBattleStruct->zmove.baseMoves[battlerAtk] = move;
+        gBattleStruct->zmove.active = TRUE;
+    }
 
     SaveBattlerData(battlerAtk);
     SaveBattlerData(battlerDef);
@@ -1074,11 +1068,7 @@
     for (i = 0; i < MAX_MON_MOVES; i++)
     {
         if (moves[i] != MOVE_NONE && moves[i] != 0xFFFF && !(unusable & gBitTable[i])
-<<<<<<< HEAD
-            && AI_CalcDamage(moves[i], battlerDef, battlerAtk, FALSE) >= gBattleMons[battlerAtk].hp)
-=======
             && AI_DATA->simulatedDmg[battlerDef][battlerAtk][moves[i]] >= gBattleMons[battlerAtk].hp)
->>>>>>> 61f2011b
         {
             return TRUE;
         }
@@ -1119,14 +1109,10 @@
     u8 effectiveness;
     u32 unusable = AI_DATA->moveLimitations[battlerDef];
 
-<<<<<<< HEAD
-    if (move != MOVE_NONE && move != 0xFFFF && !(unusable & gBitTable[i]) && AI_CalcDamage(move, battlerDef, battlerAtk, FALSE) >= gBattleMons[battlerAtk].hp)
-=======
     if (move != MOVE_NONE
       && move != 0xFFFF
       && !(unusable & gBitTable[i])
-      && AI_CalcDamage(move, battlerDef, battlerAtk, &effectiveness) >= gBattleMons[battlerAtk].hp)
->>>>>>> 61f2011b
+      && AI_CalcDamage(move, battlerDef, battlerAtk, &effectiveness, FALSE) >= gBattleMons[battlerAtk].hp)
         return TRUE;
 
     return FALSE;
@@ -3243,11 +3229,7 @@
         battleMons[i] = gBattleMons[i];
 
     PokemonToBattleMon(mon, &gBattleMons[battlerAtk]);
-<<<<<<< HEAD
-    dmg = AI_CalcDamage(move, battlerAtk, battlerDef, FALSE);
-=======
-    dmg = AI_CalcDamage(move, battlerAtk, battlerDef, &effectiveness);
->>>>>>> 61f2011b
+    dmg = AI_CalcDamage(move, battlerAtk, battlerDef, &effectiveness, FALSE);
 
     for (i = 0; i < MAX_BATTLERS_COUNT; i++)
         gBattleMons[i] = battleMons[i];
@@ -3639,6 +3621,8 @@
     
     if (IsViableZMove(battlerAtk, chosenMove))
     {
+        u8 effectiveness;
+        
         #ifdef POKEMON_EXPANSION
         if (gBattleMons[battlerDef].ability == ABILITY_DISGUISE && gBattleMons[battlerDef].species == SPECIES_MIMIKYU)
             return FALSE; // Don't waste a Z-Move busting disguise
@@ -3651,7 +3635,7 @@
         else if (!IS_MOVE_STATUS(chosenMove) && IS_MOVE_STATUS(gBattleStruct->zmove.chosenZMove))
             return FALSE;
         
-        if (!IS_MOVE_STATUS(chosenMove) && AI_CalcDamage(chosenMove, battlerAtk, battlerDef, FALSE) >= gBattleMons[battlerDef].hp)
+        if (!IS_MOVE_STATUS(chosenMove) && AI_CalcDamage(chosenMove, battlerAtk, battlerDef, &effectiveness, FALSE) >= gBattleMons[battlerDef].hp)
             return FALSE;   // don't waste damaging z move if can otherwise faint target
         
         return TRUE;
