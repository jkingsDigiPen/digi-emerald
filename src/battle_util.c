#include "global.h"
#include "battle.h"
#include "battle_anim.h"
#include "battle_arena.h"
#include "battle_pyramid.h"
#include "battle_util.h"
#include "battle_controllers.h"
#include "battle_interface.h"
#include "battle_setup.h"
#include "party_menu.h"
#include "pokemon.h"
#include "international_string_util.h"
#include "item.h"
#include "util.h"
#include "battle_scripts.h"
#include "random.h"
#include "text.h"
#include "safari_zone.h"
#include "sound.h"
#include "sprite.h"
#include "string_util.h"
#include "task.h"
#include "trig.h"
#include "window.h"
#include "battle_message.h"
#include "battle_ai_script_commands.h"
#include "event_data.h"
#include "link.h"
#include "malloc.h"
#include "berry.h"
#include "pokedex.h"
#include "mail.h"
#include "field_weather.h"
#include "constants/abilities.h"
#include "constants/battle_anim.h"
#include "constants/battle_config.h"
#include "constants/battle_move_effects.h"
#include "constants/battle_script_commands.h"
#include "constants/battle_string_ids.h"
#include "constants/hold_effects.h"
#include "constants/items.h"
#include "constants/moves.h"
#include "constants/songs.h"
#include "constants/species.h"
#include "constants/trainers.h"
#include "constants/weather.h"

/*
NOTE: The data and functions in this file up until (but not including) sSoundMovesTable
are actually part of battle_main.c. They needed to be moved to this file in order to
match the ROM; this is also why sSoundMovesTable's declaration is in the middle of
functions instead of at the top of the file with the other declarations.
*/

static bool32 TryRemoveScreens(u8 battler);
static bool32 IsUnnerveAbilityOnOpposingSide(u8 battlerId);

extern const u8 *const gBattleScriptsForMoveEffects[];
extern const u8 *const gBattlescriptsForBallThrow[];
extern const u8 *const gBattlescriptsForRunningByItem[];
extern const u8 *const gBattlescriptsForUsingItem[];
extern const u8 *const gBattlescriptsForSafariActions[];

static const u8 sPkblToEscapeFactor[][3] = {{0, 0, 0}, {3, 5, 0}, {2, 3, 0}, {1, 2, 0}, {1, 1, 0}};
static const u8 sGoNearCounterToCatchFactor[] = {4, 3, 2, 1};
static const u8 sGoNearCounterToEscapeFactor[] = {4, 4, 4, 4};

void HandleAction_UseMove(void)
{
    u32 i, side, moveType, var = 4;

    gBattlerAttacker = gBattlerByTurnOrder[gCurrentTurnActionNumber];
    if (gBattleStruct->field_91 & gBitTable[gBattlerAttacker] || !IsBattlerAlive(gBattlerAttacker))
    {
        gCurrentActionFuncId = B_ACTION_FINISHED;
        return;
    }

    gIsCriticalHit = FALSE;
    gBattleStruct->atkCancellerTracker = 0;
    gMoveResultFlags = 0;
    gMultiHitCounter = 0;
    gBattleCommunication[6] = 0;
    gBattleScripting.savedMoveEffect = 0;
    gCurrMovePos = gChosenMovePos = *(gBattleStruct->chosenMovePositions + gBattlerAttacker);

    // choose move
    if (gProtectStructs[gBattlerAttacker].noValidMoves)
    {
        gProtectStructs[gBattlerAttacker].noValidMoves = 0;
        gCurrentMove = gChosenMove = MOVE_STRUGGLE;
        gHitMarker |= HITMARKER_NO_PPDEDUCT;
        *(gBattleStruct->moveTarget + gBattlerAttacker) = GetMoveTarget(MOVE_STRUGGLE, 0);
    }
    else if (gBattleMons[gBattlerAttacker].status2 & STATUS2_MULTIPLETURNS || gBattleMons[gBattlerAttacker].status2 & STATUS2_RECHARGE)
    {
        gCurrentMove = gChosenMove = gLockedMoves[gBattlerAttacker];
    }
    // encore forces you to use the same move
    else if (gDisableStructs[gBattlerAttacker].encoredMove != MOVE_NONE
             && gDisableStructs[gBattlerAttacker].encoredMove == gBattleMons[gBattlerAttacker].moves[gDisableStructs[gBattlerAttacker].encoredMovePos])
    {
        gCurrentMove = gChosenMove = gDisableStructs[gBattlerAttacker].encoredMove;
        gCurrMovePos = gChosenMovePos = gDisableStructs[gBattlerAttacker].encoredMovePos;
        *(gBattleStruct->moveTarget + gBattlerAttacker) = GetMoveTarget(gCurrentMove, 0);
    }
    // check if the encored move wasn't overwritten
    else if (gDisableStructs[gBattlerAttacker].encoredMove != MOVE_NONE
             && gDisableStructs[gBattlerAttacker].encoredMove != gBattleMons[gBattlerAttacker].moves[gDisableStructs[gBattlerAttacker].encoredMovePos])
    {
        gCurrMovePos = gChosenMovePos = gDisableStructs[gBattlerAttacker].encoredMovePos;
        gCurrentMove = gChosenMove = gBattleMons[gBattlerAttacker].moves[gCurrMovePos];
        gDisableStructs[gBattlerAttacker].encoredMove = MOVE_NONE;
        gDisableStructs[gBattlerAttacker].encoredMovePos = 0;
        gDisableStructs[gBattlerAttacker].encoreTimer = 0;
        *(gBattleStruct->moveTarget + gBattlerAttacker) = GetMoveTarget(gCurrentMove, 0);
    }
    else if (gBattleMons[gBattlerAttacker].moves[gCurrMovePos] != gChosenMoveByBattler[gBattlerAttacker])
    {
        gCurrentMove = gChosenMove = gBattleMons[gBattlerAttacker].moves[gCurrMovePos];
        *(gBattleStruct->moveTarget + gBattlerAttacker) = GetMoveTarget(gCurrentMove, 0);
    }
    else
    {
        gCurrentMove = gChosenMove = gBattleMons[gBattlerAttacker].moves[gCurrMovePos];
    }

    if (gBattleMons[gBattlerAttacker].hp != 0)
    {
        if (GetBattlerSide(gBattlerAttacker) == B_SIDE_PLAYER)
            gBattleResults.lastUsedMovePlayer = gCurrentMove;
        else
            gBattleResults.lastUsedMoveOpponent = gCurrentMove;
    }

    // Set dynamic move type.
    SetTypeBeforeUsingMove(gChosenMove, gBattlerAttacker);
    GET_MOVE_TYPE(gChosenMove, moveType);

    // choose target
    side = GetBattlerSide(gBattlerAttacker) ^ BIT_SIDE;
    if (gSideTimers[side].followmeTimer != 0
        && gBattleMoves[gCurrentMove].target == MOVE_TARGET_SELECTED
        && GetBattlerSide(gBattlerAttacker) != GetBattlerSide(gSideTimers[side].followmeTarget)
        && gBattleMons[gSideTimers[side].followmeTarget].hp != 0
        && (GetBattlerAbility(gBattlerAttacker) != ABILITY_PROPELLER_TAIL
            || GetBattlerAbility(gBattlerAttacker) != ABILITY_STALWART))
    {
        gBattlerTarget = gSideTimers[side].followmeTarget;
    }
    else if ((gBattleTypeFlags & BATTLE_TYPE_DOUBLE)
             && gSideTimers[side].followmeTimer == 0
             && (gBattleMoves[gCurrentMove].power != 0 || gBattleMoves[gCurrentMove].target != MOVE_TARGET_USER)
             && ((gBattleMons[*(gBattleStruct->moveTarget + gBattlerAttacker)].ability != ABILITY_LIGHTNING_ROD && moveType == TYPE_ELECTRIC)
                 || (gBattleMons[*(gBattleStruct->moveTarget + gBattlerAttacker)].ability != ABILITY_STORM_DRAIN && moveType == TYPE_WATER)
                )
             )
    {
        side = GetBattlerSide(gBattlerAttacker);
        for (gActiveBattler = 0; gActiveBattler < gBattlersCount; gActiveBattler++)
        {
            if (side != GetBattlerSide(gActiveBattler)
                && *(gBattleStruct->moveTarget + gBattlerAttacker) != gActiveBattler
                && ((GetBattlerAbility(gActiveBattler) == ABILITY_LIGHTNING_ROD && moveType == TYPE_ELECTRIC)
                    || (GetBattlerAbility(gActiveBattler) == ABILITY_STORM_DRAIN && moveType == TYPE_WATER))
                && GetBattlerTurnOrderNum(gActiveBattler) < var
                && (GetBattlerAbility(gBattlerAttacker) != ABILITY_PROPELLER_TAIL
                    || GetBattlerAbility(gBattlerAttacker) != ABILITY_STALWART))
            {
                var = GetBattlerTurnOrderNum(gActiveBattler);
            }
        }
        if (var == 4)
        {
            if (gBattleMoves[gChosenMove].target & MOVE_TARGET_RANDOM)
            {
                if (GetBattlerSide(gBattlerAttacker) == B_SIDE_PLAYER)
                {
                    if (Random() & 1)
                        gBattlerTarget = GetBattlerAtPosition(B_POSITION_OPPONENT_LEFT);
                    else
                        gBattlerTarget = GetBattlerAtPosition(B_POSITION_OPPONENT_RIGHT);
                }
                else
                {
                    if (Random() & 1)
                        gBattlerTarget = GetBattlerAtPosition(B_POSITION_PLAYER_LEFT);
                    else
                        gBattlerTarget = GetBattlerAtPosition(B_POSITION_PLAYER_RIGHT);
                }
            }
            else if (gBattleMoves[gChosenMove].target & MOVE_TARGET_FOES_AND_ALLY)
            {
                for (gBattlerTarget = 0; gBattlerTarget < gBattlersCount; gBattlerTarget++)
                {
                    if (gBattlerTarget == gBattlerAttacker)
                        continue;
                    if (IsBattlerAlive(gBattlerTarget))
                        break;
                }
            }
            else
            {
                gBattlerTarget = *(gBattleStruct->moveTarget + gBattlerAttacker);
            }

            if (!IsBattlerAlive(gBattlerTarget))
            {
                if (GetBattlerSide(gBattlerAttacker) != GetBattlerSide(gBattlerTarget))
                {
                    gBattlerTarget = GetBattlerAtPosition(GetBattlerPosition(gBattlerTarget) ^ BIT_FLANK);
                }
                else
                {
                    gBattlerTarget = GetBattlerAtPosition(GetBattlerPosition(gBattlerAttacker) ^ BIT_SIDE);
                    if (!IsBattlerAlive(gBattlerTarget))
                        gBattlerTarget = GetBattlerAtPosition(GetBattlerPosition(gBattlerTarget) ^ BIT_FLANK);
                }
            }
        }
        else
        {
            gActiveBattler = gBattlerByTurnOrder[var];
            RecordAbilityBattle(gActiveBattler, gBattleMons[gActiveBattler].ability);
            if (gBattleMons[gActiveBattler].ability == ABILITY_LIGHTNING_ROD)
                gSpecialStatuses[gActiveBattler].lightningRodRedirected = 1;
            else if (gBattleMons[gActiveBattler].ability == ABILITY_STORM_DRAIN)
                gSpecialStatuses[gActiveBattler].stormDrainRedirected = 1;
            gBattlerTarget = gActiveBattler;
        }
    }
    else if (gBattleTypeFlags & BATTLE_TYPE_DOUBLE
             && gBattleMoves[gChosenMove].target & MOVE_TARGET_RANDOM)
    {
        if (GetBattlerSide(gBattlerAttacker) == B_SIDE_PLAYER)
        {
            if (Random() & 1)
                gBattlerTarget = GetBattlerAtPosition(B_POSITION_OPPONENT_LEFT);
            else
                gBattlerTarget = GetBattlerAtPosition(B_POSITION_OPPONENT_RIGHT);
        }
        else
        {
            if (Random() & 1)
                gBattlerTarget = GetBattlerAtPosition(B_POSITION_PLAYER_LEFT);
            else
                gBattlerTarget = GetBattlerAtPosition(B_POSITION_PLAYER_RIGHT);
        }

        if (gAbsentBattlerFlags & gBitTable[gBattlerTarget]
            && GetBattlerSide(gBattlerAttacker) != GetBattlerSide(gBattlerTarget))
        {
            gBattlerTarget = GetBattlerAtPosition(GetBattlerPosition(gBattlerTarget) ^ BIT_FLANK);
        }
    }
    else if (gBattleMoves[gChosenMove].target == MOVE_TARGET_ALLY)
    {
        if (IsBattlerAlive(BATTLE_PARTNER(gBattlerAttacker)))
            gBattlerTarget = BATTLE_PARTNER(gBattlerAttacker);
        else
            gBattlerTarget = gBattlerAttacker;
    }
    else if (gBattleTypeFlags & BATTLE_TYPE_DOUBLE
             && gBattleMoves[gChosenMove].target == MOVE_TARGET_FOES_AND_ALLY)
    {
        for (gBattlerTarget = 0; gBattlerTarget < gBattlersCount; gBattlerTarget++)
        {
            if (gBattlerTarget == gBattlerAttacker)
                continue;
            if (IsBattlerAlive(gBattlerTarget))
                break;
        }
    }
    else
    {
        gBattlerTarget = *(gBattleStruct->moveTarget + gBattlerAttacker);
        if (!IsBattlerAlive(gBattlerTarget))
        {
            if (GetBattlerSide(gBattlerAttacker) != GetBattlerSide(gBattlerTarget))
            {
                gBattlerTarget = GetBattlerAtPosition(GetBattlerPosition(gBattlerTarget) ^ BIT_FLANK);
            }
            else
            {
                gBattlerTarget = GetBattlerAtPosition(GetBattlerPosition(gBattlerAttacker) ^ BIT_SIDE);
                if (!IsBattlerAlive(gBattlerTarget))
                    gBattlerTarget = GetBattlerAtPosition(GetBattlerPosition(gBattlerTarget) ^ BIT_FLANK);
            }
        }
    }

    // Choose battlescript.
    if (gBattleTypeFlags & BATTLE_TYPE_PALACE
        && gProtectStructs[gBattlerAttacker].palaceUnableToUseMove)
    {
        if (gBattleMons[gBattlerAttacker].hp == 0)
        {
            gCurrentActionFuncId = B_ACTION_FINISHED;
            return;
        }
        else if (gPalaceSelectionBattleScripts[gBattlerAttacker] != NULL)
        {
            gBattleCommunication[MULTISTRING_CHOOSER] = 4;
            gBattlescriptCurrInstr = gPalaceSelectionBattleScripts[gBattlerAttacker];
            gPalaceSelectionBattleScripts[gBattlerAttacker] = NULL;
        }
        else
        {
            gBattleCommunication[MULTISTRING_CHOOSER] = 4;
            gBattlescriptCurrInstr = BattleScript_MoveUsedLoafingAround;
        }
    }
    else
    {
        gBattlescriptCurrInstr = gBattleScriptsForMoveEffects[gBattleMoves[gCurrentMove].effect];
    }

    if (gBattleTypeFlags & BATTLE_TYPE_ARENA)
        BattleArena_AddMindPoints(gBattlerAttacker);

    // Record HP of each battler
    for (i = 0; i < MAX_BATTLERS_COUNT; i++)
        gBattleStruct->hpBefore[i] = gBattleMons[i].hp;

    gCurrentActionFuncId = B_ACTION_EXEC_SCRIPT;
}

void HandleAction_Switch(void)
{
    gBattlerAttacker = gBattlerByTurnOrder[gCurrentTurnActionNumber];
    gBattle_BG0_X = 0;
    gBattle_BG0_Y = 0;
    gActionSelectionCursor[gBattlerAttacker] = 0;
    gMoveSelectionCursor[gBattlerAttacker] = 0;

    PREPARE_MON_NICK_BUFFER(gBattleTextBuff1, gBattlerAttacker, *(gBattleStruct->field_58 + gBattlerAttacker))

    gBattleScripting.battler = gBattlerAttacker;
    gBattlescriptCurrInstr = BattleScript_ActionSwitch;
    gCurrentActionFuncId = B_ACTION_EXEC_SCRIPT;

    if (gBattleResults.playerSwitchesCounter < 255)
        gBattleResults.playerSwitchesCounter++;

    UndoFormChange(gBattlerPartyIndexes[gBattlerAttacker], GetBattlerSide(gBattlerAttacker));
}

void HandleAction_UseItem(void)
{
    gBattlerAttacker = gBattlerTarget = gBattlerByTurnOrder[gCurrentTurnActionNumber];
    gBattle_BG0_X = 0;
    gBattle_BG0_Y = 0;
    ClearFuryCutterDestinyBondGrudge(gBattlerAttacker);

    gLastUsedItem = gBattleResources->bufferB[gBattlerAttacker][1] | (gBattleResources->bufferB[gBattlerAttacker][2] << 8);

    if (gLastUsedItem <= LAST_BALL) // is ball
    {
        gBattlescriptCurrInstr = gBattlescriptsForBallThrow[gLastUsedItem];
    }
    else if (gLastUsedItem == ITEM_POKE_DOLL || gLastUsedItem == ITEM_FLUFFY_TAIL)
    {
        gBattlescriptCurrInstr = gBattlescriptsForRunningByItem[0];
    }
    else if (GetBattlerSide(gBattlerAttacker) == B_SIDE_PLAYER)
    {
        gBattlescriptCurrInstr = gBattlescriptsForUsingItem[0];
    }
    else
    {
        gBattleScripting.battler = gBattlerAttacker;

        switch (*(gBattleStruct->AI_itemType + (gBattlerAttacker >> 1)))
        {
        case AI_ITEM_FULL_RESTORE:
        case AI_ITEM_HEAL_HP:
            break;
        case AI_ITEM_CURE_CONDITION:
            gBattleCommunication[MULTISTRING_CHOOSER] = 0;
            if (*(gBattleStruct->AI_itemFlags + gBattlerAttacker / 2) & 1)
            {
                if (*(gBattleStruct->AI_itemFlags + gBattlerAttacker / 2) & 0x3E)
                    gBattleCommunication[MULTISTRING_CHOOSER] = 5;
            }
            else
            {
                while (!(*(gBattleStruct->AI_itemFlags + gBattlerAttacker / 2) & 1))
                {
                    *(gBattleStruct->AI_itemFlags + gBattlerAttacker / 2) >>= 1;
                    gBattleCommunication[MULTISTRING_CHOOSER]++;
                }
            }
            break;
        case AI_ITEM_X_STAT:
            gBattleCommunication[MULTISTRING_CHOOSER] = 4;
            if (*(gBattleStruct->AI_itemFlags + (gBattlerAttacker >> 1)) & 0x80)
            {
                gBattleCommunication[MULTISTRING_CHOOSER] = 5;
            }
            else
            {
                PREPARE_STAT_BUFFER(gBattleTextBuff1, STAT_ATK)
                PREPARE_STRING_BUFFER(gBattleTextBuff2, CHAR_X)

                while (!((*(gBattleStruct->AI_itemFlags + (gBattlerAttacker >> 1))) & 1))
                {
                    *(gBattleStruct->AI_itemFlags + gBattlerAttacker / 2) >>= 1;
                    gBattleTextBuff1[2]++;
                }

                gBattleScripting.animArg1 = gBattleTextBuff1[2] + 14;
                gBattleScripting.animArg2 = 0;
            }
            break;
        case AI_ITEM_GUARD_SPECS:
            if (gBattleTypeFlags & BATTLE_TYPE_DOUBLE)
                gBattleCommunication[MULTISTRING_CHOOSER] = 2;
            else
                gBattleCommunication[MULTISTRING_CHOOSER] = 0;
            break;
        }

        gBattlescriptCurrInstr = gBattlescriptsForUsingItem[*(gBattleStruct->AI_itemType + gBattlerAttacker / 2)];
    }
    gCurrentActionFuncId = B_ACTION_EXEC_SCRIPT;
}

bool8 TryRunFromBattle(u8 battler)
{
    bool8 effect = FALSE;
    u8 holdEffect;
    u8 pyramidMultiplier;
    u8 speedVar;

    if (gBattleMons[battler].item == ITEM_ENIGMA_BERRY)
        holdEffect = gEnigmaBerries[battler].holdEffect;
    else
        holdEffect = ItemId_GetHoldEffect(gBattleMons[battler].item);

    gPotentialItemEffectBattler = battler;

    if (holdEffect == HOLD_EFFECT_CAN_ALWAYS_RUN)
    {
        gLastUsedItem = gBattleMons[battler].item;
        gProtectStructs[battler].fleeFlag = 1;
        effect++;
    }
    else if (gBattleMons[battler].ability == ABILITY_RUN_AWAY)
    {
        if (InBattlePyramid())
        {
            gBattleStruct->runTries++;
            pyramidMultiplier = GetPyramidRunMultiplier();
            speedVar = (gBattleMons[battler].speed * pyramidMultiplier) / (gBattleMons[BATTLE_OPPOSITE(battler)].speed) + (gBattleStruct->runTries * 30);
            if (speedVar > (Random() & 0xFF))
            {
                gLastUsedAbility = ABILITY_RUN_AWAY;
                gProtectStructs[battler].fleeFlag = 2;
                effect++;
            }
        }
        else
        {
            gLastUsedAbility = ABILITY_RUN_AWAY;
            gProtectStructs[battler].fleeFlag = 2;
            effect++;
        }
    }
    else if (gBattleTypeFlags & (BATTLE_TYPE_FRONTIER | BATTLE_TYPE_TRAINER_HILL) && gBattleTypeFlags & BATTLE_TYPE_TRAINER)
    {
        effect++;
    }
    else
    {
        u8 runningFromBattler = BATTLE_OPPOSITE(battler);
        if (!IsBattlerAlive(runningFromBattler))
            runningFromBattler |= BIT_FLANK;

        if (InBattlePyramid())
        {
            pyramidMultiplier = GetPyramidRunMultiplier();
            speedVar = (gBattleMons[battler].speed * pyramidMultiplier) / (gBattleMons[runningFromBattler].speed) + (gBattleStruct->runTries * 30);
            if (speedVar > (Random() & 0xFF))
                effect++;
        }
        else if (gBattleMons[battler].speed < gBattleMons[runningFromBattler].speed)
        {
            speedVar = (gBattleMons[battler].speed * 128) / (gBattleMons[runningFromBattler].speed) + (gBattleStruct->runTries * 30);
            if (speedVar > (Random() & 0xFF))
                effect++;
        }
        else // same speed or faster
        {
            effect++;
        }

        gBattleStruct->runTries++;
    }

    if (effect)
    {
        gCurrentTurnActionNumber = gBattlersCount;
        gBattleOutcome = B_OUTCOME_RAN;
    }

    return effect;
}

void HandleAction_Run(void)
{
    gBattlerAttacker = gBattlerByTurnOrder[gCurrentTurnActionNumber];

    if (gBattleTypeFlags & (BATTLE_TYPE_LINK | BATTLE_TYPE_RECORDED_LINK))
    {
        gCurrentTurnActionNumber = gBattlersCount;

        for (gActiveBattler = 0; gActiveBattler < gBattlersCount; gActiveBattler++)
        {
            if (GetBattlerSide(gActiveBattler) == B_SIDE_PLAYER)
            {
                if (gChosenActionByBattler[gActiveBattler] == B_ACTION_RUN)
                    gBattleOutcome |= B_OUTCOME_LOST;
            }
            else
            {
                if (gChosenActionByBattler[gActiveBattler] == B_ACTION_RUN)
                    gBattleOutcome |= B_OUTCOME_WON;
            }
        }

        gBattleOutcome |= B_OUTCOME_LINK_BATTLE_RAN;
        gSaveBlock2Ptr->frontier.disableRecordBattle = TRUE;
    }
    else
    {
        if (GetBattlerSide(gBattlerAttacker) == B_SIDE_PLAYER)
        {
            if (!TryRunFromBattle(gBattlerAttacker)) // failed to run away
            {
                ClearFuryCutterDestinyBondGrudge(gBattlerAttacker);
                gBattleCommunication[MULTISTRING_CHOOSER] = 3;
                gBattlescriptCurrInstr = BattleScript_PrintFailedToRunString;
                gCurrentActionFuncId = B_ACTION_EXEC_SCRIPT;
            }
        }
        else
        {
            if (!CanBattlerEscape(gBattlerAttacker))
            {
                gBattleCommunication[MULTISTRING_CHOOSER] = 4;
                gBattlescriptCurrInstr = BattleScript_PrintFailedToRunString;
                gCurrentActionFuncId = B_ACTION_EXEC_SCRIPT;
            }
            else
            {
                gCurrentTurnActionNumber = gBattlersCount;
                gBattleOutcome = B_OUTCOME_MON_FLED;
            }
        }
    }
}

void HandleAction_WatchesCarefully(void)
{
    gBattlerAttacker = gBattlerByTurnOrder[gCurrentTurnActionNumber];
    gBattle_BG0_X = 0;
    gBattle_BG0_Y = 0;
    gBattlescriptCurrInstr = gBattlescriptsForSafariActions[0];
    gCurrentActionFuncId = B_ACTION_EXEC_SCRIPT;
}

void HandleAction_SafariZoneBallThrow(void)
{
    gBattlerAttacker = gBattlerByTurnOrder[gCurrentTurnActionNumber];
    gBattle_BG0_X = 0;
    gBattle_BG0_Y = 0;
    gNumSafariBalls--;
    gLastUsedItem = ITEM_SAFARI_BALL;
    gBattlescriptCurrInstr = gBattlescriptsForBallThrow[ITEM_SAFARI_BALL];
    gCurrentActionFuncId = B_ACTION_EXEC_SCRIPT;
}

void HandleAction_ThrowPokeblock(void)
{
    gBattlerAttacker = gBattlerByTurnOrder[gCurrentTurnActionNumber];
    gBattle_BG0_X = 0;
    gBattle_BG0_Y = 0;
    gBattleCommunication[MULTISTRING_CHOOSER] = gBattleResources->bufferB[gBattlerAttacker][1] - 1;
    gLastUsedItem = gBattleResources->bufferB[gBattlerAttacker][2];

    if (gBattleResults.pokeblockThrows < 0xFF)
        gBattleResults.pokeblockThrows++;
    if (gBattleStruct->safariPkblThrowCounter < 3)
        gBattleStruct->safariPkblThrowCounter++;
    if (gBattleStruct->safariEscapeFactor > 1)
    {
        // BUG: safariEscapeFactor can become 0 below. This causes the pokeblock throw glitch.
        #ifdef BUGFIX
        if (gBattleStruct->safariEscapeFactor <= sPkblToEscapeFactor[gBattleStruct->safariPkblThrowCounter][gBattleCommunication[MULTISTRING_CHOOSER]])
        #else
        if (gBattleStruct->safariEscapeFactor < sPkblToEscapeFactor[gBattleStruct->safariPkblThrowCounter][gBattleCommunication[MULTISTRING_CHOOSER]])
        #endif
            gBattleStruct->safariEscapeFactor = 1;
        else
            gBattleStruct->safariEscapeFactor -= sPkblToEscapeFactor[gBattleStruct->safariPkblThrowCounter][gBattleCommunication[MULTISTRING_CHOOSER]];
    }

    gBattlescriptCurrInstr = gBattlescriptsForSafariActions[2];
    gCurrentActionFuncId = B_ACTION_EXEC_SCRIPT;
}

void HandleAction_GoNear(void)
{
    gBattlerAttacker = gBattlerByTurnOrder[gCurrentTurnActionNumber];
    gBattle_BG0_X = 0;
    gBattle_BG0_Y = 0;

    gBattleStruct->safariCatchFactor += sGoNearCounterToCatchFactor[gBattleStruct->safariGoNearCounter];
    if (gBattleStruct->safariCatchFactor > 20)
        gBattleStruct->safariCatchFactor = 20;

    gBattleStruct->safariEscapeFactor += sGoNearCounterToEscapeFactor[gBattleStruct->safariGoNearCounter];
    if (gBattleStruct->safariEscapeFactor > 20)
        gBattleStruct->safariEscapeFactor = 20;

    if (gBattleStruct->safariGoNearCounter < 3)
    {
        gBattleStruct->safariGoNearCounter++;
        gBattleCommunication[MULTISTRING_CHOOSER] = 0;
    }
    else
    {
        gBattleCommunication[MULTISTRING_CHOOSER] = 1; // Can't get closer.
    }
    gBattlescriptCurrInstr = gBattlescriptsForSafariActions[1];
    gCurrentActionFuncId = B_ACTION_EXEC_SCRIPT;
}

void HandleAction_SafariZoneRun(void)
{
    gBattlerAttacker = gBattlerByTurnOrder[gCurrentTurnActionNumber];
    PlaySE(SE_FLEE);
    gCurrentTurnActionNumber = gBattlersCount;
    gBattleOutcome = B_OUTCOME_RAN;
}

void HandleAction_WallyBallThrow(void)
{
    gBattlerAttacker = gBattlerByTurnOrder[gCurrentTurnActionNumber];
    gBattle_BG0_X = 0;
    gBattle_BG0_Y = 0;

    PREPARE_MON_NICK_BUFFER(gBattleTextBuff1, gBattlerAttacker, gBattlerPartyIndexes[gBattlerAttacker])

    gBattlescriptCurrInstr = gBattlescriptsForSafariActions[3];
    gCurrentActionFuncId = B_ACTION_EXEC_SCRIPT;
    gActionsByTurnOrder[1] = B_ACTION_FINISHED;
}

void HandleAction_TryFinish(void)
{
    if (!HandleFaintedMonActions())
    {
        gBattleStruct->faintedActionsState = 0;
        gCurrentActionFuncId = B_ACTION_FINISHED;
    }
}

void HandleAction_NothingIsFainted(void)
{
    gCurrentTurnActionNumber++;
    gCurrentActionFuncId = gActionsByTurnOrder[gCurrentTurnActionNumber];
    gHitMarker &= ~(HITMARKER_DESTINYBOND | HITMARKER_IGNORE_SUBSTITUTE | HITMARKER_ATTACKSTRING_PRINTED
                    | HITMARKER_NO_PPDEDUCT | HITMARKER_IGNORE_SAFEGUARD | HITMARKER_x100000
                    | HITMARKER_OBEYS | HITMARKER_x10 | HITMARKER_SYNCHRONISE_EFFECT
                    | HITMARKER_CHARGING | HITMARKER_x4000000);
}

void HandleAction_ActionFinished(void)
{
    *(gBattleStruct->monToSwitchIntoId + gBattlerByTurnOrder[gCurrentTurnActionNumber]) = 6;
    gCurrentTurnActionNumber++;
    gCurrentActionFuncId = gActionsByTurnOrder[gCurrentTurnActionNumber];
    SpecialStatusesClear();
    gHitMarker &= ~(HITMARKER_DESTINYBOND | HITMARKER_IGNORE_SUBSTITUTE | HITMARKER_ATTACKSTRING_PRINTED
                    | HITMARKER_NO_PPDEDUCT | HITMARKER_IGNORE_SAFEGUARD | HITMARKER_x100000
                    | HITMARKER_OBEYS | HITMARKER_x10 | HITMARKER_SYNCHRONISE_EFFECT
                    | HITMARKER_CHARGING | HITMARKER_x4000000);

    gCurrentMove = 0;
    gBattleMoveDamage = 0;
    gMoveResultFlags = 0;
    gBattleScripting.animTurn = 0;
    gBattleScripting.animTargetsHit = 0;
    gLastLandedMoves[gBattlerAttacker] = 0;
    gLastHitByType[gBattlerAttacker] = 0;
    gBattleStruct->dynamicMoveType = 0;
    gBattleScripting.moveendState = 0;
    gBattleScripting.moveendState = 0;
    gBattleCommunication[3] = 0;
    gBattleCommunication[4] = 0;
    gBattleScripting.multihitMoveEffect = 0;
    gBattleResources->battleScriptsStack->size = 0;
}

// rom const data

static const u8 sAbilitiesAffectedByMoldBreaker[] =
{
    [ABILITY_BATTLE_ARMOR] = 1,
    [ABILITY_CLEAR_BODY] = 1,
    [ABILITY_DAMP] = 1,
    [ABILITY_DRY_SKIN] = 1,
    [ABILITY_FILTER] = 1,
    [ABILITY_FLASH_FIRE] = 1,
    [ABILITY_FLOWER_GIFT] = 1,
    [ABILITY_HEATPROOF] = 1,
    [ABILITY_HYPER_CUTTER] = 1,
    [ABILITY_IMMUNITY] = 1,
    [ABILITY_INNER_FOCUS] = 1,
    [ABILITY_INSOMNIA] = 1,
    [ABILITY_KEEN_EYE] = 1,
    [ABILITY_LEAF_GUARD] = 1,
    [ABILITY_LEVITATE] = 1,
    [ABILITY_LIGHTNING_ROD] = 1,
    [ABILITY_LIMBER] = 1,
    [ABILITY_MAGMA_ARMOR] = 1,
    [ABILITY_MARVEL_SCALE] = 1,
    [ABILITY_MOTOR_DRIVE] = 1,
    [ABILITY_OBLIVIOUS] = 1,
    [ABILITY_OWN_TEMPO] = 1,
    [ABILITY_SAND_VEIL] = 1,
    [ABILITY_SHELL_ARMOR] = 1,
    [ABILITY_SHIELD_DUST] = 1,
    [ABILITY_SIMPLE] = 1,
    [ABILITY_SNOW_CLOAK] = 1,
    [ABILITY_SOLID_ROCK] = 1,
    [ABILITY_SOUNDPROOF] = 1,
    [ABILITY_STICKY_HOLD] = 1,
    [ABILITY_STORM_DRAIN] = 1,
    [ABILITY_STURDY] = 1,
    [ABILITY_SUCTION_CUPS] = 1,
    [ABILITY_TANGLED_FEET] = 1,
    [ABILITY_THICK_FAT] = 1,
    [ABILITY_UNAWARE] = 1,
    [ABILITY_VITAL_SPIRIT] = 1,
    [ABILITY_VOLT_ABSORB] = 1,
    [ABILITY_WATER_ABSORB] = 1,
    [ABILITY_WATER_VEIL] = 1,
    [ABILITY_WHITE_SMOKE] = 1,
    [ABILITY_WONDER_GUARD] = 1,
    [ABILITY_BIG_PECKS] = 1,
    [ABILITY_CONTRARY] = 1,
    [ABILITY_FRIEND_GUARD] = 1,
    [ABILITY_HEAVY_METAL] = 1,
    [ABILITY_LIGHT_METAL] = 1,
    [ABILITY_MAGIC_BOUNCE] = 1,
    [ABILITY_MULTISCALE] = 1,
    [ABILITY_SAP_SIPPER] = 1,
    [ABILITY_TELEPATHY] = 1,
    [ABILITY_WONDER_SKIN] = 1,
    [ABILITY_AROMA_VEIL] = 1,
    [ABILITY_BULLETPROOF] = 1,
    [ABILITY_FLOWER_VEIL] = 1,
    [ABILITY_FUR_COAT] = 1,
    [ABILITY_OVERCOAT] = 1,
    [ABILITY_SWEET_VEIL] = 1,
    [ABILITY_DAZZLING] = 1,
    [ABILITY_DISGUISE] = 1,
    [ABILITY_FLUFFY] = 1,
    [ABILITY_QUEENLY_MAJESTY] = 1,
    [ABILITY_WATER_BUBBLE] = 1,
};

static const u8 sAbilitiesNotTraced[ABILITIES_COUNT] =
{
    [ABILITY_AS_ONE_ICE_RIDER] = 1,
    [ABILITY_AS_ONE_SHADOW_RIDER] = 1,
    [ABILITY_BATTLE_BOND] = 1,
    [ABILITY_COMATOSE] = 1,
    [ABILITY_DISGUISE] = 1,
    [ABILITY_FLOWER_GIFT] = 1,
    [ABILITY_FORECAST] = 1,
    [ABILITY_GULP_MISSILE] = 1,
    [ABILITY_HUNGER_SWITCH] = 1,
    [ABILITY_ICE_FACE] = 1,
    [ABILITY_ILLUSION] = 1,
    [ABILITY_IMPOSTER] = 1,
    [ABILITY_MULTITYPE] = 1,
    [ABILITY_NEUTRALIZING_GAS] = 1,
    [ABILITY_NONE] = 1,
    [ABILITY_POWER_CONSTRUCT] = 1,
    [ABILITY_POWER_OF_ALCHEMY] = 1,
    [ABILITY_RECEIVER] = 1,
    [ABILITY_RKS_SYSTEM] = 1,
    [ABILITY_SCHOOLING] = 1,
    [ABILITY_SHIELDS_DOWN] = 1,
    [ABILITY_STANCE_CHANGE] = 1,
    [ABILITY_TRACE] = 1,
    [ABILITY_ZEN_MODE] = 1,
};

static const u8 sHoldEffectToType[][2] =
{
    {HOLD_EFFECT_BUG_POWER, TYPE_BUG},
    {HOLD_EFFECT_STEEL_POWER, TYPE_STEEL},
    {HOLD_EFFECT_GROUND_POWER, TYPE_GROUND},
    {HOLD_EFFECT_ROCK_POWER, TYPE_ROCK},
    {HOLD_EFFECT_GRASS_POWER, TYPE_GRASS},
    {HOLD_EFFECT_DARK_POWER, TYPE_DARK},
    {HOLD_EFFECT_FIGHTING_POWER, TYPE_FIGHTING},
    {HOLD_EFFECT_ELECTRIC_POWER, TYPE_ELECTRIC},
    {HOLD_EFFECT_WATER_POWER, TYPE_WATER},
    {HOLD_EFFECT_FLYING_POWER, TYPE_FLYING},
    {HOLD_EFFECT_POISON_POWER, TYPE_POISON},
    {HOLD_EFFECT_ICE_POWER, TYPE_ICE},
    {HOLD_EFFECT_GHOST_POWER, TYPE_GHOST},
    {HOLD_EFFECT_PSYCHIC_POWER, TYPE_PSYCHIC},
    {HOLD_EFFECT_FIRE_POWER, TYPE_FIRE},
    {HOLD_EFFECT_DRAGON_POWER, TYPE_DRAGON},
    {HOLD_EFFECT_NORMAL_POWER, TYPE_NORMAL},
    {HOLD_EFFECT_FAIRY_POWER, TYPE_FAIRY},
};

// percent in UQ_4_12 format
static const u16 sPercentToModifier[] =
{
    UQ_4_12(0.00), // 0
    UQ_4_12(0.01), // 1
    UQ_4_12(0.02), // 2
    UQ_4_12(0.03), // 3
    UQ_4_12(0.04), // 4
    UQ_4_12(0.05), // 5
    UQ_4_12(0.06), // 6
    UQ_4_12(0.07), // 7
    UQ_4_12(0.08), // 8
    UQ_4_12(0.09), // 9
    UQ_4_12(0.10), // 10
    UQ_4_12(0.11), // 11
    UQ_4_12(0.12), // 12
    UQ_4_12(0.13), // 13
    UQ_4_12(0.14), // 14
    UQ_4_12(0.15), // 15
    UQ_4_12(0.16), // 16
    UQ_4_12(0.17), // 17
    UQ_4_12(0.18), // 18
    UQ_4_12(0.19), // 19
    UQ_4_12(0.20), // 20
    UQ_4_12(0.21), // 21
    UQ_4_12(0.22), // 22
    UQ_4_12(0.23), // 23
    UQ_4_12(0.24), // 24
    UQ_4_12(0.25), // 25
    UQ_4_12(0.26), // 26
    UQ_4_12(0.27), // 27
    UQ_4_12(0.28), // 28
    UQ_4_12(0.29), // 29
    UQ_4_12(0.30), // 30
    UQ_4_12(0.31), // 31
    UQ_4_12(0.32), // 32
    UQ_4_12(0.33), // 33
    UQ_4_12(0.34), // 34
    UQ_4_12(0.35), // 35
    UQ_4_12(0.36), // 36
    UQ_4_12(0.37), // 37
    UQ_4_12(0.38), // 38
    UQ_4_12(0.39), // 39
    UQ_4_12(0.40), // 40
    UQ_4_12(0.41), // 41
    UQ_4_12(0.42), // 42
    UQ_4_12(0.43), // 43
    UQ_4_12(0.44), // 44
    UQ_4_12(0.45), // 45
    UQ_4_12(0.46), // 46
    UQ_4_12(0.47), // 47
    UQ_4_12(0.48), // 48
    UQ_4_12(0.49), // 49
    UQ_4_12(0.50), // 50
    UQ_4_12(0.51), // 51
    UQ_4_12(0.52), // 52
    UQ_4_12(0.53), // 53
    UQ_4_12(0.54), // 54
    UQ_4_12(0.55), // 55
    UQ_4_12(0.56), // 56
    UQ_4_12(0.57), // 57
    UQ_4_12(0.58), // 58
    UQ_4_12(0.59), // 59
    UQ_4_12(0.60), // 60
    UQ_4_12(0.61), // 61
    UQ_4_12(0.62), // 62
    UQ_4_12(0.63), // 63
    UQ_4_12(0.64), // 64
    UQ_4_12(0.65), // 65
    UQ_4_12(0.66), // 66
    UQ_4_12(0.67), // 67
    UQ_4_12(0.68), // 68
    UQ_4_12(0.69), // 69
    UQ_4_12(0.70), // 70
    UQ_4_12(0.71), // 71
    UQ_4_12(0.72), // 72
    UQ_4_12(0.73), // 73
    UQ_4_12(0.74), // 74
    UQ_4_12(0.75), // 75
    UQ_4_12(0.76), // 76
    UQ_4_12(0.77), // 77
    UQ_4_12(0.78), // 78
    UQ_4_12(0.79), // 79
    UQ_4_12(0.80), // 80
    UQ_4_12(0.81), // 81
    UQ_4_12(0.82), // 82
    UQ_4_12(0.83), // 83
    UQ_4_12(0.84), // 84
    UQ_4_12(0.85), // 85
    UQ_4_12(0.86), // 86
    UQ_4_12(0.87), // 87
    UQ_4_12(0.88), // 88
    UQ_4_12(0.89), // 89
    UQ_4_12(0.90), // 90
    UQ_4_12(0.91), // 91
    UQ_4_12(0.92), // 92
    UQ_4_12(0.93), // 93
    UQ_4_12(0.94), // 94
    UQ_4_12(0.95), // 95
    UQ_4_12(0.96), // 96
    UQ_4_12(0.97), // 97
    UQ_4_12(0.98), // 98
    UQ_4_12(0.99), // 99
    UQ_4_12(1.00), // 100
};

#define X UQ_4_12

static const u16 sTypeEffectivenessTable[NUMBER_OF_MON_TYPES][NUMBER_OF_MON_TYPES] =
{
//   normal  fight   flying  poison  ground  rock    bug     ghost   steel   mystery fire    water   grass  electric psychic ice     dragon  dark    fairy
    {X(1.0), X(1.0), X(1.0), X(1.0), X(1.0), X(0.5), X(1.0), X(0.0), X(0.5), X(1.0), X(1.0), X(1.0), X(1.0), X(1.0), X(1.0), X(1.0), X(1.0), X(1.0), X(1.0)}, // normal
    {X(2.0), X(1.0), X(0.5), X(0.5), X(1.0), X(2.0), X(0.5), X(0.0), X(2.0), X(1.0), X(1.0), X(1.0), X(1.0), X(1.0), X(0.5), X(2.0), X(1.0), X(2.0), X(0.5)}, // fight
    {X(1.0), X(2.0), X(1.0), X(1.0), X(1.0), X(0.5), X(2.0), X(1.0), X(0.5), X(1.0), X(1.0), X(1.0), X(2.0), X(0.5), X(1.0), X(1.0), X(1.0), X(1.0), X(1.0)}, // flying
    {X(1.0), X(1.0), X(1.0), X(0.5), X(0.5), X(0.5), X(1.0), X(0.5), X(0.0), X(1.0), X(1.0), X(1.0), X(2.0), X(1.0), X(1.0), X(1.0), X(1.0), X(1.0), X(2.0)}, // poison
    {X(1.0), X(1.0), X(0.0), X(2.0), X(1.0), X(2.0), X(0.5), X(1.0), X(2.0), X(1.0), X(2.0), X(1.0), X(0.5), X(2.0), X(1.0), X(1.0), X(1.0), X(1.0), X(1.0)}, // ground
    {X(1.0), X(0.5), X(2.0), X(1.0), X(0.5), X(1.0), X(2.0), X(1.0), X(0.5), X(1.0), X(2.0), X(1.0), X(1.0), X(1.0), X(1.0), X(2.0), X(1.0), X(1.0), X(1.0)}, // rock
    {X(1.0), X(0.5), X(0.5), X(0.5), X(1.0), X(1.0), X(1.0), X(0.5), X(0.5), X(1.0), X(0.5), X(1.0), X(2.0), X(1.0), X(2.0), X(1.0), X(1.0), X(2.0), X(0.5)}, // bug
    #if B_STEEL_RESISTANCES >= GEN_6
    {X(0.0), X(1.0), X(1.0), X(1.0), X(1.0), X(1.0), X(1.0), X(2.0), X(1.0), X(1.0), X(1.0), X(1.0), X(1.0), X(1.0), X(2.0), X(1.0), X(1.0), X(0.5), X(1.0)}, // ghost
    #else
    {X(0.0), X(1.0), X(1.0), X(1.0), X(1.0), X(1.0), X(1.0), X(2.0), X(0.5), X(1.0), X(1.0), X(1.0), X(1.0), X(1.0), X(2.0), X(1.0), X(1.0), X(0.5), X(1.0)}, // ghost
    #endif
    {X(1.0), X(1.0), X(1.0), X(1.0), X(1.0), X(2.0), X(1.0), X(1.0), X(0.5), X(1.0), X(0.5), X(0.5), X(1.0), X(0.5), X(1.0), X(2.0), X(1.0), X(1.0), X(2.0)}, // steel
    {X(1.0), X(1.0), X(1.0), X(1.0), X(1.0), X(1.0), X(1.0), X(1.0), X(1.0), X(1.0), X(1.0), X(1.0), X(1.0), X(1.0), X(1.0), X(1.0), X(1.0), X(1.0), X(1.0)}, // mystery
    {X(1.0), X(1.0), X(1.0), X(1.0), X(1.0), X(0.5), X(2.0), X(1.0), X(2.0), X(1.0), X(0.5), X(0.5), X(2.0), X(1.0), X(1.0), X(2.0), X(0.5), X(1.0), X(1.0)}, // fire
    {X(1.0), X(1.0), X(1.0), X(1.0), X(2.0), X(2.0), X(1.0), X(1.0), X(1.0), X(1.0), X(2.0), X(0.5), X(0.5), X(1.0), X(1.0), X(1.0), X(0.5), X(1.0), X(1.0)}, // water
    {X(1.0), X(1.0), X(0.5), X(0.5), X(2.0), X(2.0), X(0.5), X(1.0), X(0.5), X(1.0), X(0.5), X(2.0), X(0.5), X(1.0), X(1.0), X(1.0), X(0.5), X(1.0), X(1.0)}, // grass
    {X(1.0), X(1.0), X(2.0), X(1.0), X(0.0), X(1.0), X(1.0), X(1.0), X(1.0), X(1.0), X(1.0), X(2.0), X(0.5), X(0.5), X(1.0), X(1.0), X(0.5), X(1.0), X(1.0)}, // electric
    {X(1.0), X(2.0), X(1.0), X(2.0), X(1.0), X(1.0), X(1.0), X(1.0), X(0.5), X(1.0), X(1.0), X(1.0), X(1.0), X(1.0), X(0.5), X(1.0), X(1.0), X(0.0), X(1.0)}, // psychic
    {X(1.0), X(1.0), X(2.0), X(1.0), X(2.0), X(1.0), X(1.0), X(1.0), X(0.5), X(1.0), X(0.5), X(0.5), X(2.0), X(1.0), X(1.0), X(0.5), X(2.0), X(1.0), X(1.0)}, // ice
    {X(1.0), X(1.0), X(1.0), X(1.0), X(1.0), X(1.0), X(1.0), X(1.0), X(0.5), X(1.0), X(1.0), X(1.0), X(1.0), X(1.0), X(1.0), X(1.0), X(2.0), X(1.0), X(0.0)}, // dragon
    #if B_STEEL_RESISTANCES >= GEN_6
    {X(1.0), X(0.5), X(1.0), X(1.0), X(1.0), X(1.0), X(1.0), X(2.0), X(1.0), X(1.0), X(1.0), X(1.0), X(1.0), X(1.0), X(2.0), X(1.0), X(1.0), X(0.5), X(0.5)}, // dark
    #else
    {X(1.0), X(0.5), X(1.0), X(1.0), X(1.0), X(1.0), X(1.0), X(2.0), X(0.5), X(1.0), X(1.0), X(1.0), X(1.0), X(1.0), X(2.0), X(1.0), X(1.0), X(0.5), X(0.5)}, // dark
    #endif
    {X(1.0), X(2.0), X(1.0), X(0.5), X(1.0), X(1.0), X(1.0), X(1.0), X(0.5), X(1.0), X(0.5), X(1.0), X(1.0), X(1.0), X(1.0), X(1.0), X(2.0), X(2.0), X(1.0)}, // fairy
};

static const u16 sInverseTypeEffectivenessTable[NUMBER_OF_MON_TYPES][NUMBER_OF_MON_TYPES] =
{
//   normal  fight   flying  poison  ground  rock    bug     ghost   steel   mystery fire    water   grass  electric psychic ice     dragon  dark    fairy
    {X(1.0), X(1.0), X(1.0), X(1.0), X(1.0), X(2.0), X(1.0), X(2.0), X(2.0), X(1.0), X(1.0), X(1.0), X(1.0), X(1.0), X(1.0), X(1.0), X(1.0), X(1.0), X(1.0)}, // normal
    {X(0.5), X(1.0), X(2.0), X(2.0), X(1.0), X(0.5), X(2.0), X(2.0), X(0.5), X(1.0), X(1.0), X(1.0), X(1.0), X(1.0), X(2.0), X(0.5), X(1.0), X(0.5), X(2.0)}, // fight
    {X(1.0), X(0.5), X(1.0), X(1.0), X(1.0), X(2.0), X(0.5), X(1.0), X(2.0), X(1.0), X(1.0), X(1.0), X(0.5), X(2.0), X(1.0), X(1.0), X(1.0), X(1.0), X(1.0)}, // flying
    {X(1.0), X(1.0), X(1.0), X(2.0), X(2.0), X(2.0), X(1.0), X(2.0), X(2.0), X(1.0), X(1.0), X(1.0), X(0.5), X(1.0), X(1.0), X(1.0), X(1.0), X(1.0), X(0.5)}, // poison
    {X(1.0), X(1.0), X(2.0), X(0.5), X(1.0), X(0.5), X(2.0), X(1.0), X(0.5), X(1.0), X(0.5), X(1.0), X(2.0), X(0.5), X(1.0), X(1.0), X(1.0), X(1.0), X(1.0)}, // ground
    {X(1.0), X(2.0), X(0.5), X(1.0), X(2.0), X(1.0), X(0.5), X(1.0), X(2.0), X(1.0), X(0.5), X(1.0), X(1.0), X(1.0), X(1.0), X(0.5), X(1.0), X(1.0), X(1.0)}, // rock
    {X(1.0), X(2.0), X(2.0), X(2.0), X(1.0), X(1.0), X(1.0), X(2.0), X(2.0), X(1.0), X(2.0), X(1.0), X(0.5), X(1.0), X(0.5), X(1.0), X(1.0), X(0.5), X(2.0)}, // bug
    #if B_STEEL_RESISTANCES >= GEN_6
    {X(2.0), X(1.0), X(1.0), X(1.0), X(1.0), X(1.0), X(1.0), X(0.5), X(1.0), X(1.0), X(1.0), X(1.0), X(1.0), X(1.0), X(0.5), X(1.0), X(1.0), X(2.0), X(1.0)}, // ghost
    #else
    {X(2.0), X(1.0), X(1.0), X(1.0), X(1.0), X(1.0), X(1.0), X(0.5), X(2.0), X(1.0), X(1.0), X(1.0), X(1.0), X(1.0), X(0.5), X(1.0), X(1.0), X(2.0), X(1.0)}, // ghost
    #endif
    {X(1.0), X(1.0), X(1.0), X(1.0), X(1.0), X(0.5), X(1.0), X(1.0), X(2.0), X(1.0), X(2.0), X(2.0), X(1.0), X(2.0), X(1.0), X(0.5), X(1.0), X(1.0), X(0.5)}, // steel
    {X(1.0), X(1.0), X(1.0), X(1.0), X(1.0), X(1.0), X(1.0), X(1.0), X(1.0), X(1.0), X(1.0), X(1.0), X(1.0), X(1.0), X(1.0), X(1.0), X(1.0), X(1.0), X(1.0)}, // mystery
    {X(1.0), X(1.0), X(1.0), X(1.0), X(1.0), X(2.0), X(0.5), X(1.0), X(0.5), X(1.0), X(2.0), X(2.0), X(0.5), X(1.0), X(1.0), X(0.5), X(2.0), X(1.0), X(1.0)}, // fire
    {X(1.0), X(1.0), X(1.0), X(1.0), X(0.5), X(0.5), X(1.0), X(1.0), X(1.0), X(1.0), X(0.5), X(2.0), X(2.0), X(1.0), X(1.0), X(1.0), X(2.0), X(1.0), X(1.0)}, // water
    {X(1.0), X(1.0), X(2.0), X(2.0), X(0.5), X(0.5), X(2.0), X(1.0), X(2.0), X(1.0), X(2.0), X(0.5), X(2.0), X(1.0), X(1.0), X(1.0), X(2.0), X(1.0), X(1.0)}, // grass
    {X(1.0), X(1.0), X(0.5), X(1.0), X(2.0), X(1.0), X(1.0), X(1.0), X(1.0), X(1.0), X(1.0), X(0.5), X(2.0), X(2.0), X(1.0), X(1.0), X(2.0), X(1.0), X(1.0)}, // electric
    {X(1.0), X(0.5), X(1.0), X(0.5), X(1.0), X(1.0), X(1.0), X(1.0), X(2.0), X(1.0), X(1.0), X(1.0), X(1.0), X(1.0), X(2.0), X(1.0), X(1.0), X(2.0), X(1.0)}, // psychic
    {X(1.0), X(1.0), X(0.5), X(1.0), X(0.5), X(1.0), X(1.0), X(1.0), X(2.0), X(1.0), X(2.0), X(2.0), X(0.5), X(1.0), X(1.0), X(2.0), X(0.5), X(1.0), X(1.0)}, // ice
    {X(1.0), X(1.0), X(1.0), X(1.0), X(1.0), X(1.0), X(1.0), X(1.0), X(2.0), X(1.0), X(1.0), X(1.0), X(1.0), X(1.0), X(1.0), X(1.0), X(0.5), X(1.0), X(2.0)}, // dragon
    #if B_STEEL_RESISTANCES >= GEN_6
    {X(1.0), X(2.0), X(1.0), X(1.0), X(1.0), X(1.0), X(1.0), X(0.5), X(1.0), X(1.0), X(1.0), X(1.0), X(1.0), X(1.0), X(0.5), X(1.0), X(1.0), X(2.0), X(2.0)}, // dark
    #else
    {X(1.0), X(2.0), X(1.0), X(1.0), X(1.0), X(1.0), X(1.0), X(0.5), X(2.0), X(1.0), X(1.0), X(1.0), X(1.0), X(1.0), X(0.5), X(1.0), X(1.0), X(2.0), X(2.0)}, // dark
    #endif
    {X(1.0), X(0.5), X(1.0), X(2.0), X(1.0), X(1.0), X(1.0), X(1.0), X(2.0), X(1.0), X(2.0), X(1.0), X(1.0), X(1.0), X(1.0), X(1.0), X(0.5), X(0.5), X(1.0)}, // fairy
};

#undef X

// code
u8 GetBattlerForBattleScript(u8 caseId)
{
    u8 ret = 0;
    switch (caseId)
    {
    case BS_TARGET:
        ret = gBattlerTarget;
        break;
    case BS_ATTACKER:
        ret = gBattlerAttacker;
        break;
    case BS_EFFECT_BATTLER:
        ret = gEffectBattler;
        break;
    case BS_BATTLER_0:
        ret = 0;
        break;
    case BS_SCRIPTING:
        ret = gBattleScripting.battler;
        break;
    case BS_FAINTED:
        ret = gBattlerFainted;
        break;
    case 5:
        ret = gBattlerFainted;
        break;
    case 4:
    case 6:
    case 8:
    case 9:
    case BS_PLAYER1:
        ret = GetBattlerAtPosition(B_POSITION_PLAYER_LEFT);
        break;
    case BS_OPPONENT1:
        ret = GetBattlerAtPosition(B_POSITION_OPPONENT_LEFT);
        break;
    case BS_PLAYER2:
        ret = GetBattlerAtPosition(B_POSITION_PLAYER_RIGHT);
        break;
    case BS_OPPONENT2:
        ret = GetBattlerAtPosition(B_POSITION_OPPONENT_RIGHT);
        break;
    case BS_ABILITY_BATTLER:
        ret = gBattlerAbility;
        break;
    }
    return ret;
}

void PressurePPLose(u8 target, u8 attacker, u16 move)
{
    int moveIndex;

    if (gBattleMons[target].ability != ABILITY_PRESSURE)
        return;

    for (moveIndex = 0; moveIndex < MAX_MON_MOVES; moveIndex++)
    {
        if (gBattleMons[attacker].moves[moveIndex] == move)
            break;
    }

    if (moveIndex == MAX_MON_MOVES)
        return;

    if (gBattleMons[attacker].pp[moveIndex] != 0)
        gBattleMons[attacker].pp[moveIndex]--;

    if (!(gBattleMons[attacker].status2 & STATUS2_TRANSFORMED)
        && !(gDisableStructs[attacker].mimickedMoves & gBitTable[moveIndex]))
    {
        gActiveBattler = attacker;
        BtlController_EmitSetMonData(0, REQUEST_PPMOVE1_BATTLE + moveIndex, 0, 1, &gBattleMons[gActiveBattler].pp[moveIndex]);
        MarkBattlerForControllerExec(gActiveBattler);
    }
}

void PressurePPLoseOnUsingImprison(u8 attacker)
{
    int i, j;
    int imprisonPos = 4;
    u8 atkSide = GetBattlerSide(attacker);

    for (i = 0; i < gBattlersCount; i++)
    {
        if (atkSide != GetBattlerSide(i) && gBattleMons[i].ability == ABILITY_PRESSURE)
        {
            for (j = 0; j < MAX_MON_MOVES; j++)
            {
                if (gBattleMons[attacker].moves[j] == MOVE_IMPRISON)
                    break;
            }
            if (j != MAX_MON_MOVES)
            {
                imprisonPos = j;
                if (gBattleMons[attacker].pp[j] != 0)
                    gBattleMons[attacker].pp[j]--;
            }
        }
    }

    if (imprisonPos != 4
        && !(gBattleMons[attacker].status2 & STATUS2_TRANSFORMED)
        && !(gDisableStructs[attacker].mimickedMoves & gBitTable[imprisonPos]))
    {
        gActiveBattler = attacker;
        BtlController_EmitSetMonData(0, REQUEST_PPMOVE1_BATTLE + imprisonPos, 0, 1, &gBattleMons[gActiveBattler].pp[imprisonPos]);
        MarkBattlerForControllerExec(gActiveBattler);
    }
}

void PressurePPLoseOnUsingPerishSong(u8 attacker)
{
    int i, j;
    int perishSongPos = 4;

    for (i = 0; i < gBattlersCount; i++)
    {
        if (gBattleMons[i].ability == ABILITY_PRESSURE && i != attacker)
        {
            for (j = 0; j < MAX_MON_MOVES; j++)
            {
                if (gBattleMons[attacker].moves[j] == MOVE_PERISH_SONG)
                    break;
            }
            if (j != MAX_MON_MOVES)
            {
                perishSongPos = j;
                if (gBattleMons[attacker].pp[j] != 0)
                    gBattleMons[attacker].pp[j]--;
            }
        }
    }

    if (perishSongPos != MAX_MON_MOVES
        && !(gBattleMons[attacker].status2 & STATUS2_TRANSFORMED)
        && !(gDisableStructs[attacker].mimickedMoves & gBitTable[perishSongPos]))
    {
        gActiveBattler = attacker;
        BtlController_EmitSetMonData(0, REQUEST_PPMOVE1_BATTLE + perishSongPos, 0, 1, &gBattleMons[gActiveBattler].pp[perishSongPos]);
        MarkBattlerForControllerExec(gActiveBattler);
    }
}

void MarkAllBattlersForControllerExec(void) // unused
{
    int i;

    if (gBattleTypeFlags & BATTLE_TYPE_LINK)
    {
        for (i = 0; i < gBattlersCount; i++)
            gBattleControllerExecFlags |= gBitTable[i] << 0x1C;
    }
    else
    {
        for (i = 0; i < gBattlersCount; i++)
            gBattleControllerExecFlags |= gBitTable[i];
    }
}

bool32 IsBattlerMarkedForControllerExec(u8 battlerId)
{
    if (gBattleTypeFlags & BATTLE_TYPE_LINK)
        return (gBattleControllerExecFlags & (gBitTable[battlerId] << 0x1C)) != 0;
    else
        return (gBattleControllerExecFlags & (gBitTable[battlerId])) != 0;
}

void MarkBattlerForControllerExec(u8 battlerId)
{
    if (gBattleTypeFlags & BATTLE_TYPE_LINK)
        gBattleControllerExecFlags |= gBitTable[battlerId] << 0x1C;
    else
        gBattleControllerExecFlags |= gBitTable[battlerId];
}

void MarkBattlerReceivedLinkData(u8 battlerId)
{
    s32 i;

    for (i = 0; i < GetLinkPlayerCount(); i++)
        gBattleControllerExecFlags |= gBitTable[battlerId] << (i << 2);

    gBattleControllerExecFlags &= ~(0x10000000 << battlerId);
}

void CancelMultiTurnMoves(u8 battler)
{
    gBattleMons[battler].status2 &= ~(STATUS2_MULTIPLETURNS);
    gBattleMons[battler].status2 &= ~(STATUS2_LOCK_CONFUSE);
    gBattleMons[battler].status2 &= ~(STATUS2_UPROAR);
    gBattleMons[battler].status2 &= ~(STATUS2_BIDE);

    gStatuses3[battler] &= ~(STATUS3_SEMI_INVULNERABLE);

    gDisableStructs[battler].rolloutTimer = 0;
    gDisableStructs[battler].furyCutterCounter = 0;
}

bool8 WasUnableToUseMove(u8 battler)
{
    if (gProtectStructs[battler].prlzImmobility
        || gProtectStructs[battler].targetNotAffected
        || gProtectStructs[battler].usedImprisonedMove
        || gProtectStructs[battler].loveImmobility
        || gProtectStructs[battler].usedDisabledMove
        || gProtectStructs[battler].usedTauntedMove
        || gProtectStructs[battler].usedGravityPreventedMove
        || gProtectStructs[battler].usedHealBlockedMove
        || gProtectStructs[battler].flag2Unknown
        || gProtectStructs[battler].flinchImmobility
        || gProtectStructs[battler].confusionSelfDmg
        || gProtectStructs[battler].powderSelfDmg
        || gProtectStructs[battler].usedThroatChopPreventedMove)
        return TRUE;
    else
        return FALSE;
}

void PrepareStringBattle(u16 stringId, u8 battler)
{
    // Support for Contrary ability.
    // If a move attempted to raise stat - print "won't increase".
    // If a move attempted to lower stat - print "won't decrease".
    if (stringId == STRINGID_STATSWONTDECREASE && !(gBattleScripting.statChanger & STAT_BUFF_NEGATIVE))
        stringId = STRINGID_STATSWONTINCREASE;
    else if (stringId == STRINGID_STATSWONTINCREASE && gBattleScripting.statChanger & STAT_BUFF_NEGATIVE)
        stringId = STRINGID_STATSWONTDECREASE;

    else if (stringId == STRINGID_STATSWONTDECREASE2 && GetBattlerAbility(battler) == ABILITY_CONTRARY)
        stringId = STRINGID_STATSWONTINCREASE2;
    else if (stringId == STRINGID_STATSWONTINCREASE2 && GetBattlerAbility(battler) == ABILITY_CONTRARY)
        stringId = STRINGID_STATSWONTDECREASE2;

    // Check Defiant and Competitive stat raise whenever a stat is lowered.
    else if ((stringId == STRINGID_PKMNSSTATCHANGED4 || stringId == STRINGID_PKMNCUTSATTACKWITH)
              && ((GetBattlerAbility(gBattlerTarget) == ABILITY_DEFIANT && gBattleMons[gBattlerTarget].statStages[STAT_ATK] != 12)
                 || (GetBattlerAbility(gBattlerTarget) == ABILITY_COMPETITIVE && gBattleMons[gBattlerTarget].statStages[STAT_SPATK] != 12))
              && gSpecialStatuses[gBattlerTarget].changedStatsBattlerId != BATTLE_PARTNER(gBattlerTarget)
              && gSpecialStatuses[gBattlerTarget].changedStatsBattlerId != gBattlerTarget)
    {
        gBattlerAbility = gBattlerTarget;
        BattleScriptPushCursor();
        gBattlescriptCurrInstr = BattleScript_DefiantActivates;
        if (GetBattlerAbility(gBattlerTarget) == ABILITY_DEFIANT)
            SET_STATCHANGER(STAT_ATK, 2, FALSE);
        else
            SET_STATCHANGER(STAT_SPATK, 2, FALSE);
    }

    gActiveBattler = battler;
    BtlController_EmitPrintString(0, stringId);
    MarkBattlerForControllerExec(gActiveBattler);
}

void ResetSentPokesToOpponentValue(void)
{
    s32 i;
    u32 bits = 0;

    gSentPokesToOpponent[0] = 0;
    gSentPokesToOpponent[1] = 0;

    for (i = 0; i < gBattlersCount; i += 2)
        bits |= gBitTable[gBattlerPartyIndexes[i]];

    for (i = 1; i < gBattlersCount; i += 2)
        gSentPokesToOpponent[(i & BIT_FLANK) >> 1] = bits;
}

void OpponentSwitchInResetSentPokesToOpponentValue(u8 battler)
{
    s32 i = 0;
    u32 bits = 0;

    if (GetBattlerSide(battler) == B_SIDE_OPPONENT)
    {
        u8 flank = ((battler & BIT_FLANK) >> 1);
        gSentPokesToOpponent[flank] = 0;

        for (i = 0; i < gBattlersCount; i += 2)
        {
            if (!(gAbsentBattlerFlags & gBitTable[i]))
                bits |= gBitTable[gBattlerPartyIndexes[i]];
        }

        gSentPokesToOpponent[flank] = bits;
    }
}

void UpdateSentPokesToOpponentValue(u8 battler)
{
    if (GetBattlerSide(battler) == B_SIDE_OPPONENT)
    {
        OpponentSwitchInResetSentPokesToOpponentValue(battler);
    }
    else
    {
        s32 i;
        for (i = 1; i < gBattlersCount; i++)
            gSentPokesToOpponent[(i & BIT_FLANK) >> 1] |= gBitTable[gBattlerPartyIndexes[battler]];
    }
}

void BattleScriptPush(const u8 *bsPtr)
{
    gBattleResources->battleScriptsStack->ptr[gBattleResources->battleScriptsStack->size++] = bsPtr;
}

void BattleScriptPushCursor(void)
{
    gBattleResources->battleScriptsStack->ptr[gBattleResources->battleScriptsStack->size++] = gBattlescriptCurrInstr;
}

void BattleScriptPop(void)
{
    gBattlescriptCurrInstr = gBattleResources->battleScriptsStack->ptr[--gBattleResources->battleScriptsStack->size];
}

static bool32 IsGravityPreventingMove(u32 move)
{
    if (!(gFieldStatuses & STATUS_FIELD_GRAVITY))
        return FALSE;

    switch (move)
    {
    case MOVE_BOUNCE:
    case MOVE_FLY:
    case MOVE_FLYING_PRESS:
    case MOVE_HIGH_JUMP_KICK:
    case MOVE_JUMP_KICK:
    case MOVE_MAGNET_RISE:
    case MOVE_SKY_DROP:
    case MOVE_SPLASH:
    case MOVE_TELEKINESIS:
    case MOVE_FLOATY_FALL:
        return TRUE;
    default:
        return FALSE;
    }
}

static bool32 IsHealBlockPreventingMove(u32 battler, u32 move)
{
    if (!(gStatuses3[battler] & STATUS3_HEAL_BLOCK))
        return FALSE;

    switch (gBattleMoves[move].effect)
    {
    case EFFECT_ABSORB:
    case EFFECT_MORNING_SUN:
    case EFFECT_MOONLIGHT:
    case EFFECT_RESTORE_HP:
    case EFFECT_REST:
    case EFFECT_ROOST:
    case EFFECT_HEALING_WISH:
    case EFFECT_WISH:
    case EFFECT_DREAM_EATER:
        return TRUE;
    default:
        return FALSE;
    }
}

static bool32 IsBelchPreventingMove(u32 battler, u32 move)
{
    if (gBattleMoves[move].effect != EFFECT_BELCH)
        return FALSE;

    return !(gBattleStruct->ateBerry[battler & BIT_SIDE] & gBitTable[gBattlerPartyIndexes[battler]]);
}

u8 TrySetCantSelectMoveBattleScript(void)
{
    u32 limitations = 0;
    u8 moveId = gBattleResources->bufferB[gActiveBattler][2] & ~(RET_MEGA_EVOLUTION);
    u32 move = gBattleMons[gActiveBattler].moves[moveId];
    u32 holdEffect = GetBattlerHoldEffect(gActiveBattler, TRUE);
    u16 *choicedMove = &gBattleStruct->choicedMove[gActiveBattler];

    if (gDisableStructs[gActiveBattler].disabledMove == move && move != MOVE_NONE)
    {
        gBattleScripting.battler = gActiveBattler;
        gCurrentMove = move;
        if (gBattleTypeFlags & BATTLE_TYPE_PALACE)
        {
            gPalaceSelectionBattleScripts[gActiveBattler] = BattleScript_SelectingDisabledMoveInPalace;
            gProtectStructs[gActiveBattler].palaceUnableToUseMove = 1;
        }
        else
        {
            gSelectionBattleScripts[gActiveBattler] = BattleScript_SelectingDisabledMove;
            limitations++;
        }
    }

    if (move == gLastMoves[gActiveBattler] && move != MOVE_STRUGGLE && (gBattleMons[gActiveBattler].status2 & STATUS2_TORMENT))
    {
        CancelMultiTurnMoves(gActiveBattler);
        if (gBattleTypeFlags & BATTLE_TYPE_PALACE)
        {
            gPalaceSelectionBattleScripts[gActiveBattler] = BattleScript_SelectingTormentedMoveInPalace;
            gProtectStructs[gActiveBattler].palaceUnableToUseMove = 1;
        }
        else
        {
            gSelectionBattleScripts[gActiveBattler] = BattleScript_SelectingTormentedMove;
            limitations++;
        }
    }

    if (gDisableStructs[gActiveBattler].tauntTimer != 0 && gBattleMoves[move].power == 0)
    {
        gCurrentMove = move;
        if (gBattleTypeFlags & BATTLE_TYPE_PALACE)
        {
            gPalaceSelectionBattleScripts[gActiveBattler] = BattleScript_SelectingNotAllowedMoveTauntInPalace;
            gProtectStructs[gActiveBattler].palaceUnableToUseMove = 1;
        }
        else
        {
            gSelectionBattleScripts[gActiveBattler] = BattleScript_SelectingNotAllowedMoveTaunt;
            limitations++;
        }
    }

    if (gDisableStructs[gActiveBattler].throatChopTimer != 0 && gBattleMoves[move].flags & FLAG_SOUND)
    {
        gCurrentMove = move;
        if (gBattleTypeFlags & BATTLE_TYPE_PALACE)
        {
            gPalaceSelectionBattleScripts[gActiveBattler] = BattleScript_SelectingNotAllowedMoveThroatChopInPalace;
            gProtectStructs[gActiveBattler].palaceUnableToUseMove = 1;
        }
        else
        {
            gSelectionBattleScripts[gActiveBattler] = BattleScript_SelectingNotAllowedMoveThroatChop;
            limitations++;
        }
    }

    if (GetImprisonedMovesCount(gActiveBattler, move))
    {
        gCurrentMove = move;
        if (gBattleTypeFlags & BATTLE_TYPE_PALACE)
        {
            gPalaceSelectionBattleScripts[gActiveBattler] = BattleScript_SelectingImprisonedMoveInPalace;
            gProtectStructs[gActiveBattler].palaceUnableToUseMove = 1;
        }
        else
        {
            gSelectionBattleScripts[gActiveBattler] = BattleScript_SelectingImprisonedMove;
            limitations++;
        }
    }

    if (IsGravityPreventingMove(move))
    {
        gCurrentMove = move;
        if (gBattleTypeFlags & BATTLE_TYPE_PALACE)
        {
            gPalaceSelectionBattleScripts[gActiveBattler] = BattleScript_SelectingNotAllowedMoveGravityInPalace;
            gProtectStructs[gActiveBattler].palaceUnableToUseMove = 1;
        }
        else
        {
            gSelectionBattleScripts[gActiveBattler] = BattleScript_SelectingNotAllowedMoveGravity;
            limitations++;
        }
    }

    if (IsHealBlockPreventingMove(gActiveBattler, move))
    {
        gCurrentMove = move;
        if (gBattleTypeFlags & BATTLE_TYPE_PALACE)
        {
            gPalaceSelectionBattleScripts[gActiveBattler] = BattleScript_SelectingNotAllowedMoveHealBlockInPalace;
            gProtectStructs[gActiveBattler].palaceUnableToUseMove = 1;
        }
        else
        {
            gSelectionBattleScripts[gActiveBattler] = BattleScript_SelectingNotAllowedMoveHealBlock;
            limitations++;
        }
    }

    if (IsBelchPreventingMove(gActiveBattler, move))
    {
        gCurrentMove = move;
        if (gBattleTypeFlags & BATTLE_TYPE_PALACE)
        {
            gPalaceSelectionBattleScripts[gActiveBattler] = BattleScript_SelectingNotAllowedBelchInPalace;
            gProtectStructs[gActiveBattler].palaceUnableToUseMove = 1;
        }
        else
        {
            gSelectionBattleScripts[gActiveBattler] = BattleScript_SelectingNotAllowedBelch;
            limitations++;
        }
    }

    gPotentialItemEffectBattler = gActiveBattler;
    if (HOLD_EFFECT_CHOICE(holdEffect) && *choicedMove != 0 && *choicedMove != 0xFFFF && *choicedMove != move)
    {
        gCurrentMove = *choicedMove;
        gLastUsedItem = gBattleMons[gActiveBattler].item;
        if (gBattleTypeFlags & BATTLE_TYPE_PALACE)
        {
            gProtectStructs[gActiveBattler].palaceUnableToUseMove = 1;
        }
        else
        {
            gSelectionBattleScripts[gActiveBattler] = BattleScript_SelectingNotAllowedMoveChoiceItem;
            limitations++;
        }
    }
    else if (holdEffect == HOLD_EFFECT_ASSAULT_VEST && gBattleMoves[move].power == 0)
    {
        gCurrentMove = move;
        gLastUsedItem = gBattleMons[gActiveBattler].item;
        if (gBattleTypeFlags & BATTLE_TYPE_PALACE)
        {
            gProtectStructs[gActiveBattler].palaceUnableToUseMove = 1;
        }
        else
        {
            gSelectionBattleScripts[gActiveBattler] = BattleScript_SelectingNotAllowedMoveAssaultVest;
            limitations++;
        }
    }

    if (gBattleMons[gActiveBattler].pp[moveId] == 0)
    {
        if (gBattleTypeFlags & BATTLE_TYPE_PALACE)
        {
            gProtectStructs[gActiveBattler].palaceUnableToUseMove = 1;
        }
        else
        {
            gSelectionBattleScripts[gActiveBattler] = BattleScript_SelectingMoveWithNoPP;
            limitations++;
        }
    }

    return limitations;
}

u8 CheckMoveLimitations(u8 battlerId, u8 unusableMoves, u8 check)
{
    u8 holdEffect = GetBattlerHoldEffect(battlerId, TRUE);
    u16 *choicedMove = &gBattleStruct->choicedMove[battlerId];
    s32 i;

    gPotentialItemEffectBattler = battlerId;

    for (i = 0; i < MAX_MON_MOVES; i++)
    {
        if (gBattleMons[battlerId].moves[i] == 0 && check & MOVE_LIMITATION_ZEROMOVE)
            unusableMoves |= gBitTable[i];
        else if (gBattleMons[battlerId].pp[i] == 0 && check & MOVE_LIMITATION_PP)
            unusableMoves |= gBitTable[i];
        else if (gBattleMons[battlerId].moves[i] == gDisableStructs[battlerId].disabledMove && check & MOVE_LIMITATION_DISABLED)
            unusableMoves |= gBitTable[i];
        else if (gBattleMons[battlerId].moves[i] == gLastMoves[battlerId] && check & MOVE_LIMITATION_TORMENTED && gBattleMons[battlerId].status2 & STATUS2_TORMENT)
            unusableMoves |= gBitTable[i];
        else if (gDisableStructs[battlerId].tauntTimer && check & MOVE_LIMITATION_TAUNT && gBattleMoves[gBattleMons[battlerId].moves[i]].power == 0)
            unusableMoves |= gBitTable[i];
        else if (GetImprisonedMovesCount(battlerId, gBattleMons[battlerId].moves[i]) && check & MOVE_LIMITATION_IMPRISON)
            unusableMoves |= gBitTable[i];
        else if (gDisableStructs[battlerId].encoreTimer && gDisableStructs[battlerId].encoredMove != gBattleMons[battlerId].moves[i])
            unusableMoves |= gBitTable[i];
        else if (HOLD_EFFECT_CHOICE(holdEffect) && *choicedMove != 0 && *choicedMove != 0xFFFF && *choicedMove != gBattleMons[battlerId].moves[i])
            unusableMoves |= gBitTable[i];
        else if (holdEffect == HOLD_EFFECT_ASSAULT_VEST && gBattleMoves[gBattleMons[battlerId].moves[i]].power == 0)
            unusableMoves |= gBitTable[i];
        else if (IsGravityPreventingMove(gBattleMons[battlerId].moves[i]))
            unusableMoves |= gBitTable[i];
        else if (IsHealBlockPreventingMove(battlerId, gBattleMons[battlerId].moves[i]))
            unusableMoves |= gBitTable[i];
        else if (IsBelchPreventingMove(battlerId, gBattleMons[battlerId].moves[i]))
            unusableMoves |= gBitTable[i];
        else if (gDisableStructs[battlerId].throatChopTimer && gBattleMoves[gBattleMons[battlerId].moves[i]].flags & FLAG_SOUND)
            unusableMoves |= gBitTable[i];
    }
    return unusableMoves;
}

bool8 AreAllMovesUnusable(void)
{
    u8 unusable;
    unusable = CheckMoveLimitations(gActiveBattler, 0, 0xFF);

    if (unusable == 0xF) // All moves are unusable.
    {
        gProtectStructs[gActiveBattler].noValidMoves = 1;
        gSelectionBattleScripts[gActiveBattler] = BattleScript_NoMovesLeft;
    }
    else
    {
        gProtectStructs[gActiveBattler].noValidMoves = 0;
    }

    return (unusable == 0xF);
}

u8 GetImprisonedMovesCount(u8 battlerId, u16 move)
{
    s32 i;
    u8 imprisonedMoves = 0;
    u8 battlerSide = GetBattlerSide(battlerId);

    for (i = 0; i < gBattlersCount; i++)
    {
        if (battlerSide != GetBattlerSide(i) && gStatuses3[i] & STATUS3_IMPRISONED_OTHERS)
        {
            s32 j;
            for (j = 0; j < MAX_MON_MOVES; j++)
            {
                if (move == gBattleMons[i].moves[j])
                    break;
            }
            if (j < MAX_MON_MOVES)
                imprisonedMoves++;
        }
    }

    return imprisonedMoves;
}

enum
{
    ENDTURN_ORDER,
    ENDTURN_REFLECT,
    ENDTURN_LIGHT_SCREEN,
    ENDTURN_AURORA_VEIL,
    ENDTURN_MIST,
    ENDTURN_LUCKY_CHANT,
    ENDTURN_SAFEGUARD,
    ENDTURN_TAILWIND,
    ENDTURN_WISH,
    ENDTURN_RAIN,
    ENDTURN_SANDSTORM,
    ENDTURN_SUN,
    ENDTURN_HAIL,
    ENDTURN_GRAVITY,
    ENDTURN_WATER_SPORT,
    ENDTURN_MUD_SPORT,
    ENDTURN_TRICK_ROOM,
    ENDTURN_WONDER_ROOM,
    ENDTURN_MAGIC_ROOM,
    ENDTURN_ELECTRIC_TERRAIN,
    ENDTURN_MISTY_TERRAIN,
    ENDTURN_GRASSY_TERRAIN,
    ENDTURN_PSYCHIC_TERRAIN,
    ENDTURN_ION_DELUGE,
    ENDTURN_FAIRY_LOCK,
    ENDTURN_FIELD_COUNT,
};

u8 DoFieldEndTurnEffects(void)
{
    u8 effect = 0;

    for (gBattlerAttacker = 0; gBattlerAttacker < gBattlersCount && gAbsentBattlerFlags & gBitTable[gBattlerAttacker]; gBattlerAttacker++)
    {
    }
    for (gBattlerTarget = 0; gBattlerTarget < gBattlersCount && gAbsentBattlerFlags & gBitTable[gBattlerTarget]; gBattlerTarget++)
    {
    }

    do
    {
        s32 i;
        u8 side;

        switch (gBattleStruct->turnCountersTracker)
        {
        case ENDTURN_ORDER:
            for (i = 0; i < gBattlersCount; i++)
            {
                gBattlerByTurnOrder[i] = i;
            }
            for (i = 0; i < gBattlersCount - 1; i++)
            {
                s32 j;
                for (j = i + 1; j < gBattlersCount; j++)
                {
                    if (GetWhoStrikesFirst(gBattlerByTurnOrder[i], gBattlerByTurnOrder[j], 0))
                        SwapTurnOrder(i, j);
                }
            }

            gBattleStruct->turnCountersTracker++;
            gBattleStruct->turnSideTracker = 0;
            // fall through
        case ENDTURN_REFLECT:
            while (gBattleStruct->turnSideTracker < 2)
            {
                side = gBattleStruct->turnSideTracker;
                gActiveBattler = gBattlerAttacker = gSideTimers[side].reflectBattlerId;
                if (gSideStatuses[side] & SIDE_STATUS_REFLECT)
                {
                    if (--gSideTimers[side].reflectTimer == 0)
                    {
                        gSideStatuses[side] &= ~SIDE_STATUS_REFLECT;
                        BattleScriptExecute(BattleScript_SideStatusWoreOff);
                        PREPARE_MOVE_BUFFER(gBattleTextBuff1, MOVE_REFLECT);
                        effect++;
                    }
                }
                gBattleStruct->turnSideTracker++;
                if (effect)
                    break;
            }
            if (!effect)
            {
                gBattleStruct->turnCountersTracker++;
                gBattleStruct->turnSideTracker = 0;
            }
            break;
        case ENDTURN_LIGHT_SCREEN:
            while (gBattleStruct->turnSideTracker < 2)
            {
                side = gBattleStruct->turnSideTracker;
                gActiveBattler = gBattlerAttacker = gSideTimers[side].lightscreenBattlerId;
                if (gSideStatuses[side] & SIDE_STATUS_LIGHTSCREEN)
                {
                    if (--gSideTimers[side].lightscreenTimer == 0)
                    {
                        gSideStatuses[side] &= ~SIDE_STATUS_LIGHTSCREEN;
                        BattleScriptExecute(BattleScript_SideStatusWoreOff);
                        gBattleCommunication[MULTISTRING_CHOOSER] = side;
                        PREPARE_MOVE_BUFFER(gBattleTextBuff1, MOVE_LIGHT_SCREEN);
                        effect++;
                    }
                }
                gBattleStruct->turnSideTracker++;
                if (effect)
                    break;
            }
            if (!effect)
            {
                gBattleStruct->turnCountersTracker++;
                gBattleStruct->turnSideTracker = 0;
            }
            break;
        case ENDTURN_AURORA_VEIL:
            while (gBattleStruct->turnSideTracker < 2)
            {
                side = gBattleStruct->turnSideTracker;
                gActiveBattler = gBattlerAttacker = gSideTimers[side].auroraVeilBattlerId;
                if (gSideStatuses[side] & SIDE_STATUS_AURORA_VEIL)
                {
                    if (--gSideTimers[side].auroraVeilTimer == 0)
                    {
                        gSideStatuses[side] &= ~SIDE_STATUS_AURORA_VEIL;
                        BattleScriptExecute(BattleScript_SideStatusWoreOff);
                        gBattleCommunication[MULTISTRING_CHOOSER] = side;
                        PREPARE_MOVE_BUFFER(gBattleTextBuff1, MOVE_AURORA_VEIL);
                        effect++;
                    }
                }
                gBattleStruct->turnSideTracker++;
                if (effect)
                    break;
            }
            if (!effect)
            {
                gBattleStruct->turnCountersTracker++;
                gBattleStruct->turnSideTracker = 0;
            }
            break;
        case ENDTURN_MIST:
            while (gBattleStruct->turnSideTracker < 2)
            {
                side = gBattleStruct->turnSideTracker;
                gActiveBattler = gBattlerAttacker = gSideTimers[side].mistBattlerId;
                if (gSideTimers[side].mistTimer != 0
                 && --gSideTimers[side].mistTimer == 0)
                {
                    gSideStatuses[side] &= ~SIDE_STATUS_MIST;
                    BattleScriptExecute(BattleScript_SideStatusWoreOff);
                    gBattleCommunication[MULTISTRING_CHOOSER] = side;
                    PREPARE_MOVE_BUFFER(gBattleTextBuff1, MOVE_MIST);
                    effect++;
                }
                gBattleStruct->turnSideTracker++;
                if (effect)
                    break;
            }
            if (!effect)
            {
                gBattleStruct->turnCountersTracker++;
                gBattleStruct->turnSideTracker = 0;
            }
            break;
        case ENDTURN_SAFEGUARD:
            while (gBattleStruct->turnSideTracker < 2)
            {
                side = gBattleStruct->turnSideTracker;
                gActiveBattler = gBattlerAttacker = gSideTimers[side].safeguardBattlerId;
                if (gSideStatuses[side] & SIDE_STATUS_SAFEGUARD)
                {
                    if (--gSideTimers[side].safeguardTimer == 0)
                    {
                        gSideStatuses[side] &= ~SIDE_STATUS_SAFEGUARD;
                        BattleScriptExecute(BattleScript_SafeguardEnds);
                        effect++;
                    }
                }
                gBattleStruct->turnSideTracker++;
                if (effect)
                    break;
            }
            if (!effect)
            {
                gBattleStruct->turnCountersTracker++;
                gBattleStruct->turnSideTracker = 0;
            }
            break;
        case ENDTURN_LUCKY_CHANT:
            while (gBattleStruct->turnSideTracker < 2)
            {
                side = gBattleStruct->turnSideTracker;
                gActiveBattler = gBattlerAttacker = gSideTimers[side].luckyChantBattlerId;
                if (gSideStatuses[side] & SIDE_STATUS_LUCKY_CHANT)
                {
                    if (--gSideTimers[side].luckyChantTimer == 0)
                    {
                        gSideStatuses[side] &= ~SIDE_STATUS_LUCKY_CHANT;
                        BattleScriptExecute(BattleScript_LuckyChantEnds);
                        effect++;
                    }
                }
                gBattleStruct->turnSideTracker++;
                if (effect)
                    break;
            }
            if (!effect)
            {
                gBattleStruct->turnCountersTracker++;
                gBattleStruct->turnSideTracker = 0;
            }
            break;
        case ENDTURN_TAILWIND:
            while (gBattleStruct->turnSideTracker < 2)
            {
                side = gBattleStruct->turnSideTracker;
                gActiveBattler = gBattlerAttacker = gSideTimers[side].tailwindBattlerId;
                if (gSideStatuses[side] & SIDE_STATUS_TAILWIND)
                {
                    if (--gSideTimers[side].tailwindTimer == 0)
                    {
                        gSideStatuses[side] &= ~SIDE_STATUS_TAILWIND;
                        BattleScriptExecute(BattleScript_TailwindEnds);
                        effect++;
                    }
                }
                gBattleStruct->turnSideTracker++;
                if (effect)
                    break;
            }
            if (!effect)
            {
                gBattleStruct->turnCountersTracker++;
                gBattleStruct->turnSideTracker = 0;
            }
            break;
        case ENDTURN_WISH:
            while (gBattleStruct->turnSideTracker < gBattlersCount)
            {
                gActiveBattler = gBattlerByTurnOrder[gBattleStruct->turnSideTracker];
                if (gWishFutureKnock.wishCounter[gActiveBattler] != 0
                 && --gWishFutureKnock.wishCounter[gActiveBattler] == 0
                 && gBattleMons[gActiveBattler].hp != 0)
                {
                    gBattlerTarget = gActiveBattler;
                    BattleScriptExecute(BattleScript_WishComesTrue);
                    effect++;
                }
                gBattleStruct->turnSideTracker++;
                if (effect)
                    break;
            }
            if (!effect)
            {
                gBattleStruct->turnCountersTracker++;
            }
            break;
        case ENDTURN_RAIN:
            if (gBattleWeather & WEATHER_RAIN_ANY)
            {
                if (!(gBattleWeather & WEATHER_RAIN_PERMANENT))
                {
                    if (--gWishFutureKnock.weatherDuration == 0)
                    {
                        gBattleWeather &= ~WEATHER_RAIN_TEMPORARY;
                        gBattleWeather &= ~WEATHER_RAIN_DOWNPOUR;
                        gBattleCommunication[MULTISTRING_CHOOSER] = 2;
                    }
                    else if (gBattleWeather & WEATHER_RAIN_DOWNPOUR)
                        gBattleCommunication[MULTISTRING_CHOOSER] = 1;
                    else
                        gBattleCommunication[MULTISTRING_CHOOSER] = 0;
                }
                else if (gBattleWeather & WEATHER_RAIN_DOWNPOUR)
                {
                    gBattleCommunication[MULTISTRING_CHOOSER] = 1;
                }
                else
                {
                    gBattleCommunication[MULTISTRING_CHOOSER] = 0;
                }

                BattleScriptExecute(BattleScript_RainContinuesOrEnds);
                effect++;
            }
            gBattleStruct->turnCountersTracker++;
            break;
        case ENDTURN_SANDSTORM:
            if (gBattleWeather & WEATHER_SANDSTORM_ANY)
            {
                if (!(gBattleWeather & WEATHER_SANDSTORM_PERMANENT) && --gWishFutureKnock.weatherDuration == 0)
                {
                    gBattleWeather &= ~WEATHER_SANDSTORM_TEMPORARY;
                    gBattlescriptCurrInstr = BattleScript_SandStormHailEnds;
                }
                else
                {
                    gBattlescriptCurrInstr = BattleScript_DamagingWeatherContinues;
                }

                gBattleScripting.animArg1 = B_ANIM_SANDSTORM_CONTINUES;
                gBattleCommunication[MULTISTRING_CHOOSER] = 0;
                BattleScriptExecute(gBattlescriptCurrInstr);
                effect++;
            }
            gBattleStruct->turnCountersTracker++;
            break;
        case ENDTURN_SUN:
            if (gBattleWeather & WEATHER_SUN_ANY)
            {
                if (!(gBattleWeather & WEATHER_SUN_PERMANENT) && --gWishFutureKnock.weatherDuration == 0)
                {
                    gBattleWeather &= ~WEATHER_SUN_TEMPORARY;
                    gBattlescriptCurrInstr = BattleScript_SunlightFaded;
                }
                else
                {
                    gBattlescriptCurrInstr = BattleScript_SunlightContinues;
                }

                BattleScriptExecute(gBattlescriptCurrInstr);
                effect++;
            }
            gBattleStruct->turnCountersTracker++;
            break;
        case ENDTURN_HAIL:
            if (gBattleWeather & WEATHER_HAIL_ANY)
            {
                if (!(gBattleWeather & WEATHER_HAIL_PERMANENT) && --gWishFutureKnock.weatherDuration == 0)
                {
                    gBattleWeather &= ~WEATHER_HAIL_TEMPORARY;
                    gBattlescriptCurrInstr = BattleScript_SandStormHailEnds;
                }
                else
                {
                    gBattlescriptCurrInstr = BattleScript_DamagingWeatherContinues;
                }

                gBattleScripting.animArg1 = B_ANIM_HAIL_CONTINUES;
                gBattleCommunication[MULTISTRING_CHOOSER] = 1;
                BattleScriptExecute(gBattlescriptCurrInstr);
                effect++;
            }
            gBattleStruct->turnCountersTracker++;
            break;
        case ENDTURN_TRICK_ROOM:
            if (gFieldStatuses & STATUS_FIELD_TRICK_ROOM && --gFieldTimers.trickRoomTimer == 0)
            {
                gFieldStatuses &= ~(STATUS_FIELD_TRICK_ROOM);
                BattleScriptExecute(BattleScript_TrickRoomEnds);
                effect++;
            }
            gBattleStruct->turnCountersTracker++;
            break;
        case ENDTURN_WONDER_ROOM:
            if (gFieldStatuses & STATUS_FIELD_WONDER_ROOM && --gFieldTimers.wonderRoomTimer == 0)
            {
                gFieldStatuses &= ~(STATUS_FIELD_WONDER_ROOM);
                BattleScriptExecute(BattleScript_WonderRoomEnds);
                effect++;
            }
            gBattleStruct->turnCountersTracker++;
            break;
        case ENDTURN_MAGIC_ROOM:
            if (gFieldStatuses & STATUS_FIELD_MAGIC_ROOM && --gFieldTimers.magicRoomTimer == 0)
            {
                gFieldStatuses &= ~(STATUS_FIELD_MAGIC_ROOM);
                BattleScriptExecute(BattleScript_MagicRoomEnds);
                effect++;
            }
            gBattleStruct->turnCountersTracker++;
            break;
        case ENDTURN_ELECTRIC_TERRAIN:
            if (gFieldStatuses & STATUS_FIELD_ELECTRIC_TERRAIN
              && ((!gFieldStatuses & STATUS_FIELD_TERRAIN_PERMANENT) && --gFieldTimers.electricTerrainTimer == 0))
            {
                gFieldStatuses &= ~(STATUS_FIELD_ELECTRIC_TERRAIN | STATUS_FIELD_TERRAIN_PERMANENT);
                BattleScriptExecute(BattleScript_ElectricTerrainEnds);
                effect++;
            }
            gBattleStruct->turnCountersTracker++;
            break;
        case ENDTURN_MISTY_TERRAIN:
            if (gFieldStatuses & STATUS_FIELD_MISTY_TERRAIN
              && ((!gFieldStatuses & STATUS_FIELD_TERRAIN_PERMANENT) && --gFieldTimers.mistyTerrainTimer == 0))
            {
                gFieldStatuses &= ~(STATUS_FIELD_MISTY_TERRAIN);
                BattleScriptExecute(BattleScript_MistyTerrainEnds);
                effect++;
            }
            gBattleStruct->turnCountersTracker++;
            break;
        case ENDTURN_GRASSY_TERRAIN:
            if (gFieldStatuses & STATUS_FIELD_GRASSY_TERRAIN)
            {
                if (!(gFieldStatuses & STATUS_FIELD_TERRAIN_PERMANENT)
                  && (gFieldTimers.grassyTerrainTimer == 0 || --gFieldTimers.grassyTerrainTimer == 0))
                    gFieldStatuses &= ~(STATUS_FIELD_GRASSY_TERRAIN);

                BattleScriptExecute(BattleScript_GrassyTerrainHeals);
                effect++;
            }
            gBattleStruct->turnCountersTracker++;
            break;
        case ENDTURN_PSYCHIC_TERRAIN:
            if (gFieldStatuses & STATUS_FIELD_PSYCHIC_TERRAIN
              && ((!gFieldStatuses & STATUS_FIELD_TERRAIN_PERMANENT) && --gFieldTimers.psychicTerrainTimer == 0))
            {
                gFieldStatuses &= ~(STATUS_FIELD_PSYCHIC_TERRAIN);
                BattleScriptExecute(BattleScript_PsychicTerrainEnds);
                effect++;
            }
            gBattleStruct->turnCountersTracker++;
            break;
        case ENDTURN_WATER_SPORT:
            if (gFieldStatuses & STATUS_FIELD_WATERSPORT && --gFieldTimers.waterSportTimer == 0)
            {
                gFieldStatuses &= ~(STATUS_FIELD_WATERSPORT);
                BattleScriptExecute(BattleScript_WaterSportEnds);
                effect++;
            }
            gBattleStruct->turnCountersTracker++;
            break;
        case ENDTURN_MUD_SPORT:
            if (gFieldStatuses & STATUS_FIELD_MUDSPORT && --gFieldTimers.mudSportTimer == 0)
            {
                gFieldStatuses &= ~(STATUS_FIELD_MUDSPORT);
                BattleScriptExecute(BattleScript_MudSportEnds);
                effect++;
            }
            gBattleStruct->turnCountersTracker++;
            break;
        case ENDTURN_GRAVITY:
            if (gFieldStatuses & STATUS_FIELD_GRAVITY && --gFieldTimers.gravityTimer == 0)
            {
                gFieldStatuses &= ~(STATUS_FIELD_GRAVITY);
                BattleScriptExecute(BattleScript_GravityEnds);
                effect++;
            }
            gBattleStruct->turnCountersTracker++;
            break;
        case ENDTURN_ION_DELUGE:
            gFieldStatuses &= ~(STATUS_FIELD_ION_DELUGE);
            gBattleStruct->turnCountersTracker++;
            break;
        case ENDTURN_FAIRY_LOCK:
            if (gFieldStatuses & STATUS_FIELD_FAIRY_LOCK && --gFieldTimers.fairyLockTimer == 0)
            {
                gFieldStatuses &= ~(STATUS_FIELD_FAIRY_LOCK);
            }
            gBattleStruct->turnCountersTracker++;
            break;
        case ENDTURN_FIELD_COUNT:
            effect++;
            break;
        }
    } while (effect == 0);

    return (gBattleMainFunc != BattleTurnPassed);
}

enum
{
    ENDTURN_INGRAIN,
    ENDTURN_AQUA_RING,
    ENDTURN_ABILITIES,
    ENDTURN_ITEMS1,
    ENDTURN_LEECH_SEED,
    ENDTURN_POISON,
    ENDTURN_BAD_POISON,
    ENDTURN_BURN,
    ENDTURN_NIGHTMARES,
    ENDTURN_CURSE,
    ENDTURN_WRAP,
    ENDTURN_UPROAR,
    ENDTURN_THRASH,
    ENDTURN_FLINCH,
    ENDTURN_DISABLE,
    ENDTURN_ENCORE,
    ENDTURN_MAGNET_RISE,
    ENDTURN_TELEKINESIS,
    ENDTURN_HEALBLOCK,
    ENDTURN_EMBARGO,
    ENDTURN_LOCK_ON,
    ENDTURN_CHARGE,
    ENDTURN_LASER_FOCUS,
    ENDTURN_TAUNT,
    ENDTURN_YAWN,
    ENDTURN_ITEMS2,
    ENDTURN_ORBS,
    ENDTURN_ROOST,
    ENDTURN_ELECTRIFY,
    ENDTURN_POWDER,
    ENDTURN_THROAT_CHOP,
    ENDTURN_SLOW_START,
    ENDTURN_BATTLER_COUNT
};

// Ingrain, Leech Seed, Strength Sap and Aqua Ring
s32 GetDrainedBigRootHp(u32 battler, s32 hp)
{
    if (GetBattlerHoldEffect(battler, TRUE) == HOLD_EFFECT_BIG_ROOT)
        hp = (hp * 1300) / 1000;
    if (hp == 0)
        hp = 1;

    return hp * -1;
}

#define MAGIC_GAURD_CHECK \
if (ability == ABILITY_MAGIC_GUARD) \
{\
    RecordAbilityBattle(gActiveBattler, ability);\
    gBattleStruct->turnEffectsTracker++;\
            break;\
}


u8 DoBattlerEndTurnEffects(void)
{
    u32 ability, i, effect = 0;

    gHitMarker |= (HITMARKER_GRUDGE | HITMARKER_x20);
    while (gBattleStruct->turnEffectsBattlerId < gBattlersCount && gBattleStruct->turnEffectsTracker <= ENDTURN_BATTLER_COUNT)
    {
        gActiveBattler = gBattlerAttacker = gBattlerByTurnOrder[gBattleStruct->turnEffectsBattlerId];
        if (gAbsentBattlerFlags & gBitTable[gActiveBattler])
        {
            gBattleStruct->turnEffectsBattlerId++;
            continue;
        }

        ability = GetBattlerAbility(gActiveBattler);
        switch (gBattleStruct->turnEffectsTracker)
        {
        case ENDTURN_INGRAIN:  // ingrain
            if ((gStatuses3[gActiveBattler] & STATUS3_ROOTED)
             && !BATTLER_MAX_HP(gActiveBattler)
             && !(gStatuses3[gActiveBattler] & STATUS3_HEAL_BLOCK)
             && gBattleMons[gActiveBattler].hp != 0)
            {
                gBattleMoveDamage = GetDrainedBigRootHp(gActiveBattler, gBattleMons[gActiveBattler].maxHP / 16);
                BattleScriptExecute(BattleScript_IngrainTurnHeal);
                effect++;
            }
            gBattleStruct->turnEffectsTracker++;
            break;
        case ENDTURN_AQUA_RING:  // aqua ring
            if ((gStatuses3[gActiveBattler] & STATUS3_AQUA_RING)
             && !BATTLER_MAX_HP(gActiveBattler)
             && !(gStatuses3[gActiveBattler] & STATUS3_HEAL_BLOCK)
             && gBattleMons[gActiveBattler].hp != 0)
            {
                gBattleMoveDamage = GetDrainedBigRootHp(gActiveBattler, gBattleMons[gActiveBattler].maxHP / 16);
                BattleScriptExecute(BattleScript_AquaRingHeal);
                effect++;
            }
            gBattleStruct->turnEffectsTracker++;
            break;
        case ENDTURN_ABILITIES:  // end turn abilities
            if (AbilityBattleEffects(ABILITYEFFECT_ENDTURN, gActiveBattler, 0, 0, 0))
                effect++;
            gBattleStruct->turnEffectsTracker++;
            break;
        case ENDTURN_ITEMS1:  // item effects
            if (ItemBattleEffects(1, gActiveBattler, FALSE))
                effect++;
            gBattleStruct->turnEffectsTracker++;
            break;
        case ENDTURN_ITEMS2:  // item effects again
            if (ItemBattleEffects(1, gActiveBattler, TRUE))
                effect++;
            gBattleStruct->turnEffectsTracker++;
            break;
        case ENDTURN_ORBS:
            if (ItemBattleEffects(ITEMEFFECT_ORBS, gActiveBattler, FALSE))
                effect++;
            gBattleStruct->turnEffectsTracker++;
            break;
        case ENDTURN_LEECH_SEED:  // leech seed
            if ((gStatuses3[gActiveBattler] & STATUS3_LEECHSEED)
             && gBattleMons[gStatuses3[gActiveBattler] & STATUS3_LEECHSEED_BATTLER].hp != 0
             && gBattleMons[gActiveBattler].hp != 0)
            {
                MAGIC_GAURD_CHECK;

                gBattlerTarget = gStatuses3[gActiveBattler] & STATUS3_LEECHSEED_BATTLER; // Notice gBattlerTarget is actually the HP receiver.
                gBattleMoveDamage = gBattleMons[gActiveBattler].maxHP / 8;
                if (gBattleMoveDamage == 0)
                    gBattleMoveDamage = 1;
                gBattleScripting.animArg1 = gBattlerTarget;
                gBattleScripting.animArg2 = gBattlerAttacker;
                BattleScriptExecute(BattleScript_LeechSeedTurnDrain);
                effect++;
            }
            gBattleStruct->turnEffectsTracker++;
            break;
        case ENDTURN_POISON:  // poison
            if ((gBattleMons[gActiveBattler].status1 & STATUS1_POISON)
                && gBattleMons[gActiveBattler].hp != 0)
            {
                MAGIC_GAURD_CHECK;

                if (ability == ABILITY_POISON_HEAL)
                {
                    if (!BATTLER_MAX_HP(gActiveBattler) && !(gStatuses3[gActiveBattler] & STATUS3_HEAL_BLOCK))
                    {
                        gBattleMoveDamage = gBattleMons[gActiveBattler].maxHP / 8;
                        if (gBattleMoveDamage == 0)
                            gBattleMoveDamage = 1;
                        gBattleMoveDamage *= -1;
                        BattleScriptExecute(BattleScript_PoisonHealActivates);
                        effect++;
                    }
                }
                else
                {
                    gBattleMoveDamage = gBattleMons[gActiveBattler].maxHP / 8;
                    if (gBattleMoveDamage == 0)
                        gBattleMoveDamage = 1;
                    BattleScriptExecute(BattleScript_PoisonTurnDmg);
                    effect++;
                }
            }
            gBattleStruct->turnEffectsTracker++;
            break;
        case ENDTURN_BAD_POISON:  // toxic poison
            if ((gBattleMons[gActiveBattler].status1 & STATUS1_TOXIC_POISON)
                && gBattleMons[gActiveBattler].hp != 0)
            {
                MAGIC_GAURD_CHECK;

                if (ability == ABILITY_POISON_HEAL)
                {
                    if (!BATTLER_MAX_HP(gActiveBattler) && !(gStatuses3[gActiveBattler] & STATUS3_HEAL_BLOCK))
                    {
                        gBattleMoveDamage = gBattleMons[gActiveBattler].maxHP / 8;
                        if (gBattleMoveDamage == 0)
                            gBattleMoveDamage = 1;
                        gBattleMoveDamage *= -1;
                        BattleScriptExecute(BattleScript_PoisonHealActivates);
                        effect++;
                    }
                }
                else
                {
                    gBattleMoveDamage = gBattleMons[gActiveBattler].maxHP / 16;
                    if (gBattleMoveDamage == 0)
                        gBattleMoveDamage = 1;
                    if ((gBattleMons[gActiveBattler].status1 & STATUS1_TOXIC_COUNTER) != STATUS1_TOXIC_TURN(15)) // not 16 turns
                        gBattleMons[gActiveBattler].status1 += STATUS1_TOXIC_TURN(1);
                    gBattleMoveDamage *= (gBattleMons[gActiveBattler].status1 & STATUS1_TOXIC_COUNTER) >> 8;
                    BattleScriptExecute(BattleScript_PoisonTurnDmg);
                    effect++;
                }
            }
            gBattleStruct->turnEffectsTracker++;
            break;
        case ENDTURN_BURN:  // burn
            if ((gBattleMons[gActiveBattler].status1 & STATUS1_BURN)
                && gBattleMons[gActiveBattler].hp != 0)
            {
                MAGIC_GAURD_CHECK;

                gBattleMoveDamage = gBattleMons[gActiveBattler].maxHP / (B_BURN_DAMAGE >= GEN_7 ? 16 : 8);
                if (ability == ABILITY_HEATPROOF)
                {
                    if (gBattleMoveDamage > (gBattleMoveDamage / 2) + 1) // Record ability if the burn takes less damage than it normally would.
                        RecordAbilityBattle(gActiveBattler, ABILITY_HEATPROOF);
                    gBattleMoveDamage /= 2;
                }
                if (gBattleMoveDamage == 0)
                    gBattleMoveDamage = 1;
                BattleScriptExecute(BattleScript_BurnTurnDmg);
                effect++;
            }
            gBattleStruct->turnEffectsTracker++;
            break;
        case ENDTURN_NIGHTMARES:  // spooky nightmares
            if ((gBattleMons[gActiveBattler].status2 & STATUS2_NIGHTMARE)
                && gBattleMons[gActiveBattler].hp != 0)
            {
                MAGIC_GAURD_CHECK;
                // R/S does not perform this sleep check, which causes the nightmare effect to
                // persist even after the affected Pokemon has been awakened by Shed Skin.
                if (gBattleMons[gActiveBattler].status1 & STATUS1_SLEEP)
                {
                    gBattleMoveDamage = gBattleMons[gActiveBattler].maxHP / 4;
                    if (gBattleMoveDamage == 0)
                        gBattleMoveDamage = 1;
                    BattleScriptExecute(BattleScript_NightmareTurnDmg);
                    effect++;
                }
                else
                {
                    gBattleMons[gActiveBattler].status2 &= ~STATUS2_NIGHTMARE;
                }
            }
            gBattleStruct->turnEffectsTracker++;
            break;
        case ENDTURN_CURSE:  // curse
            if ((gBattleMons[gActiveBattler].status2 & STATUS2_CURSED)
                && gBattleMons[gActiveBattler].hp != 0)
            {
                MAGIC_GAURD_CHECK;
                gBattleMoveDamage = gBattleMons[gActiveBattler].maxHP / 4;
                if (gBattleMoveDamage == 0)
                    gBattleMoveDamage = 1;
                BattleScriptExecute(BattleScript_CurseTurnDmg);
                effect++;
            }
            gBattleStruct->turnEffectsTracker++;
            break;
        case ENDTURN_WRAP:  // wrap
            if ((gBattleMons[gActiveBattler].status2 & STATUS2_WRAPPED) && gBattleMons[gActiveBattler].hp != 0)
            {
                if (--gDisableStructs[gActiveBattler].wrapTurns != 0)  // damaged by wrap
                {
                    MAGIC_GAURD_CHECK;

                    gBattleScripting.animArg1 = gBattleStruct->wrappedMove[gActiveBattler];
                    gBattleScripting.animArg2 = gBattleStruct->wrappedMove[gActiveBattler] >> 8;
                    PREPARE_MOVE_BUFFER(gBattleTextBuff1, gBattleStruct->wrappedMove[gActiveBattler]);
                    gBattlescriptCurrInstr = BattleScript_WrapTurnDmg;
                    if (GetBattlerHoldEffect(gBattleStruct->wrappedBy[gActiveBattler], TRUE) == HOLD_EFFECT_BINDING_BAND)
                        gBattleMoveDamage = gBattleMons[gActiveBattler].maxHP / ((B_BINDING_DAMAGE >= GEN_6) ? 6 : 8);
                    else
                        gBattleMoveDamage = gBattleMons[gActiveBattler].maxHP / ((B_BINDING_DAMAGE >= GEN_6) ? 8 : 16);

                    if (gBattleMoveDamage == 0)
                        gBattleMoveDamage = 1;
                }
                else  // broke free
                {
                    gBattleMons[gActiveBattler].status2 &= ~(STATUS2_WRAPPED);
                    PREPARE_MOVE_BUFFER(gBattleTextBuff1, gBattleStruct->wrappedMove[gActiveBattler]);
                    gBattlescriptCurrInstr = BattleScript_WrapEnds;
                }
                BattleScriptExecute(gBattlescriptCurrInstr);
                effect++;
            }
            gBattleStruct->turnEffectsTracker++;
            break;
        case ENDTURN_UPROAR:  // uproar
            if (gBattleMons[gActiveBattler].status2 & STATUS2_UPROAR)
            {
                for (gBattlerAttacker = 0; gBattlerAttacker < gBattlersCount; gBattlerAttacker++)
                {
                    if ((gBattleMons[gBattlerAttacker].status1 & STATUS1_SLEEP)
                     && gBattleMons[gBattlerAttacker].ability != ABILITY_SOUNDPROOF)
                    {
                        gBattleMons[gBattlerAttacker].status1 &= ~(STATUS1_SLEEP);
                        gBattleMons[gBattlerAttacker].status2 &= ~(STATUS2_NIGHTMARE);
                        gBattleCommunication[MULTISTRING_CHOOSER] = 1;
                        BattleScriptExecute(BattleScript_MonWokeUpInUproar);
                        gActiveBattler = gBattlerAttacker;
                        BtlController_EmitSetMonData(0, REQUEST_STATUS_BATTLE, 0, 4, &gBattleMons[gActiveBattler].status1);
                        MarkBattlerForControllerExec(gActiveBattler);
                        break;
                    }
                }
                if (gBattlerAttacker != gBattlersCount)
                {
                    effect = 2;  // a pokemon was awaken
                    break;
                }
                else
                {
                    gBattlerAttacker = gActiveBattler;
                    gBattleMons[gActiveBattler].status2 -= STATUS2_UPROAR_TURN(1);  // uproar timer goes down
                    if (WasUnableToUseMove(gActiveBattler))
                    {
                        CancelMultiTurnMoves(gActiveBattler);
                        gBattleCommunication[MULTISTRING_CHOOSER] = 1;
                    }
                    else if (gBattleMons[gActiveBattler].status2 & STATUS2_UPROAR)
                    {
                        gBattleCommunication[MULTISTRING_CHOOSER] = 0;
                        gBattleMons[gActiveBattler].status2 |= STATUS2_MULTIPLETURNS;
                    }
                    else
                    {
                        gBattleCommunication[MULTISTRING_CHOOSER] = 1;
                        CancelMultiTurnMoves(gActiveBattler);
                    }
                    BattleScriptExecute(BattleScript_PrintUproarOverTurns);
                    effect = 1;
                }
            }
            if (effect != 2)
                gBattleStruct->turnEffectsTracker++;
            break;
        case ENDTURN_THRASH:  // thrash
            if (gBattleMons[gActiveBattler].status2 & STATUS2_LOCK_CONFUSE)
            {
                gBattleMons[gActiveBattler].status2 -= STATUS2_LOCK_CONFUSE_TURN(1);
                if (WasUnableToUseMove(gActiveBattler))
                    CancelMultiTurnMoves(gActiveBattler);
                else if (!(gBattleMons[gActiveBattler].status2 & STATUS2_LOCK_CONFUSE)
                 && (gBattleMons[gActiveBattler].status2 & STATUS2_MULTIPLETURNS))
                {
                    gBattleMons[gActiveBattler].status2 &= ~(STATUS2_MULTIPLETURNS);
                    if (!(gBattleMons[gActiveBattler].status2 & STATUS2_CONFUSION))
                    {
                        gBattleScripting.moveEffect = MOVE_EFFECT_CONFUSION | MOVE_EFFECT_AFFECTS_USER;
                        SetMoveEffect(TRUE, 0);
                        if (gBattleMons[gActiveBattler].status2 & STATUS2_CONFUSION)
                            BattleScriptExecute(BattleScript_ThrashConfuses);
                        effect++;
                    }
                }
            }
            gBattleStruct->turnEffectsTracker++;
            break;
        case ENDTURN_FLINCH:  // reset flinch
            gBattleMons[gActiveBattler].status2 &= ~(STATUS2_FLINCHED);
            gBattleStruct->turnEffectsTracker++;
        case ENDTURN_DISABLE:  // disable
            if (gDisableStructs[gActiveBattler].disableTimer != 0)
            {
                for (i = 0; i < MAX_MON_MOVES; i++)
                {
                    if (gDisableStructs[gActiveBattler].disabledMove == gBattleMons[gActiveBattler].moves[i])
                        break;
                }
                if (i == MAX_MON_MOVES)  // pokemon does not have the disabled move anymore
                {
                    gDisableStructs[gActiveBattler].disabledMove = 0;
                    gDisableStructs[gActiveBattler].disableTimer = 0;
                }
                else if (--gDisableStructs[gActiveBattler].disableTimer == 0)  // disable ends
                {
                    gDisableStructs[gActiveBattler].disabledMove = 0;
                    BattleScriptExecute(BattleScript_DisabledNoMore);
                    effect++;
                }
            }
            gBattleStruct->turnEffectsTracker++;
            break;
        case ENDTURN_ENCORE:  // encore
            if (gDisableStructs[gActiveBattler].encoreTimer != 0)
            {
                if (gBattleMons[gActiveBattler].moves[gDisableStructs[gActiveBattler].encoredMovePos] != gDisableStructs[gActiveBattler].encoredMove)  // pokemon does not have the encored move anymore
                {
                    gDisableStructs[gActiveBattler].encoredMove = 0;
                    gDisableStructs[gActiveBattler].encoreTimer = 0;
                }
                else if (--gDisableStructs[gActiveBattler].encoreTimer == 0
                 || gBattleMons[gActiveBattler].pp[gDisableStructs[gActiveBattler].encoredMovePos] == 0)
                {
                    gDisableStructs[gActiveBattler].encoredMove = 0;
                    gDisableStructs[gActiveBattler].encoreTimer = 0;
                    BattleScriptExecute(BattleScript_EncoredNoMore);
                    effect++;
                }
            }
            gBattleStruct->turnEffectsTracker++;
            break;
        case ENDTURN_LOCK_ON:  // lock-on decrement
            if (gStatuses3[gActiveBattler] & STATUS3_ALWAYS_HITS)
                gStatuses3[gActiveBattler] -= STATUS3_ALWAYS_HITS_TURN(1);
            gBattleStruct->turnEffectsTracker++;
            break;
        case ENDTURN_CHARGE:  // charge
            if (gDisableStructs[gActiveBattler].chargeTimer && --gDisableStructs[gActiveBattler].chargeTimer == 0)
                gStatuses3[gActiveBattler] &= ~STATUS3_CHARGED_UP;
            gBattleStruct->turnEffectsTracker++;
            break;
        case ENDTURN_TAUNT:  // taunt
            if (gDisableStructs[gActiveBattler].tauntTimer && --gDisableStructs[gActiveBattler].tauntTimer == 0)
            {
                BattleScriptExecute(BattleScript_BufferEndTurn);
                PREPARE_MOVE_BUFFER(gBattleTextBuff1, MOVE_TAUNT);
                effect++;
            }
            gBattleStruct->turnEffectsTracker++;
            break;
        case ENDTURN_YAWN:  // yawn
            if (gStatuses3[gActiveBattler] & STATUS3_YAWN)
            {
                gStatuses3[gActiveBattler] -= STATUS3_YAWN_TURN(1);
                if (!(gStatuses3[gActiveBattler] & STATUS3_YAWN) && !(gBattleMons[gActiveBattler].status1 & STATUS1_ANY)
                 && gBattleMons[gActiveBattler].ability != ABILITY_VITAL_SPIRIT
                 && gBattleMons[gActiveBattler].ability != ABILITY_INSOMNIA && !UproarWakeUpCheck(gActiveBattler)
                 && !IsLeafGuardProtected(gActiveBattler))
                {
                    CancelMultiTurnMoves(gActiveBattler);
                    gBattleMons[gActiveBattler].status1 |= (Random() & 3) + 2;
                    BtlController_EmitSetMonData(0, REQUEST_STATUS_BATTLE, 0, 4, &gBattleMons[gActiveBattler].status1);
                    MarkBattlerForControllerExec(gActiveBattler);
                    gEffectBattler = gActiveBattler;
                    BattleScriptExecute(BattleScript_YawnMakesAsleep);
                    effect++;
                }
            }
            gBattleStruct->turnEffectsTracker++;
            break;
        case ENDTURN_LASER_FOCUS:
            if (gStatuses3[gActiveBattler] & STATUS3_LASER_FOCUS)
            {
                if (gDisableStructs[gActiveBattler].laserFocusTimer == 0 || --gDisableStructs[gActiveBattler].laserFocusTimer == 0)
                    gStatuses3[gActiveBattler] &= ~(STATUS3_LASER_FOCUS);
            }
            gBattleStruct->turnEffectsTracker++;
            break;
        case ENDTURN_EMBARGO:
            if (gStatuses3[gActiveBattler] & STATUS3_EMBARGO)
            {
                if (gDisableStructs[gActiveBattler].embargoTimer == 0 || --gDisableStructs[gActiveBattler].embargoTimer == 0)
                {
                    gStatuses3[gActiveBattler] &= ~(STATUS3_EMBARGO);
                    BattleScriptExecute(BattleScript_EmbargoEndTurn);
                    effect++;
                }
            }
            gBattleStruct->turnEffectsTracker++;
            break;
        case ENDTURN_MAGNET_RISE:
            if (gStatuses3[gActiveBattler] & STATUS3_MAGNET_RISE)
            {
                if (gDisableStructs[gActiveBattler].magnetRiseTimer == 0 || --gDisableStructs[gActiveBattler].magnetRiseTimer == 0)
                {
                    gStatuses3[gActiveBattler] &= ~(STATUS3_MAGNET_RISE);
                    BattleScriptExecute(BattleScript_BufferEndTurn);
                    PREPARE_STRING_BUFFER(gBattleTextBuff1, STRINGID_ELECTROMAGNETISM);
                    effect++;
                }
            }
            gBattleStruct->turnEffectsTracker++;
            break;
        case ENDTURN_TELEKINESIS:
            if (gStatuses3[gActiveBattler] & STATUS3_TELEKINESIS)
            {
                if (gDisableStructs[gActiveBattler].telekinesisTimer == 0 || --gDisableStructs[gActiveBattler].telekinesisTimer == 0)
                {
                    gStatuses3[gActiveBattler] &= ~(STATUS3_TELEKINESIS);
                    BattleScriptExecute(BattleScript_TelekinesisEndTurn);
                    effect++;
                }
            }
            gBattleStruct->turnEffectsTracker++;
            break;
        case ENDTURN_HEALBLOCK:
            if (gStatuses3[gActiveBattler] & STATUS3_HEAL_BLOCK)
            {
                if (gDisableStructs[gActiveBattler].healBlockTimer == 0 || --gDisableStructs[gActiveBattler].healBlockTimer == 0)
                {
                    gStatuses3[gActiveBattler] &= ~(STATUS3_HEAL_BLOCK);
                    BattleScriptExecute(BattleScript_BufferEndTurn);
                    PREPARE_MOVE_BUFFER(gBattleTextBuff1, MOVE_HEAL_BLOCK);
                    effect++;
                }
            }
            gBattleStruct->turnEffectsTracker++;
            break;
        case ENDTURN_ROOST: // Return flying type.
            if (gBattleResources->flags->flags[gActiveBattler] & RESOURCE_FLAG_ROOST)
            {
                gBattleResources->flags->flags[gActiveBattler] &= ~(RESOURCE_FLAG_ROOST);
                gBattleMons[gActiveBattler].type1 = gBattleStruct->roostTypes[gActiveBattler][0];
                gBattleMons[gActiveBattler].type2 = gBattleStruct->roostTypes[gActiveBattler][1];
            }
            gBattleStruct->turnEffectsTracker++;
            break;
        case ENDTURN_ELECTRIFY:
            gStatuses3[gActiveBattler] &= ~(STATUS3_ELECTRIFIED);
            gBattleStruct->turnEffectsTracker++;
        case ENDTURN_POWDER:
            gBattleMons[gActiveBattler].status2 &= ~(STATUS2_POWDER);
            gBattleStruct->turnEffectsTracker++;
        case ENDTURN_THROAT_CHOP:
            if (gDisableStructs[gActiveBattler].throatChopTimer && --gDisableStructs[gActiveBattler].throatChopTimer == 0)
            {
                BattleScriptExecute(BattleScript_ThroatChopEndTurn);
                effect++;
            }
            gBattleStruct->turnEffectsTracker++;
            break;
        case ENDTURN_SLOW_START:
            if (gDisableStructs[gActiveBattler].slowStartTimer
                && --gDisableStructs[gActiveBattler].slowStartTimer == 0
                && ability == ABILITY_SLOW_START)
            {
                BattleScriptExecute(BattleScript_SlowStartEnds);
                effect++;
            }
            gBattleStruct->turnEffectsTracker++;
            break;
        case ENDTURN_BATTLER_COUNT:  // done
            gBattleStruct->turnEffectsTracker = 0;
            gBattleStruct->turnEffectsBattlerId++;
            break;
        }

        if (effect != 0)
            return effect;

    }
    gHitMarker &= ~(HITMARKER_GRUDGE | HITMARKER_x20);
    return 0;
}

bool8 HandleWishPerishSongOnTurnEnd(void)
{
    gHitMarker |= (HITMARKER_GRUDGE | HITMARKER_x20);

    switch (gBattleStruct->wishPerishSongState)
    {
    case 0:
        while (gBattleStruct->wishPerishSongBattlerId < gBattlersCount)
        {
            gActiveBattler = gBattleStruct->wishPerishSongBattlerId;
            if (gAbsentBattlerFlags & gBitTable[gActiveBattler])
            {
                gBattleStruct->wishPerishSongBattlerId++;
                continue;
            }

            gBattleStruct->wishPerishSongBattlerId++;
            if (gWishFutureKnock.futureSightCounter[gActiveBattler] != 0
             && --gWishFutureKnock.futureSightCounter[gActiveBattler] == 0
             && gBattleMons[gActiveBattler].hp != 0)
            {
                if (gWishFutureKnock.futureSightMove[gActiveBattler] == MOVE_FUTURE_SIGHT)
                    gBattleCommunication[MULTISTRING_CHOOSER] = 0;
                else
                    gBattleCommunication[MULTISTRING_CHOOSER] = 1;

                PREPARE_MOVE_BUFFER(gBattleTextBuff1, gWishFutureKnock.futureSightMove[gActiveBattler]);

                gBattlerTarget = gActiveBattler;
                gBattlerAttacker = gWishFutureKnock.futureSightAttacker[gActiveBattler];
                gSpecialStatuses[gBattlerTarget].dmg = 0xFFFF;
                gCurrentMove = gWishFutureKnock.futureSightMove[gActiveBattler];
                SetTypeBeforeUsingMove(gCurrentMove, gActiveBattler);
                BattleScriptExecute(BattleScript_MonTookFutureAttack);

                if (gWishFutureKnock.futureSightCounter[gActiveBattler] == 0
                 && gWishFutureKnock.futureSightCounter[gActiveBattler ^ BIT_FLANK] == 0)
                {
                    gSideStatuses[GET_BATTLER_SIDE(gBattlerTarget)] &= ~(SIDE_STATUS_FUTUREATTACK);
                }
                return TRUE;
            }
        }
        gBattleStruct->wishPerishSongState = 1;
        gBattleStruct->wishPerishSongBattlerId = 0;
        // fall through
    case 1:
        while (gBattleStruct->wishPerishSongBattlerId < gBattlersCount)
        {
            gActiveBattler = gBattlerAttacker = gBattlerByTurnOrder[gBattleStruct->wishPerishSongBattlerId];
            if (gAbsentBattlerFlags & gBitTable[gActiveBattler])
            {
                gBattleStruct->wishPerishSongBattlerId++;
                continue;
            }
            gBattleStruct->wishPerishSongBattlerId++;
            if (gStatuses3[gActiveBattler] & STATUS3_PERISH_SONG)
            {
                PREPARE_BYTE_NUMBER_BUFFER(gBattleTextBuff1, 1, gDisableStructs[gActiveBattler].perishSongTimer);
                if (gDisableStructs[gActiveBattler].perishSongTimer == 0)
                {
                    gStatuses3[gActiveBattler] &= ~STATUS3_PERISH_SONG;
                    gBattleMoveDamage = gBattleMons[gActiveBattler].hp;
                    gBattlescriptCurrInstr = BattleScript_PerishSongTakesLife;
                }
                else
                {
                    gDisableStructs[gActiveBattler].perishSongTimer--;
                    gBattlescriptCurrInstr = BattleScript_PerishSongCountGoesDown;
                }
                BattleScriptExecute(gBattlescriptCurrInstr);
                return TRUE;
            }
        }
        // Hm...
        {
            u8 *state = &gBattleStruct->wishPerishSongState;
            *state = 2;
            gBattleStruct->wishPerishSongBattlerId = 0;
        }
        // fall through
    case 2:
        if ((gBattleTypeFlags & BATTLE_TYPE_ARENA)
         && gBattleStruct->arenaTurnCounter == 2
         && gBattleMons[0].hp != 0 && gBattleMons[1].hp != 0)
        {
            s32 i;

            for (i = 0; i < 2; i++)
                CancelMultiTurnMoves(i);

            gBattlescriptCurrInstr = BattleScript_ArenaDoJudgment;
            BattleScriptExecute(BattleScript_ArenaDoJudgment);
            gBattleStruct->wishPerishSongState++;
            return TRUE;
        }
        break;
    }

    gHitMarker &= ~(HITMARKER_GRUDGE | HITMARKER_x20);

    return FALSE;
}

#define FAINTED_ACTIONS_MAX_CASE 7

bool8 HandleFaintedMonActions(void)
{
    if (gBattleTypeFlags & BATTLE_TYPE_SAFARI)
        return FALSE;
    do
    {
        s32 i;
        switch (gBattleStruct->faintedActionsState)
        {
        case 0:
            gBattleStruct->faintedActionsBattlerId = 0;
            gBattleStruct->faintedActionsState++;
            for (i = 0; i < gBattlersCount; i++)
            {
                if (gAbsentBattlerFlags & gBitTable[i] && !HasNoMonsToSwitch(i, 6, 6))
                    gAbsentBattlerFlags &= ~(gBitTable[i]);
            }
            // fall through
        case 1:
            do
            {
                gBattlerFainted = gBattlerTarget = gBattleStruct->faintedActionsBattlerId;
                if (gBattleMons[gBattleStruct->faintedActionsBattlerId].hp == 0
                 && !(gBattleStruct->givenExpMons & gBitTable[gBattlerPartyIndexes[gBattleStruct->faintedActionsBattlerId]])
                 && !(gAbsentBattlerFlags & gBitTable[gBattleStruct->faintedActionsBattlerId]))
                {
                    BattleScriptExecute(BattleScript_GiveExp);
                    gBattleStruct->faintedActionsState = 2;
                    return TRUE;
                }
            } while (++gBattleStruct->faintedActionsBattlerId != gBattlersCount);
            gBattleStruct->faintedActionsState = 3;
            break;
        case 2:
            OpponentSwitchInResetSentPokesToOpponentValue(gBattlerFainted);
            if (++gBattleStruct->faintedActionsBattlerId == gBattlersCount)
                gBattleStruct->faintedActionsState = 3;
            else
                gBattleStruct->faintedActionsState = 1;

            // Don't switch mons until all pokemon performed their actions or the battle's over.
            if (gBattleOutcome == 0
                && !NoAliveMonsForEitherParty()
                && gCurrentTurnActionNumber != gBattlersCount)
            {
                gAbsentBattlerFlags |= gBitTable[gBattlerFainted];
                return FALSE;
            }
            break;
        case 3:
            // Don't switch mons until all pokemon performed their actions or the battle's over.
            if (gBattleOutcome == 0
                && !NoAliveMonsForEitherParty()
                && gCurrentTurnActionNumber != gBattlersCount)
            {
                return FALSE;
            }
            gBattleStruct->faintedActionsBattlerId = 0;
            gBattleStruct->faintedActionsState++;
            // fall through
        case 4:
            do
            {
                gBattlerFainted = gBattlerTarget = gBattleStruct->faintedActionsBattlerId;
                if (gBattleMons[gBattleStruct->faintedActionsBattlerId].hp == 0
                 && !(gAbsentBattlerFlags & gBitTable[gBattleStruct->faintedActionsBattlerId]))
                {
                    BattleScriptExecute(BattleScript_HandleFaintedMon);
                    gBattleStruct->faintedActionsState = 5;
                    return TRUE;
                }
            } while (++gBattleStruct->faintedActionsBattlerId != gBattlersCount);
            gBattleStruct->faintedActionsState = 6;
            break;
        case 5:
            if (++gBattleStruct->faintedActionsBattlerId == gBattlersCount)
                gBattleStruct->faintedActionsState = 6;
            else
                gBattleStruct->faintedActionsState = 4;
            break;
        case 6:
            if (ItemBattleEffects(1, 0, TRUE))
                return TRUE;
            gBattleStruct->faintedActionsState++;
            break;
        case FAINTED_ACTIONS_MAX_CASE:
            break;
        }
    } while (gBattleStruct->faintedActionsState != FAINTED_ACTIONS_MAX_CASE);
    return FALSE;
}

void TryClearRageAndFuryCutter(void)
{
    s32 i;
    for (i = 0; i < gBattlersCount; i++)
    {
        if ((gBattleMons[i].status2 & STATUS2_RAGE) && gChosenMoveByBattler[i] != MOVE_RAGE)
            gBattleMons[i].status2 &= ~(STATUS2_RAGE);
        if (gDisableStructs[i].furyCutterCounter != 0 && gChosenMoveByBattler[i] != MOVE_FURY_CUTTER)
            gDisableStructs[i].furyCutterCounter = 0;
    }
}

static bool32 IsThawingMove(u8 battlerId, u16 move)
{
    switch (move)
    {
    case MOVE_BURN_UP:
        if (!IS_BATTLER_OF_TYPE(battlerId, TYPE_FIRE))
            return FALSE;
        //fallthrough
    case MOVE_FLAME_WHEEL:
    case MOVE_FLARE_BLITZ:
    case MOVE_FUSION_FLARE:
    case MOVE_PYRO_BALL:
    case MOVE_SACRED_FIRE:
    case MOVE_SCALD:
    case MOVE_SCORCHING_SANDS:
    case MOVE_SIZZLY_SLIDE:
    case MOVE_STEAM_ERUPTION:
        return TRUE;
    default:
        return FALSE;
    }
}

enum
{
    CANCELLER_FLAGS,
    CANCELLER_ASLEEP,
    CANCELLER_FROZEN,
    CANCELLER_TRUANT,
    CANCELLER_RECHARGE,
    CANCELLER_FLINCH,
    CANCELLER_DISABLED,
    CANCELLER_GRAVITY,
    CANCELLER_HEAL_BLOCKED,
    CANCELLER_TAUNTED,
    CANCELLER_IMPRISONED,
    CANCELLER_CONFUSED,
    CANCELLER_PARALYSED,
    CANCELLER_IN_LOVE,
    CANCELLER_BIDE,
    CANCELLER_THAW,
    CANCELLER_POWDER_MOVE,
    CANCELLER_POWDER_STATUS,
    CANCELLER_THROAT_CHOP,
    CANCELLER_END,
    CANCELLER_PSYCHIC_TERRAIN,
    CANCELLER_END2,
};

u8 AtkCanceller_UnableToUseMove(void)
{
    u8 effect = 0;
    s32 *bideDmg = &gBattleScripting.bideDmg;
    do
    {
        switch (gBattleStruct->atkCancellerTracker)
        {
        case CANCELLER_FLAGS: // flags clear
            gBattleMons[gBattlerAttacker].status2 &= ~(STATUS2_DESTINY_BOND);
            gStatuses3[gBattlerAttacker] &= ~(STATUS3_GRUDGE);
            gBattleStruct->atkCancellerTracker++;
            break;
        case CANCELLER_ASLEEP: // check being asleep
            if (gBattleMons[gBattlerAttacker].status1 & STATUS1_SLEEP)
            {
                if (UproarWakeUpCheck(gBattlerAttacker))
                {
                    gBattleMons[gBattlerAttacker].status1 &= ~(STATUS1_SLEEP);
                    gBattleMons[gBattlerAttacker].status2 &= ~(STATUS2_NIGHTMARE);
                    BattleScriptPushCursor();
                    gBattleCommunication[MULTISTRING_CHOOSER] = 1;
                    gBattlescriptCurrInstr = BattleScript_MoveUsedWokeUp;
                    effect = 2;
                }
                else
                {
                    u8 toSub;
                    if (gBattleMons[gBattlerAttacker].ability == ABILITY_EARLY_BIRD)
                        toSub = 2;
                    else
                        toSub = 1;
                    if ((gBattleMons[gBattlerAttacker].status1 & STATUS1_SLEEP) < toSub)
                        gBattleMons[gBattlerAttacker].status1 &= ~(STATUS1_SLEEP);
                    else
                        gBattleMons[gBattlerAttacker].status1 -= toSub;
                    if (gBattleMons[gBattlerAttacker].status1 & STATUS1_SLEEP)
                    {
                        if (gCurrentMove != MOVE_SNORE && gCurrentMove != MOVE_SLEEP_TALK)
                        {
                            gBattlescriptCurrInstr = BattleScript_MoveUsedIsAsleep;
                            gHitMarker |= HITMARKER_UNABLE_TO_USE_MOVE;
                            effect = 2;
                        }
                    }
                    else
                    {
                        gBattleMons[gBattlerAttacker].status2 &= ~(STATUS2_NIGHTMARE);
                        BattleScriptPushCursor();
                        gBattleCommunication[MULTISTRING_CHOOSER] = 0;
                        gBattlescriptCurrInstr = BattleScript_MoveUsedWokeUp;
                        effect = 2;
                    }
                }
            }
            gBattleStruct->atkCancellerTracker++;
            break;
        case CANCELLER_FROZEN: // check being frozen
            if (gBattleMons[gBattlerAttacker].status1 & STATUS1_FREEZE)
            {
                if (Random() % 5)
                {
                    if (gBattleMoves[gCurrentMove].effect != EFFECT_THAW_HIT) // unfreezing via a move effect happens in case 13
                    {
                        gBattlescriptCurrInstr = BattleScript_MoveUsedIsFrozen;
                        gHitMarker |= HITMARKER_NO_ATTACKSTRING;
                    }
                    else
                    {
                        gBattleStruct->atkCancellerTracker++;
                        break;
                    }
                }
                else // unfreeze
                {
                    gBattleMons[gBattlerAttacker].status1 &= ~(STATUS1_FREEZE);
                    BattleScriptPushCursor();
                    gBattlescriptCurrInstr = BattleScript_MoveUsedUnfroze;
                    gBattleCommunication[MULTISTRING_CHOOSER] = 0;
                }
                effect = 2;
            }
            gBattleStruct->atkCancellerTracker++;
            break;
        case CANCELLER_TRUANT: // truant
            if (gBattleMons[gBattlerAttacker].ability == ABILITY_TRUANT && gDisableStructs[gBattlerAttacker].truantCounter)
            {
                CancelMultiTurnMoves(gBattlerAttacker);
                gHitMarker |= HITMARKER_UNABLE_TO_USE_MOVE;
                gBattleCommunication[MULTISTRING_CHOOSER] = 0;
                gBattlerAbility = gBattlerAttacker;
                gBattlescriptCurrInstr = BattleScript_TruantLoafingAround;
                gMoveResultFlags |= MOVE_RESULT_MISSED;
                effect = 1;
            }
            gBattleStruct->atkCancellerTracker++;
            break;
        case CANCELLER_RECHARGE: // recharge
            if (gBattleMons[gBattlerAttacker].status2 & STATUS2_RECHARGE)
            {
                gBattleMons[gBattlerAttacker].status2 &= ~(STATUS2_RECHARGE);
                gDisableStructs[gBattlerAttacker].rechargeTimer = 0;
                CancelMultiTurnMoves(gBattlerAttacker);
                gBattlescriptCurrInstr = BattleScript_MoveUsedMustRecharge;
                gHitMarker |= HITMARKER_UNABLE_TO_USE_MOVE;
                effect = 1;
            }
            gBattleStruct->atkCancellerTracker++;
            break;
        case CANCELLER_FLINCH: // flinch
            if (gBattleMons[gBattlerAttacker].status2 & STATUS2_FLINCHED)
            {
                gProtectStructs[gBattlerAttacker].flinchImmobility = 1;
                CancelMultiTurnMoves(gBattlerAttacker);
                gBattlescriptCurrInstr = BattleScript_MoveUsedFlinched;
                gHitMarker |= HITMARKER_UNABLE_TO_USE_MOVE;
                effect = 1;
            }
            gBattleStruct->atkCancellerTracker++;
            break;
        case CANCELLER_DISABLED: // disabled move
            if (gDisableStructs[gBattlerAttacker].disabledMove == gCurrentMove && gDisableStructs[gBattlerAttacker].disabledMove != 0)
            {
                gProtectStructs[gBattlerAttacker].usedDisabledMove = 1;
                gBattleScripting.battler = gBattlerAttacker;
                CancelMultiTurnMoves(gBattlerAttacker);
                gBattlescriptCurrInstr = BattleScript_MoveUsedIsDisabled;
                gHitMarker |= HITMARKER_UNABLE_TO_USE_MOVE;
                effect = 1;
            }
            gBattleStruct->atkCancellerTracker++;
            break;
        case CANCELLER_HEAL_BLOCKED:
            if (gStatuses3[gBattlerAttacker] & STATUS3_HEAL_BLOCK && IsHealBlockPreventingMove(gBattlerAttacker, gCurrentMove))
            {
                gProtectStructs[gBattlerAttacker].usedHealBlockedMove = 1;
                gBattleScripting.battler = gBattlerAttacker;
                CancelMultiTurnMoves(gBattlerAttacker);
                gBattlescriptCurrInstr = BattleScript_MoveUsedHealBlockPrevents;
                gHitMarker |= HITMARKER_UNABLE_TO_USE_MOVE;
                effect = 1;
            }
            gBattleStruct->atkCancellerTracker++;
            break;
        case CANCELLER_GRAVITY:
            if (gFieldStatuses & STATUS_FIELD_GRAVITY && IsGravityPreventingMove(gCurrentMove))
            {
                gProtectStructs[gBattlerAttacker].usedGravityPreventedMove = 1;
                gBattleScripting.battler = gBattlerAttacker;
                CancelMultiTurnMoves(gBattlerAttacker);
                gBattlescriptCurrInstr = BattleScript_MoveUsedGravityPrevents;
                gHitMarker |= HITMARKER_UNABLE_TO_USE_MOVE;
                effect = 1;
            }
            gBattleStruct->atkCancellerTracker++;
            break;
        case CANCELLER_TAUNTED: // taunt
            if (gDisableStructs[gBattlerAttacker].tauntTimer && gBattleMoves[gCurrentMove].power == 0)
            {
                gProtectStructs[gBattlerAttacker].usedTauntedMove = 1;
                CancelMultiTurnMoves(gBattlerAttacker);
                gBattlescriptCurrInstr = BattleScript_MoveUsedIsTaunted;
                gHitMarker |= HITMARKER_UNABLE_TO_USE_MOVE;
                effect = 1;
            }
            gBattleStruct->atkCancellerTracker++;
            break;
        case CANCELLER_IMPRISONED: // imprisoned
            if (GetImprisonedMovesCount(gBattlerAttacker, gCurrentMove))
            {
                gProtectStructs[gBattlerAttacker].usedImprisonedMove = 1;
                CancelMultiTurnMoves(gBattlerAttacker);
                gBattlescriptCurrInstr = BattleScript_MoveUsedIsImprisoned;
                gHitMarker |= HITMARKER_UNABLE_TO_USE_MOVE;
                effect = 1;
            }
            gBattleStruct->atkCancellerTracker++;
            break;
        case CANCELLER_CONFUSED: // confusion
            if (gBattleMons[gBattlerAttacker].status2 & STATUS2_CONFUSION)
            {
                gBattleMons[gBattlerAttacker].status2 -= STATUS2_CONFUSION_TURN(1);
                if (gBattleMons[gBattlerAttacker].status2 & STATUS2_CONFUSION)
                {
                    if (Random() % ((B_CONFUSION_SELF_DMG_CHANCE >= GEN_7) ? 3 : 2) == 0) // confusion dmg
                    {
                        gBattleCommunication[MULTISTRING_CHOOSER] = 1;
                        gBattlerTarget = gBattlerAttacker;
                        gBattleMoveDamage = CalculateMoveDamage(MOVE_NONE, gBattlerAttacker, gBattlerAttacker, TYPE_MYSTERY, 40, FALSE, FALSE, TRUE);
                        gProtectStructs[gBattlerAttacker].confusionSelfDmg = 1;
                        gHitMarker |= HITMARKER_UNABLE_TO_USE_MOVE;
                    }
                    else
                    {
                        gBattleCommunication[MULTISTRING_CHOOSER] = 0;
                        BattleScriptPushCursor();
                    }
                    gBattlescriptCurrInstr = BattleScript_MoveUsedIsConfused;
                }
                else // snapped out of confusion
                {
                    BattleScriptPushCursor();
                    gBattlescriptCurrInstr = BattleScript_MoveUsedIsConfusedNoMore;
                }
                effect = 1;
            }
            gBattleStruct->atkCancellerTracker++;
            break;
        case CANCELLER_PARALYSED: // paralysis
            if ((gBattleMons[gBattlerAttacker].status1 & STATUS1_PARALYSIS) && (Random() % 4) == 0)
            {
                gProtectStructs[gBattlerAttacker].prlzImmobility = 1;
                // This is removed in Emerald for some reason
                //CancelMultiTurnMoves(gBattlerAttacker);
                gBattlescriptCurrInstr = BattleScript_MoveUsedIsParalyzed;
                gHitMarker |= HITMARKER_UNABLE_TO_USE_MOVE;
                effect = 1;
            }
            gBattleStruct->atkCancellerTracker++;
            break;
        case CANCELLER_IN_LOVE: // infatuation
            if (gBattleMons[gBattlerAttacker].status2 & STATUS2_INFATUATION)
            {
                gBattleScripting.battler = CountTrailingZeroBits((gBattleMons[gBattlerAttacker].status2 & STATUS2_INFATUATION) >> 0x10);
                if (Random() & 1)
                {
                    BattleScriptPushCursor();
                }
                else
                {
                    BattleScriptPush(BattleScript_MoveUsedIsInLoveCantAttack);
                    gHitMarker |= HITMARKER_UNABLE_TO_USE_MOVE;
                    gProtectStructs[gBattlerAttacker].loveImmobility = 1;
                    CancelMultiTurnMoves(gBattlerAttacker);
                }
                gBattlescriptCurrInstr = BattleScript_MoveUsedIsInLove;
                effect = 1;
            }
            gBattleStruct->atkCancellerTracker++;
            break;
        case CANCELLER_BIDE: // bide
            if (gBattleMons[gBattlerAttacker].status2 & STATUS2_BIDE)
            {
                gBattleMons[gBattlerAttacker].status2 -= STATUS2_BIDE_TURN(1);
                if (gBattleMons[gBattlerAttacker].status2 & STATUS2_BIDE)
                {
                    gBattlescriptCurrInstr = BattleScript_BideStoringEnergy;
                }
                else
                {
                    // This is removed in Emerald for some reason
                    //gBattleMons[gBattlerAttacker].status2 &= ~(STATUS2_MULTIPLETURNS);
                    if (gTakenDmg[gBattlerAttacker])
                    {
                        gCurrentMove = MOVE_BIDE;
                        *bideDmg = gTakenDmg[gBattlerAttacker] * 2;
                        gBattlerTarget = gTakenDmgByBattler[gBattlerAttacker];
                        if (gAbsentBattlerFlags & gBitTable[gBattlerTarget])
                            gBattlerTarget = GetMoveTarget(MOVE_BIDE, 1);
                        gBattlescriptCurrInstr = BattleScript_BideAttack;
                    }
                    else
                    {
                        gBattlescriptCurrInstr = BattleScript_BideNoEnergyToAttack;
                    }
                }
                effect = 1;
            }
            gBattleStruct->atkCancellerTracker++;
            break;
        case CANCELLER_THAW: // move thawing
            if (gBattleMons[gBattlerAttacker].status1 & STATUS1_FREEZE)
            {
                if (IsThawingMove(gBattlerAttacker, gCurrentMove))
                {
                    gBattleMons[gBattlerAttacker].status1 &= ~(STATUS1_FREEZE);
                    BattleScriptPushCursor();
                    gBattlescriptCurrInstr = BattleScript_MoveUsedUnfroze;
                    gBattleCommunication[MULTISTRING_CHOOSER] = 1;
                }
                effect = 2;
            }
            gBattleStruct->atkCancellerTracker++;
            break;
        case CANCELLER_POWDER_MOVE:
            if (gBattleMoves[gCurrentMove].flags & FLAG_POWDER)
            {
                if ((B_POWDER_GRASS >= GEN_6 && IS_BATTLER_OF_TYPE(gBattlerTarget, TYPE_GRASS))
                    || GetBattlerAbility(gBattlerTarget) == ABILITY_OVERCOAT)
                {
                    gBattlerAbility = gBattlerTarget;
                    effect = 1;
                }
                else if (GetBattlerHoldEffect(gBattlerTarget, TRUE) == HOLD_EFFECT_SAFETY_GOOGLES)
                {
                    RecordItemEffectBattle(gBattlerTarget, HOLD_EFFECT_SAFETY_GOOGLES);
                    effect = 1;
                }

                if (effect)
                    gBattlescriptCurrInstr = BattleScript_PowderMoveNoEffect;
            }
            gBattleStruct->atkCancellerTracker++;
            break;
        case CANCELLER_POWDER_STATUS:
            if (gBattleMons[gBattlerAttacker].status2 & STATUS2_POWDER)
            {
                u32 moveType;
                GET_MOVE_TYPE(gCurrentMove, moveType);
                if (moveType == TYPE_FIRE)
                {
                    gProtectStructs[gBattlerAttacker].powderSelfDmg = 1;
                    gBattleMoveDamage = gBattleMons[gBattlerAttacker].maxHP / 4;
                    gBattlescriptCurrInstr = BattleScript_MoveUsedPowder;
                    effect = 1;
                }
            }
            gBattleStruct->atkCancellerTracker++;
            break;
        case CANCELLER_THROAT_CHOP:
            if (gDisableStructs[gBattlerAttacker].throatChopTimer && gBattleMoves[gCurrentMove].flags & FLAG_SOUND)
            {
                gProtectStructs[gBattlerAttacker].usedThroatChopPreventedMove = 1;
                CancelMultiTurnMoves(gBattlerAttacker);
                gBattlescriptCurrInstr = BattleScript_MoveUsedIsThroatChopPrevented;
                gHitMarker |= HITMARKER_UNABLE_TO_USE_MOVE;
                effect = 1;
            }
            gBattleStruct->atkCancellerTracker++;
            break;
        case CANCELLER_END:
            break;
        }

    } while (gBattleStruct->atkCancellerTracker != CANCELLER_END && gBattleStruct->atkCancellerTracker != CANCELLER_END2 && effect == 0);

    if (effect == 2)
    {
        gActiveBattler = gBattlerAttacker;
        BtlController_EmitSetMonData(0, REQUEST_STATUS_BATTLE, 0, 4, &gBattleMons[gActiveBattler].status1);
        MarkBattlerForControllerExec(gActiveBattler);
    }
    return effect;
}

// After Protean Activation.
u8 AtkCanceller_UnableToUseMove2(void)
{
    u8 effect = 0;

    do
    {
        switch (gBattleStruct->atkCancellerTracker)
        {
        case CANCELLER_END:
            gBattleStruct->atkCancellerTracker++;
        case CANCELLER_PSYCHIC_TERRAIN:
            if (gFieldStatuses & STATUS_FIELD_PSYCHIC_TERRAIN
                && IsBattlerGrounded(gBattlerTarget)
                && GetChosenMovePriority(gBattlerAttacker) > 0
                && GetBattlerSide(gBattlerAttacker) != GetBattlerSide(gBattlerTarget))
            {
                CancelMultiTurnMoves(gBattlerAttacker);
                gBattlescriptCurrInstr = BattleScript_MoveUsedPsychicTerrainPrevents;
                gHitMarker |= HITMARKER_UNABLE_TO_USE_MOVE;
                effect = 1;
            }
            gBattleStruct->atkCancellerTracker++;
            break;
        case CANCELLER_END2:
            break;
        }

    } while (gBattleStruct->atkCancellerTracker != CANCELLER_END2 && effect == 0);

    return effect;
}

bool8 HasNoMonsToSwitch(u8 battler, u8 partyIdBattlerOn1, u8 partyIdBattlerOn2)
{
    struct Pokemon *party;
    u8 id1, id2;
    s32 i;

    if (!(gBattleTypeFlags & BATTLE_TYPE_DOUBLE))
        return FALSE;

    if (BATTLE_TWO_VS_ONE_OPPONENT && GetBattlerSide(battler) == B_SIDE_OPPONENT)
    {
        id2 = GetBattlerAtPosition(B_POSITION_OPPONENT_LEFT);
        id1 = GetBattlerAtPosition(B_POSITION_OPPONENT_RIGHT);
        party = gEnemyParty;

        if (partyIdBattlerOn1 == PARTY_SIZE)
            partyIdBattlerOn1 = gBattlerPartyIndexes[id2];
        if (partyIdBattlerOn2 == PARTY_SIZE)
            partyIdBattlerOn2 = gBattlerPartyIndexes[id1];

        for (i = 0; i < PARTY_SIZE; i++)
        {
            if (GetMonData(&party[i], MON_DATA_HP) != 0
             && GetMonData(&party[i], MON_DATA_SPECIES2) != SPECIES_NONE
             && GetMonData(&party[i], MON_DATA_SPECIES2) != SPECIES_EGG
             && i != partyIdBattlerOn1 && i != partyIdBattlerOn2
             && i != *(gBattleStruct->monToSwitchIntoId + id2) && i != id1[gBattleStruct->monToSwitchIntoId])
                break;
        }
        return (i == PARTY_SIZE);
    }
    else if (gBattleTypeFlags & BATTLE_TYPE_INGAME_PARTNER)
    {
        if (GetBattlerSide(battler) == B_SIDE_PLAYER)
            party = gPlayerParty;
        else
            party = gEnemyParty;

        id1 = ((battler & BIT_FLANK) / 2);
        for (i = id1 * 3; i < id1 * 3 + 3; i++)
        {
            if (GetMonData(&party[i], MON_DATA_HP) != 0
             && GetMonData(&party[i], MON_DATA_SPECIES2) != SPECIES_NONE
             && GetMonData(&party[i], MON_DATA_SPECIES2) != SPECIES_EGG)
                break;
        }
        return (i == id1 * 3 + 3);
    }
    else if (gBattleTypeFlags & BATTLE_TYPE_MULTI)
    {
        if (gBattleTypeFlags & BATTLE_TYPE_TOWER_LINK_MULTI)
        {
            if (GetBattlerSide(battler) == B_SIDE_PLAYER)
            {
                party = gPlayerParty;
                id2 = GetBattlerMultiplayerId(battler);
                id1 = GetLinkTrainerFlankId(id2);
            }
            else
            {
                party = gEnemyParty;
                if (battler == 1)
                    id1 = 0;
                else
                    id1 = 1;
            }
        }
        else
        {
            id2 = GetBattlerMultiplayerId(battler);

            if (GetBattlerSide(battler) == B_SIDE_PLAYER)
                party = gPlayerParty;
            else
                party = gEnemyParty;

            id1 = GetLinkTrainerFlankId(id2);
        }

        for (i = id1 * 3; i < id1 * 3 + 3; i++)
        {
            if (GetMonData(&party[i], MON_DATA_HP) != 0
             && GetMonData(&party[i], MON_DATA_SPECIES2) != SPECIES_NONE
             && GetMonData(&party[i], MON_DATA_SPECIES2) != SPECIES_EGG)
                break;
        }
        return (i == id1 * 3 + 3);
    }
    else if ((gBattleTypeFlags & BATTLE_TYPE_TWO_OPPONENTS) && GetBattlerSide(battler) == B_SIDE_OPPONENT)
    {
        party = gEnemyParty;

        if (battler == 1)
            id1 = 0;
        else
            id1 = 3;

        for (i = id1; i < id1 + 3; i++)
        {
            if (GetMonData(&party[i], MON_DATA_HP) != 0
             && GetMonData(&party[i], MON_DATA_SPECIES2) != SPECIES_NONE
             && GetMonData(&party[i], MON_DATA_SPECIES2) != SPECIES_EGG)
                break;
        }
        return (i == id1 + 3);
    }
    else
    {
        if (GetBattlerSide(battler) == B_SIDE_OPPONENT)
        {
            id2 = GetBattlerAtPosition(B_POSITION_OPPONENT_LEFT);
            id1 = GetBattlerAtPosition(B_POSITION_OPPONENT_RIGHT);
            party = gEnemyParty;
        }
        else
        {
            id2 = GetBattlerAtPosition(B_POSITION_PLAYER_LEFT);
            id1 = GetBattlerAtPosition(B_POSITION_PLAYER_RIGHT);
            party = gPlayerParty;
        }

        if (partyIdBattlerOn1 == PARTY_SIZE)
            partyIdBattlerOn1 = gBattlerPartyIndexes[id2];
        if (partyIdBattlerOn2 == PARTY_SIZE)
            partyIdBattlerOn2 = gBattlerPartyIndexes[id1];

        for (i = 0; i < PARTY_SIZE; i++)
        {
            if (GetMonData(&party[i], MON_DATA_HP) != 0
             && GetMonData(&party[i], MON_DATA_SPECIES2) != SPECIES_NONE
             && GetMonData(&party[i], MON_DATA_SPECIES2) != SPECIES_EGG
             && i != partyIdBattlerOn1 && i != partyIdBattlerOn2
             && i != *(gBattleStruct->monToSwitchIntoId + id2) && i != id1[gBattleStruct->monToSwitchIntoId])
                break;
        }
        return (i == PARTY_SIZE);
    }
}

u8 TryWeatherFormChange(u8 battler)
{
    u8 ret = 0;
    bool32 weatherEffect = WEATHER_HAS_EFFECT;

    if (gBattleMons[battler].species == SPECIES_CASTFORM)
    {
        if (gBattleMons[battler].ability != ABILITY_FORECAST || gBattleMons[battler].hp == 0)
        {
            ret = 0;
        }
        else if (!weatherEffect && !IS_BATTLER_OF_TYPE(battler, TYPE_NORMAL))
        {
            SET_BATTLER_TYPE(battler, TYPE_NORMAL);
            ret = 1;
        }
        else if (!weatherEffect)
        {
            ret = 0;
        }
        else if (!(gBattleWeather & (WEATHER_RAIN_ANY | WEATHER_SUN_ANY | WEATHER_HAIL_ANY)) && !IS_BATTLER_OF_TYPE(battler, TYPE_NORMAL))
        {
            SET_BATTLER_TYPE(battler, TYPE_NORMAL);
            ret = 1;
        }
        else if (gBattleWeather & WEATHER_SUN_ANY && !IS_BATTLER_OF_TYPE(battler, TYPE_FIRE))
        {
            SET_BATTLER_TYPE(battler, TYPE_FIRE);
            ret = 2;
        }
        else if (gBattleWeather & WEATHER_RAIN_ANY && !IS_BATTLER_OF_TYPE(battler, TYPE_WATER))
        {
            SET_BATTLER_TYPE(battler, TYPE_WATER);
            ret = 3;
        }
        else if (gBattleWeather & WEATHER_HAIL_ANY && !IS_BATTLER_OF_TYPE(battler, TYPE_ICE))
        {
            SET_BATTLER_TYPE(battler, TYPE_ICE);
            ret = 4;
        }
    }
    else if (gBattleMons[battler].species == SPECIES_CHERRIM)
    {
        if (gBattleMons[battler].ability != ABILITY_FLOWER_GIFT || gBattleMons[battler].hp == 0)
            ret = 0;
        else if (gBattleMonForms[battler] == 0 && weatherEffect && gBattleWeather & WEATHER_SUN_ANY)
            ret = 2;
        else if (gBattleMonForms[battler] != 0 && (!weatherEffect || !(gBattleWeather & WEATHER_SUN_ANY)))
            ret = 1;
    }

    return ret;
}
static const u16 sWeatherFlagsInfo[][3] =
{
    [ENUM_WEATHER_RAIN] = {WEATHER_RAIN_TEMPORARY, WEATHER_RAIN_PERMANENT, HOLD_EFFECT_DAMP_ROCK},
    [ENUM_WEATHER_SUN] = {WEATHER_SUN_TEMPORARY, WEATHER_SUN_PERMANENT, HOLD_EFFECT_HEAT_ROCK},
    [ENUM_WEATHER_SANDSTORM] = {WEATHER_SANDSTORM_TEMPORARY, WEATHER_SANDSTORM_PERMANENT, HOLD_EFFECT_SMOOTH_ROCK},
    [ENUM_WEATHER_HAIL] = {WEATHER_HAIL_TEMPORARY, WEATHER_HAIL_PERMANENT, HOLD_EFFECT_ICY_ROCK},
};

bool32 TryChangeBattleWeather(u8 battler, u32 weatherEnumId, bool32 viaAbility)
{
    if (viaAbility && B_ABILITY_WEATHER <= GEN_5
        && !(gBattleWeather & sWeatherFlagsInfo[weatherEnumId][1]))
    {
        gBattleWeather = (sWeatherFlagsInfo[weatherEnumId][0] | sWeatherFlagsInfo[weatherEnumId][1]);
        return TRUE;
    }
    else if (!(gBattleWeather & (sWeatherFlagsInfo[weatherEnumId][0] | sWeatherFlagsInfo[weatherEnumId][1])))
    {
        gBattleWeather = (sWeatherFlagsInfo[weatherEnumId][0]);
        if (GetBattlerHoldEffect(battler, TRUE) == sWeatherFlagsInfo[weatherEnumId][2])
            gWishFutureKnock.weatherDuration = 8;
        else
            gWishFutureKnock.weatherDuration = 5;

        return TRUE;
    }

    return FALSE;
}

static bool32 TryChangeBattleTerrain(u32 battler, u32 statusFlag, u8 *timer)
{
    if (!(gFieldStatuses & statusFlag))
    {
        gFieldStatuses &= ~(STATUS_FIELD_MISTY_TERRAIN | STATUS_FIELD_GRASSY_TERRAIN | EFFECT_ELECTRIC_TERRAIN | EFFECT_PSYCHIC_TERRAIN);
        gFieldStatuses |= statusFlag;

        if (GetBattlerHoldEffect(battler, TRUE) == HOLD_EFFECT_TERRAIN_EXTENDER)
            *timer = 8;
        else
            *timer = 5;

        gBattlerAttacker = gBattleScripting.battler = battler;
        return TRUE;
    }

    return FALSE;
}

static bool32 ShouldChangeFormHpBased(u32 battler)
{
    // Ability,     form >, form <=, hp divided
    static const u16 forms[][4] =
    {
        {ABILITY_ZEN_MODE, SPECIES_DARMANITAN, SPECIES_DARMANITAN_ZEN_MODE, 2},
        {ABILITY_SHIELDS_DOWN, SPECIES_MINIOR, SPECIES_MINIOR_CORE_RED, 2},
        {ABILITY_SHIELDS_DOWN, SPECIES_MINIOR_METEOR_BLUE, SPECIES_MINIOR_CORE_BLUE, 2},
        {ABILITY_SHIELDS_DOWN, SPECIES_MINIOR_METEOR_GREEN, SPECIES_MINIOR_CORE_GREEN, 2},
        {ABILITY_SHIELDS_DOWN, SPECIES_MINIOR_METEOR_INDIGO, SPECIES_MINIOR_CORE_INDIGO, 2},
        {ABILITY_SHIELDS_DOWN, SPECIES_MINIOR_METEOR_ORANGE, SPECIES_MINIOR_CORE_ORANGE, 2},
        {ABILITY_SHIELDS_DOWN, SPECIES_MINIOR_METEOR_VIOLET, SPECIES_MINIOR_CORE_VIOLET, 2},
        {ABILITY_SHIELDS_DOWN, SPECIES_MINIOR_METEOR_YELLOW, SPECIES_MINIOR_CORE_YELLOW, 2},
        {ABILITY_SCHOOLING, SPECIES_WISHIWASHI_SCHOOL, SPECIES_WISHIWASHI, 4},
    };
    u32 i;

    for (i = 0; i < ARRAY_COUNT(forms); i++)
    {
        if (gBattleMons[battler].ability == forms[i][0])
        {
            if (gBattleMons[battler].species == forms[i][2]
                && gBattleMons[battler].hp > gBattleMons[battler].maxHP / forms[i][3])
            {
                gBattleMons[battler].species = forms[i][1];
                return TRUE;
            }
            if (gBattleMons[battler].species == forms[i][1]
                && gBattleMons[battler].hp <= gBattleMons[battler].maxHP / forms[i][3])
            {
                gBattleMons[battler].species = forms[i][2];
                return TRUE;
            }
        }
    }
    return FALSE;
}

static u8 ForewarnChooseMove(u32 battler)
{
    struct Forewarn {
        u8 battlerId;
        u8 power;
        u16 moveId;
    };
    u32 i, j, bestId, count;
    struct Forewarn *data = malloc(sizeof(struct Forewarn) * MAX_BATTLERS_COUNT * MAX_MON_MOVES);

    // Put all moves
    for (count = 0, i = 0; i < MAX_BATTLERS_COUNT; i++)
    {
        if (IsBattlerAlive(i) && GetBattlerSide(i) != GetBattlerSide(battler))
        {
            for (j = 0; j < MAX_MON_MOVES; j++)
            {
                if (gBattleMons[i].moves[j] == MOVE_NONE)
                    continue;
                data[count].moveId = gBattleMons[i].moves[j];
                data[count].battlerId = i;
                switch (gBattleMoves[data[count].moveId].effect)
                {
                case EFFECT_OHKO:
                    data[count].power = 150;
                    break;
                case EFFECT_COUNTER:
                case EFFECT_MIRROR_COAT:
                case EFFECT_METAL_BURST:
                    data[count].power = 120;
                    break;
                default:
                    if (gBattleMoves[data[count].moveId].power == 1)
                        data[count].power = 80;
                    else
                        data[count].power = gBattleMoves[data[count].moveId].power;
                    break;
                }
                count++;
            }
        }
    }

    for (bestId = 0, i = 1; i < count; i++)
    {
        if (data[i].power > data[bestId].power)
            bestId = i;
        else if (data[i].power == data[bestId].power && Random() & 1)
            bestId = i;
    }

    gBattlerTarget = data[bestId].battlerId;
    PREPARE_MOVE_BUFFER(gBattleTextBuff1, data[bestId].moveId)
    RecordKnownMove(gBattlerTarget, data[bestId].moveId);

    free(data);
}

u8 AbilityBattleEffects(u8 caseID, u8 battler, u16 ability, u8 special, u16 moveArg)
{
    u8 effect = 0;
    u32 speciesAtk, speciesDef;
    u32 pidAtk, pidDef;
    u32 moveType, move;
    u32 i, j;

    if (gBattleTypeFlags & BATTLE_TYPE_SAFARI)
        return 0;

    if (gBattlerAttacker >= gBattlersCount)
        gBattlerAttacker = battler;

    speciesAtk = gBattleMons[gBattlerAttacker].species;
    pidAtk = gBattleMons[gBattlerAttacker].personality;

    speciesDef = gBattleMons[gBattlerTarget].species;
    pidDef = gBattleMons[gBattlerTarget].personality;

    if (special)
        gLastUsedAbility = special;
    else
        gLastUsedAbility = GetBattlerAbility(battler);

    if (moveArg)
        move = moveArg;
    else
        move = gCurrentMove;

    GET_MOVE_TYPE(move, moveType);

    switch (caseID)
    {
    case ABILITYEFFECT_ON_SWITCHIN: // 0
        gBattleScripting.battler = battler;
        switch (gLastUsedAbility)
        {
        case ABILITYEFFECT_SWITCH_IN_TERRAIN:
            if (VarGet(VAR_TERRAIN) & STATUS_TERRAIN_ANY)
            {
                u16 terrainFlags = VarGet(VAR_TERRAIN) & STATUS_TERRAIN_ANY;    // only works for status flag (1 << 15)
                gFieldStatuses = terrainFlags | STATUS_FIELD_TERRAIN_PERMANENT; // terrain is permanent
                switch (VarGet(VAR_TERRAIN) & STATUS_TERRAIN_ANY)
                {
                case STATUS_FIELD_ELECTRIC_TERRAIN:
                    gBattleCommunication[MULTISTRING_CHOOSER] = 2;
                    break;
                case STATUS_FIELD_MISTY_TERRAIN:
                    gBattleCommunication[MULTISTRING_CHOOSER] = 0;
                    break;
                case STATUS_FIELD_GRASSY_TERRAIN:
                    gBattleCommunication[MULTISTRING_CHOOSER] = 1;
                    break;
                case STATUS_FIELD_PSYCHIC_TERRAIN:
                    gBattleCommunication[MULTISTRING_CHOOSER] = 3;
                    break;
                }
                
                BattleScriptPushCursorAndCallback(BattleScript_OverworldTerrain);
                effect++;
            }
            #if B_THUNDERSTORM_TERRAIN == TRUE
            else if (GetCurrentWeather() == WEATHER_RAIN_THUNDERSTORM && !(gFieldStatuses & STATUS_FIELD_ELECTRIC_TERRAIN))
            {
                // overworld weather started rain, so just do electric terrain anim
                gFieldStatuses = (STATUS_FIELD_ELECTRIC_TERRAIN | STATUS_FIELD_TERRAIN_PERMANENT);
                gBattleCommunication[MULTISTRING_CHOOSER] = 2;
                BattleScriptPushCursorAndCallback(BattleScript_OverworldTerrain);
                effect++;
            }
            #endif
            break;
        case ABILITYEFFECT_SWITCH_IN_WEATHER:
            if (!(gBattleTypeFlags & BATTLE_TYPE_RECORDED))
            {
                switch (GetCurrentWeather())
                {
                case WEATHER_RAIN:
                case WEATHER_RAIN_THUNDERSTORM:
                case WEATHER_DOWNPOUR:
                    if (!(gBattleWeather & WEATHER_RAIN_ANY))
                    {
                        gBattleWeather = (WEATHER_RAIN_TEMPORARY | WEATHER_RAIN_PERMANENT);
                        gBattleScripting.animArg1 = B_ANIM_RAIN_CONTINUES;
                        effect++;
                    }
                    break;
                case WEATHER_SANDSTORM:
                    if (!(gBattleWeather & WEATHER_SANDSTORM_ANY))
                    {
                        gBattleWeather = (WEATHER_SANDSTORM_PERMANENT | WEATHER_SANDSTORM_TEMPORARY);
                        gBattleScripting.animArg1 = B_ANIM_SANDSTORM_CONTINUES;
                        effect++;
                    }
                    break;
                case WEATHER_DROUGHT:
                    if (!(gBattleWeather & WEATHER_SUN_ANY))
                    {
                        gBattleWeather = (WEATHER_SUN_PERMANENT | WEATHER_SUN_TEMPORARY);
                        gBattleScripting.animArg1 = B_ANIM_SUN_CONTINUES;
                        effect++;
                    }
                    break;
                }
            }
            if (effect)
            {
                gBattleCommunication[MULTISTRING_CHOOSER] = GetCurrentWeather();
                BattleScriptPushCursorAndCallback(BattleScript_OverworldWeatherStarts);
            }
            break;
        case ABILITY_IMPOSTER:
            if (IsBattlerAlive(BATTLE_OPPOSITE(battler))
                && !(gBattleMons[BATTLE_OPPOSITE(battler)].status2 & (STATUS2_TRANSFORMED | STATUS2_SUBSTITUTE))
                && !(gBattleMons[battler].status2 & STATUS2_TRANSFORMED)
                && !(gBattleStruct->illusion[BATTLE_OPPOSITE(battler)].on)
                && !(gStatuses3[BATTLE_OPPOSITE(battler)] & STATUS3_SEMI_INVULNERABLE))
            {
                gBattlerTarget = BATTLE_OPPOSITE(battler);
                BattleScriptPushCursorAndCallback(BattleScript_ImposterActivates);
                effect++;
            }
            break;
        case ABILITY_MOLD_BREAKER:
            if (!gSpecialStatuses[battler].switchInAbilityDone)
            {
                gBattleCommunication[MULTISTRING_CHOOSER] = MULTI_SWITCHIN_MOLDBREAKER;
                gSpecialStatuses[battler].switchInAbilityDone = 1;
                BattleScriptPushCursorAndCallback(BattleScript_SwitchInAbilityMsg);
                effect++;
            }
            break;
        case ABILITY_TERAVOLT:
            if (!gSpecialStatuses[battler].switchInAbilityDone)
            {
                gBattleCommunication[MULTISTRING_CHOOSER] = MULTI_SWITCHIN_TERAVOLT;
                gSpecialStatuses[battler].switchInAbilityDone = 1;
                BattleScriptPushCursorAndCallback(BattleScript_SwitchInAbilityMsg);
                effect++;
            }
            break;
        case ABILITY_TURBOBLAZE:
            if (!gSpecialStatuses[battler].switchInAbilityDone)
            {
                gBattleCommunication[MULTISTRING_CHOOSER] = MULTI_SWITCHIN_TURBOBLAZE;
                gSpecialStatuses[battler].switchInAbilityDone = 1;
                BattleScriptPushCursorAndCallback(BattleScript_SwitchInAbilityMsg);
                effect++;
            }
            break;
        case ABILITY_SLOW_START:
            if (!gSpecialStatuses[battler].switchInAbilityDone)
            {
                gDisableStructs[battler].slowStartTimer = 5;
                gBattleCommunication[MULTISTRING_CHOOSER] = MULTI_SWITCHIN_SLOWSTART;
                gSpecialStatuses[battler].switchInAbilityDone = 1;
                BattleScriptPushCursorAndCallback(BattleScript_SwitchInAbilityMsg);
                effect++;
            }
            break;
        case ABILITY_UNNERVE:
            if (!gSpecialStatuses[battler].switchInAbilityDone)
            {
                gBattleCommunication[MULTISTRING_CHOOSER] = MULTI_SWITCHIN_UNNERVE;
                gSpecialStatuses[battler].switchInAbilityDone = 1;
                BattleScriptPushCursorAndCallback(BattleScript_SwitchInAbilityMsg);
                effect++;
            }
            break;
        case ABILITY_AS_ONE_ICE_RIDER:
        case ABILITY_AS_ONE_SHADOW_RIDER:
            if (!gSpecialStatuses[battler].switchInAbilityDone)
            {
                gBattleCommunication[MULTISTRING_CHOOSER] = MULTI_SWITCHIN_ASONE;
                gSpecialStatuses[battler].switchInAbilityDone = 1;
                BattleScriptPushCursorAndCallback(BattleScript_ActivateAsOne);
                effect++;
            }
            break;
        case ABILITY_CURIOUS_MEDICINE:
            if (!gSpecialStatuses[battler].switchInAbilityDone && IsDoubleBattle()
              && IsBattlerAlive(BATTLE_PARTNER(battler)) && TryResetBattlerStatChanges(BATTLE_PARTNER(battler)))
            {
                u32 i;
                gEffectBattler = BATTLE_PARTNER(battler);
                gBattleCommunication[MULTISTRING_CHOOSER] = MULTI_SWITCHIN_CURIOUS_MEDICINE;
                gSpecialStatuses[battler].switchInAbilityDone = 1;
                BattleScriptPushCursorAndCallback(BattleScript_SwitchInAbilityMsg);
                effect++;
            }
            break;
        case ABILITY_ANTICIPATION:
            if (!gSpecialStatuses[battler].switchInAbilityDone)
            {
                u32 side = GetBattlerSide(battler);

                for (i = 0; i < MAX_BATTLERS_COUNT; i++)
                {
                    if (IsBattlerAlive(i) && side != GetBattlerSide(i))
                    {
                        for (j = 0; j < MAX_MON_MOVES; j++)
                        {
                            move = gBattleMons[i].moves[j];
                            GET_MOVE_TYPE(move, moveType);
                            if (CalcTypeEffectivenessMultiplier(move, moveType, i, battler, FALSE) >= UQ_4_12(2.0))
                            {
                                effect++;
                                break;
                            }
                        }
                    }
                }

                if (effect)
                {
                    gBattleCommunication[MULTISTRING_CHOOSER] = MULTI_SWITCHIN_ANTICIPATION;
                    gSpecialStatuses[battler].switchInAbilityDone = 1;
                    BattleScriptPushCursorAndCallback(BattleScript_SwitchInAbilityMsg);
                }
            }
            break;
        case ABILITY_FRISK:
            if (!gSpecialStatuses[battler].switchInAbilityDone)
            {
                gSpecialStatuses[battler].switchInAbilityDone = 1;
                BattleScriptPushCursorAndCallback(BattleScript_FriskActivates); // Try activate
                effect++;
            }
            return effect; // Note: It returns effect as to not record the ability if Frisk does not activate.
        case ABILITY_FOREWARN:
            if (!gSpecialStatuses[battler].switchInAbilityDone)
            {
                ForewarnChooseMove(battler);
                gBattleCommunication[MULTISTRING_CHOOSER] = MULTI_SWITCHIN_FOREWARN;
                gSpecialStatuses[battler].switchInAbilityDone = 1;
                BattleScriptPushCursorAndCallback(BattleScript_SwitchInAbilityMsg);
                effect++;
            }
            break;
        case ABILITY_DOWNLOAD:
            if (!gSpecialStatuses[battler].switchInAbilityDone)
            {
                u32 statId, opposingBattler;
                u32 opposingDef = 0, opposingSpDef = 0;

                opposingBattler = BATTLE_OPPOSITE(battler);
                for (i = 0; i < 2; opposingBattler ^= BIT_SIDE, i++)
                {
                    if (IsBattlerAlive(opposingBattler))
                    {
                        opposingDef += gBattleMons[opposingBattler].defense
                                    * gStatStageRatios[gBattleMons[opposingBattler].statStages[STAT_DEF]][0]
                                    / gStatStageRatios[gBattleMons[opposingBattler].statStages[STAT_DEF]][1];
                        opposingSpDef += gBattleMons[opposingBattler].spDefense
                                      * gStatStageRatios[gBattleMons[opposingBattler].statStages[STAT_SPDEF]][0]
                                      / gStatStageRatios[gBattleMons[opposingBattler].statStages[STAT_SPDEF]][1];
                    }
                }

                if (opposingDef < opposingSpDef)
                    statId = STAT_ATK;
                else
                    statId = STAT_SPATK;

                gSpecialStatuses[battler].switchInAbilityDone = 1;

                if (gBattleMons[battler].statStages[statId] != 12)
                {
                    gBattleMons[battler].statStages[statId]++;
                    SET_STATCHANGER(statId, 1, FALSE);
                    PREPARE_STAT_BUFFER(gBattleTextBuff1, statId);
                    BattleScriptPushCursorAndCallback(BattleScript_AttackerAbilityStatRaiseEnd3);
                    effect++;
                }
            }
            break;
        case ABILITY_PRESSURE:
            if (!gSpecialStatuses[battler].switchInAbilityDone)
            {
                gBattleCommunication[MULTISTRING_CHOOSER] = MULTI_SWITCHIN_PRESSURE;
                gSpecialStatuses[battler].switchInAbilityDone = 1;
                BattleScriptPushCursorAndCallback(BattleScript_SwitchInAbilityMsg);
                effect++;
            }
            break;
        case ABILITY_DARK_AURA:
            if (!gSpecialStatuses[battler].switchInAbilityDone)
            {
                gBattleCommunication[MULTISTRING_CHOOSER] = MULTI_SWITCHIN_DARKAURA;
                gSpecialStatuses[battler].switchInAbilityDone = 1;
                BattleScriptPushCursorAndCallback(BattleScript_SwitchInAbilityMsg);
                effect++;
            }
            break;
        case ABILITY_FAIRY_AURA:
            if (!gSpecialStatuses[battler].switchInAbilityDone)
            {
                gBattleCommunication[MULTISTRING_CHOOSER] = MULTI_SWITCHIN_FAIRYAURA;
                gSpecialStatuses[battler].switchInAbilityDone = 1;
                BattleScriptPushCursorAndCallback(BattleScript_SwitchInAbilityMsg);
                effect++;
            }
            break;
        case ABILITY_AURA_BREAK:
            if (!gSpecialStatuses[battler].switchInAbilityDone)
            {
                gBattleCommunication[MULTISTRING_CHOOSER] = MULTI_SWITCHIN_AURABREAK;
                gSpecialStatuses[battler].switchInAbilityDone = 1;
                BattleScriptPushCursorAndCallback(BattleScript_SwitchInAbilityMsg);
                effect++;
            }
            break;
        case ABILITY_COMATOSE:
            if (!gSpecialStatuses[battler].switchInAbilityDone)
            {
                gBattleCommunication[MULTISTRING_CHOOSER] = MULTI_SWITCHIN_COMATOSE;
                gSpecialStatuses[battler].switchInAbilityDone = 1;
                BattleScriptPushCursorAndCallback(BattleScript_SwitchInAbilityMsg);
                effect++;
            }
            break;
        case ABILITY_SCREEN_CLEANER:
            if (!gSpecialStatuses[battler].switchInAbilityDone && TryRemoveScreens(battler))
            {
                gBattleCommunication[MULTISTRING_CHOOSER] = MULTI_SWITCHIN_SCREENCLEANER;
                gSpecialStatuses[battler].switchInAbilityDone = 1;
                BattleScriptPushCursorAndCallback(BattleScript_SwitchInAbilityMsg);
                effect++;
            }
            break;
        case ABILITY_DRIZZLE:
            if (TryChangeBattleWeather(battler, ENUM_WEATHER_RAIN, TRUE))
            {
                BattleScriptPushCursorAndCallback(BattleScript_DrizzleActivates);
                effect++;
            }
            break;
        case ABILITY_SAND_STREAM:
            if (TryChangeBattleWeather(battler, ENUM_WEATHER_SANDSTORM, TRUE))
            {
                BattleScriptPushCursorAndCallback(BattleScript_SandstreamActivates);
                effect++;
            }
            break;
        case ABILITY_DROUGHT:
            if (TryChangeBattleWeather(battler, ENUM_WEATHER_SUN, TRUE))
            {
                BattleScriptPushCursorAndCallback(BattleScript_DroughtActivates);
                effect++;
            }
            break;
        case ABILITY_SNOW_WARNING:
            if (TryChangeBattleWeather(battler, ENUM_WEATHER_HAIL, TRUE))
            {
                BattleScriptPushCursorAndCallback(BattleScript_SnowWarningActivates);
                effect++;
            }
            break;
        case ABILITY_ELECTRIC_SURGE:
            if (TryChangeBattleTerrain(battler, STATUS_FIELD_ELECTRIC_TERRAIN, &gFieldTimers.electricTerrainTimer))
            {
                BattleScriptPushCursorAndCallback(BattleScript_ElectricSurgeActivates);
                effect++;
            }
            break;
        case ABILITY_GRASSY_SURGE:
            if (TryChangeBattleTerrain(battler, STATUS_FIELD_GRASSY_TERRAIN, &gFieldTimers.grassyTerrainTimer))
            {
                BattleScriptPushCursorAndCallback(BattleScript_GrassySurgeActivates);
                effect++;
            }
            break;
        case ABILITY_MISTY_SURGE:
            if (TryChangeBattleTerrain(battler, STATUS_FIELD_MISTY_TERRAIN, &gFieldTimers.mistyTerrainTimer))
            {
                BattleScriptPushCursorAndCallback(BattleScript_MistySurgeActivates);
                effect++;
            }
            break;
        case ABILITY_PSYCHIC_SURGE:
            if (TryChangeBattleTerrain(battler, STATUS_FIELD_PSYCHIC_TERRAIN, &gFieldTimers.psychicTerrainTimer))
            {
                BattleScriptPushCursorAndCallback(BattleScript_PsychicSurgeActivates);
                effect++;
            }
            break;
        case ABILITY_INTIMIDATE:
            if (!(gSpecialStatuses[battler].intimidatedMon))
            {
                gBattleResources->flags->flags[battler] |= RESOURCE_FLAG_INTIMIDATED;
                gSpecialStatuses[battler].intimidatedMon = 1;
            }
            break;
        case ABILITY_FORECAST:
        case ABILITY_FLOWER_GIFT:
            effect = TryWeatherFormChange(battler);
            if (effect != 0)
            {
                BattleScriptPushCursorAndCallback(BattleScript_CastformChange);
                *(&gBattleStruct->formToChangeInto) = effect - 1;
            }
            break;
        case ABILITY_TRACE:
            if (!(gSpecialStatuses[battler].traced))
            {
                gBattleResources->flags->flags[battler] |= RESOURCE_FLAG_TRACED;
                gSpecialStatuses[battler].traced = 1;
            }
            break;
        case ABILITY_CLOUD_NINE:
        case ABILITY_AIR_LOCK:
            if (!gSpecialStatuses[battler].switchInAbilityDone)
            {
                gSpecialStatuses[battler].switchInAbilityDone = 1;
                BattleScriptPushCursorAndCallback(BattleScript_AnnounceAirLockCloudNine);
                effect++;
            }
            break;
        case ABILITY_SCHOOLING:
            if (gBattleMons[battler].level < 20)
                break;
        case ABILITY_SHIELDS_DOWN:
            if (ShouldChangeFormHpBased(battler))
            {
                BattleScriptPushCursorAndCallback(BattleScript_AttackerFormChangeEnd3);
                effect++;
            }
            break;
        case ABILITY_INTREPID_SWORD:
            if (!gSpecialStatuses[battler].switchInAbilityDone)
            {
                gSpecialStatuses[battler].switchInAbilityDone = 1;
                SET_STATCHANGER(STAT_ATK, 1, FALSE);
                BattleScriptPushCursorAndCallback(BattleScript_BattlerAbilityStatRaiseOnSwitchIn);
                effect++;
            }
            break;
        case ABILITY_DAUNTLESS_SHIELD:
            if (!gSpecialStatuses[battler].switchInAbilityDone)
            {
                gSpecialStatuses[battler].switchInAbilityDone = 1;
                SET_STATCHANGER(STAT_DEF, 1, FALSE);
                BattleScriptPushCursorAndCallback(BattleScript_BattlerAbilityStatRaiseOnSwitchIn);
                effect++;
            }
            break;
        }
        break;
    case ABILITYEFFECT_ENDTURN: // 1
        if (gBattleMons[battler].hp != 0)
        {
            gBattlerAttacker = battler;
            switch (gLastUsedAbility)
            {
            case ABILITY_HARVEST:
                if (((WEATHER_HAS_EFFECT && gBattleWeather & WEATHER_SUN_ANY) || Random() % 2 == 0)
                 && gBattleMons[battler].item == ITEM_NONE
                 && gBattleStruct->changedItems[battler] == ITEM_NONE
                 && ItemId_GetPocket(gBattleStruct->usedHeldItems[battler]) == POCKET_BERRIES)
                {
                    gLastUsedItem = gBattleStruct->changedItems[battler] = gBattleStruct->usedHeldItems[battler];
                    gBattleStruct->usedHeldItems[battler] = ITEM_NONE;
                    BattleScriptPushCursorAndCallback(BattleScript_HarvestActivates);
                    effect++;
                }
                break;
            case ABILITY_DRY_SKIN:
                if (gBattleWeather & WEATHER_SUN_ANY)
                    goto SOLAR_POWER_HP_DROP;
            // Dry Skin works similarly to Rain Dish in Rain
            case ABILITY_RAIN_DISH:
                if (WEATHER_HAS_EFFECT
                 && (gBattleWeather & WEATHER_RAIN_ANY)
                 && !BATTLER_MAX_HP(battler)
                 && !(gStatuses3[battler] & STATUS3_HEAL_BLOCK))
                {
                    BattleScriptPushCursorAndCallback(BattleScript_RainDishActivates);
                    gBattleMoveDamage = gBattleMons[battler].maxHP / (gLastUsedAbility == ABILITY_RAIN_DISH ? 16 : 8);
                    if (gBattleMoveDamage == 0)
                        gBattleMoveDamage = 1;
                    gBattleMoveDamage *= -1;
                    effect++;
                }
                break;
            case ABILITY_HYDRATION:
                if (WEATHER_HAS_EFFECT
                 && (gBattleWeather & WEATHER_RAIN_ANY)
                 && gBattleMons[battler].status1 & STATUS1_ANY)
                {
                    goto ABILITY_HEAL_MON_STATUS;
                }
                break;
            case ABILITY_SHED_SKIN:
                if ((gBattleMons[battler].status1 & STATUS1_ANY) && (Random() % 3) == 0)
                {
                ABILITY_HEAL_MON_STATUS:
                    if (gBattleMons[battler].status1 & (STATUS1_POISON | STATUS1_TOXIC_POISON))
                        StringCopy(gBattleTextBuff1, gStatusConditionString_PoisonJpn);
                    if (gBattleMons[battler].status1 & STATUS1_SLEEP)
                        StringCopy(gBattleTextBuff1, gStatusConditionString_SleepJpn);
                    if (gBattleMons[battler].status1 & STATUS1_PARALYSIS)
                        StringCopy(gBattleTextBuff1, gStatusConditionString_ParalysisJpn);
                    if (gBattleMons[battler].status1 & STATUS1_BURN)
                        StringCopy(gBattleTextBuff1, gStatusConditionString_BurnJpn);
                    if (gBattleMons[battler].status1 & STATUS1_FREEZE)
                        StringCopy(gBattleTextBuff1, gStatusConditionString_IceJpn);

                    gBattleMons[battler].status1 = 0;
                    gBattleMons[battler].status2 &= ~(STATUS2_NIGHTMARE);
                    gBattleScripting.battler = gActiveBattler = battler;
                    BattleScriptPushCursorAndCallback(BattleScript_ShedSkinActivates);
                    BtlController_EmitSetMonData(0, REQUEST_STATUS_BATTLE, 0, 4, &gBattleMons[battler].status1);
                    MarkBattlerForControllerExec(gActiveBattler);
                    effect++;
                }
                break;
            case ABILITY_SPEED_BOOST:
                if (gBattleMons[battler].statStages[STAT_SPEED] < 0xC && gDisableStructs[battler].isFirstTurn != 2)
                {
                    gBattleMons[battler].statStages[STAT_SPEED]++;
                    gBattleScripting.animArg1 = 0x11;
                    gBattleScripting.animArg2 = 0;
                    BattleScriptPushCursorAndCallback(BattleScript_SpeedBoostActivates);
                    gBattleScripting.battler = battler;
                    effect++;
                }
                break;
            case ABILITY_MOODY:
                if (gDisableStructs[battler].isFirstTurn != 2)
                {
                    u32 validToRaise = 0, validToLower = 0;
                    u32 statsNum = (B_MOODY_ACC_EVASION != GEN_8) ? NUM_BATTLE_STATS : NUM_STATS;

                    for (i = STAT_ATK; i < statsNum; i++)
                    {
                        if (gBattleMons[battler].statStages[i] != 0)
                            validToLower |= gBitTable[i];
                        if (gBattleMons[battler].statStages[i] != 12)
                            validToRaise |= gBitTable[i];
                    }

                    if (validToLower != 0 || validToRaise != 0) // Can lower one stat, or can raise one stat
                    {
                        gBattleScripting.statChanger = gBattleScripting.savedStatChanger = 0; // for raising and lowering stat respectively
                        if (validToRaise != 0) // Find stat to raise
                        {
                            do
                            {
                                i = (Random() % statsNum) + STAT_ATK;
                            } while (!(validToRaise & gBitTable[i]));
                            SET_STATCHANGER(i, 2, FALSE);
                            validToLower &= ~(gBitTable[i]); // Can't lower the same stat as raising.
                        }
                        if (validToLower != 0) // Find stat to lower
                        {
                            do
                            {
                                i = (Random() % statsNum) + STAT_ATK;
                            } while (!(validToLower & gBitTable[i]));
                            SET_STATCHANGER2(gBattleScripting.savedStatChanger, i, 1, TRUE);
                        }
                        BattleScriptPushCursorAndCallback(BattleScript_MoodyActivates);
                        effect++;
                    }
                }
                break;
            case ABILITY_TRUANT:
                gDisableStructs[gBattlerAttacker].truantCounter ^= 1;
                break;
            case ABILITY_BAD_DREAMS:
                if (gBattleMons[battler].status1 & STATUS1_SLEEP
                    || gBattleMons[BATTLE_OPPOSITE(battler)].status1 & STATUS1_SLEEP
                    || GetBattlerAbility(battler) == ABILITY_COMATOSE
                    || GetBattlerAbility(BATTLE_OPPOSITE(battler)) == ABILITY_COMATOSE)
                {
                    BattleScriptPushCursorAndCallback(BattleScript_BadDreamsActivates);
                    effect++;
                }
                break;
            SOLAR_POWER_HP_DROP:
            case ABILITY_SOLAR_POWER:
                if (WEATHER_HAS_EFFECT && gBattleWeather & WEATHER_SUN_ANY)
                {
                    BattleScriptPushCursorAndCallback(BattleScript_SolarPowerActivates);
                    gBattleMoveDamage = gBattleMons[battler].maxHP / 8;
                    if (gBattleMoveDamage == 0)
                        gBattleMoveDamage = 1;
                    effect++;
                }
                break;
            case ABILITY_HEALER:
                gBattleScripting.battler = BATTLE_PARTNER(battler);
                if (IsBattlerAlive(gBattleScripting.battler)
                    && gBattleMons[gBattleScripting.battler].status1 & STATUS1_ANY
                    && (Random() % 100) < 30)
                {
                    BattleScriptPushCursorAndCallback(BattleScript_HealerActivates);
                    effect++;
                }
                break;
            case ABILITY_SCHOOLING:
                if (gBattleMons[battler].level < 20)
                    break;
            case ABILITY_ZEN_MODE:
            case ABILITY_SHIELDS_DOWN:
                if ((effect = ShouldChangeFormHpBased(battler)))
                    BattleScriptPushCursorAndCallback(BattleScript_AttackerFormChangeEnd3);
                break;
            case ABILITY_POWER_CONSTRUCT:
                if ((gBattleMons[battler].species == SPECIES_ZYGARDE || gBattleMons[battler].species == SPECIES_ZYGARDE_10)
                    && gBattleMons[battler].hp <= gBattleMons[battler].maxHP / 2)
                {
                    gBattleStruct->changedSpecies[gBattlerPartyIndexes[battler]] = gBattleMons[battler].species;
                    gBattleMons[battler].species = SPECIES_ZYGARDE_COMPLETE;
                    BattleScriptPushCursorAndCallback(BattleScript_AttackerFormChangeEnd3);
                    effect++;
                }
                break;
            case ABILITY_BALL_FETCH:
                if (gBattleMons[battler].item == ITEM_NONE
                    && gBattleResults.catchAttempts[gLastUsedBall - ITEM_ULTRA_BALL] >= 1
                    && !gHasFetchedBall)
                {
                    gBattleScripting.battler = battler;
                    BtlController_EmitSetMonData(0, REQUEST_HELDITEM_BATTLE, 0, 2, &gLastUsedBall);
                    MarkBattlerForControllerExec(battler);
                    gHasFetchedBall = TRUE;
                    gLastUsedItem = gLastUsedBall;
                    BattleScriptPushCursorAndCallback(BattleScript_BallFetch);
                    effect++;
                }
                break;
            }
        }
        break;
    case ABILITYEFFECT_MOVES_BLOCK: // 2
        if ((gLastUsedAbility == ABILITY_SOUNDPROOF && gBattleMoves[move].flags & FLAG_SOUND)
            || (gLastUsedAbility == ABILITY_BULLETPROOF && gBattleMoves[move].flags & FLAG_BALLISTIC))
        {
            if (gBattleMons[gBattlerAttacker].status2 & STATUS2_MULTIPLETURNS)
                gHitMarker |= HITMARKER_NO_PPDEDUCT;
            gBattlescriptCurrInstr = BattleScript_SoundproofProtected;
            effect = 1;
        }
        else if ((((gLastUsedAbility == ABILITY_DAZZLING || gLastUsedAbility == ABILITY_QUEENLY_MAJESTY
                   || (IsBattlerAlive(battler ^= BIT_FLANK)
                       && ((GetBattlerAbility(battler) == ABILITY_DAZZLING) || GetBattlerAbility(battler) == ABILITY_QUEENLY_MAJESTY)))
                   ))
                 && GetChosenMovePriority(gBattlerAttacker) > 0
                 && GetBattlerSide(gBattlerAttacker) != GetBattlerSide(battler))
        {
            if (gBattleMons[gBattlerAttacker].status2 & STATUS2_MULTIPLETURNS)
                gHitMarker |= HITMARKER_NO_PPDEDUCT;
            gBattlescriptCurrInstr = BattleScript_DazzlingProtected;
            effect = 1;
        }
        break;
    case ABILITYEFFECT_ABSORBING: // 3
        if (move != MOVE_NONE)
        {
            u8 statId;
            switch (gLastUsedAbility)
            {
            case ABILITY_VOLT_ABSORB:
                if (moveType == TYPE_ELECTRIC)
                    effect = 1;
                break;
            case ABILITY_WATER_ABSORB:
            case ABILITY_DRY_SKIN:
                if (moveType == TYPE_WATER)
                    effect = 1;
                break;
            case ABILITY_MOTOR_DRIVE:
                if (moveType == TYPE_ELECTRIC)
                    effect = 2, statId = STAT_SPEED;
                break;
            case ABILITY_LIGHTNING_ROD:
                if (moveType == TYPE_ELECTRIC)
                    effect = 2, statId = STAT_SPATK;
                break;
            case ABILITY_STORM_DRAIN:
                if (moveType == TYPE_WATER)
                    effect = 2, statId = STAT_SPATK;
                break;
            case ABILITY_SAP_SIPPER:
                if (moveType == TYPE_GRASS)
                    effect = 2, statId = STAT_ATK;
                break;
            case ABILITY_FLASH_FIRE:
                if (moveType == TYPE_FIRE && !((gBattleMons[battler].status1 & STATUS1_FREEZE) && B_FLASH_FIRE_FROZEN <= GEN_4))
                {
                    if (!(gBattleResources->flags->flags[battler] & RESOURCE_FLAG_FLASH_FIRE))
                    {
                        gBattleCommunication[MULTISTRING_CHOOSER] = 0;
                        if (gProtectStructs[gBattlerAttacker].notFirstStrike)
                            gBattlescriptCurrInstr = BattleScript_FlashFireBoost;
                        else
                            gBattlescriptCurrInstr = BattleScript_FlashFireBoost_PPLoss;

                        gBattleResources->flags->flags[battler] |= RESOURCE_FLAG_FLASH_FIRE;
                        effect = 3;
                    }
                    else
                    {
                        gBattleCommunication[MULTISTRING_CHOOSER] = 1;
                        if (gProtectStructs[gBattlerAttacker].notFirstStrike)
                            gBattlescriptCurrInstr = BattleScript_FlashFireBoost;
                        else
                            gBattlescriptCurrInstr = BattleScript_FlashFireBoost_PPLoss;

                        effect = 3;
                    }
                }
                break;
            }

            if (effect == 1) // Drain Hp ability.
            {
                if (BATTLER_MAX_HP(battler) || gStatuses3[battler] & STATUS3_HEAL_BLOCK)
                {
                    if ((gProtectStructs[gBattlerAttacker].notFirstStrike))
                        gBattlescriptCurrInstr = BattleScript_MonMadeMoveUseless;
                    else
                        gBattlescriptCurrInstr = BattleScript_MonMadeMoveUseless_PPLoss;
                }
                else
                {
                    if (gProtectStructs[gBattlerAttacker].notFirstStrike)
                        gBattlescriptCurrInstr = BattleScript_MoveHPDrain;
                    else
                        gBattlescriptCurrInstr = BattleScript_MoveHPDrain_PPLoss;

                    gBattleMoveDamage = gBattleMons[battler].maxHP / 4;
                    if (gBattleMoveDamage == 0)
                        gBattleMoveDamage = 1;
                    gBattleMoveDamage *= -1;
                }
            }
            else if (effect == 2) // Boost Stat ability;
            {
                if (gBattleMons[battler].statStages[statId] == 0xC)
                {
                    if ((gProtectStructs[gBattlerAttacker].notFirstStrike))
                        gBattlescriptCurrInstr = BattleScript_MonMadeMoveUseless;
                    else
                        gBattlescriptCurrInstr = BattleScript_MonMadeMoveUseless_PPLoss;
                }
                else
                {
                    if (gProtectStructs[gBattlerAttacker].notFirstStrike)
                        gBattlescriptCurrInstr = BattleScript_MoveStatDrain;
                    else
                        gBattlescriptCurrInstr = BattleScript_MoveStatDrain_PPLoss;

                    SET_STATCHANGER(statId, 1, FALSE);
                    gBattleMons[battler].statStages[statId]++;
                    PREPARE_STAT_BUFFER(gBattleTextBuff1, statId);
                }
            }
        }
        break;
    case ABILITYEFFECT_MOVE_END: // Think contact abilities.
        switch (gLastUsedAbility)
        {
        case ABILITY_JUSTIFIED:
            if (!(gMoveResultFlags & MOVE_RESULT_NO_EFFECT)
             && TARGET_TURN_DAMAGED
             && IsBattlerAlive(battler)
             && moveType == TYPE_DARK
             && gBattleMons[battler].statStages[STAT_ATK] != 12)
            {
                SET_STATCHANGER(STAT_ATK, 1, FALSE);
                BattleScriptPushCursor();
                gBattlescriptCurrInstr = BattleScript_TargetAbilityStatRaiseOnMoveEnd;
                effect++;
            }
            break;
        case ABILITY_RATTLED:
            if (!(gMoveResultFlags & MOVE_RESULT_NO_EFFECT)
             && TARGET_TURN_DAMAGED
             && IsBattlerAlive(battler)
             && (moveType == TYPE_DARK || moveType == TYPE_BUG || moveType == TYPE_GHOST)
             && gBattleMons[battler].statStages[STAT_SPEED] != 12)
            {
                SET_STATCHANGER(STAT_SPEED, 1, FALSE);
                BattleScriptPushCursor();
                gBattlescriptCurrInstr = BattleScript_TargetAbilityStatRaiseOnMoveEnd;
                effect++;
            }
            break;
        case ABILITY_WATER_COMPACTION:
            if (!(gMoveResultFlags & MOVE_RESULT_NO_EFFECT)
             && TARGET_TURN_DAMAGED
             && IsBattlerAlive(battler)
             && moveType == TYPE_WATER
             && gBattleMons[battler].statStages[STAT_DEF] != 12)
            {
                SET_STATCHANGER(STAT_DEF, 2, FALSE);
                BattleScriptPushCursor();
                gBattlescriptCurrInstr = BattleScript_TargetAbilityStatRaiseOnMoveEnd;
                effect++;
            }
            break;
        case ABILITY_STAMINA:
            if (!(gMoveResultFlags & MOVE_RESULT_NO_EFFECT)
             && TARGET_TURN_DAMAGED
             && IsBattlerAlive(battler)
             && gBattleMons[battler].statStages[STAT_DEF] != 12)
            {
                SET_STATCHANGER(STAT_DEF, 1, FALSE);
                BattleScriptPushCursor();
                gBattlescriptCurrInstr = BattleScript_TargetAbilityStatRaiseOnMoveEnd;
                effect++;
            }
            break;
        case ABILITY_BERSERK:
            if (!(gMoveResultFlags & MOVE_RESULT_NO_EFFECT)
             && TARGET_TURN_DAMAGED
             && IsBattlerAlive(battler)
            // Had more than half of hp before, now has less
             && gBattleStruct->hpBefore[battler] > gBattleMons[battler].maxHP / 2
             && gBattleMons[battler].hp < gBattleMons[battler].maxHP / 2
             && (gMultiHitCounter == 0 || gMultiHitCounter == 1)
             && !(GetBattlerAbility(gBattlerAttacker) == ABILITY_SHEER_FORCE && gBattleMoves[gCurrentMove].flags & FLAG_SHEER_FORCE_BOOST)
             && gBattleMons[battler].statStages[STAT_SPATK] != 12)
            {
                SET_STATCHANGER(STAT_SPATK, 1, FALSE);
                BattleScriptPushCursor();
                gBattlescriptCurrInstr = BattleScript_TargetAbilityStatRaiseOnMoveEnd;
                effect++;
            }
            break;
        case ABILITY_EMERGENCY_EXIT:
        case ABILITY_WIMP_OUT:
            if (!(gMoveResultFlags & MOVE_RESULT_NO_EFFECT)
             && TARGET_TURN_DAMAGED
             && IsBattlerAlive(battler)
            // Had more than half of hp before, now has less
             && gBattleStruct->hpBefore[battler] > gBattleMons[battler].maxHP / 2
             && gBattleMons[battler].hp < gBattleMons[battler].maxHP / 2
             && (gMultiHitCounter == 0 || gMultiHitCounter == 1)
             && !(GetBattlerAbility(gBattlerAttacker) == ABILITY_SHEER_FORCE && gBattleMoves[gCurrentMove].flags & FLAG_SHEER_FORCE_BOOST)
             && (CanBattlerSwitch(battler) || !(gBattleTypeFlags & BATTLE_TYPE_TRAINER))
             && !(gBattleTypeFlags & BATTLE_TYPE_ARENA))
            {
                gBattleResources->flags->flags[battler] |= RESOURCE_FLAG_EMERGENCY_EXIT;
                effect++;
            }
            break;
        case ABILITY_WEAK_ARMOR:
            if (!(gMoveResultFlags & MOVE_RESULT_NO_EFFECT)
             && TARGET_TURN_DAMAGED
             && IsBattlerAlive(battler)
             && IS_MOVE_PHYSICAL(gCurrentMove)
             && (gBattleMons[battler].statStages[STAT_SPEED] != 12 || gBattleMons[battler].statStages[STAT_DEF] != 0))
            {
                BattleScriptPushCursor();
                gBattlescriptCurrInstr = BattleScript_WeakArmorActivates;
                effect++;
            }
            break;
        case ABILITY_CURSED_BODY:
            if (!(gMoveResultFlags & MOVE_RESULT_NO_EFFECT)
             && TARGET_TURN_DAMAGED
             && gDisableStructs[gBattlerAttacker].disabledMove == MOVE_NONE
             && IsBattlerAlive(gBattlerAttacker)
             && !IsAbilityOnSide(gBattlerAttacker, ABILITY_AROMA_VEIL)
             && gBattleMons[gBattlerAttacker].pp[gChosenMovePos] != 0
             && (Random() % 3) == 0)
            {
                gDisableStructs[gBattlerAttacker].disabledMove = gChosenMove;
                gDisableStructs[gBattlerAttacker].disableTimer = 4;
                PREPARE_MOVE_BUFFER(gBattleTextBuff1, gChosenMove);
                BattleScriptPushCursor();
                gBattlescriptCurrInstr = BattleScript_CursedBodyActivates;
                effect++;
            }
            break;
        case ABILITY_MUMMY:
            if (!(gMoveResultFlags & MOVE_RESULT_NO_EFFECT)
             && IsBattlerAlive(gBattlerAttacker)
             && TARGET_TURN_DAMAGED
             && (gBattleMoves[move].flags & FLAG_MAKES_CONTACT))
            {
                switch (gBattleMons[gBattlerAttacker].ability)
                {
                case ABILITY_MUMMY:
                case ABILITY_BATTLE_BOND:
                case ABILITY_COMATOSE:
                case ABILITY_DISGUISE:
                case ABILITY_MULTITYPE:
                case ABILITY_POWER_CONSTRUCT:
                case ABILITY_RKS_SYSTEM:
                case ABILITY_SCHOOLING:
                case ABILITY_SHIELDS_DOWN:
                case ABILITY_STANCE_CHANGE:
                    break;
                default:
                    gLastUsedAbility = gBattleMons[gBattlerAttacker].ability = ABILITY_MUMMY;
                    BattleScriptPushCursor();
                    gBattlescriptCurrInstr = BattleScript_MummyActivates;
                    effect++;
                    break;
                }
            }
            break;
        case ABILITY_ANGER_POINT:
            if (!(gMoveResultFlags & MOVE_RESULT_NO_EFFECT)
             && gIsCriticalHit
             && TARGET_TURN_DAMAGED
             && IsBattlerAlive(battler)
             && gBattleMons[battler].statStages[STAT_ATK] != 12)
            {
                SET_STATCHANGER(STAT_ATK, 12 - gBattleMons[battler].statStages[STAT_ATK], FALSE);
                BattleScriptPushCursor();
                gBattlescriptCurrInstr = BattleScript_TargetsStatWasMaxedOut;
                effect++;
            }
            break;
        case ABILITY_COLOR_CHANGE:
            if (!(gMoveResultFlags & MOVE_RESULT_NO_EFFECT)
             && move != MOVE_STRUGGLE
             && gBattleMoves[move].power != 0
             && TARGET_TURN_DAMAGED
             && !IS_BATTLER_OF_TYPE(battler, moveType)
             && gBattleMons[battler].hp != 0)
            {
                SET_BATTLER_TYPE(battler, moveType);
                PREPARE_TYPE_BUFFER(gBattleTextBuff1, moveType);
                BattleScriptPushCursor();
                gBattlescriptCurrInstr = BattleScript_ColorChangeActivates;
                effect++;
            }
            break;
        case ABILITY_GOOEY:
        case ABILITY_TANGLING_HAIR:
            if (!(gMoveResultFlags & MOVE_RESULT_NO_EFFECT)
             && gBattleMons[gBattlerAttacker].hp != 0
             && gBattleMons[gBattlerAttacker].statStages[STAT_SPEED] != 0
             && !gProtectStructs[gBattlerAttacker].confusionSelfDmg
             && TARGET_TURN_DAMAGED
             && IsMoveMakingContact(move, gBattlerAttacker))
            {
                gBattleScripting.moveEffect = MOVE_EFFECT_AFFECTS_USER | MOVE_EFFECT_SPD_MINUS_1;
                PREPARE_ABILITY_BUFFER(gBattleTextBuff1, gLastUsedAbility);
                BattleScriptPushCursor();
                gBattlescriptCurrInstr = BattleScript_AbilityStatusEffect;
                gHitMarker |= HITMARKER_IGNORE_SAFEGUARD;
                effect++;
            }
            break;
        case ABILITY_ROUGH_SKIN:
        case ABILITY_IRON_BARBS:
            if (!(gMoveResultFlags & MOVE_RESULT_NO_EFFECT)
             && gBattleMons[gBattlerAttacker].hp != 0
             && !gProtectStructs[gBattlerAttacker].confusionSelfDmg
             && TARGET_TURN_DAMAGED
             && IsMoveMakingContact(move, gBattlerAttacker))
            {
                gBattleMoveDamage = gBattleMons[gBattlerAttacker].maxHP / 8;
                if (gBattleMoveDamage == 0)
                    gBattleMoveDamage = 1;
                PREPARE_ABILITY_BUFFER(gBattleTextBuff1, gLastUsedAbility);
                BattleScriptPushCursor();
                gBattlescriptCurrInstr = BattleScript_RoughSkinActivates;
                effect++;
            }
            break;
        case ABILITY_AFTERMATH:
            if (!IsAbilityOnField(ABILITY_DAMP)
             && !(gMoveResultFlags & MOVE_RESULT_NO_EFFECT)
             && gBattleMons[gBattlerTarget].hp == 0
             && IsBattlerAlive(gBattlerAttacker)
             && IsMoveMakingContact(move, gBattlerAttacker))
            {
                gBattleMoveDamage = gBattleMons[gBattlerAttacker].maxHP / 4;
                if (gBattleMoveDamage == 0)
                    gBattleMoveDamage = 1;
                BattleScriptPushCursor();
                gBattlescriptCurrInstr = BattleScript_AftermathDmg;
                effect++;
            }
            break;
        case ABILITY_INNARDS_OUT:
            if (!(gMoveResultFlags & MOVE_RESULT_NO_EFFECT)
             && gBattleMons[gBattlerTarget].hp == 0
             && IsBattlerAlive(gBattlerAttacker))
            {
                gBattleMoveDamage = gSpecialStatuses[gBattlerTarget].dmg;
                BattleScriptPushCursor();
                gBattlescriptCurrInstr = BattleScript_AftermathDmg;
                effect++;
            }
            break;
        case ABILITY_EFFECT_SPORE:
            if (!IS_BATTLER_OF_TYPE(gBattlerAttacker, TYPE_GRASS)
             && GetBattlerAbility(gBattlerAttacker) != ABILITY_OVERCOAT
             && GetBattlerHoldEffect(gBattlerAttacker, TRUE) != HOLD_EFFECT_SAFETY_GOOGLES)
            {
                i = Random() % 3;
                if (i == 0)
                    goto POISON_POINT;
                if (i == 1)
                    goto STATIC;
                // Sleep
                if (!(gMoveResultFlags & MOVE_RESULT_NO_EFFECT)
                 && gBattleMons[gBattlerAttacker].hp != 0
                 && !gProtectStructs[gBattlerAttacker].confusionSelfDmg
                 && TARGET_TURN_DAMAGED
                 && GetBattlerAbility(gBattlerAttacker) != ABILITY_INSOMNIA
                 && GetBattlerAbility(gBattlerAttacker) != ABILITY_VITAL_SPIRIT
                 && !(gBattleMons[gBattlerAttacker].status1 & STATUS1_ANY)
                 && !IsAbilityStatusProtected(gBattlerAttacker)
                 && IsMoveMakingContact(move, gBattlerAttacker)
                 && (Random() % 3) == 0)
                {
                    gBattleScripting.moveEffect = MOVE_EFFECT_AFFECTS_USER | MOVE_EFFECT_SLEEP;
                    PREPARE_ABILITY_BUFFER(gBattleTextBuff1, gLastUsedAbility);
                    BattleScriptPushCursor();
                    gBattlescriptCurrInstr = BattleScript_AbilityStatusEffect;
                    gHitMarker |= HITMARKER_IGNORE_SAFEGUARD;
                    effect++;
                }
            }
            break;
        POISON_POINT:
        case ABILITY_POISON_POINT:
            if (!(gMoveResultFlags & MOVE_RESULT_NO_EFFECT)
             && gBattleMons[gBattlerAttacker].hp != 0
             && !gProtectStructs[gBattlerAttacker].confusionSelfDmg
             && TARGET_TURN_DAMAGED
             && !IS_BATTLER_OF_TYPE(gBattlerAttacker, TYPE_POISON)
             && !IS_BATTLER_OF_TYPE(gBattlerAttacker, TYPE_STEEL)
             && GetBattlerAbility(gBattlerAttacker) != ABILITY_IMMUNITY
             && !(gBattleMons[gBattlerAttacker].status1 & STATUS1_ANY)
             && !IsAbilityStatusProtected(gBattlerAttacker)
             && IsMoveMakingContact(move, gBattlerAttacker)
             && (Random() % 3) == 0)
            {
                gBattleScripting.moveEffect = MOVE_EFFECT_AFFECTS_USER | MOVE_EFFECT_POISON;
                PREPARE_ABILITY_BUFFER(gBattleTextBuff1, gLastUsedAbility);
                BattleScriptPushCursor();
                gBattlescriptCurrInstr = BattleScript_AbilityStatusEffect;
                gHitMarker |= HITMARKER_IGNORE_SAFEGUARD;
                effect++;
            }
            break;
        STATIC:
        case ABILITY_STATIC:
            if (!(gMoveResultFlags & MOVE_RESULT_NO_EFFECT)
             && gBattleMons[gBattlerAttacker].hp != 0
             && !gProtectStructs[gBattlerAttacker].confusionSelfDmg
             && TARGET_TURN_DAMAGED
             && CanParalyzeType(gBattlerTarget, gBattlerAttacker)
             && GetBattlerAbility(gBattlerAttacker) != ABILITY_LIMBER
             && !(gBattleMons[gBattlerAttacker].status1 & STATUS1_ANY)
             && !IsAbilityStatusProtected(gBattlerAttacker)
             && IsMoveMakingContact(move, gBattlerAttacker)
             && (Random() % 3) == 0)
            {
                gBattleScripting.moveEffect = MOVE_EFFECT_AFFECTS_USER | MOVE_EFFECT_PARALYSIS;
                BattleScriptPushCursor();
                gBattlescriptCurrInstr = BattleScript_AbilityStatusEffect;
                gHitMarker |= HITMARKER_IGNORE_SAFEGUARD;
                effect++;
            }
            break;
        case ABILITY_FLAME_BODY:
            if (!(gMoveResultFlags & MOVE_RESULT_NO_EFFECT)
             && gBattleMons[gBattlerAttacker].hp != 0
             && !gProtectStructs[gBattlerAttacker].confusionSelfDmg
             && (gBattleMoves[move].flags & FLAG_MAKES_CONTACT)
             && TARGET_TURN_DAMAGED
             && !IS_BATTLER_OF_TYPE(gBattlerAttacker, TYPE_FIRE)
             && GetBattlerAbility(gBattlerAttacker) != ABILITY_WATER_VEIL
             && !(gBattleMons[gBattlerAttacker].status1 & STATUS1_ANY)
             && !IsAbilityStatusProtected(gBattlerAttacker)
             && (Random() % 3) == 0)
            {
                gBattleScripting.moveEffect = MOVE_EFFECT_AFFECTS_USER | MOVE_EFFECT_BURN;
                BattleScriptPushCursor();
                gBattlescriptCurrInstr = BattleScript_AbilityStatusEffect;
                gHitMarker |= HITMARKER_IGNORE_SAFEGUARD;
                effect++;
            }
            break;
        case ABILITY_CUTE_CHARM:
            if (!(gMoveResultFlags & MOVE_RESULT_NO_EFFECT)
             && gBattleMons[gBattlerAttacker].hp != 0
             && !gProtectStructs[gBattlerAttacker].confusionSelfDmg
             && (gBattleMoves[move].flags & FLAG_MAKES_CONTACT)
             && TARGET_TURN_DAMAGED
             && gBattleMons[gBattlerTarget].hp != 0
             && (Random() % 3) == 0
             && GetBattlerAbility(gBattlerAttacker) != ABILITY_OBLIVIOUS
             && !IsAbilityOnSide(gBattlerAttacker, ABILITY_AROMA_VEIL)
             && GetGenderFromSpeciesAndPersonality(speciesAtk, pidAtk) != GetGenderFromSpeciesAndPersonality(speciesDef, pidDef)
             && !(gBattleMons[gBattlerAttacker].status2 & STATUS2_INFATUATION)
             && GetGenderFromSpeciesAndPersonality(speciesAtk, pidAtk) != MON_GENDERLESS
             && GetGenderFromSpeciesAndPersonality(speciesDef, pidDef) != MON_GENDERLESS)
            {
                gBattleMons[gBattlerAttacker].status2 |= STATUS2_INFATUATED_WITH(gBattlerTarget);
                BattleScriptPushCursor();
                gBattlescriptCurrInstr = BattleScript_CuteCharmActivates;
                effect++;
            }
            break;
        case ABILITY_ILLUSION:
            if (gBattleStruct->illusion[gBattlerTarget].on && !gBattleStruct->illusion[gBattlerTarget].broken && TARGET_TURN_DAMAGED)
            {
                BattleScriptPushCursor();
                gBattlescriptCurrInstr = BattleScript_IllusionOff;
                effect++;
            }
            break;
        case ABILITY_COTTON_DOWN:
            if (!(gMoveResultFlags & MOVE_RESULT_NO_EFFECT)
             && gBattleMons[gBattlerAttacker].hp != 0
             && !gProtectStructs[gBattlerAttacker].confusionSelfDmg
             && TARGET_TURN_DAMAGED)
            {
                gEffectBattler = gBattlerTarget;
                BattleScriptPushCursor();
                gBattlescriptCurrInstr = BattleScript_CottonDownActivates;
                effect++;
            }
            break;
        case ABILITY_STEAM_ENGINE:
            if (!(gMoveResultFlags & MOVE_RESULT_NO_EFFECT)
             && TARGET_TURN_DAMAGED
             && IsBattlerAlive(battler)
             && gBattleMons[battler].statStages[STAT_SPEED] != 12
             && (moveType == TYPE_FIRE || moveType == TYPE_WATER))
            {
                SET_STATCHANGER(STAT_SPEED, 6, FALSE);
                BattleScriptPushCursor();
                gBattlescriptCurrInstr = BattleScript_TargetAbilityStatRaiseOnMoveEnd;
                effect++;
            }
            break;
        case ABILITY_SAND_SPIT:
            if (!(gMoveResultFlags & MOVE_RESULT_NO_EFFECT)
             && !gProtectStructs[gBattlerAttacker].confusionSelfDmg
             && TARGET_TURN_DAMAGED
             && !(WEATHER_HAS_EFFECT && gBattleWeather & WEATHER_SANDSTORM_ANY)
             && TryChangeBattleWeather(battler, ENUM_WEATHER_SANDSTORM, TRUE))
            {
                gBattleScripting.battler = gActiveBattler = battler;
                BattleScriptPushCursor();
                gBattlescriptCurrInstr = BattleScript_SandSpitActivates;
                effect++;
            }
            break;
        case ABILITY_PERISH_BODY:
            if (!(gMoveResultFlags & MOVE_RESULT_NO_EFFECT)
             && !gProtectStructs[gBattlerAttacker].confusionSelfDmg
             && TARGET_TURN_DAMAGED
             && IsBattlerAlive(battler)
             && (gBattleMoves[move].flags & FLAG_MAKES_CONTACT)
             && !(gStatuses3[gBattlerAttacker] & STATUS3_PERISH_SONG))
            {
                if (!(gStatuses3[battler] & STATUS3_PERISH_SONG))
                {
                    gStatuses3[battler] |= STATUS3_PERISH_SONG;
                    gDisableStructs[battler].perishSongTimer = 3;
                    gDisableStructs[battler].perishSongTimerStartValue = 3;
                }
                gStatuses3[gBattlerAttacker] |= STATUS3_PERISH_SONG;
                gDisableStructs[gBattlerAttacker].perishSongTimer = 3;
                gDisableStructs[gBattlerAttacker].perishSongTimerStartValue = 3;
                BattleScriptPushCursor();
                gBattlescriptCurrInstr = BattleScript_PerishBodyActivates;
                effect++;
            }
            break;
        }
        break;
    case ABILITYEFFECT_MOVE_END_ATTACKER: // Same as above, but for attacker
        switch (gLastUsedAbility)
        {
        case ABILITY_POISON_TOUCH:
            if (!(gMoveResultFlags & MOVE_RESULT_NO_EFFECT)
             && gBattleMons[gBattlerTarget].hp != 0
             && !gProtectStructs[gBattlerTarget].confusionSelfDmg
             && !IS_BATTLER_OF_TYPE(gBattlerTarget, TYPE_POISON)
             && !IS_BATTLER_OF_TYPE(gBattlerTarget, TYPE_STEEL)
             && GetBattlerAbility(gBattlerTarget) != ABILITY_IMMUNITY
             && !(gBattleMons[gBattlerTarget].status1 & STATUS1_ANY)
             && !IsAbilityStatusProtected(gBattlerTarget)
             && IsMoveMakingContact(move, gBattlerAttacker)
             && (Random() % 3) == 0)
            {
                gBattleScripting.moveEffect = MOVE_EFFECT_POISON;
                PREPARE_ABILITY_BUFFER(gBattleTextBuff1, gLastUsedAbility);
                BattleScriptPushCursor();
                gBattlescriptCurrInstr = BattleScript_AbilityStatusEffect;
                gHitMarker |= HITMARKER_IGNORE_SAFEGUARD;
                effect++;
            }
            break;
        }
        break;
    case ABILITYEFFECT_MOVE_END_OTHER: // Abilities that activate on *another* battler's moveend: Dancer, Soul-Heart, Receiver, Symbiosis
        switch (GetBattlerAbility(battler))
        {
        case ABILITY_DANCER:
            if (IsBattlerAlive(battler)
             && (gBattleMoves[gCurrentMove].flags & FLAG_DANCE)
             && !gSpecialStatuses[battler].dancerUsedMove
             && gBattlerAttacker != battler)
            {
                // Set bit and save Dancer mon's original target
                gSpecialStatuses[battler].dancerUsedMove = 1;
                gSpecialStatuses[battler].dancerOriginalTarget = *(gBattleStruct->moveTarget + battler) | 0x4;
                gBattleStruct->atkCancellerTracker = 0;
                gBattlerAttacker = gBattlerAbility = battler;
                gCalledMove = gCurrentMove;

                // Set the target to the original target of the mon that first used a Dance move
                gBattlerTarget = gBattleScripting.savedBattler & 0x3;

                // Make sure that the target isn't an ally - if it is, target the original user
                if (GetBattlerSide(gBattlerTarget) == GetBattlerSide(gBattlerAttacker))
                    gBattlerTarget = (gBattleScripting.savedBattler & 0xF0) >> 4;
                gHitMarker &= ~(HITMARKER_ATTACKSTRING_PRINTED);
                BattleScriptExecute(BattleScript_DancerActivates);
                effect++;
            }
            break;
        }
        break;
    case ABILITYEFFECT_IMMUNITY: // 5
        for (battler = 0; battler < gBattlersCount; battler++)
        {
            switch (gBattleMons[battler].ability)
            {
            case ABILITY_IMMUNITY:
                if (gBattleMons[battler].status1 & (STATUS1_POISON | STATUS1_TOXIC_POISON | STATUS1_TOXIC_COUNTER))
                {
                    StringCopy(gBattleTextBuff1, gStatusConditionString_PoisonJpn);
                    effect = 1;
                }
                break;
            case ABILITY_OWN_TEMPO:
                if (gBattleMons[battler].status2 & STATUS2_CONFUSION)
                {
                    StringCopy(gBattleTextBuff1, gStatusConditionString_ConfusionJpn);
                    effect = 2;
                }
                break;
            case ABILITY_LIMBER:
                if (gBattleMons[battler].status1 & STATUS1_PARALYSIS)
                {
                    StringCopy(gBattleTextBuff1, gStatusConditionString_ParalysisJpn);
                    effect = 1;
                }
                break;
            case ABILITY_INSOMNIA:
            case ABILITY_VITAL_SPIRIT:
                if (gBattleMons[battler].status1 & STATUS1_SLEEP)
                {
                    gBattleMons[battler].status2 &= ~(STATUS2_NIGHTMARE);
                    StringCopy(gBattleTextBuff1, gStatusConditionString_SleepJpn);
                    effect = 1;
                }
                break;
            case ABILITY_WATER_VEIL:
                if (gBattleMons[battler].status1 & STATUS1_BURN)
                {
                    StringCopy(gBattleTextBuff1, gStatusConditionString_BurnJpn);
                    effect = 1;
                }
                break;
            case ABILITY_MAGMA_ARMOR:
                if (gBattleMons[battler].status1 & STATUS1_FREEZE)
                {
                    StringCopy(gBattleTextBuff1, gStatusConditionString_IceJpn);
                    effect = 1;
                }
                break;
            case ABILITY_OBLIVIOUS:
                if (gBattleMons[battler].status2 & STATUS2_INFATUATION)
                {
                    StringCopy(gBattleTextBuff1, gStatusConditionString_LoveJpn);
                    effect = 3;
                }
                break;
            }
            if (effect)
            {
                switch (effect)
                {
                case 1: // status cleared
                    gBattleMons[battler].status1 = 0;
                    break;
                case 2: // get rid of confusion
                    gBattleMons[battler].status2 &= ~(STATUS2_CONFUSION);
                    break;
                case 3: // get rid of infatuation
                    gBattleMons[battler].status2 &= ~(STATUS2_INFATUATION);
                    break;
                }

                BattleScriptPushCursor();
                gBattlescriptCurrInstr = BattleScript_AbilityCuredStatus;
                gBattleScripting.battler = gActiveBattler = gBattlerAbility = battler;
                BtlController_EmitSetMonData(0, REQUEST_STATUS_BATTLE, 0, 4, &gBattleMons[gActiveBattler].status1);
                MarkBattlerForControllerExec(gActiveBattler);
                return effect;
            }
        }
        break;
    case ABILITYEFFECT_FORECAST: // 6
        for (battler = 0; battler < gBattlersCount; battler++)
        {
            if (gBattleMons[battler].ability == ABILITY_FORECAST || gBattleMons[battler].ability == ABILITY_FLOWER_GIFT)
            {
                effect = TryWeatherFormChange(battler);
                if (effect)
                {
                    BattleScriptPushCursorAndCallback(BattleScript_CastformChange);
                    gBattleScripting.battler = battler;
                    gBattleStruct->formToChangeInto = effect - 1;
                    return effect;
                }
            }
        }
        break;
    case ABILITYEFFECT_SYNCHRONIZE:
        if (gLastUsedAbility == ABILITY_SYNCHRONIZE && (gHitMarker & HITMARKER_SYNCHRONISE_EFFECT))
        {
            gHitMarker &= ~(HITMARKER_SYNCHRONISE_EFFECT);

            if (!(gBattleMons[gBattlerAttacker].status1 & STATUS1_ANY))
            {
                gBattleStruct->synchronizeMoveEffect &= ~(MOVE_EFFECT_AFFECTS_USER | MOVE_EFFECT_CERTAIN);
                if (gBattleStruct->synchronizeMoveEffect == MOVE_EFFECT_TOXIC)
                    gBattleStruct->synchronizeMoveEffect = MOVE_EFFECT_POISON;

                gBattleScripting.moveEffect = gBattleStruct->synchronizeMoveEffect + MOVE_EFFECT_AFFECTS_USER;
                gBattleScripting.battler = gBattlerAbility = gBattlerTarget;
                PREPARE_ABILITY_BUFFER(gBattleTextBuff1, ABILITY_SYNCHRONIZE);
                BattleScriptPushCursor();
                gBattlescriptCurrInstr = BattleScript_SynchronizeActivates;
                gHitMarker |= HITMARKER_IGNORE_SAFEGUARD;
                effect++;
            }
        }
        break;
    case ABILITYEFFECT_ATK_SYNCHRONIZE: // 8
        if (gLastUsedAbility == ABILITY_SYNCHRONIZE && (gHitMarker & HITMARKER_SYNCHRONISE_EFFECT))
        {
            gHitMarker &= ~(HITMARKER_SYNCHRONISE_EFFECT);

            if (!(gBattleMons[gBattlerTarget].status1 & STATUS1_ANY))
            {
                gBattleStruct->synchronizeMoveEffect &= ~(MOVE_EFFECT_AFFECTS_USER | MOVE_EFFECT_CERTAIN);
                if (gBattleStruct->synchronizeMoveEffect == MOVE_EFFECT_TOXIC)
                    gBattleStruct->synchronizeMoveEffect = MOVE_EFFECT_POISON;

                gBattleScripting.moveEffect = gBattleStruct->synchronizeMoveEffect;
                gBattleScripting.battler = gBattlerAbility = gBattlerAttacker;
                PREPARE_ABILITY_BUFFER(gBattleTextBuff1, ABILITY_SYNCHRONIZE);
                BattleScriptPushCursor();
                gBattlescriptCurrInstr = BattleScript_SynchronizeActivates;
                gHitMarker |= HITMARKER_IGNORE_SAFEGUARD;
                effect++;
            }
        }
        break;
    case ABILITYEFFECT_INTIMIDATE1:
    case ABILITYEFFECT_INTIMIDATE2:
        for (i = 0; i < gBattlersCount; i++)
        {
            if (gBattleMons[i].ability == ABILITY_INTIMIDATE && gBattleResources->flags->flags[i] & RESOURCE_FLAG_INTIMIDATED)
            {
                gLastUsedAbility = ABILITY_INTIMIDATE;
                gBattleResources->flags->flags[i] &= ~(RESOURCE_FLAG_INTIMIDATED);
                if (caseID == ABILITYEFFECT_INTIMIDATE1)
                {
                    BattleScriptPushCursorAndCallback(BattleScript_IntimidateActivatesEnd3);
                }
                else
                {
                    BattleScriptPushCursor();
                    gBattlescriptCurrInstr = BattleScript_IntimidateActivates;
                }
                battler = gBattlerAbility = gBattleStruct->intimidateBattler = i;
                effect++;
                break;
            }
        }
        break;
    case ABILITYEFFECT_TRACE1:
    case ABILITYEFFECT_TRACE2:
        for (i = 0; i < gBattlersCount; i++)
        {
            if (gBattleMons[i].ability == ABILITY_TRACE && (gBattleResources->flags->flags[i] & RESOURCE_FLAG_TRACED))
            {
                u8 side = (GetBattlerPosition(i) ^ BIT_SIDE) & BIT_SIDE; // side of the opposing pokemon
                u8 target1 = GetBattlerAtPosition(side);
                u8 target2 = GetBattlerAtPosition(side + BIT_FLANK);

                if (gBattleTypeFlags & BATTLE_TYPE_DOUBLE)
                {
                    if (!sAbilitiesNotTraced[gBattleMons[target1].ability] && gBattleMons[target1].hp != 0
                     && !sAbilitiesNotTraced[gBattleMons[target2].ability] && gBattleMons[target2].hp != 0)
                        gActiveBattler = GetBattlerAtPosition(((Random() & 1) * 2) | side), effect++;
                    else if (!sAbilitiesNotTraced[gBattleMons[target1].ability] && gBattleMons[target1].hp != 0)
                        gActiveBattler = target1, effect++;
                    else if (!sAbilitiesNotTraced[gBattleMons[target2].ability] && gBattleMons[target2].hp != 0)
                        gActiveBattler = target2, effect++;
                }
                else
                {
                    if (!sAbilitiesNotTraced[gBattleMons[target1].ability] && gBattleMons[target1].hp != 0)
                        gActiveBattler = target1, effect++;
                }

                if (effect)
                {
                    if (caseID == ABILITYEFFECT_TRACE1)
                    {
                        BattleScriptPushCursorAndCallback(BattleScript_TraceActivatesEnd3);
                    }
                    else
                    {
                        BattleScriptPushCursor();
                        gBattlescriptCurrInstr = BattleScript_TraceActivates;
                    }
                    gBattleResources->flags->flags[i] &= ~(RESOURCE_FLAG_TRACED);
                    gBattleStruct->tracedAbility[i] = gLastUsedAbility = gBattleMons[gActiveBattler].ability;
                    battler = gBattlerAbility = gBattleScripting.battler = i;

                    PREPARE_MON_NICK_WITH_PREFIX_BUFFER(gBattleTextBuff1, gActiveBattler, gBattlerPartyIndexes[gActiveBattler])
                    PREPARE_ABILITY_BUFFER(gBattleTextBuff2, gLastUsedAbility)
                    break;
                }
            }
        }
        break;
    }

    if (effect && gLastUsedAbility != 0xFF)
        RecordAbilityBattle(battler, gLastUsedAbility);
    if (effect && caseID <= ABILITYEFFECT_MOVE_END)
        gBattlerAbility = battler;

    return effect;
}

u32 GetBattlerAbility(u8 battlerId)
{
    if (gStatuses3[battlerId] & STATUS3_GASTRO_ACID)
        return ABILITY_NONE;
    else if ((((gBattleMons[gBattlerAttacker].ability == ABILITY_MOLD_BREAKER
            || gBattleMons[gBattlerAttacker].ability == ABILITY_TERAVOLT
            || gBattleMons[gBattlerAttacker].ability == ABILITY_TURBOBLAZE)
            && !(gStatuses3[gBattlerAttacker] & STATUS3_GASTRO_ACID))
            || gBattleMoves[gCurrentMove].flags & FLAG_TARGET_ABILITY_IGNORED)
            && sAbilitiesAffectedByMoldBreaker[gBattleMons[battlerId].ability]
            && gBattlerByTurnOrder[gCurrentTurnActionNumber] == gBattlerAttacker
            && gActionsByTurnOrder[gBattlerByTurnOrder[gBattlerAttacker]] == B_ACTION_USE_MOVE
            && gCurrentTurnActionNumber < gBattlersCount)
        return ABILITY_NONE;
    else
        return gBattleMons[battlerId].ability;
}

u32 IsAbilityOnSide(u32 battlerId, u32 ability)
{
    if (IsBattlerAlive(battlerId) && GetBattlerAbility(battlerId) == ability)
        return battlerId + 1;
    else if (IsBattlerAlive(BATTLE_PARTNER(battlerId)) && GetBattlerAbility(BATTLE_PARTNER(battlerId)) == ability)
        return BATTLE_PARTNER(battlerId) + 1;
    else
        return 0;
}

u32 IsAbilityOnOpposingSide(u32 battlerId, u32 ability)
{
    return IsAbilityOnSide(BATTLE_OPPOSITE(battlerId), ability);
}

u32 IsAbilityOnField(u32 ability)
{
    u32 i;

    for (i = 0; i < gBattlersCount; i++)
    {
        if (IsBattlerAlive(i) && GetBattlerAbility(i) == ability)
            return i + 1;
    }

    return 0;
}

u32 IsAbilityOnFieldExcept(u32 battlerId, u32 ability)
{
    u32 i;

    for (i = 0; i < gBattlersCount; i++)
    {
        if (i != battlerId && IsBattlerAlive(i) && GetBattlerAbility(i) == ability)
            return i + 1;
    }

    return 0;
}

u32 IsAbilityPreventingEscape(u32 battlerId)
{
    u32 id;

    if (B_GHOSTS_ESCAPE >= GEN_6 && IS_BATTLER_OF_TYPE(battlerId, TYPE_GHOST))
        return 0;

    if ((id = IsAbilityOnOpposingSide(battlerId, ABILITY_SHADOW_TAG)) && gBattleMons[battlerId].ability != ABILITY_SHADOW_TAG)
        return id;
    if ((id = IsAbilityOnOpposingSide(battlerId, ABILITY_ARENA_TRAP)) && IsBattlerGrounded(battlerId))
        return id;
    if ((id = IsAbilityOnOpposingSide(battlerId, ABILITY_MAGNET_PULL)) && IS_BATTLER_OF_TYPE(battlerId, TYPE_STEEL))
        return id;

    return 0;
}

bool32 CanBattlerEscape(u32 battlerId) // no ability check
{
    if (GetBattlerHoldEffect(battlerId, TRUE) == HOLD_EFFECT_SHED_SHELL)
        return TRUE;
    else if ((B_GHOSTS_ESCAPE >= GEN_6 && !IS_BATTLER_OF_TYPE(battlerId, TYPE_GHOST)) && gBattleMons[battlerId].status2 & (STATUS2_ESCAPE_PREVENTION | STATUS2_WRAPPED))
        return FALSE;
    else if (gStatuses3[battlerId] & STATUS3_ROOTED)
        return FALSE;
    else if (gFieldStatuses & STATUS_FIELD_FAIRY_LOCK)
        return FALSE;
    else
        return TRUE;
}

void BattleScriptExecute(const u8 *BS_ptr)
{
    gBattlescriptCurrInstr = BS_ptr;
    gBattleResources->battleCallbackStack->function[gBattleResources->battleCallbackStack->size++] = gBattleMainFunc;
    gBattleMainFunc = RunBattleScriptCommands_PopCallbacksStack;
    gCurrentActionFuncId = 0;
}

void BattleScriptPushCursorAndCallback(const u8 *BS_ptr)
{
    BattleScriptPushCursor();
    gBattlescriptCurrInstr = BS_ptr;
    gBattleResources->battleCallbackStack->function[gBattleResources->battleCallbackStack->size++] = gBattleMainFunc;
    gBattleMainFunc = RunBattleScriptCommands;
}

enum
{
    ITEM_NO_EFFECT, // 0
    ITEM_STATUS_CHANGE, // 1
    ITEM_EFFECT_OTHER, // 2
    ITEM_PP_CHANGE, // 3
    ITEM_HP_CHANGE, // 4
    ITEM_STATS_CHANGE, // 5
};

// second argument is 1/X of current hp compared to max hp
bool32 HasEnoughHpToEatBerry(u32 battlerId, u32 hpFraction, u32 itemId)
{
    bool32 isBerry = (ItemId_GetPocket(itemId) == POCKET_BERRIES);

    if (gBattleMons[battlerId].hp == 0)
        return FALSE;
    // Unnerve prevents consumption of opponents' berries.
    if (isBerry && IsUnnerveAbilityOnOpposingSide(battlerId))
        return FALSE;
    if (gBattleMons[battlerId].hp <= gBattleMons[battlerId].maxHP / hpFraction)
        return TRUE;

    if (hpFraction <= 4 && GetBattlerAbility(battlerId) == ABILITY_GLUTTONY && isBerry
         && gBattleMons[battlerId].hp <= gBattleMons[battlerId].maxHP / 2)
    {
        RecordAbilityBattle(battlerId, ABILITY_GLUTTONY);
        return TRUE;
    }

    return FALSE;
}

static u8 HealConfuseBerry(u32 battlerId, u32 itemId, u8 flavorId, bool32 end2)
{
    if (HasEnoughHpToEatBerry(battlerId, 2, itemId))
    {
        PREPARE_FLAVOR_BUFFER(gBattleTextBuff1, flavorId);

        gBattleMoveDamage = gBattleMons[battlerId].maxHP / GetBattlerHoldEffectParam(battlerId);
        if (gBattleMoveDamage == 0)
            gBattleMoveDamage = 1;
        gBattleMoveDamage *= -1;
        
        if (GetBattlerAbility(battlerId) == ABILITY_RIPEN)
        {
            gBattleMoveDamage *= 2;
            gBattlerAbility = battlerId;
        }
        
        if (end2)
        {
            if (GetFlavorRelationByPersonality(gBattleMons[battlerId].personality, flavorId) < 0)
                BattleScriptExecute(BattleScript_BerryConfuseHealEnd2);
            else
                BattleScriptExecute(BattleScript_ItemHealHP_RemoveItemEnd2);
        }
        else
        {
            BattleScriptPushCursor();
            if (GetFlavorRelationByPersonality(gBattleMons[battlerId].personality, flavorId) < 0)
                gBattlescriptCurrInstr = BattleScript_BerryConfuseHealRet;
            else
                gBattlescriptCurrInstr = BattleScript_ItemHealHP_RemoveItemRet;
        }

        return ITEM_HP_CHANGE;
    }
    return 0;
}

static u8 StatRaiseBerry(u32 battlerId, u32 itemId, u32 statId, bool32 end2)
{
    if (gBattleMons[battlerId].statStages[statId] < 0xC && HasEnoughHpToEatBerry(battlerId, GetBattlerHoldEffectParam(battlerId), itemId))
    {
        PREPARE_STAT_BUFFER(gBattleTextBuff1, statId);
        PREPARE_STRING_BUFFER(gBattleTextBuff2, STRINGID_STATROSE);

        gEffectBattler = battlerId;
        if (GetBattlerAbility(battlerId) == ABILITY_RIPEN)
            SET_STATCHANGER(statId, 2, FALSE);
        else
            SET_STATCHANGER(statId, 1, FALSE);
        
        gBattleScripting.animArg1 = 0xE + statId;
        gBattleScripting.animArg2 = 0;
        
        if (end2)
        {
            BattleScriptExecute(BattleScript_BerryStatRaiseEnd2);
        }
        else
        {
            BattleScriptPushCursor();
            gBattlescriptCurrInstr = BattleScript_BerryStatRaiseRet;
        }
        return ITEM_STATS_CHANGE;
    }
    return 0;
}

static u8 RandomStatRaiseBerry(u32 battlerId, u32 itemId, bool32 end2)
{
    s32 i;

    for (i = 0; i < 5; i++)
    {
        if (gBattleMons[battlerId].statStages[STAT_ATK + i] < 0xC)
            break;
    }
    if (i != 5 && HasEnoughHpToEatBerry(battlerId, GetBattlerHoldEffectParam(battlerId), itemId))
    {
        do
        {
            i = Random() % 5;
        } while (gBattleMons[battlerId].statStages[STAT_ATK + i] == 0xC);

        PREPARE_STAT_BUFFER(gBattleTextBuff1, i + 1);

        gBattleTextBuff2[0] = B_BUFF_PLACEHOLDER_BEGIN;
        gBattleTextBuff2[1] = B_BUFF_STRING;
        gBattleTextBuff2[2] = STRINGID_STATSHARPLY;
        gBattleTextBuff2[3] = STRINGID_STATSHARPLY >> 8;
        gBattleTextBuff2[4] = B_BUFF_STRING;
        gBattleTextBuff2[5] = STRINGID_STATROSE;
        gBattleTextBuff2[6] = STRINGID_STATROSE >> 8;
        gBattleTextBuff2[7] = EOS;

        gEffectBattler = battlerId;
        
        if (GetBattlerAbility(battlerId) == ABILITY_RIPEN)
            SET_STATCHANGER(i + 1, 4, FALSE);
        else
            SET_STATCHANGER(i + 1, 2, FALSE);
        
        gBattleScripting.animArg1 = 0x21 + i + 6;
        gBattleScripting.animArg2 = 0;
        
        if (end2)
        {
            BattleScriptExecute(BattleScript_BerryStatRaiseEnd2);
        }
        else
        {
            BattleScriptPushCursor();
            gBattlescriptCurrInstr = BattleScript_BerryStatRaiseRet;
        }
        return ITEM_STATS_CHANGE;
    }
    return 0;
}

static u8 TrySetMicleBerry(u32 battlerId, u32 itemId, bool32 end2)
{
    if (HasEnoughHpToEatBerry(battlerId, 4, itemId))
    {
        gProtectStructs[battlerId].micle = TRUE;  // battler's next attack has increased accuracy
        
        if (end2)
        {
            BattleScriptExecute(BattleScript_MicleBerryActivateEnd2);
        }
        else
        {
            BattleScriptPushCursor();
            gBattlescriptCurrInstr = BattleScript_MicleBerryActivateRet;
        }
        return ITEM_EFFECT_OTHER;
    }
    return 0;
}

static u8 DamagedStatBoostBerryEffect(u8 battlerId, u8 statId, u8 split)
{
    if (IsBattlerAlive(battlerId)
     && TARGET_TURN_DAMAGED
     && gBattleMons[battlerId].statStages[statId] < MAX_STAT_STAGE
     && !DoesSubstituteBlockMove(gBattlerAttacker, battlerId, gCurrentMove)
     && GetBattleMoveSplit(gCurrentMove) == split)
    {
        
        PREPARE_STAT_BUFFER(gBattleTextBuff1, statId);
        PREPARE_STRING_BUFFER(gBattleTextBuff2, STRINGID_STATROSE);

        gEffectBattler = battlerId;
        if (GetBattlerAbility(battlerId) == ABILITY_RIPEN)
            SET_STATCHANGER(statId, 2, FALSE);
        else
            SET_STATCHANGER(statId, 1, FALSE);
        
        gBattleScripting.animArg1 = 0xE + statId;
        gBattleScripting.animArg2 = 0;
        BattleScriptPushCursor();
        gBattlescriptCurrInstr = BattleScript_BerryStatRaiseRet;
        return ITEM_STATS_CHANGE;
    }
    return 0;
}

static u8 ItemHealHp(u32 battlerId, u32 itemId, bool32 end2, bool32 percentHeal)
{
    if (HasEnoughHpToEatBerry(battlerId, 2, itemId))
    {
        if (percentHeal)
            gBattleMoveDamage = (gBattleMons[battlerId].maxHP * GetBattlerHoldEffectParam(battlerId) / 100) * -1;
        else
            gBattleMoveDamage = GetBattlerHoldEffectParam(battlerId) * -1;
        
        // check ripen
        if (ItemId_GetPocket(itemId) == POCKET_BERRIES && GetBattlerAbility(battlerId) == ABILITY_RIPEN)
            gBattleMoveDamage *= 2;
        
        gBattlerAbility = battlerId;    // in SWSH, berry juice shows ability pop up but has no effect. This is mimicked here
        if (end2)
        {
            BattleScriptExecute(BattleScript_ItemHealHP_RemoveItemEnd2);
        }
        else
        {
            BattleScriptPushCursor();
            gBattlescriptCurrInstr = BattleScript_ItemHealHP_RemoveItemRet;
        }
        return ITEM_HP_CHANGE;
    }
    return 0;
}

static bool32 UnnerveOn(u32 battlerId, u32 itemId)
{
    if (ItemId_GetPocket(itemId) == POCKET_BERRIES && IsUnnerveAbilityOnOpposingSide(battlerId))
        return TRUE;
    return FALSE;
}

u8 ItemBattleEffects(u8 caseID, u8 battlerId, bool8 moveTurn)
{
    int i = 0, moveType;
    u8 effect = ITEM_NO_EFFECT;
    u8 changedPP = 0;
    u8 battlerHoldEffect, atkHoldEffect;
    u8 atkHoldEffectParam;
    u16 atkItem;

    gLastUsedItem = gBattleMons[battlerId].item;
    battlerHoldEffect = GetBattlerHoldEffect(battlerId, TRUE);

    atkItem = gBattleMons[gBattlerAttacker].item;
    atkHoldEffect = GetBattlerHoldEffect(gBattlerAttacker, TRUE);
    atkHoldEffectParam = GetBattlerHoldEffectParam(gBattlerAttacker);

    switch (caseID)
    {
    case ITEMEFFECT_ON_SWITCH_IN:
        if (!gSpecialStatuses[battlerId].switchInItemDone)
        {
            switch (battlerHoldEffect)
            {
            case HOLD_EFFECT_DOUBLE_PRIZE:
                if (GetBattlerSide(battlerId) == B_SIDE_PLAYER)
                    gBattleStruct->moneyMultiplier *= 2;
                break;
            case HOLD_EFFECT_RESTORE_STATS:
                for (i = 0; i < NUM_BATTLE_STATS; i++)
                {
                    if (gBattleMons[battlerId].statStages[i] < DEFAULT_STAT_STAGE)
                    {
                        gBattleMons[battlerId].statStages[i] = DEFAULT_STAT_STAGE;
                        effect = ITEM_STATS_CHANGE;
                    }
                }
                if (effect)
                {
                    gBattleScripting.battler = battlerId;
                    gPotentialItemEffectBattler = battlerId;
                    gActiveBattler = gBattlerAttacker = battlerId;
                    BattleScriptExecute(BattleScript_WhiteHerbEnd2);
                }
                break;
            case HOLD_EFFECT_CONFUSE_SPICY:
                if (B_BERRIES_INSTANT >= GEN_4)
                    effect = HealConfuseBerry(battlerId, gLastUsedItem, FLAVOR_SPICY, TRUE);
                break;
            case HOLD_EFFECT_CONFUSE_DRY:
                if (B_BERRIES_INSTANT >= GEN_4)
                    effect = HealConfuseBerry(battlerId, gLastUsedItem, FLAVOR_DRY, TRUE);
                break;
            case HOLD_EFFECT_CONFUSE_SWEET:
                if (B_BERRIES_INSTANT >= GEN_4)
                    effect = HealConfuseBerry(battlerId, gLastUsedItem, FLAVOR_SWEET, TRUE);
                break;
            case HOLD_EFFECT_CONFUSE_BITTER:
                if (B_BERRIES_INSTANT >= GEN_4)
                    effect = HealConfuseBerry(battlerId, gLastUsedItem, FLAVOR_BITTER, TRUE);
                break;
            case HOLD_EFFECT_CONFUSE_SOUR:
                if (B_BERRIES_INSTANT >= GEN_4)
                    effect = HealConfuseBerry(battlerId, gLastUsedItem, FLAVOR_SOUR, TRUE);
                break;
            case HOLD_EFFECT_ATTACK_UP:
                if (B_BERRIES_INSTANT >= GEN_4)
                    effect = StatRaiseBerry(battlerId, gLastUsedItem, STAT_ATK, TRUE);
                break;
            case HOLD_EFFECT_DEFENSE_UP:
                if (B_BERRIES_INSTANT >= GEN_4)
                    effect = StatRaiseBerry(battlerId, gLastUsedItem, STAT_DEF, TRUE);
                break;
            case HOLD_EFFECT_SPEED_UP:
                if (B_BERRIES_INSTANT >= GEN_4)
                    effect = StatRaiseBerry(battlerId, gLastUsedItem, STAT_SPEED, TRUE);
                break;
            case HOLD_EFFECT_SP_ATTACK_UP:
                if (B_BERRIES_INSTANT >= GEN_4)
                    effect = StatRaiseBerry(battlerId, gLastUsedItem, STAT_SPATK, TRUE);
                break;
            case HOLD_EFFECT_SP_DEFENSE_UP:
                if (B_BERRIES_INSTANT >= GEN_4)
                    effect = StatRaiseBerry(battlerId, gLastUsedItem, STAT_SPDEF, TRUE);
                break;
            case HOLD_EFFECT_CRITICAL_UP:
                if (B_BERRIES_INSTANT >= GEN_4 && !(gBattleMons[battlerId].status2 & STATUS2_FOCUS_ENERGY) && HasEnoughHpToEatBerry(battlerId, GetBattlerHoldEffectParam(battlerId), gLastUsedItem))
                {
                    gBattleMons[battlerId].status2 |= STATUS2_FOCUS_ENERGY;
                    BattleScriptExecute(BattleScript_BerryFocusEnergyEnd2);
                    effect = ITEM_EFFECT_OTHER;
                }
                break;
            case HOLD_EFFECT_RANDOM_STAT_UP:
                if (B_BERRIES_INSTANT >= GEN_4)
                    effect = RandomStatRaiseBerry(battlerId, gLastUsedItem, TRUE);
                break;
            case HOLD_EFFECT_CURE_PAR:
                if (B_BERRIES_INSTANT >= GEN_4 && gBattleMons[battlerId].status1 & STATUS1_PARALYSIS && !UnnerveOn(battlerId, gLastUsedItem))
                {
                    gBattleMons[battlerId].status1 &= ~(STATUS1_PARALYSIS);
                    BattleScriptExecute(BattleScript_BerryCurePrlzEnd2);
                    effect = ITEM_STATUS_CHANGE;
                }
                break;
            case HOLD_EFFECT_CURE_PSN:
                if (B_BERRIES_INSTANT >= GEN_4 && gBattleMons[battlerId].status1 & STATUS1_PSN_ANY && !UnnerveOn(battlerId, gLastUsedItem))
                {
                    gBattleMons[battlerId].status1 &= ~(STATUS1_PSN_ANY | STATUS1_TOXIC_COUNTER);
                    BattleScriptExecute(BattleScript_BerryCurePsnEnd2);
                    effect = ITEM_STATUS_CHANGE;
                }
                break;
            case HOLD_EFFECT_CURE_BRN:
                if (B_BERRIES_INSTANT >= GEN_4 && gBattleMons[battlerId].status1 & STATUS1_BURN && !UnnerveOn(battlerId, gLastUsedItem))
                {
                    gBattleMons[battlerId].status1 &= ~(STATUS1_BURN);
                    BattleScriptExecute(BattleScript_BerryCureBrnEnd2);
                    effect = ITEM_STATUS_CHANGE;
                }
                break;
            case HOLD_EFFECT_CURE_FRZ:
                if (B_BERRIES_INSTANT >= GEN_4 && gBattleMons[battlerId].status1 & STATUS1_FREEZE && !UnnerveOn(battlerId, gLastUsedItem))
                {
                    gBattleMons[battlerId].status1 &= ~(STATUS1_FREEZE);
                    BattleScriptExecute(BattleScript_BerryCureFrzEnd2);
                    effect = ITEM_STATUS_CHANGE;
                }
                break;
            case HOLD_EFFECT_CURE_SLP:
                if (B_BERRIES_INSTANT >= GEN_4 && gBattleMons[battlerId].status1 & STATUS1_SLEEP && !UnnerveOn(battlerId, gLastUsedItem))
                {
                    gBattleMons[battlerId].status1 &= ~(STATUS1_SLEEP);
                    gBattleMons[battlerId].status2 &= ~(STATUS2_NIGHTMARE);
                    BattleScriptExecute(BattleScript_BerryCureSlpEnd2);
                    effect = ITEM_STATUS_CHANGE;
                }
                break;
            case HOLD_EFFECT_CURE_STATUS:
                if (B_BERRIES_INSTANT >= GEN_4 && (gBattleMons[battlerId].status1 & STATUS1_ANY || gBattleMons[battlerId].status2 & STATUS2_CONFUSION) && !UnnerveOn(battlerId, gLastUsedItem))
                {
                    i = 0;
                    if (gBattleMons[battlerId].status1 & STATUS1_PSN_ANY)
                    {
                        StringCopy(gBattleTextBuff1, gStatusConditionString_PoisonJpn);
                        i++;
                    }
                    if (gBattleMons[battlerId].status1 & STATUS1_SLEEP)
                    {
                        gBattleMons[battlerId].status2 &= ~(STATUS2_NIGHTMARE);
                        StringCopy(gBattleTextBuff1, gStatusConditionString_SleepJpn);
                        i++;
                    }
                    if (gBattleMons[battlerId].status1 & STATUS1_PARALYSIS)
                    {
                        StringCopy(gBattleTextBuff1, gStatusConditionString_ParalysisJpn);
                        i++;
                    }
                    if (gBattleMons[battlerId].status1 & STATUS1_BURN)
                    {
                        StringCopy(gBattleTextBuff1, gStatusConditionString_BurnJpn);
                        i++;
                    }
                    if (gBattleMons[battlerId].status1 & STATUS1_FREEZE)
                    {
                        StringCopy(gBattleTextBuff1, gStatusConditionString_IceJpn);
                        i++;
                    }
                    if (gBattleMons[battlerId].status2 & STATUS2_CONFUSION)
                    {
                        StringCopy(gBattleTextBuff1, gStatusConditionString_ConfusionJpn);
                        i++;
                    }
                    if (!(i > 1))
                        gBattleCommunication[MULTISTRING_CHOOSER] = 0;
                    else
                        gBattleCommunication[MULTISTRING_CHOOSER] = 1;
                    gBattleMons[battlerId].status1 = 0;
                    gBattleMons[battlerId].status2 &= ~(STATUS2_CONFUSION);
                    BattleScriptExecute(BattleScript_BerryCureChosenStatusEnd2);
                    effect = ITEM_STATUS_CHANGE;
                }
                break;
            case HOLD_EFFECT_RESTORE_HP:
                if (B_BERRIES_INSTANT >= GEN_4)
                    effect = ItemHealHp(battlerId, gLastUsedItem, TRUE, FALSE);
                break;
            case HOLD_EFFECT_RESTORE_PCT_HP:
                if (B_BERRIES_INSTANT >= GEN_4)
                    effect = ItemHealHp(battlerId, gLastUsedItem, TRUE, TRUE);
                break;
            case HOLD_EFFECT_AIR_BALLOON:
                effect = ITEM_EFFECT_OTHER;
                gBattleScripting.battler = battlerId;
                BattleScriptPushCursorAndCallback(BattleScript_AirBaloonMsgIn);
                RecordItemEffectBattle(battlerId, HOLD_EFFECT_AIR_BALLOON);
                break;
            }

            if (effect)
            {
                gSpecialStatuses[battlerId].switchInItemDone = 1;
                gActiveBattler = gBattlerAttacker = gPotentialItemEffectBattler = gBattleScripting.battler = battlerId;
                switch (effect)
                {
                case ITEM_STATUS_CHANGE:
                    BtlController_EmitSetMonData(0, REQUEST_STATUS_BATTLE, 0, 4, &gBattleMons[battlerId].status1);
                    MarkBattlerForControllerExec(gActiveBattler);
                    break;
                case ITEM_PP_CHANGE:
                    if (!(gBattleMons[battlerId].status2 & STATUS2_TRANSFORMED) && !(gDisableStructs[battlerId].mimickedMoves & gBitTable[i]))
                        gBattleMons[battlerId].pp[i] = changedPP;
                    break;
                }
            }
        }
        break;
    case 1:
        if (gBattleMons[battlerId].hp)
        {
            switch (battlerHoldEffect)
            {
            case HOLD_EFFECT_RESTORE_HP:
                if (!moveTurn)
                    effect = ItemHealHp(battlerId, gLastUsedItem, TRUE, FALSE);
                break;
            case HOLD_EFFECT_RESTORE_PCT_HP:
                if (!moveTurn)
                    effect = ItemHealHp(battlerId, gLastUsedItem, TRUE, TRUE);
                break;
            case HOLD_EFFECT_RESTORE_PP:
                if (!moveTurn)
                {
                    struct Pokemon *mon;
                    u8 ppBonuses;
                    u16 move;

                    if (GetBattlerSide(battlerId) == B_SIDE_PLAYER)
                        mon = &gPlayerParty[gBattlerPartyIndexes[battlerId]];
                    else
                        mon = &gEnemyParty[gBattlerPartyIndexes[battlerId]];
                    for (i = 0; i < MAX_MON_MOVES; i++)
                    {
                        move = GetMonData(mon, MON_DATA_MOVE1 + i);
                        changedPP = GetMonData(mon, MON_DATA_PP1 + i);
                        ppBonuses = GetMonData(mon, MON_DATA_PP_BONUSES);
                        if (move && changedPP == 0)
                            break;
                    }
                    if (i != MAX_MON_MOVES)
                    {
                        u8 maxPP = CalculatePPWithBonus(move, ppBonuses, i);
                        u8 ppRestored = GetBattlerHoldEffectParam(battlerId);
                        
                        if (GetBattlerAbility(battlerId) == ABILITY_RIPEN)
                        {
                            ppRestored *= 2;
                            gBattlerAbility = battlerId;
                        }
                        if (changedPP + ppRestored > maxPP)
                            changedPP = maxPP;
                        else
                            changedPP = changedPP + ppRestored;

                        PREPARE_MOVE_BUFFER(gBattleTextBuff1, move);

                        BattleScriptExecute(BattleScript_BerryPPHealEnd2);
                        BtlController_EmitSetMonData(0, i + REQUEST_PPMOVE1_BATTLE, 0, 1, &changedPP);
                        MarkBattlerForControllerExec(gActiveBattler);
                        effect = ITEM_PP_CHANGE;
                    }
                }
                break;
            case HOLD_EFFECT_RESTORE_STATS:
                for (i = 0; i < NUM_BATTLE_STATS; i++)
                {
                    if (gBattleMons[battlerId].statStages[i] < 6)
                    {
                        gBattleMons[battlerId].statStages[i] = 6;
                        effect = ITEM_STATS_CHANGE;
                    }
                }
                if (effect)
                {
                    gBattleScripting.battler = battlerId;
                    gPotentialItemEffectBattler = battlerId;
                    gActiveBattler = gBattlerAttacker = battlerId;
                    BattleScriptExecute(BattleScript_WhiteHerbEnd2);
                }
                break;
            case HOLD_EFFECT_BLACK_SLUDGE:
                if (IS_BATTLER_OF_TYPE(battlerId, TYPE_POISON))
                    goto LEFTOVERS;
            case HOLD_EFFECT_STICKY_BARB:
                if (!moveTurn)
                {
                    gBattleMoveDamage = gBattleMons[battlerId].maxHP / 8;
                    if (gBattleMoveDamage == 0)
                        gBattleMoveDamage = 1;
                    BattleScriptExecute(BattleScript_ItemHurtEnd2);
                    effect = ITEM_HP_CHANGE;
                    RecordItemEffectBattle(battlerId, battlerHoldEffect);
                    PREPARE_ITEM_BUFFER(gBattleTextBuff1, gLastUsedItem);
                }
                break;
            case HOLD_EFFECT_LEFTOVERS:
            LEFTOVERS:
                if (gBattleMons[battlerId].hp < gBattleMons[battlerId].maxHP && !moveTurn)
                {
                    gBattleMoveDamage = gBattleMons[battlerId].maxHP / 16;
                    if (gBattleMoveDamage == 0)
                        gBattleMoveDamage = 1;
                    gBattleMoveDamage *= -1;
                    BattleScriptExecute(BattleScript_ItemHealHP_End2);
                    effect = ITEM_HP_CHANGE;
                    RecordItemEffectBattle(battlerId, battlerHoldEffect);
                }
                break;
            case HOLD_EFFECT_CONFUSE_SPICY:
                if (!moveTurn)
                    effect = HealConfuseBerry(battlerId, gLastUsedItem, FLAVOR_SPICY, TRUE);
                break;
            case HOLD_EFFECT_CONFUSE_DRY:
                if (!moveTurn)
                    effect = HealConfuseBerry(battlerId, gLastUsedItem, FLAVOR_DRY, TRUE);
                break;
            case HOLD_EFFECT_CONFUSE_SWEET:
                if (!moveTurn)
                    effect = HealConfuseBerry(battlerId, gLastUsedItem, FLAVOR_SWEET, TRUE);
                break;
            case HOLD_EFFECT_CONFUSE_BITTER:
                if (!moveTurn)
                    effect = HealConfuseBerry(battlerId, gLastUsedItem, FLAVOR_BITTER, TRUE);
                break;
            case HOLD_EFFECT_CONFUSE_SOUR:
                if (!moveTurn)
                    effect = HealConfuseBerry(battlerId, gLastUsedItem, FLAVOR_SOUR, TRUE);
                break;
            case HOLD_EFFECT_ATTACK_UP:
                if (!moveTurn)
                    effect = StatRaiseBerry(battlerId, gLastUsedItem, STAT_ATK, TRUE);
                break;
            case HOLD_EFFECT_DEFENSE_UP:
                if (!moveTurn)
                    effect = StatRaiseBerry(battlerId, gLastUsedItem, STAT_DEF, TRUE);
                break;
            case HOLD_EFFECT_SPEED_UP:
                if (!moveTurn)
                    effect = StatRaiseBerry(battlerId, gLastUsedItem, STAT_SPEED, TRUE);
                break;
            case HOLD_EFFECT_SP_ATTACK_UP:
                if (!moveTurn)
                    effect = StatRaiseBerry(battlerId, gLastUsedItem, STAT_SPATK, TRUE);
                break;
            case HOLD_EFFECT_SP_DEFENSE_UP:
                if (!moveTurn)
                    effect = StatRaiseBerry(battlerId, gLastUsedItem, STAT_SPDEF, TRUE);
                break;
            case HOLD_EFFECT_CRITICAL_UP:
                if (!moveTurn && !(gBattleMons[battlerId].status2 & STATUS2_FOCUS_ENERGY) && HasEnoughHpToEatBerry(battlerId, GetBattlerHoldEffectParam(battlerId), gLastUsedItem))
                {
                    gBattleMons[battlerId].status2 |= STATUS2_FOCUS_ENERGY;
                    BattleScriptExecute(BattleScript_BerryFocusEnergyEnd2);
                    effect = ITEM_EFFECT_OTHER;
                }
                break;
            case HOLD_EFFECT_RANDOM_STAT_UP:
                if (!moveTurn)
                    effect = RandomStatRaiseBerry(battlerId, gLastUsedItem, TRUE);
                break;
            case HOLD_EFFECT_CURE_PAR:
                if (gBattleMons[battlerId].status1 & STATUS1_PARALYSIS && !UnnerveOn(battlerId, gLastUsedItem))
                {
                    gBattleMons[battlerId].status1 &= ~(STATUS1_PARALYSIS);
                    BattleScriptExecute(BattleScript_BerryCurePrlzEnd2);
                    effect = ITEM_STATUS_CHANGE;
                }
                break;
            case HOLD_EFFECT_CURE_PSN:
                if (gBattleMons[battlerId].status1 & STATUS1_PSN_ANY && !UnnerveOn(battlerId, gLastUsedItem))
                {
                    gBattleMons[battlerId].status1 &= ~(STATUS1_PSN_ANY | STATUS1_TOXIC_COUNTER);
                    BattleScriptExecute(BattleScript_BerryCurePsnEnd2);
                    effect = ITEM_STATUS_CHANGE;
                }
                break;
            case HOLD_EFFECT_CURE_BRN:
                if (gBattleMons[battlerId].status1 & STATUS1_BURN && !UnnerveOn(battlerId, gLastUsedItem))
                {
                    gBattleMons[battlerId].status1 &= ~(STATUS1_BURN);
                    BattleScriptExecute(BattleScript_BerryCureBrnEnd2);
                    effect = ITEM_STATUS_CHANGE;
                }
                break;
            case HOLD_EFFECT_CURE_FRZ:
                if (gBattleMons[battlerId].status1 & STATUS1_FREEZE && !UnnerveOn(battlerId, gLastUsedItem))
                {
                    gBattleMons[battlerId].status1 &= ~(STATUS1_FREEZE);
                    BattleScriptExecute(BattleScript_BerryCureFrzEnd2);
                    effect = ITEM_STATUS_CHANGE;
                }
                break;
            case HOLD_EFFECT_CURE_SLP:
                if (gBattleMons[battlerId].status1 & STATUS1_SLEEP && !UnnerveOn(battlerId, gLastUsedItem))
                {
                    gBattleMons[battlerId].status1 &= ~(STATUS1_SLEEP);
                    gBattleMons[battlerId].status2 &= ~(STATUS2_NIGHTMARE);
                    BattleScriptExecute(BattleScript_BerryCureSlpEnd2);
                    effect = ITEM_STATUS_CHANGE;
                }
                break;
            case HOLD_EFFECT_CURE_CONFUSION:
                if (gBattleMons[battlerId].status2 & STATUS2_CONFUSION && !UnnerveOn(battlerId, gLastUsedItem))
                {
                    gBattleMons[battlerId].status2 &= ~(STATUS2_CONFUSION);
                    BattleScriptExecute(BattleScript_BerryCureConfusionEnd2);
                    effect = ITEM_EFFECT_OTHER;
                }
                break;
            case HOLD_EFFECT_CURE_STATUS:
                if ((gBattleMons[battlerId].status1 & STATUS1_ANY || gBattleMons[battlerId].status2 & STATUS2_CONFUSION) && !UnnerveOn(battlerId, gLastUsedItem))
                {
                    i = 0;
                    if (gBattleMons[battlerId].status1 & STATUS1_PSN_ANY)
                    {
                        StringCopy(gBattleTextBuff1, gStatusConditionString_PoisonJpn);
                        i++;
                    }
                    if (gBattleMons[battlerId].status1 & STATUS1_SLEEP)
                    {
                        gBattleMons[battlerId].status2 &= ~(STATUS2_NIGHTMARE);
                        StringCopy(gBattleTextBuff1, gStatusConditionString_SleepJpn);
                        i++;
                    }
                    if (gBattleMons[battlerId].status1 & STATUS1_PARALYSIS)
                    {
                        StringCopy(gBattleTextBuff1, gStatusConditionString_ParalysisJpn);
                        i++;
                    }
                    if (gBattleMons[battlerId].status1 & STATUS1_BURN)
                    {
                        StringCopy(gBattleTextBuff1, gStatusConditionString_BurnJpn);
                        i++;
                    }
                    if (gBattleMons[battlerId].status1 & STATUS1_FREEZE)
                    {
                        StringCopy(gBattleTextBuff1, gStatusConditionString_IceJpn);
                        i++;
                    }
                    if (gBattleMons[battlerId].status2 & STATUS2_CONFUSION)
                    {
                        StringCopy(gBattleTextBuff1, gStatusConditionString_ConfusionJpn);
                        i++;
                    }
                    if (!(i > 1))
                        gBattleCommunication[MULTISTRING_CHOOSER] = 0;
                    else
                        gBattleCommunication[MULTISTRING_CHOOSER] = 1;
                    gBattleMons[battlerId].status1 = 0;
                    gBattleMons[battlerId].status2 &= ~(STATUS2_CONFUSION);
                    BattleScriptExecute(BattleScript_BerryCureChosenStatusEnd2);
                    effect = ITEM_STATUS_CHANGE;
                }
                break;
            case HOLD_EFFECT_CURE_ATTRACT:
                if (gBattleMons[battlerId].status2 & STATUS2_INFATUATION)
                {
                    gBattleMons[battlerId].status2 &= ~(STATUS2_INFATUATION);
                    StringCopy(gBattleTextBuff1, gStatusConditionString_LoveJpn);
                    BattleScriptExecute(BattleScript_BerryCureChosenStatusEnd2);
                    gBattleCommunication[MULTISTRING_CHOOSER] = 0;
                    effect = ITEM_EFFECT_OTHER;
                }
                break;
            case HOLD_EFFECT_MICLE_BERRY:
                if (!moveTurn)
                    effect = TrySetMicleBerry(battlerId, gLastUsedItem, TRUE);
                break;
            }

            if (effect)
            {
                gActiveBattler = gBattlerAttacker = gPotentialItemEffectBattler = gBattleScripting.battler = battlerId;
                switch (effect)
                {
                case ITEM_STATUS_CHANGE:
                    BtlController_EmitSetMonData(0, REQUEST_STATUS_BATTLE, 0, 4, &gBattleMons[battlerId].status1);
                    MarkBattlerForControllerExec(gActiveBattler);
                    break;
                case ITEM_PP_CHANGE:
                    if (!(gBattleMons[battlerId].status2 & STATUS2_TRANSFORMED) && !(gDisableStructs[battlerId].mimickedMoves & gBitTable[i]))
                        gBattleMons[battlerId].pp[i] = changedPP;
                    break;
                }
            }
        }
        break;
    case ITEMEFFECT_MOVE_END:
        for (battlerId = 0; battlerId < gBattlersCount; battlerId++)
        {
            gLastUsedItem = gBattleMons[battlerId].item;
            battlerHoldEffect = GetBattlerHoldEffect(battlerId, TRUE);
            switch (battlerHoldEffect)
            {
            case HOLD_EFFECT_MICLE_BERRY:
                if (B_HP_BERRIES >= GEN_4)
                    effect = TrySetMicleBerry(battlerId, gLastUsedItem, FALSE);
                break;
            case HOLD_EFFECT_RESTORE_HP:
                if (B_HP_BERRIES >= GEN_4)
                    effect = ItemHealHp(battlerId, gLastUsedItem, FALSE, FALSE);
                break;
            case HOLD_EFFECT_RESTORE_PCT_HP:
                if (B_BERRIES_INSTANT >= GEN_4)
                    effect = ItemHealHp(battlerId, gLastUsedItem, FALSE, TRUE);
                break;
            case HOLD_EFFECT_CONFUSE_SPICY:
                if (B_BERRIES_INSTANT >= GEN_4)
                    effect = HealConfuseBerry(battlerId, gLastUsedItem, FLAVOR_SPICY, FALSE);
                break;
            case HOLD_EFFECT_CONFUSE_DRY:
                if (B_BERRIES_INSTANT >= GEN_4)
                    effect = HealConfuseBerry(battlerId, gLastUsedItem, FLAVOR_DRY, FALSE);
                break;
            case HOLD_EFFECT_CONFUSE_SWEET:
                if (B_BERRIES_INSTANT >= GEN_4)
                    effect = HealConfuseBerry(battlerId, gLastUsedItem, FLAVOR_SWEET, FALSE);
                break;
            case HOLD_EFFECT_CONFUSE_BITTER:
                if (B_BERRIES_INSTANT >= GEN_4)
                    effect = HealConfuseBerry(battlerId, gLastUsedItem, FLAVOR_BITTER, FALSE);
                break;
            case HOLD_EFFECT_CONFUSE_SOUR:
                if (B_BERRIES_INSTANT >= GEN_4)
                    effect = HealConfuseBerry(battlerId, gLastUsedItem, FLAVOR_SOUR, FALSE);
                break;
            case HOLD_EFFECT_ATTACK_UP:
                if (B_BERRIES_INSTANT >= GEN_4)
                    effect = StatRaiseBerry(battlerId, gLastUsedItem, STAT_ATK, FALSE);
                break;
            case HOLD_EFFECT_DEFENSE_UP:
                if (B_BERRIES_INSTANT >= GEN_4)
                    effect = StatRaiseBerry(battlerId, gLastUsedItem, STAT_DEF, FALSE);
                break;
            case HOLD_EFFECT_SPEED_UP:
                if (B_BERRIES_INSTANT >= GEN_4)
                    effect = StatRaiseBerry(battlerId, gLastUsedItem, STAT_SPEED, FALSE);
                break;
            case HOLD_EFFECT_SP_ATTACK_UP:
                if (B_BERRIES_INSTANT >= GEN_4)
                    effect = StatRaiseBerry(battlerId, gLastUsedItem, STAT_SPATK, FALSE);
                break;
            case HOLD_EFFECT_SP_DEFENSE_UP:
                if (B_BERRIES_INSTANT >= GEN_4)
                    effect = StatRaiseBerry(battlerId, gLastUsedItem, STAT_SPDEF, FALSE);
                break;
            case HOLD_EFFECT_RANDOM_STAT_UP:
                if (B_BERRIES_INSTANT >= GEN_4)
                    effect = RandomStatRaiseBerry(battlerId, gLastUsedItem, FALSE);
                break;
            case HOLD_EFFECT_CURE_PAR:
                if (gBattleMons[battlerId].status1 & STATUS1_PARALYSIS && !UnnerveOn(battlerId, gLastUsedItem))
                {
                    gBattleMons[battlerId].status1 &= ~(STATUS1_PARALYSIS);
                    BattleScriptPushCursor();
                    gBattlescriptCurrInstr = BattleScript_BerryCureParRet;
                    effect = ITEM_STATUS_CHANGE;
                }
                break;
            case HOLD_EFFECT_CURE_PSN:
                if (gBattleMons[battlerId].status1 & STATUS1_PSN_ANY && !UnnerveOn(battlerId, gLastUsedItem))
                {
                    gBattleMons[battlerId].status1 &= ~(STATUS1_PSN_ANY | STATUS1_TOXIC_COUNTER);
                    BattleScriptPushCursor();
                    gBattlescriptCurrInstr = BattleScript_BerryCurePsnRet;
                    effect = ITEM_STATUS_CHANGE;
                }
                break;
            case HOLD_EFFECT_CURE_BRN:
                if (gBattleMons[battlerId].status1 & STATUS1_BURN && !UnnerveOn(battlerId, gLastUsedItem))
                {
                    gBattleMons[battlerId].status1 &= ~(STATUS1_BURN);
                    BattleScriptPushCursor();
                    gBattlescriptCurrInstr = BattleScript_BerryCureBrnRet;
                    effect = ITEM_STATUS_CHANGE;
                }
                break;
            case HOLD_EFFECT_CURE_FRZ:
                if (gBattleMons[battlerId].status1 & STATUS1_FREEZE && !UnnerveOn(battlerId, gLastUsedItem))
                {
                    gBattleMons[battlerId].status1 &= ~(STATUS1_FREEZE);
                    BattleScriptPushCursor();
                    gBattlescriptCurrInstr = BattleScript_BerryCureFrzRet;
                    effect = ITEM_STATUS_CHANGE;
                }
                break;
            case HOLD_EFFECT_CURE_SLP:
                if (gBattleMons[battlerId].status1 & STATUS1_SLEEP && !UnnerveOn(battlerId, gLastUsedItem))
                {
                    gBattleMons[battlerId].status1 &= ~(STATUS1_SLEEP);
                    gBattleMons[battlerId].status2 &= ~(STATUS2_NIGHTMARE);
                    BattleScriptPushCursor();
                    gBattlescriptCurrInstr = BattleScript_BerryCureSlpRet;
                    effect = ITEM_STATUS_CHANGE;
                }
                break;
            case HOLD_EFFECT_CURE_CONFUSION:
                if (gBattleMons[battlerId].status2 & STATUS2_CONFUSION && !UnnerveOn(battlerId, gLastUsedItem))
                {
                    gBattleMons[battlerId].status2 &= ~(STATUS2_CONFUSION);
                    BattleScriptPushCursor();
                    gBattlescriptCurrInstr = BattleScript_BerryCureConfusionRet;
                    effect = ITEM_EFFECT_OTHER;
                }
                break;
            case HOLD_EFFECT_CURE_ATTRACT:
                if (gBattleMons[battlerId].status2 & STATUS2_INFATUATION)
                {
                    gBattleMons[battlerId].status2 &= ~(STATUS2_INFATUATION);
                    StringCopy(gBattleTextBuff1, gStatusConditionString_LoveJpn);
                    BattleScriptPushCursor();
                    gBattleCommunication[MULTISTRING_CHOOSER] = 0;
                    gBattlescriptCurrInstr = BattleScript_BerryCureChosenStatusRet;
                    effect = ITEM_EFFECT_OTHER;
                }
                break;
            case HOLD_EFFECT_CURE_STATUS:
                if ((gBattleMons[battlerId].status1 & STATUS1_ANY || gBattleMons[battlerId].status2 & STATUS2_CONFUSION) && !UnnerveOn(battlerId, gLastUsedItem))
                {
                    if (gBattleMons[battlerId].status1 & STATUS1_PSN_ANY)
                    {
                        StringCopy(gBattleTextBuff1, gStatusConditionString_PoisonJpn);
                    }
                    if (gBattleMons[battlerId].status1 & STATUS1_SLEEP)
                    {
                        gBattleMons[battlerId].status2 &= ~(STATUS2_NIGHTMARE);
                        StringCopy(gBattleTextBuff1, gStatusConditionString_SleepJpn);
                    }
                    if (gBattleMons[battlerId].status1 & STATUS1_PARALYSIS)
                    {
                        StringCopy(gBattleTextBuff1, gStatusConditionString_ParalysisJpn);
                    }
                    if (gBattleMons[battlerId].status1 & STATUS1_BURN)
                    {
                        StringCopy(gBattleTextBuff1, gStatusConditionString_BurnJpn);
                    }
                    if (gBattleMons[battlerId].status1 & STATUS1_FREEZE)
                    {
                        StringCopy(gBattleTextBuff1, gStatusConditionString_IceJpn);
                    }
                    if (gBattleMons[battlerId].status2 & STATUS2_CONFUSION)
                    {
                        StringCopy(gBattleTextBuff1, gStatusConditionString_ConfusionJpn);
                    }
                    gBattleMons[battlerId].status1 = 0;
                    gBattleMons[battlerId].status2 &= ~(STATUS2_CONFUSION);
                    BattleScriptPushCursor();
                    gBattleCommunication[MULTISTRING_CHOOSER] = 0;
                    gBattlescriptCurrInstr = BattleScript_BerryCureChosenStatusRet;
                    effect = ITEM_STATUS_CHANGE;
                }
                break;
            case HOLD_EFFECT_RESTORE_STATS:
                for (i = 0; i < NUM_BATTLE_STATS; i++)
                {
                    if (gBattleMons[battlerId].statStages[i] < DEFAULT_STAT_STAGE)
                    {
                        gBattleMons[battlerId].statStages[i] = DEFAULT_STAT_STAGE;
                        effect = ITEM_STATS_CHANGE;
                    }
                }
                if (effect)
                {
                    gBattleScripting.battler = battlerId;
                    gPotentialItemEffectBattler = battlerId;
                    BattleScriptPushCursor();
                    gBattlescriptCurrInstr = BattleScript_WhiteHerbRet;
                    return effect;
                }
                break;
            }

            if (effect)
            {
                gActiveBattler = gPotentialItemEffectBattler = gBattleScripting.battler = battlerId;
                if (effect == ITEM_STATUS_CHANGE)
                {
                    BtlController_EmitSetMonData(0, REQUEST_STATUS_BATTLE, 0, 4, &gBattleMons[gActiveBattler].status1);
                    MarkBattlerForControllerExec(gActiveBattler);
                }
                break;
            }
        }
        break;
    case ITEMEFFECT_KINGSROCK_SHELLBELL:
        if (gBattleMoveDamage)
        {
            switch (atkHoldEffect)
            {
            case HOLD_EFFECT_FLINCH:
                if (!(gMoveResultFlags & MOVE_RESULT_NO_EFFECT)
                    && TARGET_TURN_DAMAGED
                    && (Random() % 100) < atkHoldEffectParam
                    && gBattleMoves[gCurrentMove].flags & FLAG_KINGS_ROCK_AFFECTED
                    && gBattleMons[gBattlerTarget].hp)
                {
                    gBattleScripting.moveEffect = MOVE_EFFECT_FLINCH;
                    BattleScriptPushCursor();
                    SetMoveEffect(FALSE, 0);
                    BattleScriptPop();
                }
                break;
            case HOLD_EFFECT_SHELL_BELL:
                if (!(gMoveResultFlags & MOVE_RESULT_NO_EFFECT)
                    && gSpecialStatuses[gBattlerTarget].dmg != 0
                    && gSpecialStatuses[gBattlerTarget].dmg != 0xFFFF
                    && gBattlerAttacker != gBattlerTarget
                    && gBattleMons[gBattlerAttacker].hp != gBattleMons[gBattlerAttacker].maxHP
                    && gBattleMons[gBattlerAttacker].hp != 0)
                {
                    gLastUsedItem = atkItem;
                    gPotentialItemEffectBattler = gBattlerAttacker;
                    gBattleScripting.battler = gBattlerAttacker;
                    gBattleMoveDamage = (gSpecialStatuses[gBattlerTarget].dmg / atkHoldEffectParam) * -1;
                    if (gBattleMoveDamage == 0)
                        gBattleMoveDamage = -1;
                    gSpecialStatuses[gBattlerTarget].dmg = 0;
                    BattleScriptPushCursor();
                    gBattlescriptCurrInstr = BattleScript_ItemHealHP_Ret;
                    effect++;
                }
                break;
            }
        }
        break;
    case ITEMEFFECT_TARGET:
        if (!(gMoveResultFlags & MOVE_RESULT_NO_EFFECT))
        {
            GET_MOVE_TYPE(gCurrentMove, moveType);
            switch (battlerHoldEffect)
            {
            case HOLD_EFFECT_AIR_BALLOON:
                if (TARGET_TURN_DAMAGED)
                {
                    effect = ITEM_EFFECT_OTHER;
                    BattleScriptPushCursor();
                    gBattlescriptCurrInstr = BattleScript_AirBaloonMsgPop;
                }
                break;
            case HOLD_EFFECT_ROCKY_HELMET:
                if (TARGET_TURN_DAMAGED
                    && IsMoveMakingContact(gCurrentMove, gBattlerAttacker)
                    && IsBattlerAlive(gBattlerAttacker)
                    && GetBattlerAbility(gBattlerAttacker) != ABILITY_MAGIC_GUARD)
                {
                    gBattleMoveDamage = gBattleMons[gBattlerAttacker].maxHP / 6;
                    if (gBattleMoveDamage == 0)
                        gBattleMoveDamage = 1;
                    effect = ITEM_HP_CHANGE;
                    BattleScriptPushCursor();
                    gBattlescriptCurrInstr = BattleScript_RockyHelmetActivates;
                    PREPARE_ITEM_BUFFER(gBattleTextBuff1, gLastUsedItem);
                    RecordItemEffectBattle(battlerId, HOLD_EFFECT_ROCKY_HELMET);
                }
                break;
            case HOLD_EFFECT_WEAKNESS_POLICY:
                if (IsBattlerAlive(battlerId)
                    && TARGET_TURN_DAMAGED
                    && gMoveResultFlags & MOVE_RESULT_SUPER_EFFECTIVE)
                {
                    effect = ITEM_STATS_CHANGE;
                    BattleScriptPushCursor();
                    gBattlescriptCurrInstr = BattleScript_WeaknessPolicy;
                }
                break;
            case HOLD_EFFECT_SNOWBALL:
                if (IsBattlerAlive(battlerId)
                    && TARGET_TURN_DAMAGED
                    && moveType == TYPE_ICE)
                {
                    effect = ITEM_STATS_CHANGE;
                    BattleScriptPushCursor();
                    gBattlescriptCurrInstr = BattleScript_TargetItemStatRaise;
                    gBattleScripting.statChanger = SET_STATCHANGER(STAT_ATK, 1, FALSE);
                }
                break;
            case HOLD_EFFECT_LUMINOUS_MOSS:
                if (IsBattlerAlive(battlerId)
                    && TARGET_TURN_DAMAGED
                    && moveType == TYPE_WATER)
                {
                    effect = ITEM_STATS_CHANGE;
                    BattleScriptPushCursor();
                    gBattlescriptCurrInstr = BattleScript_TargetItemStatRaise;
                    gBattleScripting.statChanger = SET_STATCHANGER(STAT_SPDEF, 1, FALSE);
                }
                break;
            case HOLD_EFFECT_CELL_BATTERY:
                if (IsBattlerAlive(battlerId)
                    && TARGET_TURN_DAMAGED
                    && moveType == TYPE_ELECTRIC)
                {
                    effect = ITEM_STATS_CHANGE;
                    BattleScriptPushCursor();
                    gBattlescriptCurrInstr = BattleScript_TargetItemStatRaise;
                    gBattleScripting.statChanger = SET_STATCHANGER(STAT_ATK, 1, FALSE);
                }
                break;
            case HOLD_EFFECT_ABSORB_BULB:
                if (IsBattlerAlive(battlerId)
                    && TARGET_TURN_DAMAGED
                    && moveType == TYPE_WATER)
                {
                    effect = ITEM_STATS_CHANGE;
                    BattleScriptPushCursor();
                    gBattlescriptCurrInstr = BattleScript_TargetItemStatRaise;
                    gBattleScripting.statChanger = SET_STATCHANGER(STAT_SPATK, 1, FALSE);
                }
                break;
            case HOLD_EFFECT_JABOCA_BERRY:  // consume and damage attacker if used physical move
                if (IsBattlerAlive(battlerId)
                 && TARGET_TURN_DAMAGED
                 && !DoesSubstituteBlockMove(gBattlerAttacker, battlerId, gCurrentMove)
                 && IS_MOVE_PHYSICAL(gCurrentMove)
                 && GetBattlerAbility(gBattlerAttacker) != ABILITY_MAGIC_GUARD)
                {
                    gBattleMoveDamage = gBattleMons[gBattlerAttacker].maxHP / 8;
                    if (gBattleMoveDamage == 0)
                        gBattleMoveDamage = 1;
                    if (GetBattlerAbility(battlerId) == ABILITY_RIPEN)
                        gBattleMoveDamage *= 2;
                    
                    effect = ITEM_HP_CHANGE;
                    BattleScriptPushCursor();
                    gBattlescriptCurrInstr = BattleScript_JabocaRowapBerryActivates;
                    PREPARE_ITEM_BUFFER(gBattleTextBuff1, gLastUsedItem);
                    RecordItemEffectBattle(battlerId, HOLD_EFFECT_ROCKY_HELMET);
                }
                break;
            case HOLD_EFFECT_ROWAP_BERRY:  // consume and damage attacker if used special move
                if (IsBattlerAlive(battlerId)
                 && TARGET_TURN_DAMAGED
                 && !DoesSubstituteBlockMove(gBattlerAttacker, battlerId, gCurrentMove)
                 && IS_MOVE_SPECIAL(gCurrentMove)
                 && GetBattlerAbility(gBattlerAttacker) != ABILITY_MAGIC_GUARD)
                {
                    gBattleMoveDamage = gBattleMons[gBattlerAttacker].maxHP / 8;
                    if (gBattleMoveDamage == 0)
                        gBattleMoveDamage = 1;
                    if (GetBattlerAbility(battlerId) == ABILITY_RIPEN)
                        gBattleMoveDamage *= 2;
                    
                    effect = ITEM_HP_CHANGE;
                    BattleScriptPushCursor();
                    gBattlescriptCurrInstr = BattleScript_JabocaRowapBerryActivates;
                    PREPARE_ITEM_BUFFER(gBattleTextBuff1, gLastUsedItem);
                    RecordItemEffectBattle(battlerId, HOLD_EFFECT_ROCKY_HELMET);
                }
                break;
            case HOLD_EFFECT_KEE_BERRY:  // consume and boost defense if used physical move
                effect = DamagedStatBoostBerryEffect(battlerId, STAT_DEF, SPLIT_PHYSICAL);
                break;
            case HOLD_EFFECT_MARANGA_BERRY:  // consume and boost sp. defense if used special move
                effect = DamagedStatBoostBerryEffect(battlerId, STAT_SPDEF, SPLIT_SPECIAL);
                break;
            }
        }
        break;
    case ITEMEFFECT_ORBS:
        switch (battlerHoldEffect)
        {
        case HOLD_EFFECT_TOXIC_ORB:
            if (!gBattleMons[battlerId].status1
                && CanPoisonType(battlerId, battlerId)
                && GetBattlerAbility(battlerId) != ABILITY_IMMUNITY)
            {
                effect = ITEM_STATUS_CHANGE;
                gBattleMons[battlerId].status1 = STATUS1_TOXIC_POISON;
                BattleScriptExecute(BattleScript_ToxicOrb);
                RecordItemEffectBattle(battlerId, battlerHoldEffect);
            }
            break;
        case HOLD_EFFECT_FLAME_ORB:
            if (!gBattleMons[battlerId].status1
                && !IS_BATTLER_OF_TYPE(battlerId, TYPE_FIRE)
                && GetBattlerAbility(battlerId) != ABILITY_WATER_VEIL)
            {
                effect = ITEM_STATUS_CHANGE;
                gBattleMons[battlerId].status1 = STATUS1_BURN;
                BattleScriptExecute(BattleScript_FlameOrb);
                RecordItemEffectBattle(battlerId, battlerHoldEffect);
            }
            break;
        }

        if (effect == ITEM_STATUS_CHANGE)
        {
            gActiveBattler = battlerId;
            BtlController_EmitSetMonData(0, REQUEST_STATUS_BATTLE, 0, 4, &gBattleMons[battlerId].status1);
            MarkBattlerForControllerExec(gActiveBattler);
        }
        break;
    }

    // Berry was successfully used on a Pokemon.
    if (effect && (gLastUsedItem >= FIRST_BERRY_INDEX && gLastUsedItem <= LAST_BERRY_INDEX))
        gBattleStruct->ateBerry[battlerId & BIT_SIDE] |= gBitTable[gBattlerPartyIndexes[battlerId]];

    return effect;
}

void ClearFuryCutterDestinyBondGrudge(u8 battlerId)
{
    gDisableStructs[battlerId].furyCutterCounter = 0;
    gBattleMons[battlerId].status2 &= ~(STATUS2_DESTINY_BOND);
    gStatuses3[battlerId] &= ~(STATUS3_GRUDGE);
}

void HandleAction_RunBattleScript(void) // identical to RunBattleScriptCommands
{
    if (gBattleControllerExecFlags == 0)
        gBattleScriptingCommandsTable[*gBattlescriptCurrInstr]();
}

u32 SetRandomTarget(u32 battlerId)
{
    u32 target;
    static const u8 targets[2][2] =
    {
        [B_SIDE_PLAYER] = {B_POSITION_OPPONENT_LEFT, B_POSITION_OPPONENT_RIGHT},
        [B_SIDE_OPPONENT] = {B_POSITION_PLAYER_LEFT, B_POSITION_PLAYER_RIGHT},
    };

    if (gBattleTypeFlags & BATTLE_TYPE_DOUBLE)
    {
        target = GetBattlerAtPosition(targets[GetBattlerSide(battlerId)][Random() % 2]);
        if (!IsBattlerAlive(target))
            target ^= BIT_FLANK;
    }
    else
    {
        target = GetBattlerAtPosition(targets[GetBattlerSide(battlerId)][0]);
    }

    return target;
}

u8 GetMoveTarget(u16 move, u8 setTarget)
{
    u8 targetBattler = 0;
    u32 i, moveTarget, side;

    if (setTarget)
        moveTarget = setTarget - 1;
    else
        moveTarget = gBattleMoves[move].target;

    switch (moveTarget)
    {
    case MOVE_TARGET_SELECTED:
        side = GetBattlerSide(gBattlerAttacker) ^ BIT_SIDE;
        if (gSideTimers[side].followmeTimer && gBattleMons[gSideTimers[side].followmeTarget].hp)
        {
            targetBattler = gSideTimers[side].followmeTarget;
        }
        else
        {
            targetBattler = SetRandomTarget(gBattlerAttacker);
            if (gBattleMoves[move].type == TYPE_ELECTRIC
                && IsAbilityOnOpposingSide(gBattlerAttacker, ABILITY_LIGHTNING_ROD)
                && gBattleMons[targetBattler].ability != ABILITY_LIGHTNING_ROD)
            {
                targetBattler ^= BIT_FLANK;
                RecordAbilityBattle(targetBattler, gBattleMons[targetBattler].ability);
                gSpecialStatuses[targetBattler].lightningRodRedirected = 1;
            }
            else if (gBattleMoves[move].type == TYPE_WATER
                && IsAbilityOnOpposingSide(gBattlerAttacker, ABILITY_STORM_DRAIN)
                && gBattleMons[targetBattler].ability != ABILITY_STORM_DRAIN)
            {
                targetBattler ^= BIT_FLANK;
                RecordAbilityBattle(targetBattler, gBattleMons[targetBattler].ability);
                gSpecialStatuses[targetBattler].stormDrainRedirected = 1;
            }
        }
        break;
    case MOVE_TARGET_DEPENDS:
    case MOVE_TARGET_BOTH:
    case MOVE_TARGET_FOES_AND_ALLY:
    case MOVE_TARGET_OPPONENTS_FIELD:
        targetBattler = GetBattlerAtPosition((GetBattlerPosition(gBattlerAttacker) & BIT_SIDE) ^ BIT_SIDE);
        if (!IsBattlerAlive(targetBattler))
            targetBattler ^= BIT_FLANK;
        break;
    case MOVE_TARGET_RANDOM:
        side = GetBattlerSide(gBattlerAttacker) ^ BIT_SIDE;
        if (gSideTimers[side].followmeTimer && gBattleMons[gSideTimers[side].followmeTarget].hp)
            targetBattler = gSideTimers[side].followmeTarget;
        else if (gBattleTypeFlags & BATTLE_TYPE_DOUBLE && moveTarget & MOVE_TARGET_RANDOM)
            targetBattler = SetRandomTarget(gBattlerAttacker);
        else
            targetBattler = GetBattlerAtPosition((GetBattlerPosition(gBattlerAttacker) & BIT_SIDE) ^ BIT_SIDE);
        break;
    case MOVE_TARGET_USER_OR_SELECTED:
    case MOVE_TARGET_USER:
    default:
        targetBattler = gBattlerAttacker;
        break;
    case MOVE_TARGET_ALLY:
        if (IsBattlerAlive(BATTLE_PARTNER(gBattlerAttacker)))
            targetBattler = BATTLE_PARTNER(gBattlerAttacker);
        else
            targetBattler = gBattlerAttacker;
        break;
    }

    *(gBattleStruct->moveTarget + gBattlerAttacker) = targetBattler;

    return targetBattler;
}

static bool32 HasObedientBitSet(u8 battlerId)
{
    if (GetBattlerSide(battlerId) == B_SIDE_OPPONENT)
        return TRUE;
    if (GetMonData(&gPlayerParty[gBattlerPartyIndexes[battlerId]], MON_DATA_SPECIES, NULL) != SPECIES_DEOXYS
        && GetMonData(&gPlayerParty[gBattlerPartyIndexes[battlerId]], MON_DATA_SPECIES, NULL) != SPECIES_MEW)
            return TRUE;
    return GetMonData(&gPlayerParty[gBattlerPartyIndexes[battlerId]], MON_DATA_OBEDIENCE, NULL);
}

u8 IsMonDisobedient(void)
{
    s32 rnd;
    s32 calc;
    u8 obedienceLevel = 0;

    if (gBattleTypeFlags & (BATTLE_TYPE_LINK | BATTLE_TYPE_RECORDED_LINK))
        return 0;
    if (GetBattlerSide(gBattlerAttacker) == B_SIDE_OPPONENT)
        return 0;

    if (HasObedientBitSet(gBattlerAttacker)) // only if species is Mew or Deoxys
    {
        if (gBattleTypeFlags & BATTLE_TYPE_INGAME_PARTNER && GetBattlerPosition(gBattlerAttacker) == 2)
            return 0;
        if (gBattleTypeFlags & BATTLE_TYPE_FRONTIER)
            return 0;
        if (gBattleTypeFlags & BATTLE_TYPE_RECORDED)
            return 0;
        if (!IsOtherTrainer(gBattleMons[gBattlerAttacker].otId, gBattleMons[gBattlerAttacker].otName))
            return 0;
        if (FlagGet(FLAG_BADGE08_GET))
            return 0;

        obedienceLevel = 10;

        if (FlagGet(FLAG_BADGE02_GET))
            obedienceLevel = 30;
        if (FlagGet(FLAG_BADGE04_GET))
            obedienceLevel = 50;
        if (FlagGet(FLAG_BADGE06_GET))
            obedienceLevel = 70;
    }

    if (gBattleMons[gBattlerAttacker].level <= obedienceLevel)
        return 0;
    rnd = (Random() & 255);
    calc = (gBattleMons[gBattlerAttacker].level + obedienceLevel) * rnd >> 8;
    if (calc < obedienceLevel)
        return 0;

    // is not obedient
    if (gCurrentMove == MOVE_RAGE)
        gBattleMons[gBattlerAttacker].status2 &= ~(STATUS2_RAGE);
    if (gBattleMons[gBattlerAttacker].status1 & STATUS1_SLEEP && (gCurrentMove == MOVE_SNORE || gCurrentMove == MOVE_SLEEP_TALK))
    {
        gBattlescriptCurrInstr = BattleScript_IgnoresWhileAsleep;
        return 1;
    }

    rnd = (Random() & 255);
    calc = (gBattleMons[gBattlerAttacker].level + obedienceLevel) * rnd >> 8;
    if (calc < obedienceLevel)
    {
        calc = CheckMoveLimitations(gBattlerAttacker, gBitTable[gCurrMovePos], 0xFF);
        if (calc == 0xF) // all moves cannot be used
        {
            gBattleCommunication[MULTISTRING_CHOOSER] = Random() & 3;
            gBattlescriptCurrInstr = BattleScript_MoveUsedLoafingAround;
            return 1;
        }
        else // use a random move
        {
            do
            {
                gCurrMovePos = gChosenMovePos = Random() & 3;
            } while (gBitTable[gCurrMovePos] & calc);

            gCalledMove = gBattleMons[gBattlerAttacker].moves[gCurrMovePos];
            gBattlescriptCurrInstr = BattleScript_IgnoresAndUsesRandomMove;
            gBattlerTarget = GetMoveTarget(gCalledMove, 0);
            gHitMarker |= HITMARKER_x200000;
            return 2;
        }
    }
    else
    {
        obedienceLevel = gBattleMons[gBattlerAttacker].level - obedienceLevel;

        calc = (Random() & 255);
        if (calc < obedienceLevel && !(gBattleMons[gBattlerAttacker].status1 & STATUS1_ANY) && gBattleMons[gBattlerAttacker].ability != ABILITY_VITAL_SPIRIT && gBattleMons[gBattlerAttacker].ability != ABILITY_INSOMNIA)
        {
            // try putting asleep
            int i;
            for (i = 0; i < gBattlersCount; i++)
            {
                if (gBattleMons[i].status2 & STATUS2_UPROAR)
                    break;
            }
            if (i == gBattlersCount)
            {
                gBattlescriptCurrInstr = BattleScript_IgnoresAndFallsAsleep;
                return 1;
            }
        }
        calc -= obedienceLevel;
        if (calc < obedienceLevel)
        {
            gBattleMoveDamage = CalculateMoveDamage(MOVE_NONE, gBattlerAttacker, gBattlerAttacker, TYPE_MYSTERY, 40, FALSE, FALSE, TRUE);
            gBattlerTarget = gBattlerAttacker;
            gBattlescriptCurrInstr = BattleScript_IgnoresAndHitsItself;
            gHitMarker |= HITMARKER_UNABLE_TO_USE_MOVE;
            return 2;
        }
        else
        {
            gBattleCommunication[MULTISTRING_CHOOSER] = Random() & 3;
            gBattlescriptCurrInstr = BattleScript_MoveUsedLoafingAround;
            return 1;
        }
    }
}

u32 GetBattlerHoldEffect(u8 battlerId, bool32 checkNegating)
{
    if (checkNegating)
    {
        if (gStatuses3[battlerId] & STATUS3_EMBARGO)
            return HOLD_EFFECT_NONE;
        if (gFieldStatuses & STATUS_FIELD_MAGIC_ROOM)
            return HOLD_EFFECT_NONE;
        if (gBattleMons[battlerId].ability == ABILITY_KLUTZ && !(gStatuses3[battlerId] & STATUS3_GASTRO_ACID))
            return HOLD_EFFECT_NONE;
    }

    gPotentialItemEffectBattler = battlerId;

    if (B_ENABLE_DEBUG && gBattleStruct->debugHoldEffects[battlerId] != 0 && gBattleMons[battlerId].item)
        return gBattleStruct->debugHoldEffects[battlerId];
    else if (gBattleMons[battlerId].item == ITEM_ENIGMA_BERRY)
        return gEnigmaBerries[battlerId].holdEffect;
    else
        return ItemId_GetHoldEffect(gBattleMons[battlerId].item);
}

u32 GetBattlerHoldEffectParam(u8 battlerId)
{
    if (gBattleMons[battlerId].item == ITEM_ENIGMA_BERRY)
        return gEnigmaBerries[battlerId].holdEffectParam;
    else
        return ItemId_GetHoldEffectParam(gBattleMons[battlerId].item);
}

bool32 IsMoveMakingContact(u16 move, u8 battlerAtk)
{
    if (!(gBattleMoves[move].flags & FLAG_MAKES_CONTACT))
        return FALSE;
    else if (GetBattlerAbility(battlerAtk) == ABILITY_LONG_REACH)
        return FALSE;
    else if (GetBattlerHoldEffect(battlerAtk, TRUE) == HOLD_EFFECT_PROTECTIVE_PADS)
        return FALSE;
    else
        return TRUE;
}

bool32 IsBattlerGrounded(u8 battlerId)
{
    if (GetBattlerHoldEffect(battlerId, TRUE) == HOLD_EFFECT_IRON_BALL)
        return TRUE;
    else if (gFieldStatuses & STATUS_FIELD_GRAVITY)
        return TRUE;
    else if (gStatuses3[battlerId] & STATUS3_ROOTED)
        return TRUE;
    else if (gStatuses3[battlerId] & STATUS3_SMACKED_DOWN)
        return TRUE;

    else if (gStatuses3[battlerId] & STATUS3_TELEKINESIS)
        return FALSE;
    else if (gStatuses3[battlerId] & STATUS3_MAGNET_RISE)
        return FALSE;
    else if (GetBattlerHoldEffect(battlerId, TRUE) == HOLD_EFFECT_AIR_BALLOON)
        return FALSE;
    else if (GetBattlerAbility(battlerId) == ABILITY_LEVITATE)
        return FALSE;
    else if (IS_BATTLER_OF_TYPE(battlerId, TYPE_FLYING))
        return FALSE;

    else
        return TRUE;
}

bool32 IsBattlerAlive(u8 battlerId)
{
    if (gBattleMons[battlerId].hp == 0)
        return FALSE;
    else if (battlerId >= gBattlersCount)
        return FALSE;
    else if (gAbsentBattlerFlags & gBitTable[battlerId])
        return FALSE;
    else
        return TRUE;
}

u8 GetBattleMonMoveSlot(struct BattlePokemon *battleMon, u16 move)
{
    u8 i;

    for (i = 0; i < 4; i++)
    {
        if (battleMon->moves[i] == move)
            break;
    }
    return i;
}

u32 GetBattlerWeight(u8 battlerId)
{
    u32 i;
    u32 weight = GetPokedexHeightWeight(SpeciesToNationalPokedexNum(gBattleMons[battlerId].species), 1);
    u32 ability = GetBattlerAbility(battlerId);
    u32 holdEffect = GetBattlerHoldEffect(battlerId, TRUE);

    if (ability == ABILITY_HEAVY_METAL)
        weight *= 2;
    else if (ability == ABILITY_LIGHT_METAL)
        weight /= 2;

    if (holdEffect == HOLD_EFFECT_FLOAT_STONE)
        weight /= 2;

    for (i = 0; i < gDisableStructs[battlerId].autotomizeCount; i++)
    {
        if (weight > 1000)
        {
            weight -= 1000;
        }
        else if (weight <= 1000)
        {
            weight = 1;
            break;
        }
    }

    if (weight == 0)
        weight = 1;

    return weight;
}

u32 CountBattlerStatIncreases(u8 battlerId, bool32 countEvasionAcc)
{
    u32 i;
    u32 count = 0;

    for (i = 0; i < NUM_BATTLE_STATS; i++)
    {
        if ((i == STAT_ACC || i == STAT_EVASION) && !countEvasionAcc)
            continue;
        if (gBattleMons[battlerId].statStages[i] > 6) // Stat is increased.
            count += gBattleMons[battlerId].statStages[i] - 6;
    }

    return count;
}

u32 GetMoveTargetCount(u16 move, u8 battlerAtk, u8 battlerDef)
{
    switch (gBattleMoves[move].target)
    {
    case MOVE_TARGET_BOTH:
        return IsBattlerAlive(battlerDef)
             + IsBattlerAlive(BATTLE_PARTNER(battlerDef));
    case MOVE_TARGET_FOES_AND_ALLY:
        return IsBattlerAlive(battlerDef)
             + IsBattlerAlive(BATTLE_PARTNER(battlerDef))
             + IsBattlerAlive(BATTLE_PARTNER(battlerAtk));
    case MOVE_TARGET_OPPONENTS_FIELD:
        return 1;
    case MOVE_TARGET_DEPENDS:
    case MOVE_TARGET_SELECTED:
    case MOVE_TARGET_RANDOM:
    case MOVE_TARGET_USER_OR_SELECTED:
        return IsBattlerAlive(battlerDef);
    case MOVE_TARGET_USER:
        return IsBattlerAlive(battlerAtk);
    default:
        return 0;
    }
}

static void MulModifier(u16 *modifier, u16 val)
{
    *modifier = UQ_4_12_TO_INT((*modifier * val) + UQ_4_12_ROUND);
}

static u32 ApplyModifier(u16 modifier, u32 val)
{
    return UQ_4_12_TO_INT((modifier * val) + UQ_4_12_ROUND);
}

static const u8 sFlailHpScaleToPowerTable[] =
{
    1, 200,
    4, 150,
    9, 100,
    16, 80,
    32, 40,
    48, 20
};

// format: min. weight (hectograms), base power
static const u16 sWeightToDamageTable[] =
{
    100, 20,
    250, 40,
    500, 60,
    1000, 80,
    2000, 100,
    0xFFFF, 0xFFFF
};

static const u8 sSpeedDiffPowerTable[] = {40, 60, 80, 120, 150};
static const u8 sHeatCrushPowerTable[] = {40, 40, 60, 80, 100, 120};
static const u8 sTrumpCardPowerTable[] = {200, 80, 60, 50, 40};

const struct TypePower gNaturalGiftTable[] =
{
    [ITEM_TO_BERRY(ITEM_CHERI_BERRY)] = {TYPE_FIRE, 80},
    [ITEM_TO_BERRY(ITEM_CHESTO_BERRY)] = {TYPE_WATER, 80},
    [ITEM_TO_BERRY(ITEM_PECHA_BERRY)] = {TYPE_ELECTRIC, 80},
    [ITEM_TO_BERRY(ITEM_RAWST_BERRY)] = {TYPE_GRASS, 80},
    [ITEM_TO_BERRY(ITEM_ASPEAR_BERRY)] = {TYPE_ICE, 80},
    [ITEM_TO_BERRY(ITEM_LEPPA_BERRY)] = {TYPE_FIGHTING, 80},
    [ITEM_TO_BERRY(ITEM_ORAN_BERRY)] = {TYPE_POISON, 80},
    [ITEM_TO_BERRY(ITEM_PERSIM_BERRY)] = {TYPE_GROUND, 80},
    [ITEM_TO_BERRY(ITEM_LUM_BERRY)] = {TYPE_FLYING, 80},
    [ITEM_TO_BERRY(ITEM_SITRUS_BERRY)] = {TYPE_PSYCHIC, 80},
    [ITEM_TO_BERRY(ITEM_FIGY_BERRY)] = {TYPE_BUG, 80},
    [ITEM_TO_BERRY(ITEM_WIKI_BERRY)] = {TYPE_ROCK, 80},
    [ITEM_TO_BERRY(ITEM_MAGO_BERRY)] = {TYPE_GHOST, 80},
    [ITEM_TO_BERRY(ITEM_AGUAV_BERRY)] = {TYPE_DRAGON, 80},
    [ITEM_TO_BERRY(ITEM_IAPAPA_BERRY)] = {TYPE_DARK, 80},
    [ITEM_TO_BERRY(ITEM_RAZZ_BERRY)] = {TYPE_STEEL, 80},
    [ITEM_TO_BERRY(ITEM_OCCA_BERRY)] = {TYPE_FIRE, 80},
    [ITEM_TO_BERRY(ITEM_PASSHO_BERRY)] = {TYPE_WATER, 80},
    [ITEM_TO_BERRY(ITEM_WACAN_BERRY)] = {TYPE_ELECTRIC, 80},
    [ITEM_TO_BERRY(ITEM_RINDO_BERRY)] = {TYPE_GRASS, 80},
    [ITEM_TO_BERRY(ITEM_YACHE_BERRY)] = {TYPE_ICE, 80},
    [ITEM_TO_BERRY(ITEM_CHOPLE_BERRY)] = {TYPE_FIGHTING, 80},
    [ITEM_TO_BERRY(ITEM_KEBIA_BERRY)] = {TYPE_POISON, 80},
    [ITEM_TO_BERRY(ITEM_SHUCA_BERRY)] = {TYPE_GROUND, 80},
    [ITEM_TO_BERRY(ITEM_COBA_BERRY)] = {TYPE_FLYING, 80},
    [ITEM_TO_BERRY(ITEM_PAYAPA_BERRY)] = {TYPE_PSYCHIC, 80},
    [ITEM_TO_BERRY(ITEM_TANGA_BERRY)] = {TYPE_BUG, 80},
    [ITEM_TO_BERRY(ITEM_CHARTI_BERRY)] = {TYPE_ROCK, 80},
    [ITEM_TO_BERRY(ITEM_KASIB_BERRY)] = {TYPE_GHOST, 80},
    [ITEM_TO_BERRY(ITEM_HABAN_BERRY)] = {TYPE_DRAGON, 80},
    [ITEM_TO_BERRY(ITEM_COLBUR_BERRY)] = {TYPE_DARK, 80},
    [ITEM_TO_BERRY(ITEM_BABIRI_BERRY)] = {TYPE_STEEL, 80},
    [ITEM_TO_BERRY(ITEM_CHILAN_BERRY)] = {TYPE_NORMAL, 80},
    [ITEM_TO_BERRY(ITEM_ROSELI_BERRY)] = {TYPE_FAIRY, 80},
    [ITEM_TO_BERRY(ITEM_BLUK_BERRY)] = {TYPE_FIRE, 90},
    [ITEM_TO_BERRY(ITEM_NANAB_BERRY)] = {TYPE_WATER, 90},
    [ITEM_TO_BERRY(ITEM_WEPEAR_BERRY)] = {TYPE_ELECTRIC, 90},
    [ITEM_TO_BERRY(ITEM_PINAP_BERRY)] = {TYPE_GRASS, 90},
    [ITEM_TO_BERRY(ITEM_POMEG_BERRY)] = {TYPE_ICE, 90},
    [ITEM_TO_BERRY(ITEM_KELPSY_BERRY)] = {TYPE_FIGHTING, 90},
    [ITEM_TO_BERRY(ITEM_QUALOT_BERRY)] = {TYPE_POISON, 90},
    [ITEM_TO_BERRY(ITEM_HONDEW_BERRY)] = {TYPE_GROUND, 90},
    [ITEM_TO_BERRY(ITEM_GREPA_BERRY)] = {TYPE_FLYING, 90},
    [ITEM_TO_BERRY(ITEM_TAMATO_BERRY)] = {TYPE_PSYCHIC, 90},
    [ITEM_TO_BERRY(ITEM_CORNN_BERRY)] = {TYPE_BUG, 90},
    [ITEM_TO_BERRY(ITEM_MAGOST_BERRY)] = {TYPE_ROCK, 90},
    [ITEM_TO_BERRY(ITEM_RABUTA_BERRY)] = {TYPE_GHOST, 90},
    [ITEM_TO_BERRY(ITEM_NOMEL_BERRY)] = {TYPE_DRAGON, 90},
    [ITEM_TO_BERRY(ITEM_SPELON_BERRY)] = {TYPE_DARK, 90},
    [ITEM_TO_BERRY(ITEM_PAMTRE_BERRY)] = {TYPE_STEEL, 90},
    [ITEM_TO_BERRY(ITEM_WATMEL_BERRY)] = {TYPE_FIRE, 100},
    [ITEM_TO_BERRY(ITEM_DURIN_BERRY)] = {TYPE_WATER, 100},
    [ITEM_TO_BERRY(ITEM_BELUE_BERRY)] = {TYPE_ELECTRIC, 100},
    [ITEM_TO_BERRY(ITEM_LIECHI_BERRY)] = {TYPE_GRASS, 100},
    [ITEM_TO_BERRY(ITEM_GANLON_BERRY)] = {TYPE_ICE, 100},
    [ITEM_TO_BERRY(ITEM_SALAC_BERRY)] = {TYPE_FIGHTING, 100},
    [ITEM_TO_BERRY(ITEM_PETAYA_BERRY)] = {TYPE_POISON, 100},
    [ITEM_TO_BERRY(ITEM_APICOT_BERRY)] = {TYPE_GROUND, 100},
    [ITEM_TO_BERRY(ITEM_LANSAT_BERRY)] = {TYPE_FLYING, 100},
    [ITEM_TO_BERRY(ITEM_STARF_BERRY)] = {TYPE_PSYCHIC, 100},
    [ITEM_TO_BERRY(ITEM_ENIGMA_BERRY)] = {TYPE_BUG, 100},
    [ITEM_TO_BERRY(ITEM_MICLE_BERRY)] = {TYPE_ROCK, 100},
    [ITEM_TO_BERRY(ITEM_CUSTAP_BERRY)] = {TYPE_GHOST, 100},
    [ITEM_TO_BERRY(ITEM_JABOCA_BERRY)] = {TYPE_DRAGON, 100},
    [ITEM_TO_BERRY(ITEM_ROWAP_BERRY)] = {TYPE_DARK, 100},
    [ITEM_TO_BERRY(ITEM_KEE_BERRY)] = {TYPE_FAIRY, 100},
    [ITEM_TO_BERRY(ITEM_MARANGA_BERRY)] = {TYPE_DARK, 100},
};

static u16 CalcMoveBasePower(u16 move, u8 battlerAtk, u8 battlerDef)
{
    u32 i;
    u16 basePower = gBattleMoves[move].power;
    u32 weight, hpFraction, speed;

    switch (gBattleMoves[move].effect)
    {
    case EFFECT_PLEDGE:
        // todo
        break;
    case EFFECT_FLING:
        // todo: program Fling + Unburden interaction
        break;
    case EFFECT_ERUPTION:
        basePower = gBattleMons[battlerAtk].hp * basePower / gBattleMons[battlerAtk].maxHP;
        break;
    case EFFECT_FLAIL:
        hpFraction = GetScaledHPFraction(gBattleMons[battlerAtk].hp, gBattleMons[battlerAtk].maxHP, 48);
        for (i = 0; i < sizeof(sFlailHpScaleToPowerTable); i += 2)
        {
            if (hpFraction <= sFlailHpScaleToPowerTable[i])
                break;
        }
        basePower = sFlailHpScaleToPowerTable[i + 1];
        break;
    case EFFECT_RETURN:
        basePower = 10 * (gBattleMons[battlerAtk].friendship) / 25;
        break;
    case EFFECT_FRUSTRATION:
        basePower = 10 * (255 - gBattleMons[battlerAtk].friendship) / 25;
        break;
    case EFFECT_FURY_CUTTER:
        for (i = 1; i < gDisableStructs[battlerAtk].furyCutterCounter; i++)
            basePower *= 2;
        break;
    case EFFECT_ROLLOUT:
        for (i = 1; i < (5 - gDisableStructs[battlerAtk].rolloutTimer); i++)
            basePower *= 2;
        if (gBattleMons[battlerAtk].status2 & STATUS2_DEFENSE_CURL)
            basePower *= 2;
        break;
    case EFFECT_MAGNITUDE:
        basePower = gBattleStruct->magnitudeBasePower;
        break;
    case EFFECT_PRESENT:
        basePower = gBattleStruct->presentBasePower;
        break;
    case EFFECT_TRIPLE_KICK:
        basePower += gBattleScripting.tripleKickPower;
        break;
    case EFFECT_SPIT_UP:
        basePower = 100 * gDisableStructs[battlerAtk].stockpileCounter;
        break;
    case EFFECT_REVENGE:
        if ((gProtectStructs[battlerAtk].physicalDmg
                && gProtectStructs[battlerAtk].physicalBattlerId == battlerDef)
            || (gProtectStructs[battlerAtk].specialDmg
                && gProtectStructs[battlerAtk].specialBattlerId == battlerDef))
            basePower *= 2;
        break;
    case EFFECT_WEATHER_BALL:
        if (WEATHER_HAS_EFFECT && gBattleWeather & WEATHER_ANY)
            basePower *= 2;
        break;
    case EFFECT_PURSUIT:
        if (gActionsByTurnOrder[GetBattlerTurnOrderNum(gBattlerTarget)] == B_ACTION_SWITCH)
            basePower *= 2;
        break;
    case EFFECT_NATURAL_GIFT:
        basePower = gNaturalGiftTable[ITEM_TO_BERRY(gBattleMons[battlerAtk].item)].power;
        break;
    case EFFECT_WAKE_UP_SLAP:
        if (gBattleMons[battlerDef].status1 & STATUS1_SLEEP || GetBattlerAbility(battlerDef) == ABILITY_COMATOSE)
            basePower *= 2;
        break;
    case EFFECT_SMELLINGSALT:
        if (gBattleMons[battlerDef].status1 & STATUS1_PARALYSIS)
            basePower *= 2;
        break;
    case EFFECT_WRING_OUT:
        basePower = 120 * gBattleMons[battlerDef].hp / gBattleMons[battlerDef].maxHP;
        break;
    case EFFECT_HEX:
        if (gBattleMons[battlerDef].status1 & STATUS1_ANY || GetBattlerAbility(battlerDef) == ABILITY_COMATOSE)
            basePower *= 2;
        break;
    case EFFECT_ASSURANCE:
        if (gProtectStructs[battlerDef].physicalDmg != 0 || gProtectStructs[battlerDef].specialDmg != 0 || gProtectStructs[battlerDef].confusionSelfDmg != 0)
            basePower *= 2;
        break;
    case EFFECT_TRUMP_CARD:
        i = GetBattleMonMoveSlot(&gBattleMons[battlerAtk], move);
        if (i != 4)
        {
            if (gBattleMons[battlerAtk].pp[i] >= ARRAY_COUNT(sTrumpCardPowerTable))
                basePower = sTrumpCardPowerTable[ARRAY_COUNT(sTrumpCardPowerTable) - 1];
            else
                basePower = sTrumpCardPowerTable[i];
        }
        break;
    case EFFECT_ACROBATICS:
        if (gBattleMons[battlerAtk].item == ITEM_NONE
            // Edge case, because removal of items happens after damage calculation.
            || (gSpecialStatuses[battlerAtk].gemBoost && GetBattlerHoldEffect(battlerAtk, FALSE) == HOLD_EFFECT_GEMS))
            basePower *= 2;
        break;
    case EFFECT_LOW_KICK:
        weight = GetBattlerWeight(battlerDef);
        for (i = 0; sWeightToDamageTable[i] != 0xFFFF; i += 2)
        {
            if (sWeightToDamageTable[i] > weight)
                break;
        }
        if (sWeightToDamageTable[i] != 0xFFFF)
            basePower = sWeightToDamageTable[i + 1];
        else
            basePower = 120;
        break;
    case EFFECT_HEAT_CRASH:
        weight = GetBattlerWeight(battlerAtk) / GetBattlerWeight(battlerDef);
        if (weight >= ARRAY_COUNT(sHeatCrushPowerTable))
            basePower = sHeatCrushPowerTable[ARRAY_COUNT(sHeatCrushPowerTable) - 1];
        else
            basePower = sHeatCrushPowerTable[i];
        break;
    case EFFECT_PUNISHMENT:
        basePower = 60 + (CountBattlerStatIncreases(battlerDef, FALSE) * 20);
        if (basePower > 200)
            basePower = 200;
        break;
    case EFFECT_STORED_POWER:
        basePower += (CountBattlerStatIncreases(battlerAtk, TRUE) * 20);
        break;
    case EFFECT_ELECTRO_BALL:
        speed = GetBattlerTotalSpeedStat(battlerAtk) / GetBattlerTotalSpeedStat(battlerDef);
        if (speed >= ARRAY_COUNT(sSpeedDiffPowerTable))
            speed = ARRAY_COUNT(sSpeedDiffPowerTable) - 1;
        basePower = sSpeedDiffPowerTable[speed];
        break;
    case EFFECT_GYRO_BALL:
        basePower = ((25 * GetBattlerTotalSpeedStat(battlerDef)) / GetBattlerTotalSpeedStat(battlerAtk)) + 1;
        if (basePower > 150)
            basePower = 150;
        break;
    case EFFECT_ECHOED_VOICE:
        if (gFieldTimers.echoVoiceCounter != 0)
        {
            if (gFieldTimers.echoVoiceCounter >= 5)
                basePower *= 5;
            else
                basePower *= gFieldTimers.echoVoiceCounter;
        }
        break;
    case EFFECT_PAYBACK:
        if (GetBattlerTurnOrderNum(battlerAtk) > GetBattlerTurnOrderNum(battlerDef)
            && (gDisableStructs[battlerDef].isFirstTurn != 2 || B_PAYBACK_SWITCH_BOOST < GEN_5))
            basePower *= 2;
        break;
    case EFFECT_ROUND:
        if (gChosenMoveByBattler[BATTLE_PARTNER(battlerAtk)] == MOVE_ROUND && !(gAbsentBattlerFlags & gBitTable[BATTLE_PARTNER(battlerAtk)]))
            basePower *= 2;
        break;
    case EFFECT_FUSION_COMBO:
        if (gBattleMoves[gLastUsedMove].effect == EFFECT_FUSION_COMBO && move != gLastUsedMove)
            basePower *= 2;
        break;
    }

    if (basePower == 0)
        basePower = 1;
    return basePower;
}

static u32 CalcMoveBasePowerAfterModifiers(u16 move, u8 battlerAtk, u8 battlerDef, u8 moveType, bool32 updateFlags)
{
    u32 i, ability;
    u32 holdEffectAtk, holdEffectParamAtk;
    u16 basePower = CalcMoveBasePower(move, battlerAtk, battlerDef);
    u16 holdEffectModifier;
    u16 modifier = UQ_4_12(1.0);

    // attacker's abilities
    switch (GetBattlerAbility(battlerAtk))
    {
    case ABILITY_TECHNICIAN:
        if (basePower <= 60)
           MulModifier(&modifier, UQ_4_12(1.5));
        break;
    case ABILITY_FLARE_BOOST:
        if (gBattleMons[battlerAtk].status1 & STATUS1_BURN && IS_MOVE_SPECIAL(move))
           MulModifier(&modifier, UQ_4_12(1.5));
        break;
    case ABILITY_TOXIC_BOOST:
        if (gBattleMons[battlerAtk].status1 & STATUS1_PSN_ANY && IS_MOVE_PHYSICAL(move))
           MulModifier(&modifier, UQ_4_12(1.5));
        break;
    case ABILITY_RECKLESS:
        if (gBattleMoves[move].flags & FLAG_RECKLESS_BOOST)
           MulModifier(&modifier, UQ_4_12(1.2));
        break;
    case ABILITY_IRON_FIST:
        if (gBattleMoves[move].flags & FLAG_IRON_FIST_BOOST)
           MulModifier(&modifier, UQ_4_12(1.2));
        break;
    case ABILITY_SHEER_FORCE:
        if (gBattleMoves[move].flags & FLAG_SHEER_FORCE_BOOST)
           MulModifier(&modifier, UQ_4_12(1.3));
        break;
    case ABILITY_SAND_FORCE:
        if ((moveType == TYPE_STEEL || moveType == TYPE_ROCK || moveType == TYPE_GROUND)
            && WEATHER_HAS_EFFECT && gBattleWeather & WEATHER_SANDSTORM_ANY)
           MulModifier(&modifier, UQ_4_12(1.3));
        break;
    case ABILITY_RIVALRY:
        if (GetGenderFromSpeciesAndPersonality(gBattleMons[battlerAtk].species, gBattleMons[battlerAtk].personality) != MON_GENDERLESS
            && GetGenderFromSpeciesAndPersonality(gBattleMons[battlerDef].species, gBattleMons[battlerDef].personality) != MON_GENDERLESS)
        {
            if (GetGenderFromSpeciesAndPersonality(gBattleMons[battlerAtk].species, gBattleMons[battlerAtk].personality)
             == GetGenderFromSpeciesAndPersonality(gBattleMons[battlerDef].species, gBattleMons[battlerDef].personality))
               MulModifier(&modifier, UQ_4_12(1.25));
            else
               MulModifier(&modifier, UQ_4_12(0.75));
        }
        break;
    case ABILITY_ANALYTIC:
        if (GetBattlerTurnOrderNum(battlerAtk) == gBattlersCount - 1 && move != MOVE_FUTURE_SIGHT && move != MOVE_DOOM_DESIRE)
           MulModifier(&modifier, UQ_4_12(1.3));
        break;
    case ABILITY_TOUGH_CLAWS:
        if (gBattleMoves[move].flags & FLAG_MAKES_CONTACT)
           MulModifier(&modifier, UQ_4_12(1.3));
        break;
    case ABILITY_STRONG_JAW:
        if (gBattleMoves[move].flags & FLAG_STRONG_JAW_BOOST)
           MulModifier(&modifier, UQ_4_12(1.5));
        break;
    case ABILITY_MEGA_LAUNCHER:
        if (gBattleMoves[move].flags & FLAG_MEGA_LAUNCHER_BOOST)
           MulModifier(&modifier, UQ_4_12(1.5));
        break;
    case ABILITY_WATER_BUBBLE:
        if (moveType == TYPE_WATER)
           MulModifier(&modifier, UQ_4_12(2.0));
        break;
    case ABILITY_STEELWORKER:
        if (moveType == TYPE_STEEL)
           MulModifier(&modifier, UQ_4_12(1.5));
        break;
    case ABILITY_PIXILATE:
        if (moveType == TYPE_FAIRY && gBattleStruct->ateBoost[battlerAtk])
            MulModifier(&modifier, UQ_4_12(1.2));
        break;
    case ABILITY_GALVANIZE:
        if (moveType == TYPE_ELECTRIC && gBattleStruct->ateBoost[battlerAtk])
            MulModifier(&modifier, UQ_4_12(1.2));
        break;
    case ABILITY_REFRIGERATE:
        if (moveType == TYPE_ICE && gBattleStruct->ateBoost[battlerAtk])
            MulModifier(&modifier, UQ_4_12(1.2));
        break;
    case ABILITY_AERILATE:
        if (moveType == TYPE_FLYING && gBattleStruct->ateBoost[battlerAtk])
            MulModifier(&modifier, UQ_4_12(1.2));
        break;
    case ABILITY_NORMALIZE:
        if (moveType == TYPE_NORMAL && gBattleStruct->ateBoost[battlerAtk])
            MulModifier(&modifier, UQ_4_12(1.2));
        break;
    case ABILITY_PUNK_ROCK:
        if (gBattleMoves[move].flags & FLAG_SOUND)
            MulModifier(&modifier, UQ_4_12(1.3));
        break;
    case ABILITY_STEELY_SPIRIT:
        if (moveType == TYPE_STEEL)
            MulModifier(&modifier, UQ_4_12(1.5));
        break;
    case ABILITY_TRANSISTOR:
        if (moveType == TYPE_ELECTRIC)
            MulModifier(&modifier, UQ_4_12(1.5));
        break;
    case ABILITY_DRAGONS_MAW:
        if (moveType == TYPE_DRAGON)
            MulModifier(&modifier, UQ_4_12(1.5));
        break;
    }

    // field abilities
    if ((IsAbilityOnField(ABILITY_DARK_AURA) && moveType == TYPE_DARK)
        || (IsAbilityOnField(ABILITY_FAIRY_AURA) && moveType == TYPE_FAIRY))
    {
        if (IsAbilityOnField(ABILITY_AURA_BREAK))
            MulModifier(&modifier, UQ_4_12(0.75));
        else
            MulModifier(&modifier, UQ_4_12(1.25));
    }

    // attacker partner's abilities
    if (IsBattlerAlive(BATTLE_PARTNER(battlerAtk)))
    {
        switch (GetBattlerAbility(BATTLE_PARTNER(battlerAtk)))
        {
        case ABILITY_BATTERY:
            if (IS_MOVE_SPECIAL(move))
                MulModifier(&modifier, UQ_4_12(1.3));
            break;
        case ABILITY_POWER_SPOT:
            MulModifier(&modifier, UQ_4_12(1.3));
            break;
        case ABILITY_STEELY_SPIRIT:
            if (moveType == TYPE_STEEL)
                MulModifier(&modifier, UQ_4_12(1.5));
            break;
        }
    }

    // target's abilities
    ability = GetBattlerAbility(battlerDef);
    switch (ability)
    {
    case ABILITY_HEATPROOF:
    case ABILITY_WATER_BUBBLE:
        if (moveType == TYPE_FIRE)
        {
            MulModifier(&modifier, UQ_4_12(0.5));
            if (updateFlags)
                RecordAbilityBattle(battlerDef, ability);
        }
        break;
    case ABILITY_DRY_SKIN:
        if (moveType == TYPE_FIRE)
            MulModifier(&modifier, UQ_4_12(1.25));
        break;
    case ABILITY_FLUFFY:
        if (IsMoveMakingContact(move, battlerAtk))
        {
            MulModifier(&modifier, UQ_4_12(0.5));
            if (updateFlags)
                RecordAbilityBattle(battlerDef, ability);
        }
        if (moveType == TYPE_FIRE)
            MulModifier(&modifier, UQ_4_12(2.0));
        break;
    }

    holdEffectAtk = GetBattlerHoldEffect(battlerAtk, TRUE);
    holdEffectParamAtk = GetBattlerHoldEffectParam(battlerAtk);
    if (holdEffectParamAtk > 100)
        holdEffectParamAtk = 100;

    holdEffectModifier = UQ_4_12(1.0) + sPercentToModifier[holdEffectParamAtk];

    // attacker's hold effect
    switch (holdEffectAtk)
    {
    case HOLD_EFFECT_MUSCLE_BAND:
        if (IS_MOVE_PHYSICAL(move))
            MulModifier(&modifier, holdEffectModifier);
        break;
    case HOLD_EFFECT_WISE_GLASSES:
        if (IS_MOVE_SPECIAL(move))
            MulModifier(&modifier, holdEffectModifier);
        break;
    case HOLD_EFFECT_LUSTROUS_ORB:
        if (gBattleMons[battlerAtk].species == SPECIES_PALKIA && (moveType == TYPE_WATER || moveType == TYPE_DRAGON))
            MulModifier(&modifier, holdEffectModifier);
        break;
    case HOLD_EFFECT_ADAMANT_ORB:
        if (gBattleMons[battlerAtk].species == SPECIES_DIALGA && (moveType == TYPE_STEEL || moveType == TYPE_DRAGON))
            MulModifier(&modifier, holdEffectModifier);
        break;
    case HOLD_EFFECT_GRISEOUS_ORB:
        if (gBattleMons[battlerAtk].species == SPECIES_GIRATINA && (moveType == TYPE_GHOST || moveType == TYPE_DRAGON))
            MulModifier(&modifier, holdEffectModifier);
        break;
    case HOLD_EFFECT_SOUL_DEW:
        if ((gBattleMons[battlerAtk].species == SPECIES_LATIAS || gBattleMons[battlerAtk].species == SPECIES_LATIOS) && !(gBattleTypeFlags & BATTLE_TYPE_FRONTIER))
            MulModifier(&modifier, holdEffectModifier);
        break;
    case HOLD_EFFECT_GEMS:
        if (gSpecialStatuses[battlerAtk].gemBoost && gBattleMons[battlerAtk].item)
            MulModifier(&modifier, UQ_4_12(1.0) + sPercentToModifier[gSpecialStatuses[battlerAtk].gemParam]);
        break;
    case HOLD_EFFECT_BUG_POWER:
    case HOLD_EFFECT_STEEL_POWER:
    case HOLD_EFFECT_GROUND_POWER:
    case HOLD_EFFECT_ROCK_POWER:
    case HOLD_EFFECT_GRASS_POWER:
    case HOLD_EFFECT_DARK_POWER:
    case HOLD_EFFECT_FIGHTING_POWER:
    case HOLD_EFFECT_ELECTRIC_POWER:
    case HOLD_EFFECT_WATER_POWER:
    case HOLD_EFFECT_FLYING_POWER:
    case HOLD_EFFECT_POISON_POWER:
    case HOLD_EFFECT_ICE_POWER:
    case HOLD_EFFECT_GHOST_POWER:
    case HOLD_EFFECT_PSYCHIC_POWER:
    case HOLD_EFFECT_FIRE_POWER:
    case HOLD_EFFECT_DRAGON_POWER:
    case HOLD_EFFECT_NORMAL_POWER:
    case HOLD_EFFECT_FAIRY_POWER:
        for (i = 0; i < ARRAY_COUNT(sHoldEffectToType); i++)
        {
            if (holdEffectAtk == sHoldEffectToType[i][0])
            {
                if (moveType == sHoldEffectToType[i][1])
                    MulModifier(&modifier, holdEffectModifier);
                break;
            }
        }
        break;
    case HOLD_EFFECT_PLATE:
        if (moveType == ItemId_GetSecondaryId(gBattleMons[battlerAtk].item))
            MulModifier(&modifier, holdEffectModifier);
        break;
    }

    // move effect
    switch (gBattleMoves[move].effect)
    {
    case EFFECT_FACADE:
        if (gBattleMons[battlerAtk].status1 & (STATUS1_BURN | STATUS1_PSN_ANY | STATUS1_PARALYSIS))
            MulModifier(&modifier, UQ_4_12(2.0));
        break;
    case EFFECT_BRINE:
        if (gBattleMons[battlerDef].hp <= (gBattleMons[battlerDef].maxHP / 2))
            MulModifier(&modifier, UQ_4_12(2.0));
        break;
    case EFFECT_VENOSHOCK:
        if (gBattleMons[battlerAtk].status1 & STATUS1_PSN_ANY)
            MulModifier(&modifier, UQ_4_12(2.0));
        break;
    case EFFECT_RETALITATE:
        // todo
        break;
    case EFFECT_SOLARBEAM:
        if (WEATHER_HAS_EFFECT && gBattleWeather & (WEATHER_HAIL_ANY | WEATHER_SANDSTORM_ANY | WEATHER_RAIN_ANY))
            MulModifier(&modifier, UQ_4_12(0.5));
        break;
    case EFFECT_STOMPING_TANTRUM:
        if (gBattleStruct->lastMoveFailed & gBitTable[battlerAtk])
            MulModifier(&modifier, UQ_4_12(2.0));
        break;
    case EFFECT_BULLDOZE:
    case EFFECT_MAGNITUDE:
    case EFFECT_EARTHQUAKE:
        if (gFieldStatuses & STATUS_FIELD_GRASSY_TERRAIN && !(gStatuses3[battlerDef] & STATUS3_SEMI_INVULNERABLE))
            MulModifier(&modifier, UQ_4_12(0.5));
        break;
    case EFFECT_KNOCK_OFF:
        if (gBattleMons[battlerDef].item != ITEM_NONE && GetBattlerAbility(battlerDef) != ABILITY_STICKY_HOLD)
            MulModifier(&modifier, UQ_4_12(1.5));
        break;
    }

    // various effecs
    if (gProtectStructs[battlerAtk].helpingHand)
        MulModifier(&modifier, UQ_4_12(1.5));
    if (gStatuses3[battlerAtk] & STATUS3_CHARGED_UP && moveType == TYPE_ELECTRIC)
        MulModifier(&modifier, UQ_4_12(2.0));
    if (gStatuses3[battlerAtk] & STATUS3_ME_FIRST)
        MulModifier(&modifier, UQ_4_12(1.5));
    if (gFieldStatuses & STATUS_FIELD_GRASSY_TERRAIN && moveType == TYPE_GRASS && IsBattlerGrounded(battlerAtk) && !(gStatuses3[battlerAtk] & STATUS3_SEMI_INVULNERABLE))
        MulModifier(&modifier, (B_TERRAIN_TYPE_BOOST >= GEN_8) ? UQ_4_12(1.3) : UQ_4_12(1.5));
    if (gFieldStatuses & STATUS_FIELD_MISTY_TERRAIN && moveType == TYPE_DRAGON && IsBattlerGrounded(battlerDef) && !(gStatuses3[battlerDef] & STATUS3_SEMI_INVULNERABLE))
        MulModifier(&modifier, UQ_4_12(0.5));
    if (gFieldStatuses & STATUS_FIELD_ELECTRIC_TERRAIN && moveType == TYPE_ELECTRIC && IsBattlerGrounded(battlerAtk) && !(gStatuses3[battlerAtk] & STATUS3_SEMI_INVULNERABLE))
        MulModifier(&modifier, (B_TERRAIN_TYPE_BOOST >= GEN_8) ? UQ_4_12(1.3) : UQ_4_12(1.5));
    if (gFieldStatuses & STATUS_FIELD_PSYCHIC_TERRAIN && moveType == TYPE_PSYCHIC && IsBattlerGrounded(battlerAtk) && !(gStatuses3[battlerAtk] & STATUS3_SEMI_INVULNERABLE))
        MulModifier(&modifier, (B_TERRAIN_TYPE_BOOST >= GEN_8) ? UQ_4_12(1.3) : UQ_4_12(1.5));

    return ApplyModifier(modifier, basePower);
}

static u32 CalcAttackStat(u16 move, u8 battlerAtk, u8 battlerDef, u8 moveType, bool32 isCrit, bool32 updateFlags)
{
    u8 atkStage;
    u32 atkStat;
    u16 modifier;

    if (gBattleMoves[move].effect == EFFECT_FOUL_PLAY)
    {
        if (IS_MOVE_PHYSICAL(move))
        {
            atkStat = gBattleMons[battlerDef].attack;
            atkStage = gBattleMons[battlerDef].statStages[STAT_ATK];
        }
        else
        {
            atkStat = gBattleMons[battlerDef].spAttack;
            atkStage = gBattleMons[battlerDef].statStages[STAT_SPATK];
        }
    }
    else
    {
        if (IS_MOVE_PHYSICAL(move))
        {
            atkStat = gBattleMons[battlerAtk].attack;
            atkStage = gBattleMons[battlerAtk].statStages[STAT_ATK];
        }
        else
        {
            atkStat = gBattleMons[battlerAtk].spAttack;
            atkStage = gBattleMons[battlerAtk].statStages[STAT_SPATK];
        }
    }

    // critical hits ignore attack stat's stage drops
    if (isCrit && atkStage < 6)
        atkStage = 6;
    // pokemon with unaware ignore attack stat changes while taking damage
    if (GetBattlerAbility(battlerDef) == ABILITY_UNAWARE)
        atkStage = 6;

    atkStat *= gStatStageRatios[atkStage][0];
    atkStat /= gStatStageRatios[atkStage][1];

    // apply attack stat modifiers
    modifier = UQ_4_12(1.0);

    // attacker's abilities
    switch (GetBattlerAbility(battlerAtk))
    {
    case ABILITY_HUGE_POWER:
    case ABILITY_PURE_POWER:
        if (IS_MOVE_PHYSICAL(move))
            MulModifier(&modifier, UQ_4_12(2.0));
        break;
    case ABILITY_SLOW_START:
        if (gDisableStructs[battlerAtk].slowStartTimer != 0)
            MulModifier(&modifier, UQ_4_12(0.5));
        break;
    case ABILITY_SOLAR_POWER:
        if (IS_MOVE_SPECIAL(move) && WEATHER_HAS_EFFECT && gBattleWeather & WEATHER_SUN_ANY)
            MulModifier(&modifier, UQ_4_12(1.5));
        break;
    case ABILITY_DEFEATIST:
        if (gBattleMons[battlerAtk].hp <= (gBattleMons[battlerDef].maxHP / 2))
            MulModifier(&modifier, UQ_4_12(0.5));
        break;
    case ABILITY_FLASH_FIRE:
        if (moveType == TYPE_FIRE && gBattleResources->flags->flags[battlerAtk] & RESOURCE_FLAG_FLASH_FIRE)
            MulModifier(&modifier, UQ_4_12(1.5));
        break;
    case ABILITY_SWARM:
        if (moveType == TYPE_BUG && gBattleMons[battlerAtk].hp <= (gBattleMons[battlerAtk].maxHP / 3))
            MulModifier(&modifier, UQ_4_12(1.5));
        break;
    case ABILITY_TORRENT:
        if (moveType == TYPE_WATER && gBattleMons[battlerAtk].hp <= (gBattleMons[battlerAtk].maxHP / 3))
            MulModifier(&modifier, UQ_4_12(1.5));
        break;
    case ABILITY_BLAZE:
        if (moveType == TYPE_FIRE && gBattleMons[battlerAtk].hp <= (gBattleMons[battlerAtk].maxHP / 3))
            MulModifier(&modifier, UQ_4_12(1.5));
        break;
    case ABILITY_OVERGROW:
        if (moveType == TYPE_GRASS && gBattleMons[battlerAtk].hp <= (gBattleMons[battlerAtk].maxHP / 3))
            MulModifier(&modifier, UQ_4_12(1.5));
        break;
    case ABILITY_PLUS:
    case ABILITY_MINUS:
        if (IsBattlerAlive(BATTLE_PARTNER(battlerAtk)))
        {
            u32 partnerAbility = GetBattlerAbility(BATTLE_PARTNER(battlerAtk));
            if (partnerAbility == ABILITY_PLUS || partnerAbility == ABILITY_MINUS)
                MulModifier(&modifier, UQ_4_12(1.5));
        }
        break;
    case ABILITY_FLOWER_GIFT:
        if (gBattleMons[battlerAtk].species == SPECIES_CHERRIM && WEATHER_HAS_EFFECT && (gBattleWeather & WEATHER_SUN_ANY) && IS_MOVE_PHYSICAL(move))
            MulModifier(&modifier, UQ_4_12(1.5));
        break;
    case ABILITY_HUSTLE:
        if (IS_MOVE_PHYSICAL(move))
            MulModifier(&modifier, UQ_4_12(1.5));
        break;
    case ABILITY_STAKEOUT:
        if (gDisableStructs[battlerDef].isFirstTurn == 2) // just switched in
            MulModifier(&modifier, UQ_4_12(2.0));
        break;
    case ABILITY_GUTS:
        if (gBattleMons[battlerAtk].status1 & STATUS1_ANY && IS_MOVE_PHYSICAL(move))
            MulModifier(&modifier, UQ_4_12(1.5));
        break;
    }

    // target's abilities
    switch (GetBattlerAbility(battlerDef))
    {
    case ABILITY_THICK_FAT:
        if (moveType == TYPE_FIRE || moveType == TYPE_ICE)
        {
            MulModifier(&modifier, UQ_4_12(0.5));
            if (updateFlags)
                RecordAbilityBattle(battlerDef, ABILITY_THICK_FAT);
        }
        break;
    case ABILITY_ICE_SCALES:
        if (IS_MOVE_SPECIAL(move))
            MulModifier(&modifier, UQ_4_12(0.5));            
        break;
    }

    // ally's abilities
    if (IsBattlerAlive(BATTLE_PARTNER(battlerAtk)))
    {
        switch (GetBattlerAbility(BATTLE_PARTNER(battlerAtk)))
        {
        case ABILITY_FLOWER_GIFT:
            if (gBattleMons[BATTLE_PARTNER(battlerAtk)].species == SPECIES_CHERRIM && IS_MOVE_PHYSICAL(move))
                MulModifier(&modifier, UQ_4_12(1.5));
            break;
        }
    }

    // attacker's hold effect
    switch (GetBattlerHoldEffect(battlerAtk, TRUE))
    {
    case HOLD_EFFECT_THICK_CLUB:
        if ((GET_BASE_SPECIES_ID(gBattleMons[battlerAtk].species) == SPECIES_CUBONE
         || GET_BASE_SPECIES_ID(gBattleMons[battlerAtk].species) == SPECIES_MAROWAK)
         && IS_MOVE_PHYSICAL(move))
            MulModifier(&modifier, UQ_4_12(2.0));
        break;
    case HOLD_EFFECT_DEEP_SEA_TOOTH:
        if (gBattleMons[battlerAtk].species == SPECIES_CLAMPERL && IS_MOVE_SPECIAL(move))
            MulModifier(&modifier, UQ_4_12(2.0));
        break;
    case HOLD_EFFECT_LIGHT_BALL:
        if (gBattleMons[battlerAtk].species == SPECIES_PIKACHU)
            MulModifier(&modifier, UQ_4_12(2.0));
        break;
    case HOLD_EFFECT_CHOICE_BAND:
        if (IS_MOVE_PHYSICAL(move))
            MulModifier(&modifier, UQ_4_12(1.5));
        break;
    case HOLD_EFFECT_CHOICE_SPECS:
        if (IS_MOVE_SPECIAL(move))
            MulModifier(&modifier, UQ_4_12(1.5));
        break;
    }

    // The offensive stats of a Player's Pokémon are boosted by x1.1 (+10%) if they have the 1st badge and 7th badges.
    // Having the 1st badge boosts physical attack while having the 7th badge boosts special attack.
    if (ShouldGetStatBadgeBoost(FLAG_BADGE01_GET, battlerAtk) && IS_MOVE_PHYSICAL(move))
        MulModifier(&modifier, UQ_4_12(1.1));
    if (ShouldGetStatBadgeBoost(FLAG_BADGE07_GET, battlerAtk) && IS_MOVE_SPECIAL(move))
        MulModifier(&modifier, UQ_4_12(1.1));

    return ApplyModifier(modifier, atkStat);
}

static bool32 CanEvolve(u32 species)
{
    u32 i;

    for (i = 0; i < EVOS_PER_MON; i++)
    {
        if (gEvolutionTable[species][i].method && gEvolutionTable[species][i].method != EVO_MEGA_EVOLUTION)
            return TRUE;
    }
    return FALSE;
}

static u32 CalcDefenseStat(u16 move, u8 battlerAtk, u8 battlerDef, u8 moveType, bool32 isCrit, bool32 updateFlags)
{
    bool32 usesDefStat;
    u8 defStage;
    u32 defStat, def, spDef;
    u16 modifier;

    if (gFieldStatuses & STATUS_FIELD_WONDER_ROOM) // the defense stats are swapped
    {
        def = gBattleMons[battlerDef].spDefense;
        spDef = gBattleMons[battlerDef].defense;
    }
    else
    {
        def = gBattleMons[battlerDef].defense;
        spDef = gBattleMons[battlerDef].spDefense;
    }

    if (gBattleMoves[move].effect == EFFECT_PSYSHOCK || IS_MOVE_PHYSICAL(move)) // uses defense stat instead of sp.def
    {
        defStat = def;
        defStage = gBattleMons[battlerDef].statStages[STAT_DEF];
        usesDefStat = TRUE;
    }
    else // is special
    {
        defStat = spDef;
        defStage = gBattleMons[battlerDef].statStages[STAT_SPDEF];
        usesDefStat = FALSE;
    }

    // critical hits ignore positive stat changes
    if (isCrit && defStage > 6)
        defStage = 6;
    // pokemon with unaware ignore defense stat changes while dealing damage
    if (GetBattlerAbility(battlerAtk) == ABILITY_UNAWARE)
        defStage = 6;
    // certain moves also ignore stat changes
    if (gBattleMoves[move].flags & FLAG_STAT_STAGES_IGNORED)
        defStage = 6;

    defStat *= gStatStageRatios[defStage][0];
    defStat /= gStatStageRatios[defStage][1];

    // apply defense stat modifiers
    modifier = UQ_4_12(1.0);

    // target's abilities
    switch (GetBattlerAbility(battlerDef))
    {
    case ABILITY_MARVEL_SCALE:
        if (gBattleMons[battlerDef].status1 & STATUS1_ANY && usesDefStat)
        {
            MulModifier(&modifier, UQ_4_12(1.5));
            if (updateFlags)
                RecordAbilityBattle(battlerDef, ABILITY_MARVEL_SCALE);
        }
        break;
    case ABILITY_FUR_COAT:
        if (usesDefStat)
        {
            MulModifier(&modifier, UQ_4_12(2.0));
            if (updateFlags)
                RecordAbilityBattle(battlerDef, ABILITY_FUR_COAT);
        }
        break;
    case ABILITY_GRASS_PELT:
        if (gFieldStatuses & STATUS_FIELD_GRASSY_TERRAIN && usesDefStat)
        {
            MulModifier(&modifier, UQ_4_12(1.5));
            if (updateFlags)
                RecordAbilityBattle(battlerDef, ABILITY_GRASS_PELT);
        }
        break;
    case ABILITY_FLOWER_GIFT:
        if (gBattleMons[battlerDef].species == SPECIES_CHERRIM && WEATHER_HAS_EFFECT && gBattleWeather & WEATHER_SUN_ANY && !usesDefStat)
            MulModifier(&modifier, UQ_4_12(1.5));
        break;
    case ABILITY_PUNK_ROCK:
        if (gBattleMoves[move].flags & FLAG_SOUND)
            MulModifier(&modifier, UQ_4_12(1.3));
        break;
    }

    // ally's abilities
    if (IsBattlerAlive(BATTLE_PARTNER(battlerDef)))
    {
        switch (GetBattlerAbility(BATTLE_PARTNER(battlerDef)))
        {
        case ABILITY_FLOWER_GIFT:
            if (gBattleMons[BATTLE_PARTNER(battlerDef)].species == SPECIES_CHERRIM && !usesDefStat)
                MulModifier(&modifier, UQ_4_12(1.5));
            break;
        }
    }

    // target's hold effects
    switch (GetBattlerHoldEffect(battlerDef, TRUE))
    {
    case HOLD_EFFECT_DEEP_SEA_SCALE:
        if (gBattleMons[battlerDef].species == SPECIES_CLAMPERL && !usesDefStat)
            MulModifier(&modifier, UQ_4_12(2.0));
        break;
    case HOLD_EFFECT_METAL_POWDER:
        if (gBattleMons[battlerDef].species == SPECIES_DITTO && usesDefStat && !(gBattleMons[battlerDef].status2 & STATUS2_TRANSFORMED))
            MulModifier(&modifier, UQ_4_12(2.0));
        break;
    case HOLD_EFFECT_EVIOLITE:
        if (CanEvolve(gBattleMons[battlerDef].species))
            MulModifier(&modifier, UQ_4_12(1.5));
        break;
    case HOLD_EFFECT_ASSAULT_VEST:
        if (!usesDefStat)
            MulModifier(&modifier, UQ_4_12(1.5));
        break;
    }

    // sandstorm sp.def boost for rock types
    if (IS_BATTLER_OF_TYPE(battlerDef, TYPE_ROCK) && WEATHER_HAS_EFFECT && gBattleWeather & WEATHER_SANDSTORM_ANY && !usesDefStat)
        MulModifier(&modifier, UQ_4_12(1.5));

    // The defensive stats of a Player's Pokémon are boosted by x1.1 (+10%) if they have the 5th badge and 7th badges.
    // Having the 5th badge boosts physical defense while having the 7th badge boosts special defense.
    if (ShouldGetStatBadgeBoost(FLAG_BADGE05_GET, battlerDef) && IS_MOVE_PHYSICAL(move))
        MulModifier(&modifier, UQ_4_12(1.1));
    if (ShouldGetStatBadgeBoost(FLAG_BADGE07_GET, battlerDef) && IS_MOVE_SPECIAL(move))
        MulModifier(&modifier, UQ_4_12(1.1));

    return ApplyModifier(modifier, defStat);
}

static u32 CalcFinalDmg(u32 dmg, u16 move, u8 battlerAtk, u8 battlerDef, u8 moveType, u16 typeEffectivenessModifier, bool32 isCrit, bool32 updateFlags)
{
    u32 percentBoost;
    u32 abilityAtk = GetBattlerAbility(battlerAtk);
    u32 abilityDef = GetBattlerAbility(battlerDef);
    u32 defSide = GET_BATTLER_SIDE(battlerDef);
    u16 finalModifier = UQ_4_12(1.0);

    // check multiple targets in double battle
    if (GetMoveTargetCount(move, battlerAtk, battlerDef) >= 2)
        MulModifier(&finalModifier, UQ_4_12(0.75));

    // take type effectiveness
    MulModifier(&finalModifier, typeEffectivenessModifier);

    // check crit
    if (isCrit)
        dmg = ApplyModifier((B_CRIT_MULTIPLIER >= GEN_6 ? UQ_4_12(1.5) : UQ_4_12(2.0)), dmg);

    // check burn
    if (gBattleMons[battlerAtk].status1 & STATUS1_BURN && IS_MOVE_PHYSICAL(move)
        && gBattleMoves[move].effect != EFFECT_FACADE && abilityAtk != ABILITY_GUTS)
        dmg = ApplyModifier(UQ_4_12(0.5), dmg);

    // check sunny/rain weather
    if (WEATHER_HAS_EFFECT && gBattleWeather & WEATHER_RAIN_ANY)
    {
        if (moveType == TYPE_FIRE)
            dmg = ApplyModifier(UQ_4_12(0.5), dmg);
        else if (moveType == TYPE_WATER)
            dmg = ApplyModifier(UQ_4_12(1.5), dmg);
    }
    else if (WEATHER_HAS_EFFECT && gBattleWeather & WEATHER_SUN_ANY)
    {
        if (moveType == TYPE_FIRE)
            dmg = ApplyModifier(UQ_4_12(1.5), dmg);
        else if (moveType == TYPE_WATER)
            dmg = ApplyModifier(UQ_4_12(0.5), dmg);
    }

    // check stab
    if (IS_BATTLER_OF_TYPE(battlerAtk, moveType) && move != MOVE_STRUGGLE)
    {
        if (abilityAtk == ABILITY_ADAPTABILITY)
            MulModifier(&finalModifier, UQ_4_12(2.0));
        else
            MulModifier(&finalModifier, UQ_4_12(1.5));
    }

    // reflect, light screen, aurora veil
    if (((gSideStatuses[defSide] & SIDE_STATUS_REFLECT && IS_MOVE_PHYSICAL(move))
            || (gSideStatuses[defSide] & SIDE_STATUS_LIGHTSCREEN && IS_MOVE_SPECIAL(move))
            || (gSideStatuses[defSide] & SIDE_STATUS_AURORA_VEIL))
        && abilityAtk != ABILITY_INFILTRATOR)
    {
        if (gBattleTypeFlags & BATTLE_TYPE_DOUBLE)
            MulModifier(&finalModifier, UQ_4_12(0.66));
        else
            MulModifier(&finalModifier, UQ_4_12(0.5));
    }

    // attacker's abilities
    switch (abilityAtk)
    {
    case ABILITY_TINTED_LENS:
        if (typeEffectivenessModifier <= UQ_4_12(0.5))
            MulModifier(&finalModifier, UQ_4_12(2.0));
        break;
    case ABILITY_SNIPER:
        if (isCrit)
            MulModifier(&finalModifier, UQ_4_12(1.5));
        break;
    case ABILITY_NEUROFORCE:
        if (typeEffectivenessModifier >= UQ_4_12(2.0))
            MulModifier(&finalModifier, UQ_4_12(1.25));
        break;
    }

    // target's abilities
    switch (abilityDef)
    {
    case ABILITY_MULTISCALE:
    case ABILITY_SHADOW_SHIELD:
        if (BATTLER_MAX_HP(battlerDef))
            MulModifier(&finalModifier, UQ_4_12(0.5));
        break;
    case ABILITY_FILTER:
    case ABILITY_SOLID_ROCK:
    case ABILITY_PRISM_ARMOR:
        if (typeEffectivenessModifier >= UQ_4_12(2.0))
            MulModifier(&finalModifier, UQ_4_12(0.75));
        break;
    }

    // target's ally's abilities
    if (IsBattlerAlive(BATTLE_PARTNER(battlerDef)))
    {
        switch (GetBattlerAbility(BATTLE_PARTNER(battlerDef)))
        {
        case ABILITY_FRIEND_GUARD:
            MulModifier(&finalModifier, UQ_4_12(0.75));
            break;
        }
    }

    // attacker's hold effect
    switch (GetBattlerHoldEffect(battlerAtk, TRUE))
    {
    case HOLD_EFFECT_METRONOME:
        percentBoost = min((gBattleStruct->sameMoveTurns[battlerAtk] * GetBattlerHoldEffectParam(battlerAtk)), 100);
        MulModifier(&finalModifier, UQ_4_12(1.0) + sPercentToModifier[percentBoost]);
        break;
    case HOLD_EFFECT_EXPERT_BELT:
        if (typeEffectivenessModifier >= UQ_4_12(2.0))
            MulModifier(&finalModifier, UQ_4_12(1.2));
        break;
    case HOLD_EFFECT_LIFE_ORB:
        MulModifier(&finalModifier, UQ_4_12(1.3));
        break;
    }

    // target's hold effect
    switch (GetBattlerHoldEffect(battlerDef, TRUE))
    {
    // berries reducing dmg
    case HOLD_EFFECT_RESIST_BERRY:
        if (moveType == GetBattlerHoldEffectParam(battlerDef)
            && (moveType == TYPE_NORMAL || typeEffectivenessModifier >= UQ_4_12(2.0)))
        {
            if (abilityDef == ABILITY_RIPEN)
                MulModifier(&finalModifier, UQ_4_12(0.25));
            else
                MulModifier(&finalModifier, UQ_4_12(0.5));
            if (updateFlags)
                gSpecialStatuses[battlerDef].berryReduced = 1;
        }
        break;
    }

    if (gBattleMoves[move].flags & FLAG_DMG_MINIMIZE    && gStatuses3[battlerDef] & STATUS3_MINIMIZED)
        MulModifier(&finalModifier, UQ_4_12(2.0));
    if (gBattleMoves[move].flags & FLAG_DMG_UNDERGROUND && gStatuses3[battlerDef] & STATUS3_UNDERGROUND)
        MulModifier(&finalModifier, UQ_4_12(2.0));
    if (gBattleMoves[move].flags & FLAG_DMG_UNDERWATER  && gStatuses3[battlerDef] & STATUS3_UNDERWATER)
        MulModifier(&finalModifier, UQ_4_12(2.0));
    if (gBattleMoves[move].flags & FLAG_DMG_IN_AIR      && gStatuses3[battlerDef] & STATUS3_ON_AIR)
        MulModifier(&finalModifier, UQ_4_12(2.0));

    dmg = ApplyModifier(finalModifier, dmg);
    if (dmg == 0)
        dmg = 1;

    return dmg;
}

s32 CalculateMoveDamage(u16 move, u8 battlerAtk, u8 battlerDef, u8 moveType, s32 fixedBasePower, bool32 isCrit, bool32 randomFactor, bool32 updateFlags)
{
    s32 dmg;
    u16 typeEffectivenessModifier;

    typeEffectivenessModifier = CalcTypeEffectivenessMultiplier(move, moveType, battlerAtk, battlerDef, updateFlags);

    // Don't calculate damage if the move has no effect on target.
    if (typeEffectivenessModifier == UQ_4_12(0))
        return 0;

    if (fixedBasePower)
        gBattleMovePower = fixedBasePower;
    else
        gBattleMovePower = CalcMoveBasePowerAfterModifiers(move, battlerAtk, battlerDef, moveType, updateFlags);

    // long dmg basic formula
    dmg = ((gBattleMons[battlerAtk].level * 2) / 5) + 2;
    dmg *= gBattleMovePower;
    dmg *= CalcAttackStat(move, battlerAtk, battlerDef, moveType, isCrit, updateFlags);
    dmg /= CalcDefenseStat(move, battlerAtk, battlerDef, moveType, isCrit, updateFlags);
    dmg = (dmg / 50) + 2;

    // Calculate final modifiers.
    dmg = CalcFinalDmg(dmg, move, battlerAtk, battlerDef, moveType, typeEffectivenessModifier, isCrit, updateFlags);

    // Add a random factor.
    if (randomFactor)
    {
        dmg *= 100 - (Random() % 16);
        dmg /= 100;
    }

    if (dmg == 0)
        dmg = 1;

    return dmg;
}

static void MulByTypeEffectiveness(u16 *modifier, u16 move, u8 moveType, u8 battlerDef, u8 defType, u8 battlerAtk, bool32 recordAbilities)
{
    u16 mod = GetTypeModifier(moveType, defType);

    if (mod == UQ_4_12(0.0) && GetBattlerHoldEffect(battlerDef, TRUE) == HOLD_EFFECT_RING_TARGET)
    {
        mod = UQ_4_12(1.0);
        if (recordAbilities)
            RecordItemEffectBattle(battlerDef, HOLD_EFFECT_RING_TARGET);
    }
    else if ((moveType == TYPE_FIGHTING || moveType == TYPE_NORMAL) && defType == TYPE_GHOST && gBattleMons[battlerDef].status2 & STATUS2_FORESIGHT && mod == UQ_4_12(0.0))
    {
        mod = UQ_4_12(1.0);
    }
    else if ((moveType == TYPE_FIGHTING || moveType == TYPE_NORMAL) && defType == TYPE_GHOST && GetBattlerAbility(battlerAtk) == ABILITY_SCRAPPY && mod == UQ_4_12(0.0))
    {
        mod = UQ_4_12(1.0);
        if (recordAbilities)
            RecordAbilityBattle(battlerAtk, ABILITY_SCRAPPY);
    }

    if (moveType == TYPE_PSYCHIC && defType == TYPE_DARK && gStatuses3[battlerDef] & STATUS3_MIRACLE_EYED && mod == UQ_4_12(0.0))
        mod = UQ_4_12(1.0);
    if (gBattleMoves[move].effect == EFFECT_FREEZE_DRY && defType == TYPE_WATER)
        mod = UQ_4_12(2.0);
    if (moveType == TYPE_GROUND && defType == TYPE_FLYING && IsBattlerGrounded(battlerDef) && mod == UQ_4_12(0.0))
        mod = UQ_4_12(1.0);

    if (gProtectStructs[battlerDef].kingsShielded && gBattleMoves[move].effect != EFFECT_FEINT)
        mod = UQ_4_12(1.0);

    MulModifier(modifier, mod);
}

static void UpdateMoveResultFlags(u16 modifier)
{
    if (modifier == UQ_4_12(0.0))
    {
        gMoveResultFlags |= MOVE_RESULT_DOESNT_AFFECT_FOE;
        gMoveResultFlags &= ~(MOVE_RESULT_NOT_VERY_EFFECTIVE | MOVE_RESULT_SUPER_EFFECTIVE);
    }
    else if (modifier == UQ_4_12(1.0))
    {
        gMoveResultFlags &= ~(MOVE_RESULT_NOT_VERY_EFFECTIVE | MOVE_RESULT_SUPER_EFFECTIVE | MOVE_RESULT_DOESNT_AFFECT_FOE);
    }
    else if (modifier > UQ_4_12(1.0))
    {
        gMoveResultFlags |= MOVE_RESULT_SUPER_EFFECTIVE;
        gMoveResultFlags &= ~(MOVE_RESULT_NOT_VERY_EFFECTIVE | MOVE_RESULT_DOESNT_AFFECT_FOE);
    }
    else //if (modifier < UQ_4_12(1.0))
    {
        gMoveResultFlags |= MOVE_RESULT_NOT_VERY_EFFECTIVE;
        gMoveResultFlags &= ~(MOVE_RESULT_SUPER_EFFECTIVE | MOVE_RESULT_DOESNT_AFFECT_FOE);
    }
}

static u16 CalcTypeEffectivenessMultiplierInternal(u16 move, u8 moveType, u8 battlerAtk, u8 battlerDef, bool32 recordAbilities, u16 modifier)
{
    MulByTypeEffectiveness(&modifier, move, moveType, battlerDef, gBattleMons[battlerDef].type1, battlerAtk, recordAbilities);
    if (gBattleMons[battlerDef].type2 != gBattleMons[battlerDef].type1)
        MulByTypeEffectiveness(&modifier, move, moveType, battlerDef, gBattleMons[battlerDef].type2, battlerAtk, recordAbilities);
    if (gBattleMons[battlerDef].type3 != TYPE_MYSTERY && gBattleMons[battlerDef].type3 != gBattleMons[battlerDef].type2
        && gBattleMons[battlerDef].type3 != gBattleMons[battlerDef].type1)
        MulByTypeEffectiveness(&modifier, move, moveType, battlerDef, gBattleMons[battlerDef].type3, battlerAtk, recordAbilities);

    if (moveType == TYPE_GROUND && !IsBattlerGrounded(battlerDef))
    {
        modifier = UQ_4_12(0.0);
        if (recordAbilities && GetBattlerAbility(battlerDef) == ABILITY_LEVITATE)
        {
            gLastUsedAbility = ABILITY_LEVITATE;
            gMoveResultFlags |= (MOVE_RESULT_MISSED | MOVE_RESULT_DOESNT_AFFECT_FOE);
            gLastLandedMoves[battlerDef] = 0;
            gBattleCommunication[6] = 4;
            RecordAbilityBattle(battlerDef, ABILITY_LEVITATE);
        }
    }
    if (GetBattlerAbility(battlerDef) == ABILITY_WONDER_GUARD && modifier <= UQ_4_12(1.0) && gBattleMoves[move].power)
    {
        modifier = UQ_4_12(0.0);
        if (recordAbilities)
        {
            gLastUsedAbility = ABILITY_WONDER_GUARD;
            gMoveResultFlags |= MOVE_RESULT_MISSED;
            gLastLandedMoves[battlerDef] = 0;
            gBattleCommunication[6] = 3;
            RecordAbilityBattle(battlerDef, ABILITY_WONDER_GUARD);
        }
    }

    return modifier;
}

u16 CalcTypeEffectivenessMultiplier(u16 move, u8 moveType, u8 battlerAtk, u8 battlerDef, bool32 recordAbilities)
{
    u16 modifier = UQ_4_12(1.0);

    if (move != MOVE_STRUGGLE && moveType != TYPE_MYSTERY)
    {
        modifier = CalcTypeEffectivenessMultiplierInternal(move, moveType, battlerAtk, battlerDef, recordAbilities, modifier);
        if (gBattleMoves[move].effect == EFFECT_TWO_TYPED_MOVE)
            modifier = CalcTypeEffectivenessMultiplierInternal(move, gBattleMoves[move].argument, battlerAtk, battlerDef, recordAbilities, modifier);
    }

    if (recordAbilities)
        UpdateMoveResultFlags(modifier);
    return modifier;
}

u16 CalcPartyMonTypeEffectivenessMultiplier(u16 move, u16 speciesDef, u16 abilityDef)
{
    u16 modifier = UQ_4_12(1.0);
    u8 moveType = gBattleMoves[move].type;

    if (move != MOVE_STRUGGLE && moveType != TYPE_MYSTERY)
    {
        MulByTypeEffectiveness(&modifier, move, moveType, 0, gBaseStats[speciesDef].type1, 0, FALSE);
        if (gBaseStats[speciesDef].type2 != gBaseStats[speciesDef].type1)
            MulByTypeEffectiveness(&modifier, move, moveType, 0, gBaseStats[speciesDef].type2, 0, FALSE);

        if (moveType == TYPE_GROUND && abilityDef == ABILITY_LEVITATE && !(gFieldStatuses & STATUS_FIELD_GRAVITY))
            modifier = UQ_4_12(0.0);
        if (abilityDef == ABILITY_WONDER_GUARD && modifier <= UQ_4_12(1.0) && gBattleMoves[move].power)
            modifier = UQ_4_12(0.0);
    }

    UpdateMoveResultFlags(modifier);
    return modifier;
}

u16 GetTypeModifier(u8 atkType, u8 defType)
{
    if (B_FLAG_INVERSE_BATTLE != 0 && FlagGet(B_FLAG_INVERSE_BATTLE))
        return sInverseTypeEffectivenessTable[atkType][defType];
    else
        return sTypeEffectivenessTable[atkType][defType];
}

s32 GetStealthHazardDamage(u8 hazardType, u8 battlerId)
{
    u8 type1 = gBattleMons[battlerId].type1;
    u8 type2 = gBattleMons[battlerId].type2;
    u32 maxHp = gBattleMons[battlerId].maxHP;
    s32 dmg = 0;
    u16 modifier = UQ_4_12(1.0);

    MulModifier(&modifier, GetTypeModifier(hazardType, type1));
    if (type2 != type1)
        MulModifier(&modifier, GetTypeModifier(hazardType, type2));

    switch (modifier)
    {
    case UQ_4_12(0.0):
        dmg = 0;
        break;
    case UQ_4_12(0.25):
        dmg = maxHp / 32;
        if (dmg == 0)
            dmg = 1;
        break;
    case UQ_4_12(0.5):
        dmg = maxHp / 16;
        if (dmg == 0)
            dmg = 1;
        break;
    case UQ_4_12(1.0):
        dmg = maxHp / 8;
        if (dmg == 0)
            dmg = 1;
        break;
    case UQ_4_12(2.0):
        dmg = maxHp / 4;
        if (dmg == 0)
            dmg = 1;
        break;
    case UQ_4_12(4.0):
        dmg = maxHp / 2;
        if (dmg == 0)
            dmg = 1;
        break;
    }

    return dmg;
}

static bool32 IsPartnerMonFromSameTrainer(u8 battlerId)
{
    if (GetBattlerSide(battlerId) == B_SIDE_OPPONENT && gBattleTypeFlags & BATTLE_TYPE_TWO_OPPONENTS)
        return FALSE;
    else if (GetBattlerSide(battlerId) == B_SIDE_PLAYER && gBattleTypeFlags & BATTLE_TYPE_INGAME_PARTNER)
        return FALSE;
    else if (gBattleTypeFlags & BATTLE_TYPE_MULTI)
        return FALSE;
    else
        return TRUE;
}

u16 GetMegaEvolutionSpecies(u16 preEvoSpecies, u16 heldItemId)
{
    u32 i;

    for (i = 0; i < EVOS_PER_MON; i++)
    {
        if (gEvolutionTable[preEvoSpecies][i].method == EVO_MEGA_EVOLUTION
            && gEvolutionTable[preEvoSpecies][i].param == heldItemId)
                return gEvolutionTable[preEvoSpecies][i].targetSpecies;
    }
    return SPECIES_NONE;
}

u16 GetWishMegaEvolutionSpecies(u16 preEvoSpecies, u16 moveId1, u16 moveId2, u16 moveId3, u16 moveId4)
{
    u32 i, par;

    for (i = 0; i < EVOS_PER_MON; i++)
    {
        if (gEvolutionTable[preEvoSpecies][i].method == EVO_MOVE_MEGA_EVOLUTION)
        {
            par = gEvolutionTable[preEvoSpecies][i].param;
            if (par == moveId1 || par == moveId2 || par == moveId3 || par == moveId4)
                return gEvolutionTable[preEvoSpecies][i].targetSpecies;
        }
    }
    return SPECIES_NONE;
}

bool32 CanMegaEvolve(u8 battlerId)
{
    u32 itemId, holdEffect, species;
    struct Pokemon *mon;
    u8 battlerPosition = GetBattlerPosition(battlerId);
    u8 partnerPosition = GetBattlerPosition(BATTLE_PARTNER(battlerId));
    struct MegaEvolutionData *mega = &(((struct ChooseMoveStruct*)(&gBattleResources->bufferA[gActiveBattler][4]))->mega);

    // Check if trainer already mega evolved a pokemon.
    if (mega->alreadyEvolved[battlerPosition])
        return FALSE;
    if (gBattleTypeFlags & BATTLE_TYPE_DOUBLE)
    {
        if (IsPartnerMonFromSameTrainer(battlerId)
            && (mega->alreadyEvolved[partnerPosition] || (mega->toEvolve & gBitTable[BATTLE_PARTNER(battlerId)])))
            return FALSE;
    }

    // Gets mon data.
    if (GetBattlerSide(battlerId) == B_SIDE_OPPONENT)
        mon = &gEnemyParty[gBattlerPartyIndexes[battlerId]];
    else
        mon = &gPlayerParty[gBattlerPartyIndexes[battlerId]];

    species = GetMonData(mon, MON_DATA_SPECIES);
    itemId = GetMonData(mon, MON_DATA_HELD_ITEM);

    // Check if there is an entry in the evolution table for regular Mega Evolution.
    if (GetMegaEvolutionSpecies(species, itemId) != SPECIES_NONE)
    {
        if (B_ENABLE_DEBUG && gBattleStruct->debugHoldEffects[battlerId])
            holdEffect = gBattleStruct->debugHoldEffects[battlerId];
        else if (itemId == ITEM_ENIGMA_BERRY)
            holdEffect = gEnigmaBerries[battlerId].holdEffect;
        else
            holdEffect = ItemId_GetHoldEffect(itemId);

        // Can Mega Evolve via Item.
        if (holdEffect == HOLD_EFFECT_MEGA_STONE)
        {
            gBattleStruct->mega.isWishMegaEvo = FALSE;
            return TRUE;
        }
    }

    // Check if there is an entry in the evolution table for Wish Mega Evolution.
    if (GetWishMegaEvolutionSpecies(species, GetMonData(mon, MON_DATA_MOVE1), GetMonData(mon, MON_DATA_MOVE2), GetMonData(mon, MON_DATA_MOVE3), GetMonData(mon, MON_DATA_MOVE4)))
    {
        gBattleStruct->mega.isWishMegaEvo = TRUE;
        return TRUE;
    }

    // No checks passed, the mon CAN'T mega evolve.
    return FALSE;
}

<<<<<<< HEAD
void UndoMegaEvolution(u32 monId)
{
    if (gBattleStruct->mega.evolvedPartyIds[B_SIDE_PLAYER] & gBitTable[monId])
    {
        gBattleStruct->mega.evolvedPartyIds[B_SIDE_PLAYER] &= ~(gBitTable[monId]);
        SetMonData(&gPlayerParty[monId], MON_DATA_SPECIES, &gBattleStruct->mega.playerEvolvedSpecies);
        CalculateMonStats(&gPlayerParty[monId]);
    }
    // While not exactly a mega evolution, Zygarde follows the same rules.
    else if (GetMonData(&gPlayerParty[monId], MON_DATA_SPECIES, NULL) == SPECIES_ZYGARDE_COMPLETE)
    {
        SetMonData(&gPlayerParty[monId], MON_DATA_SPECIES, &gBattleStruct->changedSpecies[monId]);
        gBattleStruct->changedSpecies[monId] = 0;
        CalculateMonStats(&gPlayerParty[monId]);
    }
=======
static bool32 IsNotEventLegalMewOrDeoxys(u8 battlerId)
{
    if (GetBattlerSide(battlerId) == B_SIDE_OPPONENT)
        return TRUE;
    if (GetMonData(&gPlayerParty[gBattlerPartyIndexes[battlerId]], MON_DATA_SPECIES, NULL) != SPECIES_DEOXYS
        && GetMonData(&gPlayerParty[gBattlerPartyIndexes[battlerId]], MON_DATA_SPECIES, NULL) != SPECIES_MEW)
            return TRUE;
    return GetMonData(&gPlayerParty[gBattlerPartyIndexes[battlerId]], MON_DATA_EVENT_LEGAL, NULL);
>>>>>>> 9eb57944
}

void UndoFormChange(u32 monId, u32 side)
{
    u32 i, currSpecies;
    struct Pokemon *party = (side == B_SIDE_PLAYER) ? gPlayerParty : gEnemyParty;
    static const u16 species[][2] = // changed form id, default form id
    {
        {SPECIES_AEGISLASH_BLADE, SPECIES_AEGISLASH},
        {SPECIES_MIMIKYU_BUSTED, SPECIES_MIMIKYU},
        {SPECIES_DARMANITAN_ZEN_MODE, SPECIES_DARMANITAN},
        {SPECIES_MINIOR, SPECIES_MINIOR_CORE_RED},
        {SPECIES_MINIOR_METEOR_BLUE, SPECIES_MINIOR_CORE_BLUE},
        {SPECIES_MINIOR_METEOR_GREEN, SPECIES_MINIOR_CORE_GREEN},
        {SPECIES_MINIOR_METEOR_INDIGO, SPECIES_MINIOR_CORE_INDIGO},
        {SPECIES_MINIOR_METEOR_ORANGE, SPECIES_MINIOR_CORE_ORANGE},
        {SPECIES_MINIOR_METEOR_VIOLET, SPECIES_MINIOR_CORE_VIOLET},
        {SPECIES_MINIOR_METEOR_YELLOW, SPECIES_MINIOR_CORE_YELLOW},
        {SPECIES_WISHIWASHI_SCHOOL, SPECIES_WISHIWASHI},
    };

    currSpecies = GetMonData(&party[monId], MON_DATA_SPECIES, NULL);
    for (i = 0; i < ARRAY_COUNT(species); i++)
    {
        if (currSpecies == species[i][0])
        {
            SetMonData(&party[monId], MON_DATA_SPECIES, &species[i][1]);
            CalculateMonStats(&party[monId]);
            break;
        }
    }
}

bool32 DoBattlersShareType(u32 battler1, u32 battler2)
{
    s32 i;
    u8 types1[3] = {gBattleMons[battler1].type1, gBattleMons[battler1].type2, gBattleMons[battler1].type3};
    u8 types2[3] = {gBattleMons[battler2].type1, gBattleMons[battler2].type2, gBattleMons[battler2].type3};

<<<<<<< HEAD
    if (types1[2] == TYPE_MYSTERY)
        types1[2] = types1[0];
    if (types2[2] == TYPE_MYSTERY)
        types2[2] = types2[0];

    for (i = 0; i < 3; i++)
=======
    if (IsNotEventLegalMewOrDeoxys(gBattlerAttacker)) // only if species is Mew or Deoxys
>>>>>>> 9eb57944
    {
        if (types1[i] == types2[0] || types1[i] == types2[1] || types1[i] == types2[2])
            return TRUE;
    }

    return FALSE;
}

bool32 CanBattlerGetOrLoseItem(u8 battlerId, u16 itemId)
{
    u16 species = gBattleMons[battlerId].species;

    if (IS_ITEM_MAIL(itemId))
        return FALSE;
    else if (itemId == ITEM_ENIGMA_BERRY)
        return FALSE;
    else if (species == SPECIES_KYOGRE && itemId == ITEM_BLUE_ORB)
        return FALSE;
    else if (species == SPECIES_GROUDON && itemId == ITEM_RED_ORB)
        return FALSE;
    // Mega stone cannot be lost if pokemon can mega evolve with it or is already mega evolved.
    else if (ItemId_GetHoldEffect(itemId) == HOLD_EFFECT_MEGA_STONE
             && ((GetMegaEvolutionSpecies(species, itemId) != SPECIES_NONE) || gBattleStruct->mega.evolvedPartyIds[GetBattlerSide(battlerId)] & gBitTable[gBattlerPartyIndexes[battlerId]]))
        return FALSE;
    else if (species == SPECIES_GIRATINA && itemId == ITEM_GRISEOUS_ORB)
        return FALSE;
    else if (species == SPECIES_GENESECT && GetBattlerHoldEffect(battlerId, FALSE) == HOLD_EFFECT_DRIVE)
        return FALSE;
    else if (species == SPECIES_SILVALLY && GetBattlerHoldEffect(battlerId, FALSE) == HOLD_EFFECT_MEMORY)
        return FALSE;
    else
        return TRUE;
}

struct Pokemon *GetIllusionMonPtr(u32 battlerId)
{
    if (gBattleStruct->illusion[battlerId].broken)
        return NULL;
    if (!gBattleStruct->illusion[battlerId].set)
    {
        if (GetBattlerSide(battlerId) == B_SIDE_PLAYER)
            SetIllusionMon(&gPlayerParty[gBattlerPartyIndexes[battlerId]], battlerId);
        else
            SetIllusionMon(&gEnemyParty[gBattlerPartyIndexes[battlerId]], battlerId);
    }
    if (!gBattleStruct->illusion[battlerId].on)
        return NULL;

    return gBattleStruct->illusion[battlerId].mon;
}

void ClearIllusionMon(u32 battlerId)
{
    memset(&gBattleStruct->illusion[battlerId], 0, sizeof(gBattleStruct->illusion[battlerId]));
}

bool32 SetIllusionMon(struct Pokemon *mon, u32 battlerId)
{
    struct Pokemon *party, *partnerMon;
    s32 i, id;

    gBattleStruct->illusion[battlerId].set = 1;
    if (GetMonAbility(mon) != ABILITY_ILLUSION)
        return FALSE;

    if (GetBattlerSide(battlerId) == B_SIDE_PLAYER)
        party = gPlayerParty;
    else
        party = gEnemyParty;

    if (IsBattlerAlive(BATTLE_PARTNER(battlerId)))
        partnerMon = &party[gBattlerPartyIndexes[BATTLE_PARTNER(battlerId)]];
    else
        partnerMon = mon;

    // Find last alive non-egg pokemon.
    for (i = PARTY_SIZE - 1; i >= 0; i--)
    {
        id = i;
        if (GetMonData(&party[id], MON_DATA_SANITY_HAS_SPECIES)
            && GetMonData(&party[id], MON_DATA_HP)
            && &party[id] != mon
            && &party[id] != partnerMon)
        {
            gBattleStruct->illusion[battlerId].on = 1;
            gBattleStruct->illusion[battlerId].broken = 0;
            gBattleStruct->illusion[battlerId].partyId = id;
            gBattleStruct->illusion[battlerId].mon = &party[id];
            return TRUE;
        }
    }

    return FALSE;
}

bool8 ShouldGetStatBadgeBoost(u16 badgeFlag, u8 battlerId)
{
    if (B_BADGE_BOOST != GEN_3)
        return FALSE;
    else if (gBattleTypeFlags & (BATTLE_TYPE_LINK | BATTLE_TYPE_EREADER_TRAINER | BATTLE_TYPE_RECORDED_LINK | BATTLE_TYPE_FRONTIER))
        return FALSE;
    else if (GetBattlerSide(battlerId) != B_SIDE_PLAYER)
        return FALSE;
    else if (gBattleTypeFlags & BATTLE_TYPE_TRAINER && gTrainerBattleOpponent_A == TRAINER_SECRET_BASE)
        return FALSE;
    else if (FlagGet(badgeFlag))
        return TRUE;
    else
        return FALSE;
}

u8 GetBattleMoveSplit(u32 moveId)
{
    if (IS_MOVE_STATUS(moveId) || B_PHYSICAL_SPECIAL_SPLIT >= GEN_4)
        return gBattleMoves[moveId].split;
    else if (gBattleMoves[moveId].type < TYPE_MYSTERY)
        return SPLIT_PHYSICAL;
    else
        return SPLIT_SPECIAL;
}

static bool32 TryRemoveScreens(u8 battler)
{
    bool32 removed = FALSE;
    u8 battlerSide = GetBattlerSide(battler);
    u8 enemySide = GetBattlerSide(BATTLE_OPPOSITE(battler));
    
    // try to remove from battler's side
    if (gSideStatuses[battlerSide] & (SIDE_STATUS_REFLECT | SIDE_STATUS_LIGHTSCREEN | SIDE_STATUS_AURORA_VEIL))
    {
        gSideStatuses[battlerSide] &= ~(SIDE_STATUS_REFLECT | SIDE_STATUS_LIGHTSCREEN | SIDE_STATUS_AURORA_VEIL);
        gSideTimers[battlerSide].reflectTimer = 0;
        gSideTimers[battlerSide].lightscreenTimer = 0;
        gSideTimers[battlerSide].auroraVeilTimer = 0;
        removed = TRUE;
    }
    
    // try to remove from battler opponent's side
    if (gSideStatuses[enemySide] & (SIDE_STATUS_REFLECT | SIDE_STATUS_LIGHTSCREEN | SIDE_STATUS_AURORA_VEIL))
    {
        gSideStatuses[enemySide] &= ~(SIDE_STATUS_REFLECT | SIDE_STATUS_LIGHTSCREEN | SIDE_STATUS_AURORA_VEIL);
        gSideTimers[enemySide].reflectTimer = 0;
        gSideTimers[enemySide].lightscreenTimer = 0;
        gSideTimers[enemySide].auroraVeilTimer = 0;
        removed = TRUE;
    }
     
    return removed;
}

static bool32 IsUnnerveAbilityOnOpposingSide(u8 battlerId)
{
    if (IsAbilityOnOpposingSide(battlerId, ABILITY_UNNERVE)
      || IsAbilityOnOpposingSide(battlerId, ABILITY_AS_ONE_ICE_RIDER)
      || IsAbilityOnOpposingSide(battlerId, ABILITY_AS_ONE_SHADOW_RIDER))
        return TRUE;
    return FALSE;
}<|MERGE_RESOLUTION|>--- conflicted
+++ resolved
@@ -6417,14 +6417,14 @@
     return targetBattler;
 }
 
-static bool32 HasObedientBitSet(u8 battlerId)
+static bool32 IsNotEventLegalMewOrDeoxys(u8 battlerId)
 {
     if (GetBattlerSide(battlerId) == B_SIDE_OPPONENT)
         return TRUE;
     if (GetMonData(&gPlayerParty[gBattlerPartyIndexes[battlerId]], MON_DATA_SPECIES, NULL) != SPECIES_DEOXYS
         && GetMonData(&gPlayerParty[gBattlerPartyIndexes[battlerId]], MON_DATA_SPECIES, NULL) != SPECIES_MEW)
             return TRUE;
-    return GetMonData(&gPlayerParty[gBattlerPartyIndexes[battlerId]], MON_DATA_OBEDIENCE, NULL);
+    return GetMonData(&gPlayerParty[gBattlerPartyIndexes[battlerId]], MON_DATA_EVENT_LEGAL, NULL);
 }
 
 u8 IsMonDisobedient(void)
@@ -6438,7 +6438,7 @@
     if (GetBattlerSide(gBattlerAttacker) == B_SIDE_OPPONENT)
         return 0;
 
-    if (HasObedientBitSet(gBattlerAttacker)) // only if species is Mew or Deoxys
+    if (IsNotEventLegalMewOrDeoxys(gBattlerAttacker)) // only if species is Mew or Deoxys
     {
         if (gBattleTypeFlags & BATTLE_TYPE_INGAME_PARTNER && GetBattlerPosition(gBattlerAttacker) == 2)
             return 0;
@@ -8086,7 +8086,6 @@
     return FALSE;
 }
 
-<<<<<<< HEAD
 void UndoMegaEvolution(u32 monId)
 {
     if (gBattleStruct->mega.evolvedPartyIds[B_SIDE_PLAYER] & gBitTable[monId])
@@ -8102,16 +8101,6 @@
         gBattleStruct->changedSpecies[monId] = 0;
         CalculateMonStats(&gPlayerParty[monId]);
     }
-=======
-static bool32 IsNotEventLegalMewOrDeoxys(u8 battlerId)
-{
-    if (GetBattlerSide(battlerId) == B_SIDE_OPPONENT)
-        return TRUE;
-    if (GetMonData(&gPlayerParty[gBattlerPartyIndexes[battlerId]], MON_DATA_SPECIES, NULL) != SPECIES_DEOXYS
-        && GetMonData(&gPlayerParty[gBattlerPartyIndexes[battlerId]], MON_DATA_SPECIES, NULL) != SPECIES_MEW)
-            return TRUE;
-    return GetMonData(&gPlayerParty[gBattlerPartyIndexes[battlerId]], MON_DATA_EVENT_LEGAL, NULL);
->>>>>>> 9eb57944
 }
 
 void UndoFormChange(u32 monId, u32 side)
@@ -8151,16 +8140,12 @@
     u8 types1[3] = {gBattleMons[battler1].type1, gBattleMons[battler1].type2, gBattleMons[battler1].type3};
     u8 types2[3] = {gBattleMons[battler2].type1, gBattleMons[battler2].type2, gBattleMons[battler2].type3};
 
-<<<<<<< HEAD
     if (types1[2] == TYPE_MYSTERY)
         types1[2] = types1[0];
     if (types2[2] == TYPE_MYSTERY)
         types2[2] = types2[0];
 
     for (i = 0; i < 3; i++)
-=======
-    if (IsNotEventLegalMewOrDeoxys(gBattlerAttacker)) // only if species is Mew or Deoxys
->>>>>>> 9eb57944
     {
         if (types1[i] == types2[0] || types1[i] == types2[1] || types1[i] == types2[2])
             return TRUE;
