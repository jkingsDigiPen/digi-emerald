--- conflicted
+++ resolved
@@ -387,17 +387,10 @@
         {
             gActiveBattler = gBattlerByTurnOrder[var];
             RecordAbilityBattle(gActiveBattler, gBattleMons[gActiveBattler].ability);
-<<<<<<< HEAD
             if (GetBattlerAbility(gActiveBattler) == ABILITY_LIGHTNING_ROD)
-                gSpecialStatuses[gActiveBattler].lightningRodRedirected = 1;
+                gSpecialStatuses[gActiveBattler].lightningRodRedirected = TRUE;
             else if (GetBattlerAbility(gActiveBattler) == ABILITY_STORM_DRAIN)
-                gSpecialStatuses[gActiveBattler].stormDrainRedirected = 1;
-=======
-            if (gBattleMons[gActiveBattler].ability == ABILITY_LIGHTNING_ROD)
-                gSpecialStatuses[gActiveBattler].lightningRodRedirected = TRUE;
-            else if (gBattleMons[gActiveBattler].ability == ABILITY_STORM_DRAIN)
                 gSpecialStatuses[gActiveBattler].stormDrainRedirected = TRUE;
->>>>>>> f7d11527
             gBattlerTarget = gActiveBattler;
         }
     }
