--- conflicted
+++ resolved
@@ -8941,46 +8941,6 @@
     return FALSE;
 }
 
-<<<<<<< HEAD
-void DoBurmyFormChange(u32 monId)
-{
-    u16 newSpecies, currSpecies;
-    s32 sentIn;
-    struct Pokemon *party = gPlayerParty;
-
-    sentIn = gSentPokesToOpponent[(gBattlerFainted & 2) >> 1];
-    currSpecies = GetMonData(&party[monId], MON_DATA_SPECIES, NULL);
-
-    if ((GET_BASE_SPECIES_ID(currSpecies) == SPECIES_BURMY) && (gBitTable[monId] & sentIn))
-    {
-        switch (gBattleTerrain)
-        {  
-            case BATTLE_TERRAIN_GRASS:
-            case BATTLE_TERRAIN_LONG_GRASS:
-            case BATTLE_TERRAIN_POND:
-            case BATTLE_TERRAIN_MOUNTAIN:
-            case BATTLE_TERRAIN_PLAIN:
-                newSpecies = SPECIES_BURMY;
-                break;
-            case BATTLE_TERRAIN_CAVE:
-            case BATTLE_TERRAIN_SAND:
-                newSpecies = SPECIES_BURMY_SANDY_CLOAK;
-                break;
-            case BATTLE_TERRAIN_BUILDING:
-                newSpecies = SPECIES_BURMY_TRASH_CLOAK;
-                break;
-            default: // Don't change form if last battle was water-related
-                newSpecies = SPECIES_NONE;
-                break;
-        }
-
-        if (newSpecies != SPECIES_NONE)
-        {
-            SetMonData(&party[monId], MON_DATA_SPECIES, &newSpecies);
-            CalculateMonStats(&party[monId]);
-        }
-    }
-=======
 // Sort an array of battlers by speed
 // Useful for effects like pickpocket, eject button, red card, dancer
 void SortBattlersBySpeed(u8 *battlers, bool8 slowToFast)
@@ -9209,5 +9169,44 @@
     {
         return FALSE;
     }
->>>>>>> f338813c
+}
+
+void DoBurmyFormChange(u32 monId)
+{
+    u16 newSpecies, currSpecies;
+    s32 sentIn;
+    struct Pokemon *party = gPlayerParty;
+
+    sentIn = gSentPokesToOpponent[(gBattlerFainted & 2) >> 1];
+    currSpecies = GetMonData(&party[monId], MON_DATA_SPECIES, NULL);
+
+    if ((GET_BASE_SPECIES_ID(currSpecies) == SPECIES_BURMY) && (gBitTable[monId] & sentIn))
+    {
+        switch (gBattleTerrain)
+        {  
+            case BATTLE_TERRAIN_GRASS:
+            case BATTLE_TERRAIN_LONG_GRASS:
+            case BATTLE_TERRAIN_POND:
+            case BATTLE_TERRAIN_MOUNTAIN:
+            case BATTLE_TERRAIN_PLAIN:
+                newSpecies = SPECIES_BURMY;
+                break;
+            case BATTLE_TERRAIN_CAVE:
+            case BATTLE_TERRAIN_SAND:
+                newSpecies = SPECIES_BURMY_SANDY_CLOAK;
+                break;
+            case BATTLE_TERRAIN_BUILDING:
+                newSpecies = SPECIES_BURMY_TRASH_CLOAK;
+                break;
+            default: // Don't change form if last battle was water-related
+                newSpecies = SPECIES_NONE;
+                break;
+        }
+
+        if (newSpecies != SPECIES_NONE)
+        {
+            SetMonData(&party[monId], MON_DATA_SPECIES, &newSpecies);
+            CalculateMonStats(&party[monId]);
+        }
+    }
 }