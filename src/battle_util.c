--- conflicted
+++ resolved
@@ -309,13 +309,7 @@
         }
     }
 
-<<<<<<< HEAD
     if (gBattleTypeFlags & BATTLE_TYPE_PALACE && gProtectStructs[gBattlerAttacker].palaceUnableToUseMove)
-=======
-    // Choose battlescript.
-    if (gBattleTypeFlags & BATTLE_TYPE_PALACE
-     && gProtectStructs[gBattlerAttacker].palaceUnableToUseMove)
->>>>>>> fd3605b0
     {
         // Battle Palace, select battle script for failure to use move
         if (gBattleMons[gBattlerAttacker].hp == 0)
