--- conflicted
+++ resolved
@@ -6417,7 +6417,7 @@
     return targetBattler;
 }
 
-static bool32 IsNotEventLegalMewOrDeoxys(u8 battlerId)
+static bool32 IsMonEventLegal(u8 battlerId)
 {
     if (GetBattlerSide(battlerId) == B_SIDE_OPPONENT)
         return TRUE;
@@ -6438,7 +6438,7 @@
     if (GetBattlerSide(gBattlerAttacker) == B_SIDE_OPPONENT)
         return 0;
 
-    if (IsNotEventLegalMewOrDeoxys(gBattlerAttacker)) // only if species is Mew or Deoxys
+    if (IsMonEventLegal(gBattlerAttacker)) // only false if illegal Mew or Deoxys
     {
         if (gBattleTypeFlags & BATTLE_TYPE_INGAME_PARTNER && GetBattlerPosition(gBattlerAttacker) == 2)
             return 0;
@@ -8086,11 +8086,7 @@
     return FALSE;
 }
 
-<<<<<<< HEAD
 void UndoMegaEvolution(u32 monId)
-=======
-static bool32 IsMonEventLegal(u8 battlerId)
->>>>>>> 677b4fc3
 {
     if (gBattleStruct->mega.evolvedPartyIds[B_SIDE_PLAYER] & gBitTable[monId])
     {
@@ -8144,16 +8140,12 @@
     u8 types1[3] = {gBattleMons[battler1].type1, gBattleMons[battler1].type2, gBattleMons[battler1].type3};
     u8 types2[3] = {gBattleMons[battler2].type1, gBattleMons[battler2].type2, gBattleMons[battler2].type3};
 
-<<<<<<< HEAD
     if (types1[2] == TYPE_MYSTERY)
         types1[2] = types1[0];
     if (types2[2] == TYPE_MYSTERY)
         types2[2] = types2[0];
 
     for (i = 0; i < 3; i++)
-=======
-    if (IsMonEventLegal(gBattlerAttacker)) // only false if illegal Mew or Deoxys
->>>>>>> 677b4fc3
     {
         if (types1[i] == types2[0] || types1[i] == types2[1] || types1[i] == types2[2])
             return TRUE;
