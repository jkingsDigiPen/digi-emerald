--- conflicted
+++ resolved
@@ -2734,11 +2734,7 @@
         species = GetMonData(mon, MON_DATA_SPECIES2);
         personality = GetMonData(mon, MON_DATA_PERSONALITY);
 
-<<<<<<< HEAD
         HandleLoadSpecialPokePic(TRUE, gMonSpritesGfxPtr->sprites.ptr[whichParty * 2 + B_POSITION_OPPONENT_LEFT], species, personality);
-=======
-        HandleLoadSpecialPokePic(&gMonFrontPicTable[species], gMonSpritesGfxPtr->sprites.ptr[whichParty * 2 + B_POSITION_OPPONENT_LEFT], species, personality);
->>>>>>> e1a6dd5c
 
         LoadCompressedSpritePalette(GetMonSpritePalStruct(mon));
         sTradeData->monSpecies[whichParty] = species;
@@ -3731,11 +3727,7 @@
     case TS_STATE_POKEBALL_ARRIVE_WAIT:
         if (gSprites[sTradeData->bouncingPokeballSpriteId].callback == SpriteCallbackDummy)
         {
-<<<<<<< HEAD
             HandleLoadSpecialPokePic(TRUE, gMonSpritesGfxPtr->sprites.ptr[B_POSITION_OPPONENT_RIGHT], sTradeData->monSpecies[TRADE_PARTNER], sTradeData->monPersonalities[TRADE_PARTNER]);
-=======
-            HandleLoadSpecialPokePic(&gMonFrontPicTable[sTradeData->monSpecies[TRADE_PARTNER]], gMonSpritesGfxPtr->sprites.ptr[B_POSITION_OPPONENT_RIGHT], sTradeData->monSpecies[TRADE_PARTNER], sTradeData->monPersonalities[TRADE_PARTNER]);
->>>>>>> e1a6dd5c
             sTradeData->state++;
         }
         break;
@@ -4232,11 +4224,7 @@
     case TS_STATE_POKEBALL_ARRIVE_WAIT:
         if (gSprites[sTradeData->bouncingPokeballSpriteId].callback == SpriteCallbackDummy)
         {
-<<<<<<< HEAD
             HandleLoadSpecialPokePic(TRUE,
-=======
-            HandleLoadSpecialPokePic(&gMonFrontPicTable[sTradeData->monSpecies[TRADE_PARTNER]],
->>>>>>> e1a6dd5c
                                       gMonSpritesGfxPtr->sprites.ptr[B_POSITION_OPPONENT_RIGHT],
                                       sTradeData->monSpecies[TRADE_PARTNER],
                                       sTradeData->monPersonalities[TRADE_PARTNER]);
