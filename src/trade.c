#include "global.h"
#include "malloc.h"
#include "battle_anim.h"
#include "battle_interface.h"
#include "bg.h"
#include "cable_club.h"
#include "data.h"
#include "daycare.h"
#include "decompress.h"
#include "event_data.h"
#include "evolution_scene.h"
#include "field_screen_effect.h"
#include "gpu_regs.h"
#include "graphics.h"
#include "international_string_util.h"
#include "librfu.h"
#include "link.h"
#include "link_rfu.h"
#include "load_save.h"
#include "mail.h"
#include "main.h"
#include "mystery_gift.h"
#include "mystery_gift_menu.h"
#include "overworld.h"
#include "palette.h"
#include "party_menu.h"
#include "pokeball.h"
#include "pokedex.h"
#include "pokemon_icon.h"
#include "pokemon_summary_screen.h"
#include "pokemon_storage_system.h"
#include "random.h"
#include "save.h"
#include "script.h"
#include "sound.h"
#include "string_util.h"
#include "strings.h"
#include "task.h"
#include "text.h"
#include "text_window.h"
#include "trainer_card.h"
#include "trade.h"
#include "union_room.h"
#include "util.h"
#include "window.h"
#include "constants/contest.h"
#include "constants/easy_chat.h"
#include "constants/items.h"
#include "constants/moves.h"
#include "constants/region_map_sections.h"
#include "constants/rgb.h"
#include "constants/songs.h"
#include "constants/union_room.h"

// The following tags are offsets from GFXTAG_MENU_TEXT
// They're looped over in CB2_CreateTradeMenu and CB2_ReturnToTradeMenu
// and used as indexes into sMenuTextTileBuffers
enum {
    GFXTAG_PLAYER_NAME_L,
    GFXTAG_PLAYER_NAME_M,
    GFXTAG_PLAYER_NAME_R,
    GFXTAG_PARTNER_NAME_L,
    GFXTAG_PARTNER_NAME_M,
    GFXTAG_PARTNER_NAME_R,
    GFXTAG_CANCEL_L,
    GFXTAG_CANCEL_R,
    GFXTAG_CHOOSE_PKMN_L,
    GFXTAG_CHOOSE_PKMN_M,
    GFXTAG_CHOOSE_PKMN_R,
    GFXTAG_CHOOSE_PKMN_EMPTY_1, // 6 sprites to cover the full bottom bar, but only first 3 are needed
    GFXTAG_CHOOSE_PKMN_EMPTY_2,
    GFXTAG_CHOOSE_PKMN_EMPTY_3,
    GFXTAG_MENU_TEXT_COUNT
};
#define GFXTAG_PLAYER_NAME (1 + GFXTAG_PLAYER_NAME_R - GFXTAG_PLAYER_NAME_L)
#define GFXTAG_PARTNER_NAME (1 + GFXTAG_PARTNER_NAME_R - GFXTAG_PARTNER_NAME_L)
#define GFXTAG_CHOOSE_PKMN (1 + GFXTAG_CHOOSE_PKMN_EMPTY_3 - GFXTAG_CHOOSE_PKMN_L)

struct InGameTrade {
    /*0x00*/ u8 nickname[POKEMON_NAME_LENGTH + 1];
    /*0x0C*/ u16 species;
    /*0x0E*/ u8 ivs[NUM_STATS];
    /*0x14*/ u8 abilityNum;
    /*0x18*/ u32 otId;
    /*0x1C*/ u8 conditions[CONTEST_CATEGORIES_COUNT];
    /*0x24*/ u32 personality;
    /*0x28*/ u16 heldItem;
    /*0x2A*/ u8 mailNum;
    /*0x2B*/ u8 otName[11];
    /*0x36*/ u8 otGender;
    /*0x37*/ u8 sheen;
    /*0x38*/ u16 requestedSpecies;
};

static EWRAM_DATA u8 *sMenuTextAllocBuffer = NULL;

// Bytes 0-2 are used for the player's name text
// Bytes 3-5 are used for the partner's name text
// Bytes 6-7 are used for the Cancel text
// Bytes 8-13 are used for the Choose a Pokemon text
// See the corresponding GFXTAGs in src/data/trade.h
static EWRAM_DATA u8 *sMenuTextTileBuffers[GFXTAG_MENU_TEXT_COUNT] = {NULL};

EWRAM_DATA struct Mail gTradeMail[PARTY_SIZE] = {0};
EWRAM_DATA u8 gSelectedTradeMonPositions[2] = {0};
static EWRAM_DATA struct {
    /*0x0000*/ u8 bg2hofs;
    /*0x0001*/ u8 bg3hofs;
    /*0x0002*/ u8 filler_2[38];
    /*0x0028*/ u8 partySpriteIds[2][PARTY_SIZE];
    /*0x0034*/ u8 cursorSpriteId;
    /*0x0035*/ u8 cursorPosition;
    /*0x0036*/ u8 partyCounts[2];
    /*0x0038*/ bool8 monPresent[PARTY_SIZE * 2];
    /*0x0044*/ bool8 neverRead_44;
    /*0x0045*/ bool8 isLiveMon[2][PARTY_SIZE];
    /*0x0051*/ bool8 isEgg[2][PARTY_SIZE];
    /*0x005D*/ u8 hpBarLevels[2][PARTY_SIZE];
    /*0x0069*/ u8 bufferPartyState;
    /*0x006A*/ u8 filler_6A[5];
    /*0x006F*/ u8 tradeMenuFunc;
    /*0x0070*/ u8 neverRead_70;
    /*0x0071*/ u8 filler_71;
    /*0x0072*/ u16 bottomTextTileStart;
    /*0x0074*/ u8 drawPartyState[2];
    /*0x0076*/ u8 selectedMonIdx[2];
    /*0x0078*/ u8 playerLinkFlagChoseAction;
    /*0x0079*/ u8 partnerLinkFlagChoseAction;
    /*0x007A*/ u8 playerLinkFlagStatus;
    /*0x007B*/ u8 partnerLinkFlagStatus;
    /*0x007C*/ u8 filler_7C[2];
    /*0x007E*/ u8 partnerCursorPosition;
    /*0x007F*/ u8 unused_7F;
    /*0x0080*/ u16 linkData[20];
    /*0x00A8*/ u8 timer;
    /*0x00A9*/ u8 giftRibbons[GIFT_RIBBONS_COUNT];
    /*0x00B4*/ u8 filler_B4[0x81C];
    /*0x08D0*/ struct {
        bool8 queued;
        u16 queueDelay;
        u8 actionId;
    } queuedActions[4];
    /*0x08F0*/ u16 tilemapBuffer[0x400];
} *sTradeMenuData = {NULL};

static EWRAM_DATA struct {
    /*0x00*/ struct Pokemon tempMon; // Used as a temp variable when swapping Pokémon
    /*0x64*/ u32 timer;
    /*0x68*/ u32 monPersonalities[2];
    /*0x70*/ u8 filler_70[2];
    /*0x72*/ u8 playerLinkFlagFinishTrade;
    /*0x73*/ u8 partnerLinkFlagFinishTrade;
    /*0x74*/ u16 linkData[10];
    /*0x88*/ u8 linkTimeoutZero1;
    /*0x89*/ u8 linkTimeoutZero2;
    /*0x8A*/ u16 linkTimeoutCounter;
    /*0x8C*/ u16 neverRead_8C;
    /*0x8E*/ u8 monSpriteIds[2];
    /*0x90*/ u8 connectionSpriteId1; // Multi-purpose sprite ids used during the transfer sequence
    /*0x91*/ u8 connectionSpriteId2;
    /*0x92*/ u8 cableEndSpriteId;
    /*0x93*/ u8 sendTradeFinishState;
    /*0x94*/ u16 state;
    /*0x96*/ u8 filler_96[0xD2 - 0x96];
    /*0xD2*/ u8 releasePokeballSpriteId;
    /*0xD3*/ u8 bouncingPokeballSpriteId;
    /*0xD4*/ u16 texX;
    /*0xD6*/ u16 texY;
    /*0xD8*/ u16 neverRead_D8;
    /*0xDA*/ u16 neverRead_DA;
    /*0xDC*/ u16 scrX;
    /*0xDE*/ u16 scrY;
    /*0xE0*/ s16 bg1vofs;
    /*0xE2*/ s16 bg1hofs;
    /*0xE4*/ s16 bg2vofs;
    /*0xE6*/ s16 bg2hofs;
    /*0xE8*/ u16 sXY;
    /*0xEA*/ u16 gbaScale;
    /*0xEC*/ u16 alpha;
    /*0xEE*/ bool8 isLinkTrade;
    /*0xF0*/ u16 monSpecies[2];
    /*0xF4*/ u16 cachedMapMusic;
    /*0xF6*/ u8 textColors[3];
    /*0xF9*/ u8 filler_F9;
    /*0xFA*/ bool8 isCableTrade;
    /*0xFB*/ u8 wirelessWinLeft;
    /*0xFC*/ u8 wirelessWinTop;
    /*0xFD*/ u8 wirelessWinRight;
    /*0xFE*/ u8 wirelessWinBottom;
} *sTradeData = {NULL};

static bool32 IsWirelessTrade(void);
static void CB2_CreateTradeMenu(void);
static void VBlankCB_TradeMenu(void);
static void CB2_TradeMenu(void);
static void LoadTradeBgGfx(u8);
static void SetTradePartyMonsVisible(void);
static bool8 BufferTradeParties(void);
static void CB1_SendOrReactToLinkTradeData(void);
static void CallTradeMenuFunc(void);
static void SetSelectedMon(u8);
static void DrawTradeMenuParty(u8);
static u8 GetMonNicknameWidth(u8 *, u8, u8);
static void BufferTradeMonMoves(u8 *, u8, u8);
static void PrintPartyNicknamesForTradeMenu(u8);
static void DrawTradeMenuPartyMonInfo(u8, u8, u8, u8, u8, u8);
static void DrawTradeMenuPartyInfo(u8);
static void PrintNicknamesForTradeMenu(void);
static void RedrawTradeMenuParty(u8);
static void Task_DrawSelectionSummary(u8);
static void Task_DrawSelectionTrade(u8);
static void QueueAction(u16, u8);
static u32 GetNumQueuedActions(void);
static void DoQueuedActions(void);
static void PrintTradeMessage(u8);
static bool8 LoadTradeMenuSpriteSheetsAndPalettes(void);
static void DrawBottomRowText(const u8 *, u8 *, u8);
static void SetTradePartyLiveStatuses(u8);
static void GetTradePartyHPBarLevels(u8);
static void SetTradePartyHPBarSprites(void);
static void SaveTradeGiftRibbons(void);
static u32 CanTradeSelectedMon(struct Pokemon *, int, int);
static void SpriteCB_LinkMonGlow(struct Sprite *);
static void SpriteCB_LinkMonShadow(struct Sprite *);
static void SpriteCB_CableEndSending(struct Sprite *);
static void SpriteCB_CableEndReceiving(struct Sprite *);
static void SpriteCB_GbaScreen(struct Sprite *);
static void InitTradeBgInternal(void);
static void CB2_UpdateInGameTrade(void);
static void SetTradeSequenceBgGpuRegs(u8);
static void LoadTradeSequenceSpriteSheetsAndPalettes(void);
static void BufferTradeSceneStrings(void);
static bool8 AnimateTradeSequence(void);
static bool8 AnimateTradeSequenceCable(void);
static bool8 AnimateTradeSequenceWireless(void);
static void SpriteCB_BouncingPokeball(struct Sprite *);
static void SpriteCB_BouncingPokeballDepart(struct Sprite *);
static void SpriteCB_BouncingPokeballDepartEnd(struct Sprite *);
static void SpriteCB_BouncingPokeballArrive(struct Sprite *);
static void BufferInGameTradeMonName(void);
static void SetInGameTradeMail(struct Mail *, const struct InGameTrade *);
static void CB2_UpdateLinkTrade(void);
static void CB2_TryFinishTrade(void);
static void CB2_SaveAndEndTrade(void);
static void CB2_FreeTradeData(void);
static void Task_InGameTrade(u8);
static void CheckPartnersMonForRibbons(void);
static void Task_AnimateWirelessSignal(u8);
static void Task_NarrowWindowForCrossing_Wireless(u8);
static void Task_NarrowWindowForCrossing_Cable(u8);
static void CB2_SaveAndEndWirelessTrade(void);

#include "data/trade.h"

static bool8 SendLinkData(const void *linkData, u32 size)
{
    if (gPlayerCurrActivity == ACTIVITY_29)
    {
        rfu_NI_setSendData(lman.acceptSlot_flag, 84, linkData, size);
        return TRUE;
    }
    else
    {
        return SendBlock(0, linkData, size);
    }
}

static void RequestLinkData(u8 type)
{
    SendBlockRequest(type);
}

static bool32 IsLinkTradeTaskFinished(void)
{
    if (gPlayerCurrActivity == ACTIVITY_29)
    {
        if (gRfuSlotStatusNI[Rfu_GetIndexOfNewestChild(lman.acceptSlot_flag)]->send.state == 0)
            return TRUE;
        else
            return FALSE;
    }
    else
    {
        return IsLinkTaskFinished();
    }
}

static u32 _GetBlockReceivedStatus(void)
{
    return GetBlockReceivedStatus();
}

static void TradeResetReceivedFlags(void)
{
    if (IsWirelessTrade())
        rfu_clearSlot(12, lman.acceptSlot_flag);
    else
        ResetBlockReceivedFlags();
}

static void TradeResetReceivedFlag(u32 who)
{
    if (IsWirelessTrade())
        rfu_clearSlot(12, lman.acceptSlot_flag);
    else
        ResetBlockReceivedFlag(who);
}

static bool32 IsWirelessTrade(void)
{
    if (gWirelessCommType && gPlayerCurrActivity == ACTIVITY_29)
        return TRUE;
    else
        return FALSE;
}

static void SetTradeLinkStandbyCallback(u8 unused)
{
    SetLinkStandbyCallback();
}

static bool32 _IsLinkTaskFinished(void)
{
    return IsLinkTaskFinished();
}

static void InitTradeMenu(void)
{
    ResetSpriteData();
    FreeAllSpritePalettes();
    ResetTasks();
    ResetPaletteFade();

    gPaletteFade.bufferTransferDisabled = TRUE;

    SetVBlankCallback(VBlankCB_TradeMenu);
    LoadPalette(gStandardMenuPalette, 0xF0, 20);
    LoadPalette(gStandardMenuPalette, 0xD0, 20);
    ResetBgsAndClearDma3BusyFlags(0);
    InitBgsFromTemplates(0, sTradeMenuBgTemplates, ARRAY_COUNT(sTradeMenuBgTemplates));
    SetBgTilemapBuffer(1, sTradeMenuData->tilemapBuffer);

    if (InitWindows(sTradeMenuWindowTemplates))
    {
        u32 i;

        DeactivateAllTextPrinters();

        for (i = 0; i < 18; i++)
        {
            ClearWindowTilemap(i);
            FillWindowPixelBuffer(i, PIXEL_FILL(0));
        }

        FillBgTilemapBufferRect(0, 0, 0, 0, 30, 20, 15);
        LoadUserWindowBorderGfx_(0, 20, 0xC0);
        LoadUserWindowBorderGfx(2, 1, 0xE0);
        LoadMonIconPalettes();
        sTradeMenuData->bufferPartyState = 0;
        sTradeMenuData->tradeMenuFunc = 0;
        sTradeMenuData->neverRead_70 = 0;
        sTradeMenuData->drawPartyState[TRADE_PLAYER] = 0;
        sTradeMenuData->drawPartyState[TRADE_PARTNER] = 0;
        sTradeMenuData->playerLinkFlagStatus = 0;
        sTradeMenuData->partnerLinkFlagStatus = 0;
        sTradeMenuData->timer = 0;
    }
}

void CB2_StartCreateTradeMenu(void)
{
    SetMainCallback2(CB2_CreateTradeMenu);
    gMain.callback1 = NULL;
    gEnemyPartyCount = 0;
}

static void CB2_CreateTradeMenu(void)
{
    int i;
    struct SpriteTemplate temp;
    u8 id;
    u32 xPos;

    switch (gMain.state)
    {
    case 0:
        sTradeMenuData = AllocZeroed(sizeof(*sTradeMenuData));
        InitTradeMenu();
        sMenuTextAllocBuffer = AllocZeroed(GFXTAG_MENU_TEXT_COUNT * 256);

        for (i = 0; i < GFXTAG_MENU_TEXT_COUNT; i++)
            sMenuTextTileBuffers[i] = &sMenuTextAllocBuffer[i * 256];

        gMain.state++;
        break;
    case 1:
        gPaletteFade.bufferTransferDisabled = FALSE;

        for (i = 0; i < PARTY_SIZE; i++)
            CreateMon(&gEnemyParty[i], SPECIES_NONE, 0, USE_RANDOM_IVS, FALSE, 0, OT_ID_PLAYER_ID, 0);

        PrintTradeMessage(TRADE_MSG_STANDBY);
        ShowBg(0);

        if (!gReceivedRemoteLinkPlayers)
        {
            gLinkType = LINKTYPE_TRADE_CONNECTING;
            sTradeMenuData->timer = 0;

            if (gWirelessCommType)
            {
                SetWirelessCommType1();
                OpenLink();
                CreateTask_RfuIdle();
            }
            else
            {
                OpenLink();
                gMain.state++;
                CreateTask(Task_WaitForLinkPlayerConnection, 1);
            }
        }
        else
        {
            gMain.state = 4;
        }
        break;
    case 2:
        sTradeMenuData->timer++;
        if (sTradeMenuData->timer > 11)
        {
            sTradeMenuData->timer = 0;
            gMain.state++;
        }
        break;
    case 3:
        if (GetLinkPlayerCount_2() >= GetSavedPlayerCount())
        {
            if (IsLinkMaster())
            {
                if (++sTradeMenuData->timer > 30)
                {
                    CheckShouldAdvanceLinkState();
                    gMain.state++;
                }
            }
            else
            {
                gMain.state++;
            }
        }
        break;
    case 4:
        if (gReceivedRemoteLinkPlayers == TRUE && IsLinkPlayerDataExchangeComplete() == TRUE)
        {
            DestroyTask_RfuIdle();
            CalculatePlayerPartyCount();
            gMain.state++;
            sTradeMenuData->timer = 0;
            if (gWirelessCommType)
            {
                Rfu_SetLinkRecovery(TRUE);
                SetLinkStandbyCallback();
            }
        }
        break;
    case 5:
        if (gWirelessCommType)
        {
            if (IsLinkRfuTaskFinished())
            {
                gMain.state++;
                LoadWirelessStatusIndicatorSpriteGfx();
                CreateWirelessStatusIndicatorSprite(0, 0);
            }
        }
        else
        {
            gMain.state++;
        }
        break;
    case 6:
        if (BufferTradeParties())
        {
            SaveTradeGiftRibbons();
            gMain.state++;
        }
        break;
    case 7:
        CalculateEnemyPartyCount();
        SetGpuReg(REG_OFFSET_DISPCNT, 0);
        SetGpuReg(REG_OFFSET_BLDCNT, 0);
        sTradeMenuData->partyCounts[TRADE_PLAYER] = gPlayerPartyCount;
        sTradeMenuData->partyCounts[TRADE_PARTNER] = gEnemyPartyCount;

        for (i = 0; i < sTradeMenuData->partyCounts[TRADE_PLAYER]; i++)
        {
            struct Pokemon *mon = &gPlayerParty[i];
            sTradeMenuData->partySpriteIds[TRADE_PLAYER][i] = CreateMonIcon(GetMonData(mon, MON_DATA_SPECIES2),
                                                         SpriteCB_MonIcon,
                                                         (sTradeMonSpriteCoords[i][0] * 8) + 14,
                                                         (sTradeMonSpriteCoords[i][1] * 8) - 12,
                                                         1,
                                                         GetMonData(mon, MON_DATA_PERSONALITY));
        }

        for (i = 0; i < sTradeMenuData->partyCounts[TRADE_PARTNER]; i++)
        {
            struct Pokemon *mon = &gEnemyParty[i];
            sTradeMenuData->partySpriteIds[TRADE_PARTNER][i] = CreateMonIcon(GetMonData(mon, MON_DATA_SPECIES2, NULL),
                                                         SpriteCB_MonIcon,
                                                         (sTradeMonSpriteCoords[i + PARTY_SIZE][0] * 8) + 14,
                                                         (sTradeMonSpriteCoords[i + PARTY_SIZE][1] * 8) - 12,
                                                         1,
                                                         GetMonData(mon, MON_DATA_PERSONALITY));
        }
        gMain.state++;
        break;
    case 8:
        LoadHeldItemIcons();
        DrawHeldItemIconsForTrade(&sTradeMenuData->partyCounts[0], sTradeMenuData->partySpriteIds[0], TRADE_PLAYER);
        gMain.state++;
        break;
    case 9:
        DrawHeldItemIconsForTrade(&sTradeMenuData->partyCounts[0], sTradeMenuData->partySpriteIds[0], TRADE_PARTNER);
        gMain.state++;
        break;
    case 10:
        DrawTextWindowAndBufferTiles(gSaveBlock2Ptr->playerName, sMenuTextTileBuffers[GFXTAG_PLAYER_NAME_L], 0, 0, 3);
        id = GetMultiplayerId();
        DrawTextWindowAndBufferTiles(gLinkPlayers[id ^ 1].name, sMenuTextTileBuffers[GFXTAG_PARTNER_NAME_L], 0, 0, 3);
        DrawTextWindowAndBufferTiles(sTradeActionTexts[TRADE_TEXT_CANCEL], sMenuTextTileBuffers[GFXTAG_CANCEL_L], 0, 0, 2);
        DrawBottomRowText(sTradeActionTexts[TRADE_TEXT_CHOOSE_MON], sMenuTextTileBuffers[GFXTAG_CHOOSE_PKMN_L], 24);
        gMain.state++;
        sTradeMenuData->timer = 0;
        break;
    case 11:
        if (LoadTradeMenuSpriteSheetsAndPalettes())
            gMain.state++;
        break;
    case 12:
        // Create player's name text sprites
        xPos = GetStringCenterAlignXOffset(FONT_NORMAL, gSaveBlock2Ptr->playerName, 120);
        for (i = 0; i < GFXTAG_PLAYER_NAME; i++)
        {
            temp = sSpriteTemplate_MenuText;
            temp.tileTag += i + GFXTAG_PLAYER_NAME_L;
            CreateSprite(&temp, xPos + (i * 32) + 16, 10, 1);
        }

        // Create partner's name text sprites
        xPos = GetStringCenterAlignXOffset(FONT_NORMAL, gLinkPlayers[GetMultiplayerId() ^ 1].name, 120);
        for (i = 0; i < GFXTAG_PARTNER_NAME; i++)
        {
            temp = sSpriteTemplate_MenuText;
            temp.tileTag += i + GFXTAG_PARTNER_NAME_L;
            CreateSprite(&temp, xPos + (i * 32) + 136, 10, 1);
        }
        gMain.state++;
        break;
    case 13:
        // Create Cancel text sprites
        temp = sSpriteTemplate_MenuText;
        temp.tileTag += GFXTAG_CANCEL_L;
        CreateSprite(&temp, 215, 152, 1);
        temp = sSpriteTemplate_MenuText;
        temp.tileTag += GFXTAG_CANCEL_R;
        CreateSprite(&temp, 247, 152, 1);

        // Create Choose a Pokémon text sprites (only 3 are needed, other 3 are empty)
        for (i = 0; i < GFXTAG_CHOOSE_PKMN; i++)
        {
            temp = sSpriteTemplate_MenuText;
            temp.tileTag += i + GFXTAG_CHOOSE_PKMN_L;
            CreateSprite(&temp, (i * 32) + 24, 150, 1);
        }

        sTradeMenuData->cursorSpriteId = CreateSprite(&sSpriteTemplate_Cursor, sTradeMonSpriteCoords[0][0] * 8 + 32, sTradeMonSpriteCoords[0][1] * 8, 2);
        sTradeMenuData->cursorPosition = 0;
        gMain.state++;
        rbox_fill_rectangle(0);
        break;
    case 14:
        SetTradePartyLiveStatuses(TRADE_PLAYER);
        PrintPartyNicknamesForTradeMenu(TRADE_PLAYER);
        sTradeMenuData->bg2hofs = 0;
        sTradeMenuData->bg3hofs = 0;
        SetTradePartyMonsVisible();
        gMain.state++;
        PlayBGM(MUS_SCHOOL);
        break;
    case 15:
        SetTradePartyLiveStatuses(TRADE_PARTNER);
        PrintPartyNicknamesForTradeMenu(TRADE_PARTNER);
        gMain.state++;
        // fallthrough
    case 16:
        LoadTradeBgGfx(0);
        gMain.state++;
        break;
    case 17:
        LoadTradeBgGfx(1);
        gMain.state++;
        break;
    case 18:
        BeginNormalPaletteFade(PALETTES_ALL, 0, 16, 0, RGB_BLACK);
        gMain.state++;
        break;
    case 19:
        SetGpuReg(REG_OFFSET_DISPCNT, DISPCNT_OBJ_1D_MAP | DISPCNT_OBJ_ON);
        LoadTradeBgGfx(2);
        gMain.state++;
        break;
    case 20:
        GetTradePartyHPBarLevels(TRADE_PLAYER);
        gMain.state++;
        break;
    case 21:
        GetTradePartyHPBarLevels(TRADE_PARTNER);
        SetTradePartyHPBarSprites();
        gMain.state++;
        break;
    case 22:
        if (!gPaletteFade.active)
        {
            gMain.callback1 = CB1_SendOrReactToLinkTradeData;
            SetMainCallback2(CB2_TradeMenu);
        }
        break;
    }

    RunTextPrinters();
    RunTasks();
    AnimateSprites();
    BuildOamBuffer();
    UpdatePaletteFade();
}

static void CB2_ReturnToTradeMenu(void)
{
    int i;
    struct SpriteTemplate temp;
    u8 id;
    u32 xPos;

    switch (gMain.state)
    {
    case 0:
        InitTradeMenu();
        gMain.state++;
        break;
    case 1:
        gMain.state++;
        sTradeMenuData->timer = 0;
        break;
    case 2:
        gMain.state++;
        break;
    case 3:
        gMain.state++;
        break;
    case 4:
        CalculatePlayerPartyCount();
        gMain.state++;
        break;
    case 5:
        if (gWirelessCommType)
        {
            LoadWirelessStatusIndicatorSpriteGfx();
            CreateWirelessStatusIndicatorSprite(0, 0);
        }
        gMain.state++;
        break;
    case 6:
        gMain.state++;
        break;
    case 7:
        CalculateEnemyPartyCount();
        sTradeMenuData->partyCounts[TRADE_PLAYER] = gPlayerPartyCount;
        sTradeMenuData->partyCounts[TRADE_PARTNER] = gEnemyPartyCount;
        ClearWindowTilemap(0);
        PrintPartyNicknamesForTradeMenu(TRADE_PLAYER);
        PrintPartyNicknamesForTradeMenu(TRADE_PARTNER);

        for (i = 0; i < sTradeMenuData->partyCounts[TRADE_PLAYER]; i++)
        {
            struct Pokemon *mon = &gPlayerParty[i];
            sTradeMenuData->partySpriteIds[TRADE_PLAYER][i] = CreateMonIcon(GetMonData(mon, MON_DATA_SPECIES2, NULL),
                                                         SpriteCB_MonIcon,
                                                         (sTradeMonSpriteCoords[i][0] * 8) + 14,
                                                         (sTradeMonSpriteCoords[i][1] * 8) - 12,
                                                         1,
                                                         GetMonData(mon, MON_DATA_PERSONALITY));
        }

        for (i = 0; i < sTradeMenuData->partyCounts[TRADE_PARTNER]; i++)
        {
            struct Pokemon *mon = &gEnemyParty[i];
            sTradeMenuData->partySpriteIds[TRADE_PARTNER][i] = CreateMonIcon(GetMonData(mon, MON_DATA_SPECIES2, NULL),
                                                         SpriteCB_MonIcon,
                                                         (sTradeMonSpriteCoords[i + PARTY_SIZE][0] * 8) + 14,
                                                         (sTradeMonSpriteCoords[i + PARTY_SIZE][1] * 8) - 12,
                                                         1,
                                                         GetMonData(mon, MON_DATA_PERSONALITY));
        }
        gMain.state++;
        break;
    case 8:
        LoadHeldItemIcons();
        DrawHeldItemIconsForTrade(&sTradeMenuData->partyCounts[0], sTradeMenuData->partySpriteIds[0], TRADE_PLAYER);
        gMain.state++;
        break;
    case 9:
        DrawHeldItemIconsForTrade(&sTradeMenuData->partyCounts[0], sTradeMenuData->partySpriteIds[0], TRADE_PARTNER);
        gMain.state++;
        break;
    case 10:
        DrawTextWindowAndBufferTiles(gSaveBlock2Ptr->playerName, sMenuTextTileBuffers[GFXTAG_PLAYER_NAME_L], 0, 0, 3);
        id = GetMultiplayerId();
        DrawTextWindowAndBufferTiles(gLinkPlayers[id ^ 1].name, sMenuTextTileBuffers[GFXTAG_PARTNER_NAME_L], 0, 0, 3);
        DrawTextWindowAndBufferTiles(sTradeActionTexts[TRADE_TEXT_CANCEL], sMenuTextTileBuffers[GFXTAG_CANCEL_L], 0, 0, 2);
        DrawBottomRowText(sTradeActionTexts[TRADE_TEXT_CHOOSE_MON], sMenuTextTileBuffers[GFXTAG_CHOOSE_PKMN_L], 24);
        gMain.state++;
        sTradeMenuData->timer = 0;
        break;
    case 11:
        if (LoadTradeMenuSpriteSheetsAndPalettes())
            gMain.state++;
        break;
    case 12:
        // Create player's name text sprites
        xPos = GetStringCenterAlignXOffset(FONT_NORMAL, gSaveBlock2Ptr->playerName, 120);
        for (i = 0; i < GFXTAG_PLAYER_NAME; i++)
        {
            temp = sSpriteTemplate_MenuText;
            temp.tileTag += i + GFXTAG_PLAYER_NAME_L;
            CreateSprite(&temp, xPos + (i * 32) + 16, 10, 1);
        }

        // Create partner's name text sprites
        xPos = GetStringCenterAlignXOffset(FONT_NORMAL, gLinkPlayers[GetMultiplayerId() ^ 1].name, 120);
        for (i = 0; i < GFXTAG_PARTNER_NAME; i++)
        {
            temp = sSpriteTemplate_MenuText;
            temp.tileTag += i + GFXTAG_PARTNER_NAME_L;
            CreateSprite(&temp, xPos + (i * 32) + 136, 10, 1);
        }
        gMain.state++;
        break;
    case 13:
        // Create Cancel text sprites
        temp = sSpriteTemplate_MenuText;
        temp.tileTag += GFXTAG_CANCEL_L;
        CreateSprite(&temp, 215, 152, 1);
        temp = sSpriteTemplate_MenuText;
        temp.tileTag += GFXTAG_CANCEL_R;
        CreateSprite(&temp, 247, 152, 1);

        // Create Choose a Pokémon text sprites
        for (i = 0; i < GFXTAG_CHOOSE_PKMN; i++)
        {
            temp = sSpriteTemplate_MenuText;
            temp.tileTag += i + GFXTAG_CHOOSE_PKMN_L;
            CreateSprite(&temp, (i * 32) + 24, 150, 1);
        }

        if (sTradeMenuData->cursorPosition < PARTY_SIZE)
            sTradeMenuData->cursorPosition = gLastViewedMonIndex;
        else
            sTradeMenuData->cursorPosition = gLastViewedMonIndex + PARTY_SIZE;

        sTradeMenuData->cursorSpriteId = CreateSprite(&sSpriteTemplate_Cursor,
                                                     sTradeMonSpriteCoords[sTradeMenuData->cursorPosition][0] * 8 + 32,
                                                     sTradeMonSpriteCoords[sTradeMenuData->cursorPosition][1] * 8, 2);
        gMain.state = 16;
        break;
    case 16:
        LoadTradeBgGfx(0);
        gMain.state++;
        break;
    case 17:
        LoadTradeBgGfx(1);
        sTradeMenuData->bg2hofs = 0;
        sTradeMenuData->bg3hofs = 0;
        SetTradePartyMonsVisible();
        gMain.state++;
        break;
    case 18:
        gPaletteFade.bufferTransferDisabled = FALSE;
        BlendPalettes(PALETTES_ALL, 16, RGB_BLACK);
        BeginNormalPaletteFade(PALETTES_ALL, 0, 16, 0, RGB_BLACK);
        gMain.state++;
        break;
    case 19:
        SetGpuReg(REG_OFFSET_DISPCNT, DISPCNT_OBJ_1D_MAP | DISPCNT_OBJ_ON);
        LoadTradeBgGfx(2);
        gMain.state++;
        break;
    case 20:
        gMain.state++;
        break;
    case 21:
        SetTradePartyHPBarSprites();
        gMain.state++;
        break;
    case 22:
        if (!gPaletteFade.active)
        {
            SetMainCallback2(CB2_TradeMenu);
        }
        break;
    }

    RunTasks();
    AnimateSprites();
    BuildOamBuffer();
    UpdatePaletteFade();
}

static void VBlankCB_TradeMenu(void)
{
    LoadOam();
    ProcessSpriteCopyRequests();
    TransferPlttBuffer();
}

static void LinkTradeFadeOut(void)
{
    if (++sTradeMenuData->timer > 15)
    {
        BeginNormalPaletteFade(PALETTES_ALL, 0, 0, 16, RGB_BLACK);
        sTradeMenuData->tradeMenuFunc = TRADEMENUFUNC_LINK_TRADE_WAIT_FADE;
    }
}

static void LinkTradeWaitForFade(void)
{
    if (!gPaletteFade.active)
    {
        gSelectedTradeMonPositions[TRADE_PLAYER] = sTradeMenuData->cursorPosition;
        gSelectedTradeMonPositions[TRADE_PARTNER] = sTradeMenuData->partnerCursorPosition;

        if (gWirelessCommType)
        {
            sTradeMenuData->tradeMenuFunc = TRADEMENUFUNC_LINK_TRADE_WAIT_QUEUE;
        }
        else
        {
            SetCloseLinkCallbackAndType(32);
            sTradeMenuData->tradeMenuFunc = TRADEMENUFUNC_START_LINK_TRADE;
        }
    }
}

static void SetLinkTradeCallbacks(void)
{
    gMain.savedCallback = CB2_StartCreateTradeMenu;

    // Wireless Link Trade
    if (gWirelessCommType)
    {
        if (IsLinkRfuTaskFinished())
        {
            Free(sMenuTextAllocBuffer);
            FreeAllWindowBuffers();
            Free(sTradeMenuData);
            gMain.callback1 = NULL;
            DestroyWirelessStatusIndicatorSprite();
            SetMainCallback2(CB2_LinkTrade);
        }
    }
    // Cable Link Trade
    else
    {
        if (!gReceivedRemoteLinkPlayers)
        {
            Free(sMenuTextAllocBuffer);
            FreeAllWindowBuffers();
            Free(sTradeMenuData);
            gMain.callback1 = NULL;
            SetMainCallback2(CB2_LinkTrade);
        }
    }
}

static void CB2_TradeMenu(void)
{
    CallTradeMenuFunc();
    DoQueuedActions();
    DrawTradeMenuParty(TRADE_PLAYER);
    DrawTradeMenuParty(TRADE_PARTNER);

    SetGpuReg(REG_OFFSET_BG2HOFS, sTradeMenuData->bg2hofs++);
    SetGpuReg(REG_OFFSET_BG3HOFS, sTradeMenuData->bg3hofs--);

    RunTextPrintersAndIsPrinter0Active();
    RunTasks();
    AnimateSprites();
    BuildOamBuffer();
    UpdatePaletteFade();
}

static void LoadTradeBgGfx(u8 state)
{
    int i;

    switch (state)
    {
    case 0:
        LoadPalette(gTradeMenu_Pal, 0, 0x60);
        LoadBgTiles(1, gTradeMenu_Gfx, 0x1280, 0);
        CopyToBgTilemapBufferRect_ChangePalette(1, gTradeMenu_Tilemap, 0, 0, 32, 20, 0);
        LoadBgTilemap(2, sTradeStripesBG2Tilemap, 0x800, 0);
        break;
    case 1:
        LoadBgTilemap(3, sTradeStripesBG3Tilemap, 0x800, 0);
        DrawTradeMenuPartyInfo(TRADE_PLAYER);
        DrawTradeMenuPartyInfo(TRADE_PARTNER);
        CopyBgTilemapBufferToVram(1);
        break;
    case 2:
        for (i = 0; i < 4; i++)
            SetGpuReg(REG_OFFSET_BG0HOFS + (i * 2), 0);
        ShowBg(0);
        ShowBg(1);
        ShowBg(2);
        ShowBg(3);
        break;
    }
}

static void SetTradePartyMonsVisible(void)
{
    int i;

    for (i = 0; i < PARTY_SIZE; i++)
    {
        if (i < sTradeMenuData->partyCounts[TRADE_PLAYER])
        {
            gSprites[sTradeMenuData->partySpriteIds[TRADE_PLAYER][i]].invisible = FALSE;
            sTradeMenuData->monPresent[i] = TRUE;
        }
        else
        {
            sTradeMenuData->monPresent[i] = FALSE;
        }

        if (i < sTradeMenuData->partyCounts[TRADE_PARTNER])
        {
            gSprites[sTradeMenuData->partySpriteIds[TRADE_PARTNER][i]].invisible = FALSE;
            sTradeMenuData->monPresent[i + PARTY_SIZE] = TRUE;
        }
        else
        {
            sTradeMenuData->monPresent[i + PARTY_SIZE] = FALSE;
        }
    }

    sTradeMenuData->neverRead_44 = TRUE;
}

// why not just use memcpy?
static void Trade_Memcpy(void *dataDest, const void *dataSrc, u32 count)
{
    u8 *dest = dataDest;
    const u8 *src = dataSrc;
    u32 i;

    for (i = 0; i < count; i++)
    {
        dest[i] = src[i];
    }
}

static bool8 BufferTradeParties(void)
{
    u8 id = GetMultiplayerId();
    int i;
    struct Pokemon *mon;

    switch (sTradeMenuData->bufferPartyState)
    {
    case 0:
        // The parties are sent in pairs rather than all at once
        Trade_Memcpy(gBlockSendBuffer, &gPlayerParty[0], 2 * sizeof(struct Pokemon));
        sTradeMenuData->bufferPartyState++;
        sTradeMenuData->timer = 0;
        break;
    case 1:
        if (IsLinkTradeTaskFinished())
        {
            if (_GetBlockReceivedStatus() == 0)
            {
                sTradeMenuData->bufferPartyState++;
            }
            else
            {
                TradeResetReceivedFlags();
                sTradeMenuData->bufferPartyState++;
            }
        }
        break;
    case 3:
        if (id == 0)
            RequestLinkData(BLOCK_REQ_SIZE_200);
        sTradeMenuData->bufferPartyState++;
        break;
    case 4:
        if (_GetBlockReceivedStatus() == 3)
        {
            Trade_Memcpy(&gEnemyParty[0], gBlockRecvBuffer[id ^ 1], 2 * sizeof(struct Pokemon));
            TradeResetReceivedFlags();
            sTradeMenuData->bufferPartyState++;
        }
        break;
    case 5:
        Trade_Memcpy(gBlockSendBuffer, &gPlayerParty[2], 2 * sizeof(struct Pokemon));
        sTradeMenuData->bufferPartyState++;
        break;
    case 7:
        if (id == 0)
            RequestLinkData(BLOCK_REQ_SIZE_200);
        sTradeMenuData->bufferPartyState++;
        break;
    case 8:
        if (_GetBlockReceivedStatus() == 3)
        {
            Trade_Memcpy(&gEnemyParty[2], gBlockRecvBuffer[id ^ 1],  2 * sizeof(struct Pokemon));
            TradeResetReceivedFlags();
            sTradeMenuData->bufferPartyState++;
        }
        break;
    case 9:
        Trade_Memcpy(gBlockSendBuffer, &gPlayerParty[4], 2 * sizeof(struct Pokemon));
        sTradeMenuData->bufferPartyState++;
        break;
    case 11:
        if (id == 0)
            RequestLinkData(BLOCK_REQ_SIZE_200);
        sTradeMenuData->bufferPartyState++;
        break;
    case 12:
        if (_GetBlockReceivedStatus() == 3)
        {
            Trade_Memcpy(&gEnemyParty[4], gBlockRecvBuffer[id ^ 1], 2 * sizeof(struct Pokemon));
            TradeResetReceivedFlags();
            sTradeMenuData->bufferPartyState++;
        }
        break;
    case 13:
        Trade_Memcpy(gBlockSendBuffer, gSaveBlock1Ptr->mail, PARTY_SIZE * sizeof(struct Mail) + 4);
        sTradeMenuData->bufferPartyState++;
        break;
    case 15:
        if (id == 0)
            RequestLinkData(BLOCK_REQ_SIZE_220);
        sTradeMenuData->bufferPartyState++;
        break;
    case 16:
        if (_GetBlockReceivedStatus() == 3)
        {
            Trade_Memcpy(gTradeMail, gBlockRecvBuffer[id ^ 1], PARTY_SIZE * sizeof(struct Mail));
            TradeResetReceivedFlags();
            sTradeMenuData->bufferPartyState++;
        }
        break;
    case 17:
        Trade_Memcpy(gBlockSendBuffer, gSaveBlock1Ptr->giftRibbons, sizeof(sTradeMenuData->giftRibbons));
        sTradeMenuData->bufferPartyState++;
        break;
    case 19:
        if (id == 0)
            RequestLinkData(BLOCK_REQ_SIZE_40);
        sTradeMenuData->bufferPartyState++;
        break;
    case 20:
        if (_GetBlockReceivedStatus() == 3)
        {
            Trade_Memcpy(sTradeMenuData->giftRibbons, gBlockRecvBuffer[id ^ 1], sizeof(sTradeMenuData->giftRibbons));
            TradeResetReceivedFlags();
            sTradeMenuData->bufferPartyState++;
        }
        break;
    case 21:
        for (i = 0, mon = gEnemyParty; i < PARTY_SIZE; mon++, i++)
        {
            u8 name[POKEMON_NAME_LENGTH + 1];
            u16 species = GetMonData(mon, MON_DATA_SPECIES);

            if (species != SPECIES_NONE)
            {
                if (species == SPECIES_SHEDINJA && GetMonData(mon, MON_DATA_LANGUAGE) != LANGUAGE_JAPANESE)
                {
                    GetMonData(mon, MON_DATA_NICKNAME, name);

                    if (!StringCompareWithoutExtCtrlCodes(name, sJPText_Shedinja))
                    {
                        SetMonData(mon, MON_DATA_NICKNAME, gSpeciesNames[SPECIES_SHEDINJA]);
                    }
                }
            }
        }
        return TRUE;
    // Delay until next state
    case 2:
    case 6:
    case 10:
    case 14:
    case 18:
        sTradeMenuData->timer++;
        if (sTradeMenuData->timer > 10)
        {
            sTradeMenuData->timer = 0;
            sTradeMenuData->bufferPartyState++;
        }
        break;
    }
    return FALSE;
}

static void DrawIsThisTradeOkay(void)
{
    DrawBottomRowText(sText_IsThisTradeOkay, (void *)(OBJ_VRAM0 + (sTradeMenuData->bottomTextTileStart * 32)), 24);
}

// mpId is unused
static void UpdateLinkTradeFlags(u8 mpId, u8 status)
{
    if (status & 1)
    {
        switch (gBlockRecvBuffer[0][0])
        {
        case LINKCMD_REQUEST_CANCEL:
            sTradeMenuData->playerLinkFlagChoseAction = WANTS_TO_CANCEL;
            break;
        case LINKCMD_READY_TO_TRADE:
            sTradeMenuData->playerLinkFlagChoseAction = WANTS_TO_TRADE;
            break;
        case LINKCMD_INIT_BLOCK:
            sTradeMenuData->playerLinkFlagStatus = INITIATE_TRADE;
            break;
        case LINKCMD_READY_CANCEL_TRADE:
            sTradeMenuData->playerLinkFlagStatus = CANCEL_TRADE;
            break;
        }
        TradeResetReceivedFlag(0);
    }

    if (status & 2)
    {
        switch (gBlockRecvBuffer[1][0])
        {
        case LINKCMD_REQUEST_CANCEL:
            sTradeMenuData->partnerLinkFlagChoseAction = WANTS_TO_CANCEL;
            break;
        case LINKCMD_READY_TO_TRADE:
            sTradeMenuData->partnerCursorPosition = gBlockRecvBuffer[1][1] + 6;
            sTradeMenuData->partnerLinkFlagChoseAction = WANTS_TO_TRADE;
            break;
        case LINKCMD_INIT_BLOCK:
            sTradeMenuData->partnerLinkFlagStatus = INITIATE_TRADE;
            break;
        case LINKCMD_READY_CANCEL_TRADE:
            sTradeMenuData->partnerLinkFlagStatus = CANCEL_TRADE;
            break;
        }
        TradeResetReceivedFlag(1);
    }
}

// mpId is unused
static void ReactToLinkTradeData(u8 mpId, u8 status)
{
    if (status & 1)
    {
        switch (gBlockRecvBuffer[0][0])
        {
        case LINKCMD_BOTH_CANCEL_TRADE:
            BeginNormalPaletteFade(PALETTES_ALL, 0, 0, 16, RGB_BLACK);
            PrintTradeMessage(TRADE_MSG_WAITING_FOR_FRIEND);
            sTradeMenuData->tradeMenuFunc = TRADEMENUFUNC_CANCEL_TRADE_1;
            break;
        case LINKCMD_PARTNER_CANCEL_TRADE:
            PrintTradeMessage(TRADE_MSG_FRIEND_WANTS_TO_TRADE);
            sTradeMenuData->tradeMenuFunc = TRADEMENUFUNC_REDRAW_MAIN_MENU;
            break;
        case LINKCMD_SET_MONS_TO_TRADE:
            sTradeMenuData->partnerCursorPosition = gBlockRecvBuffer[0][1] + 6;
            rbox_fill_rectangle(0);
            SetSelectedMon(sTradeMenuData->cursorPosition);
            SetSelectedMon(sTradeMenuData->partnerCursorPosition);
            sTradeMenuData->tradeMenuFunc = TRADEMENUFUNC_CONFIRM_TRADE_PROMPT;
            break;
        case LINKCMD_START_TRADE:
            BeginNormalPaletteFade(PALETTES_ALL, 0, 0, 16, RGB_BLACK);
            sTradeMenuData->tradeMenuFunc = TRADEMENUFUNC_LINK_TRADE_WAIT_FADE;
            break;
        case LINKCMD_PLAYER_CANCEL_TRADE:
            PrintTradeMessage(TRADE_MSG_CANCELED);
            sTradeMenuData->tradeMenuFunc = TRADEMENUFUNC_REDRAW_MAIN_MENU;
        }
        TradeResetReceivedFlag(0);
    }

    if (status & 2)
        TradeResetReceivedFlag(1);
}

static void QueueLinkTradeData(void)
{
    if (sTradeMenuData->playerLinkFlagChoseAction && sTradeMenuData->partnerLinkFlagChoseAction)
    {
        if (sTradeMenuData->playerLinkFlagChoseAction == WANTS_TO_TRADE
            && sTradeMenuData->partnerLinkFlagChoseAction == WANTS_TO_TRADE)
        {
            sTradeMenuData->tradeMenuFunc = TRADEMENUFUNC_BOTH_MONS_SELECTED;
            sTradeMenuData->linkData[0] = LINKCMD_SET_MONS_TO_TRADE;
            sTradeMenuData->linkData[1] = sTradeMenuData->cursorPosition;
            QueueAction(QUEUE_DELAY_DATA, QUEUE_SEND_DATA);
            sTradeMenuData->playerLinkFlagChoseAction = sTradeMenuData->partnerLinkFlagChoseAction = 0;
        }
        else if (sTradeMenuData->playerLinkFlagChoseAction == WANTS_TO_TRADE
              && sTradeMenuData->partnerLinkFlagChoseAction == WANTS_TO_CANCEL)
        {
            PrintTradeMessage(TRADE_MSG_CANCELED);
            sTradeMenuData->linkData[0] = LINKCMD_PARTNER_CANCEL_TRADE;
            sTradeMenuData->linkData[1] = 0;
            QueueAction(QUEUE_DELAY_DATA, QUEUE_SEND_DATA);
            sTradeMenuData->playerLinkFlagStatus = sTradeMenuData->partnerLinkFlagStatus = 0;
            sTradeMenuData->playerLinkFlagChoseAction = sTradeMenuData->partnerLinkFlagChoseAction = 0;
            sTradeMenuData->tradeMenuFunc = TRADEMENUFUNC_REDRAW_MAIN_MENU;
        }
        else if (sTradeMenuData->playerLinkFlagChoseAction == WANTS_TO_CANCEL
              && sTradeMenuData->partnerLinkFlagChoseAction == WANTS_TO_TRADE)
        {
            PrintTradeMessage(TRADE_MSG_FRIEND_WANTS_TO_TRADE);
            sTradeMenuData->linkData[0] = LINKCMD_PLAYER_CANCEL_TRADE;
            sTradeMenuData->linkData[1] = 0;
            QueueAction(QUEUE_DELAY_DATA, QUEUE_SEND_DATA);
            sTradeMenuData->playerLinkFlagStatus = sTradeMenuData->partnerLinkFlagStatus = 0;
            sTradeMenuData->playerLinkFlagChoseAction = sTradeMenuData->partnerLinkFlagChoseAction = 0;
            sTradeMenuData->tradeMenuFunc = TRADEMENUFUNC_REDRAW_MAIN_MENU;
        }
        else if (sTradeMenuData->playerLinkFlagChoseAction == WANTS_TO_CANCEL
              && sTradeMenuData->partnerLinkFlagChoseAction == WANTS_TO_CANCEL)
        {
            sTradeMenuData->linkData[0] = LINKCMD_BOTH_CANCEL_TRADE;
            sTradeMenuData->linkData[1] = 0;
            QueueAction(QUEUE_DELAY_DATA, QUEUE_SEND_DATA);
            BeginNormalPaletteFade(PALETTES_ALL, 0, 0, 16, RGB_BLACK);
            sTradeMenuData->playerLinkFlagChoseAction = sTradeMenuData->partnerLinkFlagChoseAction = 0;
            sTradeMenuData->tradeMenuFunc = TRADEMENUFUNC_CANCEL_TRADE_1;
        }
    }

    if (sTradeMenuData->playerLinkFlagStatus && sTradeMenuData->partnerLinkFlagStatus)
    {
        if (sTradeMenuData->playerLinkFlagStatus == INITIATE_TRADE
         && sTradeMenuData->partnerLinkFlagStatus == INITIATE_TRADE)
        {
            sTradeMenuData->linkData[0] = LINKCMD_START_TRADE;
            sTradeMenuData->linkData[1] = 0;
            QueueAction(QUEUE_DELAY_DATA, QUEUE_SEND_DATA);
            sTradeMenuData->playerLinkFlagStatus = 0;
            sTradeMenuData->partnerLinkFlagStatus = 0;
            sTradeMenuData->tradeMenuFunc = TRADEMENUFUNC_LINK_TRADE_FADE_OUT;
        }

        if (sTradeMenuData->playerLinkFlagStatus == CANCEL_TRADE
         || sTradeMenuData->partnerLinkFlagStatus == CANCEL_TRADE)
        {
            PrintTradeMessage(TRADE_MSG_CANCELED);
            sTradeMenuData->linkData[0] = LINKCMD_PLAYER_CANCEL_TRADE;
            sTradeMenuData->linkData[1] = 0;
            QueueAction(QUEUE_DELAY_DATA, QUEUE_SEND_DATA);
            sTradeMenuData->playerLinkFlagStatus = 0;
            sTradeMenuData->partnerLinkFlagStatus = 0;
            sTradeMenuData->tradeMenuFunc = TRADEMENUFUNC_REDRAW_MAIN_MENU;
        }
    }
}

static void _SetLinkData(u16 *linkData, u16 linkCmd, u16 cursorPosition)
{
    linkData[0] = linkCmd;
    linkData[1] = cursorPosition;
    QueueAction(QUEUE_DELAY_DATA, QUEUE_SEND_DATA);
}

static void SetLinkData(u16 linkCmd, u16 cursorPosition)
{
    _SetLinkData(sTradeMenuData->linkData, linkCmd, cursorPosition);
}

static void CB1_SendOrReactToLinkTradeData(void)
{
    u8 mpId = GetMultiplayerId();
    u8 status;

    if ((status = _GetBlockReceivedStatus()))
    {
        if (mpId == 0)
            UpdateLinkTradeFlags(mpId, status);
        else
            ReactToLinkTradeData(mpId, status);
    }

    if (mpId == 0)
        QueueLinkTradeData();
}

static u8 GetNewTradeMenuPosition(u8 oldPosition, u8 direction)
{
    int i;
    u8 newPosition = 0;

    for (i = 0; i < PARTY_SIZE; i++)
    {
        if (sTradeMenuData->monPresent[sTradeNextSelectedMonTable[oldPosition][direction][i]] == TRUE)
        {
            newPosition = sTradeNextSelectedMonTable[oldPosition][direction][i];
            break;
        }
    }

    return newPosition;
}

static void TradeMenuMoveCursor(u8 *cursorPosition, u8 direction)
{
    u8 newPosition = GetNewTradeMenuPosition(*cursorPosition, direction);

    if (newPosition == (PARTY_SIZE * 2)) // CANCEL
    {
        StartSpriteAnim(&gSprites[sTradeMenuData->cursorSpriteId], CURSOR_ANIM_ON_CANCEL);
        gSprites[sTradeMenuData->cursorSpriteId].x = DISPLAY_WIDTH - 16;
        gSprites[sTradeMenuData->cursorSpriteId].y = DISPLAY_HEIGHT;
    }
    else
    {
        StartSpriteAnim(&gSprites[sTradeMenuData->cursorSpriteId], CURSOR_ANIM_NORMAL);
        gSprites[sTradeMenuData->cursorSpriteId].x = sTradeMonSpriteCoords[newPosition][0] * 8 + 32;
        gSprites[sTradeMenuData->cursorSpriteId].y = sTradeMonSpriteCoords[newPosition][1] * 8;
    }

    if (*cursorPosition != newPosition)
    {
        PlaySE(SE_SELECT);
    }

    *cursorPosition = newPosition;
}

static void SetReadyToTrade(void)
{
    PrintTradeMessage(TRADE_MSG_STANDBY);
    sTradeMenuData->tradeMenuFunc = TRADEMENUFUNC_STANDBY;

    if (GetMultiplayerId() == 1)
        SetLinkData(LINKCMD_READY_TO_TRADE, sTradeMenuData->cursorPosition);
    else
        sTradeMenuData->playerLinkFlagChoseAction = WANTS_TO_TRADE;
}

static void TradeMenuProcessInput(void)
{
    if (JOY_REPEAT(DPAD_UP))
    {
        TradeMenuMoveCursor(&sTradeMenuData->cursorPosition, 0);
    }
    else if (JOY_REPEAT(DPAD_DOWN))
    {
        TradeMenuMoveCursor(&sTradeMenuData->cursorPosition, 1);
    }
    else if (JOY_REPEAT(DPAD_LEFT))
    {
        TradeMenuMoveCursor(&sTradeMenuData->cursorPosition, 2);
    }
    else if (JOY_REPEAT(DPAD_RIGHT))
    {
        TradeMenuMoveCursor(&sTradeMenuData->cursorPosition, 3);
    }

    if (JOY_NEW(A_BUTTON))
    {
        PlaySE(SE_SELECT);

        // Cursor is in player's party
        if (sTradeMenuData->cursorPosition < PARTY_SIZE)
        {
            DrawTextBorderOuter(1, 1, 14);
            FillWindowPixelBuffer(1, PIXEL_FILL(1));
            PrintMenuTable(1, ARRAY_COUNT(sSelectTradeMonActions), sSelectTradeMonActions);
            InitMenuInUpperLeftCornerNormal(1, 2, 0);
            PutWindowTilemap(1);
            CopyWindowToVram(1, COPYWIN_FULL);
            sTradeMenuData->tradeMenuFunc = TRADEMENUFUNC_SELECTED_MON;
        }
        // Cursor is in partner's party
        else if (sTradeMenuData->cursorPosition < PARTY_SIZE * 2)
        {
            BeginNormalPaletteFade(PALETTES_ALL, 0, 0, 16, RGB_BLACK);
            sTradeMenuData->tradeMenuFunc = TRADEMENUFUNC_SHOW_MON_SUMMARY;
        }
        // Cursor is on Cancel
        else if (sTradeMenuData->cursorPosition == PARTY_SIZE * 2)
        {
            CreateYesNoMenu(&sTradeYesNoWindowTemplate, 1, 14, 0);
            sTradeMenuData->tradeMenuFunc = TRADEMENUFUNC_CANCEL_TRADE_PROMPT;
            DrawBottomRowText(sTradeActionTexts[TRADE_TEXT_CANCEL_TRADE], (void *)(OBJ_VRAM0 + sTradeMenuData->bottomTextTileStart * 32), 24);
        }
    }
}

static void TradeMenuChooseMon(void)
{
    PrintNicknamesForTradeMenu();
    sTradeMenuData->tradeMenuFunc = TRADEMENUFUNC_MAIN_MENU;
    gSprites[sTradeMenuData->cursorSpriteId].invisible = FALSE;
    DrawBottomRowText(sTradeActionTexts[TRADE_TEXT_CHOOSE_MON], (void *)(OBJ_VRAM0 + sTradeMenuData->bottomTextTileStart * 32), 24);
}

static void TradeMenuProcessInput_SelectedMon(void)
{
    switch (Menu_ProcessInputNoWrap())
    {
    case MENU_B_PRESSED:
        PlaySE(SE_SELECT);
        TradeMenuChooseMon();
        break;
    case MENU_NOTHING_CHOSEN:
        break;
    case 0: // Summary
        BeginNormalPaletteFade(PALETTES_ALL, 0, 0, 16, RGB_BLACK);
        sTradeMenuData->tradeMenuFunc = TRADEMENUFUNC_SHOW_MON_SUMMARY;
        break;
    case 1: // Trade
        switch (CanTradeSelectedMon(gPlayerParty, gPlayerPartyCount, sTradeMenuData->cursorPosition))
        {
        case CAN_TRADE_MON:
            SetReadyToTrade();
            gSprites[sTradeMenuData->cursorSpriteId].invisible = TRUE;
            break;
        case CANT_TRADE_LAST_MON:
            QueueAction(QUEUE_DELAY_MSG, QUEUE_ONLY_MON2);
            sTradeMenuData->tradeMenuFunc = TRADEMENUFUNC_REDRAW_MAIN_MENU;
            break;
        case CANT_TRADE_NATIONAL:
        case CANT_TRADE_INVALID_MON:
            QueueAction(QUEUE_DELAY_MSG, QUEUE_MON_CANT_BE_TRADED);
            sTradeMenuData->tradeMenuFunc = TRADEMENUFUNC_REDRAW_MAIN_MENU;
            break;
        case CANT_TRADE_EGG_YET:
        case CANT_TRADE_EGG_YET2:
            QueueAction(QUEUE_DELAY_MSG, QUEUE_EGG_CANT_BE_TRADED);
            sTradeMenuData->tradeMenuFunc = TRADEMENUFUNC_REDRAW_MAIN_MENU;
            break;
        }
        break;
    }
}

static void ChooseMonAfterButtonPress(void)
{
    if ((JOY_NEW(A_BUTTON)) || (JOY_NEW(B_BUTTON)))
    {
        PlaySE(SE_SELECT);
        TradeMenuChooseMon();
    }
}

static void TradeMenuShowMonSummaryScreen(void)
{
    if (!gPaletteFade.active)
    {
        // Player's party
        if (sTradeMenuData->cursorPosition < PARTY_SIZE)
            ShowPokemonSummaryScreen(SUMMARY_MODE_LOCK_MOVES, gPlayerParty, sTradeMenuData->cursorPosition, sTradeMenuData->partyCounts[TRADE_PLAYER] - 1, CB2_ReturnToTradeMenu);
        // Partner's party
        else
            ShowPokemonSummaryScreen(SUMMARY_MODE_LOCK_MOVES, gEnemyParty, sTradeMenuData->cursorPosition - PARTY_SIZE, sTradeMenuData->partyCounts[TRADE_PARTNER] - 1, CB2_ReturnToTradeMenu);
        FreeAllWindowBuffers();
    }
}

static u8 CheckValidityOfTradeMons(u8 *aliveMons, u8 playerPartyCount, u8 playerMonIdx, u8 partnerMonIdx)
{
    int i;
    u16 partnerSpecies;
    u8 hasLiveMon = 0;

    // Make sure mon to be traded isn't player's last alive mon
    for (i = 0; i < playerPartyCount; i++)
    {
        if (playerMonIdx != i)
            hasLiveMon += aliveMons[i];
    }
    partnerMonIdx %= PARTY_SIZE;
    partnerSpecies = GetMonData(&gEnemyParty[partnerMonIdx], MON_DATA_SPECIES);

    // Partner cant trade illegitimate Deoxys or Mew
    if (partnerSpecies == SPECIES_DEOXYS || partnerSpecies == SPECIES_MEW)
    {
        if (!GetMonData(&gEnemyParty[partnerMonIdx], MON_DATA_EVENT_LEGAL))
            return PARTNER_MON_INVALID;
    }

    // Partner cant trade Egg or non-Hoenn mon if player doesn't have National Dex
    if (!IsNationalPokedexEnabled())
    {
        if (sTradeMenuData->isEgg[TRADE_PARTNER][partnerMonIdx] || !IsSpeciesInHoennDex(partnerSpecies))
            return PARTNER_MON_INVALID;
    }

    if (hasLiveMon)
        hasLiveMon = BOTH_MONS_VALID;

    return hasLiveMon; //PLAYER_MON_INVALID or BOTH_MONS_VALID
}

// Returns TRUE if the partner's selected mon is invalid, FALSE otherwise
static bool32 CheckMonsBeforeTrade(void)
{
    int i;
    u8 aliveMons[PARTY_SIZE * 2];

    for (i = 0; i < sTradeMenuData->partyCounts[TRADE_PLAYER]; i++)
    {
        aliveMons[i] = sTradeMenuData->isLiveMon[TRADE_PLAYER][i];
    }

    switch (CheckValidityOfTradeMons(aliveMons, sTradeMenuData->partyCounts[TRADE_PLAYER],
                                                sTradeMenuData->cursorPosition,
                                                sTradeMenuData->partnerCursorPosition))
    {
    case PLAYER_MON_INVALID:
        QueueAction(QUEUE_DELAY_MSG, QUEUE_ONLY_MON2);
        SetLinkData(LINKCMD_READY_CANCEL_TRADE, 0);
        break;
    case BOTH_MONS_VALID:
        QueueAction(QUEUE_DELAY_MSG, QUEUE_STANDBY);
        SetLinkData(LINKCMD_INIT_BLOCK, 0);
        break;
    case PARTNER_MON_INVALID:
        QueueAction(QUEUE_DELAY_MSG, QUEUE_FRIENDS_MON_CANT_BE_TRADED);
        return TRUE;
    }

    return FALSE;
}

static void ConfirmOrCancelTrade(void)
{
    switch (Menu_ProcessInputNoWrapClearOnChoose())
    {
    case 0: // Confirm Trade
        if (!CheckMonsBeforeTrade())
            sTradeMenuData->tradeMenuFunc = TRADEMENUFUNC_STANDBY;
        else
            sTradeMenuData->tradeMenuFunc = TRADEMENUFUNC_PARTNER_MON_INVALID;

        PutWindowTilemap(17);
        break;
    case 1: // Cancel Trade
    case MENU_B_PRESSED:
        QueueAction(QUEUE_DELAY_MSG, QUEUE_STANDBY);
        if (IsLinkTradeTaskFinished())
            SetLinkData(LINKCMD_READY_CANCEL_TRADE, 0);
        sTradeMenuData->tradeMenuFunc = TRADEMENUFUNC_STANDBY;
        PutWindowTilemap(17);
        break;
    }
}

// Only when choosing Yes to cancel, when No is chosen all are redrawn anyway
static void RestoreNicknamesCoveredByYesNo(void)
{
    int i;

    for (i = 0; i < sTradeMenuData->partyCounts[1] - 4; i++)
    {
        PutWindowTilemap(i + 12);
        CopyWindowToVram(i + 12, COPYWIN_MAP);
    }
}

static void CancelTradeYesNo(void)
{
    switch (Menu_ProcessInputNoWrapClearOnChoose())
    {
    case 0: // YES, Cancel
        PrintTradeMessage(TRADE_MSG_WAITING_FOR_FRIEND);
        SetLinkData(LINKCMD_REQUEST_CANCEL, 0);
        gSprites[sTradeMenuData->cursorSpriteId].invisible = TRUE;
        sTradeMenuData->tradeMenuFunc = TRADEMENUFUNC_STANDBY;
        RestoreNicknamesCoveredByYesNo();
        break;
    case 1: // NO, Continue
    case MENU_B_PRESSED:
        PlaySE(SE_SELECT);
        TradeMenuChooseMon();
        break;
    }
}

static void SetBothSelectedMons(void)
{
    if (GetMultiplayerId() == 0)
    {
        rbox_fill_rectangle(0);
        SetSelectedMon(sTradeMenuData->cursorPosition);
        SetSelectedMon(sTradeMenuData->partnerCursorPosition);
    }
    sTradeMenuData->tradeMenuFunc = TRADEMENUFUNC_CONFIRM_TRADE_PROMPT;
}

static void ConfirmTradePrompt(void)
{
    if (sTradeMenuData->drawPartyState[TRADE_PLAYER] == DRAW_PARTY_FINISH
        && sTradeMenuData->drawPartyState[TRADE_PARTNER] == DRAW_PARTY_FINISH)
    {
        DrawIsThisTradeOkay();
        sTradeMenuData->tradeMenuFunc = TRADEMENUFUNC_DELAY_TRADE_CONFIRM;
    }
}

static void DelayTradeConfirmation(void)
{
    sTradeMenuData->timer++;

    if (sTradeMenuData->timer > 120)
    {
        CreateYesNoMenu(&sTradeYesNoWindowTemplate, 1, 14, 0);
        sTradeMenuData->timer = 0;
        sTradeMenuData->tradeMenuFunc = TRADEMENUFUNC_CONFIRM_OR_CANCEL_TRADE;
    }
}

static void RedrawTradeMenuAfterPressA(void)
{
    int i;

    if (JOY_NEW(A_BUTTON))
    {
        PlaySE(SE_SELECT);
        rbox_fill_rectangle(0);
        rbox_fill_rectangle(1);

        for (i = 0; i < 4; i++)
        {
            FillWindowPixelBuffer(i + 14, PIXEL_FILL(0));
            rbox_fill_rectangle(i + 14);
        }

        RedrawTradeMenuParty(TRADE_PLAYER);
        RedrawTradeMenuParty(TRADE_PARTNER);
        sTradeMenuData->tradeMenuFunc = TRADEMENUFUNC_MAIN_MENU;
        gSprites[sTradeMenuData->cursorSpriteId].invisible = FALSE;
    }
}

static void CancelTrade_1(void)
{
    if (!gPaletteFade.active)
    {
        if (gWirelessCommType)
        {
            SetLinkStandbyCallback();
        }
        else
        {
            SetCloseLinkCallbackAndType(12);
        }

        sTradeMenuData->tradeMenuFunc = TRADEMENUFUNC_CANCEL_TRADE_2;
    }
}

static void CancelTrade_2(void)
{
    if (gWirelessCommType)
    {
        if (IsLinkTradeTaskFinished() && GetNumQueuedActions() == 0)
        {
            Free(sMenuTextAllocBuffer);
            Free(sTradeMenuData);
            FreeAllWindowBuffers();
            DestroyWirelessStatusIndicatorSprite();
            SetMainCallback2(CB2_ReturnToFieldFromMultiplayer);
        }
    }
    else
    {
        if (!gReceivedRemoteLinkPlayers)
        {
            Free(sMenuTextAllocBuffer);
            Free(sTradeMenuData);
            FreeAllWindowBuffers();
            SetMainCallback2(CB2_ReturnToFieldFromMultiplayer);
        }
    }
}

static void LinkTradeWaitForQueue(void)
{
    if (!Rfu_SetLinkRecovery(FALSE) && GetNumQueuedActions() == 0)
    {
        SetLinkStandbyCallback();
        sTradeMenuData->tradeMenuFunc = TRADEMENUFUNC_START_LINK_TRADE;
    }
}

static void PartnersMonWasInvalid(void)
{
    if (JOY_NEW(A_BUTTON))
    {
        SetLinkData(LINKCMD_READY_CANCEL_TRADE, 0);
        sTradeMenuData->tradeMenuFunc = TRADEMENUFUNC_STANDBY;
    }
}

static void CallTradeMenuFunc(void)
{
    switch (sTradeMenuData->tradeMenuFunc)
    {
    case TRADEMENUFUNC_MAIN_MENU:
        TradeMenuProcessInput();
        break;
    case TRADEMENUFUNC_SELECTED_MON:
        TradeMenuProcessInput_SelectedMon();
        break;
    case TRADEMENUFUNC_SHOW_MON_SUMMARY:
        TradeMenuShowMonSummaryScreen();
        break;
    case TRADEMENUFUNC_CONFIRM_OR_CANCEL_TRADE:
        ConfirmOrCancelTrade();
        break;
    case TRADEMENUFUNC_CANCEL_TRADE_PROMPT:
        CancelTradeYesNo();
        break;
    case TRADEMENUFUNC_BOTH_MONS_SELECTED:
        SetBothSelectedMons();
        break;
    case TRADEMENUFUNC_CONFIRM_TRADE_PROMPT:
        ConfirmTradePrompt();
        break;
    case TRADEMENUFUNC_REDRAW_MAIN_MENU:
        RedrawTradeMenuAfterPressA();
        break;
    case TRADEMENUFUNC_LINK_TRADE_FADE_OUT:
        LinkTradeFadeOut();
        break;
    case TRADEMENUFUNC_LINK_TRADE_WAIT_FADE:
        LinkTradeWaitForFade();
        break;
    case TRADEMENUFUNC_CANCEL_TRADE_1:
        CancelTrade_1();
        break;
    case TRADEMENUFUNC_CANCEL_TRADE_2:
        CancelTrade_2();
        break;
    case TRADEMENUFUNC_START_LINK_TRADE:
        SetLinkTradeCallbacks();
        break;
    case TRADEMENUFUNC_DELAY_TRADE_CONFIRM:
        DelayTradeConfirmation();
        break;
    case TRADEMENUFUNC_UNUSED_15:
        ChooseMonAfterButtonPress();
        break;
    case TRADEMENUFUNC_LINK_TRADE_WAIT_QUEUE:
        LinkTradeWaitForQueue();
        break;
    case TRADEMENUFUNC_PARTNER_MON_INVALID:
        PartnersMonWasInvalid();
        break;
  //case TRADEMENUFUNC_STANDBY: is nop
    }
}

static void SetSelectedMon(u8 cursorPosition)
{
    //cursorPosition 0-5 are the player's mons, 6-11 are the partner's
    u8 whichParty = cursorPosition / PARTY_SIZE;

    if (sTradeMenuData->drawPartyState[whichParty] == 0)
    {
        sTradeMenuData->drawPartyState[whichParty] = 1;
        sTradeMenuData->selectedMonIdx[whichParty] = cursorPosition;
    }
}

static void DrawTradeMenuParty(u8 whichParty)
{
    s8 nameStringWidth;
    u8 nickname[20];
    u8 movesString[56];
    u8 i;
    u8 partyIdx;
    u8 selectedMonParty;
    u8 selectedMonIdx = sTradeMenuData->selectedMonIdx[whichParty];

    selectedMonParty = TRADE_PARTNER;
    if (sTradeMenuData->selectedMonIdx[whichParty] < PARTY_SIZE)
        selectedMonParty = TRADE_PLAYER;
    partyIdx = selectedMonIdx % PARTY_SIZE;
    nameStringWidth = 0;

    switch (sTradeMenuData->drawPartyState[whichParty])
    {
    case 1:
        for (i = 0; i < sTradeMenuData->partyCounts[whichParty]; i++)
        {
            gSprites[sTradeMenuData->partySpriteIds[0][i + (selectedMonParty * PARTY_SIZE)]].invisible = TRUE;
        }

        for (i = 0; i < 6; i++)
        {
            ClearWindowTilemap(i + (whichParty * PARTY_SIZE + 2));
        }

        gSprites[sTradeMenuData->partySpriteIds[0][partyIdx + (selectedMonParty * PARTY_SIZE)]].invisible = FALSE;
        gSprites[sTradeMenuData->partySpriteIds[0][partyIdx + (selectedMonParty * PARTY_SIZE)]].data[0] = 20;
        gSprites[sTradeMenuData->partySpriteIds[0][partyIdx + (selectedMonParty * PARTY_SIZE)]].data[2] = (sTradeMonSpriteCoords[selectedMonParty * PARTY_SIZE][0]
                                                                                                         + sTradeMonSpriteCoords[selectedMonParty * PARTY_SIZE + 1][0]) / 2 * 8 + 14;
        gSprites[sTradeMenuData->partySpriteIds[0][partyIdx + (selectedMonParty * PARTY_SIZE)]].data[4] = (sTradeMonSpriteCoords[selectedMonParty * PARTY_SIZE][1] * 8) - 12;
        StoreSpriteCallbackInData6(&gSprites[sTradeMenuData->partySpriteIds[0][partyIdx + (selectedMonParty * PARTY_SIZE)]], SpriteCB_MonIcon);
        sTradeMenuData->drawPartyState[whichParty]++;
        TradeMenuBouncePartySprites(&gSprites[sTradeMenuData->partySpriteIds[0][partyIdx + (selectedMonParty * PARTY_SIZE)]]);
        CopyToBgTilemapBufferRect_ChangePalette(1, sTradePartyBoxTilemap, whichParty * 15, 0, 15, 17, 0);
        CopyBgTilemapBufferToVram(1);
        CopyBgTilemapBufferToVram(0);

        if (selectedMonParty == TRADE_PLAYER)
            PrintNicknamesForTradeMenu();
        break;
    case 2:
        if (gSprites[sTradeMenuData->partySpriteIds[0][partyIdx + (selectedMonParty * PARTY_SIZE)]].callback == SpriteCB_MonIcon)
            sTradeMenuData->drawPartyState[whichParty] = 3;
        break;
    case 3:
        CopyToBgTilemapBufferRect_ChangePalette(1, sTradeMovesBoxTilemap, selectedMonParty * 15, 0, 15, 17, 0);
        CopyBgTilemapBufferToVram(1);
        gSprites[sTradeMenuData->partySpriteIds[0][partyIdx + (selectedMonParty * PARTY_SIZE)]].x = (sTradeMonSpriteCoords[selectedMonParty * PARTY_SIZE][0]
                                                                                                        + sTradeMonSpriteCoords[selectedMonParty * PARTY_SIZE + 1][0]) / 2 * 8 + 14;
        gSprites[sTradeMenuData->partySpriteIds[0][partyIdx + (selectedMonParty * PARTY_SIZE)]].y = (sTradeMonSpriteCoords[selectedMonParty * PARTY_SIZE][1] * 8) - 12;
        gSprites[sTradeMenuData->partySpriteIds[0][partyIdx + (selectedMonParty * PARTY_SIZE)]].x2 = 0;
        gSprites[sTradeMenuData->partySpriteIds[0][partyIdx + (selectedMonParty * PARTY_SIZE)]].y2 = 0;
        nameStringWidth = GetMonNicknameWidth(nickname, selectedMonParty, partyIdx);
        AddTextPrinterParameterized3((whichParty * 2) + 14, FONT_SMALL, (80 - nameStringWidth) / 2, 4, sTradeTextColors, 0, nickname);
        BufferTradeMonMoves(movesString, selectedMonParty, partyIdx);
        AddTextPrinterParameterized4((whichParty * 2) + 15, FONT_NORMAL, 0, 0, 0, 0, sTradeTextColors, 0, movesString);
        PutWindowTilemap((whichParty * 2) + 14);
        CopyWindowToVram((whichParty * 2) + 14, COPYWIN_FULL);
        PutWindowTilemap((whichParty * 2) + 15);
        CopyWindowToVram((whichParty * 2) + 15, COPYWIN_FULL);
        sTradeMenuData->drawPartyState[whichParty]++;
        break;
    case 4:
        DrawTradeMenuPartyMonInfo(whichParty, partyIdx,
            sTradeMenuPartyMonBoxDimensions[whichParty][0] + 4,
            sTradeMenuPartyMonBoxDimensions[whichParty][1] + 1,
            sTradeMenuPartyMonBoxDimensions[whichParty][0],
            sTradeMenuPartyMonBoxDimensions[whichParty][1]);
        sTradeMenuData->drawPartyState[whichParty]++;
        break;
    }
}

static u8 GetMonNicknameWidth(u8 *str, u8 whichParty, u8 monIdx)
{
    u8 nickname[12];

    if (whichParty == TRADE_PLAYER)
        GetMonData(&gPlayerParty[monIdx], MON_DATA_NICKNAME, nickname);
    else
        GetMonData(&gEnemyParty[monIdx], MON_DATA_NICKNAME, nickname);

    StringCopy_Nickname(str, nickname);
    return GetStringWidth(FONT_SMALL, str, GetFontAttribute(FONT_SMALL, FONTATTR_LETTER_SPACING));
}

static void BufferTradeMonMoves(u8 *str, u8 whichParty, u8 partyIdx)
{
    u16 moves[MAX_MON_MOVES];
    u16 i;

    if (!sTradeMenuData->isEgg[whichParty][partyIdx])
    {
        for (i = 0; i < MAX_MON_MOVES; i++)
        {
            if (whichParty == TRADE_PLAYER)
            {
                moves[i] = GetMonData(&gPlayerParty[partyIdx], i + MON_DATA_MOVE1, NULL);
            }
            else
            {
                moves[i] = GetMonData(&gEnemyParty[partyIdx], i + MON_DATA_MOVE1, NULL);
            }
        }

        StringCopy(str, sText_EmptyString);

        for (i = 0; i < MAX_MON_MOVES; i++)
        {
            if (moves[i] != MOVE_NONE)
            {
                StringAppend(str, gMoveNames[moves[i]]);
            }

            StringAppend(str, sText_NewLine);
        }
    }
    else
    {
        StringCopy(str, sText_EmptyString);
        StringAppend(str, sText_FourQuestionMarks);
    }
}

static void PrintMonNicknameForTradeMenu(u8 whichParty, u8 windowId, u8 *nickname)
{
    u8 xPos;
    windowId += (whichParty * PARTY_SIZE) + 2;
    xPos = GetStringCenterAlignXOffset(FONT_SMALL, nickname, 64);
    AddTextPrinterParameterized3(windowId, FONT_SMALL, xPos, 4, sTradeTextColors, 0, nickname);
    PutWindowTilemap(windowId);
    CopyWindowToVram(windowId, COPYWIN_FULL);
}

static void PrintPartyNicknamesForTradeMenu(u8 whichParty)
{
    u8 i;
    u8 nickname[20];
    u8 str[32];
    struct Pokemon *party = (whichParty == TRADE_PLAYER) ? gPlayerParty : gEnemyParty;

    for (i = 0; i < sTradeMenuData->partyCounts[whichParty]; i++)
    {
        GetMonData(&party[i], MON_DATA_NICKNAME, nickname);
        StringCopy_Nickname(str, nickname);
        PrintMonNicknameForTradeMenu(whichParty, i, str);
    }
}

static void DrawTradeMenuPartyMonInfo(u8 whichParty, u8 monIdx, u8 x, u8 y, u8 width, u8 height)
{
    u8 level;
    u32 symbolTile;
    u8 gender;
    u8 nickname[12];

    CopyToBgTilemapBufferRect_ChangePalette(1, gTradeMenuMonBox_Tilemap, width, height, 6, 3, 0);
    CopyBgTilemapBufferToVram(1);

    if (whichParty == TRADE_PLAYER)
        level = GetMonData(&gPlayerParty[monIdx], MON_DATA_LEVEL, NULL);
    else
        level = GetMonData(&gEnemyParty[monIdx], MON_DATA_LEVEL, NULL);

    if (!sTradeMenuData->isEgg[whichParty][monIdx])
    {
        if (level / 10 != 0)
            sTradeMenuData->tilemapBuffer[x + (y * 32)] = (level / 10) + 0x60;

        sTradeMenuData->tilemapBuffer[x + (y * 32) + 1] = (level % 10) + 0x70;
    }
    else
    {
        sTradeMenuData->tilemapBuffer[x + (y * 32) - 32] = sTradeMenuData->tilemapBuffer[x + (y * 32) - 33];
        sTradeMenuData->tilemapBuffer[x + (y * 32) - 31] = sTradeMenuData->tilemapBuffer[x + (y * 32) - 36] | 0x400;
    }

    if (sTradeMenuData->isEgg[whichParty][monIdx])
    {
        symbolTile = 0x480;
    }
    else
    {
        if (whichParty == TRADE_PLAYER)
        {
            gender = GetMonGender(&gPlayerParty[monIdx]);
            GetMonData(&gPlayerParty[monIdx], MON_DATA_NICKNAME, nickname);
        }
        else
        {
            gender = GetMonGender(&gEnemyParty[monIdx]);
            GetMonData(&gEnemyParty[monIdx], MON_DATA_NICKNAME, nickname);
        }

        switch (gender)
        {
        case MON_MALE:
            symbolTile = !NameHasGenderSymbol(nickname, MON_MALE) ? 0x84 : 0x83;
            break;
        case MON_FEMALE:
            symbolTile = !NameHasGenderSymbol(nickname, MON_FEMALE) ? 0x85 : 0x83;
            break;
        default:
            symbolTile = 0x83;
            break;
        }
    }
    sTradeMenuData->tilemapBuffer[(y - 1) * 32 + x + 1] = symbolTile;
}

static void DrawTradeMenuPartyInfo(u8 whichParty)
{
    s32 i;
    for (i = 0; i < sTradeMenuData->partyCounts[whichParty]; i++)
    {
        const u8 (*r5)[2];
        const u8 (*r4)[2];
        u32 r0 = 3 * whichParty;
        const u8 (*r1)[2][2] = sTradeMonLevelCoords;

        r5 = r1[r0];
        r4 = sTradeMonBoxCoords[r0];
        DrawTradeMenuPartyMonInfo(
            whichParty,
            i,
            r5[i][0],
            r5[i][1],
            r4[i][0],
            r4[i][1]
        );
    }
}

static void ResetTradeMenuPartyPositions(u8 whichParty)
{
    int i;

    for (i = 0; i < sTradeMenuData->partyCounts[whichParty]; i++)
    {
        gSprites[sTradeMenuData->partySpriteIds[whichParty][i]].invisible = FALSE;
        gSprites[sTradeMenuData->partySpriteIds[whichParty][i]].x = sTradeMonSpriteCoords[(whichParty * PARTY_SIZE) + i][0] * 8 + 14;
        gSprites[sTradeMenuData->partySpriteIds[whichParty][i]].y = sTradeMonSpriteCoords[(whichParty * PARTY_SIZE) + i][1] * 8 - 12;
        gSprites[sTradeMenuData->partySpriteIds[whichParty][i]].x2 = 0;
        gSprites[sTradeMenuData->partySpriteIds[whichParty][i]].y2 = 0;
    }
}

static void PrintNicknamesForTradeMenu(void)
{
    rbox_fill_rectangle(1);
  //PrintPartyNicknamesForTradeMenu(TRADE_PLAYER); ?
    PrintPartyNicknamesForTradeMenu(TRADE_PARTNER);
}

static void RedrawTradeMenuParty(u8 whichParty)
{
    CopyToBgTilemapBufferRect_ChangePalette(1, sTradePartyBoxTilemap, whichParty * 15, 0, 15, 17, 0);
    CopyBgTilemapBufferToVram(1);
    DrawTradeMenuPartyInfo(whichParty);
    PrintPartyNicknamesForTradeMenu(whichParty);
    ResetTradeMenuPartyPositions(whichParty);
    DrawBottomRowText(sTradeActionTexts[TRADE_TEXT_CHOOSE_MON], (void *)(OBJ_VRAM0 + (sTradeMenuData->bottomTextTileStart * 32)), 24);
    sTradeMenuData->drawPartyState[whichParty] = 0;
}

static void Task_DrawSelectionSummary(u8 taskId)
{
    FillBgTilemapBufferRect_Palette0(0, 0, 0, 0, 30, 20);
    CopyBgTilemapBufferToVram(0);
}

static void Task_DrawSelectionTrade(u8 taskId)
{
    FillBgTilemapBufferRect_Palette0(0, 0, 0, 0, 30, 20);
    CopyBgTilemapBufferToVram(0);
}

static void QueueAction(u16 delay, u8 actionId)
{
    int i;

    for (i = 0; i < (int)ARRAY_COUNT(sTradeMenuData->queuedActions); i++)
    {
        if (!sTradeMenuData->queuedActions[i].queued)
        {
            sTradeMenuData->queuedActions[i].queueDelay = delay;
            sTradeMenuData->queuedActions[i].actionId = actionId;
            sTradeMenuData->queuedActions[i].queued = TRUE;
            break;
        }
    }
}

static u32 GetNumQueuedActions(void)
{
    u32 numActions = 0;
    int i;

    for (i = 0; i < (int)ARRAY_COUNT(sTradeMenuData->queuedActions); i++)
    {
        numActions += sTradeMenuData->queuedActions[i].queued;
    }

    return numActions;
}

static void DoQueuedActions(void)
{
    int i;

    for (i = 0; i < (int)ARRAY_COUNT(sTradeMenuData->queuedActions); i++)
    {
        if (sTradeMenuData->queuedActions[i].queued)
        {
            if (sTradeMenuData->queuedActions[i].queueDelay)
            {
                sTradeMenuData->queuedActions[i].queueDelay--;
            }
            else
            {
                switch (sTradeMenuData->queuedActions[i].actionId)
                {
                case QUEUE_SEND_DATA:
                    SendLinkData(sTradeMenuData->linkData, 20);
                    break;
                case QUEUE_STANDBY:
                    PrintTradeMessage(TRADE_MSG_STANDBY);
                    break;
                case QUEUE_ONLY_MON1:
                    PrintTradeMessage(TRADE_MSG_ONLY_MON1);
                    break;
                case QUEUE_ONLY_MON2:
                case QUEUE_UNUSED1:
                case QUEUE_UNUSED2:
                    PrintTradeMessage(TRADE_MSG_ONLY_MON2);
                    break;
                case QUEUE_MON_CANT_BE_TRADED:
                    PrintTradeMessage(TRADE_MSG_MON_CANT_BE_TRADED);
                    break;
                case QUEUE_EGG_CANT_BE_TRADED:
                    PrintTradeMessage(TRADE_MSG_EGG_CANT_BE_TRADED);
                    break;
                case QUEUE_FRIENDS_MON_CANT_BE_TRADED:
                    PrintTradeMessage(TRADE_MSG_FRIENDS_MON_CANT_BE_TRADED);
                    break;
                }
                sTradeMenuData->queuedActions[i].queued = FALSE;
            }
        }
    }
}

static void PrintTradeMessage(u8 messageId)
{
    FillWindowPixelBuffer(0, PIXEL_FILL(1));
    AddTextPrinterParameterized(0, FONT_NORMAL, sTradeMessages[messageId], 0, 1, TEXT_SKIP_DRAW, NULL);
    DrawTextBorderOuter(0, 20, 12);
    PutWindowTilemap(0);
    CopyWindowToVram(0, COPYWIN_FULL);
}

static bool8 LoadTradeMenuSpriteSheetsAndPalettes(void)
{
    struct SpriteSheet sheet;

    if (sTradeMenuData->timer < GFXTAG_MENU_TEXT_COUNT)
    {
        sheet.data = sMenuTextTileBuffers[sTradeMenuData->timer];
        sheet.size = 0x100;
        sheet.tag = GFXTAG_MENU_TEXT + sTradeMenuData->timer;
    }

    switch (sTradeMenuData->timer)
    {
    case GFXTAG_PLAYER_NAME_L:
    case GFXTAG_PLAYER_NAME_M:
    case GFXTAG_PLAYER_NAME_R:
    case GFXTAG_PARTNER_NAME_L:
    case GFXTAG_PARTNER_NAME_M:
    case GFXTAG_PARTNER_NAME_R:
    case GFXTAG_CANCEL_L:
    case GFXTAG_CANCEL_R:
        LoadSpriteSheet(&sheet);
        sTradeMenuData->timer++;
        break;
    case GFXTAG_CHOOSE_PKMN_L:
        sTradeMenuData->bottomTextTileStart = LoadSpriteSheet(&sheet);
        sTradeMenuData->timer++;
        break;
    case GFXTAG_CHOOSE_PKMN_M:
    case GFXTAG_CHOOSE_PKMN_R:
    case GFXTAG_CHOOSE_PKMN_EMPTY_1:
    case GFXTAG_CHOOSE_PKMN_EMPTY_2:
    case GFXTAG_CHOOSE_PKMN_EMPTY_3:
        LoadSpriteSheet(&sheet);
        sTradeMenuData->timer++;
        break;
    case GFXTAG_MENU_TEXT_COUNT:
        LoadSpritePalette(&gSpritePalette_TradeScreenText);
        sTradeMenuData->timer++;
        break;
    case GFXTAG_MENU_TEXT_COUNT + 1:
        LoadSpritePalette(&sCursor_SpritePalette);
        sTradeMenuData->timer++;
        break;
    case GFXTAG_MENU_TEXT_COUNT + 2:
        LoadSpriteSheet(&sCursor_SpriteSheet);
        sTradeMenuData->timer++;
        break;
    case GFXTAG_MENU_TEXT_COUNT + 3:
        sTradeMenuData->timer = 0;
        return TRUE;
    }

    return FALSE;
}

static void DrawBottomRowText(const u8 *str, u8 *dest, u8 unused)
{
    DrawTextWindowAndBufferTiles(str, dest, 0, 0, 6);
}

static void SetTradePartyLiveStatuses(u8 whichParty)
{
    int i;

    switch (whichParty)
    {
    case TRADE_PLAYER:
        for (i = 0; i < sTradeMenuData->partyCounts[whichParty]; i++)
        {
            if (GetMonData(&gPlayerParty[i], MON_DATA_IS_EGG) == TRUE)
            {
                sTradeMenuData->isLiveMon[whichParty][i] = FALSE;
                sTradeMenuData->isEgg[whichParty][i] = TRUE;
            }
            else if (GetMonData(&gPlayerParty[i], MON_DATA_HP) == 0)
            {
                sTradeMenuData->isLiveMon[whichParty][i] = FALSE;
                sTradeMenuData->isEgg[whichParty][i] = FALSE;
            }
            else
            {
                sTradeMenuData->isLiveMon[whichParty][i] = TRUE;
                sTradeMenuData->isEgg[whichParty][i] = FALSE;
            }
        }
        break;
    case TRADE_PARTNER:
        for (i = 0; i < sTradeMenuData->partyCounts[whichParty]; i++)
        {
            if (GetMonData(&gEnemyParty[i], MON_DATA_IS_EGG) == TRUE)
            {
                sTradeMenuData->isLiveMon[whichParty][i] = FALSE;
                sTradeMenuData->isEgg[whichParty][i] = TRUE;
            }
            else if (GetMonData(&gEnemyParty[i], MON_DATA_HP) == 0)
            {
                sTradeMenuData->isLiveMon[whichParty][i] = FALSE;
                sTradeMenuData->isEgg[whichParty][i] = FALSE;
            }
            else
            {
                sTradeMenuData->isLiveMon[whichParty][i] = TRUE;
                sTradeMenuData->isEgg[whichParty][i] = FALSE;
            }
        }
        break;
    }
}

static void GetTradePartyHPBarLevels(u8 who)
{
    u16 i, curHp, maxHp;

    switch (who)
    {
    case TRADE_PLAYER:
        for (i = 0; i < sTradeMenuData->partyCounts[TRADE_PLAYER]; i++)
        {
            curHp = GetMonData(&gPlayerParty[i], MON_DATA_HP);
            maxHp = GetMonData(&gPlayerParty[i], MON_DATA_MAX_HP);
            sTradeMenuData->hpBarLevels[TRADE_PLAYER][i] = GetHPBarLevel(curHp, maxHp);
        }
        break;
    case TRADE_PARTNER:
        for (i = 0; i < sTradeMenuData->partyCounts[TRADE_PARTNER]; i++)
        {
            curHp = GetMonData(&gEnemyParty[i], MON_DATA_HP);
            maxHp = GetMonData(&gEnemyParty[i], MON_DATA_MAX_HP);
            sTradeMenuData->hpBarLevels[TRADE_PARTNER][i] = GetHPBarLevel(curHp, maxHp);
        }
        break;
    }
}

static void SetTradePartyHPBarSprites(void)
{
    int i, j;

    for (i = 0; i < 2; i++)
    {
        for (j = 0; j < sTradeMenuData->partyCounts[i]; j++)
        {
            SetPartyHPBarSprite(&gSprites[sTradeMenuData->partySpriteIds[i][j]], 4 - sTradeMenuData->hpBarLevels[i][j]);
        }
    }
}

static void SaveTradeGiftRibbons(void)
{
    int i;

    for (i = 0; i < (int)ARRAY_COUNT(sTradeMenuData->giftRibbons); i++)
    {
        if (gSaveBlock1Ptr->giftRibbons[i] == 0 && sTradeMenuData->giftRibbons[i] != 0)
        {
            if (sTradeMenuData->giftRibbons[i] < 64)
                gSaveBlock1Ptr->giftRibbons[i] = sTradeMenuData->giftRibbons[i];
        }
    }
}

static u32 CanTradeSelectedMon(struct Pokemon *playerParty, int partyCount, int monIdx)
{
    int i, numMonsLeft;
    struct LinkPlayer *player;
    u32 species[PARTY_SIZE];
    u32 species2[PARTY_SIZE];

    for (i = 0; i < partyCount; i++)
    {
        species2[i] = GetMonData(&playerParty[i], MON_DATA_SPECIES2);
        species[i] = GetMonData(&playerParty[i], MON_DATA_SPECIES);
    }

    // Cant trade Eggs or non-Hoenn mons if player doesn't have National Dex
    if (!IsNationalPokedexEnabled())
    {
        if (species2[monIdx] == SPECIES_EGG)
            return CANT_TRADE_EGG_YET;

        if (!IsSpeciesInHoennDex(species2[monIdx]))
            return CANT_TRADE_NATIONAL;
    }

    player = &gLinkPlayers[GetMultiplayerId() ^ 1];
    if ((player->version & 0xFF) != VERSION_RUBY &&
        (player->version & 0xFF) != VERSION_SAPPHIRE)
    {
        // Does partner not have National Dex
        if (!(player->progressFlagsCopy & 0xF))
        {
            if (species2[monIdx] == SPECIES_EGG)
                return CANT_TRADE_EGG_YET2;

            if (!IsSpeciesInHoennDex(species2[monIdx]))
                return CANT_TRADE_INVALID_MON;
        }
    }

    if (species[monIdx] == SPECIES_DEOXYS || species[monIdx] == SPECIES_MEW)
    {
        if (!GetMonData(&playerParty[monIdx], MON_DATA_EVENT_LEGAL))
            return CANT_TRADE_INVALID_MON;
    }

    // Make Eggs not count for numMonsLeft
    for (i = 0; i < partyCount; i++)
    {
        if (species2[i] == SPECIES_EGG)
            species2[i] = SPECIES_NONE;
    }

    // Count alive mons in party, excluding selected trade mon
    for (numMonsLeft = 0, i = 0; i < partyCount; i++)
    {
        if (i != monIdx)
            numMonsLeft += species2[i];
    }

    if (numMonsLeft != 0)
        return CAN_TRADE_MON;
    else
        return CANT_TRADE_LAST_MON;
}

s32 GetGameProgressForLinkTrade(void)
{
    // isGameFrLg could have been a bool but they use 2 and > 0 instead
    // possible other checks (for other game versions?) were planned/removed
    s32 isGameFrLg;
    u16 version;

    if (gReceivedRemoteLinkPlayers != 0)
    {
        isGameFrLg = 0;
        version = (gLinkPlayers[GetMultiplayerId() ^ 1].version & 0xFF);

        if (version == VERSION_RUBY || version == VERSION_SAPPHIRE || version == VERSION_EMERALD)
            isGameFrLg = 0;
        else if (version == VERSION_FIRE_RED || version == VERSION_LEAF_GREEN)
            isGameFrLg = 2;

        // If trading with FRLG, both players must be champion
        if (isGameFrLg > 0)
        {
            // Is player champion
            if (gLinkPlayers[GetMultiplayerId()].progressFlagsCopy & 0xF0)
            {
                if (isGameFrLg == 2) //unnecessary check, isGameFrLg always 2 here
                {
                    // Is partner champion
                    if (gLinkPlayers[GetMultiplayerId() ^ 1].progressFlagsCopy & 0xF0)
                        return TRADE_BOTH_PLAYERS_READY;
                    else
                        return TRADE_PARTNER_NOT_READY;
                }
            }
            else
            {
                return TRADE_PLAYER_NOT_READY;
            }
        }
    }
    return TRADE_BOTH_PLAYERS_READY;
}

static bool32 IsDeoxysOrMewUntradable(u16 species, bool8 isEventLegal)
{
    if (species == SPECIES_DEOXYS || species == SPECIES_MEW)
    {
        if (!isEventLegal)
            return TRUE;
    }
    return FALSE;
}

int GetUnionRoomTradeMessageId(struct RfuGameCompatibilityData player, struct RfuGameCompatibilityData partner, u16 playerSpecies2, u16 partnerSpecies, u8 requestedType, u16 playerSpecies, u8 isEventLegal)
{
    bool8 playerHasNationalDex = player.hasNationalDex;
    bool8 playerIsChampion = player.isChampion;
    bool8 partnerHasNationalDex = partner.hasNationalDex;
    bool8 partnerIsChampion = partner.isChampion;
    u8 partnerVersion = partner.version;

    // If partner is not using Emerald, both players must be champion
    if (partnerVersion != VERSION_EMERALD)
    {
        if (!playerIsChampion)
            return UR_TRADE_MSG_CANT_TRADE_WITH_PARTNER_1;
        else if (!partnerIsChampion)
            return UR_TRADE_MSG_CANT_TRADE_WITH_PARTNER_2;
    }

    // Cannot trade illegitimate Deoxys/Mew
    if (IsDeoxysOrMewUntradable(playerSpecies, isEventLegal))
        return UR_TRADE_MSG_MON_CANT_BE_TRADED_2;

    if (partnerSpecies == SPECIES_EGG)
    {
        // If partner is trading an Egg then the player must also be trading an Egg
        if (playerSpecies2 != partnerSpecies)
            return UR_TRADE_MSG_NOT_EGG;
    }
    else
    {
        // Player's Pokémon must be of the type the partner requested
        if (gBaseStats[playerSpecies2].type1 != requestedType 
         && gBaseStats[playerSpecies2].type2 != requestedType)
            return UR_TRADE_MSG_NOT_MON_PARTNER_WANTS;
    }

    // If the player is trading an Egg then the partner must also be trading an Egg
    // Odd that this wasn't checked earlier, as by this point we know either the partner doesn't have an Egg or that both do.
    if (playerSpecies2 == SPECIES_EGG && playerSpecies2 != partnerSpecies)
        return UR_TRADE_MSG_MON_CANT_BE_TRADED_1;

    // If the player doesn't have the National Dex then Eggs and non-Hoenn Pokémon can't be traded
    if (!playerHasNationalDex)
    {
        if (playerSpecies2 == SPECIES_EGG)
            return UR_TRADE_MSG_EGG_CANT_BE_TRADED;

        if (!IsSpeciesInHoennDex(playerSpecies2))
            return UR_TRADE_MSG_MON_CANT_BE_TRADED_2;

        if (!IsSpeciesInHoennDex(partnerSpecies))
            return UR_TRADE_MSG_PARTNERS_MON_CANT_BE_TRADED;
    }

    // If the partner doesn't have the National Dex then the player's offer has to be a Hoenn Pokémon
    if (!partnerHasNationalDex && !IsSpeciesInHoennDex(playerSpecies2))
        return UR_TRADE_MSG_PARTNER_CANT_ACCEPT_MON;

    // Trade is allowed
    return UR_TRADE_MSG_NONE;
}

int CanRegisterMonForTradingBoard(struct RfuGameCompatibilityData player, u16 species2, u16 species, u8 isEventLegal)
{
    bool8 hasNationalDex = player.hasNationalDex;

    if (IsDeoxysOrMewUntradable(species, isEventLegal))
        return CANT_REGISTER_MON;

    if (hasNationalDex)
        return CAN_REGISTER_MON;

    // Eggs can only be traded if the player has the National Dex
    if (species2 == SPECIES_EGG)
        return CANT_REGISTER_EGG;

    if (IsSpeciesInHoennDex(species2))
        return CAN_REGISTER_MON;

    return CANT_REGISTER_MON;
}

// Spin Trade wasnt fully implemented, but this checks if a mon would be valid to Spin Trade
// Unlike later generations, this version of Spin Trade isnt only for Eggs
int CanSpinTradeMon(struct Pokemon *mon, u16 monIdx)
{
    int i, version, versions, canTradeAnyMon, numMonsLeft;
    int speciesArray[PARTY_SIZE];

    // Make Eggs not count for numMonsLeft
    for (i = 0; i < gPlayerPartyCount; i++)
    {
        speciesArray[i] = GetMonData(&mon[i], MON_DATA_SPECIES2);
        if (speciesArray[i] == SPECIES_EGG)
            speciesArray[i] = SPECIES_NONE;
    }

    versions = 0;
    canTradeAnyMon = TRUE;
    for (i = 0; i < GetLinkPlayerCount(); i++)
    {
        version = gLinkPlayers[i].version & 0xFF;
        if (version == VERSION_FIRE_RED ||
            version == VERSION_LEAF_GREEN)
            versions = 0;
        else
            versions |= 1;
    }

    for (i = 0; i < GetLinkPlayerCount(); i++)
    {
        struct LinkPlayer *player = &gLinkPlayers[i];

        // Does player not have National Dex
        do
        {
            if (!(player->progressFlags & 0xF))
                canTradeAnyMon = FALSE;

            if (versions && (player->progressFlags / 16))
                canTradeAnyMon = FALSE;
        } while (0);
    }

    if (canTradeAnyMon == FALSE)
    {
        if (!IsSpeciesInHoennDex(speciesArray[monIdx]))
            return CANT_TRADE_NATIONAL;

        if (speciesArray[monIdx] == SPECIES_NONE)
            return CANT_TRADE_EGG_YET;
    }

    numMonsLeft = 0;
    for (i = 0; i < gPlayerPartyCount; i++)
    {
        if (monIdx != i)
            numMonsLeft += speciesArray[i];
    }

    if (!numMonsLeft)
        return CANT_TRADE_LAST_MON;
    else
        return CAN_TRADE_MON;
}

static void SpriteCB_LinkMonGlow(struct Sprite *sprite)
{
    if (++sprite->data[0] == 10)
    {
        PlaySE(SE_BALL);
        sprite->data[0] = 0;
    }
}

static void SpriteCB_LinkMonGlowWireless(struct Sprite *sprite)
{
    if (!sprite->invisible && ++sprite->data[0] == 10)
    {
        PlaySE(SE_M_SWAGGER2);
        sprite->data[0] = 0;
    }
}

static void SpriteCB_LinkMonShadow(struct Sprite *sprite)
{
    if (!sprite->data[1])
    {
        if (++sprite->data[0] == 12)
            sprite->data[0] = 0;

        LoadPalette(&sLinkMonShadow_Pal[sprite->data[0]], (sprite->oam.paletteNum + 16) * 16 + 4, 2);
    }
}

// Move cable down offscreen
static void SpriteCB_CableEndSending(struct Sprite *sprite)
{
    sprite->data[0]++;
    sprite->y2++;

    if (sprite->data[0] == 10)
        DestroySprite(sprite);
}

// Move cable up onscreen
static void SpriteCB_CableEndReceiving(struct Sprite *sprite)
{
    sprite->data[0]++;
    sprite->y2--;

    if (sprite->data[0] == 10)
        DestroySprite(sprite);
}

static void SpriteCB_GbaScreen(struct Sprite *sprite)
{
    if (++sprite->data[0] == 15)
    {
        PlaySE(SE_M_MINIMIZE);
        sprite->data[0] = 0;
    }
}

static void SetTradeBGAffine(void)
{
    struct BgAffineDstData affine;

    DoBgAffineSet(&affine, sTradeData->texX * 0x100, sTradeData->texY * 0x100, sTradeData->scrX, sTradeData->scrY, sTradeData->sXY, sTradeData->sXY, sTradeData->alpha);
    SetGpuReg(REG_OFFSET_BG2PA, affine.pa);
    SetGpuReg(REG_OFFSET_BG2PB, affine.pb);
    SetGpuReg(REG_OFFSET_BG2PC, affine.pc);
    SetGpuReg(REG_OFFSET_BG2PD, affine.pd);
    SetGpuReg(REG_OFFSET_BG2X_L, affine.dx);
    SetGpuReg(REG_OFFSET_BG2X_H, affine.dx >> 16);
    SetGpuReg(REG_OFFSET_BG2Y_L, affine.dy);
    SetGpuReg(REG_OFFSET_BG2Y_H, affine.dy >> 16);
}

static void SetTradeGpuRegs(void)
{
    u16 dispcnt;

    SetGpuReg(REG_OFFSET_BG1VOFS, sTradeData->bg1vofs);
    SetGpuReg(REG_OFFSET_BG1HOFS, sTradeData->bg1hofs);

    dispcnt = GetGpuReg(REG_OFFSET_DISPCNT);
    if ((dispcnt & 7) == DISPCNT_MODE_0)
    {
        SetGpuReg(REG_OFFSET_BG2VOFS, sTradeData->bg2vofs);
        SetGpuReg(REG_OFFSET_BG2HOFS, sTradeData->bg2hofs);
    }
    else
    {
        SetTradeBGAffine();
    }
}

static void VBlankCB_Trade(void)
{
    SetTradeGpuRegs();
    LoadOam();
    ProcessSpriteCopyRequests();
    TransferPlttBuffer();
}

static void ClearLinkTimeoutCounter(void)
{
    sTradeData->linkTimeoutCounter = 0;
    sTradeData->linkTimeoutZero1 = 0;
    sTradeData->linkTimeoutZero2 = 0;
}

static void CheckForLinkTimeout(void)
{
    if (sTradeData->linkTimeoutZero1 == sTradeData->linkTimeoutZero2)
        sTradeData->linkTimeoutCounter++;
    else
        sTradeData->linkTimeoutCounter = 0;

    if (sTradeData->linkTimeoutCounter > LINK_TRADE_TIMEOUT)
    {
        CloseLink();
        SetMainCallback2(CB2_LinkError);
        sTradeData->linkTimeoutCounter = 0;
        sTradeData->linkTimeoutZero2 = 0;
        sTradeData->linkTimeoutZero1 = 0;
    }

    sTradeData->linkTimeoutZero2 = sTradeData->linkTimeoutZero1;
}

static u32 TradeGetMultiplayerId(void)
{
    if (gReceivedRemoteLinkPlayers)
        return GetMultiplayerId();
    return 0;
}

static void LoadTradeMonPic(u8 whichParty, u8 state)
{
    int pos = 0;
    struct Pokemon *mon = NULL;
    u16 species;
    u32 personality;

    if (whichParty == TRADE_PLAYER)
    {
        mon = &gPlayerParty[gSelectedTradeMonPositions[TRADE_PLAYER]];
        pos = B_POSITION_OPPONENT_LEFT;
    }

    if (whichParty == TRADE_PARTNER)
    {
        mon = &gEnemyParty[gSelectedTradeMonPositions[TRADE_PARTNER] % PARTY_SIZE];
        pos = B_POSITION_OPPONENT_RIGHT;
    }

    switch (state)
    {
    case 0:
        species = GetMonData(mon, MON_DATA_SPECIES2);
        personality = GetMonData(mon, MON_DATA_PERSONALITY);

        HandleLoadSpecialPokePic(&gMonFrontPicTable[species], gMonSpritesGfxPtr->sprites.ptr[whichParty * 2 + B_POSITION_OPPONENT_LEFT], species, personality);

        LoadCompressedSpritePalette(GetMonSpritePalStruct(mon));
        sTradeData->monSpecies[whichParty] = species;
        sTradeData->monPersonalities[whichParty] = personality;
        break;
    case 1:
        SetMultiuseSpriteTemplateToPokemon(GetMonSpritePalStruct(mon)->tag, pos);
        sTradeData->monSpriteIds[whichParty] = CreateSprite(&gMultiuseSpriteTemplate, 120, 60, 6);
        gSprites[sTradeData->monSpriteIds[whichParty]].invisible = TRUE;
        gSprites[sTradeData->monSpriteIds[whichParty]].callback = SpriteCallbackDummy;
        break;
    }
}

void CB2_LinkTrade(void)
{
    switch (gMain.state)
    {
    case 0:
        if (!gReceivedRemoteLinkPlayers)
        {
            gLinkType = LINKTYPE_TRADE_DISCONNECTED;
            CloseLink();
        }
        sTradeData = AllocZeroed(sizeof(*sTradeData));
        AllocateMonSpritesGfx();
        ResetTasks();
        ResetSpriteData();
        FreeAllSpritePalettes();
        SetVBlankCallback(VBlankCB_Trade);
        InitTradeBgInternal();
        ClearLinkTimeoutCounter();
        gMain.state++;
        sTradeData->neverRead_8C = 0;
        sTradeData->state = 0;
        sTradeData->isLinkTrade = TRUE;
        sTradeData->texX = 64;
        sTradeData->texY = 64;
        sTradeData->neverRead_D8 = 0;
        sTradeData->neverRead_DA = 0;
        sTradeData->scrX = 120;
        sTradeData->scrY = 80;
        sTradeData->sXY = 256;
        sTradeData->alpha = 0;
        break;
    case 1:
        if (!gReceivedRemoteLinkPlayers)
        {
            sTradeData->isCableTrade = TRUE;
            OpenLink();
            gMain.state++;
            sTradeData->timer = 0;
        }
        else
        {
            gMain.state = 4;
        }
        break;
    case 2:
        if (++sTradeData->timer > 60)
        {
            sTradeData->timer = 0;
            gMain.state++;
        }
        break;
    case 3:
        if (IsLinkMaster())
        {
            if (GetLinkPlayerCount_2() >= GetSavedPlayerCount())
            {
                if (++sTradeData->timer > 30)
                {
                    CheckShouldAdvanceLinkState();
                    gMain.state++;
                }
            }
            else
            {
                CheckForLinkTimeout();
            }
        }
        else
        {
            gMain.state++;
        }
        break;
    case 4:
        CheckForLinkTimeout();
        if (gReceivedRemoteLinkPlayers == TRUE && IsLinkPlayerDataExchangeComplete() == TRUE)
            gMain.state++;
        break;
    case 5:
        sTradeData->playerLinkFlagFinishTrade = 0;
        sTradeData->partnerLinkFlagFinishTrade = 0;
        sTradeData->sendTradeFinishState = 0;
        LoadTradeMonPic(TRADE_PLAYER, 0);
        gMain.state++;
        break;
    case 6:
        LoadTradeMonPic(TRADE_PLAYER, 1);
        gMain.state++;
        break;
    case 7:
        LoadTradeMonPic(TRADE_PARTNER, 0);
        gMain.state++;
        break;
    case 8:
        LoadTradeMonPic(TRADE_PARTNER, 1);
        LinkTradeDrawWindow();
        gMain.state++;
        break;
    case 9:
        LoadTradeSequenceSpriteSheetsAndPalettes();
        LoadSpriteSheet(&sPokeBallSpriteSheet);
        LoadSpritePalette(&sPokeBallSpritePalette);
        gMain.state++;
        break;
    case 10:
        BeginNormalPaletteFade(PALETTES_ALL, 0, 16, 0, RGB_BLACK);
        ShowBg(0);
        gMain.state++;
        break;
    case 11:
        InitTradeSequenceBgGpuRegs();
        BufferTradeSceneStrings();
        gMain.state++;
        break;
    case 12:
        if (!gPaletteFade.active)
        {
            if (gWirelessCommType)
            {
                LoadWirelessStatusIndicatorSpriteGfx();
                CreateWirelessStatusIndicatorSprite(0, 0);
            }
            SetMainCallback2(CB2_UpdateLinkTrade);
        }
        break;
    }
    RunTasks();
    RunTextPrinters();
    AnimateSprites();
    BuildOamBuffer();
    UpdatePaletteFade();
}

void InitTradeSequenceBgGpuRegs(void)
{
    SetTradeSequenceBgGpuRegs(5);
    SetTradeSequenceBgGpuRegs(0);
}

void LinkTradeDrawWindow(void)
{
    FillWindowPixelBuffer(0, PIXEL_FILL(15));
    PutWindowTilemap(0);
    CopyWindowToVram(0, COPYWIN_FULL);
}

static void InitTradeBgInternal(void)
{
    SetGpuReg(REG_OFFSET_DISPCNT, 0);
    ResetBgsAndClearDma3BusyFlags(0);
    InitBgsFromTemplates(0, sTradeSequenceBgTemplates, ARRAY_COUNT(sTradeSequenceBgTemplates));
    ChangeBgX(0, 0, BG_COORD_SET);
    ChangeBgY(0, 0, BG_COORD_SET);
    SetBgTilemapBuffer(0, Alloc(BG_SCREEN_SIZE));
    SetBgTilemapBuffer(1, Alloc(BG_SCREEN_SIZE));
    SetBgTilemapBuffer(3, Alloc(BG_SCREEN_SIZE));
    DeactivateAllTextPrinters();
    DecompressAndLoadBgGfxUsingHeap(0, gBattleTextboxTiles, 0, 0, 0);
    LZDecompressWram(gBattleTextboxTilemap, gDecompressionBuffer);
    CopyToBgTilemapBuffer(0, gDecompressionBuffer, 0x800, 0);
    LoadCompressedPalette(gBattleTextboxPalette, 0, 0x20);
    InitWindows(sTradeSequenceWindowTemplates);
    DecompressAndLoadBgGfxUsingHeap(0, gBattleTextboxTiles, 0, 0, 0);
    LZDecompressWram(gBattleTextboxTilemap, gDecompressionBuffer);
    CopyToBgTilemapBuffer(0, gDecompressionBuffer, 0x800, 0);
    LoadCompressedPalette(gBattleTextboxPalette, 0, 0x20);
}

static void CB2_InGameTrade(void)
{
    u8 otName[11];

    switch (gMain.state)
    {
    case 0:
        gSelectedTradeMonPositions[TRADE_PLAYER] = gSpecialVar_0x8005;
        gSelectedTradeMonPositions[TRADE_PARTNER] = PARTY_SIZE;
        StringCopy(gLinkPlayers[0].name, gSaveBlock2Ptr->playerName);
        GetMonData(&gEnemyParty[0], MON_DATA_OT_NAME, otName);
        StringCopy(gLinkPlayers[1].name, otName);
        gLinkPlayers[0].language = GAME_LANGUAGE;
        gLinkPlayers[1].language = GetMonData(&gEnemyParty[0], MON_DATA_LANGUAGE);
        sTradeData = AllocZeroed(sizeof(*sTradeData));
        AllocateMonSpritesGfx();
        ResetTasks();
        ResetSpriteData();
        FreeAllSpritePalettes();
        SetVBlankCallback(VBlankCB_Trade);
        InitTradeBgInternal();
        sTradeData->isLinkTrade = FALSE;
        sTradeData->neverRead_8C = 0;
        sTradeData->state = 0;
        sTradeData->texX = 64;
        sTradeData->texY = 64;
        sTradeData->neverRead_D8 = 0;
        sTradeData->neverRead_DA = 0;
        sTradeData->scrX = 120;
        sTradeData->scrY = 80;
        sTradeData->sXY = 256;
        sTradeData->alpha = 0;
        sTradeData->timer = 0;
        gMain.state = 5;
        break;
    case 5:
        LoadTradeMonPic(TRADE_PLAYER, 0);
        gMain.state++;
        break;
    case 6:
        LoadTradeMonPic(TRADE_PLAYER, 1);
        gMain.state++;
        break;
    case 7:
        LoadTradeMonPic(TRADE_PARTNER, 0);
        ShowBg(0);
        gMain.state++;
        break;
    case 8:
        LoadTradeMonPic(TRADE_PARTNER, 1);
        FillWindowPixelBuffer(0, PIXEL_FILL(15));
        PutWindowTilemap(0);
        CopyWindowToVram(0, COPYWIN_FULL);
        gMain.state++;
        break;
    case 9:
        LoadTradeSequenceSpriteSheetsAndPalettes();
        LoadSpriteSheet(&sPokeBallSpriteSheet);
        LoadSpritePalette(&sPokeBallSpritePalette);
        gMain.state++;
        break;
    case 10:
        ShowBg(0);
        gMain.state++;
        break;
    case 11:
        SetTradeSequenceBgGpuRegs(5);
        SetTradeSequenceBgGpuRegs(0);
        BufferTradeSceneStrings();
        gMain.state++;
        break;
    case 12:
        SetMainCallback2(CB2_UpdateInGameTrade);
        break;
    }

    RunTasks();
    RunTextPrinters();
    AnimateSprites();
    BuildOamBuffer();
    UpdatePaletteFade();
}

static void UpdatePokedexForReceivedMon(u8 partyIdx)
{
    struct Pokemon *mon = &gPlayerParty[partyIdx];

    if (!GetMonData(mon, MON_DATA_IS_EGG))
    {
        u16 species = GetMonData(mon, MON_DATA_SPECIES, NULL);
        u32 personality = GetMonData(mon, MON_DATA_PERSONALITY, NULL);
        species = SpeciesToNationalPokedexNum(species);
        GetSetPokedexFlag(species, FLAG_SET_SEEN);
        HandleSetPokedexFlag(species, FLAG_SET_CAUGHT, personality);
    }
}

// Functionally nop after commented code
static void TryEnableNationalDexFromLinkPartner(void)
{
    u8 mpId = GetMultiplayerId();
    // Originally in Ruby but commented out
    /*if (gLinkPlayers[mpId ^ 1].lp_field_2 == 0x8000)
        EnableNationalPokedex();*/
}

static void TradeMons(u8 playerPartyIdx, u8 partnerPartyIdx)
{
    u8 friendship;

    struct Pokemon *playerMon = &gPlayerParty[playerPartyIdx];
    u16 playerMail = GetMonData(playerMon, MON_DATA_MAIL);

    struct Pokemon *partnerMon = &gEnemyParty[partnerPartyIdx];
    u16 partnerMail = GetMonData(partnerMon, MON_DATA_MAIL);

    if (playerMail != MAIL_NONE)
        ClearMail(&gSaveBlock1Ptr->mail[playerMail]);

    SWAP(*playerMon, *partnerMon, sTradeData->tempMon);

    friendship = 70;
    if (!GetMonData(playerMon, MON_DATA_IS_EGG))
        SetMonData(playerMon, MON_DATA_FRIENDSHIP, &friendship);

    if (partnerMail != MAIL_NONE)
        GiveMailToMon(playerMon, &gTradeMail[partnerMail]);

    UpdatePokedexForReceivedMon(playerPartyIdx);
    if (gReceivedRemoteLinkPlayers)
        TryEnableNationalDexFromLinkPartner();
}

static void TrySendTradeFinishData(void)
{
    switch (sTradeData->sendTradeFinishState)
    {
    case 1:
        if (IsLinkTaskFinished())
        {
            SendBlock(BitmaskAllOtherLinkPlayers(), sTradeData->linkData, sizeof(sTradeData->linkData));
            sTradeData->sendTradeFinishState++;
        }
        // fallthrough
    case 2:
        sTradeData->sendTradeFinishState = 0;
        break;
    }
}

static void CB2_UpdateInGameTrade(void)
{
    AnimateTradeSequence();
    RunTasks();
    RunTextPrinters();
    AnimateSprites();
    BuildOamBuffer();
    UpdatePaletteFade();
}

static void SetTradeSequenceBgGpuRegs(u8 state)
{
    switch (state)
    {
    case 0:
        sTradeData->bg2vofs = 0;
        sTradeData->bg2hofs = 180;
        SetGpuReg(REG_OFFSET_DISPCNT, DISPCNT_MODE_0 |
                                      DISPCNT_OBJ_1D_MAP |
                                      DISPCNT_BG0_ON |
                                      DISPCNT_BG2_ON |
                                      DISPCNT_OBJ_ON);
        SetGpuReg(REG_OFFSET_BG2CNT, BGCNT_PRIORITY(2) |
                                     BGCNT_CHARBASE(1) |
                                     BGCNT_16COLOR |
                                     BGCNT_SCREENBASE(18) |
                                     BGCNT_TXT512x256);
        LoadPalette(gTradeGba2_Pal, 16, 0x60);
        DmaCopyLarge16(3, gTradeGba_Gfx, (void *) BG_CHAR_ADDR(1), 0x1420, 0x1000);
        DmaCopy16Defvars(3, gTradePlatform_Tilemap, (void *) BG_SCREEN_ADDR(18), 0x1000);
        break;
    case 1:
        sTradeData->bg1hofs = 0;
        sTradeData->bg1vofs = 348;
        SetGpuReg(REG_OFFSET_BG1VOFS, 348);
        SetGpuReg(REG_OFFSET_BG1CNT, BGCNT_PRIORITY(2) |
                                     BGCNT_CHARBASE(0) |
                                     BGCNT_16COLOR |
                                     BGCNT_SCREENBASE(5) |
                                     BGCNT_TXT256x512);
        SetGpuReg(REG_OFFSET_BG2CNT, BGCNT_PRIORITY(2) |
                                     BGCNT_CHARBASE(1) |
                                     BGCNT_16COLOR |
                                     BGCNT_SCREENBASE(18) |
                                     BGCNT_TXT256x512);

        if (sTradeData->isCableTrade)
        {
            DmaCopy16Defvars(3, sGbaCable_Tilemap, (void *) BG_SCREEN_ADDR(5), 0x1000);
        }
        else
        {
            DmaCopy16Defvars(3, sGbaWireless_Tilemap, (void *) BG_SCREEN_ADDR(5), 0x1000);
        }

        DmaCopyLarge16(3, gTradeGba_Gfx, (void *) BG_CHAR_ADDR(0), 0x1420, 0x1000);
        SetGpuReg(REG_OFFSET_DISPCNT, DISPCNT_MODE_0 |
                                      DISPCNT_OBJ_1D_MAP |
                                      DISPCNT_BG1_ON |
                                      DISPCNT_OBJ_ON);
        break;
    case 2:
        sTradeData->bg1vofs = 0;
        sTradeData->bg1hofs = 0;
        if (!sTradeData->isCableTrade)
        {
            SetGpuReg(REG_OFFSET_DISPCNT, DISPCNT_MODE_1 |
                                          DISPCNT_OBJ_1D_MAP |
                                          DISPCNT_BG1_ON |
                                          DISPCNT_OBJ_ON);
            LZ77UnCompVram(sCrossingHighlightWireless_Tilemap, (void *) BG_SCREEN_ADDR(5));
            BlendPalettes(0x8, 16, RGB_BLACK);
        }
        else
        {
            SetGpuReg(REG_OFFSET_DISPCNT, DISPCNT_MODE_1 |
                                          DISPCNT_OBJ_1D_MAP |
                                          DISPCNT_BG1_ON |
                                          DISPCNT_OBJ_ON);
            DmaCopy16Defvars(3, sCrossingHighlightCable_Tilemap, (void *) BG_SCREEN_ADDR(5), 0x800);
            BlendPalettes(0x1, 16, RGB_BLACK);
        }
        break;
    case 3:
        LoadPalette(sWirelessSignalNone_Pal, 48, 0x20);
        LZ77UnCompVram(sWirelessSignal_Gfx, (void *) BG_CHAR_ADDR(1));
        LZ77UnCompVram(sWirelessSignal_Tilemap, (void *) BG_SCREEN_ADDR(18));
        sTradeData->bg2vofs = 80;
        SetGpuReg(REG_OFFSET_DISPCNT, DISPCNT_MODE_0 |
                                      DISPCNT_OBJ_1D_MAP |
                                      DISPCNT_BG1_ON |
                                      DISPCNT_BG2_ON |
                                      DISPCNT_OBJ_ON);
        break;
    case 4:
        SetGpuReg(REG_OFFSET_DISPCNT, DISPCNT_MODE_1 |
                                      DISPCNT_OBJ_1D_MAP |
                                      DISPCNT_BG2_ON |
                                      DISPCNT_OBJ_ON);
        SetGpuReg(REG_OFFSET_BG2CNT, BGCNT_PRIORITY(3) |
                                     BGCNT_CHARBASE(1) |
                                     BGCNT_256COLOR |
                                     BGCNT_SCREENBASE(18) |
                                     BGCNT_AFF128x128);
        sTradeData->texX = 64;
        sTradeData->texY = 92;
        sTradeData->sXY = 32;
        sTradeData->gbaScale = 1024;
        sTradeData->alpha = 0;

        DmaCopyLarge16(3, sGbaAffine_Gfx, (void *) BG_CHAR_ADDR(1), 0x2840, 0x1000);

        if (sTradeData->isCableTrade)
        {
            DmaCopy16Defvars(3, sGbaCable_AffineTilemap, (void *) BG_SCREEN_ADDR(18), 0x100);
        }
        else
        {
            DmaCopy16Defvars(3, sGbaWireless_AffineTilemap, (void *) BG_SCREEN_ADDR(18), 0x100);
        }
        break;
    case 5:
        sTradeData->bg1vofs = 0;
        sTradeData->bg1hofs = 0;
        break;
    case 6:
        SetGpuReg(REG_OFFSET_DISPCNT, DISPCNT_MODE_1 |
                                      DISPCNT_OBJ_1D_MAP |
                                      DISPCNT_BG2_ON |
                                      DISPCNT_OBJ_ON);
        SetGpuReg(REG_OFFSET_BG2CNT, BGCNT_PRIORITY(3) |
                                     BGCNT_CHARBASE(1) |
                                     BGCNT_256COLOR |
                                     BGCNT_SCREENBASE(18) |
                                     BGCNT_AFF128x128);
        sTradeData->texX = 64;
        sTradeData->texY = 92;
        sTradeData->sXY = 256;
        sTradeData->gbaScale = 128;
        sTradeData->scrX = 120;
        sTradeData->scrY = 80;
        sTradeData->alpha = 0;

        DmaCopyLarge16(3, sGbaAffine_Gfx, (void *) BG_CHAR_ADDR(1), 0x2840, 0x1000);

        if (sTradeData->isCableTrade)
        {
            DmaCopy16Defvars(3, sGbaCable_AffineTilemap, (void *) BG_SCREEN_ADDR(18), 0x100);
        }
        else
        {
            DmaCopy16Defvars(3, sGbaWireless_AffineTilemap, (void *) BG_SCREEN_ADDR(18), 0x100);
        }
        break;
    case 7:
        sTradeData->bg2vofs = 0;
        sTradeData->bg2hofs = 0;
        SetGpuReg(REG_OFFSET_BLDCNT, 0);
        SetGpuReg(REG_OFFSET_BG2CNT, BGCNT_PRIORITY(2) |
                                     BGCNT_CHARBASE(1) |
                                     BGCNT_16COLOR |
                                     BGCNT_SCREENBASE(18) |
                                     BGCNT_TXT512x256);
        LoadPalette(gTradeGba2_Pal, 16, 0x60);
        DmaCopyLarge16(3, gTradeGba_Gfx, (void *) BG_CHAR_ADDR(1), 0x1420, 0x1000);
        DmaCopy16Defvars(3, gTradePlatform_Tilemap, (void *) BG_SCREEN_ADDR(18), 0x1000);
        break;
    }
}

static void LoadTradeSequenceSpriteSheetsAndPalettes(void)
{
    LoadSpriteSheet(&sSpriteSheet_LinkMonGlow);
    LoadSpriteSheet(&sSpriteSheet_LinkMonShadow);
    LoadSpriteSheet(&sSpriteSheet_CableEnd);
    LoadSpriteSheet(&sSpriteSheet_GbaScreen);
    LoadSpritePalette(&sSpritePalette_LinkMon);
    LoadSpritePalette(&sSpritePalette_Gba);
}

// Buffers "[Pokemon] will be sent to [Trainer]" strings
static void BufferTradeSceneStrings(void)
{
    u8 mpId;
    u8 name[20];
    const struct InGameTrade *ingameTrade;

    if (sTradeData->isLinkTrade)
    {
        mpId = GetMultiplayerId();
        StringCopy(gStringVar1, gLinkPlayers[mpId ^ 1].name);
        GetMonData(&gEnemyParty[gSelectedTradeMonPositions[TRADE_PARTNER] % PARTY_SIZE], MON_DATA_NICKNAME, name);
        StringCopy_Nickname(gStringVar3, name);
        GetMonData(&gPlayerParty[gSelectedTradeMonPositions[TRADE_PLAYER]], MON_DATA_NICKNAME, name);
        StringCopy_Nickname(gStringVar2, name);
    }
    else
    {
        ingameTrade = &sIngameTrades[gSpecialVar_0x8004];
        StringCopy(gStringVar1, ingameTrade->otName);
        StringCopy_Nickname(gStringVar3, ingameTrade->nickname);
        GetMonData(&gPlayerParty[gSpecialVar_0x8005], MON_DATA_NICKNAME, name);
        StringCopy_Nickname(gStringVar2, name);
    }
}

// returns TRUE if it finished a link trade, FALSE if it finished an in-game trade or if sequence is still going
static bool8 AnimateTradeSequence(void)
{
    if (sTradeData->isCableTrade)
        return AnimateTradeSequenceCable();
    else
        return AnimateTradeSequenceWireless();
}

// Below are the states for the main switch in AnimateTradeSequenceCable and AnimateTradeSequenceWireless
// When AnimateTradeSequenceWireless has a unique version of a
// state used by AnimateTradeSequenceCable, it adds the below modifier
#define TS_WIRELESS_STATE 100
enum {
    TS_STATE_START,
    TS_STATE_MON_SLIDE_IN,
    // 2-9 unused
    TS_STATE_SEND_MSG = 10,
    TS_STATE_BYE_BYE,
    TS_STATE_POKEBALL_DEPART,
    TS_STATE_POKEBALL_DEPART_WAIT,
    TS_STATE_FADE_OUT_TO_GBA_SEND,
    // 15-19 unused
    TS_STATE_WAIT_FADE_OUT_TO_GBA_SEND = 20,
    TS_STATE_FADE_IN_TO_GBA_SEND,
    TS_STATE_WAIT_FADE_IN_TO_GBA_SEND,
    TS_STATE_GBA_ZOOM_OUT,
    TS_STATE_GBA_FLASH_SEND,
    TS_STATE_GBA_STOP_FLASH_SEND,
    TS_STATE_PAN_AWAY_GBA,
    TS_STATE_CREATE_LINK_MON_LEAVING,
    TS_STATE_LINK_MON_TRAVEL_OUT,
    TS_STATE_FADE_OUT_TO_CROSSING,
    TS_STATE_WAIT_FADE_OUT_TO_CROSSING,
    TS_STATE_FADE_IN_TO_CROSSING,
    TS_STATE_WAIT_FADE_IN_TO_CROSSING,
    TS_STATE_CROSSING_LINK_MONS_ENTER,
    TS_STATE_CROSSING_BLEND_WHITE_1,
    TS_STATE_CROSSING_BLEND_WHITE_2,
    TS_STATE_CROSSING_BLEND_WHITE_3,
    TS_STATE_CROSSING_CREATE_MON_PICS,
    TS_STATE_CROSSING_MON_PICS_MOVE,
    TS_STATE_CROSSING_LINK_MONS_EXIT,
    TS_STATE_CREATE_LINK_MON_ARRIVING,
    TS_STATE_FADE_OUT_TO_GBA_RECV,
    TS_STATE_WAIT_FADE_OUT_TO_GBA_RECV,
    TS_STATE_LINK_MON_TRAVEL_IN,
    TS_STATE_PAN_TO_GBA,
    TS_STATE_DESTROY_LINK_MON,
    TS_STATE_LINK_MON_ARRIVED_DELAY,
    TS_STATE_MOVE_GBA_TO_CENTER,
    TS_STATE_GBA_FLASH_RECV,
    TS_STATE_UNUSED,
    TS_STATE_GBA_STOP_FLASH_RECV,
    TS_STATE_GBA_ZOOM_IN,
    TS_STATE_FADE_OUT_TO_NEW_MON,
    // 53-59 unused
    TS_STATE_WAIT_FADE_OUT_TO_NEW_MON = 60,
    TS_STATE_FADE_IN_TO_NEW_MON,
    TS_STATE_WAIT_FADE_IN_TO_NEW_MON,
    TS_STATE_POKEBALL_ARRIVE,
    TS_STATE_FADE_POKEBALL_TO_NORMAL,
    TS_STATE_POKEBALL_ARRIVE_WAIT,
    TS_STATE_SHOW_NEW_MON,
    TS_STATE_NEW_MON_MSG,
    TS_STATE_TAKE_CARE_OF_MON,
    TS_STATE_AFTER_NEW_MON_DELAY,
    TS_STATE_CHECK_RIBBONS,
    TS_STATE_END_LINK_TRADE,
    TS_STATE_TRY_EVOLUTION,
    TS_STATE_FADE_OUT_END,
    TS_STATE_WAIT_FADE_OUT_END,
    // Special states
    TS_STATE_GBA_FLASH_SEND_WIRELESS = TS_STATE_GBA_FLASH_SEND + TS_WIRELESS_STATE,
    TS_STATE_GBA_STOP_FLASH_SEND_WIRELESS,
    TS_STATE_WAIT_WIRELESS_SIGNAL_SEND,
    TS_STATE_PAN_TO_GBA_WIRELESS = TS_STATE_PAN_TO_GBA + TS_WIRELESS_STATE,
    TS_STATE_DESTROY_LINK_MON_WIRELESS,
    TS_STATE_WAIT_WIRELESS_SIGNAL_RECV,
    TS_STATE_DELAY_FOR_MON_ANIM = 167,
    TS_STATE_LINK_MON_TRAVEL_OFFSCREEN = 200,
    TS_STATE_WAIT_FOR_MON_CRY = 267,
};

static bool8 AnimateTradeSequenceCable(void)
{
    u16 evoTarget;

    switch (sTradeData->state)
    {
    case TS_STATE_START:
        gSprites[sTradeData->monSpriteIds[TRADE_PLAYER]].invisible = FALSE;
        gSprites[sTradeData->monSpriteIds[TRADE_PLAYER]].x2 = -180;
        gSprites[sTradeData->monSpriteIds[TRADE_PLAYER]].y2 = gMonFrontPicCoords[sTradeData->monSpecies[TRADE_PLAYER]].y_offset;
        sTradeData->state++;
        sTradeData->cachedMapMusic = GetCurrentMapMusic();
        PlayNewMapMusic(MUS_EVOLUTION);
        break;
    case TS_STATE_MON_SLIDE_IN:
        if (sTradeData->bg2hofs > 0)
        {
            // Sliding
            gSprites[sTradeData->monSpriteIds[TRADE_PLAYER]].x2 += 3;
            sTradeData->bg2hofs -= 3;
        }
        else
        {
            // Pokémon has arrived onscreen
            gSprites[sTradeData->monSpriteIds[TRADE_PLAYER]].x2 = 0;
            sTradeData->bg2hofs = 0;
            sTradeData->state = TS_STATE_SEND_MSG;
        }
        break;
    case TS_STATE_SEND_MSG:
        StringExpandPlaceholders(gStringVar4, gText_XWillBeSentToY);
        DrawTextOnTradeWindow(0, gStringVar4, 0);

        if (sTradeData->monSpecies[TRADE_PLAYER] != SPECIES_EGG)
            PlayCry_Normal(sTradeData->monSpecies[TRADE_PLAYER], 0);

        sTradeData->state = TS_STATE_BYE_BYE;
        sTradeData->timer = 0;
        break;
    case TS_STATE_BYE_BYE:
        if (++sTradeData->timer == 80)
        {
            sTradeData->releasePokeballSpriteId = CreateTradePokeballSprite(sTradeData->monSpriteIds[0], gSprites[sTradeData->monSpriteIds[0]].oam.paletteNum, 120, 32, 2, 1, 0x14, 0xfffff);
            sTradeData->state++;
            StringExpandPlaceholders(gStringVar4, gText_ByeByeVar1);
            DrawTextOnTradeWindow(0, gStringVar4, 0);
        }
        break;
    case TS_STATE_POKEBALL_DEPART:
        if (gSprites[sTradeData->releasePokeballSpriteId].callback == SpriteCallbackDummy)
        {
            sTradeData->bouncingPokeballSpriteId = CreateSprite(&sSpriteTemplate_Pokeball, 120, 32, 0);
            gSprites[sTradeData->bouncingPokeballSpriteId].callback = SpriteCB_BouncingPokeballDepart;
            DestroySprite(&gSprites[sTradeData->releasePokeballSpriteId]);
            sTradeData->state++;
        }
        break;
    case TS_STATE_POKEBALL_DEPART_WAIT:
        // The game waits here for the sprite to finish its animation sequence.
        break;
    case TS_STATE_FADE_OUT_TO_GBA_SEND:
        BeginNormalPaletteFade(PALETTES_ALL, 0, 0, 16, RGB_BLACK);
        sTradeData->state = TS_STATE_WAIT_FADE_OUT_TO_GBA_SEND;
        break;
    case TS_STATE_WAIT_FADE_OUT_TO_GBA_SEND:
        if (!gPaletteFade.active)
        {
            SetTradeSequenceBgGpuRegs(4);
            FillWindowPixelBuffer(0, PIXEL_FILL(15));
            CopyWindowToVram(0, COPYWIN_FULL);
            sTradeData->state++;
        }
        break;
    case TS_STATE_FADE_IN_TO_GBA_SEND:
        BeginNormalPaletteFade(PALETTES_ALL, -1, 16, 0, RGB_BLACK);
        sTradeData->state++;
        break;
    case TS_STATE_WAIT_FADE_IN_TO_GBA_SEND:
        if (!gPaletteFade.active)
            sTradeData->state = TS_STATE_GBA_ZOOM_OUT;
        break;
    case TS_STATE_GBA_ZOOM_OUT:
        if (sTradeData->gbaScale > 0x100)
        {
            sTradeData->gbaScale -= 0x34;
        }
        else
        {
            SetTradeSequenceBgGpuRegs(1);
            sTradeData->gbaScale = 0x80;
            sTradeData->state++;
            sTradeData->timer = 0;
        }
        sTradeData->sXY = 0x8000 / sTradeData->gbaScale;
        break;
    case TS_STATE_GBA_FLASH_SEND:
        if (++sTradeData->timer > 20)
        {
            SetTradeBGAffine();
            sTradeData->connectionSpriteId2 = CreateSprite(&sSpriteTemplate_GbaScreenFlash_Long, 120, 80, 0);
            sTradeData->state++;
        }
        break;
    case TS_STATE_GBA_STOP_FLASH_SEND:
        if (gSprites[sTradeData->connectionSpriteId2].animEnded)
        {
            DestroySprite(&gSprites[sTradeData->connectionSpriteId2]);
            SetGpuReg(REG_OFFSET_BLDCNT, BLDCNT_EFFECT_BLEND |
                                         BLDCNT_TGT2_BG1 |
                                         BLDCNT_TGT2_BG2);
            SetGpuReg(REG_OFFSET_BLDALPHA, BLDALPHA_BLEND(12, 4));
            sTradeData->state++;
        }
        break;
    case TS_STATE_PAN_AWAY_GBA:
        if (--sTradeData->bg1vofs == 316)
            sTradeData->state++;

        if (sTradeData->bg1vofs == 328)
            sTradeData->cableEndSpriteId = CreateSprite(&sSpriteTemplate_CableEnd, 128, 65, 0);
        break;
    case TS_STATE_CREATE_LINK_MON_LEAVING:
        sTradeData->connectionSpriteId1 = CreateSprite(&sSpriteTemplate_LinkMonGlow, 128, 80, 3);
        sTradeData->connectionSpriteId2 = CreateSprite(&sSpriteTemplate_LinkMonShadow, 128, 80, 0);
        StartSpriteAnim(&gSprites[sTradeData->connectionSpriteId2], ANIM_LINKMON_SMALL);
        sTradeData->state++;
        break;
    case TS_STATE_LINK_MON_TRAVEL_OUT:
        if ((sTradeData->bg1vofs -= 2) == 166)
            sTradeData->state = TS_STATE_LINK_MON_TRAVEL_OFFSCREEN;

        SetGpuReg(REG_OFFSET_DISPCNT, DISPCNT_MODE_1 |
                                      DISPCNT_OBJ_1D_MAP |
                                      DISPCNT_BG1_ON |
                                      DISPCNT_OBJ_ON);
        break;
    case TS_STATE_LINK_MON_TRAVEL_OFFSCREEN:
        gSprites[sTradeData->connectionSpriteId1].y -= 2;
        gSprites[sTradeData->connectionSpriteId2].y -= 2;
        if (gSprites[sTradeData->connectionSpriteId1].y < -8)
            sTradeData->state = TS_STATE_FADE_OUT_TO_CROSSING;
        break;
    case TS_STATE_FADE_OUT_TO_CROSSING:
        BeginNormalPaletteFade(PALETTES_ALL, -1, 0, 16, RGB_BLACK);
        sTradeData->state = TS_STATE_WAIT_FADE_OUT_TO_CROSSING;
        break;
    case TS_STATE_WAIT_FADE_OUT_TO_CROSSING:
        if (!gPaletteFade.active)
        {
            DestroySprite(&gSprites[sTradeData->connectionSpriteId1]);
            DestroySprite(&gSprites[sTradeData->connectionSpriteId2]);
            SetTradeSequenceBgGpuRegs(2);
            sTradeData->state++;
        }
        break;
    case TS_STATE_FADE_IN_TO_CROSSING:
        BeginNormalPaletteFade(PALETTES_ALL, -1, 16, 0, RGB_BLACK);
        sTradeData->connectionSpriteId1 = CreateSprite(&sSpriteTemplate_LinkMonShadow, 111, 170, 0);
        sTradeData->connectionSpriteId2 = CreateSprite(&sSpriteTemplate_LinkMonShadow, 129, -10, 0);
        sTradeData->state++;
        break;
    case TS_STATE_WAIT_FADE_IN_TO_CROSSING:
        if (!gPaletteFade.active)
        {
            PlaySE(SE_WARP_OUT);
            sTradeData->state++;
        }
        gSprites[sTradeData->connectionSpriteId1].y2 -= 3;
        gSprites[sTradeData->connectionSpriteId2].y2 += 3;
        break;
    case TS_STATE_CROSSING_LINK_MONS_ENTER:
        gSprites[sTradeData->connectionSpriteId1].y2 -= 3;
        gSprites[sTradeData->connectionSpriteId2].y2 += 3;
        if (gSprites[sTradeData->connectionSpriteId1].y2 <= -90)
        {
            gSprites[sTradeData->connectionSpriteId1].data[1] = 1;
            gSprites[sTradeData->connectionSpriteId2].data[1] = 1;
            sTradeData->state++;
        }
        break;
    case TS_STATE_CROSSING_BLEND_WHITE_1:
        BlendPalettes(0x1, 16, RGB_WHITEALPHA);
        sTradeData->state++;
        break;
    case TS_STATE_CROSSING_BLEND_WHITE_2:
        BlendPalettes(0x1, 0, RGB_WHITEALPHA);
        sTradeData->state++;
        break;
    case TS_STATE_CROSSING_BLEND_WHITE_3:
        BlendPalettes(0x1, 16, RGB_WHITEALPHA);
        sTradeData->state++;
        break;
    case TS_STATE_CROSSING_CREATE_MON_PICS:
        if (!IsMonSpriteNotFlipped(sTradeData->monSpecies[TRADE_PLAYER]))
        {
            gSprites[sTradeData->monSpriteIds[TRADE_PLAYER]].affineAnims = sAffineAnims_CrossingMonPics;
            gSprites[sTradeData->monSpriteIds[TRADE_PLAYER]].oam.affineMode = ST_OAM_AFFINE_DOUBLE;
            CalcCenterToCornerVec(&gSprites[sTradeData->monSpriteIds[TRADE_PLAYER]], SPRITE_SHAPE(64x64), SPRITE_SIZE(64x64), ST_OAM_AFFINE_DOUBLE);
            StartSpriteAffineAnim(&gSprites[sTradeData->monSpriteIds[TRADE_PLAYER]], 0);
        }
        else
        {
            StartSpriteAffineAnim(&gSprites[sTradeData->monSpriteIds[TRADE_PLAYER]], 0);
        }
        StartSpriteAffineAnim(&gSprites[sTradeData->monSpriteIds[TRADE_PARTNER]], 0);
        gSprites[sTradeData->monSpriteIds[TRADE_PLAYER]].x = 60;
        gSprites[sTradeData->monSpriteIds[TRADE_PARTNER]].x = 180;
        gSprites[sTradeData->monSpriteIds[TRADE_PLAYER]].y = 192;
        gSprites[sTradeData->monSpriteIds[TRADE_PARTNER]].y = -32;
        gSprites[sTradeData->monSpriteIds[TRADE_PLAYER]].invisible = FALSE;
        gSprites[sTradeData->monSpriteIds[TRADE_PARTNER]].invisible = FALSE;
        sTradeData->state++;
        break;
    case TS_STATE_CROSSING_MON_PICS_MOVE:
        gSprites[sTradeData->monSpriteIds[TRADE_PLAYER]].y2 -= 3;
        gSprites[sTradeData->monSpriteIds[TRADE_PARTNER]].y2 += 3;
        if (gSprites[sTradeData->monSpriteIds[TRADE_PLAYER]].y2 < -DISPLAY_HEIGHT
         && gSprites[sTradeData->monSpriteIds[TRADE_PLAYER]].y2 >= -DISPLAY_HEIGHT - 3)
        {
            PlaySE(SE_WARP_IN);
        }
        if (gSprites[sTradeData->monSpriteIds[TRADE_PLAYER]].y2 < -222)
        {
            gSprites[sTradeData->connectionSpriteId1].data[1] = 0;
            gSprites[sTradeData->connectionSpriteId2].data[1] = 0;
            sTradeData->state++;
            gSprites[sTradeData->monSpriteIds[TRADE_PLAYER]].invisible = TRUE;
            gSprites[sTradeData->monSpriteIds[TRADE_PARTNER]].invisible = TRUE;
            BlendPalettes(0x1, 0, RGB_WHITEALPHA);
        }
        break;
    case TS_STATE_CROSSING_LINK_MONS_EXIT:
        gSprites[sTradeData->connectionSpriteId1].y2 -= 3;
        gSprites[sTradeData->connectionSpriteId2].y2 += 3;
        if (gSprites[sTradeData->connectionSpriteId1].y2 <= -222)
        {
            BeginNormalPaletteFade(PALETTES_ALL, -1, 0, 16, RGB_BLACK);
            sTradeData->state++;
            DestroySprite(&gSprites[sTradeData->connectionSpriteId1]);
            DestroySprite(&gSprites[sTradeData->connectionSpriteId2]);
        }
        break;
    case TS_STATE_CREATE_LINK_MON_ARRIVING:
        if (!gPaletteFade.active)
        {
            sTradeData->state++;
            SetTradeSequenceBgGpuRegs(1);
            sTradeData->bg1vofs = 166;
            sTradeData->connectionSpriteId1 = CreateSprite(&sSpriteTemplate_LinkMonGlow, 128, -20, 3);
            sTradeData->connectionSpriteId2 = CreateSprite(&sSpriteTemplate_LinkMonShadow, 128, -20, 0);
            StartSpriteAnim(&gSprites[sTradeData->connectionSpriteId2], ANIM_LINKMON_SMALL);
        }
        break;
    case TS_STATE_FADE_OUT_TO_GBA_RECV:
        BeginNormalPaletteFade(PALETTES_ALL, -1, 16, 0, RGB_BLACK);
        sTradeData->state++;
        break;
    case TS_STATE_WAIT_FADE_OUT_TO_GBA_RECV:
        SetGpuReg(REG_OFFSET_DISPCNT, DISPCNT_MODE_0 |
                                      DISPCNT_OBJ_1D_MAP |
                                      DISPCNT_BG1_ON |
                                      DISPCNT_OBJ_ON);
        if (!gPaletteFade.active)
            sTradeData->state++;
        break;
    case TS_STATE_LINK_MON_TRAVEL_IN:
        gSprites[sTradeData->connectionSpriteId1].y2 += 3;
        gSprites[sTradeData->connectionSpriteId2].y2 += 3;
        if (gSprites[sTradeData->connectionSpriteId1].y2 + gSprites[sTradeData->connectionSpriteId1].y == 64)
        {
            sTradeData->state++;
        }
        break;
    case TS_STATE_PAN_TO_GBA:
        if ((sTradeData->bg1vofs += 2) > 316)
        {
            sTradeData->bg1vofs = 316;
            sTradeData->state++;
        }
        break;
    case TS_STATE_DESTROY_LINK_MON:
        DestroySprite(&gSprites[sTradeData->connectionSpriteId1]);
        DestroySprite(&gSprites[sTradeData->connectionSpriteId2]);
        sTradeData->state++;
        sTradeData->timer = 0;
        break;
    case TS_STATE_LINK_MON_ARRIVED_DELAY:
        if (++sTradeData->timer == 10)
            sTradeData->state++;
        break;
    case TS_STATE_MOVE_GBA_TO_CENTER:
        if (++sTradeData->bg1vofs > 348)
        {
            sTradeData->bg1vofs = 348;
            sTradeData->state++;
        }
        if (sTradeData->bg1vofs == 328 && sTradeData->isCableTrade)
        {
            sTradeData->cableEndSpriteId = CreateSprite(&sSpriteTemplate_CableEnd, 128, 65, 0);
            gSprites[sTradeData->cableEndSpriteId].callback = SpriteCB_CableEndReceiving;
        }
        break;
    case TS_STATE_GBA_FLASH_RECV:
        sTradeData->connectionSpriteId2 = CreateSprite(&sSpriteTemplate_GbaScreenFlash_Long, 120, 80, 0);
        sTradeData->state = TS_STATE_GBA_STOP_FLASH_RECV;
        break;
    case TS_STATE_GBA_STOP_FLASH_RECV:
        if (gSprites[sTradeData->connectionSpriteId2].animEnded)
        {
            DestroySprite(&gSprites[sTradeData->connectionSpriteId2]);
            SetTradeSequenceBgGpuRegs(6);
            sTradeData->state++;
            PlaySE(SE_M_SAND_ATTACK);
        }
        break;
    case TS_STATE_GBA_ZOOM_IN:
        if (sTradeData->gbaScale < 0x400)
        {
            sTradeData->gbaScale += 0x34;
        }
        else
        {
            sTradeData->gbaScale = 0x400;
            sTradeData->state++;
        }
        sTradeData->sXY = 0x8000 / sTradeData->gbaScale;
        break;
    case TS_STATE_FADE_OUT_TO_NEW_MON:
        BeginNormalPaletteFade(PALETTES_ALL, 0, 0, 16, RGB_BLACK);
        sTradeData->state = TS_STATE_WAIT_FADE_OUT_TO_NEW_MON;
        break;

    case TS_STATE_WAIT_FADE_OUT_TO_NEW_MON:
        if (!gPaletteFade.active)
        {
            SetTradeSequenceBgGpuRegs(5);
            SetTradeSequenceBgGpuRegs(7);
            gPaletteFade.bufferTransferDisabled = TRUE;
            sTradeData->state++;
        }
        break;
    case TS_STATE_FADE_IN_TO_NEW_MON:
        gPaletteFade.bufferTransferDisabled = FALSE;
        BeginNormalPaletteFade(PALETTES_ALL, 0, 16, 0, RGB_BLACK);
        sTradeData->state++;
        break;
    case TS_STATE_WAIT_FADE_IN_TO_NEW_MON:
        SetGpuReg(REG_OFFSET_DISPCNT, DISPCNT_MODE_0 |
                                      DISPCNT_OBJ_1D_MAP |
                                      DISPCNT_BG2_ON |
                                      DISPCNT_OBJ_ON);
        if (!gPaletteFade.active)
            sTradeData->state++;
        break;
    case TS_STATE_POKEBALL_ARRIVE:
        sTradeData->bouncingPokeballSpriteId = CreateSprite(&sSpriteTemplate_Pokeball, 120, -8, 0);
        gSprites[sTradeData->bouncingPokeballSpriteId].data[3] = 74;
        gSprites[sTradeData->bouncingPokeballSpriteId].callback = SpriteCB_BouncingPokeballArrive;
        StartSpriteAnim(&gSprites[sTradeData->bouncingPokeballSpriteId], 1);
        StartSpriteAffineAnim(&gSprites[sTradeData->bouncingPokeballSpriteId], 2);
        BlendPalettes(1 << (16 + gSprites[sTradeData->bouncingPokeballSpriteId].oam.paletteNum), 16, RGB_WHITEALPHA);
        sTradeData->state++;
        sTradeData->timer = 0;
        break;
    case TS_STATE_FADE_POKEBALL_TO_NORMAL:
        BeginNormalPaletteFade(1 << (16 + gSprites[sTradeData->bouncingPokeballSpriteId].oam.paletteNum), 1, 16, 0, RGB_WHITEALPHA);
        sTradeData->state++;
        break;
    case TS_STATE_POKEBALL_ARRIVE_WAIT:
        if (gSprites[sTradeData->bouncingPokeballSpriteId].callback == SpriteCallbackDummy)
        {
            HandleLoadSpecialPokePic(&gMonFrontPicTable[sTradeData->monSpecies[TRADE_PARTNER]], gMonSpritesGfxPtr->sprites.ptr[B_POSITION_OPPONENT_RIGHT], sTradeData->monSpecies[TRADE_PARTNER], sTradeData->monPersonalities[TRADE_PARTNER]);
            sTradeData->state++;
        }
        break;
    case TS_STATE_SHOW_NEW_MON:
        gSprites[sTradeData->monSpriteIds[TRADE_PARTNER]].x = 120;
        gSprites[sTradeData->monSpriteIds[TRADE_PARTNER]].y = gMonFrontPicCoords[sTradeData->monSpecies[TRADE_PARTNER]].y_offset + 60;
        gSprites[sTradeData->monSpriteIds[TRADE_PARTNER]].x2 = 0;
        gSprites[sTradeData->monSpriteIds[TRADE_PARTNER]].y2 = 0;
        StartSpriteAnim(&gSprites[sTradeData->monSpriteIds[TRADE_PARTNER]], 0);
        CreatePokeballSpriteToReleaseMon(sTradeData->monSpriteIds[TRADE_PARTNER], gSprites[sTradeData->monSpriteIds[TRADE_PARTNER]].oam.paletteNum, 120, 84, 2, 1, 20, 0xFFFFF, sTradeData->monSpecies[TRADE_PARTNER]);
        FreeSpriteOamMatrix(&gSprites[sTradeData->bouncingPokeballSpriteId]);
        DestroySprite(&gSprites[sTradeData->bouncingPokeballSpriteId]);
        sTradeData->state++;
        break;
    case TS_STATE_NEW_MON_MSG:
        SetGpuReg(REG_OFFSET_DISPCNT, DISPCNT_MODE_0 |
                                      DISPCNT_OBJ_1D_MAP |
                                      DISPCNT_BG0_ON |
                                      DISPCNT_BG2_ON |
                                      DISPCNT_OBJ_ON);
        StringExpandPlaceholders(gStringVar4, gText_XSentOverY);
        DrawTextOnTradeWindow(0, gStringVar4, 0);
        sTradeData->state = TS_STATE_DELAY_FOR_MON_ANIM;
        sTradeData->timer = 0;
        break;
    case TS_STATE_DELAY_FOR_MON_ANIM:
        if (++sTradeData->timer > 60)
        {
            sTradeData->state = TS_STATE_WAIT_FOR_MON_CRY;
            sTradeData->timer = 0;
        }
        break;
    case TS_STATE_WAIT_FOR_MON_CRY:
        if (IsCryFinished())
            sTradeData->state = TS_STATE_TAKE_CARE_OF_MON;
        break;
    case TS_STATE_TAKE_CARE_OF_MON:
        if (++sTradeData->timer == 10)
            PlayFanfare(MUS_EVOLVED);

        if (sTradeData->timer == 250)
        {
            sTradeData->state++;
            StringExpandPlaceholders(gStringVar4, gText_TakeGoodCareOfX);
            DrawTextOnTradeWindow(0, gStringVar4, 0);
            sTradeData->timer = 0;
        }
        break;
    case TS_STATE_AFTER_NEW_MON_DELAY:
        if (++sTradeData->timer == 60)
            sTradeData->state++;
        break;
    case TS_STATE_CHECK_RIBBONS:
        CheckPartnersMonForRibbons();
        sTradeData->state++;
        break;
    case TS_STATE_END_LINK_TRADE:
        if (sTradeData->isLinkTrade)
        {
            return TRUE;
        }
        else if (JOY_NEW(A_BUTTON))
        {
            sTradeData->state++;
        }
        break;
    case TS_STATE_TRY_EVOLUTION: // Only if in-game trade, link trades use CB2_TryLinkTradeEvolution
        TradeMons(gSpecialVar_0x8005, 0);
        gCB2_AfterEvolution = CB2_UpdateInGameTrade;
        evoTarget = GetEvolutionTargetSpecies(&gPlayerParty[gSelectedTradeMonPositions[TRADE_PLAYER]], EVO_MODE_TRADE, ITEM_NONE, GetMonData(&gPlayerParty[gSelectedTradeMonPositions[TRADE_PARTNER]], MON_DATA_SPECIES));
        if (evoTarget != SPECIES_NONE)
        {
            TradeEvolutionScene(&gPlayerParty[gSelectedTradeMonPositions[TRADE_PLAYER]], evoTarget, sTradeData->monSpriteIds[TRADE_PARTNER], gSelectedTradeMonPositions[TRADE_PLAYER]);
        }
        sTradeData->state++;
        break;
    case TS_STATE_FADE_OUT_END:
        BeginNormalPaletteFade(PALETTES_ALL, 0, 0, 16, RGB_BLACK);
        sTradeData->state++;
        break;
    case TS_STATE_WAIT_FADE_OUT_END:
        if (!gPaletteFade.active)
        {
            PlayNewMapMusic(sTradeData->cachedMapMusic);
            if (sTradeData)
            {
                FreeAllWindowBuffers();
                Free(GetBgTilemapBuffer(3));
                Free(GetBgTilemapBuffer(1));
                Free(GetBgTilemapBuffer(0));
                FreeMonSpritesGfx();
                FREE_AND_SET_NULL(sTradeData);
            }
            SetMainCallback2(CB2_ReturnToField);
            BufferInGameTradeMonName();
        }
        break;
    }
    return FALSE;
}

static bool8 AnimateTradeSequenceWireless(void)
{
    u16 evoTarget;

    switch (sTradeData->state)
    {
    case TS_STATE_START:
        gSprites[sTradeData->monSpriteIds[TRADE_PLAYER]].invisible = FALSE;
        gSprites[sTradeData->monSpriteIds[TRADE_PLAYER]].x2 = -180;
        gSprites[sTradeData->monSpriteIds[TRADE_PLAYER]].y2 = gMonFrontPicCoords[sTradeData->monSpecies[TRADE_PLAYER]].y_offset;
        sTradeData->state++;
        sTradeData->cachedMapMusic = GetCurrentMapMusic();
        PlayNewMapMusic(MUS_EVOLUTION);
        break;
    case TS_STATE_MON_SLIDE_IN:
        if (sTradeData->bg2hofs > 0)
        {
            gSprites[sTradeData->monSpriteIds[TRADE_PLAYER]].x2 += 3;
            sTradeData->bg2hofs -= 3;
        }
        else
        {
            gSprites[sTradeData->monSpriteIds[TRADE_PLAYER]].x2 = 0;
            sTradeData->bg2hofs = 0;
            sTradeData->state = TS_STATE_SEND_MSG;
        }
        break;
    case TS_STATE_SEND_MSG:
        StringExpandPlaceholders(gStringVar4, gText_XWillBeSentToY);
        DrawTextOnTradeWindow(0, gStringVar4, 0);

        if (sTradeData->monSpecies[TRADE_PLAYER] != SPECIES_EGG)
            PlayCry_Normal(sTradeData->monSpecies[TRADE_PLAYER], 0);

        sTradeData->state = TS_STATE_BYE_BYE;
        sTradeData->timer = 0;
        break;
    case TS_STATE_BYE_BYE:
        if (++sTradeData->timer == 80)
        {
            sTradeData->releasePokeballSpriteId = CreateTradePokeballSprite(sTradeData->monSpriteIds[0], gSprites[sTradeData->monSpriteIds[0]].oam.paletteNum, 120, 32, 2, 1, 0x14, 0xfffff);
            sTradeData->state++;
            StringExpandPlaceholders(gStringVar4, gText_ByeByeVar1);
            DrawTextOnTradeWindow(0, gStringVar4, 0);
        }
        break;
    case TS_STATE_POKEBALL_DEPART:
        if (gSprites[sTradeData->releasePokeballSpriteId].callback == SpriteCallbackDummy)
        {
            sTradeData->bouncingPokeballSpriteId = CreateSprite(&sSpriteTemplate_Pokeball, 120, 32, 0);
            gSprites[sTradeData->bouncingPokeballSpriteId].callback = SpriteCB_BouncingPokeballDepart;
            DestroySprite(&gSprites[sTradeData->releasePokeballSpriteId]);
            sTradeData->state++;
        }
        break;
    case TS_STATE_POKEBALL_DEPART_WAIT:
        // The game waits here for the sprite to finish its animation sequence.
        break;
    case TS_STATE_FADE_OUT_TO_GBA_SEND:
        BeginNormalPaletteFade(PALETTES_ALL, 0, 0, 16, RGB_BLACK);
        sTradeData->state = TS_STATE_WAIT_FADE_OUT_TO_GBA_SEND;
        break;
    case TS_STATE_WAIT_FADE_OUT_TO_GBA_SEND:
        if (!gPaletteFade.active)
        {
            SetTradeSequenceBgGpuRegs(4);
            FillWindowPixelBuffer(0, PIXEL_FILL(15));
            CopyWindowToVram(0, COPYWIN_FULL);
            sTradeData->state++;
        }
        break;
    case TS_STATE_FADE_IN_TO_GBA_SEND:
        BeginNormalPaletteFade(PALETTES_ALL, -1, 16, 0, RGB_BLACK);
        sTradeData->state++;
        break;
    case TS_STATE_WAIT_FADE_IN_TO_GBA_SEND:
        if (!gPaletteFade.active)
            sTradeData->state = TS_STATE_GBA_ZOOM_OUT;
        break;
    case TS_STATE_GBA_ZOOM_OUT:
        if (sTradeData->gbaScale > 0x100)
        {
            sTradeData->gbaScale -= 0x34;
        }
        else
        {
            SetTradeSequenceBgGpuRegs(1);
            sTradeData->gbaScale = 0x80;
            sTradeData->state = TS_STATE_GBA_FLASH_SEND_WIRELESS;
            sTradeData->timer = 0;
        }
        sTradeData->sXY = 0x8000 / sTradeData->gbaScale;
        break;
    case TS_STATE_GBA_FLASH_SEND_WIRELESS:
        if (++sTradeData->timer > 20)
        {
            SetTradeSequenceBgGpuRegs(3);
            sTradeData->connectionSpriteId2 = CreateSprite(&sSpriteTemplate_GbaScreenFlash_Short, 120, 80, 0);
            sTradeData->state++;
        }
        break;
    case TS_STATE_GBA_STOP_FLASH_SEND_WIRELESS:
        if (gSprites[sTradeData->connectionSpriteId2].animEnded)
        {
            DestroySprite(&gSprites[sTradeData->connectionSpriteId2]);
            SetGpuReg(REG_OFFSET_BLDCNT, BLDCNT_TGT1_BG1 |
                                         BLDCNT_TGT1_OBJ |
                                         BLDCNT_EFFECT_BLEND |
                                         BLDCNT_TGT2_BG2);
            SetGpuReg(REG_OFFSET_BLDALPHA, BLDALPHA_BLEND(16, 4));

            // Start wireless signal effect
            CreateTask(Task_AnimateWirelessSignal, 5);
            sTradeData->state++;
        }
        break;
    case TS_STATE_WAIT_WIRELESS_SIGNAL_SEND:
        if (!FuncIsActiveTask(Task_AnimateWirelessSignal))
            sTradeData->state = TS_STATE_PAN_AWAY_GBA;
        break;
    case TS_STATE_PAN_AWAY_GBA:
        if (--sTradeData->bg1vofs == 316)
            sTradeData->state++;
        break;
    case TS_STATE_CREATE_LINK_MON_LEAVING:
        sTradeData->connectionSpriteId1 = CreateSprite(&sSpriteTemplate_LinkMonGlow, 120, 80, 3);
        gSprites[sTradeData->connectionSpriteId1].callback = SpriteCB_LinkMonGlowWireless;
        sTradeData->connectionSpriteId2 = CreateSprite(&sSpriteTemplate_LinkMonShadow, 120, 80, 0);
        StartSpriteAnim(&gSprites[sTradeData->connectionSpriteId2], ANIM_LINKMON_SMALL);
        sTradeData->state++;
        break;
    case TS_STATE_LINK_MON_TRAVEL_OUT:
        if ((sTradeData->bg1vofs -= 3) == 166)
            sTradeData->state = TS_STATE_LINK_MON_TRAVEL_OFFSCREEN;

        SetGpuReg(REG_OFFSET_DISPCNT, DISPCNT_MODE_1 |
                                      DISPCNT_OBJ_1D_MAP |
                                      DISPCNT_BG1_ON |
                                      DISPCNT_OBJ_ON);
        break;
    case TS_STATE_LINK_MON_TRAVEL_OFFSCREEN:
        gSprites[sTradeData->connectionSpriteId1].y -= 2;
        gSprites[sTradeData->connectionSpriteId2].y -= 2;
        if (gSprites[sTradeData->connectionSpriteId1].y < -8)
        {
            sTradeData->state = TS_STATE_FADE_OUT_TO_CROSSING;
        }
        break;
    case TS_STATE_FADE_OUT_TO_CROSSING:
        BeginNormalPaletteFade(PALETTES_ALL, -1, 0, 16, RGB_BLACK);
        sTradeData->state = TS_STATE_WAIT_FADE_OUT_TO_CROSSING;
        break;
    case TS_STATE_WAIT_FADE_OUT_TO_CROSSING:
        if (!gPaletteFade.active)
        {
            DestroySprite(&gSprites[sTradeData->connectionSpriteId1]);
            DestroySprite(&gSprites[sTradeData->connectionSpriteId2]);
            SetTradeSequenceBgGpuRegs(2);
            sTradeData->state++;
        }
        break;
    case TS_STATE_FADE_IN_TO_CROSSING:
        BeginNormalPaletteFade(PALETTES_ALL, -1, 16, 0, RGB_BLACK);
        sTradeData->connectionSpriteId1 = CreateSprite(&sSpriteTemplate_LinkMonShadow, 111, 170, 0);
        sTradeData->connectionSpriteId2 = CreateSprite(&sSpriteTemplate_LinkMonShadow, 129, -10, 0);
        sTradeData->state++;
        break;
    case TS_STATE_WAIT_FADE_IN_TO_CROSSING:
        if (!gPaletteFade.active)
        {
            PlaySE(SE_WARP_OUT);
            sTradeData->state++;
        }
        gSprites[sTradeData->connectionSpriteId1].y2 -= 3;
        gSprites[sTradeData->connectionSpriteId2].y2 += 3;
        break;
    case TS_STATE_CROSSING_LINK_MONS_ENTER:
        gSprites[sTradeData->connectionSpriteId1].y2 -= 3;
        gSprites[sTradeData->connectionSpriteId2].y2 += 3;
        if (gSprites[sTradeData->connectionSpriteId1].y2 <= -90)
        {
            gSprites[sTradeData->connectionSpriteId1].data[1] = 1;
            gSprites[sTradeData->connectionSpriteId2].data[1] = 1;
            sTradeData->state++;
            CreateTask(Task_NarrowWindowForCrossing_Wireless, 5);
        }
        break;
    case TS_STATE_CROSSING_BLEND_WHITE_1:
        BlendPalettes(0x8, 16, RGB_WHITEALPHA);
        sTradeData->state++;
        break;
    case TS_STATE_CROSSING_BLEND_WHITE_2:
        BlendPalettes(0x8, 16, RGB_WHITEALPHA);
        sTradeData->state++;
        break;
    case TS_STATE_CROSSING_BLEND_WHITE_3:
        BlendPalettes(0x8, 16, RGB_WHITEALPHA);
        sTradeData->state++;
        break;
    case TS_STATE_CROSSING_CREATE_MON_PICS:
        if (!IsMonSpriteNotFlipped(sTradeData->monSpecies[TRADE_PLAYER]))
        {
            gSprites[sTradeData->monSpriteIds[TRADE_PLAYER]].affineAnims = sAffineAnims_CrossingMonPics;
            gSprites[sTradeData->monSpriteIds[TRADE_PLAYER]].oam.affineMode = ST_OAM_AFFINE_DOUBLE;
            CalcCenterToCornerVec(&gSprites[sTradeData->monSpriteIds[TRADE_PLAYER]], SPRITE_SHAPE(64x64), SPRITE_SIZE(64x64), ST_OAM_AFFINE_DOUBLE);
            StartSpriteAffineAnim(&gSprites[sTradeData->monSpriteIds[TRADE_PLAYER]], 0);
        }
        else
        {
            StartSpriteAffineAnim(&gSprites[sTradeData->monSpriteIds[TRADE_PLAYER]], 0);
        }
        StartSpriteAffineAnim(&gSprites[sTradeData->monSpriteIds[TRADE_PARTNER]], 0);
        gSprites[sTradeData->monSpriteIds[TRADE_PLAYER]].x = 40;
        gSprites[sTradeData->monSpriteIds[TRADE_PARTNER]].x = 200;
        gSprites[sTradeData->monSpriteIds[TRADE_PLAYER]].y = 192;
        gSprites[sTradeData->monSpriteIds[TRADE_PARTNER]].y = -32;
        gSprites[sTradeData->monSpriteIds[TRADE_PLAYER]].invisible = FALSE;
        gSprites[sTradeData->monSpriteIds[TRADE_PARTNER]].invisible = FALSE;
        sTradeData->state++;
        break;
    case TS_STATE_CROSSING_MON_PICS_MOVE:
        gSprites[sTradeData->monSpriteIds[TRADE_PLAYER]].y2 -= 3;
        gSprites[sTradeData->monSpriteIds[TRADE_PARTNER]].y2 += 3;
        if (gSprites[sTradeData->monSpriteIds[TRADE_PLAYER]].y2 < -DISPLAY_HEIGHT
         && gSprites[sTradeData->monSpriteIds[TRADE_PLAYER]].y2 >= -DISPLAY_HEIGHT - 3)
        {
            PlaySE(SE_WARP_IN);
        }
        if (gSprites[sTradeData->monSpriteIds[TRADE_PLAYER]].y2 < -222)
        {
            gSprites[sTradeData->connectionSpriteId1].data[1] = 0;
            gSprites[sTradeData->connectionSpriteId2].data[1] = 0;
            sTradeData->state++;
            gSprites[sTradeData->monSpriteIds[TRADE_PLAYER]].invisible = TRUE;
            gSprites[sTradeData->monSpriteIds[TRADE_PARTNER]].invisible = TRUE;
            CreateTask(Task_NarrowWindowForCrossing_Cable, 5);
        }
        break;
    case TS_STATE_CROSSING_LINK_MONS_EXIT:
        gSprites[sTradeData->connectionSpriteId1].y2 -= 3;
        gSprites[sTradeData->connectionSpriteId2].y2 += 3;
        if (gSprites[sTradeData->connectionSpriteId1].y2 <= -222)
        {
            BeginNormalPaletteFade(PALETTES_ALL, -1, 0, 16, RGB_BLACK);
            sTradeData->state++;
            DestroySprite(&gSprites[sTradeData->connectionSpriteId1]);
            DestroySprite(&gSprites[sTradeData->connectionSpriteId2]);
        }
        break;
    case TS_STATE_CREATE_LINK_MON_ARRIVING:
        if (!gPaletteFade.active)
        {
            sTradeData->state++;
            SetTradeSequenceBgGpuRegs(1);
            sTradeData->bg1vofs = 166;
            SetTradeSequenceBgGpuRegs(3);
            sTradeData->bg2vofs = 412;
            sTradeData->connectionSpriteId1 = CreateSprite(&sSpriteTemplate_LinkMonGlow, 120, -20, 3);
            gSprites[sTradeData->connectionSpriteId1].callback = SpriteCB_LinkMonGlowWireless;
            sTradeData->connectionSpriteId2 = CreateSprite(&sSpriteTemplate_LinkMonShadow, 120, -20, 0);
            StartSpriteAnim(&gSprites[sTradeData->connectionSpriteId2], ANIM_LINKMON_SMALL);
        }
        break;
    case TS_STATE_FADE_OUT_TO_GBA_RECV:
        BeginNormalPaletteFade(PALETTES_ALL, -1, 16, 0, RGB_BLACK);
        sTradeData->state++;
        break;
    case TS_STATE_WAIT_FADE_OUT_TO_GBA_RECV:
        SetGpuReg(REG_OFFSET_DISPCNT, DISPCNT_MODE_0 |
                                      DISPCNT_OBJ_1D_MAP |
                                      DISPCNT_BG1_ON |
                                      DISPCNT_OBJ_ON);
        if (!gPaletteFade.active)
            sTradeData->state++;
        break;
    case TS_STATE_LINK_MON_TRAVEL_IN:
        gSprites[sTradeData->connectionSpriteId1].y2 += 4;
        gSprites[sTradeData->connectionSpriteId2].y2 += 4;
        if (gSprites[sTradeData->connectionSpriteId1].y2 + gSprites[sTradeData->connectionSpriteId1].y == 64)
        {
            sTradeData->state = TS_STATE_PAN_TO_GBA_WIRELESS;
            sTradeData->timer = 0;
        }
        break;
    case TS_STATE_PAN_TO_GBA_WIRELESS:
        SetGpuReg(REG_OFFSET_DISPCNT, DISPCNT_MODE_0 |
                                      DISPCNT_OBJ_1D_MAP |
                                      DISPCNT_BG1_ON |
                                      DISPCNT_BG2_ON |
                                      DISPCNT_OBJ_ON);
        sTradeData->bg1vofs += 3;
        sTradeData->bg2vofs += 3;
        if (++sTradeData->timer == 10)
        {
            u8 taskId = CreateTask(Task_AnimateWirelessSignal, 5);
            gTasks[taskId].data[2] = TRUE;
        }
        if (sTradeData->bg1vofs > 316)
        {
            sTradeData->bg1vofs = 316;
            sTradeData->state++;
        }
        break;
    case TS_STATE_DESTROY_LINK_MON_WIRELESS:
        DestroySprite(&gSprites[sTradeData->connectionSpriteId1]);
        DestroySprite(&gSprites[sTradeData->connectionSpriteId2]);
        sTradeData->state++;
        sTradeData->timer = 0;
        break;
    case TS_STATE_WAIT_WIRELESS_SIGNAL_RECV:
        if (!FuncIsActiveTask(Task_AnimateWirelessSignal))
        {
            sTradeData->state = TS_STATE_LINK_MON_ARRIVED_DELAY;
            sTradeData->timer = 0;
        }
        break;
    case TS_STATE_LINK_MON_ARRIVED_DELAY:
        if (++sTradeData->timer == 10)
            sTradeData->state++;
        break;
    case TS_STATE_MOVE_GBA_TO_CENTER:
        if (++sTradeData->bg1vofs > 348)
        {
            sTradeData->bg1vofs = 348;
            sTradeData->state++;
        }
        break;
    case TS_STATE_GBA_FLASH_RECV:
        sTradeData->connectionSpriteId2 = CreateSprite(&sSpriteTemplate_GbaScreenFlash_Long, 120, 80, 0);
        sTradeData->state = TS_STATE_GBA_STOP_FLASH_RECV;
        break;
    case TS_STATE_GBA_STOP_FLASH_RECV:
        if (gSprites[sTradeData->connectionSpriteId2].animEnded)
        {
            DestroySprite(&gSprites[sTradeData->connectionSpriteId2]);
            SetTradeSequenceBgGpuRegs(6);
            sTradeData->state++;
            PlaySE(SE_M_SAND_ATTACK);
        }
        break;
    case TS_STATE_GBA_ZOOM_IN:
        if (sTradeData->gbaScale < 0x400)
        {
            sTradeData->gbaScale += 0x34;
        }
        else
        {
            sTradeData->gbaScale = 0x400;
            sTradeData->state++;
        }
        sTradeData->sXY = 0x8000 / sTradeData->gbaScale;
        break;
    case TS_STATE_FADE_OUT_TO_NEW_MON:
        BeginNormalPaletteFade(PALETTES_ALL, 0, 0, 16, RGB_BLACK);
        sTradeData->state = TS_STATE_WAIT_FADE_OUT_TO_NEW_MON;
        break;
    case TS_STATE_WAIT_FADE_OUT_TO_NEW_MON:
        if (!gPaletteFade.active)
        {
            SetTradeSequenceBgGpuRegs(5);
            SetTradeSequenceBgGpuRegs(7);
            gPaletteFade.bufferTransferDisabled = TRUE;
            sTradeData->state++;
        }
        break;
    case TS_STATE_FADE_IN_TO_NEW_MON:
        gPaletteFade.bufferTransferDisabled = FALSE;
        BeginNormalPaletteFade(PALETTES_ALL, 0, 16, 0, RGB_BLACK);
        sTradeData->state++;
        break;
    case TS_STATE_WAIT_FADE_IN_TO_NEW_MON:
        SetGpuReg(REG_OFFSET_DISPCNT, DISPCNT_MODE_0 |
                                      DISPCNT_OBJ_1D_MAP |
                                      DISPCNT_BG2_ON |
                                      DISPCNT_OBJ_ON);
        if (!gPaletteFade.active)
            sTradeData->state++;
        break;
    case TS_STATE_POKEBALL_ARRIVE:
        sTradeData->bouncingPokeballSpriteId = CreateSprite(&sSpriteTemplate_Pokeball, 120, -8, 0);
        gSprites[sTradeData->bouncingPokeballSpriteId].data[3] = 74;
        gSprites[sTradeData->bouncingPokeballSpriteId].callback = SpriteCB_BouncingPokeballArrive;
        StartSpriteAnim(&gSprites[sTradeData->bouncingPokeballSpriteId], 1);
        StartSpriteAffineAnim(&gSprites[sTradeData->bouncingPokeballSpriteId], 2);
        BlendPalettes(1 << (16 + gSprites[sTradeData->bouncingPokeballSpriteId].oam.paletteNum), 16, RGB_WHITEALPHA);
        sTradeData->state++;
        sTradeData->timer = 0;
        break;
    case TS_STATE_FADE_POKEBALL_TO_NORMAL:
        BeginNormalPaletteFade(1 << (16 + gSprites[sTradeData->bouncingPokeballSpriteId].oam.paletteNum), 1, 16, 0, RGB_WHITEALPHA);
        sTradeData->state++;
        break;
    case TS_STATE_POKEBALL_ARRIVE_WAIT:
        if (gSprites[sTradeData->bouncingPokeballSpriteId].callback == SpriteCallbackDummy)
        {
            HandleLoadSpecialPokePic(&gMonFrontPicTable[sTradeData->monSpecies[TRADE_PARTNER]],
<<<<<<< HEAD
                                      gMonSpritesGfxPtr->sprites.ptr[B_POSITION_OPPONENT_RIGHT], 
=======
                                      gMonSpritesGfxPtr->sprites.ptr[B_POSITION_OPPONENT_RIGHT],
>>>>>>> 5788caef
                                      sTradeData->monSpecies[TRADE_PARTNER],
                                      sTradeData->monPersonalities[TRADE_PARTNER]);
            sTradeData->state++;
        }
        break;
    case TS_STATE_SHOW_NEW_MON:
        gSprites[sTradeData->monSpriteIds[TRADE_PARTNER]].x = 120;
        gSprites[sTradeData->monSpriteIds[TRADE_PARTNER]].y = gMonFrontPicCoords[sTradeData->monSpecies[TRADE_PARTNER]].y_offset + 60;
        gSprites[sTradeData->monSpriteIds[TRADE_PARTNER]].x2 = 0;
        gSprites[sTradeData->monSpriteIds[TRADE_PARTNER]].y2 = 0;
        StartSpriteAnim(&gSprites[sTradeData->monSpriteIds[TRADE_PARTNER]], 0);
        CreatePokeballSpriteToReleaseMon(sTradeData->monSpriteIds[TRADE_PARTNER], gSprites[sTradeData->monSpriteIds[TRADE_PARTNER]].oam.paletteNum, 120, 84, 2, 1, 20, 0xFFFFF, sTradeData->monSpecies[TRADE_PARTNER]);
        FreeSpriteOamMatrix(&gSprites[sTradeData->bouncingPokeballSpriteId]);
        DestroySprite(&gSprites[sTradeData->bouncingPokeballSpriteId]);
        sTradeData->state++;
        break;
    case TS_STATE_NEW_MON_MSG:
        SetGpuReg(REG_OFFSET_DISPCNT, DISPCNT_MODE_0 |
                                      DISPCNT_OBJ_1D_MAP |
                                      DISPCNT_BG0_ON |
                                      DISPCNT_BG2_ON |
                                      DISPCNT_OBJ_ON);
        StringExpandPlaceholders(gStringVar4, gText_XSentOverY);
        DrawTextOnTradeWindow(0, gStringVar4, 0);
        sTradeData->state = TS_STATE_DELAY_FOR_MON_ANIM;
        sTradeData->timer = 0;
        break;
    case TS_STATE_DELAY_FOR_MON_ANIM:
        if (++sTradeData->timer > 60)
        {
            sTradeData->state = TS_STATE_WAIT_FOR_MON_CRY;
            sTradeData->timer = 0;
        }
        break;
    case TS_STATE_WAIT_FOR_MON_CRY:
        if (IsCryFinished())
            sTradeData->state = TS_STATE_TAKE_CARE_OF_MON;
        break;
    case TS_STATE_TAKE_CARE_OF_MON:
        if (++sTradeData->timer == 10)
            PlayFanfare(MUS_EVOLVED);

        if (sTradeData->timer == 250)
        {
            sTradeData->state++;
            StringExpandPlaceholders(gStringVar4, gText_TakeGoodCareOfX);
            DrawTextOnTradeWindow(0, gStringVar4, 0);
            sTradeData->timer = 0;
        }
        break;
    case TS_STATE_AFTER_NEW_MON_DELAY:
        if (++sTradeData->timer == 60)
            sTradeData->state++;
        break;
    case TS_STATE_CHECK_RIBBONS:
        CheckPartnersMonForRibbons();
        sTradeData->state++;
        break;
    case TS_STATE_END_LINK_TRADE:
        if (sTradeData->isLinkTrade)
        {
            return TRUE;
        }
        else if (JOY_NEW(A_BUTTON))
        {
            sTradeData->state++;
        }
        break;
    case TS_STATE_TRY_EVOLUTION: // Only if in-game trade, link trades use CB2_TryLinkTradeEvolution
        TradeMons(gSpecialVar_0x8005, 0);
        gCB2_AfterEvolution = CB2_UpdateInGameTrade;
        evoTarget = GetEvolutionTargetSpecies(&gPlayerParty[gSelectedTradeMonPositions[TRADE_PLAYER]], EVO_MODE_TRADE, ITEM_NONE, GetMonData(&gPlayerParty[gSelectedTradeMonPositions[TRADE_PARTNER]], MON_DATA_SPECIES));
        if (evoTarget != SPECIES_NONE)
        {
            TradeEvolutionScene(&gPlayerParty[gSelectedTradeMonPositions[TRADE_PLAYER]], evoTarget, sTradeData->monSpriteIds[TRADE_PARTNER], gSelectedTradeMonPositions[TRADE_PLAYER]);
        }
        sTradeData->state++;
        break;
    case TS_STATE_FADE_OUT_END:
        BeginNormalPaletteFade(PALETTES_ALL, 0, 0, 16, RGB_BLACK);
        sTradeData->state++;
        break;
    case TS_STATE_WAIT_FADE_OUT_END:
        if (!gPaletteFade.active)
        {
            PlayNewMapMusic(sTradeData->cachedMapMusic);
            if (sTradeData)
            {
                FreeAllWindowBuffers();
                Free(GetBgTilemapBuffer(3));
                Free(GetBgTilemapBuffer(1));
                Free(GetBgTilemapBuffer(0));
                FreeMonSpritesGfx();
                FREE_AND_SET_NULL(sTradeData);
            }
            SetMainCallback2(CB2_ReturnToField);
            BufferInGameTradeMonName();
        }
        break;
    }
    return FALSE;
}

// Try to evolve a Pokémon received in a link trade
// In-game trades resolve evolution during the trade sequence, in TS_STATE_TRY_EVOLUTION
static void CB2_TryLinkTradeEvolution(void)
{
    u16 evoTarget;
    switch (gMain.state)
    {
    case 0:
        gMain.state = 4;
        gSoftResetDisabled = TRUE;
        break;
    case 4:
        gCB2_AfterEvolution = CB2_SaveAndEndTrade;
        evoTarget = GetEvolutionTargetSpecies(&gPlayerParty[gSelectedTradeMonPositions[TRADE_PLAYER]], EVO_MODE_TRADE, ITEM_NONE, GetMonData(&gPlayerParty[gSelectedTradeMonPositions[TRADE_PARTNER]], MON_DATA_SPECIES));
        if (evoTarget != SPECIES_NONE)
            TradeEvolutionScene(&gPlayerParty[gSelectedTradeMonPositions[TRADE_PLAYER]], evoTarget, sTradeData->monSpriteIds[TRADE_PARTNER], gSelectedTradeMonPositions[TRADE_PLAYER]);
        else if (IsWirelessTrade())
            SetMainCallback2(CB2_SaveAndEndWirelessTrade);
        else
            SetMainCallback2(CB2_SaveAndEndTrade);
        gSelectedTradeMonPositions[TRADE_PLAYER] = 255;
        break;
    }
    if (!HasLinkErrorOccurred())
        RunTasks();
    AnimateSprites();
    BuildOamBuffer();
    UpdatePaletteFade();
}

static void UpdateTradeFinishFlags(void)
{
    u8 blockReceivedStatus;
    TradeGetMultiplayerId(); // no effect call, ret val ignored
    blockReceivedStatus = GetBlockReceivedStatus();
    if (blockReceivedStatus & 0x01)
    {
        if (gBlockRecvBuffer[0][0] == LINKCMD_CONFIRM_FINISH_TRADE)
            SetMainCallback2(CB2_TryLinkTradeEvolution);

        if (gBlockRecvBuffer[0][0] == LINKCMD_READY_FINISH_TRADE)
            sTradeData->playerLinkFlagFinishTrade = READY_FINISH_TRADE;

        ResetBlockReceivedFlag(0);
    }
    if (blockReceivedStatus & 0x02)
    {
        if (gBlockRecvBuffer[1][0] == LINKCMD_READY_FINISH_TRADE)
            sTradeData->partnerLinkFlagFinishTrade = READY_FINISH_TRADE;

        ResetBlockReceivedFlag(1);
    }
}

static void SpriteCB_BouncingPokeball(struct Sprite *sprite)
{
    sprite->y += sprite->data[0] / 10;
    sprite->data[5] += sprite->data[1];
    sprite->x = sprite->data[5] / 10;
    if (sprite->y > 0x4c)
    {
        sprite->y = 0x4c;
        sprite->data[0] = -(sprite->data[0] * sprite->data[2]) / 100;
        sprite->data[3] ++;
    }
    if (sprite->x == 0x78)
        sprite->data[1] = 0;
    sprite->data[0] += sprite->data[4];
    if (sprite->data[3] == 4)
    {
        sprite->data[7] = 1;
        sprite->callback = SpriteCallbackDummy;
    }
}

static void SpriteCB_BouncingPokeballDepart(struct Sprite *sprite)
{
    sprite->y2 += sTradeBallVerticalVelocityTable[sprite->data[0]];
    if (sprite->data[0] == 22)
        PlaySE(SE_BALL_BOUNCE_1);
    if (++ sprite->data[0] == 44)
    {
        PlaySE(SE_M_MEGA_KICK);
        sprite->callback = SpriteCB_BouncingPokeballDepartEnd;
        sprite->data[0] = 0;
        BeginNormalPaletteFade(1 << (16 + sprite->oam.paletteNum), -1, 0, 16, RGB_WHITEALPHA);
    }
}

static void SpriteCB_BouncingPokeballDepartEnd(struct Sprite *sprite)
{
    if (sprite->data[1] == 20)
        StartSpriteAffineAnim(sprite, 1);
    if (++ sprite->data[1] > 20)
    {
        sprite->y2 -= sTradeBallVerticalVelocityTable[sprite->data[0]];
        if (++ sprite->data[0] == 23)
        {
            DestroySprite(sprite);
            sTradeData->state = TS_STATE_FADE_OUT_TO_GBA_SEND; // Resume the master trade animation
        }
    }
}

static void SpriteCB_BouncingPokeballArrive(struct Sprite *sprite)
{
    if (sprite->data[2] == 0)
    {
        if ((sprite->y += 4) > sprite->data[3])
        {
            sprite->data[2] ++;
            sprite->data[0] = 0x16;
            PlaySE(SE_BALL_BOUNCE_1);
        }
    }
    else
    {
        if (sprite->data[0] == 0x42)
            PlaySE(SE_BALL_BOUNCE_2);
        if (sprite->data[0] == 0x5c)
            PlaySE(SE_BALL_BOUNCE_3);
        if (sprite->data[0] == 0x6b)
            PlaySE(SE_BALL_BOUNCE_4);
        sprite->y2 += sTradeBallVerticalVelocityTable[sprite->data[0]];
        if (++sprite->data[0] == 0x6c)
            sprite->callback = SpriteCallbackDummy;
    }
}

u16 GetInGameTradeSpeciesInfo(void)
{
    const struct InGameTrade *inGameTrade = &sIngameTrades[gSpecialVar_0x8004];
    StringCopy(gStringVar1, gSpeciesNames[inGameTrade->requestedSpecies]);
    StringCopy(gStringVar2, gSpeciesNames[inGameTrade->species]);
    return inGameTrade->requestedSpecies;
}

static void BufferInGameTradeMonName(void)
{
    u8 nickname[32];
    const struct InGameTrade *inGameTrade = &sIngameTrades[gSpecialVar_0x8004];
    GetMonData(&gPlayerParty[gSpecialVar_0x8005], MON_DATA_NICKNAME, nickname);
    StringCopy_Nickname(gStringVar1, nickname);
    StringCopy(gStringVar2, gSpeciesNames[inGameTrade->species]);
}

static void _CreateInGameTradePokemon(u8 whichPlayerMon, u8 whichInGameTrade)
{
    const struct InGameTrade *inGameTrade = &sIngameTrades[whichInGameTrade];
    u8 level = GetMonData(&gPlayerParty[whichPlayerMon], MON_DATA_LEVEL);

    struct Mail mail;
    u8 metLocation = METLOC_IN_GAME_TRADE;
    u8 isMail;
    struct Pokemon *pokemon = &gEnemyParty[0];

    CreateMon(pokemon, inGameTrade->species, level, USE_RANDOM_IVS, TRUE, inGameTrade->personality, OT_ID_PRESET, inGameTrade->otId);

    SetMonData(pokemon, MON_DATA_HP_IV, &inGameTrade->ivs[0]);
    SetMonData(pokemon, MON_DATA_ATK_IV, &inGameTrade->ivs[1]);
    SetMonData(pokemon, MON_DATA_DEF_IV, &inGameTrade->ivs[2]);
    SetMonData(pokemon, MON_DATA_SPEED_IV, &inGameTrade->ivs[3]);
    SetMonData(pokemon, MON_DATA_SPATK_IV, &inGameTrade->ivs[4]);
    SetMonData(pokemon, MON_DATA_SPDEF_IV, &inGameTrade->ivs[5]);
    SetMonData(pokemon, MON_DATA_NICKNAME, inGameTrade->nickname);
    SetMonData(pokemon, MON_DATA_OT_NAME, inGameTrade->otName);
    SetMonData(pokemon, MON_DATA_OT_GENDER, &inGameTrade->otGender);
    SetMonData(pokemon, MON_DATA_ABILITY_NUM, &inGameTrade->abilityNum);
    SetMonData(pokemon, MON_DATA_BEAUTY, &inGameTrade->conditions[1]);
    SetMonData(pokemon, MON_DATA_CUTE, &inGameTrade->conditions[2]);
    SetMonData(pokemon, MON_DATA_COOL, &inGameTrade->conditions[0]);
    SetMonData(pokemon, MON_DATA_SMART, &inGameTrade->conditions[3]);
    SetMonData(pokemon, MON_DATA_TOUGH, &inGameTrade->conditions[4]);
    SetMonData(pokemon, MON_DATA_SHEEN, &inGameTrade->sheen);
    SetMonData(pokemon, MON_DATA_MET_LOCATION, &metLocation);

    isMail = FALSE;
    if (inGameTrade->heldItem != ITEM_NONE)
    {
        if (ItemIsMail(inGameTrade->heldItem))
        {
            SetInGameTradeMail(&mail, inGameTrade);
            gTradeMail[0] = mail;
            SetMonData(pokemon, MON_DATA_MAIL, &isMail);
            SetMonData(pokemon, MON_DATA_HELD_ITEM, &inGameTrade->heldItem);
        }
        else
        {
            SetMonData(pokemon, MON_DATA_HELD_ITEM, &inGameTrade->heldItem);
        }
    }
    CalculateMonStats(&gEnemyParty[0]);
}

static void SetInGameTradeMail(struct Mail *mail, const struct InGameTrade *trade) {
    s32 i;

    for (i = 0; i < MAIL_WORDS_COUNT; i++)
    {
        mail->words[i] = sIngameTradeMail[trade->mailNum][i];
    }

    StringCopy(mail->playerName, trade->otName);
    PadNameString(mail->playerName, CHAR_SPACE);

    mail->trainerId[0] = trade->otId >> 24;
    mail->trainerId[1] = trade->otId >> 16;
    mail->trainerId[2] = trade->otId >> 8;
    mail->trainerId[3] = trade->otId;
    mail->species = trade->species;
    mail->itemId = trade->heldItem;
}

u16 GetTradeSpecies(void)
{
    if (GetMonData(&gPlayerParty[gSpecialVar_0x8005], MON_DATA_IS_EGG))
        return SPECIES_NONE;
    return GetMonData(&gPlayerParty[gSpecialVar_0x8005], MON_DATA_SPECIES);
}

void CreateInGameTradePokemon(void)
{
    _CreateInGameTradePokemon(gSpecialVar_0x8005, gSpecialVar_0x8004);
}

static void CB2_UpdateLinkTrade(void)
{
    if (AnimateTradeSequence() == TRUE)
    {
        DestroySprite(&gSprites[sTradeData->monSpriteIds[TRADE_PLAYER]]);
        FreeSpriteOamMatrix(&gSprites[sTradeData->monSpriteIds[TRADE_PARTNER]]);
        TradeMons(gSelectedTradeMonPositions[TRADE_PLAYER], gSelectedTradeMonPositions[TRADE_PARTNER] % PARTY_SIZE);
        if (!IsWirelessTrade())
        {
            sTradeData->linkData[0] = LINKCMD_READY_FINISH_TRADE;
            sTradeData->sendTradeFinishState = 1;
        }
        SetMainCallback2(CB2_TryFinishTrade);
    }
    TrySendTradeFinishData();
    UpdateTradeFinishFlags();
    RunTasks();
    RunTextPrinters();
    AnimateSprites();
    BuildOamBuffer();
    UpdatePaletteFade();
}

static void CB2_TryFinishTrade(void)
{
    u8 mpId = TradeGetMultiplayerId();
    if (IsWirelessTrade())
    {
        SetMainCallback2(CB2_TryLinkTradeEvolution);
    }
    else
    {
        UpdateTradeFinishFlags();
        if (mpId == 0
            && sTradeData->playerLinkFlagFinishTrade == READY_FINISH_TRADE
            && sTradeData->partnerLinkFlagFinishTrade == READY_FINISH_TRADE)
        {
            sTradeData->linkData[0] = LINKCMD_CONFIRM_FINISH_TRADE;
            SendBlock(BitmaskAllOtherLinkPlayers(), sTradeData->linkData, sizeof(sTradeData->linkData));
            sTradeData->playerLinkFlagFinishTrade = FINISH_TRADE;
            sTradeData->partnerLinkFlagFinishTrade = FINISH_TRADE;
        }
    }
    RunTasks();
    AnimateSprites();
    BuildOamBuffer();
    UpdatePaletteFade();
}

static void CB2_SaveAndEndTrade(void)
{
    switch (gMain.state)
    {
    case 0:
        gMain.state++;
        StringExpandPlaceholders(gStringVar4, gText_CommunicationStandby5);
        DrawTextOnTradeWindow(0, gStringVar4, 0);
        break;
    case 1:
        SetTradeLinkStandbyCallback(0);
        gMain.state = 100;
        sTradeData->timer = 0;
        break;
    case 100:
        if (++sTradeData->timer > 180)
        {
            gMain.state = 101;
            sTradeData->timer = 0;
        }
        if (_IsLinkTaskFinished())
        {
            gMain.state = 2;
        }
        break;
    case 101:
        if (_IsLinkTaskFinished())
        {
            gMain.state = 2;
        }
        break;
    case 2:
        gMain.state = 50;
        StringExpandPlaceholders(gStringVar4, gText_SavingDontTurnOffPower);
        DrawTextOnTradeWindow(0, gStringVar4, 0);
        break;
    case 50:
        if (!InUnionRoom())
            IncrementGameStat(GAME_STAT_POKEMON_TRADES);
        if (gWirelessCommType)
            MysteryGift_TryIncrementStat(CARD_STAT_NUM_TRADES, gLinkPlayers[GetMultiplayerId() ^ 1].trainerId);

        SetContinueGameWarpStatusToDynamicWarp();
        LinkFullSave_Init();
        gMain.state++;
        sTradeData->timer = 0;
        break;
    case 51:
        if (++sTradeData->timer == 5)
            gMain.state++;
        break;
    case 52:
        if (LinkFullSave_WriteSector())
        {
            ClearContinueGameWarpStatus2();
            gMain.state = 4;
        }
        else
        {
            // Save isn't finished, delay again
            sTradeData->timer = 0;
            gMain.state = 51;
        }
        break;
    case 4:
        LinkFullSave_ReplaceLastSector();
        gMain.state = 40;
        sTradeData->timer = 0;
        break;
    case 40:
        if (++sTradeData->timer > 50)
        {
            if (GetMultiplayerId() == 0)
            {
                sTradeData->timer = Random() % 30;
            }
            else
            {
                sTradeData->timer = 0;
            }
            gMain.state = 41;
        }
        break;
    case 41:
        if (sTradeData->timer == 0)
        {
            SetTradeLinkStandbyCallback(1);
            gMain.state = 42;
        }
        else
        {
            sTradeData->timer--;
        }
        break;
    case 42:
        if (_IsLinkTaskFinished())
        {
            LinkFullSave_SetLastSectorSecurity();
            gMain.state = 5;
        }
        break;
    case 5:
        if (++sTradeData->timer > 60)
        {
            gMain.state++;
            SetTradeLinkStandbyCallback(2);
        }
        break;
    case 6:
        if (_IsLinkTaskFinished())
        {
            BeginNormalPaletteFade(PALETTES_ALL, 0, 0, 16, RGB_BLACK);
            gMain.state ++;
        }
        break;
    case 7:
        if (!gPaletteFade.active)
        {
            FadeOutBGM(3);
            gMain.state++;
        }
        break;
    case 8:
        if (IsBGMStopped() == TRUE)
        {
            if (gWirelessCommType && gMain.savedCallback == CB2_StartCreateTradeMenu)
            {
                SetTradeLinkStandbyCallback(3);
            }
            else
            {
                SetCloseLinkCallback();
            }
            gMain.state++;
        }
        break;
    case 9:
        if (gWirelessCommType && gMain.savedCallback == CB2_StartCreateTradeMenu)
        {
            if (_IsLinkTaskFinished())
            {
                gSoftResetDisabled = FALSE;
                SetMainCallback2(CB2_FreeTradeData);
            }
        }
        else if (!gReceivedRemoteLinkPlayers)
        {
            gSoftResetDisabled = FALSE;
            SetMainCallback2(CB2_FreeTradeData);
        }
        break;
    }
    if (!HasLinkErrorOccurred())
    {
        RunTasks();
    }
    AnimateSprites();
    BuildOamBuffer();
    UpdatePaletteFade();
}

static void CB2_FreeTradeData(void)
{
    if (!gPaletteFade.active)
    {
        FreeAllWindowBuffers();
        Free(GetBgTilemapBuffer(3));
        Free(GetBgTilemapBuffer(1));
        Free(GetBgTilemapBuffer(0));
        FreeMonSpritesGfx();
        FREE_AND_SET_NULL(sTradeData);
        if (gWirelessCommType)
            DestroyWirelessStatusIndicatorSprite();
        SetMainCallback2(gMain.savedCallback);
    }
    RunTasks();
    AnimateSprites();
    BuildOamBuffer();
    UpdatePaletteFade();
}

void DoInGameTradeScene(void)
{
    ScriptContext2_Enable();
    CreateTask(Task_InGameTrade, 10);
    BeginNormalPaletteFade(PALETTES_ALL, 0, 0, 16, RGB_BLACK);
}

static void Task_InGameTrade(u8 taskId)
{
    if (!gPaletteFade.active)
    {
        SetMainCallback2(CB2_InGameTrade);
        gFieldCallback = FieldCB_ContinueScriptHandleMusic;
        DestroyTask(taskId);
    }
}

static void CheckPartnersMonForRibbons(void)
{
    u8 i;
    u8 numRibbons = 0;
    for (i = 0; i < 12; i ++)
    {
        numRibbons += GetMonData(&gEnemyParty[gSelectedTradeMonPositions[TRADE_PARTNER] % PARTY_SIZE], MON_DATA_CHAMPION_RIBBON + i);
    }
    if (numRibbons != 0)
        FlagSet(FLAG_SYS_RIBBON_GET);
}

void InitTradeBg(void)
{
    InitTradeBgInternal();
}

void DrawTextOnTradeWindow(u8 windowId, const u8 *str, u8 speed)
{
    FillWindowPixelBuffer(windowId, PIXEL_FILL(15));
    sTradeData->textColors[0] = TEXT_DYNAMIC_COLOR_6;
    sTradeData->textColors[1] = TEXT_COLOR_WHITE;
    sTradeData->textColors[2] = TEXT_COLOR_GREEN;
    AddTextPrinterParameterized4(windowId, FONT_NORMAL, 0, 2, 0, 0, sTradeData->textColors, speed, str);
    CopyWindowToVram(windowId, COPYWIN_FULL);
}

#define idx               data[0]
#define counter           data[1]
#define signalComingBack  data[2]

static void Task_AnimateWirelessSignal(u8 taskId)
{
    s16 *data = gTasks[taskId].data;

    u16 paletteIdx = sWirelessSignalTiming[idx][0] * 16;

    if (!signalComingBack)
    {
        if (paletteIdx == 256)
            LoadPalette(sWirelessSignalNone_Pal, 0x30, 32);
        else
            LoadPalette(&sWirelessSignalSend_Pal[paletteIdx], 0x30, 32);
    }
    else
    {
        if (paletteIdx == 256)
            LoadPalette(sWirelessSignalNone_Pal, 0x30, 32);
        else
            LoadPalette(&sWirelessSignalRecv_Pal[paletteIdx], 0x30, 32);
    }

    if (sWirelessSignalTiming[idx][0] == 0 && counter == 0)
        PlaySE(SE_M_HEAL_BELL);

    if (counter == sWirelessSignalTiming[idx][1])
    {
        idx++;
        counter = 0;
        if (sWirelessSignalTiming[idx][1] == 0xFF)
        {
            DestroyTask(taskId);
        }
    }
    else
    {
        counter++;
    }
}

#undef idx
#undef counter
#undef signalComingBack

static void Task_NarrowWindowForCrossing_Wireless(u8 taskId)
{
    s16 *data = gTasks[taskId].data;

    if (data[0] == 0)
    {
        sTradeData->wirelessWinLeft = sTradeData->wirelessWinRight = DISPLAY_WIDTH / 2;
        sTradeData->wirelessWinTop = 0;
        sTradeData->wirelessWinBottom = DISPLAY_HEIGHT;
        SetGpuRegBits(REG_OFFSET_DISPCNT, DISPCNT_WIN0_ON);
        SetGpuReg(REG_OFFSET_WINOUT, WINOUT_WIN01_OBJ);
        SetGpuReg(REG_OFFSET_WININ, WININ_WIN0_BG0 |
                                    WININ_WIN0_BG1 |
                                    WININ_WIN0_OBJ);
    }

    SetGpuReg(REG_OFFSET_WIN0H, WIN_RANGE2(sTradeData->wirelessWinLeft, sTradeData->wirelessWinRight));
    SetGpuReg(REG_OFFSET_WIN0V, WIN_RANGE2(sTradeData->wirelessWinTop, sTradeData->wirelessWinBottom));

    data[0]++;
    sTradeData->wirelessWinLeft -= 5;
    sTradeData->wirelessWinRight += 5;

    if (sTradeData->wirelessWinLeft < 80)
        DestroyTask(taskId);
}

static void Task_NarrowWindowForCrossing_Cable(u8 taskId)
{
    s16 *data = gTasks[taskId].data;

    if (data[0] == 0)
    {
        sTradeData->wirelessWinLeft = 80;
        sTradeData->wirelessWinRight = DISPLAY_WIDTH - 80;
        SetGpuReg(REG_OFFSET_WINOUT, WINOUT_WIN01_OBJ);
        SetGpuReg(REG_OFFSET_WININ, WININ_WIN0_BG0 |
                                    WININ_WIN0_BG1 |
                                    WININ_WIN0_OBJ);
    }

    SetGpuReg(REG_OFFSET_WIN0H, WIN_RANGE2(sTradeData->wirelessWinLeft, sTradeData->wirelessWinRight));
    SetGpuReg(REG_OFFSET_WIN0V, WIN_RANGE2(sTradeData->wirelessWinTop, sTradeData->wirelessWinBottom));

    if (sTradeData->wirelessWinLeft != DISPLAY_WIDTH / 2)
    {
        data[0]++;
        sTradeData->wirelessWinLeft += 5;
        sTradeData->wirelessWinRight -= 5;

        if (sTradeData->wirelessWinLeft > DISPLAY_WIDTH / 2 - 5)
            BlendPalettes(0x8, 0, RGB_WHITEALPHA);
    }
    else
    {
        ClearGpuRegBits(REG_OFFSET_DISPCNT, DISPCNT_WIN0_ON);
        DestroyTask(taskId);
    }
}

static void CB2_SaveAndEndWirelessTrade(void)
{
    switch (gMain.state)
    {
    case 0:
        gMain.state = 1;
        StringExpandPlaceholders(gStringVar4, gText_CommunicationStandby5);
        DrawTextOnTradeWindow(0, gStringVar4, 0);
        break;
    case 1:
        SetTradeLinkStandbyCallback(0);
        gMain.state = 2;
        sTradeData->timer = 0;
        break;
    case 2:
        if (_IsLinkTaskFinished())
        {
            gMain.state = 3;
            StringExpandPlaceholders(gStringVar4, gText_SavingDontTurnOffPower);
            DrawTextOnTradeWindow(0, gStringVar4, 0);
            IncrementGameStat(GAME_STAT_POKEMON_TRADES);
            LinkFullSave_Init();
            sTradeData->timer = 0;
        }
        break;
    case 3:
        if (++sTradeData->timer == 5)
            gMain.state = 4;
        break;
    case 4:
        if (LinkFullSave_WriteSector())
        {
            gMain.state = 5;
        }
        else
        {
            sTradeData->timer = 0;
            gMain.state = 3;
        }
        break;
    case 5:
        LinkFullSave_ReplaceLastSector();
        gMain.state = 6;
        sTradeData->timer = 0;
        break;
    case 6:
        if (++sTradeData->timer > 10)
        {
            if (GetMultiplayerId() == 0)
                sTradeData->timer = Random() % 30;
            else
                sTradeData->timer = 0;
            gMain.state = 7;
        }
        break;
    case 7:
        if (sTradeData->timer == 0)
        {
            SetTradeLinkStandbyCallback(1);
            gMain.state = 8;
        }
        else
        {
            sTradeData->timer--;
        }
        break;
    case 8:
        if (_IsLinkTaskFinished())
        {
            LinkFullSave_SetLastSectorSecurity();
            gMain.state = 9;
        }
        break;
    case 9:
        if (++sTradeData->timer > 60)
        {
            gMain.state++;
            SetTradeLinkStandbyCallback(2);
        }
        break;
    case 10:
        if (_IsLinkTaskFinished())
        {
            FadeOutBGM(3);
            BeginNormalPaletteFade(PALETTES_ALL, 0, 0, 16, RGB_BLACK);
            gMain.state = 11;
        }
        break;
    case 11:
        if (!gPaletteFade.active && IsBGMStopped() == TRUE)
        {
            SetTradeLinkStandbyCallback(3);
            gMain.state = 12;
        }
        break;
    case 12:
        if (_IsLinkTaskFinished())
        {
            gSoftResetDisabled = FALSE;
            SetMainCallback2(CB2_FreeTradeData);
        }
        break;
    }

    if (!HasLinkErrorOccurred())
        RunTasks();
    AnimateSprites();
    BuildOamBuffer();
    UpdatePaletteFade();
}<|MERGE_RESOLUTION|>--- conflicted
+++ resolved
@@ -4226,11 +4226,7 @@
         if (gSprites[sTradeData->bouncingPokeballSpriteId].callback == SpriteCallbackDummy)
         {
             HandleLoadSpecialPokePic(&gMonFrontPicTable[sTradeData->monSpecies[TRADE_PARTNER]],
-<<<<<<< HEAD
-                                      gMonSpritesGfxPtr->sprites.ptr[B_POSITION_OPPONENT_RIGHT], 
-=======
                                       gMonSpritesGfxPtr->sprites.ptr[B_POSITION_OPPONENT_RIGHT],
->>>>>>> 5788caef
                                       sTradeData->monSpecies[TRADE_PARTNER],
                                       sTradeData->monPersonalities[TRADE_PARTNER]);
             sTradeData->state++;
