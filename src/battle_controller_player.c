#include "global.h"
#include "battle.h"
#include "battle_anim.h"
#include "battle_arena.h"
#include "battle_controllers.h"
#include "battle_dome.h"
#include "battle_interface.h"
#include "battle_message.h"
#include "battle_setup.h"
#include "battle_tv.h"
#include "battle_z_move.h"
#include "bg.h"
#include "data.h"
#include "item.h"
#include "item_menu.h"
#include "link.h"
#include "main.h"
#include "m4a.h"
#include "palette.h"
#include "party_menu.h"
#include "pokeball.h"
#include "pokemon.h"
#include "random.h"
#include "recorded_battle.h"
#include "reshow_battle_screen.h"
#include "sound.h"
#include "string_util.h"
#include "task.h"
#include "text.h"
#include "util.h"
#include "window.h"
#include "constants/battle_anim.h"
#include "constants/battle_config.h"
#include "constants/items.h"
#include "constants/moves.h"
#include "constants/party_menu.h"
#include "constants/songs.h"
#include "constants/trainers.h"
#include "constants/rgb.h"

static void PlayerHandleGetMonData(void);
static void PlayerHandleSetMonData(void);
static void PlayerHandleSetRawMonData(void);
static void PlayerHandleLoadMonSprite(void);
static void PlayerHandleSwitchInAnim(void);
static void PlayerHandleReturnMonToBall(void);
static void PlayerHandleDrawTrainerPic(void);
static void PlayerHandleTrainerSlide(void);
static void PlayerHandleTrainerSlideBack(void);
static void PlayerHandleFaintAnimation(void);
static void PlayerHandlePaletteFade(void);
static void PlayerHandleSuccessBallThrowAnim(void);
static void PlayerHandleBallThrowAnim(void);
static void PlayerHandlePause(void);
static void PlayerHandleMoveAnimation(void);
static void PlayerHandlePrintString(void);
static void PlayerHandlePrintSelectionString(void);
static void PlayerHandleChooseAction(void);
static void PlayerHandleYesNoBox(void);
static void PlayerHandleChooseMove(void);
static void PlayerHandleChooseItem(void);
static void PlayerHandleChoosePokemon(void);
static void PlayerHandleCmd23(void);
static void PlayerHandleHealthBarUpdate(void);
static void PlayerHandleExpUpdate(void);
static void PlayerHandleStatusIconUpdate(void);
static void PlayerHandleStatusAnimation(void);
static void PlayerHandleStatusXor(void);
static void PlayerHandleDataTransfer(void);
static void PlayerHandleDMA3Transfer(void);
static void PlayerHandlePlayBGM(void);
static void PlayerHandleCmd32(void);
static void PlayerHandleTwoReturnValues(void);
static void PlayerHandleChosenMonReturnValue(void);
static void PlayerHandleOneReturnValue(void);
static void PlayerHandleOneReturnValue_Duplicate(void);
static void PlayerHandleClearUnkVar(void);
static void PlayerHandleSetUnkVar(void);
static void PlayerHandleClearUnkFlag(void);
static void PlayerHandleToggleUnkFlag(void);
static void PlayerHandleHitAnimation(void);
static void PlayerHandleCantSwitch(void);
static void PlayerHandlePlaySE(void);
static void PlayerHandlePlayFanfareOrBGM(void);
static void PlayerHandleFaintingCry(void);
static void PlayerHandleIntroSlide(void);
static void PlayerHandleIntroTrainerBallThrow(void);
static void PlayerHandleDrawPartyStatusSummary(void);
static void PlayerHandleHidePartyStatusSummary(void);
static void PlayerHandleEndBounceEffect(void);
static void PlayerHandleSpriteInvisibility(void);
static void PlayerHandleBattleAnimation(void);
static void PlayerHandleLinkStandbyMsg(void);
static void PlayerHandleResetActionMoveSelection(void);
static void PlayerHandleEndLinkBattle(void);
static void PlayerHandleBattleDebug(void);
static void PlayerCmdEnd(void);

static void PlayerBufferRunCommand(void);
static void HandleInputChooseTarget(void);
static void HandleInputChooseMove(void);
static void MoveSelectionDisplayPpNumber(void);
static void MoveSelectionDisplayPpString(void);
static void MoveSelectionDisplayMoveType(void);
static void MoveSelectionDisplayMoveNames(void);
static void HandleMoveSwitching(void);
static void SwitchIn_HandleSoundAndEnd(void);
static void WaitForMonSelection(void);
static void CompleteWhenChoseItem(void);
static void Task_LaunchLvlUpAnim(u8 taskId);
static void Task_PrepareToGiveExpWithExpBar(u8 taskId);
static void DestroyExpTaskAndCompleteOnInactiveTextPrinter(u8 taskId);
static void Task_GiveExpWithExpBar(u8 taskId);
static void Task_UpdateLvlInHealthbox(u8 taskId);
static void PrintLinkStandbyMsg(void);
static u32 CopyPlayerMonData(u8 monId, u8 *dst);
static void SetPlayerMonData(u8 monId);
static void StartSendOutAnim(u8 battlerId, bool8 dontClearSubstituteBit);
static void DoSwitchOutAnimation(void);
static void PlayerDoMoveAnimation(void);
static void Task_StartSendOutAnim(u8 taskId);
static void EndDrawPartyStatusSummary(void);

static void ReloadMoveNames(void);

static void (*const sPlayerBufferCommands[CONTROLLER_CMDS_COUNT])(void) =
{
    [CONTROLLER_GETMONDATA]               = PlayerHandleGetMonData,
    [CONTROLLER_GETRAWMONDATA]            = PlayerHandleGetRawMonData,
    [CONTROLLER_SETMONDATA]               = PlayerHandleSetMonData,
    [CONTROLLER_SETRAWMONDATA]            = PlayerHandleSetRawMonData,
    [CONTROLLER_LOADMONSPRITE]            = PlayerHandleLoadMonSprite,
    [CONTROLLER_SWITCHINANIM]             = PlayerHandleSwitchInAnim,
    [CONTROLLER_RETURNMONTOBALL]          = PlayerHandleReturnMonToBall,
    [CONTROLLER_DRAWTRAINERPIC]           = PlayerHandleDrawTrainerPic,
    [CONTROLLER_TRAINERSLIDE]             = PlayerHandleTrainerSlide,
    [CONTROLLER_TRAINERSLIDEBACK]         = PlayerHandleTrainerSlideBack,
    [CONTROLLER_FAINTANIMATION]           = PlayerHandleFaintAnimation,
    [CONTROLLER_PALETTEFADE]              = PlayerHandlePaletteFade,
    [CONTROLLER_SUCCESSBALLTHROWANIM]     = PlayerHandleSuccessBallThrowAnim,
    [CONTROLLER_BALLTHROWANIM]            = PlayerHandleBallThrowAnim,
    [CONTROLLER_PAUSE]                    = PlayerHandlePause,
    [CONTROLLER_MOVEANIMATION]            = PlayerHandleMoveAnimation,
    [CONTROLLER_PRINTSTRING]              = PlayerHandlePrintString,
    [CONTROLLER_PRINTSTRINGPLAYERONLY]    = PlayerHandlePrintSelectionString,
    [CONTROLLER_CHOOSEACTION]             = PlayerHandleChooseAction,
    [CONTROLLER_YESNOBOX]                 = PlayerHandleYesNoBox,
    [CONTROLLER_CHOOSEMOVE]               = PlayerHandleChooseMove,
    [CONTROLLER_OPENBAG]                  = PlayerHandleChooseItem,
    [CONTROLLER_CHOOSEPOKEMON]            = PlayerHandleChoosePokemon,
    [CONTROLLER_23]                       = PlayerHandleCmd23,
    [CONTROLLER_HEALTHBARUPDATE]          = PlayerHandleHealthBarUpdate,
    [CONTROLLER_EXPUPDATE]                = PlayerHandleExpUpdate,
    [CONTROLLER_STATUSICONUPDATE]         = PlayerHandleStatusIconUpdate,
    [CONTROLLER_STATUSANIMATION]          = PlayerHandleStatusAnimation,
    [CONTROLLER_STATUSXOR]                = PlayerHandleStatusXor,
    [CONTROLLER_DATATRANSFER]             = PlayerHandleDataTransfer,
    [CONTROLLER_DMA3TRANSFER]             = PlayerHandleDMA3Transfer,
    [CONTROLLER_PLAYBGM]                  = PlayerHandlePlayBGM,
    [CONTROLLER_32]                       = PlayerHandleCmd32,
    [CONTROLLER_TWORETURNVALUES]          = PlayerHandleTwoReturnValues,
    [CONTROLLER_CHOSENMONRETURNVALUE]     = PlayerHandleChosenMonReturnValue,
    [CONTROLLER_ONERETURNVALUE]           = PlayerHandleOneReturnValue,
    [CONTROLLER_ONERETURNVALUE_DUPLICATE] = PlayerHandleOneReturnValue_Duplicate,
    [CONTROLLER_CLEARUNKVAR]              = PlayerHandleClearUnkVar,
    [CONTROLLER_SETUNKVAR]                = PlayerHandleSetUnkVar,
    [CONTROLLER_CLEARUNKFLAG]             = PlayerHandleClearUnkFlag,
    [CONTROLLER_TOGGLEUNKFLAG]            = PlayerHandleToggleUnkFlag,
    [CONTROLLER_HITANIMATION]             = PlayerHandleHitAnimation,
    [CONTROLLER_CANTSWITCH]               = PlayerHandleCantSwitch,
    [CONTROLLER_PLAYSE]                   = PlayerHandlePlaySE,
    [CONTROLLER_PLAYFANFAREORBGM]         = PlayerHandlePlayFanfareOrBGM,
    [CONTROLLER_FAINTINGCRY]              = PlayerHandleFaintingCry,
    [CONTROLLER_INTROSLIDE]               = PlayerHandleIntroSlide,
    [CONTROLLER_INTROTRAINERBALLTHROW]    = PlayerHandleIntroTrainerBallThrow,
    [CONTROLLER_DRAWPARTYSTATUSSUMMARY]   = PlayerHandleDrawPartyStatusSummary,
    [CONTROLLER_HIDEPARTYSTATUSSUMMARY]   = PlayerHandleHidePartyStatusSummary,
    [CONTROLLER_ENDBOUNCE]                = PlayerHandleEndBounceEffect,
    [CONTROLLER_SPRITEINVISIBILITY]       = PlayerHandleSpriteInvisibility,
    [CONTROLLER_BATTLEANIMATION]          = PlayerHandleBattleAnimation,
    [CONTROLLER_LINKSTANDBYMSG]           = PlayerHandleLinkStandbyMsg,
    [CONTROLLER_RESETACTIONMOVESELECTION] = PlayerHandleResetActionMoveSelection,
    [CONTROLLER_ENDLINKBATTLE]            = PlayerHandleEndLinkBattle,
    [CONTROLLER_DEBUGMENU]                = PlayerHandleBattleDebug,
    [CONTROLLER_TERMINATOR_NOP]           = PlayerCmdEnd
};

// unknown unused data
static const u8 sUnused[] = {0x48, 0x48, 0x20, 0x5a, 0x50, 0x50, 0x50, 0x58};

void BattleControllerDummy(void)
{
}

void SetControllerToPlayer(void)
{
    gBattlerControllerFuncs[gActiveBattler] = PlayerBufferRunCommand;
    gDoingBattleAnim = FALSE;
    gPlayerDpadHoldFrames = 0;
}

static void PlayerBufferExecCompleted(void)
{
    gBattlerControllerFuncs[gActiveBattler] = PlayerBufferRunCommand;
    if (gBattleTypeFlags & BATTLE_TYPE_LINK)
    {
        u8 playerId = GetMultiplayerId();

        PrepareBufferDataTransferLink(2, 4, &playerId);
        gBattleResources->bufferA[gActiveBattler][0] = CONTROLLER_TERMINATOR_NOP;
    }
    else
    {
        gBattleControllerExecFlags &= ~gBitTable[gActiveBattler];
    }
}

static void PlayerBufferRunCommand(void)
{
    if (gBattleControllerExecFlags & gBitTable[gActiveBattler])
    {
        if (gBattleResources->bufferA[gActiveBattler][0] < ARRAY_COUNT(sPlayerBufferCommands))
            sPlayerBufferCommands[gBattleResources->bufferA[gActiveBattler][0]]();
        else
            PlayerBufferExecCompleted();
    }
}

static void CompleteOnBankSpritePosX_0(void)
{
    if (gSprites[gBattlerSpriteIds[gActiveBattler]].x2 == 0)
        PlayerBufferExecCompleted();
}

static void HandleInputChooseAction(void)
{
    u16 itemId = gBattleResources->bufferA[gActiveBattler][2] | (gBattleResources->bufferA[gActiveBattler][3] << 8);

    DoBounceEffect(gActiveBattler, BOUNCE_HEALTHBOX, 7, 1);
    DoBounceEffect(gActiveBattler, BOUNCE_MON, 7, 1);

    if (JOY_REPEAT(DPAD_ANY) && gSaveBlock2Ptr->optionsButtonMode == OPTIONS_BUTTON_MODE_L_EQUALS_A)
        gPlayerDpadHoldFrames++;
    else
        gPlayerDpadHoldFrames = 0;

    if (JOY_NEW(A_BUTTON))
    {
        PlaySE(SE_SELECT);
        TryHideLastUsedBall();
        
        switch (gActionSelectionCursor[gActiveBattler])
        {
        case 0: // Top left
            BtlController_EmitTwoReturnValues(BUFFER_B, B_ACTION_USE_MOVE, 0);
            break;
        case 1: // Top right
            BtlController_EmitTwoReturnValues(BUFFER_B, B_ACTION_USE_ITEM, 0);
            break;
        case 2: // Bottom left
            BtlController_EmitTwoReturnValues(BUFFER_B, B_ACTION_SWITCH, 0);
            break;
        case 3: // Bottom right
            BtlController_EmitTwoReturnValues(BUFFER_B, B_ACTION_RUN, 0);
            break;
        }
        PlayerBufferExecCompleted();
    }
    else if (JOY_NEW(DPAD_LEFT))
    {
        if (gActionSelectionCursor[gActiveBattler] & 1) // if is B_ACTION_USE_ITEM or B_ACTION_RUN
        {
            PlaySE(SE_SELECT);
            ActionSelectionDestroyCursorAt(gActionSelectionCursor[gActiveBattler]);
            gActionSelectionCursor[gActiveBattler] ^= 1;
            ActionSelectionCreateCursorAt(gActionSelectionCursor[gActiveBattler], 0);
        }
    }
    else if (JOY_NEW(DPAD_RIGHT))
    {
        if (!(gActionSelectionCursor[gActiveBattler] & 1)) // if is B_ACTION_USE_MOVE or B_ACTION_SWITCH
        {
            PlaySE(SE_SELECT);
            ActionSelectionDestroyCursorAt(gActionSelectionCursor[gActiveBattler]);
            gActionSelectionCursor[gActiveBattler] ^= 1;
            ActionSelectionCreateCursorAt(gActionSelectionCursor[gActiveBattler], 0);
        }
    }
    else if (JOY_NEW(DPAD_UP))
    {
        if (gActionSelectionCursor[gActiveBattler] & 2) // if is B_ACTION_SWITCH or B_ACTION_RUN
        {
            PlaySE(SE_SELECT);
            ActionSelectionDestroyCursorAt(gActionSelectionCursor[gActiveBattler]);
            gActionSelectionCursor[gActiveBattler] ^= 2;
            ActionSelectionCreateCursorAt(gActionSelectionCursor[gActiveBattler], 0);
        }
    }
    else if (JOY_NEW(DPAD_DOWN))
    {
        if (!(gActionSelectionCursor[gActiveBattler] & 2)) // if is B_ACTION_USE_MOVE or B_ACTION_USE_ITEM
        {
            PlaySE(SE_SELECT);
            ActionSelectionDestroyCursorAt(gActionSelectionCursor[gActiveBattler]);
            gActionSelectionCursor[gActiveBattler] ^= 2;
            ActionSelectionCreateCursorAt(gActionSelectionCursor[gActiveBattler], 0);
        }
    }
    else if (JOY_NEW(B_BUTTON) || gPlayerDpadHoldFrames > 59)
    {
        if ((gBattleTypeFlags & BATTLE_TYPE_DOUBLE)
         && GetBattlerPosition(gActiveBattler) == B_POSITION_PLAYER_RIGHT
         && !(gAbsentBattlerFlags & gBitTable[GetBattlerAtPosition(B_POSITION_PLAYER_LEFT)])
         && !(gBattleTypeFlags & BATTLE_TYPE_MULTI))
        {
            if (gBattleResources->bufferA[gActiveBattler][1] == B_ACTION_USE_ITEM)
            {
                // Add item to bag if it is a ball
                if (itemId <= LAST_BALL)
                    AddBagItem(itemId, 1);
                else
                    return;
            }
            PlaySE(SE_SELECT);
            BtlController_EmitTwoReturnValues(BUFFER_B, B_ACTION_CANCEL_PARTNER, 0);
            PlayerBufferExecCompleted();
        }
    }
    else if (JOY_NEW(START_BUTTON))
    {
        SwapHpBarsWithHpText();
    }
    else if (B_ENABLE_DEBUG && gMain.newKeys & SELECT_BUTTON)
    {
        BtlController_EmitTwoReturnValues(BUFFER_B, B_ACTION_DEBUG, 0);
        PlayerBufferExecCompleted();
    }
    #if B_LAST_USED_BALL == TRUE
    else if (JOY_NEW(B_LAST_USED_BALL_BUTTON) && CanThrowLastUsedBall())
    {
        PlaySE(SE_SELECT);
        TryHideLastUsedBall();
        BtlController_EmitTwoReturnValues(BUFFER_B, B_ACTION_THROW_BALL, 0);
        PlayerBufferExecCompleted();
    }
    #endif
}

static void UnusedEndBounceEffect(void)
{
    EndBounceEffect(gActiveBattler, BOUNCE_HEALTHBOX);
    EndBounceEffect(gActiveBattler, BOUNCE_MON);
    gBattlerControllerFuncs[gActiveBattler] = HandleInputChooseTarget;
}

static void HandleInputChooseTarget(void)
{
    s32 i;
    static const u8 identities[MAX_BATTLERS_COUNT] = {B_POSITION_PLAYER_LEFT, B_POSITION_PLAYER_RIGHT, B_POSITION_OPPONENT_RIGHT, B_POSITION_OPPONENT_LEFT};
    u16 move = GetMonData(&gPlayerParty[gBattlerPartyIndexes[gActiveBattler]], MON_DATA_MOVE1 + gMoveSelectionCursor[gActiveBattler]);

    DoBounceEffect(gMultiUsePlayerCursor, BOUNCE_HEALTHBOX, 15, 1);
    for (i = 0; i < gBattlersCount; i++)
    {
        if (i != gMultiUsePlayerCursor)
            EndBounceEffect(i, BOUNCE_HEALTHBOX);
    }

    if (JOY_HELD(DPAD_ANY) && gSaveBlock2Ptr->optionsButtonMode == OPTIONS_BUTTON_MODE_L_EQUALS_A)
        gPlayerDpadHoldFrames++;
    else
        gPlayerDpadHoldFrames = 0;

    if (JOY_NEW(A_BUTTON))
    {
        PlaySE(SE_SELECT);
        gSprites[gBattlerSpriteIds[gMultiUsePlayerCursor]].callback = SpriteCb_HideAsMoveTarget;
        if (gBattleStruct->mega.playerSelect)
            BtlController_EmitTwoReturnValues(BUFFER_B, 10, gMoveSelectionCursor[gActiveBattler] | RET_MEGA_EVOLUTION | (gMultiUsePlayerCursor << 8));
        else
            BtlController_EmitTwoReturnValues(BUFFER_B, 10, gMoveSelectionCursor[gActiveBattler] | (gMultiUsePlayerCursor << 8));
        EndBounceEffect(gMultiUsePlayerCursor, BOUNCE_HEALTHBOX);
<<<<<<< HEAD
        HideTriggerSprites();
=======
        TryHideLastUsedBall();
        HideMegaTriggerSprite();
>>>>>>> aa2b2e6a
        PlayerBufferExecCompleted();
    }
    else if (JOY_NEW(B_BUTTON) || gPlayerDpadHoldFrames > 59)
    {
        PlaySE(SE_SELECT);
        gSprites[gBattlerSpriteIds[gMultiUsePlayerCursor]].callback = SpriteCb_HideAsMoveTarget;
        gBattlerControllerFuncs[gActiveBattler] = HandleInputChooseMove;
        DoBounceEffect(gActiveBattler, BOUNCE_HEALTHBOX, 7, 1);
        DoBounceEffect(gActiveBattler, BOUNCE_MON, 7, 1);
        EndBounceEffect(gMultiUsePlayerCursor, BOUNCE_HEALTHBOX);
    }
    else if (JOY_NEW(DPAD_LEFT | DPAD_UP))
    {
        PlaySE(SE_SELECT);
        gSprites[gBattlerSpriteIds[gMultiUsePlayerCursor]].callback = SpriteCb_HideAsMoveTarget;

        if (gBattleMoves[move].target == (MOVE_TARGET_USER | MOVE_TARGET_ALLY))
        {
            gMultiUsePlayerCursor ^= BIT_FLANK;
        }
        else
        {
            do
            {
                u8 currSelIdentity = GetBattlerPosition(gMultiUsePlayerCursor);

                for (i = 0; i < MAX_BATTLERS_COUNT; i++)
                {
                    if (currSelIdentity == identities[i])
                        break;
                }
                do
                {
                    if (--i < 0)
                        i = MAX_BATTLERS_COUNT - 1;
                    gMultiUsePlayerCursor = GetBattlerAtPosition(identities[i]);
                } while (gMultiUsePlayerCursor == gBattlersCount);

                i = 0;
                switch (GetBattlerPosition(gMultiUsePlayerCursor))
                {
                case B_POSITION_PLAYER_LEFT:
                case B_POSITION_PLAYER_RIGHT:
                    if (gActiveBattler != gMultiUsePlayerCursor)
                        i++;
                    else if (gBattleMoves[move].target & MOVE_TARGET_USER_OR_SELECTED)
                        i++;
                    break;
                case B_POSITION_OPPONENT_LEFT:
                case B_POSITION_OPPONENT_RIGHT:
                    i++;
                    break;
                }

                if (gAbsentBattlerFlags & gBitTable[gMultiUsePlayerCursor])
                    i = 0;
            } while (i == 0);
        }
        gSprites[gBattlerSpriteIds[gMultiUsePlayerCursor]].callback = SpriteCb_ShowAsMoveTarget;
    }
    else if (JOY_NEW(DPAD_RIGHT | DPAD_DOWN))
    {
        PlaySE(SE_SELECT);
        gSprites[gBattlerSpriteIds[gMultiUsePlayerCursor]].callback = SpriteCb_HideAsMoveTarget;

        if (gBattleMoves[move].target == (MOVE_TARGET_USER | MOVE_TARGET_ALLY))
        {
            gMultiUsePlayerCursor ^= BIT_FLANK;
        }
        else
        {
            do
            {
                u8 currSelIdentity = GetBattlerPosition(gMultiUsePlayerCursor);

                for (i = 0; i < MAX_BATTLERS_COUNT; i++)
                {
                    if (currSelIdentity == identities[i])
                        break;
                }
                do
                {
                    if (++i > 3)
                        i = 0;
                    gMultiUsePlayerCursor = GetBattlerAtPosition(identities[i]);
                } while (gMultiUsePlayerCursor == gBattlersCount);

                i = 0;
                switch (GetBattlerPosition(gMultiUsePlayerCursor))
                {
                case B_POSITION_PLAYER_LEFT:
                case B_POSITION_PLAYER_RIGHT:
                    if (gActiveBattler != gMultiUsePlayerCursor)
                        i++;
                    else if (gBattleMoves[move].target & MOVE_TARGET_USER_OR_SELECTED)
                        i++;
                    break;
                case B_POSITION_OPPONENT_LEFT:
                case B_POSITION_OPPONENT_RIGHT:
                    i++;
                    break;
                }

                if (gAbsentBattlerFlags & gBitTable[gMultiUsePlayerCursor])
                    i = 0;
            } while (i == 0);
        }

        gSprites[gBattlerSpriteIds[gMultiUsePlayerCursor]].callback = SpriteCb_ShowAsMoveTarget;
    }
}

static void HideAllTargets(void)
{
    s32 i;
    for (i = 0; i < MAX_BATTLERS_COUNT; i++)
    {
        if (IsBattlerAlive(i) && gBattleSpritesDataPtr->healthBoxesData[i].healthboxIsBouncing)
        {
            gSprites[gBattlerSpriteIds[i]].callback = SpriteCb_HideAsMoveTarget;
            EndBounceEffect(i, BOUNCE_HEALTHBOX);
        }
    }
}

static void HideShownTargets(void)
{
    s32 i;
    for (i = 0; i < MAX_BATTLERS_COUNT; i++)
    {
        if (IsBattlerAlive(i) && gBattleSpritesDataPtr->healthBoxesData[i].healthboxIsBouncing && i != gActiveBattler)
        {
            gSprites[gBattlerSpriteIds[i]].callback = SpriteCb_HideAsMoveTarget;
            EndBounceEffect(i, BOUNCE_HEALTHBOX);
        }
    }
}

static void HandleInputShowEntireFieldTargets(void)
{
    if (JOY_HELD(DPAD_ANY) && gSaveBlock2Ptr->optionsButtonMode == OPTIONS_BUTTON_MODE_L_EQUALS_A)
        gPlayerDpadHoldFrames++;
    else
        gPlayerDpadHoldFrames = 0;

    if (JOY_NEW(A_BUTTON))
    {
        PlaySE(SE_SELECT);
        HideAllTargets();
        if (gBattleStruct->mega.playerSelect)
            BtlController_EmitTwoReturnValues(BUFFER_B, 10, gMoveSelectionCursor[gActiveBattler] | RET_MEGA_EVOLUTION | (gMultiUsePlayerCursor << 8));
        else
            BtlController_EmitTwoReturnValues(BUFFER_B, 10, gMoveSelectionCursor[gActiveBattler] | (gMultiUsePlayerCursor << 8));
        HideMegaTriggerSprite();
        PlayerBufferExecCompleted();
    }
    else if (gMain.newKeys & B_BUTTON || gPlayerDpadHoldFrames > 59)
    {
        PlaySE(SE_SELECT);
        HideAllTargets();
        gBattlerControllerFuncs[gActiveBattler] = HandleInputChooseMove;
        DoBounceEffect(gActiveBattler, BOUNCE_HEALTHBOX, 7, 1);
        DoBounceEffect(gActiveBattler, BOUNCE_MON, 7, 1);
    }
}

static void HandleInputShowTargets(void)
{
    if (JOY_HELD(DPAD_ANY) && gSaveBlock2Ptr->optionsButtonMode == OPTIONS_BUTTON_MODE_L_EQUALS_A)
        gPlayerDpadHoldFrames++;
    else
        gPlayerDpadHoldFrames = 0;

    if (JOY_NEW(A_BUTTON))
    {
        PlaySE(SE_SELECT);
        HideShownTargets();
        if (gBattleStruct->mega.playerSelect)
            BtlController_EmitTwoReturnValues(BUFFER_B, 10, gMoveSelectionCursor[gActiveBattler] | RET_MEGA_EVOLUTION | (gMultiUsePlayerCursor << 8));
        else
<<<<<<< HEAD
            BtlController_EmitTwoReturnValues(1, 10, gMoveSelectionCursor[gActiveBattler] | (gMultiUsePlayerCursor << 8));
        HideTriggerSprites();
=======
            BtlController_EmitTwoReturnValues(BUFFER_B, 10, gMoveSelectionCursor[gActiveBattler] | (gMultiUsePlayerCursor << 8));
        HideMegaTriggerSprite();
        TryHideLastUsedBall();
>>>>>>> aa2b2e6a
        PlayerBufferExecCompleted();
    }
    else if (gMain.newKeys & B_BUTTON || gPlayerDpadHoldFrames > 59)
    {
        PlaySE(SE_SELECT);
        HideShownTargets();
        gBattlerControllerFuncs[gActiveBattler] = HandleInputChooseMove;
        DoBounceEffect(gActiveBattler, BOUNCE_HEALTHBOX, 7, 1);
        DoBounceEffect(gActiveBattler, BOUNCE_MON, 7, 1);
    }
}

static void TryShowAsTarget(u32 battlerId)
{
    if (IsBattlerAlive(battlerId))
    {
        DoBounceEffect(battlerId, BOUNCE_HEALTHBOX, 15, 1);
        gSprites[gBattlerSpriteIds[battlerId]].callback = SpriteCb_ShowAsMoveTarget;
    }
}

static void HandleInputChooseMove(void)
{
    u16 moveTarget;
    u32 canSelectTarget = 0;
    struct ChooseMoveStruct *moveInfo = (struct ChooseMoveStruct*)(&gBattleResources->bufferA[gActiveBattler][4]);
    
    if (gMain.heldKeys & DPAD_ANY && gSaveBlock2Ptr->optionsButtonMode == OPTIONS_BUTTON_MODE_L_EQUALS_A)
        gPlayerDpadHoldFrames++;
    else
        gPlayerDpadHoldFrames = 0;

    if (gMain.newKeys & A_BUTTON)
    {
        PlaySE(SE_SELECT);
        if (moveInfo->moves[gMoveSelectionCursor[gActiveBattler]] == MOVE_CURSE)
        {
            if (moveInfo->monType1 != TYPE_GHOST && moveInfo->monType2 != TYPE_GHOST && moveInfo->monType3 != TYPE_GHOST)
                moveTarget = MOVE_TARGET_USER;
            else
                moveTarget = MOVE_TARGET_SELECTED;
        }
        else
        {
            moveTarget = gBattleMoves[moveInfo->moves[gMoveSelectionCursor[gActiveBattler]]].target;
        }
        
        if (gBattleStruct->zmove.viewing)
        {
            u16 chosenMove = moveInfo->moves[gMoveSelectionCursor[gActiveBattler]];
            
            QueueZMove(gActiveBattler, chosenMove);
            gBattleStruct->zmove.viewing = FALSE;
            if (gBattleMoves[moveInfo->moves[gMoveSelectionCursor[gActiveBattler]]].split != SPLIT_STATUS)
                moveTarget = MOVE_TARGET_SELECTED;  //damaging z moves always have selected target
        }
        
        if (moveTarget & MOVE_TARGET_USER)
            gMultiUsePlayerCursor = gActiveBattler;
        else
            gMultiUsePlayerCursor = GetBattlerAtPosition((GetBattlerPosition(gActiveBattler) & BIT_SIDE) ^ BIT_SIDE);

        if (!gBattleResources->bufferA[gActiveBattler][1]) // not a double battle
        {
            if (moveTarget & MOVE_TARGET_USER_OR_SELECTED && !gBattleResources->bufferA[gActiveBattler][2])
                canSelectTarget = 1;
        }
        else // double battle
        {
            if (!(moveTarget & (MOVE_TARGET_RANDOM | MOVE_TARGET_BOTH | MOVE_TARGET_DEPENDS | MOVE_TARGET_FOES_AND_ALLY | MOVE_TARGET_OPPONENTS_FIELD | MOVE_TARGET_USER | MOVE_TARGET_ALLY)))
                canSelectTarget = 1; // either selected or user
            if (moveTarget == (MOVE_TARGET_USER | MOVE_TARGET_ALLY) && IsBattlerAlive(BATTLE_PARTNER(gActiveBattler)))
                canSelectTarget = 1;

            if (moveInfo->currentPp[gMoveSelectionCursor[gActiveBattler]] == 0)
            {
                canSelectTarget = 0;
            }
            else if (!(moveTarget & (MOVE_TARGET_USER | MOVE_TARGET_USER_OR_SELECTED)) && CountAliveMonsInBattle(BATTLE_ALIVE_EXCEPT_ACTIVE) <= 1)
            {
                gMultiUsePlayerCursor = GetDefaultMoveTarget(gActiveBattler);
                canSelectTarget = 0;
            }

            // Show all available targets for multi-target moves
            if (B_SHOW_TARGETS)
            {
                if ((moveTarget & MOVE_TARGET_ALL_BATTLERS) == MOVE_TARGET_ALL_BATTLERS)
                {
                    u32 i = 0;
                    for (i = 0; i < gBattlersCount; i++)
                        TryShowAsTarget(i);
                    
                    canSelectTarget = 3;
                }
                else if (moveTarget & (MOVE_TARGET_OPPONENTS_FIELD | MOVE_TARGET_BOTH | MOVE_TARGET_FOES_AND_ALLY))
                {
                    TryShowAsTarget(gMultiUsePlayerCursor);
                    TryShowAsTarget(BATTLE_PARTNER(gMultiUsePlayerCursor));
                    if (moveTarget & MOVE_TARGET_FOES_AND_ALLY)
                        TryShowAsTarget(BATTLE_PARTNER(gActiveBattler));
                    canSelectTarget = 2;
                }
            }
        }
        
        switch (canSelectTarget)
        {
        case 0:
        default:
            if (gBattleStruct->mega.playerSelect)
                BtlController_EmitTwoReturnValues(BUFFER_B, 10, gMoveSelectionCursor[gActiveBattler] | RET_MEGA_EVOLUTION | (gMultiUsePlayerCursor << 8));
            else
<<<<<<< HEAD
                BtlController_EmitTwoReturnValues(1, 10, gMoveSelectionCursor[gActiveBattler] | (gMultiUsePlayerCursor << 8));
            HideTriggerSprites();
=======
                BtlController_EmitTwoReturnValues(BUFFER_B, 10, gMoveSelectionCursor[gActiveBattler] | (gMultiUsePlayerCursor << 8));
            HideMegaTriggerSprite();
            TryHideLastUsedBall();
>>>>>>> aa2b2e6a
            PlayerBufferExecCompleted();
            break;
        case 1:
            gBattlerControllerFuncs[gActiveBattler] = HandleInputChooseTarget;

            if (moveTarget & (MOVE_TARGET_USER | MOVE_TARGET_USER_OR_SELECTED))
                gMultiUsePlayerCursor = gActiveBattler;
            else if (gAbsentBattlerFlags & gBitTable[GetBattlerAtPosition(B_POSITION_OPPONENT_LEFT)])
                gMultiUsePlayerCursor = GetBattlerAtPosition(B_POSITION_OPPONENT_RIGHT);
            else
                gMultiUsePlayerCursor = GetBattlerAtPosition(B_POSITION_OPPONENT_LEFT);

            gSprites[gBattlerSpriteIds[gMultiUsePlayerCursor]].callback = SpriteCb_ShowAsMoveTarget;
            break;
        case 2:
            gBattlerControllerFuncs[gActiveBattler] = HandleInputShowTargets;
            break;
        case 3: // Entire field
            gBattlerControllerFuncs[gActiveBattler] = HandleInputShowEntireFieldTargets;
            break;
        }
    }
    else if (JOY_NEW(B_BUTTON) || gPlayerDpadHoldFrames > 59)
    {
        PlaySE(SE_SELECT);
<<<<<<< HEAD
        if (gBattleStruct->zmove.viewing)
        {
            ReloadMoveNames();
        }
        else
        {
            gBattleStruct->mega.playerSelect = FALSE;
            gBattleStruct->zmove.viable = FALSE;
            BtlController_EmitTwoReturnValues(1, 10, 0xFFFF);
            HideTriggerSprites();
            PlayerBufferExecCompleted();
        }
=======
        gBattleStruct->mega.playerSelect = FALSE;
        BtlController_EmitTwoReturnValues(BUFFER_B, 10, 0xFFFF);
        HideMegaTriggerSprite();
        PlayerBufferExecCompleted();
>>>>>>> aa2b2e6a
    }
    else if (JOY_NEW(DPAD_LEFT) && !gBattleStruct->zmove.viewing)
    {
        if (gMoveSelectionCursor[gActiveBattler] & 1)
        {
            MoveSelectionDestroyCursorAt(gMoveSelectionCursor[gActiveBattler]);
            gMoveSelectionCursor[gActiveBattler] ^= 1;
            PlaySE(SE_SELECT);
            MoveSelectionCreateCursorAt(gMoveSelectionCursor[gActiveBattler], 0);
            MoveSelectionDisplayPpNumber();
            MoveSelectionDisplayMoveType();
            TryChangeZIndicator(gActiveBattler, gMoveSelectionCursor[gActiveBattler]);
        }
    }
    else if (JOY_NEW(DPAD_RIGHT) && !gBattleStruct->zmove.viewing)
    {
        if (!(gMoveSelectionCursor[gActiveBattler] & 1)
         && (gMoveSelectionCursor[gActiveBattler] ^ 1) < gNumberOfMovesToChoose)
        {
            MoveSelectionDestroyCursorAt(gMoveSelectionCursor[gActiveBattler]);
            gMoveSelectionCursor[gActiveBattler] ^= 1;
            PlaySE(SE_SELECT);
            MoveSelectionCreateCursorAt(gMoveSelectionCursor[gActiveBattler], 0);
            MoveSelectionDisplayPpNumber();
            MoveSelectionDisplayMoveType();
            TryChangeZIndicator(gActiveBattler, gMoveSelectionCursor[gActiveBattler]);
        }
    }
    else if (JOY_NEW(DPAD_UP) && !gBattleStruct->zmove.viewing)
    {
        if (gMoveSelectionCursor[gActiveBattler] & 2)
        {
            MoveSelectionDestroyCursorAt(gMoveSelectionCursor[gActiveBattler]);
            gMoveSelectionCursor[gActiveBattler] ^= 2;
            PlaySE(SE_SELECT);
            MoveSelectionCreateCursorAt(gMoveSelectionCursor[gActiveBattler], 0);
            MoveSelectionDisplayPpNumber();
            MoveSelectionDisplayMoveType();
            TryChangeZIndicator(gActiveBattler, gMoveSelectionCursor[gActiveBattler]);
        }
    }
    else if (JOY_NEW(DPAD_DOWN) && !gBattleStruct->zmove.viewing)
    {
        if (!(gMoveSelectionCursor[gActiveBattler] & 2)
         && (gMoveSelectionCursor[gActiveBattler] ^ 2) < gNumberOfMovesToChoose)
        {
            MoveSelectionDestroyCursorAt(gMoveSelectionCursor[gActiveBattler]);
            gMoveSelectionCursor[gActiveBattler] ^= 2;
            PlaySE(SE_SELECT);
            MoveSelectionCreateCursorAt(gMoveSelectionCursor[gActiveBattler], 0);
            MoveSelectionDisplayPpNumber();
            MoveSelectionDisplayMoveType();
            TryChangeZIndicator(gActiveBattler, gMoveSelectionCursor[gActiveBattler]);
        }
    }
    else if (JOY_NEW(SELECT_BUTTON) && !gBattleStruct->zmove.viewing)
    {
        if (gNumberOfMovesToChoose > 1 && !(gBattleTypeFlags & BATTLE_TYPE_LINK))
        {
            MoveSelectionCreateCursorAt(gMoveSelectionCursor[gActiveBattler], 29);

            if (gMoveSelectionCursor[gActiveBattler] != 0)
                gMultiUsePlayerCursor = 0;
            else
                gMultiUsePlayerCursor = gMoveSelectionCursor[gActiveBattler] + 1;

            MoveSelectionCreateCursorAt(gMultiUsePlayerCursor, 27);
            BattlePutTextOnWindow(gText_BattleSwitchWhich, B_WIN_SWITCH_PROMPT);
            gBattlerControllerFuncs[gActiveBattler] = HandleMoveSwitching;
        }
    }
    else if (JOY_NEW(START_BUTTON))
    {
        if (CanMegaEvolve(gActiveBattler))
        {
            gBattleStruct->mega.playerSelect ^= 1;
            ChangeMegaTriggerSprite(gBattleStruct->mega.triggerSpriteId, gBattleStruct->mega.playerSelect);
            PlaySE(SE_SELECT);
        }
        else if (gBattleStruct->zmove.viable)
        {
            // show z move name / info
            //TODO: brighten z move symbol
            PlaySE(SE_SELECT);
            if (!gBattleStruct->zmove.viewing)
                MoveSelectionDisplayZMove(gBattleStruct->zmove.chosenZMove);
            else
                ReloadMoveNames();
        }
    }
}

static void ReloadMoveNames(void)
{
    gBattleStruct->mega.playerSelect = FALSE;
    gBattleStruct->zmove.viewing = FALSE;
    MoveSelectionDestroyCursorAt(0);
    MoveSelectionDisplayMoveNames();
    MoveSelectionCreateCursorAt(gMoveSelectionCursor[gActiveBattler], 0);
    MoveSelectionDisplayPpNumber();
    MoveSelectionDisplayMoveType();
}

static u32 HandleMoveInputUnused(void)
{
    u32 var = 0;

    if (JOY_NEW(A_BUTTON))
    {
        PlaySE(SE_SELECT);
        var = 1;
    }
    if (JOY_NEW(B_BUTTON))
    {
        PlaySE(SE_SELECT);
        gBattle_BG0_X = 0;
        gBattle_BG0_Y = DISPLAY_HEIGHT * 2;
        var = 0xFF;
    }
    if (JOY_NEW(DPAD_LEFT) && gMoveSelectionCursor[gActiveBattler] & 1)
    {
        MoveSelectionDestroyCursorAt(gMoveSelectionCursor[gActiveBattler]);
        gMoveSelectionCursor[gActiveBattler] ^= 1;
        PlaySE(SE_SELECT);
        MoveSelectionCreateCursorAt(gMoveSelectionCursor[gActiveBattler], 0);
    }
    if (JOY_NEW(DPAD_RIGHT) && !(gMoveSelectionCursor[gActiveBattler] & 1)
        && (gMoveSelectionCursor[gActiveBattler] ^ 1) < gNumberOfMovesToChoose)
    {
        MoveSelectionDestroyCursorAt(gMoveSelectionCursor[gActiveBattler]);
        gMoveSelectionCursor[gActiveBattler] ^= 1;
        PlaySE(SE_SELECT);
        MoveSelectionCreateCursorAt(gMoveSelectionCursor[gActiveBattler], 0);
    }
    if (JOY_NEW(DPAD_UP) && gMoveSelectionCursor[gActiveBattler] & 2)
    {
        MoveSelectionDestroyCursorAt(gMoveSelectionCursor[gActiveBattler]);
        gMoveSelectionCursor[gActiveBattler] ^= 2;
        PlaySE(SE_SELECT);
        MoveSelectionCreateCursorAt(gMoveSelectionCursor[gActiveBattler], 0);
    }
    if (JOY_NEW(DPAD_DOWN) && !(gMoveSelectionCursor[gActiveBattler] & 2)
        && (gMoveSelectionCursor[gActiveBattler] ^ 2) < gNumberOfMovesToChoose)
    {
        MoveSelectionDestroyCursorAt(gMoveSelectionCursor[gActiveBattler]);
        gMoveSelectionCursor[gActiveBattler] ^= 2;
        PlaySE(SE_SELECT);
        MoveSelectionCreateCursorAt(gMoveSelectionCursor[gActiveBattler], 0);
    }

    return var;
}

static void HandleMoveSwitching(void)
{
    u8 perMovePPBonuses[MAX_MON_MOVES];
    struct ChooseMoveStruct moveStruct;
    u8 totalPPBonuses;

    if (JOY_NEW(A_BUTTON | SELECT_BUTTON))
    {
        PlaySE(SE_SELECT);

        if (gMoveSelectionCursor[gActiveBattler] != gMultiUsePlayerCursor)
        {
            struct ChooseMoveStruct *moveInfo = (struct ChooseMoveStruct*)(&gBattleResources->bufferA[gActiveBattler][4]);
            s32 i;

            // swap moves and pp
            i = moveInfo->moves[gMoveSelectionCursor[gActiveBattler]];
            moveInfo->moves[gMoveSelectionCursor[gActiveBattler]] = moveInfo->moves[gMultiUsePlayerCursor];
            moveInfo->moves[gMultiUsePlayerCursor] = i;

            i = moveInfo->currentPp[gMoveSelectionCursor[gActiveBattler]];
            moveInfo->currentPp[gMoveSelectionCursor[gActiveBattler]] = moveInfo->currentPp[gMultiUsePlayerCursor];
            moveInfo->currentPp[gMultiUsePlayerCursor] = i;

            i = moveInfo->maxPp[gMoveSelectionCursor[gActiveBattler]];
            moveInfo->maxPp[gMoveSelectionCursor[gActiveBattler]] = moveInfo->maxPp[gMultiUsePlayerCursor];
            moveInfo->maxPp[gMultiUsePlayerCursor] = i;

            if (gDisableStructs[gActiveBattler].mimickedMoves & gBitTable[gMoveSelectionCursor[gActiveBattler]])
            {
                gDisableStructs[gActiveBattler].mimickedMoves &= (~gBitTable[gMoveSelectionCursor[gActiveBattler]]);
                gDisableStructs[gActiveBattler].mimickedMoves |= gBitTable[gMultiUsePlayerCursor];
            }

            MoveSelectionDisplayMoveNames();

            for (i = 0; i < MAX_MON_MOVES; i++)
                perMovePPBonuses[i] = (gBattleMons[gActiveBattler].ppBonuses & (3 << (i * 2))) >> (i * 2);

            totalPPBonuses = perMovePPBonuses[gMoveSelectionCursor[gActiveBattler]];
            perMovePPBonuses[gMoveSelectionCursor[gActiveBattler]] = perMovePPBonuses[gMultiUsePlayerCursor];
            perMovePPBonuses[gMultiUsePlayerCursor] = totalPPBonuses;

            totalPPBonuses = 0;
            for (i = 0; i < MAX_MON_MOVES; i++)
                totalPPBonuses |= perMovePPBonuses[i] << (i * 2);

            gBattleMons[gActiveBattler].ppBonuses = totalPPBonuses;

            for (i = 0; i < MAX_MON_MOVES; i++)
            {
                gBattleMons[gActiveBattler].moves[i] = moveInfo->moves[i];
                gBattleMons[gActiveBattler].pp[i] = moveInfo->currentPp[i];
            }

            if (!(gBattleMons[gActiveBattler].status2 & STATUS2_TRANSFORMED))
            {
                for (i = 0; i < MAX_MON_MOVES; i++)
                {
                    moveStruct.moves[i] = GetMonData(&gPlayerParty[gBattlerPartyIndexes[gActiveBattler]], MON_DATA_MOVE1 + i);
                    moveStruct.currentPp[i] = GetMonData(&gPlayerParty[gBattlerPartyIndexes[gActiveBattler]], MON_DATA_PP1 + i);
                }

                totalPPBonuses = GetMonData(&gPlayerParty[gBattlerPartyIndexes[gActiveBattler]], MON_DATA_PP_BONUSES);
                for (i = 0; i < MAX_MON_MOVES; i++)
                    perMovePPBonuses[i] = (totalPPBonuses & (3 << (i * 2))) >> (i * 2);

                i = moveStruct.moves[gMoveSelectionCursor[gActiveBattler]];
                moveStruct.moves[gMoveSelectionCursor[gActiveBattler]] = moveStruct.moves[gMultiUsePlayerCursor];
                moveStruct.moves[gMultiUsePlayerCursor] = i;

                i = moveStruct.currentPp[gMoveSelectionCursor[gActiveBattler]];
                moveStruct.currentPp[gMoveSelectionCursor[gActiveBattler]] = moveStruct.currentPp[gMultiUsePlayerCursor];
                moveStruct.currentPp[gMultiUsePlayerCursor] = i;

                totalPPBonuses = perMovePPBonuses[gMoveSelectionCursor[gActiveBattler]];
                perMovePPBonuses[gMoveSelectionCursor[gActiveBattler]] = perMovePPBonuses[gMultiUsePlayerCursor];
                perMovePPBonuses[gMultiUsePlayerCursor] = totalPPBonuses;

                totalPPBonuses = 0;
                for (i = 0; i < MAX_MON_MOVES; i++)
                    totalPPBonuses |= perMovePPBonuses[i] << (i * 2);

                for (i = 0; i < MAX_MON_MOVES; i++)
                {
                    SetMonData(&gPlayerParty[gBattlerPartyIndexes[gActiveBattler]], MON_DATA_MOVE1 + i, &moveStruct.moves[i]);
                    SetMonData(&gPlayerParty[gBattlerPartyIndexes[gActiveBattler]], MON_DATA_PP1 + i, &moveStruct.currentPp[i]);
                }

                SetMonData(&gPlayerParty[gBattlerPartyIndexes[gActiveBattler]], MON_DATA_PP_BONUSES, &totalPPBonuses);
            }
        }

        gBattlerControllerFuncs[gActiveBattler] = HandleInputChooseMove;
        gMoveSelectionCursor[gActiveBattler] = gMultiUsePlayerCursor;
        MoveSelectionCreateCursorAt(gMoveSelectionCursor[gActiveBattler], 0);
        MoveSelectionDisplayPpString();
        MoveSelectionDisplayPpNumber();
        MoveSelectionDisplayMoveType();
    }
    else if (JOY_NEW(B_BUTTON | SELECT_BUTTON))
    {
        PlaySE(SE_SELECT);
        MoveSelectionDestroyCursorAt(gMultiUsePlayerCursor);
        MoveSelectionCreateCursorAt(gMoveSelectionCursor[gActiveBattler], 0);
        gBattlerControllerFuncs[gActiveBattler] = HandleInputChooseMove;
        MoveSelectionDisplayPpString();
        MoveSelectionDisplayPpNumber();
        MoveSelectionDisplayMoveType();
    }
    else if (JOY_NEW(DPAD_LEFT))
    {
        if (gMultiUsePlayerCursor & 1)
        {
            if (gMultiUsePlayerCursor == gMoveSelectionCursor[gActiveBattler])
                MoveSelectionCreateCursorAt(gMoveSelectionCursor[gActiveBattler], 29);
            else
                MoveSelectionDestroyCursorAt(gMultiUsePlayerCursor);

            gMultiUsePlayerCursor ^= 1;
            PlaySE(SE_SELECT);

            if (gMultiUsePlayerCursor == gMoveSelectionCursor[gActiveBattler])
                MoveSelectionCreateCursorAt(gMultiUsePlayerCursor, 0);
            else
                MoveSelectionCreateCursorAt(gMultiUsePlayerCursor, 27);
        }
    }
    else if (JOY_NEW(DPAD_RIGHT))
    {
        if (!(gMultiUsePlayerCursor & 1) && (gMultiUsePlayerCursor ^ 1) < gNumberOfMovesToChoose)
        {
            if (gMultiUsePlayerCursor == gMoveSelectionCursor[gActiveBattler])
                MoveSelectionCreateCursorAt(gMoveSelectionCursor[gActiveBattler], 29);
            else
                MoveSelectionDestroyCursorAt(gMultiUsePlayerCursor);

            gMultiUsePlayerCursor ^= 1;
            PlaySE(SE_SELECT);

            if (gMultiUsePlayerCursor == gMoveSelectionCursor[gActiveBattler])
                MoveSelectionCreateCursorAt(gMultiUsePlayerCursor, 0);
            else
                MoveSelectionCreateCursorAt(gMultiUsePlayerCursor, 27);
        }
    }
    else if (JOY_NEW(DPAD_UP))
    {
        if (gMultiUsePlayerCursor & 2)
        {
            if (gMultiUsePlayerCursor == gMoveSelectionCursor[gActiveBattler])
                MoveSelectionCreateCursorAt(gMoveSelectionCursor[gActiveBattler], 29);
            else
                MoveSelectionDestroyCursorAt(gMultiUsePlayerCursor);

            gMultiUsePlayerCursor ^= 2;
            PlaySE(SE_SELECT);

            if (gMultiUsePlayerCursor == gMoveSelectionCursor[gActiveBattler])
                MoveSelectionCreateCursorAt(gMultiUsePlayerCursor, 0);
            else
                MoveSelectionCreateCursorAt(gMultiUsePlayerCursor, 27);
        }
    }
    else if (JOY_NEW(DPAD_DOWN))
    {
        if (!(gMultiUsePlayerCursor & 2) && (gMultiUsePlayerCursor ^ 2) < gNumberOfMovesToChoose)
        {
            if (gMultiUsePlayerCursor == gMoveSelectionCursor[gActiveBattler])
                MoveSelectionCreateCursorAt(gMoveSelectionCursor[gActiveBattler], 29);
            else
                MoveSelectionDestroyCursorAt(gMultiUsePlayerCursor);

            gMultiUsePlayerCursor ^= 2;
            PlaySE(SE_SELECT);

            if (gMultiUsePlayerCursor == gMoveSelectionCursor[gActiveBattler])
                MoveSelectionCreateCursorAt(gMultiUsePlayerCursor, 0);
            else
                MoveSelectionCreateCursorAt(gMultiUsePlayerCursor, 27);
        }
    }
}

static void SetLinkBattleEndCallbacks(void)
{
    if (gWirelessCommType == 0)
    {
        if (gReceivedRemoteLinkPlayers == 0)
        {
            m4aSongNumStop(SE_LOW_HEALTH);
            gMain.inBattle = FALSE;
            gMain.callback1 = gPreBattleCallback1;
            SetMainCallback2(CB2_InitEndLinkBattle);
            if (gBattleOutcome == B_OUTCOME_WON)
                TryPutLinkBattleTvShowOnAir();
            FreeAllWindowBuffers();
        }
    }
    else
    {
        if (IsLinkTaskFinished())
        {
            m4aSongNumStop(SE_LOW_HEALTH);
            gMain.inBattle = FALSE;
            gMain.callback1 = gPreBattleCallback1;
            SetMainCallback2(CB2_InitEndLinkBattle);
            if (gBattleOutcome == B_OUTCOME_WON)
                TryPutLinkBattleTvShowOnAir();
            FreeAllWindowBuffers();
        }
    }
}

// Despite handling link battles separately, this is only ever used by link battles
void SetBattleEndCallbacks(void)
{
    if (!gPaletteFade.active)
    {
        if (gBattleTypeFlags & BATTLE_TYPE_LINK)
        {
            if (IsLinkTaskFinished())
            {
                if (gWirelessCommType == 0)
                    SetCloseLinkCallback();
                else
                    SetLinkStandbyCallback();

                gBattlerControllerFuncs[gActiveBattler] = SetLinkBattleEndCallbacks;
            }
        }
        else
        {
            m4aSongNumStop(SE_LOW_HEALTH);
            gMain.inBattle = FALSE;
            gMain.callback1 = gPreBattleCallback1;
            SetMainCallback2(gMain.savedCallback);
        }
    }
}

static void CompleteOnBattlerSpriteCallbackDummy(void)
{
    if (gSprites[gBattlerSpriteIds[gActiveBattler]].callback == SpriteCallbackDummy)
        PlayerBufferExecCompleted();
}

static void CompleteOnBankSpriteCallbackDummy2(void)
{
    if (gSprites[gBattlerSpriteIds[gActiveBattler]].callback == SpriteCallbackDummy)
        PlayerBufferExecCompleted();
}

static void FreeTrainerSpriteAfterSlide(void)
{
    if (gSprites[gBattlerSpriteIds[gActiveBattler]].callback == SpriteCallbackDummy)
    {
        BattleGfxSfxDummy3(gSaveBlock2Ptr->playerGender);
        FreeSpriteOamMatrix(&gSprites[gBattlerSpriteIds[gActiveBattler]]);
        DestroySprite(&gSprites[gBattlerSpriteIds[gActiveBattler]]);
        PlayerBufferExecCompleted();
    }
}

static void Intro_DelayAndEnd(void)
{
    if (--gBattleSpritesDataPtr->healthBoxesData[gActiveBattler].introEndDelay == (u8)-1)
    {
        gBattleSpritesDataPtr->healthBoxesData[gActiveBattler].introEndDelay = 0;
        PlayerBufferExecCompleted();
    }
}

static bool32 TwoIntroMons(u32 battlerId) // Double battle with both player pokemon active.
{
    return (IsDoubleBattle() && IsValidForBattle(&gPlayerParty[gBattlerPartyIndexes[battlerId ^ BIT_FLANK]]));
}

static void Intro_WaitForShinyAnimAndHealthbox(void)
{
    bool8 healthboxAnimDone = FALSE;

    // Check if healthbox has finished sliding in
    if (TwoIntroMons(gActiveBattler) && !(gBattleTypeFlags & BATTLE_TYPE_MULTI))
    {
        if (gSprites[gHealthboxSpriteIds[gActiveBattler]].callback == SpriteCallbackDummy
         && gSprites[gHealthboxSpriteIds[gActiveBattler ^ BIT_FLANK]].callback == SpriteCallbackDummy)
            healthboxAnimDone = TRUE;
    }
    else
    {
        if (gSprites[gHealthboxSpriteIds[gActiveBattler]].callback == SpriteCallbackDummy)
            healthboxAnimDone = TRUE;
    }

    // If healthbox and shiny anim are done
    if (healthboxAnimDone && gBattleSpritesDataPtr->healthBoxesData[gActiveBattler].finishedShinyMonAnim
        && gBattleSpritesDataPtr->healthBoxesData[gActiveBattler ^ BIT_FLANK].finishedShinyMonAnim)
    {
        // Reset shiny anim (even if it didn't occur)
        gBattleSpritesDataPtr->healthBoxesData[gActiveBattler].triedShinyMonAnim = FALSE;
        gBattleSpritesDataPtr->healthBoxesData[gActiveBattler].finishedShinyMonAnim = FALSE;
        gBattleSpritesDataPtr->healthBoxesData[gActiveBattler ^ BIT_FLANK].triedShinyMonAnim = FALSE;
        gBattleSpritesDataPtr->healthBoxesData[gActiveBattler ^ BIT_FLANK].finishedShinyMonAnim = FALSE;
        FreeSpriteTilesByTag(ANIM_TAG_GOLD_STARS);
        FreeSpritePaletteByTag(ANIM_TAG_GOLD_STARS);

        HandleLowHpMusicChange(&gPlayerParty[gBattlerPartyIndexes[gActiveBattler]], gActiveBattler);

        if (TwoIntroMons(gActiveBattler))
            HandleLowHpMusicChange(&gPlayerParty[gBattlerPartyIndexes[gActiveBattler ^ BIT_FLANK]], gActiveBattler ^ BIT_FLANK);

        gBattleSpritesDataPtr->healthBoxesData[gActiveBattler].introEndDelay = 3;
        gBattlerControllerFuncs[gActiveBattler] = Intro_DelayAndEnd;
    }
}

static void Intro_TryShinyAnimShowHealthbox(void)
{
    bool32 bgmRestored = FALSE;
    bool32 battlerAnimsDone = FALSE;

    // Start shiny animation if applicable for 1st pokemon
    if (!gBattleSpritesDataPtr->healthBoxesData[gActiveBattler].triedShinyMonAnim
     && !gBattleSpritesDataPtr->healthBoxesData[gActiveBattler].ballAnimActive)
        TryShinyAnimation(gActiveBattler, &gPlayerParty[gBattlerPartyIndexes[gActiveBattler]]);

    // Start shiny animation if applicable for 2nd pokemon
    if (!gBattleSpritesDataPtr->healthBoxesData[gActiveBattler ^ BIT_FLANK].triedShinyMonAnim
     && !gBattleSpritesDataPtr->healthBoxesData[gActiveBattler ^ BIT_FLANK].ballAnimActive)
        TryShinyAnimation(gActiveBattler ^ BIT_FLANK, &gPlayerParty[gBattlerPartyIndexes[gActiveBattler ^ BIT_FLANK]]);

    // Show healthbox after ball anim
    if (!gBattleSpritesDataPtr->healthBoxesData[gActiveBattler].ballAnimActive
     && !gBattleSpritesDataPtr->healthBoxesData[gActiveBattler ^ BIT_FLANK].ballAnimActive)
    {
        if (!gBattleSpritesDataPtr->healthBoxesData[gActiveBattler].healthboxSlideInStarted)
        {
            if (TwoIntroMons(gActiveBattler) && !(gBattleTypeFlags & BATTLE_TYPE_MULTI))
            {
                UpdateHealthboxAttribute(gHealthboxSpriteIds[gActiveBattler ^ BIT_FLANK], &gPlayerParty[gBattlerPartyIndexes[gActiveBattler ^ BIT_FLANK]], HEALTHBOX_ALL);
                StartHealthboxSlideIn(gActiveBattler ^ BIT_FLANK);
                SetHealthboxSpriteVisible(gHealthboxSpriteIds[gActiveBattler ^ BIT_FLANK]);
            }
            UpdateHealthboxAttribute(gHealthboxSpriteIds[gActiveBattler], &gPlayerParty[gBattlerPartyIndexes[gActiveBattler]], HEALTHBOX_ALL);
            StartHealthboxSlideIn(gActiveBattler);
            SetHealthboxSpriteVisible(gHealthboxSpriteIds[gActiveBattler]);
        }
        gBattleSpritesDataPtr->healthBoxesData[gActiveBattler].healthboxSlideInStarted = TRUE;
    }

    // Restore bgm after cry has played and healthbox anim is started
    if (!gBattleSpritesDataPtr->healthBoxesData[gActiveBattler].waitForCry
        && gBattleSpritesDataPtr->healthBoxesData[gActiveBattler].healthboxSlideInStarted
        && !gBattleSpritesDataPtr->healthBoxesData[gActiveBattler ^ BIT_FLANK].waitForCry
        && !IsCryPlayingOrClearCrySongs())
    {
        if (!gBattleSpritesDataPtr->healthBoxesData[gActiveBattler].bgmRestored)
        {
            if (gBattleTypeFlags & BATTLE_TYPE_MULTI && gBattleTypeFlags & BATTLE_TYPE_LINK)
                m4aMPlayContinue(&gMPlayInfo_BGM);
            else
                m4aMPlayVolumeControl(&gMPlayInfo_BGM, TRACKS_ALL, 0x100);
        }
        gBattleSpritesDataPtr->healthBoxesData[gActiveBattler].bgmRestored = TRUE;
        bgmRestored = TRUE;
    }

    // Wait for battler anims
    if (TwoIntroMons(gActiveBattler) && !(gBattleTypeFlags & BATTLE_TYPE_MULTI))
    {
        if (gSprites[gBattleControllerData[gActiveBattler]].callback == SpriteCallbackDummy
            && gSprites[gBattlerSpriteIds[gActiveBattler]].callback == SpriteCallbackDummy
            && gSprites[gBattleControllerData[gActiveBattler ^ BIT_FLANK]].callback == SpriteCallbackDummy
            && gSprites[gBattlerSpriteIds[gActiveBattler ^ BIT_FLANK]].callback == SpriteCallbackDummy)
        {
            battlerAnimsDone = TRUE;
        }
    }
    else
    {
        if (gSprites[gBattleControllerData[gActiveBattler]].callback == SpriteCallbackDummy
            && gSprites[gBattlerSpriteIds[gActiveBattler]].callback == SpriteCallbackDummy)
        {
            battlerAnimsDone = TRUE;
        }
    }

    // Clean up
    if (bgmRestored && battlerAnimsDone)
    {
        if (TwoIntroMons(gActiveBattler) && !(gBattleTypeFlags & BATTLE_TYPE_MULTI))
            DestroySprite(&gSprites[gBattleControllerData[gActiveBattler ^ BIT_FLANK]]);
        DestroySprite(&gSprites[gBattleControllerData[gActiveBattler]]);

        gBattleSpritesDataPtr->animationData->introAnimActive = FALSE;
        gBattleSpritesDataPtr->healthBoxesData[gActiveBattler].bgmRestored = FALSE;
        gBattleSpritesDataPtr->healthBoxesData[gActiveBattler].healthboxSlideInStarted = FALSE;

        gBattlerControllerFuncs[gActiveBattler] = Intro_WaitForShinyAnimAndHealthbox;
    }
}

static void SwitchIn_CleanShinyAnimShowSubstitute(void)
{
    if (gSprites[gHealthboxSpriteIds[gActiveBattler]].callback == SpriteCallbackDummy
     && gBattleSpritesDataPtr->healthBoxesData[gActiveBattler].finishedShinyMonAnim
     && gSprites[gBattlerSpriteIds[gActiveBattler]].callback == SpriteCallbackDummy)
    {
        CopyBattleSpriteInvisibility(gActiveBattler);

        // Reset shiny anim (even if it didn't occur)
        gBattleSpritesDataPtr->healthBoxesData[gActiveBattler].triedShinyMonAnim = FALSE;
        gBattleSpritesDataPtr->healthBoxesData[gActiveBattler].finishedShinyMonAnim = FALSE;
        FreeSpriteTilesByTag(ANIM_TAG_GOLD_STARS);
        FreeSpritePaletteByTag(ANIM_TAG_GOLD_STARS);

        // Check if Substitute should be shown
        if (gBattleSpritesDataPtr->battlerData[gActiveBattler].behindSubstitute)
            InitAndLaunchSpecialAnimation(gActiveBattler, gActiveBattler, gActiveBattler, B_ANIM_MON_TO_SUBSTITUTE);

        gBattlerControllerFuncs[gActiveBattler] = SwitchIn_HandleSoundAndEnd;
    }
}

static void SwitchIn_HandleSoundAndEnd(void)
{
    if (!gBattleSpritesDataPtr->healthBoxesData[gActiveBattler].specialAnimActive
        && !IsCryPlayingOrClearCrySongs())
    {
        m4aMPlayVolumeControl(&gMPlayInfo_BGM, TRACKS_ALL, 0x100);
        HandleLowHpMusicChange(&gPlayerParty[gBattlerPartyIndexes[gActiveBattler]], gActiveBattler);
        PlayerBufferExecCompleted();
    }
}

static void SwitchIn_TryShinyAnimShowHealthbox(void)
{
    // Start shiny animation if applicable
    if (!gBattleSpritesDataPtr->healthBoxesData[gActiveBattler].triedShinyMonAnim
        && !gBattleSpritesDataPtr->healthBoxesData[gActiveBattler].ballAnimActive)
        TryShinyAnimation(gActiveBattler, &gPlayerParty[gBattlerPartyIndexes[gActiveBattler]]);

    // Wait for ball anim, then show healthbox
    if (gSprites[gBattleControllerData[gActiveBattler]].callback == SpriteCallbackDummy
     && !gBattleSpritesDataPtr->healthBoxesData[gActiveBattler].ballAnimActive)
    {
        DestroySprite(&gSprites[gBattleControllerData[gActiveBattler]]);
        UpdateHealthboxAttribute(gHealthboxSpriteIds[gActiveBattler], &gPlayerParty[gBattlerPartyIndexes[gActiveBattler]], HEALTHBOX_ALL);
        StartHealthboxSlideIn(gActiveBattler);
        SetHealthboxSpriteVisible(gHealthboxSpriteIds[gActiveBattler]);
        gBattlerControllerFuncs[gActiveBattler] = SwitchIn_CleanShinyAnimShowSubstitute;
    }
}

void Task_PlayerController_RestoreBgmAfterCry(u8 taskId)
{
    if (!IsCryPlayingOrClearCrySongs())
    {
        m4aMPlayVolumeControl(&gMPlayInfo_BGM, TRACKS_ALL, 0x100);
        DestroyTask(taskId);
    }
}

static void CompleteOnHealthbarDone(void)
{
    s16 hpValue = MoveBattleBar(gActiveBattler, gHealthboxSpriteIds[gActiveBattler], HEALTH_BAR, 0);

    SetHealthboxSpriteVisible(gHealthboxSpriteIds[gActiveBattler]);

    if (hpValue != -1)
    {
        UpdateHpTextInHealthbox(gHealthboxSpriteIds[gActiveBattler], hpValue, HP_CURRENT);
    }
    else
    {
        HandleLowHpMusicChange(&gPlayerParty[gBattlerPartyIndexes[gActiveBattler]], gActiveBattler);
        PlayerBufferExecCompleted();
    }
}

static void CompleteOnInactiveTextPrinter(void)
{
    if (!IsTextPrinterActive(B_WIN_MSG))
        PlayerBufferExecCompleted();
}

#define tExpTask_monId          data[0]
#define tExpTask_battler        data[2]
#define tExpTask_gainedExp_1    data[3]
#define tExpTask_gainedExp_2    data[4] // Stored as two half-words containing a word.
#define tExpTask_frames         data[10]

static s32 GetTaskExpValue(u8 taskId)
{
    return (u16)(gTasks[taskId].tExpTask_gainedExp_1) | (gTasks[taskId].tExpTask_gainedExp_2 << 16);
}

static void Task_GiveExpToMon(u8 taskId)
{
    u32 monId = (u8)(gTasks[taskId].tExpTask_monId);
    u8 battlerId = gTasks[taskId].tExpTask_battler;
    s32 gainedExp = GetTaskExpValue(taskId);

    if (IsDoubleBattle() == TRUE || monId != gBattlerPartyIndexes[battlerId]) // Give exp without moving the expbar.
    {
        struct Pokemon *mon = &gPlayerParty[monId];
        u16 species = GetMonData(mon, MON_DATA_SPECIES);
        u8 level = GetMonData(mon, MON_DATA_LEVEL);
        u32 currExp = GetMonData(mon, MON_DATA_EXP);
        u32 nextLvlExp = gExperienceTables[gBaseStats[species].growthRate][level + 1];

        if (currExp + gainedExp >= nextLvlExp)
        {
            u8 savedActiveBattler;

            SetMonData(mon, MON_DATA_EXP, &nextLvlExp);
            CalculateMonStats(mon);
            gainedExp -= nextLvlExp - currExp;
            savedActiveBattler = gActiveBattler;
            gActiveBattler = battlerId;
            BtlController_EmitTwoReturnValues(BUFFER_B, RET_VALUE_LEVELED_UP, gainedExp);
            gActiveBattler = savedActiveBattler;

            if (IsDoubleBattle() == TRUE
             && ((u16)(monId) == gBattlerPartyIndexes[battlerId] || (u16)(monId) == gBattlerPartyIndexes[battlerId ^ BIT_FLANK]))
                gTasks[taskId].func = Task_LaunchLvlUpAnim;
            else
                gTasks[taskId].func = DestroyExpTaskAndCompleteOnInactiveTextPrinter;
        }
        else
        {
            currExp += gainedExp;
            SetMonData(mon, MON_DATA_EXP, &currExp);
            gBattlerControllerFuncs[battlerId] = CompleteOnInactiveTextPrinter;
            DestroyTask(taskId);
        }
    }
    else
    {
        gTasks[taskId].func = Task_PrepareToGiveExpWithExpBar;
    }
}

static void Task_PrepareToGiveExpWithExpBar(u8 taskId)
{
    u8 monIndex = gTasks[taskId].tExpTask_monId;
    s32 gainedExp = GetTaskExpValue(taskId);
    u8 battlerId = gTasks[taskId].tExpTask_battler;
    struct Pokemon *mon = &gPlayerParty[monIndex];
    u8 level = GetMonData(mon, MON_DATA_LEVEL);
    u16 species = GetMonData(mon, MON_DATA_SPECIES);
    u32 exp = GetMonData(mon, MON_DATA_EXP);
    u32 currLvlExp = gExperienceTables[gBaseStats[species].growthRate][level];
    u32 expToNextLvl;

    exp -= currLvlExp;
    expToNextLvl = gExperienceTables[gBaseStats[species].growthRate][level + 1] - currLvlExp;
    SetBattleBarStruct(battlerId, gHealthboxSpriteIds[battlerId], expToNextLvl, exp, -gainedExp);
    PlaySE(SE_EXP);
    gTasks[taskId].func = Task_GiveExpWithExpBar;
}

static void Task_GiveExpWithExpBar(u8 taskId)
{
    if (gTasks[taskId].tExpTask_frames < 13)
    {
        gTasks[taskId].tExpTask_frames++;
    }
    else
    {
        u8 monId = gTasks[taskId].tExpTask_monId;
        s32 gainedExp = GetTaskExpValue(taskId);
        u8 battlerId = gTasks[taskId].tExpTask_battler;
        s32 newExpPoints;

        newExpPoints = MoveBattleBar(battlerId, gHealthboxSpriteIds[battlerId], EXP_BAR, 0);
        SetHealthboxSpriteVisible(gHealthboxSpriteIds[battlerId]);
        if (newExpPoints == -1) // The bar has been filled with given exp points.
        {
            u8 level;
            s32 currExp;
            u16 species;
            s32 expOnNextLvl;

            m4aSongNumStop(SE_EXP);
            level = GetMonData(&gPlayerParty[monId], MON_DATA_LEVEL);
            currExp = GetMonData(&gPlayerParty[monId], MON_DATA_EXP);
            species = GetMonData(&gPlayerParty[monId], MON_DATA_SPECIES);
            expOnNextLvl = gExperienceTables[gBaseStats[species].growthRate][level + 1];

            if (currExp + gainedExp >= expOnNextLvl)
            {
                u8 savedActiveBattler;

                SetMonData(&gPlayerParty[monId], MON_DATA_EXP, &expOnNextLvl);
                CalculateMonStats(&gPlayerParty[monId]);
                gainedExp -= expOnNextLvl - currExp;
                savedActiveBattler = gActiveBattler;
                gActiveBattler = battlerId;
                BtlController_EmitTwoReturnValues(BUFFER_B, RET_VALUE_LEVELED_UP, gainedExp);
                gActiveBattler = savedActiveBattler;
                gTasks[taskId].func = Task_LaunchLvlUpAnim;
            }
            else
            {
                currExp += gainedExp;
                SetMonData(&gPlayerParty[monId], MON_DATA_EXP, &currExp);
                gBattlerControllerFuncs[battlerId] = CompleteOnInactiveTextPrinter;
                DestroyTask(taskId);
            }
        }
    }
}

static void Task_LaunchLvlUpAnim(u8 taskId)
{
    u8 battlerId = gTasks[taskId].tExpTask_battler;
    u8 monIndex = gTasks[taskId].tExpTask_monId;

    if (IsDoubleBattle() == TRUE && monIndex == gBattlerPartyIndexes[battlerId ^ BIT_FLANK])
        battlerId ^= BIT_FLANK;

    InitAndLaunchSpecialAnimation(battlerId, battlerId, battlerId, B_ANIM_LVL_UP);
    gTasks[taskId].func = Task_UpdateLvlInHealthbox;
}

static void Task_UpdateLvlInHealthbox(u8 taskId)
{
    u8 battlerId = gTasks[taskId].tExpTask_battler;

    if (!gBattleSpritesDataPtr->healthBoxesData[battlerId].specialAnimActive)
    {
        u8 monIndex = gTasks[taskId].tExpTask_monId;

        GetMonData(&gPlayerParty[monIndex], MON_DATA_LEVEL);  // Unused return value.

        if (IsDoubleBattle() == TRUE && monIndex == gBattlerPartyIndexes[battlerId ^ BIT_FLANK])
            UpdateHealthboxAttribute(gHealthboxSpriteIds[battlerId ^ BIT_FLANK], &gPlayerParty[monIndex], HEALTHBOX_ALL);
        else
            UpdateHealthboxAttribute(gHealthboxSpriteIds[battlerId], &gPlayerParty[monIndex], HEALTHBOX_ALL);

        gTasks[taskId].func = DestroyExpTaskAndCompleteOnInactiveTextPrinter;
    }
}

static void DestroyExpTaskAndCompleteOnInactiveTextPrinter(u8 taskId)
{
    u8 monIndex;
    u8 battlerId;

    monIndex = gTasks[taskId].tExpTask_monId;
    GetMonData(&gPlayerParty[monIndex], MON_DATA_LEVEL);  // Unused return value.
    battlerId = gTasks[taskId].tExpTask_battler;
    gBattlerControllerFuncs[battlerId] = CompleteOnInactiveTextPrinter;
    DestroyTask(taskId);
}

static void FreeMonSpriteAfterFaintAnim(void)
{
    if (gSprites[gBattlerSpriteIds[gActiveBattler]].y + gSprites[gBattlerSpriteIds[gActiveBattler]].y2 > DISPLAY_HEIGHT)
    {
        u16 species = GetMonData(&gPlayerParty[gBattlerPartyIndexes[gActiveBattler]], MON_DATA_SPECIES);

        BattleGfxSfxDummy2(species);
        FreeOamMatrix(gSprites[gBattlerSpriteIds[gActiveBattler]].oam.matrixNum);
        DestroySprite(&gSprites[gBattlerSpriteIds[gActiveBattler]]);
        SetHealthboxSpriteInvisible(gHealthboxSpriteIds[gActiveBattler]);
        PlayerBufferExecCompleted();
    }
}

static void FreeMonSpriteAfterSwitchOutAnim(void)
{
    if (!gBattleSpritesDataPtr->healthBoxesData[gActiveBattler].specialAnimActive)
    {
        FreeSpriteOamMatrix(&gSprites[gBattlerSpriteIds[gActiveBattler]]);
        DestroySprite(&gSprites[gBattlerSpriteIds[gActiveBattler]]);
        SetHealthboxSpriteInvisible(gHealthboxSpriteIds[gActiveBattler]);
        PlayerBufferExecCompleted();
    }
}

static void CompleteOnInactiveTextPrinter2(void)
{
    if (!IsTextPrinterActive(B_WIN_MSG))
        PlayerBufferExecCompleted();
}

static void OpenPartyMenuToChooseMon(void)
{
    if (!gPaletteFade.active)
    {
        u8 caseId;

        gBattlerControllerFuncs[gActiveBattler] = WaitForMonSelection;
        caseId = gTasks[gBattleControllerData[gActiveBattler]].data[0];
        DestroyTask(gBattleControllerData[gActiveBattler]);
        FreeAllWindowBuffers();
        OpenPartyMenuInBattle(caseId);
    }
}

static void WaitForMonSelection(void)
{
    if (gMain.callback2 == BattleMainCB2 && !gPaletteFade.active)
    {
        if (gPartyMenuUseExitCallback == TRUE)
            BtlController_EmitChosenMonReturnValue(BUFFER_B, gSelectedMonPartyId, gBattlePartyCurrentOrder);
        else
            BtlController_EmitChosenMonReturnValue(BUFFER_B, PARTY_SIZE, NULL);

        if ((gBattleResources->bufferA[gActiveBattler][1] & 0xF) == 1)
            PrintLinkStandbyMsg();

        PlayerBufferExecCompleted();
    }
}

static void OpenBagAndChooseItem(void)
{
    if (!gPaletteFade.active)
    {
        gBattlerControllerFuncs[gActiveBattler] = CompleteWhenChoseItem;
        ReshowBattleScreenDummy();
        FreeAllWindowBuffers();
        CB2_BagMenuFromBattle();
    }
}

static void CompleteWhenChoseItem(void)
{
    if (gMain.callback2 == BattleMainCB2 && !gPaletteFade.active)
    {
        BtlController_EmitOneReturnValue(BUFFER_B, gSpecialVar_ItemId);
        PlayerBufferExecCompleted();
    }
}

static void CompleteOnSpecialAnimDone(void)
{
    if (!gDoingBattleAnim || !gBattleSpritesDataPtr->healthBoxesData[gActiveBattler].specialAnimActive)
        PlayerBufferExecCompleted();
}

static void DoHitAnimBlinkSpriteEffect(void)
{
    u8 spriteId = gBattlerSpriteIds[gActiveBattler];

    if (gSprites[spriteId].data[1] == 32)
    {
        gSprites[spriteId].data[1] = 0;
        gSprites[spriteId].invisible = FALSE;
        gDoingBattleAnim = FALSE;
        PlayerBufferExecCompleted();
    }
    else
    {
        if ((gSprites[spriteId].data[1] % 4) == 0)
            gSprites[spriteId].invisible ^= 1;
        gSprites[spriteId].data[1]++;
    }
}

static void PlayerHandleYesNoInput(void)
{
    if (JOY_NEW(DPAD_UP) && gMultiUsePlayerCursor != 0)
    {
        PlaySE(SE_SELECT);
        BattleDestroyYesNoCursorAt(gMultiUsePlayerCursor);
        gMultiUsePlayerCursor = 0;
        BattleCreateYesNoCursorAt(0);
    }
    if (JOY_NEW(DPAD_DOWN) && gMultiUsePlayerCursor == 0)
    {
        PlaySE(SE_SELECT);
        BattleDestroyYesNoCursorAt(gMultiUsePlayerCursor);
        gMultiUsePlayerCursor = 1;
        BattleCreateYesNoCursorAt(1);
    }
    if (JOY_NEW(A_BUTTON))
    {
        HandleBattleWindow(0x18, 8, 0x1D, 0xD, WINDOW_CLEAR);
        PlaySE(SE_SELECT);

        if (gMultiUsePlayerCursor != 0)
            BtlController_EmitTwoReturnValues(BUFFER_B, 0xE, 0);
        else
            BtlController_EmitTwoReturnValues(BUFFER_B, 0xD, 0);

        PlayerBufferExecCompleted();
    }
    if (JOY_NEW(B_BUTTON))
    {
        HandleBattleWindow(0x18, 8, 0x1D, 0xD, WINDOW_CLEAR);
        PlaySE(SE_SELECT);
        PlayerBufferExecCompleted();
    }
}

static void MoveSelectionDisplayMoveNames(void)
{
    s32 i;
    struct ChooseMoveStruct *moveInfo = (struct ChooseMoveStruct*)(&gBattleResources->bufferA[gActiveBattler][4]);
    gNumberOfMovesToChoose = 0;

    for (i = 0; i < MAX_MON_MOVES; i++)
    {
        MoveSelectionDestroyCursorAt(i);
        StringCopy(gDisplayedStringBattle, gMoveNames[moveInfo->moves[i]]);
        // Prints on windows B_WIN_MOVE_NAME_1, B_WIN_MOVE_NAME_2, B_WIN_MOVE_NAME_3, B_WIN_MOVE_NAME_4
        BattlePutTextOnWindow(gDisplayedStringBattle, i + B_WIN_MOVE_NAME_1);
        if (moveInfo->moves[i] != MOVE_NONE)
            gNumberOfMovesToChoose++;
    }
}

static void MoveSelectionDisplayPpString(void)
{
    StringCopy(gDisplayedStringBattle, gText_MoveInterfacePP);
    BattlePutTextOnWindow(gDisplayedStringBattle, B_WIN_PP);
}

static void MoveSelectionDisplayPpNumber(void)
{
    u8 *txtPtr;
    struct ChooseMoveStruct *moveInfo;

    if (gBattleResources->bufferA[gActiveBattler][2] == TRUE) // check if we didn't want to display pp number
        return;

    SetPpNumbersPaletteInMoveSelection();
    moveInfo = (struct ChooseMoveStruct*)(&gBattleResources->bufferA[gActiveBattler][4]);
    txtPtr = ConvertIntToDecimalStringN(gDisplayedStringBattle, moveInfo->currentPp[gMoveSelectionCursor[gActiveBattler]], STR_CONV_MODE_RIGHT_ALIGN, 2);
    *(txtPtr)++ = CHAR_SLASH;
    ConvertIntToDecimalStringN(txtPtr, moveInfo->maxPp[gMoveSelectionCursor[gActiveBattler]], STR_CONV_MODE_RIGHT_ALIGN, 2);

    BattlePutTextOnWindow(gDisplayedStringBattle, B_WIN_PP_REMAINING);
}

static void MoveSelectionDisplayMoveType(void)
{
    u8 *txtPtr;
    struct ChooseMoveStruct *moveInfo = (struct ChooseMoveStruct*)(&gBattleResources->bufferA[gActiveBattler][4]);

    txtPtr = StringCopy(gDisplayedStringBattle, gText_MoveInterfaceType);
    *(txtPtr)++ = EXT_CTRL_CODE_BEGIN;
    *(txtPtr)++ = EXT_CTRL_CODE_FONT;
    *(txtPtr)++ = 1;

    StringCopy(txtPtr, gTypeNames[gBattleMoves[moveInfo->moves[gMoveSelectionCursor[gActiveBattler]]].type]);
    BattlePutTextOnWindow(gDisplayedStringBattle, B_WIN_MOVE_TYPE);
}

void MoveSelectionCreateCursorAt(u8 cursorPosition, u8 arg1)
{
    u16 src[2];
    src[0] = arg1 + 1;
    src[1] = arg1 + 2;

    CopyToBgTilemapBufferRect_ChangePalette(0, src, 9 * (cursorPosition & 1) + 1, 55 + (cursorPosition & 2), 1, 2, 0x11);
    CopyBgTilemapBufferToVram(0);
}

void MoveSelectionDestroyCursorAt(u8 cursorPosition)
{
    u16 src[2];
    src[0] = 0x1016;
    src[1] = 0x1016;

    CopyToBgTilemapBufferRect_ChangePalette(0, src, 9 * (cursorPosition & 1) + 1, 55 + (cursorPosition & 2), 1, 2, 0x11);
    CopyBgTilemapBufferToVram(0);
}

void ActionSelectionCreateCursorAt(u8 cursorPosition, u8 arg1)
{
    u16 src[2];
    src[0] = 1;
    src[1] = 2;

    CopyToBgTilemapBufferRect_ChangePalette(0, src, 7 * (cursorPosition & 1) + 16, 35 + (cursorPosition & 2), 1, 2, 0x11);
    CopyBgTilemapBufferToVram(0);
}

void ActionSelectionDestroyCursorAt(u8 cursorPosition)
{
    u16 src[2];
    src[0] = 0x1016;
    src[1] = 0x1016;

    CopyToBgTilemapBufferRect_ChangePalette(0, src, 7 * (cursorPosition & 1) + 16, 35 + (cursorPosition & 2), 1, 2, 0x11);
    CopyBgTilemapBufferToVram(0);
}

void CB2_SetUpReshowBattleScreenAfterMenu(void)
{
    SetMainCallback2(ReshowBattleScreenAfterMenu);
}

void CB2_SetUpReshowBattleScreenAfterMenu2(void)
{
    SetMainCallback2(ReshowBattleScreenAfterMenu);
}

static void CompleteOnFinishedStatusAnimation(void)
{
    if (!gBattleSpritesDataPtr->healthBoxesData[gActiveBattler].statusAnimActive)
        PlayerBufferExecCompleted();
}

static void CompleteOnFinishedBattleAnimation(void)
{
    if (!gBattleSpritesDataPtr->healthBoxesData[gActiveBattler].animFromTableActive)
        PlayerBufferExecCompleted();
}

static void PrintLinkStandbyMsg(void)
{
    if (gBattleTypeFlags & BATTLE_TYPE_LINK)
    {
        gBattle_BG0_X = 0;
        gBattle_BG0_Y = 0;
        BattlePutTextOnWindow(gText_LinkStandby, B_WIN_MSG);
    }
}

static void PlayerHandleGetMonData(void)
{
    u8 monData[sizeof(struct Pokemon) * 2 + 56]; // this allows to get full data of two pokemon, trying to get more will result in overwriting data
    u32 size = 0;
    u8 monToCheck;
    s32 i;

    if (gBattleResources->bufferA[gActiveBattler][2] == 0)
    {
        size += CopyPlayerMonData(gBattlerPartyIndexes[gActiveBattler], monData);
    }
    else
    {
        monToCheck = gBattleResources->bufferA[gActiveBattler][2];
        for (i = 0; i < PARTY_SIZE; i++)
        {
            if (monToCheck & 1)
                size += CopyPlayerMonData(i, monData + size);
            monToCheck >>= 1;
        }
    }
    BtlController_EmitDataTransfer(BUFFER_B, size, monData);
    PlayerBufferExecCompleted();
}

static u32 CopyPlayerMonData(u8 monId, u8 *dst)
{
    struct BattlePokemon battleMon;
    struct MovePpInfo moveData;
    u8 nickname[20];
    u8 *src;
    s16 data16;
    u32 data32;
    s32 size = 0;

    switch (gBattleResources->bufferA[gActiveBattler][1])
    {
    case REQUEST_ALL_BATTLE:
        battleMon.species = GetMonData(&gPlayerParty[monId], MON_DATA_SPECIES);
        battleMon.item = GetMonData(&gPlayerParty[monId], MON_DATA_HELD_ITEM);
        for (size = 0; size < MAX_MON_MOVES; size++)
        {
            battleMon.moves[size] = GetMonData(&gPlayerParty[monId], MON_DATA_MOVE1 + size);
            battleMon.pp[size] = GetMonData(&gPlayerParty[monId], MON_DATA_PP1 + size);
        }
        battleMon.ppBonuses = GetMonData(&gPlayerParty[monId], MON_DATA_PP_BONUSES);
        battleMon.friendship = GetMonData(&gPlayerParty[monId], MON_DATA_FRIENDSHIP);
        battleMon.experience = GetMonData(&gPlayerParty[monId], MON_DATA_EXP);
        battleMon.hpIV = GetMonData(&gPlayerParty[monId], MON_DATA_HP_IV);
        battleMon.attackIV = GetMonData(&gPlayerParty[monId], MON_DATA_ATK_IV);
        battleMon.defenseIV = GetMonData(&gPlayerParty[monId], MON_DATA_DEF_IV);
        battleMon.speedIV = GetMonData(&gPlayerParty[monId], MON_DATA_SPEED_IV);
        battleMon.spAttackIV = GetMonData(&gPlayerParty[monId], MON_DATA_SPATK_IV);
        battleMon.spDefenseIV = GetMonData(&gPlayerParty[monId], MON_DATA_SPDEF_IV);
        battleMon.personality = GetMonData(&gPlayerParty[monId], MON_DATA_PERSONALITY);
        battleMon.status1 = GetMonData(&gPlayerParty[monId], MON_DATA_STATUS);
        battleMon.level = GetMonData(&gPlayerParty[monId], MON_DATA_LEVEL);
        battleMon.hp = GetMonData(&gPlayerParty[monId], MON_DATA_HP);
        battleMon.maxHP = GetMonData(&gPlayerParty[monId], MON_DATA_MAX_HP);
        battleMon.attack = GetMonData(&gPlayerParty[monId], MON_DATA_ATK);
        battleMon.defense = GetMonData(&gPlayerParty[monId], MON_DATA_DEF);
        battleMon.speed = GetMonData(&gPlayerParty[monId], MON_DATA_SPEED);
        battleMon.spAttack = GetMonData(&gPlayerParty[monId], MON_DATA_SPATK);
        battleMon.spDefense = GetMonData(&gPlayerParty[monId], MON_DATA_SPDEF);
        battleMon.abilityNum = GetMonData(&gPlayerParty[monId], MON_DATA_ABILITY_NUM);
        battleMon.otId = GetMonData(&gPlayerParty[monId], MON_DATA_OT_ID);
        GetMonData(&gPlayerParty[monId], MON_DATA_NICKNAME, nickname);
        StringCopy_Nickname(battleMon.nickname, nickname);
        GetMonData(&gPlayerParty[monId], MON_DATA_OT_NAME, battleMon.otName);
        src = (u8 *)&battleMon;
        for (size = 0; size < sizeof(battleMon); size++)
            dst[size] = src[size];
        break;
    case REQUEST_SPECIES_BATTLE:
        data16 = GetMonData(&gPlayerParty[monId], MON_DATA_SPECIES);
        dst[0] = data16;
        dst[1] = data16 >> 8;
        size = 2;
        break;
    case REQUEST_HELDITEM_BATTLE:
        data16 = GetMonData(&gPlayerParty[monId], MON_DATA_HELD_ITEM);
        dst[0] = data16;
        dst[1] = data16 >> 8;
        size = 2;
        break;
    case REQUEST_MOVES_PP_BATTLE:
        for (size = 0; size < MAX_MON_MOVES; size++)
        {
            moveData.moves[size] = GetMonData(&gPlayerParty[monId], MON_DATA_MOVE1 + size);
            moveData.pp[size] = GetMonData(&gPlayerParty[monId], MON_DATA_PP1 + size);
        }
        moveData.ppBonuses = GetMonData(&gPlayerParty[monId], MON_DATA_PP_BONUSES);
        src = (u8*)(&moveData);
        for (size = 0; size < sizeof(moveData); size++)
            dst[size] = src[size];
        break;
    case REQUEST_MOVE1_BATTLE:
    case REQUEST_MOVE2_BATTLE:
    case REQUEST_MOVE3_BATTLE:
    case REQUEST_MOVE4_BATTLE:
        data16 = GetMonData(&gPlayerParty[monId], MON_DATA_MOVE1 + gBattleResources->bufferA[gActiveBattler][1] - REQUEST_MOVE1_BATTLE);
        dst[0] = data16;
        dst[1] = data16 >> 8;
        size = 2;
        break;
    case REQUEST_PP_DATA_BATTLE:
        for (size = 0; size < MAX_MON_MOVES; size++)
            dst[size] = GetMonData(&gPlayerParty[monId], MON_DATA_PP1 + size);
        dst[size] = GetMonData(&gPlayerParty[monId], MON_DATA_PP_BONUSES);
        size++;
        break;
    case REQUEST_PPMOVE1_BATTLE:
    case REQUEST_PPMOVE2_BATTLE:
    case REQUEST_PPMOVE3_BATTLE:
    case REQUEST_PPMOVE4_BATTLE:
        dst[0] = GetMonData(&gPlayerParty[monId], MON_DATA_PP1 + gBattleResources->bufferA[gActiveBattler][1] - REQUEST_PPMOVE1_BATTLE);
        size = 1;
        break;
    case REQUEST_OTID_BATTLE:
        data32 = GetMonData(&gPlayerParty[monId], MON_DATA_OT_ID);
        dst[0] = (data32 & 0x000000FF);
        dst[1] = (data32 & 0x0000FF00) >> 8;
        dst[2] = (data32 & 0x00FF0000) >> 16;
        size = 3;
        break;
    case REQUEST_EXP_BATTLE:
        data32 = GetMonData(&gPlayerParty[monId], MON_DATA_EXP);
        dst[0] = (data32 & 0x000000FF);
        dst[1] = (data32 & 0x0000FF00) >> 8;
        dst[2] = (data32 & 0x00FF0000) >> 16;
        size = 3;
        break;
    case REQUEST_HP_EV_BATTLE:
        dst[0] = GetMonData(&gPlayerParty[monId], MON_DATA_HP_EV);
        size = 1;
        break;
    case REQUEST_ATK_EV_BATTLE:
        dst[0] = GetMonData(&gPlayerParty[monId], MON_DATA_ATK_EV);
        size = 1;
        break;
    case REQUEST_DEF_EV_BATTLE:
        dst[0] = GetMonData(&gPlayerParty[monId], MON_DATA_DEF_EV);
        size = 1;
        break;
    case REQUEST_SPEED_EV_BATTLE:
        dst[0] = GetMonData(&gPlayerParty[monId], MON_DATA_SPEED_EV);
        size = 1;
        break;
    case REQUEST_SPATK_EV_BATTLE:
        dst[0] = GetMonData(&gPlayerParty[monId], MON_DATA_SPATK_EV);
        size = 1;
        break;
    case REQUEST_SPDEF_EV_BATTLE:
        dst[0] = GetMonData(&gPlayerParty[monId], MON_DATA_SPDEF_EV);
        size = 1;
        break;
    case REQUEST_FRIENDSHIP_BATTLE:
        dst[0] = GetMonData(&gPlayerParty[monId], MON_DATA_FRIENDSHIP);
        size = 1;
        break;
    case REQUEST_POKERUS_BATTLE:
        dst[0] = GetMonData(&gPlayerParty[monId], MON_DATA_POKERUS);
        size = 1;
        break;
    case REQUEST_MET_LOCATION_BATTLE:
        dst[0] = GetMonData(&gPlayerParty[monId], MON_DATA_MET_LOCATION);
        size = 1;
        break;
    case REQUEST_MET_LEVEL_BATTLE:
        dst[0] = GetMonData(&gPlayerParty[monId], MON_DATA_MET_LEVEL);
        size = 1;
        break;
    case REQUEST_MET_GAME_BATTLE:
        dst[0] = GetMonData(&gPlayerParty[monId], MON_DATA_MET_GAME);
        size = 1;
        break;
    case REQUEST_POKEBALL_BATTLE:
        dst[0] = GetMonData(&gPlayerParty[monId], MON_DATA_POKEBALL);
        size = 1;
        break;
    case REQUEST_ALL_IVS_BATTLE:
        dst[0] = GetMonData(&gPlayerParty[monId], MON_DATA_HP_IV);
        dst[1] = GetMonData(&gPlayerParty[monId], MON_DATA_ATK_IV);
        dst[2] = GetMonData(&gPlayerParty[monId], MON_DATA_DEF_IV);
        dst[3] = GetMonData(&gPlayerParty[monId], MON_DATA_SPEED_IV);
        dst[4] = GetMonData(&gPlayerParty[monId], MON_DATA_SPATK_IV);
        dst[5] = GetMonData(&gPlayerParty[monId], MON_DATA_SPDEF_IV);
        size = 6;
        break;
    case REQUEST_HP_IV_BATTLE:
        dst[0] = GetMonData(&gPlayerParty[monId], MON_DATA_HP_IV);
        size = 1;
        break;
    case REQUEST_ATK_IV_BATTLE:
        dst[0] = GetMonData(&gPlayerParty[monId], MON_DATA_ATK_IV);
        size = 1;
        break;
    case REQUEST_DEF_IV_BATTLE:
        dst[0] = GetMonData(&gPlayerParty[monId], MON_DATA_DEF_IV);
        size = 1;
        break;
    case REQUEST_SPEED_IV_BATTLE:
        dst[0] = GetMonData(&gPlayerParty[monId], MON_DATA_SPEED_IV);
        size = 1;
        break;
    case REQUEST_SPATK_IV_BATTLE:
        dst[0] = GetMonData(&gPlayerParty[monId], MON_DATA_SPATK_IV);
        size = 1;
        break;
    case REQUEST_SPDEF_IV_BATTLE:
        dst[0] = GetMonData(&gPlayerParty[monId], MON_DATA_SPDEF_IV);
        size = 1;
        break;
    case REQUEST_PERSONALITY_BATTLE:
        data32 = GetMonData(&gPlayerParty[monId], MON_DATA_PERSONALITY);
        dst[0] = (data32 & 0x000000FF);
        dst[1] = (data32 & 0x0000FF00) >> 8;
        dst[2] = (data32 & 0x00FF0000) >> 16;
        dst[3] = (data32 & 0xFF000000) >> 24;
        size = 4;
        break;
    case REQUEST_CHECKSUM_BATTLE:
        data16 = GetMonData(&gPlayerParty[monId], MON_DATA_CHECKSUM);
        dst[0] = data16;
        dst[1] = data16 >> 8;
        size = 2;
        break;
    case REQUEST_STATUS_BATTLE:
        data32 = GetMonData(&gPlayerParty[monId], MON_DATA_STATUS);
        dst[0] = (data32 & 0x000000FF);
        dst[1] = (data32 & 0x0000FF00) >> 8;
        dst[2] = (data32 & 0x00FF0000) >> 16;
        dst[3] = (data32 & 0xFF000000) >> 24;
        size = 4;
        break;
    case REQUEST_LEVEL_BATTLE:
        dst[0] = GetMonData(&gPlayerParty[monId], MON_DATA_LEVEL);
        size = 1;
        break;
    case REQUEST_HP_BATTLE:
        data16 = GetMonData(&gPlayerParty[monId], MON_DATA_HP);
        dst[0] = data16;
        dst[1] = data16 >> 8;
        size = 2;
        break;
    case REQUEST_MAX_HP_BATTLE:
        data16 = GetMonData(&gPlayerParty[monId], MON_DATA_MAX_HP);
        dst[0] = data16;
        dst[1] = data16 >> 8;
        size = 2;
        break;
    case REQUEST_ATK_BATTLE:
        data16 = GetMonData(&gPlayerParty[monId], MON_DATA_ATK);
        dst[0] = data16;
        dst[1] = data16 >> 8;
        size = 2;
        break;
    case REQUEST_DEF_BATTLE:
        data16 = GetMonData(&gPlayerParty[monId], MON_DATA_DEF);
        dst[0] = data16;
        dst[1] = data16 >> 8;
        size = 2;
        break;
    case REQUEST_SPEED_BATTLE:
        data16 = GetMonData(&gPlayerParty[monId], MON_DATA_SPEED);
        dst[0] = data16;
        dst[1] = data16 >> 8;
        size = 2;
        break;
    case REQUEST_SPATK_BATTLE:
        data16 = GetMonData(&gPlayerParty[monId], MON_DATA_SPATK);
        dst[0] = data16;
        dst[1] = data16 >> 8;
        size = 2;
        break;
    case REQUEST_SPDEF_BATTLE:
        data16 = GetMonData(&gPlayerParty[monId], MON_DATA_SPDEF);
        dst[0] = data16;
        dst[1] = data16 >> 8;
        size = 2;
        break;
    case REQUEST_COOL_BATTLE:
        dst[0] = GetMonData(&gPlayerParty[monId], MON_DATA_COOL);
        size = 1;
        break;
    case REQUEST_BEAUTY_BATTLE:
        dst[0] = GetMonData(&gPlayerParty[monId], MON_DATA_BEAUTY);
        size = 1;
        break;
    case REQUEST_CUTE_BATTLE:
        dst[0] = GetMonData(&gPlayerParty[monId], MON_DATA_CUTE);
        size = 1;
        break;
    case REQUEST_SMART_BATTLE:
        dst[0] = GetMonData(&gPlayerParty[monId], MON_DATA_SMART);
        size = 1;
        break;
    case REQUEST_TOUGH_BATTLE:
        dst[0] = GetMonData(&gPlayerParty[monId], MON_DATA_TOUGH);
        size = 1;
        break;
    case REQUEST_SHEEN_BATTLE:
        dst[0] = GetMonData(&gPlayerParty[monId], MON_DATA_SHEEN);
        size = 1;
        break;
    case REQUEST_COOL_RIBBON_BATTLE:
        dst[0] = GetMonData(&gPlayerParty[monId], MON_DATA_COOL_RIBBON);
        size = 1;
        break;
    case REQUEST_BEAUTY_RIBBON_BATTLE:
        dst[0] = GetMonData(&gPlayerParty[monId], MON_DATA_BEAUTY_RIBBON);
        size = 1;
        break;
    case REQUEST_CUTE_RIBBON_BATTLE:
        dst[0] = GetMonData(&gPlayerParty[monId], MON_DATA_CUTE_RIBBON);
        size = 1;
        break;
    case REQUEST_SMART_RIBBON_BATTLE:
        dst[0] = GetMonData(&gPlayerParty[monId], MON_DATA_SMART_RIBBON);
        size = 1;
        break;
    case REQUEST_TOUGH_RIBBON_BATTLE:
        dst[0] = GetMonData(&gPlayerParty[monId], MON_DATA_TOUGH_RIBBON);
        size = 1;
        break;
    }

    return size;
}

void PlayerHandleGetRawMonData(void)
{
    struct BattlePokemon battleMon;
    u8 *src = (u8 *)&gPlayerParty[gBattlerPartyIndexes[gActiveBattler]] + gBattleResources->bufferA[gActiveBattler][1];
    u8 *dst = (u8 *)&battleMon + gBattleResources->bufferA[gActiveBattler][1];
    u8 i;

    for (i = 0; i < gBattleResources->bufferA[gActiveBattler][2]; i++)
        dst[i] = src[i];

    BtlController_EmitDataTransfer(BUFFER_B, gBattleResources->bufferA[gActiveBattler][2], dst);
    PlayerBufferExecCompleted();
}

static void PlayerHandleSetMonData(void)
{
    u8 monToCheck;
    u8 i;

    if (gBattleResources->bufferA[gActiveBattler][2] == 0)
    {
        SetPlayerMonData(gBattlerPartyIndexes[gActiveBattler]);
    }
    else
    {
        monToCheck = gBattleResources->bufferA[gActiveBattler][2];
        for (i = 0; i < PARTY_SIZE; i++)
        {
            if (monToCheck & 1)
                SetPlayerMonData(i);
            monToCheck >>= 1;
        }
    }
    PlayerBufferExecCompleted();
}

static void SetPlayerMonData(u8 monId)
{
    struct BattlePokemon *battlePokemon = (struct BattlePokemon *)&gBattleResources->bufferA[gActiveBattler][3];
    struct MovePpInfo *moveData = (struct MovePpInfo *)&gBattleResources->bufferA[gActiveBattler][3];
    s32 i;

    switch (gBattleResources->bufferA[gActiveBattler][1])
    {
    case REQUEST_ALL_BATTLE:
        {
            u8 iv;

            SetMonData(&gPlayerParty[monId], MON_DATA_SPECIES, &battlePokemon->species);
            SetMonData(&gPlayerParty[monId], MON_DATA_HELD_ITEM, &battlePokemon->item);
            for (i = 0; i < MAX_MON_MOVES; i++)
            {
                SetMonData(&gPlayerParty[monId], MON_DATA_MOVE1 + i, &battlePokemon->moves[i]);
                SetMonData(&gPlayerParty[monId], MON_DATA_PP1 + i, &battlePokemon->pp[i]);
            }
            SetMonData(&gPlayerParty[monId], MON_DATA_PP_BONUSES, &battlePokemon->ppBonuses);
            SetMonData(&gPlayerParty[monId], MON_DATA_FRIENDSHIP, &battlePokemon->friendship);
            SetMonData(&gPlayerParty[monId], MON_DATA_EXP, &battlePokemon->experience);
            iv = battlePokemon->hpIV;
            SetMonData(&gPlayerParty[monId], MON_DATA_HP_IV, &iv);
            iv = battlePokemon->attackIV;
            SetMonData(&gPlayerParty[monId], MON_DATA_ATK_IV, &iv);
            iv = battlePokemon->defenseIV;
            SetMonData(&gPlayerParty[monId], MON_DATA_DEF_IV, &iv);
            iv = battlePokemon->speedIV;
            SetMonData(&gPlayerParty[monId], MON_DATA_SPEED_IV, &iv);
            iv = battlePokemon->spAttackIV;
            SetMonData(&gPlayerParty[monId], MON_DATA_SPATK_IV, &iv);
            iv = battlePokemon->spDefenseIV;
            SetMonData(&gPlayerParty[monId], MON_DATA_SPDEF_IV, &iv);
            SetMonData(&gPlayerParty[monId], MON_DATA_PERSONALITY, &battlePokemon->personality);
            SetMonData(&gPlayerParty[monId], MON_DATA_STATUS, &battlePokemon->status1);
            SetMonData(&gPlayerParty[monId], MON_DATA_LEVEL, &battlePokemon->level);
            SetMonData(&gPlayerParty[monId], MON_DATA_HP, &battlePokemon->hp);
            SetMonData(&gPlayerParty[monId], MON_DATA_MAX_HP, &battlePokemon->maxHP);
            SetMonData(&gPlayerParty[monId], MON_DATA_ATK, &battlePokemon->attack);
            SetMonData(&gPlayerParty[monId], MON_DATA_DEF, &battlePokemon->defense);
            SetMonData(&gPlayerParty[monId], MON_DATA_SPEED, &battlePokemon->speed);
            SetMonData(&gPlayerParty[monId], MON_DATA_SPATK, &battlePokemon->spAttack);
            SetMonData(&gPlayerParty[monId], MON_DATA_SPDEF, &battlePokemon->spDefense);
        }
        break;
    case REQUEST_SPECIES_BATTLE:
        SetMonData(&gPlayerParty[monId], MON_DATA_SPECIES, &gBattleResources->bufferA[gActiveBattler][3]);
        break;
    case REQUEST_HELDITEM_BATTLE:
        SetMonData(&gPlayerParty[monId], MON_DATA_HELD_ITEM, &gBattleResources->bufferA[gActiveBattler][3]);
        break;
    case REQUEST_MOVES_PP_BATTLE:
        for (i = 0; i < MAX_MON_MOVES; i++)
        {
            SetMonData(&gPlayerParty[monId], MON_DATA_MOVE1 + i, &moveData->moves[i]);
            SetMonData(&gPlayerParty[monId], MON_DATA_PP1 + i, &moveData->pp[i]);
        }
        SetMonData(&gPlayerParty[monId], MON_DATA_PP_BONUSES, &moveData->ppBonuses);
        break;
    case REQUEST_MOVE1_BATTLE:
    case REQUEST_MOVE2_BATTLE:
    case REQUEST_MOVE3_BATTLE:
    case REQUEST_MOVE4_BATTLE:
        SetMonData(&gPlayerParty[monId], MON_DATA_MOVE1 + gBattleResources->bufferA[gActiveBattler][1] - REQUEST_MOVE1_BATTLE, &gBattleResources->bufferA[gActiveBattler][3]);
        break;
    case REQUEST_PP_DATA_BATTLE:
        SetMonData(&gPlayerParty[monId], MON_DATA_PP1, &gBattleResources->bufferA[gActiveBattler][3]);
        SetMonData(&gPlayerParty[monId], MON_DATA_PP2, &gBattleResources->bufferA[gActiveBattler][4]);
        SetMonData(&gPlayerParty[monId], MON_DATA_PP3, &gBattleResources->bufferA[gActiveBattler][5]);
        SetMonData(&gPlayerParty[monId], MON_DATA_PP4, &gBattleResources->bufferA[gActiveBattler][6]);
        SetMonData(&gPlayerParty[monId], MON_DATA_PP_BONUSES, &gBattleResources->bufferA[gActiveBattler][7]);
        break;
    case REQUEST_PPMOVE1_BATTLE:
    case REQUEST_PPMOVE2_BATTLE:
    case REQUEST_PPMOVE3_BATTLE:
    case REQUEST_PPMOVE4_BATTLE:
        SetMonData(&gPlayerParty[monId], MON_DATA_PP1 + gBattleResources->bufferA[gActiveBattler][1] - REQUEST_PPMOVE1_BATTLE, &gBattleResources->bufferA[gActiveBattler][3]);
        break;
    case REQUEST_OTID_BATTLE:
        SetMonData(&gPlayerParty[monId], MON_DATA_OT_ID, &gBattleResources->bufferA[gActiveBattler][3]);
        break;
    case REQUEST_EXP_BATTLE:
        SetMonData(&gPlayerParty[monId], MON_DATA_EXP, &gBattleResources->bufferA[gActiveBattler][3]);
        break;
    case REQUEST_HP_EV_BATTLE:
        SetMonData(&gPlayerParty[monId], MON_DATA_HP_EV, &gBattleResources->bufferA[gActiveBattler][3]);
        break;
    case REQUEST_ATK_EV_BATTLE:
        SetMonData(&gPlayerParty[monId], MON_DATA_ATK_EV, &gBattleResources->bufferA[gActiveBattler][3]);
        break;
    case REQUEST_DEF_EV_BATTLE:
        SetMonData(&gPlayerParty[monId], MON_DATA_DEF_EV, &gBattleResources->bufferA[gActiveBattler][3]);
        break;
    case REQUEST_SPEED_EV_BATTLE:
        SetMonData(&gPlayerParty[monId], MON_DATA_SPEED_EV, &gBattleResources->bufferA[gActiveBattler][3]);
        break;
    case REQUEST_SPATK_EV_BATTLE:
        SetMonData(&gPlayerParty[monId], MON_DATA_SPATK_EV, &gBattleResources->bufferA[gActiveBattler][3]);
        break;
    case REQUEST_SPDEF_EV_BATTLE:
        SetMonData(&gPlayerParty[monId], MON_DATA_SPDEF_EV, &gBattleResources->bufferA[gActiveBattler][3]);
        break;
    case REQUEST_FRIENDSHIP_BATTLE:
        SetMonData(&gPlayerParty[monId], MON_DATA_FRIENDSHIP, &gBattleResources->bufferA[gActiveBattler][3]);
        break;
    case REQUEST_POKERUS_BATTLE:
        SetMonData(&gPlayerParty[monId], MON_DATA_POKERUS, &gBattleResources->bufferA[gActiveBattler][3]);
        break;
    case REQUEST_MET_LOCATION_BATTLE:
        SetMonData(&gPlayerParty[monId], MON_DATA_MET_LOCATION, &gBattleResources->bufferA[gActiveBattler][3]);
        break;
    case REQUEST_MET_LEVEL_BATTLE:
        SetMonData(&gPlayerParty[monId], MON_DATA_MET_LEVEL, &gBattleResources->bufferA[gActiveBattler][3]);
        break;
    case REQUEST_MET_GAME_BATTLE:
        SetMonData(&gPlayerParty[monId], MON_DATA_MET_GAME, &gBattleResources->bufferA[gActiveBattler][3]);
        break;
    case REQUEST_POKEBALL_BATTLE:
        SetMonData(&gPlayerParty[monId], MON_DATA_POKEBALL, &gBattleResources->bufferA[gActiveBattler][3]);
        break;
    case REQUEST_ALL_IVS_BATTLE:
        SetMonData(&gPlayerParty[monId], MON_DATA_HP_IV, &gBattleResources->bufferA[gActiveBattler][3]);
        SetMonData(&gPlayerParty[monId], MON_DATA_ATK_IV, &gBattleResources->bufferA[gActiveBattler][4]);
        SetMonData(&gPlayerParty[monId], MON_DATA_DEF_IV, &gBattleResources->bufferA[gActiveBattler][5]);
        SetMonData(&gPlayerParty[monId], MON_DATA_SPEED_IV, &gBattleResources->bufferA[gActiveBattler][6]);
        SetMonData(&gPlayerParty[monId], MON_DATA_SPATK_IV, &gBattleResources->bufferA[gActiveBattler][7]);
        SetMonData(&gPlayerParty[monId], MON_DATA_SPDEF_IV, &gBattleResources->bufferA[gActiveBattler][8]);
        break;
    case REQUEST_HP_IV_BATTLE:
        SetMonData(&gPlayerParty[monId], MON_DATA_HP_IV, &gBattleResources->bufferA[gActiveBattler][3]);
        break;
    case REQUEST_ATK_IV_BATTLE:
        SetMonData(&gPlayerParty[monId], MON_DATA_ATK_IV, &gBattleResources->bufferA[gActiveBattler][3]);
        break;
    case REQUEST_DEF_IV_BATTLE:
        SetMonData(&gPlayerParty[monId], MON_DATA_DEF_IV, &gBattleResources->bufferA[gActiveBattler][3]);
        break;
    case REQUEST_SPEED_IV_BATTLE:
        SetMonData(&gPlayerParty[monId], MON_DATA_SPEED_IV, &gBattleResources->bufferA[gActiveBattler][3]);
        break;
    case REQUEST_SPATK_IV_BATTLE:
        SetMonData(&gPlayerParty[monId], MON_DATA_SPATK_IV, &gBattleResources->bufferA[gActiveBattler][3]);
        break;
    case REQUEST_SPDEF_IV_BATTLE:
        SetMonData(&gPlayerParty[monId], MON_DATA_SPDEF_IV, &gBattleResources->bufferA[gActiveBattler][3]);
        break;
    case REQUEST_PERSONALITY_BATTLE:
        SetMonData(&gPlayerParty[monId], MON_DATA_PERSONALITY, &gBattleResources->bufferA[gActiveBattler][3]);
        break;
    case REQUEST_CHECKSUM_BATTLE:
        SetMonData(&gPlayerParty[monId], MON_DATA_CHECKSUM, &gBattleResources->bufferA[gActiveBattler][3]);
        break;
    case REQUEST_STATUS_BATTLE:
        SetMonData(&gPlayerParty[monId], MON_DATA_STATUS, &gBattleResources->bufferA[gActiveBattler][3]);
        break;
    case REQUEST_LEVEL_BATTLE:
        SetMonData(&gPlayerParty[monId], MON_DATA_LEVEL, &gBattleResources->bufferA[gActiveBattler][3]);
        break;
    case REQUEST_HP_BATTLE:
        SetMonData(&gPlayerParty[monId], MON_DATA_HP, &gBattleResources->bufferA[gActiveBattler][3]);
        break;
    case REQUEST_MAX_HP_BATTLE:
        SetMonData(&gPlayerParty[monId], MON_DATA_MAX_HP, &gBattleResources->bufferA[gActiveBattler][3]);
        break;
    case REQUEST_ATK_BATTLE:
        SetMonData(&gPlayerParty[monId], MON_DATA_ATK, &gBattleResources->bufferA[gActiveBattler][3]);
        break;
    case REQUEST_DEF_BATTLE:
        SetMonData(&gPlayerParty[monId], MON_DATA_DEF, &gBattleResources->bufferA[gActiveBattler][3]);
        break;
    case REQUEST_SPEED_BATTLE:
        SetMonData(&gPlayerParty[monId], MON_DATA_SPEED, &gBattleResources->bufferA[gActiveBattler][3]);
        break;
    case REQUEST_SPATK_BATTLE:
        SetMonData(&gPlayerParty[monId], MON_DATA_SPATK, &gBattleResources->bufferA[gActiveBattler][3]);
        break;
    case REQUEST_SPDEF_BATTLE:
        SetMonData(&gPlayerParty[monId], MON_DATA_SPDEF, &gBattleResources->bufferA[gActiveBattler][3]);
        break;
    case REQUEST_COOL_BATTLE:
        SetMonData(&gPlayerParty[monId], MON_DATA_COOL, &gBattleResources->bufferA[gActiveBattler][3]);
        break;
    case REQUEST_BEAUTY_BATTLE:
        SetMonData(&gPlayerParty[monId], MON_DATA_BEAUTY, &gBattleResources->bufferA[gActiveBattler][3]);
        break;
    case REQUEST_CUTE_BATTLE:
        SetMonData(&gPlayerParty[monId], MON_DATA_CUTE, &gBattleResources->bufferA[gActiveBattler][3]);
        break;
    case REQUEST_SMART_BATTLE:
        SetMonData(&gPlayerParty[monId], MON_DATA_SMART, &gBattleResources->bufferA[gActiveBattler][3]);
        break;
    case REQUEST_TOUGH_BATTLE:
        SetMonData(&gPlayerParty[monId], MON_DATA_TOUGH, &gBattleResources->bufferA[gActiveBattler][3]);
        break;
    case REQUEST_SHEEN_BATTLE:
        SetMonData(&gPlayerParty[monId], MON_DATA_SHEEN, &gBattleResources->bufferA[gActiveBattler][3]);
        break;
    case REQUEST_COOL_RIBBON_BATTLE:
        SetMonData(&gPlayerParty[monId], MON_DATA_COOL_RIBBON, &gBattleResources->bufferA[gActiveBattler][3]);
        break;
    case REQUEST_BEAUTY_RIBBON_BATTLE:
        SetMonData(&gPlayerParty[monId], MON_DATA_BEAUTY_RIBBON, &gBattleResources->bufferA[gActiveBattler][3]);
        break;
    case REQUEST_CUTE_RIBBON_BATTLE:
        SetMonData(&gPlayerParty[monId], MON_DATA_CUTE_RIBBON, &gBattleResources->bufferA[gActiveBattler][3]);
        break;
    case REQUEST_SMART_RIBBON_BATTLE:
        SetMonData(&gPlayerParty[monId], MON_DATA_SMART_RIBBON, &gBattleResources->bufferA[gActiveBattler][3]);
        break;
    case REQUEST_TOUGH_RIBBON_BATTLE:
        SetMonData(&gPlayerParty[monId], MON_DATA_TOUGH_RIBBON, &gBattleResources->bufferA[gActiveBattler][3]);
        break;
    }

    HandleLowHpMusicChange(&gPlayerParty[gBattlerPartyIndexes[gActiveBattler]], gActiveBattler);
}

static void PlayerHandleSetRawMonData(void)
{
    u8 *dst = (u8 *)&gPlayerParty[gBattlerPartyIndexes[gActiveBattler]] + gBattleResources->bufferA[gActiveBattler][1];
    u8 i;

    for (i = 0; i < gBattleResources->bufferA[gActiveBattler][2]; i++)
        dst[i] = gBattleResources->bufferA[gActiveBattler][3 + i];

    PlayerBufferExecCompleted();
}

static void PlayerHandleLoadMonSprite(void)
{
    BattleLoadPlayerMonSpriteGfx(&gPlayerParty[gBattlerPartyIndexes[gActiveBattler]], gActiveBattler);
    gSprites[gBattlerSpriteIds[gActiveBattler]].oam.paletteNum = gActiveBattler;
    gBattlerControllerFuncs[gActiveBattler] = CompleteOnBankSpritePosX_0;
}

static void PlayerHandleSwitchInAnim(void)
{
    ClearTemporarySpeciesSpriteData(gActiveBattler, gBattleResources->bufferA[gActiveBattler][2]);
    gBattlerPartyIndexes[gActiveBattler] = gBattleResources->bufferA[gActiveBattler][1];
    BattleLoadPlayerMonSpriteGfx(&gPlayerParty[gBattlerPartyIndexes[gActiveBattler]], gActiveBattler);
    gActionSelectionCursor[gActiveBattler] = 0;
    gMoveSelectionCursor[gActiveBattler] = 0;
    StartSendOutAnim(gActiveBattler, gBattleResources->bufferA[gActiveBattler][2]);
    gBattlerControllerFuncs[gActiveBattler] = SwitchIn_TryShinyAnimShowHealthbox;
}

static void StartSendOutAnim(u8 battlerId, bool8 dontClearSubstituteBit)
{
    u16 species;

    ClearTemporarySpeciesSpriteData(battlerId, dontClearSubstituteBit);
    gBattlerPartyIndexes[battlerId] = gBattleResources->bufferA[battlerId][1];
    species = GetMonData(&gPlayerParty[gBattlerPartyIndexes[battlerId]], MON_DATA_SPECIES);
    gBattleControllerData[battlerId] = CreateInvisibleSpriteWithCallback(SpriteCB_WaitForBattlerBallReleaseAnim);
    SetMultiuseSpriteTemplateToPokemon(species, GetBattlerPosition(battlerId));

    gBattlerSpriteIds[battlerId] = CreateSprite(
      &gMultiuseSpriteTemplate,
      GetBattlerSpriteCoord(battlerId, BATTLER_COORD_X_2),
      GetBattlerSpriteDefault_Y(battlerId),
      GetBattlerSpriteSubpriority(battlerId));

    gSprites[gBattleControllerData[battlerId]].data[1] = gBattlerSpriteIds[battlerId];
    gSprites[gBattleControllerData[battlerId]].data[2] = battlerId;

    gSprites[gBattlerSpriteIds[battlerId]].data[0] = battlerId;
    gSprites[gBattlerSpriteIds[battlerId]].data[2] = species;
    gSprites[gBattlerSpriteIds[battlerId]].oam.paletteNum = battlerId;

    StartSpriteAnim(&gSprites[gBattlerSpriteIds[battlerId]], gBattleMonForms[battlerId]);

    gSprites[gBattlerSpriteIds[battlerId]].invisible = TRUE;
    gSprites[gBattlerSpriteIds[battlerId]].callback = SpriteCallbackDummy;

    gSprites[gBattleControllerData[battlerId]].data[0] = DoPokeballSendOutAnimation(0, POKEBALL_PLAYER_SENDOUT);
}

static void PlayerHandleReturnMonToBall(void)
{
    if (!gBattleResources->bufferA[gActiveBattler][1])
    {
        gBattleSpritesDataPtr->healthBoxesData[gActiveBattler].animationState = 0;
        gBattlerControllerFuncs[gActiveBattler] = DoSwitchOutAnimation;
    }
    else
    {
        // Skip animation, just remove battler
        FreeSpriteOamMatrix(&gSprites[gBattlerSpriteIds[gActiveBattler]]);
        DestroySprite(&gSprites[gBattlerSpriteIds[gActiveBattler]]);
        SetHealthboxSpriteInvisible(gHealthboxSpriteIds[gActiveBattler]);
        PlayerBufferExecCompleted();
    }
}

static void DoSwitchOutAnimation(void)
{
    switch (gBattleSpritesDataPtr->healthBoxesData[gActiveBattler].animationState)
    {
    case 0:
        if (gBattleSpritesDataPtr->battlerData[gActiveBattler].behindSubstitute)
            InitAndLaunchSpecialAnimation(gActiveBattler, gActiveBattler, gActiveBattler, B_ANIM_SUBSTITUTE_TO_MON);

        gBattleSpritesDataPtr->healthBoxesData[gActiveBattler].animationState = 1;
        break;
    case 1:
        if (!gBattleSpritesDataPtr->healthBoxesData[gActiveBattler].specialAnimActive)
        {
            gBattleSpritesDataPtr->healthBoxesData[gActiveBattler].animationState = 0;
            InitAndLaunchSpecialAnimation(gActiveBattler, gActiveBattler, gActiveBattler, B_ANIM_SWITCH_OUT_PLAYER_MON);
            gBattlerControllerFuncs[gActiveBattler] = FreeMonSpriteAfterSwitchOutAnim;
        }
        break;
    }
}

#define sSpeedX data[0]

// In emerald it's possible to have a tag battle in the battle frontier facilities with AI
// which use the front sprite for both the player and the partner as opposed to any other battles (including the one with Steven)
// that use an animated back pic.
static void PlayerHandleDrawTrainerPic(void)
{
    s16 xPos, yPos;
    u32 trainerPicId;

    if (gBattleTypeFlags & BATTLE_TYPE_LINK)
    {
        if ((gLinkPlayers[GetMultiplayerId()].version & 0xFF) == VERSION_FIRE_RED
            || (gLinkPlayers[GetMultiplayerId()].version & 0xFF) == VERSION_LEAF_GREEN)
        {
            trainerPicId = gLinkPlayers[GetMultiplayerId()].gender + TRAINER_BACK_PIC_RED;
        }
        else if ((gLinkPlayers[GetMultiplayerId()].version & 0xFF) == VERSION_RUBY
                 || (gLinkPlayers[GetMultiplayerId()].version & 0xFF) == VERSION_SAPPHIRE)
        {
            trainerPicId = gLinkPlayers[GetMultiplayerId()].gender + TRAINER_BACK_PIC_RUBY_SAPPHIRE_BRENDAN;
        }
        else
        {
            trainerPicId = gLinkPlayers[GetMultiplayerId()].gender + TRAINER_BACK_PIC_BRENDAN;
        }
    }
    else
    {
        trainerPicId = gSaveBlock2Ptr->playerGender;
    }

    if (gBattleTypeFlags & BATTLE_TYPE_MULTI)
    {
        if ((GetBattlerPosition(gActiveBattler) & BIT_FLANK) != B_FLANK_LEFT) // Second mon, on the right.
            xPos = 90;
        else // First mon, on the left.
            xPos = 32;

        if (gBattleTypeFlags & BATTLE_TYPE_INGAME_PARTNER && gPartnerTrainerId != TRAINER_STEVEN_PARTNER && gPartnerTrainerId < TRAINER_CUSTOM_PARTNER)
        {
            xPos = 90;
            yPos = (8 - gTrainerFrontPicCoords[trainerPicId].size) * 4 + 80;
        }
        else
        {
            yPos = (8 - gTrainerBackPicCoords[trainerPicId].size) * 4 + 80;
        }

    }
    else
    {
        xPos = 80;
        yPos = (8 - gTrainerBackPicCoords[trainerPicId].size) * 4 + 80;
    }

    // Use front pic table for any tag battles unless your partner is Steven.
    if (gBattleTypeFlags & BATTLE_TYPE_INGAME_PARTNER && gPartnerTrainerId != TRAINER_STEVEN_PARTNER && gPartnerTrainerId < TRAINER_CUSTOM_PARTNER)
    {
        trainerPicId = PlayerGenderToFrontTrainerPicId(gSaveBlock2Ptr->playerGender);
        DecompressTrainerFrontPic(trainerPicId, gActiveBattler);
        SetMultiuseSpriteTemplateToTrainerFront(trainerPicId, GetBattlerPosition(gActiveBattler));
        gBattlerSpriteIds[gActiveBattler] = CreateSprite(&gMultiuseSpriteTemplate, xPos, yPos, GetBattlerSpriteSubpriority(gActiveBattler));

        gSprites[gBattlerSpriteIds[gActiveBattler]].oam.paletteNum = IndexOfSpritePaletteTag(gTrainerFrontPicPaletteTable[trainerPicId].tag);
        gSprites[gBattlerSpriteIds[gActiveBattler]].x2 = DISPLAY_WIDTH;
        gSprites[gBattlerSpriteIds[gActiveBattler]].y2 = 48;
        gSprites[gBattlerSpriteIds[gActiveBattler]].sSpeedX = -2;
        gSprites[gBattlerSpriteIds[gActiveBattler]].callback = SpriteCB_TrainerSlideIn;
        gSprites[gBattlerSpriteIds[gActiveBattler]].oam.affineMode = ST_OAM_AFFINE_OFF;
        gSprites[gBattlerSpriteIds[gActiveBattler]].hFlip = 1;
    }
    // Use the back pic in any other scenario.
    else
    {
        DecompressTrainerBackPic(trainerPicId, gActiveBattler);
        SetMultiuseSpriteTemplateToTrainerBack(trainerPicId, GetBattlerPosition(gActiveBattler));
        gBattlerSpriteIds[gActiveBattler] = CreateSprite(&gMultiuseSpriteTemplate, xPos, yPos, GetBattlerSpriteSubpriority(gActiveBattler));

        gSprites[gBattlerSpriteIds[gActiveBattler]].oam.paletteNum = gActiveBattler;
        gSprites[gBattlerSpriteIds[gActiveBattler]].x2 = DISPLAY_WIDTH;
        gSprites[gBattlerSpriteIds[gActiveBattler]].sSpeedX = -2;
        gSprites[gBattlerSpriteIds[gActiveBattler]].callback = SpriteCB_TrainerSlideIn;
    }

    gBattlerControllerFuncs[gActiveBattler] = CompleteOnBattlerSpriteCallbackDummy;
}

static void PlayerHandleTrainerSlide(void)
{
    u32 trainerPicId;

    if (gBattleTypeFlags & BATTLE_TYPE_LINK)
    {
        if ((gLinkPlayers[GetMultiplayerId()].version & 0xFF) == VERSION_FIRE_RED
            || (gLinkPlayers[GetMultiplayerId()].version & 0xFF) == VERSION_LEAF_GREEN)
        {
            trainerPicId = gLinkPlayers[GetMultiplayerId()].gender + TRAINER_BACK_PIC_RED;
        }
        else if ((gLinkPlayers[GetMultiplayerId()].version & 0xFF) == VERSION_RUBY
                 || (gLinkPlayers[GetMultiplayerId()].version & 0xFF) == VERSION_SAPPHIRE)
        {
            trainerPicId = gLinkPlayers[GetMultiplayerId()].gender + TRAINER_BACK_PIC_RUBY_SAPPHIRE_BRENDAN;
        }
        else
        {
            trainerPicId = gLinkPlayers[GetMultiplayerId()].gender + TRAINER_BACK_PIC_BRENDAN;
        }
    }
    else
    {
        trainerPicId = gSaveBlock2Ptr->playerGender + TRAINER_BACK_PIC_BRENDAN;
    }

    DecompressTrainerBackPic(trainerPicId, gActiveBattler);
    SetMultiuseSpriteTemplateToTrainerBack(trainerPicId, GetBattlerPosition(gActiveBattler));
    gBattlerSpriteIds[gActiveBattler] = CreateSprite(&gMultiuseSpriteTemplate, 80, (8 - gTrainerBackPicCoords[trainerPicId].size) * 4 + 80, 30);

    gSprites[gBattlerSpriteIds[gActiveBattler]].oam.paletteNum = gActiveBattler;
    gSprites[gBattlerSpriteIds[gActiveBattler]].x2 = -96;
    gSprites[gBattlerSpriteIds[gActiveBattler]].sSpeedX = 2;
    gSprites[gBattlerSpriteIds[gActiveBattler]].callback = SpriteCB_TrainerSlideIn;

    gBattlerControllerFuncs[gActiveBattler] = CompleteOnBankSpriteCallbackDummy2;
}

#undef sSpeedX

static void PlayerHandleTrainerSlideBack(void)
{
    SetSpritePrimaryCoordsFromSecondaryCoords(&gSprites[gBattlerSpriteIds[gActiveBattler]]);
    gSprites[gBattlerSpriteIds[gActiveBattler]].data[0] = 50;
    gSprites[gBattlerSpriteIds[gActiveBattler]].data[2] = -40;
    gSprites[gBattlerSpriteIds[gActiveBattler]].data[4] = gSprites[gBattlerSpriteIds[gActiveBattler]].y;
    gSprites[gBattlerSpriteIds[gActiveBattler]].callback = StartAnimLinearTranslation;
    StoreSpriteCallbackInData6(&gSprites[gBattlerSpriteIds[gActiveBattler]], SpriteCallbackDummy);
    StartSpriteAnim(&gSprites[gBattlerSpriteIds[gActiveBattler]], 1);
    gBattlerControllerFuncs[gActiveBattler] = FreeTrainerSpriteAfterSlide;
}

#define sSpeedX data[1]
#define sSpeedY data[2]

static void PlayerHandleFaintAnimation(void)
{
    if (gBattleSpritesDataPtr->healthBoxesData[gActiveBattler].animationState == 0)
    {
        if (gBattleSpritesDataPtr->battlerData[gActiveBattler].behindSubstitute)
            InitAndLaunchSpecialAnimation(gActiveBattler, gActiveBattler, gActiveBattler, B_ANIM_SUBSTITUTE_TO_MON);
        gBattleSpritesDataPtr->healthBoxesData[gActiveBattler].animationState++;
    }
    else
    {
        if (!gBattleSpritesDataPtr->healthBoxesData[gActiveBattler].specialAnimActive)
        {
            gBattleSpritesDataPtr->healthBoxesData[gActiveBattler].animationState = 0;
            HandleLowHpMusicChange(&gPlayerParty[gBattlerPartyIndexes[gActiveBattler]], gActiveBattler);
            PlaySE12WithPanning(SE_FAINT, SOUND_PAN_ATTACKER);
            gSprites[gBattlerSpriteIds[gActiveBattler]].sSpeedX = 0;
            gSprites[gBattlerSpriteIds[gActiveBattler]].sSpeedY = 5;
            gSprites[gBattlerSpriteIds[gActiveBattler]].callback = SpriteCB_FaintSlideAnim;
            gBattlerControllerFuncs[gActiveBattler] = FreeMonSpriteAfterFaintAnim;
        }
    }
}

#undef sSpeedX
#undef sSpeedY

static void PlayerHandlePaletteFade(void)
{
    BeginNormalPaletteFade(PALETTES_ALL, 2, 0, 16, RGB_BLACK);
    PlayerBufferExecCompleted();
}

static void PlayerHandleSuccessBallThrowAnim(void)
{
    gBattleSpritesDataPtr->animationData->ballThrowCaseId = BALL_3_SHAKES_SUCCESS;
    gDoingBattleAnim = TRUE;
    if (IsCriticalCapture())
        InitAndLaunchSpecialAnimation(gActiveBattler, gActiveBattler, gBattlerTarget, B_ANIM_CRITICAL_CAPTURE_THROW);
    else
        InitAndLaunchSpecialAnimation(gActiveBattler, gActiveBattler, gBattlerTarget, B_ANIM_BALL_THROW);

    gBattlerControllerFuncs[gActiveBattler] = CompleteOnSpecialAnimDone;
}

static void PlayerHandleBallThrowAnim(void)
{
    u8 ballThrowCaseId = gBattleResources->bufferA[gActiveBattler][1];

    gBattleSpritesDataPtr->animationData->ballThrowCaseId = ballThrowCaseId;
    gDoingBattleAnim = TRUE;
    if (IsCriticalCapture())
        InitAndLaunchSpecialAnimation(gActiveBattler, gActiveBattler, gBattlerTarget, B_ANIM_CRITICAL_CAPTURE_THROW);
    else
        InitAndLaunchSpecialAnimation(gActiveBattler, gActiveBattler, gBattlerTarget, B_ANIM_BALL_THROW);

    gBattlerControllerFuncs[gActiveBattler] = CompleteOnSpecialAnimDone;
}

static void PlayerHandlePause(void)
{
    u8 timer = gBattleResources->bufferA[gActiveBattler][1];

    while (timer != 0)
        timer--;

    PlayerBufferExecCompleted();
}

static void PlayerHandleMoveAnimation(void)
{
    if (!IsBattleSEPlaying(gActiveBattler))
    {
        u16 move = gBattleResources->bufferA[gActiveBattler][1] | (gBattleResources->bufferA[gActiveBattler][2] << 8);

        gAnimMoveTurn = gBattleResources->bufferA[gActiveBattler][3];
        gAnimMovePower = gBattleResources->bufferA[gActiveBattler][4] | (gBattleResources->bufferA[gActiveBattler][5] << 8);
        gAnimMoveDmg = gBattleResources->bufferA[gActiveBattler][6] | (gBattleResources->bufferA[gActiveBattler][7] << 8) | (gBattleResources->bufferA[gActiveBattler][8] << 16) | (gBattleResources->bufferA[gActiveBattler][9] << 24);
        gAnimFriendship = gBattleResources->bufferA[gActiveBattler][10];
        gWeatherMoveAnim = gBattleResources->bufferA[gActiveBattler][12] | (gBattleResources->bufferA[gActiveBattler][13] << 8);
        gAnimDisableStructPtr = (struct DisableStruct *)&gBattleResources->bufferA[gActiveBattler][16];
        gTransformedPersonalities[gActiveBattler] = gAnimDisableStructPtr->transformedMonPersonality;
        if (IsMoveWithoutAnimation(move, gAnimMoveTurn)) // Always returns FALSE.
        {
            PlayerBufferExecCompleted();
        }
        else
        {
            gBattleSpritesDataPtr->healthBoxesData[gActiveBattler].animationState = 0;
            gBattlerControllerFuncs[gActiveBattler] = PlayerDoMoveAnimation;
            BattleTv_SetDataBasedOnMove(move, gWeatherMoveAnim, gAnimDisableStructPtr);
        }
    }
}

static void PlayerDoMoveAnimation(void)
{
    u16 move = gBattleResources->bufferA[gActiveBattler][1] | (gBattleResources->bufferA[gActiveBattler][2] << 8);
    u8 multihit = gBattleResources->bufferA[gActiveBattler][11];

    switch (gBattleSpritesDataPtr->healthBoxesData[gActiveBattler].animationState)
    {
    case 0:
        if (gBattleSpritesDataPtr->battlerData[gActiveBattler].behindSubstitute
            && !gBattleSpritesDataPtr->battlerData[gActiveBattler].flag_x8)
        {
            gBattleSpritesDataPtr->battlerData[gActiveBattler].flag_x8 = 1;
            InitAndLaunchSpecialAnimation(gActiveBattler, gActiveBattler, gActiveBattler, B_ANIM_SUBSTITUTE_TO_MON);
        }
        gBattleSpritesDataPtr->healthBoxesData[gActiveBattler].animationState = 1;
        break;
    case 1:
        if (!gBattleSpritesDataPtr->healthBoxesData[gActiveBattler].specialAnimActive)
        {
            SetBattlerSpriteAffineMode(ST_OAM_AFFINE_OFF);
            DoMoveAnim(move);
            gBattleSpritesDataPtr->healthBoxesData[gActiveBattler].animationState = 2;
        }
        break;
    case 2:
        gAnimScriptCallback();
        if (!gAnimScriptActive)
        {
            SetBattlerSpriteAffineMode(ST_OAM_AFFINE_NORMAL);
            if (gBattleSpritesDataPtr->battlerData[gActiveBattler].behindSubstitute && multihit < 2)
            {
                InitAndLaunchSpecialAnimation(gActiveBattler, gActiveBattler, gActiveBattler, B_ANIM_MON_TO_SUBSTITUTE);
                gBattleSpritesDataPtr->battlerData[gActiveBattler].flag_x8 = 0;
            }
            gBattleSpritesDataPtr->healthBoxesData[gActiveBattler].animationState = 3;
        }
        break;
    case 3:
        if (!gBattleSpritesDataPtr->healthBoxesData[gActiveBattler].specialAnimActive)
        {
            CopyAllBattleSpritesInvisibilities();
            TrySetBehindSubstituteSpriteBit(gActiveBattler, gBattleResources->bufferA[gActiveBattler][1] | (gBattleResources->bufferA[gActiveBattler][2] << 8));
            gBattleSpritesDataPtr->healthBoxesData[gActiveBattler].animationState = 0;
            PlayerBufferExecCompleted();
        }
        break;
    }
}

static void PlayerHandlePrintString(void)
{
    u16 *stringId;

    gBattle_BG0_X = 0;
    gBattle_BG0_Y = 0;
    stringId = (u16*)(&gBattleResources->bufferA[gActiveBattler][2]);
    BufferStringBattle(*stringId);
    BattlePutTextOnWindow(gDisplayedStringBattle, B_WIN_MSG);
    gBattlerControllerFuncs[gActiveBattler] = CompleteOnInactiveTextPrinter2;
    BattleTv_SetDataBasedOnString(*stringId);
    BattleArena_DeductMindPoints(gActiveBattler, *stringId);
}

static void PlayerHandlePrintSelectionString(void)
{
    if (GetBattlerSide(gActiveBattler) == B_SIDE_PLAYER)
        PlayerHandlePrintString();
    else
        PlayerBufferExecCompleted();
}

static void HandleChooseActionAfterDma3(void)
{
    if (!IsDma3ManagerBusyWithBgCopy())
    {
        gBattle_BG0_X = 0;
        gBattle_BG0_Y = DISPLAY_HEIGHT;
        gBattlerControllerFuncs[gActiveBattler] = HandleInputChooseAction;
    }
}

static void PlayerHandleChooseAction(void)
{
    s32 i;

    gBattlerControllerFuncs[gActiveBattler] = HandleChooseActionAfterDma3;
    BattleTv_ClearExplosionFaintCause();
    BattlePutTextOnWindow(gText_BattleMenu, B_WIN_ACTION_MENU);

    for (i = 0; i < 4; i++)
        ActionSelectionDestroyCursorAt(i);

    TryRestoreLastUsedBall();
    ActionSelectionCreateCursorAt(gActionSelectionCursor[gActiveBattler], 0);
    BattleStringExpandPlaceholdersToDisplayedString(gText_WhatWillPkmnDo);
    BattlePutTextOnWindow(gDisplayedStringBattle, B_WIN_ACTION_PROMPT);
}

static void PlayerHandleYesNoBox(void)
{
    if (GetBattlerSide(gActiveBattler) == B_SIDE_PLAYER)
    {
        HandleBattleWindow(0x18, 8, 0x1D, 0xD, 0);
        BattlePutTextOnWindow(gText_BattleYesNoChoice, B_WIN_YESNO);
        gMultiUsePlayerCursor = 1;
        BattleCreateYesNoCursorAt(1);
        gBattlerControllerFuncs[gActiveBattler] = PlayerHandleYesNoInput;
    }
    else
    {
        PlayerBufferExecCompleted();
    }
}

static void HandleChooseMoveAfterDma3(void)
{
    if (!IsDma3ManagerBusyWithBgCopy())
    {
        gBattle_BG0_X = 0;
        gBattle_BG0_Y = DISPLAY_HEIGHT * 2;
        gBattlerControllerFuncs[gActiveBattler] = HandleInputChooseMove;
    }
}

// arenaMindPoints is used here as a placeholder for a timer.

static void PlayerChooseMoveInBattlePalace(void)
{
    if (--*(gBattleStruct->arenaMindPoints + gActiveBattler) == 0)
    {
        gBattlePalaceMoveSelectionRngValue = gRngValue;
        BtlController_EmitTwoReturnValues(BUFFER_B, 10, ChooseMoveAndTargetInBattlePalace());
        PlayerBufferExecCompleted();
    }
}

static void PlayerHandleChooseMove(void)
{
    if (gBattleTypeFlags & BATTLE_TYPE_PALACE)
    {
        *(gBattleStruct->arenaMindPoints + gActiveBattler) = 8;
        gBattlerControllerFuncs[gActiveBattler] = PlayerChooseMoveInBattlePalace;
    }
    else
    {
        struct ChooseMoveStruct *moveInfo = (struct ChooseMoveStruct*)(&gBattleResources->bufferA[gActiveBattler][4]);
        
        InitMoveSelectionsVarsAndStrings();
        gBattleStruct->mega.playerSelect = FALSE;
        if (!IsMegaTriggerSpriteActive())
            gBattleStruct->mega.triggerSpriteId = 0xFF;
        if (CanMegaEvolve(gActiveBattler))
            CreateMegaTriggerSprite(gActiveBattler, 0);
        if (!IsZMoveTriggerSpriteActive())
            gBattleStruct->zmove.triggerSpriteId = 0xFF;
        
        GetUsableZMoves(gActiveBattler, moveInfo->moves);
        gBattleStruct->zmove.viable = IsZMoveUsable(gActiveBattler, gMoveSelectionCursor[gActiveBattler]);
        CreateZMoveTriggerSprite(gActiveBattler, gBattleStruct->zmove.viable);
        gBattlerControllerFuncs[gActiveBattler] = HandleChooseMoveAfterDma3;
    }
}

void InitMoveSelectionsVarsAndStrings(void)
{
    MoveSelectionDisplayMoveNames();
    gMultiUsePlayerCursor = 0xFF;
    MoveSelectionCreateCursorAt(gMoveSelectionCursor[gActiveBattler], 0);
    MoveSelectionDisplayPpString();
    MoveSelectionDisplayPpNumber();
    MoveSelectionDisplayMoveType();
}

static void PlayerHandleChooseItem(void)
{
    s32 i;

    BeginNormalPaletteFade(PALETTES_ALL, 0, 0, 0x10, RGB_BLACK);
    gBattlerControllerFuncs[gActiveBattler] = OpenBagAndChooseItem;
    gBattlerInMenuId = gActiveBattler;

    for (i = 0; i < ARRAY_COUNT(gBattlePartyCurrentOrder); i++)
        gBattlePartyCurrentOrder[i] = gBattleResources->bufferA[gActiveBattler][1 + i];
}

static void PlayerHandleChoosePokemon(void)
{
    s32 i;

    for (i = 0; i < ARRAY_COUNT(gBattlePartyCurrentOrder); i++)
        gBattlePartyCurrentOrder[i] = gBattleResources->bufferA[gActiveBattler][4 + i];

    if (gBattleTypeFlags & BATTLE_TYPE_ARENA && (gBattleResources->bufferA[gActiveBattler][1] & 0xF) != PARTY_ACTION_CANT_SWITCH)
    {
        BtlController_EmitChosenMonReturnValue(BUFFER_B, gBattlerPartyIndexes[gActiveBattler] + 1, gBattlePartyCurrentOrder);
        PlayerBufferExecCompleted();
    }
    else
    {
        gBattleControllerData[gActiveBattler] = CreateTask(TaskDummy, 0xFF);
        gTasks[gBattleControllerData[gActiveBattler]].data[0] = gBattleResources->bufferA[gActiveBattler][1] & 0xF;
        *(&gBattleStruct->battlerPreventingSwitchout) = gBattleResources->bufferA[gActiveBattler][1] >> 4;
        *(&gBattleStruct->prevSelectedPartySlot) = gBattleResources->bufferA[gActiveBattler][2];
        *(&gBattleStruct->abilityPreventingSwitchout) = (gBattleResources->bufferA[gActiveBattler][3] & 0xFF) | (gBattleResources->bufferA[gActiveBattler][7] << 8);
        BeginNormalPaletteFade(0xFFFFFFFF, 0, 0, 0x10, RGB_BLACK);
        gBattlerControllerFuncs[gActiveBattler] = OpenPartyMenuToChooseMon;
        gBattlerInMenuId = gActiveBattler;
    }
}

static void PlayerHandleCmd23(void)
{
    BattleStopLowHpSound();
    BeginNormalPaletteFade(PALETTES_ALL, 2, 0, 16, RGB_BLACK);
    PlayerBufferExecCompleted();
}

static void PlayerHandleHealthBarUpdate(void)
{
    s16 hpVal;

    LoadBattleBarGfx(0);
    hpVal = gBattleResources->bufferA[gActiveBattler][2] | (gBattleResources->bufferA[gActiveBattler][3] << 8);

    // gPlayerPartyLostHP used by Battle Dome, but never read
    if (hpVal > 0)
        gPlayerPartyLostHP += hpVal;

    if (hpVal != INSTANT_HP_BAR_DROP)
    {
        u32 maxHP = GetMonData(&gPlayerParty[gBattlerPartyIndexes[gActiveBattler]], MON_DATA_MAX_HP);
        u32 curHP = GetMonData(&gPlayerParty[gBattlerPartyIndexes[gActiveBattler]], MON_DATA_HP);

        SetBattleBarStruct(gActiveBattler, gHealthboxSpriteIds[gActiveBattler], maxHP, curHP, hpVal);
    }
    else
    {
        u32 maxHP = GetMonData(&gPlayerParty[gBattlerPartyIndexes[gActiveBattler]], MON_DATA_MAX_HP);

        SetBattleBarStruct(gActiveBattler, gHealthboxSpriteIds[gActiveBattler], maxHP, 0, hpVal);
        UpdateHpTextInHealthbox(gHealthboxSpriteIds[gActiveBattler], 0, HP_CURRENT);
    }

    gBattlerControllerFuncs[gActiveBattler] = CompleteOnHealthbarDone;
}

static void PlayerHandleExpUpdate(void)
{
    u8 monId = gBattleResources->bufferA[gActiveBattler][1];
    s32 taskId, expPointsToGive;

    if (GetMonData(&gPlayerParty[monId], MON_DATA_LEVEL) >= MAX_LEVEL)
    {
        PlayerBufferExecCompleted();
    }
    else
    {
        LoadBattleBarGfx(1);
        GetMonData(&gPlayerParty[monId], MON_DATA_SPECIES);  // Unused return value.
        expPointsToGive = T1_READ_32(&gBattleResources->bufferA[gActiveBattler][2]);
        taskId = CreateTask(Task_GiveExpToMon, 10);
        gTasks[taskId].tExpTask_monId = monId;
        gTasks[taskId].tExpTask_gainedExp_1 = expPointsToGive;
        gTasks[taskId].tExpTask_gainedExp_2 = expPointsToGive >> 16;
        gTasks[taskId].tExpTask_battler = gActiveBattler;
        gBattlerControllerFuncs[gActiveBattler] = BattleControllerDummy;
    }
}

#undef tExpTask_monId
#undef tExpTask_battler
#undef tExpTask_gainedExp_1
#undef tExpTask_gainedExp_2
#undef tExpTask_frames

static void PlayerHandleStatusIconUpdate(void)
{
    if (!IsBattleSEPlaying(gActiveBattler))
    {
        u8 battlerId;

        UpdateHealthboxAttribute(gHealthboxSpriteIds[gActiveBattler], &gPlayerParty[gBattlerPartyIndexes[gActiveBattler]], HEALTHBOX_STATUS_ICON);
        battlerId = gActiveBattler;
        gBattleSpritesDataPtr->healthBoxesData[battlerId].statusAnimActive = 0;
        gBattlerControllerFuncs[gActiveBattler] = CompleteOnFinishedStatusAnimation;
    }
}

static void PlayerHandleStatusAnimation(void)
{
    if (!IsBattleSEPlaying(gActiveBattler))
    {
        InitAndLaunchChosenStatusAnimation(gBattleResources->bufferA[gActiveBattler][1],
                        gBattleResources->bufferA[gActiveBattler][2] | (gBattleResources->bufferA[gActiveBattler][3] << 8) | (gBattleResources->bufferA[gActiveBattler][4] << 16) | (gBattleResources->bufferA[gActiveBattler][5] << 24));
        gBattlerControllerFuncs[gActiveBattler] = CompleteOnFinishedStatusAnimation;
    }
}

static void PlayerHandleStatusXor(void)
{
    u8 val = GetMonData(&gPlayerParty[gBattlerPartyIndexes[gActiveBattler]], MON_DATA_STATUS) ^ gBattleResources->bufferA[gActiveBattler][1];

    SetMonData(&gPlayerParty[gBattlerPartyIndexes[gActiveBattler]], MON_DATA_STATUS, &val);
    PlayerBufferExecCompleted();
}

static void PlayerHandleDataTransfer(void)
{
    PlayerBufferExecCompleted();
}

static void PlayerHandleDMA3Transfer(void)
{
    u32 dstArg = gBattleResources->bufferA[gActiveBattler][1]
            | (gBattleResources->bufferA[gActiveBattler][2] << 8)
            | (gBattleResources->bufferA[gActiveBattler][3] << 16)
            | (gBattleResources->bufferA[gActiveBattler][4] << 24);
    u16 sizeArg = gBattleResources->bufferA[gActiveBattler][5] | (gBattleResources->bufferA[gActiveBattler][6] << 8);

    const u8 *src = &gBattleResources->bufferA[gActiveBattler][7];
    u8 *dst = (u8*)(dstArg);
    u32 size = sizeArg;

    while (1)
    {
        if (size <= 0x1000)
        {
            DmaCopy16(3, src, dst, size);
            break;
        }
        DmaCopy16(3, src, dst, 0x1000);
        src += 0x1000;
        dst += 0x1000;
        size -= 0x1000;
    }
    PlayerBufferExecCompleted();
}

static void PlayerHandlePlayBGM(void)
{
    PlayBGM(gBattleResources->bufferA[gActiveBattler][1] | (gBattleResources->bufferA[gActiveBattler][2] << 8));
    PlayerBufferExecCompleted();
}

static void PlayerHandleCmd32(void)
{
    PlayerBufferExecCompleted();
}

static void PlayerHandleTwoReturnValues(void)
{
    BtlController_EmitTwoReturnValues(BUFFER_B, 0, 0);
    PlayerBufferExecCompleted();
}

static void PlayerHandleChosenMonReturnValue(void)
{
    BtlController_EmitChosenMonReturnValue(BUFFER_B, 0, NULL);
    PlayerBufferExecCompleted();
}

static void PlayerHandleOneReturnValue(void)
{
    BtlController_EmitOneReturnValue(BUFFER_B, 0);
    PlayerBufferExecCompleted();
}

static void PlayerHandleOneReturnValue_Duplicate(void)
{
    BtlController_EmitOneReturnValue_Duplicate(BUFFER_B, 0);
    PlayerBufferExecCompleted();
}

static void PlayerHandleClearUnkVar(void)
{
    gUnusedControllerStruct.unk = 0;
    PlayerBufferExecCompleted();
}

static void PlayerHandleSetUnkVar(void)
{
    gUnusedControllerStruct.unk = gBattleResources->bufferA[gActiveBattler][1];
    PlayerBufferExecCompleted();
}

static void PlayerHandleClearUnkFlag(void)
{
    gUnusedControllerStruct.flag = 0;
    PlayerBufferExecCompleted();
}

static void PlayerHandleToggleUnkFlag(void)
{
    gUnusedControllerStruct.flag ^= 1;
    PlayerBufferExecCompleted();
}

static void PlayerHandleHitAnimation(void)
{
    if (gSprites[gBattlerSpriteIds[gActiveBattler]].invisible == TRUE)
    {
        PlayerBufferExecCompleted();
    }
    else
    {
        gDoingBattleAnim = TRUE;
        gSprites[gBattlerSpriteIds[gActiveBattler]].data[1] = 0;
        DoHitAnimHealthboxEffect(gActiveBattler);
        gBattlerControllerFuncs[gActiveBattler] = DoHitAnimBlinkSpriteEffect;
    }
}

static void PlayerHandleCantSwitch(void)
{
    PlayerBufferExecCompleted();
}

static void PlayerHandlePlaySE(void)
{
    s8 pan;

    if (GetBattlerSide(gActiveBattler) == B_SIDE_PLAYER)
        pan = SOUND_PAN_ATTACKER;
    else
        pan = SOUND_PAN_TARGET;

    PlaySE12WithPanning(gBattleResources->bufferA[gActiveBattler][1] | (gBattleResources->bufferA[gActiveBattler][2] << 8), pan);
    PlayerBufferExecCompleted();
}

static void PlayerHandlePlayFanfareOrBGM(void)
{
    if (gBattleResources->bufferA[gActiveBattler][3])
    {
        BattleStopLowHpSound();
        PlayBGM(gBattleResources->bufferA[gActiveBattler][1] | (gBattleResources->bufferA[gActiveBattler][2] << 8));
    }
    else
    {
        PlayFanfare(gBattleResources->bufferA[gActiveBattler][1] | (gBattleResources->bufferA[gActiveBattler][2] << 8));
    }

    PlayerBufferExecCompleted();
}

static void PlayerHandleFaintingCry(void)
{
    u16 species = GetMonData(&gPlayerParty[gBattlerPartyIndexes[gActiveBattler]], MON_DATA_SPECIES);

    PlayCry_ByMode(species, -25, CRY_MODE_FAINT);
    PlayerBufferExecCompleted();
}

static void PlayerHandleIntroSlide(void)
{
    HandleIntroSlide(gBattleResources->bufferA[gActiveBattler][1]);
    gIntroSlideFlags |= 1;
    PlayerBufferExecCompleted();
}

// Task data for Task_StartSendOutAnim
#define tBattlerId  data[0]
#define tStartTimer data[1]

#define sBattlerId data[5]

static void PlayerHandleIntroTrainerBallThrow(void)
{
    u8 paletteNum;
    u8 taskId;

    SetSpritePrimaryCoordsFromSecondaryCoords(&gSprites[gBattlerSpriteIds[gActiveBattler]]);

    gSprites[gBattlerSpriteIds[gActiveBattler]].data[0] = 50;
    gSprites[gBattlerSpriteIds[gActiveBattler]].data[2] = -40;
    gSprites[gBattlerSpriteIds[gActiveBattler]].data[4] = gSprites[gBattlerSpriteIds[gActiveBattler]].y;
    gSprites[gBattlerSpriteIds[gActiveBattler]].callback = StartAnimLinearTranslation;
    gSprites[gBattlerSpriteIds[gActiveBattler]].sBattlerId = gActiveBattler;

    StoreSpriteCallbackInData6(&gSprites[gBattlerSpriteIds[gActiveBattler]], SpriteCB_FreePlayerSpriteLoadMonSprite);
    StartSpriteAnim(&gSprites[gBattlerSpriteIds[gActiveBattler]], 1);

    paletteNum = AllocSpritePalette(0xD6F8);
    LoadCompressedPalette(gTrainerBackPicPaletteTable[gSaveBlock2Ptr->playerGender].data, 0x100 + paletteNum * 16, 32);
    gSprites[gBattlerSpriteIds[gActiveBattler]].oam.paletteNum = paletteNum;

    taskId = CreateTask(Task_StartSendOutAnim, 5);
    gTasks[taskId].tBattlerId = gActiveBattler;

    if (gBattleSpritesDataPtr->healthBoxesData[gActiveBattler].partyStatusSummaryShown)
        gTasks[gBattlerStatusSummaryTaskId[gActiveBattler]].func = Task_HidePartyStatusSummary;

    gBattleSpritesDataPtr->animationData->introAnimActive = TRUE;
    gBattlerControllerFuncs[gActiveBattler] = BattleControllerDummy;
}

void SpriteCB_FreePlayerSpriteLoadMonSprite(struct Sprite *sprite)
{
    u8 battlerId = sprite->sBattlerId;

    // Free player trainer sprite
    FreeSpriteOamMatrix(sprite);
    FreeSpritePaletteByTag(GetSpritePaletteTagByPaletteNum(sprite->oam.paletteNum));
    DestroySprite(sprite);

    // Load mon sprite
    BattleLoadPlayerMonSpriteGfx(&gPlayerParty[gBattlerPartyIndexes[battlerId]], battlerId);
    StartSpriteAnim(&gSprites[gBattlerSpriteIds[battlerId]], 0);
}

#undef sBattlerId

// Send out at start of battle
static void Task_StartSendOutAnim(u8 taskId)
{
    if (gTasks[taskId].tStartTimer < 31)
    {
        gTasks[taskId].tStartTimer++;
    }
    else
    {
        u8 savedActiveBattler = gActiveBattler;

        gActiveBattler = gTasks[taskId].tBattlerId;
        if (TwoIntroMons(gActiveBattler) && !(gBattleTypeFlags & BATTLE_TYPE_MULTI))
        {
            gBattleResources->bufferA[gActiveBattler][1] = gBattlerPartyIndexes[gActiveBattler];
            StartSendOutAnim(gActiveBattler, FALSE);
            gActiveBattler ^= BIT_FLANK;
            gBattleResources->bufferA[gActiveBattler][1] = gBattlerPartyIndexes[gActiveBattler];
            BattleLoadPlayerMonSpriteGfx(&gPlayerParty[gBattlerPartyIndexes[gActiveBattler]], gActiveBattler);
            StartSendOutAnim(gActiveBattler, FALSE);
            gActiveBattler ^= BIT_FLANK;
        }
        else
        {
            gBattleResources->bufferA[gActiveBattler][1] = gBattlerPartyIndexes[gActiveBattler];
            StartSendOutAnim(gActiveBattler, FALSE);
        }
        gBattlerControllerFuncs[gActiveBattler] = Intro_TryShinyAnimShowHealthbox;
        gActiveBattler = savedActiveBattler;
        DestroyTask(taskId);
    }
}

#undef tBattlerId
#undef tStartTimer

static void PlayerHandleDrawPartyStatusSummary(void)
{
    if (gBattleResources->bufferA[gActiveBattler][1] != 0 && GetBattlerSide(gActiveBattler) == B_SIDE_PLAYER)
    {
        PlayerBufferExecCompleted();
    }
    else
    {
        gBattleSpritesDataPtr->healthBoxesData[gActiveBattler].partyStatusSummaryShown = 1;
        gBattlerStatusSummaryTaskId[gActiveBattler] = CreatePartyStatusSummarySprites(gActiveBattler, (struct HpAndStatus *)&gBattleResources->bufferA[gActiveBattler][4], gBattleResources->bufferA[gActiveBattler][1], gBattleResources->bufferA[gActiveBattler][2]);
        gBattleSpritesDataPtr->healthBoxesData[gActiveBattler].partyStatusDelayTimer = 0;

        // If intro, skip the delay after drawing
        if (gBattleResources->bufferA[gActiveBattler][2] != 0)
            gBattleSpritesDataPtr->healthBoxesData[gActiveBattler].partyStatusDelayTimer = 93;

        gBattlerControllerFuncs[gActiveBattler] = EndDrawPartyStatusSummary;
    }
}

static void EndDrawPartyStatusSummary(void)
{
    if (gBattleSpritesDataPtr->healthBoxesData[gActiveBattler].partyStatusDelayTimer++ > 92)
    {
        gBattleSpritesDataPtr->healthBoxesData[gActiveBattler].partyStatusDelayTimer = 0;
        PlayerBufferExecCompleted();
    }
}

static void PlayerHandleHidePartyStatusSummary(void)
{
    if (gBattleSpritesDataPtr->healthBoxesData[gActiveBattler].partyStatusSummaryShown)
        gTasks[gBattlerStatusSummaryTaskId[gActiveBattler]].func = Task_HidePartyStatusSummary;
    PlayerBufferExecCompleted();
}

static void PlayerHandleEndBounceEffect(void)
{
    EndBounceEffect(gActiveBattler, BOUNCE_HEALTHBOX);
    EndBounceEffect(gActiveBattler, BOUNCE_MON);
    PlayerBufferExecCompleted();
}

static void PlayerHandleSpriteInvisibility(void)
{
    if (IsBattlerSpritePresent(gActiveBattler))
    {
        gSprites[gBattlerSpriteIds[gActiveBattler]].invisible = gBattleResources->bufferA[gActiveBattler][1];
        CopyBattleSpriteInvisibility(gActiveBattler);
    }
    PlayerBufferExecCompleted();
}

static void PlayerHandleBattleAnimation(void)
{
    if (!IsBattleSEPlaying(gActiveBattler))
    {
        u8 animationId = gBattleResources->bufferA[gActiveBattler][1];
        u16 argument = gBattleResources->bufferA[gActiveBattler][2] | (gBattleResources->bufferA[gActiveBattler][3] << 8);

        if (TryHandleLaunchBattleTableAnimation(gActiveBattler, gActiveBattler, gActiveBattler, animationId, argument))
            PlayerBufferExecCompleted();
        else
            gBattlerControllerFuncs[gActiveBattler] = CompleteOnFinishedBattleAnimation;

        BattleTv_SetDataBasedOnAnimation(animationId);
    }
}

static void PlayerHandleLinkStandbyMsg(void)
{
    RecordedBattle_RecordAllBattlerData(&gBattleResources->bufferA[gActiveBattler][2]);
    switch (gBattleResources->bufferA[gActiveBattler][1])
    {
    case LINK_STANDBY_MSG_STOP_BOUNCE:
        PrintLinkStandbyMsg();
        // fall through
    case LINK_STANDBY_STOP_BOUNCE_ONLY:
        EndBounceEffect(gActiveBattler, BOUNCE_HEALTHBOX);
        EndBounceEffect(gActiveBattler, BOUNCE_MON);
        break;
    case LINK_STANDBY_MSG_ONLY:
        PrintLinkStandbyMsg();
        break;
    }
    PlayerBufferExecCompleted();
}

static void PlayerHandleResetActionMoveSelection(void)
{
    switch (gBattleResources->bufferA[gActiveBattler][1])
    {
    case RESET_ACTION_MOVE_SELECTION:
        gActionSelectionCursor[gActiveBattler] = 0;
        gMoveSelectionCursor[gActiveBattler] = 0;
        break;
    case RESET_ACTION_SELECTION:
        gActionSelectionCursor[gActiveBattler] = 0;
        break;
    case RESET_MOVE_SELECTION:
        gMoveSelectionCursor[gActiveBattler] = 0;
        break;
    }
    PlayerBufferExecCompleted();
}

static void PlayerHandleEndLinkBattle(void)
{
    RecordedBattle_RecordAllBattlerData(&gBattleResources->bufferA[gActiveBattler][4]);
    gBattleOutcome = gBattleResources->bufferA[gActiveBattler][1];
    gSaveBlock2Ptr->frontier.disableRecordBattle = gBattleResources->bufferA[gActiveBattler][2];
    FadeOutMapMusic(5);
    BeginFastPaletteFade(3);
    PlayerBufferExecCompleted();
    gBattlerControllerFuncs[gActiveBattler] = SetBattleEndCallbacks;
}

static void WaitForDebug(void)
{
    if (gMain.callback2 == BattleMainCB2 && !gPaletteFade.active)
    {
        PlayerBufferExecCompleted();
    }
}

static void PlayerHandleBattleDebug(void)
{
    BeginNormalPaletteFade(-1, 0, 0, 0x10, 0);
    SetMainCallback2(CB2_BattleDebugMenu);
    gBattlerControllerFuncs[gActiveBattler] = WaitForDebug;
}

static void PlayerCmdEnd(void)
{
}<|MERGE_RESOLUTION|>--- conflicted
+++ resolved
@@ -380,12 +380,8 @@
         else
             BtlController_EmitTwoReturnValues(BUFFER_B, 10, gMoveSelectionCursor[gActiveBattler] | (gMultiUsePlayerCursor << 8));
         EndBounceEffect(gMultiUsePlayerCursor, BOUNCE_HEALTHBOX);
-<<<<<<< HEAD
+        TryHideLastUsedBall();
         HideTriggerSprites();
-=======
-        TryHideLastUsedBall();
-        HideMegaTriggerSprite();
->>>>>>> aa2b2e6a
         PlayerBufferExecCompleted();
     }
     else if (JOY_NEW(B_BUTTON) || gPlayerDpadHoldFrames > 59)
@@ -566,14 +562,9 @@
         if (gBattleStruct->mega.playerSelect)
             BtlController_EmitTwoReturnValues(BUFFER_B, 10, gMoveSelectionCursor[gActiveBattler] | RET_MEGA_EVOLUTION | (gMultiUsePlayerCursor << 8));
         else
-<<<<<<< HEAD
-            BtlController_EmitTwoReturnValues(1, 10, gMoveSelectionCursor[gActiveBattler] | (gMultiUsePlayerCursor << 8));
+            BtlController_EmitTwoReturnValues(BUFFER_B, 10, gMoveSelectionCursor[gActiveBattler] | (gMultiUsePlayerCursor << 8));
         HideTriggerSprites();
-=======
-            BtlController_EmitTwoReturnValues(BUFFER_B, 10, gMoveSelectionCursor[gActiveBattler] | (gMultiUsePlayerCursor << 8));
-        HideMegaTriggerSprite();
         TryHideLastUsedBall();
->>>>>>> aa2b2e6a
         PlayerBufferExecCompleted();
     }
     else if (gMain.newKeys & B_BUTTON || gPlayerDpadHoldFrames > 59)
@@ -687,14 +678,9 @@
             if (gBattleStruct->mega.playerSelect)
                 BtlController_EmitTwoReturnValues(BUFFER_B, 10, gMoveSelectionCursor[gActiveBattler] | RET_MEGA_EVOLUTION | (gMultiUsePlayerCursor << 8));
             else
-<<<<<<< HEAD
-                BtlController_EmitTwoReturnValues(1, 10, gMoveSelectionCursor[gActiveBattler] | (gMultiUsePlayerCursor << 8));
+                BtlController_EmitTwoReturnValues(BUFFER_B, 10, gMoveSelectionCursor[gActiveBattler] | (gMultiUsePlayerCursor << 8));
             HideTriggerSprites();
-=======
-                BtlController_EmitTwoReturnValues(BUFFER_B, 10, gMoveSelectionCursor[gActiveBattler] | (gMultiUsePlayerCursor << 8));
-            HideMegaTriggerSprite();
             TryHideLastUsedBall();
->>>>>>> aa2b2e6a
             PlayerBufferExecCompleted();
             break;
         case 1:
@@ -720,7 +706,6 @@
     else if (JOY_NEW(B_BUTTON) || gPlayerDpadHoldFrames > 59)
     {
         PlaySE(SE_SELECT);
-<<<<<<< HEAD
         if (gBattleStruct->zmove.viewing)
         {
             ReloadMoveNames();
@@ -729,16 +714,10 @@
         {
             gBattleStruct->mega.playerSelect = FALSE;
             gBattleStruct->zmove.viable = FALSE;
-            BtlController_EmitTwoReturnValues(1, 10, 0xFFFF);
+            BtlController_EmitTwoReturnValues(BUFFER_B, 10, 0xFFFF);
             HideTriggerSprites();
             PlayerBufferExecCompleted();
         }
-=======
-        gBattleStruct->mega.playerSelect = FALSE;
-        BtlController_EmitTwoReturnValues(BUFFER_B, 10, 0xFFFF);
-        HideMegaTriggerSprite();
-        PlayerBufferExecCompleted();
->>>>>>> aa2b2e6a
     }
     else if (JOY_NEW(DPAD_LEFT) && !gBattleStruct->zmove.viewing)
     {
