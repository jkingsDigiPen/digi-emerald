--- conflicted
+++ resolved
@@ -1,22 +1,10 @@
 #include "global.h"
-<<<<<<< HEAD
 #include "battle.h"
-#include "battle_frontier_2.h"
-=======
-#include "string_util.h"
-#include "party_menu.h"
-#include "constants/species.h"
-#include "task.h"
-#include "field_message_box.h"
-#include "strings.h"
-#include "rom_818CFC8.h"
-#include "frontier_util.h"
-#include "pokenav.h"
->>>>>>> 65f053fd
 #include "event_data.h"
 #include "field_message_box.h"
 #include "field_poison.h"
 #include "fldeff_80F9BCC.h"
+#include "frontier_util.h"
 #include "party_menu.h"
 #include "pokenav.h"
 #include "rom_818CFC8.h"
@@ -26,13 +14,9 @@
 #include "task.h"
 #include "constants/species.h"
 
-<<<<<<< HEAD
-static bool32 IsMonValidSpecies(struct Pokemon *pokemon)
-=======
 extern bool8 InBattlePike(void);
 
-static bool32 sub_80F9568(struct Pokemon *pokemon)
->>>>>>> 65f053fd
+static bool32 IsMonValidSpecies(struct Pokemon *pokemon)
 {
     u16 species = GetMonData(pokemon, MON_DATA_SPECIES2);
     if (species == SPECIES_NONE || species == SPECIES_EGG)
