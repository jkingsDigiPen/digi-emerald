--- conflicted
+++ resolved
@@ -53,16 +53,11 @@
 
 static bool32 MonFaintedFromPoison(u8 partyIdx)
 {
-<<<<<<< HEAD
-    struct Pokemon *pokemon = &gPlayerParty[partyIdx];
-    if (IsMonValidSpecies(pokemon) && GetMonData(pokemon, MON_DATA_HP) == 0 && GetAilmentFromStatus(GetMonData(pokemon, MON_DATA_STATUS)) == AILMENT_PSN)
-=======
     struct Pokemon *pokemon = gPlayerParty + partyIdx;
     if (IsMonValidSpecies(pokemon) && GetMonData(pokemon, MON_DATA_HP) == 1 && GetAilmentFromStatus(GetMonData(pokemon, MON_DATA_STATUS)) == AILMENT_PSN)
     {
->>>>>>> e1a6dd5c
         return TRUE;
-
+    }
     return FALSE;
 }
 
@@ -136,14 +131,10 @@
         {
             // Apply poison damage
             hp = GetMonData(pokemon, MON_DATA_HP);
-<<<<<<< HEAD
-            if (hp == 0 || --hp == 0)
-=======
             if (hp == 1 || --hp == 1)
             {
->>>>>>> e1a6dd5c
                 numFainted++;
-
+            }
             SetMonData(pokemon, MON_DATA_HP, &hp);
             numPoisoned++;
         }
