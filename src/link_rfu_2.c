--- conflicted
+++ resolved
@@ -127,13 +127,8 @@
     .userName = gHostRfuUsername,
     .fastSearchParent_flag = TRUE,
     .linkRecovery_enable = FALSE,
-<<<<<<< HEAD
-    .linkRecovery_period = 600, 
+    .linkRecovery_period = 600,
     .NI_failCounter_limit = 300
-=======
-    .linkRecovery_period = 600,
-    .NI_failCounter_limit = 0x12c
->>>>>>> 001a25e4
 };
 
 static const u8 sAvailSlots[] = {
@@ -230,17 +225,10 @@
 };
 
 static const u16 sAcceptedSerialNos[] = {
-<<<<<<< HEAD
     RFU_SERIAL_GAME,
-    RFU_SERIAL_WONDER_DISTRIBUTOR, 
+    RFU_SERIAL_WONDER_DISTRIBUTOR,
     RFU_SERIAL_UNKNOWN,
     RFU_SERIAL_END
-=======
-    0x0002,
-    RFU_SERIAL_7F7D,
-    0x0000,
-    0xFFFF
->>>>>>> 001a25e4
 };
 
 static const char sASCII_RfuCmds[][15] = {
@@ -1625,13 +1613,8 @@
     bool8 memberLeft = FALSE;
     for (i = 0; i < RFU_CHILD_MAX; i++)
     {
-<<<<<<< HEAD
-        if (gRfu.partnerSendStatuses[i] < RFU_STATUS_JOIN_GROUP_OK 
+        if (gRfu.partnerSendStatuses[i] < RFU_STATUS_JOIN_GROUP_OK
          || gRfu.partnerSendStatuses[i] > RFU_STATUS_JOIN_GROUP_NO)
-=======
-        if (Rfu.partnerSendStatuses[i] < RFU_STATUS_JOIN_GROUP_OK
-         || Rfu.partnerSendStatuses[i] > RFU_STATUS_JOIN_GROUP_NO)
->>>>>>> 001a25e4
         {
             if (gRfuSlotStatusNI[i]->recv.state == SLOT_STATE_RECV_SUCCESS
              || gRfuSlotStatusNI[i]->recv.state == SLOT_STATE_RECV_SUCCESS_AND_SENDSIDE_UNKNOWN)
@@ -1681,13 +1664,8 @@
     // Return true if any children have left or are still waiting to leave
     for (i = 0; i < RFU_CHILD_MAX; i++)
     {
-<<<<<<< HEAD
-        if (gRfu.partnerRecvStatuses[i] == RFU_STATUS_CHILD_LEAVE_READY 
+        if (gRfu.partnerRecvStatuses[i] == RFU_STATUS_CHILD_LEAVE_READY
          || gRfu.partnerRecvStatuses[i] == RFU_STATUS_CHILD_LEAVE)
-=======
-        if (Rfu.partnerRecvStatuses[i] == RFU_STATUS_10
-         || Rfu.partnerRecvStatuses[i] == RFU_STATUS_11)
->>>>>>> 001a25e4
             return TRUE;
     }
     return FALSE;
@@ -1750,15 +1728,9 @@
     s32 status = RFU_STATUS_OK;
     if (gRfu.leaveGroupStatus == RFU_STATUS_LEAVE_GROUP_NOTICE)
     {
-<<<<<<< HEAD
-        if (gRfuSlotStatusNI[gRfu.childSlot]->send.state == SLOT_STATE_SEND_SUCCESS 
+        if (gRfuSlotStatusNI[gRfu.childSlot]->send.state == SLOT_STATE_SEND_SUCCESS
          || gRfuSlotStatusNI[gRfu.childSlot]->send.state == SLOT_STATE_SEND_FAILED)
             rfu_clearSlot(TYPE_NI_SEND, gRfu.childSlot);
-=======
-        if (gRfuSlotStatusNI[Rfu.childSlot]->send.state == SLOT_STATE_SEND_SUCCESS
-         || gRfuSlotStatusNI[Rfu.childSlot]->send.state == SLOT_STATE_SEND_FAILED)
-            rfu_clearSlot(TYPE_NI_SEND, Rfu.childSlot);
->>>>>>> 001a25e4
     }
     if (gRfuSlotStatusNI[gRfu.childSlot]->recv.state == SLOT_STATE_RECV_SUCCESS
      || gRfuSlotStatusNI[gRfu.childSlot]->recv.state == SLOT_STATE_RECV_SUCCESS_AND_SENDSIDE_UNKNOWN)
@@ -2784,13 +2756,8 @@
                 if (TryReconnectParent())
                     DestroyTask(taskId);
             }
-<<<<<<< HEAD
-            else if (GetHostRfuGameData()->activity == ACTIVITY_WONDER_CARD 
+            else if (GetHostRfuGameData()->activity == ACTIVITY_WONDER_CARD
                   || GetHostRfuGameData()->activity == ACTIVITY_WONDER_NEWS)
-=======
-            else if (GetHostRFUtgtGname()->activity == ACTIVITY_WONDER_CARD2
-                  || GetHostRFUtgtGname()->activity == ACTIVITY_WONDER_NEWS2)
->>>>>>> 001a25e4
             {
                 tTime++;
             }
