#include "global.h"
#include "battle.h"
#include "battle_anim.h"
#include "bg.h"
#include "contest.h"
#include "data.h"
#include "decompress.h"
#include "dma3.h"
#include "gpu_regs.h"
#include "malloc.h"
#include "palette.h"
#include "pokemon_icon.h"
#include "sprite.h"
#include "task.h"
#include "trig.h"
#include "util.h"
#include "constants/battle_anim.h"

#define IS_DOUBLE_BATTLE() ((gBattleTypeFlags & BATTLE_TYPE_DOUBLE))

extern const struct OamData gOamData_AffineNormal_ObjNormal_64x64;

static void sub_80A6FB4(struct Sprite *sprite);
static void AnimFastTranslateLinearWaitEnd(struct Sprite *sprite);
static void AnimThrowProjectile_Step(struct Sprite *sprite);
static void sub_80A8DFC(struct Sprite *sprite);
static void AnimWeatherBallUp_Step(struct Sprite *sprite);
static u16 GetBattlerYDeltaFromSpriteId(u8 spriteId);
static void AnimTask_BlendPalInAndOutSetup(struct Task *task);
static void AnimTask_AlphaFadeIn_Step(u8 taskId);
static void AnimTask_AttackerPunchWithTrace_Step(u8 taskId);
static void AnimTask_BlendMonInAndOut_Step(u8 taskId);
static bool8 sub_80A7238(void);
static void sub_80A8D78(struct Task *task, u8 taskId);

// EWRAM vars
EWRAM_DATA static union AffineAnimCmd *gAnimTaskAffineAnim = NULL;

// Const rom data
static const struct UCoords8 sBattlerCoords[][4] =
{
    {
        { 72, 80 },
        { 176, 40 },
        { 48, 40 },
        { 112, 80 },
    },
    {
        { 32, 80 },
        { 200, 40 },
        { 90, 88 },
        { 152, 32 },
    },
};

// One entry for each of the four Castform forms.
const struct MonCoords gCastformFrontSpriteCoords[] =
{
    { .size = 0x44, .y_offset = 17 }, // NORMAL
    { .size = 0x66, .y_offset =  9 }, // SUN
    { .size = 0x46, .y_offset =  9 }, // RAIN
    { .size = 0x86, .y_offset =  8 }, // HAIL
};

static const u8 sCastformElevations[] =
{
    13, // NORMAL
    14, // SUN
    13, // RAIN
    13, // HAIL
};

// Y position of the backsprite for each of the four Castform forms.
static const u8 sCastformBackSpriteYCoords[] =
{
    0, // NORMAL
    0, // SUN
    0, // RAIN
    0, // HAIL
};

// Placeholders for pokemon sprites to be created for a move animation effect (e.g. Role Play / Snatch)
#define TAG_MOVE_EFFECT_MON_1 55125
#define TAG_MOVE_EFFECT_MON_2 55126

static const struct SpriteTemplate sSpriteTemplate_MoveEffectMons[] =
{
    {
        .tileTag = TAG_MOVE_EFFECT_MON_1,
        .paletteTag = TAG_MOVE_EFFECT_MON_1,
        .oam = &gOamData_AffineNormal_ObjNormal_64x64,
        .anims = gDummySpriteAnimTable,
        .images = NULL,
        .affineAnims = gDummySpriteAffineAnimTable,
        .callback = SpriteCallbackDummy,
    },
    {
        .tileTag = TAG_MOVE_EFFECT_MON_2,
        .paletteTag = TAG_MOVE_EFFECT_MON_2,
        .oam = &gOamData_AffineNormal_ObjNormal_64x64,
        .anims = gDummySpriteAnimTable,
        .images = NULL,
        .affineAnims = gDummySpriteAffineAnimTable,
        .callback = SpriteCallbackDummy,
    }
};

static const struct SpriteSheet sSpriteSheet_MoveEffectMons[] =
{
    { gMiscBlank_Gfx, 0x800, TAG_MOVE_EFFECT_MON_1, },
    { gMiscBlank_Gfx, 0x800, TAG_MOVE_EFFECT_MON_2, },
};

u8 GetBattlerSpriteCoord(u8 battlerId, u8 coordType)
{
    u8 retVal;
    u16 species;
    struct BattleSpriteInfo *spriteInfo;

    if (IsContest())
    {
        if (coordType == BATTLER_COORD_Y_PIC_OFFSET && battlerId == 3)
            coordType = BATTLER_COORD_Y;
    }

    switch (coordType)
    {
    case BATTLER_COORD_X:
    case BATTLER_COORD_X_2:
        retVal = sBattlerCoords[IS_DOUBLE_BATTLE()][GetBattlerPosition(battlerId)].x;
        break;
    case BATTLER_COORD_Y:
        retVal = sBattlerCoords[IS_DOUBLE_BATTLE()][GetBattlerPosition(battlerId)].y;
        break;
    case BATTLER_COORD_Y_PIC_OFFSET:
    case BATTLER_COORD_Y_PIC_OFFSET_DEFAULT:
    default:
        if (IsContest())
        {
            if (gContestResources->moveAnim->hasTargetAnim)
                species = gContestResources->moveAnim->targetSpecies;
            else
                species = gContestResources->moveAnim->species;
        }
        else
        {
            if (GetBattlerSide(battlerId) != B_SIDE_PLAYER)
            {
                spriteInfo = gBattleSpritesDataPtr->battlerData;
                if (!spriteInfo[battlerId].transformSpecies)
                    species = GetMonData(&gEnemyParty[gBattlerPartyIndexes[battlerId]], MON_DATA_SPECIES);
                else
                    species = spriteInfo[battlerId].transformSpecies;
            }
            else
            {
                spriteInfo = gBattleSpritesDataPtr->battlerData;
                if (!spriteInfo[battlerId].transformSpecies)
                    species = GetMonData(&gPlayerParty[gBattlerPartyIndexes[battlerId]], MON_DATA_SPECIES);
                else
                    species = spriteInfo[battlerId].transformSpecies;
            }
        }
        if (coordType == BATTLER_COORD_Y_PIC_OFFSET)
            retVal = GetBattlerSpriteFinal_Y(battlerId, species, TRUE);
        else
            retVal = GetBattlerSpriteFinal_Y(battlerId, species, FALSE);
        break;
    }

    return retVal;
}

u8 GetBattlerYDelta(u8 battlerId, u16 species)
{
    u32 personality;
    struct BattleSpriteInfo *spriteInfo;
    u8 ret;
    u16 coordSpecies;

    if (GetBattlerSide(battlerId) == B_SIDE_PLAYER || IsContest())
    {
        if (species == SPECIES_UNOWN)
        {
            if (IsContest())
            {
                if (gContestResources->moveAnim->hasTargetAnim)
                    personality = gContestResources->moveAnim->targetPersonality;
                else
                    personality = gContestResources->moveAnim->personality;
            }
            else
            {
                spriteInfo = gBattleSpritesDataPtr->battlerData;
                if (!spriteInfo[battlerId].transformSpecies)
                    personality = GetMonData(&gPlayerParty[gBattlerPartyIndexes[battlerId]], MON_DATA_PERSONALITY);
                else
                    personality = gTransformedPersonalities[battlerId];
            }
            coordSpecies = GetUnownSpeciesId(personality);
            ret = gMonBackPicCoords[coordSpecies].y_offset;
        }
        else if (species == SPECIES_CASTFORM)
        {
            ret = sCastformBackSpriteYCoords[gBattleMonForms[battlerId]];
        }
        else if (species > NUM_SPECIES)
        {
            ret = gMonBackPicCoords[0].y_offset;
        }
        else
        {
            ret = gMonBackPicCoords[species].y_offset;
        }
    }
    else
    {
        if (species == SPECIES_UNOWN)
        {
            spriteInfo = gBattleSpritesDataPtr->battlerData;
            if (!spriteInfo[battlerId].transformSpecies)
                personality = GetMonData(&gEnemyParty[gBattlerPartyIndexes[battlerId]], MON_DATA_PERSONALITY);
            else
                personality = gTransformedPersonalities[battlerId];

            coordSpecies = GetUnownSpeciesId(personality);
            ret = gMonFrontPicCoords[coordSpecies].y_offset;
        }
        else if (species == SPECIES_CASTFORM)
        {
            ret = gCastformFrontSpriteCoords[gBattleMonForms[battlerId]].y_offset;
        }
        else if (species > NUM_SPECIES)
        {
            ret = gMonFrontPicCoords[0].y_offset;
        }
        else
        {
            ret = gMonFrontPicCoords[species].y_offset;
        }
    }
    return ret;
}

u8 GetBattlerElevation(u8 battlerId, u16 species)
{
    u8 ret = 0;
    if (GetBattlerSide(battlerId) == B_SIDE_OPPONENT)
    {
        if (!IsContest())
        {
            if (species == SPECIES_CASTFORM)
                ret = sCastformElevations[gBattleMonForms[battlerId]];
            else if (species > NUM_SPECIES)
                ret = gEnemyMonElevation[0];
            else
                ret = gEnemyMonElevation[species];
        }
    }
    return ret;
}

u8 GetBattlerSpriteFinal_Y(u8 battlerId, u16 species, bool8 a3)
{
    u16 offset;
    u8 y;

    if (GetBattlerSide(battlerId) == B_SIDE_PLAYER || IsContest())
    {
        offset = GetBattlerYDelta(battlerId, species);
    }
    else
    {
        offset = GetBattlerYDelta(battlerId, species);
        offset -= GetBattlerElevation(battlerId, species);
    }
    y = offset + sBattlerCoords[IS_DOUBLE_BATTLE()][GetBattlerPosition(battlerId)].y;
    if (a3)
    {
        if (GetBattlerSide(battlerId) == B_SIDE_PLAYER)
            y += 8;
        if (y > 104)
            y = 104;
    }
    return y;
}

u8 GetBattlerSpriteCoord2(u8 battlerId, u8 coordType)
{
    u16 species;
    struct BattleSpriteInfo *spriteInfo;

    if (coordType == BATTLER_COORD_Y_PIC_OFFSET || coordType == BATTLER_COORD_Y_PIC_OFFSET_DEFAULT)
    {
        if (IsContest())
        {
            if (gContestResources->moveAnim->hasTargetAnim)
                species = gContestResources->moveAnim->targetSpecies;
            else
                species = gContestResources->moveAnim->species;
        }
        else
        {
            spriteInfo = gBattleSpritesDataPtr->battlerData;
            if (!spriteInfo[battlerId].transformSpecies)
                species = gAnimBattlerSpecies[battlerId];
            else
                species = spriteInfo[battlerId].transformSpecies;
        }
        if (coordType == BATTLER_COORD_Y_PIC_OFFSET)
            return GetBattlerSpriteFinal_Y(battlerId, species, TRUE);
        else
            return GetBattlerSpriteFinal_Y(battlerId, species, FALSE);
    }
    else
    {
        return GetBattlerSpriteCoord(battlerId, coordType);
    }
}

u8 GetBattlerSpriteDefault_Y(u8 battlerId)
{
    return GetBattlerSpriteCoord(battlerId, BATTLER_COORD_Y_PIC_OFFSET_DEFAULT);
}

u8 GetSubstituteSpriteDefault_Y(u8 battlerId)
{
    u16 y;
    if (GetBattlerSide(battlerId) != B_SIDE_PLAYER)
        y = GetBattlerSpriteCoord(battlerId, BATTLER_COORD_Y) + 16;
    else
        y = GetBattlerSpriteCoord(battlerId, BATTLER_COORD_Y) + 17;
    return y;
}

u8 GetBattlerYCoordWithElevation(u8 battlerId)
{
    u16 species;
    u8 y;
    struct BattleSpriteInfo *spriteInfo;

    y = GetBattlerSpriteCoord(battlerId, BATTLER_COORD_Y);
    if (!IsContest())
    {
        if (GetBattlerSide(battlerId) != B_SIDE_PLAYER)
        {
            spriteInfo = gBattleSpritesDataPtr->battlerData;
            if (!spriteInfo[battlerId].transformSpecies)
                species = GetMonData(&gEnemyParty[gBattlerPartyIndexes[battlerId]], MON_DATA_SPECIES);
            else
                species = spriteInfo[battlerId].transformSpecies;
        }
        else
        {
            spriteInfo = gBattleSpritesDataPtr->battlerData;
            if (!spriteInfo[battlerId].transformSpecies)
                species = GetMonData(&gPlayerParty[gBattlerPartyIndexes[battlerId]], MON_DATA_SPECIES);
            else
                species = spriteInfo[battlerId].transformSpecies;
        }
        if (GetBattlerSide(battlerId) != B_SIDE_PLAYER)
            y -= GetBattlerElevation(battlerId, species);
    }
    return y;
}

u8 GetAnimBattlerSpriteId(u8 animBattler)
{
    u8 *sprites;

    if (animBattler == ANIM_ATTACKER)
    {
        if (IsBattlerSpritePresent(gBattleAnimAttacker))
        {
            sprites = gBattlerSpriteIds;
            return sprites[gBattleAnimAttacker];
        }
        else
        {
            return 0xff;
        }
    }
    else if (animBattler == ANIM_TARGET)
    {
        if (IsBattlerSpritePresent(gBattleAnimTarget))
        {
            sprites = gBattlerSpriteIds;
            return sprites[gBattleAnimTarget];
        }
        else
        {
            return 0xff;
        }
    }
    else if (animBattler == ANIM_ATK_PARTNER)
    {
        if (!IsBattlerSpriteVisible(BATTLE_PARTNER(gBattleAnimAttacker)))
            return 0xff;
        else
            return gBattlerSpriteIds[BATTLE_PARTNER(gBattleAnimAttacker)];
    }
    else
    {
        if (IsBattlerSpriteVisible(BATTLE_PARTNER(gBattleAnimTarget)))
            return gBattlerSpriteIds[BATTLE_PARTNER(gBattleAnimTarget)];
        else
            return 0xff;
    }
}

void StoreSpriteCallbackInData6(struct Sprite *sprite, void (*callback)(struct Sprite*))
{
    sprite->data[6] = (u32)(callback) & 0xffff;
    sprite->data[7] = (u32)(callback) >> 16;
}

void SetCallbackToStoredInData6(struct Sprite *sprite)
{
    u32 callback = (u16)sprite->data[6] | (sprite->data[7] << 16);
    sprite->callback = (void (*)(struct Sprite *))callback;
}

void TranslateSpriteInCircleOverDuration(struct Sprite *sprite)
{
    if (sprite->data[3])
    {
        sprite->pos2.x = Sin(sprite->data[0], sprite->data[1]);
        sprite->pos2.y = Cos(sprite->data[0], sprite->data[1]);
        sprite->data[0] += sprite->data[2];
        if (sprite->data[0] >= 0x100)
            sprite->data[0] -= 0x100;
        else if (sprite->data[0] < 0)
            sprite->data[0] += 0x100;
        sprite->data[3]--;
    }
    else
    {
        SetCallbackToStoredInData6(sprite);
    }
}

void TranslateSpriteInGrowingCircleOverDuration(struct Sprite *sprite)
{
    if (sprite->data[3])
    {
        sprite->pos2.x = Sin(sprite->data[0], (sprite->data[5] >> 8) + sprite->data[1]);
        sprite->pos2.y = Cos(sprite->data[0], (sprite->data[5] >> 8) + sprite->data[1]);
        sprite->data[0] += sprite->data[2];
        sprite->data[5] += sprite->data[4];
        if (sprite->data[0] >= 0x100)
            sprite->data[0] -= 0x100;
        else if (sprite->data[0] < 0)
            sprite->data[0] += 0x100;
        sprite->data[3]--;
    }
    else
    {
        SetCallbackToStoredInData6(sprite);
    }
}

void sub_80A63C8(struct Sprite *sprite)
{
    if (sprite->data[3])
    {
        sprite->pos2.x = Sin(sprite->data[0], sprite->data[1]);
        sprite->pos2.y = Cos(sprite->data[4], sprite->data[1]);
        sprite->data[0] += sprite->data[2];
        sprite->data[4] += sprite->data[5];
        if (sprite->data[0] >= 0x100)
            sprite->data[0] -= 0x100;
        else if (sprite->data[0] < 0)
            sprite->data[0] += 0x100;
        if (sprite->data[4] >= 0x100)
            sprite->data[4] -= 0x100;
        else if (sprite->data[4] < 0)
            sprite->data[4] += 0x100;
        sprite->data[3]--;
    }
    else
    {
        SetCallbackToStoredInData6(sprite);
    }
}

void TranslateSpriteInEllipseOverDuration(struct Sprite *sprite)
{
    if (sprite->data[3])
    {
        sprite->pos2.x = Sin(sprite->data[0], sprite->data[1]);
        sprite->pos2.y = Cos(sprite->data[0], sprite->data[4]);
        sprite->data[0] += sprite->data[2];
        if (sprite->data[0] >= 0x100)
            sprite->data[0] -= 0x100;
        else if (sprite->data[0] < 0)
            sprite->data[0] += 0x100;
        sprite->data[3]--;
    }
    else
    {
        SetCallbackToStoredInData6(sprite);
    }
}

// Simply waits until the sprite's data[0] hits zero.
// This is used to let sprite anims or affine anims to run for a designated
// duration.
void WaitAnimForDuration(struct Sprite *sprite)
{
    if (sprite->data[0] > 0)
        sprite->data[0]--;
    else
        SetCallbackToStoredInData6(sprite);
}

static void sub_80A64D0(struct Sprite *sprite)
{
    sub_80A64EC(sprite);
    sprite->callback = TranslateSpriteLinear;
    sprite->callback(sprite);
}

void sub_80A64EC(struct Sprite *sprite)
{
    s16 old;
    int xDiff;

    if (sprite->data[1] > sprite->data[2])
        sprite->data[0] = -sprite->data[0];
    xDiff = sprite->data[2] - sprite->data[1];
    old = sprite->data[0];
    sprite->data[0] = abs(xDiff / sprite->data[0]);
    sprite->data[2] = (sprite->data[4] - sprite->data[3]) / sprite->data[0];
    sprite->data[1] = old;
}

void TranslateSpriteLinear(struct Sprite *sprite)
{
    if (sprite->data[0] > 0)
    {
        sprite->data[0]--;
        sprite->pos2.x += sprite->data[1];
        sprite->pos2.y += sprite->data[2];
    }
    else
    {
        SetCallbackToStoredInData6(sprite);
    }
}

void TranslateSpriteLinearFixedPoint(struct Sprite *sprite)
{
    if (sprite->data[0] > 0)
    {
        sprite->data[0]--;
        sprite->data[3] += sprite->data[1];
        sprite->data[4] += sprite->data[2];
        sprite->pos2.x = sprite->data[3] >> 8;
        sprite->pos2.y = sprite->data[4] >> 8;
    }
    else
    {
        SetCallbackToStoredInData6(sprite);
    }
}

static void TranslateSpriteLinearFixedPointIconFrame(struct Sprite *sprite)
{
    if (sprite->data[0] > 0)
    {
        sprite->data[0]--;
        sprite->data[3] += sprite->data[1];
        sprite->data[4] += sprite->data[2];
        sprite->pos2.x = sprite->data[3] >> 8;
        sprite->pos2.y = sprite->data[4] >> 8;
    }
    else
    {
        SetCallbackToStoredInData6(sprite);
    }

    UpdateMonIconFrame(sprite);
}

void sub_80A65EC(struct Sprite *sprite)
{
    sprite->data[1] = sprite->pos1.x + sprite->pos2.x;
    sprite->data[3] = sprite->pos1.y + sprite->pos2.y;
    sprite->data[2] = GetBattlerSpriteCoord(gBattleAnimTarget, BATTLER_COORD_X_2);
    sprite->data[4] = GetBattlerSpriteCoord(gBattleAnimTarget, BATTLER_COORD_Y_PIC_OFFSET);
    sprite->callback = sub_80A64D0;
}

void TranslateMonSpriteLinear(struct Sprite *sprite)
{
    if (sprite->data[0] > 0)
    {
        sprite->data[0]--;
        gSprites[sprite->data[3]].pos2.x += sprite->data[1];
        gSprites[sprite->data[3]].pos2.y += sprite->data[2];
    }
    else
    {
        SetCallbackToStoredInData6(sprite);
    }
}

void TranslateMonSpriteLinearFixedPoint(struct Sprite *sprite)
{
    if (sprite->data[0] > 0)
    {
        sprite->data[0]--;
        sprite->data[3] += sprite->data[1];
        sprite->data[4] += sprite->data[2];
        gSprites[sprite->data[5]].pos2.x = sprite->data[3] >> 8;
        gSprites[sprite->data[5]].pos2.y = sprite->data[4] >> 8;
    }
    else
    {
        SetCallbackToStoredInData6(sprite);
    }
}

void TranslateSpriteLinearAndFlicker(struct Sprite *sprite)
{
    if (sprite->data[0] > 0)
    {
        sprite->data[0]--;
        sprite->pos2.x = sprite->data[2] >> 8;
        sprite->data[2] += sprite->data[1];
        sprite->pos2.y = sprite->data[4] >> 8;
        sprite->data[4] += sprite->data[3];
        if (sprite->data[0] % sprite->data[5] == 0)
        {
            if (sprite->data[5])
                sprite->invisible ^= 1;
        }
    }
    else
    {
        SetCallbackToStoredInData6(sprite);
    }
}

void DestroySpriteAndMatrix(struct Sprite *sprite)
{
    FreeSpriteOamMatrix(sprite);
    DestroyAnimSprite(sprite);
}

void sub_80A6760(struct Sprite *sprite)
{
    sprite->data[1] = sprite->pos1.x + sprite->pos2.x;
    sprite->data[3] = sprite->pos1.y + sprite->pos2.y;
    sprite->data[2] = GetBattlerSpriteCoord(gBattleAnimAttacker, BATTLER_COORD_X_2);
    sprite->data[4] = GetBattlerSpriteCoord(gBattleAnimAttacker, BATTLER_COORD_Y_PIC_OFFSET);
    sprite->callback = sub_80A64D0;
}

void sub_80A67A4(struct Sprite *sprite)
{
    ResetPaletteStructByUid(sprite->data[5]);
    DestroySpriteAndMatrix(sprite);
}

void RunStoredCallbackWhenAffineAnimEnds(struct Sprite *sprite)
{
    if (sprite->affineAnimEnded)
        SetCallbackToStoredInData6(sprite);
}

void RunStoredCallbackWhenAnimEnds(struct Sprite *sprite)
{
    if (sprite->animEnded)
        SetCallbackToStoredInData6(sprite);
}

void DestroyAnimSpriteAndDisableBlend(struct Sprite *sprite)
{
    SetGpuReg(REG_OFFSET_BLDCNT, 0);
    SetGpuReg(REG_OFFSET_BLDALPHA, 0);
    DestroyAnimSprite(sprite);
}

void DestroyAnimVisualTaskAndDisableBlend(u8 taskId)
{
    SetGpuReg(REG_OFFSET_BLDCNT, 0);
    SetGpuReg(REG_OFFSET_BLDALPHA, 0);
    DestroyAnimVisualTask(taskId);
}

void SetSpriteCoordsToAnimAttackerCoords(struct Sprite *sprite)
{
    sprite->pos1.x = GetBattlerSpriteCoord(gBattleAnimAttacker, BATTLER_COORD_X_2);
    sprite->pos1.y = GetBattlerSpriteCoord(gBattleAnimAttacker, BATTLER_COORD_Y_PIC_OFFSET);
}

// Sets the initial x offset of the anim sprite depending on the horizontal orientation
// of the two involved mons.
void SetAnimSpriteInitialXOffset(struct Sprite *sprite, s16 xOffset)
{
    u16 attackerX = GetBattlerSpriteCoord(gBattleAnimAttacker, BATTLER_COORD_X);
    u16 targetX = GetBattlerSpriteCoord(gBattleAnimTarget, BATTLER_COORD_X);

    if (attackerX > targetX)
    {
        sprite->pos1.x -= xOffset;
    }
    else if (attackerX < targetX)
    {
        sprite->pos1.x += xOffset;
    }
    else
    {
        if (GetBattlerSide(gBattleAnimAttacker) != B_SIDE_PLAYER)
            sprite->pos1.x -= xOffset;
        else
            sprite->pos1.x += xOffset;
    }
}

void InitAnimArcTranslation(struct Sprite *sprite)
{
    sprite->data[1] = sprite->pos1.x;
    sprite->data[3] = sprite->pos1.y;
    InitAnimLinearTranslation(sprite);
    sprite->data[6] = 0x8000 / sprite->data[0];
    sprite->data[7] = 0;
}

bool8 TranslateAnimHorizontalArc(struct Sprite *sprite)
{
    if (AnimTranslateLinear(sprite))
        return TRUE;
    sprite->data[7] += sprite->data[6];
    sprite->pos2.y += Sin((u8)(sprite->data[7] >> 8), sprite->data[5]);
    return FALSE;
}

bool8 TranslateAnimVerticalArc(struct Sprite *sprite)
{
    if (AnimTranslateLinear(sprite))
        return TRUE;
    sprite->data[7] += sprite->data[6];
    sprite->pos2.x += Sin((u8)(sprite->data[7] >> 8), sprite->data[5]);
    return FALSE;
}

void SetSpritePrimaryCoordsFromSecondaryCoords(struct Sprite *sprite)
{
    sprite->pos1.x += sprite->pos2.x;
    sprite->pos1.y += sprite->pos2.y;
    sprite->pos2.x = 0;
    sprite->pos2.y = 0;
}

void InitSpritePosToAnimTarget(struct Sprite *sprite, bool8 respectMonPicOffsets)
{
    // Battle anim sprites are automatically created at the anim target's center, which
    // is why there is no else clause for the "respectMonPicOffsets" check.
    if (!respectMonPicOffsets)
    {
        sprite->pos1.x = GetBattlerSpriteCoord2(gBattleAnimTarget, BATTLER_COORD_X);
        sprite->pos1.y = GetBattlerSpriteCoord2(gBattleAnimTarget, BATTLER_COORD_Y);
    }
    SetAnimSpriteInitialXOffset(sprite, gBattleAnimArgs[0]);
    sprite->pos1.y += gBattleAnimArgs[1];
}

void InitSpritePosToAnimAttacker(struct Sprite *sprite, bool8 respectMonPicOffsets)
{
    if (!respectMonPicOffsets)
    {
        sprite->pos1.x = GetBattlerSpriteCoord2(gBattleAnimAttacker, BATTLER_COORD_X);
        sprite->pos1.y = GetBattlerSpriteCoord2(gBattleAnimAttacker, BATTLER_COORD_Y);
    }
    else
    {
        sprite->pos1.x = GetBattlerSpriteCoord2(gBattleAnimAttacker, BATTLER_COORD_X_2);
        sprite->pos1.y = GetBattlerSpriteCoord2(gBattleAnimAttacker, BATTLER_COORD_Y_PIC_OFFSET);
    }
    SetAnimSpriteInitialXOffset(sprite, gBattleAnimArgs[0]);
    sprite->pos1.y += gBattleAnimArgs[1];
}

u8 GetBattlerSide(u8 battlerId)
{
    return GET_BATTLER_SIDE2(battlerId);
}

u8 GetBattlerPosition(u8 battlerId)
{
    return GET_BATTLER_POSITION(battlerId);
}

u8 GetBattlerAtPosition(u8 position)
{
    u8 i;

    for (i = 0; i < gBattlersCount; i++)
    {
        if (gBattlerPositions[i] == position)
            break;
    }
    return i;
}

bool8 IsBattlerSpritePresent(u8 battlerId)
{
    if (IsContest())
    {
        if (gBattleAnimAttacker == battlerId)
            return TRUE;
        else if (gBattleAnimTarget == battlerId)
            return TRUE;
        else
            return FALSE;
    }
    else
    {
        if (gBattlerPositions[battlerId] == 0xff)
        {
            return FALSE;
        }
        else if (GetBattlerSide(battlerId) != B_SIDE_PLAYER)
        {
            if (GetMonData(&gEnemyParty[gBattlerPartyIndexes[battlerId]], MON_DATA_HP) != 0)
                return TRUE;
        }
        else
        {
            if (GetMonData(&gPlayerParty[gBattlerPartyIndexes[battlerId]], MON_DATA_HP) != 0)
                return TRUE;
        }
    }
    return FALSE;
}

bool8 IsDoubleBattle(void)
{
    return IS_DOUBLE_BATTLE();
}

void GetBattleAnimBg1Data(struct BattleAnimBgData *out)
{
    if (IsContest())
    {
        out->bgTiles = gUnknown_0202305C;
        out->bgTilemap = (u16 *)gUnknown_02023060;
        out->paletteId = 14;
        out->bgId = 1;
        out->tilesOffset = 0;
        out->unused = 0;
    }
    else
    {
        out->bgTiles = gUnknown_0202305C;
        out->bgTilemap = (u16 *)gUnknown_02023060;
        out->paletteId = 8;
        out->bgId = 1;
        out->tilesOffset = 0x200;
        out->unused = 0;
    }
}

void GetBattleAnimBgData(struct BattleAnimBgData *out, u32 bgId)
{
    if (IsContest())
    {
        out->bgTiles = gUnknown_0202305C;
        out->bgTilemap = (u16 *)gUnknown_02023060;
        out->paletteId = 14;
        out->bgId = 1;
        out->tilesOffset = 0;
        out->unused = 0;
    }
    else if (bgId == 1)
    {
        GetBattleAnimBg1Data(out);
    }
    else
    {
        out->bgTiles = gUnknown_0202305C;
        out->bgTilemap = (u16 *)gUnknown_02023060;
        out->paletteId = 9;
        out->bgId = 2;
        out->tilesOffset = 0x300;
        out->unused = 0;
    }
}

void sub_80A6BFC(struct BattleAnimBgData *out, u8 unused)
{
    out->bgTiles = gUnknown_0202305C;
    out->bgTilemap = (u16 *)gUnknown_02023060;
    if (IsContest())
    {
        out->paletteId = 14;
        out->bgId = 1;
        out->tilesOffset = 0;
        out->unused = 0;
    }
    else if (GetBattlerSpriteBGPriorityRank(gBattleAnimAttacker) == 1)
    {
        out->paletteId = 8;
        out->bgId = 1;
        out->tilesOffset = 0x200;
        out->unused = 0;
    }
    else
    {
        out->paletteId = 9;
        out->bgId = 2;
        out->tilesOffset = 0x300;
        out->unused = 0;
    }
}

void ClearBattleAnimBg(u32 bgId)
{
    struct BattleAnimBgData bgAnimData;

    GetBattleAnimBgData(&bgAnimData, bgId);
    CpuFill32(0, bgAnimData.bgTiles, 0x2000);
    LoadBgTiles(bgAnimData.bgId, bgAnimData.bgTiles, 0x2000, bgAnimData.tilesOffset);
    FillBgTilemapBufferRect(bgAnimData.bgId, 0, 0, 0, 32, 64, 17);
    CopyBgTilemapBufferToVram(bgAnimData.bgId);
}

void AnimLoadCompressedBgGfx(u32 bgId, const u32 *src, u32 tilesOffset)
{
    CpuFill32(0, gUnknown_0202305C, 0x2000);
    LZDecompressWram(src, gUnknown_0202305C);
    LoadBgTiles(bgId, gUnknown_0202305C, 0x2000, tilesOffset);
}

static void InitAnimBgTilemapBuffer(u32 bgId, const void *src)
{
    FillBgTilemapBufferRect(bgId, 0, 0, 0, 32, 64, 17);
    CopyToBgTilemapBuffer(bgId, src, 0, 0);
}

void AnimLoadCompressedBgTilemap(u32 bgId, const void *src)
{
    InitAnimBgTilemapBuffer(bgId, src);
    CopyBgTilemapBufferToVram(bgId);
}

void AnimLoadCompressedBgTilemapHandleContest(struct BattleAnimBgData *unk, const void *src, u32 arg2)
{
    InitAnimBgTilemapBuffer(unk->bgId, src);
    if (IsContest() == TRUE)
        sub_80A4720(unk->paletteId, unk->bgTilemap, 0, arg2);
    CopyBgTilemapBufferToVram(unk->bgId);
}

u8 GetBattleBgPaletteNum(void)
{
    if (IsContest())
        return 1;
    else
        return 2;
}

void UpdateAnimBg3ScreenSize(bool8 largeScreenSize)
{
    if (!largeScreenSize || IsContest())
    {
        SetAnimBgAttribute(3, BG_ANIM_SCREEN_SIZE, 0);
        SetAnimBgAttribute(3, BG_ANIM_AREA_OVERFLOW_MODE, 1);
    }
    else
    {
        SetAnimBgAttribute(3, BG_ANIM_SCREEN_SIZE, 1);
        SetAnimBgAttribute(3, BG_ANIM_AREA_OVERFLOW_MODE, 0);
    }
}

void TradeMenuBouncePartySprites(struct Sprite *sprite)
{
    sprite->data[1] = sprite->pos1.x;
    sprite->data[3] = sprite->pos1.y;
    InitSpriteDataForLinearTranslation(sprite);
    sprite->callback = TranslateSpriteLinearFixedPointIconFrame;
    sprite->callback(sprite);
}

void InitSpriteDataForLinearTranslation(struct Sprite *sprite)
{
    s16 x = (sprite->data[2] - sprite->data[1]) << 8;
    s16 y = (sprite->data[4] - sprite->data[3]) << 8;
    sprite->data[1] = x / sprite->data[0];
    sprite->data[2] = y / sprite->data[0];
    sprite->data[4] = 0;
    sprite->data[3] = 0;
}

void InitAnimLinearTranslation(struct Sprite *sprite)
{
    int x = sprite->data[2] - sprite->data[1];
    int y = sprite->data[4] - sprite->data[3];
    bool8 movingLeft = x < 0;
    bool8 movingUp = y < 0;
    u16 xDelta = abs(x) << 8;
    u16 yDelta = abs(y) << 8;

    xDelta = xDelta / sprite->data[0];
    yDelta = yDelta / sprite->data[0];

    if (movingLeft)
        xDelta |= 1;
    else
        xDelta &= ~1;

    if (movingUp)
        yDelta |= 1;
    else
        yDelta &= ~1;

    sprite->data[1] = xDelta;
    sprite->data[2] = yDelta;
    sprite->data[4] = 0;
    sprite->data[3] = 0;
}

void StartAnimLinearTranslation(struct Sprite *sprite)
{
    sprite->data[1] = sprite->pos1.x;
    sprite->data[3] = sprite->pos1.y;
    InitAnimLinearTranslation(sprite);
    sprite->callback = AnimTranslateLinear_WaitEnd;
    sprite->callback(sprite);
}

void sub_80A6F14(struct Sprite *sprite)
{
    sprite->data[1] = sprite->pos1.x;
    sprite->data[3] = sprite->pos1.y;
    InitAnimLinearTranslation(sprite);
    sprite->callback = sub_80A6FB4;
    sprite->callback(sprite);
}

bool8 AnimTranslateLinear(struct Sprite *sprite)
{
    u16 v1, v2, x, y;

    if (!sprite->data[0])
        return TRUE;

    v1 = sprite->data[1];
    v2 = sprite->data[2];
    x = sprite->data[3];
    y = sprite->data[4];
    x += v1;
    y += v2;

    if (v1 & 1)
        sprite->pos2.x = -(x >> 8);
    else
        sprite->pos2.x = x >> 8;

    if (v2 & 1)
        sprite->pos2.y = -(y >> 8);
    else
        sprite->pos2.y = y >> 8;

    sprite->data[3] = x;
    sprite->data[4] = y;
    sprite->data[0]--;
    return FALSE;
}

void AnimTranslateLinear_WaitEnd(struct Sprite *sprite)
{
    if (AnimTranslateLinear(sprite))
        SetCallbackToStoredInData6(sprite);
}

static void sub_80A6FB4(struct Sprite *sprite)
{
    sub_8039E9C(sprite);
    if (AnimTranslateLinear(sprite))
        SetCallbackToStoredInData6(sprite);
}

void InitAnimLinearTranslationWithSpeed(struct Sprite *sprite)
{
    int v1 = abs(sprite->data[2] - sprite->data[1]) << 8;
    sprite->data[0] = v1 / sprite->data[0];
    InitAnimLinearTranslation(sprite);
}

void InitAnimLinearTranslationWithSpeedAndPos(struct Sprite *sprite)
{
    sprite->data[1] = sprite->pos1.x;
    sprite->data[3] = sprite->pos1.y;
    InitAnimLinearTranslationWithSpeed(sprite);
    sprite->callback = AnimTranslateLinear_WaitEnd;
    sprite->callback(sprite);
}

static void InitAnimFastLinearTranslation(struct Sprite *sprite)
{
    int xDiff = sprite->data[2] - sprite->data[1];
    int yDiff = sprite->data[4] - sprite->data[3];
    bool8 x_sign = xDiff < 0;
    bool8 y_sign = yDiff < 0;
    u16 x2 = abs(xDiff) << 4;
    u16 y2 = abs(yDiff) << 4;

    x2 /= sprite->data[0];
    y2 /= sprite->data[0];

    if (x_sign)
        x2 |= 1;
    else
        x2 &= ~1;

    if (y_sign)
        y2 |= 1;
    else
        y2 &= ~1;

    sprite->data[1] = x2;
    sprite->data[2] = y2;
    sprite->data[4] = 0;
    sprite->data[3] = 0;
}

void InitAndRunAnimFastLinearTranslation(struct Sprite *sprite)
{
    sprite->data[1] = sprite->pos1.x;
    sprite->data[3] = sprite->pos1.y;
    InitAnimFastLinearTranslation(sprite);
    sprite->callback = AnimFastTranslateLinearWaitEnd;
    sprite->callback(sprite);
}

bool8 AnimFastTranslateLinear(struct Sprite *sprite)
{
    u16 v1, v2, x, y;

    if (!sprite->data[0])
        return TRUE;

    v1 = sprite->data[1];
    v2 = sprite->data[2];
    x = sprite->data[3];
    y = sprite->data[4];
    x += v1;
    y += v2;

    if (v1 & 1)
        sprite->pos2.x = -(x >> 4);
    else
        sprite->pos2.x = x >> 4;

    if (v2 & 1)
        sprite->pos2.y = -(y >> 4);
    else
        sprite->pos2.y = y >> 4;

    sprite->data[3] = x;
    sprite->data[4] = y;
    sprite->data[0]--;
    return FALSE;
}

static void AnimFastTranslateLinearWaitEnd(struct Sprite *sprite)
{
    if (AnimFastTranslateLinear(sprite))
        SetCallbackToStoredInData6(sprite);
}

void InitAnimFastLinearTranslationWithSpeed(struct Sprite *sprite)
{
    int xDiff = abs(sprite->data[2] - sprite->data[1]) << 4;
    sprite->data[0] = xDiff / sprite->data[0];
    InitAnimFastLinearTranslation(sprite);
}

void InitAnimFastLinearTranslationWithSpeedAndPos(struct Sprite *sprite)
{
    sprite->data[1] = sprite->pos1.x;
    sprite->data[3] = sprite->pos1.y;
    InitAnimFastLinearTranslationWithSpeed(sprite);
    sprite->callback = AnimFastTranslateLinearWaitEnd;
    sprite->callback(sprite);
}

void SetSpriteRotScale(u8 spriteId, s16 xScale, s16 yScale, u16 rotation)
{
    int i;
    struct ObjAffineSrcData src;
    struct OamMatrix matrix;

    src.xScale = xScale;
    src.yScale = yScale;
    src.rotation = rotation;
    if (sub_80A7238())
        src.xScale = -src.xScale;
    i = gSprites[spriteId].oam.matrixNum;
    ObjAffineSet(&src, &matrix, 1, 2);
    gOamMatrices[i].a = matrix.a;
    gOamMatrices[i].b = matrix.b;
    gOamMatrices[i].c = matrix.c;
    gOamMatrices[i].d = matrix.d;
}

static bool8 sub_80A7238(void)
{
    if (IsContest())
    {
        if (gSprites[GetAnimBattlerSpriteId(ANIM_ATTACKER)].data[2] == SPECIES_UNOWN)
            return FALSE;
        else
            return TRUE;
    }
    else
    {
        return FALSE;
    }
}

void PrepareBattlerSpriteForRotScale(u8 spriteId, u8 objMode)
{
    u8 battlerId = gSprites[spriteId].data[0];

    if (IsContest() || IsBattlerSpriteVisible(battlerId))
        gSprites[spriteId].invisible = FALSE;
    gSprites[spriteId].oam.objMode = objMode;
    gSprites[spriteId].affineAnimPaused = TRUE;
    if (!IsContest() && !gSprites[spriteId].oam.affineMode)
        gSprites[spriteId].oam.matrixNum = gBattleSpritesDataPtr->healthBoxesData[battlerId].matrixNum;
    gSprites[spriteId].oam.affineMode = ST_OAM_AFFINE_DOUBLE;
    CalcCenterToCornerVec(&gSprites[spriteId], gSprites[spriteId].oam.shape, gSprites[spriteId].oam.size, gSprites[spriteId].oam.affineMode);
}

void ResetSpriteRotScale(u8 spriteId)
{
    SetSpriteRotScale(spriteId, 0x100, 0x100, 0);
    gSprites[spriteId].oam.affineMode = ST_OAM_AFFINE_NORMAL;
    gSprites[spriteId].oam.objMode = ST_OAM_OBJ_NORMAL;
    gSprites[spriteId].affineAnimPaused = FALSE;
    CalcCenterToCornerVec(&gSprites[spriteId], gSprites[spriteId].oam.shape, gSprites[spriteId].oam.size, gSprites[spriteId].oam.affineMode);
}

// Sets the sprite's y offset equal to the y displacement caused by the
// matrix's rotation.
void SetBattlerSpriteYOffsetFromRotation(u8 spriteId)
{
    u16 matrixNum = gSprites[spriteId].oam.matrixNum;
    // The "c" component of the battler sprite matrix contains the sine of the rotation angle divided by some scale amount.
    s16 c = gOamMatrices[matrixNum].c;
    if (c < 0)
        c = -c;

    gSprites[spriteId].pos2.y = c >> 3;
}

void TrySetSpriteRotScale(struct Sprite *sprite, bool8 recalcCenterVector, s16 xScale, s16 yScale, u16 rotation)
{
    int i;
    struct ObjAffineSrcData src;
    struct OamMatrix matrix;

    if (sprite->oam.affineMode & 1)
    {
        sprite->affineAnimPaused = TRUE;
        if (recalcCenterVector)
            CalcCenterToCornerVec(sprite, sprite->oam.shape, sprite->oam.size, sprite->oam.affineMode);
        src.xScale = xScale;
        src.yScale = yScale;
        src.rotation = rotation;
        if (sub_80A7238())
            src.xScale = -src.xScale;
        i = sprite->oam.matrixNum;
        ObjAffineSet(&src, &matrix, 1, 2);
        gOamMatrices[i].a = matrix.a;
        gOamMatrices[i].b = matrix.b;
        gOamMatrices[i].c = matrix.c;
        gOamMatrices[i].d = matrix.d;
    }
}

void ResetSpriteRotScale_PreserveAffine(struct Sprite *sprite)
{
    TrySetSpriteRotScale(sprite, TRUE, 0x100, 0x100, 0);
    sprite->affineAnimPaused = FALSE;
    CalcCenterToCornerVec(sprite, sprite->oam.shape, sprite->oam.size, sprite->oam.affineMode);
}

static u16 ArcTan2_(s16 a, s16 b)
{
    return ArcTan2(a, b);
}

u16 ArcTan2Neg(s16 a, s16 b)
{
    u16 var = ArcTan2_(a, b);
    return -var;
}

void SetGreyscaleOrOriginalPalette(u16 paletteNum, bool8 restoreOriginalColor)
{
    int i;
    struct PlttData *originalColor;
    struct PlttData *destColor;
    u16 average;

    paletteNum *= 16;

    if (!restoreOriginalColor)
    {
        for (i = 0; i < 16; i++)
        {
            originalColor = (struct PlttData *)&gPlttBufferUnfaded[paletteNum + i];
            average = originalColor->r + originalColor->g + originalColor->b;
            average /= 3;

            destColor = (struct PlttData *)&gPlttBufferFaded[paletteNum + i];
            destColor->r = average;
            destColor->g = average;
            destColor->b = average;
        }
    }
    else
    {
        CpuCopy32(&gPlttBufferUnfaded[paletteNum], &gPlttBufferFaded[paletteNum], 32);
    }
}

u32 GetBattleBgPalettesMask(u8 battleBackground, u8 attacker, u8 target, u8 attackerPartner, u8 targetPartner, u8 a6, u8 a7)
{
    u32 selectedPalettes = 0;
    u32 shift;

    if (battleBackground)
    {
        if (!IsContest())
            selectedPalettes = 0xe;
        else
            selectedPalettes = 1 << GetBattleBgPaletteNum();
    }
    if (attacker)
    {
        shift = gBattleAnimAttacker + 16;
        selectedPalettes |= 1 << shift;
    }
    if (target)
    {
        shift = gBattleAnimTarget + 16;
        selectedPalettes |= 1 << shift;
    }
    if (attackerPartner)
    {
        if (IsBattlerSpriteVisible(BATTLE_PARTNER(gBattleAnimAttacker)))
        {
            shift = BATTLE_PARTNER(gBattleAnimAttacker) + 16;
            selectedPalettes |= 1 << shift;
        }
    }
    if (targetPartner)
    {
        if (IsBattlerSpriteVisible(BATTLE_PARTNER(gBattleAnimTarget)))
        {
            shift = BATTLE_PARTNER(gBattleAnimTarget) + 16;
            selectedPalettes |= 1 << shift;
        }
    }
    if (a6)
    {
        if (!IsContest())
            selectedPalettes |= 0x100;
        else
            selectedPalettes |= 0x4000;
    }
    if (a7)
    {
        if (!IsContest())
            selectedPalettes |= 0x200;
    }
    return selectedPalettes;
}

u32 GetBattleMonSpritePalettesMask(u8 playerLeft, u8 playerRight, u8 opponentLeft, u8 opponentRight)
{
    u32 selectedPalettes = 0;
    u32 shift;

    if (IsContest())
    {
        if (playerLeft)
        {
            selectedPalettes |= 1 << 18;
            return selectedPalettes;
        }
    }
    else
    {
        if (playerLeft)
        {
            if (IsBattlerSpriteVisible(GetBattlerAtPosition(B_POSITION_PLAYER_LEFT)))
            {
                selectedPalettes |= 1 << (GetBattlerAtPosition(B_POSITION_PLAYER_LEFT) + 16);
            }
        }
        if (playerRight)
        {
            if (IsBattlerSpriteVisible(GetBattlerAtPosition(B_POSITION_PLAYER_RIGHT)))
            {
                shift = GetBattlerAtPosition(B_POSITION_PLAYER_RIGHT) + 16;
                selectedPalettes |= 1 << shift;
            }
        }
        if (opponentLeft)
        {
            if (IsBattlerSpriteVisible(GetBattlerAtPosition(B_POSITION_OPPONENT_LEFT)))
            {
                shift = GetBattlerAtPosition(B_POSITION_OPPONENT_LEFT) + 16;
                selectedPalettes |= 1 << shift;
            }
        }
        if (opponentRight)
        {
            if (IsBattlerSpriteVisible(GetBattlerAtPosition(B_POSITION_OPPONENT_RIGHT)))
            {
                shift = GetBattlerAtPosition(B_POSITION_OPPONENT_RIGHT) + 16;
                selectedPalettes |= 1 << shift;
            }
        }
    }
    return selectedPalettes;
}

// Presumably something commented here, just returns arg
u8 AnimDummyReturnArg(u8 battler)
{
    return battler;
}

static u8 GetBattlerAtPosition_(u8 position)
{
    return GetBattlerAtPosition(position);
}

void AnimSpriteOnMonPos(struct Sprite *sprite)
{
    bool8 var;

    if (!sprite->data[0])
    {
        if (!gBattleAnimArgs[3])
            var = TRUE;
        else
            var = FALSE;
        if (!gBattleAnimArgs[2])
            InitSpritePosToAnimAttacker(sprite, var);
        else
            InitSpritePosToAnimTarget(sprite, var);
        sprite->data[0]++;

    }
    else if (sprite->animEnded || sprite->affineAnimEnded)
    {
        DestroySpriteAndMatrix(sprite);
    }
}

// Linearly translates a sprite to a target position on the
// other mon's sprite.
// arg 0: initial x offset
// arg 1: initial y offset
// arg 2: target x offset
// arg 3: target y offset
// arg 4: duration
// arg 5: lower 8 bits = location on attacking mon, upper 8 bits = location on target mon pick to target
void TranslateAnimSpriteToTargetMonLocation(struct Sprite *sprite)
{
    bool8 v1;
    u8 coordType;

    if (!(gBattleAnimArgs[5] & 0xff00))
        v1 = TRUE;
    else
        v1 = FALSE;

    if (!(gBattleAnimArgs[5] & 0xff))
        coordType = BATTLER_COORD_Y_PIC_OFFSET;
    else
        coordType = BATTLER_COORD_Y;

    InitSpritePosToAnimAttacker(sprite, v1);
    if (GetBattlerSide(gBattleAnimAttacker) != B_SIDE_PLAYER)
        gBattleAnimArgs[2] = -gBattleAnimArgs[2];

    sprite->data[0] = gBattleAnimArgs[4];
    sprite->data[2] = GetBattlerSpriteCoord(gBattleAnimTarget, BATTLER_COORD_X_2) + gBattleAnimArgs[2];
    sprite->data[4] = GetBattlerSpriteCoord(gBattleAnimTarget, coordType) + gBattleAnimArgs[3];
    sprite->callback = StartAnimLinearTranslation;
    StoreSpriteCallbackInData6(sprite, DestroyAnimSprite);
}

void AnimThrowProjectile(struct Sprite *sprite)
{
    InitSpritePosToAnimAttacker(sprite, 1);
    if (GetBattlerSide(gBattleAnimAttacker))
        gBattleAnimArgs[2] = -gBattleAnimArgs[2];
    sprite->data[0] = gBattleAnimArgs[4];
    sprite->data[2] = GetBattlerSpriteCoord(gBattleAnimTarget, BATTLER_COORD_X_2) + gBattleAnimArgs[2];
    sprite->data[4] = GetBattlerSpriteCoord(gBattleAnimTarget, BATTLER_COORD_Y_PIC_OFFSET) + gBattleAnimArgs[3];
    sprite->data[5] = gBattleAnimArgs[5];
    InitAnimArcTranslation(sprite);
    sprite->callback = AnimThrowProjectile_Step;
}

static void AnimThrowProjectile_Step(struct Sprite *sprite)
{
    if (TranslateAnimHorizontalArc(sprite))
        DestroyAnimSprite(sprite);
}

void AnimTravelDiagonally(struct Sprite *sprite)
{
    bool8 r4;
    u8 battlerId, coordType;

    if (!gBattleAnimArgs[6])
    {
        r4 = TRUE;
        coordType = BATTLER_COORD_Y_PIC_OFFSET;
    }
    else
    {
        r4 = FALSE;
        coordType = BATTLER_COORD_Y;
    }
    if (gBattleAnimArgs[5] == ANIM_ATTACKER)
    {
        InitSpritePosToAnimAttacker(sprite, r4);
        battlerId = gBattleAnimAttacker;
    }
    else
    {
        InitSpritePosToAnimTarget(sprite, r4);
        battlerId = gBattleAnimTarget;
    }
    if (GetBattlerSide(gBattleAnimAttacker))
        gBattleAnimArgs[2] = -gBattleAnimArgs[2];
    InitSpritePosToAnimTarget(sprite, r4);
    sprite->data[0] = gBattleAnimArgs[4];
    sprite->data[2] = GetBattlerSpriteCoord(battlerId, BATTLER_COORD_X_2) + gBattleAnimArgs[2];
    sprite->data[4] = GetBattlerSpriteCoord(battlerId, coordType) + gBattleAnimArgs[3];
    sprite->callback = StartAnimLinearTranslation;
    StoreSpriteCallbackInData6(sprite, DestroyAnimSprite);
}

s16 CloneBattlerSpriteWithBlend(u8 animBattler)
{
    u16 i;
    u8 spriteId = GetAnimBattlerSpriteId(animBattler);

    if (spriteId != SPRITE_NONE)
    {
        for (i = 0; i < MAX_SPRITES; i++)
        {
            if (!gSprites[i].inUse)
            {
                gSprites[i] = gSprites[spriteId];
                gSprites[i].oam.objMode = ST_OAM_OBJ_BLEND;
                gSprites[i].invisible = FALSE;
                return i;
            }
        }
    }
    return -1;
}

void obj_delete_but_dont_free_vram(struct Sprite *sprite)
{
    sprite->usingSheet = TRUE;
    DestroySprite(sprite);
}

// Only used to fade Moonlight moon sprite in
void AnimTask_AlphaFadeIn(u8 taskId)
{
    s16 v1 = 0;
    s16 v2 = 0;

    if (gBattleAnimArgs[2] > gBattleAnimArgs[0])
        v2 = 1;
    if (gBattleAnimArgs[2] < gBattleAnimArgs[0])
        v2 = -1;
    if (gBattleAnimArgs[3] > gBattleAnimArgs[1])
        v1 = 1;
    if (gBattleAnimArgs[3] < gBattleAnimArgs[1])
        v1 = -1;

    gTasks[taskId].data[0] = 0;
    gTasks[taskId].data[1] = gBattleAnimArgs[4];
    gTasks[taskId].data[2] = 0;
    gTasks[taskId].data[3] = gBattleAnimArgs[0];
    gTasks[taskId].data[4] = gBattleAnimArgs[1];
    gTasks[taskId].data[5] = v2;
    gTasks[taskId].data[6] = v1;
    gTasks[taskId].data[7] = gBattleAnimArgs[2];
    gTasks[taskId].data[8] = gBattleAnimArgs[3];
    SetGpuReg(REG_OFFSET_BLDALPHA, BLDALPHA_BLEND(gBattleAnimArgs[0], gBattleAnimArgs[1]));
    gTasks[taskId].func = AnimTask_AlphaFadeIn_Step;
}

static void AnimTask_AlphaFadeIn_Step(u8 taskId)
{
    struct Task *task = &gTasks[taskId];

    if (++task->data[0] > task->data[1])
    {
        task->data[0] = 0;
        if (++task->data[2] & 1)
        {
            if (task->data[3] != task->data[7])
                task->data[3] += task->data[5];
        }
        else
        {
            if (task->data[4] != task->data[8])
                task->data[4] += task->data[6];
        }
        SetGpuReg(REG_OFFSET_BLDALPHA, BLDALPHA_BLEND(task->data[3], task->data[4]));
        if (task->data[3] == task->data[7] && task->data[4] == task->data[8])
        {
            DestroyAnimVisualTask(taskId);
            return;
        }
    }
}

// Linearly blends a mon's sprite colors with a target color with increasing
// strength, and then blends out to the original color.
// arg 0: anim bank
// arg 1: blend color
// arg 2: target blend coefficient
// arg 3: initial delay
// arg 4: number of times to blend in and out
void AnimTask_BlendMonInAndOut(u8 task)
{
    u8 spriteId = GetAnimBattlerSpriteId(gBattleAnimArgs[0]);
    if (spriteId == SPRITE_NONE)
    {
        DestroyAnimVisualTask(task);
        return;
    }
    gTasks[task].data[0] = (gSprites[spriteId].oam.paletteNum * 0x10) + 0x101;
    AnimTask_BlendPalInAndOutSetup(&gTasks[task]);
}

static void AnimTask_BlendPalInAndOutSetup(struct Task *task)
{
    task->data[1] = gBattleAnimArgs[1];
    task->data[2] = 0;
    task->data[3] = gBattleAnimArgs[2];
    task->data[4] = 0;
    task->data[5] = gBattleAnimArgs[3];
    task->data[6] = 0;
    task->data[7] = gBattleAnimArgs[4];
    task->func = AnimTask_BlendMonInAndOut_Step;
}

static void AnimTask_BlendMonInAndOut_Step(u8 taskId)
{
    struct Task *task = &gTasks[taskId];

    if (++task->data[4] >= task->data[5])
    {
        task->data[4] = 0;
        if (!task->data[6])
        {
            task->data[2]++;
            BlendPalette(task->data[0], 15, task->data[2], task->data[1]);
            if (task->data[2] == task->data[3])
                task->data[6] = 1;
        }
        else
        {
            task->data[2]--;
            BlendPalette(task->data[0], 15, task->data[2], task->data[1]);
            if (!task->data[2])
            {
                if (--task->data[7])
                {
                    task->data[4] = 0;
                    task->data[6] = 0;
                }
                else
                {
                    DestroyAnimVisualTask(taskId);
                    return;
                }
            }
        }
    }
}

// See AnimTask_BlendMonInAndOut. Same, but ANIM_TAG_* instead of mon
void AnimTask_BlendPalInAndOutByTag(u8 task)
{
    u8 palette = IndexOfSpritePaletteTag(gBattleAnimArgs[0]);

    if (palette == 0xff)
    {
        DestroyAnimVisualTask(task);
        return;
    }
    gTasks[task].data[0] = (palette * 0x10) + 0x101;
    AnimTask_BlendPalInAndOutSetup(&gTasks[task]);
}

void PrepareAffineAnimInTaskData(struct Task *task, u8 spriteId, const union AffineAnimCmd *affineAnimCmds)
{
    task->data[7] = 0;
    task->data[8] = 0;
    task->data[9] = 0;
    task->data[15] = spriteId;
    task->data[10] = 0x100;
    task->data[11] = 0x100;
    task->data[12] = 0;
    StorePointerInVars(&task->data[13], &task->data[14], affineAnimCmds);
    PrepareBattlerSpriteForRotScale(spriteId, ST_OAM_OBJ_NORMAL);
}

bool8 RunAffineAnimFromTaskData(struct Task *task)
{
    gAnimTaskAffineAnim = &((union AffineAnimCmd *)LoadPointerFromVars(task->data[13], task->data[14]))[task->data[7]];
    switch (gAnimTaskAffineAnim->type)
    {
    default:
        if (!gAnimTaskAffineAnim->frame.duration)
        {
            task->data[10] = gAnimTaskAffineAnim->frame.xScale;
            task->data[11] = gAnimTaskAffineAnim->frame.yScale;
            task->data[12] = gAnimTaskAffineAnim->frame.rotation;
            task->data[7]++;
            gAnimTaskAffineAnim++;
        }
        task->data[10] += gAnimTaskAffineAnim->frame.xScale;
        task->data[11] += gAnimTaskAffineAnim->frame.yScale;
        task->data[12] += gAnimTaskAffineAnim->frame.rotation;
        SetSpriteRotScale(task->data[15], task->data[10], task->data[11], task->data[12]);
        SetBattlerSpriteYOffsetFromYScale(task->data[15]);
        if (++task->data[8] >= gAnimTaskAffineAnim->frame.duration)
        {
            task->data[8] = 0;
            task->data[7]++;
        }
        break;
    case AFFINEANIMCMDTYPE_JUMP:
        task->data[7] = gAnimTaskAffineAnim->jump.target;
        break;
    case AFFINEANIMCMDTYPE_LOOP:
        if (gAnimTaskAffineAnim->loop.count)
        {
            if (task->data[9])
            {
                if (!--task->data[9])
                {
                    task->data[7]++;
                    break;
                }
            }
            else
            {
                task->data[9] = gAnimTaskAffineAnim->loop.count;
            }
            if (!task->data[7])
            {
                break;
            }
            for (;;)
            {
                task->data[7]--;
                gAnimTaskAffineAnim--;
                if (gAnimTaskAffineAnim->type == AFFINEANIMCMDTYPE_LOOP)
                {
                    task->data[7]++;
                    return TRUE;
                }
                if (!task->data[7])
                    return TRUE;
            }
        }
        task->data[7]++;
        break;
    case AFFINEANIMCMDTYPE_END:
        gSprites[task->data[15]].pos2.y = 0;
        ResetSpriteRotScale(task->data[15]);
        return FALSE;
    }

    return TRUE;
}

// Sets the sprite's y offset equal to the y displacement caused by the
// matrix's scale in the y dimension.
void SetBattlerSpriteYOffsetFromYScale(u8 spriteId)
{
    int var = 64 - GetBattlerYDeltaFromSpriteId(spriteId) * 2;
    u16 matrix = gSprites[spriteId].oam.matrixNum;
    int var2 = SAFE_DIV(var << 8, gOamMatrices[matrix].d);

    if (var2 > 128)
        var2 = 128;
    gSprites[spriteId].pos2.y = (var - var2) / 2;
}

// Sets the sprite's y offset equal to the y displacement caused by another sprite
// matrix's scale in the y dimension.
void SetBattlerSpriteYOffsetFromOtherYScale(u8 spriteId, u8 otherSpriteId)
{
    int var = 64 - GetBattlerYDeltaFromSpriteId(otherSpriteId) * 2;
    u16 matrix = gSprites[spriteId].oam.matrixNum;
    int var2 = SAFE_DIV(var << 8, gOamMatrices[matrix].d);

    if (var2 > 128)
        var2 = 128;
    gSprites[spriteId].pos2.y = (var - var2) / 2;
}

static u16 GetBattlerYDeltaFromSpriteId(u8 spriteId)
{
    struct BattleSpriteInfo *spriteInfo;
    u8 battlerId = gSprites[spriteId].data[0];
    u16 species;
    u16 i;

    for (i = 0; i < MAX_BATTLERS_COUNT; i++)
    {
        if (gBattlerSpriteIds[i] == spriteId)
        {
            if (IsContest())
            {
                species = gContestResources->moveAnim->species;
                return gMonBackPicCoords[species].y_offset;
            }
            else
            {
                if (GetBattlerSide(i) == B_SIDE_PLAYER)
                {
                    spriteInfo = gBattleSpritesDataPtr->battlerData;
                    if (!spriteInfo[battlerId].transformSpecies)
                        species = GetMonData(&gPlayerParty[gBattlerPartyIndexes[i]], MON_DATA_SPECIES);
                    else
                        species = spriteInfo[battlerId].transformSpecies;

                    if (species == SPECIES_CASTFORM)
                        return sCastformBackSpriteYCoords[gBattleMonForms[battlerId]];
                    else
                        return gMonBackPicCoords[species].y_offset;
                }
                else
                {
                    spriteInfo = gBattleSpritesDataPtr->battlerData;
                    if (!spriteInfo[battlerId].transformSpecies)
                        species = GetMonData(&gEnemyParty[gBattlerPartyIndexes[i]], MON_DATA_SPECIES);
                    else
                        species = spriteInfo[battlerId].transformSpecies;

                    if (species == SPECIES_CASTFORM)
                        return sCastformElevations[gBattleMonForms[battlerId]];
                    else
                        return gMonFrontPicCoords[species].y_offset;
                }
            }
        }
    }
    return 64;
}

void StorePointerInVars(s16 *lo, s16 *hi, const void *ptr)
{
    *lo = ((intptr_t) ptr) & 0xffff;
    *hi = (((intptr_t) ptr) >> 16) & 0xffff;
}

void *LoadPointerFromVars(s16 lo, s16 hi)
{
    return (void *)((u16)lo | ((u16)hi << 16));
}

void PrepareEruptAnimTaskData(struct Task *task, u8 spriteId, s16 xScaleStart, s16 yScaleStart, s16 xScaleEnd, s16 yScaleEnd, u16 duration)
{
    task->data[8] = duration;
    task->data[15] = spriteId;
    task->data[9] = xScaleStart;
    task->data[10] = yScaleStart;
    task->data[13] = xScaleEnd;
    task->data[14] = yScaleEnd;
    task->data[11] = (xScaleEnd - xScaleStart) / duration;
    task->data[12] = (yScaleEnd - yScaleStart) / duration;
}

u8 UpdateEruptAnimTask(struct Task *task)
{
    if (!task->data[8])
        return 0;

    if (--task->data[8] != 0)
    {
        task->data[9] += task->data[11];
        task->data[10] += task->data[12];
    }
    else
    {
        task->data[9] = task->data[13];
        task->data[10] = task->data[14];
    }
    SetSpriteRotScale(task->data[15], task->data[9], task->data[10], 0);
    if (task->data[8])
        SetBattlerSpriteYOffsetFromYScale(task->data[15]);
    else
        gSprites[task->data[15]].pos2.y = 0;
    return task->data[8];
}

void AnimTask_GetFrustrationPowerLevel(u8 taskId)
{
    u16 powerLevel;

    if (gAnimFriendship <= 30)
        powerLevel = 0;
    else if (gAnimFriendship <= 100)
        powerLevel = 1;
    else if (gAnimFriendship <= 200)
        powerLevel = 2;
    else
        powerLevel = 3;
    gBattleAnimArgs[ARG_RET_ID] = powerLevel;
    DestroyAnimVisualTask(taskId);
}

void sub_80A8174(u8 priority)
{
    if (IsBattlerSpriteVisible(gBattleAnimTarget))
        gSprites[gBattlerSpriteIds[gBattleAnimTarget]].oam.priority = priority;
    if (IsBattlerSpriteVisible(gBattleAnimAttacker))
        gSprites[gBattlerSpriteIds[gBattleAnimAttacker]].oam.priority = priority;
    if (IsBattlerSpriteVisible(BATTLE_PARTNER(gBattleAnimTarget)))
        gSprites[gBattlerSpriteIds[BATTLE_PARTNER(gBattleAnimTarget)]].oam.priority = priority;
    if (IsBattlerSpriteVisible(BATTLE_PARTNER(gBattleAnimAttacker)))
        gSprites[gBattlerSpriteIds[BATTLE_PARTNER(gBattleAnimAttacker)]].oam.priority = priority;
}

void sub_80A8278(void)
{
    int i;

    for (i = 0; i < gBattlersCount; i++)
    {
        if (IsBattlerSpriteVisible(i))
        {
            gSprites[gBattlerSpriteIds[i]].subpriority = GetBattlerSpriteSubpriority(i);
            gSprites[gBattlerSpriteIds[i]].oam.priority = 2;
        }
    }
}

u8 GetBattlerSpriteSubpriority(u8 battlerId)
{
    u8 position;
    u8 subpriority;

    if (IsContest())
    {
        if (battlerId == 2)
            return 30;
        else
            return 40;
    }
    else
    {
        position = GetBattlerPosition(battlerId);
        if (position == B_POSITION_PLAYER_LEFT)
            subpriority = 30;
        else if (position == B_POSITION_PLAYER_RIGHT)
            subpriority = 20;
        else if (position == B_POSITION_OPPONENT_LEFT)
            subpriority = 40;
        else
            subpriority = 50;
    }

    return subpriority;
}

u8 GetBattlerSpriteBGPriority(u8 battlerId)
{
    u8 position = GetBattlerPosition(battlerId);

    if (IsContest())
        return 2;
    else if (position == B_POSITION_PLAYER_LEFT || position == B_POSITION_OPPONENT_RIGHT)
        return GetAnimBgAttribute(2, BG_ANIM_PRIORITY);
    else
        return GetAnimBgAttribute(1, BG_ANIM_PRIORITY);
}

u8 GetBattlerSpriteBGPriorityRank(u8 battlerId)
{
    if (!IsContest())
    {
        u8 position = GetBattlerPosition(battlerId);
        if (position == B_POSITION_PLAYER_LEFT || position == B_POSITION_OPPONENT_RIGHT)
            return 2;
        else
            return 1;
    }
    return 1;
}

<<<<<<< HEAD
u8 sub_80A8394(u16 species, bool8 isBackpic, u8 a3, s16 x, s16 y, u8 subpriority, u32 personality, u32 trainerId, u32 battlerId)
=======
// Create pokemon sprite to be used for a move animation effect (e.g. Role Play / Snatch)
u8 CreateAdditionalMonSpriteForMoveAnim(u16 species, bool8 isBackpic, u8 id, s16 x, s16 y, u8 subpriority, u32 personality, u32 trainerId, u32 battlerId, bool32 ignoreDeoxysForm)
>>>>>>> 9eb57944
{
    u8 spriteId;
    u16 sheet = LoadSpriteSheet(&sSpriteSheet_MoveEffectMons[id]);
    u16 palette = AllocSpritePalette(sSpriteTemplate_MoveEffectMons[id].paletteTag);

    if (gMonSpritesGfxPtr != NULL && gMonSpritesGfxPtr->buffer == NULL)
        gMonSpritesGfxPtr->buffer = AllocZeroed(0x2000);
    if (!isBackpic)
    {
        LoadCompressedPalette(GetMonSpritePalFromSpeciesAndPersonality(species, trainerId, personality), (palette * 0x10) + 0x100, 0x20);
<<<<<<< HEAD
        LoadSpecialPokePic(&gMonFrontPicTable[species],
                           gMonSpritesGfxPtr->buffer,
                           species,
                           personality,
                           TRUE);
=======
        if (ignoreDeoxysForm == TRUE || ShouldIgnoreDeoxysForm(5, battlerId) == TRUE || gBattleSpritesDataPtr->battlerData[battlerId].transformSpecies != 0)
            LoadSpecialPokePic_DontHandleDeoxys(&gMonFrontPicTable[species],
                                                gMonSpritesGfxPtr->buffer,
                                                species,
                                                personality,
                                                TRUE);
        else
            LoadSpecialPokePic_2(&gMonFrontPicTable[species],
                                 gMonSpritesGfxPtr->buffer,
                                 species,
                                 personality,
                                 TRUE);
>>>>>>> 9eb57944
    }
    else
    {
        LoadCompressedPalette(GetMonSpritePalFromSpeciesAndPersonality(species, trainerId, personality), (palette * 0x10) + 0x100, 0x20);
<<<<<<< HEAD
        LoadSpecialPokePic(&gMonBackPicTable[species],
                           gMonSpritesGfxPtr->buffer,
                           species,
                           personality,
                           FALSE);
=======
        if (ignoreDeoxysForm == TRUE || ShouldIgnoreDeoxysForm(5, battlerId) == TRUE || gBattleSpritesDataPtr->battlerData[battlerId].transformSpecies != 0)
            LoadSpecialPokePic_DontHandleDeoxys(&gMonBackPicTable[species],
                                                gMonSpritesGfxPtr->buffer,
                                                species,
                                                personality,
                                                FALSE);
        else
            LoadSpecialPokePic_2(&gMonBackPicTable[species],
                                 gMonSpritesGfxPtr->buffer,
                                 species,
                                 personality,
                                 FALSE);
>>>>>>> 9eb57944
    }

    RequestDma3Copy(gMonSpritesGfxPtr->buffer, (void *)(OBJ_VRAM0 + (sheet * 0x20)), 0x800, 1);
    FREE_AND_SET_NULL(gMonSpritesGfxPtr->buffer);

    if (!isBackpic)
        spriteId = CreateSprite(&sSpriteTemplate_MoveEffectMons[id], x, y + gMonFrontPicCoords[species].y_offset, subpriority);
    else
        spriteId = CreateSprite(&sSpriteTemplate_MoveEffectMons[id], x, y + gMonBackPicCoords[species].y_offset, subpriority);

    if (IsContest())
    {
        gSprites[spriteId].affineAnims = gUnknown_082FF6C0;
        StartSpriteAffineAnim(&gSprites[spriteId], 0);
    }
    return spriteId;
}

void DestroySpriteAndFreeResources_(struct Sprite *sprite)
{
    DestroySpriteAndFreeResources(sprite);
}

s16 GetBattlerSpriteCoordAttr(u8 battlerId, u8 attr)
{
    u16 species;
    u32 personality;
    int ret;
    const struct MonCoords *coords;
    struct BattleSpriteInfo *spriteInfo;

    if (IsContest())
    {
        if (gContestResources->moveAnim->hasTargetAnim)
        {
            species = gContestResources->moveAnim->targetSpecies;
            personality = gContestResources->moveAnim->targetPersonality;
        }
        else
        {
            species = gContestResources->moveAnim->species;
            personality = gContestResources->moveAnim->personality;
        }
        if (species == SPECIES_UNOWN)
        {
            species = GetUnownSpeciesId(personality);
            coords = &gMonBackPicCoords[species];
        }
        else if (species == SPECIES_CASTFORM)
        {
            coords = &gCastformFrontSpriteCoords[gBattleMonForms[battlerId]];
        }
        else if (species <= SPECIES_EGG)
        {
            coords = &gMonBackPicCoords[species];
        }
        else
        {
            coords = &gMonBackPicCoords[0];
        }
    }
    else
    {
        if (GetBattlerSide(battlerId) == B_SIDE_PLAYER)
        {
            spriteInfo = gBattleSpritesDataPtr->battlerData;
            if (!spriteInfo[battlerId].transformSpecies)
            {
                species = GetMonData(&gPlayerParty[gBattlerPartyIndexes[battlerId]], MON_DATA_SPECIES);
                personality = GetMonData(&gPlayerParty[gBattlerPartyIndexes[battlerId]], MON_DATA_PERSONALITY);
            }
            else
            {
                species = spriteInfo[battlerId].transformSpecies;
                personality = gTransformedPersonalities[battlerId];
            }

            if (species == SPECIES_UNOWN)
            {
                species = GetUnownSpeciesId(personality);
                coords = &gMonBackPicCoords[species];
            }
            else if (species > NUM_SPECIES)
            {
                coords = &gMonBackPicCoords[0];
            }
            else
            {
                coords = &gMonBackPicCoords[species];
            }
        }
        else
        {
            spriteInfo = gBattleSpritesDataPtr->battlerData;
            if (!spriteInfo[battlerId].transformSpecies)
            {
                species = GetMonData(&gEnemyParty[gBattlerPartyIndexes[battlerId]], MON_DATA_SPECIES);
                personality = GetMonData(&gEnemyParty[gBattlerPartyIndexes[battlerId]], MON_DATA_PERSONALITY);
            }
            else
            {
                species = spriteInfo[battlerId].transformSpecies;
                personality = gTransformedPersonalities[battlerId];
            }

            if (species == SPECIES_UNOWN)
            {
                species = GetUnownSpeciesId(personality);
                coords = &gMonFrontPicCoords[species];
            }
            else if (species == SPECIES_CASTFORM)
            {
                coords = &gCastformFrontSpriteCoords[gBattleMonForms[battlerId]];
            }
            else if (species > NUM_SPECIES)
            {
                coords = &gMonFrontPicCoords[0];
            }
            else
            {
                coords = &gMonFrontPicCoords[species];
            }
        }
    }

    switch (attr)
    {
    case BATTLER_COORD_ATTR_HEIGHT:
        return (coords->size & 0xf) * 8;
    case BATTLER_COORD_ATTR_WIDTH:
        return (coords->size >> 4) * 8;
    case BATTLER_COORD_ATTR_LEFT:
        return GetBattlerSpriteCoord(battlerId, BATTLER_COORD_X_2) - ((coords->size >> 4) * 4);
    case BATTLER_COORD_ATTR_RIGHT:
        return GetBattlerSpriteCoord(battlerId, BATTLER_COORD_X_2) + ((coords->size >> 4) * 4);
    case BATTLER_COORD_ATTR_TOP:
        return GetBattlerSpriteCoord(battlerId, BATTLER_COORD_Y_PIC_OFFSET) - ((coords->size & 0xf) * 4);
    case BATTLER_COORD_ATTR_BOTTOM:
        return GetBattlerSpriteCoord(battlerId, BATTLER_COORD_Y_PIC_OFFSET) + ((coords->size & 0xf) * 4);
    case BATTLER_COORD_ATTR_RAW_BOTTOM:
        ret = GetBattlerSpriteCoord(battlerId, BATTLER_COORD_Y) + 31;
        return ret - coords->y_offset;
    default:
        return 0;
    }
}

void SetAverageBattlerPositions(u8 battlerId, bool8 respectMonPicOffsets, s16 *x, s16 *y)
{
    u8 xCoordType, yCoordType;
    s16 battlerX, battlerY;
    s16 partnerX, partnerY;

    if (!respectMonPicOffsets)
    {
        xCoordType = BATTLER_COORD_X;
        yCoordType = BATTLER_COORD_Y;
    }
    else
    {
        xCoordType = BATTLER_COORD_X_2;
        yCoordType = BATTLER_COORD_Y_PIC_OFFSET;
    }

    battlerX = GetBattlerSpriteCoord(battlerId, xCoordType);
    battlerY = GetBattlerSpriteCoord(battlerId, yCoordType);
    if (IsDoubleBattle() && !IsContest())
    {
        partnerX = GetBattlerSpriteCoord(BATTLE_PARTNER(battlerId), xCoordType);
        partnerY = GetBattlerSpriteCoord(BATTLE_PARTNER(battlerId), yCoordType);
    }
    else
    {
        partnerX = battlerX;
        partnerY = battlerY;
    }

    *x = (battlerX + partnerX) / 2;
    *y = (battlerY + partnerY) / 2;
}

u8 CreateInvisibleSpriteCopy(int battlerId, u8 spriteId, int species)
{
    u8 newSpriteId = CreateInvisibleSpriteWithCallback(SpriteCallbackDummy);
    gSprites[newSpriteId] = gSprites[spriteId];
    gSprites[newSpriteId].usingSheet = TRUE;
    gSprites[newSpriteId].oam.priority = 0;
    gSprites[newSpriteId].oam.objMode = ST_OAM_OBJ_WINDOW;
    gSprites[newSpriteId].oam.tileNum = gSprites[spriteId].oam.tileNum;
    gSprites[newSpriteId].callback = SpriteCallbackDummy;
    return newSpriteId;
}

void AnimUnused_80A8A6C(struct Sprite *sprite)
{
    SetSpriteCoordsToAnimAttackerCoords(sprite);
    if (GetBattlerSide(gBattleAnimAttacker))
    {
        sprite->pos1.x -= gBattleAnimArgs[0];
        gBattleAnimArgs[3] = -gBattleAnimArgs[3];
        sprite->hFlip = TRUE;
    }
    else
    {
        sprite->pos1.x += gBattleAnimArgs[0];
    }
    sprite->pos1.y += gBattleAnimArgs[1];
    sprite->data[0] = gBattleAnimArgs[2];
    sprite->data[1] = gBattleAnimArgs[3];
    sprite->data[3] = gBattleAnimArgs[4];
    sprite->data[5] = gBattleAnimArgs[5];
    StoreSpriteCallbackInData6(sprite, DestroySpriteAndMatrix);
    sprite->callback = TranslateSpriteLinearAndFlicker;
}

// Used by three different unused battle anim sprite templates.
void AnimUnused_80A8AEC(struct Sprite *sprite)
{
    if (GetBattlerSide(gBattleAnimAttacker) != B_SIDE_PLAYER)
    {
        sprite->pos1.x -= gBattleAnimArgs[0];
        gBattleAnimArgs[3] *= -1;
    }
    else
    {
        sprite->pos1.x += gBattleAnimArgs[0];
    }
    sprite->pos1.y += gBattleAnimArgs[1];
    sprite->data[0] = gBattleAnimArgs[2];
    sprite->data[1] = gBattleAnimArgs[3];
    sprite->data[3] = gBattleAnimArgs[4];
    sprite->data[5] = gBattleAnimArgs[5];
    StartSpriteAnim(sprite, gBattleAnimArgs[6]);
    StoreSpriteCallbackInData6(sprite, DestroySpriteAndMatrix);
    sprite->callback = TranslateSpriteLinearAndFlicker;
}

// Used by Detect/Disable
void AnimSpinningSparkle(struct Sprite *sprite)
{
    SetSpriteCoordsToAnimAttackerCoords(sprite);
    if (GetBattlerSide(gBattleAnimAttacker))
        sprite->pos1.x -= gBattleAnimArgs[0];
    else
        sprite->pos1.x += gBattleAnimArgs[0];
    sprite->pos1.y += gBattleAnimArgs[1];
    sprite->callback = RunStoredCallbackWhenAnimEnds;
    StoreSpriteCallbackInData6(sprite, DestroyAnimSprite);
}

// Slides attacker to right and back with a cloned trace of the specified color
// arg0: Trace palette blend color
// arg1: Trace palette blend coeff
void AnimTask_AttackerPunchWithTrace(u8 taskId)
{
    u16 src;
    u16 dest;
    struct Task *task = &gTasks[taskId];

    task->data[0] = GetAnimBattlerSpriteId(ANIM_ATTACKER);
    task->data[1] = ((GetBattlerSide(gBattleAnimAttacker)) != B_SIDE_PLAYER) ? -8 : 8;
    task->data[2] = 0;
    task->data[3] = 0;
    gSprites[task->data[0]].pos2.x -= task->data[0];
    task->data[4] = AllocSpritePalette(ANIM_TAG_BENT_SPOON);
    task->data[5] = 0;

    dest = (task->data[4] + 0x10) * 0x10;
    src = (gSprites[task->data[0]].oam.paletteNum + 0x10) * 0x10;
    task->data[6] = GetBattlerSpriteSubpriority(gBattleAnimAttacker);
    if (task->data[6] == 20 || task->data[6] == 40)
        task->data[6] = 2;
    else
        task->data[6] = 3;
    CpuCopy32(&gPlttBufferUnfaded[src], &gPlttBufferFaded[dest], 0x20);
    BlendPalette(dest, 16, gBattleAnimArgs[1], gBattleAnimArgs[0]);
    task->func = AnimTask_AttackerPunchWithTrace_Step;
}

static void AnimTask_AttackerPunchWithTrace_Step(u8 taskId)
{
    struct Task *task = &gTasks[taskId];
    switch (task->data[2])
    {
    case 0:
        sub_80A8D78(task, taskId);
        gSprites[task->data[0]].pos2.x += task->data[1];
        if (++task->data[3] == 5)
        {
            task->data[3]--;
            task->data[2]++;
        }
        break;
    case 1:
        sub_80A8D78(task, taskId);
        gSprites[task->data[0]].pos2.x -= task->data[1];
        if (--task->data[3] == 0)
        {
            gSprites[task->data[0]].pos2.x = 0;
            task->data[2]++;
        }
        break;
    case 2:
        if (!task->data[5])
        {
            FreeSpritePaletteByTag(ANIM_TAG_BENT_SPOON);
            DestroyAnimVisualTask(taskId);
        }
        break;
    }
}

static void sub_80A8D78(struct Task *task, u8 taskId)
{
    s16 spriteId = CloneBattlerSpriteWithBlend(0);
    if (spriteId >= 0)
    {
        gSprites[spriteId].oam.priority = task->data[6];
        gSprites[spriteId].oam.paletteNum = task->data[4];
        gSprites[spriteId].data[0] = 8;
        gSprites[spriteId].data[1] = taskId;
        gSprites[spriteId].data[2] = spriteId;
        gSprites[spriteId].pos2.x = gSprites[task->data[0]].pos2.x;
        gSprites[spriteId].callback = sub_80A8DFC;
        task->data[5]++;
    }
}

static void sub_80A8DFC(struct Sprite *sprite)
{
    if (--sprite->data[0] == 0)
    {
        gTasks[sprite->data[1]].data[5]--;
        obj_delete_but_dont_free_vram(sprite);
    }
}

void AnimWeatherBallUp(struct Sprite *sprite)
{
    sprite->pos1.x = GetBattlerSpriteCoord(gBattleAnimAttacker, BATTLER_COORD_X_2);
    sprite->pos1.y = GetBattlerSpriteCoord(gBattleAnimAttacker, BATTLER_COORD_Y_PIC_OFFSET);
    if (!GetBattlerSide(gBattleAnimAttacker))
        sprite->data[0] = 5;
    else
        sprite->data[0] = -10;
    sprite->data[1] = -40;
    sprite->callback = AnimWeatherBallUp_Step;
}

static void AnimWeatherBallUp_Step(struct Sprite *sprite)
{
    sprite->data[2] += sprite->data[0];
    sprite->data[3] += sprite->data[1];
    sprite->pos2.x = sprite->data[2] / 10;
    sprite->pos2.y = sprite->data[3] / 10;
    if (sprite->data[1] < -20)
        sprite->data[1]++;
    if (sprite->pos1.y + sprite->pos2.y < -32)
        DestroyAnimSprite(sprite);
}

void AnimWeatherBallDown(struct Sprite *sprite)
{
    int x;
    sprite->data[0] = gBattleAnimArgs[2];
    sprite->data[2] = sprite->pos1.x + gBattleAnimArgs[4];
    sprite->data[4] = sprite->pos1.y + gBattleAnimArgs[5];
    if (!GetBattlerSide(gBattleAnimTarget))
    {
        x = (u16)gBattleAnimArgs[4] + 30;
        sprite->pos1.x += x;
        sprite->pos1.y = gBattleAnimArgs[5] - 20;
    }
    else
    {
        x = (u16)gBattleAnimArgs[4] - 30;
        sprite->pos1.x += x;
        sprite->pos1.y = gBattleAnimArgs[5] - 80;
    }
    sprite->callback = StartAnimLinearTranslation;
    StoreSpriteCallbackInData6(sprite, DestroyAnimSprite);
}<|MERGE_RESOLUTION|>--- conflicted
+++ resolved
@@ -2018,12 +2018,8 @@
     return 1;
 }
 
-<<<<<<< HEAD
-u8 sub_80A8394(u16 species, bool8 isBackpic, u8 a3, s16 x, s16 y, u8 subpriority, u32 personality, u32 trainerId, u32 battlerId)
-=======
 // Create pokemon sprite to be used for a move animation effect (e.g. Role Play / Snatch)
-u8 CreateAdditionalMonSpriteForMoveAnim(u16 species, bool8 isBackpic, u8 id, s16 x, s16 y, u8 subpriority, u32 personality, u32 trainerId, u32 battlerId, bool32 ignoreDeoxysForm)
->>>>>>> 9eb57944
+u8 CreateAdditionalMonSpriteForMoveAnim(u16 species, bool8 isBackpic, u8 id, s16 x, s16 y, u8 subpriority, u32 personality, u32 trainerId, u32 battlerId)
 {
     u8 spriteId;
     u16 sheet = LoadSpriteSheet(&sSpriteSheet_MoveEffectMons[id]);
@@ -2034,50 +2030,20 @@
     if (!isBackpic)
     {
         LoadCompressedPalette(GetMonSpritePalFromSpeciesAndPersonality(species, trainerId, personality), (palette * 0x10) + 0x100, 0x20);
-<<<<<<< HEAD
         LoadSpecialPokePic(&gMonFrontPicTable[species],
                            gMonSpritesGfxPtr->buffer,
                            species,
                            personality,
                            TRUE);
-=======
-        if (ignoreDeoxysForm == TRUE || ShouldIgnoreDeoxysForm(5, battlerId) == TRUE || gBattleSpritesDataPtr->battlerData[battlerId].transformSpecies != 0)
-            LoadSpecialPokePic_DontHandleDeoxys(&gMonFrontPicTable[species],
-                                                gMonSpritesGfxPtr->buffer,
-                                                species,
-                                                personality,
-                                                TRUE);
-        else
-            LoadSpecialPokePic_2(&gMonFrontPicTable[species],
-                                 gMonSpritesGfxPtr->buffer,
-                                 species,
-                                 personality,
-                                 TRUE);
->>>>>>> 9eb57944
     }
     else
     {
         LoadCompressedPalette(GetMonSpritePalFromSpeciesAndPersonality(species, trainerId, personality), (palette * 0x10) + 0x100, 0x20);
-<<<<<<< HEAD
         LoadSpecialPokePic(&gMonBackPicTable[species],
                            gMonSpritesGfxPtr->buffer,
                            species,
                            personality,
                            FALSE);
-=======
-        if (ignoreDeoxysForm == TRUE || ShouldIgnoreDeoxysForm(5, battlerId) == TRUE || gBattleSpritesDataPtr->battlerData[battlerId].transformSpecies != 0)
-            LoadSpecialPokePic_DontHandleDeoxys(&gMonBackPicTable[species],
-                                                gMonSpritesGfxPtr->buffer,
-                                                species,
-                                                personality,
-                                                FALSE);
-        else
-            LoadSpecialPokePic_2(&gMonBackPicTable[species],
-                                 gMonSpritesGfxPtr->buffer,
-                                 species,
-                                 personality,
-                                 FALSE);
->>>>>>> 9eb57944
     }
 
     RequestDma3Copy(gMonSpritesGfxPtr->buffer, (void *)(OBJ_VRAM0 + (sheet * 0x20)), 0x800, 1);
