--- conflicted
+++ resolved
@@ -5109,11 +5109,7 @@
     u16 i, offset;
 
     // Treat female mons as a seperate species as they may have a different icon than males
-<<<<<<< HEAD
     if (ShouldShowFemaleDifferences(species, personality))
-=======
-    if ((gBaseStats[species].flags & FLAG_GENDER_DIFFERENCE) && GetGenderFromSpeciesAndPersonality(species, personality) == MON_FEMALE)
->>>>>>> e1a6dd5c
         species |= 0x8000; // 1 << 15
 
     // Search icon list for this species
@@ -5143,11 +5139,7 @@
     sStorage->numIconsPerSpecies[i]++;
     offset = 16 * i;
     species &= GENDER_MASK;
-<<<<<<< HEAD
     CpuCopy32(GetMonIconTiles(species, personality), (void *)(OBJ_VRAM0) + offset * TILE_SIZE_4BPP, 0x200);
-=======
-    CpuCopy32(GetMonIconTiles(species, personality), (void*)(OBJ_VRAM0) + offset * TILE_SIZE_4BPP, 0x200);
->>>>>>> e1a6dd5c
 
     return offset;
 }
@@ -5184,11 +5176,7 @@
     struct SpriteTemplate template = sSpriteTemplate_MonIcon;
 
     species = GetIconSpecies(species, personality);
-<<<<<<< HEAD
     if (ShouldShowFemaleDifferences(species, personality))
-=======
-    if ((gBaseStats[species].flags & FLAG_GENDER_DIFFERENCE) && GetGenderFromSpeciesAndPersonality(species, personality) == MON_FEMALE)
->>>>>>> e1a6dd5c
     {
         template.paletteTag = PALTAG_MON_ICON_0 + gMonIconPaletteIndicesFemale[species];
     }
@@ -6905,10 +6893,6 @@
 
 void SetMonFormPSS(struct BoxPokemon *boxMon)
 {
-<<<<<<< HEAD
-=======
-    u16 species = GetMonData(boxMon, MON_DATA_SPECIES);
->>>>>>> e1a6dd5c
     u16 targetSpecies = GetFormChangeTargetSpeciesBoxMon(boxMon, FORM_ITEM_HOLD_ABILITY, 0);
     if (targetSpecies == SPECIES_NONE)
         targetSpecies = GetFormChangeTargetSpeciesBoxMon(boxMon, FORM_ITEM_HOLD, 0);
