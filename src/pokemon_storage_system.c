--- conflicted
+++ resolved
@@ -5101,11 +5101,7 @@
     sprite->pos1.y = sStorage->cursorSprite->pos1.y + sStorage->cursorSprite->pos2.y + 4;
 }
 
-<<<<<<< HEAD
-static u16 sub_80CC124(u16 species, u32 personality)
-=======
-static u16 TryLoadMonIconTiles(u16 species)
->>>>>>> f823cd22
+static u16 TryLoadMonIconTiles(u16 species, u32 personality)
 {
     u16 i, offset;
 
@@ -5131,18 +5127,11 @@
             return 0xFFFF;
     }
 
-<<<<<<< HEAD
-    sPSSData->field_B58[i] = species;
-    sPSSData->field_B08[i]++;
-    var = 16 * i;
-    CpuCopy32(GetMonIconTiles(species, personality), (void*)(OBJ_VRAM0) + var * 32, 0x200);
-=======
     // Add species to icon list and load tiles
     sStorage->iconSpeciesList[i] = species;
     sStorage->numIconsPerSpecies[i]++;
     offset = 16 * i;
-    CpuCopy32(GetMonIconTiles(species, TRUE), (void*)(OBJ_VRAM0) + offset * 32, 0x200);
->>>>>>> f823cd22
+    CpuCopy32(GetMonIconTiles(species, personality), (void*)(OBJ_VRAM0) + offset * 32, 0x200);
 
     return offset;
 }
@@ -5169,13 +5158,8 @@
     struct SpriteTemplate template = sSpriteTemplate_MonIcon;
 
     species = GetIconSpecies(species, personality);
-<<<<<<< HEAD
-    tempalte.paletteTag = 0xDAC0 + gMonIconPaletteIndices[species];
-    tileNum = sub_80CC124(species, personality);
-=======
     template.paletteTag = PALTAG_MON_ICON_0 + gMonIconPaletteIndices[species];
-    tileNum = TryLoadMonIconTiles(species);
->>>>>>> f823cd22
+    tileNum = TryLoadMonIconTiles(species, personality);
     if (tileNum == 0xFFFF)
         return NULL;
 
