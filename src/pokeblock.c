#include "global.h"
#include "pokeblock.h"
#include "bg.h"
#include "strings.h"
#include "text.h"
#include "menu.h"
#include "task.h"
#include "menu_helpers.h"
#include "pokemon.h"
#include "graphics.h"
#include "malloc.h"
#include "main.h"
#include "battle.h"
#include "battle_controllers.h"
#include "palette.h"
#include "scanline_effect.h"
#include "list_menu.h"
#include "gpu_regs.h"
#include "decompress.h"
#include "international_string_util.h"
#include "item.h"
#include "constants/items.h"
#include "string_util.h"
#include "constants/songs.h"
#include "sound.h"
#include "berry.h"
#include "event_data.h"
#include "battle_message.h"
#include "safari_zone.h"
#include "lilycove_lady.h"
#include "overworld.h"

#define POKEBLOCK_MAX_FEEL 99
#define FIELD_E75_COUNT 7

struct PokeblockMenuStruct
{
    u8 tilemap[0x800];
    void (*callbackOnUse)(void);
    const u8 *pokeblockOptionsIds;
    u8 optionsNo;
    u8 caseId;
    u8 itemsNo;
    u8 maxShowed;
    struct ListMenuItem items[POKEBLOCKS_COUNT + 1];
    u8 menuItemsStrings[POKEBLOCKS_COUNT + 1][0x20]; // + 1 because of STOW CASE item
    u8 pokeblockCaseSpriteId;
    u8 field_E75[FIELD_E75_COUNT];
    u8 unkTaskId;
    bool8 isSwapping;
    s16 gfxState;
    u8 unused[8];
};

struct PokeblockSavedData
{
    void (*callback)(void);
    u16 lastItemPos;
    u16 lastItemPage;
};

enum
{
    PKBL_USE_ON_FIELD,
    PKBL_TOSS,
    PKBL_CANCEL,
    PKBL_USE_IN_BATTLE,
    PKBL_USE_ON_FEEDER,
    PKBL_GIVE_TO_LADY
};

extern u16 gSpecialVar_ItemId;

extern const u16 gUnknown_0860F074[];

extern void CB2_ReturnToField(void);
extern bool8 sub_81221EC(void);
<<<<<<< HEAD
extern void LoadSav2WindowGfx(u8, u16, u8);
extern void LoadMessageBoxGfx(u8, u16, u8);
=======
extern void LoadUserWindowBorderGfx(u8, u16, u8);
extern void copy_textbox_border_tile_patterns_to_vram(u8, u16, u8);
>>>>>>> 07ef7627
extern void sub_80AF168(void);

// this file's functions
static void CB2_InitPokeblockMenu(void);
static bool8 InitPokeblockMenu(void);
static bool8 LoadPokeblockMenuGfx(void);
static void HandleInitBackgrounds(void);
static void HandleInitWindows(void);
static void SetMenuItemsCountAndMaxShowed(void);
static void sub_81362E0(void);
static void sub_8136344(void);
static void HandlePokeblockListMenuItems(void);
static void sub_81363BC(void);
static void MovePokeblockMenuCursor(s32 pkblId, bool8 arg1, struct ListMenu *arg2);
static void PutPokeblockInfoText(void);
static void HandlePokeblockMenuCursor(u16 cursorPos, u16 arg1);
static void PutPokeblockListMenuString(u8 *dst, u16 pkblId);
static void Task_HandlePokeblockMenuInput(u8 taskId);
static void PokeblockAction_UseOnField(u8 taskId);
static void PokeblockAction_Toss(u8 taskId);
static void PokeblockAction_Cancel(u8 taskId);
static void PokeblockAction_UseInBattle(u8 taskId);
static void PokeblockAction_UseOnPokeblockFeeder(u8 taskId);
static void PokeblockAction_GiveToContestLady(u8 taskId);
static void TossPokeblockChoice_Yes(u8 taskId);
static void TossPokeblockChoice_No(u8 taskId);
static void Task_FreeDataAndExitPokeblockCase(u8 taskId);
static void Task_HandlePokeblockOptionsInput(u8 taskId);
static void PutPokeblockOptionsWindow(u8 taskId);
static void Task_HandlePokeblocksSwapInput(u8 taskId);
static void sub_8136470(struct Sprite *sprite);
static void sub_8135FCC(s32 pkblId);
static void HandlePokeblocksSwap(u8 taskId, bool8 noSwap);
static void UsePokeblockOnField(void);
static void ReturnToPokeblockCaseOnField(void);
static void CreateTossPokeblockYesNoMenu(u8 taskId);
static void HandleErasePokeblock(u8 taskId);

// ram variables
EWRAM_DATA static struct PokeblockSavedData sSavedPokeblockData = {0};
EWRAM_DATA static struct PokeblockMenuStruct *sPokeblockMenu = NULL;

// const rom data
const s8 gPokeblockFlavorCompatibilityTable[] =
{
    // Cool, Beauty, Cute, Smart, Tough
          0,      0,    0,     0,     0, // Hardy
          1,      0,    0,     0,    -1, // Lonely
          1,      0,   -1,     0,     0, // Brave
          1,     -1,    0,     0,     0, // Adamant
          1,      0,    0,    -1,     0, // Naughty
         -1,      0,    0,     0,     1, // Bold
          0,      0,    0,     0,     0, // Docile
          0,      0,   -1,     0,     1, // Relaxed
          0,     -1,    0,     0,     1, // Impish
          0,      0,    0,    -1,     1, // Lax
         -1,      0,    1,     0,     0, // Timid
          0,      0,    1,     0,    -1, // Hasty
          0,      0,    0,     0,     0, // Serious
          0,     -1,    1,     0,     0, // Jolly
          0,      0,    1,    -1,     0, // Naive
         -1,      1,    0,     0,     0, // Modest
          0,      1,    0,     0,    -1, // Mild
          0,      1,   -1,     0,     0, // Quiet
          0,      0,    0,     0,     0, // Bashful
          0,      1,    0,    -1,     0, // Rash
         -1,      0,    0,     1,     0, // Calm
          0,      0,    0,     1,    -1, // Gentle
          0,      0,   -1,     1,     0, // Sassy
          0,     -1,    0,     1,     0, // Careful
          0,      0,    0,     0,     0  // Quirky
};

static const struct BgTemplate sBgTemplatesForPokeblockMenu[] =
{
    {
        .bg = 0,
        .charBaseIndex = 0,
        .mapBaseIndex = 31,
        .screenSize = 0,
        .paletteMode = 0,
        .priority = 1,
        .baseTile = 0
    },
    {
        .bg = 1,
        .charBaseIndex = 0,
        .mapBaseIndex = 30,
        .screenSize = 0,
        .paletteMode = 0,
        .priority = 0,
        .baseTile = 0
    },
    {
        .bg = 2,
        .charBaseIndex = 3,
        .mapBaseIndex = 29,
        .screenSize = 0,
        .paletteMode = 0,
        .priority = 2,
        .baseTile = 0
    }
};

const u8 *const gPokeblockNames[] =
{
    NULL,
    gText_RedPokeblock,
    gText_BluePokeblock,
    gText_PinkPokeblock,
    gText_GreenPokeblock,
    gText_YellowPokeblock,
    gText_PurplePokeblock,
    gText_IndigoPokeblock,
    gText_BrownPokeblock,
    gText_LiteBluePokeblock,
    gText_OlivePokeblock,
    gText_GrayPokeblock,
    gText_BlackPokeblock,
    gText_WhitePokeblock,
    gText_GoldPokeblock
};

static const struct MenuAction sPokeblockMenuActions[] =
{
    {gMenuText_Use, PokeblockAction_UseOnField},
    {gMenuText_Toss, PokeblockAction_Toss},
    {gText_Cancel2, PokeblockAction_Cancel},
    {gMenuText_Use, PokeblockAction_UseInBattle},
    {gMenuText_Use, PokeblockAction_UseOnPokeblockFeeder},
    {gMenuText_Give2, PokeblockAction_GiveToContestLady},
};

static const u8 sActionsOnField[] = {PKBL_USE_ON_FIELD, PKBL_TOSS, PKBL_CANCEL};
static const u8 sActionsInBattle[] = {PKBL_USE_IN_BATTLE, PKBL_CANCEL};
static const u8 sActionsOnPokeblockFeeder[] = {PKBL_USE_ON_FEEDER, PKBL_CANCEL};
static const u8 sActionsWhenGivingToLady[] = {PKBL_GIVE_TO_LADY, PKBL_CANCEL};

static const struct YesNoFuncTable sTossYesNoFuncTable = {TossPokeblockChoice_Yes, TossPokeblockChoice_No};

static const u8 sContestStatsMonData[] = {MON_DATA_COOL, MON_DATA_BEAUTY, MON_DATA_CUTE, MON_DATA_SMART, MON_DATA_TOUGH};

static const struct OamData sOamData_PokeblockCase =
{
    .y = 0,
    .affineMode = 0,
    .objMode = 0,
    .mosaic = 0,
    .bpp = 0,
    .shape = 0,
    .x = 0,
    .matrixNum = 0,
    .size = 3,
    .tileNum = 0,
    .priority = 2,
    .paletteNum = 0,
    .affineParam = 0,
};

static const union AnimCmd sSpriteAnim_PokeblockCase[] =
{
    ANIMCMD_FRAME(0, 0),
    ANIMCMD_END
};

static const union AnimCmd *const sSpriteAnimTable_PokeblockCase[] =
{
    sSpriteAnim_PokeblockCase
};

static const union AffineAnimCmd sSpriteAffineAnim_85B26C8[] =
{
    AFFINEANIMCMD_FRAME(0, 0, -2,  2),
    AFFINEANIMCMD_FRAME(0, 0,  2,  4),
    AFFINEANIMCMD_FRAME(0, 0, -2,  4),
    AFFINEANIMCMD_FRAME(0, 0,  2,  2),
    AFFINEANIMCMD_END
};

static const union AffineAnimCmd *const sSpriteAffineAnimTable_85B26F0[] =
{
    sSpriteAffineAnim_85B26C8
};

const struct CompressedSpriteSheet gPokeblockCase_SpriteSheet =
{
    gMenuPokeblockDevice_Gfx, 0x800, GFX_TAG_POKEBLOCK_CASE
};

const struct CompressedSpritePalette gPokeblockCase_SpritePal =
{
    gMenuPokeblockDevice_Pal, GFX_TAG_POKEBLOCK_CASE
};

static const struct SpriteTemplate sSpriteTemplate_PokeblockCase =
{
    GFX_TAG_POKEBLOCK_CASE,
    GFX_TAG_POKEBLOCK_CASE,
    &sOamData_PokeblockCase,
    sSpriteAnimTable_PokeblockCase,
    NULL,
    gDummySpriteAffineAnimTable,
    SpriteCallbackDummy
};

static const u8 sTextColorInPokeblockMenu[3] = {0, 2, 3};

static const struct Pokeblock sFavoritePokeblocksTable[] =
{
    { PBLOCK_CLR_RED,    20,  0,  0,  0,  0, 20},
    { PBLOCK_CLR_BLUE,    0, 20,  0,  0,  0, 20},
    { PBLOCK_CLR_PINK,    0,  0, 20,  0,  0, 20},
    { PBLOCK_CLR_GREEN,   0,  0,  0, 20,  0, 20},
    { PBLOCK_CLR_YELLOW,  0,  0,  0,  0, 20, 20}
};

static const struct WindowTemplate sWindowTemplatesForPokeblockMenu[] =
{
    {0, 2, 1, 9, 2, 0xF, 0x1E},
    {0, 0xF, 1, 0xE, 0x12, 0xF, 0x30},
    {0, 2, 0xD, 5, 2, 0xF, 0x12C},
    {0, 2, 0xF, 5, 2, 0xF, 0x136},
    {0, 2, 0x11, 5, 2, 0xF, 0x140},
    {0, 8, 0xD, 5, 2, 0xF, 0x14A},
    {0, 8, 0xF, 5, 2, 0xF, 0x154},
    {0, 0xB, 0x11, 2, 2, 0xF, 0x15E},
    {1, 7, 5, 6, 6, 0xF, 0x162},
    {1, 7, 7, 6, 4, 0xF, 0x186},
    {1, 2, 0xF, 0x1B, 4, 0xF, 0x19E},
    DUMMY_WIN_TEMPLATE
};

static const struct WindowTemplate sTossPkblockWindowTemplate = {1, 0x15, 9, 5, 4, 0xF, 0x20A};

static const struct ListMenuTemplate sPokeblockListMenuTemplate =
{
    .items = NULL,
    .moveCursorFunc = MovePokeblockMenuCursor,
    .itemPrintFunc = NULL,
    .totalItems = 0,
    .maxShowed = 0,
    .windowId = 1,
    .header_X = 0,
    .item_X = 1,
    .cursor_X = 0,
    .upText_Y = 1,
    .cursorPal = 2,
    .fillValue = 0,
    .cursorShadowPal = 3,
    .lettersSpacing = 0,
    .itemVerticalPadding = 0,
    .scrollMultiple = LIST_MULTIPLE_SCROLL_DPAD,
    .fontId = 1,
    .cursorKind = 1
};

// code
void OpenPokeblockCase(u8 caseId, void (*callback)(void))
{
    sPokeblockMenu = Alloc(sizeof(*sPokeblockMenu));
    sPokeblockMenu->caseId = caseId;
    sPokeblockMenu->callbackOnUse = NULL;
    sPokeblockMenu->unkTaskId = 0xFF;
    sPokeblockMenu->isSwapping = FALSE;
    sSavedPokeblockData.callback = callback;

    switch (sPokeblockMenu->caseId)
    {
    case PBLOCK_CASE_BATTLE:
        sPokeblockMenu->pokeblockOptionsIds = sActionsInBattle;
        sPokeblockMenu->optionsNo = ARRAY_COUNT(sActionsInBattle);
        break;
    case PBLOCK_CASE_FEEDER:
        sPokeblockMenu->pokeblockOptionsIds = sActionsOnPokeblockFeeder;
        sPokeblockMenu->optionsNo = ARRAY_COUNT(sActionsOnPokeblockFeeder);
        break;
    case PBLOCK_CASE_GIVE:
        sPokeblockMenu->pokeblockOptionsIds = sActionsWhenGivingToLady;
        sPokeblockMenu->optionsNo = ARRAY_COUNT(sActionsWhenGivingToLady);
        break;
    default:
        sPokeblockMenu->pokeblockOptionsIds = sActionsOnField;
        sPokeblockMenu->optionsNo = ARRAY_COUNT(sActionsOnField);
        break;
    }

    SetMainCallback2(CB2_InitPokeblockMenu);
}

void OpenPokeblockCaseInBattle(void)
{
    OpenPokeblockCase(PBLOCK_CASE_BATTLE, SetCB2ToReshowScreenAfterMenu2);
}

void OpenPokeblockCaseOnFeeder(void)
{
    OpenPokeblockCase(PBLOCK_CASE_FEEDER, CB2_ReturnToField);
}

static void CB2_PokeblockMenu(void)
{
    RunTasks();
    AnimateSprites();
    BuildOamBuffer();
    do_scheduled_bg_tilemap_copies_to_vram();
    UpdatePaletteFade();
}

static void VBlankCB_PokeblockMenu(void)
{
    LoadOam();
    ProcessSpriteCopyRequests();
    TransferPlttBuffer();
}

static void CB2_InitPokeblockMenu(void)
{
    while (1)
    {
        if (sub_81221EC() == TRUE)
            break;
        if (InitPokeblockMenu() == TRUE)
            break;
        if (sub_81221AC() == TRUE)
            break;
    }
}

static bool8 InitPokeblockMenu(void)
{
    u8 taskId;

    switch (gMain.state)
    {
    case 0:
        SetVBlankHBlankCallbacksToNull();
        clear_scheduled_bg_copies_to_vram();
        gMain.state++;
        break;
    case 1:
        ScanlineEffect_Stop();
        gMain.state++;
        break;
    case 2:
        FreeAllSpritePalettes();
        gMain.state++;
        break;
    case 3:
        ResetPaletteFade();
        gPaletteFade.bufferTransferDisabled = 1;
        gMain.state++;
        break;
    case 4:
        ResetSpriteData();
        gMain.state++;
        break;
    case 5:
        if (sPokeblockMenu->caseId != PBLOCK_CASE_BATTLE)
            ResetTasks();
        gMain.state++;
        break;
    case 6:
        HandleInitBackgrounds();
        sPokeblockMenu->gfxState = 0;
        gMain.state++;
        break;
    case 7:
        if (!LoadPokeblockMenuGfx())
            return FALSE;
        gMain.state++;
        break;
    case 8:
        SetMenuItemsCountAndMaxShowed();
        sub_81362E0();
        sub_8136344();
        gMain.state++;
        break;
    case 9:
        sPokeblockMenu->pokeblockCaseSpriteId = CreatePokeblockCaseSprite(56, 64, 0);
        gMain.state++;
        break;
    case 10:
        sub_8122344(sPokeblockMenu->field_E75, FIELD_E75_COUNT);
        gMain.state++;
        break;
    case 11:
        HandlePokeblockMenuCursor(sSavedPokeblockData.lastItemPos, 0x1005);
        gMain.state++;
        break;
    case 12:
        HandleInitWindows();
        gMain.state++;
        break;
    case 13:
        HandlePokeblockListMenuItems();
        gMain.state++;
        break;
    case 14:
        sub_81363BC();
        gMain.state++;
        break;
    case 15:
        taskId = CreateTask(Task_HandlePokeblockMenuInput, 0);
        gTasks[taskId].data[0] = ListMenuInit(&gMultiuseListMenuTemplate, sSavedPokeblockData.lastItemPage, sSavedPokeblockData.lastItemPos);
        gMain.state++;
        break;
    case 16:
        PutPokeblockInfoText();
        gMain.state++;
        break;
    case 17:
        BlendPalettes(-1, 0x10, 0);
        gMain.state++;
        break;
    case 18:
        BeginNormalPaletteFade(0xFFFFFFFF, 0, 0x10, 0, 0);
        gPaletteFade.bufferTransferDisabled = 0;
        gMain.state++;
        break;
    default:
        SetVBlankCallback(VBlankCB_PokeblockMenu);
        SetMainCallback2(CB2_PokeblockMenu);
        return TRUE;
    }

    return FALSE;
}

static void HandleInitBackgrounds(void)
{
    ResetVramOamAndBgCntRegs();
    ResetBgsAndClearDma3BusyFlags(0);
    InitBgsFromTemplates(0, sBgTemplatesForPokeblockMenu, ARRAY_COUNT(sBgTemplatesForPokeblockMenu));
    SetBgTilemapBuffer(2, sPokeblockMenu->tilemap);
    ResetAllBgsCoordinates();
    schedule_bg_copy_tilemap_to_vram(2);

    SetGpuReg(REG_OFFSET_DISPCNT, DISPCNT_OBJ_ON | DISPCNT_OBJ_1D_MAP);

    ShowBg(0);
    ShowBg(1);
    ShowBg(2);

    SetGpuReg(REG_OFFSET_BLDCNT, 0);
}

static bool8 LoadPokeblockMenuGfx(void)
{
    switch (sPokeblockMenu->gfxState)
    {
    case 0:
        reset_temp_tile_data_buffers();
        decompress_and_copy_tile_data_to_vram(2, gMenuPokeblock_Gfx, 0, 0, 0);
        sPokeblockMenu->gfxState++;
        break;
    case 1:
        if (free_temp_tile_data_buffers_if_possible() != TRUE)
        {
            LZDecompressWram(gMenuPokeblock_Tilemap, sPokeblockMenu->tilemap);
            sPokeblockMenu->gfxState++;
        }
        break;
    case 2:
        LoadCompressedPalette(gMenuPokeblock_Pal, 0, 0xC0);
        sPokeblockMenu->gfxState++;
        break;
    case 3:
        LoadCompressedObjectPic(&gPokeblockCase_SpriteSheet);
        sPokeblockMenu->gfxState++;
        break;
    case 4:
        LoadCompressedObjectPalette(&gPokeblockCase_SpritePal);
        sPokeblockMenu->gfxState++;
        break;
    case 5:
        LoadListMenuArrowsGfx();
        sPokeblockMenu->gfxState = 0;
        return TRUE;
    }

    return FALSE;
}

static void HandleInitWindows(void)
{
    u8 i;

    InitWindows(sWindowTemplatesForPokeblockMenu);
    DeactivateAllTextPrinters();
<<<<<<< HEAD
    LoadSav2WindowGfx(0, 1, 0xE0);
    LoadMessageBoxGfx(0, 0xA, 0xD0);
=======
    LoadUserWindowBorderGfx(0, 1, 0xE0);
    copy_textbox_border_tile_patterns_to_vram(0, 0xA, 0xD0);
>>>>>>> 07ef7627
    LoadPalette(gUnknown_0860F074, 0xF0, 0x20);

    for (i = 0; i < ARRAY_COUNT(sWindowTemplatesForPokeblockMenu) - 1; i++)
    {
        FillWindowPixelBuffer(i, 0);
    }

    schedule_bg_copy_tilemap_to_vram(0);
    schedule_bg_copy_tilemap_to_vram(1);
}

static void PrintOnPokeblockWindow(u8 windowId, const u8 *string, s32 x)
{
    AddTextPrinterParameterized2(windowId, 1, x, 1, 0, 0, sTextColorInPokeblockMenu, 0, string);
}

static void PutPokeblockInfoText(void)
{
    u8 i;

    const u8 *itemName = ItemId_GetName(ITEM_POKEBLOCK_CASE);
    PrintOnPokeblockWindow(0, itemName, GetStringCenterAlignXOffset(1, itemName, 0x48));

    PrintOnPokeblockWindow(2, gText_Spicy, 0);
    PrintOnPokeblockWindow(3, gText_Dry, 0);
    PrintOnPokeblockWindow(4, gText_Sweet, 0);
    PrintOnPokeblockWindow(5, gText_Bitter, 0);
    PrintOnPokeblockWindow(6, gText_Sour, 0);

    for (i = 0; i < 8; i++)
    {
        PutWindowTilemap(i);
    }
}

static void HandlePokeblockListMenuItems(void)
{
    u16 i;

    for (i = 0; i < sPokeblockMenu->itemsNo - 1; i++)
    {
        PutPokeblockListMenuString(sPokeblockMenu->menuItemsStrings[i], i);
        sPokeblockMenu->items[i].name = sPokeblockMenu->menuItemsStrings[i];
        sPokeblockMenu->items[i].id = i;
    }

    StringCopy(sPokeblockMenu->menuItemsStrings[i], gText_StowCase);
    sPokeblockMenu->items[i].name = sPokeblockMenu->menuItemsStrings[i];
    sPokeblockMenu->items[i].id = LIST_B_PRESSED;

    gMultiuseListMenuTemplate = sPokeblockListMenuTemplate;
    gMultiuseListMenuTemplate.fontId = 7;
    gMultiuseListMenuTemplate.totalItems = sPokeblockMenu->itemsNo;
    gMultiuseListMenuTemplate.items = sPokeblockMenu->items;
    gMultiuseListMenuTemplate.maxShowed = sPokeblockMenu->maxShowed;
}

static void PutPokeblockListMenuString(u8 *dst, u16 pkblId)
{
    struct Pokeblock *pkblock = &gSaveBlock1Ptr->pokeblocks[pkblId];
    u8 *txtPtr = StringCopy(dst, gPokeblockNames[pkblock->color]);

    *(txtPtr++) = EXT_CTRL_CODE_BEGIN;
    *(txtPtr++) = 0x12;
    *(txtPtr++) = 0x57;

    ConvertIntToDecimalStringN(gStringVar1, GetHighestPokeblocksFlavorLevel(pkblock), STR_CONV_MODE_LEFT_ALIGN, 3);
    StringExpandPlaceholders(txtPtr, gText_LvVar1);
}

static void MovePokeblockMenuCursor(s32 pkblId, bool8 arg1, struct ListMenu *arg2)
{
    if (arg1 != TRUE)
    {
        PlaySE(SE_SELECT);
        gSprites[sPokeblockMenu->pokeblockCaseSpriteId].callback = sub_8136470;
    }

    if (!sPokeblockMenu->isSwapping)
        sub_8135FCC(pkblId);
}

static void sub_8135FCC(s32 pkblId)
{
    u8 i;
    struct Pokeblock *pokeblock;
    u16 rectTilemapSrc[2];

    FillWindowPixelBuffer(7, 0);

    if (pkblId != LIST_B_PRESSED)
    {
        pokeblock = &gSaveBlock1Ptr->pokeblocks[pkblId];
        rectTilemapSrc[0] = 0x17;
        rectTilemapSrc[1] = 0x18;
        for (i = 0; i < FLAVOR_COUNT; i++)
        {
            if (GetPokeblockData(pokeblock, PBLOCK_SPICY + i) > 0)
            {
                rectTilemapSrc[0] = (i << 0xC) + 0x17;
                rectTilemapSrc[1] = (i << 0xC) + 0x18;
            }
            else
            {
                rectTilemapSrc[0] = 0xF;
                rectTilemapSrc[1] = 0xF;
            }
            CopyToBgTilemapBufferRect(2, rectTilemapSrc, (i / 3 * 6) + 1, (i % 3 * 2) + 13, 1, 2);
        }
        ConvertIntToDecimalStringN(gStringVar1, GetPokeblocksFeel(pokeblock), STR_CONV_MODE_RIGHT_ALIGN, 2);
        PrintOnPokeblockWindow(7, gStringVar1, 4);
    }
    else
    {
        rectTilemapSrc[0] = 0xF;
        rectTilemapSrc[1] = 0xF;

        for (i = 0; i < FLAVOR_COUNT; i++)
        {
            CopyToBgTilemapBufferRect(2, rectTilemapSrc, (i / 3 * 6) + 1, (i % 3 * 2) + 13, 1, 2);
        }
        CopyWindowToVram(7, 2);
    }

    schedule_bg_copy_tilemap_to_vram(0);
    schedule_bg_copy_tilemap_to_vram(2);
}

static void HandlePokeblockMenuCursor(u16 cursorPos, u16 arg1)
{
    FillBgTilemapBufferRect_Palette0(2, arg1, 0xF, (cursorPos * 2) + 1, 0xE, 2);
    schedule_bg_copy_tilemap_to_vram(2);
}

static void CompactPokeblockSlots(void)
{
    u16 i, j;

    for (i = 0; i < POKEBLOCKS_COUNT - 1; i++)
    {
        for (j = i + 1; j < POKEBLOCKS_COUNT; j++)
        {
            if (gSaveBlock1Ptr->pokeblocks[i].color == 0)
            {
                struct Pokeblock temp = gSaveBlock1Ptr->pokeblocks[i];
                gSaveBlock1Ptr->pokeblocks[i] = gSaveBlock1Ptr->pokeblocks[j];
                gSaveBlock1Ptr->pokeblocks[j] = temp;
            }
        }
    }
}

static void SwapSortPokeblocksInternalData(u32 id1, u32 id2)
{
    s16 i, count;
    struct Pokeblock *pokeblocks = gSaveBlock1Ptr->pokeblocks;
    struct Pokeblock *copyPokeblock1;

    if (id1 == id2)
        return;

    copyPokeblock1 = Alloc(sizeof(struct Pokeblock));
    *copyPokeblock1 = pokeblocks[id1];

    if (id2 > id1)
    {
        id2--;
        for (count = id2, i = id1; i < count; i++)
            pokeblocks[i] = pokeblocks[i + 1];
    }
    else
    {
        for (count = id2, i = id1; i > count; i--)
            pokeblocks[i] = pokeblocks[i - 1];
    }

    pokeblocks[id2] = *copyPokeblock1;
    Free(copyPokeblock1);
}

void ResetPokeblockScrollPositions(void)
{
    sSavedPokeblockData.lastItemPos = 0;
    sSavedPokeblockData.lastItemPage = 0;
}

static void SetMenuItemsCountAndMaxShowed(void)
{
    u16 i;

    CompactPokeblockSlots();

    for (sPokeblockMenu->itemsNo = 0, i = 0; i < POKEBLOCKS_COUNT; i++)
    {
        if (gSaveBlock1Ptr->pokeblocks[i].color != 0)
            sPokeblockMenu->itemsNo++;
    }

    sPokeblockMenu->itemsNo++; // STOW CASE menu item

    if (sPokeblockMenu->itemsNo > 9)
        sPokeblockMenu->maxShowed = 9;
    else
        sPokeblockMenu->maxShowed = sPokeblockMenu->itemsNo;
}

static void sub_81362E0(void)
{
    if (sSavedPokeblockData.lastItemPage != 0)
    {
        if (sSavedPokeblockData.lastItemPage + sPokeblockMenu->maxShowed > sPokeblockMenu->itemsNo)
            sSavedPokeblockData.lastItemPage = sPokeblockMenu->itemsNo - sPokeblockMenu->maxShowed;
    }

    if (sSavedPokeblockData.lastItemPage + sSavedPokeblockData.lastItemPos >= sPokeblockMenu->itemsNo)
    {
        if (sPokeblockMenu->itemsNo == 0)
            sSavedPokeblockData.lastItemPos = 0;
        else
            sSavedPokeblockData.lastItemPos = sPokeblockMenu->itemsNo - 1;
    }
}

static void sub_8136344(void)
{
    if (sSavedPokeblockData.lastItemPos > 4)
    {
        u8 i;

        for (i = 0;
             (i < sSavedPokeblockData.lastItemPos - 4) && (sSavedPokeblockData.lastItemPage + sPokeblockMenu->maxShowed != sPokeblockMenu->itemsNo);
             sSavedPokeblockData.lastItemPos--, sSavedPokeblockData.lastItemPage++, i++);
    }
}

static void sub_81363BC(void)
{
    if (sPokeblockMenu->unkTaskId == 0xFF)
    {
        sPokeblockMenu->unkTaskId = AddScrollIndicatorArrowPairParameterized(SCROLL_ARROW_UP, 0xB0, 8, 0x98, sPokeblockMenu->itemsNo - sPokeblockMenu->maxShowed,
                                                                            0x456, 0x456, &sSavedPokeblockData.lastItemPage);
    }
}

static void sub_8136418(void)
{
    if (sPokeblockMenu->unkTaskId != 0xFF)
    {
        RemoveScrollIndicatorArrowPair(sPokeblockMenu->unkTaskId);
        sPokeblockMenu->unkTaskId = 0xFF;
    }
}

u8 CreatePokeblockCaseSprite(s16 x, s16 y, u8 subpriority)
{
    return CreateSprite(&sSpriteTemplate_PokeblockCase, x, y, subpriority);
}

static void sub_8136470(struct Sprite *sprite)
{
    if (sprite->data[0] > 1)
        sprite->data[0] = 0;

    switch (sprite->data[0])
    {
    case 0:
        sprite->oam.affineMode = 1;
        sprite->affineAnims = sSpriteAffineAnimTable_85B26F0;
        InitSpriteAffineAnim(sprite);
        sprite->data[0] = 1;
        sprite->data[1] = 0;
        break;
    case 1:
        if (++sprite->data[1] > 11)
        {
            sprite->oam.affineMode = 0;
            sprite->data[0] = 0;
            sprite->data[1] = 0;
            FreeOamMatrix(sprite->oam.matrixNum);
            sprite->callback = SpriteCallbackDummy;
        }
        break;
    }
}

static void FadePaletteAndSetTaskToClosePokeblockCase(u8 taskId)
{
    BeginNormalPaletteFade(0xFFFFFFFF, 0, 0, 0x10, 0);
    gTasks[taskId].func = Task_FreeDataAndExitPokeblockCase;
}

static void Task_FreeDataAndExitPokeblockCase(u8 taskId)
{
    s16 *data = gTasks[taskId].data;

    if (!gPaletteFade.active)
    {
        if (sPokeblockMenu->caseId == PBLOCK_CASE_FEEDER || sPokeblockMenu->caseId == PBLOCK_CASE_GIVE)
            gFieldCallback = sub_80AF168;

        DestroyListMenuTask(data[0], &sSavedPokeblockData.lastItemPage, &sSavedPokeblockData.lastItemPos);
        sub_8136418();
        ResetSpriteData();
        FreeAllSpritePalettes();

        if (sPokeblockMenu->callbackOnUse != NULL)
            SetMainCallback2(sPokeblockMenu->callbackOnUse);
        else
            SetMainCallback2(sSavedPokeblockData.callback);

        FreeAllWindowBuffers();
        Free(sPokeblockMenu);
        DestroyTask(taskId);
    }
}

static void Task_HandlePokeblockMenuInput(u8 taskId)
{
    s16 *data = gTasks[taskId].data;

    if (!gPaletteFade.active && sub_81221EC() != TRUE)
    {
        if (gMain.newKeys & SELECT_BUTTON)
        {
            ListMenuGetScrollAndRow(data[0], &sSavedPokeblockData.lastItemPage, &sSavedPokeblockData.lastItemPos);
            if (sSavedPokeblockData.lastItemPage + sSavedPokeblockData.lastItemPos != sPokeblockMenu->itemsNo - 1)
            {
                PlaySE(SE_SELECT);
                HandlePokeblockMenuCursor(sSavedPokeblockData.lastItemPos, 0x2005);
                data[2] = sSavedPokeblockData.lastItemPage + sSavedPokeblockData.lastItemPos;
                sPokeblockMenu->isSwapping = TRUE;
                gTasks[taskId].func = Task_HandlePokeblocksSwapInput;
            }
        }
        else
        {
            u16 oldPosition = sSavedPokeblockData.lastItemPos;
            s32 itemId = ListMenuHandleInputGetItemId(data[0]);

            ListMenuGetScrollAndRow(data[0], &sSavedPokeblockData.lastItemPage, &sSavedPokeblockData.lastItemPos);
            if (oldPosition != sSavedPokeblockData.lastItemPos)
            {
                HandlePokeblockMenuCursor(oldPosition, 5);
                HandlePokeblockMenuCursor(sSavedPokeblockData.lastItemPos, 0x1005);
            }

            switch (itemId)
            {
            case LIST_NOTHING_CHOSEN:
                break;
            case LIST_B_PRESSED:
                PlaySE(SE_SELECT);
                gSpecialVar_Result = 0xFFFF;
                gSpecialVar_ItemId = 0;
                FadePaletteAndSetTaskToClosePokeblockCase(taskId);
                break;
            default:
                PlaySE(SE_SELECT);
                gSpecialVar_ItemId = itemId;
                PutPokeblockOptionsWindow(taskId);
                break;
            }
        }
    }
}

static void Task_HandlePokeblocksSwapInput(u8 taskId)
{
    s16 *data = gTasks[taskId].data;

    if (sub_81221EC() == TRUE)
        return;

    if (gMain.newKeys & SELECT_BUTTON)
    {
        PlaySE(SE_SELECT);
        ListMenuGetScrollAndRow(data[0], &sSavedPokeblockData.lastItemPage, &sSavedPokeblockData.lastItemPos);
        HandlePokeblocksSwap(taskId, FALSE);
    }
    else
    {
        u16 i = sSavedPokeblockData.lastItemPage;
        u16 var = sSavedPokeblockData.lastItemPos;
        s32 itemId = ListMenuHandleInputGetItemId(data[0]);

        ListMenuGetScrollAndRow(data[0], &sSavedPokeblockData.lastItemPage, &sSavedPokeblockData.lastItemPos);
        if (i != sSavedPokeblockData.lastItemPage || var != sSavedPokeblockData.lastItemPos)
        {
            for (i = 0; i < 9; i++)
            {
                var = i + sSavedPokeblockData.lastItemPage;
                if (var == data[2])
                    HandlePokeblockMenuCursor(i, 0x2005);
                else
                    HandlePokeblockMenuCursor(i, 5);
            }
        }

        sub_81223FC(sPokeblockMenu->field_E75, FIELD_E75_COUNT, 0);
        sub_8122448(sPokeblockMenu->field_E75, FIELD_E75_COUNT, 0x80, (sSavedPokeblockData.lastItemPos * 16) + 8);

        switch (itemId)
        {
        case LIST_NOTHING_CHOSEN:
            break;
        case LIST_B_PRESSED: // same id as STOW CASE field
            PlaySE(SE_SELECT);
            if (gMain.newKeys & A_BUTTON)
                HandlePokeblocksSwap(taskId, FALSE);
            else
                HandlePokeblocksSwap(taskId, TRUE);
            break;
        default:
            PlaySE(SE_SELECT);
            HandlePokeblocksSwap(taskId, FALSE);
            break;
        }
    }
}

static void HandlePokeblocksSwap(u8 taskId, bool8 noSwap)
{
    u8 i;
    s16 *data = gTasks[taskId].data;
    u16 swappedFromId = sSavedPokeblockData.lastItemPage + sSavedPokeblockData.lastItemPos;

    sPokeblockMenu->isSwapping = FALSE;
    DestroyListMenuTask(data[0], &sSavedPokeblockData.lastItemPage, &sSavedPokeblockData.lastItemPos);

    if (!noSwap && data[2] != swappedFromId && data[2] != swappedFromId - 1)
    {
        SwapSortPokeblocksInternalData(data[2], swappedFromId);
        HandlePokeblockListMenuItems();
    }

    if (data[2] < swappedFromId)
        sSavedPokeblockData.lastItemPos--;

    data[0] = ListMenuInit(&gMultiuseListMenuTemplate, sSavedPokeblockData.lastItemPage, sSavedPokeblockData.lastItemPos);
    schedule_bg_copy_tilemap_to_vram(0);
    sub_81223FC(sPokeblockMenu->field_E75, FIELD_E75_COUNT, 1);

    for (i = 0; i < 9; i++)
        HandlePokeblockMenuCursor(i, 5);

    HandlePokeblockMenuCursor(sSavedPokeblockData.lastItemPos, 0x1005);
    gTasks[taskId].func = Task_HandlePokeblockMenuInput;
}

static void PutPokeblockOptionsWindow(u8 taskId)
{
    s16 *data = gTasks[taskId].data;

    if (sPokeblockMenu->optionsNo == 3)
        data[1] = 8;
    else
        data[1] = 9;

    sub_8136418();
    SetWindowBorderStyle(data[1], 0, 1, 0xE);
    sub_81995E4(data[1], sPokeblockMenu->optionsNo, sPokeblockMenuActions, sPokeblockMenu->pokeblockOptionsIds);
    InitMenuInUpperLeftCornerPlaySoundWhenAPressed(data[1], sPokeblockMenu->optionsNo, 0);
    PutWindowTilemap(data[1]);
    schedule_bg_copy_tilemap_to_vram(1);

    gTasks[taskId].func = Task_HandlePokeblockOptionsInput;
}

static void Task_HandlePokeblockOptionsInput(u8 taskId)
{
    s8 itemId;

    if (sub_81221EC() == TRUE)
        return;

    itemId = ProcessMenuInputNoWrapAround();
    if (itemId == MENU_NOTHING_CHOSEN)
    {
        return;
    }
    else if (itemId == MENU_B_PRESSED)
    {
        PlaySE(SE_SELECT);
        PokeblockAction_Cancel(taskId);
    }
    else
    {
        PlaySE(SE_SELECT);
        sPokeblockMenuActions[sPokeblockMenu->pokeblockOptionsIds[itemId]].func.void_u8(taskId);
    }
}

static void PokeblockAction_UseOnField(u8 taskId)
{
    sPokeblockMenu->callbackOnUse = UsePokeblockOnField;
    FadePaletteAndSetTaskToClosePokeblockCase(taskId);
}

static void UsePokeblockOnField(void)
{
    ChooseMonToGivePokeblock(&gSaveBlock1Ptr->pokeblocks[gSpecialVar_ItemId], ReturnToPokeblockCaseOnField);
}

static void ReturnToPokeblockCaseOnField(void)
{
    OpenPokeblockCase(PBLOCK_CASE_FIELD, sSavedPokeblockData.callback);
}

static void PokeblockAction_Toss(u8 taskId)
{
    s16 *data = gTasks[taskId].data;

    sub_8198070(data[1], FALSE);
    StringCopy(gStringVar1, gPokeblockNames[gSaveBlock1Ptr->pokeblocks[gSpecialVar_ItemId].color]);
    StringExpandPlaceholders(gStringVar4, gText_ThrowAwayVar1);
    DisplayMessageAndContinueTask(taskId, 10, 10, 13, 1, GetPlayerTextSpeed(), gStringVar4, CreateTossPokeblockYesNoMenu);
}

static void CreateTossPokeblockYesNoMenu(u8 taskId)
{
    CreateYesNoMenuWithCallbacks(taskId, &sTossPkblockWindowTemplate, 1, 0, 2, 1, 0xE, &sTossYesNoFuncTable);
}

static void TossPokeblockChoice_Yes(u8 taskId)
{
    StringExpandPlaceholders(gStringVar4, gText_Var1ThrownAway);
    DisplayMessageAndContinueTask(taskId, 10, 10, 13, 1, GetPlayerTextSpeed(), gStringVar4, HandleErasePokeblock);
}

static void HandleErasePokeblock(u8 taskId)
{
    if (gMain.newKeys & (A_BUTTON | B_BUTTON))
    {
        s16 *data;
        u16 *lastPage, *lastPos;

        TryClearPokeblock(gSpecialVar_ItemId);
        PlaySE(SE_SELECT);

        lastPage = &sSavedPokeblockData.lastItemPage;
        lastPos = &sSavedPokeblockData.lastItemPos;
        data = gTasks[taskId].data;

        DestroyListMenuTask(data[0], lastPage, lastPos);
        HandlePokeblockMenuCursor(*lastPos, 5);
        SetMenuItemsCountAndMaxShowed();
        sub_81362E0();
        HandlePokeblockListMenuItems();
        data[0] = ListMenuInit(&gMultiuseListMenuTemplate, *lastPage, *lastPos);
        HandlePokeblockMenuCursor(*lastPos, 0x1005);
        schedule_bg_copy_tilemap_to_vram(0);
        schedule_bg_copy_tilemap_to_vram(1);
        TossPokeblockChoice_No(taskId);
    }
}

static void TossPokeblockChoice_No(u8 taskId)
{
    sub_8197DF8(10, FALSE);
    schedule_bg_copy_tilemap_to_vram(1);
    sub_81363BC();
    gTasks[taskId].func = Task_HandlePokeblockMenuInput;
}

static void PokeblockAction_UseInBattle(u8 taskId)
{
    u8 nature = GetNature(&gEnemyParty[0]);
    s16 gain = PokeblockGetGain(nature, &gSaveBlock1Ptr->pokeblocks[gSpecialVar_ItemId]);
    StringCopy(gBattleTextBuff1, gPokeblockNames[gSaveBlock1Ptr->pokeblocks[gSpecialVar_ItemId].color]);
    TryClearPokeblock(gSpecialVar_ItemId);

    gSpecialVar_ItemId = gSaveBlock1Ptr->pokeblocks[gSpecialVar_ItemId].color << 8;
    if (gain == 0)
        gSpecialVar_ItemId += 1;
    else if (gain > 0)
        gSpecialVar_ItemId += 2;
    else
        gSpecialVar_ItemId += 3;

    FadePaletteAndSetTaskToClosePokeblockCase(taskId);
}

static void PokeblockAction_UseOnPokeblockFeeder(u8 taskId)
{
    SafariZoneActivatePokeblockFeeder(gSpecialVar_ItemId);
    StringCopy(gStringVar1, gPokeblockNames[gSaveBlock1Ptr->pokeblocks[gSpecialVar_ItemId].color]);
    gSpecialVar_Result = gSpecialVar_ItemId;
    TryClearPokeblock(gSpecialVar_ItemId);
    gSpecialVar_ItemId = 0;
    FadePaletteAndSetTaskToClosePokeblockCase(taskId);
}

static void PokeblockAction_GiveToContestLady(u8 taskId)
{
    gSpecialVar_0x8004 = GivePokeblockToContestLady(&gSaveBlock1Ptr->pokeblocks[gSpecialVar_ItemId]);
    gSpecialVar_Result = gSpecialVar_ItemId;
    TryClearPokeblock(gSpecialVar_ItemId);
    gSpecialVar_ItemId = 0;
    FadePaletteAndSetTaskToClosePokeblockCase(taskId);
}

static void PokeblockAction_Cancel(u8 taskId)
{
    s16 *data = gTasks[taskId].data;

    sub_8198070(data[1], FALSE);
    schedule_bg_copy_tilemap_to_vram(1);
    sub_81363BC();
    gTasks[taskId].func = Task_HandlePokeblockMenuInput;
}

static void ClearPokeblock(u8 pkblId)
{
    gSaveBlock1Ptr->pokeblocks[pkblId].color = 0;
    gSaveBlock1Ptr->pokeblocks[pkblId].spicy = 0;
    gSaveBlock1Ptr->pokeblocks[pkblId].dry = 0;
    gSaveBlock1Ptr->pokeblocks[pkblId].sweet = 0;
    gSaveBlock1Ptr->pokeblocks[pkblId].bitter = 0;
    gSaveBlock1Ptr->pokeblocks[pkblId].sour = 0;
    gSaveBlock1Ptr->pokeblocks[pkblId].feel = 0;
}

void ClearPokeblocks(void)
{
    u8 i;

    for (i = 0; i < POKEBLOCKS_COUNT; i++)
        ClearPokeblock(i);
}

u8 GetHighestPokeblocksFlavorLevel(const struct Pokeblock *pokeblock)
{
    u8 i;
    u8 maxFlavor = GetPokeblockData(pokeblock, PBLOCK_SPICY);

    for (i = PBLOCK_SPICY; i < FLAVOR_COUNT; i++)
    {
        u8 currFlavor = GetPokeblockData(pokeblock, PBLOCK_SPICY + i);
        if (maxFlavor < currFlavor)
            maxFlavor = currFlavor;
    }

    return maxFlavor;
}

u8 GetPokeblocksFeel(const struct Pokeblock *pokeblock)
{
    u8 feel = GetPokeblockData(pokeblock, PBLOCK_FEEL);
    if (feel > POKEBLOCK_MAX_FEEL)
        feel = POKEBLOCK_MAX_FEEL;

    return feel;
}

s8 GetFirstFreePokeblockSlot(void)
{
    u8 i;

    for (i = 0; i < POKEBLOCKS_COUNT; i++)
    {
        if (gSaveBlock1Ptr->pokeblocks[i].color == 0)
            return i;
    }

    return -1;
}

bool32 AddPokeblock(const struct Pokeblock *pokeblock)
{
    s8 slot = GetFirstFreePokeblockSlot();

    if (slot == -1)
    {
        return FALSE;
    }
    else
    {
        gSaveBlock1Ptr->pokeblocks[slot] = *pokeblock;
        return TRUE;
    }
}

bool32 TryClearPokeblock(u8 pkblId)
{
    if (gSaveBlock1Ptr->pokeblocks[pkblId].color == 0)
    {
        return FALSE;
    }
    else
    {
        ClearPokeblock(pkblId);
        return TRUE;
    }
}

s16 GetPokeblockData(const struct Pokeblock *pokeblock, u8 field)
{
    if (field == PBLOCK_COLOR)
        return pokeblock->color;
    if (field == PBLOCK_SPICY)
        return pokeblock->spicy;
    if (field == PBLOCK_DRY)
        return pokeblock->dry;
    if (field == PBLOCK_SWEET)
        return pokeblock->sweet;
    if (field == PBLOCK_BITTER)
        return pokeblock->bitter;
    if (field == PBLOCK_SOUR)
        return pokeblock->sour;
    if (field == PBLOCK_FEEL)
        return pokeblock->feel;

    return 0;
}

s16 PokeblockGetGain(u8 nature, const struct Pokeblock *pokeblock)
{
    u8 flavor;
    s16 curGain, totalGain = 0;

    for (flavor = 0; flavor < FLAVOR_COUNT; flavor++)
    {
        curGain = GetPokeblockData(pokeblock, flavor + PBLOCK_SPICY);
        if (curGain > 0)
            totalGain += curGain * gPokeblockFlavorCompatibilityTable[5 * nature + flavor];
    }

    return totalGain;
}

void PokeblockCopyName(const struct Pokeblock *pokeblock, u8 *dest)
{
    u8 color = GetPokeblockData(pokeblock, PBLOCK_COLOR);
    StringCopy(dest, gPokeblockNames[color]);
}

bool8 CopyMonFavoritePokeblockName(u8 nature, u8 *dest)
{
    u8 i;

    for (i = 0; i < FLAVOR_COUNT; i++)
    {
        if (PokeblockGetGain(nature, &sFavoritePokeblocksTable[i]) > 0)
        {
            StringCopy(dest, gPokeblockNames[i + 1]);
            return TRUE;
        }
    }

    return FALSE;
}

u8 GetPokeblocksFlavor(const struct Pokeblock *pokeblock)
{
    s16 bestFlavor = 0;
    s16 i;

    for (i = 0; i < FLAVOR_COUNT; i++)
    {
        if (GetPokeblockData(pokeblock, bestFlavor + 1) < GetPokeblockData(pokeblock, i + 1))
            bestFlavor = i;
    }

    return bestFlavor;
}<|MERGE_RESOLUTION|>--- conflicted
+++ resolved
@@ -3,6 +3,7 @@
 #include "bg.h"
 #include "strings.h"
 #include "text.h"
+#include "text_window.h"
 #include "menu.h"
 #include "task.h"
 #include "menu_helpers.h"
@@ -75,13 +76,6 @@
 
 extern void CB2_ReturnToField(void);
 extern bool8 sub_81221EC(void);
-<<<<<<< HEAD
-extern void LoadSav2WindowGfx(u8, u16, u8);
-extern void LoadMessageBoxGfx(u8, u16, u8);
-=======
-extern void LoadUserWindowBorderGfx(u8, u16, u8);
-extern void copy_textbox_border_tile_patterns_to_vram(u8, u16, u8);
->>>>>>> 07ef7627
 extern void sub_80AF168(void);
 
 // this file's functions
@@ -571,13 +565,8 @@
 
     InitWindows(sWindowTemplatesForPokeblockMenu);
     DeactivateAllTextPrinters();
-<<<<<<< HEAD
-    LoadSav2WindowGfx(0, 1, 0xE0);
+    LoadUserWindowBorderGfx(0, 1, 0xE0);
     LoadMessageBoxGfx(0, 0xA, 0xD0);
-=======
-    LoadUserWindowBorderGfx(0, 1, 0xE0);
-    copy_textbox_border_tile_patterns_to_vram(0, 0xA, 0xD0);
->>>>>>> 07ef7627
     LoadPalette(gUnknown_0860F074, 0xF0, 0x20);
 
     for (i = 0; i < ARRAY_COUNT(sWindowTemplatesForPokeblockMenu) - 1; i++)
