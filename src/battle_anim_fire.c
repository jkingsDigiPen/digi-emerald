--- conflicted
+++ resolved
@@ -532,8 +532,8 @@
 
 static void AnimLavaPlumeOrbitScatter(struct Sprite *sprite)
 {
-    sprite->pos1.x = GetBattlerSpriteCoord(gBattleAnimAttacker, 2);
-    sprite->pos1.y = GetBattlerSpriteCoord(gBattleAnimAttacker, 3);
+    sprite->x = GetBattlerSpriteCoord(gBattleAnimAttacker, 2);
+    sprite->y = GetBattlerSpriteCoord(gBattleAnimAttacker, 3);
     sprite->data[0] = Sin(gBattleAnimArgs[0], 10);
     sprite->data[1] = Cos(gBattleAnimArgs[0], 7);
     sprite->callback = AnimLavaPlumeOrbitScatterStep;
@@ -541,9 +541,9 @@
 
 static void AnimLavaPlumeOrbitScatterStep(struct Sprite *sprite)
 {
-    sprite->pos2.x += sprite->data[0];
-    sprite->pos2.y += sprite->data[1];
-    if (sprite->pos1.x + sprite->pos2.x + 16 > 272u || sprite->pos1.y + sprite->pos2.y > 160 || sprite->pos1.y + sprite->pos2.y < -16)
+    sprite->x2 += sprite->data[0];
+    sprite->y2 += sprite->data[1];
+    if (sprite->x + sprite->x2 + 16 > 272u || sprite->y + sprite->y2 > 160 || sprite->y + sprite->y2 < -16)
         DestroyAnimSprite(sprite);
 }
 
@@ -567,17 +567,10 @@
 {
     SetAnimSpriteInitialXOffset(sprite, gBattleAnimArgs[0]);
 
-<<<<<<< HEAD
-    sprite->pos1.y += gBattleAnimArgs[1];
-    sprite->data[0] = gBattleAnimArgs[4]; // duration
-    sprite->data[1] = gBattleAnimArgs[2]; // x
-    sprite->data[2] = gBattleAnimArgs[3]; // y
-=======
     sprite->y += gBattleAnimArgs[1];
     sprite->data[0] = gBattleAnimArgs[4];
     sprite->data[1] = gBattleAnimArgs[2];
     sprite->data[2] = gBattleAnimArgs[3];
->>>>>>> 0e33df21
 
     sprite->callback = TranslateSpriteLinearFixedPoint;
     StoreSpriteCallbackInData6(sprite, DestroyAnimSprite);
