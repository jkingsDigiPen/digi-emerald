#include "global.h"
#include "battle_anim.h"
#include "constants/rgb.h"
#include "trig.h"
#include "constants/songs.h"
#include "sound.h"
#include "constants/moves.h"

static void AnimLightning(struct Sprite *);
static void AnimLightning_Step(struct Sprite *);
static void AnimUnusedSpinningFist(struct Sprite *);
static void AnimUnusedSpinningFist_Step(struct Sprite *);
static void AnimUnusedCirclingShock(struct Sprite *);
static void AnimZapCannonSpark_Step(struct Sprite *);
static void AnimThunderboltOrb(struct Sprite *);
static void AnimThunderboltOrb_Step(struct Sprite *);
static void AnimSparkElectricityFlashing_Step(struct Sprite *);
static void AnimElectricity(struct Sprite *);
static void AnimTask_ElectricBolt_Step(u8 taskId);
static void AnimElectricBoltSegment(struct Sprite *);
static void AnimThunderWave_Step(struct Sprite *);
static void AnimTask_ElectricChargingParticles_Step(u8 taskId);
static void AnimElectricChargingParticles(struct Sprite *);
static void AnimElectricChargingParticles_Step(struct Sprite *);
static void AnimVoltTackleOrbSlide(struct Sprite *);
static void AnimVoltTackleOrbSlide_Step(struct Sprite *);
static bool8 CreateVoltTackleBolt(struct Task *task, u8 taskId);
static void AnimVoltTackleBolt(struct Sprite *);
static bool8 CreateShockWaveBoltSprite(struct Task *task, u8 taskId);
static void AnimShockWaveProgressingBolt(struct Sprite *);
static bool8 CreateShockWaveLightningSprite(struct Task *task, u8 taskId);
static void AnimShockWaveLightning(struct Sprite *sprite);

static const union AnimCmd sAnim_Lightning[] =
{
    ANIMCMD_FRAME(0, 5),
    ANIMCMD_FRAME(16, 5),
    ANIMCMD_FRAME(32, 8),
    ANIMCMD_FRAME(48, 5),
    ANIMCMD_FRAME(64, 5),
    ANIMCMD_END,
};

static const union AnimCmd *const sAnims_Lightning[] =
{
    sAnim_Lightning,
};

const struct SpriteTemplate gLightningSpriteTemplate =
{
    .tileTag = ANIM_TAG_LIGHTNING,
    .paletteTag = ANIM_TAG_LIGHTNING,
    .oam = &gOamData_AffineOff_ObjNormal_32x32,
    .anims = sAnims_Lightning,
    .images = NULL,
    .affineAnims = gDummySpriteAffineAnimTable,
    .callback = AnimLightning,
};

static const union AffineAnimCmd sAffineAnim_UnusedSpinningFist[] =
{
    AFFINEANIMCMD_FRAME(0x100, 0x100, 0, 0),
    AFFINEANIMCMD_FRAME(0x0, 0x0, 0, 20),
    AFFINEANIMCMD_FRAME(0x0, 0x0, -16, 60),
    AFFINEANIMCMD_END,
};

static const union AffineAnimCmd *const sAffineAnims_UnusedSpinningFist[] =
{
    sAffineAnim_UnusedSpinningFist,
};

// Unused
static const struct SpriteTemplate sUnusedSpinningFistSpriteTemplate =
{
    .tileTag = ANIM_TAG_HANDS_AND_FEET,
    .paletteTag = ANIM_TAG_HANDS_AND_FEET,
    .oam = &gOamData_AffineNormal_ObjNormal_32x32,
    .anims = gDummySpriteAnimTable,
    .images = NULL,
    .affineAnims = sAffineAnims_UnusedSpinningFist,
    .callback = AnimUnusedSpinningFist,
};

static const union AnimCmd sAnim_UnusedCirclingShock[] =
{
    ANIMCMD_FRAME(0, 5),
    ANIMCMD_FRAME(16, 5),
    ANIMCMD_FRAME(32, 5),
    ANIMCMD_FRAME(48, 5),
    ANIMCMD_FRAME(64, 5),
    ANIMCMD_FRAME(80, 5),
    ANIMCMD_JUMP(0),
};

static const union AnimCmd *const sAnims_UnusedCirclingShock[] =
{
    sAnim_UnusedCirclingShock,
};

// Unused
static const struct SpriteTemplate sUnusedCirclingShockSpriteTemplate =
{
    .tileTag = ANIM_TAG_SHOCK,
    .paletteTag = ANIM_TAG_SHOCK,
    .oam = &gOamData_AffineOff_ObjNormal_32x32,
    .anims = sAnims_UnusedCirclingShock,
    .images = NULL,
    .affineAnims = gDummySpriteAffineAnimTable,
    .callback = AnimUnusedCirclingShock,
};

const struct SpriteTemplate gSparkElectricitySpriteTemplate =
{
    .tileTag = ANIM_TAG_SPARK_2,
    .paletteTag = ANIM_TAG_SPARK_2,
    .oam = &gOamData_AffineNormal_ObjNormal_16x16,
    .anims = gDummySpriteAnimTable,
    .images = NULL,
    .affineAnims = gDummySpriteAffineAnimTable,
    .callback = AnimSparkElectricity,
};

const struct SpriteTemplate gZapCannonBallSpriteTemplate =
{
    .tileTag = ANIM_TAG_BLACK_BALL_2,
    .paletteTag = ANIM_TAG_BLACK_BALL_2,
    .oam = &gOamData_AffineOff_ObjNormal_16x16,
    .anims = gDummySpriteAnimTable,
    .images = NULL,
    .affineAnims = gDummySpriteAffineAnimTable,
    .callback = TranslateAnimSpriteToTargetMonLocation,
};

static const union AffineAnimCmd sAffineAnim_FlashingSpark[] =
{
    AFFINEANIMCMD_FRAME(0x0, 0x0, 20, 1),
    AFFINEANIMCMD_JUMP(0),
};

const union AffineAnimCmd *const gAffineAnims_FlashingSpark[] =
{
    sAffineAnim_FlashingSpark,
};

const struct SpriteTemplate gZapCannonSparkSpriteTemplate =
{
    .tileTag = ANIM_TAG_SPARK_2,
    .paletteTag = ANIM_TAG_SPARK_2,
    .oam = &gOamData_AffineNormal_ObjNormal_16x16,
    .anims = gDummySpriteAnimTable,
    .images = NULL,
    .affineAnims = gAffineAnims_FlashingSpark,
    .callback = AnimZapCannonSpark,
};

static const union AnimCmd sAnim_ThunderboltOrb[] =
{
    ANIMCMD_FRAME(0, 6),
    ANIMCMD_FRAME(16, 6),
    ANIMCMD_FRAME(32, 6),
    ANIMCMD_JUMP(0),
};

const union AnimCmd *const gAnims_ThunderboltOrb[] =
{
    sAnim_ThunderboltOrb,
};

static const union AffineAnimCmd sAffineAnim_ThunderboltOrb[] =
{
    AFFINEANIMCMD_FRAME(0xE8, 0xE8, 0, 0),
    AFFINEANIMCMD_FRAME(0xFFF8, 0xFFF8, 0, 10),
    AFFINEANIMCMD_FRAME(0x8, 0x8, 0, 10),
    AFFINEANIMCMD_JUMP(1),
};

static const union AffineAnimCmd *const sAffineAnims_ThunderboltOrb[] =
{
    sAffineAnim_ThunderboltOrb,
};

const struct SpriteTemplate gThunderboltOrbSpriteTemplate =
{
    .tileTag = ANIM_TAG_SHOCK_3,
    .paletteTag = ANIM_TAG_SHOCK_3,
    .oam = &gOamData_AffineNormal_ObjNormal_32x32,
    .anims = gAnims_ThunderboltOrb,
    .images = NULL,
    .affineAnims = sAffineAnims_ThunderboltOrb,
    .callback = AnimThunderboltOrb,
};

const struct SpriteTemplate gSparkElectricityFlashingSpriteTemplate =
{
    .tileTag = ANIM_TAG_SPARK_2,
    .paletteTag = ANIM_TAG_SPARK_2,
    .oam = &gOamData_AffineNormal_ObjNormal_16x16,
    .anims = gDummySpriteAnimTable,
    .images = NULL,
    .affineAnims = gAffineAnims_FlashingSpark,
    .callback = AnimSparkElectricityFlashing,
};

const struct SpriteTemplate gElectricitySpriteTemplate =
{
    .tileTag = ANIM_TAG_SPARK_2,
    .paletteTag = ANIM_TAG_SPARK_2,
    .oam = &gOamData_AffineOff_ObjNormal_16x16,
    .anims = gDummySpriteAnimTable,
    .images = NULL,
    .affineAnims = gDummySpriteAffineAnimTable,
    .callback = AnimElectricity,
};

const struct SpriteTemplate gElectricBoltSegmentSpriteTemplate =
{
    .tileTag = ANIM_TAG_SPARK,
    .paletteTag = ANIM_TAG_SPARK,
    .oam = &gOamData_AffineOff_ObjNormal_8x8,
    .anims = gDummySpriteAnimTable,
    .images = NULL,
    .affineAnims = gDummySpriteAffineAnimTable,
    .callback = AnimElectricBoltSegment,
};

const struct SpriteTemplate gThunderWaveSpriteTemplate =
{
    .tileTag = ANIM_TAG_SPARK_H,
    .paletteTag = ANIM_TAG_SPARK_H,
    .oam = &gOamData_AffineOff_ObjNormal_32x16,
    .anims = gDummySpriteAnimTable,
    .images = NULL,
    .affineAnims = gDummySpriteAffineAnimTable,
    .callback = AnimThunderWave,
};

const struct SpriteTemplate gAnchorShotChainTemplate =
{
    .tileTag = ANIM_TAG_CHAIN_LINK,
    .paletteTag = ANIM_TAG_CHAIN_LINK,
    .oam = &gOamData_AffineOff_ObjNormal_32x16,
    .anims = gDummySpriteAnimTable,
    .images = NULL,
    .affineAnims = gDummySpriteAffineAnimTable,
    .callback = AnimThunderWave
};

static const s8 sElectricChargingParticleCoordOffsets[][2] =
{
    { 58, -60},
    {-56, -36},
    {  8, -56},
    {-16,  56},
    { 58, -10},
    {-58,  10},
    { 48, -18},
    {-8,   56},
    { 16, -56},
    {-58, -42},
    { 58,  30},
    {-48,  40},
    { 12, -48},
    { 48, -12},
    {-56,  18},
    { 48,  48},
};

static const union AnimCmd sAnim_ElectricChargingParticles_0[] =
{
    ANIMCMD_FRAME(3, 1),
    ANIMCMD_FRAME(2, 1),
    ANIMCMD_FRAME(1, 1),
    ANIMCMD_FRAME(0, 1),
    ANIMCMD_END,
};

static const union AnimCmd sAnim_ElectricChargingParticles_1[] =
{
    ANIMCMD_FRAME(0, 5),
    ANIMCMD_FRAME(1, 5),
    ANIMCMD_FRAME(2, 5),
    ANIMCMD_FRAME(3, 5),
    ANIMCMD_END,
};

const union AnimCmd *const gAnims_ElectricChargingParticles[] =
{
    sAnim_ElectricChargingParticles_0,
    sAnim_ElectricChargingParticles_1,
};

const struct SpriteTemplate gElectricChargingParticlesSpriteTemplate =
{
    .tileTag = ANIM_TAG_ELECTRIC_ORBS,
    .paletteTag = ANIM_TAG_ELECTRIC_ORBS,
    .oam = &gOamData_AffineOff_ObjNormal_8x8,
    .anims = gAnims_ElectricChargingParticles,
    .images = NULL,
    .affineAnims = gDummySpriteAffineAnimTable,
    .callback = SpriteCallbackDummy,
};

const struct SpriteTemplate gLightOfRuinGrayChargeTemplate =
{
    .tileTag = ANIM_TAG_ELECTRIC_ORBS,
    .paletteTag = ANIM_TAG_GUST,
    .oam = &gOamData_AffineOff_ObjNormal_8x8,
    .anims = gAnims_ElectricChargingParticles,
    .images = NULL,
    .affineAnims = gDummySpriteAffineAnimTable,
    .callback = SpriteCallbackDummy
};

static const union AffineAnimCmd sAffineAnim_GrowingElectricOrb_0[] =
{
    AFFINEANIMCMD_FRAME(0x10, 0x10, 0, 0),
    AFFINEANIMCMD_FRAME(0x4, 0x4, 0, 60),
    AFFINEANIMCMD_FRAME(0x100, 0x100, 0, 0),
    AFFINEANIMCMD_LOOP(0),
    AFFINEANIMCMD_FRAME(0xFFFC, 0xFFFC, 0, 5),
    AFFINEANIMCMD_FRAME(0x4, 0x4, 0, 5),
    AFFINEANIMCMD_LOOP(10),
    AFFINEANIMCMD_END,
};

static const union AffineAnimCmd sAffineAnim_GrowingElectricOrb_1[] =
{
    AFFINEANIMCMD_FRAME(0x10, 0x10, 0, 0),
    AFFINEANIMCMD_FRAME(0x8, 0x8, 0, 30),
    AFFINEANIMCMD_FRAME(0x100, 0x100, 0, 0),
    AFFINEANIMCMD_FRAME(0xFFFC, 0xFFFC, 0, 5),
    AFFINEANIMCMD_FRAME(0x4, 0x4, 0, 5),
    AFFINEANIMCMD_JUMP(3),
};

static const union AffineAnimCmd sAffineAnim_GrowingElectricOrb_2[] =
{
    AFFINEANIMCMD_FRAME(0x10, 0x10, 0, 0),
    AFFINEANIMCMD_FRAME(0x8, 0x8, 0, 30),
    AFFINEANIMCMD_FRAME(0xFFF8, 0xFFF8, 0, 30),
    AFFINEANIMCMD_END,
};

static const union AffineAnimCmd sAffineAnim_GrowingElectricOrb_4[] =
{
    AFFINEANIMCMD_FRAME(5, 5, 0, 0),
    AFFINEANIMCMD_FRAME(0x2, 0x2, 0, 20),
    AFFINEANIMCMD_FRAME(0x3, 0x3, 0, 15),
    AFFINEANIMCMD_FRAME(0x1, 0x1, 0, 25),
    AFFINEANIMCMD_FRAME(0xFFFC, 0xFFFC, 0, 5),
    AFFINEANIMCMD_FRAME(0x3, 0x3, 0, 5),
    AFFINEANIMCMD_FRAME(0xFFFB, 0xFFFB, 0, 5),
    AFFINEANIMCMD_FRAME(0x4, 0x4, 0, 5),
    AFFINEANIMCMD_END
};

const union AffineAnimCmd *const gAffineAnims_GrowingElectricOrb[] =
{
    sAffineAnim_GrowingElectricOrb_0,
    sAffineAnim_GrowingElectricOrb_1,
    sAffineAnim_GrowingElectricOrb_2,
};

const union AffineAnimCmd *const gAffineAnims_GrowingElectricOrb2[] =
{
    sAffineAnim_GrowingElectricOrb_4,
};

const struct SpriteTemplate gGrowingChargeOrbSpriteTemplate =
{
    .tileTag = ANIM_TAG_CIRCLE_OF_LIGHT,
    .paletteTag = ANIM_TAG_CIRCLE_OF_LIGHT,
    .oam = &gOamData_AffineNormal_ObjBlend_64x64,
    .anims = gDummySpriteAnimTable,
    .images = NULL,
    .affineAnims = gAffineAnims_GrowingElectricOrb,
    .callback = AnimGrowingChargeOrb,
};

// For Electro Ball - smaller orb.
const struct SpriteTemplate gGrowingChargeOrb2SpriteTemplate =
{
    .tileTag = ANIM_TAG_CIRCLE_OF_LIGHT,
    .paletteTag = ANIM_TAG_CIRCLE_OF_LIGHT,
    .oam = &gOamData_AffineNormal_ObjBlend_64x64,
    .anims = gDummySpriteAnimTable,
    .images = NULL,
    .affineAnims = gAffineAnims_GrowingElectricOrb2,
    .callback = AnimGrowingChargeOrb,
};

static const union AnimCmd sAnim_ElectricPuff[] =
{
    ANIMCMD_FRAME(0, 3),
    ANIMCMD_FRAME(16, 3),
    ANIMCMD_FRAME(32, 3),
    ANIMCMD_FRAME(48, 3),
    ANIMCMD_END,
};

const union AnimCmd *const gAnims_ElectricPuff[] =
{
    sAnim_ElectricPuff,
};

const struct SpriteTemplate gElectricPuffSpriteTemplate =
{
    .tileTag = ANIM_TAG_ELECTRICITY,
    .paletteTag = ANIM_TAG_ELECTRICITY,
    .oam = &gOamData_AffineOff_ObjNormal_32x32,
    .anims = gAnims_ElectricPuff,
    .images = NULL,
    .affineAnims = gDummySpriteAffineAnimTable,
    .callback = AnimElectricPuff,
};

const struct SpriteTemplate gVoltTackleOrbSlideSpriteTemplate =
{
    .tileTag = ANIM_TAG_CIRCLE_OF_LIGHT,
    .paletteTag = ANIM_TAG_CIRCLE_OF_LIGHT,
    .oam = &gOamData_AffineNormal_ObjBlend_64x64,
    .anims = gDummySpriteAnimTable,
    .images = NULL,
    .affineAnims = gAffineAnims_GrowingElectricOrb,
    .callback = AnimVoltTackleOrbSlide,
};

static const union AnimCmd sAnim_VoltTackleBolt_0[] =
{
    ANIMCMD_FRAME(0, 3),
    ANIMCMD_END,
};

static const union AnimCmd sAnim_VoltTackleBolt_1[] =
{
    ANIMCMD_FRAME(2, 3),
    ANIMCMD_END,
};

static const union AnimCmd sAnim_VoltTackleBolt_2[] =
{
    ANIMCMD_FRAME(4, 3),
    ANIMCMD_END,
};

static const union AnimCmd sAnim_VoltTackleBolt_3[] =
{
    ANIMCMD_FRAME(6, 3),
    ANIMCMD_END,
};

static const union AnimCmd *const sAnims_VoltTackleBolt[] =
{
    sAnim_VoltTackleBolt_0,
    sAnim_VoltTackleBolt_1,
    sAnim_VoltTackleBolt_2,
    sAnim_VoltTackleBolt_3,
};

static const union AffineAnimCmd sAffineAnim_VoltTackleBolt[] =
{
    AFFINEANIMCMD_FRAME(0x100, 0x100, 64, 0),
    AFFINEANIMCMD_END,
};

static const union AffineAnimCmd *const sAffineAnims_VoltTackleBolt[] =
{
    sAffineAnim_VoltTackleBolt,
};

const struct SpriteTemplate gVoltTackleBoltSpriteTemplate =
{
    .tileTag = ANIM_TAG_SPARK,
    .paletteTag = ANIM_TAG_SPARK,
    .oam = &gOamData_AffineDouble_ObjNormal_8x16,
    .anims = sAnims_VoltTackleBolt,
    .images = NULL,
    .affineAnims = sAffineAnims_VoltTackleBolt,
    .callback = AnimVoltTackleBolt,
};

const struct SpriteTemplate gGrowingShockWaveOrbSpriteTemplate =
{
    .tileTag = ANIM_TAG_CIRCLE_OF_LIGHT,
    .paletteTag = ANIM_TAG_CIRCLE_OF_LIGHT,
    .oam = &gOamData_AffineNormal_ObjBlend_64x64,
    .anims = gDummySpriteAnimTable,
    .images = NULL,
    .affineAnims = gAffineAnims_GrowingElectricOrb,
    .callback = AnimGrowingShockWaveOrb,
};

const struct SpriteTemplate gShockWaveProgressingBoltSpriteTemplate =
{
    .tileTag = ANIM_TAG_SPARK,
    .paletteTag = ANIM_TAG_SPARK,
    .oam = &gOamData_AffineOff_ObjNormal_8x8,
    .anims = gDummySpriteAnimTable,
    .images = NULL,
    .affineAnims = gDummySpriteAffineAnimTable,
    .callback = AnimShockWaveProgressingBolt,
};

const struct SpriteTemplate gFlashCannonGrayChargeTemplate =
{
    .tileTag = ANIM_TAG_CIRCLE_OF_LIGHT,
    .paletteTag = ANIM_TAG_HANDS_AND_FEET,
    .oam = &gOamData_AffineNormal_ObjBlend_64x64,
    .anims = gDummySpriteAnimTable,
    .images = NULL,
    .affineAnims = gAffineAnims_GrowingElectricOrb,
    .callback = AnimGrowingChargeOrb
};

static const union AffineAnimCmd sSpriteAffineAnim_JudgmentBall[] =
{
	AFFINEANIMCMD_FRAME(16, 16, 0, 0),
	AFFINEANIMCMD_FRAME(8, 8, 0, 15), //Half size
	AFFINEANIMCMD_FRAME(0, 0, 0, 120), //Delay
	AFFINEANIMCMD_FRAME(24, 24, 0, 5), //Normal size
	AFFINEANIMCMD_FRAME(0, 0, 0, 10), //Delay
	AFFINEANIMCMD_FRAME(-16, -16, 0, 15), //Revert to 1 px
	AFFINEANIMCMD_END,
};
static const union AffineAnimCmd* const sSpriteAffineAnimTable_JudgmentBall[] =
{
	sSpriteAffineAnim_JudgmentBall,
};
const struct SpriteTemplate gJudgmentBlackChargeTemplate =
{
    .tileTag = ANIM_TAG_CIRCLE_OF_LIGHT,
    .paletteTag = ANIM_TAG_HANDS_AND_FEET,
    .oam = &gOamData_AffineNormal_ObjBlend_64x64,
    .anims = gDummySpriteAnimTable,
    .images = NULL,
    .affineAnims = sSpriteAffineAnimTable_JudgmentBall,
    .callback = AnimGrowingChargeOrb
};

const struct SpriteTemplate gSeedFlareGreenChargeTemplate =
{
    .tileTag = ANIM_TAG_CIRCLE_OF_LIGHT,
    .paletteTag = ANIM_TAG_LEAF,
    .oam = &gOamData_AffineNormal_ObjBlend_64x64,
    .anims = gDummySpriteAnimTable,
    .images = NULL,
    .affineAnims = gAffineAnims_GrowingElectricOrb,
    .callback = AnimGrowingChargeOrb
};

// functions
static void AnimLightning(struct Sprite *sprite)
{
    if (GetBattlerSide(gBattleAnimAttacker) != B_SIDE_PLAYER)
        sprite->x -= gBattleAnimArgs[0];
    else
        sprite->x += gBattleAnimArgs[0];

    sprite->y += gBattleAnimArgs[1];
    sprite->callback = AnimLightning_Step;
}

static void AnimLightning_Step(struct Sprite *sprite)
{
    if (sprite->animEnded)
        DestroyAnimSprite(sprite);
}

static void AnimUnusedSpinningFist(struct Sprite *sprite)
{
    if (GetBattlerSide(gBattleAnimAttacker) != B_SIDE_PLAYER)
        sprite->x -= gBattleAnimArgs[0];
    else
        sprite->x += gBattleAnimArgs[0];

    sprite->callback = AnimUnusedSpinningFist_Step;
}

static void AnimUnusedSpinningFist_Step(struct Sprite *sprite)
{
    if (sprite->affineAnimEnded)
        DestroySpriteAndMatrix(sprite);
}

static void AnimUnusedCirclingShock(struct Sprite *sprite)
{
    sprite->x = GetBattlerSpriteCoord(gBattleAnimTarget, BATTLER_COORD_X_2);
    sprite->y = GetBattlerSpriteCoord(gBattleAnimTarget, BATTLER_COORD_Y_PIC_OFFSET);

    if (GetBattlerSide(gBattleAnimAttacker) != B_SIDE_PLAYER)
    {
        sprite->x -= gBattleAnimArgs[0];
        sprite->y -= gBattleAnimArgs[1];
    }
    else
    {
        sprite->x += gBattleAnimArgs[0];
        sprite->y += gBattleAnimArgs[1];
    }
    sprite->data[0] = 0;
    sprite->data[1] = gBattleAnimArgs[2];
    sprite->data[2] = gBattleAnimArgs[3];
    sprite->data[3] = gBattleAnimArgs[4];
    StoreSpriteCallbackInData6(sprite, DestroySpriteAndMatrix);
    sprite->callback = TranslateSpriteInCircleOverDuration;
}

void AnimSparkElectricity(struct Sprite *sprite)
{
    u8 battler;
    u32 matrixNum;
    s16 sineVal;

    switch (gBattleAnimArgs[4])
    {
    case ANIM_ATTACKER:
        battler = gBattleAnimAttacker;
        break;
    case ANIM_TARGET:
    default:
        battler = gBattleAnimTarget;
        break;
    case ANIM_ATK_PARTNER:
        if (!IsBattlerSpriteVisible(BATTLE_PARTNER(gBattleAnimAttacker)))
            battler = gBattleAnimAttacker;
        else
            battler = BATTLE_PARTNER(gBattleAnimAttacker);
        break;
    case ANIM_DEF_PARTNER:
        if (IsBattlerSpriteVisible(BATTLE_PARTNER(gBattleAnimAttacker)))
            battler = BATTLE_PARTNER(gBattleAnimTarget);
        else
            battler = gBattleAnimTarget;
        break;
    }

    if (gBattleAnimArgs[5] == 0)
    {
        sprite->x = GetBattlerSpriteCoord(battler, BATTLER_COORD_X);
        sprite->y = GetBattlerSpriteCoord(battler, BATTLER_COORD_Y);
    }
    else
    {
        sprite->x = GetBattlerSpriteCoord(battler, BATTLER_COORD_X_2);
        sprite->y = GetBattlerSpriteCoord(battler, BATTLER_COORD_Y_PIC_OFFSET);
    }

    sprite->x2 = (gSineTable[gBattleAnimArgs[0]] * gBattleAnimArgs[1]) >> 8;
    sprite->y2 = (gSineTable[gBattleAnimArgs[0] + 64] * gBattleAnimArgs[1]) >> 8;

    if (gBattleAnimArgs[6] & 1)
        sprite->oam.priority = GetBattlerSpriteBGPriority(battler) + 1;

    matrixNum = sprite->oam.matrixNum;
    sineVal = gSineTable[gBattleAnimArgs[2]];

    gOamMatrices[matrixNum].a = gOamMatrices[matrixNum].d =  gSineTable[gBattleAnimArgs[2] + 64];
    gOamMatrices[matrixNum].b =  sineVal;
    gOamMatrices[matrixNum].c = -sineVal;

    sprite->data[0] = gBattleAnimArgs[3];
    sprite->callback = DestroyAnimSpriteAfterTimer;
}

void AnimZapCannonSpark(struct Sprite *sprite)
{
    InitSpritePosToAnimAttacker(sprite, 1);
    sprite->data[0] = gBattleAnimArgs[3];
    sprite->data[1] = sprite->x;
    sprite->data[2] = GetBattlerSpriteCoord(gBattleAnimTarget, BATTLER_COORD_X_2);
    sprite->data[3] = sprite->y;
    sprite->data[4] = GetBattlerSpriteCoord(gBattleAnimTarget, BATTLER_COORD_Y_PIC_OFFSET);
    InitAnimLinearTranslation(sprite);
    sprite->data[5] = gBattleAnimArgs[2];
    sprite->data[6] = gBattleAnimArgs[5];
    sprite->data[7] = gBattleAnimArgs[4];
    sprite->oam.tileNum += gBattleAnimArgs[6] * 4;
    sprite->callback = AnimZapCannonSpark_Step;
    AnimZapCannonSpark_Step(sprite);
}

static void AnimZapCannonSpark_Step(struct Sprite *sprite)
{
    if (!AnimTranslateLinear(sprite))
    {
        sprite->x2 += Sin(sprite->data[7], sprite->data[5]);
        sprite->y2 += Cos(sprite->data[7], sprite->data[5]);
        sprite->data[7] = (sprite->data[7] + sprite->data[6]) & 0xFF;
        if(!(sprite->data[7] % 3))
            sprite->invisible ^= 1;
    }
    else
        DestroyAnimSprite(sprite);
}

static void AnimThunderboltOrb_Step(struct Sprite *sprite)
{
    if (--sprite->data[5] == -1)
    {
        sprite->invisible ^= 1;
        sprite->data[5] = sprite->data[4];
    }
    if (sprite->data[3]-- <= 0)
        DestroyAnimSprite(sprite);
}

static void AnimThunderboltOrb(struct Sprite *sprite)
{
    if (IsContest() || GetBattlerSide(gBattleAnimTarget) == B_SIDE_PLAYER)
        gBattleAnimArgs[1] = -gBattleAnimArgs[1];

    sprite->x = GetBattlerSpriteCoord(gBattleAnimTarget, BATTLER_COORD_X_2) + gBattleAnimArgs[1];
    sprite->y = GetBattlerSpriteCoord(gBattleAnimTarget, BATTLER_COORD_Y_PIC_OFFSET) + gBattleAnimArgs[2];
    sprite->data[3] = gBattleAnimArgs[0];
    sprite->data[4] = gBattleAnimArgs[3];
    sprite->data[5] = gBattleAnimArgs[3];
    sprite->callback = AnimThunderboltOrb_Step;
}

void AnimSparkElectricityFlashing(struct Sprite *sprite)
{
    u8 battler;

    sprite->data[0] = gBattleAnimArgs[3];
    if (gBattleAnimArgs[7] & 0x8000)
        battler = gBattleAnimTarget;
    else
        battler = gBattleAnimAttacker;

    if (IsContest() || GetBattlerSide(battler) == B_SIDE_PLAYER)
        gBattleAnimArgs[0] = -gBattleAnimArgs[0];

    sprite->x = GetBattlerSpriteCoord(battler, BATTLER_COORD_X_2) + gBattleAnimArgs[0];
    sprite->y = GetBattlerSpriteCoord(battler, BATTLER_COORD_Y_PIC_OFFSET) + gBattleAnimArgs[1];

    sprite->data[4] = gBattleAnimArgs[7] & 0x7FFF;
    sprite->data[5] = gBattleAnimArgs[2];
    sprite->data[6] = gBattleAnimArgs[5];
    sprite->data[7] = gBattleAnimArgs[4];

    sprite->oam.tileNum += gBattleAnimArgs[6] * 4;
    sprite->callback = AnimSparkElectricityFlashing_Step;
    sprite->callback(sprite);
}

static void AnimSparkElectricityFlashing_Step(struct Sprite *sprite)
{
    sprite->x2 = Sin(sprite->data[7], sprite->data[5]);
    sprite->y2 = Cos(sprite->data[7], sprite->data[5]);

    sprite->data[7] = (sprite->data[7] + sprite->data[6]) & 0xFF;
    if (sprite->data[7] % sprite->data[4] == 0)
        sprite->invisible ^= TRUE;

    if (sprite->data[0]-- <= 0)
        DestroyAnimSprite(sprite);
}

// Electricity arcs around the target. Used for Paralysis and various electric move hits
static void AnimElectricity(struct Sprite *sprite)
{
    if (!InitSpritePosToAnimBattler(gBattleAnimArgs[4], sprite, FALSE))
        return;
    sprite->oam.tileNum += gBattleAnimArgs[3] * 4;

    if (gBattleAnimArgs[3] == 1)
        sprite->oam.matrixNum = ST_OAM_HFLIP;
    else if (gBattleAnimArgs[3] == 2)
        sprite->oam.matrixNum = ST_OAM_VFLIP;

    sprite->data[0] = gBattleAnimArgs[2];
    sprite->callback = WaitAnimForDuration;
    StoreSpriteCallbackInData6(sprite, DestroyAnimSprite);
}

// The vertical falling thunder bolt used in Thunder Wave/Shock/Bolt
void AnimTask_ElectricBolt(u8 taskId)
{
    gTasks[taskId].data[0] = GetBattlerSpriteCoord(gBattleAnimTarget, 0) + gBattleAnimArgs[0];
    gTasks[taskId].data[1] = GetBattlerSpriteCoord(gBattleAnimTarget, 1) + gBattleAnimArgs[1];
    gTasks[taskId].data[2] = gBattleAnimArgs[2];
    gTasks[taskId].func = AnimTask_ElectricBolt_Step;
}

static void AnimTask_ElectricBolt_Step(u8 taskId)
{
    u16 r8;
    u16 r2;
    s16 r12;
    u8 spriteId = 0;
    u8 r7 = 0;
    u8 sp = gTasks[taskId].data[2];
    s16 x = gTasks[taskId].data[0];
    s16 y = gTasks[taskId].data[1];

    if (!gTasks[taskId].data[2])
    {
        r8 = 0;
        r2 = 1;
        r12 = 16;
    }
    else
    {
        r12 = 16;
        r8 = 8;
        r2 = 4;
    }

    switch (gTasks[taskId].data[10])
    {
    case 0:
        r12 *= 1;
        spriteId = CreateSprite(&gElectricBoltSegmentSpriteTemplate, x, y + r12, 2);
        r7++;
        break;
    case 2:
        r12 *= 2;
        r8 += r2;
        spriteId = CreateSprite(&gElectricBoltSegmentSpriteTemplate, x, y + r12, 2);
        r7++;
        break;
    case 4:
        r12 *= 3;
        r8 += r2 * 2;
        spriteId = CreateSprite(&gElectricBoltSegmentSpriteTemplate, x, y + r12, 2);
        r7++;
        break;
    case 6:
        r12 *= 4;
        r8 += r2 * 3;
        spriteId = CreateSprite(&gElectricBoltSegmentSpriteTemplate, x, y + r12, 2);
        r7++;
        break;
    case 8:
        r12 *= 5;
        spriteId = CreateSprite(&gElectricBoltSegmentSpriteTemplate, x, y + r12, 2);
        r7++;
        break;
    case 10:
        DestroyAnimVisualTask(taskId);
        return;
    }

    if (r7)
    {
        gSprites[spriteId].oam.tileNum += r8;
        gSprites[spriteId].data[0] = sp;
        gSprites[spriteId].callback(&gSprites[spriteId]);
    }

    gTasks[taskId].data[10]++;
}

static void AnimElectricBoltSegment(struct Sprite *sprite)
{
    if (!sprite->data[0])
    {
        sprite->oam.shape = SPRITE_SHAPE(8x16);
        sprite->oam.size = SPRITE_SIZE(8x16);
    }
    else
    {
        sprite->oam.shape = SPRITE_SHAPE(16x16);
        sprite->oam.size = SPRITE_SIZE(16x16);
    }
    if (++sprite->data[1] == 15)
        DestroySprite(sprite);
}

// The horizontal bands of electricity used in Thunder Wave
void AnimThunderWave(struct Sprite *sprite)
{
    u8 spriteId;

<<<<<<< HEAD
    sprite->pos1.x += gBattleAnimArgs[0];
    sprite->pos1.y += gBattleAnimArgs[1];
    if (gAnimMoveIndex == MOVE_THUNDER_WAVE)
        spriteId = CreateSprite(&gThunderWaveSpriteTemplate, sprite->pos1.x + 32, sprite->pos1.y, sprite->subpriority);
    else
        spriteId = CreateSprite(&gAnchorShotChainTemplate, sprite->pos1.x + 32, sprite->pos1.y, sprite->subpriority);


=======
    sprite->x += gBattleAnimArgs[0];
    sprite->y += gBattleAnimArgs[1];
    spriteId = CreateSprite(&gThunderWaveSpriteTemplate, sprite->x + 32, sprite->y, sprite->subpriority);
>>>>>>> 0e33df21
    gSprites[spriteId].oam.tileNum += 8;
    gAnimVisualTaskCount++;
    gSprites[spriteId].callback = AnimThunderWave_Step;
    sprite->callback = AnimThunderWave_Step;
}

static void AnimThunderWave_Step(struct Sprite *sprite)
{
    if (++sprite->data[0] == 3)
    {
        sprite->data[0] = 0;
        sprite->invisible ^= 1;
    }

    if (++sprite->data[1] == 51)
        DestroyAnimSprite(sprite);
}

// Animates small electric orbs moving from around the battler inward. For Charge/Shock Wave
void AnimTask_ElectricChargingParticles(u8 taskId)
{
    struct Task *task = &gTasks[taskId];

    if (gBattleAnimArgs[0] == ANIM_ATTACKER)
    {
        task->data[14] = GetBattlerSpriteCoord(gBattleAnimAttacker, BATTLER_COORD_X_2);
        task->data[15] = GetBattlerSpriteCoord(gBattleAnimAttacker, BATTLER_COORD_Y_PIC_OFFSET);
    }
    else
    {
        task->data[14] = GetBattlerSpriteCoord(gBattleAnimTarget, BATTLER_COORD_X_2);
        task->data[15] = GetBattlerSpriteCoord(gBattleAnimTarget, BATTLER_COORD_Y_PIC_OFFSET);
    }

    task->data[6] = gBattleAnimArgs[1];
    task->data[7] = 0;
    task->data[8] = 0;
    task->data[9] = 0;
    task->data[10] = 0;
    task->data[11] = gBattleAnimArgs[3];
    task->data[12] = 0;
    task->data[13] = gBattleAnimArgs[2];
    task->func = AnimTask_ElectricChargingParticles_Step;
}

static void AnimTask_ElectricChargingParticles_Step(u8 taskId)
{
    struct Task *task = &gTasks[taskId];

    if (task->data[6])
    {
        if (++task->data[12] > task->data[13])
        {
            u8 spriteId;
            task->data[12] = 0;
            if (gAnimMoveIndex == MOVE_FLASH_CANNON || gAnimMoveIndex == MOVE_STEEL_BEAM)
                spriteId = CreateSprite(&gLightOfRuinGrayChargeTemplate, task->data[14], task->data[15], 2);
            else
                spriteId = CreateSprite(&gElectricChargingParticlesSpriteTemplate, task->data[14], task->data[15], 2);

            if (spriteId != MAX_SPRITES)
            {
                struct Sprite *sprite = &gSprites[spriteId];
                sprite->x += sElectricChargingParticleCoordOffsets[task->data[9]][0];
                sprite->y += sElectricChargingParticleCoordOffsets[task->data[9]][1];

                sprite->data[0] = 40 - task->data[8] * 5;
                sprite->data[1] = sprite->x;
                sprite->data[2] = task->data[14];
                sprite->data[3] = sprite->y;
                sprite->data[4] = task->data[15];
                sprite->data[5] = taskId;

                InitAnimLinearTranslation(sprite);
                StoreSpriteCallbackInData6(sprite, AnimElectricChargingParticles);
                sprite->callback = RunStoredCallbackWhenAnimEnds;

                if (++task->data[9] > 15)
                    task->data[9] = 0;

                if (++task->data[10] >= task->data[11])
                {
                    task->data[10] = 0;
                    if (task->data[8] <= 5)
                        task->data[8]++;
                }

                task->data[7]++;
                task->data[6]--;
            }
        }
    }
    else if(task->data[7] == 0)
        DestroyAnimVisualTask(taskId);
}

static void AnimElectricChargingParticles_Step(struct Sprite *sprite)
{
    if (AnimTranslateLinear(sprite))
    {
        gTasks[sprite->data[5]].data[7]--;
        DestroySprite(sprite);
    }
}

static void AnimElectricChargingParticles(struct Sprite *sprite)
{
    StartSpriteAnim(sprite, 1);
    sprite->callback = AnimElectricChargingParticles_Step;
}

void AnimGrowingChargeOrb(struct Sprite *sprite)
{
    if (gBattleAnimArgs[0] == ANIM_ATTACKER)
    {
        sprite->x = GetBattlerSpriteCoord(gBattleAnimAttacker, BATTLER_COORD_X_2);
        sprite->y = GetBattlerSpriteCoord(gBattleAnimAttacker, BATTLER_COORD_Y_PIC_OFFSET);
    }
    else
    {
        sprite->x = GetBattlerSpriteCoord(gBattleAnimTarget, BATTLER_COORD_X_2);
        sprite->y = GetBattlerSpriteCoord(gBattleAnimTarget, BATTLER_COORD_Y_PIC_OFFSET);
    }

    StoreSpriteCallbackInData6(sprite, DestroySpriteAndMatrix);
    sprite->callback = RunStoredCallbackWhenAffineAnimEnds;
}

// The quick electric burst at the end of Charge / during the Volt Tackle hit
void AnimElectricPuff(struct Sprite *sprite)
{
    if (gBattleAnimArgs[0] == ANIM_ATTACKER)
    {
        sprite->x = GetBattlerSpriteCoord(gBattleAnimAttacker, BATTLER_COORD_X_2);
        sprite->y = GetBattlerSpriteCoord(gBattleAnimAttacker, BATTLER_COORD_Y_PIC_OFFSET);
    }
    else
    {
        sprite->x = GetBattlerSpriteCoord(gBattleAnimTarget, BATTLER_COORD_X_2);
        sprite->y = GetBattlerSpriteCoord(gBattleAnimTarget, BATTLER_COORD_Y_PIC_OFFSET);
    }

    sprite->x2 = gBattleAnimArgs[1];
    sprite->y2 = gBattleAnimArgs[2];
    StoreSpriteCallbackInData6(sprite, DestroyAnimSprite);
    sprite->callback = RunStoredCallbackWhenAnimEnds;
}

// Creates an orb of electricity that grows then slides off-screen. The attacker slides with it
static void AnimVoltTackleOrbSlide(struct Sprite *sprite)
{
    StartSpriteAffineAnim(sprite, 1);
    sprite->x = GetBattlerSpriteCoord(gBattleAnimAttacker, BATTLER_COORD_X_2);
    sprite->y = GetBattlerSpriteCoord(gBattleAnimAttacker, BATTLER_COORD_Y_PIC_OFFSET);
    sprite->data[6] = GetAnimBattlerSpriteId(ANIM_ATTACKER);
    sprite->data[7] = 16;

    if (GetBattlerSide(gBattleAnimAttacker) == B_SIDE_OPPONENT)
        sprite->data[7] *= -1;

    sprite->callback = AnimVoltTackleOrbSlide_Step;
}

static void AnimVoltTackleOrbSlide_Step(struct Sprite *sprite)
{
    switch (sprite->data[0])
    {
    case 0:
        if (++sprite->data[1] > 40)
            sprite->data[0]++;
        break;
    case 1:
        sprite->x += sprite->data[7];
        gSprites[sprite->data[6]].x2 += sprite->data[7];
        if ((u16)(sprite->x + 80) > 400)
            DestroySpriteAndMatrix(sprite);
    }
}

void AnimTask_VoltTackleAttackerReappear(u8 taskId)
{
    struct Task *task = &gTasks[taskId];

    switch (task->data[0])
    {
    case 0:
        task->data[15] = GetAnimBattlerSpriteId(ANIM_ATTACKER);
        task->data[14] = GetBattlerSpriteCoord(gBattleAnimAttacker, BATTLER_COORD_X_2);
        if (GetBattlerSide(gBattleAnimAttacker) == B_SIDE_PLAYER)
        {
            task->data[14] = -32;
            task->data[13] = 2;
        }
        else
        {
            task->data[14] = 32;
            task->data[13] = -2;
        }

        gSprites[task->data[15]].x2 = task->data[14];
        task->data[0]++;
        break;
    case 1:
        if (++task->data[1] > 1)
        {
            task->data[1] = 0;
            gSprites[task->data[15]].invisible ^= 1;

            if (task->data[14])
            {
                task->data[14] += task->data[13];
                gSprites[task->data[15]].x2 = task->data[14];
            }
            else
                task->data[0]++;

        }
        break;
    case 2:
        if (++task->data[1] > 1)
        {
            task->data[1] = 0;
            gSprites[task->data[15]].invisible ^= 1;

            if (++task->data[2] == 8)
                task->data[0]++;
        }
        break;
    case 3:
        gSprites[task->data[15]].invisible = FALSE;
        DestroyAnimVisualTask(taskId);
    }
}

// The horizontal bolts of electricity for Volt Tackle
void AnimTask_VoltTackleBolt(u8 taskId)
{
    struct Task *task = &gTasks[taskId];

    switch(task->data[0])
    {
    case 0:
        task->data[1] = GetBattlerSide(gBattleAnimAttacker) == B_SIDE_PLAYER ? 1 : -1;

        switch (gBattleAnimArgs[0])
        {
        case 0:
            task->data[3] = GetBattlerSpriteCoord(gBattleAnimAttacker, BATTLER_COORD_X_2);
            task->data[5] = GetBattlerSpriteCoord(gBattleAnimAttacker, BATTLER_COORD_Y_PIC_OFFSET);
            task->data[4] = (task->data[1] * 128) + 120;
            break;
        case 4:
            task->data[3] = 120 - (task->data[1] * 128);
            task->data[5] = GetBattlerSpriteCoord(gBattleAnimTarget, BATTLER_COORD_Y_PIC_OFFSET);
            task->data[4] = GetBattlerSpriteCoord(gBattleAnimTarget, BATTLER_COORD_X_2) - (task->data[1] * 32);
            break;
        default:
            if ((gBattleAnimArgs[0] & 1) != 0)
            {
                task->data[3] = 256;
                task->data[4] = -16;
            }
            else
            {
                task->data[3] = -16;
                task->data[4] = 256;
            }

            if (task->data[1] == 1)
            {
                task->data[5] = 80 - gBattleAnimArgs[0] * 10;
            }
            else
            {
                u16 temp;
                task->data[5] = gBattleAnimArgs[0] * 10 + 40;
                temp = task->data[3];
                task->data[3] = task->data[4];
                task->data[4] = temp;
            }
        }

        if (task->data[3] < task->data[4])
        {
            task->data[1] = 1;
            task->data[6] = 0;
        }
        else
        {
            task->data[1] = -1;
            task->data[6] = 3;
        }

        task->data[0]++;
        break;
    case 1:
        if (++task->data[2] > 0)
        {
            task->data[2] = 0;
            if (CreateVoltTackleBolt(task, taskId) || CreateVoltTackleBolt(task, taskId))
                task->data[0]++;
        }
        break;
    case 2:
        if (task->data[7] == 0)
            DestroyAnimVisualTask(taskId);
    }
}

static bool8 CreateVoltTackleBolt(struct Task *task, u8 taskId)
{
    u8 spriteId = CreateSprite(&gVoltTackleBoltSpriteTemplate, task->data[3], task->data[5], 35);
    if (spriteId != MAX_SPRITES)
    {
        gSprites[spriteId].data[6] = taskId;
        gSprites[spriteId].data[7] = 7;
        task->data[7]++;
    }

    task->data[6] += task->data[1];
    if (task->data[6] < 0)
        task->data[6] = 3;

    if (task->data[6] > 3)
        task->data[6] = 0;

    task->data[3] += task->data[1] * 16;

    if ((task->data[1] == 1 && task->data[3] >= task->data[4])
        || (task->data[1] == -1 && task->data[3] <= task->data[4]))
    {
        return TRUE;
    }
    else
    {
        return FALSE;
    }
}

static void AnimVoltTackleBolt(struct Sprite *sprite)
{
    if (++sprite->data[0] > 12)
    {
        gTasks[sprite->data[6]].data[sprite->data[7]]--;
        FreeOamMatrix(sprite->oam.matrixNum);
        DestroySprite(sprite);
    }
}

void AnimGrowingShockWaveOrb(struct Sprite *sprite)
{
    switch (sprite->data[0])
    {
    case 0:
        sprite->x = GetBattlerSpriteCoord(gBattleAnimAttacker, BATTLER_COORD_X_2);
        sprite->y = GetBattlerSpriteCoord(gBattleAnimAttacker, BATTLER_COORD_Y_PIC_OFFSET);
        StartSpriteAffineAnim(sprite, 2);
        sprite->data[0]++;
        break;
    case 1:
        if (sprite->affineAnimEnded)
            DestroySpriteAndMatrix(sprite);
        break;
    }
}

// Thin bolt of electricity that moves up and down toward the target. Used by Shock Wave
void AnimTask_ShockWaveProgressingBolt(u8 taskId)
{
    struct Task *task = &gTasks[taskId];
    u8 target = GetAnimBattlerId(gBattleAnimArgs[0]);

    switch (task->data[0])
    {
    case 0:
        task->data[6] = GetBattlerSpriteCoord(gBattleAnimAttacker, BATTLER_COORD_X_2);
        task->data[7] = GetBattlerSpriteCoord(gBattleAnimAttacker, BATTLER_COORD_Y_PIC_OFFSET);
        task->data[8] = 4;
        task->data[10] = GetBattlerSpriteCoord(target, BATTLER_COORD_X_2);
        task->data[9] = (task->data[10] - task->data[6]) / 5;
        task->data[4] = 7;
        task->data[5] = -1;
        task->data[11] = 12;
        task->data[12] = BattleAnimAdjustPanning(task->data[11] - 76);
        task->data[13] = BattleAnimAdjustPanning(SOUND_PAN_TARGET);
        task->data[14] = task->data[12];
        task->data[15] = (task->data[13] - task->data[12]) / 3;
        task->data[0]++;
        break;
    case 1:
        if (++task->data[1] > 0)
        {
            task->data[1] = 0;
            if (CreateShockWaveBoltSprite(task, taskId))
            {
                if (task->data[2] == 5)
                    task->data[0] = 3;
                else
                    task->data[0]++;
            }
        }

        if (task->data[11])
            task->data[11]--;
        break;
    case 2:
        if (task->data[11])
            task->data[11]--;

        if (++task->data[1] > 4)
        {
            task->data[1] = 0;
            if (task->data[2] & 1)
            {
                task->data[7] = 4;
                task->data[8] = 68;
                task->data[4] = 0;
                task->data[5] = 1;
            }
            else
            {
                task->data[7] = 68;
                task->data[8] = 4;
                task->data[4] = 7;
                task->data[5] = -1;
            }

            if (task->data[11])
                task->data[0] = 4;
            else
                task->data[0] = 1;
        }
        break;
    case 3:
        if (task->data[3] == 0)
            DestroyAnimVisualTask(taskId);
        break;
    case 4:
        if (task->data[11])
            task->data[11]--;
        else
            task->data[0] = 1;
        break;
    }
}

static bool8 CreateShockWaveBoltSprite(struct Task *task, u8 taskId)
{
    u8 spriteId = CreateSprite(&gShockWaveProgressingBoltSpriteTemplate, task->data[6], task->data[7], 35);
    if (spriteId != MAX_SPRITES)
    {
        gSprites[spriteId].oam.tileNum += task->data[4];
        task->data[4] += task->data[5];
        if (task->data[4] < 0)
            task->data[4] = 7;
        if (task->data[4] > 7)
            task->data[4] = 0;

        gSprites[spriteId].data[6] = taskId;
        gSprites[spriteId].data[7] = 3;
        task->data[3]++;
    }

    if (task->data[4] == 0 && task->data[5] > 0)
    {
        task->data[14] += task->data[15];
        PlaySE12WithPanning(SE_M_THUNDERBOLT, task->data[14]);
    }

    if ((task->data[5] < 0 && task->data[7] <= task->data[8])
        || (task->data[5] > 0 && task->data[7] >= task->data[8]))
    {
        task->data[2]++;
        task->data[6] += task->data[9];
        return TRUE;
    }
    else
    {
        task->data[7] += task->data[5] * 8;
        return FALSE;
    }
}

// Just runs timer for sprite. See AnimTask_ShockWaveProgressingBolt
static void AnimShockWaveProgressingBolt(struct Sprite *sprite)
{
    if (++sprite->data[0] > 12)
    {
        gTasks[sprite->data[6]].data[sprite->data[7]]--;
        DestroySprite(sprite);
    }
}

void AnimTask_ShockWaveLightning(u8 taskId)
{
    struct Task *task = &gTasks[taskId];
    u8 target = GetAnimBattlerId(gBattleAnimArgs[0]);

    switch (task->data[0])
    {
    case 0:
        task->data[15] = GetBattlerSpriteCoord(target, BATTLER_COORD_Y) + 32;
        task->data[14] = task->data[15];
        while (task->data[14] > 16)
        {
            task->data[14] -= 32;
        }

        task->data[13] = GetBattlerSpriteCoord(target, BATTLER_COORD_X_2);
        task->data[12] = GetBattlerSpriteSubpriority(target) - 2;
        task->data[0]++;
        break;
    case 1:
        if (++task->data[1] > 1)
        {
            task->data[1] = 0;
            if (CreateShockWaveLightningSprite(task, taskId))
                task->data[0]++;
        }
        break;
    case 2:
        if (task->data[10] == 0)
            DestroyAnimVisualTask(taskId);
        break;
    }
}

static bool8 CreateShockWaveLightningSprite(struct Task *task, u8 taskId)
{
    u8 spriteId = CreateSprite(&gLightningSpriteTemplate, task->data[13], task->data[14], task->data[12]);
    if (spriteId != MAX_SPRITES)
    {
        gSprites[spriteId].callback = AnimShockWaveLightning;
        gSprites[spriteId].data[6] = taskId;
        gSprites[spriteId].data[7] = 10;
        task->data[10]++;
    }
    if (task->data[14] >= task->data[15])
        return TRUE;
    task->data[14] += 32;
    return FALSE;
}

static void AnimShockWaveLightning(struct Sprite *sprite)
{
    if (sprite->animEnded)
    {
        gTasks[sprite->data[6]].data[sprite->data[7]]--;
        DestroySprite(sprite);
    }
}<|MERGE_RESOLUTION|>--- conflicted
+++ resolved
@@ -873,20 +873,13 @@
 {
     u8 spriteId;
 
-<<<<<<< HEAD
-    sprite->pos1.x += gBattleAnimArgs[0];
-    sprite->pos1.y += gBattleAnimArgs[1];
-    if (gAnimMoveIndex == MOVE_THUNDER_WAVE)
-        spriteId = CreateSprite(&gThunderWaveSpriteTemplate, sprite->pos1.x + 32, sprite->pos1.y, sprite->subpriority);
-    else
-        spriteId = CreateSprite(&gAnchorShotChainTemplate, sprite->pos1.x + 32, sprite->pos1.y, sprite->subpriority);
-
-
-=======
     sprite->x += gBattleAnimArgs[0];
     sprite->y += gBattleAnimArgs[1];
-    spriteId = CreateSprite(&gThunderWaveSpriteTemplate, sprite->x + 32, sprite->y, sprite->subpriority);
->>>>>>> 0e33df21
+    if (gAnimMoveIndex == MOVE_THUNDER_WAVE)
+        spriteId = CreateSprite(&gThunderWaveSpriteTemplate, sprite->x + 32, sprite->y, sprite->subpriority);
+    else
+        spriteId = CreateSprite(&gAnchorShotChainTemplate, sprite->x + 32, sprite->y, sprite->subpriority);
+
     gSprites[spriteId].oam.tileNum += 8;
     gAnimVisualTaskCount++;
     gSprites[spriteId].callback = AnimThunderWave_Step;
