--- conflicted
+++ resolved
@@ -106,66 +106,6 @@
 
 static void (*const sPlayerPartnerBufferCommands[CONTROLLER_CMDS_COUNT])(void) =
 {
-<<<<<<< HEAD
-    PlayerPartnerHandleGetMonData,
-    PlayerPartnerHandleGetRawMonData,
-    PlayerPartnerHandleSetMonData,
-    PlayerPartnerHandleSetRawMonData,
-    PlayerPartnerHandleLoadMonSprite,
-    PlayerPartnerHandleSwitchInAnim,
-    PlayerPartnerHandleReturnMonToBall,
-    PlayerPartnerHandleDrawTrainerPic,
-    PlayerPartnerHandleTrainerSlide,
-    PlayerPartnerHandleTrainerSlideBack,
-    PlayerPartnerHandleFaintAnimation,
-    PlayerPartnerHandlePaletteFade,
-    PlayerPartnerHandleSuccessBallThrowAnim,
-    PlayerPartnerHandleBallThrowAnim,
-    PlayerPartnerHandlePause,
-    PlayerPartnerHandleMoveAnimation,
-    PlayerPartnerHandlePrintString,
-    PlayerPartnerHandlePrintSelectionString,
-    PlayerPartnerHandleChooseAction,
-    PlayerPartnerHandleUnknownYesNoBox,
-    PlayerPartnerHandleChooseMove,
-    PlayerPartnerHandleChooseItem,
-    PlayerPartnerHandleChoosePokemon,
-    PlayerPartnerHandleCmd23,
-    PlayerPartnerHandleHealthBarUpdate,
-    PlayerPartnerHandleExpUpdate,
-    PlayerPartnerHandleStatusIconUpdate,
-    PlayerPartnerHandleStatusAnimation,
-    PlayerPartnerHandleStatusXor,
-    PlayerPartnerHandleDataTransfer,
-    PlayerPartnerHandleDMA3Transfer,
-    PlayerPartnerHandlePlayBGM,
-    PlayerPartnerHandleCmd32,
-    PlayerPartnerHandleTwoReturnValues,
-    PlayerPartnerHandleChosenMonReturnValue,
-    PlayerPartnerHandleOneReturnValue,
-    PlayerPartnerHandleOneReturnValue_Duplicate,
-    PlayerPartnerHandleCmd37,
-    PlayerPartnerHandleCmd38,
-    PlayerPartnerHandleCmd39,
-    PlayerPartnerHandleCmd40,
-    PlayerPartnerHandleHitAnimation,
-    PlayerPartnerHandleCmd42,
-    PlayerPartnerHandlePlaySE,
-    PlayerPartnerHandlePlayFanfareOrBGM,
-    PlayerPartnerHandleFaintingCry,
-    PlayerPartnerHandleIntroSlide,
-    PlayerPartnerHandleIntroTrainerBallThrow,
-    PlayerPartnerHandleDrawPartyStatusSummary,
-    PlayerPartnerHandleHidePartyStatusSummary,
-    PlayerPartnerHandleEndBounceEffect,
-    PlayerPartnerHandleSpriteInvisibility,
-    PlayerPartnerHandleBattleAnimation,
-    PlayerPartnerHandleLinkStandbyMsg,
-    PlayerPartnerHandleResetActionMoveSelection,
-    PlayerPartnerHandleCmd55,
-    PlayerPartnerHandleBattleDebug,
-    PlayerPartnerCmdEnd
-=======
     [CONTROLLER_GETMONDATA]               = PlayerPartnerHandleGetMonData,
     [CONTROLLER_GETRAWMONDATA]            = PlayerPartnerHandleGetRawMonData,
     [CONTROLLER_SETMONDATA]               = PlayerPartnerHandleSetMonData,
@@ -222,8 +162,8 @@
     [CONTROLLER_LINKSTANDBYMSG]           = PlayerPartnerHandleLinkStandbyMsg,
     [CONTROLLER_RESETACTIONMOVESELECTION] = PlayerPartnerHandleResetActionMoveSelection,
     [CONTROLLER_55]                       = PlayerPartnerHandleCmd55,
+    [CONTROLLER_DEBUGMENU]                = PlayerPartnerHandleBattleDebug,
     [CONTROLLER_TERMINATOR_NOP]           = PlayerPartnerCmdEnd
->>>>>>> 740c0a6b
 };
 
 // unknown unused data
@@ -1757,11 +1697,7 @@
 
 static void PlayerPartnerHandleSetUnkVar(void)
 {
-<<<<<<< HEAD
-    gUnknown_02022D0C.field_0 = gBattleResources->bufferA[gActiveBattler][1];
-=======
-    gUnusedControllerStruct.unk = gBattleBufferA[gActiveBattler][1];
->>>>>>> 740c0a6b
+    gUnusedControllerStruct.unk = gBattleResources->bufferA[gActiveBattler][1];
     PlayerPartnerBufferExecCompleted();
 }
 
