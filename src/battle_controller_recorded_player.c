#include "global.h"
#include "battle.h"
#include "battle_ai_script_commands.h"
#include "battle_anim.h"
#include "battle_controllers.h"
#include "battle_message.h"
#include "battle_interface.h"
#include "bg.h"
#include "data.h"
#include "item_use.h"
#include "link.h"
#include "main.h"
#include "m4a.h"
#include "palette.h"
#include "pokeball.h"
#include "pokemon.h"
#include "recorded_battle.h"
#include "reshow_battle_screen.h"
#include "sound.h"
#include "string_util.h"
#include "task.h"
#include "text.h"
#include "util.h"
#include "window.h"
#include "constants/battle_anim.h"
#include "constants/songs.h"

extern struct MusicPlayerInfo gMPlayInfo_BGM;

// this file's functions
static void RecordedPlayerHandleGetMonData(void);
static void RecordedPlayerHandleGetRawMonData(void);
static void RecordedPlayerHandleSetMonData(void);
static void RecordedPlayerHandleSetRawMonData(void);
static void RecordedPlayerHandleLoadMonSprite(void);
static void RecordedPlayerHandleSwitchInAnim(void);
static void RecordedPlayerHandleReturnMonToBall(void);
static void RecordedPlayerHandleDrawTrainerPic(void);
static void RecordedPlayerHandleTrainerSlide(void);
static void RecordedPlayerHandleTrainerSlideBack(void);
static void RecordedPlayerHandleFaintAnimation(void);
static void RecordedPlayerHandlePaletteFade(void);
static void RecordedPlayerHandleSuccessBallThrowAnim(void);
static void RecordedPlayerHandleBallThrowAnim(void);
static void RecordedPlayerHandlePause(void);
static void RecordedPlayerHandleMoveAnimation(void);
static void RecordedPlayerHandlePrintString(void);
static void RecordedPlayerHandlePrintSelectionString(void);
static void RecordedPlayerHandleChooseAction(void);
static void RecordedPlayerHandleUnknownYesNoBox(void);
static void RecordedPlayerHandleChooseMove(void);
static void RecordedPlayerHandleChooseItem(void);
static void RecordedPlayerHandleChoosePokemon(void);
static void RecordedPlayerHandleCmd23(void);
static void RecordedPlayerHandleHealthBarUpdate(void);
static void RecordedPlayerHandleExpUpdate(void);
static void RecordedPlayerHandleStatusIconUpdate(void);
static void RecordedPlayerHandleStatusAnimation(void);
static void RecordedPlayerHandleStatusXor(void);
static void RecordedPlayerHandleDataTransfer(void);
static void RecordedPlayerHandleDMA3Transfer(void);
static void RecordedPlayerHandlePlayBGM(void);
static void RecordedPlayerHandleCmd32(void);
static void RecordedPlayerHandleTwoReturnValues(void);
static void RecordedPlayerHandleChosenMonReturnValue(void);
static void RecordedPlayerHandleOneReturnValue(void);
static void RecordedPlayerHandleOneReturnValue_Duplicate(void);
static void RecordedPlayerHandleClearUnkVar(void);
static void RecordedPlayerHandleSetUnkVar(void);
static void RecordedPlayerHandleClearUnkFlag(void);
static void RecordedPlayerHandleToggleUnkFlag(void);
static void RecordedPlayerHandleHitAnimation(void);
static void RecordedPlayerHandleCmd42(void);
static void RecordedPlayerHandlePlaySE(void);
static void RecordedPlayerHandlePlayFanfareOrBGM(void);
static void RecordedPlayerHandleFaintingCry(void);
static void RecordedPlayerHandleIntroSlide(void);
static void RecordedPlayerHandleIntroTrainerBallThrow(void);
static void RecordedPlayerHandleDrawPartyStatusSummary(void);
static void RecordedPlayerHandleHidePartyStatusSummary(void);
static void RecordedPlayerHandleEndBounceEffect(void);
static void RecordedPlayerHandleSpriteInvisibility(void);
static void RecordedPlayerHandleBattleAnimation(void);
static void RecordedPlayerHandleLinkStandbyMsg(void);
static void RecordedPlayerHandleResetActionMoveSelection(void);
static void RecordedPlayerHandleCmd55(void);
static void RecordedPlayerCmdEnd(void);

static void RecordedPlayerBufferRunCommand(void);
static void RecordedPlayerBufferExecCompleted(void);
static void sub_818A328(void);
static u32 CopyRecordedPlayerMonData(u8 monId, u8 *dst);
static void SetRecordedPlayerMonData(u8 monId);
static void sub_818BA6C(u8 battlerId, bool8 dontClearSubstituteBit);
static void DoSwitchOutAnimation(void);
static void RecordedPlayerDoMoveAnimation(void);
static void sub_818CC24(u8 taskId);
static void sub_818CDF4(void);

static void (*const sRecordedPlayerBufferCommands[CONTROLLER_CMDS_COUNT])(void) =
{
    [CONTROLLER_GETMONDATA]               = RecordedPlayerHandleGetMonData,
    [CONTROLLER_GETRAWMONDATA]            = RecordedPlayerHandleGetRawMonData,
    [CONTROLLER_SETMONDATA]               = RecordedPlayerHandleSetMonData,
    [CONTROLLER_SETRAWMONDATA]            = RecordedPlayerHandleSetRawMonData,
    [CONTROLLER_LOADMONSPRITE]            = RecordedPlayerHandleLoadMonSprite,
    [CONTROLLER_SWITCHINANIM]             = RecordedPlayerHandleSwitchInAnim,
    [CONTROLLER_RETURNMONTOBALL]          = RecordedPlayerHandleReturnMonToBall,
    [CONTROLLER_DRAWTRAINERPIC]           = RecordedPlayerHandleDrawTrainerPic,
    [CONTROLLER_TRAINERSLIDE]             = RecordedPlayerHandleTrainerSlide,
    [CONTROLLER_TRAINERSLIDEBACK]         = RecordedPlayerHandleTrainerSlideBack,
    [CONTROLLER_FAINTANIMATION]           = RecordedPlayerHandleFaintAnimation,
    [CONTROLLER_PALETTEFADE]              = RecordedPlayerHandlePaletteFade,
    [CONTROLLER_SUCCESSBALLTHROWANIM]     = RecordedPlayerHandleSuccessBallThrowAnim,
    [CONTROLLER_BALLTHROWANIM]            = RecordedPlayerHandleBallThrowAnim,
    [CONTROLLER_PAUSE]                    = RecordedPlayerHandlePause,
    [CONTROLLER_MOVEANIMATION]            = RecordedPlayerHandleMoveAnimation,
    [CONTROLLER_PRINTSTRING]              = RecordedPlayerHandlePrintString,
    [CONTROLLER_PRINTSTRINGPLAYERONLY]    = RecordedPlayerHandlePrintSelectionString,
    [CONTROLLER_CHOOSEACTION]             = RecordedPlayerHandleChooseAction,
    [CONTROLLER_UNKNOWNYESNOBOX]          = RecordedPlayerHandleUnknownYesNoBox,
    [CONTROLLER_CHOOSEMOVE]               = RecordedPlayerHandleChooseMove,
    [CONTROLLER_OPENBAG]                  = RecordedPlayerHandleChooseItem,
    [CONTROLLER_CHOOSEPOKEMON]            = RecordedPlayerHandleChoosePokemon,
    [CONTROLLER_23]                       = RecordedPlayerHandleCmd23,
    [CONTROLLER_HEALTHBARUPDATE]          = RecordedPlayerHandleHealthBarUpdate,
    [CONTROLLER_EXPUPDATE]                = RecordedPlayerHandleExpUpdate,
    [CONTROLLER_STATUSICONUPDATE]         = RecordedPlayerHandleStatusIconUpdate,
    [CONTROLLER_STATUSANIMATION]          = RecordedPlayerHandleStatusAnimation,
    [CONTROLLER_STATUSXOR]                = RecordedPlayerHandleStatusXor,
    [CONTROLLER_DATATRANSFER]             = RecordedPlayerHandleDataTransfer,
    [CONTROLLER_DMA3TRANSFER]             = RecordedPlayerHandleDMA3Transfer,
    [CONTROLLER_PLAYBGM]                  = RecordedPlayerHandlePlayBGM,
    [CONTROLLER_32]                       = RecordedPlayerHandleCmd32,
    [CONTROLLER_TWORETURNVALUES]          = RecordedPlayerHandleTwoReturnValues,
    [CONTROLLER_CHOSENMONRETURNVALUE]     = RecordedPlayerHandleChosenMonReturnValue,
    [CONTROLLER_ONERETURNVALUE]           = RecordedPlayerHandleOneReturnValue,
    [CONTROLLER_ONERETURNVALUE_DUPLICATE] = RecordedPlayerHandleOneReturnValue_Duplicate,
    [CONTROLLER_CLEARUNKVAR]              = RecordedPlayerHandleClearUnkVar,
    [CONTROLLER_SETUNKVAR]                = RecordedPlayerHandleSetUnkVar,
    [CONTROLLER_CLEARUNKFLAG]             = RecordedPlayerHandleClearUnkFlag,
    [CONTROLLER_TOGGLEUNKFLAG]            = RecordedPlayerHandleToggleUnkFlag,
    [CONTROLLER_HITANIMATION]             = RecordedPlayerHandleHitAnimation,
    [CONTROLLER_42]                       = RecordedPlayerHandleCmd42,
    [CONTROLLER_PLAYSE]                   = RecordedPlayerHandlePlaySE,
    [CONTROLLER_PLAYFANFAREORBGM]         = RecordedPlayerHandlePlayFanfareOrBGM,
    [CONTROLLER_FAINTINGCRY]              = RecordedPlayerHandleFaintingCry,
    [CONTROLLER_INTROSLIDE]               = RecordedPlayerHandleIntroSlide,
    [CONTROLLER_INTROTRAINERBALLTHROW]    = RecordedPlayerHandleIntroTrainerBallThrow,
    [CONTROLLER_DRAWPARTYSTATUSSUMMARY]   = RecordedPlayerHandleDrawPartyStatusSummary,
    [CONTROLLER_HIDEPARTYSTATUSSUMMARY]   = RecordedPlayerHandleHidePartyStatusSummary,
    [CONTROLLER_ENDBOUNCE]                = RecordedPlayerHandleEndBounceEffect,
    [CONTROLLER_SPRITEINVISIBILITY]       = RecordedPlayerHandleSpriteInvisibility,
    [CONTROLLER_BATTLEANIMATION]          = RecordedPlayerHandleBattleAnimation,
    [CONTROLLER_LINKSTANDBYMSG]           = RecordedPlayerHandleLinkStandbyMsg,
    [CONTROLLER_RESETACTIONMOVESELECTION] = RecordedPlayerHandleResetActionMoveSelection,
    [CONTROLLER_55]                       = RecordedPlayerHandleCmd55,
    [CONTROLLER_TERMINATOR_NOP]           = RecordedPlayerCmdEnd
};

static void nullsub_120(void)
{
}

void SetControllerToRecordedPlayer(void)
{
    gBattlerControllerFuncs[gActiveBattler] = RecordedPlayerBufferRunCommand;
}

static void RecordedPlayerBufferRunCommand(void)
{
    if (gBattleControllerExecFlags & gBitTable[gActiveBattler])
    {
        if (gBattleResources->bufferA[gActiveBattler][0] < ARRAY_COUNT(sRecordedPlayerBufferCommands))
            sRecordedPlayerBufferCommands[gBattleResources->bufferA[gActiveBattler][0]]();
        else
            RecordedPlayerBufferExecCompleted();
    }
}

static void CompleteOnBattlerSpriteCallbackDummy(void)
{
    if (gSprites[gBattlerSpriteIds[gActiveBattler]].callback == SpriteCallbackDummy)
        RecordedPlayerBufferExecCompleted();
}

static void sub_81899F0(void)
{
    if (gSprites[gBattlerSpriteIds[gActiveBattler]].callback == SpriteCallbackDummy)
    {
        nullsub_25(0);
        FreeSpriteOamMatrix(&gSprites[gBattlerSpriteIds[gActiveBattler]]);
        DestroySprite(&gSprites[gBattlerSpriteIds[gActiveBattler]]);
        RecordedPlayerBufferExecCompleted();
    }
}

static void sub_8189A58(void)
{
    if (--gBattleSpritesDataPtr->healthBoxesData[gActiveBattler].field_9 == 0xFF)
    {
        gBattleSpritesDataPtr->healthBoxesData[gActiveBattler].field_9 = 0;
        RecordedPlayerBufferExecCompleted();
    }
}

static void sub_8189AA0(void)
{
    bool32 r6 = FALSE;

    if (GetBattlerPosition(gActiveBattler) == B_POSITION_PLAYER_LEFT)
    {
        if (!IsDoubleBattle() || (IsDoubleBattle() && (gBattleTypeFlags & BATTLE_TYPE_MULTI)))
        {
            if (gSprites[gHealthboxSpriteIds[gActiveBattler]].callback == SpriteCallbackDummy)
                r6 = TRUE;
        }
        else
        {
            if (gSprites[gHealthboxSpriteIds[gActiveBattler]].callback == SpriteCallbackDummy
                && gSprites[gHealthboxSpriteIds[gActiveBattler ^ BIT_FLANK]].callback == SpriteCallbackDummy)
            {
                r6 = TRUE;
            }
        }

        if (r6 && gBattleSpritesDataPtr->healthBoxesData[gActiveBattler].finishedShinyMonAnim
            && gBattleSpritesDataPtr->healthBoxesData[gActiveBattler ^ BIT_FLANK].finishedShinyMonAnim)
        {
            gBattleSpritesDataPtr->healthBoxesData[gActiveBattler].triedShinyMonAnim = FALSE;
            gBattleSpritesDataPtr->healthBoxesData[gActiveBattler].finishedShinyMonAnim = FALSE;

            gBattleSpritesDataPtr->healthBoxesData[gActiveBattler ^ BIT_FLANK].triedShinyMonAnim = FALSE;
            gBattleSpritesDataPtr->healthBoxesData[gActiveBattler ^ BIT_FLANK].finishedShinyMonAnim = FALSE;

            FreeSpriteTilesByTag(0x27F9);
            FreeSpritePaletteByTag(0x27F9);

            HandleLowHpMusicChange(&gPlayerParty[gBattlerPartyIndexes[gActiveBattler]], gActiveBattler);
            if (IsDoubleBattle())
                HandleLowHpMusicChange(&gPlayerParty[gBattlerPartyIndexes[gActiveBattler ^ BIT_FLANK]], gActiveBattler ^ BIT_FLANK);

            gBattleSpritesDataPtr->healthBoxesData[gActiveBattler].field_9 = 3;
            gBattlerControllerFuncs[gActiveBattler] = sub_8189A58;
        }
    }
    else
    {
        if (!IsDoubleBattle() || (IsDoubleBattle() && (gBattleTypeFlags & BATTLE_TYPE_MULTI)))
        {
            if (gSprites[gHealthboxSpriteIds[gActiveBattler]].callback == SpriteCallbackDummy)
                r6 = TRUE;
        }
        else
        {
            if (gSprites[gHealthboxSpriteIds[gActiveBattler]].callback == SpriteCallbackDummy
                && gSprites[gHealthboxSpriteIds[gActiveBattler ^ BIT_FLANK]].callback == SpriteCallbackDummy)
            {
                r6 = TRUE;
            }
        }

        if (IsCryPlayingOrClearCrySongs())
            r6 = FALSE;

        if (r6)
        {
            gBattleSpritesDataPtr->healthBoxesData[gActiveBattler].field_9 = 3;
            gBattlerControllerFuncs[gActiveBattler] = sub_8189A58;
        }
    }
}

static void sub_8189D40(void)
{
    bool32 r10 = FALSE;

    if (GetBattlerPosition(gActiveBattler) == B_POSITION_PLAYER_LEFT)
    {
        if (!gBattleSpritesDataPtr->healthBoxesData[gActiveBattler].triedShinyMonAnim
        && !gBattleSpritesDataPtr->healthBoxesData[gActiveBattler].ballAnimActive)
            TryShinyAnimation(gActiveBattler, &gPlayerParty[gBattlerPartyIndexes[gActiveBattler]]);

        if (!gBattleSpritesDataPtr->healthBoxesData[gActiveBattler ^ BIT_FLANK].triedShinyMonAnim
        && !gBattleSpritesDataPtr->healthBoxesData[gActiveBattler ^ BIT_FLANK].ballAnimActive)
            TryShinyAnimation(gActiveBattler ^ BIT_FLANK, &gPlayerParty[gBattlerPartyIndexes[gActiveBattler ^ BIT_FLANK]]);
    }

    if (!gBattleSpritesDataPtr->healthBoxesData[gActiveBattler].ballAnimActive
        && !gBattleSpritesDataPtr->healthBoxesData[gActiveBattler ^ BIT_FLANK].ballAnimActive)
    {
        if (!gBattleSpritesDataPtr->healthBoxesData[gActiveBattler].field_1_x80)
        {
            if (IsDoubleBattle() && !(gBattleTypeFlags & BATTLE_TYPE_MULTI))
            {
                UpdateHealthboxAttribute(gHealthboxSpriteIds[gActiveBattler ^ BIT_FLANK], &gPlayerParty[gBattlerPartyIndexes[gActiveBattler ^ BIT_FLANK]], HEALTHBOX_ALL);
                sub_8076918(gActiveBattler ^ BIT_FLANK);
                SetHealthboxSpriteVisible(gHealthboxSpriteIds[gActiveBattler ^ BIT_FLANK]);
            }
            UpdateHealthboxAttribute(gHealthboxSpriteIds[gActiveBattler], &gPlayerParty[gBattlerPartyIndexes[gActiveBattler]], HEALTHBOX_ALL);
            sub_8076918(gActiveBattler);
            SetHealthboxSpriteVisible(gHealthboxSpriteIds[gActiveBattler]);
        }
        gBattleSpritesDataPtr->healthBoxesData[gActiveBattler].field_1_x80 = 1;
    }

    if (gBattleSpritesDataPtr->healthBoxesData[gActiveBattler].field_1_x80
        && !gBattleSpritesDataPtr->healthBoxesData[gActiveBattler].field_1_x40
        && !gBattleSpritesDataPtr->healthBoxesData[gActiveBattler ^ BIT_FLANK].field_1_x40
        && !IsCryPlayingOrClearCrySongs())
    {
        if (!gBattleSpritesDataPtr->healthBoxesData[gActiveBattler].field_1_x20)
        {
            if ((gBattleTypeFlags & BATTLE_TYPE_LINK) && (gBattleTypeFlags & BATTLE_TYPE_MULTI))
            {
                if (GetBattlerPosition(gActiveBattler) == B_POSITION_PLAYER_LEFT)
                    m4aMPlayContinue(&gMPlayInfo_BGM);
            }
            else
            {
                m4aMPlayVolumeControl(&gMPlayInfo_BGM, 0xFFFF, 0x100);
            }

        }
        gBattleSpritesDataPtr->healthBoxesData[gActiveBattler].field_1_x20 = 1;
        r10 = TRUE;
    }

    if (r10 && gSprites[gUnknown_03005D7C[gActiveBattler]].callback == SpriteCallbackDummy
        && gSprites[gBattlerSpriteIds[gActiveBattler]].callback == SpriteCallbackDummy)
    {
        if (IsDoubleBattle() && !(gBattleTypeFlags & BATTLE_TYPE_MULTI))
            DestroySprite(&gSprites[gUnknown_03005D7C[gActiveBattler ^ BIT_FLANK]]);

        DestroySprite(&gSprites[gUnknown_03005D7C[gActiveBattler]]);
        gBattleSpritesDataPtr->animationData->field_9_x1 = 0;
        gBattleSpritesDataPtr->healthBoxesData[gActiveBattler].field_1_x20 = 0;
        gBattleSpritesDataPtr->healthBoxesData[gActiveBattler].field_1_x80 = 0;
        gBattlerControllerFuncs[gActiveBattler] = sub_8189AA0;
    }
}

static void sub_818A064(void)
{
    if (gSprites[gBattlerSpriteIds[gActiveBattler]].animEnded && gSprites[gBattlerSpriteIds[gActiveBattler]].pos2.x == 0)
        RecordedPlayerBufferExecCompleted();
}

static void CompleteOnHealthbarDone(void)
{
    s16 hpValue = MoveBattleBar(gActiveBattler, gHealthboxSpriteIds[gActiveBattler], HEALTH_BAR, 0);

    SetHealthboxSpriteVisible(gHealthboxSpriteIds[gActiveBattler]);

    if (hpValue != -1)
    {
        UpdateHpTextInHealthbox(gHealthboxSpriteIds[gActiveBattler], hpValue, HP_CURRENT);
    }
    else
    {
        HandleLowHpMusicChange(&gPlayerParty[gBattlerPartyIndexes[gActiveBattler]], gActiveBattler);
        RecordedPlayerBufferExecCompleted();
    }
}

static void sub_818A114(void)
{
    if (gSprites[gBattlerSpriteIds[gActiveBattler]].pos1.y + gSprites[gBattlerSpriteIds[gActiveBattler]].pos2.y > DISPLAY_HEIGHT)
    {
        u16 species = GetMonData(&gPlayerParty[gBattlerPartyIndexes[gActiveBattler]], MON_DATA_SPECIES);

        nullsub_24(species);
        FreeOamMatrix(gSprites[gBattlerSpriteIds[gActiveBattler]].oam.matrixNum);
        DestroySprite(&gSprites[gBattlerSpriteIds[gActiveBattler]]);
        SetHealthboxSpriteInvisible(gHealthboxSpriteIds[gActiveBattler]);
        RecordedPlayerBufferExecCompleted();
    }
}

static void sub_818A1B0(void)
{
    if (!gBattleSpritesDataPtr->healthBoxesData[gActiveBattler].specialAnimActive)
    {
        FreeSpriteOamMatrix(&gSprites[gBattlerSpriteIds[gActiveBattler]]);
        DestroySprite(&gSprites[gBattlerSpriteIds[gActiveBattler]]);
        SetHealthboxSpriteInvisible(gHealthboxSpriteIds[gActiveBattler]);
        RecordedPlayerBufferExecCompleted();
    }
}

static void CompleteOnInactiveTextPrinter(void)
{
    if (!IsTextPrinterActive(0))
        RecordedPlayerBufferExecCompleted();
}

static void DoHitAnimBlinkSpriteEffect(void)
{
    u8 spriteId = gBattlerSpriteIds[gActiveBattler];

    if (gSprites[spriteId].data[1] == 32)
    {
        gSprites[spriteId].data[1] = 0;
        gSprites[spriteId].invisible = FALSE;
        gDoingBattleAnim = FALSE;
        RecordedPlayerBufferExecCompleted();
    }
    else
    {
        if ((gSprites[spriteId].data[1] % 4) == 0)
            gSprites[spriteId].invisible ^= 1;
        gSprites[spriteId].data[1]++;
    }
}

static void sub_818A2B4(void)
{
    if (gSprites[gHealthboxSpriteIds[gActiveBattler]].callback == SpriteCallbackDummy)
    {
        CopyBattleSpriteInvisibility(gActiveBattler);
        if (gBattleSpritesDataPtr->battlerData[gActiveBattler].behindSubstitute)
            InitAndLaunchSpecialAnimation(gActiveBattler, gActiveBattler, gActiveBattler, B_ANIM_MON_TO_SUBSTITUTE);

        gBattlerControllerFuncs[gActiveBattler] = sub_818A328;
    }
}

static void sub_818A328(void)
{
    if (!gBattleSpritesDataPtr->healthBoxesData[gActiveBattler].specialAnimActive
        && gSprites[gBattlerSpriteIds[gActiveBattler]].callback == SpriteCallbackDummy)
    {
        RecordedPlayerBufferExecCompleted();
    }
}

static void sub_818A37C(void)
{
    if (gBattleSpritesDataPtr->healthBoxesData[gActiveBattler].finishedShinyMonAnim)
    {
        gBattleSpritesDataPtr->healthBoxesData[gActiveBattler].triedShinyMonAnim = FALSE;
        gBattleSpritesDataPtr->healthBoxesData[gActiveBattler].finishedShinyMonAnim = FALSE;

        FreeSpriteTilesByTag(0x27F9);
        FreeSpritePaletteByTag(0x27F9);

        CreateTask(c3_0802FDF4, 10);
        HandleLowHpMusicChange(&gPlayerParty[gBattlerPartyIndexes[gActiveBattler]], gActiveBattler);
        StartSpriteAnim(&gSprites[gBattlerSpriteIds[gActiveBattler]], 0);
        UpdateHealthboxAttribute(gHealthboxSpriteIds[gActiveBattler], &gPlayerParty[gBattlerPartyIndexes[gActiveBattler]], HEALTHBOX_ALL);
        sub_8076918(gActiveBattler);
        SetHealthboxSpriteVisible(gHealthboxSpriteIds[gActiveBattler]);

        gBattlerControllerFuncs[gActiveBattler] = sub_818A2B4;
    }
}

static void sub_818A470(void)
{
    if (!gBattleSpritesDataPtr->healthBoxesData[gActiveBattler].triedShinyMonAnim
     && !gBattleSpritesDataPtr->healthBoxesData[gActiveBattler].ballAnimActive)
    {
        TryShinyAnimation(gActiveBattler, &gPlayerParty[gBattlerPartyIndexes[gActiveBattler]]);
    }

    if (gSprites[gUnknown_03005D7C[gActiveBattler]].callback == SpriteCallbackDummy
     && !gBattleSpritesDataPtr->healthBoxesData[gActiveBattler].ballAnimActive)
    {
        DestroySprite(&gSprites[gUnknown_03005D7C[gActiveBattler]]);
        gBattlerControllerFuncs[gActiveBattler] = sub_818A37C;
    }
}

static void RecordedPlayerBufferExecCompleted(void)
{
    gBattlerControllerFuncs[gActiveBattler] = RecordedPlayerBufferRunCommand;
    if (gBattleTypeFlags & BATTLE_TYPE_LINK)
    {
        u8 playerId = GetMultiplayerId();

        PrepareBufferDataTransferLink(2, 4, &playerId);
        gBattleResources->bufferA[gActiveBattler][0] = CONTROLLER_TERMINATOR_NOP;
    }
    else
    {
        gBattleControllerExecFlags &= ~gBitTable[gActiveBattler];
    }
}

static void CompleteOnFinishedStatusAnimation(void)
{
    if (!gBattleSpritesDataPtr->healthBoxesData[gActiveBattler].statusAnimActive)
        RecordedPlayerBufferExecCompleted();
}

static void CompleteOnFinishedBattleAnimation(void)
{
    if (!gBattleSpritesDataPtr->healthBoxesData[gActiveBattler].animFromTableActive)
        RecordedPlayerBufferExecCompleted();
}

static void RecordedPlayerHandleGetMonData(void)
{
    u8 monData[sizeof(struct Pokemon) * 2 + 56]; // this allows to get full data of two pokemon, trying to get more will result in overwriting data
    u32 size = 0;
    u8 monToCheck;
    s32 i;

    if (gBattleResources->bufferA[gActiveBattler][2] == 0)
    {
        size += CopyRecordedPlayerMonData(gBattlerPartyIndexes[gActiveBattler], monData);
    }
    else
    {
        monToCheck = gBattleResources->bufferA[gActiveBattler][2];
        for (i = 0; i < PARTY_SIZE; i++)
        {
            if (monToCheck & 1)
                size += CopyRecordedPlayerMonData(i, monData + size);
            monToCheck >>= 1;
        }
    }
    BtlController_EmitDataTransfer(1, size, monData);
    RecordedPlayerBufferExecCompleted();
}

static u32 CopyRecordedPlayerMonData(u8 monId, u8 *dst)
{
    struct BattlePokemon battleMon;
    struct MovePpInfo moveData;
    u8 nickname[20];
    u8 *src;
    s16 data16;
    u32 data32;
    s32 size = 0;

    switch (gBattleResources->bufferA[gActiveBattler][1])
    {
    case REQUEST_ALL_BATTLE:
        battleMon.species = GetMonData(&gPlayerParty[monId], MON_DATA_SPECIES);
        battleMon.item = GetMonData(&gPlayerParty[monId], MON_DATA_HELD_ITEM);
        for (size = 0; size < MAX_MON_MOVES; size++)
        {
            battleMon.moves[size] = GetMonData(&gPlayerParty[monId], MON_DATA_MOVE1 + size);
            battleMon.pp[size] = GetMonData(&gPlayerParty[monId], MON_DATA_PP1 + size);
        }
        battleMon.ppBonuses = GetMonData(&gPlayerParty[monId], MON_DATA_PP_BONUSES);
        battleMon.friendship = GetMonData(&gPlayerParty[monId], MON_DATA_FRIENDSHIP);
        battleMon.experience = GetMonData(&gPlayerParty[monId], MON_DATA_EXP);
        battleMon.hpIV = GetMonData(&gPlayerParty[monId], MON_DATA_HP_IV);
        battleMon.attackIV = GetMonData(&gPlayerParty[monId], MON_DATA_ATK_IV);
        battleMon.defenseIV = GetMonData(&gPlayerParty[monId], MON_DATA_DEF_IV);
        battleMon.speedIV = GetMonData(&gPlayerParty[monId], MON_DATA_SPEED_IV);
        battleMon.spAttackIV = GetMonData(&gPlayerParty[monId], MON_DATA_SPATK_IV);
        battleMon.spDefenseIV = GetMonData(&gPlayerParty[monId], MON_DATA_SPDEF_IV);
        battleMon.personality = GetMonData(&gPlayerParty[monId], MON_DATA_PERSONALITY);
        battleMon.status1 = GetMonData(&gPlayerParty[monId], MON_DATA_STATUS);
        battleMon.level = GetMonData(&gPlayerParty[monId], MON_DATA_LEVEL);
        battleMon.hp = GetMonData(&gPlayerParty[monId], MON_DATA_HP);
        battleMon.maxHP = GetMonData(&gPlayerParty[monId], MON_DATA_MAX_HP);
        battleMon.attack = GetMonData(&gPlayerParty[monId], MON_DATA_ATK);
        battleMon.defense = GetMonData(&gPlayerParty[monId], MON_DATA_DEF);
        battleMon.speed = GetMonData(&gPlayerParty[monId], MON_DATA_SPEED);
        battleMon.spAttack = GetMonData(&gPlayerParty[monId], MON_DATA_SPATK);
        battleMon.spDefense = GetMonData(&gPlayerParty[monId], MON_DATA_SPDEF);
        battleMon.abilityNum = GetMonData(&gPlayerParty[monId], MON_DATA_ABILITY_NUM);
        battleMon.otId = GetMonData(&gPlayerParty[monId], MON_DATA_OT_ID);
        GetMonData(&gPlayerParty[monId], MON_DATA_NICKNAME, nickname);
        StringCopy10(battleMon.nickname, nickname);
        GetMonData(&gPlayerParty[monId], MON_DATA_OT_NAME, battleMon.otName);
        src = (u8 *)&battleMon;
        for (size = 0; size < sizeof(battleMon); size++)
            dst[size] = src[size];
        break;
    case REQUEST_SPECIES_BATTLE:
        data16 = GetMonData(&gPlayerParty[monId], MON_DATA_SPECIES);
        dst[0] = data16;
        dst[1] = data16 >> 8;
        size = 2;
        break;
    case REQUEST_HELDITEM_BATTLE:
        data16 = GetMonData(&gPlayerParty[monId], MON_DATA_HELD_ITEM);
        dst[0] = data16;
        dst[1] = data16 >> 8;
        size = 2;
        break;
    case REQUEST_MOVES_PP_BATTLE:
        for (size = 0; size < MAX_MON_MOVES; size++)
        {
            moveData.moves[size] = GetMonData(&gPlayerParty[monId], MON_DATA_MOVE1 + size);
            moveData.pp[size] = GetMonData(&gPlayerParty[monId], MON_DATA_PP1 + size);
        }
        moveData.ppBonuses = GetMonData(&gPlayerParty[monId], MON_DATA_PP_BONUSES);
        src = (u8*)(&moveData);
        for (size = 0; size < sizeof(moveData); size++)
            dst[size] = src[size];
        break;
    case REQUEST_MOVE1_BATTLE:
    case REQUEST_MOVE2_BATTLE:
    case REQUEST_MOVE3_BATTLE:
    case REQUEST_MOVE4_BATTLE:
        data16 = GetMonData(&gPlayerParty[monId], MON_DATA_MOVE1 + gBattleResources->bufferA[gActiveBattler][1] - REQUEST_MOVE1_BATTLE);
        dst[0] = data16;
        dst[1] = data16 >> 8;
        size = 2;
        break;
    case REQUEST_PP_DATA_BATTLE:
        for (size = 0; size < MAX_MON_MOVES; size++)
            dst[size] = GetMonData(&gPlayerParty[monId], MON_DATA_PP1 + size);
        dst[size] = GetMonData(&gPlayerParty[monId], MON_DATA_PP_BONUSES);
        size++;
        break;
    case REQUEST_PPMOVE1_BATTLE:
    case REQUEST_PPMOVE2_BATTLE:
    case REQUEST_PPMOVE3_BATTLE:
    case REQUEST_PPMOVE4_BATTLE:
        dst[0] = GetMonData(&gPlayerParty[monId], MON_DATA_PP1 + gBattleResources->bufferA[gActiveBattler][1] - REQUEST_PPMOVE1_BATTLE);
        size = 1;
        break;
    case REQUEST_OTID_BATTLE:
        data32 = GetMonData(&gPlayerParty[monId], MON_DATA_OT_ID);
        dst[0] = (data32 & 0x000000FF);
        dst[1] = (data32 & 0x0000FF00) >> 8;
        dst[2] = (data32 & 0x00FF0000) >> 16;
        size = 3;
        break;
    case REQUEST_EXP_BATTLE:
        data32 = GetMonData(&gPlayerParty[monId], MON_DATA_EXP);
        dst[0] = (data32 & 0x000000FF);
        dst[1] = (data32 & 0x0000FF00) >> 8;
        dst[2] = (data32 & 0x00FF0000) >> 16;
        size = 3;
        break;
    case REQUEST_HP_EV_BATTLE:
        dst[0] = GetMonData(&gPlayerParty[monId], MON_DATA_HP_EV);
        size = 1;
        break;
    case REQUEST_ATK_EV_BATTLE:
        dst[0] = GetMonData(&gPlayerParty[monId], MON_DATA_ATK_EV);
        size = 1;
        break;
    case REQUEST_DEF_EV_BATTLE:
        dst[0] = GetMonData(&gPlayerParty[monId], MON_DATA_DEF_EV);
        size = 1;
        break;
    case REQUEST_SPEED_EV_BATTLE:
        dst[0] = GetMonData(&gPlayerParty[monId], MON_DATA_SPEED_EV);
        size = 1;
        break;
    case REQUEST_SPATK_EV_BATTLE:
        dst[0] = GetMonData(&gPlayerParty[monId], MON_DATA_SPATK_EV);
        size = 1;
        break;
    case REQUEST_SPDEF_EV_BATTLE:
        dst[0] = GetMonData(&gPlayerParty[monId], MON_DATA_SPDEF_EV);
        size = 1;
        break;
    case REQUEST_FRIENDSHIP_BATTLE:
        dst[0] = GetMonData(&gPlayerParty[monId], MON_DATA_FRIENDSHIP);
        size = 1;
        break;
    case REQUEST_POKERUS_BATTLE:
        dst[0] = GetMonData(&gPlayerParty[monId], MON_DATA_POKERUS);
        size = 1;
        break;
    case REQUEST_MET_LOCATION_BATTLE:
        dst[0] = GetMonData(&gPlayerParty[monId], MON_DATA_MET_LOCATION);
        size = 1;
        break;
    case REQUEST_MET_LEVEL_BATTLE:
        dst[0] = GetMonData(&gPlayerParty[monId], MON_DATA_MET_LEVEL);
        size = 1;
        break;
    case REQUEST_MET_GAME_BATTLE:
        dst[0] = GetMonData(&gPlayerParty[monId], MON_DATA_MET_GAME);
        size = 1;
        break;
    case REQUEST_POKEBALL_BATTLE:
        dst[0] = GetMonData(&gPlayerParty[monId], MON_DATA_POKEBALL);
        size = 1;
        break;
    case REQUEST_ALL_IVS_BATTLE:
        dst[0] = GetMonData(&gPlayerParty[monId], MON_DATA_HP_IV);
        dst[1] = GetMonData(&gPlayerParty[monId], MON_DATA_ATK_IV);
        dst[2] = GetMonData(&gPlayerParty[monId], MON_DATA_DEF_IV);
        dst[3] = GetMonData(&gPlayerParty[monId], MON_DATA_SPEED_IV);
        dst[4] = GetMonData(&gPlayerParty[monId], MON_DATA_SPATK_IV);
        dst[5] = GetMonData(&gPlayerParty[monId], MON_DATA_SPDEF_IV);
        size = 6;
        break;
    case REQUEST_HP_IV_BATTLE:
        dst[0] = GetMonData(&gPlayerParty[monId], MON_DATA_HP_IV);
        size = 1;
        break;
    case REQUEST_ATK_IV_BATTLE:
        dst[0] = GetMonData(&gPlayerParty[monId], MON_DATA_ATK_IV);
        size = 1;
        break;
    case REQUEST_DEF_IV_BATTLE:
        dst[0] = GetMonData(&gPlayerParty[monId], MON_DATA_DEF_IV);
        size = 1;
        break;
    case REQUEST_SPEED_IV_BATTLE:
        dst[0] = GetMonData(&gPlayerParty[monId], MON_DATA_SPEED_IV);
        size = 1;
        break;
    case REQUEST_SPATK_IV_BATTLE:
        dst[0] = GetMonData(&gPlayerParty[monId], MON_DATA_SPATK_IV);
        size = 1;
        break;
    case REQUEST_SPDEF_IV_BATTLE:
        dst[0] = GetMonData(&gPlayerParty[monId], MON_DATA_SPDEF_IV);
        size = 1;
        break;
    case REQUEST_PERSONALITY_BATTLE:
        data32 = GetMonData(&gPlayerParty[monId], MON_DATA_PERSONALITY);
        dst[0] = (data32 & 0x000000FF);
        dst[1] = (data32 & 0x0000FF00) >> 8;
        dst[2] = (data32 & 0x00FF0000) >> 16;
        dst[3] = (data32 & 0xFF000000) >> 24;
        size = 4;
        break;
    case REQUEST_CHECKSUM_BATTLE:
        data16 = GetMonData(&gPlayerParty[monId], MON_DATA_CHECKSUM);
        dst[0] = data16;
        dst[1] = data16 >> 8;
        size = 2;
        break;
    case REQUEST_STATUS_BATTLE:
        data32 = GetMonData(&gPlayerParty[monId], MON_DATA_STATUS);
        dst[0] = (data32 & 0x000000FF);
        dst[1] = (data32 & 0x0000FF00) >> 8;
        dst[2] = (data32 & 0x00FF0000) >> 16;
        dst[3] = (data32 & 0xFF000000) >> 24;
        size = 4;
        break;
    case REQUEST_LEVEL_BATTLE:
        dst[0] = GetMonData(&gPlayerParty[monId], MON_DATA_LEVEL);
        size = 1;
        break;
    case REQUEST_HP_BATTLE:
        data16 = GetMonData(&gPlayerParty[monId], MON_DATA_HP);
        dst[0] = data16;
        dst[1] = data16 >> 8;
        size = 2;
        break;
    case REQUEST_MAX_HP_BATTLE:
        data16 = GetMonData(&gPlayerParty[monId], MON_DATA_MAX_HP);
        dst[0] = data16;
        dst[1] = data16 >> 8;
        size = 2;
        break;
    case REQUEST_ATK_BATTLE:
        data16 = GetMonData(&gPlayerParty[monId], MON_DATA_ATK);
        dst[0] = data16;
        dst[1] = data16 >> 8;
        size = 2;
        break;
    case REQUEST_DEF_BATTLE:
        data16 = GetMonData(&gPlayerParty[monId], MON_DATA_DEF);
        dst[0] = data16;
        dst[1] = data16 >> 8;
        size = 2;
        break;
    case REQUEST_SPEED_BATTLE:
        data16 = GetMonData(&gPlayerParty[monId], MON_DATA_SPEED);
        dst[0] = data16;
        dst[1] = data16 >> 8;
        size = 2;
        break;
    case REQUEST_SPATK_BATTLE:
        data16 = GetMonData(&gPlayerParty[monId], MON_DATA_SPATK);
        dst[0] = data16;
        dst[1] = data16 >> 8;
        size = 2;
        break;
    case REQUEST_SPDEF_BATTLE:
        data16 = GetMonData(&gPlayerParty[monId], MON_DATA_SPDEF);
        dst[0] = data16;
        dst[1] = data16 >> 8;
        size = 2;
        break;
    case REQUEST_COOL_BATTLE:
        dst[0] = GetMonData(&gPlayerParty[monId], MON_DATA_COOL);
        size = 1;
        break;
    case REQUEST_BEAUTY_BATTLE:
        dst[0] = GetMonData(&gPlayerParty[monId], MON_DATA_BEAUTY);
        size = 1;
        break;
    case REQUEST_CUTE_BATTLE:
        dst[0] = GetMonData(&gPlayerParty[monId], MON_DATA_CUTE);
        size = 1;
        break;
    case REQUEST_SMART_BATTLE:
        dst[0] = GetMonData(&gPlayerParty[monId], MON_DATA_SMART);
        size = 1;
        break;
    case REQUEST_TOUGH_BATTLE:
        dst[0] = GetMonData(&gPlayerParty[monId], MON_DATA_TOUGH);
        size = 1;
        break;
    case REQUEST_SHEEN_BATTLE:
        dst[0] = GetMonData(&gPlayerParty[monId], MON_DATA_SHEEN);
        size = 1;
        break;
    case REQUEST_COOL_RIBBON_BATTLE:
        dst[0] = GetMonData(&gPlayerParty[monId], MON_DATA_COOL_RIBBON);
        size = 1;
        break;
    case REQUEST_BEAUTY_RIBBON_BATTLE:
        dst[0] = GetMonData(&gPlayerParty[monId], MON_DATA_BEAUTY_RIBBON);
        size = 1;
        break;
    case REQUEST_CUTE_RIBBON_BATTLE:
        dst[0] = GetMonData(&gPlayerParty[monId], MON_DATA_CUTE_RIBBON);
        size = 1;
        break;
    case REQUEST_SMART_RIBBON_BATTLE:
        dst[0] = GetMonData(&gPlayerParty[monId], MON_DATA_SMART_RIBBON);
        size = 1;
        break;
    case REQUEST_TOUGH_RIBBON_BATTLE:
        dst[0] = GetMonData(&gPlayerParty[monId], MON_DATA_TOUGH_RIBBON);
        size = 1;
        break;
    }

    return size;
}

static void RecordedPlayerHandleGetRawMonData(void)
{
    RecordedPlayerBufferExecCompleted();
}

static void RecordedPlayerHandleSetMonData(void)
{
    u8 monToCheck;
    u8 i;

    if (gBattleResources->bufferA[gActiveBattler][2] == 0)
    {
        SetRecordedPlayerMonData(gBattlerPartyIndexes[gActiveBattler]);
    }
    else
    {
        monToCheck = gBattleResources->bufferA[gActiveBattler][2];
        for (i = 0; i < PARTY_SIZE; i++)
        {
            if (monToCheck & 1)
                SetRecordedPlayerMonData(i);
            monToCheck >>= 1;
        }
    }
    RecordedPlayerBufferExecCompleted();
}

static void SetRecordedPlayerMonData(u8 monId)
{
    struct BattlePokemon *battlePokemon = (struct BattlePokemon *)&gBattleResources->bufferA[gActiveBattler][3];
    struct MovePpInfo *moveData = (struct MovePpInfo *)&gBattleResources->bufferA[gActiveBattler][3];
    s32 i;

    switch (gBattleResources->bufferA[gActiveBattler][1])
    {
    case REQUEST_ALL_BATTLE:
        {
            u8 iv;

            SetMonData(&gPlayerParty[monId], MON_DATA_SPECIES, &battlePokemon->species);
            SetMonData(&gPlayerParty[monId], MON_DATA_HELD_ITEM, &battlePokemon->item);
            for (i = 0; i < MAX_MON_MOVES; i++)
            {
                SetMonData(&gPlayerParty[monId], MON_DATA_MOVE1 + i, &battlePokemon->moves[i]);
                SetMonData(&gPlayerParty[monId], MON_DATA_PP1 + i, &battlePokemon->pp[i]);
            }
            SetMonData(&gPlayerParty[monId], MON_DATA_PP_BONUSES, &battlePokemon->ppBonuses);
            SetMonData(&gPlayerParty[monId], MON_DATA_FRIENDSHIP, &battlePokemon->friendship);
            SetMonData(&gPlayerParty[monId], MON_DATA_EXP, &battlePokemon->experience);
            iv = battlePokemon->hpIV;
            SetMonData(&gPlayerParty[monId], MON_DATA_HP_IV, &iv);
            iv = battlePokemon->attackIV;
            SetMonData(&gPlayerParty[monId], MON_DATA_ATK_IV, &iv);
            iv = battlePokemon->defenseIV;
            SetMonData(&gPlayerParty[monId], MON_DATA_DEF_IV, &iv);
            iv = battlePokemon->speedIV;
            SetMonData(&gPlayerParty[monId], MON_DATA_SPEED_IV, &iv);
            iv = battlePokemon->spAttackIV;
            SetMonData(&gPlayerParty[monId], MON_DATA_SPATK_IV, &iv);
            iv = battlePokemon->spDefenseIV;
            SetMonData(&gPlayerParty[monId], MON_DATA_SPDEF_IV, &iv);
            SetMonData(&gPlayerParty[monId], MON_DATA_PERSONALITY, &battlePokemon->personality);
            SetMonData(&gPlayerParty[monId], MON_DATA_STATUS, &battlePokemon->status1);
            SetMonData(&gPlayerParty[monId], MON_DATA_LEVEL, &battlePokemon->level);
            SetMonData(&gPlayerParty[monId], MON_DATA_HP, &battlePokemon->hp);
            SetMonData(&gPlayerParty[monId], MON_DATA_MAX_HP, &battlePokemon->maxHP);
            SetMonData(&gPlayerParty[monId], MON_DATA_ATK, &battlePokemon->attack);
            SetMonData(&gPlayerParty[monId], MON_DATA_DEF, &battlePokemon->defense);
            SetMonData(&gPlayerParty[monId], MON_DATA_SPEED, &battlePokemon->speed);
            SetMonData(&gPlayerParty[monId], MON_DATA_SPATK, &battlePokemon->spAttack);
            SetMonData(&gPlayerParty[monId], MON_DATA_SPDEF, &battlePokemon->spDefense);
        }
        break;
    case REQUEST_SPECIES_BATTLE:
        SetMonData(&gPlayerParty[monId], MON_DATA_SPECIES, &gBattleResources->bufferA[gActiveBattler][3]);
        break;
    case REQUEST_HELDITEM_BATTLE:
        SetMonData(&gPlayerParty[monId], MON_DATA_HELD_ITEM, &gBattleResources->bufferA[gActiveBattler][3]);
        break;
    case REQUEST_MOVES_PP_BATTLE:
        for (i = 0; i < MAX_MON_MOVES; i++)
        {
            SetMonData(&gPlayerParty[monId], MON_DATA_MOVE1 + i, &moveData->moves[i]);
            SetMonData(&gPlayerParty[monId], MON_DATA_PP1 + i, &moveData->pp[i]);
        }
        SetMonData(&gPlayerParty[monId], MON_DATA_PP_BONUSES, &moveData->ppBonuses);
        break;
    case REQUEST_MOVE1_BATTLE:
    case REQUEST_MOVE2_BATTLE:
    case REQUEST_MOVE3_BATTLE:
    case REQUEST_MOVE4_BATTLE:
        SetMonData(&gPlayerParty[monId], MON_DATA_MOVE1 + gBattleResources->bufferA[gActiveBattler][1] - REQUEST_MOVE1_BATTLE, &gBattleResources->bufferA[gActiveBattler][3]);
        break;
    case REQUEST_PP_DATA_BATTLE:
        SetMonData(&gPlayerParty[monId], MON_DATA_PP1, &gBattleResources->bufferA[gActiveBattler][3]);
        SetMonData(&gPlayerParty[monId], MON_DATA_PP2, &gBattleResources->bufferA[gActiveBattler][4]);
        SetMonData(&gPlayerParty[monId], MON_DATA_PP3, &gBattleResources->bufferA[gActiveBattler][5]);
        SetMonData(&gPlayerParty[monId], MON_DATA_PP4, &gBattleResources->bufferA[gActiveBattler][6]);
        SetMonData(&gPlayerParty[monId], MON_DATA_PP_BONUSES, &gBattleResources->bufferA[gActiveBattler][7]);
        break;
    case REQUEST_PPMOVE1_BATTLE:
    case REQUEST_PPMOVE2_BATTLE:
    case REQUEST_PPMOVE3_BATTLE:
    case REQUEST_PPMOVE4_BATTLE:
        SetMonData(&gPlayerParty[monId], MON_DATA_PP1 + gBattleResources->bufferA[gActiveBattler][1] - REQUEST_PPMOVE1_BATTLE, &gBattleResources->bufferA[gActiveBattler][3]);
        break;
    case REQUEST_OTID_BATTLE:
        SetMonData(&gPlayerParty[monId], MON_DATA_OT_ID, &gBattleResources->bufferA[gActiveBattler][3]);
        break;
    case REQUEST_EXP_BATTLE:
        SetMonData(&gPlayerParty[monId], MON_DATA_EXP, &gBattleResources->bufferA[gActiveBattler][3]);
        break;
    case REQUEST_HP_EV_BATTLE:
        SetMonData(&gPlayerParty[monId], MON_DATA_HP_EV, &gBattleResources->bufferA[gActiveBattler][3]);
        break;
    case REQUEST_ATK_EV_BATTLE:
        SetMonData(&gPlayerParty[monId], MON_DATA_ATK_EV, &gBattleResources->bufferA[gActiveBattler][3]);
        break;
    case REQUEST_DEF_EV_BATTLE:
        SetMonData(&gPlayerParty[monId], MON_DATA_DEF_EV, &gBattleResources->bufferA[gActiveBattler][3]);
        break;
    case REQUEST_SPEED_EV_BATTLE:
        SetMonData(&gPlayerParty[monId], MON_DATA_SPEED_EV, &gBattleResources->bufferA[gActiveBattler][3]);
        break;
    case REQUEST_SPATK_EV_BATTLE:
        SetMonData(&gPlayerParty[monId], MON_DATA_SPATK_EV, &gBattleResources->bufferA[gActiveBattler][3]);
        break;
    case REQUEST_SPDEF_EV_BATTLE:
        SetMonData(&gPlayerParty[monId], MON_DATA_SPDEF_EV, &gBattleResources->bufferA[gActiveBattler][3]);
        break;
    case REQUEST_FRIENDSHIP_BATTLE:
        SetMonData(&gPlayerParty[monId], MON_DATA_FRIENDSHIP, &gBattleResources->bufferA[gActiveBattler][3]);
        break;
    case REQUEST_POKERUS_BATTLE:
        SetMonData(&gPlayerParty[monId], MON_DATA_POKERUS, &gBattleResources->bufferA[gActiveBattler][3]);
        break;
    case REQUEST_MET_LOCATION_BATTLE:
        SetMonData(&gPlayerParty[monId], MON_DATA_MET_LOCATION, &gBattleResources->bufferA[gActiveBattler][3]);
        break;
    case REQUEST_MET_LEVEL_BATTLE:
        SetMonData(&gPlayerParty[monId], MON_DATA_MET_LEVEL, &gBattleResources->bufferA[gActiveBattler][3]);
        break;
    case REQUEST_MET_GAME_BATTLE:
        SetMonData(&gPlayerParty[monId], MON_DATA_MET_GAME, &gBattleResources->bufferA[gActiveBattler][3]);
        break;
    case REQUEST_POKEBALL_BATTLE:
        SetMonData(&gPlayerParty[monId], MON_DATA_POKEBALL, &gBattleResources->bufferA[gActiveBattler][3]);
        break;
    case REQUEST_ALL_IVS_BATTLE:
        SetMonData(&gPlayerParty[monId], MON_DATA_HP_IV, &gBattleResources->bufferA[gActiveBattler][3]);
        SetMonData(&gPlayerParty[monId], MON_DATA_ATK_IV, &gBattleResources->bufferA[gActiveBattler][4]);
        SetMonData(&gPlayerParty[monId], MON_DATA_DEF_IV, &gBattleResources->bufferA[gActiveBattler][5]);
        SetMonData(&gPlayerParty[monId], MON_DATA_SPEED_IV, &gBattleResources->bufferA[gActiveBattler][6]);
        SetMonData(&gPlayerParty[monId], MON_DATA_SPATK_IV, &gBattleResources->bufferA[gActiveBattler][7]);
        SetMonData(&gPlayerParty[monId], MON_DATA_SPDEF_IV, &gBattleResources->bufferA[gActiveBattler][8]);
        break;
    case REQUEST_HP_IV_BATTLE:
        SetMonData(&gPlayerParty[monId], MON_DATA_HP_IV, &gBattleResources->bufferA[gActiveBattler][3]);
        break;
    case REQUEST_ATK_IV_BATTLE:
        SetMonData(&gPlayerParty[monId], MON_DATA_ATK_IV, &gBattleResources->bufferA[gActiveBattler][3]);
        break;
    case REQUEST_DEF_IV_BATTLE:
        SetMonData(&gPlayerParty[monId], MON_DATA_DEF_IV, &gBattleResources->bufferA[gActiveBattler][3]);
        break;
    case REQUEST_SPEED_IV_BATTLE:
        SetMonData(&gPlayerParty[monId], MON_DATA_SPEED_IV, &gBattleResources->bufferA[gActiveBattler][3]);
        break;
    case REQUEST_SPATK_IV_BATTLE:
        SetMonData(&gPlayerParty[monId], MON_DATA_SPATK_IV, &gBattleResources->bufferA[gActiveBattler][3]);
        break;
    case REQUEST_SPDEF_IV_BATTLE:
        SetMonData(&gPlayerParty[monId], MON_DATA_SPDEF_IV, &gBattleResources->bufferA[gActiveBattler][3]);
        break;
    case REQUEST_PERSONALITY_BATTLE:
        SetMonData(&gPlayerParty[monId], MON_DATA_PERSONALITY, &gBattleResources->bufferA[gActiveBattler][3]);
        break;
    case REQUEST_CHECKSUM_BATTLE:
        SetMonData(&gPlayerParty[monId], MON_DATA_CHECKSUM, &gBattleResources->bufferA[gActiveBattler][3]);
        break;
    case REQUEST_STATUS_BATTLE:
        SetMonData(&gPlayerParty[monId], MON_DATA_STATUS, &gBattleResources->bufferA[gActiveBattler][3]);
        break;
    case REQUEST_LEVEL_BATTLE:
        SetMonData(&gPlayerParty[monId], MON_DATA_LEVEL, &gBattleResources->bufferA[gActiveBattler][3]);
        break;
    case REQUEST_HP_BATTLE:
        SetMonData(&gPlayerParty[monId], MON_DATA_HP, &gBattleResources->bufferA[gActiveBattler][3]);
        break;
    case REQUEST_MAX_HP_BATTLE:
        SetMonData(&gPlayerParty[monId], MON_DATA_MAX_HP, &gBattleResources->bufferA[gActiveBattler][3]);
        break;
    case REQUEST_ATK_BATTLE:
        SetMonData(&gPlayerParty[monId], MON_DATA_ATK, &gBattleResources->bufferA[gActiveBattler][3]);
        break;
    case REQUEST_DEF_BATTLE:
        SetMonData(&gPlayerParty[monId], MON_DATA_DEF, &gBattleResources->bufferA[gActiveBattler][3]);
        break;
    case REQUEST_SPEED_BATTLE:
        SetMonData(&gPlayerParty[monId], MON_DATA_SPEED, &gBattleResources->bufferA[gActiveBattler][3]);
        break;
    case REQUEST_SPATK_BATTLE:
        SetMonData(&gPlayerParty[monId], MON_DATA_SPATK, &gBattleResources->bufferA[gActiveBattler][3]);
        break;
    case REQUEST_SPDEF_BATTLE:
        SetMonData(&gPlayerParty[monId], MON_DATA_SPDEF, &gBattleResources->bufferA[gActiveBattler][3]);
        break;
    case REQUEST_COOL_BATTLE:
        SetMonData(&gPlayerParty[monId], MON_DATA_COOL, &gBattleResources->bufferA[gActiveBattler][3]);
        break;
    case REQUEST_BEAUTY_BATTLE:
        SetMonData(&gPlayerParty[monId], MON_DATA_BEAUTY, &gBattleResources->bufferA[gActiveBattler][3]);
        break;
    case REQUEST_CUTE_BATTLE:
        SetMonData(&gPlayerParty[monId], MON_DATA_CUTE, &gBattleResources->bufferA[gActiveBattler][3]);
        break;
    case REQUEST_SMART_BATTLE:
        SetMonData(&gPlayerParty[monId], MON_DATA_SMART, &gBattleResources->bufferA[gActiveBattler][3]);
        break;
    case REQUEST_TOUGH_BATTLE:
        SetMonData(&gPlayerParty[monId], MON_DATA_TOUGH, &gBattleResources->bufferA[gActiveBattler][3]);
        break;
    case REQUEST_SHEEN_BATTLE:
        SetMonData(&gPlayerParty[monId], MON_DATA_SHEEN, &gBattleResources->bufferA[gActiveBattler][3]);
        break;
    case REQUEST_COOL_RIBBON_BATTLE:
        SetMonData(&gPlayerParty[monId], MON_DATA_COOL_RIBBON, &gBattleResources->bufferA[gActiveBattler][3]);
        break;
    case REQUEST_BEAUTY_RIBBON_BATTLE:
        SetMonData(&gPlayerParty[monId], MON_DATA_BEAUTY_RIBBON, &gBattleResources->bufferA[gActiveBattler][3]);
        break;
    case REQUEST_CUTE_RIBBON_BATTLE:
        SetMonData(&gPlayerParty[monId], MON_DATA_CUTE_RIBBON, &gBattleResources->bufferA[gActiveBattler][3]);
        break;
    case REQUEST_SMART_RIBBON_BATTLE:
        SetMonData(&gPlayerParty[monId], MON_DATA_SMART_RIBBON, &gBattleResources->bufferA[gActiveBattler][3]);
        break;
    case REQUEST_TOUGH_RIBBON_BATTLE:
        SetMonData(&gPlayerParty[monId], MON_DATA_TOUGH_RIBBON, &gBattleResources->bufferA[gActiveBattler][3]);
        break;
    }

    HandleLowHpMusicChange(&gPlayerParty[gBattlerPartyIndexes[gActiveBattler]], gActiveBattler);
}

static void RecordedPlayerHandleSetRawMonData(void)
{
    u8 *dst = (u8 *)&gPlayerParty[gBattlerPartyIndexes[gActiveBattler]] + gBattleResources->bufferA[gActiveBattler][1];
    u8 i;

    for (i = 0; i < gBattleResources->bufferA[gActiveBattler][2]; i++)
        dst[i] = gBattleResources->bufferA[gActiveBattler][3 + i];

    RecordedPlayerBufferExecCompleted();
}

static void RecordedPlayerHandleLoadMonSprite(void)
{
    u16 species;

    BattleLoadPlayerMonSpriteGfx(&gPlayerParty[gBattlerPartyIndexes[gActiveBattler]], gActiveBattler);
    species = GetMonData(&gPlayerParty[gBattlerPartyIndexes[gActiveBattler]], MON_DATA_SPECIES);
    SetMultiuseSpriteTemplateToPokemon(species, GetBattlerPosition(gActiveBattler));

    gBattlerSpriteIds[gActiveBattler] = CreateSprite(&gMultiuseSpriteTemplate,
                                               GetBattlerSpriteCoord(gActiveBattler, 2),
                                               GetBattlerSpriteDefault_Y(gActiveBattler),
                                               GetBattlerSpriteSubpriority(gActiveBattler));
    gSprites[gBattlerSpriteIds[gActiveBattler]].pos2.x = -240;
    gSprites[gBattlerSpriteIds[gActiveBattler]].data[0] = gActiveBattler;
    gSprites[gBattlerSpriteIds[gActiveBattler]].oam.paletteNum = gActiveBattler;
    StartSpriteAnim(&gSprites[gBattlerSpriteIds[gActiveBattler]], gBattleMonForms[gActiveBattler]);
    gBattlerControllerFuncs[gActiveBattler] = sub_818A064;
}

static void RecordedPlayerHandleSwitchInAnim(void)
{
    ClearTemporarySpeciesSpriteData(gActiveBattler, gBattleResources->bufferA[gActiveBattler][2]);
    gBattlerPartyIndexes[gActiveBattler] = gBattleResources->bufferA[gActiveBattler][1];
    BattleLoadPlayerMonSpriteGfx(&gPlayerParty[gBattlerPartyIndexes[gActiveBattler]], gActiveBattler);
    sub_818BA6C(gActiveBattler, gBattleResources->bufferA[gActiveBattler][2]);
    gBattlerControllerFuncs[gActiveBattler] = sub_818A470;
}

static void sub_818BA6C(u8 battlerId, bool8 dontClearSubstituteBit)
{
    u16 species;

    ClearTemporarySpeciesSpriteData(battlerId, dontClearSubstituteBit);
    gBattlerPartyIndexes[battlerId] = gBattleResources->bufferA[battlerId][1];
    species = GetMonData(&gPlayerParty[gBattlerPartyIndexes[battlerId]], MON_DATA_SPECIES);
    gUnknown_03005D7C[battlerId] = CreateInvisibleSpriteWithCallback(sub_805D714);
    SetMultiuseSpriteTemplateToPokemon(species, GetBattlerPosition(battlerId));

    gBattlerSpriteIds[battlerId] = CreateSprite(
      &gMultiuseSpriteTemplate,
      GetBattlerSpriteCoord(battlerId, 2),
      GetBattlerSpriteDefault_Y(battlerId),
      GetBattlerSpriteSubpriority(battlerId));

    gSprites[gUnknown_03005D7C[battlerId]].data[1] = gBattlerSpriteIds[battlerId];
    gSprites[gUnknown_03005D7C[battlerId]].data[2] = battlerId;

    gSprites[gBattlerSpriteIds[battlerId]].data[0] = battlerId;
    gSprites[gBattlerSpriteIds[battlerId]].data[2] = species;
    gSprites[gBattlerSpriteIds[battlerId]].oam.paletteNum = battlerId;

    StartSpriteAnim(&gSprites[gBattlerSpriteIds[battlerId]], gBattleMonForms[battlerId]);

    gSprites[gBattlerSpriteIds[battlerId]].invisible = TRUE;
    gSprites[gBattlerSpriteIds[battlerId]].callback = SpriteCallbackDummy;

    gSprites[gUnknown_03005D7C[battlerId]].data[0] = DoPokeballSendOutAnimation(0, POKEBALL_PLAYER_SENDOUT);
}

static void RecordedPlayerHandleReturnMonToBall(void)
{
    if (gBattleResources->bufferA[gActiveBattler][1] == 0)
    {
        gBattleSpritesDataPtr->healthBoxesData[gActiveBattler].animationState = 0;
        gBattlerControllerFuncs[gActiveBattler] = DoSwitchOutAnimation;
    }
    else
    {
        FreeSpriteOamMatrix(&gSprites[gBattlerSpriteIds[gActiveBattler]]);
        DestroySprite(&gSprites[gBattlerSpriteIds[gActiveBattler]]);
        SetHealthboxSpriteInvisible(gHealthboxSpriteIds[gActiveBattler]);
        RecordedPlayerBufferExecCompleted();
    }
}

static void DoSwitchOutAnimation(void)
{
    switch (gBattleSpritesDataPtr->healthBoxesData[gActiveBattler].animationState)
    {
    case 0:
        if (gBattleSpritesDataPtr->battlerData[gActiveBattler].behindSubstitute)
            InitAndLaunchSpecialAnimation(gActiveBattler, gActiveBattler, gActiveBattler, B_ANIM_SUBSTITUTE_TO_MON);

        gBattleSpritesDataPtr->healthBoxesData[gActiveBattler].animationState = 1;
        break;
    case 1:
        if (!gBattleSpritesDataPtr->healthBoxesData[gActiveBattler].specialAnimActive)
        {
            gBattleSpritesDataPtr->healthBoxesData[gActiveBattler].animationState = 0;
            InitAndLaunchSpecialAnimation(gActiveBattler, gActiveBattler, gActiveBattler, B_ANIM_SWITCH_OUT_PLAYER_MON);
            gBattlerControllerFuncs[gActiveBattler] = sub_818A1B0;
        }
        break;
    }
}

static void RecordedPlayerHandleDrawTrainerPic(void)
{
    s16 xPos, yPos;
    u32 trainerPicId;

    if (gBattleTypeFlags & BATTLE_TYPE_RECORDED_LINK)
    {
        if (gBattleTypeFlags & BATTLE_TYPE_MULTI)
            trainerPicId = GetActiveBattlerLinkPlayerGender();
        else
            trainerPicId = gLinkPlayers[gRecordedBattleMultiplayerId].gender;
    }
    else
    {
        trainerPicId = gLinkPlayers[0].gender;
    }

    if (gBattleTypeFlags & BATTLE_TYPE_MULTI)
    {
        if ((GetBattlerPosition(gActiveBattler) & BIT_FLANK) != 0) // second mon
            xPos = 90;
        else // first mon
            xPos = 32;

        if (gBattleTypeFlags & BATTLE_TYPE_INGAME_PARTNER)
        {
            xPos = 90;
            yPos = (8 - gTrainerFrontPicCoords[trainerPicId].size) * 4 + 80;
        }
        else
        {
            yPos = (8 - gTrainerBackPicCoords[trainerPicId].size) * 4 + 80;
        }

    }
    else
    {
        xPos = 80;
        yPos = (8 - gTrainerBackPicCoords[trainerPicId].size) * 4 + 80;
    }

    if (gBattleTypeFlags & BATTLE_TYPE_INGAME_PARTNER)
    {
        trainerPicId = PlayerGenderToFrontTrainerPicId(gSaveBlock2Ptr->playerGender);
        DecompressTrainerFrontPic(trainerPicId, gActiveBattler);
        SetMultiuseSpriteTemplateToTrainerFront(trainerPicId, GetBattlerPosition(gActiveBattler));
        gBattlerSpriteIds[gActiveBattler] = CreateSprite(&gMultiuseSpriteTemplate, xPos, yPos, GetBattlerSpriteSubpriority(gActiveBattler));

        gSprites[gBattlerSpriteIds[gActiveBattler]].oam.paletteNum = IndexOfSpritePaletteTag(gTrainerFrontPicPaletteTable[trainerPicId].tag);
        gSprites[gBattlerSpriteIds[gActiveBattler]].pos2.x = 240;
        gSprites[gBattlerSpriteIds[gActiveBattler]].pos2.y = 48;
        gSprites[gBattlerSpriteIds[gActiveBattler]].data[0] = -2;
        gSprites[gBattlerSpriteIds[gActiveBattler]].callback = sub_805D7AC;
        gSprites[gBattlerSpriteIds[gActiveBattler]].oam.affineMode = ST_OAM_AFFINE_OFF;
        gSprites[gBattlerSpriteIds[gActiveBattler]].hFlip = 1;
    }
    else
    {
        DecompressTrainerBackPic(trainerPicId, gActiveBattler);
        SetMultiuseSpriteTemplateToTrainerBack(trainerPicId, GetBattlerPosition(gActiveBattler));
        gBattlerSpriteIds[gActiveBattler] = CreateSprite(&gMultiuseSpriteTemplate, xPos, yPos, GetBattlerSpriteSubpriority(gActiveBattler));

        gSprites[gBattlerSpriteIds[gActiveBattler]].oam.paletteNum = gActiveBattler;
        gSprites[gBattlerSpriteIds[gActiveBattler]].pos2.x = 240;
        gSprites[gBattlerSpriteIds[gActiveBattler]].data[0] = -2;
        gSprites[gBattlerSpriteIds[gActiveBattler]].callback = sub_805D7AC;
    }

    gBattlerControllerFuncs[gActiveBattler] = CompleteOnBattlerSpriteCallbackDummy;
}

static void RecordedPlayerHandleTrainerSlide(void)
{
    RecordedPlayerBufferExecCompleted();
}

static void RecordedPlayerHandleTrainerSlideBack(void)
{
    SetSpritePrimaryCoordsFromSecondaryCoords(&gSprites[gBattlerSpriteIds[gActiveBattler]]);
    gSprites[gBattlerSpriteIds[gActiveBattler]].data[0] = 35;
    gSprites[gBattlerSpriteIds[gActiveBattler]].data[2] = -40;
    gSprites[gBattlerSpriteIds[gActiveBattler]].data[4] = gSprites[gBattlerSpriteIds[gActiveBattler]].pos1.y;
    gSprites[gBattlerSpriteIds[gActiveBattler]].callback = StartAnimLinearTranslation;
    StoreSpriteCallbackInData6(&gSprites[gBattlerSpriteIds[gActiveBattler]], SpriteCallbackDummy);
    gBattlerControllerFuncs[gActiveBattler] = sub_81899F0;
}

static void RecordedPlayerHandleFaintAnimation(void)
{
    if (gBattleSpritesDataPtr->healthBoxesData[gActiveBattler].animationState == 0)
    {
        if (gBattleSpritesDataPtr->battlerData[gActiveBattler].behindSubstitute)
            InitAndLaunchSpecialAnimation(gActiveBattler, gActiveBattler, gActiveBattler, B_ANIM_SUBSTITUTE_TO_MON);
        gBattleSpritesDataPtr->healthBoxesData[gActiveBattler].animationState++;
    }
    else
    {
        if (!gBattleSpritesDataPtr->healthBoxesData[gActiveBattler].specialAnimActive)
        {
            gBattleSpritesDataPtr->healthBoxesData[gActiveBattler].animationState = 0;
            HandleLowHpMusicChange(&gPlayerParty[gBattlerPartyIndexes[gActiveBattler]], gActiveBattler);
            PlaySE12WithPanning(SE_FAINT, -64);
            gSprites[gBattlerSpriteIds[gActiveBattler]].data[1] = 0;
            gSprites[gBattlerSpriteIds[gActiveBattler]].data[2] = 5;
            gSprites[gBattlerSpriteIds[gActiveBattler]].callback = sub_8039C00;
            gBattlerControllerFuncs[gActiveBattler] = sub_818A114;
        }
    }
}

static void RecordedPlayerHandlePaletteFade(void)
{
    RecordedPlayerBufferExecCompleted();
}

static void RecordedPlayerHandleSuccessBallThrowAnim(void)
{
    RecordedPlayerBufferExecCompleted();
}

static void RecordedPlayerHandleBallThrowAnim(void)
{
    RecordedPlayerBufferExecCompleted();
}

static void RecordedPlayerHandlePause(void)
{
    RecordedPlayerBufferExecCompleted();
}

static void RecordedPlayerHandleMoveAnimation(void)
{
    if (!mplay_80342A4(gActiveBattler))
    {
        u16 move = gBattleResources->bufferA[gActiveBattler][1] | (gBattleResources->bufferA[gActiveBattler][2] << 8);

        gAnimMoveTurn = gBattleResources->bufferA[gActiveBattler][3];
        gAnimMovePower = gBattleResources->bufferA[gActiveBattler][4] | (gBattleResources->bufferA[gActiveBattler][5] << 8);
        gAnimMoveDmg = gBattleResources->bufferA[gActiveBattler][6] | (gBattleResources->bufferA[gActiveBattler][7] << 8) | (gBattleResources->bufferA[gActiveBattler][8] << 16) | (gBattleResources->bufferA[gActiveBattler][9] << 24);
        gAnimFriendship = gBattleResources->bufferA[gActiveBattler][10];
        gWeatherMoveAnim = gBattleResources->bufferA[gActiveBattler][12] | (gBattleResources->bufferA[gActiveBattler][13] << 8);
        gAnimDisableStructPtr = (struct DisableStruct *)&gBattleResources->bufferA[gActiveBattler][16];
        gTransformedPersonalities[gActiveBattler] = gAnimDisableStructPtr->transformedMonPersonality;
        if (IsMoveWithoutAnimation(move, gAnimMoveTurn)) // always returns FALSE
        {
            RecordedPlayerBufferExecCompleted();
        }
        else
        {
            gBattleSpritesDataPtr->healthBoxesData[gActiveBattler].animationState = 0;
            gBattlerControllerFuncs[gActiveBattler] = RecordedPlayerDoMoveAnimation;
        }
    }
}

static void RecordedPlayerDoMoveAnimation(void)
{
    u16 move = gBattleResources->bufferA[gActiveBattler][1] | (gBattleResources->bufferA[gActiveBattler][2] << 8);
    u8 multihit = gBattleResources->bufferA[gActiveBattler][11];

    switch (gBattleSpritesDataPtr->healthBoxesData[gActiveBattler].animationState)
    {
    case 0:
        if (gBattleSpritesDataPtr->battlerData[gActiveBattler].behindSubstitute
            && !gBattleSpritesDataPtr->battlerData[gActiveBattler].flag_x8)
        {
            gBattleSpritesDataPtr->battlerData[gActiveBattler].flag_x8 = 1;
            InitAndLaunchSpecialAnimation(gActiveBattler, gActiveBattler, gActiveBattler, B_ANIM_SUBSTITUTE_TO_MON);
        }
        gBattleSpritesDataPtr->healthBoxesData[gActiveBattler].animationState = 1;
        break;
    case 1:
        if (!gBattleSpritesDataPtr->healthBoxesData[gActiveBattler].specialAnimActive)
        {
            sub_805EB9C(ST_OAM_AFFINE_OFF);
            DoMoveAnim(move);
            gBattleSpritesDataPtr->healthBoxesData[gActiveBattler].animationState = 2;
        }
        break;
    case 2:
        gAnimScriptCallback();
        if (!gAnimScriptActive)
        {
            sub_805EB9C(ST_OAM_AFFINE_NORMAL);
            if (gBattleSpritesDataPtr->battlerData[gActiveBattler].behindSubstitute && multihit < 2)
            {
                InitAndLaunchSpecialAnimation(gActiveBattler, gActiveBattler, gActiveBattler, B_ANIM_MON_TO_SUBSTITUTE);
                gBattleSpritesDataPtr->battlerData[gActiveBattler].flag_x8 = 0;
            }
            gBattleSpritesDataPtr->healthBoxesData[gActiveBattler].animationState = 3;
        }
        break;
    case 3:
        if (!gBattleSpritesDataPtr->healthBoxesData[gActiveBattler].specialAnimActive)
        {
            CopyAllBattleSpritesInvisibilities();
            TrySetBehindSubstituteSpriteBit(gActiveBattler, gBattleResources->bufferA[gActiveBattler][1] | (gBattleResources->bufferA[gActiveBattler][2] << 8));
            gBattleSpritesDataPtr->healthBoxesData[gActiveBattler].animationState = 0;
            RecordedPlayerBufferExecCompleted();
        }
        break;
    }
}

static void RecordedPlayerHandlePrintString(void)
{
    u16 *stringId;

    gBattle_BG0_X = 0;
    gBattle_BG0_Y = 0;
    stringId = (u16*)(&gBattleResources->bufferA[gActiveBattler][2]);
    BufferStringBattle(*stringId);
    BattlePutTextOnWindow(gDisplayedStringBattle, 0);
    gBattlerControllerFuncs[gActiveBattler] = CompleteOnInactiveTextPrinter;
}

static void RecordedPlayerHandlePrintSelectionString(void)
{
    RecordedPlayerBufferExecCompleted();
}

static void ChooseActionInBattlePalace(void)
{
    if (gBattleCommunication[4] >= gBattlersCount / 2)
    {
        BtlController_EmitTwoReturnValues(1, RecordedBattle_GetBattlerAction(gActiveBattler), 0);
        RecordedPlayerBufferExecCompleted();
    }
}

static void RecordedPlayerHandleChooseAction(void)
{
    if (gBattleTypeFlags & BATTLE_TYPE_PALACE)
    {
        gBattlerControllerFuncs[gActiveBattler] = ChooseActionInBattlePalace;
    }
    else
    {
        BtlController_EmitTwoReturnValues(1, RecordedBattle_GetBattlerAction(gActiveBattler), 0);
        RecordedPlayerBufferExecCompleted();
    }
}

static void RecordedPlayerHandleUnknownYesNoBox(void)
{
    RecordedPlayerBufferExecCompleted();
}

static void RecordedPlayerHandleChooseMove(void)
{
    if (gBattleTypeFlags & BATTLE_TYPE_PALACE)
    {
        BtlController_EmitTwoReturnValues(1, 10, ChooseMoveAndTargetInBattlePalace());
    }
    else
    {
        u8 moveId = RecordedBattle_GetBattlerAction(gActiveBattler);
        u8 target = RecordedBattle_GetBattlerAction(gActiveBattler);
        BtlController_EmitTwoReturnValues(1, 10, moveId | (target << 8));
    }

    RecordedPlayerBufferExecCompleted();
}

static void RecordedPlayerHandleChooseItem(void)
{
    RecordedPlayerBufferExecCompleted();
}

static void RecordedPlayerHandleChoosePokemon(void)
{
    *(gBattleStruct->monToSwitchIntoId + gActiveBattler) = RecordedBattle_GetBattlerAction(gActiveBattler);
    BtlController_EmitChosenMonReturnValue(1, *(gBattleStruct->monToSwitchIntoId + gActiveBattler), NULL);
    RecordedPlayerBufferExecCompleted();
}

static void RecordedPlayerHandleCmd23(void)
{
    RecordedPlayerBufferExecCompleted();
}

static void RecordedPlayerHandleHealthBarUpdate(void)
{
    s16 hpVal;

    LoadBattleBarGfx(0);
    hpVal = gBattleResources->bufferA[gActiveBattler][2] | (gBattleResources->bufferA[gActiveBattler][3] << 8);

    if (hpVal != INSTANT_HP_BAR_DROP)
    {
        u32 maxHP = GetMonData(&gPlayerParty[gBattlerPartyIndexes[gActiveBattler]], MON_DATA_MAX_HP);
        u32 curHP = GetMonData(&gPlayerParty[gBattlerPartyIndexes[gActiveBattler]], MON_DATA_HP);

        SetBattleBarStruct(gActiveBattler, gHealthboxSpriteIds[gActiveBattler], maxHP, curHP, hpVal);
    }
    else
    {
        u32 maxHP = GetMonData(&gPlayerParty[gBattlerPartyIndexes[gActiveBattler]], MON_DATA_MAX_HP);

        SetBattleBarStruct(gActiveBattler, gHealthboxSpriteIds[gActiveBattler], maxHP, 0, hpVal);
        UpdateHpTextInHealthbox(gHealthboxSpriteIds[gActiveBattler], 0, HP_CURRENT);
    }

    gBattlerControllerFuncs[gActiveBattler] = CompleteOnHealthbarDone;
}

static void RecordedPlayerHandleExpUpdate(void)
{
    RecordedPlayerBufferExecCompleted();
}

static void RecordedPlayerHandleStatusIconUpdate(void)
{
    if (!mplay_80342A4(gActiveBattler))
    {
        u8 battlerId;

        UpdateHealthboxAttribute(gHealthboxSpriteIds[gActiveBattler], &gPlayerParty[gBattlerPartyIndexes[gActiveBattler]], HEALTHBOX_STATUS_ICON);
        battlerId = gActiveBattler;
        gBattleSpritesDataPtr->healthBoxesData[battlerId].statusAnimActive = 0;
        gBattlerControllerFuncs[gActiveBattler] = CompleteOnFinishedStatusAnimation;
    }
}

static void RecordedPlayerHandleStatusAnimation(void)
{
    if (!mplay_80342A4(gActiveBattler))
    {
        InitAndLaunchChosenStatusAnimation(gBattleResources->bufferA[gActiveBattler][1],
                        gBattleResources->bufferA[gActiveBattler][2] | (gBattleResources->bufferA[gActiveBattler][3] << 8) | (gBattleResources->bufferA[gActiveBattler][4] << 16) | (gBattleResources->bufferA[gActiveBattler][5] << 24));
        gBattlerControllerFuncs[gActiveBattler] = CompleteOnFinishedStatusAnimation;
    }
}

static void RecordedPlayerHandleStatusXor(void)
{
    RecordedPlayerBufferExecCompleted();
}

static void RecordedPlayerHandleDataTransfer(void)
{
    RecordedPlayerBufferExecCompleted();
}

static void RecordedPlayerHandleDMA3Transfer(void)
{
    RecordedPlayerBufferExecCompleted();
}

static void RecordedPlayerHandlePlayBGM(void)
{
    RecordedPlayerBufferExecCompleted();
}

static void RecordedPlayerHandleCmd32(void)
{
    RecordedPlayerBufferExecCompleted();
}

static void RecordedPlayerHandleTwoReturnValues(void)
{
    RecordedPlayerBufferExecCompleted();
}

static void RecordedPlayerHandleChosenMonReturnValue(void)
{
    RecordedPlayerBufferExecCompleted();
}

static void RecordedPlayerHandleOneReturnValue(void)
{
    RecordedPlayerBufferExecCompleted();
}

static void RecordedPlayerHandleOneReturnValue_Duplicate(void)
{
    RecordedPlayerBufferExecCompleted();
}

static void RecordedPlayerHandleClearUnkVar(void)
{
    gUnusedControllerStruct.unk = 0;
    RecordedPlayerBufferExecCompleted();
}

static void RecordedPlayerHandleSetUnkVar(void)
{
<<<<<<< HEAD
    gUnknown_02022D0C.field_0 = gBattleResources->bufferA[gActiveBattler][1];
=======
    gUnusedControllerStruct.unk = gBattleBufferA[gActiveBattler][1];
>>>>>>> 740c0a6b
    RecordedPlayerBufferExecCompleted();
}

static void RecordedPlayerHandleClearUnkFlag(void)
{
    gUnusedControllerStruct.flag = 0;
    RecordedPlayerBufferExecCompleted();
}

static void RecordedPlayerHandleToggleUnkFlag(void)
{
    gUnusedControllerStruct.flag ^= 1;
    RecordedPlayerBufferExecCompleted();
}

static void RecordedPlayerHandleHitAnimation(void)
{
    if (gSprites[gBattlerSpriteIds[gActiveBattler]].invisible == TRUE)
    {
        RecordedPlayerBufferExecCompleted();
    }
    else
    {
        gDoingBattleAnim = TRUE;
        gSprites[gBattlerSpriteIds[gActiveBattler]].data[1] = 0;
        DoHitAnimHealthboxEffect(gActiveBattler);
        gBattlerControllerFuncs[gActiveBattler] = DoHitAnimBlinkSpriteEffect;
    }
}

static void RecordedPlayerHandleCmd42(void)
{
    RecordedPlayerBufferExecCompleted();
}

static void RecordedPlayerHandlePlaySE(void)
{
    s8 pan;

    if (GetBattlerSide(gActiveBattler) == B_SIDE_PLAYER)
        pan = SOUND_PAN_ATTACKER;
    else
        pan = SOUND_PAN_TARGET;

    PlaySE12WithPanning(gBattleResources->bufferA[gActiveBattler][1] | (gBattleResources->bufferA[gActiveBattler][2] << 8), pan);
    RecordedPlayerBufferExecCompleted();
}

static void RecordedPlayerHandlePlayFanfareOrBGM(void)
{
    if (gBattleResources->bufferA[gActiveBattler][3])
    {
        BattleStopLowHpSound();
        PlayBGM(gBattleResources->bufferA[gActiveBattler][1] | (gBattleResources->bufferA[gActiveBattler][2] << 8));
    }
    else
    {
        PlayFanfare(gBattleResources->bufferA[gActiveBattler][1] | (gBattleResources->bufferA[gActiveBattler][2] << 8));
    }

    RecordedPlayerBufferExecCompleted();
}

static void RecordedPlayerHandleFaintingCry(void)
{
    u16 species = GetMonData(&gPlayerParty[gBattlerPartyIndexes[gActiveBattler]], MON_DATA_SPECIES);

    PlayCry3(species, -25, 5);
    RecordedPlayerBufferExecCompleted();
}

static void RecordedPlayerHandleIntroSlide(void)
{
    HandleIntroSlide(gBattleResources->bufferA[gActiveBattler][1]);
    gIntroSlideFlags |= 1;
    RecordedPlayerBufferExecCompleted();
}

static void RecordedPlayerHandleIntroTrainerBallThrow(void)
{
    u8 paletteNum;
    u8 taskId;
    u32 trainerPicId;

    SetSpritePrimaryCoordsFromSecondaryCoords(&gSprites[gBattlerSpriteIds[gActiveBattler]]);

    gSprites[gBattlerSpriteIds[gActiveBattler]].data[0] = 50;
    gSprites[gBattlerSpriteIds[gActiveBattler]].data[2] = -40;
    gSprites[gBattlerSpriteIds[gActiveBattler]].data[4] = gSprites[gBattlerSpriteIds[gActiveBattler]].pos1.y;
    gSprites[gBattlerSpriteIds[gActiveBattler]].callback = StartAnimLinearTranslation;
    gSprites[gBattlerSpriteIds[gActiveBattler]].data[5] = gActiveBattler;

    StoreSpriteCallbackInData6(&gSprites[gBattlerSpriteIds[gActiveBattler]], sub_805CC00);
    StartSpriteAnim(&gSprites[gBattlerSpriteIds[gActiveBattler]], 1);

    paletteNum = AllocSpritePalette(0xD6F9);
    if (gBattleTypeFlags & BATTLE_TYPE_RECORDED_LINK)
        trainerPicId = gLinkPlayers[GetBattlerMultiplayerId(gActiveBattler)].gender;
    else
        trainerPicId = gSaveBlock2Ptr->playerGender;

    LoadCompressedPalette(gTrainerBackPicPaletteTable[trainerPicId].data, 0x100 + paletteNum * 16, 32);

    gSprites[gBattlerSpriteIds[gActiveBattler]].oam.paletteNum = paletteNum;

    taskId = CreateTask(sub_818CC24, 5);
    gTasks[taskId].data[0] = gActiveBattler;

    if (gBattleSpritesDataPtr->healthBoxesData[gActiveBattler].partyStatusSummaryShown)
        gTasks[gBattlerStatusSummaryTaskId[gActiveBattler]].func = Task_HidePartyStatusSummary;

    gBattleSpritesDataPtr->animationData->field_9_x1 = 1;
    gBattlerControllerFuncs[gActiveBattler] = nullsub_120;
}

static void sub_818CC24(u8 taskId)
{
    if (gTasks[taskId].data[1] < 24)
    {
        gTasks[taskId].data[1]++;
    }
    else
    {
        u8 savedActiveBank = gActiveBattler;

        gActiveBattler = gTasks[taskId].data[0];
        if (!IsDoubleBattle() || (gBattleTypeFlags & BATTLE_TYPE_MULTI))
        {
            gBattleResources->bufferA[gActiveBattler][1] = gBattlerPartyIndexes[gActiveBattler];
            sub_818BA6C(gActiveBattler, FALSE);
        }
        else
        {
            gBattleResources->bufferA[gActiveBattler][1] = gBattlerPartyIndexes[gActiveBattler];
            sub_818BA6C(gActiveBattler, FALSE);
            gActiveBattler ^= BIT_FLANK;
            gBattleResources->bufferA[gActiveBattler][1] = gBattlerPartyIndexes[gActiveBattler];
            BattleLoadPlayerMonSpriteGfx(&gPlayerParty[gBattlerPartyIndexes[gActiveBattler]], gActiveBattler);
            sub_818BA6C(gActiveBattler, FALSE);
            gActiveBattler ^= BIT_FLANK;
        }
        gBattlerControllerFuncs[gActiveBattler] = sub_8189D40;
        gActiveBattler = savedActiveBank;
        DestroyTask(taskId);
    }
}

static void RecordedPlayerHandleDrawPartyStatusSummary(void)
{
    if (gBattleResources->bufferA[gActiveBattler][1] != 0 && GetBattlerSide(gActiveBattler) == B_SIDE_PLAYER)
    {
        RecordedPlayerBufferExecCompleted();
    }
    else
    {
        gBattleSpritesDataPtr->healthBoxesData[gActiveBattler].partyStatusSummaryShown = 1;
        gBattlerStatusSummaryTaskId[gActiveBattler] = CreatePartyStatusSummarySprites(gActiveBattler, (struct HpAndStatus *)&gBattleResources->bufferA[gActiveBattler][4], gBattleResources->bufferA[gActiveBattler][1], gBattleResources->bufferA[gActiveBattler][2]);
        gBattleSpritesDataPtr->healthBoxesData[gActiveBattler].field_5 = 0;

        if (gBattleResources->bufferA[gActiveBattler][2] != 0)
            gBattleSpritesDataPtr->healthBoxesData[gActiveBattler].field_5 = 0x5D;

        gBattlerControllerFuncs[gActiveBattler] = sub_818CDF4;
    }
}

static void sub_818CDF4(void)
{
    if (gBattleSpritesDataPtr->healthBoxesData[gActiveBattler].field_5++ > 0x5C)
    {
        gBattleSpritesDataPtr->healthBoxesData[gActiveBattler].field_5 = 0;
        RecordedPlayerBufferExecCompleted();
    }
}

static void RecordedPlayerHandleHidePartyStatusSummary(void)
{
    if (gBattleSpritesDataPtr->healthBoxesData[gActiveBattler].partyStatusSummaryShown)
        gTasks[gBattlerStatusSummaryTaskId[gActiveBattler]].func = Task_HidePartyStatusSummary;
    RecordedPlayerBufferExecCompleted();
}

static void RecordedPlayerHandleEndBounceEffect(void)
{
    RecordedPlayerBufferExecCompleted();
}

static void RecordedPlayerHandleSpriteInvisibility(void)
{
    if (IsBattlerSpritePresent(gActiveBattler))
    {
        gSprites[gBattlerSpriteIds[gActiveBattler]].invisible = gBattleResources->bufferA[gActiveBattler][1];
        CopyBattleSpriteInvisibility(gActiveBattler);
    }
    RecordedPlayerBufferExecCompleted();
}

static void RecordedPlayerHandleBattleAnimation(void)
{
    if (!mplay_80342A4(gActiveBattler))
    {
        u8 animationId = gBattleResources->bufferA[gActiveBattler][1];
        u16 argument = gBattleResources->bufferA[gActiveBattler][2] | (gBattleResources->bufferA[gActiveBattler][3] << 8);

        if (TryHandleLaunchBattleTableAnimation(gActiveBattler, gActiveBattler, gActiveBattler, animationId, argument))
            RecordedPlayerBufferExecCompleted();
        else
            gBattlerControllerFuncs[gActiveBattler] = CompleteOnFinishedBattleAnimation;
    }
}

static void RecordedPlayerHandleLinkStandbyMsg(void)
{
    RecordedPlayerBufferExecCompleted();
}

static void RecordedPlayerHandleResetActionMoveSelection(void)
{
    RecordedPlayerBufferExecCompleted();
}

static void RecordedPlayerHandleCmd55(void)
{
    gBattleOutcome = gBattleResources->bufferA[gActiveBattler][1];
    FadeOutMapMusic(5);
    BeginFastPaletteFade(3);
    RecordedPlayerBufferExecCompleted();
    gBattlerControllerFuncs[gActiveBattler] = sub_80587B0;
}

static void RecordedPlayerCmdEnd(void)
{
}<|MERGE_RESOLUTION|>--- conflicted
+++ resolved
@@ -1568,11 +1568,7 @@
 
 static void RecordedPlayerHandleSetUnkVar(void)
 {
-<<<<<<< HEAD
-    gUnknown_02022D0C.field_0 = gBattleResources->bufferA[gActiveBattler][1];
-=======
-    gUnusedControllerStruct.unk = gBattleBufferA[gActiveBattler][1];
->>>>>>> 740c0a6b
+    gUnusedControllerStruct.unk = gBattleResources->bufferA[gActiveBattler][1];
     RecordedPlayerBufferExecCompleted();
 }
 
