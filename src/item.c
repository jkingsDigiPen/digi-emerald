--- conflicted
+++ resolved
@@ -958,7 +958,6 @@
     return gItems[SanitizeItemId(itemId)].secondaryId;
 }
 
-<<<<<<< HEAD
 u8 ItemId_GetFlingPower(u16 itemId)
 {
     return gItems[SanitizeItemId(itemId)].flingPower;
@@ -967,7 +966,7 @@
 void ItemId_GetHoldEffectParam_Script()
 {
     VarSet(VAR_RESULT, ItemId_GetHoldEffectParam(VarGet(VAR_0x8004)));
-=======
+}
 // Item Description Header
 bool8 GetSetItemObtained(u16 item, u8 caseId)
 {
@@ -1152,5 +1151,4 @@
         FreeSpriteOamMatrix(&gSprites[sItemIconSpriteId2]);
         DestroySprite(&gSprites[sItemIconSpriteId2]);
     }
->>>>>>> b8b26944
 }