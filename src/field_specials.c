--- conflicted
+++ resolved
@@ -940,25 +940,7 @@
 
 u8 GetLeadMonFriendshipScore(void)
 {
-<<<<<<< HEAD
     return GetMonFriendshipScore(&gPlayerParty[GetLeadMonIndex()]);
-=======
-    struct Pokemon *pokemon = &gPlayerParty[GetLeadMonIndex()];
-    if (GetMonData(pokemon, MON_DATA_FRIENDSHIP) == MAX_FRIENDSHIP)
-        return FRIENDSHIP_MAX;
-    if (GetMonData(pokemon, MON_DATA_FRIENDSHIP) >= 200)
-        return FRIENDSHIP_200_TO_254;
-    if (GetMonData(pokemon, MON_DATA_FRIENDSHIP) >= 150)
-        return FRIENDSHIP_150_TO_199;
-    if (GetMonData(pokemon, MON_DATA_FRIENDSHIP) >= 100)
-        return FRIENDSHIP_100_TO_149;
-    if (GetMonData(pokemon, MON_DATA_FRIENDSHIP) >= 50)
-        return FRIENDSHIP_50_TO_99;
-    if (GetMonData(pokemon, MON_DATA_FRIENDSHIP) >= 1)
-        return FRIENDSHIP_1_TO_49;
-
-    return FRIENDSHIP_NONE;
->>>>>>> 578064d7
 }
 
 static void CB2_FieldShowRegionMap(void)
