--- conflicted
+++ resolved
@@ -164,11 +164,7 @@
             InitBgsFromTemplates(0, gUnknown_085DFCCC, ARRAY_COUNT(gUnknown_085DFCCC));
             InitWindows(gUnknown_085DFCDC);
             DeactivateAllTextPrinters();
-<<<<<<< HEAD
-            LoadSav2WindowGfx(0, 0x97, 0xE0);
-=======
             LoadUserWindowBorderGfx(0, 0x97, 0xE0);
->>>>>>> 07ef7627
             gUnknown_0203BC90->field_50++;
             break;
         case 4:
