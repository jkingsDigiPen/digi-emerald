#include "global.h"
#include "malloc.h"
#include "battle.h"
#include "battle_message.h"
#include "bg.h"
#include "data.h"
#include "decompress.h"
#include "evolution_scene.h"
#include "evolution_graphics.h"
#include "gpu_regs.h"
#include "link.h"
#include "link_rfu.h"
#include "m4a.h"
#include "main.h"
#include "menu.h"
#include "overworld.h"
#include "palette.h"
#include "pokedex.h"
#include "pokemon.h"
#include "pokemon_summary_screen.h"
#include "scanline_effect.h"
#include "sound.h"
#include "sprite.h"
#include "string_util.h"
#include "strings.h"
#include "task.h"
#include "text.h"
#include "text_window.h"
#include "trig.h"
#include "trade.h"
#include "util.h"
#include "constants/battle_string_ids.h"
#include "constants/songs.h"
#include "constants/rgb.h"
#include "constants/items.h"

extern struct Evolution gEvolutionTable[][EVOS_PER_MON];

struct EvoInfo
{
    u8 preEvoSpriteId;
    u8 postEvoSpriteId;
    u8 evoTaskId;
    u8 delayTimer;
    u16 savedPalette[48];
};

static EWRAM_DATA struct EvoInfo *sEvoStructPtr = NULL;
static EWRAM_DATA u16 *sBgAnimPal = NULL;

void (*gCB2_AfterEvolution)(void);

#define sEvoCursorPos           gBattleCommunication[1] // when learning a new move
#define sEvoGraphicsTaskId      gBattleCommunication[2]

static void Task_EvolutionScene(u8 taskId);
static void Task_TradeEvolutionScene(u8 taskId);
static void CB2_EvolutionSceneUpdate(void);
static void CB2_TradeEvolutionSceneUpdate(void);
static void EvoDummyFunc(void);
static void VBlankCB_EvolutionScene(void);
static void VBlankCB_TradeEvolutionScene(void);
static void EvoScene_DoMonAnimAndCry(u8 monSpriteId, u16 speciesId);
static bool32 EvoScene_IsMonAnimFinished(u8 monSpriteId);
static void StartBgAnimation(bool8 isLink);
static void StopBgAnimation(void);
static void Task_AnimateBg(u8 taskId);
static void RestoreBgAfterAnim(void);

static const u16 sUnusedPal1[] = INCBIN_U16("graphics/evolution_scene/unused_1.gbapal");
static const u32 sBgAnim_Gfx[] = INCBIN_U32("graphics/evolution_scene/bg.4bpp.lz");
static const u32 sBgAnim_Inner_Tilemap[] = INCBIN_U32("graphics/evolution_scene/bg_inner.bin.lz");
static const u32 sBgAnim_Outer_Tilemap[] = INCBIN_U32("graphics/evolution_scene/bg_outer.bin.lz");
static const u16 sBgAnim_Intro_Pal[] = INCBIN_U16("graphics/evolution_scene/bg_anim_intro.gbapal");
static const u16 sUnusedPal2[] = INCBIN_U16("graphics/evolution_scene/unused_2.gbapal");
static const u16 sUnusedPal3[]  = INCBIN_U16("graphics/evolution_scene/unused_3.gbapal");
static const u16 sUnusedPal4[] = INCBIN_U16("graphics/evolution_scene/unused_4.gbapal");
static const u16 sBgAnim_Pal[] = INCBIN_U16("graphics/evolution_scene/bg_anim.gbapal");

static const u8 sText_ShedinjaJapaneseName[] = _("ヌケニン");

// The below table is used by Task_UpdateBgPalette to control the speed at which the bg color updates.
// The first two values are indexes into sBgAnim_PalIndexes (indirectly, via sBgAnimPal), and are
// the start and end of the range of colors in sBgAnim_PalIndexes it will move through incrementally
// before starting over. It will repeat this cycle x number of times, where x = the 3rd value,
// delaying each increment by y, where y = the 4th value.
// Once it has cycled x number of times, it will move to the next array in this table.
static const u8 sBgAnim_PaletteControl[][4] =
{
    {  0, 12, 1, 6 },
    { 13, 36, 5, 2 },
    { 13, 24, 1, 2 },
    { 37, 49, 1, 6 },
};

// Indexes into sBgAnim_Pal, 0 is black, transitioning to a bright light blue (172, 213, 255) at 13
static const u8 sBgAnim_PalIndexes[][16] = {
    {  0,  0,  0,  0,  0,  0,  0,  0,  0,  0,  0,  0,  0,  1,  0,  0 },
    {  0,  0,  0,  0,  0,  0,  0,  0,  0,  0,  0,  0,  1,  2,  0,  0 },
    {  0,  0,  0,  0,  0,  0,  0,  0,  0,  0,  0,  1,  2,  3,  0,  0 },
    {  0,  0,  0,  0,  0,  0,  0,  0,  0,  0,  1,  2,  3,  4,  0,  0 },
    {  0,  0,  0,  0,  0,  0,  0,  0,  0,  1,  2,  3,  4,  5,  0,  0 },
    {  0,  0,  0,  0,  0,  0,  0,  0,  1,  2,  3,  4,  5,  6,  0,  0 },
    {  0,  0,  0,  0,  0,  0,  0,  1,  2,  3,  4,  5,  6,  7,  0,  0 },
    {  0,  0,  0,  0,  0,  0,  1,  2,  3,  4,  5,  6,  7,  8,  0,  0 },
    {  0,  0,  0,  0,  0,  1,  2,  3,  4,  5,  6,  7,  8,  9,  0,  0 },
    {  0,  0,  0,  0,  1,  2,  3,  4,  5,  6,  7,  8,  9, 10,  0,  0 },
    {  0,  0,  0,  1,  2,  3,  4,  5,  6,  7,  8,  9,  0, 11,  0,  0 },
    {  0,  0,  1,  2,  3,  4,  5,  6,  7,  8,  9, 10, 11, 12,  0,  0 },
    {  0,  1,  2,  3,  4,  5,  6,  7,  8,  9, 10, 11, 12, 13,  0,  0 },
    {  0,  2,  3,  4,  5,  6,  7,  8,  9, 10, 11, 12, 13, 12,  0,  0 },
    {  0,  3,  4,  5,  6,  7,  8,  9, 10, 11, 12, 13, 12, 11,  0,  0 },
    {  0,  4,  5,  6,  7,  8,  9, 10, 11, 12, 13, 12, 11, 10,  0,  0 },
    {  0,  5,  6,  7,  8,  9, 10, 11, 12, 13, 12, 11, 10,  9,  0,  0 },
    {  0,  6,  7,  8,  9, 10, 11, 12, 13, 12, 11, 10,  9,  8,  0,  0 },
    {  0,  7,  8,  9, 10, 11, 12, 13, 12, 11, 10,  9,  8,  7,  0,  0 },
    {  0,  8,  9, 10, 11, 12, 13, 12, 11, 10,  9,  8,  7,  6,  0,  0 },
    {  0,  9, 10, 11, 12, 13, 12, 11, 10,  9,  8,  7,  6,  5,  0,  0 },
    {  0, 10, 11, 12, 13, 12, 11, 10,  9,  8,  7,  6,  5,  4,  0,  0 },
    {  0, 11, 12, 13, 12, 11, 10,  9,  8,  7,  6,  5,  4,  3,  0,  0 },
    {  0, 12, 13, 12, 11, 10,  9,  8,  7,  6,  5,  4,  3,  2,  0,  0 },
    {  0, 13, 12, 11, 10,  9,  8,  7,  6,  5,  4,  3,  2,  1,  0,  0 },
    {  0, 12, 11, 10,  9,  8,  7,  6,  5,  4,  3,  2,  1,  2,  0,  0 },
    {  0, 11, 10,  9,  8,  7,  6,  5,  4,  3,  2,  1,  2,  3,  0,  0 },
    {  0, 10,  9,  8,  7,  6,  5,  4,  3,  2,  1,  2,  3,  4,  0,  0 },
    {  0,  9,  8,  7,  6,  5,  4,  3,  2,  1,  2,  3,  4,  5,  0,  0 },
    {  0,  8,  7,  6,  5,  4,  3,  2,  1,  2,  3,  4,  5,  6,  0,  0 },
    {  0,  7,  6,  5,  4,  3,  2,  1,  2,  3,  4,  5,  6,  7,  0,  0 },
    {  0,  6,  5,  4,  3,  2,  1,  2,  3,  4,  5,  6,  7,  8,  0,  0 },
    {  0,  5,  4,  3,  2,  1,  2,  3,  4,  5,  6,  7,  8,  9,  0,  0 },
    {  0,  4,  3,  2,  1,  2,  3,  4,  5,  6,  7,  8,  9, 10,  0,  0 },
    {  0,  3,  2,  1,  2,  3,  4,  5,  6,  7,  8,  9, 10, 11,  0,  0 },
    {  0,  2,  1,  2,  3,  4,  5,  6,  7,  8,  9, 10, 11, 12,  0,  0 },
    {  0,  1,  2,  3,  4,  5,  6,  7,  8,  9, 10, 11, 12, 13,  0,  0 },
    {  0, 12, 11, 10,  9,  8,  7,  6,  5,  4,  3,  2,  1,  0,  0,  0 },
    {  0, 11, 10,  9,  8,  7,  6,  5,  4,  3,  2,  1,  0,  0,  0,  0 },
    {  0, 10,  9,  8,  7,  6,  5,  4,  3,  2,  1,  0,  0,  0,  0,  0 },
    {  0,  9,  8,  7,  6,  5,  4,  3,  2,  1,  0,  0,  0,  0,  0,  0 },
    {  0,  8,  7,  6,  5,  4,  3,  2,  1,  0,  0,  0,  0,  0,  0,  0 },
    {  0,  7,  6,  5,  4,  3,  2,  1,  0,  0,  0,  0,  0,  0,  0,  0 },
    {  0,  6,  5,  4,  3,  2,  1,  0,  0,  0,  0,  0,  0,  0,  0,  0 },
    {  0,  5,  4,  3,  2,  1,  0,  0,  0,  0,  0,  0,  0,  0,  0,  0 },
    {  0,  4,  3,  2,  1,  0,  0,  0,  0,  0,  0,  0,  0,  0,  0,  0 },
    {  0,  3,  2,  1,  0,  0,  0,  0,  0,  0,  0,  0,  0,  0,  0,  0 },
    {  0,  2,  1,  0,  0,  0,  0,  0,  0,  0,  0,  0,  0,  0,  0,  0 },
    {  0,  0,  0,  0,  0,  0,  0,  0,  0,  0,  0,  0,  0,  0,  0,  0 },
    {  0,  0,  0,  0,  0,  0,  0,  0,  0,  0,  0,  0,  0,  0,  0,  0 }
};

static void CB2_BeginEvolutionScene(void)
{
    UpdatePaletteFade();
    RunTasks();
}

#define tState              data[0]
#define tPreEvoSpecies      data[1]
#define tPostEvoSpecies     data[2]
#define tCanStop            data[3]
#define tBits               data[3]
#define tLearnsFirstMove    data[4]
#define tLearnMoveState     data[6]
#define tLearnMoveYesState  data[7]
#define tLearnMoveNoState   data[8]
#define tEvoWasStopped      data[9]
#define tPartyId            data[10]

#define TASK_BIT_CAN_STOP       (1 << 0)
#define TASK_BIT_LEARN_MOVE     (1 << 7)

static void Task_BeginEvolutionScene(u8 taskId)
{
    struct Pokemon* mon = NULL;
    switch (gTasks[taskId].tState)
    {
    case 0:
        BeginNormalPaletteFade(PALETTES_ALL, 0, 0, 0x10, RGB_BLACK);
        gTasks[taskId].tState++;
        break;
    case 1:
        if (!gPaletteFade.active)
        {
            u16 postEvoSpecies;
            bool8 canStopEvo;
            u8 partyId;

            mon = &gPlayerParty[gTasks[taskId].tPartyId];
            postEvoSpecies = gTasks[taskId].tPostEvoSpecies;
            canStopEvo = gTasks[taskId].tCanStop;
            partyId = gTasks[taskId].tPartyId;

            DestroyTask(taskId);
            EvolutionScene(mon, postEvoSpecies, canStopEvo, partyId);
        }
        break;
    }
}

void BeginEvolutionScene(struct Pokemon* mon, u16 postEvoSpecies, bool8 canStopEvo, u8 partyId)
{
    u8 taskId = CreateTask(Task_BeginEvolutionScene, 0);
    gTasks[taskId].tState = 0;
    gTasks[taskId].tPostEvoSpecies = postEvoSpecies;
    gTasks[taskId].tCanStop = canStopEvo;
    gTasks[taskId].tPartyId = partyId;
    SetMainCallback2(CB2_BeginEvolutionScene);
}

void EvolutionScene(struct Pokemon* mon, u16 postEvoSpecies, bool8 canStopEvo, u8 partyId)
{
    u8 name[20];
    u16 currSpecies;
    u32 trainerId, personality;
    const struct CompressedSpritePalette* pokePal;
    u8 ID;

    SetHBlankCallback(NULL);
    SetVBlankCallback(NULL);
    CpuFill32(0, (void*)(VRAM), VRAM_SIZE);

    SetGpuReg(REG_OFFSET_MOSAIC, 0);
    SetGpuReg(REG_OFFSET_WIN0H, 0);
    SetGpuReg(REG_OFFSET_WIN0V, 0);
    SetGpuReg(REG_OFFSET_WIN1H, 0);
    SetGpuReg(REG_OFFSET_WIN1V, 0);
    SetGpuReg(REG_OFFSET_WININ, 0);
    SetGpuReg(REG_OFFSET_WINOUT, 0);

    ResetPaletteFade();

    gBattle_BG0_X = 0;
    gBattle_BG0_Y = 0;
    gBattle_BG1_X = 0;
    gBattle_BG1_Y = 0;
    gBattle_BG2_X = 0;
    gBattle_BG2_Y = 0;
    gBattle_BG3_X = 256;
    gBattle_BG3_Y = 0;

    gBattleTerrain = BATTLE_TERRAIN_PLAIN;

    InitBattleBgsVideo();
    LoadBattleTextboxAndBackground();
    ResetSpriteData();
    ScanlineEffect_Stop();
    ResetTasks();
    FreeAllSpritePalettes();

    gReservedSpritePaletteCount = 4;

    sEvoStructPtr = AllocZeroed(sizeof(struct EvoInfo));
    AllocateMonSpritesGfx();

    GetMonData(mon, MON_DATA_NICKNAME, name);
    StringCopy_Nickname(gStringVar1, name);
    StringCopy(gStringVar2, gSpeciesNames[postEvoSpecies]);

    // preEvo sprite
    currSpecies = GetMonData(mon, MON_DATA_SPECIES);
    trainerId = GetMonData(mon, MON_DATA_OT_ID);
    personality = GetMonData(mon, MON_DATA_PERSONALITY);
<<<<<<< HEAD
    DecompressPicFromTable(&gMonFrontPicTable[currSpecies],
                           gMonSpritesGfxPtr->sprites.ptr[1],
                           currSpecies);
=======
    DecompressPicFromTable_2(&gMonFrontPicTable[currSpecies],
                             gMonSpritesGfxPtr->sprites.ptr[B_POSITION_OPPONENT_LEFT],
                             currSpecies);
>>>>>>> 84ce9745
    pokePal = GetMonSpritePalStructFromOtIdPersonality(currSpecies, trainerId, personality);
    LoadCompressedPalette(pokePal->data, 0x110, 0x20);

    SetMultiuseSpriteTemplateToPokemon(currSpecies, B_POSITION_OPPONENT_LEFT);
    gMultiuseSpriteTemplate.affineAnims = gDummySpriteAffineAnimTable;
    sEvoStructPtr->preEvoSpriteId = ID = CreateSprite(&gMultiuseSpriteTemplate, 120, 64, 30);

    gSprites[ID].callback = SpriteCallbackDummy_2;
    gSprites[ID].oam.paletteNum = 1;
    gSprites[ID].invisible = TRUE;

    // postEvo sprite
<<<<<<< HEAD
    DecompressPicFromTable(&gMonFrontPicTable[postEvoSpecies],
                           gMonSpritesGfxPtr->sprites.ptr[3],
                           postEvoSpecies);
=======
    DecompressPicFromTable_2(&gMonFrontPicTable[postEvoSpecies],
                             gMonSpritesGfxPtr->sprites.ptr[B_POSITION_OPPONENT_RIGHT],
                             postEvoSpecies);
>>>>>>> 84ce9745
    pokePal = GetMonSpritePalStructFromOtIdPersonality(postEvoSpecies, trainerId, personality);
    LoadCompressedPalette(pokePal->data, 0x120, 0x20);

    SetMultiuseSpriteTemplateToPokemon(postEvoSpecies, B_POSITION_OPPONENT_RIGHT);
    gMultiuseSpriteTemplate.affineAnims = gDummySpriteAffineAnimTable;
    sEvoStructPtr->postEvoSpriteId = ID = CreateSprite(&gMultiuseSpriteTemplate, 120, 64, 30);
    gSprites[ID].callback = SpriteCallbackDummy_2;
    gSprites[ID].oam.paletteNum = 2;
    gSprites[ID].invisible = TRUE;

    LoadEvoSparkleSpriteAndPal();

    sEvoStructPtr->evoTaskId = ID = CreateTask(Task_EvolutionScene, 0);
    gTasks[ID].tState = 0;
    gTasks[ID].tPreEvoSpecies = currSpecies;
    gTasks[ID].tPostEvoSpecies = postEvoSpecies;
    gTasks[ID].tCanStop = canStopEvo;
    gTasks[ID].tLearnsFirstMove = TRUE;
    gTasks[ID].tEvoWasStopped = FALSE;
    gTasks[ID].tPartyId = partyId;

    memcpy(&sEvoStructPtr->savedPalette, &gPlttBufferUnfaded[0x20], sizeof(sEvoStructPtr->savedPalette));

    SetGpuReg(REG_OFFSET_DISPCNT, DISPCNT_OBJ_ON | DISPCNT_BG_ALL_ON | DISPCNT_OBJ_1D_MAP);

    SetHBlankCallback(EvoDummyFunc);
    SetVBlankCallback(VBlankCB_EvolutionScene);
    m4aMPlayAllStop();
    SetMainCallback2(CB2_EvolutionSceneUpdate);
}

static void CB2_EvolutionSceneLoadGraphics(void)
{
    u8 ID;
    const struct CompressedSpritePalette* pokePal;
    u16 postEvoSpecies;
    u32 trainerId, personality;
    struct Pokemon* mon = &gPlayerParty[gTasks[sEvoStructPtr->evoTaskId].tPartyId];

    postEvoSpecies = gTasks[sEvoStructPtr->evoTaskId].tPostEvoSpecies;
    trainerId = GetMonData(mon, MON_DATA_OT_ID);
    personality = GetMonData(mon, MON_DATA_PERSONALITY);

    SetHBlankCallback(NULL);
    SetVBlankCallback(NULL);
    CpuFill32(0, (void*)(VRAM), VRAM_SIZE);

    SetGpuReg(REG_OFFSET_MOSAIC, 0);
    SetGpuReg(REG_OFFSET_WIN0H, 0);
    SetGpuReg(REG_OFFSET_WIN0V, 0);
    SetGpuReg(REG_OFFSET_WIN1H, 0);
    SetGpuReg(REG_OFFSET_WIN1V, 0);
    SetGpuReg(REG_OFFSET_WININ, 0);
    SetGpuReg(REG_OFFSET_WINOUT, 0);

    ResetPaletteFade();

    gBattle_BG0_X = 0;
    gBattle_BG0_Y = 0;
    gBattle_BG1_X = 0;
    gBattle_BG1_Y = 0;
    gBattle_BG2_X = 0;
    gBattle_BG2_Y = 0;
    gBattle_BG3_X = 256;
    gBattle_BG3_Y = 0;

    gBattleTerrain = BATTLE_TERRAIN_PLAIN;

    InitBattleBgsVideo();
    LoadBattleTextboxAndBackground();
    ResetSpriteData();
    FreeAllSpritePalettes();
    gReservedSpritePaletteCount = 4;

<<<<<<< HEAD
    DecompressPicFromTable(&gMonFrontPicTable[postEvoSpecies],
                           gMonSpritesGfxPtr->sprites.ptr[3],
                           postEvoSpecies);
=======
    DecompressPicFromTable_2(&gMonFrontPicTable[postEvoSpecies],
                             gMonSpritesGfxPtr->sprites.ptr[B_POSITION_OPPONENT_RIGHT],
                             postEvoSpecies);
>>>>>>> 84ce9745
    pokePal = GetMonSpritePalStructFromOtIdPersonality(postEvoSpecies, trainerId, personality);

    LoadCompressedPalette(pokePal->data, 0x120, 0x20);

    SetMultiuseSpriteTemplateToPokemon(postEvoSpecies, B_POSITION_OPPONENT_RIGHT);
    gMultiuseSpriteTemplate.affineAnims = gDummySpriteAffineAnimTable;
    sEvoStructPtr->postEvoSpriteId = ID = CreateSprite(&gMultiuseSpriteTemplate, 120, 64, 30);

    gSprites[ID].callback = SpriteCallbackDummy_2;
    gSprites[ID].oam.paletteNum = 2;

    SetGpuReg(REG_OFFSET_DISPCNT, DISPCNT_OBJ_ON | DISPCNT_BG_ALL_ON | DISPCNT_OBJ_1D_MAP);

    SetHBlankCallback(EvoDummyFunc);
    SetVBlankCallback(VBlankCB_EvolutionScene);
    SetMainCallback2(CB2_EvolutionSceneUpdate);

    BeginNormalPaletteFade(PALETTES_ALL, 0, 0x10, 0, RGB_BLACK);

    ShowBg(0);
    ShowBg(1);
    ShowBg(2);
    ShowBg(3);
}

static void CB2_TradeEvolutionSceneLoadGraphics(void)
{
    struct Pokemon* mon = &gPlayerParty[gTasks[sEvoStructPtr->evoTaskId].tPartyId];
    u16 postEvoSpecies = gTasks[sEvoStructPtr->evoTaskId].tPostEvoSpecies;

    switch (gMain.state)
    {
    case 0:
        SetGpuReg(REG_OFFSET_DISPCNT, 0);
        SetHBlankCallback(NULL);
        SetVBlankCallback(NULL);
        ResetSpriteData();
        FreeAllSpritePalettes();
        gReservedSpritePaletteCount = 4;
        gBattle_BG0_X = 0;
        gBattle_BG0_Y = 0;
        gBattle_BG1_X = 0;
        gBattle_BG1_Y = 0;
        gBattle_BG2_X = 0;
        gBattle_BG2_Y = 0;
        gBattle_BG3_X = 256;
        gBattle_BG3_Y = 0;
        gMain.state++;
        break;
    case 1:
        ResetPaletteFade();
        SetHBlankCallback(EvoDummyFunc);
        SetVBlankCallback(VBlankCB_TradeEvolutionScene);
        gMain.state++;
        break;
    case 2:
        InitTradeBg();
        gMain.state++;
        break;
    case 3:
        FillBgTilemapBufferRect(1, 0, 0, 0, 0x20, 0x20, 0x11);
        CopyBgTilemapBufferToVram(1);
        gMain.state++;
        break;
    case 4:
        {
            const struct CompressedSpritePalette* pokePal;
            u32 trainerId = GetMonData(mon, MON_DATA_OT_ID);
            u32 personality = GetMonData(mon, MON_DATA_PERSONALITY);
<<<<<<< HEAD
            DecompressPicFromTable(&gMonFrontPicTable[postEvoSpecies],
                                   gMonSpritesGfxPtr->sprites.ptr[3],
                                   postEvoSpecies);
=======
            DecompressPicFromTable_2(&gMonFrontPicTable[postEvoSpecies],
                                     gMonSpritesGfxPtr->sprites.ptr[B_POSITION_OPPONENT_RIGHT],
                                     postEvoSpecies);
>>>>>>> 84ce9745
            pokePal = GetMonSpritePalStructFromOtIdPersonality(postEvoSpecies, trainerId, personality);
            LoadCompressedPalette(pokePal->data, 0x120, 0x20);
            gMain.state++;
        }
        break;
    case 5:
        {
            u8 ID;

            SetMultiuseSpriteTemplateToPokemon(postEvoSpecies, B_POSITION_OPPONENT_LEFT);
            gMultiuseSpriteTemplate.affineAnims = gDummySpriteAffineAnimTable;
            sEvoStructPtr->postEvoSpriteId = ID = CreateSprite(&gMultiuseSpriteTemplate, 120, 64, 30);

            gSprites[ID].callback = SpriteCallbackDummy_2;
            gSprites[ID].oam.paletteNum = 2;
            gMain.state++;
            LinkTradeDrawWindow();
        }
        break;
    case 6:
        if (gWirelessCommType)
        {
            LoadWirelessStatusIndicatorSpriteGfx();
            CreateWirelessStatusIndicatorSprite(0, 0);
        }
        BlendPalettes(PALETTES_ALL, 0x10, 0);
        gMain.state++;
        break;
    case 7:
        BeginNormalPaletteFade(PALETTES_ALL, 0, 0x10, 0, RGB_BLACK);
        InitTradeSequenceBgGpuRegs();
        ShowBg(0);
        ShowBg(1);
        SetMainCallback2(CB2_TradeEvolutionSceneUpdate);
        SetGpuReg(REG_OFFSET_DISPCNT, DISPCNT_OBJ_ON | DISPCNT_BG0_ON | DISPCNT_BG1_ON | DISPCNT_OBJ_1D_MAP);
        break;
    }
}

void TradeEvolutionScene(struct Pokemon* mon, u16 postEvoSpecies, u8 preEvoSpriteId, u8 partyId)
{
    u8 name[20];
    u16 currSpecies;
    u32 trainerId, personality;
    const struct CompressedSpritePalette* pokePal;
    u8 ID;

    GetMonData(mon, MON_DATA_NICKNAME, name);
    StringCopy_Nickname(gStringVar1, name);
    StringCopy(gStringVar2, gSpeciesNames[postEvoSpecies]);

    gAffineAnimsDisabled = TRUE;

    // preEvo sprite
    currSpecies = GetMonData(mon, MON_DATA_SPECIES);
    personality = GetMonData(mon, MON_DATA_PERSONALITY);
    trainerId = GetMonData(mon, MON_DATA_OT_ID);

    sEvoStructPtr = AllocZeroed(sizeof(struct EvoInfo));
    sEvoStructPtr->preEvoSpriteId = preEvoSpriteId;

<<<<<<< HEAD
    DecompressPicFromTable(&gMonFrontPicTable[postEvoSpecies],
                           gMonSpritesGfxPtr->sprites.ptr[1],
                           postEvoSpecies);
=======
    DecompressPicFromTable_2(&gMonFrontPicTable[postEvoSpecies],
                            gMonSpritesGfxPtr->sprites.ptr[B_POSITION_OPPONENT_LEFT],
                            postEvoSpecies);
>>>>>>> 84ce9745

    pokePal = GetMonSpritePalStructFromOtIdPersonality(postEvoSpecies, trainerId, personality);
    LoadCompressedPalette(pokePal->data, 0x120, 0x20);

    SetMultiuseSpriteTemplateToPokemon(postEvoSpecies, B_POSITION_OPPONENT_LEFT);
    gMultiuseSpriteTemplate.affineAnims = gDummySpriteAffineAnimTable;
    sEvoStructPtr->postEvoSpriteId = ID = CreateSprite(&gMultiuseSpriteTemplate, 120, 64, 30);

    gSprites[ID].callback = SpriteCallbackDummy_2;
    gSprites[ID].oam.paletteNum = 2;
    gSprites[ID].invisible = TRUE;

    LoadEvoSparkleSpriteAndPal();

    sEvoStructPtr->evoTaskId = ID = CreateTask(Task_TradeEvolutionScene, 0);
    gTasks[ID].tState = 0;
    gTasks[ID].tPreEvoSpecies = currSpecies;
    gTasks[ID].tPostEvoSpecies = postEvoSpecies;
    gTasks[ID].tLearnsFirstMove = TRUE;
    gTasks[ID].tEvoWasStopped = FALSE;
    gTasks[ID].tPartyId = partyId;

    gBattle_BG0_X = 0;
    gBattle_BG0_Y = 0;
    gBattle_BG1_X = 0;
    gBattle_BG1_Y = 0;
    gBattle_BG2_X = 0;
    gBattle_BG2_Y = 0;
    gBattle_BG3_X = 256;
    gBattle_BG3_Y = 0;

    gTextFlags.useAlternateDownArrow = 1;

    SetVBlankCallback(VBlankCB_TradeEvolutionScene);
    SetMainCallback2(CB2_TradeEvolutionSceneUpdate);
}

static void CB2_EvolutionSceneUpdate(void)
{
    AnimateSprites();
    BuildOamBuffer();
    RunTextPrinters();
    UpdatePaletteFade();
    RunTasks();
}

static void CB2_TradeEvolutionSceneUpdate(void)
{
    AnimateSprites();
    BuildOamBuffer();
    RunTextPrinters();
    UpdatePaletteFade();
    RunTasks();
}

static void CreateShedinja(u16 preEvoSpecies, struct Pokemon* mon)
{
    u32 data = 0;
    if (gEvolutionTable[preEvoSpecies][0].method == EVO_LEVEL_NINJASK && gPlayerPartyCount < PARTY_SIZE)
    {
        s32 i;
        struct Pokemon* shedinja = &gPlayerParty[gPlayerPartyCount];

        CopyMon(&gPlayerParty[gPlayerPartyCount], mon, sizeof(struct Pokemon));
        SetMonData(&gPlayerParty[gPlayerPartyCount], MON_DATA_SPECIES, &gEvolutionTable[preEvoSpecies][1].targetSpecies);
        SetMonData(&gPlayerParty[gPlayerPartyCount], MON_DATA_NICKNAME, gSpeciesNames[gEvolutionTable[preEvoSpecies][1].targetSpecies]);
        SetMonData(&gPlayerParty[gPlayerPartyCount], MON_DATA_HELD_ITEM, &data);
        SetMonData(&gPlayerParty[gPlayerPartyCount], MON_DATA_MARKINGS, &data);
        SetMonData(&gPlayerParty[gPlayerPartyCount], MON_DATA_ENCRYPT_SEPARATOR, &data);

        for (i = MON_DATA_COOL_RIBBON; i < MON_DATA_COOL_RIBBON + CONTEST_CATEGORIES_COUNT; i++)
            SetMonData(&gPlayerParty[gPlayerPartyCount], i, &data);
        for (i = MON_DATA_CHAMPION_RIBBON; i <= MON_DATA_UNUSED_RIBBONS; i++)
            SetMonData(&gPlayerParty[gPlayerPartyCount], i, &data);

        SetMonData(&gPlayerParty[gPlayerPartyCount], MON_DATA_STATUS, &data);
        data = MAIL_NONE;
        SetMonData(&gPlayerParty[gPlayerPartyCount], MON_DATA_MAIL, &data);

        CalculateMonStats(&gPlayerParty[gPlayerPartyCount]);
        CalculatePlayerPartyCount();

        GetSetPokedexFlag(SpeciesToNationalPokedexNum(gEvolutionTable[preEvoSpecies][1].targetSpecies), FLAG_SET_SEEN);
        GetSetPokedexFlag(SpeciesToNationalPokedexNum(gEvolutionTable[preEvoSpecies][1].targetSpecies), FLAG_SET_CAUGHT);

        if (GetMonData(shedinja, MON_DATA_SPECIES) == SPECIES_SHEDINJA
            && GetMonData(shedinja, MON_DATA_LANGUAGE) == LANGUAGE_JAPANESE
            && GetMonData(mon, MON_DATA_SPECIES) == SPECIES_NINJASK)
                SetMonData(shedinja, MON_DATA_NICKNAME, sText_ShedinjaJapaneseName);
    }
}

// States for the main switch in Task_EvolutionScene
enum {
    EVOSTATE_FADE_IN,
    EVOSTATE_INTRO_MSG,
    EVOSTATE_INTRO_MON_ANIM,
    EVOSTATE_INTRO_SOUND,
    EVOSTATE_START_MUSIC,
    EVOSTATE_START_BG_AND_SPARKLE_SPIRAL,
    EVOSTATE_SPARKLE_ARC,
    EVOSTATE_CYCLE_MON_SPRITE,
    EVOSTATE_WAIT_CYCLE_MON_SPRITE,
    EVOSTATE_SPARKLE_CIRCLE,
    EVOSTATE_SPARKLE_SPRAY,
    EVOSTATE_EVO_SOUND,
    EVOSTATE_RESTORE_SCREEN,
    EVOSTATE_EVO_MON_ANIM,
    EVOSTATE_SET_MON_EVOLVED,
    EVOSTATE_TRY_LEARN_MOVE,
    EVOSTATE_END,
    EVOSTATE_CANCEL,
    EVOSTATE_CANCEL_MON_ANIM,
    EVOSTATE_CANCEL_MSG,
    EVOSTATE_LEARNED_MOVE,
    EVOSTATE_TRY_LEARN_ANOTHER_MOVE,
    EVOSTATE_REPLACE_MOVE,
};

// States for the switch in EVOSTATE_REPLACE_MOVE
enum {
    MVSTATE_INTRO_MSG_1,
    MVSTATE_INTRO_MSG_2,
    MVSTATE_INTRO_MSG_3,
    MVSTATE_PRINT_YES_NO,
    MVSTATE_HANDLE_YES_NO,
    MVSTATE_SHOW_MOVE_SELECT,
    MVSTATE_HANDLE_MOVE_SELECT,
    MVSTATE_FORGET_MSG_1,
    MVSTATE_FORGET_MSG_2,
    MVSTATE_LEARNED_MOVE,
    MVSTATE_ASK_CANCEL,
    MVSTATE_CANCEL,
    MVSTATE_RETRY_AFTER_HM,
};

// Task data from CycleEvolutionMonSprite
#define tEvoStopped data[8]

static void Task_EvolutionScene(u8 taskId)
{
    u32 var;
    struct Pokemon* mon = &gPlayerParty[gTasks[taskId].tPartyId];

    // check if B Button was held, so the evolution gets stopped
    if (gMain.heldKeys == B_BUTTON
        && gTasks[taskId].tState == EVOSTATE_WAIT_CYCLE_MON_SPRITE
        && gTasks[sEvoGraphicsTaskId].isActive
        && gTasks[taskId].tBits & TASK_BIT_CAN_STOP)
    {
        gTasks[taskId].tState = EVOSTATE_CANCEL;
        gTasks[sEvoGraphicsTaskId].tEvoStopped = TRUE;
        StopBgAnimation();
        return;
    }

    switch (gTasks[taskId].tState)
    {
    case EVOSTATE_FADE_IN:
        BeginNormalPaletteFade(PALETTES_ALL, 0, 0x10, 0, RGB_BLACK);
        gSprites[sEvoStructPtr->preEvoSpriteId].invisible = FALSE;
        gTasks[taskId].tState++;
        ShowBg(0);
        ShowBg(1);
        ShowBg(2);
        ShowBg(3);
        break;
    case EVOSTATE_INTRO_MSG:
        if (!gPaletteFade.active)
        {
            StringExpandPlaceholders(gStringVar4, gText_PkmnIsEvolving);
            BattlePutTextOnWindow(gStringVar4, B_WIN_MSG);
            gTasks[taskId].tState++;
        }
        break;
    case EVOSTATE_INTRO_MON_ANIM:
        if (!IsTextPrinterActive(0))
        {
            EvoScene_DoMonAnimAndCry(sEvoStructPtr->preEvoSpriteId, gTasks[taskId].tPreEvoSpecies);
            gTasks[taskId].tState++;
        }
        break;
    case EVOSTATE_INTRO_SOUND:
        if (EvoScene_IsMonAnimFinished(sEvoStructPtr->preEvoSpriteId))
        {
            PlaySE(MUS_EVOLUTION_INTRO);
            gTasks[taskId].tState++;
        }
        break;
    case EVOSTATE_START_MUSIC:
        if (!IsSEPlaying())
        {
            // Start music, fade background to black
            PlayNewMapMusic(MUS_EVOLUTION);
            gTasks[taskId].tState++;
            BeginNormalPaletteFade(0x1C, 4, 0, 0x10, RGB_BLACK);
        }
        break;
    case EVOSTATE_START_BG_AND_SPARKLE_SPIRAL:
        if (!gPaletteFade.active)
        {
            StartBgAnimation(FALSE);
            sEvoGraphicsTaskId = EvolutionSparkles_SpiralUpward(17);
            gTasks[taskId].tState++;
        }
        break;
    case EVOSTATE_SPARKLE_ARC:
        if (!gTasks[sEvoGraphicsTaskId].isActive)
        {
            gTasks[taskId].tState++;
            sEvoStructPtr->delayTimer = 1;
            sEvoGraphicsTaskId = EvolutionSparkles_ArcDown();
        }
        break;
    case EVOSTATE_CYCLE_MON_SPRITE: // launch task that flashes pre evo with post evo sprites
        if (!gTasks[sEvoGraphicsTaskId].isActive)
        {
            sEvoGraphicsTaskId = CycleEvolutionMonSprite(sEvoStructPtr->preEvoSpriteId, sEvoStructPtr->postEvoSpriteId);
            gTasks[taskId].tState++;
        }
        break;
    case EVOSTATE_WAIT_CYCLE_MON_SPRITE:
        if (--sEvoStructPtr->delayTimer == 0)
        {
            sEvoStructPtr->delayTimer = 3;
            if (!gTasks[sEvoGraphicsTaskId].isActive)
                gTasks[taskId].tState++;
        }
        break;
    case EVOSTATE_SPARKLE_CIRCLE:
        sEvoGraphicsTaskId = EvolutionSparkles_CircleInward();
        gTasks[taskId].tState++;
        break;
    case EVOSTATE_SPARKLE_SPRAY:
        if (!gTasks[sEvoGraphicsTaskId].isActive)
        {
            sEvoGraphicsTaskId = EvolutionSparkles_SprayAndFlash(gTasks[taskId].tPostEvoSpecies);
            gTasks[taskId].tState++;
        }
        break;
    case EVOSTATE_EVO_SOUND:
        if (!gTasks[sEvoGraphicsTaskId].isActive)
        {
            PlaySE(SE_EXP);
            gTasks[taskId].tState++;
        }
        break;
    case EVOSTATE_RESTORE_SCREEN: // stop music, return screen to pre-fade state
        if (IsSEPlaying())
        {
            m4aMPlayAllStop();
            memcpy(&gPlttBufferUnfaded[0x20], sEvoStructPtr->savedPalette, sizeof(sEvoStructPtr->savedPalette));
            RestoreBgAfterAnim();
            BeginNormalPaletteFade(0x1C, 0, 0x10, 0, RGB_BLACK);
            gTasks[taskId].tState++;
        }
        break;
    case EVOSTATE_EVO_MON_ANIM:
        if (!gPaletteFade.active)
        {
            EvoScene_DoMonAnimAndCry(sEvoStructPtr->postEvoSpriteId, gTasks[taskId].tPostEvoSpecies);
            gTasks[taskId].tState++;
        }
        break;
    case EVOSTATE_SET_MON_EVOLVED:
        if (IsCryFinished())
        {
            StringExpandPlaceholders(gStringVar4, gText_CongratsPkmnEvolved);
            BattlePutTextOnWindow(gStringVar4, B_WIN_MSG);
            PlayBGM(MUS_EVOLVED);
            gTasks[taskId].tState++;
            SetMonData(mon, MON_DATA_SPECIES, (void*)(&gTasks[taskId].tPostEvoSpecies));
            CalculateMonStats(mon);
            EvolutionRenameMon(mon, gTasks[taskId].tPreEvoSpecies, gTasks[taskId].tPostEvoSpecies);
            GetSetPokedexFlag(SpeciesToNationalPokedexNum(gTasks[taskId].tPostEvoSpecies), FLAG_SET_SEEN);
            GetSetPokedexFlag(SpeciesToNationalPokedexNum(gTasks[taskId].tPostEvoSpecies), FLAG_SET_CAUGHT);
            IncrementGameStat(GAME_STAT_EVOLVED_POKEMON);
        }
        break;
    case EVOSTATE_TRY_LEARN_MOVE:
        if (!IsTextPrinterActive(0))
        {
            var = MonTryLearningNewMove(mon, gTasks[taskId].tLearnsFirstMove);
            if (var != MOVE_NONE && !gTasks[taskId].tEvoWasStopped)
            {
                u8 text[20];

                if (!(gTasks[taskId].tBits & TASK_BIT_LEARN_MOVE))
                {
                    StopMapMusic();
                    Overworld_PlaySpecialMapMusic();
                }

                gTasks[taskId].tBits |= TASK_BIT_LEARN_MOVE;
                gTasks[taskId].tLearnsFirstMove = FALSE;
                gTasks[taskId].tLearnMoveState = MVSTATE_INTRO_MSG_1;
                GetMonData(mon, MON_DATA_NICKNAME, text);
                StringCopy_Nickname(gBattleTextBuff1, text);

                if (var == MON_HAS_MAX_MOVES)
                    gTasks[taskId].tState = EVOSTATE_REPLACE_MOVE;
                else if (var == MON_ALREADY_KNOWS_MOVE)
                    break;
                else
                    gTasks[taskId].tState = EVOSTATE_LEARNED_MOVE;
            }
            else // no move to learn, or evolution was canceled
            {
                BeginNormalPaletteFade(PALETTES_ALL, 0, 0, 0x10, RGB_BLACK);
                gTasks[taskId].tState++;
            }
        }
        break;
    case EVOSTATE_END:
        if (!gPaletteFade.active)
        {
            if (!(gTasks[taskId].tBits & TASK_BIT_LEARN_MOVE))
            {
                StopMapMusic();
                Overworld_PlaySpecialMapMusic();
            }
            if (!gTasks[taskId].tEvoWasStopped)
                CreateShedinja(gTasks[taskId].tPreEvoSpecies, mon);

            DestroyTask(taskId);
            FreeMonSpritesGfx();
            Free(sEvoStructPtr);
            sEvoStructPtr = NULL;
            FreeAllWindowBuffers();
            SetMainCallback2(gCB2_AfterEvolution);
        }
        break;
    case EVOSTATE_CANCEL:
        if (!gTasks[sEvoGraphicsTaskId].isActive)
        {
            m4aMPlayAllStop();
            BeginNormalPaletteFade(0x6001C, 0, 0x10, 0, RGB_WHITE);
            gTasks[taskId].tState++;
        }
        break;
    case EVOSTATE_CANCEL_MON_ANIM:
        if (!gPaletteFade.active)
        {
            EvoScene_DoMonAnimAndCry(sEvoStructPtr->preEvoSpriteId, gTasks[taskId].tPreEvoSpecies);
            gTasks[taskId].tState++;
        }
        break;
    case EVOSTATE_CANCEL_MSG:
        if (EvoScene_IsMonAnimFinished(sEvoStructPtr->preEvoSpriteId))
        {
            if (gTasks[taskId].tEvoWasStopped)
                StringExpandPlaceholders(gStringVar4, gText_EllipsisQuestionMark);
            else // Fire Red leftover probably
                StringExpandPlaceholders(gStringVar4, gText_PkmnStoppedEvolving);

            BattlePutTextOnWindow(gStringVar4, B_WIN_MSG);
            gTasks[taskId].tEvoWasStopped = TRUE;
            gTasks[taskId].tState = EVOSTATE_TRY_LEARN_MOVE;
        }
        break;
    case EVOSTATE_LEARNED_MOVE:
        if (!IsTextPrinterActive(0) && !IsSEPlaying())
        {
            BufferMoveToLearnIntoBattleTextBuff2();
            PlayFanfare(MUS_LEVEL_UP);
            BattleStringExpandPlaceholdersToDisplayedString(gBattleStringsTable[STRINGID_PKMNLEARNEDMOVE - BATTLESTRINGS_ID_ADDER]);
            BattlePutTextOnWindow(gDisplayedStringBattle, B_WIN_MSG);
            gTasks[taskId].tLearnsFirstMove = 0x40; // re-used as a counter
            gTasks[taskId].tState++;
        }
        break;
    case EVOSTATE_TRY_LEARN_ANOTHER_MOVE:
        if (!IsTextPrinterActive(0) && !IsSEPlaying() && --gTasks[taskId].tLearnsFirstMove == 0)
            gTasks[taskId].tState = EVOSTATE_TRY_LEARN_MOVE;
        break;
    case EVOSTATE_REPLACE_MOVE:
        switch (gTasks[taskId].tLearnMoveState)
        {
        case MVSTATE_INTRO_MSG_1:
            if (!IsTextPrinterActive(0) && !IsSEPlaying())
            {
                // "{mon} is trying to learn {move}"
                BufferMoveToLearnIntoBattleTextBuff2();
                BattleStringExpandPlaceholdersToDisplayedString(gBattleStringsTable[STRINGID_TRYTOLEARNMOVE1 - BATTLESTRINGS_ID_ADDER]);
                BattlePutTextOnWindow(gDisplayedStringBattle, B_WIN_MSG);
                gTasks[taskId].tLearnMoveState++;
            }
            break;
        case MVSTATE_INTRO_MSG_2:
            if (!IsTextPrinterActive(0) && !IsSEPlaying())
            {
                // "But, {mon} can't learn more than four moves"
                BattleStringExpandPlaceholdersToDisplayedString(gBattleStringsTable[STRINGID_TRYTOLEARNMOVE2 - BATTLESTRINGS_ID_ADDER]);
                BattlePutTextOnWindow(gDisplayedStringBattle, B_WIN_MSG);
                gTasks[taskId].tLearnMoveState++;
            }
            break;
        case MVSTATE_INTRO_MSG_3:
            if (!IsTextPrinterActive(0) && !IsSEPlaying())
            {
                // "Delete a move to make room for {move}?"
                BattleStringExpandPlaceholdersToDisplayedString(gBattleStringsTable[STRINGID_TRYTOLEARNMOVE3 - BATTLESTRINGS_ID_ADDER]);
                BattlePutTextOnWindow(gDisplayedStringBattle, B_WIN_MSG);
                gTasks[taskId].tLearnMoveYesState = MVSTATE_SHOW_MOVE_SELECT;
                gTasks[taskId].tLearnMoveNoState = MVSTATE_ASK_CANCEL;
                gTasks[taskId].tLearnMoveState++;
            }
        case MVSTATE_PRINT_YES_NO:
            if (!IsTextPrinterActive(0) && !IsSEPlaying())
            {
                HandleBattleWindow(0x18, 8, 0x1D, 0xD, 0);
                BattlePutTextOnWindow(gText_BattleYesNoChoice, B_WIN_YESNO);
                gTasks[taskId].tLearnMoveState++;
                sEvoCursorPos = 0;
                BattleCreateYesNoCursorAt(0);
            }
            break;
        case MVSTATE_HANDLE_YES_NO:
            // This Yes/No is used for both the initial "delete move?" prompt
            // and for the "stop learning move?" prompt
            // What Yes/No do next is determined by tLearnMoveYesState / tLearnMoveNoState
            if (JOY_NEW(DPAD_UP) && sEvoCursorPos != 0)
            {
                // Moved onto YES
                PlaySE(SE_SELECT);
                BattleDestroyYesNoCursorAt(sEvoCursorPos);
                sEvoCursorPos = 0;
                BattleCreateYesNoCursorAt(0);
            }
            if (JOY_NEW(DPAD_DOWN) && sEvoCursorPos == 0)
            {
                // Moved onto NO
                PlaySE(SE_SELECT);
                BattleDestroyYesNoCursorAt(sEvoCursorPos);
                sEvoCursorPos = 1;
                BattleCreateYesNoCursorAt(1);
            }
            if (JOY_NEW(A_BUTTON))
            {
                HandleBattleWindow(0x18, 8, 0x1D, 0xD, WINDOW_CLEAR);
                PlaySE(SE_SELECT);

                if (sEvoCursorPos != 0)
                {
                    // NO
                    gTasks[taskId].tLearnMoveState = gTasks[taskId].tLearnMoveNoState;
                }
                else
                {
                    // YES
                    gTasks[taskId].tLearnMoveState = gTasks[taskId].tLearnMoveYesState;
                    if (gTasks[taskId].tLearnMoveState == MVSTATE_SHOW_MOVE_SELECT)
                        BeginNormalPaletteFade(PALETTES_ALL, 0, 0, 0x10, RGB_BLACK);
                }
            }
            if (JOY_NEW(B_BUTTON))
            {
                // Equivalent to selecting NO
                HandleBattleWindow(0x18, 8, 0x1D, 0xD, WINDOW_CLEAR);
                PlaySE(SE_SELECT);
                gTasks[taskId].tLearnMoveState = gTasks[taskId].tLearnMoveNoState;
            }
            break;
        case MVSTATE_SHOW_MOVE_SELECT:
            if (!gPaletteFade.active)
            {
                FreeAllWindowBuffers();
                ShowSelectMovePokemonSummaryScreen(gPlayerParty, gTasks[taskId].tPartyId,
                            gPlayerPartyCount - 1, CB2_EvolutionSceneLoadGraphics,
                            gMoveToLearn);
                gTasks[taskId].tLearnMoveState++;
            }
            break;
        case MVSTATE_HANDLE_MOVE_SELECT:
            if (!gPaletteFade.active && gMain.callback2 == CB2_EvolutionSceneUpdate)
            {
                var = GetMoveSlotToReplace();
                if (var == MAX_MON_MOVES)
                {
                    // Didn't select move slot
                    gTasks[taskId].tLearnMoveState = MVSTATE_ASK_CANCEL;
                }
                else
                {
                    // Selected move to forget
                    u16 move = GetMonData(mon, var + MON_DATA_MOVE1);
                    if (IsHMMove2(move))
                    {
                        // Can't forget HMs
                        BattleStringExpandPlaceholdersToDisplayedString(gBattleStringsTable[STRINGID_HMMOVESCANTBEFORGOTTEN - BATTLESTRINGS_ID_ADDER]);
                        BattlePutTextOnWindow(gDisplayedStringBattle, B_WIN_MSG);
                        gTasks[taskId].tLearnMoveState = MVSTATE_RETRY_AFTER_HM;
                    }
                    else
                    {
                        // Forget move
                        PREPARE_MOVE_BUFFER(gBattleTextBuff2, move)

                        RemoveMonPPBonus(mon, var);
                        SetMonMoveSlot(mon, gMoveToLearn, var);
                        gTasks[taskId].tLearnMoveState++;
                    }
                }
            }
            break;
        case MVSTATE_FORGET_MSG_1:
            BattleStringExpandPlaceholdersToDisplayedString(gBattleStringsTable[STRINGID_123POOF - BATTLESTRINGS_ID_ADDER]);
            BattlePutTextOnWindow(gDisplayedStringBattle, B_WIN_MSG);
            gTasks[taskId].tLearnMoveState++;
            break;
        case MVSTATE_FORGET_MSG_2:
            if (!IsTextPrinterActive(0) && !IsSEPlaying())
            {
                BattleStringExpandPlaceholdersToDisplayedString(gBattleStringsTable[STRINGID_PKMNFORGOTMOVE - BATTLESTRINGS_ID_ADDER]);
                BattlePutTextOnWindow(gDisplayedStringBattle, B_WIN_MSG);
                gTasks[taskId].tLearnMoveState++;
            }
            break;
        case MVSTATE_LEARNED_MOVE:
            if (!IsTextPrinterActive(0) && !IsSEPlaying())
            {
                BattleStringExpandPlaceholdersToDisplayedString(gBattleStringsTable[STRINGID_ANDELLIPSIS - BATTLESTRINGS_ID_ADDER]);
                BattlePutTextOnWindow(gDisplayedStringBattle, B_WIN_MSG);
                gTasks[taskId].tState = EVOSTATE_LEARNED_MOVE;
            }
            break;
        case MVSTATE_ASK_CANCEL:
            BattleStringExpandPlaceholdersToDisplayedString(gBattleStringsTable[STRINGID_STOPLEARNINGMOVE - BATTLESTRINGS_ID_ADDER]);
            BattlePutTextOnWindow(gDisplayedStringBattle, B_WIN_MSG);
            gTasks[taskId].tLearnMoveYesState = MVSTATE_CANCEL;
            gTasks[taskId].tLearnMoveNoState = MVSTATE_INTRO_MSG_1;
            gTasks[taskId].tLearnMoveState = MVSTATE_PRINT_YES_NO;
            break;
        case MVSTATE_CANCEL:
            BattleStringExpandPlaceholdersToDisplayedString(gBattleStringsTable[STRINGID_DIDNOTLEARNMOVE - BATTLESTRINGS_ID_ADDER]);
            BattlePutTextOnWindow(gDisplayedStringBattle, B_WIN_MSG);
            gTasks[taskId].tState = EVOSTATE_TRY_LEARN_MOVE;
            break;
        case MVSTATE_RETRY_AFTER_HM:
            if (!IsTextPrinterActive(0) && !IsSEPlaying())
                gTasks[taskId].tLearnMoveState = MVSTATE_SHOW_MOVE_SELECT;
            break;
        }
        break;
    }
}

// States for the main switch in Task_TradeEvolutionScene
enum {
    T_EVOSTATE_INTRO_MSG,
    T_EVOSTATE_INTRO_CRY,
    T_EVOSTATE_INTRO_SOUND,
    T_EVOSTATE_START_MUSIC,
    T_EVOSTATE_START_BG_AND_SPARKLE_SPIRAL,
    T_EVOSTATE_SPARKLE_ARC,
    T_EVOSTATE_CYCLE_MON_SPRITE,
    T_EVOSTATE_WAIT_CYCLE_MON_SPRITE,
    T_EVOSTATE_SPARKLE_CIRCLE,
    T_EVOSTATE_SPARKLE_SPRAY,
    T_EVOSTATE_EVO_SOUND,
    T_EVOSTATE_EVO_MON_ANIM,
    T_EVOSTATE_SET_MON_EVOLVED,
    T_EVOSTATE_TRY_LEARN_MOVE,
    T_EVOSTATE_END,
    T_EVOSTATE_CANCEL,
    T_EVOSTATE_CANCEL_MON_ANIM,
    T_EVOSTATE_CANCEL_MSG,
    T_EVOSTATE_LEARNED_MOVE,
    T_EVOSTATE_TRY_LEARN_ANOTHER_MOVE,
    T_EVOSTATE_REPLACE_MOVE,
};

// States for the switch in T_EVOSTATE_REPLACE_MOVE
enum {
    T_MVSTATE_INTRO_MSG_1,
    T_MVSTATE_INTRO_MSG_2,
    T_MVSTATE_INTRO_MSG_3,
    T_MVSTATE_PRINT_YES_NO,
    T_MVSTATE_HANDLE_YES_NO,
    T_MVSTATE_SHOW_MOVE_SELECT,
    T_MVSTATE_HANDLE_MOVE_SELECT,
    T_MVSTATE_FORGET_MSG,
    T_MVSTATE_LEARNED_MOVE,
    T_MVSTATE_ASK_CANCEL,
    T_MVSTATE_CANCEL,
    T_MVSTATE_RETRY_AFTER_HM,
};

// Compare to Task_EvolutionScene, very similar
static void Task_TradeEvolutionScene(u8 taskId)
{
    u32 var = 0;
    struct Pokemon* mon = &gPlayerParty[gTasks[taskId].tPartyId];

    switch (gTasks[taskId].tState)
    {
    case T_EVOSTATE_INTRO_MSG:
        StringExpandPlaceholders(gStringVar4, gText_PkmnIsEvolving);
        DrawTextOnTradeWindow(0, gStringVar4, 1);
        gTasks[taskId].tState++;
        break;
    case T_EVOSTATE_INTRO_CRY:
        if (!IsTextPrinterActive(0))
        {
            PlayCry_Normal(gTasks[taskId].tPreEvoSpecies, 0);
            gTasks[taskId].tState++;
        }
        break;
    case T_EVOSTATE_INTRO_SOUND:
        if (IsCryFinished())
        {
            m4aSongNumStop(MUS_EVOLUTION);
            PlaySE(MUS_EVOLUTION_INTRO);
            gTasks[taskId].tState++;
        }
        break;
    case T_EVOSTATE_START_MUSIC:
        if (!IsSEPlaying())
        {
            PlayBGM(MUS_EVOLUTION);
            gTasks[taskId].tState++;
            BeginNormalPaletteFade(0x1C, 4, 0, 0x10, RGB_BLACK);
        }
        break;
    case T_EVOSTATE_START_BG_AND_SPARKLE_SPIRAL:
        if (!gPaletteFade.active)
        {
            StartBgAnimation(TRUE);
            var = gSprites[sEvoStructPtr->preEvoSpriteId].oam.paletteNum + 16;
            sEvoGraphicsTaskId = EvolutionSparkles_SpiralUpward(var);
            gTasks[taskId].tState++;
            SetGpuReg(REG_OFFSET_BG3CNT, BGCNT_PRIORITY(3) | BGCNT_SCREENBASE(6));
        }
        break;
    case T_EVOSTATE_SPARKLE_ARC:
        if (!gTasks[sEvoGraphicsTaskId].isActive)
        {
            gTasks[taskId].tState++;
            sEvoStructPtr->delayTimer = 1;
            sEvoGraphicsTaskId = EvolutionSparkles_ArcDown();
        }
        break;
    case T_EVOSTATE_CYCLE_MON_SPRITE:
        if (!gTasks[sEvoGraphicsTaskId].isActive)
        {
            sEvoGraphicsTaskId = CycleEvolutionMonSprite(sEvoStructPtr->preEvoSpriteId, sEvoStructPtr->postEvoSpriteId);
            gTasks[taskId].tState++;
        }
        break;
    case T_EVOSTATE_WAIT_CYCLE_MON_SPRITE:
        if (--sEvoStructPtr->delayTimer == 0)
        {
            sEvoStructPtr->delayTimer = 3;
            if (!gTasks[sEvoGraphicsTaskId].isActive)
                gTasks[taskId].tState++;
        }
        break;
    case T_EVOSTATE_SPARKLE_CIRCLE:
        sEvoGraphicsTaskId = EvolutionSparkles_CircleInward();
        gTasks[taskId].tState++;
        break;
    case T_EVOSTATE_SPARKLE_SPRAY:
        if (!gTasks[sEvoGraphicsTaskId].isActive)
        {
            sEvoGraphicsTaskId = EvolutionSparkles_SprayAndFlash_Trade(gTasks[taskId].tPostEvoSpecies);
            gTasks[taskId].tState++;
        }
        break;
    case T_EVOSTATE_EVO_SOUND:
        if (!gTasks[sEvoGraphicsTaskId].isActive)
        {
            PlaySE(SE_EXP);
            gTasks[taskId].tState++;
        }
        break;
    case T_EVOSTATE_EVO_MON_ANIM:
        if (IsSEPlaying())
        {
            // Restore bg, do mon anim/cry
            Free(sBgAnimPal);
            EvoScene_DoMonAnimAndCry(sEvoStructPtr->postEvoSpriteId, gTasks[taskId].tPostEvoSpecies);
            memcpy(&gPlttBufferUnfaded[0x20], sEvoStructPtr->savedPalette, sizeof(sEvoStructPtr->savedPalette));
            gTasks[taskId].tState++;
        }
        break;
    case T_EVOSTATE_SET_MON_EVOLVED:
        if (IsCryFinished())
        {
            StringExpandPlaceholders(gStringVar4, gText_CongratsPkmnEvolved);
            DrawTextOnTradeWindow(0, gStringVar4, 1);
            PlayFanfare(MUS_EVOLVED);
            gTasks[taskId].tState++;
            SetMonData(mon, MON_DATA_SPECIES, (&gTasks[taskId].tPostEvoSpecies));
            CalculateMonStats(mon);
            EvolutionRenameMon(mon, gTasks[taskId].tPreEvoSpecies, gTasks[taskId].tPostEvoSpecies);
            GetSetPokedexFlag(SpeciesToNationalPokedexNum(gTasks[taskId].tPostEvoSpecies), FLAG_SET_SEEN);
            GetSetPokedexFlag(SpeciesToNationalPokedexNum(gTasks[taskId].tPostEvoSpecies), FLAG_SET_CAUGHT);
            IncrementGameStat(GAME_STAT_EVOLVED_POKEMON);
        }
        break;
    case T_EVOSTATE_TRY_LEARN_MOVE:
        if (!IsTextPrinterActive(0) && IsFanfareTaskInactive() == TRUE)
        {
            var = MonTryLearningNewMove(mon, gTasks[taskId].tLearnsFirstMove);
            if (var != MOVE_NONE && !gTasks[taskId].tEvoWasStopped)
            {
                u8 text[20];

                gTasks[taskId].tBits |= TASK_BIT_LEARN_MOVE;
                gTasks[taskId].tLearnsFirstMove = FALSE;
                gTasks[taskId].tLearnMoveState = 0;
                GetMonData(mon, MON_DATA_NICKNAME, text);
                StringCopy_Nickname(gBattleTextBuff1, text);

                if (var == MON_HAS_MAX_MOVES)
                    gTasks[taskId].tState = T_EVOSTATE_REPLACE_MOVE;
                else if (var == MON_ALREADY_KNOWS_MOVE)
                    break;
                else
                    gTasks[taskId].tState = T_EVOSTATE_LEARNED_MOVE;
            }
            else
            {
                PlayBGM(MUS_EVOLUTION);
                DrawTextOnTradeWindow(0, gText_CommunicationStandby5, 1);
                gTasks[taskId].tState++;
            }
        }
        break;
    case T_EVOSTATE_END:
        if (!IsTextPrinterActive(0))
        {
            DestroyTask(taskId);
            Free(sEvoStructPtr);
            sEvoStructPtr = NULL;
            gTextFlags.useAlternateDownArrow = 0;
            SetMainCallback2(gCB2_AfterEvolution);
        }
        break;
    case T_EVOSTATE_CANCEL:
        if (!gTasks[sEvoGraphicsTaskId].isActive)
        {
            m4aMPlayAllStop();
            BeginNormalPaletteFade((1 << (gSprites[sEvoStructPtr->preEvoSpriteId].oam.paletteNum + 16)) | (0x4001C), 0, 0x10, 0, RGB_WHITE);
            gTasks[taskId].tState++;
        }
        break;
    case T_EVOSTATE_CANCEL_MON_ANIM:
        if (!gPaletteFade.active)
        {
            EvoScene_DoMonAnimAndCry(sEvoStructPtr->preEvoSpriteId, gTasks[taskId].tPreEvoSpecies);
            gTasks[taskId].tState++;
        }
        break;
    case T_EVOSTATE_CANCEL_MSG:
        if (EvoScene_IsMonAnimFinished(sEvoStructPtr->preEvoSpriteId))
        {
            StringExpandPlaceholders(gStringVar4, gText_EllipsisQuestionMark);
            DrawTextOnTradeWindow(0, gStringVar4, 1);
            gTasks[taskId].tEvoWasStopped = TRUE;
            gTasks[taskId].tState = T_EVOSTATE_TRY_LEARN_MOVE;
        }
        break;
    case T_EVOSTATE_LEARNED_MOVE:
        if (!IsTextPrinterActive(0) && !IsSEPlaying())
        {
            BufferMoveToLearnIntoBattleTextBuff2();
            PlayFanfare(MUS_LEVEL_UP);
            BattleStringExpandPlaceholdersToDisplayedString(gBattleStringsTable[STRINGID_PKMNLEARNEDMOVE - BATTLESTRINGS_ID_ADDER]);
            DrawTextOnTradeWindow(0, gDisplayedStringBattle, 1);
            gTasks[taskId].tLearnsFirstMove = 0x40; // re-used as a counter
            gTasks[taskId].tState++;
        }
        break;
    case T_EVOSTATE_TRY_LEARN_ANOTHER_MOVE:
        if (!IsTextPrinterActive(0) && IsFanfareTaskInactive() == TRUE && --gTasks[taskId].tLearnsFirstMove == 0)
            gTasks[taskId].tState = T_EVOSTATE_TRY_LEARN_MOVE;
        break;
    case T_EVOSTATE_REPLACE_MOVE:
        switch (gTasks[taskId].tLearnMoveState)
        {
        case T_MVSTATE_INTRO_MSG_1:
            if (!IsTextPrinterActive(0) && !IsSEPlaying())
            {
                // "{mon} is trying to learn {move}"
                BufferMoveToLearnIntoBattleTextBuff2();
                BattleStringExpandPlaceholdersToDisplayedString(gBattleStringsTable[STRINGID_TRYTOLEARNMOVE1 - BATTLESTRINGS_ID_ADDER]);
                DrawTextOnTradeWindow(0, gDisplayedStringBattle, 1);
                gTasks[taskId].tLearnMoveState++;
            }
            break;
        case T_MVSTATE_INTRO_MSG_2:
            if (!IsTextPrinterActive(0) && !IsSEPlaying())
            {
                // "But, {mon} can't learn more than four moves"
                BattleStringExpandPlaceholdersToDisplayedString(gBattleStringsTable[STRINGID_TRYTOLEARNMOVE2 - BATTLESTRINGS_ID_ADDER]);
                DrawTextOnTradeWindow(0, gDisplayedStringBattle, 1);
                gTasks[taskId].tLearnMoveState++;
            }
            break;
        case T_MVSTATE_INTRO_MSG_3:
            if (!IsTextPrinterActive(0) && !IsSEPlaying())
            {
                // "Delete a move to make room for {move}?"
                BattleStringExpandPlaceholdersToDisplayedString(gBattleStringsTable[STRINGID_TRYTOLEARNMOVE3 - BATTLESTRINGS_ID_ADDER]);
                DrawTextOnTradeWindow(0, gDisplayedStringBattle, 1);
                gTasks[taskId].tLearnMoveYesState = T_MVSTATE_SHOW_MOVE_SELECT;
                gTasks[taskId].tLearnMoveNoState = T_MVSTATE_ASK_CANCEL;
                gTasks[taskId].tLearnMoveState++;
            }
        case T_MVSTATE_PRINT_YES_NO:
            if (!IsTextPrinterActive(0) && !IsSEPlaying())
            {
                LoadUserWindowBorderGfx(0, 0xA8, 0xE0);
                CreateYesNoMenu(&gTradeEvolutionSceneYesNoWindowTemplate, 0xA8, 0xE, 0);
                sEvoCursorPos = 0;
                gTasks[taskId].tLearnMoveState++;
                sEvoCursorPos = 0;
            }
            break;
        case T_MVSTATE_HANDLE_YES_NO:
            switch (Menu_ProcessInputNoWrapClearOnChoose())
            {
            case 0: // YES
                sEvoCursorPos = 0;
                BattleStringExpandPlaceholdersToDisplayedString(gBattleStringsTable[STRINGID_EMPTYSTRING3 - BATTLESTRINGS_ID_ADDER]);
                DrawTextOnTradeWindow(0, gDisplayedStringBattle, 1);
                gTasks[taskId].tLearnMoveState = gTasks[taskId].tLearnMoveYesState;
                if (gTasks[taskId].tLearnMoveState == T_MVSTATE_SHOW_MOVE_SELECT)
                    BeginNormalPaletteFade(PALETTES_ALL, 0, 0, 0x10, RGB_BLACK);
                break;
            case 1: // NO
            case MENU_B_PRESSED:
                sEvoCursorPos = 1;
                BattleStringExpandPlaceholdersToDisplayedString(gBattleStringsTable[STRINGID_EMPTYSTRING3 - BATTLESTRINGS_ID_ADDER]);
                DrawTextOnTradeWindow(0, gDisplayedStringBattle, 1);
                gTasks[taskId].tLearnMoveState = gTasks[taskId].tLearnMoveNoState;
                break;
            }
            break;
        case T_MVSTATE_SHOW_MOVE_SELECT:
            if (!gPaletteFade.active)
            {
                if (gWirelessCommType)
                    DestroyWirelessStatusIndicatorSprite();

                Free(GetBgTilemapBuffer(3));
                Free(GetBgTilemapBuffer(1));
                Free(GetBgTilemapBuffer(0));
                FreeAllWindowBuffers();

                ShowSelectMovePokemonSummaryScreen(gPlayerParty, gTasks[taskId].tPartyId,
                            gPlayerPartyCount - 1, CB2_TradeEvolutionSceneLoadGraphics,
                            gMoveToLearn);
                gTasks[taskId].tLearnMoveState++;
            }
            break;
        case T_MVSTATE_HANDLE_MOVE_SELECT:
            if (!gPaletteFade.active && gMain.callback2 == CB2_TradeEvolutionSceneUpdate)
            {
                var = GetMoveSlotToReplace();
                if (var == MAX_MON_MOVES)
                {
                    // Didn't select move slot
                    gTasks[taskId].tLearnMoveState = T_MVSTATE_ASK_CANCEL;
                }
                else
                {
                    // Selected move to forget
                    u16 move = GetMonData(mon, var + MON_DATA_MOVE1);
                    if (IsHMMove2(move))
                    {
                        // Can't forget HMs
                        BattleStringExpandPlaceholdersToDisplayedString(gBattleStringsTable[STRINGID_HMMOVESCANTBEFORGOTTEN - BATTLESTRINGS_ID_ADDER]);
                        DrawTextOnTradeWindow(0, gDisplayedStringBattle, 1);
                        gTasks[taskId].tLearnMoveState = T_MVSTATE_RETRY_AFTER_HM;
                    }
                    else
                    {
                        // Forget move
                        PREPARE_MOVE_BUFFER(gBattleTextBuff2, move)

                        RemoveMonPPBonus(mon, var);
                        SetMonMoveSlot(mon, gMoveToLearn, var);
                        BattleStringExpandPlaceholdersToDisplayedString(gBattleStringsTable[STRINGID_123POOF - BATTLESTRINGS_ID_ADDER]);
                        DrawTextOnTradeWindow(0, gDisplayedStringBattle, 1);
                        gTasks[taskId].tLearnMoveState++;
                    }
                }
            }
            break;
        case T_MVSTATE_FORGET_MSG:
            if (!IsTextPrinterActive(0) && !IsSEPlaying())
            {
                BattleStringExpandPlaceholdersToDisplayedString(gBattleStringsTable[STRINGID_PKMNFORGOTMOVE - BATTLESTRINGS_ID_ADDER]);
                DrawTextOnTradeWindow(0, gDisplayedStringBattle, 1);
                gTasks[taskId].tLearnMoveState++;
            }
            break;
        case T_MVSTATE_LEARNED_MOVE:
            if (!IsTextPrinterActive(0) && !IsSEPlaying())
            {
                BattleStringExpandPlaceholdersToDisplayedString(gBattleStringsTable[STRINGID_ANDELLIPSIS - BATTLESTRINGS_ID_ADDER]);
                DrawTextOnTradeWindow(0, gDisplayedStringBattle, 1);
                gTasks[taskId].tState = T_EVOSTATE_LEARNED_MOVE;
            }
            break;
        case T_MVSTATE_ASK_CANCEL:
            BattleStringExpandPlaceholdersToDisplayedString(gBattleStringsTable[STRINGID_STOPLEARNINGMOVE - BATTLESTRINGS_ID_ADDER]);
            DrawTextOnTradeWindow(0, gDisplayedStringBattle, 1);
            gTasks[taskId].tLearnMoveYesState = T_MVSTATE_CANCEL;
            gTasks[taskId].tLearnMoveNoState = T_MVSTATE_INTRO_MSG_1;
            gTasks[taskId].tLearnMoveState = T_MVSTATE_PRINT_YES_NO;
            break;
        case T_MVSTATE_CANCEL:
            BattleStringExpandPlaceholdersToDisplayedString(gBattleStringsTable[STRINGID_DIDNOTLEARNMOVE - BATTLESTRINGS_ID_ADDER]);
            DrawTextOnTradeWindow(0, gDisplayedStringBattle, 1);
            gTasks[taskId].tState = T_EVOSTATE_TRY_LEARN_MOVE;
            break;
        case T_MVSTATE_RETRY_AFTER_HM:
            if (!IsTextPrinterActive(0) && !IsSEPlaying())
                gTasks[taskId].tLearnMoveState = T_MVSTATE_SHOW_MOVE_SELECT;
            break;
        }
        break;
    }
}

#undef tState
#undef tPreEvoSpecies
#undef tPostEvoSpecies
#undef tCanStop
#undef tBits
#undef tLearnsFirstMove
#undef tLearnMoveState
#undef tLearnMoveYesState
#undef tLearnMoveNoState
#undef tEvoWasStopped
#undef tPartyId

static void EvoDummyFunc(void)
{
}

static void VBlankCB_EvolutionScene(void)
{
    SetGpuReg(REG_OFFSET_BG0HOFS, gBattle_BG0_X);
    SetGpuReg(REG_OFFSET_BG0VOFS, gBattle_BG0_Y);
    SetGpuReg(REG_OFFSET_BG1HOFS, gBattle_BG1_X);
    SetGpuReg(REG_OFFSET_BG1VOFS, gBattle_BG1_Y);
    SetGpuReg(REG_OFFSET_BG2HOFS, gBattle_BG2_X);
    SetGpuReg(REG_OFFSET_BG2VOFS, gBattle_BG2_Y);
    SetGpuReg(REG_OFFSET_BG3HOFS, gBattle_BG3_X);
    SetGpuReg(REG_OFFSET_BG3VOFS, gBattle_BG3_Y);

    LoadOam();
    ProcessSpriteCopyRequests();
    TransferPlttBuffer();
    ScanlineEffect_InitHBlankDmaTransfer();
}

static void VBlankCB_TradeEvolutionScene(void)
{
    SetGpuReg(REG_OFFSET_BG0HOFS, gBattle_BG0_X);
    SetGpuReg(REG_OFFSET_BG0VOFS, gBattle_BG0_Y);
    SetGpuReg(REG_OFFSET_BG1HOFS, gBattle_BG1_X);
    SetGpuReg(REG_OFFSET_BG1VOFS, gBattle_BG1_Y);
    SetGpuReg(REG_OFFSET_BG2HOFS, gBattle_BG2_X);
    SetGpuReg(REG_OFFSET_BG2VOFS, gBattle_BG2_Y);
    SetGpuReg(REG_OFFSET_BG3HOFS, gBattle_BG3_X);
    SetGpuReg(REG_OFFSET_BG3VOFS, gBattle_BG3_Y);

    LoadOam();
    ProcessSpriteCopyRequests();
    TransferPlttBuffer();
    ScanlineEffect_InitHBlankDmaTransfer();
}

#define tCycleTimer   data[0]
#define tPalStage     data[1]
#define tControlStage data[2]
#define tNumCycles    data[3]
#define tStartTimer   data[5]
#define tPaused       data[6]

// See comments above sBgAnim_PaletteControl
#define START_PAL sBgAnim_PaletteControl[tControlStage][0]
#define END_PAL   sBgAnim_PaletteControl[tControlStage][1]
#define CYCLES    sBgAnim_PaletteControl[tControlStage][2]
#define DELAY     sBgAnim_PaletteControl[tControlStage][3]

// Cycles the background through a set range of palettes in a series
// of stages, each stage having a different palette range and timing
static void Task_UpdateBgPalette(u8 taskId)
{
    s16 *data = gTasks[taskId].data;

    if (tPaused)
        return;
    if (tStartTimer++ < 20)
        return;

    if (tCycleTimer++ > DELAY)
    {
        if (END_PAL == tPalStage)
        {
            // Reached final palette in current stage, completed a 'cycle'
            // If this is the final cycle for this stage, move to the next stage
            tNumCycles++;
            if (tNumCycles == CYCLES)
            {
                tNumCycles = 0;
                tControlStage++;
            }
            tPalStage = START_PAL;
        }
        else
        {
            // Haven't reached final palette in current stage, load the current palette
            LoadPalette(&sBgAnimPal[tPalStage * 16], 0xA0, 0x20);
            tCycleTimer = 0;
            tPalStage++;
        }
    }

    if (tControlStage == (int)ARRAY_COUNT(sBgAnim_PaletteControl[0]))
        DestroyTask(taskId);
}

#undef tCycleTimer
#undef tPalStage
#undef tControlStage
#undef tNumCycles
#undef tStartTimer
#undef START_PAL
#undef END_PAL
#undef CYCLES
#undef DELAY

#define tIsLink data[2]

static void CreateBgAnimTask(bool8 isLink)
{
    u8 taskId = CreateTask(Task_AnimateBg, 7);

    if (!isLink)
        gTasks[taskId].tIsLink = FALSE;
    else
        gTasks[taskId].tIsLink = TRUE;
}

static void Task_AnimateBg(u8 taskId)
{
    u16 *outer_X, *outer_Y;

    u16 *inner_X = &gBattle_BG1_X;
    u16 *inner_Y = &gBattle_BG1_Y;

    if (!gTasks[taskId].tIsLink)
    {
        outer_X = &gBattle_BG2_X;
        outer_Y = &gBattle_BG2_Y;
    }
    else
    {
        outer_X = &gBattle_BG3_X;
        outer_Y = &gBattle_BG3_Y;
    }

    gTasks[taskId].data[0] = (gTasks[taskId].data[0] + 5) & 0xFF;
    gTasks[taskId].data[1] = (gTasks[taskId].data[0] + 0x80) & 0xFF;

    *inner_X = Cos(gTasks[taskId].data[0], 4) + 8;
    *inner_Y = Sin(gTasks[taskId].data[0], 4) + 16;

    *outer_X = Cos(gTasks[taskId].data[1], 4) + 8;
    *outer_Y = Sin(gTasks[taskId].data[1], 4) + 16;

    if (!FuncIsActiveTask(Task_UpdateBgPalette))
    {
        DestroyTask(taskId);

        *inner_X = 0;
        *inner_Y = 0;

        *outer_X = 256;
        *outer_Y = 0;
    }
}

#undef tIsLink

static void InitMovingBgPalette(u16 *palette)
{
    s32 i, j;

    for (i = 0; i < (int)ARRAY_COUNT(sBgAnim_PalIndexes); i++)
    {
        for (j = 0; j < 16; j++)
        {
            palette[i * 16 + j] = sBgAnim_Pal[sBgAnim_PalIndexes[i][j]];
        }
    }
}

static void StartBgAnimation(bool8 isLink)
{
    u8 innerBgId, outerBgId;

    sBgAnimPal = AllocZeroed(0x640);
    InitMovingBgPalette(sBgAnimPal);

    if (!isLink)
        innerBgId = 1, outerBgId = 2;
    else
        innerBgId = 1, outerBgId = 3;

    LoadPalette(sBgAnim_Intro_Pal, 0xA0, 0x20);

    DecompressAndLoadBgGfxUsingHeap(1, sBgAnim_Gfx, FALSE, 0, 0);
    CopyToBgTilemapBuffer(innerBgId, sBgAnim_Inner_Tilemap, 0, 0);
    CopyToBgTilemapBuffer(outerBgId, sBgAnim_Outer_Tilemap, 0, 0);
    CopyBgTilemapBufferToVram(innerBgId);
    CopyBgTilemapBufferToVram(outerBgId);

    if (!isLink)
    {
        SetGpuReg(REG_OFFSET_BLDCNT, BLDCNT_TGT1_BG1 | BLDCNT_EFFECT_BLEND | BLDCNT_TGT2_BG2);
        SetGpuReg(REG_OFFSET_BLDALPHA, BLDALPHA_BLEND(8, 8));
        SetGpuReg(REG_OFFSET_DISPCNT, DISPCNT_OBJ_ON | DISPCNT_BG2_ON | DISPCNT_BG1_ON | DISPCNT_BG0_ON | DISPCNT_OBJ_1D_MAP);

        SetBgAttribute(innerBgId, BG_ATTR_PRIORITY, 2);
        SetBgAttribute(outerBgId, BG_ATTR_PRIORITY, 2);

        ShowBg(1);
        ShowBg(2);
    }
    else
    {
        SetGpuReg(REG_OFFSET_BLDCNT, BLDCNT_TGT1_BG1 | BLDCNT_EFFECT_BLEND | BLDCNT_TGT2_BG3);
        SetGpuReg(REG_OFFSET_BLDALPHA, BLDALPHA_BLEND(8, 8));
        SetGpuReg(REG_OFFSET_DISPCNT, DISPCNT_OBJ_ON | DISPCNT_BG3_ON | DISPCNT_BG1_ON | DISPCNT_BG0_ON | DISPCNT_OBJ_1D_MAP);
    }

    CreateTask(Task_UpdateBgPalette, 5);
    CreateBgAnimTask(isLink);
}

// Unused
static void PauseBgPaletteAnim(void)
{
    u8 taskId = FindTaskIdByFunc(Task_UpdateBgPalette);

    if (taskId != TASK_NONE)
        gTasks[taskId].tPaused = TRUE;

    FillPalette(0, 0xA0, 0x20);
}

#undef tPaused

static void StopBgAnimation(void)
{
    u8 taskId;

    if ((taskId = FindTaskIdByFunc(Task_UpdateBgPalette)) != TASK_NONE)
        DestroyTask(taskId);
    if ((taskId = FindTaskIdByFunc(Task_AnimateBg)) != TASK_NONE)
        DestroyTask(taskId);

    FillPalette(0, 0xA0, 0x20);
    RestoreBgAfterAnim();
}

static void RestoreBgAfterAnim(void)
{
    SetGpuReg(REG_OFFSET_BLDCNT, 0);
    gBattle_BG1_X = 0;
    gBattle_BG1_Y = 0;
    gBattle_BG2_X = 0;
    SetBgAttribute(1, BG_ATTR_PRIORITY, GetBattleBgTemplateData(1, 5));
    SetBgAttribute(2, BG_ATTR_PRIORITY, GetBattleBgTemplateData(2, 5));
    SetGpuReg(REG_OFFSET_DISPCNT, DISPCNT_OBJ_ON | DISPCNT_BG3_ON | DISPCNT_BG0_ON | DISPCNT_OBJ_1D_MAP);
    Free(sBgAnimPal);
}

static void EvoScene_DoMonAnimAndCry(u8 monSpriteId, u16 speciesId)
{
    DoMonFrontSpriteAnimation(&gSprites[monSpriteId], speciesId, FALSE, 0);
}

static bool32 EvoScene_IsMonAnimFinished(u8 monSpriteId)
{
    if (gSprites[monSpriteId].callback == SpriteCallbackDummy)
        return TRUE;

    return FALSE;
}<|MERGE_RESOLUTION|>--- conflicted
+++ resolved
@@ -259,15 +259,9 @@
     currSpecies = GetMonData(mon, MON_DATA_SPECIES);
     trainerId = GetMonData(mon, MON_DATA_OT_ID);
     personality = GetMonData(mon, MON_DATA_PERSONALITY);
-<<<<<<< HEAD
     DecompressPicFromTable(&gMonFrontPicTable[currSpecies],
-                           gMonSpritesGfxPtr->sprites.ptr[1],
+                           gMonSpritesGfxPtr->sprites.ptr[B_POSITION_OPPONENT_LEFT],
                            currSpecies);
-=======
-    DecompressPicFromTable_2(&gMonFrontPicTable[currSpecies],
-                             gMonSpritesGfxPtr->sprites.ptr[B_POSITION_OPPONENT_LEFT],
-                             currSpecies);
->>>>>>> 84ce9745
     pokePal = GetMonSpritePalStructFromOtIdPersonality(currSpecies, trainerId, personality);
     LoadCompressedPalette(pokePal->data, 0x110, 0x20);
 
@@ -280,15 +274,9 @@
     gSprites[ID].invisible = TRUE;
 
     // postEvo sprite
-<<<<<<< HEAD
     DecompressPicFromTable(&gMonFrontPicTable[postEvoSpecies],
-                           gMonSpritesGfxPtr->sprites.ptr[3],
+                           gMonSpritesGfxPtr->sprites.ptr[B_POSITION_OPPONENT_RIGHT],
                            postEvoSpecies);
-=======
-    DecompressPicFromTable_2(&gMonFrontPicTable[postEvoSpecies],
-                             gMonSpritesGfxPtr->sprites.ptr[B_POSITION_OPPONENT_RIGHT],
-                             postEvoSpecies);
->>>>>>> 84ce9745
     pokePal = GetMonSpritePalStructFromOtIdPersonality(postEvoSpecies, trainerId, personality);
     LoadCompressedPalette(pokePal->data, 0x120, 0x20);
 
@@ -363,15 +351,9 @@
     FreeAllSpritePalettes();
     gReservedSpritePaletteCount = 4;
 
-<<<<<<< HEAD
     DecompressPicFromTable(&gMonFrontPicTable[postEvoSpecies],
-                           gMonSpritesGfxPtr->sprites.ptr[3],
+                           gMonSpritesGfxPtr->sprites.ptr[B_POSITION_OPPONENT_RIGHT],
                            postEvoSpecies);
-=======
-    DecompressPicFromTable_2(&gMonFrontPicTable[postEvoSpecies],
-                             gMonSpritesGfxPtr->sprites.ptr[B_POSITION_OPPONENT_RIGHT],
-                             postEvoSpecies);
->>>>>>> 84ce9745
     pokePal = GetMonSpritePalStructFromOtIdPersonality(postEvoSpecies, trainerId, personality);
 
     LoadCompressedPalette(pokePal->data, 0x120, 0x20);
@@ -441,15 +423,9 @@
             const struct CompressedSpritePalette* pokePal;
             u32 trainerId = GetMonData(mon, MON_DATA_OT_ID);
             u32 personality = GetMonData(mon, MON_DATA_PERSONALITY);
-<<<<<<< HEAD
             DecompressPicFromTable(&gMonFrontPicTable[postEvoSpecies],
-                                   gMonSpritesGfxPtr->sprites.ptr[3],
+                                   gMonSpritesGfxPtr->sprites.ptr[B_POSITION_OPPONENT_RIGHT],
                                    postEvoSpecies);
-=======
-            DecompressPicFromTable_2(&gMonFrontPicTable[postEvoSpecies],
-                                     gMonSpritesGfxPtr->sprites.ptr[B_POSITION_OPPONENT_RIGHT],
-                                     postEvoSpecies);
->>>>>>> 84ce9745
             pokePal = GetMonSpritePalStructFromOtIdPersonality(postEvoSpecies, trainerId, personality);
             LoadCompressedPalette(pokePal->data, 0x120, 0x20);
             gMain.state++;
@@ -511,15 +487,9 @@
     sEvoStructPtr = AllocZeroed(sizeof(struct EvoInfo));
     sEvoStructPtr->preEvoSpriteId = preEvoSpriteId;
 
-<<<<<<< HEAD
     DecompressPicFromTable(&gMonFrontPicTable[postEvoSpecies],
-                           gMonSpritesGfxPtr->sprites.ptr[1],
+                           gMonSpritesGfxPtr->sprites.ptr[B_POSITION_OPPONENT_LEFT],
                            postEvoSpecies);
-=======
-    DecompressPicFromTable_2(&gMonFrontPicTable[postEvoSpecies],
-                            gMonSpritesGfxPtr->sprites.ptr[B_POSITION_OPPONENT_LEFT],
-                            postEvoSpecies);
->>>>>>> 84ce9745
 
     pokePal = GetMonSpritePalStructFromOtIdPersonality(postEvoSpecies, trainerId, personality);
     LoadCompressedPalette(pokePal->data, 0x120, 0x20);
