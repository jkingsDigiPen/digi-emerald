--- conflicted
+++ resolved
@@ -646,11 +646,7 @@
     case 0:
         species = GetMonData(mon, MON_DATA_SPECIES2);
         personality = GetMonData(mon, MON_DATA_PERSONALITY);
-<<<<<<< HEAD
-        HandleLoadSpecialPokePic(&gMonFrontPicTable[species], gMonSpritesGfxPtr->sprites[1], species, personality);
-=======
-        HandleLoadSpecialPokePic_2(&gMonFrontPicTable[species], gMonSpritesGfxPtr->sprites.ptr[1], species, personality);
->>>>>>> 2a13e857
+        HandleLoadSpecialPokePic(&gMonFrontPicTable[species], gMonSpritesGfxPtr->sprites.ptr[1], species, personality);
         sPokeblockFeed->loadGfxState++;
         break;
     case 1:
