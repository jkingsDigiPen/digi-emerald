#include "global.h"
#include "new_game.h"
#include "random.h"
#include "pokemon.h"
#include "roamer.h"
#include "pokemon_size_record.h"
#include "script.h"
#include "lottery_corner.h"
#include "play_time.h"
#include "mauville_old_man.h"
#include "match_call.h"
#include "lilycove_lady.h"
#include "load_save.h"
#include "pokeblock.h"
#include "dewford_trend.h"
#include "berry.h"
#include "rtc.h"
#include "easy_chat.h"
#include "event_data.h"
#include "money.h"
#include "trainer_hill.h"
#include "tv.h"
#include "coins.h"
#include "text.h"
#include "overworld.h"
#include "mail.h"
#include "battle_records.h"
#include "item.h"
#include "pokedex.h"
#include "apprentice.h"
#include "frontier_util.h"
#include "pokedex.h"
#include "save.h"
#include "link_rfu.h"
#include "main.h"
#include "contest.h"
#include "item_menu.h"
#include "pokemon_storage_system.h"
#include "pokemon_jump.h"
#include "decoration_inventory.h"
#include "secret_base.h"
#include "player_pc.h"
#include "field_specials.h"
#include "berry_powder.h"
#include "mystery_gift.h"
#include "union_room_chat.h"
#include "constants/items.h"
#include "constants/map_groups.h"

extern const u8 EventScript_ResetAllMapFlags[];

static void ClearFrontierRecord(void);
static void WarpToTruck(void);
static void ResetMiniGamesRecords(void);

EWRAM_DATA bool8 gDifferentSaveFile = FALSE;
EWRAM_DATA bool8 gEnableContestDebugging = FALSE;

static const struct ContestWinner sContestWinnerPicDummy =
{
    .monName = _(""),
    .trainerName = _("")
};

void SetTrainerId(u32 trainerId, u8 *dst)
{
    dst[0] = trainerId;
    dst[1] = trainerId >> 8;
    dst[2] = trainerId >> 16;
    dst[3] = trainerId >> 24;
}

u32 GetTrainerId(u8 *trainerId)
{
    return (trainerId[3] << 24) | (trainerId[2] << 16) | (trainerId[1] << 8) | (trainerId[0]);
}

void CopyTrainerId(u8 *dst, u8 *src)
{
    s32 i;
    for (i = 0; i < TRAINER_ID_LENGTH; i++)
        dst[i] = src[i];
}

static void InitPlayerTrainerId(void)
{
    u32 trainerId = (Random() << 16) | GetGeneratedTrainerIdLower();
    SetTrainerId(trainerId, gSaveBlock2Ptr->playerTrainerId);
}

// L=A isnt set here for some reason.
static void SetDefaultOptions(void)
{
    gSaveBlock2Ptr->optionsTextSpeed = OPTIONS_TEXT_SPEED_MID;
    gSaveBlock2Ptr->optionsWindowFrameType = 0;
    gSaveBlock2Ptr->optionsSound = OPTIONS_SOUND_MONO;
    gSaveBlock2Ptr->optionsBattleStyle = OPTIONS_BATTLE_STYLE_SHIFT;
    gSaveBlock2Ptr->optionsBattleSceneOff = FALSE;
    gSaveBlock2Ptr->regionMapZoom = FALSE;
    gSaveBlock2Ptr->optionsShowTypeEffectiveness = OPTIONS_TYPE_EFFECTIVENESS_HIDE;
    gSaveBlock2Ptr->optionsGen6ExpShare = OPTIONS_GEN6_XP_SHARE_OFF;
    gSaveBlock2Ptr->optionsMatchCalls = OPTIONS_MATCH_CALLS_ON;
}

static void ClearPokedexFlags(void)
{
    gUnusedPokedexU8 = 0;
    memset(&gSaveBlock1Ptr->dexCaught, 0, sizeof(gSaveBlock1Ptr->dexCaught));
    memset(&gSaveBlock1Ptr->dexSeen, 0, sizeof(gSaveBlock1Ptr->dexSeen));
<<<<<<< HEAD
=======
    memset(&gSaveBlock2Ptr->dexDefeated, 0, sizeof(gSaveBlock2Ptr->dexDefeated));
>>>>>>> e1a6dd5c
}

void ClearAllContestWinnerPics(void)
{
    s32 i;

    ClearContestWinnerPicsInContestHall();

    // Clear Museum paintings
    for (i = MUSEUM_CONTEST_WINNERS_START; i < NUM_CONTEST_WINNERS; i++)
        gSaveBlock1Ptr->contestWinners[i] = sContestWinnerPicDummy;
}

static void ClearFrontierRecord(void)
{
    CpuFill32(0, &gSaveBlock2Ptr->frontier, sizeof(gSaveBlock2Ptr->frontier));

    gSaveBlock2Ptr->frontier.opponentNames[0][0] = EOS;
    gSaveBlock2Ptr->frontier.opponentNames[1][0] = EOS;
}

static void WarpToTruck(void)
{
    SetWarpDestination(MAP_GROUP(INSIDE_OF_TRUCK), MAP_NUM(INSIDE_OF_TRUCK), WARP_ID_NONE, -1, -1);
    WarpIntoMap();
}

void Sav2_ClearSetDefault(void)
{
    ClearSav2();
    SetDefaultOptions();
}

void ResetMenuAndMonGlobals(void)
{
    gDifferentSaveFile = FALSE;
    ResetPokedexScrollPositions();
    ZeroPlayerPartyMons();
    ZeroEnemyPartyMons();
    ResetBagScrollPositions();
    ResetPokeblockScrollPositions();
}

void NewGameInitData(void)
{
    if (gSaveFileStatus == SAVE_STATUS_EMPTY || gSaveFileStatus == SAVE_STATUS_CORRUPT)
        RtcReset();

    gDifferentSaveFile = TRUE;
    gSaveBlock2Ptr->encryptionKey = 0;
    ZeroPlayerPartyMons();
    ZeroEnemyPartyMons();
    ResetPokedex();
    ClearFrontierRecord();
    ClearSav1();
    ClearAllMail();
    gSaveBlock2Ptr->specialSaveWarpFlags = 0;
    gSaveBlock2Ptr->gcnLinkFlags = 0;
    InitPlayerTrainerId();
    PlayTimeCounter_Reset();
    ClearPokedexFlags();
    InitEventData();
    ClearTVShowData();
    ResetGabbyAndTy();
    ClearSecretBases();
    ClearBerryTrees();
    SetMoney(&gSaveBlock1Ptr->money, 3000);
    SetCoins(0);
    ResetLinkContestBoolean();
    ResetGameStats();
    ClearAllContestWinnerPics();
    ClearPlayerLinkBattleRecords();
    InitSeedotSizeRecord();
    InitLotadSizeRecord();
    gPlayerPartyCount = 0;
    ZeroPlayerPartyMons();
    ResetPokemonStorageSystem();
    ClearRoamerData();
    ClearRoamerLocationData();
    gSaveBlock1Ptr->registeredItem = 0;
    ClearBag();
    NewGameInitPCItems();
    ClearPokeblocks();
    ClearDecorationInventories();
    InitEasyChatPhrases();
    SetMauvilleOldMan();
    InitDewfordTrend();
    ResetFanClub();
    ResetLotteryCorner();
    WarpToTruck();
    RunScriptImmediately(EventScript_ResetAllMapFlags);
    ResetMiniGamesRecords();
    InitUnionRoomChatRegisteredTexts();
    InitLilycoveLady();
    ResetAllApprenticeData();
    ClearRankingHallRecords();
    InitMatchCallCounters();
    ClearMysteryGift();
    WipeTrainerNameRecords();
    ResetTrainerHillResults();
    ResetContestLinkResults();
    memset(gSaveBlock1Ptr->dexNavSearchLevels, 0, sizeof(gSaveBlock1Ptr->dexNavSearchLevels));
    gSaveBlock1Ptr->dexNavChain = 0;
    
    memset(&gSaveBlock2Ptr->itemFlags, 0, sizeof(gSaveBlock2Ptr->itemFlags));
}

static void ResetMiniGamesRecords(void)
{
    CpuFill16(0, &gSaveBlock2Ptr->berryCrush, sizeof(struct BerryCrush));
    SetBerryPowder(&gSaveBlock2Ptr->berryCrush.berryPowderAmount, 0);
    ResetPokemonJumpRecords();
    CpuFill16(0, &gSaveBlock2Ptr->berryPick, sizeof(struct BerryPickingResults));
}<|MERGE_RESOLUTION|>--- conflicted
+++ resolved
@@ -107,10 +107,7 @@
     gUnusedPokedexU8 = 0;
     memset(&gSaveBlock1Ptr->dexCaught, 0, sizeof(gSaveBlock1Ptr->dexCaught));
     memset(&gSaveBlock1Ptr->dexSeen, 0, sizeof(gSaveBlock1Ptr->dexSeen));
-<<<<<<< HEAD
-=======
     memset(&gSaveBlock2Ptr->dexDefeated, 0, sizeof(gSaveBlock2Ptr->dexDefeated));
->>>>>>> e1a6dd5c
 }
 
 void ClearAllContestWinnerPics(void)
