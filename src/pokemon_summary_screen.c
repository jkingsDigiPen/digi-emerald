#include "global.h"
#include "main.h"
#include "battle.h"
#include "battle_anim.h"
#include "battle_frontier_2.h"
#include "battle_message.h"
#include "battle_tent.h"
#include "bg.h"
#include "contest.h"
#include "contest_effect.h"
#include "data2.h"
#include "daycare.h"
#include "decompress.h"
#include "dynamic_placeholder_text_util.h"
#include "event_data.h"
#include "gpu_regs.h"
#include "graphics.h"
#include "international_string_util.h"
#include "item.h"
#include "link.h"
#include "m4a.h"
#include "malloc.h"
#include "menu.h"
#include "menu_helpers.h"
#include "mon_markings.h"
#include "party_menu.h"
#include "palette.h"
#include "pokeball.h"
#include "pokemon.h"
#include "pokemon_storage_system.h"
#include "pokemon_summary_screen.h"
#include "region_map.h"
#include "scanline_effect.h"
#include "sound.h"
#include "sprite.h"
#include "string_util.h"
#include "strings.h"
#include "task.h"
#include "text.h"
#include "tv.h"
#include "window.h"
#include "constants/items.h"
#include "constants/moves.h"
#include "constants/region_map_sections.h"
#include "constants/songs.h"
#include "constants/species.h"

static EWRAM_DATA struct UnkSummaryStruct
{
    /*0x00*/ union {
        struct Pokemon *mons;
        struct BoxPokemon *boxMons;
    } monList;
    /*0x04*/ MainCallback callback;
    /*0x08*/ struct Sprite *markingsSprite;
    /*0x0C*/ struct Pokemon currentMon;
    /*0x70*/ struct PokeSummary
    {
        u16 species; // 0x0
        u16 species2; // 0x2
        u8 isEgg; // 0x4
        u8 level; // 0x5
        u8 ribbonCount; // 0x6
        u8 unk7; // 0x7
        u8 altAbility; // 0x8
        u8 metLocation; // 0x9
        u8 metLevel; // 0xA
        u8 metGame; // 0xB
        u32 pid; // 0xC
        u32 exp; // 0x10
        u16 moves[4]; // 0x14
        u8 pp[4]; // 0x1C
        u16 currentHP; // 0x20
        u16 maxHP; // 0x22
        u16 atk; // 0x24
        u16 def; // 0x26
        u16 spatk; // 0x28
        u16 spdef; // 0x2A
        u16 speed; // 0x2C
        u16 item; // 0x2E
        u16 friendship; // 0x30
        u8 OTGender; // 0x32
        u8 nature; // 0x33
        u8 ppBonuses; // 0x34
        u8 sanity; // 0x35
        u8 OTName[8]; // 0x36
        u8 unk3E[9]; // 0x3E
        u32 OTID; // 0x48
    } summary;
    u16 bgTilemapBuffers[4][2][0x400];
    u8 mode;
    bool8 isBoxMon;
    u8 curMonIndex;
    u8 maxMonIndex;
    u8 currPageIndex;
    u8 minPageIndex;
    u8 maxPageIndex;
    bool8 unk40C3;
    u16 newMove;
    u8 firstMoveIndex;
    u8 secondMoveIndex;
    bool8 unk40C8;
    u8 unk40C9;
    u8 filler40CA;
    u8 windowIds[8];
    u8 spriteIds[28];
    bool8 unk40EF;
    s16 unk40F0;
    u8 unk_filler4[6];
<<<<<<< HEAD
    u8 splitIconSpriteId;
=======
} *pssData = NULL;
EWRAM_DATA u8 gUnknown_0203CF20 = 0;
static EWRAM_DATA u8 gUnknown_0203CF21 = 0;
static EWRAM_DATA u8 gFiller_0203CF22[2] = {0};
static EWRAM_DATA u8 sUnknownTaskId = 0;
static EWRAM_DATA u8 gFiller_0203CF25[3] = {0};

extern const struct CompressedSpriteSheet gMonFrontPicTable[];

struct UnkStruct_61CC04
{
    const u16 *ptr;
    u16 field_4;
    u8 field_6;
    u8 field_7;
    u8 field_8;
    u8 field_9;
>>>>>>> 18953833
};

// forward declarations
bool8 sub_81B1250(void);
static bool8 SummaryScreen_LoadGraphics(void);
static void SummaryScreen_LoadingCB2(void);
static void InitBGs(void);
static bool8 SummaryScreen_DecompressGraphics(void);
static void CopyMonToSummaryStruct(struct Pokemon* a);
static bool8 ExtractMonDataToSummaryStruct(struct Pokemon* a);
static void sub_81C0348(void);
static void sub_81C0484(u8 taskId);
static void sub_81C0510(u8 taskId);
static void sub_81C0604(u8 taskId, s8 a);
static void sub_81C0704(u8 taskId);
static s8 sub_81C08F8(s8 a);
static s8 sub_81C09B4(s8 a);
static bool8 sub_81C0A50(struct Pokemon* mon);
static void sub_81C0A8C(u8 taskId, s8 a);
static void sub_81C0B8C(u8 taskId);
static void sub_81C0C68(u8 taskId);
static void sub_81C0CC4(u8 taskId);
static void sub_81C0D44(u8 taskId);
static void sub_81C0E24(void);
static void sub_81C0E48(u8 taskId);
static void sub_81C0F44(u8 taskId);
static bool8 sub_81C1040(void);
static void sub_81C1070(s16* a, s8 b, u8* c);
static void sub_81C11F4(u8 a);
static void sub_81C129C(u8 a);
static void sub_81C12E4(u8 taskId);
static void sub_81C13B0(u8 taskId, bool8 b);
static void SwapMonMoves(struct Pokemon *mon, u8 moveIndex1, u8 moveIndex2);
static void SwapBoxMonMoves(struct BoxPokemon *mon, u8 moveIndex1, u8 moveIndex2);
static void sub_81C171C(u8 taskId);
static void sub_81C174C(u8 taskId);
static bool8 sub_81C18A8(void);
static void sub_81C18F4(u8 a);
static void sub_81C1940(u8 taskId);
static void sub_81C1BA0(void);
static void sub_81C1DA4(u16 a, s16 b);
static void sub_81C1E20(u8 taskId);
static void sub_81C1EFC(u16 a, s16 b, u16 c);
static void sub_81C1F80(u8 taskId);
static void sub_81C2074(u16 a, s16 b);
static void sub_81C20F0(u8 taskId);
static void sub_81C2194(u16 *a, u16 b, u8 c);
static void sub_81C2228(struct Pokemon* mon);
static void sub_81C22CC(struct Pokemon* mon);
static void sub_81C240C(u16 a);
static void sub_81C2524(void);
static void sub_81C2554(void);
static void sub_81C25E8(void);
static void sub_81C2628(void);
static void sub_81C2794(void);
static void sub_81C27DC(struct Pokemon *mon, u16 a);
static void PrintPageNamesAndStatsPageToWindows(void);
static void sub_81C2AFC(u8 a);
static void sub_81C2C38(u8 a);
static void SummaryScreen_RemoveWindowByIndex(u8 a);
static void sub_81C2D9C(u8 a);
static void sub_81C2DE4(u8 a);
static void sub_81C2E00(void);
static void sub_81C2E40(u8 taskId);
static void PrintMonOTName(void);
static void PrintMonOTID(void);
static void PrintMonAbilityName(void);
static void PrintMonAbilityDescription(void);
static void BufferMonTrainerMemo(void);
static void PrintMonTrainerMemo(void);
static void BufferNatureString(void);
static void GetMetLevelString(u8 *a);
static bool8 DoesMonOTMatchOwner(void);
static bool8 DidMonComeFromGBAGames(void);
static bool8 IsInGamePartnerMon(void);
static void PrintEggOTName(void);
static void PrintEggOTID(void);
static void PrintEggState(void);
static void PrintEggMemo(void);
static void sub_81C3554(u8 taskId);
static void PrintHeldItemName(void);
static void sub_81C3530(void);
static void PrintRibbonCount(void);
static void BufferLeftColumnStats(void);
static void PrintLeftColumnStats(void);
static void BufferRightColumnStats(void);
static void PrintRightColumnStats(void);
static void PrintExpPointsNextLevel(void);
static void sub_81C3984(void);
static void sub_81C39F0(u8 taskId);
static void PrintMoveNameAndPP(u8 a);
static void sub_81C3D08(void);
static void sub_81C3D54(u8 taskId);
static void PrintContestMoveDescription(u8 a);
static void PrintMoveDetails(u16 a);
static void PrintNewMoveDetailsOrCancelText(void);
static void sub_81C4064(void);
static void sub_81C40A0(u8 a, u8 b);
static void PrintHMMovesCantBeForgotten(void);
static void sub_81C4190(void);
static void sub_81C4204(u8 a, u8 b);
static void sub_81C424C(void);
static void sub_81C4280(void);
static void sub_81C42C8(void);
static void sub_81C43A0(void);
static void sub_81C4420(void);
static void sub_81C4484(void);
static void sub_81C44F0(void);
static void sub_81C4568(u8 a, u8 b);
static u8 sub_81C45F4(struct Pokemon *a, s16 *b);
static u8 sub_81C47B4(struct Pokemon *unused);
static void sub_81C4844(struct Sprite *);
void SummaryScreen_SetUnknownTaskId(u8 a);
void SummaryScreen_DestroyUnknownTask(void);
static void sub_81C48F0(void);
static void CreateMonMarkingsSprite(struct Pokemon *mon);
static void RemoveAndCreateMonMarkingsSprite(struct Pokemon *mon);
static void CreateCaughtBallSprite(struct Pokemon *mon);
static void CreateSetStatusSprite(void);
static void sub_81C4AF8(u8 a);
static void sub_81C4BE4(struct Sprite *sprite);
static void sub_81C4C60(u8 a);
static void sub_81C4C84(u8 a);
static void sub_81C4D18(u8 a);

// const rom data
#define SPLIT_ICONS_TAG 0xD00D

static const u16 sSplitIconsPal[] = INCBIN_U16("graphics/misc/split_icons.gbapal");
static const u8 sSplitIconsTiles[] = INCBIN_U8("graphics/misc/split_icons.4bpp");

static const struct OamData sOamData_SplitIcons =
{
    .y = 0,
    .affineMode = 0,
    .objMode = 0,
    .mosaic = 0,
    .bpp = 0,
    .shape = 0,
    .x = 0,
    .matrixNum = 0,
    .size = 1,
    .tileNum = 0,
    .priority = 0,
    .paletteNum = 0,
    .affineParam = 0,
};

static const struct SpriteSheet sSpriteSheet_SplitIcons =
{
    .data = sSplitIconsTiles,
    .size = 400,
    .tag = SPLIT_ICONS_TAG,
};

static const struct SpritePalette sSpritePal_SplitIcons =
{
    .data = sSplitIconsPal,
    .tag = SPLIT_ICONS_TAG
};

static const union AnimCmd sSpriteAnim_SplitIcon0[] =
{
    ANIMCMD_FRAME(0, 0),
    ANIMCMD_END
};

static const union AnimCmd sSpriteAnim_SplitIcon1[] =
{
    ANIMCMD_FRAME(4, 0),
    ANIMCMD_END
};

static const union AnimCmd sSpriteAnim_SplitIcon2[] =
{
    ANIMCMD_FRAME(8, 0),
    ANIMCMD_END
};

static const union AnimCmd *const sSpriteAnimTable_SplitIcons[] =
{
    sSpriteAnim_SplitIcon0,
    sSpriteAnim_SplitIcon1,
    sSpriteAnim_SplitIcon2,
};

static const struct SpriteTemplate sSpriteTemplate_SplitIcons =
{
    .tileTag = SPLIT_ICONS_TAG,
    .paletteTag = SPLIT_ICONS_TAG,
    .oam = &sOamData_SplitIcons,
    .anims = sSpriteAnimTable_SplitIcons,
    .images = NULL,
    .affineAnims = gDummySpriteAffineAnimTable,
    .callback = SpriteCallbackDummy
};

#include "data/text/move_descriptions.h"
#include "data/text/nature_names.h"

static const struct BgTemplate gUnknown_0861CBB4[] =
{
    {
        .bg = 0,
        .charBaseIndex = 0,
        .mapBaseIndex = 31,
        .screenSize = 0,
        .paletteMode = 0,
        .priority = 0,
        .baseTile = 0,
    },
    {
        .bg = 1,
        .charBaseIndex = 2,
        .mapBaseIndex = 27,
        .screenSize = 1,
        .paletteMode = 0,
        .priority = 1,
        .baseTile = 0,
    },
    {
        .bg = 2,
        .charBaseIndex = 2,
        .mapBaseIndex = 25,
        .screenSize = 1,
        .paletteMode = 0,
        .priority = 2,
        .baseTile = 0,
    },
    {
        .bg = 3,
        .charBaseIndex = 2,
        .mapBaseIndex = 29,
        .screenSize = 1,
        .paletteMode = 0,
        .priority = 3,
        .baseTile = 0,
    },
};

static const u16 gUnknown_0861CBC4[] = INCBIN_U16("graphics/interface/unk_tilemap2.bin");
static const struct UnkStruct_61CC04 gUnknown_0861CBEC =
{
    gUnknown_0861CBC4, 1, 10, 2, 0, 18
};
static const struct UnkStruct_61CC04 gUnknown_0861CBF8 =
{
    gUnknown_0861CBC4, 1, 10, 2, 0, 50
};
static const struct UnkStruct_61CC04 gUnknown_0861CC04 =
{
    gSummaryScreenPowAcc_Tilemap, 0, 10, 7, 0, 45
};
static const struct UnkStruct_61CC04 gUnknown_0861CC10 =
{
    gUnknown_08DC3C34, 0, 10, 7, 0, 45
};
static const s8 gUnknown_0861CC1C[] = {0, 2, 3, 1, 4, 5};
static const struct WindowTemplate gUnknown_0861CC24[] =
{
    { 0x00, 0x00, 0x00, 0x0b, 0x02, 0x06, 0x0001 },
    { 0x00, 0x00, 0x00, 0x0b, 0x02, 0x06, 0x0017 },
    { 0x00, 0x00, 0x00, 0x0b, 0x02, 0x06, 0x002d },
    { 0x00, 0x00, 0x00, 0x0b, 0x02, 0x06, 0x0043 },
    { 0x00, 0x16, 0x00, 0x08, 0x02, 0x07, 0x0059 },
    { 0x00, 0x16, 0x00, 0x08, 0x02, 0x07, 0x0069 },
    { 0x00, 0x16, 0x00, 0x08, 0x02, 0x07, 0x0079 },
    { 0x00, 0x0b, 0x04, 0x00, 0x02, 0x06, 0x0089 },
    { 0x00, 0x0b, 0x04, 0x12, 0x02, 0x06, 0x0089 },
    { 0x00, 0x0b, 0x06, 0x12, 0x02, 0x06, 0x00ad },
    { 0x00, 0x0a, 0x07, 0x06, 0x06, 0x06, 0x00d1 },
    { 0x00, 0x16, 0x07, 0x05, 0x06, 0x06, 0x00f5 },
    { 0x00, 0x0a, 0x0e, 0x0b, 0x04, 0x06, 0x0113 },
    { 0x00, 0x00, 0x12, 0x06, 0x02, 0x06, 0x013f },
    { 0x00, 0x01, 0x0f, 0x09, 0x04, 0x06, 0x014b },
    { 0x00, 0x01, 0x0f, 0x05, 0x04, 0x06, 0x016f },
    { 0x00, 0x16, 0x04, 0x00, 0x02, 0x06, 0x0183 },
    { 0x00, 0x01, 0x02, 0x04, 0x02, 0x07, 0x0183 },
    { 0x00, 0x01, 0x0c, 0x09, 0x02, 0x06, 0x018b },
    { 0x00, 0x01, 0x0e, 0x09, 0x04, 0x06, 0x019d },
    DUMMY_WIN_TEMPLATE
};
static const struct WindowTemplate gUnknown_0861CCCC[] =
{
    { 0x00, 0x0b, 0x04, 0x0b, 0x02, 0x06, 0x01c1 },
    { 0x00, 0x16, 0x04, 0x07, 0x02, 0x06, 0x01d7 },
    { 0x00, 0x0b, 0x09, 0x12, 0x04, 0x06, 0x01e5 },
    { 0x00, 0x0b, 0x0e, 0x12, 0x06, 0x06, 0x022d },
};
static const struct WindowTemplate gUnknown_0861CCEC[] =
{
    { 0x00, 0x0a, 0x04, 0x0a, 0x02, 0x06, 0x01c1 },
    { 0x00, 0x14, 0x04, 0x0a, 0x02, 0x06, 0x01d5 },
    { 0x00, 0x10, 0x07, 0x06, 0x06, 0x06, 0x01e9 },
    { 0x00, 0x1b, 0x07, 0x03, 0x06, 0x06, 0x020d },
    { 0x00, 0x18, 0x0e, 0x06, 0x04, 0x06, 0x021f },
};
static const struct WindowTemplate gUnknown_0861CD14[] =
{
    { 0x00, 0x0f, 0x04, 0x09, 0x0a, 0x06, 0x01c1 },
    { 0x00, 0x18, 0x04, 0x06, 0x0a, 0x08, 0x021b },
    { 0x00, 0x0a, 0x0f, 0x14, 0x04, 0x06, 0x0257 },
};
static const u8 sTextColors_861CD2C[][3] =
{
    {0, 1, 2},
    {0, 3, 4},
    {0, 5, 6},
    {0, 7, 8},
    {0, 9, 10},
    {0, 11, 12},
    {0, 13, 14},
    {0, 7, 8},
    {13, 15, 14},
    {0, 1, 2},
    {0, 3, 4},
    {0, 5, 6},
    {0, 7, 8}
};
static const u8 gUnknown_0861CD53[] = INCBIN_U8("graphics/interface/summary_a_button.4bpp");
static const u8 gUnknown_0861CDD3[] = INCBIN_U8("graphics/interface/summary_b_button.4bpp");
static void (*const gUnknown_0861CE54[])(void) =
{
    sub_81C2E00,
    sub_81C3530,
    sub_81C3984,
    sub_81C3D08
};
static void (*const gUnknown_0861CE64[])(u8 taskId) =
{
    sub_81C2E40,
    sub_81C3554,
    sub_81C39F0,
    sub_81C3D54
};
static const u8 gUnknown_0861CE74[] = _("{COLOR LIGHT_RED}{SHADOW GREEN}");
static const u8 gUnknown_0861CE7B[] = _("{COLOR WHITE}{SHADOW DARK_GREY}");
static const u8 gUnknown_0861CE82[] = _("{SPECIAL_F7 0x00}/{SPECIAL_F7 0x01}\n{SPECIAL_F7 0x02}\n{SPECIAL_F7 0x03}");
static const u8 gUnknown_0861CE8E[] = _("{SPECIAL_F7 0x00}\n{SPECIAL_F7 0x01}\n{SPECIAL_F7 0x02}");
static const u8 gUnknown_0861CE97[] = _("{PP}{SPECIAL_F7 0x00}/{SPECIAL_F7 0x01}");
static const struct OamData gOamData_861CEA0 =
{
    .y = 0,
    .affineMode = 0,
    .objMode = 0,
    .mosaic = 0,
    .bpp = 0,
    .shape = 1,
    .x = 0,
    .matrixNum = 0,
    .size = 2,
    .tileNum = 0,
    .priority = 1,
    .paletteNum = 0,
    .affineParam = 0,
};
static const union AnimCmd gSpriteAnim_861CEA8[] = {
    ANIMCMD_FRAME(0, 0, FALSE, FALSE),
    ANIMCMD_END
};
static const union AnimCmd gSpriteAnim_861CEB0[] = {
    ANIMCMD_FRAME(8, 0, FALSE, FALSE),
    ANIMCMD_END
};
static const union AnimCmd gSpriteAnim_861CEB8[] = {
    ANIMCMD_FRAME(16, 0, FALSE, FALSE),
    ANIMCMD_END
};
static const union AnimCmd gSpriteAnim_861CEC0[] = {
    ANIMCMD_FRAME(24, 0, FALSE, FALSE),
    ANIMCMD_END
};
static const union AnimCmd gSpriteAnim_861CEC8[] = {
    ANIMCMD_FRAME(32, 0, FALSE, FALSE),
    ANIMCMD_END
};
static const union AnimCmd gSpriteAnim_861CED0[] = {
    ANIMCMD_FRAME(40, 0, FALSE, FALSE),
    ANIMCMD_END
};
static const union AnimCmd gSpriteAnim_861CED8[] = {
    ANIMCMD_FRAME(48, 0, FALSE, FALSE),
    ANIMCMD_END
};
static const union AnimCmd gSpriteAnim_861CEE0[] = {
    ANIMCMD_FRAME(56, 0, FALSE, FALSE),
    ANIMCMD_END
};
static const union AnimCmd gSpriteAnim_861CEE8[] = {
    ANIMCMD_FRAME(64, 0, FALSE, FALSE),
    ANIMCMD_END
};
static const union AnimCmd gSpriteAnim_861CEF0[] = {
    ANIMCMD_FRAME(72, 0, FALSE, FALSE),
    ANIMCMD_END
};
static const union AnimCmd gSpriteAnim_861CEF8[] = {
    ANIMCMD_FRAME(80, 0, FALSE, FALSE),
    ANIMCMD_END
};
static const union AnimCmd gSpriteAnim_861CF00[] = {
    ANIMCMD_FRAME(88, 0, FALSE, FALSE),
    ANIMCMD_END
};
static const union AnimCmd gSpriteAnim_861CF08[] = {
    ANIMCMD_FRAME(96, 0, FALSE, FALSE),
    ANIMCMD_END
};
static const union AnimCmd gSpriteAnim_861CF10[] = {
    ANIMCMD_FRAME(104, 0, FALSE, FALSE),
    ANIMCMD_END
};
static const union AnimCmd gSpriteAnim_861CF18[] = {
    ANIMCMD_FRAME(112, 0, FALSE, FALSE),
    ANIMCMD_END
};
static const union AnimCmd gSpriteAnim_861CF20[] = {
    ANIMCMD_FRAME(120, 0, FALSE, FALSE),
    ANIMCMD_END
};
static const union AnimCmd gSpriteAnim_861CF28[] = {
    ANIMCMD_FRAME(128, 0, FALSE, FALSE),
    ANIMCMD_END
};
static const union AnimCmd gSpriteAnim_861CF30[] = {
    ANIMCMD_FRAME(136, 0, FALSE, FALSE),
    ANIMCMD_END
};
static const union AnimCmd gSpriteAnim_861CF38[] = {
    ANIMCMD_FRAME(144, 0, FALSE, FALSE),
    ANIMCMD_END
};
static const union AnimCmd gSpriteAnim_861CF40[] = {
    ANIMCMD_FRAME(152, 0, FALSE, FALSE),
    ANIMCMD_END
};
static const union AnimCmd gSpriteAnim_861CF48[] = {
    ANIMCMD_FRAME(160, 0, FALSE, FALSE),
    ANIMCMD_END
};
static const union AnimCmd gSpriteAnim_861CF50[] = {
    ANIMCMD_FRAME(168, 0, FALSE, FALSE),
    ANIMCMD_END
};
static const union AnimCmd gSpriteAnim_861CF58[] = {
    ANIMCMD_FRAME(176, 0, FALSE, FALSE),
    ANIMCMD_END
};
static const union AnimCmd *const gSpriteAnimTable_861CF60[] = {
    gSpriteAnim_861CEA8,
    gSpriteAnim_861CEB0,
    gSpriteAnim_861CEB8,
    gSpriteAnim_861CEC0,
    gSpriteAnim_861CEC8,
    gSpriteAnim_861CED0,
    gSpriteAnim_861CED8,
    gSpriteAnim_861CEE0,
    gSpriteAnim_861CEE8,
    gSpriteAnim_861CEF0,
    gSpriteAnim_861CEF8,
    gSpriteAnim_861CF00,
    gSpriteAnim_861CF08,
    gSpriteAnim_861CF10,
    gSpriteAnim_861CF18,
    gSpriteAnim_861CF20,
    gSpriteAnim_861CF28,
    gSpriteAnim_861CF30,
    gSpriteAnim_861CF38,
    gSpriteAnim_861CF40,
    gSpriteAnim_861CF48,
    gSpriteAnim_861CF50,
    gSpriteAnim_861CF58,
};
static const struct CompressedSpriteSheet gUnknown_0861CFBC =
{
    .data = gMoveTypes_Gfx,
    .size = 0x1700,
    .tag = 30002
};
static const struct SpriteTemplate gUnknown_0861CFC4 =
{
    .tileTag = 30002,
    .paletteTag = 30002,
    .oam = &gOamData_861CEA0,
    .anims = gSpriteAnimTable_861CF60,
    .images = NULL,
    .affineAnims = gDummySpriteAffineAnimTable,
    .callback = SpriteCallbackDummy
};
static const u8 gUnknown_0861CFDC[] = {13, 13, 14, 14, 13, 13, 15, 14, 13, 15, 13, 14, 15, 13, 14, 14, 15, 13, 13, 14, 14, 15, 13};
static const struct OamData gOamData_861CFF4 =
{
    .y = 0,
    .affineMode = 0,
    .objMode = 0,
    .mosaic = 0,
    .bpp = 0,
    .shape = 0,
    .x = 0,
    .matrixNum = 0,
    .size = 1,
    .tileNum = 0,
    .priority = 1,
    .paletteNum = 0,
    .affineParam = 0,
};
static const union AnimCmd gSpriteAnim_861CFFC[] = {
    ANIMCMD_FRAME(0, 0, FALSE, FALSE),
    ANIMCMD_END
};
static const union AnimCmd gSpriteAnim_861D004[] = {
    ANIMCMD_FRAME(4, 0, FALSE, FALSE),
    ANIMCMD_END
};
static const union AnimCmd gSpriteAnim_861D00C[] = {
    ANIMCMD_FRAME(8, 0, FALSE, FALSE),
    ANIMCMD_END
};
static const union AnimCmd gSpriteAnim_861D014[] = {
    ANIMCMD_FRAME(12, 0, FALSE, FALSE),
    ANIMCMD_END
};
static const union AnimCmd gSpriteAnim_861D01C[] = {
    ANIMCMD_FRAME(16, 0, FALSE, FALSE),
    ANIMCMD_END
};
static const union AnimCmd gSpriteAnim_861D024[] = {
    ANIMCMD_FRAME(16, 0, TRUE, FALSE),
    ANIMCMD_END
};
static const union AnimCmd gSpriteAnim_861D02C[] = {
    ANIMCMD_FRAME(20, 0, FALSE, FALSE),
    ANIMCMD_END
};
static const union AnimCmd gSpriteAnim_861D034[] = {
    ANIMCMD_FRAME(24, 0, FALSE, FALSE),
    ANIMCMD_END
};
static const union AnimCmd gSpriteAnim_861D03C[] = {
    ANIMCMD_FRAME(24, 0, TRUE, FALSE),
    ANIMCMD_END
};
static const union AnimCmd gSpriteAnim_861D044[] = {
    ANIMCMD_FRAME(28, 0, FALSE, FALSE),
    ANIMCMD_END
};
static const union AnimCmd *const gSpriteAnimTable_861D04C[] = {
    gSpriteAnim_861CFFC,
    gSpriteAnim_861D004,
    gSpriteAnim_861D00C,
    gSpriteAnim_861D014,
    gSpriteAnim_861D01C,
    gSpriteAnim_861D024,
    gSpriteAnim_861D02C,
    gSpriteAnim_861D034,
    gSpriteAnim_861D03C,
    gSpriteAnim_861D044,
};
static const struct CompressedSpriteSheet gUnknown_0861D074 =
{
    .data = gUnknown_08D97BEC,
    .size = 0x400,
    .tag = 30000
};
static const struct CompressedSpritePalette gUnknown_0861D07C =
{
    .data = gUnknown_08D97CF4,
    .tag = 30000
};
static const struct SpriteTemplate gUnknown_0861D084 =
{
    .tileTag = 30000,
    .paletteTag = 30000,
    .oam = &gOamData_861CFF4,
    .anims = gSpriteAnimTable_861D04C,
    .images = NULL,
    .affineAnims = gDummySpriteAffineAnimTable,
    .callback = SpriteCallbackDummy
};
static const struct OamData gOamData_861D09C =
{
    .y = 0,
    .affineMode = 0,
    .objMode = 0,
    .mosaic = 0,
    .bpp = 0,
    .shape = 1,
    .x = 0,
    .matrixNum = 0,
    .size = 1,
    .tileNum = 0,
    .priority = 3,
    .paletteNum = 0,
    .affineParam = 0,
};
static const union AnimCmd gSpriteAnim_861D0A4[] = {
    ANIMCMD_FRAME(0, 0, FALSE, FALSE),
    ANIMCMD_END
};
static const union AnimCmd gSpriteAnim_861D0AC[] = {
    ANIMCMD_FRAME(4, 0, FALSE, FALSE),
    ANIMCMD_END
};
static const union AnimCmd gSpriteAnim_861D0B4[] = {
    ANIMCMD_FRAME(8, 0, FALSE, FALSE),
    ANIMCMD_END
};
static const union AnimCmd gSpriteAnim_861D0BC[] = {
    ANIMCMD_FRAME(12, 0, FALSE, FALSE),
    ANIMCMD_END
};
static const union AnimCmd gSpriteAnim_861D0C4[] = {
    ANIMCMD_FRAME(16, 0, FALSE, FALSE),
    ANIMCMD_END
};
static const union AnimCmd gSpriteAnim_861D0CC[] = {
    ANIMCMD_FRAME(20, 0, FALSE, FALSE),
    ANIMCMD_END
};
static const union AnimCmd gSpriteAnim_861D0D4[] = {
    ANIMCMD_FRAME(24, 0, FALSE, FALSE),
    ANIMCMD_END
};
static const union AnimCmd *const gSpriteAnimTable_861D0DC[] = {
    gSpriteAnim_861D0A4,
    gSpriteAnim_861D0AC,
    gSpriteAnim_861D0B4,
    gSpriteAnim_861D0BC,
    gSpriteAnim_861D0C4,
    gSpriteAnim_861D0CC,
    gSpriteAnim_861D0D4,
};
static const struct CompressedSpriteSheet gUnknown_0861D0F8 =
{
    .data = gStatusGfx_Icons,
    .size = 0x380,
    .tag = 30001
};
static const struct CompressedSpritePalette gUnknown_0861D100 =
{
    .data = gStatusPal_Icons,
    .tag = 30001
};
static const struct SpriteTemplate gUnknown_0861D108 =
{
    .tileTag = 30001,
    .paletteTag = 30001,
    .oam = &gOamData_861D09C,
    .anims = gSpriteAnimTable_861D0DC,
    .images = NULL,
    .affineAnims = gDummySpriteAffineAnimTable,
    .callback = SpriteCallbackDummy
};
static const u16 gUnknown_0861D120[] = INCBIN_U16("graphics/interface/summary_markings.gbapal");

// code
<<<<<<< HEAD
static u8 ShowSplitIcon(u8 split)
{
    if (IndexOfSpritePaletteTag(SPLIT_ICONS_TAG) == 0xFF)
        LoadSpritePalette(&sSpritePal_SplitIcons);
    if (GetSpriteTileStartByTag(SPLIT_ICONS_TAG) == 0xFFFF)
        LoadSpriteSheet(&sSpriteSheet_SplitIcons);
    if (gUnknown_0203CF1C->splitIconSpriteId == 0xFF)
        gUnknown_0203CF1C->splitIconSpriteId = CreateSprite(&sSpriteTemplate_SplitIcons, 48, 129, 0);

    StartSpriteAnim(&gSprites[gUnknown_0203CF1C->splitIconSpriteId], split);
    return gUnknown_0203CF1C->splitIconSpriteId;
}

static void DestroySplitIcon(void)
{
    FreeSpritePaletteByTag(SPLIT_ICONS_TAG);
    FreeSpriteTilesByTag(SPLIT_ICONS_TAG);
    if (gUnknown_0203CF1C->splitIconSpriteId != 0xFF)
        DestroySprite(&gSprites[gUnknown_0203CF1C->splitIconSpriteId]);
    gUnknown_0203CF1C->splitIconSpriteId = 0xFF;
}

void sub_81BF8EC(u8 a, void *b, u8 c, u8 d, void *e)
{
    u8 byte;
    gUnknown_0203CF1C = AllocZeroed(sizeof(struct UnkSummaryStruct));
    gUnknown_0203CF1C->unk40BC = a;
    gUnknown_0203CF1C->unk0 = b;
    gUnknown_0203CF1C->unk40BE = c;
    gUnknown_0203CF1C->unk40BF = d;
    gUnknown_0203CF1C->unk4 = e;
    gUnknown_0203CF1C->splitIconSpriteId = 0xFF;
    if (a == 2)
        gUnknown_0203CF1C->unk40BD = 1;
=======
void ShowPokemonSummaryScreen(u8 mode, void *mons, u8 monIndex, u8 maxMonIndex, void (*callback)(void))
{
    pssData = AllocZeroed(sizeof(*pssData));
    pssData->mode = mode;
    pssData->monList.mons = mons;
    pssData->curMonIndex = monIndex;
    pssData->maxMonIndex = maxMonIndex;
    pssData->callback = callback;

    if (mode == PSS_MODE_UNK2)
        pssData->isBoxMon = TRUE;
>>>>>>> 18953833
    else
        pssData->isBoxMon = FALSE;

    switch (mode)
    {
    case PSS_MODE_NORMAL:
    case PSS_MODE_UNK2:
        pssData->minPageIndex = 0;
        pssData->maxPageIndex = 3;
        break;
    case PSS_MODE_UNK1:
        pssData->minPageIndex = 0;
        pssData->maxPageIndex = 3;
        pssData->unk40C8 = TRUE;
        break;
    case PSS_MODE_SELECT_MOVE:
        pssData->minPageIndex = 2;
        pssData->maxPageIndex = 3;
        pssData->unk40C3 = TRUE;
        break;
    }

    pssData->currPageIndex = pssData->minPageIndex;
    SummaryScreen_SetUnknownTaskId(-1);

    if (gMonSpritesGfxPtr == 0)
        sub_806F2AC(0, 0);

    SetMainCallback2(SummaryScreen_LoadingCB2);
}

void ShowSelectMovePokemonSummaryScreen(struct Pokemon *mons, u8 monIndex, u8 maxMonIndex, void (*callback)(void), u16 newMove)
{
    ShowPokemonSummaryScreen(PSS_MODE_SELECT_MOVE, mons, monIndex, maxMonIndex, callback);
    pssData->newMove = newMove;
}

void ShowPokemonSummaryScreenSet40EF(u8 mode, struct BoxPokemon *mons, u8 monIndex, u8 maxMonIndex, void (*callback)(void))
{
    ShowPokemonSummaryScreen(mode, mons, monIndex, maxMonIndex, callback);
    pssData->unk40EF = TRUE;
}

static void SummaryScreen_MainCB2(void)
{
    RunTasks();
    AnimateSprites();
    BuildOamBuffer();
    do_scheduled_bg_tilemap_copies_to_vram();
    UpdatePaletteFade();
}

static void SummaryScreen_VBlank(void)
{
    LoadOam();
    ProcessSpriteCopyRequests();
    TransferPlttBuffer();
}

static void SummaryScreen_LoadingCB2(void)
{
    while (sub_81221EC() != TRUE && SummaryScreen_LoadGraphics() != TRUE && sub_81221AC() != TRUE);
}

static bool8 SummaryScreen_LoadGraphics(void)
{
    switch (gMain.state)
    {
    case 0:
        SetVBlankHBlankCallbacksToNull();
        ResetVramOamAndBgCntRegs();
        clear_scheduled_bg_copies_to_vram();
        gMain.state++;
        break;
    case 1:
        ScanlineEffect_Stop();
        gMain.state++;
        break;
    case 2:
        ResetPaletteFade();
        gPaletteFade.bufferTransferDisabled = 1;
        gMain.state++;
        break;
    case 3:
        ResetSpriteData();
        gMain.state++;
        break;
    case 4:
        FreeAllSpritePalettes();
        gMain.state++;
        break;
    case 5:
        InitBGs();
        pssData->unk40F0 = 0;
        gMain.state++;
        break;
    case 6:
        if (SummaryScreen_DecompressGraphics() != FALSE)
            gMain.state++;
        break;
    case 7:
        sub_81C2554();
        gMain.state++;
        break;
    case 8:
        sub_81C1BA0();
        gMain.state++;
        break;
    case 9:
        CopyMonToSummaryStruct(&pssData->currentMon);
        pssData->unk40F0 = 0;
        gMain.state++;
        break;
    case 10:
        if (ExtractMonDataToSummaryStruct(&pssData->currentMon) != 0)
            gMain.state++;
        break;
    case 11:
        sub_81C25E8();
        gMain.state++;
        break;
    case 12:
        PrintPageNamesAndStatsPageToWindows();
        gMain.state++;
        break;
    case 13:
        sub_81C2D9C(pssData->currPageIndex);
        gMain.state++;
        break;
    case 14:
        sub_81C0348();
        gMain.state++;
        break;
    case 15:
        sub_81C2AFC(pssData->currPageIndex);
        gMain.state++;
        break;
    case 16:
        sub_81C4190();
        sub_81C42C8();
        pssData->unk40F0 = 0;
        gMain.state++;
        break;
    case 17:
        pssData->spriteIds[0] = sub_81C45F4(&pssData->currentMon, &pssData->unk40F0);
        if (pssData->spriteIds[0] != 0xFF)
        {
            pssData->unk40F0 = 0;
            gMain.state++;
        }
        break;
    case 18:
        CreateMonMarkingsSprite(&pssData->currentMon);
        gMain.state++;
        break;
    case 19:
        CreateCaughtBallSprite(&pssData->currentMon);
        gMain.state++;
        break;
    case 20:
        CreateSetStatusSprite();
        gMain.state++;
        break;
    case 21:
        sub_81C4280();
        gMain.state++;
        break;
    case 22:
        if (pssData->mode != PSS_MODE_SELECT_MOVE)
            CreateTask(sub_81C0510, 0);
        else
            CreateTask(sub_81C171C, 0);
        gMain.state++;
        break;
    case 23:
        BlendPalettes(-1, 16, 0);
        gMain.state++;
        break;
    case 24:
        BeginNormalPaletteFade(0xFFFFFFFF, 0, 16, 0, 0);
        gPaletteFade.bufferTransferDisabled = 0;
        gMain.state++;
        break;
    default:
        SetVBlankCallback(SummaryScreen_VBlank);
        SetMainCallback2(SummaryScreen_MainCB2);
        return TRUE;
    }
    return FALSE;
}

static void InitBGs(void)
{
    ResetBgsAndClearDma3BusyFlags(0);
    InitBgsFromTemplates(0, gUnknown_0861CBB4, ARRAY_COUNT(gUnknown_0861CBB4));
    SetBgTilemapBuffer(1, pssData->bgTilemapBuffers[PSS_PAGE_BATTLE_MOVES][0]);
    SetBgTilemapBuffer(2, pssData->bgTilemapBuffers[PSS_PAGE_SKILLS][0]);
    SetBgTilemapBuffer(3, pssData->bgTilemapBuffers[PSS_PAGE_INFO][0]);
    ResetAllBgsCoordinates();
    schedule_bg_copy_tilemap_to_vram(1);
    schedule_bg_copy_tilemap_to_vram(2);
    schedule_bg_copy_tilemap_to_vram(3);
    SetGpuReg(REG_OFFSET_DISPCNT, 0x1040);
    SetGpuReg(REG_OFFSET_BLDCNT, 0);
    ShowBg(0);
    ShowBg(1);
    ShowBg(2);
    ShowBg(3);
}

static bool8 SummaryScreen_DecompressGraphics(void)
{
    switch (pssData->unk40F0)
    {
    case 0:
        reset_temp_tile_data_buffers();
        decompress_and_copy_tile_data_to_vram(1, &gUnknown_08D97D0C, 0, 0, 0);
        pssData->unk40F0++;
        break;
    case 1:
        if (free_temp_tile_data_buffers_if_possible() != 1)
        {
            LZDecompressWram(&gUnknown_08D9862C, pssData->bgTilemapBuffers[PSS_PAGE_INFO][0]);
            pssData->unk40F0++;
        }
        break;
    case 2:
        LZDecompressWram(&gUnknown_08D98CC8, pssData->bgTilemapBuffers[PSS_PAGE_INFO][1]);
        pssData->unk40F0++;
        break;
    case 3:
        LZDecompressWram(&gUnknown_08D987FC, pssData->bgTilemapBuffers[PSS_PAGE_SKILLS][1]);
        pssData->unk40F0++;
        break;
    case 4:
        LZDecompressWram(&gUnknown_08D9898C, pssData->bgTilemapBuffers[PSS_PAGE_BATTLE_MOVES][1]);
        pssData->unk40F0++;
        break;
    case 5:
        LZDecompressWram(&gUnknown_08D98B28, pssData->bgTilemapBuffers[PSS_PAGE_CONTEST_MOVES][1]);
        pssData->unk40F0++;
        break;
    case 6:
        LoadCompressedPalette(&gUnknown_08D9853C, 0, 0x100);
        LoadPalette(&gUnknown_08D85620, 0x81, 0x1E);
        pssData->unk40F0++;
        break;
    case 7:
        LoadCompressedObjectPic(&gUnknown_0861CFBC);
        pssData->unk40F0++;
        break;
    case 8:
        LoadCompressedObjectPic(&gUnknown_0861D074);
        pssData->unk40F0++;
        break;
    case 9:
        LoadCompressedObjectPic(&gUnknown_0861D0F8);
        pssData->unk40F0++;
        break;
    case 10:
        LoadCompressedObjectPalette(&gUnknown_0861D100);
        pssData->unk40F0++;
        break;
    case 11:
        LoadCompressedObjectPalette(&gUnknown_0861D07C);
        pssData->unk40F0++;
        break;
    case 12:
        LoadCompressedPalette(&gMoveTypes_Pal, 0x1D0, 0x60);
        pssData->unk40F0 = 0;
        return TRUE;
    }
    return FALSE;
}

static void CopyMonToSummaryStruct(struct Pokemon *mon)
{
    if (!pssData->isBoxMon)
    {
        struct Pokemon *partyMon = pssData->monList.mons;
        *mon = partyMon[pssData->curMonIndex];
    }
    else
    {
        struct BoxPokemon *boxMon = pssData->monList.boxMons;
        BoxMonToMon(&boxMon[pssData->curMonIndex], mon);
    }
}

static bool8 ExtractMonDataToSummaryStruct(struct Pokemon *a)
{
    u32 i;
    struct PokeSummary *sum = &pssData->summary;
    switch (pssData->unk40F0)
    {
    case 0:
        sum->species = GetMonData(a, MON_DATA_SPECIES);
        sum->species2 = GetMonData(a, MON_DATA_SPECIES2);
        sum->exp = GetMonData(a, MON_DATA_EXP);
        sum->level = GetMonData(a, MON_DATA_LEVEL);
        sum->altAbility = GetMonData(a, MON_DATA_ALT_ABILITY);
        sum->item = GetMonData(a, MON_DATA_HELD_ITEM);
        sum->pid = GetMonData(a, MON_DATA_PERSONALITY);
        sum->sanity = GetMonData(a, MON_DATA_SANITY_BIT1);

        if (sum->sanity)
            sum->isEgg = TRUE;
        else
            sum->isEgg = GetMonData(a, MON_DATA_IS_EGG);

        break;
    case 1:
        for (i = 0; i < 4; i++)
        {
            sum->moves[i] = GetMonData(a, MON_DATA_MOVE1+i);
            sum->pp[i] = GetMonData(a, MON_DATA_PP1+i);
        }
        sum->ppBonuses = GetMonData(a, MON_DATA_PP_BONUSES);
        break;
    case 2:
        if (pssData->monList.mons == gPlayerParty || pssData->mode == PSS_MODE_UNK2 || pssData->unk40EF == TRUE)
        {
            sum->nature = GetNature(a);
            sum->currentHP = GetMonData(a, MON_DATA_HP);
            sum->maxHP = GetMonData(a, MON_DATA_MAX_HP);
            sum->atk = GetMonData(a, MON_DATA_ATK);
            sum->def = GetMonData(a, MON_DATA_DEF);
            sum->spatk = GetMonData(a, MON_DATA_SPATK);
            sum->spdef = GetMonData(a, MON_DATA_SPDEF);
            sum->speed = GetMonData(a, MON_DATA_SPEED);
        }
        else
        {
            sum->nature = GetNature(a);
            sum->currentHP = GetMonData(a, MON_DATA_HP);
            sum->maxHP = GetMonData(a, MON_DATA_MAX_HP);
            sum->atk = GetMonData(a, MON_DATA_ATK2);
            sum->def = GetMonData(a, MON_DATA_DEF2);
            sum->spatk = GetMonData(a, MON_DATA_SPATK2);
            sum->spdef = GetMonData(a, MON_DATA_SPDEF2);
            sum->speed = GetMonData(a, MON_DATA_SPEED2);
        }
        break;
    case 3:
        GetMonData(a, MON_DATA_OT_NAME, &sum->OTName);
        ConvertInternationalString((u8*)&sum->OTName, GetMonData(a, MON_DATA_LANGUAGE));
        sum->unk7 = sub_81B205C(a);
        sum->OTGender = GetMonData(a, MON_DATA_OT_GENDER);
        sum->OTID = GetMonData(a, MON_DATA_OT_ID);
        sum->metLocation = GetMonData(a, MON_DATA_MET_LOCATION);
        sum->metLevel = GetMonData(a, MON_DATA_MET_LEVEL);
        sum->metGame = GetMonData(a, MON_DATA_MET_GAME);
        sum->friendship = GetMonData(a, MON_DATA_FRIENDSHIP);
        break;
    default:
        sum->ribbonCount = GetMonData(a, MON_DATA_RIBBON_COUNT);
        return TRUE;
    }
    pssData->unk40F0++;
    return FALSE;
}

static void sub_81C0348(void)
{
    if (pssData->currPageIndex != PSS_PAGE_BATTLE_MOVES && pssData->currPageIndex != PSS_PAGE_CONTEST_MOVES)
    {
        sub_81C1DA4(0, 255);
        sub_81C1EFC(0, 255, 0);
    }
    else
    {
        sub_81C240C(pssData->summary.moves[pssData->firstMoveIndex]);
        sub_81C2194(pssData->bgTilemapBuffers[PSS_PAGE_BATTLE_MOVES][0], 3, 0);
        sub_81C2194(pssData->bgTilemapBuffers[PSS_PAGE_CONTEST_MOVES][0], 1, 0);
        SetBgTilemapBuffer(1, pssData->bgTilemapBuffers[PSS_PAGE_CONTEST_MOVES][0]);
        SetBgTilemapBuffer(2, pssData->bgTilemapBuffers[PSS_PAGE_BATTLE_MOVES][0]);
        ChangeBgX(2, 0x10000, 1);
        ClearWindowTilemap(19);
        ClearWindowTilemap(13);
    }
    if (pssData->summary.unk7 == 0)
    {
        sub_81C2074(0, 0xFF);
    }
    else
    {
        if (pssData->currPageIndex != PSS_PAGE_BATTLE_MOVES && pssData->currPageIndex != PSS_PAGE_CONTEST_MOVES)
            PutWindowTilemap(13);
    }
    sub_81C2524();
    sub_81C2228(&pssData->currentMon);
}

static void sub_81C0434(void)
{
    FreeAllWindowBuffers();
    Free(pssData);
}

static void sub_81C044C(u8 taskId)
{
    BeginNormalPaletteFade(0xFFFFFFFF, 0, 0, 16, 0);
    gTasks[taskId].func = sub_81C0484;
}

static void sub_81C0484(u8 taskId)
{
    if (sub_81221EC() != TRUE && !gPaletteFade.active)
    {
        SetMainCallback2(pssData->callback);
        gUnknown_0203CF20 = pssData->curMonIndex;
        SummaryScreen_DestroyUnknownTask();
        ResetSpriteData();
        FreeAllSpritePalettes();
        StopCryAndClearCrySongs();
        m4aMPlayVolumeControl(&gMPlayInfo_BGM, 0xFFFF, 0x100);
        if (gMonSpritesGfxPtr == 0)
            sub_806F47C(0);
        sub_81C0434();
        DestroyTask(taskId);
    }
}

static void sub_81C0510(u8 taskId)
{
    if (sub_81221EC() != TRUE && !gPaletteFade.active)
    {
        if (gMain.newKeys & DPAD_UP)
        {
            sub_81C0604(taskId, -1);
        }
        else if (gMain.newKeys & DPAD_DOWN)
        {
            sub_81C0604(taskId, 1);
        }
        else if ((gMain.newKeys & DPAD_LEFT) || GetLRKeysState() == 1)
        {
            sub_81C0A8C(taskId, -1);
        }
        else if ((gMain.newKeys & DPAD_RIGHT) || GetLRKeysState() == 2)
        {
            sub_81C0A8C(taskId, 1);
        }
        else if (gMain.newKeys & A_BUTTON)
        {
            if (pssData->currPageIndex != PSS_PAGE_SKILLS)
            {
                if (pssData->currPageIndex == PSS_PAGE_INFO)
                {
                    sub_81C48F0();
                    PlaySE(SE_SELECT);
                    sub_81C044C(taskId);
                }
                else
                {
                    PlaySE(SE_SELECT);
                    sub_81C0E48(taskId);
                }
            }
        }
        else if (gMain.newKeys & B_BUTTON)
        {
            sub_81C48F0();
            PlaySE(SE_SELECT);
            sub_81C044C(taskId);
        }
    }
}

static void sub_81C0604(u8 taskId, s8 a)
{
    s8 r4_2;

    if (!pssData->unk40C3)
    {
        if (pssData->isBoxMon == TRUE)
        {
            if (pssData->currPageIndex != PSS_PAGE_INFO)
            {
                if (a == 1)
                    a = 0;
                else
                    a = 2;
            }
            else
            {
                if (a == 1)
                    a = 1;
                else
                    a = 3;
            }
            r4_2 = sub_80D214C(pssData->monList.boxMons, pssData->curMonIndex, pssData->maxMonIndex, a);
        }
        else if (sub_81B1250() == 1)
        {
            r4_2 = sub_81C09B4(a);
        }
        else
        {
            r4_2 = sub_81C08F8(a);
        }

        if (r4_2 != -1)
        {
            PlaySE(SE_SELECT);
            if (pssData->summary.unk7 != 0)
            {
                sub_81C4204(2, 1);
                ClearWindowTilemap(13);
                schedule_bg_copy_tilemap_to_vram(0);
                sub_81C2074(0, 2);
            }
            pssData->curMonIndex = r4_2;
            gTasks[taskId].data[0] = 0;
            gTasks[taskId].func = sub_81C0704;
        }
    }
}

static void sub_81C0704(u8 taskId)
{
    s16 *data = gTasks[taskId].data;

    switch (data[0])
    {
    case 0:
        StopCryAndClearCrySongs();
        break;
    case 1:
        SummaryScreen_DestroyUnknownTask();
        DestroySpriteAndFreeResources(&gSprites[pssData->spriteIds[0]]);
        break;
    case 2:
        DestroySpriteAndFreeResources(&gSprites[pssData->spriteIds[1]]);
        break;
    case 3:
        CopyMonToSummaryStruct(&pssData->currentMon);
        pssData->unk40F0 = 0;
        break;
    case 4:
        if (ExtractMonDataToSummaryStruct(&pssData->currentMon) == FALSE)
            return;
        break;
    case 5:
        RemoveAndCreateMonMarkingsSprite(&pssData->currentMon);
        break;
    case 6:
        CreateCaughtBallSprite(&pssData->currentMon);
        break;
    case 7:
        if (pssData->summary.unk7)
            sub_81C2074(10, -2);
        sub_81C2228(&pssData->currentMon);
        data[1] = 0;
        break;
    case 8:
        pssData->spriteIds[0] = sub_81C45F4(&pssData->currentMon, &data[1]);
        if (pssData->spriteIds[0] == 0xFF)
            return;
        gSprites[pssData->spriteIds[0]].data[2] = 1;
        sub_81C0E24();
        data[1] = 0;
        break;
    case 9:
        sub_81C4280();
        break;
    case 10:
        sub_81C25E8();
        break;
    case 11:
        sub_81C2D9C(pssData->currPageIndex);
        sub_81C2524();
        break;
    case 12:
        gSprites[pssData->spriteIds[0]].data[2] = 0;
        break;
    default:
        if (sub_81221EC() == 0 && FuncIsActiveTask(sub_81C20F0) == 0)
        {
            data[0] = 0;
            gTasks[taskId].func = sub_81C0510;
        }
        return;
    }
    data[0]++;
}

static s8 sub_81C08F8(s8 a)
{
    struct Pokemon *mon = pssData->monList.mons;

    if (pssData->currPageIndex == PSS_PAGE_INFO)
    {
        if (a == -1 && pssData->curMonIndex == 0)
            return -1;
        else if (a == 1 && pssData->curMonIndex >= pssData->maxMonIndex)
            return -1;
        else
            return pssData->curMonIndex + a;
    }
    else
    {
        s8 index = pssData->curMonIndex;

        do
        {
            index += a;
            if (index < 0 || index > pssData->maxMonIndex)
                return -1;
        } while (GetMonData(&mon[index], MON_DATA_IS_EGG) != 0);
        return index;
    }
}

static s8 sub_81C09B4(s8 a)
{
    struct Pokemon *mon = pssData->monList.mons;
    s8 r5 = 0;
    u8 i;

    for (i = 0; i < 6; i++)
    {
        if (gUnknown_0861CC1C[i] == pssData->curMonIndex)
        {
            r5 = i;
            break;
        }
    }

    while (TRUE)
    {
        int b;
        const s8* c = gUnknown_0861CC1C;

        r5 += a;
        if (r5 < 0 || r5 >= 6)
            return -1;
        b = c[r5];
        if (sub_81C0A50(&mon[b]) == TRUE)
            return b;
    }
}

static bool8 sub_81C0A50(struct Pokemon* mon)
{
    if (GetMonData(mon, MON_DATA_SPECIES) == SPECIES_NONE)
        return FALSE;
    else if (pssData->curMonIndex != 0 || GetMonData(mon, MON_DATA_IS_EGG) == 0)
        return TRUE;
    else
        return FALSE;
}

static void sub_81C0A8C(u8 taskId, s8 b)
{
    struct PokeSummary *summary = &pssData->summary;
    s16 *data = gTasks[taskId].data;

    if (summary->isEgg)
        return;
    else if (b == -1 && pssData->currPageIndex == pssData->minPageIndex)
        return;
    else if (b == 1 && pssData->currPageIndex == pssData->maxPageIndex)
        return;

    PlaySE(SE_SELECT);
    sub_81C2C38(pssData->currPageIndex);
    pssData->currPageIndex += b;
    data[0] = 0;
    if (b == 1)
        SetTaskFuncWithFollowupFunc(taskId, sub_81C0B8C, gTasks[taskId].func);
    else
        SetTaskFuncWithFollowupFunc(taskId, sub_81C0CC4, gTasks[taskId].func);
    sub_81C2DE4(pssData->currPageIndex);
    sub_81C424C();
}

static void sub_81C0B8C(u8 taskId)
{
    s16 *data = gTasks[taskId].data;
    if (data[0] == 0)
    {
        if (pssData->unk40C9 == 0)
        {
            data[1] = 1;
            SetBgAttribute(1, 7, 1);
            SetBgAttribute(2, 7, 2);
            schedule_bg_copy_tilemap_to_vram(1);
        }
        else
        {
            data[1] = 2;
            SetBgAttribute(2, 7, 1);
            SetBgAttribute(1, 7, 2);
            schedule_bg_copy_tilemap_to_vram(2);
        }
        ChangeBgX(data[1], 0, 0);
        SetBgTilemapBuffer(data[1], pssData->bgTilemapBuffers[pssData->currPageIndex][0]);
        ShowBg(1);
        ShowBg(2);
    }
    ChangeBgX(data[1], 0x2000, 1);
    data[0] += 32;
    if (data[0] > 0xFF)
        gTasks[taskId].func = sub_81C0C68;
}

static void sub_81C0C68(u8 taskId)
{
    s16 *data = gTasks[taskId].data;
    pssData->unk40C9 ^= 1;
    data[1] = 0;
    data[0] = 0;
    sub_81C1BA0();
    sub_81C2AFC(pssData->currPageIndex);
    sub_81C4280();
    sub_81C0E24();
    SwitchTaskToFollowupFunc(taskId);
}

static void sub_81C0CC4(u8 taskId)
{
    s16 *data = gTasks[taskId].data;
    if (data[0] == 0)
    {
        if (pssData->unk40C9 == 0)
            data[1] = 2;
        else
            data[1] = 1;
        ChangeBgX(data[1], 0x10000, 0);
    }
    ChangeBgX(data[1], 0x2000, 2);
    data[0] += 32;
    if (data[0] > 0xFF)
        gTasks[taskId].func = sub_81C0D44;
}

static void sub_81C0D44(u8 taskId)
{
    s16 *data = gTasks[taskId].data;
    if (pssData->unk40C9 == 0)
    {
        SetBgAttribute(1, 7, 1);
        SetBgAttribute(2, 7, 2);
        schedule_bg_copy_tilemap_to_vram(2);
    }
    else
    {
        SetBgAttribute(2, 7, 1);
        SetBgAttribute(1, 7, 2);
        schedule_bg_copy_tilemap_to_vram(1);
    }
    if (pssData->currPageIndex > 1)
    {
        SetBgTilemapBuffer(data[1], (u8*)pssData + ((pssData->currPageIndex << 12) + 0xFFFFF0BC));
        ChangeBgX(data[1], 0x10000, 0);
    }
    ShowBg(1);
    ShowBg(2);
    pssData->unk40C9 ^= 1;
    data[1] = 0;
    data[0] = 0;
    sub_81C1BA0();
    sub_81C2AFC(pssData->currPageIndex);
    sub_81C4280();
    sub_81C0E24();
    SwitchTaskToFollowupFunc(taskId);
}

static void sub_81C0E24(void)
{
    if (pssData->currPageIndex == 1)
        sub_81C22CC(&pssData->currentMon);
}

static void sub_81C0E48(u8 taskId)
{
    u16 move;
    pssData->firstMoveIndex = 0;
    move = pssData->summary.moves[pssData->firstMoveIndex];
    ClearWindowTilemap(0x13);
    if (gSprites[pssData->spriteIds[2]].invisible == 0)
        ClearWindowTilemap(0xD);
    sub_81C1DA4(9, -3);
    sub_81C1EFC(9, -3, move);
    if (!pssData->unk40C8)
    {
        ClearWindowTilemap(5);
        PutWindowTilemap(6);
    }
    sub_81C2194(pssData->bgTilemapBuffers[PSS_PAGE_BATTLE_MOVES][0], 3, 0);
    sub_81C2194(pssData->bgTilemapBuffers[PSS_PAGE_CONTEST_MOVES][0], 1, 0);
    PrintMoveDetails(move);
    PrintNewMoveDetailsOrCancelText();
    sub_81C44F0();
    schedule_bg_copy_tilemap_to_vram(0);
    schedule_bg_copy_tilemap_to_vram(1);
    schedule_bg_copy_tilemap_to_vram(2);
    sub_81C4AF8(8);
    gTasks[taskId].func = sub_81C0F44;
}

static void sub_81C0F44(u8 taskId)
{
    u8 id = taskId;
    s16 *data = gTasks[taskId].data;

    if (sub_81221EC() != 1)
    {
        if (gMain.newKeys & DPAD_UP)
        {
            data[0] = 4;
            sub_81C1070(data, -1, &pssData->firstMoveIndex);
        }
        else if (gMain.newKeys & DPAD_DOWN)
        {
            data[0] = 4;
            sub_81C1070(data, 1, &pssData->firstMoveIndex);
        }
        else if (gMain.newKeys & A_BUTTON)
        {
            if (pssData->unk40C8 == TRUE
             || (pssData->newMove == MOVE_NONE && pssData->firstMoveIndex == MAX_MON_MOVES))
            {
                PlaySE(SE_SELECT);
                sub_81C11F4(taskId);
            }
            else if (sub_81C1040() == TRUE)
            {
                PlaySE(SE_SELECT);
                sub_81C129C(taskId);
            }
            else
            {
                PlaySE(SE_HAZURE);
            }
        }
        else if (gMain.newKeys & B_BUTTON)
        {
            PlaySE(SE_SELECT);
            sub_81C11F4(id);
        }
    }
}

static bool8 sub_81C1040(void)
{
    u8 i;
    for (i = 1; i < 4; i++)
    {
        if (pssData->summary.moves[i] != 0)
            return TRUE;
    }
    return FALSE;
}

static void sub_81C1070(s16 *a, s8 b, u8 *c)
{
    s8 i;
    s8 moveIndex;
    u16 move;

    PlaySE(SE_SELECT);
    moveIndex = *c;
    for (i = 0; i < 4; i++)
    {
        moveIndex += b;
        if (moveIndex > a[0])
            moveIndex = 0;
        else if (moveIndex < 0)
            moveIndex = a[0];
        if (moveIndex == 4)
        {
            move = pssData->newMove;
            break;
        }
        move = pssData->summary.moves[moveIndex];
        if (move != 0)
            break;
    }
    sub_81C240C(move);
    schedule_bg_copy_tilemap_to_vram(1);
    schedule_bg_copy_tilemap_to_vram(2);
    PrintMoveDetails(move);
    if ((*c == 4 && pssData->newMove == MOVE_NONE) || a[1] == 1)
    {
        ClearWindowTilemap(19);
        if (!gSprites[pssData->spriteIds[2]].invisible)
            ClearWindowTilemap(13);
        schedule_bg_copy_tilemap_to_vram(0);
        sub_81C1DA4(9, -3);
        sub_81C1EFC(9, -3, move);
    }
    if (*c != 4 && moveIndex == 4 && pssData->newMove == MOVE_NONE)
    {
        ClearWindowTilemap(14);
        ClearWindowTilemap(15);
        DestroySplitIcon();
        schedule_bg_copy_tilemap_to_vram(0);
        sub_81C1DA4(0, 3);
        sub_81C1EFC(0, 3, 0);
    }
    *c = moveIndex;
    if (c == &pssData->firstMoveIndex)
        sub_81C4D18(8);
    else
        sub_81C4D18(18);
}

static void sub_81C11F4(u8 taskId)
{
    sub_81C4C60(8);
    ClearWindowTilemap(6);
    PutWindowTilemap(5);
    PrintMoveDetails(0);
    sub_81C2194(pssData->bgTilemapBuffers[PSS_PAGE_BATTLE_MOVES][0], 3, 1);
    sub_81C2194(pssData->bgTilemapBuffers[PSS_PAGE_CONTEST_MOVES][0], 1, 1);
    sub_81C4064();
    if (pssData->firstMoveIndex != MAX_MON_MOVES)
    {
        ClearWindowTilemap(14);
        ClearWindowTilemap(15);
        DestroySplitIcon();
        sub_81C1DA4(0, 3);
        sub_81C1EFC(0, 3, 0);
    }
    schedule_bg_copy_tilemap_to_vram(0);
    schedule_bg_copy_tilemap_to_vram(1);
    schedule_bg_copy_tilemap_to_vram(2);
    gTasks[taskId].func = sub_81C0510;
}

static void sub_81C129C(u8 taskId)
{
    pssData->secondMoveIndex = pssData->firstMoveIndex;
    sub_81C4C84(1);
    sub_81C4AF8(18);
    gTasks[taskId].func = sub_81C12E4;
}

static void sub_81C12E4(u8 taskId)
{
    s16* data = gTasks[taskId].data;

    if (sub_81221EC() != TRUE)
    {
        if (gMain.newKeys & DPAD_UP)
        {
            data[0] = 3;
            sub_81C1070(&data[0], -1, &pssData->secondMoveIndex);
        }
        else if (gMain.newKeys & DPAD_DOWN)
        {
            data[0] = 3;
            sub_81C1070(&data[0], 1, &pssData->secondMoveIndex);
        }
        else if (gMain.newKeys & A_BUTTON)
        {
            if (pssData->firstMoveIndex == pssData->secondMoveIndex)
            {
                sub_81C13B0(taskId, 0);
            }
            else
            {
                sub_81C13B0(taskId, 1);
            }
        }
        else if (gMain.newKeys & B_BUTTON)
        {
            sub_81C13B0(taskId, 0);
        }
    }
}

static void sub_81C13B0(u8 taskId, bool8 b)
{
    u16 move;

    PlaySE(SE_SELECT);
    sub_81C4C84(0);
    sub_81C4C60(18);

    if (b == TRUE)
    {
        if (!pssData->isBoxMon)
        {
            struct Pokemon *why = pssData->monList.mons;
            SwapMonMoves(&why[pssData->curMonIndex], pssData->firstMoveIndex, pssData->secondMoveIndex);
        }
        else
        {
            struct BoxPokemon *why = pssData->monList.boxMons;
            SwapBoxMonMoves(&why[pssData->curMonIndex], pssData->firstMoveIndex, pssData->secondMoveIndex);
        }
        CopyMonToSummaryStruct(&pssData->currentMon);
        sub_81C40A0(pssData->firstMoveIndex, pssData->secondMoveIndex);
        sub_81C4568(pssData->firstMoveIndex, pssData->secondMoveIndex);
        pssData->firstMoveIndex = pssData->secondMoveIndex;
    }

    move = pssData->summary.moves[pssData->firstMoveIndex];
    PrintMoveDetails(move);
    sub_81C240C(move);
    schedule_bg_copy_tilemap_to_vram(1);
    schedule_bg_copy_tilemap_to_vram(2);
    gTasks[taskId].func = sub_81C0F44;
}

static void SwapMonMoves(struct Pokemon *mon, u8 moveIndex1, u8 moveIndex2)
{
    struct PokeSummary* summary = &pssData->summary;

    u16 move1 = summary->moves[moveIndex1];
    u16 move2 = summary->moves[moveIndex2];
    u8 move1pp = summary->pp[moveIndex1];
    u8 move2pp = summary->pp[moveIndex2];
    u8 ppBonuses = summary->ppBonuses;

    // Calculate PP bonuses
    u8 ppUpMask1 = gUnknown_08329D22[moveIndex1];
    u8 ppBonusMove1 = (ppBonuses & ppUpMask1) >> (moveIndex1 * 2);
    u8 ppUpMask2 = gUnknown_08329D22[moveIndex2];
    u8 ppBonusMove2 = (ppBonuses & ppUpMask2) >> (moveIndex2 * 2);
    ppBonuses &= ~ppUpMask1;
    ppBonuses &= ~ppUpMask2;
    ppBonuses |= (ppBonusMove1 << (moveIndex2 * 2)) + (ppBonusMove2 << (moveIndex1 * 2));

    // Swap the moves
    SetMonData(mon, MON_DATA_MOVE1 + moveIndex1, &move2);
    SetMonData(mon, MON_DATA_MOVE1 + moveIndex2, &move1);
    SetMonData(mon, MON_DATA_PP1 + moveIndex1, &move2pp);
    SetMonData(mon, MON_DATA_PP1 + moveIndex2, &move1pp);
    SetMonData(mon, MON_DATA_PP_BONUSES, &ppBonuses);

    summary->moves[moveIndex1] = move2;
    summary->moves[moveIndex2] = move1;

    summary->pp[moveIndex1] = move2pp;
    summary->pp[moveIndex2] = move1pp;

    summary->ppBonuses = ppBonuses;
}

static void SwapBoxMonMoves(struct BoxPokemon *mon, u8 moveIndex1, u8 moveIndex2)
{
    struct PokeSummary* summary = &pssData->summary;

    u16 move1 = summary->moves[moveIndex1];
    u16 move2 = summary->moves[moveIndex2];
    u8 move1pp = summary->pp[moveIndex1];
    u8 move2pp = summary->pp[moveIndex2];
    u8 ppBonuses = summary->ppBonuses;

    // Calculate PP bonuses
    u8 ppUpMask1 = gUnknown_08329D22[moveIndex1];
    u8 ppBonusMove1 = (ppBonuses & ppUpMask1) >> (moveIndex1 * 2);
    u8 ppUpMask2 = gUnknown_08329D22[moveIndex2];
    u8 ppBonusMove2 = (ppBonuses & ppUpMask2) >> (moveIndex2 * 2);
    ppBonuses &= ~ppUpMask1;
    ppBonuses &= ~ppUpMask2;
    ppBonuses |= (ppBonusMove1 << (moveIndex2 * 2)) + (ppBonusMove2 << (moveIndex1 * 2));

    // Swap the moves
    SetBoxMonData(mon, MON_DATA_MOVE1 + moveIndex1, &move2);
    SetBoxMonData(mon, MON_DATA_MOVE1 + moveIndex2, &move1);
    SetBoxMonData(mon, MON_DATA_PP1 + moveIndex1, &move2pp);
    SetBoxMonData(mon, MON_DATA_PP1 + moveIndex2, &move1pp);
    SetBoxMonData(mon, MON_DATA_PP_BONUSES, &ppBonuses);

    summary->moves[moveIndex1] = move2;
    summary->moves[moveIndex2] = move1;

    summary->pp[moveIndex1] = move2pp;
    summary->pp[moveIndex2] = move1pp;

    summary->ppBonuses = ppBonuses;
}

static void sub_81C171C(u8 taskId)
{
    sub_81C44F0();
    sub_81C4AF8(8);
    gTasks[taskId].func = sub_81C174C;
}

static void sub_81C174C(u8 taskId)
{
    s16* data = gTasks[taskId].data;

    if (sub_81221EC() != 1)
    {
        if (gPaletteFade.active != 1)
        {
            if (gMain.newKeys & DPAD_UP)
            {
                data[0] = 4;
                sub_81C1070(data, -1, &pssData->firstMoveIndex);
            }
            else if (gMain.newKeys & DPAD_DOWN)
            {
                data[0] = 4;
                sub_81C1070(data, 1, &pssData->firstMoveIndex);
            }
            else if (gMain.newKeys & DPAD_LEFT || GetLRKeysState() == 1)
            {
                sub_81C0A8C(taskId, -1);
            }
            else if (gMain.newKeys & DPAD_RIGHT || GetLRKeysState() == 2)
            {
                sub_81C0A8C(taskId, 1);
            }
            else if (gMain.newKeys & A_BUTTON)
            {
                if (sub_81C18A8() == TRUE)
                {
                    sub_81C48F0();
                    PlaySE(SE_SELECT);
                    gUnknown_0203CF21 = pssData->firstMoveIndex;
                    gSpecialVar_0x8005 = gUnknown_0203CF21;
                    sub_81C044C(taskId);
                }
                else
                {
                    PlaySE(SE_HAZURE);
                    sub_81C18F4(taskId);
                }
            }
            else if (gMain.newKeys & B_BUTTON)
            {
                u32 var1;
                sub_81C48F0();
                PlaySE(SE_SELECT);
                gUnknown_0203CF21 = 4;
                gSpecialVar_0x8005 = 4;
                sub_81C044C(taskId);
            }
        }
    }
}

static bool8 sub_81C18A8(void)
{
    if (pssData->firstMoveIndex == MAX_MON_MOVES || pssData->newMove == MOVE_NONE || sub_81B6D14(pssData->summary.moves[pssData->firstMoveIndex]) != 1)
        return TRUE;
    else
        return FALSE;
}

static void sub_81C18F4(u8 taskId)
{
    ClearWindowTilemap(14);
    ClearWindowTilemap(15);
    schedule_bg_copy_tilemap_to_vram(0);
    sub_81C1DA4(0, 3);
    sub_81C1EFC(0, 3, 0);
    PrintHMMovesCantBeForgotten();
    gTasks[taskId].func = sub_81C1940;
}

static void sub_81C1940(u8 taskId)
{
    s16* data = gTasks[taskId].data;
    u16 move;
    if (FuncIsActiveTask(sub_81C1E20) != 1)
    {
        if (gMain.newKeys & DPAD_UP)
        {
            data[1] = 1;
            data[0] = 4;
            sub_81C1070(&data[0], -1, &pssData->firstMoveIndex);
            data[1] = 0;
            gTasks[taskId].func = sub_81C174C;
        }
        else if (gMain.newKeys & DPAD_DOWN)
        {
            data[1] = 1;
            data[0] = 4;
            sub_81C1070(&data[0], 1, &pssData->firstMoveIndex);
            data[1] = 0;
            gTasks[taskId].func = sub_81C174C;
        }
        else if (gMain.newKeys & DPAD_LEFT || GetLRKeysState() == 1)
        {
            if (pssData->currPageIndex != 2)
            {
                ClearWindowTilemap(19);
                if (!gSprites[pssData->spriteIds[2]].invisible)
                    ClearWindowTilemap(13);
                move = pssData->summary.moves[pssData->firstMoveIndex];
                gTasks[taskId].func = sub_81C174C;
                sub_81C0A8C(taskId, -1);
                sub_81C1DA4(9, -2);
                sub_81C1EFC(9, -2, move);
            }
        }
        else if (gMain.newKeys & DPAD_RIGHT || GetLRKeysState() == 2)
        {
            if (pssData->currPageIndex != 3)
            {
                ClearWindowTilemap(19);
                if (!gSprites[pssData->spriteIds[2]].invisible)
                    ClearWindowTilemap(13);
                move = pssData->summary.moves[pssData->firstMoveIndex];
                gTasks[taskId].func = sub_81C174C;
                sub_81C0A8C(taskId, 1);
                sub_81C1DA4(9, -2);
                sub_81C1EFC(9, -2, move);
            }
        }
        else if (gMain.newKeys & (A_BUTTON | B_BUTTON))
        {
            ClearWindowTilemap(19);
            if (!gSprites[pssData->spriteIds[2]].invisible)
                ClearWindowTilemap(13);
            move = pssData->summary.moves[pssData->firstMoveIndex];
            PrintMoveDetails(move);
            schedule_bg_copy_tilemap_to_vram(0);
            sub_81C1DA4(9, -3);
            sub_81C1EFC(9, -3, move);
            gTasks[taskId].func = sub_81C174C;
        }
    }
}

u8 sub_81C1B94(void)
{
    return gUnknown_0203CF21;
}

static void sub_81C1BA0(void)
{
    u16 *alloced = Alloc(32);
    u8 i;

    for (i = 0; i < 4; i++)
    {
        u8 j = i * 2;

        if (i < pssData->minPageIndex)
        {
            alloced[j + 0] = 0x40;
            alloced[j + 1] = 0x40;
            alloced[j + 8] = 0x50;
            alloced[j + 9] = 0x50;
        }
        else if (i > pssData->maxPageIndex)
        {
            alloced[j + 0] = 0x4A;
            alloced[j + 1] = 0x4A;
            alloced[j + 8] = 0x5A;
            alloced[j + 9] = 0x5A;
        }
        else if (i < pssData->currPageIndex)
        {
            alloced[j + 0] = 0x46;
            alloced[j + 1] = 0x47;
            alloced[j + 8] = 0x56;
            alloced[j + 9] = 0x57;
        }
        else if (i == pssData->currPageIndex)
        {
            if (i != pssData->maxPageIndex)
            {
                alloced[j + 0] = 0x41;
                alloced[j + 1] = 0x42;
                alloced[j + 8] = 0x51;
                alloced[j + 9] = 0x52;
            }
            else
            {
                alloced[j + 0] = 0x4B;
                alloced[j + 1] = 0x4C;
                alloced[j + 8] = 0x5B;
                alloced[j + 9] = 0x5C;
            }
        }
        else if (i != pssData->maxPageIndex)
        {
            alloced[j + 0] = 0x43;
            alloced[j + 1] = 0x44;
            alloced[j + 8] = 0x53;
            alloced[j + 9] = 0x54;
        }
        else
        {
            alloced[j + 0] = 0x48;
            alloced[j + 1] = 0x49;
            alloced[j + 8] = 0x58;
            alloced[j + 9] = 0x59;
        }
    }
    CopyToBgTilemapBufferRect_ChangePalette(3, alloced, 11, 0, 8, 2, 16);
    schedule_bg_copy_tilemap_to_vram(3);
    Free(alloced);
}

static void sub_81C1CB0(const struct UnkStruct_61CC04 *unkStruct, u16 *dest, u8 c, bool8 d)
{
    u16 i;
    u16 *alloced = Alloc(unkStruct->field_6 * 2 * unkStruct->field_7);
    CpuFill16(unkStruct->field_4, alloced, unkStruct->field_6 * 2 * unkStruct->field_7);
    if (unkStruct->field_6 != c)
    {
        if (!d)
        {
            for (i = 0; i < unkStruct->field_7; i++)
            {
                CpuCopy16(&unkStruct->ptr[c + unkStruct->field_6 * i], &alloced[unkStruct->field_6 * i], (unkStruct->field_6 - c) * 2);
            }
        }
        else
        {
            for (i = 0; i < unkStruct->field_7; i++)
            {
                CpuCopy16(&unkStruct->ptr[unkStruct->field_6 * i], &alloced[c + unkStruct->field_6 * i], (unkStruct->field_6 - c) * 2);
            }
        }
    }
    for (i = 0; i < unkStruct->field_7; i++)
    {
        CpuCopy16(&alloced[unkStruct->field_6 * i], &dest[(unkStruct->field_9 + i) * 32 + unkStruct->field_8], unkStruct->field_6 * 2);
    }
    Free(alloced);
}

static void sub_81C1DA4(u16 a, s16 b)
{
    if (b > gUnknown_0861CC04.field_6)
        b = gUnknown_0861CC04.field_6;
    if (b == 0 || b == gUnknown_0861CC04.field_6)
    {
        sub_81C1CB0(&gUnknown_0861CC04, pssData->bgTilemapBuffers[PSS_PAGE_BATTLE_MOVES][0], b, 1);
    }
    else
    {
        u8 taskId = FindTaskIdByFunc(sub_81C1E20);
        if (taskId == 0xFF)
        {
            taskId = CreateTask(sub_81C1E20, 8);
        }
        gTasks[taskId].data[0] = b;
        gTasks[taskId].data[1] = a;
    }
}

static void sub_81C1E20(u8 taskId)
{
    s16 *data = gTasks[taskId].data;
    data[1] += data[0];
    if (data[1] < 0)
    {
        data[1] = 0;
    }
    else if (data[1] > gUnknown_0861CC04.field_6)
    {
        data[1] = gUnknown_0861CC04.field_6;
    }
    sub_81C1CB0(&gUnknown_0861CC04, pssData->bgTilemapBuffers[PSS_PAGE_BATTLE_MOVES][0], data[1], 1);
    if (data[1] <= 0 || data[1] >= gUnknown_0861CC04.field_6)
    {
        if (data[0] < 0)
        {
            if (pssData->currPageIndex == 2)
                PutWindowTilemap(14);
        }
        else
        {
            if (!gSprites[pssData->spriteIds[2]].invisible)
                PutWindowTilemap(13);
            PutWindowTilemap(19);
        }
        schedule_bg_copy_tilemap_to_vram(0);
        DestroyTask(taskId);
    }
    schedule_bg_copy_tilemap_to_vram(1);
    schedule_bg_copy_tilemap_to_vram(2);
}

static void sub_81C1EFC(u16 a, s16 b, u16 move)
{
    if (b > gUnknown_0861CC10.field_6)
        b = gUnknown_0861CC10.field_6;
    if (b == 0 || b == gUnknown_0861CC10.field_6)
        sub_81C1CB0(&gUnknown_0861CC10, pssData->bgTilemapBuffers[PSS_PAGE_CONTEST_MOVES][0], b, 1);
    else
    {
        u8 taskId = FindTaskIdByFunc(sub_81C1F80);
        if (taskId == 0xFF)
            taskId = CreateTask(sub_81C1F80, 8);
        gTasks[taskId].data[0] = b;
        gTasks[taskId].data[1] = a;
        gTasks[taskId].data[2] = move;
    }
}

static void sub_81C1F80(u8 taskId)
{
    s16 *data = gTasks[taskId].data;
    data[1] += data[0];
    if (data[1] < 0)
    {
        data[1] = 0;
    }
    else if (data[1] > gUnknown_0861CC10.field_6)
    {
        data[1] = gUnknown_0861CC10.field_6;
    }
    sub_81C1CB0(&gUnknown_0861CC10, pssData->bgTilemapBuffers[PSS_PAGE_CONTEST_MOVES][0], data[1], 1);
    if (data[1] <= 0 || data[1] >= gUnknown_0861CC10.field_6)
    {
        if (data[0] < 0)
        {
            if (pssData->currPageIndex == 3 && FuncIsActiveTask(sub_81C0B8C) == 0)
                PutWindowTilemap(15);
            sub_81C240C(data[2]);
        }
        else
        {
            if (!gSprites[pssData->spriteIds[2]].invisible)
            {
                PutWindowTilemap(13);
            }
            PutWindowTilemap(19);
        }
        schedule_bg_copy_tilemap_to_vram(0);
        DestroyTask(taskId);
    }
    schedule_bg_copy_tilemap_to_vram(1);
    schedule_bg_copy_tilemap_to_vram(2);
}

static void sub_81C2074(u16 a, s16 b)
{
    if (b > gUnknown_0861CBEC.field_6)
        b = gUnknown_0861CBEC.field_6;
    if (b == 0 || b == gUnknown_0861CBEC.field_6)
    {
        sub_81C1CB0(&gUnknown_0861CBEC, pssData->bgTilemapBuffers[PSS_PAGE_INFO][0], b, 0);
        sub_81C1CB0(&gUnknown_0861CBF8, pssData->bgTilemapBuffers[PSS_PAGE_INFO][0], b, 0);
    }
    else
    {
        u8 taskId = CreateTask(sub_81C20F0, 8);
        gTasks[taskId].data[0] = b;
        gTasks[taskId].data[1] = a;
    }
}

static void sub_81C20F0(u8 taskId)
{
    s16 *data = gTasks[taskId].data;
    data[1] += data[0];
    if (data[1] < 0)
        data[1] = 0;
    else if (data[1] > gUnknown_0861CBEC.field_6)
        data[1] = gUnknown_0861CBEC.field_6;
    sub_81C1CB0(&gUnknown_0861CBEC, pssData->bgTilemapBuffers[PSS_PAGE_INFO][0], data[1], 0);
    sub_81C1CB0(&gUnknown_0861CBF8, pssData->bgTilemapBuffers[PSS_PAGE_INFO][0], data[1], 0);
    schedule_bg_copy_tilemap_to_vram(3);
    if (data[1] <= 0 || data[1] >= gUnknown_0861CBEC.field_6)
    {
        if (data[0] < 0)
        {
            CreateSetStatusSprite();
            PutWindowTilemap(13);
            schedule_bg_copy_tilemap_to_vram(0);
        }
        DestroyTask(taskId);
    }
}

static void sub_81C2194(u16 *output, u16 palette, bool8 c)
{
    u16 i;
    u32 var;

    palette *= 0x1000;
    var = 0x56A;

    if (c == 0)
    {
        for (i = 0; i < 20; i++)
        {
            output[var + i] = gSummaryScreenWindow_Tilemap[i] + palette;
            output[var + i + 0x20] = gSummaryScreenWindow_Tilemap[i] + palette;
            output[var + i + 0x40] = gSummaryScreenWindow_Tilemap[i + 20] + palette;
        }
    }
    else
    {
        for (i = 0; i < 20; i++)
        {
            output[var + i] = gSummaryScreenWindow_Tilemap[i + 20] + palette;
            output[var + i + 0x20] = gSummaryScreenWindow_Tilemap[i + 40] + palette;
            output[var + i + 0x40] = gSummaryScreenWindow_Tilemap[i + 40] + palette;
        }
    }
}

static void sub_81C2228(struct Pokemon *mon)
{
    if (!CheckPartyPokerus(mon, 0) && CheckPartyHasHadPokerus(mon, 0))
    {
        pssData->bgTilemapBuffers[PSS_PAGE_INFO][0][0x223] = 0x2C;
        pssData->bgTilemapBuffers[PSS_PAGE_INFO][1][0x223] = 0x2C;
    }
    else
    {
        pssData->bgTilemapBuffers[PSS_PAGE_INFO][0][0x223] = 0x81A;
        pssData->bgTilemapBuffers[PSS_PAGE_INFO][1][0x223] = 0x81A;
    }
    schedule_bg_copy_tilemap_to_vram(3);
}

static void sub_81C228C(bool8 isMonShiny)
{
    if (!isMonShiny)
        sub_8199C30(3, 1, 4, 8, 8, 0);
    else
        sub_8199C30(3, 1, 4, 8, 8, 5);
    schedule_bg_copy_tilemap_to_vram(3);
}

static void sub_81C22CC(struct Pokemon *unused)
{
    s64 r6r7;
    struct PokeSummary *summary = &pssData->summary;
    u16 *r9;
    u8 i;

    if (summary->level < MAX_MON_LEVEL)
    {
        u32 r1 = gExperienceTables[gBaseStats[summary->species].growthRate][summary->level + 1] - gExperienceTables[gBaseStats[summary->species].growthRate][summary->level];
        u32 r4 = summary->exp - gExperienceTables[gBaseStats[summary->species].growthRate][summary->level];

        r6r7 = r4 * 64 / r1;
        if (r6r7 == 0 && r4 != 0)
            r6r7 = 1;
    }
    else
    {
        r6r7 = 0;
    }

    r9 = &pssData->bgTilemapBuffers[PSS_PAGE_SKILLS][1][0x255];
    for (i = 0; i < 8; i++)
    {
        if (r6r7 > 7)
            r9[i] = 0x206A;
        else
            r9[i] = 0x2062 + (r6r7 % 8);
        r6r7 -= 8;
        if (r6r7 < 0)
            r6r7 = 0;
    }

    if (GetBgTilemapBuffer(1) == pssData->bgTilemapBuffers[PSS_PAGE_SKILLS][0])
        schedule_bg_copy_tilemap_to_vram(1);
    else
        schedule_bg_copy_tilemap_to_vram(2);
}

static void sub_81C240C(u16 move)
{
    u16 *tilemap = pssData->bgTilemapBuffers[PSS_PAGE_CONTEST_MOVES][1];
    u8 i;
    u8 effectValue;

    if (move != MOVE_NONE)
    {
        effectValue = gContestEffects[gContestMoves[move].effect].appeal;

        if (effectValue != 0xFF)
            effectValue /= 10;

        for (i = 0; i < 8; i++)
        {
            if (effectValue != 0xFF && i < effectValue)
            {
                tilemap[(i / 4 * 32) + (i & 3) + 0x1E6] = 0x103A;
            }
            else
            {
                tilemap[(i / 4 * 32) + (i & 3) + 0x1E6] = 0x1039;
            }
        }

        effectValue = gContestEffects[gContestMoves[move].effect].jam;

        if (effectValue != 0xFF)
            effectValue /= 10;

        for (i = 0; i < 8; i++)
        {
            if (effectValue != 0xFF && i < effectValue)
            {
                tilemap[(i / 4 * 32) + (i & 3) + 0x226] = 0x103C;
            }
            else
            {
                tilemap[(i / 4 * 32) + (i & 3) + 0x226] = 0x103D;
            }
        }
    }
}

static void sub_81C2524(void)
{
    if (pssData->summary.isEgg)
        ChangeBgX(3, 0x10000, 0);
    else
        ChangeBgX(3, 0, 0);
}

static void sub_81C2554(void)
{
    u8 i;
    InitWindows(gUnknown_0861CC24);
    DeactivateAllTextPrinters();

    for (i = 0; i < 20; i++)
    {
        FillWindowPixelBuffer(i, 0);
    }
    for (i = 0; i < 8; i++)
    {
        pssData->windowIds[i] = 0xFF;
    }
}

static void SummaryScreen_PrintTextOnWindow(u8 windowId, const u8 *string, u8 x, u8 y, u8 lineSpacing, u8 colorId)
{
    AddTextPrinterParameterized2(windowId, 1, x, y, 0, lineSpacing, sTextColors_861CD2C[colorId], 0, string);
}

static void sub_81C25E8(void)
{
    FillWindowPixelBuffer(17, 0);
    FillWindowPixelBuffer(18, 0);
    FillWindowPixelBuffer(19, 0);
    if (!pssData->summary.isEgg)
        sub_81C2628();
    else
        sub_81C2794();
    schedule_bg_copy_tilemap_to_vram(0);
}

static void sub_81C2628(void)
{
    u8 strArray[16];
    struct Pokemon *mon = &pssData->currentMon;
    struct PokeSummary *summary = &pssData->summary;
    u16 dexNum = SpeciesToPokedexNum(summary->species);
    if (dexNum != 0xFFFF)
    {
        StringCopy(gStringVar1, &gText_UnkCtrlF908Clear01[0]);
        ConvertIntToDecimalStringN(gStringVar2, dexNum, 2, 3);
        StringAppend(gStringVar1, gStringVar2);
        if (!IsMonShiny(mon))
        {
            SummaryScreen_PrintTextOnWindow(17, gStringVar1, 0, 1, 0, 1);
            sub_81C228C(FALSE);
        }
        else
        {
            SummaryScreen_PrintTextOnWindow(17, gStringVar1, 0, 1, 0, 7);
            sub_81C228C(TRUE);
        }
        PutWindowTilemap(17);
    }
    else
    {
        ClearWindowTilemap(17);
        if (!IsMonShiny(mon))
            sub_81C228C(FALSE);
        else
            sub_81C228C(TRUE);
    }
    StringCopy(gStringVar1, &gText_LevelSymbol[0]);
    ConvertIntToDecimalStringN(gStringVar2, summary->level, 0, 3);
    StringAppend(gStringVar1, gStringVar2);
    SummaryScreen_PrintTextOnWindow(19, gStringVar1, 0x18, 17, 0, 1);
    GetMonNickname(mon, gStringVar1);
    SummaryScreen_PrintTextOnWindow(18, gStringVar1, 0, 1, 0, 1);
    strArray[0] = CHAR_SLASH;
    StringCopy(&strArray[1], &gSpeciesNames[summary->species2][0]);
    SummaryScreen_PrintTextOnWindow(19, &strArray[0], 0, 1, 0, 1);
    sub_81C27DC(mon, summary->species2);
    PutWindowTilemap(18);
    PutWindowTilemap(19);
}

static void sub_81C2794(void)
{
    GetMonNickname(&pssData->currentMon, gStringVar1);
    SummaryScreen_PrintTextOnWindow(18, gStringVar1, 0, 1, 0, 1);
    PutWindowTilemap(18);
    ClearWindowTilemap(17);
    ClearWindowTilemap(19);
}

static void sub_81C27DC(struct Pokemon *mon, u16 species)
{
    if (species != SPECIES_NIDORAN_M && species != SPECIES_NIDORAN_F)
    {
        u8 gender = GetMonGender(mon);
        switch (gender)
        {
            case MON_MALE:
                SummaryScreen_PrintTextOnWindow(19, gText_MaleSymbol, 57, 17, 0, 3);
                break;
            case MON_FEMALE:
                SummaryScreen_PrintTextOnWindow(19, gText_FemaleSymbol, 57, 17, 0, 4);
                break;
        }
    }
}

static void PrintAOrBButtonIcon(u8 windowId, bool8 bButton, u32 x)
{
    BlitBitmapToWindow(windowId, (bButton) ? gUnknown_0861CDD3 : gUnknown_0861CDD3 - 0x80, x, 0, 16, 16);
}

static void PrintPageNamesAndStatsPageToWindows(void)
{
    int stringXPos;
    int iconXPos;
    int statsXPos;

    SummaryScreen_PrintTextOnWindow(0, gText_PkmnInfo, 2, 1, 0, 1);
    SummaryScreen_PrintTextOnWindow(1, gText_PkmnSkills, 2, 1, 0, 1);
    SummaryScreen_PrintTextOnWindow(2, gText_BattleMoves, 2, 1, 0, 1);
    SummaryScreen_PrintTextOnWindow(3, gText_ContestMoves, 2, 1, 0, 1);

    stringXPos = GetStringRightAlignXOffset(1, gText_Cancel2, 62);
    iconXPos = stringXPos - 16;
    if (iconXPos < 0)
        iconXPos = 0;
    PrintAOrBButtonIcon(4, FALSE, iconXPos);
    SummaryScreen_PrintTextOnWindow(4, gText_Cancel2, stringXPos, 1, 0, 0);

    stringXPos = GetStringRightAlignXOffset(1, gText_Info, 0x3E);
    iconXPos = stringXPos - 16;
    if (iconXPos < 0)
        iconXPos = 0;
    PrintAOrBButtonIcon(5, FALSE, iconXPos);
    SummaryScreen_PrintTextOnWindow(5, gText_Info, stringXPos, 1, 0, 0);

    stringXPos = GetStringRightAlignXOffset(1, gText_Switch, 0x3E);
    iconXPos = stringXPos - 16;
    if (iconXPos < 0)
        iconXPos = 0;
    PrintAOrBButtonIcon(6, FALSE, iconXPos);
    SummaryScreen_PrintTextOnWindow(6, gText_Switch, stringXPos, 1, 0, 0);

    SummaryScreen_PrintTextOnWindow(8, gText_RentalPkmn, 0, 1, 0, 1);
    SummaryScreen_PrintTextOnWindow(9, gText_TypeSlash, 0, 1, 0, 0);
    statsXPos = 6 + GetStringCenterAlignXOffset(1, gText_HP4, 42);
    SummaryScreen_PrintTextOnWindow(10, gText_HP4, statsXPos, 1, 0, 1);
    statsXPos = 6 + GetStringCenterAlignXOffset(1, gText_Attack3, 42);
    SummaryScreen_PrintTextOnWindow(10, gText_Attack3, statsXPos, 17, 0, 1);
    statsXPos = 6 + GetStringCenterAlignXOffset(1, gText_Defense3, 42);
    SummaryScreen_PrintTextOnWindow(10, gText_Defense3, statsXPos, 33, 0, 1);
    statsXPos = 2 + GetStringCenterAlignXOffset(1, gText_SpAtk4, 36);
    SummaryScreen_PrintTextOnWindow(11, gText_SpAtk4, statsXPos, 1, 0, 1);
    statsXPos = 2 + GetStringCenterAlignXOffset(1, gText_SpDef4, 36);
    SummaryScreen_PrintTextOnWindow(11, gText_SpDef4, statsXPos, 17, 0, 1);
    statsXPos = 2 + GetStringCenterAlignXOffset(1, gText_Speed2, 36);
    SummaryScreen_PrintTextOnWindow(11, gText_Speed2, statsXPos, 33, 0, 1);
    SummaryScreen_PrintTextOnWindow(12, gText_ExpPoints, 6, 1, 0, 1);
    SummaryScreen_PrintTextOnWindow(12, gText_NextLv, 6, 17, 0, 1);
    SummaryScreen_PrintTextOnWindow(13, gText_Status, 2, 1, 0, 1);
    SummaryScreen_PrintTextOnWindow(14, gText_Power, 0, 1, 0, 1);
    SummaryScreen_PrintTextOnWindow(14, gText_Accuracy2, 0, 17, 0, 1);
    SummaryScreen_PrintTextOnWindow(15, gText_Appeal, 0, 1, 0, 1);
    SummaryScreen_PrintTextOnWindow(15, gText_Jam, 0, 17, 0, 1);
}

static void sub_81C2AFC(u8 a)
{
    u8 i;

    ClearWindowTilemap(0);
    ClearWindowTilemap(1);
    ClearWindowTilemap(2);
    ClearWindowTilemap(3);

    switch (a)
    {
        case 0:
            PutWindowTilemap(0);
            PutWindowTilemap(4);
            if (sub_81A6BF4() == TRUE || sub_81B9E94() == TRUE)
                PutWindowTilemap(8);
            PutWindowTilemap(9);
            break;
        case 1:
            PutWindowTilemap(1);
            PutWindowTilemap(10);
            PutWindowTilemap(11);
            PutWindowTilemap(12);
            break;
        case 2:
            PutWindowTilemap(2);
            if (pssData->mode == PSS_MODE_SELECT_MOVE)
            {
                if (pssData->newMove != MOVE_NONE || pssData->firstMoveIndex != MAX_MON_MOVES)
                    PutWindowTilemap(14);
            }
            else
            {
                PutWindowTilemap(5);
            }
            break;
        case 3:
            PutWindowTilemap(3);
            if (pssData->mode == PSS_MODE_SELECT_MOVE)
            {
                if (pssData->newMove != MOVE_NONE || pssData->firstMoveIndex != MAX_MON_MOVES)
                    PutWindowTilemap(15);
            }
            else
            {
                PutWindowTilemap(5);
            }
            break;
    }

    for (i = 0; i < 8; i++)
    {
        PutWindowTilemap(pssData->windowIds[i]);
    }

    schedule_bg_copy_tilemap_to_vram(0);
}

static void sub_81C2C38(u8 a)
{
    u8 i;
    switch (a)
    {
        case 0:
            ClearWindowTilemap(4);
            if (sub_81A6BF4() == TRUE || sub_81B9E94() == TRUE)
                ClearWindowTilemap(8);
            ClearWindowTilemap(9);
            break;
        case 1:
            ClearWindowTilemap(10);
            ClearWindowTilemap(11);
            ClearWindowTilemap(12);
            break;
        case 2:
            if (pssData->mode == PSS_MODE_SELECT_MOVE)
            {
                if (pssData->newMove != MOVE_NONE || pssData->firstMoveIndex != MAX_MON_MOVES)
                    ClearWindowTilemap(14);
            }
            else
            {
                ClearWindowTilemap(5);
            }
            break;
        case 3:
            if (pssData->mode == PSS_MODE_SELECT_MOVE)
            {
                if (pssData->newMove != MOVE_NONE || pssData->firstMoveIndex != MAX_MON_MOVES)
                    ClearWindowTilemap(15);
            }
            else
            {
                ClearWindowTilemap(5);
            }
            break;
    }

    for (i = 0; i < 8; i++)
    {
        SummaryScreen_RemoveWindowByIndex(i);
    }

    schedule_bg_copy_tilemap_to_vram(0);
}

static u8 AddWindowFromTemplateList(const struct WindowTemplate *template, u8 templateId)
{
    u8 *windowIdPtr = &(pssData->windowIds[templateId]);
    if (*windowIdPtr == 0xFF)
    {
        *windowIdPtr = AddWindow(&template[templateId]);
        FillWindowPixelBuffer(*windowIdPtr, 0);
    }
    return *windowIdPtr;
}

static void SummaryScreen_RemoveWindowByIndex(u8 windowIndex)
{
    u8 *windowIdPtr = &(pssData->windowIds[windowIndex]);
    if (*windowIdPtr != 0xFF)
    {
        ClearWindowTilemap(*windowIdPtr);
        RemoveWindow(*windowIdPtr);
        *windowIdPtr = 0xFF;
    }
}

static void sub_81C2D9C(u8 pageIndex)
{
    u16 i;
    for (i = 0; i < 8; i++)
    {
        if (pssData->windowIds[i] != 0xFF)
            FillWindowPixelBuffer(pssData->windowIds[i], 0);
    }
    gUnknown_0861CE54[pageIndex]();
}

static void sub_81C2DE4(u8 pageIndex)
{
    CreateTask(gUnknown_0861CE64[pageIndex], 16);
}

static void sub_81C2E00(void)
{
    if (pssData->summary.isEgg)
    {
        PrintEggOTName();
        PrintEggOTID();
        PrintEggState();
        PrintEggMemo();
    }
    else
    {
        PrintMonOTName();
        PrintMonOTID();
        PrintMonAbilityName();
        PrintMonAbilityDescription();
        BufferMonTrainerMemo();
        PrintMonTrainerMemo();
    }
}

static void sub_81C2E40(u8 taskId)
{
    s16 *data = gTasks[taskId].data;
    switch (data[0])
    {
        case 1:
            PrintMonOTName();
            break;
        case 2:
            PrintMonOTID();
            break;
        case 3:
            PrintMonAbilityName();
            break;
        case 4:
            PrintMonAbilityDescription();
            break;
        case 5:
            BufferMonTrainerMemo();
            break;
        case 6:
            PrintMonTrainerMemo();
            break;
        case 7:
            DestroyTask(taskId);
            return;
    }
    data[0]++;
}

static void PrintMonOTName(void)
{
    u8 windowId;
    int x;
    if (sub_81A6BF4() != TRUE && sub_81B9E94() != TRUE)
    {
        windowId = AddWindowFromTemplateList(gUnknown_0861CCCC, 0);
        SummaryScreen_PrintTextOnWindow(windowId, gText_OTSlash, 0, 1, 0, 1);
        x = GetStringWidth(1, gText_OTSlash, 0);
        if (pssData->summary.OTGender == 0)
            SummaryScreen_PrintTextOnWindow(windowId, pssData->summary.OTName, x, 1, 0, 5);
        else
            SummaryScreen_PrintTextOnWindow(windowId, pssData->summary.OTName, x, 1, 0, 6);
    }
}

static void PrintMonOTID(void)
{
    int xPos;
    if (sub_81A6BF4() != TRUE && sub_81B9E94() != TRUE)
    {
        ConvertIntToDecimalStringN(StringCopy(gStringVar1, gText_UnkCtrlF907F908), (u16)pssData->summary.OTID, 2, 5);
        xPos = GetStringRightAlignXOffset(1, gStringVar1, 56);
        SummaryScreen_PrintTextOnWindow(AddWindowFromTemplateList(gUnknown_0861CCCC, 1), gStringVar1, xPos, 1, 0, 1);
    }
}

static void PrintMonAbilityName(void)
{
    u8 ability = GetAbilityBySpecies(pssData->summary.species, pssData->summary.altAbility);
    SummaryScreen_PrintTextOnWindow(AddWindowFromTemplateList(gUnknown_0861CCCC, 2), gAbilityNames[ability], 0, 1, 0, 1);
}

static void PrintMonAbilityDescription(void)
{
    u8 ability = GetAbilityBySpecies(pssData->summary.species, pssData->summary.altAbility);
    SummaryScreen_PrintTextOnWindow(AddWindowFromTemplateList(gUnknown_0861CCCC, 2), gAbilityDescriptionPointers[ability], 0, 17, 0, 0);
}

static void BufferMonTrainerMemo(void)
{
    struct PokeSummary *sum = &pssData->summary;
    const u8 *text;

    DynamicPlaceholderTextUtil_Reset();
    DynamicPlaceholderTextUtil_SetPlaceholderPtr(0, gUnknown_0861CE74);
    DynamicPlaceholderTextUtil_SetPlaceholderPtr(1, gUnknown_0861CE7B);
    BufferNatureString();

    if (sub_81A6BF4() == TRUE || sub_81B9E94() == TRUE || IsInGamePartnerMon() == TRUE)
    {
        DynamicPlaceholderTextUtil_ExpandPlaceholders(gStringVar4, gText_XNature);
    }
    else
    {
        u8 *metLevelString = Alloc(32);
        u8 *metLocationString = Alloc(32);
        GetMetLevelString(metLevelString);

        if (sum->metLocation < MAPSEC_NONE)
        {
            sub_8124610(metLocationString, sum->metLocation);
            DynamicPlaceholderTextUtil_SetPlaceholderPtr(4, metLocationString);
        }

        if (DoesMonOTMatchOwner() == TRUE)
        {
            if (sum->metLevel == 0)
                text = (sum->metLocation >= MAPSEC_NONE) ? gText_XNatureHatchedSomewhereAt : gText_XNatureHatchedAtYZ;
            else
                text = (sum->metLocation >= MAPSEC_NONE) ? gText_XNatureMetSomewhereAt : gText_XNatureMetAtYZ;
        }
        else if (sum->metLocation == MAPSEC_FATEFUL_ENCOUNTER)
        {
            text = gText_XNatureFatefulEncounter;
        }
        else if (sum->metLocation != MAPSEC_IN_GAME_TRADE && DidMonComeFromGBAGames())
        {
            text = (sum->metLocation >= MAPSEC_NONE) ? gText_XNatureObtainedInTrade : gText_XNatureProbablyMetAt;
        }
        else
        {
            text = gText_XNatureObtainedInTrade;
        }

        DynamicPlaceholderTextUtil_ExpandPlaceholders(gStringVar4, text);
        Free(metLevelString);
        Free(metLocationString);
    }
}

static void PrintMonTrainerMemo(void)
{
    SummaryScreen_PrintTextOnWindow(AddWindowFromTemplateList(gUnknown_0861CCCC, 3), gStringVar4, 0, 1, 0, 0);
}

static void BufferNatureString(void)
{
    struct UnkSummaryStruct *sumStruct = pssData;
    DynamicPlaceholderTextUtil_SetPlaceholderPtr(2, gNatureNamePointers[sumStruct->summary.nature]);
    DynamicPlaceholderTextUtil_SetPlaceholderPtr(5, gText_EmptyString5);
}

static void GetMetLevelString(u8 *output)
{
    u8 level = pssData->summary.metLevel;
    if (level == 0)
        level = EGG_HATCH_LEVEL;
    ConvertIntToDecimalStringN(output, level, 0, 3);
    DynamicPlaceholderTextUtil_SetPlaceholderPtr(3, output);
}

static bool8 DoesMonOTMatchOwner(void)
{
    struct PokeSummary *sum = &pssData->summary;
    u32 trainerId;
    u8 gender;

    if (pssData->monList.mons == gEnemyParty)
    {
        u8 multiID = GetMultiplayerId() ^ 1;
        trainerId = (u16)gLinkPlayers[multiID].trainerId;
        gender = gLinkPlayers[multiID].gender;
        StringCopy(gStringVar1, gLinkPlayers[multiID].name);
    }
    else
    {
        trainerId = GetPlayerIDAsU32() & 0xFFFF;
        gender = gSaveBlock2Ptr->playerGender;
        StringCopy(gStringVar1, gSaveBlock2Ptr->playerName);
    }
    if (gender != sum->OTGender || trainerId != (sum->OTID & 0xFFFF) || StringCompareWithoutExtCtrlCodes(gStringVar1, sum->OTName))
    {
        return FALSE;
    }
    return TRUE;
}

static bool8 DidMonComeFromGBAGames(void)
{
    struct PokeSummary *sum = &pssData->summary;
    if (sum->metGame > 0 && sum->metGame <= VERSION_LEAF_GREEN)
        return TRUE;
    return FALSE;
}

bool8 DidMonComeFromRSE(void)
{
    struct PokeSummary *sum = &pssData->summary;
    if (sum->metGame > 0 && sum->metGame <= VERSION_EMERALD)
        return TRUE;
    return FALSE;
}

static bool8 IsInGamePartnerMon(void)
{
    if ((gBattleTypeFlags & BATTLE_TYPE_INGAME_PARTNER) && gMain.inBattle)
    {
        if (pssData->curMonIndex == 1 || pssData->curMonIndex == 4 || pssData->curMonIndex == 5)
            return TRUE;
    }
    return FALSE;
}

static void PrintEggOTName(void)
{
    u32 windowId = AddWindowFromTemplateList(gUnknown_0861CCCC, 0);
    u32 width = GetStringWidth(1, gText_OTSlash, 0);
    SummaryScreen_PrintTextOnWindow(windowId, gText_OTSlash, 0, 1, 0, 1);
    SummaryScreen_PrintTextOnWindow(windowId, gText_FiveMarks, width, 1, 0, 1);
}

static void PrintEggOTID(void)
{
    int x;
    StringCopy(gStringVar1, gText_UnkCtrlF907F908);
    StringAppend(gStringVar1, gText_FiveMarks);
    x = GetStringRightAlignXOffset(1, gStringVar1, 56);
    SummaryScreen_PrintTextOnWindow(AddWindowFromTemplateList(gUnknown_0861CCCC, 1), gStringVar1, x, 1, 0, 1);
}

static void PrintEggState(void)
{
    const u8 *text;
    struct PokeSummary *sum = &pssData->summary;

    if (pssData->summary.sanity == TRUE)
        text = gText_EggWillTakeALongTime;
    else if (sum->friendship <= 5)
        text = gText_EggAboutToHatch;
    else if (sum->friendship <= 10)
        text = gText_EggWillHatchSoon;
    else if (sum->friendship <= 40)
        text = gText_EggWillTakeSomeTime;
    else
        text = gText_EggWillTakeALongTime;

    SummaryScreen_PrintTextOnWindow(AddWindowFromTemplateList(gUnknown_0861CCCC, 2), text, 0, 1, 0, 0);
}

static void PrintEggMemo(void)
{
    const u8 *text;
    struct PokeSummary *sum = &pssData->summary;

    if (pssData->summary.sanity != 1)
    {
        if (sum->metLocation == MAPSEC_FATEFUL_ENCOUNTER)
            text = gText_PeculiarEggNicePlace;
        else if (DidMonComeFromGBAGames() == FALSE || DoesMonOTMatchOwner() == FALSE)
            text = gText_PeculiarEggTrade;
        else if (sum->metLocation == MAPSEC_SPECIAL_EGG)
            text = (DidMonComeFromRSE() == TRUE) ? gText_EggFromHotSprings : gText_EggFromTraveler;
        else
            text = gText_OddEggFoundByCouple;
    }
    else
    {
        text = gText_OddEggFoundByCouple;
    }

    SummaryScreen_PrintTextOnWindow(AddWindowFromTemplateList(gUnknown_0861CCCC, 3), text, 0, 1, 0, 0);
}

static void sub_81C3530(void)
{
    PrintHeldItemName();
    PrintRibbonCount();
    BufferLeftColumnStats();
    PrintLeftColumnStats();
    BufferRightColumnStats();
    PrintRightColumnStats();
    PrintExpPointsNextLevel();
}

static void sub_81C3554(u8 taskId)
{
    s16 *data = gTasks[taskId].data;

    switch (data[0])
    {
        case 1:
            PrintHeldItemName();
            break;
        case 2:
            PrintRibbonCount();
            break;
        case 3:
            BufferLeftColumnStats();
            break;
        case 4:
            PrintLeftColumnStats();
            break;
        case 5:
            BufferRightColumnStats();
            break;
        case 6:
            PrintRightColumnStats();
            break;
        case 7:
            PrintExpPointsNextLevel();
            break;
        case 8:
            DestroyTask(taskId);
            return;
    }
    data[0]++;
}

static void PrintHeldItemName(void)
{
    const u8 *text;
    int offset;

    if (pssData->summary.item == ITEM_ENIGMA_BERRY && sub_81B1250() == TRUE && (pssData->curMonIndex == 1 || pssData->curMonIndex == 4 || pssData->curMonIndex == 5))
    {
        text = ItemId_GetName(ITEM_ENIGMA_BERRY);
    }
    else if (pssData->summary.item == ITEM_NONE)
    {
        text = gText_None;
    }
    else
    {
        CopyItemName(pssData->summary.item, gStringVar1);
        text = gStringVar1;
    }

    offset = GetStringCenterAlignXOffset(1, text, 72) + 6;
    SummaryScreen_PrintTextOnWindow(AddWindowFromTemplateList(gUnknown_0861CCEC, 0), text, offset, 1, 0, 0);
}

static void PrintRibbonCount(void)
{
    const u8 *text;
    int offset;

    if (pssData->summary.ribbonCount == 0)
    {
        text = gText_None;
    }
    else
    {
        ConvertIntToDecimalStringN(gStringVar1, pssData->summary.ribbonCount, 1, 2);
        StringExpandPlaceholders(gStringVar4, gText_RibbonsVar1);
        text = gStringVar4;
    }

    offset = GetStringCenterAlignXOffset(1, text, 70) + 6;
    SummaryScreen_PrintTextOnWindow(AddWindowFromTemplateList(gUnknown_0861CCEC, 1), text, offset, 1, 0, 0);
}

static void BufferLeftColumnStats(void)
{
    u8 *currentHPString = Alloc(8);
    u8 *maxHPString = Alloc(8);
    u8 *attackString = Alloc(8);
    u8 *defenseString = Alloc(8);

    ConvertIntToDecimalStringN(currentHPString, pssData->summary.currentHP, 1, 3);
    ConvertIntToDecimalStringN(maxHPString, pssData->summary.maxHP, 1, 3);
    ConvertIntToDecimalStringN(attackString, pssData->summary.atk, 1, 7);
    ConvertIntToDecimalStringN(defenseString, pssData->summary.def, 1, 7);

    DynamicPlaceholderTextUtil_Reset();
    DynamicPlaceholderTextUtil_SetPlaceholderPtr(0, currentHPString);
    DynamicPlaceholderTextUtil_SetPlaceholderPtr(1, maxHPString);
    DynamicPlaceholderTextUtil_SetPlaceholderPtr(2, attackString);
    DynamicPlaceholderTextUtil_SetPlaceholderPtr(3, defenseString);
    DynamicPlaceholderTextUtil_ExpandPlaceholders(gStringVar4, gUnknown_0861CE82);

    Free(currentHPString);
    Free(maxHPString);
    Free(attackString);
    Free(defenseString);
}

static void PrintLeftColumnStats(void)
{
    SummaryScreen_PrintTextOnWindow(AddWindowFromTemplateList(gUnknown_0861CCEC, 2), gStringVar4, 4, 1, 0, 0);
}

static void BufferRightColumnStats(void)
{
    ConvertIntToDecimalStringN(gStringVar1, pssData->summary.spatk, 1, 3);
    ConvertIntToDecimalStringN(gStringVar2, pssData->summary.spdef, 1, 3);
    ConvertIntToDecimalStringN(gStringVar3, pssData->summary.speed, 1, 3);

    DynamicPlaceholderTextUtil_Reset();
    DynamicPlaceholderTextUtil_SetPlaceholderPtr(0, gStringVar1);
    DynamicPlaceholderTextUtil_SetPlaceholderPtr(1, gStringVar2);
    DynamicPlaceholderTextUtil_SetPlaceholderPtr(2, gStringVar3);
    DynamicPlaceholderTextUtil_ExpandPlaceholders(gStringVar4, gUnknown_0861CE8E);
}

static void PrintRightColumnStats(void)
{
    SummaryScreen_PrintTextOnWindow(AddWindowFromTemplateList(gUnknown_0861CCEC, 3), gStringVar4, 2, 1, 0, 0);
}

static void PrintExpPointsNextLevel(void)
{
    struct PokeSummary *sum = &pssData->summary;
    u8 windowId = AddWindowFromTemplateList(gUnknown_0861CCEC, 4);
    int offset;
    u32 expToNextLevel;

    ConvertIntToDecimalStringN(gStringVar1, sum->exp, 1, 7);
    offset = GetStringRightAlignXOffset(1, gStringVar1, 42) + 2;
    SummaryScreen_PrintTextOnWindow(windowId, gStringVar1, offset, 1, 0, 0);

    if (sum->level < MAX_MON_LEVEL)
        expToNextLevel = gExperienceTables[gBaseStats[sum->species].growthRate][sum->level + 1] - sum->exp;
    else
        expToNextLevel = 0;

    ConvertIntToDecimalStringN(gStringVar1, expToNextLevel, 1, 6);
    offset = GetStringRightAlignXOffset(1, gStringVar1, 42) + 2;
    SummaryScreen_PrintTextOnWindow(windowId, gStringVar1, offset, 17, 0, 0);
}

static void sub_81C3984(void)
{
    PrintMoveNameAndPP(0);
    PrintMoveNameAndPP(1);
    PrintMoveNameAndPP(2);
    PrintMoveNameAndPP(3);

    if (pssData->mode == PSS_MODE_SELECT_MOVE)
    {
        PrintNewMoveDetailsOrCancelText();
        if (pssData->firstMoveIndex == MAX_MON_MOVES)
        {
            if (pssData->newMove != MOVE_NONE)
                PrintMoveDetails(pssData->newMove);
        }
        else
        {
            PrintMoveDetails(pssData->summary.moves[pssData->firstMoveIndex]);
        }
    }
}

static void sub_81C39F0(u8 taskId)
{
    s16 *data = gTasks[taskId].data;

    switch (data[0])
    {
        case 1:
            PrintMoveNameAndPP(0);
            break;
        case 2:
            PrintMoveNameAndPP(1);
            break;
        case 3:
            PrintMoveNameAndPP(2);
            break;
        case 4:
            PrintMoveNameAndPP(3);
            break;
        case 5:
            if (pssData->mode == PSS_MODE_SELECT_MOVE)
                PrintNewMoveDetailsOrCancelText();
            break;
        case 6:
            if (pssData->mode == PSS_MODE_SELECT_MOVE)
            {
                if (pssData->firstMoveIndex == MAX_MON_MOVES)
                    data[1] = pssData->newMove;
                else
                    data[1] = pssData->summary.moves[pssData->firstMoveIndex];
            }
            break;
        case 7:
            if (pssData->mode == PSS_MODE_SELECT_MOVE)
            {
                if (pssData->newMove != MOVE_NONE || pssData->firstMoveIndex != MAX_MON_MOVES)
                    PrintMoveDetails(data[1]);
            }
            break;
        case 8:
            DestroyTask(taskId);
            return;
    }
    data[0]++;
}

static void PrintMoveNameAndPP(u8 moveIndex)
{
    u8 pp;
    u32 ppState;
    const u8 *text;
    u32 offset;
    struct UnkSummaryStruct *summaryStruct = pssData;
    u8 moveNameWindowId = AddWindowFromTemplateList(gUnknown_0861CD14, 0);
    u8 ppValueWindowId = AddWindowFromTemplateList(gUnknown_0861CD14, 1);
    u16 move = summaryStruct->summary.moves[moveIndex];

    if (move != 0)
    {
        pp = CalculatePPWithBonus(move, summaryStruct->summary.ppBonuses, moveIndex);
        SummaryScreen_PrintTextOnWindow(moveNameWindowId, gMoveNames[move], 0, moveIndex * 16 + 1, 0, 1);
        ConvertIntToDecimalStringN(gStringVar1, summaryStruct->summary.pp[moveIndex], 1, 2);
        ConvertIntToDecimalStringN(gStringVar2, pp, 1, 2);
        DynamicPlaceholderTextUtil_Reset();
        DynamicPlaceholderTextUtil_SetPlaceholderPtr(0, gStringVar1);
        DynamicPlaceholderTextUtil_SetPlaceholderPtr(1, gStringVar2);
        DynamicPlaceholderTextUtil_ExpandPlaceholders(gStringVar4, gUnknown_0861CE97);
        text = gStringVar4;
        ppState = GetCurrentPpToMaxPpState(summaryStruct->summary.pp[moveIndex], pp) + 9;
        offset = GetStringRightAlignXOffset(1, text, 44);
    }
    else
    {
        SummaryScreen_PrintTextOnWindow(moveNameWindowId, gText_OneDash, 0, moveIndex * 16 + 1, 0, 1);
        text = gText_TwoDashes;
        ppState = 12;
        offset = GetStringCenterAlignXOffset(1, text, 44);
    }

    SummaryScreen_PrintTextOnWindow(ppValueWindowId, text, offset, moveIndex * 16 + 1, 0, ppState);
}

static void PrintMovePowerAndAccuracy(u16 moveIndex)
{
    const u8 *text;
    if (moveIndex != 0)
    {
<<<<<<< HEAD
        ShowSplitIcon(gBattleMoves[move].split);
        FillWindowPixelRect(14, 0, 0x35, 0, 0x13, 0x20);
        if (gBattleMoves[move].power <= 1)
=======
        FillWindowPixelRect(14, 0, 53, 0, 19, 32);

        if (gBattleMoves[moveIndex].power < 2)
        {
>>>>>>> 18953833
            text = gText_ThreeDashes;
        }
        else
        {
            ConvertIntToDecimalStringN(gStringVar1, gBattleMoves[moveIndex].power, 1, 3);
            text = gStringVar1;
        }

        SummaryScreen_PrintTextOnWindow(14, text, 53, 1, 0, 0);

        if (gBattleMoves[moveIndex].accuracy == 0)
        {
            text = gText_ThreeDashes;
        }
        else
        {
            ConvertIntToDecimalStringN(gStringVar1, gBattleMoves[moveIndex].accuracy, 1, 3);
            text = gStringVar1;
        }

        SummaryScreen_PrintTextOnWindow(14, text, 53, 17, 0, 0);
    }
}

static void sub_81C3D08(void)
{
    PrintMoveNameAndPP(0);
    PrintMoveNameAndPP(1);
    PrintMoveNameAndPP(2);
    PrintMoveNameAndPP(3);

    if (pssData->mode == PSS_MODE_SELECT_MOVE)
    {
        PrintNewMoveDetailsOrCancelText();
        PrintContestMoveDescription(pssData->firstMoveIndex);
    }
}

static void sub_81C3D54(u8 taskId)
{
    s16 *data = gTasks[taskId].data;
    s16 dataa = data[0] - 1;

    switch (dataa)
    {
        case 0:
            PrintMoveNameAndPP(0);
            break;
        case 1:
            PrintMoveNameAndPP(1);
            break;
        case 2:
            PrintMoveNameAndPP(2);
            break;
        case 3:
            PrintMoveNameAndPP(3);
            break;
        case 4:
            if (pssData->mode == PSS_MODE_SELECT_MOVE)
                PrintNewMoveDetailsOrCancelText();
            break;
        case 5:
            if (pssData->mode == PSS_MODE_SELECT_MOVE)
            {
                if (pssData->newMove != MOVE_NONE || pssData->firstMoveIndex != MAX_MON_MOVES)
                    PrintContestMoveDescription(pssData->firstMoveIndex);
            }
            break;
        case 6:
            DestroyTask(taskId);
            return;
    }
    data[0]++;
}

static void PrintContestMoveDescription(u8 moveSlot)
{
    u16 move;

    if (moveSlot == 4)
        move = pssData->newMove;
    else
        move = pssData->summary.moves[moveSlot];

    if (move != MOVE_NONE)
    {
        u8 windowId = AddWindowFromTemplateList(gUnknown_0861CD14, 2);
        SummaryScreen_PrintTextOnWindow(windowId, gContestEffectDescriptionPointers[gContestMoves[move].effect], 6, 1, 0, 0);
    }
}

static void PrintMoveDetails(u16 move)
{
    u8 windowId = AddWindowFromTemplateList(gUnknown_0861CD14, 2);
    FillWindowPixelBuffer(windowId, 0);
    if (move != MOVE_NONE)
    {
        if (pssData->currPageIndex == 2)
        {
            PrintMovePowerAndAccuracy(move);
            SummaryScreen_PrintTextOnWindow(windowId, gMoveDescriptionPointers[move - 1], 6, 1, 0, 0);
        }
        else
        {
            SummaryScreen_PrintTextOnWindow(windowId, gContestEffectDescriptionPointers[gContestMoves[move].effect], 6, 1, 0, 0);
        }
        PutWindowTilemap(windowId);
    }
    else
    {
        ClearWindowTilemap(windowId);
    }

    schedule_bg_copy_tilemap_to_vram(0);
}

static void PrintNewMoveDetailsOrCancelText(void)
{
    u8 windowId1 = AddWindowFromTemplateList(gUnknown_0861CD14, 0);
    u8 windowId2 = AddWindowFromTemplateList(gUnknown_0861CD14, 1);

    if (pssData->newMove == MOVE_NONE)
    {
        SummaryScreen_PrintTextOnWindow(windowId1, gText_Cancel, 0, 65, 0, 1);
    }
    else
    {
        u16 move = pssData->newMove;

        if (pssData->currPageIndex == 2)
            SummaryScreen_PrintTextOnWindow(windowId1, gMoveNames[move], 0, 65, 0, 6);
        else
            SummaryScreen_PrintTextOnWindow(windowId1, gMoveNames[move], 0, 65, 0, 5);

        ConvertIntToDecimalStringN(gStringVar1, gBattleMoves[move].pp, 1, 2);
        DynamicPlaceholderTextUtil_Reset();
        DynamicPlaceholderTextUtil_SetPlaceholderPtr(0, gStringVar1);
        DynamicPlaceholderTextUtil_SetPlaceholderPtr(1, gStringVar1);
        DynamicPlaceholderTextUtil_ExpandPlaceholders(gStringVar4, gUnknown_0861CE97);
        SummaryScreen_PrintTextOnWindow(windowId2, gStringVar4, GetStringRightAlignXOffset(1, gStringVar4, 0x2C), 0x41, 0, 12);
    }
}

static void sub_81C4064(void)
{
    u8 windowId = AddWindowFromTemplateList(gUnknown_0861CD14, 0);
    FillWindowPixelRect(windowId, 0, 0, 66, 72, 16);
    CopyWindowToVram(windowId, 2);
}

static void sub_81C40A0(u8 moveIndex1, u8 moveIndex2)
{
    u8 windowId1 = AddWindowFromTemplateList(gUnknown_0861CD14, 0);
    u8 windowId2 = AddWindowFromTemplateList(gUnknown_0861CD14, 1);

    FillWindowPixelRect(windowId1, 0, 0, moveIndex1 * 16, 0x48, 0x10);
    FillWindowPixelRect(windowId1, 0, 0, moveIndex2 * 16, 0x48, 0x10);

    FillWindowPixelRect(windowId2, 0, 0, moveIndex1 * 16, 0x30, 0x10);
    FillWindowPixelRect(windowId2, 0, 0, moveIndex2 * 16, 0x30, 0x10);

    PrintMoveNameAndPP(moveIndex1);
    PrintMoveNameAndPP(moveIndex2);
}

static void PrintHMMovesCantBeForgotten(void)
{
    u8 windowId = AddWindowFromTemplateList(gUnknown_0861CD14, 2);
    FillWindowPixelBuffer(windowId, 0);
    SummaryScreen_PrintTextOnWindow(windowId, gText_HMMovesCantBeForgotten2, 6, 1, 0, 0);
}

static void sub_81C4190(void)
{
    u8 i;

    for (i = 0; i < 28; i++)
    {
        pssData->spriteIds[i] = 0xFF;
    }
}

static void DestroySpriteInArray(u8 spriteArrayId)
{
    if (pssData->spriteIds[spriteArrayId] != 0xFF)
    {
        DestroySprite(&gSprites[pssData->spriteIds[spriteArrayId]]);
        pssData->spriteIds[spriteArrayId] = 0xFF;
    }
}

static void sub_81C4204(u8 spriteArrayId, bool8 invisible)
{
    gSprites[pssData->spriteIds[spriteArrayId]].invisible = invisible;
}

static void sub_81C424C(void)
{
    u8 i;

    for (i = 3; i < 28; i++)
    {
        if (pssData->spriteIds[i] != 0xFF)
            sub_81C4204(i, TRUE);
    }
}

static void sub_81C4280(void)
{
    switch (pssData->currPageIndex)
    {
    case 0:
        sub_81C43A0();
        break;
    case 2:
        sub_81C4420();
        sub_81C44F0();
        break;
    case 3:
        sub_81C4484();
        sub_81C44F0();
        break;
    }
}

static void sub_81C42C8(void)
{
    u8 i;

    for (i = 3; i < 8; i++)
    {
        if (pssData->spriteIds[i] == 0xFF)
            pssData->spriteIds[i] = CreateSprite(&gUnknown_0861CFC4, 0, 0, 2);

        sub_81C4204(i, TRUE);
    }
}

static void SetMoveTypeSpritePosAndType(u8 typeId, u8 x, u8 y, u8 spriteArrayId)
{
    struct Sprite *sprite = &gSprites[pssData->spriteIds[spriteArrayId]];
    StartSpriteAnim(sprite, typeId);
    sprite->oam.paletteNum = gUnknown_0861CFDC[typeId];
    sprite->pos1.x = x + 16;
    sprite->pos1.y = y + 8;
    sub_81C4204(spriteArrayId, FALSE);
}

static void sub_81C43A0(void)
{
    struct PokeSummary *summary = &pssData->summary;
    if (summary->isEgg)
    {
        SetMoveTypeSpritePosAndType(TYPE_MYSTERY, 120, 48, 3);
        sub_81C4204(4, TRUE);
    }
    else
    {
        SetMoveTypeSpritePosAndType(gBaseStats[summary->species].type1, 0x78, 0x30, 3);
        if (gBaseStats[summary->species].type1 != gBaseStats[summary->species].type2)
        {
            SetMoveTypeSpritePosAndType(gBaseStats[summary->species].type2, 0xA0, 0x30, 4);
            sub_81C4204(4, FALSE);
        }
        else
        {
            sub_81C4204(4, TRUE);
        }
    }
}

static void sub_81C4420(void)
{
    u8 i;
    struct PokeSummary *summary = &pssData->summary;
    for (i = 0; i < 4; i++)
    {
        if (summary->moves[i] != MOVE_NONE)
            SetMoveTypeSpritePosAndType(gBattleMoves[summary->moves[i]].type, 0x55, 0x20 + (i * 0x10), i + 3);
        else
            sub_81C4204(i + 3, TRUE);
    }
}

static void sub_81C4484(void)
{
    u8 i;
    struct PokeSummary *summary = &pssData->summary;
    for (i = 0; i < 4; i++)
    {
        if (summary->moves[i] != MOVE_NONE)
            SetMoveTypeSpritePosAndType(NUMBER_OF_MON_TYPES + gContestMoves[summary->moves[i]].contestCategory, 0x55, 0x20 + (i * 0x10), i + 3);
        else
            sub_81C4204(i + 3, TRUE);
    }
}

static void sub_81C44F0(void)
{
    if (pssData->newMove == MOVE_NONE)
    {
        sub_81C4204(7, TRUE);
    }
    else
    {
        if (pssData->currPageIndex == 2)
            SetMoveTypeSpritePosAndType(gBattleMoves[pssData->newMove].type, 85, 96, 7);
        else
            SetMoveTypeSpritePosAndType(NUMBER_OF_MON_TYPES + gContestMoves[pssData->newMove].contestCategory, 85, 96, 7);
    }
}

static void sub_81C4568(u8 a0, u8 a1)
{
    struct Sprite *sprite1 = &gSprites[pssData->spriteIds[a0 + 3]];
    struct Sprite *sprite2 = &gSprites[pssData->spriteIds[a1 + 3]];

    u8 temp = sprite1->animNum;
    sprite1->animNum = sprite2->animNum;
    sprite2->animNum = temp;

    temp = sprite1->oam.paletteNum;
    sprite1->oam.paletteNum = sprite2->oam.paletteNum;
    sprite2->oam.paletteNum = temp;

    sprite1->animBeginning = TRUE;
    sprite1->animEnded = FALSE;
    sprite2->animBeginning = TRUE;
    sprite2->animEnded = FALSE;
}

static u8 sub_81C45F4(struct Pokemon *mon, s16 *a1)
{
    const struct CompressedSpritePalette *pal;
    struct PokeSummary *summary = &pssData->summary;

    switch (*a1)
    {
        default:
            return sub_81C47B4(mon);
        case 0:
            if (gMain.inBattle)
            {
                if (sub_80688F8(3, pssData->curMonIndex))
                {
                    HandleLoadSpecialPokePic_DontHandleDeoxys(&gMonFrontPicTable[summary->species2], gMonSpritesGfxPtr->sprites[1], summary->species2, summary->pid);
                }
                else
                {
                    HandleLoadSpecialPokePic_2(&gMonFrontPicTable[summary->species2], gMonSpritesGfxPtr->sprites[1], summary->species2, summary->pid);
                }
            }
            else
            {
                if (gMonSpritesGfxPtr != NULL)
                {
                    if (pssData->monList.mons == gPlayerParty || pssData->mode == PSS_MODE_UNK2 || pssData->unk40EF == TRUE)
                    {
                        HandleLoadSpecialPokePic_2(&gMonFrontPicTable[summary->species2], gMonSpritesGfxPtr->sprites[1], summary->species2, summary->pid);
                    }
                    else
                    {
                        HandleLoadSpecialPokePic_DontHandleDeoxys(&gMonFrontPicTable[summary->species2], gMonSpritesGfxPtr->sprites[1], summary->species2, summary->pid);
                    }
                }
                else
                {
                    if (pssData->monList.mons == gPlayerParty || pssData->mode == PSS_MODE_UNK2 || pssData->unk40EF == TRUE)
                    {
                        HandleLoadSpecialPokePic_2(&gMonFrontPicTable[summary->species2], sub_806F4F8(0, 1), summary->species2, summary->pid);
                    }
                    else
                    {
                        HandleLoadSpecialPokePic_DontHandleDeoxys(&gMonFrontPicTable[summary->species2], sub_806F4F8(0, 1), summary->species2, summary->pid);
                    }
                }
            }
            (*a1)++;
            return -1;
        case 1:
            pal = GetMonSpritePalStructFromOtIdPersonality(summary->species2, summary->OTID, summary->pid);
            LoadCompressedObjectPalette(pal);
            SetMultiuseSpriteTemplateToPokemon(pal->tag, 1);
            (*a1)++;
            return -1;
    }
}

static void sub_81C4778(void)
{
    struct PokeSummary *summary = &pssData->summary;
    if (!summary->isEgg)
    {
        if (ShouldPlayNormalMonCry(&pssData->currentMon) == TRUE)
        {
            PlayCry3(summary->species2, 0, 0);
        }
        else
        {
            PlayCry3(summary->species2, 0, 11);
        }
    }
}

static u8 sub_81C47B4(struct Pokemon *unused)
{
    struct PokeSummary *summary = &pssData->summary;
    u8 spriteId = CreateSprite(&gMultiuseSpriteTemplate, 40, 64, 5);
    struct Sprite *sprite = &gSprites[spriteId];

    FreeSpriteOamMatrix(sprite);

    sprite->data[0] = summary->species2;
    sprite->data[2] = 0;
    gSprites[spriteId].callback = sub_81C4844;
    sprite->oam.priority = 0;

    if (!IsMonSpriteNotFlipped(summary->species2))
    {
        sprite->hFlip = TRUE;
    }
    else
    {
        sprite->hFlip = FALSE;
    }

    return spriteId;
}

static void sub_81C4844(struct Sprite *sprite)
{
    struct PokeSummary *summary = &pssData->summary;

    if (!gPaletteFade.active && sprite->data[2] != 1)
    {
        sprite->data[1] = IsMonSpriteNotFlipped(sprite->data[0]);
        sub_81C4778();
        PokemonSummaryDoMonAnimation(sprite, sprite->data[0], summary->isEgg);
    }
}

void SummaryScreen_SetUnknownTaskId(u8 a0)
{
    sUnknownTaskId = a0;
}

void SummaryScreen_DestroyUnknownTask(void)
{
    if (sUnknownTaskId != 0xFF)
    {
        DestroyTask(sUnknownTaskId);
        sUnknownTaskId = 0xFF;
    }
}

static bool32 SummaryScreen_DoesSpriteHaveCallback(void)
{
    if (gSprites[pssData->spriteIds[0]].callback == SpriteCallbackDummy)
    {
        return FALSE;
    }
    else
    {
        return TRUE;
    }
}

static void sub_81C48F0(void)
{
    u16 i;
    u16 paletteIndex;

    gSprites[pssData->spriteIds[0]].animPaused = TRUE;
    gSprites[pssData->spriteIds[0]].callback = SpriteCallbackDummy;
    sub_806EE98();

    paletteIndex = (gSprites[pssData->spriteIds[0]].oam.paletteNum * 16) | 0x100;

    for (i = 0; i < 16; i++)
    {
        gPlttBufferUnfaded[(u16)(i + paletteIndex)] = gPlttBufferFaded[(u16)(i + paletteIndex)];
    }
}

static void CreateMonMarkingsSprite(struct Pokemon *mon)
{
    struct Sprite *sprite = sub_811FF94(30003, 30003, gUnknown_0861D120);

    pssData->markingsSprite = sprite;

    if (sprite != NULL)
    {
        StartSpriteAnim(sprite, GetMonData(mon, MON_DATA_MARKINGS));
        pssData->markingsSprite->pos1.x = 60;
        pssData->markingsSprite->pos1.y = 26;
        pssData->markingsSprite->oam.priority = 1;
    }
}

static void RemoveAndCreateMonMarkingsSprite(struct Pokemon *mon)
{
    DestroySprite(pssData->markingsSprite);
    FreeSpriteTilesByTag(30003);
    CreateMonMarkingsSprite(mon);
}

static void CreateCaughtBallSprite(struct Pokemon *mon)
{
    u8 ball = ItemIdToBallId(GetMonData(mon, MON_DATA_POKEBALL));

    LoadBallGfx(ball);
    pssData->spriteIds[1] = CreateSprite(&gBallSpriteTemplates[ball], 16, 136, 0);
    gSprites[pssData->spriteIds[1]].callback = SpriteCallbackDummy;
    gSprites[pssData->spriteIds[1]].oam.priority = 3;
}

static void CreateSetStatusSprite(void)
{
    u8 *spriteId = &pssData->spriteIds[2];
    u8 anim;

    if (*spriteId == 0xFF)
    {
        *spriteId = CreateSprite(&gUnknown_0861D108, 64, 152, 0);
    }

    anim = sub_81B205C(&pssData->currentMon);

    if (anim != 0)
    {
        StartSpriteAnim(&gSprites[*spriteId], anim - 1);
        sub_81C4204(2, FALSE);
    }
    else
    {
        sub_81C4204(2, TRUE);
    }
}

static void sub_81C4AF8(u8 a0)
{
    u8 i;
    u8 *spriteIds = &pssData->spriteIds[a0];

    if (pssData->currPageIndex > 1)
    {
        u8 subsprite = 0;
        if (a0 == 8)
        {
            subsprite = 1;
        }

        for (i = 0; i < 10; i++)
        {
            spriteIds[i] = CreateSprite(&gUnknown_0861D084, i * 16 + 89, 40, subsprite);
            if (i == 0)
            {
                StartSpriteAnim(&gSprites[spriteIds[0]], 4);
            }
            else if (i == 9)
            {
                StartSpriteAnim(&gSprites[spriteIds[9]], 5);
            }
            else
            {
                StartSpriteAnim(&gSprites[spriteIds[i]], 6);
            }
            gSprites[spriteIds[i]].callback = sub_81C4BE4;
            gSprites[spriteIds[i]].data[0] = a0;
            gSprites[spriteIds[i]].data[1] = 0;
        }
    }
}

static void sub_81C4BE4(struct Sprite *sprite)
{
    if (sprite->animNum > 3 && sprite->animNum < 7)
    {
        sprite->data[1] = (sprite->data[1] + 1) & 0x1F;
        if (sprite->data[1] > 24)
        {
            sprite->invisible = TRUE;
        }
        else
        {
            sprite->invisible = FALSE;
        }
    }
    else
    {
        sprite->data[1] = 0;
        sprite->invisible = FALSE;
    }

    if (sprite->data[0] == 8)
    {
        sprite->pos2.y = pssData->firstMoveIndex * 16;
    }
    else
    {
        sprite->pos2.y = pssData->secondMoveIndex * 16;
    }
}

static void sub_81C4C60(u8 a0)
{
    u8 i;
    for (i = 0; i < 10; i++)
    {
        DestroySpriteInArray(a0 + i);
    }
}

static void sub_81C4C84(u8 a0)
{
    u8 i;
    u8 *spriteIds = &pssData->spriteIds[8];
    a0 *= 3;

    for (i = 0; i < 10; i++)
    {
        if (i == 0)
        {
            StartSpriteAnim(&gSprites[spriteIds[0]], a0 + 4);
        }
        else if (i == 9)
        {
            StartSpriteAnim(&gSprites[spriteIds[9]], a0 + 5);
        }
        else
        {
            StartSpriteAnim(&gSprites[spriteIds[i]], a0 + 6);
        }
    }
}

static void sub_81C4D18(u8 firstSpriteId)
{
    u8 i;
    u8 *spriteIds = &pssData->spriteIds[firstSpriteId];

    for (i = 0; i < 10; i++)
    {
        gSprites[spriteIds[i]].data[1] = 0;
        gSprites[spriteIds[i]].invisible = FALSE;
    }
}<|MERGE_RESOLUTION|>--- conflicted
+++ resolved
@@ -107,9 +107,7 @@
     bool8 unk40EF;
     s16 unk40F0;
     u8 unk_filler4[6];
-<<<<<<< HEAD
     u8 splitIconSpriteId;
-=======
 } *pssData = NULL;
 EWRAM_DATA u8 gUnknown_0203CF20 = 0;
 static EWRAM_DATA u8 gUnknown_0203CF21 = 0;
@@ -127,7 +125,6 @@
     u8 field_7;
     u8 field_8;
     u8 field_9;
->>>>>>> 18953833
 };
 
 // forward declarations
@@ -784,42 +781,28 @@
 static const u16 gUnknown_0861D120[] = INCBIN_U16("graphics/interface/summary_markings.gbapal");
 
 // code
-<<<<<<< HEAD
 static u8 ShowSplitIcon(u8 split)
 {
     if (IndexOfSpritePaletteTag(SPLIT_ICONS_TAG) == 0xFF)
         LoadSpritePalette(&sSpritePal_SplitIcons);
     if (GetSpriteTileStartByTag(SPLIT_ICONS_TAG) == 0xFFFF)
         LoadSpriteSheet(&sSpriteSheet_SplitIcons);
-    if (gUnknown_0203CF1C->splitIconSpriteId == 0xFF)
-        gUnknown_0203CF1C->splitIconSpriteId = CreateSprite(&sSpriteTemplate_SplitIcons, 48, 129, 0);
-
-    StartSpriteAnim(&gSprites[gUnknown_0203CF1C->splitIconSpriteId], split);
-    return gUnknown_0203CF1C->splitIconSpriteId;
+    if (pssData->splitIconSpriteId == 0xFF)
+        pssData->splitIconSpriteId = CreateSprite(&sSpriteTemplate_SplitIcons, 48, 129, 0);
+
+    StartSpriteAnim(&gSprites[pssData->splitIconSpriteId], split);
+    return pssData->splitIconSpriteId;
 }
 
 static void DestroySplitIcon(void)
 {
     FreeSpritePaletteByTag(SPLIT_ICONS_TAG);
     FreeSpriteTilesByTag(SPLIT_ICONS_TAG);
-    if (gUnknown_0203CF1C->splitIconSpriteId != 0xFF)
-        DestroySprite(&gSprites[gUnknown_0203CF1C->splitIconSpriteId]);
-    gUnknown_0203CF1C->splitIconSpriteId = 0xFF;
-}
-
-void sub_81BF8EC(u8 a, void *b, u8 c, u8 d, void *e)
-{
-    u8 byte;
-    gUnknown_0203CF1C = AllocZeroed(sizeof(struct UnkSummaryStruct));
-    gUnknown_0203CF1C->unk40BC = a;
-    gUnknown_0203CF1C->unk0 = b;
-    gUnknown_0203CF1C->unk40BE = c;
-    gUnknown_0203CF1C->unk40BF = d;
-    gUnknown_0203CF1C->unk4 = e;
-    gUnknown_0203CF1C->splitIconSpriteId = 0xFF;
-    if (a == 2)
-        gUnknown_0203CF1C->unk40BD = 1;
-=======
+    if (pssData->splitIconSpriteId != 0xFF)
+        DestroySprite(&gSprites[pssData->splitIconSpriteId]);
+    pssData->splitIconSpriteId = 0xFF;
+}
+
 void ShowPokemonSummaryScreen(u8 mode, void *mons, u8 monIndex, u8 maxMonIndex, void (*callback)(void))
 {
     pssData = AllocZeroed(sizeof(*pssData));
@@ -828,10 +811,10 @@
     pssData->curMonIndex = monIndex;
     pssData->maxMonIndex = maxMonIndex;
     pssData->callback = callback;
+    pssData->splitIconSpriteId = 0xFF;
 
     if (mode == PSS_MODE_UNK2)
         pssData->isBoxMon = TRUE;
->>>>>>> 18953833
     else
         pssData->isBoxMon = FALSE;
 
@@ -3293,16 +3276,10 @@
     const u8 *text;
     if (moveIndex != 0)
     {
-<<<<<<< HEAD
-        ShowSplitIcon(gBattleMoves[move].split);
-        FillWindowPixelRect(14, 0, 0x35, 0, 0x13, 0x20);
-        if (gBattleMoves[move].power <= 1)
-=======
         FillWindowPixelRect(14, 0, 53, 0, 19, 32);
 
         if (gBattleMoves[moveIndex].power < 2)
         {
->>>>>>> 18953833
             text = gText_ThreeDashes;
         }
         else
@@ -3402,6 +3379,8 @@
     {
         if (pssData->currPageIndex == 2)
         {
+            if (move != 0)
+                ShowSplitIcon(gBattleMoves[move].split);
             PrintMovePowerAndAccuracy(move);
             SummaryScreen_PrintTextOnWindow(windowId, gMoveDescriptionPointers[move - 1], 6, 1, 0, 0);
         }
