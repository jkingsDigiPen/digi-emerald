--- conflicted
+++ resolved
@@ -193,13 +193,8 @@
 
 void sub_81973A4(void)
 {
-<<<<<<< HEAD
     LoadMessageBoxGfx(0, DLG_WINDOW_BASE_TILE_NUM, DLG_WINDOW_PALETTE_NUM * 0x10);
-    LoadSav2WindowGfx(0, STD_WINDOW_BASE_TILE_NUM, STD_WINDOW_PALETTE_NUM * 0x10);
-=======
-    copy_textbox_border_tile_patterns_to_vram(0, DLG_WINDOW_BASE_TILE_NUM, DLG_WINDOW_PALETTE_NUM * 0x10);
     LoadUserWindowBorderGfx(0, STD_WINDOW_BASE_TILE_NUM, STD_WINDOW_PALETTE_NUM * 0x10);
->>>>>>> 07ef7627
 }
 
 void NewMenuHelpers_DrawDialogueFrame(u8 windowId, bool8 copyToVram)
