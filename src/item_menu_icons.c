--- conflicted
+++ resolved
@@ -123,26 +123,17 @@
 
 static const union AnimCmd *const sBagSpriteAnimTable[] =
 {
-<<<<<<< HEAD
-    [POCKET_NONE]       = sSpriteAnim_Bag_Closed,
-    [POCKET_ITEMS]      = sSpriteAnim_Bag_Items,
+    [POCKET_NONE] = sSpriteAnim_Bag_Closed,
+    [POCKET_ITEMS] = sSpriteAnim_Bag_Items,
+    [POCKET_MEDICINE] = sSpriteAnim_Bag_Medicine,
     [POCKET_POKE_BALLS] = sSpriteAnim_Bag_Pokeballs,
-    [POCKET_TM_HM]      = sSpriteAnim_Bag_TMsHMs,
-    [POCKET_BERRIES]    = sSpriteAnim_Bag_Berries,
-    [POCKET_KEY_ITEMS]  = sSpriteAnim_Bag_KeyItems,
-=======
-    sSpriteAnim_Bag_Closed,
-    sSpriteAnim_Bag_Items,
-    sSpriteAnim_Bag_Medicine,
-    sSpriteAnim_Bag_Pokeballs,
-    sSpriteAnim_Bag_BattleItems,
-    sSpriteAnim_Bag_TypeItems,
-    sSpriteAnim_Bag_MegaStones,
-    sSpriteAnim_Bag_Berries,
-    sSpriteAnim_Bag_PowerUp,
-    sSpriteAnim_Bag_TMsHMs,
-    sSpriteAnim_Bag_KeyItems
->>>>>>> e1a6dd5c
+    [POCKET_BATTLE_ITEMS] = sSpriteAnim_Bag_BattleItems,
+    [POCKET_TYPE_ITEMS] = sSpriteAnim_Bag_TypeItems,
+    [POCKET_MEGA_STONES] = sSpriteAnim_Bag_MegaStones,
+    [POCKET_BERRIES] = sSpriteAnim_Bag_Berries,
+    [POCKET_POWER_UP] = sSpriteAnim_Bag_PowerUp,
+    [POCKET_TM_HM] = sSpriteAnim_Bag_TMsHMs,
+    [POCKET_KEY_ITEMS] = sSpriteAnim_Bag_KeyItems
 };
 
 static const union AffineAnimCmd sSpriteAffineAnim_BagNormal[] =
