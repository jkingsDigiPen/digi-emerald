--- conflicted
+++ resolved
@@ -3928,7 +3928,6 @@
 
                 if (battlerId != 0xFF)
                 {
-<<<<<<< HEAD
                     gBattleMons[battlerId].level = GetMonData(&gPlayerParty[gBattleStruct->expGetterMonId], MON_DATA_LEVEL);
                     gBattleMons[battlerId].hp = GetMonData(&gPlayerParty[gBattleStruct->expGetterMonId], MON_DATA_HP);
                     gBattleMons[battlerId].maxHP = GetMonData(&gPlayerParty[gBattleStruct->expGetterMonId], MON_DATA_MAX_HP);
@@ -3940,35 +3939,6 @@
 
                     if (gStatuses3[battlerId] & STATUS3_POWER_TRICK)
                         SWAP(gBattleMons[battlerId].attack, gBattleMons[battlerId].defense, temp);
-=======
-                    gBattleMons[0].level = GetMonData(&gPlayerParty[gBattleStruct->expGetterMonId], MON_DATA_LEVEL);
-                    gBattleMons[0].hp = GetMonData(&gPlayerParty[gBattleStruct->expGetterMonId], MON_DATA_HP);
-                    gBattleMons[0].maxHP = GetMonData(&gPlayerParty[gBattleStruct->expGetterMonId], MON_DATA_MAX_HP);
-                    gBattleMons[0].attack = GetMonData(&gPlayerParty[gBattleStruct->expGetterMonId], MON_DATA_ATK);
-                    gBattleMons[0].defense = GetMonData(&gPlayerParty[gBattleStruct->expGetterMonId], MON_DATA_DEF);
-                    // Speed is duplicated, likely due to a copy-paste error.
-                    gBattleMons[0].speed = GetMonData(&gPlayerParty[gBattleStruct->expGetterMonId], MON_DATA_SPEED);
-                    gBattleMons[0].speed = GetMonData(&gPlayerParty[gBattleStruct->expGetterMonId], MON_DATA_SPEED);
-                    gBattleMons[0].spAttack = GetMonData(&gPlayerParty[gBattleStruct->expGetterMonId], MON_DATA_SPATK);
-                    gBattleMons[0].spDefense = GetMonData(&gPlayerParty[gBattleStruct->expGetterMonId], MON_DATA_SPDEF);
-                }
-
-                if (gBattlerPartyIndexes[2] == gBattleStruct->expGetterMonId && gBattleMons[2].hp && (gBattleTypeFlags & BATTLE_TYPE_DOUBLE))
-                {
-                    gBattleMons[2].level = GetMonData(&gPlayerParty[gBattleStruct->expGetterMonId], MON_DATA_LEVEL);
-                    gBattleMons[2].hp = GetMonData(&gPlayerParty[gBattleStruct->expGetterMonId], MON_DATA_HP);
-                    gBattleMons[2].maxHP = GetMonData(&gPlayerParty[gBattleStruct->expGetterMonId], MON_DATA_MAX_HP);
-                    gBattleMons[2].attack = GetMonData(&gPlayerParty[gBattleStruct->expGetterMonId], MON_DATA_ATK);
-                    gBattleMons[2].defense = GetMonData(&gPlayerParty[gBattleStruct->expGetterMonId], MON_DATA_DEF);
-                    gBattleMons[2].speed = GetMonData(&gPlayerParty[gBattleStruct->expGetterMonId], MON_DATA_SPEED);
-                    // Speed is duplicated again, but Special Defense is missing.
-#ifdef BUGFIX
-                    gBattleMons[2].spDefense = GetMonData(&gPlayerParty[gBattleStruct->expGetterMonId], MON_DATA_SPDEF);
-#else
-                    gBattleMons[2].speed = GetMonData(&gPlayerParty[gBattleStruct->expGetterMonId], MON_DATA_SPEED);
-#endif
-                    gBattleMons[2].spAttack = GetMonData(&gPlayerParty[gBattleStruct->expGetterMonId], MON_DATA_SPATK);
->>>>>>> 7a7ebe18
                 }
 
                 gBattleScripting.getexpState = 5;
@@ -6948,21 +6918,9 @@
 
 static void Cmd_recordability(void)
 {
-<<<<<<< HEAD
     u8 battler = GetBattlerForBattleScript(gBattlescriptCurrInstr[1]);
     RecordAbilityBattle(battler, gBattleMons[battler].ability);
     gBattlescriptCurrInstr += 2;
-=======
-    gActiveBattler = GetBattlerForBattleScript(gBattlescriptCurrInstr[1]);
-    RecordAbilityBattle(gActiveBattler, gLastUsedAbility);
-
-#ifdef BUGFIX
-    // This command occupies two bytes (one for the command id, and one for the battler id parameter).
-    gBattlescriptCurrInstr += 2;
-#else
-    gBattlescriptCurrInstr += 1;
-#endif
->>>>>>> 7a7ebe18
 }
 
 void BufferMoveToLearnIntoBattleTextBuff2(void)
