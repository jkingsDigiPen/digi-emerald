#include "global.h"
#include "battle.h"
#include "constants/battle_move_effects.h"
#include "constants/battle_script_commands.h"
#include "battle_message.h"
#include "battle_anim.h"
#include "battle_ai_main.h"
#include "battle_ai_util.h"
#include "battle_scripts.h"
#include "constants/moves.h"
#include "constants/abilities.h"
#include "item.h"
#include "constants/items.h"
#include "constants/hold_effects.h"
#include "util.h"
#include "pokemon.h"
#include "random.h"
#include "battle_controllers.h"
#include "battle_interface.h"
#include "constants/songs.h"
#include "constants/trainers.h"
#include "constants/battle_anim.h"
#include "constants/map_types.h"
#include "text.h"
#include "sound.h"
#include "pokedex.h"
#include "recorded_battle.h"
#include "window.h"
#include "reshow_battle_screen.h"
#include "main.h"
#include "palette.h"
#include "money.h"
#include "bg.h"
#include "string_util.h"
#include "pokemon_icon.h"
#include "m4a.h"
#include "mail.h"
#include "event_data.h"
#include "pokemon_storage_system.h"
#include "task.h"
#include "naming_screen.h"
#include "constants/battle_string_ids.h"
#include "battle_setup.h"
#include "overworld.h"
#include "party_menu.h"
#include "constants/battle_config.h"
#include "battle_arena.h"
#include "battle_pike.h"
#include "battle_pyramid.h"
#include "field_specials.h"
#include "pokemon_summary_screen.h"
#include "pokenav.h"
#include "menu_specialized.h"
#include "constants/rgb.h"
#include "data.h"
#include "constants/party_menu.h"

extern struct MusicPlayerInfo gMPlayInfo_BGM;

extern const u8* const gBattleScriptsForMoveEffects[];

// table to avoid ugly powing on gba (courtesy of doesnt)
// this returns (i^2.5)/4
// the quarters cancel so no need to re-quadruple them in actual calculation
static const s32 sExperienceScalingFactors[] =
{
    0,
    0,
    1,
    3,
    8,
    13,
    22,
    32,
    45,
    60,
    79,
    100,
    124,
    152,
    183,
    217,
    256,
    297,
    343,
    393,
    447,
    505,
    567,
    634,
    705,
    781,
    861,
    946,
    1037,
    1132,
    1232,
    1337,
    1448,
    1563,
    1685,
    1811,
    1944,
    2081,
    2225,
    2374,
    2529,
    2690,
    2858,
    3031,
    3210,
    3396,
    3587,
    3786,
    3990,
    4201,
    4419,
    4643,
    4874,
    5112,
    5357,
    5608,
    5866,
    6132,
    6404,
    6684,
    6971,
    7265,
    7566,
    7875,
    8192,
    8515,
    8847,
    9186,
    9532,
    9886,
    10249,
    10619,
    10996,
    11382,
    11776,
    12178,
    12588,
    13006,
    13433,
    13867,
    14310,
    14762,
    15222,
    15690,
    16167,
    16652,
    17146,
    17649,
    18161,
    18681,
    19210,
    19748,
    20295,
    20851,
    21417,
    21991,
    22574,
    23166,
    23768,
    24379,
    25000,
    25629,
    26268,
    26917,
    27575,
    28243,
    28920,
    29607,
    30303,
    31010,
    31726,
    32452,
    33188,
    33934,
    34689,
    35455,
    36231,
    37017,
    37813,
    38619,
    39436,
    40262,
    41099,
    41947,
    42804,
    43673,
    44551,
    45441,
    46340,
    47251,
    48172,
    49104,
    50046,
    50999,
    51963,
    52938,
    53924,
    54921,
    55929,
    56947,
    57977,
    59018,
    60070,
    61133,
    62208,
    63293,
    64390,
    65498,
    66618,
    67749,
    68891,
    70045,
    71211,
    72388,
    73576,
    74777,
    75989,
    77212,
    78448,
    79695,
    80954,
    82225,
    83507,
    84802,
    86109,
    87427,
    88758,
    90101,
    91456,
    92823,
    94202,
    95593,
    96997,
    98413,
    99841,
    101282,
    102735,
    104201,
    105679,
    107169,
    108672,
    110188,
    111716,
    113257,
    114811,
    116377,
    117956,
    119548,
    121153,
    122770,
    124401,
    126044,
    127700,
    129369,
    131052,
    132747,
    134456,
    136177,
    137912,
    139660,
    141421,
    143195,
    144983,
    146784,
    148598,
    150426,
    152267,
    154122,
    155990,
    157872,
    159767,
};

#define STAT_CHANGE_WORKED      0
#define STAT_CHANGE_DIDNT_WORK  1

// this file's functions
static bool8 IsTwoTurnsMove(u16 move);
static void TrySetDestinyBondToHappen(void);
static u8 AttacksThisTurn(u8 battlerId, u16 move); // Note: returns 1 if it's a charging turn, otherwise 2.
static u32 ChangeStatBuffs(s8 statValue, u32 statId, u32 flags, const u8 *BS_ptr);
static bool32 IsMonGettingExpSentOut(void);
static void sub_804F17C(void);
static bool8 sub_804F1CC(void);
static void DrawLevelUpWindow1(void);
static void DrawLevelUpWindow2(void);
static bool8 sub_804F344(void);
static void PutMonIconOnLvlUpBox(void);
static void PutLevelAndGenderOnLvlUpBox(void);
static bool32 CriticalCapture(u32 odds);

static void SpriteCB_MonIconOnLvlUpBox(struct Sprite* sprite);

static void Cmd_attackcanceler(void);
static void Cmd_accuracycheck(void);
static void Cmd_attackstring(void);
static void Cmd_ppreduce(void);
static void Cmd_critcalc(void);
static void Cmd_damagecalc(void);
static void Cmd_typecalc(void);
static void Cmd_adjustdamage(void);
static void Cmd_multihitresultmessage(void);
static void Cmd_attackanimation(void);
static void Cmd_waitanimation(void);
static void Cmd_healthbarupdate(void);
static void Cmd_datahpupdate(void);
static void Cmd_critmessage(void);
static void Cmd_effectivenesssound(void);
static void Cmd_resultmessage(void);
static void Cmd_printstring(void);
static void Cmd_printselectionstring(void);
static void Cmd_waitmessage(void);
static void Cmd_printfromtable(void);
static void Cmd_printselectionstringfromtable(void);
static void Cmd_seteffectwithchance(void);
static void Cmd_seteffectprimary(void);
static void Cmd_seteffectsecondary(void);
static void Cmd_clearstatusfromeffect(void);
static void Cmd_tryfaintmon(void);
static void Cmd_dofaintanimation(void);
static void Cmd_cleareffectsonfaint(void);
static void Cmd_jumpifstatus(void);
static void Cmd_jumpifstatus2(void);
static void Cmd_jumpifability(void);
static void Cmd_jumpifsideaffecting(void);
static void Cmd_jumpifstat(void);
static void Cmd_jumpifstatus3condition(void);
static void Cmd_jumpbasedontype(void);
static void Cmd_getexp(void);
static void Cmd_unknown_24(void);
static void Cmd_movevaluescleanup(void);
static void Cmd_setmultihit(void);
static void Cmd_decrementmultihit(void);
static void Cmd_goto(void);
static void Cmd_jumpifbyte(void);
static void Cmd_jumpifhalfword(void);
static void Cmd_jumpifword(void);
static void Cmd_jumpifarrayequal(void);
static void Cmd_jumpifarraynotequal(void);
static void Cmd_setbyte(void);
static void Cmd_addbyte(void);
static void Cmd_subbyte(void);
static void Cmd_copyarray(void);
static void Cmd_copyarraywithindex(void);
static void Cmd_orbyte(void);
static void Cmd_orhalfword(void);
static void Cmd_orword(void);
static void Cmd_bicbyte(void);
static void Cmd_bichalfword(void);
static void Cmd_bicword(void);
static void Cmd_pause(void);
static void Cmd_waitstate(void);
static void Cmd_healthbar_update(void);
static void Cmd_return(void);
static void Cmd_end(void);
static void Cmd_end2(void);
static void Cmd_end3(void);
static void Cmd_jumpifaffectedbyprotect(void);
static void Cmd_call(void);
static void Cmd_setroost(void);
static void Cmd_jumpifabilitypresent(void);
static void Cmd_endselectionscript(void);
static void Cmd_playanimation(void);
static void Cmd_playanimation2(void);
static void Cmd_setgraphicalstatchangevalues(void);
static void Cmd_playstatchangeanimation(void);
static void Cmd_moveend(void);
static void Cmd_sethealblock(void);
static void Cmd_returnatktoball(void);
static void Cmd_getswitchedmondata(void);
static void Cmd_switchindataupdate(void);
static void Cmd_switchinanim(void);
static void Cmd_jumpifcantswitch(void);
static void Cmd_openpartyscreen(void);
static void Cmd_switchhandleorder(void);
static void Cmd_switchineffects(void);
static void Cmd_trainerslidein(void);
static void Cmd_playse(void);
static void Cmd_fanfare(void);
static void Cmd_playfaintcry(void);
static void Cmd_endlinkbattle(void);
static void Cmd_returntoball(void);
static void Cmd_handlelearnnewmove(void);
static void Cmd_yesnoboxlearnmove(void);
static void Cmd_yesnoboxstoplearningmove(void);
static void Cmd_hitanimation(void);
static void Cmd_getmoneyreward(void);
static void Cmd_unknown_5E(void);
static void Cmd_swapattackerwithtarget(void);
static void Cmd_incrementgamestat(void);
static void Cmd_drawpartystatussummary(void);
static void Cmd_hidepartystatussummary(void);
static void Cmd_jumptocalledmove(void);
static void Cmd_statusanimation(void);
static void Cmd_status2animation(void);
static void Cmd_chosenstatusanimation(void);
static void Cmd_yesnobox(void);
static void Cmd_cancelallactions(void);
static void Cmd_setgravity(void);
static void Cmd_removeitem(void);
static void Cmd_atknameinbuff1(void);
static void Cmd_drawlvlupbox(void);
static void Cmd_resetsentmonsvalue(void);
static void Cmd_setatktoplayer0(void);
static void Cmd_makevisible(void);
static void Cmd_recordability(void);
static void Cmd_buffermovetolearn(void);
static void Cmd_jumpifplayerran(void);
static void Cmd_hpthresholds(void);
static void Cmd_hpthresholds2(void);
static void Cmd_useitemonopponent(void);
static void Cmd_various(void);
static void Cmd_setprotectlike(void);
static void Cmd_faintifabilitynotdamp(void);
static void Cmd_setatkhptozero(void);
static void Cmd_jumpifnexttargetvalid(void);
static void Cmd_tryhealhalfhealth(void);
static void Cmd_trymirrormove(void);
static void Cmd_setrain(void);
static void Cmd_setreflect(void);
static void Cmd_setseeded(void);
static void Cmd_manipulatedamage(void);
static void Cmd_trysetrest(void);
static void Cmd_jumpifnotfirstturn(void);
static void Cmd_setmiracleeye(void);
static void Cmd_jumpifcantmakeasleep(void);
static void Cmd_stockpile(void);
static void Cmd_stockpiletobasedamage(void);
static void Cmd_stockpiletohpheal(void);
static void Cmd_setdrainedhp(void);
static void Cmd_statbuffchange(void);
static void Cmd_normalisebuffs(void);
static void Cmd_setbide(void);
static void Cmd_confuseifrepeatingattackends(void);
static void Cmd_setmultihitcounter(void);
static void Cmd_initmultihitstring(void);
static void Cmd_forcerandomswitch(void);
static void Cmd_tryconversiontypechange(void);
static void Cmd_givepaydaymoney(void);
static void Cmd_setlightscreen(void);
static void Cmd_tryKO(void);
static void Cmd_damagetohalftargethp(void);
static void Cmd_setsandstorm(void);
static void Cmd_weatherdamage(void);
static void Cmd_tryinfatuating(void);
static void Cmd_updatestatusicon(void);
static void Cmd_setmist(void);
static void Cmd_setfocusenergy(void);
static void Cmd_transformdataexecution(void);
static void Cmd_setsubstitute(void);
static void Cmd_mimicattackcopy(void);
static void Cmd_metronome(void);
static void Cmd_dmgtolevel(void);
static void Cmd_psywavedamageeffect(void);
static void Cmd_counterdamagecalculator(void);
static void Cmd_mirrorcoatdamagecalculator(void);
static void Cmd_disablelastusedattack(void);
static void Cmd_trysetencore(void);
static void Cmd_painsplitdmgcalc(void);
static void Cmd_settypetorandomresistance(void);
static void Cmd_setalwayshitflag(void);
static void Cmd_copymovepermanently(void);
static void Cmd_trychoosesleeptalkmove(void);
static void Cmd_setdestinybond(void);
static void Cmd_trysetdestinybondtohappen(void);
static void Cmd_settailwind(void);
static void Cmd_tryspiteppreduce(void);
static void Cmd_healpartystatus(void);
static void Cmd_cursetarget(void);
static void Cmd_trysetspikes(void);
static void Cmd_setforesight(void);
static void Cmd_trysetperishsong(void);
static void Cmd_handlerollout(void);
static void Cmd_jumpifconfusedandstatmaxed(void);
static void Cmd_handlefurycutter(void);
static void Cmd_setembargo(void);
static void Cmd_presentdamagecalculation(void);
static void Cmd_setsafeguard(void);
static void Cmd_magnitudedamagecalculation(void);
static void Cmd_jumpifnopursuitswitchdmg(void);
static void Cmd_setsunny(void);
static void Cmd_maxattackhalvehp(void);
static void Cmd_copyfoestats(void);
static void Cmd_rapidspinfree(void);
static void Cmd_setdefensecurlbit(void);
static void Cmd_recoverbasedonsunlight(void);
static void Cmd_setstickyweb(void);
static void Cmd_selectfirstvalidtarget(void);
static void Cmd_trysetfutureattack(void);
static void Cmd_trydobeatup(void);
static void Cmd_setsemiinvulnerablebit(void);
static void Cmd_clearsemiinvulnerablebit(void);
static void Cmd_setminimize(void);
static void Cmd_sethail(void);
static void Cmd_jumpifattackandspecialattackcannotfall(void);
static void Cmd_setforcedtarget(void);
static void Cmd_setcharge(void);
static void Cmd_callterrainattack(void);
static void Cmd_cureifburnedparalysedorpoisoned(void);
static void Cmd_settorment(void);
static void Cmd_jumpifnodamage(void);
static void Cmd_settaunt(void);
static void Cmd_trysethelpinghand(void);
static void Cmd_tryswapitems(void);
static void Cmd_trycopyability(void);
static void Cmd_trywish(void);
static void Cmd_settoxicspikes(void);
static void Cmd_setgastroacid(void);
static void Cmd_setyawn(void);
static void Cmd_setdamagetohealthdifference(void);
static void Cmd_setroom(void);
static void Cmd_tryswapabilities(void);
static void Cmd_tryimprison(void);
static void Cmd_setstealthrock(void);
static void Cmd_setuserstatus3(void);
static void Cmd_assistattackselect(void);
static void Cmd_trysetmagiccoat(void);
static void Cmd_trysetsnatch(void);
static void Cmd_trygetintimidatetarget(void);
static void Cmd_switchoutabilities(void);
static void Cmd_jumpifhasnohp(void);
static void Cmd_getsecretpowereffect(void);
static void Cmd_pickup(void);
static void Cmd_docastformchangeanimation(void);
static void Cmd_trycastformdatachange(void);
static void Cmd_settypebasedhalvers(void);
static void Cmd_jumpifsubstituteblocks(void);
static void Cmd_tryrecycleitem(void);
static void Cmd_settypetoterrain(void);
static void Cmd_pursuitrelated(void);
static void Cmd_snatchsetbattlers(void);
static void Cmd_removelightscreenreflect(void);
static void Cmd_handleballthrow(void);
static void Cmd_givecaughtmon(void);
static void Cmd_trysetcaughtmondexflags(void);
static void Cmd_displaydexinfo(void);
static void Cmd_trygivecaughtmonnick(void);
static void Cmd_subattackerhpbydmg(void);
static void Cmd_removeattackerstatus1(void);
static void Cmd_finishaction(void);
static void Cmd_finishturn(void);
static void Cmd_trainerslideout(void);
static void Cmd_settelekinesis(void);
static void Cmd_swapstatstages(void);
static void Cmd_averagestats(void);
static void Cmd_jumpifoppositegenders(void);
static void Cmd_trygetbaddreamstarget(void);
static void Cmd_tryworryseed(void);
static void Cmd_metalburstdamagecalculator(void);

void (* const gBattleScriptingCommandsTable[])(void) =
{
    Cmd_attackcanceler,                          //0x0
    Cmd_accuracycheck,                           //0x1
    Cmd_attackstring,                            //0x2
    Cmd_ppreduce,                                //0x3
    Cmd_critcalc,                                //0x4
    Cmd_damagecalc,                              //0x5
    Cmd_typecalc,                                //0x6
    Cmd_adjustdamage,                            //0x7
    Cmd_multihitresultmessage,                   //0x8
    Cmd_attackanimation,                         //0x9
    Cmd_waitanimation,                           //0xA
    Cmd_healthbarupdate,                         //0xB
    Cmd_datahpupdate,                            //0xC
    Cmd_critmessage,                             //0xD
    Cmd_effectivenesssound,                      //0xE
    Cmd_resultmessage,                           //0xF
    Cmd_printstring,                             //0x10
    Cmd_printselectionstring,                    //0x11
    Cmd_waitmessage,                             //0x12
    Cmd_printfromtable,                          //0x13
    Cmd_printselectionstringfromtable,           //0x14
    Cmd_seteffectwithchance,                     //0x15
    Cmd_seteffectprimary,                        //0x16
    Cmd_seteffectsecondary,                      //0x17
    Cmd_clearstatusfromeffect,                   //0x18
    Cmd_tryfaintmon,                             //0x19
    Cmd_dofaintanimation,                        //0x1A
    Cmd_cleareffectsonfaint,                     //0x1B
    Cmd_jumpifstatus,                            //0x1C
    Cmd_jumpifstatus2,                           //0x1D
    Cmd_jumpifability,                           //0x1E
    Cmd_jumpifsideaffecting,                     //0x1F
    Cmd_jumpifstat,                              //0x20
    Cmd_jumpifstatus3condition,                  //0x21
    Cmd_jumpbasedontype,                         //0x22
    Cmd_getexp,                                  //0x23
    Cmd_unknown_24,                              //0x24
    Cmd_movevaluescleanup,                       //0x25
    Cmd_setmultihit,                             //0x26
    Cmd_decrementmultihit,                       //0x27
    Cmd_goto,                                    //0x28
    Cmd_jumpifbyte,                              //0x29
    Cmd_jumpifhalfword,                          //0x2A
    Cmd_jumpifword,                              //0x2B
    Cmd_jumpifarrayequal,                        //0x2C
    Cmd_jumpifarraynotequal,                     //0x2D
    Cmd_setbyte,                                 //0x2E
    Cmd_addbyte,                                 //0x2F
    Cmd_subbyte,                                 //0x30
    Cmd_copyarray,                               //0x31
    Cmd_copyarraywithindex,                      //0x32
    Cmd_orbyte,                                  //0x33
    Cmd_orhalfword,                              //0x34
    Cmd_orword,                                  //0x35
    Cmd_bicbyte,                                 //0x36
    Cmd_bichalfword,                             //0x37
    Cmd_bicword,                                 //0x38
    Cmd_pause,                                   //0x39
    Cmd_waitstate,                               //0x3A
    Cmd_healthbar_update,                        //0x3B
    Cmd_return,                                  //0x3C
    Cmd_end,                                     //0x3D
    Cmd_end2,                                    //0x3E
    Cmd_end3,                                    //0x3F
    Cmd_jumpifaffectedbyprotect,                 //0x40
    Cmd_call,                                    //0x41
    Cmd_setroost,                                //0x42
    Cmd_jumpifabilitypresent,                    //0x43
    Cmd_endselectionscript,                      //0x44
    Cmd_playanimation,                           //0x45
    Cmd_playanimation2,                          //0x46
    Cmd_setgraphicalstatchangevalues,            //0x47
    Cmd_playstatchangeanimation,                 //0x48
    Cmd_moveend,                                 //0x49
    Cmd_sethealblock,                            //0x4A
    Cmd_returnatktoball,                         //0x4B
    Cmd_getswitchedmondata,                      //0x4C
    Cmd_switchindataupdate,                      //0x4D
    Cmd_switchinanim,                            //0x4E
    Cmd_jumpifcantswitch,                        //0x4F
    Cmd_openpartyscreen,                         //0x50
    Cmd_switchhandleorder,                       //0x51
    Cmd_switchineffects,                         //0x52
    Cmd_trainerslidein,                          //0x53
    Cmd_playse,                                  //0x54
    Cmd_fanfare,                                 //0x55
    Cmd_playfaintcry,                            //0x56
    Cmd_endlinkbattle,                           //0x57
    Cmd_returntoball,                            //0x58
    Cmd_handlelearnnewmove,                      //0x59
    Cmd_yesnoboxlearnmove,                       //0x5A
    Cmd_yesnoboxstoplearningmove,                //0x5B
    Cmd_hitanimation,                            //0x5C
    Cmd_getmoneyreward,                          //0x5D
    Cmd_unknown_5E,                              //0x5E
    Cmd_swapattackerwithtarget,                  //0x5F
    Cmd_incrementgamestat,                       //0x60
    Cmd_drawpartystatussummary,                  //0x61
    Cmd_hidepartystatussummary,                  //0x62
    Cmd_jumptocalledmove,                        //0x63
    Cmd_statusanimation,                         //0x64
    Cmd_status2animation,                        //0x65
    Cmd_chosenstatusanimation,                   //0x66
    Cmd_yesnobox,                                //0x67
    Cmd_cancelallactions,                        //0x68
    Cmd_setgravity,                              //0x69
    Cmd_removeitem,                              //0x6A
    Cmd_atknameinbuff1,                          //0x6B
    Cmd_drawlvlupbox,                            //0x6C
    Cmd_resetsentmonsvalue,                      //0x6D
    Cmd_setatktoplayer0,                         //0x6E
    Cmd_makevisible,                             //0x6F
    Cmd_recordability,                           //0x70
    Cmd_buffermovetolearn,                       //0x71
    Cmd_jumpifplayerran,                         //0x72
    Cmd_hpthresholds,                            //0x73
    Cmd_hpthresholds2,                           //0x74
    Cmd_useitemonopponent,                       //0x75
    Cmd_various,                                 //0x76
    Cmd_setprotectlike,                          //0x77
    Cmd_faintifabilitynotdamp,                   //0x78
    Cmd_setatkhptozero,                          //0x79
    Cmd_jumpifnexttargetvalid,                   //0x7A
    Cmd_tryhealhalfhealth,                       //0x7B
    Cmd_trymirrormove,                           //0x7C
    Cmd_setrain,                                 //0x7D
    Cmd_setreflect,                              //0x7E
    Cmd_setseeded,                               //0x7F
    Cmd_manipulatedamage,                        //0x80
    Cmd_trysetrest,                              //0x81
    Cmd_jumpifnotfirstturn,                      //0x82
    Cmd_setmiracleeye,                           //0x83
    Cmd_jumpifcantmakeasleep,                    //0x84
    Cmd_stockpile,                               //0x85
    Cmd_stockpiletobasedamage,                   //0x86
    Cmd_stockpiletohpheal,                       //0x87
    Cmd_setdrainedhp,                            //0x88
    Cmd_statbuffchange,                          //0x89
    Cmd_normalisebuffs,                          //0x8A
    Cmd_setbide,                                 //0x8B
    Cmd_confuseifrepeatingattackends,            //0x8C
    Cmd_setmultihitcounter,                      //0x8D
    Cmd_initmultihitstring,                      //0x8E
    Cmd_forcerandomswitch,                       //0x8F
    Cmd_tryconversiontypechange,                 //0x90
    Cmd_givepaydaymoney,                         //0x91
    Cmd_setlightscreen,                          //0x92
    Cmd_tryKO,                                   //0x93
    Cmd_damagetohalftargethp,                    //0x94
    Cmd_setsandstorm,                            //0x95
    Cmd_weatherdamage,                           //0x96
    Cmd_tryinfatuating,                          //0x97
    Cmd_updatestatusicon,                        //0x98
    Cmd_setmist,                                 //0x99
    Cmd_setfocusenergy,                          //0x9A
    Cmd_transformdataexecution,                  //0x9B
    Cmd_setsubstitute,                           //0x9C
    Cmd_mimicattackcopy,                         //0x9D
    Cmd_metronome,                               //0x9E
    Cmd_dmgtolevel,                              //0x9F
    Cmd_psywavedamageeffect,                     //0xA0
    Cmd_counterdamagecalculator,                 //0xA1
    Cmd_mirrorcoatdamagecalculator,              //0xA2
    Cmd_disablelastusedattack,                   //0xA3
    Cmd_trysetencore,                            //0xA4
    Cmd_painsplitdmgcalc,                        //0xA5
    Cmd_settypetorandomresistance,               //0xA6
    Cmd_setalwayshitflag,                        //0xA7
    Cmd_copymovepermanently,                     //0xA8
    Cmd_trychoosesleeptalkmove,                  //0xA9
    Cmd_setdestinybond,                          //0xAA
    Cmd_trysetdestinybondtohappen,               //0xAB
    Cmd_settailwind,                             //0xAC
    Cmd_tryspiteppreduce,                        //0xAD
    Cmd_healpartystatus,                         //0xAE
    Cmd_cursetarget,                             //0xAF
    Cmd_trysetspikes,                            //0xB0
    Cmd_setforesight,                            //0xB1
    Cmd_trysetperishsong,                        //0xB2
    Cmd_handlerollout,                           //0xB3
    Cmd_jumpifconfusedandstatmaxed,              //0xB4
    Cmd_handlefurycutter,                        //0xB5
    Cmd_setembargo,                              //0xB6
    Cmd_presentdamagecalculation,                //0xB7
    Cmd_setsafeguard,                            //0xB8
    Cmd_magnitudedamagecalculation,              //0xB9
    Cmd_jumpifnopursuitswitchdmg,                //0xBA
    Cmd_setsunny,                                //0xBB
    Cmd_maxattackhalvehp,                        //0xBC
    Cmd_copyfoestats,                            //0xBD
    Cmd_rapidspinfree,                           //0xBE
    Cmd_setdefensecurlbit,                       //0xBF
    Cmd_recoverbasedonsunlight,                  //0xC0
    Cmd_setstickyweb,                            //0xC1
    Cmd_selectfirstvalidtarget,                  //0xC2
    Cmd_trysetfutureattack,                      //0xC3
    Cmd_trydobeatup,                             //0xC4
    Cmd_setsemiinvulnerablebit,                  //0xC5
    Cmd_clearsemiinvulnerablebit,                //0xC6
    Cmd_setminimize,                             //0xC7
    Cmd_sethail,                                 //0xC8
    Cmd_jumpifattackandspecialattackcannotfall,  //0xC9
    Cmd_setforcedtarget,                         //0xCA
    Cmd_setcharge,                               //0xCB
    Cmd_callterrainattack,                       //0xCC
    Cmd_cureifburnedparalysedorpoisoned,         //0xCD
    Cmd_settorment,                              //0xCE
    Cmd_jumpifnodamage,                          //0xCF
    Cmd_settaunt,                                //0xD0
    Cmd_trysethelpinghand,                       //0xD1
    Cmd_tryswapitems,                            //0xD2
    Cmd_trycopyability,                          //0xD3
    Cmd_trywish,                                 //0xD4
    Cmd_settoxicspikes,                          //0xD5
    Cmd_setgastroacid,                           //0xD6
    Cmd_setyawn,                                 //0xD7
    Cmd_setdamagetohealthdifference,             //0xD8
    Cmd_setroom,                                 //0xD9
    Cmd_tryswapabilities,                        //0xDA
    Cmd_tryimprison,                             //0xDB
    Cmd_setstealthrock,                          //0xDC
    Cmd_setuserstatus3,                          //0xDD
    Cmd_assistattackselect,                      //0xDE
    Cmd_trysetmagiccoat,                         //0xDF
    Cmd_trysetsnatch,                            //0xE0
    Cmd_trygetintimidatetarget,                  //0xE1
    Cmd_switchoutabilities,                      //0xE2
    Cmd_jumpifhasnohp,                           //0xE3
    Cmd_getsecretpowereffect,                    //0xE4
    Cmd_pickup,                                  //0xE5
    Cmd_docastformchangeanimation,               //0xE6
    Cmd_trycastformdatachange,                   //0xE7
    Cmd_settypebasedhalvers,                     //0xE8
    Cmd_jumpifsubstituteblocks,                  //0xE9
    Cmd_tryrecycleitem,                          //0xEA
    Cmd_settypetoterrain,                        //0xEB
    Cmd_pursuitrelated,                          //0xEC
    Cmd_snatchsetbattlers,                       //0xED
    Cmd_removelightscreenreflect,                //0xEE
    Cmd_handleballthrow,                         //0xEF
    Cmd_givecaughtmon,                           //0xF0
    Cmd_trysetcaughtmondexflags,                 //0xF1
    Cmd_displaydexinfo,                          //0xF2
    Cmd_trygivecaughtmonnick,                    //0xF3
    Cmd_subattackerhpbydmg,                      //0xF4
    Cmd_removeattackerstatus1,                   //0xF5
    Cmd_finishaction,                            //0xF6
    Cmd_finishturn,                              //0xF7
    Cmd_trainerslideout,                         //0xF8
    Cmd_settelekinesis,                          //0xF9
    Cmd_swapstatstages,                          //0xFA
    Cmd_averagestats,                            //0xFB
    Cmd_jumpifoppositegenders,                   //0xFC
    Cmd_trygetbaddreamstarget,                   //0xFD
    Cmd_tryworryseed,                            //0xFE
    Cmd_metalburstdamagecalculator,              //0xFF
};

const struct StatFractions gAccuracyStageRatios[] =
{
    { 33, 100}, // -6
    { 36, 100}, // -5
    { 43, 100}, // -4
    { 50, 100}, // -3
    { 60, 100}, // -2
    { 75, 100}, // -1
    {  1,   1}, //  0
    {133, 100}, // +1
    {166, 100}, // +2
    {  2,   1}, // +3
    {233, 100}, // +4
    {133,  50}, // +5
    {  3,   1}, // +6
};

static const u32 sStatusFlagsForMoveEffects[NUM_MOVE_EFFECTS] =
{
    [MOVE_EFFECT_SLEEP]          = STATUS1_SLEEP,
    [MOVE_EFFECT_POISON]         = STATUS1_POISON,
    [MOVE_EFFECT_BURN]           = STATUS1_BURN,
    [MOVE_EFFECT_FREEZE]         = STATUS1_FREEZE,
    [MOVE_EFFECT_PARALYSIS]      = STATUS1_PARALYSIS,
    [MOVE_EFFECT_TOXIC]          = STATUS1_TOXIC_POISON,
    [MOVE_EFFECT_CONFUSION]      = STATUS2_CONFUSION,
    [MOVE_EFFECT_FLINCH]         = STATUS2_FLINCHED,
    [MOVE_EFFECT_UPROAR]         = STATUS2_UPROAR,
    [MOVE_EFFECT_CHARGING]       = STATUS2_MULTIPLETURNS,
    [MOVE_EFFECT_WRAP]           = STATUS2_WRAPPED,
    [MOVE_EFFECT_RECHARGE]       = STATUS2_RECHARGE,
    [MOVE_EFFECT_PREVENT_ESCAPE] = STATUS2_ESCAPE_PREVENTION,
    [MOVE_EFFECT_NIGHTMARE]      = STATUS2_NIGHTMARE,
    [MOVE_EFFECT_THRASH]         = STATUS2_LOCK_CONFUSE,
};

static const u8* const sMoveEffectBS_Ptrs[] =
{
    [MOVE_EFFECT_SLEEP]            = BattleScript_MoveEffectSleep,
    [MOVE_EFFECT_POISON]           = BattleScript_MoveEffectPoison,
    [MOVE_EFFECT_BURN]             = BattleScript_MoveEffectBurn,
    [MOVE_EFFECT_FREEZE]           = BattleScript_MoveEffectFreeze,
    [MOVE_EFFECT_PARALYSIS]        = BattleScript_MoveEffectParalysis,
    [MOVE_EFFECT_TOXIC]            = BattleScript_MoveEffectToxic,
    [MOVE_EFFECT_CONFUSION]        = BattleScript_MoveEffectConfusion,
    [MOVE_EFFECT_UPROAR]           = BattleScript_MoveEffectUproar,
    [MOVE_EFFECT_PAYDAY]           = BattleScript_MoveEffectPayDay,
    [MOVE_EFFECT_WRAP]             = BattleScript_MoveEffectWrap,
    [MOVE_EFFECT_RECOIL_25]        = BattleScript_MoveEffectRecoil,
    [MOVE_EFFECT_RECOIL_33]        = BattleScript_MoveEffectRecoil,
};

static const struct WindowTemplate sUnusedWinTemplate = {0, 1, 3, 7, 0xF, 0x1F, 0x3F};

static const u16 sUnknown_0831C2C8[] = INCBIN_U16("graphics/battle_interface/unk_battlebox.gbapal");
static const u32 sUnknown_0831C2E8[] = INCBIN_U32("graphics/battle_interface/unk_battlebox.4bpp.lz");

#define MON_ICON_LVLUP_BOX_TAG      0xD75A

static const struct OamData sOamData_MonIconOnLvlUpBox =
{
    .y = 0,
    .affineMode = ST_OAM_AFFINE_OFF,
    .objMode = ST_OAM_OBJ_NORMAL,
    .mosaic = 0,
    .bpp = ST_OAM_4BPP,
    .shape = SPRITE_SHAPE(32x32),
    .x = 0,
    .matrixNum = 0,
    .size = SPRITE_SIZE(32x32),
    .tileNum = 0,
    .priority = 0,
    .paletteNum = 0,
    .affineParam = 0,
};

static const struct SpriteTemplate sSpriteTemplate_MonIconOnLvlUpBox =
{
    .tileTag = MON_ICON_LVLUP_BOX_TAG,
    .paletteTag = MON_ICON_LVLUP_BOX_TAG,
    .oam = &sOamData_MonIconOnLvlUpBox,
    .anims = gDummySpriteAnimTable,
    .images = NULL,
    .affineAnims = gDummySpriteAffineAnimTable,
    .callback = SpriteCB_MonIconOnLvlUpBox
};

static const u16 sProtectSuccessRates[] = {USHRT_MAX, USHRT_MAX / 2, USHRT_MAX / 4, USHRT_MAX / 8};

#define FORBIDDEN_MIMIC         0x1
#define FORBIDDEN_METRONOME     0x2
#define FORBIDDEN_ASSIST        0x4
#define FORBIDDEN_COPYCAT       0x8
#define FORBIDDEN_SLEEP_TALK    0x10

#define FORBIDDEN_INSTRUCT_END 0xFFFF

static const u8 sForbiddenMoves[MOVES_COUNT] =
{
    [MOVE_NONE] = 0xFF, // Can't use a non-move lol
    [MOVE_STRUGGLE] = 0xFF, // Neither Struggle
    [MOVE_AFTER_YOU] = FORBIDDEN_METRONOME,
    [MOVE_APPLE_ACID] = FORBIDDEN_METRONOME,
    [MOVE_ASSIST] = FORBIDDEN_METRONOME | FORBIDDEN_ASSIST | FORBIDDEN_COPYCAT | FORBIDDEN_SLEEP_TALK,
    [MOVE_ASTRAL_BARRAGE] = FORBIDDEN_METRONOME,
    [MOVE_AURA_WHEEL] = FORBIDDEN_METRONOME,
    [MOVE_BADDY_BAD] = FORBIDDEN_METRONOME,
    [MOVE_BANEFUL_BUNKER] = FORBIDDEN_METRONOME | FORBIDDEN_ASSIST | FORBIDDEN_COPYCAT,
    [MOVE_BEAK_BLAST] = FORBIDDEN_METRONOME | FORBIDDEN_ASSIST | FORBIDDEN_COPYCAT | FORBIDDEN_SLEEP_TALK,
    [MOVE_BEHEMOTH_BASH] = FORBIDDEN_METRONOME | FORBIDDEN_COPYCAT,
    [MOVE_BEHEMOTH_BLADE] = FORBIDDEN_METRONOME | FORBIDDEN_COPYCAT,
    [MOVE_BELCH] = FORBIDDEN_METRONOME | FORBIDDEN_ASSIST | FORBIDDEN_COPYCAT | FORBIDDEN_SLEEP_TALK,
    [MOVE_BESTOW] = FORBIDDEN_METRONOME | FORBIDDEN_ASSIST | FORBIDDEN_COPYCAT,
    [MOVE_BIDE] = FORBIDDEN_SLEEP_TALK,
    [MOVE_BODY_PRESS] = FORBIDDEN_METRONOME,
    [MOVE_BOUNCE] = FORBIDDEN_ASSIST | FORBIDDEN_SLEEP_TALK,
    [MOVE_BOUNCY_BUBBLE] = FORBIDDEN_METRONOME,
    [MOVE_BRANCH_POKE] = FORBIDDEN_METRONOME,
    [MOVE_BREAKING_SWIPE] = FORBIDDEN_METRONOME,
    [MOVE_BUZZY_BUZZ] = FORBIDDEN_METRONOME,
    [MOVE_CELEBRATE] = FORBIDDEN_METRONOME | FORBIDDEN_ASSIST | FORBIDDEN_COPYCAT | FORBIDDEN_SLEEP_TALK,
    [MOVE_CHATTER] = FORBIDDEN_METRONOME | FORBIDDEN_ASSIST | FORBIDDEN_COPYCAT | FORBIDDEN_MIMIC | FORBIDDEN_SLEEP_TALK,
    [MOVE_CIRCLE_THROW] = FORBIDDEN_ASSIST | FORBIDDEN_COPYCAT,
    [MOVE_CLANGOROUS_SOUL] = FORBIDDEN_METRONOME,
    [MOVE_COPYCAT] = FORBIDDEN_METRONOME | FORBIDDEN_ASSIST | FORBIDDEN_COPYCAT | FORBIDDEN_SLEEP_TALK,
    [MOVE_COUNTER] = FORBIDDEN_METRONOME | FORBIDDEN_ASSIST | FORBIDDEN_COPYCAT,
    [MOVE_COVET] = FORBIDDEN_METRONOME | FORBIDDEN_ASSIST | FORBIDDEN_COPYCAT,
    [MOVE_CRAFTY_SHIELD] = FORBIDDEN_METRONOME,
    [MOVE_DECORATE] = FORBIDDEN_METRONOME,
    [MOVE_DESTINY_BOND] = FORBIDDEN_METRONOME | FORBIDDEN_ASSIST | FORBIDDEN_COPYCAT,
    [MOVE_DETECT] = FORBIDDEN_METRONOME | FORBIDDEN_ASSIST | FORBIDDEN_COPYCAT,
    [MOVE_DIAMOND_STORM] = FORBIDDEN_METRONOME,
    [MOVE_DIG] = FORBIDDEN_ASSIST | FORBIDDEN_SLEEP_TALK,
    [MOVE_DIVE] = FORBIDDEN_ASSIST | FORBIDDEN_SLEEP_TALK,
    [MOVE_DOUBLE_IRON_BASH] = FORBIDDEN_METRONOME,
    [MOVE_DRAGON_ASCENT] = FORBIDDEN_METRONOME,
    [MOVE_DRAGON_ENERGY] = FORBIDDEN_METRONOME,
    [MOVE_DRAGON_TAIL] = FORBIDDEN_ASSIST | FORBIDDEN_COPYCAT,
    [MOVE_DRUM_BEATING] = FORBIDDEN_METRONOME,
    [MOVE_DYNAMAX_CANNON] = FORBIDDEN_METRONOME | FORBIDDEN_COPYCAT | FORBIDDEN_SLEEP_TALK,
    [MOVE_ENDURE] = FORBIDDEN_METRONOME | FORBIDDEN_ASSIST | FORBIDDEN_COPYCAT,
    [MOVE_ETERNABEAM] = FORBIDDEN_METRONOME,
    [MOVE_FALSE_SURRENDER] = FORBIDDEN_METRONOME,
    [MOVE_FEINT] = FORBIDDEN_METRONOME | FORBIDDEN_ASSIST | FORBIDDEN_COPYCAT,
    [MOVE_FIERY_WRATH] = FORBIDDEN_METRONOME,
    [MOVE_FLEUR_CANNON] = FORBIDDEN_METRONOME,
    [MOVE_FLOATY_FALL] = FORBIDDEN_METRONOME,
    [MOVE_FLY] = FORBIDDEN_ASSIST | FORBIDDEN_SLEEP_TALK,
    [MOVE_FOCUS_PUNCH] = FORBIDDEN_METRONOME | FORBIDDEN_ASSIST | FORBIDDEN_COPYCAT | FORBIDDEN_SLEEP_TALK,
    [MOVE_FOLLOW_ME] = FORBIDDEN_METRONOME | FORBIDDEN_ASSIST | FORBIDDEN_COPYCAT,
    [MOVE_FREEZE_SHOCK] = FORBIDDEN_METRONOME | FORBIDDEN_SLEEP_TALK,
    [MOVE_FREEZING_GLARE] = FORBIDDEN_METRONOME,
    [MOVE_FREEZY_FROST] = FORBIDDEN_METRONOME,
    [MOVE_GEOMANCY] = FORBIDDEN_SLEEP_TALK,
    [MOVE_GLACIAL_LANCE] = FORBIDDEN_METRONOME,
    [MOVE_GLITZY_GLOW] = FORBIDDEN_METRONOME,
    [MOVE_GRAV_APPLE] = FORBIDDEN_METRONOME,
    [MOVE_HELPING_HAND] = FORBIDDEN_METRONOME | FORBIDDEN_ASSIST | FORBIDDEN_COPYCAT,
    [MOVE_HOLD_HANDS] = FORBIDDEN_METRONOME | FORBIDDEN_ASSIST | FORBIDDEN_COPYCAT | FORBIDDEN_SLEEP_TALK,
    [MOVE_HYPERSPACE_FURY] = FORBIDDEN_METRONOME,
    [MOVE_HYPERSPACE_HOLE] = FORBIDDEN_METRONOME,
    [MOVE_ICE_BURN] = FORBIDDEN_METRONOME | FORBIDDEN_SLEEP_TALK,
    [MOVE_INSTRUCT] = FORBIDDEN_METRONOME,
    [MOVE_JUNGLE_HEALING] = FORBIDDEN_METRONOME,
    [MOVE_KINGS_SHIELD] = FORBIDDEN_METRONOME | FORBIDDEN_ASSIST | FORBIDDEN_COPYCAT,
    [MOVE_LIFE_DEW] = FORBIDDEN_METRONOME,
    [MOVE_LIGHT_OF_RUIN] = FORBIDDEN_METRONOME,
    [MOVE_MAT_BLOCK] = FORBIDDEN_METRONOME | FORBIDDEN_ASSIST | FORBIDDEN_COPYCAT,
    [MOVE_ME_FIRST] = FORBIDDEN_METRONOME | FORBIDDEN_ASSIST | FORBIDDEN_COPYCAT | FORBIDDEN_SLEEP_TALK,
    [MOVE_METEOR_ASSAULT] = FORBIDDEN_METRONOME,
    [MOVE_METRONOME] = FORBIDDEN_METRONOME | FORBIDDEN_ASSIST | FORBIDDEN_COPYCAT | FORBIDDEN_SLEEP_TALK,
    [MOVE_MIMIC] = FORBIDDEN_METRONOME | FORBIDDEN_ASSIST | FORBIDDEN_COPYCAT | FORBIDDEN_MIMIC | FORBIDDEN_SLEEP_TALK,
    [MOVE_MIND_BLOWN] = FORBIDDEN_METRONOME,
    [MOVE_MIRROR_COAT] = FORBIDDEN_METRONOME | FORBIDDEN_ASSIST | FORBIDDEN_COPYCAT,
    [MOVE_MIRROR_MOVE] = FORBIDDEN_METRONOME | FORBIDDEN_ASSIST | FORBIDDEN_COPYCAT | FORBIDDEN_SLEEP_TALK,
    [MOVE_MOONGEIST_BEAM] = FORBIDDEN_METRONOME,
    [MOVE_NATURE_POWER] = FORBIDDEN_METRONOME | FORBIDDEN_ASSIST | FORBIDDEN_COPYCAT | FORBIDDEN_SLEEP_TALK,
    [MOVE_NATURES_MADNESS] = FORBIDDEN_METRONOME,
    [MOVE_OBSTRUCT] = FORBIDDEN_METRONOME | FORBIDDEN_COPYCAT,
    [MOVE_ORIGIN_PULSE] = FORBIDDEN_METRONOME,
    [MOVE_OVERDRIVE] = FORBIDDEN_METRONOME,
    [MOVE_PHANTOM_FORCE] = FORBIDDEN_ASSIST | FORBIDDEN_SLEEP_TALK,
    [MOVE_PHOTON_GEYSER] = FORBIDDEN_METRONOME,
    [MOVE_PIKA_PAPOW] = FORBIDDEN_METRONOME,
    [MOVE_PLASMA_FISTS] = FORBIDDEN_METRONOME,
    [MOVE_PRECIPICE_BLADES] = FORBIDDEN_METRONOME,
    [MOVE_PROTECT] = FORBIDDEN_METRONOME | FORBIDDEN_ASSIST | FORBIDDEN_COPYCAT,
    [MOVE_PYRO_BALL] = FORBIDDEN_METRONOME,
    [MOVE_QUASH] = FORBIDDEN_METRONOME,
    [MOVE_QUICK_GUARD] = FORBIDDEN_METRONOME,
    [MOVE_RAGE_POWDER] = FORBIDDEN_METRONOME | FORBIDDEN_ASSIST | FORBIDDEN_COPYCAT,
    [MOVE_RAZOR_WIND] = FORBIDDEN_SLEEP_TALK,
    [MOVE_RELIC_SONG] = FORBIDDEN_METRONOME,
    [MOVE_ROAR] = FORBIDDEN_ASSIST | FORBIDDEN_COPYCAT,
    [MOVE_SAPPY_SEED] = FORBIDDEN_METRONOME,
    [MOVE_SECRET_SWORD] = FORBIDDEN_METRONOME,
    [MOVE_SHADOW_FORCE] = FORBIDDEN_ASSIST | FORBIDDEN_SLEEP_TALK,
    [MOVE_SHELL_TRAP] = FORBIDDEN_METRONOME | FORBIDDEN_ASSIST | FORBIDDEN_COPYCAT | FORBIDDEN_SLEEP_TALK,
    [MOVE_SIZZLY_SLIDE] = FORBIDDEN_METRONOME,
    [MOVE_SKETCH] = FORBIDDEN_METRONOME | FORBIDDEN_ASSIST | FORBIDDEN_COPYCAT | FORBIDDEN_MIMIC | FORBIDDEN_SLEEP_TALK,
    [MOVE_SKULL_BASH] = FORBIDDEN_SLEEP_TALK,
    [MOVE_SKY_ATTACK] = FORBIDDEN_SLEEP_TALK,
    [MOVE_SKY_DROP] = FORBIDDEN_ASSIST | FORBIDDEN_SLEEP_TALK,
    [MOVE_SLEEP_TALK] = FORBIDDEN_METRONOME | FORBIDDEN_ASSIST | FORBIDDEN_COPYCAT | FORBIDDEN_SLEEP_TALK,
    [MOVE_SNAP_TRAP] = FORBIDDEN_METRONOME,
    [MOVE_SNARL] = FORBIDDEN_METRONOME,
    [MOVE_SNATCH] = FORBIDDEN_METRONOME | FORBIDDEN_ASSIST | FORBIDDEN_COPYCAT,
    [MOVE_SNORE] = FORBIDDEN_METRONOME,
    [MOVE_SOLAR_BEAM] = FORBIDDEN_SLEEP_TALK,
    [MOVE_SOLAR_BLADE] = FORBIDDEN_SLEEP_TALK,
    [MOVE_SPARKLY_SWIRL] = FORBIDDEN_METRONOME,
    [MOVE_SPECTRAL_THIEF] = FORBIDDEN_METRONOME,
    [MOVE_SPIKY_SHIELD] = FORBIDDEN_METRONOME | FORBIDDEN_ASSIST | FORBIDDEN_COPYCAT,
    [MOVE_SPIRIT_BREAK] = FORBIDDEN_METRONOME,
    [MOVE_SPLISHY_SPLASH] = FORBIDDEN_METRONOME,
    [MOVE_SPOTLIGHT] = FORBIDDEN_METRONOME | FORBIDDEN_ASSIST | FORBIDDEN_COPYCAT,
    [MOVE_STEAM_ERUPTION] = FORBIDDEN_METRONOME,
    [MOVE_STEEL_BEAM] = FORBIDDEN_METRONOME,
    [MOVE_STRANGE_STEAM] = FORBIDDEN_METRONOME,
    [MOVE_SUNSTEEL_STRIKE] = FORBIDDEN_METRONOME,
    [MOVE_SURGING_STRIKES] = FORBIDDEN_METRONOME,
    [MOVE_SWITCHEROO] = FORBIDDEN_METRONOME | FORBIDDEN_ASSIST | FORBIDDEN_COPYCAT,
    [MOVE_TECHNO_BLAST] = FORBIDDEN_METRONOME,
    [MOVE_THIEF] = FORBIDDEN_METRONOME | FORBIDDEN_ASSIST | FORBIDDEN_COPYCAT,
    [MOVE_THOUSAND_ARROWS] = FORBIDDEN_METRONOME,
    [MOVE_THOUSAND_WAVES] = FORBIDDEN_METRONOME,
    [MOVE_THUNDER_CAGE] = FORBIDDEN_METRONOME,
    [MOVE_THUNDEROUS_KICK] = FORBIDDEN_METRONOME,
    [MOVE_TRANSFORM] = FORBIDDEN_METRONOME | FORBIDDEN_ASSIST | FORBIDDEN_COPYCAT | FORBIDDEN_MIMIC,
    [MOVE_TRICK] = FORBIDDEN_METRONOME | FORBIDDEN_ASSIST | FORBIDDEN_COPYCAT,
    [MOVE_UPROAR] = FORBIDDEN_SLEEP_TALK,
    [MOVE_V_CREATE] = FORBIDDEN_METRONOME,
    [MOVE_VEEVEE_VOLLEY] = FORBIDDEN_METRONOME,
    [MOVE_WHIRLWIND] = FORBIDDEN_ASSIST | FORBIDDEN_COPYCAT,
    [MOVE_WICKED_BLOW] = FORBIDDEN_METRONOME,
    [MOVE_WIDE_GUARD] = FORBIDDEN_METRONOME,
    [MOVE_ZIPPY_ZAP] = FORBIDDEN_METRONOME,
};

static const u16 sMoveEffectsForbiddenToInstruct[] =
{
    EFFECT_ASSIST,
    //EFFECT_BEAK_BLAST,
    EFFECT_BELCH,
    EFFECT_BIDE,
    //EFFECT_CELEBRATE,
    //EFFECT_CHATTER,
    EFFECT_COPYCAT,
    //EFFECT_DYNAMAX_CANNON,
    EFFECT_FOCUS_PUNCH,
    EFFECT_GEOMANCY,
    //EFFECT_HOLD_HANDS,
    EFFECT_INSTRUCT,
    EFFECT_ME_FIRST,
    EFFECT_METRONOME,
    EFFECT_MIMIC,
    EFFECT_MIRROR_MOVE,
    EFFECT_NATURE_POWER,
    //EFFECT_OBSTRUCT,
    EFFECT_RAMPAGE,
    EFFECT_RECHARGE,
    EFFECT_RECOIL_25,
    EFFECT_ROLLOUT,
    EFFECT_SEMI_INVULNERABLE,
    //EFFECT_SHELL_TRAP,
    EFFECT_SKETCH,
    //EFFECT_SKY_DROP,
    EFFECT_SKULL_BASH,
    EFFECT_SLEEP_TALK,
    EFFECT_SOLARBEAM,
    EFFECT_TRANSFORM,
    EFFECT_TWO_TURNS_ATTACK,
    EFFECT_UPROAR,
    FORBIDDEN_INSTRUCT_END
};

static const u16 sNaturePowerMoves[] =
{
    [BATTLE_TERRAIN_GRASS]      = MOVE_ENERGY_BALL,
    [BATTLE_TERRAIN_LONG_GRASS] = MOVE_ENERGY_BALL,
    [BATTLE_TERRAIN_SAND]       = MOVE_EARTH_POWER,
    [BATTLE_TERRAIN_UNDERWATER] = MOVE_HYDRO_PUMP,
    [BATTLE_TERRAIN_WATER]      = MOVE_HYDRO_PUMP,
    [BATTLE_TERRAIN_POND]       = MOVE_HYDRO_PUMP,
    [BATTLE_TERRAIN_MOUNTAIN]   = MOVE_EARTH_POWER,
    [BATTLE_TERRAIN_CAVE]       = MOVE_POWER_GEM,
    [BATTLE_TERRAIN_BUILDING]   = MOVE_TRI_ATTACK,
    [BATTLE_TERRAIN_PLAIN]      = MOVE_TRI_ATTACK
};

static const u16 sPickupItems[] =
{
    ITEM_POTION,
    ITEM_ANTIDOTE,
    ITEM_SUPER_POTION,
    ITEM_GREAT_BALL,
    ITEM_REPEL,
    ITEM_ESCAPE_ROPE,
    ITEM_X_ATTACK,
    ITEM_FULL_HEAL,
    ITEM_ULTRA_BALL,
    ITEM_HYPER_POTION,
    ITEM_RARE_CANDY,
    ITEM_PROTEIN,
    ITEM_REVIVE,
    ITEM_HP_UP,
    ITEM_FULL_RESTORE,
    ITEM_MAX_REVIVE,
    ITEM_PP_UP,
    ITEM_MAX_ELIXIR,
};

static const u16 sRarePickupItems[] =
{
    ITEM_HYPER_POTION,
    ITEM_NUGGET,
    ITEM_KINGS_ROCK,
    ITEM_FULL_RESTORE,
    ITEM_ETHER,
    ITEM_WHITE_HERB,
    ITEM_TM44_REST,
    ITEM_ELIXIR,
    ITEM_TM01_FOCUS_PUNCH,
    ITEM_LEFTOVERS,
    ITEM_TM26_EARTHQUAKE,
};

static const u8 sPickupProbabilities[] =
{
    30, 40, 50, 60, 70, 80, 90, 94, 98
};

static const u8 sTerrainToType[] =
{
    [BATTLE_TERRAIN_GRASS]      = TYPE_GRASS,
    [BATTLE_TERRAIN_LONG_GRASS] = TYPE_GRASS,
    [BATTLE_TERRAIN_SAND]       = TYPE_GROUND,
    [BATTLE_TERRAIN_UNDERWATER] = TYPE_WATER,
    [BATTLE_TERRAIN_WATER]      = TYPE_WATER,
    [BATTLE_TERRAIN_POND]       = TYPE_WATER,
    [BATTLE_TERRAIN_MOUNTAIN]   = TYPE_GROUND,
    [BATTLE_TERRAIN_CAVE]       = TYPE_ROCK,
    [BATTLE_TERRAIN_BUILDING]   = TYPE_NORMAL,
    [BATTLE_TERRAIN_PLAIN]      = TYPE_NORMAL,
};

// - ITEM_ULTRA_BALL skips Master Ball and ITEM_NONE
static const u8 sBallCatchBonuses[] =
{
    [ITEM_ULTRA_BALL - ITEM_ULTRA_BALL]  = 20,
    [ITEM_GREAT_BALL - ITEM_ULTRA_BALL]  = 15,
    [ITEM_POKE_BALL - ITEM_ULTRA_BALL]   = 10,
    [ITEM_SAFARI_BALL - ITEM_ULTRA_BALL] = 15
};

// In Battle Palace, moves are chosen based on the pokemons nature rather than by the player
// Moves are grouped into "Attack", "Defense", or "Support" (see PALACE_MOVE_GROUP_*)
// Each nature has a certain percent chance of selecting a move from a particular group
// and a separate percent chance for each group when below 50% HP
// The table below doesn't list percentages for Support because you can subtract the other two
// Support percentages are listed in comments off to the side instead
#define PALACE_STYLE(atk, def, atkLow, defLow) {atk, atk + def, atkLow, atkLow + defLow}

const ALIGNED(4) u8 gBattlePalaceNatureToMoveGroupLikelihood[NUM_NATURES][4] =
{
    [NATURE_HARDY]   = PALACE_STYLE(61,  7, 61,  7), // 32% support >= 50% HP, 32% support < 50% HP
    [NATURE_LONELY]  = PALACE_STYLE(20, 25, 84,  8), // 55%,  8%
    [NATURE_BRAVE]   = PALACE_STYLE(70, 15, 32, 60), // 15%,  8%
    [NATURE_ADAMANT] = PALACE_STYLE(38, 31, 70, 15), // 31%, 15%
    [NATURE_NAUGHTY] = PALACE_STYLE(20, 70, 70, 22), // 10%,  8%
    [NATURE_BOLD]    = PALACE_STYLE(30, 20, 32, 58), // 50%, 10%
    [NATURE_DOCILE]  = PALACE_STYLE(56, 22, 56, 22), // 22%, 22%
    [NATURE_RELAXED] = PALACE_STYLE(25, 15, 75, 15), // 60%, 10%
    [NATURE_IMPISH]  = PALACE_STYLE(69,  6, 28, 55), // 25%, 17%
    [NATURE_LAX]     = PALACE_STYLE(35, 10, 29,  6), // 55%, 65%
    [NATURE_TIMID]   = PALACE_STYLE(62, 10, 30, 20), // 28%, 50%
    [NATURE_HASTY]   = PALACE_STYLE(58, 37, 88,  6), //  5%,  6%
    [NATURE_SERIOUS] = PALACE_STYLE(34, 11, 29, 11), // 55%, 60%
    [NATURE_JOLLY]   = PALACE_STYLE(35,  5, 35, 60), // 60%,  5%
    [NATURE_NAIVE]   = PALACE_STYLE(56, 22, 56, 22), // 22%, 22%
    [NATURE_MODEST]  = PALACE_STYLE(35, 45, 34, 60), // 20%,  6%
    [NATURE_MILD]    = PALACE_STYLE(44, 50, 34,  6), //  6%, 60%
    [NATURE_QUIET]   = PALACE_STYLE(56, 22, 56, 22), // 22%, 22%
    [NATURE_BASHFUL] = PALACE_STYLE(30, 58, 30, 58), // 12%, 12%
    [NATURE_RASH]    = PALACE_STYLE(30, 13, 27,  6), // 57%, 67%
    [NATURE_CALM]    = PALACE_STYLE(40, 50, 25, 62), // 10%, 13%
    [NATURE_GENTLE]  = PALACE_STYLE(18, 70, 90,  5), // 12%,  5%
    [NATURE_SASSY]   = PALACE_STYLE(88,  6, 22, 20), //  6%, 58%
    [NATURE_CAREFUL] = PALACE_STYLE(42, 50, 42,  5), //  8%, 53%
    [NATURE_QUIRKY]  = PALACE_STYLE(56, 22, 56, 22)  // 22%, 22%
};

static const u8 sBattlePalaceNatureToFlavorTextId[NUM_NATURES] =
{
    [NATURE_HARDY]   = B_MSG_EAGER_FOR_MORE,
    [NATURE_LONELY]  = B_MSG_GLINT_IN_EYE,
    [NATURE_BRAVE]   = B_MSG_GETTING_IN_POS,
    [NATURE_ADAMANT] = B_MSG_GLINT_IN_EYE,
    [NATURE_NAUGHTY] = B_MSG_GLINT_IN_EYE,
    [NATURE_BOLD]    = B_MSG_GETTING_IN_POS,
    [NATURE_DOCILE]  = B_MSG_EAGER_FOR_MORE,
    [NATURE_RELAXED] = B_MSG_GLINT_IN_EYE,
    [NATURE_IMPISH]  = B_MSG_GETTING_IN_POS,
    [NATURE_LAX]     = B_MSG_GROWL_DEEPLY,
    [NATURE_TIMID]   = B_MSG_GROWL_DEEPLY,
    [NATURE_HASTY]   = B_MSG_GLINT_IN_EYE,
    [NATURE_SERIOUS] = B_MSG_EAGER_FOR_MORE,
    [NATURE_JOLLY]   = B_MSG_GETTING_IN_POS,
    [NATURE_NAIVE]   = B_MSG_EAGER_FOR_MORE,
    [NATURE_MODEST]  = B_MSG_GETTING_IN_POS,
    [NATURE_MILD]    = B_MSG_GROWL_DEEPLY,
    [NATURE_QUIET]   = B_MSG_EAGER_FOR_MORE,
    [NATURE_BASHFUL] = B_MSG_EAGER_FOR_MORE,
    [NATURE_RASH]    = B_MSG_GROWL_DEEPLY,
    [NATURE_CALM]    = B_MSG_GETTING_IN_POS,
    [NATURE_GENTLE]  = B_MSG_GLINT_IN_EYE,
    [NATURE_SASSY]   = B_MSG_GROWL_DEEPLY,
    [NATURE_CAREFUL] = B_MSG_GROWL_DEEPLY,
    [NATURE_QUIRKY]  = B_MSG_EAGER_FOR_MORE,
};

bool32 IsBattlerProtected(u8 battlerId, u16 move)
{
    // Decorate bypasses protect and detect, but not crafty shield
    if (move == MOVE_DECORATE)
    {
        if (gSideStatuses[GetBattlerSide(battlerId)] & SIDE_STATUS_CRAFTY_SHIELD)
            return TRUE;
        else if (gProtectStructs[battlerId].protected)
            return FALSE;
    }
    
    if (!(gBattleMoves[move].flags & FLAG_PROTECT_AFFECTED))
        return FALSE;
    else if (gBattleMoves[move].effect == MOVE_EFFECT_FEINT)
        return FALSE;
    else if (gProtectStructs[battlerId].protected)
        return TRUE;
    else if (gSideStatuses[GetBattlerSide(battlerId)] & SIDE_STATUS_WIDE_GUARD
             && gBattleMoves[move].target & (MOVE_TARGET_BOTH | MOVE_TARGET_FOES_AND_ALLY))
        return TRUE;
    else if (gProtectStructs[battlerId].banefulBunkered)
        return TRUE;
    else if (gProtectStructs[battlerId].obstructed && !IS_MOVE_STATUS(move))
        return TRUE;
    else if (gProtectStructs[battlerId].spikyShielded)
        return TRUE;
    else if (gProtectStructs[battlerId].kingsShielded && gBattleMoves[move].power != 0)
        return TRUE;
    else if (gSideStatuses[GetBattlerSide(battlerId)] & SIDE_STATUS_QUICK_GUARD
             && GetChosenMovePriority(gBattlerAttacker) > 0)
        return TRUE;
    else if (gSideStatuses[GetBattlerSide(battlerId)] & SIDE_STATUS_CRAFTY_SHIELD
      && IS_MOVE_STATUS(move))
        return TRUE;
    else if (gSideStatuses[GetBattlerSide(battlerId)] & SIDE_STATUS_MAT_BLOCK
      && !IS_MOVE_STATUS(move))
        return TRUE;
    else
        return FALSE;
}

static bool32 NoTargetPresent(u32 move)
{
    if (!IsBattlerAlive(gBattlerTarget))
        gBattlerTarget = GetMoveTarget(move, 0);

    switch (gBattleMoves[move].target)
    {
    case MOVE_TARGET_SELECTED:
    case MOVE_TARGET_DEPENDS:
    case MOVE_TARGET_RANDOM:
        if (!IsBattlerAlive(gBattlerTarget))
            return TRUE;
        break;
    case MOVE_TARGET_BOTH:
        if (!IsBattlerAlive(gBattlerTarget) && !IsBattlerAlive(BATTLE_PARTNER(gBattlerTarget)))
            return TRUE;
        break;
    case MOVE_TARGET_FOES_AND_ALLY:
        if (!IsBattlerAlive(gBattlerTarget) && !IsBattlerAlive(BATTLE_PARTNER(gBattlerTarget)) && !IsBattlerAlive(BATTLE_PARTNER(gBattlerAttacker)))
            return TRUE;
        break;
    }

    return FALSE;
}

static bool32 TryAegiFormChange(void)
{
    // Only Aegislash with Stance Change can transform, transformed mons cannot.
    if (GetBattlerAbility(gBattlerAttacker) != ABILITY_STANCE_CHANGE
        || gBattleMons[gBattlerAttacker].status2 & STATUS2_TRANSFORMED)
        return FALSE;

    switch (gBattleMons[gBattlerAttacker].species)
    {
    default:
        return FALSE;
    case SPECIES_AEGISLASH: // Shield -> Blade
        if (gBattleMoves[gCurrentMove].power == 0)
            return FALSE;
        gBattleMons[gBattlerAttacker].species = SPECIES_AEGISLASH_BLADE;
        break;
    case SPECIES_AEGISLASH_BLADE: // Blade -> Shield
        if (gCurrentMove != MOVE_KINGS_SHIELD)
            return FALSE;
        gBattleMons[gBattlerAttacker].species = SPECIES_AEGISLASH;
        break;
    }

    BattleScriptPushCursor();
    gBattlescriptCurrInstr = BattleScript_AttackerFormChange;
    return TRUE;
}

static void Cmd_attackcanceler(void)
{
    s32 i, moveType;

    if (gBattleOutcome != 0)
    {
        gCurrentActionFuncId = B_ACTION_FINISHED;
        return;
    }
    if (gBattleMons[gBattlerAttacker].hp == 0 && !(gHitMarker & HITMARKER_NO_ATTACKSTRING))
    {
        gHitMarker |= HITMARKER_UNABLE_TO_USE_MOVE;
        gBattlescriptCurrInstr = BattleScript_MoveEnd;
        return;
    }
    #if (B_STANCE_CHANGE_FAIL <= GEN_6)
    if (TryAegiFormChange())
        return;
    #endif
    if (AtkCanceller_UnableToUseMove())
        return;

    // Check Protean activation.
    GET_MOVE_TYPE(gCurrentMove, moveType);
    if ((GetBattlerAbility(gBattlerAttacker) == ABILITY_PROTEAN || GetBattlerAbility(gBattlerAttacker) == ABILITY_LIBERO)
        && (gBattleMons[gBattlerAttacker].type1 != moveType || gBattleMons[gBattlerAttacker].type2 != moveType ||
            (gBattleMons[gBattlerAttacker].type3 != moveType && gBattleMons[gBattlerAttacker].type3 != TYPE_MYSTERY))
        && gCurrentMove != MOVE_STRUGGLE)
    {
        PREPARE_TYPE_BUFFER(gBattleTextBuff1, moveType);
        SET_BATTLER_TYPE(gBattlerAttacker, moveType);
        gBattlerAbility = gBattlerAttacker;
        BattleScriptPushCursor();
        gBattlescriptCurrInstr = BattleScript_ProteanActivates;
        return;
    }

    if (AtkCanceller_UnableToUseMove2())
        return;
    if (AbilityBattleEffects(ABILITYEFFECT_MOVES_BLOCK, gBattlerTarget, 0, 0, 0))
        return;
    if (!gBattleMons[gBattlerAttacker].pp[gCurrMovePos] && gCurrentMove != MOVE_STRUGGLE && !(gHitMarker & (HITMARKER_x800000 | HITMARKER_NO_ATTACKSTRING))
     && !(gBattleMons[gBattlerAttacker].status2 & STATUS2_MULTIPLETURNS))
    {
        gBattlescriptCurrInstr = BattleScript_NoPPForMove;
        gMoveResultFlags |= MOVE_RESULT_MISSED;
        return;
    }
    #if (B_STANCE_CHANGE_FAIL >= GEN_7)
    if (TryAegiFormChange())
        return;
    #endif

    gHitMarker &= ~(HITMARKER_x800000);
    if (!(gHitMarker & HITMARKER_OBEYS) && !(gBattleMons[gBattlerAttacker].status2 & STATUS2_MULTIPLETURNS))
    {
        switch (IsMonDisobedient())
        {
        case 0:
            break;
        case 2:
            gHitMarker |= HITMARKER_OBEYS;
            return;
        default:
            gMoveResultFlags |= MOVE_RESULT_MISSED;
            return;
        }
    }

    gHitMarker |= HITMARKER_OBEYS;
    if (NoTargetPresent(gCurrentMove) && (!IsTwoTurnsMove(gCurrentMove) || (gBattleMons[gBattlerAttacker].status2 & STATUS2_MULTIPLETURNS)))
    {
        gBattlescriptCurrInstr = BattleScript_ButItFailedAtkStringPpReduce;
        if (!IsTwoTurnsMove(gCurrentMove) || (gBattleMons[gBattlerAttacker].status2 & STATUS2_MULTIPLETURNS))
            CancelMultiTurnMoves(gBattlerAttacker);
        return;
    }

    if (gProtectStructs[gBattlerTarget].bounceMove
        && gBattleMoves[gCurrentMove].flags & FLAG_MAGIC_COAT_AFFECTED
        && !gProtectStructs[gBattlerAttacker].usesBouncedMove)
    {
        PressurePPLose(gBattlerAttacker, gBattlerTarget, MOVE_MAGIC_COAT);
        gProtectStructs[gBattlerTarget].bounceMove = FALSE;
        gProtectStructs[gBattlerTarget].usesBouncedMove = TRUE;
        gBattleCommunication[MULTISTRING_CHOOSER] = 0;
        BattleScriptPushCursor();
        gBattlescriptCurrInstr = BattleScript_MagicCoatBounce;
        return;
    }
    else if (GetBattlerAbility(gBattlerTarget) == ABILITY_MAGIC_BOUNCE
             && gBattleMoves[gCurrentMove].flags & FLAG_MAGIC_COAT_AFFECTED
             && !gProtectStructs[gBattlerAttacker].usesBouncedMove)
    {
        RecordAbilityBattle(gBattlerTarget, ABILITY_MAGIC_BOUNCE);
        gProtectStructs[gBattlerTarget].usesBouncedMove = TRUE;
        gBattleCommunication[MULTISTRING_CHOOSER] = 1;
        BattleScriptPushCursor();
        gBattlescriptCurrInstr = BattleScript_MagicCoatBounce;
        return;
    }

    for (i = 0; i < gBattlersCount; i++)
    {
        if ((gProtectStructs[gBattlerByTurnOrder[i]].stealMove) && gBattleMoves[gCurrentMove].flags & FLAG_SNATCH_AFFECTED)
        {
            PressurePPLose(gBattlerAttacker, gBattlerByTurnOrder[i], MOVE_SNATCH);
            gProtectStructs[gBattlerByTurnOrder[i]].stealMove = FALSE;
            gBattleScripting.battler = gBattlerByTurnOrder[i];
            BattleScriptPushCursor();
            gBattlescriptCurrInstr = BattleScript_SnatchedMove;
            return;
        }
    }

    if (gSpecialStatuses[gBattlerTarget].lightningRodRedirected)
    {
        gSpecialStatuses[gBattlerTarget].lightningRodRedirected = FALSE;
        gLastUsedAbility = ABILITY_LIGHTNING_ROD;
        BattleScriptPushCursor();
        gBattlescriptCurrInstr = BattleScript_TookAttack;
        RecordAbilityBattle(gBattlerTarget, gLastUsedAbility);
    }
    else if (gSpecialStatuses[gBattlerTarget].stormDrainRedirected)
    {
        gSpecialStatuses[gBattlerTarget].stormDrainRedirected = FALSE;
        gLastUsedAbility = ABILITY_STORM_DRAIN;
        BattleScriptPushCursor();
        gBattlescriptCurrInstr = BattleScript_TookAttack;
        RecordAbilityBattle(gBattlerTarget, gLastUsedAbility);
    }
    else if (IsBattlerProtected(gBattlerTarget, gCurrentMove)
     && (gCurrentMove != MOVE_CURSE || IS_BATTLER_OF_TYPE(gBattlerAttacker, TYPE_GHOST))
     && ((!IsTwoTurnsMove(gCurrentMove) || (gBattleMons[gBattlerAttacker].status2 & STATUS2_MULTIPLETURNS)))
     && gBattleMoves[gCurrentMove].effect != EFFECT_SUCKER_PUNCH)
    {
        if (gBattleMoves[gCurrentMove].flags & FLAG_MAKES_CONTACT)
            gProtectStructs[gBattlerAttacker].touchedProtectLike = TRUE;
        CancelMultiTurnMoves(gBattlerAttacker);
        gMoveResultFlags |= MOVE_RESULT_MISSED;
        gLastLandedMoves[gBattlerTarget] = 0;
        gLastHitByType[gBattlerTarget] = 0;
        gBattleCommunication[MISS_TYPE] = B_MSG_PROTECTED;
        gBattlescriptCurrInstr++;
    }
    else
    {
        gBattlescriptCurrInstr++;
    }
}

static bool32 JumpIfMoveFailed(u8 adder, u16 move)
{
    if (gMoveResultFlags & MOVE_RESULT_NO_EFFECT)
    {
        gLastLandedMoves[gBattlerTarget] = 0;
        gLastHitByType[gBattlerTarget] = 0;
        gBattlescriptCurrInstr = T1_READ_PTR(gBattlescriptCurrInstr + 1);
        return TRUE;
    }
    else
    {
        TrySetDestinyBondToHappen();
        if (AbilityBattleEffects(ABILITYEFFECT_ABSORBING, gBattlerTarget, 0, 0, move))
            return TRUE;
    }
    gBattlescriptCurrInstr += adder;
    return FALSE;
}

static void Cmd_jumpifaffectedbyprotect(void)
{
    if (IsBattlerProtected(gBattlerTarget, gCurrentMove))
    {
        gMoveResultFlags |= MOVE_RESULT_MISSED;
        JumpIfMoveFailed(5, 0);
        gBattleCommunication[MISS_TYPE] = B_MSG_PROTECTED;
    }
    else
    {
        gBattlescriptCurrInstr += 5;
    }
}

bool8 JumpIfMoveAffectedByProtect(u16 move)
{
    bool8 affected = FALSE;
    if (IsBattlerProtected(gBattlerTarget, move))
    {
        gMoveResultFlags |= MOVE_RESULT_MISSED;
        JumpIfMoveFailed(7, move);
        gBattleCommunication[MISS_TYPE] = B_MSG_PROTECTED;
        affected = TRUE;
    }
    return affected;
}

static bool32 AccuracyCalcHelper(u16 move)
{
    if (gStatuses3[gBattlerTarget] & STATUS3_ALWAYS_HITS && gDisableStructs[gBattlerTarget].battlerWithSureHit == gBattlerAttacker)
    {
        JumpIfMoveFailed(7, move);
        return TRUE;
    }
    else if (B_TOXIC_NEVER_MISS >= GEN_6
            && gBattleMoves[move].effect == EFFECT_TOXIC
            && IS_BATTLER_OF_TYPE(gBattlerAttacker, TYPE_POISON))
    {
        JumpIfMoveFailed(7, move);
        return TRUE;
    }
    else if (GetBattlerAbility(gBattlerAttacker) == ABILITY_NO_GUARD)
    {
        if (!JumpIfMoveFailed(7, move))
            RecordAbilityBattle(gBattlerAttacker, ABILITY_NO_GUARD);
        return TRUE;
    }
    else if (GetBattlerAbility(gBattlerTarget) == ABILITY_NO_GUARD)
    {
        if (!JumpIfMoveFailed(7, move))
            RecordAbilityBattle(gBattlerTarget, ABILITY_NO_GUARD);
        return TRUE;
    }

    if ((gStatuses3[gBattlerTarget] & STATUS3_PHANTOM_FORCE)
        || (!(gBattleMoves[move].flags & FLAG_DMG_IN_AIR) && gStatuses3[gBattlerTarget] & STATUS3_ON_AIR)
        || (!(gBattleMoves[move].flags & FLAG_DMG_2X_IN_AIR) && gStatuses3[gBattlerTarget] & STATUS3_ON_AIR)
        || (!(gBattleMoves[move].flags & FLAG_DMG_UNDERGROUND) && gStatuses3[gBattlerTarget] & STATUS3_UNDERGROUND)
        || (!(gBattleMoves[move].flags & FLAG_DMG_UNDERWATER) && gStatuses3[gBattlerTarget] & STATUS3_UNDERWATER))
    {
        gMoveResultFlags |= MOVE_RESULT_MISSED;
        JumpIfMoveFailed(7, move);
        return TRUE;
    }

    if ((WEATHER_HAS_EFFECT &&
            (((gBattleWeather & WEATHER_RAIN_ANY) && (gBattleMoves[move].effect == EFFECT_THUNDER || gBattleMoves[move].effect == EFFECT_HURRICANE))
         || (((gBattleWeather & WEATHER_HAIL_ANY) && move == MOVE_BLIZZARD))))
     || (gBattleMoves[move].effect == EFFECT_VITAL_THROW)
     || (gBattleMoves[move].accuracy == 0)
     || ((B_MINIMIZE_DMG_ACC >= GEN_6) && (gStatuses3[gBattlerTarget] & STATUS3_MINIMIZED) && (gBattleMoves[move].flags & FLAG_DMG_MINIMIZE)))
    {
        JumpIfMoveFailed(7, move);
        return TRUE;
    }

    return FALSE;
}

u32 GetTotalAccuracy(u32 battlerAtk, u32 battlerDef, u32 move)
{
    u32 calc, moveAcc, atkHoldEffect, atkParam, defHoldEffect, defParam, atkAbility, defAbility;
    s8 buff, accStage, evasionStage;

    atkAbility = GetBattlerAbility(battlerAtk);
    atkHoldEffect = GetBattlerHoldEffect(battlerAtk, TRUE);
    atkParam = GetBattlerHoldEffectParam(battlerAtk);

    defAbility = GetBattlerAbility(battlerDef);
    defHoldEffect = GetBattlerHoldEffect(battlerDef, TRUE);
    defParam = GetBattlerHoldEffectParam(battlerDef);
    gPotentialItemEffectBattler = battlerDef;

    accStage = gBattleMons[battlerAtk].statStages[STAT_ACC];
    evasionStage = gBattleMons[battlerDef].statStages[STAT_EVASION];
    if (atkAbility == ABILITY_UNAWARE || atkAbility == ABILITY_KEEN_EYE)
        evasionStage = 6;
    if (gBattleMoves[move].flags & FLAG_STAT_STAGES_IGNORED)
        evasionStage = 6;
    if (defAbility == ABILITY_UNAWARE)
        accStage = 6;

    if (gBattleMons[battlerDef].status2 & STATUS2_FORESIGHT || gStatuses3[battlerDef] & STATUS3_MIRACLE_EYED)
        buff = accStage;
    else
        buff = accStage + 6 - evasionStage;

    if (buff < 0)
        buff = 0;
    if (buff > 0xC)
        buff = 0xC;

    moveAcc = gBattleMoves[move].accuracy;
    // Check Thunder and Hurricane on sunny weather.
    if (WEATHER_HAS_EFFECT && gBattleWeather & WEATHER_SUN_ANY
        && (gBattleMoves[move].effect == EFFECT_THUNDER || gBattleMoves[move].effect == EFFECT_HURRICANE))
        moveAcc = 50;
    // Check Wonder Skin.
    if (defAbility == ABILITY_WONDER_SKIN && gBattleMoves[move].power == 0)
        moveAcc = 50;

    calc = gAccuracyStageRatios[buff].dividend * moveAcc;
    calc /= gAccuracyStageRatios[buff].divisor;

    if (atkAbility == ABILITY_COMPOUND_EYES)
        calc = (calc * 130) / 100; // 1.3 compound eyes boost
    else if (atkAbility == ABILITY_VICTORY_STAR)
        calc = (calc * 110) / 100; // 1.1 victory star boost
    if (IsBattlerAlive(BATTLE_PARTNER(battlerAtk)) && GetBattlerAbility(BATTLE_PARTNER(battlerAtk)) == ABILITY_VICTORY_STAR)
        calc = (calc * 110) / 100; // 1.1 ally's victory star boost

    if (defAbility == ABILITY_SAND_VEIL && WEATHER_HAS_EFFECT && gBattleWeather & WEATHER_SANDSTORM_ANY)
        calc = (calc * 80) / 100; // 1.2 sand veil loss
    else if (defAbility == ABILITY_SNOW_CLOAK && WEATHER_HAS_EFFECT && gBattleWeather & WEATHER_HAIL_ANY)
        calc = (calc * 80) / 100; // 1.2 snow cloak loss
    else if (defAbility == ABILITY_TANGLED_FEET && gBattleMons[battlerDef].status2 & STATUS2_CONFUSION)
        calc = (calc * 50) / 100; // 1.5 tangled feet loss

    if (atkAbility == ABILITY_HUSTLE && IS_MOVE_PHYSICAL(move))
        calc = (calc * 80) / 100; // 1.2 hustle loss

    if (defHoldEffect == HOLD_EFFECT_EVASION_UP)
        calc = (calc * (100 - defParam)) / 100;

    if (atkHoldEffect == HOLD_EFFECT_WIDE_LENS)
        calc = (calc * (100 + atkParam)) / 100;
    else if (atkHoldEffect == HOLD_EFFECT_ZOOM_LENS && GetBattlerTurnOrderNum(battlerAtk) > GetBattlerTurnOrderNum(battlerDef));
        calc = (calc * (100 + atkParam)) / 100;

    if (gProtectStructs[battlerAtk].usedMicleBerry)
    {
        gProtectStructs[battlerAtk].usedMicleBerry = FALSE;
        if (atkAbility == ABILITY_RIPEN)
            calc = (calc * 140) / 100;  // ripen gives 40% acc boost
        else
            calc = (calc * 120) / 100;  // 20% acc boost
    }

    if (gFieldStatuses & STATUS_FIELD_GRAVITY)
        calc = (calc * 5) / 3; // 1.66 Gravity acc boost

    return calc;
}

static void Cmd_accuracycheck(void)
{
    u16 type, move = T2_READ_16(gBattlescriptCurrInstr + 5);

    if (move == ACC_CURR_MOVE)
        move = gCurrentMove;

    if (move == NO_ACC_CALC_CHECK_LOCK_ON)
    {
        if (gStatuses3[gBattlerTarget] & STATUS3_ALWAYS_HITS && gDisableStructs[gBattlerTarget].battlerWithSureHit == gBattlerAttacker)
            gBattlescriptCurrInstr += 7;
        else if (gStatuses3[gBattlerTarget] & (STATUS3_SEMI_INVULNERABLE))
            gBattlescriptCurrInstr = T1_READ_PTR(gBattlescriptCurrInstr + 1);
        else if (!JumpIfMoveAffectedByProtect(0))
            gBattlescriptCurrInstr += 7;
    }
    else
    {
        GET_MOVE_TYPE(move, type);
        if (JumpIfMoveAffectedByProtect(move))
            return;
        if (AccuracyCalcHelper(move))
            return;

        // final calculation
        if ((Random() % 100 + 1) > GetTotalAccuracy(gBattlerAttacker, gBattlerTarget, move))
        {
            gMoveResultFlags |= MOVE_RESULT_MISSED;
            if (GetBattlerHoldEffect(gBattlerAttacker, TRUE) == HOLD_EFFECT_BLUNDER_POLICY)
                gBattleStruct->blunderPolicy = TRUE;    // Only activates from missing through acc/evasion checks
            
            if (gBattleTypeFlags & BATTLE_TYPE_DOUBLE &&
                (gBattleMoves[move].target == MOVE_TARGET_BOTH || gBattleMoves[move].target == MOVE_TARGET_FOES_AND_ALLY))
                gBattleCommunication[MISS_TYPE] = B_MSG_AVOIDED_ATK;
            else
                gBattleCommunication[MISS_TYPE] = B_MSG_MISSED;

            if (gBattleMoves[move].power)
                CalcTypeEffectivenessMultiplier(move, type, gBattlerAttacker, gBattlerTarget, TRUE);
        }
        JumpIfMoveFailed(7, move);
    }
}

static void Cmd_attackstring(void)
{
    if (gBattleControllerExecFlags)
         return;
    if (!(gHitMarker & (HITMARKER_NO_ATTACKSTRING | HITMARKER_ATTACKSTRING_PRINTED)))
    {
        PrepareStringBattle(STRINGID_USEDMOVE, gBattlerAttacker);
        gHitMarker |= HITMARKER_ATTACKSTRING_PRINTED;
    }
    gBattlescriptCurrInstr++;
    gBattleCommunication[MSG_DISPLAY] = 0;
}

static void Cmd_ppreduce(void)
{
    s32 i, ppToDeduct = 1;

    if (gBattleControllerExecFlags)
        return;

    if (!gSpecialStatuses[gBattlerAttacker].ppNotAffectedByPressure)
    {
        switch (gBattleMoves[gCurrentMove].target)
        {
        case MOVE_TARGET_FOES_AND_ALLY:
            for (i = 0; i < gBattlersCount; i++)
            {
                if (i != gBattlerAttacker && IsBattlerAlive(i))
                    ppToDeduct += (GetBattlerAbility(i) == ABILITY_PRESSURE);
            }
            break;
        case MOVE_TARGET_BOTH:
        case MOVE_TARGET_OPPONENTS_FIELD:
            for (i = 0; i < gBattlersCount; i++)
            {
                if (GetBattlerSide(i) != GetBattlerSide(gBattlerAttacker) && IsBattlerAlive(i))
                    ppToDeduct += (GetBattlerAbility(i) == ABILITY_PRESSURE);
            }
            break;
        default:
            if (gBattlerAttacker != gBattlerTarget && GetBattlerAbility(gBattlerTarget) == ABILITY_PRESSURE)
                ppToDeduct++;
            break;
        }
    }

    if (!(gHitMarker & (HITMARKER_NO_PPDEDUCT | HITMARKER_NO_ATTACKSTRING)) && gBattleMons[gBattlerAttacker].pp[gCurrMovePos])
    {
        gProtectStructs[gBattlerAttacker].notFirstStrike = TRUE;
        // For item Metronome, echoed voice
        if (gCurrentMove == gLastResultingMoves[gBattlerAttacker]
            && !(gMoveResultFlags & MOVE_RESULT_NO_EFFECT)
            && !WasUnableToUseMove(gBattlerAttacker))
                gBattleStruct->sameMoveTurns[gBattlerAttacker]++;
        else
            gBattleStruct->sameMoveTurns[gBattlerAttacker] = 0;

        if (gBattleMons[gBattlerAttacker].pp[gCurrMovePos] > ppToDeduct)
            gBattleMons[gBattlerAttacker].pp[gCurrMovePos] -= ppToDeduct;
        else
            gBattleMons[gBattlerAttacker].pp[gCurrMovePos] = 0;

        if (!(gBattleMons[gBattlerAttacker].status2 & STATUS2_TRANSFORMED)
            && !((gDisableStructs[gBattlerAttacker].mimickedMoves) & gBitTable[gCurrMovePos]))
        {
            gActiveBattler = gBattlerAttacker;
            BtlController_EmitSetMonData(0, REQUEST_PPMOVE1_BATTLE + gCurrMovePos, 0, 1, &gBattleMons[gBattlerAttacker].pp[gCurrMovePos]);
            MarkBattlerForControllerExec(gBattlerAttacker);
        }
    }

    gHitMarker &= ~(HITMARKER_NO_PPDEDUCT);
    gBattlescriptCurrInstr++;
}

// The chance is 1/N for each stage.
#if B_CRIT_CHANCE >= GEN_7
    static const u8 sCriticalHitChance[] = {24, 8, 2, 1, 1};
#elif B_CRIT_CHANCE == GEN_6
    static const u8 sCriticalHitChance[] = {16, 8, 2, 1, 1};
#else
    static const u8 sCriticalHitChance[] = {16, 8, 4, 3, 2}; // Gens 2,3,4,5
#endif // B_CRIT_CHANCE

s32 CalcCritChanceStage(u8 battlerAtk, u8 battlerDef, u32 move, bool32 recordAbility)
{
    s32 critChance = 0;
    u32 abilityAtk = GetBattlerAbility(gBattlerAttacker);
    u32 abilityDef = GetBattlerAbility(gBattlerTarget);

    if (gSideStatuses[battlerDef] & SIDE_STATUS_LUCKY_CHANT
        || gStatuses3[gBattlerAttacker] & STATUS3_CANT_SCORE_A_CRIT)
    {
        critChance = -1;
    }
    else if (abilityDef == ABILITY_BATTLE_ARMOR || abilityDef == ABILITY_SHELL_ARMOR)
    {
        if (recordAbility)
            RecordAbilityBattle(battlerDef, abilityDef);
        critChance = -1;
    }
    else if (gStatuses3[battlerAtk] & STATUS3_LASER_FOCUS
             || gBattleMoves[move].effect == EFFECT_ALWAYS_CRIT
             || (abilityAtk == ABILITY_MERCILESS && gBattleMons[battlerDef].status1 & STATUS1_PSN_ANY)
             || move == MOVE_SURGING_STRIKES)
    {
        critChance = -2;
    }
    else
    {
        u32 holdEffectAtk = GetBattlerHoldEffect(battlerAtk, TRUE);

        critChance  = 2 * ((gBattleMons[gBattlerAttacker].status2 & STATUS2_FOCUS_ENERGY) != 0)
                    + ((gBattleMoves[gCurrentMove].flags & FLAG_HIGH_CRIT) != 0)
                    + (holdEffectAtk == HOLD_EFFECT_SCOPE_LENS)
                    + 2 * (holdEffectAtk == HOLD_EFFECT_LUCKY_PUNCH && gBattleMons[gBattlerAttacker].species == SPECIES_CHANSEY)
                    + 2 * (holdEffectAtk == HOLD_EFFECT_STICK && gBattleMons[gBattlerAttacker].species == SPECIES_FARFETCHD)
                    + (abilityAtk == ABILITY_SUPER_LUCK);

        if (critChance >= ARRAY_COUNT(sCriticalHitChance))
            critChance = ARRAY_COUNT(sCriticalHitChance) - 1;
    }

    return critChance;
}

s8 GetInverseCritChance(u8 battlerAtk, u8 battlerDef, u32 move)
{
    s32 critChanceIndex = CalcCritChanceStage(battlerAtk, battlerDef, move, FALSE);
    if(critChanceIndex < 0)
        return -1;
    else
        return sCriticalHitChance[critChanceIndex];
}

static void Cmd_critcalc(void)
{
    s32 critChance = CalcCritChanceStage(gBattlerAttacker, gBattlerTarget, gCurrentMove, TRUE);
    gPotentialItemEffectBattler = gBattlerAttacker;

    if (gBattleTypeFlags & (BATTLE_TYPE_WALLY_TUTORIAL | BATTLE_TYPE_FIRST_BATTLE))
        gIsCriticalHit = FALSE;
    else if (critChance == -1)
        gIsCriticalHit = FALSE;
    else if (critChance == -2)
        gIsCriticalHit = TRUE;
    else if (Random() % sCriticalHitChance[critChance] == 0)
        gIsCriticalHit = TRUE;
    else
        gIsCriticalHit = FALSE;

    gBattlescriptCurrInstr++;
}

static void Cmd_damagecalc(void)
{
    u8 moveType;

    GET_MOVE_TYPE(gCurrentMove, moveType);
    gBattleMoveDamage = CalculateMoveDamage(gCurrentMove, gBattlerAttacker, gBattlerTarget, moveType, 0, gIsCriticalHit, TRUE, TRUE);
    gBattlescriptCurrInstr++;
}

static void Cmd_typecalc(void)
{
    u8 moveType;

    GET_MOVE_TYPE(gCurrentMove, moveType);
    CalcTypeEffectivenessMultiplier(gCurrentMove, moveType, gBattlerAttacker, gBattlerTarget, TRUE);

    gBattlescriptCurrInstr++;
}

static void Cmd_adjustdamage(void)
{
    u8 holdEffect, param;

    if (DoesSubstituteBlockMove(gBattlerAttacker, gBattlerTarget, gCurrentMove))
        goto END;
    if (DoesDisguiseBlockMove(gBattlerAttacker, gBattlerTarget, gCurrentMove))
        goto END;
    if (gBattleMons[gBattlerTarget].hp > gBattleMoveDamage)
        goto END;

    holdEffect = GetBattlerHoldEffect(gBattlerTarget, TRUE);
    param = GetBattlerHoldEffectParam(gBattlerTarget);

    gPotentialItemEffectBattler = gBattlerTarget;

    if (holdEffect == HOLD_EFFECT_FOCUS_BAND && (Random() % 100) < param)
    {
        RecordItemEffectBattle(gBattlerTarget, holdEffect);
        gSpecialStatuses[gBattlerTarget].focusBanded = TRUE;
    }
    else if (holdEffect == HOLD_EFFECT_FOCUS_SASH && BATTLER_MAX_HP(gBattlerTarget))
    {
        RecordItemEffectBattle(gBattlerTarget, holdEffect);
        gSpecialStatuses[gBattlerTarget].focusSashed = TRUE;
    }
    else if (GetBattlerAbility(gBattlerTarget) == ABILITY_STURDY && BATTLER_MAX_HP(gBattlerTarget))
    {
        RecordAbilityBattle(gBattlerTarget, ABILITY_STURDY);
        gSpecialStatuses[gBattlerTarget].sturdied = TRUE;
    }

    if (gBattleMoves[gCurrentMove].effect != EFFECT_FALSE_SWIPE
        && !gProtectStructs[gBattlerTarget].endured
        && !gSpecialStatuses[gBattlerTarget].focusBanded
        && !gSpecialStatuses[gBattlerTarget].focusSashed
        && !gSpecialStatuses[gBattlerTarget].sturdied)
        goto END;

    // Handle reducing the dmg to 1 hp.
    gBattleMoveDamage = gBattleMons[gBattlerTarget].hp - 1;

    if (gProtectStructs[gBattlerTarget].endured)
    {
        gMoveResultFlags |= MOVE_RESULT_FOE_ENDURED;
    }
    else if (gSpecialStatuses[gBattlerTarget].focusBanded || gSpecialStatuses[gBattlerTarget].focusSashed)
    {
        gMoveResultFlags |= MOVE_RESULT_FOE_HUNG_ON;
        gLastUsedItem = gBattleMons[gBattlerTarget].item;
    }
    else if (gSpecialStatuses[gBattlerTarget].sturdied)
    {
        gMoveResultFlags |= MOVE_RESULT_STURDIED;
        gLastUsedAbility = ABILITY_STURDY;
    }

END:
    gBattlescriptCurrInstr++;

    if (!(gMoveResultFlags & MOVE_RESULT_NO_EFFECT) && gBattleMoveDamage >= 1)
        gSpecialStatuses[gBattlerAttacker].damagedMons |= gBitTable[gBattlerTarget];

    // Check gems and damage reducing berries.
    if (gSpecialStatuses[gBattlerTarget].berryReduced
        && !(gMoveResultFlags & MOVE_RESULT_NO_EFFECT)
        && gBattleMons[gBattlerTarget].item)
    {
        BattleScriptPushCursor();
        gBattlescriptCurrInstr = BattleScript_BerryReduceDmg;
        gLastUsedItem = gBattleMons[gBattlerTarget].item;
    }
    if (gSpecialStatuses[gBattlerAttacker].gemBoost
        && !(gMoveResultFlags & MOVE_RESULT_NO_EFFECT)
        && gBattleMons[gBattlerAttacker].item)
    {
        BattleScriptPushCursor();
        gBattlescriptCurrInstr = BattleScript_GemActivates;
        gLastUsedItem = gBattleMons[gBattlerAttacker].item;
    }
}

static void Cmd_multihitresultmessage(void)
{
    if (gBattleControllerExecFlags)
        return;

    if (!(gMoveResultFlags & MOVE_RESULT_FAILED) && !(gMoveResultFlags & MOVE_RESULT_FOE_ENDURED))
    {
        if (gMoveResultFlags & MOVE_RESULT_STURDIED)
        {
            gMoveResultFlags &= ~(MOVE_RESULT_STURDIED | MOVE_RESULT_FOE_HUNG_ON);
            gSpecialStatuses[gBattlerTarget].sturdied = FALSE; // Delete this line to make Sturdy last for the duration of the whole move turn.
            BattleScriptPushCursor();
            gBattlescriptCurrInstr = BattleScript_SturdiedMsg;
            return;
        }
        else if (gMoveResultFlags & MOVE_RESULT_FOE_HUNG_ON)
        {
            gLastUsedItem = gBattleMons[gBattlerTarget].item;
            gPotentialItemEffectBattler = gBattlerTarget;
            gMoveResultFlags &= ~(MOVE_RESULT_STURDIED | MOVE_RESULT_FOE_HUNG_ON);
            gSpecialStatuses[gBattlerTarget].focusBanded = FALSE; // Delete this line to make Focus Band last for the duration of the whole move turn.
            gSpecialStatuses[gBattlerTarget].focusSashed = FALSE; // Delete this line to make Focus Sash last for the duration of the whole move turn.
            BattleScriptPushCursor();
            gBattlescriptCurrInstr = BattleScript_HangedOnMsg;
            return;
        }
    }
    gBattlescriptCurrInstr++;

    // Print berry reducing message after result message.
    if (gSpecialStatuses[gBattlerTarget].berryReduced
        && !(gMoveResultFlags & MOVE_RESULT_NO_EFFECT))
    {
        gSpecialStatuses[gBattlerTarget].berryReduced = FALSE;
        BattleScriptPushCursor();
        gBattlescriptCurrInstr = BattleScript_PrintBerryReduceString;
    }
}

static void Cmd_attackanimation(void)
{
    if (gBattleControllerExecFlags)
        return;

    if ((gHitMarker & HITMARKER_NO_ANIMATIONS)
        && gCurrentMove != MOVE_TRANSFORM
        && gCurrentMove != MOVE_SUBSTITUTE
        // In a wild double battle gotta use the teleport animation if two wild pokemon are alive.
        && !(gCurrentMove == MOVE_TELEPORT && WILD_DOUBLE_BATTLE && GetBattlerSide(gBattlerAttacker) == B_SIDE_OPPONENT && IsBattlerAlive(BATTLE_PARTNER(gBattlerAttacker))))
    {
        BattleScriptPush(gBattlescriptCurrInstr + 1);
        gBattlescriptCurrInstr = BattleScript_Pausex20;
        gBattleScripting.animTurn++;
        gBattleScripting.animTargetsHit++;
    }
    else
    {
        if ((gBattleMoves[gCurrentMove].target & MOVE_TARGET_BOTH
             || gBattleMoves[gCurrentMove].target & MOVE_TARGET_FOES_AND_ALLY
             || gBattleMoves[gCurrentMove].target & MOVE_TARGET_DEPENDS)
            && gBattleScripting.animTargetsHit)
        {
            gBattlescriptCurrInstr++;
            return;
        }
        if (!(gMoveResultFlags & MOVE_RESULT_NO_EFFECT))
        {
            u8 multihit;

            gActiveBattler = gBattlerAttacker;

            if (gBattleMons[gBattlerTarget].status2 & STATUS2_SUBSTITUTE)
                multihit = gMultiHitCounter;
            else if (gMultiHitCounter != 0 && gMultiHitCounter != 1)
            {
                if (gBattleMons[gBattlerTarget].hp <= gBattleMoveDamage)
                    multihit = 1;
                else
                    multihit = gMultiHitCounter;
            }
            else
                multihit = gMultiHitCounter;

            BtlController_EmitMoveAnimation(0, gCurrentMove, gBattleScripting.animTurn, gBattleMovePower, gBattleMoveDamage, gBattleMons[gBattlerAttacker].friendship, &gDisableStructs[gBattlerAttacker], multihit);
            gBattleScripting.animTurn += 1;
            gBattleScripting.animTargetsHit += 1;
            MarkBattlerForControllerExec(gBattlerAttacker);
            gBattlescriptCurrInstr++;
        }
        else
        {
            BattleScriptPush(gBattlescriptCurrInstr + 1);
            gBattlescriptCurrInstr = BattleScript_Pausex20;
        }
    }
}

static void Cmd_waitanimation(void)
{
    if (gBattleControllerExecFlags == 0)
        gBattlescriptCurrInstr++;
}

static void Cmd_healthbarupdate(void)
{
    if (gBattleControllerExecFlags)
        return;

    if (!(gMoveResultFlags & MOVE_RESULT_NO_EFFECT))
    {
        gActiveBattler = GetBattlerForBattleScript(gBattlescriptCurrInstr[1]);

        if (DoesSubstituteBlockMove(gBattlerAttacker, gActiveBattler, gCurrentMove) && gDisableStructs[gActiveBattler].substituteHP && !(gHitMarker & HITMARKER_IGNORE_SUBSTITUTE))
        {
            PrepareStringBattle(STRINGID_SUBSTITUTEDAMAGED, gActiveBattler);
        }
        else if (!DoesDisguiseBlockMove(gBattlerAttacker, gActiveBattler, gCurrentMove))
        {
            s16 healthValue = min(gBattleMoveDamage, 10000); // Max damage (10000) not present in R/S, ensures that huge damage values don't change sign

            BtlController_EmitHealthBarUpdate(0, healthValue);
            MarkBattlerForControllerExec(gActiveBattler);

            if (GetBattlerSide(gActiveBattler) == B_SIDE_PLAYER && gBattleMoveDamage > 0)
                gBattleResults.playerMonWasDamaged = TRUE;
        }
    }

    gBattlescriptCurrInstr += 2;
}

static void Cmd_datahpupdate(void)
{
    u32 moveType;

    if (gBattleControllerExecFlags)
        return;

    if (gBattleStruct->dynamicMoveType == 0)
        moveType = gBattleMoves[gCurrentMove].type;
    else if (!(gBattleStruct->dynamicMoveType & 0x40))
        moveType = gBattleStruct->dynamicMoveType & 0x3F;
    else
        moveType = gBattleMoves[gCurrentMove].type;

    if (!(gMoveResultFlags & MOVE_RESULT_NO_EFFECT))
    {
        gActiveBattler = GetBattlerForBattleScript(gBattlescriptCurrInstr[1]);
        if (DoesSubstituteBlockMove(gBattlerAttacker, gActiveBattler, gCurrentMove) && gDisableStructs[gActiveBattler].substituteHP && !(gHitMarker & HITMARKER_IGNORE_SUBSTITUTE))
        {
            if (gDisableStructs[gActiveBattler].substituteHP >= gBattleMoveDamage)
            {
                if (gSpecialStatuses[gActiveBattler].dmg == 0)
                    gSpecialStatuses[gActiveBattler].dmg = gBattleMoveDamage;
                gDisableStructs[gActiveBattler].substituteHP -= gBattleMoveDamage;
                gHpDealt = gBattleMoveDamage;
            }
            else
            {
                if (gSpecialStatuses[gActiveBattler].dmg == 0)
                    gSpecialStatuses[gActiveBattler].dmg = gDisableStructs[gActiveBattler].substituteHP;
                gHpDealt = gDisableStructs[gActiveBattler].substituteHP;
                gDisableStructs[gActiveBattler].substituteHP = 0;
            }
            // check substitute fading
            if (gDisableStructs[gActiveBattler].substituteHP == 0)
            {
                gBattlescriptCurrInstr += 2;
                BattleScriptPushCursor();
                gBattlescriptCurrInstr = BattleScript_SubstituteFade;
                return;
            }
        }
        else if (DoesDisguiseBlockMove(gBattlerAttacker, gActiveBattler, gCurrentMove))
        {
            gBattleMons[gActiveBattler].species = SPECIES_MIMIKYU_BUSTED;
            BattleScriptPush(gBattlescriptCurrInstr + 2);
            gBattlescriptCurrInstr = BattleScript_TargetFormChange;
        }
        else
        {
            gHitMarker &= ~(HITMARKER_IGNORE_SUBSTITUTE);
            if (gBattleMoveDamage < 0) // hp goes up
            {
                gBattleMons[gActiveBattler].hp -= gBattleMoveDamage;
                if (gBattleMons[gActiveBattler].hp > gBattleMons[gActiveBattler].maxHP)
                    gBattleMons[gActiveBattler].hp = gBattleMons[gActiveBattler].maxHP;

            }
            else // hp goes down
            {
                if (gHitMarker & HITMARKER_x20)
                {
                    gHitMarker &= ~(HITMARKER_x20);
                }
                else
                {
                    gTakenDmg[gActiveBattler] += gBattleMoveDamage;
                    if (gBattlescriptCurrInstr[1] == BS_TARGET)
                        gTakenDmgByBattler[gActiveBattler] = gBattlerAttacker;
                    else
                        gTakenDmgByBattler[gActiveBattler] = gBattlerTarget;
                }

                if (gBattleMons[gActiveBattler].hp > gBattleMoveDamage)
                {
                    gBattleMons[gActiveBattler].hp -= gBattleMoveDamage;
                    gHpDealt = gBattleMoveDamage;
                }
                else
                {
                    gHpDealt = gBattleMons[gActiveBattler].hp;
                    gBattleMons[gActiveBattler].hp = 0;
                }

                if (!gSpecialStatuses[gActiveBattler].dmg && !(gHitMarker & HITMARKER_x100000))
                    gSpecialStatuses[gActiveBattler].dmg = gHpDealt;

                if (IS_MOVE_PHYSICAL(gCurrentMove) && !(gHitMarker & HITMARKER_x100000) && gCurrentMove != MOVE_PAIN_SPLIT)
                {
                    gProtectStructs[gActiveBattler].physicalDmg = gHpDealt;
                    gSpecialStatuses[gActiveBattler].physicalDmg = gHpDealt;
                    if (gBattlescriptCurrInstr[1] == BS_TARGET)
                    {
                        gProtectStructs[gActiveBattler].physicalBattlerId = gBattlerAttacker;
                        gSpecialStatuses[gActiveBattler].physicalBattlerId = gBattlerAttacker;
                    }
                    else
                    {
                        gProtectStructs[gActiveBattler].physicalBattlerId = gBattlerTarget;
                        gSpecialStatuses[gActiveBattler].physicalBattlerId = gBattlerTarget;
                    }
                }
                else if (!IS_MOVE_PHYSICAL(gCurrentMove) && !(gHitMarker & HITMARKER_x100000))
                {
                    gProtectStructs[gActiveBattler].specialDmg = gHpDealt;
                    gSpecialStatuses[gActiveBattler].specialDmg = gHpDealt;
                    if (gBattlescriptCurrInstr[1] == BS_TARGET)
                    {
                        gProtectStructs[gActiveBattler].specialBattlerId = gBattlerAttacker;
                        gSpecialStatuses[gActiveBattler].specialBattlerId = gBattlerAttacker;
                    }
                    else
                    {
                        gProtectStructs[gActiveBattler].specialBattlerId = gBattlerTarget;
                        gSpecialStatuses[gActiveBattler].specialBattlerId = gBattlerTarget;
                    }
                }
            }
            gHitMarker &= ~(HITMARKER_x100000);
            BtlController_EmitSetMonData(0, REQUEST_HP_BATTLE, 0, 2, &gBattleMons[gActiveBattler].hp);
            MarkBattlerForControllerExec(gActiveBattler);
        }
    }
    else
    {
        gActiveBattler = GetBattlerForBattleScript(gBattlescriptCurrInstr[1]);
        if (gSpecialStatuses[gActiveBattler].dmg == 0)
            gSpecialStatuses[gActiveBattler].dmg = 0xFFFF;
    }
    gBattlescriptCurrInstr += 2;
}

static void Cmd_critmessage(void)
{
    if (gBattleControllerExecFlags == 0)
    {
        if (gIsCriticalHit == TRUE && !(gMoveResultFlags & MOVE_RESULT_NO_EFFECT))
        {
            PrepareStringBattle(STRINGID_CRITICALHIT, gBattlerAttacker);
            gBattleCommunication[MSG_DISPLAY] = 1;
        }
        gBattlescriptCurrInstr++;
    }
}

static void Cmd_effectivenesssound(void)
{
    if (gBattleControllerExecFlags)
        return;

    gActiveBattler = gBattlerTarget;
    if (!(gMoveResultFlags & MOVE_RESULT_MISSED))
    {
        switch (gMoveResultFlags & (~(MOVE_RESULT_MISSED)))
        {
        case MOVE_RESULT_SUPER_EFFECTIVE:
            BtlController_EmitPlaySE(0, SE_SUPER_EFFECTIVE);
            MarkBattlerForControllerExec(gActiveBattler);
            break;
        case MOVE_RESULT_NOT_VERY_EFFECTIVE:
            BtlController_EmitPlaySE(0, SE_NOT_EFFECTIVE);
            MarkBattlerForControllerExec(gActiveBattler);
            break;
        case MOVE_RESULT_DOESNT_AFFECT_FOE:
        case MOVE_RESULT_FAILED:
            // no sound
            break;
        case MOVE_RESULT_FOE_ENDURED:
        case MOVE_RESULT_ONE_HIT_KO:
        case MOVE_RESULT_FOE_HUNG_ON:
        case MOVE_RESULT_STURDIED:
        default:
            if (gMoveResultFlags & MOVE_RESULT_SUPER_EFFECTIVE)
            {
                BtlController_EmitPlaySE(0, SE_SUPER_EFFECTIVE);
                MarkBattlerForControllerExec(gActiveBattler);
            }
            else if (gMoveResultFlags & MOVE_RESULT_NOT_VERY_EFFECTIVE)
            {
                BtlController_EmitPlaySE(0, SE_NOT_EFFECTIVE);
                MarkBattlerForControllerExec(gActiveBattler);
            }
            else if (!(gMoveResultFlags & (MOVE_RESULT_DOESNT_AFFECT_FOE | MOVE_RESULT_FAILED)))
            {
                BtlController_EmitPlaySE(0, SE_EFFECTIVE);
                MarkBattlerForControllerExec(gActiveBattler);
            }
            break;
        }
    }
    gBattlescriptCurrInstr++;
}

static void Cmd_resultmessage(void)
{
    u32 stringId = 0;

    if (gBattleControllerExecFlags)
        return;

    if (gMoveResultFlags & MOVE_RESULT_MISSED && (!(gMoveResultFlags & MOVE_RESULT_DOESNT_AFFECT_FOE) || gBattleCommunication[MISS_TYPE] > B_MSG_AVOIDED_ATK))
    {
        if (gBattleCommunication[MISS_TYPE] > B_MSG_AVOIDED_ATK) // Wonder Guard or Levitate - show the ability pop-up
            CreateAbilityPopUp(gBattlerTarget, gBattleMons[gBattlerTarget].ability, (gBattleTypeFlags & BATTLE_TYPE_DOUBLE) != 0);
        stringId = gMissStringIds[gBattleCommunication[MISS_TYPE]];
        gBattleCommunication[MSG_DISPLAY] = 1;
    }
    else
    {
        gBattleCommunication[MSG_DISPLAY] = 1;
        switch (gMoveResultFlags & (~MOVE_RESULT_MISSED))
        {
        case MOVE_RESULT_SUPER_EFFECTIVE:
            stringId = STRINGID_SUPEREFFECTIVE;
            break;
        case MOVE_RESULT_NOT_VERY_EFFECTIVE:
            stringId = STRINGID_NOTVERYEFFECTIVE;
            break;
        case MOVE_RESULT_ONE_HIT_KO:
            stringId = STRINGID_ONEHITKO;
            break;
        case MOVE_RESULT_FOE_ENDURED:
            stringId = STRINGID_PKMNENDUREDHIT;
            break;
        case MOVE_RESULT_FAILED:
            stringId = STRINGID_BUTITFAILED;
            break;
        case MOVE_RESULT_DOESNT_AFFECT_FOE:
            stringId = STRINGID_ITDOESNTAFFECT;
            break;
        case MOVE_RESULT_FOE_HUNG_ON:
            gLastUsedItem = gBattleMons[gBattlerTarget].item;
            gPotentialItemEffectBattler = gBattlerTarget;
            gMoveResultFlags &= ~(MOVE_RESULT_FOE_ENDURED | MOVE_RESULT_FOE_HUNG_ON);
            BattleScriptPushCursor();
            gBattlescriptCurrInstr = BattleScript_HangedOnMsg;
            return;
        default:
            if (gMoveResultFlags & MOVE_RESULT_DOESNT_AFFECT_FOE)
            {
                stringId = STRINGID_ITDOESNTAFFECT;
            }
            else if (gMoveResultFlags & MOVE_RESULT_ONE_HIT_KO)
            {
                gMoveResultFlags &= ~(MOVE_RESULT_ONE_HIT_KO);
                gMoveResultFlags &= ~(MOVE_RESULT_SUPER_EFFECTIVE);
                gMoveResultFlags &= ~(MOVE_RESULT_NOT_VERY_EFFECTIVE);
                BattleScriptPushCursor();
                gBattlescriptCurrInstr = BattleScript_OneHitKOMsg;
                return;
            }
            else if (gMoveResultFlags & MOVE_RESULT_STURDIED)
            {
                gMoveResultFlags &= ~(MOVE_RESULT_STURDIED | MOVE_RESULT_FOE_ENDURED | MOVE_RESULT_FOE_HUNG_ON);
                gSpecialStatuses[gBattlerTarget].sturdied = FALSE;
                BattleScriptPushCursor();
                gBattlescriptCurrInstr = BattleScript_SturdiedMsg;
                return;
            }
            else if (gMoveResultFlags & MOVE_RESULT_FOE_ENDURED)
            {
                gMoveResultFlags &= ~(MOVE_RESULT_FOE_ENDURED | MOVE_RESULT_FOE_HUNG_ON);
                BattleScriptPushCursor();
                gBattlescriptCurrInstr = BattleScript_EnduredMsg;
                return;
            }
            else if (gMoveResultFlags & MOVE_RESULT_FOE_HUNG_ON)
            {
                gLastUsedItem = gBattleMons[gBattlerTarget].item;
                gPotentialItemEffectBattler = gBattlerTarget;
                gMoveResultFlags &= ~(MOVE_RESULT_FOE_ENDURED | MOVE_RESULT_FOE_HUNG_ON);
                BattleScriptPushCursor();
                gBattlescriptCurrInstr = BattleScript_HangedOnMsg;
                return;
            }
            else if (gMoveResultFlags & MOVE_RESULT_FAILED)
            {
                stringId = STRINGID_BUTITFAILED;
            }
            else
            {
                gBattleCommunication[MSG_DISPLAY] = 0;
            }
        }
    }

    if (stringId)
        PrepareStringBattle(stringId, gBattlerAttacker);

    gBattlescriptCurrInstr++;

    // Print berry reducing message after result message.
    if (gSpecialStatuses[gBattlerTarget].berryReduced
        && !(gMoveResultFlags & MOVE_RESULT_NO_EFFECT))
    {
        gLastUsedItem = gBattleMons[gBattlerTarget].item;
        gSpecialStatuses[gBattlerTarget].berryReduced = FALSE;
        BattleScriptPushCursor();
        gBattlescriptCurrInstr = BattleScript_PrintBerryReduceString;
    }
}

static void Cmd_printstring(void)
{
    if (gBattleControllerExecFlags == 0)
    {
        u16 var = T2_READ_16(gBattlescriptCurrInstr + 1);

        gBattlescriptCurrInstr += 3;
        PrepareStringBattle(var, gBattlerAttacker);
        gBattleCommunication[MSG_DISPLAY] = 1;
    }
}

static void Cmd_printselectionstring(void)
{
    gActiveBattler = gBattlerAttacker;

    BtlController_EmitPrintSelectionString(0, T2_READ_16(gBattlescriptCurrInstr + 1));
    MarkBattlerForControllerExec(gActiveBattler);

    gBattlescriptCurrInstr += 3;
    gBattleCommunication[MSG_DISPLAY] = 1;
}

static void Cmd_waitmessage(void)
{
    if (gBattleControllerExecFlags == 0)
    {
        if (!gBattleCommunication[MSG_DISPLAY])
        {
            gBattlescriptCurrInstr += 3;
        }
        else
        {
            u16 toWait = T2_READ_16(gBattlescriptCurrInstr + 1);
            if (++gPauseCounterBattle >= toWait)
            {
                gPauseCounterBattle = 0;
                gBattlescriptCurrInstr += 3;
                gBattleCommunication[MSG_DISPLAY] = 0;
            }
        }
    }
}

static void Cmd_printfromtable(void)
{
    if (gBattleControllerExecFlags == 0)
    {
        const u16 *ptr = (const u16*) T1_READ_PTR(gBattlescriptCurrInstr + 1);
        ptr += gBattleCommunication[MULTISTRING_CHOOSER];

        gBattlescriptCurrInstr += 5;
        PrepareStringBattle(*ptr, gBattlerAttacker);
        gBattleCommunication[MSG_DISPLAY] = 1;
    }
}

static void Cmd_printselectionstringfromtable(void)
{
    if (gBattleControllerExecFlags == 0)
    {
        const u16 *ptr = (const u16*) T1_READ_PTR(gBattlescriptCurrInstr + 1);
        ptr += gBattleCommunication[MULTISTRING_CHOOSER];

        gActiveBattler = gBattlerAttacker;
        BtlController_EmitPrintSelectionString(0, *ptr);
        MarkBattlerForControllerExec(gActiveBattler);

        gBattlescriptCurrInstr += 5;
        gBattleCommunication[MSG_DISPLAY] = 1;
    }
}

u8 GetBattlerTurnOrderNum(u8 battlerId)
{
    s32 i;
    for (i = 0; i < gBattlersCount; i++)
    {
        if (gBattlerByTurnOrder[i] == battlerId)
            break;
    }
    return i;
}

static void CheckSetUnburden(u8 battlerId)
{
    if (GetBattlerAbility(battlerId) == ABILITY_UNBURDEN)
    {
        gBattleResources->flags->flags[battlerId] |= RESOURCE_FLAG_UNBURDEN;
        RecordAbilityBattle(battlerId, ABILITY_UNBURDEN);
    }
}

// battlerStealer steals the item of battlerItem
void StealTargetItem(u8 battlerStealer, u8 battlerItem)
{ 
    gLastUsedItem = gBattleMons[battlerItem].item;
    gBattleMons[battlerItem].item = 0;
    
    RecordItemEffectBattle(battlerItem, 0);
    RecordItemEffectBattle(battlerStealer, ItemId_GetHoldEffect(gLastUsedItem));
    gBattleMons[battlerStealer].item = gLastUsedItem;
    
    CheckSetUnburden(battlerItem);
    gBattleResources->flags->flags[battlerStealer] &= ~(RESOURCE_FLAG_UNBURDEN);

    gActiveBattler = battlerStealer;
    BtlController_EmitSetMonData(0, REQUEST_HELDITEM_BATTLE, 0, 2, &gLastUsedItem); // set attacker item
    MarkBattlerForControllerExec(battlerStealer);

    gActiveBattler = battlerItem;
    BtlController_EmitSetMonData(0, REQUEST_HELDITEM_BATTLE, 0, 2, &gBattleMons[battlerItem].item);  // remove target item
    MarkBattlerForControllerExec(battlerItem);
    
    gBattleStruct->choicedMove[battlerItem] = 0;
    
    TrySaveExchangedItem(battlerItem, gLastUsedItem);
}

#define INCREMENT_RESET_RETURN                  \
{                                               \
    gBattlescriptCurrInstr++;                   \
    gBattleScripting.moveEffect = 0; \
    return;                                     \
}

#define RESET_RETURN                            \
{                                               \
    gBattleScripting.moveEffect = 0; \
    return;                                     \
}

void SetMoveEffect(bool32 primary, u32 certain)
{
    s32 i, byTwo, affectsUser = 0;
    bool32 statusChanged = FALSE;
    
    switch (gBattleScripting.moveEffect) // Set move effects which happen later on
    {
    case MOVE_EFFECT_KNOCK_OFF:
        gBattleStruct->moveEffect2 = gBattleScripting.moveEffect;
        gBattlescriptCurrInstr++;
        return;
    }

    if (gBattleScripting.moveEffect & MOVE_EFFECT_AFFECTS_USER)
    {
        gEffectBattler = gBattlerAttacker; // battlerId that effects get applied on
        gBattleScripting.moveEffect &= ~(MOVE_EFFECT_AFFECTS_USER);
        affectsUser = MOVE_EFFECT_AFFECTS_USER;
        gBattleScripting.battler = gBattlerTarget; // theoretically the attacker
    }
    else
    {
        gEffectBattler = gBattlerTarget;
        gBattleScripting.battler = gBattlerAttacker;
    }
     // Just in case this flag is still set
    gBattleScripting.moveEffect &= ~(MOVE_EFFECT_CERTAIN);

    if (GetBattlerAbility(gEffectBattler) == ABILITY_SHIELD_DUST && !(gHitMarker & HITMARKER_IGNORE_SAFEGUARD)
        && !primary && gBattleScripting.moveEffect <= 9)
        INCREMENT_RESET_RETURN

    if (gSideStatuses[GET_BATTLER_SIDE(gEffectBattler)] & SIDE_STATUS_SAFEGUARD && !(gHitMarker & HITMARKER_IGNORE_SAFEGUARD)
        && !primary && gBattleScripting.moveEffect <= 7)
        INCREMENT_RESET_RETURN

    if (TestSheerForceFlag(gBattlerAttacker, gCurrentMove) && affectsUser != MOVE_EFFECT_AFFECTS_USER)
        INCREMENT_RESET_RETURN

    if (gBattleMons[gEffectBattler].hp == 0
        && gBattleScripting.moveEffect != MOVE_EFFECT_PAYDAY
        && gBattleScripting.moveEffect != MOVE_EFFECT_STEAL_ITEM)
        INCREMENT_RESET_RETURN

    if (DoesSubstituteBlockMove(gBattlerAttacker, gEffectBattler, gCurrentMove) && affectsUser != MOVE_EFFECT_AFFECTS_USER)
        INCREMENT_RESET_RETURN

    if (gBattleScripting.moveEffect <= PRIMARY_STATUS_MOVE_EFFECT) // status change
    {
        switch (sStatusFlagsForMoveEffects[gBattleScripting.moveEffect])
        {
        case STATUS1_SLEEP:
            // check active uproar
            if (GetBattlerAbility(gEffectBattler) != ABILITY_SOUNDPROOF)
            {
                for (gActiveBattler = 0;
                    gActiveBattler < gBattlersCount && !(gBattleMons[gActiveBattler].status2 & STATUS2_UPROAR);
                    gActiveBattler++)
                    ;
            }
            else
                gActiveBattler = gBattlersCount;

            if (gActiveBattler != gBattlersCount)
                break;
            if (!CanSleep(gEffectBattler))
                break;

            CancelMultiTurnMoves(gEffectBattler);
            statusChanged = TRUE;
            break;
        case STATUS1_POISON:
            if (GetBattlerAbility(gEffectBattler) == ABILITY_IMMUNITY
                && (primary == TRUE || certain == MOVE_EFFECT_CERTAIN))
            {
                gLastUsedAbility = ABILITY_IMMUNITY;
                RecordAbilityBattle(gEffectBattler, ABILITY_IMMUNITY);

                BattleScriptPush(gBattlescriptCurrInstr + 1);
                gBattlescriptCurrInstr = BattleScript_PSNPrevention;

                if (gHitMarker & HITMARKER_IGNORE_SAFEGUARD)
                {
                    gBattleCommunication[MULTISTRING_CHOOSER] = B_MSG_ABILITY_PREVENTS_ABILITY_STATUS;
                    gHitMarker &= ~(HITMARKER_IGNORE_SAFEGUARD);
                }
                else
                {
                    gBattleCommunication[MULTISTRING_CHOOSER] = B_MSG_ABILITY_PREVENTS_MOVE_STATUS;
                }
                RESET_RETURN
            }
            if (!CanPoisonType(gBattleScripting.battler, gEffectBattler)
                && (gHitMarker & HITMARKER_IGNORE_SAFEGUARD)
                && (primary == TRUE || certain == MOVE_EFFECT_CERTAIN))
            {
                BattleScriptPush(gBattlescriptCurrInstr + 1);
                gBattlescriptCurrInstr = BattleScript_PSNPrevention;

                gBattleCommunication[MULTISTRING_CHOOSER] = B_MSG_STATUS_HAD_NO_EFFECT;
                RESET_RETURN
            }
            if (!CanPoisonType(gBattleScripting.battler, gEffectBattler))
                break;
            if (!CanBePoisoned(gEffectBattler))
                break;

            statusChanged = TRUE;
            break;
        case STATUS1_BURN:
            if (gCurrentMove == MOVE_BURNING_JEALOUSY && gProtectStructs[gEffectBattler].statRaised == 0)
                break;
            
            if ((GetBattlerAbility(gEffectBattler) == ABILITY_WATER_VEIL || GetBattlerAbility(gEffectBattler) == ABILITY_WATER_BUBBLE)
              && (primary == TRUE || certain == MOVE_EFFECT_CERTAIN))
            {
                gLastUsedAbility = GetBattlerAbility(gEffectBattler);
                RecordAbilityBattle(gEffectBattler, GetBattlerAbility(gEffectBattler));

                BattleScriptPush(gBattlescriptCurrInstr + 1);
                gBattlescriptCurrInstr = BattleScript_BRNPrevention;
                if (gHitMarker & HITMARKER_IGNORE_SAFEGUARD)
                {
                    gBattleCommunication[MULTISTRING_CHOOSER] = B_MSG_ABILITY_PREVENTS_ABILITY_STATUS;
                    gHitMarker &= ~(HITMARKER_IGNORE_SAFEGUARD);
                }
                else
                {
                    gBattleCommunication[MULTISTRING_CHOOSER] = B_MSG_ABILITY_PREVENTS_MOVE_STATUS;
                }
                RESET_RETURN
            }
            if (IS_BATTLER_OF_TYPE(gEffectBattler, TYPE_FIRE)
                && (gHitMarker & HITMARKER_IGNORE_SAFEGUARD)
                && (primary == TRUE || certain == MOVE_EFFECT_CERTAIN))
            {
                BattleScriptPush(gBattlescriptCurrInstr + 1);
                gBattlescriptCurrInstr = BattleScript_BRNPrevention;

                gBattleCommunication[MULTISTRING_CHOOSER] = B_MSG_STATUS_HAD_NO_EFFECT;
                RESET_RETURN
            }

            if (!CanBeBurned(gEffectBattler))
                break;

            statusChanged = TRUE;
            break;
        case STATUS1_FREEZE:
            if (!CanBeFrozen(gEffectBattler))
                break;

            CancelMultiTurnMoves(gEffectBattler);
            statusChanged = TRUE;
            break;
        case STATUS1_PARALYSIS:
            if (GetBattlerAbility(gEffectBattler) == ABILITY_LIMBER)
            {
                if (primary == TRUE || certain == MOVE_EFFECT_CERTAIN)
                {
                    gLastUsedAbility = ABILITY_LIMBER;
                    RecordAbilityBattle(gEffectBattler, ABILITY_LIMBER);

                    BattleScriptPush(gBattlescriptCurrInstr + 1);
                    gBattlescriptCurrInstr = BattleScript_PRLZPrevention;

                    if (gHitMarker & HITMARKER_IGNORE_SAFEGUARD)
                    {
                        gBattleCommunication[MULTISTRING_CHOOSER] = B_MSG_ABILITY_PREVENTS_ABILITY_STATUS;
                        gHitMarker &= ~(HITMARKER_IGNORE_SAFEGUARD);
                    }
                    else
                    {
                        gBattleCommunication[MULTISTRING_CHOOSER] = B_MSG_ABILITY_PREVENTS_MOVE_STATUS;
                    }
                    RESET_RETURN
                }
                else
                    break;
            }
            if (!CanParalyzeType(gBattleScripting.battler, gEffectBattler)
                && (gHitMarker & HITMARKER_IGNORE_SAFEGUARD)
                && (primary == TRUE || certain == MOVE_EFFECT_CERTAIN))
            {
                BattleScriptPush(gBattlescriptCurrInstr + 1);
                gBattlescriptCurrInstr = BattleScript_PRLZPrevention;

                gBattleCommunication[MULTISTRING_CHOOSER] = 2;
                RESET_RETURN
            }
            if (!CanParalyzeType(gBattleScripting.battler, gEffectBattler))
                break;
            if (!CanBeParalyzed(gEffectBattler))
                break;

            statusChanged = TRUE;
            break;
        case STATUS1_TOXIC_POISON:
            if (GetBattlerAbility(gEffectBattler) == ABILITY_IMMUNITY && (primary == TRUE || certain == MOVE_EFFECT_CERTAIN))
            {
                gLastUsedAbility = ABILITY_IMMUNITY;
                RecordAbilityBattle(gEffectBattler, ABILITY_IMMUNITY);

                BattleScriptPush(gBattlescriptCurrInstr + 1);
                gBattlescriptCurrInstr = BattleScript_PSNPrevention;

                if (gHitMarker & HITMARKER_IGNORE_SAFEGUARD)
                {
                    gBattleCommunication[MULTISTRING_CHOOSER] = B_MSG_ABILITY_PREVENTS_ABILITY_STATUS;
                    gHitMarker &= ~(HITMARKER_IGNORE_SAFEGUARD);
                }
                else
                {
                    gBattleCommunication[MULTISTRING_CHOOSER] = B_MSG_ABILITY_PREVENTS_MOVE_STATUS;
                }
                RESET_RETURN
            }
            if (!CanPoisonType(gBattleScripting.battler, gEffectBattler)
                && (gHitMarker & HITMARKER_IGNORE_SAFEGUARD)
                && (primary == TRUE || certain == MOVE_EFFECT_CERTAIN))
            {
                BattleScriptPush(gBattlescriptCurrInstr + 1);
                gBattlescriptCurrInstr = BattleScript_PSNPrevention;

                gBattleCommunication[MULTISTRING_CHOOSER] = B_MSG_STATUS_HAD_NO_EFFECT;
                RESET_RETURN
            }
            if (gBattleMons[gEffectBattler].status1)
                break;
            if (CanPoisonType(gBattleScripting.battler, gEffectBattler))
            {
                if (!CanBePoisoned(gEffectBattler))
                    break;

                // It's redundant, because at this point we know the status1 value is 0.
                gBattleMons[gEffectBattler].status1 &= ~(STATUS1_TOXIC_POISON);
                gBattleMons[gEffectBattler].status1 &= ~(STATUS1_POISON);
                statusChanged = TRUE;
                break;
            }
            else
            {
                gMoveResultFlags |= MOVE_RESULT_DOESNT_AFFECT_FOE;
            }
            break;
        }
        if (statusChanged == TRUE)
        {
            BattleScriptPush(gBattlescriptCurrInstr + 1);

            if (sStatusFlagsForMoveEffects[gBattleScripting.moveEffect] == STATUS1_SLEEP)
                gBattleMons[gEffectBattler].status1 |= (B_SLEEP_TURNS >= GEN_5) ? ((Random() % 3) + 2) : ((Random() % 4) + 3);
            else
                gBattleMons[gEffectBattler].status1 |= sStatusFlagsForMoveEffects[gBattleScripting.moveEffect];

            gBattlescriptCurrInstr = sMoveEffectBS_Ptrs[gBattleScripting.moveEffect];

            gActiveBattler = gEffectBattler;
            BtlController_EmitSetMonData(0, REQUEST_STATUS_BATTLE, 0, 4, &gBattleMons[gEffectBattler].status1);
            MarkBattlerForControllerExec(gActiveBattler);

            if (gHitMarker & HITMARKER_IGNORE_SAFEGUARD)
            {
                gBattleCommunication[MULTISTRING_CHOOSER] = B_MSG_STATUSED_BY_ABILITY;
                gHitMarker &= ~(HITMARKER_IGNORE_SAFEGUARD);
            }
            else
            {
                gBattleCommunication[MULTISTRING_CHOOSER] = B_MSG_STATUSED;
            }

            // for synchronize

            if (gBattleScripting.moveEffect == MOVE_EFFECT_POISON
             || gBattleScripting.moveEffect == MOVE_EFFECT_TOXIC
             || gBattleScripting.moveEffect == MOVE_EFFECT_PARALYSIS
             || gBattleScripting.moveEffect == MOVE_EFFECT_BURN)
             {
                gBattleStruct->synchronizeMoveEffect = gBattleScripting.moveEffect;
                gHitMarker |= HITMARKER_SYNCHRONISE_EFFECT;
             }
            return;
        }
        else if (statusChanged == FALSE)
        {
            gBattleScripting.moveEffect = 0;
            gBattlescriptCurrInstr++;
            return;
        }
        return;
    }
    else
    {
        if (gBattleMons[gEffectBattler].status2 & sStatusFlagsForMoveEffects[gBattleScripting.moveEffect])
        {
            gBattlescriptCurrInstr++;
        }
        else
        {
            u8 side;
            switch (gBattleScripting.moveEffect)
            {
            case MOVE_EFFECT_CONFUSION:
                if (!CanBeConfused(gEffectBattler))
                {
                    gBattlescriptCurrInstr++;
                }
                else
                {
                    gBattleMons[gEffectBattler].status2 |= STATUS2_CONFUSION_TURN(((Random()) % 4) + 2); // 2-5 turns

                    BattleScriptPush(gBattlescriptCurrInstr + 1);
                    gBattlescriptCurrInstr = sMoveEffectBS_Ptrs[gBattleScripting.moveEffect];
                }
                break;
            case MOVE_EFFECT_FLINCH:
                if (GetBattlerAbility(gEffectBattler) == ABILITY_INNER_FOCUS)
                {
                    gBattlescriptCurrInstr++;
                }
                else
                {
                    if (GetBattlerTurnOrderNum(gEffectBattler) > gCurrentTurnActionNumber)
                        gBattleMons[gEffectBattler].status2 |= sStatusFlagsForMoveEffects[gBattleScripting.moveEffect];
                    gBattlescriptCurrInstr++;
                }
                break;
            case MOVE_EFFECT_UPROAR:
                if (!(gBattleMons[gEffectBattler].status2 & STATUS2_UPROAR))
                {
                    gBattleMons[gEffectBattler].status2 |= STATUS2_MULTIPLETURNS;
                    gLockedMoves[gEffectBattler] = gCurrentMove;
                    gBattleMons[gEffectBattler].status2 |= STATUS2_UPROAR_TURN(B_UPROAR_TURNS >= GEN_5 ? 3 : ((Random() & 3) + 2));

                    BattleScriptPush(gBattlescriptCurrInstr + 1);
                    gBattlescriptCurrInstr = sMoveEffectBS_Ptrs[gBattleScripting.moveEffect];
                }
                else
                {
                    gBattlescriptCurrInstr++;
                }
                break;
            case MOVE_EFFECT_PAYDAY:
                if (GET_BATTLER_SIDE(gBattlerAttacker) == B_SIDE_PLAYER)
                {
                    u16 PayDay = gPaydayMoney;
                    gPaydayMoney += (gBattleMons[gBattlerAttacker].level * 5);
                    if (PayDay > gPaydayMoney)
                        gPaydayMoney = 0xFFFF;
                }
                BattleScriptPush(gBattlescriptCurrInstr + 1);
                gBattlescriptCurrInstr = sMoveEffectBS_Ptrs[gBattleScripting.moveEffect];
                break;
            case MOVE_EFFECT_HAPPY_HOUR:
                if (GET_BATTLER_SIDE(gBattlerAttacker) == B_SIDE_PLAYER && !gBattleStruct->moneyMultiplierMove)
                {
                    gBattleStruct->moneyMultiplier *= 2;
                    gBattleStruct->moneyMultiplierMove = 1;
                }
                gBattlescriptCurrInstr++;
                break;
            case MOVE_EFFECT_TRI_ATTACK:
                if (gBattleMons[gEffectBattler].status1)
                {
                    gBattlescriptCurrInstr++;
                }
                else
                {
                    gBattleScripting.moveEffect = Random() % 3 + 3;
                    SetMoveEffect(FALSE, 0);
                }
                break;
            case MOVE_EFFECT_CHARGING:
                gBattleMons[gEffectBattler].status2 |= STATUS2_MULTIPLETURNS;
                gLockedMoves[gEffectBattler] = gCurrentMove;
                gProtectStructs[gEffectBattler].chargingTurn = TRUE;
                gBattlescriptCurrInstr++;
                break;
            case MOVE_EFFECT_WRAP:
                if (gBattleMons[gEffectBattler].status2 & STATUS2_WRAPPED)
                {
                    gBattlescriptCurrInstr++;
                }
                else
                {
                    gBattleMons[gEffectBattler].status2 |= STATUS2_WRAPPED;
                    if (GetBattlerHoldEffect(gBattlerAttacker, TRUE) == HOLD_EFFECT_GRIP_CLAW)
                        gDisableStructs[gEffectBattler].wrapTurns = (B_BINDING_TURNS >= GEN_5) ? 7 : 5;
                    else
                        gDisableStructs[gEffectBattler].wrapTurns = (B_BINDING_TURNS >= GEN_5) ? ((Random() % 2) + 4) : ((Random() % 4) + 2);

                    gBattleStruct->wrappedMove[gEffectBattler] = gCurrentMove;
                    gBattleStruct->wrappedBy[gEffectBattler] = gBattlerAttacker;

                    BattleScriptPush(gBattlescriptCurrInstr + 1);
                    gBattlescriptCurrInstr = sMoveEffectBS_Ptrs[gBattleScripting.moveEffect];

                    for (gBattleCommunication[MULTISTRING_CHOOSER] = 0; ; gBattleCommunication[MULTISTRING_CHOOSER]++)
                    {
                        if (gBattleCommunication[MULTISTRING_CHOOSER] > 5)
                            break;
                        if (gTrappingMoves[gBattleCommunication[MULTISTRING_CHOOSER]] == gCurrentMove)
                            break;
                    }
                }
                break;
            case MOVE_EFFECT_ATK_PLUS_1:
            case MOVE_EFFECT_DEF_PLUS_1:
            case MOVE_EFFECT_SPD_PLUS_1:
            case MOVE_EFFECT_SP_ATK_PLUS_1:
            case MOVE_EFFECT_SP_DEF_PLUS_1:
            case MOVE_EFFECT_ACC_PLUS_1:
            case MOVE_EFFECT_EVS_PLUS_1:
                if (ChangeStatBuffs(SET_STAT_BUFF_VALUE(1),
                                    gBattleScripting.moveEffect - MOVE_EFFECT_ATK_PLUS_1 + 1,
                                    affectsUser, 0))
                {
                    gBattlescriptCurrInstr++;
                }
                else
                {
                    gBattleScripting.animArg1 = gBattleScripting.moveEffect & ~(MOVE_EFFECT_AFFECTS_USER | MOVE_EFFECT_CERTAIN);
                    gBattleScripting.animArg2 = 0;
                    BattleScriptPush(gBattlescriptCurrInstr + 1);
                    gBattlescriptCurrInstr = BattleScript_StatUp;
                }
                break;
            case MOVE_EFFECT_ATK_MINUS_1:
            case MOVE_EFFECT_DEF_MINUS_1:
            case MOVE_EFFECT_SPD_MINUS_1:
            case MOVE_EFFECT_SP_ATK_MINUS_1:
            case MOVE_EFFECT_SP_DEF_MINUS_1:
            case MOVE_EFFECT_ACC_MINUS_1:
            case MOVE_EFFECT_EVS_MINUS_1:
                if (ChangeStatBuffs(SET_STAT_BUFF_VALUE(1) | STAT_BUFF_NEGATIVE,
                                    gBattleScripting.moveEffect - MOVE_EFFECT_ATK_MINUS_1 + 1,
                                     affectsUser, 0))
                {
                    gBattlescriptCurrInstr++;
                }
                else
                {
                    gBattleScripting.animArg1 = gBattleScripting.moveEffect & ~(MOVE_EFFECT_AFFECTS_USER | MOVE_EFFECT_CERTAIN);
                    gBattleScripting.animArg2 = 0;
                    BattleScriptPush(gBattlescriptCurrInstr + 1);
                    gBattlescriptCurrInstr = BattleScript_StatDown;
                }
                break;
            case MOVE_EFFECT_ATK_PLUS_2:
            case MOVE_EFFECT_DEF_PLUS_2:
            case MOVE_EFFECT_SPD_PLUS_2:
            case MOVE_EFFECT_SP_ATK_PLUS_2:
            case MOVE_EFFECT_SP_DEF_PLUS_2:
            case MOVE_EFFECT_ACC_PLUS_2:
            case MOVE_EFFECT_EVS_PLUS_2:
                if (ChangeStatBuffs(SET_STAT_BUFF_VALUE(2),
                                    gBattleScripting.moveEffect - MOVE_EFFECT_ATK_PLUS_2 + 1,
                                    affectsUser, 0))
                {
                    gBattlescriptCurrInstr++;
                }
                else
                {
                    gBattleScripting.animArg1 = gBattleScripting.moveEffect & ~(MOVE_EFFECT_AFFECTS_USER | MOVE_EFFECT_CERTAIN);
                    gBattleScripting.animArg2 = 0;
                    BattleScriptPush(gBattlescriptCurrInstr + 1);
                    gBattlescriptCurrInstr = BattleScript_StatUp;
                }
                break;
            case MOVE_EFFECT_ATK_MINUS_2:
            case MOVE_EFFECT_DEF_MINUS_2:
            case MOVE_EFFECT_SPD_MINUS_2:
            case MOVE_EFFECT_SP_ATK_MINUS_2:
            case MOVE_EFFECT_SP_DEF_MINUS_2:
            case MOVE_EFFECT_ACC_MINUS_2:
            case MOVE_EFFECT_EVS_MINUS_2:
                if (ChangeStatBuffs(SET_STAT_BUFF_VALUE(2) | STAT_BUFF_NEGATIVE,
                                    gBattleScripting.moveEffect - MOVE_EFFECT_ATK_MINUS_2 + 1,
                                    affectsUser, 0))
                {
                    gBattlescriptCurrInstr++;
                }
                else
                {
                    gBattleScripting.animArg1 = gBattleScripting.moveEffect & ~(MOVE_EFFECT_AFFECTS_USER | MOVE_EFFECT_CERTAIN);
                    gBattleScripting.animArg2 = 0;
                    BattleScriptPush(gBattlescriptCurrInstr + 1);
                    gBattlescriptCurrInstr = BattleScript_StatDown;
                }
                break;
            case MOVE_EFFECT_RECHARGE:
                gBattleMons[gEffectBattler].status2 |= STATUS2_RECHARGE;
                gDisableStructs[gEffectBattler].rechargeTimer = 2;
                gLockedMoves[gEffectBattler] = gCurrentMove;
                gBattlescriptCurrInstr++;
                break;
            case MOVE_EFFECT_RAGE:
                gBattleMons[gBattlerAttacker].status2 |= STATUS2_RAGE;
                gBattlescriptCurrInstr++;
                break;
            case MOVE_EFFECT_STEAL_ITEM:
                {
                    if (!CanStealItem(gBattlerAttacker, gBattlerTarget, gBattleMons[gBattlerTarget].item))
                    {
                        gBattlescriptCurrInstr++;
                        break;
                    }

                    side = GetBattlerSide(gBattlerAttacker);
                    if (GetBattlerSide(gBattlerAttacker) == B_SIDE_OPPONENT
                        && !(gBattleTypeFlags &
                             (BATTLE_TYPE_EREADER_TRAINER
                              | BATTLE_TYPE_FRONTIER
                              | BATTLE_TYPE_LINK
                              | BATTLE_TYPE_RECORDED_LINK
                              | BATTLE_TYPE_SECRET_BASE)))
                    {
                        gBattlescriptCurrInstr++;
                    }
                    else if (!(gBattleTypeFlags &
                          (BATTLE_TYPE_EREADER_TRAINER
                           | BATTLE_TYPE_FRONTIER
                           | BATTLE_TYPE_LINK
                           | BATTLE_TYPE_RECORDED_LINK
                           | BATTLE_TYPE_SECRET_BASE))
                        && (gWishFutureKnock.knockedOffMons[side] & gBitTable[gBattlerPartyIndexes[gBattlerAttacker]]))
                    {
                        gBattlescriptCurrInstr++;
                    }
                    else if (gBattleMons[gBattlerTarget].item
                        && gBattleMons[gBattlerTarget].ability == ABILITY_STICKY_HOLD)
                    {
                        BattleScriptPushCursor();
                        gBattlescriptCurrInstr = BattleScript_NoItemSteal;

                        gLastUsedAbility = gBattleMons[gBattlerTarget].ability;
                        RecordAbilityBattle(gBattlerTarget, gLastUsedAbility);
                    }
                    else if (gBattleMons[gBattlerAttacker].item != 0
                        || gBattleMons[gBattlerTarget].item == ITEM_ENIGMA_BERRY
                        || gBattleMons[gBattlerTarget].item == 0)
                    {
                        gBattlescriptCurrInstr++;
                    }
                    else
                    {
                        StealTargetItem(gBattlerAttacker, gBattlerTarget);  // Attacker steals target item
                        gBattleMons[gBattlerAttacker].item = 0; // Item assigned later on with thief (see MOVEEND_CHANGED_ITEMS)
                        gBattleStruct->changedItems[gBattlerAttacker] = gLastUsedItem; // Stolen item to be assigned later
                        BattleScriptPush(gBattlescriptCurrInstr + 1);
                        gBattlescriptCurrInstr = BattleScript_ItemSteal;
                    }

                }
                break;
            case MOVE_EFFECT_PREVENT_ESCAPE:
                gBattleMons[gBattlerTarget].status2 |= STATUS2_ESCAPE_PREVENTION;
                gDisableStructs[gBattlerTarget].battlerPreventingEscape = gBattlerAttacker;
                gBattlescriptCurrInstr++;
                break;
            case MOVE_EFFECT_NIGHTMARE:
                gBattleMons[gBattlerTarget].status2 |= STATUS2_NIGHTMARE;
                gBattlescriptCurrInstr++;
                break;
            case MOVE_EFFECT_ALL_STATS_UP:
                BattleScriptPush(gBattlescriptCurrInstr + 1);
                gBattlescriptCurrInstr = BattleScript_AllStatsUp;
                break;
            case MOVE_EFFECT_RAPIDSPIN:
                BattleScriptPush(gBattlescriptCurrInstr + 1);
                gBattlescriptCurrInstr = BattleScript_RapidSpinAway;
                break;
            case MOVE_EFFECT_REMOVE_STATUS: // Smelling salts
                if (!(gBattleMons[gBattlerTarget].status1 & gBattleMoves[gCurrentMove].argument))
                {
                    gBattlescriptCurrInstr++;
                }
                else
                {
                    gBattleMons[gBattlerTarget].status1 &= ~(gBattleMoves[gCurrentMove].argument);

                    gActiveBattler = gBattlerTarget;
                    BtlController_EmitSetMonData(0, REQUEST_STATUS_BATTLE, 0, 4, &gBattleMons[gActiveBattler].status1);
                    MarkBattlerForControllerExec(gActiveBattler);

                    BattleScriptPush(gBattlescriptCurrInstr + 1);
                    switch (gBattleMoves[gCurrentMove].argument)
                    {
                    case STATUS1_PARALYSIS:
                        gBattlescriptCurrInstr = BattleScript_TargetPRLZHeal;
                        break;
                    case STATUS1_SLEEP:
                        gBattlescriptCurrInstr = BattleScript_TargetWokeUp;
                        break;
                    case STATUS1_BURN:
                        gBattlescriptCurrInstr = BattleScript_TargetBurnHeal;
                        break;
                    }
                }
                break;
            case MOVE_EFFECT_ATK_DEF_DOWN: // SuperPower
                BattleScriptPush(gBattlescriptCurrInstr + 1);
                gBattlescriptCurrInstr = BattleScript_AtkDefDown;
                break;
            case MOVE_EFFECT_DEF_SPDEF_DOWN: // Close Combat
                BattleScriptPush(gBattlescriptCurrInstr + 1);
                gBattlescriptCurrInstr = BattleScript_DefSpDefDown;
                break;
            case MOVE_EFFECT_RECOIL_25: // Take Down, 25% recoil
                gBattleMoveDamage = (gHpDealt) / 4;
                if (gBattleMoveDamage == 0)
                    gBattleMoveDamage = 1;

                BattleScriptPush(gBattlescriptCurrInstr + 1);
                gBattlescriptCurrInstr = sMoveEffectBS_Ptrs[gBattleScripting.moveEffect];
                break;
            case MOVE_EFFECT_RECOIL_33: // Double Edge, 33 % recoil
                gBattleMoveDamage = gHpDealt / 3;
                if (gBattleMoveDamage == 0)
                    gBattleMoveDamage = 1;

                BattleScriptPush(gBattlescriptCurrInstr + 1);
                gBattlescriptCurrInstr = sMoveEffectBS_Ptrs[gBattleScripting.moveEffect];
                break;
            case MOVE_EFFECT_RECOIL_50: // Head Smash, 50 % recoil
                gBattleMoveDamage = gHpDealt / 2;
                if (gBattleMoveDamage == 0)
                    gBattleMoveDamage = 1;

                BattleScriptPush(gBattlescriptCurrInstr + 1);
                gBattlescriptCurrInstr = BattleScript_MoveEffectRecoil;
                break;
            case MOVE_EFFECT_RECOIL_33_STATUS: // Flare Blitz - can burn, Volt Tackle - can paralyze
                gBattleScripting.savedDmg = gHpDealt / 3;
                if (gBattleScripting.savedDmg == 0)
                    gBattleScripting.savedDmg = 1;

                BattleScriptPush(gBattlescriptCurrInstr + 1);
                gBattlescriptCurrInstr = BattleScript_MoveEffectRecoilWithStatus;
                break;
            case MOVE_EFFECT_THRASH:
                if (gBattleMons[gEffectBattler].status2 & STATUS2_LOCK_CONFUSE)
                {
                    gBattlescriptCurrInstr++;
                }
                else
                {
                    gBattleMons[gEffectBattler].status2 |= STATUS2_MULTIPLETURNS;
                    gLockedMoves[gEffectBattler] = gCurrentMove;
                    gBattleMons[gEffectBattler].status2 |= STATUS2_LOCK_CONFUSE_TURN((Random() & 1) + 2); // thrash for 2-3 turns
                }
                break;
            case MOVE_EFFECT_SP_ATK_TWO_DOWN: // Overheat
                BattleScriptPush(gBattlescriptCurrInstr + 1);
                gBattlescriptCurrInstr = BattleScript_SAtkDown2;
                break;
            case MOVE_EFFECT_CLEAR_SMOG:
                for (i = 0; i < NUM_BATTLE_STATS; i++)
                {
                    if (gBattleMons[gEffectBattler].statStages[i] != 6)
                        break;
                }
                if ((gSpecialStatuses[gEffectBattler].physicalDmg || gSpecialStatuses[gEffectBattler].specialDmg) && i != NUM_BATTLE_STATS)
                {
                    for (i = 0; i < NUM_BATTLE_STATS; i++)
                        gBattleMons[gEffectBattler].statStages[i] = 6;
                    BattleScriptPush(gBattlescriptCurrInstr + 1);
                    gBattlescriptCurrInstr = BattleScript_MoveEffectClearSmog;
                }
                break;
            case MOVE_EFFECT_SMACK_DOWN:
                if (!IsBattlerGrounded(gBattlerTarget))
                {
                    gStatuses3[gBattlerTarget] |= STATUS3_SMACKED_DOWN;
                    gStatuses3[gBattlerTarget] &= ~(STATUS3_MAGNET_RISE | STATUS3_TELEKINESIS | STATUS3_ON_AIR);
                    BattleScriptPush(gBattlescriptCurrInstr + 1);
                    gBattlescriptCurrInstr = BattleScript_MoveEffectSmackDown;
                }
                break;
            case MOVE_EFFECT_FLAME_BURST:
                if (IsBattlerAlive(BATTLE_PARTNER(gBattlerTarget)) && GetBattlerAbility(BATTLE_PARTNER(gBattlerTarget)) != ABILITY_MAGIC_GUARD)
                {
                    gBattleScripting.savedBattler = BATTLE_PARTNER(gBattlerTarget);
                    gBattleMoveDamage = gBattleMons[BATTLE_PARTNER(gBattlerTarget)].hp / 16;
                    if (gBattleMoveDamage == 0)
                        gBattleMoveDamage = 1;
                    gBattlescriptCurrInstr = BattleScript_MoveEffectFlameBurst;
                }
                break;
            case MOVE_EFFECT_FEINT:
                if (gProtectStructs[gBattlerTarget].protected
                    || gSideStatuses[GetBattlerSide(gBattlerTarget)] & SIDE_STATUS_WIDE_GUARD
                    || gSideStatuses[GetBattlerSide(gBattlerTarget)] & SIDE_STATUS_QUICK_GUARD
                    || gSideStatuses[GetBattlerSide(gBattlerTarget)] & SIDE_STATUS_CRAFTY_SHIELD
                    || gSideStatuses[GetBattlerSide(gBattlerTarget)] & SIDE_STATUS_MAT_BLOCK
                    || gProtectStructs[gBattlerTarget].spikyShielded
                    || gProtectStructs[gBattlerTarget].kingsShielded
                    || gProtectStructs[gBattlerTarget].banefulBunkered
                    || gProtectStructs[gBattlerTarget].obstructed)
                {
                    gProtectStructs[gBattlerTarget].protected = FALSE;
                    gSideStatuses[GetBattlerSide(gBattlerTarget)] &= ~(SIDE_STATUS_WIDE_GUARD);
                    gSideStatuses[GetBattlerSide(gBattlerTarget)] &= ~(SIDE_STATUS_QUICK_GUARD);
                    gSideStatuses[GetBattlerSide(gBattlerTarget)] &= ~(SIDE_STATUS_CRAFTY_SHIELD);
                    gSideStatuses[GetBattlerSide(gBattlerTarget)] &= ~(SIDE_STATUS_MAT_BLOCK);
<<<<<<< HEAD
                    gProtectStructs[gBattlerTarget].spikyShielded = FALSE;
                    gProtectStructs[gBattlerTarget].kingsShielded = FALSE;
                    gProtectStructs[gBattlerTarget].banefulBunkered = FALSE;
=======
                    gProtectStructs[gBattlerTarget].spikyShielded = 0;
                    gProtectStructs[gBattlerTarget].kingsShielded = 0;
                    gProtectStructs[gBattlerTarget].banefulBunkered = 0;
                    gProtectStructs[gBattlerTarget].obstructed = 0;
>>>>>>> 2c66aa84
                    if (gCurrentMove == MOVE_FEINT)
                    {
                        BattleScriptPush(gBattlescriptCurrInstr + 1);
                        gBattlescriptCurrInstr = BattleScript_MoveEffectFeint;
                    }
                }
                break;
            case MOVE_EFFECT_SPECTRAL_THIEF:
                gBattleStruct->stolenStats[0] = 0; // Stats to steal.
                gBattleScripting.animArg1 = 0;
                for (i = STAT_ATK; i < NUM_BATTLE_STATS; i++)
                {
                    if (gBattleMons[gBattlerTarget].statStages[i] > 6 && gBattleMons[gBattlerAttacker].statStages[i] != 12)
                    {
                        gBattleStruct->stolenStats[0] |= gBitTable[i];
                        // Store by how many stages to raise the stat.
                        gBattleStruct->stolenStats[i] = gBattleMons[gBattlerTarget].statStages[i] - 6;
                        while (gBattleMons[gBattlerAttacker].statStages[i] + gBattleStruct->stolenStats[i] > 12)
                            gBattleStruct->stolenStats[i]--;
                        gBattleMons[gBattlerTarget].statStages[i] = 6;

                        if (gBattleStruct->stolenStats[i] >= 2)
                            byTwo++;

                        if (gBattleScripting.animArg1 == 0)
                        {
                            if (byTwo)
                                gBattleScripting.animArg1 = STAT_ANIM_PLUS2 - 1 + i;
                            else
                                gBattleScripting.animArg1 = STAT_ANIM_PLUS1 - 1 + i;
                        }
                        else
                        {
                            if (byTwo)
                                gBattleScripting.animArg1 = STAT_ANIM_MULTIPLE_PLUS2;
                            else
                                gBattleScripting.animArg1 = STAT_ANIM_MULTIPLE_PLUS1;
                        }
                    }
                }

                if (gBattleStruct->stolenStats[0] != 0)
                {
                    BattleScriptPush(gBattlescriptCurrInstr + 1);
                    gBattlescriptCurrInstr = BattleScript_SpectralThiefSteal;
                }
                break;
            case MOVE_EFFECT_V_CREATE:
                BattleScriptPush(gBattlescriptCurrInstr + 1);
                gBattlescriptCurrInstr = BattleScript_VCreateStatLoss;
                break;
            case MOVE_EFFECT_CORE_ENFORCER:
                if (GetBattlerTurnOrderNum(gBattlerAttacker) > GetBattlerTurnOrderNum(gBattlerTarget))
                {
                    BattleScriptPush(gBattlescriptCurrInstr + 1);
                    gBattlescriptCurrInstr = BattleScript_MoveEffectCoreEnforcer;
                }
                break;
            case MOVE_EFFECT_THROAT_CHOP:
                gDisableStructs[gEffectBattler].throatChopTimer = 2;
                gBattlescriptCurrInstr++;
                break;
            case MOVE_EFFECT_INCINERATE:
                if ((B_INCINERATE_GEMS >= GEN_6 && GetBattlerHoldEffect(gEffectBattler, FALSE) == HOLD_EFFECT_GEMS)
                    || (gBattleMons[gEffectBattler].item >= FIRST_BERRY_INDEX && gBattleMons[gEffectBattler].item <= LAST_BERRY_INDEX))
                {
                    gLastUsedItem = gBattleMons[gEffectBattler].item;
                    gBattleMons[gEffectBattler].item = 0;
                    CheckSetUnburden(gEffectBattler);

                    gActiveBattler = gEffectBattler;
                    BtlController_EmitSetMonData(0, REQUEST_HELDITEM_BATTLE, 0, 2, &gBattleMons[gEffectBattler].item);
                    MarkBattlerForControllerExec(gActiveBattler);
                    BattleScriptPush(gBattlescriptCurrInstr + 1);
                    gBattlescriptCurrInstr = BattleScript_MoveEffectIncinerate;
                }
                break;
            case MOVE_EFFECT_BUG_BITE:
                if ((gBattleMons[gEffectBattler].item >= FIRST_BERRY_INDEX && gBattleMons[gEffectBattler].item <= LAST_BERRY_INDEX)
                    && GetBattlerAbility(gEffectBattler) != ABILITY_STICKY_HOLD)
                {
                    gLastUsedItem = gBattleMons[gEffectBattler].item;
                    gBattleMons[gEffectBattler].item = 0;
                    CheckSetUnburden(gEffectBattler);

                    gActiveBattler = gEffectBattler;
                    BtlController_EmitSetMonData(0, REQUEST_HELDITEM_BATTLE, 0, 2, &gBattleMons[gEffectBattler].item);
                    MarkBattlerForControllerExec(gActiveBattler);
                    BattleScriptPush(gBattlescriptCurrInstr + 1);
                    gBattlescriptCurrInstr = BattleScript_MoveEffectBugBite;
                }
                break;
            }
        }
    }

    gBattleScripting.moveEffect = 0;
}

static void Cmd_seteffectwithchance(void)
{
    u32 percentChance;

    if (GetBattlerAbility(gBattlerAttacker) == ABILITY_SERENE_GRACE)
        percentChance = gBattleMoves[gCurrentMove].secondaryEffectChance * 2;
    else
        percentChance = gBattleMoves[gCurrentMove].secondaryEffectChance;

    if (gBattleScripting.moveEffect & MOVE_EFFECT_CERTAIN
        && !(gMoveResultFlags & MOVE_RESULT_NO_EFFECT))
    {
        gBattleScripting.moveEffect &= ~(MOVE_EFFECT_CERTAIN);
        SetMoveEffect(FALSE, MOVE_EFFECT_CERTAIN);
    }
    else if (Random() % 100 < percentChance
             && gBattleScripting.moveEffect
             && !(gMoveResultFlags & MOVE_RESULT_NO_EFFECT))
    {
        if (percentChance >= 100)
            SetMoveEffect(FALSE, MOVE_EFFECT_CERTAIN);
        else
            SetMoveEffect(FALSE, 0);
    }
    else
    {
        gBattlescriptCurrInstr++;
    }

    gBattleScripting.moveEffect = 0;
    gBattleScripting.multihitMoveEffect = 0;
}

static void Cmd_seteffectprimary(void)
{
    SetMoveEffect(TRUE, 0);
}

static void Cmd_seteffectsecondary(void)
{
    SetMoveEffect(FALSE, 0);
}

static void Cmd_clearstatusfromeffect(void)
{
    gActiveBattler = GetBattlerForBattleScript(gBattlescriptCurrInstr[1]);

    if (gBattleScripting.moveEffect <= PRIMARY_STATUS_MOVE_EFFECT)
        gBattleMons[gActiveBattler].status1 &= (~sStatusFlagsForMoveEffects[gBattleScripting.moveEffect]);
    else
        gBattleMons[gActiveBattler].status2 &= (~sStatusFlagsForMoveEffects[gBattleScripting.moveEffect]);

    gBattleScripting.moveEffect = 0;
    gBattlescriptCurrInstr += 2;
    gBattleScripting.multihitMoveEffect = 0;
}

static void Cmd_tryfaintmon(void)
{
    const u8 *BS_ptr;

    if (gBattlescriptCurrInstr[2] != 0)
    {
        gActiveBattler = GetBattlerForBattleScript(gBattlescriptCurrInstr[1]);
        if (gHitMarker & HITMARKER_FAINTED(gActiveBattler))
        {
            BS_ptr = T1_READ_PTR(gBattlescriptCurrInstr + 3);

            BattleScriptPop();
            gBattlescriptCurrInstr = BS_ptr;
            gSideStatuses[GetBattlerSide(gActiveBattler)] &= ~(SIDE_STATUS_SPIKES_DAMAGED | SIDE_STATUS_TOXIC_SPIKES_DAMAGED | SIDE_STATUS_STEALTH_ROCK_DAMAGED | SIDE_STATUS_STICKY_WEB_DAMAGED);
        }
        else
        {
            gBattlescriptCurrInstr += 7;
        }
    }
    else
    {
        u8 battlerId;

        if (gBattlescriptCurrInstr[1] == BS_ATTACKER)
        {
            gActiveBattler = gBattlerAttacker;
            battlerId = gBattlerTarget;
            BS_ptr = BattleScript_FaintAttacker;
        }
        else
        {
            gActiveBattler = gBattlerTarget;
            battlerId = gBattlerAttacker;
            BS_ptr = BattleScript_FaintTarget;
        }
        if (!(gAbsentBattlerFlags & gBitTable[gActiveBattler])
         && gBattleMons[gActiveBattler].hp == 0)
        {
            gHitMarker |= HITMARKER_FAINTED(gActiveBattler);
            BattleScriptPush(gBattlescriptCurrInstr + 7);
            gBattlescriptCurrInstr = BS_ptr;
            if (GetBattlerSide(gActiveBattler) == B_SIDE_PLAYER)
            {
                gHitMarker |= HITMARKER_x400000;
                if (gBattleResults.playerFaintCounter < 0xFF)
                    gBattleResults.playerFaintCounter++;
                AdjustFriendshipOnBattleFaint(gActiveBattler);
            }
            else
            {
                if (gBattleResults.opponentFaintCounter < 0xFF)
                    gBattleResults.opponentFaintCounter++;
                gBattleResults.lastOpponentSpecies = GetMonData(&gEnemyParty[gBattlerPartyIndexes[gActiveBattler]], MON_DATA_SPECIES, NULL);
            }
            if ((gHitMarker & HITMARKER_DESTINYBOND) && gBattleMons[gBattlerAttacker].hp != 0)
            {
                gHitMarker &= ~(HITMARKER_DESTINYBOND);
                BattleScriptPush(gBattlescriptCurrInstr);
                gBattleMoveDamage = gBattleMons[battlerId].hp;
                gBattlescriptCurrInstr = BattleScript_DestinyBondTakesLife;
            }
            if ((gStatuses3[gBattlerTarget] & STATUS3_GRUDGE)
             && !(gHitMarker & HITMARKER_GRUDGE)
             && GetBattlerSide(gBattlerAttacker) != GetBattlerSide(gBattlerTarget)
             && gBattleMons[gBattlerAttacker].hp != 0
             && gCurrentMove != MOVE_STRUGGLE)
            {
                u8 moveIndex = *(gBattleStruct->chosenMovePositions + gBattlerAttacker);

                gBattleMons[gBattlerAttacker].pp[moveIndex] = 0;
                BattleScriptPush(gBattlescriptCurrInstr);
                gBattlescriptCurrInstr = BattleScript_GrudgeTakesPp;
                gActiveBattler = gBattlerAttacker;
                BtlController_EmitSetMonData(0, moveIndex + REQUEST_PPMOVE1_BATTLE, 0, 1, &gBattleMons[gActiveBattler].pp[moveIndex]);
                MarkBattlerForControllerExec(gActiveBattler);

                PREPARE_MOVE_BUFFER(gBattleTextBuff1, gBattleMons[gBattlerAttacker].moves[moveIndex])
            }
        }
        else
        {
            gBattlescriptCurrInstr += 7;
        }
    }
}

static void Cmd_dofaintanimation(void)
{
    if (gBattleControllerExecFlags == 0)
    {
        gActiveBattler = GetBattlerForBattleScript(gBattlescriptCurrInstr[1]);
        BtlController_EmitFaintAnimation(0);
        MarkBattlerForControllerExec(gActiveBattler);
        gBattlescriptCurrInstr += 2;
    }
}

static void Cmd_cleareffectsonfaint(void)
{
    if (gBattleControllerExecFlags == 0)
    {
        gActiveBattler = GetBattlerForBattleScript(gBattlescriptCurrInstr[1]);

        if (!(gBattleTypeFlags & BATTLE_TYPE_ARENA) || gBattleMons[gActiveBattler].hp == 0)
        {
            gBattleMons[gActiveBattler].status1 = 0;
            BtlController_EmitSetMonData(0, REQUEST_STATUS_BATTLE, 0, 0x4, &gBattleMons[gActiveBattler].status1);
            MarkBattlerForControllerExec(gActiveBattler);
        }

        FaintClearSetData(); // Effects like attractions, trapping, etc.
        gBattlescriptCurrInstr += 2;
    }
}

static void Cmd_jumpifstatus(void)
{
    u8 battlerId = GetBattlerForBattleScript(gBattlescriptCurrInstr[1]);
    u32 flags = T2_READ_32(gBattlescriptCurrInstr + 2);
    const u8* jumpPtr = T2_READ_PTR(gBattlescriptCurrInstr + 6);

    if (gBattleMons[battlerId].status1 & flags && gBattleMons[battlerId].hp)
        gBattlescriptCurrInstr = jumpPtr;
    else
        gBattlescriptCurrInstr += 10;
}

static void Cmd_jumpifstatus2(void)
{
    u8 battlerId = GetBattlerForBattleScript(gBattlescriptCurrInstr[1]);
    u32 flags = T2_READ_32(gBattlescriptCurrInstr + 2);
    const u8* jumpPtr = T2_READ_PTR(gBattlescriptCurrInstr + 6);

    if (gBattleMons[battlerId].status2 & flags && gBattleMons[battlerId].hp)
        gBattlescriptCurrInstr = jumpPtr;
    else
        gBattlescriptCurrInstr += 10;
}

static void Cmd_jumpifability(void)
{
    u32 battlerId;
    bool32 hasAbility = FALSE;
    u32 ability = T2_READ_16(gBattlescriptCurrInstr + 2);

    switch (gBattlescriptCurrInstr[1])
    {
    default:
        battlerId = GetBattlerForBattleScript(gBattlescriptCurrInstr[1]);
        if (GetBattlerAbility(battlerId) == ability)
            hasAbility = TRUE;
        break;
    case BS_ATTACKER_SIDE:
        battlerId = IsAbilityOnSide(gBattlerAttacker, ability);
        if (battlerId)
        {
            battlerId--;
            hasAbility = TRUE;
        }
        break;
    case BS_TARGET_SIDE:
        battlerId = IsAbilityOnOpposingSide(gBattlerAttacker, ability);
        if (battlerId)
        {
            battlerId--;
            hasAbility = TRUE;
        }
        break;
    }

    if (hasAbility)
    {
        gLastUsedAbility = ability;
        gBattlescriptCurrInstr = T2_READ_PTR(gBattlescriptCurrInstr + 4);
        RecordAbilityBattle(battlerId, gLastUsedAbility);
        gBattlerAbility = battlerId;
    }
    else
    {
        gBattlescriptCurrInstr += 8;
    }
}

static void Cmd_jumpifsideaffecting(void)
{
    u8 side;
    u32 flags;
    const u8 *jumpPtr;

    if (gBattlescriptCurrInstr[1] == BS_ATTACKER)
        side = GET_BATTLER_SIDE(gBattlerAttacker);
    else
        side = GET_BATTLER_SIDE(gBattlerTarget);

    flags = T2_READ_32(gBattlescriptCurrInstr + 2);
    jumpPtr = T2_READ_PTR(gBattlescriptCurrInstr + 6);

    if (gSideStatuses[side] & flags)
        gBattlescriptCurrInstr = jumpPtr;
    else
        gBattlescriptCurrInstr += 10;
}

static void Cmd_jumpifstat(void)
{
    bool32 ret = 0;
    u8 battlerId = GetBattlerForBattleScript(gBattlescriptCurrInstr[1]);
    u8 statId = gBattlescriptCurrInstr[3];
    u8 cmpTo = gBattlescriptCurrInstr[4];
    u8 cmpKind = gBattlescriptCurrInstr[2];

    ret = CompareStat(battlerId, statId, cmpTo, cmpKind);

    if (ret)
        gBattlescriptCurrInstr = T2_READ_PTR(gBattlescriptCurrInstr + 5);
    else
        gBattlescriptCurrInstr += 9;
}

static void Cmd_jumpifstatus3condition(void)
{
    u32 flags;
    const u8 *jumpPtr;

    gActiveBattler = GetBattlerForBattleScript(gBattlescriptCurrInstr[1]);
    flags = T2_READ_32(gBattlescriptCurrInstr + 2);
    jumpPtr = T2_READ_PTR(gBattlescriptCurrInstr + 7);

    if (gBattlescriptCurrInstr[6])
    {
        if ((gStatuses3[gActiveBattler] & flags) != 0)
            gBattlescriptCurrInstr += 11;
        else
            gBattlescriptCurrInstr = jumpPtr;
    }
    else
    {
        if ((gStatuses3[gActiveBattler] & flags) != 0)
            gBattlescriptCurrInstr = jumpPtr;
        else
            gBattlescriptCurrInstr += 11;
    }
}

static void Cmd_jumpbasedontype(void)
{
    u8 battlerId = GetBattlerForBattleScript(gBattlescriptCurrInstr[1]);
    u8 type = gBattlescriptCurrInstr[2];
    const u8* jumpPtr = T2_READ_PTR(gBattlescriptCurrInstr + 4);

    // jumpiftype
    if (gBattlescriptCurrInstr[3])
    {
        if (IS_BATTLER_OF_TYPE(battlerId, type))
            gBattlescriptCurrInstr = jumpPtr;
        else
            gBattlescriptCurrInstr += 8;
    }
    // jumpifnottype
    else
    {
        if (!IS_BATTLER_OF_TYPE(battlerId, type))
            gBattlescriptCurrInstr = jumpPtr;
        else
            gBattlescriptCurrInstr += 8;
    }
}

static void Cmd_getexp(void)
{
    u16 item;
    s32 i; // also used as stringId
    u8 holdEffect;
    s32 sentIn;
    s32 viaExpShare = 0;
    u32 *exp = &gBattleStruct->expValue;

    gBattlerFainted = GetBattlerForBattleScript(gBattlescriptCurrInstr[1]);
    sentIn = gSentPokesToOpponent[(gBattlerFainted & 2) >> 1];

    switch (gBattleScripting.getexpState)
    {
    case 0: // check if should receive exp at all
        if (GetBattlerSide(gBattlerFainted) != B_SIDE_OPPONENT || (gBattleTypeFlags &
             (BATTLE_TYPE_LINK
              | BATTLE_TYPE_RECORDED_LINK
              | BATTLE_TYPE_TRAINER_HILL
              | BATTLE_TYPE_FRONTIER
              | BATTLE_TYPE_SAFARI
              | BATTLE_TYPE_BATTLE_TOWER
              | BATTLE_TYPE_EREADER_TRAINER)))
        {
            gBattleScripting.getexpState = 6; // goto last case
        }
        else
        {
            gBattleScripting.getexpState++;
            gBattleStruct->givenExpMons |= gBitTable[gBattlerPartyIndexes[gBattlerFainted]];
        }
        break;
    case 1: // calculate experience points to redistribute
        {
            u32 calculatedExp;
            s32 viaSentIn;

            for (viaSentIn = 0, i = 0; i < PARTY_SIZE; i++)
            {
                if (GetMonData(&gPlayerParty[i], MON_DATA_SPECIES) == SPECIES_NONE || GetMonData(&gPlayerParty[i], MON_DATA_HP) == 0)
                    continue;
                if (gBitTable[i] & sentIn)
                    viaSentIn++;

                item = GetMonData(&gPlayerParty[i], MON_DATA_HELD_ITEM);

                if (item == ITEM_ENIGMA_BERRY)
                    holdEffect = gSaveBlock1Ptr->enigmaBerry.holdEffect;
                else
                    holdEffect = ItemId_GetHoldEffect(item);

                if (holdEffect == HOLD_EFFECT_EXP_SHARE)
                    viaExpShare++;
            }
            #if (B_SCALED_EXP >= GEN_5) && (B_SCALED_EXP != GEN_6)
                calculatedExp = gBaseStats[gBattleMons[gBattlerFainted].species].expYield * gBattleMons[gBattlerFainted].level / 5;
            #else
                calculatedExp = gBaseStats[gBattleMons[gBattlerFainted].species].expYield * gBattleMons[gBattlerFainted].level / 7;
            #endif

            #if B_SPLIT_EXP < GEN_6
                if (viaExpShare) // at least one mon is getting exp via exp share
                {
                    *exp = SAFE_DIV(calculatedExp / 2, viaSentIn);
                    if (*exp == 0)
                        *exp = 1;

                    gExpShareExp = calculatedExp / 2 / viaExpShare;
                    if (gExpShareExp == 0)
                        gExpShareExp = 1;
                }
                else
                {
                    *exp = SAFE_DIV(calculatedExp, viaSentIn);
                    if (*exp == 0)
                        *exp = 1;
                    gExpShareExp = 0;
                }
            #else
                *exp = calculatedExp;
                gExpShareExp = calculatedExp / 2;
                if (gExpShareExp == 0)
                    gExpShareExp = 1;
            #endif

            gBattleScripting.getexpState++;
            gBattleStruct->expGetterMonId = 0;
            gBattleStruct->sentInPokes = sentIn;
        }
        // fall through
    case 2: // set exp value to the poke in expgetter_id and print message
        if (gBattleControllerExecFlags == 0)
        {
            item = GetMonData(&gPlayerParty[gBattleStruct->expGetterMonId], MON_DATA_HELD_ITEM);

            if (item == ITEM_ENIGMA_BERRY)
                holdEffect = gSaveBlock1Ptr->enigmaBerry.holdEffect;
            else
                holdEffect = ItemId_GetHoldEffect(item);

            if (holdEffect != HOLD_EFFECT_EXP_SHARE && !(gBattleStruct->sentInPokes & 1))
            {
                *(&gBattleStruct->sentInPokes) >>= 1;
                gBattleScripting.getexpState = 5;
                gBattleMoveDamage = 0; // used for exp
            }
            else if (GetMonData(&gPlayerParty[gBattleStruct->expGetterMonId], MON_DATA_LEVEL) == MAX_LEVEL)
            {
                *(&gBattleStruct->sentInPokes) >>= 1;
                gBattleScripting.getexpState = 5;
                gBattleMoveDamage = 0; // used for exp
            }
            else
            {
                // Music change in a wild battle after fainting opposing pokemon.
                if (!(gBattleTypeFlags & BATTLE_TYPE_TRAINER)
                    && (gBattleMons[0].hp || (gBattleTypeFlags & BATTLE_TYPE_DOUBLE && gBattleMons[2].hp))
                    && !IsBattlerAlive(GetBattlerAtPosition(B_POSITION_OPPONENT_LEFT))
                    && !IsBattlerAlive(GetBattlerAtPosition(B_POSITION_OPPONENT_RIGHT))
                    && !gBattleStruct->wildVictorySong)
                {
                    BattleStopLowHpSound();
                    PlayBGM(MUS_VICTORY_WILD);
                    gBattleStruct->wildVictorySong++;
                }

                if (GetMonData(&gPlayerParty[gBattleStruct->expGetterMonId], MON_DATA_HP))
                {
                    if (gBattleStruct->sentInPokes & 1)
                        gBattleMoveDamage = *exp;
                    else
                        gBattleMoveDamage = 0;

                    // only give exp share bonus in later gens if the mon wasn't sent out
                    if ((holdEffect == HOLD_EFFECT_EXP_SHARE) && ((gBattleMoveDamage == 0) || (B_SPLIT_EXP < GEN_6)))
                        gBattleMoveDamage += gExpShareExp;
                    if (holdEffect == HOLD_EFFECT_LUCKY_EGG)
                        gBattleMoveDamage = (gBattleMoveDamage * 150) / 100;
                    if (gBattleTypeFlags & BATTLE_TYPE_TRAINER && B_TRAINER_EXP_MULTIPLIER <= GEN_7)
                        gBattleMoveDamage = (gBattleMoveDamage * 150) / 100;
                    #if (B_SCALED_EXP >= GEN_5) && (B_SCALED_EXP != GEN_6)
                    {
                        // Note: There is an edge case where if a pokemon receives a large amount of exp, it wouldn't be properly calculated
                        //       because of multiplying by scaling factor(the value would simply be larger than an u32 can hold). Hence u64 is needed.
                        u64 value = gBattleMoveDamage;
                        value *= sExperienceScalingFactors[(gBattleMons[gBattlerFainted].level * 2) + 10];
                        value /= sExperienceScalingFactors[gBattleMons[gBattlerFainted].level + GetMonData(&gPlayerParty[gBattleStruct->expGetterMonId], MON_DATA_LEVEL) + 10];
                        gBattleMoveDamage = value + 1;
                    }
                    #endif

                    if (IsTradedMon(&gPlayerParty[gBattleStruct->expGetterMonId]))
                    {
                        // check if the pokemon doesn't belong to the player
                        if (gBattleTypeFlags & BATTLE_TYPE_INGAME_PARTNER && gBattleStruct->expGetterMonId >= 3)
                        {
                            i = STRINGID_EMPTYSTRING4;
                        }
                        else
                        {
                            gBattleMoveDamage = (gBattleMoveDamage * 150) / 100;
                            i = STRINGID_ABOOSTED;
                        }
                    }
                    else
                    {
                        i = STRINGID_EMPTYSTRING4;
                    }

                    // get exp getter battlerId
                    if (gBattleTypeFlags & BATTLE_TYPE_DOUBLE)
                    {
                        if (gBattlerPartyIndexes[2] == gBattleStruct->expGetterMonId && !(gAbsentBattlerFlags & gBitTable[2]))
                            gBattleStruct->expGetterBattlerId = 2;
                        else
                        {
                            if (!(gAbsentBattlerFlags & gBitTable[0]))
                                gBattleStruct->expGetterBattlerId = 0;
                            else
                                gBattleStruct->expGetterBattlerId = 2;
                        }
                    }
                    else
                    {
                        gBattleStruct->expGetterBattlerId = 0;
                    }

                    PREPARE_MON_NICK_WITH_PREFIX_BUFFER(gBattleTextBuff1, gBattleStruct->expGetterBattlerId, gBattleStruct->expGetterMonId);
                    // buffer 'gained' or 'gained a boosted'
                    PREPARE_STRING_BUFFER(gBattleTextBuff2, i);
                    PREPARE_WORD_NUMBER_BUFFER(gBattleTextBuff3, 6, gBattleMoveDamage);

                    PrepareStringBattle(STRINGID_PKMNGAINEDEXP, gBattleStruct->expGetterBattlerId);
                    MonGainEVs(&gPlayerParty[gBattleStruct->expGetterMonId], gBattleMons[gBattlerFainted].species);
                }
                gBattleStruct->sentInPokes >>= 1;
                gBattleScripting.getexpState++;
            }
        }
        break;
    case 3: // Set stats and give exp
        if (gBattleControllerExecFlags == 0)
        {
            gBattleResources->bufferB[gBattleStruct->expGetterBattlerId][0] = 0;
            if (GetMonData(&gPlayerParty[gBattleStruct->expGetterMonId], MON_DATA_HP) && GetMonData(&gPlayerParty[gBattleStruct->expGetterMonId], MON_DATA_LEVEL) != MAX_LEVEL)
            {
                gBattleResources->beforeLvlUp->stats[STAT_HP]    = GetMonData(&gPlayerParty[gBattleStruct->expGetterMonId], MON_DATA_MAX_HP);
                gBattleResources->beforeLvlUp->stats[STAT_ATK]   = GetMonData(&gPlayerParty[gBattleStruct->expGetterMonId], MON_DATA_ATK);
                gBattleResources->beforeLvlUp->stats[STAT_DEF]   = GetMonData(&gPlayerParty[gBattleStruct->expGetterMonId], MON_DATA_DEF);
                gBattleResources->beforeLvlUp->stats[STAT_SPEED] = GetMonData(&gPlayerParty[gBattleStruct->expGetterMonId], MON_DATA_SPEED);
                gBattleResources->beforeLvlUp->stats[STAT_SPATK] = GetMonData(&gPlayerParty[gBattleStruct->expGetterMonId], MON_DATA_SPATK);
                gBattleResources->beforeLvlUp->stats[STAT_SPDEF] = GetMonData(&gPlayerParty[gBattleStruct->expGetterMonId], MON_DATA_SPDEF);

                gActiveBattler = gBattleStruct->expGetterBattlerId;
                BtlController_EmitExpUpdate(0, gBattleStruct->expGetterMonId, gBattleMoveDamage);
                MarkBattlerForControllerExec(gActiveBattler);
            }
            gBattleScripting.getexpState++;
        }
        break;
    case 4: // lvl up if necessary
        if (gBattleControllerExecFlags == 0)
        {
            gActiveBattler = gBattleStruct->expGetterBattlerId;
            if (gBattleResources->bufferB[gActiveBattler][0] == CONTROLLER_TWORETURNVALUES && gBattleResources->bufferB[gActiveBattler][1] == RET_VALUE_LEVELED_UP)
            {
                u16 temp, battlerId = 0xFF;
                if (gBattleTypeFlags & BATTLE_TYPE_TRAINER && gBattlerPartyIndexes[gActiveBattler] == gBattleStruct->expGetterMonId)
                    HandleLowHpMusicChange(&gPlayerParty[gBattlerPartyIndexes[gActiveBattler]], gActiveBattler);

                PREPARE_MON_NICK_WITH_PREFIX_BUFFER(gBattleTextBuff1, gActiveBattler, gBattleStruct->expGetterMonId);
                PREPARE_BYTE_NUMBER_BUFFER(gBattleTextBuff2, 3, GetMonData(&gPlayerParty[gBattleStruct->expGetterMonId], MON_DATA_LEVEL));

                BattleScriptPushCursor();
                gLeveledUpInBattle |= gBitTable[gBattleStruct->expGetterMonId];
                gBattlescriptCurrInstr = BattleScript_LevelUp;
                gBattleMoveDamage = T1_READ_32(&gBattleResources->bufferB[gActiveBattler][2]);
                AdjustFriendship(&gPlayerParty[gBattleStruct->expGetterMonId], FRIENDSHIP_EVENT_GROW_LEVEL);

                // update battle mon structure after level up
                if (gBattlerPartyIndexes[0] == gBattleStruct->expGetterMonId && gBattleMons[0].hp)
                    battlerId = 0;
                else if (gBattlerPartyIndexes[2] == gBattleStruct->expGetterMonId && gBattleMons[2].hp && (gBattleTypeFlags & BATTLE_TYPE_DOUBLE))
                    battlerId = 2;

                if (battlerId != 0xFF)
                {
                    gBattleMons[battlerId].level = GetMonData(&gPlayerParty[gBattleStruct->expGetterMonId], MON_DATA_LEVEL);
                    gBattleMons[battlerId].hp = GetMonData(&gPlayerParty[gBattleStruct->expGetterMonId], MON_DATA_HP);
                    gBattleMons[battlerId].maxHP = GetMonData(&gPlayerParty[gBattleStruct->expGetterMonId], MON_DATA_MAX_HP);
                    gBattleMons[battlerId].attack = GetMonData(&gPlayerParty[gBattleStruct->expGetterMonId], MON_DATA_ATK);
                    gBattleMons[battlerId].defense = GetMonData(&gPlayerParty[gBattleStruct->expGetterMonId], MON_DATA_DEF);
                    gBattleMons[battlerId].speed = GetMonData(&gPlayerParty[gBattleStruct->expGetterMonId], MON_DATA_SPEED);
                    gBattleMons[battlerId].spAttack = GetMonData(&gPlayerParty[gBattleStruct->expGetterMonId], MON_DATA_SPATK);
                    gBattleMons[battlerId].spDefense = GetMonData(&gPlayerParty[gBattleStruct->expGetterMonId], MON_DATA_SPDEF);

                    if (gStatuses3[battlerId] & STATUS3_POWER_TRICK)
                        SWAP(gBattleMons[battlerId].attack, gBattleMons[battlerId].defense, temp);
                }

                gBattleScripting.getexpState = 5;
            }
            else
            {
                gBattleMoveDamage = 0;
                gBattleScripting.getexpState = 5;
            }
        }
        break;
    case 5: // looper increment
        if (gBattleMoveDamage) // there is exp to give, goto case 3 that gives exp
        {
            gBattleScripting.getexpState = 3;
        }
        else
        {
            gBattleStruct->expGetterMonId++;
            if (gBattleStruct->expGetterMonId < PARTY_SIZE)
                gBattleScripting.getexpState = 2; // loop again
            else
                gBattleScripting.getexpState = 6; // we're done
        }
        break;
    case 6: // increment instruction
        if (gBattleControllerExecFlags == 0)
        {
            // not sure why gf clears the item and ability here
            gBattleMons[gBattlerFainted].item = 0;
            gBattleMons[gBattlerFainted].ability = 0;
            gBattlescriptCurrInstr += 2;
        }
        break;
    }
}

static bool32 NoAliveMonsForPlayer(void)
{
    u32 i;
    u32 HP_count = 0;

    if (gBattleTypeFlags & BATTLE_TYPE_INGAME_PARTNER && (gPartnerTrainerId == TRAINER_STEVEN_PARTNER || gPartnerTrainerId >= TRAINER_CUSTOM_PARTNER))
    {
        for (i = 0; i < MULTI_PARTY_SIZE; i++)
        {
            if (GetMonData(&gPlayerParty[i], MON_DATA_SPECIES) && !GetMonData(&gPlayerParty[i], MON_DATA_IS_EGG))
                HP_count += GetMonData(&gPlayerParty[i], MON_DATA_HP);
        }
    }
    else
    {
        for (i = 0; i < PARTY_SIZE; i++)
        {
            if (GetMonData(&gPlayerParty[i], MON_DATA_SPECIES) && !GetMonData(&gPlayerParty[i], MON_DATA_IS_EGG)
             && (!(gBattleTypeFlags & BATTLE_TYPE_ARENA) || !(gBattleStruct->arenaLostPlayerMons & gBitTable[i])))
            {
                HP_count += GetMonData(&gPlayerParty[i], MON_DATA_HP);
            }
        }
    }

    return (HP_count == 0);
}

static bool32 NoAliveMonsForOpponent(void)
{
    u32 i;
    u32 HP_count = 0;

    for (i = 0; i < PARTY_SIZE; i++)
    {
        if (GetMonData(&gEnemyParty[i], MON_DATA_SPECIES) && !GetMonData(&gEnemyParty[i], MON_DATA_IS_EGG)
            && (!(gBattleTypeFlags & BATTLE_TYPE_ARENA) || !(gBattleStruct->arenaLostOpponentMons & gBitTable[i])))
        {
            HP_count += GetMonData(&gEnemyParty[i], MON_DATA_HP);
        }
    }

    return (HP_count == 0);
}

bool32 NoAliveMonsForEitherParty(void)
{
    return (NoAliveMonsForPlayer() || NoAliveMonsForOpponent());
}

static void Cmd_unknown_24(void)
{
    if (gBattleControllerExecFlags)
        return;

    if (NoAliveMonsForPlayer())
        gBattleOutcome |= B_OUTCOME_LOST;
    if (NoAliveMonsForOpponent())
        gBattleOutcome |= B_OUTCOME_WON;

    if (gBattleOutcome == 0 && (gBattleTypeFlags & (BATTLE_TYPE_LINK | BATTLE_TYPE_RECORDED_LINK)))
    {
        s32 i, foundPlayer, foundOpponent;

        for (foundPlayer = 0, i = 0; i < gBattlersCount; i += 2)
        {
            if ((gHitMarker & HITMARKER_FAINTED2(i)) && (!gSpecialStatuses[i].flag40))
                foundPlayer++;
        }

        foundOpponent = 0;

        for (i = 1; i < gBattlersCount; i += 2)
        {
            if ((gHitMarker & HITMARKER_FAINTED2(i)) && (!gSpecialStatuses[i].flag40))
                foundOpponent++;
        }

        if (gBattleTypeFlags & BATTLE_TYPE_MULTI)
        {
            if (foundOpponent + foundPlayer > 1)
                gBattlescriptCurrInstr = T2_READ_PTR(gBattlescriptCurrInstr + 1);
            else
                gBattlescriptCurrInstr += 5;
        }
        else
        {
            if (foundOpponent != 0 && foundPlayer != 0)
                gBattlescriptCurrInstr = T2_READ_PTR(gBattlescriptCurrInstr + 1);
            else
                gBattlescriptCurrInstr += 5;
        }
    }
    else
    {
        gBattlescriptCurrInstr += 5;
    }
}

static void MoveValuesCleanUp(void)
{
    gMoveResultFlags = 0;
    gIsCriticalHit = FALSE;
    gBattleScripting.moveEffect = 0;
    gBattleCommunication[MISS_TYPE] = 0;
    gHitMarker &= ~(HITMARKER_DESTINYBOND);
    gHitMarker &= ~(HITMARKER_SYNCHRONISE_EFFECT);
}

static void Cmd_movevaluescleanup(void)
{
    MoveValuesCleanUp();
    gBattlescriptCurrInstr += 1;
}

static void Cmd_setmultihit(void)
{
    gMultiHitCounter = gBattlescriptCurrInstr[1];
    gBattlescriptCurrInstr += 2;
}

static void Cmd_decrementmultihit(void)
{
    if (--gMultiHitCounter == 0)
        gBattlescriptCurrInstr += 5;
    else
        gBattlescriptCurrInstr = T2_READ_PTR(gBattlescriptCurrInstr + 1);
}

static void Cmd_goto(void)
{
    gBattlescriptCurrInstr = T2_READ_PTR(gBattlescriptCurrInstr + 1);
}

static void Cmd_jumpifbyte(void)
{
    u8 caseID = gBattlescriptCurrInstr[1];
    const u8* memByte = T2_READ_PTR(gBattlescriptCurrInstr + 2);
    u8 value = gBattlescriptCurrInstr[6];
    const u8* jumpPtr = T2_READ_PTR(gBattlescriptCurrInstr + 7);

    gBattlescriptCurrInstr += 11;

    switch (caseID)
    {
    case CMP_EQUAL:
        if (*memByte == value)
            gBattlescriptCurrInstr = jumpPtr;
        break;
    case CMP_NOT_EQUAL:
        if (*memByte != value)
            gBattlescriptCurrInstr = jumpPtr;
        break;
    case CMP_GREATER_THAN:
        if (*memByte > value)
            gBattlescriptCurrInstr = jumpPtr;
        break;
    case CMP_LESS_THAN:
        if (*memByte < value)
            gBattlescriptCurrInstr = jumpPtr;
        break;
    case CMP_COMMON_BITS:
        if (*memByte & value)
            gBattlescriptCurrInstr = jumpPtr;
        break;
    case CMP_NO_COMMON_BITS:
        if (!(*memByte & value))
            gBattlescriptCurrInstr = jumpPtr;
        break;
    }
}

static void Cmd_jumpifhalfword(void)
{
    u8 caseID = gBattlescriptCurrInstr[1];
    const u16* memHword = T2_READ_PTR(gBattlescriptCurrInstr + 2);
    u16 value = T2_READ_16(gBattlescriptCurrInstr + 6);
    const u8* jumpPtr = T2_READ_PTR(gBattlescriptCurrInstr + 8);

    gBattlescriptCurrInstr += 12;

    switch (caseID)
    {
    case CMP_EQUAL:
        if (*memHword == value)
            gBattlescriptCurrInstr = jumpPtr;
        break;
    case CMP_NOT_EQUAL:
        if (*memHword != value)
            gBattlescriptCurrInstr = jumpPtr;
        break;
    case CMP_GREATER_THAN:
        if (*memHword > value)
            gBattlescriptCurrInstr = jumpPtr;
        break;
    case CMP_LESS_THAN:
        if (*memHword < value)
            gBattlescriptCurrInstr = jumpPtr;
        break;
    case CMP_COMMON_BITS:
        if (*memHword & value)
            gBattlescriptCurrInstr = jumpPtr;
        break;
    case CMP_NO_COMMON_BITS:
        if (!(*memHword & value))
            gBattlescriptCurrInstr = jumpPtr;
        break;
    }
}

static void Cmd_jumpifword(void)
{
    u8 caseID = gBattlescriptCurrInstr[1];
    const u32* memWord = T2_READ_PTR(gBattlescriptCurrInstr + 2);
    u32 value = T1_READ_32(gBattlescriptCurrInstr + 6);
    const u8* jumpPtr = T2_READ_PTR(gBattlescriptCurrInstr + 10);

    gBattlescriptCurrInstr += 14;

    switch (caseID)
    {
    case CMP_EQUAL:
        if (*memWord == value)
            gBattlescriptCurrInstr = jumpPtr;
        break;
    case CMP_NOT_EQUAL:
        if (*memWord != value)
            gBattlescriptCurrInstr = jumpPtr;
        break;
    case CMP_GREATER_THAN:
        if (*memWord > value)
            gBattlescriptCurrInstr = jumpPtr;
        break;
    case CMP_LESS_THAN:
        if (*memWord < value)
            gBattlescriptCurrInstr = jumpPtr;
        break;
    case CMP_COMMON_BITS:
        if (*memWord & value)
            gBattlescriptCurrInstr = jumpPtr;
        break;
    case CMP_NO_COMMON_BITS:
        if (!(*memWord & value))
            gBattlescriptCurrInstr = jumpPtr;
        break;
    }
}

static void Cmd_jumpifarrayequal(void)
{
    const u8* mem1 = T2_READ_PTR(gBattlescriptCurrInstr + 1);
    const u8* mem2 = T2_READ_PTR(gBattlescriptCurrInstr + 5);
    u32 size = gBattlescriptCurrInstr[9];
    const u8* jumpPtr = T2_READ_PTR(gBattlescriptCurrInstr + 10);

    u8 i;
    for (i = 0; i < size; i++)
    {
        if (*mem1 != *mem2)
        {
            gBattlescriptCurrInstr += 14;
            break;
        }
        mem1++, mem2++;
    }

    if (i == size)
        gBattlescriptCurrInstr = jumpPtr;
}

static void Cmd_jumpifarraynotequal(void)
{
    u8 equalBytes = 0;
    const u8* mem1 = T2_READ_PTR(gBattlescriptCurrInstr + 1);
    const u8* mem2 = T2_READ_PTR(gBattlescriptCurrInstr + 5);
    u32 size = gBattlescriptCurrInstr[9];
    const u8* jumpPtr = T2_READ_PTR(gBattlescriptCurrInstr + 10);

    u8 i;
    for (i = 0; i < size; i++)
    {
        if (*mem1 == *mem2)
        {
            equalBytes++;
        }
        mem1++, mem2++;
    }

    if (equalBytes != size)
        gBattlescriptCurrInstr = jumpPtr;
    else
        gBattlescriptCurrInstr += 14;
}

static void Cmd_setbyte(void)
{
    u8* memByte = T2_READ_PTR(gBattlescriptCurrInstr + 1);
    *memByte = gBattlescriptCurrInstr[5];

    gBattlescriptCurrInstr += 6;
}

static void Cmd_addbyte(void)
{
    u8* memByte = T2_READ_PTR(gBattlescriptCurrInstr + 1);
    *memByte += gBattlescriptCurrInstr[5];
    gBattlescriptCurrInstr += 6;
}

static void Cmd_subbyte(void)
{
    u8* memByte = T2_READ_PTR(gBattlescriptCurrInstr + 1);
    *memByte -= gBattlescriptCurrInstr[5];
    gBattlescriptCurrInstr += 6;
}

static void Cmd_copyarray(void)
{
    u8* dest = T2_READ_PTR(gBattlescriptCurrInstr + 1);
    const u8* src = T2_READ_PTR(gBattlescriptCurrInstr + 5);
    s32 size = gBattlescriptCurrInstr[9];

    s32 i;
    for (i = 0; i < size; i++)
    {
        dest[i] = src[i];
    }

    gBattlescriptCurrInstr += 10;
}

static void Cmd_copyarraywithindex(void)
{
    u8* dest = T2_READ_PTR(gBattlescriptCurrInstr + 1);
    const u8* src = T2_READ_PTR(gBattlescriptCurrInstr + 5);
    const u8* index = T2_READ_PTR(gBattlescriptCurrInstr + 9);
    s32 size = gBattlescriptCurrInstr[13];

    s32 i;
    for (i = 0; i < size; i++)
    {
        dest[i] = src[i + *index];
    }

    gBattlescriptCurrInstr += 14;
}

static void Cmd_orbyte(void)
{
    u8* memByte = T2_READ_PTR(gBattlescriptCurrInstr + 1);
    *memByte |= gBattlescriptCurrInstr[5];
    gBattlescriptCurrInstr += 6;
}

static void Cmd_orhalfword(void)
{
    u16* memHword = T2_READ_PTR(gBattlescriptCurrInstr + 1);
    u16 val = T2_READ_16(gBattlescriptCurrInstr + 5);

    *memHword |= val;
    gBattlescriptCurrInstr += 7;
}

static void Cmd_orword(void)
{
    u32* memWord = T2_READ_PTR(gBattlescriptCurrInstr + 1);
    u32 val = T2_READ_32(gBattlescriptCurrInstr + 5);

    *memWord |= val;
    gBattlescriptCurrInstr += 9;
}

static void Cmd_bicbyte(void)
{
    u8* memByte = T2_READ_PTR(gBattlescriptCurrInstr + 1);
    *memByte &= ~(gBattlescriptCurrInstr[5]);
    gBattlescriptCurrInstr += 6;
}

static void Cmd_bichalfword(void)
{
    u16* memHword = T2_READ_PTR(gBattlescriptCurrInstr + 1);
    u16 val = T2_READ_16(gBattlescriptCurrInstr + 5);

    *memHword &= ~val;
    gBattlescriptCurrInstr += 7;
}

static void Cmd_bicword(void)
{
    u32* memWord = T2_READ_PTR(gBattlescriptCurrInstr + 1);
    u32 val = T2_READ_32(gBattlescriptCurrInstr + 5);

    *memWord &= ~val;
    gBattlescriptCurrInstr += 9;
}

static void Cmd_pause(void)
{
    if (gBattleControllerExecFlags == 0)
    {
        u16 value = T2_READ_16(gBattlescriptCurrInstr + 1);
        if (++gPauseCounterBattle >= value)
        {
            gPauseCounterBattle = 0;
            gBattlescriptCurrInstr += 3;
        }
    }
}

static void Cmd_waitstate(void)
{
    if (gBattleControllerExecFlags == 0)
        gBattlescriptCurrInstr++;
}

static void Cmd_healthbar_update(void)
{
    if (gBattlescriptCurrInstr[1] == BS_TARGET)
        gActiveBattler = gBattlerTarget;
    else
        gActiveBattler = gBattlerAttacker;

    BtlController_EmitHealthBarUpdate(0, gBattleMoveDamage);
    MarkBattlerForControllerExec(gActiveBattler);
    gBattlescriptCurrInstr += 2;
}

static void Cmd_return(void)
{
    BattleScriptPop();
}

static void Cmd_end(void)
{
    if (gBattleTypeFlags & BATTLE_TYPE_ARENA)
        BattleArena_AddSkillPoints(gBattlerAttacker);

    gMoveResultFlags = 0;
    gActiveBattler = 0;
    gCurrentActionFuncId = B_ACTION_TRY_FINISH;
}

static void Cmd_end2(void)
{
    gActiveBattler = 0;
    gCurrentActionFuncId = B_ACTION_TRY_FINISH;
}

static void Cmd_end3(void) // pops the main function stack
{
    BattleScriptPop();
    if (gBattleResources->battleCallbackStack->size != 0)
        gBattleResources->battleCallbackStack->size--;
    gBattleMainFunc = gBattleResources->battleCallbackStack->function[gBattleResources->battleCallbackStack->size];
}

static void Cmd_call(void)
{
    BattleScriptPush(gBattlescriptCurrInstr + 5);
    gBattlescriptCurrInstr = T1_READ_PTR(gBattlescriptCurrInstr + 1);
}

static void Cmd_setroost(void)
{
    gBattleResources->flags->flags[gBattlerAttacker] |= RESOURCE_FLAG_ROOST;

    // Pure flying type.
    if (gBattleMons[gBattlerAttacker].type1 == TYPE_FLYING && gBattleMons[gBattlerAttacker].type2 == TYPE_FLYING)
    {
        gBattleStruct->roostTypes[gBattlerAttacker][0] = TYPE_FLYING;
        gBattleStruct->roostTypes[gBattlerAttacker][1] = TYPE_FLYING;
        gBattleStruct->roostTypes[gBattlerAttacker][2] = TYPE_FLYING;
        SET_BATTLER_TYPE(gBattlerAttacker, TYPE_NORMAL);
    }
    // Dual Type with Flying Type.
    else if ((gBattleMons[gBattlerAttacker].type1 == TYPE_FLYING && gBattleMons[gBattlerAttacker].type2 != TYPE_FLYING)
           ||(gBattleMons[gBattlerAttacker].type2 == TYPE_FLYING && gBattleMons[gBattlerAttacker].type1 != TYPE_FLYING))
    {
        gBattleStruct->roostTypes[gBattlerAttacker][0] = gBattleMons[gBattlerAttacker].type1;
        gBattleStruct->roostTypes[gBattlerAttacker][1] = gBattleMons[gBattlerAttacker].type2;
        if (gBattleMons[gBattlerAttacker].type1 == TYPE_FLYING)
            gBattleMons[gBattlerAttacker].type1 = TYPE_MYSTERY;
        if (gBattleMons[gBattlerAttacker].type2 == TYPE_FLYING)
            gBattleMons[gBattlerAttacker].type2 = TYPE_MYSTERY;
    }
    // Non-flying type.
    else if (!IS_BATTLER_OF_TYPE(gBattlerAttacker, TYPE_FLYING))
    {
        gBattleStruct->roostTypes[gBattlerAttacker][0] = gBattleMons[gBattlerAttacker].type1;
        gBattleStruct->roostTypes[gBattlerAttacker][1] = gBattleMons[gBattlerAttacker].type2;
    }

    gBattlescriptCurrInstr++;
}

static void Cmd_jumpifabilitypresent(void)
{
    if (IsAbilityOnField(T1_READ_16(gBattlescriptCurrInstr + 1)))
        gBattlescriptCurrInstr = T1_READ_PTR(gBattlescriptCurrInstr + 3);
    else
        gBattlescriptCurrInstr += 7;
}

static void Cmd_endselectionscript(void)
{
    *(gBattlerAttacker + gBattleStruct->selectionScriptFinished) = TRUE;
}

static void Cmd_playanimation(void)
{
    const u16* argumentPtr;

    gActiveBattler = GetBattlerForBattleScript(gBattlescriptCurrInstr[1]);
    argumentPtr = T2_READ_PTR(gBattlescriptCurrInstr + 3);

    #if B_TERRAIN_BG_CHANGE == FALSE
    if (gBattlescriptCurrInstr[2] == B_ANIM_RESTORE_BG)
    {
        // workaround for .if not working
        gBattlescriptCurrInstr += 7;
        return;
    }
    #endif

    if (gBattlescriptCurrInstr[2] == B_ANIM_STATS_CHANGE
        || gBattlescriptCurrInstr[2] == B_ANIM_SNATCH_MOVE
        || gBattlescriptCurrInstr[2] == B_ANIM_MEGA_EVOLUTION
        || gBattlescriptCurrInstr[2] == B_ANIM_ILLUSION_OFF
        || gBattlescriptCurrInstr[2] == B_ANIM_FORM_CHANGE
        || gBattlescriptCurrInstr[2] == B_ANIM_SUBSTITUTE_FADE)
    {
        BtlController_EmitBattleAnimation(0, gBattlescriptCurrInstr[2], *argumentPtr);
        MarkBattlerForControllerExec(gActiveBattler);
        gBattlescriptCurrInstr += 7;
    }
    else if (gHitMarker & HITMARKER_NO_ANIMATIONS)
    {
        BattleScriptPush(gBattlescriptCurrInstr + 7);
        gBattlescriptCurrInstr = BattleScript_Pausex20;
    }
    else if (gBattlescriptCurrInstr[2] == B_ANIM_RAIN_CONTINUES
             || gBattlescriptCurrInstr[2] == B_ANIM_SUN_CONTINUES
             || gBattlescriptCurrInstr[2] == B_ANIM_SANDSTORM_CONTINUES
             || gBattlescriptCurrInstr[2] == B_ANIM_HAIL_CONTINUES)
    {
        BtlController_EmitBattleAnimation(0, gBattlescriptCurrInstr[2], *argumentPtr);
        MarkBattlerForControllerExec(gActiveBattler);
        gBattlescriptCurrInstr += 7;
    }
    else if (gStatuses3[gActiveBattler] & STATUS3_SEMI_INVULNERABLE)
    {
        gBattlescriptCurrInstr += 7;
    }
    else
    {
        BtlController_EmitBattleAnimation(0, gBattlescriptCurrInstr[2], *argumentPtr);
        MarkBattlerForControllerExec(gActiveBattler);
        gBattlescriptCurrInstr += 7;
    }
}

static void Cmd_playanimation2(void) // animation Id is stored in the first pointer
{
    const u16* argumentPtr;
    const u8* animationIdPtr;

    gActiveBattler = GetBattlerForBattleScript(gBattlescriptCurrInstr[1]);
    animationIdPtr = T2_READ_PTR(gBattlescriptCurrInstr + 2);
    argumentPtr = T2_READ_PTR(gBattlescriptCurrInstr + 6);

    if (*animationIdPtr == B_ANIM_STATS_CHANGE
        || *animationIdPtr == B_ANIM_SNATCH_MOVE
        || *animationIdPtr == B_ANIM_MEGA_EVOLUTION
        || *animationIdPtr == B_ANIM_ILLUSION_OFF
        || *animationIdPtr == B_ANIM_FORM_CHANGE
        || *animationIdPtr == B_ANIM_SUBSTITUTE_FADE)
    {
        BtlController_EmitBattleAnimation(0, *animationIdPtr, *argumentPtr);
        MarkBattlerForControllerExec(gActiveBattler);
        gBattlescriptCurrInstr += 10;
    }
    else if (gHitMarker & HITMARKER_NO_ANIMATIONS)
    {
        gBattlescriptCurrInstr += 10;
    }
    else if (*animationIdPtr == B_ANIM_RAIN_CONTINUES
             || *animationIdPtr == B_ANIM_SUN_CONTINUES
             || *animationIdPtr == B_ANIM_SANDSTORM_CONTINUES
             || *animationIdPtr == B_ANIM_HAIL_CONTINUES)
    {
        BtlController_EmitBattleAnimation(0, *animationIdPtr, *argumentPtr);
        MarkBattlerForControllerExec(gActiveBattler);
        gBattlescriptCurrInstr += 10;
    }
    else if (gStatuses3[gActiveBattler] & STATUS3_SEMI_INVULNERABLE)
    {
        gBattlescriptCurrInstr += 10;
    }
    else
    {
        BtlController_EmitBattleAnimation(0, *animationIdPtr, *argumentPtr);
        MarkBattlerForControllerExec(gActiveBattler);
        gBattlescriptCurrInstr += 10;
    }
}

static void Cmd_setgraphicalstatchangevalues(void)
{
    u8 value = GET_STAT_BUFF_VALUE_WITH_SIGN(gBattleScripting.statChanger);

    switch (value)
    {
    case SET_STAT_BUFF_VALUE(1): // +1
        value = STAT_ANIM_PLUS1;
        break;
    case SET_STAT_BUFF_VALUE(2): // +2
        value = STAT_ANIM_PLUS2;
        break;
    case SET_STAT_BUFF_VALUE(3): // +3
        value = STAT_ANIM_PLUS2;
        break;
    case SET_STAT_BUFF_VALUE(1) | STAT_BUFF_NEGATIVE: // -1
        value = STAT_ANIM_MINUS1;
        break;
    case SET_STAT_BUFF_VALUE(2) | STAT_BUFF_NEGATIVE: // -2
        value = STAT_ANIM_MINUS2;
        break;
    case SET_STAT_BUFF_VALUE(3) | STAT_BUFF_NEGATIVE: // -3
        value = STAT_ANIM_MINUS2;
        break;
    default: // <-12,-4> and <4, 12>
        if (value & STAT_BUFF_NEGATIVE)
            value = STAT_ANIM_MINUS2;
        else
            value = STAT_ANIM_PLUS2;
        break;
    }
    gBattleScripting.animArg1 = GET_STAT_BUFF_ID(gBattleScripting.statChanger) + value - 1;
    gBattleScripting.animArg2 = 0;
    gBattlescriptCurrInstr++;
}

static void Cmd_playstatchangeanimation(void)
{
    u32 ability;
    u32 currStat = 0;
    u32 statAnimId = 0;
    u32 changeableStatsCount = 0;
    u32 statsToCheck = 0;
    u32 startingStatAnimId = 0;
    u32 flags = gBattlescriptCurrInstr[3];

    gActiveBattler = GetBattlerForBattleScript(gBattlescriptCurrInstr[1]);
    ability = GetBattlerAbility(gActiveBattler);
    statsToCheck = gBattlescriptCurrInstr[2];

    // Handle Contrary and Simple
    if (ability == ABILITY_CONTRARY)
        flags ^= STAT_CHANGE_NEGATIVE;
    else if (ability == ABILITY_SIMPLE)
        flags |= STAT_CHANGE_BY_TWO;

    if (flags & STAT_CHANGE_NEGATIVE) // goes down
    {
        if (flags & STAT_CHANGE_BY_TWO)
            startingStatAnimId = STAT_ANIM_MINUS2 - 1;
        else
            startingStatAnimId = STAT_ANIM_MINUS1 - 1;

        while (statsToCheck != 0)
        {
            if (statsToCheck & 1)
            {
                if (flags & STAT_CHANGE_CANT_PREVENT)
                {
                    if (gBattleMons[gActiveBattler].statStages[currStat] > MIN_STAT_STAGE)
                    {
                        statAnimId = startingStatAnimId + currStat;
                        changeableStatsCount++;
                    }
                }
                else if (!gSideTimers[GET_BATTLER_SIDE(gActiveBattler)].mistTimer
                        && ability != ABILITY_CLEAR_BODY
                        && ability != ABILITY_FULL_METAL_BODY
                        && ability != ABILITY_WHITE_SMOKE
                        && !(ability == ABILITY_KEEN_EYE && currStat == STAT_ACC)
                        && !(ability == ABILITY_HYPER_CUTTER && currStat == STAT_ATK)
                        && !(ability == ABILITY_BIG_PECKS && currStat == STAT_DEF))
                {
                    if (gBattleMons[gActiveBattler].statStages[currStat] > MIN_STAT_STAGE)
                    {
                        statAnimId = startingStatAnimId + currStat;
                        changeableStatsCount++;
                    }
                }
            }
            statsToCheck >>= 1, currStat++;
        }

        if (changeableStatsCount > 1) // more than one stat, so the color is gray
        {
            if (flags & STAT_CHANGE_BY_TWO)
                statAnimId = STAT_ANIM_MULTIPLE_MINUS2;
            else
                statAnimId = STAT_ANIM_MULTIPLE_MINUS1;
        }
    }
    else // goes up
    {
        if (flags & STAT_CHANGE_BY_TWO)
            startingStatAnimId = STAT_ANIM_PLUS2 - 1;
        else
            startingStatAnimId = STAT_ANIM_PLUS1 - 1;

        while (statsToCheck != 0)
        {
            if (statsToCheck & 1 && gBattleMons[gActiveBattler].statStages[currStat] < MAX_STAT_STAGE)
            {
                statAnimId = startingStatAnimId + currStat;
                changeableStatsCount++;
            }
            statsToCheck >>= 1, currStat++;
        }

        if (changeableStatsCount > 1) // more than one stat, so the color is gray
        {
            if (flags & STAT_CHANGE_BY_TWO)
                statAnimId = STAT_ANIM_MULTIPLE_PLUS2;
            else
                statAnimId = STAT_ANIM_MULTIPLE_PLUS1;
        }
    }

    if (flags & STAT_CHANGE_MULTIPLE_STATS && changeableStatsCount < 2)
    {
        gBattlescriptCurrInstr += 4;
    }
    else if (changeableStatsCount != 0 && !gBattleScripting.statAnimPlayed)
    {
        BtlController_EmitBattleAnimation(0, B_ANIM_STATS_CHANGE, statAnimId);
        MarkBattlerForControllerExec(gActiveBattler);
        if (flags & STAT_CHANGE_MULTIPLE_STATS && changeableStatsCount > 1)
            gBattleScripting.statAnimPlayed = TRUE;
        gBattlescriptCurrInstr += 4;
    }
    else
    {
        gBattlescriptCurrInstr += 4;
    }
}

static bool32 TryKnockOffBattleScript(u32 battlerDef)
{
    if (gBattleMons[battlerDef].item != 0
        && CanBattlerGetOrLoseItem(battlerDef, gBattleMons[battlerDef].item)
        && !NoAliveMonsForEitherParty())
    {
        if (GetBattlerAbility(battlerDef) == ABILITY_STICKY_HOLD && IsBattlerAlive(battlerDef))
        {
            gBattlerAbility = battlerDef;
            BattleScriptPushCursor();
            gBattlescriptCurrInstr = BattleScript_StickyHoldActivates;
        }
        else
        {
            u32 side = GetBattlerSide(battlerDef);

            gLastUsedItem = gBattleMons[battlerDef].item;
            gBattleMons[battlerDef].item = 0;
            gBattleStruct->choicedMove[battlerDef] = 0;
            gWishFutureKnock.knockedOffMons[side] |= gBitTable[gBattlerPartyIndexes[battlerDef]];
            CheckSetUnburden(battlerDef);

            BattleScriptPushCursor();
            gBattlescriptCurrInstr = BattleScript_KnockedOff;
        }
        return TRUE;
    }
    return FALSE;
}

static void Cmd_moveend(void)
{
    s32 i;
    bool32 effect = FALSE;
    u32 moveType = 0;
    u32 holdEffectAtk = 0;
    u16 *choicedMoveAtk = NULL;
    u32 arg1, arg2;
    u32 originallyUsedMove;

    if (gChosenMove == 0xFFFF)
        originallyUsedMove = 0;
    else
        originallyUsedMove = gChosenMove;

    arg1 = gBattlescriptCurrInstr[1];
    arg2 = gBattlescriptCurrInstr[2];

    holdEffectAtk = GetBattlerHoldEffect(gBattlerAttacker, TRUE);
    choicedMoveAtk = &gBattleStruct->choicedMove[gBattlerAttacker];
    GET_MOVE_TYPE(gCurrentMove, moveType);

    do
    {
        switch (gBattleScripting.moveendState)
        {
        case MOVEEND_PROTECT_LIKE_EFFECT:
            if (gProtectStructs[gBattlerAttacker].touchedProtectLike)
            {
                if (gProtectStructs[gBattlerTarget].spikyShielded && GetBattlerAbility(gBattlerAttacker) != ABILITY_MAGIC_GUARD)
                {
                    gProtectStructs[gBattlerAttacker].touchedProtectLike = FALSE;
                    gBattleMoveDamage = gBattleMons[gBattlerAttacker].maxHP / 8;
                    if (gBattleMoveDamage == 0)
                        gBattleMoveDamage = 1;
                    PREPARE_MOVE_BUFFER(gBattleTextBuff1, MOVE_SPIKY_SHIELD);
                    BattleScriptPushCursor();
                    gBattlescriptCurrInstr = BattleScript_SpikyShieldEffect;
                    effect = 1;
                }
                else if (gProtectStructs[gBattlerTarget].kingsShielded)
                {
                    gProtectStructs[gBattlerAttacker].touchedProtectLike = FALSE;
                    i = gBattlerAttacker;
                    gBattlerAttacker = gBattlerTarget;
                    gBattlerTarget = i; // gBattlerTarget and gBattlerAttacker are swapped in order to activate Defiant, if applicable
                    gBattleScripting.moveEffect = (B_KINGS_SHIELD_LOWER_ATK >= GEN_8) ? MOVE_EFFECT_ATK_MINUS_1 : MOVE_EFFECT_ATK_MINUS_2;
                    BattleScriptPushCursor();
                    gBattlescriptCurrInstr = BattleScript_KingsShieldEffect;
                    effect = 1;
                }
                else if (gProtectStructs[gBattlerTarget].banefulBunkered)
                {
                    gProtectStructs[gBattlerAttacker].touchedProtectLike = FALSE;
                    gBattleScripting.moveEffect = MOVE_EFFECT_POISON | MOVE_EFFECT_AFFECTS_USER;
                    PREPARE_MOVE_BUFFER(gBattleTextBuff1, MOVE_BANEFUL_BUNKER);
                    BattleScriptPushCursor();
                    gBattlescriptCurrInstr = BattleScript_BanefulBunkerEffect;
                    effect = 1;
                }
                else if (gProtectStructs[gBattlerTarget].obstructed && gCurrentMove != MOVE_SUCKER_PUNCH)
                {
                    gProtectStructs[gBattlerAttacker].touchedProtectLike = 0;
                    i = gBattlerAttacker;
                    gBattlerAttacker = gBattlerTarget;
                    gBattlerTarget = i; // gBattlerTarget and gBattlerAttacker are swapped in order to activate Defiant, if applicable
                    gBattleScripting.moveEffect = MOVE_EFFECT_DEF_MINUS_2;
                    BattleScriptPushCursor();
                    gBattlescriptCurrInstr = BattleScript_KingsShieldEffect;
                    effect = 1;
                }
            }
            gBattleScripting.moveendState++;
            break;
        case MOVEEND_RAGE: // rage check
            if (gBattleMons[gBattlerTarget].status2 & STATUS2_RAGE
                && gBattleMons[gBattlerTarget].hp != 0 && gBattlerAttacker != gBattlerTarget
                && GetBattlerSide(gBattlerAttacker) != GetBattlerSide(gBattlerTarget)
                && !(gMoveResultFlags & MOVE_RESULT_NO_EFFECT) && TARGET_TURN_DAMAGED
                && gBattleMoves[gCurrentMove].power && CompareStat(gBattlerTarget, STAT_ATK, MAX_STAT_STAGE, CMP_LESS_THAN))
            {
                gBattleMons[gBattlerTarget].statStages[STAT_ATK]++;
                BattleScriptPushCursor();
                gBattlescriptCurrInstr = BattleScript_RageIsBuilding;
                effect = TRUE;
            }
            gBattleScripting.moveendState++;
            break;
        case MOVEEND_DEFROST: // defrosting check
            if (gBattleMons[gBattlerTarget].status1 & STATUS1_FREEZE
                && gBattleMons[gBattlerTarget].hp != 0 && gBattlerAttacker != gBattlerTarget
                && gSpecialStatuses[gBattlerTarget].specialDmg
                && !(gMoveResultFlags & MOVE_RESULT_NO_EFFECT) && (moveType == TYPE_FIRE || gBattleMoves[gCurrentMove].effect == EFFECT_SCALD))
            {
                gBattleMons[gBattlerTarget].status1 &= ~(STATUS1_FREEZE);
                gActiveBattler = gBattlerTarget;
                BtlController_EmitSetMonData(0, REQUEST_STATUS_BATTLE, 0, 4, &gBattleMons[gBattlerTarget].status1);
                MarkBattlerForControllerExec(gActiveBattler);
                BattleScriptPushCursor();
                gBattlescriptCurrInstr = BattleScript_DefrostedViaFireMove;
                effect = TRUE;
            }
            gBattleScripting.moveendState++;
            break;
        case MOVEEND_SYNCHRONIZE_TARGET: // target synchronize
            if (AbilityBattleEffects(ABILITYEFFECT_SYNCHRONIZE, gBattlerTarget, 0, 0, 0))
                effect = TRUE;
            gBattleScripting.moveendState++;
            break;
        case MOVEEND_ABILITIES: // Such as abilities activating on contact(Poison Spore, Rough Skin, etc.).
            if (AbilityBattleEffects(ABILITYEFFECT_MOVE_END, gBattlerTarget, 0, 0, 0))
                effect = TRUE;
            gBattleScripting.moveendState++;
            break;
        case MOVEEND_ABILITIES_ATTACKER: // Poison Touch, possibly other in the future
            if (AbilityBattleEffects(ABILITYEFFECT_MOVE_END_ATTACKER, gBattlerAttacker, 0, 0, 0))
                effect = TRUE;
            gBattleScripting.moveendState++;
            break;
        case MOVEEND_STATUS_IMMUNITY_ABILITIES: // status immunities
            if (AbilityBattleEffects(ABILITYEFFECT_IMMUNITY, 0, 0, 0, 0))
                effect = TRUE; // it loops through all battlers, so we increment after its done with all battlers
            else
                gBattleScripting.moveendState++;
            break;
        case MOVEEND_SYNCHRONIZE_ATTACKER: // attacker synchronize
            if (AbilityBattleEffects(ABILITYEFFECT_ATK_SYNCHRONIZE, gBattlerAttacker, 0, 0, 0))
                effect = TRUE;
            gBattleScripting.moveendState++;
            break;
        case MOVEEND_CHOICE_MOVE: // update choice band move
            if (gHitMarker & HITMARKER_OBEYS
             && HOLD_EFFECT_CHOICE(holdEffectAtk)
             && gChosenMove != MOVE_STRUGGLE
             && (*choicedMoveAtk == 0 || *choicedMoveAtk == 0xFFFF))
            {
                if ((gBattleMoves[gChosenMove].effect == EFFECT_BATON_PASS
                 || gBattleMoves[gChosenMove].effect == EFFECT_HEALING_WISH)
                 && !(gMoveResultFlags & MOVE_RESULT_FAILED))
                {
                    ++gBattleScripting.moveendState;
                    break;
                }
                *choicedMoveAtk = gChosenMove;
            }
            for (i = 0; i < MAX_MON_MOVES; ++i)
            {
                if (gBattleMons[gBattlerAttacker].moves[i] == *choicedMoveAtk)
                    break;
            }
            if (i == MAX_MON_MOVES)
                *choicedMoveAtk = 0;
            ++gBattleScripting.moveendState;
            break;
        case MOVEEND_CHANGED_ITEMS: // changed held items
            for (i = 0; i < gBattlersCount; i++)
            {
                if (gBattleStruct->changedItems[i] != 0)
                {
                    gBattleMons[i].item = gBattleStruct->changedItems[i];
                    gBattleStruct->changedItems[i] = 0;
                }
            }
            gBattleScripting.moveendState++;
            break;
        case MOVEEND_ITEM_EFFECTS_TARGET:
            if (ItemBattleEffects(ITEMEFFECT_TARGET, gBattlerTarget, FALSE))
                effect = TRUE;
            gBattleScripting.moveendState++;
            break;
        case MOVEEND_MOVE_EFFECTS2: // For effects which should happen after target items, for example Knock Off after damage from Rocky Helmet.
            switch (gBattleStruct->moveEffect2)
            {
            case MOVE_EFFECT_KNOCK_OFF:
                effect = TryKnockOffBattleScript(gBattlerTarget);
                break;
            }
            gBattleStruct->moveEffect2 = 0;
            gBattleScripting.moveendState++;
            break;
        case MOVEEND_ITEM_EFFECTS_ALL: // item effects for all battlers
            if (ItemBattleEffects(ITEMEFFECT_MOVE_END, 0, FALSE))
                effect = TRUE;
            else
                gBattleScripting.moveendState++;
            break;
        case MOVEEND_KINGSROCK: // King's rock
            // These effects will occur at each hit in a multi-strike move
            if (ItemBattleEffects(ITEMEFFECT_KINGSROCK, 0, FALSE))
                effect = TRUE;
            gBattleScripting.moveendState++;
            break;
        case MOVEEND_ATTACKER_INVISIBLE: // make attacker sprite invisible
            if (gStatuses3[gBattlerAttacker] & (STATUS3_SEMI_INVULNERABLE)
                && gHitMarker & HITMARKER_NO_ANIMATIONS)
            {
                gActiveBattler = gBattlerAttacker;
                BtlController_EmitSpriteInvisibility(0, TRUE);
                MarkBattlerForControllerExec(gActiveBattler);
                gBattleScripting.moveendState++;
                return;
            }
            gBattleScripting.moveendState++;
            break;
        case MOVEEND_ATTACKER_VISIBLE: // make attacker sprite visible
            if (gMoveResultFlags & MOVE_RESULT_NO_EFFECT
                || !(gStatuses3[gBattlerAttacker] & (STATUS3_SEMI_INVULNERABLE))
                || WasUnableToUseMove(gBattlerAttacker))
            {
                gActiveBattler = gBattlerAttacker;
                BtlController_EmitSpriteInvisibility(0, FALSE);
                MarkBattlerForControllerExec(gActiveBattler);
                gStatuses3[gBattlerAttacker] &= ~(STATUS3_SEMI_INVULNERABLE);
                gSpecialStatuses[gBattlerAttacker].restoredBattlerSprite = TRUE;
                gBattleScripting.moveendState++;
                return;
            }
            gBattleScripting.moveendState++;
            break;
        case MOVEEND_TARGET_VISIBLE: // make target sprite visible
            if (!gSpecialStatuses[gBattlerTarget].restoredBattlerSprite && gBattlerTarget < gBattlersCount
                && !(gStatuses3[gBattlerTarget] & STATUS3_SEMI_INVULNERABLE))
            {
                gActiveBattler = gBattlerTarget;
                BtlController_EmitSpriteInvisibility(0, FALSE);
                MarkBattlerForControllerExec(gActiveBattler);
                gStatuses3[gBattlerTarget] &= ~(STATUS3_SEMI_INVULNERABLE);
                gBattleScripting.moveendState++;
                return;
            }
            gBattleScripting.moveendState++;
            break;
        case MOVEEND_SUBSTITUTE: // update substitute
            for (i = 0; i < gBattlersCount; i++)
            {
                if (gDisableStructs[i].substituteHP == 0)
                    gBattleMons[i].status2 &= ~(STATUS2_SUBSTITUTE);
            }
            gBattleScripting.moveendState++;
            break;
        case MOVEEND_UPDATE_LAST_MOVES:
            if (gMoveResultFlags & (MOVE_RESULT_FAILED | MOVE_RESULT_DOESNT_AFFECT_FOE))
                gBattleStruct->lastMoveFailed |= gBitTable[gBattlerAttacker];
            else
                gBattleStruct->lastMoveFailed &= ~(gBitTable[gBattlerAttacker]);

            if (gHitMarker & HITMARKER_SWAP_ATTACKER_TARGET)
            {
                gActiveBattler = gBattlerAttacker;
                gBattlerAttacker = gBattlerTarget;
                gBattlerTarget = gActiveBattler;
                gHitMarker &= ~(HITMARKER_SWAP_ATTACKER_TARGET);
            }
            if (!gSpecialStatuses[gBattlerAttacker].dancerUsedMove)
            {
                gDisableStructs[gBattlerAttacker].usedMoves |= gBitTable[gCurrMovePos];
                gBattleStruct->lastMoveTarget[gBattlerAttacker] = gBattlerTarget;
                if (gHitMarker & HITMARKER_ATTACKSTRING_PRINTED)
                {
                    gLastPrintedMoves[gBattlerAttacker] = gChosenMove;
                    gLastUsedMove = gCurrentMove;
                }
            }
            if (!(gAbsentBattlerFlags & gBitTable[gBattlerAttacker])
                && !(gBattleStruct->field_91 & gBitTable[gBattlerAttacker])
                && gBattleMoves[originallyUsedMove].effect != EFFECT_BATON_PASS
                && gBattleMoves[originallyUsedMove].effect != EFFECT_HEALING_WISH)
            {
                if (gHitMarker & HITMARKER_OBEYS)
                {
                    if (!gSpecialStatuses[gBattlerAttacker].dancerUsedMove)
                    {
                        gLastMoves[gBattlerAttacker] = gChosenMove;
                        gLastResultingMoves[gBattlerAttacker] = gCurrentMove;
                    }
                }
                else
                {
                    gLastMoves[gBattlerAttacker] = 0xFFFF;
                    gLastResultingMoves[gBattlerAttacker] = 0xFFFF;
                }

                if (!(gHitMarker & HITMARKER_FAINTED(gBattlerTarget)))
                    gLastHitBy[gBattlerTarget] = gBattlerAttacker;

                if (gHitMarker & HITMARKER_OBEYS && !(gMoveResultFlags & MOVE_RESULT_NO_EFFECT))
                {
                    if (gChosenMove == 0xFFFF)
                    {
                        gLastLandedMoves[gBattlerTarget] = gChosenMove;
                    }
                    else
                    {
                        gLastLandedMoves[gBattlerTarget] = gCurrentMove;
                        GET_MOVE_TYPE(gCurrentMove, gLastHitByType[gBattlerTarget]);
                    }
                }
                else
                {
                    gLastLandedMoves[gBattlerTarget] = 0xFFFF;
                }
            }
            gBattleScripting.moveendState++;
            break;
        case MOVEEND_MIRROR_MOVE: // mirror move
            if (!(gAbsentBattlerFlags & gBitTable[gBattlerAttacker]) && !(gBattleStruct->field_91 & gBitTable[gBattlerAttacker])
                && gBattleMoves[originallyUsedMove].flags & FLAG_MIRROR_MOVE_AFFECTED && gHitMarker & HITMARKER_OBEYS
                && gBattlerAttacker != gBattlerTarget && !(gHitMarker & HITMARKER_FAINTED(gBattlerTarget))
                && !(gMoveResultFlags & MOVE_RESULT_NO_EFFECT))
            {
                gBattleStruct->lastTakenMove[gBattlerTarget] = gChosenMove;
                gBattleStruct->lastTakenMoveFrom[gBattlerTarget][gBattlerAttacker] = gChosenMove;
            }
            gBattleScripting.moveendState++;
            break;
        case MOVEEND_NEXT_TARGET: // For moves hitting two opposing Pokemon.
            // Set a flag if move hits either target (for throat spray that can't check damage)
            if (!(gHitMarker & HITMARKER_UNABLE_TO_USE_MOVE)
             && !(gMoveResultFlags & MOVE_RESULT_NO_EFFECT))
                gProtectStructs[gBattlerAttacker].targetAffected = TRUE;
        
            if (!(gHitMarker & HITMARKER_UNABLE_TO_USE_MOVE)
                && gBattleTypeFlags & BATTLE_TYPE_DOUBLE
                && !gProtectStructs[gBattlerAttacker].chargingTurn
                && (gBattleMoves[gCurrentMove].target == MOVE_TARGET_BOTH || gBattleMoves[gCurrentMove].target == MOVE_TARGET_FOES_AND_ALLY)
                && !(gHitMarker & HITMARKER_NO_ATTACKSTRING))
            {
                u8 battlerId;

                if (gBattleMoves[gCurrentMove].target == MOVE_TARGET_FOES_AND_ALLY)
                {
                    gHitMarker |= HITMARKER_NO_PPDEDUCT;
                    for (battlerId = gBattlerTarget + 1; battlerId < gBattlersCount; battlerId++)
                    {
                        if (battlerId == gBattlerAttacker)
                            continue;
                        if (IsBattlerAlive(battlerId))
                            break;
                    }
                }
                else
                {
                    battlerId = GetBattlerAtPosition(BATTLE_PARTNER(GetBattlerPosition(gBattlerTarget)));
                    gHitMarker |= HITMARKER_NO_ATTACKSTRING;
                }

                if (IsBattlerAlive(battlerId))
                {
                    gBattlerTarget = battlerId;
                    gBattleScripting.moveendState = 0;
                    MoveValuesCleanUp();
                    gBattleScripting.moveEffect = gBattleScripting.savedMoveEffect;
                    BattleScriptPush(gBattleScriptsForMoveEffects[gBattleMoves[gCurrentMove].effect]);
                    gBattlescriptCurrInstr = BattleScript_FlushMessageBox;
                    return;
                }
                else
                {
                    gHitMarker |= HITMARKER_NO_ATTACKSTRING;
                    gHitMarker &= ~(HITMARKER_NO_PPDEDUCT);
                }
            }
            RecordLastUsedMoveBy(gBattlerAttacker, gCurrentMove);
            gBattleScripting.moveendState++;
            break;
        case MOVEEND_EJECT_BUTTON:
            if (gCurrentMove != MOVE_DRAGON_TAIL
              && gCurrentMove != MOVE_CIRCLE_THROW
              && IsBattlerAlive(gBattlerAttacker)
              && !TestSheerForceFlag(gBattlerAttacker, gCurrentMove)
              && (GetBattlerSide(gBattlerAttacker) == B_SIDE_PLAYER || (gBattleTypeFlags & BATTLE_TYPE_TRAINER)))
            {
                // Since we check if battler was damaged, we don't need to check move result.
                // In fact, doing so actually prevents multi-target moves from activating eject button properly
                u8 battlers[4] = {0, 1, 2, 3};
                SortBattlersBySpeed(battlers, FALSE);
                for (i = 0; i < gBattlersCount; i++)
                {
                    u8 battler = battlers[i];
                    // Attacker is the damage-dealer, battler is mon to be switched out
                    if (IsBattlerAlive(battler)
                      && GetBattlerHoldEffect(battler, TRUE) == HOLD_EFFECT_EJECT_BUTTON
                      && !DoesSubstituteBlockMove(gCurrentMove, gBattlerAttacker, battler)
                      && (gSpecialStatuses[battler].physicalDmg != 0 || gSpecialStatuses[battler].specialDmg != 0)
                      && CountUsablePartyMons(battler) > 0)  // Has mon to switch into
                    {
                        gActiveBattler = gBattleScripting.battler = battler;
                        gLastUsedItem = gBattleMons[battler].item;
                        if (gBattleMoves[gCurrentMove].effect == EFFECT_HIT_ESCAPE)
                            gBattlescriptCurrInstr = BattleScript_MoveEnd;  // Prevent user switch-in selection
                        BattleScriptPushCursor();
                        gBattlescriptCurrInstr = BattleScript_EjectButtonActivates;
                        effect = TRUE;
                        break; // Only the fastest Eject Button activates
                    }
                }
            }
            gBattleScripting.moveendState++;
            break;
        case MOVEEND_RED_CARD:
            if (gCurrentMove != MOVE_DRAGON_TAIL
              && gCurrentMove != MOVE_CIRCLE_THROW
              && IsBattlerAlive(gBattlerAttacker)
              && !TestSheerForceFlag(gBattlerAttacker, gCurrentMove))
            {
                // Since we check if battler was damaged, we don't need to check move result.
                // In fact, doing so actually prevents multi-target moves from activating red card properly
                u8 battlers[4] = {0, 1, 2, 3};
                SortBattlersBySpeed(battlers, FALSE);
                for (i = 0; i < gBattlersCount; i++)
                {
                    u8 battler = battlers[i];
                    // Search for fastest hit pokemon with a red card
                    // Attacker is the one to be switched out, battler is one with red card
                    if (battler != gBattlerAttacker
                      && IsBattlerAlive(battler)
                      && !DoesSubstituteBlockMove(gCurrentMove, gBattlerAttacker, battler)
                      && GetBattlerHoldEffect(battler, TRUE) == HOLD_EFFECT_RED_CARD
                      && (gSpecialStatuses[battler].physicalDmg != 0 || gSpecialStatuses[battler].specialDmg != 0)
                      && CanBattlerSwitch(gBattlerAttacker))
                    {                        
                        gLastUsedItem = gBattleMons[battler].item;
                        gActiveBattler = gBattleStruct->savedBattlerTarget = gBattleScripting.battler = battler;  // Battler with red card
                        gEffectBattler = gBattlerAttacker;
                        if (gBattleMoves[gCurrentMove].effect == EFFECT_HIT_ESCAPE)
                            gBattlescriptCurrInstr = BattleScript_MoveEnd;  // Prevent user switch-in selection
                        BattleScriptPushCursor();
                        gBattlescriptCurrInstr = BattleScript_RedCardActivates;
                        effect = TRUE;
                        break;  // Only fastest red card activates
                    }
                }
            }
            gBattleScripting.moveendState++;
            break;
        case MOVEEND_EJECT_PACK:
            {
                u8 battlers[4] = {0, 1, 2, 3};
                SortBattlersBySpeed(battlers, FALSE);
                for (i = 0; i < gBattlersCount; i++)
                {
                    u8 battler = battlers[i];
                    if (IsBattlerAlive(battler)
                     && gProtectStructs[battler].statFell
                     && GetBattlerHoldEffect(battler, TRUE) == HOLD_EFFECT_EJECT_PACK
                     && !(gCurrentMove == MOVE_PARTING_SHOT && CanBattlerSwitch(gBattlerAttacker))  // Does not activate if attacker used Parting Shot and can switch out
                     && CountUsablePartyMons(battler) > 0)  // Has mon to switch into
                    {
                        gProtectStructs[battler].statFell = FALSE;
                        gActiveBattler = gBattleScripting.battler = battler;
                        gLastUsedItem = gBattleMons[battler].item;
                        BattleScriptPushCursor();
                        gBattlescriptCurrInstr = BattleScript_EjectPackActivates;
                        effect = TRUE;
                        break;  // Only fastest eject pack activates
                    }
                }
            }
            gBattleScripting.moveendState++;
            break;
        case MOVEEND_LIFEORB_SHELLBELL:
            if (ItemBattleEffects(ITEMEFFECT_LIFEORB_SHELLBELL, 0, FALSE))
                effect = TRUE;
            gBattleScripting.moveendState++;
            break;
        case MOVEEND_PICKPOCKET:
            if (IsBattlerAlive(gBattlerAttacker)
              && gBattleMons[gBattlerAttacker].item != ITEM_NONE        // Attacker must be holding an item
              && !(gWishFutureKnock.knockedOffMons[GetBattlerSide(gBattlerAttacker)] & gBitTable[gBattlerPartyIndexes[gBattlerAttacker]])   // But not knocked off
              && !(TestSheerForceFlag(gBattlerAttacker, gCurrentMove))  // Pickpocket doesn't activate for sheer force
              && IsMoveMakingContact(gCurrentMove, gBattlerAttacker)    // Pickpocket requires contact
              && !(gMoveResultFlags & MOVE_RESULT_NO_EFFECT))           // Obviously attack needs to have worked
            {
                u8 battlers[4] = {0, 1, 2, 3};
                SortBattlersBySpeed(battlers, FALSE); // Pickpocket activates for fastest mon without item
                for (i = 0; i < gBattlersCount; i++)
                {
                    u8 battler = battlers[i];
                    // Attacker is mon who made contact, battler is mon with pickpocket
                    if (battler != gBattlerAttacker                                                     // Cannot pickpocket yourself
                      && GetBattlerAbility(battler) == ABILITY_PICKPOCKET                               // Target must have pickpocket ability
                      && BATTLER_DAMAGED(battler)                                                       // Target needs to have been damaged
                      && !DoesSubstituteBlockMove(gCurrentMove, gBattlerAttacker, battler)              // Subsitute unaffected
                      && IsBattlerAlive(battler)                                                        // Battler must be alive to pickpocket
                      && gBattleMons[battler].item == ITEM_NONE                                         // Pickpocketer can't have an item already
                      && CanStealItem(battler, gBattlerAttacker, gBattleMons[gBattlerAttacker].item))   // Cannot steal plates, mega stones, etc
                    {
                        gBattlerTarget = gBattlerAbility = battler;
                        // Battle scripting is super brittle so we shall do the item exchange now (if possible)
                        if (GetBattlerAbility(gBattlerAttacker) != ABILITY_STICKY_HOLD)
                            StealTargetItem(gBattlerTarget, gBattlerAttacker);  // Target takes attacker's item
                        
                        gEffectBattler = gBattlerAttacker;
                        BattleScriptPushCursor();
                        gBattlescriptCurrInstr = BattleScript_Pickpocket;   // Includes sticky hold check to print separate string
                        effect = TRUE;
                        break; // Pickpocket activates on fastest mon, so exit loop.
                    }
                }
            }
            gBattleScripting.moveendState++;
            break;
        case MOVEEND_DANCER: // Special case because it's so annoying
            if (gBattleMoves[gCurrentMove].flags & FLAG_DANCE)
            {
                u8 battler, nextDancer = 0;

                if (!(gBattleStruct->lastMoveFailed & gBitTable[gBattlerAttacker]
                    || (!gSpecialStatuses[gBattlerAttacker].dancerUsedMove
                        && gProtectStructs[gBattlerAttacker].usesBouncedMove)))
                {   // Dance move succeeds
                    // Set target for other Dancer mons; set bit so that mon cannot activate Dancer off of its own move
                    if (!gSpecialStatuses[gBattlerAttacker].dancerUsedMove)
                    {
                        gBattleScripting.savedBattler = gBattlerTarget | 0x4;
                        gBattleScripting.savedBattler |= (gBattlerAttacker << 4);
                        gSpecialStatuses[gBattlerAttacker].dancerUsedMove = TRUE;
                    }
                    for (battler = 0; battler < MAX_BATTLERS_COUNT; battler++)
                    {
                        if (GetBattlerAbility(battler) == ABILITY_DANCER && !gSpecialStatuses[battler].dancerUsedMove)
                        {
                            if (!nextDancer || (gBattleMons[battler].speed < gBattleMons[nextDancer & 0x3].speed))
                                nextDancer = battler | 0x4;
                        }
                    }
                    if (nextDancer && AbilityBattleEffects(ABILITYEFFECT_MOVE_END_OTHER, nextDancer & 0x3, 0, 0, 0))
                        effect = TRUE;
                }
            }
            gBattleScripting.moveendState++;
            break;
        case MOVEEND_EMERGENCY_EXIT: // Special case, because moves hitting multiple opponents stop after switching out
            for (i = 0; i < gBattlersCount; i++)
            {
                if (gBattleResources->flags->flags[i] & RESOURCE_FLAG_EMERGENCY_EXIT)
                {
                    gBattleResources->flags->flags[i] &= ~(RESOURCE_FLAG_EMERGENCY_EXIT);
                    gBattlerTarget = gBattlerAbility = i;
                    BattleScriptPushCursor();
                    if (gBattleTypeFlags & BATTLE_TYPE_TRAINER || GetBattlerSide(i) == B_SIDE_PLAYER)
                    {
                        if (B_ABILITY_POP_UP)
                            gBattlescriptCurrInstr = BattleScript_EmergencyExit;
                        else
                            gBattlescriptCurrInstr = BattleScript_EmergencyExitNoPopUp;
                    }
                    else
                    {
                        if (B_ABILITY_POP_UP)
                            gBattlescriptCurrInstr = BattleScript_EmergencyExitWild;
                        else
                            gBattlescriptCurrInstr = BattleScript_EmergencyExitWildNoPopUp;
                    }
                    return;
                }
            }
            gBattleScripting.moveendState++;
            break;
        case MOVEEND_CLEAR_BITS: // Clear/Set bits for things like using a move for all targets and all hits.
            if (gSpecialStatuses[gBattlerAttacker].instructedChosenTarget)
                *(gBattleStruct->moveTarget + gBattlerAttacker) = gSpecialStatuses[gBattlerAttacker].instructedChosenTarget & 0x3;
            if (gSpecialStatuses[gBattlerAttacker].dancerOriginalTarget)
                *(gBattleStruct->moveTarget + gBattlerAttacker) = gSpecialStatuses[gBattlerAttacker].dancerOriginalTarget & 0x3;
            gProtectStructs[gBattlerAttacker].usesBouncedMove = FALSE;
            gProtectStructs[gBattlerAttacker].targetAffected = FALSE;
            gBattleStruct->ateBoost[gBattlerAttacker] = 0;
            gStatuses3[gBattlerAttacker] &= ~(STATUS3_ME_FIRST);
            gSpecialStatuses[gBattlerAttacker].gemBoost = FALSE;
            gSpecialStatuses[gBattlerAttacker].damagedMons = 0;
            gSpecialStatuses[gBattlerTarget].berryReduced = FALSE;
            gBattleScripting.moveEffect = 0;
            gBattleScripting.moveendState++;
            break;
        case MOVEEND_COUNT:
            break;
        }

        if (arg1 == 1 && effect == FALSE)
            gBattleScripting.moveendState = MOVEEND_COUNT;
        if (arg1 == 2 && arg2 == gBattleScripting.moveendState)
            gBattleScripting.moveendState = MOVEEND_COUNT;

    } while (gBattleScripting.moveendState != MOVEEND_COUNT && effect == FALSE);

    if (gBattleScripting.moveendState == MOVEEND_COUNT && effect == FALSE)
        gBattlescriptCurrInstr += 3;
}

static void Cmd_sethealblock(void)
{
    if (gStatuses3[gBattlerTarget] & STATUS3_HEAL_BLOCK)
    {
        gBattlescriptCurrInstr = T1_READ_PTR(gBattlescriptCurrInstr + 1);
    }
    else
    {
        gStatuses3[gBattlerTarget] |= STATUS3_HEAL_BLOCK;
        gDisableStructs[gBattlerTarget].healBlockTimer = 5;
        gBattlescriptCurrInstr += 5;
    }
}

static void Cmd_returnatktoball(void)
{
    gActiveBattler = gBattlerAttacker;
    if (!(gHitMarker & HITMARKER_FAINTED(gActiveBattler)))
    {
        BtlController_EmitReturnMonToBall(0, 0);
        MarkBattlerForControllerExec(gActiveBattler);
    }
    gBattlescriptCurrInstr++;
}

static void Cmd_getswitchedmondata(void)
{
    if (gBattleControllerExecFlags)
        return;

    gActiveBattler = GetBattlerForBattleScript(gBattlescriptCurrInstr[1]);

    gBattlerPartyIndexes[gActiveBattler] = *(gBattleStruct->monToSwitchIntoId + gActiveBattler);

    BtlController_EmitGetMonData(0, REQUEST_ALL_BATTLE, gBitTable[gBattlerPartyIndexes[gActiveBattler]]);
    MarkBattlerForControllerExec(gActiveBattler);

    gBattlescriptCurrInstr += 2;
}

static void Cmd_switchindataupdate(void)
{
    struct BattlePokemon oldData;
    s32 i;
    u8 *monData;

    if (gBattleControllerExecFlags)
        return;

    gActiveBattler = GetBattlerForBattleScript(gBattlescriptCurrInstr[1]);
    oldData = gBattleMons[gActiveBattler];
    monData = (u8*)(&gBattleMons[gActiveBattler]);

    for (i = 0; i < sizeof(struct BattlePokemon); i++)
    {
        monData[i] = gBattleResources->bufferB[gActiveBattler][4 + i];
    }

    gBattleMons[gActiveBattler].type1 = gBaseStats[gBattleMons[gActiveBattler].species].type1;
    gBattleMons[gActiveBattler].type2 = gBaseStats[gBattleMons[gActiveBattler].species].type2;
    gBattleMons[gActiveBattler].type3 = TYPE_MYSTERY;
    gBattleMons[gActiveBattler].ability = GetAbilityBySpecies(gBattleMons[gActiveBattler].species, gBattleMons[gActiveBattler].abilityNum);

    // check knocked off item
    i = GetBattlerSide(gActiveBattler);
    if (gWishFutureKnock.knockedOffMons[i] & gBitTable[gBattlerPartyIndexes[gActiveBattler]])
    {
        gBattleMons[gActiveBattler].item = 0;
    }

    if (gBattleMoves[gCurrentMove].effect == EFFECT_BATON_PASS)
    {
        for (i = 0; i < NUM_BATTLE_STATS; i++)
        {
            gBattleMons[gActiveBattler].statStages[i] = oldData.statStages[i];
        }
        gBattleMons[gActiveBattler].status2 = oldData.status2;
    }

    SwitchInClearSetData();

    if (gBattleTypeFlags & BATTLE_TYPE_PALACE
        && gBattleMons[gActiveBattler].maxHP / 2 >= gBattleMons[gActiveBattler].hp
        && gBattleMons[gActiveBattler].hp != 0
        && !(gBattleMons[gActiveBattler].status1 & STATUS1_SLEEP))
    {
        gBattleStruct->palaceFlags |= gBitTable[gActiveBattler];
    }

    gBattleScripting.battler = gActiveBattler;

    PREPARE_MON_NICK_BUFFER(gBattleTextBuff1, gActiveBattler, gBattlerPartyIndexes[gActiveBattler]);

    gBattlescriptCurrInstr += 2;
}

static void Cmd_switchinanim(void)
{
    if (gBattleControllerExecFlags)
        return;

    gActiveBattler = GetBattlerForBattleScript(gBattlescriptCurrInstr[1]);

    if (GetBattlerSide(gActiveBattler) == B_SIDE_OPPONENT
        && !(gBattleTypeFlags & (BATTLE_TYPE_LINK
                                 | BATTLE_TYPE_EREADER_TRAINER
                                 | BATTLE_TYPE_RECORDED_LINK
                                 | BATTLE_TYPE_TRAINER_HILL
                                 | BATTLE_TYPE_FRONTIER)))
            HandleSetPokedexFlag(SpeciesToNationalPokedexNum(gBattleMons[gActiveBattler].species), FLAG_SET_SEEN, gBattleMons[gActiveBattler].personality);

    gAbsentBattlerFlags &= ~(gBitTable[gActiveBattler]);

    BtlController_EmitSwitchInAnim(0, gBattlerPartyIndexes[gActiveBattler], gBattlescriptCurrInstr[2]);
    MarkBattlerForControllerExec(gActiveBattler);

    gBattlescriptCurrInstr += 3;

    if (gBattleTypeFlags & BATTLE_TYPE_ARENA)
        BattleArena_InitPoints();
}

bool32 CanBattlerSwitch(u32 battlerId)
{
    s32 i, lastMonId, battlerIn1, battlerIn2;
    bool32 ret = FALSE;
    struct Pokemon *party;

    if (BATTLE_TWO_VS_ONE_OPPONENT && GetBattlerSide(battlerId) == B_SIDE_OPPONENT)
    {
        battlerIn1 = GetBattlerAtPosition(B_POSITION_OPPONENT_LEFT);
        battlerIn2 = GetBattlerAtPosition(B_POSITION_OPPONENT_RIGHT);
        party = gEnemyParty;

        for (i = 0; i < PARTY_SIZE; i++)
        {
            if (GetMonData(&party[i], MON_DATA_HP) != 0
             && GetMonData(&party[i], MON_DATA_SPECIES) != SPECIES_NONE
             && !GetMonData(&party[i], MON_DATA_IS_EGG)
             && i != gBattlerPartyIndexes[battlerIn1] && i != gBattlerPartyIndexes[battlerIn2])
                break;
        }

        ret = (i != PARTY_SIZE);
    }
    else if (gBattleTypeFlags & BATTLE_TYPE_INGAME_PARTNER)
    {
        if (GetBattlerSide(battlerId) == B_SIDE_OPPONENT)
            party = gEnemyParty;
        else
            party = gPlayerParty;

        lastMonId = 0;
        if (battlerId & 2)
            lastMonId = 3;

        for (i = lastMonId; i < lastMonId + 3; i++)
        {
            if (GetMonData(&party[i], MON_DATA_SPECIES) != SPECIES_NONE
             && !GetMonData(&party[i], MON_DATA_IS_EGG)
             && GetMonData(&party[i], MON_DATA_HP) != 0
             && gBattlerPartyIndexes[battlerId] != i)
                break;
        }

        ret = (i != lastMonId + 3);
    }
    else if (gBattleTypeFlags & BATTLE_TYPE_MULTI)
    {
        if (gBattleTypeFlags & BATTLE_TYPE_TOWER_LINK_MULTI)
        {
            if (GetBattlerSide(battlerId) == B_SIDE_PLAYER)
            {
                party = gPlayerParty;

                lastMonId = 0;
                if (GetLinkTrainerFlankId(GetBattlerMultiplayerId(battlerId)) == TRUE)
                    lastMonId = 3;
            }
            else
            {
                party = gEnemyParty;

                if (battlerId == 1)
                    lastMonId = 0;
                else
                    lastMonId = 3;
            }
        }
        else
        {
            if (GetBattlerSide(battlerId) == B_SIDE_OPPONENT)
                party = gEnemyParty;
            else
                party = gPlayerParty;

            lastMonId = 0;
            if (GetLinkTrainerFlankId(GetBattlerMultiplayerId(battlerId)) == TRUE)
                lastMonId = 3;
        }

        for (i = lastMonId; i < lastMonId + 3; i++)
        {
            if (GetMonData(&party[i], MON_DATA_SPECIES) != SPECIES_NONE
             && !GetMonData(&party[i], MON_DATA_IS_EGG)
             && GetMonData(&party[i], MON_DATA_HP) != 0
             && gBattlerPartyIndexes[battlerId] != i)
                break;
        }

        ret = (i != lastMonId + 3);
    }
    else if (gBattleTypeFlags & BATTLE_TYPE_TWO_OPPONENTS && GetBattlerSide(battlerId) == B_SIDE_OPPONENT)
    {
        party = gEnemyParty;

        lastMonId = 0;
        if (battlerId == B_POSITION_OPPONENT_RIGHT)
            lastMonId = 3;

        for (i = lastMonId; i < lastMonId + 3; i++)
        {
            if (GetMonData(&party[i], MON_DATA_SPECIES) != SPECIES_NONE
             && !GetMonData(&party[i], MON_DATA_IS_EGG)
             && GetMonData(&party[i], MON_DATA_HP) != 0
             && gBattlerPartyIndexes[battlerId] != i)
                break;
        }

        ret = (i != lastMonId + 3);
    }
    else
    {
        if (GetBattlerSide(battlerId) == B_SIDE_OPPONENT)
        {
            battlerIn1 = GetBattlerAtPosition(B_POSITION_OPPONENT_LEFT);

            if (gBattleTypeFlags & BATTLE_TYPE_DOUBLE)
                battlerIn2 = GetBattlerAtPosition(B_POSITION_OPPONENT_RIGHT);
            else
                battlerIn2 = battlerIn1;

            party = gEnemyParty;
        }
        else
        {
            // Check if attacker side has mon to switch into
            battlerIn1 = GetBattlerAtPosition(B_POSITION_PLAYER_LEFT);

            if (gBattleTypeFlags & BATTLE_TYPE_DOUBLE)
                battlerIn2 = GetBattlerAtPosition(B_POSITION_PLAYER_RIGHT);
            else
                battlerIn2 = battlerIn1;

            party = gPlayerParty;
        }

        for (i = 0; i < PARTY_SIZE; i++)
        {
            if (GetMonData(&party[i], MON_DATA_HP) != 0
             && GetMonData(&party[i], MON_DATA_SPECIES) != SPECIES_NONE
             && !GetMonData(&party[i], MON_DATA_IS_EGG)
             && i != gBattlerPartyIndexes[battlerIn1] && i != gBattlerPartyIndexes[battlerIn2])
                break;
        }

        ret = (i != PARTY_SIZE);
    }
    return ret;
}

static void Cmd_jumpifcantswitch(void)
{
    gActiveBattler = GetBattlerForBattleScript(gBattlescriptCurrInstr[1] & ~(SWITCH_IGNORE_ESCAPE_PREVENTION));

    if (!(gBattlescriptCurrInstr[1] & SWITCH_IGNORE_ESCAPE_PREVENTION)
        && !CanBattlerEscape(gActiveBattler))
    {
        gBattlescriptCurrInstr = T1_READ_PTR(gBattlescriptCurrInstr + 2);
    }
    else
    {
        if (CanBattlerSwitch(gActiveBattler))
            gBattlescriptCurrInstr += 6;
        else
           gBattlescriptCurrInstr = T1_READ_PTR(gBattlescriptCurrInstr + 2);
    }
}

// Opens the party screen to choose a new Pokémon to send out
// slotId is the Pokémon to replace
static void ChooseMonToSendOut(u8 slotId)
{
    *(gBattleStruct->field_58 + gActiveBattler) = gBattlerPartyIndexes[gActiveBattler];
    *(gBattleStruct->monToSwitchIntoId + gActiveBattler) = PARTY_SIZE;
    gBattleStruct->field_93 &= ~(gBitTable[gActiveBattler]);

    BtlController_EmitChoosePokemon(0, PARTY_ACTION_SEND_OUT, slotId, ABILITY_NONE, gBattleStruct->field_60[gActiveBattler]);
    MarkBattlerForControllerExec(gActiveBattler);
}

static void Cmd_openpartyscreen(void)
{
    u32 flags;
    u8 hitmarkerFaintBits;
    u8 battlerId;
    const u8 *jumpPtr;

    battlerId = 0;
    flags = 0;
    jumpPtr = T1_READ_PTR(gBattlescriptCurrInstr + 2);

    if (gBattlescriptCurrInstr[1] == BS_UNK_5)
    {
        if ((gBattleTypeFlags & (BATTLE_TYPE_DOUBLE | BATTLE_TYPE_MULTI)) != BATTLE_TYPE_DOUBLE)
        {
            for (gActiveBattler = 0; gActiveBattler < gBattlersCount; gActiveBattler++)
            {
                if (gHitMarker & HITMARKER_FAINTED(gActiveBattler))
                {
                    if (HasNoMonsToSwitch(gActiveBattler, PARTY_SIZE, PARTY_SIZE))
                    {
                        gAbsentBattlerFlags |= gBitTable[gActiveBattler];
                        gHitMarker &= ~(HITMARKER_FAINTED(gActiveBattler));
                        BtlController_EmitLinkStandbyMsg(0, 2, FALSE);
                        MarkBattlerForControllerExec(gActiveBattler);
                    }
                    else if (!gSpecialStatuses[gActiveBattler].flag40)
                    {
                        ChooseMonToSendOut(PARTY_SIZE);
                        gSpecialStatuses[gActiveBattler].flag40 = 1;
                    }
                }
                else
                {
                    BtlController_EmitLinkStandbyMsg(0, 2, FALSE);
                    MarkBattlerForControllerExec(gActiveBattler);
                }
            }
        }
        else if (gBattleTypeFlags & BATTLE_TYPE_DOUBLE)
        {
            u8 flag40_0, flag40_1, flag40_2, flag40_3;

            hitmarkerFaintBits = gHitMarker >> 28;

            if (gBitTable[0] & hitmarkerFaintBits)
            {
                gActiveBattler = 0;
                if (HasNoMonsToSwitch(0, PARTY_SIZE, PARTY_SIZE))
                {
                    gAbsentBattlerFlags |= gBitTable[gActiveBattler];
                    gHitMarker &= ~(HITMARKER_FAINTED(gActiveBattler));
                    BtlController_EmitCantSwitch(0);
                    MarkBattlerForControllerExec(gActiveBattler);
                }
                else if (!gSpecialStatuses[gActiveBattler].flag40)
                {
                    ChooseMonToSendOut(gBattleStruct->monToSwitchIntoId[2]);
                    gSpecialStatuses[gActiveBattler].flag40 = 1;
                }
                else
                {
                    BtlController_EmitLinkStandbyMsg(0, 2, FALSE);
                    MarkBattlerForControllerExec(gActiveBattler);
                    flags |= 1;
                }
            }
            if (gBitTable[2] & hitmarkerFaintBits && !(gBitTable[0] & hitmarkerFaintBits))
            {
                gActiveBattler = 2;
                if (HasNoMonsToSwitch(2, PARTY_SIZE, PARTY_SIZE))
                {
                    gAbsentBattlerFlags |= gBitTable[gActiveBattler];
                    gHitMarker &= ~(HITMARKER_FAINTED(gActiveBattler));
                    BtlController_EmitCantSwitch(0);
                    MarkBattlerForControllerExec(gActiveBattler);
                }
                else if (!gSpecialStatuses[gActiveBattler].flag40)
                {
                    ChooseMonToSendOut(gBattleStruct->monToSwitchIntoId[0]);
                    gSpecialStatuses[gActiveBattler].flag40 = 1;
                }
                else if (!(flags & 1))
                {
                    BtlController_EmitLinkStandbyMsg(0, 2, FALSE);
                    MarkBattlerForControllerExec(gActiveBattler);
                }
            }
            if (gBitTable[1] & hitmarkerFaintBits)
            {
                gActiveBattler = 1;
                if (HasNoMonsToSwitch(1, PARTY_SIZE, PARTY_SIZE))
                {
                    gAbsentBattlerFlags |= gBitTable[gActiveBattler];
                    gHitMarker &= ~(HITMARKER_FAINTED(gActiveBattler));
                    BtlController_EmitCantSwitch(0);
                    MarkBattlerForControllerExec(gActiveBattler);
                }
                else if (!gSpecialStatuses[gActiveBattler].flag40)
                {
                    ChooseMonToSendOut(gBattleStruct->monToSwitchIntoId[3]);
                    gSpecialStatuses[gActiveBattler].flag40 = 1;
                }
                else
                {
                    BtlController_EmitLinkStandbyMsg(0, 2, FALSE);
                    MarkBattlerForControllerExec(gActiveBattler);
                    flags |= 2;
                }
            }
            if (gBitTable[3] & hitmarkerFaintBits && !(gBitTable[1] & hitmarkerFaintBits))
            {
                gActiveBattler = 3;
                if (HasNoMonsToSwitch(3, PARTY_SIZE, PARTY_SIZE))
                {
                    gAbsentBattlerFlags |= gBitTable[gActiveBattler];
                    gHitMarker &= ~(HITMARKER_FAINTED(gActiveBattler));
                    BtlController_EmitCantSwitch(0);
                    MarkBattlerForControllerExec(gActiveBattler);
                }
                else if (!gSpecialStatuses[gActiveBattler].flag40)
                {
                    ChooseMonToSendOut(gBattleStruct->monToSwitchIntoId[1]);
                    gSpecialStatuses[gActiveBattler].flag40 = 1;
                }
                else if (!(flags & 2))
                {
                    BtlController_EmitLinkStandbyMsg(0, 2, FALSE);
                    MarkBattlerForControllerExec(gActiveBattler);
                }
            }

            flag40_0 = gSpecialStatuses[0].flag40;
            if (!flag40_0)
            {
                flag40_2 = gSpecialStatuses[2].flag40;
                if (!flag40_2 && hitmarkerFaintBits != 0)
                {
                    if (gAbsentBattlerFlags & gBitTable[0])
                        gActiveBattler = 2;
                    else
                        gActiveBattler = 0;

                    BtlController_EmitLinkStandbyMsg(0, 2, FALSE);
                    MarkBattlerForControllerExec(gActiveBattler);
                }

            }
            flag40_1 = gSpecialStatuses[1].flag40;
            if (!flag40_1)
            {
                flag40_3 = gSpecialStatuses[3].flag40;
                if (!flag40_3 && hitmarkerFaintBits != 0)
                {
                    if (gAbsentBattlerFlags & gBitTable[1])
                        gActiveBattler = 3;
                    else
                        gActiveBattler = 1;

                    BtlController_EmitLinkStandbyMsg(0, 2, FALSE);
                    MarkBattlerForControllerExec(gActiveBattler);
                }
            }
        }
        gBattlescriptCurrInstr += 6;
    }
    else if (gBattlescriptCurrInstr[1] == BS_UNK_6)
    {
        if (!(gBattleTypeFlags & BATTLE_TYPE_MULTI))
        {
            if (gBattleTypeFlags & BATTLE_TYPE_DOUBLE)
            {
                hitmarkerFaintBits = gHitMarker >> 28;
                if (gBitTable[2] & hitmarkerFaintBits && gBitTable[0] & hitmarkerFaintBits)
                {
                    gActiveBattler = 2;
                    if (HasNoMonsToSwitch(2, gBattleResources->bufferB[0][1], PARTY_SIZE))
                    {
                        gAbsentBattlerFlags |= gBitTable[gActiveBattler];
                        gHitMarker &= ~(HITMARKER_FAINTED(gActiveBattler));
                        BtlController_EmitCantSwitch(0);
                        MarkBattlerForControllerExec(gActiveBattler);
                    }
                    else if (!gSpecialStatuses[gActiveBattler].flag40)
                    {
                        ChooseMonToSendOut(gBattleStruct->monToSwitchIntoId[0]);
                        gSpecialStatuses[gActiveBattler].flag40 = 1;
                    }
                }
                if (gBitTable[3] & hitmarkerFaintBits && hitmarkerFaintBits & gBitTable[1])
                {
                    gActiveBattler = 3;
                    if (HasNoMonsToSwitch(3, gBattleResources->bufferB[1][1], PARTY_SIZE))
                    {
                        gAbsentBattlerFlags |= gBitTable[gActiveBattler];
                        gHitMarker &= ~(HITMARKER_FAINTED(gActiveBattler));
                        BtlController_EmitCantSwitch(0);
                        MarkBattlerForControllerExec(gActiveBattler);
                    }
                    else if (!gSpecialStatuses[gActiveBattler].flag40)
                    {
                        ChooseMonToSendOut(gBattleStruct->monToSwitchIntoId[1]);
                        gSpecialStatuses[gActiveBattler].flag40 = 1;
                    }
                }
                gBattlescriptCurrInstr += 6;
            }
            else
            {
                gBattlescriptCurrInstr += 6;
            }
        }
        else
        {
            gBattlescriptCurrInstr += 6;
        }

        hitmarkerFaintBits = gHitMarker >> 28;

        gBattlerFainted = 0;
        while (!(gBitTable[gBattlerFainted] & hitmarkerFaintBits)
               && gBattlerFainted < gBattlersCount)
            gBattlerFainted++;

        if (gBattlerFainted == gBattlersCount)
            gBattlescriptCurrInstr = jumpPtr;
    }
    else
    {
        if (gBattlescriptCurrInstr[1] & PARTY_SCREEN_OPTIONAL)
            hitmarkerFaintBits = PARTY_ACTION_CHOOSE_MON; // Used here as the caseId for the EmitChoose function.
        else
            hitmarkerFaintBits = PARTY_ACTION_SEND_OUT;

        battlerId = GetBattlerForBattleScript(gBattlescriptCurrInstr[1] & ~(PARTY_SCREEN_OPTIONAL));
        if (gSpecialStatuses[battlerId].flag40)
        {
            gBattlescriptCurrInstr += 6;
        }
        else if (HasNoMonsToSwitch(battlerId, PARTY_SIZE, PARTY_SIZE))
        {
            gActiveBattler = battlerId;
            gAbsentBattlerFlags |= gBitTable[gActiveBattler];
            gHitMarker &= ~(HITMARKER_FAINTED(gActiveBattler));
            gBattlescriptCurrInstr = jumpPtr;
        }
        else
        {
            gActiveBattler = battlerId;
            *(gBattleStruct->field_58 + gActiveBattler) = gBattlerPartyIndexes[gActiveBattler];
            *(gBattleStruct->monToSwitchIntoId + gActiveBattler) = 6;
            gBattleStruct->field_93 &= ~(gBitTable[gActiveBattler]);

            BtlController_EmitChoosePokemon(0, hitmarkerFaintBits, *(gBattleStruct->monToSwitchIntoId + (gActiveBattler ^ 2)), ABILITY_NONE, gBattleStruct->field_60[gActiveBattler]);
            MarkBattlerForControllerExec(gActiveBattler);

            gBattlescriptCurrInstr += 6;

            if (GetBattlerPosition(gActiveBattler) == 0 && gBattleResults.playerSwitchesCounter < 0xFF)
                gBattleResults.playerSwitchesCounter++;

            if (gBattleTypeFlags & BATTLE_TYPE_MULTI)
            {
                for (gActiveBattler = 0; gActiveBattler < gBattlersCount; gActiveBattler++)
                {
                    if (gActiveBattler != battlerId)
                    {
                        BtlController_EmitLinkStandbyMsg(0, 2, FALSE);
                        MarkBattlerForControllerExec(gActiveBattler);
                    }
                }
            }
            else
            {
                gActiveBattler = GetBattlerAtPosition(GetBattlerPosition(battlerId) ^ BIT_SIDE);
                if (gAbsentBattlerFlags & gBitTable[gActiveBattler])
                    gActiveBattler ^= BIT_FLANK;

                BtlController_EmitLinkStandbyMsg(0, 2, FALSE);
                MarkBattlerForControllerExec(gActiveBattler);
            }
        }
    }
}

static void Cmd_switchhandleorder(void)
{
    s32 i;
    if (gBattleControllerExecFlags)
        return;

    gActiveBattler = GetBattlerForBattleScript(gBattlescriptCurrInstr[1]);

    switch (gBattlescriptCurrInstr[2])
    {
    case 0:
        for (i = 0; i < gBattlersCount; i++)
        {
            if (gBattleResources->bufferB[i][0] == 0x22)
            {
                *(gBattleStruct->monToSwitchIntoId + i) = gBattleResources->bufferB[i][1];
                if (!(gBattleStruct->field_93 & gBitTable[i]))
                {
                    RecordedBattle_SetBattlerAction(i, gBattleResources->bufferB[i][1]);
                    gBattleStruct->field_93 |= gBitTable[i];
                }
            }
        }
        break;
    case 1:
        if (!(gBattleTypeFlags & BATTLE_TYPE_MULTI))
            SwitchPartyOrder(gActiveBattler);
        break;
    case 2:
        if (!(gBattleStruct->field_93 & gBitTable[gActiveBattler]))
        {
            RecordedBattle_SetBattlerAction(gActiveBattler, gBattleResources->bufferB[gActiveBattler][1]);
            gBattleStruct->field_93 |= gBitTable[gActiveBattler];
        }
        // fall through
    case 3:
        gBattleCommunication[0] = gBattleResources->bufferB[gActiveBattler][1];
        *(gBattleStruct->monToSwitchIntoId + gActiveBattler) = gBattleResources->bufferB[gActiveBattler][1];

        if (gBattleTypeFlags & BATTLE_TYPE_LINK && gBattleTypeFlags & BATTLE_TYPE_MULTI)
        {
            *(gActiveBattler * 3 + (u8*)(gBattleStruct->field_60) + 0) &= 0xF;
            *(gActiveBattler * 3 + (u8*)(gBattleStruct->field_60) + 0) |= (gBattleResources->bufferB[gActiveBattler][2] & 0xF0);
            *(gActiveBattler * 3 + (u8*)(gBattleStruct->field_60) + 1) = gBattleResources->bufferB[gActiveBattler][3];

            *((gActiveBattler ^ BIT_FLANK) * 3 + (u8*)(gBattleStruct->field_60) + 0) &= (0xF0);
            *((gActiveBattler ^ BIT_FLANK) * 3 + (u8*)(gBattleStruct->field_60) + 0) |= (gBattleResources->bufferB[gActiveBattler][2] & 0xF0) >> 4;
            *((gActiveBattler ^ BIT_FLANK) * 3 + (u8*)(gBattleStruct->field_60) + 2) = gBattleResources->bufferB[gActiveBattler][3];
        }
        else if (gBattleTypeFlags & BATTLE_TYPE_INGAME_PARTNER)
        {
            SwitchPartyOrderInGameMulti(gActiveBattler, *(gBattleStruct->monToSwitchIntoId + gActiveBattler));
        }
        else
        {
            SwitchPartyOrder(gActiveBattler);
        }

        PREPARE_SPECIES_BUFFER(gBattleTextBuff1, gBattleMons[gBattlerAttacker].species)
        PREPARE_MON_NICK_BUFFER(gBattleTextBuff2, gActiveBattler, gBattleResources->bufferB[gActiveBattler][1])
        break;
    }

    gBattlescriptCurrInstr += 3;
}

static void SetDmgHazardsBattlescript(u8 battlerId, u8 multistringId)
{
    gBattleMons[battlerId].status2 &= ~(STATUS2_DESTINY_BOND);
    gHitMarker &= ~(HITMARKER_DESTINYBOND);
    gBattleScripting.battler = battlerId;
    gBattleCommunication[MULTISTRING_CHOOSER] = multistringId;

    BattleScriptPushCursor();
    if (gBattlescriptCurrInstr[1] == BS_TARGET)
        gBattlescriptCurrInstr = BattleScript_DmgHazardsOnTarget;
    else if (gBattlescriptCurrInstr[1] == BS_ATTACKER)
        gBattlescriptCurrInstr = BattleScript_DmgHazardsOnAttacker;
    else
        gBattlescriptCurrInstr = BattleScript_DmgHazardsOnFaintedBattler;
}

static void Cmd_switchineffects(void)
{
    s32 i;

    gActiveBattler = GetBattlerForBattleScript(gBattlescriptCurrInstr[1]);
    UpdateSentPokesToOpponentValue(gActiveBattler);

    gHitMarker &= ~(HITMARKER_FAINTED(gActiveBattler));
    gSpecialStatuses[gActiveBattler].flag40 = 0;

    if (!(gSideStatuses[GetBattlerSide(gActiveBattler)] & SIDE_STATUS_SPIKES_DAMAGED)
        && (gSideStatuses[GetBattlerSide(gActiveBattler)] & SIDE_STATUS_SPIKES)
        && GetBattlerAbility(gActiveBattler) != ABILITY_MAGIC_GUARD
        && IsBattlerAffectedByHazards(gActiveBattler, FALSE)
        && IsBattlerGrounded(gActiveBattler))
    {
        u8 spikesDmg = (5 - gSideTimers[GetBattlerSide(gActiveBattler)].spikesAmount) * 2;
        gBattleMoveDamage = gBattleMons[gActiveBattler].maxHP / (spikesDmg);
        if (gBattleMoveDamage == 0)
            gBattleMoveDamage = 1;

        gSideStatuses[GetBattlerSide(gActiveBattler)] |= SIDE_STATUS_SPIKES_DAMAGED;
        SetDmgHazardsBattlescript(gActiveBattler, 0);
    }
    else if (!(gSideStatuses[GetBattlerSide(gActiveBattler)] & SIDE_STATUS_STEALTH_ROCK_DAMAGED)
        && (gSideStatuses[GetBattlerSide(gActiveBattler)] & SIDE_STATUS_STEALTH_ROCK)
        && IsBattlerAffectedByHazards(gActiveBattler, FALSE)
        && GetBattlerAbility(gActiveBattler) != ABILITY_MAGIC_GUARD)
    {
        gSideStatuses[GetBattlerSide(gActiveBattler)] |= SIDE_STATUS_STEALTH_ROCK_DAMAGED;
        gBattleMoveDamage = GetStealthHazardDamage(gBattleMoves[MOVE_STEALTH_ROCK].type, gActiveBattler);

        if (gBattleMoveDamage != 0)
            SetDmgHazardsBattlescript(gActiveBattler, 1);
    }
    else if (!(gSideStatuses[GetBattlerSide(gActiveBattler)] & SIDE_STATUS_TOXIC_SPIKES_DAMAGED)
        && (gSideStatuses[GetBattlerSide(gActiveBattler)] & SIDE_STATUS_TOXIC_SPIKES)
        && IsBattlerGrounded(gActiveBattler))
    {
        gSideStatuses[GetBattlerSide(gActiveBattler)] |= SIDE_STATUS_TOXIC_SPIKES_DAMAGED;
        if (IS_BATTLER_OF_TYPE(gActiveBattler, TYPE_POISON)) // Absorb the toxic spikes.
        {
            gSideStatuses[GetBattlerSide(gActiveBattler)] &= ~(SIDE_STATUS_TOXIC_SPIKES);
            gSideTimers[GetBattlerSide(gActiveBattler)].toxicSpikesAmount = 0;
            gBattleScripting.battler = gActiveBattler;
            BattleScriptPushCursor();
            gBattlescriptCurrInstr = BattleScript_ToxicSpikesAbsorbed;
        }
        else if (IsBattlerAffectedByHazards(gActiveBattler, TRUE))
        {
            if (!(gBattleMons[gActiveBattler].status1 & STATUS1_ANY)
                && !IS_BATTLER_OF_TYPE(gActiveBattler, TYPE_STEEL)
                && GetBattlerAbility(gActiveBattler) != ABILITY_IMMUNITY
                && !(gSideStatuses[GetBattlerSide(gActiveBattler)] & SIDE_STATUS_SAFEGUARD)
                && !(gFieldStatuses & STATUS_FIELD_MISTY_TERRAIN))
            {
                if (gSideTimers[GetBattlerSide(gActiveBattler)].toxicSpikesAmount >= 2)
                    gBattleMons[gActiveBattler].status1 |= STATUS1_TOXIC_POISON;
                else
                    gBattleMons[gActiveBattler].status1 |= STATUS1_POISON;

                BtlController_EmitSetMonData(0, REQUEST_STATUS_BATTLE, 0, 4, &gBattleMons[gActiveBattler].status1);
                MarkBattlerForControllerExec(gActiveBattler);
                gBattleScripting.battler = gActiveBattler;
                BattleScriptPushCursor();
                gBattlescriptCurrInstr = BattleScript_ToxicSpikesPoisoned;
            }
        }
    }
    else if (!(gSideStatuses[GetBattlerSide(gActiveBattler)] & SIDE_STATUS_STICKY_WEB_DAMAGED)
        && (gSideStatuses[GetBattlerSide(gActiveBattler)] & SIDE_STATUS_STICKY_WEB)
        && IsBattlerAffectedByHazards(gActiveBattler, FALSE)
        && IsBattlerGrounded(gActiveBattler))
    {
        gSideStatuses[GetBattlerSide(gActiveBattler)] |= SIDE_STATUS_STICKY_WEB_DAMAGED;
        gBattleScripting.battler = gActiveBattler;
        SET_STATCHANGER(STAT_SPEED, 1, TRUE);
        BattleScriptPushCursor();
        gBattlescriptCurrInstr = BattleScript_StickyWebOnSwitchIn;
    }
    else
    {
        // There is a hack here to ensure the truant counter will be 0 when the battler's next turn starts.
        // The truant counter is not updated in the case where a mon switches in after a lost judgement in the battle arena.
        if (gBattleMons[gActiveBattler].ability == ABILITY_TRUANT
            && gCurrentActionFuncId != B_ACTION_USE_MOVE
            && !gDisableStructs[gActiveBattler].truantSwitchInHack)
            gDisableStructs[gActiveBattler].truantCounter = 1;

        gDisableStructs[gActiveBattler].truantSwitchInHack = 0;

        if (AbilityBattleEffects(ABILITYEFFECT_ON_SWITCHIN, gActiveBattler, 0, 0, 0)
            || ItemBattleEffects(ITEMEFFECT_ON_SWITCH_IN, gActiveBattler, FALSE)
            || AbilityBattleEffects(ABILITYEFFECT_INTIMIDATE2, 0, 0, 0, 0)
            || AbilityBattleEffects(ABILITYEFFECT_TRACE2, 0, 0, 0, 0)
            || AbilityBattleEffects(ABILITYEFFECT_FORECAST, 0, 0, 0, 0))
            return;

        gSideStatuses[GetBattlerSide(gActiveBattler)] &= ~(SIDE_STATUS_SPIKES_DAMAGED | SIDE_STATUS_TOXIC_SPIKES_DAMAGED | SIDE_STATUS_STEALTH_ROCK_DAMAGED | SIDE_STATUS_STICKY_WEB_DAMAGED);

        for (i = 0; i < gBattlersCount; i++)
        {
            if (gBattlerByTurnOrder[i] == gActiveBattler)
                gActionsByTurnOrder[i] = B_ACTION_CANCEL_PARTNER;

            gBattleStruct->hpOnSwitchout[GetBattlerSide(i)] = gBattleMons[i].hp;
        }

        if (gBattlescriptCurrInstr[1] == 5)
        {
            u32 hitmarkerFaintBits = gHitMarker >> 28;

            gBattlerFainted++;
            while (1)
            {
                if (hitmarkerFaintBits & gBitTable[gBattlerFainted] && !(gAbsentBattlerFlags & gBitTable[gBattlerFainted]))
                    break;
                if (gBattlerFainted >= gBattlersCount)
                    break;
                gBattlerFainted++;
            }
        }
        gBattlescriptCurrInstr += 2;
    }
}

static void Cmd_trainerslidein(void)
{
    gActiveBattler = GetBattlerAtPosition(gBattlescriptCurrInstr[1]);
    BtlController_EmitTrainerSlide(0);
    MarkBattlerForControllerExec(gActiveBattler);

    gBattlescriptCurrInstr += 2;
}

static void Cmd_playse(void)
{
    gActiveBattler = gBattlerAttacker;
    BtlController_EmitPlaySE(0, T2_READ_16(gBattlescriptCurrInstr + 1));
    MarkBattlerForControllerExec(gActiveBattler);

    gBattlescriptCurrInstr += 3;
}

static void Cmd_fanfare(void)
{
    gActiveBattler = gBattlerAttacker;
    BtlController_EmitPlayFanfareOrBGM(0, T2_READ_16(gBattlescriptCurrInstr + 1), FALSE);
    MarkBattlerForControllerExec(gActiveBattler);

    gBattlescriptCurrInstr += 3;
}

static void Cmd_playfaintcry(void)
{
    gActiveBattler = GetBattlerForBattleScript(gBattlescriptCurrInstr[1]);
    BtlController_EmitFaintingCry(0);
    MarkBattlerForControllerExec(gActiveBattler);

    gBattlescriptCurrInstr += 2;
}

static void Cmd_endlinkbattle(void)
{
    gActiveBattler = GetBattlerAtPosition(B_POSITION_PLAYER_LEFT);
    BtlController_EmitEndLinkBattle(0, gBattleOutcome);
    MarkBattlerForControllerExec(gActiveBattler);

    gBattlescriptCurrInstr += 1;
}

static void Cmd_returntoball(void)
{
    gActiveBattler = GetBattlerForBattleScript(gBattlescriptCurrInstr[1]);
    BtlController_EmitReturnMonToBall(0, 1);
    MarkBattlerForControllerExec(gActiveBattler);

    gBattlescriptCurrInstr += 2;
}

static void Cmd_handlelearnnewmove(void)
{
    const u8 *jumpPtr1 = T1_READ_PTR(gBattlescriptCurrInstr + 1);
    const u8 *jumpPtr2 = T1_READ_PTR(gBattlescriptCurrInstr + 5);

    u16 learnMove = MonTryLearningNewMove(&gPlayerParty[gBattleStruct->expGetterMonId], gBattlescriptCurrInstr[9]);
    while (learnMove == MON_ALREADY_KNOWS_MOVE)
        learnMove = MonTryLearningNewMove(&gPlayerParty[gBattleStruct->expGetterMonId], FALSE);

    if (learnMove == 0)
    {
        gBattlescriptCurrInstr = jumpPtr2;
    }
    else if (learnMove == MON_HAS_MAX_MOVES)
    {
        gBattlescriptCurrInstr += 10;
    }
    else
    {
        gActiveBattler = GetBattlerAtPosition(B_POSITION_PLAYER_LEFT);

        if (gBattlerPartyIndexes[gActiveBattler] == gBattleStruct->expGetterMonId
            && !(gBattleMons[gActiveBattler].status2 & STATUS2_TRANSFORMED))
        {
            GiveMoveToBattleMon(&gBattleMons[gActiveBattler], learnMove);
        }
        if (gBattleTypeFlags & BATTLE_TYPE_DOUBLE)
        {
            gActiveBattler = GetBattlerAtPosition(B_POSITION_PLAYER_RIGHT);
            if (gBattlerPartyIndexes[gActiveBattler] == gBattleStruct->expGetterMonId
                && !(gBattleMons[gActiveBattler].status2 & STATUS2_TRANSFORMED))
            {
                GiveMoveToBattleMon(&gBattleMons[gActiveBattler], learnMove);
            }
        }

        gBattlescriptCurrInstr = jumpPtr1;
    }
}

static void Cmd_yesnoboxlearnmove(void)
{
    gActiveBattler = 0;

    switch (gBattleScripting.learnMoveState)
    {
    case 0:
        HandleBattleWindow(0x18, 8, 0x1D, 0xD, 0);
        BattlePutTextOnWindow(gText_BattleYesNoChoice, 0xC);
        gBattleScripting.learnMoveState++;
        gBattleCommunication[CURSOR_POSITION] = 0;
        BattleCreateYesNoCursorAt(0);
        break;
    case 1:
        if (JOY_NEW(DPAD_UP) && gBattleCommunication[CURSOR_POSITION] != 0)
        {
            PlaySE(SE_SELECT);
            BattleDestroyYesNoCursorAt(gBattleCommunication[CURSOR_POSITION]);
            gBattleCommunication[CURSOR_POSITION] = 0;
            BattleCreateYesNoCursorAt(0);
        }
        if (JOY_NEW(DPAD_DOWN) && gBattleCommunication[CURSOR_POSITION] == 0)
        {
            PlaySE(SE_SELECT);
            BattleDestroyYesNoCursorAt(gBattleCommunication[CURSOR_POSITION]);
            gBattleCommunication[CURSOR_POSITION] = 1;
            BattleCreateYesNoCursorAt(1);
        }
        if (JOY_NEW(A_BUTTON))
        {
            PlaySE(SE_SELECT);
            if (gBattleCommunication[1] == 0)
            {
                HandleBattleWindow(0x18, 0x8, 0x1D, 0xD, WINDOW_CLEAR);
                BeginNormalPaletteFade(PALETTES_ALL, 0, 0, 0x10, RGB_BLACK);
                gBattleScripting.learnMoveState++;
            }
            else
            {
                gBattleScripting.learnMoveState = 5;
            }
        }
        else if (JOY_NEW(B_BUTTON))
        {
            PlaySE(SE_SELECT);
            gBattleScripting.learnMoveState = 5;
        }
        break;
    case 2:
        if (!gPaletteFade.active)
        {
            FreeAllWindowBuffers();
            ShowSelectMovePokemonSummaryScreen(gPlayerParty, gBattleStruct->expGetterMonId, gPlayerPartyCount - 1, ReshowBattleScreenAfterMenu, gMoveToLearn);
            gBattleScripting.learnMoveState++;
        }
        break;
    case 3:
        if (!gPaletteFade.active && gMain.callback2 == BattleMainCB2)
        {
            gBattleScripting.learnMoveState++;
        }
        break;
    case 4:
        if (!gPaletteFade.active && gMain.callback2 == BattleMainCB2)
        {
            u8 movePosition = GetMoveSlotToReplace();
            if (movePosition == MAX_MON_MOVES)
            {
                gBattleScripting.learnMoveState = 5;
            }
            else
            {
                u16 moveId = GetMonData(&gPlayerParty[gBattleStruct->expGetterMonId], MON_DATA_MOVE1 + movePosition);
                if (IsHMMove2(moveId))
                {
                    PrepareStringBattle(STRINGID_HMMOVESCANTBEFORGOTTEN, gActiveBattler);
                    gBattleScripting.learnMoveState = 6;
                }
                else
                {
                    gBattlescriptCurrInstr = T1_READ_PTR(gBattlescriptCurrInstr + 1);

                    PREPARE_MOVE_BUFFER(gBattleTextBuff2, moveId)

                    RemoveMonPPBonus(&gPlayerParty[gBattleStruct->expGetterMonId], movePosition);
                    SetMonMoveSlot(&gPlayerParty[gBattleStruct->expGetterMonId], gMoveToLearn, movePosition);

                    if (gBattlerPartyIndexes[0] == gBattleStruct->expGetterMonId
                        && !(gBattleMons[0].status2 & STATUS2_TRANSFORMED)
                        && !(gDisableStructs[0].mimickedMoves & gBitTable[movePosition]))
                    {
                        RemoveBattleMonPPBonus(&gBattleMons[0], movePosition);
                        SetBattleMonMoveSlot(&gBattleMons[0], gMoveToLearn, movePosition);
                    }
                    if (gBattleTypeFlags & BATTLE_TYPE_DOUBLE
                        && gBattlerPartyIndexes[2] == gBattleStruct->expGetterMonId
                        && !(gBattleMons[2].status2 & STATUS2_TRANSFORMED)
                        && !(gDisableStructs[2].mimickedMoves & gBitTable[movePosition]))
                    {
                        RemoveBattleMonPPBonus(&gBattleMons[2], movePosition);
                        SetBattleMonMoveSlot(&gBattleMons[2], gMoveToLearn, movePosition);
                    }
                }
            }
        }
        break;
    case 5:
        HandleBattleWindow(0x18, 8, 0x1D, 0xD, WINDOW_CLEAR);
        gBattlescriptCurrInstr += 5;
        break;
    case 6:
        if (gBattleControllerExecFlags == 0)
        {
            gBattleScripting.learnMoveState = 2;
        }
        break;
    }
}

static void Cmd_yesnoboxstoplearningmove(void)
{
    switch (gBattleScripting.learnMoveState)
    {
    case 0:
        HandleBattleWindow(0x18, 8, 0x1D, 0xD, 0);
        BattlePutTextOnWindow(gText_BattleYesNoChoice, 0xC);
        gBattleScripting.learnMoveState++;
        gBattleCommunication[CURSOR_POSITION] = 0;
        BattleCreateYesNoCursorAt(0);
        break;
    case 1:
        if (JOY_NEW(DPAD_UP) && gBattleCommunication[CURSOR_POSITION] != 0)
        {
            PlaySE(SE_SELECT);
            BattleDestroyYesNoCursorAt(gBattleCommunication[CURSOR_POSITION]);
            gBattleCommunication[CURSOR_POSITION] = 0;
            BattleCreateYesNoCursorAt(0);
        }
        if (JOY_NEW(DPAD_DOWN) && gBattleCommunication[CURSOR_POSITION] == 0)
        {
            PlaySE(SE_SELECT);
            BattleDestroyYesNoCursorAt(gBattleCommunication[CURSOR_POSITION]);
            gBattleCommunication[CURSOR_POSITION] = 1;
            BattleCreateYesNoCursorAt(1);
        }
        if (JOY_NEW(A_BUTTON))
        {
            PlaySE(SE_SELECT);

            if (gBattleCommunication[1] != 0)
                gBattlescriptCurrInstr = T1_READ_PTR(gBattlescriptCurrInstr + 1);
            else
                gBattlescriptCurrInstr += 5;

            HandleBattleWindow(0x18, 0x8, 0x1D, 0xD, WINDOW_CLEAR);
        }
        else if (JOY_NEW(B_BUTTON))
        {
            PlaySE(SE_SELECT);
            gBattlescriptCurrInstr = T1_READ_PTR(gBattlescriptCurrInstr + 1);
            HandleBattleWindow(0x18, 0x8, 0x1D, 0xD, WINDOW_CLEAR);
        }
        break;
    }
}

static void Cmd_hitanimation(void)
{
    gActiveBattler = GetBattlerForBattleScript(gBattlescriptCurrInstr[1]);

    if (gMoveResultFlags & MOVE_RESULT_NO_EFFECT)
    {
        gBattlescriptCurrInstr += 2;
    }
    else if (!(gHitMarker & HITMARKER_IGNORE_SUBSTITUTE) || !(DoesSubstituteBlockMove(gBattlerAttacker, gActiveBattler, gCurrentMove)) || gDisableStructs[gActiveBattler].substituteHP == 0)
    {
        BtlController_EmitHitAnimation(0);
        MarkBattlerForControllerExec(gActiveBattler);
        gBattlescriptCurrInstr += 2;
    }
    else
    {
        gBattlescriptCurrInstr += 2;
    }
}

static u32 GetTrainerMoneyToGive(u16 trainerId)
{
    u32 i = 0;
    u32 lastMonLevel = 0;
    u32 moneyReward;

    if (trainerId == TRAINER_SECRET_BASE)
    {
        moneyReward = 20 * gBattleResources->secretBase->party.levels[0] * gBattleStruct->moneyMultiplier;
    }
    else
    {
        switch (gTrainers[trainerId].partyFlags)
        {
        case 0:
            {
                const struct TrainerMonNoItemDefaultMoves *party = gTrainers[trainerId].party.NoItemDefaultMoves;
                lastMonLevel = party[gTrainers[trainerId].partySize - 1].lvl;
            }
            break;
        case F_TRAINER_PARTY_CUSTOM_MOVESET:
            {
                const struct TrainerMonNoItemCustomMoves *party = gTrainers[trainerId].party.NoItemCustomMoves;
                lastMonLevel = party[gTrainers[trainerId].partySize - 1].lvl;
            }
            break;
        case F_TRAINER_PARTY_HELD_ITEM:
            {
                const struct TrainerMonItemDefaultMoves *party = gTrainers[trainerId].party.ItemDefaultMoves;
                lastMonLevel = party[gTrainers[trainerId].partySize - 1].lvl;
            }
            break;
        case F_TRAINER_PARTY_CUSTOM_MOVESET | F_TRAINER_PARTY_HELD_ITEM:
            {
                const struct TrainerMonItemCustomMoves *party = gTrainers[trainerId].party.ItemCustomMoves;
                lastMonLevel = party[gTrainers[trainerId].partySize - 1].lvl;
            }
            break;
        }

        for (; gTrainerMoneyTable[i].classId != 0xFF; i++)
        {
            if (gTrainerMoneyTable[i].classId == gTrainers[trainerId].trainerClass)
                break;
        }

        if (gBattleTypeFlags & BATTLE_TYPE_TWO_OPPONENTS)
            moneyReward = 4 * lastMonLevel * gBattleStruct->moneyMultiplier * gTrainerMoneyTable[i].value;
        else if (gBattleTypeFlags & BATTLE_TYPE_DOUBLE)
            moneyReward = 4 * lastMonLevel * gBattleStruct->moneyMultiplier * 2 * gTrainerMoneyTable[i].value;
        else
            moneyReward = 4 * lastMonLevel * gBattleStruct->moneyMultiplier * gTrainerMoneyTable[i].value;
    }

    return moneyReward;
}

static void Cmd_getmoneyreward(void)
{
    u32 moneyReward = GetTrainerMoneyToGive(gTrainerBattleOpponent_A);
    if (gBattleTypeFlags & BATTLE_TYPE_TWO_OPPONENTS)
        moneyReward += GetTrainerMoneyToGive(gTrainerBattleOpponent_B);

    AddMoney(&gSaveBlock1Ptr->money, moneyReward);
    PREPARE_WORD_NUMBER_BUFFER(gBattleTextBuff1, 5, moneyReward);

    gBattlescriptCurrInstr++;
}

static void Cmd_unknown_5E(void)
{
    gActiveBattler = GetBattlerForBattleScript(gBattlescriptCurrInstr[1]);

    switch (gBattleCommunication[0])
    {
    case 0:
        BtlController_EmitGetMonData(0, REQUEST_ALL_BATTLE, 0);
        MarkBattlerForControllerExec(gActiveBattler);
        gBattleCommunication[0]++;
        break;
    case 1:
         if (gBattleControllerExecFlags == 0)
         {
            s32 i;
            struct BattlePokemon *bufferPoke = (struct BattlePokemon*) &gBattleResources->bufferB[gActiveBattler][4];
            for (i = 0; i < MAX_MON_MOVES; i++)
            {
                gBattleMons[gActiveBattler].moves[i] = bufferPoke->moves[i];
                gBattleMons[gActiveBattler].pp[i] = bufferPoke->pp[i];
            }
            gBattlescriptCurrInstr += 2;
         }
         break;
    }
}

static void Cmd_swapattackerwithtarget(void)
{
    gActiveBattler = gBattlerAttacker;
    gBattlerAttacker = gBattlerTarget;
    gBattlerTarget = gActiveBattler;

    if (gHitMarker & HITMARKER_SWAP_ATTACKER_TARGET)
        gHitMarker &= ~(HITMARKER_SWAP_ATTACKER_TARGET);
    else
        gHitMarker |= HITMARKER_SWAP_ATTACKER_TARGET;

    gBattlescriptCurrInstr++;
}

static void Cmd_incrementgamestat(void)
{
    if (GetBattlerSide(gBattlerAttacker) == B_SIDE_PLAYER)
        IncrementGameStat(gBattlescriptCurrInstr[1]);

    gBattlescriptCurrInstr += 2;
}

static void Cmd_drawpartystatussummary(void)
{
    s32 i;
    struct Pokemon *party;
    struct HpAndStatus hpStatuses[PARTY_SIZE];

    if (gBattleControllerExecFlags)
        return;

    gActiveBattler = GetBattlerForBattleScript(gBattlescriptCurrInstr[1]);

    if (GetBattlerSide(gActiveBattler) == B_SIDE_PLAYER)
        party = gPlayerParty;
    else
        party = gEnemyParty;

    for (i = 0; i < PARTY_SIZE; i++)
    {
        if (GetMonData(&party[i], MON_DATA_SPECIES2) == SPECIES_NONE
            || GetMonData(&party[i], MON_DATA_SPECIES2) == SPECIES_EGG)
        {
            hpStatuses[i].hp = 0xFFFF;
            hpStatuses[i].status = 0;
        }
        else
        {
            hpStatuses[i].hp = GetMonData(&party[i], MON_DATA_HP);
            hpStatuses[i].status = GetMonData(&party[i], MON_DATA_STATUS);
        }
    }

    BtlController_EmitDrawPartyStatusSummary(0, hpStatuses, 1);
    MarkBattlerForControllerExec(gActiveBattler);

    gBattlescriptCurrInstr += 2;
}

static void Cmd_hidepartystatussummary(void)
{
    gActiveBattler = GetBattlerForBattleScript(gBattlescriptCurrInstr[1]);
    BtlController_EmitHidePartyStatusSummary(0);
    MarkBattlerForControllerExec(gActiveBattler);

    gBattlescriptCurrInstr += 2;
}

static void Cmd_jumptocalledmove(void)
{
    if (gBattlescriptCurrInstr[1])
        gCurrentMove = gCalledMove;
    else
        gChosenMove = gCurrentMove = gCalledMove;

    gBattlescriptCurrInstr = gBattleScriptsForMoveEffects[gBattleMoves[gCurrentMove].effect];
}

static void Cmd_statusanimation(void)
{
    if (gBattleControllerExecFlags == 0)
    {
        gActiveBattler = GetBattlerForBattleScript(gBattlescriptCurrInstr[1]);
        if (!(gStatuses3[gActiveBattler] & STATUS3_SEMI_INVULNERABLE)
            && gDisableStructs[gActiveBattler].substituteHP == 0
            && !(gHitMarker & HITMARKER_NO_ANIMATIONS))
        {
            BtlController_EmitStatusAnimation(0, FALSE, gBattleMons[gActiveBattler].status1);
            MarkBattlerForControllerExec(gActiveBattler);
        }
        gBattlescriptCurrInstr += 2;
    }
}

static void Cmd_status2animation(void)
{
    u32 wantedToAnimate;

    if (gBattleControllerExecFlags == 0)
    {
        gActiveBattler = GetBattlerForBattleScript(gBattlescriptCurrInstr[1]);
        wantedToAnimate = T1_READ_32(gBattlescriptCurrInstr + 2);
        if (!(gStatuses3[gActiveBattler] & STATUS3_SEMI_INVULNERABLE)
            && gDisableStructs[gActiveBattler].substituteHP == 0
            && !(gHitMarker & HITMARKER_NO_ANIMATIONS))
        {
            BtlController_EmitStatusAnimation(0, TRUE, gBattleMons[gActiveBattler].status2 & wantedToAnimate);
            MarkBattlerForControllerExec(gActiveBattler);
        }
        gBattlescriptCurrInstr += 6;
    }
}

static void Cmd_chosenstatusanimation(void)
{
    u32 wantedStatus;

    if (gBattleControllerExecFlags == 0)
    {
        gActiveBattler = GetBattlerForBattleScript(gBattlescriptCurrInstr[1]);
        wantedStatus = T1_READ_32(gBattlescriptCurrInstr + 3);
        if (!(gStatuses3[gActiveBattler] & STATUS3_SEMI_INVULNERABLE)
            && gDisableStructs[gActiveBattler].substituteHP == 0
            && !(gHitMarker & HITMARKER_NO_ANIMATIONS))
        {
            BtlController_EmitStatusAnimation(0, gBattlescriptCurrInstr[2], wantedStatus);
            MarkBattlerForControllerExec(gActiveBattler);
        }
        gBattlescriptCurrInstr += 7;
    }
}

static void Cmd_yesnobox(void)
{
    switch (gBattleCommunication[0])
    {
    case 0:
        HandleBattleWindow(0x18, 8, 0x1D, 0xD, 0);
        BattlePutTextOnWindow(gText_BattleYesNoChoice, 0xC);
        gBattleCommunication[0]++;
        gBattleCommunication[CURSOR_POSITION] = 0;
        BattleCreateYesNoCursorAt(0);
        break;
    case 1:
        if (JOY_NEW(DPAD_UP) && gBattleCommunication[CURSOR_POSITION] != 0)
        {
            PlaySE(SE_SELECT);
            BattleDestroyYesNoCursorAt(gBattleCommunication[CURSOR_POSITION]);
            gBattleCommunication[CURSOR_POSITION] = 0;
            BattleCreateYesNoCursorAt(0);
        }
        if (JOY_NEW(DPAD_DOWN) && gBattleCommunication[CURSOR_POSITION] == 0)
        {
            PlaySE(SE_SELECT);
            BattleDestroyYesNoCursorAt(gBattleCommunication[CURSOR_POSITION]);
            gBattleCommunication[CURSOR_POSITION] = 1;
            BattleCreateYesNoCursorAt(1);
        }
        if (JOY_NEW(B_BUTTON))
        {
            gBattleCommunication[CURSOR_POSITION] = 1;
            PlaySE(SE_SELECT);
            HandleBattleWindow(0x18, 8, 0x1D, 0xD, WINDOW_CLEAR);
            gBattlescriptCurrInstr++;
        }
        else if (JOY_NEW(A_BUTTON))
        {
            PlaySE(SE_SELECT);
            HandleBattleWindow(0x18, 8, 0x1D, 0xD, WINDOW_CLEAR);
            gBattlescriptCurrInstr++;
        }
        break;
    }
}

static void Cmd_cancelallactions(void)
{
    s32 i;

    for (i = 0; i < gBattlersCount; i++)
        gActionsByTurnOrder[i] = B_ACTION_CANCEL_PARTNER;

    gBattlescriptCurrInstr++;
}

static void Cmd_setgravity(void)
{
    if (gFieldStatuses & STATUS_FIELD_GRAVITY)
    {
        gBattlescriptCurrInstr = T1_READ_PTR(gBattlescriptCurrInstr + 1);
    }
    else
    {
        gFieldStatuses |= STATUS_FIELD_GRAVITY;
        gFieldTimers.gravityTimer = 5;
        gBattlescriptCurrInstr += 5;
    }
}

static bool32 TryCheekPouch(u32 battlerId, u32 itemId)
{
    if (ItemId_GetPocket(itemId) == POCKET_BERRIES
        && GetBattlerAbility(battlerId) == ABILITY_CHEEK_POUCH
        && !(gStatuses3[battlerId] & STATUS3_HEAL_BLOCK)
        && gBattleStruct->ateBerry[GetBattlerSide(battlerId)] & gBitTable[gBattlerPartyIndexes[battlerId]]
        && !BATTLER_MAX_HP(battlerId))
    {
        gBattleMoveDamage = gBattleMons[battlerId].maxHP / 3;
        if (gBattleMoveDamage == 0)
            gBattleMoveDamage = 1;
        gBattleMoveDamage *= -1;
        gBattlerAbility = battlerId;
        BattleScriptPush(gBattlescriptCurrInstr + 2);
        gBattlescriptCurrInstr = BattleScript_CheekPouchActivates;
        return TRUE;
    }
    return FALSE;
}

static void Cmd_removeitem(void)
{
    u16 itemId = 0;

    gActiveBattler = GetBattlerForBattleScript(gBattlescriptCurrInstr[1]);
    itemId = gBattleMons[gActiveBattler].item;

    // Popped Air Balloon cannot be restored by no means.
    if (GetBattlerHoldEffect(gActiveBattler, TRUE) != HOLD_EFFECT_AIR_BALLOON)
        gBattleStruct->usedHeldItems[gActiveBattler] = itemId;

    gBattleMons[gActiveBattler].item = 0;
    CheckSetUnburden(gActiveBattler);

    BtlController_EmitSetMonData(0, REQUEST_HELDITEM_BATTLE, 0, 2, &gBattleMons[gActiveBattler].item);
    MarkBattlerForControllerExec(gActiveBattler);

    ClearBattlerItemEffectHistory(gActiveBattler);
    if (!TryCheekPouch(gActiveBattler, itemId))
        gBattlescriptCurrInstr += 2;
}

static void Cmd_atknameinbuff1(void)
{
    PREPARE_MON_NICK_BUFFER(gBattleTextBuff1, gBattlerAttacker, gBattlerPartyIndexes[gBattlerAttacker]);

    gBattlescriptCurrInstr++;
}

static void Cmd_drawlvlupbox(void)
{
    if (gBattleScripting.drawlvlupboxState == 0)
    {
        if (IsMonGettingExpSentOut())
            gBattleScripting.drawlvlupboxState = 3;
        else
            gBattleScripting.drawlvlupboxState = 1;
    }

    switch (gBattleScripting.drawlvlupboxState)
    {
    case 1:
        gBattle_BG2_Y = 0x60;
        SetBgAttribute(2, BG_ATTR_PRIORITY, 0);
        ShowBg(2);
        sub_804F17C();
        gBattleScripting.drawlvlupboxState = 2;
        break;
    case 2:
        if (!sub_804F1CC())
            gBattleScripting.drawlvlupboxState = 3;
        break;
    case 3:
        gBattle_BG1_X = 0;
        gBattle_BG1_Y = 0x100;
        SetBgAttribute(0, BG_ATTR_PRIORITY, 1);
        SetBgAttribute(1, BG_ATTR_PRIORITY, 0);
        ShowBg(0);
        ShowBg(1);
        HandleBattleWindow(0x12, 7, 0x1D, 0x13, WINDOW_x80);
        gBattleScripting.drawlvlupboxState = 4;
        break;
    case 4:
        DrawLevelUpWindow1();
        PutWindowTilemap(13);
        CopyWindowToVram(13, 3);
        gBattleScripting.drawlvlupboxState++;
        break;
    case 5:
    case 7:
        if (!IsDma3ManagerBusyWithBgCopy())
        {
            gBattle_BG1_Y = 0;
            gBattleScripting.drawlvlupboxState++;
        }
        break;
    case 6:
        if (gMain.newKeys != 0)
        {
            PlaySE(SE_SELECT);
            DrawLevelUpWindow2();
            CopyWindowToVram(13, 2);
            gBattleScripting.drawlvlupboxState++;
        }
        break;
    case 8:
        if (gMain.newKeys != 0)
        {
            PlaySE(SE_SELECT);
            HandleBattleWindow(0x12, 7, 0x1D, 0x13, WINDOW_x80 | WINDOW_CLEAR);
            gBattleScripting.drawlvlupboxState++;
        }
        break;
    case 9:
        if (!sub_804F344())
        {
            ClearWindowTilemap(14);
            CopyWindowToVram(14, 1);

            ClearWindowTilemap(13);
            CopyWindowToVram(13, 1);

            SetBgAttribute(2, BG_ATTR_PRIORITY, 2);
            ShowBg(2);

            gBattleScripting.drawlvlupboxState = 10;
        }
        break;
    case 10:
        if (!IsDma3ManagerBusyWithBgCopy())
        {
            SetBgAttribute(0, BG_ATTR_PRIORITY, 0);
            SetBgAttribute(1, BG_ATTR_PRIORITY, 1);
            ShowBg(0);
            ShowBg(1);
            gBattlescriptCurrInstr++;
        }
        break;
    }
}

static void DrawLevelUpWindow1(void)
{
    u16 currStats[NUM_STATS];

    GetMonLevelUpWindowStats(&gPlayerParty[gBattleStruct->expGetterMonId], currStats);
    DrawLevelUpWindowPg1(0xD, gBattleResources->beforeLvlUp->stats, currStats, TEXT_DYNAMIC_COLOR_5, TEXT_DYNAMIC_COLOR_4, TEXT_DYNAMIC_COLOR_6);
}

static void DrawLevelUpWindow2(void)
{
    u16 currStats[NUM_STATS];

    GetMonLevelUpWindowStats(&gPlayerParty[gBattleStruct->expGetterMonId], currStats);
    DrawLevelUpWindowPg2(0xD, currStats, TEXT_DYNAMIC_COLOR_5, TEXT_DYNAMIC_COLOR_4, TEXT_DYNAMIC_COLOR_6);
}

static void sub_804F17C(void)
{
    gBattle_BG2_Y = 0;
    gBattle_BG2_X = 0x1A0;

    LoadPalette(sUnknown_0831C2C8, 0x60, 0x20);
    CopyToWindowPixelBuffer(14, sUnknown_0831C2E8, 0, 0);
    PutWindowTilemap(14);
    CopyWindowToVram(14, 3);

    PutMonIconOnLvlUpBox();
}

static bool8 sub_804F1CC(void)
{
    if (IsDma3ManagerBusyWithBgCopy())
        return TRUE;

    if (gBattle_BG2_X == 0x200)
        return FALSE;

    if (gBattle_BG2_X == 0x1A0)
        PutLevelAndGenderOnLvlUpBox();

    gBattle_BG2_X += 8;
    if (gBattle_BG2_X >= 0x200)
        gBattle_BG2_X = 0x200;

    return (gBattle_BG2_X != 0x200);
}

static void PutLevelAndGenderOnLvlUpBox(void)
{
    u16 monLevel;
    u8 monGender;
    struct TextPrinterTemplate printerTemplate;
    u8 *txtPtr;
    u32 var;

    monLevel = GetMonData(&gPlayerParty[gBattleStruct->expGetterMonId], MON_DATA_LEVEL);
    monGender = GetMonGender(&gPlayerParty[gBattleStruct->expGetterMonId]);
    GetMonNickname(&gPlayerParty[gBattleStruct->expGetterMonId], gStringVar4);

    printerTemplate.currentChar = gStringVar4;
    printerTemplate.windowId = 14;
    printerTemplate.fontId = 0;
    printerTemplate.x = 32;
    printerTemplate.y = 0;
    printerTemplate.currentX = 32;
    printerTemplate.currentY = 0;
    printerTemplate.letterSpacing = 0;
    printerTemplate.lineSpacing = 0;
    printerTemplate.unk = 0;
    printerTemplate.fgColor = TEXT_COLOR_WHITE;
    printerTemplate.bgColor = TEXT_COLOR_TRANSPARENT;
    printerTemplate.shadowColor = TEXT_COLOR_DARK_GRAY;

    AddTextPrinter(&printerTemplate, 0xFF, NULL);

    txtPtr = gStringVar4;
    *(txtPtr)++ = CHAR_EXTRA_SYMBOL;
    *(txtPtr)++ = CHAR_LV_2;

    var = (u32)(txtPtr);
    txtPtr = ConvertIntToDecimalStringN(txtPtr, monLevel, STR_CONV_MODE_LEFT_ALIGN, 3);
    var = (u32)(txtPtr) - var;
    txtPtr = StringFill(txtPtr, CHAR_GENDERLESS, 4 - var);

    if (monGender != MON_GENDERLESS)
    {
        if (monGender == MON_MALE)
        {
            txtPtr = WriteColorChangeControlCode(txtPtr, 0, 0xC);
            txtPtr = WriteColorChangeControlCode(txtPtr, 1, 0xD);
            *(txtPtr++) = CHAR_MALE;
        }
        else
        {
            txtPtr = WriteColorChangeControlCode(txtPtr, 0, 0xE);
            txtPtr = WriteColorChangeControlCode(txtPtr, 1, 0xF);
            *(txtPtr++) = CHAR_FEMALE;
        }
        *(txtPtr++) = EOS;
    }

    printerTemplate.y = 10;
    printerTemplate.currentY = 10;
    AddTextPrinter(&printerTemplate, 0xFF, NULL);

    CopyWindowToVram(14, 2);
}

static bool8 sub_804F344(void)
{
    if (gBattle_BG2_X == 0x1A0)
        return FALSE;

    if (gBattle_BG2_X - 16 < 0x1A0)
        gBattle_BG2_X = 0x1A0;
    else
        gBattle_BG2_X -= 16;

    return (gBattle_BG2_X != 0x1A0);
}

#define sDestroy                    data[0]
#define sSavedLvlUpBoxXPosition     data[1]

static void PutMonIconOnLvlUpBox(void)
{
    u8 spriteId;
    const u16* iconPal;
    struct SpriteSheet iconSheet;
    struct SpritePalette iconPalSheet;

    u16 species = GetMonData(&gPlayerParty[gBattleStruct->expGetterMonId], MON_DATA_SPECIES);
    u32 personality = GetMonData(&gPlayerParty[gBattleStruct->expGetterMonId], MON_DATA_PERSONALITY);

    const u8* iconPtr = GetMonIconPtr(species, personality, 1);
    iconSheet.data = iconPtr;
    iconSheet.size = 0x200;
    iconSheet.tag = MON_ICON_LVLUP_BOX_TAG;

    iconPal = GetValidMonIconPalettePtr(species);
    iconPalSheet.data = iconPal;
    iconPalSheet.tag = MON_ICON_LVLUP_BOX_TAG;

    LoadSpriteSheet(&iconSheet);
    LoadSpritePalette(&iconPalSheet);

    spriteId = CreateSprite(&sSpriteTemplate_MonIconOnLvlUpBox, 256, 10, 0);
    gSprites[spriteId].sDestroy = FALSE;
    gSprites[spriteId].sSavedLvlUpBoxXPosition = gBattle_BG2_X;
}

static void SpriteCB_MonIconOnLvlUpBox(struct Sprite* sprite)
{
    sprite->x2 = sprite->sSavedLvlUpBoxXPosition - gBattle_BG2_X;

    if (sprite->x2 != 0)
    {
        sprite->sDestroy = TRUE;
    }
    else if (sprite->sDestroy)
    {
        DestroySprite(sprite);
        FreeSpriteTilesByTag(MON_ICON_LVLUP_BOX_TAG);
        FreeSpritePaletteByTag(MON_ICON_LVLUP_BOX_TAG);
    }
}

#undef sDestroy
#undef sSavedLvlUpBoxXPosition

static bool32 IsMonGettingExpSentOut(void)
{
    if (gBattlerPartyIndexes[0] == gBattleStruct->expGetterMonId)
        return TRUE;
    if (gBattleTypeFlags & BATTLE_TYPE_DOUBLE && gBattlerPartyIndexes[2] == gBattleStruct->expGetterMonId)
        return TRUE;

    return FALSE;
}

static void Cmd_resetsentmonsvalue(void)
{
    ResetSentPokesToOpponentValue();
    gBattlescriptCurrInstr++;
}

static void Cmd_setatktoplayer0(void)
{
    gBattlerAttacker = GetBattlerAtPosition(B_POSITION_PLAYER_LEFT);
    gBattlescriptCurrInstr++;
}

static void Cmd_makevisible(void)
{
    if (gBattleControllerExecFlags)
        return;

    gActiveBattler = GetBattlerForBattleScript(gBattlescriptCurrInstr[1]);
    BtlController_EmitSpriteInvisibility(0, FALSE);
    MarkBattlerForControllerExec(gActiveBattler);

    gBattlescriptCurrInstr += 2;
}

static void Cmd_recordability(void)
{
    u8 battler = GetBattlerForBattleScript(gBattlescriptCurrInstr[1]);
    RecordAbilityBattle(battler, gBattleMons[battler].ability);
    gBattlescriptCurrInstr += 2;
}

void BufferMoveToLearnIntoBattleTextBuff2(void)
{
    PREPARE_MOVE_BUFFER(gBattleTextBuff2, gMoveToLearn);
}

static void Cmd_buffermovetolearn(void)
{
    BufferMoveToLearnIntoBattleTextBuff2();
    gBattlescriptCurrInstr++;
}

static void Cmd_jumpifplayerran(void)
{
    if (TryRunFromBattle(gBattlerFainted))
        gBattlescriptCurrInstr = T1_READ_PTR(gBattlescriptCurrInstr + 1);
    else
        gBattlescriptCurrInstr += 5;
}

static void Cmd_hpthresholds(void)
{
    u8 opposingBank;
    s32 result;

    if (!(gBattleTypeFlags & BATTLE_TYPE_DOUBLE))
    {
        gActiveBattler = GetBattlerForBattleScript(gBattlescriptCurrInstr[1]);
        opposingBank = gActiveBattler ^ BIT_SIDE;

        result = gBattleMons[opposingBank].hp * 100 / gBattleMons[opposingBank].maxHP;
        if (result == 0)
            result = 1;

        if (result > 69 || !gBattleMons[opposingBank].hp)
            gBattleStruct->hpScale = 0;
        else if (result > 39)
            gBattleStruct->hpScale = 1;
        else if (result > 9)
            gBattleStruct->hpScale = 2;
        else
            gBattleStruct->hpScale = 3;
    }

    gBattlescriptCurrInstr += 2;
}

static void Cmd_hpthresholds2(void)
{
    u8 opposingBank;
    s32 result;
    u8 hpSwitchout;

    if (!(gBattleTypeFlags & BATTLE_TYPE_DOUBLE))
    {
        gActiveBattler = GetBattlerForBattleScript(gBattlescriptCurrInstr[1]);
        opposingBank = gActiveBattler ^ BIT_SIDE;
        hpSwitchout = *(gBattleStruct->hpOnSwitchout + GetBattlerSide(opposingBank));
        result = (hpSwitchout - gBattleMons[opposingBank].hp) * 100 / hpSwitchout;

        if (gBattleMons[opposingBank].hp >= hpSwitchout)
            gBattleStruct->hpScale = 0;
        else if (result <= 29)
            gBattleStruct->hpScale = 1;
        else if (result <= 69)
            gBattleStruct->hpScale = 2;
        else
            gBattleStruct->hpScale = 3;
    }

    gBattlescriptCurrInstr += 2;
}

static void Cmd_useitemonopponent(void)
{
    gBattlerInMenuId = gBattlerAttacker;
    PokemonUseItemEffects(&gEnemyParty[gBattlerPartyIndexes[gBattlerAttacker]], gLastUsedItem, gBattlerPartyIndexes[gBattlerAttacker], 0, TRUE);
    gBattlescriptCurrInstr += 1;
}

static bool32 HasAttackerFaintedTarget(void)
{
    if (!(gMoveResultFlags & MOVE_RESULT_NO_EFFECT)
        && gBattleMoves[gCurrentMove].power != 0
        && (gLastHitBy[gBattlerTarget] == 0xFF || gLastHitBy[gBattlerTarget] == gBattlerAttacker)
        && gBattleStruct->moveTarget[gBattlerAttacker] == gBattlerTarget
        && gBattlerTarget != gBattlerAttacker
        && gCurrentTurnActionNumber == GetBattlerTurnOrderNum(gBattlerAttacker)
        && (gChosenMove == gChosenMoveByBattler[gBattlerAttacker] || gChosenMove == gBattleMons[gBattlerAttacker].moves[gChosenMovePos]))
        return TRUE;
    else
        return FALSE;
}

static void HandleTerrainMove(u32 moveEffect)
{
    u32 statusFlag = 0;
    u8 *timer = NULL;

    switch (moveEffect)
    {
    case EFFECT_MISTY_TERRAIN:
        statusFlag = STATUS_FIELD_MISTY_TERRAIN, timer = &gFieldTimers.mistyTerrainTimer;
        gBattleCommunication[MULTISTRING_CHOOSER] = 0;
        break;
    case EFFECT_GRASSY_TERRAIN:
        statusFlag = STATUS_FIELD_GRASSY_TERRAIN, timer = &gFieldTimers.grassyTerrainTimer;
        gBattleCommunication[MULTISTRING_CHOOSER] = 1;
        break;
    case EFFECT_ELECTRIC_TERRAIN:
        statusFlag = STATUS_FIELD_ELECTRIC_TERRAIN, timer = &gFieldTimers.electricTerrainTimer;
        gBattleCommunication[MULTISTRING_CHOOSER] = 2;
        break;
    case EFFECT_PSYCHIC_TERRAIN:
        statusFlag = STATUS_FIELD_PSYCHIC_TERRAIN, timer = &gFieldTimers.psychicTerrainTimer;
        gBattleCommunication[MULTISTRING_CHOOSER] = 3;
        break;
    }

    if (gFieldStatuses & statusFlag || statusFlag == 0)
    {
        gBattlescriptCurrInstr = T1_READ_PTR(gBattlescriptCurrInstr + 3);
    }
    else
    {
        gFieldStatuses &= ~STATUS_FIELD_TERRAIN_ANY;
        gFieldStatuses |= statusFlag;
        if (GetBattlerHoldEffect(gBattlerAttacker, TRUE) == HOLD_EFFECT_TERRAIN_EXTENDER)
            *timer = 8;
        else
            *timer = 5;
        gBattlescriptCurrInstr += 7;
    }
}

bool32 CanPoisonType(u8 battlerAttacker, u8 battlerTarget)
{
    return (GetBattlerAbility(battlerAttacker) == ABILITY_CORROSION
            || !(IS_BATTLER_OF_TYPE(battlerTarget, TYPE_POISON)
                || IS_BATTLER_OF_TYPE(battlerTarget, TYPE_STEEL)));
}

bool32 CanParalyzeType(u8 battlerAttacker, u8 battlerTarget)
{
    return !(B_PARALYZE_ELECTRIC >= GEN_6 && IS_BATTLER_OF_TYPE(battlerTarget, TYPE_ELECTRIC));
}

bool32 CanUseLastResort(u8 battlerId)
{
    u32 i;
    u32 knownMovesCount = 0, usedMovesCount = 0;

    for (i = 0; i < 4; i++)
    {
        if (gBattleMons[battlerId].moves[i] != MOVE_NONE)
            knownMovesCount++;
        if (i != gCurrMovePos && gDisableStructs[battlerId].usedMoves & gBitTable[i]) // Increment used move count for all moves except current Last Resort.
            usedMovesCount++;
    }

    return (knownMovesCount >= 2 && usedMovesCount >= knownMovesCount - 1);
}

#define DEFOG_CLEAR(status, structField, battlescript, move)\
{                                                           \
    if (*sideStatuses & status)                             \
    {                                                       \
        if (clear)                                          \
        {                                                   \
            if (move)                                       \
                PREPARE_MOVE_BUFFER(gBattleTextBuff1, move);\
            *sideStatuses &= ~(status);                     \
            sideTimer->structField = 0;                     \
            BattleScriptPushCursor();                       \
            gBattlescriptCurrInstr = battlescript;          \
        }                                                   \
        return TRUE;                                        \
    }                                                       \
}

static bool32 ClearDefogHazards(u8 battlerAtk, bool32 clear)
{
    s32 i;
    for (i = 0; i < 2; i++)
    {
        struct SideTimer *sideTimer = &gSideTimers[i];
        u32 *sideStatuses = &gSideStatuses[i];

        gBattlerAttacker = i;
        if (GetBattlerSide(battlerAtk) != i)
        {
            DEFOG_CLEAR(SIDE_STATUS_REFLECT, reflectTimer, BattleScript_SideStatusWoreOffReturn, MOVE_REFLECT);
            DEFOG_CLEAR(SIDE_STATUS_LIGHTSCREEN, lightscreenTimer, BattleScript_SideStatusWoreOffReturn, MOVE_LIGHT_SCREEN);
            DEFOG_CLEAR(SIDE_STATUS_MIST, mistTimer, BattleScript_SideStatusWoreOffReturn, MOVE_MIST);
            DEFOG_CLEAR(SIDE_STATUS_AURORA_VEIL, auroraVeilTimer, BattleScript_SideStatusWoreOffReturn, MOVE_AURORA_VEIL);
            DEFOG_CLEAR(SIDE_STATUS_SAFEGUARD, safeguardTimer, BattleScript_SideStatusWoreOffReturn, MOVE_SAFEGUARD);
        }
        DEFOG_CLEAR(SIDE_STATUS_SPIKES, spikesAmount, BattleScript_SpikesFree, 0);
        DEFOG_CLEAR(SIDE_STATUS_STEALTH_ROCK, stealthRockAmount, BattleScript_StealthRockFree, 0);
        DEFOG_CLEAR(SIDE_STATUS_TOXIC_SPIKES, toxicSpikesAmount, BattleScript_ToxicSpikesFree, 0);
        DEFOG_CLEAR(SIDE_STATUS_STICKY_WEB, stickyWebAmount, BattleScript_StickyWebFree, 0);
    }

    return FALSE;
}

u32 IsFlowerVeilProtected(u32 battler)
{
    if (IS_BATTLER_OF_TYPE(battler, TYPE_GRASS))
        return IsAbilityOnSide(battler, ABILITY_FLOWER_VEIL);
    else
        return 0;
}

u32 IsLeafGuardProtected(u32 battler)
{
    if (WEATHER_HAS_EFFECT && (gBattleWeather & WEATHER_SUN_ANY))
        return GetBattlerAbility(battler) == ABILITY_LEAF_GUARD;
    else
        return 0;
}

bool32 IsShieldsDownProtected(u32 battler)
{
    return (gBattleMons[battler].ability == ABILITY_SHIELDS_DOWN
            && gBattleMons[battler].species == SPECIES_MINIOR);
}

u32 IsAbilityStatusProtected(u32 battler)
{
    return IsFlowerVeilProtected(battler)
        || IsLeafGuardProtected(battler)
        || IsShieldsDownProtected(battler);
}

static void RecalcBattlerStats(u32 battler, struct Pokemon *mon)
{
    CalculateMonStats(mon);
    gBattleMons[battler].level = GetMonData(mon, MON_DATA_LEVEL);
    gBattleMons[battler].hp = GetMonData(mon, MON_DATA_HP);
    gBattleMons[battler].maxHP = GetMonData(mon, MON_DATA_MAX_HP);
    gBattleMons[battler].attack = GetMonData(mon, MON_DATA_ATK);
    gBattleMons[battler].defense = GetMonData(mon, MON_DATA_DEF);
    gBattleMons[battler].speed = GetMonData(mon, MON_DATA_SPEED);
    gBattleMons[battler].spAttack = GetMonData(mon, MON_DATA_SPATK);
    gBattleMons[battler].spDefense = GetMonData(mon, MON_DATA_SPDEF);
    gBattleMons[battler].ability = GetMonAbility(mon);
    gBattleMons[battler].type1 = gBaseStats[gBattleMons[battler].species].type1;
    gBattleMons[battler].type2 = gBaseStats[gBattleMons[battler].species].type2;
}

static u32 GetHighestStatId(u32 battlerId)
{
    u32 i, highestId = STAT_ATK, highestStat = gBattleMons[battlerId].attack;

    for (i = STAT_DEF; i < NUM_STATS; i++)
    {
        u16 *statVal = &gBattleMons[battlerId].attack + (i - 1);
        if (*statVal > highestStat)
        {
            highestStat = *statVal;
            highestId = i;
        }
    }
    return highestId;
}

static void Cmd_various(void)
{
    struct Pokemon *mon;
    s32 i, j;
    u8 data[10];
    u32 side, bits;

    if (gBattleControllerExecFlags)
        return;

    gActiveBattler = GetBattlerForBattleScript(gBattlescriptCurrInstr[1]);

    switch (gBattlescriptCurrInstr[2])
    {
    // Roar will fail in a double wild battle when used by the player against one of the two alive wild mons.
    // Also when an opposing wild mon uses it againt its partner.
    case VARIOUS_JUMP_IF_ROAR_FAILS:
        if (WILD_DOUBLE_BATTLE
            && GetBattlerSide(gBattlerAttacker) == B_SIDE_PLAYER
            && GetBattlerSide(gBattlerTarget) == B_SIDE_OPPONENT
            && IS_WHOLE_SIDE_ALIVE(gBattlerTarget))
            gBattlescriptCurrInstr = T1_READ_PTR(gBattlescriptCurrInstr + 3);
        else if (WILD_DOUBLE_BATTLE
                 && GetBattlerSide(gBattlerAttacker) == B_SIDE_OPPONENT
                 && GetBattlerSide(gBattlerTarget) == B_SIDE_OPPONENT)
            gBattlescriptCurrInstr = T1_READ_PTR(gBattlescriptCurrInstr + 3);
        else
            gBattlescriptCurrInstr += 7;
        return;
    case VARIOUS_JUMP_IF_ABSENT:
        if (!IsBattlerAlive(gActiveBattler))
            gBattlescriptCurrInstr = T1_READ_PTR(gBattlescriptCurrInstr + 3);
        else
            gBattlescriptCurrInstr += 7;
        return;
    case VARIOUS_JUMP_IF_SHIELDS_DOWN_PROTECTED:
        if (IsShieldsDownProtected(gActiveBattler))
            gBattlescriptCurrInstr = T1_READ_PTR(gBattlescriptCurrInstr + 3);
        else
            gBattlescriptCurrInstr += 7;
        return;
    case VARIOUS_JUMP_IF_NO_HOLD_EFFECT:
        if (GetBattlerHoldEffect(gActiveBattler, TRUE) != gBattlescriptCurrInstr[3])
        {
            gBattlescriptCurrInstr = T1_READ_PTR(gBattlescriptCurrInstr + 4);
        }
        else
        {
            gLastUsedItem = gBattleMons[gActiveBattler].item;   // For B_LAST_USED_ITEM
            gBattlescriptCurrInstr += 8;
        }
        return;
    case VARIOUS_JUMP_IF_NO_ALLY:
        if (!IsBattlerAlive(BATTLE_PARTNER(gActiveBattler)))
            gBattlescriptCurrInstr = T1_READ_PTR(gBattlescriptCurrInstr + 3);
        else
            gBattlescriptCurrInstr += 7;
        return;
    case VARIOUS_INFATUATE_WITH_BATTLER:
        gBattleScripting.battler = gActiveBattler;
        gBattleMons[gActiveBattler].status2 |= STATUS2_INFATUATED_WITH(GetBattlerForBattleScript(gBattlescriptCurrInstr[3]));
        gBattlescriptCurrInstr += 4;
        return;
    case VARIOUS_SET_LAST_USED_ITEM:
        gLastUsedItem = gBattleMons[gActiveBattler].item;
        break;
    case VARIOUS_TRY_FAIRY_LOCK:
        if (gFieldStatuses & STATUS_FIELD_FAIRY_LOCK)
        {
            gBattlescriptCurrInstr = T1_READ_PTR(gBattlescriptCurrInstr + 3);
        }
        else
        {
            gFieldStatuses |= STATUS_FIELD_FAIRY_LOCK;
            gFieldTimers.fairyLockTimer = 2;
            gBattlescriptCurrInstr += 7;
        }
        return;
    case VARIOUS_GET_STAT_VALUE:
        i = gBattlescriptCurrInstr[3];
        gBattleMoveDamage = *(u16*)(&gBattleMons[gActiveBattler].attack) + (i - 1);
        gBattleMoveDamage *= gStatStageRatios[gBattleMons[gActiveBattler].statStages[i]][0];
        gBattleMoveDamage /= gStatStageRatios[gBattleMons[gActiveBattler].statStages[i]][1];
        gBattlescriptCurrInstr += 4;
        return;
    case VARIOUS_JUMP_IF_FULL_HP:
        if (BATTLER_MAX_HP(gActiveBattler))
            gBattlescriptCurrInstr = T1_READ_PTR(gBattlescriptCurrInstr + 3);
        else
            gBattlescriptCurrInstr += 7;
        return;
    case VARIOUS_TRY_FRISK:
        while (gBattleStruct->friskedBattler < gBattlersCount)
        {
            gBattlerTarget = gBattleStruct->friskedBattler++;
            if (GET_BATTLER_SIDE2(gActiveBattler) != GET_BATTLER_SIDE2(gBattlerTarget)
                && IsBattlerAlive(gBattlerTarget)
                && gBattleMons[gBattlerTarget].item != ITEM_NONE)
            {
                gLastUsedItem = gBattleMons[gBattlerTarget].item;
                RecordItemEffectBattle(gBattlerTarget, GetBattlerHoldEffect(gBattlerTarget, FALSE));
                BattleScriptPushCursor();
                // If Frisk identifies two mons' items, show the pop-up only once.
                if (gBattleStruct->friskedAbility)
                {
                    gBattlescriptCurrInstr = BattleScript_FriskMsg;
                }
                else
                {
                    gBattleStruct->friskedAbility = TRUE;
                    gBattlescriptCurrInstr = BattleScript_FriskMsgWithPopup;
                }
                return;
            }
        }
        gBattleStruct->friskedBattler = 0;
        gBattleStruct->friskedAbility = FALSE;
        break;
    case VARIOUS_POISON_TYPE_IMMUNITY:
        if (!CanPoisonType(gActiveBattler, GetBattlerForBattleScript(gBattlescriptCurrInstr[3])))
            gBattlescriptCurrInstr = T1_READ_PTR(gBattlescriptCurrInstr + 4);
        else
            gBattlescriptCurrInstr += 8;
        return;
    case VARIOUS_PARALYZE_TYPE_IMMUNITY:
        if (!CanParalyzeType(gActiveBattler, GetBattlerForBattleScript(gBattlescriptCurrInstr[3])))
            gBattlescriptCurrInstr = T1_READ_PTR(gBattlescriptCurrInstr + 4);
        else
            gBattlescriptCurrInstr += 8;
        return;
    case VARIOUS_TRACE_ABILITY:
        gBattleMons[gActiveBattler].ability = gBattleStruct->tracedAbility[gActiveBattler];
        RecordAbilityBattle(gActiveBattler, gBattleMons[gActiveBattler].ability);
        break;
    case VARIOUS_TRY_ILLUSION_OFF:
        if (GetIllusionMonPtr(gActiveBattler) != NULL)
        {
            gBattlescriptCurrInstr += 3;
            BattleScriptPushCursor();
            gBattlescriptCurrInstr = BattleScript_IllusionOff;
            return;
        }
        break;
    case VARIOUS_SET_SPRITEIGNORE0HP:
        gBattleStruct->spriteIgnore0Hp = gBattlescriptCurrInstr[3];
        gBattlescriptCurrInstr += 4;
        return;
    case VARIOUS_UPDATE_NICK:
        if (GetBattlerSide(gActiveBattler) == B_SIDE_PLAYER)
            mon = &gPlayerParty[gBattlerPartyIndexes[gActiveBattler]];
        else
            mon = &gEnemyParty[gBattlerPartyIndexes[gActiveBattler]];
        UpdateHealthboxAttribute(gHealthboxSpriteIds[gActiveBattler], mon, HEALTHBOX_NICK);
        break;
    case VARIOUS_JUMP_IF_NOT_BERRY:
        if (ItemId_GetPocket(gBattleMons[gActiveBattler].item) == POCKET_BERRIES)
            gBattlescriptCurrInstr += 7;
        else
            gBattlescriptCurrInstr = T1_READ_PTR(gBattlescriptCurrInstr + 3);
        return;
    case VARIOUS_CHECK_IF_GRASSY_TERRAIN_HEALS:
        if ((gStatuses3[gActiveBattler] & (STATUS3_SEMI_INVULNERABLE))
            || BATTLER_MAX_HP(gActiveBattler)
            || !gBattleMons[gActiveBattler].hp
            || !(IsBattlerGrounded(gActiveBattler)))
        {
            gBattlescriptCurrInstr = T1_READ_PTR(gBattlescriptCurrInstr + 3);
        }
        else
        {
            gBattleMoveDamage = gBattleMons[gActiveBattler].maxHP / 16;
            if (gBattleMoveDamage == 0)
                gBattleMoveDamage = 1;
            gBattleMoveDamage *= -1;

            gBattlescriptCurrInstr += 7;
        }
        return;
    case VARIOUS_GRAVITY_ON_AIRBORNE_MONS:
        if (gStatuses3[gActiveBattler] & STATUS3_ON_AIR)
            CancelMultiTurnMoves(gActiveBattler);

        gStatuses3[gActiveBattler] &= ~(STATUS3_MAGNET_RISE | STATUS3_TELEKINESIS | STATUS3_ON_AIR);
        break;
    case VARIOUS_SPECTRAL_THIEF:
        // Raise stats
        for (i = STAT_ATK; i < NUM_BATTLE_STATS; i++)
        {
            if (gBattleStruct->stolenStats[0] & gBitTable[i])
            {
                gBattleStruct->stolenStats[0] &= ~(gBitTable[i]);
                SET_STATCHANGER(i, gBattleStruct->stolenStats[i], FALSE);
                if (ChangeStatBuffs(GET_STAT_BUFF_VALUE_WITH_SIGN(gBattleScripting.statChanger), i, MOVE_EFFECT_CERTAIN | MOVE_EFFECT_AFFECTS_USER, NULL) == STAT_CHANGE_WORKED)
                {
                    BattleScriptPushCursor();
                    gBattlescriptCurrInstr = BattleScript_StatUpMsg;
                    return;
                }
            }
        }
        break;
    case VARIOUS_SET_POWDER:
        gBattleMons[gActiveBattler].status2 |= STATUS2_POWDER;
        break;
    case VARIOUS_ACUPRESSURE:
        bits = 0;
        for (i = STAT_ATK; i < NUM_BATTLE_STATS; i++)
        {
            if (CompareStat(gActiveBattler, i, MAX_STAT_STAGE, CMP_LESS_THAN))
                bits |= gBitTable[i];
        }
        if (bits)
        {
            u32 statId;
            do
            {
                statId = (Random() % (NUM_BATTLE_STATS - 1)) + 1;
            } while (!(bits & gBitTable[statId]));

            SET_STATCHANGER(statId, 2, FALSE);
            gBattlescriptCurrInstr += 7;
        }
        else
        {
            gBattlescriptCurrInstr = T1_READ_PTR(gBattlescriptCurrInstr + 3);
        }
        return;
    case VARIOUS_CANCEL_MULTI_TURN_MOVES:
        CancelMultiTurnMoves(gActiveBattler);
        break;
    case VARIOUS_SET_MAGIC_COAT_TARGET:
        gBattlerAttacker = gBattlerTarget;
        side = GetBattlerSide(gBattlerAttacker) ^ BIT_SIDE;
        if (IsAffectedByFollowMe(gBattlerAttacker, side, gCurrentMove))
            gBattlerTarget = gSideTimers[side].followmeTarget;
        else
            gBattlerTarget = gActiveBattler;
        break;
    case VARIOUS_IS_RUNNING_IMPOSSIBLE:
        gBattleCommunication[0] = IsRunningFromBattleImpossible();
        break;
    case VARIOUS_GET_MOVE_TARGET:
        gBattlerTarget = GetMoveTarget(gCurrentMove, 0);
        break;
    case VARIOUS_GET_BATTLER_FAINTED:
        if (gHitMarker & HITMARKER_FAINTED(gActiveBattler))
            gBattleCommunication[0] = TRUE;
        else
            gBattleCommunication[0] = FALSE;
        break;
    case VARIOUS_RESET_INTIMIDATE_TRACE_BITS:
        gSpecialStatuses[gActiveBattler].intimidatedMon = FALSE;
        gSpecialStatuses[gActiveBattler].traced = FALSE;
        gSpecialStatuses[gActiveBattler].switchInAbilityDone = FALSE;
        break;
    case VARIOUS_UPDATE_CHOICE_MOVE_ON_LVL_UP:
        if (gBattlerPartyIndexes[0] == gBattleStruct->expGetterMonId || gBattlerPartyIndexes[2] == gBattleStruct->expGetterMonId)
        {
            if (gBattlerPartyIndexes[0] == gBattleStruct->expGetterMonId)
                gActiveBattler = 0;
            else
                gActiveBattler = 2;

            for (i = 0; i < MAX_MON_MOVES; i++)
            {
                if (gBattleMons[gActiveBattler].moves[i] == gBattleStruct->choicedMove[gActiveBattler])
                    break;
            }
            if (i == MAX_MON_MOVES)
                gBattleStruct->choicedMove[gActiveBattler] = 0;
        }
        break;
    case 7:
        if (!(gBattleTypeFlags & (BATTLE_TYPE_LINK | BATTLE_TYPE_DOUBLE))
            && gBattleTypeFlags & BATTLE_TYPE_TRAINER
            && gBattleMons[0].hp != 0
            && gBattleMons[1].hp != 0)
        {
            gHitMarker &= ~(HITMARKER_x400000);
        }
        break;
    case VARIOUS_PALACE_FLAVOR_TEXT:
        // Try and print end-of-turn Battle Palace flavor text (e.g. "A glint appears in mon's eyes")
        gBattleCommunication[0] = FALSE; // whether or not msg should be printed
        gBattleScripting.battler = gActiveBattler = gBattleCommunication[1];
        if (!(gBattleStruct->palaceFlags & gBitTable[gActiveBattler])
            && gBattleMons[gActiveBattler].maxHP / 2 >= gBattleMons[gActiveBattler].hp
            && gBattleMons[gActiveBattler].hp != 0
            && !(gBattleMons[gActiveBattler].status1 & STATUS1_SLEEP))
        {
            gBattleStruct->palaceFlags |= gBitTable[gActiveBattler];
            gBattleCommunication[0] = TRUE;
            gBattleCommunication[MULTISTRING_CHOOSER] = sBattlePalaceNatureToFlavorTextId[GetNatureFromPersonality(gBattleMons[gActiveBattler].personality)];
        }
        break;
    case VARIOUS_ARENA_JUDGMENT_WINDOW:
        i = BattleArena_ShowJudgmentWindow(&gBattleCommunication[0]);
        if (i == 0)
            return;

        gBattleCommunication[1] = i;
        break;
    case VARIOUS_ARENA_OPPONENT_MON_LOST:
        gBattleMons[1].hp = 0;
        gHitMarker |= HITMARKER_FAINTED(1);
        gBattleStruct->arenaLostOpponentMons |= gBitTable[gBattlerPartyIndexes[1]];
        gDisableStructs[1].truantSwitchInHack = 1;
        break;
    case VARIOUS_ARENA_PLAYER_MON_LOST:
        gBattleMons[0].hp = 0;
        gHitMarker |= HITMARKER_FAINTED(0);
        gHitMarker |= HITMARKER_x400000;
        gBattleStruct->arenaLostPlayerMons |= gBitTable[gBattlerPartyIndexes[0]];
        gDisableStructs[0].truantSwitchInHack = 1;
        break;
    case VARIOUS_ARENA_BOTH_MONS_LOST:
        gBattleMons[0].hp = 0;
        gBattleMons[1].hp = 0;
        gHitMarker |= HITMARKER_FAINTED(0);
        gHitMarker |= HITMARKER_FAINTED(1);
        gHitMarker |= HITMARKER_x400000;
        gBattleStruct->arenaLostPlayerMons |= gBitTable[gBattlerPartyIndexes[0]];
        gBattleStruct->arenaLostOpponentMons |= gBitTable[gBattlerPartyIndexes[1]];
        gDisableStructs[0].truantSwitchInHack = 1;
        gDisableStructs[1].truantSwitchInHack = 1;
        break;
    case VARIOUS_EMIT_YESNOBOX:
        BtlController_EmitYesNoBox(0);
        MarkBattlerForControllerExec(gActiveBattler);
        break;
    case 14:
        DrawArenaRefereeTextBox();
        break;
    case 15:
        RemoveArenaRefereeTextBox();
        break;
    case VARIOUS_ARENA_JUDGMENT_STRING:
        BattleStringExpandPlaceholdersToDisplayedString(gRefereeStringsTable[gBattlescriptCurrInstr[1]]);
        BattlePutTextOnWindow(gDisplayedStringBattle, 22);
        break;
    case VARIOUS_ARENA_WAIT_STRING:
        if (IsTextPrinterActive(22))
            return;
        break;
    case VARIOUS_WAIT_CRY:
        if (!IsCryFinished())
            return;
        break;
    case VARIOUS_RETURN_OPPONENT_MON1:
        gActiveBattler = 1;
        if (gBattleMons[gActiveBattler].hp != 0)
        {
            BtlController_EmitReturnMonToBall(0, 0);
            MarkBattlerForControllerExec(gActiveBattler);
        }
        break;
    case VARIOUS_RETURN_OPPONENT_MON2:
        if (gBattlersCount > 3)
        {
            gActiveBattler = 3;
            if (gBattleMons[gActiveBattler].hp != 0)
            {
                BtlController_EmitReturnMonToBall(0, 0);
                MarkBattlerForControllerExec(gActiveBattler);
            }
        }
        break;
    case VARIOUS_VOLUME_DOWN:
        m4aMPlayVolumeControl(&gMPlayInfo_BGM, 0xFFFF, 0x55);
        break;
    case VARIOUS_VOLUME_UP:
        m4aMPlayVolumeControl(&gMPlayInfo_BGM, 0xFFFF, 0x100);
        break;
    case VARIOUS_SET_ALREADY_STATUS_MOVE_ATTEMPT:
        gBattleStruct->alreadyStatusedMoveAttempt |= gBitTable[gActiveBattler];
        break;
    case 24:
        if (sub_805725C(gActiveBattler))
            return;
        break;
    case VARIOUS_SET_TELEPORT_OUTCOME:
        // Don't end the battle if one of the wild mons teleported from the wild double battle
        // and its partner is still alive.
        if (GetBattlerSide(gActiveBattler) == B_SIDE_OPPONENT && IsBattlerAlive(BATTLE_PARTNER(gActiveBattler)))
        {
            gAbsentBattlerFlags |= gBitTable[gActiveBattler];
            gHitMarker |= HITMARKER_FAINTED(gActiveBattler);
            gBattleMons[gActiveBattler].hp = 0;
            SetMonData(&gEnemyParty[gBattlerPartyIndexes[gActiveBattler]], MON_DATA_HP, &gBattleMons[gActiveBattler].hp);
            SetHealthboxSpriteInvisible(gHealthboxSpriteIds[gActiveBattler]);
            FaintClearSetData();
        }
        else if (GetBattlerSide(gActiveBattler) == B_SIDE_PLAYER)
        {
            gBattleOutcome = B_OUTCOME_PLAYER_TELEPORTED;
        }
        else
        {
            gBattleOutcome = B_OUTCOME_MON_TELEPORTED;
        }
        break;
    case VARIOUS_PLAY_TRAINER_DEFEATED_MUSIC:
        BtlController_EmitPlayFanfareOrBGM(0, MUS_VICTORY_TRAINER, TRUE);
        MarkBattlerForControllerExec(gActiveBattler);
        break;
    case VARIOUS_STAT_TEXT_BUFFER:
        PREPARE_STAT_BUFFER(gBattleTextBuff1, gBattleCommunication[0]);
        break;
    case VARIOUS_SWITCHIN_ABILITIES:
        gBattlescriptCurrInstr += 3;
        AbilityBattleEffects(ABILITYEFFECT_ON_SWITCHIN, gActiveBattler, 0, 0, 0);
        AbilityBattleEffects(ABILITYEFFECT_INTIMIDATE2, gActiveBattler, 0, 0, 0);
        AbilityBattleEffects(ABILITYEFFECT_TRACE2, gActiveBattler, 0, 0, 0);
        return;
    case VARIOUS_SAVE_TARGET:
        gBattleStruct->savedBattlerTarget = gBattlerTarget;
        break;
    case VARIOUS_RESTORE_TARGET:
        gBattlerTarget = gBattleStruct->savedBattlerTarget;
        break;
    case VARIOUS_INSTANT_HP_DROP:
        BtlController_EmitHealthBarUpdate(0, INSTANT_HP_BAR_DROP);
        MarkBattlerForControllerExec(gActiveBattler);
        break;
    case VARIOUS_CLEAR_STATUS:
        gBattleMons[gActiveBattler].status1 = 0;
        BtlController_EmitSetMonData(0, REQUEST_STATUS_BATTLE, 0, 4, &gBattleMons[gActiveBattler].status1);
        MarkBattlerForControllerExec(gActiveBattler);
        break;
    case VARIOUS_RESTORE_PP:
        for (i = 0; i < 4; i++)
        {
            gBattleMons[gActiveBattler].pp[i] = CalculatePPWithBonus(gBattleMons[gActiveBattler].moves[i], gBattleMons[gActiveBattler].ppBonuses, i);
            data[i] = gBattleMons[gActiveBattler].pp[i];
        }
        data[i] = gBattleMons[gActiveBattler].ppBonuses;
        BtlController_EmitSetMonData(0, REQUEST_PP_DATA_BATTLE, 0, 5, data);
        MarkBattlerForControllerExec(gActiveBattler);
        break;
    case VARIOUS_TRY_ACTIVATE_MOXIE:    // and chilling neigh + as one ice rider
        if ((GetBattlerAbility(gActiveBattler) == ABILITY_MOXIE
         || GetBattlerAbility(gActiveBattler) == ABILITY_CHILLING_NEIGH
         || GetBattlerAbility(gActiveBattler) == ABILITY_AS_ONE_ICE_RIDER)
          && HasAttackerFaintedTarget()
          && !NoAliveMonsForEitherParty()
          && CompareStat(gBattlerAttacker, STAT_ATK, MAX_STAT_STAGE, CMP_LESS_THAN))
        {
            gBattleMons[gBattlerAttacker].statStages[STAT_ATK]++;
            SET_STATCHANGER(STAT_ATK, 1, FALSE);
            PREPARE_STAT_BUFFER(gBattleTextBuff1, STAT_ATK);
            BattleScriptPush(gBattlescriptCurrInstr + 3);
            gLastUsedAbility = GetBattlerAbility(gActiveBattler);
            if (GetBattlerAbility(gActiveBattler) == ABILITY_AS_ONE_ICE_RIDER)
                gBattleScripting.abilityPopupOverwrite = gLastUsedAbility = ABILITY_CHILLING_NEIGH;
            gBattlescriptCurrInstr = BattleScript_RaiseStatOnFaintingTarget;
            return;
        }
        break;
    case VARIOUS_TRY_ACTIVATE_GRIM_NEIGH:   // and as one shadow rider
        if ((GetBattlerAbility(gActiveBattler) == ABILITY_GRIM_NEIGH
         || GetBattlerAbility(gActiveBattler) == ABILITY_AS_ONE_SHADOW_RIDER)
          && HasAttackerFaintedTarget()
          && !NoAliveMonsForEitherParty()
          && CompareStat(gBattlerAttacker, STAT_SPATK, MAX_STAT_STAGE, CMP_LESS_THAN))
        {
            gBattleMons[gBattlerAttacker].statStages[STAT_SPATK]++;
            SET_STATCHANGER(STAT_SPATK, 1, FALSE);
            PREPARE_STAT_BUFFER(gBattleTextBuff1, STAT_SPATK);
            BattleScriptPush(gBattlescriptCurrInstr + 3);
            gLastUsedAbility = GetBattlerAbility(gActiveBattler);
            if (GetBattlerAbility(gActiveBattler) == ABILITY_AS_ONE_SHADOW_RIDER)
                gBattleScripting.abilityPopupOverwrite = gLastUsedAbility = ABILITY_GRIM_NEIGH;
            gBattlescriptCurrInstr = BattleScript_RaiseStatOnFaintingTarget;
            return;
        }
        break;
    case VARIOUS_TRY_ACTIVATE_RECEIVER: // Partner gets fainted's ally ability
        gBattlerAbility = BATTLE_PARTNER(gActiveBattler);
        i = GetBattlerAbility(gBattlerAbility);
        if (IsBattlerAlive(gBattlerAbility)
            && (i == ABILITY_RECEIVER || i == ABILITY_POWER_OF_ALCHEMY))
        {
            switch (gBattleMons[gActiveBattler].ability)
            { // Can't copy these abilities.
            case ABILITY_POWER_OF_ALCHEMY:  case ABILITY_RECEIVER:
            case ABILITY_FORECAST:          case ABILITY_MULTITYPE:
            case ABILITY_FLOWER_GIFT:       case ABILITY_ILLUSION:
            case ABILITY_WONDER_GUARD:      case ABILITY_ZEN_MODE:
            case ABILITY_STANCE_CHANGE:     case ABILITY_IMPOSTER:
            case ABILITY_POWER_CONSTRUCT:   case ABILITY_BATTLE_BOND:
            case ABILITY_SCHOOLING:         case ABILITY_COMATOSE:
            case ABILITY_SHIELDS_DOWN:      case ABILITY_DISGUISE:
            case ABILITY_RKS_SYSTEM:        case ABILITY_TRACE:
                break;
            default:
                gBattleStruct->tracedAbility[gBattlerAbility] = gBattleMons[gActiveBattler].ability; // re-using the variable for trace
                gBattleScripting.battler = gActiveBattler;
                BattleScriptPush(gBattlescriptCurrInstr + 3);
                gBattlescriptCurrInstr = BattleScript_ReceiverActivates;
                return;
            }
        }
        break;
    case VARIOUS_TRY_ACTIVATE_BEAST_BOOST:
        i = GetHighestStatId(gActiveBattler);
        if (GetBattlerAbility(gActiveBattler) == ABILITY_BEAST_BOOST
            && HasAttackerFaintedTarget()
            && !NoAliveMonsForEitherParty()
            && CompareStat(gBattlerAttacker, i, MAX_STAT_STAGE, CMP_LESS_THAN))
        {
            gBattleMons[gBattlerAttacker].statStages[i]++;
            SET_STATCHANGER(i, 1, FALSE);
            PREPARE_STAT_BUFFER(gBattleTextBuff1, i);
            BattleScriptPush(gBattlescriptCurrInstr + 3);
            gBattlescriptCurrInstr = BattleScript_AttackerAbilityStatRaise;
            return;
        }
        break;
    case VARIOUS_TRY_ACTIVATE_SOULHEART:
        while (gBattleStruct->soulheartBattlerId < gBattlersCount)
        {
            gBattleScripting.battler = gBattleStruct->soulheartBattlerId++;
            if (GetBattlerAbility(gBattleScripting.battler) == ABILITY_SOUL_HEART
                && IsBattlerAlive(gBattleScripting.battler)
                && !NoAliveMonsForEitherParty()
                && CompareStat(gBattleScripting.battler, STAT_SPATK, MAX_STAT_STAGE, CMP_LESS_THAN))
            {
                gBattleMons[gBattleScripting.battler].statStages[STAT_SPATK]++;
                SET_STATCHANGER(STAT_SPATK, 1, FALSE);
                PREPARE_STAT_BUFFER(gBattleTextBuff1, STAT_SPATK);
                BattleScriptPushCursor();
                gBattlescriptCurrInstr = BattleScript_ScriptingAbilityStatRaise;
                return;
            }
        }
        gBattleStruct->soulheartBattlerId = 0;
        break;
    case VARIOUS_TRY_ACTIVATE_FELL_STINGER:
        if (gBattleMoves[gCurrentMove].effect == EFFECT_FELL_STINGER
            && HasAttackerFaintedTarget()
            && !NoAliveMonsForEitherParty()
            && CompareStat(gBattlerAttacker, STAT_ATK, MAX_STAT_STAGE, CMP_LESS_THAN))
        {
            if (B_FELL_STINGER_STAT_RAISE >= GEN_7)
                SET_STATCHANGER(STAT_ATK, 3, FALSE);
            else
                SET_STATCHANGER(STAT_ATK, 2, FALSE);

            PREPARE_STAT_BUFFER(gBattleTextBuff1, STAT_ATK);
            BattleScriptPush(gBattlescriptCurrInstr + 3);
            gBattlescriptCurrInstr = BattleScript_FellStingerRaisesStat;
            return;
        }
        break;
    case VARIOUS_PLAY_MOVE_ANIMATION:
        BtlController_EmitMoveAnimation(0, T1_READ_16(gBattlescriptCurrInstr + 3), gBattleScripting.animTurn, 0, 0, gBattleMons[gActiveBattler].friendship, &gDisableStructs[gActiveBattler], gMultiHitCounter);
        MarkBattlerForControllerExec(gActiveBattler);
        gBattlescriptCurrInstr += 5;
        return;
    case VARIOUS_SET_LUCKY_CHANT:
        if (!(gSideStatuses[GET_BATTLER_SIDE(gActiveBattler)] & SIDE_STATUS_LUCKY_CHANT))
        {
            gSideStatuses[GET_BATTLER_SIDE(gActiveBattler)] |= SIDE_STATUS_LUCKY_CHANT;
            gSideTimers[GET_BATTLER_SIDE(gActiveBattler)].luckyChantBattlerId = gActiveBattler;
            gSideTimers[GET_BATTLER_SIDE(gActiveBattler)].luckyChantTimer = 5;
            gBattlescriptCurrInstr += 7;
        }
        else
        {
            gBattlescriptCurrInstr = T1_READ_PTR(gBattlescriptCurrInstr + 3);
        }
        return;
    case VARIOUS_SUCKER_PUNCH_CHECK:
        if (gProtectStructs[gBattlerTarget].obstructed)
            gBattlescriptCurrInstr = T1_READ_PTR(gBattlescriptCurrInstr + 3);
        else if (GetBattlerTurnOrderNum(gBattlerAttacker) > GetBattlerTurnOrderNum(gBattlerTarget))
            gBattlescriptCurrInstr = T1_READ_PTR(gBattlescriptCurrInstr + 3);
        else if (gBattleMoves[gBattleMons[gBattlerTarget].moves[gBattleStruct->chosenMovePositions[gBattlerTarget]]].power == 0)
            gBattlescriptCurrInstr = T1_READ_PTR(gBattlescriptCurrInstr + 3);
        else
            gBattlescriptCurrInstr += 7;
        return;
    case VARIOUS_SET_SIMPLE_BEAM:
        if (IsEntrainmentTargetOrSimpleBeamBannedAbility(gBattleMons[gActiveBattler].ability))
        {
            gBattlescriptCurrInstr = T1_READ_PTR(gBattlescriptCurrInstr + 3);
        }
        else
        {
            gBattleMons[gActiveBattler].ability = ABILITY_SIMPLE;
            gBattlescriptCurrInstr += 7;
            break;
        }
        return;
    case VARIOUS_TRY_ENTRAINMENT:
        if (IsEntrainmentBannedAbilityAttacker(gBattleMons[gBattlerAttacker].ability)
          || IsEntrainmentTargetOrSimpleBeamBannedAbility(gBattleMons[gBattlerTarget].ability))
        {
            gBattlescriptCurrInstr = T1_READ_PTR(gBattlescriptCurrInstr + 3);
            return;
        }

        if (gBattleMons[gBattlerTarget].ability == gBattleMons[gBattlerAttacker].ability)
        {
            gBattlescriptCurrInstr = T1_READ_PTR(gBattlescriptCurrInstr + 3);
        }
        else
        {
            gBattleMons[gBattlerTarget].ability = gBattleMons[gBattlerAttacker].ability;
            gBattlescriptCurrInstr += 7;
        }
        return;
    case VARIOUS_SET_LAST_USED_ABILITY:
        gLastUsedAbility = gBattleMons[gActiveBattler].ability;
        break;
    case VARIOUS_TRY_HEAL_PULSE:
        if (BATTLER_MAX_HP(gActiveBattler))
        {
            gBattlescriptCurrInstr = T1_READ_PTR(gBattlescriptCurrInstr + 3);
        }
        else
        {
            if (GetBattlerAbility(gBattlerAttacker) == ABILITY_MEGA_LAUNCHER && gBattleMoves[gCurrentMove].flags & FLAG_MEGA_LAUNCHER_BOOST)
                gBattleMoveDamage = -(gBattleMons[gActiveBattler].maxHP * 75 / 100);
            else
                gBattleMoveDamage = -(gBattleMons[gActiveBattler].maxHP / 2);

            if (gBattleMoveDamage == 0)
                gBattleMoveDamage = -1;
            gBattlescriptCurrInstr += 7;
        }
        return;
    case VARIOUS_TRY_QUASH:
        if (GetBattlerTurnOrderNum(gBattlerAttacker) > GetBattlerTurnOrderNum(gBattlerTarget))
        {
            gBattlescriptCurrInstr = T1_READ_PTR(gBattlescriptCurrInstr + 3);
        }
        else
        {
            for (i = 0; i < gBattlersCount; i++)
                data[i] = gBattlerByTurnOrder[i];
            for (i = 0; i < gBattlersCount; i++)
            {
                if (data[i] == gBattlerTarget)
                {
                    for (j = i + 1; j < gBattlersCount; j++)
                        data[i++] = data[j];
                }
                else
                {
                    gBattlerByTurnOrder[i] = data[i];
                }
            }
            gBattlerByTurnOrder[gBattlersCount - 1] = gBattlerTarget;
            gBattlescriptCurrInstr += 7;
        }
        return;
    case VARIOUS_INVERT_STAT_STAGES:
        for (i = 0; i < NUM_BATTLE_STATS; i++)
        {
            if (gBattleMons[gActiveBattler].statStages[i] < 6) // Negative becomes positive.
                gBattleMons[gActiveBattler].statStages[i] = 6 + (6 - gBattleMons[gActiveBattler].statStages[i]);
            else if (gBattleMons[gActiveBattler].statStages[i] > 6) // Positive becomes negative.
                gBattleMons[gActiveBattler].statStages[i] = 6 - (gBattleMons[gActiveBattler].statStages[i] - 6);
        }
        break;
    case VARIOUS_SET_TERRAIN:
        HandleTerrainMove(gBattleMoves[gCurrentMove].effect);
        return;
    case VARIOUS_TRY_ME_FIRST:
        if (GetBattlerTurnOrderNum(gBattlerAttacker) > GetBattlerTurnOrderNum(gBattlerTarget))
            gBattlescriptCurrInstr = T1_READ_PTR(gBattlescriptCurrInstr + 3);
        else if (gBattleMoves[gBattleMons[gBattlerTarget].moves[gBattleStruct->chosenMovePositions[gBattlerTarget]]].power == 0)
            gBattlescriptCurrInstr = T1_READ_PTR(gBattlescriptCurrInstr + 3);
        else
        {
            u16 move = gBattleMons[gBattlerTarget].moves[gBattleStruct->chosenMovePositions[gBattlerTarget]];
            switch (move)
            {
            case MOVE_STRUGGLE:
            case MOVE_CHATTER:
            case MOVE_FOCUS_PUNCH:
            case MOVE_THIEF:
            case MOVE_COVET:
            case MOVE_COUNTER:
            case MOVE_MIRROR_COAT:
            case MOVE_METAL_BURST:
            case MOVE_ME_FIRST:
                gBattlescriptCurrInstr = T1_READ_PTR(gBattlescriptCurrInstr + 3);
                break;
            default:
                gCalledMove = move;
                gHitMarker &= ~(HITMARKER_ATTACKSTRING_PRINTED);
                gBattlerTarget = GetMoveTarget(gCalledMove, 0);
                gStatuses3[gBattlerAttacker] |= STATUS3_ME_FIRST;
                gBattlescriptCurrInstr += 7;
                break;
            }
        }
        return;
    case VARIOUS_JUMP_IF_BATTLE_END:
        if (NoAliveMonsForEitherParty())
            gBattlescriptCurrInstr = T1_READ_PTR(gBattlescriptCurrInstr + 3);
        else
            gBattlescriptCurrInstr += 7;
        return;
    case VARIOUS_TRY_ELECTRIFY:
        if (GetBattlerTurnOrderNum(gBattlerAttacker) > GetBattlerTurnOrderNum(gBattlerTarget))
        {
            gBattlescriptCurrInstr = T1_READ_PTR(gBattlescriptCurrInstr + 3);
        }
        else
        {
            gStatuses3[gBattlerTarget] |= STATUS3_ELECTRIFIED;
            gBattlescriptCurrInstr += 7;
        }
        return;
    case VARIOUS_TRY_REFLECT_TYPE:
        if (gBattleMons[gBattlerTarget].species == SPECIES_ARCEUS || gBattleMons[gBattlerTarget].species == SPECIES_SILVALLY)
        {
            gBattlescriptCurrInstr = T1_READ_PTR(gBattlescriptCurrInstr + 3);
        }
        else if (gBattleMons[gBattlerTarget].type1 == TYPE_MYSTERY && gBattleMons[gBattlerTarget].type2 != TYPE_MYSTERY)
        {
            gBattleMons[gBattlerAttacker].type1 = gBattleMons[gBattlerTarget].type2;
            gBattleMons[gBattlerAttacker].type2 = gBattleMons[gBattlerTarget].type2;
            gBattlescriptCurrInstr += 7;
        }
        else if (gBattleMons[gBattlerTarget].type1 != TYPE_MYSTERY && gBattleMons[gBattlerTarget].type2 == TYPE_MYSTERY)
        {
            gBattleMons[gBattlerAttacker].type1 = gBattleMons[gBattlerTarget].type1;
            gBattleMons[gBattlerAttacker].type2 = gBattleMons[gBattlerTarget].type1;
            gBattlescriptCurrInstr += 7;
        }
        else if (gBattleMons[gBattlerTarget].type1 == TYPE_MYSTERY && gBattleMons[gBattlerTarget].type2 == TYPE_MYSTERY)
        {
            gBattlescriptCurrInstr = T1_READ_PTR(gBattlescriptCurrInstr + 3);
        }
        else
        {
            gBattleMons[gBattlerAttacker].type1 = gBattleMons[gBattlerTarget].type1;
            gBattleMons[gBattlerAttacker].type2 = gBattleMons[gBattlerTarget].type2;
            gBattlescriptCurrInstr += 7;
        }
        return;
    case VARIOUS_TRY_SOAK:
        if (gBattleMons[gBattlerTarget].type1 == TYPE_WATER && gBattleMons[gBattlerTarget].type2 == TYPE_WATER)
        {
            gBattlescriptCurrInstr = T1_READ_PTR(gBattlescriptCurrInstr + 3);
        }
        else
        {
            SET_BATTLER_TYPE(gBattlerTarget, TYPE_WATER);
            gBattlescriptCurrInstr += 7;
        }
        return;
    case VARIOUS_HANDLE_MEGA_EVO:
        if (GetBattlerSide(gActiveBattler) == B_SIDE_OPPONENT)
            mon = &gEnemyParty[gBattlerPartyIndexes[gActiveBattler]];
        else
            mon = &gPlayerParty[gBattlerPartyIndexes[gActiveBattler]];

        // Change species.
        if (gBattlescriptCurrInstr[3] == 0)
        {
            u16 megaSpecies;
            gBattleStruct->mega.evolvedSpecies[gActiveBattler] = gBattleMons[gActiveBattler].species;
            if (GetBattlerPosition(gActiveBattler) == B_POSITION_PLAYER_LEFT
                || (GetBattlerPosition(gActiveBattler) == B_POSITION_PLAYER_RIGHT && !(gBattleTypeFlags & (BATTLE_TYPE_MULTI | BATTLE_TYPE_INGAME_PARTNER))))
            {
                gBattleStruct->mega.playerEvolvedSpecies = gBattleStruct->mega.evolvedSpecies[gActiveBattler];
            }
            //Checks regular Mega Evolution
            megaSpecies = GetMegaEvolutionSpecies(gBattleStruct->mega.evolvedSpecies[gActiveBattler], gBattleMons[gActiveBattler].item);
            //Checks Wish Mega Evolution
            if (megaSpecies == SPECIES_NONE)
            {
                megaSpecies = GetWishMegaEvolutionSpecies(gBattleStruct->mega.evolvedSpecies[gActiveBattler], gBattleMons[gActiveBattler].moves[0], gBattleMons[gActiveBattler].moves[1], gBattleMons[gActiveBattler].moves[2], gBattleMons[gActiveBattler].moves[3]);
            }

            gBattleMons[gActiveBattler].species = megaSpecies;
            PREPARE_SPECIES_BUFFER(gBattleTextBuff1, gBattleMons[gActiveBattler].species);

            BtlController_EmitSetMonData(0, REQUEST_SPECIES_BATTLE, gBitTable[gBattlerPartyIndexes[gActiveBattler]], 2, &gBattleMons[gActiveBattler].species);
            MarkBattlerForControllerExec(gActiveBattler);
        }
        // Change stats.
        else if (gBattlescriptCurrInstr[3] == 1)
        {
            RecalcBattlerStats(gActiveBattler, mon);
            gBattleStruct->mega.alreadyEvolved[GetBattlerPosition(gActiveBattler)] = TRUE;
            gBattleStruct->mega.evolvedPartyIds[GetBattlerSide(gActiveBattler)] |= gBitTable[gBattlerPartyIndexes[gActiveBattler]];
        }
        // Update healthbox and elevation.
        else
        {
            UpdateHealthboxAttribute(gHealthboxSpriteIds[gActiveBattler], mon, HEALTHBOX_ALL);
            CreateMegaIndicatorSprite(gActiveBattler, 0);
            if (GetBattlerSide(gActiveBattler) == B_SIDE_OPPONENT)
                SetBattlerShadowSpriteCallback(gActiveBattler, gBattleMons[gActiveBattler].species);
        }
        gBattlescriptCurrInstr += 4;
        return;
    case VARIOUS_HANDLE_FORM_CHANGE:
        if (GetBattlerSide(gActiveBattler) == B_SIDE_OPPONENT)
            mon = &gEnemyParty[gBattlerPartyIndexes[gActiveBattler]];
        else
            mon = &gPlayerParty[gBattlerPartyIndexes[gActiveBattler]];

        // Change species.
        if (gBattlescriptCurrInstr[3] == 0)
        {
            PREPARE_SPECIES_BUFFER(gBattleTextBuff1, gBattleMons[gActiveBattler].species);
            BtlController_EmitSetMonData(0, REQUEST_SPECIES_BATTLE, gBitTable[gBattlerPartyIndexes[gActiveBattler]], 2, &gBattleMons[gActiveBattler].species);
            MarkBattlerForControllerExec(gActiveBattler);
        }
        // Change stats.
        else if (gBattlescriptCurrInstr[3] == 1)
        {
            RecalcBattlerStats(gActiveBattler, mon);
        }
        // Update healthbox.
        else
        {
            UpdateHealthboxAttribute(gHealthboxSpriteIds[gActiveBattler], mon, HEALTHBOX_ALL);
        }
        gBattlescriptCurrInstr += 4;
        return;
    case VARIOUS_TRY_LAST_RESORT:
        if (CanUseLastResort(gActiveBattler))
            gBattlescriptCurrInstr += 7;
        else
            gBattlescriptCurrInstr = T1_READ_PTR(gBattlescriptCurrInstr + 3);
        return;
    case VARIOUS_ARGUMENT_STATUS_EFFECT:
        switch (gBattleMoves[gCurrentMove].argument)
        {
        case STATUS1_BURN:
            gBattleScripting.moveEffect = MOVE_EFFECT_BURN;
            break;
        case STATUS1_FREEZE:
            gBattleScripting.moveEffect = MOVE_EFFECT_FREEZE;
            break;
        case STATUS1_PARALYSIS:
            gBattleScripting.moveEffect = MOVE_EFFECT_PARALYSIS;
            break;
        case STATUS1_POISON:
            gBattleScripting.moveEffect = MOVE_EFFECT_POISON;
            break;
        case STATUS1_TOXIC_POISON:
            gBattleScripting.moveEffect = MOVE_EFFECT_TOXIC;
            break;
        default:
            gBattleScripting.moveEffect = 0;
            break;
        }
        if (gBattleScripting.moveEffect != 0)
        {
            BattleScriptPush(gBattlescriptCurrInstr + 3);
            gBattlescriptCurrInstr = BattleScript_EffectWithChance;
            return;
        }
        break;
    case VARIOUS_TRY_HIT_SWITCH_TARGET:
        if (IsBattlerAlive(gBattlerAttacker)
            && IsBattlerAlive(gBattlerTarget)
            && !(gMoveResultFlags & MOVE_RESULT_NO_EFFECT)
            && TARGET_TURN_DAMAGED)
        {
            gBattleScripting.switchCase = B_SWITCH_HIT;
            gBattlescriptCurrInstr = BattleScript_ForceRandomSwitch;
        }
        else
        {
            gBattlescriptCurrInstr = T1_READ_PTR(gBattlescriptCurrInstr + 3);
        }
        return;
    case VARIOUS_TRY_AUTOTOMIZE:
        if (GetBattlerWeight(gActiveBattler) > 1)
        {
            gDisableStructs[gActiveBattler].autotomizeCount++;
            gBattlescriptCurrInstr += 7;
        }
        else
        {
            gBattlescriptCurrInstr = T1_READ_PTR(gBattlescriptCurrInstr + 3);
        }
        return;
    case VARIOUS_TRY_COPYCAT:
        if (gLastUsedMove == 0xFFFF || (sForbiddenMoves[gLastUsedMove] & FORBIDDEN_COPYCAT))
        {
            gBattlescriptCurrInstr = T1_READ_PTR(gBattlescriptCurrInstr + 3);
        }
        else
        {
            gCalledMove = gLastUsedMove;
            gHitMarker &= ~(HITMARKER_ATTACKSTRING_PRINTED);
            gBattlerTarget = GetMoveTarget(gCalledMove, 0);
            gBattlescriptCurrInstr += 7;
        }
        return;
    case VARIOUS_TRY_INSTRUCT:
        for (i = 0; sMoveEffectsForbiddenToInstruct[i] != FORBIDDEN_INSTRUCT_END; i++)
        {
            if (sMoveEffectsForbiddenToInstruct[i] == gBattleMoves[gLastMoves[gBattlerTarget]].effect)
                break;
        }
        if (gLastMoves[gBattlerTarget] == 0 || gLastMoves[gBattlerTarget] == 0xFFFF || sMoveEffectsForbiddenToInstruct[i] != FORBIDDEN_INSTRUCT_END
            || gLastMoves[gBattlerTarget] == MOVE_STRUGGLE || gLastMoves[gBattlerTarget] == MOVE_KINGS_SHIELD)
        {
            gBattlescriptCurrInstr = T1_READ_PTR(gBattlescriptCurrInstr + 3);
        }
        else
        {
            gSpecialStatuses[gBattlerTarget].instructedChosenTarget = *(gBattleStruct->moveTarget + gBattlerTarget) | 0x4;
            gBattlerAttacker = gBattlerTarget;
            gCalledMove = gLastMoves[gBattlerAttacker];
            for (i = 0; i < MAX_MON_MOVES; i++)
            {
                if (gBattleMons[gBattlerAttacker].moves[i] == gCalledMove)
                {
                    gCurrMovePos = i;
                    i = 4;
                    break;
                }
            }
            if (i != 4 || gBattleMons[gBattlerAttacker].pp[gCurrMovePos] == 0)
                gBattlescriptCurrInstr = T1_READ_PTR(gBattlescriptCurrInstr + 3);
            else
            {
                gBattlerTarget = gBattleStruct->lastMoveTarget[gBattlerAttacker];
                gHitMarker &= ~(HITMARKER_ATTACKSTRING_PRINTED);
                PREPARE_MON_NICK_WITH_PREFIX_BUFFER(gBattleTextBuff1, gActiveBattler, gBattlerPartyIndexes[gActiveBattler]);
                gBattlescriptCurrInstr += 7;
            }
        }
        return;
    case VARIOUS_ABILITY_POPUP:
        CreateAbilityPopUp(gActiveBattler, gBattleMons[gActiveBattler].ability, (gBattleTypeFlags & BATTLE_TYPE_DOUBLE) != 0);
        break;
    case VARIOUS_DEFOG:
        if (T1_READ_8(gBattlescriptCurrInstr + 3)) // Clear
        {
            if (ClearDefogHazards(gEffectBattler, TRUE))
                return;
            else
                gBattlescriptCurrInstr += 8;
        }
        else
        {
            if (ClearDefogHazards(gActiveBattler, FALSE))
                gBattlescriptCurrInstr += 8;
            else
                gBattlescriptCurrInstr = T1_READ_PTR(gBattlescriptCurrInstr + 4);
        }
        return;
    case VARIOUS_JUMP_IF_TARGET_ALLY:
        if (GetBattlerSide(gBattlerAttacker) != GetBattlerSide(gBattlerTarget))
            gBattlescriptCurrInstr += 7;
        else
            gBattlescriptCurrInstr = T1_READ_PTR(gBattlescriptCurrInstr + 3);
        return;
    case VARIOUS_TRY_SYNCHRONOISE:
        if (!DoBattlersShareType(gBattlerAttacker, gBattlerTarget))
            gBattlescriptCurrInstr = T1_READ_PTR(gBattlescriptCurrInstr + 3);
        else
            gBattlescriptCurrInstr += 7;
        return;
    case VARIOUS_LOSE_TYPE:
        for (i = 0; i < 3; i++)
        {
            if (*(u8*)(&gBattleMons[gActiveBattler].type1 + i) == gBattlescriptCurrInstr[3])
                *(u8*)(&gBattleMons[gActiveBattler].type1 + i) = TYPE_MYSTERY;
        }
        gBattlescriptCurrInstr += 4;
        return;
    case VARIOUS_PSYCHO_SHIFT:
        i = TRUE;
        if (gBattleMons[gBattlerAttacker].status1 & STATUS1_PARALYSIS)
        {
            if (GetBattlerAbility(gBattlerTarget) == ABILITY_LIMBER)
            {
                gBattlerAbility = gBattlerTarget;
                BattleScriptPush(T1_READ_PTR(gBattlescriptCurrInstr + 3));
                gBattlescriptCurrInstr = BattleScript_PRLZPrevention;
                i = FALSE;
            }
            else if (IS_BATTLER_OF_TYPE(gBattlerTarget, TYPE_ELECTRIC))
            {
                BattleScriptPush(T1_READ_PTR(gBattlescriptCurrInstr + 3));
                gBattlescriptCurrInstr = BattleScript_PRLZPrevention;
                i = FALSE;
            }
            else
            {
                gBattleCommunication[MULTISTRING_CHOOSER] = 3;
            }
        }
        else if (gBattleMons[gBattlerAttacker].status1 & STATUS1_PSN_ANY)
        {
            if (GetBattlerAbility(gBattlerTarget) == ABILITY_IMMUNITY)
            {
                gBattlerAbility = gBattlerTarget;
                BattleScriptPush(T1_READ_PTR(gBattlescriptCurrInstr + 3));
                gBattlescriptCurrInstr = BattleScript_PSNPrevention;
                i = FALSE;
            }
            else if (IS_BATTLER_OF_TYPE(gBattlerTarget, TYPE_POISON) || IS_BATTLER_OF_TYPE(gBattlerTarget, TYPE_STEEL))
            {
                BattleScriptPush(T1_READ_PTR(gBattlescriptCurrInstr + 3));
                gBattlescriptCurrInstr = BattleScript_PSNPrevention;
                i = FALSE;
            }
            else
            {
                if (gBattleMons[gBattlerAttacker].status1 & STATUS1_POISON)
                    gBattleCommunication[MULTISTRING_CHOOSER] = 0;
                else
                    gBattleCommunication[MULTISTRING_CHOOSER] = 1;
            }
        }
        else if (gBattleMons[gBattlerAttacker].status1 & STATUS1_BURN)
        {
            if (GetBattlerAbility(gBattlerTarget) == ABILITY_WATER_VEIL
             || GetBattlerAbility(gBattlerTarget) == ABILITY_WATER_BUBBLE)
            {
                gBattlerAbility = gBattlerTarget;
                BattleScriptPush(T1_READ_PTR(gBattlescriptCurrInstr + 3));
                gBattlescriptCurrInstr = BattleScript_BRNPrevention;
                i = FALSE;
            }
            else if (IS_BATTLER_OF_TYPE(gBattlerTarget, TYPE_FIRE))
            {
                BattleScriptPush(T1_READ_PTR(gBattlescriptCurrInstr + 3));
                gBattlescriptCurrInstr = BattleScript_BRNPrevention;
                i = FALSE;
            }
            else
            {
                gBattleCommunication[MULTISTRING_CHOOSER] = 2;
            }
        }
        else if (gBattleMons[gBattlerAttacker].status1 & STATUS1_SLEEP)
        {
            if (GetBattlerAbility(gBattlerTarget) == ABILITY_INSOMNIA || GetBattlerAbility(gBattlerTarget) == ABILITY_VITAL_SPIRIT)
            {
                gBattlerAbility = gBattlerTarget;
                // BattleScriptPush(T1_READ_PTR(gBattlescriptCurrInstr + 3));
                // gBattlescriptCurrInstr = T1_READ_PTR(gBattlescriptCurrInstr + 3);
                i = FALSE;
            }
            else
            {
                gBattleCommunication[MULTISTRING_CHOOSER] = 4;
            }
        }

        if (i == TRUE)
        {
            gBattleMons[gBattlerTarget].status1 = gBattleMons[gBattlerAttacker].status1 & STATUS1_ANY;
            gActiveBattler = gBattlerTarget;
            BtlController_EmitSetMonData(0, REQUEST_STATUS_BATTLE, 0, 4, &gBattleMons[gActiveBattler].status1);
            MarkBattlerForControllerExec(gActiveBattler);
            gBattlescriptCurrInstr += 7;
        }
        return;
    case VARIOUS_CURE_STATUS:
        gBattleMons[gActiveBattler].status1 = 0;
        BtlController_EmitSetMonData(0, REQUEST_STATUS_BATTLE, 0, 4, &gBattleMons[gActiveBattler].status1);
        MarkBattlerForControllerExec(gActiveBattler);
        break;
    case VARIOUS_POWER_TRICK:
        gStatuses3[gActiveBattler] ^= STATUS3_POWER_TRICK;
        SWAP(gBattleMons[gActiveBattler].attack, gBattleMons[gActiveBattler].defense, i);
        break;
    case VARIOUS_AFTER_YOU:
        if (GetBattlerTurnOrderNum(gBattlerAttacker) > GetBattlerTurnOrderNum(gBattlerTarget)
            || GetBattlerTurnOrderNum(gBattlerAttacker) == GetBattlerTurnOrderNum(gBattlerTarget) + 1)
        {
            gBattlescriptCurrInstr = T1_READ_PTR(gBattlescriptCurrInstr + 3);
        }
        else
        {
            for (i = 0; i < gBattlersCount; i++)
                data[i] = gBattlerByTurnOrder[i];
            if (GetBattlerTurnOrderNum(gBattlerAttacker) == 0 && GetBattlerTurnOrderNum(gBattlerTarget) == 2)
            {
                gBattlerByTurnOrder[1] = gBattlerTarget;
                gBattlerByTurnOrder[2] = data[1];
                gBattlerByTurnOrder[3] = data[3];
            }
            else if (GetBattlerTurnOrderNum(gBattlerAttacker) == 0 && GetBattlerTurnOrderNum(gBattlerTarget) == 3)
            {
                gBattlerByTurnOrder[1] = gBattlerTarget;
                gBattlerByTurnOrder[2] = data[1];
                gBattlerByTurnOrder[3] = data[2];
            }
            else
            {
                gBattlerByTurnOrder[2] = gBattlerTarget;
                gBattlerByTurnOrder[3] = data[2];
            }
            gBattlescriptCurrInstr += 7;
        }
        return;
    case VARIOUS_BESTOW:
        if (gBattleMons[gBattlerAttacker].item == ITEM_NONE
            || gBattleMons[gBattlerTarget].item != ITEM_NONE
            || !CanBattlerGetOrLoseItem(gBattlerAttacker, gBattleMons[gBattlerAttacker].item)
            || !CanBattlerGetOrLoseItem(gBattlerTarget, gBattleMons[gBattlerAttacker].item))
        {
            gBattlescriptCurrInstr = T1_READ_PTR(gBattlescriptCurrInstr + 3);
        }
        else
        {
            gLastUsedItem = gBattleMons[gBattlerAttacker].item;

            gActiveBattler = gBattlerAttacker;
            gBattleMons[gActiveBattler].item = ITEM_NONE;
            BtlController_EmitSetMonData(0, REQUEST_HELDITEM_BATTLE, 0, 2, &gBattleMons[gActiveBattler].item);
            MarkBattlerForControllerExec(gActiveBattler);
            CheckSetUnburden(gBattlerAttacker);

            gActiveBattler = gBattlerTarget;
            gBattleMons[gActiveBattler].item = gLastUsedItem;
            BtlController_EmitSetMonData(0, REQUEST_HELDITEM_BATTLE, 0, 2, &gBattleMons[gActiveBattler].item);
            MarkBattlerForControllerExec(gActiveBattler);
            gBattleResources->flags->flags[gBattlerTarget] &= ~(RESOURCE_FLAG_UNBURDEN);

            gBattlescriptCurrInstr += 7;
        }
        return;
    case VARIOUS_ARGUMENT_TO_MOVE_EFFECT:
        gBattleScripting.moveEffect = gBattleMoves[gCurrentMove].argument;
        break;
    case VARIOUS_JUMP_IF_NOT_GROUNDED:
        if (!IsBattlerGrounded(gActiveBattler))
            gBattlescriptCurrInstr = T1_READ_PTR(gBattlescriptCurrInstr + 3);
        else
            gBattlescriptCurrInstr += 7;
        return;
    case VARIOUS_HANDLE_TRAINER_SLIDE_MSG:
        if (gBattlescriptCurrInstr[3] == 0)
        {
            gBattleScripting.savedDmg = gBattlerSpriteIds[gActiveBattler];
            HideBattlerShadowSprite(gActiveBattler);
        }
        else if (gBattlescriptCurrInstr[3] == 1)
        {
            BtlController_EmitPrintString(0, STRINGID_TRAINERSLIDE);
            MarkBattlerForControllerExec(gActiveBattler);
        }
        else
        {
            gBattlerSpriteIds[gActiveBattler] = gBattleScripting.savedDmg;
            if (gBattleMons[gActiveBattler].hp != 0)
            {
                SetBattlerShadowSpriteCallback(gActiveBattler, gBattleMons[gActiveBattler].species);
                BattleLoadOpponentMonSpriteGfx(&gEnemyParty[gBattlerPartyIndexes[gActiveBattler]], gActiveBattler);
            }
        }
        gBattlescriptCurrInstr += 4;
        return;
    case VARIOUS_TRY_TRAINER_SLIDE_MSG_FIRST_OFF:
        if (ShouldDoTrainerSlide(gActiveBattler, gTrainerBattleOpponent_A, TRAINER_SLIDE_FIRST_DOWN))
        {
            BattleScriptPush(gBattlescriptCurrInstr + 3);
            gBattlescriptCurrInstr = BattleScript_TrainerSlideMsgRet;
            return;
        }
        break;
    case VARIOUS_TRY_TRAINER_SLIDE_MSG_LAST_ON:
        if (ShouldDoTrainerSlide(gActiveBattler, gTrainerBattleOpponent_A, TRAINER_SLIDE_LAST_SWITCHIN))
        {
            BattleScriptPush(gBattlescriptCurrInstr + 3);
            gBattlescriptCurrInstr = BattleScript_TrainerSlideMsgRet;
            return;
        }
        break;
    case VARIOUS_SET_AURORA_VEIL:
        if (gSideStatuses[GET_BATTLER_SIDE(gActiveBattler)] & SIDE_STATUS_AURORA_VEIL
            || !(WEATHER_HAS_EFFECT && gBattleWeather & WEATHER_HAIL_ANY))
        {
            gMoveResultFlags |= MOVE_RESULT_MISSED;
            gBattleCommunication[MULTISTRING_CHOOSER] = 0;
        }
        else
        {
            gSideStatuses[GET_BATTLER_SIDE(gActiveBattler)] |= SIDE_STATUS_AURORA_VEIL;
            if (GetBattlerHoldEffect(gActiveBattler, TRUE) == HOLD_EFFECT_LIGHT_CLAY)
                gSideTimers[GET_BATTLER_SIDE(gActiveBattler)].auroraVeilTimer = 8;
            else
                gSideTimers[GET_BATTLER_SIDE(gActiveBattler)].auroraVeilTimer = 5;
            gSideTimers[GET_BATTLER_SIDE(gActiveBattler)].auroraVeilBattlerId = gActiveBattler;

            if (gBattleTypeFlags & BATTLE_TYPE_DOUBLE && CountAliveMonsInBattle(BATTLE_ALIVE_ATK_SIDE) == 2)
                gBattleCommunication[MULTISTRING_CHOOSER] = 5;
            else
                gBattleCommunication[MULTISTRING_CHOOSER] = 5;
        }
        break;
    case VARIOUS_TRY_THIRD_TYPE:
        if (IS_BATTLER_OF_TYPE(gActiveBattler, gBattleMoves[gCurrentMove].argument))
        {
            gBattlescriptCurrInstr = T1_READ_PTR(gBattlescriptCurrInstr + 3);
        }
        else
        {
            gBattleMons[gActiveBattler].type3 = gBattleMoves[gCurrentMove].argument;
            PREPARE_TYPE_BUFFER(gBattleTextBuff1, gBattleMoves[gCurrentMove].argument);
            gBattlescriptCurrInstr += 7;
        }
        return;
    case VARIOUS_DESTROY_ABILITY_POPUP:
        DestroyAbilityPopUp(gActiveBattler);
        break;
    case VARIOUS_TOTEM_BOOST:
        gActiveBattler = gBattlerAttacker;
        if (gTotemBoosts[gActiveBattler].stats == 0)
        {
            gBattlescriptCurrInstr += 7;    // stats done, exit
        }
        else
        {
            for (i = 0; i < (NUM_BATTLE_STATS - 1); i++)
            {
                if (gTotemBoosts[gActiveBattler].stats & (1 << i))
                {
                    if (gTotemBoosts[gActiveBattler].statChanges[i] <= -1)
                        SET_STATCHANGER(i + 1, abs(gTotemBoosts[gActiveBattler].statChanges[i]), TRUE);
                    else
                        SET_STATCHANGER(i + 1, gTotemBoosts[gActiveBattler].statChanges[i], FALSE);

                    gTotemBoosts[gActiveBattler].stats &= ~(1 << i);
                    gBattleScripting.battler = gActiveBattler;
                    gBattlerTarget = gActiveBattler;
                    if (gTotemBoosts[gActiveBattler].stats & 0x80)
                    {
                        gTotemBoosts[gActiveBattler].stats &= ~0x80; // set 'aura flared to life' flag
                        gBattlescriptCurrInstr = BattleScript_TotemFlaredToLife;
                    }
                    else
                    {
                        gBattlescriptCurrInstr = T1_READ_PTR(gBattlescriptCurrInstr + 3);   // do boost
                    }
                    return;
                }
            }
            gBattlescriptCurrInstr += 7;    // exit if loop failed (failsafe)
        }
        return;
    case VARIOUS_MOVEEND_ITEM_EFFECTS:
        if (ItemBattleEffects(1, gActiveBattler, FALSE))
            return;
        break;
    case VARIOUS_ROOM_SERVICE:
        if (GetBattlerHoldEffect(gActiveBattler, TRUE) == HOLD_EFFECT_ROOM_SERVICE && TryRoomService(gActiveBattler))
        {
            BattleScriptPushCursor();
            gBattlescriptCurrInstr = BattleScript_BerryStatRaiseRet;
        }
        else
        {
            gBattlescriptCurrInstr = T1_READ_PTR(gBattlescriptCurrInstr + 3);
        }
        return;
    case VARIOUS_TERRAIN_SEED:
        if (GetBattlerHoldEffect(gActiveBattler, TRUE) == HOLD_EFFECT_SEEDS)
        {
            u8 effect = 0;
            u16 item = gBattleMons[gActiveBattler].item;
            switch (GetBattlerHoldEffectParam(gActiveBattler))
            {
            case HOLD_EFFECT_PARAM_ELECTRIC_TERRAIN:
                effect = TryHandleSeed(gActiveBattler, STATUS_FIELD_ELECTRIC_TERRAIN, STAT_DEF, item, FALSE);
                break;
            case HOLD_EFFECT_PARAM_GRASSY_TERRAIN:
                effect = TryHandleSeed(gActiveBattler, STATUS_FIELD_GRASSY_TERRAIN, STAT_DEF, item, FALSE);
                break;
            case HOLD_EFFECT_PARAM_MISTY_TERRAIN:
                effect = TryHandleSeed(gActiveBattler, STATUS_FIELD_MISTY_TERRAIN, STAT_SPDEF, item, FALSE);
                break;
            case HOLD_EFFECT_PARAM_PSYCHIC_TERRAIN:
                effect = TryHandleSeed(gActiveBattler, STATUS_FIELD_PSYCHIC_TERRAIN, STAT_SPDEF, item, FALSE);
                break;
            }
            
            if (effect)
                return;
        }
        gBattlescriptCurrInstr = T1_READ_PTR(gBattlescriptCurrInstr + 3);
        return;
    case VARIOUS_MAKE_INVISIBLE:
        if (gBattleControllerExecFlags)
            break;
        
        BtlController_EmitSpriteInvisibility(0, TRUE);
        MarkBattlerForControllerExec(gActiveBattler);
        break;
    case VARIOUS_JUMP_IF_TERRAIN_AFFECTED:
        {
            u32 flags = T1_READ_32(gBattlescriptCurrInstr + 3);
            if (IsBattlerTerrainAffected(gActiveBattler, flags))
                gBattlescriptCurrInstr = T1_READ_PTR(gBattlescriptCurrInstr + 7);
            else
                gBattlescriptCurrInstr += 11;
        }
        return;
    case VARIOUS_EERIE_SPELL_PP_REDUCE:
        if (gLastMoves[gActiveBattler] != 0 && gLastMoves[gActiveBattler] != 0xFFFF)
        {
            s32 i;

            for (i = 0; i < MAX_MON_MOVES; i++)
            {
                if (gLastMoves[gActiveBattler] == gBattleMons[gActiveBattler].moves[i])
                    break;
            }

            if (i != MAX_MON_MOVES && gBattleMons[gActiveBattler].pp[i] != 0)
            {
                s32 ppToDeduct = 3;

                if (gBattleMons[gActiveBattler].pp[i] < ppToDeduct)
                    ppToDeduct = gBattleMons[gActiveBattler].pp[i];

                PREPARE_MOVE_BUFFER(gBattleTextBuff1, gLastMoves[gActiveBattler])
                ConvertIntToDecimalStringN(gBattleTextBuff2, ppToDeduct, STR_CONV_MODE_LEFT_ALIGN, 1);
                PREPARE_BYTE_NUMBER_BUFFER(gBattleTextBuff2, 1, ppToDeduct)
                gBattleMons[gActiveBattler].pp[i] -= ppToDeduct;
                if (!(gDisableStructs[gActiveBattler].mimickedMoves & gBitTable[i])
                    && !(gBattleMons[gActiveBattler].status2 & STATUS2_TRANSFORMED))
                {
                    BtlController_EmitSetMonData(0, REQUEST_PPMOVE1_BATTLE + i, 0, 1, &gBattleMons[gActiveBattler].pp[i]);
                    MarkBattlerForControllerExec(gActiveBattler);
                }
                
                if (gBattleMons[gActiveBattler].pp[i] == 0)
                    CancelMultiTurnMoves(gActiveBattler);
                
                gBattlescriptCurrInstr += 7;    // continue
            }
            else
            {
                gBattlescriptCurrInstr = T1_READ_PTR(gBattlescriptCurrInstr + 3);   // cant reduce pp
            }
        }
        else
        {
            gBattlescriptCurrInstr = T1_READ_PTR(gBattlescriptCurrInstr + 3);   // cant reduce pp
        }
        return;
    case VARIOUS_JUMP_IF_TEAM_HEALTHY:
        if ((gBattleTypeFlags & BATTLE_TYPE_DOUBLE) && IsBattlerAlive(BATTLE_PARTNER(gActiveBattler)))
        {
            u8 partner = BATTLE_PARTNER(gActiveBattler);
            if ((gBattleMons[gActiveBattler].hp == gBattleMons[gActiveBattler].maxHP && !(gBattleMons[gActiveBattler].status1 & STATUS1_ANY))
             && (gBattleMons[partner].hp == gBattleMons[partner].maxHP && !(gBattleMons[partner].status1 & STATUS1_ANY)))
                gBattlescriptCurrInstr = T1_READ_PTR(gBattlescriptCurrInstr + 3);   // fail
            else
                gBattlescriptCurrInstr += 7;
        }
        else // single battle
        {
            if (gBattleMons[gActiveBattler].hp == gBattleMons[gActiveBattler].maxHP && !(gBattleMons[gActiveBattler].status1 & STATUS1_ANY))
                gBattlescriptCurrInstr = T1_READ_PTR(gBattlescriptCurrInstr + 3);   // fail
            else
                gBattlescriptCurrInstr += 7;
        }
        return;
    case VARIOUS_TRY_HEAL_QUARTER_HP:
        gBattleMoveDamage = gBattleMons[gActiveBattler].maxHP / 4;
        if (gBattleMoveDamage == 0)
            gBattleMoveDamage = 1;
        gBattleMoveDamage *= -1;

        if (gBattleMons[gActiveBattler].hp == gBattleMons[gActiveBattler].maxHP)
            gBattlescriptCurrInstr = T1_READ_PTR(gBattlescriptCurrInstr + 3);    // fail
        else
            gBattlescriptCurrInstr += 7;   // can heal
        return;
    case VARIOUS_REMOVE_TERRAIN:        
        switch (gFieldStatuses & STATUS_FIELD_TERRAIN_ANY)
        {
        case STATUS_FIELD_MISTY_TERRAIN:
            gFieldTimers.mistyTerrainTimer = 0;
            gBattleCommunication[MULTISTRING_CHOOSER] = 0;
            break;
        case STATUS_FIELD_GRASSY_TERRAIN:
            gFieldTimers.grassyTerrainTimer = 0;
            gBattleCommunication[MULTISTRING_CHOOSER] = 1;
            break;
        case STATUS_FIELD_ELECTRIC_TERRAIN:
            gFieldTimers.electricTerrainTimer = 0;
            gBattleCommunication[MULTISTRING_CHOOSER] = 2;
            break;
        case STATUS_FIELD_PSYCHIC_TERRAIN:
            gFieldTimers.psychicTerrainTimer = 0;
            gBattleCommunication[MULTISTRING_CHOOSER] = 3;
            break;
        default:
            gBattleCommunication[MULTISTRING_CHOOSER] = 4;  // failsafe
            break;
        }
        gFieldStatuses &= ~STATUS_FIELD_TERRAIN_ANY;    // remove the terrain
        break;
    }

    gBattlescriptCurrInstr += 3;
}

static void Cmd_setprotectlike(void)
{
    bool32 fail = TRUE;
    bool32 notLastTurn = TRUE;

    if (!(gBattleMoves[gLastResultingMoves[gBattlerAttacker]].flags & FLAG_PROTECTION_MOVE))
        gDisableStructs[gBattlerAttacker].protectUses = 0;

    if (gCurrentTurnActionNumber == (gBattlersCount - 1))
        notLastTurn = FALSE;

    if (sProtectSuccessRates[gDisableStructs[gBattlerAttacker].protectUses] >= Random() && notLastTurn)
    {
        if (!gBattleMoves[gCurrentMove].argument) // Protects one mon only.
        {
            if (gBattleMoves[gCurrentMove].effect == EFFECT_ENDURE)
            {
                gProtectStructs[gBattlerAttacker].endured = TRUE;
                gBattleCommunication[MULTISTRING_CHOOSER] = B_MSG_BRACED_ITSELF;
            }
            else if (gCurrentMove == MOVE_DETECT || gCurrentMove == MOVE_PROTECT)
            {
                gProtectStructs[gBattlerAttacker].protected = TRUE;
                gBattleCommunication[MULTISTRING_CHOOSER] = B_MSG_PROTECTED_ITSELF;
            }
            else if (gCurrentMove == MOVE_SPIKY_SHIELD)
            {
                gProtectStructs[gBattlerAttacker].spikyShielded = TRUE;
                gBattleCommunication[MULTISTRING_CHOOSER] = B_MSG_PROTECTED_ITSELF;
            }
            else if (gCurrentMove == MOVE_KINGS_SHIELD)
            {
                gProtectStructs[gBattlerAttacker].kingsShielded = TRUE;
                gBattleCommunication[MULTISTRING_CHOOSER] = B_MSG_PROTECTED_ITSELF;
            }
            else if (gCurrentMove == MOVE_BANEFUL_BUNKER)
            {
                gProtectStructs[gBattlerAttacker].banefulBunkered = TRUE;
                gBattleCommunication[MULTISTRING_CHOOSER] = B_MSG_PROTECTED_ITSELF;
            }
            else if (gCurrentMove == MOVE_OBSTRUCT)
            {
                gProtectStructs[gBattlerAttacker].obstructed = 1;
                gBattleCommunication[MULTISTRING_CHOOSER] = 0;
            }

            gDisableStructs[gBattlerAttacker].protectUses++;
            fail = FALSE;
        }
        else // Protects the whole side.
        {
            u8 side = GetBattlerSide(gBattlerAttacker);
            if (gCurrentMove == MOVE_WIDE_GUARD && !(gSideStatuses[side] & SIDE_STATUS_WIDE_GUARD))
            {
                gSideStatuses[side] |= SIDE_STATUS_WIDE_GUARD;
                gBattleCommunication[MULTISTRING_CHOOSER] = B_MSG_PROTECTED_TEAM;
                gDisableStructs[gBattlerAttacker].protectUses++;
                fail = FALSE;
            }
            else if (gCurrentMove == MOVE_QUICK_GUARD && !(gSideStatuses[side] & SIDE_STATUS_QUICK_GUARD))
            {
                gSideStatuses[side] |= SIDE_STATUS_QUICK_GUARD;
                gBattleCommunication[MULTISTRING_CHOOSER] = B_MSG_PROTECTED_TEAM;
                gDisableStructs[gBattlerAttacker].protectUses++;
                fail = FALSE;
            }
            else if (gCurrentMove == MOVE_CRAFTY_SHIELD && !(gSideStatuses[side] & SIDE_STATUS_CRAFTY_SHIELD))
            {
                gSideStatuses[side] |= SIDE_STATUS_CRAFTY_SHIELD;
                gBattleCommunication[MULTISTRING_CHOOSER] = B_MSG_PROTECTED_TEAM;
                gDisableStructs[gBattlerAttacker].protectUses++;
                fail = FALSE;
            }
            else if (gCurrentMove == MOVE_MAT_BLOCK && !(gSideStatuses[side] & SIDE_STATUS_MAT_BLOCK))
            {
                gSideStatuses[side] |= SIDE_STATUS_MAT_BLOCK;
                gBattleCommunication[MULTISTRING_CHOOSER] = B_MSG_PROTECTED_TEAM;
                fail = FALSE;
            }
        }
    }

    if (fail)
    {
        gDisableStructs[gBattlerAttacker].protectUses = 0;
        gBattleCommunication[MULTISTRING_CHOOSER] = B_MSG_PROTECT_FAILED;
        gMoveResultFlags |= MOVE_RESULT_MISSED;
    }

    gBattlescriptCurrInstr++;
}

static void Cmd_faintifabilitynotdamp(void)
{
    if (gBattleControllerExecFlags)
        return;

    if ((gBattlerTarget = IsAbilityOnField(ABILITY_DAMP)))
    {
        gLastUsedAbility = ABILITY_DAMP;
        RecordAbilityBattle(--gBattlerTarget, ABILITY_DAMP);
        gBattlescriptCurrInstr = BattleScript_DampStopsExplosion;
        return;
    }

    gActiveBattler = gBattlerAttacker;
    gBattleMoveDamage = gBattleMons[gActiveBattler].hp;
    BtlController_EmitHealthBarUpdate(0, INSTANT_HP_BAR_DROP);
    MarkBattlerForControllerExec(gActiveBattler);
    gBattlescriptCurrInstr++;

    for (gBattlerTarget = 0; gBattlerTarget < gBattlersCount; gBattlerTarget++)
    {
        if (gBattlerTarget == gBattlerAttacker)
            continue;
        if (IsBattlerAlive(gBattlerTarget))
            break;
    }
}

static void Cmd_setatkhptozero(void)
{
    if (gBattleControllerExecFlags)
        return;

    gActiveBattler = gBattlerAttacker;
    gBattleMons[gActiveBattler].hp = 0;
    BtlController_EmitSetMonData(0, REQUEST_HP_BATTLE, 0, 2, &gBattleMons[gActiveBattler].hp);
    MarkBattlerForControllerExec(gActiveBattler);

    gBattlescriptCurrInstr++;
}

static void Cmd_jumpifnexttargetvalid(void)
{
    const u8 *jumpPtr = T1_READ_PTR(gBattlescriptCurrInstr + 1);

    for (gBattlerTarget++; gBattlerTarget < gBattlersCount; gBattlerTarget++)
    {
        if (gBattlerTarget == gBattlerAttacker && !(gBattleMoves[gCurrentMove].target & MOVE_TARGET_USER))
            continue;
        if (IsBattlerAlive(gBattlerTarget))
            break;
    }

    if (gBattlerTarget >= gBattlersCount)
        gBattlescriptCurrInstr += 5;
    else
        gBattlescriptCurrInstr = jumpPtr;
}

static void Cmd_tryhealhalfhealth(void)
{
    const u8 *failPtr = T1_READ_PTR(gBattlescriptCurrInstr + 1);

    if (gBattlescriptCurrInstr[5] == BS_ATTACKER)
        gBattlerTarget = gBattlerAttacker;

    gBattleMoveDamage = gBattleMons[gBattlerTarget].maxHP / 2;
    if (gBattleMoveDamage == 0)
        gBattleMoveDamage = 1;
    gBattleMoveDamage *= -1;

    if (gBattleMons[gBattlerTarget].hp == gBattleMons[gBattlerTarget].maxHP)
        gBattlescriptCurrInstr = failPtr;
    else
        gBattlescriptCurrInstr += 6;
}

static void Cmd_trymirrormove(void)
{
    s32 validMovesCount;
    s32 i;
    u16 move;
    u16 movesArray[4] = {0};

    for (validMovesCount = 0, i = 0; i < gBattlersCount; i++)
    {
        if (i != gBattlerAttacker)
        {
            move = gBattleStruct->lastTakenMoveFrom[gBattlerAttacker][i];
            if (move != 0 && move != 0xFFFF)
            {
                movesArray[validMovesCount] = move;
                validMovesCount++;
            }
        }
    }

    move = gBattleStruct->lastTakenMove[gBattlerAttacker];
    if (move != 0 && move != 0xFFFF)
    {
        gHitMarker &= ~(HITMARKER_ATTACKSTRING_PRINTED);
        gCurrentMove = move;
        gBattlerTarget = GetMoveTarget(gCurrentMove, 0);
        gBattlescriptCurrInstr = gBattleScriptsForMoveEffects[gBattleMoves[gCurrentMove].effect];
    }
    else if (validMovesCount)
    {
        gHitMarker &= ~(HITMARKER_ATTACKSTRING_PRINTED);
        i = Random() % validMovesCount;
        gCurrentMove = movesArray[i];
        gBattlerTarget = GetMoveTarget(gCurrentMove, 0);
        gBattlescriptCurrInstr = gBattleScriptsForMoveEffects[gBattleMoves[gCurrentMove].effect];
    }
    else
    {
        gSpecialStatuses[gBattlerAttacker].ppNotAffectedByPressure = TRUE;
        gBattlescriptCurrInstr++;
    }
}

static void Cmd_setrain(void)
{
    if (!TryChangeBattleWeather(gBattlerAttacker, ENUM_WEATHER_RAIN, FALSE))
    {
        gMoveResultFlags |= MOVE_RESULT_MISSED;
        gBattleCommunication[MULTISTRING_CHOOSER] = B_MSG_WEATHER_FAILED;
    }
    else
    {
        gBattleCommunication[MULTISTRING_CHOOSER] = B_MSG_STARTED_RAIN;
    }
    gBattlescriptCurrInstr++;
}

static void Cmd_setreflect(void)
{
    if (gSideStatuses[GET_BATTLER_SIDE(gBattlerAttacker)] & SIDE_STATUS_REFLECT)
    {
        gMoveResultFlags |= MOVE_RESULT_MISSED;
        gBattleCommunication[MULTISTRING_CHOOSER] = B_MSG_SIDE_STATUS_FAILED;
    }
    else
    {
        gSideStatuses[GET_BATTLER_SIDE(gBattlerAttacker)] |= SIDE_STATUS_REFLECT;
        if (GetBattlerHoldEffect(gBattlerAttacker, TRUE) == HOLD_EFFECT_LIGHT_CLAY)
            gSideTimers[GET_BATTLER_SIDE(gBattlerAttacker)].reflectTimer = 8;
        else
            gSideTimers[GET_BATTLER_SIDE(gBattlerAttacker)].reflectTimer = 5;
        gSideTimers[GET_BATTLER_SIDE(gBattlerAttacker)].reflectBattlerId = gBattlerAttacker;

        if (gBattleTypeFlags & BATTLE_TYPE_DOUBLE && CountAliveMonsInBattle(BATTLE_ALIVE_ATK_SIDE) == 2)
            gBattleCommunication[MULTISTRING_CHOOSER] = B_MSG_SET_REFLECT_DOUBLE;
        else
            gBattleCommunication[MULTISTRING_CHOOSER] = B_MSG_SET_REFLECT_SINGLE;
    }
    gBattlescriptCurrInstr++;
}

static void Cmd_setseeded(void)
{
    if (gMoveResultFlags & MOVE_RESULT_NO_EFFECT || gStatuses3[gBattlerTarget] & STATUS3_LEECHSEED)
    {
        gMoveResultFlags |= MOVE_RESULT_MISSED;
        gBattleCommunication[MULTISTRING_CHOOSER] = B_MSG_LEECH_SEED_MISS;
    }
    else if (IS_BATTLER_OF_TYPE(gBattlerTarget, TYPE_GRASS))
    {
        gMoveResultFlags |= MOVE_RESULT_MISSED;
        gBattleCommunication[MULTISTRING_CHOOSER] = B_MSG_LEECH_SEED_FAIL;
    }
    else
    {
        gStatuses3[gBattlerTarget] |= gBattlerAttacker;
        gStatuses3[gBattlerTarget] |= STATUS3_LEECHSEED;
        gBattleCommunication[MULTISTRING_CHOOSER] = B_MSG_LEECH_SEED_SET;
    }

    gBattlescriptCurrInstr++;
}

static void Cmd_manipulatedamage(void)
{
    switch (gBattlescriptCurrInstr[1])
    {
    case DMG_CHANGE_SIGN:
        gBattleMoveDamage *= -1;
        break;
    case DMG_RECOIL_FROM_MISS:
        gBattleMoveDamage /= 2;
        if (gBattleMoveDamage == 0)
            gBattleMoveDamage = 1;
        if (B_RECOIL_IF_MISS_DMG >= GEN_5)
            gBattleMoveDamage = gBattleMons[gBattlerAttacker].maxHP / 2;
        if ((B_RECOIL_IF_MISS_DMG <= GEN_4) && ((gBattleMons[gBattlerTarget].maxHP / 2) < gBattleMoveDamage))
            gBattleMoveDamage = gBattleMons[gBattlerTarget].maxHP / 2;
        break;
    case DMG_DOUBLED:
        gBattleMoveDamage *= 2;
        break;
    case DMG_1_8_TARGET_HP:
        gBattleMoveDamage = gBattleMons[gBattlerTarget].maxHP / 8;
        if (gBattleMoveDamage == 0)
            gBattleMoveDamage = 1;
        break;
    case DMG_FULL_ATTACKER_HP:
        gBattleMoveDamage = gBattleMons[gBattlerAttacker].maxHP;
        break;
    case DMG_CURR_ATTACKER_HP:
        gBattleMoveDamage = gBattleMons[gBattlerAttacker].hp;
        break;
    case DMG_BIG_ROOT:
        gBattleMoveDamage = GetDrainedBigRootHp(gBattlerAttacker, gBattleMoveDamage);
        break;
    case DMG_1_2_ATTACKER_HP:
        gBattleMoveDamage = gBattleMons[gBattlerAttacker].maxHP / 2;
        break;
    case DMG_RECOIL_FROM_IMMUNE:
        gBattleMoveDamage = gBattleMons[gBattlerTarget].maxHP / 2;
        break;
    }

    gBattlescriptCurrInstr += 2;
}

static void Cmd_trysetrest(void)
{
    const u8 *failJump = T1_READ_PTR(gBattlescriptCurrInstr + 1);
    gActiveBattler = gBattlerTarget = gBattlerAttacker;
    gBattleMoveDamage = gBattleMons[gBattlerTarget].maxHP * (-1);

    if (gBattleMons[gBattlerTarget].hp == gBattleMons[gBattlerTarget].maxHP)
    {
        gBattlescriptCurrInstr = failJump;
    }
    else if (IsBattlerTerrainAffected(gBattlerTarget, STATUS_FIELD_ELECTRIC_TERRAIN))
    {
        gBattlescriptCurrInstr = BattleScript_ElectricTerrainPrevents;
    }
    else if (IsBattlerTerrainAffected(gBattlerTarget, STATUS_FIELD_MISTY_TERRAIN))
    {
        gBattlescriptCurrInstr = BattleScript_MistyTerrainPrevents;
    }
    else
    {
        if (gBattleMons[gBattlerTarget].status1 & ((u8)(~STATUS1_SLEEP)))
            gBattleCommunication[MULTISTRING_CHOOSER] = B_MSG_REST_STATUSED;
        else
            gBattleCommunication[MULTISTRING_CHOOSER] = B_MSG_REST;

        gBattleMons[gBattlerTarget].status1 = STATUS1_SLEEP_TURN(3);
        BtlController_EmitSetMonData(0, REQUEST_STATUS_BATTLE, 0, 4, &gBattleMons[gActiveBattler].status1);
        MarkBattlerForControllerExec(gActiveBattler);
        gBattlescriptCurrInstr += 5;
    }
}

static void Cmd_jumpifnotfirstturn(void)
{
    const u8* failJump = T1_READ_PTR(gBattlescriptCurrInstr + 1);

    if (gDisableStructs[gBattlerAttacker].isFirstTurn)
        gBattlescriptCurrInstr += 5;
    else
        gBattlescriptCurrInstr = failJump;
}

static void Cmd_setmiracleeye(void)
{
    if (!(gStatuses3[gBattlerTarget] & STATUS3_MIRACLE_EYED))
    {
        gStatuses3[gBattlerTarget] |= STATUS3_MIRACLE_EYED;
        gBattlescriptCurrInstr += 5;
    }
    else
    {
        gBattlescriptCurrInstr = T1_READ_PTR(gBattlescriptCurrInstr + 1);
    }
}

bool8 UproarWakeUpCheck(u8 battlerId)
{
    s32 i;

    for (i = 0; i < gBattlersCount; i++)
    {
        if (!(gBattleMons[i].status2 & STATUS2_UPROAR) || gBattleMons[battlerId].ability == ABILITY_SOUNDPROOF)
            continue;

        gBattleScripting.battler = i;

        if (gBattlerTarget == 0xFF)
            gBattlerTarget = i;
        else if (gBattlerTarget == i)
            gBattleCommunication[MULTISTRING_CHOOSER] = B_MSG_CANT_SLEEP_UPROAR;
        else
            gBattleCommunication[MULTISTRING_CHOOSER] = B_MSG_UPROAR_KEPT_AWAKE;

        break;
    }

    if (i == gBattlersCount)
        return FALSE;
    else
        return TRUE;
}

static void Cmd_jumpifcantmakeasleep(void)
{
    const u8 *jumpPtr = T1_READ_PTR(gBattlescriptCurrInstr + 1);
    u32 ability = GetBattlerAbility(gBattlerTarget);

    if (UproarWakeUpCheck(gBattlerTarget))
    {
        gBattlescriptCurrInstr = jumpPtr;
    }
    else if (ability == ABILITY_INSOMNIA || ability == ABILITY_VITAL_SPIRIT)
    {
        gLastUsedAbility = ability;
        gBattleCommunication[MULTISTRING_CHOOSER] = B_MSG_STAYED_AWAKE_USING;
        gBattlescriptCurrInstr = jumpPtr;
        RecordAbilityBattle(gBattlerTarget, gLastUsedAbility);
    }
    else
    {
        gBattlescriptCurrInstr += 5;
    }
}

static void Cmd_stockpile(void)
{
    switch (gBattlescriptCurrInstr[1])
    {
    case 0:
        if (gDisableStructs[gBattlerAttacker].stockpileCounter >= 3)
        {
            gMoveResultFlags |= MOVE_RESULT_MISSED;
            gBattleCommunication[MULTISTRING_CHOOSER] = B_MSG_CANT_STOCKPILE;
        }
        else
        {
            gDisableStructs[gBattlerAttacker].stockpileCounter++;
            gDisableStructs[gBattlerAttacker].stockpileBeforeDef = gBattleMons[gBattlerAttacker].statStages[STAT_DEF];
            gDisableStructs[gBattlerAttacker].stockpileBeforeSpDef = gBattleMons[gBattlerAttacker].statStages[STAT_SPDEF];
            PREPARE_BYTE_NUMBER_BUFFER(gBattleTextBuff1, 1, gDisableStructs[gBattlerAttacker].stockpileCounter);
            gBattleCommunication[MULTISTRING_CHOOSER] = B_MSG_STOCKPILED;
        }
        break;
    case 1: // Save def/sp def stats.
        if (!(gMoveResultFlags & MOVE_RESULT_NO_EFFECT))
        {
            gDisableStructs[gBattlerAttacker].stockpileDef += gBattleMons[gBattlerAttacker].statStages[STAT_DEF] - gDisableStructs[gBattlerAttacker].stockpileBeforeDef;
            gDisableStructs[gBattlerAttacker].stockpileSpDef += gBattleMons[gBattlerAttacker].statStages[STAT_SPDEF] - gDisableStructs[gBattlerAttacker].stockpileBeforeSpDef;
        }
        break;
    }

    gBattlescriptCurrInstr += 2;
}

static void Cmd_stockpiletobasedamage(void)
{
    const u8* jumpPtr = T1_READ_PTR(gBattlescriptCurrInstr + 1);
    if (gDisableStructs[gBattlerAttacker].stockpileCounter == 0)
    {
        gBattlescriptCurrInstr = jumpPtr;
    }
    else
    {
        if (gBattleCommunication[MISS_TYPE] != B_MSG_PROTECTED)
            gBattleScripting.animTurn = gDisableStructs[gBattlerAttacker].stockpileCounter;

        gDisableStructs[gBattlerAttacker].stockpileCounter = 0;
        // Restore stat changes from stockpile.
        gBattleMons[gBattlerAttacker].statStages[STAT_DEF] -= gDisableStructs[gBattlerAttacker].stockpileDef;
        gBattleMons[gBattlerAttacker].statStages[STAT_SPDEF] -= gDisableStructs[gBattlerAttacker].stockpileSpDef;
        gBattlescriptCurrInstr += 5;
    }
}

static void Cmd_stockpiletohpheal(void)
{
    const u8* jumpPtr = T1_READ_PTR(gBattlescriptCurrInstr + 1);

    if (gDisableStructs[gBattlerAttacker].stockpileCounter == 0)
    {
        gBattlescriptCurrInstr = jumpPtr;
        gBattleCommunication[MULTISTRING_CHOOSER] = B_MSG_SWALLOW_FAILED;
    }
    else
    {
        if (gBattleMons[gBattlerAttacker].maxHP == gBattleMons[gBattlerAttacker].hp)
        {
            gDisableStructs[gBattlerAttacker].stockpileCounter = 0;
            gBattlescriptCurrInstr = jumpPtr;
            gBattlerTarget = gBattlerAttacker;
            gBattleCommunication[MULTISTRING_CHOOSER] = B_MSG_SWALLOW_FULL_HP;
        }
        else
        {
            gBattleMoveDamage = gBattleMons[gBattlerAttacker].maxHP / (1 << (3 - gDisableStructs[gBattlerAttacker].stockpileCounter));

            if (gBattleMoveDamage == 0)
                gBattleMoveDamage = 1;
            gBattleMoveDamage *= -1;

            gBattleScripting.animTurn = gDisableStructs[gBattlerAttacker].stockpileCounter;
            gDisableStructs[gBattlerAttacker].stockpileCounter = 0;
            gBattlescriptCurrInstr += 5;
            gBattlerTarget = gBattlerAttacker;
        }

        // Restore stat changes from stockpile.
        gBattleMons[gBattlerAttacker].statStages[STAT_DEF] -= gDisableStructs[gBattlerAttacker].stockpileDef;
        gBattleMons[gBattlerAttacker].statStages[STAT_SPDEF] -= gDisableStructs[gBattlerAttacker].stockpileSpDef;
    }
}

// Sign change for drained HP handled in GetDrainedBigRootHp
static void Cmd_setdrainedhp(void)
{
    if (gBattleMoves[gCurrentMove].argument != 0)
        gBattleMoveDamage = (gHpDealt * gBattleMoves[gCurrentMove].argument / 100);
    else
        gBattleMoveDamage = (gHpDealt / 2);

    if (gBattleMoveDamage == 0)
        gBattleMoveDamage = 1;

    gBattlescriptCurrInstr++;
}

static u32 ChangeStatBuffs(s8 statValue, u32 statId, u32 flags, const u8 *BS_ptr)
{
    bool32 certain = FALSE;
    bool32 notProtectAffected = FALSE;
    u32 index;

    if (flags & MOVE_EFFECT_AFFECTS_USER)
        gActiveBattler = gBattlerAttacker;
    else
        gActiveBattler = gBattlerTarget;

    gSpecialStatuses[gActiveBattler].changedStatsBattlerId = gBattlerAttacker;

    flags &= ~(MOVE_EFFECT_AFFECTS_USER);

    if (flags & MOVE_EFFECT_CERTAIN)
        certain++;
    flags &= ~(MOVE_EFFECT_CERTAIN);

    if (flags & STAT_BUFF_NOT_PROTECT_AFFECTED)
        notProtectAffected++;
    flags &= ~(STAT_BUFF_NOT_PROTECT_AFFECTED);

    if (GetBattlerAbility(gActiveBattler) == ABILITY_CONTRARY)
    {
        statValue ^= STAT_BUFF_NEGATIVE;
        gBattleScripting.statChanger ^= STAT_BUFF_NEGATIVE;
    }
    else if (GetBattlerAbility(gActiveBattler) == ABILITY_SIMPLE)
    {
        statValue = (SET_STAT_BUFF_VALUE(GET_STAT_BUFF_VALUE(statValue) * 2)) | ((statValue <= -1) ? STAT_BUFF_NEGATIVE : 0);
    }

    PREPARE_STAT_BUFFER(gBattleTextBuff1, statId);

    if (statValue <= -1) // Stat decrease.
    {
        if (gSideTimers[GET_BATTLER_SIDE(gActiveBattler)].mistTimer
            && !certain && gCurrentMove != MOVE_CURSE
            && !(gActiveBattler == gBattlerTarget && GetBattlerAbility(gBattlerAttacker) == ABILITY_INFILTRATOR))
        {
            if (flags == STAT_BUFF_ALLOW_PTR)
            {
                if (gSpecialStatuses[gActiveBattler].statLowered)
                {
                    gBattlescriptCurrInstr = BS_ptr;
                }
                else
                {
                    BattleScriptPush(BS_ptr);
                    gBattleScripting.battler = gActiveBattler;
                    gBattlescriptCurrInstr = BattleScript_MistProtected;
                    gSpecialStatuses[gActiveBattler].statLowered = TRUE;
                }
            }
            return STAT_CHANGE_DIDNT_WORK;
        }
        else if (gCurrentMove != MOVE_CURSE
                 && notProtectAffected != TRUE && JumpIfMoveAffectedByProtect(0))
        {
            gBattlescriptCurrInstr = BattleScript_ButItFailed;
            return STAT_CHANGE_DIDNT_WORK;
        }
        else if ((GetBattlerAbility(gActiveBattler) == ABILITY_CLEAR_BODY
                  || GetBattlerAbility(gActiveBattler) == ABILITY_FULL_METAL_BODY
                  || GetBattlerAbility(gActiveBattler) == ABILITY_WHITE_SMOKE)
                 && !certain && gCurrentMove != MOVE_CURSE)
        {
            if (flags == STAT_BUFF_ALLOW_PTR)
            {
                if (gSpecialStatuses[gActiveBattler].statLowered)
                {
                    gBattlescriptCurrInstr = BS_ptr;
                }
                else
                {
                    BattleScriptPush(BS_ptr);
                    gBattleScripting.battler = gActiveBattler;
                    gBattlerAbility = gActiveBattler;
                    gBattlescriptCurrInstr = BattleScript_AbilityNoStatLoss;
                    gLastUsedAbility = GetBattlerAbility(gActiveBattler);
                    RecordAbilityBattle(gActiveBattler, gLastUsedAbility);
                    gSpecialStatuses[gActiveBattler].statLowered = TRUE;
                }
            }
            return STAT_CHANGE_DIDNT_WORK;
        }
        else if ((index = IsFlowerVeilProtected(gActiveBattler)) && !certain)
        {
            if (flags == STAT_BUFF_ALLOW_PTR)
            {
                if (gSpecialStatuses[gActiveBattler].statLowered)
                {
                    gBattlescriptCurrInstr = BS_ptr;
                }
                else
                {
                    BattleScriptPush(BS_ptr);
                    gBattleScripting.battler = gActiveBattler;
                    gBattlerAbility = index - 1;
                    gBattlescriptCurrInstr = BattleScript_FlowerVeilProtectsRet;
                    gLastUsedAbility = ABILITY_FLOWER_VEIL;
                    gSpecialStatuses[gActiveBattler].statLowered = TRUE;
                }
            }
            return STAT_CHANGE_DIDNT_WORK;
        }
        else if (GetBattlerAbility(gActiveBattler) == ABILITY_KEEN_EYE
                 && !certain && statId == STAT_ACC)
        {
            if (flags == STAT_BUFF_ALLOW_PTR)
            {
                BattleScriptPush(BS_ptr);
                gBattleScripting.battler = gActiveBattler;
                gBattlerAbility = gActiveBattler;
                gBattlescriptCurrInstr = BattleScript_AbilityNoSpecificStatLoss;
                gLastUsedAbility = GetBattlerAbility(gActiveBattler);
                RecordAbilityBattle(gActiveBattler, gLastUsedAbility);
            }
            return STAT_CHANGE_DIDNT_WORK;
        }
        else if (GetBattlerAbility(gActiveBattler) == ABILITY_HYPER_CUTTER
                 && !certain && statId == STAT_ATK)
        {
            if (flags == STAT_BUFF_ALLOW_PTR)
            {
                BattleScriptPush(BS_ptr);
                gBattleScripting.battler = gActiveBattler;
                gBattlerAbility = gActiveBattler;
                gBattlescriptCurrInstr = BattleScript_AbilityNoSpecificStatLoss;
                gLastUsedAbility = GetBattlerAbility(gActiveBattler);
                RecordAbilityBattle(gActiveBattler, gLastUsedAbility);
            }
            return STAT_CHANGE_DIDNT_WORK;
        }
        else if (GetBattlerAbility(gActiveBattler) == ABILITY_SHIELD_DUST && flags == 0)
        {
            return STAT_CHANGE_DIDNT_WORK;
        }
        else // try to decrease
        {
            statValue = -GET_STAT_BUFF_VALUE(statValue);
            if (gBattleMons[gActiveBattler].statStages[statId] == 1)
                statValue = -1;
            else if (gBattleMons[gActiveBattler].statStages[statId] == 2 && statValue < -2)
                statValue = -2;
            gBattleTextBuff2[0] = B_BUFF_PLACEHOLDER_BEGIN;
            index = 1;
            if (statValue == -2)
            {
                gBattleTextBuff2[1] = B_BUFF_STRING;
                gBattleTextBuff2[2] = STRINGID_STATHARSHLY;
                gBattleTextBuff2[3] = STRINGID_STATHARSHLY >> 8;
                index = 4;
            }
            else if (statValue <= -3)
            {
                gBattleTextBuff2[1] = B_BUFF_STRING;
                gBattleTextBuff2[2] = STRINGID_SEVERELY & 0xFF;
                gBattleTextBuff2[3] = STRINGID_SEVERELY >> 8;
                index = 4;
            }
            gBattleTextBuff2[index] = B_BUFF_STRING;
            index++;
            gBattleTextBuff2[index] = STRINGID_STATFELL;
            index++;
            gBattleTextBuff2[index] = STRINGID_STATFELL >> 8;
            index++;
            gBattleTextBuff2[index] = B_BUFF_EOS;
            
            if (gBattleMons[gActiveBattler].statStages[statId] == MIN_STAT_STAGE)
            {
                gBattleCommunication[MULTISTRING_CHOOSER] = B_MSG_STAT_WONT_DECREASE;
            }
            else
            {
                // Check eject pack. disableEjectPack set for edge cases (e.g. attacking weak armor'd eject pack holder with u-turn)
<<<<<<< HEAD
                if (!gProtectStructs[gActiveBattler].disableEjectPack)
                    gSpecialStatuses[gActiveBattler].statFell = TRUE;
=======
                if (gProtectStructs[gActiveBattler].disableEjectPack == 0)
                    gProtectStructs[gActiveBattler].statFell = 1;
>>>>>>> 2c66aa84
                gBattleCommunication[MULTISTRING_CHOOSER] = (gBattlerTarget == gActiveBattler); // B_MSG_ATTACKER_STAT_FELL or B_MSG_DEFENDER_STAT_FELL
            }
        }
    }
    else // stat increase
    {
        statValue = GET_STAT_BUFF_VALUE(statValue);
        if (gBattleMons[gActiveBattler].statStages[statId] == 11)
            statValue = 1;
        else if (gBattleMons[gActiveBattler].statStages[statId] == 10 && statValue > 2)
            statValue = 2;
        gBattleTextBuff2[0] = B_BUFF_PLACEHOLDER_BEGIN;
        index = 1;
        if (statValue == 2)
        {
            gBattleTextBuff2[1] = B_BUFF_STRING;
            gBattleTextBuff2[2] = STRINGID_STATSHARPLY;
            gBattleTextBuff2[3] = STRINGID_STATSHARPLY >> 8;
            index = 4;
        }
        else if (statValue >= 3)
        {
            gBattleTextBuff2[1] = B_BUFF_STRING;
            gBattleTextBuff2[2] = STRINGID_DRASTICALLY & 0xFF;
            gBattleTextBuff2[3] = STRINGID_DRASTICALLY >> 8;
            index = 4;
        }
        gBattleTextBuff2[index] = B_BUFF_STRING;
        index++;
        gBattleTextBuff2[index] = STRINGID_STATROSE;
        index++;
        gBattleTextBuff2[index] = STRINGID_STATROSE >> 8;
        index++;
        gBattleTextBuff2[index] = B_BUFF_EOS;

        if (gBattleMons[gActiveBattler].statStages[statId] == MAX_STAT_STAGE)
        {
            gBattleCommunication[MULTISTRING_CHOOSER] = B_MSG_STAT_WONT_INCREASE;
        }
        else
        {
            gBattleCommunication[MULTISTRING_CHOOSER] = (gBattlerTarget == gActiveBattler);
            gProtectStructs[gActiveBattler].statRaised = 1;
        }
    }

    gBattleMons[gActiveBattler].statStages[statId] += statValue;
    if (gBattleMons[gActiveBattler].statStages[statId] < MIN_STAT_STAGE)
        gBattleMons[gActiveBattler].statStages[statId] = MIN_STAT_STAGE;
    if (gBattleMons[gActiveBattler].statStages[statId] > MAX_STAT_STAGE)
        gBattleMons[gActiveBattler].statStages[statId] = MAX_STAT_STAGE;

    if (gBattleCommunication[MULTISTRING_CHOOSER] == B_MSG_STAT_WONT_INCREASE && flags & STAT_BUFF_ALLOW_PTR)
        gMoveResultFlags |= MOVE_RESULT_MISSED;

    if (gBattleCommunication[MULTISTRING_CHOOSER] == B_MSG_STAT_WONT_INCREASE && !(flags & STAT_BUFF_ALLOW_PTR))
        return STAT_CHANGE_DIDNT_WORK;

    return STAT_CHANGE_WORKED;
}

static void Cmd_statbuffchange(void)
{
    u16 flags = T1_READ_16(gBattlescriptCurrInstr + 1);
    const u8 *ptrBefore = gBattlescriptCurrInstr;
    const u8 *jumpPtr = T1_READ_PTR(gBattlescriptCurrInstr + 3);

    if (ChangeStatBuffs(GET_STAT_BUFF_VALUE_WITH_SIGN(gBattleScripting.statChanger), GET_STAT_BUFF_ID(gBattleScripting.statChanger), flags, jumpPtr) == STAT_CHANGE_WORKED)
        gBattlescriptCurrInstr += 7;
    else if (gBattlescriptCurrInstr == ptrBefore) // Prevent infinite looping.
        gBattlescriptCurrInstr = jumpPtr;
}

bool32 TryResetBattlerStatChanges(u8 battler)
{
    u32 j;
    bool32 ret = FALSE;

    gDisableStructs[battler].stockpileDef = 0;
    gDisableStructs[battler].stockpileSpDef = 0;
    for (j = 0; j < NUM_BATTLE_STATS; j++)
    {
        if (gBattleMons[battler].statStages[j] != DEFAULT_STAT_STAGE)
            ret = TRUE; // returns TRUE if any stat was reset

        gBattleMons[battler].statStages[j] = DEFAULT_STAT_STAGE;
    }

    return ret;
}

static void Cmd_normalisebuffs(void) // haze
{
    s32 i, j;

    for (i = 0; i < gBattlersCount; i++)
        TryResetBattlerStatChanges(i);

    gBattlescriptCurrInstr++;
}

static void Cmd_setbide(void)
{
    gBattleMons[gBattlerAttacker].status2 |= STATUS2_MULTIPLETURNS;
    gLockedMoves[gBattlerAttacker] = gCurrentMove;
    gTakenDmg[gBattlerAttacker] = 0;
    gBattleMons[gBattlerAttacker].status2 |= STATUS2_BIDE_TURN(2);

    gBattlescriptCurrInstr++;
}

static void Cmd_confuseifrepeatingattackends(void)
{
    if (!(gBattleMons[gBattlerAttacker].status2 & STATUS2_LOCK_CONFUSE) && !gSpecialStatuses[gBattlerAttacker].dancerUsedMove)
        gBattleScripting.moveEffect = (MOVE_EFFECT_THRASH | MOVE_EFFECT_AFFECTS_USER);

    gBattlescriptCurrInstr++;
}

static void Cmd_setmultihitcounter(void)
{
    if (gBattlescriptCurrInstr[1])
    {
        gMultiHitCounter = gBattlescriptCurrInstr[1];
    }
    else
    {
        if (GetBattlerAbility(gBattlerAttacker) == ABILITY_SKILL_LINK)
        {
            gMultiHitCounter = 5;
        }
        else if (B_MULTI_HIT_CHANCE >= GEN_5)
        {
            // 2 and 3 hits: 33.3%
            // 4 and 5 hits: 16.7%
            gMultiHitCounter = Random() % 4;
            if (gMultiHitCounter > 2)
            {
                gMultiHitCounter = (Random() % 3);
                if (gMultiHitCounter < 2)
                    gMultiHitCounter = 2;
                else
                    gMultiHitCounter = 3;
            }
            else
                gMultiHitCounter += 3;
        }
        else
        {
            // 2 and 3 hits: 37.5%
            // 4 and 5 hits: 12.5%
            gMultiHitCounter = Random() % 4;
            if (gMultiHitCounter > 1)
                gMultiHitCounter = (Random() % 4) + 2;
            else
                gMultiHitCounter += 2;
        }
    }

    gBattlescriptCurrInstr += 2;
}

static void Cmd_initmultihitstring(void)
{
    PREPARE_BYTE_NUMBER_BUFFER(gBattleScripting.multihitString, 1, 0)

    gBattlescriptCurrInstr++;
}

static void Cmd_forcerandomswitch(void)
{
    s32 i;
    s32 battler1PartyId = 0;
    s32 battler2PartyId = 0;

    s32 firstMonId;
    s32 lastMonId = 0; // + 1
    s32 monsCount;
    struct Pokemon* party = NULL;
    s32 validMons = 0;
    s32 minNeeded;
    
    bool32 redCardForcedSwitch = FALSE;
    
    // Red card checks against wild pokemon. If we have reached here, the player has a mon to switch into
    // Red card swaps attacker with target to get the animation correct, so here we check attacker which is really the target. Thanks GF...
    if (gBattleScripting.switchCase == B_SWITCH_RED_CARD
      && !(gBattleTypeFlags & BATTLE_TYPE_TRAINER)
      && GetBattlerSide(gBattlerAttacker) == B_SIDE_OPPONENT)   // Check opponent's red card activating
    {
        if (!WILD_DOUBLE_BATTLE)
        {
            // Wild mon with red card will end single battle
            gBattlescriptCurrInstr = BattleScript_RoarSuccessEndBattle;
            return;
        }
        else
        {
            // Wild double battle, wild mon red card activation on player
            if (IS_WHOLE_SIDE_ALIVE(gBattlerTarget))
            {
                // Both player's battlers are alive
                redCardForcedSwitch = FALSE;
            }
            else
            {
                // Player has only one mon alive -> force red card switch before manually switching to other mon
                redCardForcedSwitch = TRUE;
            }
        }
    }

    // Swapping pokemon happens in:
    // trainer battles
    // wild double battles when an opposing pokemon uses it against one of the two alive player mons
    // wild double battle when a player pokemon uses it against its partner
    if ((gBattleTypeFlags & BATTLE_TYPE_TRAINER)
        || (WILD_DOUBLE_BATTLE
            && GetBattlerSide(gBattlerAttacker) == B_SIDE_OPPONENT
            && GetBattlerSide(gBattlerTarget) == B_SIDE_PLAYER
            && IS_WHOLE_SIDE_ALIVE(gBattlerTarget))
        || (WILD_DOUBLE_BATTLE
            && GetBattlerSide(gBattlerAttacker) == B_SIDE_PLAYER
            && GetBattlerSide(gBattlerTarget) == B_SIDE_PLAYER)
        || redCardForcedSwitch
       )
    {    
        if (GetBattlerSide(gBattlerTarget) == B_SIDE_PLAYER)
            party = gPlayerParty;
        else
            party = gEnemyParty;

        if (BATTLE_TWO_VS_ONE_OPPONENT && GetBattlerSide(gBattlerTarget) == B_SIDE_OPPONENT)
        {
            firstMonId = 0;
            lastMonId = 6;
            monsCount = 6;
            minNeeded = 2;
            battler2PartyId = gBattlerPartyIndexes[gBattlerTarget];
            battler1PartyId = gBattlerPartyIndexes[gBattlerTarget ^ BIT_FLANK];
        }
        else if ((gBattleTypeFlags & BATTLE_TYPE_BATTLE_TOWER && gBattleTypeFlags & BATTLE_TYPE_LINK)
            || (gBattleTypeFlags & BATTLE_TYPE_BATTLE_TOWER && gBattleTypeFlags & BATTLE_TYPE_RECORDED_LINK)
            || (gBattleTypeFlags & BATTLE_TYPE_INGAME_PARTNER))
        {
            if ((gBattlerTarget & BIT_FLANK) != 0)
            {
                firstMonId = 3;
                lastMonId = 6;
            }
            else
            {
                firstMonId = 0;
                lastMonId = 3;
            }
            monsCount = 3;
            minNeeded = 1;
            battler2PartyId = gBattlerPartyIndexes[gBattlerTarget];
            battler1PartyId = gBattlerPartyIndexes[gBattlerTarget ^ BIT_FLANK];
        }
        else if ((gBattleTypeFlags & BATTLE_TYPE_MULTI && gBattleTypeFlags & BATTLE_TYPE_LINK)
                 || (gBattleTypeFlags & BATTLE_TYPE_MULTI && gBattleTypeFlags & BATTLE_TYPE_RECORDED_LINK))
        {
            if (GetLinkTrainerFlankId(GetBattlerMultiplayerId(gBattlerTarget)) == 1)
            {
                firstMonId = 3;
                lastMonId = 6;
            }
            else
            {
                firstMonId = 0;
                lastMonId = 3;
            }
            monsCount = 3;
            minNeeded = 1;
            battler2PartyId = gBattlerPartyIndexes[gBattlerTarget];
            battler1PartyId = gBattlerPartyIndexes[gBattlerTarget ^ BIT_FLANK];
        }
        else if (gBattleTypeFlags & BATTLE_TYPE_TWO_OPPONENTS)
        {
            if (GetBattlerSide(gBattlerTarget) == B_SIDE_PLAYER)
            {
                firstMonId = 0;
                lastMonId = 6;
                monsCount = 6;
                minNeeded = 2; // since there are two opponents, it has to be a double battle
            }
            else
            {
                if ((gBattlerTarget & BIT_FLANK) != 0)
                {
                    firstMonId = 3;
                    lastMonId = 6;
                }
                else
                {
                    firstMonId = 0;
                    lastMonId = 3;
                }
                monsCount = 3;
                minNeeded = 1;
            }
            battler2PartyId = gBattlerPartyIndexes[gBattlerTarget];
            battler1PartyId = gBattlerPartyIndexes[gBattlerTarget ^ BIT_FLANK];
        }
        else if (gBattleTypeFlags & BATTLE_TYPE_DOUBLE)
        {
            firstMonId = 0;
            lastMonId = 6;
            monsCount = 6;
            minNeeded = 2;
            battler2PartyId = gBattlerPartyIndexes[gBattlerTarget];
            battler1PartyId = gBattlerPartyIndexes[gBattlerTarget ^ BIT_FLANK];
        }
        else
        {
            firstMonId = 0;
            lastMonId = 6;
            monsCount = 6;
            minNeeded = 1;
            battler2PartyId = gBattlerPartyIndexes[gBattlerTarget]; // there is only one pokemon out in single battles
            battler1PartyId = gBattlerPartyIndexes[gBattlerTarget];
        }

        for (i = firstMonId; i < lastMonId; i++)
        {
            if (GetMonData(&party[i], MON_DATA_SPECIES) != SPECIES_NONE
             && !GetMonData(&party[i], MON_DATA_IS_EGG)
             && GetMonData(&party[i], MON_DATA_HP) != 0)
             {
                 validMons++;
             }
        }

        if (!redCardForcedSwitch && validMons <= minNeeded)
        {
            gBattlescriptCurrInstr = T1_READ_PTR(gBattlescriptCurrInstr + 1);
        }
        else
        {
            *(gBattleStruct->field_58 + gBattlerTarget) = gBattlerPartyIndexes[gBattlerTarget];
            gBattlescriptCurrInstr = BattleScript_RoarSuccessSwitch;

            do
            {
                i = Random() % monsCount;
                i += firstMonId;
            }
            while (i == battler2PartyId
                   || i == battler1PartyId
                   || GetMonData(&party[i], MON_DATA_SPECIES) == SPECIES_NONE
                   || GetMonData(&party[i], MON_DATA_IS_EGG) == TRUE
                   || GetMonData(&party[i], MON_DATA_HP) == 0);

            *(gBattleStruct->monToSwitchIntoId + gBattlerTarget) = i;

            if (!IsMultiBattle())
                SwitchPartyOrder(gBattlerTarget);

            if ((gBattleTypeFlags & BATTLE_TYPE_LINK && gBattleTypeFlags & BATTLE_TYPE_BATTLE_TOWER)
                || (gBattleTypeFlags & BATTLE_TYPE_LINK && gBattleTypeFlags & BATTLE_TYPE_MULTI)
                || (gBattleTypeFlags & BATTLE_TYPE_RECORDED_LINK && gBattleTypeFlags & BATTLE_TYPE_BATTLE_TOWER)
                || (gBattleTypeFlags & BATTLE_TYPE_RECORDED_LINK && gBattleTypeFlags & BATTLE_TYPE_MULTI))
            {
                SwitchPartyOrderLinkMulti(gBattlerTarget, i, 0);
                SwitchPartyOrderLinkMulti(gBattlerTarget ^ BIT_FLANK, i, 1);
            }

            if (gBattleTypeFlags & BATTLE_TYPE_INGAME_PARTNER)
                SwitchPartyOrderInGameMulti(gBattlerTarget, i);
        }
    }
    else
    {
        // In normal wild doubles, Roar will always fail if the user's level is less than the target's.
        if (gBattleMons[gBattlerAttacker].level >= gBattleMons[gBattlerTarget].level)
            gBattlescriptCurrInstr = BattleScript_RoarSuccessEndBattle;
        else
            gBattlescriptCurrInstr = T1_READ_PTR(gBattlescriptCurrInstr + 1);
    }
}

static void Cmd_tryconversiontypechange(void) // randomly changes user's type to one of its moves' type
{
    u8 validMoves = 0;
    u8 moveChecked;
    u8 moveType;

    while (validMoves < MAX_MON_MOVES)
    {
        if (gBattleMons[gBattlerAttacker].moves[validMoves] == 0)
            break;

        validMoves++;
    }

    for (moveChecked = 0; moveChecked < validMoves; moveChecked++)
    {
        moveType = gBattleMoves[gBattleMons[gBattlerAttacker].moves[moveChecked]].type;

        if (moveType == TYPE_MYSTERY)
        {
            if (IS_BATTLER_OF_TYPE(gBattlerAttacker, TYPE_GHOST))
                moveType = TYPE_GHOST;
            else
                moveType = TYPE_NORMAL;
        }
        if (moveType != gBattleMons[gBattlerAttacker].type1
            && moveType != gBattleMons[gBattlerAttacker].type2
            && moveType != gBattleMons[gBattlerAttacker].type3)
        {
            break;
        }
    }

    if (moveChecked == validMoves)
    {
        gBattlescriptCurrInstr = T1_READ_PTR(gBattlescriptCurrInstr + 1);
    }
    else
    {
        do
        {

            while ((moveChecked = Random() & (MAX_MON_MOVES - 1)) >= validMoves);

            moveType = gBattleMoves[gBattleMons[gBattlerAttacker].moves[moveChecked]].type;

            if (moveType == TYPE_MYSTERY)
            {
                if (IS_BATTLER_OF_TYPE(gBattlerAttacker, TYPE_GHOST))
                    moveType = TYPE_GHOST;
                else
                    moveType = TYPE_NORMAL;
            }
        }
        while (moveType == gBattleMons[gBattlerAttacker].type1 || moveType == gBattleMons[gBattlerAttacker].type2 || moveType == gBattleMons[gBattlerAttacker].type3);

        SET_BATTLER_TYPE(gBattlerAttacker, moveType);
        PREPARE_TYPE_BUFFER(gBattleTextBuff1, moveType);

        gBattlescriptCurrInstr += 5;
    }
}

static void Cmd_givepaydaymoney(void)
{
    if (!(gBattleTypeFlags & (BATTLE_TYPE_LINK | BATTLE_TYPE_RECORDED_LINK)) && gPaydayMoney != 0)
    {
        u32 bonusMoney = gPaydayMoney * gBattleStruct->moneyMultiplier;
        AddMoney(&gSaveBlock1Ptr->money, bonusMoney);

        PREPARE_HWORD_NUMBER_BUFFER(gBattleTextBuff1, 5, bonusMoney)

        BattleScriptPush(gBattlescriptCurrInstr + 1);
        gBattlescriptCurrInstr = BattleScript_PrintPayDayMoneyString;
    }
    else
    {
        gBattlescriptCurrInstr++;
    }
}

static void Cmd_setlightscreen(void)
{
    if (gSideStatuses[GET_BATTLER_SIDE(gBattlerAttacker)] & SIDE_STATUS_LIGHTSCREEN)
    {
        gMoveResultFlags |= MOVE_RESULT_MISSED;
        gBattleCommunication[MULTISTRING_CHOOSER] = B_MSG_SIDE_STATUS_FAILED;
    }
    else
    {
        gSideStatuses[GET_BATTLER_SIDE(gBattlerAttacker)] |= SIDE_STATUS_LIGHTSCREEN;
        if (GetBattlerHoldEffect(gBattlerAttacker, TRUE) == HOLD_EFFECT_LIGHT_CLAY)
            gSideTimers[GET_BATTLER_SIDE(gBattlerAttacker)].lightscreenTimer = 8;
        else
            gSideTimers[GET_BATTLER_SIDE(gBattlerAttacker)].lightscreenTimer = 5;
        gSideTimers[GET_BATTLER_SIDE(gBattlerAttacker)].lightscreenBattlerId = gBattlerAttacker;

        if (gBattleTypeFlags & BATTLE_TYPE_DOUBLE && CountAliveMonsInBattle(BATTLE_ALIVE_ATK_SIDE) == 2)
            gBattleCommunication[MULTISTRING_CHOOSER] = B_MSG_SET_LIGHTSCREEN_DOUBLE;
        else
            gBattleCommunication[MULTISTRING_CHOOSER] = B_MSG_SET_LIGHTSCREEN_SINGLE;
    }

    gBattlescriptCurrInstr++;
}

static void Cmd_tryKO(void)
{
    bool32 lands = FALSE;
    u32 holdEffect = GetBattlerHoldEffect(gBattlerTarget, TRUE);

    gPotentialItemEffectBattler = gBattlerTarget;
    if (holdEffect == HOLD_EFFECT_FOCUS_BAND
        && (Random() % 100) < GetBattlerHoldEffectParam(gBattlerTarget))
    {
        gSpecialStatuses[gBattlerTarget].focusBanded = TRUE;
        RecordItemEffectBattle(gBattlerTarget, holdEffect);
    }
    else if (holdEffect == HOLD_EFFECT_FOCUS_SASH && BATTLER_MAX_HP(gBattlerTarget))
    {
        gSpecialStatuses[gBattlerTarget].focusSashed = TRUE;
        RecordItemEffectBattle(gBattlerTarget, holdEffect);
    }

    if (GetBattlerAbility(gBattlerTarget) == ABILITY_STURDY)
    {
        gMoveResultFlags |= MOVE_RESULT_MISSED;
        gLastUsedAbility = ABILITY_STURDY;
        gBattlescriptCurrInstr = BattleScript_SturdyPreventsOHKO;
        gBattlerAbility = gBattlerTarget;
    }
    else
    {
        if ((((gStatuses3[gBattlerTarget] & STATUS3_ALWAYS_HITS)
                && gDisableStructs[gBattlerTarget].battlerWithSureHit == gBattlerAttacker)
            || GetBattlerAbility(gBattlerAttacker) == ABILITY_NO_GUARD
            || GetBattlerAbility(gBattlerTarget) == ABILITY_NO_GUARD)
            && gBattleMons[gBattlerAttacker].level >= gBattleMons[gBattlerTarget].level)
        {
            lands = TRUE;
        }
        else
        {
            u16 odds = gBattleMoves[gCurrentMove].accuracy + (gBattleMons[gBattlerAttacker].level - gBattleMons[gBattlerTarget].level);
            if (Random() % 100 + 1 < odds && gBattleMons[gBattlerAttacker].level >= gBattleMons[gBattlerTarget].level)
                lands = TRUE;
        }

        if (lands)
        {
            if (gProtectStructs[gBattlerTarget].endured)
            {
                gBattleMoveDamage = gBattleMons[gBattlerTarget].hp - 1;
                gMoveResultFlags |= MOVE_RESULT_FOE_ENDURED;
            }
            else if (gSpecialStatuses[gBattlerTarget].focusBanded || gSpecialStatuses[gBattlerTarget].focusSashed)
            {
                gBattleMoveDamage = gBattleMons[gBattlerTarget].hp - 1;
                gMoveResultFlags |= MOVE_RESULT_FOE_HUNG_ON;
                gLastUsedItem = gBattleMons[gBattlerTarget].item;
            }
            else
            {
                gBattleMoveDamage = gBattleMons[gBattlerTarget].hp;
                gMoveResultFlags |= MOVE_RESULT_ONE_HIT_KO;
            }
            gBattlescriptCurrInstr += 5;
        }
        else
        {
            gMoveResultFlags |= MOVE_RESULT_MISSED;
            if (gBattleMons[gBattlerAttacker].level >= gBattleMons[gBattlerTarget].level)
                gBattleCommunication[MULTISTRING_CHOOSER] = B_MSG_KO_MISS;
            else
                gBattleCommunication[MULTISTRING_CHOOSER] = B_MSG_KO_UNAFFECTED;
            gBattlescriptCurrInstr = T1_READ_PTR(gBattlescriptCurrInstr + 1);
        }
    }
}

static void Cmd_damagetohalftargethp(void) // super fang
{
    gBattleMoveDamage = gBattleMons[gBattlerTarget].hp / 2;
    if (gBattleMoveDamage == 0)
        gBattleMoveDamage = 1;

    gBattlescriptCurrInstr++;
}

static void Cmd_setsandstorm(void)
{
    if (!TryChangeBattleWeather(gBattlerAttacker, ENUM_WEATHER_SANDSTORM, FALSE))
    {
        gMoveResultFlags |= MOVE_RESULT_MISSED;
        gBattleCommunication[MULTISTRING_CHOOSER] = B_MSG_WEATHER_FAILED;
    }
    else
    {
        gBattleCommunication[MULTISTRING_CHOOSER] = B_MSG_STARTED_SANDSTORM;
    }
    gBattlescriptCurrInstr++;
}

static void Cmd_weatherdamage(void)
{
    u32 ability = GetBattlerAbility(gBattlerAttacker);

    gBattleMoveDamage = 0;
    if (IsBattlerAlive(gBattlerAttacker) && WEATHER_HAS_EFFECT && ability != ABILITY_MAGIC_GUARD)
    {
        if (gBattleWeather & WEATHER_SANDSTORM_ANY)
        {
            if (!IS_BATTLER_OF_TYPE(gBattlerAttacker, TYPE_ROCK)
                && !IS_BATTLER_OF_TYPE(gBattlerAttacker, TYPE_GROUND)
                && !IS_BATTLER_OF_TYPE(gBattlerAttacker, TYPE_STEEL)
                && ability != ABILITY_SAND_VEIL
                && ability != ABILITY_SAND_FORCE
                && ability != ABILITY_SAND_RUSH
                && ability != ABILITY_OVERCOAT
                && !(gStatuses3[gBattlerAttacker] & (STATUS3_UNDERGROUND | STATUS3_UNDERWATER))
                && GetBattlerHoldEffect(gBattlerAttacker, TRUE) != HOLD_EFFECT_SAFETY_GOOGLES)
            {
                gBattleMoveDamage = gBattleMons[gBattlerAttacker].maxHP / 16;
                if (gBattleMoveDamage == 0)
                    gBattleMoveDamage = 1;
            }
        }
        if (gBattleWeather & WEATHER_HAIL_ANY)
        {
            if (ability == ABILITY_ICE_BODY
                && !(gStatuses3[gBattlerAttacker] & (STATUS3_UNDERGROUND | STATUS3_UNDERWATER))
                && !BATTLER_MAX_HP(gBattlerAttacker)
                && !(gStatuses3[gBattlerAttacker] & STATUS3_HEAL_BLOCK))
            {
                gBattlerAbility = gBattlerAttacker;
                gBattleMoveDamage = gBattleMons[gBattlerAttacker].maxHP / 16;
                if (gBattleMoveDamage == 0)
                    gBattleMoveDamage = 1;
                gBattleMoveDamage *= -1;
            }
            else if (!IS_BATTLER_OF_TYPE(gBattlerAttacker, TYPE_ICE)
                && ability != ABILITY_SNOW_CLOAK
                && ability != ABILITY_OVERCOAT
                && ability != ABILITY_ICE_BODY
                && !(gStatuses3[gBattlerAttacker] & (STATUS3_UNDERGROUND | STATUS3_UNDERWATER))
                && GetBattlerHoldEffect(gBattlerAttacker, TRUE) != HOLD_EFFECT_SAFETY_GOOGLES)
            {
                gBattleMoveDamage = gBattleMons[gBattlerAttacker].maxHP / 16;
                if (gBattleMoveDamage == 0)
                    gBattleMoveDamage = 1;
            }
        }
    }

    gBattlescriptCurrInstr++;
}

static void Cmd_tryinfatuating(void)
{
    struct Pokemon *monAttacker, *monTarget;
    u16 speciesAttacker, speciesTarget;
    u32 personalityAttacker, personalityTarget;

    if (GetBattlerSide(gBattlerAttacker) == B_SIDE_PLAYER)
        monAttacker = &gPlayerParty[gBattlerPartyIndexes[gBattlerAttacker]];
    else
        monAttacker = &gEnemyParty[gBattlerPartyIndexes[gBattlerAttacker]];

    if (GetBattlerSide(gBattlerTarget) == B_SIDE_PLAYER)
        monTarget = &gPlayerParty[gBattlerPartyIndexes[gBattlerTarget]];
    else
        monTarget = &gEnemyParty[gBattlerPartyIndexes[gBattlerTarget]];

    speciesAttacker = GetMonData(monAttacker, MON_DATA_SPECIES);
    personalityAttacker = GetMonData(monAttacker, MON_DATA_PERSONALITY);

    speciesTarget = GetMonData(monTarget, MON_DATA_SPECIES);
    personalityTarget = GetMonData(monTarget, MON_DATA_PERSONALITY);

    if (GetBattlerAbility(gBattlerTarget) == ABILITY_OBLIVIOUS)
    {
        gBattlescriptCurrInstr = BattleScript_NotAffectedAbilityPopUp;
        gLastUsedAbility = ABILITY_OBLIVIOUS;
        RecordAbilityBattle(gBattlerTarget, ABILITY_OBLIVIOUS);
    }
    else
    {
        if (GetGenderFromSpeciesAndPersonality(speciesAttacker, personalityAttacker) == GetGenderFromSpeciesAndPersonality(speciesTarget, personalityTarget)
            || gBattleMons[gBattlerTarget].status2 & STATUS2_INFATUATION
            || GetGenderFromSpeciesAndPersonality(speciesAttacker, personalityAttacker) == MON_GENDERLESS
            || GetGenderFromSpeciesAndPersonality(speciesTarget, personalityTarget) == MON_GENDERLESS)
        {
            gBattlescriptCurrInstr = T1_READ_PTR(gBattlescriptCurrInstr + 1);
        }
        else
        {
            gBattleMons[gBattlerTarget].status2 |= STATUS2_INFATUATED_WITH(gBattlerAttacker);
            gBattlescriptCurrInstr += 5;
        }
    }
}

static void Cmd_updatestatusicon(void)
{
    if (gBattleControllerExecFlags)
        return;

    if (gBattlescriptCurrInstr[1] != BS_ATTACKER_WITH_PARTNER)
    {
        gActiveBattler = GetBattlerForBattleScript(gBattlescriptCurrInstr[1]);
        BtlController_EmitStatusIconUpdate(0, gBattleMons[gActiveBattler].status1, gBattleMons[gActiveBattler].status2);
        MarkBattlerForControllerExec(gActiveBattler);
        gBattlescriptCurrInstr += 2;
    }
    else
    {
        gActiveBattler = gBattlerAttacker;
        if (!(gAbsentBattlerFlags & gBitTable[gActiveBattler]))
        {
            BtlController_EmitStatusIconUpdate(0, gBattleMons[gActiveBattler].status1, gBattleMons[gActiveBattler].status2);
            MarkBattlerForControllerExec(gActiveBattler);
        }
        if ((gBattleTypeFlags & BATTLE_TYPE_DOUBLE))
        {
            gActiveBattler = GetBattlerAtPosition(GetBattlerPosition(gBattlerAttacker) ^ BIT_FLANK);
            if (!(gAbsentBattlerFlags & gBitTable[gActiveBattler]))
            {
                BtlController_EmitStatusIconUpdate(0, gBattleMons[gActiveBattler].status1, gBattleMons[gActiveBattler].status2);
                MarkBattlerForControllerExec(gActiveBattler);
            }
        }
        gBattlescriptCurrInstr += 2;
    }
}

static void Cmd_setmist(void)
{
    if (gSideTimers[GET_BATTLER_SIDE(gBattlerAttacker)].mistTimer)
    {
        gMoveResultFlags |= MOVE_RESULT_FAILED;
        gBattleCommunication[MULTISTRING_CHOOSER] = B_MSG_MIST_FAILED;
    }
    else
    {
        gSideTimers[GET_BATTLER_SIDE(gBattlerAttacker)].mistTimer = 5;
        gSideTimers[GET_BATTLER_SIDE(gBattlerAttacker)].mistBattlerId = gBattlerAttacker;
        gSideStatuses[GET_BATTLER_SIDE(gBattlerAttacker)] |= SIDE_STATUS_MIST;
        gBattleCommunication[MULTISTRING_CHOOSER] = B_MSG_SET_MIST;
    }
    gBattlescriptCurrInstr++;
}

static void Cmd_setfocusenergy(void)
{
    if (gBattleMons[gBattlerAttacker].status2 & STATUS2_FOCUS_ENERGY)
    {
        gMoveResultFlags |= MOVE_RESULT_FAILED;
        gBattleCommunication[MULTISTRING_CHOOSER] = B_MSG_FOCUS_ENERGY_FAILED;
    }
    else
    {
        gBattleMons[gBattlerAttacker].status2 |= STATUS2_FOCUS_ENERGY;
        gBattleCommunication[MULTISTRING_CHOOSER] = B_MSG_GETTING_PUMPED;
    }
    gBattlescriptCurrInstr++;
}

static void Cmd_transformdataexecution(void)
{
    gChosenMove = 0xFFFF;
    gBattlescriptCurrInstr++;
    if (gBattleMons[gBattlerTarget].status2 & STATUS2_TRANSFORMED
        || gBattleStruct->illusion[gBattlerTarget].on
        || gStatuses3[gBattlerTarget] & STATUS3_SEMI_INVULNERABLE)
    {
        gMoveResultFlags |= MOVE_RESULT_FAILED;
        gBattleCommunication[MULTISTRING_CHOOSER] = B_MSG_TRANSFORM_FAILED;
    }
    else
    {
        s32 i;
        u8 *battleMonAttacker, *battleMonTarget;

        gBattleMons[gBattlerAttacker].status2 |= STATUS2_TRANSFORMED;
        gDisableStructs[gBattlerAttacker].disabledMove = 0;
        gDisableStructs[gBattlerAttacker].disableTimer = 0;
        gDisableStructs[gBattlerAttacker].transformedMonPersonality = gBattleMons[gBattlerTarget].personality;
        gDisableStructs[gBattlerAttacker].mimickedMoves = 0;
        gDisableStructs[gBattlerAttacker].usedMoves = 0;

        PREPARE_SPECIES_BUFFER(gBattleTextBuff1, gBattleMons[gBattlerTarget].species)

        battleMonAttacker = (u8*)(&gBattleMons[gBattlerAttacker]);
        battleMonTarget = (u8*)(&gBattleMons[gBattlerTarget]);

        for (i = 0; i < offsetof(struct BattlePokemon, pp); i++)
            battleMonAttacker[i] = battleMonTarget[i];

        for (i = 0; i < MAX_MON_MOVES; i++)
        {
            if (gBattleMoves[gBattleMons[gBattlerAttacker].moves[i]].pp < 5)
                gBattleMons[gBattlerAttacker].pp[i] = gBattleMoves[gBattleMons[gBattlerAttacker].moves[i]].pp;
            else
                gBattleMons[gBattlerAttacker].pp[i] = 5;
        }

        gActiveBattler = gBattlerAttacker;
        BtlController_EmitResetActionMoveSelection(0, RESET_MOVE_SELECTION);
        MarkBattlerForControllerExec(gActiveBattler);
        gBattleCommunication[MULTISTRING_CHOOSER] = B_MSG_TRANSFORMED;
    }
}

static void Cmd_setsubstitute(void)
{
    u32 hp = gBattleMons[gBattlerAttacker].maxHP / 4;
    if (gBattleMons[gBattlerAttacker].maxHP / 4 == 0)
        hp = 1;

    if (gBattleMons[gBattlerAttacker].hp <= hp)
    {
        gBattleMoveDamage = 0;
        gBattleCommunication[MULTISTRING_CHOOSER] = B_MSG_SUBSTITUTE_FAILED;
    }
    else
    {
        gBattleMoveDamage = gBattleMons[gBattlerAttacker].maxHP / 4; // one bit value will only work for pokemon which max hp can go to 1020(which is more than possible in games)
        if (gBattleMoveDamage == 0)
            gBattleMoveDamage = 1;

        gBattleMons[gBattlerAttacker].status2 |= STATUS2_SUBSTITUTE;
        gBattleMons[gBattlerAttacker].status2 &= ~(STATUS2_WRAPPED);
        gDisableStructs[gBattlerAttacker].substituteHP = gBattleMoveDamage;
        gBattleCommunication[MULTISTRING_CHOOSER] = B_MSG_SET_SUBSTITUTE;
        gHitMarker |= HITMARKER_IGNORE_SUBSTITUTE;
    }

    gBattlescriptCurrInstr++;
}

static void Cmd_mimicattackcopy(void)
{
    if ((sForbiddenMoves[gLastMoves[gBattlerTarget]] & FORBIDDEN_MIMIC)
        || (gBattleMons[gBattlerAttacker].status2 & STATUS2_TRANSFORMED)
        || gLastMoves[gBattlerTarget] == 0xFFFF)
    {
        gBattlescriptCurrInstr = T1_READ_PTR(gBattlescriptCurrInstr + 1);
    }
    else
    {
        int i;

        for (i = 0; i < MAX_MON_MOVES; i++)
        {
            if (gBattleMons[gBattlerAttacker].moves[i] == gLastMoves[gBattlerTarget])
                break;
        }

        if (i == MAX_MON_MOVES)
        {
            gChosenMove = 0xFFFF;
            gBattleMons[gBattlerAttacker].moves[gCurrMovePos] = gLastMoves[gBattlerTarget];
            if (gBattleMoves[gLastMoves[gBattlerTarget]].pp < 5)
                gBattleMons[gBattlerAttacker].pp[gCurrMovePos] = gBattleMoves[gLastMoves[gBattlerTarget]].pp;
            else
                gBattleMons[gBattlerAttacker].pp[gCurrMovePos] = 5;

            PREPARE_MOVE_BUFFER(gBattleTextBuff1, gLastMoves[gBattlerTarget])

            gDisableStructs[gBattlerAttacker].mimickedMoves |= gBitTable[gCurrMovePos];
            gBattlescriptCurrInstr += 5;
        }
        else
        {
            gBattlescriptCurrInstr = T1_READ_PTR(gBattlescriptCurrInstr + 1);
        }
    }
}

static void Cmd_metronome(void)
{
    while (1)
    {
        gCurrentMove = (Random() % (MOVES_COUNT - 1)) + 1;
        if (gBattleMoves[gCurrentMove].effect == EFFECT_PLACEHOLDER)
            continue;

        if (!(sForbiddenMoves[gCurrentMove] & FORBIDDEN_METRONOME))
        {
            gHitMarker &= ~(HITMARKER_ATTACKSTRING_PRINTED);
            gBattlescriptCurrInstr = gBattleScriptsForMoveEffects[gBattleMoves[gCurrentMove].effect];
            gBattlerTarget = GetMoveTarget(gCurrentMove, 0);
            return;
        }
    }
}

static void Cmd_dmgtolevel(void)
{
    gBattleMoveDamage = gBattleMons[gBattlerAttacker].level;
    gBattlescriptCurrInstr++;
}

static void Cmd_psywavedamageeffect(void)
{
    s32 randDamage;
    if (B_PSYWAVE_DMG >= GEN_6)
        randDamage = (Random() % 101);
    else
        randDamage = (Random() % 11) * 10;
    gBattleMoveDamage = gBattleMons[gBattlerAttacker].level * (randDamage + 50) / 100;
    gBattlescriptCurrInstr++;
}

static void Cmd_counterdamagecalculator(void)
{
    u8 sideAttacker = GetBattlerSide(gBattlerAttacker);
    u8 sideTarget = GetBattlerSide(gProtectStructs[gBattlerAttacker].physicalBattlerId);

    if (gProtectStructs[gBattlerAttacker].physicalDmg
        && sideAttacker != sideTarget
        && gBattleMons[gProtectStructs[gBattlerAttacker].physicalBattlerId].hp)
    {
        gBattleMoveDamage = gProtectStructs[gBattlerAttacker].physicalDmg * 2;

        if (IsAffectedByFollowMe(gBattlerAttacker, sideTarget, gCurrentMove))
            gBattlerTarget = gSideTimers[sideTarget].followmeTarget;
        else
            gBattlerTarget = gProtectStructs[gBattlerAttacker].physicalBattlerId;

        gBattlescriptCurrInstr += 5;
    }
    else
    {
        gSpecialStatuses[gBattlerAttacker].ppNotAffectedByPressure = TRUE;
        gBattlescriptCurrInstr = T1_READ_PTR(gBattlescriptCurrInstr + 1);
    }
}

static void Cmd_mirrorcoatdamagecalculator(void) // a copy of atkA1 with the physical -> special field changes
{
    u8 sideAttacker = GetBattlerSide(gBattlerAttacker);
    u8 sideTarget = GetBattlerSide(gProtectStructs[gBattlerAttacker].specialBattlerId);

    if (gProtectStructs[gBattlerAttacker].specialDmg
        && sideAttacker != sideTarget
        && gBattleMons[gProtectStructs[gBattlerAttacker].specialBattlerId].hp)
    {
        gBattleMoveDamage = gProtectStructs[gBattlerAttacker].specialDmg * 2;

        if (IsAffectedByFollowMe(gBattlerAttacker, sideTarget, gCurrentMove))
            gBattlerTarget = gSideTimers[sideTarget].followmeTarget;
        else
            gBattlerTarget = gProtectStructs[gBattlerAttacker].specialBattlerId;

        gBattlescriptCurrInstr += 5;
    }
    else
    {
        gSpecialStatuses[gBattlerAttacker].ppNotAffectedByPressure = TRUE;
        gBattlescriptCurrInstr = T1_READ_PTR(gBattlescriptCurrInstr + 1);
    }
}

static void Cmd_disablelastusedattack(void)
{
    s32 i;

    for (i = 0; i < MAX_MON_MOVES; i++)
    {
        if (gBattleMons[gBattlerTarget].moves[i] == gLastMoves[gBattlerTarget])
            break;
    }
    if (gDisableStructs[gBattlerTarget].disabledMove == 0
        && i != MAX_MON_MOVES && gBattleMons[gBattlerTarget].pp[i] != 0)
    {
        PREPARE_MOVE_BUFFER(gBattleTextBuff1, gBattleMons[gBattlerTarget].moves[i])

        gDisableStructs[gBattlerTarget].disabledMove = gBattleMons[gBattlerTarget].moves[i];
        if (B_DISABLE_TURNS == GEN_3)
            gDisableStructs[gBattlerTarget].disableTimer = (Random() & 3) + 2;
        else if (B_DISABLE_TURNS == GEN_4)
            gDisableStructs[gBattlerTarget].disableTimer = (Random() & 3) + 4;
        else
            gDisableStructs[gBattlerTarget].disableTimer = 4;
        gDisableStructs[gBattlerTarget].disableTimerStartValue = gDisableStructs[gBattlerTarget].disableTimer; // used to save the random amount of turns?
        gBattlescriptCurrInstr += 5;
    }
    else
    {
        gBattlescriptCurrInstr = T1_READ_PTR(gBattlescriptCurrInstr + 1);
    }
}

static void Cmd_trysetencore(void)
{
    s32 i;

    for (i = 0; i < MAX_MON_MOVES; i++)
    {
        if (gBattleMons[gBattlerTarget].moves[i] == gLastMoves[gBattlerTarget])
            break;
    }

    if (gLastMoves[gBattlerTarget] == MOVE_STRUGGLE
        || gLastMoves[gBattlerTarget] == MOVE_ENCORE
        || gLastMoves[gBattlerTarget] == MOVE_MIRROR_MOVE)
    {
        i = 4;
    }

    if (gDisableStructs[gBattlerTarget].encoredMove == 0
        && i != 4 && gBattleMons[gBattlerTarget].pp[i] != 0)
    {
        gDisableStructs[gBattlerTarget].encoredMove = gBattleMons[gBattlerTarget].moves[i];
        gDisableStructs[gBattlerTarget].encoredMovePos = i;
        gDisableStructs[gBattlerTarget].encoreTimer = 3;
        gDisableStructs[gBattlerTarget].encoreTimerStartValue = gDisableStructs[gBattlerTarget].encoreTimer;
        gBattlescriptCurrInstr += 5;
    }
    else
    {
        gBattlescriptCurrInstr = T1_READ_PTR(gBattlescriptCurrInstr + 1);
    }
}

static void Cmd_painsplitdmgcalc(void)
{
    if (!(DoesSubstituteBlockMove(gBattlerAttacker, gBattlerTarget, gCurrentMove)))
    {
        s32 hpDiff = (gBattleMons[gBattlerAttacker].hp + gBattleMons[gBattlerTarget].hp) / 2;
        s32 painSplitHp = gBattleMoveDamage = gBattleMons[gBattlerTarget].hp - hpDiff;
        u8* storeLoc = (void*)(&gBattleScripting.painSplitHp);

        storeLoc[0] = (painSplitHp);
        storeLoc[1] = (painSplitHp & 0x0000FF00) >> 8;
        storeLoc[2] = (painSplitHp & 0x00FF0000) >> 16;
        storeLoc[3] = (painSplitHp & 0xFF000000) >> 24;

        gBattleMoveDamage = gBattleMons[gBattlerAttacker].hp - hpDiff;
        gSpecialStatuses[gBattlerTarget].dmg = 0xFFFF;

        gBattlescriptCurrInstr += 5;
    }
    else
    {
        gBattlescriptCurrInstr = T1_READ_PTR(gBattlescriptCurrInstr + 1);
    }
}

static void Cmd_settypetorandomresistance(void) // conversion 2
{
    if (gLastLandedMoves[gBattlerAttacker] == 0
        || gLastLandedMoves[gBattlerAttacker] == 0xFFFF)
    {
        gBattlescriptCurrInstr = T1_READ_PTR(gBattlescriptCurrInstr + 1);
    }
    else if (IsTwoTurnsMove(gLastLandedMoves[gBattlerAttacker])
            && gBattleMons[gLastHitBy[gBattlerAttacker]].status2 & STATUS2_MULTIPLETURNS)
    {
        gBattlescriptCurrInstr = T1_READ_PTR(gBattlescriptCurrInstr + 1);
    }
    else
    {
        u32 i, resistTypes = 0;
        u32 hitByType = gLastHitByType[gBattlerAttacker];

        for (i = 0; i < NUMBER_OF_MON_TYPES; i++) // Find all types that resist.
        {
            switch (GetTypeModifier(hitByType, i))
            {
            case UQ_4_12(0):
            case UQ_4_12(0.5):
                resistTypes |= gBitTable[i];
                break;
            }
        }

        while (resistTypes != 0)
        {
            i = Random() % NUMBER_OF_MON_TYPES;
            if (resistTypes & gBitTable[i])
            {
                if (IS_BATTLER_OF_TYPE(gBattlerAttacker, i))
                {
                    resistTypes &= ~(gBitTable[i]); // Type resists, but the user is already of this type.
                }
                else
                {
                    SET_BATTLER_TYPE(gBattlerAttacker, i);
                    PREPARE_TYPE_BUFFER(gBattleTextBuff1, i);
                    gBattlescriptCurrInstr += 5;
                    return;
                }
            }
        }

        gBattlescriptCurrInstr = T1_READ_PTR(gBattlescriptCurrInstr + 1);
    }
}

static void Cmd_setalwayshitflag(void)
{
    gStatuses3[gBattlerTarget] &= ~(STATUS3_ALWAYS_HITS);
    gStatuses3[gBattlerTarget] |= STATUS3_ALWAYS_HITS_TURN(2);
    gDisableStructs[gBattlerTarget].battlerWithSureHit = gBattlerAttacker;
    gBattlescriptCurrInstr++;
}

static void Cmd_copymovepermanently(void) // sketch
{
    gChosenMove = 0xFFFF;

    if (!(gBattleMons[gBattlerAttacker].status2 & STATUS2_TRANSFORMED)
        && gLastPrintedMoves[gBattlerTarget] != MOVE_STRUGGLE
        && gLastPrintedMoves[gBattlerTarget] != 0
        && gLastPrintedMoves[gBattlerTarget] != 0xFFFF
        && gLastPrintedMoves[gBattlerTarget] != MOVE_SKETCH)
    {
        s32 i;

        for (i = 0; i < MAX_MON_MOVES; i++)
        {
            if (gBattleMons[gBattlerAttacker].moves[i] == MOVE_SKETCH)
                continue;
            if (gBattleMons[gBattlerAttacker].moves[i] == gLastPrintedMoves[gBattlerTarget])
                break;
        }

        if (i != MAX_MON_MOVES)
        {
            gBattlescriptCurrInstr = T1_READ_PTR(gBattlescriptCurrInstr + 1);
        }
        else // sketch worked
        {
            struct MovePpInfo movePpData;

            gBattleMons[gBattlerAttacker].moves[gCurrMovePos] = gLastPrintedMoves[gBattlerTarget];
            gBattleMons[gBattlerAttacker].pp[gCurrMovePos] = gBattleMoves[gLastPrintedMoves[gBattlerTarget]].pp;
            gActiveBattler = gBattlerAttacker;

            for (i = 0; i < MAX_MON_MOVES; i++)
            {
                movePpData.moves[i] = gBattleMons[gBattlerAttacker].moves[i];
                movePpData.pp[i] = gBattleMons[gBattlerAttacker].pp[i];
            }
            movePpData.ppBonuses = gBattleMons[gBattlerAttacker].ppBonuses;

            BtlController_EmitSetMonData(0, REQUEST_MOVES_PP_BATTLE, 0, sizeof(struct MovePpInfo), &movePpData);
            MarkBattlerForControllerExec(gActiveBattler);

            PREPARE_MOVE_BUFFER(gBattleTextBuff1, gLastPrintedMoves[gBattlerTarget])

            gBattlescriptCurrInstr += 5;
        }
    }
    else
    {
        gBattlescriptCurrInstr = T1_READ_PTR(gBattlescriptCurrInstr + 1);
    }
}

static bool8 IsTwoTurnsMove(u16 move)
{
    if (gBattleMoves[move].effect == EFFECT_SKULL_BASH
        || gBattleMoves[move].effect == EFFECT_TWO_TURNS_ATTACK
        || gBattleMoves[move].effect == EFFECT_SOLARBEAM
        || gBattleMoves[move].effect == EFFECT_SEMI_INVULNERABLE
        || gBattleMoves[move].effect == EFFECT_BIDE)
        return TRUE;
    else
        return FALSE;
}

static u8 AttacksThisTurn(u8 battlerId, u16 move) // Note: returns 1 if it's a charging turn, otherwise 2
{
    // first argument is unused
    if (gBattleMoves[move].effect == EFFECT_SOLARBEAM
        && (gBattleWeather & WEATHER_SUN_ANY))
        return 2;

    if (gBattleMoves[move].effect == EFFECT_SKULL_BASH
        || gBattleMoves[move].effect == EFFECT_TWO_TURNS_ATTACK
        || gBattleMoves[move].effect == EFFECT_SOLARBEAM
        || gBattleMoves[move].effect == EFFECT_SEMI_INVULNERABLE
        || gBattleMoves[move].effect == EFFECT_BIDE)
    {
        if ((gHitMarker & HITMARKER_CHARGING))
            return 1;
    }
    return 2;
}

static void Cmd_trychoosesleeptalkmove(void)
{
    u32 i, unusableMovesBits = 0, movePosition;

    for (i = 0; i < MAX_MON_MOVES; i++)
    {
        if ((sForbiddenMoves[gBattleMons[gBattlerAttacker].moves[i]] & FORBIDDEN_SLEEP_TALK)
            || IsTwoTurnsMove(gBattleMons[gBattlerAttacker].moves[i]))
        {
            unusableMovesBits |= gBitTable[i];
        }
    }

    unusableMovesBits = CheckMoveLimitations(gBattlerAttacker, unusableMovesBits, ~(MOVE_LIMITATION_PP));
    if (unusableMovesBits == 0xF) // all 4 moves cannot be chosen
    {
        gBattlescriptCurrInstr += 5;
    }
    else // at least one move can be chosen
    {
        do
        {
            movePosition = Random() & (MAX_MON_MOVES - 1);
        } while ((gBitTable[movePosition] & unusableMovesBits));

        gCalledMove = gBattleMons[gBattlerAttacker].moves[movePosition];
        gCurrMovePos = movePosition;
        gHitMarker &= ~(HITMARKER_ATTACKSTRING_PRINTED);
        gBattlerTarget = GetMoveTarget(gCalledMove, 0);
        gBattlescriptCurrInstr = T1_READ_PTR(gBattlescriptCurrInstr + 1);
    }
}

static void Cmd_setdestinybond(void)
{
    gBattleMons[gBattlerAttacker].status2 |= STATUS2_DESTINY_BOND;
    gBattlescriptCurrInstr++;
}

static void TrySetDestinyBondToHappen(void)
{
    u8 sideAttacker = GetBattlerSide(gBattlerAttacker);
    u8 sideTarget = GetBattlerSide(gBattlerTarget);
    if (gBattleMons[gBattlerTarget].status2 & STATUS2_DESTINY_BOND
        && sideAttacker != sideTarget
        && !(gHitMarker & HITMARKER_GRUDGE))
    {
        gHitMarker |= HITMARKER_DESTINYBOND;
    }
}

static void Cmd_trysetdestinybondtohappen(void)
{
    TrySetDestinyBondToHappen();
    gBattlescriptCurrInstr++;
}

static void Cmd_settailwind(void)
{
    u8 side = GetBattlerSide(gBattlerAttacker);

    if (!(gSideStatuses[side] & SIDE_STATUS_TAILWIND))
    {
        gSideStatuses[side] |= SIDE_STATUS_TAILWIND;
        gSideTimers[side].tailwindBattlerId = gBattlerAttacker;
        gSideTimers[side].tailwindTimer = (B_TAILWIND_TIMER >= GEN_5) ? 4 : 3;
        gBattlescriptCurrInstr += 5;
    }
    else
    {
        gBattlescriptCurrInstr = T1_READ_PTR(gBattlescriptCurrInstr + 1);
    }
}

static void Cmd_tryspiteppreduce(void)
{
    if (gLastMoves[gBattlerTarget] != 0
        && gLastMoves[gBattlerTarget] != 0xFFFF)
    {
        s32 i;

        for (i = 0; i < MAX_MON_MOVES; i++)
        {
            if (gLastMoves[gBattlerTarget] == gBattleMons[gBattlerTarget].moves[i])
                break;
        }

    #if B_CAN_SPITE_FAIL <= GEN_3
        if (i != MAX_MON_MOVES && gBattleMons[gBattlerTarget].pp[i] > 1)
    #else
        if (i != MAX_MON_MOVES && gBattleMons[gBattlerTarget].pp[i] != 0)
    #endif
        {
        #if B_PP_REDUCED_BY_SPITE <= GEN_3
            s32 ppToDeduct = (Random() & 3) + 2;
        #else
            s32 ppToDeduct = 4;
        #endif

            if (gBattleMons[gBattlerTarget].pp[i] < ppToDeduct)
                ppToDeduct = gBattleMons[gBattlerTarget].pp[i];

            PREPARE_MOVE_BUFFER(gBattleTextBuff1, gLastMoves[gBattlerTarget])

            ConvertIntToDecimalStringN(gBattleTextBuff2, ppToDeduct, STR_CONV_MODE_LEFT_ALIGN, 1);

            PREPARE_BYTE_NUMBER_BUFFER(gBattleTextBuff2, 1, ppToDeduct)

            gBattleMons[gBattlerTarget].pp[i] -= ppToDeduct;
            gActiveBattler = gBattlerTarget;

            if (!(gDisableStructs[gActiveBattler].mimickedMoves & gBitTable[i])
                && !(gBattleMons[gActiveBattler].status2 & STATUS2_TRANSFORMED))
            {
                BtlController_EmitSetMonData(0, REQUEST_PPMOVE1_BATTLE + i, 0, 1, &gBattleMons[gActiveBattler].pp[i]);
                MarkBattlerForControllerExec(gActiveBattler);
            }

            gBattlescriptCurrInstr += 5;

            if (gBattleMons[gBattlerTarget].pp[i] == 0)
                CancelMultiTurnMoves(gBattlerTarget);
        }
        else
        {
            gBattlescriptCurrInstr = T1_READ_PTR(gBattlescriptCurrInstr + 1);
        }
    }
    else
    {
        gBattlescriptCurrInstr = T1_READ_PTR(gBattlescriptCurrInstr + 1);
    }
}

static void Cmd_healpartystatus(void)
{
    u32 zero = 0;
    u8 toHeal = 0;

    if (gCurrentMove == MOVE_HEAL_BELL)
    {
        struct Pokemon *party;
        s32 i;

        gBattleCommunication[MULTISTRING_CHOOSER] = B_MSG_BELL;

        if (GetBattlerSide(gBattlerAttacker) == B_SIDE_PLAYER)
            party = gPlayerParty;
        else
            party = gEnemyParty;

        if (gBattleMons[gBattlerAttacker].ability != ABILITY_SOUNDPROOF)
        {
            gBattleMons[gBattlerAttacker].status1 = 0;
            gBattleMons[gBattlerAttacker].status2 &= ~(STATUS2_NIGHTMARE);
        }
        else
        {
            RecordAbilityBattle(gBattlerAttacker, gBattleMons[gBattlerAttacker].ability);
            gBattleCommunication[MULTISTRING_CHOOSER] |= B_MSG_BELL_SOUNDPROOF_ATTACKER;
        }

        gActiveBattler = gBattleScripting.battler = GetBattlerAtPosition(GetBattlerPosition(gBattlerAttacker) ^ BIT_FLANK);

        if (gBattleTypeFlags & BATTLE_TYPE_DOUBLE
            && !(gAbsentBattlerFlags & gBitTable[gActiveBattler]))
        {
            if (gBattleMons[gActiveBattler].ability != ABILITY_SOUNDPROOF)
            {
                gBattleMons[gActiveBattler].status1 = 0;
                gBattleMons[gActiveBattler].status2 &= ~(STATUS2_NIGHTMARE);
            }
            else
            {
                RecordAbilityBattle(gActiveBattler, gBattleMons[gActiveBattler].ability);
                gBattleCommunication[MULTISTRING_CHOOSER] |= B_MSG_BELL_SOUNDPROOF_PARTNER;
            }
        }

        // Because the above MULTISTRING_CHOOSER are ORd, if both are set then it will be B_MSG_BELL_BOTH_SOUNDPROOF

        for (i = 0; i < PARTY_SIZE; i++)
        {
            u16 species = GetMonData(&party[i], MON_DATA_SPECIES2);
            u8 abilityNum = GetMonData(&party[i], MON_DATA_ABILITY_NUM);

            if (species != SPECIES_NONE && species != SPECIES_EGG)
            {
                u16 ability;

                if (gBattlerPartyIndexes[gBattlerAttacker] == i)
                    ability = gBattleMons[gBattlerAttacker].ability;
                else if (gBattleTypeFlags & BATTLE_TYPE_DOUBLE
                         && gBattlerPartyIndexes[gActiveBattler] == i
                         && !(gAbsentBattlerFlags & gBitTable[gActiveBattler]))
                    ability = gBattleMons[gActiveBattler].ability;
                else
                    ability = GetAbilityBySpecies(species, abilityNum);

                if (ability != ABILITY_SOUNDPROOF)
                    toHeal |= (1 << i);
            }
        }
    }
    else // Aromatherapy
    {
        gBattleCommunication[MULTISTRING_CHOOSER] = B_MSG_SOOTHING_AROMA;
        toHeal = 0x3F;

        gBattleMons[gBattlerAttacker].status1 = 0;
        gBattleMons[gBattlerAttacker].status2 &= ~(STATUS2_NIGHTMARE);

        gActiveBattler = GetBattlerAtPosition(GetBattlerPosition(gBattlerAttacker) ^ BIT_FLANK);
        if (gBattleTypeFlags & BATTLE_TYPE_DOUBLE
            && !(gAbsentBattlerFlags & gBitTable[gActiveBattler]))
        {
            gBattleMons[gActiveBattler].status1 = 0;
            gBattleMons[gActiveBattler].status2 &= ~(STATUS2_NIGHTMARE);
        }

    }

    if (toHeal)
    {
        gActiveBattler = gBattlerAttacker;
        BtlController_EmitSetMonData(0, REQUEST_STATUS_BATTLE, toHeal, 4, &zero);
        MarkBattlerForControllerExec(gActiveBattler);
    }

    gBattlescriptCurrInstr++;
}

static void Cmd_cursetarget(void)
{
    if (gBattleMons[gBattlerTarget].status2 & STATUS2_CURSED)
    {
        gBattlescriptCurrInstr = T1_READ_PTR(gBattlescriptCurrInstr + 1);
    }
    else
    {
        gBattleMons[gBattlerTarget].status2 |= STATUS2_CURSED;
        gBattleMoveDamage = gBattleMons[gBattlerAttacker].maxHP / 2;
        if (gBattleMoveDamage == 0)
            gBattleMoveDamage = 1;

        gBattlescriptCurrInstr += 5;
    }
}

static void Cmd_trysetspikes(void)
{
    u8 targetSide = GetBattlerSide(gBattlerAttacker) ^ BIT_SIDE;

    if (gSideTimers[targetSide].spikesAmount == 3)
    {
        gSpecialStatuses[gBattlerAttacker].ppNotAffectedByPressure = TRUE;
        gBattlescriptCurrInstr = T1_READ_PTR(gBattlescriptCurrInstr + 1);
    }
    else
    {
        gSideStatuses[targetSide] |= SIDE_STATUS_SPIKES;
        gSideTimers[targetSide].spikesAmount++;
        gBattlescriptCurrInstr += 5;
    }
}

static void Cmd_setforesight(void)
{
    gBattleMons[gBattlerTarget].status2 |= STATUS2_FORESIGHT;
    gBattlescriptCurrInstr++;
}

static void Cmd_trysetperishsong(void)
{
    s32 i;
    s32 notAffectedCount = 0;

    for (i = 0; i < gBattlersCount; i++)
    {
        if (gStatuses3[i] & STATUS3_PERISH_SONG
            || gBattleMons[i].ability == ABILITY_SOUNDPROOF)
        {
            notAffectedCount++;
        }
        else
        {
            gStatuses3[i] |= STATUS3_PERISH_SONG;
            gDisableStructs[i].perishSongTimer = 3;
            gDisableStructs[i].perishSongTimerStartValue = 3;
        }
    }

    PressurePPLoseOnUsingPerishSong(gBattlerAttacker);

    if (notAffectedCount == gBattlersCount)
        gBattlescriptCurrInstr = T1_READ_PTR(gBattlescriptCurrInstr + 1);
    else
        gBattlescriptCurrInstr += 5;
}

static void Cmd_handlerollout(void)
{
    if (gMoveResultFlags & MOVE_RESULT_NO_EFFECT)
    {
        CancelMultiTurnMoves(gBattlerAttacker);
        gBattlescriptCurrInstr = BattleScript_MoveMissedPause;
    }
    else
    {
        if (!(gBattleMons[gBattlerAttacker].status2 & STATUS2_MULTIPLETURNS)) // First hit.
        {
            gDisableStructs[gBattlerAttacker].rolloutTimer = 5;
            gDisableStructs[gBattlerAttacker].rolloutTimerStartValue = 5;
            gBattleMons[gBattlerAttacker].status2 |= STATUS2_MULTIPLETURNS;
            gLockedMoves[gBattlerAttacker] = gCurrentMove;
        }
        if (--gDisableStructs[gBattlerAttacker].rolloutTimer == 0) // Last hit.
        {
            gBattleMons[gBattlerAttacker].status2 &= ~(STATUS2_MULTIPLETURNS);
        }

        gBattlescriptCurrInstr++;
    }
}

static void Cmd_jumpifconfusedandstatmaxed(void)
{
    if (gBattleMons[gBattlerTarget].status2 & STATUS2_CONFUSION
      && !CompareStat(gBattlerTarget, gBattlescriptCurrInstr[1], MAX_STAT_STAGE, CMP_LESS_THAN))
        gBattlescriptCurrInstr = T1_READ_PTR(gBattlescriptCurrInstr + 2); // Fails if we're confused AND stat cannot be raised
    else
        gBattlescriptCurrInstr += 6;
}

static void Cmd_handlefurycutter(void)
{
    if (gMoveResultFlags & MOVE_RESULT_NO_EFFECT)
    {
        gDisableStructs[gBattlerAttacker].furyCutterCounter = 0;
        gBattlescriptCurrInstr = BattleScript_MoveMissedPause;
    }
    else
    {
        if (gDisableStructs[gBattlerAttacker].furyCutterCounter != 5)
            gDisableStructs[gBattlerAttacker].furyCutterCounter++;

        gBattlescriptCurrInstr++;
    }
}

static void Cmd_setembargo(void)
{
    if (gStatuses3[gBattlerTarget] & STATUS3_EMBARGO)
    {
        gBattlescriptCurrInstr = T1_READ_PTR(gBattlescriptCurrInstr + 1);
    }
    else
    {
        gStatuses3[gBattlerTarget] |= STATUS3_EMBARGO;
        gDisableStructs[gBattlerTarget].embargoTimer = 5;
        gBattlescriptCurrInstr += 5;
    }
}

static void Cmd_presentdamagecalculation(void)
{
    u32 rand = Random() & 0xFF;

    if (rand < 102)
    {
        gBattleStruct->presentBasePower = 40;
    }
    else if (rand < 178)
    {
        gBattleStruct->presentBasePower = 80;
    }
    else if (rand < 204)
    {
        gBattleStruct->presentBasePower = 120;
    }
    else
    {
        gBattleMoveDamage = gBattleMons[gBattlerTarget].maxHP / 4;
        if (gBattleMoveDamage == 0)
            gBattleMoveDamage = 1;
        gBattleMoveDamage *= -1;
    }

    if (rand < 204)
    {
        gBattlescriptCurrInstr = BattleScript_HitFromCritCalc;
    }
    else if (gBattleMons[gBattlerTarget].maxHP == gBattleMons[gBattlerTarget].hp)
    {
        gBattlescriptCurrInstr = BattleScript_AlreadyAtFullHp;
    }
    else
    {
        gMoveResultFlags &= ~(MOVE_RESULT_DOESNT_AFFECT_FOE);
        gBattlescriptCurrInstr = BattleScript_PresentHealTarget;
    }
}

static void Cmd_setsafeguard(void)
{
    if (gSideStatuses[GET_BATTLER_SIDE(gBattlerAttacker)] & SIDE_STATUS_SAFEGUARD)
    {
        gMoveResultFlags |= MOVE_RESULT_MISSED;
        gBattleCommunication[MULTISTRING_CHOOSER] = B_MSG_SIDE_STATUS_FAILED;
    }
    else
    {
        gSideStatuses[GET_BATTLER_SIDE(gBattlerAttacker)] |= SIDE_STATUS_SAFEGUARD;
        gSideTimers[GET_BATTLER_SIDE(gBattlerAttacker)].safeguardTimer = 5;
        gSideTimers[GET_BATTLER_SIDE(gBattlerAttacker)].safeguardBattlerId = gBattlerAttacker;
        gBattleCommunication[MULTISTRING_CHOOSER] = B_MSG_SET_SAFEGUARD;
    }

    gBattlescriptCurrInstr++;
}

static void Cmd_magnitudedamagecalculation(void)
{
    u32 magnitude = Random() % 100;

    if (magnitude < 5)
    {
        gBattleStruct->magnitudeBasePower = 10;
        magnitude = 4;
    }
    else if (magnitude < 15)
    {
        gBattleStruct->magnitudeBasePower = 30;
        magnitude = 5;
    }
    else if (magnitude < 35)
    {
        gBattleStruct->magnitudeBasePower = 50;
        magnitude = 6;
    }
    else if (magnitude < 65)
    {
        gBattleStruct->magnitudeBasePower = 70;
        magnitude = 7;
    }
    else if (magnitude < 85)
    {
        gBattleStruct->magnitudeBasePower = 90;
        magnitude = 8;
    }
    else if (magnitude < 95)
    {
        gBattleStruct->magnitudeBasePower = 110;
        magnitude = 9;
    }
    else
    {
        gBattleStruct->magnitudeBasePower = 150;
        magnitude = 10;
    }

    PREPARE_BYTE_NUMBER_BUFFER(gBattleTextBuff1, 2, magnitude);
    for (gBattlerTarget = 0; gBattlerTarget < gBattlersCount; gBattlerTarget++)
    {
        if (gBattlerTarget == gBattlerAttacker)
            continue;
        if (!(gAbsentBattlerFlags & gBitTable[gBattlerTarget])) // A valid target was found.
            break;
    }

    gBattlescriptCurrInstr++;
}

static void Cmd_jumpifnopursuitswitchdmg(void)
{
    if (gMultiHitCounter == 1)
    {
        if (GetBattlerSide(gBattlerAttacker) == B_SIDE_PLAYER)
            gBattlerTarget = GetBattlerAtPosition(B_POSITION_OPPONENT_LEFT);
        else
            gBattlerTarget = GetBattlerAtPosition(B_POSITION_PLAYER_LEFT);
    }
    else
    {
        if (GetBattlerSide(gBattlerAttacker) == B_SIDE_PLAYER)
            gBattlerTarget = GetBattlerAtPosition(B_POSITION_OPPONENT_RIGHT);
        else
            gBattlerTarget = GetBattlerAtPosition(B_POSITION_PLAYER_RIGHT);
    }

    if (gChosenActionByBattler[gBattlerTarget] == B_ACTION_USE_MOVE
        && gBattlerAttacker == *(gBattleStruct->moveTarget + gBattlerTarget)
        && !(gBattleMons[gBattlerTarget].status1 & (STATUS1_SLEEP | STATUS1_FREEZE))
        && gBattleMons[gBattlerAttacker].hp
        && !gDisableStructs[gBattlerTarget].truantCounter
        && gChosenMoveByBattler[gBattlerTarget] == MOVE_PURSUIT)
    {
        s32 i;

        for (i = 0; i < gBattlersCount; i++)
        {
            if (gBattlerByTurnOrder[i] == gBattlerTarget)
                gActionsByTurnOrder[i] = B_ACTION_TRY_FINISH;
        }

        gCurrentMove = MOVE_PURSUIT;
        gCurrMovePos = gChosenMovePos = *(gBattleStruct->chosenMovePositions + gBattlerTarget);
        gBattlescriptCurrInstr += 5;
        gBattleScripting.animTurn = 1;
        gHitMarker &= ~(HITMARKER_ATTACKSTRING_PRINTED);
    }
    else
    {
        gBattlescriptCurrInstr = T1_READ_PTR(gBattlescriptCurrInstr + 1);
    }
}

static void Cmd_setsunny(void)
{
    if (!TryChangeBattleWeather(gBattlerAttacker, ENUM_WEATHER_SUN, FALSE))
    {
        gMoveResultFlags |= MOVE_RESULT_MISSED;
        gBattleCommunication[MULTISTRING_CHOOSER] = B_MSG_WEATHER_FAILED;
    }
    else
    {
        gBattleCommunication[MULTISTRING_CHOOSER] = B_MSG_STARTED_SUNLIGHT;
    }

    gBattlescriptCurrInstr++;
}

static void Cmd_maxattackhalvehp(void) // belly drum
{
    u32 halfHp = gBattleMons[gBattlerAttacker].maxHP / 2;

    if (!(gBattleMons[gBattlerAttacker].maxHP / 2))
        halfHp = 1;
    
    // Belly Drum fails if the user's current HP is less than half its maximum, or if the user's Attack is already at +6 (even if the user has Contrary).
    if (gBattleMons[gBattlerAttacker].statStages[STAT_ATK] < MAX_STAT_STAGE
        && gBattleMons[gBattlerAttacker].hp > halfHp)
    {
        gBattleMons[gBattlerAttacker].statStages[STAT_ATK] = MAX_STAT_STAGE;
        gBattleMoveDamage = gBattleMons[gBattlerAttacker].maxHP / 2;
        if (gBattleMoveDamage == 0)
            gBattleMoveDamage = 1;

        gBattlescriptCurrInstr += 5;
    }
    else
    {
        gBattlescriptCurrInstr = T1_READ_PTR(gBattlescriptCurrInstr + 1);
    }
}

static void Cmd_copyfoestats(void) // psych up
{
    s32 i;

    for (i = 0; i < NUM_BATTLE_STATS; i++)
    {
        gBattleMons[gBattlerAttacker].statStages[i] = gBattleMons[gBattlerTarget].statStages[i];
    }

    gBattlescriptCurrInstr += 5; // Has an unused jump ptr(possibly for a failed attempt) parameter.
}

static void Cmd_rapidspinfree(void)
{
    u8 atkSide = GetBattlerSide(gBattlerAttacker);

    if (gBattleMons[gBattlerAttacker].status2 & STATUS2_WRAPPED)
    {
        gBattleScripting.battler = gBattlerTarget;
        gBattleMons[gBattlerAttacker].status2 &= ~(STATUS2_WRAPPED);
        gBattlerTarget = *(gBattleStruct->wrappedBy + gBattlerAttacker);
        PREPARE_MOVE_BUFFER(gBattleTextBuff1, gBattleStruct->wrappedMove[gBattlerAttacker]);
        BattleScriptPushCursor();
        gBattlescriptCurrInstr = BattleScript_WrapFree;
    }
    else if (gStatuses3[gBattlerAttacker] & STATUS3_LEECHSEED)
    {
        gStatuses3[gBattlerAttacker] &= ~(STATUS3_LEECHSEED);
        gStatuses3[gBattlerAttacker] &= ~(STATUS3_LEECHSEED_BATTLER);
        BattleScriptPushCursor();
        gBattlescriptCurrInstr = BattleScript_LeechSeedFree;
    }
    else if (gSideStatuses[atkSide] & SIDE_STATUS_SPIKES)
    {
        gSideStatuses[atkSide] &= ~(SIDE_STATUS_SPIKES);
        gSideTimers[atkSide].spikesAmount = 0;
        BattleScriptPushCursor();
        gBattlescriptCurrInstr = BattleScript_SpikesFree;
    }
    else if (gSideStatuses[atkSide] & SIDE_STATUS_TOXIC_SPIKES)
    {
        gSideStatuses[atkSide] &= ~(SIDE_STATUS_TOXIC_SPIKES);
        gSideTimers[atkSide].toxicSpikesAmount = 0;
        BattleScriptPushCursor();
        gBattlescriptCurrInstr = BattleScript_ToxicSpikesFree;
    }
    else if (gSideStatuses[atkSide] & SIDE_STATUS_STICKY_WEB)
    {
        gSideStatuses[atkSide] &= ~(SIDE_STATUS_STICKY_WEB);
        gSideTimers[atkSide].stickyWebAmount = 0;
        BattleScriptPushCursor();
        gBattlescriptCurrInstr = BattleScript_StickyWebFree;
    }
    else if (gSideStatuses[atkSide] & SIDE_STATUS_STEALTH_ROCK)
    {
        gSideStatuses[atkSide] &= ~(SIDE_STATUS_STEALTH_ROCK);
        gSideTimers[atkSide].stealthRockAmount = 0;
        BattleScriptPushCursor();
        gBattlescriptCurrInstr = BattleScript_StealthRockFree;
    }
    else
    {
        gBattlescriptCurrInstr++;
    }
}

static void Cmd_setdefensecurlbit(void)
{
    gBattleMons[gBattlerAttacker].status2 |= STATUS2_DEFENSE_CURL;
    gBattlescriptCurrInstr++;
}

static void Cmd_recoverbasedonsunlight(void)
{
    gBattlerTarget = gBattlerAttacker;
    if (gBattleMons[gBattlerAttacker].hp != gBattleMons[gBattlerAttacker].maxHP)
    {
        if (gCurrentMove == MOVE_SHORE_UP)
        {
            if (WEATHER_HAS_EFFECT && gBattleWeather & WEATHER_SANDSTORM_ANY)
                gBattleMoveDamage = 20 * gBattleMons[gBattlerAttacker].maxHP / 30;
            else
                gBattleMoveDamage = gBattleMons[gBattlerAttacker].maxHP / 2;
        }
        else
        {
            if (!(gBattleWeather & WEATHER_ANY) || !WEATHER_HAS_EFFECT)
                gBattleMoveDamage = gBattleMons[gBattlerAttacker].maxHP / 2;
            else if (gBattleWeather & WEATHER_SUN_ANY)
                gBattleMoveDamage = 20 * gBattleMons[gBattlerAttacker].maxHP / 30;
            else // not sunny weather
                gBattleMoveDamage = gBattleMons[gBattlerAttacker].maxHP / 4;
        }

        if (gBattleMoveDamage == 0)
            gBattleMoveDamage = 1;
        gBattleMoveDamage *= -1;

        gBattlescriptCurrInstr += 5;
    }
    else
    {
        gBattlescriptCurrInstr = T1_READ_PTR(gBattlescriptCurrInstr + 1);
    }
}

static void Cmd_setstickyweb(void)
{
    u8 targetSide = GetBattlerSide(gBattlerTarget);
    if (gSideStatuses[targetSide] & SIDE_STATUS_STICKY_WEB)
    {
        gBattlescriptCurrInstr = T1_READ_PTR(gBattlescriptCurrInstr + 1);
    }
    else
    {
        gSideStatuses[targetSide] |= SIDE_STATUS_STICKY_WEB;
        gSideTimers[targetSide].stickyWebAmount = 1;
        gBattlescriptCurrInstr += 5;
    }
}

static void Cmd_selectfirstvalidtarget(void)
{
    for (gBattlerTarget = 0; gBattlerTarget < gBattlersCount; gBattlerTarget++)
    {
        if (gBattlerTarget == gBattlerAttacker && !(gBattleMoves[gCurrentMove].target & MOVE_TARGET_USER))
            continue;
        if (IsBattlerAlive(gBattlerTarget))
            break;
    }
    gBattlescriptCurrInstr++;
}

static void Cmd_trysetfutureattack(void)
{
    if (gWishFutureKnock.futureSightCounter[gBattlerTarget] != 0)
    {
        gBattlescriptCurrInstr = T1_READ_PTR(gBattlescriptCurrInstr + 1);
    }
    else
    {
        gSideStatuses[GET_BATTLER_SIDE(gBattlerTarget)] |= SIDE_STATUS_FUTUREATTACK;
        gWishFutureKnock.futureSightMove[gBattlerTarget] = gCurrentMove;
        gWishFutureKnock.futureSightAttacker[gBattlerTarget] = gBattlerAttacker;
        gWishFutureKnock.futureSightCounter[gBattlerTarget] = 3;

        if (gCurrentMove == MOVE_DOOM_DESIRE)
            gBattleCommunication[MULTISTRING_CHOOSER] = B_MSG_DOOM_DESIRE;
        else
            gBattleCommunication[MULTISTRING_CHOOSER] = B_MSG_FUTURE_SIGHT;

        gBattlescriptCurrInstr += 5;
    }
}

static void Cmd_trydobeatup(void)
{
    struct Pokemon *party;

    if (GetBattlerSide(gBattlerAttacker) == B_SIDE_PLAYER)
        party = gPlayerParty;
    else
        party = gEnemyParty;

    if (gBattleMons[gBattlerTarget].hp == 0)
    {
        gBattlescriptCurrInstr = T1_READ_PTR(gBattlescriptCurrInstr + 1);
    }
    else
    {
        u8 beforeLoop = gBattleCommunication[0];
        for (;gBattleCommunication[0] < PARTY_SIZE; gBattleCommunication[0]++)
        {
            if (GetMonData(&party[gBattleCommunication[0]], MON_DATA_HP)
                && GetMonData(&party[gBattleCommunication[0]], MON_DATA_SPECIES2)
                && GetMonData(&party[gBattleCommunication[0]], MON_DATA_SPECIES2) != SPECIES_EGG
                && !GetMonData(&party[gBattleCommunication[0]], MON_DATA_STATUS))
                    break;
        }
        if (gBattleCommunication[0] < PARTY_SIZE)
        {
            PREPARE_MON_NICK_WITH_PREFIX_BUFFER(gBattleTextBuff1, gBattlerAttacker, gBattleCommunication[0])

            gBattlescriptCurrInstr += 9;

            gBattleMoveDamage = gBaseStats[GetMonData(&party[gBattleCommunication[0]], MON_DATA_SPECIES)].baseAttack;
            gBattleMoveDamage *= gBattleMoves[gCurrentMove].power;
            gBattleMoveDamage *= (GetMonData(&party[gBattleCommunication[0]], MON_DATA_LEVEL) * 2 / 5 + 2);
            gBattleMoveDamage /= gBaseStats[gBattleMons[gBattlerTarget].species].baseDefense;
            gBattleMoveDamage = (gBattleMoveDamage / 50) + 2;
            if (gProtectStructs[gBattlerAttacker].helpingHand)
                gBattleMoveDamage = gBattleMoveDamage * 15 / 10;

            gBattleCommunication[0]++;
        }
        else if (beforeLoop != 0)
            gBattlescriptCurrInstr = T1_READ_PTR(gBattlescriptCurrInstr + 1);
        else
            gBattlescriptCurrInstr = T1_READ_PTR(gBattlescriptCurrInstr + 5);
    }
}

static void Cmd_setsemiinvulnerablebit(void)
{
    switch (gCurrentMove)
    {
    case MOVE_FLY:
    case MOVE_BOUNCE:
        gStatuses3[gBattlerAttacker] |= STATUS3_ON_AIR;
        break;
    case MOVE_DIG:
        gStatuses3[gBattlerAttacker] |= STATUS3_UNDERGROUND;
        break;
    case MOVE_DIVE:
        gStatuses3[gBattlerAttacker] |= STATUS3_UNDERWATER;
        break;
    case MOVE_PHANTOM_FORCE:
    case MOVE_SHADOW_FORCE:
        gStatuses3[gBattlerAttacker] |= STATUS3_PHANTOM_FORCE;
        break;
    }

    gBattlescriptCurrInstr++;
}

static void Cmd_clearsemiinvulnerablebit(void)
{
    gStatuses3[gBattlerAttacker] &= ~(STATUS3_SEMI_INVULNERABLE);
    gBattlescriptCurrInstr++;
}

static void Cmd_setminimize(void)
{
    if (gHitMarker & HITMARKER_OBEYS)
        gStatuses3[gBattlerAttacker] |= STATUS3_MINIMIZED;

    gBattlescriptCurrInstr++;
}

static void Cmd_sethail(void)
{
    if (!TryChangeBattleWeather(gBattlerAttacker, ENUM_WEATHER_HAIL, FALSE))
    {
        gMoveResultFlags |= MOVE_RESULT_MISSED;
        gBattleCommunication[MULTISTRING_CHOOSER] = B_MSG_WEATHER_FAILED;
    }
    else
    {
        gBattleCommunication[MULTISTRING_CHOOSER] = B_MSG_STARTED_HAIL;
    }

    gBattlescriptCurrInstr++;
}

static void Cmd_jumpifattackandspecialattackcannotfall(void) // memento
{
    #if B_MEMENTO_FAIL == GEN_3
    if (gBattleMons[gBattlerTarget].statStages[STAT_ATK] == MIN_STAT_STAGE
        && gBattleMons[gBattlerTarget].statStages[STAT_SPATK] == MIN_STAT_STAGE
        && gBattleCommunication[MISS_TYPE] != B_MSG_PROTECTED)
    #else
    if (gBattleCommunication[MISS_TYPE] != B_MSG_PROTECTED
      || gStatuses3[gBattlerTarget] & STATUS3_SEMI_INVULNERABLE
      || IsBattlerProtected(gBattlerTarget, gCurrentMove)
      || DoesSubstituteBlockMove(gBattlerAttacker, gBattlerTarget, gCurrentMove))
    #endif
    {
        gBattlescriptCurrInstr = T1_READ_PTR(gBattlescriptCurrInstr + 1);
    }
    else
    {
        gActiveBattler = gBattlerAttacker;
        gBattleMoveDamage = gBattleMons[gActiveBattler].hp;
        BtlController_EmitHealthBarUpdate(0, INSTANT_HP_BAR_DROP);
        MarkBattlerForControllerExec(gActiveBattler);
        gBattlescriptCurrInstr += 5;
    }
}

static void Cmd_setforcedtarget(void) // follow me
{
    gSideTimers[GetBattlerSide(gBattlerAttacker)].followmeTimer = 1;
    gSideTimers[GetBattlerSide(gBattlerAttacker)].followmeTarget = gBattlerAttacker;
    gSideTimers[GetBattlerSide(gBattlerAttacker)].followmePowder = TestMoveFlags(gCurrentMove, FLAG_POWDER);
    gBattlescriptCurrInstr++;
}

static void Cmd_setcharge(void)
{
    gStatuses3[gBattlerAttacker] |= STATUS3_CHARGED_UP;
    gDisableStructs[gBattlerAttacker].chargeTimer = 2;
    gDisableStructs[gBattlerAttacker].chargeTimerStartValue = 2;
    gBattlescriptCurrInstr++;
}

static void Cmd_callterrainattack(void) // nature power
{
    gHitMarker &= ~(HITMARKER_ATTACKSTRING_PRINTED);
    gCurrentMove = GetNaturePowerMove();
    gBattlerTarget = GetMoveTarget(gCurrentMove, 0);
    BattleScriptPush(gBattleScriptsForMoveEffects[gBattleMoves[gCurrentMove].effect]);
    gBattlescriptCurrInstr++;
}

u16 GetNaturePowerMove(void)
{
    if (gFieldStatuses & STATUS_FIELD_MISTY_TERRAIN)
      return MOVE_MOONBLAST;
    else if (gFieldStatuses & STATUS_FIELD_ELECTRIC_TERRAIN)
      return MOVE_THUNDERBOLT;
    else if (gFieldStatuses & STATUS_FIELD_GRASSY_TERRAIN)
      return MOVE_ENERGY_BALL;
    else if (gFieldStatuses & STATUS_FIELD_PSYCHIC_TERRAIN)
      return MOVE_PSYCHIC;
    return sNaturePowerMoves[gBattleTerrain];
}

static void Cmd_cureifburnedparalysedorpoisoned(void) // refresh
{
    if (gBattleMons[gBattlerAttacker].status1 & (STATUS1_POISON | STATUS1_BURN | STATUS1_PARALYSIS | STATUS1_TOXIC_POISON))
    {
        gBattleMons[gBattlerAttacker].status1 = 0;
        gBattlescriptCurrInstr += 5;
        gActiveBattler = gBattlerAttacker;
        BtlController_EmitSetMonData(0, REQUEST_STATUS_BATTLE, 0, 4, &gBattleMons[gActiveBattler].status1);
        MarkBattlerForControllerExec(gActiveBattler);
    }
    else
    {
        gBattlescriptCurrInstr = T1_READ_PTR(gBattlescriptCurrInstr + 1);
    }
}

static void Cmd_settorment(void)
{
    if (gBattleMons[gBattlerTarget].status2 & STATUS2_TORMENT)
    {
        gBattlescriptCurrInstr = T1_READ_PTR(gBattlescriptCurrInstr + 1);
    }
    else
    {
        gBattleMons[gBattlerTarget].status2 |= STATUS2_TORMENT;
        gBattlescriptCurrInstr += 5;
    }
}

static void Cmd_jumpifnodamage(void)
{
    if (gProtectStructs[gBattlerAttacker].physicalDmg || gProtectStructs[gBattlerAttacker].specialDmg)
        gBattlescriptCurrInstr += 5;
    else
        gBattlescriptCurrInstr = T1_READ_PTR(gBattlescriptCurrInstr + 1);
}

static void Cmd_settaunt(void)
{
    if (GetBattlerAbility(gBattlerTarget) == ABILITY_OBLIVIOUS)
    {
        gBattlescriptCurrInstr = BattleScript_NotAffectedAbilityPopUp;
        gLastUsedAbility = ABILITY_OBLIVIOUS;
        RecordAbilityBattle(gBattlerTarget, ABILITY_OBLIVIOUS);
    }
    else if (gDisableStructs[gBattlerTarget].tauntTimer == 0)
    {
        u8 turns = 4;
        if (GetBattlerTurnOrderNum(gBattlerTarget) > GetBattlerTurnOrderNum(gBattlerAttacker))
            turns--; // If the target hasn't yet moved this turn, Taunt lasts for only three turns (source: Bulbapedia)

        gDisableStructs[gBattlerTarget].tauntTimer = gDisableStructs[gBattlerTarget].tauntTimer2 = turns;
        gBattlescriptCurrInstr += 5;
    }
    else
    {
        gBattlescriptCurrInstr = T1_READ_PTR(gBattlescriptCurrInstr + 1);
    }
}

static void Cmd_trysethelpinghand(void)
{
    gBattlerTarget = GetBattlerAtPosition(GetBattlerPosition(gBattlerAttacker) ^ BIT_FLANK);

    if (gBattleTypeFlags & BATTLE_TYPE_DOUBLE
        && !(gAbsentBattlerFlags & gBitTable[gBattlerTarget])
        && !gProtectStructs[gBattlerAttacker].helpingHand
        && !gProtectStructs[gBattlerTarget].helpingHand)
    {
        gProtectStructs[gBattlerTarget].helpingHand = TRUE;
        gBattlescriptCurrInstr += 5;
    }
    else
    {
        gBattlescriptCurrInstr = T1_READ_PTR(gBattlescriptCurrInstr + 1);
    }
}

static void Cmd_tryswapitems(void) // trick
{
    // opponent can't swap items with player in regular battles
    if (gBattleTypeFlags & BATTLE_TYPE_TRAINER_HILL
        || (GetBattlerSide(gBattlerAttacker) == B_SIDE_OPPONENT
            && !(gBattleTypeFlags & (BATTLE_TYPE_LINK
                                  | BATTLE_TYPE_EREADER_TRAINER
                                  | BATTLE_TYPE_FRONTIER
                                  | BATTLE_TYPE_SECRET_BASE
                                  | BATTLE_TYPE_RECORDED_LINK
                                  #if B_TRAINERS_KNOCK_OFF_ITEMS
                                  | BATTLE_TYPE_TRAINER
                                  #endif
                                  ))))
    {
        gBattlescriptCurrInstr = T1_READ_PTR(gBattlescriptCurrInstr + 1);
    }
    else
    {
        u8 sideAttacker = GetBattlerSide(gBattlerAttacker);
        u8 sideTarget = GetBattlerSide(gBattlerTarget);

        // you can't swap items if they were knocked off in regular battles
        if (!(gBattleTypeFlags & (BATTLE_TYPE_LINK
                             | BATTLE_TYPE_EREADER_TRAINER
                             | BATTLE_TYPE_FRONTIER
                             | BATTLE_TYPE_SECRET_BASE
                             | BATTLE_TYPE_RECORDED_LINK))
            && (gWishFutureKnock.knockedOffMons[sideAttacker] & gBitTable[gBattlerPartyIndexes[gBattlerAttacker]]
                || gWishFutureKnock.knockedOffMons[sideTarget] & gBitTable[gBattlerPartyIndexes[gBattlerTarget]]))
        {
            gBattlescriptCurrInstr = T1_READ_PTR(gBattlescriptCurrInstr + 1);
        }
        // can't swap if two pokemon don't have an item
        // or if either of them is an enigma berry or a mail
        else if ((gBattleMons[gBattlerAttacker].item == 0 && gBattleMons[gBattlerTarget].item == 0)
                 || !CanBattlerGetOrLoseItem(gBattlerAttacker, gBattleMons[gBattlerAttacker].item)
                 || !CanBattlerGetOrLoseItem(gBattlerAttacker, gBattleMons[gBattlerTarget].item)
                 || !CanBattlerGetOrLoseItem(gBattlerTarget, gBattleMons[gBattlerTarget].item)
                 || !CanBattlerGetOrLoseItem(gBattlerTarget, gBattleMons[gBattlerAttacker].item))
        {
            gBattlescriptCurrInstr = T1_READ_PTR(gBattlescriptCurrInstr + 1);
        }
        // check if ability prevents swapping
        else if (gBattleMons[gBattlerTarget].ability == ABILITY_STICKY_HOLD)
        {
            gBattlescriptCurrInstr = BattleScript_StickyHoldActivates;
            gLastUsedAbility = gBattleMons[gBattlerTarget].ability;
            RecordAbilityBattle(gBattlerTarget, gLastUsedAbility);
        }
        // took a while, but all checks passed and items can be safely swapped
        else
        {
            u16 oldItemAtk, *newItemAtk;

            newItemAtk = &gBattleStruct->changedItems[gBattlerAttacker];
            oldItemAtk = gBattleMons[gBattlerAttacker].item;
            *newItemAtk = gBattleMons[gBattlerTarget].item;

            gBattleMons[gBattlerAttacker].item = 0;
            gBattleMons[gBattlerTarget].item = oldItemAtk;
            
            RecordItemEffectBattle(gBattlerAttacker, 0);
            RecordItemEffectBattle(gBattlerTarget, ItemId_GetHoldEffect(oldItemAtk));

            gActiveBattler = gBattlerAttacker;
            BtlController_EmitSetMonData(0, REQUEST_HELDITEM_BATTLE, 0, 2, newItemAtk);
            MarkBattlerForControllerExec(gBattlerAttacker);

            gActiveBattler = gBattlerTarget;
            BtlController_EmitSetMonData(0, REQUEST_HELDITEM_BATTLE, 0, 2, &gBattleMons[gBattlerTarget].item);
            MarkBattlerForControllerExec(gBattlerTarget);

            gBattleStruct->choicedMove[gBattlerTarget] = 0;
            gBattleStruct->choicedMove[gBattlerAttacker] = 0;

            gBattlescriptCurrInstr += 5;

            PREPARE_ITEM_BUFFER(gBattleTextBuff1, *newItemAtk)
            PREPARE_ITEM_BUFFER(gBattleTextBuff2, oldItemAtk)
            
            if (!(sideAttacker == sideTarget && IsPartnerMonFromSameTrainer(gBattlerAttacker)))
            {
                // if targeting your own side and you aren't in a multi battle, don't save items as stolen
                if (GetBattlerSide(gBattlerAttacker) == B_SIDE_PLAYER)
                    TrySaveExchangedItem(gBattlerAttacker, oldItemAtk);
                if (GetBattlerSide(gBattlerTarget) == B_SIDE_PLAYER)
                    TrySaveExchangedItem(gBattlerTarget, *newItemAtk);
            }

            if (oldItemAtk != 0 && *newItemAtk != 0)
                gBattleCommunication[MULTISTRING_CHOOSER] = B_MSG_ITEM_SWAP_BOTH;  // attacker's item -> <- target's item
            else if (oldItemAtk == 0 && *newItemAtk != 0)
                {
                    if (GetBattlerAbility(gBattlerAttacker) == ABILITY_UNBURDEN && gBattleResources->flags->flags[gBattlerAttacker] & RESOURCE_FLAG_UNBURDEN)
                        gBattleResources->flags->flags[gBattlerAttacker] &= ~(RESOURCE_FLAG_UNBURDEN);

                    gBattleCommunication[MULTISTRING_CHOOSER] = B_MSG_ITEM_SWAP_TAKEN; // nothing -> <- target's item
                }
            else
            {
                CheckSetUnburden(gBattlerAttacker);
                gBattleCommunication[MULTISTRING_CHOOSER] = B_MSG_ITEM_SWAP_GIVEN; // attacker's item -> <- nothing
            }
        }
    }
}

static void Cmd_trycopyability(void) // role play
{
    u16 defAbility = gBattleMons[gBattlerTarget].ability;

    if (gBattleMons[gBattlerAttacker].ability == defAbility
      || defAbility == ABILITY_NONE
      || IsRolePlayBannedAbilityAtk(gBattleMons[gBattlerAttacker].ability)
      || IsRolePlayBannedAbility(defAbility))
    {
        gBattlescriptCurrInstr = T1_READ_PTR(gBattlescriptCurrInstr + 1);
    }
    else
    {
        gBattleMons[gBattlerAttacker].ability = defAbility;
        gLastUsedAbility = defAbility;
        gBattlescriptCurrInstr += 5;
    }
}

static void Cmd_trywish(void)
{
    switch (gBattlescriptCurrInstr[1])
    {
    case 0: // use wish
        if (gWishFutureKnock.wishCounter[gBattlerAttacker] == 0)
        {
            gWishFutureKnock.wishCounter[gBattlerAttacker] = 2;
            gWishFutureKnock.wishMonId[gBattlerAttacker] = gBattlerPartyIndexes[gBattlerAttacker];
            gBattlescriptCurrInstr += 6;
        }
        else
        {
            gBattlescriptCurrInstr = T1_READ_PTR(gBattlescriptCurrInstr + 2);
        }
        break;
    case 1: // heal effect
        PREPARE_MON_NICK_WITH_PREFIX_BUFFER(gBattleTextBuff1, gBattlerTarget, gWishFutureKnock.wishMonId[gBattlerTarget])

        gBattleMoveDamage = gBattleMons[gBattlerTarget].maxHP / 2;
        if (gBattleMoveDamage == 0)
            gBattleMoveDamage = 1;
        gBattleMoveDamage *= -1;

        if (gBattleMons[gBattlerTarget].hp == gBattleMons[gBattlerTarget].maxHP)
            gBattlescriptCurrInstr = T1_READ_PTR(gBattlescriptCurrInstr + 2);
        else
            gBattlescriptCurrInstr += 6;

        break;
    }
}

static void Cmd_settoxicspikes(void)
{
    u8 targetSide = GetBattlerSide(gBattlerTarget);
    if (gSideTimers[targetSide].toxicSpikesAmount >= 2)
    {
        gBattlescriptCurrInstr = T1_READ_PTR(gBattlescriptCurrInstr + 1);
    }
    else
    {
        gSideTimers[targetSide].toxicSpikesAmount++;
        gSideStatuses[targetSide] |= SIDE_STATUS_TOXIC_SPIKES;
        gBattlescriptCurrInstr += 5;
    }
}

static void Cmd_setgastroacid(void)
{
    if (IsGastroAcidBannedAbility(gBattleMons[gBattlerTarget].ability))
    {
        gBattlescriptCurrInstr = T1_READ_PTR(gBattlescriptCurrInstr + 1);
    }
    else
    {
        gStatuses3[gBattlerTarget] |= STATUS3_GASTRO_ACID;
        gBattlescriptCurrInstr += 5;
    }
}

static void Cmd_setyawn(void)
{
    if (gStatuses3[gBattlerTarget] & STATUS3_YAWN
        || gBattleMons[gBattlerTarget].status1 & STATUS1_ANY)
    {
        gBattlescriptCurrInstr = T1_READ_PTR(gBattlescriptCurrInstr + 1);
    }
    else if (IsBattlerTerrainAffected(gBattlerTarget, STATUS_FIELD_ELECTRIC_TERRAIN))
    {
        // When Yawn is used while Electric Terrain is set and drowsiness is set from Yawn being used against target in the previous turn:
        // "But it failed" will display first.
        gBattlescriptCurrInstr = BattleScript_ElectricTerrainPrevents;
    }
    else if (IsBattlerTerrainAffected(gBattlerTarget, STATUS_FIELD_MISTY_TERRAIN))
    {
        // When Yawn is used while Misty Terrain is set and drowsiness is set from Yawn being used against target in the previous turn:
        // "But it failed" will display first.
        gBattlescriptCurrInstr = BattleScript_MistyTerrainPrevents;
    }
    else
    {
        gStatuses3[gBattlerTarget] |= STATUS3_YAWN_TURN(2);
        gBattlescriptCurrInstr += 5;
    }
}

static void Cmd_setdamagetohealthdifference(void)
{
    if (gBattleMons[gBattlerTarget].hp <= gBattleMons[gBattlerAttacker].hp)
    {
        gBattlescriptCurrInstr = T1_READ_PTR(gBattlescriptCurrInstr + 1);
    }
    else
    {
        gBattleMoveDamage = gBattleMons[gBattlerTarget].hp - gBattleMons[gBattlerAttacker].hp;
        gBattlescriptCurrInstr += 5;
    }
}

static void HandleRoomMove(u32 statusFlag, u8 *timer, u8 stringId)
{
    if (gFieldStatuses & statusFlag)
    {
        gFieldStatuses &= ~(statusFlag);
        *timer = 0;
        gBattleCommunication[MULTISTRING_CHOOSER] = stringId + 1;
    }
    else
    {
        gFieldStatuses |= statusFlag;
        *timer = 5;
        gBattleCommunication[MULTISTRING_CHOOSER] = stringId;
    }
}

static void Cmd_setroom(void)
{
    switch (gBattleMoves[gCurrentMove].effect)
    {
    case EFFECT_TRICK_ROOM:
        HandleRoomMove(STATUS_FIELD_TRICK_ROOM, &gFieldTimers.trickRoomTimer, 0);
        break;
    case EFFECT_WONDER_ROOM:
        HandleRoomMove(STATUS_FIELD_WONDER_ROOM, &gFieldTimers.wonderRoomTimer, 2);
        break;
    case EFFECT_MAGIC_ROOM:
        HandleRoomMove(STATUS_FIELD_MAGIC_ROOM, &gFieldTimers.magicRoomTimer, 4);
        break;
    default:
        gBattleCommunication[MULTISTRING_CHOOSER] = 6;
        break;
    }
    gBattlescriptCurrInstr++;
}

static void Cmd_tryswapabilities(void) // skill swap
{
    if (IsSkillSwapBannedAbility(gBattleMons[gBattlerAttacker].ability)
      || IsSkillSwapBannedAbility(gBattleMons[gBattlerTarget].ability))
    {
        gBattlescriptCurrInstr = T1_READ_PTR(gBattlescriptCurrInstr + 1);
        return;
    }

    if (gMoveResultFlags & MOVE_RESULT_NO_EFFECT)
    {
        gBattlescriptCurrInstr = T1_READ_PTR(gBattlescriptCurrInstr + 1);
    }
    else
    {
        u16 abilityAtk = gBattleMons[gBattlerAttacker].ability;
        gBattleMons[gBattlerAttacker].ability = gBattleMons[gBattlerTarget].ability;
        gBattleMons[gBattlerTarget].ability = abilityAtk;

        gBattlescriptCurrInstr += 5;
    }
}

static void Cmd_tryimprison(void)
{
    if ((gStatuses3[gBattlerAttacker] & STATUS3_IMPRISONED_OTHERS))
    {
        gBattlescriptCurrInstr = T1_READ_PTR(gBattlescriptCurrInstr + 1);
    }
    else
    {
        u8 battlerId, sideAttacker;

        sideAttacker = GetBattlerSide(gBattlerAttacker);
        PressurePPLoseOnUsingImprison(gBattlerAttacker);
        for (battlerId = 0; battlerId < gBattlersCount; battlerId++)
        {
            if (sideAttacker != GetBattlerSide(battlerId))
            {
                s32 attackerMoveId;
                for (attackerMoveId = 0; attackerMoveId < MAX_MON_MOVES; attackerMoveId++)
                {
                    s32 i;
                    for (i = 0; i < MAX_MON_MOVES; i++)
                    {
                        if (gBattleMons[gBattlerAttacker].moves[attackerMoveId] == gBattleMons[battlerId].moves[i]
                            && gBattleMons[gBattlerAttacker].moves[attackerMoveId] != MOVE_NONE)
                            break;
                    }
                    if (i != MAX_MON_MOVES)
                        break;
                }
                if (attackerMoveId != MAX_MON_MOVES)
                {
                    gStatuses3[gBattlerAttacker] |= STATUS3_IMPRISONED_OTHERS;
                    gBattlescriptCurrInstr += 5;
                    break;
                }
            }
        }
        if (battlerId == gBattlersCount) // In Generation 3 games, Imprison fails if the user doesn't share any moves with any of the foes.
            gBattlescriptCurrInstr = T1_READ_PTR(gBattlescriptCurrInstr + 1);
    }
}

static void Cmd_setstealthrock(void)
{
    u8 targetSide = GetBattlerSide(gBattlerTarget);
    if (gSideStatuses[targetSide] & SIDE_STATUS_STEALTH_ROCK)
    {
        gBattlescriptCurrInstr = T1_READ_PTR(gBattlescriptCurrInstr + 1);
    }
    else
    {
        gSideStatuses[targetSide] |= SIDE_STATUS_STEALTH_ROCK;
        gSideTimers[targetSide].stealthRockAmount = 1;
        gBattlescriptCurrInstr += 5;
    }
}

static void Cmd_setuserstatus3(void)
{
    u32 flags = T1_READ_32(gBattlescriptCurrInstr + 1);

    if (gStatuses3[gBattlerAttacker] & flags)
    {
        gBattlescriptCurrInstr = T1_READ_PTR(gBattlescriptCurrInstr + 5);
    }
    else
    {
        gStatuses3[gBattlerAttacker] |= flags;
        if (flags & STATUS3_MAGNET_RISE)
            gDisableStructs[gBattlerAttacker].magnetRiseTimer = 5;
        if (flags & STATUS3_LASER_FOCUS)
            gDisableStructs[gBattlerAttacker].laserFocusTimer = 2;
        gBattlescriptCurrInstr += 9;
    }
}

static void Cmd_assistattackselect(void)
{
    s32 chooseableMovesNo = 0;
    struct Pokemon* party;
    s32 monId, moveId;
    u16* movesArray = gBattleStruct->assistPossibleMoves;

    if (GET_BATTLER_SIDE(gBattlerAttacker) != B_SIDE_PLAYER)
        party = gEnemyParty;
    else
        party = gPlayerParty;

    for (monId = 0; monId < PARTY_SIZE; monId++)
    {
        if (monId == gBattlerPartyIndexes[gBattlerAttacker])
            continue;
        if (GetMonData(&party[monId], MON_DATA_SPECIES2) == SPECIES_NONE)
            continue;
        if (GetMonData(&party[monId], MON_DATA_SPECIES2) == SPECIES_EGG)
            continue;

        for (moveId = 0; moveId < MAX_MON_MOVES; moveId++)
        {
            s32 i = 0;
            u16 move = GetMonData(&party[monId], MON_DATA_MOVE1 + moveId);

            if (sForbiddenMoves[move] & FORBIDDEN_ASSIST)
                continue;

            movesArray[chooseableMovesNo] = move;
            chooseableMovesNo++;
        }
    }
    if (chooseableMovesNo)
    {
        gHitMarker &= ~(HITMARKER_ATTACKSTRING_PRINTED);
        gCalledMove = movesArray[((Random() & 0xFF) * chooseableMovesNo) >> 8];
        gBattlerTarget = GetMoveTarget(gCalledMove, 0);
        gBattlescriptCurrInstr += 5;
    }
    else
    {
        gBattlescriptCurrInstr = T1_READ_PTR(gBattlescriptCurrInstr + 1);
    }
}

static void Cmd_trysetmagiccoat(void)
{
    gBattlerTarget = gBattlerAttacker;
    gSpecialStatuses[gBattlerAttacker].ppNotAffectedByPressure = TRUE;
    if (gCurrentTurnActionNumber == gBattlersCount - 1) // moves last turn
    {
        gBattlescriptCurrInstr = T1_READ_PTR(gBattlescriptCurrInstr + 1);
    }
    else
    {
        gProtectStructs[gBattlerAttacker].bounceMove = TRUE;
        gBattlescriptCurrInstr += 5;
    }
}

static void Cmd_trysetsnatch(void) // snatch
{
    gSpecialStatuses[gBattlerAttacker].ppNotAffectedByPressure = TRUE;
    if (gCurrentTurnActionNumber == gBattlersCount - 1) // moves last turn
    {
        gBattlescriptCurrInstr = T1_READ_PTR(gBattlescriptCurrInstr + 1);
    }
    else
    {
        gProtectStructs[gBattlerAttacker].stealMove = TRUE;
        gBattlescriptCurrInstr += 5;
    }
}

static void Cmd_trygetintimidatetarget(void)
{
    u8 side;

    gBattleScripting.battler = gBattleStruct->intimidateBattler;
    side = GetBattlerSide(gBattleScripting.battler);

    PREPARE_ABILITY_BUFFER(gBattleTextBuff1, gBattleMons[gBattleScripting.battler].ability)

    for (;gBattlerTarget < gBattlersCount; gBattlerTarget++)
    {
        if (GetBattlerSide(gBattlerTarget) == side)
            continue;
        if (!(gAbsentBattlerFlags & gBitTable[gBattlerTarget]))
            break;
    }

    if (gBattlerTarget >= gBattlersCount)
        gBattlescriptCurrInstr = T1_READ_PTR(gBattlescriptCurrInstr + 1);
    else
        gBattlescriptCurrInstr += 5;
}

static void Cmd_switchoutabilities(void)
{
    gActiveBattler = GetBattlerForBattleScript(gBattlescriptCurrInstr[1]);

    switch (GetBattlerAbility(gActiveBattler))
    {
    case ABILITY_NATURAL_CURE:
        gBattleMons[gActiveBattler].status1 = 0;
        BtlController_EmitSetMonData(0, REQUEST_STATUS_BATTLE, gBitTable[*(gBattleStruct->field_58 + gActiveBattler)], 4, &gBattleMons[gActiveBattler].status1);
        MarkBattlerForControllerExec(gActiveBattler);
        break;
    case ABILITY_REGENERATOR:
        gBattleMoveDamage = gBattleMons[gActiveBattler].maxHP / 3;
        gBattleMoveDamage += gBattleMons[gActiveBattler].hp;
        if (gBattleMoveDamage > gBattleMons[gActiveBattler].maxHP)
            gBattleMoveDamage = gBattleMons[gActiveBattler].maxHP;
        BtlController_EmitSetMonData(0, REQUEST_HP_BATTLE, gBitTable[*(gBattleStruct->field_58 + gActiveBattler)], 2, &gBattleMoveDamage);
        MarkBattlerForControllerExec(gActiveBattler);
        break;
    }

    gBattlescriptCurrInstr += 2;
}

static void Cmd_jumpifhasnohp(void)
{
    gActiveBattler = GetBattlerForBattleScript(gBattlescriptCurrInstr[1]);

    if (gBattleMons[gActiveBattler].hp == 0)
        gBattlescriptCurrInstr = T1_READ_PTR(gBattlescriptCurrInstr + 2);
    else
        gBattlescriptCurrInstr += 6;
}

static void Cmd_getsecretpowereffect(void)
{
    switch (gBattleTerrain)
    {
    case BATTLE_TERRAIN_GRASS:
        gBattleScripting.moveEffect = MOVE_EFFECT_SLEEP;
        break;
    case BATTLE_TERRAIN_LONG_GRASS:
        gBattleScripting.moveEffect = MOVE_EFFECT_SLEEP;
        break;
    case BATTLE_TERRAIN_SAND:
        gBattleScripting.moveEffect = MOVE_EFFECT_ACC_MINUS_1;
        break;
    case BATTLE_TERRAIN_UNDERWATER:
        gBattleScripting.moveEffect = MOVE_EFFECT_ATK_MINUS_1;
        break;
    case BATTLE_TERRAIN_WATER:
        gBattleScripting.moveEffect = MOVE_EFFECT_ATK_MINUS_1;
        break;
    case BATTLE_TERRAIN_POND:
        gBattleScripting.moveEffect = MOVE_EFFECT_ATK_MINUS_1;
        break;
    case BATTLE_TERRAIN_MOUNTAIN:
        gBattleScripting.moveEffect = MOVE_EFFECT_ACC_MINUS_1;
        break;
    case BATTLE_TERRAIN_CAVE:
        gBattleScripting.moveEffect = MOVE_EFFECT_FLINCH;
        break;
    default:
        gBattleScripting.moveEffect = MOVE_EFFECT_PARALYSIS;
        break;
    }
    gBattlescriptCurrInstr++;
}

static void Cmd_pickup(void)
{
    s32 i;
    u16 species, heldItem;
    u16 ability;
    u8 lvlDivBy10;

    if (InBattlePike())
    {

    }
    else if (InBattlePyramid())
    {
        for (i = 0; i < PARTY_SIZE; i++)
        {
            species = GetMonData(&gPlayerParty[i], MON_DATA_SPECIES2);
            heldItem = GetMonData(&gPlayerParty[i], MON_DATA_HELD_ITEM);

            if (GetMonData(&gPlayerParty[i], MON_DATA_ABILITY_NUM))
                ability = gBaseStats[species].abilities[1];
            else
                ability = gBaseStats[species].abilities[0];

            if (ability == ABILITY_PICKUP
                && species != 0
                && species != SPECIES_EGG
                && heldItem == ITEM_NONE
                && (Random() % 10) == 0)
            {
                heldItem = GetBattlePyramidPickupItemId();
                SetMonData(&gPlayerParty[i], MON_DATA_HELD_ITEM, &heldItem);
            }
            #if (defined ITEM_HONEY)
            else if (ability == ABILITY_HONEY_GATHER
                && species != 0
                && species != SPECIES_EGG
                && heldItem == ITEM_NONE)
            {
                if ((lvlDivBy10 + 1 ) * 5 > Random() % 100)
                {
                    heldItem = ITEM_HONEY;
                    SetMonData(&gPlayerParty[i], MON_DATA_HELD_ITEM, &heldItem);
                }
            }
            #endif
        }
    }
    else
    {
        for (i = 0; i < PARTY_SIZE; i++)
        {
            species = GetMonData(&gPlayerParty[i], MON_DATA_SPECIES2);
            heldItem = GetMonData(&gPlayerParty[i], MON_DATA_HELD_ITEM);
            lvlDivBy10 = (GetMonData(&gPlayerParty[i], MON_DATA_LEVEL)-1) / 10; //Moving this here makes it easier to add in abilities like Honey Gather
            if (lvlDivBy10 > 9)
                lvlDivBy10 = 9;

            if (GetMonData(&gPlayerParty[i], MON_DATA_ABILITY_NUM))
                ability = gBaseStats[species].abilities[1];
            else
                ability = gBaseStats[species].abilities[0];

            if (ability == ABILITY_PICKUP
                && species != 0
                && species != SPECIES_EGG
                && heldItem == ITEM_NONE
                && (Random() % 10) == 0)
            {
                s32 j;
                s32 rand = Random() % 100;

                for (j = 0; j < (int)ARRAY_COUNT(sPickupProbabilities); j++)
                {
                    if (sPickupProbabilities[j] > rand)
                    {
                        SetMonData(&gPlayerParty[i], MON_DATA_HELD_ITEM, &sPickupItems[lvlDivBy10 + j]);
                        break;
                    }
                    else if (rand == 99 || rand == 98)
                    {
                        SetMonData(&gPlayerParty[i], MON_DATA_HELD_ITEM, &sRarePickupItems[lvlDivBy10 + (99 - rand)]);
                        break;
                    }
                }
            }
            #if (defined ITEM_HONEY)
            else if (ability == ABILITY_HONEY_GATHER
                && species != 0
                && species != SPECIES_EGG
                && heldItem == ITEM_NONE)
            {
                if ((lvlDivBy10 + 1 ) * 5 > Random() % 100)
                {
                    heldItem = ITEM_HONEY;
                    SetMonData(&gPlayerParty[i], MON_DATA_HELD_ITEM, &heldItem);
                }
            }
            #endif
        }
    }

    gBattlescriptCurrInstr++;
}

static void Cmd_docastformchangeanimation(void)
{
    gActiveBattler = gBattleScripting.battler;

    if (gBattleMons[gActiveBattler].status2 & STATUS2_SUBSTITUTE)
        *(&gBattleStruct->formToChangeInto) |= 0x80;

    BtlController_EmitBattleAnimation(0, B_ANIM_CASTFORM_CHANGE, gBattleStruct->formToChangeInto);
    MarkBattlerForControllerExec(gActiveBattler);

    gBattlescriptCurrInstr++;
}

static void Cmd_trycastformdatachange(void)
{
    u8 form;

    gBattlescriptCurrInstr++;
    form = TryWeatherFormChange(gBattleScripting.battler);
    if (form)
    {
        BattleScriptPushCursorAndCallback(BattleScript_CastformChange);
        *(&gBattleStruct->formToChangeInto) = form - 1;
    }
}

static void Cmd_settypebasedhalvers(void) // water and mud sport
{
    bool8 worked = FALSE;

    if (gBattleMoves[gCurrentMove].effect == EFFECT_MUD_SPORT)
    {
        if (!(gFieldStatuses & STATUS_FIELD_MUDSPORT))
        {
            gFieldStatuses |= STATUS_FIELD_MUDSPORT;
            gFieldTimers.mudSportTimer = 5;
            gBattleCommunication[MULTISTRING_CHOOSER] = B_MSG_WEAKEN_ELECTRIC;
            worked = TRUE;
        }
    }
    else // water sport
    {
        if (!(gFieldStatuses & STATUS_FIELD_WATERSPORT))
        {
            gFieldStatuses |= STATUS_FIELD_WATERSPORT;
            gFieldTimers.waterSportTimer = 5;
            gBattleCommunication[MULTISTRING_CHOOSER] = B_MSG_WEAKEN_FIRE;
            worked = TRUE;
        }
    }

    if (worked)
        gBattlescriptCurrInstr += 5;
    else
        gBattlescriptCurrInstr = T1_READ_PTR(gBattlescriptCurrInstr + 1);
}

bool32 DoesSubstituteBlockMove(u8 battlerAtk, u8 battlerDef, u32 move)
{
    if (!(gBattleMons[battlerDef].status2 & STATUS2_SUBSTITUTE))
        return FALSE;
    else if (gBattleMoves[move].flags & FLAG_SOUND && B_SOUND_SUBSTITUTE >= GEN_6)
        return FALSE;
    else if (GetBattlerAbility(battlerAtk) == ABILITY_INFILTRATOR)
        return FALSE;
    else
        return TRUE;
}

bool32 DoesDisguiseBlockMove(u8 battlerAtk, u8 battlerDef, u32 move)
{
    if (GetBattlerAbility(battlerDef) != ABILITY_DISGUISE
        || gBattleMons[battlerDef].species != SPECIES_MIMIKYU
        || gBattleMons[battlerDef].status2 & STATUS2_TRANSFORMED
        || gBattleMoves[move].power == 0
        || gHitMarker & HITMARKER_IGNORE_DISGUISE)
        return FALSE;
    else
        return TRUE;
}

static void Cmd_jumpifsubstituteblocks(void)
{
    if (DoesSubstituteBlockMove(gBattlerAttacker, gBattlerTarget, gCurrentMove))
        gBattlescriptCurrInstr = T1_READ_PTR(gBattlescriptCurrInstr + 1);
    else
        gBattlescriptCurrInstr += 5;
}

static void Cmd_tryrecycleitem(void)
{
    u16 *usedHeldItem;

    gActiveBattler = gBattlerAttacker;
    usedHeldItem = &gBattleStruct->usedHeldItems[gActiveBattler];
    if (*usedHeldItem != 0 && gBattleMons[gActiveBattler].item == 0)
    {
        gLastUsedItem = *usedHeldItem;
        *usedHeldItem = 0;
        gBattleMons[gActiveBattler].item = gLastUsedItem;

        BtlController_EmitSetMonData(0, REQUEST_HELDITEM_BATTLE, 0, 2, &gBattleMons[gActiveBattler].item);
        MarkBattlerForControllerExec(gActiveBattler);

        gBattlescriptCurrInstr += 5;
    }
    else
    {
        gBattlescriptCurrInstr = T1_READ_PTR(gBattlescriptCurrInstr + 1);
    }
}

bool32 CanCamouflage(u8 battlerId)
{
    if (IS_BATTLER_OF_TYPE(battlerId, sTerrainToType[gBattleTerrain]))
        return FALSE;
    return TRUE;
}

static void Cmd_settypetoterrain(void)
{
    if (!IS_BATTLER_OF_TYPE(gBattlerAttacker, sTerrainToType[gBattleTerrain]))
    {
        SET_BATTLER_TYPE(gBattlerAttacker, sTerrainToType[gBattleTerrain]);
        PREPARE_TYPE_BUFFER(gBattleTextBuff1, sTerrainToType[gBattleTerrain]);

        gBattlescriptCurrInstr += 5;
    }
    else
    {
        gBattlescriptCurrInstr = T1_READ_PTR(gBattlescriptCurrInstr + 1);
    }
}

static void Cmd_pursuitrelated(void)
{
    gActiveBattler = GetBattlerAtPosition(GetBattlerPosition(gBattlerAttacker) ^ BIT_FLANK);

    if (gBattleTypeFlags & BATTLE_TYPE_DOUBLE
        && !(gAbsentBattlerFlags & gBitTable[gActiveBattler])
        && gChosenActionByBattler[gActiveBattler] == B_ACTION_USE_MOVE
        && gChosenMoveByBattler[gActiveBattler] == MOVE_PURSUIT)
    {
        gActionsByTurnOrder[gActiveBattler] = 11;
        gCurrentMove = MOVE_PURSUIT;
        gBattlescriptCurrInstr += 5;
        gBattleScripting.animTurn = 1;
        gBattleScripting.savedBattler = gBattlerAttacker;
        gBattlerAttacker = gActiveBattler;
    }
    else
    {
        gBattlescriptCurrInstr = T1_READ_PTR(gBattlescriptCurrInstr + 1);
    }
}

static void Cmd_snatchsetbattlers(void)
{
    gEffectBattler = gBattlerAttacker;

    if (gBattlerAttacker == gBattlerTarget)
        gBattlerAttacker = gBattlerTarget = gBattleScripting.battler;
    else
        gBattlerTarget = gBattleScripting.battler;

    gBattleScripting.battler = gEffectBattler;
    gBattlescriptCurrInstr++;
}

static void Cmd_removelightscreenreflect(void) // brick break
{
    u8 opposingSide = GetBattlerSide(gBattlerAttacker) ^ BIT_SIDE;

    if (gSideTimers[opposingSide].reflectTimer || gSideTimers[opposingSide].lightscreenTimer)
    {
        gSideStatuses[opposingSide] &= ~(SIDE_STATUS_REFLECT);
        gSideStatuses[opposingSide] &= ~(SIDE_STATUS_LIGHTSCREEN);
        gSideTimers[opposingSide].reflectTimer = 0;
        gSideTimers[opposingSide].lightscreenTimer = 0;
        gBattleScripting.animTurn = 1;
        gBattleScripting.animTargetsHit = 1;
    }
    else
    {
        gBattleScripting.animTurn = 0;
        gBattleScripting.animTargetsHit = 0;
    }

    gBattlescriptCurrInstr++;
}

static u8 GetCatchingBattler(void)
{
    if (IsBattlerAlive(GetBattlerAtPosition(B_POSITION_OPPONENT_LEFT)))
        return GetBattlerAtPosition(B_POSITION_OPPONENT_LEFT);
    else
        return GetBattlerAtPosition(B_POSITION_OPPONENT_RIGHT);
}

static void Cmd_handleballthrow(void)
{
    u8 ballMultiplier = 0;

    if (gBattleControllerExecFlags)
        return;

    gActiveBattler = gBattlerAttacker;
    gBattlerTarget = GetCatchingBattler();

    if (gBattleTypeFlags & BATTLE_TYPE_TRAINER)
    {
        BtlController_EmitBallThrowAnim(0, BALL_TRAINER_BLOCK);
        MarkBattlerForControllerExec(gActiveBattler);
        gBattlescriptCurrInstr = BattleScript_TrainerBallBlock;
    }
    else if (gBattleTypeFlags & BATTLE_TYPE_WALLY_TUTORIAL)
    {
        BtlController_EmitBallThrowAnim(0, BALL_3_SHAKES_SUCCESS);
        MarkBattlerForControllerExec(gActiveBattler);
        gBattlescriptCurrInstr = BattleScript_WallyBallThrow;
    }
    else
    {
        u32 odds;
        u8 catchRate;

        if (gLastUsedItem == ITEM_SAFARI_BALL)
            catchRate = gBattleStruct->safariCatchFactor * 1275 / 100;
        else
            catchRate = gBaseStats[gBattleMons[gBattlerTarget].species].catchRate;

        if (gLastUsedItem > ITEM_SAFARI_BALL)
        {
            switch (gLastUsedItem)
            {
            case ITEM_NET_BALL:
                if (IS_BATTLER_OF_TYPE(gBattlerTarget, TYPE_WATER) || IS_BATTLER_OF_TYPE(gBattlerTarget, TYPE_BUG))
                    ballMultiplier = 30;
                else
                    ballMultiplier = 10;
                break;
            case ITEM_DIVE_BALL:
                if (GetCurrentMapType() == MAP_TYPE_UNDERWATER)
                    ballMultiplier = 35;
                else
                    ballMultiplier = 10;
                break;
            case ITEM_NEST_BALL:
                if (gBattleMons[gBattlerTarget].level < 40)
                {
                    ballMultiplier = 40 - gBattleMons[gBattlerTarget].level;
                    if (ballMultiplier <= 9)
                        ballMultiplier = 10;
                }
                else
                {
                    ballMultiplier = 10;
                }
                break;
            case ITEM_REPEAT_BALL:
                if (GetSetPokedexFlag(SpeciesToNationalPokedexNum(gBattleMons[gBattlerTarget].species), FLAG_GET_CAUGHT))
                    ballMultiplier = 30;
                else
                    ballMultiplier = 10;
                break;
            case ITEM_TIMER_BALL:
                ballMultiplier = gBattleResults.battleTurnCounter + 10;
                if (ballMultiplier > 40)
                    ballMultiplier = 40;
                break;
            case ITEM_LUXURY_BALL:
            case ITEM_PREMIER_BALL:
                ballMultiplier = 10;
                break;
            }
        }
        else
            ballMultiplier = sBallCatchBonuses[gLastUsedItem - ITEM_ULTRA_BALL];

        odds = (catchRate * ballMultiplier / 10)
            * (gBattleMons[gBattlerTarget].maxHP * 3 - gBattleMons[gBattlerTarget].hp * 2)
            / (3 * gBattleMons[gBattlerTarget].maxHP);

        if (gBattleMons[gBattlerTarget].status1 & (STATUS1_SLEEP | STATUS1_FREEZE))
            odds *= 2;
        if (gBattleMons[gBattlerTarget].status1 & (STATUS1_POISON | STATUS1_BURN | STATUS1_PARALYSIS | STATUS1_TOXIC_POISON))
            odds = (odds * 15) / 10;

        if (gLastUsedItem != ITEM_SAFARI_BALL)
        {
            if (gLastUsedItem == ITEM_MASTER_BALL)
            {
                gBattleResults.usedMasterBall = TRUE;
            }
            else
            {
                if (gBattleResults.catchAttempts[gLastUsedItem - ITEM_ULTRA_BALL] < 0xFF)
                    gBattleResults.catchAttempts[gLastUsedItem - ITEM_ULTRA_BALL]++;
            }
        }

        if (odds > 254) // mon caught
        {
            BtlController_EmitBallThrowAnim(0, BALL_3_SHAKES_SUCCESS);
            MarkBattlerForControllerExec(gActiveBattler);
            UndoFormChange(gBattlerPartyIndexes[gBattlerTarget], GET_BATTLER_SIDE(gBattlerTarget), FALSE);
            gBattlescriptCurrInstr = BattleScript_SuccessBallThrow;
            SetMonData(&gEnemyParty[gBattlerPartyIndexes[gBattlerTarget]], MON_DATA_POKEBALL, &gLastUsedItem);

            if (CalculatePlayerPartyCount() == PARTY_SIZE)
                gBattleCommunication[MULTISTRING_CHOOSER] = 0;
            else
                gBattleCommunication[MULTISTRING_CHOOSER] = 1;
        }
        else // mon may be caught, calculate shakes
        {
            u8 shakes;
            u8 maxShakes;

            gBattleSpritesDataPtr->animationData->isCriticalCapture = 0;    //initialize
            gBattleSpritesDataPtr->animationData->criticalCaptureSuccess = 0;
            if (CriticalCapture(odds))
            {
                maxShakes = 1;  //critical capture doesn't gauarantee capture
                gBattleSpritesDataPtr->animationData->isCriticalCapture = 1;
            }
            else
            {
                maxShakes = 4;
            }

            if (gLastUsedItem == ITEM_MASTER_BALL)
            {
                shakes = maxShakes;
            }
            else
            {
                odds = Sqrt(Sqrt(16711680 / odds));
                odds = 1048560 / odds;
                for (shakes = 0; shakes < maxShakes && Random() < odds; shakes++);
            }

            BtlController_EmitBallThrowAnim(0, shakes);
            MarkBattlerForControllerExec(gActiveBattler);

            if (shakes == maxShakes) // mon caught, copy of the code above
            {
                if (IsCriticalCapture())
                    gBattleSpritesDataPtr->animationData->criticalCaptureSuccess = 1;

                UndoFormChange(gBattlerPartyIndexes[gBattlerTarget], GET_BATTLER_SIDE(gBattlerTarget), FALSE);
                gBattlescriptCurrInstr = BattleScript_SuccessBallThrow;
                SetMonData(&gEnemyParty[gBattlerPartyIndexes[gBattlerTarget]], MON_DATA_POKEBALL, &gLastUsedItem);
                if (CalculatePlayerPartyCount() == PARTY_SIZE)
                    gBattleCommunication[MULTISTRING_CHOOSER] = 0;
                else
                    gBattleCommunication[MULTISTRING_CHOOSER] = 1;
            }
            else // not caught
            {
                if (!gHasFetchedBall)
                    gLastUsedBall = gLastUsedItem;

                if (IsCriticalCapture())
                    gBattleCommunication[MULTISTRING_CHOOSER] = shakes + 3;
                else
                    gBattleCommunication[MULTISTRING_CHOOSER] = shakes;

                gBattlescriptCurrInstr = BattleScript_ShakeBallThrow;
            }
        }
    }
}

static void Cmd_givecaughtmon(void)
{
    if (GiveMonToPlayer(&gEnemyParty[gBattlerPartyIndexes[GetCatchingBattler()]]) != MON_GIVEN_TO_PARTY)
    {
        if (!ShouldShowBoxWasFullMessage())
        {
            gBattleCommunication[MULTISTRING_CHOOSER] = B_MSG_SENT_SOMEONES_PC;
            StringCopy(gStringVar1, GetBoxNamePtr(VarGet(VAR_PC_BOX_TO_SEND_MON)));
            GetMonData(&gEnemyParty[gBattlerPartyIndexes[GetCatchingBattler()]], MON_DATA_NICKNAME, gStringVar2);
        }
        else
        {
            StringCopy(gStringVar1, GetBoxNamePtr(VarGet(VAR_PC_BOX_TO_SEND_MON))); // box the mon was sent to
            GetMonData(&gEnemyParty[gBattlerPartyIndexes[GetCatchingBattler()]], MON_DATA_NICKNAME, gStringVar2);
            StringCopy(gStringVar3, GetBoxNamePtr(GetPCBoxToSendMon())); //box the mon was going to be sent to
            gBattleCommunication[MULTISTRING_CHOOSER] = B_MSG_SOMEONES_BOX_FULL;
        }

        // Change to B_MSG_SENT_LANETTES_PC or B_MSG_LANETTES_BOX_FULL
        if (FlagGet(FLAG_SYS_PC_LANETTE))
            gBattleCommunication[MULTISTRING_CHOOSER]++;
    }

    gBattleResults.caughtMonSpecies = GetMonData(&gEnemyParty[gBattlerPartyIndexes[GetCatchingBattler()]], MON_DATA_SPECIES, NULL);
    GetMonData(&gEnemyParty[gBattlerPartyIndexes[GetCatchingBattler()]], MON_DATA_NICKNAME, gBattleResults.caughtMonNick);
    gBattleResults.caughtMonBall = GetMonData(&gEnemyParty[gBattlerPartyIndexes[GetCatchingBattler()]], MON_DATA_POKEBALL, NULL);

    gBattlescriptCurrInstr++;
}

static void Cmd_trysetcaughtmondexflags(void)
{
    u16 species = GetMonData(&gEnemyParty[gBattlerPartyIndexes[GetCatchingBattler()]], MON_DATA_SPECIES, NULL);
    u32 personality = GetMonData(&gEnemyParty[gBattlerPartyIndexes[GetCatchingBattler()]], MON_DATA_PERSONALITY, NULL);

    if (GetSetPokedexFlag(SpeciesToNationalPokedexNum(species), FLAG_GET_CAUGHT))
    {
        gBattlescriptCurrInstr = T1_READ_PTR(gBattlescriptCurrInstr + 1);
    }
    else
    {
        HandleSetPokedexFlag(SpeciesToNationalPokedexNum(species), FLAG_SET_CAUGHT, personality);
        gBattlescriptCurrInstr += 5;
    }
}

static void Cmd_displaydexinfo(void)
{
    u16 species = GetMonData(&gEnemyParty[gBattlerPartyIndexes[GetCatchingBattler()]], MON_DATA_SPECIES, NULL);

    switch (gBattleCommunication[0])
    {
    case 0:
        BeginNormalPaletteFade(PALETTES_ALL, 0, 0, 0x10, RGB_BLACK);
        gBattleCommunication[0]++;
        break;
    case 1:
        if (!gPaletteFade.active)
        {
            FreeAllWindowBuffers();
            gBattleCommunication[TASK_ID] = DisplayCaughtMonDexPage(SpeciesToNationalPokedexNum(species),
                                                                        gBattleMons[GetCatchingBattler()].otId,
                                                                        gBattleMons[GetCatchingBattler()].personality);
            gBattleCommunication[0]++;
        }
        break;
    case 2:
        if (!gPaletteFade.active
            && gMain.callback2 == BattleMainCB2
            && !gTasks[gBattleCommunication[TASK_ID]].isActive)
        {
            SetVBlankCallback(VBlankCB_Battle);
            gBattleCommunication[0]++;
        }
        break;
    case 3:
        InitBattleBgsVideo();
        LoadBattleTextboxAndBackground();
        gBattle_BG3_X = 0x100;
        gBattleCommunication[0]++;
        break;
    case 4:
        if (!IsDma3ManagerBusyWithBgCopy())
        {
            BeginNormalPaletteFade(PALETTES_BG, 0, 0x10, 0, RGB_BLACK);
            ShowBg(0);
            ShowBg(3);
            gBattleCommunication[0]++;
        }
        break;
    case 5:
        if (!gPaletteFade.active)
            gBattlescriptCurrInstr++;
        break;
    }
}

void HandleBattleWindow(u8 xStart, u8 yStart, u8 xEnd, u8 yEnd, u8 flags)
{
    s32 destY, destX, bgId;
    u16 var = 0;

    for (destY = yStart; destY <= yEnd; destY++)
    {
        for (destX = xStart; destX <= xEnd; destX++)
        {
            if (destY == yStart)
            {
                if (destX == xStart)
                    var = 0x1022;
                else if (destX == xEnd)
                    var = 0x1024;
                else
                    var = 0x1023;
            }
            else if (destY == yEnd)
            {
                if (destX == xStart)
                    var = 0x1028;
                else if (destX == xEnd)
                    var = 0x102A;
                else
                    var = 0x1029;
            }
            else
            {
                if (destX == xStart)
                    var = 0x1025;
                else if (destX == xEnd)
                    var = 0x1027;
                else
                    var = 0x1026;
            }

            if (flags & WINDOW_CLEAR)
                var = 0;

            bgId = (flags & WINDOW_x80) ? 1 : 0;
            CopyToBgTilemapBufferRect_ChangePalette(bgId, &var, destX, destY, 1, 1, 0x11);
        }
    }
}

void BattleCreateYesNoCursorAt(u8 cursorPosition)
{
    u16 src[2];
    src[0] = 1;
    src[1] = 2;

    CopyToBgTilemapBufferRect_ChangePalette(0, src, 0x19, 9 + (2 * cursorPosition), 1, 2, 0x11);
    CopyBgTilemapBufferToVram(0);
}

void BattleDestroyYesNoCursorAt(u8 cursorPosition)
{
    u16 src[2];
    src[0] = 0x1016;
    src[1] = 0x1016;

    CopyToBgTilemapBufferRect_ChangePalette(0, src, 0x19, 9 + (2 * cursorPosition), 1, 2, 0x11);
    CopyBgTilemapBufferToVram(0);
}

static void Cmd_trygivecaughtmonnick(void)
{
    switch (gBattleCommunication[MULTIUSE_STATE])
    {
    case 0:
        HandleBattleWindow(0x18, 8, 0x1D, 0xD, 0);
        BattlePutTextOnWindow(gText_BattleYesNoChoice, 0xC);
        gBattleCommunication[MULTIUSE_STATE]++;
        gBattleCommunication[CURSOR_POSITION] = 0;
        BattleCreateYesNoCursorAt(0);
        break;
    case 1:
        if (JOY_NEW(DPAD_UP) && gBattleCommunication[CURSOR_POSITION] != 0)
        {
            PlaySE(SE_SELECT);
            BattleDestroyYesNoCursorAt(gBattleCommunication[CURSOR_POSITION]);
            gBattleCommunication[CURSOR_POSITION] = 0;
            BattleCreateYesNoCursorAt(0);
        }
        if (JOY_NEW(DPAD_DOWN) && gBattleCommunication[CURSOR_POSITION] == 0)
        {
            PlaySE(SE_SELECT);
            BattleDestroyYesNoCursorAt(gBattleCommunication[CURSOR_POSITION]);
            gBattleCommunication[CURSOR_POSITION] = 1;
            BattleCreateYesNoCursorAt(1);
        }
        if (JOY_NEW(A_BUTTON))
        {
            PlaySE(SE_SELECT);
            if (gBattleCommunication[CURSOR_POSITION] == 0)
            {
                gBattleCommunication[MULTIUSE_STATE]++;
                BeginFastPaletteFade(3);
            }
            else
            {
                gBattleCommunication[MULTIUSE_STATE] = 4;
            }
        }
        else if (JOY_NEW(B_BUTTON))
        {
            PlaySE(SE_SELECT);
            gBattleCommunication[MULTIUSE_STATE] = 4;
        }
        break;
    case 2:
        if (!gPaletteFade.active)
        {
            GetMonData(&gEnemyParty[gBattlerPartyIndexes[gBattlerTarget]], MON_DATA_NICKNAME, gBattleStruct->caughtMonNick);
            FreeAllWindowBuffers();

            DoNamingScreen(NAMING_SCREEN_CAUGHT_MON, gBattleStruct->caughtMonNick,
                           GetMonData(&gEnemyParty[gBattlerPartyIndexes[gBattlerTarget]], MON_DATA_SPECIES),
                           GetMonGender(&gEnemyParty[gBattlerPartyIndexes[gBattlerTarget]]),
                           GetMonData(&gEnemyParty[gBattlerPartyIndexes[gBattlerTarget]], MON_DATA_PERSONALITY, NULL),
                           BattleMainCB2);

            gBattleCommunication[MULTIUSE_STATE]++;
        }
        break;
    case 3:
        if (gMain.callback2 == BattleMainCB2 && !gPaletteFade.active )
        {
            SetMonData(&gEnemyParty[gBattlerPartyIndexes[gBattlerTarget]], MON_DATA_NICKNAME, gBattleStruct->caughtMonNick);
            gBattlescriptCurrInstr = T1_READ_PTR(gBattlescriptCurrInstr + 1);
        }
        break;
    case 4:
        if (CalculatePlayerPartyCount() == PARTY_SIZE)
            gBattlescriptCurrInstr += 5;
        else
            gBattlescriptCurrInstr = T1_READ_PTR(gBattlescriptCurrInstr + 1);
        break;
    }
}

static void Cmd_subattackerhpbydmg(void)
{
    gBattleMons[gBattlerAttacker].hp -= gBattleMoveDamage;
    gBattlescriptCurrInstr++;
}

static void Cmd_removeattackerstatus1(void)
{
    gBattleMons[gBattlerAttacker].status1 = 0;
    gBattlescriptCurrInstr++;
}

static void Cmd_finishaction(void)
{
    gCurrentActionFuncId = B_ACTION_FINISHED;
}

static void Cmd_finishturn(void)
{
    gCurrentActionFuncId = B_ACTION_FINISHED;
    gCurrentTurnActionNumber = gBattlersCount;
}

static void Cmd_trainerslideout(void)
{
    gActiveBattler = GetBattlerAtPosition(gBattlescriptCurrInstr[1]);
    BtlController_EmitTrainerSlideBack(0);
    MarkBattlerForControllerExec(gActiveBattler);

    gBattlescriptCurrInstr += 2;
}

static const u16 sTelekinesisBanList[] =
{
    SPECIES_DIGLETT,
    SPECIES_DUGTRIO,
    #ifdef POKEMON_EXPANSION
    SPECIES_DIGLETT_ALOLAN,
    SPECIES_DUGTRIO_ALOLAN,
    SPECIES_SANDYGAST,
    SPECIES_PALOSSAND,
    SPECIES_GENGAR_MEGA,
    #endif
};

bool32 IsTelekinesisBannedSpecies(u16 species)
{
    u32 i;

    for (i = 0; i < ARRAY_COUNT(sTelekinesisBanList); i++)
    {
        if (species == sTelekinesisBanList[i])
            return TRUE;
    }
    return FALSE;
}

static void Cmd_settelekinesis(void)
{
    if (gStatuses3[gBattlerTarget] & (STATUS3_TELEKINESIS | STATUS3_ROOTED | STATUS3_SMACKED_DOWN)
        || gFieldStatuses & STATUS_FIELD_GRAVITY
        || IsTelekinesisBannedSpecies(gBattleMons[gBattlerTarget].species))
    {
        gBattlescriptCurrInstr = T1_READ_PTR(gBattlescriptCurrInstr + 1);
    }
    else
    {
        gStatuses3[gBattlerTarget] |= STATUS3_TELEKINESIS;
        gDisableStructs[gBattlerTarget].telekinesisTimer = 3;
        gBattlescriptCurrInstr += 5;
    }
}

static void Cmd_swapstatstages(void)
{
    u8 statId = T1_READ_8(gBattlescriptCurrInstr + 1);
    s8 atkStatStage = gBattleMons[gBattlerAttacker].statStages[statId];
    s8 defStatStage = gBattleMons[gBattlerTarget].statStages[statId];

    gBattleMons[gBattlerAttacker].statStages[statId] = defStatStage;
    gBattleMons[gBattlerTarget].statStages[statId] = atkStatStage;

    gBattlescriptCurrInstr += 2;
}

static void Cmd_averagestats(void)
{
    u8 statId = T1_READ_8(gBattlescriptCurrInstr + 1);
    u16 atkStat = *(u16*)((&gBattleMons[gBattlerAttacker].attack) + (statId - 1));
    u16 defStat = *(u16*)((&gBattleMons[gBattlerTarget].attack) + (statId - 1));
    u16 average = (atkStat + defStat) / 2;

    *(u16*)((&gBattleMons[gBattlerAttacker].attack) + (statId - 1)) = average;
    *(u16*)((&gBattleMons[gBattlerTarget].attack) + (statId - 1)) = average;

    gBattlescriptCurrInstr += 2;
}

static void Cmd_jumpifoppositegenders(void)
{
    u32 atkGender = GetGenderFromSpeciesAndPersonality(gBattleMons[gBattlerAttacker].species, gBattleMons[gBattlerAttacker].personality);
    u32 defGender = GetGenderFromSpeciesAndPersonality(gBattleMons[gBattlerTarget].species, gBattleMons[gBattlerTarget].personality);

    if ((atkGender == MON_MALE && defGender == MON_FEMALE) || (atkGender == MON_FEMALE && defGender == MON_MALE))
        gBattlescriptCurrInstr = T1_READ_PTR(gBattlescriptCurrInstr + 1);
    else
        gBattlescriptCurrInstr += 5;
}

static void Cmd_trygetbaddreamstarget(void)
{
    u8 badDreamsMonSide = GetBattlerSide(gBattlerAttacker);
    for (;gBattlerTarget < gBattlersCount; gBattlerTarget++)
    {
        if (GetBattlerSide(gBattlerTarget) == badDreamsMonSide)
            continue;
        if ((gBattleMons[gBattlerTarget].status1 & STATUS1_SLEEP || GetBattlerAbility(gBattlerTarget) == ABILITY_COMATOSE)
            && IsBattlerAlive(gBattlerTarget))
            break;
    }

    if (gBattlerTarget >= gBattlersCount)
        gBattlescriptCurrInstr = T1_READ_PTR(gBattlescriptCurrInstr + 1);
    else
        gBattlescriptCurrInstr += 5;
}

static void Cmd_tryworryseed(void)
{
    if (IsWorrySeedBannedAbility(gBattleMons[gBattlerTarget].ability))
    {
        gBattlescriptCurrInstr = T1_READ_PTR(gBattlescriptCurrInstr + 1);
    }
    else
    {
        gBattleMons[gBattlerTarget].ability = ABILITY_INSOMNIA;
        gBattlescriptCurrInstr += 5;
    }
}

static void Cmd_metalburstdamagecalculator(void)
{
    u8 sideAttacker = GetBattlerSide(gBattlerAttacker);
    u8 sideTarget = 0;

    if (gProtectStructs[gBattlerAttacker].physicalDmg
        && sideAttacker != (sideTarget = GetBattlerSide(gProtectStructs[gBattlerAttacker].physicalBattlerId))
        && gBattleMons[gProtectStructs[gBattlerAttacker].physicalBattlerId].hp)
    {
        gBattleMoveDamage = gProtectStructs[gBattlerAttacker].physicalDmg * 150 / 100;

        if (IsAffectedByFollowMe(gBattlerAttacker, sideTarget, gCurrentMove))
            gBattlerTarget = gSideTimers[sideTarget].followmeTarget;
        else
            gBattlerTarget = gProtectStructs[gBattlerAttacker].physicalBattlerId;

        gBattlescriptCurrInstr += 5;
    }
    else if (gProtectStructs[gBattlerAttacker].specialDmg
             && sideAttacker != (sideTarget = GetBattlerSide(gProtectStructs[gBattlerAttacker].specialBattlerId))
             && gBattleMons[gProtectStructs[gBattlerAttacker].specialBattlerId].hp)
    {
        gBattleMoveDamage = gProtectStructs[gBattlerAttacker].specialDmg * 150 / 100;

        if (IsAffectedByFollowMe(gBattlerAttacker, sideTarget, gCurrentMove))
            gBattlerTarget = gSideTimers[sideTarget].followmeTarget;
        else
            gBattlerTarget = gProtectStructs[gBattlerAttacker].specialBattlerId;

        gBattlescriptCurrInstr += 5;
    }
    else
    {
        gSpecialStatuses[gBattlerAttacker].ppNotAffectedByPressure = TRUE;
        gBattlescriptCurrInstr = T1_READ_PTR(gBattlescriptCurrInstr + 1);
    }
}

static bool32 CriticalCapture(u32 odds)
{
    #if B_CRITICAL_CAPTURE == TRUE
        u32 numCaught = GetNationalPokedexCount(FLAG_GET_CAUGHT);

        if (numCaught <= (NATIONAL_DEX_COUNT * 30) / 650)
            odds = 0;
        else if (numCaught <= (NATIONAL_DEX_COUNT * 150) / 650)
            odds /= 2;
        else if (numCaught <= (NATIONAL_DEX_COUNT * 300) / 650)
            ;   // odds = (odds * 100) / 100;
        else if (numCaught <= (NATIONAL_DEX_COUNT * 450) / 650)
            odds = (odds * 150) / 100;
        else if (numCaught <= (NATIONAL_DEX_COUNT * 600) / 650)
            odds *= 2;
        else
            odds = (odds * 250) / 100;

        #ifdef ITEM_CATCHING_CHARM
        if (CheckBagHasItem(ITEM_CATCHING_CHARM, 1))
            odds = (odds * (100 + B_CATCHING_CHARM_BOOST)) / 100;
        #endif

        odds /= 6;
        if ((Random() % 255) < odds)
            return TRUE;

        return FALSE;
    #else
        return FALSE;
    #endif
}
<|MERGE_RESOLUTION|>--- conflicted
+++ resolved
@@ -2638,7 +2638,7 @@
             statusChanged = TRUE;
             break;
         case STATUS1_BURN:
-            if (gCurrentMove == MOVE_BURNING_JEALOUSY && gProtectStructs[gEffectBattler].statRaised == 0)
+            if (gCurrentMove == MOVE_BURNING_JEALOUSY && !gProtectStructs[gEffectBattler].statRaised)
                 break;
             
             if ((GetBattlerAbility(gEffectBattler) == ABILITY_WATER_VEIL || GetBattlerAbility(gEffectBattler) == ABILITY_WATER_BUBBLE)
@@ -3233,16 +3233,10 @@
                     gSideStatuses[GetBattlerSide(gBattlerTarget)] &= ~(SIDE_STATUS_QUICK_GUARD);
                     gSideStatuses[GetBattlerSide(gBattlerTarget)] &= ~(SIDE_STATUS_CRAFTY_SHIELD);
                     gSideStatuses[GetBattlerSide(gBattlerTarget)] &= ~(SIDE_STATUS_MAT_BLOCK);
-<<<<<<< HEAD
                     gProtectStructs[gBattlerTarget].spikyShielded = FALSE;
                     gProtectStructs[gBattlerTarget].kingsShielded = FALSE;
                     gProtectStructs[gBattlerTarget].banefulBunkered = FALSE;
-=======
-                    gProtectStructs[gBattlerTarget].spikyShielded = 0;
-                    gProtectStructs[gBattlerTarget].kingsShielded = 0;
-                    gProtectStructs[gBattlerTarget].banefulBunkered = 0;
-                    gProtectStructs[gBattlerTarget].obstructed = 0;
->>>>>>> 2c66aa84
+                    gProtectStructs[gBattlerTarget].obstructed = FALSE;
                     if (gCurrentMove == MOVE_FEINT)
                     {
                         BattleScriptPush(gBattlescriptCurrInstr + 1);
@@ -8774,7 +8768,7 @@
             }
             else if (gCurrentMove == MOVE_OBSTRUCT)
             {
-                gProtectStructs[gBattlerAttacker].obstructed = 1;
+                gProtectStructs[gBattlerAttacker].obstructed = TRUE;
                 gBattleCommunication[MULTISTRING_CHOOSER] = 0;
             }
 
@@ -9432,13 +9426,8 @@
             else
             {
                 // Check eject pack. disableEjectPack set for edge cases (e.g. attacking weak armor'd eject pack holder with u-turn)
-<<<<<<< HEAD
                 if (!gProtectStructs[gActiveBattler].disableEjectPack)
-                    gSpecialStatuses[gActiveBattler].statFell = TRUE;
-=======
-                if (gProtectStructs[gActiveBattler].disableEjectPack == 0)
-                    gProtectStructs[gActiveBattler].statFell = 1;
->>>>>>> 2c66aa84
+                    gProtectStructs[gActiveBattler].statFell = TRUE;
                 gBattleCommunication[MULTISTRING_CHOOSER] = (gBattlerTarget == gActiveBattler); // B_MSG_ATTACKER_STAT_FELL or B_MSG_DEFENDER_STAT_FELL
             }
         }
@@ -9481,7 +9470,7 @@
         else
         {
             gBattleCommunication[MULTISTRING_CHOOSER] = (gBattlerTarget == gActiveBattler);
-            gProtectStructs[gActiveBattler].statRaised = 1;
+            gProtectStructs[gActiveBattler].statRaised = TRUE;
         }
     }
 
