--- conflicted
+++ resolved
@@ -2623,15 +2623,11 @@
             statusChanged = TRUE;
             break;
         case STATUS1_BURN:
-<<<<<<< HEAD
             if (gCurrentMove == MOVE_BURNING_JEALOUSY && gProtectStructs[gEffectBattler].statRaised == 0)
                 break;
             
-            if (GetBattlerAbility(gEffectBattler) == ABILITY_WATER_VEIL
-=======
             if ((GetBattlerAbility(gEffectBattler) == ABILITY_WATER_VEIL || GetBattlerAbility(gEffectBattler) == ABILITY_WATER_BUBBLE)
->>>>>>> 0cd7f3ff
-                && (primary == TRUE || certain == MOVE_EFFECT_CERTAIN))
+              && (primary == TRUE || certain == MOVE_EFFECT_CERTAIN))
             {
                 gLastUsedAbility = GetBattlerAbility(gEffectBattler);
                 RecordAbilityBattle(gEffectBattler, GetBattlerAbility(gEffectBattler));
@@ -8522,7 +8518,10 @@
             gBattlescriptCurrInstr += 7;    // exit if loop failed (failsafe)
         }
         return;
-<<<<<<< HEAD
+    case VARIOUS_MOVEEND_ITEM_EFFECTS:
+        if (ItemBattleEffects(1, gActiveBattler, FALSE))
+            return;
+        break;
     case VARIOUS_EERIE_SPELL_PP_REDUCE:
         if (gLastMoves[gActiveBattler] != 0 && gLastMoves[gActiveBattler] != 0xFFFF)
         {
@@ -8635,12 +8634,6 @@
             
         }
         return;
-=======
-    case VARIOUS_MOVEEND_ITEM_EFFECTS:
-        if (ItemBattleEffects(1, gActiveBattler, FALSE))
-            return;
-        break;
->>>>>>> 0cd7f3ff
     }
 
     gBattlescriptCurrInstr += 3;
