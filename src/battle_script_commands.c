#include "global.h"
#include "battle.h"
#include "constants/battle_move_effects.h"
#include "constants/battle_script_commands.h"
#include "battle_message.h"
#include "battle_anim.h"
#include "battle_ai_main.h"
#include "battle_ai_util.h"
#include "battle_scripts.h"
#include "constants/moves.h"
#include "constants/abilities.h"
#include "item.h"
#include "constants/items.h"
#include "constants/hold_effects.h"
#include "util.h"
#include "pokemon.h"
#include "random.h"
#include "battle_controllers.h"
#include "battle_interface.h"
#include "constants/songs.h"
#include "constants/trainers.h"
#include "constants/battle_anim.h"
#include "constants/map_types.h"
#include "text.h"
#include "sound.h"
#include "pokedex.h"
#include "recorded_battle.h"
#include "window.h"
#include "reshow_battle_screen.h"
#include "main.h"
#include "palette.h"
#include "money.h"
#include "bg.h"
#include "string_util.h"
#include "pokemon_icon.h"
#include "m4a.h"
#include "mail.h"
#include "event_data.h"
#include "pokemon_storage_system.h"
#include "task.h"
#include "naming_screen.h"
#include "constants/battle_string_ids.h"
#include "battle_setup.h"
#include "overworld.h"
#include "party_menu.h"
#include "constants/battle_config.h"
#include "battle_arena.h"
#include "battle_pike.h"
#include "battle_pyramid.h"
#include "field_specials.h"
#include "pokemon_summary_screen.h"
#include "pokenav.h"
#include "menu_specialized.h"
#include "constants/rgb.h"
#include "data.h"
#include "constants/party_menu.h"

extern struct MusicPlayerInfo gMPlayInfo_BGM;
extern struct Evolution gEvolutionTable[][EVOS_PER_MON];

extern const u8* const gBattleScriptsForMoveEffects[];

// table to avoid ugly powing on gba (courtesy of doesnt)
// this returns (i^2.5)/4
// the quarters cancel so no need to re-quadruple them in actual calculation
static const s32 sExperienceScalingFactors[] =
{
    0,
    0,
    1,
    3,
    8,
    13,
    22,
    32,
    45,
    60,
    79,
    100,
    124,
    152,
    183,
    217,
    256,
    297,
    343,
    393,
    447,
    505,
    567,
    634,
    705,
    781,
    861,
    946,
    1037,
    1132,
    1232,
    1337,
    1448,
    1563,
    1685,
    1811,
    1944,
    2081,
    2225,
    2374,
    2529,
    2690,
    2858,
    3031,
    3210,
    3396,
    3587,
    3786,
    3990,
    4201,
    4419,
    4643,
    4874,
    5112,
    5357,
    5608,
    5866,
    6132,
    6404,
    6684,
    6971,
    7265,
    7566,
    7875,
    8192,
    8515,
    8847,
    9186,
    9532,
    9886,
    10249,
    10619,
    10996,
    11382,
    11776,
    12178,
    12588,
    13006,
    13433,
    13867,
    14310,
    14762,
    15222,
    15690,
    16167,
    16652,
    17146,
    17649,
    18161,
    18681,
    19210,
    19748,
    20295,
    20851,
    21417,
    21991,
    22574,
    23166,
    23768,
    24379,
    25000,
    25629,
    26268,
    26917,
    27575,
    28243,
    28920,
    29607,
    30303,
    31010,
    31726,
    32452,
    33188,
    33934,
    34689,
    35455,
    36231,
    37017,
    37813,
    38619,
    39436,
    40262,
    41099,
    41947,
    42804,
    43673,
    44551,
    45441,
    46340,
    47251,
    48172,
    49104,
    50046,
    50999,
    51963,
    52938,
    53924,
    54921,
    55929,
    56947,
    57977,
    59018,
    60070,
    61133,
    62208,
    63293,
    64390,
    65498,
    66618,
    67749,
    68891,
    70045,
    71211,
    72388,
    73576,
    74777,
    75989,
    77212,
    78448,
    79695,
    80954,
    82225,
    83507,
    84802,
    86109,
    87427,
    88758,
    90101,
    91456,
    92823,
    94202,
    95593,
    96997,
    98413,
    99841,
    101282,
    102735,
    104201,
    105679,
    107169,
    108672,
    110188,
    111716,
    113257,
    114811,
    116377,
    117956,
    119548,
    121153,
    122770,
    124401,
    126044,
    127700,
    129369,
    131052,
    132747,
    134456,
    136177,
    137912,
    139660,
    141421,
    143195,
    144983,
    146784,
    148598,
    150426,
    152267,
    154122,
    155990,
    157872,
    159767,
};

#define STAT_CHANGE_WORKED      0
#define STAT_CHANGE_DIDNT_WORK  1

// this file's functions
static bool8 IsTwoTurnsMove(u16 move);
static void TrySetDestinyBondToHappen(void);
static u8 AttacksThisTurn(u8 battlerId, u16 move); // Note: returns 1 if it's a charging turn, otherwise 2.
static u32 ChangeStatBuffs(s8 statValue, u32 statId, u32 flags, const u8 *BS_ptr);
static bool32 IsMonGettingExpSentOut(void);
static void sub_804F17C(void);
static bool8 sub_804F1CC(void);
static void DrawLevelUpWindow1(void);
static void DrawLevelUpWindow2(void);
static bool8 sub_804F344(void);
static void PutMonIconOnLvlUpBox(void);
static void PutLevelAndGenderOnLvlUpBox(void);
static bool32 CriticalCapture(u32 odds);

static void SpriteCB_MonIconOnLvlUpBox(struct Sprite* sprite);

static void Cmd_attackcanceler(void);
static void Cmd_accuracycheck(void);
static void Cmd_attackstring(void);
static void Cmd_ppreduce(void);
static void Cmd_critcalc(void);
static void Cmd_damagecalc(void);
static void Cmd_typecalc(void);
static void Cmd_adjustdamage(void);
static void Cmd_multihitresultmessage(void);
static void Cmd_attackanimation(void);
static void Cmd_waitanimation(void);
static void Cmd_healthbarupdate(void);
static void Cmd_datahpupdate(void);
static void Cmd_critmessage(void);
static void Cmd_effectivenesssound(void);
static void Cmd_resultmessage(void);
static void Cmd_printstring(void);
static void Cmd_printselectionstring(void);
static void Cmd_waitmessage(void);
static void Cmd_printfromtable(void);
static void Cmd_printselectionstringfromtable(void);
static void Cmd_seteffectwithchance(void);
static void Cmd_seteffectprimary(void);
static void Cmd_seteffectsecondary(void);
static void Cmd_clearstatusfromeffect(void);
static void Cmd_tryfaintmon(void);
static void Cmd_dofaintanimation(void);
static void Cmd_cleareffectsonfaint(void);
static void Cmd_jumpifstatus(void);
static void Cmd_jumpifstatus2(void);
static void Cmd_jumpifability(void);
static void Cmd_jumpifsideaffecting(void);
static void Cmd_jumpifstat(void);
static void Cmd_jumpifstatus3condition(void);
static void Cmd_jumpbasedontype(void);
static void Cmd_getexp(void);
static void Cmd_unknown_24(void);
static void Cmd_movevaluescleanup(void);
static void Cmd_setmultihit(void);
static void Cmd_decrementmultihit(void);
static void Cmd_goto(void);
static void Cmd_jumpifbyte(void);
static void Cmd_jumpifhalfword(void);
static void Cmd_jumpifword(void);
static void Cmd_jumpifarrayequal(void);
static void Cmd_jumpifarraynotequal(void);
static void Cmd_setbyte(void);
static void Cmd_addbyte(void);
static void Cmd_subbyte(void);
static void Cmd_copyarray(void);
static void Cmd_copyarraywithindex(void);
static void Cmd_orbyte(void);
static void Cmd_orhalfword(void);
static void Cmd_orword(void);
static void Cmd_bicbyte(void);
static void Cmd_bichalfword(void);
static void Cmd_bicword(void);
static void Cmd_pause(void);
static void Cmd_waitstate(void);
static void Cmd_healthbar_update(void);
static void Cmd_return(void);
static void Cmd_end(void);
static void Cmd_end2(void);
static void Cmd_end3(void);
static void Cmd_jumpifaffectedbyprotect(void);
static void Cmd_call(void);
static void Cmd_setroost(void);
static void Cmd_jumpifabilitypresent(void);
static void Cmd_endselectionscript(void);
static void Cmd_playanimation(void);
static void Cmd_playanimation2(void);
static void Cmd_setgraphicalstatchangevalues(void);
static void Cmd_playstatchangeanimation(void);
static void Cmd_moveend(void);
static void Cmd_sethealblock(void);
static void Cmd_returnatktoball(void);
static void Cmd_getswitchedmondata(void);
static void Cmd_switchindataupdate(void);
static void Cmd_switchinanim(void);
static void Cmd_jumpifcantswitch(void);
static void Cmd_openpartyscreen(void);
static void Cmd_switchhandleorder(void);
static void Cmd_switchineffects(void);
static void Cmd_trainerslidein(void);
static void Cmd_playse(void);
static void Cmd_fanfare(void);
static void Cmd_playfaintcry(void);
static void Cmd_endlinkbattle(void);
static void Cmd_returntoball(void);
static void Cmd_handlelearnnewmove(void);
static void Cmd_yesnoboxlearnmove(void);
static void Cmd_yesnoboxstoplearningmove(void);
static void Cmd_hitanimation(void);
static void Cmd_getmoneyreward(void);
static void Cmd_unknown_5E(void);
static void Cmd_swapattackerwithtarget(void);
static void Cmd_incrementgamestat(void);
static void Cmd_drawpartystatussummary(void);
static void Cmd_hidepartystatussummary(void);
static void Cmd_jumptocalledmove(void);
static void Cmd_statusanimation(void);
static void Cmd_status2animation(void);
static void Cmd_chosenstatusanimation(void);
static void Cmd_yesnobox(void);
static void Cmd_cancelallactions(void);
static void Cmd_setgravity(void);
static void Cmd_removeitem(void);
static void Cmd_atknameinbuff1(void);
static void Cmd_drawlvlupbox(void);
static void Cmd_resetsentmonsvalue(void);
static void Cmd_setatktoplayer0(void);
static void Cmd_makevisible(void);
static void Cmd_recordability(void);
static void Cmd_buffermovetolearn(void);
static void Cmd_jumpifplayerran(void);
static void Cmd_hpthresholds(void);
static void Cmd_hpthresholds2(void);
static void Cmd_useitemonopponent(void);
static void Cmd_various(void);
static void Cmd_setprotectlike(void);
static void Cmd_faintifabilitynotdamp(void);
static void Cmd_setatkhptozero(void);
static void Cmd_jumpifnexttargetvalid(void);
static void Cmd_tryhealhalfhealth(void);
static void Cmd_trymirrormove(void);
static void Cmd_setrain(void);
static void Cmd_setreflect(void);
static void Cmd_setseeded(void);
static void Cmd_manipulatedamage(void);
static void Cmd_trysetrest(void);
static void Cmd_jumpifnotfirstturn(void);
static void Cmd_setmiracleeye(void);
static void Cmd_jumpifcantmakeasleep(void);
static void Cmd_stockpile(void);
static void Cmd_stockpiletobasedamage(void);
static void Cmd_stockpiletohpheal(void);
static void Cmd_setdrainedhp(void);
static void Cmd_statbuffchange(void);
static void Cmd_normalisebuffs(void);
static void Cmd_setbide(void);
static void Cmd_confuseifrepeatingattackends(void);
static void Cmd_setmultihitcounter(void);
static void Cmd_initmultihitstring(void);
static void Cmd_forcerandomswitch(void);
static void Cmd_tryconversiontypechange(void);
static void Cmd_givepaydaymoney(void);
static void Cmd_setlightscreen(void);
static void Cmd_tryKO(void);
static void Cmd_damagetohalftargethp(void);
static void Cmd_setsandstorm(void);
static void Cmd_weatherdamage(void);
static void Cmd_tryinfatuating(void);
static void Cmd_updatestatusicon(void);
static void Cmd_setmist(void);
static void Cmd_setfocusenergy(void);
static void Cmd_transformdataexecution(void);
static void Cmd_setsubstitute(void);
static void Cmd_mimicattackcopy(void);
static void Cmd_metronome(void);
static void Cmd_dmgtolevel(void);
static void Cmd_psywavedamageeffect(void);
static void Cmd_counterdamagecalculator(void);
static void Cmd_mirrorcoatdamagecalculator(void);
static void Cmd_disablelastusedattack(void);
static void Cmd_trysetencore(void);
static void Cmd_painsplitdmgcalc(void);
static void Cmd_settypetorandomresistance(void);
static void Cmd_setalwayshitflag(void);
static void Cmd_copymovepermanently(void);
static void Cmd_trychoosesleeptalkmove(void);
static void Cmd_setdestinybond(void);
static void Cmd_trysetdestinybondtohappen(void);
static void Cmd_settailwind(void);
static void Cmd_tryspiteppreduce(void);
static void Cmd_healpartystatus(void);
static void Cmd_cursetarget(void);
static void Cmd_trysetspikes(void);
static void Cmd_setforesight(void);
static void Cmd_trysetperishsong(void);
static void Cmd_handlerollout(void);
static void Cmd_jumpifconfusedandstatmaxed(void);
static void Cmd_handlefurycutter(void);
static void Cmd_setembargo(void);
static void Cmd_presentdamagecalculation(void);
static void Cmd_setsafeguard(void);
static void Cmd_magnitudedamagecalculation(void);
static void Cmd_jumpifnopursuitswitchdmg(void);
static void Cmd_setsunny(void);
static void Cmd_maxattackhalvehp(void);
static void Cmd_copyfoestats(void);
static void Cmd_rapidspinfree(void);
static void Cmd_setdefensecurlbit(void);
static void Cmd_recoverbasedonsunlight(void);
static void Cmd_setstickyweb(void);
static void Cmd_selectfirstvalidtarget(void);
static void Cmd_trysetfutureattack(void);
static void Cmd_trydobeatup(void);
static void Cmd_setsemiinvulnerablebit(void);
static void Cmd_clearsemiinvulnerablebit(void);
static void Cmd_setminimize(void);
static void Cmd_sethail(void);
static void Cmd_jumpifattackandspecialattackcannotfall(void);
static void Cmd_setforcedtarget(void);
static void Cmd_setcharge(void);
static void Cmd_callterrainattack(void);
static void Cmd_cureifburnedparalysedorpoisoned(void);
static void Cmd_settorment(void);
static void Cmd_jumpifnodamage(void);
static void Cmd_settaunt(void);
static void Cmd_trysethelpinghand(void);
static void Cmd_tryswapitems(void);
static void Cmd_trycopyability(void);
static void Cmd_trywish(void);
static void Cmd_settoxicspikes(void);
static void Cmd_setgastroacid(void);
static void Cmd_setyawn(void);
static void Cmd_setdamagetohealthdifference(void);
static void Cmd_setroom(void);
static void Cmd_tryswapabilities(void);
static void Cmd_tryimprison(void);
static void Cmd_setstealthrock(void);
static void Cmd_setuserstatus3(void);
static void Cmd_assistattackselect(void);
static void Cmd_trysetmagiccoat(void);
static void Cmd_trysetsnatch(void);
static void Cmd_trygetintimidatetarget(void);
static void Cmd_switchoutabilities(void);
static void Cmd_jumpifhasnohp(void);
static void Cmd_getsecretpowereffect(void);
static void Cmd_pickup(void);
static void Cmd_docastformchangeanimation(void);
static void Cmd_trycastformdatachange(void);
static void Cmd_settypebasedhalvers(void);
static void Cmd_jumpifsubstituteblocks(void);
static void Cmd_tryrecycleitem(void);
static void Cmd_settypetoterrain(void);
static void Cmd_pursuitrelated(void);
static void Cmd_snatchsetbattlers(void);
static void Cmd_removelightscreenreflect(void);
static void Cmd_handleballthrow(void);
static void Cmd_givecaughtmon(void);
static void Cmd_trysetcaughtmondexflags(void);
static void Cmd_displaydexinfo(void);
static void Cmd_trygivecaughtmonnick(void);
static void Cmd_subattackerhpbydmg(void);
static void Cmd_removeattackerstatus1(void);
static void Cmd_finishaction(void);
static void Cmd_finishturn(void);
static void Cmd_trainerslideout(void);
static void Cmd_settelekinesis(void);
static void Cmd_swapstatstages(void);
static void Cmd_averagestats(void);
static void Cmd_jumpifoppositegenders(void);
static void Cmd_trygetbaddreamstarget(void);
static void Cmd_tryworryseed(void);
static void Cmd_metalburstdamagecalculator(void);

void (* const gBattleScriptingCommandsTable[])(void) =
{
    Cmd_attackcanceler,                          //0x0
    Cmd_accuracycheck,                           //0x1
    Cmd_attackstring,                            //0x2
    Cmd_ppreduce,                                //0x3
    Cmd_critcalc,                                //0x4
    Cmd_damagecalc,                              //0x5
    Cmd_typecalc,                                //0x6
    Cmd_adjustdamage,                            //0x7
    Cmd_multihitresultmessage,                   //0x8
    Cmd_attackanimation,                         //0x9
    Cmd_waitanimation,                           //0xA
    Cmd_healthbarupdate,                         //0xB
    Cmd_datahpupdate,                            //0xC
    Cmd_critmessage,                             //0xD
    Cmd_effectivenesssound,                      //0xE
    Cmd_resultmessage,                           //0xF
    Cmd_printstring,                             //0x10
    Cmd_printselectionstring,                    //0x11
    Cmd_waitmessage,                             //0x12
    Cmd_printfromtable,                          //0x13
    Cmd_printselectionstringfromtable,           //0x14
    Cmd_seteffectwithchance,                     //0x15
    Cmd_seteffectprimary,                        //0x16
    Cmd_seteffectsecondary,                      //0x17
    Cmd_clearstatusfromeffect,                   //0x18
    Cmd_tryfaintmon,                             //0x19
    Cmd_dofaintanimation,                        //0x1A
    Cmd_cleareffectsonfaint,                     //0x1B
    Cmd_jumpifstatus,                            //0x1C
    Cmd_jumpifstatus2,                           //0x1D
    Cmd_jumpifability,                           //0x1E
    Cmd_jumpifsideaffecting,                     //0x1F
    Cmd_jumpifstat,                              //0x20
    Cmd_jumpifstatus3condition,                  //0x21
    Cmd_jumpbasedontype,                         //0x22
    Cmd_getexp,                                  //0x23
    Cmd_unknown_24,                              //0x24
    Cmd_movevaluescleanup,                       //0x25
    Cmd_setmultihit,                             //0x26
    Cmd_decrementmultihit,                       //0x27
    Cmd_goto,                                    //0x28
    Cmd_jumpifbyte,                              //0x29
    Cmd_jumpifhalfword,                          //0x2A
    Cmd_jumpifword,                              //0x2B
    Cmd_jumpifarrayequal,                        //0x2C
    Cmd_jumpifarraynotequal,                     //0x2D
    Cmd_setbyte,                                 //0x2E
    Cmd_addbyte,                                 //0x2F
    Cmd_subbyte,                                 //0x30
    Cmd_copyarray,                               //0x31
    Cmd_copyarraywithindex,                      //0x32
    Cmd_orbyte,                                  //0x33
    Cmd_orhalfword,                              //0x34
    Cmd_orword,                                  //0x35
    Cmd_bicbyte,                                 //0x36
    Cmd_bichalfword,                             //0x37
    Cmd_bicword,                                 //0x38
    Cmd_pause,                                   //0x39
    Cmd_waitstate,                               //0x3A
    Cmd_healthbar_update,                        //0x3B
    Cmd_return,                                  //0x3C
    Cmd_end,                                     //0x3D
    Cmd_end2,                                    //0x3E
    Cmd_end3,                                    //0x3F
    Cmd_jumpifaffectedbyprotect,                 //0x40
    Cmd_call,                                    //0x41
    Cmd_setroost,                                //0x42
    Cmd_jumpifabilitypresent,                    //0x43
    Cmd_endselectionscript,                      //0x44
    Cmd_playanimation,                           //0x45
    Cmd_playanimation2,                          //0x46
    Cmd_setgraphicalstatchangevalues,            //0x47
    Cmd_playstatchangeanimation,                 //0x48
    Cmd_moveend,                                 //0x49
    Cmd_sethealblock,                            //0x4A
    Cmd_returnatktoball,                         //0x4B
    Cmd_getswitchedmondata,                      //0x4C
    Cmd_switchindataupdate,                      //0x4D
    Cmd_switchinanim,                            //0x4E
    Cmd_jumpifcantswitch,                        //0x4F
    Cmd_openpartyscreen,                         //0x50
    Cmd_switchhandleorder,                       //0x51
    Cmd_switchineffects,                         //0x52
    Cmd_trainerslidein,                          //0x53
    Cmd_playse,                                  //0x54
    Cmd_fanfare,                                 //0x55
    Cmd_playfaintcry,                            //0x56
    Cmd_endlinkbattle,                           //0x57
    Cmd_returntoball,                            //0x58
    Cmd_handlelearnnewmove,                      //0x59
    Cmd_yesnoboxlearnmove,                       //0x5A
    Cmd_yesnoboxstoplearningmove,                //0x5B
    Cmd_hitanimation,                            //0x5C
    Cmd_getmoneyreward,                          //0x5D
    Cmd_unknown_5E,                              //0x5E
    Cmd_swapattackerwithtarget,                  //0x5F
    Cmd_incrementgamestat,                       //0x60
    Cmd_drawpartystatussummary,                  //0x61
    Cmd_hidepartystatussummary,                  //0x62
    Cmd_jumptocalledmove,                        //0x63
    Cmd_statusanimation,                         //0x64
    Cmd_status2animation,                        //0x65
    Cmd_chosenstatusanimation,                   //0x66
    Cmd_yesnobox,                                //0x67
    Cmd_cancelallactions,                        //0x68
    Cmd_setgravity,                              //0x69
    Cmd_removeitem,                              //0x6A
    Cmd_atknameinbuff1,                          //0x6B
    Cmd_drawlvlupbox,                            //0x6C
    Cmd_resetsentmonsvalue,                      //0x6D
    Cmd_setatktoplayer0,                         //0x6E
    Cmd_makevisible,                             //0x6F
    Cmd_recordability,                           //0x70
    Cmd_buffermovetolearn,                       //0x71
    Cmd_jumpifplayerran,                         //0x72
    Cmd_hpthresholds,                            //0x73
    Cmd_hpthresholds2,                           //0x74
    Cmd_useitemonopponent,                       //0x75
    Cmd_various,                                 //0x76
    Cmd_setprotectlike,                          //0x77
    Cmd_faintifabilitynotdamp,                   //0x78
    Cmd_setatkhptozero,                          //0x79
    Cmd_jumpifnexttargetvalid,                   //0x7A
    Cmd_tryhealhalfhealth,                       //0x7B
    Cmd_trymirrormove,                           //0x7C
    Cmd_setrain,                                 //0x7D
    Cmd_setreflect,                              //0x7E
    Cmd_setseeded,                               //0x7F
    Cmd_manipulatedamage,                        //0x80
    Cmd_trysetrest,                              //0x81
    Cmd_jumpifnotfirstturn,                      //0x82
    Cmd_setmiracleeye,                           //0x83
    Cmd_jumpifcantmakeasleep,                    //0x84
    Cmd_stockpile,                               //0x85
    Cmd_stockpiletobasedamage,                   //0x86
    Cmd_stockpiletohpheal,                       //0x87
    Cmd_setdrainedhp,                            //0x88
    Cmd_statbuffchange,                          //0x89
    Cmd_normalisebuffs,                          //0x8A
    Cmd_setbide,                                 //0x8B
    Cmd_confuseifrepeatingattackends,            //0x8C
    Cmd_setmultihitcounter,                      //0x8D
    Cmd_initmultihitstring,                      //0x8E
    Cmd_forcerandomswitch,                       //0x8F
    Cmd_tryconversiontypechange,                 //0x90
    Cmd_givepaydaymoney,                         //0x91
    Cmd_setlightscreen,                          //0x92
    Cmd_tryKO,                                   //0x93
    Cmd_damagetohalftargethp,                    //0x94
    Cmd_setsandstorm,                            //0x95
    Cmd_weatherdamage,                           //0x96
    Cmd_tryinfatuating,                          //0x97
    Cmd_updatestatusicon,                        //0x98
    Cmd_setmist,                                 //0x99
    Cmd_setfocusenergy,                          //0x9A
    Cmd_transformdataexecution,                  //0x9B
    Cmd_setsubstitute,                           //0x9C
    Cmd_mimicattackcopy,                         //0x9D
    Cmd_metronome,                               //0x9E
    Cmd_dmgtolevel,                              //0x9F
    Cmd_psywavedamageeffect,                     //0xA0
    Cmd_counterdamagecalculator,                 //0xA1
    Cmd_mirrorcoatdamagecalculator,              //0xA2
    Cmd_disablelastusedattack,                   //0xA3
    Cmd_trysetencore,                            //0xA4
    Cmd_painsplitdmgcalc,                        //0xA5
    Cmd_settypetorandomresistance,               //0xA6
    Cmd_setalwayshitflag,                        //0xA7
    Cmd_copymovepermanently,                     //0xA8
    Cmd_trychoosesleeptalkmove,                  //0xA9
    Cmd_setdestinybond,                          //0xAA
    Cmd_trysetdestinybondtohappen,               //0xAB
    Cmd_settailwind,                             //0xAC
    Cmd_tryspiteppreduce,                        //0xAD
    Cmd_healpartystatus,                         //0xAE
    Cmd_cursetarget,                             //0xAF
    Cmd_trysetspikes,                            //0xB0
    Cmd_setforesight,                            //0xB1
    Cmd_trysetperishsong,                        //0xB2
    Cmd_handlerollout,                           //0xB3
    Cmd_jumpifconfusedandstatmaxed,              //0xB4
    Cmd_handlefurycutter,                        //0xB5
    Cmd_setembargo,                              //0xB6
    Cmd_presentdamagecalculation,                //0xB7
    Cmd_setsafeguard,                            //0xB8
    Cmd_magnitudedamagecalculation,              //0xB9
    Cmd_jumpifnopursuitswitchdmg,                //0xBA
    Cmd_setsunny,                                //0xBB
    Cmd_maxattackhalvehp,                        //0xBC
    Cmd_copyfoestats,                            //0xBD
    Cmd_rapidspinfree,                           //0xBE
    Cmd_setdefensecurlbit,                       //0xBF
    Cmd_recoverbasedonsunlight,                  //0xC0
    Cmd_setstickyweb,                            //0xC1
    Cmd_selectfirstvalidtarget,                  //0xC2
    Cmd_trysetfutureattack,                      //0xC3
    Cmd_trydobeatup,                             //0xC4
    Cmd_setsemiinvulnerablebit,                  //0xC5
    Cmd_clearsemiinvulnerablebit,                //0xC6
    Cmd_setminimize,                             //0xC7
    Cmd_sethail,                                 //0xC8
    Cmd_jumpifattackandspecialattackcannotfall,  //0xC9
    Cmd_setforcedtarget,                         //0xCA
    Cmd_setcharge,                               //0xCB
    Cmd_callterrainattack,                       //0xCC
    Cmd_cureifburnedparalysedorpoisoned,         //0xCD
    Cmd_settorment,                              //0xCE
    Cmd_jumpifnodamage,                          //0xCF
    Cmd_settaunt,                                //0xD0
    Cmd_trysethelpinghand,                       //0xD1
    Cmd_tryswapitems,                            //0xD2
    Cmd_trycopyability,                          //0xD3
    Cmd_trywish,                                 //0xD4
    Cmd_settoxicspikes,                          //0xD5
    Cmd_setgastroacid,                           //0xD6
    Cmd_setyawn,                                 //0xD7
    Cmd_setdamagetohealthdifference,             //0xD8
    Cmd_setroom,                                 //0xD9
    Cmd_tryswapabilities,                        //0xDA
    Cmd_tryimprison,                             //0xDB
    Cmd_setstealthrock,                          //0xDC
    Cmd_setuserstatus3,                          //0xDD
    Cmd_assistattackselect,                      //0xDE
    Cmd_trysetmagiccoat,                         //0xDF
    Cmd_trysetsnatch,                            //0xE0
    Cmd_trygetintimidatetarget,                  //0xE1
    Cmd_switchoutabilities,                      //0xE2
    Cmd_jumpifhasnohp,                           //0xE3
    Cmd_getsecretpowereffect,                    //0xE4
    Cmd_pickup,                                  //0xE5
    Cmd_docastformchangeanimation,               //0xE6
    Cmd_trycastformdatachange,                   //0xE7
    Cmd_settypebasedhalvers,                     //0xE8
    Cmd_jumpifsubstituteblocks,                  //0xE9
    Cmd_tryrecycleitem,                          //0xEA
    Cmd_settypetoterrain,                        //0xEB
    Cmd_pursuitrelated,                          //0xEC
    Cmd_snatchsetbattlers,                       //0xED
    Cmd_removelightscreenreflect,                //0xEE
    Cmd_handleballthrow,                         //0xEF
    Cmd_givecaughtmon,                           //0xF0
    Cmd_trysetcaughtmondexflags,                 //0xF1
    Cmd_displaydexinfo,                          //0xF2
    Cmd_trygivecaughtmonnick,                    //0xF3
    Cmd_subattackerhpbydmg,                      //0xF4
    Cmd_removeattackerstatus1,                   //0xF5
    Cmd_finishaction,                            //0xF6
    Cmd_finishturn,                              //0xF7
    Cmd_trainerslideout,                         //0xF8
    Cmd_settelekinesis,                          //0xF9
    Cmd_swapstatstages,                          //0xFA
    Cmd_averagestats,                            //0xFB
    Cmd_jumpifoppositegenders,                   //0xFC
    Cmd_trygetbaddreamstarget,                   //0xFD
    Cmd_tryworryseed,                            //0xFE
    Cmd_metalburstdamagecalculator,              //0xFF
};

const struct StatFractions gAccuracyStageRatios[] =
{
    { 33, 100}, // -6
    { 36, 100}, // -5
    { 43, 100}, // -4
    { 50, 100}, // -3
    { 60, 100}, // -2
    { 75, 100}, // -1
    {  1,   1}, //  0
    {133, 100}, // +1
    {166, 100}, // +2
    {  2,   1}, // +3
    {233, 100}, // +4
    {133,  50}, // +5
    {  3,   1}, // +6
};

static const u32 sStatusFlagsForMoveEffects[NUM_MOVE_EFFECTS] =
{
    [MOVE_EFFECT_SLEEP]          = STATUS1_SLEEP,
    [MOVE_EFFECT_POISON]         = STATUS1_POISON,
    [MOVE_EFFECT_BURN]           = STATUS1_BURN,
    [MOVE_EFFECT_FREEZE]         = STATUS1_FREEZE,
    [MOVE_EFFECT_PARALYSIS]      = STATUS1_PARALYSIS,
    [MOVE_EFFECT_TOXIC]          = STATUS1_TOXIC_POISON,
    [MOVE_EFFECT_CONFUSION]      = STATUS2_CONFUSION,
    [MOVE_EFFECT_FLINCH]         = STATUS2_FLINCHED,
    [MOVE_EFFECT_UPROAR]         = STATUS2_UPROAR,
    [MOVE_EFFECT_CHARGING]       = STATUS2_MULTIPLETURNS,
    [MOVE_EFFECT_WRAP]           = STATUS2_WRAPPED,
    [MOVE_EFFECT_RECHARGE]       = STATUS2_RECHARGE,
    [MOVE_EFFECT_PREVENT_ESCAPE] = STATUS2_ESCAPE_PREVENTION,
    [MOVE_EFFECT_NIGHTMARE]      = STATUS2_NIGHTMARE,
    [MOVE_EFFECT_THRASH]         = STATUS2_LOCK_CONFUSE,
};

static const u8* const sMoveEffectBS_Ptrs[] =
{
    [MOVE_EFFECT_SLEEP]            = BattleScript_MoveEffectSleep,
    [MOVE_EFFECT_POISON]           = BattleScript_MoveEffectPoison,
    [MOVE_EFFECT_BURN]             = BattleScript_MoveEffectBurn,
    [MOVE_EFFECT_FREEZE]           = BattleScript_MoveEffectFreeze,
    [MOVE_EFFECT_PARALYSIS]        = BattleScript_MoveEffectParalysis,
    [MOVE_EFFECT_TOXIC]            = BattleScript_MoveEffectToxic,
    [MOVE_EFFECT_CONFUSION]        = BattleScript_MoveEffectConfusion,
    [MOVE_EFFECT_UPROAR]           = BattleScript_MoveEffectUproar,
    [MOVE_EFFECT_PAYDAY]           = BattleScript_MoveEffectPayDay,
    [MOVE_EFFECT_WRAP]             = BattleScript_MoveEffectWrap,
    [MOVE_EFFECT_RECOIL_25]        = BattleScript_MoveEffectRecoil,
    [MOVE_EFFECT_RECOIL_33]        = BattleScript_MoveEffectRecoil,
};

static const struct WindowTemplate sUnusedWinTemplate = {0, 1, 3, 7, 0xF, 0x1F, 0x3F};

static const u16 sUnknown_0831C2C8[] = INCBIN_U16("graphics/battle_interface/unk_battlebox.gbapal");
static const u32 sUnknown_0831C2E8[] = INCBIN_U32("graphics/battle_interface/unk_battlebox.4bpp.lz");

#define MON_ICON_LVLUP_BOX_TAG      0xD75A

static const struct OamData sOamData_MonIconOnLvlUpBox =
{
    .y = 0,
    .affineMode = ST_OAM_AFFINE_OFF,
    .objMode = ST_OAM_OBJ_NORMAL,
    .mosaic = 0,
    .bpp = ST_OAM_4BPP,
    .shape = SPRITE_SHAPE(32x32),
    .x = 0,
    .matrixNum = 0,
    .size = SPRITE_SIZE(32x32),
    .tileNum = 0,
    .priority = 0,
    .paletteNum = 0,
    .affineParam = 0,
};

static const struct SpriteTemplate sSpriteTemplate_MonIconOnLvlUpBox =
{
    .tileTag = MON_ICON_LVLUP_BOX_TAG,
    .paletteTag = MON_ICON_LVLUP_BOX_TAG,
    .oam = &sOamData_MonIconOnLvlUpBox,
    .anims = gDummySpriteAnimTable,
    .images = NULL,
    .affineAnims = gDummySpriteAffineAnimTable,
    .callback = SpriteCB_MonIconOnLvlUpBox
};

static const u16 sProtectSuccessRates[] = {USHRT_MAX, USHRT_MAX / 2, USHRT_MAX / 4, USHRT_MAX / 8};

#define FORBIDDEN_MIMIC         0x1
#define FORBIDDEN_METRONOME     0x2
#define FORBIDDEN_ASSIST        0x4
#define FORBIDDEN_COPYCAT       0x8
#define FORBIDDEN_SLEEP_TALK    0x10

#define FORBIDDEN_INSTRUCT_END 0xFFFF

static const u8 sForbiddenMoves[MOVES_COUNT] =
{
    [MOVE_NONE] = 0xFF, // Can't use a non-move lol
    [MOVE_STRUGGLE] = 0xFF, // Neither Struggle
    [MOVE_AFTER_YOU] = FORBIDDEN_METRONOME,
    [MOVE_APPLE_ACID] = FORBIDDEN_METRONOME,
    [MOVE_ASSIST] = FORBIDDEN_METRONOME | FORBIDDEN_ASSIST | FORBIDDEN_COPYCAT | FORBIDDEN_SLEEP_TALK,
    [MOVE_ASTRAL_BARRAGE] = FORBIDDEN_METRONOME,
    [MOVE_AURA_WHEEL] = FORBIDDEN_METRONOME,
    [MOVE_BADDY_BAD] = FORBIDDEN_METRONOME,
    [MOVE_BANEFUL_BUNKER] = FORBIDDEN_METRONOME | FORBIDDEN_ASSIST | FORBIDDEN_COPYCAT,
    [MOVE_BEAK_BLAST] = FORBIDDEN_METRONOME | FORBIDDEN_ASSIST | FORBIDDEN_COPYCAT | FORBIDDEN_SLEEP_TALK,
    [MOVE_BEHEMOTH_BASH] = FORBIDDEN_METRONOME | FORBIDDEN_COPYCAT,
    [MOVE_BEHEMOTH_BLADE] = FORBIDDEN_METRONOME | FORBIDDEN_COPYCAT,
    [MOVE_BELCH] = FORBIDDEN_METRONOME | FORBIDDEN_ASSIST | FORBIDDEN_COPYCAT | FORBIDDEN_SLEEP_TALK,
    [MOVE_BESTOW] = FORBIDDEN_METRONOME | FORBIDDEN_ASSIST | FORBIDDEN_COPYCAT,
    [MOVE_BIDE] = FORBIDDEN_SLEEP_TALK,
    [MOVE_BODY_PRESS] = FORBIDDEN_METRONOME,
    [MOVE_BOUNCE] = FORBIDDEN_ASSIST | FORBIDDEN_SLEEP_TALK,
    [MOVE_BOUNCY_BUBBLE] = FORBIDDEN_METRONOME,
    [MOVE_BRANCH_POKE] = FORBIDDEN_METRONOME,
    [MOVE_BREAKING_SWIPE] = FORBIDDEN_METRONOME,
    [MOVE_BUZZY_BUZZ] = FORBIDDEN_METRONOME,
    [MOVE_CELEBRATE] = FORBIDDEN_METRONOME | FORBIDDEN_ASSIST | FORBIDDEN_COPYCAT | FORBIDDEN_SLEEP_TALK,
    [MOVE_CHATTER] = FORBIDDEN_METRONOME | FORBIDDEN_ASSIST | FORBIDDEN_COPYCAT | FORBIDDEN_MIMIC | FORBIDDEN_SLEEP_TALK,
    [MOVE_CIRCLE_THROW] = FORBIDDEN_ASSIST | FORBIDDEN_COPYCAT,
    [MOVE_CLANGOROUS_SOUL] = FORBIDDEN_METRONOME,
    [MOVE_COPYCAT] = FORBIDDEN_METRONOME | FORBIDDEN_ASSIST | FORBIDDEN_COPYCAT | FORBIDDEN_SLEEP_TALK,
    [MOVE_COUNTER] = FORBIDDEN_METRONOME | FORBIDDEN_ASSIST | FORBIDDEN_COPYCAT,
    [MOVE_COVET] = FORBIDDEN_METRONOME | FORBIDDEN_ASSIST | FORBIDDEN_COPYCAT,
    [MOVE_CRAFTY_SHIELD] = FORBIDDEN_METRONOME,
    [MOVE_DECORATE] = FORBIDDEN_METRONOME,
    [MOVE_DESTINY_BOND] = FORBIDDEN_METRONOME | FORBIDDEN_ASSIST | FORBIDDEN_COPYCAT,
    [MOVE_DETECT] = FORBIDDEN_METRONOME | FORBIDDEN_ASSIST | FORBIDDEN_COPYCAT,
    [MOVE_DIAMOND_STORM] = FORBIDDEN_METRONOME,
    [MOVE_DIG] = FORBIDDEN_ASSIST | FORBIDDEN_SLEEP_TALK,
    [MOVE_DIVE] = FORBIDDEN_ASSIST | FORBIDDEN_SLEEP_TALK,
    [MOVE_DOUBLE_IRON_BASH] = FORBIDDEN_METRONOME,
    [MOVE_DRAGON_ASCENT] = FORBIDDEN_METRONOME,
    [MOVE_DRAGON_ENERGY] = FORBIDDEN_METRONOME,
    [MOVE_DRAGON_TAIL] = FORBIDDEN_ASSIST | FORBIDDEN_COPYCAT,
    [MOVE_DRUM_BEATING] = FORBIDDEN_METRONOME,
    [MOVE_DYNAMAX_CANNON] = FORBIDDEN_METRONOME | FORBIDDEN_COPYCAT | FORBIDDEN_SLEEP_TALK,
    [MOVE_ENDURE] = FORBIDDEN_METRONOME | FORBIDDEN_ASSIST | FORBIDDEN_COPYCAT,
    [MOVE_ETERNABEAM] = FORBIDDEN_METRONOME,
    [MOVE_FALSE_SURRENDER] = FORBIDDEN_METRONOME,
    [MOVE_FEINT] = FORBIDDEN_METRONOME | FORBIDDEN_ASSIST | FORBIDDEN_COPYCAT,
    [MOVE_FIERY_WRATH] = FORBIDDEN_METRONOME,
    [MOVE_FLEUR_CANNON] = FORBIDDEN_METRONOME,
    [MOVE_FLOATY_FALL] = FORBIDDEN_METRONOME,
    [MOVE_FLY] = FORBIDDEN_ASSIST | FORBIDDEN_SLEEP_TALK,
    [MOVE_FOCUS_PUNCH] = FORBIDDEN_METRONOME | FORBIDDEN_ASSIST | FORBIDDEN_COPYCAT | FORBIDDEN_SLEEP_TALK,
    [MOVE_FOLLOW_ME] = FORBIDDEN_METRONOME | FORBIDDEN_ASSIST | FORBIDDEN_COPYCAT,
    [MOVE_FREEZE_SHOCK] = FORBIDDEN_METRONOME | FORBIDDEN_SLEEP_TALK,
    [MOVE_FREEZING_GLARE] = FORBIDDEN_METRONOME,
    [MOVE_FREEZY_FROST] = FORBIDDEN_METRONOME,
    [MOVE_GEOMANCY] = FORBIDDEN_SLEEP_TALK,
    [MOVE_GLACIAL_LANCE] = FORBIDDEN_METRONOME,
    [MOVE_GLITZY_GLOW] = FORBIDDEN_METRONOME,
    [MOVE_GRAV_APPLE] = FORBIDDEN_METRONOME,
    [MOVE_HELPING_HAND] = FORBIDDEN_METRONOME | FORBIDDEN_ASSIST | FORBIDDEN_COPYCAT,
    [MOVE_HOLD_HANDS] = FORBIDDEN_METRONOME | FORBIDDEN_ASSIST | FORBIDDEN_COPYCAT | FORBIDDEN_SLEEP_TALK,
    [MOVE_HYPERSPACE_FURY] = FORBIDDEN_METRONOME,
    [MOVE_HYPERSPACE_HOLE] = FORBIDDEN_METRONOME,
    [MOVE_ICE_BURN] = FORBIDDEN_METRONOME | FORBIDDEN_SLEEP_TALK,
    [MOVE_INSTRUCT] = FORBIDDEN_METRONOME,
    [MOVE_JUNGLE_HEALING] = FORBIDDEN_METRONOME,
    [MOVE_KINGS_SHIELD] = FORBIDDEN_METRONOME | FORBIDDEN_ASSIST | FORBIDDEN_COPYCAT,
    [MOVE_LIFE_DEW] = FORBIDDEN_METRONOME,
    [MOVE_LIGHT_OF_RUIN] = FORBIDDEN_METRONOME,
    [MOVE_MAT_BLOCK] = FORBIDDEN_METRONOME | FORBIDDEN_ASSIST | FORBIDDEN_COPYCAT,
    [MOVE_ME_FIRST] = FORBIDDEN_METRONOME | FORBIDDEN_ASSIST | FORBIDDEN_COPYCAT | FORBIDDEN_SLEEP_TALK,
    [MOVE_METEOR_ASSAULT] = FORBIDDEN_METRONOME,
    [MOVE_METRONOME] = FORBIDDEN_METRONOME | FORBIDDEN_ASSIST | FORBIDDEN_COPYCAT | FORBIDDEN_SLEEP_TALK,
    [MOVE_MIMIC] = FORBIDDEN_METRONOME | FORBIDDEN_ASSIST | FORBIDDEN_COPYCAT | FORBIDDEN_MIMIC | FORBIDDEN_SLEEP_TALK,
    [MOVE_MIND_BLOWN] = FORBIDDEN_METRONOME,
    [MOVE_MIRROR_COAT] = FORBIDDEN_METRONOME | FORBIDDEN_ASSIST | FORBIDDEN_COPYCAT,
    [MOVE_MIRROR_MOVE] = FORBIDDEN_METRONOME | FORBIDDEN_ASSIST | FORBIDDEN_COPYCAT | FORBIDDEN_SLEEP_TALK,
    [MOVE_MOONGEIST_BEAM] = FORBIDDEN_METRONOME,
    [MOVE_NATURE_POWER] = FORBIDDEN_METRONOME | FORBIDDEN_ASSIST | FORBIDDEN_COPYCAT | FORBIDDEN_SLEEP_TALK,
    [MOVE_NATURES_MADNESS] = FORBIDDEN_METRONOME,
    [MOVE_OBSTRUCT] = FORBIDDEN_METRONOME | FORBIDDEN_COPYCAT,
    [MOVE_ORIGIN_PULSE] = FORBIDDEN_METRONOME,
    [MOVE_OVERDRIVE] = FORBIDDEN_METRONOME,
    [MOVE_PHANTOM_FORCE] = FORBIDDEN_ASSIST | FORBIDDEN_SLEEP_TALK,
    [MOVE_PHOTON_GEYSER] = FORBIDDEN_METRONOME,
    [MOVE_PIKA_PAPOW] = FORBIDDEN_METRONOME,
    [MOVE_PLASMA_FISTS] = FORBIDDEN_METRONOME,
    [MOVE_PRECIPICE_BLADES] = FORBIDDEN_METRONOME,
    [MOVE_PROTECT] = FORBIDDEN_METRONOME | FORBIDDEN_ASSIST | FORBIDDEN_COPYCAT,
    [MOVE_PYRO_BALL] = FORBIDDEN_METRONOME,
    [MOVE_QUASH] = FORBIDDEN_METRONOME,
    [MOVE_QUICK_GUARD] = FORBIDDEN_METRONOME,
    [MOVE_RAGE_POWDER] = FORBIDDEN_METRONOME | FORBIDDEN_ASSIST | FORBIDDEN_COPYCAT,
    [MOVE_RAZOR_WIND] = FORBIDDEN_SLEEP_TALK,
    [MOVE_RELIC_SONG] = FORBIDDEN_METRONOME,
    [MOVE_ROAR] = FORBIDDEN_ASSIST | FORBIDDEN_COPYCAT,
    [MOVE_SAPPY_SEED] = FORBIDDEN_METRONOME,
    [MOVE_SECRET_SWORD] = FORBIDDEN_METRONOME,
    [MOVE_SHADOW_FORCE] = FORBIDDEN_ASSIST | FORBIDDEN_SLEEP_TALK,
    [MOVE_SHELL_TRAP] = FORBIDDEN_METRONOME | FORBIDDEN_ASSIST | FORBIDDEN_COPYCAT | FORBIDDEN_SLEEP_TALK,
    [MOVE_SIZZLY_SLIDE] = FORBIDDEN_METRONOME,
    [MOVE_SKETCH] = FORBIDDEN_METRONOME | FORBIDDEN_ASSIST | FORBIDDEN_COPYCAT | FORBIDDEN_MIMIC | FORBIDDEN_SLEEP_TALK,
    [MOVE_SKULL_BASH] = FORBIDDEN_SLEEP_TALK,
    [MOVE_SKY_ATTACK] = FORBIDDEN_SLEEP_TALK,
    [MOVE_SKY_DROP] = FORBIDDEN_ASSIST | FORBIDDEN_SLEEP_TALK,
    [MOVE_SLEEP_TALK] = FORBIDDEN_METRONOME | FORBIDDEN_ASSIST | FORBIDDEN_COPYCAT | FORBIDDEN_SLEEP_TALK,
    [MOVE_SNAP_TRAP] = FORBIDDEN_METRONOME,
    [MOVE_SNARL] = FORBIDDEN_METRONOME,
    [MOVE_SNATCH] = FORBIDDEN_METRONOME | FORBIDDEN_ASSIST | FORBIDDEN_COPYCAT,
    [MOVE_SNORE] = FORBIDDEN_METRONOME,
    [MOVE_SOLAR_BEAM] = FORBIDDEN_SLEEP_TALK,
    [MOVE_SOLAR_BLADE] = FORBIDDEN_SLEEP_TALK,
    [MOVE_SPARKLY_SWIRL] = FORBIDDEN_METRONOME,
    [MOVE_SPECTRAL_THIEF] = FORBIDDEN_METRONOME,
    [MOVE_SPIKY_SHIELD] = FORBIDDEN_METRONOME | FORBIDDEN_ASSIST | FORBIDDEN_COPYCAT,
    [MOVE_SPIRIT_BREAK] = FORBIDDEN_METRONOME,
    [MOVE_SPLISHY_SPLASH] = FORBIDDEN_METRONOME,
    [MOVE_SPOTLIGHT] = FORBIDDEN_METRONOME | FORBIDDEN_ASSIST | FORBIDDEN_COPYCAT,
    [MOVE_STEAM_ERUPTION] = FORBIDDEN_METRONOME,
    [MOVE_STEEL_BEAM] = FORBIDDEN_METRONOME,
    [MOVE_STRANGE_STEAM] = FORBIDDEN_METRONOME,
    [MOVE_SUNSTEEL_STRIKE] = FORBIDDEN_METRONOME,
    [MOVE_SURGING_STRIKES] = FORBIDDEN_METRONOME,
    [MOVE_SWITCHEROO] = FORBIDDEN_METRONOME | FORBIDDEN_ASSIST | FORBIDDEN_COPYCAT,
    [MOVE_TECHNO_BLAST] = FORBIDDEN_METRONOME,
    [MOVE_THIEF] = FORBIDDEN_METRONOME | FORBIDDEN_ASSIST | FORBIDDEN_COPYCAT,
    [MOVE_THOUSAND_ARROWS] = FORBIDDEN_METRONOME,
    [MOVE_THOUSAND_WAVES] = FORBIDDEN_METRONOME,
    [MOVE_THUNDER_CAGE] = FORBIDDEN_METRONOME,
    [MOVE_THUNDEROUS_KICK] = FORBIDDEN_METRONOME,
    [MOVE_TRANSFORM] = FORBIDDEN_METRONOME | FORBIDDEN_ASSIST | FORBIDDEN_COPYCAT | FORBIDDEN_MIMIC,
    [MOVE_TRICK] = FORBIDDEN_METRONOME | FORBIDDEN_ASSIST | FORBIDDEN_COPYCAT,
    [MOVE_UPROAR] = FORBIDDEN_SLEEP_TALK,
    [MOVE_V_CREATE] = FORBIDDEN_METRONOME,
    [MOVE_VEEVEE_VOLLEY] = FORBIDDEN_METRONOME,
    [MOVE_WHIRLWIND] = FORBIDDEN_ASSIST | FORBIDDEN_COPYCAT,
    [MOVE_WICKED_BLOW] = FORBIDDEN_METRONOME,
    [MOVE_WIDE_GUARD] = FORBIDDEN_METRONOME,
    [MOVE_ZIPPY_ZAP] = FORBIDDEN_METRONOME,
};

static const u16 sMoveEffectsForbiddenToInstruct[] =
{
    EFFECT_ASSIST,
    //EFFECT_BEAK_BLAST,
    EFFECT_BELCH,
    EFFECT_BIDE,
    //EFFECT_CELEBRATE,
    //EFFECT_CHATTER,
    EFFECT_COPYCAT,
    //EFFECT_DYNAMAX_CANNON,
    EFFECT_FOCUS_PUNCH,
    EFFECT_GEOMANCY,
    //EFFECT_HOLD_HANDS,
    EFFECT_INSTRUCT,
    EFFECT_ME_FIRST,
    EFFECT_METRONOME,
    EFFECT_MIMIC,
    EFFECT_MIRROR_MOVE,
    EFFECT_NATURE_POWER,
    //EFFECT_OBSTRUCT,
    EFFECT_RAMPAGE,
    EFFECT_RECHARGE,
    EFFECT_RECOIL_25,
    EFFECT_ROLLOUT,
    EFFECT_SEMI_INVULNERABLE,
    //EFFECT_SHELL_TRAP,
    EFFECT_SKETCH,
    //EFFECT_SKY_DROP,
    EFFECT_SKULL_BASH,
    EFFECT_SLEEP_TALK,
    EFFECT_SOLARBEAM,
    EFFECT_TRANSFORM,
    EFFECT_TWO_TURNS_ATTACK,
    EFFECT_UPROAR,
    FORBIDDEN_INSTRUCT_END
};

static const u16 sNaturePowerMoves[] =
{
    [BATTLE_TERRAIN_GRASS]      = MOVE_ENERGY_BALL,
    [BATTLE_TERRAIN_LONG_GRASS] = MOVE_ENERGY_BALL,
    [BATTLE_TERRAIN_SAND]       = MOVE_EARTH_POWER,
    [BATTLE_TERRAIN_UNDERWATER] = MOVE_HYDRO_PUMP,
    [BATTLE_TERRAIN_WATER]      = MOVE_HYDRO_PUMP,
    [BATTLE_TERRAIN_POND]       = MOVE_HYDRO_PUMP,
    [BATTLE_TERRAIN_MOUNTAIN]   = MOVE_EARTH_POWER,
    [BATTLE_TERRAIN_CAVE]       = MOVE_POWER_GEM,
    [BATTLE_TERRAIN_BUILDING]   = MOVE_TRI_ATTACK,
    [BATTLE_TERRAIN_PLAIN]      = MOVE_TRI_ATTACK
};

static const u16 sPickupItems[] =
{
    ITEM_POTION,
    ITEM_ANTIDOTE,
    ITEM_SUPER_POTION,
    ITEM_GREAT_BALL,
    ITEM_REPEL,
    ITEM_ESCAPE_ROPE,
    ITEM_X_ATTACK,
    ITEM_FULL_HEAL,
    ITEM_ULTRA_BALL,
    ITEM_HYPER_POTION,
    ITEM_RARE_CANDY,
    ITEM_PROTEIN,
    ITEM_REVIVE,
    ITEM_HP_UP,
    ITEM_FULL_RESTORE,
    ITEM_MAX_REVIVE,
    ITEM_PP_UP,
    ITEM_MAX_ELIXIR,
};

static const u16 sRarePickupItems[] =
{
    ITEM_HYPER_POTION,
    ITEM_NUGGET,
    ITEM_KINGS_ROCK,
    ITEM_FULL_RESTORE,
    ITEM_ETHER,
    ITEM_WHITE_HERB,
    ITEM_TM44_REST,
    ITEM_ELIXIR,
    ITEM_TM01_FOCUS_PUNCH,
    ITEM_LEFTOVERS,
    ITEM_TM26_EARTHQUAKE,
};

static const u8 sPickupProbabilities[] =
{
    30, 40, 50, 60, 70, 80, 90, 94, 98
};

static const u8 sTerrainToType[] =
{
    [BATTLE_TERRAIN_GRASS]      = TYPE_GRASS,
    [BATTLE_TERRAIN_LONG_GRASS] = TYPE_GRASS,
    [BATTLE_TERRAIN_SAND]       = TYPE_GROUND,
    [BATTLE_TERRAIN_UNDERWATER] = TYPE_WATER,
    [BATTLE_TERRAIN_WATER]      = TYPE_WATER,
    [BATTLE_TERRAIN_POND]       = TYPE_WATER,
    [BATTLE_TERRAIN_MOUNTAIN]   = TYPE_GROUND,
    [BATTLE_TERRAIN_CAVE]       = TYPE_ROCK,
    [BATTLE_TERRAIN_BUILDING]   = TYPE_NORMAL,
    [BATTLE_TERRAIN_PLAIN]      = TYPE_NORMAL,
};

// - ITEM_ULTRA_BALL skips Master Ball and ITEM_NONE
static const u8 sBallCatchBonuses[] =
{
    [ITEM_ULTRA_BALL - ITEM_ULTRA_BALL]  = 20,
    [ITEM_GREAT_BALL - ITEM_ULTRA_BALL]  = 15,
    [ITEM_POKE_BALL - ITEM_ULTRA_BALL]   = 10,
    [ITEM_SAFARI_BALL - ITEM_ULTRA_BALL] = 15
};

// In Battle Palace, moves are chosen based on the pokemons nature rather than by the player
// Moves are grouped into "Attack", "Defense", or "Support" (see PALACE_MOVE_GROUP_*)
// Each nature has a certain percent chance of selecting a move from a particular group
// and a separate percent chance for each group when below 50% HP
// The table below doesn't list percentages for Support because you can subtract the other two
// Support percentages are listed in comments off to the side instead
#define PALACE_STYLE(atk, def, atkLow, defLow) {atk, atk + def, atkLow, atkLow + defLow}

const ALIGNED(4) u8 gBattlePalaceNatureToMoveGroupLikelihood[NUM_NATURES][4] =
{
    [NATURE_HARDY]   = PALACE_STYLE(61,  7, 61,  7), // 32% support >= 50% HP, 32% support < 50% HP
    [NATURE_LONELY]  = PALACE_STYLE(20, 25, 84,  8), // 55%,  8%
    [NATURE_BRAVE]   = PALACE_STYLE(70, 15, 32, 60), // 15%,  8%
    [NATURE_ADAMANT] = PALACE_STYLE(38, 31, 70, 15), // 31%, 15%
    [NATURE_NAUGHTY] = PALACE_STYLE(20, 70, 70, 22), // 10%,  8%
    [NATURE_BOLD]    = PALACE_STYLE(30, 20, 32, 58), // 50%, 10%
    [NATURE_DOCILE]  = PALACE_STYLE(56, 22, 56, 22), // 22%, 22%
    [NATURE_RELAXED] = PALACE_STYLE(25, 15, 75, 15), // 60%, 10%
    [NATURE_IMPISH]  = PALACE_STYLE(69,  6, 28, 55), // 25%, 17%
    [NATURE_LAX]     = PALACE_STYLE(35, 10, 29,  6), // 55%, 65%
    [NATURE_TIMID]   = PALACE_STYLE(62, 10, 30, 20), // 28%, 50%
    [NATURE_HASTY]   = PALACE_STYLE(58, 37, 88,  6), //  5%,  6%
    [NATURE_SERIOUS] = PALACE_STYLE(34, 11, 29, 11), // 55%, 60%
    [NATURE_JOLLY]   = PALACE_STYLE(35,  5, 35, 60), // 60%,  5%
    [NATURE_NAIVE]   = PALACE_STYLE(56, 22, 56, 22), // 22%, 22%
    [NATURE_MODEST]  = PALACE_STYLE(35, 45, 34, 60), // 20%,  6%
    [NATURE_MILD]    = PALACE_STYLE(44, 50, 34,  6), //  6%, 60%
    [NATURE_QUIET]   = PALACE_STYLE(56, 22, 56, 22), // 22%, 22%
    [NATURE_BASHFUL] = PALACE_STYLE(30, 58, 30, 58), // 12%, 12%
    [NATURE_RASH]    = PALACE_STYLE(30, 13, 27,  6), // 57%, 67%
    [NATURE_CALM]    = PALACE_STYLE(40, 50, 25, 62), // 10%, 13%
    [NATURE_GENTLE]  = PALACE_STYLE(18, 70, 90,  5), // 12%,  5%
    [NATURE_SASSY]   = PALACE_STYLE(88,  6, 22, 20), //  6%, 58%
    [NATURE_CAREFUL] = PALACE_STYLE(42, 50, 42,  5), //  8%, 53%
    [NATURE_QUIRKY]  = PALACE_STYLE(56, 22, 56, 22)  // 22%, 22%
};

static const u8 sBattlePalaceNatureToFlavorTextId[NUM_NATURES] =
{
    [NATURE_HARDY]   = B_MSG_EAGER_FOR_MORE,
    [NATURE_LONELY]  = B_MSG_GLINT_IN_EYE,
    [NATURE_BRAVE]   = B_MSG_GETTING_IN_POS,
    [NATURE_ADAMANT] = B_MSG_GLINT_IN_EYE,
    [NATURE_NAUGHTY] = B_MSG_GLINT_IN_EYE,
    [NATURE_BOLD]    = B_MSG_GETTING_IN_POS,
    [NATURE_DOCILE]  = B_MSG_EAGER_FOR_MORE,
    [NATURE_RELAXED] = B_MSG_GLINT_IN_EYE,
    [NATURE_IMPISH]  = B_MSG_GETTING_IN_POS,
    [NATURE_LAX]     = B_MSG_GROWL_DEEPLY,
    [NATURE_TIMID]   = B_MSG_GROWL_DEEPLY,
    [NATURE_HASTY]   = B_MSG_GLINT_IN_EYE,
    [NATURE_SERIOUS] = B_MSG_EAGER_FOR_MORE,
    [NATURE_JOLLY]   = B_MSG_GETTING_IN_POS,
    [NATURE_NAIVE]   = B_MSG_EAGER_FOR_MORE,
    [NATURE_MODEST]  = B_MSG_GETTING_IN_POS,
    [NATURE_MILD]    = B_MSG_GROWL_DEEPLY,
    [NATURE_QUIET]   = B_MSG_EAGER_FOR_MORE,
    [NATURE_BASHFUL] = B_MSG_EAGER_FOR_MORE,
    [NATURE_RASH]    = B_MSG_GROWL_DEEPLY,
    [NATURE_CALM]    = B_MSG_GETTING_IN_POS,
    [NATURE_GENTLE]  = B_MSG_GLINT_IN_EYE,
    [NATURE_SASSY]   = B_MSG_GROWL_DEEPLY,
    [NATURE_CAREFUL] = B_MSG_GROWL_DEEPLY,
    [NATURE_QUIRKY]  = B_MSG_EAGER_FOR_MORE,
};

bool32 IsBattlerProtected(u8 battlerId, u16 move)
{
    // Decorate bypasses protect and detect, but not crafty shield
    if (move == MOVE_DECORATE)
    {
        if (gSideStatuses[GetBattlerSide(battlerId)] & SIDE_STATUS_CRAFTY_SHIELD)
            return TRUE;
        else if (gProtectStructs[battlerId].protected)
            return FALSE;
    }
    
    if (!(gBattleMoves[move].flags & FLAG_PROTECT_AFFECTED))
        return FALSE;
    else if (gBattleMoves[move].effect == MOVE_EFFECT_FEINT)
        return FALSE;
    else if (gProtectStructs[battlerId].protected)
        return TRUE;
    else if (gSideStatuses[GetBattlerSide(battlerId)] & SIDE_STATUS_WIDE_GUARD
             && gBattleMoves[move].target & (MOVE_TARGET_BOTH | MOVE_TARGET_FOES_AND_ALLY))
        return TRUE;
    else if (gProtectStructs[battlerId].banefulBunkered)
        return TRUE;
    else if (gProtectStructs[battlerId].obstructed && !IS_MOVE_STATUS(move))
        return TRUE;
    else if (gProtectStructs[battlerId].spikyShielded)
        return TRUE;
    else if (gProtectStructs[battlerId].kingsShielded && gBattleMoves[move].power != 0)
        return TRUE;
    else if (gSideStatuses[GetBattlerSide(battlerId)] & SIDE_STATUS_QUICK_GUARD
             && GetChosenMovePriority(gBattlerAttacker) > 0)
        return TRUE;
    else if (gSideStatuses[GetBattlerSide(battlerId)] & SIDE_STATUS_CRAFTY_SHIELD
      && IS_MOVE_STATUS(move))
        return TRUE;
    else if (gSideStatuses[GetBattlerSide(battlerId)] & SIDE_STATUS_MAT_BLOCK
      && !IS_MOVE_STATUS(move))
        return TRUE;
    else
        return FALSE;
}

static bool32 NoTargetPresent(u32 move)
{
    if (!IsBattlerAlive(gBattlerTarget))
        gBattlerTarget = GetMoveTarget(move, 0);

    switch (gBattleMoves[move].target)
    {
    case MOVE_TARGET_SELECTED:
    case MOVE_TARGET_DEPENDS:
    case MOVE_TARGET_RANDOM:
        if (!IsBattlerAlive(gBattlerTarget))
            return TRUE;
        break;
    case MOVE_TARGET_BOTH:
        if (!IsBattlerAlive(gBattlerTarget) && !IsBattlerAlive(BATTLE_PARTNER(gBattlerTarget)))
            return TRUE;
        break;
    case MOVE_TARGET_FOES_AND_ALLY:
        if (!IsBattlerAlive(gBattlerTarget) && !IsBattlerAlive(BATTLE_PARTNER(gBattlerTarget)) && !IsBattlerAlive(BATTLE_PARTNER(gBattlerAttacker)))
            return TRUE;
        break;
    }

    return FALSE;
}

static bool32 TryAegiFormChange(void)
{
    // Only Aegislash with Stance Change can transform, transformed mons cannot.
    if (GetBattlerAbility(gBattlerAttacker) != ABILITY_STANCE_CHANGE
        || gBattleMons[gBattlerAttacker].status2 & STATUS2_TRANSFORMED)
        return FALSE;

    switch (gBattleMons[gBattlerAttacker].species)
    {
    default:
        return FALSE;
    case SPECIES_AEGISLASH: // Shield -> Blade
        if (gBattleMoves[gCurrentMove].power == 0)
            return FALSE;
        gBattleMons[gBattlerAttacker].species = SPECIES_AEGISLASH_BLADE;
        break;
    case SPECIES_AEGISLASH_BLADE: // Blade -> Shield
        if (gCurrentMove != MOVE_KINGS_SHIELD)
            return FALSE;
        gBattleMons[gBattlerAttacker].species = SPECIES_AEGISLASH;
        break;
    }

    BattleScriptPushCursor();
    gBattlescriptCurrInstr = BattleScript_AttackerFormChange;
    return TRUE;
}

static void Cmd_attackcanceler(void)
{
    s32 i, moveType;

    GET_MOVE_TYPE(gCurrentMove, moveType);

    if (moveType == TYPE_FIRE
     && (gBattleWeather & WEATHER_RAIN_PRIMAL)
     && WEATHER_HAS_EFFECT
     && gBattleMoves[gCurrentMove].power)
    {
        BattleScriptPushCursor();
        gBattlescriptCurrInstr = BattleScript_PrimordialSeaFizzlesOutFireTypeMoves;
        return;
    }

    if (moveType == TYPE_WATER
     && (gBattleWeather & WEATHER_SUN_PRIMAL)
     && WEATHER_HAS_EFFECT
     && gBattleMoves[gCurrentMove].power)
    {
        BattleScriptPushCursor();
        gBattlescriptCurrInstr = BattleScript_DesolateLandEvaporatesWaterTypeMoves;
        return;
    }

    if (gBattleOutcome != 0)
    {
        gCurrentActionFuncId = B_ACTION_FINISHED;
        return;
    }
    if (gBattleMons[gBattlerAttacker].hp == 0 && !(gHitMarker & HITMARKER_NO_ATTACKSTRING))
    {
        gHitMarker |= HITMARKER_UNABLE_TO_USE_MOVE;
        gBattlescriptCurrInstr = BattleScript_MoveEnd;
        return;
    }
    #if (B_STANCE_CHANGE_FAIL <= GEN_6)
    if (TryAegiFormChange())
        return;
    #endif
    if (AtkCanceller_UnableToUseMove())
        return;

    // Check Protean activation.
    if ((GetBattlerAbility(gBattlerAttacker) == ABILITY_PROTEAN || GetBattlerAbility(gBattlerAttacker) == ABILITY_LIBERO)
        && (gBattleMons[gBattlerAttacker].type1 != moveType || gBattleMons[gBattlerAttacker].type2 != moveType ||
            (gBattleMons[gBattlerAttacker].type3 != moveType && gBattleMons[gBattlerAttacker].type3 != TYPE_MYSTERY))
        && gCurrentMove != MOVE_STRUGGLE)
    {
        PREPARE_TYPE_BUFFER(gBattleTextBuff1, moveType);
        SET_BATTLER_TYPE(gBattlerAttacker, moveType);
        gBattlerAbility = gBattlerAttacker;
        BattleScriptPushCursor();
        gBattlescriptCurrInstr = BattleScript_ProteanActivates;
        return;
    }

    if (AtkCanceller_UnableToUseMove2())
        return;
    if (AbilityBattleEffects(ABILITYEFFECT_MOVES_BLOCK, gBattlerTarget, 0, 0, 0))
        return;
    if (!gBattleMons[gBattlerAttacker].pp[gCurrMovePos] && gCurrentMove != MOVE_STRUGGLE && !(gHitMarker & (HITMARKER_x800000 | HITMARKER_NO_ATTACKSTRING))
     && !(gBattleMons[gBattlerAttacker].status2 & STATUS2_MULTIPLETURNS))
    {
        gBattlescriptCurrInstr = BattleScript_NoPPForMove;
        gMoveResultFlags |= MOVE_RESULT_MISSED;
        return;
    }
    #if (B_STANCE_CHANGE_FAIL >= GEN_7)
    if (TryAegiFormChange())
        return;
    #endif

    gHitMarker &= ~(HITMARKER_x800000);
    if (!(gHitMarker & HITMARKER_OBEYS) && !(gBattleMons[gBattlerAttacker].status2 & STATUS2_MULTIPLETURNS))
    {
        switch (IsMonDisobedient())
        {
        case 0:
            break;
        case 2:
            gHitMarker |= HITMARKER_OBEYS;
            return;
        default:
            gMoveResultFlags |= MOVE_RESULT_MISSED;
            return;
        }
    }

    gHitMarker |= HITMARKER_OBEYS;
    if (NoTargetPresent(gCurrentMove) && (!IsTwoTurnsMove(gCurrentMove) || (gBattleMons[gBattlerAttacker].status2 & STATUS2_MULTIPLETURNS)))
    {
        gBattlescriptCurrInstr = BattleScript_ButItFailedAtkStringPpReduce;
        if (!IsTwoTurnsMove(gCurrentMove) || (gBattleMons[gBattlerAttacker].status2 & STATUS2_MULTIPLETURNS))
            CancelMultiTurnMoves(gBattlerAttacker);
        return;
    }

    if (gProtectStructs[gBattlerTarget].bounceMove
        && gBattleMoves[gCurrentMove].flags & FLAG_MAGIC_COAT_AFFECTED
        && !gProtectStructs[gBattlerAttacker].usesBouncedMove)
    {
        PressurePPLose(gBattlerAttacker, gBattlerTarget, MOVE_MAGIC_COAT);
        gProtectStructs[gBattlerTarget].bounceMove = 0;
        gProtectStructs[gBattlerTarget].usesBouncedMove = 1;
        gBattleCommunication[MULTISTRING_CHOOSER] = 0;
        if (BlocksPrankster(gCurrentMove, gBattlerTarget, gBattlerAttacker, TRUE))
        {
            // Opponent used a prankster'd magic coat -> reflected status move should fail against a dark-type attacker
            gBattlerTarget = gBattlerAttacker;
            gBattlescriptCurrInstr = BattleScript_MagicCoatBouncePrankster;
        }
        else
        {
            BattleScriptPushCursor();
            gBattlescriptCurrInstr = BattleScript_MagicCoatBounce;
        }
        return;
    }
    else if (GetBattlerAbility(gBattlerTarget) == ABILITY_MAGIC_BOUNCE
             && gBattleMoves[gCurrentMove].flags & FLAG_MAGIC_COAT_AFFECTED
             && !gProtectStructs[gBattlerAttacker].usesBouncedMove)
    {
        RecordAbilityBattle(gBattlerTarget, ABILITY_MAGIC_BOUNCE);
        gProtectStructs[gBattlerTarget].usesBouncedMove = 1;
        gBattleCommunication[MULTISTRING_CHOOSER] = 1;
        BattleScriptPushCursor();
        gBattlescriptCurrInstr = BattleScript_MagicCoatBounce;
        return;
    }

    for (i = 0; i < gBattlersCount; i++)
    {
        if ((gProtectStructs[gBattlerByTurnOrder[i]].stealMove) && gBattleMoves[gCurrentMove].flags & FLAG_SNATCH_AFFECTED)
        {
            PressurePPLose(gBattlerAttacker, gBattlerByTurnOrder[i], MOVE_SNATCH);
            gProtectStructs[gBattlerByTurnOrder[i]].stealMove = 0;
            gBattleScripting.battler = gBattlerByTurnOrder[i];
            BattleScriptPushCursor();
            gBattlescriptCurrInstr = BattleScript_SnatchedMove;
            return;
        }
    }

    if (gSpecialStatuses[gBattlerTarget].lightningRodRedirected)
    {
        gSpecialStatuses[gBattlerTarget].lightningRodRedirected = 0;
        gLastUsedAbility = ABILITY_LIGHTNING_ROD;
        BattleScriptPushCursor();
        gBattlescriptCurrInstr = BattleScript_TookAttack;
        RecordAbilityBattle(gBattlerTarget, gLastUsedAbility);
    }
    else if (gSpecialStatuses[gBattlerTarget].stormDrainRedirected)
    {
        gSpecialStatuses[gBattlerTarget].stormDrainRedirected = 0;
        gLastUsedAbility = ABILITY_STORM_DRAIN;
        BattleScriptPushCursor();
        gBattlescriptCurrInstr = BattleScript_TookAttack;
        RecordAbilityBattle(gBattlerTarget, gLastUsedAbility);
    }
    else if (IsBattlerProtected(gBattlerTarget, gCurrentMove)
     && (gCurrentMove != MOVE_CURSE || IS_BATTLER_OF_TYPE(gBattlerAttacker, TYPE_GHOST))
     && ((!IsTwoTurnsMove(gCurrentMove) || (gBattleMons[gBattlerAttacker].status2 & STATUS2_MULTIPLETURNS)))
     && gBattleMoves[gCurrentMove].effect != EFFECT_SUCKER_PUNCH)
    {
        if (gBattleMoves[gCurrentMove].flags & FLAG_MAKES_CONTACT)
            gProtectStructs[gBattlerAttacker].touchedProtectLike = 1;
        CancelMultiTurnMoves(gBattlerAttacker);
        gMoveResultFlags |= MOVE_RESULT_MISSED;
        gLastLandedMoves[gBattlerTarget] = 0;
        gLastHitByType[gBattlerTarget] = 0;
        gBattleCommunication[MISS_TYPE] = B_MSG_PROTECTED;
        gBattlescriptCurrInstr++;
    }
    else
    {
        gBattlescriptCurrInstr++;
    }
}

static bool32 JumpIfMoveFailed(u8 adder, u16 move)
{
    if (gMoveResultFlags & MOVE_RESULT_NO_EFFECT)
    {
        gLastLandedMoves[gBattlerTarget] = 0;
        gLastHitByType[gBattlerTarget] = 0;
        gBattlescriptCurrInstr = T1_READ_PTR(gBattlescriptCurrInstr + 1);
        return TRUE;
    }
    else
    {
        TrySetDestinyBondToHappen();
        if (AbilityBattleEffects(ABILITYEFFECT_ABSORBING, gBattlerTarget, 0, 0, move))
            return TRUE;
    }
    gBattlescriptCurrInstr += adder;
    return FALSE;
}

static void Cmd_jumpifaffectedbyprotect(void)
{
    if (IsBattlerProtected(gBattlerTarget, gCurrentMove))
    {
        gMoveResultFlags |= MOVE_RESULT_MISSED;
        JumpIfMoveFailed(5, 0);
        gBattleCommunication[MISS_TYPE] = B_MSG_PROTECTED;
    }
    else
    {
        gBattlescriptCurrInstr += 5;
    }
}

bool8 JumpIfMoveAffectedByProtect(u16 move)
{
    bool8 affected = FALSE;
    if (IsBattlerProtected(gBattlerTarget, move))
    {
        gMoveResultFlags |= MOVE_RESULT_MISSED;
        JumpIfMoveFailed(7, move);
        gBattleCommunication[MISS_TYPE] = B_MSG_PROTECTED;
        affected = TRUE;
    }
    return affected;
}

static bool32 AccuracyCalcHelper(u16 move)
{
    if (gStatuses3[gBattlerTarget] & STATUS3_ALWAYS_HITS && gDisableStructs[gBattlerTarget].battlerWithSureHit == gBattlerAttacker)
    {
        JumpIfMoveFailed(7, move);
        return TRUE;
    }
    else if (B_TOXIC_NEVER_MISS >= GEN_6
            && gBattleMoves[move].effect == EFFECT_TOXIC
            && IS_BATTLER_OF_TYPE(gBattlerAttacker, TYPE_POISON))
    {
        JumpIfMoveFailed(7, move);
        return TRUE;
    }
    else if (GetBattlerAbility(gBattlerAttacker) == ABILITY_NO_GUARD)
    {
        if (!JumpIfMoveFailed(7, move))
            RecordAbilityBattle(gBattlerAttacker, ABILITY_NO_GUARD);
        return TRUE;
    }
    else if (GetBattlerAbility(gBattlerTarget) == ABILITY_NO_GUARD)
    {
        if (!JumpIfMoveFailed(7, move))
            RecordAbilityBattle(gBattlerTarget, ABILITY_NO_GUARD);
        return TRUE;
    }

    if ((gStatuses3[gBattlerTarget] & STATUS3_PHANTOM_FORCE)
        || (!(gBattleMoves[move].flags & FLAG_DMG_IN_AIR) && gStatuses3[gBattlerTarget] & STATUS3_ON_AIR)
        || (!(gBattleMoves[move].flags & FLAG_DMG_2X_IN_AIR) && gStatuses3[gBattlerTarget] & STATUS3_ON_AIR)
        || (!(gBattleMoves[move].flags & FLAG_DMG_UNDERGROUND) && gStatuses3[gBattlerTarget] & STATUS3_UNDERGROUND)
        || (!(gBattleMoves[move].flags & FLAG_DMG_UNDERWATER) && gStatuses3[gBattlerTarget] & STATUS3_UNDERWATER))
    {
        gMoveResultFlags |= MOVE_RESULT_MISSED;
        JumpIfMoveFailed(7, move);
        return TRUE;
    }

    if ((WEATHER_HAS_EFFECT &&
            (((gBattleWeather & WEATHER_RAIN_ANY) && (gBattleMoves[move].effect == EFFECT_THUNDER || gBattleMoves[move].effect == EFFECT_HURRICANE))
         || (((gBattleWeather & WEATHER_HAIL_ANY) && move == MOVE_BLIZZARD))))
     || (gBattleMoves[move].effect == EFFECT_VITAL_THROW)
     || (gBattleMoves[move].accuracy == 0)
     || ((B_MINIMIZE_DMG_ACC >= GEN_6) && (gStatuses3[gBattlerTarget] & STATUS3_MINIMIZED) && (gBattleMoves[move].flags & FLAG_DMG_MINIMIZE)))
    {
        JumpIfMoveFailed(7, move);
        return TRUE;
    }

    return FALSE;
}

u32 GetTotalAccuracy(u32 battlerAtk, u32 battlerDef, u32 move)
{
    u32 calc, moveAcc, atkHoldEffect, atkParam, defHoldEffect, defParam, atkAbility, defAbility;
    s8 buff, accStage, evasionStage;

    atkAbility = GetBattlerAbility(battlerAtk);
    atkHoldEffect = GetBattlerHoldEffect(battlerAtk, TRUE);
    atkParam = GetBattlerHoldEffectParam(battlerAtk);

    defAbility = GetBattlerAbility(battlerDef);
    defHoldEffect = GetBattlerHoldEffect(battlerDef, TRUE);
    defParam = GetBattlerHoldEffectParam(battlerDef);
    gPotentialItemEffectBattler = battlerDef;

    accStage = gBattleMons[battlerAtk].statStages[STAT_ACC];
    evasionStage = gBattleMons[battlerDef].statStages[STAT_EVASION];
    if (atkAbility == ABILITY_UNAWARE || atkAbility == ABILITY_KEEN_EYE)
        evasionStage = 6;
    if (gBattleMoves[move].flags & FLAG_STAT_STAGES_IGNORED)
        evasionStage = 6;
    if (defAbility == ABILITY_UNAWARE)
        accStage = 6;

    if (gBattleMons[battlerDef].status2 & STATUS2_FORESIGHT || gStatuses3[battlerDef] & STATUS3_MIRACLE_EYED)
        buff = accStage;
    else
        buff = accStage + 6 - evasionStage;

    if (buff < 0)
        buff = 0;
    if (buff > 0xC)
        buff = 0xC;

    moveAcc = gBattleMoves[move].accuracy;
    // Check Thunder and Hurricane on sunny weather.
    if (WEATHER_HAS_EFFECT && gBattleWeather & WEATHER_SUN_ANY
        && (gBattleMoves[move].effect == EFFECT_THUNDER || gBattleMoves[move].effect == EFFECT_HURRICANE))
        moveAcc = 50;
    // Check Wonder Skin.
    if (defAbility == ABILITY_WONDER_SKIN && gBattleMoves[move].power == 0)
        moveAcc = 50;

    calc = gAccuracyStageRatios[buff].dividend * moveAcc;
    calc /= gAccuracyStageRatios[buff].divisor;

    if (atkAbility == ABILITY_COMPOUND_EYES)
        calc = (calc * 130) / 100; // 1.3 compound eyes boost
    else if (atkAbility == ABILITY_VICTORY_STAR)
        calc = (calc * 110) / 100; // 1.1 victory star boost
    if (IsBattlerAlive(BATTLE_PARTNER(battlerAtk)) && GetBattlerAbility(BATTLE_PARTNER(battlerAtk)) == ABILITY_VICTORY_STAR)
        calc = (calc * 110) / 100; // 1.1 ally's victory star boost

    if (defAbility == ABILITY_SAND_VEIL && WEATHER_HAS_EFFECT && gBattleWeather & WEATHER_SANDSTORM_ANY)
        calc = (calc * 80) / 100; // 1.2 sand veil loss
    else if (defAbility == ABILITY_SNOW_CLOAK && WEATHER_HAS_EFFECT && gBattleWeather & WEATHER_HAIL_ANY)
        calc = (calc * 80) / 100; // 1.2 snow cloak loss
    else if (defAbility == ABILITY_TANGLED_FEET && gBattleMons[battlerDef].status2 & STATUS2_CONFUSION)
        calc = (calc * 50) / 100; // 1.5 tangled feet loss

    if (atkAbility == ABILITY_HUSTLE && IS_MOVE_PHYSICAL(move))
        calc = (calc * 80) / 100; // 1.2 hustle loss

    if (defHoldEffect == HOLD_EFFECT_EVASION_UP)
        calc = (calc * (100 - defParam)) / 100;

    if (atkHoldEffect == HOLD_EFFECT_WIDE_LENS)
        calc = (calc * (100 + atkParam)) / 100;
    else if (atkHoldEffect == HOLD_EFFECT_ZOOM_LENS && GetBattlerTurnOrderNum(battlerAtk) > GetBattlerTurnOrderNum(battlerDef));
        calc = (calc * (100 + atkParam)) / 100;

    if (gProtectStructs[battlerAtk].micle)
    {
        gProtectStructs[battlerAtk].micle = FALSE;
        if (atkAbility == ABILITY_RIPEN)
            calc = (calc * 140) / 100;  // ripen gives 40% acc boost
        else
            calc = (calc * 120) / 100;  // 20% acc boost
    }

    if (gFieldStatuses & STATUS_FIELD_GRAVITY)
        calc = (calc * 5) / 3; // 1.66 Gravity acc boost

    return calc;
}

static void Cmd_accuracycheck(void)
{
    u16 type, move = T2_READ_16(gBattlescriptCurrInstr + 5);

    if (move == ACC_CURR_MOVE)
        move = gCurrentMove;

    if (move == NO_ACC_CALC_CHECK_LOCK_ON)
    {
        if (gStatuses3[gBattlerTarget] & STATUS3_ALWAYS_HITS && gDisableStructs[gBattlerTarget].battlerWithSureHit == gBattlerAttacker)
            gBattlescriptCurrInstr += 7;
        else if (gStatuses3[gBattlerTarget] & (STATUS3_SEMI_INVULNERABLE))
            gBattlescriptCurrInstr = T1_READ_PTR(gBattlescriptCurrInstr + 1);
        else if (!JumpIfMoveAffectedByProtect(0))
            gBattlescriptCurrInstr += 7;
    }
    else
    {
        GET_MOVE_TYPE(move, type);
        if (JumpIfMoveAffectedByProtect(move))
            return;
        if (AccuracyCalcHelper(move))
            return;

        // final calculation
        if ((Random() % 100 + 1) > GetTotalAccuracy(gBattlerAttacker, gBattlerTarget, move))
        {
            gMoveResultFlags |= MOVE_RESULT_MISSED;
            if (GetBattlerHoldEffect(gBattlerAttacker, TRUE) == HOLD_EFFECT_BLUNDER_POLICY)
                gBattleStruct->blunderPolicy = TRUE;    // Only activates from missing through acc/evasion checks
            
            if (gBattleTypeFlags & BATTLE_TYPE_DOUBLE &&
                (gBattleMoves[move].target == MOVE_TARGET_BOTH || gBattleMoves[move].target == MOVE_TARGET_FOES_AND_ALLY))
                gBattleCommunication[MISS_TYPE] = B_MSG_AVOIDED_ATK;
            else
                gBattleCommunication[MISS_TYPE] = B_MSG_MISSED;

            if (gBattleMoves[move].power)
                CalcTypeEffectivenessMultiplier(move, type, gBattlerAttacker, gBattlerTarget, TRUE);
        }
        JumpIfMoveFailed(7, move);
    }
}

static void Cmd_attackstring(void)
{
    if (gBattleControllerExecFlags)
         return;
    if (!(gHitMarker & (HITMARKER_NO_ATTACKSTRING | HITMARKER_ATTACKSTRING_PRINTED)))
    {
        PrepareStringBattle(STRINGID_USEDMOVE, gBattlerAttacker);
        gHitMarker |= HITMARKER_ATTACKSTRING_PRINTED;
    }
    gBattlescriptCurrInstr++;
    gBattleCommunication[MSG_DISPLAY] = 0;
}

static void Cmd_ppreduce(void)
{
    s32 i, ppToDeduct = 1;

    if (gBattleControllerExecFlags)
        return;

    if (!gSpecialStatuses[gBattlerAttacker].ppNotAffectedByPressure)
    {
        switch (gBattleMoves[gCurrentMove].target)
        {
        case MOVE_TARGET_FOES_AND_ALLY:
            for (i = 0; i < gBattlersCount; i++)
            {
                if (i != gBattlerAttacker && IsBattlerAlive(i))
                    ppToDeduct += (GetBattlerAbility(i) == ABILITY_PRESSURE);
            }
            break;
        case MOVE_TARGET_BOTH:
        case MOVE_TARGET_OPPONENTS_FIELD:
            for (i = 0; i < gBattlersCount; i++)
            {
                if (GetBattlerSide(i) != GetBattlerSide(gBattlerAttacker) && IsBattlerAlive(i))
                    ppToDeduct += (GetBattlerAbility(i) == ABILITY_PRESSURE);
            }
            break;
        default:
            if (gBattlerAttacker != gBattlerTarget && GetBattlerAbility(gBattlerTarget) == ABILITY_PRESSURE)
                ppToDeduct++;
            break;
        }
    }

    if (!(gHitMarker & (HITMARKER_NO_PPDEDUCT | HITMARKER_NO_ATTACKSTRING)) && gBattleMons[gBattlerAttacker].pp[gCurrMovePos])
    {
        gProtectStructs[gBattlerAttacker].notFirstStrike = 1;
        // For item Metronome, echoed voice
        if (gCurrentMove == gLastResultingMoves[gBattlerAttacker]
            && !(gMoveResultFlags & MOVE_RESULT_NO_EFFECT)
            && !WasUnableToUseMove(gBattlerAttacker))
                gBattleStruct->sameMoveTurns[gBattlerAttacker]++;
        else
            gBattleStruct->sameMoveTurns[gBattlerAttacker] = 0;

        if (gBattleMons[gBattlerAttacker].pp[gCurrMovePos] > ppToDeduct)
            gBattleMons[gBattlerAttacker].pp[gCurrMovePos] -= ppToDeduct;
        else
            gBattleMons[gBattlerAttacker].pp[gCurrMovePos] = 0;

        if (!(gBattleMons[gBattlerAttacker].status2 & STATUS2_TRANSFORMED)
            && !((gDisableStructs[gBattlerAttacker].mimickedMoves) & gBitTable[gCurrMovePos]))
        {
            gActiveBattler = gBattlerAttacker;
            BtlController_EmitSetMonData(0, REQUEST_PPMOVE1_BATTLE + gCurrMovePos, 0, 1, &gBattleMons[gBattlerAttacker].pp[gCurrMovePos]);
            MarkBattlerForControllerExec(gBattlerAttacker);
        }
    }

    gHitMarker &= ~(HITMARKER_NO_PPDEDUCT);
    gBattlescriptCurrInstr++;
}

// The chance is 1/N for each stage.
#if B_CRIT_CHANCE >= GEN_7
    static const u8 sCriticalHitChance[] = {24, 8, 2, 1, 1};
#elif B_CRIT_CHANCE == GEN_6
    static const u8 sCriticalHitChance[] = {16, 8, 2, 1, 1};
#else
    static const u8 sCriticalHitChance[] = {16, 8, 4, 3, 2}; // Gens 2,3,4,5
#endif // B_CRIT_CHANCE

s32 CalcCritChanceStage(u8 battlerAtk, u8 battlerDef, u32 move, bool32 recordAbility)
{
    s32 critChance = 0;
    u32 abilityAtk = GetBattlerAbility(gBattlerAttacker);
    u32 abilityDef = GetBattlerAbility(gBattlerTarget);

    if (gSideStatuses[battlerDef] & SIDE_STATUS_LUCKY_CHANT
        || gStatuses3[gBattlerAttacker] & STATUS3_CANT_SCORE_A_CRIT)
    {
        critChance = -1;
    }
    else if (abilityDef == ABILITY_BATTLE_ARMOR || abilityDef == ABILITY_SHELL_ARMOR)
    {
        if (recordAbility)
            RecordAbilityBattle(battlerDef, abilityDef);
        critChance = -1;
    }
    else if (gStatuses3[battlerAtk] & STATUS3_LASER_FOCUS
             || gBattleMoves[move].effect == EFFECT_ALWAYS_CRIT
             || (abilityAtk == ABILITY_MERCILESS && gBattleMons[battlerDef].status1 & STATUS1_PSN_ANY)
             || move == MOVE_SURGING_STRIKES)
    {
        critChance = -2;
    }
    else
    {
        u32 holdEffectAtk = GetBattlerHoldEffect(battlerAtk, TRUE);

        critChance  = 2 * ((gBattleMons[gBattlerAttacker].status2 & STATUS2_FOCUS_ENERGY) != 0)
                    + ((gBattleMoves[gCurrentMove].flags & FLAG_HIGH_CRIT) != 0)
                    + (holdEffectAtk == HOLD_EFFECT_SCOPE_LENS)
                    + 2 * (holdEffectAtk == HOLD_EFFECT_LUCKY_PUNCH && gBattleMons[gBattlerAttacker].species == SPECIES_CHANSEY)
                    + 2 * (holdEffectAtk == HOLD_EFFECT_STICK && gBattleMons[gBattlerAttacker].species == SPECIES_FARFETCHD)
                    + (abilityAtk == ABILITY_SUPER_LUCK);

        if (critChance >= ARRAY_COUNT(sCriticalHitChance))
            critChance = ARRAY_COUNT(sCriticalHitChance) - 1;
    }

    return critChance;
}

s8 GetInverseCritChance(u8 battlerAtk, u8 battlerDef, u32 move)
{
    s32 critChanceIndex = CalcCritChanceStage(battlerAtk, battlerDef, move, FALSE);
    if(critChanceIndex < 0)
        return -1;
    else
        return sCriticalHitChance[critChanceIndex];
}

static void Cmd_critcalc(void)
{
    s32 critChance = CalcCritChanceStage(gBattlerAttacker, gBattlerTarget, gCurrentMove, TRUE);
    gPotentialItemEffectBattler = gBattlerAttacker;

    if (gBattleTypeFlags & (BATTLE_TYPE_WALLY_TUTORIAL | BATTLE_TYPE_FIRST_BATTLE))
        gIsCriticalHit = FALSE;
    else if (critChance == -1)
        gIsCriticalHit = FALSE;
    else if (critChance == -2)
        gIsCriticalHit = TRUE;
    else if (Random() % sCriticalHitChance[critChance] == 0)
        gIsCriticalHit = TRUE;
    else
        gIsCriticalHit = FALSE;

    gBattlescriptCurrInstr++;
}

static void Cmd_damagecalc(void)
{
    u8 moveType;

    GET_MOVE_TYPE(gCurrentMove, moveType);
    gBattleMoveDamage = CalculateMoveDamage(gCurrentMove, gBattlerAttacker, gBattlerTarget, moveType, 0, gIsCriticalHit, TRUE, TRUE);
    gBattlescriptCurrInstr++;
}

static void Cmd_typecalc(void)
{
    u8 moveType;

    GET_MOVE_TYPE(gCurrentMove, moveType);
    CalcTypeEffectivenessMultiplier(gCurrentMove, moveType, gBattlerAttacker, gBattlerTarget, TRUE);

    gBattlescriptCurrInstr++;
}

static void Cmd_adjustdamage(void)
{
    u8 holdEffect, param;
    u32 moveType;

    GET_MOVE_TYPE(gCurrentMove, moveType);

    if (DoesSubstituteBlockMove(gBattlerAttacker, gBattlerTarget, gCurrentMove))
        goto END;
    if (DoesDisguiseBlockMove(gBattlerAttacker, gBattlerTarget, gCurrentMove))
        goto END;
    if (gBattleMons[gBattlerTarget].hp > gBattleMoveDamage)
        goto END;

    holdEffect = GetBattlerHoldEffect(gBattlerTarget, TRUE);
    param = GetBattlerHoldEffectParam(gBattlerTarget);

    gPotentialItemEffectBattler = gBattlerTarget;

    if (holdEffect == HOLD_EFFECT_FOCUS_BAND && (Random() % 100) < param)
    {
        RecordItemEffectBattle(gBattlerTarget, holdEffect);
        gSpecialStatuses[gBattlerTarget].focusBanded = 1;
    }
    else if (holdEffect == HOLD_EFFECT_FOCUS_SASH && BATTLER_MAX_HP(gBattlerTarget))
    {
        RecordItemEffectBattle(gBattlerTarget, holdEffect);
        gSpecialStatuses[gBattlerTarget].focusSashed = 1;
    }
    else if (GetBattlerAbility(gBattlerTarget) == ABILITY_STURDY && BATTLER_MAX_HP(gBattlerTarget))
    {
        RecordAbilityBattle(gBattlerTarget, ABILITY_STURDY);
        gSpecialStatuses[gBattlerTarget].sturdied = 1;
    }

    if (gBattleMoves[gCurrentMove].effect != EFFECT_FALSE_SWIPE
        && !gProtectStructs[gBattlerTarget].endured
        && !gSpecialStatuses[gBattlerTarget].focusBanded
        && !gSpecialStatuses[gBattlerTarget].focusSashed
        && !gSpecialStatuses[gBattlerTarget].sturdied)
        goto END;

    // Handle reducing the dmg to 1 hp.
    gBattleMoveDamage = gBattleMons[gBattlerTarget].hp - 1;

    if (gProtectStructs[gBattlerTarget].endured)
    {
        gMoveResultFlags |= MOVE_RESULT_FOE_ENDURED;
    }
    else if (gSpecialStatuses[gBattlerTarget].focusBanded || gSpecialStatuses[gBattlerTarget].focusSashed)
    {
        gMoveResultFlags |= MOVE_RESULT_FOE_HUNG_ON;
        gLastUsedItem = gBattleMons[gBattlerTarget].item;
    }
    else if (gSpecialStatuses[gBattlerTarget].sturdied)
    {
        gMoveResultFlags |= MOVE_RESULT_STURDIED;
        gLastUsedAbility = ABILITY_STURDY;
    }

END:
    gBattlescriptCurrInstr++;

    if (!(gMoveResultFlags & MOVE_RESULT_NO_EFFECT) && gBattleMoveDamage >= 1)
        gSpecialStatuses[gBattlerAttacker].damagedMons |= gBitTable[gBattlerTarget];

    // Check gems and damage reducing berries.
    if (gSpecialStatuses[gBattlerTarget].berryReduced
        && !(gMoveResultFlags & MOVE_RESULT_NO_EFFECT)
        && gBattleMons[gBattlerTarget].item)
    {
        BattleScriptPushCursor();
        gBattlescriptCurrInstr = BattleScript_BerryReduceDmg;
        gLastUsedItem = gBattleMons[gBattlerTarget].item;
    }
    if (gSpecialStatuses[gBattlerAttacker].gemBoost
        && !(gMoveResultFlags & MOVE_RESULT_NO_EFFECT)
        && gBattleMons[gBattlerAttacker].item)
    {
        BattleScriptPushCursor();
        gBattlescriptCurrInstr = BattleScript_GemActivates;
        gLastUsedItem = gBattleMons[gBattlerAttacker].item;
    }

    // WEATHER_STRONG_WINDS prints a string when it's about to reduce the power
    // of a move that is Super Effective against a Flying-type Pokémon.
    if (gBattleWeather & WEATHER_STRONG_WINDS)
    {
        if ((gBattleMons[gBattlerTarget].type1 == TYPE_FLYING
         && GetTypeModifier(moveType, gBattleMons[gBattlerTarget].type1) >= UQ_4_12(2.0))
         || (gBattleMons[gBattlerTarget].type2 == TYPE_FLYING
         && GetTypeModifier(moveType, gBattleMons[gBattlerTarget].type2) >= UQ_4_12(2.0))
         || (gBattleMons[gBattlerTarget].type3 == TYPE_FLYING
         && GetTypeModifier(moveType, gBattleMons[gBattlerTarget].type3) >= UQ_4_12(2.0)))
        {
            gBattlerAbility = gBattlerTarget;
            BattleScriptPushCursor();
            gBattlescriptCurrInstr = BattleScript_AttackWeakenedByStrongWinds;
        }
    }
}

static void Cmd_multihitresultmessage(void)
{
    if (gBattleControllerExecFlags)
        return;

    if (!(gMoveResultFlags & MOVE_RESULT_FAILED) && !(gMoveResultFlags & MOVE_RESULT_FOE_ENDURED))
    {
        if (gMoveResultFlags & MOVE_RESULT_STURDIED)
        {
            gMoveResultFlags &= ~(MOVE_RESULT_STURDIED | MOVE_RESULT_FOE_HUNG_ON);
            gSpecialStatuses[gBattlerTarget].sturdied = 0; // Delete this line to make Sturdy last for the duration of the whole move turn.
            BattleScriptPushCursor();
            gBattlescriptCurrInstr = BattleScript_SturdiedMsg;
            return;
        }
        else if (gMoveResultFlags & MOVE_RESULT_FOE_HUNG_ON)
        {
            gLastUsedItem = gBattleMons[gBattlerTarget].item;
            gPotentialItemEffectBattler = gBattlerTarget;
            gMoveResultFlags &= ~(MOVE_RESULT_STURDIED | MOVE_RESULT_FOE_HUNG_ON);
            gSpecialStatuses[gBattlerTarget].focusBanded = 0; // Delete this line to make Focus Band last for the duration of the whole move turn.
            gSpecialStatuses[gBattlerTarget].focusSashed = 0; // Delete this line to make Focus Sash last for the duration of the whole move turn.
            BattleScriptPushCursor();
            gBattlescriptCurrInstr = BattleScript_HangedOnMsg;
            return;
        }
    }
    gBattlescriptCurrInstr++;

    // Print berry reducing message after result message.
    if (gSpecialStatuses[gBattlerTarget].berryReduced
        && !(gMoveResultFlags & MOVE_RESULT_NO_EFFECT))
    {
        gSpecialStatuses[gBattlerTarget].berryReduced = 0;
        BattleScriptPushCursor();
        gBattlescriptCurrInstr = BattleScript_PrintBerryReduceString;
    }
}

static void Cmd_attackanimation(void)
{
    if (gBattleControllerExecFlags)
        return;

    if ((gHitMarker & HITMARKER_NO_ANIMATIONS)
        && gCurrentMove != MOVE_TRANSFORM
        && gCurrentMove != MOVE_SUBSTITUTE
        // In a wild double battle gotta use the teleport animation if two wild pokemon are alive.
        && !(gCurrentMove == MOVE_TELEPORT && WILD_DOUBLE_BATTLE && GetBattlerSide(gBattlerAttacker) == B_SIDE_OPPONENT && IsBattlerAlive(BATTLE_PARTNER(gBattlerAttacker))))
    {
        BattleScriptPush(gBattlescriptCurrInstr + 1);
        gBattlescriptCurrInstr = BattleScript_Pausex20;
        gBattleScripting.animTurn++;
        gBattleScripting.animTargetsHit++;
    }
    else
    {
        if ((gBattleMoves[gCurrentMove].target & MOVE_TARGET_BOTH
             || gBattleMoves[gCurrentMove].target & MOVE_TARGET_FOES_AND_ALLY
             || gBattleMoves[gCurrentMove].target & MOVE_TARGET_DEPENDS)
            && gBattleScripting.animTargetsHit)
        {
            gBattlescriptCurrInstr++;
            return;
        }
        if (!(gMoveResultFlags & MOVE_RESULT_NO_EFFECT))
        {
            u8 multihit;

            gActiveBattler = gBattlerAttacker;

            if (gBattleMons[gBattlerTarget].status2 & STATUS2_SUBSTITUTE)
                multihit = gMultiHitCounter;
            else if (gMultiHitCounter != 0 && gMultiHitCounter != 1)
            {
                if (gBattleMons[gBattlerTarget].hp <= gBattleMoveDamage)
                    multihit = 1;
                else
                    multihit = gMultiHitCounter;
            }
            else
                multihit = gMultiHitCounter;

            BtlController_EmitMoveAnimation(0, gCurrentMove, gBattleScripting.animTurn, gBattleMovePower, gBattleMoveDamage, gBattleMons[gBattlerAttacker].friendship, &gDisableStructs[gBattlerAttacker], multihit);
            gBattleScripting.animTurn += 1;
            gBattleScripting.animTargetsHit += 1;
            MarkBattlerForControllerExec(gBattlerAttacker);
            gBattlescriptCurrInstr++;
        }
        else
        {
            BattleScriptPush(gBattlescriptCurrInstr + 1);
            gBattlescriptCurrInstr = BattleScript_Pausex20;
        }
    }
}

static void Cmd_waitanimation(void)
{
    if (gBattleControllerExecFlags == 0)
        gBattlescriptCurrInstr++;
}

static void Cmd_healthbarupdate(void)
{
    if (gBattleControllerExecFlags)
        return;

    if (!(gMoveResultFlags & MOVE_RESULT_NO_EFFECT))
    {
        gActiveBattler = GetBattlerForBattleScript(gBattlescriptCurrInstr[1]);

        if (DoesSubstituteBlockMove(gBattlerAttacker, gActiveBattler, gCurrentMove) && gDisableStructs[gActiveBattler].substituteHP && !(gHitMarker & HITMARKER_IGNORE_SUBSTITUTE))
        {
            PrepareStringBattle(STRINGID_SUBSTITUTEDAMAGED, gActiveBattler);
        }
        else if (!DoesDisguiseBlockMove(gBattlerAttacker, gActiveBattler, gCurrentMove))
        {
            s16 healthValue = min(gBattleMoveDamage, 10000); // Max damage (10000) not present in R/S, ensures that huge damage values don't change sign

            BtlController_EmitHealthBarUpdate(0, healthValue);
            MarkBattlerForControllerExec(gActiveBattler);

            if (GetBattlerSide(gActiveBattler) == B_SIDE_PLAYER && gBattleMoveDamage > 0)
                gBattleResults.playerMonWasDamaged = TRUE;
        }
    }

    gBattlescriptCurrInstr += 2;
}

static void Cmd_datahpupdate(void)
{
    u32 moveType;

    if (gBattleControllerExecFlags)
        return;

    if (gBattleStruct->dynamicMoveType == 0)
        moveType = gBattleMoves[gCurrentMove].type;
    else if (!(gBattleStruct->dynamicMoveType & 0x40))
        moveType = gBattleStruct->dynamicMoveType & 0x3F;
    else
        moveType = gBattleMoves[gCurrentMove].type;

    if (!(gMoveResultFlags & MOVE_RESULT_NO_EFFECT))
    {
        gActiveBattler = GetBattlerForBattleScript(gBattlescriptCurrInstr[1]);
        if (DoesSubstituteBlockMove(gBattlerAttacker, gActiveBattler, gCurrentMove) && gDisableStructs[gActiveBattler].substituteHP && !(gHitMarker & HITMARKER_IGNORE_SUBSTITUTE))
        {
            if (gDisableStructs[gActiveBattler].substituteHP >= gBattleMoveDamage)
            {
                if (gSpecialStatuses[gActiveBattler].dmg == 0)
                    gSpecialStatuses[gActiveBattler].dmg = gBattleMoveDamage;
                gDisableStructs[gActiveBattler].substituteHP -= gBattleMoveDamage;
                gHpDealt = gBattleMoveDamage;
            }
            else
            {
                if (gSpecialStatuses[gActiveBattler].dmg == 0)
                    gSpecialStatuses[gActiveBattler].dmg = gDisableStructs[gActiveBattler].substituteHP;
                gHpDealt = gDisableStructs[gActiveBattler].substituteHP;
                gDisableStructs[gActiveBattler].substituteHP = 0;
            }
            // check substitute fading
            if (gDisableStructs[gActiveBattler].substituteHP == 0)
            {
                gBattlescriptCurrInstr += 2;
                BattleScriptPushCursor();
                gBattlescriptCurrInstr = BattleScript_SubstituteFade;
                return;
            }
        }
        else if (DoesDisguiseBlockMove(gBattlerAttacker, gActiveBattler, gCurrentMove))
        {
            gBattleMons[gActiveBattler].species = SPECIES_MIMIKYU_BUSTED;
            BattleScriptPush(gBattlescriptCurrInstr + 2);
            gBattlescriptCurrInstr = BattleScript_TargetFormChange;
        }
        else
        {
            gHitMarker &= ~(HITMARKER_IGNORE_SUBSTITUTE);
            if (gBattleMoveDamage < 0) // hp goes up
            {
                gBattleMons[gActiveBattler].hp -= gBattleMoveDamage;
                if (gBattleMons[gActiveBattler].hp > gBattleMons[gActiveBattler].maxHP)
                    gBattleMons[gActiveBattler].hp = gBattleMons[gActiveBattler].maxHP;

            }
            else // hp goes down
            {
                if (gHitMarker & HITMARKER_x20)
                {
                    gHitMarker &= ~(HITMARKER_x20);
                }
                else
                {
                    gTakenDmg[gActiveBattler] += gBattleMoveDamage;
                    if (gBattlescriptCurrInstr[1] == BS_TARGET)
                        gTakenDmgByBattler[gActiveBattler] = gBattlerAttacker;
                    else
                        gTakenDmgByBattler[gActiveBattler] = gBattlerTarget;
                }

                if (gBattleMons[gActiveBattler].hp > gBattleMoveDamage)
                {
                    gBattleMons[gActiveBattler].hp -= gBattleMoveDamage;
                    gHpDealt = gBattleMoveDamage;
                }
                else
                {
                    gHpDealt = gBattleMons[gActiveBattler].hp;
                    gBattleMons[gActiveBattler].hp = 0;
                }

                if (!gSpecialStatuses[gActiveBattler].dmg && !(gHitMarker & HITMARKER_x100000))
                    gSpecialStatuses[gActiveBattler].dmg = gHpDealt;

                if (IS_MOVE_PHYSICAL(gCurrentMove) && !(gHitMarker & HITMARKER_x100000) && gCurrentMove != MOVE_PAIN_SPLIT)
                {
                    gProtectStructs[gActiveBattler].physicalDmg = gHpDealt;
                    gSpecialStatuses[gActiveBattler].physicalDmg = gHpDealt;
                    if (gBattlescriptCurrInstr[1] == BS_TARGET)
                    {
                        gProtectStructs[gActiveBattler].physicalBattlerId = gBattlerAttacker;
                        gSpecialStatuses[gActiveBattler].physicalBattlerId = gBattlerAttacker;
                    }
                    else
                    {
                        gProtectStructs[gActiveBattler].physicalBattlerId = gBattlerTarget;
                        gSpecialStatuses[gActiveBattler].physicalBattlerId = gBattlerTarget;
                    }
                }
                else if (!IS_MOVE_PHYSICAL(gCurrentMove) && !(gHitMarker & HITMARKER_x100000))
                {
                    gProtectStructs[gActiveBattler].specialDmg = gHpDealt;
                    gSpecialStatuses[gActiveBattler].specialDmg = gHpDealt;
                    if (gBattlescriptCurrInstr[1] == BS_TARGET)
                    {
                        gProtectStructs[gActiveBattler].specialBattlerId = gBattlerAttacker;
                        gSpecialStatuses[gActiveBattler].specialBattlerId = gBattlerAttacker;
                    }
                    else
                    {
                        gProtectStructs[gActiveBattler].specialBattlerId = gBattlerTarget;
                        gSpecialStatuses[gActiveBattler].specialBattlerId = gBattlerTarget;
                    }
                }
            }
            gHitMarker &= ~(HITMARKER_x100000);
            BtlController_EmitSetMonData(0, REQUEST_HP_BATTLE, 0, 2, &gBattleMons[gActiveBattler].hp);
            MarkBattlerForControllerExec(gActiveBattler);
        }
    }
    else
    {
        gActiveBattler = GetBattlerForBattleScript(gBattlescriptCurrInstr[1]);
        if (gSpecialStatuses[gActiveBattler].dmg == 0)
            gSpecialStatuses[gActiveBattler].dmg = 0xFFFF;
    }
    gBattlescriptCurrInstr += 2;
}

static void Cmd_critmessage(void)
{
    if (gBattleControllerExecFlags == 0)
    {
        if (gIsCriticalHit == TRUE && !(gMoveResultFlags & MOVE_RESULT_NO_EFFECT))
        {
            PrepareStringBattle(STRINGID_CRITICALHIT, gBattlerAttacker);
            gBattleCommunication[MSG_DISPLAY] = 1;
        }
        gBattlescriptCurrInstr++;
    }
}

static void Cmd_effectivenesssound(void)
{
    if (gBattleControllerExecFlags)
        return;

    gActiveBattler = gBattlerTarget;
    if (!(gMoveResultFlags & MOVE_RESULT_MISSED))
    {
        switch (gMoveResultFlags & (~(MOVE_RESULT_MISSED)))
        {
        case MOVE_RESULT_SUPER_EFFECTIVE:
            BtlController_EmitPlaySE(0, SE_SUPER_EFFECTIVE);
            MarkBattlerForControllerExec(gActiveBattler);
            break;
        case MOVE_RESULT_NOT_VERY_EFFECTIVE:
            BtlController_EmitPlaySE(0, SE_NOT_EFFECTIVE);
            MarkBattlerForControllerExec(gActiveBattler);
            break;
        case MOVE_RESULT_DOESNT_AFFECT_FOE:
        case MOVE_RESULT_FAILED:
            // no sound
            break;
        case MOVE_RESULT_FOE_ENDURED:
        case MOVE_RESULT_ONE_HIT_KO:
        case MOVE_RESULT_FOE_HUNG_ON:
        case MOVE_RESULT_STURDIED:
        default:
            if (gMoveResultFlags & MOVE_RESULT_SUPER_EFFECTIVE)
            {
                BtlController_EmitPlaySE(0, SE_SUPER_EFFECTIVE);
                MarkBattlerForControllerExec(gActiveBattler);
            }
            else if (gMoveResultFlags & MOVE_RESULT_NOT_VERY_EFFECTIVE)
            {
                BtlController_EmitPlaySE(0, SE_NOT_EFFECTIVE);
                MarkBattlerForControllerExec(gActiveBattler);
            }
            else if (!(gMoveResultFlags & (MOVE_RESULT_DOESNT_AFFECT_FOE | MOVE_RESULT_FAILED)))
            {
                BtlController_EmitPlaySE(0, SE_EFFECTIVE);
                MarkBattlerForControllerExec(gActiveBattler);
            }
            break;
        }
    }
    gBattlescriptCurrInstr++;
}

static void Cmd_resultmessage(void)
{
    u32 stringId = 0;

    if (gBattleControllerExecFlags)
        return;

    if (gMoveResultFlags & MOVE_RESULT_MISSED && (!(gMoveResultFlags & MOVE_RESULT_DOESNT_AFFECT_FOE) || gBattleCommunication[MISS_TYPE] > B_MSG_AVOIDED_ATK))
    {
        if (gBattleCommunication[MISS_TYPE] > B_MSG_AVOIDED_ATK) // Wonder Guard or Levitate - show the ability pop-up
            CreateAbilityPopUp(gBattlerTarget, gBattleMons[gBattlerTarget].ability, (gBattleTypeFlags & BATTLE_TYPE_DOUBLE) != 0);
        stringId = gMissStringIds[gBattleCommunication[MISS_TYPE]];
        gBattleCommunication[MSG_DISPLAY] = 1;
    }
    else
    {
        gBattleCommunication[MSG_DISPLAY] = 1;
        switch (gMoveResultFlags & (~MOVE_RESULT_MISSED))
        {
        case MOVE_RESULT_SUPER_EFFECTIVE:
            stringId = STRINGID_SUPEREFFECTIVE;
            break;
        case MOVE_RESULT_NOT_VERY_EFFECTIVE:
            stringId = STRINGID_NOTVERYEFFECTIVE;
            break;
        case MOVE_RESULT_ONE_HIT_KO:
            stringId = STRINGID_ONEHITKO;
            break;
        case MOVE_RESULT_FOE_ENDURED:
            stringId = STRINGID_PKMNENDUREDHIT;
            break;
        case MOVE_RESULT_FAILED:
            stringId = STRINGID_BUTITFAILED;
            break;
        case MOVE_RESULT_DOESNT_AFFECT_FOE:
            stringId = STRINGID_ITDOESNTAFFECT;
            break;
        case MOVE_RESULT_FOE_HUNG_ON:
            gLastUsedItem = gBattleMons[gBattlerTarget].item;
            gPotentialItemEffectBattler = gBattlerTarget;
            gMoveResultFlags &= ~(MOVE_RESULT_FOE_ENDURED | MOVE_RESULT_FOE_HUNG_ON);
            BattleScriptPushCursor();
            gBattlescriptCurrInstr = BattleScript_HangedOnMsg;
            return;
        default:
            if (gMoveResultFlags & MOVE_RESULT_DOESNT_AFFECT_FOE)
            {
                stringId = STRINGID_ITDOESNTAFFECT;
            }
            else if (gMoveResultFlags & MOVE_RESULT_ONE_HIT_KO)
            {
                gMoveResultFlags &= ~(MOVE_RESULT_ONE_HIT_KO);
                gMoveResultFlags &= ~(MOVE_RESULT_SUPER_EFFECTIVE);
                gMoveResultFlags &= ~(MOVE_RESULT_NOT_VERY_EFFECTIVE);
                BattleScriptPushCursor();
                gBattlescriptCurrInstr = BattleScript_OneHitKOMsg;
                return;
            }
            else if (gMoveResultFlags & MOVE_RESULT_STURDIED)
            {
                gMoveResultFlags &= ~(MOVE_RESULT_STURDIED | MOVE_RESULT_FOE_ENDURED | MOVE_RESULT_FOE_HUNG_ON);
                gSpecialStatuses[gBattlerTarget].sturdied = 0;
                BattleScriptPushCursor();
                gBattlescriptCurrInstr = BattleScript_SturdiedMsg;
                return;
            }
            else if (gMoveResultFlags & MOVE_RESULT_FOE_ENDURED)
            {
                gMoveResultFlags &= ~(MOVE_RESULT_FOE_ENDURED | MOVE_RESULT_FOE_HUNG_ON);
                BattleScriptPushCursor();
                gBattlescriptCurrInstr = BattleScript_EnduredMsg;
                return;
            }
            else if (gMoveResultFlags & MOVE_RESULT_FOE_HUNG_ON)
            {
                gLastUsedItem = gBattleMons[gBattlerTarget].item;
                gPotentialItemEffectBattler = gBattlerTarget;
                gMoveResultFlags &= ~(MOVE_RESULT_FOE_ENDURED | MOVE_RESULT_FOE_HUNG_ON);
                BattleScriptPushCursor();
                gBattlescriptCurrInstr = BattleScript_HangedOnMsg;
                return;
            }
            else if (gMoveResultFlags & MOVE_RESULT_FAILED)
            {
                stringId = STRINGID_BUTITFAILED;
            }
            else
            {
                gBattleCommunication[MSG_DISPLAY] = 0;
            }
        }
    }

    if (stringId)
        PrepareStringBattle(stringId, gBattlerAttacker);

    gBattlescriptCurrInstr++;

    // Print berry reducing message after result message.
    if (gSpecialStatuses[gBattlerTarget].berryReduced
        && !(gMoveResultFlags & MOVE_RESULT_NO_EFFECT))
    {
        gLastUsedItem = gBattleMons[gBattlerTarget].item;
        gSpecialStatuses[gBattlerTarget].berryReduced = 0;
        BattleScriptPushCursor();
        gBattlescriptCurrInstr = BattleScript_PrintBerryReduceString;
    }
}

static void Cmd_printstring(void)
{
    if (gBattleControllerExecFlags == 0)
    {
        u16 var = T2_READ_16(gBattlescriptCurrInstr + 1);

        gBattlescriptCurrInstr += 3;
        PrepareStringBattle(var, gBattlerAttacker);
        gBattleCommunication[MSG_DISPLAY] = 1;
    }
}

static void Cmd_printselectionstring(void)
{
    gActiveBattler = gBattlerAttacker;

    BtlController_EmitPrintSelectionString(0, T2_READ_16(gBattlescriptCurrInstr + 1));
    MarkBattlerForControllerExec(gActiveBattler);

    gBattlescriptCurrInstr += 3;
    gBattleCommunication[MSG_DISPLAY] = 1;
}

static void Cmd_waitmessage(void)
{
    if (gBattleControllerExecFlags == 0)
    {
        if (!gBattleCommunication[MSG_DISPLAY])
        {
            gBattlescriptCurrInstr += 3;
        }
        else
        {
            u16 toWait = T2_READ_16(gBattlescriptCurrInstr + 1);
            if (++gPauseCounterBattle >= toWait)
            {
                gPauseCounterBattle = 0;
                gBattlescriptCurrInstr += 3;
                gBattleCommunication[MSG_DISPLAY] = 0;
            }
        }
    }
}

static void Cmd_printfromtable(void)
{
    if (gBattleControllerExecFlags == 0)
    {
        const u16 *ptr = (const u16*) T1_READ_PTR(gBattlescriptCurrInstr + 1);
        ptr += gBattleCommunication[MULTISTRING_CHOOSER];

        gBattlescriptCurrInstr += 5;
        PrepareStringBattle(*ptr, gBattlerAttacker);
        gBattleCommunication[MSG_DISPLAY] = 1;
    }
}

static void Cmd_printselectionstringfromtable(void)
{
    if (gBattleControllerExecFlags == 0)
    {
        const u16 *ptr = (const u16*) T1_READ_PTR(gBattlescriptCurrInstr + 1);
        ptr += gBattleCommunication[MULTISTRING_CHOOSER];

        gActiveBattler = gBattlerAttacker;
        BtlController_EmitPrintSelectionString(0, *ptr);
        MarkBattlerForControllerExec(gActiveBattler);

        gBattlescriptCurrInstr += 5;
        gBattleCommunication[MSG_DISPLAY] = 1;
    }
}

u8 GetBattlerTurnOrderNum(u8 battlerId)
{
    s32 i;
    for (i = 0; i < gBattlersCount; i++)
    {
        if (gBattlerByTurnOrder[i] == battlerId)
            break;
    }
    return i;
}

static void CheckSetUnburden(u8 battlerId)
{
    if (GetBattlerAbility(battlerId) == ABILITY_UNBURDEN)
    {
        gBattleResources->flags->flags[battlerId] |= RESOURCE_FLAG_UNBURDEN;
        RecordAbilityBattle(battlerId, ABILITY_UNBURDEN);
    }
}

// battlerStealer steals the item of battlerItem
void StealTargetItem(u8 battlerStealer, u8 battlerItem)
{ 
    gLastUsedItem = gBattleMons[battlerItem].item;
    gBattleMons[battlerItem].item = 0;
    
    RecordItemEffectBattle(battlerItem, 0);
    RecordItemEffectBattle(battlerStealer, ItemId_GetHoldEffect(gLastUsedItem));
    gBattleMons[battlerStealer].item = gLastUsedItem;
    
    CheckSetUnburden(battlerItem);
    gBattleResources->flags->flags[battlerStealer] &= ~(RESOURCE_FLAG_UNBURDEN);

    gActiveBattler = battlerStealer;
    BtlController_EmitSetMonData(0, REQUEST_HELDITEM_BATTLE, 0, 2, &gLastUsedItem); // set attacker item
    MarkBattlerForControllerExec(battlerStealer);

    gActiveBattler = battlerItem;
    BtlController_EmitSetMonData(0, REQUEST_HELDITEM_BATTLE, 0, 2, &gBattleMons[battlerItem].item);  // remove target item
    MarkBattlerForControllerExec(battlerItem);
    
    gBattleStruct->choicedMove[battlerItem] = 0;
    
    TrySaveExchangedItem(battlerItem, gLastUsedItem);
}

#define INCREMENT_RESET_RETURN                  \
{                                               \
    gBattlescriptCurrInstr++;                   \
    gBattleScripting.moveEffect = 0; \
    return;                                     \
}

#define RESET_RETURN                            \
{                                               \
    gBattleScripting.moveEffect = 0; \
    return;                                     \
}

void SetMoveEffect(bool32 primary, u32 certain)
{
    s32 i, byTwo, affectsUser = 0;
    bool32 statusChanged = FALSE;
    
    switch (gBattleScripting.moveEffect) // Set move effects which happen later on
    {
    case MOVE_EFFECT_KNOCK_OFF:
        gBattleStruct->moveEffect2 = gBattleScripting.moveEffect;
        gBattlescriptCurrInstr++;
        return;
    }

    if (gBattleScripting.moveEffect & MOVE_EFFECT_AFFECTS_USER)
    {
        gEffectBattler = gBattlerAttacker; // battlerId that effects get applied on
        gBattleScripting.moveEffect &= ~(MOVE_EFFECT_AFFECTS_USER);
        affectsUser = MOVE_EFFECT_AFFECTS_USER;
        gBattleScripting.battler = gBattlerTarget; // theoretically the attacker
    }
    else
    {
        gEffectBattler = gBattlerTarget;
        gBattleScripting.battler = gBattlerAttacker;
    }
     // Just in case this flag is still set
    gBattleScripting.moveEffect &= ~(MOVE_EFFECT_CERTAIN);

    if (GetBattlerAbility(gEffectBattler) == ABILITY_SHIELD_DUST && !(gHitMarker & HITMARKER_IGNORE_SAFEGUARD)
        && !primary && gBattleScripting.moveEffect <= 9)
        INCREMENT_RESET_RETURN

    if (gSideStatuses[GET_BATTLER_SIDE(gEffectBattler)] & SIDE_STATUS_SAFEGUARD && !(gHitMarker & HITMARKER_IGNORE_SAFEGUARD)
        && !primary && gBattleScripting.moveEffect <= 7)
        INCREMENT_RESET_RETURN

    if (TestSheerForceFlag(gBattlerAttacker, gCurrentMove) && affectsUser != MOVE_EFFECT_AFFECTS_USER)
        INCREMENT_RESET_RETURN

    if (gBattleMons[gEffectBattler].hp == 0
        && gBattleScripting.moveEffect != MOVE_EFFECT_PAYDAY
        && gBattleScripting.moveEffect != MOVE_EFFECT_STEAL_ITEM)
        INCREMENT_RESET_RETURN

    if (DoesSubstituteBlockMove(gBattlerAttacker, gEffectBattler, gCurrentMove) && affectsUser != MOVE_EFFECT_AFFECTS_USER)
        INCREMENT_RESET_RETURN

    if (gBattleScripting.moveEffect <= PRIMARY_STATUS_MOVE_EFFECT) // status change
    {
        switch (sStatusFlagsForMoveEffects[gBattleScripting.moveEffect])
        {
        case STATUS1_SLEEP:
            // check active uproar
            if (GetBattlerAbility(gEffectBattler) != ABILITY_SOUNDPROOF)
            {
                for (gActiveBattler = 0;
                    gActiveBattler < gBattlersCount && !(gBattleMons[gActiveBattler].status2 & STATUS2_UPROAR);
                    gActiveBattler++)
                    ;
            }
            else
                gActiveBattler = gBattlersCount;

            if (gActiveBattler != gBattlersCount)
                break;
            if (!CanSleep(gEffectBattler))
                break;

            CancelMultiTurnMoves(gEffectBattler);
            statusChanged = TRUE;
            break;
        case STATUS1_POISON:
            if (GetBattlerAbility(gEffectBattler) == ABILITY_IMMUNITY
                && (primary == TRUE || certain == MOVE_EFFECT_CERTAIN))
            {
                gLastUsedAbility = ABILITY_IMMUNITY;
                RecordAbilityBattle(gEffectBattler, ABILITY_IMMUNITY);

                BattleScriptPush(gBattlescriptCurrInstr + 1);
                gBattlescriptCurrInstr = BattleScript_PSNPrevention;

                if (gHitMarker & HITMARKER_IGNORE_SAFEGUARD)
                {
                    gBattleCommunication[MULTISTRING_CHOOSER] = B_MSG_ABILITY_PREVENTS_ABILITY_STATUS;
                    gHitMarker &= ~(HITMARKER_IGNORE_SAFEGUARD);
                }
                else
                {
                    gBattleCommunication[MULTISTRING_CHOOSER] = B_MSG_ABILITY_PREVENTS_MOVE_STATUS;
                }
                RESET_RETURN
            }
            if (!CanPoisonType(gBattleScripting.battler, gEffectBattler)
                && (gHitMarker & HITMARKER_IGNORE_SAFEGUARD)
                && (primary == TRUE || certain == MOVE_EFFECT_CERTAIN))
            {
                BattleScriptPush(gBattlescriptCurrInstr + 1);
                gBattlescriptCurrInstr = BattleScript_PSNPrevention;

                gBattleCommunication[MULTISTRING_CHOOSER] = B_MSG_STATUS_HAD_NO_EFFECT;
                RESET_RETURN
            }
            if (!CanPoisonType(gBattleScripting.battler, gEffectBattler))
                break;
            if (!CanBePoisoned(gEffectBattler))
                break;

            statusChanged = TRUE;
            break;
        case STATUS1_BURN:
            if (gCurrentMove == MOVE_BURNING_JEALOUSY && gProtectStructs[gEffectBattler].statRaised == 0)
                break;
            
            if ((GetBattlerAbility(gEffectBattler) == ABILITY_WATER_VEIL || GetBattlerAbility(gEffectBattler) == ABILITY_WATER_BUBBLE)
              && (primary == TRUE || certain == MOVE_EFFECT_CERTAIN))
            {
                gLastUsedAbility = GetBattlerAbility(gEffectBattler);
                RecordAbilityBattle(gEffectBattler, GetBattlerAbility(gEffectBattler));

                BattleScriptPush(gBattlescriptCurrInstr + 1);
                gBattlescriptCurrInstr = BattleScript_BRNPrevention;
                if (gHitMarker & HITMARKER_IGNORE_SAFEGUARD)
                {
                    gBattleCommunication[MULTISTRING_CHOOSER] = B_MSG_ABILITY_PREVENTS_ABILITY_STATUS;
                    gHitMarker &= ~(HITMARKER_IGNORE_SAFEGUARD);
                }
                else
                {
                    gBattleCommunication[MULTISTRING_CHOOSER] = B_MSG_ABILITY_PREVENTS_MOVE_STATUS;
                }
                RESET_RETURN
            }
            if (IS_BATTLER_OF_TYPE(gEffectBattler, TYPE_FIRE)
                && (gHitMarker & HITMARKER_IGNORE_SAFEGUARD)
                && (primary == TRUE || certain == MOVE_EFFECT_CERTAIN))
            {
                BattleScriptPush(gBattlescriptCurrInstr + 1);
                gBattlescriptCurrInstr = BattleScript_BRNPrevention;

                gBattleCommunication[MULTISTRING_CHOOSER] = B_MSG_STATUS_HAD_NO_EFFECT;
                RESET_RETURN
            }

            if (!CanBeBurned(gEffectBattler))
                break;

            statusChanged = TRUE;
            break;
        case STATUS1_FREEZE:
            if (!CanBeFrozen(gEffectBattler))
                break;

            CancelMultiTurnMoves(gEffectBattler);
            statusChanged = TRUE;
            break;
        case STATUS1_PARALYSIS:
            if (GetBattlerAbility(gEffectBattler) == ABILITY_LIMBER)
            {
                if (primary == TRUE || certain == MOVE_EFFECT_CERTAIN)
                {
                    gLastUsedAbility = ABILITY_LIMBER;
                    RecordAbilityBattle(gEffectBattler, ABILITY_LIMBER);

                    BattleScriptPush(gBattlescriptCurrInstr + 1);
                    gBattlescriptCurrInstr = BattleScript_PRLZPrevention;

                    if (gHitMarker & HITMARKER_IGNORE_SAFEGUARD)
                    {
                        gBattleCommunication[MULTISTRING_CHOOSER] = B_MSG_ABILITY_PREVENTS_ABILITY_STATUS;
                        gHitMarker &= ~(HITMARKER_IGNORE_SAFEGUARD);
                    }
                    else
                    {
                        gBattleCommunication[MULTISTRING_CHOOSER] = B_MSG_ABILITY_PREVENTS_MOVE_STATUS;
                    }
                    RESET_RETURN
                }
                else
                    break;
            }
            if (!CanParalyzeType(gBattleScripting.battler, gEffectBattler)
                && (gHitMarker & HITMARKER_IGNORE_SAFEGUARD)
                && (primary == TRUE || certain == MOVE_EFFECT_CERTAIN))
            {
                BattleScriptPush(gBattlescriptCurrInstr + 1);
                gBattlescriptCurrInstr = BattleScript_PRLZPrevention;

                gBattleCommunication[MULTISTRING_CHOOSER] = 2;
                RESET_RETURN
            }
            if (!CanParalyzeType(gBattleScripting.battler, gEffectBattler))
                break;
            if (!CanBeParalyzed(gEffectBattler))
                break;

            statusChanged = TRUE;
            break;
        case STATUS1_TOXIC_POISON:
            if (GetBattlerAbility(gEffectBattler) == ABILITY_IMMUNITY && (primary == TRUE || certain == MOVE_EFFECT_CERTAIN))
            {
                gLastUsedAbility = ABILITY_IMMUNITY;
                RecordAbilityBattle(gEffectBattler, ABILITY_IMMUNITY);

                BattleScriptPush(gBattlescriptCurrInstr + 1);
                gBattlescriptCurrInstr = BattleScript_PSNPrevention;

                if (gHitMarker & HITMARKER_IGNORE_SAFEGUARD)
                {
                    gBattleCommunication[MULTISTRING_CHOOSER] = B_MSG_ABILITY_PREVENTS_ABILITY_STATUS;
                    gHitMarker &= ~(HITMARKER_IGNORE_SAFEGUARD);
                }
                else
                {
                    gBattleCommunication[MULTISTRING_CHOOSER] = B_MSG_ABILITY_PREVENTS_MOVE_STATUS;
                }
                RESET_RETURN
            }
            if (!CanPoisonType(gBattleScripting.battler, gEffectBattler)
                && (gHitMarker & HITMARKER_IGNORE_SAFEGUARD)
                && (primary == TRUE || certain == MOVE_EFFECT_CERTAIN))
            {
                BattleScriptPush(gBattlescriptCurrInstr + 1);
                gBattlescriptCurrInstr = BattleScript_PSNPrevention;

                gBattleCommunication[MULTISTRING_CHOOSER] = B_MSG_STATUS_HAD_NO_EFFECT;
                RESET_RETURN
            }
            if (gBattleMons[gEffectBattler].status1)
                break;
            if (CanPoisonType(gBattleScripting.battler, gEffectBattler))
            {
                if (!CanBePoisoned(gEffectBattler))
                    break;

                // It's redundant, because at this point we know the status1 value is 0.
                gBattleMons[gEffectBattler].status1 &= ~(STATUS1_TOXIC_POISON);
                gBattleMons[gEffectBattler].status1 &= ~(STATUS1_POISON);
                statusChanged = TRUE;
                break;
            }
            else
            {
                gMoveResultFlags |= MOVE_RESULT_DOESNT_AFFECT_FOE;
            }
            break;
        }
        if (statusChanged == TRUE)
        {
            BattleScriptPush(gBattlescriptCurrInstr + 1);

            if (sStatusFlagsForMoveEffects[gBattleScripting.moveEffect] == STATUS1_SLEEP)
                gBattleMons[gEffectBattler].status1 |= (B_SLEEP_TURNS >= GEN_5) ? ((Random() % 3) + 2) : ((Random() % 4) + 3);
            else
                gBattleMons[gEffectBattler].status1 |= sStatusFlagsForMoveEffects[gBattleScripting.moveEffect];

            gBattlescriptCurrInstr = sMoveEffectBS_Ptrs[gBattleScripting.moveEffect];

            gActiveBattler = gEffectBattler;
            BtlController_EmitSetMonData(0, REQUEST_STATUS_BATTLE, 0, 4, &gBattleMons[gEffectBattler].status1);
            MarkBattlerForControllerExec(gActiveBattler);

            if (gHitMarker & HITMARKER_IGNORE_SAFEGUARD)
            {
                gBattleCommunication[MULTISTRING_CHOOSER] = B_MSG_STATUSED_BY_ABILITY;
                gHitMarker &= ~(HITMARKER_IGNORE_SAFEGUARD);
            }
            else
            {
                gBattleCommunication[MULTISTRING_CHOOSER] = B_MSG_STATUSED;
            }

            // for synchronize

            if (gBattleScripting.moveEffect == MOVE_EFFECT_POISON
             || gBattleScripting.moveEffect == MOVE_EFFECT_TOXIC
             || gBattleScripting.moveEffect == MOVE_EFFECT_PARALYSIS
             || gBattleScripting.moveEffect == MOVE_EFFECT_BURN)
             {
                gBattleStruct->synchronizeMoveEffect = gBattleScripting.moveEffect;
                gHitMarker |= HITMARKER_SYNCHRONISE_EFFECT;
             }
            return;
        }
        else if (statusChanged == FALSE)
        {
            gBattleScripting.moveEffect = 0;
            gBattlescriptCurrInstr++;
            return;
        }
        return;
    }
    else
    {
        if (gBattleMons[gEffectBattler].status2 & sStatusFlagsForMoveEffects[gBattleScripting.moveEffect])
        {
            gBattlescriptCurrInstr++;
        }
        else
        {
            u8 side;
            switch (gBattleScripting.moveEffect)
            {
            case MOVE_EFFECT_CONFUSION:
                if (!CanBeConfused(gEffectBattler))
                {
                    gBattlescriptCurrInstr++;
                }
                else
                {
                    gBattleMons[gEffectBattler].status2 |= STATUS2_CONFUSION_TURN(((Random()) % 4) + 2); // 2-5 turns

                    BattleScriptPush(gBattlescriptCurrInstr + 1);
                    gBattlescriptCurrInstr = sMoveEffectBS_Ptrs[gBattleScripting.moveEffect];
                }
                break;
            case MOVE_EFFECT_FLINCH:
                if (GetBattlerAbility(gEffectBattler) == ABILITY_INNER_FOCUS)
                {
                    gBattlescriptCurrInstr++;
                }
                else
                {
                    if (GetBattlerTurnOrderNum(gEffectBattler) > gCurrentTurnActionNumber)
                        gBattleMons[gEffectBattler].status2 |= sStatusFlagsForMoveEffects[gBattleScripting.moveEffect];
                    gBattlescriptCurrInstr++;
                }
                break;
            case MOVE_EFFECT_UPROAR:
                if (!(gBattleMons[gEffectBattler].status2 & STATUS2_UPROAR))
                {
                    gBattleMons[gEffectBattler].status2 |= STATUS2_MULTIPLETURNS;
                    gLockedMoves[gEffectBattler] = gCurrentMove;
                    gBattleMons[gEffectBattler].status2 |= STATUS2_UPROAR_TURN(B_UPROAR_TURNS >= GEN_5 ? 3 : ((Random() & 3) + 2));

                    BattleScriptPush(gBattlescriptCurrInstr + 1);
                    gBattlescriptCurrInstr = sMoveEffectBS_Ptrs[gBattleScripting.moveEffect];
                }
                else
                {
                    gBattlescriptCurrInstr++;
                }
                break;
            case MOVE_EFFECT_PAYDAY:
                if (GET_BATTLER_SIDE(gBattlerAttacker) == B_SIDE_PLAYER)
                {
                    u16 PayDay = gPaydayMoney;
                    gPaydayMoney += (gBattleMons[gBattlerAttacker].level * 5);
                    if (PayDay > gPaydayMoney)
                        gPaydayMoney = 0xFFFF;
                }
                BattleScriptPush(gBattlescriptCurrInstr + 1);
                gBattlescriptCurrInstr = sMoveEffectBS_Ptrs[gBattleScripting.moveEffect];
                break;
            case MOVE_EFFECT_HAPPY_HOUR:
                if (GET_BATTLER_SIDE(gBattlerAttacker) == B_SIDE_PLAYER && !gBattleStruct->moneyMultiplierMove)
                {
                    gBattleStruct->moneyMultiplier *= 2;
                    gBattleStruct->moneyMultiplierMove = 1;
                }
                gBattlescriptCurrInstr++;
                break;
            case MOVE_EFFECT_TRI_ATTACK:
                if (gBattleMons[gEffectBattler].status1)
                {
                    gBattlescriptCurrInstr++;
                }
                else
                {
                    gBattleScripting.moveEffect = Random() % 3 + 3;
                    SetMoveEffect(FALSE, 0);
                }
                break;
            case MOVE_EFFECT_CHARGING:
                gBattleMons[gEffectBattler].status2 |= STATUS2_MULTIPLETURNS;
                gLockedMoves[gEffectBattler] = gCurrentMove;
                gProtectStructs[gEffectBattler].chargingTurn = 1;
                gBattlescriptCurrInstr++;
                break;
            case MOVE_EFFECT_WRAP:
                if (gBattleMons[gEffectBattler].status2 & STATUS2_WRAPPED)
                {
                    gBattlescriptCurrInstr++;
                }
                else
                {
                    gBattleMons[gEffectBattler].status2 |= STATUS2_WRAPPED;
                    if (GetBattlerHoldEffect(gBattlerAttacker, TRUE) == HOLD_EFFECT_GRIP_CLAW)
                        gDisableStructs[gEffectBattler].wrapTurns = (B_BINDING_TURNS >= GEN_5) ? 7 : 5;
                    else
                        gDisableStructs[gEffectBattler].wrapTurns = (B_BINDING_TURNS >= GEN_5) ? ((Random() % 2) + 4) : ((Random() % 4) + 2);

                    gBattleStruct->wrappedMove[gEffectBattler] = gCurrentMove;
                    gBattleStruct->wrappedBy[gEffectBattler] = gBattlerAttacker;

                    BattleScriptPush(gBattlescriptCurrInstr + 1);
                    gBattlescriptCurrInstr = sMoveEffectBS_Ptrs[gBattleScripting.moveEffect];

                    for (gBattleCommunication[MULTISTRING_CHOOSER] = 0; ; gBattleCommunication[MULTISTRING_CHOOSER]++)
                    {
                        if (gBattleCommunication[MULTISTRING_CHOOSER] > 5)
                            break;
                        if (gTrappingMoves[gBattleCommunication[MULTISTRING_CHOOSER]] == gCurrentMove)
                            break;
                    }
                }
                break;
            case MOVE_EFFECT_ATK_PLUS_1:
            case MOVE_EFFECT_DEF_PLUS_1:
            case MOVE_EFFECT_SPD_PLUS_1:
            case MOVE_EFFECT_SP_ATK_PLUS_1:
            case MOVE_EFFECT_SP_DEF_PLUS_1:
            case MOVE_EFFECT_ACC_PLUS_1:
            case MOVE_EFFECT_EVS_PLUS_1:
                if (ChangeStatBuffs(SET_STAT_BUFF_VALUE(1),
                                    gBattleScripting.moveEffect - MOVE_EFFECT_ATK_PLUS_1 + 1,
                                    affectsUser, 0))
                {
                    gBattlescriptCurrInstr++;
                }
                else
                {
                    gBattleScripting.animArg1 = gBattleScripting.moveEffect & ~(MOVE_EFFECT_AFFECTS_USER | MOVE_EFFECT_CERTAIN);
                    gBattleScripting.animArg2 = 0;
                    BattleScriptPush(gBattlescriptCurrInstr + 1);
                    gBattlescriptCurrInstr = BattleScript_StatUp;
                }
                break;
            case MOVE_EFFECT_ATK_MINUS_1:
            case MOVE_EFFECT_DEF_MINUS_1:
            case MOVE_EFFECT_SPD_MINUS_1:
            case MOVE_EFFECT_SP_ATK_MINUS_1:
            case MOVE_EFFECT_SP_DEF_MINUS_1:
            case MOVE_EFFECT_ACC_MINUS_1:
            case MOVE_EFFECT_EVS_MINUS_1:
                if (ChangeStatBuffs(SET_STAT_BUFF_VALUE(1) | STAT_BUFF_NEGATIVE,
                                    gBattleScripting.moveEffect - MOVE_EFFECT_ATK_MINUS_1 + 1,
                                     affectsUser, 0))
                {
                    gBattlescriptCurrInstr++;
                }
                else
                {
                    gBattleScripting.animArg1 = gBattleScripting.moveEffect & ~(MOVE_EFFECT_AFFECTS_USER | MOVE_EFFECT_CERTAIN);
                    gBattleScripting.animArg2 = 0;
                    BattleScriptPush(gBattlescriptCurrInstr + 1);
                    gBattlescriptCurrInstr = BattleScript_StatDown;
                }
                break;
            case MOVE_EFFECT_ATK_PLUS_2:
            case MOVE_EFFECT_DEF_PLUS_2:
            case MOVE_EFFECT_SPD_PLUS_2:
            case MOVE_EFFECT_SP_ATK_PLUS_2:
            case MOVE_EFFECT_SP_DEF_PLUS_2:
            case MOVE_EFFECT_ACC_PLUS_2:
            case MOVE_EFFECT_EVS_PLUS_2:
                if (ChangeStatBuffs(SET_STAT_BUFF_VALUE(2),
                                    gBattleScripting.moveEffect - MOVE_EFFECT_ATK_PLUS_2 + 1,
                                    affectsUser, 0))
                {
                    gBattlescriptCurrInstr++;
                }
                else
                {
                    gBattleScripting.animArg1 = gBattleScripting.moveEffect & ~(MOVE_EFFECT_AFFECTS_USER | MOVE_EFFECT_CERTAIN);
                    gBattleScripting.animArg2 = 0;
                    BattleScriptPush(gBattlescriptCurrInstr + 1);
                    gBattlescriptCurrInstr = BattleScript_StatUp;
                }
                break;
            case MOVE_EFFECT_ATK_MINUS_2:
            case MOVE_EFFECT_DEF_MINUS_2:
            case MOVE_EFFECT_SPD_MINUS_2:
            case MOVE_EFFECT_SP_ATK_MINUS_2:
            case MOVE_EFFECT_SP_DEF_MINUS_2:
            case MOVE_EFFECT_ACC_MINUS_2:
            case MOVE_EFFECT_EVS_MINUS_2:
                if (ChangeStatBuffs(SET_STAT_BUFF_VALUE(2) | STAT_BUFF_NEGATIVE,
                                    gBattleScripting.moveEffect - MOVE_EFFECT_ATK_MINUS_2 + 1,
                                    affectsUser, 0))
                {
                    gBattlescriptCurrInstr++;
                }
                else
                {
                    gBattleScripting.animArg1 = gBattleScripting.moveEffect & ~(MOVE_EFFECT_AFFECTS_USER | MOVE_EFFECT_CERTAIN);
                    gBattleScripting.animArg2 = 0;
                    BattleScriptPush(gBattlescriptCurrInstr + 1);
                    gBattlescriptCurrInstr = BattleScript_StatDown;
                }
                break;
            case MOVE_EFFECT_RECHARGE:
                gBattleMons[gEffectBattler].status2 |= STATUS2_RECHARGE;
                gDisableStructs[gEffectBattler].rechargeTimer = 2;
                gLockedMoves[gEffectBattler] = gCurrentMove;
                gBattlescriptCurrInstr++;
                break;
            case MOVE_EFFECT_RAGE:
                gBattleMons[gBattlerAttacker].status2 |= STATUS2_RAGE;
                gBattlescriptCurrInstr++;
                break;
            case MOVE_EFFECT_STEAL_ITEM:
                {
                    if (!CanStealItem(gBattlerAttacker, gBattlerTarget, gBattleMons[gBattlerTarget].item))
                    {
                        gBattlescriptCurrInstr++;
                        break;
                    }

                    side = GetBattlerSide(gBattlerAttacker);
                    if (GetBattlerSide(gBattlerAttacker) == B_SIDE_OPPONENT
                        && !(gBattleTypeFlags &
                             (BATTLE_TYPE_EREADER_TRAINER
                              | BATTLE_TYPE_FRONTIER
                              | BATTLE_TYPE_LINK
                              | BATTLE_TYPE_RECORDED_LINK
                              | BATTLE_TYPE_SECRET_BASE)))
                    {
                        gBattlescriptCurrInstr++;
                    }
                    else if (!(gBattleTypeFlags &
                          (BATTLE_TYPE_EREADER_TRAINER
                           | BATTLE_TYPE_FRONTIER
                           | BATTLE_TYPE_LINK
                           | BATTLE_TYPE_RECORDED_LINK
                           | BATTLE_TYPE_SECRET_BASE))
                        && (gWishFutureKnock.knockedOffMons[side] & gBitTable[gBattlerPartyIndexes[gBattlerAttacker]]))
                    {
                        gBattlescriptCurrInstr++;
                    }
                    else if (gBattleMons[gBattlerTarget].item
                        && GetBattlerAbility(gBattlerTarget) == ABILITY_STICKY_HOLD)
                    {
                        BattleScriptPushCursor();
                        gBattlescriptCurrInstr = BattleScript_NoItemSteal;

                        gLastUsedAbility = gBattleMons[gBattlerTarget].ability;
                        RecordAbilityBattle(gBattlerTarget, gLastUsedAbility);
                    }
                    else if (gBattleMons[gBattlerAttacker].item != 0
                        || gBattleMons[gBattlerTarget].item == ITEM_ENIGMA_BERRY
                        || gBattleMons[gBattlerTarget].item == 0)
                    {
                        gBattlescriptCurrInstr++;
                    }
                    else
                    {
                        StealTargetItem(gBattlerAttacker, gBattlerTarget);  // Attacker steals target item
                        gBattleMons[gBattlerAttacker].item = 0; // Item assigned later on with thief (see MOVEEND_CHANGED_ITEMS)
                        gBattleStruct->changedItems[gBattlerAttacker] = gLastUsedItem; // Stolen item to be assigned later
                        BattleScriptPush(gBattlescriptCurrInstr + 1);
                        gBattlescriptCurrInstr = BattleScript_ItemSteal;
                    }

                }
                break;
            case MOVE_EFFECT_PREVENT_ESCAPE:
                gBattleMons[gBattlerTarget].status2 |= STATUS2_ESCAPE_PREVENTION;
                gDisableStructs[gBattlerTarget].battlerPreventingEscape = gBattlerAttacker;
                gBattlescriptCurrInstr++;
                break;
            case MOVE_EFFECT_NIGHTMARE:
                gBattleMons[gBattlerTarget].status2 |= STATUS2_NIGHTMARE;
                gBattlescriptCurrInstr++;
                break;
            case MOVE_EFFECT_ALL_STATS_UP:
                BattleScriptPush(gBattlescriptCurrInstr + 1);
                gBattlescriptCurrInstr = BattleScript_AllStatsUp;
                break;
            case MOVE_EFFECT_RAPIDSPIN:
                BattleScriptPush(gBattlescriptCurrInstr + 1);
                gBattlescriptCurrInstr = BattleScript_RapidSpinAway;
                break;
            case MOVE_EFFECT_REMOVE_STATUS: // Smelling salts
                if (!(gBattleMons[gBattlerTarget].status1 & gBattleMoves[gCurrentMove].argument))
                {
                    gBattlescriptCurrInstr++;
                }
                else
                {
                    gBattleMons[gBattlerTarget].status1 &= ~(gBattleMoves[gCurrentMove].argument);

                    gActiveBattler = gBattlerTarget;
                    BtlController_EmitSetMonData(0, REQUEST_STATUS_BATTLE, 0, 4, &gBattleMons[gActiveBattler].status1);
                    MarkBattlerForControllerExec(gActiveBattler);

                    BattleScriptPush(gBattlescriptCurrInstr + 1);
                    switch (gBattleMoves[gCurrentMove].argument)
                    {
                    case STATUS1_PARALYSIS:
                        gBattlescriptCurrInstr = BattleScript_TargetPRLZHeal;
                        break;
                    case STATUS1_SLEEP:
                        gBattlescriptCurrInstr = BattleScript_TargetWokeUp;
                        break;
                    case STATUS1_BURN:
                        gBattlescriptCurrInstr = BattleScript_TargetBurnHeal;
                        break;
                    }
                }
                break;
            case MOVE_EFFECT_ATK_DEF_DOWN: // SuperPower
                BattleScriptPush(gBattlescriptCurrInstr + 1);
                gBattlescriptCurrInstr = BattleScript_AtkDefDown;
                break;
            case MOVE_EFFECT_DEF_SPDEF_DOWN: // Close Combat
                BattleScriptPush(gBattlescriptCurrInstr + 1);
                gBattlescriptCurrInstr = BattleScript_DefSpDefDown;
                break;
            case MOVE_EFFECT_RECOIL_25: // Take Down, 25% recoil
                gBattleMoveDamage = (gHpDealt) / 4;
                if (gBattleMoveDamage == 0)
                    gBattleMoveDamage = 1;

                BattleScriptPush(gBattlescriptCurrInstr + 1);
                gBattlescriptCurrInstr = sMoveEffectBS_Ptrs[gBattleScripting.moveEffect];
                break;
            case MOVE_EFFECT_RECOIL_33: // Double Edge, 33 % recoil
                gBattleMoveDamage = gHpDealt / 3;
                if (gBattleMoveDamage == 0)
                    gBattleMoveDamage = 1;

                BattleScriptPush(gBattlescriptCurrInstr + 1);
                gBattlescriptCurrInstr = sMoveEffectBS_Ptrs[gBattleScripting.moveEffect];
                break;
            case MOVE_EFFECT_RECOIL_50: // Head Smash, 50 % recoil
                gBattleMoveDamage = gHpDealt / 2;
                if (gBattleMoveDamage == 0)
                    gBattleMoveDamage = 1;

                BattleScriptPush(gBattlescriptCurrInstr + 1);
                gBattlescriptCurrInstr = BattleScript_MoveEffectRecoil;
                break;
            case MOVE_EFFECT_RECOIL_33_STATUS: // Flare Blitz - can burn, Volt Tackle - can paralyze
                gBattleScripting.savedDmg = gHpDealt / 3;
                if (gBattleScripting.savedDmg == 0)
                    gBattleScripting.savedDmg = 1;

                BattleScriptPush(gBattlescriptCurrInstr + 1);
                gBattlescriptCurrInstr = BattleScript_MoveEffectRecoilWithStatus;
                break;
            case MOVE_EFFECT_RECOIL_HP_25: // Struggle
                gBattleMoveDamage = (gBattleMons[gEffectBattler].maxHP) / 4;
                if (gBattleMoveDamage == 0)
                    gBattleMoveDamage = 1;

                BattleScriptPush(gBattlescriptCurrInstr + 1);
                gBattlescriptCurrInstr = BattleScript_MoveEffectRecoil;
                break;
            case MOVE_EFFECT_THRASH:
                if (gBattleMons[gEffectBattler].status2 & STATUS2_LOCK_CONFUSE)
                {
                    gBattlescriptCurrInstr++;
                }
                else
                {
                    gBattleMons[gEffectBattler].status2 |= STATUS2_MULTIPLETURNS;
                    gLockedMoves[gEffectBattler] = gCurrentMove;
                    gBattleMons[gEffectBattler].status2 |= STATUS2_LOCK_CONFUSE_TURN((Random() & 1) + 2); // thrash for 2-3 turns
                }
                break;
            case MOVE_EFFECT_SP_ATK_TWO_DOWN: // Overheat
                BattleScriptPush(gBattlescriptCurrInstr + 1);
                gBattlescriptCurrInstr = BattleScript_SAtkDown2;
                break;
            case MOVE_EFFECT_CLEAR_SMOG:
                for (i = 0; i < NUM_BATTLE_STATS; i++)
                {
                    if (gBattleMons[gEffectBattler].statStages[i] != 6)
                        break;
                }
                if ((gSpecialStatuses[gEffectBattler].physicalDmg || gSpecialStatuses[gEffectBattler].specialDmg) && i != NUM_BATTLE_STATS)
                {
                    for (i = 0; i < NUM_BATTLE_STATS; i++)
                        gBattleMons[gEffectBattler].statStages[i] = 6;
                    BattleScriptPush(gBattlescriptCurrInstr + 1);
                    gBattlescriptCurrInstr = BattleScript_MoveEffectClearSmog;
                }
                break;
            case MOVE_EFFECT_SMACK_DOWN:
                if (!IsBattlerGrounded(gBattlerTarget))
                {
                    gStatuses3[gBattlerTarget] |= STATUS3_SMACKED_DOWN;
                    gStatuses3[gBattlerTarget] &= ~(STATUS3_MAGNET_RISE | STATUS3_TELEKINESIS | STATUS3_ON_AIR);
                    BattleScriptPush(gBattlescriptCurrInstr + 1);
                    gBattlescriptCurrInstr = BattleScript_MoveEffectSmackDown;
                }
                break;
            case MOVE_EFFECT_FLAME_BURST:
                if (IsBattlerAlive(BATTLE_PARTNER(gBattlerTarget)) && GetBattlerAbility(BATTLE_PARTNER(gBattlerTarget)) != ABILITY_MAGIC_GUARD)
                {
                    gBattleScripting.savedBattler = BATTLE_PARTNER(gBattlerTarget);
                    gBattleMoveDamage = gBattleMons[BATTLE_PARTNER(gBattlerTarget)].hp / 16;
                    if (gBattleMoveDamage == 0)
                        gBattleMoveDamage = 1;
                    gBattlescriptCurrInstr = BattleScript_MoveEffectFlameBurst;
                }
                break;
            case MOVE_EFFECT_FEINT:
                if (gProtectStructs[gBattlerTarget].protected
                    || gSideStatuses[GetBattlerSide(gBattlerTarget)] & SIDE_STATUS_WIDE_GUARD
                    || gSideStatuses[GetBattlerSide(gBattlerTarget)] & SIDE_STATUS_QUICK_GUARD
                    || gSideStatuses[GetBattlerSide(gBattlerTarget)] & SIDE_STATUS_CRAFTY_SHIELD
                    || gSideStatuses[GetBattlerSide(gBattlerTarget)] & SIDE_STATUS_MAT_BLOCK
                    || gProtectStructs[gBattlerTarget].spikyShielded
                    || gProtectStructs[gBattlerTarget].kingsShielded
                    || gProtectStructs[gBattlerTarget].banefulBunkered
                    || gProtectStructs[gBattlerTarget].obstructed)
                {
                    gProtectStructs[gBattlerTarget].protected = 0;
                    gSideStatuses[GetBattlerSide(gBattlerTarget)] &= ~(SIDE_STATUS_WIDE_GUARD);
                    gSideStatuses[GetBattlerSide(gBattlerTarget)] &= ~(SIDE_STATUS_QUICK_GUARD);
                    gSideStatuses[GetBattlerSide(gBattlerTarget)] &= ~(SIDE_STATUS_CRAFTY_SHIELD);
                    gSideStatuses[GetBattlerSide(gBattlerTarget)] &= ~(SIDE_STATUS_MAT_BLOCK);
                    gProtectStructs[gBattlerTarget].spikyShielded = 0;
                    gProtectStructs[gBattlerTarget].kingsShielded = 0;
                    gProtectStructs[gBattlerTarget].banefulBunkered = 0;
                    gProtectStructs[gBattlerTarget].obstructed = 0;
                    if (gCurrentMove == MOVE_FEINT)
                    {
                        BattleScriptPush(gBattlescriptCurrInstr + 1);
                        gBattlescriptCurrInstr = BattleScript_MoveEffectFeint;
                    }
                }
                break;
            case MOVE_EFFECT_SPECTRAL_THIEF:
                gBattleStruct->stolenStats[0] = 0; // Stats to steal.
                gBattleScripting.animArg1 = 0;
                for (i = STAT_ATK; i < NUM_BATTLE_STATS; i++)
                {
                    if (gBattleMons[gBattlerTarget].statStages[i] > 6 && gBattleMons[gBattlerAttacker].statStages[i] != 12)
                    {
                        gBattleStruct->stolenStats[0] |= gBitTable[i];
                        // Store by how many stages to raise the stat.
                        gBattleStruct->stolenStats[i] = gBattleMons[gBattlerTarget].statStages[i] - 6;
                        while (gBattleMons[gBattlerAttacker].statStages[i] + gBattleStruct->stolenStats[i] > 12)
                            gBattleStruct->stolenStats[i]--;
                        gBattleMons[gBattlerTarget].statStages[i] = 6;

                        if (gBattleStruct->stolenStats[i] >= 2)
                            byTwo++;

                        if (gBattleScripting.animArg1 == 0)
                        {
                            if (byTwo)
                                gBattleScripting.animArg1 = STAT_ANIM_PLUS2 - 1 + i;
                            else
                                gBattleScripting.animArg1 = STAT_ANIM_PLUS1 - 1 + i;
                        }
                        else
                        {
                            if (byTwo)
                                gBattleScripting.animArg1 = STAT_ANIM_MULTIPLE_PLUS2;
                            else
                                gBattleScripting.animArg1 = STAT_ANIM_MULTIPLE_PLUS1;
                        }
                    }
                }

                if (gBattleStruct->stolenStats[0] != 0)
                {
                    BattleScriptPush(gBattlescriptCurrInstr + 1);
                    gBattlescriptCurrInstr = BattleScript_SpectralThiefSteal;
                }
                break;
            case MOVE_EFFECT_V_CREATE:
                BattleScriptPush(gBattlescriptCurrInstr + 1);
                gBattlescriptCurrInstr = BattleScript_VCreateStatLoss;
                break;
            case MOVE_EFFECT_CORE_ENFORCER:
                if (GetBattlerTurnOrderNum(gBattlerAttacker) > GetBattlerTurnOrderNum(gBattlerTarget))
                {
                    BattleScriptPush(gBattlescriptCurrInstr + 1);
                    gBattlescriptCurrInstr = BattleScript_MoveEffectCoreEnforcer;
                }
                break;
            case MOVE_EFFECT_THROAT_CHOP:
                gDisableStructs[gEffectBattler].throatChopTimer = 2;
                gBattlescriptCurrInstr++;
                break;
            case MOVE_EFFECT_INCINERATE:
                if ((B_INCINERATE_GEMS >= GEN_6 && GetBattlerHoldEffect(gEffectBattler, FALSE) == HOLD_EFFECT_GEMS)
                    || (gBattleMons[gEffectBattler].item >= FIRST_BERRY_INDEX && gBattleMons[gEffectBattler].item <= LAST_BERRY_INDEX))
                {
                    gLastUsedItem = gBattleMons[gEffectBattler].item;
                    gBattleMons[gEffectBattler].item = 0;
                    CheckSetUnburden(gEffectBattler);

                    gActiveBattler = gEffectBattler;
                    BtlController_EmitSetMonData(0, REQUEST_HELDITEM_BATTLE, 0, 2, &gBattleMons[gEffectBattler].item);
                    MarkBattlerForControllerExec(gActiveBattler);
                    BattleScriptPush(gBattlescriptCurrInstr + 1);
                    gBattlescriptCurrInstr = BattleScript_MoveEffectIncinerate;
                }
                break;
            case MOVE_EFFECT_BUG_BITE:
                if (ItemId_GetPocket(gBattleMons[gEffectBattler].item) == POCKET_BERRIES
                    && GetBattlerAbility(gEffectBattler) != ABILITY_STICKY_HOLD)
                {
                    // target loses their berry
                    gLastUsedItem = gBattleMons[gEffectBattler].item;
                    gBattleMons[gEffectBattler].item = 0;
                    CheckSetUnburden(gEffectBattler);
                    gActiveBattler = gEffectBattler;
                    
                    BtlController_EmitSetMonData(0, REQUEST_HELDITEM_BATTLE, 0, 2, &gBattleMons[gEffectBattler].item);
                    MarkBattlerForControllerExec(gActiveBattler);
                    
                    // attacker temporarily gains their item
                    gBattleStruct->changedItems[gBattlerAttacker] = gBattleMons[gBattlerAttacker].item;
                    gBattleMons[gBattlerAttacker].item = gLastUsedItem;
                    
                    BattleScriptPush(gBattlescriptCurrInstr + 1);
                    gBattlescriptCurrInstr = BattleScript_MoveEffectBugBite;
                }
                break;
            }
        }
    }

    gBattleScripting.moveEffect = 0;
}

static void Cmd_seteffectwithchance(void)
{
    u32 percentChance;

    if (GetBattlerAbility(gBattlerAttacker) == ABILITY_SERENE_GRACE)
        percentChance = gBattleMoves[gCurrentMove].secondaryEffectChance * 2;
    else
        percentChance = gBattleMoves[gCurrentMove].secondaryEffectChance;

    if (gBattleScripting.moveEffect & MOVE_EFFECT_CERTAIN
        && !(gMoveResultFlags & MOVE_RESULT_NO_EFFECT))
    {
        gBattleScripting.moveEffect &= ~(MOVE_EFFECT_CERTAIN);
        SetMoveEffect(FALSE, MOVE_EFFECT_CERTAIN);
    }
    else if (Random() % 100 < percentChance
             && gBattleScripting.moveEffect
             && !(gMoveResultFlags & MOVE_RESULT_NO_EFFECT))
    {
        if (percentChance >= 100)
            SetMoveEffect(FALSE, MOVE_EFFECT_CERTAIN);
        else
            SetMoveEffect(FALSE, 0);
    }
    else
    {
        gBattlescriptCurrInstr++;
    }

    gBattleScripting.moveEffect = 0;
    gBattleScripting.multihitMoveEffect = 0;
}

static void Cmd_seteffectprimary(void)
{
    SetMoveEffect(TRUE, 0);
}

static void Cmd_seteffectsecondary(void)
{
    SetMoveEffect(FALSE, 0);
}

static void Cmd_clearstatusfromeffect(void)
{
    gActiveBattler = GetBattlerForBattleScript(gBattlescriptCurrInstr[1]);

    if (gBattleScripting.moveEffect <= PRIMARY_STATUS_MOVE_EFFECT)
        gBattleMons[gActiveBattler].status1 &= (~sStatusFlagsForMoveEffects[gBattleScripting.moveEffect]);
    else
        gBattleMons[gActiveBattler].status2 &= (~sStatusFlagsForMoveEffects[gBattleScripting.moveEffect]);

    gBattleScripting.moveEffect = 0;
    gBattlescriptCurrInstr += 2;
    gBattleScripting.multihitMoveEffect = 0;
}

static void Cmd_tryfaintmon(void)
{
    const u8 *BS_ptr;

    if (gBattlescriptCurrInstr[2] != 0)
    {
        gActiveBattler = GetBattlerForBattleScript(gBattlescriptCurrInstr[1]);
        if (gHitMarker & HITMARKER_FAINTED(gActiveBattler))
        {
            BS_ptr = T1_READ_PTR(gBattlescriptCurrInstr + 3);

            BattleScriptPop();
            gBattlescriptCurrInstr = BS_ptr;
            gSideStatuses[GetBattlerSide(gActiveBattler)] &= ~(SIDE_STATUS_SPIKES_DAMAGED | SIDE_STATUS_TOXIC_SPIKES_DAMAGED | SIDE_STATUS_STEALTH_ROCK_DAMAGED | SIDE_STATUS_STICKY_WEB_DAMAGED);
        }
        else
        {
            gBattlescriptCurrInstr += 7;
        }
    }
    else
    {
        u8 battlerId;

        if (gBattlescriptCurrInstr[1] == BS_ATTACKER)
        {
            gActiveBattler = gBattlerAttacker;
            battlerId = gBattlerTarget;
            BS_ptr = BattleScript_FaintAttacker;
        }
        else
        {
            gActiveBattler = gBattlerTarget;
            battlerId = gBattlerAttacker;
            BS_ptr = BattleScript_FaintTarget;
        }
        if (!(gAbsentBattlerFlags & gBitTable[gActiveBattler])
         && gBattleMons[gActiveBattler].hp == 0)
        {
            gHitMarker |= HITMARKER_FAINTED(gActiveBattler);
            BattleScriptPush(gBattlescriptCurrInstr + 7);
            gBattlescriptCurrInstr = BS_ptr;
            if (GetBattlerSide(gActiveBattler) == B_SIDE_PLAYER)
            {
                gHitMarker |= HITMARKER_x400000;
                if (gBattleResults.playerFaintCounter < 0xFF)
                    gBattleResults.playerFaintCounter++;
                AdjustFriendshipOnBattleFaint(gActiveBattler);
                gSideTimers[0].retaliateTimer = 2;
            }
            else
            {
                if (gBattleResults.opponentFaintCounter < 0xFF)
                    gBattleResults.opponentFaintCounter++;
                gBattleResults.lastOpponentSpecies = GetMonData(&gEnemyParty[gBattlerPartyIndexes[gActiveBattler]], MON_DATA_SPECIES, NULL);
                gSideTimers[1].retaliateTimer = 2;
            }
            if ((gHitMarker & HITMARKER_DESTINYBOND) && gBattleMons[gBattlerAttacker].hp != 0)
            {
                gHitMarker &= ~(HITMARKER_DESTINYBOND);
                BattleScriptPush(gBattlescriptCurrInstr);
                gBattleMoveDamage = gBattleMons[battlerId].hp;
                gBattlescriptCurrInstr = BattleScript_DestinyBondTakesLife;
            }
            if ((gStatuses3[gBattlerTarget] & STATUS3_GRUDGE)
             && !(gHitMarker & HITMARKER_GRUDGE)
             && GetBattlerSide(gBattlerAttacker) != GetBattlerSide(gBattlerTarget)
             && gBattleMons[gBattlerAttacker].hp != 0
             && gCurrentMove != MOVE_STRUGGLE)
            {
                u8 moveIndex = *(gBattleStruct->chosenMovePositions + gBattlerAttacker);

                gBattleMons[gBattlerAttacker].pp[moveIndex] = 0;
                BattleScriptPush(gBattlescriptCurrInstr);
                gBattlescriptCurrInstr = BattleScript_GrudgeTakesPp;
                gActiveBattler = gBattlerAttacker;
                BtlController_EmitSetMonData(0, moveIndex + REQUEST_PPMOVE1_BATTLE, 0, 1, &gBattleMons[gActiveBattler].pp[moveIndex]);
                MarkBattlerForControllerExec(gActiveBattler);

                PREPARE_MOVE_BUFFER(gBattleTextBuff1, gBattleMons[gBattlerAttacker].moves[moveIndex])
            }
        }
        else
        {
            gBattlescriptCurrInstr += 7;
        }
    }
}

static void Cmd_dofaintanimation(void)
{
    if (gBattleControllerExecFlags == 0)
    {
        gActiveBattler = GetBattlerForBattleScript(gBattlescriptCurrInstr[1]);
        BtlController_EmitFaintAnimation(0);
        MarkBattlerForControllerExec(gActiveBattler);
        gBattlescriptCurrInstr += 2;
    }
}

static void Cmd_cleareffectsonfaint(void)
{
    if (gBattleControllerExecFlags == 0)
    {
        gActiveBattler = GetBattlerForBattleScript(gBattlescriptCurrInstr[1]);

        if (!(gBattleTypeFlags & BATTLE_TYPE_ARENA) || gBattleMons[gActiveBattler].hp == 0)
        {
            gBattleMons[gActiveBattler].status1 = 0;
            BtlController_EmitSetMonData(0, REQUEST_STATUS_BATTLE, 0, 0x4, &gBattleMons[gActiveBattler].status1);
            MarkBattlerForControllerExec(gActiveBattler);
        }

        FaintClearSetData(); // Effects like attractions, trapping, etc.
        gBattlescriptCurrInstr += 2;
    }
}

static void Cmd_jumpifstatus(void)
{
    u8 battlerId = GetBattlerForBattleScript(gBattlescriptCurrInstr[1]);
    u32 flags = T2_READ_32(gBattlescriptCurrInstr + 2);
    const u8* jumpPtr = T2_READ_PTR(gBattlescriptCurrInstr + 6);

    if (gBattleMons[battlerId].status1 & flags && gBattleMons[battlerId].hp)
        gBattlescriptCurrInstr = jumpPtr;
    else
        gBattlescriptCurrInstr += 10;
}

static void Cmd_jumpifstatus2(void)
{
    u8 battlerId = GetBattlerForBattleScript(gBattlescriptCurrInstr[1]);
    u32 flags = T2_READ_32(gBattlescriptCurrInstr + 2);
    const u8* jumpPtr = T2_READ_PTR(gBattlescriptCurrInstr + 6);

    if (gBattleMons[battlerId].status2 & flags && gBattleMons[battlerId].hp)
        gBattlescriptCurrInstr = jumpPtr;
    else
        gBattlescriptCurrInstr += 10;
}

static void Cmd_jumpifability(void)
{
    u32 battlerId;
    bool32 hasAbility = FALSE;
    u32 ability = T2_READ_16(gBattlescriptCurrInstr + 2);

    switch (gBattlescriptCurrInstr[1])
    {
    default:
        battlerId = GetBattlerForBattleScript(gBattlescriptCurrInstr[1]);
        if (GetBattlerAbility(battlerId) == ability)
            hasAbility = TRUE;
        break;
    case BS_ATTACKER_SIDE:
        battlerId = IsAbilityOnSide(gBattlerAttacker, ability);
        if (battlerId)
        {
            battlerId--;
            hasAbility = TRUE;
        }
        break;
    case BS_TARGET_SIDE:
        battlerId = IsAbilityOnOpposingSide(gBattlerAttacker, ability);
        if (battlerId)
        {
            battlerId--;
            hasAbility = TRUE;
        }
        break;
    }

    if (hasAbility)
    {
        gLastUsedAbility = ability;
        gBattlescriptCurrInstr = T2_READ_PTR(gBattlescriptCurrInstr + 4);
        RecordAbilityBattle(battlerId, gLastUsedAbility);
        gBattlerAbility = battlerId;
    }
    else
    {
        gBattlescriptCurrInstr += 8;
    }
}

static void Cmd_jumpifsideaffecting(void)
{
    u8 side;
    u32 flags;
    const u8 *jumpPtr;

    if (gBattlescriptCurrInstr[1] == BS_ATTACKER)
        side = GET_BATTLER_SIDE(gBattlerAttacker);
    else
        side = GET_BATTLER_SIDE(gBattlerTarget);

    flags = T2_READ_32(gBattlescriptCurrInstr + 2);
    jumpPtr = T2_READ_PTR(gBattlescriptCurrInstr + 6);

    if (gSideStatuses[side] & flags)
        gBattlescriptCurrInstr = jumpPtr;
    else
        gBattlescriptCurrInstr += 10;
}

static void Cmd_jumpifstat(void)
{
    bool32 ret = 0;
    u8 battlerId = GetBattlerForBattleScript(gBattlescriptCurrInstr[1]);
    u8 statId = gBattlescriptCurrInstr[3];
    u8 cmpTo = gBattlescriptCurrInstr[4];
    u8 cmpKind = gBattlescriptCurrInstr[2];

    ret = CompareStat(battlerId, statId, cmpTo, cmpKind);

    if (ret)
        gBattlescriptCurrInstr = T2_READ_PTR(gBattlescriptCurrInstr + 5);
    else
        gBattlescriptCurrInstr += 9;
}

static void Cmd_jumpifstatus3condition(void)
{
    u32 flags;
    const u8 *jumpPtr;

    gActiveBattler = GetBattlerForBattleScript(gBattlescriptCurrInstr[1]);
    flags = T2_READ_32(gBattlescriptCurrInstr + 2);
    jumpPtr = T2_READ_PTR(gBattlescriptCurrInstr + 7);

    if (gBattlescriptCurrInstr[6])
    {
        if ((gStatuses3[gActiveBattler] & flags) != 0)
            gBattlescriptCurrInstr += 11;
        else
            gBattlescriptCurrInstr = jumpPtr;
    }
    else
    {
        if ((gStatuses3[gActiveBattler] & flags) != 0)
            gBattlescriptCurrInstr = jumpPtr;
        else
            gBattlescriptCurrInstr += 11;
    }
}

static void Cmd_jumpbasedontype(void)
{
    u8 battlerId = GetBattlerForBattleScript(gBattlescriptCurrInstr[1]);
    u8 type = gBattlescriptCurrInstr[2];
    const u8* jumpPtr = T2_READ_PTR(gBattlescriptCurrInstr + 4);

    // jumpiftype
    if (gBattlescriptCurrInstr[3])
    {
        if (IS_BATTLER_OF_TYPE(battlerId, type))
            gBattlescriptCurrInstr = jumpPtr;
        else
            gBattlescriptCurrInstr += 8;
    }
    // jumpifnottype
    else
    {
        if (!IS_BATTLER_OF_TYPE(battlerId, type))
            gBattlescriptCurrInstr = jumpPtr;
        else
            gBattlescriptCurrInstr += 8;
    }
}

static void Cmd_getexp(void)
{
    u16 item;
    s32 i; // also used as stringId
    u8 holdEffect;
    s32 sentIn;
    s32 viaExpShare = 0;
    u32 *exp = &gBattleStruct->expValue;

    gBattlerFainted = GetBattlerForBattleScript(gBattlescriptCurrInstr[1]);
    sentIn = gSentPokesToOpponent[(gBattlerFainted & 2) >> 1];

    switch (gBattleScripting.getexpState)
    {
    case 0: // check if should receive exp at all
        if (GetBattlerSide(gBattlerFainted) != B_SIDE_OPPONENT || (gBattleTypeFlags &
             (BATTLE_TYPE_LINK
              | BATTLE_TYPE_RECORDED_LINK
              | BATTLE_TYPE_TRAINER_HILL
              | BATTLE_TYPE_FRONTIER
              | BATTLE_TYPE_SAFARI
              | BATTLE_TYPE_BATTLE_TOWER
              | BATTLE_TYPE_EREADER_TRAINER)))
        {
            gBattleScripting.getexpState = 6; // goto last case
        }
        else
        {
            gBattleScripting.getexpState++;
            gBattleStruct->givenExpMons |= gBitTable[gBattlerPartyIndexes[gBattlerFainted]];
        }
        break;
    case 1: // calculate experience points to redistribute
        {
            u32 calculatedExp;
            s32 viaSentIn;

            for (viaSentIn = 0, i = 0; i < PARTY_SIZE; i++)
            {
                if (GetMonData(&gPlayerParty[i], MON_DATA_SPECIES) == SPECIES_NONE || GetMonData(&gPlayerParty[i], MON_DATA_HP) == 0)
                    continue;
                if (gBitTable[i] & sentIn)
                    viaSentIn++;

                item = GetMonData(&gPlayerParty[i], MON_DATA_HELD_ITEM);

                if (item == ITEM_ENIGMA_BERRY)
                    holdEffect = gSaveBlock1Ptr->enigmaBerry.holdEffect;
                else
                    holdEffect = ItemId_GetHoldEffect(item);

                if (holdEffect == HOLD_EFFECT_EXP_SHARE)
                    viaExpShare++;
            }
            #if (B_SCALED_EXP >= GEN_5) && (B_SCALED_EXP != GEN_6)
                calculatedExp = gBaseStats[gBattleMons[gBattlerFainted].species].expYield * gBattleMons[gBattlerFainted].level / 5;
            #else
                calculatedExp = gBaseStats[gBattleMons[gBattlerFainted].species].expYield * gBattleMons[gBattlerFainted].level / 7;
            #endif

            #if B_SPLIT_EXP < GEN_6
                if (viaExpShare) // at least one mon is getting exp via exp share
                {
                    *exp = SAFE_DIV(calculatedExp / 2, viaSentIn);
                    if (*exp == 0)
                        *exp = 1;

                    gExpShareExp = calculatedExp / 2 / viaExpShare;
                    if (gExpShareExp == 0)
                        gExpShareExp = 1;
                }
                else
                {
                    *exp = SAFE_DIV(calculatedExp, viaSentIn);
                    if (*exp == 0)
                        *exp = 1;
                    gExpShareExp = 0;
                }
            #else
                *exp = calculatedExp;
                gExpShareExp = calculatedExp / 2;
                if (gExpShareExp == 0)
                    gExpShareExp = 1;
            #endif

            gBattleScripting.getexpState++;
            gBattleStruct->expGetterMonId = 0;
            gBattleStruct->sentInPokes = sentIn;
        }
        // fall through
    case 2: // set exp value to the poke in expgetter_id and print message
        if (gBattleControllerExecFlags == 0)
        {
            item = GetMonData(&gPlayerParty[gBattleStruct->expGetterMonId], MON_DATA_HELD_ITEM);

            if (item == ITEM_ENIGMA_BERRY)
                holdEffect = gSaveBlock1Ptr->enigmaBerry.holdEffect;
            else
                holdEffect = ItemId_GetHoldEffect(item);

            if (holdEffect != HOLD_EFFECT_EXP_SHARE && !(gBattleStruct->sentInPokes & 1))
            {
                *(&gBattleStruct->sentInPokes) >>= 1;
                gBattleScripting.getexpState = 5;
                gBattleMoveDamage = 0; // used for exp
            }
            else if (GetMonData(&gPlayerParty[gBattleStruct->expGetterMonId], MON_DATA_LEVEL) == MAX_LEVEL)
            {
                *(&gBattleStruct->sentInPokes) >>= 1;
                gBattleScripting.getexpState = 5;
                gBattleMoveDamage = 0; // used for exp
            }
            else
            {
                // Music change in a wild battle after fainting opposing pokemon.
                if (!(gBattleTypeFlags & BATTLE_TYPE_TRAINER)
                    && (gBattleMons[0].hp || (gBattleTypeFlags & BATTLE_TYPE_DOUBLE && gBattleMons[2].hp))
                    && !IsBattlerAlive(GetBattlerAtPosition(B_POSITION_OPPONENT_LEFT))
                    && !IsBattlerAlive(GetBattlerAtPosition(B_POSITION_OPPONENT_RIGHT))
                    && !gBattleStruct->wildVictorySong)
                {
                    BattleStopLowHpSound();
                    PlayBGM(MUS_VICTORY_WILD);
                    gBattleStruct->wildVictorySong++;
                }

                if (GetMonData(&gPlayerParty[gBattleStruct->expGetterMonId], MON_DATA_HP))
                {
                    if (gBattleStruct->sentInPokes & 1)
                        gBattleMoveDamage = *exp;
                    else
                        gBattleMoveDamage = 0;

                    // only give exp share bonus in later gens if the mon wasn't sent out
                    if ((holdEffect == HOLD_EFFECT_EXP_SHARE) && ((gBattleMoveDamage == 0) || (B_SPLIT_EXP < GEN_6)))
                        gBattleMoveDamage += gExpShareExp;
                    if (holdEffect == HOLD_EFFECT_LUCKY_EGG)
                        gBattleMoveDamage = (gBattleMoveDamage * 150) / 100;
                    if (gBattleTypeFlags & BATTLE_TYPE_TRAINER && B_TRAINER_EXP_MULTIPLIER <= GEN_7)
                        gBattleMoveDamage = (gBattleMoveDamage * 150) / 100;
                    #if (B_SCALED_EXP >= GEN_5) && (B_SCALED_EXP != GEN_6)
                    {
                        // Note: There is an edge case where if a pokemon receives a large amount of exp, it wouldn't be properly calculated
                        //       because of multiplying by scaling factor(the value would simply be larger than an u32 can hold). Hence u64 is needed.
                        u64 value = gBattleMoveDamage;
                        value *= sExperienceScalingFactors[(gBattleMons[gBattlerFainted].level * 2) + 10];
                        value /= sExperienceScalingFactors[gBattleMons[gBattlerFainted].level + GetMonData(&gPlayerParty[gBattleStruct->expGetterMonId], MON_DATA_LEVEL) + 10];
                        gBattleMoveDamage = value + 1;
                    }
                    #endif

                    if (IsTradedMon(&gPlayerParty[gBattleStruct->expGetterMonId]))
                    {
                        // check if the pokemon doesn't belong to the player
                        if (gBattleTypeFlags & BATTLE_TYPE_INGAME_PARTNER && gBattleStruct->expGetterMonId >= 3)
                        {
                            i = STRINGID_EMPTYSTRING4;
                        }
                        else
                        {
                            gBattleMoveDamage = (gBattleMoveDamage * 150) / 100;
                            i = STRINGID_ABOOSTED;
                        }
                    }
                    else
                    {
                        i = STRINGID_EMPTYSTRING4;
                    }

                    // get exp getter battlerId
                    if (gBattleTypeFlags & BATTLE_TYPE_DOUBLE)
                    {
                        if (gBattlerPartyIndexes[2] == gBattleStruct->expGetterMonId && !(gAbsentBattlerFlags & gBitTable[2]))
                            gBattleStruct->expGetterBattlerId = 2;
                        else
                        {
                            if (!(gAbsentBattlerFlags & gBitTable[0]))
                                gBattleStruct->expGetterBattlerId = 0;
                            else
                                gBattleStruct->expGetterBattlerId = 2;
                        }
                    }
                    else
                    {
                        gBattleStruct->expGetterBattlerId = 0;
                    }

                    PREPARE_MON_NICK_WITH_PREFIX_BUFFER(gBattleTextBuff1, gBattleStruct->expGetterBattlerId, gBattleStruct->expGetterMonId);
                    // buffer 'gained' or 'gained a boosted'
                    PREPARE_STRING_BUFFER(gBattleTextBuff2, i);
                    PREPARE_WORD_NUMBER_BUFFER(gBattleTextBuff3, 6, gBattleMoveDamage);

                    PrepareStringBattle(STRINGID_PKMNGAINEDEXP, gBattleStruct->expGetterBattlerId);
                    MonGainEVs(&gPlayerParty[gBattleStruct->expGetterMonId], gBattleMons[gBattlerFainted].species);
                }
                gBattleStruct->sentInPokes >>= 1;
                gBattleScripting.getexpState++;
            }
        }
        break;
    case 3: // Set stats and give exp
        if (gBattleControllerExecFlags == 0)
        {
            gBattleResources->bufferB[gBattleStruct->expGetterBattlerId][0] = 0;
            if (GetMonData(&gPlayerParty[gBattleStruct->expGetterMonId], MON_DATA_HP) && GetMonData(&gPlayerParty[gBattleStruct->expGetterMonId], MON_DATA_LEVEL) != MAX_LEVEL)
            {
                gBattleResources->beforeLvlUp->stats[STAT_HP]    = GetMonData(&gPlayerParty[gBattleStruct->expGetterMonId], MON_DATA_MAX_HP);
                gBattleResources->beforeLvlUp->stats[STAT_ATK]   = GetMonData(&gPlayerParty[gBattleStruct->expGetterMonId], MON_DATA_ATK);
                gBattleResources->beforeLvlUp->stats[STAT_DEF]   = GetMonData(&gPlayerParty[gBattleStruct->expGetterMonId], MON_DATA_DEF);
                gBattleResources->beforeLvlUp->stats[STAT_SPEED] = GetMonData(&gPlayerParty[gBattleStruct->expGetterMonId], MON_DATA_SPEED);
                gBattleResources->beforeLvlUp->stats[STAT_SPATK] = GetMonData(&gPlayerParty[gBattleStruct->expGetterMonId], MON_DATA_SPATK);
                gBattleResources->beforeLvlUp->stats[STAT_SPDEF] = GetMonData(&gPlayerParty[gBattleStruct->expGetterMonId], MON_DATA_SPDEF);

                gActiveBattler = gBattleStruct->expGetterBattlerId;
                BtlController_EmitExpUpdate(0, gBattleStruct->expGetterMonId, gBattleMoveDamage);
                MarkBattlerForControllerExec(gActiveBattler);
            }
            gBattleScripting.getexpState++;
        }
        break;
    case 4: // lvl up if necessary
        if (gBattleControllerExecFlags == 0)
        {
            gActiveBattler = gBattleStruct->expGetterBattlerId;
            if (gBattleResources->bufferB[gActiveBattler][0] == CONTROLLER_TWORETURNVALUES && gBattleResources->bufferB[gActiveBattler][1] == RET_VALUE_LEVELED_UP)
            {
                u16 temp, battlerId = 0xFF;
                if (gBattleTypeFlags & BATTLE_TYPE_TRAINER && gBattlerPartyIndexes[gActiveBattler] == gBattleStruct->expGetterMonId)
                    HandleLowHpMusicChange(&gPlayerParty[gBattlerPartyIndexes[gActiveBattler]], gActiveBattler);

                PREPARE_MON_NICK_WITH_PREFIX_BUFFER(gBattleTextBuff1, gActiveBattler, gBattleStruct->expGetterMonId);
                PREPARE_BYTE_NUMBER_BUFFER(gBattleTextBuff2, 3, GetMonData(&gPlayerParty[gBattleStruct->expGetterMonId], MON_DATA_LEVEL));

                BattleScriptPushCursor();
                gLeveledUpInBattle |= gBitTable[gBattleStruct->expGetterMonId];
                gBattlescriptCurrInstr = BattleScript_LevelUp;
                gBattleMoveDamage = T1_READ_32(&gBattleResources->bufferB[gActiveBattler][2]);
                AdjustFriendship(&gPlayerParty[gBattleStruct->expGetterMonId], FRIENDSHIP_EVENT_GROW_LEVEL);

                // update battle mon structure after level up
                if (gBattlerPartyIndexes[0] == gBattleStruct->expGetterMonId && gBattleMons[0].hp)
                    battlerId = 0;
                else if (gBattlerPartyIndexes[2] == gBattleStruct->expGetterMonId && gBattleMons[2].hp && (gBattleTypeFlags & BATTLE_TYPE_DOUBLE))
                    battlerId = 2;

                if (battlerId != 0xFF)
                {
                    gBattleMons[battlerId].level = GetMonData(&gPlayerParty[gBattleStruct->expGetterMonId], MON_DATA_LEVEL);
                    gBattleMons[battlerId].hp = GetMonData(&gPlayerParty[gBattleStruct->expGetterMonId], MON_DATA_HP);
                    gBattleMons[battlerId].maxHP = GetMonData(&gPlayerParty[gBattleStruct->expGetterMonId], MON_DATA_MAX_HP);
                    gBattleMons[battlerId].attack = GetMonData(&gPlayerParty[gBattleStruct->expGetterMonId], MON_DATA_ATK);
                    gBattleMons[battlerId].defense = GetMonData(&gPlayerParty[gBattleStruct->expGetterMonId], MON_DATA_DEF);
                    gBattleMons[battlerId].speed = GetMonData(&gPlayerParty[gBattleStruct->expGetterMonId], MON_DATA_SPEED);
                    gBattleMons[battlerId].spAttack = GetMonData(&gPlayerParty[gBattleStruct->expGetterMonId], MON_DATA_SPATK);
                    gBattleMons[battlerId].spDefense = GetMonData(&gPlayerParty[gBattleStruct->expGetterMonId], MON_DATA_SPDEF);

                    if (gStatuses3[battlerId] & STATUS3_POWER_TRICK)
                        SWAP(gBattleMons[battlerId].attack, gBattleMons[battlerId].defense, temp);
                }

                gBattleScripting.getexpState = 5;
            }
            else
            {
                gBattleMoveDamage = 0;
                gBattleScripting.getexpState = 5;
            }
        }
        break;
    case 5: // looper increment
        if (gBattleMoveDamage) // there is exp to give, goto case 3 that gives exp
        {
            gBattleScripting.getexpState = 3;
        }
        else
        {
            gBattleStruct->expGetterMonId++;
            if (gBattleStruct->expGetterMonId < PARTY_SIZE)
                gBattleScripting.getexpState = 2; // loop again
            else
                gBattleScripting.getexpState = 6; // we're done
        }
        break;
    case 6: // increment instruction
        if (gBattleControllerExecFlags == 0)
        {
            // not sure why gf clears the item and ability here
            gBattleMons[gBattlerFainted].item = 0;
            gBattleMons[gBattlerFainted].ability = 0;
            gBattlescriptCurrInstr += 2;
        }
        break;
    }
}

static bool32 NoAliveMonsForPlayer(void)
{
    u32 i;
    u32 HP_count = 0;

    if (gBattleTypeFlags & BATTLE_TYPE_INGAME_PARTNER && (gPartnerTrainerId == TRAINER_STEVEN_PARTNER || gPartnerTrainerId >= TRAINER_CUSTOM_PARTNER))
    {
        for (i = 0; i < MULTI_PARTY_SIZE; i++)
        {
            if (GetMonData(&gPlayerParty[i], MON_DATA_SPECIES) && !GetMonData(&gPlayerParty[i], MON_DATA_IS_EGG))
                HP_count += GetMonData(&gPlayerParty[i], MON_DATA_HP);
        }
    }
    else
    {
        for (i = 0; i < PARTY_SIZE; i++)
        {
            if (GetMonData(&gPlayerParty[i], MON_DATA_SPECIES) && !GetMonData(&gPlayerParty[i], MON_DATA_IS_EGG)
             && (!(gBattleTypeFlags & BATTLE_TYPE_ARENA) || !(gBattleStruct->arenaLostPlayerMons & gBitTable[i])))
            {
                HP_count += GetMonData(&gPlayerParty[i], MON_DATA_HP);
            }
        }
    }

    return (HP_count == 0);
}

static bool32 NoAliveMonsForOpponent(void)
{
    u32 i;
    u32 HP_count = 0;

    for (i = 0; i < PARTY_SIZE; i++)
    {
        if (GetMonData(&gEnemyParty[i], MON_DATA_SPECIES) && !GetMonData(&gEnemyParty[i], MON_DATA_IS_EGG)
            && (!(gBattleTypeFlags & BATTLE_TYPE_ARENA) || !(gBattleStruct->arenaLostOpponentMons & gBitTable[i])))
        {
            HP_count += GetMonData(&gEnemyParty[i], MON_DATA_HP);
        }
    }

    return (HP_count == 0);
}

bool32 NoAliveMonsForEitherParty(void)
{
    return (NoAliveMonsForPlayer() || NoAliveMonsForOpponent());
}

static void Cmd_unknown_24(void)
{
    if (gBattleControllerExecFlags)
        return;

    if (NoAliveMonsForPlayer())
        gBattleOutcome |= B_OUTCOME_LOST;
    if (NoAliveMonsForOpponent())
        gBattleOutcome |= B_OUTCOME_WON;

    if (gBattleOutcome == 0 && (gBattleTypeFlags & (BATTLE_TYPE_LINK | BATTLE_TYPE_RECORDED_LINK)))
    {
        s32 i, foundPlayer, foundOpponent;

        for (foundPlayer = 0, i = 0; i < gBattlersCount; i += 2)
        {
            if ((gHitMarker & HITMARKER_FAINTED2(i)) && (!gSpecialStatuses[i].flag40))
                foundPlayer++;
        }

        foundOpponent = 0;

        for (i = 1; i < gBattlersCount; i += 2)
        {
            if ((gHitMarker & HITMARKER_FAINTED2(i)) && (!gSpecialStatuses[i].flag40))
                foundOpponent++;
        }

        if (gBattleTypeFlags & BATTLE_TYPE_MULTI)
        {
            if (foundOpponent + foundPlayer > 1)
                gBattlescriptCurrInstr = T2_READ_PTR(gBattlescriptCurrInstr + 1);
            else
                gBattlescriptCurrInstr += 5;
        }
        else
        {
            if (foundOpponent != 0 && foundPlayer != 0)
                gBattlescriptCurrInstr = T2_READ_PTR(gBattlescriptCurrInstr + 1);
            else
                gBattlescriptCurrInstr += 5;
        }
    }
    else
    {
        gBattlescriptCurrInstr += 5;
    }
}

static void MoveValuesCleanUp(void)
{
    gMoveResultFlags = 0;
    gIsCriticalHit = FALSE;
    gBattleScripting.moveEffect = 0;
    gBattleCommunication[MISS_TYPE] = 0;
    gHitMarker &= ~(HITMARKER_DESTINYBOND);
    gHitMarker &= ~(HITMARKER_SYNCHRONISE_EFFECT);
}

static void Cmd_movevaluescleanup(void)
{
    MoveValuesCleanUp();
    gBattlescriptCurrInstr += 1;
}

static void Cmd_setmultihit(void)
{
    gMultiHitCounter = gBattlescriptCurrInstr[1];
    gBattlescriptCurrInstr += 2;
}

static void Cmd_decrementmultihit(void)
{
    if (--gMultiHitCounter == 0)
        gBattlescriptCurrInstr += 5;
    else
        gBattlescriptCurrInstr = T2_READ_PTR(gBattlescriptCurrInstr + 1);
}

static void Cmd_goto(void)
{
    gBattlescriptCurrInstr = T2_READ_PTR(gBattlescriptCurrInstr + 1);
}

static void Cmd_jumpifbyte(void)
{
    u8 caseID = gBattlescriptCurrInstr[1];
    const u8* memByte = T2_READ_PTR(gBattlescriptCurrInstr + 2);
    u8 value = gBattlescriptCurrInstr[6];
    const u8* jumpPtr = T2_READ_PTR(gBattlescriptCurrInstr + 7);

    gBattlescriptCurrInstr += 11;

    switch (caseID)
    {
    case CMP_EQUAL:
        if (*memByte == value)
            gBattlescriptCurrInstr = jumpPtr;
        break;
    case CMP_NOT_EQUAL:
        if (*memByte != value)
            gBattlescriptCurrInstr = jumpPtr;
        break;
    case CMP_GREATER_THAN:
        if (*memByte > value)
            gBattlescriptCurrInstr = jumpPtr;
        break;
    case CMP_LESS_THAN:
        if (*memByte < value)
            gBattlescriptCurrInstr = jumpPtr;
        break;
    case CMP_COMMON_BITS:
        if (*memByte & value)
            gBattlescriptCurrInstr = jumpPtr;
        break;
    case CMP_NO_COMMON_BITS:
        if (!(*memByte & value))
            gBattlescriptCurrInstr = jumpPtr;
        break;
    }
}

static void Cmd_jumpifhalfword(void)
{
    u8 caseID = gBattlescriptCurrInstr[1];
    const u16* memHword = T2_READ_PTR(gBattlescriptCurrInstr + 2);
    u16 value = T2_READ_16(gBattlescriptCurrInstr + 6);
    const u8* jumpPtr = T2_READ_PTR(gBattlescriptCurrInstr + 8);

    gBattlescriptCurrInstr += 12;

    switch (caseID)
    {
    case CMP_EQUAL:
        if (*memHword == value)
            gBattlescriptCurrInstr = jumpPtr;
        break;
    case CMP_NOT_EQUAL:
        if (*memHword != value)
            gBattlescriptCurrInstr = jumpPtr;
        break;
    case CMP_GREATER_THAN:
        if (*memHword > value)
            gBattlescriptCurrInstr = jumpPtr;
        break;
    case CMP_LESS_THAN:
        if (*memHword < value)
            gBattlescriptCurrInstr = jumpPtr;
        break;
    case CMP_COMMON_BITS:
        if (*memHword & value)
            gBattlescriptCurrInstr = jumpPtr;
        break;
    case CMP_NO_COMMON_BITS:
        if (!(*memHword & value))
            gBattlescriptCurrInstr = jumpPtr;
        break;
    }
}

static void Cmd_jumpifword(void)
{
    u8 caseID = gBattlescriptCurrInstr[1];
    const u32* memWord = T2_READ_PTR(gBattlescriptCurrInstr + 2);
    u32 value = T1_READ_32(gBattlescriptCurrInstr + 6);
    const u8* jumpPtr = T2_READ_PTR(gBattlescriptCurrInstr + 10);

    gBattlescriptCurrInstr += 14;

    switch (caseID)
    {
    case CMP_EQUAL:
        if (*memWord == value)
            gBattlescriptCurrInstr = jumpPtr;
        break;
    case CMP_NOT_EQUAL:
        if (*memWord != value)
            gBattlescriptCurrInstr = jumpPtr;
        break;
    case CMP_GREATER_THAN:
        if (*memWord > value)
            gBattlescriptCurrInstr = jumpPtr;
        break;
    case CMP_LESS_THAN:
        if (*memWord < value)
            gBattlescriptCurrInstr = jumpPtr;
        break;
    case CMP_COMMON_BITS:
        if (*memWord & value)
            gBattlescriptCurrInstr = jumpPtr;
        break;
    case CMP_NO_COMMON_BITS:
        if (!(*memWord & value))
            gBattlescriptCurrInstr = jumpPtr;
        break;
    }
}

static void Cmd_jumpifarrayequal(void)
{
    const u8* mem1 = T2_READ_PTR(gBattlescriptCurrInstr + 1);
    const u8* mem2 = T2_READ_PTR(gBattlescriptCurrInstr + 5);
    u32 size = gBattlescriptCurrInstr[9];
    const u8* jumpPtr = T2_READ_PTR(gBattlescriptCurrInstr + 10);

    u8 i;
    for (i = 0; i < size; i++)
    {
        if (*mem1 != *mem2)
        {
            gBattlescriptCurrInstr += 14;
            break;
        }
        mem1++, mem2++;
    }

    if (i == size)
        gBattlescriptCurrInstr = jumpPtr;
}

static void Cmd_jumpifarraynotequal(void)
{
    u8 equalBytes = 0;
    const u8* mem1 = T2_READ_PTR(gBattlescriptCurrInstr + 1);
    const u8* mem2 = T2_READ_PTR(gBattlescriptCurrInstr + 5);
    u32 size = gBattlescriptCurrInstr[9];
    const u8* jumpPtr = T2_READ_PTR(gBattlescriptCurrInstr + 10);

    u8 i;
    for (i = 0; i < size; i++)
    {
        if (*mem1 == *mem2)
        {
            equalBytes++;
        }
        mem1++, mem2++;
    }

    if (equalBytes != size)
        gBattlescriptCurrInstr = jumpPtr;
    else
        gBattlescriptCurrInstr += 14;
}

static void Cmd_setbyte(void)
{
    u8* memByte = T2_READ_PTR(gBattlescriptCurrInstr + 1);
    *memByte = gBattlescriptCurrInstr[5];

    gBattlescriptCurrInstr += 6;
}

static void Cmd_addbyte(void)
{
    u8* memByte = T2_READ_PTR(gBattlescriptCurrInstr + 1);
    *memByte += gBattlescriptCurrInstr[5];
    gBattlescriptCurrInstr += 6;
}

static void Cmd_subbyte(void)
{
    u8* memByte = T2_READ_PTR(gBattlescriptCurrInstr + 1);
    *memByte -= gBattlescriptCurrInstr[5];
    gBattlescriptCurrInstr += 6;
}

static void Cmd_copyarray(void)
{
    u8* dest = T2_READ_PTR(gBattlescriptCurrInstr + 1);
    const u8* src = T2_READ_PTR(gBattlescriptCurrInstr + 5);
    s32 size = gBattlescriptCurrInstr[9];

    s32 i;
    for (i = 0; i < size; i++)
    {
        dest[i] = src[i];
    }

    gBattlescriptCurrInstr += 10;
}

static void Cmd_copyarraywithindex(void)
{
    u8* dest = T2_READ_PTR(gBattlescriptCurrInstr + 1);
    const u8* src = T2_READ_PTR(gBattlescriptCurrInstr + 5);
    const u8* index = T2_READ_PTR(gBattlescriptCurrInstr + 9);
    s32 size = gBattlescriptCurrInstr[13];

    s32 i;
    for (i = 0; i < size; i++)
    {
        dest[i] = src[i + *index];
    }

    gBattlescriptCurrInstr += 14;
}

static void Cmd_orbyte(void)
{
    u8* memByte = T2_READ_PTR(gBattlescriptCurrInstr + 1);
    *memByte |= gBattlescriptCurrInstr[5];
    gBattlescriptCurrInstr += 6;
}

static void Cmd_orhalfword(void)
{
    u16* memHword = T2_READ_PTR(gBattlescriptCurrInstr + 1);
    u16 val = T2_READ_16(gBattlescriptCurrInstr + 5);

    *memHword |= val;
    gBattlescriptCurrInstr += 7;
}

static void Cmd_orword(void)
{
    u32* memWord = T2_READ_PTR(gBattlescriptCurrInstr + 1);
    u32 val = T2_READ_32(gBattlescriptCurrInstr + 5);

    *memWord |= val;
    gBattlescriptCurrInstr += 9;
}

static void Cmd_bicbyte(void)
{
    u8* memByte = T2_READ_PTR(gBattlescriptCurrInstr + 1);
    *memByte &= ~(gBattlescriptCurrInstr[5]);
    gBattlescriptCurrInstr += 6;
}

static void Cmd_bichalfword(void)
{
    u16* memHword = T2_READ_PTR(gBattlescriptCurrInstr + 1);
    u16 val = T2_READ_16(gBattlescriptCurrInstr + 5);

    *memHword &= ~val;
    gBattlescriptCurrInstr += 7;
}

static void Cmd_bicword(void)
{
    u32* memWord = T2_READ_PTR(gBattlescriptCurrInstr + 1);
    u32 val = T2_READ_32(gBattlescriptCurrInstr + 5);

    *memWord &= ~val;
    gBattlescriptCurrInstr += 9;
}

static void Cmd_pause(void)
{
    if (gBattleControllerExecFlags == 0)
    {
        u16 value = T2_READ_16(gBattlescriptCurrInstr + 1);
        if (++gPauseCounterBattle >= value)
        {
            gPauseCounterBattle = 0;
            gBattlescriptCurrInstr += 3;
        }
    }
}

static void Cmd_waitstate(void)
{
    if (gBattleControllerExecFlags == 0)
        gBattlescriptCurrInstr++;
}

static void Cmd_healthbar_update(void)
{
    if (gBattlescriptCurrInstr[1] == BS_TARGET)
        gActiveBattler = gBattlerTarget;
    else
        gActiveBattler = gBattlerAttacker;

    BtlController_EmitHealthBarUpdate(0, gBattleMoveDamage);
    MarkBattlerForControllerExec(gActiveBattler);
    gBattlescriptCurrInstr += 2;
}

static void Cmd_return(void)
{
    BattleScriptPop();
}

static void Cmd_end(void)
{
    if (gBattleTypeFlags & BATTLE_TYPE_ARENA)
        BattleArena_AddSkillPoints(gBattlerAttacker);

    gMoveResultFlags = 0;
    gActiveBattler = 0;
    gCurrentActionFuncId = B_ACTION_TRY_FINISH;
}

static void Cmd_end2(void)
{
    gActiveBattler = 0;
    gCurrentActionFuncId = B_ACTION_TRY_FINISH;
}

static void Cmd_end3(void) // pops the main function stack
{
    BattleScriptPop();
    if (gBattleResources->battleCallbackStack->size != 0)
        gBattleResources->battleCallbackStack->size--;
    gBattleMainFunc = gBattleResources->battleCallbackStack->function[gBattleResources->battleCallbackStack->size];
}

static void Cmd_call(void)
{
    BattleScriptPush(gBattlescriptCurrInstr + 5);
    gBattlescriptCurrInstr = T1_READ_PTR(gBattlescriptCurrInstr + 1);
}

static void Cmd_setroost(void)
{
    gBattleResources->flags->flags[gBattlerAttacker] |= RESOURCE_FLAG_ROOST;

    // Pure flying type.
    if (gBattleMons[gBattlerAttacker].type1 == TYPE_FLYING && gBattleMons[gBattlerAttacker].type2 == TYPE_FLYING)
    {
        gBattleStruct->roostTypes[gBattlerAttacker][0] = TYPE_FLYING;
        gBattleStruct->roostTypes[gBattlerAttacker][1] = TYPE_FLYING;
        gBattleStruct->roostTypes[gBattlerAttacker][2] = TYPE_FLYING;
        SET_BATTLER_TYPE(gBattlerAttacker, TYPE_NORMAL);
    }
    // Dual Type with Flying Type.
    else if ((gBattleMons[gBattlerAttacker].type1 == TYPE_FLYING && gBattleMons[gBattlerAttacker].type2 != TYPE_FLYING)
           ||(gBattleMons[gBattlerAttacker].type2 == TYPE_FLYING && gBattleMons[gBattlerAttacker].type1 != TYPE_FLYING))
    {
        gBattleStruct->roostTypes[gBattlerAttacker][0] = gBattleMons[gBattlerAttacker].type1;
        gBattleStruct->roostTypes[gBattlerAttacker][1] = gBattleMons[gBattlerAttacker].type2;
        if (gBattleMons[gBattlerAttacker].type1 == TYPE_FLYING)
            gBattleMons[gBattlerAttacker].type1 = TYPE_MYSTERY;
        if (gBattleMons[gBattlerAttacker].type2 == TYPE_FLYING)
            gBattleMons[gBattlerAttacker].type2 = TYPE_MYSTERY;
    }
    // Non-flying type.
    else if (!IS_BATTLER_OF_TYPE(gBattlerAttacker, TYPE_FLYING))
    {
        gBattleStruct->roostTypes[gBattlerAttacker][0] = gBattleMons[gBattlerAttacker].type1;
        gBattleStruct->roostTypes[gBattlerAttacker][1] = gBattleMons[gBattlerAttacker].type2;
    }

    gBattlescriptCurrInstr++;
}

static void Cmd_jumpifabilitypresent(void)
{
    if (IsAbilityOnField(T1_READ_16(gBattlescriptCurrInstr + 1)))
        gBattlescriptCurrInstr = T1_READ_PTR(gBattlescriptCurrInstr + 3);
    else
        gBattlescriptCurrInstr += 7;
}

static void Cmd_endselectionscript(void)
{
    *(gBattlerAttacker + gBattleStruct->selectionScriptFinished) = TRUE;
}

static void Cmd_playanimation(void)
{
    const u16* argumentPtr;
    u8 animId = gBattlescriptCurrInstr[2];

    gActiveBattler = GetBattlerForBattleScript(gBattlescriptCurrInstr[1]);
    argumentPtr = T2_READ_PTR(gBattlescriptCurrInstr + 3);

    #if B_TERRAIN_BG_CHANGE == FALSE
    if (animId == B_ANIM_RESTORE_BG)
    {
        // workaround for .if not working
        gBattlescriptCurrInstr += 7;
        return;
    }
    #endif

<<<<<<< HEAD
    if (gBattlescriptCurrInstr[2] == B_ANIM_STATS_CHANGE
        || gBattlescriptCurrInstr[2] == B_ANIM_SNATCH_MOVE
        || gBattlescriptCurrInstr[2] == B_ANIM_MEGA_EVOLUTION
        || gBattlescriptCurrInstr[2] == B_ANIM_ILLUSION_OFF
        || gBattlescriptCurrInstr[2] == B_ANIM_FORM_CHANGE
        || gBattlescriptCurrInstr[2] == B_ANIM_SUBSTITUTE_FADE
        || gBattlescriptCurrInstr[2] == B_ANIM_PRIMAL_REVERSION)
=======
    if (animId == B_ANIM_STATS_CHANGE
        || animId == B_ANIM_SNATCH_MOVE
        || animId == B_ANIM_MEGA_EVOLUTION
        || animId == B_ANIM_ILLUSION_OFF
        || animId == B_ANIM_FORM_CHANGE
        || animId == B_ANIM_SUBSTITUTE_FADE)
>>>>>>> 91e6c8fb
    {
        BtlController_EmitBattleAnimation(0, animId, *argumentPtr);
        MarkBattlerForControllerExec(gActiveBattler);
        gBattlescriptCurrInstr += 7;
    }
    else if (gHitMarker & HITMARKER_NO_ANIMATIONS && animId != B_ANIM_RESTORE_BG)
    {
        BattleScriptPush(gBattlescriptCurrInstr + 7);
        gBattlescriptCurrInstr = BattleScript_Pausex20;
    }
    else if (animId == B_ANIM_RAIN_CONTINUES
             || animId == B_ANIM_SUN_CONTINUES
             || animId == B_ANIM_SANDSTORM_CONTINUES
             || animId == B_ANIM_HAIL_CONTINUES)
    {
        BtlController_EmitBattleAnimation(0, animId, *argumentPtr);
        MarkBattlerForControllerExec(gActiveBattler);
        gBattlescriptCurrInstr += 7;
    }
    else if (gStatuses3[gActiveBattler] & STATUS3_SEMI_INVULNERABLE)
    {
        gBattlescriptCurrInstr += 7;
    }
    else
    {
        BtlController_EmitBattleAnimation(0, animId, *argumentPtr);
        MarkBattlerForControllerExec(gActiveBattler);
        gBattlescriptCurrInstr += 7;
    }
}

static void Cmd_playanimation2(void) // animation Id is stored in the first pointer
{
    const u16* argumentPtr;
    const u8* animationIdPtr;

    gActiveBattler = GetBattlerForBattleScript(gBattlescriptCurrInstr[1]);
    animationIdPtr = T2_READ_PTR(gBattlescriptCurrInstr + 2);
    argumentPtr = T2_READ_PTR(gBattlescriptCurrInstr + 6);

    if (*animationIdPtr == B_ANIM_STATS_CHANGE
        || *animationIdPtr == B_ANIM_SNATCH_MOVE
        || *animationIdPtr == B_ANIM_MEGA_EVOLUTION
        || *animationIdPtr == B_ANIM_ILLUSION_OFF
        || *animationIdPtr == B_ANIM_FORM_CHANGE
        || *animationIdPtr == B_ANIM_SUBSTITUTE_FADE
        || *animationIdPtr == B_ANIM_PRIMAL_REVERSION)
    {
        BtlController_EmitBattleAnimation(0, *animationIdPtr, *argumentPtr);
        MarkBattlerForControllerExec(gActiveBattler);
        gBattlescriptCurrInstr += 10;
    }
    else if (gHitMarker & HITMARKER_NO_ANIMATIONS)
    {
        gBattlescriptCurrInstr += 10;
    }
    else if (*animationIdPtr == B_ANIM_RAIN_CONTINUES
             || *animationIdPtr == B_ANIM_SUN_CONTINUES
             || *animationIdPtr == B_ANIM_SANDSTORM_CONTINUES
             || *animationIdPtr == B_ANIM_HAIL_CONTINUES)
    {
        BtlController_EmitBattleAnimation(0, *animationIdPtr, *argumentPtr);
        MarkBattlerForControllerExec(gActiveBattler);
        gBattlescriptCurrInstr += 10;
    }
    else if (gStatuses3[gActiveBattler] & STATUS3_SEMI_INVULNERABLE)
    {
        gBattlescriptCurrInstr += 10;
    }
    else
    {
        BtlController_EmitBattleAnimation(0, *animationIdPtr, *argumentPtr);
        MarkBattlerForControllerExec(gActiveBattler);
        gBattlescriptCurrInstr += 10;
    }
}

static void Cmd_setgraphicalstatchangevalues(void)
{
    u8 value = GET_STAT_BUFF_VALUE_WITH_SIGN(gBattleScripting.statChanger);

    switch (value)
    {
    case SET_STAT_BUFF_VALUE(1): // +1
        value = STAT_ANIM_PLUS1;
        break;
    case SET_STAT_BUFF_VALUE(2): // +2
        value = STAT_ANIM_PLUS2;
        break;
    case SET_STAT_BUFF_VALUE(3): // +3
        value = STAT_ANIM_PLUS2;
        break;
    case SET_STAT_BUFF_VALUE(1) | STAT_BUFF_NEGATIVE: // -1
        value = STAT_ANIM_MINUS1;
        break;
    case SET_STAT_BUFF_VALUE(2) | STAT_BUFF_NEGATIVE: // -2
        value = STAT_ANIM_MINUS2;
        break;
    case SET_STAT_BUFF_VALUE(3) | STAT_BUFF_NEGATIVE: // -3
        value = STAT_ANIM_MINUS2;
        break;
    default: // <-12,-4> and <4, 12>
        if (value & STAT_BUFF_NEGATIVE)
            value = STAT_ANIM_MINUS2;
        else
            value = STAT_ANIM_PLUS2;
        break;
    }
    gBattleScripting.animArg1 = GET_STAT_BUFF_ID(gBattleScripting.statChanger) + value - 1;
    gBattleScripting.animArg2 = 0;
    gBattlescriptCurrInstr++;
}

static void Cmd_playstatchangeanimation(void)
{
    u32 ability;
    u32 currStat = 0;
    u32 statAnimId = 0;
    u32 changeableStatsCount = 0;
    u32 statsToCheck = 0;
    u32 startingStatAnimId = 0;
    u32 flags = gBattlescriptCurrInstr[3];

    gActiveBattler = GetBattlerForBattleScript(gBattlescriptCurrInstr[1]);
    ability = GetBattlerAbility(gActiveBattler);
    statsToCheck = gBattlescriptCurrInstr[2];

    // Handle Contrary and Simple
    if (ability == ABILITY_CONTRARY)
        flags ^= STAT_CHANGE_NEGATIVE;
    else if (ability == ABILITY_SIMPLE)
        flags |= STAT_CHANGE_BY_TWO;

    if (flags & STAT_CHANGE_NEGATIVE) // goes down
    {
        if (flags & STAT_CHANGE_BY_TWO)
            startingStatAnimId = STAT_ANIM_MINUS2 - 1;
        else
            startingStatAnimId = STAT_ANIM_MINUS1 - 1;

        while (statsToCheck != 0)
        {
            if (statsToCheck & 1)
            {
                if (flags & STAT_CHANGE_CANT_PREVENT)
                {
                    if (gBattleMons[gActiveBattler].statStages[currStat] > MIN_STAT_STAGE)
                    {
                        statAnimId = startingStatAnimId + currStat;
                        changeableStatsCount++;
                    }
                }
                else if (!gSideTimers[GET_BATTLER_SIDE(gActiveBattler)].mistTimer
                        && ability != ABILITY_CLEAR_BODY
                        && ability != ABILITY_FULL_METAL_BODY
                        && ability != ABILITY_WHITE_SMOKE
                        && !(ability == ABILITY_KEEN_EYE && currStat == STAT_ACC)
                        && !(ability == ABILITY_HYPER_CUTTER && currStat == STAT_ATK)
                        && !(ability == ABILITY_BIG_PECKS && currStat == STAT_DEF))
                {
                    if (gBattleMons[gActiveBattler].statStages[currStat] > MIN_STAT_STAGE)
                    {
                        statAnimId = startingStatAnimId + currStat;
                        changeableStatsCount++;
                    }
                }
            }
            statsToCheck >>= 1, currStat++;
        }

        if (changeableStatsCount > 1) // more than one stat, so the color is gray
        {
            if (flags & STAT_CHANGE_BY_TWO)
                statAnimId = STAT_ANIM_MULTIPLE_MINUS2;
            else
                statAnimId = STAT_ANIM_MULTIPLE_MINUS1;
        }
    }
    else // goes up
    {
        if (flags & STAT_CHANGE_BY_TWO)
            startingStatAnimId = STAT_ANIM_PLUS2 - 1;
        else
            startingStatAnimId = STAT_ANIM_PLUS1 - 1;

        while (statsToCheck != 0)
        {
            if (statsToCheck & 1 && gBattleMons[gActiveBattler].statStages[currStat] < MAX_STAT_STAGE)
            {
                statAnimId = startingStatAnimId + currStat;
                changeableStatsCount++;
            }
            statsToCheck >>= 1, currStat++;
        }

        if (changeableStatsCount > 1) // more than one stat, so the color is gray
        {
            if (flags & STAT_CHANGE_BY_TWO)
                statAnimId = STAT_ANIM_MULTIPLE_PLUS2;
            else
                statAnimId = STAT_ANIM_MULTIPLE_PLUS1;
        }
    }

    if (flags & STAT_CHANGE_MULTIPLE_STATS && changeableStatsCount < 2)
    {
        gBattlescriptCurrInstr += 4;
    }
    else if (changeableStatsCount != 0 && !gBattleScripting.statAnimPlayed)
    {
        BtlController_EmitBattleAnimation(0, B_ANIM_STATS_CHANGE, statAnimId);
        MarkBattlerForControllerExec(gActiveBattler);
        if (flags & STAT_CHANGE_MULTIPLE_STATS && changeableStatsCount > 1)
            gBattleScripting.statAnimPlayed = TRUE;
        gBattlescriptCurrInstr += 4;
    }
    else
    {
        gBattlescriptCurrInstr += 4;
    }
}

static bool32 TryKnockOffBattleScript(u32 battlerDef)
{
    if (gBattleMons[battlerDef].item != 0
        && CanBattlerGetOrLoseItem(battlerDef, gBattleMons[battlerDef].item)
        && !NoAliveMonsForEitherParty())
    {
        if (GetBattlerAbility(battlerDef) == ABILITY_STICKY_HOLD && IsBattlerAlive(battlerDef))
        {
            gBattlerAbility = battlerDef;
            BattleScriptPushCursor();
            gBattlescriptCurrInstr = BattleScript_StickyHoldActivates;
        }
        else
        {
            u32 side = GetBattlerSide(battlerDef);

            gLastUsedItem = gBattleMons[battlerDef].item;
            gBattleMons[battlerDef].item = 0;
            gBattleStruct->choicedMove[battlerDef] = 0;
            gWishFutureKnock.knockedOffMons[side] |= gBitTable[gBattlerPartyIndexes[battlerDef]];
            CheckSetUnburden(battlerDef);

            BattleScriptPushCursor();
            gBattlescriptCurrInstr = BattleScript_KnockedOff;
        }
        return TRUE;
    }
    return FALSE;
}

static void Cmd_moveend(void)
{
    s32 i;
    bool32 effect = FALSE;
    u32 moveType = 0;
    u32 holdEffectAtk = 0;
    u16 *choicedMoveAtk = NULL;
    u32 arg1, arg2;
    u32 originallyUsedMove;

    if (gChosenMove == 0xFFFF)
        originallyUsedMove = 0;
    else
        originallyUsedMove = gChosenMove;

    arg1 = gBattlescriptCurrInstr[1];
    arg2 = gBattlescriptCurrInstr[2];

    holdEffectAtk = GetBattlerHoldEffect(gBattlerAttacker, TRUE);
    choicedMoveAtk = &gBattleStruct->choicedMove[gBattlerAttacker];
    GET_MOVE_TYPE(gCurrentMove, moveType);

    do
    {
        switch (gBattleScripting.moveendState)
        {
        case MOVEEND_PROTECT_LIKE_EFFECT:
            if (gProtectStructs[gBattlerAttacker].touchedProtectLike)
            {
                if (gProtectStructs[gBattlerTarget].spikyShielded && GetBattlerAbility(gBattlerAttacker) != ABILITY_MAGIC_GUARD)
                {
                    gProtectStructs[gBattlerAttacker].touchedProtectLike = 0;
                    gBattleMoveDamage = gBattleMons[gBattlerAttacker].maxHP / 8;
                    if (gBattleMoveDamage == 0)
                        gBattleMoveDamage = 1;
                    PREPARE_MOVE_BUFFER(gBattleTextBuff1, MOVE_SPIKY_SHIELD);
                    BattleScriptPushCursor();
                    gBattlescriptCurrInstr = BattleScript_SpikyShieldEffect;
                    effect = 1;
                }
                else if (gProtectStructs[gBattlerTarget].kingsShielded)
                {
                    gProtectStructs[gBattlerAttacker].touchedProtectLike = 0;
                    i = gBattlerAttacker;
                    gBattlerAttacker = gBattlerTarget;
                    gBattlerTarget = i; // gBattlerTarget and gBattlerAttacker are swapped in order to activate Defiant, if applicable
                    gBattleScripting.moveEffect = (B_KINGS_SHIELD_LOWER_ATK >= GEN_8) ? MOVE_EFFECT_ATK_MINUS_1 : MOVE_EFFECT_ATK_MINUS_2;
                    BattleScriptPushCursor();
                    gBattlescriptCurrInstr = BattleScript_KingsShieldEffect;
                    effect = 1;
                }
                else if (gProtectStructs[gBattlerTarget].banefulBunkered)
                {
                    gProtectStructs[gBattlerAttacker].touchedProtectLike = 0;
                    gBattleScripting.moveEffect = MOVE_EFFECT_POISON | MOVE_EFFECT_AFFECTS_USER;
                    PREPARE_MOVE_BUFFER(gBattleTextBuff1, MOVE_BANEFUL_BUNKER);
                    BattleScriptPushCursor();
                    gBattlescriptCurrInstr = BattleScript_BanefulBunkerEffect;
                    effect = 1;
                }
                else if (gProtectStructs[gBattlerTarget].obstructed && gCurrentMove != MOVE_SUCKER_PUNCH)
                {
                    gProtectStructs[gBattlerAttacker].touchedProtectLike = 0;
                    i = gBattlerAttacker;
                    gBattlerAttacker = gBattlerTarget;
                    gBattlerTarget = i; // gBattlerTarget and gBattlerAttacker are swapped in order to activate Defiant, if applicable
                    gBattleScripting.moveEffect = MOVE_EFFECT_DEF_MINUS_2;
                    BattleScriptPushCursor();
                    gBattlescriptCurrInstr = BattleScript_KingsShieldEffect;
                    effect = 1;
                }
            }
            gBattleScripting.moveendState++;
            break;
        case MOVEEND_RAGE: // rage check
            if (gBattleMons[gBattlerTarget].status2 & STATUS2_RAGE
                && gBattleMons[gBattlerTarget].hp != 0 && gBattlerAttacker != gBattlerTarget
                && GetBattlerSide(gBattlerAttacker) != GetBattlerSide(gBattlerTarget)
                && !(gMoveResultFlags & MOVE_RESULT_NO_EFFECT) && TARGET_TURN_DAMAGED
                && gBattleMoves[gCurrentMove].power && CompareStat(gBattlerTarget, STAT_ATK, MAX_STAT_STAGE, CMP_LESS_THAN))
            {
                gBattleMons[gBattlerTarget].statStages[STAT_ATK]++;
                BattleScriptPushCursor();
                gBattlescriptCurrInstr = BattleScript_RageIsBuilding;
                effect = TRUE;
            }
            gBattleScripting.moveendState++;
            break;
        case MOVEEND_DEFROST: // defrosting check
            if (gBattleMons[gBattlerTarget].status1 & STATUS1_FREEZE
                && gBattleMons[gBattlerTarget].hp != 0 && gBattlerAttacker != gBattlerTarget
                && gSpecialStatuses[gBattlerTarget].specialDmg
                && !(gMoveResultFlags & MOVE_RESULT_NO_EFFECT) && (moveType == TYPE_FIRE || gBattleMoves[gCurrentMove].effect == EFFECT_SCALD))
            {
                gBattleMons[gBattlerTarget].status1 &= ~(STATUS1_FREEZE);
                gActiveBattler = gBattlerTarget;
                BtlController_EmitSetMonData(0, REQUEST_STATUS_BATTLE, 0, 4, &gBattleMons[gBattlerTarget].status1);
                MarkBattlerForControllerExec(gActiveBattler);
                BattleScriptPushCursor();
                gBattlescriptCurrInstr = BattleScript_DefrostedViaFireMove;
                effect = TRUE;
            }
            gBattleScripting.moveendState++;
            break;
        case MOVEEND_SYNCHRONIZE_TARGET: // target synchronize
            if (AbilityBattleEffects(ABILITYEFFECT_SYNCHRONIZE, gBattlerTarget, 0, 0, 0))
                effect = TRUE;
            gBattleScripting.moveendState++;
            break;
        case MOVEEND_ABILITIES: // Such as abilities activating on contact(Poison Spore, Rough Skin, etc.).
            if (AbilityBattleEffects(ABILITYEFFECT_MOVE_END, gBattlerTarget, 0, 0, 0))
                effect = TRUE;
            gBattleScripting.moveendState++;
            break;
        case MOVEEND_ABILITIES_ATTACKER: // Poison Touch, possibly other in the future
            if (AbilityBattleEffects(ABILITYEFFECT_MOVE_END_ATTACKER, gBattlerAttacker, 0, 0, 0))
                effect = TRUE;
            gBattleScripting.moveendState++;
            break;
        case MOVEEND_STATUS_IMMUNITY_ABILITIES: // status immunities
            if (AbilityBattleEffects(ABILITYEFFECT_IMMUNITY, 0, 0, 0, 0))
                effect = TRUE; // it loops through all battlers, so we increment after its done with all battlers
            else
                gBattleScripting.moveendState++;
            break;
        case MOVEEND_SYNCHRONIZE_ATTACKER: // attacker synchronize
            if (AbilityBattleEffects(ABILITYEFFECT_ATK_SYNCHRONIZE, gBattlerAttacker, 0, 0, 0))
                effect = TRUE;
            gBattleScripting.moveendState++;
            break;
        case MOVEEND_CHOICE_MOVE: // update choice band move
            if (gHitMarker & HITMARKER_OBEYS
             && HOLD_EFFECT_CHOICE(holdEffectAtk)
             && gChosenMove != MOVE_STRUGGLE
             && (*choicedMoveAtk == 0 || *choicedMoveAtk == 0xFFFF))
            {
                if ((gBattleMoves[gChosenMove].effect == EFFECT_BATON_PASS
                 || gBattleMoves[gChosenMove].effect == EFFECT_HEALING_WISH)
                 && !(gMoveResultFlags & MOVE_RESULT_FAILED))
                {
                    ++gBattleScripting.moveendState;
                    break;
                }
                *choicedMoveAtk = gChosenMove;
            }
            for (i = 0; i < MAX_MON_MOVES; ++i)
            {
                if (gBattleMons[gBattlerAttacker].moves[i] == *choicedMoveAtk)
                    break;
            }
            if (i == MAX_MON_MOVES)
                *choicedMoveAtk = 0;
            ++gBattleScripting.moveendState;
            break;
        case MOVEEND_CHANGED_ITEMS: // changed held items
            for (i = 0; i < gBattlersCount; i++)
            {
                if (gBattleStruct->changedItems[i] != 0)
                {
                    gBattleMons[i].item = gBattleStruct->changedItems[i];
                    gBattleStruct->changedItems[i] = 0;
                }
            }
            gBattleScripting.moveendState++;
            break;
        case MOVEEND_ITEM_EFFECTS_TARGET:
            if (ItemBattleEffects(ITEMEFFECT_TARGET, gBattlerTarget, FALSE))
                effect = TRUE;
            gBattleScripting.moveendState++;
            break;
        case MOVEEND_MOVE_EFFECTS2: // For effects which should happen after target items, for example Knock Off after damage from Rocky Helmet.
            switch (gBattleStruct->moveEffect2)
            {
            case MOVE_EFFECT_KNOCK_OFF:
                effect = TryKnockOffBattleScript(gBattlerTarget);
                break;
            }
            gBattleStruct->moveEffect2 = 0;
            gBattleScripting.moveendState++;
            break;
        case MOVEEND_ITEM_EFFECTS_ALL: // item effects for all battlers
            if (ItemBattleEffects(ITEMEFFECT_MOVE_END, 0, FALSE))
                effect = TRUE;
            else
                gBattleScripting.moveendState++;
            break;
        case MOVEEND_KINGSROCK: // King's rock
            // These effects will occur at each hit in a multi-strike move
            if (ItemBattleEffects(ITEMEFFECT_KINGSROCK, 0, FALSE))
                effect = TRUE;
            gBattleScripting.moveendState++;
            break;
        case MOVEEND_ATTACKER_INVISIBLE: // make attacker sprite invisible
            if (gStatuses3[gBattlerAttacker] & (STATUS3_SEMI_INVULNERABLE)
                && gHitMarker & HITMARKER_NO_ANIMATIONS)
            {
                gActiveBattler = gBattlerAttacker;
                BtlController_EmitSpriteInvisibility(0, TRUE);
                MarkBattlerForControllerExec(gActiveBattler);
                gBattleScripting.moveendState++;
                return;
            }
            gBattleScripting.moveendState++;
            break;
        case MOVEEND_ATTACKER_VISIBLE: // make attacker sprite visible
            if (gMoveResultFlags & MOVE_RESULT_NO_EFFECT
                || !(gStatuses3[gBattlerAttacker] & (STATUS3_SEMI_INVULNERABLE))
                || WasUnableToUseMove(gBattlerAttacker))
            {
                gActiveBattler = gBattlerAttacker;
                BtlController_EmitSpriteInvisibility(0, FALSE);
                MarkBattlerForControllerExec(gActiveBattler);
                gStatuses3[gBattlerAttacker] &= ~(STATUS3_SEMI_INVULNERABLE);
                gSpecialStatuses[gBattlerAttacker].restoredBattlerSprite = 1;
                gBattleScripting.moveendState++;
                return;
            }
            gBattleScripting.moveendState++;
            break;
        case MOVEEND_TARGET_VISIBLE: // make target sprite visible
            if (!gSpecialStatuses[gBattlerTarget].restoredBattlerSprite && gBattlerTarget < gBattlersCount
                && !(gStatuses3[gBattlerTarget] & STATUS3_SEMI_INVULNERABLE))
            {
                gActiveBattler = gBattlerTarget;
                BtlController_EmitSpriteInvisibility(0, FALSE);
                MarkBattlerForControllerExec(gActiveBattler);
                gStatuses3[gBattlerTarget] &= ~(STATUS3_SEMI_INVULNERABLE);
                gBattleScripting.moveendState++;
                return;
            }
            gBattleScripting.moveendState++;
            break;
        case MOVEEND_SUBSTITUTE: // update substitute
            for (i = 0; i < gBattlersCount; i++)
            {
                if (gDisableStructs[i].substituteHP == 0)
                    gBattleMons[i].status2 &= ~(STATUS2_SUBSTITUTE);
            }
            gBattleScripting.moveendState++;
            break;
        case MOVEEND_UPDATE_LAST_MOVES:
            if (gMoveResultFlags & (MOVE_RESULT_FAILED | MOVE_RESULT_DOESNT_AFFECT_FOE))
                gBattleStruct->lastMoveFailed |= gBitTable[gBattlerAttacker];
            else
                gBattleStruct->lastMoveFailed &= ~(gBitTable[gBattlerAttacker]);

            if (gHitMarker & HITMARKER_SWAP_ATTACKER_TARGET)
            {
                gActiveBattler = gBattlerAttacker;
                gBattlerAttacker = gBattlerTarget;
                gBattlerTarget = gActiveBattler;
                gHitMarker &= ~(HITMARKER_SWAP_ATTACKER_TARGET);
            }
            if (!gSpecialStatuses[gBattlerAttacker].dancerUsedMove)
            {
                gDisableStructs[gBattlerAttacker].usedMoves |= gBitTable[gCurrMovePos];
                gBattleStruct->lastMoveTarget[gBattlerAttacker] = gBattlerTarget;
                if (gHitMarker & HITMARKER_ATTACKSTRING_PRINTED)
                {
                    gLastPrintedMoves[gBattlerAttacker] = gChosenMove;
                    gLastUsedMove = gCurrentMove;
                }
            }
            if (!(gAbsentBattlerFlags & gBitTable[gBattlerAttacker])
                && !(gBattleStruct->field_91 & gBitTable[gBattlerAttacker])
                && gBattleMoves[originallyUsedMove].effect != EFFECT_BATON_PASS
                && gBattleMoves[originallyUsedMove].effect != EFFECT_HEALING_WISH)
            {
                if (gHitMarker & HITMARKER_OBEYS)
                {
                    if (!gSpecialStatuses[gBattlerAttacker].dancerUsedMove)
                    {
                        gLastMoves[gBattlerAttacker] = gChosenMove;
                        gLastResultingMoves[gBattlerAttacker] = gCurrentMove;
                    }
                }
                else
                {
                    gLastMoves[gBattlerAttacker] = 0xFFFF;
                    gLastResultingMoves[gBattlerAttacker] = 0xFFFF;
                }

                if (!(gHitMarker & HITMARKER_FAINTED(gBattlerTarget)))
                    gLastHitBy[gBattlerTarget] = gBattlerAttacker;

                if (gHitMarker & HITMARKER_OBEYS && !(gMoveResultFlags & MOVE_RESULT_NO_EFFECT))
                {
                    if (gChosenMove == 0xFFFF)
                    {
                        gLastLandedMoves[gBattlerTarget] = gChosenMove;
                    }
                    else
                    {
                        gLastLandedMoves[gBattlerTarget] = gCurrentMove;
                        GET_MOVE_TYPE(gCurrentMove, gLastHitByType[gBattlerTarget]);
                    }
                }
                else
                {
                    gLastLandedMoves[gBattlerTarget] = 0xFFFF;
                }
            }
            gBattleScripting.moveendState++;
            break;
        case MOVEEND_MIRROR_MOVE: // mirror move
            if (!(gAbsentBattlerFlags & gBitTable[gBattlerAttacker]) && !(gBattleStruct->field_91 & gBitTable[gBattlerAttacker])
                && gBattleMoves[originallyUsedMove].flags & FLAG_MIRROR_MOVE_AFFECTED && gHitMarker & HITMARKER_OBEYS
                && gBattlerAttacker != gBattlerTarget && !(gHitMarker & HITMARKER_FAINTED(gBattlerTarget))
                && !(gMoveResultFlags & MOVE_RESULT_NO_EFFECT))
            {
                gBattleStruct->lastTakenMove[gBattlerTarget] = gChosenMove;
                gBattleStruct->lastTakenMoveFrom[gBattlerTarget][gBattlerAttacker] = gChosenMove;
            }
            gBattleScripting.moveendState++;
            break;
        case MOVEEND_NEXT_TARGET: // For moves hitting two opposing Pokemon.
            // Set a flag if move hits either target (for throat spray that can't check damage)
            if (!(gHitMarker & HITMARKER_UNABLE_TO_USE_MOVE)
             && !(gMoveResultFlags & MOVE_RESULT_NO_EFFECT))
                gProtectStructs[gBattlerAttacker].targetAffected = 1;
        
            if (!(gHitMarker & HITMARKER_UNABLE_TO_USE_MOVE)
                && gBattleTypeFlags & BATTLE_TYPE_DOUBLE
                && !gProtectStructs[gBattlerAttacker].chargingTurn
                && (gBattleMoves[gCurrentMove].target == MOVE_TARGET_BOTH || gBattleMoves[gCurrentMove].target == MOVE_TARGET_FOES_AND_ALLY)
                && !(gHitMarker & HITMARKER_NO_ATTACKSTRING))
            {
                u8 battlerId;

                if (gBattleMoves[gCurrentMove].target == MOVE_TARGET_FOES_AND_ALLY)
                {
                    gHitMarker |= HITMARKER_NO_PPDEDUCT;
                    for (battlerId = gBattlerTarget + 1; battlerId < gBattlersCount; battlerId++)
                    {
                        if (battlerId == gBattlerAttacker)
                            continue;
                        if (IsBattlerAlive(battlerId))
                            break;
                    }
                }
                else
                {
                    battlerId = GetBattlerAtPosition(BATTLE_PARTNER(GetBattlerPosition(gBattlerTarget)));
                    gHitMarker |= HITMARKER_NO_ATTACKSTRING;
                }

                if (IsBattlerAlive(battlerId))
                {
                    gBattlerTarget = battlerId;
                    gBattleScripting.moveendState = 0;
                    MoveValuesCleanUp();
                    gBattleScripting.moveEffect = gBattleScripting.savedMoveEffect;
                    BattleScriptPush(gBattleScriptsForMoveEffects[gBattleMoves[gCurrentMove].effect]);
                    gBattlescriptCurrInstr = BattleScript_FlushMessageBox;
                    return;
                }
                else
                {
                    gHitMarker |= HITMARKER_NO_ATTACKSTRING;
                    gHitMarker &= ~(HITMARKER_NO_PPDEDUCT);
                }
            }
            RecordLastUsedMoveBy(gBattlerAttacker, gCurrentMove);
            gBattleScripting.moveendState++;
            break;
        case MOVEEND_EJECT_BUTTON:
            if (gCurrentMove != MOVE_DRAGON_TAIL
              && gCurrentMove != MOVE_CIRCLE_THROW
              && IsBattlerAlive(gBattlerAttacker)
              && !TestSheerForceFlag(gBattlerAttacker, gCurrentMove)
              && (GetBattlerSide(gBattlerAttacker) == B_SIDE_PLAYER || (gBattleTypeFlags & BATTLE_TYPE_TRAINER)))
            {
                // Since we check if battler was damaged, we don't need to check move result.
                // In fact, doing so actually prevents multi-target moves from activating eject button properly
                u8 battlers[4] = {0, 1, 2, 3};
                SortBattlersBySpeed(battlers, FALSE);
                for (i = 0; i < gBattlersCount; i++)
                {
                    u8 battler = battlers[i];
                    // Attacker is the damage-dealer, battler is mon to be switched out
                    if (IsBattlerAlive(battler)
                      && GetBattlerHoldEffect(battler, TRUE) == HOLD_EFFECT_EJECT_BUTTON
                      && !DoesSubstituteBlockMove(gBattlerAttacker, battler, gCurrentMove)
                      && (gSpecialStatuses[battler].physicalDmg != 0 || gSpecialStatuses[battler].specialDmg != 0)
                      && CountUsablePartyMons(battler) > 0)  // Has mon to switch into
                    {
                        gActiveBattler = gBattleScripting.battler = battler;
                        gLastUsedItem = gBattleMons[battler].item;
                        if (gBattleMoves[gCurrentMove].effect == EFFECT_HIT_ESCAPE)
                            gBattlescriptCurrInstr = BattleScript_MoveEnd;  // Prevent user switch-in selection
                        BattleScriptPushCursor();
                        gBattlescriptCurrInstr = BattleScript_EjectButtonActivates;
                        effect = TRUE;
                        break; // Only the fastest Eject Button activates
                    }
                }
            }
            gBattleScripting.moveendState++;
            break;
        case MOVEEND_RED_CARD:
            if (gCurrentMove != MOVE_DRAGON_TAIL
              && gCurrentMove != MOVE_CIRCLE_THROW
              && IsBattlerAlive(gBattlerAttacker)
              && !TestSheerForceFlag(gBattlerAttacker, gCurrentMove))
            {
                // Since we check if battler was damaged, we don't need to check move result.
                // In fact, doing so actually prevents multi-target moves from activating red card properly
                u8 battlers[4] = {0, 1, 2, 3};
                SortBattlersBySpeed(battlers, FALSE);
                for (i = 0; i < gBattlersCount; i++)
                {
                    u8 battler = battlers[i];
                    // Search for fastest hit pokemon with a red card
                    // Attacker is the one to be switched out, battler is one with red card
                    if (battler != gBattlerAttacker
                      && IsBattlerAlive(battler)
                      && !DoesSubstituteBlockMove(gBattlerAttacker, battler, gCurrentMove)
                      && GetBattlerHoldEffect(battler, TRUE) == HOLD_EFFECT_RED_CARD
                      && (gSpecialStatuses[battler].physicalDmg != 0 || gSpecialStatuses[battler].specialDmg != 0)
                      && CanBattlerSwitch(gBattlerAttacker))
                    {                        
                        gLastUsedItem = gBattleMons[battler].item;
                        gActiveBattler = gBattleStruct->savedBattlerTarget = gBattleScripting.battler = battler;  // Battler with red card
                        gEffectBattler = gBattlerAttacker;
                        if (gBattleMoves[gCurrentMove].effect == EFFECT_HIT_ESCAPE)
                            gBattlescriptCurrInstr = BattleScript_MoveEnd;  // Prevent user switch-in selection
                        BattleScriptPushCursor();
                        gBattlescriptCurrInstr = BattleScript_RedCardActivates;
                        effect = TRUE;
                        break;  // Only fastest red card activates
                    }
                }
            }
            gBattleScripting.moveendState++;
            break;
        case MOVEEND_EJECT_PACK:
            {
                u8 battlers[4] = {0, 1, 2, 3};
                SortBattlersBySpeed(battlers, FALSE);
                for (i = 0; i < gBattlersCount; i++)
                {
                    u8 battler = battlers[i];
                    if (IsBattlerAlive(battler)
                     && gProtectStructs[battler].statFell
                     && gProtectStructs[battler].disableEjectPack == 0
                     && GetBattlerHoldEffect(battler, TRUE) == HOLD_EFFECT_EJECT_PACK
                     && !(gCurrentMove == MOVE_PARTING_SHOT && CanBattlerSwitch(gBattlerAttacker))  // Does not activate if attacker used Parting Shot and can switch out
                     && CountUsablePartyMons(battler) > 0)  // Has mon to switch into
                    {
                        gProtectStructs[battler].statFell = FALSE;
                        gActiveBattler = gBattleScripting.battler = battler;
                        gLastUsedItem = gBattleMons[battler].item;
                        BattleScriptPushCursor();
                        gBattlescriptCurrInstr = BattleScript_EjectPackActivates;
                        effect = TRUE;
                        break;  // Only fastest eject pack activates
                    }
                }
            }
            gBattleScripting.moveendState++;
            break;
        case MOVEEND_LIFEORB_SHELLBELL:
            if (ItemBattleEffects(ITEMEFFECT_LIFEORB_SHELLBELL, 0, FALSE))
                effect = TRUE;
            gBattleScripting.moveendState++;
            break;
        case MOVEEND_PICKPOCKET:
            if (IsBattlerAlive(gBattlerAttacker)
              && gBattleMons[gBattlerAttacker].item != ITEM_NONE        // Attacker must be holding an item
              && !(gWishFutureKnock.knockedOffMons[GetBattlerSide(gBattlerAttacker)] & gBitTable[gBattlerPartyIndexes[gBattlerAttacker]])   // But not knocked off
              && !(TestSheerForceFlag(gBattlerAttacker, gCurrentMove))  // Pickpocket doesn't activate for sheer force
              && IsMoveMakingContact(gCurrentMove, gBattlerAttacker)    // Pickpocket requires contact
              && !(gMoveResultFlags & MOVE_RESULT_NO_EFFECT))           // Obviously attack needs to have worked
            {
                u8 battlers[4] = {0, 1, 2, 3};
                SortBattlersBySpeed(battlers, FALSE); // Pickpocket activates for fastest mon without item
                for (i = 0; i < gBattlersCount; i++)
                {
                    u8 battler = battlers[i];
                    // Attacker is mon who made contact, battler is mon with pickpocket
                    if (battler != gBattlerAttacker                                                     // Cannot pickpocket yourself
                      && GetBattlerAbility(battler) == ABILITY_PICKPOCKET                               // Target must have pickpocket ability
                      && BATTLER_DAMAGED(battler)                                                       // Target needs to have been damaged
                      && !DoesSubstituteBlockMove(gBattlerAttacker, battler, gCurrentMove)              // Subsitute unaffected
                      && IsBattlerAlive(battler)                                                        // Battler must be alive to pickpocket
                      && gBattleMons[battler].item == ITEM_NONE                                         // Pickpocketer can't have an item already
                      && CanStealItem(battler, gBattlerAttacker, gBattleMons[gBattlerAttacker].item))   // Cannot steal plates, mega stones, etc
                    {
                        gBattlerTarget = gBattlerAbility = battler;
                        // Battle scripting is super brittle so we shall do the item exchange now (if possible)
                        if (GetBattlerAbility(gBattlerAttacker) != ABILITY_STICKY_HOLD)
                            StealTargetItem(gBattlerTarget, gBattlerAttacker);  // Target takes attacker's item
                        
                        gEffectBattler = gBattlerAttacker;
                        BattleScriptPushCursor();
                        gBattlescriptCurrInstr = BattleScript_Pickpocket;   // Includes sticky hold check to print separate string
                        effect = TRUE;
                        break; // Pickpocket activates on fastest mon, so exit loop.
                    }
                }
            }
            gBattleScripting.moveendState++;
            break;
        case MOVEEND_DANCER: // Special case because it's so annoying
            if (gBattleMoves[gCurrentMove].flags & FLAG_DANCE)
            {
                u8 battler, nextDancer = 0;

                if (!(gBattleStruct->lastMoveFailed & gBitTable[gBattlerAttacker]
                    || (!gSpecialStatuses[gBattlerAttacker].dancerUsedMove
                        && gProtectStructs[gBattlerAttacker].usesBouncedMove)))
                {   // Dance move succeeds
                    // Set target for other Dancer mons; set bit so that mon cannot activate Dancer off of its own move
                    if (!gSpecialStatuses[gBattlerAttacker].dancerUsedMove)
                    {
                        gBattleScripting.savedBattler = gBattlerTarget | 0x4;
                        gBattleScripting.savedBattler |= (gBattlerAttacker << 4);
                        gSpecialStatuses[gBattlerAttacker].dancerUsedMove = 1;
                    }
                    for (battler = 0; battler < MAX_BATTLERS_COUNT; battler++)
                    {
                        if (GetBattlerAbility(battler) == ABILITY_DANCER && !gSpecialStatuses[battler].dancerUsedMove)
                        {
                            if (!nextDancer || (gBattleMons[battler].speed < gBattleMons[nextDancer & 0x3].speed))
                                nextDancer = battler | 0x4;
                        }
                    }
                    if (nextDancer && AbilityBattleEffects(ABILITYEFFECT_MOVE_END_OTHER, nextDancer & 0x3, 0, 0, 0))
                        effect = TRUE;
                }
            }
            gBattleScripting.moveendState++;
            break;
        case MOVEEND_EMERGENCY_EXIT: // Special case, because moves hitting multiple opponents stop after switching out
            for (i = 0; i < gBattlersCount; i++)
            {
                if (gBattleResources->flags->flags[i] & RESOURCE_FLAG_EMERGENCY_EXIT)
                {
                    gBattleResources->flags->flags[i] &= ~(RESOURCE_FLAG_EMERGENCY_EXIT);
                    gBattlerTarget = gBattlerAbility = i;
                    BattleScriptPushCursor();
                    if (gBattleTypeFlags & BATTLE_TYPE_TRAINER || GetBattlerSide(i) == B_SIDE_PLAYER)
                    {
                        if (B_ABILITY_POP_UP)
                            gBattlescriptCurrInstr = BattleScript_EmergencyExit;
                        else
                            gBattlescriptCurrInstr = BattleScript_EmergencyExitNoPopUp;
                    }
                    else
                    {
                        if (B_ABILITY_POP_UP)
                            gBattlescriptCurrInstr = BattleScript_EmergencyExitWild;
                        else
                            gBattlescriptCurrInstr = BattleScript_EmergencyExitWildNoPopUp;
                    }
                    return;
                }
            }
            gBattleScripting.moveendState++;
            break;
        case MOVEEND_CLEAR_BITS: // Clear/Set bits for things like using a move for all targets and all hits.
            if (gSpecialStatuses[gBattlerAttacker].instructedChosenTarget)
                *(gBattleStruct->moveTarget + gBattlerAttacker) = gSpecialStatuses[gBattlerAttacker].instructedChosenTarget & 0x3;
            if (gSpecialStatuses[gBattlerAttacker].dancerOriginalTarget)
                *(gBattleStruct->moveTarget + gBattlerAttacker) = gSpecialStatuses[gBattlerAttacker].dancerOriginalTarget & 0x3;
            gProtectStructs[gBattlerAttacker].usesBouncedMove = 0;
            gProtectStructs[gBattlerAttacker].targetAffected = 0;
            gBattleStruct->ateBoost[gBattlerAttacker] = 0;
            gStatuses3[gBattlerAttacker] &= ~(STATUS3_ME_FIRST);
            gSpecialStatuses[gBattlerAttacker].gemBoost = 0;
            gSpecialStatuses[gBattlerAttacker].damagedMons = 0;
            gSpecialStatuses[gBattlerTarget].berryReduced = 0;
            gBattleScripting.moveEffect = 0;
            gBattleScripting.moveendState++;
            break;
        case MOVEEND_COUNT:
            break;
        }

        if (arg1 == 1 && effect == FALSE)
            gBattleScripting.moveendState = MOVEEND_COUNT;
        if (arg1 == 2 && arg2 == gBattleScripting.moveendState)
            gBattleScripting.moveendState = MOVEEND_COUNT;

    } while (gBattleScripting.moveendState != MOVEEND_COUNT && effect == FALSE);

    if (gBattleScripting.moveendState == MOVEEND_COUNT && effect == FALSE)
        gBattlescriptCurrInstr += 3;
}

static void Cmd_sethealblock(void)
{
    if (gStatuses3[gBattlerTarget] & STATUS3_HEAL_BLOCK)
    {
        gBattlescriptCurrInstr = T1_READ_PTR(gBattlescriptCurrInstr + 1);
    }
    else
    {
        gStatuses3[gBattlerTarget] |= STATUS3_HEAL_BLOCK;
        gDisableStructs[gBattlerTarget].healBlockTimer = 5;
        gBattlescriptCurrInstr += 5;
    }
}

static void Cmd_returnatktoball(void)
{
    gActiveBattler = gBattlerAttacker;
    if (!(gHitMarker & HITMARKER_FAINTED(gActiveBattler)))
    {
        BtlController_EmitReturnMonToBall(0, 0);
        MarkBattlerForControllerExec(gActiveBattler);
    }
    gBattlescriptCurrInstr++;
}

static void Cmd_getswitchedmondata(void)
{
    if (gBattleControllerExecFlags)
        return;

    gActiveBattler = GetBattlerForBattleScript(gBattlescriptCurrInstr[1]);

    gBattlerPartyIndexes[gActiveBattler] = *(gBattleStruct->monToSwitchIntoId + gActiveBattler);

    BtlController_EmitGetMonData(0, REQUEST_ALL_BATTLE, gBitTable[gBattlerPartyIndexes[gActiveBattler]]);
    MarkBattlerForControllerExec(gActiveBattler);

    gBattlescriptCurrInstr += 2;
}

static void Cmd_switchindataupdate(void)
{
    struct BattlePokemon oldData;
    s32 i;
    u8 *monData;

    if (gBattleControllerExecFlags)
        return;

    gActiveBattler = GetBattlerForBattleScript(gBattlescriptCurrInstr[1]);
    oldData = gBattleMons[gActiveBattler];
    monData = (u8*)(&gBattleMons[gActiveBattler]);

    for (i = 0; i < sizeof(struct BattlePokemon); i++)
    {
        monData[i] = gBattleResources->bufferB[gActiveBattler][4 + i];
    }

    gBattleMons[gActiveBattler].type1 = gBaseStats[gBattleMons[gActiveBattler].species].type1;
    gBattleMons[gActiveBattler].type2 = gBaseStats[gBattleMons[gActiveBattler].species].type2;
    gBattleMons[gActiveBattler].type3 = TYPE_MYSTERY;
    gBattleMons[gActiveBattler].ability = GetAbilityBySpecies(gBattleMons[gActiveBattler].species, gBattleMons[gActiveBattler].abilityNum);

    // check knocked off item
    i = GetBattlerSide(gActiveBattler);
    if (gWishFutureKnock.knockedOffMons[i] & gBitTable[gBattlerPartyIndexes[gActiveBattler]])
    {
        gBattleMons[gActiveBattler].item = 0;
    }

    if (gBattleMoves[gCurrentMove].effect == EFFECT_BATON_PASS)
    {
        for (i = 0; i < NUM_BATTLE_STATS; i++)
        {
            gBattleMons[gActiveBattler].statStages[i] = oldData.statStages[i];
        }
        gBattleMons[gActiveBattler].status2 = oldData.status2;
    }

    SwitchInClearSetData();

    if (gBattleTypeFlags & BATTLE_TYPE_PALACE
        && gBattleMons[gActiveBattler].maxHP / 2 >= gBattleMons[gActiveBattler].hp
        && gBattleMons[gActiveBattler].hp != 0
        && !(gBattleMons[gActiveBattler].status1 & STATUS1_SLEEP))
    {
        gBattleStruct->palaceFlags |= gBitTable[gActiveBattler];
    }

    gBattleScripting.battler = gActiveBattler;

    PREPARE_MON_NICK_BUFFER(gBattleTextBuff1, gActiveBattler, gBattlerPartyIndexes[gActiveBattler]);

    gBattlescriptCurrInstr += 2;
}

static void Cmd_switchinanim(void)
{
    if (gBattleControllerExecFlags)
        return;

    gActiveBattler = GetBattlerForBattleScript(gBattlescriptCurrInstr[1]);

    if (GetBattlerSide(gActiveBattler) == B_SIDE_OPPONENT
        && !(gBattleTypeFlags & (BATTLE_TYPE_LINK
                                 | BATTLE_TYPE_EREADER_TRAINER
                                 | BATTLE_TYPE_RECORDED_LINK
                                 | BATTLE_TYPE_TRAINER_HILL
                                 | BATTLE_TYPE_FRONTIER)))
            HandleSetPokedexFlag(SpeciesToNationalPokedexNum(gBattleMons[gActiveBattler].species), FLAG_SET_SEEN, gBattleMons[gActiveBattler].personality);

    gAbsentBattlerFlags &= ~(gBitTable[gActiveBattler]);

    BtlController_EmitSwitchInAnim(0, gBattlerPartyIndexes[gActiveBattler], gBattlescriptCurrInstr[2]);
    MarkBattlerForControllerExec(gActiveBattler);

    gBattlescriptCurrInstr += 3;

    if (gBattleTypeFlags & BATTLE_TYPE_ARENA)
        BattleArena_InitPoints();
}

bool32 CanBattlerSwitch(u32 battlerId)
{
    s32 i, lastMonId, battlerIn1, battlerIn2;
    bool32 ret = FALSE;
    struct Pokemon *party;

    if (BATTLE_TWO_VS_ONE_OPPONENT && GetBattlerSide(battlerId) == B_SIDE_OPPONENT)
    {
        battlerIn1 = GetBattlerAtPosition(B_POSITION_OPPONENT_LEFT);
        battlerIn2 = GetBattlerAtPosition(B_POSITION_OPPONENT_RIGHT);
        party = gEnemyParty;

        for (i = 0; i < PARTY_SIZE; i++)
        {
            if (GetMonData(&party[i], MON_DATA_HP) != 0
             && GetMonData(&party[i], MON_DATA_SPECIES) != SPECIES_NONE
             && !GetMonData(&party[i], MON_DATA_IS_EGG)
             && i != gBattlerPartyIndexes[battlerIn1] && i != gBattlerPartyIndexes[battlerIn2])
                break;
        }

        ret = (i != PARTY_SIZE);
    }
    else if (gBattleTypeFlags & BATTLE_TYPE_INGAME_PARTNER)
    {
        if (GetBattlerSide(battlerId) == B_SIDE_OPPONENT)
            party = gEnemyParty;
        else
            party = gPlayerParty;

        lastMonId = 0;
        if (battlerId & 2)
            lastMonId = 3;

        for (i = lastMonId; i < lastMonId + 3; i++)
        {
            if (GetMonData(&party[i], MON_DATA_SPECIES) != SPECIES_NONE
             && !GetMonData(&party[i], MON_DATA_IS_EGG)
             && GetMonData(&party[i], MON_DATA_HP) != 0
             && gBattlerPartyIndexes[battlerId] != i)
                break;
        }

        ret = (i != lastMonId + 3);
    }
    else if (gBattleTypeFlags & BATTLE_TYPE_MULTI)
    {
        if (gBattleTypeFlags & BATTLE_TYPE_TOWER_LINK_MULTI)
        {
            if (GetBattlerSide(battlerId) == B_SIDE_PLAYER)
            {
                party = gPlayerParty;

                lastMonId = 0;
                if (GetLinkTrainerFlankId(GetBattlerMultiplayerId(battlerId)) == TRUE)
                    lastMonId = 3;
            }
            else
            {
                party = gEnemyParty;

                if (battlerId == 1)
                    lastMonId = 0;
                else
                    lastMonId = 3;
            }
        }
        else
        {
            if (GetBattlerSide(battlerId) == B_SIDE_OPPONENT)
                party = gEnemyParty;
            else
                party = gPlayerParty;

            lastMonId = 0;
            if (GetLinkTrainerFlankId(GetBattlerMultiplayerId(battlerId)) == TRUE)
                lastMonId = 3;
        }

        for (i = lastMonId; i < lastMonId + 3; i++)
        {
            if (GetMonData(&party[i], MON_DATA_SPECIES) != SPECIES_NONE
             && !GetMonData(&party[i], MON_DATA_IS_EGG)
             && GetMonData(&party[i], MON_DATA_HP) != 0
             && gBattlerPartyIndexes[battlerId] != i)
                break;
        }

        ret = (i != lastMonId + 3);
    }
    else if (gBattleTypeFlags & BATTLE_TYPE_TWO_OPPONENTS && GetBattlerSide(battlerId) == B_SIDE_OPPONENT)
    {
        party = gEnemyParty;

        lastMonId = 0;
        if (battlerId == B_POSITION_OPPONENT_RIGHT)
            lastMonId = 3;

        for (i = lastMonId; i < lastMonId + 3; i++)
        {
            if (GetMonData(&party[i], MON_DATA_SPECIES) != SPECIES_NONE
             && !GetMonData(&party[i], MON_DATA_IS_EGG)
             && GetMonData(&party[i], MON_DATA_HP) != 0
             && gBattlerPartyIndexes[battlerId] != i)
                break;
        }

        ret = (i != lastMonId + 3);
    }
    else
    {
        if (GetBattlerSide(battlerId) == B_SIDE_OPPONENT)
        {
            battlerIn1 = GetBattlerAtPosition(B_POSITION_OPPONENT_LEFT);

            if (gBattleTypeFlags & BATTLE_TYPE_DOUBLE)
                battlerIn2 = GetBattlerAtPosition(B_POSITION_OPPONENT_RIGHT);
            else
                battlerIn2 = battlerIn1;

            party = gEnemyParty;
        }
        else
        {
            // Check if attacker side has mon to switch into
            battlerIn1 = GetBattlerAtPosition(B_POSITION_PLAYER_LEFT);

            if (gBattleTypeFlags & BATTLE_TYPE_DOUBLE)
                battlerIn2 = GetBattlerAtPosition(B_POSITION_PLAYER_RIGHT);
            else
                battlerIn2 = battlerIn1;

            party = gPlayerParty;
        }

        for (i = 0; i < PARTY_SIZE; i++)
        {
            if (GetMonData(&party[i], MON_DATA_HP) != 0
             && GetMonData(&party[i], MON_DATA_SPECIES) != SPECIES_NONE
             && !GetMonData(&party[i], MON_DATA_IS_EGG)
             && i != gBattlerPartyIndexes[battlerIn1] && i != gBattlerPartyIndexes[battlerIn2])
                break;
        }

        ret = (i != PARTY_SIZE);
    }
    return ret;
}

static void Cmd_jumpifcantswitch(void)
{
    gActiveBattler = GetBattlerForBattleScript(gBattlescriptCurrInstr[1] & ~(SWITCH_IGNORE_ESCAPE_PREVENTION));

    if (!(gBattlescriptCurrInstr[1] & SWITCH_IGNORE_ESCAPE_PREVENTION)
        && !CanBattlerEscape(gActiveBattler))
    {
        gBattlescriptCurrInstr = T1_READ_PTR(gBattlescriptCurrInstr + 2);
    }
    else
    {
        if (CanBattlerSwitch(gActiveBattler))
            gBattlescriptCurrInstr += 6;
        else
           gBattlescriptCurrInstr = T1_READ_PTR(gBattlescriptCurrInstr + 2);
    }
}

// Opens the party screen to choose a new Pokémon to send out
// slotId is the Pokémon to replace
static void ChooseMonToSendOut(u8 slotId)
{
    *(gBattleStruct->field_58 + gActiveBattler) = gBattlerPartyIndexes[gActiveBattler];
    *(gBattleStruct->monToSwitchIntoId + gActiveBattler) = PARTY_SIZE;
    gBattleStruct->field_93 &= ~(gBitTable[gActiveBattler]);

    BtlController_EmitChoosePokemon(0, PARTY_ACTION_SEND_OUT, slotId, ABILITY_NONE, gBattleStruct->field_60[gActiveBattler]);
    MarkBattlerForControllerExec(gActiveBattler);
}

static void Cmd_openpartyscreen(void)
{
    u32 flags;
    u8 hitmarkerFaintBits;
    u8 battlerId;
    const u8 *jumpPtr;

    battlerId = 0;
    flags = 0;
    jumpPtr = T1_READ_PTR(gBattlescriptCurrInstr + 2);

    if (gBattlescriptCurrInstr[1] == BS_UNK_5)
    {
        if ((gBattleTypeFlags & (BATTLE_TYPE_DOUBLE | BATTLE_TYPE_MULTI)) != BATTLE_TYPE_DOUBLE)
        {
            for (gActiveBattler = 0; gActiveBattler < gBattlersCount; gActiveBattler++)
            {
                if (gHitMarker & HITMARKER_FAINTED(gActiveBattler))
                {
                    if (HasNoMonsToSwitch(gActiveBattler, PARTY_SIZE, PARTY_SIZE))
                    {
                        gAbsentBattlerFlags |= gBitTable[gActiveBattler];
                        gHitMarker &= ~(HITMARKER_FAINTED(gActiveBattler));
                        BtlController_EmitLinkStandbyMsg(0, 2, FALSE);
                        MarkBattlerForControllerExec(gActiveBattler);
                    }
                    else if (!gSpecialStatuses[gActiveBattler].flag40)
                    {
                        ChooseMonToSendOut(PARTY_SIZE);
                        gSpecialStatuses[gActiveBattler].flag40 = 1;
                    }
                }
                else
                {
                    BtlController_EmitLinkStandbyMsg(0, 2, FALSE);
                    MarkBattlerForControllerExec(gActiveBattler);
                }
            }
        }
        else if (gBattleTypeFlags & BATTLE_TYPE_DOUBLE)
        {
            u8 flag40_0, flag40_1, flag40_2, flag40_3;

            hitmarkerFaintBits = gHitMarker >> 28;

            if (gBitTable[0] & hitmarkerFaintBits)
            {
                gActiveBattler = 0;
                if (HasNoMonsToSwitch(0, PARTY_SIZE, PARTY_SIZE))
                {
                    gAbsentBattlerFlags |= gBitTable[gActiveBattler];
                    gHitMarker &= ~(HITMARKER_FAINTED(gActiveBattler));
                    BtlController_EmitCantSwitch(0);
                    MarkBattlerForControllerExec(gActiveBattler);
                }
                else if (!gSpecialStatuses[gActiveBattler].flag40)
                {
                    ChooseMonToSendOut(gBattleStruct->monToSwitchIntoId[2]);
                    gSpecialStatuses[gActiveBattler].flag40 = 1;
                }
                else
                {
                    BtlController_EmitLinkStandbyMsg(0, 2, FALSE);
                    MarkBattlerForControllerExec(gActiveBattler);
                    flags |= 1;
                }
            }
            if (gBitTable[2] & hitmarkerFaintBits && !(gBitTable[0] & hitmarkerFaintBits))
            {
                gActiveBattler = 2;
                if (HasNoMonsToSwitch(2, PARTY_SIZE, PARTY_SIZE))
                {
                    gAbsentBattlerFlags |= gBitTable[gActiveBattler];
                    gHitMarker &= ~(HITMARKER_FAINTED(gActiveBattler));
                    BtlController_EmitCantSwitch(0);
                    MarkBattlerForControllerExec(gActiveBattler);
                }
                else if (!gSpecialStatuses[gActiveBattler].flag40)
                {
                    ChooseMonToSendOut(gBattleStruct->monToSwitchIntoId[0]);
                    gSpecialStatuses[gActiveBattler].flag40 = 1;
                }
                else if (!(flags & 1))
                {
                    BtlController_EmitLinkStandbyMsg(0, 2, FALSE);
                    MarkBattlerForControllerExec(gActiveBattler);
                }
            }
            if (gBitTable[1] & hitmarkerFaintBits)
            {
                gActiveBattler = 1;
                if (HasNoMonsToSwitch(1, PARTY_SIZE, PARTY_SIZE))
                {
                    gAbsentBattlerFlags |= gBitTable[gActiveBattler];
                    gHitMarker &= ~(HITMARKER_FAINTED(gActiveBattler));
                    BtlController_EmitCantSwitch(0);
                    MarkBattlerForControllerExec(gActiveBattler);
                }
                else if (!gSpecialStatuses[gActiveBattler].flag40)
                {
                    ChooseMonToSendOut(gBattleStruct->monToSwitchIntoId[3]);
                    gSpecialStatuses[gActiveBattler].flag40 = 1;
                }
                else
                {
                    BtlController_EmitLinkStandbyMsg(0, 2, FALSE);
                    MarkBattlerForControllerExec(gActiveBattler);
                    flags |= 2;
                }
            }
            if (gBitTable[3] & hitmarkerFaintBits && !(gBitTable[1] & hitmarkerFaintBits))
            {
                gActiveBattler = 3;
                if (HasNoMonsToSwitch(3, PARTY_SIZE, PARTY_SIZE))
                {
                    gAbsentBattlerFlags |= gBitTable[gActiveBattler];
                    gHitMarker &= ~(HITMARKER_FAINTED(gActiveBattler));
                    BtlController_EmitCantSwitch(0);
                    MarkBattlerForControllerExec(gActiveBattler);
                }
                else if (!gSpecialStatuses[gActiveBattler].flag40)
                {
                    ChooseMonToSendOut(gBattleStruct->monToSwitchIntoId[1]);
                    gSpecialStatuses[gActiveBattler].flag40 = 1;
                }
                else if (!(flags & 2))
                {
                    BtlController_EmitLinkStandbyMsg(0, 2, FALSE);
                    MarkBattlerForControllerExec(gActiveBattler);
                }
            }

            flag40_0 = gSpecialStatuses[0].flag40;
            if (!flag40_0)
            {
                flag40_2 = gSpecialStatuses[2].flag40;
                if (!flag40_2 && hitmarkerFaintBits != 0)
                {
                    if (gAbsentBattlerFlags & gBitTable[0])
                        gActiveBattler = 2;
                    else
                        gActiveBattler = 0;

                    BtlController_EmitLinkStandbyMsg(0, 2, FALSE);
                    MarkBattlerForControllerExec(gActiveBattler);
                }

            }
            flag40_1 = gSpecialStatuses[1].flag40;
            if (!flag40_1)
            {
                flag40_3 = gSpecialStatuses[3].flag40;
                if (!flag40_3 && hitmarkerFaintBits != 0)
                {
                    if (gAbsentBattlerFlags & gBitTable[1])
                        gActiveBattler = 3;
                    else
                        gActiveBattler = 1;

                    BtlController_EmitLinkStandbyMsg(0, 2, FALSE);
                    MarkBattlerForControllerExec(gActiveBattler);
                }
            }
        }
        gBattlescriptCurrInstr += 6;
    }
    else if (gBattlescriptCurrInstr[1] == BS_UNK_6)
    {
        if (!(gBattleTypeFlags & BATTLE_TYPE_MULTI))
        {
            if (gBattleTypeFlags & BATTLE_TYPE_DOUBLE)
            {
                hitmarkerFaintBits = gHitMarker >> 28;
                if (gBitTable[2] & hitmarkerFaintBits && gBitTable[0] & hitmarkerFaintBits)
                {
                    gActiveBattler = 2;
                    if (HasNoMonsToSwitch(2, gBattleResources->bufferB[0][1], PARTY_SIZE))
                    {
                        gAbsentBattlerFlags |= gBitTable[gActiveBattler];
                        gHitMarker &= ~(HITMARKER_FAINTED(gActiveBattler));
                        BtlController_EmitCantSwitch(0);
                        MarkBattlerForControllerExec(gActiveBattler);
                    }
                    else if (!gSpecialStatuses[gActiveBattler].flag40)
                    {
                        ChooseMonToSendOut(gBattleStruct->monToSwitchIntoId[0]);
                        gSpecialStatuses[gActiveBattler].flag40 = 1;
                    }
                }
                if (gBitTable[3] & hitmarkerFaintBits && hitmarkerFaintBits & gBitTable[1])
                {
                    gActiveBattler = 3;
                    if (HasNoMonsToSwitch(3, gBattleResources->bufferB[1][1], PARTY_SIZE))
                    {
                        gAbsentBattlerFlags |= gBitTable[gActiveBattler];
                        gHitMarker &= ~(HITMARKER_FAINTED(gActiveBattler));
                        BtlController_EmitCantSwitch(0);
                        MarkBattlerForControllerExec(gActiveBattler);
                    }
                    else if (!gSpecialStatuses[gActiveBattler].flag40)
                    {
                        ChooseMonToSendOut(gBattleStruct->monToSwitchIntoId[1]);
                        gSpecialStatuses[gActiveBattler].flag40 = 1;
                    }
                }
                gBattlescriptCurrInstr += 6;
            }
            else
            {
                gBattlescriptCurrInstr += 6;
            }
        }
        else
        {
            gBattlescriptCurrInstr += 6;
        }

        hitmarkerFaintBits = gHitMarker >> 28;

        gBattlerFainted = 0;
        while (!(gBitTable[gBattlerFainted] & hitmarkerFaintBits)
               && gBattlerFainted < gBattlersCount)
            gBattlerFainted++;

        if (gBattlerFainted == gBattlersCount)
            gBattlescriptCurrInstr = jumpPtr;
    }
    else
    {
        if (gBattlescriptCurrInstr[1] & PARTY_SCREEN_OPTIONAL)
            hitmarkerFaintBits = PARTY_ACTION_CHOOSE_MON; // Used here as the caseId for the EmitChoose function.
        else
            hitmarkerFaintBits = PARTY_ACTION_SEND_OUT;

        battlerId = GetBattlerForBattleScript(gBattlescriptCurrInstr[1] & ~(PARTY_SCREEN_OPTIONAL));
        if (gSpecialStatuses[battlerId].flag40)
        {
            gBattlescriptCurrInstr += 6;
        }
        else if (HasNoMonsToSwitch(battlerId, PARTY_SIZE, PARTY_SIZE))
        {
            gActiveBattler = battlerId;
            gAbsentBattlerFlags |= gBitTable[gActiveBattler];
            gHitMarker &= ~(HITMARKER_FAINTED(gActiveBattler));
            gBattlescriptCurrInstr = jumpPtr;
        }
        else
        {
            gActiveBattler = battlerId;
            *(gBattleStruct->field_58 + gActiveBattler) = gBattlerPartyIndexes[gActiveBattler];
            *(gBattleStruct->monToSwitchIntoId + gActiveBattler) = 6;
            gBattleStruct->field_93 &= ~(gBitTable[gActiveBattler]);

            BtlController_EmitChoosePokemon(0, hitmarkerFaintBits, *(gBattleStruct->monToSwitchIntoId + (gActiveBattler ^ 2)), ABILITY_NONE, gBattleStruct->field_60[gActiveBattler]);
            MarkBattlerForControllerExec(gActiveBattler);

            gBattlescriptCurrInstr += 6;

            if (GetBattlerPosition(gActiveBattler) == 0 && gBattleResults.playerSwitchesCounter < 0xFF)
                gBattleResults.playerSwitchesCounter++;

            if (gBattleTypeFlags & BATTLE_TYPE_MULTI)
            {
                for (gActiveBattler = 0; gActiveBattler < gBattlersCount; gActiveBattler++)
                {
                    if (gActiveBattler != battlerId)
                    {
                        BtlController_EmitLinkStandbyMsg(0, 2, FALSE);
                        MarkBattlerForControllerExec(gActiveBattler);
                    }
                }
            }
            else
            {
                gActiveBattler = GetBattlerAtPosition(GetBattlerPosition(battlerId) ^ BIT_SIDE);
                if (gAbsentBattlerFlags & gBitTable[gActiveBattler])
                    gActiveBattler ^= BIT_FLANK;

                BtlController_EmitLinkStandbyMsg(0, 2, FALSE);
                MarkBattlerForControllerExec(gActiveBattler);
            }
        }
    }
}

static void Cmd_switchhandleorder(void)
{
    s32 i;
    if (gBattleControllerExecFlags)
        return;

    gActiveBattler = GetBattlerForBattleScript(gBattlescriptCurrInstr[1]);

    switch (gBattlescriptCurrInstr[2])
    {
    case 0:
        for (i = 0; i < gBattlersCount; i++)
        {
            if (gBattleResources->bufferB[i][0] == 0x22)
            {
                *(gBattleStruct->monToSwitchIntoId + i) = gBattleResources->bufferB[i][1];
                if (!(gBattleStruct->field_93 & gBitTable[i]))
                {
                    RecordedBattle_SetBattlerAction(i, gBattleResources->bufferB[i][1]);
                    gBattleStruct->field_93 |= gBitTable[i];
                }
            }
        }
        break;
    case 1:
        if (!(gBattleTypeFlags & BATTLE_TYPE_MULTI))
            SwitchPartyOrder(gActiveBattler);
        break;
    case 2:
        if (!(gBattleStruct->field_93 & gBitTable[gActiveBattler]))
        {
            RecordedBattle_SetBattlerAction(gActiveBattler, gBattleResources->bufferB[gActiveBattler][1]);
            gBattleStruct->field_93 |= gBitTable[gActiveBattler];
        }
        // fall through
    case 3:
        gBattleCommunication[0] = gBattleResources->bufferB[gActiveBattler][1];
        *(gBattleStruct->monToSwitchIntoId + gActiveBattler) = gBattleResources->bufferB[gActiveBattler][1];

        if (gBattleTypeFlags & BATTLE_TYPE_LINK && gBattleTypeFlags & BATTLE_TYPE_MULTI)
        {
            *(gActiveBattler * 3 + (u8*)(gBattleStruct->field_60) + 0) &= 0xF;
            *(gActiveBattler * 3 + (u8*)(gBattleStruct->field_60) + 0) |= (gBattleResources->bufferB[gActiveBattler][2] & 0xF0);
            *(gActiveBattler * 3 + (u8*)(gBattleStruct->field_60) + 1) = gBattleResources->bufferB[gActiveBattler][3];

            *((gActiveBattler ^ BIT_FLANK) * 3 + (u8*)(gBattleStruct->field_60) + 0) &= (0xF0);
            *((gActiveBattler ^ BIT_FLANK) * 3 + (u8*)(gBattleStruct->field_60) + 0) |= (gBattleResources->bufferB[gActiveBattler][2] & 0xF0) >> 4;
            *((gActiveBattler ^ BIT_FLANK) * 3 + (u8*)(gBattleStruct->field_60) + 2) = gBattleResources->bufferB[gActiveBattler][3];
        }
        else if (gBattleTypeFlags & BATTLE_TYPE_INGAME_PARTNER)
        {
            SwitchPartyOrderInGameMulti(gActiveBattler, *(gBattleStruct->monToSwitchIntoId + gActiveBattler));
        }
        else
        {
            SwitchPartyOrder(gActiveBattler);
        }

        PREPARE_SPECIES_BUFFER(gBattleTextBuff1, gBattleMons[gBattlerAttacker].species)
        PREPARE_MON_NICK_BUFFER(gBattleTextBuff2, gActiveBattler, gBattleResources->bufferB[gActiveBattler][1])
        break;
    }

    gBattlescriptCurrInstr += 3;
}

static void SetDmgHazardsBattlescript(u8 battlerId, u8 multistringId)
{
    gBattleMons[battlerId].status2 &= ~(STATUS2_DESTINY_BOND);
    gHitMarker &= ~(HITMARKER_DESTINYBOND);
    gBattleScripting.battler = battlerId;
    gBattleCommunication[MULTISTRING_CHOOSER] = multistringId;

    BattleScriptPushCursor();
    if (gBattlescriptCurrInstr[1] == BS_TARGET)
        gBattlescriptCurrInstr = BattleScript_DmgHazardsOnTarget;
    else if (gBattlescriptCurrInstr[1] == BS_ATTACKER)
        gBattlescriptCurrInstr = BattleScript_DmgHazardsOnAttacker;
    else
        gBattlescriptCurrInstr = BattleScript_DmgHazardsOnFaintedBattler;
}

static void Cmd_switchineffects(void)
{
    s32 i;

    gActiveBattler = GetBattlerForBattleScript(gBattlescriptCurrInstr[1]);
    UpdateSentPokesToOpponentValue(gActiveBattler);

    gHitMarker &= ~(HITMARKER_FAINTED(gActiveBattler));
    gSpecialStatuses[gActiveBattler].flag40 = 0;

    if (!(gSideStatuses[GetBattlerSide(gActiveBattler)] & SIDE_STATUS_SPIKES_DAMAGED)
        && (gSideStatuses[GetBattlerSide(gActiveBattler)] & SIDE_STATUS_SPIKES)
        && GetBattlerAbility(gActiveBattler) != ABILITY_MAGIC_GUARD
        && IsBattlerAffectedByHazards(gActiveBattler, FALSE)
        && IsBattlerGrounded(gActiveBattler))
    {
        u8 spikesDmg = (5 - gSideTimers[GetBattlerSide(gActiveBattler)].spikesAmount) * 2;
        gBattleMoveDamage = gBattleMons[gActiveBattler].maxHP / (spikesDmg);
        if (gBattleMoveDamage == 0)
            gBattleMoveDamage = 1;

        gSideStatuses[GetBattlerSide(gActiveBattler)] |= SIDE_STATUS_SPIKES_DAMAGED;
        SetDmgHazardsBattlescript(gActiveBattler, 0);
    }
    else if (!(gSideStatuses[GetBattlerSide(gActiveBattler)] & SIDE_STATUS_STEALTH_ROCK_DAMAGED)
        && (gSideStatuses[GetBattlerSide(gActiveBattler)] & SIDE_STATUS_STEALTH_ROCK)
        && IsBattlerAffectedByHazards(gActiveBattler, FALSE)
        && GetBattlerAbility(gActiveBattler) != ABILITY_MAGIC_GUARD)
    {
        gSideStatuses[GetBattlerSide(gActiveBattler)] |= SIDE_STATUS_STEALTH_ROCK_DAMAGED;
        gBattleMoveDamage = GetStealthHazardDamage(gBattleMoves[MOVE_STEALTH_ROCK].type, gActiveBattler);

        if (gBattleMoveDamage != 0)
            SetDmgHazardsBattlescript(gActiveBattler, 1);
    }
    else if (!(gSideStatuses[GetBattlerSide(gActiveBattler)] & SIDE_STATUS_TOXIC_SPIKES_DAMAGED)
        && (gSideStatuses[GetBattlerSide(gActiveBattler)] & SIDE_STATUS_TOXIC_SPIKES)
        && IsBattlerGrounded(gActiveBattler))
    {
        gSideStatuses[GetBattlerSide(gActiveBattler)] |= SIDE_STATUS_TOXIC_SPIKES_DAMAGED;
        if (IS_BATTLER_OF_TYPE(gActiveBattler, TYPE_POISON)) // Absorb the toxic spikes.
        {
            gSideStatuses[GetBattlerSide(gActiveBattler)] &= ~(SIDE_STATUS_TOXIC_SPIKES);
            gSideTimers[GetBattlerSide(gActiveBattler)].toxicSpikesAmount = 0;
            gBattleScripting.battler = gActiveBattler;
            BattleScriptPushCursor();
            gBattlescriptCurrInstr = BattleScript_ToxicSpikesAbsorbed;
        }
        else if (IsBattlerAffectedByHazards(gActiveBattler, TRUE))
        {
            if (!(gBattleMons[gActiveBattler].status1 & STATUS1_ANY)
                && !IS_BATTLER_OF_TYPE(gActiveBattler, TYPE_STEEL)
                && GetBattlerAbility(gActiveBattler) != ABILITY_IMMUNITY
                && !(gSideStatuses[GetBattlerSide(gActiveBattler)] & SIDE_STATUS_SAFEGUARD)
                && !(gFieldStatuses & STATUS_FIELD_MISTY_TERRAIN))
            {
                if (gSideTimers[GetBattlerSide(gActiveBattler)].toxicSpikesAmount >= 2)
                    gBattleMons[gActiveBattler].status1 |= STATUS1_TOXIC_POISON;
                else
                    gBattleMons[gActiveBattler].status1 |= STATUS1_POISON;

                BtlController_EmitSetMonData(0, REQUEST_STATUS_BATTLE, 0, 4, &gBattleMons[gActiveBattler].status1);
                MarkBattlerForControllerExec(gActiveBattler);
                gBattleScripting.battler = gActiveBattler;
                BattleScriptPushCursor();
                gBattlescriptCurrInstr = BattleScript_ToxicSpikesPoisoned;
            }
        }
    }
    else if (!(gSideStatuses[GetBattlerSide(gActiveBattler)] & SIDE_STATUS_STICKY_WEB_DAMAGED)
        && (gSideStatuses[GetBattlerSide(gActiveBattler)] & SIDE_STATUS_STICKY_WEB)
        && IsBattlerAffectedByHazards(gActiveBattler, FALSE)
        && IsBattlerGrounded(gActiveBattler))
    {
        gSideStatuses[GetBattlerSide(gActiveBattler)] |= SIDE_STATUS_STICKY_WEB_DAMAGED;
        gBattleScripting.battler = gActiveBattler;
        SET_STATCHANGER(STAT_SPEED, 1, TRUE);
        BattleScriptPushCursor();
        gBattlescriptCurrInstr = BattleScript_StickyWebOnSwitchIn;
    }
    else
    {
        // There is a hack here to ensure the truant counter will be 0 when the battler's next turn starts.
        // The truant counter is not updated in the case where a mon switches in after a lost judgement in the battle arena.
        if (gBattleMons[gActiveBattler].ability == ABILITY_TRUANT
            && gCurrentActionFuncId != B_ACTION_USE_MOVE
            && !gDisableStructs[gActiveBattler].truantSwitchInHack)
            gDisableStructs[gActiveBattler].truantCounter = 1;

        gDisableStructs[gActiveBattler].truantSwitchInHack = 0;

        if (AbilityBattleEffects(ABILITYEFFECT_ON_SWITCHIN, gActiveBattler, 0, 0, 0)
            || ItemBattleEffects(ITEMEFFECT_ON_SWITCH_IN, gActiveBattler, FALSE)
            || AbilityBattleEffects(ABILITYEFFECT_INTIMIDATE2, 0, 0, 0, 0)
            || AbilityBattleEffects(ABILITYEFFECT_TRACE2, 0, 0, 0, 0)
            || AbilityBattleEffects(ABILITYEFFECT_FORECAST, 0, 0, 0, 0))
            return;

        gSideStatuses[GetBattlerSide(gActiveBattler)] &= ~(SIDE_STATUS_SPIKES_DAMAGED | SIDE_STATUS_TOXIC_SPIKES_DAMAGED | SIDE_STATUS_STEALTH_ROCK_DAMAGED | SIDE_STATUS_STICKY_WEB_DAMAGED);

        for (i = 0; i < gBattlersCount; i++)
        {
            if (gBattlerByTurnOrder[i] == gActiveBattler)
                gActionsByTurnOrder[i] = B_ACTION_CANCEL_PARTNER;

            gBattleStruct->hpOnSwitchout[GetBattlerSide(i)] = gBattleMons[i].hp;
        }

        if (gBattlescriptCurrInstr[1] == 5)
        {
            u32 hitmarkerFaintBits = gHitMarker >> 28;

            gBattlerFainted++;
            while (1)
            {
                if (hitmarkerFaintBits & gBitTable[gBattlerFainted] && !(gAbsentBattlerFlags & gBitTable[gBattlerFainted]))
                    break;
                if (gBattlerFainted >= gBattlersCount)
                    break;
                gBattlerFainted++;
            }
        }
        gBattlescriptCurrInstr += 2;
    }
}

static void Cmd_trainerslidein(void)
{
    gActiveBattler = GetBattlerAtPosition(gBattlescriptCurrInstr[1]);
    BtlController_EmitTrainerSlide(0);
    MarkBattlerForControllerExec(gActiveBattler);

    gBattlescriptCurrInstr += 2;
}

static void Cmd_playse(void)
{
    gActiveBattler = gBattlerAttacker;
    BtlController_EmitPlaySE(0, T2_READ_16(gBattlescriptCurrInstr + 1));
    MarkBattlerForControllerExec(gActiveBattler);

    gBattlescriptCurrInstr += 3;
}

static void Cmd_fanfare(void)
{
    gActiveBattler = gBattlerAttacker;
    BtlController_EmitPlayFanfareOrBGM(0, T2_READ_16(gBattlescriptCurrInstr + 1), FALSE);
    MarkBattlerForControllerExec(gActiveBattler);

    gBattlescriptCurrInstr += 3;
}

static void Cmd_playfaintcry(void)
{
    gActiveBattler = GetBattlerForBattleScript(gBattlescriptCurrInstr[1]);
    BtlController_EmitFaintingCry(0);
    MarkBattlerForControllerExec(gActiveBattler);

    gBattlescriptCurrInstr += 2;
}

static void Cmd_endlinkbattle(void)
{
    gActiveBattler = GetBattlerAtPosition(B_POSITION_PLAYER_LEFT);
    BtlController_EmitEndLinkBattle(0, gBattleOutcome);
    MarkBattlerForControllerExec(gActiveBattler);

    gBattlescriptCurrInstr += 1;
}

static void Cmd_returntoball(void)
{
    gActiveBattler = GetBattlerForBattleScript(gBattlescriptCurrInstr[1]);
    BtlController_EmitReturnMonToBall(0, 1);
    MarkBattlerForControllerExec(gActiveBattler);

    gBattlescriptCurrInstr += 2;
}

static void Cmd_handlelearnnewmove(void)
{
    const u8 *jumpPtr1 = T1_READ_PTR(gBattlescriptCurrInstr + 1);
    const u8 *jumpPtr2 = T1_READ_PTR(gBattlescriptCurrInstr + 5);

    u16 learnMove = MonTryLearningNewMove(&gPlayerParty[gBattleStruct->expGetterMonId], gBattlescriptCurrInstr[9]);
    while (learnMove == MON_ALREADY_KNOWS_MOVE)
        learnMove = MonTryLearningNewMove(&gPlayerParty[gBattleStruct->expGetterMonId], FALSE);

    if (learnMove == 0)
    {
        gBattlescriptCurrInstr = jumpPtr2;
    }
    else if (learnMove == MON_HAS_MAX_MOVES)
    {
        gBattlescriptCurrInstr += 10;
    }
    else
    {
        gActiveBattler = GetBattlerAtPosition(B_POSITION_PLAYER_LEFT);

        if (gBattlerPartyIndexes[gActiveBattler] == gBattleStruct->expGetterMonId
            && !(gBattleMons[gActiveBattler].status2 & STATUS2_TRANSFORMED))
        {
            GiveMoveToBattleMon(&gBattleMons[gActiveBattler], learnMove);
        }
        if (gBattleTypeFlags & BATTLE_TYPE_DOUBLE)
        {
            gActiveBattler = GetBattlerAtPosition(B_POSITION_PLAYER_RIGHT);
            if (gBattlerPartyIndexes[gActiveBattler] == gBattleStruct->expGetterMonId
                && !(gBattleMons[gActiveBattler].status2 & STATUS2_TRANSFORMED))
            {
                GiveMoveToBattleMon(&gBattleMons[gActiveBattler], learnMove);
            }
        }

        gBattlescriptCurrInstr = jumpPtr1;
    }
}

static void Cmd_yesnoboxlearnmove(void)
{
    gActiveBattler = 0;

    switch (gBattleScripting.learnMoveState)
    {
    case 0:
        HandleBattleWindow(0x18, 8, 0x1D, 0xD, 0);
        BattlePutTextOnWindow(gText_BattleYesNoChoice, 0xC);
        gBattleScripting.learnMoveState++;
        gBattleCommunication[CURSOR_POSITION] = 0;
        BattleCreateYesNoCursorAt(0);
        break;
    case 1:
        if (JOY_NEW(DPAD_UP) && gBattleCommunication[CURSOR_POSITION] != 0)
        {
            PlaySE(SE_SELECT);
            BattleDestroyYesNoCursorAt(gBattleCommunication[CURSOR_POSITION]);
            gBattleCommunication[CURSOR_POSITION] = 0;
            BattleCreateYesNoCursorAt(0);
        }
        if (JOY_NEW(DPAD_DOWN) && gBattleCommunication[CURSOR_POSITION] == 0)
        {
            PlaySE(SE_SELECT);
            BattleDestroyYesNoCursorAt(gBattleCommunication[CURSOR_POSITION]);
            gBattleCommunication[CURSOR_POSITION] = 1;
            BattleCreateYesNoCursorAt(1);
        }
        if (JOY_NEW(A_BUTTON))
        {
            PlaySE(SE_SELECT);
            if (gBattleCommunication[1] == 0)
            {
                HandleBattleWindow(0x18, 0x8, 0x1D, 0xD, WINDOW_CLEAR);
                BeginNormalPaletteFade(PALETTES_ALL, 0, 0, 0x10, RGB_BLACK);
                gBattleScripting.learnMoveState++;
            }
            else
            {
                gBattleScripting.learnMoveState = 5;
            }
        }
        else if (JOY_NEW(B_BUTTON))
        {
            PlaySE(SE_SELECT);
            gBattleScripting.learnMoveState = 5;
        }
        break;
    case 2:
        if (!gPaletteFade.active)
        {
            FreeAllWindowBuffers();
            ShowSelectMovePokemonSummaryScreen(gPlayerParty, gBattleStruct->expGetterMonId, gPlayerPartyCount - 1, ReshowBattleScreenAfterMenu, gMoveToLearn);
            gBattleScripting.learnMoveState++;
        }
        break;
    case 3:
        if (!gPaletteFade.active && gMain.callback2 == BattleMainCB2)
        {
            gBattleScripting.learnMoveState++;
        }
        break;
    case 4:
        if (!gPaletteFade.active && gMain.callback2 == BattleMainCB2)
        {
            u8 movePosition = GetMoveSlotToReplace();
            if (movePosition == MAX_MON_MOVES)
            {
                gBattleScripting.learnMoveState = 5;
            }
            else
            {
                u16 moveId = GetMonData(&gPlayerParty[gBattleStruct->expGetterMonId], MON_DATA_MOVE1 + movePosition);
                if (IsHMMove2(moveId))
                {
                    PrepareStringBattle(STRINGID_HMMOVESCANTBEFORGOTTEN, gActiveBattler);
                    gBattleScripting.learnMoveState = 6;
                }
                else
                {
                    gBattlescriptCurrInstr = T1_READ_PTR(gBattlescriptCurrInstr + 1);

                    PREPARE_MOVE_BUFFER(gBattleTextBuff2, moveId)

                    RemoveMonPPBonus(&gPlayerParty[gBattleStruct->expGetterMonId], movePosition);
                    SetMonMoveSlot(&gPlayerParty[gBattleStruct->expGetterMonId], gMoveToLearn, movePosition);

                    if (gBattlerPartyIndexes[0] == gBattleStruct->expGetterMonId
                        && !(gBattleMons[0].status2 & STATUS2_TRANSFORMED)
                        && !(gDisableStructs[0].mimickedMoves & gBitTable[movePosition]))
                    {
                        RemoveBattleMonPPBonus(&gBattleMons[0], movePosition);
                        SetBattleMonMoveSlot(&gBattleMons[0], gMoveToLearn, movePosition);
                    }
                    if (gBattleTypeFlags & BATTLE_TYPE_DOUBLE
                        && gBattlerPartyIndexes[2] == gBattleStruct->expGetterMonId
                        && !(gBattleMons[2].status2 & STATUS2_TRANSFORMED)
                        && !(gDisableStructs[2].mimickedMoves & gBitTable[movePosition]))
                    {
                        RemoveBattleMonPPBonus(&gBattleMons[2], movePosition);
                        SetBattleMonMoveSlot(&gBattleMons[2], gMoveToLearn, movePosition);
                    }
                }
            }
        }
        break;
    case 5:
        HandleBattleWindow(0x18, 8, 0x1D, 0xD, WINDOW_CLEAR);
        gBattlescriptCurrInstr += 5;
        break;
    case 6:
        if (gBattleControllerExecFlags == 0)
        {
            gBattleScripting.learnMoveState = 2;
        }
        break;
    }
}

static void Cmd_yesnoboxstoplearningmove(void)
{
    switch (gBattleScripting.learnMoveState)
    {
    case 0:
        HandleBattleWindow(0x18, 8, 0x1D, 0xD, 0);
        BattlePutTextOnWindow(gText_BattleYesNoChoice, 0xC);
        gBattleScripting.learnMoveState++;
        gBattleCommunication[CURSOR_POSITION] = 0;
        BattleCreateYesNoCursorAt(0);
        break;
    case 1:
        if (JOY_NEW(DPAD_UP) && gBattleCommunication[CURSOR_POSITION] != 0)
        {
            PlaySE(SE_SELECT);
            BattleDestroyYesNoCursorAt(gBattleCommunication[CURSOR_POSITION]);
            gBattleCommunication[CURSOR_POSITION] = 0;
            BattleCreateYesNoCursorAt(0);
        }
        if (JOY_NEW(DPAD_DOWN) && gBattleCommunication[CURSOR_POSITION] == 0)
        {
            PlaySE(SE_SELECT);
            BattleDestroyYesNoCursorAt(gBattleCommunication[CURSOR_POSITION]);
            gBattleCommunication[CURSOR_POSITION] = 1;
            BattleCreateYesNoCursorAt(1);
        }
        if (JOY_NEW(A_BUTTON))
        {
            PlaySE(SE_SELECT);

            if (gBattleCommunication[1] != 0)
                gBattlescriptCurrInstr = T1_READ_PTR(gBattlescriptCurrInstr + 1);
            else
                gBattlescriptCurrInstr += 5;

            HandleBattleWindow(0x18, 0x8, 0x1D, 0xD, WINDOW_CLEAR);
        }
        else if (JOY_NEW(B_BUTTON))
        {
            PlaySE(SE_SELECT);
            gBattlescriptCurrInstr = T1_READ_PTR(gBattlescriptCurrInstr + 1);
            HandleBattleWindow(0x18, 0x8, 0x1D, 0xD, WINDOW_CLEAR);
        }
        break;
    }
}

static void Cmd_hitanimation(void)
{
    gActiveBattler = GetBattlerForBattleScript(gBattlescriptCurrInstr[1]);

    if (gMoveResultFlags & MOVE_RESULT_NO_EFFECT)
    {
        gBattlescriptCurrInstr += 2;
    }
    else if (!(gHitMarker & HITMARKER_IGNORE_SUBSTITUTE) || !(DoesSubstituteBlockMove(gBattlerAttacker, gActiveBattler, gCurrentMove)) || gDisableStructs[gActiveBattler].substituteHP == 0)
    {
        BtlController_EmitHitAnimation(0);
        MarkBattlerForControllerExec(gActiveBattler);
        gBattlescriptCurrInstr += 2;
    }
    else
    {
        gBattlescriptCurrInstr += 2;
    }
}

static u32 GetTrainerMoneyToGive(u16 trainerId)
{
    u32 i = 0;
    u32 lastMonLevel = 0;
    u32 moneyReward;

    if (trainerId == TRAINER_SECRET_BASE)
    {
        moneyReward = 20 * gBattleResources->secretBase->party.levels[0] * gBattleStruct->moneyMultiplier;
    }
    else
    {
        switch (gTrainers[trainerId].partyFlags)
        {
        case 0:
            {
                const struct TrainerMonNoItemDefaultMoves *party = gTrainers[trainerId].party.NoItemDefaultMoves;
                lastMonLevel = party[gTrainers[trainerId].partySize - 1].lvl;
            }
            break;
        case F_TRAINER_PARTY_CUSTOM_MOVESET:
            {
                const struct TrainerMonNoItemCustomMoves *party = gTrainers[trainerId].party.NoItemCustomMoves;
                lastMonLevel = party[gTrainers[trainerId].partySize - 1].lvl;
            }
            break;
        case F_TRAINER_PARTY_HELD_ITEM:
            {
                const struct TrainerMonItemDefaultMoves *party = gTrainers[trainerId].party.ItemDefaultMoves;
                lastMonLevel = party[gTrainers[trainerId].partySize - 1].lvl;
            }
            break;
        case F_TRAINER_PARTY_CUSTOM_MOVESET | F_TRAINER_PARTY_HELD_ITEM:
            {
                const struct TrainerMonItemCustomMoves *party = gTrainers[trainerId].party.ItemCustomMoves;
                lastMonLevel = party[gTrainers[trainerId].partySize - 1].lvl;
            }
            break;
        }

        for (; gTrainerMoneyTable[i].classId != 0xFF; i++)
        {
            if (gTrainerMoneyTable[i].classId == gTrainers[trainerId].trainerClass)
                break;
        }

        if (gBattleTypeFlags & BATTLE_TYPE_TWO_OPPONENTS)
            moneyReward = 4 * lastMonLevel * gBattleStruct->moneyMultiplier * gTrainerMoneyTable[i].value;
        else if (gBattleTypeFlags & BATTLE_TYPE_DOUBLE)
            moneyReward = 4 * lastMonLevel * gBattleStruct->moneyMultiplier * 2 * gTrainerMoneyTable[i].value;
        else
            moneyReward = 4 * lastMonLevel * gBattleStruct->moneyMultiplier * gTrainerMoneyTable[i].value;
    }

    return moneyReward;
}

static void Cmd_getmoneyreward(void)
{
    u32 moneyReward = GetTrainerMoneyToGive(gTrainerBattleOpponent_A);
    if (gBattleTypeFlags & BATTLE_TYPE_TWO_OPPONENTS)
        moneyReward += GetTrainerMoneyToGive(gTrainerBattleOpponent_B);

    AddMoney(&gSaveBlock1Ptr->money, moneyReward);
    PREPARE_WORD_NUMBER_BUFFER(gBattleTextBuff1, 5, moneyReward);

    gBattlescriptCurrInstr++;
}

static void Cmd_unknown_5E(void)
{
    gActiveBattler = GetBattlerForBattleScript(gBattlescriptCurrInstr[1]);

    switch (gBattleCommunication[0])
    {
    case 0:
        BtlController_EmitGetMonData(0, REQUEST_ALL_BATTLE, 0);
        MarkBattlerForControllerExec(gActiveBattler);
        gBattleCommunication[0]++;
        break;
    case 1:
         if (gBattleControllerExecFlags == 0)
         {
            s32 i;
            struct BattlePokemon *bufferPoke = (struct BattlePokemon*) &gBattleResources->bufferB[gActiveBattler][4];
            for (i = 0; i < MAX_MON_MOVES; i++)
            {
                gBattleMons[gActiveBattler].moves[i] = bufferPoke->moves[i];
                gBattleMons[gActiveBattler].pp[i] = bufferPoke->pp[i];
            }
            gBattlescriptCurrInstr += 2;
         }
         break;
    }
}

static void Cmd_swapattackerwithtarget(void)
{
    gActiveBattler = gBattlerAttacker;
    gBattlerAttacker = gBattlerTarget;
    gBattlerTarget = gActiveBattler;

    if (gHitMarker & HITMARKER_SWAP_ATTACKER_TARGET)
        gHitMarker &= ~(HITMARKER_SWAP_ATTACKER_TARGET);
    else
        gHitMarker |= HITMARKER_SWAP_ATTACKER_TARGET;

    gBattlescriptCurrInstr++;
}

static void Cmd_incrementgamestat(void)
{
    if (GetBattlerSide(gBattlerAttacker) == B_SIDE_PLAYER)
        IncrementGameStat(gBattlescriptCurrInstr[1]);

    gBattlescriptCurrInstr += 2;
}

static void Cmd_drawpartystatussummary(void)
{
    s32 i;
    struct Pokemon *party;
    struct HpAndStatus hpStatuses[PARTY_SIZE];

    if (gBattleControllerExecFlags)
        return;

    gActiveBattler = GetBattlerForBattleScript(gBattlescriptCurrInstr[1]);

    if (GetBattlerSide(gActiveBattler) == B_SIDE_PLAYER)
        party = gPlayerParty;
    else
        party = gEnemyParty;

    for (i = 0; i < PARTY_SIZE; i++)
    {
        if (GetMonData(&party[i], MON_DATA_SPECIES2) == SPECIES_NONE
            || GetMonData(&party[i], MON_DATA_SPECIES2) == SPECIES_EGG)
        {
            hpStatuses[i].hp = 0xFFFF;
            hpStatuses[i].status = 0;
        }
        else
        {
            hpStatuses[i].hp = GetMonData(&party[i], MON_DATA_HP);
            hpStatuses[i].status = GetMonData(&party[i], MON_DATA_STATUS);
        }
    }

    BtlController_EmitDrawPartyStatusSummary(0, hpStatuses, 1);
    MarkBattlerForControllerExec(gActiveBattler);

    gBattlescriptCurrInstr += 2;
}

static void Cmd_hidepartystatussummary(void)
{
    gActiveBattler = GetBattlerForBattleScript(gBattlescriptCurrInstr[1]);
    BtlController_EmitHidePartyStatusSummary(0);
    MarkBattlerForControllerExec(gActiveBattler);

    gBattlescriptCurrInstr += 2;
}

static void Cmd_jumptocalledmove(void)
{
    if (gBattlescriptCurrInstr[1])
        gCurrentMove = gCalledMove;
    else
        gChosenMove = gCurrentMove = gCalledMove;

    gBattlescriptCurrInstr = gBattleScriptsForMoveEffects[gBattleMoves[gCurrentMove].effect];
}

static void Cmd_statusanimation(void)
{
    if (gBattleControllerExecFlags == 0)
    {
        gActiveBattler = GetBattlerForBattleScript(gBattlescriptCurrInstr[1]);
        if (!(gStatuses3[gActiveBattler] & STATUS3_SEMI_INVULNERABLE)
            && gDisableStructs[gActiveBattler].substituteHP == 0
            && !(gHitMarker & HITMARKER_NO_ANIMATIONS))
        {
            BtlController_EmitStatusAnimation(0, FALSE, gBattleMons[gActiveBattler].status1);
            MarkBattlerForControllerExec(gActiveBattler);
        }
        gBattlescriptCurrInstr += 2;
    }
}

static void Cmd_status2animation(void)
{
    u32 wantedToAnimate;

    if (gBattleControllerExecFlags == 0)
    {
        gActiveBattler = GetBattlerForBattleScript(gBattlescriptCurrInstr[1]);
        wantedToAnimate = T1_READ_32(gBattlescriptCurrInstr + 2);
        if (!(gStatuses3[gActiveBattler] & STATUS3_SEMI_INVULNERABLE)
            && gDisableStructs[gActiveBattler].substituteHP == 0
            && !(gHitMarker & HITMARKER_NO_ANIMATIONS))
        {
            BtlController_EmitStatusAnimation(0, TRUE, gBattleMons[gActiveBattler].status2 & wantedToAnimate);
            MarkBattlerForControllerExec(gActiveBattler);
        }
        gBattlescriptCurrInstr += 6;
    }
}

static void Cmd_chosenstatusanimation(void)
{
    u32 wantedStatus;

    if (gBattleControllerExecFlags == 0)
    {
        gActiveBattler = GetBattlerForBattleScript(gBattlescriptCurrInstr[1]);
        wantedStatus = T1_READ_32(gBattlescriptCurrInstr + 3);
        if (!(gStatuses3[gActiveBattler] & STATUS3_SEMI_INVULNERABLE)
            && gDisableStructs[gActiveBattler].substituteHP == 0
            && !(gHitMarker & HITMARKER_NO_ANIMATIONS))
        {
            BtlController_EmitStatusAnimation(0, gBattlescriptCurrInstr[2], wantedStatus);
            MarkBattlerForControllerExec(gActiveBattler);
        }
        gBattlescriptCurrInstr += 7;
    }
}

static void Cmd_yesnobox(void)
{
    switch (gBattleCommunication[0])
    {
    case 0:
        HandleBattleWindow(0x18, 8, 0x1D, 0xD, 0);
        BattlePutTextOnWindow(gText_BattleYesNoChoice, 0xC);
        gBattleCommunication[0]++;
        gBattleCommunication[CURSOR_POSITION] = 0;
        BattleCreateYesNoCursorAt(0);
        break;
    case 1:
        if (JOY_NEW(DPAD_UP) && gBattleCommunication[CURSOR_POSITION] != 0)
        {
            PlaySE(SE_SELECT);
            BattleDestroyYesNoCursorAt(gBattleCommunication[CURSOR_POSITION]);
            gBattleCommunication[CURSOR_POSITION] = 0;
            BattleCreateYesNoCursorAt(0);
        }
        if (JOY_NEW(DPAD_DOWN) && gBattleCommunication[CURSOR_POSITION] == 0)
        {
            PlaySE(SE_SELECT);
            BattleDestroyYesNoCursorAt(gBattleCommunication[CURSOR_POSITION]);
            gBattleCommunication[CURSOR_POSITION] = 1;
            BattleCreateYesNoCursorAt(1);
        }
        if (JOY_NEW(B_BUTTON))
        {
            gBattleCommunication[CURSOR_POSITION] = 1;
            PlaySE(SE_SELECT);
            HandleBattleWindow(0x18, 8, 0x1D, 0xD, WINDOW_CLEAR);
            gBattlescriptCurrInstr++;
        }
        else if (JOY_NEW(A_BUTTON))
        {
            PlaySE(SE_SELECT);
            HandleBattleWindow(0x18, 8, 0x1D, 0xD, WINDOW_CLEAR);
            gBattlescriptCurrInstr++;
        }
        break;
    }
}

static void Cmd_cancelallactions(void)
{
    s32 i;

    for (i = 0; i < gBattlersCount; i++)
        gActionsByTurnOrder[i] = B_ACTION_CANCEL_PARTNER;

    gBattlescriptCurrInstr++;
}

static void Cmd_setgravity(void)
{
    if (gFieldStatuses & STATUS_FIELD_GRAVITY)
    {
        gBattlescriptCurrInstr = T1_READ_PTR(gBattlescriptCurrInstr + 1);
    }
    else
    {
        gFieldStatuses |= STATUS_FIELD_GRAVITY;
        gFieldTimers.gravityTimer = 5;
        gBattlescriptCurrInstr += 5;
    }
}

static bool32 TryCheekPouch(u32 battlerId, u32 itemId)
{
    if (ItemId_GetPocket(itemId) == POCKET_BERRIES
        && GetBattlerAbility(battlerId) == ABILITY_CHEEK_POUCH
        && !(gStatuses3[battlerId] & STATUS3_HEAL_BLOCK)
        && gBattleStruct->ateBerry[GetBattlerSide(battlerId)] & gBitTable[gBattlerPartyIndexes[battlerId]]
        && !BATTLER_MAX_HP(battlerId))
    {
        gBattleMoveDamage = gBattleMons[battlerId].maxHP / 3;
        if (gBattleMoveDamage == 0)
            gBattleMoveDamage = 1;
        gBattleMoveDamage *= -1;
        gBattlerAbility = battlerId;
        BattleScriptPush(gBattlescriptCurrInstr + 2);
        gBattlescriptCurrInstr = BattleScript_CheekPouchActivates;
        return TRUE;
    }
    return FALSE;
}

static void Cmd_removeitem(void)
{
    u16 itemId = 0;

    gActiveBattler = GetBattlerForBattleScript(gBattlescriptCurrInstr[1]);
    itemId = gBattleMons[gActiveBattler].item;

    // Popped Air Balloon cannot be restored by no means.
    if (GetBattlerHoldEffect(gActiveBattler, TRUE) != HOLD_EFFECT_AIR_BALLOON)
        gBattleStruct->usedHeldItems[gActiveBattler] = itemId;

    gBattleMons[gActiveBattler].item = 0;
    CheckSetUnburden(gActiveBattler);

    BtlController_EmitSetMonData(0, REQUEST_HELDITEM_BATTLE, 0, 2, &gBattleMons[gActiveBattler].item);
    MarkBattlerForControllerExec(gActiveBattler);

    ClearBattlerItemEffectHistory(gActiveBattler);
    if (!TryCheekPouch(gActiveBattler, itemId))
        gBattlescriptCurrInstr += 2;
}

static void Cmd_atknameinbuff1(void)
{
    PREPARE_MON_NICK_BUFFER(gBattleTextBuff1, gBattlerAttacker, gBattlerPartyIndexes[gBattlerAttacker]);

    gBattlescriptCurrInstr++;
}

static void Cmd_drawlvlupbox(void)
{
    if (gBattleScripting.drawlvlupboxState == 0)
    {
        if (IsMonGettingExpSentOut())
            gBattleScripting.drawlvlupboxState = 3;
        else
            gBattleScripting.drawlvlupboxState = 1;
    }

    switch (gBattleScripting.drawlvlupboxState)
    {
    case 1:
        gBattle_BG2_Y = 0x60;
        SetBgAttribute(2, BG_ATTR_PRIORITY, 0);
        ShowBg(2);
        sub_804F17C();
        gBattleScripting.drawlvlupboxState = 2;
        break;
    case 2:
        if (!sub_804F1CC())
            gBattleScripting.drawlvlupboxState = 3;
        break;
    case 3:
        gBattle_BG1_X = 0;
        gBattle_BG1_Y = 0x100;
        SetBgAttribute(0, BG_ATTR_PRIORITY, 1);
        SetBgAttribute(1, BG_ATTR_PRIORITY, 0);
        ShowBg(0);
        ShowBg(1);
        HandleBattleWindow(0x12, 7, 0x1D, 0x13, WINDOW_x80);
        gBattleScripting.drawlvlupboxState = 4;
        break;
    case 4:
        DrawLevelUpWindow1();
        PutWindowTilemap(13);
        CopyWindowToVram(13, 3);
        gBattleScripting.drawlvlupboxState++;
        break;
    case 5:
    case 7:
        if (!IsDma3ManagerBusyWithBgCopy())
        {
            gBattle_BG1_Y = 0;
            gBattleScripting.drawlvlupboxState++;
        }
        break;
    case 6:
        if (gMain.newKeys != 0)
        {
            PlaySE(SE_SELECT);
            DrawLevelUpWindow2();
            CopyWindowToVram(13, 2);
            gBattleScripting.drawlvlupboxState++;
        }
        break;
    case 8:
        if (gMain.newKeys != 0)
        {
            PlaySE(SE_SELECT);
            HandleBattleWindow(0x12, 7, 0x1D, 0x13, WINDOW_x80 | WINDOW_CLEAR);
            gBattleScripting.drawlvlupboxState++;
        }
        break;
    case 9:
        if (!sub_804F344())
        {
            ClearWindowTilemap(14);
            CopyWindowToVram(14, 1);

            ClearWindowTilemap(13);
            CopyWindowToVram(13, 1);

            SetBgAttribute(2, BG_ATTR_PRIORITY, 2);
            ShowBg(2);

            gBattleScripting.drawlvlupboxState = 10;
        }
        break;
    case 10:
        if (!IsDma3ManagerBusyWithBgCopy())
        {
            SetBgAttribute(0, BG_ATTR_PRIORITY, 0);
            SetBgAttribute(1, BG_ATTR_PRIORITY, 1);
            ShowBg(0);
            ShowBg(1);
            gBattlescriptCurrInstr++;
        }
        break;
    }
}

static void DrawLevelUpWindow1(void)
{
    u16 currStats[NUM_STATS];

    GetMonLevelUpWindowStats(&gPlayerParty[gBattleStruct->expGetterMonId], currStats);
    DrawLevelUpWindowPg1(0xD, gBattleResources->beforeLvlUp->stats, currStats, TEXT_DYNAMIC_COLOR_5, TEXT_DYNAMIC_COLOR_4, TEXT_DYNAMIC_COLOR_6);
}

static void DrawLevelUpWindow2(void)
{
    u16 currStats[NUM_STATS];

    GetMonLevelUpWindowStats(&gPlayerParty[gBattleStruct->expGetterMonId], currStats);
    DrawLevelUpWindowPg2(0xD, currStats, TEXT_DYNAMIC_COLOR_5, TEXT_DYNAMIC_COLOR_4, TEXT_DYNAMIC_COLOR_6);
}

static void sub_804F17C(void)
{
    gBattle_BG2_Y = 0;
    gBattle_BG2_X = 0x1A0;

    LoadPalette(sUnknown_0831C2C8, 0x60, 0x20);
    CopyToWindowPixelBuffer(14, sUnknown_0831C2E8, 0, 0);
    PutWindowTilemap(14);
    CopyWindowToVram(14, 3);

    PutMonIconOnLvlUpBox();
}

static bool8 sub_804F1CC(void)
{
    if (IsDma3ManagerBusyWithBgCopy())
        return TRUE;

    if (gBattle_BG2_X == 0x200)
        return FALSE;

    if (gBattle_BG2_X == 0x1A0)
        PutLevelAndGenderOnLvlUpBox();

    gBattle_BG2_X += 8;
    if (gBattle_BG2_X >= 0x200)
        gBattle_BG2_X = 0x200;

    return (gBattle_BG2_X != 0x200);
}

static void PutLevelAndGenderOnLvlUpBox(void)
{
    u16 monLevel;
    u8 monGender;
    struct TextPrinterTemplate printerTemplate;
    u8 *txtPtr;
    u32 var;

    monLevel = GetMonData(&gPlayerParty[gBattleStruct->expGetterMonId], MON_DATA_LEVEL);
    monGender = GetMonGender(&gPlayerParty[gBattleStruct->expGetterMonId]);
    GetMonNickname(&gPlayerParty[gBattleStruct->expGetterMonId], gStringVar4);

    printerTemplate.currentChar = gStringVar4;
    printerTemplate.windowId = 14;
    printerTemplate.fontId = 0;
    printerTemplate.x = 32;
    printerTemplate.y = 0;
    printerTemplate.currentX = 32;
    printerTemplate.currentY = 0;
    printerTemplate.letterSpacing = 0;
    printerTemplate.lineSpacing = 0;
    printerTemplate.unk = 0;
    printerTemplate.fgColor = TEXT_COLOR_WHITE;
    printerTemplate.bgColor = TEXT_COLOR_TRANSPARENT;
    printerTemplate.shadowColor = TEXT_COLOR_DARK_GRAY;

    AddTextPrinter(&printerTemplate, 0xFF, NULL);

    txtPtr = gStringVar4;
    *(txtPtr)++ = CHAR_EXTRA_SYMBOL;
    *(txtPtr)++ = CHAR_LV_2;

    var = (u32)(txtPtr);
    txtPtr = ConvertIntToDecimalStringN(txtPtr, monLevel, STR_CONV_MODE_LEFT_ALIGN, 3);
    var = (u32)(txtPtr) - var;
    txtPtr = StringFill(txtPtr, CHAR_GENDERLESS, 4 - var);

    if (monGender != MON_GENDERLESS)
    {
        if (monGender == MON_MALE)
        {
            txtPtr = WriteColorChangeControlCode(txtPtr, 0, 0xC);
            txtPtr = WriteColorChangeControlCode(txtPtr, 1, 0xD);
            *(txtPtr++) = CHAR_MALE;
        }
        else
        {
            txtPtr = WriteColorChangeControlCode(txtPtr, 0, 0xE);
            txtPtr = WriteColorChangeControlCode(txtPtr, 1, 0xF);
            *(txtPtr++) = CHAR_FEMALE;
        }
        *(txtPtr++) = EOS;
    }

    printerTemplate.y = 10;
    printerTemplate.currentY = 10;
    AddTextPrinter(&printerTemplate, 0xFF, NULL);

    CopyWindowToVram(14, 2);
}

static bool8 sub_804F344(void)
{
    if (gBattle_BG2_X == 0x1A0)
        return FALSE;

    if (gBattle_BG2_X - 16 < 0x1A0)
        gBattle_BG2_X = 0x1A0;
    else
        gBattle_BG2_X -= 16;

    return (gBattle_BG2_X != 0x1A0);
}

#define sDestroy                    data[0]
#define sSavedLvlUpBoxXPosition     data[1]

static void PutMonIconOnLvlUpBox(void)
{
    u8 spriteId;
    const u16* iconPal;
    struct SpriteSheet iconSheet;
    struct SpritePalette iconPalSheet;

    u16 species = GetMonData(&gPlayerParty[gBattleStruct->expGetterMonId], MON_DATA_SPECIES);
    u32 personality = GetMonData(&gPlayerParty[gBattleStruct->expGetterMonId], MON_DATA_PERSONALITY);

    const u8* iconPtr = GetMonIconPtr(species, personality, 1);
    iconSheet.data = iconPtr;
    iconSheet.size = 0x200;
    iconSheet.tag = MON_ICON_LVLUP_BOX_TAG;

    iconPal = GetValidMonIconPalettePtr(species);
    iconPalSheet.data = iconPal;
    iconPalSheet.tag = MON_ICON_LVLUP_BOX_TAG;

    LoadSpriteSheet(&iconSheet);
    LoadSpritePalette(&iconPalSheet);

    spriteId = CreateSprite(&sSpriteTemplate_MonIconOnLvlUpBox, 256, 10, 0);
    gSprites[spriteId].sDestroy = FALSE;
    gSprites[spriteId].sSavedLvlUpBoxXPosition = gBattle_BG2_X;
}

static void SpriteCB_MonIconOnLvlUpBox(struct Sprite* sprite)
{
    sprite->x2 = sprite->sSavedLvlUpBoxXPosition - gBattle_BG2_X;

    if (sprite->x2 != 0)
    {
        sprite->sDestroy = TRUE;
    }
    else if (sprite->sDestroy)
    {
        DestroySprite(sprite);
        FreeSpriteTilesByTag(MON_ICON_LVLUP_BOX_TAG);
        FreeSpritePaletteByTag(MON_ICON_LVLUP_BOX_TAG);
    }
}

#undef sDestroy
#undef sSavedLvlUpBoxXPosition

static bool32 IsMonGettingExpSentOut(void)
{
    if (gBattlerPartyIndexes[0] == gBattleStruct->expGetterMonId)
        return TRUE;
    if (gBattleTypeFlags & BATTLE_TYPE_DOUBLE && gBattlerPartyIndexes[2] == gBattleStruct->expGetterMonId)
        return TRUE;

    return FALSE;
}

static void Cmd_resetsentmonsvalue(void)
{
    ResetSentPokesToOpponentValue();
    gBattlescriptCurrInstr++;
}

static void Cmd_setatktoplayer0(void)
{
    gBattlerAttacker = GetBattlerAtPosition(B_POSITION_PLAYER_LEFT);
    gBattlescriptCurrInstr++;
}

static void Cmd_makevisible(void)
{
    if (gBattleControllerExecFlags)
        return;

    gActiveBattler = GetBattlerForBattleScript(gBattlescriptCurrInstr[1]);
    BtlController_EmitSpriteInvisibility(0, FALSE);
    MarkBattlerForControllerExec(gActiveBattler);

    gBattlescriptCurrInstr += 2;
}

static void Cmd_recordability(void)
{
    u8 battler = GetBattlerForBattleScript(gBattlescriptCurrInstr[1]);
    RecordAbilityBattle(battler, gBattleMons[battler].ability);
    gBattlescriptCurrInstr += 2;
}

void BufferMoveToLearnIntoBattleTextBuff2(void)
{
    PREPARE_MOVE_BUFFER(gBattleTextBuff2, gMoveToLearn);
}

static void Cmd_buffermovetolearn(void)
{
    BufferMoveToLearnIntoBattleTextBuff2();
    gBattlescriptCurrInstr++;
}

static void Cmd_jumpifplayerran(void)
{
    if (TryRunFromBattle(gBattlerFainted))
        gBattlescriptCurrInstr = T1_READ_PTR(gBattlescriptCurrInstr + 1);
    else
        gBattlescriptCurrInstr += 5;
}

static void Cmd_hpthresholds(void)
{
    u8 opposingBank;
    s32 result;

    if (!(gBattleTypeFlags & BATTLE_TYPE_DOUBLE))
    {
        gActiveBattler = GetBattlerForBattleScript(gBattlescriptCurrInstr[1]);
        opposingBank = gActiveBattler ^ BIT_SIDE;

        result = gBattleMons[opposingBank].hp * 100 / gBattleMons[opposingBank].maxHP;
        if (result == 0)
            result = 1;

        if (result > 69 || !gBattleMons[opposingBank].hp)
            gBattleStruct->hpScale = 0;
        else if (result > 39)
            gBattleStruct->hpScale = 1;
        else if (result > 9)
            gBattleStruct->hpScale = 2;
        else
            gBattleStruct->hpScale = 3;
    }

    gBattlescriptCurrInstr += 2;
}

static void Cmd_hpthresholds2(void)
{
    u8 opposingBank;
    s32 result;
    u8 hpSwitchout;

    if (!(gBattleTypeFlags & BATTLE_TYPE_DOUBLE))
    {
        gActiveBattler = GetBattlerForBattleScript(gBattlescriptCurrInstr[1]);
        opposingBank = gActiveBattler ^ BIT_SIDE;
        hpSwitchout = *(gBattleStruct->hpOnSwitchout + GetBattlerSide(opposingBank));
        result = (hpSwitchout - gBattleMons[opposingBank].hp) * 100 / hpSwitchout;

        if (gBattleMons[opposingBank].hp >= hpSwitchout)
            gBattleStruct->hpScale = 0;
        else if (result <= 29)
            gBattleStruct->hpScale = 1;
        else if (result <= 69)
            gBattleStruct->hpScale = 2;
        else
            gBattleStruct->hpScale = 3;
    }

    gBattlescriptCurrInstr += 2;
}

static void Cmd_useitemonopponent(void)
{
    gBattlerInMenuId = gBattlerAttacker;
    PokemonUseItemEffects(&gEnemyParty[gBattlerPartyIndexes[gBattlerAttacker]], gLastUsedItem, gBattlerPartyIndexes[gBattlerAttacker], 0, TRUE);
    gBattlescriptCurrInstr += 1;
}

static bool32 HasAttackerFaintedTarget(void)
{
    if (!(gMoveResultFlags & MOVE_RESULT_NO_EFFECT)
        && gBattleMoves[gCurrentMove].power != 0
        && (gLastHitBy[gBattlerTarget] == 0xFF || gLastHitBy[gBattlerTarget] == gBattlerAttacker)
        && gBattleStruct->moveTarget[gBattlerAttacker] == gBattlerTarget
        && gBattlerTarget != gBattlerAttacker
        && gCurrentTurnActionNumber == GetBattlerTurnOrderNum(gBattlerAttacker)
        && (gChosenMove == gChosenMoveByBattler[gBattlerAttacker] || gChosenMove == gBattleMons[gBattlerAttacker].moves[gChosenMovePos]))
        return TRUE;
    else
        return FALSE;
}

static void HandleTerrainMove(u32 moveEffect)
{
    u32 statusFlag = 0;
    u8 *timer = NULL;

    switch (moveEffect)
    {
    case EFFECT_MISTY_TERRAIN:
        statusFlag = STATUS_FIELD_MISTY_TERRAIN, timer = &gFieldTimers.mistyTerrainTimer;
        gBattleCommunication[MULTISTRING_CHOOSER] = 0;
        break;
    case EFFECT_GRASSY_TERRAIN:
        statusFlag = STATUS_FIELD_GRASSY_TERRAIN, timer = &gFieldTimers.grassyTerrainTimer;
        gBattleCommunication[MULTISTRING_CHOOSER] = 1;
        break;
    case EFFECT_ELECTRIC_TERRAIN:
        statusFlag = STATUS_FIELD_ELECTRIC_TERRAIN, timer = &gFieldTimers.electricTerrainTimer;
        gBattleCommunication[MULTISTRING_CHOOSER] = 2;
        break;
    case EFFECT_PSYCHIC_TERRAIN:
        statusFlag = STATUS_FIELD_PSYCHIC_TERRAIN, timer = &gFieldTimers.psychicTerrainTimer;
        gBattleCommunication[MULTISTRING_CHOOSER] = 3;
        break;
    }

    if (gFieldStatuses & statusFlag || statusFlag == 0)
    {
        gBattlescriptCurrInstr = T1_READ_PTR(gBattlescriptCurrInstr + 3);
    }
    else
    {
        gFieldStatuses &= ~STATUS_FIELD_TERRAIN_ANY;
        gFieldStatuses |= statusFlag;
        if (GetBattlerHoldEffect(gBattlerAttacker, TRUE) == HOLD_EFFECT_TERRAIN_EXTENDER)
            *timer = 8;
        else
            *timer = 5;
        gBattlescriptCurrInstr += 7;
    }
}

bool32 CanPoisonType(u8 battlerAttacker, u8 battlerTarget)
{
    return (GetBattlerAbility(battlerAttacker) == ABILITY_CORROSION
            || !(IS_BATTLER_OF_TYPE(battlerTarget, TYPE_POISON)
                || IS_BATTLER_OF_TYPE(battlerTarget, TYPE_STEEL)));
}

bool32 CanParalyzeType(u8 battlerAttacker, u8 battlerTarget)
{
    return !(B_PARALYZE_ELECTRIC >= GEN_6 && IS_BATTLER_OF_TYPE(battlerTarget, TYPE_ELECTRIC));
}

bool32 CanUseLastResort(u8 battlerId)
{
    u32 i;
    u32 knownMovesCount = 0, usedMovesCount = 0;

    for (i = 0; i < 4; i++)
    {
        if (gBattleMons[battlerId].moves[i] != MOVE_NONE)
            knownMovesCount++;
        if (i != gCurrMovePos && gDisableStructs[battlerId].usedMoves & gBitTable[i]) // Increment used move count for all moves except current Last Resort.
            usedMovesCount++;
    }

    return (knownMovesCount >= 2 && usedMovesCount >= knownMovesCount - 1);
}

#define DEFOG_CLEAR(status, structField, battlescript, move)\
{                                                           \
    if (*sideStatuses & status)                             \
    {                                                       \
        if (clear)                                          \
        {                                                   \
            if (move)                                       \
                PREPARE_MOVE_BUFFER(gBattleTextBuff1, move);\
            *sideStatuses &= ~(status);                     \
            sideTimer->structField = 0;                     \
            BattleScriptPushCursor();                       \
            gBattlescriptCurrInstr = battlescript;          \
        }                                                   \
        return TRUE;                                        \
    }                                                       \
}

static bool32 ClearDefogHazards(u8 battlerAtk, bool32 clear)
{
    s32 i;
    for (i = 0; i < 2; i++)
    {
        struct SideTimer *sideTimer = &gSideTimers[i];
        u32 *sideStatuses = &gSideStatuses[i];

        gBattlerAttacker = i;
        if (GetBattlerSide(battlerAtk) != i)
        {
            DEFOG_CLEAR(SIDE_STATUS_REFLECT, reflectTimer, BattleScript_SideStatusWoreOffReturn, MOVE_REFLECT);
            DEFOG_CLEAR(SIDE_STATUS_LIGHTSCREEN, lightscreenTimer, BattleScript_SideStatusWoreOffReturn, MOVE_LIGHT_SCREEN);
            DEFOG_CLEAR(SIDE_STATUS_MIST, mistTimer, BattleScript_SideStatusWoreOffReturn, MOVE_MIST);
            DEFOG_CLEAR(SIDE_STATUS_AURORA_VEIL, auroraVeilTimer, BattleScript_SideStatusWoreOffReturn, MOVE_AURORA_VEIL);
            DEFOG_CLEAR(SIDE_STATUS_SAFEGUARD, safeguardTimer, BattleScript_SideStatusWoreOffReturn, MOVE_SAFEGUARD);
        }
        DEFOG_CLEAR(SIDE_STATUS_SPIKES, spikesAmount, BattleScript_SpikesFree, 0);
        DEFOG_CLEAR(SIDE_STATUS_STEALTH_ROCK, stealthRockAmount, BattleScript_StealthRockFree, 0);
        DEFOG_CLEAR(SIDE_STATUS_TOXIC_SPIKES, toxicSpikesAmount, BattleScript_ToxicSpikesFree, 0);
        DEFOG_CLEAR(SIDE_STATUS_STICKY_WEB, stickyWebAmount, BattleScript_StickyWebFree, 0);
    }

    return FALSE;
}

u32 IsFlowerVeilProtected(u32 battler)
{
    if (IS_BATTLER_OF_TYPE(battler, TYPE_GRASS))
        return IsAbilityOnSide(battler, ABILITY_FLOWER_VEIL);
    else
        return 0;
}

u32 IsLeafGuardProtected(u32 battler)
{
    if (WEATHER_HAS_EFFECT && (gBattleWeather & WEATHER_SUN_ANY))
        return GetBattlerAbility(battler) == ABILITY_LEAF_GUARD;
    else
        return 0;
}

bool32 IsShieldsDownProtected(u32 battler)
{
    return (gBattleMons[battler].ability == ABILITY_SHIELDS_DOWN
            && GetFormIdFromFormSpeciesId(gBattleMons[battler].species) < GetFormIdFromFormSpeciesId(SPECIES_MINIOR_CORE_RED)); // Minior is not in core form
}

u32 IsAbilityStatusProtected(u32 battler)
{
    return IsFlowerVeilProtected(battler)
        || IsLeafGuardProtected(battler)
        || IsShieldsDownProtected(battler);
}

static void RecalcBattlerStats(u32 battler, struct Pokemon *mon)
{
    CalculateMonStats(mon);
    gBattleMons[battler].level = GetMonData(mon, MON_DATA_LEVEL);
    gBattleMons[battler].hp = GetMonData(mon, MON_DATA_HP);
    gBattleMons[battler].maxHP = GetMonData(mon, MON_DATA_MAX_HP);
    gBattleMons[battler].attack = GetMonData(mon, MON_DATA_ATK);
    gBattleMons[battler].defense = GetMonData(mon, MON_DATA_DEF);
    gBattleMons[battler].speed = GetMonData(mon, MON_DATA_SPEED);
    gBattleMons[battler].spAttack = GetMonData(mon, MON_DATA_SPATK);
    gBattleMons[battler].spDefense = GetMonData(mon, MON_DATA_SPDEF);
    gBattleMons[battler].ability = GetMonAbility(mon);
    gBattleMons[battler].type1 = gBaseStats[gBattleMons[battler].species].type1;
    gBattleMons[battler].type2 = gBaseStats[gBattleMons[battler].species].type2;
}

static u32 GetHighestStatId(u32 battlerId)
{
    u32 i, highestId = STAT_ATK, highestStat = gBattleMons[battlerId].attack;

    for (i = STAT_DEF; i < NUM_STATS; i++)
    {
        u16 *statVal = &gBattleMons[battlerId].attack + (i - 1);
        if (*statVal > highestStat)
        {
            highestStat = *statVal;
            highestId = i;
        }
    }
    return highestId;
}

static bool32 IsRototillerAffected(u32 battlerId)
{
    if (!IsBattlerAlive(battlerId))
        return FALSE;
    if (!IsBattlerGrounded(battlerId))
        return FALSE;   // Only grounded battlers affected
    if (!IS_BATTLER_OF_TYPE(battlerId, TYPE_GRASS))
        return FALSE;   // Only grass types affected
    if (gStatuses3[battlerId] & STATUS3_SEMI_INVULNERABLE)
        return FALSE;   // Rototiller doesn't affected semi-invulnerable battlers
    if (BlocksPrankster(MOVE_ROTOTILLER, gBattlerAttacker, battlerId, FALSE))
        return FALSE;
    return TRUE;
}

static void Cmd_various(void)
{
    struct Pokemon *mon;
    s32 i, j;
    u8 data[10];
    u32 side, bits;

    if (gBattleControllerExecFlags)
        return;

    gActiveBattler = GetBattlerForBattleScript(gBattlescriptCurrInstr[1]);

    switch (gBattlescriptCurrInstr[2])
    {
    // Roar will fail in a double wild battle when used by the player against one of the two alive wild mons.
    // Also when an opposing wild mon uses it againt its partner.
    case VARIOUS_JUMP_IF_ROAR_FAILS:
        if (WILD_DOUBLE_BATTLE
            && GetBattlerSide(gBattlerAttacker) == B_SIDE_PLAYER
            && GetBattlerSide(gBattlerTarget) == B_SIDE_OPPONENT
            && IS_WHOLE_SIDE_ALIVE(gBattlerTarget))
            gBattlescriptCurrInstr = T1_READ_PTR(gBattlescriptCurrInstr + 3);
        else if (WILD_DOUBLE_BATTLE
                 && GetBattlerSide(gBattlerAttacker) == B_SIDE_OPPONENT
                 && GetBattlerSide(gBattlerTarget) == B_SIDE_OPPONENT)
            gBattlescriptCurrInstr = T1_READ_PTR(gBattlescriptCurrInstr + 3);
        else
            gBattlescriptCurrInstr += 7;
        return;
    case VARIOUS_JUMP_IF_ABSENT:
        if (!IsBattlerAlive(gActiveBattler))
            gBattlescriptCurrInstr = T1_READ_PTR(gBattlescriptCurrInstr + 3);
        else
            gBattlescriptCurrInstr += 7;
        return;
    case VARIOUS_JUMP_IF_SHIELDS_DOWN_PROTECTED:
        if (IsShieldsDownProtected(gActiveBattler))
            gBattlescriptCurrInstr = T1_READ_PTR(gBattlescriptCurrInstr + 3);
        else
            gBattlescriptCurrInstr += 7;
        return;
    case VARIOUS_JUMP_IF_NO_HOLD_EFFECT:
        if (GetBattlerHoldEffect(gActiveBattler, TRUE) != gBattlescriptCurrInstr[3])
        {
            gBattlescriptCurrInstr = T1_READ_PTR(gBattlescriptCurrInstr + 4);
        }
        else
        {
            gLastUsedItem = gBattleMons[gActiveBattler].item;   // For B_LAST_USED_ITEM
            gBattlescriptCurrInstr += 8;
        }
        return;
    case VARIOUS_JUMP_IF_NO_ALLY:
        if (!IsBattlerAlive(BATTLE_PARTNER(gActiveBattler)))
            gBattlescriptCurrInstr = T1_READ_PTR(gBattlescriptCurrInstr + 3);
        else
            gBattlescriptCurrInstr += 7;
        return;
    case VARIOUS_INFATUATE_WITH_BATTLER:
        gBattleScripting.battler = gActiveBattler;
        gBattleMons[gActiveBattler].status2 |= STATUS2_INFATUATED_WITH(GetBattlerForBattleScript(gBattlescriptCurrInstr[3]));
        gBattlescriptCurrInstr += 4;
        return;
    case VARIOUS_SET_LAST_USED_ITEM:
        gLastUsedItem = gBattleMons[gActiveBattler].item;
        break;
    case VARIOUS_TRY_FAIRY_LOCK:
        if (gFieldStatuses & STATUS_FIELD_FAIRY_LOCK)
        {
            gBattlescriptCurrInstr = T1_READ_PTR(gBattlescriptCurrInstr + 3);
        }
        else
        {
            gFieldStatuses |= STATUS_FIELD_FAIRY_LOCK;
            gFieldTimers.fairyLockTimer = 2;
            gBattlescriptCurrInstr += 7;
        }
        return;
    case VARIOUS_GET_STAT_VALUE:
        i = gBattlescriptCurrInstr[3];
        gBattleMoveDamage = *(u16*)(&gBattleMons[gActiveBattler].attack) + (i - 1);
        gBattleMoveDamage *= gStatStageRatios[gBattleMons[gActiveBattler].statStages[i]][0];
        gBattleMoveDamage /= gStatStageRatios[gBattleMons[gActiveBattler].statStages[i]][1];
        gBattlescriptCurrInstr += 4;
        return;
    case VARIOUS_JUMP_IF_FULL_HP:
        if (BATTLER_MAX_HP(gActiveBattler))
            gBattlescriptCurrInstr = T1_READ_PTR(gBattlescriptCurrInstr + 3);
        else
            gBattlescriptCurrInstr += 7;
        return;
    case VARIOUS_TRY_FRISK:
        while (gBattleStruct->friskedBattler < gBattlersCount)
        {
            gBattlerTarget = gBattleStruct->friskedBattler++;
            if (GET_BATTLER_SIDE2(gActiveBattler) != GET_BATTLER_SIDE2(gBattlerTarget)
                && IsBattlerAlive(gBattlerTarget)
                && gBattleMons[gBattlerTarget].item != ITEM_NONE)
            {
                gLastUsedItem = gBattleMons[gBattlerTarget].item;
                RecordItemEffectBattle(gBattlerTarget, GetBattlerHoldEffect(gBattlerTarget, FALSE));
                BattleScriptPushCursor();
                // If Frisk identifies two mons' items, show the pop-up only once.
                if (gBattleStruct->friskedAbility)
                {
                    gBattlescriptCurrInstr = BattleScript_FriskMsg;
                }
                else
                {
                    gBattleStruct->friskedAbility = TRUE;
                    gBattlescriptCurrInstr = BattleScript_FriskMsgWithPopup;
                }
                return;
            }
        }
        gBattleStruct->friskedBattler = 0;
        gBattleStruct->friskedAbility = FALSE;
        break;
    case VARIOUS_POISON_TYPE_IMMUNITY:
        if (!CanPoisonType(gActiveBattler, GetBattlerForBattleScript(gBattlescriptCurrInstr[3])))
            gBattlescriptCurrInstr = T1_READ_PTR(gBattlescriptCurrInstr + 4);
        else
            gBattlescriptCurrInstr += 8;
        return;
    case VARIOUS_PARALYZE_TYPE_IMMUNITY:
        if (!CanParalyzeType(gActiveBattler, GetBattlerForBattleScript(gBattlescriptCurrInstr[3])))
            gBattlescriptCurrInstr = T1_READ_PTR(gBattlescriptCurrInstr + 4);
        else
            gBattlescriptCurrInstr += 8;
        return;
    case VARIOUS_TRACE_ABILITY:
        gBattleMons[gActiveBattler].ability = gBattleStruct->tracedAbility[gActiveBattler];
        RecordAbilityBattle(gActiveBattler, gBattleMons[gActiveBattler].ability);
        break;
    case VARIOUS_TRY_ILLUSION_OFF:
        if (GetIllusionMonPtr(gActiveBattler) != NULL)
        {
            gBattlescriptCurrInstr += 3;
            BattleScriptPushCursor();
            gBattlescriptCurrInstr = BattleScript_IllusionOff;
            return;
        }
        break;
    case VARIOUS_SET_SPRITEIGNORE0HP:
        gBattleStruct->spriteIgnore0Hp = gBattlescriptCurrInstr[3];
        gBattlescriptCurrInstr += 4;
        return;
    case VARIOUS_UPDATE_NICK:
        if (GetBattlerSide(gActiveBattler) == B_SIDE_PLAYER)
            mon = &gPlayerParty[gBattlerPartyIndexes[gActiveBattler]];
        else
            mon = &gEnemyParty[gBattlerPartyIndexes[gActiveBattler]];
        UpdateHealthboxAttribute(gHealthboxSpriteIds[gActiveBattler], mon, HEALTHBOX_NICK);
        break;
    case VARIOUS_JUMP_IF_NOT_BERRY:
        if (ItemId_GetPocket(gBattleMons[gActiveBattler].item) == POCKET_BERRIES)
            gBattlescriptCurrInstr += 7;
        else
            gBattlescriptCurrInstr = T1_READ_PTR(gBattlescriptCurrInstr + 3);
        return;
    case VARIOUS_CHECK_IF_GRASSY_TERRAIN_HEALS:
        if ((gStatuses3[gActiveBattler] & (STATUS3_SEMI_INVULNERABLE))
            || BATTLER_MAX_HP(gActiveBattler)
            || !gBattleMons[gActiveBattler].hp
            || !(IsBattlerGrounded(gActiveBattler)))
        {
            gBattlescriptCurrInstr = T1_READ_PTR(gBattlescriptCurrInstr + 3);
        }
        else
        {
            gBattleMoveDamage = gBattleMons[gActiveBattler].maxHP / 16;
            if (gBattleMoveDamage == 0)
                gBattleMoveDamage = 1;
            gBattleMoveDamage *= -1;

            gBattlescriptCurrInstr += 7;
        }
        return;
    case VARIOUS_GRAVITY_ON_AIRBORNE_MONS:
        if (gStatuses3[gActiveBattler] & STATUS3_ON_AIR)
            CancelMultiTurnMoves(gActiveBattler);

        gStatuses3[gActiveBattler] &= ~(STATUS3_MAGNET_RISE | STATUS3_TELEKINESIS | STATUS3_ON_AIR);
        break;
    case VARIOUS_SPECTRAL_THIEF:
        // Raise stats
        for (i = STAT_ATK; i < NUM_BATTLE_STATS; i++)
        {
            if (gBattleStruct->stolenStats[0] & gBitTable[i])
            {
                gBattleStruct->stolenStats[0] &= ~(gBitTable[i]);
                SET_STATCHANGER(i, gBattleStruct->stolenStats[i], FALSE);
                if (ChangeStatBuffs(GET_STAT_BUFF_VALUE_WITH_SIGN(gBattleScripting.statChanger), i, MOVE_EFFECT_CERTAIN | MOVE_EFFECT_AFFECTS_USER, NULL) == STAT_CHANGE_WORKED)
                {
                    BattleScriptPushCursor();
                    gBattlescriptCurrInstr = BattleScript_StatUpMsg;
                    return;
                }
            }
        }
        break;
    case VARIOUS_SET_POWDER:
        gBattleMons[gActiveBattler].status2 |= STATUS2_POWDER;
        break;
    case VARIOUS_ACUPRESSURE:
        bits = 0;
        for (i = STAT_ATK; i < NUM_BATTLE_STATS; i++)
        {
            if (CompareStat(gActiveBattler, i, MAX_STAT_STAGE, CMP_LESS_THAN))
                bits |= gBitTable[i];
        }
        if (bits)
        {
            u32 statId;
            do
            {
                statId = (Random() % (NUM_BATTLE_STATS - 1)) + 1;
            } while (!(bits & gBitTable[statId]));

            SET_STATCHANGER(statId, 2, FALSE);
            gBattlescriptCurrInstr += 7;
        }
        else
        {
            gBattlescriptCurrInstr = T1_READ_PTR(gBattlescriptCurrInstr + 3);
        }
        return;
    case VARIOUS_CANCEL_MULTI_TURN_MOVES:
        CancelMultiTurnMoves(gActiveBattler);
        break;
    case VARIOUS_SET_MAGIC_COAT_TARGET:
        gBattlerAttacker = gBattlerTarget;
        side = GetBattlerSide(gBattlerAttacker) ^ BIT_SIDE;
        if (IsAffectedByFollowMe(gBattlerAttacker, side, gCurrentMove))
            gBattlerTarget = gSideTimers[side].followmeTarget;
        else
            gBattlerTarget = gActiveBattler;
        break;
    case VARIOUS_IS_RUNNING_IMPOSSIBLE:
        gBattleCommunication[0] = IsRunningFromBattleImpossible();
        break;
    case VARIOUS_GET_MOVE_TARGET:
        gBattlerTarget = GetMoveTarget(gCurrentMove, 0);
        break;
    case VARIOUS_GET_BATTLER_FAINTED:
        if (gHitMarker & HITMARKER_FAINTED(gActiveBattler))
            gBattleCommunication[0] = TRUE;
        else
            gBattleCommunication[0] = FALSE;
        break;
    case VARIOUS_RESET_INTIMIDATE_TRACE_BITS:
        gSpecialStatuses[gActiveBattler].intimidatedMon = 0;
        gSpecialStatuses[gActiveBattler].traced = 0;
        gSpecialStatuses[gActiveBattler].switchInAbilityDone = 0;
        break;
    case VARIOUS_UPDATE_CHOICE_MOVE_ON_LVL_UP:
        if (gBattlerPartyIndexes[0] == gBattleStruct->expGetterMonId || gBattlerPartyIndexes[2] == gBattleStruct->expGetterMonId)
        {
            if (gBattlerPartyIndexes[0] == gBattleStruct->expGetterMonId)
                gActiveBattler = 0;
            else
                gActiveBattler = 2;

            for (i = 0; i < MAX_MON_MOVES; i++)
            {
                if (gBattleMons[gActiveBattler].moves[i] == gBattleStruct->choicedMove[gActiveBattler])
                    break;
            }
            if (i == MAX_MON_MOVES)
                gBattleStruct->choicedMove[gActiveBattler] = 0;
        }
        break;
    case 7:
        if (!(gBattleTypeFlags & (BATTLE_TYPE_LINK | BATTLE_TYPE_DOUBLE))
            && gBattleTypeFlags & BATTLE_TYPE_TRAINER
            && gBattleMons[0].hp != 0
            && gBattleMons[1].hp != 0)
        {
            gHitMarker &= ~(HITMARKER_x400000);
        }
        break;
    case VARIOUS_PALACE_FLAVOR_TEXT:
        // Try and print end-of-turn Battle Palace flavor text (e.g. "A glint appears in mon's eyes")
        gBattleCommunication[0] = FALSE; // whether or not msg should be printed
        gBattleScripting.battler = gActiveBattler = gBattleCommunication[1];
        if (!(gBattleStruct->palaceFlags & gBitTable[gActiveBattler])
            && gBattleMons[gActiveBattler].maxHP / 2 >= gBattleMons[gActiveBattler].hp
            && gBattleMons[gActiveBattler].hp != 0
            && !(gBattleMons[gActiveBattler].status1 & STATUS1_SLEEP))
        {
            gBattleStruct->palaceFlags |= gBitTable[gActiveBattler];
            gBattleCommunication[0] = TRUE;
            gBattleCommunication[MULTISTRING_CHOOSER] = sBattlePalaceNatureToFlavorTextId[GetNatureFromPersonality(gBattleMons[gActiveBattler].personality)];
        }
        break;
    case VARIOUS_ARENA_JUDGMENT_WINDOW:
        i = BattleArena_ShowJudgmentWindow(&gBattleCommunication[0]);
        if (i == 0)
            return;

        gBattleCommunication[1] = i;
        break;
    case VARIOUS_ARENA_OPPONENT_MON_LOST:
        gBattleMons[1].hp = 0;
        gHitMarker |= HITMARKER_FAINTED(1);
        gBattleStruct->arenaLostOpponentMons |= gBitTable[gBattlerPartyIndexes[1]];
        gDisableStructs[1].truantSwitchInHack = 1;
        break;
    case VARIOUS_ARENA_PLAYER_MON_LOST:
        gBattleMons[0].hp = 0;
        gHitMarker |= HITMARKER_FAINTED(0);
        gHitMarker |= HITMARKER_x400000;
        gBattleStruct->arenaLostPlayerMons |= gBitTable[gBattlerPartyIndexes[0]];
        gDisableStructs[0].truantSwitchInHack = 1;
        break;
    case VARIOUS_ARENA_BOTH_MONS_LOST:
        gBattleMons[0].hp = 0;
        gBattleMons[1].hp = 0;
        gHitMarker |= HITMARKER_FAINTED(0);
        gHitMarker |= HITMARKER_FAINTED(1);
        gHitMarker |= HITMARKER_x400000;
        gBattleStruct->arenaLostPlayerMons |= gBitTable[gBattlerPartyIndexes[0]];
        gBattleStruct->arenaLostOpponentMons |= gBitTable[gBattlerPartyIndexes[1]];
        gDisableStructs[0].truantSwitchInHack = 1;
        gDisableStructs[1].truantSwitchInHack = 1;
        break;
    case VARIOUS_EMIT_YESNOBOX:
        BtlController_EmitYesNoBox(0);
        MarkBattlerForControllerExec(gActiveBattler);
        break;
    case 14:
        DrawArenaRefereeTextBox();
        break;
    case 15:
        RemoveArenaRefereeTextBox();
        break;
    case VARIOUS_ARENA_JUDGMENT_STRING:
        BattleStringExpandPlaceholdersToDisplayedString(gRefereeStringsTable[gBattlescriptCurrInstr[1]]);
        BattlePutTextOnWindow(gDisplayedStringBattle, 22);
        break;
    case VARIOUS_ARENA_WAIT_STRING:
        if (IsTextPrinterActive(22))
            return;
        break;
    case VARIOUS_WAIT_CRY:
        if (!IsCryFinished())
            return;
        break;
    case VARIOUS_RETURN_OPPONENT_MON1:
        gActiveBattler = 1;
        if (gBattleMons[gActiveBattler].hp != 0)
        {
            BtlController_EmitReturnMonToBall(0, 0);
            MarkBattlerForControllerExec(gActiveBattler);
        }
        break;
    case VARIOUS_RETURN_OPPONENT_MON2:
        if (gBattlersCount > 3)
        {
            gActiveBattler = 3;
            if (gBattleMons[gActiveBattler].hp != 0)
            {
                BtlController_EmitReturnMonToBall(0, 0);
                MarkBattlerForControllerExec(gActiveBattler);
            }
        }
        break;
    case VARIOUS_VOLUME_DOWN:
        m4aMPlayVolumeControl(&gMPlayInfo_BGM, 0xFFFF, 0x55);
        break;
    case VARIOUS_VOLUME_UP:
        m4aMPlayVolumeControl(&gMPlayInfo_BGM, 0xFFFF, 0x100);
        break;
    case VARIOUS_SET_ALREADY_STATUS_MOVE_ATTEMPT:
        gBattleStruct->alreadyStatusedMoveAttempt |= gBitTable[gActiveBattler];
        break;
    case 24:
        if (sub_805725C(gActiveBattler))
            return;
        break;
    case VARIOUS_SET_TELEPORT_OUTCOME:
        // Don't end the battle if one of the wild mons teleported from the wild double battle
        // and its partner is still alive.
        if (GetBattlerSide(gActiveBattler) == B_SIDE_OPPONENT && IsBattlerAlive(BATTLE_PARTNER(gActiveBattler)))
        {
            gAbsentBattlerFlags |= gBitTable[gActiveBattler];
            gHitMarker |= HITMARKER_FAINTED(gActiveBattler);
            gBattleMons[gActiveBattler].hp = 0;
            SetMonData(&gEnemyParty[gBattlerPartyIndexes[gActiveBattler]], MON_DATA_HP, &gBattleMons[gActiveBattler].hp);
            SetHealthboxSpriteInvisible(gHealthboxSpriteIds[gActiveBattler]);
            FaintClearSetData();
        }
        else if (GetBattlerSide(gActiveBattler) == B_SIDE_PLAYER)
        {
            gBattleOutcome = B_OUTCOME_PLAYER_TELEPORTED;
        }
        else
        {
            gBattleOutcome = B_OUTCOME_MON_TELEPORTED;
        }
        break;
    case VARIOUS_PLAY_TRAINER_DEFEATED_MUSIC:
        BtlController_EmitPlayFanfareOrBGM(0, MUS_VICTORY_TRAINER, TRUE);
        MarkBattlerForControllerExec(gActiveBattler);
        break;
    case VARIOUS_STAT_TEXT_BUFFER:
        PREPARE_STAT_BUFFER(gBattleTextBuff1, gBattleCommunication[0]);
        break;
    case VARIOUS_SWITCHIN_ABILITIES:
        gBattlescriptCurrInstr += 3;
        AbilityBattleEffects(ABILITYEFFECT_ON_SWITCHIN, gActiveBattler, 0, 0, 0);
        AbilityBattleEffects(ABILITYEFFECT_INTIMIDATE2, gActiveBattler, 0, 0, 0);
        AbilityBattleEffects(ABILITYEFFECT_TRACE2, gActiveBattler, 0, 0, 0);
        return;
    case VARIOUS_SAVE_TARGET:
        gBattleStruct->savedBattlerTarget = gBattlerTarget;
        break;
    case VARIOUS_RESTORE_TARGET:
        gBattlerTarget = gBattleStruct->savedBattlerTarget;
        break;
    case VARIOUS_INSTANT_HP_DROP:
        BtlController_EmitHealthBarUpdate(0, INSTANT_HP_BAR_DROP);
        MarkBattlerForControllerExec(gActiveBattler);
        break;
    case VARIOUS_CLEAR_STATUS:
        gBattleMons[gActiveBattler].status1 = 0;
        BtlController_EmitSetMonData(0, REQUEST_STATUS_BATTLE, 0, 4, &gBattleMons[gActiveBattler].status1);
        MarkBattlerForControllerExec(gActiveBattler);
        break;
    case VARIOUS_RESTORE_PP:
        for (i = 0; i < 4; i++)
        {
            gBattleMons[gActiveBattler].pp[i] = CalculatePPWithBonus(gBattleMons[gActiveBattler].moves[i], gBattleMons[gActiveBattler].ppBonuses, i);
            data[i] = gBattleMons[gActiveBattler].pp[i];
        }
        data[i] = gBattleMons[gActiveBattler].ppBonuses;
        BtlController_EmitSetMonData(0, REQUEST_PP_DATA_BATTLE, 0, 5, data);
        MarkBattlerForControllerExec(gActiveBattler);
        break;
    case VARIOUS_TRY_ACTIVATE_MOXIE:    // and chilling neigh + as one ice rider
        if ((GetBattlerAbility(gActiveBattler) == ABILITY_MOXIE
         || GetBattlerAbility(gActiveBattler) == ABILITY_CHILLING_NEIGH
         || GetBattlerAbility(gActiveBattler) == ABILITY_AS_ONE_ICE_RIDER)
          && HasAttackerFaintedTarget()
          && !NoAliveMonsForEitherParty()
          && CompareStat(gBattlerAttacker, STAT_ATK, MAX_STAT_STAGE, CMP_LESS_THAN))
        {
            gBattleMons[gBattlerAttacker].statStages[STAT_ATK]++;
            SET_STATCHANGER(STAT_ATK, 1, FALSE);
            PREPARE_STAT_BUFFER(gBattleTextBuff1, STAT_ATK);
            BattleScriptPush(gBattlescriptCurrInstr + 3);
            gLastUsedAbility = GetBattlerAbility(gActiveBattler);
            if (GetBattlerAbility(gActiveBattler) == ABILITY_AS_ONE_ICE_RIDER)
                gBattleScripting.abilityPopupOverwrite = gLastUsedAbility = ABILITY_CHILLING_NEIGH;
            gBattlescriptCurrInstr = BattleScript_RaiseStatOnFaintingTarget;
            return;
        }
        break;
    case VARIOUS_TRY_ACTIVATE_GRIM_NEIGH:   // and as one shadow rider
        if ((GetBattlerAbility(gActiveBattler) == ABILITY_GRIM_NEIGH
         || GetBattlerAbility(gActiveBattler) == ABILITY_AS_ONE_SHADOW_RIDER)
          && HasAttackerFaintedTarget()
          && !NoAliveMonsForEitherParty()
          && CompareStat(gBattlerAttacker, STAT_SPATK, MAX_STAT_STAGE, CMP_LESS_THAN))
        {
            gBattleMons[gBattlerAttacker].statStages[STAT_SPATK]++;
            SET_STATCHANGER(STAT_SPATK, 1, FALSE);
            PREPARE_STAT_BUFFER(gBattleTextBuff1, STAT_SPATK);
            BattleScriptPush(gBattlescriptCurrInstr + 3);
            gLastUsedAbility = GetBattlerAbility(gActiveBattler);
            if (GetBattlerAbility(gActiveBattler) == ABILITY_AS_ONE_SHADOW_RIDER)
                gBattleScripting.abilityPopupOverwrite = gLastUsedAbility = ABILITY_GRIM_NEIGH;
            gBattlescriptCurrInstr = BattleScript_RaiseStatOnFaintingTarget;
            return;
        }
        break;
    case VARIOUS_TRY_ACTIVATE_RECEIVER: // Partner gets fainted's ally ability
        gBattlerAbility = BATTLE_PARTNER(gActiveBattler);
        i = GetBattlerAbility(gBattlerAbility);
        if (IsBattlerAlive(gBattlerAbility)
            && (i == ABILITY_RECEIVER || i == ABILITY_POWER_OF_ALCHEMY))
        {
            switch (gBattleMons[gActiveBattler].ability)
            { // Can't copy these abilities.
            case ABILITY_POWER_OF_ALCHEMY:  case ABILITY_RECEIVER:
            case ABILITY_FORECAST:          case ABILITY_MULTITYPE:
            case ABILITY_FLOWER_GIFT:       case ABILITY_ILLUSION:
            case ABILITY_WONDER_GUARD:      case ABILITY_ZEN_MODE:
            case ABILITY_STANCE_CHANGE:     case ABILITY_IMPOSTER:
            case ABILITY_POWER_CONSTRUCT:   case ABILITY_BATTLE_BOND:
            case ABILITY_SCHOOLING:         case ABILITY_COMATOSE:
            case ABILITY_SHIELDS_DOWN:      case ABILITY_DISGUISE:
            case ABILITY_RKS_SYSTEM:        case ABILITY_TRACE:
                break;
            default:
                gBattleStruct->tracedAbility[gBattlerAbility] = gBattleMons[gActiveBattler].ability; // re-using the variable for trace
                gBattleScripting.battler = gActiveBattler;
                BattleScriptPush(gBattlescriptCurrInstr + 3);
                gBattlescriptCurrInstr = BattleScript_ReceiverActivates;
                return;
            }
        }
        break;
    case VARIOUS_TRY_ACTIVATE_BEAST_BOOST:
        i = GetHighestStatId(gActiveBattler);
        if (GetBattlerAbility(gActiveBattler) == ABILITY_BEAST_BOOST
            && HasAttackerFaintedTarget()
            && !NoAliveMonsForEitherParty()
            && CompareStat(gBattlerAttacker, i, MAX_STAT_STAGE, CMP_LESS_THAN))
        {
            gBattleMons[gBattlerAttacker].statStages[i]++;
            SET_STATCHANGER(i, 1, FALSE);
            PREPARE_STAT_BUFFER(gBattleTextBuff1, i);
            BattleScriptPush(gBattlescriptCurrInstr + 3);
            gBattlescriptCurrInstr = BattleScript_AttackerAbilityStatRaise;
            return;
        }
        break;
    case VARIOUS_TRY_ACTIVATE_SOULHEART:
        while (gBattleStruct->soulheartBattlerId < gBattlersCount)
        {
            gBattleScripting.battler = gBattleStruct->soulheartBattlerId++;
            if (GetBattlerAbility(gBattleScripting.battler) == ABILITY_SOUL_HEART
                && IsBattlerAlive(gBattleScripting.battler)
                && !NoAliveMonsForEitherParty()
                && CompareStat(gBattleScripting.battler, STAT_SPATK, MAX_STAT_STAGE, CMP_LESS_THAN))
            {
                gBattleMons[gBattleScripting.battler].statStages[STAT_SPATK]++;
                SET_STATCHANGER(STAT_SPATK, 1, FALSE);
                PREPARE_STAT_BUFFER(gBattleTextBuff1, STAT_SPATK);
                BattleScriptPushCursor();
                gBattlescriptCurrInstr = BattleScript_ScriptingAbilityStatRaise;
                return;
            }
        }
        gBattleStruct->soulheartBattlerId = 0;
        break;
    case VARIOUS_TRY_ACTIVATE_FELL_STINGER:
        if (gBattleMoves[gCurrentMove].effect == EFFECT_FELL_STINGER
            && HasAttackerFaintedTarget()
            && !NoAliveMonsForEitherParty()
            && CompareStat(gBattlerAttacker, STAT_ATK, MAX_STAT_STAGE, CMP_LESS_THAN))
        {
            if (B_FELL_STINGER_STAT_RAISE >= GEN_7)
                SET_STATCHANGER(STAT_ATK, 3, FALSE);
            else
                SET_STATCHANGER(STAT_ATK, 2, FALSE);

            PREPARE_STAT_BUFFER(gBattleTextBuff1, STAT_ATK);
            BattleScriptPush(gBattlescriptCurrInstr + 3);
            gBattlescriptCurrInstr = BattleScript_FellStingerRaisesStat;
            return;
        }
        break;
    case VARIOUS_PLAY_MOVE_ANIMATION:
        BtlController_EmitMoveAnimation(0, T1_READ_16(gBattlescriptCurrInstr + 3), gBattleScripting.animTurn, 0, 0, gBattleMons[gActiveBattler].friendship, &gDisableStructs[gActiveBattler], gMultiHitCounter);
        MarkBattlerForControllerExec(gActiveBattler);
        gBattlescriptCurrInstr += 5;
        return;
    case VARIOUS_SET_LUCKY_CHANT:
        if (!(gSideStatuses[GET_BATTLER_SIDE(gActiveBattler)] & SIDE_STATUS_LUCKY_CHANT))
        {
            gSideStatuses[GET_BATTLER_SIDE(gActiveBattler)] |= SIDE_STATUS_LUCKY_CHANT;
            gSideTimers[GET_BATTLER_SIDE(gActiveBattler)].luckyChantBattlerId = gActiveBattler;
            gSideTimers[GET_BATTLER_SIDE(gActiveBattler)].luckyChantTimer = 5;
            gBattlescriptCurrInstr += 7;
        }
        else
        {
            gBattlescriptCurrInstr = T1_READ_PTR(gBattlescriptCurrInstr + 3);
        }
        return;
    case VARIOUS_SUCKER_PUNCH_CHECK:
        if (gProtectStructs[gBattlerTarget].obstructed)
            gBattlescriptCurrInstr = T1_READ_PTR(gBattlescriptCurrInstr + 3);
        else if (GetBattlerTurnOrderNum(gBattlerAttacker) > GetBattlerTurnOrderNum(gBattlerTarget))
            gBattlescriptCurrInstr = T1_READ_PTR(gBattlescriptCurrInstr + 3);
        else if (gBattleMoves[gBattleMons[gBattlerTarget].moves[gBattleStruct->chosenMovePositions[gBattlerTarget]]].power == 0)
            gBattlescriptCurrInstr = T1_READ_PTR(gBattlescriptCurrInstr + 3);
        else
            gBattlescriptCurrInstr += 7;
        return;
    case VARIOUS_SET_SIMPLE_BEAM:
        if (IsEntrainmentTargetOrSimpleBeamBannedAbility(gBattleMons[gBattlerTarget].ability)
            || gBattleMons[gBattlerTarget].ability == ABILITY_SIMPLE)
        {
            gBattlescriptCurrInstr = T1_READ_PTR(gBattlescriptCurrInstr + 3);
        }
        else
        {
            gBattleMons[gBattlerTarget].ability = ABILITY_SIMPLE;
            gBattlescriptCurrInstr += 7;
        }
        return;
    case VARIOUS_TRY_ENTRAINMENT:
        if (IsEntrainmentBannedAbilityAttacker(gBattleMons[gBattlerAttacker].ability)
          || IsEntrainmentTargetOrSimpleBeamBannedAbility(gBattleMons[gBattlerTarget].ability))
        {
            gBattlescriptCurrInstr = T1_READ_PTR(gBattlescriptCurrInstr + 3);
            return;
        }

        if (gBattleMons[gBattlerTarget].ability == gBattleMons[gBattlerAttacker].ability)
        {
            gBattlescriptCurrInstr = T1_READ_PTR(gBattlescriptCurrInstr + 3);
        }
        else
        {
            gBattleMons[gBattlerTarget].ability = gBattleMons[gBattlerAttacker].ability;
            gBattlescriptCurrInstr += 7;
        }
        return;
    case VARIOUS_SET_LAST_USED_ABILITY:
        gLastUsedAbility = gBattleMons[gActiveBattler].ability;
        break;
    case VARIOUS_TRY_HEAL_PULSE:
        if (BATTLER_MAX_HP(gActiveBattler))
        {
            gBattlescriptCurrInstr = T1_READ_PTR(gBattlescriptCurrInstr + 3);
        }
        else
        {
            if (GetBattlerAbility(gBattlerAttacker) == ABILITY_MEGA_LAUNCHER && gBattleMoves[gCurrentMove].flags & FLAG_MEGA_LAUNCHER_BOOST)
                gBattleMoveDamage = -(gBattleMons[gActiveBattler].maxHP * 75 / 100);
            else
                gBattleMoveDamage = -(gBattleMons[gActiveBattler].maxHP / 2);

            if (gBattleMoveDamage == 0)
                gBattleMoveDamage = -1;
            gBattlescriptCurrInstr += 7;
        }
        return;
    case VARIOUS_TRY_QUASH:
        if (GetBattlerTurnOrderNum(gBattlerAttacker) > GetBattlerTurnOrderNum(gBattlerTarget))
        {
            gBattlescriptCurrInstr = T1_READ_PTR(gBattlescriptCurrInstr + 3);
        }
        else
        {
            for (i = 0; i < gBattlersCount; i++)
                data[i] = gBattlerByTurnOrder[i];
            for (i = 0; i < gBattlersCount; i++)
            {
                if (data[i] == gBattlerTarget)
                {
                    for (j = i + 1; j < gBattlersCount; j++)
                        data[i++] = data[j];
                }
                else
                {
                    gBattlerByTurnOrder[i] = data[i];
                }
            }
            gBattlerByTurnOrder[gBattlersCount - 1] = gBattlerTarget;
            gBattlescriptCurrInstr += 7;
        }
        return;
    case VARIOUS_INVERT_STAT_STAGES:
        for (i = 0; i < NUM_BATTLE_STATS; i++)
        {
            if (gBattleMons[gActiveBattler].statStages[i] < 6) // Negative becomes positive.
                gBattleMons[gActiveBattler].statStages[i] = 6 + (6 - gBattleMons[gActiveBattler].statStages[i]);
            else if (gBattleMons[gActiveBattler].statStages[i] > 6) // Positive becomes negative.
                gBattleMons[gActiveBattler].statStages[i] = 6 - (gBattleMons[gActiveBattler].statStages[i] - 6);
        }
        break;
    case VARIOUS_SET_TERRAIN:
        HandleTerrainMove(gBattleMoves[gCurrentMove].effect);
        return;
    case VARIOUS_TRY_ME_FIRST:
        if (GetBattlerTurnOrderNum(gBattlerAttacker) > GetBattlerTurnOrderNum(gBattlerTarget))
            gBattlescriptCurrInstr = T1_READ_PTR(gBattlescriptCurrInstr + 3);
        else if (gBattleMoves[gBattleMons[gBattlerTarget].moves[gBattleStruct->chosenMovePositions[gBattlerTarget]]].power == 0)
            gBattlescriptCurrInstr = T1_READ_PTR(gBattlescriptCurrInstr + 3);
        else
        {
            u16 move = gBattleMons[gBattlerTarget].moves[gBattleStruct->chosenMovePositions[gBattlerTarget]];
            switch (move)
            {
            case MOVE_STRUGGLE:
            case MOVE_CHATTER:
            case MOVE_FOCUS_PUNCH:
            case MOVE_THIEF:
            case MOVE_COVET:
            case MOVE_COUNTER:
            case MOVE_MIRROR_COAT:
            case MOVE_METAL_BURST:
            case MOVE_ME_FIRST:
                gBattlescriptCurrInstr = T1_READ_PTR(gBattlescriptCurrInstr + 3);
                break;
            default:
                gCalledMove = move;
                gHitMarker &= ~(HITMARKER_ATTACKSTRING_PRINTED);
                gBattlerTarget = GetMoveTarget(gCalledMove, 0);
                gStatuses3[gBattlerAttacker] |= STATUS3_ME_FIRST;
                gBattlescriptCurrInstr += 7;
                break;
            }
        }
        return;
    case VARIOUS_JUMP_IF_BATTLE_END:
        if (NoAliveMonsForEitherParty())
            gBattlescriptCurrInstr = T1_READ_PTR(gBattlescriptCurrInstr + 3);
        else
            gBattlescriptCurrInstr += 7;
        return;
    case VARIOUS_TRY_ELECTRIFY:
        if (GetBattlerTurnOrderNum(gBattlerAttacker) > GetBattlerTurnOrderNum(gBattlerTarget))
        {
            gBattlescriptCurrInstr = T1_READ_PTR(gBattlescriptCurrInstr + 3);
        }
        else
        {
            gStatuses3[gBattlerTarget] |= STATUS3_ELECTRIFIED;
            gBattlescriptCurrInstr += 7;
        }
        return;
    case VARIOUS_TRY_REFLECT_TYPE:
        if (gBattleMons[gBattlerTarget].species == SPECIES_ARCEUS || gBattleMons[gBattlerTarget].species == SPECIES_SILVALLY)
        {
            gBattlescriptCurrInstr = T1_READ_PTR(gBattlescriptCurrInstr + 3);
        }
        else if (gBattleMons[gBattlerTarget].type1 == TYPE_MYSTERY && gBattleMons[gBattlerTarget].type2 != TYPE_MYSTERY)
        {
            gBattleMons[gBattlerAttacker].type1 = gBattleMons[gBattlerTarget].type2;
            gBattleMons[gBattlerAttacker].type2 = gBattleMons[gBattlerTarget].type2;
            gBattlescriptCurrInstr += 7;
        }
        else if (gBattleMons[gBattlerTarget].type1 != TYPE_MYSTERY && gBattleMons[gBattlerTarget].type2 == TYPE_MYSTERY)
        {
            gBattleMons[gBattlerAttacker].type1 = gBattleMons[gBattlerTarget].type1;
            gBattleMons[gBattlerAttacker].type2 = gBattleMons[gBattlerTarget].type1;
            gBattlescriptCurrInstr += 7;
        }
        else if (gBattleMons[gBattlerTarget].type1 == TYPE_MYSTERY && gBattleMons[gBattlerTarget].type2 == TYPE_MYSTERY)
        {
            gBattlescriptCurrInstr = T1_READ_PTR(gBattlescriptCurrInstr + 3);
        }
        else
        {
            gBattleMons[gBattlerAttacker].type1 = gBattleMons[gBattlerTarget].type1;
            gBattleMons[gBattlerAttacker].type2 = gBattleMons[gBattlerTarget].type2;
            gBattlescriptCurrInstr += 7;
        }
        return;
    case VARIOUS_TRY_SOAK:
        if (gBattleMons[gBattlerTarget].type1 == TYPE_WATER && gBattleMons[gBattlerTarget].type2 == TYPE_WATER)
        {
            gBattlescriptCurrInstr = T1_READ_PTR(gBattlescriptCurrInstr + 3);
        }
        else
        {
            SET_BATTLER_TYPE(gBattlerTarget, TYPE_WATER);
            gBattlescriptCurrInstr += 7;
        }
        return;
    case VARIOUS_HANDLE_MEGA_EVO:
        if (GetBattlerSide(gActiveBattler) == B_SIDE_OPPONENT)
            mon = &gEnemyParty[gBattlerPartyIndexes[gActiveBattler]];
        else
            mon = &gPlayerParty[gBattlerPartyIndexes[gActiveBattler]];

        // Change species.
        if (gBattlescriptCurrInstr[3] == 0)
        {
            u16 megaSpecies;
            gBattleStruct->mega.evolvedSpecies[gActiveBattler] = gBattleMons[gActiveBattler].species;
            if (GetBattlerPosition(gActiveBattler) == B_POSITION_PLAYER_LEFT
                || (GetBattlerPosition(gActiveBattler) == B_POSITION_PLAYER_RIGHT && !(gBattleTypeFlags & (BATTLE_TYPE_MULTI | BATTLE_TYPE_INGAME_PARTNER))))
            {
                gBattleStruct->mega.playerEvolvedSpecies = gBattleStruct->mega.evolvedSpecies[gActiveBattler];
            }
            //Checks regular Mega Evolution
            megaSpecies = GetMegaEvolutionSpecies(gBattleStruct->mega.evolvedSpecies[gActiveBattler], gBattleMons[gActiveBattler].item);
            //Checks Wish Mega Evolution
            if (megaSpecies == SPECIES_NONE)
            {
                megaSpecies = GetWishMegaEvolutionSpecies(gBattleStruct->mega.evolvedSpecies[gActiveBattler], gBattleMons[gActiveBattler].moves[0], gBattleMons[gActiveBattler].moves[1], gBattleMons[gActiveBattler].moves[2], gBattleMons[gActiveBattler].moves[3]);
            }

            gBattleMons[gActiveBattler].species = megaSpecies;
            PREPARE_SPECIES_BUFFER(gBattleTextBuff1, gBattleMons[gActiveBattler].species);

            BtlController_EmitSetMonData(0, REQUEST_SPECIES_BATTLE, gBitTable[gBattlerPartyIndexes[gActiveBattler]], 2, &gBattleMons[gActiveBattler].species);
            MarkBattlerForControllerExec(gActiveBattler);
        }
        // Change stats.
        else if (gBattlescriptCurrInstr[3] == 1)
        {
            RecalcBattlerStats(gActiveBattler, mon);
            gBattleStruct->mega.alreadyEvolved[GetBattlerPosition(gActiveBattler)] = TRUE;
            gBattleStruct->mega.evolvedPartyIds[GetBattlerSide(gActiveBattler)] |= gBitTable[gBattlerPartyIndexes[gActiveBattler]];
        }
        // Update healthbox and elevation.
        else
        {
            UpdateHealthboxAttribute(gHealthboxSpriteIds[gActiveBattler], mon, HEALTHBOX_ALL);
            CreateMegaIndicatorSprite(gActiveBattler, 0);
            if (GetBattlerSide(gActiveBattler) == B_SIDE_OPPONENT)
                SetBattlerShadowSpriteCallback(gActiveBattler, gBattleMons[gActiveBattler].species);
        }
        gBattlescriptCurrInstr += 4;
        return;
    case VARIOUS_HANDLE_PRIMAL_REVERSION:
        if (GetBattlerSide(gActiveBattler) == B_SIDE_OPPONENT)
            mon = &gEnemyParty[gBattlerPartyIndexes[gActiveBattler]];
        else
            mon = &gPlayerParty[gBattlerPartyIndexes[gActiveBattler]];

        // Change species.
        if (gBattlescriptCurrInstr[3] == 0)
        {
            u16 primalSpecies;
            gBattleStruct->mega.primalRevertedSpecies[gActiveBattler] = gBattleMons[gActiveBattler].species;
            if (GetBattlerPosition(gActiveBattler) == B_POSITION_PLAYER_LEFT
                || (GetBattlerPosition(gActiveBattler) == B_POSITION_PLAYER_RIGHT && !(gBattleTypeFlags & (BATTLE_TYPE_MULTI | BATTLE_TYPE_INGAME_PARTNER))))
            {
                gBattleStruct->mega.playerPrimalRevertedSpecies = gBattleStruct->mega.primalRevertedSpecies[gActiveBattler];
            }
            // Checks Primal Reversion
            primalSpecies = GetMegaEvolutionSpecies(gBattleStruct->mega.primalRevertedSpecies[gActiveBattler], gBattleMons[gActiveBattler].item);

            gBattleMons[gActiveBattler].species = primalSpecies;
            PREPARE_SPECIES_BUFFER(gBattleTextBuff1, gBattleMons[gActiveBattler].species);

            BtlController_EmitSetMonData(0, REQUEST_SPECIES_BATTLE, gBitTable[gBattlerPartyIndexes[gActiveBattler]], 2, &gBattleMons[gActiveBattler].species);
            MarkBattlerForControllerExec(gActiveBattler);
        }
        // Change stats.
        else if (gBattlescriptCurrInstr[3] == 1)
        {
            RecalcBattlerStats(gActiveBattler, mon);
            gBattleStruct->mega.primalRevertedPartyIds[GetBattlerSide(gActiveBattler)] |= gBitTable[gBattlerPartyIndexes[gActiveBattler]];
        }
        // Update healthbox and elevation.
        else
        {
            UpdateHealthboxAttribute(gHealthboxSpriteIds[gActiveBattler], mon, HEALTHBOX_ALL);
            CreateMegaIndicatorSprite(gActiveBattler, 0);
            if (GetBattlerSide(gActiveBattler) == B_SIDE_OPPONENT)
                SetBattlerShadowSpriteCallback(gActiveBattler, gBattleMons[gActiveBattler].species);
        }
        gBattlescriptCurrInstr += 4;
        return;
    case VARIOUS_HANDLE_FORM_CHANGE:
        if (GetBattlerSide(gActiveBattler) == B_SIDE_OPPONENT)
            mon = &gEnemyParty[gBattlerPartyIndexes[gActiveBattler]];
        else
            mon = &gPlayerParty[gBattlerPartyIndexes[gActiveBattler]];

        // Change species.
        if (gBattlescriptCurrInstr[3] == 0)
        {
            if (!gBattleTextBuff1)
                PREPARE_SPECIES_BUFFER(gBattleTextBuff1, gBattleMons[gActiveBattler].species);
            BtlController_EmitSetMonData(0, REQUEST_SPECIES_BATTLE, gBitTable[gBattlerPartyIndexes[gActiveBattler]], 2, &gBattleMons[gActiveBattler].species);
            MarkBattlerForControllerExec(gActiveBattler);
        }
        // Change stats.
        else if (gBattlescriptCurrInstr[3] == 1)
        {
            RecalcBattlerStats(gActiveBattler, mon);
        }
        // Update healthbox.
        else
        {
            UpdateHealthboxAttribute(gHealthboxSpriteIds[gActiveBattler], mon, HEALTHBOX_ALL);
        }
        gBattlescriptCurrInstr += 4;
        return;
    case VARIOUS_TRY_LAST_RESORT:
        if (CanUseLastResort(gActiveBattler))
            gBattlescriptCurrInstr += 7;
        else
            gBattlescriptCurrInstr = T1_READ_PTR(gBattlescriptCurrInstr + 3);
        return;
    case VARIOUS_ARGUMENT_STATUS_EFFECT:
        switch (gBattleMoves[gCurrentMove].argument)
        {
        case STATUS1_BURN:
            gBattleScripting.moveEffect = MOVE_EFFECT_BURN;
            break;
        case STATUS1_FREEZE:
            gBattleScripting.moveEffect = MOVE_EFFECT_FREEZE;
            break;
        case STATUS1_PARALYSIS:
            gBattleScripting.moveEffect = MOVE_EFFECT_PARALYSIS;
            break;
        case STATUS1_POISON:
            gBattleScripting.moveEffect = MOVE_EFFECT_POISON;
            break;
        case STATUS1_TOXIC_POISON:
            gBattleScripting.moveEffect = MOVE_EFFECT_TOXIC;
            break;
        default:
            gBattleScripting.moveEffect = 0;
            break;
        }
        if (gBattleScripting.moveEffect != 0)
        {
            BattleScriptPush(gBattlescriptCurrInstr + 3);
            gBattlescriptCurrInstr = BattleScript_EffectWithChance;
            return;
        }
        break;
    case VARIOUS_TRY_HIT_SWITCH_TARGET:
        if (IsBattlerAlive(gBattlerAttacker)
            && IsBattlerAlive(gBattlerTarget)
            && !(gMoveResultFlags & MOVE_RESULT_NO_EFFECT)
            && TARGET_TURN_DAMAGED)
        {
            gBattleScripting.switchCase = B_SWITCH_HIT;
            gBattlescriptCurrInstr = BattleScript_ForceRandomSwitch;
        }
        else
        {
            gBattlescriptCurrInstr = T1_READ_PTR(gBattlescriptCurrInstr + 3);
        }
        return;
    case VARIOUS_TRY_AUTOTOMIZE:
        if (GetBattlerWeight(gActiveBattler) > 1)
        {
            gDisableStructs[gActiveBattler].autotomizeCount++;
            gBattlescriptCurrInstr += 7;
        }
        else
        {
            gBattlescriptCurrInstr = T1_READ_PTR(gBattlescriptCurrInstr + 3);
        }
        return;
    case VARIOUS_TRY_COPYCAT:
        if (gLastUsedMove == 0xFFFF || (sForbiddenMoves[gLastUsedMove] & FORBIDDEN_COPYCAT))
        {
            gBattlescriptCurrInstr = T1_READ_PTR(gBattlescriptCurrInstr + 3);
        }
        else
        {
            gCalledMove = gLastUsedMove;
            gHitMarker &= ~(HITMARKER_ATTACKSTRING_PRINTED);
            gBattlerTarget = GetMoveTarget(gCalledMove, 0);
            gBattlescriptCurrInstr += 7;
        }
        return;
    case VARIOUS_TRY_INSTRUCT:
        for (i = 0; sMoveEffectsForbiddenToInstruct[i] != FORBIDDEN_INSTRUCT_END; i++)
        {
            if (sMoveEffectsForbiddenToInstruct[i] == gBattleMoves[gLastMoves[gBattlerTarget]].effect)
                break;
        }
        if (gLastMoves[gBattlerTarget] == 0 || gLastMoves[gBattlerTarget] == 0xFFFF || sMoveEffectsForbiddenToInstruct[i] != FORBIDDEN_INSTRUCT_END
            || gLastMoves[gBattlerTarget] == MOVE_STRUGGLE || gLastMoves[gBattlerTarget] == MOVE_KINGS_SHIELD)
        {
            gBattlescriptCurrInstr = T1_READ_PTR(gBattlescriptCurrInstr + 3);
        }
        else
        {
            gSpecialStatuses[gBattlerTarget].instructedChosenTarget = *(gBattleStruct->moveTarget + gBattlerTarget) | 0x4;
            gBattlerAttacker = gBattlerTarget;
            gCalledMove = gLastMoves[gBattlerAttacker];
            for (i = 0; i < MAX_MON_MOVES; i++)
            {
                if (gBattleMons[gBattlerAttacker].moves[i] == gCalledMove)
                {
                    gCurrMovePos = i;
                    i = 4;
                    break;
                }
            }
            if (i != 4 || gBattleMons[gBattlerAttacker].pp[gCurrMovePos] == 0)
                gBattlescriptCurrInstr = T1_READ_PTR(gBattlescriptCurrInstr + 3);
            else
            {
                gBattlerTarget = gBattleStruct->lastMoveTarget[gBattlerAttacker];
                gHitMarker &= ~(HITMARKER_ATTACKSTRING_PRINTED);
                PREPARE_MON_NICK_WITH_PREFIX_BUFFER(gBattleTextBuff1, gActiveBattler, gBattlerPartyIndexes[gActiveBattler]);
                gBattlescriptCurrInstr += 7;
            }
        }
        return;
    case VARIOUS_ABILITY_POPUP:
        CreateAbilityPopUp(gActiveBattler, gBattleMons[gActiveBattler].ability, (gBattleTypeFlags & BATTLE_TYPE_DOUBLE) != 0);
        break;
    case VARIOUS_DEFOG:
        if (T1_READ_8(gBattlescriptCurrInstr + 3)) // Clear
        {
            if (ClearDefogHazards(gEffectBattler, TRUE))
                return;
            else
                gBattlescriptCurrInstr += 8;
        }
        else
        {
            if (ClearDefogHazards(gActiveBattler, FALSE))
                gBattlescriptCurrInstr += 8;
            else
                gBattlescriptCurrInstr = T1_READ_PTR(gBattlescriptCurrInstr + 4);
        }
        return;
    case VARIOUS_JUMP_IF_TARGET_ALLY:
        if (GetBattlerSide(gBattlerAttacker) != GetBattlerSide(gBattlerTarget))
            gBattlescriptCurrInstr += 7;
        else
            gBattlescriptCurrInstr = T1_READ_PTR(gBattlescriptCurrInstr + 3);
        return;
    case VARIOUS_TRY_SYNCHRONOISE:
        if (!DoBattlersShareType(gBattlerAttacker, gBattlerTarget))
            gBattlescriptCurrInstr = T1_READ_PTR(gBattlescriptCurrInstr + 3);
        else
            gBattlescriptCurrInstr += 7;
        return;
    case VARIOUS_LOSE_TYPE:
        for (i = 0; i < 3; i++)
        {
            if (*(u8*)(&gBattleMons[gActiveBattler].type1 + i) == gBattlescriptCurrInstr[3])
                *(u8*)(&gBattleMons[gActiveBattler].type1 + i) = TYPE_MYSTERY;
        }
        gBattlescriptCurrInstr += 4;
        return;
    case VARIOUS_PSYCHO_SHIFT:
        i = TRUE;
        if (gBattleMons[gBattlerAttacker].status1 & STATUS1_PARALYSIS)
        {
            if (GetBattlerAbility(gBattlerTarget) == ABILITY_LIMBER)
            {
                gBattlerAbility = gBattlerTarget;
                BattleScriptPush(T1_READ_PTR(gBattlescriptCurrInstr + 3));
                gBattlescriptCurrInstr = BattleScript_PRLZPrevention;
                i = FALSE;
            }
            else if (IS_BATTLER_OF_TYPE(gBattlerTarget, TYPE_ELECTRIC))
            {
                BattleScriptPush(T1_READ_PTR(gBattlescriptCurrInstr + 3));
                gBattlescriptCurrInstr = BattleScript_PRLZPrevention;
                i = FALSE;
            }
            else
            {
                gBattleCommunication[MULTISTRING_CHOOSER] = 3;
            }
        }
        else if (gBattleMons[gBattlerAttacker].status1 & STATUS1_PSN_ANY)
        {
            if (GetBattlerAbility(gBattlerTarget) == ABILITY_IMMUNITY)
            {
                gBattlerAbility = gBattlerTarget;
                BattleScriptPush(T1_READ_PTR(gBattlescriptCurrInstr + 3));
                gBattlescriptCurrInstr = BattleScript_PSNPrevention;
                i = FALSE;
            }
            else if (IS_BATTLER_OF_TYPE(gBattlerTarget, TYPE_POISON) || IS_BATTLER_OF_TYPE(gBattlerTarget, TYPE_STEEL))
            {
                BattleScriptPush(T1_READ_PTR(gBattlescriptCurrInstr + 3));
                gBattlescriptCurrInstr = BattleScript_PSNPrevention;
                i = FALSE;
            }
            else
            {
                if (gBattleMons[gBattlerAttacker].status1 & STATUS1_POISON)
                    gBattleCommunication[MULTISTRING_CHOOSER] = 0;
                else
                    gBattleCommunication[MULTISTRING_CHOOSER] = 1;
            }
        }
        else if (gBattleMons[gBattlerAttacker].status1 & STATUS1_BURN)
        {
            if (GetBattlerAbility(gBattlerTarget) == ABILITY_WATER_VEIL
             || GetBattlerAbility(gBattlerTarget) == ABILITY_WATER_BUBBLE)
            {
                gBattlerAbility = gBattlerTarget;
                BattleScriptPush(T1_READ_PTR(gBattlescriptCurrInstr + 3));
                gBattlescriptCurrInstr = BattleScript_BRNPrevention;
                i = FALSE;
            }
            else if (IS_BATTLER_OF_TYPE(gBattlerTarget, TYPE_FIRE))
            {
                BattleScriptPush(T1_READ_PTR(gBattlescriptCurrInstr + 3));
                gBattlescriptCurrInstr = BattleScript_BRNPrevention;
                i = FALSE;
            }
            else
            {
                gBattleCommunication[MULTISTRING_CHOOSER] = 2;
            }
        }
        else if (gBattleMons[gBattlerAttacker].status1 & STATUS1_SLEEP)
        {
            if (GetBattlerAbility(gBattlerTarget) == ABILITY_INSOMNIA || GetBattlerAbility(gBattlerTarget) == ABILITY_VITAL_SPIRIT)
            {
                gBattlerAbility = gBattlerTarget;
                // BattleScriptPush(T1_READ_PTR(gBattlescriptCurrInstr + 3));
                // gBattlescriptCurrInstr = T1_READ_PTR(gBattlescriptCurrInstr + 3);
                i = FALSE;
            }
            else
            {
                gBattleCommunication[MULTISTRING_CHOOSER] = 4;
            }
        }

        if (i == TRUE)
        {
            gBattleMons[gBattlerTarget].status1 = gBattleMons[gBattlerAttacker].status1 & STATUS1_ANY;
            gActiveBattler = gBattlerTarget;
            BtlController_EmitSetMonData(0, REQUEST_STATUS_BATTLE, 0, 4, &gBattleMons[gActiveBattler].status1);
            MarkBattlerForControllerExec(gActiveBattler);
            gBattlescriptCurrInstr += 7;
        }
        return;
    case VARIOUS_CURE_STATUS:
        gBattleMons[gActiveBattler].status1 = 0;
        BtlController_EmitSetMonData(0, REQUEST_STATUS_BATTLE, 0, 4, &gBattleMons[gActiveBattler].status1);
        MarkBattlerForControllerExec(gActiveBattler);
        break;
    case VARIOUS_POWER_TRICK:
        gStatuses3[gActiveBattler] ^= STATUS3_POWER_TRICK;
        SWAP(gBattleMons[gActiveBattler].attack, gBattleMons[gActiveBattler].defense, i);
        break;
    case VARIOUS_AFTER_YOU:
        if (GetBattlerTurnOrderNum(gBattlerAttacker) > GetBattlerTurnOrderNum(gBattlerTarget)
            || GetBattlerTurnOrderNum(gBattlerAttacker) == GetBattlerTurnOrderNum(gBattlerTarget) + 1)
        {
            gBattlescriptCurrInstr = T1_READ_PTR(gBattlescriptCurrInstr + 3);
        }
        else
        {
            for (i = 0; i < gBattlersCount; i++)
                data[i] = gBattlerByTurnOrder[i];
            if (GetBattlerTurnOrderNum(gBattlerAttacker) == 0 && GetBattlerTurnOrderNum(gBattlerTarget) == 2)
            {
                gBattlerByTurnOrder[1] = gBattlerTarget;
                gBattlerByTurnOrder[2] = data[1];
                gBattlerByTurnOrder[3] = data[3];
            }
            else if (GetBattlerTurnOrderNum(gBattlerAttacker) == 0 && GetBattlerTurnOrderNum(gBattlerTarget) == 3)
            {
                gBattlerByTurnOrder[1] = gBattlerTarget;
                gBattlerByTurnOrder[2] = data[1];
                gBattlerByTurnOrder[3] = data[2];
            }
            else
            {
                gBattlerByTurnOrder[2] = gBattlerTarget;
                gBattlerByTurnOrder[3] = data[2];
            }
            gBattlescriptCurrInstr += 7;
        }
        return;
    case VARIOUS_BESTOW:
        if (gBattleMons[gBattlerAttacker].item == ITEM_NONE
            || gBattleMons[gBattlerTarget].item != ITEM_NONE
            || !CanBattlerGetOrLoseItem(gBattlerAttacker, gBattleMons[gBattlerAttacker].item)
            || !CanBattlerGetOrLoseItem(gBattlerTarget, gBattleMons[gBattlerAttacker].item))
        {
            gBattlescriptCurrInstr = T1_READ_PTR(gBattlescriptCurrInstr + 3);
        }
        else
        {
            gLastUsedItem = gBattleMons[gBattlerAttacker].item;

            gActiveBattler = gBattlerAttacker;
            gBattleMons[gActiveBattler].item = ITEM_NONE;
            BtlController_EmitSetMonData(0, REQUEST_HELDITEM_BATTLE, 0, 2, &gBattleMons[gActiveBattler].item);
            MarkBattlerForControllerExec(gActiveBattler);
            CheckSetUnburden(gBattlerAttacker);

            gActiveBattler = gBattlerTarget;
            gBattleMons[gActiveBattler].item = gLastUsedItem;
            BtlController_EmitSetMonData(0, REQUEST_HELDITEM_BATTLE, 0, 2, &gBattleMons[gActiveBattler].item);
            MarkBattlerForControllerExec(gActiveBattler);
            gBattleResources->flags->flags[gBattlerTarget] &= ~(RESOURCE_FLAG_UNBURDEN);

            gBattlescriptCurrInstr += 7;
        }
        return;
    case VARIOUS_ARGUMENT_TO_MOVE_EFFECT:
        gBattleScripting.moveEffect = gBattleMoves[gCurrentMove].argument;
        break;
    case VARIOUS_JUMP_IF_NOT_GROUNDED:
        if (!IsBattlerGrounded(gActiveBattler))
            gBattlescriptCurrInstr = T1_READ_PTR(gBattlescriptCurrInstr + 3);
        else
            gBattlescriptCurrInstr += 7;
        return;
    case VARIOUS_HANDLE_TRAINER_SLIDE_MSG:
        if (gBattlescriptCurrInstr[3] == 0)
        {
            gBattleScripting.savedDmg = gBattlerSpriteIds[gActiveBattler];
            HideBattlerShadowSprite(gActiveBattler);
        }
        else if (gBattlescriptCurrInstr[3] == 1)
        {
            BtlController_EmitPrintString(0, STRINGID_TRAINERSLIDE);
            MarkBattlerForControllerExec(gActiveBattler);
        }
        else
        {
            gBattlerSpriteIds[gActiveBattler] = gBattleScripting.savedDmg;
            if (gBattleMons[gActiveBattler].hp != 0)
            {
                SetBattlerShadowSpriteCallback(gActiveBattler, gBattleMons[gActiveBattler].species);
                BattleLoadOpponentMonSpriteGfx(&gEnemyParty[gBattlerPartyIndexes[gActiveBattler]], gActiveBattler);
            }
        }
        gBattlescriptCurrInstr += 4;
        return;
    case VARIOUS_TRY_TRAINER_SLIDE_MSG_FIRST_OFF:
        if (ShouldDoTrainerSlide(gActiveBattler, gTrainerBattleOpponent_A, TRAINER_SLIDE_FIRST_DOWN))
        {
            BattleScriptPush(gBattlescriptCurrInstr + 3);
            gBattlescriptCurrInstr = BattleScript_TrainerSlideMsgRet;
            return;
        }
        break;
    case VARIOUS_TRY_TRAINER_SLIDE_MSG_LAST_ON:
        if (ShouldDoTrainerSlide(gActiveBattler, gTrainerBattleOpponent_A, TRAINER_SLIDE_LAST_SWITCHIN))
        {
            BattleScriptPush(gBattlescriptCurrInstr + 3);
            gBattlescriptCurrInstr = BattleScript_TrainerSlideMsgRet;
            return;
        }
        break;
    case VARIOUS_SET_AURORA_VEIL:
        if (gSideStatuses[GET_BATTLER_SIDE(gActiveBattler)] & SIDE_STATUS_AURORA_VEIL
            || !(WEATHER_HAS_EFFECT && gBattleWeather & WEATHER_HAIL_ANY))
        {
            gMoveResultFlags |= MOVE_RESULT_MISSED;
            gBattleCommunication[MULTISTRING_CHOOSER] = 0;
        }
        else
        {
            gSideStatuses[GET_BATTLER_SIDE(gActiveBattler)] |= SIDE_STATUS_AURORA_VEIL;
            if (GetBattlerHoldEffect(gActiveBattler, TRUE) == HOLD_EFFECT_LIGHT_CLAY)
                gSideTimers[GET_BATTLER_SIDE(gActiveBattler)].auroraVeilTimer = 8;
            else
                gSideTimers[GET_BATTLER_SIDE(gActiveBattler)].auroraVeilTimer = 5;
            gSideTimers[GET_BATTLER_SIDE(gActiveBattler)].auroraVeilBattlerId = gActiveBattler;

            if (gBattleTypeFlags & BATTLE_TYPE_DOUBLE && CountAliveMonsInBattle(BATTLE_ALIVE_ATK_SIDE) == 2)
                gBattleCommunication[MULTISTRING_CHOOSER] = 5;
            else
                gBattleCommunication[MULTISTRING_CHOOSER] = 5;
        }
        break;
    case VARIOUS_TRY_THIRD_TYPE:
        if (IS_BATTLER_OF_TYPE(gActiveBattler, gBattleMoves[gCurrentMove].argument))
        {
            gBattlescriptCurrInstr = T1_READ_PTR(gBattlescriptCurrInstr + 3);
        }
        else
        {
            gBattleMons[gActiveBattler].type3 = gBattleMoves[gCurrentMove].argument;
            PREPARE_TYPE_BUFFER(gBattleTextBuff1, gBattleMoves[gCurrentMove].argument);
            gBattlescriptCurrInstr += 7;
        }
        return;
    case VARIOUS_DESTROY_ABILITY_POPUP:
        DestroyAbilityPopUp(gActiveBattler);
        break;
    case VARIOUS_TOTEM_BOOST:
        gActiveBattler = gBattlerAttacker;
        if (gTotemBoosts[gActiveBattler].stats == 0)
        {
            gBattlescriptCurrInstr += 7;    // stats done, exit
        }
        else
        {
            for (i = 0; i < (NUM_BATTLE_STATS - 1); i++)
            {
                if (gTotemBoosts[gActiveBattler].stats & (1 << i))
                {
                    if (gTotemBoosts[gActiveBattler].statChanges[i] <= -1)
                        SET_STATCHANGER(i + 1, abs(gTotemBoosts[gActiveBattler].statChanges[i]), TRUE);
                    else
                        SET_STATCHANGER(i + 1, gTotemBoosts[gActiveBattler].statChanges[i], FALSE);

                    gTotemBoosts[gActiveBattler].stats &= ~(1 << i);
                    gBattleScripting.battler = gActiveBattler;
                    gBattlerTarget = gActiveBattler;
                    if (gTotemBoosts[gActiveBattler].stats & 0x80)
                    {
                        gTotemBoosts[gActiveBattler].stats &= ~0x80; // set 'aura flared to life' flag
                        gBattlescriptCurrInstr = BattleScript_TotemFlaredToLife;
                    }
                    else
                    {
                        gBattlescriptCurrInstr = T1_READ_PTR(gBattlescriptCurrInstr + 3);   // do boost
                    }
                    return;
                }
            }
            gBattlescriptCurrInstr += 7;    // exit if loop failed (failsafe)
        }
        return;
    case VARIOUS_MOVEEND_ITEM_EFFECTS:
        if (ItemBattleEffects(1, gActiveBattler, FALSE))
            return;
        break;
    case VARIOUS_ROOM_SERVICE:
        if (GetBattlerHoldEffect(gActiveBattler, TRUE) == HOLD_EFFECT_ROOM_SERVICE && TryRoomService(gActiveBattler))
        {
            BattleScriptPushCursor();
            gBattlescriptCurrInstr = BattleScript_BerryStatRaiseRet;
        }
        else
        {
            gBattlescriptCurrInstr = T1_READ_PTR(gBattlescriptCurrInstr + 3);
        }
        return;
    case VARIOUS_TERRAIN_SEED:
        if (GetBattlerHoldEffect(gActiveBattler, TRUE) == HOLD_EFFECT_SEEDS)
        {
            u8 effect = 0;
            u16 item = gBattleMons[gActiveBattler].item;
            switch (GetBattlerHoldEffectParam(gActiveBattler))
            {
            case HOLD_EFFECT_PARAM_ELECTRIC_TERRAIN:
                effect = TryHandleSeed(gActiveBattler, STATUS_FIELD_ELECTRIC_TERRAIN, STAT_DEF, item, FALSE);
                break;
            case HOLD_EFFECT_PARAM_GRASSY_TERRAIN:
                effect = TryHandleSeed(gActiveBattler, STATUS_FIELD_GRASSY_TERRAIN, STAT_DEF, item, FALSE);
                break;
            case HOLD_EFFECT_PARAM_MISTY_TERRAIN:
                effect = TryHandleSeed(gActiveBattler, STATUS_FIELD_MISTY_TERRAIN, STAT_SPDEF, item, FALSE);
                break;
            case HOLD_EFFECT_PARAM_PSYCHIC_TERRAIN:
                effect = TryHandleSeed(gActiveBattler, STATUS_FIELD_PSYCHIC_TERRAIN, STAT_SPDEF, item, FALSE);
                break;
            }
            
            if (effect)
                return;
        }
        gBattlescriptCurrInstr = T1_READ_PTR(gBattlescriptCurrInstr + 3);
        return;
    case VARIOUS_MAKE_INVISIBLE:
        if (gBattleControllerExecFlags)
            break;
        
        BtlController_EmitSpriteInvisibility(0, TRUE);
        MarkBattlerForControllerExec(gActiveBattler);
        break;
    case VARIOUS_JUMP_IF_TERRAIN_AFFECTED:
        {
            u32 flags = T1_READ_32(gBattlescriptCurrInstr + 3);
            if (IsBattlerTerrainAffected(gActiveBattler, flags))
                gBattlescriptCurrInstr = T1_READ_PTR(gBattlescriptCurrInstr + 7);
            else
                gBattlescriptCurrInstr += 11;
        }
        return;
    case VARIOUS_EERIE_SPELL_PP_REDUCE:
        if (gLastMoves[gActiveBattler] != 0 && gLastMoves[gActiveBattler] != 0xFFFF)
        {
            s32 i;

            for (i = 0; i < MAX_MON_MOVES; i++)
            {
                if (gLastMoves[gActiveBattler] == gBattleMons[gActiveBattler].moves[i])
                    break;
            }

            if (i != MAX_MON_MOVES && gBattleMons[gActiveBattler].pp[i] != 0)
            {
                s32 ppToDeduct = 3;

                if (gBattleMons[gActiveBattler].pp[i] < ppToDeduct)
                    ppToDeduct = gBattleMons[gActiveBattler].pp[i];

                PREPARE_MOVE_BUFFER(gBattleTextBuff1, gLastMoves[gActiveBattler])
                ConvertIntToDecimalStringN(gBattleTextBuff2, ppToDeduct, STR_CONV_MODE_LEFT_ALIGN, 1);
                PREPARE_BYTE_NUMBER_BUFFER(gBattleTextBuff2, 1, ppToDeduct)
                gBattleMons[gActiveBattler].pp[i] -= ppToDeduct;
                if (!(gDisableStructs[gActiveBattler].mimickedMoves & gBitTable[i])
                    && !(gBattleMons[gActiveBattler].status2 & STATUS2_TRANSFORMED))
                {
                    BtlController_EmitSetMonData(0, REQUEST_PPMOVE1_BATTLE + i, 0, 1, &gBattleMons[gActiveBattler].pp[i]);
                    MarkBattlerForControllerExec(gActiveBattler);
                }
                
                if (gBattleMons[gActiveBattler].pp[i] == 0)
                    CancelMultiTurnMoves(gActiveBattler);
                
                gBattlescriptCurrInstr += 7;    // continue
            }
            else
            {
                gBattlescriptCurrInstr = T1_READ_PTR(gBattlescriptCurrInstr + 3);   // cant reduce pp
            }
        }
        else
        {
            gBattlescriptCurrInstr = T1_READ_PTR(gBattlescriptCurrInstr + 3);   // cant reduce pp
        }
        return;
    case VARIOUS_JUMP_IF_TEAM_HEALTHY:
        if ((gBattleTypeFlags & BATTLE_TYPE_DOUBLE) && IsBattlerAlive(BATTLE_PARTNER(gActiveBattler)))
        {
            u8 partner = BATTLE_PARTNER(gActiveBattler);
            if ((gBattleMons[gActiveBattler].hp == gBattleMons[gActiveBattler].maxHP && !(gBattleMons[gActiveBattler].status1 & STATUS1_ANY))
             && (gBattleMons[partner].hp == gBattleMons[partner].maxHP && !(gBattleMons[partner].status1 & STATUS1_ANY)))
                gBattlescriptCurrInstr = T1_READ_PTR(gBattlescriptCurrInstr + 3);   // fail
            else
                gBattlescriptCurrInstr += 7;
        }
        else // single battle
        {
            if (gBattleMons[gActiveBattler].hp == gBattleMons[gActiveBattler].maxHP && !(gBattleMons[gActiveBattler].status1 & STATUS1_ANY))
                gBattlescriptCurrInstr = T1_READ_PTR(gBattlescriptCurrInstr + 3);   // fail
            else
                gBattlescriptCurrInstr += 7;
        }
        return;
    case VARIOUS_TRY_HEAL_QUARTER_HP:
        gBattleMoveDamage = gBattleMons[gActiveBattler].maxHP / 4;
        if (gBattleMoveDamage == 0)
            gBattleMoveDamage = 1;
        gBattleMoveDamage *= -1;

        if (gBattleMons[gActiveBattler].hp == gBattleMons[gActiveBattler].maxHP)
            gBattlescriptCurrInstr = T1_READ_PTR(gBattlescriptCurrInstr + 3);    // fail
        else
            gBattlescriptCurrInstr += 7;   // can heal
        return;
    case VARIOUS_REMOVE_TERRAIN:        
        switch (gFieldStatuses & STATUS_FIELD_TERRAIN_ANY)
        {
        case STATUS_FIELD_MISTY_TERRAIN:
            gFieldTimers.mistyTerrainTimer = 0;
            gBattleCommunication[MULTISTRING_CHOOSER] = 0;
            break;
        case STATUS_FIELD_GRASSY_TERRAIN:
            gFieldTimers.grassyTerrainTimer = 0;
            gBattleCommunication[MULTISTRING_CHOOSER] = 1;
            break;
        case STATUS_FIELD_ELECTRIC_TERRAIN:
            gFieldTimers.electricTerrainTimer = 0;
            gBattleCommunication[MULTISTRING_CHOOSER] = 2;
            break;
        case STATUS_FIELD_PSYCHIC_TERRAIN:
            gFieldTimers.psychicTerrainTimer = 0;
            gBattleCommunication[MULTISTRING_CHOOSER] = 3;
            break;
        default:
            gBattleCommunication[MULTISTRING_CHOOSER] = 4;  // failsafe
            break;
        }
        gFieldStatuses &= ~STATUS_FIELD_TERRAIN_ANY;    // remove the terrain
        break;
    case VARIOUS_JUMP_IF_PRANKSTER_BLOCKED:
        if (BlocksPrankster(gCurrentMove, gBattlerAttacker, gActiveBattler, TRUE))
            gBattlescriptCurrInstr = T1_READ_PTR(gBattlescriptCurrInstr + 3);
        else
            gBattlescriptCurrInstr += 7;
        return;
    case VARIOUS_TRY_TO_CLEAR_PRIMAL_WEATHER:
    {
        bool8 shouldNotClear = FALSE;

        for (i = 0; i < gBattlersCount; i++)
        {
            if (((GetBattlerAbility(i) == ABILITY_DESOLATE_LAND && gBattleWeather & WEATHER_SUN_PRIMAL)
             || (GetBattlerAbility(i) == ABILITY_PRIMORDIAL_SEA && gBattleWeather & WEATHER_RAIN_PRIMAL)
             || (GetBattlerAbility(i) == ABILITY_DELTA_STREAM && gBattleWeather & WEATHER_STRONG_WINDS))
             && IsBattlerAlive(i)
             && !(gStatuses3[i] & STATUS3_GASTRO_ACID))
                shouldNotClear = TRUE;
        }
        if (gBattleWeather & WEATHER_SUN_PRIMAL && !shouldNotClear)
        {
            gBattleWeather &= ~WEATHER_SUN_PRIMAL;
            PrepareStringBattle(STRINGID_EXTREMESUNLIGHTFADED, gActiveBattler);
            gBattleCommunication[MSG_DISPLAY] = 1;
        }
        else if (gBattleWeather & WEATHER_RAIN_PRIMAL && !shouldNotClear)
        {
            gBattleWeather &= ~WEATHER_RAIN_PRIMAL;
            PrepareStringBattle(STRINGID_HEAVYRAINLIFTED, gActiveBattler);
            gBattleCommunication[MSG_DISPLAY] = 1;
        }
        else if (gBattleWeather & WEATHER_STRONG_WINDS && !shouldNotClear)
        {
            gBattleWeather &= ~WEATHER_STRONG_WINDS;
            PrepareStringBattle(STRINGID_STRONGWINDSDISSIPATED, gActiveBattler);
            gBattleCommunication[MSG_DISPLAY] = 1;
        }
        break;
    }
<<<<<<< HEAD
    case VARIOUS_JUMP_IF_CANT_REVERT_TO_PRIMAL:
    {
        bool8 canDoPrimalReversion = FALSE;

        for (i = 0; i < EVOS_PER_MON; i++)
        {
            if (gEvolutionTable[gBattleMons[gActiveBattler].species][i].method == EVO_PRIMAL_REVERSION
            && gEvolutionTable[gBattleMons[gActiveBattler].species][i].param == gBattleMons[gActiveBattler].item)
                canDoPrimalReversion = TRUE;
        }
        if (!canDoPrimalReversion)
            gBattlescriptCurrInstr = T1_READ_PTR(gBattlescriptCurrInstr + 3);
        else
            gBattlescriptCurrInstr += 7;
        return;
    }
=======
    case VARIOUS_GET_ROTOTILLER_TARGETS:
        // Gets the battlers to be affected by rototiller. If there are none, print 'But it failed!'
        {
            u32 count = 0;
            for (i = 0; i < gBattlersCount; i++)
            {
                gSpecialStatuses[i].rototillerAffected = FALSE;
                if (IsRototillerAffected(i))
                {
                    gSpecialStatuses[i].rototillerAffected = TRUE;
                    count++;
                }
            }
            
            if (count == 0)
                gBattlescriptCurrInstr = T1_READ_PTR(gBattlescriptCurrInstr + 3);   // Rototiller fails
            else
                gBattlescriptCurrInstr += 7;
        }
        return;
    case VARIOUS_JUMP_IF_NOT_ROTOTILLER_AFFECTED:
        if (gSpecialStatuses[gActiveBattler].rototillerAffected)
        {
            gSpecialStatuses[gActiveBattler].rototillerAffected = FALSE;
            gBattlescriptCurrInstr += 7;
        }
        else
        {
            gBattlescriptCurrInstr = T1_READ_PTR(gBattlescriptCurrInstr + 3);   // Unaffected by rototiller - print STRINGID_NOEFFECTONTARGET
        }
        return;
    case VARIOUS_TRY_ACTIVATE_BATTLE_BOND:
        if (gBattleMons[gBattlerAttacker].species == SPECIES_GRENINJA_BATTLE_BOND
            && HasAttackerFaintedTarget()
            && CalculateEnemyPartyCount() > 1)
        {
            PREPARE_SPECIES_BUFFER(gBattleTextBuff1, gBattleMons[gBattlerAttacker].species);
            gBattleStruct->changedSpecies[gBattlerPartyIndexes[gBattlerAttacker]] = gBattleMons[gBattlerAttacker].species;
            gBattleMons[gBattlerAttacker].species = SPECIES_GRENINJA_ASH;
            BattleScriptPushCursor();
            gBattlescriptCurrInstr = BattleScript_BattleBondActivatesOnMoveEndAttacker;
            return;
        }
        break;
    case VARIOUS_CONSUME_BERRY:
        if (ItemId_GetHoldEffect(gBattleMons[gActiveBattler].item) == HOLD_EFFECT_NONE)
        {
            gBattlescriptCurrInstr += 4;
            return;
        }
        
        gBattleScripting.battler = gEffectBattler = gBattlerTarget = gActiveBattler;    // Cover all berry effect battlerId cases. e.g. ChangeStatBuffs uses target ID
        // Do move end berry effects for just a single battler, instead of looping through all battlers
        if (ItemBattleEffects(ITEMEFFECT_BATTLER_MOVE_END, gActiveBattler, FALSE))
            return;
        
        if (gBattlescriptCurrInstr[3])
        {
            gBattleMons[gActiveBattler].item = gBattleStruct->changedItems[gActiveBattler];
            gBattleStruct->changedItems[gActiveBattler] = ITEM_NONE;
            gBattleResources->flags->flags[gActiveBattler] &= ~(RESOURCE_FLAG_UNBURDEN);
        }
        
        gBattlescriptCurrInstr += 4;
        return;
>>>>>>> 91e6c8fb
    }

    gBattlescriptCurrInstr += 3;
}

static void Cmd_setprotectlike(void)
{
    bool32 fail = TRUE;
    bool32 notLastTurn = TRUE;

    if (!(gBattleMoves[gLastResultingMoves[gBattlerAttacker]].flags & FLAG_PROTECTION_MOVE))
        gDisableStructs[gBattlerAttacker].protectUses = 0;

    if (gCurrentTurnActionNumber == (gBattlersCount - 1))
        notLastTurn = FALSE;

    if (sProtectSuccessRates[gDisableStructs[gBattlerAttacker].protectUses] >= Random() && notLastTurn)
    {
        if (!gBattleMoves[gCurrentMove].argument) // Protects one mon only.
        {
            if (gBattleMoves[gCurrentMove].effect == EFFECT_ENDURE)
            {
                gProtectStructs[gBattlerAttacker].endured = 1;
                gBattleCommunication[MULTISTRING_CHOOSER] = B_MSG_BRACED_ITSELF;
            }
            else if (gCurrentMove == MOVE_DETECT || gCurrentMove == MOVE_PROTECT)
            {
                gProtectStructs[gBattlerAttacker].protected = 1;
                gBattleCommunication[MULTISTRING_CHOOSER] = B_MSG_PROTECTED_ITSELF;
            }
            else if (gCurrentMove == MOVE_SPIKY_SHIELD)
            {
                gProtectStructs[gBattlerAttacker].spikyShielded = 1;
                gBattleCommunication[MULTISTRING_CHOOSER] = B_MSG_PROTECTED_ITSELF;
            }
            else if (gCurrentMove == MOVE_KINGS_SHIELD)
            {
                gProtectStructs[gBattlerAttacker].kingsShielded = 1;
                gBattleCommunication[MULTISTRING_CHOOSER] = B_MSG_PROTECTED_ITSELF;
            }
            else if (gCurrentMove == MOVE_BANEFUL_BUNKER)
            {
                gProtectStructs[gBattlerAttacker].banefulBunkered = 1;
                gBattleCommunication[MULTISTRING_CHOOSER] = B_MSG_PROTECTED_ITSELF;
            }
            else if (gCurrentMove == MOVE_OBSTRUCT)
            {
                gProtectStructs[gBattlerAttacker].obstructed = 1;
                gBattleCommunication[MULTISTRING_CHOOSER] = 0;
            }

            gDisableStructs[gBattlerAttacker].protectUses++;
            fail = FALSE;
        }
        else // Protects the whole side.
        {
            u8 side = GetBattlerSide(gBattlerAttacker);
            if (gCurrentMove == MOVE_WIDE_GUARD && !(gSideStatuses[side] & SIDE_STATUS_WIDE_GUARD))
            {
                gSideStatuses[side] |= SIDE_STATUS_WIDE_GUARD;
                gBattleCommunication[MULTISTRING_CHOOSER] = B_MSG_PROTECTED_TEAM;
                gDisableStructs[gBattlerAttacker].protectUses++;
                fail = FALSE;
            }
            else if (gCurrentMove == MOVE_QUICK_GUARD && !(gSideStatuses[side] & SIDE_STATUS_QUICK_GUARD))
            {
                gSideStatuses[side] |= SIDE_STATUS_QUICK_GUARD;
                gBattleCommunication[MULTISTRING_CHOOSER] = B_MSG_PROTECTED_TEAM;
                gDisableStructs[gBattlerAttacker].protectUses++;
                fail = FALSE;
            }
            else if (gCurrentMove == MOVE_CRAFTY_SHIELD && !(gSideStatuses[side] & SIDE_STATUS_CRAFTY_SHIELD))
            {
                gSideStatuses[side] |= SIDE_STATUS_CRAFTY_SHIELD;
                gBattleCommunication[MULTISTRING_CHOOSER] = B_MSG_PROTECTED_TEAM;
                gDisableStructs[gBattlerAttacker].protectUses++;
                fail = FALSE;
            }
            else if (gCurrentMove == MOVE_MAT_BLOCK && !(gSideStatuses[side] & SIDE_STATUS_MAT_BLOCK))
            {
                gSideStatuses[side] |= SIDE_STATUS_MAT_BLOCK;
                gBattleCommunication[MULTISTRING_CHOOSER] = B_MSG_PROTECTED_TEAM;
                fail = FALSE;
            }
        }
    }

    if (fail)
    {
        gDisableStructs[gBattlerAttacker].protectUses = 0;
        gBattleCommunication[MULTISTRING_CHOOSER] = B_MSG_PROTECT_FAILED;
        gMoveResultFlags |= MOVE_RESULT_MISSED;
    }

    gBattlescriptCurrInstr++;
}

static void Cmd_faintifabilitynotdamp(void)
{
    if (gBattleControllerExecFlags)
        return;

    if ((gBattlerTarget = IsAbilityOnField(ABILITY_DAMP)))
    {
        gLastUsedAbility = ABILITY_DAMP;
        RecordAbilityBattle(--gBattlerTarget, ABILITY_DAMP);
        gBattlescriptCurrInstr = BattleScript_DampStopsExplosion;
        return;
    }

    gActiveBattler = gBattlerAttacker;
    gBattleMoveDamage = gBattleMons[gActiveBattler].hp;
    BtlController_EmitHealthBarUpdate(0, INSTANT_HP_BAR_DROP);
    MarkBattlerForControllerExec(gActiveBattler);
    gBattlescriptCurrInstr++;

    for (gBattlerTarget = 0; gBattlerTarget < gBattlersCount; gBattlerTarget++)
    {
        if (gBattlerTarget == gBattlerAttacker)
            continue;
        if (IsBattlerAlive(gBattlerTarget))
            break;
    }
}

static void Cmd_setatkhptozero(void)
{
    if (gBattleControllerExecFlags)
        return;

    gActiveBattler = gBattlerAttacker;
    gBattleMons[gActiveBattler].hp = 0;
    BtlController_EmitSetMonData(0, REQUEST_HP_BATTLE, 0, 2, &gBattleMons[gActiveBattler].hp);
    MarkBattlerForControllerExec(gActiveBattler);

    gBattlescriptCurrInstr++;
}

static void Cmd_jumpifnexttargetvalid(void)
{
    const u8 *jumpPtr = T1_READ_PTR(gBattlescriptCurrInstr + 1);

    for (gBattlerTarget++; gBattlerTarget < gBattlersCount; gBattlerTarget++)
    {
        if (gBattlerTarget == gBattlerAttacker && !(gBattleMoves[gCurrentMove].target & MOVE_TARGET_USER))
            continue;
        if (IsBattlerAlive(gBattlerTarget))
            break;
    }

    if (gBattlerTarget >= gBattlersCount)
        gBattlescriptCurrInstr += 5;
    else
        gBattlescriptCurrInstr = jumpPtr;
}

static void Cmd_tryhealhalfhealth(void)
{
    const u8 *failPtr = T1_READ_PTR(gBattlescriptCurrInstr + 1);

    if (gBattlescriptCurrInstr[5] == BS_ATTACKER)
        gBattlerTarget = gBattlerAttacker;

    gBattleMoveDamage = gBattleMons[gBattlerTarget].maxHP / 2;
    if (gBattleMoveDamage == 0)
        gBattleMoveDamage = 1;
    gBattleMoveDamage *= -1;

    if (gBattleMons[gBattlerTarget].hp == gBattleMons[gBattlerTarget].maxHP)
        gBattlescriptCurrInstr = failPtr;
    else
        gBattlescriptCurrInstr += 6;
}

static void Cmd_trymirrormove(void)
{
    s32 validMovesCount;
    s32 i;
    u16 move;
    u16 movesArray[4] = {0};

    for (validMovesCount = 0, i = 0; i < gBattlersCount; i++)
    {
        if (i != gBattlerAttacker)
        {
            move = gBattleStruct->lastTakenMoveFrom[gBattlerAttacker][i];
            if (move != 0 && move != 0xFFFF)
            {
                movesArray[validMovesCount] = move;
                validMovesCount++;
            }
        }
    }

    move = gBattleStruct->lastTakenMove[gBattlerAttacker];
    if (move != 0 && move != 0xFFFF)
    {
        gHitMarker &= ~(HITMARKER_ATTACKSTRING_PRINTED);
        gCurrentMove = move;
        gBattlerTarget = GetMoveTarget(gCurrentMove, 0);
        gBattlescriptCurrInstr = gBattleScriptsForMoveEffects[gBattleMoves[gCurrentMove].effect];
    }
    else if (validMovesCount)
    {
        gHitMarker &= ~(HITMARKER_ATTACKSTRING_PRINTED);
        i = Random() % validMovesCount;
        gCurrentMove = movesArray[i];
        gBattlerTarget = GetMoveTarget(gCurrentMove, 0);
        gBattlescriptCurrInstr = gBattleScriptsForMoveEffects[gBattleMoves[gCurrentMove].effect];
    }
    else
    {
        gSpecialStatuses[gBattlerAttacker].ppNotAffectedByPressure = 1;
        gBattlescriptCurrInstr++;
    }
}

static void Cmd_setrain(void)
{
    if (!TryChangeBattleWeather(gBattlerAttacker, ENUM_WEATHER_RAIN, FALSE))
    {
        gMoveResultFlags |= MOVE_RESULT_MISSED;
        gBattleCommunication[MULTISTRING_CHOOSER] = B_MSG_WEATHER_FAILED;
    }
    else
    {
        gBattleCommunication[MULTISTRING_CHOOSER] = B_MSG_STARTED_RAIN;
    }
    gBattlescriptCurrInstr++;
}

static void Cmd_setreflect(void)
{
    if (gSideStatuses[GET_BATTLER_SIDE(gBattlerAttacker)] & SIDE_STATUS_REFLECT)
    {
        gMoveResultFlags |= MOVE_RESULT_MISSED;
        gBattleCommunication[MULTISTRING_CHOOSER] = B_MSG_SIDE_STATUS_FAILED;
    }
    else
    {
        gSideStatuses[GET_BATTLER_SIDE(gBattlerAttacker)] |= SIDE_STATUS_REFLECT;
        if (GetBattlerHoldEffect(gBattlerAttacker, TRUE) == HOLD_EFFECT_LIGHT_CLAY)
            gSideTimers[GET_BATTLER_SIDE(gBattlerAttacker)].reflectTimer = 8;
        else
            gSideTimers[GET_BATTLER_SIDE(gBattlerAttacker)].reflectTimer = 5;
        gSideTimers[GET_BATTLER_SIDE(gBattlerAttacker)].reflectBattlerId = gBattlerAttacker;

        if (gBattleTypeFlags & BATTLE_TYPE_DOUBLE && CountAliveMonsInBattle(BATTLE_ALIVE_ATK_SIDE) == 2)
            gBattleCommunication[MULTISTRING_CHOOSER] = B_MSG_SET_REFLECT_DOUBLE;
        else
            gBattleCommunication[MULTISTRING_CHOOSER] = B_MSG_SET_REFLECT_SINGLE;
    }
    gBattlescriptCurrInstr++;
}

static void Cmd_setseeded(void)
{
    if (gMoveResultFlags & MOVE_RESULT_NO_EFFECT || gStatuses3[gBattlerTarget] & STATUS3_LEECHSEED)
    {
        gMoveResultFlags |= MOVE_RESULT_MISSED;
        gBattleCommunication[MULTISTRING_CHOOSER] = B_MSG_LEECH_SEED_MISS;
    }
    else if (IS_BATTLER_OF_TYPE(gBattlerTarget, TYPE_GRASS))
    {
        gMoveResultFlags |= MOVE_RESULT_MISSED;
        gBattleCommunication[MULTISTRING_CHOOSER] = B_MSG_LEECH_SEED_FAIL;
    }
    else
    {
        gStatuses3[gBattlerTarget] |= gBattlerAttacker;
        gStatuses3[gBattlerTarget] |= STATUS3_LEECHSEED;
        gBattleCommunication[MULTISTRING_CHOOSER] = B_MSG_LEECH_SEED_SET;
    }

    gBattlescriptCurrInstr++;
}

static void Cmd_manipulatedamage(void)
{
    switch (gBattlescriptCurrInstr[1])
    {
    case DMG_CHANGE_SIGN:
        gBattleMoveDamage *= -1;
        break;
    case DMG_RECOIL_FROM_MISS:
        gBattleMoveDamage /= 2;
        if (gBattleMoveDamage == 0)
            gBattleMoveDamage = 1;
        if (B_RECOIL_IF_MISS_DMG >= GEN_5)
            gBattleMoveDamage = gBattleMons[gBattlerAttacker].maxHP / 2;
        if ((B_RECOIL_IF_MISS_DMG <= GEN_4) && ((gBattleMons[gBattlerTarget].maxHP / 2) < gBattleMoveDamage))
            gBattleMoveDamage = gBattleMons[gBattlerTarget].maxHP / 2;
        break;
    case DMG_DOUBLED:
        gBattleMoveDamage *= 2;
        break;
    case DMG_1_8_TARGET_HP:
        gBattleMoveDamage = gBattleMons[gBattlerTarget].maxHP / 8;
        if (gBattleMoveDamage == 0)
            gBattleMoveDamage = 1;
        break;
    case DMG_FULL_ATTACKER_HP:
        gBattleMoveDamage = gBattleMons[gBattlerAttacker].maxHP;
        break;
    case DMG_CURR_ATTACKER_HP:
        gBattleMoveDamage = gBattleMons[gBattlerAttacker].hp;
        break;
    case DMG_BIG_ROOT:
        gBattleMoveDamage = GetDrainedBigRootHp(gBattlerAttacker, gBattleMoveDamage);
        break;
    case DMG_1_2_ATTACKER_HP:
        gBattleMoveDamage = gBattleMons[gBattlerAttacker].maxHP / 2;
        break;
    case DMG_RECOIL_FROM_IMMUNE:
        gBattleMoveDamage = gBattleMons[gBattlerTarget].maxHP / 2;
        break;
    }

    gBattlescriptCurrInstr += 2;
}

static void Cmd_trysetrest(void)
{
    const u8 *failJump = T1_READ_PTR(gBattlescriptCurrInstr + 1);
    gActiveBattler = gBattlerTarget = gBattlerAttacker;
    gBattleMoveDamage = gBattleMons[gBattlerTarget].maxHP * (-1);

    if (gBattleMons[gBattlerTarget].hp == gBattleMons[gBattlerTarget].maxHP)
    {
        gBattlescriptCurrInstr = failJump;
    }
    else if (IsBattlerTerrainAffected(gBattlerTarget, STATUS_FIELD_ELECTRIC_TERRAIN))
    {
        gBattlescriptCurrInstr = BattleScript_ElectricTerrainPrevents;
    }
    else if (IsBattlerTerrainAffected(gBattlerTarget, STATUS_FIELD_MISTY_TERRAIN))
    {
        gBattlescriptCurrInstr = BattleScript_MistyTerrainPrevents;
    }
    else
    {
        if (gBattleMons[gBattlerTarget].status1 & ((u8)(~STATUS1_SLEEP)))
            gBattleCommunication[MULTISTRING_CHOOSER] = B_MSG_REST_STATUSED;
        else
            gBattleCommunication[MULTISTRING_CHOOSER] = B_MSG_REST;

        gBattleMons[gBattlerTarget].status1 = STATUS1_SLEEP_TURN(3);
        BtlController_EmitSetMonData(0, REQUEST_STATUS_BATTLE, 0, 4, &gBattleMons[gActiveBattler].status1);
        MarkBattlerForControllerExec(gActiveBattler);
        gBattlescriptCurrInstr += 5;
    }
}

static void Cmd_jumpifnotfirstturn(void)
{
    const u8* failJump = T1_READ_PTR(gBattlescriptCurrInstr + 1);

    if (gDisableStructs[gBattlerAttacker].isFirstTurn)
        gBattlescriptCurrInstr += 5;
    else
        gBattlescriptCurrInstr = failJump;
}

static void Cmd_setmiracleeye(void)
{
    if (!(gStatuses3[gBattlerTarget] & STATUS3_MIRACLE_EYED))
    {
        gStatuses3[gBattlerTarget] |= STATUS3_MIRACLE_EYED;
        gBattlescriptCurrInstr += 5;
    }
    else
    {
        gBattlescriptCurrInstr = T1_READ_PTR(gBattlescriptCurrInstr + 1);
    }
}

bool8 UproarWakeUpCheck(u8 battlerId)
{
    s32 i;

    for (i = 0; i < gBattlersCount; i++)
    {
        if (!(gBattleMons[i].status2 & STATUS2_UPROAR) || GetBattlerAbility(battlerId) == ABILITY_SOUNDPROOF)
            continue;

        gBattleScripting.battler = i;

        if (gBattlerTarget == 0xFF)
            gBattlerTarget = i;
        else if (gBattlerTarget == i)
            gBattleCommunication[MULTISTRING_CHOOSER] = B_MSG_CANT_SLEEP_UPROAR;
        else
            gBattleCommunication[MULTISTRING_CHOOSER] = B_MSG_UPROAR_KEPT_AWAKE;

        break;
    }

    if (i == gBattlersCount)
        return FALSE;
    else
        return TRUE;
}

static void Cmd_jumpifcantmakeasleep(void)
{
    const u8 *jumpPtr = T1_READ_PTR(gBattlescriptCurrInstr + 1);
    u32 ability = GetBattlerAbility(gBattlerTarget);

    if (UproarWakeUpCheck(gBattlerTarget))
    {
        gBattlescriptCurrInstr = jumpPtr;
    }
    else if (ability == ABILITY_INSOMNIA || ability == ABILITY_VITAL_SPIRIT)
    {
        gLastUsedAbility = ability;
        gBattleCommunication[MULTISTRING_CHOOSER] = B_MSG_STAYED_AWAKE_USING;
        gBattlescriptCurrInstr = jumpPtr;
        RecordAbilityBattle(gBattlerTarget, gLastUsedAbility);
    }
    else
    {
        gBattlescriptCurrInstr += 5;
    }
}

static void Cmd_stockpile(void)
{
    switch (gBattlescriptCurrInstr[1])
    {
    case 0:
        if (gDisableStructs[gBattlerAttacker].stockpileCounter >= 3)
        {
            gMoveResultFlags |= MOVE_RESULT_MISSED;
            gBattleCommunication[MULTISTRING_CHOOSER] = B_MSG_CANT_STOCKPILE;
        }
        else
        {
            gDisableStructs[gBattlerAttacker].stockpileCounter++;
            gDisableStructs[gBattlerAttacker].stockpileBeforeDef = gBattleMons[gBattlerAttacker].statStages[STAT_DEF];
            gDisableStructs[gBattlerAttacker].stockpileBeforeSpDef = gBattleMons[gBattlerAttacker].statStages[STAT_SPDEF];
            PREPARE_BYTE_NUMBER_BUFFER(gBattleTextBuff1, 1, gDisableStructs[gBattlerAttacker].stockpileCounter);
            gBattleCommunication[MULTISTRING_CHOOSER] = B_MSG_STOCKPILED;
        }
        break;
    case 1: // Save def/sp def stats.
        if (!(gMoveResultFlags & MOVE_RESULT_NO_EFFECT))
        {
            gDisableStructs[gBattlerAttacker].stockpileDef += gBattleMons[gBattlerAttacker].statStages[STAT_DEF] - gDisableStructs[gBattlerAttacker].stockpileBeforeDef;
            gDisableStructs[gBattlerAttacker].stockpileSpDef += gBattleMons[gBattlerAttacker].statStages[STAT_SPDEF] - gDisableStructs[gBattlerAttacker].stockpileBeforeSpDef;
        }
        break;
    }

    gBattlescriptCurrInstr += 2;
}

static void Cmd_stockpiletobasedamage(void)
{
    const u8* jumpPtr = T1_READ_PTR(gBattlescriptCurrInstr + 1);
    if (gDisableStructs[gBattlerAttacker].stockpileCounter == 0)
    {
        gBattlescriptCurrInstr = jumpPtr;
    }
    else
    {
        if (gBattleCommunication[MISS_TYPE] != B_MSG_PROTECTED)
            gBattleScripting.animTurn = gDisableStructs[gBattlerAttacker].stockpileCounter;

        gDisableStructs[gBattlerAttacker].stockpileCounter = 0;
        // Restore stat changes from stockpile.
        gBattleMons[gBattlerAttacker].statStages[STAT_DEF] -= gDisableStructs[gBattlerAttacker].stockpileDef;
        gBattleMons[gBattlerAttacker].statStages[STAT_SPDEF] -= gDisableStructs[gBattlerAttacker].stockpileSpDef;
        gBattlescriptCurrInstr += 5;
    }
}

static void Cmd_stockpiletohpheal(void)
{
    const u8* jumpPtr = T1_READ_PTR(gBattlescriptCurrInstr + 1);

    if (gDisableStructs[gBattlerAttacker].stockpileCounter == 0)
    {
        gBattlescriptCurrInstr = jumpPtr;
        gBattleCommunication[MULTISTRING_CHOOSER] = B_MSG_SWALLOW_FAILED;
    }
    else
    {
        if (gBattleMons[gBattlerAttacker].maxHP == gBattleMons[gBattlerAttacker].hp)
        {
            gDisableStructs[gBattlerAttacker].stockpileCounter = 0;
            gBattlescriptCurrInstr = jumpPtr;
            gBattlerTarget = gBattlerAttacker;
            gBattleCommunication[MULTISTRING_CHOOSER] = B_MSG_SWALLOW_FULL_HP;
        }
        else
        {
            gBattleMoveDamage = gBattleMons[gBattlerAttacker].maxHP / (1 << (3 - gDisableStructs[gBattlerAttacker].stockpileCounter));

            if (gBattleMoveDamage == 0)
                gBattleMoveDamage = 1;
            gBattleMoveDamage *= -1;

            gBattleScripting.animTurn = gDisableStructs[gBattlerAttacker].stockpileCounter;
            gDisableStructs[gBattlerAttacker].stockpileCounter = 0;
            gBattlescriptCurrInstr += 5;
            gBattlerTarget = gBattlerAttacker;
        }

        // Restore stat changes from stockpile.
        gBattleMons[gBattlerAttacker].statStages[STAT_DEF] -= gDisableStructs[gBattlerAttacker].stockpileDef;
        gBattleMons[gBattlerAttacker].statStages[STAT_SPDEF] -= gDisableStructs[gBattlerAttacker].stockpileSpDef;
    }
}

// Sign change for drained HP handled in GetDrainedBigRootHp
static void Cmd_setdrainedhp(void)
{
    if (gBattleMoves[gCurrentMove].argument != 0)
        gBattleMoveDamage = (gHpDealt * gBattleMoves[gCurrentMove].argument / 100);
    else
        gBattleMoveDamage = (gHpDealt / 2);

    if (gBattleMoveDamage == 0)
        gBattleMoveDamage = 1;

    gBattlescriptCurrInstr++;
}

static u32 ChangeStatBuffs(s8 statValue, u32 statId, u32 flags, const u8 *BS_ptr)
{
    bool32 certain = FALSE;
    bool32 notProtectAffected = FALSE;
    u32 index;

    if (flags & MOVE_EFFECT_AFFECTS_USER)
        gActiveBattler = gBattlerAttacker;
    else
        gActiveBattler = gBattlerTarget;

    gSpecialStatuses[gActiveBattler].changedStatsBattlerId = gBattlerAttacker;

    flags &= ~(MOVE_EFFECT_AFFECTS_USER);

    if (flags & MOVE_EFFECT_CERTAIN)
        certain++;
    flags &= ~(MOVE_EFFECT_CERTAIN);

    if (flags & STAT_BUFF_NOT_PROTECT_AFFECTED)
        notProtectAffected++;
    flags &= ~(STAT_BUFF_NOT_PROTECT_AFFECTED);

    if (GetBattlerAbility(gActiveBattler) == ABILITY_CONTRARY)
    {
        statValue ^= STAT_BUFF_NEGATIVE;
        gBattleScripting.statChanger ^= STAT_BUFF_NEGATIVE;
    }
    else if (GetBattlerAbility(gActiveBattler) == ABILITY_SIMPLE)
    {
        statValue = (SET_STAT_BUFF_VALUE(GET_STAT_BUFF_VALUE(statValue) * 2)) | ((statValue <= -1) ? STAT_BUFF_NEGATIVE : 0);
    }

    PREPARE_STAT_BUFFER(gBattleTextBuff1, statId);

    if (statValue <= -1) // Stat decrease.
    {
        if (gSideTimers[GET_BATTLER_SIDE(gActiveBattler)].mistTimer
            && !certain && gCurrentMove != MOVE_CURSE
            && !(gActiveBattler == gBattlerTarget && GetBattlerAbility(gBattlerAttacker) == ABILITY_INFILTRATOR))
        {
            if (flags == STAT_BUFF_ALLOW_PTR)
            {
                if (gSpecialStatuses[gActiveBattler].statLowered)
                {
                    gBattlescriptCurrInstr = BS_ptr;
                }
                else
                {
                    BattleScriptPush(BS_ptr);
                    gBattleScripting.battler = gActiveBattler;
                    gBattlescriptCurrInstr = BattleScript_MistProtected;
                    gSpecialStatuses[gActiveBattler].statLowered = 1;
                }
            }
            return STAT_CHANGE_DIDNT_WORK;
        }
        else if (gCurrentMove != MOVE_CURSE
                 && notProtectAffected != TRUE && JumpIfMoveAffectedByProtect(0))
        {
            gBattlescriptCurrInstr = BattleScript_ButItFailed;
            return STAT_CHANGE_DIDNT_WORK;
        }
        else if ((GetBattlerAbility(gActiveBattler) == ABILITY_CLEAR_BODY
                  || GetBattlerAbility(gActiveBattler) == ABILITY_FULL_METAL_BODY
                  || GetBattlerAbility(gActiveBattler) == ABILITY_WHITE_SMOKE)
                 && !certain && gCurrentMove != MOVE_CURSE)
        {
            if (flags == STAT_BUFF_ALLOW_PTR)
            {
                if (gSpecialStatuses[gActiveBattler].statLowered)
                {
                    gBattlescriptCurrInstr = BS_ptr;
                }
                else
                {
                    BattleScriptPush(BS_ptr);
                    gBattleScripting.battler = gActiveBattler;
                    gBattlerAbility = gActiveBattler;
                    gBattlescriptCurrInstr = BattleScript_AbilityNoStatLoss;
                    gLastUsedAbility = GetBattlerAbility(gActiveBattler);
                    RecordAbilityBattle(gActiveBattler, gLastUsedAbility);
                    gSpecialStatuses[gActiveBattler].statLowered = 1;
                }
            }
            return STAT_CHANGE_DIDNT_WORK;
        }
        else if ((index = IsFlowerVeilProtected(gActiveBattler)) && !certain)
        {
            if (flags == STAT_BUFF_ALLOW_PTR)
            {
                if (gSpecialStatuses[gActiveBattler].statLowered)
                {
                    gBattlescriptCurrInstr = BS_ptr;
                }
                else
                {
                    BattleScriptPush(BS_ptr);
                    gBattleScripting.battler = gActiveBattler;
                    gBattlerAbility = index - 1;
                    gBattlescriptCurrInstr = BattleScript_FlowerVeilProtectsRet;
                    gLastUsedAbility = ABILITY_FLOWER_VEIL;
                    gSpecialStatuses[gActiveBattler].statLowered = 1;
                }
            }
            return STAT_CHANGE_DIDNT_WORK;
        }
        else if (GetBattlerAbility(gActiveBattler) == ABILITY_KEEN_EYE
                 && !certain && statId == STAT_ACC)
        {
            if (flags == STAT_BUFF_ALLOW_PTR)
            {
                BattleScriptPush(BS_ptr);
                gBattleScripting.battler = gActiveBattler;
                gBattlerAbility = gActiveBattler;
                gBattlescriptCurrInstr = BattleScript_AbilityNoSpecificStatLoss;
                gLastUsedAbility = GetBattlerAbility(gActiveBattler);
                RecordAbilityBattle(gActiveBattler, gLastUsedAbility);
            }
            return STAT_CHANGE_DIDNT_WORK;
        }
        else if (GetBattlerAbility(gActiveBattler) == ABILITY_HYPER_CUTTER
                 && !certain && statId == STAT_ATK)
        {
            if (flags == STAT_BUFF_ALLOW_PTR)
            {
                BattleScriptPush(BS_ptr);
                gBattleScripting.battler = gActiveBattler;
                gBattlerAbility = gActiveBattler;
                gBattlescriptCurrInstr = BattleScript_AbilityNoSpecificStatLoss;
                gLastUsedAbility = GetBattlerAbility(gActiveBattler);
                RecordAbilityBattle(gActiveBattler, gLastUsedAbility);
            }
            return STAT_CHANGE_DIDNT_WORK;
        }
        else if (GetBattlerAbility(gActiveBattler) == ABILITY_SHIELD_DUST && flags == 0)
        {
            return STAT_CHANGE_DIDNT_WORK;
        }
        else // try to decrease
        {
            statValue = -GET_STAT_BUFF_VALUE(statValue);
            if (gBattleMons[gActiveBattler].statStages[statId] == 1)
                statValue = -1;
            else if (gBattleMons[gActiveBattler].statStages[statId] == 2 && statValue < -2)
                statValue = -2;
            gBattleTextBuff2[0] = B_BUFF_PLACEHOLDER_BEGIN;
            index = 1;
            if (statValue == -2)
            {
                gBattleTextBuff2[1] = B_BUFF_STRING;
                gBattleTextBuff2[2] = STRINGID_STATHARSHLY;
                gBattleTextBuff2[3] = STRINGID_STATHARSHLY >> 8;
                index = 4;
            }
            else if (statValue <= -3)
            {
                gBattleTextBuff2[1] = B_BUFF_STRING;
                gBattleTextBuff2[2] = STRINGID_SEVERELY & 0xFF;
                gBattleTextBuff2[3] = STRINGID_SEVERELY >> 8;
                index = 4;
            }
            gBattleTextBuff2[index] = B_BUFF_STRING;
            index++;
            gBattleTextBuff2[index] = STRINGID_STATFELL;
            index++;
            gBattleTextBuff2[index] = STRINGID_STATFELL >> 8;
            index++;
            gBattleTextBuff2[index] = B_BUFF_EOS;
            
            if (gBattleMons[gActiveBattler].statStages[statId] == MIN_STAT_STAGE)
            {
                gBattleCommunication[MULTISTRING_CHOOSER] = B_MSG_STAT_WONT_DECREASE;
            }
            else
            {
                gProtectStructs[gActiveBattler].statFell = 1;   // Eject pack, lash out
                gBattleCommunication[MULTISTRING_CHOOSER] = (gBattlerTarget == gActiveBattler); // B_MSG_ATTACKER_STAT_FELL or B_MSG_DEFENDER_STAT_FELL
            }
        }
    }
    else // stat increase
    {
        statValue = GET_STAT_BUFF_VALUE(statValue);
        if (gBattleMons[gActiveBattler].statStages[statId] == 11)
            statValue = 1;
        else if (gBattleMons[gActiveBattler].statStages[statId] == 10 && statValue > 2)
            statValue = 2;
        gBattleTextBuff2[0] = B_BUFF_PLACEHOLDER_BEGIN;
        index = 1;
        if (statValue == 2)
        {
            gBattleTextBuff2[1] = B_BUFF_STRING;
            gBattleTextBuff2[2] = STRINGID_STATSHARPLY;
            gBattleTextBuff2[3] = STRINGID_STATSHARPLY >> 8;
            index = 4;
        }
        else if (statValue >= 3)
        {
            gBattleTextBuff2[1] = B_BUFF_STRING;
            gBattleTextBuff2[2] = STRINGID_DRASTICALLY & 0xFF;
            gBattleTextBuff2[3] = STRINGID_DRASTICALLY >> 8;
            index = 4;
        }
        gBattleTextBuff2[index] = B_BUFF_STRING;
        index++;
        gBattleTextBuff2[index] = STRINGID_STATROSE;
        index++;
        gBattleTextBuff2[index] = STRINGID_STATROSE >> 8;
        index++;
        gBattleTextBuff2[index] = B_BUFF_EOS;

        if (gBattleMons[gActiveBattler].statStages[statId] == MAX_STAT_STAGE)
        {
            gBattleCommunication[MULTISTRING_CHOOSER] = B_MSG_STAT_WONT_INCREASE;
        }
        else
        {
            gBattleCommunication[MULTISTRING_CHOOSER] = (gBattlerTarget == gActiveBattler);
            gProtectStructs[gActiveBattler].statRaised = 1;
        }
    }

    gBattleMons[gActiveBattler].statStages[statId] += statValue;
    if (gBattleMons[gActiveBattler].statStages[statId] < MIN_STAT_STAGE)
        gBattleMons[gActiveBattler].statStages[statId] = MIN_STAT_STAGE;
    if (gBattleMons[gActiveBattler].statStages[statId] > MAX_STAT_STAGE)
        gBattleMons[gActiveBattler].statStages[statId] = MAX_STAT_STAGE;

    if (gBattleCommunication[MULTISTRING_CHOOSER] == B_MSG_STAT_WONT_INCREASE && flags & STAT_BUFF_ALLOW_PTR)
        gMoveResultFlags |= MOVE_RESULT_MISSED;

    if (gBattleCommunication[MULTISTRING_CHOOSER] == B_MSG_STAT_WONT_INCREASE && !(flags & STAT_BUFF_ALLOW_PTR))
        return STAT_CHANGE_DIDNT_WORK;

    return STAT_CHANGE_WORKED;
}

static void Cmd_statbuffchange(void)
{
    u16 flags = T1_READ_16(gBattlescriptCurrInstr + 1);
    const u8 *ptrBefore = gBattlescriptCurrInstr;
    const u8 *jumpPtr = T1_READ_PTR(gBattlescriptCurrInstr + 3);

    if (ChangeStatBuffs(GET_STAT_BUFF_VALUE_WITH_SIGN(gBattleScripting.statChanger), GET_STAT_BUFF_ID(gBattleScripting.statChanger), flags, jumpPtr) == STAT_CHANGE_WORKED)
        gBattlescriptCurrInstr += 7;
    else if (gBattlescriptCurrInstr == ptrBefore) // Prevent infinite looping.
        gBattlescriptCurrInstr = jumpPtr;
}

bool32 TryResetBattlerStatChanges(u8 battler)
{
    u32 j;
    bool32 ret = FALSE;

    gDisableStructs[battler].stockpileDef = 0;
    gDisableStructs[battler].stockpileSpDef = 0;
    for (j = 0; j < NUM_BATTLE_STATS; j++)
    {
        if (gBattleMons[battler].statStages[j] != DEFAULT_STAT_STAGE)
            ret = TRUE; // returns TRUE if any stat was reset

        gBattleMons[battler].statStages[j] = DEFAULT_STAT_STAGE;
    }

    return ret;
}

static void Cmd_normalisebuffs(void) // haze
{
    s32 i, j;

    for (i = 0; i < gBattlersCount; i++)
        TryResetBattlerStatChanges(i);

    gBattlescriptCurrInstr++;
}

static void Cmd_setbide(void)
{
    gBattleMons[gBattlerAttacker].status2 |= STATUS2_MULTIPLETURNS;
    gLockedMoves[gBattlerAttacker] = gCurrentMove;
    gTakenDmg[gBattlerAttacker] = 0;
    gBattleMons[gBattlerAttacker].status2 |= STATUS2_BIDE_TURN(2);

    gBattlescriptCurrInstr++;
}

static void Cmd_confuseifrepeatingattackends(void)
{
    if (!(gBattleMons[gBattlerAttacker].status2 & STATUS2_LOCK_CONFUSE) && !gSpecialStatuses[gBattlerAttacker].dancerUsedMove)
        gBattleScripting.moveEffect = (MOVE_EFFECT_THRASH | MOVE_EFFECT_AFFECTS_USER);

    gBattlescriptCurrInstr++;
}

static void Cmd_setmultihitcounter(void)
{
    if (gBattlescriptCurrInstr[1])
    {
        gMultiHitCounter = gBattlescriptCurrInstr[1];
    }
    else
    {
        if (GetBattlerAbility(gBattlerAttacker) == ABILITY_SKILL_LINK)
        {
            gMultiHitCounter = 5;
        }
        else if (B_MULTI_HIT_CHANCE >= GEN_5)
        {
            // 2 and 3 hits: 33.3%
            // 4 and 5 hits: 16.7%
            gMultiHitCounter = Random() % 4;
            if (gMultiHitCounter > 2)
            {
                gMultiHitCounter = (Random() % 3);
                if (gMultiHitCounter < 2)
                    gMultiHitCounter = 2;
                else
                    gMultiHitCounter = 3;
            }
            else
                gMultiHitCounter += 3;
        }
        else
        {
            // 2 and 3 hits: 37.5%
            // 4 and 5 hits: 12.5%
            gMultiHitCounter = Random() % 4;
            if (gMultiHitCounter > 1)
                gMultiHitCounter = (Random() % 4) + 2;
            else
                gMultiHitCounter += 2;
        }
    }

    gBattlescriptCurrInstr += 2;
}

static void Cmd_initmultihitstring(void)
{
    PREPARE_BYTE_NUMBER_BUFFER(gBattleScripting.multihitString, 1, 0)

    gBattlescriptCurrInstr++;
}

static void Cmd_forcerandomswitch(void)
{
    s32 i;
    s32 battler1PartyId = 0;
    s32 battler2PartyId = 0;

    s32 firstMonId;
    s32 lastMonId = 0; // + 1
    s32 monsCount;
    struct Pokemon* party = NULL;
    s32 validMons = 0;
    s32 minNeeded;
    
    bool32 redCardForcedSwitch = FALSE;
    
    // Red card checks against wild pokemon. If we have reached here, the player has a mon to switch into
    // Red card swaps attacker with target to get the animation correct, so here we check attacker which is really the target. Thanks GF...
    if (gBattleScripting.switchCase == B_SWITCH_RED_CARD
      && !(gBattleTypeFlags & BATTLE_TYPE_TRAINER)
      && GetBattlerSide(gBattlerAttacker) == B_SIDE_OPPONENT)   // Check opponent's red card activating
    {
        if (!WILD_DOUBLE_BATTLE)
        {
            // Wild mon with red card will end single battle
            gBattlescriptCurrInstr = BattleScript_RoarSuccessEndBattle;
            return;
        }
        else
        {
            // Wild double battle, wild mon red card activation on player
            if (IS_WHOLE_SIDE_ALIVE(gBattlerTarget))
            {
                // Both player's battlers are alive
                redCardForcedSwitch = FALSE;
            }
            else
            {
                // Player has only one mon alive -> force red card switch before manually switching to other mon
                redCardForcedSwitch = TRUE;
            }
        }
    }

    // Swapping pokemon happens in:
    // trainer battles
    // wild double battles when an opposing pokemon uses it against one of the two alive player mons
    // wild double battle when a player pokemon uses it against its partner
    if ((gBattleTypeFlags & BATTLE_TYPE_TRAINER)
        || (WILD_DOUBLE_BATTLE
            && GetBattlerSide(gBattlerAttacker) == B_SIDE_OPPONENT
            && GetBattlerSide(gBattlerTarget) == B_SIDE_PLAYER
            && IS_WHOLE_SIDE_ALIVE(gBattlerTarget))
        || (WILD_DOUBLE_BATTLE
            && GetBattlerSide(gBattlerAttacker) == B_SIDE_PLAYER
            && GetBattlerSide(gBattlerTarget) == B_SIDE_PLAYER)
        || redCardForcedSwitch
       )
    {    
        if (GetBattlerSide(gBattlerTarget) == B_SIDE_PLAYER)
            party = gPlayerParty;
        else
            party = gEnemyParty;

        if (BATTLE_TWO_VS_ONE_OPPONENT && GetBattlerSide(gBattlerTarget) == B_SIDE_OPPONENT)
        {
            firstMonId = 0;
            lastMonId = 6;
            monsCount = 6;
            minNeeded = 2;
            battler2PartyId = gBattlerPartyIndexes[gBattlerTarget];
            battler1PartyId = gBattlerPartyIndexes[gBattlerTarget ^ BIT_FLANK];
        }
        else if ((gBattleTypeFlags & BATTLE_TYPE_BATTLE_TOWER && gBattleTypeFlags & BATTLE_TYPE_LINK)
            || (gBattleTypeFlags & BATTLE_TYPE_BATTLE_TOWER && gBattleTypeFlags & BATTLE_TYPE_RECORDED_LINK)
            || (gBattleTypeFlags & BATTLE_TYPE_INGAME_PARTNER))
        {
            if ((gBattlerTarget & BIT_FLANK) != 0)
            {
                firstMonId = 3;
                lastMonId = 6;
            }
            else
            {
                firstMonId = 0;
                lastMonId = 3;
            }
            monsCount = 3;
            minNeeded = 1;
            battler2PartyId = gBattlerPartyIndexes[gBattlerTarget];
            battler1PartyId = gBattlerPartyIndexes[gBattlerTarget ^ BIT_FLANK];
        }
        else if ((gBattleTypeFlags & BATTLE_TYPE_MULTI && gBattleTypeFlags & BATTLE_TYPE_LINK)
                 || (gBattleTypeFlags & BATTLE_TYPE_MULTI && gBattleTypeFlags & BATTLE_TYPE_RECORDED_LINK))
        {
            if (GetLinkTrainerFlankId(GetBattlerMultiplayerId(gBattlerTarget)) == 1)
            {
                firstMonId = 3;
                lastMonId = 6;
            }
            else
            {
                firstMonId = 0;
                lastMonId = 3;
            }
            monsCount = 3;
            minNeeded = 1;
            battler2PartyId = gBattlerPartyIndexes[gBattlerTarget];
            battler1PartyId = gBattlerPartyIndexes[gBattlerTarget ^ BIT_FLANK];
        }
        else if (gBattleTypeFlags & BATTLE_TYPE_TWO_OPPONENTS)
        {
            if (GetBattlerSide(gBattlerTarget) == B_SIDE_PLAYER)
            {
                firstMonId = 0;
                lastMonId = 6;
                monsCount = 6;
                minNeeded = 2; // since there are two opponents, it has to be a double battle
            }
            else
            {
                if ((gBattlerTarget & BIT_FLANK) != 0)
                {
                    firstMonId = 3;
                    lastMonId = 6;
                }
                else
                {
                    firstMonId = 0;
                    lastMonId = 3;
                }
                monsCount = 3;
                minNeeded = 1;
            }
            battler2PartyId = gBattlerPartyIndexes[gBattlerTarget];
            battler1PartyId = gBattlerPartyIndexes[gBattlerTarget ^ BIT_FLANK];
        }
        else if (gBattleTypeFlags & BATTLE_TYPE_DOUBLE)
        {
            firstMonId = 0;
            lastMonId = 6;
            monsCount = 6;
            minNeeded = 2;
            battler2PartyId = gBattlerPartyIndexes[gBattlerTarget];
            battler1PartyId = gBattlerPartyIndexes[gBattlerTarget ^ BIT_FLANK];
        }
        else
        {
            firstMonId = 0;
            lastMonId = 6;
            monsCount = 6;
            minNeeded = 1;
            battler2PartyId = gBattlerPartyIndexes[gBattlerTarget]; // there is only one pokemon out in single battles
            battler1PartyId = gBattlerPartyIndexes[gBattlerTarget];
        }

        for (i = firstMonId; i < lastMonId; i++)
        {
            if (GetMonData(&party[i], MON_DATA_SPECIES) != SPECIES_NONE
             && !GetMonData(&party[i], MON_DATA_IS_EGG)
             && GetMonData(&party[i], MON_DATA_HP) != 0)
             {
                 validMons++;
             }
        }

        if (!redCardForcedSwitch && validMons <= minNeeded)
        {
            gBattlescriptCurrInstr = T1_READ_PTR(gBattlescriptCurrInstr + 1);
        }
        else
        {
            *(gBattleStruct->field_58 + gBattlerTarget) = gBattlerPartyIndexes[gBattlerTarget];
            gBattlescriptCurrInstr = BattleScript_RoarSuccessSwitch;

            do
            {
                i = Random() % monsCount;
                i += firstMonId;
            }
            while (i == battler2PartyId
                   || i == battler1PartyId
                   || GetMonData(&party[i], MON_DATA_SPECIES) == SPECIES_NONE
                   || GetMonData(&party[i], MON_DATA_IS_EGG) == TRUE
                   || GetMonData(&party[i], MON_DATA_HP) == 0);

            *(gBattleStruct->monToSwitchIntoId + gBattlerTarget) = i;

            if (!IsMultiBattle())
                SwitchPartyOrder(gBattlerTarget);

            if ((gBattleTypeFlags & BATTLE_TYPE_LINK && gBattleTypeFlags & BATTLE_TYPE_BATTLE_TOWER)
                || (gBattleTypeFlags & BATTLE_TYPE_LINK && gBattleTypeFlags & BATTLE_TYPE_MULTI)
                || (gBattleTypeFlags & BATTLE_TYPE_RECORDED_LINK && gBattleTypeFlags & BATTLE_TYPE_BATTLE_TOWER)
                || (gBattleTypeFlags & BATTLE_TYPE_RECORDED_LINK && gBattleTypeFlags & BATTLE_TYPE_MULTI))
            {
                SwitchPartyOrderLinkMulti(gBattlerTarget, i, 0);
                SwitchPartyOrderLinkMulti(gBattlerTarget ^ BIT_FLANK, i, 1);
            }

            if (gBattleTypeFlags & BATTLE_TYPE_INGAME_PARTNER)
                SwitchPartyOrderInGameMulti(gBattlerTarget, i);
        }
    }
    else
    {
        // In normal wild doubles, Roar will always fail if the user's level is less than the target's.
        if (gBattleMons[gBattlerAttacker].level >= gBattleMons[gBattlerTarget].level)
            gBattlescriptCurrInstr = BattleScript_RoarSuccessEndBattle;
        else
            gBattlescriptCurrInstr = T1_READ_PTR(gBattlescriptCurrInstr + 1);
    }
}

static void Cmd_tryconversiontypechange(void) // randomly changes user's type to one of its moves' type
{
    u8 validMoves = 0;
    u8 moveChecked;
    u8 moveType;

    while (validMoves < MAX_MON_MOVES)
    {
        if (gBattleMons[gBattlerAttacker].moves[validMoves] == 0)
            break;

        validMoves++;
    }

    for (moveChecked = 0; moveChecked < validMoves; moveChecked++)
    {
        moveType = gBattleMoves[gBattleMons[gBattlerAttacker].moves[moveChecked]].type;

        if (moveType == TYPE_MYSTERY)
        {
            if (IS_BATTLER_OF_TYPE(gBattlerAttacker, TYPE_GHOST))
                moveType = TYPE_GHOST;
            else
                moveType = TYPE_NORMAL;
        }
        if (moveType != gBattleMons[gBattlerAttacker].type1
            && moveType != gBattleMons[gBattlerAttacker].type2
            && moveType != gBattleMons[gBattlerAttacker].type3)
        {
            break;
        }
    }

    if (moveChecked == validMoves)
    {
        gBattlescriptCurrInstr = T1_READ_PTR(gBattlescriptCurrInstr + 1);
    }
    else
    {
        do
        {

            while ((moveChecked = Random() & (MAX_MON_MOVES - 1)) >= validMoves);

            moveType = gBattleMoves[gBattleMons[gBattlerAttacker].moves[moveChecked]].type;

            if (moveType == TYPE_MYSTERY)
            {
                if (IS_BATTLER_OF_TYPE(gBattlerAttacker, TYPE_GHOST))
                    moveType = TYPE_GHOST;
                else
                    moveType = TYPE_NORMAL;
            }
        }
        while (moveType == gBattleMons[gBattlerAttacker].type1 || moveType == gBattleMons[gBattlerAttacker].type2 || moveType == gBattleMons[gBattlerAttacker].type3);

        SET_BATTLER_TYPE(gBattlerAttacker, moveType);
        PREPARE_TYPE_BUFFER(gBattleTextBuff1, moveType);

        gBattlescriptCurrInstr += 5;
    }
}

static void Cmd_givepaydaymoney(void)
{
    if (!(gBattleTypeFlags & (BATTLE_TYPE_LINK | BATTLE_TYPE_RECORDED_LINK)) && gPaydayMoney != 0)
    {
        u32 bonusMoney = gPaydayMoney * gBattleStruct->moneyMultiplier;
        AddMoney(&gSaveBlock1Ptr->money, bonusMoney);

        PREPARE_HWORD_NUMBER_BUFFER(gBattleTextBuff1, 5, bonusMoney)

        BattleScriptPush(gBattlescriptCurrInstr + 1);
        gBattlescriptCurrInstr = BattleScript_PrintPayDayMoneyString;
    }
    else
    {
        gBattlescriptCurrInstr++;
    }
}

static void Cmd_setlightscreen(void)
{
    if (gSideStatuses[GET_BATTLER_SIDE(gBattlerAttacker)] & SIDE_STATUS_LIGHTSCREEN)
    {
        gMoveResultFlags |= MOVE_RESULT_MISSED;
        gBattleCommunication[MULTISTRING_CHOOSER] = B_MSG_SIDE_STATUS_FAILED;
    }
    else
    {
        gSideStatuses[GET_BATTLER_SIDE(gBattlerAttacker)] |= SIDE_STATUS_LIGHTSCREEN;
        if (GetBattlerHoldEffect(gBattlerAttacker, TRUE) == HOLD_EFFECT_LIGHT_CLAY)
            gSideTimers[GET_BATTLER_SIDE(gBattlerAttacker)].lightscreenTimer = 8;
        else
            gSideTimers[GET_BATTLER_SIDE(gBattlerAttacker)].lightscreenTimer = 5;
        gSideTimers[GET_BATTLER_SIDE(gBattlerAttacker)].lightscreenBattlerId = gBattlerAttacker;

        if (gBattleTypeFlags & BATTLE_TYPE_DOUBLE && CountAliveMonsInBattle(BATTLE_ALIVE_ATK_SIDE) == 2)
            gBattleCommunication[MULTISTRING_CHOOSER] = B_MSG_SET_LIGHTSCREEN_DOUBLE;
        else
            gBattleCommunication[MULTISTRING_CHOOSER] = B_MSG_SET_LIGHTSCREEN_SINGLE;
    }

    gBattlescriptCurrInstr++;
}

static void Cmd_tryKO(void)
{
    bool32 lands = FALSE;
    u32 holdEffect = GetBattlerHoldEffect(gBattlerTarget, TRUE);

    gPotentialItemEffectBattler = gBattlerTarget;
    if (holdEffect == HOLD_EFFECT_FOCUS_BAND
        && (Random() % 100) < GetBattlerHoldEffectParam(gBattlerTarget))
    {
        gSpecialStatuses[gBattlerTarget].focusBanded = 1;
        RecordItemEffectBattle(gBattlerTarget, holdEffect);
    }
    else if (holdEffect == HOLD_EFFECT_FOCUS_SASH && BATTLER_MAX_HP(gBattlerTarget))
    {
        gSpecialStatuses[gBattlerTarget].focusSashed = 1;
        RecordItemEffectBattle(gBattlerTarget, holdEffect);
    }

    if (GetBattlerAbility(gBattlerTarget) == ABILITY_STURDY)
    {
        gMoveResultFlags |= MOVE_RESULT_MISSED;
        gLastUsedAbility = ABILITY_STURDY;
        gBattlescriptCurrInstr = BattleScript_SturdyPreventsOHKO;
        gBattlerAbility = gBattlerTarget;
    }
    else
    {
        if ((((gStatuses3[gBattlerTarget] & STATUS3_ALWAYS_HITS)
                && gDisableStructs[gBattlerTarget].battlerWithSureHit == gBattlerAttacker)
            || GetBattlerAbility(gBattlerAttacker) == ABILITY_NO_GUARD
            || GetBattlerAbility(gBattlerTarget) == ABILITY_NO_GUARD)
            && gBattleMons[gBattlerAttacker].level >= gBattleMons[gBattlerTarget].level)
        {
            lands = TRUE;
        }
        else
        {
            u16 odds = gBattleMoves[gCurrentMove].accuracy + (gBattleMons[gBattlerAttacker].level - gBattleMons[gBattlerTarget].level);
            if (Random() % 100 + 1 < odds && gBattleMons[gBattlerAttacker].level >= gBattleMons[gBattlerTarget].level)
                lands = TRUE;
        }

        if (lands)
        {
            if (gProtectStructs[gBattlerTarget].endured)
            {
                gBattleMoveDamage = gBattleMons[gBattlerTarget].hp - 1;
                gMoveResultFlags |= MOVE_RESULT_FOE_ENDURED;
            }
            else if (gSpecialStatuses[gBattlerTarget].focusBanded || gSpecialStatuses[gBattlerTarget].focusSashed)
            {
                gBattleMoveDamage = gBattleMons[gBattlerTarget].hp - 1;
                gMoveResultFlags |= MOVE_RESULT_FOE_HUNG_ON;
                gLastUsedItem = gBattleMons[gBattlerTarget].item;
            }
            else
            {
                gBattleMoveDamage = gBattleMons[gBattlerTarget].hp;
                gMoveResultFlags |= MOVE_RESULT_ONE_HIT_KO;
            }
            gBattlescriptCurrInstr += 5;
        }
        else
        {
            gMoveResultFlags |= MOVE_RESULT_MISSED;
            if (gBattleMons[gBattlerAttacker].level >= gBattleMons[gBattlerTarget].level)
                gBattleCommunication[MULTISTRING_CHOOSER] = B_MSG_KO_MISS;
            else
                gBattleCommunication[MULTISTRING_CHOOSER] = B_MSG_KO_UNAFFECTED;
            gBattlescriptCurrInstr = T1_READ_PTR(gBattlescriptCurrInstr + 1);
        }
    }
}

static void Cmd_damagetohalftargethp(void) // super fang
{
    gBattleMoveDamage = gBattleMons[gBattlerTarget].hp / 2;
    if (gBattleMoveDamage == 0)
        gBattleMoveDamage = 1;

    gBattlescriptCurrInstr++;
}

static void Cmd_setsandstorm(void)
{
    if (!TryChangeBattleWeather(gBattlerAttacker, ENUM_WEATHER_SANDSTORM, FALSE))
    {
        gMoveResultFlags |= MOVE_RESULT_MISSED;
        gBattleCommunication[MULTISTRING_CHOOSER] = B_MSG_WEATHER_FAILED;
    }
    else
    {
        gBattleCommunication[MULTISTRING_CHOOSER] = B_MSG_STARTED_SANDSTORM;
    }
    gBattlescriptCurrInstr++;
}

static void Cmd_weatherdamage(void)
{
    u32 ability = GetBattlerAbility(gBattlerAttacker);

    gBattleMoveDamage = 0;
    if (IsBattlerAlive(gBattlerAttacker) && WEATHER_HAS_EFFECT && ability != ABILITY_MAGIC_GUARD)
    {
        if (gBattleWeather & WEATHER_SANDSTORM_ANY)
        {
            if (!IS_BATTLER_OF_TYPE(gBattlerAttacker, TYPE_ROCK)
                && !IS_BATTLER_OF_TYPE(gBattlerAttacker, TYPE_GROUND)
                && !IS_BATTLER_OF_TYPE(gBattlerAttacker, TYPE_STEEL)
                && ability != ABILITY_SAND_VEIL
                && ability != ABILITY_SAND_FORCE
                && ability != ABILITY_SAND_RUSH
                && ability != ABILITY_OVERCOAT
                && !(gStatuses3[gBattlerAttacker] & (STATUS3_UNDERGROUND | STATUS3_UNDERWATER))
                && GetBattlerHoldEffect(gBattlerAttacker, TRUE) != HOLD_EFFECT_SAFETY_GOGGLES)
            {
                gBattleMoveDamage = gBattleMons[gBattlerAttacker].maxHP / 16;
                if (gBattleMoveDamage == 0)
                    gBattleMoveDamage = 1;
            }
        }
        if (gBattleWeather & WEATHER_HAIL_ANY)
        {
            if (ability == ABILITY_ICE_BODY
                && !(gStatuses3[gBattlerAttacker] & (STATUS3_UNDERGROUND | STATUS3_UNDERWATER))
                && !BATTLER_MAX_HP(gBattlerAttacker)
                && !(gStatuses3[gBattlerAttacker] & STATUS3_HEAL_BLOCK))
            {
                gBattlerAbility = gBattlerAttacker;
                gBattleMoveDamage = gBattleMons[gBattlerAttacker].maxHP / 16;
                if (gBattleMoveDamage == 0)
                    gBattleMoveDamage = 1;
                gBattleMoveDamage *= -1;
            }
            else if (!IS_BATTLER_OF_TYPE(gBattlerAttacker, TYPE_ICE)
                && ability != ABILITY_SNOW_CLOAK
                && ability != ABILITY_OVERCOAT
                && ability != ABILITY_ICE_BODY
                && !(gStatuses3[gBattlerAttacker] & (STATUS3_UNDERGROUND | STATUS3_UNDERWATER))
                && GetBattlerHoldEffect(gBattlerAttacker, TRUE) != HOLD_EFFECT_SAFETY_GOGGLES)
            {
                gBattleMoveDamage = gBattleMons[gBattlerAttacker].maxHP / 16;
                if (gBattleMoveDamage == 0)
                    gBattleMoveDamage = 1;
            }
        }
    }

    gBattlescriptCurrInstr++;
}

static void Cmd_tryinfatuating(void)
{
    struct Pokemon *monAttacker, *monTarget;
    u16 speciesAttacker, speciesTarget;
    u32 personalityAttacker, personalityTarget;

    if (GetBattlerSide(gBattlerAttacker) == B_SIDE_PLAYER)
        monAttacker = &gPlayerParty[gBattlerPartyIndexes[gBattlerAttacker]];
    else
        monAttacker = &gEnemyParty[gBattlerPartyIndexes[gBattlerAttacker]];

    if (GetBattlerSide(gBattlerTarget) == B_SIDE_PLAYER)
        monTarget = &gPlayerParty[gBattlerPartyIndexes[gBattlerTarget]];
    else
        monTarget = &gEnemyParty[gBattlerPartyIndexes[gBattlerTarget]];

    speciesAttacker = GetMonData(monAttacker, MON_DATA_SPECIES);
    personalityAttacker = GetMonData(monAttacker, MON_DATA_PERSONALITY);

    speciesTarget = GetMonData(monTarget, MON_DATA_SPECIES);
    personalityTarget = GetMonData(monTarget, MON_DATA_PERSONALITY);

    if (GetBattlerAbility(gBattlerTarget) == ABILITY_OBLIVIOUS)
    {
        gBattlescriptCurrInstr = BattleScript_NotAffectedAbilityPopUp;
        gLastUsedAbility = ABILITY_OBLIVIOUS;
        RecordAbilityBattle(gBattlerTarget, ABILITY_OBLIVIOUS);
    }
    else
    {
        if (GetGenderFromSpeciesAndPersonality(speciesAttacker, personalityAttacker) == GetGenderFromSpeciesAndPersonality(speciesTarget, personalityTarget)
            || gBattleMons[gBattlerTarget].status2 & STATUS2_INFATUATION
            || GetGenderFromSpeciesAndPersonality(speciesAttacker, personalityAttacker) == MON_GENDERLESS
            || GetGenderFromSpeciesAndPersonality(speciesTarget, personalityTarget) == MON_GENDERLESS)
        {
            gBattlescriptCurrInstr = T1_READ_PTR(gBattlescriptCurrInstr + 1);
        }
        else
        {
            gBattleMons[gBattlerTarget].status2 |= STATUS2_INFATUATED_WITH(gBattlerAttacker);
            gBattlescriptCurrInstr += 5;
        }
    }
}

static void Cmd_updatestatusicon(void)
{
    if (gBattleControllerExecFlags)
        return;

    if (gBattlescriptCurrInstr[1] != BS_ATTACKER_WITH_PARTNER)
    {
        gActiveBattler = GetBattlerForBattleScript(gBattlescriptCurrInstr[1]);
        BtlController_EmitStatusIconUpdate(0, gBattleMons[gActiveBattler].status1, gBattleMons[gActiveBattler].status2);
        MarkBattlerForControllerExec(gActiveBattler);
        gBattlescriptCurrInstr += 2;
    }
    else
    {
        gActiveBattler = gBattlerAttacker;
        if (!(gAbsentBattlerFlags & gBitTable[gActiveBattler]))
        {
            BtlController_EmitStatusIconUpdate(0, gBattleMons[gActiveBattler].status1, gBattleMons[gActiveBattler].status2);
            MarkBattlerForControllerExec(gActiveBattler);
        }
        if ((gBattleTypeFlags & BATTLE_TYPE_DOUBLE))
        {
            gActiveBattler = GetBattlerAtPosition(GetBattlerPosition(gBattlerAttacker) ^ BIT_FLANK);
            if (!(gAbsentBattlerFlags & gBitTable[gActiveBattler]))
            {
                BtlController_EmitStatusIconUpdate(0, gBattleMons[gActiveBattler].status1, gBattleMons[gActiveBattler].status2);
                MarkBattlerForControllerExec(gActiveBattler);
            }
        }
        gBattlescriptCurrInstr += 2;
    }
}

static void Cmd_setmist(void)
{
    if (gSideTimers[GET_BATTLER_SIDE(gBattlerAttacker)].mistTimer)
    {
        gMoveResultFlags |= MOVE_RESULT_FAILED;
        gBattleCommunication[MULTISTRING_CHOOSER] = B_MSG_MIST_FAILED;
    }
    else
    {
        gSideTimers[GET_BATTLER_SIDE(gBattlerAttacker)].mistTimer = 5;
        gSideTimers[GET_BATTLER_SIDE(gBattlerAttacker)].mistBattlerId = gBattlerAttacker;
        gSideStatuses[GET_BATTLER_SIDE(gBattlerAttacker)] |= SIDE_STATUS_MIST;
        gBattleCommunication[MULTISTRING_CHOOSER] = B_MSG_SET_MIST;
    }
    gBattlescriptCurrInstr++;
}

static void Cmd_setfocusenergy(void)
{
    if (gBattleMons[gBattlerAttacker].status2 & STATUS2_FOCUS_ENERGY)
    {
        gMoveResultFlags |= MOVE_RESULT_FAILED;
        gBattleCommunication[MULTISTRING_CHOOSER] = B_MSG_FOCUS_ENERGY_FAILED;
    }
    else
    {
        gBattleMons[gBattlerAttacker].status2 |= STATUS2_FOCUS_ENERGY;
        gBattleCommunication[MULTISTRING_CHOOSER] = B_MSG_GETTING_PUMPED;
    }
    gBattlescriptCurrInstr++;
}

static void Cmd_transformdataexecution(void)
{
    gChosenMove = 0xFFFF;
    gBattlescriptCurrInstr++;
    if (gBattleMons[gBattlerTarget].status2 & STATUS2_TRANSFORMED
        || gBattleStruct->illusion[gBattlerTarget].on
        || gStatuses3[gBattlerTarget] & STATUS3_SEMI_INVULNERABLE)
    {
        gMoveResultFlags |= MOVE_RESULT_FAILED;
        gBattleCommunication[MULTISTRING_CHOOSER] = B_MSG_TRANSFORM_FAILED;
    }
    else
    {
        s32 i;
        u8 *battleMonAttacker, *battleMonTarget;

        gBattleMons[gBattlerAttacker].status2 |= STATUS2_TRANSFORMED;
        gDisableStructs[gBattlerAttacker].disabledMove = 0;
        gDisableStructs[gBattlerAttacker].disableTimer = 0;
        gDisableStructs[gBattlerAttacker].transformedMonPersonality = gBattleMons[gBattlerTarget].personality;
        gDisableStructs[gBattlerAttacker].mimickedMoves = 0;
        gDisableStructs[gBattlerAttacker].usedMoves = 0;

        PREPARE_SPECIES_BUFFER(gBattleTextBuff1, gBattleMons[gBattlerTarget].species)

        battleMonAttacker = (u8*)(&gBattleMons[gBattlerAttacker]);
        battleMonTarget = (u8*)(&gBattleMons[gBattlerTarget]);

        for (i = 0; i < offsetof(struct BattlePokemon, pp); i++)
            battleMonAttacker[i] = battleMonTarget[i];

        for (i = 0; i < MAX_MON_MOVES; i++)
        {
            if (gBattleMoves[gBattleMons[gBattlerAttacker].moves[i]].pp < 5)
                gBattleMons[gBattlerAttacker].pp[i] = gBattleMoves[gBattleMons[gBattlerAttacker].moves[i]].pp;
            else
                gBattleMons[gBattlerAttacker].pp[i] = 5;
        }

        gActiveBattler = gBattlerAttacker;
        BtlController_EmitResetActionMoveSelection(0, RESET_MOVE_SELECTION);
        MarkBattlerForControllerExec(gActiveBattler);
        gBattleCommunication[MULTISTRING_CHOOSER] = B_MSG_TRANSFORMED;
    }
}

static void Cmd_setsubstitute(void)
{
    u32 hp = gBattleMons[gBattlerAttacker].maxHP / 4;
    if (gBattleMons[gBattlerAttacker].maxHP / 4 == 0)
        hp = 1;

    if (gBattleMons[gBattlerAttacker].hp <= hp)
    {
        gBattleMoveDamage = 0;
        gBattleCommunication[MULTISTRING_CHOOSER] = B_MSG_SUBSTITUTE_FAILED;
    }
    else
    {
        gBattleMoveDamage = gBattleMons[gBattlerAttacker].maxHP / 4; // one bit value will only work for pokemon which max hp can go to 1020(which is more than possible in games)
        if (gBattleMoveDamage == 0)
            gBattleMoveDamage = 1;

        gBattleMons[gBattlerAttacker].status2 |= STATUS2_SUBSTITUTE;
        gBattleMons[gBattlerAttacker].status2 &= ~(STATUS2_WRAPPED);
        gDisableStructs[gBattlerAttacker].substituteHP = gBattleMoveDamage;
        gBattleCommunication[MULTISTRING_CHOOSER] = B_MSG_SET_SUBSTITUTE;
        gHitMarker |= HITMARKER_IGNORE_SUBSTITUTE;
    }

    gBattlescriptCurrInstr++;
}

static void Cmd_mimicattackcopy(void)
{
    if ((sForbiddenMoves[gLastMoves[gBattlerTarget]] & FORBIDDEN_MIMIC)
        || (gBattleMons[gBattlerAttacker].status2 & STATUS2_TRANSFORMED)
        || gLastMoves[gBattlerTarget] == 0xFFFF)
    {
        gBattlescriptCurrInstr = T1_READ_PTR(gBattlescriptCurrInstr + 1);
    }
    else
    {
        int i;

        for (i = 0; i < MAX_MON_MOVES; i++)
        {
            if (gBattleMons[gBattlerAttacker].moves[i] == gLastMoves[gBattlerTarget])
                break;
        }

        if (i == MAX_MON_MOVES)
        {
            gChosenMove = 0xFFFF;
            gBattleMons[gBattlerAttacker].moves[gCurrMovePos] = gLastMoves[gBattlerTarget];
            if (gBattleMoves[gLastMoves[gBattlerTarget]].pp < 5)
                gBattleMons[gBattlerAttacker].pp[gCurrMovePos] = gBattleMoves[gLastMoves[gBattlerTarget]].pp;
            else
                gBattleMons[gBattlerAttacker].pp[gCurrMovePos] = 5;

            PREPARE_MOVE_BUFFER(gBattleTextBuff1, gLastMoves[gBattlerTarget])

            gDisableStructs[gBattlerAttacker].mimickedMoves |= gBitTable[gCurrMovePos];
            gBattlescriptCurrInstr += 5;
        }
        else
        {
            gBattlescriptCurrInstr = T1_READ_PTR(gBattlescriptCurrInstr + 1);
        }
    }
}

static void Cmd_metronome(void)
{
    while (1)
    {
        gCurrentMove = (Random() % (MOVES_COUNT - 1)) + 1;
        if (gBattleMoves[gCurrentMove].effect == EFFECT_PLACEHOLDER)
            continue;

        if (!(sForbiddenMoves[gCurrentMove] & FORBIDDEN_METRONOME))
        {
            gHitMarker &= ~(HITMARKER_ATTACKSTRING_PRINTED);
            gBattlescriptCurrInstr = gBattleScriptsForMoveEffects[gBattleMoves[gCurrentMove].effect];
            gBattlerTarget = GetMoveTarget(gCurrentMove, 0);
            return;
        }
    }
}

static void Cmd_dmgtolevel(void)
{
    gBattleMoveDamage = gBattleMons[gBattlerAttacker].level;
    gBattlescriptCurrInstr++;
}

static void Cmd_psywavedamageeffect(void)
{
    s32 randDamage;
    if (B_PSYWAVE_DMG >= GEN_6)
        randDamage = (Random() % 101);
    else
        randDamage = (Random() % 11) * 10;
    gBattleMoveDamage = gBattleMons[gBattlerAttacker].level * (randDamage + 50) / 100;
    gBattlescriptCurrInstr++;
}

static void Cmd_counterdamagecalculator(void)
{
    u8 sideAttacker = GetBattlerSide(gBattlerAttacker);
    u8 sideTarget = GetBattlerSide(gProtectStructs[gBattlerAttacker].physicalBattlerId);

    if (gProtectStructs[gBattlerAttacker].physicalDmg
        && sideAttacker != sideTarget
        && gBattleMons[gProtectStructs[gBattlerAttacker].physicalBattlerId].hp)
    {
        gBattleMoveDamage = gProtectStructs[gBattlerAttacker].physicalDmg * 2;

        if (IsAffectedByFollowMe(gBattlerAttacker, sideTarget, gCurrentMove))
            gBattlerTarget = gSideTimers[sideTarget].followmeTarget;
        else
            gBattlerTarget = gProtectStructs[gBattlerAttacker].physicalBattlerId;

        gBattlescriptCurrInstr += 5;
    }
    else
    {
        gSpecialStatuses[gBattlerAttacker].ppNotAffectedByPressure = 1;
        gBattlescriptCurrInstr = T1_READ_PTR(gBattlescriptCurrInstr + 1);
    }
}

static void Cmd_mirrorcoatdamagecalculator(void) // a copy of atkA1 with the physical -> special field changes
{
    u8 sideAttacker = GetBattlerSide(gBattlerAttacker);
    u8 sideTarget = GetBattlerSide(gProtectStructs[gBattlerAttacker].specialBattlerId);

    if (gProtectStructs[gBattlerAttacker].specialDmg
        && sideAttacker != sideTarget
        && gBattleMons[gProtectStructs[gBattlerAttacker].specialBattlerId].hp)
    {
        gBattleMoveDamage = gProtectStructs[gBattlerAttacker].specialDmg * 2;

        if (IsAffectedByFollowMe(gBattlerAttacker, sideTarget, gCurrentMove))
            gBattlerTarget = gSideTimers[sideTarget].followmeTarget;
        else
            gBattlerTarget = gProtectStructs[gBattlerAttacker].specialBattlerId;

        gBattlescriptCurrInstr += 5;
    }
    else
    {
        gSpecialStatuses[gBattlerAttacker].ppNotAffectedByPressure = 1;
        gBattlescriptCurrInstr = T1_READ_PTR(gBattlescriptCurrInstr + 1);
    }
}

static void Cmd_disablelastusedattack(void)
{
    s32 i;

    for (i = 0; i < MAX_MON_MOVES; i++)
    {
        if (gBattleMons[gBattlerTarget].moves[i] == gLastMoves[gBattlerTarget])
            break;
    }
    if (gDisableStructs[gBattlerTarget].disabledMove == 0
        && i != MAX_MON_MOVES && gBattleMons[gBattlerTarget].pp[i] != 0)
    {
        PREPARE_MOVE_BUFFER(gBattleTextBuff1, gBattleMons[gBattlerTarget].moves[i])

        gDisableStructs[gBattlerTarget].disabledMove = gBattleMons[gBattlerTarget].moves[i];
        if (B_DISABLE_TURNS == GEN_3)
            gDisableStructs[gBattlerTarget].disableTimer = (Random() & 3) + 2;
        else if (B_DISABLE_TURNS == GEN_4)
            gDisableStructs[gBattlerTarget].disableTimer = (Random() & 3) + 4;
        else
            gDisableStructs[gBattlerTarget].disableTimer = 4;
        gDisableStructs[gBattlerTarget].disableTimerStartValue = gDisableStructs[gBattlerTarget].disableTimer; // used to save the random amount of turns?
        gBattlescriptCurrInstr += 5;
    }
    else
    {
        gBattlescriptCurrInstr = T1_READ_PTR(gBattlescriptCurrInstr + 1);
    }
}

static void Cmd_trysetencore(void)
{
    s32 i;

    for (i = 0; i < MAX_MON_MOVES; i++)
    {
        if (gBattleMons[gBattlerTarget].moves[i] == gLastMoves[gBattlerTarget])
            break;
    }

    if (gLastMoves[gBattlerTarget] == MOVE_STRUGGLE
        || gLastMoves[gBattlerTarget] == MOVE_ENCORE
        || gLastMoves[gBattlerTarget] == MOVE_MIRROR_MOVE)
    {
        i = 4;
    }

    if (gDisableStructs[gBattlerTarget].encoredMove == 0
        && i != 4 && gBattleMons[gBattlerTarget].pp[i] != 0)
    {
        gDisableStructs[gBattlerTarget].encoredMove = gBattleMons[gBattlerTarget].moves[i];
        gDisableStructs[gBattlerTarget].encoredMovePos = i;
        gDisableStructs[gBattlerTarget].encoreTimer = 3;
        gDisableStructs[gBattlerTarget].encoreTimerStartValue = gDisableStructs[gBattlerTarget].encoreTimer;
        gBattlescriptCurrInstr += 5;
    }
    else
    {
        gBattlescriptCurrInstr = T1_READ_PTR(gBattlescriptCurrInstr + 1);
    }
}

static void Cmd_painsplitdmgcalc(void)
{
    if (!(DoesSubstituteBlockMove(gBattlerAttacker, gBattlerTarget, gCurrentMove)))
    {
        s32 hpDiff = (gBattleMons[gBattlerAttacker].hp + gBattleMons[gBattlerTarget].hp) / 2;
        s32 painSplitHp = gBattleMoveDamage = gBattleMons[gBattlerTarget].hp - hpDiff;
        u8* storeLoc = (void*)(&gBattleScripting.painSplitHp);

        storeLoc[0] = (painSplitHp);
        storeLoc[1] = (painSplitHp & 0x0000FF00) >> 8;
        storeLoc[2] = (painSplitHp & 0x00FF0000) >> 16;
        storeLoc[3] = (painSplitHp & 0xFF000000) >> 24;

        gBattleMoveDamage = gBattleMons[gBattlerAttacker].hp - hpDiff;
        gSpecialStatuses[gBattlerTarget].dmg = 0xFFFF;

        gBattlescriptCurrInstr += 5;
    }
    else
    {
        gBattlescriptCurrInstr = T1_READ_PTR(gBattlescriptCurrInstr + 1);
    }
}

static void Cmd_settypetorandomresistance(void) // conversion 2
{
    if (gLastLandedMoves[gBattlerAttacker] == 0
        || gLastLandedMoves[gBattlerAttacker] == 0xFFFF)
    {
        gBattlescriptCurrInstr = T1_READ_PTR(gBattlescriptCurrInstr + 1);
    }
    else if (IsTwoTurnsMove(gLastLandedMoves[gBattlerAttacker])
            && gBattleMons[gLastHitBy[gBattlerAttacker]].status2 & STATUS2_MULTIPLETURNS)
    {
        gBattlescriptCurrInstr = T1_READ_PTR(gBattlescriptCurrInstr + 1);
    }
    else
    {
        u32 i, resistTypes = 0;
        u32 hitByType = gLastHitByType[gBattlerAttacker];

        for (i = 0; i < NUMBER_OF_MON_TYPES; i++) // Find all types that resist.
        {
            switch (GetTypeModifier(hitByType, i))
            {
            case UQ_4_12(0):
            case UQ_4_12(0.5):
                resistTypes |= gBitTable[i];
                break;
            }
        }

        while (resistTypes != 0)
        {
            i = Random() % NUMBER_OF_MON_TYPES;
            if (resistTypes & gBitTable[i])
            {
                if (IS_BATTLER_OF_TYPE(gBattlerAttacker, i))
                {
                    resistTypes &= ~(gBitTable[i]); // Type resists, but the user is already of this type.
                }
                else
                {
                    SET_BATTLER_TYPE(gBattlerAttacker, i);
                    PREPARE_TYPE_BUFFER(gBattleTextBuff1, i);
                    gBattlescriptCurrInstr += 5;
                    return;
                }
            }
        }

        gBattlescriptCurrInstr = T1_READ_PTR(gBattlescriptCurrInstr + 1);
    }
}

static void Cmd_setalwayshitflag(void)
{
    gStatuses3[gBattlerTarget] &= ~(STATUS3_ALWAYS_HITS);
    gStatuses3[gBattlerTarget] |= STATUS3_ALWAYS_HITS_TURN(2);
    gDisableStructs[gBattlerTarget].battlerWithSureHit = gBattlerAttacker;
    gBattlescriptCurrInstr++;
}

static void Cmd_copymovepermanently(void) // sketch
{
    gChosenMove = 0xFFFF;

    if (!(gBattleMons[gBattlerAttacker].status2 & STATUS2_TRANSFORMED)
        && gLastPrintedMoves[gBattlerTarget] != MOVE_STRUGGLE
        && gLastPrintedMoves[gBattlerTarget] != 0
        && gLastPrintedMoves[gBattlerTarget] != 0xFFFF
        && gLastPrintedMoves[gBattlerTarget] != MOVE_SKETCH)
    {
        s32 i;

        for (i = 0; i < MAX_MON_MOVES; i++)
        {
            if (gBattleMons[gBattlerAttacker].moves[i] == MOVE_SKETCH)
                continue;
            if (gBattleMons[gBattlerAttacker].moves[i] == gLastPrintedMoves[gBattlerTarget])
                break;
        }

        if (i != MAX_MON_MOVES)
        {
            gBattlescriptCurrInstr = T1_READ_PTR(gBattlescriptCurrInstr + 1);
        }
        else // sketch worked
        {
            struct MovePpInfo movePpData;

            gBattleMons[gBattlerAttacker].moves[gCurrMovePos] = gLastPrintedMoves[gBattlerTarget];
            gBattleMons[gBattlerAttacker].pp[gCurrMovePos] = gBattleMoves[gLastPrintedMoves[gBattlerTarget]].pp;
            gActiveBattler = gBattlerAttacker;

            for (i = 0; i < MAX_MON_MOVES; i++)
            {
                movePpData.moves[i] = gBattleMons[gBattlerAttacker].moves[i];
                movePpData.pp[i] = gBattleMons[gBattlerAttacker].pp[i];
            }
            movePpData.ppBonuses = gBattleMons[gBattlerAttacker].ppBonuses;

            BtlController_EmitSetMonData(0, REQUEST_MOVES_PP_BATTLE, 0, sizeof(struct MovePpInfo), &movePpData);
            MarkBattlerForControllerExec(gActiveBattler);

            PREPARE_MOVE_BUFFER(gBattleTextBuff1, gLastPrintedMoves[gBattlerTarget])

            gBattlescriptCurrInstr += 5;
        }
    }
    else
    {
        gBattlescriptCurrInstr = T1_READ_PTR(gBattlescriptCurrInstr + 1);
    }
}

static bool8 IsTwoTurnsMove(u16 move)
{
    if (gBattleMoves[move].effect == EFFECT_SKULL_BASH
        || gBattleMoves[move].effect == EFFECT_TWO_TURNS_ATTACK
        || gBattleMoves[move].effect == EFFECT_SOLARBEAM
        || gBattleMoves[move].effect == EFFECT_SEMI_INVULNERABLE
        || gBattleMoves[move].effect == EFFECT_BIDE)
        return TRUE;
    else
        return FALSE;
}

static u8 AttacksThisTurn(u8 battlerId, u16 move) // Note: returns 1 if it's a charging turn, otherwise 2
{
    // first argument is unused
    if (gBattleMoves[move].effect == EFFECT_SOLARBEAM
        && (gBattleWeather & WEATHER_SUN_ANY))
        return 2;

    if (gBattleMoves[move].effect == EFFECT_SKULL_BASH
        || gBattleMoves[move].effect == EFFECT_TWO_TURNS_ATTACK
        || gBattleMoves[move].effect == EFFECT_SOLARBEAM
        || gBattleMoves[move].effect == EFFECT_SEMI_INVULNERABLE
        || gBattleMoves[move].effect == EFFECT_BIDE)
    {
        if ((gHitMarker & HITMARKER_CHARGING))
            return 1;
    }
    return 2;
}

static void Cmd_trychoosesleeptalkmove(void)
{
    u32 i, unusableMovesBits = 0, movePosition;

    for (i = 0; i < MAX_MON_MOVES; i++)
    {
        if ((sForbiddenMoves[gBattleMons[gBattlerAttacker].moves[i]] & FORBIDDEN_SLEEP_TALK)
            || IsTwoTurnsMove(gBattleMons[gBattlerAttacker].moves[i]))
        {
            unusableMovesBits |= gBitTable[i];
        }
    }

    unusableMovesBits = CheckMoveLimitations(gBattlerAttacker, unusableMovesBits, ~(MOVE_LIMITATION_PP));
    if (unusableMovesBits == 0xF) // all 4 moves cannot be chosen
    {
        gBattlescriptCurrInstr += 5;
    }
    else // at least one move can be chosen
    {
        do
        {
            movePosition = Random() & (MAX_MON_MOVES - 1);
        } while ((gBitTable[movePosition] & unusableMovesBits));

        gCalledMove = gBattleMons[gBattlerAttacker].moves[movePosition];
        gCurrMovePos = movePosition;
        gHitMarker &= ~(HITMARKER_ATTACKSTRING_PRINTED);
        gBattlerTarget = GetMoveTarget(gCalledMove, 0);
        gBattlescriptCurrInstr = T1_READ_PTR(gBattlescriptCurrInstr + 1);
    }
}

static void Cmd_setdestinybond(void)
{
    gBattleMons[gBattlerAttacker].status2 |= STATUS2_DESTINY_BOND;
    gBattlescriptCurrInstr++;
}

static void TrySetDestinyBondToHappen(void)
{
    u8 sideAttacker = GetBattlerSide(gBattlerAttacker);
    u8 sideTarget = GetBattlerSide(gBattlerTarget);
    if (gBattleMons[gBattlerTarget].status2 & STATUS2_DESTINY_BOND
        && sideAttacker != sideTarget
        && !(gHitMarker & HITMARKER_GRUDGE))
    {
        gHitMarker |= HITMARKER_DESTINYBOND;
    }
}

static void Cmd_trysetdestinybondtohappen(void)
{
    TrySetDestinyBondToHappen();
    gBattlescriptCurrInstr++;
}

static void Cmd_settailwind(void)
{
    u8 side = GetBattlerSide(gBattlerAttacker);

    if (!(gSideStatuses[side] & SIDE_STATUS_TAILWIND))
    {
        gSideStatuses[side] |= SIDE_STATUS_TAILWIND;
        gSideTimers[side].tailwindBattlerId = gBattlerAttacker;
        gSideTimers[side].tailwindTimer = (B_TAILWIND_TIMER >= GEN_5) ? 4 : 3;
        gBattlescriptCurrInstr += 5;
    }
    else
    {
        gBattlescriptCurrInstr = T1_READ_PTR(gBattlescriptCurrInstr + 1);
    }
}

static void Cmd_tryspiteppreduce(void)
{
    if (gLastMoves[gBattlerTarget] != 0
        && gLastMoves[gBattlerTarget] != 0xFFFF)
    {
        s32 i;

        for (i = 0; i < MAX_MON_MOVES; i++)
        {
            if (gLastMoves[gBattlerTarget] == gBattleMons[gBattlerTarget].moves[i])
                break;
        }

    #if B_CAN_SPITE_FAIL <= GEN_3
        if (i != MAX_MON_MOVES && gBattleMons[gBattlerTarget].pp[i] > 1)
    #else
        if (i != MAX_MON_MOVES && gBattleMons[gBattlerTarget].pp[i] != 0)
    #endif
        {
        #if B_PP_REDUCED_BY_SPITE <= GEN_3
            s32 ppToDeduct = (Random() & 3) + 2;
        #else
            s32 ppToDeduct = 4;
        #endif

            if (gBattleMons[gBattlerTarget].pp[i] < ppToDeduct)
                ppToDeduct = gBattleMons[gBattlerTarget].pp[i];

            PREPARE_MOVE_BUFFER(gBattleTextBuff1, gLastMoves[gBattlerTarget])

            ConvertIntToDecimalStringN(gBattleTextBuff2, ppToDeduct, STR_CONV_MODE_LEFT_ALIGN, 1);

            PREPARE_BYTE_NUMBER_BUFFER(gBattleTextBuff2, 1, ppToDeduct)

            gBattleMons[gBattlerTarget].pp[i] -= ppToDeduct;
            gActiveBattler = gBattlerTarget;

            if (!(gDisableStructs[gActiveBattler].mimickedMoves & gBitTable[i])
                && !(gBattleMons[gActiveBattler].status2 & STATUS2_TRANSFORMED))
            {
                BtlController_EmitSetMonData(0, REQUEST_PPMOVE1_BATTLE + i, 0, 1, &gBattleMons[gActiveBattler].pp[i]);
                MarkBattlerForControllerExec(gActiveBattler);
            }

            gBattlescriptCurrInstr += 5;

            if (gBattleMons[gBattlerTarget].pp[i] == 0)
                CancelMultiTurnMoves(gBattlerTarget);
        }
        else
        {
            gBattlescriptCurrInstr = T1_READ_PTR(gBattlescriptCurrInstr + 1);
        }
    }
    else
    {
        gBattlescriptCurrInstr = T1_READ_PTR(gBattlescriptCurrInstr + 1);
    }
}

static void Cmd_healpartystatus(void)
{
    u32 zero = 0;
    u8 toHeal = 0;

    if (gCurrentMove == MOVE_HEAL_BELL)
    {
        struct Pokemon *party;
        s32 i;

        gBattleCommunication[MULTISTRING_CHOOSER] = B_MSG_BELL;

        if (GetBattlerSide(gBattlerAttacker) == B_SIDE_PLAYER)
            party = gPlayerParty;
        else
            party = gEnemyParty;

        if (GetBattlerAbility(gBattlerAttacker) != ABILITY_SOUNDPROOF)
        {
            gBattleMons[gBattlerAttacker].status1 = 0;
            gBattleMons[gBattlerAttacker].status2 &= ~(STATUS2_NIGHTMARE);
        }
        else
        {
            RecordAbilityBattle(gBattlerAttacker, gBattleMons[gBattlerAttacker].ability);
            gBattleCommunication[MULTISTRING_CHOOSER] |= B_MSG_BELL_SOUNDPROOF_ATTACKER;
        }

        gActiveBattler = gBattleScripting.battler = GetBattlerAtPosition(GetBattlerPosition(gBattlerAttacker) ^ BIT_FLANK);

        if (gBattleTypeFlags & BATTLE_TYPE_DOUBLE
            && !(gAbsentBattlerFlags & gBitTable[gActiveBattler]))
        {
            if (GetBattlerAbility(gActiveBattler) != ABILITY_SOUNDPROOF)
            {
                gBattleMons[gActiveBattler].status1 = 0;
                gBattleMons[gActiveBattler].status2 &= ~(STATUS2_NIGHTMARE);
            }
            else
            {
                RecordAbilityBattle(gActiveBattler, gBattleMons[gActiveBattler].ability);
                gBattleCommunication[MULTISTRING_CHOOSER] |= B_MSG_BELL_SOUNDPROOF_PARTNER;
            }
        }

        // Because the above MULTISTRING_CHOOSER are ORd, if both are set then it will be B_MSG_BELL_BOTH_SOUNDPROOF

        for (i = 0; i < PARTY_SIZE; i++)
        {
            u16 species = GetMonData(&party[i], MON_DATA_SPECIES2);
            u8 abilityNum = GetMonData(&party[i], MON_DATA_ABILITY_NUM);

            if (species != SPECIES_NONE && species != SPECIES_EGG)
            {
                u16 ability;

                if (gBattlerPartyIndexes[gBattlerAttacker] == i)
                    ability = gBattleMons[gBattlerAttacker].ability;
                else if (gBattleTypeFlags & BATTLE_TYPE_DOUBLE
                         && gBattlerPartyIndexes[gActiveBattler] == i
                         && !(gAbsentBattlerFlags & gBitTable[gActiveBattler]))
                    ability = gBattleMons[gActiveBattler].ability;
                else
                    ability = GetAbilityBySpecies(species, abilityNum);

                if (ability != ABILITY_SOUNDPROOF)
                    toHeal |= (1 << i);
            }
        }
    }
    else // Aromatherapy
    {
        gBattleCommunication[MULTISTRING_CHOOSER] = B_MSG_SOOTHING_AROMA;
        toHeal = 0x3F;

        gBattleMons[gBattlerAttacker].status1 = 0;
        gBattleMons[gBattlerAttacker].status2 &= ~(STATUS2_NIGHTMARE);

        gActiveBattler = GetBattlerAtPosition(GetBattlerPosition(gBattlerAttacker) ^ BIT_FLANK);
        if (gBattleTypeFlags & BATTLE_TYPE_DOUBLE
            && !(gAbsentBattlerFlags & gBitTable[gActiveBattler]))
        {
            gBattleMons[gActiveBattler].status1 = 0;
            gBattleMons[gActiveBattler].status2 &= ~(STATUS2_NIGHTMARE);
        }

    }

    if (toHeal)
    {
        gActiveBattler = gBattlerAttacker;
        BtlController_EmitSetMonData(0, REQUEST_STATUS_BATTLE, toHeal, 4, &zero);
        MarkBattlerForControllerExec(gActiveBattler);
    }

    gBattlescriptCurrInstr++;
}

static void Cmd_cursetarget(void)
{
    if (gBattleMons[gBattlerTarget].status2 & STATUS2_CURSED)
    {
        gBattlescriptCurrInstr = T1_READ_PTR(gBattlescriptCurrInstr + 1);
    }
    else
    {
        gBattleMons[gBattlerTarget].status2 |= STATUS2_CURSED;
        gBattleMoveDamage = gBattleMons[gBattlerAttacker].maxHP / 2;
        if (gBattleMoveDamage == 0)
            gBattleMoveDamage = 1;

        gBattlescriptCurrInstr += 5;
    }
}

static void Cmd_trysetspikes(void)
{
    u8 targetSide = GetBattlerSide(gBattlerAttacker) ^ BIT_SIDE;

    if (gSideTimers[targetSide].spikesAmount == 3)
    {
        gSpecialStatuses[gBattlerAttacker].ppNotAffectedByPressure = 1;
        gBattlescriptCurrInstr = T1_READ_PTR(gBattlescriptCurrInstr + 1);
    }
    else
    {
        gSideStatuses[targetSide] |= SIDE_STATUS_SPIKES;
        gSideTimers[targetSide].spikesAmount++;
        gBattlescriptCurrInstr += 5;
    }
}

static void Cmd_setforesight(void)
{
    gBattleMons[gBattlerTarget].status2 |= STATUS2_FORESIGHT;
    gBattlescriptCurrInstr++;
}

static void Cmd_trysetperishsong(void)
{
    s32 i;
    s32 notAffectedCount = 0;

    for (i = 0; i < gBattlersCount; i++)
    {
        if (gStatuses3[i] & STATUS3_PERISH_SONG
            || GetBattlerAbility(i) == ABILITY_SOUNDPROOF
            || BlocksPrankster(gCurrentMove, gBattlerAttacker, i, TRUE))
        {
            notAffectedCount++;
        }
        else
        {
            gStatuses3[i] |= STATUS3_PERISH_SONG;
            gDisableStructs[i].perishSongTimer = 3;
            gDisableStructs[i].perishSongTimerStartValue = 3;
        }
    }

    PressurePPLoseOnUsingPerishSong(gBattlerAttacker);

    if (notAffectedCount == gBattlersCount)
        gBattlescriptCurrInstr = T1_READ_PTR(gBattlescriptCurrInstr + 1);
    else
        gBattlescriptCurrInstr += 5;
}

static void Cmd_handlerollout(void)
{
    if (gMoveResultFlags & MOVE_RESULT_NO_EFFECT)
    {
        CancelMultiTurnMoves(gBattlerAttacker);
        gBattlescriptCurrInstr = BattleScript_MoveMissedPause;
    }
    else
    {
        if (!(gBattleMons[gBattlerAttacker].status2 & STATUS2_MULTIPLETURNS)) // First hit.
        {
            gDisableStructs[gBattlerAttacker].rolloutTimer = 5;
            gDisableStructs[gBattlerAttacker].rolloutTimerStartValue = 5;
            gBattleMons[gBattlerAttacker].status2 |= STATUS2_MULTIPLETURNS;
            gLockedMoves[gBattlerAttacker] = gCurrentMove;
        }
        if (--gDisableStructs[gBattlerAttacker].rolloutTimer == 0) // Last hit.
        {
            gBattleMons[gBattlerAttacker].status2 &= ~(STATUS2_MULTIPLETURNS);
        }

        gBattlescriptCurrInstr++;
    }
}

static void Cmd_jumpifconfusedandstatmaxed(void)
{
    if (gBattleMons[gBattlerTarget].status2 & STATUS2_CONFUSION
      && !CompareStat(gBattlerTarget, gBattlescriptCurrInstr[1], MAX_STAT_STAGE, CMP_LESS_THAN))
        gBattlescriptCurrInstr = T1_READ_PTR(gBattlescriptCurrInstr + 2); // Fails if we're confused AND stat cannot be raised
    else
        gBattlescriptCurrInstr += 6;
}

static void Cmd_handlefurycutter(void)
{
    if (gMoveResultFlags & MOVE_RESULT_NO_EFFECT)
    {
        gDisableStructs[gBattlerAttacker].furyCutterCounter = 0;
        gBattlescriptCurrInstr = BattleScript_MoveMissedPause;
    }
    else
    {
        if (gDisableStructs[gBattlerAttacker].furyCutterCounter != 5)
            gDisableStructs[gBattlerAttacker].furyCutterCounter++;

        gBattlescriptCurrInstr++;
    }
}

static void Cmd_setembargo(void)
{
    if (gStatuses3[gBattlerTarget] & STATUS3_EMBARGO)
    {
        gBattlescriptCurrInstr = T1_READ_PTR(gBattlescriptCurrInstr + 1);
    }
    else
    {
        gStatuses3[gBattlerTarget] |= STATUS3_EMBARGO;
        gDisableStructs[gBattlerTarget].embargoTimer = 5;
        gBattlescriptCurrInstr += 5;
    }
}

static void Cmd_presentdamagecalculation(void)
{
    u32 rand = Random() & 0xFF;

    if (rand < 102)
    {
        gBattleStruct->presentBasePower = 40;
    }
    else if (rand < 178)
    {
        gBattleStruct->presentBasePower = 80;
    }
    else if (rand < 204)
    {
        gBattleStruct->presentBasePower = 120;
    }
    else
    {
        gBattleMoveDamage = gBattleMons[gBattlerTarget].maxHP / 4;
        if (gBattleMoveDamage == 0)
            gBattleMoveDamage = 1;
        gBattleMoveDamage *= -1;
    }

    if (rand < 204)
    {
        gBattlescriptCurrInstr = BattleScript_HitFromCritCalc;
    }
    else if (gBattleMons[gBattlerTarget].maxHP == gBattleMons[gBattlerTarget].hp)
    {
        gBattlescriptCurrInstr = BattleScript_AlreadyAtFullHp;
    }
    else
    {
        gMoveResultFlags &= ~(MOVE_RESULT_DOESNT_AFFECT_FOE);
        gBattlescriptCurrInstr = BattleScript_PresentHealTarget;
    }
}

static void Cmd_setsafeguard(void)
{
    if (gSideStatuses[GET_BATTLER_SIDE(gBattlerAttacker)] & SIDE_STATUS_SAFEGUARD)
    {
        gMoveResultFlags |= MOVE_RESULT_MISSED;
        gBattleCommunication[MULTISTRING_CHOOSER] = B_MSG_SIDE_STATUS_FAILED;
    }
    else
    {
        gSideStatuses[GET_BATTLER_SIDE(gBattlerAttacker)] |= SIDE_STATUS_SAFEGUARD;
        gSideTimers[GET_BATTLER_SIDE(gBattlerAttacker)].safeguardTimer = 5;
        gSideTimers[GET_BATTLER_SIDE(gBattlerAttacker)].safeguardBattlerId = gBattlerAttacker;
        gBattleCommunication[MULTISTRING_CHOOSER] = B_MSG_SET_SAFEGUARD;
    }

    gBattlescriptCurrInstr++;
}

static void Cmd_magnitudedamagecalculation(void)
{
    u32 magnitude = Random() % 100;

    if (magnitude < 5)
    {
        gBattleStruct->magnitudeBasePower = 10;
        magnitude = 4;
    }
    else if (magnitude < 15)
    {
        gBattleStruct->magnitudeBasePower = 30;
        magnitude = 5;
    }
    else if (magnitude < 35)
    {
        gBattleStruct->magnitudeBasePower = 50;
        magnitude = 6;
    }
    else if (magnitude < 65)
    {
        gBattleStruct->magnitudeBasePower = 70;
        magnitude = 7;
    }
    else if (magnitude < 85)
    {
        gBattleStruct->magnitudeBasePower = 90;
        magnitude = 8;
    }
    else if (magnitude < 95)
    {
        gBattleStruct->magnitudeBasePower = 110;
        magnitude = 9;
    }
    else
    {
        gBattleStruct->magnitudeBasePower = 150;
        magnitude = 10;
    }

    PREPARE_BYTE_NUMBER_BUFFER(gBattleTextBuff1, 2, magnitude);
    for (gBattlerTarget = 0; gBattlerTarget < gBattlersCount; gBattlerTarget++)
    {
        if (gBattlerTarget == gBattlerAttacker)
            continue;
        if (!(gAbsentBattlerFlags & gBitTable[gBattlerTarget])) // A valid target was found.
            break;
    }

    gBattlescriptCurrInstr++;
}

static void Cmd_jumpifnopursuitswitchdmg(void)
{
    if (gMultiHitCounter == 1)
    {
        if (GetBattlerSide(gBattlerAttacker) == B_SIDE_PLAYER)
            gBattlerTarget = GetBattlerAtPosition(B_POSITION_OPPONENT_LEFT);
        else
            gBattlerTarget = GetBattlerAtPosition(B_POSITION_PLAYER_LEFT);
    }
    else
    {
        if (GetBattlerSide(gBattlerAttacker) == B_SIDE_PLAYER)
            gBattlerTarget = GetBattlerAtPosition(B_POSITION_OPPONENT_RIGHT);
        else
            gBattlerTarget = GetBattlerAtPosition(B_POSITION_PLAYER_RIGHT);
    }

    if (gChosenActionByBattler[gBattlerTarget] == B_ACTION_USE_MOVE
        && gBattlerAttacker == *(gBattleStruct->moveTarget + gBattlerTarget)
        && !(gBattleMons[gBattlerTarget].status1 & (STATUS1_SLEEP | STATUS1_FREEZE))
        && gBattleMons[gBattlerAttacker].hp
        && !gDisableStructs[gBattlerTarget].truantCounter
        && gChosenMoveByBattler[gBattlerTarget] == MOVE_PURSUIT)
    {
        s32 i;

        for (i = 0; i < gBattlersCount; i++)
        {
            if (gBattlerByTurnOrder[i] == gBattlerTarget)
                gActionsByTurnOrder[i] = B_ACTION_TRY_FINISH;
        }

        gCurrentMove = MOVE_PURSUIT;
        gCurrMovePos = gChosenMovePos = *(gBattleStruct->chosenMovePositions + gBattlerTarget);
        gBattlescriptCurrInstr += 5;
        gBattleScripting.animTurn = 1;
        gHitMarker &= ~(HITMARKER_ATTACKSTRING_PRINTED);
    }
    else
    {
        gBattlescriptCurrInstr = T1_READ_PTR(gBattlescriptCurrInstr + 1);
    }
}

static void Cmd_setsunny(void)
{
    if (!TryChangeBattleWeather(gBattlerAttacker, ENUM_WEATHER_SUN, FALSE))
    {
        gMoveResultFlags |= MOVE_RESULT_MISSED;
        gBattleCommunication[MULTISTRING_CHOOSER] = B_MSG_WEATHER_FAILED;
    }
    else
    {
        gBattleCommunication[MULTISTRING_CHOOSER] = B_MSG_STARTED_SUNLIGHT;
    }

    gBattlescriptCurrInstr++;
}

static void Cmd_maxattackhalvehp(void) // belly drum
{
    u32 halfHp = gBattleMons[gBattlerAttacker].maxHP / 2;

    if (!(gBattleMons[gBattlerAttacker].maxHP / 2))
        halfHp = 1;
    
    // Belly Drum fails if the user's current HP is less than half its maximum, or if the user's Attack is already at +6 (even if the user has Contrary).
    if (gBattleMons[gBattlerAttacker].statStages[STAT_ATK] < MAX_STAT_STAGE
        && gBattleMons[gBattlerAttacker].hp > halfHp)
    {
        gBattleMons[gBattlerAttacker].statStages[STAT_ATK] = MAX_STAT_STAGE;
        gBattleMoveDamage = gBattleMons[gBattlerAttacker].maxHP / 2;
        if (gBattleMoveDamage == 0)
            gBattleMoveDamage = 1;

        gBattlescriptCurrInstr += 5;
    }
    else
    {
        gBattlescriptCurrInstr = T1_READ_PTR(gBattlescriptCurrInstr + 1);
    }
}

static void Cmd_copyfoestats(void) // psych up
{
    s32 i;

    for (i = 0; i < NUM_BATTLE_STATS; i++)
    {
        gBattleMons[gBattlerAttacker].statStages[i] = gBattleMons[gBattlerTarget].statStages[i];
    }

    gBattlescriptCurrInstr += 5; // Has an unused jump ptr(possibly for a failed attempt) parameter.
}

static void Cmd_rapidspinfree(void)
{
    u8 atkSide = GetBattlerSide(gBattlerAttacker);

    if (gBattleMons[gBattlerAttacker].status2 & STATUS2_WRAPPED)
    {
        gBattleScripting.battler = gBattlerTarget;
        gBattleMons[gBattlerAttacker].status2 &= ~(STATUS2_WRAPPED);
        gBattlerTarget = *(gBattleStruct->wrappedBy + gBattlerAttacker);
        PREPARE_MOVE_BUFFER(gBattleTextBuff1, gBattleStruct->wrappedMove[gBattlerAttacker]);
        BattleScriptPushCursor();
        gBattlescriptCurrInstr = BattleScript_WrapFree;
    }
    else if (gStatuses3[gBattlerAttacker] & STATUS3_LEECHSEED)
    {
        gStatuses3[gBattlerAttacker] &= ~(STATUS3_LEECHSEED);
        gStatuses3[gBattlerAttacker] &= ~(STATUS3_LEECHSEED_BATTLER);
        BattleScriptPushCursor();
        gBattlescriptCurrInstr = BattleScript_LeechSeedFree;
    }
    else if (gSideStatuses[atkSide] & SIDE_STATUS_SPIKES)
    {
        gSideStatuses[atkSide] &= ~(SIDE_STATUS_SPIKES);
        gSideTimers[atkSide].spikesAmount = 0;
        BattleScriptPushCursor();
        gBattlescriptCurrInstr = BattleScript_SpikesFree;
    }
    else if (gSideStatuses[atkSide] & SIDE_STATUS_TOXIC_SPIKES)
    {
        gSideStatuses[atkSide] &= ~(SIDE_STATUS_TOXIC_SPIKES);
        gSideTimers[atkSide].toxicSpikesAmount = 0;
        BattleScriptPushCursor();
        gBattlescriptCurrInstr = BattleScript_ToxicSpikesFree;
    }
    else if (gSideStatuses[atkSide] & SIDE_STATUS_STICKY_WEB)
    {
        gSideStatuses[atkSide] &= ~(SIDE_STATUS_STICKY_WEB);
        gSideTimers[atkSide].stickyWebAmount = 0;
        BattleScriptPushCursor();
        gBattlescriptCurrInstr = BattleScript_StickyWebFree;
    }
    else if (gSideStatuses[atkSide] & SIDE_STATUS_STEALTH_ROCK)
    {
        gSideStatuses[atkSide] &= ~(SIDE_STATUS_STEALTH_ROCK);
        gSideTimers[atkSide].stealthRockAmount = 0;
        BattleScriptPushCursor();
        gBattlescriptCurrInstr = BattleScript_StealthRockFree;
    }
    else
    {
        gBattlescriptCurrInstr++;
    }
}

static void Cmd_setdefensecurlbit(void)
{
    gBattleMons[gBattlerAttacker].status2 |= STATUS2_DEFENSE_CURL;
    gBattlescriptCurrInstr++;
}

static void Cmd_recoverbasedonsunlight(void)
{
    gBattlerTarget = gBattlerAttacker;
    if (gBattleMons[gBattlerAttacker].hp != gBattleMons[gBattlerAttacker].maxHP)
    {
        if (gCurrentMove == MOVE_SHORE_UP)
        {
            if (WEATHER_HAS_EFFECT && gBattleWeather & WEATHER_SANDSTORM_ANY)
                gBattleMoveDamage = 20 * gBattleMons[gBattlerAttacker].maxHP / 30;
            else
                gBattleMoveDamage = gBattleMons[gBattlerAttacker].maxHP / 2;
        }
        else
        {
            if (!(gBattleWeather & WEATHER_ANY) || !WEATHER_HAS_EFFECT)
                gBattleMoveDamage = gBattleMons[gBattlerAttacker].maxHP / 2;
            else if (gBattleWeather & WEATHER_SUN_ANY)
                gBattleMoveDamage = 20 * gBattleMons[gBattlerAttacker].maxHP / 30;
            else // not sunny weather
                gBattleMoveDamage = gBattleMons[gBattlerAttacker].maxHP / 4;
        }

        if (gBattleMoveDamage == 0)
            gBattleMoveDamage = 1;
        gBattleMoveDamage *= -1;

        gBattlescriptCurrInstr += 5;
    }
    else
    {
        gBattlescriptCurrInstr = T1_READ_PTR(gBattlescriptCurrInstr + 1);
    }
}

static void Cmd_setstickyweb(void)
{
    u8 targetSide = GetBattlerSide(gBattlerTarget);
    if (gSideStatuses[targetSide] & SIDE_STATUS_STICKY_WEB)
    {
        gBattlescriptCurrInstr = T1_READ_PTR(gBattlescriptCurrInstr + 1);
    }
    else
    {
        gSideStatuses[targetSide] |= SIDE_STATUS_STICKY_WEB;
        gSideTimers[targetSide].stickyWebAmount = 1;
        gBattlescriptCurrInstr += 5;
    }
}

static void Cmd_selectfirstvalidtarget(void)
{
    for (gBattlerTarget = 0; gBattlerTarget < gBattlersCount; gBattlerTarget++)
    {
        if (gBattlerTarget == gBattlerAttacker && !(gBattleMoves[gCurrentMove].target & MOVE_TARGET_USER))
            continue;
        if (IsBattlerAlive(gBattlerTarget))
            break;
    }
    gBattlescriptCurrInstr++;
}

static void Cmd_trysetfutureattack(void)
{
    if (gWishFutureKnock.futureSightCounter[gBattlerTarget] != 0)
    {
        gBattlescriptCurrInstr = T1_READ_PTR(gBattlescriptCurrInstr + 1);
    }
    else
    {
        gSideStatuses[GET_BATTLER_SIDE(gBattlerTarget)] |= SIDE_STATUS_FUTUREATTACK;
        gWishFutureKnock.futureSightMove[gBattlerTarget] = gCurrentMove;
        gWishFutureKnock.futureSightAttacker[gBattlerTarget] = gBattlerAttacker;
        gWishFutureKnock.futureSightCounter[gBattlerTarget] = 3;

        if (gCurrentMove == MOVE_DOOM_DESIRE)
            gBattleCommunication[MULTISTRING_CHOOSER] = B_MSG_DOOM_DESIRE;
        else
            gBattleCommunication[MULTISTRING_CHOOSER] = B_MSG_FUTURE_SIGHT;

        gBattlescriptCurrInstr += 5;
    }
}

static void Cmd_trydobeatup(void)
{
    struct Pokemon *party;

    if (GetBattlerSide(gBattlerAttacker) == B_SIDE_PLAYER)
        party = gPlayerParty;
    else
        party = gEnemyParty;

    if (gBattleMons[gBattlerTarget].hp == 0)
    {
        gBattlescriptCurrInstr = T1_READ_PTR(gBattlescriptCurrInstr + 1);
    }
    else
    {
        u8 beforeLoop = gBattleCommunication[0];
        for (;gBattleCommunication[0] < PARTY_SIZE; gBattleCommunication[0]++)
        {
            if (GetMonData(&party[gBattleCommunication[0]], MON_DATA_HP)
                && GetMonData(&party[gBattleCommunication[0]], MON_DATA_SPECIES2)
                && GetMonData(&party[gBattleCommunication[0]], MON_DATA_SPECIES2) != SPECIES_EGG
                && !GetMonData(&party[gBattleCommunication[0]], MON_DATA_STATUS))
                    break;
        }
        if (gBattleCommunication[0] < PARTY_SIZE)
        {
            PREPARE_MON_NICK_WITH_PREFIX_BUFFER(gBattleTextBuff1, gBattlerAttacker, gBattleCommunication[0])

            gBattlescriptCurrInstr += 9;

            gBattleMoveDamage = gBaseStats[GetMonData(&party[gBattleCommunication[0]], MON_DATA_SPECIES)].baseAttack;
            gBattleMoveDamage *= gBattleMoves[gCurrentMove].power;
            gBattleMoveDamage *= (GetMonData(&party[gBattleCommunication[0]], MON_DATA_LEVEL) * 2 / 5 + 2);
            gBattleMoveDamage /= gBaseStats[gBattleMons[gBattlerTarget].species].baseDefense;
            gBattleMoveDamage = (gBattleMoveDamage / 50) + 2;
            if (gProtectStructs[gBattlerAttacker].helpingHand)
                gBattleMoveDamage = gBattleMoveDamage * 15 / 10;

            gBattleCommunication[0]++;
        }
        else if (beforeLoop != 0)
            gBattlescriptCurrInstr = T1_READ_PTR(gBattlescriptCurrInstr + 1);
        else
            gBattlescriptCurrInstr = T1_READ_PTR(gBattlescriptCurrInstr + 5);
    }
}

static void Cmd_setsemiinvulnerablebit(void)
{
    switch (gCurrentMove)
    {
    case MOVE_FLY:
    case MOVE_BOUNCE:
        gStatuses3[gBattlerAttacker] |= STATUS3_ON_AIR;
        break;
    case MOVE_DIG:
        gStatuses3[gBattlerAttacker] |= STATUS3_UNDERGROUND;
        break;
    case MOVE_DIVE:
        gStatuses3[gBattlerAttacker] |= STATUS3_UNDERWATER;
        break;
    case MOVE_PHANTOM_FORCE:
    case MOVE_SHADOW_FORCE:
        gStatuses3[gBattlerAttacker] |= STATUS3_PHANTOM_FORCE;
        break;
    }

    gBattlescriptCurrInstr++;
}

static void Cmd_clearsemiinvulnerablebit(void)
{
    gStatuses3[gBattlerAttacker] &= ~(STATUS3_SEMI_INVULNERABLE);
    gBattlescriptCurrInstr++;
}

static void Cmd_setminimize(void)
{
    if (gHitMarker & HITMARKER_OBEYS)
        gStatuses3[gBattlerAttacker] |= STATUS3_MINIMIZED;

    gBattlescriptCurrInstr++;
}

static void Cmd_sethail(void)
{
    if (!TryChangeBattleWeather(gBattlerAttacker, ENUM_WEATHER_HAIL, FALSE))
    {
        gMoveResultFlags |= MOVE_RESULT_MISSED;
        gBattleCommunication[MULTISTRING_CHOOSER] = B_MSG_WEATHER_FAILED;
    }
    else
    {
        gBattleCommunication[MULTISTRING_CHOOSER] = B_MSG_STARTED_HAIL;
    }

    gBattlescriptCurrInstr++;
}

static void Cmd_jumpifattackandspecialattackcannotfall(void) // memento
{
    #if B_MEMENTO_FAIL == GEN_3
    if (gBattleMons[gBattlerTarget].statStages[STAT_ATK] == MIN_STAT_STAGE
        && gBattleMons[gBattlerTarget].statStages[STAT_SPATK] == MIN_STAT_STAGE
        && gBattleCommunication[MISS_TYPE] != B_MSG_PROTECTED)
    #else
    if (gBattleCommunication[MISS_TYPE] == B_MSG_PROTECTED
      || gStatuses3[gBattlerTarget] & STATUS3_SEMI_INVULNERABLE
      || IsBattlerProtected(gBattlerTarget, gCurrentMove)
      || DoesSubstituteBlockMove(gBattlerAttacker, gBattlerTarget, gCurrentMove))
    #endif
    {
        gBattlescriptCurrInstr = T1_READ_PTR(gBattlescriptCurrInstr + 1);
    }
    else
    {
        gActiveBattler = gBattlerAttacker;
        gBattleMoveDamage = gBattleMons[gActiveBattler].hp;
        BtlController_EmitHealthBarUpdate(0, INSTANT_HP_BAR_DROP);
        MarkBattlerForControllerExec(gActiveBattler);
        gBattlescriptCurrInstr += 5;
    }
}

static void Cmd_setforcedtarget(void) // follow me
{
    gSideTimers[GetBattlerSide(gBattlerAttacker)].followmeTimer = 1;
    gSideTimers[GetBattlerSide(gBattlerAttacker)].followmeTarget = gBattlerAttacker;
    gSideTimers[GetBattlerSide(gBattlerAttacker)].followmePowder = TestMoveFlags(gCurrentMove, FLAG_POWDER);
    gBattlescriptCurrInstr++;
}

static void Cmd_setcharge(void)
{
    gStatuses3[gBattlerAttacker] |= STATUS3_CHARGED_UP;
    gDisableStructs[gBattlerAttacker].chargeTimer = 2;
    gDisableStructs[gBattlerAttacker].chargeTimerStartValue = 2;
    gBattlescriptCurrInstr++;
}

static void Cmd_callterrainattack(void) // nature power
{
    gHitMarker &= ~(HITMARKER_ATTACKSTRING_PRINTED);
    gCurrentMove = GetNaturePowerMove();
    gBattlerTarget = GetMoveTarget(gCurrentMove, 0);
    BattleScriptPush(gBattleScriptsForMoveEffects[gBattleMoves[gCurrentMove].effect]);
    gBattlescriptCurrInstr++;
}

u16 GetNaturePowerMove(void)
{
    if (gFieldStatuses & STATUS_FIELD_MISTY_TERRAIN)
      return MOVE_MOONBLAST;
    else if (gFieldStatuses & STATUS_FIELD_ELECTRIC_TERRAIN)
      return MOVE_THUNDERBOLT;
    else if (gFieldStatuses & STATUS_FIELD_GRASSY_TERRAIN)
      return MOVE_ENERGY_BALL;
    else if (gFieldStatuses & STATUS_FIELD_PSYCHIC_TERRAIN)
      return MOVE_PSYCHIC;
    return sNaturePowerMoves[gBattleTerrain];
}

static void Cmd_cureifburnedparalysedorpoisoned(void) // refresh
{
    if (gBattleMons[gBattlerAttacker].status1 & (STATUS1_POISON | STATUS1_BURN | STATUS1_PARALYSIS | STATUS1_TOXIC_POISON))
    {
        gBattleMons[gBattlerAttacker].status1 = 0;
        gBattlescriptCurrInstr += 5;
        gActiveBattler = gBattlerAttacker;
        BtlController_EmitSetMonData(0, REQUEST_STATUS_BATTLE, 0, 4, &gBattleMons[gActiveBattler].status1);
        MarkBattlerForControllerExec(gActiveBattler);
    }
    else
    {
        gBattlescriptCurrInstr = T1_READ_PTR(gBattlescriptCurrInstr + 1);
    }
}

static void Cmd_settorment(void)
{
    if (gBattleMons[gBattlerTarget].status2 & STATUS2_TORMENT)
    {
        gBattlescriptCurrInstr = T1_READ_PTR(gBattlescriptCurrInstr + 1);
    }
    else
    {
        gBattleMons[gBattlerTarget].status2 |= STATUS2_TORMENT;
        gBattlescriptCurrInstr += 5;
    }
}

static void Cmd_jumpifnodamage(void)
{
    if (gProtectStructs[gBattlerAttacker].physicalDmg || gProtectStructs[gBattlerAttacker].specialDmg)
        gBattlescriptCurrInstr += 5;
    else
        gBattlescriptCurrInstr = T1_READ_PTR(gBattlescriptCurrInstr + 1);
}

static void Cmd_settaunt(void)
{
    if (GetBattlerAbility(gBattlerTarget) == ABILITY_OBLIVIOUS)
    {
        gBattlescriptCurrInstr = BattleScript_NotAffectedAbilityPopUp;
        gLastUsedAbility = ABILITY_OBLIVIOUS;
        RecordAbilityBattle(gBattlerTarget, ABILITY_OBLIVIOUS);
    }
    else if (gDisableStructs[gBattlerTarget].tauntTimer == 0)
    {
        u8 turns = 4;
        if (GetBattlerTurnOrderNum(gBattlerTarget) > GetBattlerTurnOrderNum(gBattlerAttacker))
            turns--; // If the target hasn't yet moved this turn, Taunt lasts for only three turns (source: Bulbapedia)

        gDisableStructs[gBattlerTarget].tauntTimer = gDisableStructs[gBattlerTarget].tauntTimer2 = turns;
        gBattlescriptCurrInstr += 5;
    }
    else
    {
        gBattlescriptCurrInstr = T1_READ_PTR(gBattlescriptCurrInstr + 1);
    }
}

static void Cmd_trysethelpinghand(void)
{
    gBattlerTarget = GetBattlerAtPosition(GetBattlerPosition(gBattlerAttacker) ^ BIT_FLANK);

    if (gBattleTypeFlags & BATTLE_TYPE_DOUBLE
        && !(gAbsentBattlerFlags & gBitTable[gBattlerTarget])
        && !gProtectStructs[gBattlerAttacker].helpingHand
        && !gProtectStructs[gBattlerTarget].helpingHand)
    {
        gProtectStructs[gBattlerTarget].helpingHand = 1;
        gBattlescriptCurrInstr += 5;
    }
    else
    {
        gBattlescriptCurrInstr = T1_READ_PTR(gBattlescriptCurrInstr + 1);
    }
}

static void Cmd_tryswapitems(void) // trick
{
    // opponent can't swap items with player in regular battles
    if (gBattleTypeFlags & BATTLE_TYPE_TRAINER_HILL
        || (GetBattlerSide(gBattlerAttacker) == B_SIDE_OPPONENT
            && !(gBattleTypeFlags & (BATTLE_TYPE_LINK
                                  | BATTLE_TYPE_EREADER_TRAINER
                                  | BATTLE_TYPE_FRONTIER
                                  | BATTLE_TYPE_SECRET_BASE
                                  | BATTLE_TYPE_RECORDED_LINK
                                  #if B_TRAINERS_KNOCK_OFF_ITEMS
                                  | BATTLE_TYPE_TRAINER
                                  #endif
                                  ))))
    {
        gBattlescriptCurrInstr = T1_READ_PTR(gBattlescriptCurrInstr + 1);
    }
    else
    {
        u8 sideAttacker = GetBattlerSide(gBattlerAttacker);
        u8 sideTarget = GetBattlerSide(gBattlerTarget);

        // you can't swap items if they were knocked off in regular battles
        if (!(gBattleTypeFlags & (BATTLE_TYPE_LINK
                             | BATTLE_TYPE_EREADER_TRAINER
                             | BATTLE_TYPE_FRONTIER
                             | BATTLE_TYPE_SECRET_BASE
                             | BATTLE_TYPE_RECORDED_LINK))
            && (gWishFutureKnock.knockedOffMons[sideAttacker] & gBitTable[gBattlerPartyIndexes[gBattlerAttacker]]
                || gWishFutureKnock.knockedOffMons[sideTarget] & gBitTable[gBattlerPartyIndexes[gBattlerTarget]]))
        {
            gBattlescriptCurrInstr = T1_READ_PTR(gBattlescriptCurrInstr + 1);
        }
        // can't swap if two pokemon don't have an item
        // or if either of them is an enigma berry or a mail
        else if ((gBattleMons[gBattlerAttacker].item == 0 && gBattleMons[gBattlerTarget].item == 0)
                 || !CanBattlerGetOrLoseItem(gBattlerAttacker, gBattleMons[gBattlerAttacker].item)
                 || !CanBattlerGetOrLoseItem(gBattlerAttacker, gBattleMons[gBattlerTarget].item)
                 || !CanBattlerGetOrLoseItem(gBattlerTarget, gBattleMons[gBattlerTarget].item)
                 || !CanBattlerGetOrLoseItem(gBattlerTarget, gBattleMons[gBattlerAttacker].item))
        {
            gBattlescriptCurrInstr = T1_READ_PTR(gBattlescriptCurrInstr + 1);
        }
        // check if ability prevents swapping
        else if (GetBattlerAbility(gBattlerTarget) == ABILITY_STICKY_HOLD)
        {
            gBattlescriptCurrInstr = BattleScript_StickyHoldActivates;
            gLastUsedAbility = gBattleMons[gBattlerTarget].ability;
            RecordAbilityBattle(gBattlerTarget, gLastUsedAbility);
        }
        // took a while, but all checks passed and items can be safely swapped
        else
        {
            u16 oldItemAtk, *newItemAtk;

            newItemAtk = &gBattleStruct->changedItems[gBattlerAttacker];
            oldItemAtk = gBattleMons[gBattlerAttacker].item;
            *newItemAtk = gBattleMons[gBattlerTarget].item;

            gBattleMons[gBattlerAttacker].item = 0;
            gBattleMons[gBattlerTarget].item = oldItemAtk;
            
            RecordItemEffectBattle(gBattlerAttacker, 0);
            RecordItemEffectBattle(gBattlerTarget, ItemId_GetHoldEffect(oldItemAtk));

            gActiveBattler = gBattlerAttacker;
            BtlController_EmitSetMonData(0, REQUEST_HELDITEM_BATTLE, 0, 2, newItemAtk);
            MarkBattlerForControllerExec(gBattlerAttacker);

            gActiveBattler = gBattlerTarget;
            BtlController_EmitSetMonData(0, REQUEST_HELDITEM_BATTLE, 0, 2, &gBattleMons[gBattlerTarget].item);
            MarkBattlerForControllerExec(gBattlerTarget);

            gBattleStruct->choicedMove[gBattlerTarget] = 0;
            gBattleStruct->choicedMove[gBattlerAttacker] = 0;

            gBattlescriptCurrInstr += 5;

            PREPARE_ITEM_BUFFER(gBattleTextBuff1, *newItemAtk)
            PREPARE_ITEM_BUFFER(gBattleTextBuff2, oldItemAtk)
            
            if (!(sideAttacker == sideTarget && IsPartnerMonFromSameTrainer(gBattlerAttacker)))
            {
                // if targeting your own side and you aren't in a multi battle, don't save items as stolen
                if (GetBattlerSide(gBattlerAttacker) == B_SIDE_PLAYER)
                    TrySaveExchangedItem(gBattlerAttacker, oldItemAtk);
                if (GetBattlerSide(gBattlerTarget) == B_SIDE_PLAYER)
                    TrySaveExchangedItem(gBattlerTarget, *newItemAtk);
            }

            if (oldItemAtk != 0 && *newItemAtk != 0)
                gBattleCommunication[MULTISTRING_CHOOSER] = B_MSG_ITEM_SWAP_BOTH;  // attacker's item -> <- target's item
            else if (oldItemAtk == 0 && *newItemAtk != 0)
                {
                    if (GetBattlerAbility(gBattlerAttacker) == ABILITY_UNBURDEN && gBattleResources->flags->flags[gBattlerAttacker] & RESOURCE_FLAG_UNBURDEN)
                        gBattleResources->flags->flags[gBattlerAttacker] &= ~(RESOURCE_FLAG_UNBURDEN);

                    gBattleCommunication[MULTISTRING_CHOOSER] = B_MSG_ITEM_SWAP_TAKEN; // nothing -> <- target's item
                }
            else
            {
                CheckSetUnburden(gBattlerAttacker);
                gBattleCommunication[MULTISTRING_CHOOSER] = B_MSG_ITEM_SWAP_GIVEN; // attacker's item -> <- nothing
            }
        }
    }
}

static void Cmd_trycopyability(void) // role play
{
    u16 defAbility = gBattleMons[gBattlerTarget].ability;

    if (gBattleMons[gBattlerAttacker].ability == defAbility
      || defAbility == ABILITY_NONE
      || IsRolePlayBannedAbilityAtk(gBattleMons[gBattlerAttacker].ability)
      || IsRolePlayBannedAbility(defAbility))
    {
        gBattlescriptCurrInstr = T1_READ_PTR(gBattlescriptCurrInstr + 1);
    }
    else
    {
        gBattleMons[gBattlerAttacker].ability = defAbility;
        gLastUsedAbility = defAbility;
        gBattlescriptCurrInstr += 5;
    }
}

static void Cmd_trywish(void)
{
    switch (gBattlescriptCurrInstr[1])
    {
    case 0: // use wish
        if (gWishFutureKnock.wishCounter[gBattlerAttacker] == 0)
        {
            gWishFutureKnock.wishCounter[gBattlerAttacker] = 2;
            gWishFutureKnock.wishMonId[gBattlerAttacker] = gBattlerPartyIndexes[gBattlerAttacker];
            gBattlescriptCurrInstr += 6;
        }
        else
        {
            gBattlescriptCurrInstr = T1_READ_PTR(gBattlescriptCurrInstr + 2);
        }
        break;
    case 1: // heal effect
        PREPARE_MON_NICK_WITH_PREFIX_BUFFER(gBattleTextBuff1, gBattlerTarget, gWishFutureKnock.wishMonId[gBattlerTarget])

        gBattleMoveDamage = gBattleMons[gBattlerTarget].maxHP / 2;
        if (gBattleMoveDamage == 0)
            gBattleMoveDamage = 1;
        gBattleMoveDamage *= -1;

        if (gBattleMons[gBattlerTarget].hp == gBattleMons[gBattlerTarget].maxHP)
            gBattlescriptCurrInstr = T1_READ_PTR(gBattlescriptCurrInstr + 2);
        else
            gBattlescriptCurrInstr += 6;

        break;
    }
}

static void Cmd_settoxicspikes(void)
{
    u8 targetSide = GetBattlerSide(gBattlerTarget);
    if (gSideTimers[targetSide].toxicSpikesAmount >= 2)
    {
        gBattlescriptCurrInstr = T1_READ_PTR(gBattlescriptCurrInstr + 1);
    }
    else
    {
        gSideTimers[targetSide].toxicSpikesAmount++;
        gSideStatuses[targetSide] |= SIDE_STATUS_TOXIC_SPIKES;
        gBattlescriptCurrInstr += 5;
    }
}

static void Cmd_setgastroacid(void)
{
    if (IsGastroAcidBannedAbility(gBattleMons[gBattlerTarget].ability))
    {
        gBattlescriptCurrInstr = T1_READ_PTR(gBattlescriptCurrInstr + 1);
    }
    else
    {
        gStatuses3[gBattlerTarget] |= STATUS3_GASTRO_ACID;
        gBattlescriptCurrInstr += 5;
    }
}

static void Cmd_setyawn(void)
{
    if (gStatuses3[gBattlerTarget] & STATUS3_YAWN
        || gBattleMons[gBattlerTarget].status1 & STATUS1_ANY)
    {
        gBattlescriptCurrInstr = T1_READ_PTR(gBattlescriptCurrInstr + 1);
    }
    else if (IsBattlerTerrainAffected(gBattlerTarget, STATUS_FIELD_ELECTRIC_TERRAIN))
    {
        // When Yawn is used while Electric Terrain is set and drowsiness is set from Yawn being used against target in the previous turn:
        // "But it failed" will display first.
        gBattlescriptCurrInstr = BattleScript_ElectricTerrainPrevents;
    }
    else if (IsBattlerTerrainAffected(gBattlerTarget, STATUS_FIELD_MISTY_TERRAIN))
    {
        // When Yawn is used while Misty Terrain is set and drowsiness is set from Yawn being used against target in the previous turn:
        // "But it failed" will display first.
        gBattlescriptCurrInstr = BattleScript_MistyTerrainPrevents;
    }
    else
    {
        gStatuses3[gBattlerTarget] |= STATUS3_YAWN_TURN(2);
        gBattlescriptCurrInstr += 5;
    }
}

static void Cmd_setdamagetohealthdifference(void)
{
    if (gBattleMons[gBattlerTarget].hp <= gBattleMons[gBattlerAttacker].hp)
    {
        gBattlescriptCurrInstr = T1_READ_PTR(gBattlescriptCurrInstr + 1);
    }
    else
    {
        gBattleMoveDamage = gBattleMons[gBattlerTarget].hp - gBattleMons[gBattlerAttacker].hp;
        gBattlescriptCurrInstr += 5;
    }
}

static void HandleRoomMove(u32 statusFlag, u8 *timer, u8 stringId)
{
    if (gFieldStatuses & statusFlag)
    {
        gFieldStatuses &= ~(statusFlag);
        *timer = 0;
        gBattleCommunication[MULTISTRING_CHOOSER] = stringId + 1;
    }
    else
    {
        gFieldStatuses |= statusFlag;
        *timer = 5;
        gBattleCommunication[MULTISTRING_CHOOSER] = stringId;
    }
}

static void Cmd_setroom(void)
{
    switch (gBattleMoves[gCurrentMove].effect)
    {
    case EFFECT_TRICK_ROOM:
        HandleRoomMove(STATUS_FIELD_TRICK_ROOM, &gFieldTimers.trickRoomTimer, 0);
        break;
    case EFFECT_WONDER_ROOM:
        HandleRoomMove(STATUS_FIELD_WONDER_ROOM, &gFieldTimers.wonderRoomTimer, 2);
        break;
    case EFFECT_MAGIC_ROOM:
        HandleRoomMove(STATUS_FIELD_MAGIC_ROOM, &gFieldTimers.magicRoomTimer, 4);
        break;
    default:
        gBattleCommunication[MULTISTRING_CHOOSER] = 6;
        break;
    }
    gBattlescriptCurrInstr++;
}

static void Cmd_tryswapabilities(void) // skill swap
{
    if (IsSkillSwapBannedAbility(gBattleMons[gBattlerAttacker].ability)
      || IsSkillSwapBannedAbility(gBattleMons[gBattlerTarget].ability))
    {
        gBattlescriptCurrInstr = T1_READ_PTR(gBattlescriptCurrInstr + 1);
        return;
    }

    if (gMoveResultFlags & MOVE_RESULT_NO_EFFECT)
    {
        gBattlescriptCurrInstr = T1_READ_PTR(gBattlescriptCurrInstr + 1);
    }
    else
    {
        u16 abilityAtk = gBattleMons[gBattlerAttacker].ability;
        gBattleMons[gBattlerAttacker].ability = gBattleMons[gBattlerTarget].ability;
        gBattleMons[gBattlerTarget].ability = abilityAtk;

        gBattlescriptCurrInstr += 5;
    }
}

static void Cmd_tryimprison(void)
{
    if ((gStatuses3[gBattlerAttacker] & STATUS3_IMPRISONED_OTHERS))
    {
        gBattlescriptCurrInstr = T1_READ_PTR(gBattlescriptCurrInstr + 1);
    }
    else
    {
        u8 battlerId, sideAttacker;

        sideAttacker = GetBattlerSide(gBattlerAttacker);
        PressurePPLoseOnUsingImprison(gBattlerAttacker);
        for (battlerId = 0; battlerId < gBattlersCount; battlerId++)
        {
            if (sideAttacker != GetBattlerSide(battlerId))
            {
                s32 attackerMoveId;
                for (attackerMoveId = 0; attackerMoveId < MAX_MON_MOVES; attackerMoveId++)
                {
                    s32 i;
                    for (i = 0; i < MAX_MON_MOVES; i++)
                    {
                        if (gBattleMons[gBattlerAttacker].moves[attackerMoveId] == gBattleMons[battlerId].moves[i]
                            && gBattleMons[gBattlerAttacker].moves[attackerMoveId] != MOVE_NONE)
                            break;
                    }
                    if (i != MAX_MON_MOVES)
                        break;
                }
                if (attackerMoveId != MAX_MON_MOVES)
                {
                    gStatuses3[gBattlerAttacker] |= STATUS3_IMPRISONED_OTHERS;
                    gBattlescriptCurrInstr += 5;
                    break;
                }
            }
        }
        if (battlerId == gBattlersCount) // In Generation 3 games, Imprison fails if the user doesn't share any moves with any of the foes.
            gBattlescriptCurrInstr = T1_READ_PTR(gBattlescriptCurrInstr + 1);
    }
}

static void Cmd_setstealthrock(void)
{
    u8 targetSide = GetBattlerSide(gBattlerTarget);
    if (gSideStatuses[targetSide] & SIDE_STATUS_STEALTH_ROCK)
    {
        gBattlescriptCurrInstr = T1_READ_PTR(gBattlescriptCurrInstr + 1);
    }
    else
    {
        gSideStatuses[targetSide] |= SIDE_STATUS_STEALTH_ROCK;
        gSideTimers[targetSide].stealthRockAmount = 1;
        gBattlescriptCurrInstr += 5;
    }
}

static void Cmd_setuserstatus3(void)
{
    u32 flags = T1_READ_32(gBattlescriptCurrInstr + 1);

    if (gStatuses3[gBattlerAttacker] & flags)
    {
        gBattlescriptCurrInstr = T1_READ_PTR(gBattlescriptCurrInstr + 5);
    }
    else
    {
        gStatuses3[gBattlerAttacker] |= flags;
        if (flags & STATUS3_MAGNET_RISE)
            gDisableStructs[gBattlerAttacker].magnetRiseTimer = 5;
        if (flags & STATUS3_LASER_FOCUS)
            gDisableStructs[gBattlerAttacker].laserFocusTimer = 2;
        gBattlescriptCurrInstr += 9;
    }
}

static void Cmd_assistattackselect(void)
{
    s32 chooseableMovesNo = 0;
    struct Pokemon* party;
    s32 monId, moveId;
    u16* movesArray = gBattleStruct->assistPossibleMoves;

    if (GET_BATTLER_SIDE(gBattlerAttacker) != B_SIDE_PLAYER)
        party = gEnemyParty;
    else
        party = gPlayerParty;

    for (monId = 0; monId < PARTY_SIZE; monId++)
    {
        if (monId == gBattlerPartyIndexes[gBattlerAttacker])
            continue;
        if (GetMonData(&party[monId], MON_DATA_SPECIES2) == SPECIES_NONE)
            continue;
        if (GetMonData(&party[monId], MON_DATA_SPECIES2) == SPECIES_EGG)
            continue;

        for (moveId = 0; moveId < MAX_MON_MOVES; moveId++)
        {
            s32 i = 0;
            u16 move = GetMonData(&party[monId], MON_DATA_MOVE1 + moveId);

            if (sForbiddenMoves[move] & FORBIDDEN_ASSIST)
                continue;

            movesArray[chooseableMovesNo] = move;
            chooseableMovesNo++;
        }
    }
    if (chooseableMovesNo)
    {
        gHitMarker &= ~(HITMARKER_ATTACKSTRING_PRINTED);
        gCalledMove = movesArray[((Random() & 0xFF) * chooseableMovesNo) >> 8];
        gBattlerTarget = GetMoveTarget(gCalledMove, 0);
        gBattlescriptCurrInstr += 5;
    }
    else
    {
        gBattlescriptCurrInstr = T1_READ_PTR(gBattlescriptCurrInstr + 1);
    }
}

static void Cmd_trysetmagiccoat(void)
{
    gBattlerTarget = gBattlerAttacker;
    gSpecialStatuses[gBattlerAttacker].ppNotAffectedByPressure = 1;
    if (gCurrentTurnActionNumber == gBattlersCount - 1) // moves last turn
    {
        gBattlescriptCurrInstr = T1_READ_PTR(gBattlescriptCurrInstr + 1);
    }
    else
    {
        gProtectStructs[gBattlerAttacker].bounceMove = 1;
        gBattlescriptCurrInstr += 5;
    }
}

static void Cmd_trysetsnatch(void) // snatch
{
    gSpecialStatuses[gBattlerAttacker].ppNotAffectedByPressure = 1;
    if (gCurrentTurnActionNumber == gBattlersCount - 1) // moves last turn
    {
        gBattlescriptCurrInstr = T1_READ_PTR(gBattlescriptCurrInstr + 1);
    }
    else
    {
        gProtectStructs[gBattlerAttacker].stealMove = 1;
        gBattlescriptCurrInstr += 5;
    }
}

static void Cmd_trygetintimidatetarget(void)
{
    u8 side;

    gBattleScripting.battler = gBattleStruct->intimidateBattler;
    side = GetBattlerSide(gBattleScripting.battler);

    PREPARE_ABILITY_BUFFER(gBattleTextBuff1, gBattleMons[gBattleScripting.battler].ability)

    for (;gBattlerTarget < gBattlersCount; gBattlerTarget++)
    {
        if (GetBattlerSide(gBattlerTarget) == side)
            continue;
        if (!(gAbsentBattlerFlags & gBitTable[gBattlerTarget]))
            break;
    }

    if (gBattlerTarget >= gBattlersCount)
        gBattlescriptCurrInstr = T1_READ_PTR(gBattlescriptCurrInstr + 1);
    else
        gBattlescriptCurrInstr += 5;
}

static void Cmd_switchoutabilities(void)
{
    gActiveBattler = GetBattlerForBattleScript(gBattlescriptCurrInstr[1]);

    switch (GetBattlerAbility(gActiveBattler))
    {
    case ABILITY_NATURAL_CURE:
        gBattleMons[gActiveBattler].status1 = 0;
        BtlController_EmitSetMonData(0, REQUEST_STATUS_BATTLE, gBitTable[*(gBattleStruct->field_58 + gActiveBattler)], 4, &gBattleMons[gActiveBattler].status1);
        MarkBattlerForControllerExec(gActiveBattler);
        break;
    case ABILITY_REGENERATOR:
        gBattleMoveDamage = gBattleMons[gActiveBattler].maxHP / 3;
        gBattleMoveDamage += gBattleMons[gActiveBattler].hp;
        if (gBattleMoveDamage > gBattleMons[gActiveBattler].maxHP)
            gBattleMoveDamage = gBattleMons[gActiveBattler].maxHP;
        BtlController_EmitSetMonData(0, REQUEST_HP_BATTLE, gBitTable[*(gBattleStruct->field_58 + gActiveBattler)], 2, &gBattleMoveDamage);
        MarkBattlerForControllerExec(gActiveBattler);
        break;
    }

    gBattlescriptCurrInstr += 2;
}

static void Cmd_jumpifhasnohp(void)
{
    gActiveBattler = GetBattlerForBattleScript(gBattlescriptCurrInstr[1]);

    if (gBattleMons[gActiveBattler].hp == 0)
        gBattlescriptCurrInstr = T1_READ_PTR(gBattlescriptCurrInstr + 2);
    else
        gBattlescriptCurrInstr += 6;
}

static void Cmd_getsecretpowereffect(void)
{
    switch (gBattleTerrain)
    {
    case BATTLE_TERRAIN_GRASS:
        gBattleScripting.moveEffect = MOVE_EFFECT_SLEEP;
        break;
    case BATTLE_TERRAIN_LONG_GRASS:
        gBattleScripting.moveEffect = MOVE_EFFECT_SLEEP;
        break;
    case BATTLE_TERRAIN_SAND:
        gBattleScripting.moveEffect = MOVE_EFFECT_ACC_MINUS_1;
        break;
    case BATTLE_TERRAIN_UNDERWATER:
        gBattleScripting.moveEffect = MOVE_EFFECT_ATK_MINUS_1;
        break;
    case BATTLE_TERRAIN_WATER:
        gBattleScripting.moveEffect = MOVE_EFFECT_ATK_MINUS_1;
        break;
    case BATTLE_TERRAIN_POND:
        gBattleScripting.moveEffect = MOVE_EFFECT_ATK_MINUS_1;
        break;
    case BATTLE_TERRAIN_MOUNTAIN:
        gBattleScripting.moveEffect = MOVE_EFFECT_ACC_MINUS_1;
        break;
    case BATTLE_TERRAIN_CAVE:
        gBattleScripting.moveEffect = MOVE_EFFECT_FLINCH;
        break;
    default:
        gBattleScripting.moveEffect = MOVE_EFFECT_PARALYSIS;
        break;
    }
    gBattlescriptCurrInstr++;
}

static void Cmd_pickup(void)
{
    s32 i;
    u16 species, heldItem;
    u16 ability;
    u8 lvlDivBy10;

    if (InBattlePike())
    {

    }
    else if (InBattlePyramid())
    {
        for (i = 0; i < PARTY_SIZE; i++)
        {
            species = GetMonData(&gPlayerParty[i], MON_DATA_SPECIES2);
            heldItem = GetMonData(&gPlayerParty[i], MON_DATA_HELD_ITEM);

            if (GetMonData(&gPlayerParty[i], MON_DATA_ABILITY_NUM))
                ability = gBaseStats[species].abilities[1];
            else
                ability = gBaseStats[species].abilities[0];

            if (ability == ABILITY_PICKUP
                && species != 0
                && species != SPECIES_EGG
                && heldItem == ITEM_NONE
                && (Random() % 10) == 0)
            {
                heldItem = GetBattlePyramidPickupItemId();
                SetMonData(&gPlayerParty[i], MON_DATA_HELD_ITEM, &heldItem);
            }
            #if (defined ITEM_HONEY)
            else if (ability == ABILITY_HONEY_GATHER
                && species != 0
                && species != SPECIES_EGG
                && heldItem == ITEM_NONE)
            {
                if ((lvlDivBy10 + 1 ) * 5 > Random() % 100)
                {
                    heldItem = ITEM_HONEY;
                    SetMonData(&gPlayerParty[i], MON_DATA_HELD_ITEM, &heldItem);
                }
            }
            #endif
        }
    }
    else
    {
        for (i = 0; i < PARTY_SIZE; i++)
        {
            species = GetMonData(&gPlayerParty[i], MON_DATA_SPECIES2);
            heldItem = GetMonData(&gPlayerParty[i], MON_DATA_HELD_ITEM);
            lvlDivBy10 = (GetMonData(&gPlayerParty[i], MON_DATA_LEVEL)-1) / 10; //Moving this here makes it easier to add in abilities like Honey Gather
            if (lvlDivBy10 > 9)
                lvlDivBy10 = 9;

            if (GetMonData(&gPlayerParty[i], MON_DATA_ABILITY_NUM))
                ability = gBaseStats[species].abilities[1];
            else
                ability = gBaseStats[species].abilities[0];

            if (ability == ABILITY_PICKUP
                && species != 0
                && species != SPECIES_EGG
                && heldItem == ITEM_NONE
                && (Random() % 10) == 0)
            {
                s32 j;
                s32 rand = Random() % 100;

                for (j = 0; j < (int)ARRAY_COUNT(sPickupProbabilities); j++)
                {
                    if (sPickupProbabilities[j] > rand)
                    {
                        SetMonData(&gPlayerParty[i], MON_DATA_HELD_ITEM, &sPickupItems[lvlDivBy10 + j]);
                        break;
                    }
                    else if (rand == 99 || rand == 98)
                    {
                        SetMonData(&gPlayerParty[i], MON_DATA_HELD_ITEM, &sRarePickupItems[lvlDivBy10 + (99 - rand)]);
                        break;
                    }
                }
            }
            #if (defined ITEM_HONEY)
            else if (ability == ABILITY_HONEY_GATHER
                && species != 0
                && species != SPECIES_EGG
                && heldItem == ITEM_NONE)
            {
                if ((lvlDivBy10 + 1 ) * 5 > Random() % 100)
                {
                    heldItem = ITEM_HONEY;
                    SetMonData(&gPlayerParty[i], MON_DATA_HELD_ITEM, &heldItem);
                }
            }
            #endif
        }
    }

    gBattlescriptCurrInstr++;
}

static void Cmd_docastformchangeanimation(void)
{
    gActiveBattler = gBattleScripting.battler;

    if (gBattleMons[gActiveBattler].status2 & STATUS2_SUBSTITUTE)
        *(&gBattleStruct->formToChangeInto) |= 0x80;

    BtlController_EmitBattleAnimation(0, B_ANIM_CASTFORM_CHANGE, gBattleStruct->formToChangeInto);
    MarkBattlerForControllerExec(gActiveBattler);

    gBattlescriptCurrInstr++;
}

static void Cmd_trycastformdatachange(void)
{
    u8 form;

    gBattlescriptCurrInstr++;
    form = TryWeatherFormChange(gBattleScripting.battler);
    if (form)
    {
        BattleScriptPushCursorAndCallback(BattleScript_CastformChange);
        *(&gBattleStruct->formToChangeInto) = form - 1;
    }
}

static void Cmd_settypebasedhalvers(void) // water and mud sport
{
    bool8 worked = FALSE;

    if (gBattleMoves[gCurrentMove].effect == EFFECT_MUD_SPORT)
    {
        if (!(gFieldStatuses & STATUS_FIELD_MUDSPORT))
        {
            gFieldStatuses |= STATUS_FIELD_MUDSPORT;
            gFieldTimers.mudSportTimer = 5;
            gBattleCommunication[MULTISTRING_CHOOSER] = B_MSG_WEAKEN_ELECTRIC;
            worked = TRUE;
        }
    }
    else // water sport
    {
        if (!(gFieldStatuses & STATUS_FIELD_WATERSPORT))
        {
            gFieldStatuses |= STATUS_FIELD_WATERSPORT;
            gFieldTimers.waterSportTimer = 5;
            gBattleCommunication[MULTISTRING_CHOOSER] = B_MSG_WEAKEN_FIRE;
            worked = TRUE;
        }
    }

    if (worked)
        gBattlescriptCurrInstr += 5;
    else
        gBattlescriptCurrInstr = T1_READ_PTR(gBattlescriptCurrInstr + 1);
}

bool32 DoesSubstituteBlockMove(u8 battlerAtk, u8 battlerDef, u32 move)
{
    if (!(gBattleMons[battlerDef].status2 & STATUS2_SUBSTITUTE))
        return FALSE;
    else if (gBattleMoves[move].flags & FLAG_SOUND && B_SOUND_SUBSTITUTE >= GEN_6)
        return FALSE;
    else if (GetBattlerAbility(battlerAtk) == ABILITY_INFILTRATOR)
        return FALSE;
    else
        return TRUE;
}

bool32 DoesDisguiseBlockMove(u8 battlerAtk, u8 battlerDef, u32 move)
{
    if (GetBattlerAbility(battlerDef) != ABILITY_DISGUISE
        || gBattleMons[battlerDef].species != SPECIES_MIMIKYU
        || gBattleMons[battlerDef].status2 & STATUS2_TRANSFORMED
        || gBattleMoves[move].power == 0
        || gHitMarker & HITMARKER_IGNORE_DISGUISE)
        return FALSE;
    else
        return TRUE;
}

static void Cmd_jumpifsubstituteblocks(void)
{
    if (DoesSubstituteBlockMove(gBattlerAttacker, gBattlerTarget, gCurrentMove))
        gBattlescriptCurrInstr = T1_READ_PTR(gBattlescriptCurrInstr + 1);
    else
        gBattlescriptCurrInstr += 5;
}

static void Cmd_tryrecycleitem(void)
{
    u16 *usedHeldItem;

    gActiveBattler = gBattlerAttacker;
    usedHeldItem = &gBattleStruct->usedHeldItems[gActiveBattler];
    if (*usedHeldItem != 0 && gBattleMons[gActiveBattler].item == 0)
    {
        gLastUsedItem = *usedHeldItem;
        *usedHeldItem = 0;
        gBattleMons[gActiveBattler].item = gLastUsedItem;

        BtlController_EmitSetMonData(0, REQUEST_HELDITEM_BATTLE, 0, 2, &gBattleMons[gActiveBattler].item);
        MarkBattlerForControllerExec(gActiveBattler);

        gBattlescriptCurrInstr += 5;
    }
    else
    {
        gBattlescriptCurrInstr = T1_READ_PTR(gBattlescriptCurrInstr + 1);
    }
}

bool32 CanCamouflage(u8 battlerId)
{
    if (IS_BATTLER_OF_TYPE(battlerId, sTerrainToType[gBattleTerrain]))
        return FALSE;
    return TRUE;
}

static void Cmd_settypetoterrain(void)
{
    if (!IS_BATTLER_OF_TYPE(gBattlerAttacker, sTerrainToType[gBattleTerrain]))
    {
        SET_BATTLER_TYPE(gBattlerAttacker, sTerrainToType[gBattleTerrain]);
        PREPARE_TYPE_BUFFER(gBattleTextBuff1, sTerrainToType[gBattleTerrain]);

        gBattlescriptCurrInstr += 5;
    }
    else
    {
        gBattlescriptCurrInstr = T1_READ_PTR(gBattlescriptCurrInstr + 1);
    }
}

static void Cmd_pursuitrelated(void)
{
    gActiveBattler = GetBattlerAtPosition(GetBattlerPosition(gBattlerAttacker) ^ BIT_FLANK);

    if (gBattleTypeFlags & BATTLE_TYPE_DOUBLE
        && !(gAbsentBattlerFlags & gBitTable[gActiveBattler])
        && gChosenActionByBattler[gActiveBattler] == B_ACTION_USE_MOVE
        && gChosenMoveByBattler[gActiveBattler] == MOVE_PURSUIT)
    {
        gActionsByTurnOrder[gActiveBattler] = 11;
        gCurrentMove = MOVE_PURSUIT;
        gBattlescriptCurrInstr += 5;
        gBattleScripting.animTurn = 1;
        gBattleScripting.savedBattler = gBattlerAttacker;
        gBattlerAttacker = gActiveBattler;
    }
    else
    {
        gBattlescriptCurrInstr = T1_READ_PTR(gBattlescriptCurrInstr + 1);
    }
}

static void Cmd_snatchsetbattlers(void)
{
    gEffectBattler = gBattlerAttacker;

    if (gBattlerAttacker == gBattlerTarget)
        gBattlerAttacker = gBattlerTarget = gBattleScripting.battler;
    else
        gBattlerTarget = gBattleScripting.battler;

    gBattleScripting.battler = gEffectBattler;
    gBattlescriptCurrInstr++;
}

static void Cmd_removelightscreenreflect(void) // brick break
{
    u8 opposingSide = GetBattlerSide(gBattlerAttacker) ^ BIT_SIDE;

    if (gSideTimers[opposingSide].reflectTimer || gSideTimers[opposingSide].lightscreenTimer)
    {
        gSideStatuses[opposingSide] &= ~(SIDE_STATUS_REFLECT);
        gSideStatuses[opposingSide] &= ~(SIDE_STATUS_LIGHTSCREEN);
        gSideTimers[opposingSide].reflectTimer = 0;
        gSideTimers[opposingSide].lightscreenTimer = 0;
        gBattleScripting.animTurn = 1;
        gBattleScripting.animTargetsHit = 1;
    }
    else
    {
        gBattleScripting.animTurn = 0;
        gBattleScripting.animTargetsHit = 0;
    }

    gBattlescriptCurrInstr++;
}

u8 GetCatchingBattler(void)
{
    if (IsBattlerAlive(GetBattlerAtPosition(B_POSITION_OPPONENT_LEFT)))
        return GetBattlerAtPosition(B_POSITION_OPPONENT_LEFT);
    else
        return GetBattlerAtPosition(B_POSITION_OPPONENT_RIGHT);
}

static void Cmd_handleballthrow(void)
{
    u8 ballMultiplier = 0;

    if (gBattleControllerExecFlags)
        return;

    gActiveBattler = gBattlerAttacker;
    gBattlerTarget = GetCatchingBattler();

    if (gBattleTypeFlags & BATTLE_TYPE_TRAINER)
    {
        BtlController_EmitBallThrowAnim(0, BALL_TRAINER_BLOCK);
        MarkBattlerForControllerExec(gActiveBattler);
        gBattlescriptCurrInstr = BattleScript_TrainerBallBlock;
    }
    else if (gBattleTypeFlags & BATTLE_TYPE_WALLY_TUTORIAL)
    {
        BtlController_EmitBallThrowAnim(0, BALL_3_SHAKES_SUCCESS);
        MarkBattlerForControllerExec(gActiveBattler);
        gBattlescriptCurrInstr = BattleScript_WallyBallThrow;
    }
    else
    {
        u32 odds;
        u8 catchRate;
    
        gLastThrownBall = gLastUsedItem;
        if (gLastUsedItem == ITEM_SAFARI_BALL)
            catchRate = gBattleStruct->safariCatchFactor * 1275 / 100;
        else
            catchRate = gBaseStats[gBattleMons[gBattlerTarget].species].catchRate;

        if (gLastUsedItem > ITEM_SAFARI_BALL)
        {
            switch (gLastUsedItem)
            {
            case ITEM_NET_BALL:
                if (IS_BATTLER_OF_TYPE(gBattlerTarget, TYPE_WATER) || IS_BATTLER_OF_TYPE(gBattlerTarget, TYPE_BUG))
                    ballMultiplier = 30;
                else
                    ballMultiplier = 10;
                break;
            case ITEM_DIVE_BALL:
                if (GetCurrentMapType() == MAP_TYPE_UNDERWATER)
                    ballMultiplier = 35;
                else
                    ballMultiplier = 10;
                break;
            case ITEM_NEST_BALL:
                if (gBattleMons[gBattlerTarget].level < 40)
                {
                    ballMultiplier = 40 - gBattleMons[gBattlerTarget].level;
                    if (ballMultiplier <= 9)
                        ballMultiplier = 10;
                }
                else
                {
                    ballMultiplier = 10;
                }
                break;
            case ITEM_REPEAT_BALL:
                if (GetSetPokedexFlag(SpeciesToNationalPokedexNum(gBattleMons[gBattlerTarget].species), FLAG_GET_CAUGHT))
                    ballMultiplier = 30;
                else
                    ballMultiplier = 10;
                break;
            case ITEM_TIMER_BALL:
                ballMultiplier = gBattleResults.battleTurnCounter + 10;
                if (ballMultiplier > 40)
                    ballMultiplier = 40;
                break;
            case ITEM_LUXURY_BALL:
            case ITEM_PREMIER_BALL:
                ballMultiplier = 10;
                break;
            }
        }
        else
            ballMultiplier = sBallCatchBonuses[gLastUsedItem - ITEM_ULTRA_BALL];

        odds = (catchRate * ballMultiplier / 10)
            * (gBattleMons[gBattlerTarget].maxHP * 3 - gBattleMons[gBattlerTarget].hp * 2)
            / (3 * gBattleMons[gBattlerTarget].maxHP);

        if (gBattleMons[gBattlerTarget].status1 & (STATUS1_SLEEP | STATUS1_FREEZE))
            odds *= 2;
        if (gBattleMons[gBattlerTarget].status1 & (STATUS1_POISON | STATUS1_BURN | STATUS1_PARALYSIS | STATUS1_TOXIC_POISON))
            odds = (odds * 15) / 10;

        if (gLastUsedItem != ITEM_SAFARI_BALL)
        {
            if (gLastUsedItem == ITEM_MASTER_BALL)
            {
                gBattleResults.usedMasterBall = TRUE;
            }
            else
            {
                if (gBattleResults.catchAttempts[gLastUsedItem - ITEM_ULTRA_BALL] < 0xFF)
                    gBattleResults.catchAttempts[gLastUsedItem - ITEM_ULTRA_BALL]++;
            }
        }

        if (odds > 254) // mon caught
        {
            BtlController_EmitBallThrowAnim(0, BALL_3_SHAKES_SUCCESS);
            MarkBattlerForControllerExec(gActiveBattler);
            UndoFormChange(gBattlerPartyIndexes[gBattlerTarget], GET_BATTLER_SIDE(gBattlerTarget), FALSE);
            gBattlescriptCurrInstr = BattleScript_SuccessBallThrow;
            SetMonData(&gEnemyParty[gBattlerPartyIndexes[gBattlerTarget]], MON_DATA_POKEBALL, &gLastUsedItem);

            if (CalculatePlayerPartyCount() == PARTY_SIZE)
                gBattleCommunication[MULTISTRING_CHOOSER] = 0;
            else
                gBattleCommunication[MULTISTRING_CHOOSER] = 1;
        }
        else // mon may be caught, calculate shakes
        {
            u8 shakes;
            u8 maxShakes;

            gBattleSpritesDataPtr->animationData->isCriticalCapture = 0;    //initialize
            gBattleSpritesDataPtr->animationData->criticalCaptureSuccess = 0;
            if (CriticalCapture(odds))
            {
                maxShakes = 1;  //critical capture doesn't gauarantee capture
                gBattleSpritesDataPtr->animationData->isCriticalCapture = 1;
            }
            else
            {
                maxShakes = 4;
            }

            if (gLastUsedItem == ITEM_MASTER_BALL)
            {
                shakes = maxShakes;
            }
            else
            {
                odds = Sqrt(Sqrt(16711680 / odds));
                odds = 1048560 / odds;
                for (shakes = 0; shakes < maxShakes && Random() < odds; shakes++);
            }

            BtlController_EmitBallThrowAnim(0, shakes);
            MarkBattlerForControllerExec(gActiveBattler);

            if (shakes == maxShakes) // mon caught, copy of the code above
            {
                if (IsCriticalCapture())
                    gBattleSpritesDataPtr->animationData->criticalCaptureSuccess = 1;

                UndoFormChange(gBattlerPartyIndexes[gBattlerTarget], GET_BATTLER_SIDE(gBattlerTarget), FALSE);
                gBattlescriptCurrInstr = BattleScript_SuccessBallThrow;
                SetMonData(&gEnemyParty[gBattlerPartyIndexes[gBattlerTarget]], MON_DATA_POKEBALL, &gLastUsedItem);
                if (CalculatePlayerPartyCount() == PARTY_SIZE)
                    gBattleCommunication[MULTISTRING_CHOOSER] = 0;
                else
                    gBattleCommunication[MULTISTRING_CHOOSER] = 1;
            }
            else // not caught
            {
                if (!gHasFetchedBall)
                    gLastUsedBall = gLastUsedItem;

                if (IsCriticalCapture())
                    gBattleCommunication[MULTISTRING_CHOOSER] = shakes + 3;
                else
                    gBattleCommunication[MULTISTRING_CHOOSER] = shakes;

                gBattlescriptCurrInstr = BattleScript_ShakeBallThrow;
            }
        }
    }
}

static void Cmd_givecaughtmon(void)
{
    if (GiveMonToPlayer(&gEnemyParty[gBattlerPartyIndexes[GetCatchingBattler()]]) != MON_GIVEN_TO_PARTY)
    {
        if (!ShouldShowBoxWasFullMessage())
        {
            gBattleCommunication[MULTISTRING_CHOOSER] = B_MSG_SENT_SOMEONES_PC;
            StringCopy(gStringVar1, GetBoxNamePtr(VarGet(VAR_PC_BOX_TO_SEND_MON)));
            GetMonData(&gEnemyParty[gBattlerPartyIndexes[GetCatchingBattler()]], MON_DATA_NICKNAME, gStringVar2);
        }
        else
        {
            StringCopy(gStringVar1, GetBoxNamePtr(VarGet(VAR_PC_BOX_TO_SEND_MON))); // box the mon was sent to
            GetMonData(&gEnemyParty[gBattlerPartyIndexes[GetCatchingBattler()]], MON_DATA_NICKNAME, gStringVar2);
            StringCopy(gStringVar3, GetBoxNamePtr(GetPCBoxToSendMon())); //box the mon was going to be sent to
            gBattleCommunication[MULTISTRING_CHOOSER] = B_MSG_SOMEONES_BOX_FULL;
        }

        // Change to B_MSG_SENT_LANETTES_PC or B_MSG_LANETTES_BOX_FULL
        if (FlagGet(FLAG_SYS_PC_LANETTE))
            gBattleCommunication[MULTISTRING_CHOOSER]++;
    }

    gBattleResults.caughtMonSpecies = GetMonData(&gEnemyParty[gBattlerPartyIndexes[GetCatchingBattler()]], MON_DATA_SPECIES, NULL);
    GetMonData(&gEnemyParty[gBattlerPartyIndexes[GetCatchingBattler()]], MON_DATA_NICKNAME, gBattleResults.caughtMonNick);
    gBattleResults.caughtMonBall = GetMonData(&gEnemyParty[gBattlerPartyIndexes[GetCatchingBattler()]], MON_DATA_POKEBALL, NULL);

    gBattlescriptCurrInstr++;
}

static void Cmd_trysetcaughtmondexflags(void)
{
    u16 species = GetMonData(&gEnemyParty[gBattlerPartyIndexes[GetCatchingBattler()]], MON_DATA_SPECIES, NULL);
    u32 personality = GetMonData(&gEnemyParty[gBattlerPartyIndexes[GetCatchingBattler()]], MON_DATA_PERSONALITY, NULL);

    if (GetSetPokedexFlag(SpeciesToNationalPokedexNum(species), FLAG_GET_CAUGHT))
    {
        gBattlescriptCurrInstr = T1_READ_PTR(gBattlescriptCurrInstr + 1);
    }
    else
    {
        HandleSetPokedexFlag(SpeciesToNationalPokedexNum(species), FLAG_SET_CAUGHT, personality);
        gBattlescriptCurrInstr += 5;
    }
}

static void Cmd_displaydexinfo(void)
{
    u16 species = GetMonData(&gEnemyParty[gBattlerPartyIndexes[GetCatchingBattler()]], MON_DATA_SPECIES, NULL);

    switch (gBattleCommunication[0])
    {
    case 0:
        BeginNormalPaletteFade(PALETTES_ALL, 0, 0, 0x10, RGB_BLACK);
        gBattleCommunication[0]++;
        break;
    case 1:
        if (!gPaletteFade.active)
        {
            FreeAllWindowBuffers();
            gBattleCommunication[TASK_ID] = DisplayCaughtMonDexPage(SpeciesToNationalPokedexNum(species),
                                                                        gBattleMons[GetCatchingBattler()].otId,
                                                                        gBattleMons[GetCatchingBattler()].personality);
            gBattleCommunication[0]++;
        }
        break;
    case 2:
        if (!gPaletteFade.active
            && gMain.callback2 == BattleMainCB2
            && !gTasks[gBattleCommunication[TASK_ID]].isActive)
        {
            SetVBlankCallback(VBlankCB_Battle);
            gBattleCommunication[0]++;
        }
        break;
    case 3:
        InitBattleBgsVideo();
        LoadBattleTextboxAndBackground();
        gBattle_BG3_X = 0x100;
        gBattleCommunication[0]++;
        break;
    case 4:
        if (!IsDma3ManagerBusyWithBgCopy())
        {
            BeginNormalPaletteFade(PALETTES_BG, 0, 0x10, 0, RGB_BLACK);
            ShowBg(0);
            ShowBg(3);
            gBattleCommunication[0]++;
        }
        break;
    case 5:
        if (!gPaletteFade.active)
            gBattlescriptCurrInstr++;
        break;
    }
}

void HandleBattleWindow(u8 xStart, u8 yStart, u8 xEnd, u8 yEnd, u8 flags)
{
    s32 destY, destX, bgId;
    u16 var = 0;

    for (destY = yStart; destY <= yEnd; destY++)
    {
        for (destX = xStart; destX <= xEnd; destX++)
        {
            if (destY == yStart)
            {
                if (destX == xStart)
                    var = 0x1022;
                else if (destX == xEnd)
                    var = 0x1024;
                else
                    var = 0x1023;
            }
            else if (destY == yEnd)
            {
                if (destX == xStart)
                    var = 0x1028;
                else if (destX == xEnd)
                    var = 0x102A;
                else
                    var = 0x1029;
            }
            else
            {
                if (destX == xStart)
                    var = 0x1025;
                else if (destX == xEnd)
                    var = 0x1027;
                else
                    var = 0x1026;
            }

            if (flags & WINDOW_CLEAR)
                var = 0;

            bgId = (flags & WINDOW_x80) ? 1 : 0;
            CopyToBgTilemapBufferRect_ChangePalette(bgId, &var, destX, destY, 1, 1, 0x11);
        }
    }
}

void BattleCreateYesNoCursorAt(u8 cursorPosition)
{
    u16 src[2];
    src[0] = 1;
    src[1] = 2;

    CopyToBgTilemapBufferRect_ChangePalette(0, src, 0x19, 9 + (2 * cursorPosition), 1, 2, 0x11);
    CopyBgTilemapBufferToVram(0);
}

void BattleDestroyYesNoCursorAt(u8 cursorPosition)
{
    u16 src[2];
    src[0] = 0x1016;
    src[1] = 0x1016;

    CopyToBgTilemapBufferRect_ChangePalette(0, src, 0x19, 9 + (2 * cursorPosition), 1, 2, 0x11);
    CopyBgTilemapBufferToVram(0);
}

static void Cmd_trygivecaughtmonnick(void)
{
    switch (gBattleCommunication[MULTIUSE_STATE])
    {
    case 0:
        HandleBattleWindow(0x18, 8, 0x1D, 0xD, 0);
        BattlePutTextOnWindow(gText_BattleYesNoChoice, 0xC);
        gBattleCommunication[MULTIUSE_STATE]++;
        gBattleCommunication[CURSOR_POSITION] = 0;
        BattleCreateYesNoCursorAt(0);
        break;
    case 1:
        if (JOY_NEW(DPAD_UP) && gBattleCommunication[CURSOR_POSITION] != 0)
        {
            PlaySE(SE_SELECT);
            BattleDestroyYesNoCursorAt(gBattleCommunication[CURSOR_POSITION]);
            gBattleCommunication[CURSOR_POSITION] = 0;
            BattleCreateYesNoCursorAt(0);
        }
        if (JOY_NEW(DPAD_DOWN) && gBattleCommunication[CURSOR_POSITION] == 0)
        {
            PlaySE(SE_SELECT);
            BattleDestroyYesNoCursorAt(gBattleCommunication[CURSOR_POSITION]);
            gBattleCommunication[CURSOR_POSITION] = 1;
            BattleCreateYesNoCursorAt(1);
        }
        if (JOY_NEW(A_BUTTON))
        {
            PlaySE(SE_SELECT);
            if (gBattleCommunication[CURSOR_POSITION] == 0)
            {
                gBattleCommunication[MULTIUSE_STATE]++;
                BeginFastPaletteFade(3);
            }
            else
            {
                gBattleCommunication[MULTIUSE_STATE] = 4;
            }
        }
        else if (JOY_NEW(B_BUTTON))
        {
            PlaySE(SE_SELECT);
            gBattleCommunication[MULTIUSE_STATE] = 4;
        }
        break;
    case 2:
        if (!gPaletteFade.active)
        {
            GetMonData(&gEnemyParty[gBattlerPartyIndexes[gBattlerTarget]], MON_DATA_NICKNAME, gBattleStruct->caughtMonNick);
            FreeAllWindowBuffers();

            DoNamingScreen(NAMING_SCREEN_CAUGHT_MON, gBattleStruct->caughtMonNick,
                           GetMonData(&gEnemyParty[gBattlerPartyIndexes[gBattlerTarget]], MON_DATA_SPECIES),
                           GetMonGender(&gEnemyParty[gBattlerPartyIndexes[gBattlerTarget]]),
                           GetMonData(&gEnemyParty[gBattlerPartyIndexes[gBattlerTarget]], MON_DATA_PERSONALITY, NULL),
                           BattleMainCB2);

            gBattleCommunication[MULTIUSE_STATE]++;
        }
        break;
    case 3:
        if (gMain.callback2 == BattleMainCB2 && !gPaletteFade.active )
        {
            SetMonData(&gEnemyParty[gBattlerPartyIndexes[gBattlerTarget]], MON_DATA_NICKNAME, gBattleStruct->caughtMonNick);
            gBattlescriptCurrInstr = T1_READ_PTR(gBattlescriptCurrInstr + 1);
        }
        break;
    case 4:
        if (CalculatePlayerPartyCount() == PARTY_SIZE)
            gBattlescriptCurrInstr += 5;
        else
            gBattlescriptCurrInstr = T1_READ_PTR(gBattlescriptCurrInstr + 1);
        break;
    }
}

static void Cmd_subattackerhpbydmg(void)
{
    gBattleMons[gBattlerAttacker].hp -= gBattleMoveDamage;
    gBattlescriptCurrInstr++;
}

static void Cmd_removeattackerstatus1(void)
{
    gBattleMons[gBattlerAttacker].status1 = 0;
    gBattlescriptCurrInstr++;
}

static void Cmd_finishaction(void)
{
    gCurrentActionFuncId = B_ACTION_FINISHED;
}

static void Cmd_finishturn(void)
{
    gCurrentActionFuncId = B_ACTION_FINISHED;
    gCurrentTurnActionNumber = gBattlersCount;
}

static void Cmd_trainerslideout(void)
{
    gActiveBattler = GetBattlerAtPosition(gBattlescriptCurrInstr[1]);
    BtlController_EmitTrainerSlideBack(0);
    MarkBattlerForControllerExec(gActiveBattler);

    gBattlescriptCurrInstr += 2;
}

static const u16 sTelekinesisBanList[] =
{
    SPECIES_DIGLETT,
    SPECIES_DUGTRIO,
    #ifdef POKEMON_EXPANSION
    SPECIES_DIGLETT_ALOLAN,
    SPECIES_DUGTRIO_ALOLAN,
    SPECIES_SANDYGAST,
    SPECIES_PALOSSAND,
    SPECIES_GENGAR_MEGA,
    #endif
};

bool32 IsTelekinesisBannedSpecies(u16 species)
{
    u32 i;

    for (i = 0; i < ARRAY_COUNT(sTelekinesisBanList); i++)
    {
        if (species == sTelekinesisBanList[i])
            return TRUE;
    }
    return FALSE;
}

static void Cmd_settelekinesis(void)
{
    if (gStatuses3[gBattlerTarget] & (STATUS3_TELEKINESIS | STATUS3_ROOTED | STATUS3_SMACKED_DOWN)
        || gFieldStatuses & STATUS_FIELD_GRAVITY
        || IsTelekinesisBannedSpecies(gBattleMons[gBattlerTarget].species))
    {
        gBattlescriptCurrInstr = T1_READ_PTR(gBattlescriptCurrInstr + 1);
    }
    else
    {
        gStatuses3[gBattlerTarget] |= STATUS3_TELEKINESIS;
        gDisableStructs[gBattlerTarget].telekinesisTimer = 3;
        gBattlescriptCurrInstr += 5;
    }
}

static void Cmd_swapstatstages(void)
{
    u8 statId = T1_READ_8(gBattlescriptCurrInstr + 1);
    s8 atkStatStage = gBattleMons[gBattlerAttacker].statStages[statId];
    s8 defStatStage = gBattleMons[gBattlerTarget].statStages[statId];

    gBattleMons[gBattlerAttacker].statStages[statId] = defStatStage;
    gBattleMons[gBattlerTarget].statStages[statId] = atkStatStage;

    gBattlescriptCurrInstr += 2;
}

static void Cmd_averagestats(void)
{
    u8 statId = T1_READ_8(gBattlescriptCurrInstr + 1);
    u16 atkStat = *(u16*)((&gBattleMons[gBattlerAttacker].attack) + (statId - 1));
    u16 defStat = *(u16*)((&gBattleMons[gBattlerTarget].attack) + (statId - 1));
    u16 average = (atkStat + defStat) / 2;

    *(u16*)((&gBattleMons[gBattlerAttacker].attack) + (statId - 1)) = average;
    *(u16*)((&gBattleMons[gBattlerTarget].attack) + (statId - 1)) = average;

    gBattlescriptCurrInstr += 2;
}

static void Cmd_jumpifoppositegenders(void)
{
    u32 atkGender = GetGenderFromSpeciesAndPersonality(gBattleMons[gBattlerAttacker].species, gBattleMons[gBattlerAttacker].personality);
    u32 defGender = GetGenderFromSpeciesAndPersonality(gBattleMons[gBattlerTarget].species, gBattleMons[gBattlerTarget].personality);

    if ((atkGender == MON_MALE && defGender == MON_FEMALE) || (atkGender == MON_FEMALE && defGender == MON_MALE))
        gBattlescriptCurrInstr = T1_READ_PTR(gBattlescriptCurrInstr + 1);
    else
        gBattlescriptCurrInstr += 5;
}

static void Cmd_trygetbaddreamstarget(void)
{
    u8 badDreamsMonSide = GetBattlerSide(gBattlerAttacker);
    for (;gBattlerTarget < gBattlersCount; gBattlerTarget++)
    {
        if (GetBattlerSide(gBattlerTarget) == badDreamsMonSide)
            continue;
        if ((gBattleMons[gBattlerTarget].status1 & STATUS1_SLEEP || GetBattlerAbility(gBattlerTarget) == ABILITY_COMATOSE)
            && IsBattlerAlive(gBattlerTarget))
            break;
    }

    if (gBattlerTarget >= gBattlersCount)
        gBattlescriptCurrInstr = T1_READ_PTR(gBattlescriptCurrInstr + 1);
    else
        gBattlescriptCurrInstr += 5;
}

static void Cmd_tryworryseed(void)
{
    if (IsWorrySeedBannedAbility(gBattleMons[gBattlerTarget].ability))
    {
        gBattlescriptCurrInstr = T1_READ_PTR(gBattlescriptCurrInstr + 1);
    }
    else
    {
        gBattleMons[gBattlerTarget].ability = ABILITY_INSOMNIA;
        gBattlescriptCurrInstr += 5;
    }
}

static void Cmd_metalburstdamagecalculator(void)
{
    u8 sideAttacker = GetBattlerSide(gBattlerAttacker);
    u8 sideTarget = 0;

    if (gProtectStructs[gBattlerAttacker].physicalDmg
        && sideAttacker != (sideTarget = GetBattlerSide(gProtectStructs[gBattlerAttacker].physicalBattlerId))
        && gBattleMons[gProtectStructs[gBattlerAttacker].physicalBattlerId].hp)
    {
        gBattleMoveDamage = gProtectStructs[gBattlerAttacker].physicalDmg * 150 / 100;

        if (IsAffectedByFollowMe(gBattlerAttacker, sideTarget, gCurrentMove))
            gBattlerTarget = gSideTimers[sideTarget].followmeTarget;
        else
            gBattlerTarget = gProtectStructs[gBattlerAttacker].physicalBattlerId;

        gBattlescriptCurrInstr += 5;
    }
    else if (gProtectStructs[gBattlerAttacker].specialDmg
             && sideAttacker != (sideTarget = GetBattlerSide(gProtectStructs[gBattlerAttacker].specialBattlerId))
             && gBattleMons[gProtectStructs[gBattlerAttacker].specialBattlerId].hp)
    {
        gBattleMoveDamage = gProtectStructs[gBattlerAttacker].specialDmg * 150 / 100;

        if (IsAffectedByFollowMe(gBattlerAttacker, sideTarget, gCurrentMove))
            gBattlerTarget = gSideTimers[sideTarget].followmeTarget;
        else
            gBattlerTarget = gProtectStructs[gBattlerAttacker].specialBattlerId;

        gBattlescriptCurrInstr += 5;
    }
    else
    {
        gSpecialStatuses[gBattlerAttacker].ppNotAffectedByPressure = 1;
        gBattlescriptCurrInstr = T1_READ_PTR(gBattlescriptCurrInstr + 1);
    }
}

static bool32 CriticalCapture(u32 odds)
{
    #if B_CRITICAL_CAPTURE == TRUE
        u32 numCaught = GetNationalPokedexCount(FLAG_GET_CAUGHT);

        if (numCaught <= (NATIONAL_DEX_COUNT * 30) / 650)
            odds = 0;
        else if (numCaught <= (NATIONAL_DEX_COUNT * 150) / 650)
            odds /= 2;
        else if (numCaught <= (NATIONAL_DEX_COUNT * 300) / 650)
            ;   // odds = (odds * 100) / 100;
        else if (numCaught <= (NATIONAL_DEX_COUNT * 450) / 650)
            odds = (odds * 150) / 100;
        else if (numCaught <= (NATIONAL_DEX_COUNT * 600) / 650)
            odds *= 2;
        else
            odds = (odds * 250) / 100;

        #ifdef ITEM_CATCHING_CHARM
        if (CheckBagHasItem(ITEM_CATCHING_CHARM, 1))
            odds = (odds * (100 + B_CATCHING_CHARM_BOOST)) / 100;
        #endif

        odds /= 6;
        if ((Random() % 255) < odds)
            return TRUE;

        return FALSE;
    #else
        return FALSE;
    #endif
}
<|MERGE_RESOLUTION|>--- conflicted
+++ resolved
@@ -4550,22 +4550,13 @@
     }
     #endif
 
-<<<<<<< HEAD
-    if (gBattlescriptCurrInstr[2] == B_ANIM_STATS_CHANGE
-        || gBattlescriptCurrInstr[2] == B_ANIM_SNATCH_MOVE
-        || gBattlescriptCurrInstr[2] == B_ANIM_MEGA_EVOLUTION
-        || gBattlescriptCurrInstr[2] == B_ANIM_ILLUSION_OFF
-        || gBattlescriptCurrInstr[2] == B_ANIM_FORM_CHANGE
-        || gBattlescriptCurrInstr[2] == B_ANIM_SUBSTITUTE_FADE
-        || gBattlescriptCurrInstr[2] == B_ANIM_PRIMAL_REVERSION)
-=======
     if (animId == B_ANIM_STATS_CHANGE
         || animId == B_ANIM_SNATCH_MOVE
         || animId == B_ANIM_MEGA_EVOLUTION
         || animId == B_ANIM_ILLUSION_OFF
         || animId == B_ANIM_FORM_CHANGE
-        || animId == B_ANIM_SUBSTITUTE_FADE)
->>>>>>> 91e6c8fb
+        || animId == B_ANIM_SUBSTITUTE_FADE
+        || animId == B_ANIM_PRIMAL_REVERSION)
     {
         BtlController_EmitBattleAnimation(0, animId, *argumentPtr);
         MarkBattlerForControllerExec(gActiveBattler);
@@ -8897,24 +8888,6 @@
         }
         break;
     }
-<<<<<<< HEAD
-    case VARIOUS_JUMP_IF_CANT_REVERT_TO_PRIMAL:
-    {
-        bool8 canDoPrimalReversion = FALSE;
-
-        for (i = 0; i < EVOS_PER_MON; i++)
-        {
-            if (gEvolutionTable[gBattleMons[gActiveBattler].species][i].method == EVO_PRIMAL_REVERSION
-            && gEvolutionTable[gBattleMons[gActiveBattler].species][i].param == gBattleMons[gActiveBattler].item)
-                canDoPrimalReversion = TRUE;
-        }
-        if (!canDoPrimalReversion)
-            gBattlescriptCurrInstr = T1_READ_PTR(gBattlescriptCurrInstr + 3);
-        else
-            gBattlescriptCurrInstr += 7;
-        return;
-    }
-=======
     case VARIOUS_GET_ROTOTILLER_TARGETS:
         // Gets the battlers to be affected by rototiller. If there are none, print 'But it failed!'
         {
@@ -8980,7 +8953,22 @@
         
         gBattlescriptCurrInstr += 4;
         return;
->>>>>>> 91e6c8fb
+    }
+    case VARIOUS_JUMP_IF_CANT_REVERT_TO_PRIMAL:
+    {
+        bool8 canDoPrimalReversion = FALSE;
+
+        for (i = 0; i < EVOS_PER_MON; i++)
+        {
+            if (gEvolutionTable[gBattleMons[gActiveBattler].species][i].method == EVO_PRIMAL_REVERSION
+            && gEvolutionTable[gBattleMons[gActiveBattler].species][i].param == gBattleMons[gActiveBattler].item)
+                canDoPrimalReversion = TRUE;
+        }
+        if (!canDoPrimalReversion)
+            gBattlescriptCurrInstr = T1_READ_PTR(gBattlescriptCurrInstr + 3);
+        else
+            gBattlescriptCurrInstr += 7;
+        return;
     }
 
     gBattlescriptCurrInstr += 3;
