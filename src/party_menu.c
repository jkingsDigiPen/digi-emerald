#include "global.h"
#include "malloc.h"
#include "battle.h"
#include "battle_anim.h"
#include "battle_controllers.h"
#include "battle_gfx_sfx_util.h"
#include "battle_interface.h"
#include "battle_pike.h"
#include "battle_pyramid.h"
#include "battle_pyramid_bag.h"
#include "bg.h"
#include "contest.h"
#include "data.h"
#include "decompress.h"
#include "easy_chat.h"
#include "event_data.h"
#include "evolution_scene.h"
#include "field_control_avatar.h"
#include "field_effect.h"
#include "field_player_avatar.h"
#include "field_screen_effect.h"
#include "field_specials.h"
#include "field_weather.h"
#include "fieldmap.h"
#include "fldeff.h"
#include "fldeff_misc.h"
#include "frontier_util.h"
#include "gpu_regs.h"
#include "graphics.h"
#include "international_string_util.h"
#include "item.h"
#include "item_menu.h"
#include "item_use.h"
#include "link.h"
#include "link_rfu.h"
#include "mail.h"
#include "main.h"
#include "menu.h"
#include "menu_helpers.h"
#include "menu_specialized.h"
#include "metatile_behavior.h"
#include "overworld.h"
#include "palette.h"
#include "party_menu.h"
#include "player_pc.h"
#include "pokemon.h"
#include "pokemon_icon.h"
#include "pokemon_jump.h"
#include "pokemon_storage_system.h"
#include "pokemon_summary_screen.h"
#include "region_map.h"
#include "reshow_battle_screen.h"
#include "scanline_effect.h"
#include "script.h"
#include "sound.h"
#include "sprite.h"
#include "start_menu.h"
#include "string_util.h"
#include "strings.h"
#include "task.h"
#include "text.h"
#include "text_window.h"
#include "trade.h"
#include "union_room.h"
#include "window.h"
#include "constants/battle.h"
#include "constants/battle_frontier.h"
#include "constants/easy_chat.h"
#include "constants/field_effects.h"
#include "constants/item_effects.h"
#include "constants/items.h"
#include "constants/maps.h"
#include "constants/moves.h"
#include "constants/party_menu.h"
#include "constants/rgb.h"
#include "constants/songs.h"

#define PARTY_PAL_SELECTED     (1 << 0)
#define PARTY_PAL_FAINTED      (1 << 1)
#define PARTY_PAL_TO_SWITCH    (1 << 2)
#define PARTY_PAL_MULTI_ALT    (1 << 3)
#define PARTY_PAL_SWITCHING    (1 << 4)
#define PARTY_PAL_TO_SOFTBOIL  (1 << 5)
#define PARTY_PAL_NO_MON       (1 << 6)
#define PARTY_PAL_UNUSED       (1 << 7)

#define MENU_DIR_DOWN     1
#define MENU_DIR_UP      -1
#define MENU_DIR_RIGHT    2
#define MENU_DIR_LEFT    -2

enum
{
    CAN_LEARN_MOVE,
    CANNOT_LEARN_MOVE,
    ALREADY_KNOWS_MOVE,
    CANNOT_LEARN_MOVE_IS_EGG
};

struct PartyMenuBoxInfoRects
{
    void (*blitFunc)(u8, u8, u8, u8, u8, u8);
    u8 dimensions[24];
    u8 descTextLeft;
    u8 descTextTop;
    u8 descTextWidth;
    u8 descTextHeight;
};

struct PartyMenuInternal
{
    TaskFunc task;
    MainCallback exitCallback;
    u32 chooseHalf:1;
    u32 lastSelectedSlot:3;  // Used to return to same slot when going left/right bewtween columns
    u32 spriteIdConfirmPokeball:7;
    u32 spriteIdCancelPokeball:7;
    u32 messageId:14;
    u8 windowId[3];
    u8 actions[8];
    u8 numActions;
    // In vanilla Emerald, only the first 0xB0 hwords (0x160 bytes) are actually used.
    // However, a full 0x100 hwords (0x200 bytes) are allocated.
    // It is likely that the 0x160 value used below is a constant defined by
    // bin2c, the utility used to encode the compressed palette data.
    u16 palBuffer[BG_PLTT_SIZE / sizeof(u16)];
    s16 data[16];
};

struct PartyMenuBox
{
    const struct PartyMenuBoxInfoRects *infoRects;
    const u8 *spriteCoords;
    u8 windowId;
    u8 monSpriteId;
    u8 itemSpriteId;
    u8 pokeballSpriteId;
    u8 statusSpriteId;
};

// EWRAM vars
static EWRAM_DATA struct PartyMenuInternal *sPartyMenuInternal = NULL;
EWRAM_DATA struct PartyMenu gPartyMenu = {0};
static EWRAM_DATA struct PartyMenuBox *sPartyMenuBoxes = NULL;
static EWRAM_DATA u8 *sPartyBgGfxTilemap = NULL;
static EWRAM_DATA u8 *sPartyBgTilemapBuffer = NULL;
EWRAM_DATA bool8 gPartyMenuUseExitCallback = 0;
EWRAM_DATA u8 gSelectedMonPartyId = 0;
EWRAM_DATA MainCallback gPostMenuFieldCallback = NULL;
static EWRAM_DATA u16 *sSlot1TilemapBuffer = 0; // for switching party slots
static EWRAM_DATA u16 *sSlot2TilemapBuffer = 0; //
EWRAM_DATA u8 gSelectedOrderFromParty[MAX_FRONTIER_PARTY_SIZE] = {0};
static EWRAM_DATA u16 sPartyMenuItemId = 0;
static EWRAM_DATA u16 sUnused = 0;
EWRAM_DATA u8 gBattlePartyCurrentOrder[PARTY_SIZE / 2] = {0}; // bits 0-3 are the current pos of Slot 1, 4-7 are Slot 2, and so on

// IWRAM common
void (*gItemUseCB)(u8, TaskFunc);

static void ResetPartyMenu(void);
static void CB2_InitPartyMenu(void);
static bool8 ShowPartyMenu(void);
static void SetPartyMonsAllowedInMinigame(void);
static void ExitPartyMenu(void);
static bool8 AllocPartyMenuBg(void);
static bool8 AllocPartyMenuBgGfx(void);
static void InitPartyMenuWindows(u8);
static void InitPartyMenuBoxes(u8);
static void LoadPartyMenuPokeballGfx(void);
static void LoadPartyMenuAilmentGfx(void);
static bool8 CreatePartyMonSpritesLoop(void);
static bool8 RenderPartyMenuBoxes(void);
static void CreateCancelConfirmPokeballSprites(void);
static void CreateCancelConfirmWindows(u8);
static void Task_ExitPartyMenu(u8);
static void FreePartyPointers(void);
static void PartyPaletteBufferCopy(u8);
static void DisplayPartyPokemonDataForMultiBattle(u8);
static void LoadPartyBoxPalette(struct PartyMenuBox *, u8);
static void DrawEmptySlot(u8 windowId);
static void DisplayPartyPokemonDataForRelearner(u8);
static void DisplayPartyPokemonDataForContest(u8);
static void DisplayPartyPokemonDataForChooseHalf(u8);
static void DisplayPartyPokemonDataForWirelessMinigame(u8);
static void DisplayPartyPokemonDataForBattlePyramidHeldItem(u8);
static bool8 DisplayPartyPokemonDataForMoveTutorOrEvolutionItem(u8);
static void DisplayPartyPokemonData(u8);
static void DisplayPartyPokemonNickname(struct Pokemon *, struct PartyMenuBox *, u8);
static void DisplayPartyPokemonLevelCheck(struct Pokemon *, struct PartyMenuBox *, u8);
static void DisplayPartyPokemonGenderNidoranCheck(struct Pokemon *, struct PartyMenuBox *, u8);
static void DisplayPartyPokemonHPCheck(struct Pokemon *, struct PartyMenuBox *, u8);
static void DisplayPartyPokemonMaxHPCheck(struct Pokemon *, struct PartyMenuBox *, u8);
static void DisplayPartyPokemonHPBarCheck(struct Pokemon *, struct PartyMenuBox *);
static void DisplayPartyPokemonDescriptionText(u8, struct PartyMenuBox *, u8);
static bool8 IsMonAllowedInMinigame(u8);
static void DisplayPartyPokemonDataToTeachMove(u8, u16, u8);
static u8 CanMonLearnTMTutor(struct Pokemon *, u16, u8);
static void DisplayPartyPokemonBarDetail(u8, const u8*, u8, const u8*);
static void DisplayPartyPokemonLevel(u8, struct PartyMenuBox *);
static void DisplayPartyPokemonGender(u8, u16, u8*, struct PartyMenuBox *);
static void DisplayPartyPokemonHP(u16, struct PartyMenuBox *);
static void DisplayPartyPokemonMaxHP(u16, struct PartyMenuBox *);
static void DisplayPartyPokemonHPBar(u16, u16, struct PartyMenuBox *);
static void CreatePartyMonIconSpriteParameterized(u16, u32, struct PartyMenuBox *, u8);
static void CreatePartyMonHeldItemSpriteParameterized(u16, u16, struct PartyMenuBox *);
static void CreatePartyMonPokeballSpriteParameterized(u16, struct PartyMenuBox *);
static void CreatePartyMonStatusSpriteParameterized(u16, u8, struct PartyMenuBox *);
// These next 4 functions are essentially redundant with the above 4
// The only difference is that rather than receive the data directly they retrieve it from the mon struct
static void CreatePartyMonHeldItemSprite(struct Pokemon *, struct PartyMenuBox *);
static void CreatePartyMonPokeballSprite(struct Pokemon *, struct PartyMenuBox *);
static void CreatePartyMonIconSprite(struct Pokemon *, struct PartyMenuBox *, u32);
static void CreatePartyMonStatusSprite(struct Pokemon *, struct PartyMenuBox *);
static u8 CreateSmallPokeballButtonSprite(u8, u8);
static void DrawCancelConfirmButtons(void);
static u8 CreatePokeballButtonSprite(u8, u8);
static void AnimateSelectedPartyIcon(u8, u8);
static void PartyMenuStartSpriteAnim(u8, u8);
static u8 GetPartyBoxPaletteFlags(u8, u8);
static bool8 PartyBoxPal_ParnterOrDisqualifiedInArena(u8);
static u8 GetPartyIdFromBattleSlot(u8);
static void Task_ClosePartyMenuAndSetCB2(u8);
static void UpdatePartyToFieldOrder(void);
static void MoveCursorToConfirm(void);
static void HandleChooseMonCancel(u8, s8*);
static void HandleChooseMonSelection(u8, s8*);
static u16 PartyMenuButtonHandler(s8*);
static s8* GetCurrentPartySlotPtr(void);
static bool8 IsSelectedMonNotEgg(u8*);
static void PartyMenuRemoveWindow(u8*);
static void CB2_SetUpExitToBattleScreen(void);
static void Task_ClosePartyMenuAfterText(u8);
static void TryTutorSelectedMon(u8);
static void TryGiveMailToSelectedMon(u8);
static void TryGiveItemOrMailToSelectedMon(u8);
static void SwitchSelectedMons(u8);
static void TryEnterMonForMinigame(u8, u8);
static void Task_TryCreateSelectionWindow(u8);
static void FinishTwoMonAction(u8);
static void CancelParticipationPrompt(u8);
static bool8 DisplayCancelChooseMonYesNo(u8);
static const u8* GetFacilityCancelString(void);
static void Task_CancelChooseMonYesNo(u8);
static void PartyMenuDisplayYesNoMenu(void);
static void Task_HandleCancelChooseMonYesNoInput(u8);
static void Task_ReturnToChooseMonAfterText(u8);
static void UpdateCurrentPartySelection(s8*, s8);
static void UpdatePartySelectionSingleLayout(s8*, s8);
static void UpdatePartySelectionDoubleLayout(s8*, s8);
static s8 GetNewSlotDoubleLayout(s8, s8);
static void PartyMenuPrintText(const u8*);
static void Task_PrintAndWaitForText(u8);
static bool16 IsMonAllowedInPokemonJump(struct Pokemon*);
static bool16 IsMonAllowedInDodrioBerryPicking(struct Pokemon*);
static void Task_CancelParticipationYesNo(u8);
static void Task_HandleCancelParticipationYesNoInput(u8);
static bool8 CanLearnTutorMove(u16, u8);
static u16 GetTutorMove(u8);
static bool8 ShouldUseChooseMonText(void);
static void SetPartyMonFieldSelectionActions(struct Pokemon*, u8);
static u8 GetPartyMenuActionsTypeInBattle(struct Pokemon*);
static u8 GetPartySlotEntryStatus(s8);
static void Task_UpdateHeldItemSprite(u8);
static void Task_HandleSelectionMenuInput(u8);
static void CB2_ShowPokemonSummaryScreen(void);
static void UpdatePartyToBattleOrder(void);
static void CB2_ReturnToPartyMenuFromSummaryScreen(void);
static void SlidePartyMenuBoxOneStep(u8);
static void Task_SlideSelectedSlotsOffscreen(u8);
static void SwitchPartyMon(void);
static void Task_SlideSelectedSlotsOnscreen(u8);
static void CB2_SelectBagItemToGive(void);
static void CB2_GiveHoldItem(void);
static void CB2_WriteMailToGiveMon(void);
static void Task_SwitchHoldItemsPrompt(u8);
static void Task_GiveHoldItem(u8);
static void Task_SwitchItemsYesNo(u8);
static void Task_HandleSwitchItemsYesNoInput(u8);
static void Task_WriteMailToGiveMonAfterText(u8);
static void CB2_ReturnToPartyMenuFromWritingMail(void);
static void Task_DisplayGaveMailFromPartyMessage(u8);
static void UpdatePartyMonHeldItemSprite(struct Pokemon*, struct PartyMenuBox*);
static void Task_TossHeldItemYesNo(u8 taskId);
static void Task_HandleTossHeldItemYesNoInput(u8);
static void Task_TossHeldItem(u8);
static void CB2_ReadHeldMail(void);
static void CB2_ReturnToPartyMenuFromReadingMail(void);
static void Task_SendMailToPCYesNo(u8);
static void Task_HandleSendMailToPCYesNoInput(u8);
static void Task_LoseMailMessageYesNo(u8);
static void Task_HandleLoseMailMessageYesNoInput(u8);
static bool8 TrySwitchInPokemon(void);
static void Task_SpinTradeYesNo(u8);
static void Task_HandleSpinTradeYesNoInput(u8);
static void Task_CancelAfterAorBPress(u8);
static void DisplayFieldMoveExitAreaMessage(u8);
static void DisplayCantUseFlashMessage(void);
static void DisplayCantUseSurfMessage(void);
static void Task_FieldMoveExitAreaYesNo(u8);
static void Task_HandleFieldMoveExitAreaYesNoInput(u8);
static void Task_FieldMoveWaitForFade(u8);
static u16 GetFieldMoveMonSpecies(void);
static void UpdatePartyMonHPBar(u8, struct Pokemon*);
static void SpriteCB_UpdatePartyMonIcon(struct Sprite*);
static void SpriteCB_BouncePartyMonIcon(struct Sprite*);
static void ShowOrHideHeldItemSprite(u16, struct PartyMenuBox*);
static void CreateHeldItemSpriteForTrade(u8, bool8);
static void SpriteCB_HeldItem(struct Sprite*);
static void SetPartyMonAilmentGfx(struct Pokemon*, struct PartyMenuBox*);
static void UpdatePartyMonAilmentGfx(u8, struct PartyMenuBox*);
static u8 GetPartyLayoutFromBattleType(void);
static void Task_SetSacredAshCB(u8);
static void CB2_ReturnToBagMenu(void);
static void Task_DisplayHPRestoredMessage(u8);
static u16 ItemEffectToMonEv(struct Pokemon*, u8);
static void ItemEffectToStatString(u8, u8*);
static void ReturnToUseOnWhichMon(u8);
static void SetSelectedMoveForPPItem(u8);
static void TryUsePPItem(u8);
static void Task_LearnedMove(u8);
static void Task_ReplaceMoveYesNo(u8);
static void Task_DoLearnedMoveFanfareAfterText(u8);
static void Task_LearnNextMoveOrClosePartyMenu(u8);
static void Task_TryLearningNextMove(u8);
static void Task_HandleReplaceMoveYesNoInput(u8);
static void Task_ShowSummaryScreenToForgetMove(u8);
static void StopLearningMovePrompt(u8);
static void CB2_ShowSummaryScreenToForgetMove(void);
static void CB2_ReturnToPartyMenuWhileLearningMove(void);
static void Task_ReturnToPartyMenuWhileLearningMove(u8);
static void DisplayPartyMenuForgotMoveMessage(u8);
static void Task_PartyMenuReplaceMove(u8);
static void Task_StopLearningMoveYesNo(u8);
static void Task_HandleStopLearningMoveYesNoInput(u8);
static void Task_TryLearningNextMoveAfterText(u8);
static void BufferMonStatsToTaskData(struct Pokemon*, s16*);
static void UpdateMonDisplayInfoAfterRareCandy(u8, struct Pokemon*);
static void Task_DisplayLevelUpStatsPg1(u8);
static void DisplayLevelUpStatsPg1(u8);
static void Task_DisplayLevelUpStatsPg2(u8);
static void DisplayLevelUpStatsPg2(u8);
static void Task_TryLearnNewMoves(u8);
static void PartyMenuTryEvolution(u8);
static void DisplayMonNeedsToReplaceMove(u8);
static void DisplayMonLearnedMove(u8, u16);
static void UseSacredAsh(u8);
static void Task_SacredAshLoop(u8);
static void Task_SacredAshDisplayHPRestored(u8);
static void GiveItemOrMailToSelectedMon(u8);
static void DisplayItemMustBeRemovedFirstMessage(u8);
static void Task_SwitchItemsFromBagYesNo(u8);
static void RemoveItemToGiveFromBag(u16);
static void CB2_WriteMailToGiveMonFromBag(void);
static void GiveItemToSelectedMon(u8);
static void Task_UpdateHeldItemSpriteAndClosePartyMenu(u8);
static void CB2_ReturnToPartyOrBagMenuFromWritingMail(void);
static bool8 ReturnGiveItemToBagOrPC(u16);
static void Task_DisplayGaveMailFromBagMessage(u8);
static void Task_HandleSwitchItemsFromBagYesNoInput(u8);
static void Task_ValidateChosenHalfParty(u8);
static bool8 GetBattleEntryEligibility(struct Pokemon*);
static bool8 HasPartySlotAlreadyBeenSelected(u8);
static u8 GetBattleEntryLevelCap(void);
static u8 GetMaxBattleEntries(void);
static u8 GetMinBattleEntries(void);
static void Task_ContinueChoosingHalfParty(u8);
static void BufferBattlePartyOrder(u8*, bool8);
static void BufferBattlePartyOrderBySide(u8*, u8, u8);
static void Task_InitMultiPartnerPartySlideIn(u8);
static void Task_MultiPartnerPartySlideIn(u8);
static void SlideMultiPartyMenuBoxSpritesOneStep(u8);
static void Task_WaitAfterMultiPartnerPartySlideIn(u8);
static void BufferMonSelection(void);
static void Task_PartyMenuWaitForFade(u8 taskId);
static void Task_ChooseContestMon(u8 taskId);
static void CB2_ChooseContestMon(void);
static void Task_ChoosePartyMon(u8 taskId);
static void Task_ChooseMonForMoveRelearner(u8);
static void CB2_ChooseMonForMoveRelearner(void);
static void Task_BattlePyramidChooseMonHeldItems(u8);
static void ShiftMoveSlot(struct Pokemon*, u8, u8);
static void BlitBitmapToPartyWindow_LeftColumn(u8, u8, u8, u8, u8, u8);
static void BlitBitmapToPartyWindow_RightColumn(u8, u8, u8, u8, u8, u8);
static void CursorCb_Summary(u8);
static void CursorCb_Switch(u8);
static void CursorCb_Cancel1(u8);
static void CursorCb_Item(u8);
static void CursorCb_Give(u8);
static void CursorCb_TakeItem(u8);
static void CursorCb_Mail(u8);
static void CursorCb_Read(u8);
static void CursorCb_TakeMail(u8);
static void CursorCb_Cancel2(u8);
static void CursorCb_SendMon(u8);
static void CursorCb_Enter(u8);
static void CursorCb_NoEntry(u8);
static void CursorCb_Store(u8);
static void CursorCb_Register(u8);
static void CursorCb_Trade1(u8);
static void CursorCb_Trade2(u8);
static void CursorCb_Toss(u8);
static void CursorCb_FieldMove(u8);
static bool8 SetUpFieldMove_Surf(void);
static bool8 SetUpFieldMove_Fly(void);
static bool8 SetUpFieldMove_Waterfall(void);
static bool8 SetUpFieldMove_Dive(void);

// static const data
#include "data/pokemon/tutor_learnsets.h"
#include "data/party_menu.h"

// code
static void InitPartyMenu(u8 menuType, u8 layout, u8 partyAction, bool8 keepCursorPos, u8 messageId, TaskFunc task, MainCallback callback)
{
    u16 i;

    ResetPartyMenu();
    sPartyMenuInternal = Alloc(sizeof(struct PartyMenuInternal));
    if (sPartyMenuInternal == NULL)
    {
        SetMainCallback2(callback);
    }
    else
    {
        gPartyMenu.menuType = menuType;
        gPartyMenu.exitCallback = callback;
        gPartyMenu.action = partyAction;
        sPartyMenuInternal->messageId = messageId;
        sPartyMenuInternal->task = task;
        sPartyMenuInternal->exitCallback = NULL;
        sPartyMenuInternal->lastSelectedSlot = 0;
        sPartyMenuInternal->spriteIdConfirmPokeball = 0x7F;
        sPartyMenuInternal->spriteIdCancelPokeball = 0x7F;

        if (menuType == PARTY_MENU_TYPE_CHOOSE_HALF)
            sPartyMenuInternal->chooseHalf = TRUE;
        else
            sPartyMenuInternal->chooseHalf = FALSE;

        if (layout != KEEP_PARTY_LAYOUT)
            gPartyMenu.layout = layout;

        for (i = 0; i < ARRAY_COUNT(sPartyMenuInternal->data); i++)
            sPartyMenuInternal->data[i] = 0;
        for (i = 0; i < ARRAY_COUNT(sPartyMenuInternal->windowId); i++)
            sPartyMenuInternal->windowId[i] = WINDOW_NONE;

        if (!keepCursorPos)
            gPartyMenu.slotId = 0;
        else if (gPartyMenu.slotId > PARTY_SIZE - 1 || GetMonData(&gPlayerParty[gPartyMenu.slotId], MON_DATA_SPECIES) == SPECIES_NONE)
            gPartyMenu.slotId = 0;

        gTextFlags.autoScroll = 0;
        CalculatePlayerPartyCount();
        SetMainCallback2(CB2_InitPartyMenu);
    }
}

static void CB2_UpdatePartyMenu(void)
{
    RunTasks();
    AnimateSprites();
    BuildOamBuffer();
    DoScheduledBgTilemapCopiesToVram();
    UpdatePaletteFade();
}

static void VBlankCB_PartyMenu(void)
{
    LoadOam();
    ProcessSpriteCopyRequests();
    TransferPlttBuffer();
}

static void CB2_InitPartyMenu(void)
{
    while (TRUE)
    {
        if (MenuHelpers_CallLinkSomething() == TRUE || ShowPartyMenu() == TRUE || MenuHelpers_LinkSomething() == TRUE)
            break;
    }
}

static bool8 ShowPartyMenu(void)
{
    switch (gMain.state)
    {
    case 0:
        SetVBlankHBlankCallbacksToNull();
        ResetVramOamAndBgCntRegs();
        ClearScheduledBgCopiesToVram();
        gMain.state++;
        break;
    case 1:
        ScanlineEffect_Stop();
        gMain.state++;
        break;
    case 2:
        ResetPaletteFade();
        gPaletteFade.bufferTransferDisabled = TRUE;
        gMain.state++;
        break;
    case 3:
        ResetSpriteData();
        gMain.state++;
        break;
    case 4:
        FreeAllSpritePalettes();
        gMain.state++;
        break;
    case 5:
        if (!MenuHelpers_LinkSomething())
            ResetTasks();
        gMain.state++;
        break;
    case 6:
        SetPartyMonsAllowedInMinigame();
        gMain.state++;
        break;
    case 7:
        if (!AllocPartyMenuBg())
        {
            ExitPartyMenu();
            return TRUE;
        }
        else
        {
            sPartyMenuInternal->data[0] = 0;
            gMain.state++;
        }
        break;
    case 8:
        if (AllocPartyMenuBgGfx())
            gMain.state++;
        break;
    case 9:
        InitPartyMenuWindows(gPartyMenu.layout);
        gMain.state++;
        break;
    case 10:
        InitPartyMenuBoxes(gPartyMenu.layout);
        sPartyMenuInternal->data[0] = 0;
        gMain.state++;
        break;
    case 11:
        LoadHeldItemIcons();
        gMain.state++;
        break;
    case 12:
        LoadPartyMenuPokeballGfx();
        gMain.state++;
        break;
    case 13:
        LoadPartyMenuAilmentGfx();
        gMain.state++;
        break;
    case 14:
        LoadMonIconPalettes();
        gMain.state++;
        break;
    case 15:
        if (CreatePartyMonSpritesLoop())
        {
            sPartyMenuInternal->data[0] = 0;
            gMain.state++;
        }
        break;
    case 16:
        if (RenderPartyMenuBoxes())
        {
            sPartyMenuInternal->data[0] = 0;
            gMain.state++;
        }
        break;
    case 17:
        CreateCancelConfirmPokeballSprites();
        gMain.state++;
        break;
    case 18:
        CreateCancelConfirmWindows(sPartyMenuInternal->chooseHalf);
        gMain.state++;
        break;
    case 19:
        gMain.state++;
        break;
    case 20:
        CreateTask(sPartyMenuInternal->task, 0);
        DisplayPartyMenuStdMessage(sPartyMenuInternal->messageId);
        gMain.state++;
        break;
    case 21:
        BlendPalettes(PALETTES_ALL, 16, 0);
        gPaletteFade.bufferTransferDisabled = FALSE;
        gMain.state++;
        break;
    case 22:
        BeginNormalPaletteFade(PALETTES_ALL, 0, 16, 0, RGB_BLACK);
        gMain.state++;
        break;
    default:
        SetVBlankCallback(VBlankCB_PartyMenu);
        SetMainCallback2(CB2_UpdatePartyMenu);
        return TRUE;
    }
    return FALSE;
}

static void ExitPartyMenu(void)
{
    BeginNormalPaletteFade(PALETTES_ALL, 0, 0, 16, RGB_BLACK);
    CreateTask(Task_ExitPartyMenu, 0);
    SetVBlankCallback(VBlankCB_PartyMenu);
    SetMainCallback2(CB2_UpdatePartyMenu);
}

static void Task_ExitPartyMenu(u8 taskId)
{
    if (!gPaletteFade.active)
    {
        SetMainCallback2(gPartyMenu.exitCallback);
        FreePartyPointers();
        DestroyTask(taskId);
    }
}

static void ResetPartyMenu(void)
{
    sPartyMenuInternal = NULL;
    sPartyBgTilemapBuffer = NULL;
    sPartyMenuBoxes = NULL;
    sPartyBgGfxTilemap = NULL;
}

static bool8 AllocPartyMenuBg(void)
{
    sPartyBgTilemapBuffer = Alloc(0x800);
    if (sPartyBgTilemapBuffer == NULL)
        return FALSE;

    memset(sPartyBgTilemapBuffer, 0, 0x800);
    ResetBgsAndClearDma3BusyFlags(0);
    InitBgsFromTemplates(0, sPartyMenuBgTemplates, ARRAY_COUNT(sPartyMenuBgTemplates));
    SetBgTilemapBuffer(1, sPartyBgTilemapBuffer);
    ResetAllBgsCoordinates();
    ScheduleBgCopyTilemapToVram(1);
    SetGpuReg(REG_OFFSET_DISPCNT, DISPCNT_OBJ_ON | DISPCNT_OBJ_1D_MAP);
    SetGpuReg(REG_OFFSET_BLDCNT, 0);
    ShowBg(0);
    ShowBg(1);
    ShowBg(2);
    return TRUE;
}

static bool8 AllocPartyMenuBgGfx(void)
{
    u32 sizeout;

    switch (sPartyMenuInternal->data[0])
    {
    case 0:
        sPartyBgGfxTilemap = malloc_and_decompress(gPartyMenuBg_Gfx, &sizeout);
        LoadBgTiles(1, sPartyBgGfxTilemap, sizeout, 0);
        sPartyMenuInternal->data[0]++;
        break;
    case 1:
        if (!IsDma3ManagerBusyWithBgCopy())
        {
            LZDecompressWram(gPartyMenuBg_Tilemap, sPartyBgTilemapBuffer);
            sPartyMenuInternal->data[0]++;
        }
        break;
    case 2:
        LoadCompressedPalette(gPartyMenuBg_Pal, 0, 0x160);
        CpuCopy16(gPlttBufferUnfaded, sPartyMenuInternal->palBuffer, 0x160);
        sPartyMenuInternal->data[0]++;
        break;
    case 3:
        PartyPaletteBufferCopy(4);
        sPartyMenuInternal->data[0]++;
        break;
    case 4:
        PartyPaletteBufferCopy(5);
        sPartyMenuInternal->data[0]++;
        break;
    case 5:
        PartyPaletteBufferCopy(6);
        sPartyMenuInternal->data[0]++;
        break;
    case 6:
        PartyPaletteBufferCopy(7);
        sPartyMenuInternal->data[0]++;
        break;
    case 7:
        PartyPaletteBufferCopy(8);
        sPartyMenuInternal->data[0]++;
        break;
    default:
        return TRUE;
    }
    return FALSE;
}

static void PartyPaletteBufferCopy(u8 offset)
{
    offset *= 16;
    CpuCopy16(&gPlttBufferUnfaded[0x30], &gPlttBufferUnfaded[offset], 32);
    CpuCopy16(&gPlttBufferUnfaded[0x30], &gPlttBufferFaded[offset], 32);
}

static void FreePartyPointers(void)
{
    if (sPartyMenuInternal)
        Free(sPartyMenuInternal);
    if (sPartyBgTilemapBuffer)
        Free(sPartyBgTilemapBuffer);
    if (sPartyBgGfxTilemap)
        Free(sPartyBgGfxTilemap);
    if (sPartyMenuBoxes)
        Free(sPartyMenuBoxes);
    FreeAllWindowBuffers();
}

static void InitPartyMenuBoxes(u8 layout)
{
    u8 i;

    sPartyMenuBoxes = Alloc(sizeof(struct PartyMenuBox[PARTY_SIZE]));

    for (i = 0; i < PARTY_SIZE; i++)
    {
        sPartyMenuBoxes[i].infoRects = &sPartyBoxInfoRects[PARTY_BOX_RIGHT_COLUMN];
        sPartyMenuBoxes[i].spriteCoords = sPartyMenuSpriteCoords[layout][i];
        sPartyMenuBoxes[i].windowId = i;
        sPartyMenuBoxes[i].monSpriteId = SPRITE_NONE;
        sPartyMenuBoxes[i].itemSpriteId = SPRITE_NONE;
        sPartyMenuBoxes[i].pokeballSpriteId = SPRITE_NONE;
        sPartyMenuBoxes[i].statusSpriteId = SPRITE_NONE;
    }
    // The first party mon goes in the left column
    sPartyMenuBoxes[0].infoRects = &sPartyBoxInfoRects[PARTY_BOX_LEFT_COLUMN];

    if (layout == PARTY_LAYOUT_MULTI_SHOWCASE)
        sPartyMenuBoxes[3].infoRects = &sPartyBoxInfoRects[PARTY_BOX_LEFT_COLUMN];
    else if (layout != PARTY_LAYOUT_SINGLE)
        sPartyMenuBoxes[1].infoRects = &sPartyBoxInfoRects[PARTY_BOX_LEFT_COLUMN];
}

static void RenderPartyMenuBox(u8 slot)
{
    if (gPartyMenu.menuType == PARTY_MENU_TYPE_MULTI_SHOWCASE && slot >= MULTI_PARTY_SIZE)
    {
        DisplayPartyPokemonDataForMultiBattle(slot);
        if (gMultiPartnerParty[slot - MULTI_PARTY_SIZE].species == SPECIES_NONE)
            LoadPartyBoxPalette(&sPartyMenuBoxes[slot], PARTY_PAL_NO_MON);
        else
            LoadPartyBoxPalette(&sPartyMenuBoxes[slot], PARTY_PAL_MULTI_ALT);
        CopyWindowToVram(sPartyMenuBoxes[slot].windowId, 2);
        PutWindowTilemap(sPartyMenuBoxes[slot].windowId);
        ScheduleBgCopyTilemapToVram(2);
    }
    else
    {
        if (GetMonData(&gPlayerParty[slot], MON_DATA_SPECIES) == SPECIES_NONE)
        {
            DrawEmptySlot(sPartyMenuBoxes[slot].windowId);
            LoadPartyBoxPalette(&sPartyMenuBoxes[slot], PARTY_PAL_NO_MON);
            CopyWindowToVram(sPartyMenuBoxes[slot].windowId, 2);
        }
        else
        {
            if (gPartyMenu.menuType == PARTY_MENU_TYPE_MOVE_RELEARNER)
                DisplayPartyPokemonDataForRelearner(slot);
            else if (gPartyMenu.menuType == PARTY_MENU_TYPE_CONTEST)
                DisplayPartyPokemonDataForContest(slot);
            else if (gPartyMenu.menuType == PARTY_MENU_TYPE_CHOOSE_HALF)
                DisplayPartyPokemonDataForChooseHalf(slot);
            else if (gPartyMenu.menuType == PARTY_MENU_TYPE_MINIGAME)
                DisplayPartyPokemonDataForWirelessMinigame(slot);
            else if (gPartyMenu.menuType == PARTY_MENU_TYPE_STORE_PYRAMID_HELD_ITEMS)
                DisplayPartyPokemonDataForBattlePyramidHeldItem(slot);
            else if (!DisplayPartyPokemonDataForMoveTutorOrEvolutionItem(slot))
                DisplayPartyPokemonData(slot);

            if (gPartyMenu.menuType == PARTY_MENU_TYPE_MULTI_SHOWCASE)
                AnimatePartySlot(slot, 0);
            else if (gPartyMenu.slotId == slot)
                AnimatePartySlot(slot, 1);
            else
                AnimatePartySlot(slot, 0);
        }
        PutWindowTilemap(sPartyMenuBoxes[slot].windowId);
        ScheduleBgCopyTilemapToVram(0);
    }
}

static void DisplayPartyPokemonData(u8 slot)
{
    if (GetMonData(&gPlayerParty[slot], MON_DATA_IS_EGG))
    {
        sPartyMenuBoxes[slot].infoRects->blitFunc(sPartyMenuBoxes[slot].windowId, 0, 0, 0, 0, TRUE);
        DisplayPartyPokemonNickname(&gPlayerParty[slot], &sPartyMenuBoxes[slot], 0);
    }
    else
    {
        sPartyMenuBoxes[slot].infoRects->blitFunc(sPartyMenuBoxes[slot].windowId, 0, 0, 0, 0, FALSE);
        DisplayPartyPokemonNickname(&gPlayerParty[slot], &sPartyMenuBoxes[slot], 0);
        DisplayPartyPokemonLevelCheck(&gPlayerParty[slot], &sPartyMenuBoxes[slot], 0);
        DisplayPartyPokemonGenderNidoranCheck(&gPlayerParty[slot], &sPartyMenuBoxes[slot], 0);
        DisplayPartyPokemonHPCheck(&gPlayerParty[slot], &sPartyMenuBoxes[slot], 0);
        DisplayPartyPokemonMaxHPCheck(&gPlayerParty[slot], &sPartyMenuBoxes[slot], 0);
        DisplayPartyPokemonHPBarCheck(&gPlayerParty[slot], &sPartyMenuBoxes[slot]);
    }
}

static void DisplayPartyPokemonDescriptionData(u8 slot, u8 stringID)
{
    struct Pokemon *mon = &gPlayerParty[slot];

    sPartyMenuBoxes[slot].infoRects->blitFunc(sPartyMenuBoxes[slot].windowId, 0, 0, 0, 0, TRUE);
    DisplayPartyPokemonNickname(mon, &sPartyMenuBoxes[slot], 0);
    if (!GetMonData(mon, MON_DATA_IS_EGG))
    {
        DisplayPartyPokemonLevelCheck(mon, &sPartyMenuBoxes[slot], 0);
        DisplayPartyPokemonGenderNidoranCheck(mon, &sPartyMenuBoxes[slot], 0);
    }
    DisplayPartyPokemonDescriptionText(stringID, &sPartyMenuBoxes[slot], 0);
}

static void DisplayPartyPokemonDataForChooseHalf(u8 slot)
{
    u8 i;
    struct Pokemon *mon = &gPlayerParty[slot];
    u8 *order = gSelectedOrderFromParty;

    if (!GetBattleEntryEligibility(mon))
    {
        DisplayPartyPokemonDescriptionData(slot, PARTYBOX_DESC_NOT_ABLE);
        return;
    }
    else
    {
        for (i = 0; i < GetMaxBattleEntries(); i++)
        {
            if (order[i] != 0 && (order[i] - 1) == slot)
            {
                DisplayPartyPokemonDescriptionData(slot, i + PARTYBOX_DESC_FIRST);
                return;
            }
        }
        DisplayPartyPokemonDescriptionData(slot, PARTYBOX_DESC_ABLE_3);
    }
}

static void DisplayPartyPokemonDataForContest(u8 slot)
{
    switch (GetContestEntryEligibility(&gPlayerParty[slot]))
    {
    case CANT_ENTER_CONTEST:
    case CANT_ENTER_CONTEST_EGG:
    case CANT_ENTER_CONTEST_FAINTED:
        DisplayPartyPokemonDescriptionData(slot, PARTYBOX_DESC_NOT_ABLE);
        break;
    case CAN_ENTER_CONTEST_EQUAL_RANK:
    case CAN_ENTER_CONTEST_HIGH_RANK:
        DisplayPartyPokemonDescriptionData(slot, PARTYBOX_DESC_ABLE);
        break;
    }
}

static void DisplayPartyPokemonDataForRelearner(u8 slot)
{
    if (GetNumberOfRelearnableMoves(&gPlayerParty[slot]) == 0)
        DisplayPartyPokemonDescriptionData(slot, PARTYBOX_DESC_NOT_ABLE_2);
    else
        DisplayPartyPokemonDescriptionData(slot, PARTYBOX_DESC_ABLE_2);
}

static void DisplayPartyPokemonDataForWirelessMinigame(u8 slot)
{
    if (IsMonAllowedInMinigame(slot) == TRUE)
        DisplayPartyPokemonDescriptionData(slot, PARTYBOX_DESC_ABLE);
    else
        DisplayPartyPokemonDescriptionData(slot, PARTYBOX_DESC_NOT_ABLE);
}

static void DisplayPartyPokemonDataForBattlePyramidHeldItem(u8 slot)
{
    if (GetMonData(&gPlayerParty[slot], MON_DATA_HELD_ITEM))
        DisplayPartyPokemonDescriptionData(slot, PARTYBOX_DESC_HAVE);
    else
        DisplayPartyPokemonDescriptionData(slot, PARTYBOX_DESC_DONT_HAVE);
}

// Returns TRUE if teaching move or cant evolve with item (i.e. description data is shown), FALSE otherwise
static bool8 DisplayPartyPokemonDataForMoveTutorOrEvolutionItem(u8 slot)
{
    struct Pokemon *currentPokemon = &gPlayerParty[slot];
    u16 item = gSpecialVar_ItemId;

    if (gPartyMenu.action == PARTY_ACTION_MOVE_TUTOR)
    {
        gSpecialVar_Result = FALSE;
        DisplayPartyPokemonDataToTeachMove(slot, 0, gSpecialVar_0x8005);
    }
    else
    {
        if (gPartyMenu.action != PARTY_ACTION_USE_ITEM)
            return FALSE;

        switch (CheckIfItemIsTMHMOrEvolutionStone(item))
        {
        default:
            return FALSE;
        case 1: // TM/HM
            DisplayPartyPokemonDataToTeachMove(slot, item, 0);
            break;
        case 2: // Evolution stone
<<<<<<< HEAD
            if (!GetMonData(currentPokemon, MON_DATA_IS_EGG) && GetEvolutionTargetSpecies(currentPokemon, 3, item, SPECIES_NONE) != SPECIES_NONE)
=======
            if (!GetMonData(currentPokemon, MON_DATA_IS_EGG) && GetEvolutionTargetSpecies(currentPokemon, EVO_MODE_ITEM_CHECK, item) != SPECIES_NONE)
>>>>>>> 5073be0a
                return FALSE;
            DisplayPartyPokemonDescriptionData(slot, PARTYBOX_DESC_NO_USE);
            break;
        }
    }
    return TRUE;
}

static void DisplayPartyPokemonDataToTeachMove(u8 slot, u16 item, u8 tutor)
{
    switch (CanMonLearnTMTutor(&gPlayerParty[slot], item, tutor))
    {
    case CANNOT_LEARN_MOVE:
    case CANNOT_LEARN_MOVE_IS_EGG:
        DisplayPartyPokemonDescriptionData(slot, PARTYBOX_DESC_NOT_ABLE_2);
        break;
    case ALREADY_KNOWS_MOVE:
        DisplayPartyPokemonDescriptionData(slot, PARTYBOX_DESC_LEARNED);
        break;
    default:
        DisplayPartyPokemonDescriptionData(slot, PARTYBOX_DESC_ABLE_2);
        break;
    }
}

static void DisplayPartyPokemonDataForMultiBattle(u8 slot)
{
    struct PartyMenuBox *menuBox = &sPartyMenuBoxes[slot];
    u8 actualSlot = slot - (3);

    if (gMultiPartnerParty[actualSlot].species == SPECIES_NONE)
    {
        DrawEmptySlot(menuBox->windowId);
    }
    else
    {
        menuBox->infoRects->blitFunc(menuBox->windowId, 0, 0, 0, 0, FALSE);
        StringCopy(gStringVar1, gMultiPartnerParty[actualSlot].nickname);
        StringGetEnd10(gStringVar1);
        ConvertInternationalPlayerName(gStringVar1);
        DisplayPartyPokemonBarDetail(menuBox->windowId, gStringVar1, 0, menuBox->infoRects->dimensions);
        DisplayPartyPokemonLevel(gMultiPartnerParty[actualSlot].level, menuBox);
        DisplayPartyPokemonGender(gMultiPartnerParty[actualSlot].gender, gMultiPartnerParty[actualSlot].species, gMultiPartnerParty[actualSlot].nickname, menuBox);
        DisplayPartyPokemonHP(gMultiPartnerParty[actualSlot].hp, menuBox);
        DisplayPartyPokemonMaxHP(gMultiPartnerParty[actualSlot].maxhp, menuBox);
        DisplayPartyPokemonHPBar(gMultiPartnerParty[actualSlot].hp, gMultiPartnerParty[actualSlot].maxhp, menuBox);
    }
}

static bool8 RenderPartyMenuBoxes(void)
{
    RenderPartyMenuBox(sPartyMenuInternal->data[0]);
    if (++sPartyMenuInternal->data[0] == PARTY_SIZE)
        return TRUE;
    else
        return FALSE;
}

static u8* GetPartyMenuBgTile(u16 tileId)
{
    return &sPartyBgGfxTilemap[tileId << 5];
}

static void CreatePartyMonSprites(u8 slot)
{
    u8 actualSlot;

    if (gPartyMenu.menuType == PARTY_MENU_TYPE_MULTI_SHOWCASE && slot >= MULTI_PARTY_SIZE)
    {
        u8 status;
        actualSlot = slot - MULTI_PARTY_SIZE;

        if (gMultiPartnerParty[actualSlot].species != SPECIES_NONE)
        {
            CreatePartyMonIconSpriteParameterized(gMultiPartnerParty[actualSlot].species, gMultiPartnerParty[actualSlot].personality, &sPartyMenuBoxes[slot], 0);
            CreatePartyMonHeldItemSpriteParameterized(gMultiPartnerParty[actualSlot].species, gMultiPartnerParty[actualSlot].heldItem, &sPartyMenuBoxes[slot]);
            CreatePartyMonPokeballSpriteParameterized(gMultiPartnerParty[actualSlot].species, &sPartyMenuBoxes[slot]);
            if (gMultiPartnerParty[actualSlot].hp == 0)
                status = AILMENT_FNT;
            else
                status = GetAilmentFromStatus(gMultiPartnerParty[actualSlot].status);
            CreatePartyMonStatusSpriteParameterized(gMultiPartnerParty[actualSlot].species, status, &sPartyMenuBoxes[slot]);
        }
    }
    else if (GetMonData(&gPlayerParty[slot], MON_DATA_SPECIES) != SPECIES_NONE)
    {
        CreatePartyMonIconSprite(&gPlayerParty[slot], &sPartyMenuBoxes[slot], slot);
        CreatePartyMonHeldItemSprite(&gPlayerParty[slot], &sPartyMenuBoxes[slot]);
        CreatePartyMonPokeballSprite(&gPlayerParty[slot], &sPartyMenuBoxes[slot]);
        CreatePartyMonStatusSprite(&gPlayerParty[slot], &sPartyMenuBoxes[slot]);
    }
}

static bool8 CreatePartyMonSpritesLoop(void)
{
    CreatePartyMonSprites(sPartyMenuInternal->data[0]);
    if (++sPartyMenuInternal->data[0] == PARTY_SIZE)
        return TRUE;
    else
        return FALSE;
}

static void CreateCancelConfirmPokeballSprites(void)
{
    if (gPartyMenu.menuType == PARTY_MENU_TYPE_MULTI_SHOWCASE)
    {
        // The showcase has no Cancel/Confirm buttons
        FillBgTilemapBufferRect(1, 14, 23, 17, 7, 2, 1);
    }
    else
    {
        if (sPartyMenuInternal->chooseHalf)
        {
            sPartyMenuInternal->spriteIdConfirmPokeball = CreateSmallPokeballButtonSprite(0xBF, 0x88);
            DrawCancelConfirmButtons();
            sPartyMenuInternal->spriteIdCancelPokeball = CreateSmallPokeballButtonSprite(0xBF, 0x98);
        }
        else
        {
            sPartyMenuInternal->spriteIdCancelPokeball = CreatePokeballButtonSprite(198, 148);
        }
        AnimatePartySlot(gPartyMenu.slotId, 1);
    }
}

void AnimatePartySlot(u8 slot, u8 animNum)
{
    u8 spriteId;

    switch (slot)
    {
    default:
        if (GetMonData(&gPlayerParty[slot], MON_DATA_SPECIES) != SPECIES_NONE)
        {
            LoadPartyBoxPalette(&sPartyMenuBoxes[slot], GetPartyBoxPaletteFlags(slot, animNum));
            AnimateSelectedPartyIcon(sPartyMenuBoxes[slot].monSpriteId, animNum);
            PartyMenuStartSpriteAnim(sPartyMenuBoxes[slot].pokeballSpriteId, animNum);
        }
        return;
    case PARTY_SIZE: // Confirm
        if (animNum == 0)
            SetBgTilemapPalette(1, 23, 16, 7, 2, 1);
        else
            SetBgTilemapPalette(1, 23, 16, 7, 2, 2);
        spriteId = sPartyMenuInternal->spriteIdConfirmPokeball;
        break;
    case PARTY_SIZE + 1: // Cancel
        // The position of the Cancel button changes if Confirm is present
        if (!sPartyMenuInternal->chooseHalf)
        {
            if (animNum == 0)
                SetBgTilemapPalette(1, 23, 17, 7, 2, 1);
            else
                SetBgTilemapPalette(1, 23, 17, 7, 2, 2);
        }
        else if (animNum == 0)
        {
            SetBgTilemapPalette(1, 23, 18, 7, 2, 1);
        }
        else
        {
            SetBgTilemapPalette(1, 23, 18, 7, 2, 2);
        }
        spriteId = sPartyMenuInternal->spriteIdCancelPokeball;
        break;
    }
    PartyMenuStartSpriteAnim(spriteId, animNum);
    ScheduleBgCopyTilemapToVram(1);
}

static u8 GetPartyBoxPaletteFlags(u8 slot, u8 animNum)
{
    u8 palFlags = 0;

    if (animNum == 1)
        palFlags |= PARTY_PAL_SELECTED;
    if (GetMonData(&gPlayerParty[slot], MON_DATA_HP) == 0)
        palFlags |= PARTY_PAL_FAINTED;
    if (PartyBoxPal_ParnterOrDisqualifiedInArena(slot) == TRUE)
        palFlags |= PARTY_PAL_MULTI_ALT;
    if (gPartyMenu.action == PARTY_ACTION_SWITCHING)
        palFlags |= PARTY_PAL_SWITCHING;
    if (gPartyMenu.action == PARTY_ACTION_SWITCH)
    {
        if (slot == gPartyMenu.slotId || slot == gPartyMenu.slotId2)
            palFlags |= PARTY_PAL_TO_SWITCH;
    }
    if (gPartyMenu.action == PARTY_ACTION_SOFTBOILED && slot == gPartyMenu.slotId )
        palFlags |= PARTY_PAL_TO_SOFTBOIL;

    return palFlags;
}

static bool8 PartyBoxPal_ParnterOrDisqualifiedInArena(u8 slot)
{
    if (gPartyMenu.layout == PARTY_LAYOUT_MULTI && (slot == 1 || slot == 4 || slot == 5))
        return TRUE;

    if (slot < MULTI_PARTY_SIZE && (gBattleTypeFlags & BATTLE_TYPE_ARENA) && gMain.inBattle && (gBattleStruct->arenaLostPlayerMons >> GetPartyIdFromBattleSlot(slot) & 1))
        return TRUE;

    return FALSE;
}

static void DrawCancelConfirmButtons(void)
{
    CopyToBgTilemapBufferRect_ChangePalette(1, sConfirmButton_Tilemap, 23, 16, 7, 2, 17);
    CopyToBgTilemapBufferRect_ChangePalette(1, sCancelButton_Tilemap, 23, 18, 7, 2, 17);
    ScheduleBgCopyTilemapToVram(1);
}

bool8 IsMultiBattle(void)
{
    if (gBattleTypeFlags & BATTLE_TYPE_MULTI && gBattleTypeFlags & BATTLE_TYPE_DOUBLE && gMain.inBattle)
        return TRUE;
    else
        return FALSE;
}

static void SwapPartyPokemon(struct Pokemon *mon1, struct Pokemon *mon2)
{
    struct Pokemon *temp = Alloc(sizeof(struct Pokemon));

    *temp = *mon1;
    *mon1 = *mon2;
    *mon2 = *temp;

    Free(temp);
}

static void Task_ClosePartyMenu(u8 taskId)
{
    BeginNormalPaletteFade(PALETTES_ALL, 0, 0, 16, RGB_BLACK);
    gTasks[taskId].func = Task_ClosePartyMenuAndSetCB2;
}

static void Task_ClosePartyMenuAndSetCB2(u8 taskId)
{
    if (!gPaletteFade.active)
    {
        if (gPartyMenu.menuType == PARTY_MENU_TYPE_IN_BATTLE)
            UpdatePartyToFieldOrder();

        if (sPartyMenuInternal->exitCallback != NULL)
            SetMainCallback2(sPartyMenuInternal->exitCallback);
        else
            SetMainCallback2(gPartyMenu.exitCallback);

        ResetSpriteData();
        FreePartyPointers();
        DestroyTask(taskId);
    }
}

u8 GetCursorSelectionMonId(void)
{
    return gPartyMenu.slotId;
}

u8 GetPartyMenuType(void)
{
    return gPartyMenu.menuType;
}

void Task_HandleChooseMonInput(u8 taskId)
{
    if (!gPaletteFade.active && MenuHelpers_CallLinkSomething() != TRUE)
    {
        s8 *slotPtr = GetCurrentPartySlotPtr();

        switch (PartyMenuButtonHandler(slotPtr))
        {
        case 1: // Selected mon
            HandleChooseMonSelection(taskId, slotPtr);
            break;
        case 2: // Selected Cancel
            HandleChooseMonCancel(taskId, slotPtr);
            break;
        case 8: // Start button
            if (sPartyMenuInternal->chooseHalf)
            {
                PlaySE(SE_SELECT);
                MoveCursorToConfirm();
            }
            break;
        }
    }
}

static s8* GetCurrentPartySlotPtr(void)
{
    if (gPartyMenu.action == PARTY_ACTION_SWITCH || gPartyMenu.action == PARTY_ACTION_SOFTBOILED)
        return &gPartyMenu.slotId2;
    else
        return &gPartyMenu.slotId;
}

static void HandleChooseMonSelection(u8 taskId, s8 *slotPtr)
{
    if (*slotPtr == PARTY_SIZE)
    {
        gPartyMenu.task(taskId);
    }
    else
    {
        switch (gPartyMenu.action)
        {
        case PARTY_ACTION_SOFTBOILED:
            if (IsSelectedMonNotEgg((u8*)slotPtr))
            {
                PartyMenuRemoveWindow(&sPartyMenuInternal->windowId[1]);
                Task_TryUseSoftboiledOnPartyMon(taskId);
            }
            break;
        case PARTY_ACTION_USE_ITEM:
            if (IsSelectedMonNotEgg((u8*)slotPtr))
            {
                if (gPartyMenu.menuType == PARTY_MENU_TYPE_IN_BATTLE)
                    sPartyMenuInternal->exitCallback = CB2_SetUpExitToBattleScreen;

                PartyMenuRemoveWindow(&sPartyMenuInternal->windowId[1]);
                gItemUseCB(taskId, Task_ClosePartyMenuAfterText);
            }
            break;
        case PARTY_ACTION_MOVE_TUTOR:
            if (IsSelectedMonNotEgg((u8*)slotPtr))
            {
                PlaySE(SE_SELECT);
                PartyMenuRemoveWindow(&sPartyMenuInternal->windowId[1]);
                TryTutorSelectedMon(taskId);
            }
            break;
        case PARTY_ACTION_GIVE_MAILBOX_MAIL:
            if (IsSelectedMonNotEgg((u8*)slotPtr))
            {
                PlaySE(SE_SELECT);
                PartyMenuRemoveWindow(&sPartyMenuInternal->windowId[1]);
                TryGiveMailToSelectedMon(taskId);
            }
            break;
        case PARTY_ACTION_GIVE_ITEM:
        case PARTY_ACTION_GIVE_PC_ITEM:
            if (IsSelectedMonNotEgg((u8*)slotPtr))
            {
                PlaySE(SE_SELECT);
                PartyMenuRemoveWindow(&sPartyMenuInternal->windowId[1]);
                TryGiveItemOrMailToSelectedMon(taskId);
            }
            break;
        case PARTY_ACTION_SWITCH:
            PlaySE(SE_SELECT);
            SwitchSelectedMons(taskId);
            break;
        case PARTY_ACTION_CHOOSE_AND_CLOSE:
            PlaySE(SE_SELECT);
            Task_ClosePartyMenu(taskId);
            break;
        case PARTY_ACTION_MINIGAME:
            if (IsSelectedMonNotEgg((u8*)slotPtr))
            {
                TryEnterMonForMinigame(taskId, (u8)*slotPtr);
            }
            break;
        default:
        case PARTY_ACTION_ABILITY_PREVENTS:
        case PARTY_ACTION_SWITCHING:
            PlaySE(SE_SELECT);
            Task_TryCreateSelectionWindow(taskId);
            break;
        }
    }
}

static bool8 IsSelectedMonNotEgg(u8 *slotPtr)
{
    if (GetMonData(&gPlayerParty[*slotPtr], MON_DATA_IS_EGG) == TRUE)
    {
        PlaySE(SE_FAILURE);
        return FALSE;
    }
    return TRUE;
}

static void HandleChooseMonCancel(u8 taskId, s8 *slotPtr)
{
    switch (gPartyMenu.action)
    {
    case PARTY_ACTION_SEND_OUT:
        PlaySE(SE_FAILURE);
        break;
    case PARTY_ACTION_SWITCH:
    case PARTY_ACTION_SOFTBOILED:
        PlaySE(SE_SELECT);
        FinishTwoMonAction(taskId);
        break;
    case PARTY_ACTION_MINIGAME:
        PlaySE(SE_SELECT);
        CancelParticipationPrompt(taskId);
        break;
    default:
        PlaySE(SE_SELECT);
        if (DisplayCancelChooseMonYesNo(taskId) != TRUE)
        {
            if (!MenuHelpers_LinkSomething())
                gSpecialVar_0x8004 = PARTY_SIZE + 1;
            gPartyMenuUseExitCallback = FALSE;
            *slotPtr = PARTY_SIZE + 1;
            Task_ClosePartyMenu(taskId);
        }
        break;
    }
}

static bool8 DisplayCancelChooseMonYesNo(u8 taskId)
{
    const u8* stringPtr = NULL;

    if (gPartyMenu.menuType == PARTY_MENU_TYPE_CONTEST)
        stringPtr = gText_CancelParticipation;
    else if (gPartyMenu.menuType == PARTY_MENU_TYPE_CHOOSE_HALF)
        stringPtr = GetFacilityCancelString();

    if (stringPtr == NULL)
        return FALSE;

    PartyMenuRemoveWindow(&sPartyMenuInternal->windowId[1]);
    StringExpandPlaceholders(gStringVar4, stringPtr);
    DisplayPartyMenuMessage(gStringVar4, TRUE);
    gTasks[taskId].func = Task_CancelChooseMonYesNo;
    return TRUE;
}

static void Task_CancelChooseMonYesNo(u8 taskId)
{
    if (IsPartyMenuTextPrinterActive() != TRUE)
    {
        PartyMenuDisplayYesNoMenu();
        gTasks[taskId].func = Task_HandleCancelChooseMonYesNoInput;
    }
}

static void Task_HandleCancelChooseMonYesNoInput(u8 taskId)
{
    switch (Menu_ProcessInputNoWrapClearOnChoose())
    {
    case 0:
        gPartyMenuUseExitCallback = FALSE;
        gPartyMenu.slotId = PARTY_SIZE + 1;
        ClearSelectedPartyOrder();
        Task_ClosePartyMenu(taskId);
        break;
    case MENU_B_PRESSED:
        PlaySE(SE_SELECT);
        // fallthrough
    case 1:
        Task_ReturnToChooseMonAfterText(taskId);
        break;
    }
}

static u16 PartyMenuButtonHandler(s8 *slotPtr)
{
    s8 movementDir;

    switch (gMain.newAndRepeatedKeys)
    {
    case DPAD_UP:
        movementDir = MENU_DIR_UP;
        break;
    case DPAD_DOWN:
        movementDir = MENU_DIR_DOWN;
        break;
    case DPAD_LEFT:
        movementDir = MENU_DIR_LEFT;
        break;
    case DPAD_RIGHT:
        movementDir = MENU_DIR_RIGHT;
        break;
    default:
        switch (GetLRKeysPressedAndHeld())
        {
        case MENU_L_PRESSED:
            movementDir = MENU_DIR_UP;
            break;
        case MENU_R_PRESSED:
            movementDir = MENU_DIR_DOWN;
            break;
        default:
            movementDir = 0;
            break;
        }
        break;
    }

    if (JOY_NEW(START_BUTTON))
        return 8;

    if (movementDir)
    {
        UpdateCurrentPartySelection(slotPtr, movementDir);
        return 0;
    }

    // Pressed Cancel
    if ((JOY_NEW(A_BUTTON)) && *slotPtr == PARTY_SIZE + 1)
        return 2;

    return JOY_NEW(A_BUTTON | B_BUTTON);
}

static void UpdateCurrentPartySelection(s8 *slotPtr, s8 movementDir)
{
    s8 newSlotId = *slotPtr;
    u8 layout = gPartyMenu.layout;

    if (layout == PARTY_LAYOUT_SINGLE)
        UpdatePartySelectionSingleLayout(slotPtr, movementDir);
    else
        UpdatePartySelectionDoubleLayout(slotPtr, movementDir);

    if (*slotPtr != newSlotId)
    {
        PlaySE(SE_SELECT);
        AnimatePartySlot(newSlotId, 0);
        AnimatePartySlot(*slotPtr, 1);
    }
}

static void UpdatePartySelectionSingleLayout(s8 *slotPtr, s8 movementDir)
{
    // PARTY_SIZE + 1 is Cancel, PARTY_SIZE is Confirm
    switch (movementDir)
    {
    case MENU_DIR_UP:
        if (*slotPtr == 0)
        {
            *slotPtr = PARTY_SIZE + 1;
        }
        else if (*slotPtr == PARTY_SIZE)
        {
            *slotPtr = gPlayerPartyCount - 1;
        }
        else if (*slotPtr == PARTY_SIZE + 1)
        {
            if (sPartyMenuInternal->chooseHalf)
                *slotPtr = PARTY_SIZE;
            else
                *slotPtr = gPlayerPartyCount - 1;
        }
        else
        {
            (*slotPtr)--;
        }
        break;
    case MENU_DIR_DOWN:
        if (*slotPtr == PARTY_SIZE + 1)
        {
            *slotPtr = 0;
        }
        else
        {
            if (*slotPtr == gPlayerPartyCount - 1)
            {
                if (sPartyMenuInternal->chooseHalf)
                    *slotPtr = PARTY_SIZE;
                else
                    *slotPtr = PARTY_SIZE + 1;
            }
            else
            {
                (*slotPtr)++;
            }
        }
        break;
    case MENU_DIR_RIGHT:
        if (gPlayerPartyCount != 1 && *slotPtr == 0)
        {
            if (sPartyMenuInternal->lastSelectedSlot == 0)
                *slotPtr = 1;
            else
                *slotPtr = sPartyMenuInternal->lastSelectedSlot;
        }
        break;
    case MENU_DIR_LEFT:
        if (*slotPtr != 0 && *slotPtr != PARTY_SIZE && *slotPtr != PARTY_SIZE + 1)
        {
            sPartyMenuInternal->lastSelectedSlot = *slotPtr;
            *slotPtr = 0;
        }
        break;
    }
}

static void UpdatePartySelectionDoubleLayout(s8 *slotPtr, s8 movementDir)
{
    // PARTY_SIZE + 1 is Cancel, PARTY_SIZE is Confirm
    // newSlot is used temporarily as a movement direction during its later assignment
    s8 newSlot = movementDir;

    switch (movementDir)
    {
    case MENU_DIR_UP:
        if (*slotPtr == 0)
        {
            *slotPtr = PARTY_SIZE + 1;
            break;
        }
        else if (*slotPtr == PARTY_SIZE)
        {
            *slotPtr = gPlayerPartyCount - 1;
            break;
        }
        else if (*slotPtr == PARTY_SIZE + 1)
        {
            if (sPartyMenuInternal->chooseHalf)
            {
                *slotPtr = PARTY_SIZE;
                break;
            }
            (*slotPtr)--;
        }
        newSlot = GetNewSlotDoubleLayout(*slotPtr, newSlot);
        if (newSlot != -1)
            *slotPtr = newSlot;
        break;
    case MENU_DIR_DOWN:
        if (*slotPtr == PARTY_SIZE)
        {
            *slotPtr = PARTY_SIZE + 1;
        }
        else if (*slotPtr == PARTY_SIZE + 1)
        {
            *slotPtr = 0;
        }
        else
        {
            newSlot = GetNewSlotDoubleLayout(*slotPtr, MENU_DIR_DOWN);
            if (newSlot == -1)
            {
                if (sPartyMenuInternal->chooseHalf)
                    *slotPtr = PARTY_SIZE;
                else
                    *slotPtr = PARTY_SIZE + 1;
            }
            else
            {
                *slotPtr = newSlot;
            }
        }
        break;
    case MENU_DIR_RIGHT:
        if (*slotPtr == 0)
        {
            if (sPartyMenuInternal->lastSelectedSlot == 3)
            {
                if (GetMonData(&gPlayerParty[3], MON_DATA_SPECIES) != SPECIES_NONE)
                    *slotPtr = 3;
            }
            else if (GetMonData(&gPlayerParty[2], MON_DATA_SPECIES) != SPECIES_NONE)
            {
                *slotPtr = 2;
            }
        }
        else if (*slotPtr == 1)
        {
            if (sPartyMenuInternal->lastSelectedSlot == 5)
            {
                if (GetMonData(&gPlayerParty[5], MON_DATA_SPECIES) != SPECIES_NONE)
                    *slotPtr = 5;
            }
            else if (GetMonData(&gPlayerParty[4], MON_DATA_SPECIES) != SPECIES_NONE)
            {
                *slotPtr = 4;
            }
        }
        break;
    case MENU_DIR_LEFT:
        if (*slotPtr == 2 || *slotPtr == 3)
        {
            sPartyMenuInternal->lastSelectedSlot = *slotPtr;
            *slotPtr = 0;
        }
        else if (*slotPtr == 4 || *slotPtr == 5)
        {
            sPartyMenuInternal->lastSelectedSlot = *slotPtr;
            *slotPtr = 1;
        }
        break;
    }
}

static s8 GetNewSlotDoubleLayout(s8 slotId, s8 movementDir)
{
    while (TRUE)
    {
        slotId += movementDir;
        if ((u8)slotId >= PARTY_SIZE)
            return -1;
        if (GetMonData(&gPlayerParty[slotId], MON_DATA_SPECIES) != SPECIES_NONE)
            return slotId;
    }
}

u8* GetMonNickname(struct Pokemon *mon, u8 *dest)
{
    GetMonData(mon, MON_DATA_NICKNAME, dest);
    return StringGetEnd10(dest);
}

#define tKeepOpen  data[0]

u8 DisplayPartyMenuMessage(const u8* str, bool8 keepOpen)
{
    u8 taskId;

    PartyMenuPrintText(str);
    taskId = CreateTask(Task_PrintAndWaitForText, 1);
    gTasks[taskId].tKeepOpen = keepOpen;
    return taskId;
}

static void Task_PrintAndWaitForText(u8 taskId)
{
    if (RunTextPrintersRetIsActive(6) != TRUE)
    {
        if (gTasks[taskId].tKeepOpen == FALSE)
        {
            ClearStdWindowAndFrameToTransparent(6, 0);
            ClearWindowTilemap(6);
        }
        DestroyTask(taskId);
    }
}

#undef tKeepOpen

bool8 IsPartyMenuTextPrinterActive(void)
{
    return FuncIsActiveTask(Task_PrintAndWaitForText);
}

static void Task_WaitForLinkAndReturnToChooseMon(u8 taskId)
{
    if (MenuHelpers_CallLinkSomething() != TRUE)
    {
        DisplayPartyMenuStdMessage(PARTY_MSG_CHOOSE_MON);
        gTasks[taskId].func = Task_HandleChooseMonInput;
    }
}

static void Task_ReturnToChooseMonAfterText(u8 taskId)
{
    if (IsPartyMenuTextPrinterActive() != TRUE)
    {
        ClearStdWindowAndFrameToTransparent(6, 0);
        ClearWindowTilemap(6);
        if (MenuHelpers_LinkSomething() == TRUE)
        {
            gTasks[taskId].func = Task_WaitForLinkAndReturnToChooseMon;
        }
        else
        {
            DisplayPartyMenuStdMessage(PARTY_MSG_CHOOSE_MON);
            gTasks[taskId].func = Task_HandleChooseMonInput;
        }
    }
}

static void DisplayGaveHeldItemMessage(struct Pokemon *mon, u16 item, bool8 keepOpen, u8 unused)
{
    GetMonNickname(mon, gStringVar1);
    CopyItemName(item, gStringVar2);
    StringExpandPlaceholders(gStringVar4, gText_PkmnWasGivenItem);
    DisplayPartyMenuMessage(gStringVar4, keepOpen);
    ScheduleBgCopyTilemapToVram(2);
}

static void DisplayTookHeldItemMessage(struct Pokemon *mon, u16 item, bool8 keepOpen)
{
    GetMonNickname(mon, gStringVar1);
    CopyItemName(item, gStringVar2);
    StringExpandPlaceholders(gStringVar4, gText_ReceivedItemFromPkmn);
    DisplayPartyMenuMessage(gStringVar4, keepOpen);
    ScheduleBgCopyTilemapToVram(2);
}

static void DisplayAlreadyHoldingItemSwitchMessage(struct Pokemon *mon, u16 item, bool8 keepOpen)
{
    GetMonNickname(mon, gStringVar1);
    CopyItemName(item, gStringVar2);
    StringExpandPlaceholders(gStringVar4, gText_PkmnAlreadyHoldingItemSwitch);
    DisplayPartyMenuMessage(gStringVar4, keepOpen);
    ScheduleBgCopyTilemapToVram(2);
}

static void DisplaySwitchedHeldItemMessage(u16 item, u16 item2, bool8 keepOpen)
{
    CopyItemName(item, gStringVar1);
    CopyItemName(item2, gStringVar2);
    StringExpandPlaceholders(gStringVar4, gText_SwitchedPkmnItem);
    DisplayPartyMenuMessage(gStringVar4, keepOpen);
    ScheduleBgCopyTilemapToVram(2);
}

static void GiveItemToMon(struct Pokemon *mon, u16 item)
{
    u8 itemBytes[2];

    if (ItemIsMail(item) == TRUE)
    {
        if (GiveMailToMon(mon, item) == 0xFF)
            return;
    }
    itemBytes[0] = item;
    itemBytes[1] = item >> 8;
    SetMonData(mon, MON_DATA_HELD_ITEM, itemBytes);
}

static u8 TryTakeMonItem(struct Pokemon* mon)
{
    u16 item = GetMonData(mon, MON_DATA_HELD_ITEM);

    if (item == ITEM_NONE)
        return 0;
    if (AddBagItem(item, 1) == FALSE)
        return 1;

    item = ITEM_NONE;
    SetMonData(mon, MON_DATA_HELD_ITEM, &item);
    return 2;
}

static void BufferBagFullCantTakeItemMessage(u16 itemUnused)
{
    StringExpandPlaceholders(gStringVar4, gText_BagFullCouldNotRemoveItem);
}

#define tHP           data[0]
#define tMaxHP        data[1]
#define tHPIncrement  data[2]
#define tHPToAdd      data[3]
#define tPartyId      data[4]
#define tStartHP      data[5]

static void Task_PartyMenuModifyHP(u8 taskId)
{
    s16 *data = gTasks[taskId].data;

    tHP += tHPIncrement;
    tHPToAdd--;
    SetMonData(&gPlayerParty[tPartyId], MON_DATA_HP, &tHP);
    DisplayPartyPokemonHPCheck(&gPlayerParty[tPartyId], &sPartyMenuBoxes[tPartyId], 1);
    DisplayPartyPokemonHPBarCheck(&gPlayerParty[tPartyId], &sPartyMenuBoxes[tPartyId]);
    if (tHPToAdd == 0 || tHP == 0 || tHP == tMaxHP)
    {
        // If HP was recovered, buffer the amount recovered
        if (tHP > tStartHP)
            ConvertIntToDecimalStringN(gStringVar2, tHP - tStartHP, STR_CONV_MODE_LEFT_ALIGN, 3);

        SwitchTaskToFollowupFunc(taskId);
    }
}

void PartyMenuModifyHP(u8 taskId, u8 slot, s8 hpIncrement, s16 hpDifference, TaskFunc task)
{
    struct Pokemon *mon = &gPlayerParty[slot];
    s16 *data = gTasks[taskId].data;

    tHP = GetMonData(mon, MON_DATA_HP);
    tMaxHP = GetMonData(mon, MON_DATA_MAX_HP);
    tHPIncrement = hpIncrement;
    tHPToAdd = hpDifference;
    tPartyId = slot;
    tStartHP = tHP;
    SetTaskFuncWithFollowupFunc(taskId, Task_PartyMenuModifyHP, task);
}

// The usage of hp in this function is mostly nonsense
// Because caseId is always passed 0, none of the other cases ever occur
static void ResetHPTaskData(u8 taskId, u8 caseId, u32 hp)
{
    s16 *data = gTasks[taskId].data;

    switch (caseId) // always zero
    {
        case 0:
            tHP = hp;
            tStartHP = hp;
            break;
        case 1:
            tMaxHP = hp;
            break;
        case 2:
            tHPIncrement = hp;
            break;
        case 3:
            tHPToAdd = hp;
            break;
        case 4:
            tPartyId = hp;
            break;
        case 5:
            SetTaskFuncWithFollowupFunc(taskId, Task_PartyMenuModifyHP, (TaskFunc)hp); // >casting hp as a taskfunc
            break;
    }
}

#undef tHP
#undef tMaxHP
#undef tHPIncrement
#undef tHPToAdd
#undef tPartyId
#undef tStartHP

u8 GetAilmentFromStatus(u32 status)
{
    if (status & STATUS1_PSN_ANY)
        return AILMENT_PSN;
    if (status & STATUS1_PARALYSIS)
        return AILMENT_PRZ;
    if (status & STATUS1_SLEEP)
        return AILMENT_SLP;
    if (status & STATUS1_FREEZE)
        return AILMENT_FRZ;
    if (status & STATUS1_BURN)
        return AILMENT_BRN;
    return AILMENT_NONE;
}

u8 GetMonAilment(struct Pokemon *mon)
{
    u8 ailment;

    if (GetMonData(mon, MON_DATA_HP) == 0)
        return AILMENT_FNT;
    ailment = GetAilmentFromStatus(GetMonData(mon, MON_DATA_STATUS));
    if (ailment != AILMENT_NONE)
        return ailment;
    if (CheckPartyPokerus(mon, 0))
        return AILMENT_PKRS;
    return AILMENT_NONE;
}

static void SetPartyMonsAllowedInMinigame(void)
{
    u16 *ptr;

    if (gPartyMenu.menuType == PARTY_MENU_TYPE_MINIGAME)
    {
        u8 i;

        ptr = &gPartyMenu.data1;
        gPartyMenu.data1 = 0;
        if (gSpecialVar_0x8005 == 0)
        {
            for (i = 0; i < gPlayerPartyCount; i++)
                *ptr += IsMonAllowedInPokemonJump(&gPlayerParty[i]) << i;
        }
        else
        {
            for (i = 0; i < gPlayerPartyCount; i++)
                *ptr += IsMonAllowedInDodrioBerryPicking(&gPlayerParty[i]) << i;
        }
    }
}

static bool16 IsMonAllowedInPokemonJump(struct Pokemon *mon)
{
    if (GetMonData(mon, MON_DATA_IS_EGG) != TRUE && IsSpeciesAllowedInPokemonJump(GetMonData(mon, MON_DATA_SPECIES)))
        return TRUE;
    return FALSE;
}


static bool16 IsMonAllowedInDodrioBerryPicking(struct Pokemon *mon)
{
    if (GetMonData(mon, MON_DATA_IS_EGG) != TRUE && GetMonData(mon, MON_DATA_SPECIES) == SPECIES_DODRIO)
        return TRUE;
    return FALSE;
}

static bool8 IsMonAllowedInMinigame(u8 slot)
{
    if (!((gPartyMenu.data1 >> slot) & 1))
        return FALSE;
    return TRUE;
}

static void TryEnterMonForMinigame(u8 taskId, u8 slot)
{
    if (IsMonAllowedInMinigame(slot) == TRUE)
    {
        PlaySE(SE_SELECT);
        gSpecialVar_0x8004 = slot;
        Task_ClosePartyMenu(taskId);
    }
    else
    {
        PlaySE(SE_FAILURE);
        DisplayPartyMenuMessage(gText_PkmnCantParticipate, FALSE);
        ScheduleBgCopyTilemapToVram(2);
        gTasks[taskId].func = Task_ReturnToChooseMonAfterText;
    }
}

static void CancelParticipationPrompt(u8 taskId)
{
    DisplayPartyMenuMessage(gText_CancelParticipation, TRUE);
    ScheduleBgCopyTilemapToVram(2);
    gTasks[taskId].func = Task_CancelParticipationYesNo;
}

static void Task_CancelParticipationYesNo(u8 taskId)
{
    if (IsPartyMenuTextPrinterActive() != TRUE)
    {
        PartyMenuDisplayYesNoMenu();
        gTasks[taskId].func = Task_HandleCancelParticipationYesNoInput;
    }
}

static void Task_HandleCancelParticipationYesNoInput(u8 taskId)
{
    switch (Menu_ProcessInputNoWrapClearOnChoose())
    {
    case 0:
        gSpecialVar_0x8004 = PARTY_SIZE + 1;
        Task_ClosePartyMenu(taskId);
        break;
    case MENU_B_PRESSED:
        PlaySE(SE_SELECT);
        // fallthrough
    case 1:
        gTasks[taskId].func = Task_ReturnToChooseMonAfterText;
        break;
    }
}

static u8 CanMonLearnTMTutor(struct Pokemon *mon, u16 item, u8 tutor)
{
    u16 move;

    if (GetMonData(mon, MON_DATA_IS_EGG))
        return CANNOT_LEARN_MOVE_IS_EGG;

    if (item >= ITEM_TM01)
    {
        if (!CanMonLearnTMHM(mon, item - ITEM_TM01))
            return CANNOT_LEARN_MOVE;
        else
            move = ItemIdToBattleMoveId(item);
    }
    else
    {
        if (!CanLearnTutorMove(GetMonData(mon, MON_DATA_SPECIES), tutor))
            return CANNOT_LEARN_MOVE;
        else
            move = GetTutorMove(tutor);
    }

    if (MonKnowsMove(mon, move) == TRUE)
        return ALREADY_KNOWS_MOVE;
    else
        return CAN_LEARN_MOVE;
}

static u16 GetTutorMove(u8 tutor)
{
    return gTutorMoves[tutor];
}

static bool8 CanLearnTutorMove(u16 species, u8 tutor)
{
    if (sTutorLearnsets[species] & (1 << tutor))
        return TRUE;
    else
        return FALSE;
}

static void InitPartyMenuWindows(u8 layout)
{
    u8 i;

    switch (layout)
    {
    case PARTY_LAYOUT_SINGLE:
        InitWindows(sSinglePartyMenuWindowTemplate);
        break;
    case PARTY_LAYOUT_DOUBLE:
        InitWindows(sDoublePartyMenuWindowTemplate);
        break;
    case PARTY_LAYOUT_MULTI:
        InitWindows(sMultiPartyMenuWindowTemplate);
        break;
    default: // PARTY_LAYOUT_MULTI_SHOWCASE
        InitWindows(sShowcaseMultiPartyMenuWindowTemplate);
        break;
    }
    DeactivateAllTextPrinters();
    for (i = 0; i < PARTY_SIZE; i++)
        FillWindowPixelBuffer(i, PIXEL_FILL(0));
    LoadUserWindowBorderGfx(0, 0x4F, 0xD0);
    LoadPalette(GetOverworldTextboxPalettePtr(), 0xE0, 0x20);
    LoadPalette(gUnknown_0860F074, 0xF0, 0x20);
}

static void CreateCancelConfirmWindows(bool8 chooseHalf)
{
    u8 confirmWindowId;
    u8 cancelWindowId;
    u8 offset;
    u8 mainOffset;

    if (gPartyMenu.menuType != PARTY_MENU_TYPE_MULTI_SHOWCASE)
    {
        if (chooseHalf == TRUE)
        {
            confirmWindowId = AddWindow(&sConfirmButtonWindowTemplate);
            FillWindowPixelBuffer(confirmWindowId, PIXEL_FILL(0));
            mainOffset = GetStringCenterAlignXOffset(0, gMenuText_Confirm, 48);
            AddTextPrinterParameterized4(confirmWindowId, 0, mainOffset, 1, 0, 0, sFontColorTable[0], -1, gMenuText_Confirm);
            PutWindowTilemap(confirmWindowId);
            CopyWindowToVram(confirmWindowId, 2);
            cancelWindowId = AddWindow(&sMultiCancelButtonWindowTemplate);
            offset = 0;
        }
        else
        {
            cancelWindowId = AddWindow(&sCancelButtonWindowTemplate);
            offset = 3;
        }
        FillWindowPixelBuffer(cancelWindowId, PIXEL_FILL(0));

        // Branches are functionally identical. Second branch is never reached, Spin Trade wasnt fully implemented
        if (gPartyMenu.menuType != PARTY_MENU_TYPE_SPIN_TRADE)
        {
            mainOffset = GetStringCenterAlignXOffset(0, gText_Cancel, 48);
            AddTextPrinterParameterized3(cancelWindowId, 0, mainOffset + offset, 1, sFontColorTable[0], -1, gText_Cancel);
        }
        else
        {
            mainOffset = GetStringCenterAlignXOffset(0, gText_Cancel2, 48);
            AddTextPrinterParameterized3(cancelWindowId, 0, mainOffset + offset, 1, sFontColorTable[0], -1, gText_Cancel2);
        }
        PutWindowTilemap(cancelWindowId);
        CopyWindowToVram(cancelWindowId, 2);
        ScheduleBgCopyTilemapToVram(0);
    }
}

static u16* GetPartyMenuPalBufferPtr(u8 paletteId)
{
    return &sPartyMenuInternal->palBuffer[paletteId];
}

static void BlitBitmapToPartyWindow(u8 windowId, const u8 *b, u8 c, u8 x, u8 y, u8 width, u8 height)
{
    u8 *pixels = AllocZeroed(height * width * 32);
    u8 i, j;

    if (pixels != NULL)
    {
        for (i = 0; i < height; i++)
        {
            for (j = 0; j < width; j++)
                CpuCopy16(GetPartyMenuBgTile(b[x + j + ((y + i) * c)]), &pixels[(i * width + j) * 32], 32);
        }
        BlitBitmapToWindow(windowId, pixels, x * 8, y * 8, width * 8, height * 8);
        Free(pixels);
    }
}

static void BlitBitmapToPartyWindow_LeftColumn(u8 windowId, u8 x, u8 y, u8 width, u8 height, u8 isEgg)
{
    if (width == 0 && height == 0)
    {
        width = 10;
        height = 7;
    }
    if (isEgg == FALSE)
        BlitBitmapToPartyWindow(windowId, sMainSlotTileNums, 10, x, y, width, height);
    else
        BlitBitmapToPartyWindow(windowId, sMainSlotTileNums_Egg, 10, x, y, width, height);
}

static void BlitBitmapToPartyWindow_RightColumn(u8 windowId, u8 x, u8 y, u8 width, u8 height, u8 isEgg)
{
    if (width == 0 && height == 0)
    {
        width = 18;
        height = 3;
    }
    if (isEgg == FALSE)
        BlitBitmapToPartyWindow(windowId, sOtherSlotsTileNums, 18, x, y, width, height);
    else
        BlitBitmapToPartyWindow(windowId, sOtherSlotsTileNums_Egg, 18, x, y, width, height);
}

static void DrawEmptySlot(u8 windowId)
{
    BlitBitmapToPartyWindow(windowId, sEmptySlotTileNums, 18, 0, 0, 18, 3);
}

#define LOAD_PARTY_BOX_PAL(paletteIds, paletteOffsets)                                    \
{                                                                                         \
    LoadPalette(GetPartyMenuPalBufferPtr(paletteIds[0]), paletteOffsets[0] + palNum, 2);  \
    LoadPalette(GetPartyMenuPalBufferPtr(paletteIds[1]), paletteOffsets[1] + palNum, 2);  \
    LoadPalette(GetPartyMenuPalBufferPtr(paletteIds[2]), paletteOffsets[2] + palNum, 2);  \
}

static void LoadPartyBoxPalette(struct PartyMenuBox *menuBox, u8 palFlags)
{
    u8 palNum = GetWindowAttribute(menuBox->windowId, WINDOW_PALETTE_NUM) * 16;

    if (palFlags & PARTY_PAL_NO_MON)
    {
        LOAD_PARTY_BOX_PAL(sPartyBoxNoMonPalIds, sPartyBoxNoMonPalOffsets);
    }
    else if (palFlags & PARTY_PAL_TO_SOFTBOIL)
    {
        if (palFlags & PARTY_PAL_SELECTED)
        {
            LOAD_PARTY_BOX_PAL(sPartyBoxSelectedForActionPalIds1, sPartyBoxPalOffsets1);
            LOAD_PARTY_BOX_PAL(sPartyBoxCurrSelectionPalIds2, sPartyBoxPalOffsets2);
        }
        else
        {
            LOAD_PARTY_BOX_PAL(sPartyBoxSelectedForActionPalIds1, sPartyBoxPalOffsets1);
            LOAD_PARTY_BOX_PAL(sPartyBoxSelectedForActionPalIds2, sPartyBoxPalOffsets2);
        }
    }
    else if (palFlags & PARTY_PAL_SWITCHING)
    {
        LOAD_PARTY_BOX_PAL(sPartyBoxSelectedForActionPalIds1, sPartyBoxPalOffsets1);
        LOAD_PARTY_BOX_PAL(sPartyBoxSelectedForActionPalIds2, sPartyBoxPalOffsets2);
    }
    else if (palFlags & PARTY_PAL_TO_SWITCH)
    {
        if (palFlags & PARTY_PAL_SELECTED)
        {
            LOAD_PARTY_BOX_PAL(sPartyBoxSelectedForActionPalIds1, sPartyBoxPalOffsets1);
            LOAD_PARTY_BOX_PAL(sPartyBoxCurrSelectionPalIds2, sPartyBoxPalOffsets2);
        }
        else
        {
            LOAD_PARTY_BOX_PAL(sPartyBoxSelectedForActionPalIds1, sPartyBoxPalOffsets1);
            LOAD_PARTY_BOX_PAL(sPartyBoxSelectedForActionPalIds2, sPartyBoxPalOffsets2);
        }
    }
    else if (palFlags & PARTY_PAL_FAINTED)
    {
        if (palFlags & PARTY_PAL_SELECTED)
        {
            LOAD_PARTY_BOX_PAL(sPartyBoxCurrSelectionFaintedPalIds, sPartyBoxPalOffsets1);
            LOAD_PARTY_BOX_PAL(sPartyBoxCurrSelectionPalIds2, sPartyBoxPalOffsets2);
        }
        else
        {
            LOAD_PARTY_BOX_PAL(sPartyBoxFaintedPalIds1, sPartyBoxPalOffsets1);
            LOAD_PARTY_BOX_PAL(sPartyBoxFaintedPalIds2, sPartyBoxPalOffsets2);
        }
    }
    else if (palFlags & PARTY_PAL_MULTI_ALT)
    {
        if (palFlags & PARTY_PAL_SELECTED)
        {
            LOAD_PARTY_BOX_PAL(sPartyBoxCurrSelectionMultiPalIds, sPartyBoxPalOffsets1);
            LOAD_PARTY_BOX_PAL(sPartyBoxCurrSelectionPalIds2, sPartyBoxPalOffsets2);
        }
        else
        {
            LOAD_PARTY_BOX_PAL(sPartyBoxMultiPalIds1, sPartyBoxPalOffsets1);
            LOAD_PARTY_BOX_PAL(sPartyBoxMultiPalIds2, sPartyBoxPalOffsets2);
        }
    }
    else if (palFlags & PARTY_PAL_SELECTED)
    {
        LOAD_PARTY_BOX_PAL(sPartyBoxCurrSelectionPalIds1, sPartyBoxPalOffsets1);
        LOAD_PARTY_BOX_PAL(sPartyBoxCurrSelectionPalIds2, sPartyBoxPalOffsets2);
    }
    else
    {
        LOAD_PARTY_BOX_PAL(sPartyBoxEmptySlotPalIds1, sPartyBoxPalOffsets1);
        LOAD_PARTY_BOX_PAL(sPartyBoxEmptySlotPalIds2, sPartyBoxPalOffsets2);
    }
}

static void DisplayPartyPokemonBarDetail(u8 windowId, const u8 *str, u8 color, const u8 *align)
{
    AddTextPrinterParameterized3(windowId, 0, align[0], align[1], sFontColorTable[color], 0, str);
}

static void DisplayPartyPokemonNickname(struct Pokemon *mon, struct PartyMenuBox *menuBox, u8 c)
{
    u8 nickname[POKEMON_NAME_LENGTH + 1];

    if (GetMonData(mon, MON_DATA_SPECIES) != SPECIES_NONE)
    {
        if (c == 1)
            menuBox->infoRects->blitFunc(menuBox->windowId, menuBox->infoRects->dimensions[0] >> 3, menuBox->infoRects->dimensions[1] >> 3, menuBox->infoRects->dimensions[2] >> 3, menuBox->infoRects->dimensions[3] >> 3, FALSE);
        GetMonNickname(mon, nickname);
        DisplayPartyPokemonBarDetail(menuBox->windowId, nickname, 0, menuBox->infoRects->dimensions);
    }
}

static void DisplayPartyPokemonLevelCheck(struct Pokemon *mon, struct PartyMenuBox *menuBox, u8 c)
{
    if (GetMonData(mon, MON_DATA_SPECIES) != SPECIES_NONE)
    {
        u8 ailment = GetMonAilment(mon);
        if (ailment == AILMENT_NONE || ailment == AILMENT_PKRS)
        {
            if (c != 0)
                menuBox->infoRects->blitFunc(menuBox->windowId, menuBox->infoRects->dimensions[4] >> 3, (menuBox->infoRects->dimensions[5] >> 3) + 1, menuBox->infoRects->dimensions[6] >> 3, menuBox->infoRects->dimensions[7] >> 3, FALSE);
            if (c != 2)
                DisplayPartyPokemonLevel(GetMonData(mon, MON_DATA_LEVEL), menuBox);
        }
    }
}

static void DisplayPartyPokemonLevel(u8 level, struct PartyMenuBox *menuBox)
{
    ConvertIntToDecimalStringN(gStringVar2, level, STR_CONV_MODE_LEFT_ALIGN, 3);
    StringCopy(gStringVar1, gText_LevelSymbol);
    StringAppend(gStringVar1, gStringVar2);
    DisplayPartyPokemonBarDetail(menuBox->windowId, gStringVar1, 0, &menuBox->infoRects->dimensions[4]);
}

static void DisplayPartyPokemonGenderNidoranCheck(struct Pokemon *mon, struct PartyMenuBox *menuBox, u8 c)
{
    u8 nickname[POKEMON_NAME_LENGTH + 1];

    if (c == 1)
        menuBox->infoRects->blitFunc(menuBox->windowId, menuBox->infoRects->dimensions[8] >> 3, (menuBox->infoRects->dimensions[9] >> 3) + 1, menuBox->infoRects->dimensions[10] >> 3, menuBox->infoRects->dimensions[11] >> 3, FALSE);
    GetMonNickname(mon, nickname);
    DisplayPartyPokemonGender(GetMonGender(mon), GetMonData(mon, MON_DATA_SPECIES), nickname, menuBox);
}

static void DisplayPartyPokemonGender(u8 gender, u16 species, u8 *nickname, struct PartyMenuBox *menuBox)
{
    u8 palNum = GetWindowAttribute(menuBox->windowId, WINDOW_PALETTE_NUM) * 16;

    if (species == SPECIES_NONE)
        return;
    if ((species == SPECIES_NIDORAN_M || species == SPECIES_NIDORAN_F) && StringCompare(nickname, gSpeciesNames[species]) == 0)
        return;
    switch (gender)
    {
    case MON_MALE:
        LoadPalette(GetPartyMenuPalBufferPtr(sGenderMalePalIds[0]), sGenderPalOffsets[0] + palNum, 2);
        LoadPalette(GetPartyMenuPalBufferPtr(sGenderMalePalIds[1]), sGenderPalOffsets[1] + palNum, 2);
        DisplayPartyPokemonBarDetail(menuBox->windowId, gText_MaleSymbol, 2, &menuBox->infoRects->dimensions[8]);
        break;
    case MON_FEMALE:
        LoadPalette(GetPartyMenuPalBufferPtr(sGenderFemalePalIds[0]), sGenderPalOffsets[0] + palNum, 2);
        LoadPalette(GetPartyMenuPalBufferPtr(sGenderFemalePalIds[1]), sGenderPalOffsets[1] + palNum, 2);
        DisplayPartyPokemonBarDetail(menuBox->windowId, gText_FemaleSymbol, 2, &menuBox->infoRects->dimensions[8]);
        break;
    }
}

static void DisplayPartyPokemonHPCheck(struct Pokemon *mon, struct PartyMenuBox *menuBox, u8 c)
{
    if (GetMonData(mon, MON_DATA_SPECIES) != SPECIES_NONE)
    {
        if (c != 0)
            menuBox->infoRects->blitFunc(menuBox->windowId, menuBox->infoRects->dimensions[12] >> 3, (menuBox->infoRects->dimensions[13] >> 3) + 1, menuBox->infoRects->dimensions[14] >> 3, menuBox->infoRects->dimensions[15] >> 3, FALSE);
        if (c != 2)
            DisplayPartyPokemonHP(GetMonData(mon, MON_DATA_HP), menuBox);
    }
}

static void DisplayPartyPokemonHP(u16 hp, struct PartyMenuBox *menuBox)
{
    u8 *strOut = ConvertIntToDecimalStringN(gStringVar1, hp, STR_CONV_MODE_RIGHT_ALIGN, 3);

    strOut[0] = CHAR_SLASH;
    strOut[1] = EOS;

    DisplayPartyPokemonBarDetail(menuBox->windowId, gStringVar1, 0, &menuBox->infoRects->dimensions[12]);
}

static void DisplayPartyPokemonMaxHPCheck(struct Pokemon *mon, struct PartyMenuBox *menuBox, u8 c)
{
    if (GetMonData(mon, MON_DATA_SPECIES) != SPECIES_NONE)
    {
        if (c != 0)
            menuBox->infoRects->blitFunc(menuBox->windowId, (menuBox->infoRects->dimensions[16] >> 3) + 1, (menuBox->infoRects->dimensions[17] >> 3) + 1, menuBox->infoRects->dimensions[18] >> 3, menuBox->infoRects->dimensions[19] >> 3, FALSE);
        if (c != 2)
            DisplayPartyPokemonMaxHP(GetMonData(mon, MON_DATA_MAX_HP), menuBox);
    }
}

static void DisplayPartyPokemonMaxHP(u16 maxhp, struct PartyMenuBox *menuBox)
{
    ConvertIntToDecimalStringN(gStringVar2, maxhp, STR_CONV_MODE_RIGHT_ALIGN, 3);
    StringCopy(gStringVar1, gText_Slash);
    StringAppend(gStringVar1, gStringVar2);
    DisplayPartyPokemonBarDetail(menuBox->windowId, gStringVar1, 0, &menuBox->infoRects->dimensions[16]);
}

static void DisplayPartyPokemonHPBarCheck(struct Pokemon *mon, struct PartyMenuBox *menuBox)
{
    if (GetMonData(mon, MON_DATA_SPECIES) != SPECIES_NONE)
        DisplayPartyPokemonHPBar(GetMonData(mon, MON_DATA_HP), GetMonData(mon, MON_DATA_MAX_HP), menuBox);
}

static void DisplayPartyPokemonHPBar(u16 hp, u16 maxhp, struct PartyMenuBox *menuBox)
{
    u8 palNum = GetWindowAttribute(menuBox->windowId, WINDOW_PALETTE_NUM) * 16;
    u8 hpFraction;

    switch (GetHPBarLevel(hp, maxhp))
    {
    case HP_BAR_GREEN:
    case HP_BAR_FULL:
        LoadPalette(GetPartyMenuPalBufferPtr(sHPBarGreenPalIds[0]), sHPBarPalOffsets[0] + palNum, 2);
        LoadPalette(GetPartyMenuPalBufferPtr(sHPBarGreenPalIds[1]), sHPBarPalOffsets[1] + palNum, 2);
        break;
    case HP_BAR_YELLOW:
        LoadPalette(GetPartyMenuPalBufferPtr(sHPBarYellowPalIds[0]), sHPBarPalOffsets[0] + palNum, 2);
        LoadPalette(GetPartyMenuPalBufferPtr(sHPBarYellowPalIds[1]), sHPBarPalOffsets[1] + palNum, 2);
        break;
    default:
        LoadPalette(GetPartyMenuPalBufferPtr(sHPBarRedPalIds[0]), sHPBarPalOffsets[0] + palNum, 2);
        LoadPalette(GetPartyMenuPalBufferPtr(sHPBarRedPalIds[1]), sHPBarPalOffsets[1] + palNum, 2);
        break;
    }

    hpFraction = GetScaledHPFraction(hp, maxhp, menuBox->infoRects->dimensions[22]);
    FillWindowPixelRect(menuBox->windowId, sHPBarPalOffsets[1], menuBox->infoRects->dimensions[20], menuBox->infoRects->dimensions[21], hpFraction, 1);
    FillWindowPixelRect(menuBox->windowId, sHPBarPalOffsets[0], menuBox->infoRects->dimensions[20], menuBox->infoRects->dimensions[21] + 1, hpFraction, 2);
    if (hpFraction != menuBox->infoRects->dimensions[22])
    {
        // This appears to be an alternating fill
        FillWindowPixelRect(menuBox->windowId, 0x0D, menuBox->infoRects->dimensions[20] + hpFraction, menuBox->infoRects->dimensions[21], menuBox->infoRects->dimensions[22] - hpFraction, 1);
        FillWindowPixelRect(menuBox->windowId, 0x02, menuBox->infoRects->dimensions[20] + hpFraction, menuBox->infoRects->dimensions[21] + 1, menuBox->infoRects->dimensions[22] - hpFraction, 2);
    }
    CopyWindowToVram(menuBox->windowId, 2);
}

static void DisplayPartyPokemonDescriptionText(u8 stringID, struct PartyMenuBox *menuBox, u8 c)
{
    if (c)
    {
        int width = ((menuBox->infoRects->descTextLeft % 8) + menuBox->infoRects->descTextWidth + 7) / 8;
        int height = ((menuBox->infoRects->descTextTop % 8) + menuBox->infoRects->descTextHeight + 7) / 8;
        menuBox->infoRects->blitFunc(menuBox->windowId, menuBox->infoRects->descTextLeft >> 3, menuBox->infoRects->descTextTop >> 3, width, height, TRUE);
    }
    if (c != 2)
        AddTextPrinterParameterized3(menuBox->windowId, 1, menuBox->infoRects->descTextLeft, menuBox->infoRects->descTextTop, sFontColorTable[0], 0, sDescriptionStringTable[stringID]);
}

static void PartyMenuRemoveWindow(u8 *ptr)
{
    if (*ptr != WINDOW_NONE)
    {
        ClearStdWindowAndFrameToTransparent(*ptr, 0);
        RemoveWindow(*ptr);
        *ptr = WINDOW_NONE;
        ScheduleBgCopyTilemapToVram(2);
    }
}

void DisplayPartyMenuStdMessage(u32 stringId)
{
    u8 *windowPtr = &sPartyMenuInternal->windowId[1];

    if (*windowPtr != WINDOW_NONE)
        PartyMenuRemoveWindow(windowPtr);

    if (stringId != PARTY_MSG_NONE)
    {
        switch (stringId)
        {
        case PARTY_MSG_DO_WHAT_WITH_MON:
            *windowPtr = AddWindow(&sDoWhatWithMonMsgWindowTemplate);
            break;
        case PARTY_MSG_DO_WHAT_WITH_ITEM:
            *windowPtr = AddWindow(&sDoWhatWithItemMsgWindowTemplate);
            break;
        case PARTY_MSG_DO_WHAT_WITH_MAIL:
            *windowPtr = AddWindow(&sDoWhatWithMailMsgWindowTemplate);
            break;
        case PARTY_MSG_RESTORE_WHICH_MOVE:
        case PARTY_MSG_BOOST_PP_WHICH_MOVE:
            *windowPtr = AddWindow(&sWhichMoveMsgWindowTemplate);
            break;
        case PARTY_MSG_ALREADY_HOLDING_ONE:
            *windowPtr = AddWindow(&sAlreadyHoldingOneMsgWindowTemplate);
            break;
        default:
            *windowPtr = AddWindow(&sDefaultPartyMsgWindowTemplate);
            break;
        }

        if (stringId == PARTY_MSG_CHOOSE_MON)
        {
            if (sPartyMenuInternal->chooseHalf)
                stringId = PARTY_MSG_CHOOSE_MON_AND_CONFIRM;
            else if (!ShouldUseChooseMonText())
                stringId = PARTY_MSG_CHOOSE_MON_OR_CANCEL;
        }
        DrawStdFrameWithCustomTileAndPalette(*windowPtr, FALSE, 0x4F, 0xD);
        StringExpandPlaceholders(gStringVar4, sActionStringTable[stringId]);
        AddTextPrinterParameterized(*windowPtr, 1, gStringVar4, 0, 1, 0, 0);
        ScheduleBgCopyTilemapToVram(2);
    }
}

static bool8 ShouldUseChooseMonText(void)
{
    struct Pokemon *party = gPlayerParty;
    u8 i;
    u8 numAliveMons = 0;

    if (gPartyMenu.action == PARTY_ACTION_SEND_OUT)
        return TRUE;

    for (i = 0; i < PARTY_SIZE; i++)
    {
        if (GetMonData(&party[i], MON_DATA_SPECIES) != SPECIES_NONE && (GetMonData(&party[i], MON_DATA_HP) != 0 || GetMonData(&party[i], MON_DATA_IS_EGG)))
            numAliveMons++;
        if (numAliveMons > 1)
            return TRUE;
    }
    return FALSE;
}

static u8 DisplaySelectionWindow(u8 windowType)
{
    struct WindowTemplate window;
    u8 cursorDimension;
    u8 fontAttribute;
    u8 i;

    switch (windowType)
    {
    case SELECTWINDOW_ACTIONS:
        SetWindowTemplateFields(&window, 2, 19, 19 - (sPartyMenuInternal->numActions * 2), 10, sPartyMenuInternal->numActions * 2, 14, 0x2E9);
        break;
    case SELECTWINDOW_ITEM:
        window = sItemGiveTakeWindowTemplate;
        break;
    case SELECTWINDOW_MAIL:
        window = sMailReadTakeWindowTemplate;
        break;
    default: // SELECTWINDOW_MOVES
        window = sMoveSelectWindowTemplate;
        break;
    }

    sPartyMenuInternal->windowId[0] = AddWindow(&window);
    DrawStdFrameWithCustomTileAndPalette(sPartyMenuInternal->windowId[0], FALSE, 0x4F, 13);
    if (windowType == SELECTWINDOW_MOVES)
        return sPartyMenuInternal->windowId[0];
    cursorDimension = GetMenuCursorDimensionByFont(1, 0);
    fontAttribute = GetFontAttribute(1, 2);

    for (i = 0; i < sPartyMenuInternal->numActions; i++)
    {
        u8 fontColorsId = (sPartyMenuInternal->actions[i] >= MENU_FIELD_MOVES) ? 4 : 3;
        AddTextPrinterParameterized4(sPartyMenuInternal->windowId[0], 1, cursorDimension, (i * 16) + 1, fontAttribute, 0, sFontColorTable[fontColorsId], 0, sCursorOptions[sPartyMenuInternal->actions[i]].text);
    }

    InitMenuInUpperLeftCorner(sPartyMenuInternal->windowId[0], sPartyMenuInternal->numActions, 0, 1);
    ScheduleBgCopyTilemapToVram(2);

    return sPartyMenuInternal->windowId[0];
}

static void PartyMenuPrintText(const u8 *text)
{
    DrawStdFrameWithCustomTileAndPalette(6, FALSE, 0x4F, 13);
    gTextFlags.canABSpeedUpPrint = TRUE;
    AddTextPrinterParameterized2(6, 1, text, GetPlayerTextSpeedDelay(), 0, 2, 1, 3);
}

static void PartyMenuDisplayYesNoMenu(void)
{
    CreateYesNoMenu(&sPartyMenuYesNoWindowTemplate, 0x4F, 13, 0);
}

static u8 CreateLevelUpStatsWindow(void)
{
    sPartyMenuInternal->windowId[0] = AddWindow(&sLevelUpStatsWindowTemplate);
    DrawStdFrameWithCustomTileAndPalette(sPartyMenuInternal->windowId[0], FALSE, 0x4F, 13);
    return sPartyMenuInternal->windowId[0];
}

static void RemoveLevelUpStatsWindow(void)
{
    ClearWindowTilemap(sPartyMenuInternal->windowId[0]);
    PartyMenuRemoveWindow(&sPartyMenuInternal->windowId[0]);
}

static void SetPartyMonSelectionActions(struct Pokemon *mons, u8 slotId, u8 action)
{
    u8 i;

    if (action == ACTIONS_NONE)
    {
        SetPartyMonFieldSelectionActions(mons, slotId);
    }
    else
    {
        sPartyMenuInternal->numActions = sPartyMenuActionCounts[action];
        for (i = 0; i < sPartyMenuInternal->numActions; i++)
            sPartyMenuInternal->actions[i] = sPartyMenuActions[action][i];
    }
}

static void SetPartyMonFieldSelectionActions(struct Pokemon *mons, u8 slotId)
{
    u8 i, j;

    sPartyMenuInternal->numActions = 0;
    AppendToList(sPartyMenuInternal->actions, &sPartyMenuInternal->numActions, MENU_SUMMARY);

    // Add field moves to action list
    for (i = 0; i < MAX_MON_MOVES; i++)
    {
        for (j = 0; sFieldMoves[j] != FIELD_MOVE_TERMINATOR; j++)
        {
            if (GetMonData(&mons[slotId], i + MON_DATA_MOVE1) == sFieldMoves[j])
            {
                AppendToList(sPartyMenuInternal->actions, &sPartyMenuInternal->numActions, j + MENU_FIELD_MOVES);
                break;
            }
        }
    }

    if (!InBattlePike())
    {
        if (GetMonData(&mons[1], MON_DATA_SPECIES) != SPECIES_NONE)
            AppendToList(sPartyMenuInternal->actions, &sPartyMenuInternal->numActions, MENU_SWITCH);
        if (ItemIsMail(GetMonData(&mons[slotId], MON_DATA_HELD_ITEM)))
            AppendToList(sPartyMenuInternal->actions, &sPartyMenuInternal->numActions, MENU_MAIL);
        else
            AppendToList(sPartyMenuInternal->actions, &sPartyMenuInternal->numActions, MENU_ITEM);
    }
    AppendToList(sPartyMenuInternal->actions, &sPartyMenuInternal->numActions, MENU_CANCEL1);
}

static u8 GetPartyMenuActionsType(struct Pokemon *mon)
{
    u32 actionType;

    switch (gPartyMenu.menuType)
    {
    case PARTY_MENU_TYPE_FIELD:
        if (InMultiPartnerRoom() == TRUE || GetMonData(mon, MON_DATA_IS_EGG))
            actionType = ACTIONS_SWITCH;
        else
            actionType = ACTIONS_NONE; // actions populated by SetPartyMonFieldSelectionActions
        break;
    case PARTY_MENU_TYPE_IN_BATTLE:
        actionType = GetPartyMenuActionsTypeInBattle(mon);
        break;
    case PARTY_MENU_TYPE_CHOOSE_HALF:
        switch (GetPartySlotEntryStatus(gPartyMenu.slotId))
        {
        default: // Not eligible
            actionType = ACTIONS_SUMMARY_ONLY;
            break;
        case 0: // Eligible
            actionType = ACTIONS_ENTER;
            break;
        case 1: // Already selected
            actionType = ACTIONS_NO_ENTRY;
            break;
        }
        break;
    case PARTY_MENU_TYPE_DAYCARE:
        actionType = (GetMonData(mon, MON_DATA_IS_EGG)) ? ACTIONS_SUMMARY_ONLY : ACTIONS_STORE;
        break;
    case PARTY_MENU_TYPE_UNION_ROOM_REGISTER:
        actionType = ACTIONS_REGISTER;
        break;
    case PARTY_MENU_TYPE_UNION_ROOM_TRADE:
        actionType = ACTIONS_TRADE;
        break;
    case PARTY_MENU_TYPE_SPIN_TRADE:
        actionType = ACTIONS_SPIN_TRADE;
        break;
    case PARTY_MENU_TYPE_STORE_PYRAMID_HELD_ITEMS:
        actionType = ACTIONS_TAKEITEM_TOSS;
        break;
    // The following have no selection actions (i.e. they exit immediately upon selection)
    // PARTY_MENU_TYPE_CONTEST
    // PARTY_MENU_TYPE_CHOOSE_MON
    // PARTY_MENU_TYPE_MULTI_SHOWCASE
    // PARTY_MENU_TYPE_MOVE_RELEARNER
    // PARTY_MENU_TYPE_MINIGAME
    default:
        actionType = ACTIONS_NONE;
        break;
    }
    return actionType;
}

static bool8 CreateSelectionWindow(u8 taskId)
{
    struct Pokemon *mon = &gPlayerParty[gPartyMenu.slotId];
    u16 item;

    GetMonNickname(mon, gStringVar1);
    PartyMenuRemoveWindow(&sPartyMenuInternal->windowId[1]);
    if (gPartyMenu.menuType != PARTY_MENU_TYPE_STORE_PYRAMID_HELD_ITEMS)
    {
        SetPartyMonSelectionActions(gPlayerParty, gPartyMenu.slotId, GetPartyMenuActionsType(mon));
        DisplaySelectionWindow(SELECTWINDOW_ACTIONS);
        DisplayPartyMenuStdMessage(PARTY_MSG_DO_WHAT_WITH_MON);
    }
    else
    {
        item = GetMonData(mon, MON_DATA_HELD_ITEM);
        if (item != ITEM_NONE)
        {
            SetPartyMonSelectionActions(gPlayerParty, gPartyMenu.slotId, GetPartyMenuActionsType(mon));
            DisplaySelectionWindow(SELECTWINDOW_ITEM);
            CopyItemName(item, gStringVar2);
            DisplayPartyMenuStdMessage(PARTY_MSG_ALREADY_HOLDING_ONE);
        }
        else
        {
            StringExpandPlaceholders(gStringVar4, gText_PkmnNotHolding);
            DisplayPartyMenuMessage(gStringVar4, TRUE);
            ScheduleBgCopyTilemapToVram(2);
            gTasks[taskId].func = Task_UpdateHeldItemSprite;
            return FALSE;
        }
    }
    return TRUE;
}

static void Task_TryCreateSelectionWindow(u8 taskId)
{
    if (CreateSelectionWindow(taskId))
    {
        gTasks[taskId].data[0] = 0xFF;
        gTasks[taskId].func = Task_HandleSelectionMenuInput;
    }
}

static void Task_HandleSelectionMenuInput(u8 taskId)
{
    if (!gPaletteFade.active && MenuHelpers_CallLinkSomething() != TRUE)
    {
        s8 input;
        s16 *data = gTasks[taskId].data;

        if (sPartyMenuInternal->numActions <= 3)
            input = Menu_ProcessInputNoWrapAround_other();
        else
            input = ProcessMenuInput_other();

        data[0] = Menu_GetCursorPos();
        switch (input)
        {
        case MENU_NOTHING_CHOSEN:
            break;
        case MENU_B_PRESSED:
            PlaySE(SE_SELECT);
            PartyMenuRemoveWindow(&sPartyMenuInternal->windowId[2]);
            sCursorOptions[sPartyMenuInternal->actions[sPartyMenuInternal->numActions - 1]].func(taskId);
            break;
        default:
            PartyMenuRemoveWindow(&sPartyMenuInternal->windowId[2]);
            sCursorOptions[sPartyMenuInternal->actions[input]].func(taskId);
            break;
        }
    }
}

static void CursorCb_Summary(u8 taskId)
{
    PlaySE(SE_SELECT);
    sPartyMenuInternal->exitCallback = CB2_ShowPokemonSummaryScreen;
    Task_ClosePartyMenu(taskId);
}

static void CB2_ShowPokemonSummaryScreen(void)
{
    if (gPartyMenu.menuType == PARTY_MENU_TYPE_IN_BATTLE)
    {
        UpdatePartyToBattleOrder();
        ShowPokemonSummaryScreen(PSS_MODE_LOCK_MOVES, gPlayerParty, gPartyMenu.slotId, gPlayerPartyCount - 1, CB2_ReturnToPartyMenuFromSummaryScreen);
    }
    else
    {
        ShowPokemonSummaryScreen(PSS_MODE_NORMAL, gPlayerParty, gPartyMenu.slotId, gPlayerPartyCount - 1, CB2_ReturnToPartyMenuFromSummaryScreen);
    }
}

static void CB2_ReturnToPartyMenuFromSummaryScreen(void)
{
    gPaletteFade.bufferTransferDisabled = TRUE;
    gPartyMenu.slotId = gLastViewedMonIndex;
    InitPartyMenu(gPartyMenu.menuType, KEEP_PARTY_LAYOUT, gPartyMenu.action, TRUE, PARTY_MSG_DO_WHAT_WITH_MON, Task_TryCreateSelectionWindow, gPartyMenu.exitCallback);
}

static void CursorCb_Switch(u8 taskId)
{
    PlaySE(SE_SELECT);
    gPartyMenu.action = PARTY_ACTION_SWITCH;
    PartyMenuRemoveWindow(&sPartyMenuInternal->windowId[1]);
    PartyMenuRemoveWindow(&sPartyMenuInternal->windowId[0]);
    DisplayPartyMenuStdMessage(PARTY_MSG_MOVE_TO_WHERE);
    AnimatePartySlot(gPartyMenu.slotId, 1);
    gPartyMenu.slotId2 = gPartyMenu.slotId;
    gTasks[taskId].func = Task_HandleChooseMonInput;
}

#define tSlot1Left     data[0]
#define tSlot1Top      data[1]
#define tSlot1Width    data[2]
#define tSlot1Height   data[3]
#define tSlot2Left     data[4]
#define tSlot2Top      data[5]
#define tSlot2Width    data[6]
#define tSlot2Height   data[7]
#define tSlot1Offset   data[8]
#define tSlot2Offset   data[9]
#define tSlot1SlideDir data[10]
#define tSlot2SlideDir data[11]

static void SwitchSelectedMons(u8 taskId)
{
    s16 *data = gTasks[taskId].data;
    u8 windowIds[2];

    if (gPartyMenu.slotId2 == gPartyMenu.slotId)
    {
        FinishTwoMonAction(taskId);
    }
    else
    {
        // Initialize switching party mons slide animation
        windowIds[0] = sPartyMenuBoxes[gPartyMenu.slotId].windowId;
        tSlot1Left = GetWindowAttribute(windowIds[0], WINDOW_TILEMAP_LEFT);
        tSlot1Top = GetWindowAttribute(windowIds[0], WINDOW_TILEMAP_TOP);
        tSlot1Width = GetWindowAttribute(windowIds[0], WINDOW_WIDTH);
        tSlot1Height = GetWindowAttribute(windowIds[0], WINDOW_HEIGHT);
        tSlot1Offset = 0;
        if (tSlot1Width == 10)
            tSlot1SlideDir = -1;
        else
            tSlot1SlideDir = 1;
        windowIds[1] = sPartyMenuBoxes[gPartyMenu.slotId2].windowId;
        tSlot2Left = GetWindowAttribute(windowIds[1], WINDOW_TILEMAP_LEFT);
        tSlot2Top = GetWindowAttribute(windowIds[1], WINDOW_TILEMAP_TOP);
        tSlot2Width = GetWindowAttribute(windowIds[1], WINDOW_WIDTH);
        tSlot2Height = GetWindowAttribute(windowIds[1], WINDOW_HEIGHT);
        tSlot2Offset = 0;
        if (tSlot2Width == 10)
            tSlot2SlideDir = -1;
        else
            tSlot2SlideDir = 1;
        sSlot1TilemapBuffer = Alloc(tSlot1Width * (tSlot1Height << 1));
        sSlot2TilemapBuffer = Alloc(tSlot2Width * (tSlot2Height << 1));
        CopyToBufferFromBgTilemap(0, sSlot1TilemapBuffer, tSlot1Left, tSlot1Top, tSlot1Width, tSlot1Height);
        CopyToBufferFromBgTilemap(0, sSlot2TilemapBuffer, tSlot2Left, tSlot2Top, tSlot2Width, tSlot2Height);
        ClearWindowTilemap(windowIds[0]);
        ClearWindowTilemap(windowIds[1]);
        gPartyMenu.action = PARTY_ACTION_SWITCHING;
        AnimatePartySlot(gPartyMenu.slotId, 1);
        AnimatePartySlot(gPartyMenu.slotId2, 1);
        SlidePartyMenuBoxOneStep(taskId);
        gTasks[taskId].func = Task_SlideSelectedSlotsOffscreen;
    }
}

// returns FALSE if the slot has slid fully offscreen / back onscreen
static bool8 TryMovePartySlot(s16 x, s16 width, u8 *leftMove, u8 *newX, u8 *newWidth)
{
    if ((x + width) < 0)
        return FALSE;
    if (x > 31)
        return FALSE;

    if (x < 0)
    {
        *leftMove = x * -1;
        *newX = 0;
        *newWidth = width + x;
    }
    else
    {
        *leftMove = 0;
        *newX = x;
        if ((x + width) > 31)
            *newWidth = 32 - x;
        else
            *newWidth = width;

    }
    return TRUE;
}

static void MoveAndBufferPartySlot(const void *rectSrc, s16 x, s16 y, s16 width, s16 height, s16 dir)
{
    // The use of the dimension parameters here is a mess
    u8 leftMove, newX, newWidth; // leftMove is used as a srcX, newX is used as both x and srcHeight, newWidth is used as both width and destY

    if (TryMovePartySlot(x, width, &leftMove, &newX, &newWidth))
    {
        FillBgTilemapBufferRect_Palette0(0, 0, newX, y, newWidth, height);
        if (TryMovePartySlot(x + dir, width, &leftMove, &newX, &newWidth))
            CopyRectToBgTilemapBufferRect(0, rectSrc, leftMove, 0, width, height, newX, y, newWidth, height, 17, 0, 0);
    }
}

static void MovePartyMenuBoxSprites(struct PartyMenuBox *menuBox, s16 offset)
{
    gSprites[menuBox->pokeballSpriteId].pos2.x += offset * 8;
    gSprites[menuBox->itemSpriteId].pos2.x += offset * 8;
    gSprites[menuBox->monSpriteId].pos2.x += offset * 8;
    gSprites[menuBox->statusSpriteId].pos2.x += offset * 8;
}

static void SlidePartyMenuBoxSpritesOneStep(u8 taskId)
{
    s16 *data = gTasks[taskId].data;

    if (tSlot1SlideDir != 0)
        MovePartyMenuBoxSprites(&sPartyMenuBoxes[gPartyMenu.slotId], tSlot1SlideDir);
    if (tSlot2SlideDir != 0)
        MovePartyMenuBoxSprites(&sPartyMenuBoxes[gPartyMenu.slotId2], tSlot2SlideDir);
}

static void SlidePartyMenuBoxOneStep(u8 taskId)
{
    s16 *data = gTasks[taskId].data;

    if (tSlot1SlideDir != 0)
        MoveAndBufferPartySlot(sSlot1TilemapBuffer, tSlot1Left + tSlot1Offset, tSlot1Top, tSlot1Width, tSlot1Height, tSlot1SlideDir);
    if (tSlot2SlideDir != 0)
        MoveAndBufferPartySlot(sSlot2TilemapBuffer, tSlot2Left + tSlot2Offset, tSlot2Top, tSlot2Width, tSlot2Height, tSlot2SlideDir);
    ScheduleBgCopyTilemapToVram(0);
}

static void Task_SlideSelectedSlotsOffscreen(u8 taskId)
{
    s16 *data = gTasks[taskId].data;
    u16 slidingSlotPositions[2];

    SlidePartyMenuBoxOneStep(taskId);
    SlidePartyMenuBoxSpritesOneStep(taskId);
    tSlot1Offset += tSlot1SlideDir;
    tSlot2Offset += tSlot2SlideDir;
    slidingSlotPositions[0] = tSlot1Left + tSlot1Offset;
    slidingSlotPositions[1] = tSlot2Left + tSlot2Offset;

    // Both slots have slid offscreen
    if (slidingSlotPositions[0] > 33 && slidingSlotPositions[1] > 33)
    {
        tSlot1SlideDir *= -1;
        tSlot2SlideDir *= -1;
        SwitchPartyMon();
        DisplayPartyPokemonData(gPartyMenu.slotId);
        DisplayPartyPokemonData(gPartyMenu.slotId2);
        PutWindowTilemap(sPartyMenuBoxes[gPartyMenu.slotId].windowId);
        PutWindowTilemap(sPartyMenuBoxes[gPartyMenu.slotId2].windowId);
        CopyToBufferFromBgTilemap(0, sSlot1TilemapBuffer, tSlot1Left, tSlot1Top, tSlot1Width, tSlot1Height);
        CopyToBufferFromBgTilemap(0, sSlot2TilemapBuffer, tSlot2Left, tSlot2Top, tSlot2Width, tSlot2Height);
        ClearWindowTilemap(sPartyMenuBoxes[gPartyMenu.slotId].windowId);
        ClearWindowTilemap(sPartyMenuBoxes[gPartyMenu.slotId2].windowId);
        gTasks[taskId].func = Task_SlideSelectedSlotsOnscreen;
    }
}

static void Task_SlideSelectedSlotsOnscreen(u8 taskId)
{
    s16 *data = gTasks[taskId].data;

    SlidePartyMenuBoxOneStep(taskId);
    SlidePartyMenuBoxSpritesOneStep(taskId);

    // Both slots have slid back onscreen
    if (tSlot1SlideDir == 0 && tSlot2SlideDir == 0)
    {
        PutWindowTilemap(sPartyMenuBoxes[gPartyMenu.slotId].windowId);
        PutWindowTilemap(sPartyMenuBoxes[gPartyMenu.slotId2].windowId);
        ScheduleBgCopyTilemapToVram(0);
        Free(sSlot1TilemapBuffer);
        Free(sSlot2TilemapBuffer);
        FinishTwoMonAction(taskId);
    }
    // Continue sliding
    else
    {
        tSlot1Offset += tSlot1SlideDir;
        tSlot2Offset += tSlot2SlideDir;
        if (tSlot1Offset == 0)
            tSlot1SlideDir = 0;
        if (tSlot2Offset == 0)
            tSlot2SlideDir = 0;
    }
}

static void SwitchMenuBoxSprites(u8 *spriteIdPtr1, u8 *spriteIdPtr2)
{
    u8 spriteIdBuffer = *spriteIdPtr1;
    u16 xBuffer1, yBuffer1, xBuffer2, yBuffer2;

    *spriteIdPtr1 = *spriteIdPtr2;
    *spriteIdPtr2 = spriteIdBuffer;
    xBuffer1 = gSprites[*spriteIdPtr1].pos1.x;
    yBuffer1 = gSprites[*spriteIdPtr1].pos1.y;
    xBuffer2 = gSprites[*spriteIdPtr1].pos2.x;
    yBuffer2 = gSprites[*spriteIdPtr1].pos2.y;
    gSprites[*spriteIdPtr1].pos1.x = gSprites[*spriteIdPtr2].pos1.x;
    gSprites[*spriteIdPtr1].pos1.y = gSprites[*spriteIdPtr2].pos1.y;
    gSprites[*spriteIdPtr1].pos2.x = gSprites[*spriteIdPtr2].pos2.x;
    gSprites[*spriteIdPtr1].pos2.y = gSprites[*spriteIdPtr2].pos2.y;
    gSprites[*spriteIdPtr2].pos1.x = xBuffer1;
    gSprites[*spriteIdPtr2].pos1.y = yBuffer1;
    gSprites[*spriteIdPtr2].pos2.x = xBuffer2;
    gSprites[*spriteIdPtr2].pos2.y = yBuffer2;
}

static void SwitchPartyMon(void)
{
    struct PartyMenuBox *menuBoxes[2];
    struct Pokemon *mon1, *mon2;
    struct Pokemon *monBuffer;

    menuBoxes[0] = &sPartyMenuBoxes[gPartyMenu.slotId];
    menuBoxes[1] = &sPartyMenuBoxes[gPartyMenu.slotId2];
    mon1 = &gPlayerParty[gPartyMenu.slotId];
    mon2 = &gPlayerParty[gPartyMenu.slotId2];
    monBuffer = Alloc(sizeof(struct Pokemon));
    *monBuffer = *mon1;
    *mon1 = *mon2;
    *mon2 = *monBuffer;
    Free(monBuffer);
    SwitchMenuBoxSprites(&menuBoxes[0]->pokeballSpriteId, &menuBoxes[1]->pokeballSpriteId);
    SwitchMenuBoxSprites(&menuBoxes[0]->itemSpriteId, &menuBoxes[1]->itemSpriteId);
    SwitchMenuBoxSprites(&menuBoxes[0]->monSpriteId, &menuBoxes[1]->monSpriteId);
    SwitchMenuBoxSprites(&menuBoxes[0]->statusSpriteId, &menuBoxes[1]->statusSpriteId);
}

// Finish switching mons or using Softboiled
static void FinishTwoMonAction(u8 taskId)
{
    PartyMenuRemoveWindow(&sPartyMenuInternal->windowId[1]);
    gPartyMenu.action = PARTY_ACTION_CHOOSE_MON;
    AnimatePartySlot(gPartyMenu.slotId, 0);
    gPartyMenu.slotId = gPartyMenu.slotId2;
    AnimatePartySlot(gPartyMenu.slotId2, 1);
    DisplayPartyMenuStdMessage(PARTY_MSG_CHOOSE_MON);
    gTasks[taskId].func = Task_HandleChooseMonInput;
}

#undef tSlot1Left
#undef tSlot1Top
#undef tSlot1Width
#undef tSlot1Height
#undef tSlot2Left
#undef tSlot2Top
#undef tSlot2Width
#undef tSlot2Height
#undef tSlot1Offset
#undef tSlot2Offset
#undef tSlot1SlideDir
#undef tSlot2SlideDir

static void CursorCb_Cancel1(u8 taskId)
{
    PlaySE(SE_SELECT);
    PartyMenuRemoveWindow(&sPartyMenuInternal->windowId[0]);
    PartyMenuRemoveWindow(&sPartyMenuInternal->windowId[1]);
    if (gPartyMenu.menuType == PARTY_MENU_TYPE_DAYCARE)
        DisplayPartyMenuStdMessage(PARTY_MSG_CHOOSE_MON_2);
    else
        DisplayPartyMenuStdMessage(PARTY_MSG_CHOOSE_MON);
    gTasks[taskId].func = Task_HandleChooseMonInput;
}

static void CursorCb_Item(u8 taskId)
{
    PlaySE(SE_SELECT);
    PartyMenuRemoveWindow(&sPartyMenuInternal->windowId[0]);
    PartyMenuRemoveWindow(&sPartyMenuInternal->windowId[1]);
    SetPartyMonSelectionActions(gPlayerParty, gPartyMenu.slotId, ACTIONS_ITEM);
    DisplaySelectionWindow(SELECTWINDOW_ITEM);
    DisplayPartyMenuStdMessage(PARTY_MSG_DO_WHAT_WITH_ITEM);
    gTasks[taskId].data[0] = 0xFF;
    gTasks[taskId].func = Task_HandleSelectionMenuInput;
}

static void CursorCb_Give(u8 taskId)
{
    PlaySE(SE_SELECT);
    sPartyMenuInternal->exitCallback = CB2_SelectBagItemToGive;
    Task_ClosePartyMenu(taskId);
}

static void CB2_SelectBagItemToGive(void)
{
    if (InBattlePyramid() == FALSE)
        GoToBagMenu(ITEMMENULOCATION_PARTY, POCKETS_COUNT, CB2_GiveHoldItem);
    else
        GoToBattlePyramidBagMenu(2, CB2_GiveHoldItem);
}

static void CB2_GiveHoldItem(void)
{
    if (gSpecialVar_ItemId == ITEM_NONE)
    {
        InitPartyMenu(gPartyMenu.menuType, KEEP_PARTY_LAYOUT, gPartyMenu.action, TRUE, PARTY_MSG_NONE, Task_TryCreateSelectionWindow, gPartyMenu.exitCallback);
    }
    else
    {
        sPartyMenuItemId = GetMonData(&gPlayerParty[gPartyMenu.slotId], MON_DATA_HELD_ITEM);

        // Already holding item
        if (sPartyMenuItemId != ITEM_NONE)
        {
            InitPartyMenu(gPartyMenu.menuType, KEEP_PARTY_LAYOUT, gPartyMenu.action, TRUE, PARTY_MSG_NONE, Task_SwitchHoldItemsPrompt, gPartyMenu.exitCallback);
        }
        // Give mail
        else if (ItemIsMail(gSpecialVar_ItemId))
        {
            RemoveBagItem(gSpecialVar_ItemId, 1);
            GiveItemToMon(&gPlayerParty[gPartyMenu.slotId], gSpecialVar_ItemId);
            CB2_WriteMailToGiveMon();
        }
        // Give item
        else
        {
            InitPartyMenu(gPartyMenu.menuType, KEEP_PARTY_LAYOUT, gPartyMenu.action, TRUE, PARTY_MSG_NONE, Task_GiveHoldItem, gPartyMenu.exitCallback);
        }
    }
}

static void Task_GiveHoldItem(u8 taskId)
{
    u16 item;

    if (!gPaletteFade.active)
    {
        item = gSpecialVar_ItemId;
        DisplayGaveHeldItemMessage(&gPlayerParty[gPartyMenu.slotId], item, FALSE, 0);
        GiveItemToMon(&gPlayerParty[gPartyMenu.slotId], item);
        RemoveBagItem(item, 1);
        gTasks[taskId].func = Task_UpdateHeldItemSprite;
    }
}

static void Task_SwitchHoldItemsPrompt(u8 taskId)
{
    if (!gPaletteFade.active)
    {
        DisplayAlreadyHoldingItemSwitchMessage(&gPlayerParty[gPartyMenu.slotId], sPartyMenuItemId, TRUE);
        gTasks[taskId].func = Task_SwitchItemsYesNo;
    }
}

static void Task_SwitchItemsYesNo(u8 taskId)
{
    if (IsPartyMenuTextPrinterActive() != TRUE)
    {
        PartyMenuDisplayYesNoMenu();
        gTasks[taskId].func = Task_HandleSwitchItemsYesNoInput;
    }
}

static void Task_HandleSwitchItemsYesNoInput(u8 taskId)
{
    switch (Menu_ProcessInputNoWrapClearOnChoose())
    {
    case 0: // Yes, switch items
        RemoveBagItem(gSpecialVar_ItemId, 1);

        // No room to return held item to bag
        if (AddBagItem(sPartyMenuItemId, 1) == FALSE)
        {
            AddBagItem(gSpecialVar_ItemId, 1);
            BufferBagFullCantTakeItemMessage(sPartyMenuItemId);
            DisplayPartyMenuMessage(gStringVar4, FALSE);
            gTasks[taskId].func = Task_ReturnToChooseMonAfterText;
        }
        // Giving mail
        else if (ItemIsMail(gSpecialVar_ItemId))
        {
            GiveItemToMon(&gPlayerParty[gPartyMenu.slotId], gSpecialVar_ItemId);
            gTasks[taskId].func = Task_WriteMailToGiveMonAfterText;
        }
        // Giving item
        else
        {
            GiveItemToMon(&gPlayerParty[gPartyMenu.slotId], gSpecialVar_ItemId);
            DisplaySwitchedHeldItemMessage(gSpecialVar_ItemId, sPartyMenuItemId, TRUE);
            gTasks[taskId].func = Task_UpdateHeldItemSprite;
        }
        break;
    case MENU_B_PRESSED:
        PlaySE(SE_SELECT);
        // fallthrough
    case 1: // No
        gTasks[taskId].func = Task_ReturnToChooseMonAfterText;
        break;
    }
}

static void Task_WriteMailToGiveMonAfterText(u8 taskId)
{
    if (IsPartyMenuTextPrinterActive() != TRUE)
    {
        sPartyMenuInternal->exitCallback = CB2_WriteMailToGiveMon;
        Task_ClosePartyMenu(taskId);
    }
}

static void CB2_WriteMailToGiveMon(void)
{
    u8 mail = GetMonData(&gPlayerParty[gPartyMenu.slotId], MON_DATA_MAIL);

    DoEasyChatScreen(
        EASY_CHAT_TYPE_MAIL,
        gSaveBlock1Ptr->mail[mail].words,
        CB2_ReturnToPartyMenuFromWritingMail,
        EASY_CHAT_PERSON_DISPLAY_NONE);
}

static void CB2_ReturnToPartyMenuFromWritingMail(void)
{
    struct Pokemon *mon = &gPlayerParty[gPartyMenu.slotId];
    u16 item = GetMonData(mon, MON_DATA_HELD_ITEM);

    // Canceled writing mail
    if (gSpecialVar_Result == FALSE)
    {
        TakeMailFromMon(mon);
        SetMonData(mon, MON_DATA_HELD_ITEM, &sPartyMenuItemId);
        RemoveBagItem(sPartyMenuItemId, 1);
        AddBagItem(item, 1);
        InitPartyMenu(gPartyMenu.menuType, KEEP_PARTY_LAYOUT, gPartyMenu.action, TRUE, PARTY_MSG_CHOOSE_MON, Task_TryCreateSelectionWindow, gPartyMenu.exitCallback);
    }
    // Wrote mail
    else
    {
        InitPartyMenu(gPartyMenu.menuType, KEEP_PARTY_LAYOUT, gPartyMenu.action, TRUE, PARTY_MSG_NONE, Task_DisplayGaveMailFromPartyMessage, gPartyMenu.exitCallback);
    }
}

// Nearly redundant with Task_DisplayGaveMailFromBagMessgae
static void Task_DisplayGaveMailFromPartyMessage(u8 taskId)
{
    if (!gPaletteFade.active)
    {
        if (sPartyMenuItemId == ITEM_NONE)
            DisplayGaveHeldItemMessage(&gPlayerParty[gPartyMenu.slotId], gSpecialVar_ItemId, FALSE, 0);
        else
            DisplaySwitchedHeldItemMessage(gSpecialVar_ItemId, sPartyMenuItemId, FALSE);
        gTasks[taskId].func = Task_UpdateHeldItemSprite;
    }
}

static void Task_UpdateHeldItemSprite(u8 taskId)
{
    struct Pokemon *mon = &gPlayerParty[gPartyMenu.slotId];

    if (IsPartyMenuTextPrinterActive() != TRUE)
    {
        UpdatePartyMonHeldItemSprite(mon, &sPartyMenuBoxes[gPartyMenu.slotId]);
        if (gPartyMenu.menuType == PARTY_MENU_TYPE_STORE_PYRAMID_HELD_ITEMS)
        {
            if (GetMonData(mon, MON_DATA_HELD_ITEM) != ITEM_NONE)
                DisplayPartyPokemonDescriptionText(PARTYBOX_DESC_HAVE, &sPartyMenuBoxes[gPartyMenu.slotId], 1);
            else
                DisplayPartyPokemonDescriptionText(PARTYBOX_DESC_DONT_HAVE, &sPartyMenuBoxes[gPartyMenu.slotId], 1);
        }
        Task_ReturnToChooseMonAfterText(taskId);
    }
}

static void CursorCb_TakeItem(u8 taskId)
{
    struct Pokemon *mon = &gPlayerParty[gPartyMenu.slotId];
    u16 item = GetMonData(mon, MON_DATA_HELD_ITEM);

    PlaySE(SE_SELECT);
    PartyMenuRemoveWindow(&sPartyMenuInternal->windowId[0]);
    PartyMenuRemoveWindow(&sPartyMenuInternal->windowId[1]);
    switch (TryTakeMonItem(mon))
    {
    case 0: // Not holding item
        GetMonNickname(mon, gStringVar1);
        StringExpandPlaceholders(gStringVar4, gText_PkmnNotHolding);
        DisplayPartyMenuMessage(gStringVar4, TRUE);
        break;
    case 1: // No room to take item
        BufferBagFullCantTakeItemMessage(item);
        DisplayPartyMenuMessage(gStringVar4, TRUE);
        break;
    default: // Took item
        DisplayTookHeldItemMessage(mon, item, TRUE);
        break;
    }
    ScheduleBgCopyTilemapToVram(2);
    gTasks[taskId].func = Task_UpdateHeldItemSprite;
}

static void CursorCb_Toss(u8 taskId)
{
    struct Pokemon *mon = &gPlayerParty[gPartyMenu.slotId];
    u16 item = GetMonData(mon, MON_DATA_HELD_ITEM);

    PlaySE(SE_SELECT);
    PartyMenuRemoveWindow(&sPartyMenuInternal->windowId[0]);
    PartyMenuRemoveWindow(&sPartyMenuInternal->windowId[1]);
    if (item == ITEM_NONE)
    {
        GetMonNickname(mon, gStringVar1);
        StringExpandPlaceholders(gStringVar4, gText_PkmnNotHolding);
        DisplayPartyMenuMessage(gStringVar4, TRUE);
        gTasks[taskId].func = Task_UpdateHeldItemSprite;
    }
    else
    {
        CopyItemName(item, gStringVar1);
        StringExpandPlaceholders(gStringVar4, gText_ThrowAwayItem);
        DisplayPartyMenuMessage(gStringVar4, TRUE);
        gTasks[taskId].func = Task_TossHeldItemYesNo;
    }
}

static void Task_TossHeldItemYesNo(u8 taskId)
{
    if (IsPartyMenuTextPrinterActive() != TRUE)
    {
        PartyMenuDisplayYesNoMenu();
        gTasks[taskId].func = Task_HandleTossHeldItemYesNoInput;
    }
}

static void Task_HandleTossHeldItemYesNoInput(u8 taskId)
{
    struct Pokemon *mon = &gPlayerParty[gPartyMenu.slotId];

    switch (Menu_ProcessInputNoWrapClearOnChoose())
    {
    case 0:
        CopyItemName(GetMonData(mon, MON_DATA_HELD_ITEM), gStringVar1);
        StringExpandPlaceholders(gStringVar4, gText_ItemThrownAway);
        DisplayPartyMenuMessage(gStringVar4, FALSE);
        gTasks[taskId].func = Task_TossHeldItem;
        break;
    case MENU_B_PRESSED:
        PlaySE(SE_SELECT);
        // fallthrough
    case 1:
        gTasks[taskId].func = Task_ReturnToChooseMonAfterText;
        break;
    }
}

static void Task_TossHeldItem(u8 taskId)
{
    struct Pokemon *mon = &gPlayerParty[gPartyMenu.slotId];

    if (IsPartyMenuTextPrinterActive() != TRUE)
    {
        u16 item = ITEM_NONE;

        SetMonData(mon, MON_DATA_HELD_ITEM, &item);
        UpdatePartyMonHeldItemSprite(mon, &sPartyMenuBoxes[gPartyMenu.slotId]);
        DisplayPartyPokemonDescriptionText(PARTYBOX_DESC_DONT_HAVE, &sPartyMenuBoxes[gPartyMenu.slotId], 1);
        gTasks[taskId].func = Task_ReturnToChooseMonAfterText;
    }
}

static void CursorCb_Mail(u8 taskId)
{
    PlaySE(SE_SELECT);
    PartyMenuRemoveWindow(&sPartyMenuInternal->windowId[0]);
    PartyMenuRemoveWindow(&sPartyMenuInternal->windowId[1]);
    SetPartyMonSelectionActions(gPlayerParty, gPartyMenu.slotId, ACTIONS_MAIL);
    DisplaySelectionWindow(SELECTWINDOW_MAIL);
    DisplayPartyMenuStdMessage(PARTY_MSG_DO_WHAT_WITH_MAIL);
    gTasks[taskId].data[0] = 0xFF;
    gTasks[taskId].func = Task_HandleSelectionMenuInput;
}

static void CursorCb_Read(u8 taskId)
{
    PlaySE(SE_SELECT);
    sPartyMenuInternal->exitCallback = CB2_ReadHeldMail;
    Task_ClosePartyMenu(taskId);
}

static void CB2_ReadHeldMail(void)
{
    ReadMail(&gSaveBlock1Ptr->mail[GetMonData(&gPlayerParty[gPartyMenu.slotId], MON_DATA_MAIL)], CB2_ReturnToPartyMenuFromReadingMail, 1);
}

static void CB2_ReturnToPartyMenuFromReadingMail(void)
{
    gPaletteFade.bufferTransferDisabled = TRUE;
    InitPartyMenu(gPartyMenu.menuType, KEEP_PARTY_LAYOUT, gPartyMenu.action, TRUE, PARTY_MSG_DO_WHAT_WITH_MON, Task_TryCreateSelectionWindow, gPartyMenu.exitCallback);
}

static void CursorCb_TakeMail(u8 taskId)
{
    PlaySE(SE_SELECT);
    PartyMenuRemoveWindow(&sPartyMenuInternal->windowId[1]);
    PartyMenuRemoveWindow(&sPartyMenuInternal->windowId[0]);
    DisplayPartyMenuMessage(gText_SendMailToPC, TRUE);
    gTasks[taskId].func = Task_SendMailToPCYesNo;
}

static void Task_SendMailToPCYesNo(u8 taskId)
{
    if (IsPartyMenuTextPrinterActive() != TRUE)
    {
        PartyMenuDisplayYesNoMenu();
        gTasks[taskId].func = Task_HandleSendMailToPCYesNoInput;
    }
}

static void Task_HandleSendMailToPCYesNoInput(u8 taskId)
{
    switch (Menu_ProcessInputNoWrapClearOnChoose())
    {
    case 0: // Yes, send to PC
        if (TakeMailFromMon2(&gPlayerParty[gPartyMenu.slotId]) != 0xFF)
        {
            DisplayPartyMenuMessage(gText_MailSentToPC, FALSE);
            gTasks[taskId].func = Task_UpdateHeldItemSprite;
        }
        else
        {
            DisplayPartyMenuMessage(gText_PCMailboxFull, FALSE);
            gTasks[taskId].func = Task_ReturnToChooseMonAfterText;
        }
        break;
    case MENU_B_PRESSED:
        PlaySE(SE_SELECT);
        // fallthrough
    case 1:
        DisplayPartyMenuMessage(gText_MailMessageWillBeLost, TRUE);
        gTasks[taskId].func = Task_LoseMailMessageYesNo;
        break;
    }
}

static void Task_LoseMailMessageYesNo(u8 taskId)
{
    if (IsPartyMenuTextPrinterActive() != TRUE)
    {
        PartyMenuDisplayYesNoMenu();
        gTasks[taskId].func = Task_HandleLoseMailMessageYesNoInput;
    }
}

static void Task_HandleLoseMailMessageYesNoInput(u8 taskId)
{
    u16 item;

    switch (Menu_ProcessInputNoWrapClearOnChoose())
    {
    case 0: // Yes, lose mail message
        item = GetMonData(&gPlayerParty[gPartyMenu.slotId], MON_DATA_HELD_ITEM);
        if (AddBagItem(item, 1) == TRUE)
        {
            TakeMailFromMon(&gPlayerParty[gPartyMenu.slotId]);
            DisplayPartyMenuMessage(gText_MailTakenFromPkmn, FALSE);
            gTasks[taskId].func = Task_UpdateHeldItemSprite;
        }
        else
        {
            BufferBagFullCantTakeItemMessage(item);
            DisplayPartyMenuMessage(gStringVar4, FALSE);
            gTasks[taskId].func = Task_ReturnToChooseMonAfterText;
        }
        break;
    case MENU_B_PRESSED:
        PlaySE(SE_SELECT);
        // fallthrough
    case 1:
        gTasks[taskId].func = Task_ReturnToChooseMonAfterText;
        break;
    }
}

static void CursorCb_Cancel2(u8 taskId)
{
    struct Pokemon *mon = &gPlayerParty[gPartyMenu.slotId];

    PlaySE(SE_SELECT);
    PartyMenuRemoveWindow(&sPartyMenuInternal->windowId[0]);
    PartyMenuRemoveWindow(&sPartyMenuInternal->windowId[1]);
    SetPartyMonSelectionActions(gPlayerParty, gPartyMenu.slotId, GetPartyMenuActionsType(mon));
    if (gPartyMenu.menuType != PARTY_MENU_TYPE_STORE_PYRAMID_HELD_ITEMS)
    {
        DisplaySelectionWindow(SELECTWINDOW_ACTIONS);
        DisplayPartyMenuStdMessage(PARTY_MSG_DO_WHAT_WITH_MON);
    }
    else
    {
        DisplaySelectionWindow(SELECTWINDOW_ITEM);
        CopyItemName(GetMonData(mon, MON_DATA_HELD_ITEM), gStringVar2);
        DisplayPartyMenuStdMessage(PARTY_MSG_ALREADY_HOLDING_ONE);
    }
    gTasks[taskId].data[0] = 0xFF;
    gTasks[taskId].func = Task_HandleSelectionMenuInput;
}

static void CursorCb_SendMon(u8 taskId)
{
    PlaySE(SE_SELECT);
    PartyMenuRemoveWindow(&sPartyMenuInternal->windowId[0]);
    if (TrySwitchInPokemon() == TRUE)
    {
        Task_ClosePartyMenu(taskId);
    }
    else
    {
        // gStringVar4 below is the error message buffered by TrySwitchInPokemon
        PartyMenuRemoveWindow(&sPartyMenuInternal->windowId[1]);
        DisplayPartyMenuMessage(gStringVar4, TRUE);
        gTasks[taskId].func = Task_ReturnToChooseMonAfterText;
    }
}

static void CursorCb_Enter(u8 taskId)
{
    u8 maxBattlers;
    u8 i;

    PartyMenuRemoveWindow(&sPartyMenuInternal->windowId[0]);
    PartyMenuRemoveWindow(&sPartyMenuInternal->windowId[1]);
    maxBattlers = GetMaxBattleEntries();
    for (i = 0; i < maxBattlers; i++)
    {
        if (gSelectedOrderFromParty[i] == 0)
        {
            PlaySE(SE_SELECT);
            gSelectedOrderFromParty[i] = gPartyMenu.slotId + 1;
            DisplayPartyPokemonDescriptionText(i + PARTYBOX_DESC_FIRST, &sPartyMenuBoxes[gPartyMenu.slotId], 1);
            if (i == (maxBattlers - 1))
                MoveCursorToConfirm();
            DisplayPartyMenuStdMessage(PARTY_MSG_CHOOSE_MON);
            gTasks[taskId].func = Task_HandleChooseMonInput;
            return;
        }
    }
    ConvertIntToDecimalStringN(gStringVar1, maxBattlers, STR_CONV_MODE_LEFT_ALIGN, 1);
    StringExpandPlaceholders(gStringVar4, gText_NoMoreThanVar1Pkmn);
    PlaySE(SE_FAILURE);
    DisplayPartyMenuMessage(gStringVar4, TRUE);
    gTasks[taskId].func = Task_ReturnToChooseMonAfterText;
}

static void MoveCursorToConfirm(void)
{
    AnimatePartySlot(gPartyMenu.slotId, 0);
    gPartyMenu.slotId = PARTY_SIZE;
    AnimatePartySlot(gPartyMenu.slotId, 1);
}

static void CursorCb_NoEntry(u8 taskId)
{
    u8 maxBattlers;
    u8 i, j;

    PlaySE(SE_SELECT);
    PartyMenuRemoveWindow(&sPartyMenuInternal->windowId[0]);
    PartyMenuRemoveWindow(&sPartyMenuInternal->windowId[1]);
    maxBattlers = GetMaxBattleEntries();
    for (i = 0; i < maxBattlers; i++)
    {
        if (gSelectedOrderFromParty[i] == (gPartyMenu.slotId + 1))
        {
            for (j = i; j < (maxBattlers - 1); j++)
                gSelectedOrderFromParty[j] = gSelectedOrderFromParty[j + 1];
            gSelectedOrderFromParty[j] = 0;
            break;
        }
    }
    DisplayPartyPokemonDescriptionText(PARTYBOX_DESC_ABLE_3, &sPartyMenuBoxes[gPartyMenu.slotId], 1);
    for (i = 0; i < (maxBattlers - 1); i++)
    {
        if (gSelectedOrderFromParty[i] != 0)
            DisplayPartyPokemonDescriptionText(i + PARTYBOX_DESC_FIRST, &sPartyMenuBoxes[gSelectedOrderFromParty[i] - 1], 1);
    }
    DisplayPartyMenuStdMessage(PARTY_MSG_CHOOSE_MON);
    gTasks[taskId].func = Task_HandleChooseMonInput;
}

static void CursorCb_Store(u8 taskId)
{
    PlaySE(SE_SELECT);
    Task_ClosePartyMenu(taskId);
}

// Register mon for the Trading Board in Union Room
static void CursorCb_Register(u8 taskId)
{
    u16 species2 = GetMonData(&gPlayerParty[gPartyMenu.slotId], MON_DATA_SPECIES2);
    u16 species = GetMonData(&gPlayerParty[gPartyMenu.slotId], MON_DATA_SPECIES);
    u8 isEventLegal = GetMonData(&gPlayerParty[gPartyMenu.slotId], MON_DATA_EVENT_LEGAL);

    switch (CanRegisterMonForTradingBoard(*(struct GFtgtGnameSub *)GetHostRFUtgtGname(), species2, species, isEventLegal))
    {
    case CANT_REGISTER_MON:
        StringExpandPlaceholders(gStringVar4, gText_PkmnCantBeTradedNow);
        break;
    case CANT_REGISTER_EGG:
        StringExpandPlaceholders(gStringVar4, gText_EggCantBeTradedNow);
        break;
    default:
        PlaySE(SE_SELECT);
        Task_ClosePartyMenu(taskId);
        return;
    }
    PlaySE(SE_FAILURE);
    PartyMenuRemoveWindow(&sPartyMenuInternal->windowId[0]);
    PartyMenuRemoveWindow(&sPartyMenuInternal->windowId[1]);
    StringAppend(gStringVar4, gText_PauseUntilPress);
    DisplayPartyMenuMessage(gStringVar4, TRUE);
    gTasks[taskId].func = Task_ReturnToChooseMonAfterText;
}

static void CursorCb_Trade1(u8 taskId)
{
    u16 species2 = GetMonData(&gPlayerParty[gPartyMenu.slotId], MON_DATA_SPECIES2);
    u16 species = GetMonData(&gPlayerParty[gPartyMenu.slotId], MON_DATA_SPECIES);
    u8 isEventLegal = GetMonData(&gPlayerParty[gPartyMenu.slotId], MON_DATA_EVENT_LEGAL);
    u32 stringId = GetUnionRoomTradeMessageId(*(struct GFtgtGnameSub *)GetHostRFUtgtGname(), gPartnerTgtGnameSub, species2, gUnionRoomOfferedSpecies, gUnionRoomRequestedMonType, species, isEventLegal);

    if (stringId != UR_TRADE_MSG_NONE)
    {
        StringExpandPlaceholders(gStringVar4, sUnionRoomTradeMessages[stringId - 1]);
        PlaySE(SE_FAILURE);
        PartyMenuRemoveWindow(&sPartyMenuInternal->windowId[0]);
        PartyMenuRemoveWindow(&sPartyMenuInternal->windowId[1]);
        StringAppend(gStringVar4, gText_PauseUntilPress);
        DisplayPartyMenuMessage(gStringVar4, TRUE);
        gTasks[taskId].func = Task_ReturnToChooseMonAfterText;
    }
    else
    {
        PlaySE(SE_SELECT);
        Task_ClosePartyMenu(taskId);
    }
}

// Spin Trade (based on the translation of the Japanese trade prompt)
// Not fully implemented, and normally unreachable because PARTY_MENU_TYPE_SPIN_TRADE is never used
static void CursorCb_Trade2(u8 taskId)
{
    PartyMenuRemoveWindow(&sPartyMenuInternal->windowId[0]);
    PartyMenuRemoveWindow(&sPartyMenuInternal->windowId[1]);
    switch (CanSpinTradeMon(gPlayerParty, gPartyMenu.slotId))
    {
    case CANT_TRADE_LAST_MON:
        StringExpandPlaceholders(gStringVar4, gText_OnlyPkmnForBattle);
        break;
    case CANT_TRADE_NATIONAL:
        StringExpandPlaceholders(gStringVar4, gText_PkmnCantBeTradedNow);
        break;
    case CANT_TRADE_EGG_YET:
        StringExpandPlaceholders(gStringVar4, gText_EggCantBeTradedNow);
        break;
    default: // CAN_TRADE_MON
        PlaySE(SE_SELECT);
        GetMonNickname(&gPlayerParty[gPartyMenu.slotId], gStringVar1);
        StringExpandPlaceholders(gStringVar4, gJPText_AreYouSureYouWantToSpinTradeMon);
        DisplayPartyMenuMessage(gStringVar4, TRUE);
        gTasks[taskId].func = Task_SpinTradeYesNo;
        return;
    }
    PlaySE(SE_FAILURE);
    StringAppend(gStringVar4, gText_PauseUntilPress);
    DisplayPartyMenuMessage(gStringVar4, TRUE);
    gTasks[taskId].func = Task_ReturnToChooseMonAfterText;
}

static void Task_SpinTradeYesNo(u8 taskId)
{
    if (IsPartyMenuTextPrinterActive() != TRUE)
    {
        PartyMenuDisplayYesNoMenu();
        gTasks[taskId].func = Task_HandleSpinTradeYesNoInput;
    }
}

// See comment on CursorCb_Trade2. Because no callback is set, selecting YES (0) to spin trade just closes the party menu
static void Task_HandleSpinTradeYesNoInput(u8 taskId)
{
    switch (Menu_ProcessInputNoWrapClearOnChoose())
    {
    case 0:
        Task_ClosePartyMenu(taskId);
        break;
    case MENU_B_PRESSED:
        PlaySE(SE_SELECT);
        // fallthrough
    case 1:
        Task_ReturnToChooseMonAfterText(taskId);
        break;
    }
}

static void CursorCb_FieldMove(u8 taskId)
{
    u8 fieldMove = sPartyMenuInternal->actions[Menu_GetCursorPos()] - MENU_FIELD_MOVES;
    const struct MapHeader *mapHeader;

    PlaySE(SE_SELECT);
    if (sFieldMoveCursorCallbacks[fieldMove].fieldMoveFunc == NULL)
        return;

    PartyMenuRemoveWindow(&sPartyMenuInternal->windowId[0]);
    PartyMenuRemoveWindow(&sPartyMenuInternal->windowId[1]);
    if (MenuHelpers_LinkSomething() == TRUE || InUnionRoom() == TRUE)
    {
        if (fieldMove == FIELD_MOVE_MILK_DRINK || fieldMove == FIELD_MOVE_SOFT_BOILED)
            DisplayPartyMenuStdMessage(PARTY_MSG_CANT_USE_HERE);
        else
            DisplayPartyMenuStdMessage(sFieldMoveCursorCallbacks[fieldMove].msgId);

        gTasks[taskId].func = Task_CancelAfterAorBPress;
    }
    else
    {
        // All field moves before WATERFALL are HMs.
        if (fieldMove <= FIELD_MOVE_WATERFALL && FlagGet(FLAG_BADGE01_GET + fieldMove) != TRUE)
        {
            DisplayPartyMenuMessage(gText_CantUseUntilNewBadge, TRUE);
            gTasks[taskId].func = Task_ReturnToChooseMonAfterText;
        }
        else if (sFieldMoveCursorCallbacks[fieldMove].fieldMoveFunc() == TRUE)
        {
            switch (fieldMove)
            {
            case FIELD_MOVE_MILK_DRINK:
            case FIELD_MOVE_SOFT_BOILED:
                ChooseMonForSoftboiled(taskId);
                break;
            case FIELD_MOVE_TELEPORT:
                mapHeader = Overworld_GetMapHeaderByGroupAndId(gSaveBlock1Ptr->lastHealLocation.mapGroup, gSaveBlock1Ptr->lastHealLocation.mapNum);
                GetMapNameGeneric(gStringVar1, mapHeader->regionMapSectionId);
                StringExpandPlaceholders(gStringVar4, gText_ReturnToHealingSpot);
                DisplayFieldMoveExitAreaMessage(taskId);
                sPartyMenuInternal->data[0] = fieldMove;
                break;
            case FIELD_MOVE_DIG:
                mapHeader = Overworld_GetMapHeaderByGroupAndId(gSaveBlock1Ptr->escapeWarp.mapGroup, gSaveBlock1Ptr->escapeWarp.mapNum);
                GetMapNameGeneric(gStringVar1, mapHeader->regionMapSectionId);
                StringExpandPlaceholders(gStringVar4, gText_EscapeFromHere);
                DisplayFieldMoveExitAreaMessage(taskId);
                sPartyMenuInternal->data[0] = fieldMove;
                break;
            case FIELD_MOVE_FLY:
                gPartyMenu.exitCallback = CB2_OpenFlyMap;
                Task_ClosePartyMenu(taskId);
                break;
            default:
                gPartyMenu.exitCallback = CB2_ReturnToField;
                Task_ClosePartyMenu(taskId);
                break;
            }
        }
        // Cant use Field Move
        else
        {
            switch (fieldMove)
            {
            case FIELD_MOVE_SURF:
                DisplayCantUseSurfMessage();
                break;
            case FIELD_MOVE_FLASH:
                DisplayCantUseFlashMessage();
                break;
            default:
                DisplayPartyMenuStdMessage(sFieldMoveCursorCallbacks[fieldMove].msgId);
                break;
            }
            gTasks[taskId].func = Task_CancelAfterAorBPress;
        }
    }
}

static void DisplayFieldMoveExitAreaMessage(u8 taskId)
{
    DisplayPartyMenuMessage(gStringVar4, TRUE);
    gTasks[taskId].func = Task_FieldMoveExitAreaYesNo;
}

static void Task_FieldMoveExitAreaYesNo(u8 taskId)
{
    if (IsPartyMenuTextPrinterActive() != TRUE)
    {
        PartyMenuDisplayYesNoMenu();
        gTasks[taskId].func = Task_HandleFieldMoveExitAreaYesNoInput;
    }
}

static void Task_HandleFieldMoveExitAreaYesNoInput(u8 taskId)
{
    switch (Menu_ProcessInputNoWrapClearOnChoose())
    {
    case 0:
        gPartyMenu.exitCallback = CB2_ReturnToField;
        Task_ClosePartyMenu(taskId);
        break;
    case MENU_B_PRESSED:
        PlaySE(SE_SELECT);
        // fallthrough
    case 1:
        gFieldCallback2 = NULL;
        gPostMenuFieldCallback = NULL;
        Task_ReturnToChooseMonAfterText(taskId);
        break;
    }
}

bool8 FieldCallback_PrepareFadeInFromMenu(void)
{
    FadeInFromBlack();
    CreateTask(Task_FieldMoveWaitForFade, 8);
    return TRUE;
}

static void Task_FieldMoveWaitForFade(u8 taskId)
{
    if (IsWeatherNotFadingIn() == TRUE)
    {
        gFieldEffectArguments[0] = GetFieldMoveMonSpecies();
        gPostMenuFieldCallback();
        DestroyTask(taskId);
    }
}

static u16 GetFieldMoveMonSpecies(void)
{
    return GetMonData(&gPlayerParty[gPartyMenu.slotId], MON_DATA_SPECIES);
}

static void Task_CancelAfterAorBPress(u8 taskId)
{
    if ((JOY_NEW(A_BUTTON)) || (JOY_NEW(B_BUTTON)))
        CursorCb_Cancel1(taskId);
}

static void DisplayCantUseFlashMessage(void)
{
    if (FlagGet(FLAG_SYS_USE_FLASH) == TRUE)
        DisplayPartyMenuStdMessage(PARTY_MSG_ALREADY_IN_USE);
    else
        DisplayPartyMenuStdMessage(PARTY_MSG_CANT_USE_HERE);
}

static void FieldCallback_Surf(void)
{
    gFieldEffectArguments[0] = GetCursorSelectionMonId();
    FieldEffectStart(FLDEFF_USE_SURF);
}

static bool8 SetUpFieldMove_Surf(void)
{
    if (PartyHasMonWithSurf() == TRUE && IsPlayerFacingSurfableFishableWater() == TRUE)
    {
        gFieldCallback2 = FieldCallback_PrepareFadeInFromMenu;
        gPostMenuFieldCallback = FieldCallback_Surf;
        return TRUE;
    }
    return FALSE;
}

static void DisplayCantUseSurfMessage(void)
{
    if (TestPlayerAvatarFlags(PLAYER_AVATAR_FLAG_SURFING))
        DisplayPartyMenuStdMessage(PARTY_MSG_ALREADY_SURFING);
    else
        DisplayPartyMenuStdMessage(PARTY_MSG_CANT_SURF_HERE);
}

static bool8 SetUpFieldMove_Fly(void)
{
    if (Overworld_MapTypeAllowsTeleportAndFly(gMapHeader.mapType) == TRUE)
        return TRUE;
    else
        return FALSE;
}

void CB2_ReturnToPartyMenuFromFlyMap(void)
{
    InitPartyMenu(PARTY_MENU_TYPE_FIELD, PARTY_LAYOUT_SINGLE, PARTY_ACTION_CHOOSE_MON, TRUE, PARTY_MSG_CHOOSE_MON, Task_HandleChooseMonInput, CB2_ReturnToFieldWithOpenMenu);
}

static void FieldCallback_Waterfall(void)
{
    gFieldEffectArguments[0] = GetCursorSelectionMonId();
    FieldEffectStart(FLDEFF_USE_WATERFALL);
}

static bool8 SetUpFieldMove_Waterfall(void)
{
    s16 x, y;

    GetXYCoordsOneStepInFrontOfPlayer(&x, &y);
    if (MetatileBehavior_IsWaterfall(MapGridGetMetatileBehaviorAt(x, y)) == TRUE && IsPlayerSurfingNorth() == TRUE)
    {
        gFieldCallback2 = FieldCallback_PrepareFadeInFromMenu;
        gPostMenuFieldCallback = FieldCallback_Waterfall;
        return TRUE;
    }
    return FALSE;
}

static void FieldCallback_Dive(void)
{
    gFieldEffectArguments[0] = GetCursorSelectionMonId();
    FieldEffectStart(FLDEFF_USE_DIVE);
}

static bool8 SetUpFieldMove_Dive(void)
{
    gFieldEffectArguments[1] = TrySetDiveWarp();
    if (gFieldEffectArguments[1] != 0)
    {
        gFieldCallback2 = FieldCallback_PrepareFadeInFromMenu;
        gPostMenuFieldCallback = FieldCallback_Dive;
        return TRUE;
    }
    return FALSE;
}

static void CreatePartyMonIconSprite(struct Pokemon *mon, struct PartyMenuBox *menuBox, u32 slot)
{
    u16 species2;

    species2 = GetMonData(mon, MON_DATA_SPECIES2);
    CreatePartyMonIconSpriteParameterized(species2, GetMonData(mon, MON_DATA_PERSONALITY), menuBox, 1);
    UpdatePartyMonHPBar(menuBox->monSpriteId, mon);
}

static void CreatePartyMonIconSpriteParameterized(u16 species, u32 pid, struct PartyMenuBox *menuBox, u8 priority)
{
    if (species != SPECIES_NONE)
    {
        menuBox->monSpriteId = CreateMonIcon(species, SpriteCB_MonIcon, menuBox->spriteCoords[0], menuBox->spriteCoords[1], 4, pid);
        gSprites[menuBox->monSpriteId].oam.priority = priority;
    }
}

static void UpdateHPBar(u8 spriteId, u16 hp, u16 maxhp)
{
    switch (GetHPBarLevel(hp, maxhp))
    {
    case HP_BAR_FULL:
        SetPartyHPBarSprite(&gSprites[spriteId], 0);
        break;
    case HP_BAR_GREEN:
        SetPartyHPBarSprite(&gSprites[spriteId], 1);
        break;
    case HP_BAR_YELLOW:
        SetPartyHPBarSprite(&gSprites[spriteId], 2);
        break;
    case HP_BAR_RED:
        SetPartyHPBarSprite(&gSprites[spriteId], 3);
        break;
    default:
        SetPartyHPBarSprite(&gSprites[spriteId], 4);
        break;
    }
}

static void UpdatePartyMonHPBar(u8 spriteId, struct Pokemon *mon)
{
    UpdateHPBar(spriteId, GetMonData(mon, MON_DATA_HP), GetMonData(mon, MON_DATA_MAX_HP));
}

static void AnimateSelectedPartyIcon(u8 spriteId, u8 animNum)
{
    gSprites[spriteId].data[0] = 0;
    if (animNum == 0)
    {
        if (gSprites[spriteId].pos1.x == 16)
        {
            gSprites[spriteId].pos2.x = 0;
            gSprites[spriteId].pos2.y = -4;
        }
        else
        {
            gSprites[spriteId].pos2.x = -4;
            gSprites[spriteId].pos2.y = 0;
        }
        gSprites[spriteId].callback = SpriteCB_UpdatePartyMonIcon;
    }
    else
    {
        gSprites[spriteId].pos2.x = 0;
        gSprites[spriteId].pos2.y = 0;
        gSprites[spriteId].callback = SpriteCB_BouncePartyMonIcon;
    }
}

static void SpriteCB_BouncePartyMonIcon(struct Sprite *sprite)
{
    u8 animCmd = UpdateMonIconFrame(sprite);

    if (animCmd != 0)
    {
        if (animCmd & 1) // % 2 also matches
            sprite->pos2.y = -3;
        else
            sprite->pos2.y = 1;
    }
}

static void SpriteCB_UpdatePartyMonIcon(struct Sprite *sprite)
{
    UpdateMonIconFrame(sprite);
}

static void CreatePartyMonHeldItemSprite(struct Pokemon *mon, struct PartyMenuBox *menuBox)
{
    if (GetMonData(mon, MON_DATA_SPECIES) != SPECIES_NONE)
    {
        menuBox->itemSpriteId = CreateSprite(&sSpriteTemplate_HeldItem, menuBox->spriteCoords[2], menuBox->spriteCoords[3], 0);
        UpdatePartyMonHeldItemSprite(mon, menuBox);
    }
}

static void CreatePartyMonHeldItemSpriteParameterized(u16 species, u16 item, struct PartyMenuBox *menuBox)
{
    if (species != SPECIES_NONE)
    {
        menuBox->itemSpriteId = CreateSprite(&sSpriteTemplate_HeldItem, menuBox->spriteCoords[2], menuBox->spriteCoords[3], 0);
        gSprites[menuBox->itemSpriteId].oam.priority = 0;
        ShowOrHideHeldItemSprite(item, menuBox);
    }
}

static void UpdatePartyMonHeldItemSprite(struct Pokemon *mon, struct PartyMenuBox *menuBox)
{
    ShowOrHideHeldItemSprite(GetMonData(mon, MON_DATA_HELD_ITEM), menuBox);
}

static void ShowOrHideHeldItemSprite(u16 item, struct PartyMenuBox *menuBox)
{
    if (item == ITEM_NONE)
    {
        gSprites[menuBox->itemSpriteId].invisible = TRUE;
    }
    else
    {
        if (ItemIsMail(item))
            StartSpriteAnim(&gSprites[menuBox->itemSpriteId], 1);
        else
            StartSpriteAnim(&gSprites[menuBox->itemSpriteId], 0);
        gSprites[menuBox->itemSpriteId].invisible = FALSE;
    }
}

void LoadHeldItemIcons(void)
{
    LoadSpriteSheet(&sSpriteSheet_HeldItem);
    LoadSpritePalette(&sSpritePalette_HeldItem);
}

void DrawHeldItemIconsForTrade(u8 *partyCounts, u8 *partySpriteIds, u8 whichParty)
{
    u16 i;
    u16 item;

    switch (whichParty)
    {
    case TRADE_PLAYER:
        for (i = 0; i < partyCounts[TRADE_PLAYER]; i++)
        {
            item = GetMonData(&gPlayerParty[i], MON_DATA_HELD_ITEM);
            if (item != ITEM_NONE)
                CreateHeldItemSpriteForTrade(partySpriteIds[i], ItemIsMail(item));
        }
        break;
    case TRADE_PARTNER:
        for (i = 0; i < partyCounts[TRADE_PARTNER]; i++)
        {
            item = GetMonData(&gEnemyParty[i], MON_DATA_HELD_ITEM);
            if (item != ITEM_NONE)
                CreateHeldItemSpriteForTrade(partySpriteIds[i + PARTY_SIZE], ItemIsMail(item));
        }
        break;
    }
}

static void CreateHeldItemSpriteForTrade(u8 spriteId, bool8 isMail)
{
    u8 subpriority = gSprites[spriteId].subpriority;
    u8 newSpriteId = CreateSprite(&sSpriteTemplate_HeldItem, 250, 170, subpriority - 1);

    gSprites[newSpriteId].pos2.x = 4;
    gSprites[newSpriteId].pos2.y = 10;
    gSprites[newSpriteId].callback = SpriteCB_HeldItem;
    gSprites[newSpriteId].data[7] = spriteId;
    StartSpriteAnim(&gSprites[newSpriteId], isMail);
    gSprites[newSpriteId].callback(&gSprites[newSpriteId]);
}

static void SpriteCB_HeldItem(struct Sprite *sprite)
{
    u8 otherSpriteId = sprite->data[7];

    if (gSprites[otherSpriteId].invisible)
    {
        sprite->invisible = TRUE;
    }
    else
    {
        sprite->invisible = FALSE;
        sprite->pos1.x = gSprites[otherSpriteId].pos1.x + gSprites[otherSpriteId].pos2.x;
        sprite->pos1.y = gSprites[otherSpriteId].pos1.y + gSprites[otherSpriteId].pos2.y;
    }
}

static void CreatePartyMonPokeballSprite(struct Pokemon *mon, struct PartyMenuBox *menuBox)
{
    if (GetMonData(mon, MON_DATA_SPECIES) != SPECIES_NONE)
        menuBox->pokeballSpriteId = CreateSprite(&sSpriteTemplate_MenuPokeball, menuBox->spriteCoords[6], menuBox->spriteCoords[7], 8);
}

static void CreatePartyMonPokeballSpriteParameterized(u16 species, struct PartyMenuBox *menuBox)
{
    if (species != SPECIES_NONE)
    {
        menuBox->pokeballSpriteId = CreateSprite(&sSpriteTemplate_MenuPokeball, menuBox->spriteCoords[6], menuBox->spriteCoords[7], 8);
        gSprites[menuBox->pokeballSpriteId].oam.priority = 0;
    }
}

// For Cancel when Confirm isnt present
static u8 CreatePokeballButtonSprite(u8 x, u8 y)
{
    u8 spriteId = CreateSprite(&sSpriteTemplate_MenuPokeball, x, y, 8);

    gSprites[spriteId].oam.priority = 2;
    return spriteId;
}

// For Confirm and Cancel when both are present
static u8 CreateSmallPokeballButtonSprite(u8 x, u8 y)
{
    return CreateSprite(&sSpriteTemplate_MenuPokeballSmall, x, y, 8);
}

static void PartyMenuStartSpriteAnim(u8 spriteId, u8 animNum)
{
    StartSpriteAnim(&gSprites[spriteId], animNum);
}

// Unused. Might explain the large blank section in gPartyMenuPokeballSmall_Gfx
// At the very least this is how the unused anim cmds for sSpriteAnimTable_MenuPokeballSmall were meant to be accessed
static void SpriteCB_BounceConfirmCancelButton(u8 spriteId, u8 spriteId2, u8 animNum)
{
    if (animNum == 0)
    {
        StartSpriteAnim(&gSprites[spriteId], 2);
        StartSpriteAnim(&gSprites[spriteId2], 4);
        gSprites[spriteId].pos2.y = 0;
        gSprites[spriteId2].pos2.y = 0;
    }
    else
    {
        StartSpriteAnim(&gSprites[spriteId], 3);
        StartSpriteAnim(&gSprites[spriteId2], 5);
        gSprites[spriteId].pos2.y = -4;
        gSprites[spriteId2].pos2.y = 4;
    }
}

static void LoadPartyMenuPokeballGfx(void)
{
    LoadCompressedSpriteSheet(&sSpriteSheet_MenuPokeball);
    LoadCompressedSpriteSheet(&sSpriteSheet_MenuPokeballSmall);
    LoadCompressedSpritePalette(&sSpritePalette_MenuPokeball);
}

static void CreatePartyMonStatusSprite(struct Pokemon *mon, struct PartyMenuBox *menuBox)
{
    if (GetMonData(mon, MON_DATA_SPECIES) != SPECIES_NONE)
    {
        menuBox->statusSpriteId = CreateSprite(&sSpriteTemplate_StatusIcons, menuBox->spriteCoords[4], menuBox->spriteCoords[5], 0);
        SetPartyMonAilmentGfx(mon, menuBox);
    }
}

static void CreatePartyMonStatusSpriteParameterized(u16 species, u8 status, struct PartyMenuBox *menuBox)
{
    if (species != SPECIES_NONE)
    {
        menuBox->statusSpriteId = CreateSprite(&sSpriteTemplate_StatusIcons, menuBox->spriteCoords[4], menuBox->spriteCoords[5], 0);
        UpdatePartyMonAilmentGfx(status, menuBox);
        gSprites[menuBox->statusSpriteId].oam.priority = 0;
    }
}

static void SetPartyMonAilmentGfx(struct Pokemon *mon, struct PartyMenuBox *menuBox)
{
    UpdatePartyMonAilmentGfx(GetMonAilment(mon), menuBox);
}

static void UpdatePartyMonAilmentGfx(u8 status, struct PartyMenuBox *menuBox)
{
    switch (status)
    {
    case AILMENT_NONE:
    case AILMENT_PKRS:
        gSprites[menuBox->statusSpriteId].invisible = TRUE;
        break;
    default:
        StartSpriteAnim(&gSprites[menuBox->statusSpriteId], status - 1);
        gSprites[menuBox->statusSpriteId].invisible = FALSE;
        break;
    }
}

static void LoadPartyMenuAilmentGfx(void)
{
    LoadCompressedSpriteSheet(&sSpriteSheet_StatusIcons);
    LoadCompressedSpritePalette(&sSpritePalette_StatusIcons);
}

void CB2_ShowPartyMenuForItemUse(void)
{
    MainCallback callback = CB2_ReturnToBagMenu;
    u8 partyLayout;
    u8 menuType;
    u8 i;
    u8 msgId;
    TaskFunc task;

    if (gMain.inBattle)
    {
        menuType = PARTY_MENU_TYPE_IN_BATTLE;
        partyLayout = GetPartyLayoutFromBattleType();
    }
    else
    {
        menuType = PARTY_MENU_TYPE_FIELD;
        partyLayout = PARTY_LAYOUT_SINGLE;
    }

    if (GetItemEffectType(gSpecialVar_ItemId) == ITEM_EFFECT_SACRED_ASH)
    {
        gPartyMenu.slotId = 0;
        for (i = 0; i < PARTY_SIZE; i++)
        {
            if (GetMonData(&gPlayerParty[i], MON_DATA_SPECIES) != SPECIES_NONE && GetMonData(&gPlayerParty[i], MON_DATA_HP) == 0)
            {
                gPartyMenu.slotId = i;
                break;
            }
        }
        task = Task_SetSacredAshCB;
        msgId = PARTY_MSG_NONE;
    }
    else
    {
        if (GetPocketByItemId(gSpecialVar_ItemId) == POCKET_TM_HM)
            msgId = PARTY_MSG_TEACH_WHICH_MON;
        else
            msgId = PARTY_MSG_USE_ON_WHICH_MON;

        task = Task_HandleChooseMonInput;
    }

    InitPartyMenu(menuType, partyLayout, PARTY_ACTION_USE_ITEM, TRUE, msgId, task, callback);
}

static void CB2_ReturnToBagMenu(void)
{
    if (InBattlePyramid() == FALSE)
        GoToBagMenu(ITEMMENULOCATION_LAST, POCKETS_COUNT, NULL);
    else
        GoToBattlePyramidBagMenu(4, gPyramidBagCursorData.callback);
}

static void Task_SetSacredAshCB(u8 taskId)
{
    if (!gPaletteFade.active)
    {
        if (gPartyMenu.menuType == PARTY_MENU_TYPE_IN_BATTLE)
            sPartyMenuInternal->exitCallback = CB2_SetUpExitToBattleScreen;
        gItemUseCB(taskId, Task_ClosePartyMenuAfterText); // ItemUseCB_SacredAsh in this case
    }
}

static bool8 IsHPRecoveryItem(u16 item)
{
    const u8 *effect;

    if (item == ITEM_ENIGMA_BERRY)
        effect = gSaveBlock1Ptr->enigmaBerry.itemEffect;
    else
        effect = gItemEffectTable[item - ITEM_POTION];

    if (effect[4] & ITEM4_HEAL_HP)
        return TRUE;
    else
        return FALSE;
}

static void GetMedicineItemEffectMessage(u16 item)
{
    switch (GetItemEffectType(item))
    {
    case ITEM_EFFECT_CURE_POISON:
        StringExpandPlaceholders(gStringVar4, gText_PkmnCuredOfPoison);
        break;
    case ITEM_EFFECT_CURE_SLEEP:
        StringExpandPlaceholders(gStringVar4, gText_PkmnWokeUp2);
        break;
    case ITEM_EFFECT_CURE_BURN:
        StringExpandPlaceholders(gStringVar4, gText_PkmnBurnHealed);
        break;
    case ITEM_EFFECT_CURE_FREEZE:
        StringExpandPlaceholders(gStringVar4, gText_PkmnThawedOut);
        break;
    case ITEM_EFFECT_CURE_PARALYSIS:
        StringExpandPlaceholders(gStringVar4, gText_PkmnCuredOfParalysis);
        break;
    case ITEM_EFFECT_CURE_CONFUSION:
        StringExpandPlaceholders(gStringVar4, gText_PkmnSnappedOutOfConfusion);
        break;
    case ITEM_EFFECT_CURE_INFATUATION:
        StringExpandPlaceholders(gStringVar4, gText_PkmnGotOverInfatuation);
        break;
    case ITEM_EFFECT_CURE_ALL_STATUS:
        StringExpandPlaceholders(gStringVar4, gText_PkmnBecameHealthy);
        break;
    case ITEM_EFFECT_HP_EV:
        StringCopy(gStringVar2, gText_HP3);
        StringExpandPlaceholders(gStringVar4, gText_PkmnBaseVar2StatIncreased);
        break;
    case ITEM_EFFECT_ATK_EV:
        StringCopy(gStringVar2, gText_Attack3);
        StringExpandPlaceholders(gStringVar4, gText_PkmnBaseVar2StatIncreased);
        break;
    case ITEM_EFFECT_DEF_EV:
        StringCopy(gStringVar2, gText_Defense3);
        StringExpandPlaceholders(gStringVar4, gText_PkmnBaseVar2StatIncreased);
        break;
    case ITEM_EFFECT_SPEED_EV:
        StringCopy(gStringVar2, gText_Speed2);
        StringExpandPlaceholders(gStringVar4, gText_PkmnBaseVar2StatIncreased);
        break;
    case ITEM_EFFECT_SPATK_EV:
        StringCopy(gStringVar2, gText_SpAtk3);
        StringExpandPlaceholders(gStringVar4, gText_PkmnBaseVar2StatIncreased);
        break;
    case ITEM_EFFECT_SPDEF_EV:
        StringCopy(gStringVar2, gText_SpDef3);
        StringExpandPlaceholders(gStringVar4, gText_PkmnBaseVar2StatIncreased);
        break;
    case ITEM_EFFECT_PP_UP:
    case ITEM_EFFECT_PP_MAX:
        StringExpandPlaceholders(gStringVar4, gText_MovesPPIncreased);
        break;
    case ITEM_EFFECT_HEAL_PP:
        StringExpandPlaceholders(gStringVar4, gText_PPWasRestored);
        break;
    default:
        StringExpandPlaceholders(gStringVar4, gText_WontHaveEffect);
        break;
    }
}

static bool8 NotUsingHPEVItemOnShedinja(struct Pokemon *mon, u16 item)
{
    if (GetItemEffectType(item) == ITEM_EFFECT_HP_EV && GetMonData(mon, MON_DATA_SPECIES) == SPECIES_SHEDINJA)
        return FALSE;
    return TRUE;
}

static bool8 IsItemFlute(u16 item)
{
    if (item == ITEM_BLUE_FLUTE || item == ITEM_RED_FLUTE || item == ITEM_YELLOW_FLUTE)
        return TRUE;
    return FALSE;
}

static bool8 ExecuteTableBasedItemEffect_(u8 partyMonIndex, u16 item, u8 monMoveIndex)
{
    if (gMain.inBattle)
        return ExecuteTableBasedItemEffect(&gPlayerParty[partyMonIndex], item, GetPartyIdFromBattleSlot(partyMonIndex), monMoveIndex);
    else
        return ExecuteTableBasedItemEffect(&gPlayerParty[partyMonIndex], item, partyMonIndex, monMoveIndex);
}

void ItemUseCB_Medicine(u8 taskId, TaskFunc task)
{
    u16 hp = 0;
    struct Pokemon *mon = &gPlayerParty[gPartyMenu.slotId];
    u16 item = gSpecialVar_ItemId;
    bool8 canHeal, cannotUse;

    if (NotUsingHPEVItemOnShedinja(mon, item) == FALSE)
    {
        cannotUse = TRUE;
    }
    else
    {
        canHeal = IsHPRecoveryItem(item);
        if (canHeal == TRUE)
        {
            hp = GetMonData(mon, MON_DATA_HP);
            if (hp == GetMonData(mon, MON_DATA_MAX_HP))
                canHeal = FALSE;
        }
        cannotUse = ExecuteTableBasedItemEffect_(gPartyMenu.slotId, item, 0);
    }

    if (cannotUse != FALSE)
    {
        gPartyMenuUseExitCallback = FALSE;
        PlaySE(SE_SELECT);
        DisplayPartyMenuMessage(gText_WontHaveEffect, TRUE);
        ScheduleBgCopyTilemapToVram(2);
        gTasks[taskId].func = task;
    }
    else
    {
        gPartyMenuUseExitCallback = TRUE;
        if (!IsItemFlute(item))
        {
            PlaySE(SE_USE_ITEM);
            if (gPartyMenu.action != PARTY_ACTION_REUSABLE_ITEM)
                RemoveBagItem(item, 1);
        }
        else
        {
            PlaySE(SE_GLASS_FLUTE);
        }
        SetPartyMonAilmentGfx(mon, &sPartyMenuBoxes[gPartyMenu.slotId]);
        if (gSprites[sPartyMenuBoxes[gPartyMenu.slotId].statusSpriteId].invisible)
            DisplayPartyPokemonLevelCheck(mon, &sPartyMenuBoxes[gPartyMenu.slotId], 1);
        if (canHeal == TRUE)
        {
            if (hp == 0)
                AnimatePartySlot(gPartyMenu.slotId, 1);
            PartyMenuModifyHP(taskId, gPartyMenu.slotId, 1, GetMonData(mon, MON_DATA_HP) - hp, Task_DisplayHPRestoredMessage);
            ResetHPTaskData(taskId, 0, hp);
            return;
        }
        else
        {
            GetMonNickname(mon, gStringVar1);
            GetMedicineItemEffectMessage(item);
            DisplayPartyMenuMessage(gStringVar4, TRUE);
            ScheduleBgCopyTilemapToVram(2);
            gTasks[taskId].func = task;
        }
    }
}

#define tState      data[0]
#define tSpecies    data[1]
#define tAbilityNum data[2]
#define tMonId      data[3]
#define tOldFunc    4

void Task_AbilityCapsule(u8 taskId)
{
    static const u8 askText[] = _("Would you like to change {STR_VAR_1}'s\nability to {STR_VAR_2}?");
    static const u8 doneText[] = _("{STR_VAR_1}'s ability became\n{STR_VAR_2}!{PAUSE_UNTIL_PRESS}");
    s16 *data = gTasks[taskId].data;

    switch (tState)
    {
    case 0:
        // Can't use.
        if (gBaseStats[tSpecies].abilities[0] == gBaseStats[tSpecies].abilities[1]
            || gBaseStats[tSpecies].abilities[1] == 0
            || tAbilityNum > 1
            || !tSpecies)
        {
            gPartyMenuUseExitCallback = FALSE;
            PlaySE(SE_SELECT);
            DisplayPartyMenuMessage(gText_WontHaveEffect, 1);
            ScheduleBgCopyTilemapToVram(2);
            gTasks[taskId].func = Task_ClosePartyMenuAfterText;
            return;
        }
        gPartyMenuUseExitCallback = TRUE;
        GetMonNickname(&gPlayerParty[tMonId], gStringVar1);
        StringCopy(gStringVar2, gAbilityNames[GetAbilityBySpecies(tSpecies, tAbilityNum)]);
        StringExpandPlaceholders(gStringVar4, askText);
        PlaySE(SE_SELECT);
        DisplayPartyMenuMessage(gStringVar4, 1);
        ScheduleBgCopyTilemapToVram(2);
        tState++;
        break;
    case 1:
        if (!IsPartyMenuTextPrinterActive())
        {
            PartyMenuDisplayYesNoMenu();
            tState++;
        }
        break;
    case 2:
        switch (Menu_ProcessInputNoWrapClearOnChoose())
        {
        case 0:
            tState++;
            break;
        case 1:
        case MENU_B_PRESSED:
            gPartyMenuUseExitCallback = FALSE;
            PlaySE(SE_SELECT);
            ScheduleBgCopyTilemapToVram(2);
            // Don't exit party selections screen, return to choosing a mon.
            ClearStdWindowAndFrameToTransparent(6, 0);
            ClearWindowTilemap(6);
            DisplayPartyMenuStdMessage(5);
            gTasks[taskId].func = (void *)GetWordTaskArg(taskId, tOldFunc);
            return;
        }
        break;
    case 3:
        PlaySE(SE_USE_ITEM);
        StringExpandPlaceholders(gStringVar4, doneText);
        DisplayPartyMenuMessage(gStringVar4, 1);
        ScheduleBgCopyTilemapToVram(2);
        tState++;
        break;
    case 4:
        if (!IsPartyMenuTextPrinterActive())
            tState++;
        break;
    case 5:
        SetMonData(&gPlayerParty[tMonId], MON_DATA_ABILITY_NUM, &tAbilityNum);
        RemoveBagItem(gSpecialVar_ItemId, 1);
        gTasks[taskId].func = Task_ClosePartyMenu;
        break;
    }
}

void ItemUseCB_AbilityCapsule(u8 taskId, TaskFunc task)
{
    s16 *data = gTasks[taskId].data;

    tState = 0;
    tMonId = gPartyMenu.slotId;
    tSpecies = GetMonData(&gPlayerParty[tMonId], MON_DATA_SPECIES, NULL);
    tAbilityNum = GetMonData(&gPlayerParty[tMonId], MON_DATA_ABILITY_NUM, NULL) ^ 1;
    SetWordTaskArg(taskId, tOldFunc, (uintptr_t)(gTasks[taskId].func));
    gTasks[taskId].func = Task_AbilityCapsule;
}

#undef tState
#undef tSpecies
#undef tAbilityNum
#undef tMonId
#undef tOldFunc

static void Task_DisplayHPRestoredMessage(u8 taskId)
{
    GetMonNickname(&gPlayerParty[gPartyMenu.slotId], gStringVar1);
    StringExpandPlaceholders(gStringVar4, gText_PkmnHPRestoredByVar2);
    DisplayPartyMenuMessage(gStringVar4, FALSE);
    ScheduleBgCopyTilemapToVram(2);
    HandleBattleLowHpMusicChange();
    gTasks[taskId].func = Task_ClosePartyMenuAfterText;
}

static void Task_ClosePartyMenuAfterText(u8 taskId)
{
    if (IsPartyMenuTextPrinterActive() != TRUE)
    {
        if (gPartyMenuUseExitCallback == FALSE)
            sPartyMenuInternal->exitCallback = NULL;
        Task_ClosePartyMenu(taskId);
    }
}

void ItemUseCB_ReduceEV(u8 taskId, TaskFunc task)
{
    struct Pokemon *mon = &gPlayerParty[gPartyMenu.slotId];
    u16 item = gSpecialVar_ItemId;
    u8 effectType = GetItemEffectType(item);
    u16 friendship = GetMonData(mon, MON_DATA_FRIENDSHIP);
    u16 ev = ItemEffectToMonEv(mon, effectType);
    bool8 cannotUseEffect = ExecuteTableBasedItemEffect_(gPartyMenu.slotId, item, 0);
    u16 newFriendship = GetMonData(mon, MON_DATA_FRIENDSHIP);
    u16 newEv = ItemEffectToMonEv(mon, effectType);

    if (cannotUseEffect || (friendship == newFriendship && ev == newEv))
    {
        gPartyMenuUseExitCallback = FALSE;
        PlaySE(SE_SELECT);
        DisplayPartyMenuMessage(gText_WontHaveEffect, TRUE);
        ScheduleBgCopyTilemapToVram(2);
        gTasks[taskId].func = task;
    }
    else
    {
        gPartyMenuUseExitCallback = TRUE;
        PlaySE(SE_USE_ITEM);
        RemoveBagItem(item, 1);
        GetMonNickname(mon, gStringVar1);
        ItemEffectToStatString(effectType, gStringVar2);
        if (friendship != newFriendship)
        {
            if (ev != newEv)
                StringExpandPlaceholders(gStringVar4, gText_PkmnFriendlyBaseVar2Fell);
            else
                StringExpandPlaceholders(gStringVar4, gText_PkmnFriendlyBaseVar2CantFall);
        }
        else
        {
            StringExpandPlaceholders(gStringVar4, gText_PkmnAdoresBaseVar2Fell);
        }
        DisplayPartyMenuMessage(gStringVar4, TRUE);
        ScheduleBgCopyTilemapToVram(2);
        gTasks[taskId].func = task;
    }
}

static u16 ItemEffectToMonEv(struct Pokemon *mon, u8 effectType)
{
    switch (effectType)
    {
    case ITEM_EFFECT_HP_EV:
        if (GetMonData(mon, MON_DATA_SPECIES) != SPECIES_SHEDINJA)
            return GetMonData(mon, MON_DATA_HP_EV);
        break;
    case ITEM_EFFECT_ATK_EV:
        return GetMonData(mon, MON_DATA_ATK_EV);
    case ITEM_EFFECT_DEF_EV:
        return GetMonData(mon, MON_DATA_DEF_EV);
    case ITEM_EFFECT_SPEED_EV:
        return GetMonData(mon, MON_DATA_SPEED_EV);
    case ITEM_EFFECT_SPATK_EV:
        return GetMonData(mon, MON_DATA_SPATK_EV);
    case ITEM_EFFECT_SPDEF_EV:
        return GetMonData(mon, MON_DATA_SPDEF_EV);
    }
    return 0;
}

static void ItemEffectToStatString(u8 effectType, u8 *dest)
{
    switch (effectType)
    {
    case ITEM_EFFECT_HP_EV:
        StringCopy(dest, gText_HP3);
        break;
    case ITEM_EFFECT_ATK_EV:
        StringCopy(dest, gText_Attack3);
        break;
    case ITEM_EFFECT_DEF_EV:
        StringCopy(dest, gText_Defense3);
        break;
    case ITEM_EFFECT_SPEED_EV:
        StringCopy(dest, gText_Speed2);
        break;
    case ITEM_EFFECT_SPATK_EV:
        StringCopy(dest, gText_SpAtk3);
        break;
    case ITEM_EFFECT_SPDEF_EV:
        StringCopy(dest, gText_SpDef3);
        break;
    }
}

static void ShowMoveSelectWindow(u8 slot)
{
    u8 i;
    u8 moveCount = 0;
    u8 fontId = 1;
    u8 windowId = DisplaySelectionWindow(SELECTWINDOW_MOVES);
    u16 move;

    for (i = 0; i < MAX_MON_MOVES; i++)
    {
        move = GetMonData(&gPlayerParty[slot], MON_DATA_MOVE1 + i);
        AddTextPrinterParameterized(windowId, fontId, gMoveNames[move], 8, (i * 16) + 1, TEXT_SPEED_FF, NULL);
        if (move != MOVE_NONE)
            moveCount++;
    }
    InitMenuInUpperLeftCornerPlaySoundWhenAPressed(windowId, moveCount, 0);
    ScheduleBgCopyTilemapToVram(2);
}

static void Task_HandleWhichMoveInput(u8 taskId)
{
    s8 input = Menu_ProcessInput();

    if (input != MENU_NOTHING_CHOSEN)
    {
        if (input == MENU_B_PRESSED)
        {
            PlaySE(SE_SELECT);
            ReturnToUseOnWhichMon(taskId);
        }
        else
        {
            PartyMenuRemoveWindow(&sPartyMenuInternal->windowId[1]);
            SetSelectedMoveForPPItem(taskId);
        }
    }
}

void ItemUseCB_PPRecovery(u8 taskId, TaskFunc task)
{
    const u8 *effect;
    u16 item = gSpecialVar_ItemId;

    if (item == ITEM_ENIGMA_BERRY)
        effect = gSaveBlock1Ptr->enigmaBerry.itemEffect;
    else
        effect = gItemEffectTable[item - ITEM_POTION];

    if (!(effect[4] & ITEM4_HEAL_PP_ONE))
    {
        gPartyMenu.data1 = 0;
        TryUsePPItem(taskId);
    }
    else
    {
        PlaySE(SE_SELECT);
        DisplayPartyMenuStdMessage(PARTY_MSG_RESTORE_WHICH_MOVE);
        ShowMoveSelectWindow(gPartyMenu.slotId);
        gTasks[taskId].func = Task_HandleWhichMoveInput;
    }
}

static void SetSelectedMoveForPPItem(u8 taskId)
{
    PartyMenuRemoveWindow(&sPartyMenuInternal->windowId[0]);
    gPartyMenu.data1 = Menu_GetCursorPos();
    TryUsePPItem(taskId);
}

static void ReturnToUseOnWhichMon(u8 taskId)
{
    gTasks[taskId].func = Task_HandleChooseMonInput;
    sPartyMenuInternal->exitCallback = NULL;
    PartyMenuRemoveWindow(&sPartyMenuInternal->windowId[0]);
    DisplayPartyMenuStdMessage(PARTY_MSG_USE_ON_WHICH_MON);
}

static void TryUsePPItem(u8 taskId)
{
    u16 move = MOVE_NONE;
    s16 *moveSlot = &gPartyMenu.data1;
    u16 item = gSpecialVar_ItemId;
    struct PartyMenu *ptr = &gPartyMenu;
    struct Pokemon *mon;

    if (ExecuteTableBasedItemEffect_(ptr->slotId, item, *moveSlot))
    {
        gPartyMenuUseExitCallback = FALSE;
        PlaySE(SE_SELECT);
        DisplayPartyMenuMessage(gText_WontHaveEffect, TRUE);
        ScheduleBgCopyTilemapToVram(2);
        gTasks[taskId].func = Task_ClosePartyMenuAfterText;
    }
    else
    {
        gPartyMenuUseExitCallback = TRUE;
        mon = &gPlayerParty[ptr->slotId];
        PlaySE(SE_USE_ITEM);
        RemoveBagItem(item, 1);
        move = GetMonData(mon, MON_DATA_MOVE1 + *moveSlot);
        StringCopy(gStringVar1, gMoveNames[move]);
        GetMedicineItemEffectMessage(item);
        DisplayPartyMenuMessage(gStringVar4, TRUE);
        ScheduleBgCopyTilemapToVram(2);
        gTasks[taskId].func = Task_ClosePartyMenuAfterText;
    }
}

void ItemUseCB_PPUp(u8 taskId, TaskFunc task)
{
    PlaySE(SE_SELECT);
    DisplayPartyMenuStdMessage(PARTY_MSG_BOOST_PP_WHICH_MOVE);
    ShowMoveSelectWindow(gPartyMenu.slotId);
    gTasks[taskId].func = Task_HandleWhichMoveInput;
}

u16 ItemIdToBattleMoveId(u16 item)
{
    u16 tmNumber = item - ITEM_TM01;
    return sTMHMMoves[tmNumber];
}

bool8 IsMoveHm(u16 move)
{
    u8 i;

    for (i = 0; i < NUM_HIDDEN_MACHINES; i++)
    {
        if (sTMHMMoves[i + NUM_TECHNICAL_MACHINES] == move)
            return TRUE;
    }
    return FALSE;
}

bool8 MonKnowsMove(struct Pokemon *mon, u16 move)
{
    u8 i;

    for (i = 0; i < MAX_MON_MOVES; i++)
    {
        if (GetMonData(mon, MON_DATA_MOVE1 + i) == move)
            return TRUE;
    }
    return FALSE;
}

static void DisplayLearnMoveMessage(const u8 *str)
{
    StringExpandPlaceholders(gStringVar4, str);
    DisplayPartyMenuMessage(gStringVar4, TRUE);
    ScheduleBgCopyTilemapToVram(2);
}

static void DisplayLearnMoveMessageAndClose(u8 taskId, const u8 *str)
{
    DisplayLearnMoveMessage(str);
    gTasks[taskId].func = Task_ClosePartyMenuAfterText;
}

// move[1] doesn't use constants cause I don't know if it's actually a move ID storage

void ItemUseCB_TMHM(u8 taskId, TaskFunc task)
{
    struct Pokemon *mon;
    s16 *move;
    u16 item;

    PlaySE(SE_SELECT);
    mon = &gPlayerParty[gPartyMenu.slotId];
    move = &gPartyMenu.data1;
    item = gSpecialVar_ItemId;
    GetMonNickname(mon, gStringVar1);
    move[0] = ItemIdToBattleMoveId(item);
    StringCopy(gStringVar2, gMoveNames[move[0]]);
    move[1] = 0;

    switch (CanMonLearnTMTutor(mon, item, 0))
    {
    case CANNOT_LEARN_MOVE:
        DisplayLearnMoveMessageAndClose(taskId, gText_PkmnCantLearnMove);
        return;
    case ALREADY_KNOWS_MOVE:
        DisplayLearnMoveMessageAndClose(taskId, gText_PkmnAlreadyKnows);
        return;
    }

    if (GiveMoveToMon(mon, move[0]) != MON_HAS_MAX_MOVES)
    {
        gTasks[taskId].func = Task_LearnedMove;
    }
    else
    {
        DisplayLearnMoveMessage(gText_PkmnNeedsToReplaceMove);
        gTasks[taskId].func = Task_ReplaceMoveYesNo;
    }
}

static void Task_LearnedMove(u8 taskId)
{
    struct Pokemon *mon = &gPlayerParty[gPartyMenu.slotId];
    s16 *move = &gPartyMenu.data1;
    u16 item = gSpecialVar_ItemId;

    if (move[1] == 0)
    {
        AdjustFriendship(mon, FRIENDSHIP_EVENT_LEARN_TMHM);
        if (item < ITEM_HM01_CUT)
            RemoveBagItem(item, 1);
    }
    GetMonNickname(mon, gStringVar1);
    StringCopy(gStringVar2, gMoveNames[move[0]]);
    StringExpandPlaceholders(gStringVar4, gText_PkmnLearnedMove3);
    DisplayPartyMenuMessage(gStringVar4, TRUE);
    ScheduleBgCopyTilemapToVram(2);
    gTasks[taskId].func = Task_DoLearnedMoveFanfareAfterText;
}

static void Task_DoLearnedMoveFanfareAfterText(u8 taskId)
{
    if (IsPartyMenuTextPrinterActive() != TRUE)
    {
        PlayFanfare(MUS_LEVEL_UP);
        gTasks[taskId].func = Task_LearnNextMoveOrClosePartyMenu;
    }
}

static void Task_LearnNextMoveOrClosePartyMenu(u8 taskId)
{
    if (IsFanfareTaskInactive() && ((JOY_NEW(A_BUTTON)) || (JOY_NEW(B_BUTTON))))
    {
        if (gPartyMenu.learnMoveState == 1)
            Task_TryLearningNextMove(taskId);
        else
        {
            if (gPartyMenu.learnMoveState == 2) // never occurs
                gSpecialVar_Result = TRUE;
            Task_ClosePartyMenu(taskId);
        }
    }
}

static void Task_ReplaceMoveYesNo(u8 taskId)
{
    if (IsPartyMenuTextPrinterActive() != TRUE)
    {
        PartyMenuDisplayYesNoMenu();
        gTasks[taskId].func = Task_HandleReplaceMoveYesNoInput;
    }
}

static void Task_HandleReplaceMoveYesNoInput(u8 taskId)
{
    switch (Menu_ProcessInputNoWrapClearOnChoose())
    {
    case 0:
        DisplayPartyMenuMessage(gText_WhichMoveToForget, TRUE);
        gTasks[taskId].func = Task_ShowSummaryScreenToForgetMove;
        break;
    case MENU_B_PRESSED:
        PlaySE(SE_SELECT);
        // fallthrough
    case 1:
        StopLearningMovePrompt(taskId);
        break;
    }
}

static void Task_ShowSummaryScreenToForgetMove(u8 taskId)
{
    if (IsPartyMenuTextPrinterActive() != TRUE)
    {
        sPartyMenuInternal->exitCallback = CB2_ShowSummaryScreenToForgetMove;
        Task_ClosePartyMenu(taskId);
    }
}

static void CB2_ShowSummaryScreenToForgetMove(void)
{
    ShowSelectMovePokemonSummaryScreen(gPlayerParty, gPartyMenu.slotId, gPlayerPartyCount - 1, CB2_ReturnToPartyMenuWhileLearningMove, gPartyMenu.data1);
}

static void CB2_ReturnToPartyMenuWhileLearningMove(void)
{
    InitPartyMenu(PARTY_MENU_TYPE_FIELD, PARTY_LAYOUT_SINGLE, PARTY_ACTION_CHOOSE_MON, TRUE, PARTY_MSG_NONE, Task_ReturnToPartyMenuWhileLearningMove, gPartyMenu.exitCallback);
}

static void Task_ReturnToPartyMenuWhileLearningMove(u8 taskId)
{
    if (!gPaletteFade.active)
    {
        if (GetMoveSlotToReplace() != MAX_MON_MOVES)
            DisplayPartyMenuForgotMoveMessage(taskId);
        else
            StopLearningMovePrompt(taskId);
    }
}

static void DisplayPartyMenuForgotMoveMessage(u8 taskId)
{
    struct Pokemon *mon = &gPlayerParty[gPartyMenu.slotId];
    u16 move = GetMonData(mon, MON_DATA_MOVE1 + GetMoveSlotToReplace());

    GetMonNickname(mon, gStringVar1);
    StringCopy(gStringVar2, gMoveNames[move]);
    DisplayLearnMoveMessage(gText_12PoofForgotMove);
    gTasks[taskId].func = Task_PartyMenuReplaceMove;
}

static void Task_PartyMenuReplaceMove(u8 taskId)
{
    struct Pokemon *mon;
    u16 move;

    if (IsPartyMenuTextPrinterActive() != TRUE)
    {
        mon = &gPlayerParty[gPartyMenu.slotId];
        RemoveMonPPBonus(mon, GetMoveSlotToReplace());
        move = gPartyMenu.data1;
        SetMonMoveSlot(mon, move, GetMoveSlotToReplace());
        Task_LearnedMove(taskId);
    }
}

static void StopLearningMovePrompt(u8 taskId)
{
    StringCopy(gStringVar2, gMoveNames[gPartyMenu.data1]);
    StringExpandPlaceholders(gStringVar4, gText_StopLearningMove2);
    DisplayPartyMenuMessage(gStringVar4, TRUE);
    ScheduleBgCopyTilemapToVram(2);
    gTasks[taskId].func = Task_StopLearningMoveYesNo;
}

static void Task_StopLearningMoveYesNo(u8 taskId)
{
    if (IsPartyMenuTextPrinterActive() != TRUE)
    {
        PartyMenuDisplayYesNoMenu();
        gTasks[taskId].func = Task_HandleStopLearningMoveYesNoInput;
    }
}

static void Task_HandleStopLearningMoveYesNoInput(u8 taskId)
{
    struct Pokemon *mon = &gPlayerParty[gPartyMenu.slotId];

    switch (Menu_ProcessInputNoWrapClearOnChoose())
    {
    case 0:
        GetMonNickname(mon, gStringVar1);
        StringCopy(gStringVar2, gMoveNames[gPartyMenu.data1]);
        StringExpandPlaceholders(gStringVar4, gText_MoveNotLearned);
        DisplayPartyMenuMessage(gStringVar4, TRUE);
        if (gPartyMenu.learnMoveState == 1)
        {
            gTasks[taskId].func = Task_TryLearningNextMoveAfterText;
        }
        else
        {
            if (gPartyMenu.learnMoveState == 2) // never occurs
                gSpecialVar_Result = FALSE;
            gTasks[taskId].func = Task_ClosePartyMenuAfterText;
        }
        break;
    case MENU_B_PRESSED:
        PlaySE(SE_SELECT);
        // fallthrough
    case 1:
        GetMonNickname(mon, gStringVar1);
        StringCopy(gStringVar2, gMoveNames[gPartyMenu.data1]);
        DisplayLearnMoveMessage(gText_PkmnNeedsToReplaceMove);
        gTasks[taskId].func = Task_ReplaceMoveYesNo;
        break;
    }
}

static void Task_TryLearningNextMoveAfterText(u8 taskId)
{
    if (IsPartyMenuTextPrinterActive() != TRUE)
        Task_TryLearningNextMove(taskId);
}

void ItemUseCB_RareCandy(u8 taskId, TaskFunc task)
{
    struct Pokemon *mon = &gPlayerParty[gPartyMenu.slotId];
    struct PartyMenuInternal *ptr = sPartyMenuInternal;
    s16 *arrayPtr = ptr->data;
    u16 *itemPtr = &gSpecialVar_ItemId;
    bool8 cannotUseEffect;

    if (GetMonData(mon, MON_DATA_LEVEL) != MAX_LEVEL)
    {
        BufferMonStatsToTaskData(mon, arrayPtr);
        cannotUseEffect = ExecuteTableBasedItemEffect_(gPartyMenu.slotId, *itemPtr, 0);
        BufferMonStatsToTaskData(mon, &ptr->data[NUM_STATS]);
    }
    else
    {
        cannotUseEffect = TRUE;
    }
    PlaySE(SE_SELECT);
    if (cannotUseEffect)
    {
        gPartyMenuUseExitCallback = FALSE;
        DisplayPartyMenuMessage(gText_WontHaveEffect, TRUE);
        ScheduleBgCopyTilemapToVram(2);
        gTasks[taskId].func = task;
    }
    else
    {
        gPartyMenuUseExitCallback = TRUE;
        PlayFanfareByFanfareNum(FANFARE_LEVEL_UP);
        UpdateMonDisplayInfoAfterRareCandy(gPartyMenu.slotId, mon);
        RemoveBagItem(gSpecialVar_ItemId, 1);
        GetMonNickname(mon, gStringVar1);
        ConvertIntToDecimalStringN(gStringVar2, GetMonData(mon, MON_DATA_LEVEL), STR_CONV_MODE_LEFT_ALIGN, 3);
        StringExpandPlaceholders(gStringVar4, gText_PkmnElevatedToLvVar2);
        DisplayPartyMenuMessage(gStringVar4, TRUE);
        ScheduleBgCopyTilemapToVram(2);
        gTasks[taskId].func = Task_DisplayLevelUpStatsPg1;
    }
}

static void UpdateMonDisplayInfoAfterRareCandy(u8 slot, struct Pokemon *mon)
{
    SetPartyMonAilmentGfx(mon, &sPartyMenuBoxes[slot]);
    if (gSprites[sPartyMenuBoxes[slot].statusSpriteId].invisible)
        DisplayPartyPokemonLevelCheck(mon, &sPartyMenuBoxes[slot], 1);
    DisplayPartyPokemonHPCheck(mon, &sPartyMenuBoxes[slot], 1);
    DisplayPartyPokemonMaxHPCheck(mon, &sPartyMenuBoxes[slot], 1);
    DisplayPartyPokemonHPBarCheck(mon, &sPartyMenuBoxes[slot]);
    UpdatePartyMonHPBar(sPartyMenuBoxes[slot].monSpriteId, mon);
    AnimatePartySlot(slot, 1);
    ScheduleBgCopyTilemapToVram(0);
}

static void Task_DisplayLevelUpStatsPg1(u8 taskId)
{
    if (WaitFanfare(FALSE) && IsPartyMenuTextPrinterActive() != TRUE && ((JOY_NEW(A_BUTTON)) || (JOY_NEW(B_BUTTON))))
    {
        PlaySE(SE_SELECT);
        DisplayLevelUpStatsPg1(taskId);
        gTasks[taskId].func = Task_DisplayLevelUpStatsPg2;
    }
}

static void Task_DisplayLevelUpStatsPg2(u8 taskId)
{
    if ((JOY_NEW(A_BUTTON)) || (JOY_NEW(B_BUTTON)))
    {
        PlaySE(SE_SELECT);
        DisplayLevelUpStatsPg2(taskId);
        gTasks[taskId].func = Task_TryLearnNewMoves;
    }
}

static void DisplayLevelUpStatsPg1(u8 taskId)
{
    s16 *arrayPtr = sPartyMenuInternal->data;

    arrayPtr[12] = CreateLevelUpStatsWindow();
    DrawLevelUpWindowPg1(arrayPtr[12], arrayPtr, &arrayPtr[6], TEXT_COLOR_WHITE, TEXT_COLOR_DARK_GREY, TEXT_COLOR_LIGHT_GREY);
    CopyWindowToVram(arrayPtr[12], 2);
    ScheduleBgCopyTilemapToVram(2);
}

static void DisplayLevelUpStatsPg2(u8 taskId)
{
    s16 *arrayPtr = sPartyMenuInternal->data;

    DrawLevelUpWindowPg2(arrayPtr[12], &arrayPtr[6], TEXT_COLOR_WHITE, TEXT_COLOR_DARK_GREY, TEXT_COLOR_LIGHT_GREY);
    CopyWindowToVram(arrayPtr[12], 2);
    ScheduleBgCopyTilemapToVram(2);
}

static void Task_TryLearnNewMoves(u8 taskId)
{
    u16 learnMove;

    if (WaitFanfare(0) && ((JOY_NEW(A_BUTTON)) || (JOY_NEW(B_BUTTON))))
    {
        RemoveLevelUpStatsWindow();
        learnMove = MonTryLearningNewMove(&gPlayerParty[gPartyMenu.slotId], TRUE);
        gPartyMenu.learnMoveState = 1;
        switch (learnMove)
        {
        case 0: // No moves to learn
            PartyMenuTryEvolution(taskId);
            break;
        case MON_HAS_MAX_MOVES:
            DisplayMonNeedsToReplaceMove(taskId);
            break;
        case MON_ALREADY_KNOWS_MOVE:
            gTasks[taskId].func = Task_TryLearningNextMove;
            break;
        default:
            DisplayMonLearnedMove(taskId, learnMove);
            break;
        }
    }
}

static void Task_TryLearningNextMove(u8 taskId)
{
    u16 result = MonTryLearningNewMove(&gPlayerParty[gPartyMenu.slotId], FALSE);

    switch (result)
    {
    case 0: // No moves to learn
        PartyMenuTryEvolution(taskId);
        break;
    case MON_HAS_MAX_MOVES:
        DisplayMonNeedsToReplaceMove(taskId);
        break;
    case MON_ALREADY_KNOWS_MOVE:
        return;
    default:
        DisplayMonLearnedMove(taskId, result);
        break;
    }
}

static void PartyMenuTryEvolution(u8 taskId)
{
    struct Pokemon *mon = &gPlayerParty[gPartyMenu.slotId];
<<<<<<< HEAD
    u16 targetSpecies = GetEvolutionTargetSpecies(mon, 0, ITEM_NONE, SPECIES_NONE);
=======
    u16 targetSpecies = GetEvolutionTargetSpecies(mon, EVO_MODE_NORMAL, ITEM_NONE);
>>>>>>> 5073be0a

    if (targetSpecies != SPECIES_NONE)
    {
        FreePartyPointers();
        gCB2_AfterEvolution = gPartyMenu.exitCallback;
        BeginEvolutionScene(mon, targetSpecies, TRUE, gPartyMenu.slotId);
        DestroyTask(taskId);
    }
    else
    {
        gTasks[taskId].func = Task_ClosePartyMenuAfterText;
    }
}

static void DisplayMonNeedsToReplaceMove(u8 taskId)
{
    GetMonNickname(&gPlayerParty[gPartyMenu.slotId], gStringVar1);
    StringCopy(gStringVar2, gMoveNames[gMoveToLearn]);
    StringExpandPlaceholders(gStringVar4, gText_PkmnNeedsToReplaceMove);
    DisplayPartyMenuMessage(gStringVar4, TRUE);
    ScheduleBgCopyTilemapToVram(2);
    gPartyMenu.data1 = gMoveToLearn;
    gTasks[taskId].func = Task_ReplaceMoveYesNo;
}

static void DisplayMonLearnedMove(u8 taskId, u16 move)
{
    GetMonNickname(&gPlayerParty[gPartyMenu.slotId], gStringVar1);
    StringCopy(gStringVar2, gMoveNames[move]);
    StringExpandPlaceholders(gStringVar4, gText_PkmnLearnedMove3);
    DisplayPartyMenuMessage(gStringVar4, TRUE);
    ScheduleBgCopyTilemapToVram(2);
    gPartyMenu.data1 = move;
    gTasks[taskId].func = Task_DoLearnedMoveFanfareAfterText;
}

static void BufferMonStatsToTaskData(struct Pokemon *mon, s16 *data)
{
    data[0] = GetMonData(mon, MON_DATA_MAX_HP);
    data[1] = GetMonData(mon, MON_DATA_ATK);
    data[2] = GetMonData(mon, MON_DATA_DEF);
    data[4] = GetMonData(mon, MON_DATA_SPATK);
    data[5] = GetMonData(mon, MON_DATA_SPDEF);
    data[3] = GetMonData(mon, MON_DATA_SPEED);
}

#define tUsedOnSlot   data[0]
#define tHadEffect    data[1]
#define tLastSlotUsed data[2]

void ItemUseCB_SacredAsh(u8 taskId, TaskFunc task)
{
    sPartyMenuInternal->tUsedOnSlot = FALSE;
    sPartyMenuInternal->tHadEffect = FALSE;
    sPartyMenuInternal->tLastSlotUsed = gPartyMenu.slotId;
    UseSacredAsh(taskId);
}

static void UseSacredAsh(u8 taskId)
{
    struct Pokemon *mon = &gPlayerParty[gPartyMenu.slotId];
    u16 hp;

    if (GetMonData(mon, MON_DATA_SPECIES) == SPECIES_NONE)
    {
        gTasks[taskId].func = Task_SacredAshLoop;
        return;
    }

    hp = GetMonData(mon, MON_DATA_HP);
    if (ExecuteTableBasedItemEffect_(gPartyMenu.slotId, gSpecialVar_ItemId, 0))
    {
        gTasks[taskId].func = Task_SacredAshLoop;
        return;
    }

    PlaySE(SE_USE_ITEM);
    SetPartyMonAilmentGfx(mon, &sPartyMenuBoxes[gPartyMenu.slotId]);
    if (gSprites[sPartyMenuBoxes[gPartyMenu.slotId].statusSpriteId].invisible)
        DisplayPartyPokemonLevelCheck(mon, &sPartyMenuBoxes[gPartyMenu.slotId], 1);
    AnimatePartySlot(sPartyMenuInternal->tLastSlotUsed, 0);
    AnimatePartySlot(gPartyMenu.slotId, 1);
    PartyMenuModifyHP(taskId, gPartyMenu.slotId, 1, GetMonData(mon, MON_DATA_HP) - hp, Task_SacredAshDisplayHPRestored);
    ResetHPTaskData(taskId, 0, hp);
    sPartyMenuInternal->tUsedOnSlot = TRUE;
    sPartyMenuInternal->tHadEffect = TRUE;
}

static void Task_SacredAshLoop(u8 taskId)
{
    if (IsPartyMenuTextPrinterActive() != TRUE)
    {
        if (sPartyMenuInternal->tUsedOnSlot == TRUE)
        {
            sPartyMenuInternal->tUsedOnSlot = FALSE;
            sPartyMenuInternal->tLastSlotUsed = gPartyMenu.slotId;
        }
        if (++(gPartyMenu.slotId) == PARTY_SIZE)
        {
            if (sPartyMenuInternal->tHadEffect == FALSE)
            {
                gPartyMenuUseExitCallback = FALSE;
                DisplayPartyMenuMessage(gText_WontHaveEffect, TRUE);
                ScheduleBgCopyTilemapToVram(2);
            }
            else
            {
                gPartyMenuUseExitCallback = TRUE;
                RemoveBagItem(gSpecialVar_ItemId, 1);
            }
            gTasks[taskId].func = Task_ClosePartyMenuAfterText;
            gPartyMenu.slotId = 0;
        }
        else
        {
            UseSacredAsh(taskId);
        }
    }
}

static void Task_SacredAshDisplayHPRestored(u8 taskId)
{
    GetMonNickname(&gPlayerParty[gPartyMenu.slotId], gStringVar1);
    StringExpandPlaceholders(gStringVar4, gText_PkmnHPRestoredByVar2);
    DisplayPartyMenuMessage(gStringVar4, FALSE);
    ScheduleBgCopyTilemapToVram(2);
    gTasks[taskId].func = Task_SacredAshLoop;
}

#undef tUsedOnSlot
#undef tHadEffect
#undef tLastSlotUsed

void ItemUseCB_EvolutionStone(u8 taskId, TaskFunc task)
{
    PlaySE(SE_SELECT);
    gCB2_AfterEvolution = gPartyMenu.exitCallback;
    if (ExecuteTableBasedItemEffect_(gPartyMenu.slotId, gSpecialVar_ItemId, 0))
    {
        gPartyMenuUseExitCallback = FALSE;
        DisplayPartyMenuMessage(gText_WontHaveEffect, TRUE);
        ScheduleBgCopyTilemapToVram(2);
        gTasks[taskId].func = task;
    }
    else
    {
        RemoveBagItem(gSpecialVar_ItemId, 1);
        FreePartyPointers();
    }
}

u8 GetItemEffectType(u16 item)
{
    const u8 *itemEffect;
    u32 statusCure;

    if (!ITEM_HAS_EFFECT(item))
        return ITEM_EFFECT_NONE;

    // Read the item's effect properties.
    if (item == ITEM_ENIGMA_BERRY)
        itemEffect = gSaveBlock1Ptr->enigmaBerry.itemEffect;
    else
        itemEffect = gItemEffectTable[item - ITEM_POTION];

#ifndef ITEM_EXPANSION
    if ((itemEffect[0] & (ITEM0_DIRE_HIT | ITEM0_X_ATTACK)) || itemEffect[1] || itemEffect[2] || (itemEffect[3] & ITEM3_GUARD_SPEC))
#else
    if ((itemEffect[0] & ITEM0_DIRE_HIT) || itemEffect[1] || (itemEffect[3] & ITEM3_GUARD_SPEC))
#endif
        return ITEM_EFFECT_X_ITEM;
    else if (itemEffect[0] & ITEM0_SACRED_ASH)
        return ITEM_EFFECT_SACRED_ASH;
    else if (itemEffect[3] & ITEM3_LEVEL_UP)
        return ITEM_EFFECT_RAISE_LEVEL;

    statusCure = itemEffect[3] & ITEM3_STATUS_ALL;
    if (statusCure || (itemEffect[0] >> 7))
    {
        if (statusCure == ITEM3_SLEEP)
            return ITEM_EFFECT_CURE_SLEEP;
        else if (statusCure == ITEM3_POISON)
            return ITEM_EFFECT_CURE_POISON;
        else if (statusCure == ITEM3_BURN)
            return ITEM_EFFECT_CURE_BURN;
        else if (statusCure == ITEM3_FREEZE)
            return ITEM_EFFECT_CURE_FREEZE;
        else if (statusCure == ITEM3_PARALYSIS)
            return ITEM_EFFECT_CURE_PARALYSIS;
        else if (statusCure == ITEM3_CONFUSION)
            return ITEM_EFFECT_CURE_CONFUSION;
        else if (itemEffect[0] >> 7 && !statusCure)
            return ITEM_EFFECT_CURE_INFATUATION;
        else
            return ITEM_EFFECT_CURE_ALL_STATUS;
    }

    if (itemEffect[4] & (ITEM4_REVIVE | ITEM4_HEAL_HP))
        return ITEM_EFFECT_HEAL_HP;
    else if (itemEffect[4] & ITEM4_EV_ATK)
        return ITEM_EFFECT_ATK_EV;
    else if (itemEffect[4] & ITEM4_EV_HP)
        return ITEM_EFFECT_HP_EV;
    else if (itemEffect[5] & ITEM5_EV_SPATK)
        return ITEM_EFFECT_SPATK_EV;
    else if (itemEffect[5] & ITEM5_EV_SPDEF)
        return ITEM_EFFECT_SPDEF_EV;
    else if (itemEffect[5] & ITEM5_EV_SPEED)
        return ITEM_EFFECT_SPEED_EV;
    else if (itemEffect[5] & ITEM5_EV_DEF)
        return ITEM_EFFECT_DEF_EV;
    else if (itemEffect[4] & ITEM4_EVO_STONE)
        return ITEM_EFFECT_EVO_STONE;
    else if (itemEffect[4] & ITEM4_PP_UP)
        return ITEM_EFFECT_PP_UP;
    else if (itemEffect[5] & ITEM5_PP_MAX)
        return ITEM_EFFECT_PP_MAX;
    else if (itemEffect[4] & (ITEM4_HEAL_PP | ITEM4_HEAL_PP_ONE))
        return ITEM_EFFECT_HEAL_PP;
    else
        return ITEM_EFFECT_NONE;
}

static void TryTutorSelectedMon(u8 taskId)
{
    struct Pokemon *mon;
    s16 *move;

    if (!gPaletteFade.active)
    {
        mon = &gPlayerParty[gPartyMenu.slotId];
        move = &gPartyMenu.data1;
        GetMonNickname(mon, gStringVar1);
        gPartyMenu.data1 = GetTutorMove(gSpecialVar_0x8005);
        StringCopy(gStringVar2, gMoveNames[gPartyMenu.data1]);
        move[1] = 2;
        switch (CanMonLearnTMTutor(mon, 0, gSpecialVar_0x8005))
        {
        case CANNOT_LEARN_MOVE:
            DisplayLearnMoveMessageAndClose(taskId, gText_PkmnCantLearnMove);
            return;
        case ALREADY_KNOWS_MOVE:
            DisplayLearnMoveMessageAndClose(taskId, gText_PkmnAlreadyKnows);
            return;
        default:
            if (GiveMoveToMon(mon, gPartyMenu.data1) != MON_HAS_MAX_MOVES)
            {
                Task_LearnedMove(taskId);
                return;
            }
            break;
        }
        DisplayLearnMoveMessage(gText_PkmnNeedsToReplaceMove);
        gTasks[taskId].func = Task_ReplaceMoveYesNo;
    }
}

void CB2_PartyMenuFromStartMenu(void)
{
    InitPartyMenu(PARTY_MENU_TYPE_FIELD, PARTY_LAYOUT_SINGLE, PARTY_ACTION_CHOOSE_MON, FALSE, PARTY_MSG_CHOOSE_MON, Task_HandleChooseMonInput, CB2_ReturnToFieldWithOpenMenu);
}

// Giving an item by selecting Give from the bag menu
// As opposted to by selecting Give in the party menu, which is handled by CursorCb_Give
void CB2_ChooseMonToGiveItem(void)
{
    MainCallback callback = (InBattlePyramid() == FALSE) ? CB2_ReturnToBagMenu : CB2_ReturnToPyramidBagMenu;
    InitPartyMenu(PARTY_MENU_TYPE_FIELD, PARTY_LAYOUT_SINGLE, PARTY_ACTION_GIVE_ITEM, FALSE, PARTY_MSG_GIVE_TO_WHICH_MON, Task_HandleChooseMonInput, callback);
    gPartyMenu.bagItem = gSpecialVar_ItemId;
}

static void TryGiveItemOrMailToSelectedMon(u8 taskId)
{
    sPartyMenuItemId = GetMonData(&gPlayerParty[gPartyMenu.slotId], MON_DATA_HELD_ITEM);
    if (sPartyMenuItemId == ITEM_NONE)
    {
        GiveItemOrMailToSelectedMon(taskId);
    }
    else if (ItemIsMail(sPartyMenuItemId))
    {
        DisplayItemMustBeRemovedFirstMessage(taskId);
    }
    else
    {
        DisplayAlreadyHoldingItemSwitchMessage(&gPlayerParty[gPartyMenu.slotId], sPartyMenuItemId, TRUE);
        gTasks[taskId].func = Task_SwitchItemsFromBagYesNo;
    }
}

static void GiveItemOrMailToSelectedMon(u8 taskId)
{
    if (ItemIsMail(gPartyMenu.bagItem))
    {
        RemoveItemToGiveFromBag(gPartyMenu.bagItem);
        sPartyMenuInternal->exitCallback = CB2_WriteMailToGiveMonFromBag;
        Task_ClosePartyMenu(taskId);
    }
    else
    {
        GiveItemToSelectedMon(taskId);
    }
}

static void GiveItemToSelectedMon(u8 taskId)
{
    u16 item;

    if (!gPaletteFade.active)
    {
        item = gPartyMenu.bagItem;
        DisplayGaveHeldItemMessage(&gPlayerParty[gPartyMenu.slotId], item, FALSE, 1);
        GiveItemToMon(&gPlayerParty[gPartyMenu.slotId], item);
        RemoveItemToGiveFromBag(item);
        gTasks[taskId].func = Task_UpdateHeldItemSpriteAndClosePartyMenu;
    }
}

static void Task_UpdateHeldItemSpriteAndClosePartyMenu(u8 taskId)
{
    s8 slot = gPartyMenu.slotId;

    if (IsPartyMenuTextPrinterActive() != TRUE)
    {
        UpdatePartyMonHeldItemSprite(&gPlayerParty[slot], &sPartyMenuBoxes[slot]);
        Task_ClosePartyMenu(taskId);
    }
}

static void CB2_WriteMailToGiveMonFromBag(void)
{
    u8 mail;

    GiveItemToMon(&gPlayerParty[gPartyMenu.slotId], gPartyMenu.bagItem);
    mail = GetMonData(&gPlayerParty[gPartyMenu.slotId], MON_DATA_MAIL);
    DoEasyChatScreen(
        EASY_CHAT_TYPE_MAIL,
        gSaveBlock1Ptr->mail[mail].words,
        CB2_ReturnToPartyOrBagMenuFromWritingMail,
        EASY_CHAT_PERSON_DISPLAY_NONE);
}

static void CB2_ReturnToPartyOrBagMenuFromWritingMail(void)
{
    struct Pokemon *mon = &gPlayerParty[gPartyMenu.slotId];
    u16 item = GetMonData(mon, MON_DATA_HELD_ITEM);

    // Canceled writing mail
    if (gSpecialVar_Result == FALSE)
    {
        TakeMailFromMon(mon);
        SetMonData(mon, MON_DATA_HELD_ITEM, &sPartyMenuItemId);
        RemoveBagItem(sPartyMenuItemId, 1);
        ReturnGiveItemToBagOrPC(item);
        SetMainCallback2(gPartyMenu.exitCallback);
    }
    // Wrote mail
    else
    {
        InitPartyMenu(gPartyMenu.menuType, KEEP_PARTY_LAYOUT, gPartyMenu.action, TRUE, PARTY_MSG_NONE, Task_DisplayGaveMailFromBagMessage, gPartyMenu.exitCallback);
    }
}

static void Task_DisplayGaveMailFromBagMessage(u8 taskId)
{
    if (!gPaletteFade.active)
    {
        if (sPartyMenuItemId != ITEM_NONE)
            DisplaySwitchedHeldItemMessage(gPartyMenu.bagItem, sPartyMenuItemId, FALSE);
        else
            DisplayGaveHeldItemMessage(&gPlayerParty[gPartyMenu.slotId], gPartyMenu.bagItem, FALSE, 1);
        gTasks[taskId].func = Task_UpdateHeldItemSpriteAndClosePartyMenu;
    }
}

static void Task_SwitchItemsFromBagYesNo(u8 taskId)
{
    if (IsPartyMenuTextPrinterActive() != TRUE)
    {
        PartyMenuDisplayYesNoMenu();
        gTasks[taskId].func = Task_HandleSwitchItemsFromBagYesNoInput;
    }
}

static void Task_HandleSwitchItemsFromBagYesNoInput(u8 taskId)
{
    u16 item;

    switch (Menu_ProcessInputNoWrapClearOnChoose())
    {
    case 0: // Yes, switch items
        item = gPartyMenu.bagItem;
        RemoveItemToGiveFromBag(item);
        if (AddBagItem(sPartyMenuItemId, 1) == FALSE)
        {
            ReturnGiveItemToBagOrPC(item);
            BufferBagFullCantTakeItemMessage(sPartyMenuItemId);
            DisplayPartyMenuMessage(gStringVar4, FALSE);
            gTasks[taskId].func = Task_UpdateHeldItemSpriteAndClosePartyMenu;
        }
        else if (ItemIsMail(item))
        {
            sPartyMenuInternal->exitCallback = CB2_WriteMailToGiveMonFromBag;
            Task_ClosePartyMenu(taskId);
        }
        else
        {
            GiveItemToMon(&gPlayerParty[gPartyMenu.slotId], item);
            DisplaySwitchedHeldItemMessage(item, sPartyMenuItemId, TRUE);
            gTasks[taskId].func = Task_UpdateHeldItemSpriteAndClosePartyMenu;
        }
        break;
    case MENU_B_PRESSED:
        PlaySE(SE_SELECT);
        // fallthrough
    case 1: // No, dont switch items
        gTasks[taskId].func = Task_UpdateHeldItemSpriteAndClosePartyMenu;
        break;
    }
}

static void DisplayItemMustBeRemovedFirstMessage(u8 taskId)
{
    DisplayPartyMenuMessage(gText_RemoveMailBeforeItem, TRUE);
    ScheduleBgCopyTilemapToVram(2);
    gTasks[taskId].func = Task_UpdateHeldItemSpriteAndClosePartyMenu;
}

static void RemoveItemToGiveFromBag(u16 item)
{
    if (gPartyMenu.action == PARTY_ACTION_GIVE_PC_ITEM) // Unused, never occurs
        RemovePCItem(item, 1);
    else
        RemoveBagItem(item, 1);
}

// Returns FALSE if there was no space to return the item
// but there always should be, and the return is ignored in all uses
static bool8 ReturnGiveItemToBagOrPC(u16 item)
{
    if (gPartyMenu.action == PARTY_ACTION_GIVE_ITEM)
        return AddBagItem(item, 1);
    else
        return AddPCItem(item, 1);
}

void ChooseMonToGiveMailFromMailbox(void)
{
    InitPartyMenu(PARTY_MENU_TYPE_FIELD, PARTY_LAYOUT_SINGLE, PARTY_ACTION_GIVE_MAILBOX_MAIL, FALSE, PARTY_MSG_GIVE_TO_WHICH_MON, Task_HandleChooseMonInput, Mailbox_ReturnToMailListAfterDeposit);
}

static void TryGiveMailToSelectedMon(u8 taskId)
{
    struct Pokemon *mon = &gPlayerParty[gPartyMenu.slotId];
    struct MailStruct *mail;

    gPartyMenuUseExitCallback = FALSE;
    mail = &gSaveBlock1Ptr->mail[playerPCItemPageInfo.itemsAbove + 6 + playerPCItemPageInfo.cursorPos];
    if (GetMonData(mon, MON_DATA_HELD_ITEM) != ITEM_NONE)
    {
        DisplayPartyMenuMessage(gText_PkmnHoldingItemCantHoldMail, TRUE);
    }
    else
    {
        GiveMailToMon2(mon, mail);
        ClearMailStruct(mail);
        DisplayPartyMenuMessage(gText_MailTransferredFromMailbox, TRUE);
    }
    ScheduleBgCopyTilemapToVram(2);
    gTasks[taskId].func = Task_UpdateHeldItemSpriteAndClosePartyMenu;
}

void InitChooseHalfPartyForBattle(u8 unused)
{
    ClearSelectedPartyOrder();
    InitPartyMenu(PARTY_MENU_TYPE_CHOOSE_HALF, PARTY_LAYOUT_SINGLE, PARTY_ACTION_CHOOSE_MON, FALSE, PARTY_MSG_CHOOSE_MON, Task_HandleChooseMonInput, gMain.savedCallback);
    gPartyMenu.task = Task_ValidateChosenHalfParty;
}

void ClearSelectedPartyOrder(void)
{
    memset(gSelectedOrderFromParty, 0, sizeof(gSelectedOrderFromParty));
}

static u8 GetPartySlotEntryStatus(s8 slot)
{
    if (GetBattleEntryEligibility(&gPlayerParty[slot]) == FALSE)
        return 2;
    if (HasPartySlotAlreadyBeenSelected(slot + 1) == TRUE)
        return 1;
    return 0;
}

static bool8 GetBattleEntryEligibility(struct Pokemon *mon)
{
    u16 i = 0;
    u16 species;

    if (GetMonData(mon, MON_DATA_IS_EGG)
        || GetMonData(mon, MON_DATA_LEVEL) > GetBattleEntryLevelCap()
        || (gSaveBlock1Ptr->location.mapGroup == MAP_GROUP(BATTLE_FRONTIER_BATTLE_PYRAMID_LOBBY)
            && gSaveBlock1Ptr->location.mapNum == MAP_NUM(BATTLE_FRONTIER_BATTLE_PYRAMID_LOBBY)
            && GetMonData(mon, MON_DATA_HELD_ITEM) != ITEM_NONE))
    {
        return FALSE;
    }

    switch (VarGet(VAR_FRONTIER_FACILITY))
    {
    case FACILITY_MULTI_OR_EREADER:
        if (GetMonData(mon, MON_DATA_HP) != 0)
            return TRUE;
        return FALSE;
    case FACILITY_UNION_ROOM:
        return TRUE;
    default: // Battle Frontier
        species = GetMonData(mon, MON_DATA_SPECIES);
        for (; gFrontierBannedSpecies[i] != 0xFFFF; i++)
        {
            if (gFrontierBannedSpecies[i] == species)
                return FALSE;
        }
        return TRUE;
    }
}

static u8 CheckBattleEntriesAndGetMessage(void)
{
    u8 maxBattlers;
    u8 i, j;
    u8 facility;
    struct Pokemon *party = gPlayerParty;
    u8 minBattlers = GetMinBattleEntries();
    u8 *order = gSelectedOrderFromParty;

    if (order[minBattlers - 1] == 0)
    {
        if (minBattlers == 1)
            return PARTY_MSG_NO_MON_FOR_BATTLE;
        ConvertIntToDecimalStringN(gStringVar1, minBattlers, STR_CONV_MODE_LEFT_ALIGN, 1);
        return PARTY_MSG_X_MONS_ARE_NEEDED;
    }

    facility = VarGet(VAR_FRONTIER_FACILITY);
    if (facility == FACILITY_UNION_ROOM || facility == FACILITY_MULTI_OR_EREADER)
        return 0xFF;

    maxBattlers = GetMaxBattleEntries();
    for (i = 0; i < maxBattlers - 1; i++)
    {
        u16 species = GetMonData(&party[order[i] - 1], MON_DATA_SPECIES);
        u16 item = GetMonData(&party[order[i] - 1], MON_DATA_HELD_ITEM);
        for (j = i + 1; j < maxBattlers; j++)
        {
            if (species == GetMonData(&party[order[j] - 1], MON_DATA_SPECIES))
                return PARTY_MSG_MONS_CANT_BE_SAME;
            if (item != ITEM_NONE && item == GetMonData(&party[order[j] - 1], MON_DATA_HELD_ITEM))
                return PARTY_MSG_NO_SAME_HOLD_ITEMS;
        }
    }

    return 0xFF;
}

static bool8 HasPartySlotAlreadyBeenSelected(u8 slot)
{
    u8 i;

    for (i = 0; i < ARRAY_COUNT(gSelectedOrderFromParty); i++)
    {
        if (gSelectedOrderFromParty[i] == slot)
            return TRUE;
    }
    return FALSE;
}

static void Task_ValidateChosenHalfParty(u8 taskId)
{
    u8 msgId = CheckBattleEntriesAndGetMessage();

    if (msgId != 0xFF)
    {
        PlaySE(SE_FAILURE);
        DisplayPartyMenuStdMessage(msgId);
        gTasks[taskId].func = Task_ContinueChoosingHalfParty;
    }
    else
    {
        PlaySE(SE_SELECT);
        Task_ClosePartyMenu(taskId);
    }
}

static void Task_ContinueChoosingHalfParty(u8 taskId)
{
    if ((JOY_NEW(A_BUTTON)) || (JOY_NEW(B_BUTTON)))
    {
        PlaySE(SE_SELECT);
        DisplayPartyMenuStdMessage(PARTY_MSG_CHOOSE_MON);
        gTasks[taskId].func = Task_HandleChooseMonInput;
    }
}

static u8 GetMaxBattleEntries(void)
{
    switch (VarGet(VAR_FRONTIER_FACILITY))
    {
    case FACILITY_MULTI_OR_EREADER:
        return MULTI_PARTY_SIZE;
    case FACILITY_UNION_ROOM:
        return UNION_ROOM_PARTY_SIZE;
    default: // Battle Frontier
        return gSpecialVar_0x8005;
    }
}

static u8 GetMinBattleEntries(void)
{
    switch (VarGet(VAR_FRONTIER_FACILITY))
    {
    case FACILITY_MULTI_OR_EREADER:
        return 1;
    case FACILITY_UNION_ROOM:
        return UNION_ROOM_PARTY_SIZE;
    default: // Battle Frontier
        return gSpecialVar_0x8005;
    }
}

static u8 GetBattleEntryLevelCap(void)
{
    switch (VarGet(VAR_FRONTIER_FACILITY))
    {
    case FACILITY_MULTI_OR_EREADER:
        return MAX_LEVEL;
    case FACILITY_UNION_ROOM:
        return 30;
    default: // Battle Frontier
        if (gSpecialVar_0x8004 == FRONTIER_LVL_50)
            return 50;
        return MAX_LEVEL;
    }
}

static const u8* GetFacilityCancelString(void)
{
    u8 facilityNum = VarGet(VAR_FRONTIER_FACILITY);

    if (!(facilityNum != FACILITY_UNION_ROOM && facilityNum != FACILITY_MULTI_OR_EREADER))
        return gText_CancelBattle;
    else if (facilityNum == FRONTIER_FACILITY_DOME && gSpecialVar_0x8005 == 2)
        return gText_ReturnToWaitingRoom;
    else
        return gText_CancelChallenge;
}

void ChooseMonForTradingBoard(u8 menuType, MainCallback callback)
{
    InitPartyMenu(menuType, PARTY_LAYOUT_SINGLE, PARTY_ACTION_CHOOSE_MON, FALSE, PARTY_MSG_CHOOSE_MON, Task_HandleChooseMonInput, callback);
}

void ChooseMonForMoveTutor(void)
{
    InitPartyMenu(PARTY_MENU_TYPE_FIELD, PARTY_LAYOUT_SINGLE, PARTY_ACTION_MOVE_TUTOR, FALSE, PARTY_MSG_TEACH_WHICH_MON, Task_HandleChooseMonInput, CB2_ReturnToFieldContinueScriptPlayMapMusic);
}

void ChooseMonForWirelessMinigame(void)
{
    InitPartyMenu(PARTY_MENU_TYPE_MINIGAME, PARTY_LAYOUT_SINGLE, PARTY_ACTION_MINIGAME, FALSE, PARTY_MSG_CHOOSE_MON_OR_CANCEL, Task_HandleChooseMonInput, CB2_ReturnToFieldContinueScriptPlayMapMusic);
}

static u8 GetPartyLayoutFromBattleType(void)
{
    if (IsDoubleBattle() == FALSE)
        return PARTY_LAYOUT_SINGLE;
    if (IsMultiBattle() == TRUE)
        return PARTY_LAYOUT_MULTI;
    return PARTY_LAYOUT_DOUBLE;
}

void OpenPartyMenuInBattle(u8 partyAction)
{
    InitPartyMenu(PARTY_MENU_TYPE_IN_BATTLE, GetPartyLayoutFromBattleType(), partyAction, FALSE, PARTY_MSG_CHOOSE_MON, Task_HandleChooseMonInput, CB2_SetUpReshowBattleScreenAfterMenu);
    ReshowBattleScreenDummy();
    UpdatePartyToBattleOrder();
}

void ChooseMonForInBattleItem(void)
{
    InitPartyMenu(PARTY_MENU_TYPE_IN_BATTLE, GetPartyLayoutFromBattleType(), PARTY_ACTION_USE_ITEM, FALSE, PARTY_MSG_USE_ON_WHICH_MON, Task_HandleChooseMonInput, CB2_ReturnToBagMenu);
    ReshowBattleScreenDummy();
    UpdatePartyToBattleOrder();
}

static u8 GetPartyMenuActionsTypeInBattle(struct Pokemon *mon)
{
    if (GetMonData(&gPlayerParty[1], MON_DATA_SPECIES) != SPECIES_NONE && GetMonData(mon, MON_DATA_IS_EGG) == FALSE)
    {
        if (gPartyMenu.action == PARTY_ACTION_SEND_OUT)
            return ACTIONS_SEND_OUT;
        if (!(gBattleTypeFlags & BATTLE_TYPE_ARENA))
            return ACTIONS_SHIFT;
    }
    return ACTIONS_SUMMARY_ONLY;
}

static bool8 TrySwitchInPokemon(void)
{
    u8 slot = GetCursorSelectionMonId();
    u8 newSlot;
    u8 i;

    // In a multi battle, slots 1, 4, and 5 are the partner's pokemon
    if (IsMultiBattle() == TRUE && (slot == 1 || slot == 4 || slot == 5))
    {
        StringCopy(gStringVar1, GetTrainerPartnerName());
        StringExpandPlaceholders(gStringVar4, gText_CantSwitchWithAlly);
        return FALSE;
    }
    if (GetMonData(&gPlayerParty[slot], MON_DATA_HP) == 0)
    {
        GetMonNickname(&gPlayerParty[slot], gStringVar1);
        StringExpandPlaceholders(gStringVar4, gText_PkmnHasNoEnergy);
        return FALSE;
    }
    for (i = 0; i < gBattlersCount; i++)
    {
        if (GetBattlerSide(i) == B_SIDE_PLAYER && GetPartyIdFromBattleSlot(slot) == gBattlerPartyIndexes[i])
        {
            GetMonNickname(&gPlayerParty[slot], gStringVar1);
            StringExpandPlaceholders(gStringVar4, gText_PkmnAlreadyInBattle);
            return FALSE;
        }
    }
    if (GetMonData(&gPlayerParty[slot], MON_DATA_IS_EGG))
    {
        StringExpandPlaceholders(gStringVar4, gText_EggCantBattle);
        return FALSE;
    }
    if (GetPartyIdFromBattleSlot(slot) == gBattleStruct->prevSelectedPartySlot)
    {
        GetMonNickname(&gPlayerParty[slot], gStringVar1);
        StringExpandPlaceholders(gStringVar4, gText_PkmnAlreadySelected);
        return FALSE;
    }
    if (gPartyMenu.action == PARTY_ACTION_ABILITY_PREVENTS)
    {
        SetMonPreventsSwitchingString();
        return FALSE;
    }
    if (gPartyMenu.action == PARTY_ACTION_CANT_SWITCH)
    {
        u8 currBattler = gBattlerInMenuId;
        GetMonNickname(&gPlayerParty[GetPartyIdFromBattlePartyId(gBattlerPartyIndexes[currBattler])], gStringVar1);
        StringExpandPlaceholders(gStringVar4, gText_PkmnCantSwitchOut);
        return FALSE;
    }
    gSelectedMonPartyId = GetPartyIdFromBattleSlot(slot);
    gPartyMenuUseExitCallback = TRUE;
    newSlot = GetPartyIdFromBattlePartyId(gBattlerPartyIndexes[gBattlerInMenuId]);
    SwitchPartyMonSlots(newSlot, slot);
    SwapPartyPokemon(&gPlayerParty[newSlot], &gPlayerParty[slot]);
    return TRUE;
}

void BufferBattlePartyCurrentOrder(void)
{
    BufferBattlePartyOrder(gBattlePartyCurrentOrder, GetPlayerFlankId());
}

static void BufferBattlePartyOrder(u8 *partyBattleOrder, u8 flankId)
{
    u8 partyIds[PARTY_SIZE];
    int i, j;

    if (IsMultiBattle() == TRUE)
    {
        // Party ids are packed in 4 bits at a time
        // i.e. the party id order below would be 0, 3, 5, 4, 2, 1, and the two parties would be 0,5,4 and 3,2,1
        if (flankId != 0)
        {
            partyBattleOrder[0] = 0 | (3 << 4);
            partyBattleOrder[1] = 5 | (4 << 4);
            partyBattleOrder[2] = 2 | (1 << 4);
        }
        else
        {
            partyBattleOrder[0] = 3 | (0 << 4);
            partyBattleOrder[1] = 2 | (1 << 4);
            partyBattleOrder[2] = 5 | (4 << 4);
        }
        return;
    }
    else if (IsDoubleBattle() == FALSE)
    {
        j = 1;
        partyIds[0] = gBattlerPartyIndexes[GetBattlerAtPosition(B_POSITION_PLAYER_LEFT)];
        for (i = 0; i < PARTY_SIZE; i++)
        {
            if (i != partyIds[0])
            {
                partyIds[j] = i;
                j++;
            }
        }
    }
    else
    {
        j = 2;
        partyIds[0] = gBattlerPartyIndexes[GetBattlerAtPosition(B_POSITION_PLAYER_LEFT)];
        partyIds[1] = gBattlerPartyIndexes[GetBattlerAtPosition(B_POSITION_PLAYER_RIGHT)];
        for (i = 0; i < PARTY_SIZE; i++)
        {
            if (i != partyIds[0] && i != partyIds[1])
            {
                partyIds[j] = i;
                j++;
            }
        }
    }
    for (i = 0; i < (int)ARRAY_COUNT(gBattlePartyCurrentOrder); i++)
        partyBattleOrder[i] = (partyIds[0 + (i * 2)] << 4) | partyIds[1 + (i * 2)];
}

void BufferBattlePartyCurrentOrderBySide(u8 battlerId, u8 flankId)
{
    BufferBattlePartyOrderBySide(gBattleStruct->field_60[battlerId], flankId, battlerId);
}

// when GetBattlerSide(battlerId) == B_SIDE_PLAYER, this function is identical the one above
static void BufferBattlePartyOrderBySide(u8 *partyBattleOrder, u8 flankId, u8 battlerId)
{
    u8 partyIndexes[PARTY_SIZE];
    int i, j;
    u8 leftBattler;
    u8 rightBattler;

    if (GetBattlerSide(battlerId) == B_SIDE_PLAYER)
    {
        leftBattler = GetBattlerAtPosition(B_POSITION_PLAYER_LEFT);
        rightBattler = GetBattlerAtPosition(B_POSITION_PLAYER_RIGHT);
    }
    else
    {
        leftBattler = GetBattlerAtPosition(B_POSITION_OPPONENT_LEFT);
        rightBattler = GetBattlerAtPosition(B_POSITION_OPPONENT_RIGHT);
    }

    if (IsMultiBattle() == TRUE)
    {
        if (flankId != 0)
        {
            partyBattleOrder[0] = 0 | (3 << 4);
            partyBattleOrder[1] = 5 | (4 << 4);
            partyBattleOrder[2] = 2 | (1 << 4);
        }
        else
        {
            partyBattleOrder[0] = 3 | (0 << 4);
            partyBattleOrder[1] = 2 | (1 << 4);
            partyBattleOrder[2] = 5 | (4 << 4);
        }
        return;
    }
    else if (IsDoubleBattle() == FALSE)
    {
        j = 1;
        partyIndexes[0] = gBattlerPartyIndexes[leftBattler];
        for (i = 0; i < PARTY_SIZE; i++)
        {
            if (i != partyIndexes[0])
            {
                partyIndexes[j] = i;
                j++;
            }
        }
    }
    else
    {
        j = 2;
        partyIndexes[0] = gBattlerPartyIndexes[leftBattler];
        partyIndexes[1] = gBattlerPartyIndexes[rightBattler];
        for (i = 0; i < PARTY_SIZE; i++)
        {
            if (i != partyIndexes[0] && i != partyIndexes[1])
            {
                partyIndexes[j] = i;
                j++;
            }
        }
    }

    for (i = 0; i < 3; i++)
        partyBattleOrder[i] = (partyIndexes[0 + (i * 2)] << 4) | partyIndexes[1 + (i * 2)];
}

void SwitchPartyOrderLinkMulti(u8 battlerId, u8 slot, u8 slot2)
{
    u8 partyIds[PARTY_SIZE];
    u8 tempSlot = 0;
    int i, j;
    u8 *partyBattleOrder;
    u8 partyIdBuffer;

    if (IsMultiBattle())
    {
        partyBattleOrder = gBattleStruct->field_60[battlerId];
        for (i = j = 0; i < 3; j++, i++)
        {
            partyIds[j] = partyBattleOrder[i] >> 4;
            j++;
            partyIds[j] = partyBattleOrder[i] & 0xF;
        }
        partyIdBuffer = partyIds[slot2];
        for (i = 0; i < PARTY_SIZE; i++)
        {
            if (partyIds[i] == slot)
            {
                tempSlot = partyIds[i];
                partyIds[i] = partyIdBuffer;
                break;
            }
        }
        if (i != PARTY_SIZE)
        {
            partyIds[slot2] = tempSlot;
            partyBattleOrder[0] = (partyIds[0] << 4) | partyIds[1];
            partyBattleOrder[1] = (partyIds[2] << 4) | partyIds[3];
            partyBattleOrder[2] = (partyIds[4] << 4) | partyIds[5];
        }
    }
}

static u8 GetPartyIdFromBattleSlot(u8 slot)
{
    u8 modResult = slot & 1;
    u8 retVal;

    slot /= 2;
    if (modResult != 0)
        retVal = gBattlePartyCurrentOrder[slot] & 0xF;
    else
        retVal = gBattlePartyCurrentOrder[slot] >> 4;
    return retVal;
}

static void SetPartyIdAtBattleSlot(u8 slot, u8 setVal)
{
    bool32 modResult = slot & 1;

    slot /= 2;
    if (modResult != 0)
        gBattlePartyCurrentOrder[slot] = (gBattlePartyCurrentOrder[slot] & 0xF0) | setVal;
    else
        gBattlePartyCurrentOrder[slot] = (gBattlePartyCurrentOrder[slot] & 0xF) | (setVal << 4);
}

void SwitchPartyMonSlots(u8 slot, u8 slot2)
{
    u8 partyId = GetPartyIdFromBattleSlot(slot);
    SetPartyIdAtBattleSlot(slot, GetPartyIdFromBattleSlot(slot2));
    SetPartyIdAtBattleSlot(slot2, partyId);
}

u8 GetPartyIdFromBattlePartyId(u8 battlePartyId)
{
    u8 i, j;

    for (j = i = 0; i < (int)ARRAY_COUNT(gBattlePartyCurrentOrder); j++, i++)
    {
        if ((gBattlePartyCurrentOrder[i] >> 4) != battlePartyId)
        {
            j++;
            if ((gBattlePartyCurrentOrder[i] & 0xF) == battlePartyId)
                return j;
        }
        else
        {
            return j;
        }
    }
    return 0;
}

static void UpdatePartyToBattleOrder(void)
{
    struct Pokemon *partyBuffer = Alloc(sizeof(gPlayerParty));
    u8 i;

    memcpy(partyBuffer, gPlayerParty, sizeof(gPlayerParty));
    for (i = 0; i < PARTY_SIZE; i++)
        memcpy(&gPlayerParty[GetPartyIdFromBattlePartyId(i)], &partyBuffer[i], sizeof(struct Pokemon));
    Free(partyBuffer);
}

static void UpdatePartyToFieldOrder(void)
{
    struct Pokemon *partyBuffer = Alloc(sizeof(gPlayerParty));
    u8 i;

    memcpy(partyBuffer, gPlayerParty, sizeof(gPlayerParty));
    for (i = 0; i < PARTY_SIZE; i++)
        memcpy(&gPlayerParty[GetPartyIdFromBattleSlot(i)], &partyBuffer[i], sizeof(struct Pokemon));
    Free(partyBuffer);
}

// Unused
static void SwitchAliveMonIntoLeadSlot(void)
{
    u8 i;
    struct Pokemon *mon;
    u8 partyId;

    for (i = 1; i < PARTY_SIZE; i++)
    {
        mon = &gPlayerParty[GetPartyIdFromBattleSlot(i)];
        if (GetMonData(mon, MON_DATA_SPECIES) != SPECIES_NONE && GetMonData(mon, MON_DATA_HP) != 0)
        {
            partyId = GetPartyIdFromBattleSlot(0);
            SwitchPartyMonSlots(0, i);
            SwapPartyPokemon(&gPlayerParty[partyId], mon);
            break;
        }
    }
}

static void CB2_SetUpExitToBattleScreen(void)
{
    SetMainCallback2(CB2_SetUpReshowBattleScreenAfterMenu);
}

void ShowPartyMenuToShowcaseMultiBattleParty(void)
{
    InitPartyMenu(PARTY_MENU_TYPE_MULTI_SHOWCASE, PARTY_LAYOUT_MULTI_SHOWCASE, PARTY_ACTION_CHOOSE_MON, FALSE, PARTY_MSG_NONE, Task_InitMultiPartnerPartySlideIn, gMain.savedCallback);
}

#define tXPos  data[0]

static void Task_InitMultiPartnerPartySlideIn(u8 taskId)
{
    // The first slide step also sets the sprites offscreen
    gTasks[taskId].tXPos = 256;
    SlideMultiPartyMenuBoxSpritesOneStep(taskId);
    ChangeBgX(2, 0x10000, 0);
    gTasks[taskId].func = Task_MultiPartnerPartySlideIn;
}

static void Task_MultiPartnerPartySlideIn(u8 taskId)
{
    s16 *data = gTasks[taskId].data;
    u8 i;

    if (!gPaletteFade.active)
    {
        tXPos -= 8;
        SlideMultiPartyMenuBoxSpritesOneStep(taskId);
        if (tXPos == 0)
        {
            for (i = MULTI_PARTY_SIZE; i < PARTY_SIZE; i++)
            {
                if (gMultiPartnerParty[i - MULTI_PARTY_SIZE].species != SPECIES_NONE)
                    AnimateSelectedPartyIcon(sPartyMenuBoxes[i].monSpriteId, 0);
            }
            PlaySE(SE_M_HARDEN); // The Harden SE plays once the partners party mons have slid on screen
            gTasks[taskId].func = Task_WaitAfterMultiPartnerPartySlideIn;
        }
    }
}

static void Task_WaitAfterMultiPartnerPartySlideIn(u8 taskId)
{
    s16 *data = gTasks[taskId].data;

    // data[0] used as a timer afterwards rather than the x pos
    if (++data[0] == 256)
        Task_ClosePartyMenu(taskId);
}

static void MoveMultiPartyMenuBoxSprite(u8 spriteId, s16 x)
{
    if (x >= 0)
        gSprites[spriteId].pos2.x = x;
}

static void SlideMultiPartyMenuBoxSpritesOneStep(u8 taskId)
{
    s16 *data = gTasks[taskId].data;
    u8 i;

    for (i = 3; i < PARTY_SIZE; i++)
    {
        if (gMultiPartnerParty[i - MULTI_PARTY_SIZE].species != SPECIES_NONE)
        {
            MoveMultiPartyMenuBoxSprite(sPartyMenuBoxes[i].monSpriteId, tXPos - 8);
            MoveMultiPartyMenuBoxSprite(sPartyMenuBoxes[i].itemSpriteId, tXPos - 8);
            MoveMultiPartyMenuBoxSprite(sPartyMenuBoxes[i].pokeballSpriteId, tXPos - 8);
            MoveMultiPartyMenuBoxSprite(sPartyMenuBoxes[i].statusSpriteId, tXPos - 8);
        }
    }
    ChangeBgX(2, 0x800, 1);
}

#undef tXpos

void ChooseMonForDaycare(void)
{
    InitPartyMenu(PARTY_MENU_TYPE_DAYCARE, PARTY_LAYOUT_SINGLE, PARTY_ACTION_CHOOSE_MON, FALSE, PARTY_MSG_CHOOSE_MON_2, Task_HandleChooseMonInput, BufferMonSelection);
}

// Unused
static void ChoosePartyMonByMenuType(u8 menuType)
{
    gFieldCallback2 = CB2_FadeFromPartyMenu;
    InitPartyMenu(menuType, PARTY_LAYOUT_SINGLE, PARTY_ACTION_CHOOSE_AND_CLOSE, FALSE, PARTY_MSG_CHOOSE_MON, Task_HandleChooseMonInput, CB2_ReturnToField);
}

static void BufferMonSelection(void)
{
    gSpecialVar_0x8004 = GetCursorSelectionMonId();
    if (gSpecialVar_0x8004 >= PARTY_SIZE)
        gSpecialVar_0x8004 = 0xFF;
    gFieldCallback2 = CB2_FadeFromPartyMenu;
    SetMainCallback2(CB2_ReturnToField);
}

bool8 CB2_FadeFromPartyMenu(void)
{
    FadeInFromBlack();
    CreateTask(Task_PartyMenuWaitForFade, 10);
    return TRUE;
}

static void Task_PartyMenuWaitForFade(u8 taskId)
{
    if (IsWeatherNotFadingIn())
    {
        DestroyTask(taskId);
        ScriptContext2_Disable();
        EnableBothScriptContexts();
    }
}

void ChooseContestMon(void)
{
    ScriptContext2_Enable();
    FadeScreen(FADE_TO_BLACK, 0);
    CreateTask(Task_ChooseContestMon, 10);
}

static void Task_ChooseContestMon(u8 taskId)
{
    if (!gPaletteFade.active)
    {
        CleanupOverworldWindowsAndTilemaps();
        InitPartyMenu(PARTY_MENU_TYPE_CONTEST, PARTY_LAYOUT_SINGLE, PARTY_ACTION_CHOOSE_AND_CLOSE, FALSE, PARTY_MSG_CHOOSE_MON, Task_HandleChooseMonInput, CB2_ChooseContestMon);
        DestroyTask(taskId);
    }
}

static void CB2_ChooseContestMon(void)
{
    gContestMonPartyIndex = GetCursorSelectionMonId();
    if (gContestMonPartyIndex >= PARTY_SIZE)
        gContestMonPartyIndex = 0xFF;
    gSpecialVar_0x8004 = gContestMonPartyIndex;
    gFieldCallback2 = CB2_FadeFromPartyMenu;
    SetMainCallback2(CB2_ReturnToField);
}

// Used as a script special for showing a party mon to various npcs (e.g. in-game trades, move deleter)
void ChoosePartyMon(void)
{
    ScriptContext2_Enable();
    FadeScreen(FADE_TO_BLACK, 0);
    CreateTask(Task_ChoosePartyMon, 10);
}

static void Task_ChoosePartyMon(u8 taskId)
{
    if (!gPaletteFade.active)
    {
        CleanupOverworldWindowsAndTilemaps();
        InitPartyMenu(PARTY_MENU_TYPE_CHOOSE_MON, PARTY_LAYOUT_SINGLE, PARTY_ACTION_CHOOSE_AND_CLOSE, FALSE, PARTY_MSG_CHOOSE_MON, Task_HandleChooseMonInput, BufferMonSelection);
        DestroyTask(taskId);
    }
}

void ChooseMonForMoveRelearner(void)
{
    ScriptContext2_Enable();
    FadeScreen(FADE_TO_BLACK, 0);
    CreateTask(Task_ChooseMonForMoveRelearner, 10);
}

static void Task_ChooseMonForMoveRelearner(u8 taskId)
{
    if (!gPaletteFade.active)
    {
        CleanupOverworldWindowsAndTilemaps();
        InitPartyMenu(PARTY_MENU_TYPE_MOVE_RELEARNER, PARTY_LAYOUT_SINGLE, PARTY_ACTION_CHOOSE_AND_CLOSE, FALSE, PARTY_MSG_CHOOSE_MON, Task_HandleChooseMonInput, CB2_ChooseMonForMoveRelearner);
        DestroyTask(taskId);
    }
}

static void CB2_ChooseMonForMoveRelearner(void)
{
    gSpecialVar_0x8004 = GetCursorSelectionMonId();
    if (gSpecialVar_0x8004 >= PARTY_SIZE)
        gSpecialVar_0x8004 = 0xFF;
    else
        gSpecialVar_0x8005 = GetNumberOfRelearnableMoves(&gPlayerParty[gSpecialVar_0x8004]);
    gFieldCallback2 = CB2_FadeFromPartyMenu;
    SetMainCallback2(CB2_ReturnToField);
}

void DoBattlePyramidMonsHaveHeldItem(void)
{
    u8 i;

    gSpecialVar_Result = FALSE;
    for (i = 0; i < FRONTIER_PARTY_SIZE; i++)
    {
        if (GetMonData(&gPlayerParty[i], MON_DATA_HELD_ITEM) != ITEM_NONE)
        {
            gSpecialVar_Result = TRUE;
            break;
        }
    }
}

// Can be called if the Battle Pyramid Bag is full on exiting and at least one party mon still has held items
// The player can then select to toss items from the bag or take/toss held items from the party
void BattlePyramidChooseMonHeldItems(void)
{
    ScriptContext2_Enable();
    FadeScreen(FADE_TO_BLACK, 0);
    CreateTask(Task_BattlePyramidChooseMonHeldItems, 10);
}

static void Task_BattlePyramidChooseMonHeldItems(u8 taskId)
{
    if (!gPaletteFade.active)
    {
        CleanupOverworldWindowsAndTilemaps();
        InitPartyMenu(PARTY_MENU_TYPE_STORE_PYRAMID_HELD_ITEMS, PARTY_LAYOUT_SINGLE, PARTY_ACTION_CHOOSE_MON, FALSE, PARTY_MSG_CHOOSE_MON, Task_HandleChooseMonInput, BufferMonSelection);
        DestroyTask(taskId);
    }
}

void MoveDeleterChooseMoveToForget(void)
{
    ShowPokemonSummaryScreen(PSS_MODE_SELECT_MOVE, gPlayerParty, gSpecialVar_0x8004, gPlayerPartyCount - 1, CB2_ReturnToField);
    gFieldCallback = FieldCB_ContinueScriptHandleMusic;
}

void GetNumMovesSelectedMonHas(void)
{
    u8 i;

    gSpecialVar_Result = 0;
    for (i = 0; i < MAX_MON_MOVES; i++)
    {
        if (GetMonData(&gPlayerParty[gSpecialVar_0x8004], MON_DATA_MOVE1 + i) != MOVE_NONE)
            gSpecialVar_Result++;
    }
}

void BufferMoveDeleterNicknameAndMove(void)
{
    struct Pokemon *mon = &gPlayerParty[gSpecialVar_0x8004];
    u16 move = GetMonData(mon, MON_DATA_MOVE1 + gSpecialVar_0x8005);

    GetMonNickname(mon, gStringVar1);
    StringCopy(gStringVar2, gMoveNames[move]);
}

void MoveDeleterForgetMove(void)
{
    u16 i;

    SetMonMoveSlot(&gPlayerParty[gSpecialVar_0x8004], MOVE_NONE, gSpecialVar_0x8005);
    RemoveMonPPBonus(&gPlayerParty[gSpecialVar_0x8004], gSpecialVar_0x8005);
    for (i = gSpecialVar_0x8005; i < MAX_MON_MOVES - 1; i++)
        ShiftMoveSlot(&gPlayerParty[gSpecialVar_0x8004], i, i + 1);
}

static void ShiftMoveSlot(struct Pokemon *mon, u8 slotTo, u8 slotFrom)
{
    u16 move1 = GetMonData(mon, MON_DATA_MOVE1 + slotTo);
    u16 move0 = GetMonData(mon, MON_DATA_MOVE1 + slotFrom);
    u8 pp1 = GetMonData(mon, MON_DATA_PP1 + slotTo);
    u8 pp0 = GetMonData(mon, MON_DATA_PP1 + slotFrom);
    u8 ppBonuses = GetMonData(mon, MON_DATA_PP_BONUSES);
    u8 ppBonusMask1 = gPPUpGetMask[slotTo];
    u8 ppBonusMove1 = (ppBonuses & ppBonusMask1) >> (slotTo * 2);
    u8 ppBonusMask2 = gPPUpGetMask[slotFrom];
    u8 ppBonusMove2 = (ppBonuses & ppBonusMask2) >> (slotFrom * 2);
    ppBonuses &= ~ppBonusMask1;
    ppBonuses &= ~ppBonusMask2;
    ppBonuses |= (ppBonusMove1 << (slotFrom * 2)) + (ppBonusMove2 << (slotTo * 2));
    SetMonData(mon, MON_DATA_MOVE1 + slotTo, &move0);
    SetMonData(mon, MON_DATA_MOVE1 + slotFrom, &move1);
    SetMonData(mon, MON_DATA_PP1 + slotTo, &pp0);
    SetMonData(mon, MON_DATA_PP1 + slotFrom, &pp1);
    SetMonData(mon, MON_DATA_PP_BONUSES, &ppBonuses);
}

void IsSelectedMonEgg(void)
{
    if (GetMonData(&gPlayerParty[gSpecialVar_0x8004], MON_DATA_IS_EGG))
        gSpecialVar_Result = TRUE;
    else
        gSpecialVar_Result = FALSE;
}

void IsLastMonThatKnowsSurf(void)
{
    u16 move;
    u32 i, j;

    gSpecialVar_Result = FALSE;
    move = GetMonData(&gPlayerParty[gSpecialVar_0x8004], MON_DATA_MOVE1 + gSpecialVar_0x8005);
    if (move == MOVE_SURF)
    {
        for (i = 0; i < CalculatePlayerPartyCount(); i++)
        {
            if (i != gSpecialVar_0x8004)
            {
                for (j = 0; j < MAX_MON_MOVES; j++)
                {
                    if (GetMonData(&gPlayerParty[i], MON_DATA_MOVE1 + j) == MOVE_SURF)
                        return;
                }
            }
        }
        if (AnyStorageMonWithMove(move) != TRUE)
            gSpecialVar_Result = TRUE;
    }
}<|MERGE_RESOLUTION|>--- conflicted
+++ resolved
@@ -915,11 +915,7 @@
             DisplayPartyPokemonDataToTeachMove(slot, item, 0);
             break;
         case 2: // Evolution stone
-<<<<<<< HEAD
-            if (!GetMonData(currentPokemon, MON_DATA_IS_EGG) && GetEvolutionTargetSpecies(currentPokemon, 3, item, SPECIES_NONE) != SPECIES_NONE)
-=======
-            if (!GetMonData(currentPokemon, MON_DATA_IS_EGG) && GetEvolutionTargetSpecies(currentPokemon, EVO_MODE_ITEM_CHECK, item) != SPECIES_NONE)
->>>>>>> 5073be0a
+            if (!GetMonData(currentPokemon, MON_DATA_IS_EGG) && GetEvolutionTargetSpecies(currentPokemon, EVO_MODE_ITEM_CHECK, item, SPECIES_NONE) != SPECIES_NONE)
                 return FALSE;
             DisplayPartyPokemonDescriptionData(slot, PARTYBOX_DESC_NO_USE);
             break;
@@ -5117,11 +5113,7 @@
 static void PartyMenuTryEvolution(u8 taskId)
 {
     struct Pokemon *mon = &gPlayerParty[gPartyMenu.slotId];
-<<<<<<< HEAD
-    u16 targetSpecies = GetEvolutionTargetSpecies(mon, 0, ITEM_NONE, SPECIES_NONE);
-=======
-    u16 targetSpecies = GetEvolutionTargetSpecies(mon, EVO_MODE_NORMAL, ITEM_NONE);
->>>>>>> 5073be0a
+    u16 targetSpecies = GetEvolutionTargetSpecies(mon, EVO_MODE_NORMAL, ITEM_NONE, SPECIES_NONE);
 
     if (targetSpecies != SPECIES_NONE)
     {
