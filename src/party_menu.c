#include "global.h"
#include "alloc.h"
#include "battle.h"
#include "battle_anim.h"
#include "battle_controllers.h"
#include "battle_gfx_sfx_util.h"
#include "battle_interface.h"
#include "battle_pike.h"
#include "battle_pyramid.h"
#include "battle_pyramid_bag.h"
#include "bg.h"
#include "contest.h"
#include "data2.h"
#include "decompress.h"
#include "easy_chat.h"
#include "event_data.h"
#include "evolution_scene.h"
#include "field_control_avatar.h"
#include "field_effect.h"
#include "field_player_avatar.h"
#include "field_screen_effect.h"
#include "field_specials.h"
#include "field_weather.h"
#include "fieldmap.h"
#include "fldeff_softboiled.h"
#include "frontier_util.h"
#include "gpu_regs.h"
#include "graphics.h"
#include "international_string_util.h"
#include "item.h"
#include "item_menu.h"
#include "item_use.h"
#include "link.h"
#include "link_rfu.h"
#include "mail.h"
#include "main.h"
#include "menu.h"
#include "menu_helpers.h"
#include "metatile_behavior.h"
#include "overworld.h"
#include "palette.h"
#include "party_menu.h"
#include "pokemon.h"
#include "pokemon_icon.h"
#include "pokemon_storage_system.h"
#include "pokemon_summary_screen.h"
#include "pokenav.h"
#include "region_map.h"
#include "reshow_battle_screen.h"
#include "rom_8011DC0.h"
#include "scanline_effect.h"
#include "script.h"
#include "sound.h"
#include "sprite.h"
#include "start_menu.h"
#include "string_util.h"
#include "strings.h"
#include "task.h"
#include "text.h"
#include "text_window.h"
#include "trade.h"
#include "window.h"
#include "constants/battle.h"
#include "constants/battle_frontier.h"
#include "constants/field_effects.h"
#include "constants/flags.h"
#include "constants/items.h"
#include "constants/maps.h"
#include "constants/moves.h"
#include "constants/rgb.h"
#include "constants/songs.h"
#include "constants/species.h"
#include "constants/vars.h"

enum {
    CAN_LEARN_MOVE,
    CANNOT_LEARN_MOVE,
    ALREADY_KNOWS_MOVE,
    CANNOT_LEARN_MOVE_IS_EGG
};

struct Unk_Rodata1 {
    void (*unk0)(u8, u8, u8, u8, u8, u8);
    u8 unk4[24];
    u8 unk1C;
    u8 unk1D;
    u8 unk1E;
    u8 unk1F;
};

struct Struct203CEC4 {
    TaskFunc unk0;
    MainCallback exitCallback;
    u32 unk8_0:1;
    u32 unk8_1:3;
    u32 unk8_2:7;
    u32 unk9_0:7;
    u32 unkA_0:14;
    u8 unkC[3];
    u8 unkF[8];
    u8 unk17;
    u16 palBuffer[0xB0];
    u8 filler[0xA0];
    s16 data[16];
};

struct Struct203CEDC {
    struct Unk_Rodata1 *unk0;
    u8 *unk4;
    u8 windowId;
    u8 unk9;
    u8 unkA;
    u8 unkB;
    u8 unkC;
};

struct Struct8615C08 {
    const u8 *textPtr;
    TaskFunc func;
};

struct Struct8615D9C {
    bool8 (*fieldMoveFunc)(void);
    u8 msgID;
};

EWRAM_DATA struct Struct203CEC4 *gUnknown_0203CEC4 = NULL;
EWRAM_DATA struct Struct203CEC8 gUnknown_0203CEC8 = {0};
EWRAM_DATA struct Struct203CEDC *gUnknown_0203CEDC = NULL;
EWRAM_DATA u8 *gUnknown_0203CEE0 = NULL;
EWRAM_DATA u8 *gUnknown_0203CEE4 = NULL;
EWRAM_DATA u8 gUnknown_0203CEE8 = 0;
EWRAM_DATA u8 gUnknown_0203CEE9 = 0;
EWRAM_DATA MainCallback gPostMenuFieldCallback = NULL;
EWRAM_DATA u16 *gUnknown_0203CEF0 = 0;
EWRAM_DATA u16 *gUnknown_0203CEF4 = 0;
EWRAM_DATA u8 gSelectedOrderFromParty[4] = {0};
EWRAM_DATA u16 gUnknown_0203CEFC = 0;
EWRAM_DATA u16 gUnknown_0203CEFE = 0; // unused
EWRAM_DATA u8 gUnknown_0203CF00[3] = {0};

// BELOW TO BE CONVERTED TO C

extern u32 gUnknown_08615048[]; // tutor compatibility table
extern struct BgTemplate gUnknown_086156B8[];
extern struct Unk_Rodata1 gUnknown_086156C4[2];
// extern struct Unk_Rodata1 gUnknown_086156E4;
extern u8 gUnknown_08615704[][6][8];
extern u8 gUnknown_086157C4[];
extern u8 gUnknown_086157E0[];
extern const u8 gUnknown_086157FC[][3];
extern struct WindowTemplate gUnknown_08615810[];
extern struct WindowTemplate gUnknown_08615850[];
extern struct WindowTemplate gUnknown_086158D0[];
extern struct WindowTemplate gUnknown_08615890[];
extern struct WindowTemplate gUnknown_08615908;
extern struct WindowTemplate gUnknown_08615910;
extern struct WindowTemplate gUnknown_08615918;
extern struct WindowTemplate gUnknown_08615920;
extern struct WindowTemplate gUnknown_08615928;
extern struct WindowTemplate gUnknown_08615930;
extern struct WindowTemplate gUnknown_08615938;
extern struct WindowTemplate gUnknown_08615940;
extern struct WindowTemplate gUnknown_08615948;
extern struct WindowTemplate gUnknown_08615950;
extern struct WindowTemplate gUnknown_08615958;
extern struct WindowTemplate gUnknown_08615960;
extern struct WindowTemplate gUnknown_08615968;
extern struct WindowTemplate gUnknown_08615970;
extern u8 gUnknown_08615988[];
extern u8 gUnknown_086159CE[];
extern u8 gUnknown_08615A14[];
extern u8 gUnknown_08615A4A[];
extern u8 gUnknown_08615A80[];
extern u8 gUnknown_08615AB6[];
extern u8 gUnknown_08615AB8[];
extern u8 gUnknown_08615ABA[];
extern u8 gUnknown_08615ABD[];
extern u8 gUnknown_08615AC0[];
extern u8 gUnknown_08615AC3[];
extern u8 gUnknown_08615AC5[];
extern u8 gUnknown_08615AC7[];
extern u8 gUnknown_08615AC9[];
extern u8 gUnknown_08615ACB[];
extern u8 gUnknown_08615ACD[];
extern u8 gUnknown_08615AD0[];
extern u8 gUnknown_08615AD3[];
extern u8 gUnknown_08615AD6[];
extern u8 gUnknown_08615AD9[];
extern u8 gUnknown_08615ADC[];
extern u8 gUnknown_08615ADF[];
extern u8 gUnknown_08615AE2[];
extern u8 gUnknown_08615AE5[];
extern u8 gUnknown_08615AE8[];
extern u8 gUnknown_08615AEB[];
extern u8 gUnknown_08615AEE[];
extern u8 gUnknown_08615AF1[];
extern const u8 *gUnknown_08615AF4[];
extern const u8 *gUnknown_08615B60[];
extern struct Struct8615C08 gUnknown_08615C08[];
extern u8 *gUnknown_08615D38[];
extern u8 gUnknown_08615D70[];
extern const u16 gUnknown_08615D7E[];
extern const struct Struct8615D9C gUnknown_08615D9C[];
extern const u8 *gUnknown_08615E0C[];
extern const struct SpriteSheet gUnknown_08615EB0;
extern const struct SpritePalette gUnknown_08615EB8;
extern struct SpriteTemplate gSpriteTemplate_8615EC0;
extern const struct CompressedSpriteSheet gUnknown_08615EF8;
extern const struct CompressedSpritePalette gUnknown_08615F00;
extern struct SpriteTemplate gSpriteTemplate_8615F08;
extern const struct CompressedSpriteSheet gUnknown_08615F70;
extern struct SpriteTemplate gSpriteTemplate_8615F78;
extern const struct CompressedSpriteSheet gUnknown_08615FF8;
extern const struct CompressedSpritePalette gUnknown_08616000;
extern struct SpriteTemplate gSpriteTemplate_8616008;
extern u8 gUnknown_08616020[];
extern u16 gUnknown_08616040[];

// ABOVE TO BE CONVERTED TO C

extern void (*gUnknown_03006328)(u8, TaskFunc);

void reset_brm(void);
void PartyMenuInitCallback(void);
bool8 PartyMenuSetup(void);
void sub_81B209C(void);
void PartyMenuExit(void);
bool8 AllocPartyMenuBg(void);
bool8 AllocPartyMiscGfx(void);
void sub_81B239C(u8);
void PartyMenuInitHelperStructs(u8);
void LoadHeldItemIcons(void);
void LoadPartyMenuPokeballGfx(void);
void LoadPartyMenuAilmentGfx(void);
bool8 party_menu_add_per_mon_objects(void);
bool8 RenderPartyMenuBoxes(void);
void sub_81B0F28(void);
void sub_81B2428(u8);
void display_pokemon_menu_message(u32);
void PartyMenuExitTask(u8);
void FreePartyPointers(void);
void PartyPaletteBufferCopy(u8);
void sub_81B0CEC(u8);
void UpdateSelectedPartyBox(struct Struct203CEDC *, u8);
void sub_81B2720(u8);
void DisplayPartyPokemonSelectForRelearner(u8);
void DisplayPartyPokemonSelectForContest(u8);
void DisplayPartyPokemonSelectForBattle(u8);
void sub_81B0B98(u8);
void DisplayPartyPokemonSelectHeldItemRelated(u8);
bool8 sub_81B0BFC(u8);
void DisplayPartyPokemonData(u8);
void sub_81B0FCC(u8, u8);
void DisplayPartyPokemonNickname(struct Pokemon *, struct Struct203CEDC *, u8);
void DisplayPartyPokemonLevelCheck(struct Pokemon *, struct Struct203CEDC *, u8);
void DisplayPartyPokemonGenderNidoranCheck(struct Pokemon *, struct Struct203CEDC *, u8);
void DisplayPartyPokemonHPCheck(struct Pokemon *, struct Struct203CEDC *, u8);
void DisplayPartyPokemonMaxHPCheck(struct Pokemon *, struct Struct203CEDC *, u8);
void DisplayPartyPokemonHPBarCheck(struct Pokemon *, struct Struct203CEDC *);
void DisplayPartyPokemonOtherText(u8, struct Struct203CEDC *, u8);
u8 sub_81B8830(void);
bool8 GetBattleEntryEligibility(struct Pokemon *);
bool8 sub_81B218C(u8);
void DisplayPartyPokemonSelectToTeachMove(u8, u16, u8);
u8 CanPartyPokemonLearnTMTutor(struct Pokemon *, u16, u8);
void DisplayPartyPokemonBarDetail(u8, const u8*, u8, u8*);
void DisplayPartyPokemonLevel(u8, struct Struct203CEDC *);
void DisplayPartyPokemonGender(u8, u16, u8*, struct Struct203CEDC *);
void DisplayPartyPokemonHP(u16, struct Struct203CEDC *);
void DisplayPartyPokemonMaxHP(u16, struct Struct203CEDC *);
void DisplayPartyPokemonHPBar(u16, u16, struct Struct203CEDC *);
void party_menu_link_mon_icon_anim(u16, u32, struct Struct203CEDC *, u8, u32);
void party_menu_link_mon_held_item_object(u16, u16, struct Struct203CEDC *);
void party_menu_link_mon_pokeball_object(u16, struct Struct203CEDC *);
void party_menu_link_mon_status_condition_object(u16, u8, struct Struct203CEDC *);
void party_menu_held_item_object(struct Pokemon *, struct Struct203CEDC *);
void party_menu_pokeball_object(struct Pokemon *, struct Struct203CEDC *);
void party_menu_icon_anim(struct Pokemon *, struct Struct203CEDC *, u32);
void party_menu_status_condition_object(struct Pokemon *, struct Struct203CEDC *);
u8 sub_81B5F74(u8, u8);
void sub_81B120C(void);
u8 sub_81B5F34(u8, u8);
void AnimateSelectedPartyIcon(u8, u8);
void sub_81B5F98(u8, u8);
u8 GetPartyBoxPalBitfield(u8, u8);
bool8 PartyBoxPal_ParnterOrDisqualifiedInArena(u8);
u8 sub_81B8F38(u8);
void c3_0811FAB4(u8);
void sub_81B9080(void);
void sub_81B4F88(void);
void sub_81B15D0(u8, s8*);
void sub_81B140C(u8, s8*);
u16 PartyMenuButtonHandler(s8*);
s8* sub_81B13EC(void);
bool8 sub_81B15A4(u8*);
void sub_81B302C(u8*);
void sub_81B9140(void);
void sub_81B6794(u8);
void sub_81B7E4C(u8);
void sub_81B8474(u8);
void sub_81B7FAC(u8);
void sub_81B3938(u8);
void sub_81B21AC(u8, u8);
void sub_81B36FC(u8);
void sub_81B407C(u8);
void sub_81B2210(u8);
bool8 sub_81B1660(u8);
const u8* sub_81B88BC(void);
u8 sub_81B1B5C(const u8*, u8);
void sub_81B16D4(u8);
void sub_81B334C(void);
void sub_81B1708(u8);
bool8 sub_81B1BD4(void);
void sub_81B1C1C(u8);
void sub_81B8558(void);
void UpdateCurrentPartySelection(s8*, s8);
void SetNewPartySelectTarget1(s8*, s8);
void SetNewPartySelectTarget2(s8*, s8);
s8 sub_81B1B00(s8, s8);
void sub_81B3300(const u8*);
void sub_81B1B8C(u8);
void DisplayPartyPokemonHPCheck(struct Pokemon*, struct Struct203CEDC*, u8);
void DisplayPartyPokemonHPBarCheck(struct Pokemon*, struct Struct203CEDC*);
bool16 sub_81B2134(struct Pokemon*);
bool16 sub_81B2164(struct Pokemon*);
void sub_81B2248(u8);
void sub_81B227C(u8);
bool8 sub_81B2370(u16, u8);
u16 sub_81B2360(u8);
bool8 sub_81B314C(void);
void sub_81B3414(struct Pokemon*, u8);
u8 sub_81B8A2C(struct Pokemon*);
u8 sub_81B856C(s8);
void sub_81B469C(u8);
void sub_81B3730(u8);
void sub_81B3828(void);
void pokemon_change_order(void);
void sub_81B3894(void);
void sub_81B3CC0(u8);
void sub_81B3D48(u8);
void swap_pokemon_and_oams(void);
void sub_81B3E60(u8);
void sub_81B41C4(void);
void c2_8123744(void);
void sub_81B452C(void);
void sub_81B4350(u8);
void sub_81B42D0(u8);
void sub_81B43A8(u8);
void sub_81B43DC(u8);
void sub_81B44FC(u8);
void sub_81B4578(void);
void sub_81B4624(u8);
void sub_81B5C94(struct Pokemon*, struct Struct203CEDC*);
void sub_81B48A8(u8);
void sub_81B48DC(u8);
void sub_81B4988(u8);
void sub_81B4A98(void);
void sub_81B4AE0(void);
void sub_81B4B6C(u8);
void sub_81B4BA0(u8);
void sub_81B4C60(u8);
void sub_81B4C94(u8);
bool8 sub_81B8A7C(void);
void sub_81B53FC(u8);
void sub_81B5430(u8);
void task_brm_cancel_1_on_keypad_a_or_b(u8);
void sub_81B5674(u8);
void sub_81B57DC(void);
void sub_81B5864(void);
void sub_81B56A4(u8);
void sub_81B56D8(u8);
void task_launch_hm_phase_2(u8);
u16 brm_get_selected_species(void);
void sub_81B5B38(u8, struct Pokemon*);
void UpdatePartyMonIconFrame(struct Sprite*);
void UpdatePartyMonIconFrameAndBounce(struct Sprite*);
void sub_81B5CB0(u16, struct Struct203CEDC*);
void sub_81B5DF0(u8, u8);
void sub_81B5E74(struct Sprite*);
void party_menu_get_status_condition_and_update_object(struct Pokemon*, struct Struct203CEDC*);
void party_menu_update_status_condition_object(u8, struct Struct203CEDC*);
u8 sub_81B8984(void);
void sub_81B6280(u8);
void c2_815ABFC(void);
u8 GetItemEffectType(u16);
void sub_81B672C(u8);
u16 sub_81B691C(struct Pokemon*, u8);
void option_menu_get_string(u8, u8*);
void sub_81B6BB4(u8);
void ether_effect_related_2(u8);
void ether_effect_related(u8);
void sub_81B6EB4(u8);
void sub_81B6FF4(u8);
void sub_81B6F60(u8);
void sub_81B6F98(u8);
void sub_81B77AC(u8);
void sub_81B7028(u8);
void sub_81B7088(u8);
void sub_81B7230(u8);
void sub_81B70B8(void);
void sub_81B70F0(void);
void sub_81B711C(u8);
void sub_81B7154(u8);
void sub_81B71D4(u8);
void sub_81B7294(u8);
void sub_81B72C8(u8);
void sub_81B73E4(u8);
void sub_81B79A0(struct Pokemon*, s16*);
void sub_81B754C(u8, struct Pokemon*);
void sub_81B75D4(u8);
void sub_81B767C(u8);
void sub_81B7634(u8);
void sub_81B76C8(u8);
void sub_81B7704(u8);
void sub_81B7810(u8);
void sub_81B787C(u8);
void sub_81B7910(u8, u16);
void sub_81B7A28(u8);
void task_sacred_ash_party_loop(u8);
void sub_81B7C10(u8);
void sub_81B8044(u8);
void sub_81B83B8(u8);
void sub_81B82A0(u8);
void sub_81B83F0(u16);
void sub_81B814C(void);
void sub_81B8088(u8);
void sub_81B8104(u8);
void sub_81B81A8(void);
bool8 sub_81B841C(u16);
void sub_81B8230(u8);
void sub_81B82D4(u8);
void sub_81B879C(u8);
void sub_81B8558(void);
bool8 GetBattleEntryEligibility(struct Pokemon*);
bool8 sub_81B8770(u8);
u8 sub_81B8888(void);
u8 sub_81B885C(void);
void sub_81B87E8(u8);
u8 pokemon_order_func(u8);
void sub_81B8FB0(u8, u8);
void sub_81B8C88(u8*, bool8);
void sub_81B8D88(u8*, u8, u8);
void sub_81B917C(u8);
void sub_81B91B4(u8);
void sub_81B9294(u8);
void sub_81B9240(u8);
void sub_81B9390(void);
void task_hm_without_phase_2(u8);
void sub_81B9424(u8);
void sub_81B9470(void);
void sub_81B94D0(u8);
void sub_81B953C(u8);
void sub_81B9588(void);
void sub_81B9640(u8);
void sub_81B97DC(struct Pokemon*, u8, u8);

void InitPartyMenu(u8 a, u8 b, u8 c, u8 d, u8 e, TaskFunc task, MainCallback callback)
{
    u16 i;

    reset_brm();
    gUnknown_0203CEC4 = Alloc(sizeof(struct Struct203CEC4));
    if (gUnknown_0203CEC4 == NULL)
    {
        SetMainCallback2(callback);
    }
    else
    {
        gUnknown_0203CEC8.unk8_0 = a;
        gUnknown_0203CEC8.exitCallback = callback;
        gUnknown_0203CEC8.unkB = c;
        gUnknown_0203CEC4->unkA_0 = e;
        gUnknown_0203CEC4->unk0 = task;
        gUnknown_0203CEC4->exitCallback = NULL;
        gUnknown_0203CEC4->unk8_1 = 0;
        gUnknown_0203CEC4->unk8_2 = 0xFF;
        gUnknown_0203CEC4->unk9_0 = 0xFF;

        if (a == 4)
            gUnknown_0203CEC4->unk8_0 = TRUE;
        else
            gUnknown_0203CEC4->unk8_0 = FALSE;

        if (b != 0xFF)
            gUnknown_0203CEC8.mode = b;

        for (i = 0; i <= 15; i++)
            gUnknown_0203CEC4->data[i] = 0;
        for (i = 0; i < 3; i++)
            gUnknown_0203CEC4->unkC[i] |= 0xFF;

        if (d == 0)
            gUnknown_0203CEC8.unk9 = 0;
        else if (gUnknown_0203CEC8.unk9 > 5 || GetMonData(&gPlayerParty[gUnknown_0203CEC8.unk9], MON_DATA_SPECIES) == SPECIES_NONE)
            gUnknown_0203CEC8.unk9 = 0; // wut why is this else if?

        gTextFlags.autoScroll = 0;
        CalculatePlayerPartyCount();
        SetMainCallback2(PartyMenuInitCallback);
    }
}

void PartyMenuCallback(void)
{
    RunTasks();
    AnimateSprites();
    BuildOamBuffer();
    do_scheduled_bg_tilemap_copies_to_vram();
    UpdatePaletteFade();
}

void PartyMenuVBlankCallback(void)
{
    LoadOam();
    ProcessSpriteCopyRequests();
    TransferPlttBuffer();
}

void PartyMenuInitCallback(void)
{
    while (TRUE)
    {
        if (sub_81221EC() == TRUE || PartyMenuSetup() == TRUE || sub_81221AC() == TRUE)
            break;
    }
}

bool8 PartyMenuSetup(void)
{
    switch (gMain.state)
    {
    case 0:
        SetVBlankHBlankCallbacksToNull();
        ResetVramOamAndBgCntRegs();
        clear_scheduled_bg_copies_to_vram();
        gMain.state++;
        break;
    case 1:
        ScanlineEffect_Stop();
        gMain.state++;
        break;
    case 2:
        ResetPaletteFade();
        gPaletteFade.bufferTransferDisabled = TRUE;
        gMain.state++;
        break;
    case 3:
        ResetSpriteData();
        gMain.state++;
        break;
    case 4:
        FreeAllSpritePalettes();
        gMain.state++;
        break;
    case 5:
        if (!sub_81221AC())
            ResetTasks();
        gMain.state++;
        break;
    case 6:
        sub_81B209C();
        gMain.state++;
        break;
    case 7:
        if (!AllocPartyMenuBg())
        {
            PartyMenuExit();
            return TRUE;
        }
        else
        {
            gUnknown_0203CEC4->data[0] = 0;
            gMain.state++;
        }
        break;
    case 8:
        if (AllocPartyMiscGfx())
            gMain.state++;
        break;
    case 9:
        sub_81B239C(gUnknown_0203CEC8.mode);
        gMain.state++;
        break;
    case 10:
        PartyMenuInitHelperStructs(gUnknown_0203CEC8.mode);
        gUnknown_0203CEC4->data[0] = 0;
        gMain.state++;
        break;
    case 11:
        LoadHeldItemIcons();
        gMain.state++;
        break;
    case 12:
        LoadPartyMenuPokeballGfx();
        gMain.state++;
        break;
    case 13:
        LoadPartyMenuAilmentGfx();
        gMain.state++;
        break;
    case 14:
        LoadMonIconPalettes();
        gMain.state++;
        break;
    case 15:
        if (party_menu_add_per_mon_objects())
        {
            gUnknown_0203CEC4->data[0] = 0;
            gMain.state++;
        }
        break;
    case 16:
        if (RenderPartyMenuBoxes())
        {
            gUnknown_0203CEC4->data[0] = 0;
            gMain.state++;
        }
        break;
    case 17:
        sub_81B0F28();
        gMain.state++;
        break;
    case 18:
        sub_81B2428(gUnknown_0203CEC4->unk8_0);
        gMain.state++;
        break;
    case 19:
        gMain.state++;
        break;
    case 20:
        CreateTask(gUnknown_0203CEC4->unk0, 0);
        display_pokemon_menu_message(gUnknown_0203CEC4->unkA_0);
        gMain.state++;
        break;
    case 21:
        BlendPalettes(0xFFFFFFFF, 16, 0);
        gPaletteFade.bufferTransferDisabled = FALSE;
        gMain.state++;
        break;
    case 22:
        BeginNormalPaletteFade(0xFFFFFFFF, 0, 16, 0, RGB_BLACK);
        gMain.state++;
        break;
    default:
        SetVBlankCallback(PartyMenuVBlankCallback);
        SetMainCallback2(PartyMenuCallback);
        return TRUE;
    }
    return FALSE;
}

void PartyMenuExit(void)
{
    BeginNormalPaletteFade(0xFFFFFFFF, 0, 0, 16, RGB_BLACK);
    CreateTask(PartyMenuExitTask, 0);
    SetVBlankCallback(PartyMenuVBlankCallback);
    SetMainCallback2(PartyMenuCallback);
}

void PartyMenuExitTask(u8 taskId)
{
    if (!gPaletteFade.active)
    {
        SetMainCallback2(gUnknown_0203CEC8.exitCallback);
        FreePartyPointers();
        DestroyTask(taskId);
    }
}

void reset_brm(void)
{
    gUnknown_0203CEC4 = NULL;
    gUnknown_0203CEE4 = NULL;
    gUnknown_0203CEDC = NULL;
    gUnknown_0203CEE0 = NULL;
}

bool8 AllocPartyMenuBg(void)
{
    gUnknown_0203CEE4 = Alloc(0x800);
    if (gUnknown_0203CEE4 == NULL)
        return FALSE;
    memset(gUnknown_0203CEE4, 0, 0x800);
    ResetBgsAndClearDma3BusyFlags(0);
    InitBgsFromTemplates(0, gUnknown_086156B8, 3);
    SetBgTilemapBuffer(1, gUnknown_0203CEE4);
    ResetAllBgsCoordinates();
    schedule_bg_copy_tilemap_to_vram(1);
    SetGpuReg(REG_OFFSET_DISPCNT, DISPCNT_OBJ_ON | DISPCNT_OBJ_1D_MAP);
    SetGpuReg(REG_OFFSET_BLDCNT, 0);
    ShowBg(0);
    ShowBg(1);
    ShowBg(2);
    return TRUE;
}

bool8 AllocPartyMiscGfx(void)
{
    int sizeout;

    switch (gUnknown_0203CEC4->data[0])
    {
    case 0:
        gUnknown_0203CEE0 = malloc_and_decompress(gPartyMenuMisc_Gfx, &sizeout);
        LoadBgTiles(1, gUnknown_0203CEE0, sizeout, 0);
        gUnknown_0203CEC4->data[0]++;
        break;
    case 1:
        if (!IsDma3ManagerBusyWithBgCopy())
        {
            LZDecompressWram(gPartyMenuMisc_Tilemap, gUnknown_0203CEE4);
            gUnknown_0203CEC4->data[0]++;
        }
        break;
    case 2:
        LoadCompressedPalette(gPartyMenuMisc_Pal, 0, 0x160);
        CpuCopy16(gPlttBufferUnfaded, gUnknown_0203CEC4->palBuffer, 0x160);
        gUnknown_0203CEC4->data[0]++;
        break;
    case 3:
        PartyPaletteBufferCopy(4);
        gUnknown_0203CEC4->data[0]++;
        break;
    case 4:
        PartyPaletteBufferCopy(5);
        gUnknown_0203CEC4->data[0]++;
        break;
    case 5:
        PartyPaletteBufferCopy(6);
        gUnknown_0203CEC4->data[0]++;
        break;
    case 6:
        PartyPaletteBufferCopy(7);
        gUnknown_0203CEC4->data[0]++;
        break;
    case 7:
        PartyPaletteBufferCopy(8);
        gUnknown_0203CEC4->data[0]++;
        break;
    default:
        return TRUE;
    }
    return FALSE;
}

void PartyPaletteBufferCopy(u8 offset)
{
    offset *= 16;
    CpuCopy16(&gPlttBufferUnfaded[0x30], &gPlttBufferUnfaded[offset], 32);
    CpuCopy16(&gPlttBufferUnfaded[0x30], &gPlttBufferFaded[offset], 32);
}

void FreePartyPointers(void)
{
    if (gUnknown_0203CEC4)
        Free(gUnknown_0203CEC4);
    if (gUnknown_0203CEE4)
        Free(gUnknown_0203CEE4);
    if (gUnknown_0203CEE0)
        Free(gUnknown_0203CEE0);
    if (gUnknown_0203CEDC)
        Free(gUnknown_0203CEDC);
    FreeAllWindowBuffers();
}

void PartyMenuInitHelperStructs(u8 a)
{
    u8 i;

    gUnknown_0203CEDC = Alloc(sizeof(struct Struct203CEDC[PARTY_SIZE]));

    for (i = 0; i < PARTY_SIZE; i++)
    {
        gUnknown_0203CEDC[i].unk0 = &gUnknown_086156C4[1];
        gUnknown_0203CEDC[i].unk4 = gUnknown_08615704[a][i];
        gUnknown_0203CEDC[i].windowId = i;
        gUnknown_0203CEDC[i].unk9 |= 0xFF;
        gUnknown_0203CEDC[i].unkA |= 0xFF;
        gUnknown_0203CEDC[i].unkB |= 0xFF;
        gUnknown_0203CEDC[i].unkC |= 0xFF;
    }
    gUnknown_0203CEDC[0].unk0 = &gUnknown_086156C4[0];
    if (a == 3)
        gUnknown_0203CEDC[3].unk0 = &gUnknown_086156C4[0];
    else if (a != 0)
        gUnknown_0203CEDC[1].unk0 = &gUnknown_086156C4[0];
}

void RenderPartyMenuBox(u8 slot)
{
    if (gUnknown_0203CEC8.unk8_0 == 5 && slot > 2)
    {
        sub_81B0CEC(slot);
        if (gUnknown_02022FF8[slot - 3].species == SPECIES_NONE)
            UpdateSelectedPartyBox(&gUnknown_0203CEDC[slot], 0x40);
        else
            UpdateSelectedPartyBox(&gUnknown_0203CEDC[slot], 8);
        CopyWindowToVram(gUnknown_0203CEDC[slot].windowId, 2);
        PutWindowTilemap(gUnknown_0203CEDC[slot].windowId);
        schedule_bg_copy_tilemap_to_vram(2);
    }
    else
    {
        if (GetMonData(&gPlayerParty[slot], MON_DATA_SPECIES) == SPECIES_NONE)
        {
            sub_81B2720(gUnknown_0203CEDC[slot].windowId);
            UpdateSelectedPartyBox(&gUnknown_0203CEDC[slot], 0x40);
            CopyWindowToVram(gUnknown_0203CEDC[slot].windowId, 2);
        }
        else
        {
            if (gUnknown_0203CEC8.unk8_0 == 7)
                DisplayPartyPokemonSelectForRelearner(slot);
            else if (gUnknown_0203CEC8.unk8_0 == 2)
                DisplayPartyPokemonSelectForContest(slot);
            else if (gUnknown_0203CEC8.unk8_0 == 4)
                DisplayPartyPokemonSelectForBattle(slot);
            else if (gUnknown_0203CEC8.unk8_0 == 11)
                sub_81B0B98(slot);
            else if (gUnknown_0203CEC8.unk8_0 == 12)
                DisplayPartyPokemonSelectHeldItemRelated(slot);
            else if (!sub_81B0BFC(slot))
                DisplayPartyPokemonData(slot);

            if (gUnknown_0203CEC8.unk8_0 == 5)
                sub_81B0FCC(slot, 0);
            else if (gUnknown_0203CEC8.unk9 == slot)
                sub_81B0FCC(slot, 1);
            else
                sub_81B0FCC(slot, 0);
        }
        PutWindowTilemap(gUnknown_0203CEDC[slot].windowId);
        schedule_bg_copy_tilemap_to_vram(0);
    }
}

void DisplayPartyPokemonData(u8 slot)
{
    if (GetMonData(&gPlayerParty[slot], MON_DATA_IS_EGG))
    {
        gUnknown_0203CEDC[slot].unk0->unk0(gUnknown_0203CEDC[slot].windowId, 0, 0, 0, 0, 1);
        DisplayPartyPokemonNickname(&gPlayerParty[slot], &gUnknown_0203CEDC[slot], 0);
    }
    else
    {
        gUnknown_0203CEDC[slot].unk0->unk0(gUnknown_0203CEDC[slot].windowId, 0, 0, 0, 0, 0);
        DisplayPartyPokemonNickname(&gPlayerParty[slot], &gUnknown_0203CEDC[slot], 0);
        DisplayPartyPokemonLevelCheck(&gPlayerParty[slot], &gUnknown_0203CEDC[slot], 0);
        DisplayPartyPokemonGenderNidoranCheck(&gPlayerParty[slot], &gUnknown_0203CEDC[slot], 0);
        DisplayPartyPokemonHPCheck(&gPlayerParty[slot], &gUnknown_0203CEDC[slot], 0);
        DisplayPartyPokemonMaxHPCheck(&gPlayerParty[slot], &gUnknown_0203CEDC[slot], 0);
        DisplayPartyPokemonHPBarCheck(&gPlayerParty[slot], &gUnknown_0203CEDC[slot]);
    }
}

void DisplayPartyPokemonSelectData(u8 slot, u8 stringID)
{
    struct Pokemon *mon = &gPlayerParty[slot];

    gUnknown_0203CEDC[slot].unk0->unk0(gUnknown_0203CEDC[slot].windowId, 0, 0, 0, 0, 1);
    DisplayPartyPokemonNickname(mon, &gUnknown_0203CEDC[slot], 0);
    if (!GetMonData(mon, MON_DATA_IS_EGG))
    {
        DisplayPartyPokemonLevelCheck(mon, &gUnknown_0203CEDC[slot], 0);
        DisplayPartyPokemonGenderNidoranCheck(mon, &gUnknown_0203CEDC[slot], 0);
    }
    DisplayPartyPokemonOtherText(stringID, &gUnknown_0203CEDC[slot], 0);
}

void DisplayPartyPokemonSelectForBattle(u8 slot)
{
    u8 i;
    struct Pokemon *mon = &gPlayerParty[slot];
    u8 *ptr = gSelectedOrderFromParty;

    if (!GetBattleEntryEligibility(mon))
    {
        DisplayPartyPokemonSelectData(slot, 7);
        return;
    }
    else
    {
        for (i = 0; i < sub_81B8830(); i++)
        {
            if (ptr[i] != 0 && (ptr[i] - 1) == slot)
            {
                DisplayPartyPokemonSelectData(slot, i + 2);
                return;
            }
        }
        DisplayPartyPokemonSelectData(slot, 1);
    }
}

void DisplayPartyPokemonSelectForContest(u8 slot)
{
    switch (sub_80DAE0C(&gPlayerParty[slot]))
    {
    case 0:
    case 3:
    case 4:
        DisplayPartyPokemonSelectData(slot, 7);
        break;
    case 1:
    case 2:
        DisplayPartyPokemonSelectData(slot, 6);
        break;
    }
}

void DisplayPartyPokemonSelectForRelearner(u8 slot)
{
    if (GetNumberOfRelearnableMoves(&gPlayerParty[slot]) == 0)
        DisplayPartyPokemonSelectData(slot, 9);
    else
        DisplayPartyPokemonSelectData(slot, 8);
}

void sub_81B0B98(u8 slot)
{
    if (sub_81B218C(slot) == TRUE)
        DisplayPartyPokemonSelectData(slot, 6);
    else
        DisplayPartyPokemonSelectData(slot, 7);
}

void DisplayPartyPokemonSelectHeldItemRelated(u8 slot)
{
    if (GetMonData(&gPlayerParty[slot], MON_DATA_HELD_ITEM))
        DisplayPartyPokemonSelectData(slot, 11);
    else
        DisplayPartyPokemonSelectData(slot, 12);
}

bool8 sub_81B0BFC(u8 slot)
{
    struct Pokemon *currentPokemon = &gPlayerParty[slot];
    u16 item = gSpecialVar_ItemId;

    if (gUnknown_0203CEC8.unkB == 12)
    {
        gSpecialVar_Result = FALSE;
        DisplayPartyPokemonSelectToTeachMove(slot, 0, gSpecialVar_0x8005);
    }
    else
    {
        if (gUnknown_0203CEC8.unkB != 3)
            return FALSE;

        switch (CheckIfItemIsTMHMOrEvolutionStone(item))
        {
        default:
            return FALSE;
        case 1:
            DisplayPartyPokemonSelectToTeachMove(slot, item, 0);
            break;
        case 2:
            if (!GetMonData(currentPokemon, MON_DATA_IS_EGG) && GetEvolutionTargetSpecies(currentPokemon, 3, item) != SPECIES_NONE)
                return FALSE;
            DisplayPartyPokemonSelectData(slot, 0);
            break;
        }
    }
    return TRUE;
}

void DisplayPartyPokemonSelectToTeachMove(u8 slot, u16 item, u8 tutor)
{
    switch (CanPartyPokemonLearnTMTutor(&gPlayerParty[slot], item, tutor))
    {
    case CANNOT_LEARN_MOVE:
    case CANNOT_LEARN_MOVE_IS_EGG:
        DisplayPartyPokemonSelectData(slot, 9);
        break;
    case ALREADY_KNOWS_MOVE:
        DisplayPartyPokemonSelectData(slot, 10);
        break;
    default:
        DisplayPartyPokemonSelectData(slot, 8);
        break;
    }
}

void sub_81B0CEC(u8 slot)
{
    struct Struct203CEDC *structPtr = &gUnknown_0203CEDC[slot];
    u8 actualSlot = slot - 3;

    if (gUnknown_02022FF8[actualSlot].species == SPECIES_NONE)
    {
        sub_81B2720(structPtr->windowId);
    }
    else
    {
        structPtr->unk0->unk0(structPtr->windowId, 0, 0, 0, 0, 0);
        StringCopy(gStringVar1, gUnknown_02022FF8[actualSlot].nickname);
        StringGetEnd10(gStringVar1);
        sub_81DB52C(gStringVar1);
        DisplayPartyPokemonBarDetail(structPtr->windowId, gStringVar1, 0, structPtr->unk0->unk4);
        DisplayPartyPokemonLevel(gUnknown_02022FF8[actualSlot].level, structPtr);
        DisplayPartyPokemonGender(gUnknown_02022FF8[actualSlot].gender, gUnknown_02022FF8[actualSlot].species, gUnknown_02022FF8[actualSlot].nickname, structPtr);
        DisplayPartyPokemonHP(gUnknown_02022FF8[actualSlot].hp, structPtr);
        DisplayPartyPokemonMaxHP(gUnknown_02022FF8[actualSlot].maxhp, structPtr);
        DisplayPartyPokemonHPBar(gUnknown_02022FF8[actualSlot].hp, gUnknown_02022FF8[actualSlot].maxhp, structPtr);
    }
}

bool8 RenderPartyMenuBoxes(void)
{
    RenderPartyMenuBox(gUnknown_0203CEC4->data[0]);
    if (++gUnknown_0203CEC4->data[0] == 6)
        return TRUE;
    return FALSE;
}

u8* GetPartyMiscGraphicsTile(u16 tileId)
{
    return &gUnknown_0203CEE0[tileId << 5];
}

void party_menu_add_per_mon_objects_internal(u8 slot)
{
    u8 actualSlot;

    if (gUnknown_0203CEC8.unk8_0 == 5 && slot > 2)
    {
        u8 status;
        actualSlot = slot - 3;

        if (gUnknown_02022FF8[actualSlot].species != SPECIES_NONE)
        {
            party_menu_link_mon_icon_anim(gUnknown_02022FF8[actualSlot].species, gUnknown_02022FF8[actualSlot].personality, &gUnknown_0203CEDC[slot], 0, 0);
            party_menu_link_mon_held_item_object(gUnknown_02022FF8[actualSlot].species, gUnknown_02022FF8[actualSlot].heldItem, &gUnknown_0203CEDC[slot]);
            party_menu_link_mon_pokeball_object(gUnknown_02022FF8[actualSlot].species, &gUnknown_0203CEDC[slot]);
            if (gUnknown_02022FF8[actualSlot].hp == 0)
                status = AILMENT_FNT;
            else
                status = pokemon_ailments_get_primary(gUnknown_02022FF8[actualSlot].status);
            party_menu_link_mon_status_condition_object(gUnknown_02022FF8[actualSlot].species, status, &gUnknown_0203CEDC[slot]);
        }
    }
    else if (GetMonData(&gPlayerParty[slot], MON_DATA_SPECIES) != SPECIES_NONE)
    {
        party_menu_icon_anim(&gPlayerParty[slot], &gUnknown_0203CEDC[slot], slot);
        party_menu_held_item_object(&gPlayerParty[slot], &gUnknown_0203CEDC[slot]);
        party_menu_pokeball_object(&gPlayerParty[slot], &gUnknown_0203CEDC[slot]);
        party_menu_status_condition_object(&gPlayerParty[slot], &gUnknown_0203CEDC[slot]);
    }
}

bool8 party_menu_add_per_mon_objects(void)
{
    party_menu_add_per_mon_objects_internal(gUnknown_0203CEC4->data[0]);
    if (++gUnknown_0203CEC4->data[0] == 6)
        return TRUE;
    return FALSE;
}

void sub_81B0F28(void)
{
    if (gUnknown_0203CEC8.unk8_0 == 5)
    {
        FillBgTilemapBufferRect(1, 14, 23, 17, 7, 2, 1);
    }
    else
    {
        if (gUnknown_0203CEC4->unk8_0)
        {
            gUnknown_0203CEC4->unk8_2 = sub_81B5F74(0xBF, 0x88);
            sub_81B120C();
            gUnknown_0203CEC4->unk9_0 = sub_81B5F74(0xBF, 0x98);
        }
        else
        {
            gUnknown_0203CEC4->unk9_0 = sub_81B5F34(0xC6, 0x94);
        }
        sub_81B0FCC(gUnknown_0203CEC8.unk9, 1);
    }
}

void sub_81B0FCC(u8 slot, u8 b)
{
    u8 spriteId;

    switch (slot)
    {
    default:
        if (GetMonData(&gPlayerParty[slot], MON_DATA_SPECIES) != SPECIES_NONE)
        {
            UpdateSelectedPartyBox(&gUnknown_0203CEDC[slot], GetPartyBoxPalBitfield(slot, b));
            AnimateSelectedPartyIcon(gUnknown_0203CEDC[slot].unk9, b);
            sub_81B5F98(gUnknown_0203CEDC[slot].unkB, b);
        }
        return;
    case 6:
        if (b == 0)
            sub_8199C30(1, 23, 16, 7, 2, 1);
        else
            sub_8199C30(1, 23, 16, 7, 2, 2);
        spriteId = gUnknown_0203CEC4->unk8_2;
        break;
    case 7:
        if (!gUnknown_0203CEC4->unk8_0)
        {
            if (b == 0)
                sub_8199C30(1, 23, 17, 7, 2, 1);
            else
                sub_8199C30(1, 23, 17, 7, 2, 2);
        }
        else if (b == 0)
        {
            sub_8199C30(1, 23, 18, 7, 2, 1);
        }
        else
        {
            sub_8199C30(1, 23, 18, 7, 2, 2);
        }
        spriteId = gUnknown_0203CEC4->unk9_0;
        break;
    }
    sub_81B5F98(spriteId, b);
    schedule_bg_copy_tilemap_to_vram(1);
}

u8 GetPartyBoxPalBitfield(u8 slot, u8 b)
{
    u8 returnVar = 0;
    if (b == 1)
        returnVar |= 1;
    if (GetMonData(&gPlayerParty[slot], MON_DATA_HP) == 0)
        returnVar |= 2;
    if (PartyBoxPal_ParnterOrDisqualifiedInArena(slot) == TRUE)
        returnVar |= 8;
    if (gUnknown_0203CEC8.unkB == 9)
        returnVar |= 16;
    if (gUnknown_0203CEC8.unkB == 8)
    {
        if (slot == gUnknown_0203CEC8.unk9 || slot == gUnknown_0203CEC8.unkA)
            returnVar |= 4;
    }
    if (gUnknown_0203CEC8.unkB == 10 && slot == gUnknown_0203CEC8.unk9 )
        returnVar |= 32;

    return returnVar;
}

bool8 PartyBoxPal_ParnterOrDisqualifiedInArena(u8 slot)
{
    if (gUnknown_0203CEC8.mode == 2 && (slot == 1 || slot == 4 || slot == 5))
        return TRUE;

    if (slot < 3 && (gBattleTypeFlags & BATTLE_TYPE_ARENA) && gMain.inBattle && (gBattleStruct->arenaLostPlayerMons >> sub_81B8F38(slot) & 1))
        return TRUE;

    return FALSE;
}

void sub_81B120C(void)
{
    CopyToBgTilemapBufferRect_ChangePalette(1, gUnknown_086157C4, 23, 16, 7, 2, 17);
    CopyToBgTilemapBufferRect_ChangePalette(1, gUnknown_086157E0, 23, 18, 7, 2, 17);
    schedule_bg_copy_tilemap_to_vram(1);
}

bool8 IsMultiBattle(void)
{
<<<<<<< HEAD
    if (gBattleTypeFlags & BATTLE_TYPE_MULTI && gBattleTypeFlags & BATTLE_TYPE_DOUBLE && gMain.inBattle)
=======
    if (gBattleTypeFlags & BATTLE_TYPE_MULTI && gBattleTypeFlags & BATTLE_TYPE_DOUBLE && gBattleTypeFlags & BATTLE_TYPE_TRAINER && gMain.inBattle)
>>>>>>> 36c7b5f1
        return TRUE;
    else
        return FALSE;
}

void sub_81B1288(struct Pokemon *partySlot, struct Pokemon *pokemon)
{
    struct Pokemon *temp = Alloc(sizeof(struct Pokemon));

    *temp = *partySlot;
    *partySlot = *pokemon;
    *pokemon = *temp;

    Free(temp);
}

void sub_81B12C0(u8 taskId)
{
    BeginNormalPaletteFade(0xFFFFFFFF, 0, 0, 16, RGB_BLACK);
    gTasks[taskId].func = c3_0811FAB4;
}

void c3_0811FAB4(u8 taskId)
{
    if (!gPaletteFade.active)
    {
        if (gUnknown_0203CEC8.unk8_0 == 1)
            sub_81B9080();

        if  (gUnknown_0203CEC4->exitCallback != NULL)
            SetMainCallback2(gUnknown_0203CEC4->exitCallback);
        else
            SetMainCallback2(gUnknown_0203CEC8.exitCallback);

        ResetSpriteData();
        FreePartyPointers();
        DestroyTask(taskId);
    }
}

u8 GetCursorSelectionMonId(void)
{
    return gUnknown_0203CEC8.unk9;
}

u8 sub_81B1360(void)
{
    return gUnknown_0203CEC8.unk8_0;
}

void sub_81B1370(u8 taskId)
{
    if (!gPaletteFade.active && sub_81221EC() != TRUE)
    {
        s8 *ptr = sub_81B13EC();

        switch (PartyMenuButtonHandler(ptr))
        {
        case 1:
            sub_81B140C(taskId, ptr);
            break;
        case 2:
            sub_81B15D0(taskId, ptr);
            break;
        case 8:
            if (gUnknown_0203CEC4->unk8_0)
            {
                PlaySE(SE_SELECT);
                sub_81B4F88();
            }
            break;
        }
    }
}

s8* sub_81B13EC(void)
{
    if (gUnknown_0203CEC8.unkB == 8 || gUnknown_0203CEC8.unkB == 10)
        return &gUnknown_0203CEC8.unkA;
    return &gUnknown_0203CEC8.unk9;
}

void sub_81B140C(u8 taskId, s8 *ptr)
{
    if (*ptr == 6)
    {
        gUnknown_0203CEC8.unk4(taskId);
    }
    else
    {
        switch (gUnknown_0203CEC8.unkB - 3)
        {
        case 7:
            if (sub_81B15A4((u8*)ptr))
            {
                sub_81B302C(&gUnknown_0203CEC4->unkC[1]);
                sub_81615A8(taskId);
            }
            break;
        case 0:
            if (sub_81B15A4((u8*)ptr))
            {
                if (gUnknown_0203CEC8.unk8_0 == 1)
                    gUnknown_0203CEC4->exitCallback = sub_81B9140;

                sub_81B302C(&gUnknown_0203CEC4->unkC[1]);
                gUnknown_03006328(taskId, sub_81B6794);
            }
            break;
        case 9:
            if (sub_81B15A4((u8*)ptr))
            {
                PlaySE(SE_SELECT);
                sub_81B302C(&gUnknown_0203CEC4->unkC[1]);
                sub_81B7E4C(taskId);
            }
            break;
        case 4:
            if (sub_81B15A4((u8*)ptr))
            {
                PlaySE(SE_SELECT);
                sub_81B302C(&gUnknown_0203CEC4->unkC[1]);
                sub_81B8474(taskId);
            }
            break;
        case 2:
        case 3:
            if (sub_81B15A4((u8*)ptr))
            {
                PlaySE(SE_SELECT);
                sub_81B302C(&gUnknown_0203CEC4->unkC[1]);
                sub_81B7FAC(taskId);
            }
            break;
        case 5:
            PlaySE(SE_SELECT);
            sub_81B3938(taskId);
            break;
        case 8:
            PlaySE(SE_SELECT);
            sub_81B12C0(taskId);
            break;
        case 10:
            if (sub_81B15A4((u8*)ptr))
            {
                sub_81B21AC(taskId, (u8)*ptr);
            }
            break;
        default:
        case 1:
        case 6:
            PlaySE(SE_SELECT);
            sub_81B36FC(taskId);
            break;
        }
    }
}

bool8 sub_81B15A4(u8 *slotPtr)
{
    if (GetMonData(&gPlayerParty[*slotPtr], MON_DATA_IS_EGG) == TRUE)
    {
        PlaySE(SE_HAZURE);
        return FALSE;
    }
    return TRUE;
}

void sub_81B15D0(u8 taskId, s8 *ptr)
{
    switch (gUnknown_0203CEC8.unkB)
    {
    case 1:
        PlaySE(SE_HAZURE);
        break;
    case 8:
    case 10:
        PlaySE(SE_SELECT);
        sub_81B407C(taskId);
        break;
    case 13:
        PlaySE(SE_SELECT);
        sub_81B2210(taskId);
        break;
    default:
        PlaySE(SE_SELECT);
        if (sub_81B1660(taskId) != TRUE)
        {
            if (!sub_81221AC())
                gSpecialVar_0x8004 = 7;
            gUnknown_0203CEE8 = 0;
            *ptr = 7;
            sub_81B12C0(taskId);
        }
        break;
    }
}

bool8 sub_81B1660(u8 taskId)
{
    const u8* stringPtr = NULL;

    if (gUnknown_0203CEC8.unk8_0 == 2)
        stringPtr = gText_CancelParticipation;
    else if (gUnknown_0203CEC8.unk8_0 == 4)
        stringPtr = sub_81B88BC();

    if (stringPtr == NULL)
        return FALSE;

    sub_81B302C(&gUnknown_0203CEC4->unkC[1]);
    StringExpandPlaceholders(gStringVar4, stringPtr);
    sub_81B1B5C(gStringVar4, 1);
    gTasks[taskId].func = sub_81B16D4;
    return TRUE;
}

void sub_81B16D4(u8 taskId)
{
    if (sub_81B1BD4() != TRUE)
    {
        sub_81B334C();
        gTasks[taskId].func = sub_81B1708;
    }
}

void sub_81B1708(u8 taskId)
{
    switch (Menu_ProcessInputNoWrapClearOnChoose())
    {
    case 0:
        gUnknown_0203CEE8 = 0;
        gUnknown_0203CEC8.unk9 = 7;
        sub_81B8558();
        sub_81B12C0(taskId);
        break;
    case MENU_B_PRESSED:
        PlaySE(SE_SELECT);
    case 1:
        sub_81B1C1C(taskId);
        break;
    }
}

u16 PartyMenuButtonHandler(s8 *ptr)
{
    s8 movementDir;

    switch (gMain.newAndRepeatedKeys)
    {
    case DPAD_UP:
        movementDir = -1;
        break;
    case DPAD_DOWN:
        movementDir = 1;
        break;
    case DPAD_LEFT:
        movementDir = -2;
        break;
    case DPAD_RIGHT:
        movementDir = 2;
        break;
    default:
        switch (sub_812210C())
        {
        case 1:
            movementDir = -1;
            break;
        case 2:
            movementDir = 1;
            break;
        default:
            movementDir = 0;
            break;
        }
        break;
    }

    if (gMain.newKeys & START_BUTTON)
        return 8;

    if (movementDir)
    {
        UpdateCurrentPartySelection(ptr, movementDir);
        return 0;
    }

    if ((gMain.newKeys & A_BUTTON) && *ptr == 7)
        return 2;

    return gMain.newKeys & (A_BUTTON | B_BUTTON);
}

void UpdateCurrentPartySelection(s8 *ptr, s8 movementDir)
{
    s8 slot = *ptr;
    u8 mode = gUnknown_0203CEC8.mode;

    if (mode == 0)
        SetNewPartySelectTarget1(ptr, movementDir);
    else
        SetNewPartySelectTarget2(ptr, movementDir);

    if (*ptr != slot)
    {
        PlaySE(SE_SELECT);
        sub_81B0FCC(slot, 0);
        sub_81B0FCC(*ptr, 1);
    }
}

void SetNewPartySelectTarget1(s8 *ptr, s8 b)
{
    switch (b)
    {
    case -1:
        if (*ptr == 0)
        {
            *ptr = 7;
        }
        else if (*ptr == 6)
        {
            *ptr = gPlayerPartyCount - 1;
        }
        else if (*ptr == 7)
        {
            if (gUnknown_0203CEC4->unk8_0)
                *ptr = 6;
            else
                *ptr = gPlayerPartyCount - 1;
        }
        else
        {
            (*ptr)--;
        }
        break;
    case 1:
        if (*ptr == 7)
        {
            *ptr = 0;
        }
        else
        {
            if (*ptr == gPlayerPartyCount - 1)
            {
                if (gUnknown_0203CEC4->unk8_0)
                    *ptr = 6;
                else
                    *ptr = 7;
            }
            else
            {
                (*ptr)++;
            }
        }
        break;
    case 2:
        if (gPlayerPartyCount != 1 && *ptr == 0)
        {
            if (gUnknown_0203CEC4->unk8_1 == 0)
                *ptr = 1;
            else
                *ptr = gUnknown_0203CEC4->unk8_1;
        }
        break;
    case -2:
        if (*ptr != 0 && *ptr != 6 && *ptr != 7)
        {
            gUnknown_0203CEC4->unk8_1 = *ptr;
            *ptr = 0;
        }
        break;
    }
}

void SetNewPartySelectTarget2(s8 *ptr, s8 b)
{
    s8 unk2 = b;

    switch (b)
    {
    case -1:
        if (*ptr == 0)
        {
            *ptr = 7;
            break;
        }
        else if (*ptr == 6)
        {
            *ptr = gPlayerPartyCount - 1;
            break;
        }
        else if (*ptr == 7)
        {
            if (gUnknown_0203CEC4->unk8_0)
            {
                *ptr = 6;
                break;
            }
            (*ptr)--;
        }
        unk2 = sub_81B1B00(*ptr, unk2);
        if (unk2 != -1)
            *ptr = unk2;
        break;
    case 1:
        if (*ptr == 6)
        {
            *ptr = 7;
        }
        else if (*ptr == 7)
        {
            *ptr = 0;
        }
        else
        {
            unk2 = sub_81B1B00(*ptr, 1);
            if (unk2 == -1)
            {
                if (gUnknown_0203CEC4->unk8_0)
                    *ptr = 6;
                else
                    *ptr = 7;
            }
            else
            {
                *ptr = unk2;
            }
        }
        break;
    case 2:
        if (*ptr == 0)
        {
            if (gUnknown_0203CEC4->unk8_1 == 3)
            {
                if (GetMonData(&gPlayerParty[3], MON_DATA_SPECIES) != SPECIES_NONE)
                    *ptr = 3;
            }
            else if (GetMonData(&gPlayerParty[2], MON_DATA_SPECIES) != SPECIES_NONE)
            {
                *ptr = 2;
            }
        }
        else if (*ptr == 1)
        {
            if (gUnknown_0203CEC4->unk8_1 == 5)
            {
                if (GetMonData(&gPlayerParty[5], MON_DATA_SPECIES) != SPECIES_NONE)
                    *ptr = 5;
            }
            else if (GetMonData(&gPlayerParty[4], MON_DATA_SPECIES) != SPECIES_NONE)
            {
                *ptr = 4;
            }
        }
        break;
    case -2:
        if (*ptr == 2 || *ptr == 3)
        {
            gUnknown_0203CEC4->unk8_1 = *ptr;
            *ptr = 0;
        }
        else if (*ptr == 4 || *ptr == 5)
        {
            gUnknown_0203CEC4->unk8_1 = *ptr;
            *ptr = 1;
        }
        break;
    }
}

s8 sub_81B1B00(s8 a, s8 b)
{
    while (TRUE)
    {
        a += b;
        if ((u8)a >= 6)
            return -1;
        if (GetMonData(&gPlayerParty[a], MON_DATA_SPECIES) != SPECIES_NONE)
            return a;
    }
}

u8* GetMonNickname(struct Pokemon *mon, u8 *dest)
{
    GetMonData(mon, MON_DATA_NICKNAME, dest);
    return StringGetEnd10(dest);
}

u8 sub_81B1B5C(const u8* str, u8 b)
{
    u8 taskId;

    sub_81B3300(str);
    taskId = CreateTask(sub_81B1B8C, 1);
    gTasks[taskId].data[0] = b;
    return taskId;
}

void sub_81B1B8C(u8 taskId)
{
    if (RunTextPrintersRetIsActive(6) != TRUE)
    {
        if (gTasks[taskId].data[0] == 0)
        {
            sub_8198070(6, 0);
            ClearWindowTilemap(6);
        }
        DestroyTask(taskId);
    }
}

bool8 sub_81B1BD4(void)
{
    return FuncIsActiveTask(sub_81B1B8C);
}

void sub_81B1BE8(u8 taskId)
{
    if (sub_81221EC() != TRUE)
    {
        display_pokemon_menu_message(0);
        gTasks[taskId].func = sub_81B1370;
    }
}

void sub_81B1C1C(u8 taskId)
{
    if (sub_81B1BD4() != TRUE)
    {
        sub_8198070(6, 0);
        ClearWindowTilemap(6);
        if (sub_81221AC() == TRUE)
        {
            gTasks[taskId].func = sub_81B1BE8;
        }
        else
        {
            display_pokemon_menu_message(0);
            gTasks[taskId].func = sub_81B1370;
        }
    }
}

void sub_81B1C84(struct Pokemon *mon, u16 item, u8 c, u8 unused)
{
    GetMonNickname(mon, gStringVar1);
    CopyItemName(item, gStringVar2);
    StringExpandPlaceholders(gStringVar4, gText_PkmnWasGivenItem);
    sub_81B1B5C(gStringVar4, c);
    schedule_bg_copy_tilemap_to_vram(2);
}

void sub_81B1CD0(struct Pokemon *mon, u16 item, u8 c)
{
    GetMonNickname(mon, gStringVar1);
    CopyItemName(item, gStringVar2);
    StringExpandPlaceholders(gStringVar4, gText_RecievedItemFromPkmn);
    sub_81B1B5C(gStringVar4, c);
    schedule_bg_copy_tilemap_to_vram(2);
}

void sub_81B1D1C(struct Pokemon *mon, u16 item, u8 c)
{
    GetMonNickname(mon, gStringVar1);
    CopyItemName(item, gStringVar2);
    StringExpandPlaceholders(gStringVar4, gText_SwitchPkmnItem);
    sub_81B1B5C(gStringVar4, c);
    schedule_bg_copy_tilemap_to_vram(2);
}

void sub_81B1D68(u16 item, u16 item2, u8 c)
{
    CopyItemName(item, gStringVar1);
    CopyItemName(item2, gStringVar2);
    StringExpandPlaceholders(gStringVar4, gText_SwitchedPkmnItem);
    sub_81B1B5C(gStringVar4, c);
    schedule_bg_copy_tilemap_to_vram(2);
}

void sub_81B1DB8(struct Pokemon *mon, u16 item)
{
    u8 itemBytes[2];

    if (ItemIsMail(item) == TRUE)
    {
        if (GiveMailToMon(mon, item) == 0xFF)
            return;
    }
    itemBytes[0] = item;
    itemBytes[1] = item >> 8;
    SetMonData(mon, MON_DATA_HELD_ITEM, itemBytes);
}

u8 sub_81B1E00(struct Pokemon* mon)
{
    u16 item = GetMonData(mon, MON_DATA_HELD_ITEM);

    if (item == ITEM_NONE)
        return 0;
    if (AddBagItem(item, 1) == FALSE)
        return 1;

    item = ITEM_NONE;
    SetMonData(mon, MON_DATA_HELD_ITEM, &item);
    return 2;
}

void pokemon_item_not_removed(u16 itemUnused)
{
    StringExpandPlaceholders(gStringVar4, gText_BagFullCouldNotRemoveItem);
}

void sub_81B1E60(u8 taskId)
{
    s16 *data = gTasks[taskId].data;

    data[0] += data[2];
    data[3]--;
    SetMonData(&gPlayerParty[data[4]], MON_DATA_HP, &data[0]);
    DisplayPartyPokemonHPCheck(&gPlayerParty[data[4]], &gUnknown_0203CEDC[data[4]], 1);
    DisplayPartyPokemonHPBarCheck(&gPlayerParty[data[4]], &gUnknown_0203CEDC[data[4]]);
    if (data[3] == 0 || data[0] == 0 || data[0] == data[1])
    {
        if (data[0] > data[5])
            ConvertIntToDecimalStringN(gStringVar2, data[0] - data[5], 0, 3);
        SwitchTaskToFollowupFunc(taskId);
    }
}

void sub_81B1F18(u8 taskId, u8 slot, s8 c, s16 HPDifference, TaskFunc func)
{
    struct Pokemon *mon = &gPlayerParty[slot];
    s16 *data = gTasks[taskId].data;

    data[0] = GetMonData(mon, MON_DATA_HP);
    data[1] = GetMonData(mon, MON_DATA_MAX_HP);
    data[2] = c;
    data[3] = HPDifference;
    data[4] = slot;
    data[5] = data[0];
    SetTaskFuncWithFollowupFunc(taskId, sub_81B1E60, func);
}

void sub_81B1FA8(u8 taskId, u8 b, u32 hp)
{
    s16 *data = gTasks[taskId].data;

    switch (b) // only case 0 is used
    {
        case 0:
            data[0] = hp;
            data[5] = hp;
            break;
        case 1:
            data[1] = hp;
            break;
        case 2:
            data[2] = hp;
            break;
        case 3:
            data[3] = hp;
            break;
        case 4:
            data[4] = hp;
            break;
        case 5:
            SetTaskFuncWithFollowupFunc(taskId, sub_81B1E60, (TaskFunc)hp); // >casting hp as a taskfunc
            break;
    }
}

u8 pokemon_ailments_get_primary(u32 status)
{
    if (status & STATUS1_PSN_ANY)
        return AILMENT_PSN;
    if (status & STATUS1_PARALYSIS)
        return AILMENT_PRZ;
    if (status & STATUS1_SLEEP)
        return AILMENT_SLP;
    if (status & STATUS1_FREEZE)
        return AILMENT_FRZ;
    if (status & STATUS1_BURN)
        return AILMENT_BRN;
    return AILMENT_NONE;
}

u8 sub_81B205C(struct Pokemon *mon)
{
    u8 ailment;

    if (GetMonData(mon, MON_DATA_HP) == 0)
        return AILMENT_FNT;
    ailment = pokemon_ailments_get_primary(GetMonData(mon, MON_DATA_STATUS));
    if (ailment != AILMENT_NONE)
        return ailment;
    if (CheckPartyPokerus(mon, 0))
        return AILMENT_PKRS;
    return AILMENT_NONE;
}

void sub_81B209C(void)
{
    u16 *ptr;

    if (gUnknown_0203CEC8.unk8_0 == 11)
    {
        u8 i;

        ptr = &gUnknown_0203CEC8.unkE;
        gUnknown_0203CEC8.unkE = 0;
        if (gSpecialVar_0x8005 == 0)
        {
            for (i = 0; i < gPlayerPartyCount; i++)
                *ptr += sub_81B2134(&gPlayerParty[i]) << i;
        }
        else
        {
            for (i = 0; i < gPlayerPartyCount; i++)
                *ptr += sub_81B2164(&gPlayerParty[i]) << i;
        }
    }
}

bool16 sub_81B2134(struct Pokemon *mon)
{
    if (GetMonData(mon, MON_DATA_IS_EGG) != TRUE && sub_802C908(GetMonData(mon, MON_DATA_SPECIES)))
        return TRUE;
    return FALSE;
}

// Dodrio Berry Picking select?

bool16 sub_81B2164(struct Pokemon *mon)
{
    if (GetMonData(mon, MON_DATA_IS_EGG) != TRUE && GetMonData(mon, MON_DATA_SPECIES) == SPECIES_DODRIO)
        return TRUE;
    return FALSE;
}

bool8 sub_81B218C(u8 slot)
{
    if (!((gUnknown_0203CEC8.unkE >> slot) & 1))
        return FALSE;
    return TRUE;
}

void sub_81B21AC(u8 taskId, u8 slot)
{
    if (sub_81B218C(slot) == TRUE)
    {
        PlaySE(SE_SELECT);
        gSpecialVar_0x8004 = slot;
        sub_81B12C0(taskId);
    }
    else
    {
        PlaySE(SE_HAZURE);
        sub_81B1B5C(gText_PkmnCantParticipate, 0);
        schedule_bg_copy_tilemap_to_vram(2);
        gTasks[taskId].func = sub_81B1C1C;
    }
}

void sub_81B2210(u8 taskId)
{
    sub_81B1B5C(gText_CancelParticipation, 1);
    schedule_bg_copy_tilemap_to_vram(2);
    gTasks[taskId].func = sub_81B2248;
}

void sub_81B2248(u8 taskId)
{
    if (sub_81B1BD4() != TRUE)
    {
        sub_81B334C();
        gTasks[taskId].func = sub_81B227C;
    }
}

void sub_81B227C(u8 taskId)
{
    switch (Menu_ProcessInputNoWrapClearOnChoose())
    {
    case 0:
        gSpecialVar_0x8004 = 7;
        sub_81B12C0(taskId);
        break;
    case MENU_B_PRESSED:
        PlaySE(SE_SELECT);
    case 1:
        gTasks[taskId].func = sub_81B1C1C;
        break;
    }
}

u8 CanPartyPokemonLearnTMTutor(struct Pokemon *mon, u16 item, u8 tutor)
{
    u16 move;

    if (GetMonData(mon, MON_DATA_IS_EGG))
        return CANNOT_LEARN_MOVE_IS_EGG;
    if (item >= ITEM_TM01_FOCUS_PUNCH)
    {
        if (CanMonLearnTMHM(mon, item - ITEM_TM01_FOCUS_PUNCH))
            move = ItemIdToBattleMoveId(item);
        else
            return CANNOT_LEARN_MOVE;
        do {} while (0); // :morphon:
    }
    else if (sub_81B2370(GetMonData(mon, MON_DATA_SPECIES), tutor) == FALSE)
    {
        return CANNOT_LEARN_MOVE;
    }
    else
    {
        move = sub_81B2360(tutor);
    }

    if (pokemon_has_move(mon, move) == TRUE)
        return ALREADY_KNOWS_MOVE;
    return CAN_LEARN_MOVE;
}

u16 sub_81B2360(u8 tutor)
{
    return gUnknown_0861500C[tutor];
}

bool8 sub_81B2370(u16 species, u8 tutor)
{
    if (gUnknown_08615048[species] & (1 << tutor))
        return TRUE;
    return FALSE;
}

void sub_81B239C(u8 a)
{
    u8 i;

    switch (a)
    {
    case 0:
        InitWindows(gUnknown_08615810);
        break;
    case 1:
        InitWindows(gUnknown_08615850);
        break;
    case 2:
        InitWindows(gUnknown_08615890);
        break;
    default:
        InitWindows(gUnknown_086158D0);
        break;
    }
    DeactivateAllTextPrinters();
    for (i = 0; i < PARTY_SIZE; i++)
        FillWindowPixelBuffer(i, 0);
    LoadUserWindowBorderGfx(0, 0x4F, 0xD0);
    LoadPalette(GetOverworldTextboxPalettePtr(), 0xE0, 0x20);
    LoadPalette(gUnknown_0860F074, 0xF0, 0x20);
}

void sub_81B2428(bool8 a)
{
    u8 firstWindowId;
    u8 windowId;
    u8 offset;
    u8 mainOffset;

    if (gUnknown_0203CEC8.unk8_0 != 5)
    {
        if (a == TRUE)
        {
            firstWindowId = AddWindow(&gUnknown_08615918);
            FillWindowPixelBuffer(firstWindowId, 0);
            mainOffset = GetStringCenterAlignXOffset(0, gMenuText_Confirm, 48);
            AddTextPrinterParameterized4(firstWindowId, 0, mainOffset, 1, 0, 0, gUnknown_086157FC[0], -1, gMenuText_Confirm);
            PutWindowTilemap(firstWindowId);
            CopyWindowToVram(firstWindowId, 2);
            windowId = AddWindow(&gUnknown_08615910);
            offset = 0;
        }
        else
        {
            windowId = AddWindow(&gUnknown_08615908);
            offset = 3;
        }
        FillWindowPixelBuffer(windowId, 0);
        if (gUnknown_0203CEC8.unk8_0 != 10)
        {
            mainOffset = GetStringCenterAlignXOffset(0, gText_Cancel, 48);
            AddTextPrinterParameterized3(windowId, 0, mainOffset + offset, 1, gUnknown_086157FC[0], -1, gText_Cancel);
        }
        else
        {
            mainOffset = GetStringCenterAlignXOffset(0, gText_Cancel2, 48);
            AddTextPrinterParameterized3(windowId, 0, mainOffset + offset, 1, gUnknown_086157FC[0], -1, gText_Cancel2);
        }
        PutWindowTilemap(windowId);
        CopyWindowToVram(windowId, 2);
        schedule_bg_copy_tilemap_to_vram(0);
    }
}

u16* GetPartyMenuPaletteFromBuffer(u8 paletteId)
{
    return &gUnknown_0203CEC4->palBuffer[paletteId];
}

void BlitBitmapToPartyWindow(u8 windowId, u8 *b, u8 c, u8 x, u8 y, u8 width, u8 height)
{
    u8 *pixels = AllocZeroed(height * width * 32);
    u8 i, j;

    if (pixels != NULL)
    {
        for (i = 0; i < height; i++)
        {
            for (j = 0; j < width; j++)
                CpuCopy16(GetPartyMiscGraphicsTile(b[x + j + ((y + i) * c)]), &pixels[(i * width + j) * 32], 32);
        }
        BlitBitmapToWindow(windowId, pixels, x * 8, y * 8, width * 8, height * 8);
        Free(pixels);
    }
}

void BlitBitmapToPartyWindow_Default1(u8 windowId, u8 x, u8 y, u8 width, u8 height, u8 f)
{
    if (width == 0 && height == 0)
    {
        width = 10;
        height = 7;
    }
    if (f == 0)
        BlitBitmapToPartyWindow(windowId, gUnknown_08615988, 10, x, y, width, height);
    else
        BlitBitmapToPartyWindow(windowId, gUnknown_086159CE, 10, x, y, width, height);
}

void BlitBitmapToPartyWindow_Default2(u8 windowId, u8 x, u8 y, u8 width, u8 height, u8 f)
{
    if (width == 0 && height == 0)
    {
        width = 18;
        height = 3;
    }
    if (f == 0)
        BlitBitmapToPartyWindow(windowId, gUnknown_08615A14, 18, x, y, width, height);
    else
        BlitBitmapToPartyWindow(windowId, gUnknown_08615A4A, 18, x, y, width, height);
}

void sub_81B2720(u8 windowId)
{
    BlitBitmapToPartyWindow(windowId, gUnknown_08615A80, 18, 0, 0, 18, 3);
}

void UpdateSelectedPartyBox(struct Struct203CEDC *ptr, u8 bitfield)
{
    u8 palNum = GetWindowAttribute(ptr->windowId, WINDOW_PALETTE_NUM) * 16;

    if (bitfield & 0x40)
    {
        LoadPalette(GetPartyMenuPaletteFromBuffer(gUnknown_08615AF1[0]), gUnknown_08615AC0[0] + palNum, 2);
        LoadPalette(GetPartyMenuPaletteFromBuffer(gUnknown_08615AF1[1]), gUnknown_08615AC0[1] + palNum, 2);
        LoadPalette(GetPartyMenuPaletteFromBuffer(gUnknown_08615AF1[2]), gUnknown_08615AC0[2] + palNum, 2);
    }
    else if (bitfield & 0x20)
    {
        if (bitfield & 1)
        {
            LoadPalette(GetPartyMenuPaletteFromBuffer(gUnknown_08615ADF[0]), gUnknown_08615ABA[0] + palNum, 2);
            LoadPalette(GetPartyMenuPaletteFromBuffer(gUnknown_08615ADF[1]), gUnknown_08615ABA[1] + palNum, 2);
            LoadPalette(GetPartyMenuPaletteFromBuffer(gUnknown_08615ADF[2]), gUnknown_08615ABA[2] + palNum, 2);
            LoadPalette(GetPartyMenuPaletteFromBuffer(gUnknown_08615AEB[0]), gUnknown_08615ABD[0] + palNum, 2);
            LoadPalette(GetPartyMenuPaletteFromBuffer(gUnknown_08615AEB[1]), gUnknown_08615ABD[1] + palNum, 2);
            LoadPalette(GetPartyMenuPaletteFromBuffer(gUnknown_08615AEB[2]), gUnknown_08615ABD[2] + palNum, 2);
        }
        else
        {
            LoadPalette(GetPartyMenuPaletteFromBuffer(gUnknown_08615ADF[0]), gUnknown_08615ABA[0] + palNum, 2);
            LoadPalette(GetPartyMenuPaletteFromBuffer(gUnknown_08615ADF[1]), gUnknown_08615ABA[1] + palNum, 2);
            LoadPalette(GetPartyMenuPaletteFromBuffer(gUnknown_08615ADF[2]), gUnknown_08615ABA[2] + palNum, 2);
            LoadPalette(GetPartyMenuPaletteFromBuffer(gUnknown_08615AEE[0]), gUnknown_08615ABD[0] + palNum, 2);
            LoadPalette(GetPartyMenuPaletteFromBuffer(gUnknown_08615AEE[1]), gUnknown_08615ABD[1] + palNum, 2);
            LoadPalette(GetPartyMenuPaletteFromBuffer(gUnknown_08615AEE[2]), gUnknown_08615ABD[2] + palNum, 2);
        }
    }
    else if (bitfield & 0x10)
    {
        LoadPalette(GetPartyMenuPaletteFromBuffer(gUnknown_08615ADF[0]), gUnknown_08615ABA[0] + palNum, 2);
        LoadPalette(GetPartyMenuPaletteFromBuffer(gUnknown_08615ADF[1]), gUnknown_08615ABA[1] + palNum, 2);
        LoadPalette(GetPartyMenuPaletteFromBuffer(gUnknown_08615ADF[2]), gUnknown_08615ABA[2] + palNum, 2);
        LoadPalette(GetPartyMenuPaletteFromBuffer(gUnknown_08615AEE[0]), gUnknown_08615ABD[0] + palNum, 2);
        LoadPalette(GetPartyMenuPaletteFromBuffer(gUnknown_08615AEE[1]), gUnknown_08615ABD[1] + palNum, 2);
        LoadPalette(GetPartyMenuPaletteFromBuffer(gUnknown_08615AEE[2]), gUnknown_08615ABD[2] + palNum, 2);
    }
    else if (bitfield & 4)
    {
        if (bitfield & 1)
        {
            LoadPalette(GetPartyMenuPaletteFromBuffer(gUnknown_08615ADF[0]), gUnknown_08615ABA[0] + palNum, 2);
            LoadPalette(GetPartyMenuPaletteFromBuffer(gUnknown_08615ADF[1]), gUnknown_08615ABA[1] + palNum, 2);
            LoadPalette(GetPartyMenuPaletteFromBuffer(gUnknown_08615ADF[2]), gUnknown_08615ABA[2] + palNum, 2);
            LoadPalette(GetPartyMenuPaletteFromBuffer(gUnknown_08615AEB[0]), gUnknown_08615ABD[0] + palNum, 2);
            LoadPalette(GetPartyMenuPaletteFromBuffer(gUnknown_08615AEB[1]), gUnknown_08615ABD[1] + palNum, 2);
            LoadPalette(GetPartyMenuPaletteFromBuffer(gUnknown_08615AEB[2]), gUnknown_08615ABD[2] + palNum, 2);
        }
        else
        {
            LoadPalette(GetPartyMenuPaletteFromBuffer(gUnknown_08615ADF[0]), gUnknown_08615ABA[0] + palNum, 2);
            LoadPalette(GetPartyMenuPaletteFromBuffer(gUnknown_08615ADF[1]), gUnknown_08615ABA[1] + palNum, 2);
            LoadPalette(GetPartyMenuPaletteFromBuffer(gUnknown_08615ADF[2]), gUnknown_08615ABA[2] + palNum, 2);
            LoadPalette(GetPartyMenuPaletteFromBuffer(gUnknown_08615AEE[0]), gUnknown_08615ABD[0] + palNum, 2);
            LoadPalette(GetPartyMenuPaletteFromBuffer(gUnknown_08615AEE[1]), gUnknown_08615ABD[1] + palNum, 2);
            LoadPalette(GetPartyMenuPaletteFromBuffer(gUnknown_08615AEE[2]), gUnknown_08615ABD[2] + palNum, 2);
        }
    }
    else if (bitfield & 2)
    {
        if (bitfield & 1)
        {
            LoadPalette(GetPartyMenuPaletteFromBuffer(gUnknown_08615ADC[0]), gUnknown_08615ABA[0] + palNum, 2);
            LoadPalette(GetPartyMenuPaletteFromBuffer(gUnknown_08615ADC[1]), gUnknown_08615ABA[1] + palNum, 2);
            LoadPalette(GetPartyMenuPaletteFromBuffer(gUnknown_08615ADC[2]), gUnknown_08615ABA[2] + palNum, 2);
            LoadPalette(GetPartyMenuPaletteFromBuffer(gUnknown_08615AEB[0]), gUnknown_08615ABD[0] + palNum, 2);
            LoadPalette(GetPartyMenuPaletteFromBuffer(gUnknown_08615AEB[1]), gUnknown_08615ABD[1] + palNum, 2);
            LoadPalette(GetPartyMenuPaletteFromBuffer(gUnknown_08615AEB[2]), gUnknown_08615ABD[2] + palNum, 2);
        }
        else
        {
            LoadPalette(GetPartyMenuPaletteFromBuffer(gUnknown_08615AD3[0]), gUnknown_08615ABA[0] + palNum, 2);
            LoadPalette(GetPartyMenuPaletteFromBuffer(gUnknown_08615AD3[1]), gUnknown_08615ABA[1] + palNum, 2);
            LoadPalette(GetPartyMenuPaletteFromBuffer(gUnknown_08615AD3[2]), gUnknown_08615ABA[2] + palNum, 2);
            LoadPalette(GetPartyMenuPaletteFromBuffer(gUnknown_08615AE8[0]), gUnknown_08615ABD[0] + palNum, 2);
            LoadPalette(GetPartyMenuPaletteFromBuffer(gUnknown_08615AE8[1]), gUnknown_08615ABD[1] + palNum, 2);
            LoadPalette(GetPartyMenuPaletteFromBuffer(gUnknown_08615AE8[2]), gUnknown_08615ABD[2] + palNum, 2);
        }
    }
    else if (bitfield & 8)
    {
        if (bitfield & 1)
        {
            LoadPalette(GetPartyMenuPaletteFromBuffer(gUnknown_08615AD9[0]), gUnknown_08615ABA[0] + palNum, 2);
            LoadPalette(GetPartyMenuPaletteFromBuffer(gUnknown_08615AD9[1]), gUnknown_08615ABA[1] + palNum, 2);
            LoadPalette(GetPartyMenuPaletteFromBuffer(gUnknown_08615AD9[2]), gUnknown_08615ABA[2] + palNum, 2);
            LoadPalette(GetPartyMenuPaletteFromBuffer(gUnknown_08615AEB[0]), gUnknown_08615ABD[0] + palNum, 2);
            LoadPalette(GetPartyMenuPaletteFromBuffer(gUnknown_08615AEB[1]), gUnknown_08615ABD[1] + palNum, 2);
            LoadPalette(GetPartyMenuPaletteFromBuffer(gUnknown_08615AEB[2]), gUnknown_08615ABD[2] + palNum, 2);
        }
        else
        {
            LoadPalette(GetPartyMenuPaletteFromBuffer(gUnknown_08615AD0[0]), gUnknown_08615ABA[0] + palNum, 2);
            LoadPalette(GetPartyMenuPaletteFromBuffer(gUnknown_08615AD0[1]), gUnknown_08615ABA[1] + palNum, 2);
            LoadPalette(GetPartyMenuPaletteFromBuffer(gUnknown_08615AD0[2]), gUnknown_08615ABA[2] + palNum, 2);
            LoadPalette(GetPartyMenuPaletteFromBuffer(gUnknown_08615AE5[0]), gUnknown_08615ABD[0] + palNum, 2);
            LoadPalette(GetPartyMenuPaletteFromBuffer(gUnknown_08615AE5[1]), gUnknown_08615ABD[1] + palNum, 2);
            LoadPalette(GetPartyMenuPaletteFromBuffer(gUnknown_08615AE5[2]), gUnknown_08615ABD[2] + palNum, 2);
        }
    }
    else if (bitfield & 1)
    {
        LoadPalette(GetPartyMenuPaletteFromBuffer(gUnknown_08615AD6[0]), gUnknown_08615ABA[0] + palNum, 2);
        LoadPalette(GetPartyMenuPaletteFromBuffer(gUnknown_08615AD6[1]), gUnknown_08615ABA[1] + palNum, 2);
        LoadPalette(GetPartyMenuPaletteFromBuffer(gUnknown_08615AD6[2]), gUnknown_08615ABA[2] + palNum, 2);
        LoadPalette(GetPartyMenuPaletteFromBuffer(gUnknown_08615AEB[0]), gUnknown_08615ABD[0] + palNum, 2);
        LoadPalette(GetPartyMenuPaletteFromBuffer(gUnknown_08615AEB[1]), gUnknown_08615ABD[1] + palNum, 2);
        LoadPalette(GetPartyMenuPaletteFromBuffer(gUnknown_08615AEB[2]), gUnknown_08615ABD[2] + palNum, 2);
    }
    else
    {
        LoadPalette(GetPartyMenuPaletteFromBuffer(gUnknown_08615ACD[0]), gUnknown_08615ABA[0] + palNum, 2);
        LoadPalette(GetPartyMenuPaletteFromBuffer(gUnknown_08615ACD[1]), gUnknown_08615ABA[1] + palNum, 2);
        LoadPalette(GetPartyMenuPaletteFromBuffer(gUnknown_08615ACD[2]), gUnknown_08615ABA[2] + palNum, 2);
        LoadPalette(GetPartyMenuPaletteFromBuffer(gUnknown_08615AE2[0]), gUnknown_08615ABD[0] + palNum, 2);
        LoadPalette(GetPartyMenuPaletteFromBuffer(gUnknown_08615AE2[1]), gUnknown_08615ABD[1] + palNum, 2);
        LoadPalette(GetPartyMenuPaletteFromBuffer(gUnknown_08615AE2[2]), gUnknown_08615ABD[2] + palNum, 2);
    }
}

void DisplayPartyPokemonBarDetail(u8 windowId, const u8 *str, u8 color, u8 *align)
{
    AddTextPrinterParameterized3(windowId, 0, align[0], align[1], gUnknown_086157FC[color], 0, str);
}

void DisplayPartyPokemonNickname(struct Pokemon *mon, struct Struct203CEDC *ptr, u8 c)
{
    u8 nickname[POKEMON_NAME_LENGTH + 1];

    if (GetMonData(mon, MON_DATA_SPECIES) != SPECIES_NONE)
    {
        if (c == 1)
            ptr->unk0->unk0(ptr->windowId, ptr->unk0->unk4[0] >> 3, ptr->unk0->unk4[1] >> 3, ptr->unk0->unk4[2] >> 3, ptr->unk0->unk4[3] >> 3, 0);
        GetMonNickname(mon, nickname);
        DisplayPartyPokemonBarDetail(ptr->windowId, nickname, 0, ptr->unk0->unk4);
    }
}

void DisplayPartyPokemonLevelCheck(struct Pokemon *mon, struct Struct203CEDC *ptr, u8 c)
{
    if (GetMonData(mon, MON_DATA_SPECIES) != SPECIES_NONE)
    {
        u8 ailment = sub_81B205C(mon);
        if (ailment == AILMENT_NONE || ailment == AILMENT_PKRS)
        {
            if (c != 0)
                ptr->unk0->unk0(ptr->windowId, ptr->unk0->unk4[4] >> 3, (ptr->unk0->unk4[5] >> 3) + 1, ptr->unk0->unk4[6] >> 3, ptr->unk0->unk4[7] >> 3, 0);
            if (c != 2)
                DisplayPartyPokemonLevel(GetMonData(mon, MON_DATA_LEVEL), ptr);
        }
    }
}

void DisplayPartyPokemonLevel(u8 level, struct Struct203CEDC *ptr)
{
    ConvertIntToDecimalStringN(gStringVar2, level, 0, 3);
    StringCopy(gStringVar1, gText_LevelSymbol);
    StringAppend(gStringVar1, gStringVar2);
    DisplayPartyPokemonBarDetail(ptr->windowId, gStringVar1, 0, &ptr->unk0->unk4[4]);
}

void DisplayPartyPokemonGenderNidoranCheck(struct Pokemon *mon, struct Struct203CEDC *ptr, u8 c)
{
    u8 nickname[POKEMON_NAME_LENGTH + 1];

    if (c == 1)
        ptr->unk0->unk0(ptr->windowId, ptr->unk0->unk4[8] >> 3, (ptr->unk0->unk4[9] >> 3) + 1, ptr->unk0->unk4[10] >> 3, ptr->unk0->unk4[11] >> 3, 0);
    GetMonNickname(mon, nickname);
    DisplayPartyPokemonGender(GetMonGender(mon), GetMonData(mon, MON_DATA_SPECIES), nickname, ptr);
}

void DisplayPartyPokemonGender(u8 gender, u16 species, u8 *nickname, struct Struct203CEDC *ptr)
{
    u8 palNum = GetWindowAttribute(ptr->windowId, WINDOW_PALETTE_NUM) * 16;

    if (species == SPECIES_NONE)
        return;
    if ((species == SPECIES_NIDORAN_M || species == SPECIES_NIDORAN_F) && StringCompare(nickname, gSpeciesNames[species]) == 0)
        return;
    switch (gender)
    {
    case MON_MALE:
        LoadPalette(GetPartyMenuPaletteFromBuffer(gUnknown_08615AC3[0]), gUnknown_08615AB6[0] + palNum, 2);
        LoadPalette(GetPartyMenuPaletteFromBuffer(gUnknown_08615AC3[1]), gUnknown_08615AB6[1] + palNum, 2);
        DisplayPartyPokemonBarDetail(ptr->windowId, gText_MaleSymbol, 2, &ptr->unk0->unk4[8]);
        break;
    case MON_FEMALE:
        LoadPalette(GetPartyMenuPaletteFromBuffer(gUnknown_08615AC5[0]), gUnknown_08615AB6[0] + palNum, 2);
        LoadPalette(GetPartyMenuPaletteFromBuffer(gUnknown_08615AC5[1]), gUnknown_08615AB6[1] + palNum, 2);
        DisplayPartyPokemonBarDetail(ptr->windowId, gText_FemaleSymbol, 2, &ptr->unk0->unk4[8]);
        break;
    }
}

void DisplayPartyPokemonHPCheck(struct Pokemon *mon, struct Struct203CEDC *ptr, u8 c)
{
    if (GetMonData(mon, MON_DATA_SPECIES) != SPECIES_NONE)
    {
        if (c != 0)
            ptr->unk0->unk0(ptr->windowId, ptr->unk0->unk4[12] >> 3, (ptr->unk0->unk4[13] >> 3) + 1, ptr->unk0->unk4[14] >> 3, ptr->unk0->unk4[15] >> 3, 0);
        if (c != 2)
            DisplayPartyPokemonHP(GetMonData(mon, MON_DATA_HP), ptr);
    }
}

void DisplayPartyPokemonHP(u16 hp, struct Struct203CEDC *ptr)
{
    u8 *strOut = ConvertIntToDecimalStringN(gStringVar1, hp, 1, 3);

    strOut[0] = CHAR_SLASH;
    strOut[1] = EOS;

    DisplayPartyPokemonBarDetail(ptr->windowId, gStringVar1, 0, &ptr->unk0->unk4[12]);
}

void DisplayPartyPokemonMaxHPCheck(struct Pokemon *mon, struct Struct203CEDC *ptr, u8 c)
{
    if (GetMonData(mon, MON_DATA_SPECIES) != SPECIES_NONE)
    {
        if (c != 0)
            ptr->unk0->unk0(ptr->windowId, (ptr->unk0->unk4[16] >> 3) + 1, (ptr->unk0->unk4[17] >> 3) + 1, ptr->unk0->unk4[18] >> 3, ptr->unk0->unk4[19] >> 3, 0);
        if (c != 2)
            DisplayPartyPokemonMaxHP(GetMonData(mon, MON_DATA_MAX_HP), ptr);
    }
}

void DisplayPartyPokemonMaxHP(u16 maxhp, struct Struct203CEDC *ptr)
{
    ConvertIntToDecimalStringN(gStringVar2, maxhp, 1, 3);
    StringCopy(gStringVar1, gText_Slash);
    StringAppend(gStringVar1, gStringVar2);
    DisplayPartyPokemonBarDetail(ptr->windowId, gStringVar1, 0, &ptr->unk0->unk4[16]);
}

void DisplayPartyPokemonHPBarCheck(struct Pokemon *mon, struct Struct203CEDC *ptr)
{
    if (GetMonData(mon, MON_DATA_SPECIES) != SPECIES_NONE)
        DisplayPartyPokemonHPBar(GetMonData(mon, MON_DATA_HP), GetMonData(mon, MON_DATA_MAX_HP), ptr);
}

void DisplayPartyPokemonHPBar(u16 hp, u16 maxhp, struct Struct203CEDC *ptr)
{
    u8 palNum = GetWindowAttribute(ptr->windowId, WINDOW_PALETTE_NUM) * 16;
    u8 hpFraction;

    switch (GetHPBarLevel(hp, maxhp))
    {
    case HP_BAR_GREEN:
    case HP_BAR_FULL:
        LoadPalette(GetPartyMenuPaletteFromBuffer(gUnknown_08615AC7[0]), gUnknown_08615AB8[0] + palNum, 2);
        LoadPalette(GetPartyMenuPaletteFromBuffer(gUnknown_08615AC7[1]), gUnknown_08615AB8[1] + palNum, 2);
        break;
    case HP_BAR_YELLOW:
        LoadPalette(GetPartyMenuPaletteFromBuffer(gUnknown_08615AC9[0]), gUnknown_08615AB8[0] + palNum, 2);
        LoadPalette(GetPartyMenuPaletteFromBuffer(gUnknown_08615AC9[1]), gUnknown_08615AB8[1] + palNum, 2);
        break;
    default:
        LoadPalette(GetPartyMenuPaletteFromBuffer(gUnknown_08615ACB[0]), gUnknown_08615AB8[0] + palNum, 2);
        LoadPalette(GetPartyMenuPaletteFromBuffer(gUnknown_08615ACB[1]), gUnknown_08615AB8[1] + palNum, 2);
        break;
    }

    hpFraction = GetScaledHPFraction(hp, maxhp, ptr->unk0->unk4[22]);
    FillWindowPixelRect(ptr->windowId, gUnknown_08615AB8[1], ptr->unk0->unk4[20], ptr->unk0->unk4[21], hpFraction, 1);
    FillWindowPixelRect(ptr->windowId, gUnknown_08615AB8[0], ptr->unk0->unk4[20], ptr->unk0->unk4[21] + 1, hpFraction, 2);
    if (hpFraction != ptr->unk0->unk4[22])
    {
        FillWindowPixelRect(ptr->windowId, 13, ptr->unk0->unk4[20] + hpFraction, ptr->unk0->unk4[21], ptr->unk0->unk4[22] - hpFraction, 1);
        FillWindowPixelRect(ptr->windowId, 2, ptr->unk0->unk4[20] + hpFraction, ptr->unk0->unk4[21] + 1, ptr->unk0->unk4[22] - hpFraction, 2);
    }
    CopyWindowToVram(ptr->windowId, 2);
}

void DisplayPartyPokemonOtherText(u8 stringID, struct Struct203CEDC *ptr, u8 c)
{
    if (c != 0)
    {
        int unk = ((ptr->unk0->unk1C % 8) + ptr->unk0->unk1E + 7) / 8;
        int unk2 = ((ptr->unk0->unk1D % 8) + ptr->unk0->unk1F + 7) / 8;
        ptr->unk0->unk0(ptr->windowId, ptr->unk0->unk1C >> 3, ptr->unk0->unk1D >> 3, unk, unk2, 1);
    }
    if (c != 2)
        AddTextPrinterParameterized3(ptr->windowId, 1, ptr->unk0->unk1C, ptr->unk0->unk1D, gUnknown_086157FC[0], 0, gUnknown_08615B60[stringID]);
}

void sub_81B302C(u8 *ptr)
{
    if (*ptr != 0xFF)
    {
        sub_8198070(*ptr, 0);
        RemoveWindow(*ptr);
        *ptr = 0xFF;
        schedule_bg_copy_tilemap_to_vram(2);
    }
}

void display_pokemon_menu_message(u32 stringID)
{
    u8 *windowPtr = &gUnknown_0203CEC4->unkC[1];

    if (*windowPtr != 0xFF)
        sub_81B302C(windowPtr);

    if (stringID != 0x7F)
    {
        switch (stringID)
        {
        case 21:
            *windowPtr = AddWindow(&gUnknown_08615928);
            break;
        case 24:
            *windowPtr = AddWindow(&gUnknown_08615930);
            break;
        case 25:
            *windowPtr = AddWindow(&gUnknown_08615938);
            break;
        case 22:
        case 23:
            *windowPtr = AddWindow(&gUnknown_08615940);
            break;
        case 26:
            *windowPtr = AddWindow(&gUnknown_08615948);
            break;
        default:
            *windowPtr = AddWindow(&gUnknown_08615920);
            break;
        }
        if (stringID == 0)
        {
            if (gUnknown_0203CEC4->unk8_0)
                stringID = 2;
            else if (sub_81B314C() == FALSE)
                stringID = 1;
        }
        SetWindowBorderStyle(*windowPtr, FALSE, 0x4F, 0xD);
        StringExpandPlaceholders(gStringVar4, gUnknown_08615AF4[stringID]);
        AddTextPrinterParameterized(*windowPtr, 1, gStringVar4, 0, 1, 0, 0);
        schedule_bg_copy_tilemap_to_vram(2);
    }
}

bool8 sub_81B314C(void)
{
    struct Pokemon *party = gPlayerParty;
    u8 i;
    u8 j = 0;

    if (gUnknown_0203CEC8.unkB == 1)
        return TRUE;

    for (i = 0; i < 6; i++)
    {
        if (GetMonData(&party[i], MON_DATA_SPECIES) != SPECIES_NONE && (GetMonData(&party[i], MON_DATA_HP) != 0 || GetMonData(&party[i], MON_DATA_IS_EGG)))
            j++;
        if (j > 1)
            return TRUE;
    }
    return FALSE;
}

u8 sub_81B31B0(u8 a)
{
    struct WindowTemplate window;
    u8 cursorDimension;
    u8 fontAttribute;
    u8 i;

    switch (a)
    {
    case 0:
        SetWindowTemplateFields(&window, 2, 19, 19 - (gUnknown_0203CEC4->unk17 * 2), 10, gUnknown_0203CEC4->unk17 * 2, 14, 0x2E9);
        break;
    case 1:
        window = gUnknown_08615950;
        break;
    case 2:
        window = gUnknown_08615958;
        break;
    default:
        window = gUnknown_08615960;
        break;
    }

    gUnknown_0203CEC4->unkC[0] = AddWindow(&window);
    SetWindowBorderStyle(gUnknown_0203CEC4->unkC[0], FALSE, 0x4F, 13);
    if (a == 3)
        return gUnknown_0203CEC4->unkC[0];
    cursorDimension = GetMenuCursorDimensionByFont(1, 0);
    fontAttribute = GetFontAttribute(1, 2);

    for (i = 0; i < gUnknown_0203CEC4->unk17; i++)
    {
        u8 unk = (gUnknown_0203CEC4->unkF[i] > 18) ? 4 : 3;
        AddTextPrinterParameterized4(gUnknown_0203CEC4->unkC[0], 1, cursorDimension, (i * 16) + 1, fontAttribute, 0, gUnknown_086157FC[unk], 0, gUnknown_08615C08[gUnknown_0203CEC4->unkF[i]].textPtr);
    }

    InitMenuInUpperLeftCorner(gUnknown_0203CEC4->unkC[0], gUnknown_0203CEC4->unk17, 0, 1);
    schedule_bg_copy_tilemap_to_vram(2);

    return gUnknown_0203CEC4->unkC[0];
}

void sub_81B3300(const u8 *text)
{
    SetWindowBorderStyle(6, FALSE, 0x4F, 13);
    gTextFlags.canABSpeedUpPrint = TRUE;
    AddTextPrinterParameterized2(6, 1, text, GetPlayerTextSpeedDelay(), 0, 2, 1, 3);
}

void sub_81B334C(void)
{
    CreateYesNoMenu(&gUnknown_08615968, 0x4F, 13, 0);
}

u8 sub_81B3364(void)
{
    gUnknown_0203CEC4->unkC[0] = AddWindow(&gUnknown_08615970);
    SetWindowBorderStyle(gUnknown_0203CEC4->unkC[0], FALSE, 0x4F, 13);
    return gUnknown_0203CEC4->unkC[0];
}

void sub_81B3394(void)
{
    ClearWindowTilemap(gUnknown_0203CEC4->unkC[0]);
    sub_81B302C(&gUnknown_0203CEC4->unkC[0]);
}

void sub_81B33B4(struct Pokemon *mons, u8 a, u8 b)
{
    u8 i;

    if (b == 0)
    {
        sub_81B3414(mons, a);
    }
    else
    {
        gUnknown_0203CEC4->unk17 = gUnknown_08615D70[b];
        for (i = 0; i < gUnknown_0203CEC4->unk17; i++)
            gUnknown_0203CEC4->unkF[i] = gUnknown_08615D38[b][i];
    }
}

void sub_81B3414(struct Pokemon *mons, u8 a)
{
    u8 i, j;

    gUnknown_0203CEC4->unk17 = 0;
    AppendToList(gUnknown_0203CEC4->unkF, &gUnknown_0203CEC4->unk17, 0);
    for (i = 0; i < MAX_MON_MOVES; i++)
    {
        for (j = 0; gUnknown_08615D7E[j] != MOVE_SWORDS_DANCE; j++)
        {
            if (GetMonData(&mons[a], i + MON_DATA_MOVE1) == gUnknown_08615D7E[j])
            {
                AppendToList(gUnknown_0203CEC4->unkF, &gUnknown_0203CEC4->unk17, j + 19);
                break;
            }
        }
    }
    if (!InBattlePike())
    {
        if (GetMonData(&mons[1], MON_DATA_SPECIES) != SPECIES_NONE)
            AppendToList(gUnknown_0203CEC4->unkF, &gUnknown_0203CEC4->unk17, 1);
        if (ItemIsMail(GetMonData(&mons[a], MON_DATA_HELD_ITEM)))
            AppendToList(gUnknown_0203CEC4->unkF, &gUnknown_0203CEC4->unk17, 6);
        else
            AppendToList(gUnknown_0203CEC4->unkF, &gUnknown_0203CEC4->unk17, 3);
    }
    AppendToList(gUnknown_0203CEC4->unkF, &gUnknown_0203CEC4->unk17, 2);
}

u8 sub_81B353C(struct Pokemon *mon)
{
    u32 returnVar;

    switch (gUnknown_0203CEC8.unk8_0)
    {
    case 0:
        if (InMultiBattleRoom() == TRUE || GetMonData(mon, MON_DATA_IS_EGG))
            returnVar = 1;
        else
            returnVar = 0;
        break;
    case 1:
        returnVar = sub_81B8A2C(mon);
        break;
    case 4:
        switch (sub_81B856C(gUnknown_0203CEC8.unk9))
        {
        default:
            returnVar = 7;
            break;
        case 0:
            returnVar = 4;
            break;
        case 1:
            returnVar = 5;
            break;
        }
        break;
    case 6:
        returnVar = (GetMonData(mon, MON_DATA_IS_EGG)) ? 7 : 6;
        break;
    case 8:
        returnVar = 10;
        break;
    case 9:
        returnVar = 11;
        break;
    case 10:
        returnVar = 12;
        break;
    case 12:
        returnVar = 13;
        break;
    default:
        returnVar = 0;
        break;
    }
    return returnVar;
}

bool8 sub_81B3608(u8 taskId)
{
    struct Pokemon *mon = &gPlayerParty[gUnknown_0203CEC8.unk9];
    u16 item;

    GetMonNickname(mon, gStringVar1);
    sub_81B302C(&gUnknown_0203CEC4->unkC[1]);
    if (gUnknown_0203CEC8.unk8_0 != 12)
    {
        sub_81B33B4(gPlayerParty, gUnknown_0203CEC8.unk9, sub_81B353C(mon));
        sub_81B31B0(0);
        display_pokemon_menu_message(21);
    }
    else
    {
        item = GetMonData(mon, MON_DATA_HELD_ITEM);
        if (item != ITEM_NONE)
        {
            sub_81B33B4(gPlayerParty, gUnknown_0203CEC8.unk9, sub_81B353C(mon));
            sub_81B31B0(1);
            CopyItemName(item, gStringVar2);
            display_pokemon_menu_message(26);
        }
        else
        {
            StringExpandPlaceholders(gStringVar4, gText_PkmnNotHolding);
            sub_81B1B5C(gStringVar4, 1);
            schedule_bg_copy_tilemap_to_vram(2);
            gTasks[taskId].func = sub_81B469C;
            return FALSE;
        }
    }
    return TRUE;
}

void sub_81B36FC(u8 taskId)
{
    if (sub_81B3608(taskId))
    {
        gTasks[taskId].data[0] = 0xFF;
        gTasks[taskId].func = sub_81B3730;
    }
}

void sub_81B3730(u8 taskId)
{
    s16 *data;
    s8 input;

    if (gPaletteFade.active == FALSE && sub_81221EC() != TRUE)
    {
        data = gTasks[taskId].data;
        if (gUnknown_0203CEC4->unk17 <= 3)
            input = Menu_ProcessInputNoWrapAround_other();
        else
            input = ProcessMenuInput_other();
        data[0] = Menu_GetCursorPos();
        if (input != MENU_NOTHING_CHOSEN)
        {
            if (input == MENU_B_PRESSED)
            {
                PlaySE(SE_SELECT);
                sub_81B302C(&gUnknown_0203CEC4->unkC[2]);
                gUnknown_08615C08[gUnknown_0203CEC4->unkF[gUnknown_0203CEC4->unk17 - 1]].func(taskId);
            }
            else
            {
                sub_81B302C(&gUnknown_0203CEC4->unkC[2]);
                gUnknown_08615C08[gUnknown_0203CEC4->unkF[input]].func(taskId);
            }
        }
    }
}

void sub_81B37FC(u8 taskId)
{
    PlaySE(SE_SELECT);
    gUnknown_0203CEC4->exitCallback = sub_81B3828;
    sub_81B12C0(taskId);
}

void sub_81B3828(void)
{
    if (gUnknown_0203CEC8.unk8_0 == 1)
    {
        pokemon_change_order();
        ShowPokemonSummaryScreen(PSS_MODE_UNK1, gPlayerParty, gUnknown_0203CEC8.unk9, gPlayerPartyCount - 1, sub_81B3894);
    }
    else
    {
        ShowPokemonSummaryScreen(PSS_MODE_NORMAL, gPlayerParty, gUnknown_0203CEC8.unk9, gPlayerPartyCount - 1, sub_81B3894);
    }
}

void sub_81B3894(void)
{
    gPaletteFade.bufferTransferDisabled = TRUE;
    gUnknown_0203CEC8.unk9 = gUnknown_0203CF20;
    InitPartyMenu(gUnknown_0203CEC8.unk8_0, 0xFF, gUnknown_0203CEC8.unkB, 1, 21, sub_81B36FC, gUnknown_0203CEC8.exitCallback);
}

void brm_switch(u8 taskId)
{
    PlaySE(SE_SELECT);
    gUnknown_0203CEC8.unkB = 8;
    sub_81B302C(&gUnknown_0203CEC4->unkC[1]);
    sub_81B302C(&gUnknown_0203CEC4->unkC[0]);
    display_pokemon_menu_message(3);
    sub_81B0FCC(gUnknown_0203CEC8.unk9, 1);
    gUnknown_0203CEC8.unkA = gUnknown_0203CEC8.unk9;
    gTasks[taskId].func = sub_81B1370;
}

void sub_81B3938(u8 taskId)
{
    s16 *data = gTasks[taskId].data;
    u8 windowIds[2];

    if (gUnknown_0203CEC8.unkA == gUnknown_0203CEC8.unk9)
    {
        sub_81B407C(taskId);
    }
    else
    {
        windowIds[0] = gUnknown_0203CEDC[gUnknown_0203CEC8.unk9].windowId;
        data[0] = GetWindowAttribute(windowIds[0], WINDOW_TILEMAP_LEFT);
        data[1] = GetWindowAttribute(windowIds[0], WINDOW_TILEMAP_TOP);
        data[2] = GetWindowAttribute(windowIds[0], WINDOW_WIDTH);
        data[3] = GetWindowAttribute(windowIds[0], WINDOW_HEIGHT);
        data[8] = 0;
        if (data[2] == 10)
            data[10] = -1;
        else
            data[10] = 1;
        windowIds[1] = gUnknown_0203CEDC[gUnknown_0203CEC8.unkA].windowId;
        data[4] = GetWindowAttribute(windowIds[1], WINDOW_TILEMAP_LEFT);
        data[5] = GetWindowAttribute(windowIds[1], WINDOW_TILEMAP_TOP);
        data[6] = GetWindowAttribute(windowIds[1], WINDOW_WIDTH);
        data[7] = GetWindowAttribute(windowIds[1], WINDOW_HEIGHT);
        data[9] = 0;
        if (data[6] == 10)
            data[11] = -1;
        else
            data[11] = 1;
        gUnknown_0203CEF0 = Alloc(data[2] * (data[3] << 1));
        gUnknown_0203CEF4 = Alloc(data[6] * (data[7] << 1));
        sub_8199CBC(0, gUnknown_0203CEF0, data[0], data[1], data[2], data[3]);
        sub_8199CBC(0, gUnknown_0203CEF4, data[4], data[5], data[6], data[7]);
        ClearWindowTilemap(windowIds[0]);
        ClearWindowTilemap(windowIds[1]);
        gUnknown_0203CEC8.unkB = 9;
        sub_81B0FCC(gUnknown_0203CEC8.unk9, 1);
        sub_81B0FCC(gUnknown_0203CEC8.unkA, 1);
        sub_81B3CC0(taskId);
        gTasks[taskId].func = sub_81B3D48;
    }
}

bool8 sub_81B3AD8(s16 a, s16 b, u8 *c, u8 *d, u8 *e)
{
    if ((a + b) < 0)
        return FALSE;
    if (a > 31)
        return FALSE;

    if (a < 0)
    {
        *c = a * -1;
        *d = 0;
        *e = b + a;
    }
    else
    {
        *c = 0;
        *d = a;
        if ((a + b) > 31)
            *e = 32 - a;
        else
            *e = b;

    }
    return TRUE;
}

void sub_81B3B40(const void *rectSrc, s16 a, s16 b, s16 c, s16 d, s16 e)
{
    u8 f, g, h;

    if (sub_81B3AD8(a, c, &f, &g, &h))
    {
        FillBgTilemapBufferRect_Palette0(0, 0, g, b, h, d);
        if (sub_81B3AD8(a + e, c, &f, &g, &h))
            CopyRectToBgTilemapBufferRect(0, rectSrc, f, 0, c, d, g, b, h, d, 17, 0, 0);
    }
}

void sub_81B3C0C(struct Struct203CEDC *ptr, s16 a)
{
    gSprites[ptr->unkB].pos2.x += a * 8;
    gSprites[ptr->unkA].pos2.x += a * 8;
    gSprites[ptr->unk9].pos2.x += a * 8;
    gSprites[ptr->unkC].pos2.x += a * 8;
}

void sub_81B3C60(u8 taskId)
{
    s16 *data = gTasks[taskId].data;

    if (data[10] != 0)
        sub_81B3C0C(&gUnknown_0203CEDC[gUnknown_0203CEC8.unk9], data[10]);
    if (data[11] != 0)
        sub_81B3C0C(&gUnknown_0203CEDC[gUnknown_0203CEC8.unkA], data[11]);
}

void sub_81B3CC0(u8 taskId)
{
    s16 *data = gTasks[taskId].data;

    if (data[10] != 0)
        sub_81B3B40(gUnknown_0203CEF0, data[0] + data[8], data[1], data[2], data[3], data[10]);
    if (data[11] != 0)
        sub_81B3B40(gUnknown_0203CEF4, data[4] + data[9], data[5], data[6], data[7], data[11]);
    schedule_bg_copy_tilemap_to_vram(0);
}

void sub_81B3D48(u8 taskId)
{
    s16 *data = gTasks[taskId].data;
    u16 tilemapRelatedMaybe[2];

    sub_81B3CC0(taskId);
    sub_81B3C60(taskId);
    data[8] += data[10];
    data[9] += data[11];
    tilemapRelatedMaybe[0] = data[0] + data[8];
    tilemapRelatedMaybe[1] = data[4] + data[9];
    if (tilemapRelatedMaybe[0] > 33 && tilemapRelatedMaybe[1] > 33)
    {
        data[10] *= -1;
        data[11] *= -1;
        swap_pokemon_and_oams();
        DisplayPartyPokemonData(gUnknown_0203CEC8.unk9);
        DisplayPartyPokemonData(gUnknown_0203CEC8.unkA);
        PutWindowTilemap(gUnknown_0203CEDC[gUnknown_0203CEC8.unk9].windowId);
        PutWindowTilemap(gUnknown_0203CEDC[gUnknown_0203CEC8.unkA].windowId);
        sub_8199CBC(0, gUnknown_0203CEF0, data[0], data[1], data[2], data[3]);
        sub_8199CBC(0, gUnknown_0203CEF4, data[4], data[5], data[6], data[7]);
        ClearWindowTilemap(gUnknown_0203CEDC[gUnknown_0203CEC8.unk9].windowId);
        ClearWindowTilemap(gUnknown_0203CEDC[gUnknown_0203CEC8.unkA].windowId);
        gTasks[taskId].func = sub_81B3E60;
    }
}

void sub_81B3E60(u8 taskId)
{
    s16 *data = gTasks[taskId].data;

    sub_81B3CC0(taskId);
    sub_81B3C60(taskId);
    if (data[10] == 0 && data[11] == 0)
    {
        PutWindowTilemap(gUnknown_0203CEDC[gUnknown_0203CEC8.unk9].windowId);
        PutWindowTilemap(gUnknown_0203CEDC[gUnknown_0203CEC8.unkA].windowId);
        schedule_bg_copy_tilemap_to_vram(0);
        Free(gUnknown_0203CEF0);
        Free(gUnknown_0203CEF4);
        sub_81B407C(taskId);
    }
    else
    {
        data[8] += data[10];
        data[9] += data[11];
        if (data[8] == 0)
            data[10] = 0;
        if (data[9] == 0)
            data[11] = 0;
    }
}

void oamt_swap_pos(u8 *spriteIdPtr1, u8 *spriteIdPtr2)
{
    u8 spriteIdBuffer = *spriteIdPtr1;
    u16 xBuffer1, yBuffer1, xBuffer2, yBuffer2;

    *spriteIdPtr1 = *spriteIdPtr2;
    *spriteIdPtr2 = spriteIdBuffer;
    xBuffer1 = gSprites[*spriteIdPtr1].pos1.x;
    yBuffer1 = gSprites[*spriteIdPtr1].pos1.y;
    xBuffer2 = gSprites[*spriteIdPtr1].pos2.x;
    yBuffer2 = gSprites[*spriteIdPtr1].pos2.y;
    gSprites[*spriteIdPtr1].pos1.x = gSprites[*spriteIdPtr2].pos1.x;
    gSprites[*spriteIdPtr1].pos1.y = gSprites[*spriteIdPtr2].pos1.y;
    gSprites[*spriteIdPtr1].pos2.x = gSprites[*spriteIdPtr2].pos2.x;
    gSprites[*spriteIdPtr1].pos2.y = gSprites[*spriteIdPtr2].pos2.y;
    gSprites[*spriteIdPtr2].pos1.x = xBuffer1;
    gSprites[*spriteIdPtr2].pos1.y = yBuffer1;
    gSprites[*spriteIdPtr2].pos2.x = xBuffer2;
    gSprites[*spriteIdPtr2].pos2.y = yBuffer2;
}

void swap_pokemon_and_oams(void)
{
    struct Struct203CEDC *structPtrs[2];
    struct Pokemon *mon1, *mon2;
    struct Pokemon *monBuffer;

    structPtrs[0] = &gUnknown_0203CEDC[gUnknown_0203CEC8.unk9];
    structPtrs[1] = &gUnknown_0203CEDC[gUnknown_0203CEC8.unkA];
    mon1 = &gPlayerParty[gUnknown_0203CEC8.unk9];
    mon2 = &gPlayerParty[gUnknown_0203CEC8.unkA];
    monBuffer = Alloc(sizeof(struct Pokemon));
    *monBuffer = *mon1;
    *mon1 = *mon2;
    *mon2 = *monBuffer;
    Free(monBuffer);
    oamt_swap_pos(&structPtrs[0]->unkB, &structPtrs[1]->unkB);
    oamt_swap_pos(&structPtrs[0]->unkA, &structPtrs[1]->unkA);
    oamt_swap_pos(&structPtrs[0]->unk9, &structPtrs[1]->unk9);
    oamt_swap_pos(&structPtrs[0]->unkC, &structPtrs[1]->unkC);
}

void sub_81B407C(u8 taskId)
{
    sub_81B302C(&gUnknown_0203CEC4->unkC[1]);
    gUnknown_0203CEC8.unkB = 0;
    sub_81B0FCC(gUnknown_0203CEC8.unk9, 0);
    gUnknown_0203CEC8.unk9 = gUnknown_0203CEC8.unkA;
    sub_81B0FCC(gUnknown_0203CEC8.unkA, 1);
    display_pokemon_menu_message(0);
    gTasks[taskId].func = sub_81B1370;
}

void brm_cancel_1(u8 taskId)
{
    PlaySE(SE_SELECT);
    sub_81B302C(&gUnknown_0203CEC4->unkC[0]);
    sub_81B302C(&gUnknown_0203CEC4->unkC[1]);
    if (gUnknown_0203CEC8.unk8_0 == 6)
        display_pokemon_menu_message(15);
    else
        display_pokemon_menu_message(0);
    gTasks[taskId].func = sub_81B1370;
}

void sub_81B4134(u8 taskId)
{
    PlaySE(SE_SELECT);
    sub_81B302C(&gUnknown_0203CEC4->unkC[0]);
    sub_81B302C(&gUnknown_0203CEC4->unkC[1]);
    sub_81B33B4(gPlayerParty, gUnknown_0203CEC8.unk9, 8);
    sub_81B31B0(1);
    display_pokemon_menu_message(24);
    gTasks[taskId].data[0] = 0xFF;
    gTasks[taskId].func = sub_81B3730;
}

void sub_81B4198(u8 taskId)
{
    PlaySE(SE_SELECT);
    gUnknown_0203CEC4->exitCallback = sub_81B41C4;
    sub_81B12C0(taskId);
}

void sub_81B41C4(void)
{
    if (InBattlePyramid() == FALSE)
        GoToBagMenu(RETURN_LOCATION_POKEMON_LIST, POCKETS_COUNT, c2_8123744);
    else
        sub_81C4F98(2, c2_8123744);
}

void c2_8123744(void)
{
    if (gSpecialVar_ItemId == ITEM_NONE)
    {
        InitPartyMenu(gUnknown_0203CEC8.unk8_0, 0xFF, gUnknown_0203CEC8.unkB, 1, 0x7F, sub_81B36FC, gUnknown_0203CEC8.exitCallback);
    }
    else
    {
        gUnknown_0203CEFC = GetMonData(&gPlayerParty[gUnknown_0203CEC8.unk9], MON_DATA_HELD_ITEM);
        if (gUnknown_0203CEFC != ITEM_NONE)
        {
            InitPartyMenu(gUnknown_0203CEC8.unk8_0, 0xFF, gUnknown_0203CEC8.unkB, 1, 0x7F, sub_81B4350, gUnknown_0203CEC8.exitCallback);
        }
        else if (ItemIsMail(gSpecialVar_ItemId))
        {
            RemoveBagItem(gSpecialVar_ItemId, 1);
            sub_81B1DB8(&gPlayerParty[gUnknown_0203CEC8.unk9], gSpecialVar_ItemId);
            sub_81B452C();
        }
        else
        {
            InitPartyMenu(gUnknown_0203CEC8.unk8_0, 0xFF, gUnknown_0203CEC8.unkB, 1, 0x7F, sub_81B42D0, gUnknown_0203CEC8.exitCallback);
        }
    }
}

void sub_81B42D0(u8 taskId)
{
    u16 item;

    if (!gPaletteFade.active)
    {
        item = gSpecialVar_ItemId;
        sub_81B1C84(&gPlayerParty[gUnknown_0203CEC8.unk9], item, 0, 0);
        sub_81B1DB8(&gPlayerParty[gUnknown_0203CEC8.unk9], item);
        RemoveBagItem(item, 1);
        gTasks[taskId].func = sub_81B469C;
    }
}

void sub_81B4350(u8 taskId)
{
    if (!gPaletteFade.active)
    {
        sub_81B1D1C(&gPlayerParty[gUnknown_0203CEC8.unk9], gUnknown_0203CEFC, 1);
        gTasks[taskId].func = sub_81B43A8;
    }
}

void sub_81B43A8(u8 taskId)
{
    if (sub_81B1BD4() != TRUE)
    {
        sub_81B334C();
        gTasks[taskId].func = sub_81B43DC;
    }
}

void sub_81B43DC(u8 taskId)
{
    switch (Menu_ProcessInputNoWrapClearOnChoose())
    {
    case 0:
        RemoveBagItem(gSpecialVar_ItemId, 1);
        if (AddBagItem(gUnknown_0203CEFC, 1) == FALSE)
        {
            AddBagItem(gSpecialVar_ItemId, 1);
            pokemon_item_not_removed(gUnknown_0203CEFC);
            sub_81B1B5C(gStringVar4, 0);
            gTasks[taskId].func = sub_81B1C1C;
        }
        else if (ItemIsMail(gSpecialVar_ItemId))
        {
            sub_81B1DB8(&gPlayerParty[gUnknown_0203CEC8.unk9], gSpecialVar_ItemId);
            gTasks[taskId].func = sub_81B44FC;
        }
        else
        {
            sub_81B1DB8(&gPlayerParty[gUnknown_0203CEC8.unk9], gSpecialVar_ItemId);
            sub_81B1D68(gSpecialVar_ItemId, gUnknown_0203CEFC, 1);
            gTasks[taskId].func = sub_81B469C;
        }
        break;
    case MENU_B_PRESSED:
        PlaySE(SE_SELECT);
    case 1:
        gTasks[taskId].func = sub_81B1C1C;
        break;
    }
}

void sub_81B44FC(u8 taskId)
{
    if (sub_81B1BD4() != TRUE)
    {
        gUnknown_0203CEC4->exitCallback = sub_81B452C;
        sub_81B12C0(taskId);
    }
}

void sub_81B452C(void)
{
    u8 mail = GetMonData(&gPlayerParty[gUnknown_0203CEC8.unk9], MON_DATA_MAIL);

    sub_811A20C(4, gSaveBlock1Ptr->mail[mail].words, sub_81B4578, 3);
}

void sub_81B4578(void)
{
    struct Pokemon *mon = &gPlayerParty[gUnknown_0203CEC8.unk9];
    u16 item = GetMonData(mon, MON_DATA_HELD_ITEM);

    if (gSpecialVar_Result == FALSE)
    {
        TakeMailFromMon(mon);
        SetMonData(mon, MON_DATA_HELD_ITEM, &gUnknown_0203CEFC);
        RemoveBagItem(gUnknown_0203CEFC, 1);
        AddBagItem(item, 1);
        InitPartyMenu(gUnknown_0203CEC8.unk8_0, 0xFF, gUnknown_0203CEC8.unkB, 1, 0, sub_81B36FC, gUnknown_0203CEC8.exitCallback);
    }
    else
    {
        InitPartyMenu(gUnknown_0203CEC8.unk8_0, 0xFF, gUnknown_0203CEC8.unkB, 1, 0x7F, sub_81B4624, gUnknown_0203CEC8.exitCallback);
    }
}

void sub_81B4624(u8 taskId)
{
    if (!gPaletteFade.active)
    {
        if (gUnknown_0203CEFC == ITEM_NONE)
            sub_81B1C84(&gPlayerParty[gUnknown_0203CEC8.unk9], gSpecialVar_ItemId, 0, 0);
        else
            sub_81B1D68(gSpecialVar_ItemId, gUnknown_0203CEFC, 0);
        gTasks[taskId].func = sub_81B469C;
    }
}

void sub_81B469C(u8 taskId)
{
    struct Pokemon *mon = &gPlayerParty[gUnknown_0203CEC8.unk9];

    if (sub_81B1BD4() != TRUE)
    {
        sub_81B5C94(mon, &gUnknown_0203CEDC[gUnknown_0203CEC8.unk9]);
        if (gUnknown_0203CEC8.unk8_0 == 12)
        {
            if (GetMonData(mon, MON_DATA_HELD_ITEM) != ITEM_NONE)
                DisplayPartyPokemonOtherText(11, &gUnknown_0203CEDC[gUnknown_0203CEC8.unk9], 1);
            else
                DisplayPartyPokemonOtherText(12, &gUnknown_0203CEDC[gUnknown_0203CEC8.unk9], 1);
        }
        sub_81B1C1C(taskId);
    }
}

void sub_81B4724(u8 taskId)
{
    struct Pokemon *mon = &gPlayerParty[gUnknown_0203CEC8.unk9];
    u16 item = GetMonData(mon, MON_DATA_HELD_ITEM);

    PlaySE(SE_SELECT);
    sub_81B302C(&gUnknown_0203CEC4->unkC[0]);
    sub_81B302C(&gUnknown_0203CEC4->unkC[1]);
    switch (sub_81B1E00(mon))
    {
    case 0:
        GetMonNickname(mon, gStringVar1);
        StringExpandPlaceholders(gStringVar4, gText_PkmnNotHolding);
        sub_81B1B5C(gStringVar4, 1);
        break;
    case 1:
        pokemon_item_not_removed(item);
        sub_81B1B5C(gStringVar4, 1);
        break;
    default:
        sub_81B1CD0(mon, item, 1);
        break;
    }
    schedule_bg_copy_tilemap_to_vram(2);
    gTasks[taskId].func = sub_81B469C;
}

void sub_81B47E0(u8 taskId)
{
    struct Pokemon *mon = &gPlayerParty[gUnknown_0203CEC8.unk9];
    u16 item = GetMonData(mon, MON_DATA_HELD_ITEM);

    PlaySE(SE_SELECT);
    sub_81B302C(&gUnknown_0203CEC4->unkC[0]);
    sub_81B302C(&gUnknown_0203CEC4->unkC[1]);
    if (item == ITEM_NONE)
    {
        GetMonNickname(mon, gStringVar1);
        StringExpandPlaceholders(gStringVar4, gText_PkmnNotHolding);
        sub_81B1B5C(gStringVar4, 1);
        gTasks[taskId].func = sub_81B469C;
    }
    else
    {
        CopyItemName(item, gStringVar1);
        StringExpandPlaceholders(gStringVar4, gText_ThrowAwayItem);
        sub_81B1B5C(gStringVar4, 1);
        gTasks[taskId].func = sub_81B48A8;
    }
}

void sub_81B48A8(u8 taskId)
{
    if (sub_81B1BD4() != TRUE)
    {
        sub_81B334C();
        gTasks[taskId].func = sub_81B48DC;
    }
}

void sub_81B48DC(u8 taskId)
{
    struct Pokemon *mon = &gPlayerParty[gUnknown_0203CEC8.unk9];

    switch (Menu_ProcessInputNoWrapClearOnChoose())
    {
    case 0:
        CopyItemName(GetMonData(mon, MON_DATA_HELD_ITEM), gStringVar1);
        StringExpandPlaceholders(gStringVar4, gText_ItemThrownAway);
        sub_81B1B5C(gStringVar4, 0);
        gTasks[taskId].func = sub_81B4988;
        break;
    case MENU_B_PRESSED:
        PlaySE(SE_SELECT);
    case 1:
        gTasks[taskId].func = sub_81B1C1C;
        break;
    }
}

void sub_81B4988(u8 taskId)
{
    struct Pokemon *mon = &gPlayerParty[gUnknown_0203CEC8.unk9];
    u16 itemClear;

    if (sub_81B1BD4() != TRUE)
    {
        itemClear = ITEM_NONE;
        SetMonData(mon, MON_DATA_HELD_ITEM, &itemClear);
        sub_81B5C94(mon, &gUnknown_0203CEDC[gUnknown_0203CEC8.unk9]);
        DisplayPartyPokemonOtherText(12, &gUnknown_0203CEDC[gUnknown_0203CEC8.unk9], 1);
        gTasks[taskId].func = sub_81B1C1C;
    }
}

void sub_81B4A08(u8 taskId)
{
    PlaySE(SE_SELECT);
    sub_81B302C(&gUnknown_0203CEC4->unkC[0]);
    sub_81B302C(&gUnknown_0203CEC4->unkC[1]);
    sub_81B33B4(gPlayerParty, gUnknown_0203CEC8.unk9, 9);
    sub_81B31B0(2);
    display_pokemon_menu_message(25);
    gTasks[taskId].data[0] = 0xFF;
    gTasks[taskId].func = sub_81B3730;
}

void sub_81B4A6C(u8 taskId)
{
    PlaySE(SE_SELECT);
    gUnknown_0203CEC4->exitCallback = sub_81B4A98;
    sub_81B12C0(taskId);
}

void sub_81B4A98(void)
{
    ReadMail(&gSaveBlock1Ptr->mail[GetMonData(&gPlayerParty[gUnknown_0203CEC8.unk9], MON_DATA_MAIL)], sub_81B4AE0, 1);
}

void sub_81B4AE0(void)
{
    gPaletteFade.bufferTransferDisabled = TRUE;
    InitPartyMenu(gUnknown_0203CEC8.unk8_0, 0xFF, gUnknown_0203CEC8.unkB, 1, 21, sub_81B36FC, gUnknown_0203CEC8.exitCallback);
}

void brm_take_2(u8 taskId)
{
    PlaySE(SE_SELECT);
    sub_81B302C(&gUnknown_0203CEC4->unkC[1]);
    sub_81B302C(&gUnknown_0203CEC4->unkC[0]);
    sub_81B1B5C(gText_SendMailToPC, 1);
    gTasks[taskId].func = sub_81B4B6C;
}

void sub_81B4B6C(u8 taskId)
{
    if (sub_81B1BD4() != TRUE)
    {
        sub_81B334C();
        gTasks[taskId].func = sub_81B4BA0;
    }
}

void sub_81B4BA0(u8 taskId)
{
    switch (Menu_ProcessInputNoWrapClearOnChoose())
    {
    case 0:
        if (TakeMailFromMon2(&gPlayerParty[gUnknown_0203CEC8.unk9]) != 0xFF)
        {
            sub_81B1B5C(gText_MailSentToPC, 0);
            gTasks[taskId].func = sub_81B469C;
        }
        else
        {
            sub_81B1B5C(gText_PCMailboxFull, 0);
            gTasks[taskId].func = sub_81B1C1C;
        }
        break;
    case MENU_B_PRESSED:
        PlaySE(SE_SELECT);
    case 1:
        sub_81B1B5C(gText_MailMessageWillBeLost, 1);
        gTasks[taskId].func = sub_81B4C60;
        break;
    }
}

void sub_81B4C60(u8 taskId)
{
    if (sub_81B1BD4() != TRUE)
    {
        sub_81B334C();
        gTasks[taskId].func = sub_81B4C94;
    }
}

void sub_81B4C94(u8 taskId)
{
    u16 item;

    switch (Menu_ProcessInputNoWrapClearOnChoose())
    {
    case 0:
        item = GetMonData(&gPlayerParty[gUnknown_0203CEC8.unk9], MON_DATA_HELD_ITEM);
        if (AddBagItem(item, 1) == TRUE)
        {
            TakeMailFromMon(&gPlayerParty[gUnknown_0203CEC8.unk9]);
            sub_81B1B5C(gText_MailTakenFromPkmn, 0);
            gTasks[taskId].func = sub_81B469C;
        }
        else
        {
            pokemon_item_not_removed(item);
            sub_81B1B5C(gStringVar4, 0);
            gTasks[taskId].func = sub_81B1C1C;
        }
        break;
    case MENU_B_PRESSED:
        PlaySE(SE_SELECT);
    case 1:
        gTasks[taskId].func = sub_81B1C1C;
        break;
    }
}

void sub_81B4D78(u8 taskId)
{
    struct Pokemon *mon = &gPlayerParty[gUnknown_0203CEC8.unk9];

    PlaySE(SE_SELECT);
    sub_81B302C(&gUnknown_0203CEC4->unkC[0]);
    sub_81B302C(&gUnknown_0203CEC4->unkC[1]);
    sub_81B33B4(gPlayerParty, gUnknown_0203CEC8.unk9, sub_81B353C(mon));
    if (gUnknown_0203CEC8.unk8_0 != 12)
    {
        sub_81B31B0(0);
        display_pokemon_menu_message(21);
    }
    else
    {
        sub_81B31B0(1);
        CopyItemName(GetMonData(mon, MON_DATA_HELD_ITEM), gStringVar2);
        display_pokemon_menu_message(26);
    }
    gTasks[taskId].data[0] = 0xFF;
    gTasks[taskId].func = sub_81B3730;
}

void brm_shift_sendout(u8 taskId)
{
    PlaySE(SE_SELECT);
    sub_81B302C(&gUnknown_0203CEC4->unkC[0]);
    if (sub_81B8A7C() == TRUE)
    {
        sub_81B12C0(taskId);
    }
    else
    {
        sub_81B302C(&gUnknown_0203CEC4->unkC[1]);
        sub_81B1B5C(gStringVar4, 1);
        gTasks[taskId].func = sub_81B1C1C;
    }
}

void sub_81B4E8C(u8 taskId)
{
    u8 unk;
    u8 i;

    sub_81B302C(&gUnknown_0203CEC4->unkC[0]);
    sub_81B302C(&gUnknown_0203CEC4->unkC[1]);
    unk = sub_81B8830();
    for (i = 0; i < unk; i++)
    {
        if (gSelectedOrderFromParty[i] == 0)
        {
            PlaySE(SE_SELECT);
            gSelectedOrderFromParty[i] = gUnknown_0203CEC8.unk9 + 1;
            DisplayPartyPokemonOtherText(i + 2, &gUnknown_0203CEDC[gUnknown_0203CEC8.unk9], 1);
            if (i == (unk - 1))
                sub_81B4F88();
            display_pokemon_menu_message(0);
            gTasks[taskId].func = sub_81B1370;
            return;
        }
    }
    ConvertIntToDecimalStringN(gStringVar1, unk, 0, 1);
    StringExpandPlaceholders(gStringVar4, gText_NoMoreThanVar1Pkmn);
    PlaySE(SE_HAZURE);
    sub_81B1B5C(gStringVar4, 1);
    gTasks[taskId].func = sub_81B1C1C;
}

void sub_81B4F88(void)
{
    sub_81B0FCC(gUnknown_0203CEC8.unk9, 0);
    gUnknown_0203CEC8.unk9 = 6;
    sub_81B0FCC(gUnknown_0203CEC8.unk9, 1);
}

void sub_81B4FA8(u8 taskId)
{
    u8 unk;
    u8 i, j;

    PlaySE(SE_SELECT);
    sub_81B302C(&gUnknown_0203CEC4->unkC[0]);
    sub_81B302C(&gUnknown_0203CEC4->unkC[1]);
    unk = sub_81B8830();
    for (i = 0; i < unk; i++)
    {
        if (gSelectedOrderFromParty[i] == (gUnknown_0203CEC8.unk9 + 1))
        {
            for (j = i; j < (unk - 1); j++)
                gSelectedOrderFromParty[j] = gSelectedOrderFromParty[j + 1];
            gSelectedOrderFromParty[j] = 0;
            break;
        }
    }
    DisplayPartyPokemonOtherText(1, &gUnknown_0203CEDC[gUnknown_0203CEC8.unk9], 1);
    for (i = 0; i < (unk - 1); i++)
    {
        if (gSelectedOrderFromParty[i] != 0)
            DisplayPartyPokemonOtherText(i + 2, &gUnknown_0203CEDC[gSelectedOrderFromParty[i] - 1], 1);
    }
    display_pokemon_menu_message(0);
    gTasks[taskId].func = sub_81B1370;
}

void sub_81B50AC(u8 taskId)
{
    PlaySE(SE_SELECT);
    sub_81B12C0(taskId);
}

void sub_81B50C8(u8 taskId)
{
    u16 species2 = GetMonData(&gPlayerParty[gUnknown_0203CEC8.unk9], MON_DATA_SPECIES2);
    u16 species = GetMonData(&gPlayerParty[gUnknown_0203CEC8.unk9], MON_DATA_SPECIES);
    u8 obedience = GetMonData(&gPlayerParty[gUnknown_0203CEC8.unk9], MON_DATA_OBEDIENCE);

    switch (sub_807A8D0(*(u32 *)sub_800F7DC() /* dirty cast, probably needs to be changed */, species2, species, obedience))
    {
    case 1:
        StringExpandPlaceholders(gStringVar4, gText_PkmnCantBeTradedNow);
        break;
    case 2:
        StringExpandPlaceholders(gStringVar4, gText_EggCantBeTradedNow);
        break;
    default:
        PlaySE(SE_SELECT);
        sub_81B12C0(taskId);
        return;
    }
    PlaySE(SE_HAZURE);
    sub_81B302C(&gUnknown_0203CEC4->unkC[0]);
    sub_81B302C(&gUnknown_0203CEC4->unkC[1]);
    StringAppend(gStringVar4, gText_PauseUntilPress);
    sub_81B1B5C(gStringVar4, 1);
    gTasks[taskId].func = sub_81B1C1C;
}

void brm_trade_1(u8 taskId)
{
    u16 species2 = GetMonData(&gPlayerParty[gUnknown_0203CEC8.unk9], MON_DATA_SPECIES2);
    u16 species = GetMonData(&gPlayerParty[gUnknown_0203CEC8.unk9], MON_DATA_SPECIES);
    u8 obedience = GetMonData(&gPlayerParty[gUnknown_0203CEC8.unk9], MON_DATA_OBEDIENCE);
    u32 stringId = sub_807A7E0(*(u32 *)sub_800F7DC() /* dirty cast, probably needs to be changed */, *(u32 *)&gUnknown_02022C38 /* dirty cast, probably needs to be changed */, species2, gUnknown_02022C3C, gUnknown_02022C3E, species, obedience);

    if (stringId != 0)
    {
        StringExpandPlaceholders(gStringVar4, gUnknown_08615E0C[stringId - 1]);
        PlaySE(SE_HAZURE);
        sub_81B302C(&gUnknown_0203CEC4->unkC[0]);
        sub_81B302C(&gUnknown_0203CEC4->unkC[1]);
        StringAppend(gStringVar4, gText_PauseUntilPress);
        sub_81B1B5C(gStringVar4, 1);
        gTasks[taskId].func = sub_81B1C1C;
    }
    else
    {
        PlaySE(SE_SELECT);
        sub_81B12C0(taskId);
    }
}

void sub_81B52E4(u8 taskId)
{
    sub_81B302C(&gUnknown_0203CEC4->unkC[0]);
    sub_81B302C(&gUnknown_0203CEC4->unkC[1]);
    switch (sub_807A918(gPlayerParty, gUnknown_0203CEC8.unk9))
    {
    case 1:
        StringExpandPlaceholders(gStringVar4, gText_OnlyPkmnForBattle);
        break;
    case 2:
        StringExpandPlaceholders(gStringVar4, gText_PkmnCantBeTradedNow);
        break;
    case 3:
        StringExpandPlaceholders(gStringVar4, gText_EggCantBeTradedNow);
        break;
    default:
        PlaySE(SE_SELECT);
        GetMonNickname(&gPlayerParty[gUnknown_0203CEC8.unk9], gStringVar1);
        StringExpandPlaceholders(gStringVar4, gJPText_PutVar1IntoSpinner);
        sub_81B1B5C(gStringVar4, 1);
        gTasks[taskId].func = sub_81B53FC;
        return;
    }
    PlaySE(SE_HAZURE);
    StringAppend(gStringVar4, gText_PauseUntilPress);
    sub_81B1B5C(gStringVar4, 1);
    gTasks[taskId].func = sub_81B1C1C;
}

void sub_81B53FC(u8 taskId)
{
    if (sub_81B1BD4() != TRUE)
    {
        sub_81B334C();
        gTasks[taskId].func = sub_81B5430;
    }
}

void sub_81B5430(u8 taskId)
{
    switch (Menu_ProcessInputNoWrapClearOnChoose())
    {
    case 0:
        sub_81B12C0(taskId);
        break;
    case MENU_B_PRESSED:
        PlaySE(SE_SELECT);
    case 1:
        sub_81B1C1C(taskId);
        break;
    }
}

void sub_81B5470(u8 taskId)
{
    u8 fieldMove = gUnknown_0203CEC4->unkF[Menu_GetCursorPos()] - 19;
    const struct MapHeader *mapHeader;

    PlaySE(SE_SELECT);
    if (gUnknown_08615D9C[fieldMove].fieldMoveFunc != NULL)
    {
        sub_81B302C(&gUnknown_0203CEC4->unkC[0]);
        sub_81B302C(&gUnknown_0203CEC4->unkC[1]);
        if (sub_81221AC() == TRUE || InUnionRoom() == TRUE)
        {
            if (fieldMove == 11 || fieldMove == 12)
                display_pokemon_menu_message(13);
            else
                display_pokemon_menu_message(gUnknown_08615D9C[fieldMove].msgID);
            gTasks[taskId].func = task_brm_cancel_1_on_keypad_a_or_b;
        }
        else
        {
            if (fieldMove <= 7 && FlagGet(FLAG_BADGE01_GET + fieldMove) != TRUE)
            {
                sub_81B1B5C(gText_CantUseUntilNewBadge, 1);
                gTasks[taskId].func = sub_81B1C1C;
            }
            else if (gUnknown_08615D9C[fieldMove].fieldMoveFunc() == TRUE)
            {
                switch (fieldMove)
                {
                case 11:
                case 12:
                    sub_8161560(taskId);
                    break;
                case 8:
                    mapHeader = Overworld_GetMapHeaderByGroupAndId(gSaveBlock1Ptr->lastHealLocation.mapGroup, gSaveBlock1Ptr->lastHealLocation.mapNum);
                    sub_81245DC(gStringVar1, mapHeader->regionMapSectionId);
                    StringExpandPlaceholders(gStringVar4, gText_ReturnToHealingSpot);
                    sub_81B5674(taskId);
                    gUnknown_0203CEC4->data[0] = fieldMove;
                    break;
                case 9:
                    mapHeader = Overworld_GetMapHeaderByGroupAndId(gSaveBlock1Ptr->warp4.mapGroup, gSaveBlock1Ptr->warp4.mapNum);
                    sub_81245DC(gStringVar1, mapHeader->regionMapSectionId);
                    StringExpandPlaceholders(gStringVar4, gText_EscapeFromHere);
                    sub_81B5674(taskId);
                    gUnknown_0203CEC4->data[0] = fieldMove;
                    break;
                case 5:
                    gUnknown_0203CEC8.exitCallback = MCB2_FlyMap;
                    sub_81B12C0(taskId);
                    break;
                default:
                    gUnknown_0203CEC8.exitCallback = CB2_ReturnToField;
                    sub_81B12C0(taskId);
                    break;
                }
            }
            else
            {
                switch (fieldMove)
                {
                case 4:
                    sub_81B5864();
                    break;
                case 1:
                    sub_81B57DC();
                    break;
                default:
                    display_pokemon_menu_message(gUnknown_08615D9C[fieldMove].msgID);
                    break;
                }
                gTasks[taskId].func = task_brm_cancel_1_on_keypad_a_or_b;
            }
        }
    }
}

void sub_81B5674(u8 taskId)
{
    sub_81B1B5C(gStringVar4, 1);
    gTasks[taskId].func = sub_81B56A4;
}

void sub_81B56A4(u8 taskId)
{
    if (sub_81B1BD4() != TRUE)
    {
        sub_81B334C();
        gTasks[taskId].func = sub_81B56D8;
    }
}

void sub_81B56D8(u8 taskId)
{
    switch (Menu_ProcessInputNoWrapClearOnChoose())
    {
    case 0:
        gUnknown_0203CEC8.exitCallback = CB2_ReturnToField;
        sub_81B12C0(taskId);
        break;
    case MENU_B_PRESSED:
        PlaySE(SE_SELECT);
    case 1:
        gFieldCallback2 = NULL;
        gPostMenuFieldCallback = NULL;
        sub_81B1C1C(taskId);
        break;
    }
}

bool8 FieldCallback_PrepareFadeInFromMenu(void)
{
    pal_fill_black();
    CreateTask(task_launch_hm_phase_2, 8);
    return TRUE;
}

void task_launch_hm_phase_2(u8 taskId)
{
    if (IsWeatherNotFadingIn() == TRUE)
    {
        gFieldEffectArguments[0] = brm_get_selected_species();
        gPostMenuFieldCallback();
        DestroyTask(taskId);
    }
}

u16 brm_get_selected_species(void)
{
    return GetMonData(&gPlayerParty[gUnknown_0203CEC8.unk9], MON_DATA_SPECIES);
}

void task_brm_cancel_1_on_keypad_a_or_b(u8 taskId)
{
    if ((gMain.newKeys & A_BUTTON) || (gMain.newKeys & B_BUTTON))
        brm_cancel_1(taskId);
}

void sub_81B57DC(void)
{
    if (FlagGet(FLAG_SYS_USE_FLASH) == TRUE)
        display_pokemon_menu_message(12);
    else
        display_pokemon_menu_message(13);
}

void hm_surf_run_dp02scr(void)
{
    gFieldEffectArguments[0] = GetCursorSelectionMonId();
    FieldEffectStart(FLDEFF_USE_SURF);
}

bool8 sub_81B5820(void)
{
    if (PartyHasMonWithSurf() == TRUE && IsPlayerFacingSurfableFishableWater() == TRUE)
    {
        gFieldCallback2 = FieldCallback_PrepareFadeInFromMenu;
        gPostMenuFieldCallback = hm_surf_run_dp02scr;
        return TRUE;
    }
    return FALSE;
}

void sub_81B5864(void)
{
    if (TestPlayerAvatarFlags(8))
        display_pokemon_menu_message(9);
    else
        display_pokemon_menu_message(8);
}

bool8 sub_81B5884(void)
{
    if (Overworld_MapTypeAllowsTeleportAndFly(gMapHeader.mapType) == TRUE)
        return TRUE;
    return FALSE;
}

void sub_81B58A8(void)
{
    InitPartyMenu(0, 0, 0, 1, 0, sub_81B1370, CB2_ReturnToFieldWithOpenMenu);
}

void hm2_waterfall(void)
{
    gFieldEffectArguments[0] = GetCursorSelectionMonId();
    FieldEffectStart(FLDEFF_USE_WATERFALL);
}

bool8 hm_prepare_waterfall(void)
{
    s16 x, y;

    GetXYCoordsOneStepInFrontOfPlayer(&x, &y);
    if (MetatileBehavior_IsWaterfall(MapGridGetMetatileBehaviorAt(x, y)) == TRUE && IsPlayerSurfingNorth() == TRUE)
    {
        gFieldCallback2 = FieldCallback_PrepareFadeInFromMenu;
        gPostMenuFieldCallback = hm2_waterfall;
        return TRUE;
    }
    return FALSE;
}

void sub_81B5958(void)
{
    gFieldEffectArguments[0] = GetCursorSelectionMonId();
    FieldEffectStart(FLDEFF_USE_DIVE);
}

bool8 sub_81B5974(void)
{
    gFieldEffectArguments[1] = TrySetDiveWarp();
    if (gFieldEffectArguments[1] != 0)
    {
        gFieldCallback2 = FieldCallback_PrepareFadeInFromMenu;
        gPostMenuFieldCallback = sub_81B5958;
        return TRUE;
    }
    return FALSE;
}

void party_menu_icon_anim(struct Pokemon *mon, struct Struct203CEDC *ptr, u32 a)
{
    u32 bit = 1;
    u16 species2;

    if (IsMultiBattle() == TRUE && gMain.inBattle)
        bit = (gUnknown_08616020[a] ^ bit) ? 1 : 0;
    species2 = GetMonData(mon, MON_DATA_SPECIES2);
    party_menu_link_mon_icon_anim(species2, GetMonData(mon, MON_DATA_PERSONALITY), ptr, 1, bit);
    sub_81B5B38(ptr->unk9, mon);
}

void party_menu_link_mon_icon_anim(u16 species, u32 pid, struct Struct203CEDC *ptr, u8 priority, u32 bit)
{
    if (species != SPECIES_NONE)
    {
        ptr->unk9 = CreateMonIcon(species, sub_80D3014, ptr->unk4[0], ptr->unk4[1], 4, pid, bit);
        gSprites[ptr->unk9].oam.priority = priority;
    }
}

void sub_81B5A8C(u8 spriteId, u16 hp, u16 maxhp)
{
    switch (GetHPBarLevel(hp, maxhp))
    {
    case HP_BAR_FULL:
        sub_80D32C8(&gSprites[spriteId], 0);
        break;
    case HP_BAR_GREEN:
        sub_80D32C8(&gSprites[spriteId], 1);
        break;
    case HP_BAR_YELLOW:
        sub_80D32C8(&gSprites[spriteId], 2);
        break;
    case HP_BAR_RED:
        sub_80D32C8(&gSprites[spriteId], 3);
        break;
    default:
        sub_80D32C8(&gSprites[spriteId], 4);
        break;
    }
}

void sub_81B5B38(u8 spriteId, struct Pokemon *mon)
{
    sub_81B5A8C(spriteId, GetMonData(mon, MON_DATA_HP), GetMonData(mon, MON_DATA_MAX_HP));
}

void AnimateSelectedPartyIcon(u8 spriteId, u8 a)
{
    gSprites[spriteId].data[0] = 0;
    if (a == 0)
    {
        if (gSprites[spriteId].pos1.x == 16)
        {
            gSprites[spriteId].pos2.x = 0;
            gSprites[spriteId].pos2.y = -4;
        }
        else
        {
            gSprites[spriteId].pos2.x = -4;
            gSprites[spriteId].pos2.y = 0;
        }
        gSprites[spriteId].callback = UpdatePartyMonIconFrame;
    }
    else
    {
        gSprites[spriteId].pos2.x = 0;
        gSprites[spriteId].pos2.y = 0;
        gSprites[spriteId].callback = UpdatePartyMonIconFrameAndBounce;
    }
}

void UpdatePartyMonIconFrameAndBounce(struct Sprite *sprite)
{
    u8 unk = UpdateMonIconFrame(sprite);

    if (unk != 0)
    {
        if (unk & 1)
            sprite->pos2.y = -3;
        else
            sprite->pos2.y = 1;
    }
}

void UpdatePartyMonIconFrame(struct Sprite *sprite)
{
    UpdateMonIconFrame(sprite);
}

void party_menu_held_item_object(struct Pokemon *mon, struct Struct203CEDC *ptr)
{
    if (GetMonData(mon, MON_DATA_SPECIES) != SPECIES_NONE)
    {
        ptr->unkA = CreateSprite(&gSpriteTemplate_8615EC0, ptr->unk4[2], ptr->unk4[3], 0);
        sub_81B5C94(mon, ptr);
    }
}

void party_menu_link_mon_held_item_object(u16 species, u16 item, struct Struct203CEDC *ptr)
{
    if (species != SPECIES_NONE)
    {
        ptr->unkA = CreateSprite(&gSpriteTemplate_8615EC0, ptr->unk4[2], ptr->unk4[3], 0);
        gSprites[ptr->unkA].oam.priority = 0;
        sub_81B5CB0(item, ptr);
    }
}

void sub_81B5C94(struct Pokemon *mon, struct Struct203CEDC *ptr)
{
    sub_81B5CB0(GetMonData(mon, MON_DATA_HELD_ITEM), ptr);
}

void sub_81B5CB0(u16 item, struct Struct203CEDC *ptr)
{
    if (item == ITEM_NONE)
    {
        gSprites[ptr->unkA].invisible = TRUE;
    }
    else
    {
        if (ItemIsMail(item))
            StartSpriteAnim(&gSprites[ptr->unkA], 1);
        else
            StartSpriteAnim(&gSprites[ptr->unkA], 0);
        gSprites[ptr->unkA].invisible = FALSE;
    }
}

void LoadHeldItemIcons(void)
{
    LoadSpriteSheet(&gUnknown_08615EB0);
    LoadSpritePalette(&gUnknown_08615EB8);
}

void sub_81B5D4C(u8 *a, u8 *b, u8 c)
{
    u16 i;
    u16 item;

    switch (c)
    {
    case 0:
        for (i = 0; i < a[0]; i++)
        {
            item = GetMonData(&gPlayerParty[i], MON_DATA_HELD_ITEM);
            if (item != ITEM_NONE)
                sub_81B5DF0(b[i], ItemIsMail(item));
        }
        break;
    case 1:
        for (i = 0; i < a[1]; i++)
        {
            item = GetMonData(&gEnemyParty[i], MON_DATA_HELD_ITEM);
            if (item != ITEM_NONE)
                sub_81B5DF0(b[i + 6], ItemIsMail(item));
        }
        break;
    }
}

void sub_81B5DF0(u8 spriteId, u8 isMail)
{
    u8 subpriority = gSprites[spriteId].subpriority;
    u8 newSpriteId = CreateSprite(&gSpriteTemplate_8615EC0, 250, 170, subpriority - 1);

    gSprites[newSpriteId].pos2.x = 4;
    gSprites[newSpriteId].pos2.y = 10;
    gSprites[newSpriteId].callback = sub_81B5E74;
    gSprites[newSpriteId].data[7] = spriteId;
    StartSpriteAnim(&gSprites[newSpriteId], isMail);
    gSprites[newSpriteId].callback(&gSprites[newSpriteId]);
}

void sub_81B5E74(struct Sprite *sprite)
{
    u8 otherSpriteId = sprite->data[7];

    if (gSprites[otherSpriteId].invisible)
    {
        sprite->invisible = TRUE;
    }
    else
    {
        sprite->invisible = FALSE;
        sprite->pos1.x = gSprites[otherSpriteId].pos1.x + gSprites[otherSpriteId].pos2.x;
        sprite->pos1.y = gSprites[otherSpriteId].pos1.y + gSprites[otherSpriteId].pos2.y;
    }
}

void party_menu_pokeball_object(struct Pokemon *mon, struct Struct203CEDC *ptr)
{
    if (GetMonData(mon, MON_DATA_SPECIES) != SPECIES_NONE)
        ptr->unkB = CreateSprite(&gSpriteTemplate_8615F08, ptr->unk4[6], ptr->unk4[7], 8);
}

void party_menu_link_mon_pokeball_object(u16 species, struct Struct203CEDC *ptr)
{
    if (species != SPECIES_NONE)
    {
        ptr->unkB = CreateSprite(&gSpriteTemplate_8615F08, ptr->unk4[6], ptr->unk4[7], 8);
        gSprites[ptr->unkB].oam.priority = 0;
    }
}

u8 sub_81B5F34(u8 x, u8 y)
{
    u8 spriteId = CreateSprite(&gSpriteTemplate_8615F08, x, y, 8);

    gSprites[spriteId].oam.priority = 2;
    return spriteId;
}

u8 sub_81B5F74(u8 x, u8 y)
{
    return CreateSprite(&gSpriteTemplate_8615F78, x, y, 8);
}

void sub_81B5F98(u8 spriteId, u8 a)
{
    StartSpriteAnim(&gSprites[spriteId], a);
}

void sub_81B5FBC(u8 spriteId, u8 spriteId2, u8 a)
{
    if (a == 0)
    {
        StartSpriteAnim(&gSprites[spriteId], 2);
        StartSpriteAnim(&gSprites[spriteId2], 4);
        gSprites[spriteId].pos2.y = 0;
        gSprites[spriteId2].pos2.y = 0;
    }
    else
    {
        StartSpriteAnim(&gSprites[spriteId], 3);
        StartSpriteAnim(&gSprites[spriteId2], 5);
        gSprites[spriteId].pos2.y = -4;
        gSprites[spriteId2].pos2.y = 4;
    }
}

void LoadPartyMenuPokeballGfx(void)
{
    LoadCompressedSpriteSheet(&gUnknown_08615EF8);
    LoadCompressedSpriteSheet(&gUnknown_08615F70);
    LoadCompressedSpritePalette(&gUnknown_08615F00);
}

void party_menu_status_condition_object(struct Pokemon *mon, struct Struct203CEDC *ptr)
{
    if (GetMonData(mon, MON_DATA_SPECIES) != SPECIES_NONE)
    {
        ptr->unkC = CreateSprite(&gSpriteTemplate_8616008, ptr->unk4[4], ptr->unk4[5], 0);
        party_menu_get_status_condition_and_update_object(mon, ptr);
    }
}

void party_menu_link_mon_status_condition_object(u16 species, u8 status, struct Struct203CEDC *ptr)
{
    if (species != SPECIES_NONE)
    {
        ptr->unkC = CreateSprite(&gSpriteTemplate_8616008, ptr->unk4[4], ptr->unk4[5], 0);
        party_menu_update_status_condition_object(status, ptr);
        gSprites[ptr->unkC].oam.priority = 0;
    }
}

void party_menu_get_status_condition_and_update_object(struct Pokemon *mon, struct Struct203CEDC *ptr)
{
    party_menu_update_status_condition_object(sub_81B205C(mon), ptr);
}

void party_menu_update_status_condition_object(u8 status, struct Struct203CEDC *ptr)
{
    switch (status)
    {
    case AILMENT_NONE:
    case AILMENT_PKRS:
        gSprites[ptr->unkC].invisible = TRUE;
        break;
    default:
        StartSpriteAnim(&gSprites[ptr->unkC], status - 1);
        gSprites[ptr->unkC].invisible = FALSE;
        break;
    }
}

void LoadPartyMenuAilmentGfx(void)
{
    LoadCompressedSpriteSheet(&gUnknown_08615FF8);
    LoadCompressedSpritePalette(&gUnknown_08616000);
}

void sub_81B617C(void)
{
    MainCallback callback = c2_815ABFC;
    u8 doubleBattleStatus;
    bool8 inBattle;
    u8 i;
    u8 msgIDMaybe;
    register TaskFunc task asm("r0");

    if (gMain.inBattle)
    {
        inBattle = TRUE;
        doubleBattleStatus = sub_81B8984();
    }
    else
    {
        inBattle = FALSE;
        doubleBattleStatus = 0;
    }
    if (GetItemEffectType(gSpecialVar_ItemId) == 10)
    {
        gUnknown_0203CEC8.unk9 = 0;
        for (i = 0; i < PARTY_SIZE; i++)
        {
            if (GetMonData(&gPlayerParty[i], MON_DATA_SPECIES) != SPECIES_NONE && GetMonData(&gPlayerParty[i], MON_DATA_HP) == 0)
            {
                gUnknown_0203CEC8.unk9 = i;
                break;
            }
        }
        task = sub_81B6280;
        msgIDMaybe = 0x7F;
    }
    else
    {
        msgIDMaybe = (GetPocketByItemId(gSpecialVar_ItemId) == POCKET_TM_HM) ? 4 : 5;
        task = sub_81B1370;
    }
    InitPartyMenu(inBattle, doubleBattleStatus, 3, 1, msgIDMaybe, task, callback);
}

void c2_815ABFC(void)
{
    if (InBattlePyramid() == FALSE)
        GoToBagMenu(RETURN_LOCATION_UNCHANGED, POCKETS_COUNT, NULL);
    else
        sub_81C4F98(4, gPyramidBagCursorData.callback);
}

void sub_81B6280(u8 taskId)
{
    if (!gPaletteFade.active)
    {
        if (gUnknown_0203CEC8.unk8_0 == 1)
            gUnknown_0203CEC4->exitCallback = sub_81B9140;
        gUnknown_03006328(taskId, sub_81B6794);
    }
}

bool8 IsHPRecoveryItem(u16 item)
{
    const u8 *effect;

    if (item == ITEM_ENIGMA_BERRY)
        effect = gSaveBlock1Ptr->enigmaBerry.itemEffect;
    else
        effect = gItemEffectTable[item - ITEM_POTION];
    if ((effect[4] & 4) != 0)
        return TRUE;
    return FALSE;
}

void GetMedicineItemEffectMessage(u16 item)
{
    switch (GetItemEffectType(item))
    {
    case 3:
        StringExpandPlaceholders(gStringVar4, gText_PkmnCuredOfPoison);
        break;
    case 4:
        StringExpandPlaceholders(gStringVar4, gText_PkmnWokeUp2);
        break;
    case 5:
        StringExpandPlaceholders(gStringVar4, gText_PkmnBurnHealed);
        break;
    case 6:
        StringExpandPlaceholders(gStringVar4, gText_PkmnThawedOut);
        break;
    case 7:
        StringExpandPlaceholders(gStringVar4, gText_PkmnCuredOfParalysis);
        break;
    case 8:
        StringExpandPlaceholders(gStringVar4, gText_PkmnSnappedOutOfConfusion);
        break;
    case 9:
        StringExpandPlaceholders(gStringVar4, gText_PkmnGotOverInfatuation);
        break;
    case 11:
        StringExpandPlaceholders(gStringVar4, gText_PkmnBecameHealthy);
        break;
    case 13:
        StringCopy(gStringVar2, gText_HP3);
        StringExpandPlaceholders(gStringVar4, gText_PkmnBaseVar2StatIncreased);
        break;
    case 12:
        StringCopy(gStringVar2, gText_Attack3);
        StringExpandPlaceholders(gStringVar4, gText_PkmnBaseVar2StatIncreased);
        break;
    case 17:
        StringCopy(gStringVar2, gText_Defense3);
        StringExpandPlaceholders(gStringVar4, gText_PkmnBaseVar2StatIncreased);
        break;
    case 16:
        StringCopy(gStringVar2, gText_Speed2);
        StringExpandPlaceholders(gStringVar4, gText_PkmnBaseVar2StatIncreased);
        break;
    case 14:
        StringCopy(gStringVar2, gText_SpAtk3);
        StringExpandPlaceholders(gStringVar4, gText_PkmnBaseVar2StatIncreased);
        break;
    case 15:
        StringCopy(gStringVar2, gText_SpDef3);
        StringExpandPlaceholders(gStringVar4, gText_PkmnBaseVar2StatIncreased);
        break;
    case 19:
    case 20:
        StringExpandPlaceholders(gStringVar4, gText_MovesPPIncreased);
        break;
    case 21:
        StringExpandPlaceholders(gStringVar4, gText_PPWasRestored);
        break;
    default:
        StringExpandPlaceholders(gStringVar4, gText_WontHaveEffect);
        break;
    }
}

bool8 UsingHPEVItemOnShedinja(struct Pokemon *mon, u16 item)
{
    if (GetItemEffectType(item) == 13 && GetMonData(mon, MON_DATA_SPECIES) == SPECIES_SHEDINJA)
        return FALSE;
    return TRUE;
}

bool8 IsBlueYellowRedFlute(u16 item)
{
    if (item == ITEM_BLUE_FLUTE || item == ITEM_RED_FLUTE || item == ITEM_YELLOW_FLUTE)
        return TRUE;
    return FALSE;
}

bool8 ExecuteTableBasedItemEffect__(u8 partyMonIndex, u16 item, u8 monMoveIndex)
{
    if (gMain.inBattle)
        return ExecuteTableBasedItemEffect(&gPlayerParty[partyMonIndex], item, sub_81B8F38(partyMonIndex), monMoveIndex);
    else
        return ExecuteTableBasedItemEffect(&gPlayerParty[partyMonIndex], item, partyMonIndex, monMoveIndex);
}

void ItemUseCB_Medicine(u8 taskId, TaskFunc task)
{
    u16 hp = 0;
    struct Pokemon *mon = &gPlayerParty[gUnknown_0203CEC8.unk9];
    u16 item = gSpecialVar_ItemId;
    bool8 canHeal;

    if (UsingHPEVItemOnShedinja(mon, item))
    {
        canHeal = IsHPRecoveryItem(item);
        if (canHeal == TRUE)
        {
            hp = GetMonData(mon, MON_DATA_HP);
            if (hp == GetMonData(mon, MON_DATA_MAX_HP))
                canHeal = FALSE;
        }
        if (ExecuteTableBasedItemEffect__(gUnknown_0203CEC8.unk9, item, 0))
        {
            iTriedHonestlyIDid:
            gUnknown_0203CEE8 = 0;
            PlaySE(SE_SELECT);
            sub_81B1B5C(gText_WontHaveEffect, 1);
            schedule_bg_copy_tilemap_to_vram(2);
            gTasks[taskId].func = task;
            return;
        }
    }
    else
    {
        goto iTriedHonestlyIDid;
    }
    gUnknown_0203CEE8 = 1;
    if (IsBlueYellowRedFlute(item) == FALSE)
    {
        PlaySE(SE_KAIFUKU);
        if (gUnknown_0203CEC8.unkB != 14)
            RemoveBagItem(item, 1);
    }
    else
    {
        PlaySE(SE_BIDORO);
    }
    party_menu_get_status_condition_and_update_object(mon, &gUnknown_0203CEDC[gUnknown_0203CEC8.unk9]);
    if (gSprites[gUnknown_0203CEDC[gUnknown_0203CEC8.unk9].unkC].invisible)
        DisplayPartyPokemonLevelCheck(mon, &gUnknown_0203CEDC[gUnknown_0203CEC8.unk9], 1);
    if (canHeal == TRUE)
    {
        if (hp == 0)
            sub_81B0FCC(gUnknown_0203CEC8.unk9, 1);
        sub_81B1F18(taskId, gUnknown_0203CEC8.unk9, 1, GetMonData(mon, MON_DATA_HP) - hp, sub_81B672C);
        sub_81B1FA8(taskId, 0, hp);
        return;
    }
    else
    {
        GetMonNickname(mon, gStringVar1);
        GetMedicineItemEffectMessage(item);
        sub_81B1B5C(gStringVar4, 1);
        schedule_bg_copy_tilemap_to_vram(2);
        gTasks[taskId].func = task;
    }
}

void sub_81B672C(u8 taskId)
{
    GetMonNickname(&gPlayerParty[gUnknown_0203CEC8.unk9], gStringVar1);
    StringExpandPlaceholders(gStringVar4, gText_PkmnHPRestoredByVar2);
    sub_81B1B5C(gStringVar4, 0);
    schedule_bg_copy_tilemap_to_vram(2);
    HandleBattleLowHpMusicChange();
    gTasks[taskId].func = sub_81B6794;
}

void sub_81B6794(u8 taskId)
{
    if (sub_81B1BD4() != TRUE)
    {
        if (gUnknown_0203CEE8 == 0)
            gUnknown_0203CEC4->exitCallback = NULL;
        sub_81B12C0(taskId);
    }
}

void sub_81B67C8(u8 taskId, TaskFunc task)
{
    struct Pokemon *mon = &gPlayerParty[gUnknown_0203CEC8.unk9];
    u16 item = gSpecialVar_ItemId;
    u8 effectType = GetItemEffectType(item);
    u16 friendship = GetMonData(mon, MON_DATA_FRIENDSHIP);
    u16 relevantEV = sub_81B691C(mon, effectType);
    bool8 cannotUseEffect = ExecuteTableBasedItemEffect__(gUnknown_0203CEC8.unk9, item, 0);
    u16 newFriendship = GetMonData(mon, MON_DATA_FRIENDSHIP);
    u16 newRelevantEV = sub_81B691C(mon, effectType);

    if (cannotUseEffect || (friendship == newFriendship && relevantEV == newRelevantEV))
    {
        gUnknown_0203CEE8 = 0;
        PlaySE(SE_SELECT);
        sub_81B1B5C(gText_WontHaveEffect, 1);
        schedule_bg_copy_tilemap_to_vram(2);
        gTasks[taskId].func = task;
    }
    else
    {
        gUnknown_0203CEE8 = 1;
        PlaySE(SE_KAIFUKU);
        RemoveBagItem(item, 1);
        GetMonNickname(mon, gStringVar1);
        option_menu_get_string(effectType, gStringVar2);
        if (friendship != newFriendship)
        {
            if (relevantEV != newRelevantEV)
                StringExpandPlaceholders(gStringVar4, gText_PkmnFriendlyBaseVar2Fell);
            else
                StringExpandPlaceholders(gStringVar4, gText_PkmnFriendlyBaseVar2CantFall);
        }
        else
        {
            StringExpandPlaceholders(gStringVar4, gText_PkmnAdoresBaseVar2Fell);
        }
        sub_81B1B5C(gStringVar4, 1);
        schedule_bg_copy_tilemap_to_vram(2);
        gTasks[taskId].func = task;
    }
}

u16 sub_81B691C(struct Pokemon *mon, u8 effectType)
{
    switch (effectType)
    {
    case 13:
        if (GetMonData(mon, MON_DATA_SPECIES) != SPECIES_SHEDINJA)
            return GetMonData(mon, MON_DATA_HP_EV);
        break;
    case 12:
        return GetMonData(mon, MON_DATA_ATK_EV);
    case 17:
        return GetMonData(mon, MON_DATA_DEF_EV);
    case 16:
        return GetMonData(mon, MON_DATA_SPEED_EV);
    case 14:
        return GetMonData(mon, MON_DATA_SPATK_EV);
    case 15:
        return GetMonData(mon, MON_DATA_SPDEF_EV);
    }
    return 0;
}

void option_menu_get_string(u8 effectType, u8 *dest)
{
    switch (effectType)
    {
    case 13:
        StringCopy(dest, gText_HP3);
        break;
    case 12:
        StringCopy(dest, gText_Attack3);
        break;
    case 17:
        StringCopy(dest, gText_Defense3);
        break;
    case 16:
        StringCopy(dest, gText_Speed2);
        break;
    case 14:
        StringCopy(dest, gText_SpAtk3);
        break;
    case 15:
        StringCopy(dest, gText_SpDef3);
        break;
    }
}

void sub_81B6A10(u8 slot)
{
    u8 i;
    u8 moveCount = 0;
    u8 fontId = 1;
    u8 windowId = sub_81B31B0(3);
    u16 move;

    for (i = 0; i < MAX_MON_MOVES; i++)
    {
        move = GetMonData(&gPlayerParty[slot], MON_DATA_MOVE1 + i);
        AddTextPrinterParameterized(windowId, fontId, gMoveNames[move], 8, (i * 16) + 1, 0xFF, NULL);
        if (move != MOVE_NONE)
            moveCount++;
    }
    InitMenuInUpperLeftCornerPlaySoundWhenAPressed(windowId, moveCount, 0);
    schedule_bg_copy_tilemap_to_vram(2);
}

void ether_effect_related_3(u8 taskId)
{
    s8 input = Menu_ProcessInput();

    if (input != MENU_NOTHING_CHOSEN)
    {
        if (input == MENU_B_PRESSED)
        {
            PlaySE(SE_SELECT);
            sub_81B6BB4(taskId);
        }
        else
        {
            sub_81B302C(&gUnknown_0203CEC4->unkC[1]);
            ether_effect_related_2(taskId);
        }
    }
}

void dp05_ether(u8 taskId, TaskFunc unused)
{
    const u8 *effect;
    u16 item = gSpecialVar_ItemId;

    if (item == ITEM_ENIGMA_BERRY)
        effect = gSaveBlock1Ptr->enigmaBerry.itemEffect;
    else
        effect = gItemEffectTable[item - ITEM_POTION];
    if ((effect[4] & 0x10) == 0)
    {
        gUnknown_0203CEC8.unkE = 0;
        ether_effect_related(taskId);
    }
    else
    {
        PlaySE(SE_SELECT);
        display_pokemon_menu_message(22);
        sub_81B6A10(gUnknown_0203CEC8.unk9);
        gTasks[taskId].func = ether_effect_related_3;
    }
}

void ether_effect_related_2(u8 taskId)
{
    sub_81B302C(&gUnknown_0203CEC4->unkC[0]);
    gUnknown_0203CEC8.unkE = Menu_GetCursorPos();
    ether_effect_related(taskId);
}

void sub_81B6BB4(u8 taskId)
{
    gTasks[taskId].func = sub_81B1370;
    gUnknown_0203CEC4->exitCallback = NULL;
    sub_81B302C(&gUnknown_0203CEC4->unkC[0]);
    display_pokemon_menu_message(5);
}

void ether_effect_related(u8 taskId)
{
    u16 move = MOVE_NONE;
    s16 *moveslot = &gUnknown_0203CEC8.unkE;
    u16 item = gSpecialVar_ItemId;
    struct Struct203CEC8 *ptr = &gUnknown_0203CEC8;
    struct Pokemon *mon;

    if (ExecuteTableBasedItemEffect__(ptr->unk9, item, *moveslot))
    {
        gUnknown_0203CEE8 = 0;
        PlaySE(SE_SELECT);
        sub_81B1B5C(gText_WontHaveEffect, 1);
        schedule_bg_copy_tilemap_to_vram(2);
        gTasks[taskId].func = sub_81B6794;
    }
    else
    {
        gUnknown_0203CEE8 = 1;
        mon = &gPlayerParty[ptr->unk9];
        PlaySE(SE_KAIFUKU);
        RemoveBagItem(item, 1);
        move = GetMonData(mon, MON_DATA_MOVE1 + *moveslot);
        StringCopy(gStringVar1, gMoveNames[move]);
        GetMedicineItemEffectMessage(item);
        sub_81B1B5C(gStringVar4, 1);
        schedule_bg_copy_tilemap_to_vram(2);
        gTasks[taskId].func = sub_81B6794;
    }
}

void dp05_pp_up(u8 taskId, TaskFunc unused)
{
    PlaySE(SE_SELECT);
    display_pokemon_menu_message(23);
    sub_81B6A10(gUnknown_0203CEC8.unk9);
    gTasks[taskId].func = ether_effect_related_3;
}

u16 ItemIdToBattleMoveId(u16 item)
{
    u16 tmNumber = item - ITEM_TM01_FOCUS_PUNCH;
    return gUnknown_08616040[tmNumber];
}

bool8 sub_81B6D14(u16 move)
{
    u8 i;

    for (i = 0; i < NUM_HIDDEN_MACHINES; i++)
    {
        if (gUnknown_08616040[i + NUM_TECHNICAL_MACHINES] == move)
            return TRUE;
    }
    return FALSE;
}

bool8 pokemon_has_move(struct Pokemon *mon, u16 move)
{
    u8 i;

    for (i = 0; i < MAX_MON_MOVES; i++)
    {
        if (GetMonData(mon, MON_DATA_MOVE1 + i) == move)
            return TRUE;
    }
    return FALSE;
}

void sub_81B6D74(const u8 *str)
{
    StringExpandPlaceholders(gStringVar4, str);
    sub_81B1B5C(gStringVar4, 1);
    schedule_bg_copy_tilemap_to_vram(2);
}

void sub_81B6D98(u8 taskId, const u8 *str)
{
    sub_81B6D74(str);
    gTasks[taskId].func = sub_81B6794;
}

// move[1] doesn't use constants cause I don't know if it's actually a move ID storage

void sub_81B6DC4(u8 taskId, TaskFunc unused)
{
    struct Pokemon *mon;
    s16 *move;
    u16 item;

    PlaySE(SE_SELECT);
    mon = &gPlayerParty[gUnknown_0203CEC8.unk9];
    move = &gUnknown_0203CEC8.unkE;
    item = gSpecialVar_ItemId;
    GetMonNickname(mon, gStringVar1);
    move[0] = ItemIdToBattleMoveId(item);
    StringCopy(gStringVar2, gMoveNames[move[0]]);
    move[1] = 0;
    switch (CanPartyPokemonLearnTMTutor(mon, item, 0))
    {
    case CANNOT_LEARN_MOVE:
        sub_81B6D98(taskId, gText_PkmnCantLearnMove);
        return;
    case ALREADY_KNOWS_MOVE:
        sub_81B6D98(taskId, gText_PkmnAlreadyKnows);
        return;
    }
    if (GiveMoveToMon(mon, move[0]) != 0xFFFF)
    {
        gTasks[taskId].func = sub_81B6EB4;
    }
    else
    {
        sub_81B6D74(gText_PkmnNeedsToReplaceMove);
        gTasks[taskId].func = sub_81B6FF4;
    }
}

void sub_81B6EB4(u8 taskId)
{
    struct Pokemon *mon = &gPlayerParty[gUnknown_0203CEC8.unk9];
    s16 *move = &gUnknown_0203CEC8.unkE;
    u16 item = gSpecialVar_ItemId;

    if (move[1] == 0)
    {
        AdjustFriendship(mon, 4);
        if (item < ITEM_HM01_CUT)
            RemoveBagItem(item, 1);
    }
    GetMonNickname(mon, gStringVar1);
    StringCopy(gStringVar2, gMoveNames[move[0]]);
    StringExpandPlaceholders(gStringVar4, gText_PkmnLearnedMove3);
    sub_81B1B5C(gStringVar4, 1);
    schedule_bg_copy_tilemap_to_vram(2);
    gTasks[taskId].func = sub_81B6F60;
}

void sub_81B6F60(u8 taskId)
{
    if (sub_81B1BD4() != TRUE)
    {
        PlayFanfare(MUS_FANFA1);
        gTasks[taskId].func = sub_81B6F98;
    }
}

void sub_81B6F98(u8 taskId)
{
    if (IsFanfareTaskInactive() && ((gMain.newKeys & A_BUTTON) || (gMain.newKeys & B_BUTTON)))
    {
        if (gUnknown_0203CEC8.unk10 == 1)
            sub_81B77AC(taskId);
        else
        {
            if (gUnknown_0203CEC8.unk10 == 2)
                gSpecialVar_Result = TRUE;
            sub_81B12C0(taskId);
        }
    }
}

void sub_81B6FF4(u8 taskId)
{
    if (sub_81B1BD4() != TRUE)
    {
        sub_81B334C();
        gTasks[taskId].func = sub_81B7028;
    }
}

void sub_81B7028(u8 taskId)
{
    switch (Menu_ProcessInputNoWrapClearOnChoose())
    {
    case 0:
        sub_81B1B5C(gText_WhichMoveToForget, 1);
        gTasks[taskId].func = sub_81B7088;
        break;
    case MENU_B_PRESSED:
        PlaySE(SE_SELECT);
    case 1:
        sub_81B7230(taskId);
        break;
    }
}

void sub_81B7088(u8 taskId)
{
    if (sub_81B1BD4() != TRUE)
    {
        gUnknown_0203CEC4->exitCallback = sub_81B70B8;
        sub_81B12C0(taskId);
    }
}

void sub_81B70B8(void)
{
    ShowSelectMovePokemonSummaryScreen(gPlayerParty, gUnknown_0203CEC8.unk9, gPlayerPartyCount - 1, sub_81B70F0, gUnknown_0203CEC8.unkE);
}

void sub_81B70F0(void)
{
    InitPartyMenu(0, 0, 0, 1, 0x7F, sub_81B711C, gUnknown_0203CEC8.exitCallback);
}

void sub_81B711C(u8 taskId)
{
    if (!gPaletteFade.active)
    {
        if (sub_81C1B94() != 4)
            sub_81B7154(taskId);
        else
            sub_81B7230(taskId);
    }
}

void sub_81B7154(u8 taskId)
{
    struct Pokemon *mon = &gPlayerParty[gUnknown_0203CEC8.unk9];
    u16 move = GetMonData(mon, MON_DATA_MOVE1 + sub_81C1B94());

    GetMonNickname(mon, gStringVar1);
    StringCopy(gStringVar2, gMoveNames[move]);
    sub_81B6D74(gText_12PoofForgotMove);
    gTasks[taskId].func = sub_81B71D4;
}

void sub_81B71D4(u8 taskId)
{
    struct Pokemon *mon;
    u16 move;

    if (sub_81B1BD4() != TRUE)
    {
        mon = &gPlayerParty[gUnknown_0203CEC8.unk9];
        RemoveMonPPBonus(mon, sub_81C1B94());
        move = gUnknown_0203CEC8.unkE;
        SetMonMoveSlot(mon, move, sub_81C1B94());
        sub_81B6EB4(taskId);
    }
}

void sub_81B7230(u8 taskId)
{
    StringCopy(gStringVar2, gMoveNames[gUnknown_0203CEC8.unkE]);
    StringExpandPlaceholders(gStringVar4, gText_StopLearningMove2);
    sub_81B1B5C(gStringVar4, 1);
    schedule_bg_copy_tilemap_to_vram(2);
    gTasks[taskId].func = sub_81B7294;
}

void sub_81B7294(u8 taskId)
{
    if (sub_81B1BD4() != TRUE)
    {
        sub_81B334C();
        gTasks[taskId].func = sub_81B72C8;
    }
}

void sub_81B72C8(u8 taskId)
{
    struct Pokemon *mon = &gPlayerParty[gUnknown_0203CEC8.unk9];

    switch (Menu_ProcessInputNoWrapClearOnChoose())
    {
    case 0:
        GetMonNickname(mon, gStringVar1);
        StringCopy(gStringVar2, gMoveNames[gUnknown_0203CEC8.unkE]);
        StringExpandPlaceholders(gStringVar4, gText_MoveNotLearned);
        sub_81B1B5C(gStringVar4, 1);
        if (gUnknown_0203CEC8.unk10 == 1)
        {
            gTasks[taskId].func = sub_81B73E4;
        }
        else
        {
            if (gUnknown_0203CEC8.unk10 == 2)
                gSpecialVar_Result = FALSE;
            gTasks[taskId].func = sub_81B6794;
        }
        break;
    case MENU_B_PRESSED:
        PlaySE(SE_SELECT);
    case 1:
        GetMonNickname(mon, gStringVar1);
        StringCopy(gStringVar2, gMoveNames[gUnknown_0203CEC8.unkE]);
        sub_81B6D74(gText_PkmnNeedsToReplaceMove);
        gTasks[taskId].func = sub_81B6FF4;
        break;
    }
}

void sub_81B73E4(u8 taskId)
{
    if (sub_81B1BD4() != TRUE)
        sub_81B77AC(taskId);
}

void dp05_rare_candy(u8 taskId, TaskFunc task)
{
    struct Pokemon *mon = &gPlayerParty[gUnknown_0203CEC8.unk9];
    struct Struct203CEC4 *ptr = gUnknown_0203CEC4;
    s16 *arrayPtr = ptr->data;
    u16 *itemPtr = &gSpecialVar_ItemId;
    bool8 cannotUseEffect;

    if (GetMonData(mon, MON_DATA_LEVEL) != MAX_LEVEL)
    {
        sub_81B79A0(mon, arrayPtr);
        cannotUseEffect = ExecuteTableBasedItemEffect__(gUnknown_0203CEC8.unk9, *itemPtr, 0);
        sub_81B79A0(mon, &ptr->data[6]);
    }
    else
    {
        cannotUseEffect = TRUE;
    }
    PlaySE(SE_SELECT);
    if (cannotUseEffect)
    {
        gUnknown_0203CEE8 = 0;
        sub_81B1B5C(gText_WontHaveEffect, 1);
        schedule_bg_copy_tilemap_to_vram(2);
        gTasks[taskId].func = task;
    }
    else
    {
        gUnknown_0203CEE8 = 1;
        PlayFanfareByFanfareNum(0);
        sub_81B754C(gUnknown_0203CEC8.unk9, mon);
        RemoveBagItem(gSpecialVar_ItemId, 1);
        GetMonNickname(mon, gStringVar1);
        ConvertIntToDecimalStringN(gStringVar2, GetMonData(mon, MON_DATA_LEVEL), 0, 3);
        StringExpandPlaceholders(gStringVar4, gText_PkmnElevatedToLvVar2);
        sub_81B1B5C(gStringVar4, 1);
        schedule_bg_copy_tilemap_to_vram(2);
        gTasks[taskId].func = sub_81B75D4;
    }
}

void sub_81B754C(u8 slot, struct Pokemon *mon)
{
    party_menu_get_status_condition_and_update_object(mon, &gUnknown_0203CEDC[slot]);
    if (gSprites[gUnknown_0203CEDC[slot].unkC].invisible)
        DisplayPartyPokemonLevelCheck(mon, &gUnknown_0203CEDC[slot], 1);
    DisplayPartyPokemonHPCheck(mon, &gUnknown_0203CEDC[slot], 1);
    DisplayPartyPokemonMaxHPCheck(mon, &gUnknown_0203CEDC[slot], 1);
    DisplayPartyPokemonHPBarCheck(mon, &gUnknown_0203CEDC[slot]);
    sub_81B5B38(gUnknown_0203CEDC[slot].unk9, mon);
    sub_81B0FCC(slot, 1);
    schedule_bg_copy_tilemap_to_vram(0);
}

void sub_81B75D4(u8 taskId)
{
    if (WaitFanfare(FALSE) && sub_81B1BD4() != TRUE && ((gMain.newKeys & A_BUTTON) || (gMain.newKeys & B_BUTTON)))
    {
        PlaySE(SE_SELECT);
        sub_81B767C(taskId);
        gTasks[taskId].func = sub_81B7634;
    }
}

void sub_81B7634(u8 taskId)
{
    if ((gMain.newKeys & A_BUTTON) || (gMain.newKeys & B_BUTTON))
    {
        PlaySE(SE_SELECT);
        sub_81B76C8(taskId);
        gTasks[taskId].func = sub_81B7704;
    }
}

void sub_81B767C(u8 taskId)
{
    s16 *arrayPtr = gUnknown_0203CEC4->data;

    arrayPtr[12] = sub_81B3364();
    sub_81D3640(arrayPtr[12], arrayPtr, &arrayPtr[6], 1, 2, 3);
    CopyWindowToVram(arrayPtr[12], 2);
    schedule_bg_copy_tilemap_to_vram(2);
}

void sub_81B76C8(u8 taskIdUnused)
{
    s16 *arrayPtr = gUnknown_0203CEC4->data;

    sub_81D3784(arrayPtr[12], &arrayPtr[6], 1, 2, 3);
    CopyWindowToVram(arrayPtr[12], 2);
    schedule_bg_copy_tilemap_to_vram(2);
}

void sub_81B7704(u8 taskId)
{
    u16 result;

    if (WaitFanfare(0) && ((gMain.newKeys & A_BUTTON) || (gMain.newKeys & B_BUTTON)))
    {
        sub_81B3394();
        result = MonTryLearningNewMove(&gPlayerParty[gUnknown_0203CEC8.unk9], 1);
        gUnknown_0203CEC8.unk10 = 1;
        switch (result)
        {
        case 0:
            sub_81B7810(taskId);
            break;
        case 0xFFFF:
            sub_81B787C(taskId);
            break;
        case 0xFFFE:
            gTasks[taskId].func = sub_81B77AC;
            break;
        default:
            sub_81B7910(taskId, result);
            break;
        }
    }
}

void sub_81B77AC(u8 taskId)
{
    u16 result = MonTryLearningNewMove(&gPlayerParty[gUnknown_0203CEC8.unk9], 0);

    switch (result)
    {
    case 0:
        sub_81B7810(taskId);
        break;
    case 0xFFFF:
        sub_81B787C(taskId);
        break;
    case 0xFFFE:
        return;
    default:
        sub_81B7910(taskId, result);
        break;
    }
}

void sub_81B7810(u8 taskId)
{
    struct Pokemon *mon = &gPlayerParty[gUnknown_0203CEC8.unk9];
    u16 targetSpecies = GetEvolutionTargetSpecies(mon, 0, 0);

    if (targetSpecies != SPECIES_NONE)
    {
        FreePartyPointers();
        gCB2_AfterEvolution = gUnknown_0203CEC8.exitCallback;
        BeginEvolutionScene(mon, targetSpecies, 1, gUnknown_0203CEC8.unk9);
        DestroyTask(taskId);
    }
    else
    {
        gTasks[taskId].func = sub_81B6794;
    }
}

void sub_81B787C(u8 taskId)
{
    GetMonNickname(&gPlayerParty[gUnknown_0203CEC8.unk9], gStringVar1);
    StringCopy(gStringVar2, gMoveNames[gMoveToLearn]);
    StringExpandPlaceholders(gStringVar4, gText_PkmnNeedsToReplaceMove);
    sub_81B1B5C(gStringVar4, 1);
    schedule_bg_copy_tilemap_to_vram(2);
    gUnknown_0203CEC8.unkE = gMoveToLearn;
    gTasks[taskId].func = sub_81B6FF4;
}

void sub_81B7910(u8 taskId, u16 move)
{
    GetMonNickname(&gPlayerParty[gUnknown_0203CEC8.unk9], gStringVar1);
    StringCopy(gStringVar2, gMoveNames[move]);
    StringExpandPlaceholders(gStringVar4, gText_PkmnLearnedMove3);
    sub_81B1B5C(gStringVar4, 1);
    schedule_bg_copy_tilemap_to_vram(2);
    gUnknown_0203CEC8.unkE = move;
    gTasks[taskId].func = sub_81B6F60;
}

void sub_81B79A0(struct Pokemon *mon, s16 *data)
{
    data[0] = GetMonData(mon, MON_DATA_MAX_HP);
    data[1] = GetMonData(mon, MON_DATA_ATK);
    data[2] = GetMonData(mon, MON_DATA_DEF);
    data[4] = GetMonData(mon, MON_DATA_SPATK);
    data[5] = GetMonData(mon, MON_DATA_SPDEF);
    data[3] = GetMonData(mon, MON_DATA_SPEED);
}

void sub_81B79E8(u8 taskId, TaskFunc unused)
{
    gUnknown_0203CEC4->data[0] = 0;
    gUnknown_0203CEC4->data[1] = 0;
    gUnknown_0203CEC4->data[2] = gUnknown_0203CEC8.unk9;
    sub_81B7A28(taskId);
}

void sub_81B7A28(u8 taskId)
{
    struct Pokemon *mon = &gPlayerParty[gUnknown_0203CEC8.unk9];
    u16 hp;

    if (GetMonData(mon, MON_DATA_SPECIES) == SPECIES_NONE)
    {
        gTasks[taskId].func = task_sacred_ash_party_loop;
        return;
    }

    hp = GetMonData(mon, MON_DATA_HP);
    if (ExecuteTableBasedItemEffect__(gUnknown_0203CEC8.unk9, gSpecialVar_ItemId, 0))
    {
        gTasks[taskId].func = task_sacred_ash_party_loop;
        return;
    }

    PlaySE(SE_KAIFUKU);
    party_menu_get_status_condition_and_update_object(mon, &gUnknown_0203CEDC[gUnknown_0203CEC8.unk9]);
    if (gSprites[gUnknown_0203CEDC[gUnknown_0203CEC8.unk9].unkC].invisible)
        DisplayPartyPokemonLevelCheck(mon, &gUnknown_0203CEDC[gUnknown_0203CEC8.unk9], 1);
    sub_81B0FCC(gUnknown_0203CEC4->data[2], 0);
    sub_81B0FCC(gUnknown_0203CEC8.unk9, 1);
    sub_81B1F18(taskId, gUnknown_0203CEC8.unk9, 1, GetMonData(mon, MON_DATA_HP) - hp, sub_81B7C10);
    sub_81B1FA8(taskId, 0, hp);
    gUnknown_0203CEC4->data[0] = 1;
    gUnknown_0203CEC4->data[1] = 1;
}

void task_sacred_ash_party_loop(u8 taskId)
{
    if (sub_81B1BD4() != TRUE)
    {
        if (gUnknown_0203CEC4->data[0] == 1)
        {
            gUnknown_0203CEC4->data[0] = 0;
            gUnknown_0203CEC4->data[2] = gUnknown_0203CEC8.unk9;
        }
        if (++(gUnknown_0203CEC8.unk9) == PARTY_SIZE)
        {
            if (gUnknown_0203CEC4->data[1] == 0)
            {
                gUnknown_0203CEE8 = 0;
                sub_81B1B5C(gText_WontHaveEffect, 1);
                schedule_bg_copy_tilemap_to_vram(2);
            }
            else
            {
                gUnknown_0203CEE8 = 1;
                RemoveBagItem(gSpecialVar_ItemId, 1);
            }
            gTasks[taskId].func = sub_81B6794;
            gUnknown_0203CEC8.unk9 = 0;
        }
        else
        {
            sub_81B7A28(taskId);
        }
    }
}

void sub_81B7C10(u8 taskId)
{
    GetMonNickname(&gPlayerParty[gUnknown_0203CEC8.unk9], gStringVar1);
    StringExpandPlaceholders(gStringVar4, gText_PkmnHPRestoredByVar2);
    sub_81B1B5C(gStringVar4, 0);
    schedule_bg_copy_tilemap_to_vram(2);
    gTasks[taskId].func = task_sacred_ash_party_loop;
}

void sub_81B7C74(u8 taskId, TaskFunc task)
{
    PlaySE(SE_SELECT);
    gCB2_AfterEvolution = gUnknown_0203CEC8.exitCallback;
    if (ExecuteTableBasedItemEffect__(gUnknown_0203CEC8.unk9, gSpecialVar_ItemId, 0))
    {
        gUnknown_0203CEE8 = 0;
        sub_81B1B5C(gText_WontHaveEffect, 1);
        schedule_bg_copy_tilemap_to_vram(2);
        gTasks[taskId].func = task;
    }
    else
    {
        RemoveBagItem(gSpecialVar_ItemId, 1);
        FreePartyPointers();
    }
}

u8 GetItemEffectType(u16 item)
{
    const u8 *itemEffect;
#ifndef NONMATCHING
    register u8 itemEffect0 asm("r1");
    register u8 itemEffect3 asm("r3");
    register u32 itemEffect0_r0 asm("r0"); // u32 to prevent shifting when transferring itemEffect0 to this
    u8 mask;
#else
#define itemEffect0 itemEffect[0]
#define itemEffect3 itemEffect[3]
#define mask 0x3F
#endif

    if (!IS_POKEMON_ITEM(item))
    {
        return 22;
    }
    else
    {
        // Read the item's effect properties.
        if (item == ITEM_ENIGMA_BERRY)
        {
            itemEffect = gSaveBlock1Ptr->enigmaBerry.itemEffect;
        }
        else
        {
            itemEffect = gItemEffectTable[item - ITEM_POTION];
        }

#ifndef NONMATCHING
        itemEffect0 = itemEffect[0];
        mask = 0x3F;
#endif

        if ((itemEffect0 & mask) || itemEffect[1] || itemEffect[2])
        {
            return 0;
        }
#ifndef NONMATCHING
        itemEffect3 = itemEffect[3];
#endif
        if (itemEffect3 & 0x80)
        {
            return 0;
        }
        else if (itemEffect0 & 0x40)
        {
            return 10;
        }
        else if (itemEffect3 & 0x40)
        {
            return 1;
        }
        else if ((itemEffect3 & mask) || (itemEffect0 >> 7))
        {
            if ((itemEffect3 & mask) == 0x20)
            {
                return 4;
            }
            else if ((itemEffect3 & mask) == 0x10)
            {
                return 3;
            }
            else if ((itemEffect3 & mask) == 0x8)
            {
                return 5;
            }
            else if ((itemEffect3 & mask) == 0x4)
            {
                return 6;
            }
            else if ((itemEffect3 & mask) == 0x2)
            {
                return 7;
            }
            else if ((itemEffect3 & mask) == 0x1)
            {
                return 8;
            }
            // alternate fakematching
            // itemEffect0_r0 = itemEffect0 >> 7;
            // asm(""); // increase live length for greg
            // if ((itemEffect0_r0 != 0) && (itemEffect3 & mask) == 0)
#ifndef NONMATCHING
            else if (((itemEffect0_r0 = itemEffect0 >> 7) != 0) && (itemEffect3 & mask) == 0)
#else
            else if (((itemEffect[0] >> 7) != 0) && (itemEffect[3] & 0x3F) == 0)
#endif
            {
                return 9;
            }
            else
            {
                return 11;
            }
        }
        else if (itemEffect[4] & 0x44)
        {
            return 2;
        }
        else if (itemEffect[4] & 0x2)
        {
            return 12;
        }
        else if (itemEffect[4] & 0x1)
        {
            return 13;
        }
        else if (itemEffect[5] & 0x8)
        {
            return 14;
        }
        else if (itemEffect[5] & 0x4)
        {
            return 15;
        }
        else if (itemEffect[5] & 0x2)
        {
            return 16;
        }
        else if (itemEffect[5] & 0x1)
        {
            return 17;
        }
        else if (itemEffect[4] & 0x80)
        {
            return 18;
        }
        else if (itemEffect[4] & 0x20)
        {
            return 19;
        }
        else if (itemEffect[5] & 0x10)
        {
            return 20;
        }
        else if (itemEffect[4] & 0x18)
        {
            return 21;
        }
        return 22;
    }
#ifdef NONMATCHING
#undef itemEffect0
#undef itemEffect3
#undef mask
#endif
}

void sub_81B7E4C(u8 taskId)
{
    struct Pokemon *mon;
    s16 *move;

    if (!gPaletteFade.active)
    {
        mon = &gPlayerParty[gUnknown_0203CEC8.unk9];
        move = &gUnknown_0203CEC8.unkE;
        GetMonNickname(mon, gStringVar1);
        gUnknown_0203CEC8.unkE = sub_81B2360(gSpecialVar_0x8005);
        StringCopy(gStringVar2, gMoveNames[gUnknown_0203CEC8.unkE]);
        move[1] = 2;
        switch (CanPartyPokemonLearnTMTutor(mon, 0, gSpecialVar_0x8005))
        {
        case CANNOT_LEARN_MOVE:
            sub_81B6D98(taskId, gText_PkmnCantLearnMove);
            return;
        case ALREADY_KNOWS_MOVE:
            sub_81B6D98(taskId, gText_PkmnAlreadyKnows);
            return;
        default:
            if (GiveMoveToMon(mon, gUnknown_0203CEC8.unkE) != 0xFFFF)
            {
                sub_81B6EB4(taskId);
                return;
            }
            break;
        }
        sub_81B6D74(gText_PkmnNeedsToReplaceMove);
        gTasks[taskId].func = sub_81B6FF4;
    }
}

void CB2_PartyMenuFromStartMenu(void)
{
    InitPartyMenu(0, 0, 0, 0, 0, sub_81B1370, CB2_ReturnToFieldWithOpenMenu);
}

void sub_81B7F60(void)
{
    MainCallback callback = (InBattlePyramid() == FALSE) ? c2_815ABFC : sub_81C4F84;
    InitPartyMenu(0, 0, 5, 0, 6, sub_81B1370, callback);
    gUnknown_0203CEC8.unkC = gSpecialVar_ItemId;
}

void sub_81B7FAC(u8 taskId)
{
    gUnknown_0203CEFC = GetMonData(&gPlayerParty[gUnknown_0203CEC8.unk9], MON_DATA_HELD_ITEM);
    if (gUnknown_0203CEFC == ITEM_NONE)
    {
        sub_81B8044(taskId);
    }
    else if (ItemIsMail(gUnknown_0203CEFC))
    {
        sub_81B83B8(taskId);
    }
    else
    {
        sub_81B1D1C(&gPlayerParty[gUnknown_0203CEC8.unk9], gUnknown_0203CEFC, 1);
        gTasks[taskId].func = sub_81B82A0;
    }
}

void sub_81B8044(u8 taskId)
{
    if (ItemIsMail(gUnknown_0203CEC8.unkC))
    {
        sub_81B83F0(gUnknown_0203CEC8.unkC);
        gUnknown_0203CEC4->exitCallback = sub_81B814C;
        sub_81B12C0(taskId);
    }
    else
    {
        sub_81B8088(taskId);
    }
}

void sub_81B8088(u8 taskId)
{
    u16 item;

    if (!gPaletteFade.active)
    {
        item = gUnknown_0203CEC8.unkC;
        sub_81B1C84(&gPlayerParty[gUnknown_0203CEC8.unk9], item, 0, 1);
        sub_81B1DB8(&gPlayerParty[gUnknown_0203CEC8.unk9], item);
        sub_81B83F0(item);
        gTasks[taskId].func = sub_81B8104;
    }
}

void sub_81B8104(u8 taskId)
{
    s8 slot = gUnknown_0203CEC8.unk9;

    if (sub_81B1BD4() != TRUE)
    {
        sub_81B5C94(&gPlayerParty[slot], &gUnknown_0203CEDC[slot]);
        sub_81B12C0(taskId);
    }
}

void sub_81B814C(void)
{
    u8 mail;

    sub_81B1DB8(&gPlayerParty[gUnknown_0203CEC8.unk9], gUnknown_0203CEC8.unkC);
    mail = GetMonData(&gPlayerParty[gUnknown_0203CEC8.unk9], MON_DATA_MAIL);
    sub_811A20C(4, gSaveBlock1Ptr->mail[mail].words, sub_81B81A8, 3);
}

void sub_81B81A8(void)
{
    struct Pokemon *mon = &gPlayerParty[gUnknown_0203CEC8.unk9];
    u16 item = GetMonData(mon, MON_DATA_HELD_ITEM);

    if (gSpecialVar_Result == FALSE)
    {
        TakeMailFromMon(mon);
        SetMonData(mon, MON_DATA_HELD_ITEM, &gUnknown_0203CEFC);
        RemoveBagItem(gUnknown_0203CEFC, 1);
        sub_81B841C(item);
        SetMainCallback2(gUnknown_0203CEC8.exitCallback);
    }
    else
    {
        InitPartyMenu(gUnknown_0203CEC8.unk8_0, 0xFF, gUnknown_0203CEC8.unkB, 1, 0x7F, sub_81B8230, gUnknown_0203CEC8.exitCallback);
    }
}

void sub_81B8230(u8 taskId)
{
    if (!gPaletteFade.active)
    {
        if (gUnknown_0203CEFC != ITEM_NONE)
            sub_81B1D68(gUnknown_0203CEC8.unkC, gUnknown_0203CEFC, 0);
        else
            sub_81B1C84(&gPlayerParty[gUnknown_0203CEC8.unk9], gUnknown_0203CEC8.unkC, 0, 1);
        gTasks[taskId].func = sub_81B8104;
    }
}

void sub_81B82A0(u8 taskId)
{
    if (sub_81B1BD4() != TRUE)
    {
        sub_81B334C();
        gTasks[taskId].func = sub_81B82D4;
    }
}

void sub_81B82D4(u8 taskId)
{
    u16 item;

    switch (Menu_ProcessInputNoWrapClearOnChoose())
    {
    case 0:
        item = gUnknown_0203CEC8.unkC;
        sub_81B83F0(item);
        if (AddBagItem(gUnknown_0203CEFC, 1) == FALSE)
        {
            sub_81B841C(item);
            pokemon_item_not_removed(gUnknown_0203CEFC);
            sub_81B1B5C(gStringVar4, 0);
            gTasks[taskId].func = sub_81B8104;
        }
        else if (ItemIsMail(item))
        {
            gUnknown_0203CEC4->exitCallback = sub_81B814C;
            sub_81B12C0(taskId);
        }
        else
        {
            sub_81B1DB8(&gPlayerParty[gUnknown_0203CEC8.unk9], item);
            sub_81B1D68(item, gUnknown_0203CEFC, 1);
            gTasks[taskId].func = sub_81B8104;
        }
        break;
    case MENU_B_PRESSED:
        PlaySE(SE_SELECT);
    case 1:
        gTasks[taskId].func = sub_81B8104;
        break;
    }
}

void sub_81B83B8(u8 taskId)
{
    sub_81B1B5C(gText_RemoveMailBeforeItem, 1);
    schedule_bg_copy_tilemap_to_vram(2);
    gTasks[taskId].func = sub_81B8104;
}

void sub_81B83F0(u16 item)
{
    if (gUnknown_0203CEC8.unkB == 6)
        RemovePCItem(item, 1);
    else
        RemoveBagItem(item, 1);
}

bool8 sub_81B841C(u16 item)
{
    if (gUnknown_0203CEC8.unkB == 5)
        return AddBagItem(item, 1);
    else
        return AddPCItem(item, 1);
}

void sub_81B8448(void)
{
    InitPartyMenu(0, 0, 7, 0, 6, sub_81B1370, Mailbox_ReturnToMailListAfterDeposit);
}

void sub_81B8474(u8 taskId)
{
    struct Pokemon *mon = &gPlayerParty[gUnknown_0203CEC8.unk9];
    struct MailStruct *mail;

    gUnknown_0203CEE8 = 0;
    mail = &gSaveBlock1Ptr->mail[playerPCItemPageInfo.itemsAbove + 6 + playerPCItemPageInfo.cursorPos];
    if (GetMonData(mon, MON_DATA_HELD_ITEM) != ITEM_NONE)
    {
        sub_81B1B5C(gText_PkmnHoldingItemCantHoldMail, 1);
    }
    else
    {
        GiveMailToMon2(mon, mail);
        ClearMailStruct(mail);
        sub_81B1B5C(gText_MailTransferredFromMailbox, 1);
    }
    schedule_bg_copy_tilemap_to_vram(2);
    gTasks[taskId].func = sub_81B8104;
}

void sub_81B8518(u8 unused)
{
    sub_81B8558();
    InitPartyMenu(4, 0, 0, 0, 0, sub_81B1370, gMain.savedCallback);
    gUnknown_0203CEC8.unk4 = sub_81B879C;
}

void sub_81B8558(void)
{
    memset(gSelectedOrderFromParty, 0, ARRAY_COUNT(gSelectedOrderFromParty));
}

u8 sub_81B856C(s8 slot)
{
    if (GetBattleEntryEligibility(&gPlayerParty[slot]) == FALSE)
        return 2;
    if (sub_81B8770(slot + 1) == TRUE)
        return 1;
    return 0;
}

bool8 GetBattleEntryEligibility(struct Pokemon *mon)
{
    u16 i = 0;
    u16 species;

    if (GetMonData(mon, MON_DATA_IS_EGG)
        || GetMonData(mon, MON_DATA_LEVEL) > sub_81B8888()
        || (gSaveBlock1Ptr->location.mapGroup == MAP_GROUP(BATTLE_FRONTIER_BATTLE_PYRAMID_LOBBY)
            && gSaveBlock1Ptr->location.mapNum == MAP_NUM(BATTLE_FRONTIER_BATTLE_PYRAMID_LOBBY)
            && GetMonData(mon, MON_DATA_HELD_ITEM) != ITEM_NONE))
    {
        return FALSE;
    }

    switch (VarGet(VAR_FRONTIER_FACILITY)) // oddly the specific cases are beyond 6, turns out case 9 is apparently related to link battles
    {
    case 9:
        if (GetMonData(mon, MON_DATA_HP) != 0)
            return TRUE;
        return FALSE;
    case 8:
        return TRUE;
    default:
        species = GetMonData(mon, MON_DATA_SPECIES);
        for (; gFrontierBannedSpecies[i] != 0xFFFF; i++)
        {
            if (gFrontierBannedSpecies[i] == species)
                return FALSE;
        }
        return TRUE;
    }
}

u8 sub_81B865C(void)
{
    u8 unk2;
    u8 i, j;
    u8 facility;
    struct Pokemon *party = gPlayerParty;
    u8 unk = sub_81B885C();
    u8 *order = gSelectedOrderFromParty;

    if (order[unk - 1] == 0)
    {
        if (unk == 1)
            return 14;
        ConvertIntToDecimalStringN(gStringVar1, unk, 0, 1);
        return 17;
    }

    facility = VarGet(VAR_FRONTIER_FACILITY);
    if (facility == 8 || facility == 9)
        return 0xFF;

    unk2 = sub_81B8830();
    for (i = 0; i < unk2 - 1; i++)
    {
        u16 species = GetMonData(&party[order[i] - 1], MON_DATA_SPECIES);
        u16 item = GetMonData(&party[order[i] - 1], MON_DATA_HELD_ITEM);
        for (j = i + 1; j < unk2; j++)
        {
            if (species == GetMonData(&party[order[j] - 1], MON_DATA_SPECIES))
                return 18;
            if (item != ITEM_NONE && item == GetMonData(&party[order[j] - 1], MON_DATA_HELD_ITEM))
                return 19;
        }
    }

    return 0xFF;
}

bool8 sub_81B8770(u8 slot)
{
    u8 i;

    for (i = 0; i < 4; i++)
    {
        if (gSelectedOrderFromParty[i] == slot)
            return TRUE;
    }
    return FALSE;
}

void sub_81B879C(u8 taskId)
{
    u8 msgID = sub_81B865C();

    if (msgID != 0xFF)
    {
        PlaySE(SE_HAZURE);
        display_pokemon_menu_message(msgID);
        gTasks[taskId].func = sub_81B87E8;
    }
    else
    {
        PlaySE(SE_SELECT);
        sub_81B12C0(taskId);
    }
}

void sub_81B87E8(u8 taskId)
{
    if ((gMain.newKeys & A_BUTTON) || (gMain.newKeys & B_BUTTON))
    {
        PlaySE(SE_SELECT);
        display_pokemon_menu_message(0);
        gTasks[taskId].func = sub_81B1370;
    }
}

u8 sub_81B8830(void)
{
    switch (VarGet(VAR_FRONTIER_FACILITY))
    {
    case 9:
        return 3;
    case 8:
        return 2;
    default:
        return gSpecialVar_0x8005;
    }
}

u8 sub_81B885C(void)
{
    switch (VarGet(VAR_FRONTIER_FACILITY))
    {
    case 9:
        return 1;
    case 8:
        return 2;
    default:
        return gSpecialVar_0x8005;
    }
}

u8 sub_81B8888(void)
{
    switch (VarGet(VAR_FRONTIER_FACILITY))
    {
    case 9:
        return 100;
    case 8:
        return 30;
    default:
        if (gSpecialVar_0x8004 == 0)
            return 50;
        return 100;
    }
}

const u8* sub_81B88BC(void)
{
    u8 facilityNum = VarGet(VAR_FRONTIER_FACILITY);

    if (!(facilityNum != 8 && facilityNum != 9))
        return gText_CancelBattle;
    if (facilityNum == FRONTIER_FACILITY_DOME && gSpecialVar_0x8005 == 2)
        return gText_ReturnToWaitingRoom;
    return gText_CancelChallenge;
}

void sub_81B8904(u8 initArg, MainCallback callback)
{
    InitPartyMenu(initArg, 0, 0, 0, 0, sub_81B1370, callback);
}

void sub_81B892C(void)
{
    InitPartyMenu(0, 0, 12, 0, 4, sub_81B1370, CB2_ReturnToFieldContinueScriptPlayMapMusic);
}

void sub_81B8958(void)
{
    InitPartyMenu(11, 0, 13, 0, 1, sub_81B1370, CB2_ReturnToFieldContinueScriptPlayMapMusic);
}

u8 sub_81B8984(void)
{
    if (IsDoubleBattle() == FALSE)
        return 0;
    if (IsMultiBattle() == TRUE)
        return 2;
    return 1;
}

void OpenPartyMenuInBattle(u8 arg)
{
    InitPartyMenu(1, sub_81B8984(), arg, 0, 0, sub_81B1370, SetCB2ToReshowScreenAfterMenu);
    nullsub_35();
    pokemon_change_order();
}

void sub_81B89F0(void)
{
    InitPartyMenu(1, sub_81B8984(), 3, 0, 5, sub_81B1370, c2_815ABFC);
    nullsub_35();
    pokemon_change_order();
}

u8 sub_81B8A2C(struct Pokemon *mon)
{
    if (GetMonData(&gPlayerParty[1], MON_DATA_SPECIES) != SPECIES_NONE && GetMonData(mon, MON_DATA_IS_EGG) == FALSE)
    {
        if (gUnknown_0203CEC8.unkB == 1)
            return 3;
        if (!(gBattleTypeFlags & BATTLE_TYPE_ARENA))
            return 2;
    }
    return 7;
}

bool8 sub_81B8A7C(void)
{
    u8 slot = GetCursorSelectionMonId();
    u8 newSlot;
    u8 i;
    u8 neededToMatch;

    if (IsMultiBattle() == TRUE && (slot == 1 || slot == 4 || slot == 5))
    {
        StringCopy(gStringVar1, GetTrainerPartnerName());
        StringExpandPlaceholders(gStringVar4, gText_CantSwitchWithAlly);
        return FALSE;
    }
    if (GetMonData(&gPlayerParty[slot], MON_DATA_HP) == 0)
    {
        GetMonNickname(&gPlayerParty[slot], gStringVar1);
        StringExpandPlaceholders(gStringVar4, gText_PkmnHasNoEnergy);
        return FALSE;
    }
    for (i = 0; i < gBattlersCount; i++)
    {
        if (GetBattlerSide(i) == B_SIDE_PLAYER && sub_81B8F38(slot) == gBattlerPartyIndexes[i])
        {
            GetMonNickname(&gPlayerParty[slot], gStringVar1);
            StringExpandPlaceholders(gStringVar4, gText_PkmnAlreadyInBattle);
            return FALSE;
        }
    }
    if (GetMonData(&gPlayerParty[slot], MON_DATA_IS_EGG))
    {
        StringExpandPlaceholders(gStringVar4, gText_EggCantBattle);
        return FALSE;
    }
    if (sub_81B8F38(slot) == gBattleStruct->field_8B)
    {
        GetMonNickname(&gPlayerParty[slot], gStringVar1);
        StringExpandPlaceholders(gStringVar4, gText_PkmnAlreadySelected);
        return FALSE;
    }
    if (gUnknown_0203CEC8.unkB == 4)
    {
        SetMonPreventsSwitchingString();
        return FALSE;
    }
    if (gUnknown_0203CEC8.unkB == 2)
    {
        neededToMatch = gBattlerInMenuId;
        GetMonNickname(&gPlayerParty[pokemon_order_func(gBattlerPartyIndexes[neededToMatch])], gStringVar1);
        StringExpandPlaceholders(gStringVar4, gText_PkmnCantSwitchOut);
        return FALSE;
    }
    gUnknown_0203CEE9 = sub_81B8F38(slot);
    gUnknown_0203CEE8 = 1;
    newSlot = pokemon_order_func(gBattlerPartyIndexes[gBattlerInMenuId]);
    sub_81B8FB0(newSlot, slot);
    sub_81B1288(&gPlayerParty[newSlot], &gPlayerParty[slot]);
    return TRUE;
}

void sub_81B8C68(void)
{
    sub_81B8C88(gUnknown_0203CF00, sub_806D7EC());
}

void sub_81B8C88(u8 *ptr, bool8 multiplayerFlag)
{
    u8 partyIndexes[6];
    int i, j;

    if (IsMultiBattle() == TRUE)
    {
        if (multiplayerFlag)
        {
            ptr[0] = 0 | (3 << 4);
            ptr[1] = 5 | (4 << 4);
            ptr[2] = 2 | (1 << 4);
        }
        else
        {
            ptr[0] = 3 | (0 << 4);
            ptr[1] = 2 | (1 << 4);
            ptr[2] = 5 | (4 << 4);
        }
        return;
    }
    else if (IsDoubleBattle() == FALSE)
    {
        j = 1;
        partyIndexes[0] = gBattlerPartyIndexes[GetBattlerAtPosition(B_POSITION_PLAYER_LEFT)];
        for (i = 0; i < PARTY_SIZE; i++)
        {
            if (i != partyIndexes[0])
            {
                partyIndexes[j] = i;
                j++;
            }
        }
    }
    else
    {
        j = 2;
        partyIndexes[0] = gBattlerPartyIndexes[GetBattlerAtPosition(B_POSITION_PLAYER_LEFT)];
        partyIndexes[1] = gBattlerPartyIndexes[GetBattlerAtPosition(B_POSITION_PLAYER_RIGHT)];
        for (i = 0; i < PARTY_SIZE; i++)
        {
            if (i != partyIndexes[0] && i != partyIndexes[1])
            {
                partyIndexes[j] = i;
                j++;
            }
        }
    }
    for (i = 0; i < 3; i++)
        ptr[i] = (partyIndexes[0 + (i * 2)] << 4) | partyIndexes[1 + (i * 2)];
}

void sub_81B8D64(u8 battlerPosition, u8 multiplayerFlag)
{
    sub_81B8D88(gBattleStruct->field_60[battlerPosition], multiplayerFlag, battlerPosition);
}

void sub_81B8D88(u8 *ptr, bool8 multiplayerFlag, u8 battlerPosition)
{
    u8 partyIndexes[6];
    int i, j;
    u8 leftBattler;
    u8 rightBattler;

    if (GetBattlerSide(battlerPosition) == B_SIDE_PLAYER)
    {
        leftBattler = GetBattlerAtPosition(B_POSITION_PLAYER_LEFT);
        rightBattler = GetBattlerAtPosition(B_POSITION_PLAYER_RIGHT);
    }
    else
    {
        leftBattler = GetBattlerAtPosition(B_POSITION_OPPONENT_LEFT);
        rightBattler = GetBattlerAtPosition(B_POSITION_OPPONENT_RIGHT);
    }
    if (IsMultiBattle() == TRUE)
    {
        if (multiplayerFlag)
        {
            ptr[0] = 0 | (3 << 4);
            ptr[1] = 5 | (4 << 4);
            ptr[2] = 2 | (1 << 4);
        }
        else
        {
            ptr[0] = 3 | (0 << 4);
            ptr[1] = 2 | (1 << 4);
            ptr[2] = 5 | (4 << 4);
        }
        return;
    }
    else if (IsDoubleBattle() == FALSE)
    {
        j = 1;
        partyIndexes[0] = gBattlerPartyIndexes[leftBattler];
        for (i = 0; i < PARTY_SIZE; i++)
        {
            if (i != partyIndexes[0])
            {
                partyIndexes[j] = i;
                j++;
            }
        }
    }
    else
    {
        j = 2;
        partyIndexes[0] = gBattlerPartyIndexes[leftBattler];
        partyIndexes[1] = gBattlerPartyIndexes[rightBattler];
        for (i = 0; i < PARTY_SIZE; i++)
        {
            if (i != partyIndexes[0] && i != partyIndexes[1])
            {
                partyIndexes[j] = i;
                j++;
            }
        }
    }
    for (i = 0; i < 3; i++)
        ptr[i] = (partyIndexes[0 + (i * 2)] << 4) | partyIndexes[1 + (i * 2)];
}

void sub_81B8E80(u8 battlerPosition, u8 unk, u8 arrayIndex)
{
    u8 possiblePartyIndexes[6];
    u8 unk2 = 0;
    int i, j;
    u8 *battleStructRelated;
    u8 possiblePartyIndexBuffer;

    if (IsMultiBattle())
    {
        battleStructRelated = gBattleStruct->field_60[battlerPosition];
        for (i = j = 0; i < 3; j++, i++)
        {
            possiblePartyIndexes[j] = battleStructRelated[i] >> 4;
            j++;
            possiblePartyIndexes[j] = battleStructRelated[i] & 0xF;
        }
        possiblePartyIndexBuffer = possiblePartyIndexes[arrayIndex];
        for (i = 0; i < PARTY_SIZE; i++)
        {
            if (possiblePartyIndexes[i] == unk)
            {
                unk2 = possiblePartyIndexes[i];
                possiblePartyIndexes[i] = possiblePartyIndexBuffer;
                break;
            }
        }
        if (i != PARTY_SIZE)
        {
            possiblePartyIndexes[arrayIndex] = unk2;
            battleStructRelated[0] = (possiblePartyIndexes[0] << 4) | possiblePartyIndexes[1];
            battleStructRelated[1] = (possiblePartyIndexes[2] << 4) | possiblePartyIndexes[3];
            battleStructRelated[2] = (possiblePartyIndexes[4] << 4) | possiblePartyIndexes[5];
        }
    }
}

u8 sub_81B8F38(u8 slot)
{
    u8 modResult = slot & 1;
    u8 retVal;

    slot /= 2;
    if (modResult != 0)
        retVal = gUnknown_0203CF00[slot] & 0xF;
    else
        retVal = gUnknown_0203CF00[slot] >> 4;
    return retVal;
}

void sub_81B8F6C(u8 slot, u8 setVal)
{
    bool32 modResult = slot & 1;

    slot /= 2;
    if (modResult != 0)
        gUnknown_0203CF00[slot] = (gUnknown_0203CF00[slot] & 0xF0) | setVal;
    else
        gUnknown_0203CF00[slot] = (gUnknown_0203CF00[slot] & 0xF) | (setVal << 4);
}

void sub_81B8FB0(u8 slot, u8 slot2)
{
    u8 valBuffer = sub_81B8F38(slot);
    sub_81B8F6C(slot, sub_81B8F38(slot2));
    sub_81B8F6C(slot2, valBuffer);
}

u8 pokemon_order_func(u8 slot)
{
    u8 i, j;

    for (j = i = 0; i < 3; j++, i++)
    {
        if ((gUnknown_0203CF00[i] >> 4) != slot)
        {
            j++;
            if ((gUnknown_0203CF00[i] & 0xF) == slot)
                return j;
        }
        else
        {
            return j;
        }
    }
    return 0;
}

void pokemon_change_order(void)
{
    struct Pokemon *partyBuffer = Alloc(sizeof(gPlayerParty));
    u8 i;

    memcpy(partyBuffer, gPlayerParty, sizeof(gPlayerParty));
    for (i = 0; i < PARTY_SIZE; i++)
        memcpy(&gPlayerParty[pokemon_order_func(i)], &partyBuffer[i], sizeof(struct Pokemon));
    Free(partyBuffer);
}

void sub_81B9080(void)
{
    struct Pokemon *partyBuffer = Alloc(sizeof(gPlayerParty));
    u8 i;

    memcpy(partyBuffer, gPlayerParty, sizeof(gPlayerParty));
    for (i = 0; i < PARTY_SIZE; i++)
        memcpy(&gPlayerParty[sub_81B8F38(i)], &partyBuffer[i], sizeof(struct Pokemon));
    Free(partyBuffer);
}

void sub_81B90D0(void)
{
    u8 i;
    struct Pokemon *mon;
    u8 leadVal;

    for (i = 1; i < PARTY_SIZE; i++)
    {
        mon = &gPlayerParty[sub_81B8F38(i)];
        if (GetMonData(mon, MON_DATA_SPECIES) != SPECIES_NONE && GetMonData(mon, MON_DATA_HP) != 0)
        {
            leadVal = sub_81B8F38(0);
            sub_81B8FB0(0, i);
            sub_81B1288(&gPlayerParty[leadVal], mon);
            break;
        }
    }
}

void sub_81B9140(void)
{
    SetMainCallback2(SetCB2ToReshowScreenAfterMenu);
}

void sub_81B9150(void)
{
    InitPartyMenu(5, 3, 0, 0, 0x7F, sub_81B917C, gMain.savedCallback);
}

void sub_81B917C(u8 taskId)
{
    gTasks[taskId].data[0] = 256;
    sub_81B9294(taskId);
    ChangeBgX(2, 0x10000, 0);
    gTasks[taskId].func = sub_81B91B4;
}

void sub_81B91B4(u8 taskId)
{
    s16 *data = gTasks[taskId].data;
    u8 i;

    if (!gPaletteFade.active)
    {
        data[0] -= 8;
        sub_81B9294(taskId);
        if (data[0] == 0)
        {
            for (i = 3; i < PARTY_SIZE; i++)
            {
                if (gUnknown_02022FF8[i - 3].species != SPECIES_NONE)
                    AnimateSelectedPartyIcon(gUnknown_0203CEDC[i].unk9, 0);
            }
            PlaySE(SE_W231); // Harden SE?
            gTasks[taskId].func = sub_81B9240;
        }
    }
}

void sub_81B9240(u8 taskId)
{
    s16 *data = gTasks[taskId].data;

    if (++data[0] == 0x100)
        sub_81B12C0(taskId);
}

void sub_81B9270(u8 spriteId, s16 x)
{
    if (x >= 0)
        gSprites[spriteId].pos2.x = x;
}

void sub_81B9294(u8 taskId)
{
    s16 *data = gTasks[taskId].data;
    u8 i;

    for (i = 3; i < PARTY_SIZE; i++)
    {
        if (gUnknown_02022FF8[i - 3].species != SPECIES_NONE)
        {
            sub_81B9270(gUnknown_0203CEDC[i].unk9, data[0] - 8);
            sub_81B9270(gUnknown_0203CEDC[i].unkA, data[0] - 8);
            sub_81B9270(gUnknown_0203CEDC[i].unkB, data[0] - 8);
            sub_81B9270(gUnknown_0203CEDC[i].unkC, data[0] - 8);
        }
    }
    ChangeBgX(2, 0x800, 1);
}

void sub_81B9328(void)
{
    InitPartyMenu(6, 0, 0, 0, 15, sub_81B1370, sub_81B9390);
}

void sub_81B9354(u8 arg1)
{
    gFieldCallback2 = hm_add_c3_without_phase_2;
    InitPartyMenu(arg1, 0, 11, 0, 0, sub_81B1370, CB2_ReturnToField);
}

void sub_81B9390(void)
{
    gSpecialVar_0x8004 = GetCursorSelectionMonId();
    if (gSpecialVar_0x8004 >= PARTY_SIZE)
        gSpecialVar_0x8004 = 0xFF;
    gFieldCallback2 = hm_add_c3_without_phase_2;
    SetMainCallback2(CB2_ReturnToField);
}

bool8 hm_add_c3_without_phase_2(void) // might not be bool
{
    pal_fill_black();
    CreateTask(task_hm_without_phase_2, 10);
    return TRUE;
}

void task_hm_without_phase_2(u8 taskId)
{
    if (IsWeatherNotFadingIn())
    {
        DestroyTask(taskId);
        ScriptContext2_Disable();
        EnableBothScriptContexts();
    }
}

void sub_81B9404(void)
{
    ScriptContext2_Enable();
    FadeScreen(FADE_TO_BLACK, 0);
    CreateTask(sub_81B9424, 10);
}

void sub_81B9424(u8 taskId)
{
    if (!gPaletteFade.active)
    {
        overworld_free_bg_tilemaps();
        InitPartyMenu(2, 0, 11, 0, 0, sub_81B1370, sub_81B9470);
        DestroyTask(taskId);
    }
}

void sub_81B9470(void)
{
    gUnknown_02039F24 = GetCursorSelectionMonId();
    if (gUnknown_02039F24 >= PARTY_SIZE)
        gUnknown_02039F24 = 0xFF;
    gSpecialVar_0x8004 = gUnknown_02039F24;
    gFieldCallback2 = hm_add_c3_without_phase_2;
    SetMainCallback2(CB2_ReturnToField);
}

void sub_81B94B0(void)
{
    ScriptContext2_Enable();
    FadeScreen(FADE_TO_BLACK, 0);
    CreateTask(sub_81B94D0, 10);
}

void sub_81B94D0(u8 taskId)
{
    if (!gPaletteFade.active)
    {
        overworld_free_bg_tilemaps();
        InitPartyMenu(3, 0, 11, 0, 0, sub_81B1370, sub_81B9390);
        DestroyTask(taskId);
    }
}

void sub_81B951C(void)
{
    ScriptContext2_Enable();
    FadeScreen(FADE_TO_BLACK, 0);
    CreateTask(sub_81B953C, 10);
}

void sub_81B953C(u8 taskId)
{
    if (!gPaletteFade.active)
    {
        overworld_free_bg_tilemaps();
        InitPartyMenu(7, 0, 11, 0, 0, sub_81B1370, sub_81B9588);
        DestroyTask(taskId);
    }
}

void sub_81B9588(void)
{
    gSpecialVar_0x8004 = GetCursorSelectionMonId();
    if (gSpecialVar_0x8004 >= PARTY_SIZE)
        gSpecialVar_0x8004 = 0xFF;
    else
        gSpecialVar_0x8005 = GetNumberOfRelearnableMoves(&gPlayerParty[gSpecialVar_0x8004]);
    gFieldCallback2 = hm_add_c3_without_phase_2;
    SetMainCallback2(CB2_ReturnToField);
}

void sub_81B95E0(void)
{
    u8 i;

    gSpecialVar_Result = FALSE;
    for (i = 0; i < 3; i++)
    {
        if (GetMonData(&gPlayerParty[i], MON_DATA_HELD_ITEM) != ITEM_NONE)
        {
            gSpecialVar_Result = TRUE;
            break;
        }
    }
}

void sub_81B9620(void)
{
    ScriptContext2_Enable();
    FadeScreen(FADE_TO_BLACK, 0);
    CreateTask(sub_81B9640, 10);
}

void sub_81B9640(u8 taskId)
{
    if (!gPaletteFade.active)
    {
        overworld_free_bg_tilemaps();
        InitPartyMenu(12, 0, 0, 0, 0, sub_81B1370, sub_81B9390);
        DestroyTask(taskId);
    }
}

void sub_81B968C(void)
{
    ShowPokemonSummaryScreen(PSS_MODE_SELECT_MOVE, gPlayerParty, gSpecialVar_0x8004, gPlayerPartyCount - 1, CB2_ReturnToField);
    gFieldCallback = sub_80AF168;
}

void sub_81B96D0(void)
{
    u8 i;

    gSpecialVar_Result = 0;
    for (i = 0; i < MAX_MON_MOVES; i++)
    {
        if (GetMonData(&gPlayerParty[gSpecialVar_0x8004], MON_DATA_MOVE1 + i) != ITEM_NONE)
            gSpecialVar_Result++;
    }
}

void sub_81B9718(void)
{
    struct Pokemon *mon = &gPlayerParty[gSpecialVar_0x8004];
    u16 move = GetMonData(mon, MON_DATA_MOVE1 + gSpecialVar_0x8005);

    GetMonNickname(mon, gStringVar1);
    StringCopy(gStringVar2, gMoveNames[move]);
}

void sub_81B9770(void)
{
    u16 i;

    SetMonMoveSlot(&gPlayerParty[gSpecialVar_0x8004], MOVE_NONE, gSpecialVar_0x8005);
    RemoveMonPPBonus(&gPlayerParty[gSpecialVar_0x8004], gSpecialVar_0x8005);
    for (i = gSpecialVar_0x8005; i < MAX_MON_MOVES - 1; i++)
        sub_81B97DC(&gPlayerParty[gSpecialVar_0x8004], i, i + 1);
}

void sub_81B97DC(struct Pokemon *mon, u8 slotTo, u8 slotFrom)
{
    u16 move1 = GetMonData(mon, MON_DATA_MOVE1 + slotTo);
    u16 move0 = GetMonData(mon, MON_DATA_MOVE1 + slotFrom);
    u8 pp1 = GetMonData(mon, MON_DATA_PP1 + slotTo);
    u8 pp0 = GetMonData(mon, MON_DATA_PP1 + slotFrom);
    u8 ppBonuses = GetMonData(mon, MON_DATA_PP_BONUSES);
    u8 ppBonusMask1 = gUnknown_08329D22[slotTo];
    u8 ppBonusMove1 = (ppBonuses & ppBonusMask1) >> (slotTo * 2);
    u8 ppBonusMask2 = gUnknown_08329D22[slotFrom];
    u8 ppBonusMove2 = (ppBonuses & ppBonusMask2) >> (slotFrom * 2);
    ppBonuses &= ~ppBonusMask1;
    ppBonuses &= ~ppBonusMask2;
    ppBonuses |= (ppBonusMove1 << (slotFrom * 2)) + (ppBonusMove2 << (slotTo * 2));
    SetMonData(mon, MON_DATA_MOVE1 + slotTo, &move0);
    SetMonData(mon, MON_DATA_MOVE1 + slotFrom, &move1);
    SetMonData(mon, MON_DATA_PP1 + slotTo, &pp0);
    SetMonData(mon, MON_DATA_PP1 + slotFrom, &pp1);
    SetMonData(mon, MON_DATA_PP_BONUSES, &ppBonuses);
}

void sub_81B98DC(void)
{
    if (GetMonData(&gPlayerParty[gSpecialVar_0x8004], MON_DATA_IS_EGG))
        gSpecialVar_Result = TRUE;
    else
        gSpecialVar_Result = FALSE;
}

void sub_81B9918(void)
{
    u16 move;
    u32 i, j;

    gSpecialVar_Result = FALSE;
    move = GetMonData(&gPlayerParty[gSpecialVar_0x8004], MON_DATA_MOVE1 + gSpecialVar_0x8005);
    if (move == MOVE_SURF)
    {
        for (i = 0; i < CalculatePlayerPartyCount(); i++)
        {
            if (i != gSpecialVar_0x8004)
            {
                for (j = 0; j < MAX_MON_MOVES; j++)
                {
                    if (GetMonData(&gPlayerParty[i], MON_DATA_MOVE1 + j) == MOVE_SURF)
                        return;
                }
            }
        }
        if (AnyStorageMonWithMove(move) != TRUE)
            gSpecialVar_Result = TRUE;
    }
}<|MERGE_RESOLUTION|>--- conflicted
+++ resolved
@@ -1165,11 +1165,7 @@
 
 bool8 IsMultiBattle(void)
 {
-<<<<<<< HEAD
     if (gBattleTypeFlags & BATTLE_TYPE_MULTI && gBattleTypeFlags & BATTLE_TYPE_DOUBLE && gMain.inBattle)
-=======
-    if (gBattleTypeFlags & BATTLE_TYPE_MULTI && gBattleTypeFlags & BATTLE_TYPE_DOUBLE && gBattleTypeFlags & BATTLE_TYPE_TRAINER && gMain.inBattle)
->>>>>>> 36c7b5f1
         return TRUE;
     else
         return FALSE;
