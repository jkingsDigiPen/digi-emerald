--- conflicted
+++ resolved
@@ -1477,13 +1477,8 @@
 
 const struct Berry *GetBerryInfo(u8 berry)
 {
-<<<<<<< HEAD
     if (berry == ITEM_TO_BERRY(ITEM_ENIGMA_BERRY_E_READER) && IsEnigmaBerryValid())
-        return (struct Berry*)(&gSaveBlock1Ptr->enigmaBerry.berry);
-=======
-    if (berry == ITEM_TO_BERRY(ITEM_ENIGMA_BERRY) && IsEnigmaBerryValid())
         return (struct Berry *)(&gSaveBlock1Ptr->enigmaBerry.berry);
->>>>>>> 898ec580
     else
     {
         if (berry == BERRY_NONE || berry > ITEM_TO_BERRY(LAST_BERRY_INDEX))
