#include "global.h"
#include "berry.h"
#include "event_data.h"
#include "event_object_movement.h"
#include "event_scripts.h"
#include "field_control_avatar.h"
#include "fieldmap.h"
#include "item.h"
#include "item_menu.h"
#include "main.h"
#include "random.h"
#include "string_util.h"
#include "text.h"
#include "constants/event_object_movement.h"
#include "constants/items.h"
#include "constants/region_map_sections.h"

static u32 GetEnigmaBerryChecksum(struct EnigmaBerry *enigmaBerry);
static bool32 BerryTreeGrow(struct BerryTree *tree);
static u16 BerryTypeToItemId(u16 berry);
static u8 BerryTreeGetNumStagesWatered(struct BerryTree *tree);
static u8 GetNumStagesWateredByBerryTreeId(u8 id);
static u8 CalcBerryYieldInternal(u16 max, u16 min, u8 water);
static u8 CalcBerryYield(struct BerryTree *tree);
static u8 GetBerryCountByBerryTreeId(u8 id);
static u16 GetStageDurationByBerryType(u8);

//.rodata
static const u8 sBerryDescriptionPart1_Cheri[] = _("Blooms with delicate pretty flowers.");
static const u8 sBerryDescriptionPart2_Cheri[] = _("The bright red Berry is very spicy.");
static const u8 sBerryDescriptionPart1_Chesto[] = _("The Berry's thick skin and fruit are");
static const u8 sBerryDescriptionPart2_Chesto[] = _("very tough. It is dry-tasting all over.");
static const u8 sBerryDescriptionPart1_Pecha[] = _("Very sweet and delicious.");
static const u8 sBerryDescriptionPart2_Pecha[] = _("Also very tender - handle with care.");
static const u8 sBerryDescriptionPart1_Rawst[] = _("If the leaves grow long and curly,");
static const u8 sBerryDescriptionPart2_Rawst[] = _("the Berry seems to grow very bitter.");
static const u8 sBerryDescriptionPart1_Aspear[] = _("The hard Berry is dense with a rich");
static const u8 sBerryDescriptionPart2_Aspear[] = _("juice. It is quite sour.");
static const u8 sBerryDescriptionPart1_Leppa[] = _("Grows slower than Cheri and others.");
static const u8 sBerryDescriptionPart2_Leppa[] = _("The smaller the Berry, the tastier.");
static const u8 sBerryDescriptionPart1_Oran[] = _("A peculiar Berry with a mix of flavors.");
static const u8 sBerryDescriptionPart2_Oran[] = _("Berries grow in half a day.");
static const u8 sBerryDescriptionPart1_Persim[] = _("Loves sunlight. The Berry's color");
static const u8 sBerryDescriptionPart2_Persim[] = _("grows vivid when exposed to the sun.");
static const u8 sBerryDescriptionPart1_Lum[] = _("Slow to grow. If raised with loving");
static const u8 sBerryDescriptionPart2_Lum[] = _("care, it may grow two Berries.");
static const u8 sBerryDescriptionPart1_Sitrus[] = _("Closely related to Oran. The large");
static const u8 sBerryDescriptionPart2_Sitrus[] = _("Berry has a well-rounded flavor.");
static const u8 sBerryDescriptionPart1_Figy[] = _("The Berry, which looks chewed up,");
static const u8 sBerryDescriptionPart2_Figy[] = _("brims with spicy substances.");
static const u8 sBerryDescriptionPart1_Wiki[] = _("The Berry is said to have grown lumpy");
static const u8 sBerryDescriptionPart2_Wiki[] = _("to help Pokémon grip it.");
static const u8 sBerryDescriptionPart1_Mago[] = _("The Berry turns curvy as it grows.");
static const u8 sBerryDescriptionPart2_Mago[] = _("The curvier, the sweeter and tastier.");
static const u8 sBerryDescriptionPart1_Aguav[] = _("The flower is dainty. It is rare in its");
static const u8 sBerryDescriptionPart2_Aguav[] = _("ability to grow without light.");
static const u8 sBerryDescriptionPart1_Iapapa[] = _("The Berry is very big and sour.");
static const u8 sBerryDescriptionPart2_Iapapa[] = _("It takes at least a day to grow.");
static const u8 sBerryDescriptionPart1_Razz[] = _("The red Berry tastes slightly spicy.");
static const u8 sBerryDescriptionPart2_Razz[] = _("It grows quickly in just four hours.");
static const u8 sBerryDescriptionPart1_Bluk[] = _("The Berry is blue on the outside, but");
static const u8 sBerryDescriptionPart2_Bluk[] = _("it blackens the mouth when eaten.");
static const u8 sBerryDescriptionPart1_Nanab[] = _("This Berry was the seventh");
static const u8 sBerryDescriptionPart2_Nanab[] = _("discovered in the world. It is sweet.");
static const u8 sBerryDescriptionPart1_Wepear[] = _("The flower is small and white. It has a");
static const u8 sBerryDescriptionPart2_Wepear[] = _("delicate balance of bitter and sour.");
static const u8 sBerryDescriptionPart1_Pinap[] = _("Weak against wind and cold.");
static const u8 sBerryDescriptionPart2_Pinap[] = _("The fruit is spicy and the skin, sour.");
static const u8 sBerryDescriptionPart1_Pomeg[] = _("However much it is watered,");
static const u8 sBerryDescriptionPart2_Pomeg[] = _("it only grows up to six Berries.");
static const u8 sBerryDescriptionPart1_Kelpsy[] = _("A rare variety shaped like a root.");
static const u8 sBerryDescriptionPart2_Kelpsy[] = _("Grows a very large flower.");
static const u8 sBerryDescriptionPart1_Qualot[] = _("Loves water. Grows strong even in");
static const u8 sBerryDescriptionPart2_Qualot[] = _("locations with constant rainfall.");
static const u8 sBerryDescriptionPart1_Hondew[] = _("A Berry that is very valuable and");
static const u8 sBerryDescriptionPart2_Hondew[] = _("rarely seen. It is very delicious.");
static const u8 sBerryDescriptionPart1_Grepa[] = _("Despite its tenderness and round");
static const u8 sBerryDescriptionPart2_Grepa[] = _("shape, the Berry is unimaginably sour.");
static const u8 sBerryDescriptionPart1_Tamato[] = _("The Berry is lip-bendingly spicy.");
static const u8 sBerryDescriptionPart2_Tamato[] = _("It takes time to grow.");
static const u8 sBerryDescriptionPart1_Cornn[] = _("A Berry from an ancient era. May not");
static const u8 sBerryDescriptionPart2_Cornn[] = _("grow unless planted in quantity.");
static const u8 sBerryDescriptionPart1_Magost[] = _("A Berry that is widely said to have");
static const u8 sBerryDescriptionPart2_Magost[] = _("a finely balanced flavor.");
static const u8 sBerryDescriptionPart1_Rabuta[] = _("A rare variety that is overgrown with");
static const u8 sBerryDescriptionPart2_Rabuta[] = _("hair. It is quite bitter.");
static const u8 sBerryDescriptionPart1_Nomel[] = _("Quite sour. Just one bite makes it");
static const u8 sBerryDescriptionPart2_Nomel[] = _("impossible to taste for three days.");
static const u8 sBerryDescriptionPart1_Spelon[] = _("The vividly red Berry is very spicy.");
static const u8 sBerryDescriptionPart2_Spelon[] = _("Its warts secrete a spicy substance.");
static const u8 sBerryDescriptionPart1_Pamtre[] = _("Drifts on the sea from somewhere.");
static const u8 sBerryDescriptionPart2_Pamtre[] = _("It is thought to grow elsewhere.");
static const u8 sBerryDescriptionPart1_Watmel[] = _("A huge Berry, with some over 20");
static const u8 sBerryDescriptionPart2_Watmel[] = _("inches discovered. Exceedingly sweet.");
static const u8 sBerryDescriptionPart1_Durin[] = _("Bitter to even look at. It is so");
static const u8 sBerryDescriptionPart2_Durin[] = _("bitter, no one has ever eaten it as is.");
static const u8 sBerryDescriptionPart1_Belue[] = _("It is glossy and looks delicious, but");
static const u8 sBerryDescriptionPart2_Belue[] = _("it is awfully sour. Takes time to grow.");
static const u8 sBerryDescriptionPart1_Chilan[] = _("It can be made into a whistle that");
static const u8 sBerryDescriptionPart2_Chilan[] = _("produces an indescribable sound.");
static const u8 sBerryDescriptionPart1_Occa[] = _("Said to grow in the tropics once,");
static const u8 sBerryDescriptionPart2_Occa[] = _("it boasts an intensely hot spiciness.");
static const u8 sBerryDescriptionPart1_Passho[] = _("Its flesh is dotted with many tiny");
static const u8 sBerryDescriptionPart2_Passho[] = _("bubbles that keep it afloat in water.");
static const u8 sBerryDescriptionPart1_Wacan[] = _("Energy drawn from lightning strikes");
static const u8 sBerryDescriptionPart2_Wacan[] = _("makes this Berry grow big and rich.");
static const u8 sBerryDescriptionPart1_Rindo[] = _("This berry has a vegetable-like flavor,");
static const u8 sBerryDescriptionPart2_Rindo[] = _("but is rich in health-promoting fiber.");
static const u8 sBerryDescriptionPart1_Yache[] = _("This Berry has a refreshing dry and");
static const u8 sBerryDescriptionPart2_Yache[] = _("sour flavor. Tastes better chilled.");
static const u8 sBerryDescriptionPart1_Chople[] = _("Contains a substance that generates");
static const u8 sBerryDescriptionPart2_Chople[] = _("heat. Can even fire up a chilly heart.");
static const u8 sBerryDescriptionPart1_Kebia[] = _("Brilliant green on the outside, inside");
static const u8 sBerryDescriptionPart2_Kebia[] = _("it is packed with black-colored flesh.");
static const u8 sBerryDescriptionPart1_Shuca[] = _("The sweet pulp has just the hint of a");
static const u8 sBerryDescriptionPart2_Shuca[] = _("a hard-edged and fragrant bite to it.");
static const u8 sBerryDescriptionPart1_Coba[] = _("This Berry is said to be a cross of");
static const u8 sBerryDescriptionPart2_Coba[] = _("two Berries blown in from far away.");
static const u8 sBerryDescriptionPart1_Payapa[] = _("Said to sense human emotions, it swells");
static const u8 sBerryDescriptionPart2_Payapa[] = _("roundly when a person approaches.");
static const u8 sBerryDescriptionPart1_Tanga[] = _("It grows a flower at the tip that lures");
static const u8 sBerryDescriptionPart2_Tanga[] = _("Bug Pokémon with its stringy petals.");
static const u8 sBerryDescriptionPart1_Charti[] = _("Often used for pickles because of its");
static const u8 sBerryDescriptionPart2_Charti[] = _("dry flavor. Sometimes eaten raw.");
static const u8 sBerryDescriptionPart1_Kasib[] = _("Old superstitions say it has an odd");
static const u8 sBerryDescriptionPart2_Kasib[] = _("power. A popular good-luck charm.");
static const u8 sBerryDescriptionPart1_Haban[] = _("Less bitter if enough of this Berry");
static const u8 sBerryDescriptionPart2_Haban[] = _("is boiled down. Makes a good jam.");
static const u8 sBerryDescriptionPart1_Colbur[] = _("Tiny hooks on the surface latch onto");
static const u8 sBerryDescriptionPart2_Colbur[] = _("Pokémon to reach far-off places.");
static const u8 sBerryDescriptionPart1_Babiri[] = _("Very tough with a strong flavor. It");
static const u8 sBerryDescriptionPart2_Babiri[] = _("was used to make medicine in the past.");
static const u8 sBerryDescriptionPart1_Roseli[] = _("In nature, they grow in wide rings");
static const u8 sBerryDescriptionPart2_Roseli[] = _("for reasons that are still unknown.");
static const u8 sBerryDescriptionPart1_Liechi[] = _("A mysterious Berry. It is rumored to");
static const u8 sBerryDescriptionPart2_Liechi[] = _("contain the power of the sea.");
static const u8 sBerryDescriptionPart1_Ganlon[] = _("A mysterious Berry. It is rumored to");
static const u8 sBerryDescriptionPart2_Ganlon[] = _("contain the power of the land.");
static const u8 sBerryDescriptionPart1_Salac[] = _("A mysterious Berry. It is rumored to");
static const u8 sBerryDescriptionPart2_Salac[] = _("contain the power of the sky.");
static const u8 sBerryDescriptionPart1_Petaya[] = _("A mysterious Berry. It is rumored to");
static const u8 sBerryDescriptionPart2_Petaya[] = _("contain the power of all living things.");
static const u8 sBerryDescriptionPart1_Apicot[] = _("A very mystifying Berry. No telling");
static const u8 sBerryDescriptionPart2_Apicot[] = _("what may happen or how it can be used.");
static const u8 sBerryDescriptionPart1_Lansat[] = _("Said to be a legendary Berry.");
static const u8 sBerryDescriptionPart2_Lansat[] = _("Holding it supposedly brings joy.");
static const u8 sBerryDescriptionPart1_Starf[] = _("So strong, it was abandoned at the");
static const u8 sBerryDescriptionPart2_Starf[] = _("world's edge. Considered a mirage.");
static const u8 sBerryDescriptionPart1_Enigma[] = _("A completely enigmatic Berry.");
static const u8 sBerryDescriptionPart2_Enigma[] = _("Appears to have the power of stars.");
static const u8 sBerryDescriptionPart1_Micle[] = _("It makes other food eaten at the");
static const u8 sBerryDescriptionPart2_Micle[] = _("same time taste sweet.");
static const u8 sBerryDescriptionPart1_Custap[] = _("The flesh underneath the Custap");
static const u8 sBerryDescriptionPart2_Custap[] = _("Berry's skin is sweet and creamy soft.");
static const u8 sBerryDescriptionPart1_Jaboca[] = _("The drupelets that make up this berry");
static const u8 sBerryDescriptionPart2_Jaboca[] = _("pop rythmically if handled roughly.");
static const u8 sBerryDescriptionPart1_Rowap[] = _("People once worked top-shaped pieces");
static const u8 sBerryDescriptionPart2_Rowap[] = _("of this berry free to use as toys.");
static const u8 sBerryDescriptionPart1_Kee[] = _("A berry that is incredibly spicy at");
static const u8 sBerryDescriptionPart2_Kee[] = _("first, then extremely bitter.");
static const u8 sBerryDescriptionPart1_Maranga[] = _("Its outside is very bitter, but its");
static const u8 sBerryDescriptionPart2_Maranga[] = _("inside tastes like a sweet drink.");

const struct Berry gBerries[] =
{
    [ITEM_CHERI_BERRY - FIRST_BERRY_INDEX] =
    {
        .name = _("Cheri"),
        .firmness = BERRY_FIRMNESS_SOFT,
        .size = 20,
        .maxYield = 3,
        .minYield = 2,
        .description1 = sBerryDescriptionPart1_Cheri,
        .description2 = sBerryDescriptionPart2_Cheri,
        .stageDuration = 3,
        .spicy = 10,
        .dry = 0,
        .sweet = 0,
        .bitter = 0,
        .sour = 0,
        .smoothness = 25,
    },

    [ITEM_CHESTO_BERRY - FIRST_BERRY_INDEX] =
    {
        .name = _("Chesto"),
        .firmness = BERRY_FIRMNESS_SUPER_HARD,
        .size = 80,
        .maxYield = 3,
        .minYield = 2,
        .description1 = sBerryDescriptionPart1_Chesto,
        .description2 = sBerryDescriptionPart2_Chesto,
        .stageDuration = 3,
        .spicy = 0,
        .dry = 10,
        .sweet = 0,
        .bitter = 0,
        .sour = 0,
        .smoothness = 25,
    },

    [ITEM_PECHA_BERRY - FIRST_BERRY_INDEX] =
    {
        .name = _("Pecha"),
        .firmness = BERRY_FIRMNESS_VERY_SOFT,
        .size = 40,
        .maxYield = 3,
        .minYield = 2,
        .description1 = sBerryDescriptionPart1_Pecha,
        .description2 = sBerryDescriptionPart2_Pecha,
        .stageDuration = 3,
        .spicy = 0,
        .dry = 0,
        .sweet = 10,
        .bitter = 0,
        .sour = 0,
        .smoothness = 25,
    },

    [ITEM_RAWST_BERRY - FIRST_BERRY_INDEX] =
    {
        .name = _("Rawst"),
        .firmness = BERRY_FIRMNESS_HARD,
        .size = 32,
        .maxYield = 3,
        .minYield = 2,
        .description1 = sBerryDescriptionPart1_Rawst,
        .description2 = sBerryDescriptionPart2_Rawst,
        .stageDuration = 3,
        .spicy = 0,
        .dry = 0,
        .sweet = 0,
        .bitter = 10,
        .sour = 0,
        .smoothness = 25,
    },

    [ITEM_ASPEAR_BERRY - FIRST_BERRY_INDEX] =
    {
        .name = _("Aspear"),
        .firmness = BERRY_FIRMNESS_SUPER_HARD,
        .size = 50,
        .maxYield = 3,
        .minYield = 2,
        .description1 = sBerryDescriptionPart1_Aspear,
        .description2 = sBerryDescriptionPart2_Aspear,
        .stageDuration = 3,
        .spicy = 0,
        .dry = 0,
        .sweet = 0,
        .bitter = 0,
        .sour = 10,
        .smoothness = 25,
    },

    [ITEM_LEPPA_BERRY - FIRST_BERRY_INDEX] =
    {
        .name = _("Leppa"),
        .firmness = BERRY_FIRMNESS_VERY_HARD,
        .size = 28,
        .maxYield = 3,
        .minYield = 2,
        .description1 = sBerryDescriptionPart1_Leppa,
        .description2 = sBerryDescriptionPart2_Leppa,
        .stageDuration = 4,
        .spicy = 10,
        .dry = 0,
        .sweet = 10,
        .bitter = 10,
        .sour = 10,
        .smoothness = 20,
    },

    [ITEM_ORAN_BERRY - FIRST_BERRY_INDEX] =
    {
        .name = _("Oran"),
        .firmness = BERRY_FIRMNESS_SUPER_HARD,
        .size = 35,
        .maxYield = 3,
        .minYield = 2,
        .description1 = sBerryDescriptionPart1_Oran,
        .description2 = sBerryDescriptionPart2_Oran,
        .stageDuration = 3,
        .spicy = 10,
        .dry = 10,
        .sweet = 10,
        .bitter = 10,
        .sour = 10,
        .smoothness = 20,
    },

    [ITEM_PERSIM_BERRY - FIRST_BERRY_INDEX] =
    {
        .name = _("Persim"),
        .firmness = BERRY_FIRMNESS_HARD,
        .size = 47,
        .maxYield = 3,
        .minYield = 2,
        .description1 = sBerryDescriptionPart1_Persim,
        .description2 = sBerryDescriptionPart2_Persim,
        .stageDuration = 3,
        .spicy = 10,
        .dry = 10,
        .sweet = 10,
        .bitter = 10,
        .sour = 10,
        .smoothness = 20,
    },

    [ITEM_LUM_BERRY - FIRST_BERRY_INDEX] =
    {
        .name = _("Lum"),
        .firmness = BERRY_FIRMNESS_SUPER_HARD,
        .size = 34,
        .maxYield = 2,
        .minYield = 1,
        .description1 = sBerryDescriptionPart1_Lum,
        .description2 = sBerryDescriptionPart2_Lum,
        .stageDuration = 12,
        .spicy = 10,
        .dry = 10,
        .sweet = 10,
        .bitter = 10,
        .sour = 10,
        .smoothness = 20,
    },

    [ITEM_SITRUS_BERRY - FIRST_BERRY_INDEX] =
    {
        .name = _("Sitrus"),
        .firmness = BERRY_FIRMNESS_VERY_HARD,
        .size = 95,
        .maxYield = 3,
        .minYield = 2,
        .description1 = sBerryDescriptionPart1_Sitrus,
        .description2 = sBerryDescriptionPart2_Sitrus,
        .stageDuration = 6,
        .spicy = 10,
        .dry = 10,
        .sweet = 10,
        .bitter = 10,
        .sour = 10,
        .smoothness = 20,
    },

    [ITEM_FIGY_BERRY - FIRST_BERRY_INDEX] =
    {
        .name = _("Figy"),
        .firmness = BERRY_FIRMNESS_SOFT,
        .size = 100,
        .maxYield = 3,
        .minYield = 2,
        .description1 = sBerryDescriptionPart1_Figy,
        .description2 = sBerryDescriptionPart2_Figy,
        .stageDuration = 6,
        .spicy = 10,
        .dry = 0,
        .sweet = 0,
        .bitter = 0,
        .sour = 0,
        .smoothness = 25,
    },

    [ITEM_WIKI_BERRY - FIRST_BERRY_INDEX] =
    {
        .name = _("Wiki"),
        .firmness = BERRY_FIRMNESS_HARD,
        .size = 115,
        .maxYield = 3,
        .minYield = 2,
        .description1 = sBerryDescriptionPart1_Wiki,
        .description2 = sBerryDescriptionPart2_Wiki,
        .stageDuration = 6,
        .spicy = 0,
        .dry = 10,
        .sweet = 0,
        .bitter = 0,
        .sour = 0,
        .smoothness = 25,
    },

    [ITEM_MAGO_BERRY - FIRST_BERRY_INDEX] =
    {
        .name = _("Mago"),
        .firmness = BERRY_FIRMNESS_HARD,
        .size = 126,
        .maxYield = 3,
        .minYield = 2,
        .description1 = sBerryDescriptionPart1_Mago,
        .description2 = sBerryDescriptionPart2_Mago,
        .stageDuration = 6,
        .spicy = 0,
        .dry = 0,
        .sweet = 10,
        .bitter = 0,
        .sour = 0,
        .smoothness = 25,
    },

    [ITEM_AGUAV_BERRY - FIRST_BERRY_INDEX] =
    {
        .name = _("Aguav"),
        .firmness = BERRY_FIRMNESS_SUPER_HARD,
        .size = 64,
        .maxYield = 3,
        .minYield = 2,
        .description1 = sBerryDescriptionPart1_Aguav,
        .description2 = sBerryDescriptionPart2_Aguav,
        .stageDuration = 6,
        .spicy = 0,
        .dry = 0,
        .sweet = 0,
        .bitter = 10,
        .sour = 0,
        .smoothness = 25,
    },

    [ITEM_IAPAPA_BERRY - FIRST_BERRY_INDEX] =
    {
        .name = _("Iapapa"),
        .firmness = BERRY_FIRMNESS_SOFT,
        .size = 223,
        .maxYield = 3,
        .minYield = 2,
        .description1 = sBerryDescriptionPart1_Iapapa,
        .description2 = sBerryDescriptionPart2_Iapapa,
        .stageDuration = 6,
        .spicy = 0,
        .dry = 0,
        .sweet = 0,
        .bitter = 0,
        .sour = 10,
        .smoothness = 25,
    },

    [ITEM_RAZZ_BERRY - FIRST_BERRY_INDEX] =
    {
        .name = _("Razz"),
        .firmness = BERRY_FIRMNESS_VERY_HARD,
        .size = 120,
        .maxYield = 6,
        .minYield = 3,
        .description1 = sBerryDescriptionPart1_Razz,
        .description2 = sBerryDescriptionPart2_Razz,
        .stageDuration = 1,
        .spicy = 10,
        .dry = 10,
        .sweet = 0,
        .bitter = 0,
        .sour = 0,
        .smoothness = 20,
    },

    [ITEM_BLUK_BERRY - FIRST_BERRY_INDEX] =
    {
        .name = _("Bluk"),
        .firmness = BERRY_FIRMNESS_SOFT,
        .size = 108,
        .maxYield = 6,
        .minYield = 3,
        .description1 = sBerryDescriptionPart1_Bluk,
        .description2 = sBerryDescriptionPart2_Bluk,
        .stageDuration = 1,
        .spicy = 0,
        .dry = 10,
        .sweet = 10,
        .bitter = 0,
        .sour = 0,
        .smoothness = 20,
    },

    [ITEM_NANAB_BERRY - FIRST_BERRY_INDEX] =
    {
        .name = _("Nanab"),
        .firmness = BERRY_FIRMNESS_VERY_HARD,
        .size = 77,
        .maxYield = 6,
        .minYield = 3,
        .description1 = sBerryDescriptionPart1_Nanab,
        .description2 = sBerryDescriptionPart2_Nanab,
        .stageDuration = 1,
        .spicy = 0,
        .dry = 0,
        .sweet = 10,
        .bitter = 10,
        .sour = 0,
        .smoothness = 20,
    },

    [ITEM_WEPEAR_BERRY - FIRST_BERRY_INDEX] =
    {
        .name = _("Wepear"),
        .firmness = BERRY_FIRMNESS_SUPER_HARD,
        .size = 74,
        .maxYield = 6,
        .minYield = 3,
        .description1 = sBerryDescriptionPart1_Wepear,
        .description2 = sBerryDescriptionPart2_Wepear,
        .stageDuration = 1,
        .spicy = 0,
        .dry = 0,
        .sweet = 0,
        .bitter = 10,
        .sour = 10,
        .smoothness = 20,
    },

    [ITEM_PINAP_BERRY - FIRST_BERRY_INDEX] =
    {
        .name = _("Pinap"),
        .firmness = BERRY_FIRMNESS_HARD,
        .size = 80,
        .maxYield = 6,
        .minYield = 3,
        .description1 = sBerryDescriptionPart1_Pinap,
        .description2 = sBerryDescriptionPart2_Pinap,
        .stageDuration = 1,
        .spicy = 10,
        .dry = 0,
        .sweet = 0,
        .bitter = 0,
        .sour = 10,
        .smoothness = 20,
    },

    [ITEM_POMEG_BERRY - FIRST_BERRY_INDEX] =
    {
        .name = _("Pomeg"),
        .firmness = BERRY_FIRMNESS_VERY_HARD,
        .size = 135,
        .maxYield = 6,
        .minYield = 2,
        .description1 = sBerryDescriptionPart1_Pomeg,
        .description2 = sBerryDescriptionPart2_Pomeg,
        .stageDuration = 3,
        .spicy = 10,
        .dry = 0,
        .sweet = 10,
        .bitter = 10,
        .sour = 0,
        .smoothness = 20,
    },

    [ITEM_KELPSY_BERRY - FIRST_BERRY_INDEX] =
    {
        .name = _("Kelpsy"),
        .firmness = BERRY_FIRMNESS_HARD,
        .size = 150,
        .maxYield = 6,
        .minYield = 2,
        .description1 = sBerryDescriptionPart1_Kelpsy,
        .description2 = sBerryDescriptionPart2_Kelpsy,
        .stageDuration = 3,
        .spicy = 0,
        .dry = 10,
        .sweet = 0,
        .bitter = 10,
        .sour = 10,
        .smoothness = 20,
    },

    [ITEM_QUALOT_BERRY - FIRST_BERRY_INDEX] =
    {
        .name = _("Qualot"),
        .firmness = BERRY_FIRMNESS_HARD,
        .size = 110,
        .maxYield = 6,
        .minYield = 2,
        .description1 = sBerryDescriptionPart1_Qualot,
        .description2 = sBerryDescriptionPart2_Qualot,
        .stageDuration = 3,
        .spicy = 10,
        .dry = 0,
        .sweet = 10,
        .bitter = 0,
        .sour = 10,
        .smoothness = 20,
    },

    [ITEM_HONDEW_BERRY - FIRST_BERRY_INDEX] =
    {
        .name = _("Hondew"),
        .firmness = BERRY_FIRMNESS_HARD,
        .size = 162,
        .maxYield = 6,
        .minYield = 2,
        .description1 = sBerryDescriptionPart1_Hondew,
        .description2 = sBerryDescriptionPart2_Hondew,
        .stageDuration = 3,
        .spicy = 10,
        .dry = 10,
        .sweet = 0,
        .bitter = 10,
        .sour = 0,
        .smoothness = 20,
    },

    [ITEM_GREPA_BERRY - FIRST_BERRY_INDEX] =
    {
        .name = _("Grepa"),
        .firmness = BERRY_FIRMNESS_SOFT,
        .size = 149,
        .maxYield = 6,
        .minYield = 2,
        .description1 = sBerryDescriptionPart1_Grepa,
        .description2 = sBerryDescriptionPart2_Grepa,
        .stageDuration = 3,
        .spicy = 0,
        .dry = 10,
        .sweet = 10,
        .bitter = 0,
        .sour = 10,
        .smoothness = 20,
    },

    [ITEM_TAMATO_BERRY - FIRST_BERRY_INDEX] =
    {
        .name = _("Tamato"),
        .firmness = BERRY_FIRMNESS_SOFT,
        .size = 200,
        .maxYield = 4,
        .minYield = 2,
        .description1 = sBerryDescriptionPart1_Tamato,
        .description2 = sBerryDescriptionPart2_Tamato,
        .stageDuration = 6,
        .spicy = 20,
        .dry = 10,
        .sweet = 0,
        .bitter = 0,
        .sour = 0,
        .smoothness = 30,
    },

    [ITEM_CORNN_BERRY - FIRST_BERRY_INDEX] =
    {
        .name = _("Cornn"),
        .firmness = BERRY_FIRMNESS_HARD,
        .size = 75,
        .maxYield = 4,
        .minYield = 2,
        .description1 = sBerryDescriptionPart1_Cornn,
        .description2 = sBerryDescriptionPart2_Cornn,
        .stageDuration = 6,
        .spicy = 0,
        .dry = 20,
        .sweet = 10,
        .bitter = 0,
        .sour = 0,
        .smoothness = 30,
    },

    [ITEM_MAGOST_BERRY - FIRST_BERRY_INDEX] =
    {
        .name = _("Magost"),
        .firmness = BERRY_FIRMNESS_HARD,
        .size = 140,
        .maxYield = 4,
        .minYield = 2,
        .description1 = sBerryDescriptionPart1_Magost,
        .description2 = sBerryDescriptionPart2_Magost,
        .stageDuration = 6,
        .spicy = 0,
        .dry = 0,
        .sweet = 20,
        .bitter = 10,
        .sour = 0,
        .smoothness = 30,
    },

    [ITEM_RABUTA_BERRY - FIRST_BERRY_INDEX] =
    {
        .name = _("Rabuta"),
        .firmness = BERRY_FIRMNESS_SOFT,
        .size = 226,
        .maxYield = 4,
        .minYield = 2,
        .description1 = sBerryDescriptionPart1_Rabuta,
        .description2 = sBerryDescriptionPart2_Rabuta,
        .stageDuration = 6,
        .spicy = 0,
        .dry = 0,
        .sweet = 0,
        .bitter = 20,
        .sour = 10,
        .smoothness = 30,
    },

    [ITEM_NOMEL_BERRY - FIRST_BERRY_INDEX] =
    {
        .name = _("Nomel"),
        .firmness = BERRY_FIRMNESS_SUPER_HARD,
        .size = 285,
        .maxYield = 4,
        .minYield = 2,
        .description1 = sBerryDescriptionPart1_Nomel,
        .description2 = sBerryDescriptionPart2_Nomel,
        .stageDuration = 6,
        .spicy = 10,
        .dry = 0,
        .sweet = 0,
        .bitter = 0,
        .sour = 20,
        .smoothness = 30,
    },

    [ITEM_SPELON_BERRY - FIRST_BERRY_INDEX] =
    {
        .name = _("Spelon"),
        .firmness = BERRY_FIRMNESS_SOFT,
        .size = 133,
        .maxYield = 2,
        .minYield = 1,
        .description1 = sBerryDescriptionPart1_Spelon,
        .description2 = sBerryDescriptionPart2_Spelon,
        .stageDuration = 18,
        .spicy = 40,
        .dry = 10,
        .sweet = 0,
        .bitter = 0,
        .sour = 0,
        .smoothness = 70,
    },

    [ITEM_PAMTRE_BERRY - FIRST_BERRY_INDEX] =
    {
        .name = _("Pamtre"),
        .firmness = BERRY_FIRMNESS_VERY_SOFT,
        .size = 244,
        .maxYield = 2,
        .minYield = 1,
        .description1 = sBerryDescriptionPart1_Pamtre,
        .description2 = sBerryDescriptionPart2_Pamtre,
        .stageDuration = 18,
        .spicy = 0,
        .dry = 40,
        .sweet = 10,
        .bitter = 0,
        .sour = 0,
        .smoothness = 70,
    },

    [ITEM_WATMEL_BERRY - FIRST_BERRY_INDEX] =
    {
        .name = _("Watmel"),
        .firmness = BERRY_FIRMNESS_SOFT,
        .size = 250,
        .maxYield = 2,
        .minYield = 1,
        .description1 = sBerryDescriptionPart1_Watmel,
        .description2 = sBerryDescriptionPart2_Watmel,
        .stageDuration = 18,
        .spicy = 0,
        .dry = 0,
        .sweet = 40,
        .bitter = 10,
        .sour = 0,
        .smoothness = 70,
    },

    [ITEM_DURIN_BERRY - FIRST_BERRY_INDEX] =
    {
        .name = _("Durin"),
        .firmness = BERRY_FIRMNESS_HARD,
        .size = 280,
        .maxYield = 2,
        .minYield = 1,
        .description1 = sBerryDescriptionPart1_Durin,
        .description2 = sBerryDescriptionPart2_Durin,
        .stageDuration = 18,
        .spicy = 0,
        .dry = 0,
        .sweet = 0,
        .bitter = 40,
        .sour = 10,
        .smoothness = 70,
    },

    [ITEM_BELUE_BERRY - FIRST_BERRY_INDEX] =
    {
        .name = _("Belue"),
        .firmness = BERRY_FIRMNESS_VERY_SOFT,
        .size = 300,
        .maxYield = 2,
        .minYield = 1,
        .description1 = sBerryDescriptionPart1_Belue,
        .description2 = sBerryDescriptionPart2_Belue,
        .stageDuration = 18,
        .spicy = 10,
        .dry = 0,
        .sweet = 0,
        .bitter = 0,
        .sour = 40,
        .smoothness = 70,
    },

    [ITEM_CHILAN_BERRY - FIRST_BERRY_INDEX] =
    {
        .name = _("Chilan"),
        .firmness = BERRY_FIRMNESS_VERY_SOFT,
        .size = 34,
        .maxYield = 5,
        .minYield = 2,
        .description1 = sBerryDescriptionPart1_Chilan,
        .description2 = sBerryDescriptionPart2_Chilan,
        .stageDuration = 18,
        .spicy = 0,
        .dry = 25,
        .sweet = 10,
        .bitter = 0,
        .sour = 0,
        .smoothness = 35,
    },

    [ITEM_OCCA_BERRY - FIRST_BERRY_INDEX] =
    {
        .name = _("Occa"),
        .firmness = BERRY_FIRMNESS_SUPER_HARD,
        .size = 90,
        .maxYield = 5,
        .minYield = 2,
        .description1 = sBerryDescriptionPart1_Occa,
        .description2 = sBerryDescriptionPart2_Occa,
        .stageDuration = 18,
        .spicy = 15,
        .dry = 0,
        .sweet = 10,
        .bitter = 0,
        .sour = 0,
        .smoothness = 30,
    },

    [ITEM_PASSHO_BERRY - FIRST_BERRY_INDEX] =
    {
        .name = _("Passho"),
        .firmness = BERRY_FIRMNESS_SOFT,
        .size = 33,
        .maxYield = 5,
        .minYield = 2,
        .description1 = sBerryDescriptionPart1_Passho,
        .description2 = sBerryDescriptionPart2_Passho,
        .stageDuration = 18,
        .spicy = 0,
        .dry = 15,
        .sweet = 0,
        .bitter = 10,
        .sour = 0,
        .smoothness = 30,
    },

    [ITEM_WACAN_BERRY - FIRST_BERRY_INDEX] =
    {
        .name = _("Wacan"),
        .firmness = BERRY_FIRMNESS_VERY_SOFT,
        .size = 250,
        .maxYield = 5,
        .minYield = 2,
        .description1 = sBerryDescriptionPart1_Wacan,
        .description2 = sBerryDescriptionPart2_Wacan,
        .stageDuration = 18,
        .spicy = 0,
        .dry = 0,
        .sweet = 15,
        .bitter = 0,
        .sour = 10,
        .smoothness = 30,
    },

    [ITEM_RINDO_BERRY - FIRST_BERRY_INDEX] =
    {
        .name = _("Rindo"),
        .firmness = BERRY_FIRMNESS_SOFT,
        .size = 156,
        .maxYield = 5,
        .minYield = 2,
        .description1 = sBerryDescriptionPart1_Rindo,
        .description2 = sBerryDescriptionPart2_Rindo,
        .stageDuration = 18,
        .spicy = 10,
        .dry = 0,
        .sweet = 0,
        .bitter = 15,
        .sour = 0,
        .smoothness = 30,
    },

    [ITEM_YACHE_BERRY - FIRST_BERRY_INDEX] =
    {
        .name = _("Yache"),
        .firmness = BERRY_FIRMNESS_VERY_HARD,
        .size = 135,
        .maxYield = 5,
        .minYield = 2,
        .description1 = sBerryDescriptionPart1_Yache,
        .description2 = sBerryDescriptionPart2_Yache,
        .stageDuration = 18,
        .spicy = 0,
        .dry = 10,
        .sweet = 0,
        .bitter = 0,
        .sour = 15,
        .smoothness = 30,
    },

    [ITEM_CHOPLE_BERRY - FIRST_BERRY_INDEX] =
    {
        .name = _("Chople"),
        .firmness = BERRY_FIRMNESS_SOFT,
        .size = 77,
        .maxYield = 5,
        .minYield = 2,
        .description1 = sBerryDescriptionPart1_Chople,
        .description2 = sBerryDescriptionPart2_Chople,
        .stageDuration = 18,
        .spicy = 15,
        .dry = 0,
        .sweet = 0,
        .bitter = 10,
        .sour = 0,
        .smoothness = 30,
    },

    [ITEM_KEBIA_BERRY - FIRST_BERRY_INDEX] =
    {
        .name = _("Kebia"),
        .firmness = BERRY_FIRMNESS_HARD,
        .size = 90,
        .maxYield = 5,
        .minYield = 2,
        .description1 = sBerryDescriptionPart1_Kebia,
        .description2 = sBerryDescriptionPart2_Kebia,
        .stageDuration = 18,
        .spicy = 0,
        .dry = 15,
        .sweet = 0,
        .bitter = 0,
        .sour = 10,
        .smoothness = 30,
    },

    [ITEM_SHUCA_BERRY - FIRST_BERRY_INDEX] =
    {
        .name = _("Shuca"),
        .firmness = BERRY_FIRMNESS_SOFT,
        .size = 42,
        .maxYield = 5,
        .minYield = 2,
        .description1 = sBerryDescriptionPart1_Shuca,
        .description2 = sBerryDescriptionPart2_Shuca,
        .stageDuration = 18,
        .spicy = 10,
        .dry = 0,
        .sweet = 15,
        .bitter = 0,
        .sour = 0,
        .smoothness = 30,
    },

    [ITEM_COBA_BERRY - FIRST_BERRY_INDEX] =
    {
        .name = _("Coba"),
        .firmness = BERRY_FIRMNESS_VERY_HARD,
        .size = 278,
        .maxYield = 5,
        .minYield = 2,
        .description1 = sBerryDescriptionPart1_Coba,
        .description2 = sBerryDescriptionPart2_Coba,
        .stageDuration = 18,
        .spicy = 0,
        .dry = 10,
        .sweet = 0,
        .bitter = 15,
        .sour = 0,
        .smoothness = 30,
    },

    [ITEM_PAYAPA_BERRY - FIRST_BERRY_INDEX] =
    {
        .name = _("Payapa"),
        .firmness = BERRY_FIRMNESS_SOFT,
        .size = 252,
        .maxYield = 5,
        .minYield = 2,
        .description1 = sBerryDescriptionPart1_Payapa,
        .description2 = sBerryDescriptionPart2_Payapa,
        .stageDuration = 18,
        .spicy = 0,
        .dry = 0,
        .sweet = 10,
        .bitter = 0,
        .sour = 15,
        .smoothness = 30,
    },

    [ITEM_TANGA_BERRY - FIRST_BERRY_INDEX] =
    {
        .name = _("Tanga"),
        .firmness = BERRY_FIRMNESS_VERY_SOFT,
        .size = 42,
        .maxYield = 5,
        .minYield = 2,
        .description1 = sBerryDescriptionPart1_Tanga,
        .description2 = sBerryDescriptionPart2_Tanga,
        .stageDuration = 18,
        .spicy = 20,
        .dry = 0,
        .sweet = 0,
        .bitter = 0,
        .sour = 10,
        .smoothness = 35,
    },

    [ITEM_CHARTI_BERRY - FIRST_BERRY_INDEX] =
    {
        .name = _("Charti"),
        .firmness = BERRY_FIRMNESS_VERY_SOFT,
        .size = 28,
        .maxYield = 5,
        .minYield = 2,
        .description1 = sBerryDescriptionPart1_Charti,
        .description2 = sBerryDescriptionPart2_Charti,
        .stageDuration = 18,
        .spicy = 10,
        .dry = 20,
        .sweet = 0,
        .bitter = 0,
        .sour = 0,
        .smoothness = 35,
    },

    [ITEM_KASIB_BERRY - FIRST_BERRY_INDEX] =
    {
        .name = _("Kasib"),
        .firmness = BERRY_FIRMNESS_HARD,
        .size = 144,
        .maxYield = 5,
        .minYield = 2,
        .description1 = sBerryDescriptionPart1_Kasib,
        .description2 = sBerryDescriptionPart2_Kasib,
        .stageDuration = 18,
        .spicy = 0,
        .dry = 10,
        .sweet = 20,
        .bitter = 0,
        .sour = 0,
        .smoothness = 35,
    },

    [ITEM_HABAN_BERRY - FIRST_BERRY_INDEX] =
    {
        .name = _("Haban"),
        .firmness = BERRY_FIRMNESS_SOFT,
        .size = 23,
        .maxYield = 5,
        .minYield = 2,
        .description1 = sBerryDescriptionPart1_Haban,
        .description2 = sBerryDescriptionPart2_Haban,
        .stageDuration = 18,
        .spicy = 0,
        .dry = 0,
        .sweet = 10,
        .bitter = 20,
        .sour = 0,
        .smoothness = 35,
    },

    [ITEM_COLBUR_BERRY - FIRST_BERRY_INDEX] =
    {
        .name = _("Colbur"),
        .firmness = BERRY_FIRMNESS_SUPER_HARD,
        .size = 39,
        .maxYield = 5,
        .minYield = 2,
        .description1 = sBerryDescriptionPart1_Colbur,
        .description2 = sBerryDescriptionPart2_Colbur,
        .stageDuration = 18,
        .spicy = 0,
        .dry = 0,
        .sweet = 0,
        .bitter = 10,
        .sour = 20,
        .smoothness = 35,
    },

    [ITEM_BABIRI_BERRY - FIRST_BERRY_INDEX] =
    {
        .name = _("Babiri"),
        .firmness = BERRY_FIRMNESS_SUPER_HARD,
        .size = 265,
        .maxYield = 5,
        .minYield = 2,
        .description1 = sBerryDescriptionPart1_Babiri,
        .description2 = sBerryDescriptionPart2_Babiri,
        .stageDuration = 18,
        .spicy = 25,
        .dry = 10,
        .sweet = 0,
        .bitter = 0,
        .sour = 0,
        .smoothness = 35,
    },

    [ITEM_ROSELI_BERRY - FIRST_BERRY_INDEX] =
    {
        .name = _("Roseli"),
        .firmness = BERRY_FIRMNESS_HARD,
        .size = 35,
        .maxYield = 5,
        .minYield = 2,
        .description1 = sBerryDescriptionPart1_Roseli,
        .description2 = sBerryDescriptionPart2_Roseli,
        .stageDuration = 18,
        .spicy = 0,
        .dry = 0,
        .sweet = 25,
        .bitter = 10,
        .sour = 0,
        .smoothness = 35,
    },

    [ITEM_LIECHI_BERRY - FIRST_BERRY_INDEX] =
    {
        .name = _("Liechi"),
        .firmness = BERRY_FIRMNESS_VERY_HARD,
        .size = 111,
        .maxYield = 2,
        .minYield = 1,
        .description1 = sBerryDescriptionPart1_Liechi,
        .description2 = sBerryDescriptionPart2_Liechi,
        .stageDuration = 24,
        .spicy = 40,
        .dry = 0,
        .sweet = 40,
        .bitter = 0,
        .sour = 10,
        .smoothness = 80,
    },

    [ITEM_GANLON_BERRY - FIRST_BERRY_INDEX] =
    {
        .name = _("Ganlon"),
        .firmness = BERRY_FIRMNESS_VERY_HARD,
        .size = 33,
        .maxYield = 2,
        .minYield = 1,
        .description1 = sBerryDescriptionPart1_Ganlon,
        .description2 = sBerryDescriptionPart2_Ganlon,
        .stageDuration = 24,
        .spicy = 0,
        .dry = 40,
        .sweet = 0,
        .bitter = 40,
        .sour = 0,
        .smoothness = 80,
    },

    [ITEM_SALAC_BERRY - FIRST_BERRY_INDEX] =
    {
        .name = _("Salac"),
        .firmness = BERRY_FIRMNESS_VERY_HARD,
        .size = 95,
        .maxYield = 2,
        .minYield = 1,
        .description1 = sBerryDescriptionPart1_Salac,
        .description2 = sBerryDescriptionPart2_Salac,
        .stageDuration = 24,
        .spicy = 0,
        .dry = 0,
        .sweet = 40,
        .bitter = 0,
        .sour = 40,
        .smoothness = 80,
    },

    [ITEM_PETAYA_BERRY - FIRST_BERRY_INDEX] =
    {
        .name = _("Petaya"),
        .firmness = BERRY_FIRMNESS_VERY_HARD,
        .size = 237,
        .maxYield = 2,
        .minYield = 1,
        .description1 = sBerryDescriptionPart1_Petaya,
        .description2 = sBerryDescriptionPart2_Petaya,
        .stageDuration = 24,
        .spicy = 40,
        .dry = 0,
        .sweet = 0,
        .bitter = 40,
        .sour = 0,
        .smoothness = 80,
    },

    [ITEM_APICOT_BERRY - FIRST_BERRY_INDEX] =
    {
        .name = _("Apicot"),
        .firmness = BERRY_FIRMNESS_HARD,
        .size = 75,
        .maxYield = 2,
        .minYield = 1,
        .description1 = sBerryDescriptionPart1_Apicot,
        .description2 = sBerryDescriptionPart2_Apicot,
        .stageDuration = 24,
        .spicy = 0,
        .dry = 40,
        .sweet = 0,
        .bitter = 0,
        .sour = 40,
        .smoothness = 80,
    },

    [ITEM_LANSAT_BERRY - FIRST_BERRY_INDEX] =
    {
        .name = _("Lansat"),
        .firmness = BERRY_FIRMNESS_SOFT,
        .size = 97,
        .maxYield = 2,
        .minYield = 1,
        .description1 = sBerryDescriptionPart1_Lansat,
        .description2 = sBerryDescriptionPart2_Lansat,
        .stageDuration = 24,
        .spicy = 10,
        .dry = 10,
        .sweet = 10,
        .bitter = 10,
        .sour = 10,
        .smoothness = 30,
    },

    [ITEM_STARF_BERRY - FIRST_BERRY_INDEX] =
    {
        .name = _("Starf"),
        .firmness = BERRY_FIRMNESS_SUPER_HARD,
        .size = 153,
        .maxYield = 2,
        .minYield = 1,
        .description1 = sBerryDescriptionPart1_Starf,
        .description2 = sBerryDescriptionPart2_Starf,
        .stageDuration = 24,
        .spicy = 10,
        .dry = 10,
        .sweet = 10,
        .bitter = 10,
        .sour = 10,
        .smoothness = 30,
    },

    [ITEM_ENIGMA_BERRY - FIRST_BERRY_INDEX] =
    {
        .name = _("Enigma"),
        .firmness = BERRY_FIRMNESS_HARD,
        .size = 155,
        .maxYield = 5,
        .minYield = 2,
        .description1 = sBerryDescriptionPart1_Enigma,
        .description2 = sBerryDescriptionPart2_Enigma,
        .stageDuration = 24,
        .spicy = 40,
        .dry = 10,
        .sweet = 0,
        .bitter = 0,
        .sour = 0,
        .smoothness = 60,
    },

    [ITEM_MICLE_BERRY - FIRST_BERRY_INDEX] =
    {
        .name = _("Micle"),
        .firmness = BERRY_FIRMNESS_SOFT,
        .size = 41,
        .maxYield = 5,
        .minYield = 2,
        .description1 = sBerryDescriptionPart1_Micle,
        .description2 = sBerryDescriptionPart2_Micle,
        .stageDuration = 24,
        .spicy = 0,
        .dry = 40,
        .sweet = 10,
        .bitter = 0,
        .sour = 0,
        .smoothness = 60,
    },

    [ITEM_CUSTAP_BERRY - FIRST_BERRY_INDEX] =
    {
        .name = _("Custap"),
        .firmness = BERRY_FIRMNESS_SUPER_HARD,
        .size = 267,
        .maxYield = 5,
        .minYield = 2,
        .description1 = sBerryDescriptionPart1_Custap,
        .description2 = sBerryDescriptionPart2_Custap,
        .stageDuration = 24,
        .spicy = 0,
        .dry = 0,
        .sweet = 40,
        .bitter = 10,
        .sour = 0,
        .smoothness = 60,
    },

    [ITEM_JABOCA_BERRY - FIRST_BERRY_INDEX] =
    {
        .name = _("Jaboca"),
        .firmness = BERRY_FIRMNESS_SOFT,
        .size = 33,
        .maxYield = 5,
        .minYield = 2,
        .description1 = sBerryDescriptionPart1_Jaboca,
        .description2 = sBerryDescriptionPart2_Jaboca,
        .stageDuration = 24,
        .spicy = 0,
        .dry = 0,
        .sweet = 0,
        .bitter = 40,
        .sour = 10,
        .smoothness = 60,
    },

    [ITEM_ROWAP_BERRY - FIRST_BERRY_INDEX] =
    {
        .name = _("Rowap"),
        .firmness = BERRY_FIRMNESS_VERY_SOFT,
        .size = 52,
        .maxYield = 5,
        .minYield = 2,
        .description1 = sBerryDescriptionPart1_Rowap,
        .description2 = sBerryDescriptionPart2_Rowap,
        .stageDuration = 24,
        .spicy = 10,
        .dry = 0,
        .sweet = 0,
        .bitter = 0,
        .sour = 40,
        .smoothness = 60,
    },

    [ITEM_KEE_BERRY - FIRST_BERRY_INDEX] =
    {
        .name = _("Kee"),
        .firmness = BERRY_FIRMNESS_UNKNOWN,
        .size = 0,
        .maxYield = 5,
        .minYield = 2,
        .description1 = sBerryDescriptionPart1_Kee,
        .description2 = sBerryDescriptionPart2_Kee,
        .stageDuration = 24,
        .spicy = 30,
        .dry = 30,
        .sweet = 10,
        .bitter = 10,
        .sour = 10,
        .smoothness = 60,
    },

    [ITEM_MARANGA_BERRY - FIRST_BERRY_INDEX] =
    {
        .name = _("Marnga"), // "Maranga" is too long
        .firmness = BERRY_FIRMNESS_UNKNOWN,
        .size = 0,
        .maxYield = 5,
        .minYield = 2,
        .description1 = sBerryDescriptionPart1_Maranga,
        .description2 = sBerryDescriptionPart2_Maranga,
        .stageDuration = 24,
        .spicy = 10,
        .dry = 10,
        .sweet = 30,
        .bitter = 30,
        .sour = 10,
        .smoothness = 60,
    },

    [ITEM_ENIGMA_BERRY_E_READER - FIRST_BERRY_INDEX] =
    {
        .name = _("Enigma"),
        .firmness = BERRY_FIRMNESS_UNKNOWN,
        .size = 0,
        .maxYield = 2,
        .minYield = 1,
        .description1 = sBerryDescriptionPart1_Enigma,
        .description2 = sBerryDescriptionPart2_Enigma,
        .stageDuration = 24,
        .spicy = 40,
        .dry = 40,
        .sweet = 40,
        .bitter = 40,
        .sour = 40,
        .smoothness = 40,
    },
};

const struct BerryCrushBerryData gBerryCrush_BerryData[] = {
    [ITEM_CHERI_BERRY - FIRST_BERRY_INDEX]           = {.difficulty =  50, .powder =  20},
    [ITEM_CHESTO_BERRY - FIRST_BERRY_INDEX]          = {.difficulty =  50, .powder =  20},
    [ITEM_PECHA_BERRY - FIRST_BERRY_INDEX]           = {.difficulty =  50, .powder =  20},
    [ITEM_RAWST_BERRY - FIRST_BERRY_INDEX]           = {.difficulty =  50, .powder =  20},
    [ITEM_ASPEAR_BERRY - FIRST_BERRY_INDEX]          = {.difficulty =  50, .powder =  20},
    [ITEM_LEPPA_BERRY - FIRST_BERRY_INDEX]           = {.difficulty =  50, .powder =  30},
    [ITEM_ORAN_BERRY - FIRST_BERRY_INDEX]            = {.difficulty =  50, .powder =  30},
    [ITEM_PERSIM_BERRY - FIRST_BERRY_INDEX]          = {.difficulty =  50, .powder =  30},
    [ITEM_LUM_BERRY - FIRST_BERRY_INDEX]             = {.difficulty =  50, .powder =  30},
    [ITEM_SITRUS_BERRY - FIRST_BERRY_INDEX]          = {.difficulty =  50, .powder =  30},
    [ITEM_FIGY_BERRY - FIRST_BERRY_INDEX]            = {.difficulty =  60, .powder =  50},
    [ITEM_WIKI_BERRY - FIRST_BERRY_INDEX]            = {.difficulty =  60, .powder =  50},
    [ITEM_MAGO_BERRY - FIRST_BERRY_INDEX]            = {.difficulty =  60, .powder =  50},
    [ITEM_AGUAV_BERRY - FIRST_BERRY_INDEX]           = {.difficulty =  60, .powder =  50},
    [ITEM_IAPAPA_BERRY - FIRST_BERRY_INDEX]          = {.difficulty =  60, .powder =  50},
    [ITEM_RAZZ_BERRY - FIRST_BERRY_INDEX]            = {.difficulty =  80, .powder =  70},
    [ITEM_BLUK_BERRY - FIRST_BERRY_INDEX]            = {.difficulty =  80, .powder =  70},
    [ITEM_NANAB_BERRY - FIRST_BERRY_INDEX]           = {.difficulty =  80, .powder =  70},
    [ITEM_WEPEAR_BERRY - FIRST_BERRY_INDEX]          = {.difficulty =  80, .powder =  70},
    [ITEM_PINAP_BERRY - FIRST_BERRY_INDEX]           = {.difficulty =  80, .powder =  70},
    [ITEM_POMEG_BERRY - FIRST_BERRY_INDEX]           = {.difficulty = 100, .powder = 100},
    [ITEM_KELPSY_BERRY - FIRST_BERRY_INDEX]          = {.difficulty = 100, .powder = 100},
    [ITEM_QUALOT_BERRY - FIRST_BERRY_INDEX]          = {.difficulty = 100, .powder = 100},
    [ITEM_HONDEW_BERRY - FIRST_BERRY_INDEX]          = {.difficulty = 100, .powder = 100},
    [ITEM_GREPA_BERRY - FIRST_BERRY_INDEX]           = {.difficulty = 100, .powder = 100},
    [ITEM_TAMATO_BERRY - FIRST_BERRY_INDEX]          = {.difficulty = 130, .powder = 150},
    [ITEM_CORNN_BERRY - FIRST_BERRY_INDEX]           = {.difficulty = 130, .powder = 150},
    [ITEM_MAGOST_BERRY - FIRST_BERRY_INDEX]          = {.difficulty = 130, .powder = 150},
    [ITEM_RABUTA_BERRY - FIRST_BERRY_INDEX]          = {.difficulty = 130, .powder = 150},
    [ITEM_NOMEL_BERRY - FIRST_BERRY_INDEX]           = {.difficulty = 130, .powder = 150},
    [ITEM_SPELON_BERRY - FIRST_BERRY_INDEX]          = {.difficulty = 160, .powder = 250},
    [ITEM_PAMTRE_BERRY - FIRST_BERRY_INDEX]          = {.difficulty = 160, .powder = 250},
    [ITEM_WATMEL_BERRY - FIRST_BERRY_INDEX]          = {.difficulty = 160, .powder = 250},
    [ITEM_DURIN_BERRY - FIRST_BERRY_INDEX]           = {.difficulty = 160, .powder = 250},
    [ITEM_BELUE_BERRY - FIRST_BERRY_INDEX]           = {.difficulty = 160, .powder = 250},
    [ITEM_LIECHI_BERRY - FIRST_BERRY_INDEX]          = {.difficulty = 180, .powder = 500},
    [ITEM_GANLON_BERRY - FIRST_BERRY_INDEX]          = {.difficulty = 180, .powder = 500},
    [ITEM_SALAC_BERRY - FIRST_BERRY_INDEX]           = {.difficulty = 180, .powder = 500},
    [ITEM_PETAYA_BERRY - FIRST_BERRY_INDEX]          = {.difficulty = 180, .powder = 500},
    [ITEM_APICOT_BERRY - FIRST_BERRY_INDEX]          = {.difficulty = 180, .powder = 500},
    [ITEM_LANSAT_BERRY - FIRST_BERRY_INDEX]          = {.difficulty = 200, .powder = 750},
    [ITEM_STARF_BERRY - FIRST_BERRY_INDEX]           = {.difficulty = 200, .powder = 750},
    [ITEM_ENIGMA_BERRY_E_READER - FIRST_BERRY_INDEX] = {.difficulty = 150, .powder = 200}
};

const struct BerryTree gBlankBerryTree = {};

// unused
void ClearEnigmaBerries(void)
{
    #ifndef BIGGER_BAG
    CpuFill16(0, &gSaveBlock1Ptr->enigmaBerry, sizeof(gSaveBlock1Ptr->enigmaBerry));
    #endif
}

void SetEnigmaBerry(u8 *src)
{
    #ifndef BIGGER_BAG
    u32 i;
    u8 *dest = (u8 *)&gSaveBlock1Ptr->enigmaBerry;

    for (i = 0; i < sizeof(gSaveBlock1Ptr->enigmaBerry); i++)
        dest[i] = src[i];
    #endif
}

static u32 GetEnigmaBerryChecksum(struct EnigmaBerry *enigmaBerry)
{
    #ifndef BIGGER_BAG
    u32 i;
    u32 checksum;
    u8 *dest;

    dest = (u8 *)enigmaBerry;
    checksum = 0;
    for (i = 0; i < sizeof(gSaveBlock1Ptr->enigmaBerry) - sizeof(gSaveBlock1Ptr->enigmaBerry.checksum); i++)
        checksum += dest[i];

    return checksum;
    #else
    return 0;
    #endif
}

bool32 IsEnigmaBerryValid(void)
{
    #ifndef BIGGER_BAG
    if (!gSaveBlock1Ptr->enigmaBerry.berry.stageDuration)
        return FALSE;
    if (!gSaveBlock1Ptr->enigmaBerry.berry.maxYield)
        return FALSE;
    if (GetEnigmaBerryChecksum(&gSaveBlock1Ptr->enigmaBerry) != gSaveBlock1Ptr->enigmaBerry.checksum)
        return FALSE;
    return TRUE;
    #else
    return FALSE;
    #endif
}

const struct Berry *GetBerryInfo(u8 berry)
{
    if (berry == ITEM_TO_BERRY(ITEM_ENIGMA_BERRY_E_READER) && IsEnigmaBerryValid())
<<<<<<< HEAD
        return (struct Berry *)(&gSaveBlock1Ptr->enigmaBerry.berry);
=======
        #ifndef BIGGER_BAG
        return (struct Berry*)(&gSaveBlock1Ptr->enigmaBerry.berry);
        #else
        return 0;
        #endif
>>>>>>> e1a6dd5c
    else
    {
        if (berry == BERRY_NONE || berry > ITEM_TO_BERRY(LAST_BERRY_INDEX))
            berry = ITEM_TO_BERRY(FIRST_BERRY_INDEX);
        return &gBerries[berry - 1];
    }
}

struct BerryTree *GetBerryTreeInfo(u8 id)
{
    return &gSaveBlock1Ptr->berryTrees[id];
}

bool32 ObjectEventInteractionWaterBerryTree(void)
{
    struct BerryTree *tree = GetBerryTreeInfo(GetObjectEventBerryTreeId(gSelectedObjectEvent));

    switch (tree->stage)
    {
    case BERRY_STAGE_PLANTED:
        tree->watered1 = TRUE;
        break;
    case BERRY_STAGE_SPROUTED:
        tree->watered2 = TRUE;
        break;
    case BERRY_STAGE_TALLER:
        tree->watered3 = TRUE;
        break;
    case BERRY_STAGE_FLOWERING:
        tree->watered4 = TRUE;
        break;
    default:
        return FALSE;
    }
    return TRUE;
}

bool8 IsPlayerFacingEmptyBerryTreePatch(void)
{
    if (GetObjectEventScriptPointerPlayerFacing() == BerryTreeScript
     && GetStageByBerryTreeId(GetObjectEventBerryTreeId(gSelectedObjectEvent)) == BERRY_STAGE_NO_BERRY)
        return TRUE;
    else
        return FALSE;
}

bool8 TryToWaterBerryTree(void)
{
    if (GetObjectEventScriptPointerPlayerFacing() != BerryTreeScript)
        return FALSE;
    else
        return ObjectEventInteractionWaterBerryTree();
}

void ClearBerryTrees(void)
{
    int i;

    for (i = 0; i < BERRY_TREES_COUNT; i++)
        gSaveBlock1Ptr->berryTrees[i] = gBlankBerryTree;
}

static bool32 BerryTreeGrow(struct BerryTree *tree)
{
    if (tree->stopGrowth)
        return FALSE;

    switch (tree->stage)
    {
    case BERRY_STAGE_NO_BERRY:
        return FALSE;
    case BERRY_STAGE_FLOWERING:
        tree->berryYield = CalcBerryYield(tree);
    case BERRY_STAGE_PLANTED:
    case BERRY_STAGE_SPROUTED:
    case BERRY_STAGE_TALLER:
        tree->stage++;
        break;
    /*case BERRY_STAGE_BERRIES:
        tree->watered1 = 0;
        tree->watered2 = 0;
        tree->watered3 = 0;
        tree->watered4 = 0;
        tree->berryYield = 0;
        tree->stage = BERRY_STAGE_SPROUTED;
        if (++tree->regrowthCount == 10)
            *tree = gBlankBerryTree;
        break;*/
    }
    return TRUE;
}

void BerryTreeTimeUpdate(s32 minutes)
{
    int i;
    struct BerryTree *tree;

    for (i = 0; i < BERRY_TREES_COUNT; i++)
    {
        tree = &gSaveBlock1Ptr->berryTrees[i];

        if (tree->berry && tree->stage && !tree->stopGrowth && (tree->stage != BERRY_STAGE_BERRIES))
        {
            /*if (minutes >= GetStageDurationByBerryType(tree->berry) * 71)
            {
                *tree = gBlankBerryTree;
            }
            else
            {*/
                s32 time = minutes;

                while (time != 0)
                {
                    if (tree->minutesUntilNextStage > time)
                    {
                        tree->minutesUntilNextStage -= time;
                        break;
                    }
                    time -= tree->minutesUntilNextStage;
                    tree->minutesUntilNextStage = GetStageDurationByBerryType(tree->berry);
                    if (!BerryTreeGrow(tree))
                        break;
                    if (tree->stage == BERRY_STAGE_BERRIES)
                        tree->minutesUntilNextStage *= 4;
                }
            //}
        }
    }
}

void PlantBerryTree(u8 id, u8 berry, u8 stage, bool8 allowGrowth)
{
    struct BerryTree *tree = GetBerryTreeInfo(id);

    *tree = gBlankBerryTree;
    tree->berry = berry;
    tree->minutesUntilNextStage = GetStageDurationByBerryType(berry);
    tree->stage = stage;
    if (stage == BERRY_STAGE_BERRIES)
    {
        tree->berryYield = CalcBerryYield(tree);
        tree->minutesUntilNextStage *= 4;
    }

    // Stop growth, to keep tree at this stage until the player has seen it
    // allowGrowth is always true for berry trees the player has planted
    if (!allowGrowth)
        tree->stopGrowth = TRUE;
}

void RemoveBerryTree(u8 id)
{
    gSaveBlock1Ptr->berryTrees[id] = gBlankBerryTree;
}

u8 GetBerryTypeByBerryTreeId(u8 id)
{
    return gSaveBlock1Ptr->berryTrees[id].berry;
}

u8 GetStageByBerryTreeId(u8 id)
{
    return gSaveBlock1Ptr->berryTrees[id].stage;
}

u8 ItemIdToBerryType(u16 item)
{
    u16 berry = item - FIRST_BERRY_INDEX;

    if (berry > LAST_BERRY_INDEX - FIRST_BERRY_INDEX)
        return ITEM_TO_BERRY(FIRST_BERRY_INDEX);
    else
        return ITEM_TO_BERRY(item);
}

static u16 BerryTypeToItemId(u16 berry)
{
    u16 item = berry - 1;

    if (item > LAST_BERRY_INDEX - FIRST_BERRY_INDEX)
        return FIRST_BERRY_INDEX;
    else
        return berry + FIRST_BERRY_INDEX - 1;
}

void GetBerryNameByBerryType(u8 berry, u8 *string)
{
    memcpy(string, GetBerryInfo(berry)->name, BERRY_NAME_LENGTH);
    string[BERRY_NAME_LENGTH] = EOS;
}

void GetBerryCountStringByBerryType(u8 berry, u8 *dest, u32 berryCount)
{
    GetBerryCountString(dest, GetBerryInfo(berry)->name, berryCount);
}

void AllowBerryTreeGrowth(u8 id)
{
    GetBerryTreeInfo(id)->stopGrowth = FALSE;
}

static u8 BerryTreeGetNumStagesWatered(struct BerryTree *tree)
{
    u8 count = 0;

    if (tree->watered1)
        count++;
    if (tree->watered2)
        count++;
    if (tree->watered3)
        count++;
    if (tree->watered4)
        count++;
    return count;
}

static u8 GetNumStagesWateredByBerryTreeId(u8 id)
{
    return BerryTreeGetNumStagesWatered(GetBerryTreeInfo(id));
}

// Berries can be watered at 4 stages of growth. This function is likely meant
// to divide the berry yield range equally into quartiles. If you watered the
// tree n times, your yield is a random number in the nth quartile.
//
// However, this function actually skews towards higher berry yields, because
// it rounds `extraYield` to the nearest whole number.
//
// See resulting yields: https://gist.github.com/hondew/2a099dbe54aa91414decdbfaa524327d,
// and bug fix: https://gist.github.com/hondew/0f0164e5b9dadfd72d24f30f2c049a0b.
static u8 CalcBerryYieldInternal(u16 max, u16 min, u8 water)
{
    u32 randMin;
    u32 randMax;
    u32 rand;
    u32 extraYield;

    if (water == 0)
        return min;
    else
    {
        randMin = (max - min) * (water - 1);
        randMax = (max - min) * (water);
        rand = randMin + Random() % (randMax - randMin + 1);

        // Round upwards
        if ((rand % NUM_WATER_STAGES) >= NUM_WATER_STAGES / 2)
            extraYield = rand / NUM_WATER_STAGES + 1;
        else
            extraYield = rand / NUM_WATER_STAGES;
        return extraYield + min;
    }
}

static u8 CalcBerryYield(struct BerryTree *tree)
{
    const struct Berry *berry = GetBerryInfo(tree->berry);
    u8 min = berry->minYield;
    u8 max = berry->maxYield;

    return CalcBerryYieldInternal(max, min, BerryTreeGetNumStagesWatered(tree));
}

static u8 GetBerryCountByBerryTreeId(u8 id)
{
    struct BerryTree *tree = GetBerryTreeInfo(id);
    const struct Berry *berry = GetBerryInfo(tree->berry);
    u16 currentMap = gMapHeader.regionMapSectionId;

    if (currentMap == MAPSEC_ROUTE_119 || currentMap == MAPSEC_ROUTE_120 || currentMap == MAPSEC_ROUTE_123)
        return berry->maxYield;
    else
        return gSaveBlock1Ptr->berryTrees[id].berryYield;
}

static u16 GetStageDurationByBerryType(u8 berry)
{
    return GetBerryInfo(berry)->stageDuration * 60;
}

void ObjectEventInteractionGetBerryTreeData(void)
{
    u8 id;
    u8 berry;
    u8 localId;
    u8 group;
    u8 num;

    id = GetObjectEventBerryTreeId(gSelectedObjectEvent);
    berry = GetBerryTypeByBerryTreeId(id);
    AllowBerryTreeGrowth(id);
    localId = gSpecialVar_LastTalked;
    num = gSaveBlock1Ptr->location.mapNum;
    group = gSaveBlock1Ptr->location.mapGroup;
    if (IsBerryTreeSparkling(localId, num, group))
        gSpecialVar_0x8004 = BERRY_STAGE_SPARKLING;
    else
        gSpecialVar_0x8004 = GetStageByBerryTreeId(id);
    gSpecialVar_0x8005 = GetNumStagesWateredByBerryTreeId(id);
    gSpecialVar_0x8006 = GetBerryCountByBerryTreeId(id);
    GetBerryCountStringByBerryType(berry, gStringVar1, gSpecialVar_0x8006);
}

void ObjectEventInteractionGetBerryName(void)
{
    u8 berryType = GetBerryTypeByBerryTreeId(GetObjectEventBerryTreeId(gSelectedObjectEvent));
    GetBerryNameByBerryType(berryType, gStringVar1);
}

void ObjectEventInteractionGetBerryCountString(void)
{
    u8 treeId = GetObjectEventBerryTreeId(gSelectedObjectEvent);
    u8 berry = GetBerryTypeByBerryTreeId(treeId);
    u8 count = GetBerryCountByBerryTreeId(treeId);
    
    gSpecialVar_0x8006 = BerryTypeToItemId(berry);
    GetBerryCountStringByBerryType(berry, gStringVar1, count);
}

void Bag_ChooseBerry(void)
{
    SetMainCallback2(CB2_ChooseBerry);
}

void ObjectEventInteractionPlantBerryTree(void)
{
    u8 berry = ItemIdToBerryType(gSpecialVar_ItemId);

    PlantBerryTree(GetObjectEventBerryTreeId(gSelectedObjectEvent), berry, BERRY_STAGE_PLANTED, TRUE);
    ObjectEventInteractionGetBerryTreeData();
}

void ObjectEventInteractionPickBerryTree(void)
{
    u8 id = GetObjectEventBerryTreeId(gSelectedObjectEvent);
    u8 berry = GetBerryTypeByBerryTreeId(id);

    gSpecialVar_0x8004 = AddBagItem(BerryTypeToItemId(berry), GetBerryCountByBerryTreeId(id));
}

void ObjectEventInteractionRemoveBerryTree(void)
{
    RemoveBerryTree(GetObjectEventBerryTreeId(gSelectedObjectEvent));
    SetBerryTreeJustPicked(gSpecialVar_LastTalked, gSaveBlock1Ptr->location.mapNum, gSaveBlock1Ptr->location.mapGroup);
}

bool8 PlayerHasBerries(void)
{
    return IsBagPocketNonEmpty(POCKET_BERRIES);
}

// Berry tree growth is frozen at their initial stage (usually, fully grown) until the player has seen the tree
// For all berry trees on screen, allow normal growth
void SetBerryTreesSeen(void)
{
    s16 cam_left;
    s16 cam_top;
    s16 left;
    s16 top;
    s16 right;
    s16 bottom;
    int i;

    GetCameraCoords(&cam_left, &cam_top);
    left = cam_left;
    top = cam_top + 3;
    right = cam_left + 14;
    bottom = top + 8;
    for (i = 0; i < OBJECT_EVENTS_COUNT; i++)
    {
        if (gObjectEvents[i].active && gObjectEvents[i].movementType == MOVEMENT_TYPE_BERRY_TREE_GROWTH)
        {
            cam_left = gObjectEvents[i].currentCoords.x;
            cam_top = gObjectEvents[i].currentCoords.y;
            if (left <= cam_left && cam_left <= right && top <= cam_top && cam_top <= bottom)
                AllowBerryTreeGrowth(gObjectEvents[i].trainerRange_berryTreeId);
        }
    }
}<|MERGE_RESOLUTION|>--- conflicted
+++ resolved
@@ -1491,15 +1491,11 @@
 const struct Berry *GetBerryInfo(u8 berry)
 {
     if (berry == ITEM_TO_BERRY(ITEM_ENIGMA_BERRY_E_READER) && IsEnigmaBerryValid())
-<<<<<<< HEAD
-        return (struct Berry *)(&gSaveBlock1Ptr->enigmaBerry.berry);
-=======
         #ifndef BIGGER_BAG
         return (struct Berry*)(&gSaveBlock1Ptr->enigmaBerry.berry);
         #else
         return 0;
         #endif
->>>>>>> e1a6dd5c
     else
     {
         if (berry == BERRY_NONE || berry > ITEM_TO_BERRY(LAST_BERRY_INDEX))
