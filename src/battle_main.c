#include "global.h"
#include "battle.h"
#include "battle_anim.h"
#include "battle_ai_main.h"
#include "battle_ai_util.h"
#include "battle_arena.h"
#include "battle_controllers.h"
#include "battle_interface.h"
#include "battle_main.h"
#include "battle_message.h"
#include "battle_pyramid.h"
#include "battle_scripts.h"
#include "battle_setup.h"
#include "battle_tower.h"
#include "battle_util.h"
#include "berry.h"
#include "bg.h"
#include "data.h"
#include "decompress.h"
#include "dexnav.h"
#include "dma3.h"
#include "event_data.h"
#include "evolution_scene.h"
#include "graphics.h"
#include "gpu_regs.h"
#include "international_string_util.h"
#include "item.h"
#include "link.h"
#include "link_rfu.h"
#include "load_save.h"
#include "main.h"
#include "malloc.h"
#include "m4a.h"
#include "palette.h"
#include "party_menu.h"
#include "pokeball.h"
#include "pokedex.h"
#include "pokemon.h"
#include "random.h"
#include "recorded_battle.h"
#include "roamer.h"
#include "safari_zone.h"
#include "scanline_effect.h"
#include "sound.h"
#include "sprite.h"
#include "string_util.h"
#include "strings.h"
#include "task.h"
#include "text.h"
#include "trig.h"
#include "tv.h"
#include "util.h"
#include "wild_encounter.h"
#include "window.h"
#include "constants/abilities.h"
#include "constants/battle_config.h"
#include "constants/battle_move_effects.h"
#include "constants/battle_string_ids.h"
#include "constants/hold_effects.h"
#include "constants/items.h"
#include "constants/moves.h"
#include "constants/party_menu.h"
#include "constants/rgb.h"
#include "constants/songs.h"
#include "constants/trainers.h"
#include "cable_club.h"

extern struct Evolution gEvolutionTable[][EVOS_PER_MON];

extern const struct BgTemplate gBattleBgTemplates[];
extern const struct WindowTemplate *const gBattleWindowTemplates[];

static void CB2_InitBattleInternal(void);
static void CB2_PreInitMultiBattle(void);
static void CB2_PreInitIngamePlayerPartnerBattle(void);
static void CB2_HandleStartMultiPartnerBattle(void);
static void CB2_HandleStartMultiBattle(void);
static void CB2_HandleStartBattle(void);
static void TryCorrectShedinjaLanguage(struct Pokemon *mon);
static u8 CreateNPCTrainerParty(struct Pokemon *party, u16 trainerNum, bool8 firstTrainer);
static void BattleMainCB1(void);
static void CB2_EndLinkBattle(void);
static void EndLinkBattleInSteps(void);
static void CB2_InitAskRecordBattle(void);
static void CB2_AskRecordBattle(void);
static void AskRecordBattle(void);
static void SpriteCB_MoveWildMonToRight(struct Sprite *sprite);
static void SpriteCB_WildMonShowHealthbox(struct Sprite *sprite);
static void SpriteCB_WildMonAnimate(struct Sprite *sprite);
static void SpriteCB_Flicker(struct Sprite *sprite);
static void SpriteCB_AnimFaintOpponent(struct Sprite *sprite);
static void SpriteCB_BlinkVisible(struct Sprite *sprite);
static void SpriteCB_Idle(struct Sprite *sprite);
static void SpriteCB_BattleSpriteSlideLeft(struct Sprite *sprite);
static void TurnValuesCleanUp(bool8 var0);
static void SpriteCB_BounceEffect(struct Sprite *sprite);
static void BattleStartClearSetData(void);
static void DoBattleIntro(void);
static void TryDoEventsBeforeFirstTurn(void);
static void HandleTurnActionSelectionState(void);
static void RunTurnActionsFunctions(void);
static void SetActionsAndBattlersTurnOrder(void);
static void UpdateBattlerPartyOrdersOnSwitch(void);
static bool8 AllAtActionConfirmed(void);
static void TryChangeTurnOrder(void);
static void CheckFocusPunch_ClearVarsBeforeTurnStarts(void);
static void CheckMegaEvolutionBeforeTurn(void);
static void CheckQuickClaw_CustapBerryActivation(void);
static void FreeResetData_ReturnToOvOrDoEvolutions(void);
static void ReturnFromBattleToOverworld(void);
static void TryEvolvePokemon(void);
static void WaitForEvoSceneToFinish(void);
static void HandleEndTurn_ContinueBattle(void);
static void HandleEndTurn_BattleWon(void);
static void HandleEndTurn_BattleLost(void);
static void HandleEndTurn_RanFromBattle(void);
static void HandleEndTurn_MonFled(void);
static void HandleEndTurn_FinishBattle(void);
static void SpriteCB_UnusedBattleInit(struct Sprite *sprite);
static void SpriteCB_UnusedBattleInit_Main(struct Sprite *sprite);
static void TrySpecialEvolution(void);

EWRAM_DATA u16 gBattle_BG0_X = 0;
EWRAM_DATA u16 gBattle_BG0_Y = 0;
EWRAM_DATA u16 gBattle_BG1_X = 0;
EWRAM_DATA u16 gBattle_BG1_Y = 0;
EWRAM_DATA u16 gBattle_BG2_X = 0;
EWRAM_DATA u16 gBattle_BG2_Y = 0;
EWRAM_DATA u16 gBattle_BG3_X = 0;
EWRAM_DATA u16 gBattle_BG3_Y = 0;
EWRAM_DATA u16 gBattle_WIN0H = 0;
EWRAM_DATA u16 gBattle_WIN0V = 0;
EWRAM_DATA u16 gBattle_WIN1H = 0;
EWRAM_DATA u16 gBattle_WIN1V = 0;
EWRAM_DATA u8 gDisplayedStringBattle[400] = {0};
EWRAM_DATA u8 gBattleTextBuff1[TEXT_BUFF_ARRAY_COUNT] = {0};
EWRAM_DATA u8 gBattleTextBuff2[TEXT_BUFF_ARRAY_COUNT] = {0};
EWRAM_DATA u8 gBattleTextBuff3[30] = {0};   //expanded for stupidly long z move names
// The below array is never intentionally used. However, Juan's
// defeat text (SootopolisCity_Gym_1F_Text_JuanDefeat) is too long
// for gDisplayedStringBattle and overflows into this array. If it
// is removed (and none of the buffers above are increased in size)
// it will instead overflow into useful data.
EWRAM_DATA static u32 sFlickerArray[25] = {0};
EWRAM_DATA u32 gBattleTypeFlags = 0;
EWRAM_DATA u8 gBattleTerrain = 0;
EWRAM_DATA u32 gUnusedFirstBattleVar1 = 0; // Never read
EWRAM_DATA struct MultiPartnerMenuPokemon gMultiPartnerParty[MULTI_PARTY_SIZE] = {0};
EWRAM_DATA static struct MultiPartnerMenuPokemon* sMultiPartnerPartyBuffer = NULL;
EWRAM_DATA u8 *gBattleAnimBgTileBuffer = NULL;
EWRAM_DATA u8 *gBattleAnimBgTilemapBuffer = NULL;
EWRAM_DATA u8 gActiveBattler = 0;
EWRAM_DATA u32 gBattleControllerExecFlags = 0;
EWRAM_DATA u8 gBattlersCount = 0;
EWRAM_DATA u16 gBattlerPartyIndexes[MAX_BATTLERS_COUNT] = {0};
EWRAM_DATA u8 gBattlerPositions[MAX_BATTLERS_COUNT] = {0};
EWRAM_DATA u8 gActionsByTurnOrder[MAX_BATTLERS_COUNT] = {0};
EWRAM_DATA u8 gBattlerByTurnOrder[MAX_BATTLERS_COUNT] = {0};
EWRAM_DATA u8 gCurrentTurnActionNumber = 0;
EWRAM_DATA u8 gCurrentActionFuncId = 0;
EWRAM_DATA struct BattlePokemon gBattleMons[MAX_BATTLERS_COUNT] = {0};
EWRAM_DATA u8 gBattlerSpriteIds[MAX_BATTLERS_COUNT] = {0};
EWRAM_DATA u8 gCurrMovePos = 0;
EWRAM_DATA u8 gChosenMovePos = 0;
EWRAM_DATA u16 gCurrentMove = 0;
EWRAM_DATA u16 gChosenMove = 0;
EWRAM_DATA u16 gCalledMove = 0;
EWRAM_DATA s32 gBattleMoveDamage = 0;
EWRAM_DATA s32 gHpDealt = 0;
EWRAM_DATA s32 gTakenDmg[MAX_BATTLERS_COUNT] = {0};
EWRAM_DATA u16 gLastUsedItem = 0;
EWRAM_DATA u16 gLastUsedAbility = 0;
EWRAM_DATA u8 gBattlerAttacker = 0;
EWRAM_DATA u8 gBattlerTarget = 0;
EWRAM_DATA u8 gBattlerFainted = 0;
EWRAM_DATA u8 gEffectBattler = 0;
EWRAM_DATA u8 gPotentialItemEffectBattler = 0;
EWRAM_DATA u8 gAbsentBattlerFlags = 0;
EWRAM_DATA u8 gIsCriticalHit = FALSE;
EWRAM_DATA u8 gMultiHitCounter = 0;
EWRAM_DATA const u8 *gBattlescriptCurrInstr = NULL;
EWRAM_DATA u8 gChosenActionByBattler[MAX_BATTLERS_COUNT] = {0};
EWRAM_DATA const u8 *gSelectionBattleScripts[MAX_BATTLERS_COUNT] = {NULL};
EWRAM_DATA const u8 *gPalaceSelectionBattleScripts[MAX_BATTLERS_COUNT] = {NULL};
EWRAM_DATA u16 gLastPrintedMoves[MAX_BATTLERS_COUNT] = {0};
EWRAM_DATA u16 gLastMoves[MAX_BATTLERS_COUNT] = {0};
EWRAM_DATA u16 gLastLandedMoves[MAX_BATTLERS_COUNT] = {0};
EWRAM_DATA u16 gLastHitByType[MAX_BATTLERS_COUNT] = {0};
EWRAM_DATA u16 gLastResultingMoves[MAX_BATTLERS_COUNT] = {0};
EWRAM_DATA u16 gLockedMoves[MAX_BATTLERS_COUNT] = {0};
EWRAM_DATA u16 gLastUsedMove = 0;
EWRAM_DATA u8 gLastHitBy[MAX_BATTLERS_COUNT] = {0};
EWRAM_DATA u16 gChosenMoveByBattler[MAX_BATTLERS_COUNT] = {0};
EWRAM_DATA u16 gMoveResultFlags = 0;
EWRAM_DATA u32 gHitMarker = 0;
EWRAM_DATA u8 gTakenDmgByBattler[MAX_BATTLERS_COUNT] = {0};
EWRAM_DATA u8 gUnusedFirstBattleVar2 = 0; // Never read
EWRAM_DATA u32 gSideStatuses[2] = {0};
EWRAM_DATA struct SideTimer gSideTimers[2] = {0};
EWRAM_DATA u32 gStatuses3[MAX_BATTLERS_COUNT] = {0};
EWRAM_DATA u32 gStatuses4[MAX_BATTLERS_COUNT] = {0};
EWRAM_DATA struct DisableStruct gDisableStructs[MAX_BATTLERS_COUNT] = {0};
EWRAM_DATA u16 gPauseCounterBattle = 0;
EWRAM_DATA u16 gPaydayMoney = 0;
EWRAM_DATA u16 gRandomTurnNumber = 0;
EWRAM_DATA u8 gBattleCommunication[BATTLE_COMMUNICATION_ENTRIES_COUNT] = {0};
EWRAM_DATA u8 gBattleOutcome = 0;
EWRAM_DATA struct ProtectStruct gProtectStructs[MAX_BATTLERS_COUNT] = {0};
EWRAM_DATA struct SpecialStatus gSpecialStatuses[MAX_BATTLERS_COUNT] = {0};
EWRAM_DATA u16 gBattleWeather = 0;
EWRAM_DATA struct WishFutureKnock gWishFutureKnock = {0};
EWRAM_DATA u16 gIntroSlideFlags = 0;
EWRAM_DATA u8 gSentPokesToOpponent[2] = {0};
EWRAM_DATA u16 gExpShareExp = 0;
EWRAM_DATA struct BattleEnigmaBerry gEnigmaBerries[MAX_BATTLERS_COUNT] = {0};
EWRAM_DATA struct BattleScripting gBattleScripting = {0};
EWRAM_DATA struct BattleStruct *gBattleStruct = NULL;
EWRAM_DATA u8 *gLinkBattleSendBuffer = NULL;
EWRAM_DATA u8 *gLinkBattleRecvBuffer = NULL;
EWRAM_DATA struct BattleResources *gBattleResources = NULL;
EWRAM_DATA u8 gActionSelectionCursor[MAX_BATTLERS_COUNT] = {0};
EWRAM_DATA u8 gMoveSelectionCursor[MAX_BATTLERS_COUNT] = {0};
EWRAM_DATA u8 gBattlerStatusSummaryTaskId[MAX_BATTLERS_COUNT] = {0};
EWRAM_DATA u8 gBattlerInMenuId = 0;
EWRAM_DATA bool8 gDoingBattleAnim = FALSE;
EWRAM_DATA u32 gTransformedPersonalities[MAX_BATTLERS_COUNT] = {0};
EWRAM_DATA u8 gPlayerDpadHoldFrames = 0;
EWRAM_DATA struct BattleSpriteData *gBattleSpritesDataPtr = NULL;
EWRAM_DATA struct MonSpritesGfx *gMonSpritesGfxPtr = NULL;
EWRAM_DATA struct BattleHealthboxInfo *gBattleControllerOpponentHealthboxData = NULL; // Never read
EWRAM_DATA struct BattleHealthboxInfo *gBattleControllerOpponentFlankHealthboxData = NULL; // Never read
EWRAM_DATA u16 gBattleMovePower = 0;
EWRAM_DATA u16 gMoveToLearn = 0;
EWRAM_DATA u8 gBattleMonForms[MAX_BATTLERS_COUNT] = {0};
EWRAM_DATA u32 gFieldStatuses = 0;
EWRAM_DATA struct FieldTimer gFieldTimers = {0};
EWRAM_DATA u8 gBattlerAbility = 0;
EWRAM_DATA u16 gPartnerSpriteId = 0;
EWRAM_DATA struct TotemBoost gTotemBoosts[MAX_BATTLERS_COUNT] = {0};
EWRAM_DATA bool8 gHasFetchedBall = FALSE;
EWRAM_DATA u8 gLastUsedBall = 0;
EWRAM_DATA u16 gLastThrownBall = 0;
EWRAM_DATA u8 gPartyCriticalHits[PARTY_SIZE] = {0};
EWRAM_DATA static u8 sTriedEvolving = 0;

void (*gPreBattleCallback1)(void);
void (*gBattleMainFunc)(void);
struct BattleResults gBattleResults;
u8 gLeveledUpInBattle;
void (*gBattlerControllerFuncs[MAX_BATTLERS_COUNT])(void);
u8 gHealthboxSpriteIds[MAX_BATTLERS_COUNT];
u8 gMultiUsePlayerCursor;
u8 gNumberOfMovesToChoose;
u8 gBattleControllerData[MAX_BATTLERS_COUNT]; // Used by the battle controllers to store misc sprite/task IDs for each battler

// For Trainer Class Based Poké Balls
static const struct TrainerBall gTrainerBallTable[] = {
    {TRAINER_CLASS_TEAM_AQUA, ITEM_NET_BALL},
    {TRAINER_CLASS_AQUA_ADMIN, ITEM_NET_BALL},
    {TRAINER_CLASS_AQUA_LEADER, ITEM_MASTER_BALL},
    {TRAINER_CLASS_AROMA_LADY, ITEM_FRIEND_BALL},
    {TRAINER_CLASS_RUIN_MANIAC, ITEM_DUSK_BALL},
    {TRAINER_CLASS_INTERVIEWER, ITEM_REPEAT_BALL},
    {TRAINER_CLASS_TUBER_F, ITEM_DIVE_BALL},
    {TRAINER_CLASS_TUBER_M, ITEM_DIVE_BALL},
    {TRAINER_CLASS_SIS_AND_BRO, ITEM_POKE_BALL},
    {TRAINER_CLASS_COOLTRAINER, ITEM_ULTRA_BALL},
    {TRAINER_CLASS_HEX_MANIAC, ITEM_DUSK_BALL},
    {TRAINER_CLASS_LADY, ITEM_LUXURY_BALL},
    {TRAINER_CLASS_BEAUTY, ITEM_LOVE_BALL},
    {TRAINER_CLASS_RICH_BOY, ITEM_LUXURY_BALL},
    {TRAINER_CLASS_POKEMANIAC, ITEM_MOON_BALL},
    {TRAINER_CLASS_SWIMMER_M, ITEM_DIVE_BALL},
    {TRAINER_CLASS_BLACK_BELT, ITEM_HEAVY_BALL},
    {TRAINER_CLASS_GUITARIST, ITEM_FAST_BALL},
    {TRAINER_CLASS_KINDLER, ITEM_POKE_BALL},
    {TRAINER_CLASS_CAMPER, ITEM_NEST_BALL},
    {TRAINER_CLASS_OLD_COUPLE, ITEM_POKE_BALL},
    {TRAINER_CLASS_BUG_MANIAC, ITEM_NET_BALL},
    {TRAINER_CLASS_PSYCHIC, ITEM_DREAM_BALL},
    {TRAINER_CLASS_GENTLEMAN, ITEM_LUXURY_BALL},
    {TRAINER_CLASS_ELITE_FOUR, ITEM_ULTRA_BALL},
    {TRAINER_CLASS_LEADER, ITEM_ULTRA_BALL},
    {TRAINER_CLASS_SCHOOL_KID, ITEM_POKE_BALL},
    {TRAINER_CLASS_SR_AND_JR, ITEM_POKE_BALL},
    {TRAINER_CLASS_POKEFAN, ITEM_POKE_BALL},
    {TRAINER_CLASS_EXPERT, ITEM_ULTRA_BALL},
    {TRAINER_CLASS_YOUNGSTER, ITEM_POKE_BALL},
    {TRAINER_CLASS_CHAMPION, ITEM_CHERISH_BALL},
    {TRAINER_CLASS_FISHERMAN, ITEM_LURE_BALL},
    {TRAINER_CLASS_TRIATHLETE, ITEM_FAST_BALL},
    {TRAINER_CLASS_DRAGON_TAMER, ITEM_ULTRA_BALL},
    {TRAINER_CLASS_BIRD_KEEPER, ITEM_QUICK_BALL},
    {TRAINER_CLASS_NINJA_BOY, ITEM_QUICK_BALL},
    {TRAINER_CLASS_BATTLE_GIRL, ITEM_HEAVY_BALL},
    {TRAINER_CLASS_PARASOL_LADY, ITEM_POKE_BALL},
    {TRAINER_CLASS_SWIMMER_F, ITEM_DIVE_BALL},
    {TRAINER_CLASS_PICNICKER, ITEM_FRIEND_BALL},
    {TRAINER_CLASS_TWINS, ITEM_POKE_BALL},
    {TRAINER_CLASS_SAILOR, ITEM_DIVE_BALL},
    {TRAINER_CLASS_COLLECTOR, ITEM_REPEAT_BALL},
    {TRAINER_CLASS_PKMN_BREEDER, ITEM_TIMER_BALL},
    {TRAINER_CLASS_PKMN_RANGER, ITEM_SAFARI_BALL},
    {TRAINER_CLASS_TEAM_MAGMA, ITEM_NEST_BALL},
    {TRAINER_CLASS_MAGMA_ADMIN, ITEM_NEST_BALL},
    {TRAINER_CLASS_MAGMA_LEADER, ITEM_MASTER_BALL},
    {TRAINER_CLASS_LASS, ITEM_POKE_BALL},
    {TRAINER_CLASS_BUG_CATCHER, ITEM_NET_BALL},
    {TRAINER_CLASS_HIKER, ITEM_HEAVY_BALL},
    {TRAINER_CLASS_YOUNG_COUPLE, ITEM_LOVE_BALL},
    {TRAINER_CLASS_WINSTRATE, ITEM_GREAT_BALL},
    {TRAINER_CLASS_PKMN_TRAINER_2, ITEM_HEAVY_BALL},
    {0xFF, ITEM_POKE_BALL},
};

static const struct ScanlineEffectParams sIntroScanlineParams16Bit =
{
    &REG_BG3HOFS, SCANLINE_EFFECT_DMACNT_16BIT, 1
};

// unused
static const struct ScanlineEffectParams sIntroScanlineParams32Bit =
{
    &REG_BG3HOFS, SCANLINE_EFFECT_DMACNT_32BIT, 1
};

const struct SpriteTemplate gUnusedBattleInitSprite =
{
    .tileTag = 0,
    .paletteTag = 0,
    .oam = &gDummyOamData,
    .anims = gDummySpriteAnimTable,
    .images = NULL,
    .affineAnims = gDummySpriteAffineAnimTable,
    .callback = SpriteCB_UnusedBattleInit,
};

static const u8 sText_ShedinjaJpnName[] = _("ヌケニン"); // Nukenin

const struct OamData gOamData_BattleSpriteOpponentSide =
{
    .y = 0,
    .affineMode = ST_OAM_AFFINE_NORMAL,
    .objMode = ST_OAM_OBJ_NORMAL,
    .bpp = ST_OAM_4BPP,
    .shape = SPRITE_SHAPE(64x64),
    .x = 0,
    .size = SPRITE_SIZE(64x64),
    .tileNum = 0,
    .priority = 2,
    .paletteNum = 0,
    .affineParam = 0,
};

const struct OamData gOamData_BattleSpritePlayerSide =
{
    .y = 0,
    .affineMode = ST_OAM_AFFINE_NORMAL,
    .objMode = ST_OAM_OBJ_NORMAL,
    .bpp = ST_OAM_4BPP,
    .shape = SPRITE_SHAPE(64x64),
    .x = 0,
    .size = SPRITE_SIZE(64x64),
    .tileNum = 0,
    .priority = 2,
    .paletteNum = 2,
    .affineParam = 0,
};

static const s8 sCenterToCornerVecXs[8] ={-32, -16, -16, -32, -32};

const u8 gTypeNames[NUMBER_OF_MON_TYPES][TYPE_NAME_LENGTH + 1] =
{
    [TYPE_NORMAL] = _("Normal"),
    [TYPE_FIGHTING] = _("Fight"),
    [TYPE_FLYING] = _("Flying"),
    [TYPE_POISON] = _("Poison"),
    [TYPE_GROUND] = _("Ground"),
    [TYPE_ROCK] = _("Rock"),
    [TYPE_BUG] = _("Bug"),
    [TYPE_GHOST] = _("Ghost"),
    [TYPE_STEEL] = _("Steel"),
    [TYPE_MYSTERY] = _("???"),
    [TYPE_FIRE] = _("Fire"),
    [TYPE_WATER] = _("Water"),
    [TYPE_GRASS] = _("Grass"),
    [TYPE_ELECTRIC] = _("Electr"),
    [TYPE_PSYCHIC] = _("Psychc"),
    [TYPE_ICE] = _("Ice"),
    [TYPE_DRAGON] = _("Dragon"),
    [TYPE_DARK] = _("Dark"),
    [TYPE_FAIRY] = _("Fairy"),
};

// This is a factor in how much money you get for beating a trainer.
const struct TrainerMoney gTrainerMoneyTable[] =
{
    {TRAINER_CLASS_TEAM_AQUA, 5},
    {TRAINER_CLASS_AQUA_ADMIN, 10},
    {TRAINER_CLASS_AQUA_LEADER, 20},
    {TRAINER_CLASS_AROMA_LADY, 10},
    {TRAINER_CLASS_RUIN_MANIAC, 15},
    {TRAINER_CLASS_INTERVIEWER, 12},
    {TRAINER_CLASS_TUBER_F, 1},
    {TRAINER_CLASS_TUBER_M, 1},
    {TRAINER_CLASS_SIS_AND_BRO, 3},
    {TRAINER_CLASS_COOLTRAINER, 12},
    {TRAINER_CLASS_HEX_MANIAC, 6},
    {TRAINER_CLASS_LADY, 50},
    {TRAINER_CLASS_BEAUTY, 20},
    {TRAINER_CLASS_RICH_BOY, 50},
    {TRAINER_CLASS_POKEMANIAC, 15},
    {TRAINER_CLASS_SWIMMER_M, 2},
    {TRAINER_CLASS_BLACK_BELT, 8},
    {TRAINER_CLASS_GUITARIST, 8},
    {TRAINER_CLASS_KINDLER, 8},
    {TRAINER_CLASS_CAMPER, 4},
    {TRAINER_CLASS_OLD_COUPLE, 10},
    {TRAINER_CLASS_BUG_MANIAC, 15},
    {TRAINER_CLASS_PSYCHIC, 6},
    {TRAINER_CLASS_GENTLEMAN, 20},
    {TRAINER_CLASS_ELITE_FOUR, 25},
    {TRAINER_CLASS_LEADER, 25},
    {TRAINER_CLASS_SCHOOL_KID, 5},
    {TRAINER_CLASS_SR_AND_JR, 4},
    {TRAINER_CLASS_POKEFAN, 20},
    {TRAINER_CLASS_EXPERT, 10},
    {TRAINER_CLASS_YOUNGSTER, 4},
    {TRAINER_CLASS_CHAMPION, 50},
    {TRAINER_CLASS_FISHERMAN, 10},
    {TRAINER_CLASS_TRIATHLETE, 10},
    {TRAINER_CLASS_DRAGON_TAMER, 12},
    {TRAINER_CLASS_BIRD_KEEPER, 8},
    {TRAINER_CLASS_NINJA_BOY, 3},
    {TRAINER_CLASS_BATTLE_GIRL, 6},
    {TRAINER_CLASS_PARASOL_LADY, 10},
    {TRAINER_CLASS_SWIMMER_F, 2},
    {TRAINER_CLASS_PICNICKER, 4},
    {TRAINER_CLASS_TWINS, 3},
    {TRAINER_CLASS_SAILOR, 8},
    {TRAINER_CLASS_COLLECTOR, 15},
    {TRAINER_CLASS_RIVAL, 15},
    {TRAINER_CLASS_PKMN_BREEDER, 10},
    {TRAINER_CLASS_PKMN_RANGER, 12},
    {TRAINER_CLASS_TEAM_MAGMA, 5},
    {TRAINER_CLASS_MAGMA_ADMIN, 10},
    {TRAINER_CLASS_MAGMA_LEADER, 20},
    {TRAINER_CLASS_LASS, 4},
    {TRAINER_CLASS_BUG_CATCHER, 4},
    {TRAINER_CLASS_HIKER, 10},
    {TRAINER_CLASS_YOUNG_COUPLE, 8},
    {TRAINER_CLASS_WINSTRATE, 10},
    {0xFF, 5}, // Any trainer class not listed above uses this
};

#include "data/text/abilities.h"

static void (* const sTurnActionsFuncsTable[])(void) =
{
    [B_ACTION_USE_MOVE]               = HandleAction_UseMove,
    [B_ACTION_USE_ITEM]               = HandleAction_UseItem,
    [B_ACTION_SWITCH]                 = HandleAction_Switch,
    [B_ACTION_RUN]                    = HandleAction_Run,
    [B_ACTION_SAFARI_WATCH_CAREFULLY] = HandleAction_WatchesCarefully,
    [B_ACTION_SAFARI_BALL]            = HandleAction_SafariZoneBallThrow,
    [B_ACTION_SAFARI_POKEBLOCK]       = HandleAction_ThrowPokeblock,
    [B_ACTION_SAFARI_GO_NEAR]         = HandleAction_GoNear,
    [B_ACTION_SAFARI_RUN]             = HandleAction_SafariZoneRun,
    [B_ACTION_WALLY_THROW]            = HandleAction_WallyBallThrow,
    [B_ACTION_EXEC_SCRIPT]            = HandleAction_RunBattleScript,
    [B_ACTION_TRY_FINISH]             = HandleAction_TryFinish,
    [B_ACTION_FINISHED]               = HandleAction_ActionFinished,
    [B_ACTION_NOTHING_FAINTED]        = HandleAction_NothingIsFainted,
    [B_ACTION_THROW_BALL]             = HandleAction_ThrowBall,
};

static void (* const sEndTurnFuncsTable[])(void) =
{
    [0]                           = HandleEndTurn_ContinueBattle,
    [B_OUTCOME_WON]               = HandleEndTurn_BattleWon,
    [B_OUTCOME_LOST]              = HandleEndTurn_BattleLost,
    [B_OUTCOME_DREW]              = HandleEndTurn_BattleLost,
    [B_OUTCOME_RAN]               = HandleEndTurn_RanFromBattle,
    [B_OUTCOME_PLAYER_TELEPORTED] = HandleEndTurn_FinishBattle,
    [B_OUTCOME_MON_FLED]          = HandleEndTurn_MonFled,
    [B_OUTCOME_CAUGHT]            = HandleEndTurn_FinishBattle,
    [B_OUTCOME_NO_SAFARI_BALLS]   = HandleEndTurn_FinishBattle,
    [B_OUTCOME_FORFEITED]         = HandleEndTurn_FinishBattle,
    [B_OUTCOME_MON_TELEPORTED]    = HandleEndTurn_FinishBattle,
};

const u8 gStatusConditionString_PoisonJpn[] = _("どく$$$$$");
const u8 gStatusConditionString_SleepJpn[] = _("ねむり$$$$");
const u8 gStatusConditionString_ParalysisJpn[] = _("まひ$$$$$");
const u8 gStatusConditionString_BurnJpn[] = _("やけど$$$$");
const u8 gStatusConditionString_IceJpn[] = _("こおり$$$$");
const u8 gStatusConditionString_ConfusionJpn[] = _("こんらん$$$");
const u8 gStatusConditionString_LoveJpn[] = _("メロメロ$$$");

const u8 *const gStatusConditionStringsTable[][2] =
{
    {gStatusConditionString_PoisonJpn, gText_Poison},
    {gStatusConditionString_SleepJpn, gText_Sleep},
    {gStatusConditionString_ParalysisJpn, gText_Paralysis},
    {gStatusConditionString_BurnJpn, gText_Burn},
    {gStatusConditionString_IceJpn, gText_Ice},
    {gStatusConditionString_ConfusionJpn, gText_Confusion},
    {gStatusConditionString_LoveJpn, gText_Love}
};

void CB2_InitBattle(void)
{
    MoveSaveBlocks_ResetHeap();
    AllocateBattleResources();
    AllocateBattleSpritesData();
    AllocateMonSpritesGfx();
    RecordedBattle_ClearFrontierPassFlag();

    if (gBattleTypeFlags & BATTLE_TYPE_MULTI)
    {
        if (gBattleTypeFlags & BATTLE_TYPE_RECORDED)
        {
            CB2_InitBattleInternal();
        }
        else if (!(gBattleTypeFlags & BATTLE_TYPE_INGAME_PARTNER))
        {
            HandleLinkBattleSetup();
            SetMainCallback2(CB2_PreInitMultiBattle);
        }
        else
        {
            SetMainCallback2(CB2_PreInitIngamePlayerPartnerBattle);
        }
        gBattleCommunication[MULTIUSE_STATE] = 0;
    }
    else
    {
        CB2_InitBattleInternal();
    }
}

static void CB2_InitBattleInternal(void)
{
    s32 i;

    SetHBlankCallback(NULL);
    SetVBlankCallback(NULL);

    CpuFill32(0, (void *)(VRAM), VRAM_SIZE);

    SetGpuReg(REG_OFFSET_MOSAIC, 0);
    SetGpuReg(REG_OFFSET_WIN0H, DISPLAY_WIDTH);
    SetGpuReg(REG_OFFSET_WIN0V, WIN_RANGE(DISPLAY_HEIGHT / 2, DISPLAY_HEIGHT / 2 + 1));
    SetGpuReg(REG_OFFSET_WININ, 0);
    SetGpuReg(REG_OFFSET_WINOUT, 0);

    gBattle_WIN0H = DISPLAY_WIDTH;

    if (gBattleTypeFlags & BATTLE_TYPE_INGAME_PARTNER && gPartnerTrainerId != TRAINER_STEVEN_PARTNER && gPartnerTrainerId < TRAINER_CUSTOM_PARTNER)
    {
        gBattle_WIN0V = DISPLAY_HEIGHT - 1;
        gBattle_WIN1H = DISPLAY_WIDTH;
        gBattle_WIN1V = 32;
    }
    else
    {
        gBattle_WIN0V = WIN_RANGE(DISPLAY_HEIGHT / 2, DISPLAY_HEIGHT / 2 + 1);
        ScanlineEffect_Clear();

        i = 0;
        while (i < 80)
        {
            gScanlineEffectRegBuffers[0][i] = 0xF0;
            gScanlineEffectRegBuffers[1][i] = 0xF0;
            i++;
        }

        while (i < 160)
        {
            gScanlineEffectRegBuffers[0][i] = 0xFF10;
            gScanlineEffectRegBuffers[1][i] = 0xFF10;
            i++;
        }

        ScanlineEffect_SetParams(sIntroScanlineParams16Bit);
    }

    ResetPaletteFade();
    gBattle_BG0_X = 0;
    gBattle_BG0_Y = 0;
    gBattle_BG1_X = 0;
    gBattle_BG1_Y = 0;
    gBattle_BG2_X = 0;
    gBattle_BG2_Y = 0;
    gBattle_BG3_X = 0;
    gBattle_BG3_Y = 0;

    gBattleTerrain = BattleSetup_GetTerrainId();
    if (gBattleTypeFlags & BATTLE_TYPE_RECORDED)
        gBattleTerrain = BATTLE_TERRAIN_BUILDING;

    InitBattleBgsVideo();
    LoadBattleTextboxAndBackground();
    ResetSpriteData();
    ResetTasks();
    DrawBattleEntryBackground();
    FreeAllSpritePalettes();
    gReservedSpritePaletteCount = 4;
    SetVBlankCallback(VBlankCB_Battle);
    SetUpBattleVarsAndBirchZigzagoon();

    if (gBattleTypeFlags & BATTLE_TYPE_MULTI && gBattleTypeFlags & BATTLE_TYPE_BATTLE_TOWER)
        SetMainCallback2(CB2_HandleStartMultiPartnerBattle);
    else if (gBattleTypeFlags & BATTLE_TYPE_MULTI && gBattleTypeFlags & BATTLE_TYPE_INGAME_PARTNER)
        SetMainCallback2(CB2_HandleStartMultiPartnerBattle);
    else if (gBattleTypeFlags & BATTLE_TYPE_MULTI)
        SetMainCallback2(CB2_HandleStartMultiBattle);
    else
        SetMainCallback2(CB2_HandleStartBattle);

    if (!(gBattleTypeFlags & (BATTLE_TYPE_LINK | BATTLE_TYPE_RECORDED)))
    {
        CreateNPCTrainerParty(&gEnemyParty[0], gTrainerBattleOpponent_A, TRUE);
        if (gBattleTypeFlags & BATTLE_TYPE_TWO_OPPONENTS && !BATTLE_TWO_VS_ONE_OPPONENT)
            CreateNPCTrainerParty(&gEnemyParty[PARTY_SIZE / 2], gTrainerBattleOpponent_B, FALSE);
        SetWildMonHeldItem();
    }

    gMain.inBattle = TRUE;
    gSaveBlock2Ptr->frontier.disableRecordBattle = FALSE;

    for (i = 0; i < PARTY_SIZE; i++)
        AdjustFriendship(&gPlayerParty[i], FRIENDSHIP_EVENT_LEAGUE_BATTLE);

    gBattleCommunication[MULTIUSE_STATE] = 0;
}

#define BUFFER_PARTY_VS_SCREEN_STATUS(party, flags, i)              \
    for ((i) = 0; (i) < PARTY_SIZE; (i)++)                          \
    {                                                               \
        u16 species = GetMonData(&(party)[(i)], MON_DATA_SPECIES2); \
        u16 hp = GetMonData(&(party)[(i)], MON_DATA_HP);            \
        u32 status = GetMonData(&(party)[(i)], MON_DATA_STATUS);    \
                                                                    \
        if (species == SPECIES_NONE)                                \
            continue;                                               \
                                                                    \
        /* Is healthy mon? */                                       \
        if (species != SPECIES_EGG && hp != 0 && status == 0)       \
            (flags) |= 1 << (i) * 2;                                \
                                                                    \
        if (species == SPECIES_NONE) /* Redundant */                \
            continue;                                               \
                                                                    \
        /* Is Egg or statused? */                                   \
        if (hp != 0 && (species == SPECIES_EGG || status != 0))     \
            (flags) |= 2 << (i) * 2;                                \
                                                                    \
        if (species == SPECIES_NONE) /* Redundant */                \
            continue;                                               \
                                                                    \
        /* Is fainted? */                                           \
        if (species != SPECIES_EGG && hp == 0)                      \
            (flags) |= 3 << (i) * 2;                                \
    }

// For Vs Screen at link battle start
static void BufferPartyVsScreenHealth_AtStart(void)
{
    u16 flags = 0;
    s32 i;

    BUFFER_PARTY_VS_SCREEN_STATUS(gPlayerParty, flags, i);
    gBattleStruct->multiBuffer.linkBattlerHeader.vsScreenHealthFlagsLo = flags;
    *(&gBattleStruct->multiBuffer.linkBattlerHeader.vsScreenHealthFlagsHi) = flags >> 8;
    gBattleStruct->multiBuffer.linkBattlerHeader.vsScreenHealthFlagsHi |= FlagGet(FLAG_SYS_FRONTIER_PASS) << 7;
}

static void SetPlayerBerryDataInBattleStruct(void)
{
    s32 i;
    struct BattleStruct *battleStruct = gBattleStruct;
    struct BattleEnigmaBerry *battleBerry = &battleStruct->multiBuffer.linkBattlerHeader.battleEnigmaBerry;

    if (IsEnigmaBerryValid() == TRUE)
    {
        #ifndef BIGGER_BAG
        for (i = 0; i < BERRY_NAME_LENGTH; i++)
            battleBerry->name[i] = gSaveBlock1Ptr->enigmaBerry.berry.name[i];
        battleBerry->name[i] = EOS;

        for (i = 0; i < BERRY_ITEM_EFFECT_COUNT; i++)
            battleBerry->itemEffect[i] = gSaveBlock1Ptr->enigmaBerry.itemEffect[i];

        battleBerry->holdEffect = gSaveBlock1Ptr->enigmaBerry.holdEffect;
        battleBerry->holdEffectParam = gSaveBlock1Ptr->enigmaBerry.holdEffectParam;
        #endif
    }
    else
    {
        const struct Berry *berryData = GetBerryInfo(ItemIdToBerryType(ITEM_ENIGMA_BERRY_E_READER));

        for (i = 0; i < BERRY_NAME_LENGTH; i++)
            battleBerry->name[i] = berryData->name[i];
        battleBerry->name[i] = EOS;

        for (i = 0; i < BERRY_ITEM_EFFECT_COUNT; i++)
            battleBerry->itemEffect[i] = 0;

        battleBerry->holdEffect = HOLD_EFFECT_NONE;
        battleBerry->holdEffectParam = 0;
    }
}

static void SetAllPlayersBerryData(void)
{
    s32 i, j;

    if (!(gBattleTypeFlags & BATTLE_TYPE_LINK))
    {
        #ifndef BIGGER_BAG
        if (IsEnigmaBerryValid() == TRUE)
        {
            for (i = 0; i < BERRY_NAME_LENGTH; i++)
            {
                gEnigmaBerries[0].name[i] = gSaveBlock1Ptr->enigmaBerry.berry.name[i];
                gEnigmaBerries[2].name[i] = gSaveBlock1Ptr->enigmaBerry.berry.name[i];
            }
            gEnigmaBerries[0].name[i] = EOS;
            gEnigmaBerries[2].name[i] = EOS;

            for (i = 0; i < BERRY_ITEM_EFFECT_COUNT; i++)
            {
                gEnigmaBerries[0].itemEffect[i] = gSaveBlock1Ptr->enigmaBerry.itemEffect[i];
                gEnigmaBerries[2].itemEffect[i] = gSaveBlock1Ptr->enigmaBerry.itemEffect[i];
            }

            gEnigmaBerries[0].holdEffect = gSaveBlock1Ptr->enigmaBerry.holdEffect;
            gEnigmaBerries[2].holdEffect = gSaveBlock1Ptr->enigmaBerry.holdEffect;
            gEnigmaBerries[0].holdEffectParam = gSaveBlock1Ptr->enigmaBerry.holdEffectParam;
            gEnigmaBerries[2].holdEffectParam = gSaveBlock1Ptr->enigmaBerry.holdEffectParam;
        }
        else
        {
            const struct Berry *berryData = GetBerryInfo(ItemIdToBerryType(ITEM_ENIGMA_BERRY_E_READER));

            for (i = 0; i < BERRY_NAME_LENGTH; i++)
            {
                gEnigmaBerries[0].name[i] = berryData->name[i];
                gEnigmaBerries[2].name[i] = berryData->name[i];
            }
            gEnigmaBerries[0].name[i] = EOS;
            gEnigmaBerries[2].name[i] = EOS;

            for (i = 0; i < BERRY_ITEM_EFFECT_COUNT; i++)
            {
                gEnigmaBerries[0].itemEffect[i] = 0;
                gEnigmaBerries[2].itemEffect[i] = 0;
            }

            gEnigmaBerries[0].holdEffect = HOLD_EFFECT_NONE;
            gEnigmaBerries[2].holdEffect = HOLD_EFFECT_NONE;
            gEnigmaBerries[0].holdEffectParam = 0;
            gEnigmaBerries[2].holdEffectParam = 0;
        }
        #endif
    }
    else
    {
        s32 numPlayers;
        struct BattleEnigmaBerry *src;
        u8 battlerId;

        if (gBattleTypeFlags & BATTLE_TYPE_MULTI)
        {
            if (gBattleTypeFlags & BATTLE_TYPE_BATTLE_TOWER)
                numPlayers = 2;
            else
                numPlayers = 4;

            for (i = 0; i < numPlayers; i++)
            {
                src = (struct BattleEnigmaBerry *)(gBlockRecvBuffer[i] + 2);
                battlerId = gLinkPlayers[i].id;

                for (j = 0; j < BERRY_NAME_LENGTH; j++)
                    gEnigmaBerries[battlerId].name[j] = src->name[j];
                gEnigmaBerries[battlerId].name[j] = EOS;

                for (j = 0; j < BERRY_ITEM_EFFECT_COUNT; j++)
                    gEnigmaBerries[battlerId].itemEffect[j] = src->itemEffect[j];

                gEnigmaBerries[battlerId].holdEffect = src->holdEffect;
                gEnigmaBerries[battlerId].holdEffectParam = src->holdEffectParam;
            }
        }
        else
        {
            for (i = 0; i < 2; i++)
            {
                src = (struct BattleEnigmaBerry *)(gBlockRecvBuffer[i] + 2);

                for (j = 0; j < BERRY_NAME_LENGTH; j++)
                {
                    gEnigmaBerries[i].name[j] = src->name[j];
                    gEnigmaBerries[i + 2].name[j] = src->name[j];
                }
                gEnigmaBerries[i].name[j] = EOS;
                gEnigmaBerries[i + 2].name[j] = EOS;

                for (j = 0; j < BERRY_ITEM_EFFECT_COUNT; j++)
                {
                    gEnigmaBerries[i].itemEffect[j] = src->itemEffect[j];
                    gEnigmaBerries[i + 2].itemEffect[j] = src->itemEffect[j];
                }

                gEnigmaBerries[i].holdEffect = src->holdEffect;
                gEnigmaBerries[i + 2].holdEffect = src->holdEffect;
                gEnigmaBerries[i].holdEffectParam = src->holdEffectParam;
                gEnigmaBerries[i + 2].holdEffectParam = src->holdEffectParam;
            }
        }
    }
}

// This was inlined in Ruby/Sapphire
static void FindLinkBattleMaster(u8 numPlayers, u8 multiPlayerId)
{
    u8 found = 0;

    // If player 1 is playing the minimum version, player 1 is master.
    if (gBlockRecvBuffer[0][0] == 0x100)
    {
        if (multiPlayerId == 0)
            gBattleTypeFlags |= BATTLE_TYPE_IS_MASTER | BATTLE_TYPE_TRAINER;
        else
            gBattleTypeFlags |= BATTLE_TYPE_TRAINER;
        found++;
    }

    if (found == 0)
    {
        // If multiple different versions are being used, player 1 is master.
        s32 i;

        for (i = 0; i < numPlayers; i++)
        {
            if (gBlockRecvBuffer[0][0] != gBlockRecvBuffer[i][0])
                break;
        }

        if (i == numPlayers)
        {
            if (multiPlayerId == 0)
                gBattleTypeFlags |= BATTLE_TYPE_IS_MASTER | BATTLE_TYPE_TRAINER;
            else
                gBattleTypeFlags |= BATTLE_TYPE_TRAINER;
            found++;
        }

        if (found == 0)
        {
            // Lowest index player with the highest game version is master.
            for (i = 0; i < numPlayers; i++)
            {
                if (gBlockRecvBuffer[i][0] == 0x300 && i != multiPlayerId)
                {
                    if (i < multiPlayerId)
                        break;
                }
                if (gBlockRecvBuffer[i][0] > 0x300 && i != multiPlayerId)
                    break;
            }

            if (i == numPlayers)
                gBattleTypeFlags |= BATTLE_TYPE_IS_MASTER | BATTLE_TYPE_TRAINER;
            else
                gBattleTypeFlags |= BATTLE_TYPE_TRAINER;
        }
    }
}

static void CB2_HandleStartBattle(void)
{
    u8 playerMultiplayerId;
    u8 enemyMultiplayerId;

    RunTasks();
    AnimateSprites();
    BuildOamBuffer();

    playerMultiplayerId = GetMultiplayerId();
    gBattleScripting.multiplayerId = playerMultiplayerId;
    enemyMultiplayerId = playerMultiplayerId ^ BIT_SIDE;

    switch (gBattleCommunication[MULTIUSE_STATE])
    {
    case 0:
        if (!IsDma3ManagerBusyWithBgCopy())
        {
            ShowBg(0);
            ShowBg(1);
            ShowBg(2);
            ShowBg(3);
            FillAroundBattleWindows();
            gBattleCommunication[MULTIUSE_STATE] = 1;
        }
        if (gWirelessCommType)
            LoadWirelessStatusIndicatorSpriteGfx();
        break;
    case 1:
        if (gBattleTypeFlags & BATTLE_TYPE_LINK)
        {
            if (gReceivedRemoteLinkPlayers != 0)
            {
                if (IsLinkTaskFinished())
                {
                    // 0x300
                    *(&gBattleStruct->multiBuffer.linkBattlerHeader.versionSignatureLo) = 0;
                    *(&gBattleStruct->multiBuffer.linkBattlerHeader.versionSignatureHi) = 3;
                    BufferPartyVsScreenHealth_AtStart();
                    SetPlayerBerryDataInBattleStruct();

                    if (gTrainerBattleOpponent_A == TRAINER_UNION_ROOM)
                    {
                        gLinkPlayers[0].id = 0;
                        gLinkPlayers[1].id = 1;
                    }

                    SendBlock(BitmaskAllOtherLinkPlayers(), &gBattleStruct->multiBuffer.linkBattlerHeader, sizeof(gBattleStruct->multiBuffer.linkBattlerHeader));
                    gBattleCommunication[MULTIUSE_STATE] = 2;
                }
                if (gWirelessCommType)
                    CreateWirelessStatusIndicatorSprite(0, 0);
            }
        }
        else
        {
            if (!(gBattleTypeFlags & BATTLE_TYPE_RECORDED))
                gBattleTypeFlags |= BATTLE_TYPE_IS_MASTER;
            gBattleCommunication[MULTIUSE_STATE] = 15;
            SetAllPlayersBerryData();
        }
        break;
    case 2:
        if ((GetBlockReceivedStatus() & 3) == 3)
        {
            u8 taskId;

            ResetBlockReceivedFlags();
            FindLinkBattleMaster(2, playerMultiplayerId);
            SetAllPlayersBerryData();
            taskId = CreateTask(InitLinkBattleVsScreen, 0);
            gTasks[taskId].data[1] = 0x10E;
            gTasks[taskId].data[2] = 0x5A;
            gTasks[taskId].data[5] = 0;
            gTasks[taskId].data[3] = gBattleStruct->multiBuffer.linkBattlerHeader.vsScreenHealthFlagsLo | (gBattleStruct->multiBuffer.linkBattlerHeader.vsScreenHealthFlagsHi << 8);
            gTasks[taskId].data[4] = gBlockRecvBuffer[enemyMultiplayerId][1];
            RecordedBattle_SetFrontierPassFlagFromHword(gBlockRecvBuffer[playerMultiplayerId][1]);
            RecordedBattle_SetFrontierPassFlagFromHword(gBlockRecvBuffer[enemyMultiplayerId][1]);
            gBattleCommunication[MULTIUSE_STATE]++;
        }
        break;
    case 3:
        // Link battle, send/receive party Pokémon 2 at a time
        if (IsLinkTaskFinished())
        {
            // Send Pokémon 1-2
            SendBlock(BitmaskAllOtherLinkPlayers(), gPlayerParty, sizeof(struct Pokemon) * 2);
            gBattleCommunication[MULTIUSE_STATE]++;
        }
        break;
    case 4:
        if ((GetBlockReceivedStatus() & 3) == 3)
        {
            // Recv Pokémon 1-2
            ResetBlockReceivedFlags();
            memcpy(gEnemyParty, gBlockRecvBuffer[enemyMultiplayerId], sizeof(struct Pokemon) * 2);
            gBattleCommunication[MULTIUSE_STATE]++;
        }
        break;
    case 7:
        if (IsLinkTaskFinished())
        {
            // Send Pokémon 3-4
            SendBlock(BitmaskAllOtherLinkPlayers(), &gPlayerParty[2], sizeof(struct Pokemon) * 2);
            gBattleCommunication[MULTIUSE_STATE]++;
        }
        break;
    case 8:
        if ((GetBlockReceivedStatus() & 3) == 3)
        {
            // Recv Pokémon 3-4
            ResetBlockReceivedFlags();
            memcpy(&gEnemyParty[2], gBlockRecvBuffer[enemyMultiplayerId], sizeof(struct Pokemon) * 2);
            gBattleCommunication[MULTIUSE_STATE]++;
        }
        break;
    case 11:
        if (IsLinkTaskFinished())
        {
            // Send Pokémon 5-6
            SendBlock(BitmaskAllOtherLinkPlayers(), &gPlayerParty[4], sizeof(struct Pokemon) * 2);
            gBattleCommunication[MULTIUSE_STATE]++;
        }
        break;
    case 12:
        if ((GetBlockReceivedStatus() & 3) == 3)
        {
            // Recv Pokémon 5-6
            ResetBlockReceivedFlags();
            memcpy(&gEnemyParty[4], gBlockRecvBuffer[enemyMultiplayerId], sizeof(struct Pokemon) * 2);
<<<<<<< HEAD

            TryCorrectShedinjaLanguage(&gEnemyParty[0]);
=======
            
            /*TryCorrectShedinjaLanguage(&gEnemyParty[0]);
>>>>>>> e1a6dd5c
            TryCorrectShedinjaLanguage(&gEnemyParty[1]);
            TryCorrectShedinjaLanguage(&gEnemyParty[2]);
            TryCorrectShedinjaLanguage(&gEnemyParty[3]);
            TryCorrectShedinjaLanguage(&gEnemyParty[4]);
            TryCorrectShedinjaLanguage(&gEnemyParty[5]);*/
            gBattleCommunication[MULTIUSE_STATE]++;
        }
        break;
    case 15:
        InitBattleControllers();
        RecordedBattle_SetTrainerInfo();
        gBattleCommunication[SPRITES_INIT_STATE1] = 0;
        gBattleCommunication[SPRITES_INIT_STATE2] = 0;
        if (gBattleTypeFlags & BATTLE_TYPE_LINK)
        {
            // Check if both players are using Emerald
            // to determine if the recorded battle rng
            // seed needs to be sent
            s32 i;
            for (i = 0; i < 2 && (gLinkPlayers[i].version & 0xFF) == VERSION_EMERALD; i++);

            if (i == 2)
                gBattleCommunication[MULTIUSE_STATE] = 16;
            else
                gBattleCommunication[MULTIUSE_STATE] = 18;
        }
        else
        {
            gBattleCommunication[MULTIUSE_STATE] = 18;
        }
        break;
    case 16:
        // Both players are using Emerald, send rng seed for recorded battle
        if (IsLinkTaskFinished())
        {
            SendBlock(BitmaskAllOtherLinkPlayers(), &gRecordedBattleRngSeed, sizeof(gRecordedBattleRngSeed));
            gBattleCommunication[MULTIUSE_STATE]++;
        }
        break;
    case 17:
        // Receive rng seed for recorded battle (only read it if partner is the link master)
        if ((GetBlockReceivedStatus() & 3) == 3)
        {
            ResetBlockReceivedFlags();
            if (!(gBattleTypeFlags & BATTLE_TYPE_IS_MASTER))
                memcpy(&gRecordedBattleRngSeed, gBlockRecvBuffer[enemyMultiplayerId], sizeof(gRecordedBattleRngSeed));
            gBattleCommunication[MULTIUSE_STATE]++;
        }
        break;
    case 18:
        // Finish, start battle
        if (BattleInitAllSprites(&gBattleCommunication[SPRITES_INIT_STATE1], &gBattleCommunication[SPRITES_INIT_STATE2]))
        {
            gPreBattleCallback1 = gMain.callback1;
            gMain.callback1 = BattleMainCB1;
            SetMainCallback2(BattleMainCB2);
            if (gBattleTypeFlags & BATTLE_TYPE_LINK)
                gBattleTypeFlags |= BATTLE_TYPE_LINK_IN_BATTLE;
        }
        break;
    // Introduce short delays between sending party Pokémon for link
    case 5:
    case 9:
    case 13:
        gBattleCommunication[MULTIUSE_STATE]++;
        gBattleCommunication[1] = 1;
    case 6:
    case 10:
    case 14:
        if (--gBattleCommunication[1] == 0)
            gBattleCommunication[MULTIUSE_STATE]++;
        break;
    }
}

static void CB2_HandleStartMultiPartnerBattle(void)
{
    u8 playerMultiplayerId;
    u8 partnerMultiplayerId;

    RunTasks();
    AnimateSprites();
    BuildOamBuffer();

    playerMultiplayerId = GetMultiplayerId();
    gBattleScripting.multiplayerId = playerMultiplayerId;
    partnerMultiplayerId = playerMultiplayerId ^ BIT_SIDE;

    switch (gBattleCommunication[MULTIUSE_STATE])
    {
    case 0:
        if (!IsDma3ManagerBusyWithBgCopy())
        {
            ShowBg(0);
            ShowBg(1);
            ShowBg(2);
            ShowBg(3);
            FillAroundBattleWindows();
            gBattleCommunication[MULTIUSE_STATE] = 1;
        }
        if (gWirelessCommType)
            LoadWirelessStatusIndicatorSpriteGfx();
        // fall through
    case 1:
        if (gBattleTypeFlags & BATTLE_TYPE_LINK)
        {
            if (gReceivedRemoteLinkPlayers != 0)
            {
                u8 language;

                gLinkPlayers[0].id = 0;
                gLinkPlayers[1].id = 2;
                gLinkPlayers[2].id = 1;
                gLinkPlayers[3].id = 3;
                GetFrontierTrainerName(gLinkPlayers[2].name, gTrainerBattleOpponent_A);
                GetFrontierTrainerName(gLinkPlayers[3].name, gTrainerBattleOpponent_B);
                GetBattleTowerTrainerLanguage(&language, gTrainerBattleOpponent_A);
                gLinkPlayers[2].language = language;
                GetBattleTowerTrainerLanguage(&language, gTrainerBattleOpponent_B);
                gLinkPlayers[3].language = language;

                if (IsLinkTaskFinished())
                {
                    // 0x300
                    *(&gBattleStruct->multiBuffer.linkBattlerHeader.versionSignatureLo) = 0;
                    *(&gBattleStruct->multiBuffer.linkBattlerHeader.versionSignatureHi) = 3;
                    BufferPartyVsScreenHealth_AtStart();
                    SetPlayerBerryDataInBattleStruct();
                    SendBlock(BitmaskAllOtherLinkPlayers(), &gBattleStruct->multiBuffer.linkBattlerHeader, sizeof(gBattleStruct->multiBuffer.linkBattlerHeader));
                    gBattleCommunication[MULTIUSE_STATE] = 2;
                }

                if (gWirelessCommType)
                    CreateWirelessStatusIndicatorSprite(0, 0);
            }
        }
        else
        {
            if (!(gBattleTypeFlags & BATTLE_TYPE_RECORDED))
                gBattleTypeFlags |= BATTLE_TYPE_IS_MASTER;
            gBattleCommunication[MULTIUSE_STATE] = 13;
            SetAllPlayersBerryData();
        }
        break;
    case 2:
        if ((GetBlockReceivedStatus() & 3) == 3)
        {
            u8 taskId;

            ResetBlockReceivedFlags();
            FindLinkBattleMaster(2, playerMultiplayerId);
            SetAllPlayersBerryData();
            taskId = CreateTask(InitLinkBattleVsScreen, 0);
            gTasks[taskId].data[1] = 0x10E;
            gTasks[taskId].data[2] = 0x5A;
            gTasks[taskId].data[5] = 0;
            gTasks[taskId].data[3] = 0x145;
            gTasks[taskId].data[4] = 0x145;
            gBattleCommunication[MULTIUSE_STATE]++;
        }
        break;
    case 3:
        // Link battle, send/receive party Pokémon in groups
        if (IsLinkTaskFinished())
        {
            // Send Pokémon 1-2
            SendBlock(BitmaskAllOtherLinkPlayers(), gPlayerParty, sizeof(struct Pokemon) * 2);
            gBattleCommunication[MULTIUSE_STATE]++;
        }
        break;
    case 4:
        if ((GetBlockReceivedStatus() & 3) == 3)
        {
            // Recv partner's Pokémon 1-2, and copy partner's and own Pokémon into party positions
            ResetBlockReceivedFlags();
            if (gLinkPlayers[playerMultiplayerId].id != 0)
            {
                memcpy(gPlayerParty, gBlockRecvBuffer[partnerMultiplayerId], sizeof(struct Pokemon) * 2);
                memcpy(&gPlayerParty[MULTI_PARTY_SIZE], gBlockRecvBuffer[playerMultiplayerId], sizeof(struct Pokemon) * 2);
            }
            else
            {
                memcpy(gPlayerParty, gBlockRecvBuffer[playerMultiplayerId], sizeof(struct Pokemon) * 2);
                memcpy(&gPlayerParty[MULTI_PARTY_SIZE], gBlockRecvBuffer[partnerMultiplayerId], sizeof(struct Pokemon) * 2);
            }
            gBattleCommunication[MULTIUSE_STATE]++;
        }
        break;
    case 5:
        if (IsLinkTaskFinished())
        {
            // Send Pokémon 3
            SendBlock(BitmaskAllOtherLinkPlayers(), &gPlayerParty[2], sizeof(struct Pokemon));
            gBattleCommunication[MULTIUSE_STATE]++;
        }
        break;
    case 6:
        if ((GetBlockReceivedStatus() & 3) == 3)
        {
            // Recv partner's Pokémon 3, and copy partner's and own Pokémon into party positions
            ResetBlockReceivedFlags();
            if (gLinkPlayers[playerMultiplayerId].id != 0)
            {
                memcpy(&gPlayerParty[2], gBlockRecvBuffer[partnerMultiplayerId], sizeof(struct Pokemon));
                memcpy(&gPlayerParty[2 + MULTI_PARTY_SIZE], gBlockRecvBuffer[playerMultiplayerId], sizeof(struct Pokemon));
            }
            else
            {
                memcpy(&gPlayerParty[2], gBlockRecvBuffer[playerMultiplayerId], sizeof(struct Pokemon));
                memcpy(&gPlayerParty[2 + MULTI_PARTY_SIZE], gBlockRecvBuffer[partnerMultiplayerId], sizeof(struct Pokemon));
            }
            gBattleCommunication[MULTIUSE_STATE]++;
        }
        break;
    case 7:
        if (IsLinkTaskFinished())
        {
            // Send enemy Pokémon 1-2 to partner
            SendBlock(BitmaskAllOtherLinkPlayers(), gEnemyParty, sizeof(struct Pokemon) * 2);
            gBattleCommunication[MULTIUSE_STATE]++;
        }
        break;
    case 8:
        if ((GetBlockReceivedStatus() & 3) == 3)
        {
            // Recv enemy Pokémon 1-2 (if not master)
            ResetBlockReceivedFlags();
            if (GetMultiplayerId() != 0)
                memcpy(gEnemyParty, gBlockRecvBuffer[0], sizeof(struct Pokemon) * 2);
            gBattleCommunication[MULTIUSE_STATE]++;
        }
        break;
    case 9:
        if (IsLinkTaskFinished())
        {
            // Send enemy Pokémon 3-4 to partner
            SendBlock(BitmaskAllOtherLinkPlayers(), &gEnemyParty[2], sizeof(struct Pokemon) * 2);
            gBattleCommunication[MULTIUSE_STATE]++;
        }
        break;
    case 10:
        if ((GetBlockReceivedStatus() & 3) == 3)
        {
            // Recv enemy Pokémon 3-4 (if not master)
            ResetBlockReceivedFlags();
            if (GetMultiplayerId() != 0)
                memcpy(&gEnemyParty[2], gBlockRecvBuffer[0], sizeof(struct Pokemon) * 2);
            gBattleCommunication[MULTIUSE_STATE]++;
        }
        break;
    case 11:
        if (IsLinkTaskFinished())
        {
            // Send enemy Pokémon 5-6 to partner
            SendBlock(BitmaskAllOtherLinkPlayers(), &gEnemyParty[4], sizeof(struct Pokemon) * 2);
            gBattleCommunication[MULTIUSE_STATE]++;
        }
        break;
    case 12:
        if ((GetBlockReceivedStatus() & 3) == 3)
        {
            // Recv enemy Pokémon 5-6 (if not master)
            ResetBlockReceivedFlags();
            if (GetMultiplayerId() != 0)
                memcpy(&gEnemyParty[4], gBlockRecvBuffer[0], sizeof(struct Pokemon) * 2);

            TryCorrectShedinjaLanguage(&gPlayerParty[0]);
            TryCorrectShedinjaLanguage(&gPlayerParty[1]);
            TryCorrectShedinjaLanguage(&gPlayerParty[2]);
            TryCorrectShedinjaLanguage(&gPlayerParty[3]);
            TryCorrectShedinjaLanguage(&gPlayerParty[4]);
            TryCorrectShedinjaLanguage(&gPlayerParty[5]);
            TryCorrectShedinjaLanguage(&gEnemyParty[0]);
            TryCorrectShedinjaLanguage(&gEnemyParty[1]);
            TryCorrectShedinjaLanguage(&gEnemyParty[2]);
            TryCorrectShedinjaLanguage(&gEnemyParty[3]);
            TryCorrectShedinjaLanguage(&gEnemyParty[4]);
            TryCorrectShedinjaLanguage(&gEnemyParty[5]);
            gBattleCommunication[MULTIUSE_STATE]++;
        }
        break;
    case 13:
        InitBattleControllers();
        RecordedBattle_SetTrainerInfo();
        gBattleCommunication[SPRITES_INIT_STATE1] = 0;
        gBattleCommunication[SPRITES_INIT_STATE2] = 0;
        if (gBattleTypeFlags & BATTLE_TYPE_LINK)
            gBattleCommunication[MULTIUSE_STATE] = 14;
        else
            gBattleCommunication[MULTIUSE_STATE] = 16;
        break;
    case 14:
        // Send rng seed for recorded battle
        if (IsLinkTaskFinished())
        {
            SendBlock(BitmaskAllOtherLinkPlayers(), &gRecordedBattleRngSeed, sizeof(gRecordedBattleRngSeed));
            gBattleCommunication[MULTIUSE_STATE]++;
        }
        break;
    case 15:
        // Receive rng seed for recorded battle (only read it if partner is the link master)
        if ((GetBlockReceivedStatus() & 3) == 3)
        {
            ResetBlockReceivedFlags();
            if (!(gBattleTypeFlags & BATTLE_TYPE_IS_MASTER))
                memcpy(&gRecordedBattleRngSeed, gBlockRecvBuffer[partnerMultiplayerId], sizeof(gRecordedBattleRngSeed));
            gBattleCommunication[MULTIUSE_STATE]++;
        }
        break;
    case 16:
        // Finish, start battle
        if (BattleInitAllSprites(&gBattleCommunication[SPRITES_INIT_STATE1], &gBattleCommunication[SPRITES_INIT_STATE2]))
        {
            TrySetLinkBattleTowerEnemyPartyLevel();
            gPreBattleCallback1 = gMain.callback1;
            gMain.callback1 = BattleMainCB1;
            SetMainCallback2(BattleMainCB2);
            if (gBattleTypeFlags & BATTLE_TYPE_LINK)
                gBattleTypeFlags |= BATTLE_TYPE_LINK_IN_BATTLE;
        }
        break;
    }
}

static void SetMultiPartnerMenuParty(u8 offset)
{
    s32 i;

    for (i = 0; i < MULTI_PARTY_SIZE; i++)
    {
        gMultiPartnerParty[i].species     = GetMonData(&gPlayerParty[offset + i], MON_DATA_SPECIES);
        gMultiPartnerParty[i].heldItem    = GetMonData(&gPlayerParty[offset + i], MON_DATA_HELD_ITEM);
        GetMonData(&gPlayerParty[offset + i], MON_DATA_NICKNAME, gMultiPartnerParty[i].nickname);
        gMultiPartnerParty[i].level       = GetMonData(&gPlayerParty[offset + i], MON_DATA_LEVEL);
        gMultiPartnerParty[i].hp          = GetMonData(&gPlayerParty[offset + i], MON_DATA_HP);
        gMultiPartnerParty[i].maxhp       = GetMonData(&gPlayerParty[offset + i], MON_DATA_MAX_HP);
        gMultiPartnerParty[i].status      = GetMonData(&gPlayerParty[offset + i], MON_DATA_STATUS);
        gMultiPartnerParty[i].personality = GetMonData(&gPlayerParty[offset + i], MON_DATA_PERSONALITY);
        gMultiPartnerParty[i].gender      = GetMonGender(&gPlayerParty[offset + i]);
        StripExtCtrlCodes(gMultiPartnerParty[i].nickname);
        if (GetMonData(&gPlayerParty[offset + i], MON_DATA_LANGUAGE) != LANGUAGE_JAPANESE)
            PadNameString(gMultiPartnerParty[i].nickname, CHAR_SPACE);
    }
    memcpy(sMultiPartnerPartyBuffer, gMultiPartnerParty, sizeof(gMultiPartnerParty));
}

static void CB2_PreInitMultiBattle(void)
{
    s32 i;
    u8 playerMultiplierId;
    s32 numPlayers = MAX_BATTLERS_COUNT;
    u8 blockMask = 0xF;
    u32 *savedBattleTypeFlags;
    void (**savedCallback)(void);

    if (gBattleTypeFlags & BATTLE_TYPE_BATTLE_TOWER)
    {
        numPlayers = 2;
        blockMask = 3;
    }

    playerMultiplierId = GetMultiplayerId();
    gBattleScripting.multiplayerId = playerMultiplierId;
    savedCallback = &gBattleStruct->savedCallback;
    savedBattleTypeFlags = &gBattleStruct->savedBattleTypeFlags;

    RunTasks();
    AnimateSprites();
    BuildOamBuffer();

    switch (gBattleCommunication[MULTIUSE_STATE])
    {
    case 0:
        if (gReceivedRemoteLinkPlayers != 0 && IsLinkTaskFinished())
        {
            sMultiPartnerPartyBuffer = Alloc(sizeof(gMultiPartnerParty));
            SetMultiPartnerMenuParty(0);
            SendBlock(BitmaskAllOtherLinkPlayers(), sMultiPartnerPartyBuffer, sizeof(gMultiPartnerParty));
            gBattleCommunication[MULTIUSE_STATE]++;
        }
        break;
    case 1:
        if ((GetBlockReceivedStatus() & blockMask) == blockMask)
        {
            ResetBlockReceivedFlags();
            for (i = 0; i < numPlayers; i++)
            {
                if (i == playerMultiplierId)
                    continue;

                if (numPlayers == MAX_LINK_PLAYERS)
                {
                    if ((!(gLinkPlayers[i].id & 1) && !(gLinkPlayers[playerMultiplierId].id & 1))
                        || (gLinkPlayers[i].id & 1 && gLinkPlayers[playerMultiplierId].id & 1))
                    {
                        memcpy(gMultiPartnerParty, gBlockRecvBuffer[i], sizeof(gMultiPartnerParty));
                    }
                }
                else
                {
                    memcpy(gMultiPartnerParty, gBlockRecvBuffer[i], sizeof(gMultiPartnerParty));
                }
            }
            gBattleCommunication[MULTIUSE_STATE]++;
            *savedCallback = gMain.savedCallback;
            *savedBattleTypeFlags = gBattleTypeFlags;
            gMain.savedCallback = CB2_PreInitMultiBattle;
            ShowPartyMenuToShowcaseMultiBattleParty();
        }
        break;
    case 2:
        if (IsLinkTaskFinished() && !gPaletteFade.active)
        {
            gBattleCommunication[MULTIUSE_STATE]++;
            if (gWirelessCommType)
                SetLinkStandbyCallback();
            else
                SetCloseLinkCallback();
        }
        break;
    case 3:
        if (gWirelessCommType)
        {
            if (IsLinkRfuTaskFinished())
            {
                gBattleTypeFlags = *savedBattleTypeFlags;
                gMain.savedCallback = *savedCallback;
                SetMainCallback2(CB2_InitBattleInternal);
                FREE_AND_SET_NULL(sMultiPartnerPartyBuffer);
            }
        }
        else if (gReceivedRemoteLinkPlayers == 0)
        {
            gBattleTypeFlags = *savedBattleTypeFlags;
            gMain.savedCallback = *savedCallback;
            SetMainCallback2(CB2_InitBattleInternal);
            FREE_AND_SET_NULL(sMultiPartnerPartyBuffer);
        }
        break;
    }
}

static void CB2_PreInitIngamePlayerPartnerBattle(void)
{
    u32 *savedBattleTypeFlags;
    void (**savedCallback)(void);

    savedCallback = &gBattleStruct->savedCallback;
    savedBattleTypeFlags = &gBattleStruct->savedBattleTypeFlags;

    RunTasks();
    AnimateSprites();
    BuildOamBuffer();

    switch (gBattleCommunication[MULTIUSE_STATE])
    {
    case 0:
        sMultiPartnerPartyBuffer = Alloc(sizeof(gMultiPartnerParty));
        SetMultiPartnerMenuParty(MULTI_PARTY_SIZE);
        gBattleCommunication[MULTIUSE_STATE]++;
        *savedCallback = gMain.savedCallback;
        *savedBattleTypeFlags = gBattleTypeFlags;
        gMain.savedCallback = CB2_PreInitIngamePlayerPartnerBattle;
        ShowPartyMenuToShowcaseMultiBattleParty();
        break;
    case 1:
        if (!gPaletteFade.active)
        {
            gBattleCommunication[MULTIUSE_STATE] = 2;
            gBattleTypeFlags = *savedBattleTypeFlags;
            gMain.savedCallback = *savedCallback;
            SetMainCallback2(CB2_InitBattleInternal);
            FREE_AND_SET_NULL(sMultiPartnerPartyBuffer);
        }
        break;
    }
}

static void CB2_HandleStartMultiBattle(void)
{
    u8 playerMultiplayerId;
    s32 id;
    u8 var;

    playerMultiplayerId = GetMultiplayerId();
    gBattleScripting.multiplayerId = playerMultiplayerId;

    RunTasks();
    AnimateSprites();
    BuildOamBuffer();

    switch (gBattleCommunication[MULTIUSE_STATE])
    {
    case 0:
        if (!IsDma3ManagerBusyWithBgCopy())
        {
            ShowBg(0);
            ShowBg(1);
            ShowBg(2);
            ShowBg(3);
            FillAroundBattleWindows();
            gBattleCommunication[MULTIUSE_STATE] = 1;
        }
        if (gWirelessCommType)
            LoadWirelessStatusIndicatorSpriteGfx();
        break;
    case 1:
        if (gBattleTypeFlags & BATTLE_TYPE_LINK)
        {
            if (gReceivedRemoteLinkPlayers != 0)
            {
                if (IsLinkTaskFinished())
                {
                    // 0x300
                    *(&gBattleStruct->multiBuffer.linkBattlerHeader.versionSignatureLo) = 0;
                    *(&gBattleStruct->multiBuffer.linkBattlerHeader.versionSignatureHi) = 3;
                    BufferPartyVsScreenHealth_AtStart();
                    SetPlayerBerryDataInBattleStruct();

                    SendBlock(BitmaskAllOtherLinkPlayers(), &gBattleStruct->multiBuffer.linkBattlerHeader, sizeof(gBattleStruct->multiBuffer.linkBattlerHeader));
                    gBattleCommunication[MULTIUSE_STATE]++;
                }
                if (gWirelessCommType)
                    CreateWirelessStatusIndicatorSprite(0, 0);
            }
        }
        else
        {
            if (!(gBattleTypeFlags & BATTLE_TYPE_RECORDED))
                gBattleTypeFlags |= BATTLE_TYPE_IS_MASTER;
            gBattleCommunication[MULTIUSE_STATE] = 7;
            SetAllPlayersBerryData();
        }
        break;
    case 2:
        if ((GetBlockReceivedStatus() & 0xF) == 0xF)
        {
            ResetBlockReceivedFlags();
            FindLinkBattleMaster(4, playerMultiplayerId);
            SetAllPlayersBerryData();
            var = CreateTask(InitLinkBattleVsScreen, 0);
            gTasks[var].data[1] = 0x10E;
            gTasks[var].data[2] = 0x5A;
            gTasks[var].data[5] = 0;
            gTasks[var].data[3] = 0;
            gTasks[var].data[4] = 0;

            for (id = 0; id < MAX_LINK_PLAYERS; id++)
            {
                RecordedBattle_SetFrontierPassFlagFromHword(gBlockRecvBuffer[id][1]);
                switch (gLinkPlayers[id].id)
                {
                case 0:
                    gTasks[var].data[3] |= gBlockRecvBuffer[id][1] & 0x3F;
                    break;
                case 1:
                    gTasks[var].data[4] |= gBlockRecvBuffer[id][1] & 0x3F;
                    break;
                case 2:
                    gTasks[var].data[3] |= (gBlockRecvBuffer[id][1] & 0x3F) << 6;
                    break;
                case 3:
                    gTasks[var].data[4] |= (gBlockRecvBuffer[id][1] & 0x3F) << 6;
                    break;
                }
            }
            ZeroEnemyPartyMons();
            gBattleCommunication[MULTIUSE_STATE]++;
        }
        else
            break;
        // fall through
    case 3:
        if (IsLinkTaskFinished())
        {
            SendBlock(BitmaskAllOtherLinkPlayers(), gPlayerParty, sizeof(struct Pokemon) * 2);
            gBattleCommunication[MULTIUSE_STATE]++;
        }
        break;
    case 4:
        if ((GetBlockReceivedStatus() & 0xF) == 0xF)
        {
            ResetBlockReceivedFlags();
            for (id = 0; id < MAX_LINK_PLAYERS; id++)
            {
                if (id == playerMultiplayerId)
                {
                    switch (gLinkPlayers[id].id)
                    {
                    case 0:
                    case 3:
                        memcpy(gPlayerParty, gBlockRecvBuffer[id], sizeof(struct Pokemon) * 2);
                        break;
                    case 1:
                    case 2:
                        memcpy(gPlayerParty + MULTI_PARTY_SIZE, gBlockRecvBuffer[id], sizeof(struct Pokemon) * 2);
                        break;
                    }
                }
                else
                {
                    if ((!(gLinkPlayers[id].id & 1) && !(gLinkPlayers[playerMultiplayerId].id & 1))
                     || ((gLinkPlayers[id].id & 1) && (gLinkPlayers[playerMultiplayerId].id & 1)))
                    {
                        switch (gLinkPlayers[id].id)
                        {
                        case 0:
                        case 3:
                            memcpy(gPlayerParty, gBlockRecvBuffer[id], sizeof(struct Pokemon) * 2);
                            break;
                        case 1:
                        case 2:
                            memcpy(gPlayerParty + MULTI_PARTY_SIZE, gBlockRecvBuffer[id], sizeof(struct Pokemon) * 2);
                            break;
                        }
                    }
                    else
                    {
                        switch (gLinkPlayers[id].id)
                        {
                        case 0:
                        case 3:
                            memcpy(gEnemyParty, gBlockRecvBuffer[id], sizeof(struct Pokemon) * 2);
                            break;
                        case 1:
                        case 2:
                            memcpy(gEnemyParty + MULTI_PARTY_SIZE, gBlockRecvBuffer[id], sizeof(struct Pokemon) * 2);
                            break;
                        }
                    }
                }
            }
            gBattleCommunication[MULTIUSE_STATE]++;
        }
        break;
    case 5:
        if (IsLinkTaskFinished())
        {
            SendBlock(BitmaskAllOtherLinkPlayers(), gPlayerParty + 2, sizeof(struct Pokemon));
            gBattleCommunication[MULTIUSE_STATE]++;
        }
        break;
    case 6:
        if ((GetBlockReceivedStatus() & 0xF) == 0xF)
        {
            ResetBlockReceivedFlags();
            for (id = 0; id < MAX_LINK_PLAYERS; id++)
            {
                if (id == playerMultiplayerId)
                {
                    switch (gLinkPlayers[id].id)
                    {
                    case 0:
                    case 3:
                        memcpy(gPlayerParty + 2, gBlockRecvBuffer[id], sizeof(struct Pokemon));
                        break;
                    case 1:
                    case 2:
                        memcpy(gPlayerParty + 5, gBlockRecvBuffer[id], sizeof(struct Pokemon));
                        break;
                    }
                }
                else
                {
                    if ((!(gLinkPlayers[id].id & 1) && !(gLinkPlayers[playerMultiplayerId].id & 1))
                     || ((gLinkPlayers[id].id & 1) && (gLinkPlayers[playerMultiplayerId].id & 1)))
                    {
                        switch (gLinkPlayers[id].id)
                        {
                        case 0:
                        case 3:
                            memcpy(gPlayerParty + 2, gBlockRecvBuffer[id], sizeof(struct Pokemon));
                            break;
                        case 1:
                        case 2:
                            memcpy(gPlayerParty + 5, gBlockRecvBuffer[id], sizeof(struct Pokemon));
                            break;
                        }
                    }
                    else
                    {
                        switch (gLinkPlayers[id].id)
                        {
                        case 0:
                        case 3:
                            memcpy(gEnemyParty + 2, gBlockRecvBuffer[id], sizeof(struct Pokemon));
                            break;
                        case 1:
                        case 2:
                            memcpy(gEnemyParty + 5, gBlockRecvBuffer[id], sizeof(struct Pokemon));
                            break;
                        }
                    }
                }
            }
            TryCorrectShedinjaLanguage(&gPlayerParty[0]);
            TryCorrectShedinjaLanguage(&gPlayerParty[1]);
            TryCorrectShedinjaLanguage(&gPlayerParty[2]);
            TryCorrectShedinjaLanguage(&gPlayerParty[3]);
            TryCorrectShedinjaLanguage(&gPlayerParty[4]);
            TryCorrectShedinjaLanguage(&gPlayerParty[5]);

            TryCorrectShedinjaLanguage(&gEnemyParty[0]);
            TryCorrectShedinjaLanguage(&gEnemyParty[1]);
            TryCorrectShedinjaLanguage(&gEnemyParty[2]);
            TryCorrectShedinjaLanguage(&gEnemyParty[3]);
            TryCorrectShedinjaLanguage(&gEnemyParty[4]);
            TryCorrectShedinjaLanguage(&gEnemyParty[5]);

            gBattleCommunication[MULTIUSE_STATE]++;
        }
        break;
    case 7:
        InitBattleControllers();
        RecordedBattle_SetTrainerInfo();
        gBattleCommunication[SPRITES_INIT_STATE1] = 0;
        gBattleCommunication[SPRITES_INIT_STATE2] = 0;
        if (gBattleTypeFlags & BATTLE_TYPE_LINK)
        {
            for (id = 0; id < MAX_LINK_PLAYERS && (gLinkPlayers[id].version & 0xFF) == VERSION_EMERALD; id++);

            if (id == MAX_LINK_PLAYERS)
                gBattleCommunication[MULTIUSE_STATE] = 8;
            else
                gBattleCommunication[MULTIUSE_STATE] = 10;
        }
        else
        {
            gBattleCommunication[MULTIUSE_STATE] = 10;
        }
        break;
    case 8:
        if (IsLinkTaskFinished())
        {
            u32 *ptr = gBattleStruct->multiBuffer.battleVideo;
            ptr[0] = gBattleTypeFlags;
            ptr[1] = gRecordedBattleRngSeed; // UB: overwrites berry data
            SendBlock(BitmaskAllOtherLinkPlayers(), ptr, sizeof(gBattleStruct->multiBuffer.battleVideo));
            gBattleCommunication[MULTIUSE_STATE]++;
        }
        break;
    case 9:
        if ((GetBlockReceivedStatus() & 0xF) == 0xF)
        {
            ResetBlockReceivedFlags();
            for (var = 0; var < 4; var++)
            {
                u32 blockValue = gBlockRecvBuffer[var][0];
                if (blockValue & 4)
                {
                    memcpy(&gRecordedBattleRngSeed, &gBlockRecvBuffer[var][2], sizeof(gRecordedBattleRngSeed));
                    break;
                }
            }

            gBattleCommunication[MULTIUSE_STATE]++;
        }
        break;
    case 10:
        if (BattleInitAllSprites(&gBattleCommunication[SPRITES_INIT_STATE1], &gBattleCommunication[SPRITES_INIT_STATE2]))
        {
            gPreBattleCallback1 = gMain.callback1;
            gMain.callback1 = BattleMainCB1;
            SetMainCallback2(BattleMainCB2);
            if (gBattleTypeFlags & BATTLE_TYPE_LINK)
            {
                gTrainerBattleOpponent_A = TRAINER_LINK_OPPONENT;
                gBattleTypeFlags |= BATTLE_TYPE_LINK_IN_BATTLE;
            }
        }
        break;
    }
}

void BattleMainCB2(void)
{
    AnimateSprites();
    BuildOamBuffer();
    RunTextPrinters();
    UpdatePaletteFade();
    RunTasks();

    if (JOY_HELD(B_BUTTON) && gBattleTypeFlags & BATTLE_TYPE_RECORDED && RecordedBattle_CanStopPlayback())
    {
        // Player pressed B during recorded battle playback, end battle
        gSpecialVar_Result = gBattleOutcome = B_OUTCOME_PLAYER_TELEPORTED;
        ResetPaletteFadeControl();
        BeginNormalPaletteFade(PALETTES_ALL, 0, 0, 16, RGB_BLACK);
        SetMainCallback2(CB2_QuitRecordedBattle);
    }
}

static void FreeRestoreBattleData(void)
{
    gMain.callback1 = gPreBattleCallback1;
    gScanlineEffect.state = 3;
    gMain.inBattle = FALSE;
    ZeroEnemyPartyMons();
    m4aSongNumStop(SE_LOW_HEALTH);
    FreeMonSpritesGfx();
    FreeBattleSpritesData();
    FreeBattleResources();
}

void CB2_QuitRecordedBattle(void)
{
    UpdatePaletteFade();
    if (!gPaletteFade.active)
    {
        m4aMPlayStop(&gMPlayInfo_SE1);
        m4aMPlayStop(&gMPlayInfo_SE2);
        FreeRestoreBattleData();
        FreeAllWindowBuffers();
        SetMainCallback2(gMain.savedCallback);
    }
}

#define sState data[0]
#define sDelay data[4]

static void SpriteCB_UnusedBattleInit(struct Sprite *sprite)
{
    sprite->sState = 0;
    sprite->callback = SpriteCB_UnusedBattleInit_Main;
}

static void SpriteCB_UnusedBattleInit_Main(struct Sprite *sprite)
{
    u16 *arr = (u16 *)gDecompressionBuffer;

    switch (sprite->sState)
    {
    case 0:
        sprite->sState++;
        sprite->data[1] = 0;
        sprite->data[2] = 0x281;
        sprite->data[3] = 0;
        sprite->sDelay = 1;
        // fall through
    case 1:
        sprite->sDelay--;
        if (sprite->sDelay == 0)
        {
            s32 i;
            s32 r2;
            s32 r0;

            sprite->sDelay = 2;
            r2 = sprite->data[1] + sprite->data[3] * 32;
            r0 = sprite->data[2] - sprite->data[3] * 32;
            for (i = 0; i < 29; i += 2)
            {
                arr[r2 + i] = 0x3D;
                arr[r0 + i] = 0x3D;
            }
            sprite->data[3]++;
            if (sprite->data[3] == 21)
            {
                sprite->sState++;
                sprite->data[1] = 32;
            }
        }
        break;
    case 2:
        sprite->data[1]--;
        if (sprite->data[1] == 20)
            SetMainCallback2(CB2_InitBattle);
        break;
    }
}

static u8 CreateNPCTrainerParty(struct Pokemon *party, u16 trainerNum, bool8 firstTrainer)
{
    u32 nameHash = 0;
    u32 personalityValue;
    u8 fixedIV;
    s32 i, j;
    u8 monsCount;

    if (trainerNum == TRAINER_SECRET_BASE)
        return 0;

    if (gBattleTypeFlags & BATTLE_TYPE_TRAINER && !(gBattleTypeFlags & (BATTLE_TYPE_FRONTIER
                                                                        | BATTLE_TYPE_EREADER_TRAINER
                                                                        | BATTLE_TYPE_TRAINER_HILL)))
    {
        if (firstTrainer == TRUE)
            ZeroEnemyPartyMons();

        if (gBattleTypeFlags & BATTLE_TYPE_TWO_OPPONENTS)
        {
            if (gTrainers[trainerNum].partySize > PARTY_SIZE / 2)
                monsCount = PARTY_SIZE / 2;
            else
                monsCount = gTrainers[trainerNum].partySize;
        }
        else
        {
            monsCount = gTrainers[trainerNum].partySize;
        }

        for (i = 0; i < monsCount; i++)
        {

            if (gTrainers[trainerNum].doubleBattle == TRUE)
                personalityValue = 0x80;
            else if (gTrainers[trainerNum].encounterMusic_gender & F_TRAINER_FEMALE)
                personalityValue = 0x78; // Use personality more likely to result in a female Pokémon
            else
                personalityValue = 0x88; // Use personality more likely to result in a male Pokémon

            for (j = 0; gTrainers[trainerNum].trainerName[j] != EOS; j++)
                nameHash += gTrainers[trainerNum].trainerName[j];

            switch (gTrainers[trainerNum].partyFlags)
            {
            case 0:
            {
                const struct TrainerMonNoItemDefaultMoves *partyData = gTrainers[trainerNum].party.NoItemDefaultMoves;

                for (j = 0; gSpeciesNames[partyData[i].species][j] != EOS; j++)
                    nameHash += gSpeciesNames[partyData[i].species][j];

                personalityValue += nameHash << 8;
                fixedIV = partyData[i].iv * MAX_PER_STAT_IVS / 255;
                CreateMon(&party[i], partyData[i].species, partyData[i].lvl, fixedIV, TRUE, personalityValue, OT_ID_RANDOM_NO_SHINY, 0);
                
                SetMonData(&party[i], MON_DATA_ABILITY_NUM, &partyData[i].ability);
                for (j = 0; j < NUM_STATS; j++)
                {
                    SetMonData(&party[i], MON_DATA_HP_EV + j, &partyData[i].evs[j]);
                }
                CalculateMonStats(&party[i]);
                break;
            }
            case F_TRAINER_PARTY_CUSTOM_MOVESET:
            {
                const struct TrainerMonNoItemCustomMoves *partyData = gTrainers[trainerNum].party.NoItemCustomMoves;

                do
                {
                    personalityValue = Random32();
                }
                while (partyData[i].nature != GetNatureFromPersonality(personalityValue));

                fixedIV = partyData[i].iv * MAX_PER_STAT_IVS / 255;
                CreateMon(&party[i], partyData[i].species, partyData[i].lvl, fixedIV, TRUE, personalityValue, OT_ID_RANDOM_NO_SHINY, 0);

                for (j = 0; j < MAX_MON_MOVES; j++)
                {
                    SetMonData(&party[i], MON_DATA_MOVE1 + j, &partyData[i].moves[j]);
                    SetMonData(&party[i], MON_DATA_PP1 + j, &gBattleMoves[partyData[i].moves[j]].pp);
                }

                SetMonData(&party[i], MON_DATA_ABILITY_NUM, &partyData[i].ability);
                for (j = 0; j < NUM_STATS; j++)
                {
                    SetMonData(&party[i], MON_DATA_HP_EV + j, &partyData[i].evs[j]);
                }
                CalculateMonStats(&party[i]);
                break;
            }
            case F_TRAINER_PARTY_HELD_ITEM:
            {
                const struct TrainerMonItemDefaultMoves *partyData = gTrainers[trainerNum].party.ItemDefaultMoves;

                for (j = 0; gSpeciesNames[partyData[i].species][j] != EOS; j++)
                    nameHash += gSpeciesNames[partyData[i].species][j];

                personalityValue += nameHash << 8;
                fixedIV = partyData[i].iv * MAX_PER_STAT_IVS / 255;
                CreateMon(&party[i], partyData[i].species, partyData[i].lvl, fixedIV, TRUE, personalityValue, OT_ID_RANDOM_NO_SHINY, 0);

                SetMonData(&party[i], MON_DATA_HELD_ITEM, &partyData[i].heldItem);
                
                SetMonData(&party[i], MON_DATA_ABILITY_NUM, &partyData[i].ability);
                for (j = 0; j < NUM_STATS; j++)
                {
                    SetMonData(&party[i], MON_DATA_HP_EV + j, &partyData[i].evs[j]);
                }
                CalculateMonStats(&party[i]);
                break;
            }
            case F_TRAINER_PARTY_CUSTOM_MOVESET | F_TRAINER_PARTY_HELD_ITEM:
            {
                const struct TrainerMonItemCustomMoves *partyData = gTrainers[trainerNum].party.ItemCustomMoves;

                do
                {
                    personalityValue = Random32();
                }
                while (partyData[i].nature != GetNatureFromPersonality(personalityValue));

                fixedIV = partyData[i].iv * MAX_PER_STAT_IVS / 255;
                CreateMon(&party[i], partyData[i].species, partyData[i].lvl, fixedIV, TRUE, personalityValue, OT_ID_RANDOM_NO_SHINY, 0);

                SetMonData(&party[i], MON_DATA_ABILITY_NUM, &partyData[i].ability);
                SetMonData(&party[i], MON_DATA_HELD_ITEM, &partyData[i].heldItem);

                for (j = 0; j < MAX_MON_MOVES; j++)
                {
                    SetMonData(&party[i], MON_DATA_MOVE1 + j, &partyData[i].moves[j]);
                    SetMonData(&party[i], MON_DATA_PP1 + j, &gBattleMoves[partyData[i].moves[j]].pp);
                }
                for (j = 0; j < NUM_STATS; j++)
                {
                    SetMonData(&party[i], MON_DATA_HP_EV + j, &partyData[i].evs[j]);
                }
                CalculateMonStats(&party[i]);
                break;
            }
            }
            for (j = 0; gTrainerBallTable[j].classId != 0xFF; j++)
            {
                if (gTrainerBallTable[j].classId == gTrainers[trainerNum].trainerClass)
                break;
            }
            SetMonData(&party[i], MON_DATA_POKEBALL, &gTrainerBallTable[j].Ball);
        }

        gBattleTypeFlags |= gTrainers[trainerNum].doubleBattle;
    }

    return gTrainers[trainerNum].partySize;
}

void VBlankCB_Battle(void)
{
    // Change gRngSeed every vblank unless the battle could be recorded.
    if (!(gBattleTypeFlags & (BATTLE_TYPE_LINK | BATTLE_TYPE_FRONTIER | BATTLE_TYPE_RECORDED)))
        Random();

    SetGpuReg(REG_OFFSET_BG0HOFS, gBattle_BG0_X);
    SetGpuReg(REG_OFFSET_BG0VOFS, gBattle_BG0_Y);
    SetGpuReg(REG_OFFSET_BG1HOFS, gBattle_BG1_X);
    SetGpuReg(REG_OFFSET_BG1VOFS, gBattle_BG1_Y);
    SetGpuReg(REG_OFFSET_BG2HOFS, gBattle_BG2_X);
    SetGpuReg(REG_OFFSET_BG2VOFS, gBattle_BG2_Y);
    SetGpuReg(REG_OFFSET_BG3HOFS, gBattle_BG3_X);
    SetGpuReg(REG_OFFSET_BG3VOFS, gBattle_BG3_Y);
    SetGpuReg(REG_OFFSET_WIN0H, gBattle_WIN0H);
    SetGpuReg(REG_OFFSET_WIN0V, gBattle_WIN0V);
    SetGpuReg(REG_OFFSET_WIN1H, gBattle_WIN1H);
    SetGpuReg(REG_OFFSET_WIN1V, gBattle_WIN1V);
    LoadOam();
    ProcessSpriteCopyRequests();
    TransferPlttBuffer();
    ScanlineEffect_InitHBlankDmaTransfer();
}

void SpriteCB_VsLetterDummy(struct Sprite *sprite)
{

}

static void SpriteCB_VsLetter(struct Sprite *sprite)
{
    if (sprite->data[0] != 0)
        sprite->x = sprite->data[1] + ((sprite->data[2] & 0xFF00) >> 8);
    else
        sprite->x = sprite->data[1] - ((sprite->data[2] & 0xFF00) >> 8);

    sprite->data[2] += 0x180;

    if (sprite->affineAnimEnded)
    {
        FreeSpriteTilesByTag(ANIM_SPRITES_START);
        FreeSpritePaletteByTag(ANIM_SPRITES_START);
        FreeSpriteOamMatrix(sprite);
        DestroySprite(sprite);
    }
}

void SpriteCB_VsLetterInit(struct Sprite *sprite)
{
    StartSpriteAffineAnim(sprite, 1);
    sprite->callback = SpriteCB_VsLetter;
    PlaySE(SE_MUGSHOT);
}

static void BufferPartyVsScreenHealth_AtEnd(u8 taskId)
{
    struct Pokemon *party1 = NULL;
    struct Pokemon *party2 = NULL;
    u8 multiplayerId = gBattleScripting.multiplayerId;
    u32 flags;
    s32 i;

    if (gBattleTypeFlags & BATTLE_TYPE_MULTI)
    {
        switch (gLinkPlayers[multiplayerId].id)
        {
        case 0:
        case 2:
            party1 = gPlayerParty;
            party2 = gEnemyParty;
            break;
        case 1:
        case 3:
            party1 = gEnemyParty;
            party2 = gPlayerParty;
            break;
        }
    }
    else
    {
        party1 = gPlayerParty;
        party2 = gEnemyParty;
    }

    flags = 0;
    BUFFER_PARTY_VS_SCREEN_STATUS(party1, flags, i);
    gTasks[taskId].data[3] = flags;

    flags = 0;
    BUFFER_PARTY_VS_SCREEN_STATUS(party2, flags, i);
    gTasks[taskId].data[4] = flags;
}

void CB2_InitEndLinkBattle(void)
{
    s32 i;
    u8 taskId;

    SetHBlankCallback(NULL);
    SetVBlankCallback(NULL);
    gBattleTypeFlags &= ~BATTLE_TYPE_LINK_IN_BATTLE;

    if (gBattleTypeFlags & BATTLE_TYPE_FRONTIER)
    {
        SetMainCallback2(gMain.savedCallback);
        FreeBattleResources();
        FreeBattleSpritesData();
        FreeMonSpritesGfx();
    }
    else
    {
        CpuFill32(0, (void *)(VRAM), VRAM_SIZE);
        SetGpuReg(REG_OFFSET_MOSAIC, 0);
        SetGpuReg(REG_OFFSET_WIN0H, DISPLAY_WIDTH);
        SetGpuReg(REG_OFFSET_WIN0V, WIN_RANGE(DISPLAY_HEIGHT / 2, DISPLAY_HEIGHT / 2 + 1));
        SetGpuReg(REG_OFFSET_WININ, 0);
        SetGpuReg(REG_OFFSET_WINOUT, 0);
        gBattle_WIN0H = DISPLAY_WIDTH;
        gBattle_WIN0V = WIN_RANGE(DISPLAY_HEIGHT / 2, DISPLAY_HEIGHT / 2 + 1);
        ScanlineEffect_Clear();

        i = 0;
        while (i < 80)
        {
            gScanlineEffectRegBuffers[0][i] = 0xF0;
            gScanlineEffectRegBuffers[1][i] = 0xF0;
            i++;
        }

        while (i < 160)
        {
            gScanlineEffectRegBuffers[0][i] = 0xFF10;
            gScanlineEffectRegBuffers[1][i] = 0xFF10;
            i++;
        }

        ResetPaletteFade();

        gBattle_BG0_X = 0;
        gBattle_BG0_Y = 0;
        gBattle_BG1_X = 0;
        gBattle_BG1_Y = 0;
        gBattle_BG2_X = 0;
        gBattle_BG2_Y = 0;
        gBattle_BG3_X = 0;
        gBattle_BG3_Y = 0;

        InitBattleBgsVideo();
        LoadCompressedPalette(gBattleTextboxPalette, 0, 64);
        LoadBattleMenuWindowGfx();
        ResetSpriteData();
        ResetTasks();
        DrawBattleEntryBackground();
        SetGpuReg(REG_OFFSET_WINOUT, WINOUT_WIN01_BG0 | WINOUT_WIN01_BG1 | WINOUT_WIN01_BG2 | WINOUT_WIN01_OBJ | WINOUT_WIN01_CLR);
        FreeAllSpritePalettes();
        gReservedSpritePaletteCount = 4;
        SetVBlankCallback(VBlankCB_Battle);

        // Show end Vs screen with battle results
        taskId = CreateTask(InitLinkBattleVsScreen, 0);
        gTasks[taskId].data[1] = 0x10E;
        gTasks[taskId].data[2] = 0x5A;
        gTasks[taskId].data[5] = 1;
        BufferPartyVsScreenHealth_AtEnd(taskId);

        SetMainCallback2(CB2_EndLinkBattle);
        gBattleCommunication[MULTIUSE_STATE] = 0;
    }
}

static void CB2_EndLinkBattle(void)
{
    EndLinkBattleInSteps();
    AnimateSprites();
    BuildOamBuffer();
    RunTextPrinters();
    UpdatePaletteFade();
    RunTasks();
}

static void EndLinkBattleInSteps(void)
{
    s32 i;

    switch (gBattleCommunication[MULTIUSE_STATE])
    {
    case 0:
        ShowBg(0);
        ShowBg(1);
        ShowBg(2);
        gBattleCommunication[1] = 0xFF;
        gBattleCommunication[MULTIUSE_STATE]++;
        break;
    case 1:
        if (--gBattleCommunication[1] == 0)
        {
            BeginNormalPaletteFade(PALETTES_ALL, 0, 0, 16, RGB_BLACK);
            gBattleCommunication[MULTIUSE_STATE]++;
        }
        break;
    case 2:
        if (!gPaletteFade.active)
        {
            u8 battlerCount;

            gMain.anyLinkBattlerHasFrontierPass = RecordedBattle_GetFrontierPassFlag();

            if (gBattleTypeFlags & BATTLE_TYPE_MULTI)
                battlerCount = 4;
            else
                battlerCount = 2;

            for (i = 0; i < battlerCount && (gLinkPlayers[i].version & 0xFF) == VERSION_EMERALD; i++);

            if (!gSaveBlock2Ptr->frontier.disableRecordBattle && i == battlerCount)
            {
                if (FlagGet(FLAG_SYS_FRONTIER_PASS))
                {
                    // Ask player if they want to record the battle
                    FreeAllWindowBuffers();
                    SetMainCallback2(CB2_InitAskRecordBattle);
                }
                else if (!gMain.anyLinkBattlerHasFrontierPass)
                {
                    // No players can record this battle, end
                    SetMainCallback2(gMain.savedCallback);
                    FreeBattleResources();
                    FreeBattleSpritesData();
                    FreeMonSpritesGfx();
                }
                else if (gReceivedRemoteLinkPlayers == 0)
                {
                    // Player can't record battle but
                    // another player can, reconnect with them
                    CreateTask(Task_ReconnectWithLinkPlayers, 5);
                    gBattleCommunication[MULTIUSE_STATE]++;
                }
                else
                {
                    gBattleCommunication[MULTIUSE_STATE]++;
                }
            }
            else
            {
                SetMainCallback2(gMain.savedCallback);
                FreeBattleResources();
                FreeBattleSpritesData();
                FreeMonSpritesGfx();
            }
        }
        break;
    case 3:
        CpuFill32(0, (void *)VRAM, VRAM_SIZE);

        for (i = 0; i < 2; i++)
            LoadChosenBattleElement(i);

        BeginNormalPaletteFade(PALETTES_ALL, 0, 16, 0, RGB_BLACK);
        gBattleCommunication[MULTIUSE_STATE]++;
        break;
    case 4:
        if (!gPaletteFade.active)
            gBattleCommunication[MULTIUSE_STATE]++;
        break;
    case 5:
        if (!FuncIsActiveTask(Task_ReconnectWithLinkPlayers))
            gBattleCommunication[MULTIUSE_STATE]++;
        break;
    case 6:
        if (IsLinkTaskFinished() == TRUE)
        {
            SetLinkStandbyCallback();
            BattlePutTextOnWindow(gText_LinkStandby3, B_WIN_MSG);
            gBattleCommunication[MULTIUSE_STATE]++;
        }
        break;
    case 7:
        if (!IsTextPrinterActive(B_WIN_MSG))
        {
            if (IsLinkTaskFinished() == TRUE)
                gBattleCommunication[MULTIUSE_STATE]++;
        }
        break;
    case 8:
        if (!gWirelessCommType)
            SetCloseLinkCallback();
        gBattleCommunication[MULTIUSE_STATE]++;
        break;
    case 9:
        if (!gMain.anyLinkBattlerHasFrontierPass || gWirelessCommType || gReceivedRemoteLinkPlayers != 1)
        {
            gMain.anyLinkBattlerHasFrontierPass = FALSE;
            SetMainCallback2(gMain.savedCallback);
            FreeBattleResources();
            FreeBattleSpritesData();
            FreeMonSpritesGfx();
        }
        break;
    }
}

u32 GetBattleBgTemplateData(u8 arrayId, u8 caseId)
{
    u32 ret = 0;

    switch (caseId)
    {
    case 0:
        ret = gBattleBgTemplates[arrayId].bg;
        break;
    case 1:
        ret = gBattleBgTemplates[arrayId].charBaseIndex;
        break;
    case 2:
        ret = gBattleBgTemplates[arrayId].mapBaseIndex;
        break;
    case 3:
        ret = gBattleBgTemplates[arrayId].screenSize;
        break;
    case 4:
        ret = gBattleBgTemplates[arrayId].paletteMode;
        break;
    case 5: // Only this case is used
        ret = gBattleBgTemplates[arrayId].priority;
        break;
    case 6:
        ret = gBattleBgTemplates[arrayId].baseTile;
        break;
    }

    return ret;
}

static void CB2_InitAskRecordBattle(void)
{
    s32 i;

    SetHBlankCallback(NULL);
    SetVBlankCallback(NULL);
    CpuFill32(0, (void *)(VRAM), VRAM_SIZE);
    ResetPaletteFade();
    gBattle_BG0_X = 0;
    gBattle_BG0_Y = 0;
    gBattle_BG1_X = 0;
    gBattle_BG1_Y = 0;
    gBattle_BG2_X = 0;
    gBattle_BG2_Y = 0;
    gBattle_BG3_X = 0;
    gBattle_BG3_Y = 0;
    InitBattleBgsVideo();
    SetGpuReg(REG_OFFSET_DISPCNT, DISPCNT_OBJ_ON | DISPCNT_OBJ_1D_MAP);
    LoadBattleMenuWindowGfx();

    for (i = 0; i < 2; i++)
        LoadChosenBattleElement(i);

    ResetSpriteData();
    ResetTasks();
    FreeAllSpritePalettes();
    gReservedSpritePaletteCount = 4;
    SetVBlankCallback(VBlankCB_Battle);
    SetMainCallback2(CB2_AskRecordBattle);
    BeginNormalPaletteFade(PALETTES_ALL, 0, 0x10, 0, RGB_BLACK);
    gBattleCommunication[MULTIUSE_STATE] = 0;
}

static void CB2_AskRecordBattle(void)
{
    AskRecordBattle();
    AnimateSprites();
    BuildOamBuffer();
    RunTextPrinters();
    UpdatePaletteFade();
    RunTasks();
}


// States for AskRecordBattle
#define STATE_INIT             0
#define STATE_LINK             1
#define STATE_WAIT_LINK        2
#define STATE_ASK_RECORD       3
#define STATE_PRINT_YES_NO     4
#define STATE_HANDLE_YES_NO    5
#define STATE_RECORD_NO        6
#define STATE_END_RECORD_NO    7
#define STATE_WAIT_END         8
#define STATE_END              9
#define STATE_RECORD_YES      10
#define STATE_RECORD_WAIT     11
#define STATE_END_RECORD_YES  12

static void AskRecordBattle(void)
{
    switch (gBattleCommunication[MULTIUSE_STATE])
    {
    case STATE_INIT:
        ShowBg(0);
        ShowBg(1);
        ShowBg(2);
        gBattleCommunication[MULTIUSE_STATE]++;
        break;
    case STATE_LINK:
        if (gMain.anyLinkBattlerHasFrontierPass && gReceivedRemoteLinkPlayers == 0)
            CreateTask(Task_ReconnectWithLinkPlayers, 5);
        gBattleCommunication[MULTIUSE_STATE]++;
        break;
    case STATE_WAIT_LINK:
        if (!FuncIsActiveTask(Task_ReconnectWithLinkPlayers))
            gBattleCommunication[MULTIUSE_STATE]++;
        break;
    case STATE_ASK_RECORD:
        if (!gPaletteFade.active)
        {
            // "Would you like to record your battle on your FRONTIER PASS?"
            BattlePutTextOnWindow(gText_RecordBattleToPass, B_WIN_MSG);
            gBattleCommunication[MULTIUSE_STATE]++;
        }
        break;
    case STATE_PRINT_YES_NO:
        if (!IsTextPrinterActive(B_WIN_MSG))
        {
            HandleBattleWindow(YESNOBOX_X_Y, 0);
            BattlePutTextOnWindow(gText_BattleYesNoChoice, B_WIN_YESNO);
            gBattleCommunication[CURSOR_POSITION] = 1;
            BattleCreateYesNoCursorAt(1);
            gBattleCommunication[MULTIUSE_STATE]++;
        }
        break;
    case STATE_HANDLE_YES_NO:
        if (JOY_NEW(DPAD_UP))
        {
            if (gBattleCommunication[CURSOR_POSITION] != 0)
            {
                // Moved cursor onto Yes
                PlaySE(SE_SELECT);
                BattleDestroyYesNoCursorAt(gBattleCommunication[CURSOR_POSITION]);
                gBattleCommunication[CURSOR_POSITION] = 0;
                BattleCreateYesNoCursorAt(0);
            }
        }
        else if (JOY_NEW(DPAD_DOWN))
        {
            if (gBattleCommunication[CURSOR_POSITION] == 0)
            {
                // Moved cursor onto No
                PlaySE(SE_SELECT);
                BattleDestroyYesNoCursorAt(gBattleCommunication[CURSOR_POSITION]);
                gBattleCommunication[CURSOR_POSITION] = 1;
                BattleCreateYesNoCursorAt(1);
            }
        }
        else if (JOY_NEW(A_BUTTON))
        {
            PlaySE(SE_SELECT);
            if (gBattleCommunication[CURSOR_POSITION] == 0)
            {
                // Selected Yes
                HandleBattleWindow(YESNOBOX_X_Y, WINDOW_CLEAR);
                gBattleCommunication[1] = MoveRecordedBattleToSaveData();
                gBattleCommunication[MULTIUSE_STATE] = STATE_RECORD_YES;
            }
            else
            {
                // Selected No
                gBattleCommunication[MULTIUSE_STATE]++;
            }
        }
        else if (JOY_NEW(B_BUTTON))
        {
            PlaySE(SE_SELECT);
            gBattleCommunication[MULTIUSE_STATE]++;
        }
        break;
    case STATE_RECORD_NO:
        if (IsLinkTaskFinished() == TRUE)
        {
            HandleBattleWindow(YESNOBOX_X_Y, WINDOW_CLEAR);
            if (gMain.anyLinkBattlerHasFrontierPass)
            {
                // Other battlers may be recording, wait for them
                SetLinkStandbyCallback();
                BattlePutTextOnWindow(gText_LinkStandby3, B_WIN_MSG);
            }
            gBattleCommunication[MULTIUSE_STATE]++; // STATE_END_RECORD_NO
        }
        break;
    case STATE_WAIT_END:
        if (--gBattleCommunication[1] == 0)
        {
            if (gMain.anyLinkBattlerHasFrontierPass && !gWirelessCommType)
                SetCloseLinkCallback();
            gBattleCommunication[MULTIUSE_STATE]++;
        }
        break;
    case STATE_END:
        if (!gMain.anyLinkBattlerHasFrontierPass || gWirelessCommType || gReceivedRemoteLinkPlayers != 1)
        {
            gMain.anyLinkBattlerHasFrontierPass = FALSE;
            if (!gPaletteFade.active)
            {
                SetMainCallback2(gMain.savedCallback);
                FreeBattleResources();
                FreeBattleSpritesData();
                FreeMonSpritesGfx();
            }
        }
        break;
    case STATE_RECORD_YES:
        if (gBattleCommunication[1] == 1)
        {
            PlaySE(SE_SAVE);
            BattleStringExpandPlaceholdersToDisplayedString(gText_BattleRecordedOnPass);
            BattlePutTextOnWindow(gDisplayedStringBattle, B_WIN_MSG);
            gBattleCommunication[1] = 128; // Delay
            gBattleCommunication[MULTIUSE_STATE]++;
        }
        else
        {
            BattleStringExpandPlaceholdersToDisplayedString(BattleFrontier_BattleTowerBattleRoom_Text_RecordCouldntBeSaved);
            BattlePutTextOnWindow(gDisplayedStringBattle, B_WIN_MSG);
            gBattleCommunication[1] = 128; // Delay
            gBattleCommunication[MULTIUSE_STATE]++;
        }
        break;
    case STATE_RECORD_WAIT:
        if (IsLinkTaskFinished() == TRUE && !IsTextPrinterActive(B_WIN_MSG) && --gBattleCommunication[1] == 0)
        {
            if (gMain.anyLinkBattlerHasFrontierPass)
            {
                SetLinkStandbyCallback();
                BattlePutTextOnWindow(gText_LinkStandby3, B_WIN_MSG);
            }
            gBattleCommunication[MULTIUSE_STATE]++;
        }
        break;
    case STATE_END_RECORD_YES:
    case STATE_END_RECORD_NO:
        if (!IsTextPrinterActive(B_WIN_MSG))
        {
            if (gMain.anyLinkBattlerHasFrontierPass)
            {
                if (IsLinkTaskFinished() == TRUE)
                {
                    BeginNormalPaletteFade(PALETTES_ALL, 0, 0, 16, RGB_BLACK);
                    gBattleCommunication[1] = 32; // Delay
                    gBattleCommunication[MULTIUSE_STATE] = STATE_WAIT_END;
                }

            }
            else
            {
                BeginNormalPaletteFade(PALETTES_ALL, 0, 0, 16, RGB_BLACK);
                gBattleCommunication[1] = 32; // Delay
                gBattleCommunication[MULTIUSE_STATE] = STATE_WAIT_END;
            }
        }
        break;
    }
}

static void TryCorrectShedinjaLanguage(struct Pokemon *mon)
{
    u8 nickname[POKEMON_NAME_LENGTH + 1];
    u8 language = LANGUAGE_JAPANESE;

    if (GetMonData(mon, MON_DATA_SPECIES) == SPECIES_SHEDINJA
     && GetMonData(mon, MON_DATA_LANGUAGE) != language)
    {
        GetMonData(mon, MON_DATA_NICKNAME, nickname);
        if (StringCompareWithoutExtCtrlCodes(nickname, sText_ShedinjaJpnName) == 0)
            SetMonData(mon, MON_DATA_LANGUAGE, &language);
    }
}

u32 GetBattleWindowTemplatePixelWidth(u32 windowsType, u32 tableId)
{
    return gBattleWindowTemplates[windowsType][tableId].width * 8;
}

#define sBattler            data[0]
#define sSpeciesId          data[2]

void SpriteCB_WildMon(struct Sprite *sprite)
{
    sprite->callback = SpriteCB_MoveWildMonToRight;
    StartSpriteAnimIfDifferent(sprite, 0);
    if (WILD_DOUBLE_BATTLE)
        BeginNormalPaletteFade((0x10000 << sprite->sBattler) | (0x10000 << BATTLE_PARTNER(sprite->sBattler)), 0, 10, 10, RGB(8, 8, 8));
    else
        BeginNormalPaletteFade((0x10000 << sprite->sBattler), 0, 10, 10, RGB(8, 8, 8));
}

static void SpriteCB_MoveWildMonToRight(struct Sprite *sprite)
{
    if ((gIntroSlideFlags & 1) == 0)
    {
        sprite->x2 += 2;
        if (sprite->x2 == 0)
        {
            sprite->callback = SpriteCB_WildMonShowHealthbox;
        }
    }
}

static void SpriteCB_WildMonShowHealthbox(struct Sprite *sprite)
{
    if (sprite->animEnded)
    {
        StartHealthboxSlideIn(sprite->sBattler);
        SetHealthboxSpriteVisible(gHealthboxSpriteIds[sprite->sBattler]);
        sprite->callback = SpriteCB_WildMonAnimate;
        StartSpriteAnimIfDifferent(sprite, 0);
        if (WILD_DOUBLE_BATTLE)
            BeginNormalPaletteFade((0x10000 << sprite->sBattler) | (0x10000 << BATTLE_PARTNER(sprite->sBattler)), 0, 10, 0, RGB(8, 8, 8));
        else
            BeginNormalPaletteFade((0x10000 << sprite->sBattler), 0, 10, 0, RGB(8, 8, 8));
    }
}

static void SpriteCB_WildMonAnimate(struct Sprite *sprite)
{
    if (!gPaletteFade.active)
    {
        BattleAnimateFrontSprite(sprite, sprite->sSpeciesId, FALSE, 1);
    }
}

void SpriteCallbackDummy_2(struct Sprite *sprite)
{

}

#define sNumFlickers data[3]
#define sDelay       data[4]

static void SpriteCB_Flicker(struct Sprite *sprite)
{
    sprite->sDelay--;
    if (sprite->sDelay == 0)
    {
        sprite->sDelay = 8;
        sprite->invisible ^= 1;
        sprite->sNumFlickers--;
        if (sprite->sNumFlickers == 0)
        {
            sprite->invisible = FALSE;
            sprite->callback = SpriteCallbackDummy_2;
            // sFlickerArray[0] = 0;
        }
    }
}

#undef sNumFlickers
#undef sDelay

extern const struct MonCoords gMonFrontPicCoords[];
extern const struct MonCoords gCastformFrontSpriteCoords[];

void SpriteCB_FaintOpponentMon(struct Sprite *sprite)
{
    u8 battler = sprite->sBattler;
    u32 personality = GetMonData(&gEnemyParty[gBattlerPartyIndexes[battler]], MON_DATA_PERSONALITY);
    u16 species;
    u8 yOffset;

    if (gBattleSpritesDataPtr->battlerData[battler].transformSpecies != 0)
        species = gBattleSpritesDataPtr->battlerData[battler].transformSpecies;
    else
        species = sprite->sSpeciesId;

    GetMonData(&gEnemyParty[gBattlerPartyIndexes[battler]], MON_DATA_PERSONALITY);  // Unused return value.

    if (species == SPECIES_UNOWN)
    {
        species = GetUnownSpeciesId(personality);
        yOffset = gMonFrontPicCoords[species].y_offset;
    }
    else if (species == SPECIES_CASTFORM)
    {
        yOffset = gCastformFrontSpriteCoords[gBattleMonForms[battler]].y_offset;
    }
    else if (species > NUM_SPECIES)
    {
        yOffset = gMonFrontPicCoords[SPECIES_NONE].y_offset;
    }
    else
    {
        yOffset = gMonFrontPicCoords[species].y_offset;
    }

    sprite->data[3] = 8 - yOffset / 8;
    sprite->data[4] = 1;
    sprite->callback = SpriteCB_AnimFaintOpponent;
}

static void SpriteCB_AnimFaintOpponent(struct Sprite *sprite)
{
    s32 i;

    if (--sprite->data[4] == 0)
    {
        sprite->data[4] = 2;
        sprite->y2 += 8; // Move the sprite down.
        if (--sprite->data[3] < 0)
        {
            FreeSpriteOamMatrix(sprite);
            DestroySprite(sprite);
        }
        else // Erase bottom part of the sprite to create a smooth illusion of mon falling down.
        {
            u8 *dst = gMonSpritesGfxPtr->sprites.byte[GetBattlerPosition(sprite->sBattler)] + (gBattleMonForms[sprite->sBattler] << 11) + (sprite->data[3] << 8);

            for (i = 0; i < 0x100; i++)
                *(dst++) = 0;

            StartSpriteAnim(sprite, gBattleMonForms[sprite->sBattler]);
        }
    }
}

// Used when selecting a move, which can hit multiple targets, in double battles.
void SpriteCB_ShowAsMoveTarget(struct Sprite *sprite)
{
    sprite->data[3] = 8;
    sprite->data[4] = sprite->invisible;
    sprite->callback = SpriteCB_BlinkVisible;
}

static void SpriteCB_BlinkVisible(struct Sprite *sprite)
{
    if (--sprite->data[3] == 0)
    {
        sprite->invisible ^= 1;
        sprite->data[3] = 8;
    }
}

void SpriteCB_HideAsMoveTarget(struct Sprite *sprite)
{
    sprite->invisible = sprite->data[4];
    sprite->data[4] = FALSE;
    sprite->callback = SpriteCallbackDummy_2;
}

void SpriteCB_OpponentMonFromBall(struct Sprite *sprite)
{
    if (sprite->affineAnimEnded)
    {
        if (!(gHitMarker & HITMARKER_NO_ANIMATIONS) || gBattleTypeFlags & (BATTLE_TYPE_LINK | BATTLE_TYPE_RECORDED_LINK))
        {
            if (HasTwoFramesAnimation(sprite->sSpeciesId))
                StartSpriteAnim(sprite, 1);
        }
        BattleAnimateFrontSprite(sprite, sprite->sSpeciesId, TRUE, 1);
    }
}

// This callback is frequently overwritten by SpriteCB_TrainerSlideIn
void SpriteCB_BattleSpriteStartSlideLeft(struct Sprite *sprite)
{
    sprite->callback = SpriteCB_BattleSpriteSlideLeft;
}

static void SpriteCB_BattleSpriteSlideLeft(struct Sprite *sprite)
{
    if (!(gIntroSlideFlags & 1))
    {
        sprite->x2 -= 2;
        if (sprite->x2 == 0)
        {
            sprite->callback = SpriteCB_Idle;
            sprite->data[1] = 0;
        }
    }
}

// Unused
static void SetIdleSpriteCallback(struct Sprite *sprite)
{
    sprite->callback = SpriteCB_Idle;
}

static void SpriteCB_Idle(struct Sprite *sprite)
{
}

#define sSpeedX data[1]
#define sSpeedY data[2]

void SpriteCB_FaintSlideAnim(struct Sprite *sprite)
{
    if (!(gIntroSlideFlags & 1))
    {
        sprite->x2 += sprite->sSpeedX;
        sprite->y2 += sprite->sSpeedY;
    }
}

#undef sSpeedX
#undef sSpeedY

#define sSinIndex           data[3]
#define sDelta              data[4]
#define sAmplitude          data[5]
#define sBouncerSpriteId    data[6]
#define sWhich              data[7]

void DoBounceEffect(u8 battler, u8 which, s8 delta, s8 amplitude)
{
    u8 invisibleSpriteId;
    u8 bouncerSpriteId;

    switch (which)
    {
    case BOUNCE_HEALTHBOX:
    default:
        if (gBattleSpritesDataPtr->healthBoxesData[battler].healthboxIsBouncing)
            return;
        break;
    case BOUNCE_MON:
        if (gBattleSpritesDataPtr->healthBoxesData[battler].battlerIsBouncing)
            return;
        break;
    }

    invisibleSpriteId = CreateInvisibleSpriteWithCallback(SpriteCB_BounceEffect);
    if (which == BOUNCE_HEALTHBOX)
    {
        bouncerSpriteId = gHealthboxSpriteIds[battler];
        gBattleSpritesDataPtr->healthBoxesData[battler].healthboxBounceSpriteId = invisibleSpriteId;
        gBattleSpritesDataPtr->healthBoxesData[battler].healthboxIsBouncing = 1;
        gSprites[invisibleSpriteId].sSinIndex = 128; // 0
    }
    else
    {
        bouncerSpriteId = gBattlerSpriteIds[battler];
        gBattleSpritesDataPtr->healthBoxesData[battler].battlerBounceSpriteId = invisibleSpriteId;
        gBattleSpritesDataPtr->healthBoxesData[battler].battlerIsBouncing = 1;
        gSprites[invisibleSpriteId].sSinIndex = 192; // -1
    }
    gSprites[invisibleSpriteId].sDelta = delta;
    gSprites[invisibleSpriteId].sAmplitude = amplitude;
    gSprites[invisibleSpriteId].sBouncerSpriteId = bouncerSpriteId;
    gSprites[invisibleSpriteId].sWhich = which;
    gSprites[invisibleSpriteId].sBattler = battler;
    gSprites[bouncerSpriteId].x2 = 0;
    gSprites[bouncerSpriteId].y2 = 0;
}

void EndBounceEffect(u8 battler, u8 which)
{
    u8 bouncerSpriteId;

    if (which == BOUNCE_HEALTHBOX)
    {
        if (!gBattleSpritesDataPtr->healthBoxesData[battler].healthboxIsBouncing)
            return;

        bouncerSpriteId = gSprites[gBattleSpritesDataPtr->healthBoxesData[battler].healthboxBounceSpriteId].sBouncerSpriteId;
        DestroySprite(&gSprites[gBattleSpritesDataPtr->healthBoxesData[battler].healthboxBounceSpriteId]);
        gBattleSpritesDataPtr->healthBoxesData[battler].healthboxIsBouncing = 0;
    }
    else
    {
        if (!gBattleSpritesDataPtr->healthBoxesData[battler].battlerIsBouncing)
            return;

        bouncerSpriteId = gSprites[gBattleSpritesDataPtr->healthBoxesData[battler].battlerBounceSpriteId].sBouncerSpriteId;
        DestroySprite(&gSprites[gBattleSpritesDataPtr->healthBoxesData[battler].battlerBounceSpriteId]);
        gBattleSpritesDataPtr->healthBoxesData[battler].battlerIsBouncing = 0;
    }

    gSprites[bouncerSpriteId].x2 = 0;
    gSprites[bouncerSpriteId].y2 = 0;
}

static void SpriteCB_BounceEffect(struct Sprite *sprite)
{
    u8 bouncerSpriteId = sprite->sBouncerSpriteId;
    s32 index = sprite->sSinIndex;
    s32 y = Sin(index, sprite->sAmplitude) + sprite->sAmplitude;

    gSprites[bouncerSpriteId].y2 = y;
    sprite->sSinIndex = (sprite->sSinIndex + sprite->sDelta) & 0xFF;

    bouncerSpriteId = GetMegaIndicatorSpriteId(sprite->sBouncerSpriteId);
    if (sprite->sWhich == BOUNCE_HEALTHBOX && bouncerSpriteId != 0xFF)
        gSprites[bouncerSpriteId].y2 = y;
}

#undef sSinIndex
#undef sDelta
#undef sAmplitude
#undef sBouncerSpriteId
#undef sWhich

void SpriteCB_PlayerMonFromBall(struct Sprite *sprite)
{
    if (sprite->affineAnimEnded)
        BattleAnimateBackSprite(sprite, sprite->sSpeciesId);
}

static void SpriteCB_TrainerThrowObject_Main(struct Sprite *sprite)
{
    AnimSetCenterToCornerVecX(sprite);
    if (sprite->animEnded)
        sprite->callback = SpriteCB_Idle;
}

// Sprite callback for a trainer back pic to throw an object
// (Wally throwing a ball, throwing Pokéblocks/balls in the Safari Zone)
void SpriteCB_TrainerThrowObject(struct Sprite *sprite)
{
    StartSpriteAnim(sprite, 1);
    sprite->callback = SpriteCB_TrainerThrowObject_Main;
}

void AnimSetCenterToCornerVecX(struct Sprite *sprite)
{
    if (sprite->animDelayCounter == 0)
        sprite->centerToCornerVecX = sCenterToCornerVecXs[sprite->animCmdIndex];
}

void BeginBattleIntroDummy(void)
{

}

void BeginBattleIntro(void)
{
    BattleStartClearSetData();
    gBattleCommunication[1] = 0;
    gBattleStruct->introState = 0;
    gBattleMainFunc = DoBattleIntro;
}

static void BattleMainCB1(void)
{
    gBattleMainFunc();

    for (gActiveBattler = 0; gActiveBattler < gBattlersCount; gActiveBattler++)
        gBattlerControllerFuncs[gActiveBattler]();
}

static void BattleStartClearSetData(void)
{
    s32 i;

    TurnValuesCleanUp(FALSE);
    SpecialStatusesClear();

    memset(&gDisableStructs, 0, sizeof(gDisableStructs));
    memset(&gFieldTimers, 0, sizeof(gFieldTimers));
    memset(&gSideStatuses, 0, sizeof(gSideStatuses));
    memset(&gSideTimers, 0, sizeof(gSideTimers));
    memset(&gWishFutureKnock, 0, sizeof(gWishFutureKnock));
    memset(&gBattleResults, 0, sizeof(gBattleResults));

    for (i = 0; i < MAX_BATTLERS_COUNT; i++)
    {
        gStatuses3[i] = 0;
        gStatuses4[i] = 0;
        gDisableStructs[i].isFirstTurn = 2;
        gLastMoves[i] = MOVE_NONE;
        gLastLandedMoves[i] = MOVE_NONE;
        gLastHitByType[i] = 0;
        gLastResultingMoves[i] = MOVE_NONE;
        gLastHitBy[i] = 0xFF;
        gLockedMoves[i] = MOVE_NONE;
        gLastPrintedMoves[i] = MOVE_NONE;
        gBattleResources->flags->flags[i] = 0;
        gPalaceSelectionBattleScripts[i] = 0;
        gBattleStruct->lastTakenMove[i] = MOVE_NONE;
        gBattleStruct->choicedMove[i] = MOVE_NONE;
        gBattleStruct->changedItems[i] = 0;
        gBattleStruct->lastTakenMoveFrom[i][0] = MOVE_NONE;
        gBattleStruct->lastTakenMoveFrom[i][1] = MOVE_NONE;
        gBattleStruct->lastTakenMoveFrom[i][2] = MOVE_NONE;
        gBattleStruct->lastTakenMoveFrom[i][3] = MOVE_NONE;
        gBattleStruct->AI_monToSwitchIntoId[i] = PARTY_SIZE;
        gBattleStruct->skyDropTargets[i] = 0xFF;
    }

    gLastUsedMove = 0;
    gFieldStatuses = 0;

    gHasFetchedBall = FALSE;
    gLastUsedBall = 0;

    gBattlerAttacker = 0;
    gBattlerTarget = 0;
    gBattleWeather = 0;
    gHitMarker = 0;

    if (!(gBattleTypeFlags & BATTLE_TYPE_RECORDED))
    {
        if (!(gBattleTypeFlags & BATTLE_TYPE_LINK) && gSaveBlock2Ptr->optionsBattleSceneOff == TRUE)
            gHitMarker |= HITMARKER_NO_ANIMATIONS;
    }
    else if (!(gBattleTypeFlags & (BATTLE_TYPE_LINK | BATTLE_TYPE_RECORDED_LINK)) && GetBattleSceneInRecordedBattle())
    {
        gHitMarker |= HITMARKER_NO_ANIMATIONS;
    }

    gBattleScripting.battleStyle = gSaveBlock2Ptr->optionsBattleStyle;
	gBattleScripting.expOnCatch = (B_EXP_CATCH >= GEN_6);
	gBattleScripting.monCaught = FALSE;

    gMultiHitCounter = 0;
    gBattleOutcome = 0;
    gBattleControllerExecFlags = 0;
    gPaydayMoney = 0;
    gBattleResources->battleScriptsStack->size = 0;
    gBattleResources->battleCallbackStack->size = 0;

    for (i = 0; i < BATTLE_COMMUNICATION_ENTRIES_COUNT; i++)
        gBattleCommunication[i] = 0;

    gPauseCounterBattle = 0;
    gBattleMoveDamage = 0;
    gIntroSlideFlags = 0;
    gBattleScripting.animTurn = 0;
    gBattleScripting.animTargetsHit = 0;
    gLeveledUpInBattle = 0;
    gAbsentBattlerFlags = 0;
    gBattleStruct->runTries = 0;
    gBattleStruct->safariGoNearCounter = 0;
    gBattleStruct->safariPkblThrowCounter = 0;
    gBattleStruct->safariCatchFactor = gBaseStats[GetMonData(&gEnemyParty[0], MON_DATA_SPECIES)].catchRate * 100 / 1275;
    gBattleStruct->safariEscapeFactor = 3;
    gBattleStruct->wildVictorySong = 0;
    gBattleStruct->moneyMultiplier = 1;

    gBattleStruct->givenExpMons = 0;
    gBattleStruct->palaceFlags = 0;

    gRandomTurnNumber = Random();

    gBattleResults.shinyWildMon = IsMonShiny(&gEnemyParty[0]);

    gBattleStruct->arenaLostPlayerMons = 0;
    gBattleStruct->arenaLostOpponentMons = 0;

    gBattleStruct->mega.triggerSpriteId = 0xFF;

    gBattleStruct->stickyWebUser = 0xFF;
    gBattleStruct->appearedInBattle = 0;

    for (i = 0; i < PARTY_SIZE; i++)
    {
        gBattleStruct->usedHeldItems[i][0] = 0;
        gBattleStruct->usedHeldItems[i][1] = 0;
        gBattleStruct->itemStolen[i].originalItem = GetMonData(&gPlayerParty[i], MON_DATA_HELD_ITEM);
        gPartyCriticalHits[i] = 0;
    }

    gBattleStruct->swapDamageCategory = FALSE; // Photon Geyser, Shell Side Arm, Light That Burns the Sky
}

void SwitchInClearSetData(void)
{
    s32 i;
    struct DisableStruct disableStructCopy = gDisableStructs[gActiveBattler];

    ClearIllusionMon(gActiveBattler);
    if (gBattleMoves[gCurrentMove].effect != EFFECT_BATON_PASS)
    {
        for (i = 0; i < NUM_BATTLE_STATS; i++)
            gBattleMons[gActiveBattler].statStages[i] = DEFAULT_STAT_STAGE;
        for (i = 0; i < gBattlersCount; i++)
        {
            if ((gBattleMons[i].status2 & STATUS2_ESCAPE_PREVENTION) && gDisableStructs[i].battlerPreventingEscape == gActiveBattler)
                gBattleMons[i].status2 &= ~STATUS2_ESCAPE_PREVENTION;
            if ((gStatuses3[i] & STATUS3_ALWAYS_HITS) && gDisableStructs[i].battlerWithSureHit == gActiveBattler)
            {
                gStatuses3[i] &= ~STATUS3_ALWAYS_HITS;
                gDisableStructs[i].battlerWithSureHit = 0;
            }
        }
    }
    if (gBattleMoves[gCurrentMove].effect == EFFECT_BATON_PASS)
    {
        gBattleMons[gActiveBattler].status2 &= (STATUS2_CONFUSION | STATUS2_FOCUS_ENERGY | STATUS2_SUBSTITUTE | STATUS2_ESCAPE_PREVENTION | STATUS2_CURSED);
        gStatuses3[gActiveBattler] &= (STATUS3_LEECHSEED_BATTLER | STATUS3_LEECHSEED | STATUS3_ALWAYS_HITS | STATUS3_PERISH_SONG | STATUS3_ROOTED
                                       | STATUS3_GASTRO_ACID | STATUS3_EMBARGO | STATUS3_TELEKINESIS | STATUS3_MAGNET_RISE | STATUS3_HEAL_BLOCK
                                       | STATUS3_AQUA_RING | STATUS3_POWER_TRICK);
        gStatuses4[gActiveBattler] &= (STATUS4_MUD_SPORT | STATUS4_WATER_SPORT);
        for (i = 0; i < gBattlersCount; i++)
        {
            if (GetBattlerSide(gActiveBattler) != GetBattlerSide(i)
             && (gStatuses3[i] & STATUS3_ALWAYS_HITS) != 0
             && (gDisableStructs[i].battlerWithSureHit == gActiveBattler))
            {
                gStatuses3[i] &= ~STATUS3_ALWAYS_HITS;
                gStatuses3[i] |= STATUS3_ALWAYS_HITS_TURN(2);
            }
        }
        if (gStatuses3[gActiveBattler] & STATUS3_POWER_TRICK)
            SWAP(gBattleMons[gActiveBattler].attack, gBattleMons[gActiveBattler].defense, i);
    }
    else
    {
        gBattleMons[gActiveBattler].status2 = 0;
        gStatuses3[gActiveBattler] = 0;
        gStatuses4[gActiveBattler] = 0;
    }

    for (i = 0; i < gBattlersCount; i++)
    {
        if (gBattleMons[i].status2 & STATUS2_INFATUATED_WITH(gActiveBattler))
            gBattleMons[i].status2 &= ~STATUS2_INFATUATED_WITH(gActiveBattler);
        if ((gBattleMons[i].status2 & STATUS2_WRAPPED) && *(gBattleStruct->wrappedBy + i) == gActiveBattler)
            gBattleMons[i].status2 &= ~STATUS2_WRAPPED;
    }

    gActionSelectionCursor[gActiveBattler] = 0;
    gMoveSelectionCursor[gActiveBattler] = 0;

    memset(&gDisableStructs[gActiveBattler], 0, sizeof(struct DisableStruct));

    if (gBattleMoves[gCurrentMove].effect == EFFECT_BATON_PASS)
    {
        gDisableStructs[gActiveBattler].substituteHP = disableStructCopy.substituteHP;
        gDisableStructs[gActiveBattler].battlerWithSureHit = disableStructCopy.battlerWithSureHit;
        gDisableStructs[gActiveBattler].perishSongTimer = disableStructCopy.perishSongTimer;
        gDisableStructs[gActiveBattler].perishSongTimerStartValue = disableStructCopy.perishSongTimerStartValue;
        gDisableStructs[gActiveBattler].battlerPreventingEscape = disableStructCopy.battlerPreventingEscape;
    }

    gMoveResultFlags = 0;
    gDisableStructs[gActiveBattler].isFirstTurn = 2;
    gDisableStructs[gActiveBattler].truantSwitchInHack = disableStructCopy.truantSwitchInHack;
    gLastMoves[gActiveBattler] = MOVE_NONE;
    gLastLandedMoves[gActiveBattler] = MOVE_NONE;
    gLastHitByType[gActiveBattler] = 0;
    gLastResultingMoves[gActiveBattler] = MOVE_NONE;
    gLastPrintedMoves[gActiveBattler] = MOVE_NONE;
    gLastHitBy[gActiveBattler] = 0xFF;

    gBattleStruct->lastTakenMove[gActiveBattler] = 0;
    gBattleStruct->sameMoveTurns[gActiveBattler] = 0;
    gBattleStruct->lastTakenMoveFrom[gActiveBattler][0] = 0;
    gBattleStruct->lastTakenMoveFrom[gActiveBattler][1] = 0;
    gBattleStruct->lastTakenMoveFrom[gActiveBattler][2] = 0;
    gBattleStruct->lastTakenMoveFrom[gActiveBattler][3] = 0;
    gBattleStruct->lastMoveFailed &= ~(gBitTable[gActiveBattler]);
    gBattleStruct->palaceFlags &= ~(gBitTable[gActiveBattler]);

    if (gActiveBattler == gBattleStruct->stickyWebUser)
        gBattleStruct->stickyWebUser = 0xFF;    // Switched into sticky web user slot so reset it

    for (i = 0; i < gBattlersCount; i++)
    {
        if (i != gActiveBattler && GetBattlerSide(i) != GetBattlerSide(gActiveBattler))
            gBattleStruct->lastTakenMove[i] = MOVE_NONE;

        gBattleStruct->lastTakenMoveFrom[i][gActiveBattler] = 0;
    }

    gBattleStruct->choicedMove[gActiveBattler] = MOVE_NONE;
    gBattleResources->flags->flags[gActiveBattler] = 0;
    gCurrentMove = MOVE_NONE;
    gBattleStruct->arenaTurnCounter = 0xFF;

    // Reset damage to prevent things like red card activating if the switched-in mon is holding it
    gSpecialStatuses[gActiveBattler].physicalDmg = 0;
    gSpecialStatuses[gActiveBattler].specialDmg = 0;

    ClearBattlerMoveHistory(gActiveBattler);
    ClearBattlerAbilityHistory(gActiveBattler);
    ClearBattlerItemEffectHistory(gActiveBattler);
}

void FaintClearSetData(void)
{
    s32 i;

    for (i = 0; i < NUM_BATTLE_STATS; i++)
        gBattleMons[gActiveBattler].statStages[i] = DEFAULT_STAT_STAGE;

    gBattleMons[gActiveBattler].status2 = 0;
    gStatuses3[gActiveBattler] = 0;
    gStatuses4[gActiveBattler] = 0;

    for (i = 0; i < gBattlersCount; i++)
    {
        if ((gBattleMons[i].status2 & STATUS2_ESCAPE_PREVENTION) && gDisableStructs[i].battlerPreventingEscape == gActiveBattler)
            gBattleMons[i].status2 &= ~STATUS2_ESCAPE_PREVENTION;
        if (gBattleMons[i].status2 & STATUS2_INFATUATED_WITH(gActiveBattler))
            gBattleMons[i].status2 &= ~STATUS2_INFATUATED_WITH(gActiveBattler);
        if ((gBattleMons[i].status2 & STATUS2_WRAPPED) && *(gBattleStruct->wrappedBy + i) == gActiveBattler)
            gBattleMons[i].status2 &= ~STATUS2_WRAPPED;
    }

    gActionSelectionCursor[gActiveBattler] = 0;
    gMoveSelectionCursor[gActiveBattler] = 0;

    memset(&gDisableStructs[gActiveBattler], 0, sizeof(struct DisableStruct));

    gProtectStructs[gActiveBattler].protected = FALSE;
    gProtectStructs[gActiveBattler].spikyShielded = FALSE;
    gProtectStructs[gActiveBattler].kingsShielded = FALSE;
    gProtectStructs[gActiveBattler].banefulBunkered = FALSE;
    gProtectStructs[gActiveBattler].quash = FALSE;
    gProtectStructs[gActiveBattler].obstructed = FALSE;
    gProtectStructs[gActiveBattler].endured = FALSE;
    gProtectStructs[gActiveBattler].noValidMoves = FALSE;
    gProtectStructs[gActiveBattler].helpingHand = FALSE;
    gProtectStructs[gActiveBattler].bounceMove = FALSE;
    gProtectStructs[gActiveBattler].stealMove = FALSE;
    gProtectStructs[gActiveBattler].prlzImmobility = FALSE;
    gProtectStructs[gActiveBattler].confusionSelfDmg = FALSE;
    gProtectStructs[gActiveBattler].targetAffected = FALSE;
    gProtectStructs[gActiveBattler].chargingTurn = FALSE;
    gProtectStructs[gActiveBattler].fleeType = 0;
    gProtectStructs[gActiveBattler].usedImprisonedMove = FALSE;
    gProtectStructs[gActiveBattler].loveImmobility = FALSE;
    gProtectStructs[gActiveBattler].usedDisabledMove = FALSE;
    gProtectStructs[gActiveBattler].usedTauntedMove = FALSE;
    gProtectStructs[gActiveBattler].flag2Unknown = FALSE;
    gProtectStructs[gActiveBattler].flinchImmobility = FALSE;
    gProtectStructs[gActiveBattler].notFirstStrike = FALSE;
    gProtectStructs[gActiveBattler].usedHealBlockedMove = FALSE;
    gProtectStructs[gActiveBattler].usesBouncedMove = FALSE;
    gProtectStructs[gActiveBattler].usedGravityPreventedMove = FALSE;
    gProtectStructs[gActiveBattler].usedThroatChopPreventedMove = FALSE;
    gProtectStructs[gActiveBattler].statRaised = FALSE;
    gProtectStructs[gActiveBattler].statFell = FALSE;
    gProtectStructs[gActiveBattler].pranksterElevated = FALSE;

    gDisableStructs[gActiveBattler].isFirstTurn = 2;

    gLastMoves[gActiveBattler] = MOVE_NONE;
    gLastLandedMoves[gActiveBattler] = MOVE_NONE;
    gLastHitByType[gActiveBattler] = 0;
    gLastResultingMoves[gActiveBattler] = MOVE_NONE;
    gLastPrintedMoves[gActiveBattler] = MOVE_NONE;
    gLastHitBy[gActiveBattler] = 0xFF;

    gBattleStruct->choicedMove[gActiveBattler] = MOVE_NONE;
    gBattleStruct->sameMoveTurns[gActiveBattler] = 0;
    gBattleStruct->lastTakenMove[gActiveBattler] = MOVE_NONE;
    gBattleStruct->lastTakenMoveFrom[gActiveBattler][0] = 0;
    gBattleStruct->lastTakenMoveFrom[gActiveBattler][1] = 0;
    gBattleStruct->lastTakenMoveFrom[gActiveBattler][2] = 0;
    gBattleStruct->lastTakenMoveFrom[gActiveBattler][3] = 0;

    gBattleStruct->palaceFlags &= ~(gBitTable[gActiveBattler]);

    if (gActiveBattler == gBattleStruct->stickyWebUser)
        gBattleStruct->stickyWebUser = 0xFF;    // User of sticky web fainted, so reset the stored battler ID

    for (i = 0; i < gBattlersCount; i++)
    {
        if (i != gActiveBattler && GetBattlerSide(i) != GetBattlerSide(gActiveBattler))
            gBattleStruct->lastTakenMove[i] = MOVE_NONE;

        gBattleStruct->lastTakenMoveFrom[i][gActiveBattler] = 0;
    }

    gBattleResources->flags->flags[gActiveBattler] = 0;

    gBattleMons[gActiveBattler].type1 = gBaseStats[gBattleMons[gActiveBattler].species].type1;
    gBattleMons[gActiveBattler].type2 = gBaseStats[gBattleMons[gActiveBattler].species].type2;
    gBattleMons[gActiveBattler].type3 = TYPE_MYSTERY;

    ClearBattlerMoveHistory(gActiveBattler);
    ClearBattlerAbilityHistory(gActiveBattler);
    ClearBattlerItemEffectHistory(gActiveBattler);
    UndoFormChange(gBattlerPartyIndexes[gActiveBattler], GET_BATTLER_SIDE(gActiveBattler), FALSE);
    if (GetBattlerSide(gActiveBattler) == B_SIDE_PLAYER)
        UndoMegaEvolution(gBattlerPartyIndexes[gActiveBattler]);

    // If the fainted mon was involved in a Sky Drop
    if (gBattleStruct->skyDropTargets[gActiveBattler] != 0xFF)
    {
        // Get battler id of the other Pokemon involved in this Sky Drop
        u8 otherSkyDropper = gBattleStruct->skyDropTargets[gActiveBattler];

        // Clear Sky Drop data
        gBattleStruct->skyDropTargets[gActiveBattler] = 0xFF;
        gBattleStruct->skyDropTargets[otherSkyDropper] = 0xFF;

        // If the other Pokemon involved in this Sky Drop was the target, not the attacker
        if (gStatuses3[otherSkyDropper] & STATUS3_SKY_DROPPED)
        {
            // Release the target and take them out of the semi-invulnerable state
            gStatuses3[otherSkyDropper] &= ~(STATUS3_SKY_DROPPED | STATUS3_ON_AIR);

            // Make the target's sprite visible
            gSprites[gBattlerSpriteIds[otherSkyDropper]].invisible = FALSE;

            // If the target was sky dropped in the middle of using Outrage/Petal Dance/Thrash,
            // confuse them upon release and print "confused via fatigue" message and animation.
            if (gBattleMons[otherSkyDropper].status2 & STATUS2_LOCK_CONFUSE)
            {
                gBattleMons[otherSkyDropper].status2 &= ~(STATUS2_LOCK_CONFUSE);

                // If the released mon can be confused, do so.
                // Don't use CanBeConfused here, since it can cause issues in edge cases.
                if (!(GetBattlerAbility(otherSkyDropper) == ABILITY_OWN_TEMPO
                    || gBattleMons[otherSkyDropper].status2 & STATUS2_CONFUSION
                    || IsBattlerTerrainAffected(otherSkyDropper, STATUS_FIELD_MISTY_TERRAIN)))
                {
                    gBattleMons[otherSkyDropper].status2 |= STATUS2_CONFUSION_TURN(((Random()) % 4) + 2);
                    gBattlerAttacker = otherSkyDropper;
                    gBattlescriptCurrInstr = BattleScript_ThrashConfuses - 2;
                }
            }
        }
    }
}

static void DoBattleIntro(void)
{
    s32 i;
    u8 *state = &gBattleStruct->introState;

    switch (*state)
    {
    case 0: // Get Data of all battlers.
        gActiveBattler = gBattleCommunication[1];
        BtlController_EmitGetMonData(BUFFER_A, REQUEST_ALL_BATTLE, 0);
        MarkBattlerForControllerExec(gActiveBattler);
        (*state)++;
        break;
    case 1: // Loop through all battlers.
        if (!gBattleControllerExecFlags)
        {
            if (++gBattleCommunication[1] == gBattlersCount)
                (*state)++;
            else
                *state = 0;
        }
        break;
    case 2: // Start graphical intro slide.
        if (!gBattleControllerExecFlags)
        {
            gActiveBattler = GetBattlerAtPosition(0);
            BtlController_EmitIntroSlide(BUFFER_A, gBattleTerrain);
            MarkBattlerForControllerExec(gActiveBattler);
            gBattleCommunication[0] = 0;
            gBattleCommunication[1] = 0;
            (*state)++;
        }
        break;
    case 3: // Wait for intro slide.
        if (!gBattleControllerExecFlags)
            (*state)++;
        break;
    case 4: // Copy battler data gotten in cases 0 and 1. Draw trainer/mon sprite.
        for (gActiveBattler = 0; gActiveBattler < gBattlersCount; gActiveBattler++)
        {
            if ((gBattleTypeFlags & BATTLE_TYPE_SAFARI) && GetBattlerSide(gActiveBattler) == B_SIDE_PLAYER)
            {
                memset(&gBattleMons[gActiveBattler], 0, sizeof(struct BattlePokemon));
            }
            else
            {
                memcpy(&gBattleMons[gActiveBattler], &gBattleResources->bufferB[gActiveBattler][4], sizeof(struct BattlePokemon));
                gBattleMons[gActiveBattler].type1 = gBaseStats[gBattleMons[gActiveBattler].species].type1;
                gBattleMons[gActiveBattler].type2 = gBaseStats[gBattleMons[gActiveBattler].species].type2;
                gBattleMons[gActiveBattler].type3 = TYPE_MYSTERY;
                gBattleMons[gActiveBattler].ability = GetAbilityBySpecies(gBattleMons[gActiveBattler].species, gBattleMons[gActiveBattler].abilityNum);
                gBattleStruct->hpOnSwitchout[GetBattlerSide(gActiveBattler)] = gBattleMons[gActiveBattler].hp;
                gBattleMons[gActiveBattler].status2 = 0;
                for (i = 0; i < NUM_BATTLE_STATS; i++)
                    gBattleMons[gActiveBattler].statStages[i] = DEFAULT_STAT_STAGE;
            }

            // Draw sprite.
            switch (GetBattlerPosition(gActiveBattler))
            {
            case B_POSITION_PLAYER_LEFT: // player sprite
                BtlController_EmitDrawTrainerPic(BUFFER_A);
                MarkBattlerForControllerExec(gActiveBattler);
                break;
            case B_POSITION_OPPONENT_LEFT:
                if (gBattleTypeFlags & BATTLE_TYPE_TRAINER) // opponent 1 sprite
                {
                    BtlController_EmitDrawTrainerPic(BUFFER_A);
                    MarkBattlerForControllerExec(gActiveBattler);
                }
                else // wild mon 1
                {
                    BtlController_EmitLoadMonSprite(BUFFER_A);
                    MarkBattlerForControllerExec(gActiveBattler);
                    gBattleResults.lastOpponentSpecies = GetMonData(&gEnemyParty[gBattlerPartyIndexes[gActiveBattler]], MON_DATA_SPECIES, NULL);
                }
                break;
            case B_POSITION_PLAYER_RIGHT:
                if (gBattleTypeFlags & (BATTLE_TYPE_MULTI | BATTLE_TYPE_INGAME_PARTNER)) // partner sprite
                {
                    BtlController_EmitDrawTrainerPic(BUFFER_A);
                    MarkBattlerForControllerExec(gActiveBattler);
                }
                break;
            case B_POSITION_OPPONENT_RIGHT:
                if (gBattleTypeFlags & BATTLE_TYPE_TRAINER)
                {
                    if (gBattleTypeFlags & (BATTLE_TYPE_MULTI | BATTLE_TYPE_TWO_OPPONENTS) && !BATTLE_TWO_VS_ONE_OPPONENT) // opponent 2 if exists
                    {
                        BtlController_EmitDrawTrainerPic(BUFFER_A);
                        MarkBattlerForControllerExec(gActiveBattler);
                    }
                }
                else if (IsBattlerAlive(gActiveBattler)) // wild mon 2 if alive
                {
                    BtlController_EmitLoadMonSprite(BUFFER_A);
                    MarkBattlerForControllerExec(gActiveBattler);
                    gBattleResults.lastOpponentSpecies = GetMonData(&gEnemyParty[gBattlerPartyIndexes[gActiveBattler]], MON_DATA_SPECIES, NULL);
                }
                break;
            }

            if (gBattleTypeFlags & BATTLE_TYPE_ARENA)
                BattleArena_InitPoints();
        }

        if (gBattleTypeFlags & BATTLE_TYPE_TRAINER)
        {
            (*state)++;
        }
        else // Skip party summary since it is a wild battle.
        {
            if (B_FAST_INTRO)
                *state = 7; // Don't wait for sprite, print message at the same time.
            else
                *state = 6; // Wait for sprite to load.
        }
        break;
    case 5: // draw party summary in trainer battles
        if (!gBattleControllerExecFlags)
        {
            struct HpAndStatus hpStatus[PARTY_SIZE];

            for (i = 0; i < PARTY_SIZE; i++)
            {
                if (GetMonData(&gEnemyParty[i], MON_DATA_SPECIES2) == SPECIES_NONE
                 || GetMonData(&gEnemyParty[i], MON_DATA_SPECIES2) == SPECIES_EGG)
                {
                    hpStatus[i].hp = HP_EMPTY_SLOT;
                    hpStatus[i].status = 0;
                }
                else
                {
                    hpStatus[i].hp = GetMonData(&gEnemyParty[i], MON_DATA_HP);
                    hpStatus[i].status = GetMonData(&gEnemyParty[i], MON_DATA_STATUS);
                }
            }

            gActiveBattler = GetBattlerAtPosition(B_POSITION_OPPONENT_LEFT);
            BtlController_EmitDrawPartyStatusSummary(BUFFER_A, hpStatus, PARTY_SUMM_SKIP_DRAW_DELAY);
            MarkBattlerForControllerExec(gActiveBattler);

            for (i = 0; i < PARTY_SIZE; i++)
            {
                if (GetMonData(&gPlayerParty[i], MON_DATA_SPECIES2) == SPECIES_NONE
                 || GetMonData(&gPlayerParty[i], MON_DATA_SPECIES2) == SPECIES_EGG)
                {
                    hpStatus[i].hp = HP_EMPTY_SLOT;
                    hpStatus[i].status = 0;
                }
                else
                {
                    hpStatus[i].hp = GetMonData(&gPlayerParty[i], MON_DATA_HP);
                    hpStatus[i].status = GetMonData(&gPlayerParty[i], MON_DATA_STATUS);
                }
            }

            gActiveBattler = GetBattlerAtPosition(B_POSITION_PLAYER_LEFT);
            BtlController_EmitDrawPartyStatusSummary(BUFFER_A, hpStatus, PARTY_SUMM_SKIP_DRAW_DELAY);
            MarkBattlerForControllerExec(gActiveBattler);

            (*state)++;
        }
        break;
    case 6: // wait for previous action to complete
        if (!gBattleControllerExecFlags)
            (*state)++;
        break;
    case 7: // print battle intro message
        if (!IsBattlerMarkedForControllerExec(GetBattlerAtPosition(B_POSITION_PLAYER_LEFT)))
        {
            PrepareStringBattle(STRINGID_INTROMSG, GetBattlerAtPosition(B_POSITION_PLAYER_LEFT));
            (*state)++;
        }
        break;
    case 8: // wait for intro message to be printed
        if (!IsBattlerMarkedForControllerExec(GetBattlerAtPosition(B_POSITION_PLAYER_LEFT)))
        {
            if (gBattleTypeFlags & BATTLE_TYPE_TRAINER)
            {
                (*state)++;
            }
            else
            {
                if (B_FAST_INTRO)
                    *state = 15; // Wait for text to be printed.
                else
                    *state = 14; // Wait for text and sprite.
            }
        }
        break;
    case 9: // print opponent sends out
        if (gBattleTypeFlags & BATTLE_TYPE_RECORDED_LINK && !(gBattleTypeFlags & BATTLE_TYPE_RECORDED_IS_MASTER))
            PrepareStringBattle(STRINGID_INTROSENDOUT, GetBattlerAtPosition(B_POSITION_PLAYER_LEFT));
        else
            PrepareStringBattle(STRINGID_INTROSENDOUT, GetBattlerAtPosition(B_POSITION_OPPONENT_LEFT));
        (*state)++;
        break;
    case 10: // wait for opponent sends out text
        if (!gBattleControllerExecFlags)
            (*state)++;
        break;
    case 11: // first opponent's mon send out animation
        if (gBattleTypeFlags & BATTLE_TYPE_RECORDED_LINK && !(gBattleTypeFlags & BATTLE_TYPE_RECORDED_IS_MASTER))
            gActiveBattler = GetBattlerAtPosition(B_POSITION_PLAYER_LEFT);
        else
            gActiveBattler = GetBattlerAtPosition(B_POSITION_OPPONENT_LEFT);

        BtlController_EmitIntroTrainerBallThrow(BUFFER_A);
        MarkBattlerForControllerExec(gActiveBattler);
        (*state)++;
        break;
    case 12: // nothing
        (*state)++;
    case 13: // second opponent's mon send out
        if (gBattleTypeFlags & (BATTLE_TYPE_MULTI | BATTLE_TYPE_TWO_OPPONENTS) && !BATTLE_TWO_VS_ONE_OPPONENT)
        {
            if (gBattleTypeFlags & BATTLE_TYPE_RECORDED_LINK && !(gBattleTypeFlags & BATTLE_TYPE_RECORDED_IS_MASTER))
                gActiveBattler = GetBattlerAtPosition(B_POSITION_PLAYER_RIGHT);
            else
                gActiveBattler = GetBattlerAtPosition(B_POSITION_OPPONENT_RIGHT);

            BtlController_EmitIntroTrainerBallThrow(BUFFER_A);
            MarkBattlerForControllerExec(gActiveBattler);
        }
        if (B_FAST_INTRO && !(gBattleTypeFlags & (BATTLE_TYPE_RECORDED | BATTLE_TYPE_RECORDED_LINK | BATTLE_TYPE_RECORDED_IS_MASTER | BATTLE_TYPE_LINK)))
            *state = 15; // Print at the same time as trainer sends out second mon.
        else
            (*state)++;
        break;
    case 14: // wait for opponent 2 send out
        if (!gBattleControllerExecFlags)
            (*state)++;
        break;
    case 15: // wait for wild battle message
        if (!IsBattlerMarkedForControllerExec(GetBattlerAtPosition(B_POSITION_PLAYER_LEFT)))
            (*state)++;
        break;
    case 16: // print player sends out
        if (!(gBattleTypeFlags & BATTLE_TYPE_SAFARI))
        {
            if (gBattleTypeFlags & BATTLE_TYPE_RECORDED_LINK && !(gBattleTypeFlags & BATTLE_TYPE_RECORDED_IS_MASTER))
                gActiveBattler = GetBattlerAtPosition(B_POSITION_OPPONENT_LEFT);
            else
                gActiveBattler = GetBattlerAtPosition(B_POSITION_PLAYER_LEFT);

            // A hack that makes fast intro work in trainer battles too.
            if (B_FAST_INTRO
                && gBattleTypeFlags & BATTLE_TYPE_TRAINER
                && !(gBattleTypeFlags & (BATTLE_TYPE_RECORDED | BATTLE_TYPE_RECORDED_LINK | BATTLE_TYPE_RECORDED_IS_MASTER | BATTLE_TYPE_LINK))
                && gSprites[gHealthboxSpriteIds[gActiveBattler ^ BIT_SIDE]].callback == SpriteCallbackDummy)
            {
                return;
            }

            PrepareStringBattle(STRINGID_INTROSENDOUT, gActiveBattler);
        }
        (*state)++;
        break;
    case 17: // wait for player send out message
        if (!(gBattleTypeFlags & BATTLE_TYPE_LINK && gBattleControllerExecFlags))
        {
            if (gBattleTypeFlags & BATTLE_TYPE_RECORDED_LINK && !(gBattleTypeFlags & BATTLE_TYPE_RECORDED_IS_MASTER))
                gActiveBattler = GetBattlerAtPosition(B_POSITION_OPPONENT_LEFT);
            else
                gActiveBattler = GetBattlerAtPosition(B_POSITION_PLAYER_LEFT);

            if (!IsBattlerMarkedForControllerExec(gActiveBattler))
                (*state)++;
        }
        break;
    case 18: // player 1 send out
        if (gBattleTypeFlags & BATTLE_TYPE_RECORDED_LINK && !(gBattleTypeFlags & BATTLE_TYPE_RECORDED_IS_MASTER))
            gActiveBattler = GetBattlerAtPosition(B_POSITION_OPPONENT_LEFT);
        else
            gActiveBattler = GetBattlerAtPosition(B_POSITION_PLAYER_LEFT);

        BtlController_EmitIntroTrainerBallThrow(BUFFER_A);
        MarkBattlerForControllerExec(gActiveBattler);
        (*state)++;
        break;
    case 19: // player 2 send out
        if (gBattleTypeFlags & (BATTLE_TYPE_MULTI | BATTLE_TYPE_INGAME_PARTNER))
        {
            if (gBattleTypeFlags & BATTLE_TYPE_RECORDED_LINK && !(gBattleTypeFlags & BATTLE_TYPE_RECORDED_IS_MASTER))
                gActiveBattler = GetBattlerAtPosition(B_POSITION_OPPONENT_RIGHT);
            else
                gActiveBattler = GetBattlerAtPosition(B_POSITION_PLAYER_RIGHT);

            BtlController_EmitIntroTrainerBallThrow(BUFFER_A);
            MarkBattlerForControllerExec(gActiveBattler);
        }
        (*state)++;
        break;
    case 20: // set dex and battle vars
        if (!gBattleControllerExecFlags)
        {
            for (gActiveBattler = 0; gActiveBattler < gBattlersCount; gActiveBattler++)
            {
                if (GetBattlerSide(gActiveBattler) == B_SIDE_OPPONENT
                 && !(gBattleTypeFlags & (BATTLE_TYPE_EREADER_TRAINER
                                          | BATTLE_TYPE_FRONTIER
                                          | BATTLE_TYPE_LINK
                                          | BATTLE_TYPE_RECORDED_LINK
                                          | BATTLE_TYPE_TRAINER_HILL)))
                {
                    HandleSetPokedexFlag(SpeciesToNationalPokedexNum(gBattleMons[gActiveBattler].species), FLAG_SET_SEEN, gBattleMons[gActiveBattler].personality);
                }
            }

            gBattleStruct->switchInAbilitiesCounter = 0;
            gBattleStruct->switchInItemsCounter = 0;
            gBattleStruct->overworldWeatherDone = FALSE;

            gBattleMainFunc = TryDoEventsBeforeFirstTurn;
        }
        break;
    }
}

static void TryDoEventsBeforeFirstTurn(void)
{
    s32 i, j;

    if (gBattleControllerExecFlags)
        return;

    // Set invalid mons as absent(for example when starting a double battle with only one pokemon).
    if (!(gBattleTypeFlags & BATTLE_TYPE_SAFARI))
    {
        for (i = 0; i < gBattlersCount; i++)
        {
            if (gBattleMons[i].hp == 0 || gBattleMons[i].species == SPECIES_NONE)
                gAbsentBattlerFlags |= gBitTable[i];
        }
    }

    if (gBattleStruct->switchInAbilitiesCounter == 0)
    {
        for (i = 0; i < gBattlersCount; i++)
            gBattlerByTurnOrder[i] = i;
        for (i = 0; i < gBattlersCount - 1; i++)
        {
            for (j = i + 1; j < gBattlersCount; j++)
            {
                if (GetWhoStrikesFirst(gBattlerByTurnOrder[i], gBattlerByTurnOrder[j], TRUE) != 0)
                    SwapTurnOrder(i, j);
            }
        }
    }
    if (!gBattleStruct->overworldWeatherDone
        && AbilityBattleEffects(0, 0, 0, ABILITYEFFECT_SWITCH_IN_WEATHER, 0) != 0)
    {
        gBattleStruct->overworldWeatherDone = TRUE;
        return;
    }

    if (!gBattleStruct->terrainDone && AbilityBattleEffects(0, 0, 0, ABILITYEFFECT_SWITCH_IN_TERRAIN, 0) != 0)
    {
        gBattleStruct->terrainDone = TRUE;
        return;
    }

    // Totem boosts
    for (i = 0; i < gBattlersCount; i++)
    {
        if (gTotemBoosts[i].stats != 0)
        {
            gBattlerAttacker = i;
            BattleScriptExecute(BattleScript_TotemVar);
            return;
        }
    }
    memset(gTotemBoosts, 0, sizeof(gTotemBoosts));  // erase all totem boosts just to be safe

    // Primal Reversion
    for (i = 0; i < gBattlersCount; i++)
    {
        if (GetBattlerHoldEffect(i, TRUE) == HOLD_EFFECT_PRIMAL_ORB)
        {
            for (j = 0; j < EVOS_PER_MON; j++)
            {
                if (gEvolutionTable[gBattleMons[i].species][j].targetSpecies != SPECIES_NONE
                 && gEvolutionTable[gBattleMons[i].species][j].method == EVO_PRIMAL_REVERSION)
                {
                    gBattlerAttacker = i;
                    BattleScriptExecute(BattleScript_PrimalReversion);
                    return;
                }
            }
        }
    }

    // Check neutralizing gas
    if (AbilityBattleEffects(ABILITYEFFECT_NEUTRALIZINGGAS, 0, 0, 0, 0) != 0)
        return;

    // Check all switch in abilities happening from the fastest mon to slowest.
    while (gBattleStruct->switchInAbilitiesCounter < gBattlersCount)
    {
        gBattlerAttacker = gBattlerByTurnOrder[gBattleStruct->switchInAbilitiesCounter++];
        if (AbilityBattleEffects(ABILITYEFFECT_ON_SWITCHIN, gBattlerAttacker, 0, 0, 0) != 0)
            return;
    }
    if (AbilityBattleEffects(ABILITYEFFECT_INTIMIDATE1, 0, 0, 0, 0) != 0)
        return;
    if (AbilityBattleEffects(ABILITYEFFECT_TRACE1, 0, 0, 0, 0) != 0)
        return;
    // Check all switch in items having effect from the fastest mon to slowest.
    while (gBattleStruct->switchInItemsCounter < gBattlersCount)
    {
        if (ItemBattleEffects(ITEMEFFECT_ON_SWITCH_IN, gBattlerByTurnOrder[gBattleStruct->switchInItemsCounter++], FALSE))
            return;
    }

    for (i = 0; i < MAX_BATTLERS_COUNT; i++)
    {
        *(gBattleStruct->monToSwitchIntoId + i) = PARTY_SIZE;
        gChosenActionByBattler[i] = B_ACTION_NONE;
        gChosenMoveByBattler[i] = MOVE_NONE;
        // Record party slots of player's mons that appeared in battle
        if (!IsBattlerAIControlled(i))
            gBattleStruct->appearedInBattle |= gBitTable[gBattlerPartyIndexes[i]];
    }
    TurnValuesCleanUp(FALSE);
    SpecialStatusesClear();
    *(&gBattleStruct->absentBattlerFlags) = gAbsentBattlerFlags;
    BattlePutTextOnWindow(gText_EmptyString3, B_WIN_MSG);
    gBattleMainFunc = HandleTurnActionSelectionState;
    ResetSentPokesToOpponentValue();

    for (i = 0; i < BATTLE_COMMUNICATION_ENTRIES_COUNT; i++)
        gBattleCommunication[i] = 0;

    for (i = 0; i < gBattlersCount; i++)
        gBattleMons[i].status2 &= ~STATUS2_FLINCHED;

    *(&gBattleStruct->turnEffectsTracker) = 0;
    *(&gBattleStruct->turnEffectsBattlerId) = 0;
    *(&gBattleStruct->wishPerishSongState) = 0;
    *(&gBattleStruct->wishPerishSongBattlerId) = 0;
    gBattleScripting.moveendState = 0;
    gBattleStruct->faintedActionsState = 0;
    gBattleStruct->turnCountersTracker = 0;
    gMoveResultFlags = 0;

    gRandomTurnNumber = Random();

    GetAiLogicData(); // get assumed abilities, hold effects, etc of all battlers

    if (gBattleTypeFlags & BATTLE_TYPE_ARENA)
    {
        StopCryAndClearCrySongs();
        BattleScriptExecute(BattleScript_ArenaTurnBeginning);
    }
}

static void HandleEndTurn_ContinueBattle(void)
{
    s32 i;

    if (gBattleControllerExecFlags == 0)
    {
        gBattleMainFunc = BattleTurnPassed;
        for (i = 0; i < BATTLE_COMMUNICATION_ENTRIES_COUNT; i++)
            gBattleCommunication[i] = 0;
        for (i = 0; i < gBattlersCount; i++)
        {
            gBattleMons[i].status2 &= ~STATUS2_FLINCHED;
            if ((gBattleMons[i].status1 & STATUS1_SLEEP) && (gBattleMons[i].status2 & STATUS2_MULTIPLETURNS))
                CancelMultiTurnMoves(i);
        }
        gBattleStruct->turnEffectsTracker = 0;
        gBattleStruct->turnEffectsBattlerId = 0;
        gBattleStruct->wishPerishSongState = 0;
        gBattleStruct->wishPerishSongBattlerId = 0;
        gBattleStruct->turnCountersTracker = 0;
        gMoveResultFlags = 0;
    }
}

void BattleTurnPassed(void)
{
    s32 i;

    TurnValuesCleanUp(TRUE);
    if (gBattleOutcome == 0)
    {
        if (DoFieldEndTurnEffects())
            return;
        if (DoBattlerEndTurnEffects())
            return;
    }
    if (HandleFaintedMonActions())
        return;
    gBattleStruct->faintedActionsState = 0;
    if (HandleWishPerishSongOnTurnEnd())
        return;

    TurnValuesCleanUp(FALSE);
    gHitMarker &= ~HITMARKER_NO_ATTACKSTRING;
    gHitMarker &= ~HITMARKER_UNABLE_TO_USE_MOVE;
    gHitMarker &= ~HITMARKER_PLAYER_FAINTED;
    gHitMarker &= ~HITMARKER_PASSIVE_DAMAGE;
    gBattleScripting.animTurn = 0;
    gBattleScripting.animTargetsHit = 0;
    gBattleScripting.moveendState = 0;
    gBattleMoveDamage = 0;
    gMoveResultFlags = 0;

    for (i = 0; i < 5; i++)
        gBattleCommunication[i] = 0;

    if (gBattleOutcome != 0)
    {
        gCurrentActionFuncId = B_ACTION_FINISHED;
        gBattleMainFunc = RunTurnActionsFunctions;
        return;
    }

    if (gBattleResults.battleTurnCounter < 0xFF)
    {
        gBattleResults.battleTurnCounter++;
        gBattleStruct->arenaTurnCounter++;
    }

    for (i = 0; i < gBattlersCount; i++)
    {
        gChosenActionByBattler[i] = B_ACTION_NONE;
        gChosenMoveByBattler[i] = MOVE_NONE;
    }

    for (i = 0; i < MAX_BATTLERS_COUNT; i++)
        *(gBattleStruct->monToSwitchIntoId + i) = PARTY_SIZE;

    *(&gBattleStruct->absentBattlerFlags) = gAbsentBattlerFlags;
    BattlePutTextOnWindow(gText_EmptyString3, B_WIN_MSG);
    GetAiLogicData(); // get assumed abilities, hold effects, etc of all battlers
    gBattleMainFunc = HandleTurnActionSelectionState;
    gRandomTurnNumber = Random();

    if (gBattleTypeFlags & BATTLE_TYPE_PALACE)
        BattleScriptExecute(BattleScript_PalacePrintFlavorText);
    else if (gBattleTypeFlags & BATTLE_TYPE_ARENA && gBattleStruct->arenaTurnCounter == 0)
        BattleScriptExecute(BattleScript_ArenaTurnBeginning);
    else if (ShouldDoTrainerSlide(GetBattlerAtPosition(B_POSITION_OPPONENT_LEFT), gTrainerBattleOpponent_A, TRAINER_SLIDE_LAST_LOW_HP))
        BattleScriptExecute(BattleScript_TrainerSlideMsgEnd2);
}

u8 IsRunningFromBattleImpossible(void)
{
    u32 holdEffect, i;

    if (gBattleMons[gActiveBattler].item == ITEM_ENIGMA_BERRY_E_READER)
        holdEffect = gEnigmaBerries[gActiveBattler].holdEffect;
    else
        holdEffect = ItemId_GetHoldEffect(gBattleMons[gActiveBattler].item);

    gPotentialItemEffectBattler = gActiveBattler;

    if (gBattleTypeFlags & BATTLE_TYPE_FIRST_BATTLE) // Cannot ever run from saving Birch's battle.
    {
        gBattleCommunication[MULTISTRING_CHOOSER] = B_MSG_DONT_LEAVE_BIRCH;
        return BATTLE_RUN_FORBIDDEN;
    }
    if (GetBattlerPosition(gActiveBattler) == B_POSITION_PLAYER_RIGHT && WILD_DOUBLE_BATTLE
        && IsBattlerAlive(GetBattlerAtPosition(B_POSITION_PLAYER_LEFT))) // The second pokemon cannot run from a double wild battle, unless it's the only alive mon.
    {
        gBattleCommunication[MULTISTRING_CHOOSER] = B_MSG_CANT_ESCAPE;
        return BATTLE_RUN_FORBIDDEN;
    }

    if (holdEffect == HOLD_EFFECT_CAN_ALWAYS_RUN)
        return BATTLE_RUN_SUCCESS;
    #if B_GHOSTS_ESCAPE >= GEN_6
        if (IS_BATTLER_OF_TYPE(gActiveBattler, TYPE_GHOST))
            return BATTLE_RUN_SUCCESS;
    #endif
    if (gBattleTypeFlags & BATTLE_TYPE_LINK)
        return BATTLE_RUN_SUCCESS;
    if (GetBattlerAbility(gActiveBattler) == ABILITY_RUN_AWAY)
        return BATTLE_RUN_SUCCESS;

    if ((i = IsAbilityPreventingEscape(gActiveBattler)))
    {
        gBattleScripting.battler = i - 1;
        gLastUsedAbility = gBattleMons[i - 1].ability;
        gBattleCommunication[MULTISTRING_CHOOSER] = B_MSG_PREVENTS_ESCAPE;
        return BATTLE_RUN_FAILURE;
    }

    if (!CanBattlerEscape(gActiveBattler))
    {
        gBattleCommunication[MULTISTRING_CHOOSER] = B_MSG_CANT_ESCAPE;
        return BATTLE_RUN_FORBIDDEN;
    }
    return BATTLE_RUN_SUCCESS;
}

void SwitchPartyOrder(u8 battler)
{
    s32 i;
    u8 partyId1;
    u8 partyId2;

    for (i = 0; i < (int)ARRAY_COUNT(gBattlePartyCurrentOrder); i++)
        gBattlePartyCurrentOrder[i] = *(battler * 3 + i + (u8 *)(gBattleStruct->battlerPartyOrders));

    partyId1 = GetPartyIdFromBattlePartyId(gBattlerPartyIndexes[battler]);
    partyId2 = GetPartyIdFromBattlePartyId(*(gBattleStruct->monToSwitchIntoId + battler));
    SwitchPartyMonSlots(partyId1, partyId2);

    if (gBattleTypeFlags & BATTLE_TYPE_DOUBLE)
    {
        for (i = 0; i < (int)ARRAY_COUNT(gBattlePartyCurrentOrder); i++)
        {
            *(battler * 3 + i + (u8 *)(gBattleStruct->battlerPartyOrders)) = gBattlePartyCurrentOrder[i];
            *(BATTLE_PARTNER(battler) * 3 + i + (u8 *)(gBattleStruct->battlerPartyOrders)) = gBattlePartyCurrentOrder[i];
        }
    }
    else
    {
        for (i = 0; i < (int)ARRAY_COUNT(gBattlePartyCurrentOrder); i++)
        {
            *(battler * 3 + i + (u8 *)(gBattleStruct->battlerPartyOrders)) = gBattlePartyCurrentOrder[i];
        }
    }
}

enum
{
    STATE_TURN_START_RECORD,
    STATE_BEFORE_ACTION_CHOSEN,
    STATE_WAIT_ACTION_CHOSEN,
    STATE_WAIT_ACTION_CASE_CHOSEN,
    STATE_WAIT_ACTION_CONFIRMED_STANDBY,
    STATE_WAIT_ACTION_CONFIRMED,
    STATE_SELECTION_SCRIPT,
    STATE_WAIT_SET_BEFORE_ACTION,
    STATE_SELECTION_SCRIPT_MAY_RUN
};

static void HandleTurnActionSelectionState(void)
{
    s32 i;

    gBattleCommunication[ACTIONS_CONFIRMED_COUNT] = 0;
    for (gActiveBattler = 0; gActiveBattler < gBattlersCount; gActiveBattler++)
    {
        u8 position = GetBattlerPosition(gActiveBattler);
        switch (gBattleCommunication[gActiveBattler])
        {
        case STATE_TURN_START_RECORD: // Recorded battle related action on start of every turn.
            RecordedBattle_CopyBattlerMoves();
            gBattleCommunication[gActiveBattler] = STATE_BEFORE_ACTION_CHOSEN;

            // Do AI score computations here so we can use them in AI_TrySwitchOrUseItem
            if ((gBattleTypeFlags & BATTLE_TYPE_HAS_AI || IsWildMonSmart()) && IsBattlerAIControlled(gActiveBattler)) {
                gBattleStruct->aiMoveOrAction[gActiveBattler] = ComputeBattleAiScores(gActiveBattler);
            }
            break;
        case STATE_BEFORE_ACTION_CHOSEN: // Choose an action.
            *(gBattleStruct->monToSwitchIntoId + gActiveBattler) = PARTY_SIZE;
            if (gBattleTypeFlags & BATTLE_TYPE_MULTI
                || (position & BIT_FLANK) == B_FLANK_LEFT
                || gBattleStruct->absentBattlerFlags & gBitTable[GetBattlerAtPosition(BATTLE_PARTNER(position))]
                || gBattleCommunication[GetBattlerAtPosition(BATTLE_PARTNER(position))] == STATE_WAIT_ACTION_CONFIRMED)
            {
                if (gBattleStruct->absentBattlerFlags & gBitTable[gActiveBattler])
                {
                    gChosenActionByBattler[gActiveBattler] = B_ACTION_NOTHING_FAINTED;
                    if (!(gBattleTypeFlags & BATTLE_TYPE_MULTI))
                        gBattleCommunication[gActiveBattler] = STATE_WAIT_ACTION_CONFIRMED;
                    else
                        gBattleCommunication[gActiveBattler] = STATE_WAIT_ACTION_CONFIRMED_STANDBY;
                }
                else
                {
                    if (gBattleMons[gActiveBattler].status2 & STATUS2_MULTIPLETURNS
                        || gBattleMons[gActiveBattler].status2 & STATUS2_RECHARGE)
                    {
                        gChosenActionByBattler[gActiveBattler] = B_ACTION_USE_MOVE;
                        gBattleCommunication[gActiveBattler] = STATE_WAIT_ACTION_CONFIRMED_STANDBY;
                    }
                    else if (WILD_DOUBLE_BATTLE
                             && position == B_POSITION_PLAYER_RIGHT
                             && (gBattleStruct->throwingPokeBall || gChosenActionByBattler[GetBattlerAtPosition(B_POSITION_PLAYER_LEFT)] == B_ACTION_RUN))
                    {
                        gBattleStruct->throwingPokeBall = FALSE;
                        gChosenActionByBattler[gActiveBattler] = B_ACTION_NOTHING_FAINTED; // Not fainted, but it cannot move, because of the throwing ball.
                        gBattleCommunication[gActiveBattler] = STATE_WAIT_ACTION_CONFIRMED_STANDBY;
                    }
                    else
                    {
                        BtlController_EmitChooseAction(BUFFER_A, gChosenActionByBattler[0], gBattleResources->bufferB[0][1] | (gBattleResources->bufferB[0][2] << 8));
                        MarkBattlerForControllerExec(gActiveBattler);
                        gBattleCommunication[gActiveBattler]++;
                    }
                }
            }
            break;
        case STATE_WAIT_ACTION_CHOSEN: // Try to perform an action.
            if (!(gBattleControllerExecFlags & ((gBitTable[gActiveBattler]) | (0xF << 28) | (gBitTable[gActiveBattler] << 4) | (gBitTable[gActiveBattler] << 8) | (gBitTable[gActiveBattler] << 12))))
            {
                RecordedBattle_SetBattlerAction(gActiveBattler, gBattleResources->bufferB[gActiveBattler][1]);
                gChosenActionByBattler[gActiveBattler] = gBattleResources->bufferB[gActiveBattler][1];

                switch (gBattleResources->bufferB[gActiveBattler][1])
                {
                case B_ACTION_USE_MOVE:
                    if (AreAllMovesUnusable())
                    {
                        gBattleCommunication[gActiveBattler] = STATE_SELECTION_SCRIPT;
                        *(gBattleStruct->selectionScriptFinished + gActiveBattler) = FALSE;
                        *(gBattleStruct->stateIdAfterSelScript + gActiveBattler) = STATE_WAIT_ACTION_CONFIRMED_STANDBY;
                        *(gBattleStruct->moveTarget + gActiveBattler) = gBattleResources->bufferB[gActiveBattler][3];
                        return;
                    }
                    else if (gDisableStructs[gActiveBattler].encoredMove != 0)
                    {
                        gChosenMoveByBattler[gActiveBattler] = gDisableStructs[gActiveBattler].encoredMove;
                        *(gBattleStruct->chosenMovePositions + gActiveBattler) = gDisableStructs[gActiveBattler].encoredMovePos;
                        gBattleCommunication[gActiveBattler] = STATE_WAIT_ACTION_CONFIRMED_STANDBY;
                        return;
                    }
                    else
                    {
                        struct ChooseMoveStruct moveInfo;

                        moveInfo.zmove = gBattleStruct->zmove;
                        moveInfo.mega = gBattleStruct->mega;
                        moveInfo.species = gBattleMons[gActiveBattler].species;
                        moveInfo.monType1 = gBattleMons[gActiveBattler].type1;
                        moveInfo.monType2 = gBattleMons[gActiveBattler].type2;
                        moveInfo.monType3 = gBattleMons[gActiveBattler].type3;

                        for (i = 0; i < MAX_MON_MOVES; i++)
                        {
                            moveInfo.moves[i] = gBattleMons[gActiveBattler].moves[i];
                            moveInfo.currentPp[i] = gBattleMons[gActiveBattler].pp[i];
                            moveInfo.maxPp[i] = CalculatePPWithBonus(
                                                            gBattleMons[gActiveBattler].moves[i],
                                                            gBattleMons[gActiveBattler].ppBonuses,
                                                            i);
                        }

                        BtlController_EmitChooseMove(BUFFER_A, (gBattleTypeFlags & BATTLE_TYPE_DOUBLE) != 0, FALSE, &moveInfo);
                        MarkBattlerForControllerExec(gActiveBattler);
                    }
                    break;
                case B_ACTION_USE_ITEM:
                    if ((FlagGet(FLAG_DISABLE_BAG) && gBattleTypeFlags & (BATTLE_TYPE_TRAINER)) ||
                        (gBattleTypeFlags & (BATTLE_TYPE_LINK
                                            | BATTLE_TYPE_FRONTIER_NO_PYRAMID
                                            | BATTLE_TYPE_EREADER_TRAINER
                                            | BATTLE_TYPE_RECORDED_LINK))
                                            // Or if currently held by Sky Drop
                                            || gStatuses3[gActiveBattler] & STATUS3_SKY_DROPPED)
                    {
                        RecordedBattle_ClearBattlerAction(gActiveBattler, 1);
                        gSelectionBattleScripts[gActiveBattler] = BattleScript_ActionSelectionItemsCantBeUsed;
                        gBattleCommunication[gActiveBattler] = STATE_SELECTION_SCRIPT;
                        *(gBattleStruct->selectionScriptFinished + gActiveBattler) = FALSE;
                        *(gBattleStruct->stateIdAfterSelScript + gActiveBattler) = STATE_BEFORE_ACTION_CHOSEN;
                        return;
                    }
                    else
                    {
                        BtlController_EmitChooseItem(BUFFER_A, gBattleStruct->battlerPartyOrders[gActiveBattler]);
                        MarkBattlerForControllerExec(gActiveBattler);
                    }
                    break;
                case B_ACTION_SWITCH:
                    *(gBattleStruct->battlerPartyIndexes + gActiveBattler) = gBattlerPartyIndexes[gActiveBattler];
                    if (gBattleTypeFlags & BATTLE_TYPE_ARENA
                        || !CanBattlerEscape(gActiveBattler))
                    {
                        BtlController_EmitChoosePokemon(BUFFER_A, PARTY_ACTION_CANT_SWITCH, PARTY_SIZE, ABILITY_NONE, gBattleStruct->battlerPartyOrders[gActiveBattler]);
                    }
                    else if (ItemId_GetHoldEffect(gBattleMons[gActiveBattler].item) != HOLD_EFFECT_SHED_SHELL
                      && (i = IsAbilityPreventingEscape(gActiveBattler)))   // must be last to keep i value integrity
                    {
                        BtlController_EmitChoosePokemon(BUFFER_A, ((i - 1) << 4) | PARTY_ACTION_ABILITY_PREVENTS, PARTY_SIZE, gBattleMons[i - 1].ability, gBattleStruct->battlerPartyOrders[gActiveBattler]);
                    }
                    else
                    {
                        if (gActiveBattler == 2 && gChosenActionByBattler[0] == B_ACTION_SWITCH)
                            BtlController_EmitChoosePokemon(BUFFER_A, PARTY_ACTION_CHOOSE_MON, *(gBattleStruct->monToSwitchIntoId + 0), ABILITY_NONE, gBattleStruct->battlerPartyOrders[gActiveBattler]);
                        else if (gActiveBattler == 3 && gChosenActionByBattler[1] == B_ACTION_SWITCH)
                            BtlController_EmitChoosePokemon(BUFFER_A, PARTY_ACTION_CHOOSE_MON, *(gBattleStruct->monToSwitchIntoId + 1), ABILITY_NONE, gBattleStruct->battlerPartyOrders[gActiveBattler]);
                        else
                            BtlController_EmitChoosePokemon(BUFFER_A, PARTY_ACTION_CHOOSE_MON, PARTY_SIZE, ABILITY_NONE, gBattleStruct->battlerPartyOrders[gActiveBattler]);
                    }
                    MarkBattlerForControllerExec(gActiveBattler);
                    break;
                case B_ACTION_SAFARI_BALL:
                    if (IsPlayerPartyAndPokemonStorageFull())
                    {
                        gSelectionBattleScripts[gActiveBattler] = BattleScript_PrintFullBox;
                        gBattleCommunication[gActiveBattler] = STATE_SELECTION_SCRIPT;
                        *(gBattleStruct->selectionScriptFinished + gActiveBattler) = FALSE;
                        *(gBattleStruct->stateIdAfterSelScript + gActiveBattler) = STATE_BEFORE_ACTION_CHOSEN;
                        return;
                    }
                    break;
                case B_ACTION_SAFARI_POKEBLOCK:
                    BtlController_EmitChooseItem(BUFFER_A, gBattleStruct->battlerPartyOrders[gActiveBattler]);
                    MarkBattlerForControllerExec(gActiveBattler);
                    break;
                case B_ACTION_CANCEL_PARTNER:
                    gBattleCommunication[gActiveBattler] = STATE_WAIT_SET_BEFORE_ACTION;
                    gBattleCommunication[GetBattlerAtPosition(BATTLE_PARTNER(GetBattlerPosition(gActiveBattler)))] = STATE_BEFORE_ACTION_CHOSEN;
                    RecordedBattle_ClearBattlerAction(gActiveBattler, 1);
                    if (gBattleMons[GetBattlerAtPosition(BATTLE_PARTNER(GetBattlerPosition(gActiveBattler)))].status2 & STATUS2_MULTIPLETURNS
                        || gBattleMons[GetBattlerAtPosition(BATTLE_PARTNER(GetBattlerPosition(gActiveBattler)))].status2 & STATUS2_RECHARGE)
                    {
                        BtlController_EmitEndBounceEffect(BUFFER_A);
                        MarkBattlerForControllerExec(gActiveBattler);
                        return;
                    }
                    else if (gChosenActionByBattler[GetBattlerAtPosition(BATTLE_PARTNER(GetBattlerPosition(gActiveBattler)))] == B_ACTION_SWITCH)
                    {
                        RecordedBattle_ClearBattlerAction(GetBattlerAtPosition(BATTLE_PARTNER(GetBattlerPosition(gActiveBattler))), 2);
                    }
                    else if (gChosenActionByBattler[GetBattlerAtPosition(BATTLE_PARTNER(GetBattlerPosition(gActiveBattler)))] == B_ACTION_RUN)
                    {
                        RecordedBattle_ClearBattlerAction(GetBattlerAtPosition(BATTLE_PARTNER(GetBattlerPosition(gActiveBattler))), 1);
                    }
                    else if (gChosenActionByBattler[GetBattlerAtPosition(BATTLE_PARTNER(GetBattlerPosition(gActiveBattler)))] == B_ACTION_USE_MOVE
                             && (gProtectStructs[GetBattlerAtPosition(BATTLE_PARTNER(GetBattlerPosition(gActiveBattler)))].noValidMoves
                                || gDisableStructs[GetBattlerAtPosition(BATTLE_PARTNER(GetBattlerPosition(gActiveBattler)))].encoredMove))
                    {
                        RecordedBattle_ClearBattlerAction(GetBattlerAtPosition(BATTLE_PARTNER(GetBattlerPosition(gActiveBattler))), 1);
                    }
                    else if (gBattleTypeFlags & BATTLE_TYPE_PALACE
                             && gChosenActionByBattler[GetBattlerAtPosition(BATTLE_PARTNER(GetBattlerPosition(gActiveBattler)))] == B_ACTION_USE_MOVE)
                    {
                        gRngValue = gBattlePalaceMoveSelectionRngValue;
                        RecordedBattle_ClearBattlerAction(GetBattlerAtPosition(BATTLE_PARTNER(GetBattlerPosition(gActiveBattler))), 1);
                    }
                    else
                    {
                        RecordedBattle_ClearBattlerAction(GetBattlerAtPosition(BATTLE_PARTNER(GetBattlerPosition(gActiveBattler))), 3);
                    }

                    gBattleStruct->mega.toEvolve &= ~(gBitTable[BATTLE_PARTNER(GetBattlerPosition(gActiveBattler))]);
                    gBattleStruct->zmove.toBeUsed[BATTLE_PARTNER(GetBattlerPosition(gActiveBattler))] = MOVE_NONE;
                    BtlController_EmitEndBounceEffect(BUFFER_A);
                    MarkBattlerForControllerExec(gActiveBattler);
                    return;
                case B_ACTION_DEBUG:
                    BtlController_EmitDebugMenu(BUFFER_A);
                    MarkBattlerForControllerExec(gActiveBattler);
                    break;
                }

                if (gBattleTypeFlags & BATTLE_TYPE_TRAINER
                    && gBattleTypeFlags & (BATTLE_TYPE_FRONTIER | BATTLE_TYPE_TRAINER_HILL)
                    && gBattleResources->bufferB[gActiveBattler][1] == B_ACTION_RUN)
                {
                    gSelectionBattleScripts[gActiveBattler] = BattleScript_AskIfWantsToForfeitMatch;
                    gBattleCommunication[gActiveBattler] = STATE_SELECTION_SCRIPT_MAY_RUN;
                    *(gBattleStruct->selectionScriptFinished + gActiveBattler) = FALSE;
                    *(gBattleStruct->stateIdAfterSelScript + gActiveBattler) = STATE_BEFORE_ACTION_CHOSEN;
                    return;
                }
                else if (gBattleTypeFlags & BATTLE_TYPE_TRAINER
                         && !(gBattleTypeFlags & (BATTLE_TYPE_LINK | BATTLE_TYPE_RECORDED_LINK))
                         && gBattleResources->bufferB[gActiveBattler][1] == B_ACTION_RUN)
                {
                    BattleScriptExecute(BattleScript_PrintCantRunFromTrainer);
                    gBattleCommunication[gActiveBattler] = STATE_BEFORE_ACTION_CHOSEN;
                }
                else if (IsRunningFromBattleImpossible() != BATTLE_RUN_SUCCESS
                         && gBattleResources->bufferB[gActiveBattler][1] == B_ACTION_RUN)
                {
                    gSelectionBattleScripts[gActiveBattler] = BattleScript_PrintCantEscapeFromBattle;
                    gBattleCommunication[gActiveBattler] = STATE_SELECTION_SCRIPT;
                    *(gBattleStruct->selectionScriptFinished + gActiveBattler) = FALSE;
                    *(gBattleStruct->stateIdAfterSelScript + gActiveBattler) = STATE_BEFORE_ACTION_CHOSEN;
                    return;
                }
                else
                {
                    gBattleCommunication[gActiveBattler]++;
                }
            }
            break;
        case STATE_WAIT_ACTION_CASE_CHOSEN:
            if (!(gBattleControllerExecFlags & ((gBitTable[gActiveBattler]) | (0xF << 28) | (gBitTable[gActiveBattler] << 4) | (gBitTable[gActiveBattler] << 8) | (gBitTable[gActiveBattler] << 12))))
            {
                switch (gChosenActionByBattler[gActiveBattler])
                {
                case B_ACTION_USE_MOVE:
                    switch (gBattleResources->bufferB[gActiveBattler][1])
                    {
                    case 3:
                    case 4:
                    case 5:
                    case 6:
                    case 7:
                    case 8:
                    case 9:
                        gChosenActionByBattler[gActiveBattler] = gBattleResources->bufferB[gActiveBattler][1];
                        return;
                    case 15:
                        gChosenActionByBattler[gActiveBattler] = B_ACTION_SWITCH;
                        UpdateBattlerPartyOrdersOnSwitch();
                        return;
                    default:
                        RecordedBattle_CheckMovesetChanges(B_RECORD_MODE_PLAYBACK);
                        if ((gBattleResources->bufferB[gActiveBattler][2] | (gBattleResources->bufferB[gActiveBattler][3] << 8)) == 0xFFFF)
                        {
                            gBattleCommunication[gActiveBattler] = STATE_BEFORE_ACTION_CHOSEN;
                            RecordedBattle_ClearBattlerAction(gActiveBattler, 1);
                        }
                        else if (TrySetCantSelectMoveBattleScript())
                        {
                            RecordedBattle_ClearBattlerAction(gActiveBattler, 1);
                            gBattleCommunication[gActiveBattler] = STATE_SELECTION_SCRIPT;
                            *(gBattleStruct->selectionScriptFinished + gActiveBattler) = FALSE;
                            gBattleResources->bufferB[gActiveBattler][1] = B_ACTION_USE_MOVE;
                            *(gBattleStruct->stateIdAfterSelScript + gActiveBattler) = STATE_WAIT_ACTION_CHOSEN;
                            return;
                        }
                        else
                        {
                            if (!(gBattleTypeFlags & BATTLE_TYPE_PALACE))
                            {
                                RecordedBattle_SetBattlerAction(gActiveBattler, gBattleResources->bufferB[gActiveBattler][2]);
                                RecordedBattle_SetBattlerAction(gActiveBattler, gBattleResources->bufferB[gActiveBattler][3]);
                            }
                            *(gBattleStruct->chosenMovePositions + gActiveBattler) = gBattleResources->bufferB[gActiveBattler][2] & ~RET_MEGA_EVOLUTION;
                            gChosenMoveByBattler[gActiveBattler] = gBattleMons[gActiveBattler].moves[*(gBattleStruct->chosenMovePositions + gActiveBattler)];
                            *(gBattleStruct->moveTarget + gActiveBattler) = gBattleResources->bufferB[gActiveBattler][3];
                            if (gBattleResources->bufferB[gActiveBattler][2] & RET_MEGA_EVOLUTION)
                                gBattleStruct->mega.toEvolve |= gBitTable[gActiveBattler];
                            gBattleCommunication[gActiveBattler]++;
                        }
                        break;
                    }
                    break;
                case B_ACTION_USE_ITEM:
                    if ((gBattleResources->bufferB[gActiveBattler][1] | (gBattleResources->bufferB[gActiveBattler][2] << 8)) == 0)
                    {
                        gBattleCommunication[gActiveBattler] = STATE_BEFORE_ACTION_CHOSEN;
                    }
                    else
                    {
                        gLastUsedItem = (gBattleResources->bufferB[gActiveBattler][1] | (gBattleResources->bufferB[gActiveBattler][2] << 8));
                        if (ItemId_GetPocket(gLastUsedItem) == POCKET_POKE_BALLS)
                            gBattleStruct->throwingPokeBall = TRUE;
                        gBattleCommunication[gActiveBattler]++;
                    }
                    break;
                case B_ACTION_SWITCH:
                    if (gBattleResources->bufferB[gActiveBattler][1] == PARTY_SIZE)
                    {
                        gBattleCommunication[gActiveBattler] = STATE_BEFORE_ACTION_CHOSEN;
                        RecordedBattle_ClearBattlerAction(gActiveBattler, 1);
                    }
                    else
                    {
                        UpdateBattlerPartyOrdersOnSwitch();
                        gBattleCommunication[gActiveBattler]++;
                    }
                    break;
                case B_ACTION_RUN:
                    gHitMarker |= HITMARKER_RUN;
                    gBattleCommunication[gActiveBattler]++;
                    break;
                case B_ACTION_SAFARI_WATCH_CAREFULLY:
                    gBattleCommunication[gActiveBattler]++;
                    break;
                case B_ACTION_SAFARI_BALL:
                    gBattleCommunication[gActiveBattler]++;
                    break;
                case B_ACTION_THROW_BALL:
                    gBattleStruct->throwingPokeBall = TRUE;
                    gBattleCommunication[gActiveBattler]++;
                    break;
                case B_ACTION_SAFARI_POKEBLOCK:
                    if ((gBattleResources->bufferB[gActiveBattler][1] | (gBattleResources->bufferB[gActiveBattler][2] << 8)) != 0)
                        gBattleCommunication[gActiveBattler]++;
                    else
                        gBattleCommunication[gActiveBattler] = STATE_BEFORE_ACTION_CHOSEN;
                    break;
                case B_ACTION_SAFARI_GO_NEAR:
                    gBattleCommunication[gActiveBattler]++;
                    break;
                case B_ACTION_SAFARI_RUN:
                    gHitMarker |= HITMARKER_RUN;
                    gBattleCommunication[gActiveBattler]++;
                    break;
                case B_ACTION_WALLY_THROW:
                    gBattleCommunication[gActiveBattler]++;
                    break;
                case B_ACTION_DEBUG:
                    gBattleCommunication[gActiveBattler] = STATE_BEFORE_ACTION_CHOSEN;
                    break;
                }
            }
            break;
        case STATE_WAIT_ACTION_CONFIRMED_STANDBY:
            if (!(gBattleControllerExecFlags & ((gBitTable[gActiveBattler])
                                                | (0xF << 28)
                                                | (gBitTable[gActiveBattler] << 4)
                                                | (gBitTable[gActiveBattler] << 8)
                                                | (gBitTable[gActiveBattler] << 12))))
            {
                if (AllAtActionConfirmed())
                    i = TRUE;
                else
                    i = FALSE;

                if (((gBattleTypeFlags & BATTLE_TYPE_MULTI) || !(gBattleTypeFlags &  BATTLE_TYPE_DOUBLE))
                    || (position & BIT_FLANK) != B_FLANK_LEFT
                    || (*(&gBattleStruct->absentBattlerFlags) & gBitTable[GetBattlerAtPosition(position ^ BIT_FLANK)]))
                {
                    BtlController_EmitLinkStandbyMsg(BUFFER_A, LINK_STANDBY_MSG_STOP_BOUNCE, i);
                }
                else
                {
                    BtlController_EmitLinkStandbyMsg(BUFFER_A, LINK_STANDBY_STOP_BOUNCE_ONLY, i);
                }
                MarkBattlerForControllerExec(gActiveBattler);
                gBattleCommunication[gActiveBattler]++;
            }
            break;
        case STATE_WAIT_ACTION_CONFIRMED:
            if (!(gBattleControllerExecFlags & ((gBitTable[gActiveBattler]) | (0xF << 28) | (gBitTable[gActiveBattler] << 4) | (gBitTable[gActiveBattler] << 8) | (gBitTable[gActiveBattler] << 12))))
            {
                gBattleCommunication[ACTIONS_CONFIRMED_COUNT]++;
            }
            break;
        case STATE_SELECTION_SCRIPT:
            if (*(gBattleStruct->selectionScriptFinished + gActiveBattler))
            {
                gBattleCommunication[gActiveBattler] = *(gBattleStruct->stateIdAfterSelScript + gActiveBattler);
            }
            else
            {
                gBattlerAttacker = gActiveBattler;
                gBattlescriptCurrInstr = gSelectionBattleScripts[gActiveBattler];
                if (!(gBattleControllerExecFlags & ((gBitTable[gActiveBattler]) | (0xF << 28) | (gBitTable[gActiveBattler] << 4) | (gBitTable[gActiveBattler] << 8) | (gBitTable[gActiveBattler] << 12))))
                {
                    gBattleScriptingCommandsTable[gBattlescriptCurrInstr[0]]();
                }
                gSelectionBattleScripts[gActiveBattler] = gBattlescriptCurrInstr;
            }
            break;
        case STATE_WAIT_SET_BEFORE_ACTION:
            if (!(gBattleControllerExecFlags & ((gBitTable[gActiveBattler]) | (0xF << 28) | (gBitTable[gActiveBattler] << 4) | (gBitTable[gActiveBattler] << 8) | (gBitTable[gActiveBattler] << 12))))
            {
                gBattleCommunication[gActiveBattler] = STATE_BEFORE_ACTION_CHOSEN;
            }
            break;
        case STATE_SELECTION_SCRIPT_MAY_RUN:
            if (*(gBattleStruct->selectionScriptFinished + gActiveBattler))
            {
                if (gBattleResources->bufferB[gActiveBattler][1] == B_ACTION_NOTHING_FAINTED)
                {
                    gHitMarker |= HITMARKER_RUN;
                    gChosenActionByBattler[gActiveBattler] = B_ACTION_RUN;
                    gBattleCommunication[gActiveBattler] = STATE_WAIT_ACTION_CONFIRMED_STANDBY;
                }
                else
                {
                    RecordedBattle_ClearBattlerAction(gActiveBattler, 1);
                    gBattleCommunication[gActiveBattler] = *(gBattleStruct->stateIdAfterSelScript + gActiveBattler);
                }
            }
            else
            {
                gBattlerAttacker = gActiveBattler;
                gBattlescriptCurrInstr = gSelectionBattleScripts[gActiveBattler];
                if (!(gBattleControllerExecFlags & ((gBitTable[gActiveBattler]) | (0xF << 28) | (gBitTable[gActiveBattler] << 4) | (gBitTable[gActiveBattler] << 8) | (gBitTable[gActiveBattler] << 12))))
                {
                    gBattleScriptingCommandsTable[gBattlescriptCurrInstr[0]]();
                }
                gSelectionBattleScripts[gActiveBattler] = gBattlescriptCurrInstr;
            }
            break;
        }
    }

    // Check if everyone chose actions.
    if (gBattleCommunication[ACTIONS_CONFIRMED_COUNT] == gBattlersCount)
    {
        RecordedBattle_CheckMovesetChanges(B_RECORD_MODE_RECORDING);

        if (WILD_DOUBLE_BATTLE && gBattleStruct->throwingPokeBall) {
            // if we choose to throw a ball with our second mon, skip the action of the first
            // (if we have chosen throw ball with first, second's is already skipped)
            gChosenActionByBattler[B_POSITION_PLAYER_LEFT] = B_ACTION_NOTHING_FAINTED;
        }

        gBattleMainFunc = SetActionsAndBattlersTurnOrder;

        if (gBattleTypeFlags & BATTLE_TYPE_INGAME_PARTNER)
        {
            for (i = 0; i < gBattlersCount; i++)
            {
                if (gChosenActionByBattler[i] == B_ACTION_SWITCH)
                    SwitchPartyOrderInGameMulti(i, *(gBattleStruct->monToSwitchIntoId + i));
            }
        }
    }
}

static bool8 AllAtActionConfirmed(void)
{
    s32 i, count;

    for (count = 0, i = 0; i < gBattlersCount; i++)
    {
        if (gBattleCommunication[i] == STATE_WAIT_ACTION_CONFIRMED)
            count++;
    }

    if (count + 1 == gBattlersCount)
        return TRUE;
    else
        return FALSE;
}

static void UpdateBattlerPartyOrdersOnSwitch(void)
{
    *(gBattleStruct->monToSwitchIntoId + gActiveBattler) = gBattleResources->bufferB[gActiveBattler][1];
    RecordedBattle_SetBattlerAction(gActiveBattler, gBattleResources->bufferB[gActiveBattler][1]);

    if (gBattleTypeFlags & BATTLE_TYPE_LINK && gBattleTypeFlags & BATTLE_TYPE_MULTI)
    {
        *(gActiveBattler * 3 + (u8 *)(gBattleStruct->battlerPartyOrders) + 0) &= 0xF;
        *(gActiveBattler * 3 + (u8 *)(gBattleStruct->battlerPartyOrders) + 0) |= (gBattleResources->bufferB[gActiveBattler][2] & 0xF0);
        *(gActiveBattler * 3 + (u8 *)(gBattleStruct->battlerPartyOrders) + 1) = gBattleResources->bufferB[gActiveBattler][3];

        *((gActiveBattler ^ BIT_FLANK) * 3 + (u8 *)(gBattleStruct->battlerPartyOrders) + 0) &= (0xF0);
        *((gActiveBattler ^ BIT_FLANK) * 3 + (u8 *)(gBattleStruct->battlerPartyOrders) + 0) |= (gBattleResources->bufferB[gActiveBattler][2] & 0xF0) >> 4;
        *((gActiveBattler ^ BIT_FLANK) * 3 + (u8 *)(gBattleStruct->battlerPartyOrders) + 2) = gBattleResources->bufferB[gActiveBattler][3];
    }
}

void SwapTurnOrder(u8 id1, u8 id2)
{
    u32 temp;

    SWAP(gActionsByTurnOrder[id1], gActionsByTurnOrder[id2], temp);
    SWAP(gBattlerByTurnOrder[id1], gBattlerByTurnOrder[id2], temp);
}

u32 GetBattlerTotalSpeedStat(u8 battlerId)
{
    u32 speed = gBattleMons[battlerId].speed;
    u32 ability = GetBattlerAbility(battlerId);
    u32 holdEffect = GetBattlerHoldEffect(battlerId, TRUE);

    // weather abilities
    if (WEATHER_HAS_EFFECT)
    {
        if (ability == ABILITY_SWIFT_SWIM       && holdEffect != HOLD_EFFECT_UTILITY_UMBRELLA && gBattleWeather & B_WEATHER_RAIN)
            speed *= 2;
        else if (ability == ABILITY_CHLOROPHYLL && holdEffect != HOLD_EFFECT_UTILITY_UMBRELLA && gBattleWeather & B_WEATHER_SUN)
            speed *= 2;
        else if (ability == ABILITY_SAND_RUSH   && gBattleWeather & B_WEATHER_SANDSTORM)
            speed *= 2;
        else if (ability == ABILITY_SLUSH_RUSH  && gBattleWeather & B_WEATHER_HAIL)
            speed *= 2;
    }

    // other abilities
    if (ability == ABILITY_QUICK_FEET && gBattleMons[battlerId].status1 & STATUS1_ANY)
        speed = (speed * 150) / 100;
    else if (ability == ABILITY_SURGE_SURFER && gFieldStatuses & STATUS_FIELD_ELECTRIC_TERRAIN)
        speed *= 2;
    else if (ability == ABILITY_SLOW_START && gDisableStructs[battlerId].slowStartTimer != 0)
        speed /= 2;

    // stat stages
    speed *= gStatStageRatios[gBattleMons[battlerId].statStages[STAT_SPEED]][0];
    speed /= gStatStageRatios[gBattleMons[battlerId].statStages[STAT_SPEED]][1];

    // player's badge boost
    if (!(gBattleTypeFlags & (BATTLE_TYPE_LINK | BATTLE_TYPE_RECORDED_LINK | BATTLE_TYPE_FRONTIER))
        && ShouldGetStatBadgeBoost(FLAG_BADGE03_GET, battlerId)
        && GetBattlerSide(battlerId) == B_SIDE_PLAYER)
    {
        speed = (speed * 110) / 100;
    }

    // item effects
    if (holdEffect == HOLD_EFFECT_MACHO_BRACE || holdEffect == HOLD_EFFECT_POWER_ITEM)
        speed /= 2;
    else if (holdEffect == HOLD_EFFECT_IRON_BALL)
        speed /= 2;
    else if (holdEffect == HOLD_EFFECT_CHOICE_SCARF)
        speed = (speed * 150) / 100;
    else if (holdEffect == HOLD_EFFECT_QUICK_POWDER && gBattleMons[battlerId].species == SPECIES_DITTO && !(gBattleMons[battlerId].status2 & STATUS2_TRANSFORMED))
        speed *= 2;

    // various effects
    if (gSideStatuses[GET_BATTLER_SIDE(battlerId)] & SIDE_STATUS_TAILWIND)
        speed *= 2;
    if (gBattleResources->flags->flags[battlerId] & RESOURCE_FLAG_UNBURDEN)
        speed *= 2;

    // paralysis drop
    if (gBattleMons[battlerId].status1 & STATUS1_PARALYSIS && ability != ABILITY_QUICK_FEET)
        speed /= (B_PARALYSIS_SPEED >= GEN_7 ? 2 : 4);

    return speed;
}

s8 GetChosenMovePriority(u32 battlerId)
{
    u16 move;

    gProtectStructs[battlerId].pranksterElevated = 0;
    if (gProtectStructs[battlerId].noValidMoves)
        move = MOVE_STRUGGLE;
    else
        move = gBattleMons[battlerId].moves[*(gBattleStruct->chosenMovePositions + battlerId)];

    return GetMovePriority(battlerId, move);
}

s8 GetMovePriority(u32 battlerId, u16 move)
{
    s8 priority;
    u16 ability = GetBattlerAbility(battlerId);

    priority = gBattleMoves[move].priority;
    if (ability == ABILITY_GALE_WINGS
        && gBattleMoves[move].type == TYPE_FLYING
        && (B_GALE_WINGS <= GEN_6 || BATTLER_MAX_HP(battlerId)))
    {
        priority++;
    }
    else if (ability == ABILITY_PRANKSTER && IS_MOVE_STATUS(move))
    {
        gProtectStructs[battlerId].pranksterElevated = 1;
        priority++;
    }
    else if (gBattleMoves[move].effect == EFFECT_GRASSY_GLIDE && gFieldStatuses & STATUS_FIELD_GRASSY_TERRAIN && IsBattlerGrounded(battlerId))
    {
        priority++;
    }
    else if (ability == ABILITY_TRIAGE)
    {
        switch (gBattleMoves[move].effect)
        {
        case EFFECT_RESTORE_HP:
        case EFFECT_REST:
        case EFFECT_MORNING_SUN:
        case EFFECT_MOONLIGHT:
        case EFFECT_SYNTHESIS:
        case EFFECT_HEAL_PULSE:
        case EFFECT_HEALING_WISH:
        case EFFECT_SWALLOW:
        case EFFECT_WISH:
        case EFFECT_SOFTBOILED:
        case EFFECT_ABSORB:
        case EFFECT_ROOST:
            priority += 3;
            break;
        }
    }

    if (gProtectStructs[battlerId].quash)
        priority = -8;

    return priority;
}

u8 GetWhoStrikesFirst(u8 battler1, u8 battler2, bool8 ignoreChosenMoves)
{
    u8 strikesFirst = 0;
    u32 speedBattler1 = 0, speedBattler2 = 0;
    u32 holdEffectBattler1 = 0, holdEffectBattler2 = 0;
    s8 priority1 = 0, priority2 = 0;
    u16 ability1 = GetBattlerAbility(battler1), ability2 = GetBattlerAbility(battler2);

    // Battler 1
    speedBattler1 = GetBattlerTotalSpeedStat(battler1);
    holdEffectBattler1 = GetBattlerHoldEffect(battler1, TRUE);
    // Quick Draw
    if (!ignoreChosenMoves && ability1 == ABILITY_QUICK_DRAW && !IS_MOVE_STATUS(gChosenMoveByBattler[battler1]) && Random() % 100 < 30)
        gProtectStructs[battler1].quickDraw = TRUE;
    // Quick Claw and Custap Berry
    if (!gProtectStructs[battler1].quickDraw
     && ((holdEffectBattler1 == HOLD_EFFECT_QUICK_CLAW && gRandomTurnNumber < (0xFFFF * GetBattlerHoldEffectParam(battler1)) / 100)
     || (holdEffectBattler1 == HOLD_EFFECT_CUSTAP_BERRY && HasEnoughHpToEatBerry(battler1, 4, gBattleMons[battler1].item))))
        gProtectStructs[battler1].usedCustapBerry = TRUE;

    // Battler 2
    speedBattler2 = GetBattlerTotalSpeedStat(battler2);
    holdEffectBattler2 = GetBattlerHoldEffect(battler2, TRUE);
    // Quick Draw
    if (!ignoreChosenMoves && ability2 == ABILITY_QUICK_DRAW && !IS_MOVE_STATUS(gChosenMoveByBattler[battler2]) && Random() % 100 < 30)
        gProtectStructs[battler2].quickDraw = TRUE;
    // Quick Claw and Custap Berry
    if (!gProtectStructs[battler2].quickDraw
     && ((holdEffectBattler2 == HOLD_EFFECT_QUICK_CLAW && gRandomTurnNumber < (0xFFFF * GetBattlerHoldEffectParam(battler2)) / 100)
     || (holdEffectBattler2 == HOLD_EFFECT_CUSTAP_BERRY && HasEnoughHpToEatBerry(battler2, 4, gBattleMons[battler2].item))))
        gProtectStructs[battler2].usedCustapBerry = TRUE;

    if (!ignoreChosenMoves)
    {
        if (gChosenActionByBattler[battler1] == B_ACTION_USE_MOVE)
            priority1 = GetChosenMovePriority(battler1);
        if (gChosenActionByBattler[battler2] == B_ACTION_USE_MOVE)
            priority2 = GetChosenMovePriority(battler2);
    }

    if (priority1 == priority2)
    {
        // QUICK CLAW / CUSTAP - always first
        // LAGGING TAIL - always last
        // STALL - always last

        if (gProtectStructs[battler1].quickDraw && !gProtectStructs[battler2].quickDraw)
            strikesFirst = 0;
        else if (!gProtectStructs[battler1].quickDraw && gProtectStructs[battler2].quickDraw)
            strikesFirst = 1;
        else if (gProtectStructs[battler1].usedCustapBerry && !gProtectStructs[battler2].usedCustapBerry)
            strikesFirst = 0;
        else if (gProtectStructs[battler2].usedCustapBerry && !gProtectStructs[battler1].usedCustapBerry)
            strikesFirst = 1;
        else if (holdEffectBattler1 == HOLD_EFFECT_LAGGING_TAIL && holdEffectBattler2 != HOLD_EFFECT_LAGGING_TAIL)
            strikesFirst = 1;
        else if (holdEffectBattler2 == HOLD_EFFECT_LAGGING_TAIL && holdEffectBattler1 != HOLD_EFFECT_LAGGING_TAIL)
            strikesFirst = 0;
        else if (ability1 == ABILITY_STALL && ability2 != ABILITY_STALL)
            strikesFirst = 1;
        else if (ability2 == ABILITY_STALL && ability1 != ABILITY_STALL)
            strikesFirst = 0;
        else
        {
            if (speedBattler1 == speedBattler2 && Random() & 1)
            {
                strikesFirst = 2; // same speeds, same priorities
            }
            else if (speedBattler1 < speedBattler2)
            {
                // battler2 has more speed
                if (gFieldStatuses & STATUS_FIELD_TRICK_ROOM)
                    strikesFirst = 0;
                else
                    strikesFirst = 1;
            }
            else
            {
                // battler1 has more speed
                if (gFieldStatuses & STATUS_FIELD_TRICK_ROOM)
                    strikesFirst = 1;
                else
                    strikesFirst = 0;
            }
        }
    }
    else if (priority1 < priority2)
    {
        strikesFirst = 1; // battler2's move has greater priority
    }
    else
    {
        strikesFirst = 0; // battler1's move has greater priority
    }

    return strikesFirst;
}

static void SetActionsAndBattlersTurnOrder(void)
{
    s32 turnOrderId = 0;
    s32 i, j;

    if (gBattleTypeFlags & BATTLE_TYPE_SAFARI)
    {
        for (gActiveBattler = 0; gActiveBattler < gBattlersCount; gActiveBattler++)
        {
            gActionsByTurnOrder[turnOrderId] = gChosenActionByBattler[gActiveBattler];
            gBattlerByTurnOrder[turnOrderId] = gActiveBattler;
            turnOrderId++;
        }
    }
    else
    {
        if (gBattleTypeFlags & BATTLE_TYPE_LINK)
        {
            for (gActiveBattler = 0; gActiveBattler < gBattlersCount; gActiveBattler++)
            {
                if (gChosenActionByBattler[gActiveBattler] == B_ACTION_RUN)
                {
                    turnOrderId = 5;
                    break;
                }
            }
        }
        else
        {
            if (gChosenActionByBattler[0] == B_ACTION_RUN)
            {
                gActiveBattler = 0;
                turnOrderId = 5;
            }
            if (gChosenActionByBattler[2] == B_ACTION_RUN)
            {
                gActiveBattler = 2;
                turnOrderId = 5;
            }
        }

        if (turnOrderId == 5) // One of battlers wants to run.
        {
            gActionsByTurnOrder[0] = gChosenActionByBattler[gActiveBattler];
            gBattlerByTurnOrder[0] = gActiveBattler;
            turnOrderId = 1;
            for (i = 0; i < gBattlersCount; i++)
            {
                if (i != gActiveBattler)
                {
                    gActionsByTurnOrder[turnOrderId] = gChosenActionByBattler[i];
                    gBattlerByTurnOrder[turnOrderId] = i;
                    turnOrderId++;
                }
            }
            gBattleMainFunc = CheckMegaEvolutionBeforeTurn;
            gBattleStruct->mega.battlerId = 0;
            return;
        }
        else
        {
            for (gActiveBattler = 0; gActiveBattler < gBattlersCount; gActiveBattler++)
            {
                if (gChosenActionByBattler[gActiveBattler] == B_ACTION_USE_ITEM
                  || gChosenActionByBattler[gActiveBattler] == B_ACTION_SWITCH
                  || gChosenActionByBattler[gActiveBattler] == B_ACTION_THROW_BALL)
                {
                    gActionsByTurnOrder[turnOrderId] = gChosenActionByBattler[gActiveBattler];
                    gBattlerByTurnOrder[turnOrderId] = gActiveBattler;
                    turnOrderId++;
                }
            }
            for (gActiveBattler = 0; gActiveBattler < gBattlersCount; gActiveBattler++)
            {
                if (gChosenActionByBattler[gActiveBattler] != B_ACTION_USE_ITEM
                  && gChosenActionByBattler[gActiveBattler] != B_ACTION_SWITCH
                  && gChosenActionByBattler[gActiveBattler] != B_ACTION_THROW_BALL)
                {
                    gActionsByTurnOrder[turnOrderId] = gChosenActionByBattler[gActiveBattler];
                    gBattlerByTurnOrder[turnOrderId] = gActiveBattler;
                    turnOrderId++;
                }
            }
            for (i = 0; i < gBattlersCount - 1; i++)
            {
                for (j = i + 1; j < gBattlersCount; j++)
                {
                    u8 battler1 = gBattlerByTurnOrder[i];
                    u8 battler2 = gBattlerByTurnOrder[j];
                    if (gActionsByTurnOrder[i] != B_ACTION_USE_ITEM
                        && gActionsByTurnOrder[j] != B_ACTION_USE_ITEM
                        && gActionsByTurnOrder[i] != B_ACTION_SWITCH
                        && gActionsByTurnOrder[j] != B_ACTION_SWITCH
                        && gActionsByTurnOrder[i] != B_ACTION_THROW_BALL
                        && gActionsByTurnOrder[j] != B_ACTION_THROW_BALL)
                    {
                        if (GetWhoStrikesFirst(battler1, battler2, FALSE))
                            SwapTurnOrder(i, j);
                    }
                }
            }
        }
    }
    gBattleMainFunc = CheckMegaEvolutionBeforeTurn;
    gBattleStruct->mega.battlerId = 0;
}

static void TurnValuesCleanUp(bool8 var0)
{
    s32 i;

    for (gActiveBattler = 0; gActiveBattler < gBattlersCount; gActiveBattler++)
    {
        if (var0)
        {
            gProtectStructs[gActiveBattler].protected = FALSE;
            gProtectStructs[gActiveBattler].spikyShielded = FALSE;
            gProtectStructs[gActiveBattler].kingsShielded = FALSE;
            gProtectStructs[gActiveBattler].banefulBunkered = FALSE;
            gProtectStructs[gActiveBattler].quash = FALSE;
        }
        else
        {
            memset(&gProtectStructs[gActiveBattler], 0, sizeof(struct ProtectStruct));

            if (gDisableStructs[gActiveBattler].isFirstTurn)
                gDisableStructs[gActiveBattler].isFirstTurn--;

            if (gDisableStructs[gActiveBattler].rechargeTimer)
            {
                gDisableStructs[gActiveBattler].rechargeTimer--;
                if (gDisableStructs[gActiveBattler].rechargeTimer == 0)
                    gBattleMons[gActiveBattler].status2 &= ~STATUS2_RECHARGE;
            }
        }

        if (gDisableStructs[gActiveBattler].substituteHP == 0)
            gBattleMons[gActiveBattler].status2 &= ~STATUS2_SUBSTITUTE;
    }

    gSideStatuses[0] &= ~(SIDE_STATUS_QUICK_GUARD | SIDE_STATUS_WIDE_GUARD | SIDE_STATUS_CRAFTY_SHIELD | SIDE_STATUS_MAT_BLOCK);
    gSideStatuses[1] &= ~(SIDE_STATUS_QUICK_GUARD | SIDE_STATUS_WIDE_GUARD | SIDE_STATUS_CRAFTY_SHIELD | SIDE_STATUS_MAT_BLOCK);
    gSideTimers[0].followmeTimer = 0;
    gSideTimers[1].followmeTimer = 0;
}

void SpecialStatusesClear(void)
{
    memset(&gSpecialStatuses, 0, sizeof(gSpecialStatuses));
}

static void CheckMegaEvolutionBeforeTurn(void)
{
    if (!(gHitMarker & HITMARKER_RUN))
    {
        while (gBattleStruct->mega.battlerId < gBattlersCount)
        {
            gActiveBattler = gBattlerAttacker = gBattleStruct->mega.battlerId;
            gBattleStruct->mega.battlerId++;
            if (gBattleStruct->mega.toEvolve & gBitTable[gActiveBattler]
                && !(gProtectStructs[gActiveBattler].noValidMoves))
            {
                gBattleStruct->mega.toEvolve &= ~(gBitTable[gActiveBattler]);
                gLastUsedItem = gBattleMons[gActiveBattler].item;
                if (gBattleStruct->mega.isWishMegaEvo == TRUE)
                    BattleScriptExecute(BattleScript_WishMegaEvolution);
                else
                    BattleScriptExecute(BattleScript_MegaEvolution);
                return;
            }
        }
    }

    #if B_MEGA_EVO_TURN_ORDER <= GEN_6
        gBattleMainFunc = CheckFocusPunch_ClearVarsBeforeTurnStarts;
        gBattleStruct->focusPunchBattlerId = 0;
    #else
        gBattleMainFunc = TryChangeTurnOrder; // This will just do nothing if no mon has mega evolved
    #endif
}

// In gen7, priority and speed are recalculated during the turn in which a pokemon mega evolves
static void TryChangeTurnOrder(void)
{
    s32 i, j;
    for (i = 0; i < gBattlersCount - 1; i++)
    {
        for (j = i + 1; j < gBattlersCount; j++)
        {
            u8 battler1 = gBattlerByTurnOrder[i];
            u8 battler2 = gBattlerByTurnOrder[j];
            if (gActionsByTurnOrder[i] == B_ACTION_USE_MOVE
                && gActionsByTurnOrder[j] == B_ACTION_USE_MOVE)
            {
                if (GetWhoStrikesFirst(battler1, battler2, FALSE))
                    SwapTurnOrder(i, j);
            }
        }
    }
    gBattleMainFunc = CheckFocusPunch_ClearVarsBeforeTurnStarts;
    gBattleStruct->focusPunchBattlerId = 0;
}

static void CheckFocusPunch_ClearVarsBeforeTurnStarts(void)
{
    u32 i;

    if (!(gHitMarker & HITMARKER_RUN))
    {
        while (gBattleStruct->focusPunchBattlerId < gBattlersCount)
        {
            gActiveBattler = gBattlerAttacker = gBattleStruct->focusPunchBattlerId;
            gBattleStruct->focusPunchBattlerId++;
            if (!(gBattleMons[gActiveBattler].status1 & STATUS1_SLEEP)
                && !(gDisableStructs[gBattlerAttacker].truantCounter)
                && !(gProtectStructs[gActiveBattler].noValidMoves))
            {
                switch(gChosenMoveByBattler[gActiveBattler])
                {
                case MOVE_FOCUS_PUNCH:
                    BattleScriptExecute(BattleScript_FocusPunchSetUp);
                    return;
                case MOVE_BEAK_BLAST:
                    BattleScriptExecute(BattleScript_BeakBlastSetUp);
                    return;
                }
            }
        }
    }

    gBattleMainFunc = CheckQuickClaw_CustapBerryActivation;
    gBattleStruct->quickClawBattlerId = 0;
}

static void CheckQuickClaw_CustapBerryActivation(void)
{
    u32 i;

    if (!(gHitMarker & HITMARKER_RUN))
    {
        while (gBattleStruct->quickClawBattlerId < gBattlersCount)
        {
            gActiveBattler = gBattlerAttacker = gBattleStruct->quickClawBattlerId;
            gBattleStruct->quickClawBattlerId++;
            if (gChosenActionByBattler[gActiveBattler] == B_ACTION_USE_MOVE
             && gChosenMoveByBattler[gActiveBattler] != MOVE_FOCUS_PUNCH   // quick claw message doesn't need to activate here
             && (gProtectStructs[gActiveBattler].usedCustapBerry || gProtectStructs[gActiveBattler].quickDraw)
             && !(gBattleMons[gActiveBattler].status1 & STATUS1_SLEEP)
             && !(gDisableStructs[gBattlerAttacker].truantCounter)
             && !(gProtectStructs[gActiveBattler].noValidMoves))
            {
                if (gProtectStructs[gActiveBattler].usedCustapBerry)
                {
                    gProtectStructs[gActiveBattler].usedCustapBerry = FALSE;
                    gLastUsedItem = gBattleMons[gActiveBattler].item;
                    PREPARE_ITEM_BUFFER(gBattleTextBuff1, gLastUsedItem);
                    if (GetBattlerHoldEffect(gActiveBattler, FALSE) == HOLD_EFFECT_CUSTAP_BERRY)
                    {
                        // don't record berry since its gone now
                        BattleScriptExecute(BattleScript_CustapBerryActivation);
                    }
                    else
                    {
                        RecordItemEffectBattle(gActiveBattler, GetBattlerHoldEffect(gActiveBattler, FALSE));
                        BattleScriptExecute(BattleScript_QuickClawActivation);
                    }
                }
                else if (gProtectStructs[gActiveBattler].quickDraw)
                {
                    gBattlerAbility = gActiveBattler;
                    gProtectStructs[gActiveBattler].quickDraw = FALSE;
                    gLastUsedAbility = gBattleMons[gActiveBattler].ability;
                    PREPARE_ABILITY_BUFFER(gBattleTextBuff1, gLastUsedAbility);
                    RecordAbilityBattle(gActiveBattler, gLastUsedAbility);
                    BattleScriptExecute(BattleScript_QuickDrawActivation);
                }
                return;
            }
        }
    }

    // setup stuff before turns/actions
    TryClearRageAndFuryCutter();
    gCurrentTurnActionNumber = 0;
    gCurrentActionFuncId = gActionsByTurnOrder[0];
    gBattleStruct->dynamicMoveType = 0;
    for (i = 0; i < MAX_BATTLERS_COUNT; i++)
    {
        gBattleStruct->ateBoost[i] = FALSE;
        gSpecialStatuses[i].gemBoost = FALSE;
    }

    gBattleMainFunc = RunTurnActionsFunctions;
    gBattleCommunication[3] = 0;
    gBattleCommunication[4] = 0;
    gBattleScripting.multihitMoveEffect = 0;
    gBattleResources->battleScriptsStack->size = 0;
}

static void RunTurnActionsFunctions(void)
{
    if (gBattleOutcome != 0)
        gCurrentActionFuncId = B_ACTION_FINISHED;

    *(&gBattleStruct->savedTurnActionNumber) = gCurrentTurnActionNumber;
    sTurnActionsFuncsTable[gCurrentActionFuncId]();

    if (gCurrentTurnActionNumber >= gBattlersCount) // everyone did their actions, turn finished
    {
        gHitMarker &= ~HITMARKER_PASSIVE_DAMAGE;
        gBattleMainFunc = sEndTurnFuncsTable[gBattleOutcome & 0x7F];
    }
    else
    {
        if (gBattleStruct->savedTurnActionNumber != gCurrentTurnActionNumber) // action turn has been done, clear hitmarker bits for another battlerId
        {
            gHitMarker &= ~HITMARKER_NO_ATTACKSTRING;
            gHitMarker &= ~HITMARKER_UNABLE_TO_USE_MOVE;
        }
    }
}

static void HandleEndTurn_BattleWon(void)
{
    gCurrentActionFuncId = 0;

    if (gBattleTypeFlags & (BATTLE_TYPE_LINK | BATTLE_TYPE_RECORDED_LINK))
    {
        gSpecialVar_Result = gBattleOutcome;
        gBattleTextBuff1[0] = gBattleOutcome;
        gBattlerAttacker = GetBattlerAtPosition(B_POSITION_PLAYER_LEFT);
        gBattlescriptCurrInstr = BattleScript_LinkBattleWonOrLost;
        gBattleOutcome &= ~B_OUTCOME_LINK_BATTLE_RAN;
    }
    else if (gBattleTypeFlags & BATTLE_TYPE_TRAINER
            && gBattleTypeFlags & (BATTLE_TYPE_FRONTIER | BATTLE_TYPE_TRAINER_HILL | BATTLE_TYPE_EREADER_TRAINER))
    {
        BattleStopLowHpSound();
        gBattlescriptCurrInstr = BattleScript_FrontierTrainerBattleWon;

        if (gTrainerBattleOpponent_A == TRAINER_FRONTIER_BRAIN)
            PlayBGM(MUS_VICTORY_GYM_LEADER);
        else
            PlayBGM(MUS_VICTORY_TRAINER);
    }
    else if (gBattleTypeFlags & BATTLE_TYPE_TRAINER && !(gBattleTypeFlags & BATTLE_TYPE_LINK))
    {
        BattleStopLowHpSound();
        gBattlescriptCurrInstr = BattleScript_LocalTrainerBattleWon;

        switch (gTrainers[gTrainerBattleOpponent_A].trainerClass)
        {
        case TRAINER_CLASS_ELITE_FOUR:
        case TRAINER_CLASS_CHAMPION:
            PlayBGM(MUS_VICTORY_LEAGUE);
            break;
        case TRAINER_CLASS_TEAM_AQUA:
        case TRAINER_CLASS_TEAM_MAGMA:
        case TRAINER_CLASS_AQUA_ADMIN:
        case TRAINER_CLASS_AQUA_LEADER:
        case TRAINER_CLASS_MAGMA_ADMIN:
        case TRAINER_CLASS_MAGMA_LEADER:
            PlayBGM(MUS_VICTORY_AQUA_MAGMA);
            break;
        case TRAINER_CLASS_LEADER:
            PlayBGM(MUS_VICTORY_GYM_LEADER);
            break;
        default:
            PlayBGM(MUS_VICTORY_TRAINER);
            break;
        }
    }
    else
    {
        gBattlescriptCurrInstr = BattleScript_PayDayMoneyAndPickUpItems;
    }

    gBattleMainFunc = HandleEndTurn_FinishBattle;
}

static void HandleEndTurn_BattleLost(void)
{
    gCurrentActionFuncId = 0;

    if (gBattleTypeFlags & (BATTLE_TYPE_LINK | BATTLE_TYPE_RECORDED_LINK))
    {
        if (gBattleTypeFlags & BATTLE_TYPE_FRONTIER)
        {
            if (gBattleOutcome & B_OUTCOME_LINK_BATTLE_RAN)
            {
                gBattlescriptCurrInstr = BattleScript_PrintPlayerForfeitedLinkBattle;
                gBattleOutcome &= ~B_OUTCOME_LINK_BATTLE_RAN;
                gSaveBlock2Ptr->frontier.disableRecordBattle = TRUE;
            }
            else
            {
                gBattlescriptCurrInstr = BattleScript_FrontierLinkBattleLost;
                gBattleOutcome &= ~B_OUTCOME_LINK_BATTLE_RAN;
            }
        }
        else
        {
            gBattleTextBuff1[0] = gBattleOutcome;
            gBattlerAttacker = GetBattlerAtPosition(B_POSITION_PLAYER_LEFT);
            gBattlescriptCurrInstr = BattleScript_LinkBattleWonOrLost;
            gBattleOutcome &= ~B_OUTCOME_LINK_BATTLE_RAN;
        }
    }
    else
    {
        gBattlescriptCurrInstr = BattleScript_LocalBattleLost;
    }

    gBattleMainFunc = HandleEndTurn_FinishBattle;
}

static void HandleEndTurn_RanFromBattle(void)
{
    gCurrentActionFuncId = 0;

    if (gBattleTypeFlags & BATTLE_TYPE_FRONTIER && gBattleTypeFlags & BATTLE_TYPE_TRAINER)
    {
        gBattlescriptCurrInstr = BattleScript_PrintPlayerForfeited;
        gBattleOutcome = B_OUTCOME_FORFEITED;
        gSaveBlock2Ptr->frontier.disableRecordBattle = TRUE;
    }
    else if (gBattleTypeFlags & BATTLE_TYPE_TRAINER_HILL)
    {
        gBattlescriptCurrInstr = BattleScript_PrintPlayerForfeited;
        gBattleOutcome = B_OUTCOME_FORFEITED;
    }
    else
    {
        switch (gProtectStructs[gBattlerAttacker].fleeType)
        {
        default:
            gBattlescriptCurrInstr = BattleScript_GotAwaySafely;
            break;
        case FLEE_ITEM:
            gBattlescriptCurrInstr = BattleScript_SmokeBallEscape;
            break;
        case FLEE_ABILITY:
            gBattlescriptCurrInstr = BattleScript_RanAwayUsingMonAbility;
            break;
        }
    }

    gBattleMainFunc = HandleEndTurn_FinishBattle;
}

static void HandleEndTurn_MonFled(void)
{
    gCurrentActionFuncId = 0;

    PREPARE_MON_NICK_BUFFER(gBattleTextBuff1, gBattlerAttacker, gBattlerPartyIndexes[gBattlerAttacker]);
    gBattlescriptCurrInstr = BattleScript_WildMonFled;

    gBattleMainFunc = HandleEndTurn_FinishBattle;
}

static void HandleEndTurn_FinishBattle(void)
{
    u32 i;

    if (gCurrentActionFuncId == B_ACTION_TRY_FINISH || gCurrentActionFuncId == B_ACTION_FINISHED)
    {
        if (!(gBattleTypeFlags & (BATTLE_TYPE_LINK
                                  | BATTLE_TYPE_RECORDED_LINK
                                  | BATTLE_TYPE_FIRST_BATTLE
                                  | BATTLE_TYPE_SAFARI
                                  | BATTLE_TYPE_EREADER_TRAINER
                                  | BATTLE_TYPE_WALLY_TUTORIAL
                                  | BATTLE_TYPE_FRONTIER)))
        {
            for (gActiveBattler = 0; gActiveBattler < gBattlersCount; gActiveBattler++)
            {
                if (GetBattlerSide(gActiveBattler) == B_SIDE_PLAYER)
                {
                    if (gBattleResults.playerMon1Species == SPECIES_NONE)
                    {
                        gBattleResults.playerMon1Species = GetMonData(&gPlayerParty[gBattlerPartyIndexes[gActiveBattler]], MON_DATA_SPECIES, NULL);
                        GetMonData(&gPlayerParty[gBattlerPartyIndexes[gActiveBattler]], MON_DATA_NICKNAME, gBattleResults.playerMon1Name);
                    }
                    else
                    {
                        gBattleResults.playerMon2Species = GetMonData(&gPlayerParty[gBattlerPartyIndexes[gActiveBattler]], MON_DATA_SPECIES, NULL);
                        GetMonData(&gPlayerParty[gBattlerPartyIndexes[gActiveBattler]], MON_DATA_NICKNAME, gBattleResults.playerMon2Name);
                    }
                }
            }
            TryPutPokemonTodayOnAir();
        }

        if (!(gBattleTypeFlags & (BATTLE_TYPE_LINK
                                  | BATTLE_TYPE_RECORDED_LINK
                                  | BATTLE_TYPE_TRAINER
                                  | BATTLE_TYPE_FIRST_BATTLE
                                  | BATTLE_TYPE_SAFARI
                                  | BATTLE_TYPE_FRONTIER
                                  | BATTLE_TYPE_EREADER_TRAINER
                                  | BATTLE_TYPE_WALLY_TUTORIAL))
            && gBattleResults.shinyWildMon)
        {
            TryPutBreakingNewsOnAir();
        }

        RecordedBattle_SetPlaybackFinished();
        BeginFastPaletteFade(3);
        FadeOutMapMusic(5);
        #if B_TRAINERS_KNOCK_OFF_ITEMS
        if (gBattleTypeFlags & BATTLE_TYPE_TRAINER)
            TryRestoreStolenItems();
        #endif
        for (i = 0; i < PARTY_SIZE; i++)
        {
            UndoMegaEvolution(i);
            UndoFormChange(i, B_SIDE_PLAYER, FALSE);
            DoBurmyFormChange(i);
        }
    #if B_RECALCULATE_STATS >= GEN_5
        // Recalculate the stats of every party member before the end
        for (i = 0; i < PARTY_SIZE; i++)
        {
            if (GetMonData(&gPlayerParty[i], MON_DATA_SPECIES2) != SPECIES_NONE
             && GetMonData(&gPlayerParty[i], MON_DATA_SPECIES2) != SPECIES_EGG)
            {
                CalculateMonStats(&gPlayerParty[i]);
            }
        }
    #endif
        gBattleMainFunc = FreeResetData_ReturnToOvOrDoEvolutions;
        gCB2_AfterEvolution = BattleMainCB2;
    }
    else
    {
        if (gBattleControllerExecFlags == 0)
            gBattleScriptingCommandsTable[gBattlescriptCurrInstr[0]]();
    }
}

static void FreeResetData_ReturnToOvOrDoEvolutions(void)
{
    if (!gPaletteFade.active)
    {
        gIsFishingEncounter = FALSE;
        gIsSurfingEncounter = FALSE;
        if (gDexnavBattle && (gBattleOutcome == B_OUTCOME_WON || gBattleOutcome == B_OUTCOME_CAUGHT))
            IncrementDexNavChain();
        else
            gSaveBlock1Ptr->dexNavChain = 0;
        
        ResetSpriteData();
        if (!(gBattleTypeFlags & (BATTLE_TYPE_LINK
                                  | BATTLE_TYPE_RECORDED_LINK
                                  | BATTLE_TYPE_FIRST_BATTLE
                                  | BATTLE_TYPE_SAFARI
                                  | BATTLE_TYPE_FRONTIER
                                  | BATTLE_TYPE_EREADER_TRAINER
                                  | BATTLE_TYPE_WALLY_TUTORIAL))
            && (B_EVOLUTION_AFTER_WHITEOUT >= GEN_6 || gBattleOutcome == B_OUTCOME_WON || gBattleOutcome == B_OUTCOME_CAUGHT))
        {
            gBattleMainFunc = TrySpecialEvolution;
        }
        else
        {
            gBattleMainFunc = ReturnFromBattleToOverworld;
            return;
        }
    }

    FreeAllWindowBuffers();
    if (!(gBattleTypeFlags & BATTLE_TYPE_LINK))
    {
        FreeMonSpritesGfx();
        FreeBattleResources();
        FreeBattleSpritesData();
    }
}

static void TrySpecialEvolution(void) // Attempts to perform non-level related battle evolutions (not the script command).
{
    s32 i;

    for (i = 0; i < PARTY_SIZE; i++)
    {
        u16 species = GetEvolutionTargetSpecies(&gPlayerParty[i], EVO_MODE_BATTLE_SPECIAL, i, NULL);
        if (species != SPECIES_NONE && !(sTriedEvolving & gBitTable[i]))
        {
            sTriedEvolving |= gBitTable[i];
            FreeAllWindowBuffers();
            gBattleMainFunc = WaitForEvoSceneToFinish;
            EvolutionScene(&gPlayerParty[i], species, TRUE, i);
            return;
        }
    }
    sTriedEvolving = 0;
    gBattleMainFunc = TryEvolvePokemon;
}

static void TryEvolvePokemon(void)
{
    s32 i;

    while (gLeveledUpInBattle != 0)
    {
        for (i = 0; i < PARTY_SIZE; i++)
        {
            if (gLeveledUpInBattle & gBitTable[i])
            {
                u16 species;
                u8 levelUpBits = gLeveledUpInBattle;

                levelUpBits &= ~(gBitTable[i]);
                gLeveledUpInBattle = levelUpBits;

                species = GetEvolutionTargetSpecies(&gPlayerParty[i], EVO_MODE_NORMAL, levelUpBits, NULL);
                if (species != SPECIES_NONE)
                {
                    FreeAllWindowBuffers();
                    gBattleMainFunc = WaitForEvoSceneToFinish;
                    EvolutionScene(&gPlayerParty[i], species, TRUE, i);
                    return;
                }
            }
        }
    }

    gBattleMainFunc = ReturnFromBattleToOverworld;
}

static void WaitForEvoSceneToFinish(void)
{
    if (gMain.callback2 == BattleMainCB2)
        gBattleMainFunc = TrySpecialEvolution;
}

static void ReturnFromBattleToOverworld(void)
{
    if (!(gBattleTypeFlags & BATTLE_TYPE_LINK))
    {
        RandomlyGivePartyPokerus(gPlayerParty);
        PartySpreadPokerus(gPlayerParty);
    }

    if (gBattleTypeFlags & BATTLE_TYPE_LINK && gReceivedRemoteLinkPlayers != 0)
        return;

    gSpecialVar_Result = gBattleOutcome;
    gMain.inBattle = FALSE;
    gMain.callback1 = gPreBattleCallback1;

    if (gBattleTypeFlags & BATTLE_TYPE_ROAMER)
    {
        UpdateRoamerHPStatus(&gEnemyParty[0]);

#ifndef BUGFIX
        if ((gBattleOutcome & B_OUTCOME_WON) || gBattleOutcome == B_OUTCOME_CAUGHT)
#else
        if ((gBattleOutcome == B_OUTCOME_WON) || gBattleOutcome == B_OUTCOME_CAUGHT) // Bug: When Roar is used by roamer, gBattleOutcome is B_OUTCOME_PLAYER_TELEPORTED (5).
#endif                                                                               // & with B_OUTCOME_WON (1) will return TRUE and deactivates the roamer.
            SetRoamerInactive();
    }

    m4aSongNumStop(SE_LOW_HEALTH);
    SetMainCallback2(gMain.savedCallback);
}

void RunBattleScriptCommands_PopCallbacksStack(void)
{
    if (gCurrentActionFuncId == B_ACTION_TRY_FINISH || gCurrentActionFuncId == B_ACTION_FINISHED)
    {
        if (gBattleResources->battleCallbackStack->size != 0)
            gBattleResources->battleCallbackStack->size--;
        gBattleMainFunc = gBattleResources->battleCallbackStack->function[gBattleResources->battleCallbackStack->size];
    }
    else
    {
        if (gBattleControllerExecFlags == 0)
            gBattleScriptingCommandsTable[gBattlescriptCurrInstr[0]]();
    }
}

void RunBattleScriptCommands(void)
{
    if (gBattleControllerExecFlags == 0)
        gBattleScriptingCommandsTable[gBattlescriptCurrInstr[0]]();
}

void SetTypeBeforeUsingMove(u16 move, u8 battlerAtk)
{
    u32 moveType, ateType, attackerAbility;
    u16 holdEffect = GetBattlerHoldEffect(battlerAtk, TRUE);

    if (move == MOVE_STRUGGLE)
        return;

    gBattleStruct->dynamicMoveType = 0;
    gBattleStruct->ateBoost[battlerAtk] = 0;
    gSpecialStatuses[battlerAtk].gemBoost = FALSE;

    if (gBattleMoves[move].effect == EFFECT_WEATHER_BALL)
    {
        if (WEATHER_HAS_EFFECT)
        {
            if (gBattleWeather & B_WEATHER_RAIN && holdEffect != HOLD_EFFECT_UTILITY_UMBRELLA)
                gBattleStruct->dynamicMoveType = TYPE_WATER | F_DYNAMIC_TYPE_2;
            else if (gBattleWeather & B_WEATHER_SANDSTORM)
                gBattleStruct->dynamicMoveType = TYPE_ROCK | F_DYNAMIC_TYPE_2;
            else if (gBattleWeather & B_WEATHER_SUN && holdEffect != HOLD_EFFECT_UTILITY_UMBRELLA)
                gBattleStruct->dynamicMoveType = TYPE_FIRE | F_DYNAMIC_TYPE_2;
            else if (gBattleWeather & B_WEATHER_HAIL)
                gBattleStruct->dynamicMoveType = TYPE_ICE | F_DYNAMIC_TYPE_2;
            else
                gBattleStruct->dynamicMoveType = TYPE_NORMAL | F_DYNAMIC_TYPE_2;
        }
    }
    else if (gBattleMoves[move].effect == EFFECT_HIDDEN_POWER)
    {
        u8 typeBits  = ((gBattleMons[battlerAtk].hpIV & 1) << 0)
                     | ((gBattleMons[battlerAtk].attackIV & 1) << 1)
                     | ((gBattleMons[battlerAtk].defenseIV & 1) << 2)
                     | ((gBattleMons[battlerAtk].speedIV & 1) << 3)
                     | ((gBattleMons[battlerAtk].spAttackIV & 1) << 4)
                     | ((gBattleMons[battlerAtk].spDefenseIV & 1) << 5);

        // Subtract 4 instead of 1 below because 3 types are excluded (TYPE_NORMAL and TYPE_MYSTERY and TYPE_FAIRY)
        // The final + 1 skips past Normal, and the following conditional skips TYPE_MYSTERY
        gBattleStruct->dynamicMoveType = ((NUMBER_OF_MON_TYPES - 4) * typeBits) / 63 + 1;
        if (gBattleStruct->dynamicMoveType >= TYPE_MYSTERY)
            gBattleStruct->dynamicMoveType++;
        gBattleStruct->dynamicMoveType |= F_DYNAMIC_TYPE_1 | F_DYNAMIC_TYPE_2;
    }
    else if (gBattleMoves[move].effect == EFFECT_CHANGE_TYPE_ON_ITEM)
    {
        if (holdEffect == gBattleMoves[move].argument)
            gBattleStruct->dynamicMoveType = ItemId_GetSecondaryId(gBattleMons[battlerAtk].item) | F_DYNAMIC_TYPE_2;
    }
    else if (gBattleMoves[move].effect == EFFECT_REVELATION_DANCE)
    {
        if (gBattleMons[battlerAtk].type1 != TYPE_MYSTERY)
            gBattleStruct->dynamicMoveType = gBattleMons[battlerAtk].type1 | F_DYNAMIC_TYPE_2;
        else if (gBattleMons[battlerAtk].type2 != TYPE_MYSTERY)
            gBattleStruct->dynamicMoveType = gBattleMons[battlerAtk].type2 | F_DYNAMIC_TYPE_2;
        else if (gBattleMons[battlerAtk].type3 != TYPE_MYSTERY)
            gBattleStruct->dynamicMoveType = gBattleMons[battlerAtk].type3 | F_DYNAMIC_TYPE_2;
    }
    else if (gBattleMoves[move].effect == EFFECT_NATURAL_GIFT)
    {
        if (ItemId_GetPocket(gBattleMons[battlerAtk].item) == POCKET_BERRIES)
            gBattleStruct->dynamicMoveType = gNaturalGiftTable[ITEM_TO_BERRY(gBattleMons[battlerAtk].item)].type;
    }
    else if (gBattleMoves[move].effect == EFFECT_TERRAIN_PULSE)
    {
        if (IsBattlerTerrainAffected(battlerAtk, STATUS_FIELD_TERRAIN_ANY))
        {
            if (gFieldStatuses & STATUS_FIELD_ELECTRIC_TERRAIN)
                gBattleStruct->dynamicMoveType = TYPE_ELECTRIC | F_DYNAMIC_TYPE_2;
            else if (gFieldStatuses & STATUS_FIELD_GRASSY_TERRAIN)
                gBattleStruct->dynamicMoveType = TYPE_GRASS | F_DYNAMIC_TYPE_2;
            else if (gFieldStatuses & STATUS_FIELD_MISTY_TERRAIN)
                gBattleStruct->dynamicMoveType = TYPE_FAIRY | F_DYNAMIC_TYPE_2;
            else if (gFieldStatuses & STATUS_FIELD_PSYCHIC_TERRAIN)
                gBattleStruct->dynamicMoveType = TYPE_PSYCHIC | F_DYNAMIC_TYPE_2;
            else //failsafe
                gBattleStruct->dynamicMoveType = TYPE_NORMAL | F_DYNAMIC_TYPE_2;
        }
    }

    attackerAbility = GetBattlerAbility(battlerAtk);
    GET_MOVE_TYPE(move, moveType);
    if ((gFieldStatuses & STATUS_FIELD_ION_DELUGE && moveType == TYPE_NORMAL)
        || gStatuses4[battlerAtk] & STATUS4_ELECTRIFIED)
    {
        gBattleStruct->dynamicMoveType = TYPE_ELECTRIC | F_DYNAMIC_TYPE_2;
    }
    else if (gBattleMoves[move].type == TYPE_NORMAL
             && gBattleMoves[move].effect != EFFECT_HIDDEN_POWER
             && gBattleMoves[move].effect != EFFECT_WEATHER_BALL
             && gBattleMoves[move].effect != EFFECT_CHANGE_TYPE_ON_ITEM
             && gBattleMoves[move].effect != EFFECT_NATURAL_GIFT
             && ((attackerAbility == ABILITY_PIXILATE && (ateType = TYPE_FAIRY))
                 || (attackerAbility == ABILITY_REFRIGERATE && (ateType = TYPE_ICE))
                 || (attackerAbility == ABILITY_AERILATE && (ateType = TYPE_FLYING))
                 || ((attackerAbility == ABILITY_GALVANIZE) && (ateType = TYPE_ELECTRIC))
                )
             )
    {
        gBattleStruct->dynamicMoveType = ateType | F_DYNAMIC_TYPE_2;
        gBattleStruct->ateBoost[battlerAtk] = 1;
    }
    else if (gBattleMoves[move].type != TYPE_NORMAL
             && gBattleMoves[move].effect != EFFECT_HIDDEN_POWER
             && gBattleMoves[move].effect != EFFECT_WEATHER_BALL
             && attackerAbility == ABILITY_NORMALIZE)
    {
        gBattleStruct->dynamicMoveType = TYPE_NORMAL | F_DYNAMIC_TYPE_2;
        gBattleStruct->ateBoost[battlerAtk] = 1;
    }
    else if (gBattleMoves[move].flags & FLAG_SOUND
             && attackerAbility == ABILITY_LIQUID_VOICE)
    {
        gBattleStruct->dynamicMoveType = TYPE_WATER | F_DYNAMIC_TYPE_2;
    }
    else if (gStatuses4[battlerAtk] & STATUS4_PLASMA_FISTS && moveType == TYPE_NORMAL)
    {
        gBattleStruct->dynamicMoveType = TYPE_ELECTRIC | F_DYNAMIC_TYPE_2;
    }
    else if (move == MOVE_AURA_WHEEL && gBattleMons[battlerAtk].species == SPECIES_MORPEKO_HANGRY)
    {
        gBattleStruct->dynamicMoveType = TYPE_DARK | F_DYNAMIC_TYPE_2;
    }

    // Check if a gem should activate.
    GET_MOVE_TYPE(move, moveType);
    if (holdEffect == HOLD_EFFECT_GEMS
        && moveType == ItemId_GetSecondaryId(gBattleMons[battlerAtk].item))
    {
        gSpecialStatuses[battlerAtk].gemParam = GetBattlerHoldEffectParam(battlerAtk);
        gSpecialStatuses[battlerAtk].gemBoost = TRUE;
    }
}

// special to set a field's totem boost(s)
// inputs:
//  var8000: battlerId
//  var8001 - var8007: stat changes
void SetTotemBoost(void)
{
    u8 battlerId = gSpecialVar_0x8000;
    u8 i;

    for (i = 0; i < (NUM_BATTLE_STATS - 1); i++)
    {
        if (*(&gSpecialVar_0x8001 + i))
        {
            gTotemBoosts[battlerId].stats |= (1 << i);
            gTotemBoosts[battlerId].statChanges[i] = *(&gSpecialVar_0x8001 + i);
            gTotemBoosts[battlerId].stats |= 0x80;  // used as a flag for the "totem flared to life" script
        }
    }
}

bool32 IsWildMonSmart(void)
{
    return (B_SMART_WILD_AI_FLAG != 0 && FlagGet(B_SMART_WILD_AI_FLAG));
}
<|MERGE_RESOLUTION|>--- conflicted
+++ resolved
@@ -1010,13 +1010,8 @@
             // Recv Pokémon 5-6
             ResetBlockReceivedFlags();
             memcpy(&gEnemyParty[4], gBlockRecvBuffer[enemyMultiplayerId], sizeof(struct Pokemon) * 2);
-<<<<<<< HEAD
-
-            TryCorrectShedinjaLanguage(&gEnemyParty[0]);
-=======
             
             /*TryCorrectShedinjaLanguage(&gEnemyParty[0]);
->>>>>>> e1a6dd5c
             TryCorrectShedinjaLanguage(&gEnemyParty[1]);
             TryCorrectShedinjaLanguage(&gEnemyParty[2]);
             TryCorrectShedinjaLanguage(&gEnemyParty[3]);
