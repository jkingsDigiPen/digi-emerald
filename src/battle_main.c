--- conflicted
+++ resolved
@@ -5071,8 +5071,6 @@
         gSpecialStatuses[battlerAtk].gemBoost = 1;
     }
 }
-<<<<<<< HEAD
-=======
 
 // special to set a field's totem boost(s)
 // inputs:
@@ -5092,5 +5090,4 @@
             gTotemBoosts[battlerId].stats |= 0x80;  // used as a flag for the "totem flared to life" script
         }
     }
-}
->>>>>>> fba17a96
+}