#include "global.h"
#include "battle.h"
#include "battle_anim.h"
#include "battle_ai_script_commands.h"
#include "battle_arena.h"
#include "battle_controllers.h"
#include "battle_interface.h"
#include "battle_main.h"
#include "battle_message.h"
#include "battle_pyramid.h"
#include "battle_scripts.h"
#include "battle_setup.h"
#include "battle_tower.h"
#include "berry.h"
#include "bg.h"
#include "data.h"
#include "decompress.h"
#include "dma3.h"
#include "event_data.h"
#include "evolution_scene.h"
#include "graphics.h"
#include "gpu_regs.h"
#include "international_string_util.h"
#include "item.h"
#include "link.h"
#include "link_rfu.h"
#include "load_save.h"
#include "main.h"
#include "malloc.h"
#include "m4a.h"
#include "palette.h"
#include "party_menu.h"
#include "pokeball.h"
#include "pokedex.h"
#include "pokemon.h"
#include "random.h"
#include "recorded_battle.h"
#include "roamer.h"
#include "safari_zone.h"
#include "scanline_effect.h"
#include "sound.h"
#include "sprite.h"
#include "string_util.h"
#include "strings.h"
#include "task.h"
#include "text.h"
#include "trig.h"
#include "tv.h"
#include "util.h"
#include "window.h"
#include "constants/abilities.h"
#include "constants/battle_config.h"
#include "constants/battle_move_effects.h"
#include "constants/battle_string_ids.h"
#include "constants/hold_effects.h"
#include "constants/items.h"
#include "constants/moves.h"
#include "constants/party_menu.h"
#include "constants/rgb.h"
#include "constants/songs.h"
#include "constants/species.h"
#include "constants/trainers.h"
#include "cable_club.h"

extern struct MusicPlayerInfo gMPlayInfo_SE1;
extern struct MusicPlayerInfo gMPlayInfo_SE2;

extern const struct BgTemplate gBattleBgTemplates[];
extern const struct WindowTemplate *const gBattleWindowTemplates[];
extern const u8 *const gBattleScriptsForMoveEffects[];
extern const u8 *const gBattlescriptsForBallThrow[];
extern const u8 *const gBattlescriptsForRunningByItem[];
extern const u8 *const gBattlescriptsForUsingItem[];
extern const u8 *const gBattlescriptsForSafariActions[];

// this file's functions
#if !defined(NONMATCHING) && MODERN
#define static
#endif
static void CB2_InitBattleInternal(void);
static void CB2_PreInitMultiBattle(void);
static void CB2_PreInitIngamePlayerPartnerBattle(void);
static void CB2_HandleStartMultiPartnerBattle(void);
static void CB2_HandleStartMultiBattle(void);
static void CB2_HandleStartBattle(void);
static void TryCorrectShedinjaLanguage(struct Pokemon *mon);
static u8 CreateNPCTrainerParty(struct Pokemon *party, u16 trainerNum, bool8 firstTrainer);
static void BattleMainCB1(void);
static void sub_8038538(struct Sprite *sprite);
static void sub_8038F14(void);
static void sub_8038F34(void);
static void sub_80392A8(void);
static void sub_803937C(void);
static void sub_803939C(void);
static void SpriteCb_MoveWildMonToRight(struct Sprite *sprite);
static void SpriteCb_WildMonShowHealthbox(struct Sprite *sprite);
static void SpriteCb_WildMonAnimate(struct Sprite *sprite);
static void sub_80398D0(struct Sprite *sprite);
static void SpriteCB_AnimFaintOpponent(struct Sprite *sprite);
static void SpriteCb_BlinkVisible(struct Sprite *sprite);
static void SpriteCallbackDummy_3(struct Sprite *sprite);
static void oac_poke_ally_(struct Sprite *sprite);
static void SpecialStatusesClear(void);
static void TurnValuesCleanUp(bool8 var0);
static void SpriteCB_BounceEffect(struct Sprite *sprite);
static void BattleStartClearSetData(void);
static void DoBattleIntro(void);
static void TryDoEventsBeforeFirstTurn(void);
static void HandleTurnActionSelectionState(void);
static void RunTurnActionsFunctions(void);
static void SetActionsAndBattlersTurnOrder(void);
static void sub_803CDF8(void);
static bool8 AllAtActionConfirmed(void);
static void CheckFocusPunch_ClearVarsBeforeTurnStarts(void);
static void CheckMegaEvolutionBeforeTurn(void);
static void FreeResetData_ReturnToOvOrDoEvolutions(void);
static void ReturnFromBattleToOverworld(void);
static void TryEvolvePokemon(void);
static void WaitForEvoSceneToFinish(void);
static void HandleEndTurn_ContinueBattle(void);
static void HandleEndTurn_BattleWon(void);
static void HandleEndTurn_BattleLost(void);
static void HandleEndTurn_RanFromBattle(void);
static void HandleEndTurn_MonFled(void);
static void HandleEndTurn_FinishBattle(void);
static void HandleAction_UseMove(void);
static void HandleAction_Switch(void);
static void HandleAction_UseItem(void);
static void HandleAction_Run(void);
static void HandleAction_WatchesCarefully(void);
static void HandleAction_SafariZoneBallThrow(void);
static void HandleAction_ThrowPokeblock(void);
static void HandleAction_GoNear(void);
static void HandleAction_SafariZoneRun(void);
static void HandleAction_WallyBallThrow(void);
static void HandleAction_TryFinish(void);
static void HandleAction_NothingIsFainted(void);
static void HandleAction_ActionFinished(void);

// EWRAM vars
EWRAM_DATA u16 gBattle_BG0_X = 0;
EWRAM_DATA u16 gBattle_BG0_Y = 0;
EWRAM_DATA u16 gBattle_BG1_X = 0;
EWRAM_DATA u16 gBattle_BG1_Y = 0;
EWRAM_DATA u16 gBattle_BG2_X = 0;
EWRAM_DATA u16 gBattle_BG2_Y = 0;
EWRAM_DATA u16 gBattle_BG3_X = 0;
EWRAM_DATA u16 gBattle_BG3_Y = 0;
EWRAM_DATA u16 gBattle_WIN0H = 0;
EWRAM_DATA u16 gBattle_WIN0V = 0;
EWRAM_DATA u16 gBattle_WIN1H = 0;
EWRAM_DATA u16 gBattle_WIN1V = 0;
EWRAM_DATA u8 gDisplayedStringBattle[400] = {0};
EWRAM_DATA u8 gBattleTextBuff1[TEXT_BUFF_ARRAY_COUNT] = {0};
EWRAM_DATA u8 gBattleTextBuff2[TEXT_BUFF_ARRAY_COUNT] = {0};
EWRAM_DATA u8 gBattleTextBuff3[TEXT_BUFF_ARRAY_COUNT] = {0};
EWRAM_DATA u32 gBattleTypeFlags = 0;
EWRAM_DATA u8 gBattleTerrain = 0;
EWRAM_DATA u32 gUnknown_02022FF4 = 0;
EWRAM_DATA struct UnknownPokemonStruct4 gMultiPartnerParty[MULTI_PARTY_SIZE] = {0};
EWRAM_DATA static struct UnknownPokemonStruct4* sMultiPartnerPartyBuffer = NULL;
EWRAM_DATA u8 *gUnknown_0202305C = NULL;
EWRAM_DATA u8 *gUnknown_02023060 = NULL;
EWRAM_DATA u8 gActiveBattler = 0;
EWRAM_DATA u32 gBattleControllerExecFlags = 0;
EWRAM_DATA u8 gBattlersCount = 0;
EWRAM_DATA u16 gBattlerPartyIndexes[MAX_BATTLERS_COUNT] = {0};
EWRAM_DATA u8 gBattlerPositions[MAX_BATTLERS_COUNT] = {0};
EWRAM_DATA u8 gActionsByTurnOrder[MAX_BATTLERS_COUNT] = {0};
EWRAM_DATA u8 gBattlerByTurnOrder[MAX_BATTLERS_COUNT] = {0};
EWRAM_DATA u8 gCurrentTurnActionNumber = 0;
EWRAM_DATA u8 gCurrentActionFuncId = 0;
EWRAM_DATA struct BattlePokemon gBattleMons[MAX_BATTLERS_COUNT] = {0};
EWRAM_DATA u8 gBattlerSpriteIds[MAX_BATTLERS_COUNT] = {0};
EWRAM_DATA u8 gCurrMovePos = 0;
EWRAM_DATA u8 gChosenMovePos = 0;
EWRAM_DATA u16 gCurrentMove = 0;
EWRAM_DATA u16 gChosenMove = 0;
EWRAM_DATA u16 gCalledMove = 0;
EWRAM_DATA s32 gBattleMoveDamage = 0;
EWRAM_DATA s32 gHpDealt = 0;
EWRAM_DATA s32 gTakenDmg[MAX_BATTLERS_COUNT] = {0};
EWRAM_DATA u16 gLastUsedItem = 0;
EWRAM_DATA u8 gLastUsedAbility = 0;
EWRAM_DATA u8 gBattlerAttacker = 0;
EWRAM_DATA u8 gBattlerTarget = 0;
EWRAM_DATA u8 gBattlerFainted = 0;
EWRAM_DATA u8 gEffectBattler = 0;
EWRAM_DATA u8 gPotentialItemEffectBattler = 0;
EWRAM_DATA u8 gAbsentBattlerFlags = 0;
EWRAM_DATA u8 gIsCriticalHit = FALSE;
EWRAM_DATA u8 gMultiHitCounter = 0;
EWRAM_DATA const u8 *gBattlescriptCurrInstr = NULL;
EWRAM_DATA u8 gChosenActionByBattler[MAX_BATTLERS_COUNT] = {0};
EWRAM_DATA const u8 *gSelectionBattleScripts[MAX_BATTLERS_COUNT] = {NULL};
EWRAM_DATA const u8 *gPalaceSelectionBattleScripts[MAX_BATTLERS_COUNT] = {NULL};
EWRAM_DATA u16 gLastPrintedMoves[MAX_BATTLERS_COUNT] = {0};
EWRAM_DATA u16 gLastMoves[MAX_BATTLERS_COUNT] = {0};
EWRAM_DATA u16 gLastLandedMoves[MAX_BATTLERS_COUNT] = {0};
EWRAM_DATA u16 gLastHitByType[MAX_BATTLERS_COUNT] = {0};
EWRAM_DATA u16 gLastResultingMoves[MAX_BATTLERS_COUNT] = {0};
EWRAM_DATA u16 gLockedMoves[MAX_BATTLERS_COUNT] = {0};
EWRAM_DATA u16 gLastUsedMove = 0;
EWRAM_DATA u8 gLastHitBy[MAX_BATTLERS_COUNT] = {0};
EWRAM_DATA u16 gChosenMoveByBattler[MAX_BATTLERS_COUNT] = {0};
EWRAM_DATA u16 gMoveResultFlags = 0;
EWRAM_DATA u32 gHitMarker = 0;
EWRAM_DATA u8 gTakenDmgByBattler[MAX_BATTLERS_COUNT] = {0};
EWRAM_DATA u8 gUnknown_0202428C = 0;
EWRAM_DATA u32 gSideStatuses[2] = {0};
EWRAM_DATA struct SideTimer gSideTimers[2] = {0};
EWRAM_DATA u32 gStatuses3[MAX_BATTLERS_COUNT] = {0};
EWRAM_DATA struct DisableStruct gDisableStructs[MAX_BATTLERS_COUNT] = {0};
EWRAM_DATA u16 gPauseCounterBattle = 0;
EWRAM_DATA u16 gPaydayMoney = 0;
EWRAM_DATA u16 gRandomTurnNumber = 0;
EWRAM_DATA u8 gBattleCommunication[BATTLE_COMMUNICATION_ENTRIES_COUNT] = {0};
EWRAM_DATA u8 gBattleOutcome = 0;
EWRAM_DATA struct ProtectStruct gProtectStructs[MAX_BATTLERS_COUNT] = {0};
EWRAM_DATA struct SpecialStatus gSpecialStatuses[MAX_BATTLERS_COUNT] = {0};
EWRAM_DATA u16 gBattleWeather = 0;
EWRAM_DATA struct WishFutureKnock gWishFutureKnock = {0};
EWRAM_DATA u16 gIntroSlideFlags = 0;
EWRAM_DATA u8 gSentPokesToOpponent[2] = {0};
EWRAM_DATA u16 gExpShareExp = 0;
EWRAM_DATA struct BattleEnigmaBerry gEnigmaBerries[MAX_BATTLERS_COUNT] = {0};
EWRAM_DATA struct BattleScripting gBattleScripting = {0};
EWRAM_DATA struct BattleStruct *gBattleStruct = NULL;
EWRAM_DATA u8 *gLinkBattleSendBuffer = NULL;
EWRAM_DATA u8 *gLinkBattleRecvBuffer = NULL;
EWRAM_DATA struct BattleResources *gBattleResources = NULL;
EWRAM_DATA u8 gActionSelectionCursor[MAX_BATTLERS_COUNT] = {0};
EWRAM_DATA u8 gMoveSelectionCursor[MAX_BATTLERS_COUNT] = {0};
EWRAM_DATA u8 gBattlerStatusSummaryTaskId[MAX_BATTLERS_COUNT] = {0};
EWRAM_DATA u8 gBattlerInMenuId = 0;
EWRAM_DATA bool8 gDoingBattleAnim = FALSE;
EWRAM_DATA u32 gTransformedPersonalities[MAX_BATTLERS_COUNT] = {0};
EWRAM_DATA u8 gPlayerDpadHoldFrames = 0;
EWRAM_DATA struct BattleSpriteData *gBattleSpritesDataPtr = NULL;
EWRAM_DATA struct MonSpritesGfx *gMonSpritesGfxPtr = NULL;
EWRAM_DATA struct BattleHealthboxInfo *gUnknown_020244D8 = NULL;
EWRAM_DATA struct BattleHealthboxInfo *gUnknown_020244DC = NULL;
EWRAM_DATA u16 gBattleMovePower = 0;
EWRAM_DATA u16 gMoveToLearn = 0;
EWRAM_DATA u8 gBattleMonForms[MAX_BATTLERS_COUNT] = {0};
EWRAM_DATA u32 gFieldStatuses = 0;
EWRAM_DATA struct FieldTimer gFieldTimers = {0};
EWRAM_DATA u8 gBattlerAbility = 0;
EWRAM_DATA u16 gPartnerSpriteId = 0;

// IWRAM common vars
void (*gPreBattleCallback1)(void);
void (*gBattleMainFunc)(void);
struct BattleResults gBattleResults;
u8 gLeveledUpInBattle;
void (*gBattlerControllerFuncs[MAX_BATTLERS_COUNT])(void);
u8 gHealthboxSpriteIds[MAX_BATTLERS_COUNT];
u8 gMultiUsePlayerCursor;
u8 gNumberOfMovesToChoose;
u8 gUnknown_03005D7C[MAX_BATTLERS_COUNT];

// rom const data
static const struct ScanlineEffectParams sIntroScanlineParams16Bit =
{
    (void *)REG_ADDR_BG3HOFS, SCANLINE_EFFECT_DMACNT_16BIT, 1
};

// unused
static const struct ScanlineEffectParams sIntroScanlineParams32Bit =
{
    (void *)REG_ADDR_BG3HOFS, SCANLINE_EFFECT_DMACNT_32BIT, 1
};

const struct SpriteTemplate gUnknown_0831AC88 =
{
    .tileTag = 0,
    .paletteTag = 0,
    .oam = &gDummyOamData,
    .anims = gDummySpriteAnimTable,
    .images = NULL,
    .affineAnims = gDummySpriteAffineAnimTable,
    .callback = sub_8038528,
};

static const u8 sText_ShedinjaJpnName[] = _("ヌケニン"); // Nukenin

const struct OamData gOamData_831ACA8 =
{
    .y = 0,
    .affineMode = ST_OAM_AFFINE_NORMAL,
    .objMode = ST_OAM_OBJ_NORMAL,
    .bpp = ST_OAM_4BPP,
    .shape = SPRITE_SHAPE(64x64),
    .x = 0,
    .size = SPRITE_SIZE(64x64),
    .tileNum = 0,
    .priority = 2,
    .paletteNum = 0,
    .affineParam = 0,
};

const struct OamData gOamData_831ACB0 =
{
    .y = 0,
    .affineMode = ST_OAM_AFFINE_NORMAL,
    .objMode = ST_OAM_OBJ_NORMAL,
    .bpp = ST_OAM_4BPP,
    .shape = SPRITE_SHAPE(64x64),
    .x = 0,
    .size = SPRITE_SIZE(64x64),
    .tileNum = 0,
    .priority = 2,
    .paletteNum = 2,
    .affineParam = 0,
};

static const s8 gUnknown_0831ACE0[] ={-32, -16, -16, -32, -32, 0, 0, 0};

const u8 gTypeNames[NUMBER_OF_MON_TYPES][TYPE_NAME_LENGTH + 1] =
{
    _("NORMAL"),
    _("FIGHT"),
    _("FLYING"),
    _("POISON"),
    _("GROUND"),
    _("ROCK"),
    _("BUG"),
    _("GHOST"),
    _("STEEL"),
    _("???"),
    _("FIRE"),
    _("WATER"),
    _("GRASS"),
    _("ELECTR"),
    _("PSYCHC"),
    _("ICE"),
    _("DRAGON"),
    _("DARK"),
    _("FAIRY"),
};

// This is a factor in how much money you get for beating a trainer.
const struct TrainerMoney gTrainerMoneyTable[] =
{
    {TRAINER_CLASS_TEAM_AQUA, 5},
    {TRAINER_CLASS_AQUA_ADMIN, 10},
    {TRAINER_CLASS_AQUA_LEADER, 20},
    {TRAINER_CLASS_AROMA_LADY, 10},
    {TRAINER_CLASS_RUIN_MANIAC, 15},
    {TRAINER_CLASS_INTERVIEWER, 12},
    {TRAINER_CLASS_TUBER_F, 1},
    {TRAINER_CLASS_TUBER_M, 1},
    {TRAINER_CLASS_SIS_AND_BRO, 3},
    {TRAINER_CLASS_COOLTRAINER, 12},
    {TRAINER_CLASS_HEX_MANIAC, 6},
    {TRAINER_CLASS_LADY, 50},
    {TRAINER_CLASS_BEAUTY, 20},
    {TRAINER_CLASS_RICH_BOY, 50},
    {TRAINER_CLASS_POKEMANIAC, 15},
    {TRAINER_CLASS_SWIMMER_M, 2},
    {TRAINER_CLASS_BLACK_BELT, 8},
    {TRAINER_CLASS_GUITARIST, 8},
    {TRAINER_CLASS_KINDLER, 8},
    {TRAINER_CLASS_CAMPER, 4},
    {TRAINER_CLASS_OLD_COUPLE, 10},
    {TRAINER_CLASS_BUG_MANIAC, 15},
    {TRAINER_CLASS_PSYCHIC, 6},
    {TRAINER_CLASS_GENTLEMAN, 20},
    {TRAINER_CLASS_ELITE_FOUR, 25},
    {TRAINER_CLASS_LEADER, 25},
    {TRAINER_CLASS_SCHOOL_KID, 5},
    {TRAINER_CLASS_SR_AND_JR, 4},
    {TRAINER_CLASS_POKEFAN, 20},
    {TRAINER_CLASS_EXPERT, 10},
    {TRAINER_CLASS_YOUNGSTER, 4},
    {TRAINER_CLASS_CHAMPION, 50},
    {TRAINER_CLASS_FISHERMAN, 10},
    {TRAINER_CLASS_TRIATHLETE, 10},
    {TRAINER_CLASS_DRAGON_TAMER, 12},
    {TRAINER_CLASS_BIRD_KEEPER, 8},
    {TRAINER_CLASS_NINJA_BOY, 3},
    {TRAINER_CLASS_BATTLE_GIRL, 6},
    {TRAINER_CLASS_PARASOL_LADY, 10},
    {TRAINER_CLASS_SWIMMER_F, 2},
    {TRAINER_CLASS_PICNICKER, 4},
    {TRAINER_CLASS_TWINS, 3},
    {TRAINER_CLASS_SAILOR, 8},
    {TRAINER_CLASS_COLLECTOR, 15},
    {TRAINER_CLASS_PKMN_TRAINER_3, 15},
    {TRAINER_CLASS_PKMN_BREEDER, 10},
    {TRAINER_CLASS_PKMN_RANGER, 12},
    {TRAINER_CLASS_TEAM_MAGMA, 5},
    {TRAINER_CLASS_MAGMA_ADMIN, 10},
    {TRAINER_CLASS_MAGMA_LEADER, 20},
    {TRAINER_CLASS_LASS, 4},
    {TRAINER_CLASS_BUG_CATCHER, 4},
    {TRAINER_CLASS_HIKER, 10},
    {TRAINER_CLASS_YOUNG_COUPLE, 8},
    {TRAINER_CLASS_WINSTRATE, 10},
    {0xFF, 5},
};

#include "data/text/abilities.h"

static void (* const sTurnActionsFuncsTable[])(void) =
{
    [B_ACTION_USE_MOVE] = HandleAction_UseMove,
    [B_ACTION_USE_ITEM] = HandleAction_UseItem,
    [B_ACTION_SWITCH] = HandleAction_Switch,
    [B_ACTION_RUN] = HandleAction_Run,
    [B_ACTION_SAFARI_WATCH_CAREFULLY] = HandleAction_WatchesCarefully,
    [B_ACTION_SAFARI_BALL] = HandleAction_SafariZoneBallThrow,
    [B_ACTION_SAFARI_POKEBLOCK] = HandleAction_ThrowPokeblock,
    [B_ACTION_SAFARI_GO_NEAR] = HandleAction_GoNear,
    [B_ACTION_SAFARI_RUN] = HandleAction_SafariZoneRun,
    [B_ACTION_WALLY_THROW] = HandleAction_WallyBallThrow,
    [B_ACTION_EXEC_SCRIPT] = HandleAction_RunBattleScript,
    [B_ACTION_TRY_FINISH] = HandleAction_TryFinish,
    [B_ACTION_FINISHED] = HandleAction_ActionFinished,
    [B_ACTION_NOTHING_FAINTED] = HandleAction_NothingIsFainted,
};

static void (* const sEndTurnFuncsTable[])(void) =
{
    [0] = HandleEndTurn_ContinueBattle, //B_OUTCOME_NONE?
    [B_OUTCOME_WON] = HandleEndTurn_BattleWon,
    [B_OUTCOME_LOST] = HandleEndTurn_BattleLost,
    [B_OUTCOME_DREW] = HandleEndTurn_BattleLost,
    [B_OUTCOME_RAN] = HandleEndTurn_RanFromBattle,
    [B_OUTCOME_PLAYER_TELEPORTED] = HandleEndTurn_FinishBattle,
    [B_OUTCOME_MON_FLED] = HandleEndTurn_MonFled,
    [B_OUTCOME_CAUGHT] = HandleEndTurn_FinishBattle,
    [B_OUTCOME_NO_SAFARI_BALLS] = HandleEndTurn_FinishBattle,
    [B_OUTCOME_FORFEITED] = HandleEndTurn_FinishBattle,
    [B_OUTCOME_MON_TELEPORTED] = HandleEndTurn_FinishBattle,
};

const u8 gStatusConditionString_PoisonJpn[8] = _("どく$$$$$");
const u8 gStatusConditionString_SleepJpn[8] = _("ねむり$$$$");
const u8 gStatusConditionString_ParalysisJpn[8] = _("まひ$$$$$");
const u8 gStatusConditionString_BurnJpn[8] = _("やけど$$$$");
const u8 gStatusConditionString_IceJpn[8] = _("こおり$$$$");
const u8 gStatusConditionString_ConfusionJpn[8] = _("こんらん$$$");
const u8 gStatusConditionString_LoveJpn[8] = _("メロメロ$$$");

const u8 * const gStatusConditionStringsTable[7][2] =
{
    {gStatusConditionString_PoisonJpn, gText_Poison},
    {gStatusConditionString_SleepJpn, gText_Sleep},
    {gStatusConditionString_ParalysisJpn, gText_Paralysis},
    {gStatusConditionString_BurnJpn, gText_Burn},
    {gStatusConditionString_IceJpn, gText_Ice},
    {gStatusConditionString_ConfusionJpn, gText_Confusion},
    {gStatusConditionString_LoveJpn, gText_Love}
};

static const u8 sPkblToEscapeFactor[][3] = {{0, 0, 0}, {3, 5, 0}, {2, 3, 0}, {1, 2, 0}, {1, 1, 0}};
static const u8 sGoNearCounterToCatchFactor[] = {4, 3, 2, 1};
static const u8 sGoNearCounterToEscapeFactor[] = {4, 4, 4, 4};

// code
void CB2_InitBattle(void)
{
    MoveSaveBlocks_ResetHeap();
    AllocateBattleResources();
    AllocateBattleSpritesData();
    AllocateMonSpritesGfx();
    sub_8185F84();

    if (gBattleTypeFlags & BATTLE_TYPE_MULTI)
    {
        if (gBattleTypeFlags & BATTLE_TYPE_RECORDED)
        {
            CB2_InitBattleInternal();
        }
        else if (!(gBattleTypeFlags & BATTLE_TYPE_INGAME_PARTNER))
        {
            HandleLinkBattleSetup();
            SetMainCallback2(CB2_PreInitMultiBattle);
        }
        else
        {
            SetMainCallback2(CB2_PreInitIngamePlayerPartnerBattle);
        }
        gBattleCommunication[MULTIUSE_STATE] = 0;
    }
    else
    {
        CB2_InitBattleInternal();
    }
}

static void CB2_InitBattleInternal(void)
{
    s32 i;

    SetHBlankCallback(NULL);
    SetVBlankCallback(NULL);

    CpuFill32(0, (void*)(VRAM), VRAM_SIZE);

    SetGpuReg(REG_OFFSET_MOSAIC, 0);
    SetGpuReg(REG_OFFSET_WIN0H, 240);
    SetGpuReg(REG_OFFSET_WIN0V, 0x5051);
    SetGpuReg(REG_OFFSET_WININ, 0);
    SetGpuReg(REG_OFFSET_WINOUT, 0);

    gBattle_WIN0H = 240;

    if (gBattleTypeFlags & BATTLE_TYPE_INGAME_PARTNER && gPartnerTrainerId != TRAINER_STEVEN_PARTNER && gPartnerTrainerId < TRAINER_CUSTOM_PARTNER)
    {
        gBattle_WIN0V = 159;
        gBattle_WIN1H = 240;
        gBattle_WIN1V = 32;
    }
    else
    {
        gBattle_WIN0V = 0x5051;
        ScanlineEffect_Clear();

        i = 0;
        while (i < 80)
        {
            gScanlineEffectRegBuffers[0][i] = 0xF0;
            gScanlineEffectRegBuffers[1][i] = 0xF0;
            i++;
        }

        while (i < 160)
        {
            gScanlineEffectRegBuffers[0][i] = 0xFF10;
            gScanlineEffectRegBuffers[1][i] = 0xFF10;
            i++;
        }

        ScanlineEffect_SetParams(sIntroScanlineParams16Bit);
    }

    ResetPaletteFade();
    gBattle_BG0_X = 0;
    gBattle_BG0_Y = 0;
    gBattle_BG1_X = 0;
    gBattle_BG1_Y = 0;
    gBattle_BG2_X = 0;
    gBattle_BG2_Y = 0;
    gBattle_BG3_X = 0;
    gBattle_BG3_Y = 0;

    gBattleTerrain = BattleSetup_GetTerrainId();
    if (gBattleTypeFlags & BATTLE_TYPE_RECORDED)
        gBattleTerrain = BATTLE_TERRAIN_BUILDING;

    InitBattleBgsVideo();
    LoadBattleTextboxAndBackground();
    ResetSpriteData();
    ResetTasks();
    DrawBattleEntryBackground();
    FreeAllSpritePalettes();
    gReservedSpritePaletteCount = 4;
    SetVBlankCallback(VBlankCB_Battle);
    SetUpBattleVarsAndBirchZigzagoon();

    if (gBattleTypeFlags & BATTLE_TYPE_MULTI && gBattleTypeFlags & BATTLE_TYPE_BATTLE_TOWER)
        SetMainCallback2(CB2_HandleStartMultiPartnerBattle);
    else if (gBattleTypeFlags & BATTLE_TYPE_MULTI && gBattleTypeFlags & BATTLE_TYPE_INGAME_PARTNER)
        SetMainCallback2(CB2_HandleStartMultiPartnerBattle);
    else if (gBattleTypeFlags & BATTLE_TYPE_MULTI)
        SetMainCallback2(CB2_HandleStartMultiBattle);
    else
        SetMainCallback2(CB2_HandleStartBattle);

    if (!(gBattleTypeFlags & (BATTLE_TYPE_LINK | BATTLE_TYPE_RECORDED)))
    {
        CreateNPCTrainerParty(&gEnemyParty[0], gTrainerBattleOpponent_A, TRUE);
        if (gBattleTypeFlags & BATTLE_TYPE_TWO_OPPONENTS && !BATTLE_TWO_VS_ONE_OPPONENT)
            CreateNPCTrainerParty(&gEnemyParty[3], gTrainerBattleOpponent_B, FALSE);
        SetWildMonHeldItem();
    }

    gMain.inBattle = TRUE;
    gSaveBlock2Ptr->frontier.disableRecordBattle = FALSE;

    for (i = 0; i < PARTY_SIZE; i++)
        AdjustFriendship(&gPlayerParty[i], FRIENDSHIP_EVENT_LEAGUE_BATTLE);

    gBattleCommunication[MULTIUSE_STATE] = 0;
}

static void sub_8036A5C(void)
{
    u16 r6 = 0;
    u16 species = 0;
    u16 hp = 0;
    u32 status = 0;
    s32 i;

    for (i = 0; i < PARTY_SIZE; i++)
    {
        species = GetMonData(&gPlayerParty[i], MON_DATA_SPECIES2);
        hp = GetMonData(&gPlayerParty[i], MON_DATA_HP);
        status = GetMonData(&gPlayerParty[i], MON_DATA_STATUS);

        if (species == SPECIES_NONE)
            continue;
        if (species != SPECIES_EGG && hp != 0 && status == 0)
            r6 |= 1 << i * 2;

        if (species == SPECIES_NONE)
            continue;
        if (hp != 0 && (species == SPECIES_EGG || status != 0))
            r6 |= 2 << i * 2;

        if (species == SPECIES_NONE)
            continue;
        if (species != SPECIES_EGG && hp == 0)
            r6 |= 3 << i * 2;
    }

    gBattleStruct->field_182 = r6;
    *(&gBattleStruct->field_183) = r6 >> 8;
    gBattleStruct->field_183 |= FlagGet(FLAG_SYS_FRONTIER_PASS) << 7;
}

static void SetPlayerBerryDataInBattleStruct(void)
{
    s32 i;
    struct BattleStruct *battleStruct = gBattleStruct;
    struct BattleEnigmaBerry *battleBerry = &battleStruct->battleEnigmaBerry;

    if (IsEnigmaBerryValid() == TRUE)
    {
        for (i = 0; i < BERRY_NAME_LENGTH; i++)
            battleBerry->name[i] = gSaveBlock1Ptr->enigmaBerry.berry.name[i];
        battleBerry->name[i] = EOS;

        for (i = 0; i < BERRY_ITEM_EFFECT_COUNT; i++)
            battleBerry->itemEffect[i] = gSaveBlock1Ptr->enigmaBerry.itemEffect[i];

        battleBerry->holdEffect = gSaveBlock1Ptr->enigmaBerry.holdEffect;
        battleBerry->holdEffectParam = gSaveBlock1Ptr->enigmaBerry.holdEffectParam;
    }
    else
    {
        const struct Berry *berryData = GetBerryInfo(ItemIdToBerryType(ITEM_ENIGMA_BERRY));

        for (i = 0; i < BERRY_NAME_LENGTH; i++)
            battleBerry->name[i] = berryData->name[i];
        battleBerry->name[i] = EOS;

        for (i = 0; i < BERRY_ITEM_EFFECT_COUNT; i++)
            battleBerry->itemEffect[i] = 0;

        battleBerry->holdEffect = HOLD_EFFECT_NONE;
        battleBerry->holdEffectParam = 0;
    }
}

static void SetAllPlayersBerryData(void)
{
    s32 i;
    s32 j;

    if (!(gBattleTypeFlags & BATTLE_TYPE_LINK))
    {
        if (IsEnigmaBerryValid() == TRUE)
        {
            for (i = 0; i < BERRY_NAME_LENGTH; i++)
            {
                gEnigmaBerries[0].name[i] = gSaveBlock1Ptr->enigmaBerry.berry.name[i];
                gEnigmaBerries[2].name[i] = gSaveBlock1Ptr->enigmaBerry.berry.name[i];
            }
            gEnigmaBerries[0].name[i] = EOS;
            gEnigmaBerries[2].name[i] = EOS;

            for (i = 0; i < BERRY_ITEM_EFFECT_COUNT; i++)
            {
                gEnigmaBerries[0].itemEffect[i] = gSaveBlock1Ptr->enigmaBerry.itemEffect[i];
                gEnigmaBerries[2].itemEffect[i] = gSaveBlock1Ptr->enigmaBerry.itemEffect[i];
            }

            gEnigmaBerries[0].holdEffect = gSaveBlock1Ptr->enigmaBerry.holdEffect;
            gEnigmaBerries[2].holdEffect = gSaveBlock1Ptr->enigmaBerry.holdEffect;
            gEnigmaBerries[0].holdEffectParam = gSaveBlock1Ptr->enigmaBerry.holdEffectParam;
            gEnigmaBerries[2].holdEffectParam = gSaveBlock1Ptr->enigmaBerry.holdEffectParam;
        }
        else
        {
            const struct Berry *berryData = GetBerryInfo(ItemIdToBerryType(ITEM_ENIGMA_BERRY));

            for (i = 0; i < BERRY_NAME_LENGTH; i++)
            {
                gEnigmaBerries[0].name[i] = berryData->name[i];
                gEnigmaBerries[2].name[i] = berryData->name[i];
            }
            gEnigmaBerries[0].name[i] = EOS;
            gEnigmaBerries[2].name[i] = EOS;

            for (i = 0; i < BERRY_ITEM_EFFECT_COUNT; i++)
            {
                gEnigmaBerries[0].itemEffect[i] = 0;
                gEnigmaBerries[2].itemEffect[i] = 0;
            }

            gEnigmaBerries[0].holdEffect = 0;
            gEnigmaBerries[2].holdEffect = 0;
            gEnigmaBerries[0].holdEffectParam = 0;
            gEnigmaBerries[2].holdEffectParam = 0;
        }
    }
    else
    {
        s32 numPlayers;
        struct BattleEnigmaBerry *src;
        u8 battlerId;

        if (gBattleTypeFlags & BATTLE_TYPE_MULTI)
        {
            if (gBattleTypeFlags & BATTLE_TYPE_BATTLE_TOWER)
                numPlayers = 2;
            else
                numPlayers = 4;

            for (i = 0; i < numPlayers; i++)
            {
                src = (struct BattleEnigmaBerry *)(gBlockRecvBuffer[i] + 2);
                battlerId = gLinkPlayers[i].id;

                for (j = 0; j < BERRY_NAME_LENGTH; j++)
                    gEnigmaBerries[battlerId].name[j] = src->name[j];
                gEnigmaBerries[battlerId].name[j] = EOS;

                for (j = 0; j < BERRY_ITEM_EFFECT_COUNT; j++)
                    gEnigmaBerries[battlerId].itemEffect[j] = src->itemEffect[j];

                gEnigmaBerries[battlerId].holdEffect = src->holdEffect;
                gEnigmaBerries[battlerId].holdEffectParam = src->holdEffectParam;
            }
        }
        else
        {
            for (i = 0; i < 2; i++)
            {
                src = (struct BattleEnigmaBerry *)(gBlockRecvBuffer[i] + 2);

                for (j = 0; j < BERRY_NAME_LENGTH; j++)
                {
                    gEnigmaBerries[i].name[j] = src->name[j];
                    gEnigmaBerries[i + 2].name[j] = src->name[j];
                }
                gEnigmaBerries[i].name[j] = EOS;
                gEnigmaBerries[i + 2].name[j] = EOS;

                for (j = 0; j < BERRY_ITEM_EFFECT_COUNT; j++)
                {
                    gEnigmaBerries[i].itemEffect[j] = src->itemEffect[j];
                    gEnigmaBerries[i + 2].itemEffect[j] = src->itemEffect[j];
                }

                gEnigmaBerries[i].holdEffect = src->holdEffect;
                gEnigmaBerries[i + 2].holdEffect = src->holdEffect;
                gEnigmaBerries[i].holdEffectParam = src->holdEffectParam;
                gEnigmaBerries[i + 2].holdEffectParam = src->holdEffectParam;
            }
        }
    }
}

static void sub_8036EB8(u8 arg0, u8 arg1)
{
    u8 var = 0;

    if (gBlockRecvBuffer[0][0] == 256)
    {
        if (arg1 == 0)
            gBattleTypeFlags |= BATTLE_TYPE_IS_MASTER | BATTLE_TYPE_TRAINER;
        else
            gBattleTypeFlags |= BATTLE_TYPE_TRAINER;
        var++;
    }

    if (var == 0)
    {
        s32 i;

        for (i = 0; i < arg0; i++)
        {
            if (gBlockRecvBuffer[0][0] != gBlockRecvBuffer[i][0])
                break;
        }

        if (i == arg0)
        {
            if (arg1 == 0)
                gBattleTypeFlags |= BATTLE_TYPE_IS_MASTER | BATTLE_TYPE_TRAINER;
            else
                gBattleTypeFlags |= BATTLE_TYPE_TRAINER;
            var++;
        }

        if (var == 0)
        {
            for (i = 0; i < arg0; i++)
            {
                if (gBlockRecvBuffer[i][0] == 0x300)
                {
                    if (i != arg1 && i < arg1)
                        break;
                }
                if (gBlockRecvBuffer[i][0] > 0x300 && i != arg1)
                    break;
            }

            if (i == arg0)
                gBattleTypeFlags |= BATTLE_TYPE_IS_MASTER | BATTLE_TYPE_TRAINER;
            else
                gBattleTypeFlags |= BATTLE_TYPE_TRAINER;
        }
    }
}

static void CB2_HandleStartBattle(void)
{
    u8 playerMultiplayerId;
    u8 enemyMultiplayerId;

    RunTasks();
    AnimateSprites();
    BuildOamBuffer();

    playerMultiplayerId = GetMultiplayerId();
    gBattleScripting.multiplayerId = playerMultiplayerId;
    enemyMultiplayerId = playerMultiplayerId ^ BIT_SIDE;

    switch (gBattleCommunication[MULTIUSE_STATE])
    {
    case 0:
        if (!IsDma3ManagerBusyWithBgCopy())
        {
            ShowBg(0);
            ShowBg(1);
            ShowBg(2);
            ShowBg(3);
            sub_805EF14();
            gBattleCommunication[MULTIUSE_STATE] = 1;
        }
        if (gWirelessCommType)
            LoadWirelessStatusIndicatorSpriteGfx();
        break;
    case 1:
        if (gBattleTypeFlags & BATTLE_TYPE_LINK)
        {
            if (gReceivedRemoteLinkPlayers != 0)
            {
                if (IsLinkTaskFinished())
                {
                    *(&gBattleStruct->field_180) = 0;
                    *(&gBattleStruct->field_181) = 3;
                    sub_8036A5C();
                    SetPlayerBerryDataInBattleStruct();

                    if (gTrainerBattleOpponent_A == TRAINER_UNION_ROOM)
                    {
                        gLinkPlayers[0].id = 0;
                        gLinkPlayers[1].id = 1;
                    }

                    SendBlock(bitmask_all_link_players_but_self(), &gBattleStruct->field_180, 32);
                    gBattleCommunication[MULTIUSE_STATE] = 2;
                }
                if (gWirelessCommType)
                    CreateWirelessStatusIndicatorSprite(0, 0);
            }
        }
        else
        {
            if (!(gBattleTypeFlags & BATTLE_TYPE_RECORDED))
                gBattleTypeFlags |= BATTLE_TYPE_IS_MASTER;
            gBattleCommunication[MULTIUSE_STATE] = 15;
            SetAllPlayersBerryData();
        }
        break;
    case 2:
        if ((GetBlockReceivedStatus() & 3) == 3)
        {
            u8 taskId;

            ResetBlockReceivedFlags();
            sub_8036EB8(2, playerMultiplayerId);
            SetAllPlayersBerryData();
            taskId = CreateTask(InitLinkBattleVsScreen, 0);
            gTasks[taskId].data[1] = 0x10E;
            gTasks[taskId].data[2] = 0x5A;
            gTasks[taskId].data[5] = 0;
            gTasks[taskId].data[3] = gBattleStruct->field_182 | (gBattleStruct->field_183 << 8);
            gTasks[taskId].data[4] = gBlockRecvBuffer[enemyMultiplayerId][1];
            sub_8185F90(gBlockRecvBuffer[playerMultiplayerId][1]);
            sub_8185F90(gBlockRecvBuffer[enemyMultiplayerId][1]);
            SetDeoxysStats();
            gBattleCommunication[MULTIUSE_STATE]++;
        }
        break;
    case 3:
        if (IsLinkTaskFinished())
        {
            SendBlock(bitmask_all_link_players_but_self(), gPlayerParty, sizeof(struct Pokemon) * 2);
            gBattleCommunication[MULTIUSE_STATE]++;
        }
        break;
    case 4:
        if ((GetBlockReceivedStatus() & 3) == 3)
        {
            ResetBlockReceivedFlags();
            memcpy(gEnemyParty, gBlockRecvBuffer[enemyMultiplayerId], sizeof(struct Pokemon) * 2);
            gBattleCommunication[MULTIUSE_STATE]++;
        }
        break;
    case 7:
        if (IsLinkTaskFinished())
        {
            SendBlock(bitmask_all_link_players_but_self(), gPlayerParty + 2, sizeof(struct Pokemon) * 2);
            gBattleCommunication[MULTIUSE_STATE]++;
        }
        break;
    case 8:
        if ((GetBlockReceivedStatus() & 3) == 3)
        {
            ResetBlockReceivedFlags();
            memcpy(gEnemyParty + 2, gBlockRecvBuffer[enemyMultiplayerId], sizeof(struct Pokemon) * 2);
            gBattleCommunication[MULTIUSE_STATE]++;
        }
        break;
    case 11:
        if (IsLinkTaskFinished())
        {
            SendBlock(bitmask_all_link_players_but_self(), gPlayerParty + 4, sizeof(struct Pokemon) * 2);
            gBattleCommunication[MULTIUSE_STATE]++;
        }
        break;
    case 12:
        if ((GetBlockReceivedStatus() & 3) == 3)
        {
            ResetBlockReceivedFlags();
            memcpy(gEnemyParty + 4, gBlockRecvBuffer[enemyMultiplayerId], sizeof(struct Pokemon) * 2);
            TryCorrectShedinjaLanguage(&gEnemyParty[0]);
            TryCorrectShedinjaLanguage(&gEnemyParty[1]);
            TryCorrectShedinjaLanguage(&gEnemyParty[2]);
            TryCorrectShedinjaLanguage(&gEnemyParty[3]);
            TryCorrectShedinjaLanguage(&gEnemyParty[4]);
            TryCorrectShedinjaLanguage(&gEnemyParty[5]);
            gBattleCommunication[MULTIUSE_STATE]++;
        }
        break;
    case 15:
        sub_8032768();
        sub_8184E58();
        gBattleCommunication[SPRITES_INIT_STATE1] = 0;
        gBattleCommunication[SPRITES_INIT_STATE2] = 0;
        if (gBattleTypeFlags & BATTLE_TYPE_LINK)
        {
            s32 i;

            for (i = 0; i < 2 && (gLinkPlayers[i].version & 0xFF) == VERSION_EMERALD; i++);

            if (i == 2)
                gBattleCommunication[MULTIUSE_STATE] = 16;
            else
                gBattleCommunication[MULTIUSE_STATE] = 18;
        }
        else
        {
            gBattleCommunication[MULTIUSE_STATE] = 18;
        }
        break;
    case 16:
        if (IsLinkTaskFinished())
        {
            SendBlock(bitmask_all_link_players_but_self(), &gRecordedBattleRngSeed, sizeof(gRecordedBattleRngSeed));
            gBattleCommunication[MULTIUSE_STATE]++;
        }
        break;
    case 17:
        if ((GetBlockReceivedStatus() & 3) == 3)
        {
            ResetBlockReceivedFlags();
            if (!(gBattleTypeFlags & BATTLE_TYPE_IS_MASTER))
                memcpy(&gRecordedBattleRngSeed, gBlockRecvBuffer[enemyMultiplayerId], sizeof(gRecordedBattleRngSeed));
            gBattleCommunication[MULTIUSE_STATE]++;
        }
        break;
    case 18:
        if (BattleInitAllSprites(&gBattleCommunication[SPRITES_INIT_STATE1], &gBattleCommunication[SPRITES_INIT_STATE2]))
        {
            gPreBattleCallback1 = gMain.callback1;
            gMain.callback1 = BattleMainCB1;
            SetMainCallback2(BattleMainCB2);
            if (gBattleTypeFlags & BATTLE_TYPE_LINK)
            {
                gBattleTypeFlags |= BATTLE_TYPE_20;
            }
        }
        break;
    case 5:
    case 9:
    case 13:
        gBattleCommunication[MULTIUSE_STATE]++;
        gBattleCommunication[1] = 1;
    case 6:
    case 10:
    case 14:
        if (--gBattleCommunication[1] == 0)
            gBattleCommunication[MULTIUSE_STATE]++;
        break;
    }
}

static void CB2_HandleStartMultiPartnerBattle(void)
{
    u8 playerMultiplayerId;
    u8 enemyMultiplayerId;

    RunTasks();
    AnimateSprites();
    BuildOamBuffer();

    playerMultiplayerId = GetMultiplayerId();
    gBattleScripting.multiplayerId = playerMultiplayerId;
    enemyMultiplayerId = playerMultiplayerId ^ BIT_SIDE;

    switch (gBattleCommunication[MULTIUSE_STATE])
    {
    case 0:
        if (!IsDma3ManagerBusyWithBgCopy())
        {
            ShowBg(0);
            ShowBg(1);
            ShowBg(2);
            ShowBg(3);
            sub_805EF14();
            gBattleCommunication[MULTIUSE_STATE] = 1;
        }
        if (gWirelessCommType)
            LoadWirelessStatusIndicatorSpriteGfx();
        // fall through
    case 1:
        if (gBattleTypeFlags & BATTLE_TYPE_LINK)
        {
            if (gReceivedRemoteLinkPlayers != 0)
            {
                u8 language;

                gLinkPlayers[0].id = 0;
                gLinkPlayers[1].id = 2;
                gLinkPlayers[2].id = 1;
                gLinkPlayers[3].id = 3;
                GetFrontierTrainerName(gLinkPlayers[2].name, gTrainerBattleOpponent_A);
                GetFrontierTrainerName(gLinkPlayers[3].name, gTrainerBattleOpponent_B);
                GetBattleTowerTrainerLanguage(&language, gTrainerBattleOpponent_A);
                gLinkPlayers[2].language = language;
                GetBattleTowerTrainerLanguage(&language, gTrainerBattleOpponent_B);
                gLinkPlayers[3].language = language;

                if (IsLinkTaskFinished())
                {
                    *(&gBattleStruct->field_180) = 0;
                    *(&gBattleStruct->field_181) = 3;
                    sub_8036A5C();
                    SetPlayerBerryDataInBattleStruct();
                    SendBlock(bitmask_all_link_players_but_self(), &gBattleStruct->field_180, 32);
                    gBattleCommunication[MULTIUSE_STATE] = 2;
                }

                if (gWirelessCommType)
                    CreateWirelessStatusIndicatorSprite(0, 0);
            }
        }
        else
        {
            if (!(gBattleTypeFlags & BATTLE_TYPE_RECORDED))
                gBattleTypeFlags |= BATTLE_TYPE_IS_MASTER;
            gBattleCommunication[MULTIUSE_STATE] = 13;
            SetAllPlayersBerryData();
        }
        break;
    case 2:
        if ((GetBlockReceivedStatus() & 3) == 3)
        {
            u8 taskId;

            ResetBlockReceivedFlags();
            sub_8036EB8(2, playerMultiplayerId);
            SetAllPlayersBerryData();
            taskId = CreateTask(InitLinkBattleVsScreen, 0);
            gTasks[taskId].data[1] = 0x10E;
            gTasks[taskId].data[2] = 0x5A;
            gTasks[taskId].data[5] = 0;
            gTasks[taskId].data[3] = 0x145;
            gTasks[taskId].data[4] = 0x145;
            gBattleCommunication[MULTIUSE_STATE]++;
        }
        break;
    case 3:
        if (IsLinkTaskFinished())
        {
            SendBlock(bitmask_all_link_players_but_self(), gPlayerParty, sizeof(struct Pokemon) * 2);
            gBattleCommunication[MULTIUSE_STATE]++;
        }
        break;
    case 4:
        if ((GetBlockReceivedStatus() & 3) == 3)
        {
            ResetBlockReceivedFlags();
            if (gLinkPlayers[playerMultiplayerId].id != 0)
            {
                memcpy(gPlayerParty, gBlockRecvBuffer[enemyMultiplayerId], sizeof(struct Pokemon) * 2);
                memcpy(gPlayerParty + MULTI_PARTY_SIZE, gBlockRecvBuffer[playerMultiplayerId], sizeof(struct Pokemon) * 2);
            }
            else
            {
                memcpy(gPlayerParty, gBlockRecvBuffer[playerMultiplayerId], sizeof(struct Pokemon) * 2);
                memcpy(gPlayerParty + MULTI_PARTY_SIZE, gBlockRecvBuffer[enemyMultiplayerId], sizeof(struct Pokemon) * 2);
            }
            gBattleCommunication[MULTIUSE_STATE]++;
        }
        break;
    case 5:
        if (IsLinkTaskFinished())
        {
            SendBlock(bitmask_all_link_players_but_self(), gPlayerParty + 2, sizeof(struct Pokemon));
            gBattleCommunication[MULTIUSE_STATE]++;
        }
        break;
    case 6:
        if ((GetBlockReceivedStatus() & 3) == 3)
        {
            ResetBlockReceivedFlags();
            if (gLinkPlayers[playerMultiplayerId].id != 0)
            {
                memcpy(gPlayerParty + 2, gBlockRecvBuffer[enemyMultiplayerId], sizeof(struct Pokemon));
                memcpy(gPlayerParty + 5, gBlockRecvBuffer[playerMultiplayerId], sizeof(struct Pokemon));
            }
            else
            {
                memcpy(gPlayerParty + 2, gBlockRecvBuffer[playerMultiplayerId], sizeof(struct Pokemon));
                memcpy(gPlayerParty + 5, gBlockRecvBuffer[enemyMultiplayerId], sizeof(struct Pokemon));
            }
            gBattleCommunication[MULTIUSE_STATE]++;
        }
        break;
    case 7:
        if (IsLinkTaskFinished())
        {
            SendBlock(bitmask_all_link_players_but_self(), gEnemyParty, sizeof(struct Pokemon) * 2);
            gBattleCommunication[MULTIUSE_STATE]++;
        }
        break;
    case 8:
        if ((GetBlockReceivedStatus() & 3) == 3)
        {
            ResetBlockReceivedFlags();
            if (GetMultiplayerId() != 0)
            {
                memcpy(gEnemyParty, gBlockRecvBuffer[0], sizeof(struct Pokemon) * 2);
            }
            gBattleCommunication[MULTIUSE_STATE]++;
        }
        break;
    case 9:
        if (IsLinkTaskFinished())
        {
            SendBlock(bitmask_all_link_players_but_self(), gEnemyParty + 2, sizeof(struct Pokemon) * 2);
            gBattleCommunication[MULTIUSE_STATE]++;
        }
        break;
    case 10:
        if ((GetBlockReceivedStatus() & 3) == 3)
        {
            ResetBlockReceivedFlags();
            if (GetMultiplayerId() != 0)
            {
                memcpy(gEnemyParty + 2, gBlockRecvBuffer[0], sizeof(struct Pokemon) * 2);
            }
            gBattleCommunication[MULTIUSE_STATE]++;
        }
        break;
    case 11:
        if (IsLinkTaskFinished())
        {
            SendBlock(bitmask_all_link_players_but_self(), gEnemyParty + 4, sizeof(struct Pokemon) * 2);
            gBattleCommunication[MULTIUSE_STATE]++;
        }
        break;
    case 12:
        if ((GetBlockReceivedStatus() & 3) == 3)
        {
            ResetBlockReceivedFlags();
            if (GetMultiplayerId() != 0)
                memcpy(gEnemyParty + 4, gBlockRecvBuffer[0], sizeof(struct Pokemon) * 2);
            TryCorrectShedinjaLanguage(&gPlayerParty[0]);
            TryCorrectShedinjaLanguage(&gPlayerParty[1]);
            TryCorrectShedinjaLanguage(&gPlayerParty[2]);
            TryCorrectShedinjaLanguage(&gPlayerParty[3]);
            TryCorrectShedinjaLanguage(&gPlayerParty[4]);
            TryCorrectShedinjaLanguage(&gPlayerParty[5]);
            TryCorrectShedinjaLanguage(&gEnemyParty[0]);
            TryCorrectShedinjaLanguage(&gEnemyParty[1]);
            TryCorrectShedinjaLanguage(&gEnemyParty[2]);
            TryCorrectShedinjaLanguage(&gEnemyParty[3]);
            TryCorrectShedinjaLanguage(&gEnemyParty[4]);
            TryCorrectShedinjaLanguage(&gEnemyParty[5]);
            gBattleCommunication[MULTIUSE_STATE]++;
        }
        break;
    case 13:
        sub_8032768();
        sub_8184E58();
        gBattleCommunication[SPRITES_INIT_STATE1] = 0;
        gBattleCommunication[SPRITES_INIT_STATE2] = 0;
        if (gBattleTypeFlags & BATTLE_TYPE_LINK)
        {
            gBattleCommunication[MULTIUSE_STATE] = 14;
        }
        else
        {
            gBattleCommunication[MULTIUSE_STATE] = 16;
        }
        break;
    case 14:
        if (IsLinkTaskFinished())
        {
            SendBlock(bitmask_all_link_players_but_self(), &gRecordedBattleRngSeed, sizeof(gRecordedBattleRngSeed));
            gBattleCommunication[MULTIUSE_STATE]++;
        }
        break;
    case 15:
        if ((GetBlockReceivedStatus() & 3) == 3)
        {
            ResetBlockReceivedFlags();
            if (!(gBattleTypeFlags & BATTLE_TYPE_IS_MASTER))
                memcpy(&gRecordedBattleRngSeed, gBlockRecvBuffer[enemyMultiplayerId], sizeof(gRecordedBattleRngSeed));
            gBattleCommunication[MULTIUSE_STATE]++;
        }
        break;
    case 16:
        if (BattleInitAllSprites(&gBattleCommunication[SPRITES_INIT_STATE1], &gBattleCommunication[SPRITES_INIT_STATE2]))
        {
            sub_8166188();
            gPreBattleCallback1 = gMain.callback1;
            gMain.callback1 = BattleMainCB1;
            SetMainCallback2(BattleMainCB2);
            if (gBattleTypeFlags & BATTLE_TYPE_LINK)
            {
                gBattleTypeFlags |= BATTLE_TYPE_20;
            }
        }
        break;
    }
}

static void sub_80379F8(u8 arrayIdPlus)
{
    s32 i;

    for (i = 0; i < (int)ARRAY_COUNT(gMultiPartnerParty); i++)
    {
        gMultiPartnerParty[i].species     = GetMonData(&gPlayerParty[arrayIdPlus + i], MON_DATA_SPECIES);
        gMultiPartnerParty[i].heldItem    = GetMonData(&gPlayerParty[arrayIdPlus + i], MON_DATA_HELD_ITEM);
        GetMonData(&gPlayerParty[arrayIdPlus + i], MON_DATA_NICKNAME, gMultiPartnerParty[i].nickname);
        gMultiPartnerParty[i].level       = GetMonData(&gPlayerParty[arrayIdPlus + i], MON_DATA_LEVEL);
        gMultiPartnerParty[i].hp          = GetMonData(&gPlayerParty[arrayIdPlus + i], MON_DATA_HP);
        gMultiPartnerParty[i].maxhp       = GetMonData(&gPlayerParty[arrayIdPlus + i], MON_DATA_MAX_HP);
        gMultiPartnerParty[i].status      = GetMonData(&gPlayerParty[arrayIdPlus + i], MON_DATA_STATUS);
        gMultiPartnerParty[i].personality = GetMonData(&gPlayerParty[arrayIdPlus + i], MON_DATA_PERSONALITY);
        gMultiPartnerParty[i].gender      = GetMonGender(&gPlayerParty[arrayIdPlus + i]);
        StripExtCtrlCodes(gMultiPartnerParty[i].nickname);
        if (GetMonData(&gPlayerParty[arrayIdPlus + i], MON_DATA_LANGUAGE) != LANGUAGE_JAPANESE)
            PadNameString(gMultiPartnerParty[i].nickname, CHAR_SPACE);
    }
    memcpy(sMultiPartnerPartyBuffer, gMultiPartnerParty, sizeof(gMultiPartnerParty));
}

static void CB2_PreInitMultiBattle(void)
{
    s32 i;
    u8 playerMultiplierId;
    s32 numPlayers = 4;
    u8 r4 = 0xF;
    u32 *savedBattleTypeFlags;
    void (**savedCallback)(void);

    if (gBattleTypeFlags & BATTLE_TYPE_BATTLE_TOWER)
    {
        numPlayers = 2;
        r4 = 3;
    }

    playerMultiplierId = GetMultiplayerId();
    gBattleScripting.multiplayerId = playerMultiplierId;
    savedCallback = &gBattleStruct->savedCallback;
    savedBattleTypeFlags = &gBattleStruct->savedBattleTypeFlags;

    RunTasks();
    AnimateSprites();
    BuildOamBuffer();

    switch (gBattleCommunication[MULTIUSE_STATE])
    {
    case 0:
        if (gReceivedRemoteLinkPlayers != 0 && IsLinkTaskFinished())
        {
            sMultiPartnerPartyBuffer = Alloc(sizeof(struct UnknownPokemonStruct4) * ARRAY_COUNT(gMultiPartnerParty));
            sub_80379F8(0);
            SendBlock(bitmask_all_link_players_but_self(), sMultiPartnerPartyBuffer, sizeof(struct UnknownPokemonStruct4) * ARRAY_COUNT(gMultiPartnerParty));
            gBattleCommunication[MULTIUSE_STATE]++;
        }
        break;
    case 1:
        if ((GetBlockReceivedStatus() & r4) == r4)
        {
            ResetBlockReceivedFlags();
            for (i = 0; i < numPlayers; i++)
            {
                if (i == playerMultiplierId)
                    continue;

                if (numPlayers == MAX_LINK_PLAYERS)
                {
                    if ((!(gLinkPlayers[i].id & 1) && !(gLinkPlayers[playerMultiplierId].id & 1))
                        || (gLinkPlayers[i].id & 1 && gLinkPlayers[playerMultiplierId].id & 1))
                    {
                        memcpy(gMultiPartnerParty, gBlockRecvBuffer[i], sizeof(struct UnknownPokemonStruct4) * ARRAY_COUNT(gMultiPartnerParty));
                    }
                }
                else
                {
                    memcpy(gMultiPartnerParty, gBlockRecvBuffer[i], sizeof(struct UnknownPokemonStruct4) * ARRAY_COUNT(gMultiPartnerParty));
                }
            }
            gBattleCommunication[MULTIUSE_STATE]++;
            *savedCallback = gMain.savedCallback;
            *savedBattleTypeFlags = gBattleTypeFlags;
            gMain.savedCallback = CB2_PreInitMultiBattle;
            ShowPartyMenuToShowcaseMultiBattleParty();
        }
        break;
    case 2:
        if (IsLinkTaskFinished() && !gPaletteFade.active)
        {
            gBattleCommunication[MULTIUSE_STATE]++;
            if (gWirelessCommType)
                sub_800ADF8();
            else
                sub_800AC34();
        }
        break;
    case 3:
        if (gWirelessCommType)
        {
            if (IsLinkRfuTaskFinished())
            {
                gBattleTypeFlags = *savedBattleTypeFlags;
                gMain.savedCallback = *savedCallback;
                SetMainCallback2(CB2_InitBattleInternal);
                Free(sMultiPartnerPartyBuffer);
                sMultiPartnerPartyBuffer = NULL;
            }
        }
        else if (gReceivedRemoteLinkPlayers == 0)
        {
            gBattleTypeFlags = *savedBattleTypeFlags;
            gMain.savedCallback = *savedCallback;
            SetMainCallback2(CB2_InitBattleInternal);
            Free(sMultiPartnerPartyBuffer);
            sMultiPartnerPartyBuffer = NULL;
        }
        break;
    }
}

static void CB2_PreInitIngamePlayerPartnerBattle(void)
{
    u32 *savedBattleTypeFlags;
    void (**savedCallback)(void);

    savedCallback = &gBattleStruct->savedCallback;
    savedBattleTypeFlags = &gBattleStruct->savedBattleTypeFlags;

    RunTasks();
    AnimateSprites();
    BuildOamBuffer();

    switch (gBattleCommunication[MULTIUSE_STATE])
    {
    case 0:
        sMultiPartnerPartyBuffer = Alloc(sizeof(struct UnknownPokemonStruct4) * ARRAY_COUNT(gMultiPartnerParty));
        sub_80379F8(3);
        gBattleCommunication[MULTIUSE_STATE]++;
        *savedCallback = gMain.savedCallback;
        *savedBattleTypeFlags = gBattleTypeFlags;
        gMain.savedCallback = CB2_PreInitIngamePlayerPartnerBattle;
        ShowPartyMenuToShowcaseMultiBattleParty();
        break;
    case 1:
        if (!gPaletteFade.active)
        {
            gBattleCommunication[MULTIUSE_STATE] = 2;
            gBattleTypeFlags = *savedBattleTypeFlags;
            gMain.savedCallback = *savedCallback;
            SetMainCallback2(CB2_InitBattleInternal);
            Free(sMultiPartnerPartyBuffer);
            sMultiPartnerPartyBuffer = NULL;
        }
        break;
    }
}

static void CB2_HandleStartMultiBattle(void)
{
    u8 playerMultiplayerId;
    s32 id;
    u8 var;

    playerMultiplayerId = GetMultiplayerId();
    gBattleScripting.multiplayerId = playerMultiplayerId;

    RunTasks();
    AnimateSprites();
    BuildOamBuffer();

    switch (gBattleCommunication[MULTIUSE_STATE])
    {
    case 0:
        if (!IsDma3ManagerBusyWithBgCopy())
        {
            ShowBg(0);
            ShowBg(1);
            ShowBg(2);
            ShowBg(3);
            sub_805EF14();
            gBattleCommunication[MULTIUSE_STATE] = 1;
        }
        if (gWirelessCommType)
            LoadWirelessStatusIndicatorSpriteGfx();
        break;
    case 1:
        if (gBattleTypeFlags & BATTLE_TYPE_LINK)
        {
            if (gReceivedRemoteLinkPlayers != 0)
            {
                if (IsLinkTaskFinished())
                {
                    *(&gBattleStruct->field_180) = 0;
                    *(&gBattleStruct->field_181) = 3;
                    sub_8036A5C();
                    SetPlayerBerryDataInBattleStruct();

                    SendBlock(bitmask_all_link_players_but_self(), &gBattleStruct->field_180, 32);
                    gBattleCommunication[MULTIUSE_STATE]++;
                }
                if (gWirelessCommType)
                    CreateWirelessStatusIndicatorSprite(0, 0);
            }
        }
        else
        {
            if (!(gBattleTypeFlags & BATTLE_TYPE_RECORDED))
                gBattleTypeFlags |= BATTLE_TYPE_IS_MASTER;
            gBattleCommunication[MULTIUSE_STATE] = 7;
            SetAllPlayersBerryData();
        }
        break;
    case 2:
        if ((GetBlockReceivedStatus() & 0xF) == 0xF)
        {
            ResetBlockReceivedFlags();
            sub_8036EB8(4, playerMultiplayerId);
            SetAllPlayersBerryData();
            SetDeoxysStats();
            var = CreateTask(InitLinkBattleVsScreen, 0);
            gTasks[var].data[1] = 0x10E;
            gTasks[var].data[2] = 0x5A;
            gTasks[var].data[5] = 0;
            gTasks[var].data[3] = 0;
            gTasks[var].data[4] = 0;

            for (id = 0; id < MAX_LINK_PLAYERS; id++)
            {
                sub_8185F90(gBlockRecvBuffer[id][1]);
                switch (gLinkPlayers[id].id)
                {
                case 0:
                    gTasks[var].data[3] |= gBlockRecvBuffer[id][1] & 0x3F;
                    break;
                case 1:
                    gTasks[var].data[4] |= gBlockRecvBuffer[id][1] & 0x3F;
                    break;
                case 2:
                    gTasks[var].data[3] |= (gBlockRecvBuffer[id][1] & 0x3F) << 6;
                    break;
                case 3:
                    gTasks[var].data[4] |= (gBlockRecvBuffer[id][1] & 0x3F) << 6;
                    break;
                }
            }
            ZeroEnemyPartyMons();
            gBattleCommunication[MULTIUSE_STATE]++;
        }
        else
            break;
        // fall through
    case 3:
        if (IsLinkTaskFinished())
        {
            SendBlock(bitmask_all_link_players_but_self(), gPlayerParty, sizeof(struct Pokemon) * 2);
            gBattleCommunication[MULTIUSE_STATE]++;
        }
        break;
    case 4:
        if ((GetBlockReceivedStatus() & 0xF) == 0xF)
        {
            ResetBlockReceivedFlags();
            for (id = 0; id < MAX_LINK_PLAYERS; id++)
            {
                if (id == playerMultiplayerId)
                {
                    switch (gLinkPlayers[id].id)
                    {
                    case 0:
                    case 3:
                        memcpy(gPlayerParty, gBlockRecvBuffer[id], sizeof(struct Pokemon) * 2);
                        break;
                    case 1:
                    case 2:
                        memcpy(gPlayerParty + MULTI_PARTY_SIZE, gBlockRecvBuffer[id], sizeof(struct Pokemon) * 2);
                        break;
                    }
                }
                else
                {
                    if ((!(gLinkPlayers[id].id & 1) && !(gLinkPlayers[playerMultiplayerId].id & 1))
                     || ((gLinkPlayers[id].id & 1) && (gLinkPlayers[playerMultiplayerId].id & 1)))
                    {
                        switch (gLinkPlayers[id].id)
                        {
                        case 0:
                        case 3:
                            memcpy(gPlayerParty, gBlockRecvBuffer[id], sizeof(struct Pokemon) * 2);
                            break;
                        case 1:
                        case 2:
                            memcpy(gPlayerParty + MULTI_PARTY_SIZE, gBlockRecvBuffer[id], sizeof(struct Pokemon) * 2);
                            break;
                        }
                    }
                    else
                    {
                        switch (gLinkPlayers[id].id)
                        {
                        case 0:
                        case 3:
                            memcpy(gEnemyParty, gBlockRecvBuffer[id], sizeof(struct Pokemon) * 2);
                            break;
                        case 1:
                        case 2:
                            memcpy(gEnemyParty + MULTI_PARTY_SIZE, gBlockRecvBuffer[id], sizeof(struct Pokemon) * 2);
                            break;
                        }
                    }
                }
            }
            gBattleCommunication[MULTIUSE_STATE]++;
        }
        break;
    case 5:
        if (IsLinkTaskFinished())
        {
            SendBlock(bitmask_all_link_players_but_self(), gPlayerParty + 2, sizeof(struct Pokemon));
            gBattleCommunication[MULTIUSE_STATE]++;
        }
        break;
    case 6:
        if ((GetBlockReceivedStatus() & 0xF) == 0xF)
        {
            ResetBlockReceivedFlags();
            for (id = 0; id < MAX_LINK_PLAYERS; id++)
            {
                if (id == playerMultiplayerId)
                {
                    switch (gLinkPlayers[id].id)
                    {
                    case 0:
                    case 3:
                        memcpy(gPlayerParty + 2, gBlockRecvBuffer[id], sizeof(struct Pokemon));
                        break;
                    case 1:
                    case 2:
                        memcpy(gPlayerParty + 5, gBlockRecvBuffer[id], sizeof(struct Pokemon));
                        break;
                    }
                }
                else
                {
                    if ((!(gLinkPlayers[id].id & 1) && !(gLinkPlayers[playerMultiplayerId].id & 1))
                     || ((gLinkPlayers[id].id & 1) && (gLinkPlayers[playerMultiplayerId].id & 1)))
                    {
                        switch (gLinkPlayers[id].id)
                        {
                        case 0:
                        case 3:
                            memcpy(gPlayerParty + 2, gBlockRecvBuffer[id], sizeof(struct Pokemon));
                            break;
                        case 1:
                        case 2:
                            memcpy(gPlayerParty + 5, gBlockRecvBuffer[id], sizeof(struct Pokemon));
                            break;
                        }
                    }
                    else
                    {
                        switch (gLinkPlayers[id].id)
                        {
                        case 0:
                        case 3:
                            memcpy(gEnemyParty + 2, gBlockRecvBuffer[id], sizeof(struct Pokemon));
                            break;
                        case 1:
                        case 2:
                            memcpy(gEnemyParty + 5, gBlockRecvBuffer[id], sizeof(struct Pokemon));
                            break;
                        }
                    }
                }
            }
            TryCorrectShedinjaLanguage(&gPlayerParty[0]);
            TryCorrectShedinjaLanguage(&gPlayerParty[1]);
            TryCorrectShedinjaLanguage(&gPlayerParty[2]);
            TryCorrectShedinjaLanguage(&gPlayerParty[3]);
            TryCorrectShedinjaLanguage(&gPlayerParty[4]);
            TryCorrectShedinjaLanguage(&gPlayerParty[5]);

            TryCorrectShedinjaLanguage(&gEnemyParty[0]);
            TryCorrectShedinjaLanguage(&gEnemyParty[1]);
            TryCorrectShedinjaLanguage(&gEnemyParty[2]);
            TryCorrectShedinjaLanguage(&gEnemyParty[3]);
            TryCorrectShedinjaLanguage(&gEnemyParty[4]);
            TryCorrectShedinjaLanguage(&gEnemyParty[5]);

            gBattleCommunication[MULTIUSE_STATE]++;
        }
        break;
    case 7:
        sub_8032768();
        sub_8184E58();
        gBattleCommunication[SPRITES_INIT_STATE1] = 0;
        gBattleCommunication[SPRITES_INIT_STATE2] = 0;
        if (gBattleTypeFlags & BATTLE_TYPE_LINK)
        {
            for (id = 0; id < MAX_LINK_PLAYERS && (gLinkPlayers[id].version & 0xFF) == VERSION_EMERALD; id++);

            if (id == MAX_LINK_PLAYERS)
                gBattleCommunication[MULTIUSE_STATE] = 8;
            else
                gBattleCommunication[MULTIUSE_STATE] = 10;
        }
        else
        {
            gBattleCommunication[MULTIUSE_STATE] = 10;
        }
        break;
    case 8:
        if (IsLinkTaskFinished())
        {
            u32* ptr = (u32*)(&gBattleStruct->field_180);
            ptr[0] = gBattleTypeFlags;
            ptr[1] = gRecordedBattleRngSeed; // UB: overwrites berry data
            SendBlock(bitmask_all_link_players_but_self(), ptr, 8);
            gBattleCommunication[MULTIUSE_STATE]++;
        }
        break;
    case 9:
        if ((GetBlockReceivedStatus() & 0xF) == 0xF)
        {
            ResetBlockReceivedFlags();
            for (var = 0; var < 4; var++)
            {
                u32 blockValue = gBlockRecvBuffer[var][0];
                if (blockValue & 4)
                {
                    memcpy(&gRecordedBattleRngSeed, &gBlockRecvBuffer[var][2], sizeof(gRecordedBattleRngSeed));
                    break;
                }
            }

            gBattleCommunication[MULTIUSE_STATE]++;
        }
        break;
    case 10:
        if (BattleInitAllSprites(&gBattleCommunication[SPRITES_INIT_STATE1], &gBattleCommunication[SPRITES_INIT_STATE2]))
        {
            gPreBattleCallback1 = gMain.callback1;
            gMain.callback1 = BattleMainCB1;
            SetMainCallback2(BattleMainCB2);
            if (gBattleTypeFlags & BATTLE_TYPE_LINK)
            {
                gTrainerBattleOpponent_A = TRAINER_LINK_OPPONENT;
                gBattleTypeFlags |= BATTLE_TYPE_20;
            }
        }
        break;
    }
}

void BattleMainCB2(void)
{
    AnimateSprites();
    BuildOamBuffer();
    RunTextPrinters();
    UpdatePaletteFade();
    RunTasks();

    if (gMain.heldKeys & B_BUTTON && gBattleTypeFlags & BATTLE_TYPE_RECORDED && sub_8186450())
    {
        gSpecialVar_Result = gBattleOutcome = B_OUTCOME_PLAYER_TELEPORTED;
        ResetPaletteFadeControl();
        BeginNormalPaletteFade(0xFFFFFFFF, 0, 0, 0x10, RGB_BLACK);
        SetMainCallback2(CB2_QuitRecordedBattle);
    }
}

static void FreeRestoreBattleData(void)
{
    gMain.callback1 = gPreBattleCallback1;
    gScanlineEffect.state = 3;
    gMain.inBattle = 0;
    ZeroEnemyPartyMons();
    m4aSongNumStop(SE_HINSI);
    FreeMonSpritesGfx();
    FreeBattleSpritesData();
    FreeBattleResources();
}

void CB2_QuitRecordedBattle(void)
{
    UpdatePaletteFade();
    if (!gPaletteFade.active)
    {
        m4aMPlayStop(&gMPlayInfo_SE1);
        m4aMPlayStop(&gMPlayInfo_SE2);
        FreeRestoreBattleData();
        FreeAllWindowBuffers();
        SetMainCallback2(gMain.savedCallback);
    }
}

void sub_8038528(struct Sprite* sprite)
{
    sprite->data[0] = 0;
    sprite->callback = sub_8038538;
}

static void sub_8038538(struct Sprite *sprite)
{
    u16 *arr = (u16*)(gDecompressionBuffer);

    switch (sprite->data[0])
    {
    case 0:
        sprite->data[0]++;
        sprite->data[1] = 0;
        sprite->data[2] = 0x281;
        sprite->data[3] = 0;
        sprite->data[4] = 1;
        // fall through
    case 1:
        sprite->data[4]--;
        if (sprite->data[4] == 0)
        {
            s32 i;
            s32 r2;
            s32 r0;

            sprite->data[4] = 2;
            r2 = sprite->data[1] + sprite->data[3] * 32;
            r0 = sprite->data[2] - sprite->data[3] * 32;
            for (i = 0; i < 29; i += 2)
            {
                arr[r2 + i] = 0x3D;
                arr[r0 + i] = 0x3D;
            }
            sprite->data[3]++;
            if (sprite->data[3] == 21)
            {
                sprite->data[0]++;
                sprite->data[1] = 32;
            }
        }
        break;
    case 2:
        sprite->data[1]--;
        if (sprite->data[1] == 20)
            SetMainCallback2(CB2_InitBattle);
        break;
    }
}

static u8 CreateNPCTrainerParty(struct Pokemon *party, u16 trainerNum, bool8 firstTrainer)
{
    u32 nameHash = 0;
    u32 personalityValue;
    u8 fixedIV;
    s32 i, j;
    u8 monsCount;

    if (trainerNum == TRAINER_SECRET_BASE)
        return 0;

    if (gBattleTypeFlags & BATTLE_TYPE_TRAINER && !(gBattleTypeFlags & (BATTLE_TYPE_FRONTIER
                                                                        | BATTLE_TYPE_EREADER_TRAINER
                                                                        | BATTLE_TYPE_TRAINER_HILL)))
    {
        if (firstTrainer == TRUE)
            ZeroEnemyPartyMons();

        if (gBattleTypeFlags & BATTLE_TYPE_TWO_OPPONENTS)
        {
            if (gTrainers[trainerNum].partySize > 3)
                monsCount = 3;
            else
                monsCount = gTrainers[trainerNum].partySize;
        }
        else
        {
            monsCount = gTrainers[trainerNum].partySize;
        }

        for (i = 0; i < monsCount; i++)
        {

            if (gTrainers[trainerNum].doubleBattle == TRUE)
                personalityValue = 0x80;
            else if (gTrainers[trainerNum].encounterMusic_gender & 0x80)
                personalityValue = 0x78;
            else
                personalityValue = 0x88;

            for (j = 0; gTrainers[trainerNum].trainerName[j] != EOS; j++)
                nameHash += gTrainers[trainerNum].trainerName[j];

            switch (gTrainers[trainerNum].partyFlags)
            {
            case 0:
            {
                const struct TrainerMonNoItemDefaultMoves *partyData = gTrainers[trainerNum].party.NoItemDefaultMoves;

                for (j = 0; gSpeciesNames[partyData[i].species][j] != EOS; j++)
                    nameHash += gSpeciesNames[partyData[i].species][j];

                personalityValue += nameHash << 8;
                fixedIV = partyData[i].iv * 31 / 255;
                CreateMon(&party[i], partyData[i].species, partyData[i].lvl, fixedIV, TRUE, personalityValue, OT_ID_RANDOM_NO_SHINY, 0);
                break;
            }
            case F_TRAINER_PARTY_CUSTOM_MOVESET:
            {
                const struct TrainerMonNoItemCustomMoves *partyData = gTrainers[trainerNum].party.NoItemCustomMoves;

                for (j = 0; gSpeciesNames[partyData[i].species][j] != EOS; j++)
                    nameHash += gSpeciesNames[partyData[i].species][j];

                personalityValue += nameHash << 8;
                fixedIV = partyData[i].iv * 31 / 255;
                CreateMon(&party[i], partyData[i].species, partyData[i].lvl, fixedIV, TRUE, personalityValue, OT_ID_RANDOM_NO_SHINY, 0);

                for (j = 0; j < MAX_MON_MOVES; j++)
                {
                    SetMonData(&party[i], MON_DATA_MOVE1 + j, &partyData[i].moves[j]);
                    SetMonData(&party[i], MON_DATA_PP1 + j, &gBattleMoves[partyData[i].moves[j]].pp);
                }
                break;
            }
            case F_TRAINER_PARTY_HELD_ITEM:
            {
                const struct TrainerMonItemDefaultMoves *partyData = gTrainers[trainerNum].party.ItemDefaultMoves;

                for (j = 0; gSpeciesNames[partyData[i].species][j] != EOS; j++)
                    nameHash += gSpeciesNames[partyData[i].species][j];

                personalityValue += nameHash << 8;
                fixedIV = partyData[i].iv * 31 / 255;
                CreateMon(&party[i], partyData[i].species, partyData[i].lvl, fixedIV, TRUE, personalityValue, OT_ID_RANDOM_NO_SHINY, 0);

                SetMonData(&party[i], MON_DATA_HELD_ITEM, &partyData[i].heldItem);
                break;
            }
            case F_TRAINER_PARTY_CUSTOM_MOVESET | F_TRAINER_PARTY_HELD_ITEM:
            {
                const struct TrainerMonItemCustomMoves *partyData = gTrainers[trainerNum].party.ItemCustomMoves;

                for (j = 0; gSpeciesNames[partyData[i].species][j] != EOS; j++)
                    nameHash += gSpeciesNames[partyData[i].species][j];

                personalityValue += nameHash << 8;
                fixedIV = partyData[i].iv * 31 / 255;
                CreateMon(&party[i], partyData[i].species, partyData[i].lvl, fixedIV, TRUE, personalityValue, OT_ID_RANDOM_NO_SHINY, 0);

                SetMonData(&party[i], MON_DATA_HELD_ITEM, &partyData[i].heldItem);

                for (j = 0; j < MAX_MON_MOVES; j++)
                {
                    SetMonData(&party[i], MON_DATA_MOVE1 + j, &partyData[i].moves[j]);
                    SetMonData(&party[i], MON_DATA_PP1 + j, &gBattleMoves[partyData[i].moves[j]].pp);
                }
                break;
            }
            }
        }

        gBattleTypeFlags |= gTrainers[trainerNum].doubleBattle;
    }

    return gTrainers[trainerNum].partySize;
}

void VBlankCB_Battle(void)
{
    // Change gRngSeed every vblank unless the battle could be recorded.
    if (!(gBattleTypeFlags & (BATTLE_TYPE_LINK | BATTLE_TYPE_FRONTIER | BATTLE_TYPE_RECORDED)))
        Random();

    SetGpuReg(REG_OFFSET_BG0HOFS, gBattle_BG0_X);
    SetGpuReg(REG_OFFSET_BG0VOFS, gBattle_BG0_Y);
    SetGpuReg(REG_OFFSET_BG1HOFS, gBattle_BG1_X);
    SetGpuReg(REG_OFFSET_BG1VOFS, gBattle_BG1_Y);
    SetGpuReg(REG_OFFSET_BG2HOFS, gBattle_BG2_X);
    SetGpuReg(REG_OFFSET_BG2VOFS, gBattle_BG2_Y);
    SetGpuReg(REG_OFFSET_BG3HOFS, gBattle_BG3_X);
    SetGpuReg(REG_OFFSET_BG3VOFS, gBattle_BG3_Y);
    SetGpuReg(REG_OFFSET_WIN0H, gBattle_WIN0H);
    SetGpuReg(REG_OFFSET_WIN0V, gBattle_WIN0V);
    SetGpuReg(REG_OFFSET_WIN1H, gBattle_WIN1H);
    SetGpuReg(REG_OFFSET_WIN1V, gBattle_WIN1V);
    LoadOam();
    ProcessSpriteCopyRequests();
    TransferPlttBuffer();
    ScanlineEffect_InitHBlankDmaTransfer();
}

void nullsub_17(struct Sprite *sprite)
{

}

static void sub_8038B04(struct Sprite *sprite)
{
    if (sprite->data[0] != 0)
        sprite->pos1.x = sprite->data[1] + ((sprite->data[2] & 0xFF00) >> 8);
    else
        sprite->pos1.x = sprite->data[1] - ((sprite->data[2] & 0xFF00) >> 8);

    sprite->data[2] += 0x180;

    if (sprite->affineAnimEnded)
    {
        FreeSpriteTilesByTag(0x2710);
        FreeSpritePaletteByTag(0x2710);
        FreeSpriteOamMatrix(sprite);
        DestroySprite(sprite);
    }
}

void sub_8038B74(struct Sprite *sprite)
{
    StartSpriteAffineAnim(sprite, 1);
    sprite->callback = sub_8038B04;
    PlaySE(SE_BT_START);
}

static void sub_8038B94(u8 taskId)
{
    struct Pokemon *sp4 = NULL;
    struct Pokemon *sp8 = NULL;
    u8 r2 = gBattleScripting.multiplayerId;
    u32 r7;
    s32 i;

    if (gBattleTypeFlags & BATTLE_TYPE_MULTI)
    {
        switch (gLinkPlayers[r2].id)
        {
        case 0:
        case 2:
            sp4 = gPlayerParty;
            sp8 = gEnemyParty;
            break;
        case 1:
        case 3:
            sp4 = gEnemyParty;
            sp8 = gPlayerParty;
            break;
        }
    }
    else
    {
        sp4 = gPlayerParty;
        sp8 = gEnemyParty;
    }

    r7 = 0;
    for (i = 0; i < PARTY_SIZE; i++)
    {
        u16 species = GetMonData(&sp4[i], MON_DATA_SPECIES2);
        u16 hp = GetMonData(&sp4[i], MON_DATA_HP);
        u32 status = GetMonData(&sp4[i], MON_DATA_STATUS);

        if (species == SPECIES_NONE)
            continue;
        if (species != SPECIES_EGG && hp != 0 && status == 0)
            r7 |= 1 << i * 2;

        if (species == SPECIES_NONE)
            continue;
        if (hp != 0 && (species == SPECIES_EGG || status != 0))
            r7 |= 2 << i * 2;

        if (species == SPECIES_NONE)
            continue;
        if (species != SPECIES_EGG && hp == 0)
            r7 |= 3 << i * 2;
    }
    gTasks[taskId].data[3] = r7;

    r7 = 0;
    for (i = 0; i < PARTY_SIZE; i++)
    {
        u16 species = GetMonData(&sp8[i], MON_DATA_SPECIES2);
        u16 hp = GetMonData(&sp8[i], MON_DATA_HP);
        u32 status = GetMonData(&sp8[i], MON_DATA_STATUS);

        if (species == SPECIES_NONE)
            continue;
        if (species != SPECIES_EGG && hp != 0 && status == 0)
            r7 |= 1 << i * 2;

        if (species == SPECIES_NONE)
            continue;
        if (hp != 0 && (species == SPECIES_EGG || status != 0))
            r7 |= 2 << i * 2;

        if (species == SPECIES_NONE)
            continue;
        if (species != SPECIES_EGG && hp == 0)
            r7 |= 3 << i * 2;
    }
    gTasks[taskId].data[4] = r7;
}

void sub_8038D64(void)
{
    s32 i;
    u8 taskId;

    SetHBlankCallback(NULL);
    SetVBlankCallback(NULL);
    gBattleTypeFlags &= ~(BATTLE_TYPE_20);

    if (gBattleTypeFlags & BATTLE_TYPE_FRONTIER)
    {
        SetMainCallback2(gMain.savedCallback);
        FreeBattleResources();
        FreeBattleSpritesData();
        FreeMonSpritesGfx();
    }
    else
    {
        CpuFill32(0, (void*)(VRAM), VRAM_SIZE);
        SetGpuReg(REG_OFFSET_MOSAIC, 0);
        SetGpuReg(REG_OFFSET_WIN0H, 0xF0);
        SetGpuReg(REG_OFFSET_WIN0V, 0x5051);
        SetGpuReg(REG_OFFSET_WININ, 0);
        SetGpuReg(REG_OFFSET_WINOUT, 0);
        gBattle_WIN0H = 0xF0;
        gBattle_WIN0V = 0x5051;
        ScanlineEffect_Clear();

        i = 0;
        while (i < 80)
        {
            gScanlineEffectRegBuffers[0][i] = 0xF0;
            gScanlineEffectRegBuffers[1][i] = 0xF0;
            i++;
        }

        while (i < 160)
        {
            gScanlineEffectRegBuffers[0][i] = 0xFF10;
            gScanlineEffectRegBuffers[1][i] = 0xFF10;
            i++;
        }

        ResetPaletteFade();

        gBattle_BG0_X = 0;
        gBattle_BG0_Y = 0;
        gBattle_BG1_X = 0;
        gBattle_BG1_Y = 0;
        gBattle_BG2_X = 0;
        gBattle_BG2_Y = 0;
        gBattle_BG3_X = 0;
        gBattle_BG3_Y = 0;

        InitBattleBgsVideo();
        LoadCompressedPalette(gBattleTextboxPalette, 0, 64);
        LoadBattleMenuWindowGfx();
        ResetSpriteData();
        ResetTasks();
        DrawBattleEntryBackground();
        SetGpuReg(REG_OFFSET_WINOUT, 0x37);
        FreeAllSpritePalettes();
        gReservedSpritePaletteCount = 4;
        SetVBlankCallback(VBlankCB_Battle);

        taskId = CreateTask(InitLinkBattleVsScreen, 0);
        gTasks[taskId].data[1] = 0x10E;
        gTasks[taskId].data[2] = 0x5A;
        gTasks[taskId].data[5] = 1;
        sub_8038B94(taskId);
        SetMainCallback2(sub_8038F14);
        gBattleCommunication[MULTIUSE_STATE] = 0;
    }
}

static void sub_8038F14(void)
{
    sub_8038F34();
    AnimateSprites();
    BuildOamBuffer();
    RunTextPrinters();
    UpdatePaletteFade();
    RunTasks();
}

static void sub_8038F34(void)
{
    s32 i;

    switch (gBattleCommunication[MULTIUSE_STATE])
    {
    case 0:
        ShowBg(0);
        ShowBg(1);
        ShowBg(2);
        gBattleCommunication[1] = 0xFF;
        gBattleCommunication[MULTIUSE_STATE]++;
        break;
    case 1:
        if (--gBattleCommunication[1] == 0)
        {
            BeginNormalPaletteFade(0xFFFFFFFF, 0, 0, 0x10, RGB_BLACK);
            gBattleCommunication[MULTIUSE_STATE]++;
        }
        break;
    case 2:
        if (!gPaletteFade.active)
        {
            u8 monsCount;

            gMain.field_439_x4 = sub_8185FAC();

            if (gBattleTypeFlags & BATTLE_TYPE_MULTI)
                monsCount = 4;
            else
                monsCount = 2;

            for (i = 0; i < monsCount && (gLinkPlayers[i].version & 0xFF) == VERSION_EMERALD; i++);

            if (!gSaveBlock2Ptr->frontier.disableRecordBattle && i == monsCount)
            {
                if (FlagGet(FLAG_SYS_FRONTIER_PASS))
                {
                    FreeAllWindowBuffers();
                    SetMainCallback2(sub_80392A8);
                }
                else if (!gMain.field_439_x4)
                {
                    SetMainCallback2(gMain.savedCallback);
                    FreeBattleResources();
                    FreeBattleSpritesData();
                    FreeMonSpritesGfx();
                }
                else if (gReceivedRemoteLinkPlayers == 0)
                {
                    CreateTask(sub_80B3AF8, 5);
                    gBattleCommunication[MULTIUSE_STATE]++;
                }
                else
                {
                    gBattleCommunication[MULTIUSE_STATE]++;
                }
            }
            else
            {
                SetMainCallback2(gMain.savedCallback);
                FreeBattleResources();
                FreeBattleSpritesData();
                FreeMonSpritesGfx();
            }
        }
        break;
    case 3:
        CpuFill32(0, (void*)(VRAM), VRAM_SIZE);

        for (i = 0; i < 2; i++)
            LoadChosenBattleElement(i);

        BeginNormalPaletteFade(0xFFFFFFFF, 0, 0x10, 0, RGB_BLACK);
        gBattleCommunication[MULTIUSE_STATE]++;
        break;
    case 4:
        if (!gPaletteFade.active)
            gBattleCommunication[MULTIUSE_STATE]++;
        break;
    case 5:
        if (!FuncIsActiveTask(sub_80B3AF8))
            gBattleCommunication[MULTIUSE_STATE]++;
        break;
    case 6:
        if (IsLinkTaskFinished() == TRUE)
        {
            sub_800ADF8();
            BattlePutTextOnWindow(gText_LinkStandby3, 0);
            gBattleCommunication[MULTIUSE_STATE]++;
        }
        break;
    case 7:
        if (!IsTextPrinterActive(0))
        {
            if (IsLinkTaskFinished() == TRUE)
                gBattleCommunication[MULTIUSE_STATE]++;
        }
        break;
    case 8:
        if (!gWirelessCommType)
            sub_800AC34();
        gBattleCommunication[MULTIUSE_STATE]++;
        break;
    case 9:
        if (!gMain.field_439_x4 || gWirelessCommType || gReceivedRemoteLinkPlayers != 1)
        {
            gMain.field_439_x4 = 0;
            SetMainCallback2(gMain.savedCallback);
            FreeBattleResources();
            FreeBattleSpritesData();
            FreeMonSpritesGfx();
        }
        break;
    }
}

u32 sub_80391E0(u8 arrayId, u8 caseId)
{
    u32 ret = 0;

    switch (caseId)
    {
    case 0:
        ret = gBattleBgTemplates[arrayId].bg;
        break;
    case 1:
        ret = gBattleBgTemplates[arrayId].charBaseIndex;
        break;
    case 2:
        ret = gBattleBgTemplates[arrayId].mapBaseIndex;
        break;
    case 3:
        ret = gBattleBgTemplates[arrayId].screenSize;
        break;
    case 4:
        ret = gBattleBgTemplates[arrayId].paletteMode;
        break;
    case 5:
        ret = gBattleBgTemplates[arrayId].priority;
        break;
    case 6:
        ret = gBattleBgTemplates[arrayId].baseTile;
        break;
    }

    return ret;
}

static void sub_80392A8(void)
{
    s32 i;

    SetHBlankCallback(NULL);
    SetVBlankCallback(NULL);
    CpuFill32(0, (void*)(VRAM), VRAM_SIZE);
    ResetPaletteFade();
    gBattle_BG0_X = 0;
    gBattle_BG0_Y = 0;
    gBattle_BG1_X = 0;
    gBattle_BG1_Y = 0;
    gBattle_BG2_X = 0;
    gBattle_BG2_Y = 0;
    gBattle_BG3_X = 0;
    gBattle_BG3_Y = 0;
    InitBattleBgsVideo();
    SetGpuReg(REG_OFFSET_DISPCNT, DISPCNT_OBJ_ON | DISPCNT_OBJ_1D_MAP);
    LoadBattleMenuWindowGfx();

    for (i = 0; i < 2; i++)
        LoadChosenBattleElement(i);

    ResetSpriteData();
    ResetTasks();
    FreeAllSpritePalettes();
    gReservedSpritePaletteCount = 4;
    SetVBlankCallback(VBlankCB_Battle);
    SetMainCallback2(sub_803937C);
    BeginNormalPaletteFade(0xFFFFFFFF, 0, 0x10, 0, RGB_BLACK);
    gBattleCommunication[MULTIUSE_STATE] = 0;
}

static void sub_803937C(void)
{
    sub_803939C();
    AnimateSprites();
    BuildOamBuffer();
    RunTextPrinters();
    UpdatePaletteFade();
    RunTasks();
}

static void sub_803939C(void)
{
    switch (gBattleCommunication[MULTIUSE_STATE])
    {
    case 0:
        ShowBg(0);
        ShowBg(1);
        ShowBg(2);
        gBattleCommunication[MULTIUSE_STATE]++;
        break;
    case 1:
        if (gMain.field_439_x4 && gReceivedRemoteLinkPlayers == 0)
            CreateTask(sub_80B3AF8, 5);
        gBattleCommunication[MULTIUSE_STATE]++;
        break;
    case 2:
        if (!FuncIsActiveTask(sub_80B3AF8))
            gBattleCommunication[MULTIUSE_STATE]++;
        break;
    case 3:
        if (!gPaletteFade.active)
        {
            BattlePutTextOnWindow(gText_RecordBattleToPass, 0);
            gBattleCommunication[MULTIUSE_STATE]++;
        }
        break;
    case 4:
        if (!IsTextPrinterActive(0))
        {
            HandleBattleWindow(0x18, 8, 0x1D, 0xD, 0);
            BattlePutTextOnWindow(gText_BattleYesNoChoice, 0xC);
            gBattleCommunication[CURSOR_POSITION] = 1;
            BattleCreateYesNoCursorAt(1);
            gBattleCommunication[MULTIUSE_STATE]++;
        }
        break;
    case 5:
        if (gMain.newKeys & DPAD_UP)
        {
            if (gBattleCommunication[CURSOR_POSITION] != 0)
            {
                PlaySE(SE_SELECT);
                BattleDestroyYesNoCursorAt(gBattleCommunication[CURSOR_POSITION]);
                gBattleCommunication[CURSOR_POSITION] = 0;
                BattleCreateYesNoCursorAt(0);
            }
        }
        else if (gMain.newKeys & DPAD_DOWN)
        {
            if (gBattleCommunication[CURSOR_POSITION] == 0)
            {
                PlaySE(SE_SELECT);
                BattleDestroyYesNoCursorAt(gBattleCommunication[CURSOR_POSITION]);
                gBattleCommunication[CURSOR_POSITION] = 1;
                BattleCreateYesNoCursorAt(1);
            }
        }
        else if (gMain.newKeys & A_BUTTON)
        {
            PlaySE(SE_SELECT);
            if (gBattleCommunication[CURSOR_POSITION] == 0)
            {
                HandleBattleWindow(0x18, 8, 0x1D, 0xD, WINDOW_CLEAR);
                gBattleCommunication[1] = MoveRecordedBattleToSaveData();
                gBattleCommunication[MULTIUSE_STATE] = 10;
            }
            else
            {
                gBattleCommunication[MULTIUSE_STATE]++;
            }
        }
        else if (gMain.newKeys & B_BUTTON)
        {
            PlaySE(SE_SELECT);
            gBattleCommunication[MULTIUSE_STATE]++;
        }
        break;
    case 6:
        if (IsLinkTaskFinished() == TRUE)
        {
            HandleBattleWindow(0x18, 8, 0x1D, 0xD, WINDOW_CLEAR);
            if (gMain.field_439_x4)
            {
                sub_800ADF8();
                BattlePutTextOnWindow(gText_LinkStandby3, 0);
            }
            gBattleCommunication[MULTIUSE_STATE]++;
        }
        break;
    case 8:
        if (--gBattleCommunication[1] == 0)
        {
            if (gMain.field_439_x4 && !gWirelessCommType)
                sub_800AC34();
            gBattleCommunication[MULTIUSE_STATE]++;
        }
        break;
    case 9:
        if (!gMain.field_439_x4 || gWirelessCommType || gReceivedRemoteLinkPlayers != 1)
        {
            gMain.field_439_x4 = 0;
            if (!gPaletteFade.active)
            {
                SetMainCallback2(gMain.savedCallback);
                FreeBattleResources();
                FreeBattleSpritesData();
                FreeMonSpritesGfx();
            }
        }
        break;
    case 10:
        if (gBattleCommunication[1] == 1)
        {
            PlaySE(SE_SAVE);
            BattleStringExpandPlaceholdersToDisplayedString(gText_BattleRecordedOnPass);
            BattlePutTextOnWindow(gDisplayedStringBattle, 0);
            gBattleCommunication[1] = 0x80;
            gBattleCommunication[MULTIUSE_STATE]++;
        }
        else
        {
            BattleStringExpandPlaceholdersToDisplayedString(BattleFrontier_BattleTowerBattleRoom_Text_RecordCouldntBeSaved);
            BattlePutTextOnWindow(gDisplayedStringBattle, 0);
            gBattleCommunication[1] = 0x80;
            gBattleCommunication[MULTIUSE_STATE]++;
        }
        break;
    case 11:
        if (IsLinkTaskFinished() == TRUE && !IsTextPrinterActive(0) && --gBattleCommunication[1] == 0)
        {
            if (gMain.field_439_x4)
            {
                sub_800ADF8();
                BattlePutTextOnWindow(gText_LinkStandby3, 0);
            }
            gBattleCommunication[MULTIUSE_STATE]++;
        }
        break;
    case 12:
    case 7:
        if (!IsTextPrinterActive(0))
        {
            if (gMain.field_439_x4)
            {
                if (IsLinkTaskFinished() == TRUE)
                {
                    BeginNormalPaletteFade(0xFFFFFFFF, 0, 0, 0x10, RGB_BLACK);
                    gBattleCommunication[1] = 0x20;
                    gBattleCommunication[MULTIUSE_STATE] = 8;
                }

            }
            else
            {
                BeginNormalPaletteFade(0xFFFFFFFF, 0, 0, 0x10, RGB_BLACK);
                gBattleCommunication[1] = 0x20;
                gBattleCommunication[MULTIUSE_STATE] = 8;
            }
        }
        break;
    }
}

static void TryCorrectShedinjaLanguage(struct Pokemon *mon)
{
    u8 nickname[POKEMON_NAME_LENGTH + 1];
    u8 language = LANGUAGE_JAPANESE;

    if (GetMonData(mon, MON_DATA_SPECIES) == SPECIES_SHEDINJA
     && GetMonData(mon, MON_DATA_LANGUAGE) != language)
    {
        GetMonData(mon, MON_DATA_NICKNAME, nickname);
        if (StringCompareWithoutExtCtrlCodes(nickname, sText_ShedinjaJpnName) == 0)
            SetMonData(mon, MON_DATA_LANGUAGE, &language);
    }
}

u32 sub_80397C4(u32 setId, u32 tableId)
{
    return gBattleWindowTemplates[setId][tableId].width * 8;
}

#define sBattler            data[0]
#define sSpeciesId          data[2]

void SpriteCb_WildMon(struct Sprite *sprite)
{
    sprite->callback = SpriteCb_MoveWildMonToRight;
    StartSpriteAnimIfDifferent(sprite, 0);
    if (WILD_DOUBLE_BATTLE)
        BeginNormalPaletteFade((0x10000 << sprite->sBattler) | (0x10000 << BATTLE_PARTNER(sprite->sBattler)), 0, 10, 10, RGB(8, 8, 8));
    else
        BeginNormalPaletteFade((0x10000 << sprite->sBattler), 0, 10, 10, RGB(8, 8, 8));
}

static void SpriteCb_MoveWildMonToRight(struct Sprite *sprite)
{
    if ((gIntroSlideFlags & 1) == 0)
    {
        sprite->pos2.x += 2;
        if (sprite->pos2.x == 0)
        {
            sprite->callback = SpriteCb_WildMonShowHealthbox;
        }
    }
}

static void SpriteCb_WildMonShowHealthbox(struct Sprite *sprite)
{
    if (sprite->animEnded)
    {
        sub_8076918(sprite->sBattler);
        SetHealthboxSpriteVisible(gHealthboxSpriteIds[sprite->sBattler]);
        sprite->callback = SpriteCb_WildMonAnimate;
        StartSpriteAnimIfDifferent(sprite, 0);
        if (WILD_DOUBLE_BATTLE)
            BeginNormalPaletteFade((0x10000 << sprite->sBattler) | (0x10000 << BATTLE_PARTNER(sprite->sBattler)), 0, 10, 0, RGB(8, 8, 8));
        else
            BeginNormalPaletteFade((0x10000 << sprite->sBattler), 0, 10, 0, RGB(8, 8, 8));
    }
}

static void SpriteCb_WildMonAnimate(struct Sprite *sprite)
{
    if (!gPaletteFade.active)
    {
        BattleAnimateFrontSprite(sprite, sprite->sSpeciesId, FALSE, 1);
    }
}

void SpriteCallbackDummy_2(struct Sprite *sprite)
{

}

static void sub_80398D0(struct Sprite *sprite)
{
    sprite->data[4]--;
    if (sprite->data[4] == 0)
    {
        sprite->data[4] = 8;
        sprite->invisible ^= 1;
        sprite->data[3]--;
        if (sprite->data[3] == 0)
        {
            sprite->invisible = FALSE;
            sprite->callback = SpriteCallbackDummy_2;
            // sUnusedUnknownArray[0] = 0;
        }
    }
}

extern const struct MonCoords gMonFrontPicCoords[];
extern const struct MonCoords gCastformFrontSpriteCoords[];

void SpriteCB_FaintOpponentMon(struct Sprite *sprite)
{
    u8 battler = sprite->sBattler;
    u16 species;
    u8 yOffset;

    if (gBattleSpritesDataPtr->battlerData[battler].transformSpecies != 0)
        species = gBattleSpritesDataPtr->battlerData[battler].transformSpecies;
    else
        species = sprite->sSpeciesId;

    GetMonData(&gEnemyParty[gBattlerPartyIndexes[battler]], MON_DATA_PERSONALITY);  // Unused return value.

    if (species == SPECIES_UNOWN)
    {
        u32 personalityValue = GetMonData(&gEnemyParty[gBattlerPartyIndexes[battler]], MON_DATA_PERSONALITY);
        u16 unownForm = ((((personalityValue & 0x3000000) >> 18) | ((personalityValue & 0x30000) >> 12) | ((personalityValue & 0x300) >> 6) | (personalityValue & 3)) % 0x1C);
        u16 unownSpecies;

        if (unownForm == 0)
            unownSpecies = SPECIES_UNOWN;  // Use the A Unown form.
        else
            unownSpecies = NUM_SPECIES + unownForm;  // Use one of the other Unown letters.

        yOffset = gMonFrontPicCoords[unownSpecies].y_offset;
    }
    else if (species == SPECIES_CASTFORM)
    {
        yOffset = gCastformFrontSpriteCoords[gBattleMonForms[battler]].y_offset;
    }
    else if (species > NUM_SPECIES)
    {
        yOffset = gMonFrontPicCoords[SPECIES_NONE].y_offset;
    }
    else
    {
        yOffset = gMonFrontPicCoords[species].y_offset;
    }

    sprite->data[3] = 8 - yOffset / 8;
    sprite->data[4] = 1;
    sprite->callback = SpriteCB_AnimFaintOpponent;
}

static void SpriteCB_AnimFaintOpponent(struct Sprite *sprite)
{
    s32 i;

    if (--sprite->data[4] == 0)
    {
        sprite->data[4] = 2;
        sprite->pos2.y += 8; // Move the sprite down.
        if (--sprite->data[3] < 0)
        {
            FreeSpriteOamMatrix(sprite);
            DestroySprite(sprite);
        }
        else // Erase bottom part of the sprite to create a smooth illusion of mon falling down.
        {
            u8 *dst = (u8 *)gMonSpritesGfxPtr->sprites[GetBattlerPosition(sprite->sBattler)] + (gBattleMonForms[sprite->sBattler] << 11) + (sprite->data[3] << 8);

            for (i = 0; i < 0x100; i++)
                *(dst++) = 0;

            StartSpriteAnim(sprite, gBattleMonForms[sprite->sBattler]);
        }
    }
}

// Used when selecting a move, which can hit multiple targets, in double battles.
void SpriteCb_ShowAsMoveTarget(struct Sprite *sprite)
{
    sprite->data[3] = 8;
    sprite->data[4] = sprite->invisible;
    sprite->callback = SpriteCb_BlinkVisible;
}

static void SpriteCb_BlinkVisible(struct Sprite *sprite)
{
    if (--sprite->data[3] == 0)
    {
        sprite->invisible ^= 1;
        sprite->data[3] = 8;
    }
}

void SpriteCb_HideAsMoveTarget(struct Sprite *sprite)
{
    sprite->invisible = sprite->data[4];
    sprite->data[4] = FALSE;
    sprite->callback = SpriteCallbackDummy_2;
}

void SpriteCb_OpponentMonFromBall(struct Sprite *sprite)
{
    if (sprite->affineAnimEnded)
    {
        if (!(gHitMarker & HITMARKER_NO_ANIMATIONS) || gBattleTypeFlags & (BATTLE_TYPE_LINK | BATTLE_TYPE_x2000000))
        {
            if (HasTwoFramesAnimation(sprite->sSpeciesId))
                StartSpriteAnim(sprite, 1);
        }
        BattleAnimateFrontSprite(sprite, sprite->sSpeciesId, TRUE, 1);
    }
}

void sub_8039BB4(struct Sprite *sprite)
{
    sprite->callback = oac_poke_ally_;
}

static void oac_poke_ally_(struct Sprite *sprite)
{
    if (!(gIntroSlideFlags & 1))
    {
        sprite->pos2.x -= 2;
        if (sprite->pos2.x == 0)
        {
            sprite->callback = SpriteCallbackDummy_3;
            sprite->data[1] = 0;
        }
    }
}

void sub_80105DC(struct Sprite *sprite)
{
    sprite->callback = SpriteCallbackDummy_3;
}

static void SpriteCallbackDummy_3(struct Sprite *sprite)
{
}

void sub_8039C00(struct Sprite *sprite)
{
    if (!(gIntroSlideFlags & 1))
    {
        sprite->pos2.x += sprite->data[1];
        sprite->pos2.y += sprite->data[2];
    }
}

#define sSinIndex           data[3]
#define sDelta              data[4]
#define sAmplitude          data[5]
#define sBouncerSpriteId    data[6]
#define sWhich              data[7]

void DoBounceEffect(u8 battler, u8 which, s8 delta, s8 amplitude)
{
    u8 invisibleSpriteId;
    u8 bouncerSpriteId;

    switch (which)
    {
    case BOUNCE_HEALTHBOX:
    default:
        if (gBattleSpritesDataPtr->healthBoxesData[battler].healthboxIsBouncing)
            return;
        break;
    case BOUNCE_MON:
        if (gBattleSpritesDataPtr->healthBoxesData[battler].battlerIsBouncing)
            return;
        break;
    }

    invisibleSpriteId = CreateInvisibleSpriteWithCallback(SpriteCB_BounceEffect);
    if (which == BOUNCE_HEALTHBOX)
    {
        bouncerSpriteId = gHealthboxSpriteIds[battler];
        gBattleSpritesDataPtr->healthBoxesData[battler].healthboxBounceSpriteId = invisibleSpriteId;
        gBattleSpritesDataPtr->healthBoxesData[battler].healthboxIsBouncing = 1;
        gSprites[invisibleSpriteId].sSinIndex = 128; // 0
    }
    else
    {
        bouncerSpriteId = gBattlerSpriteIds[battler];
        gBattleSpritesDataPtr->healthBoxesData[battler].battlerBounceSpriteId = invisibleSpriteId;
        gBattleSpritesDataPtr->healthBoxesData[battler].battlerIsBouncing = 1;
        gSprites[invisibleSpriteId].sSinIndex = 192; // -1
    }
    gSprites[invisibleSpriteId].sDelta = delta;
    gSprites[invisibleSpriteId].sAmplitude = amplitude;
    gSprites[invisibleSpriteId].sBouncerSpriteId = bouncerSpriteId;
    gSprites[invisibleSpriteId].sWhich = which;
    gSprites[invisibleSpriteId].sBattler = battler;
    gSprites[bouncerSpriteId].pos2.x = 0;
    gSprites[bouncerSpriteId].pos2.y = 0;
}

void EndBounceEffect(u8 battler, u8 which)
{
    u8 bouncerSpriteId;

    if (which == BOUNCE_HEALTHBOX)
    {
        if (!gBattleSpritesDataPtr->healthBoxesData[battler].healthboxIsBouncing)
            return;

        bouncerSpriteId = gSprites[gBattleSpritesDataPtr->healthBoxesData[battler].healthboxBounceSpriteId].sBouncerSpriteId;
        DestroySprite(&gSprites[gBattleSpritesDataPtr->healthBoxesData[battler].healthboxBounceSpriteId]);
        gBattleSpritesDataPtr->healthBoxesData[battler].healthboxIsBouncing = 0;
    }
    else
    {
        if (!gBattleSpritesDataPtr->healthBoxesData[battler].battlerIsBouncing)
            return;

        bouncerSpriteId = gSprites[gBattleSpritesDataPtr->healthBoxesData[battler].battlerBounceSpriteId].sBouncerSpriteId;
        DestroySprite(&gSprites[gBattleSpritesDataPtr->healthBoxesData[battler].battlerBounceSpriteId]);
        gBattleSpritesDataPtr->healthBoxesData[battler].battlerIsBouncing = 0;
    }

    gSprites[bouncerSpriteId].pos2.x = 0;
    gSprites[bouncerSpriteId].pos2.y = 0;
}

static void SpriteCB_BounceEffect(struct Sprite *sprite)
{
    u8 bouncerSpriteId = sprite->sBouncerSpriteId;
    s32 index = sprite->sSinIndex;
    s32 y = Sin(index, sprite->sAmplitude) + sprite->sAmplitude;

    gSprites[bouncerSpriteId].pos2.y = y;
    sprite->sSinIndex = (sprite->sSinIndex + sprite->sDelta) & 0xFF;

    bouncerSpriteId = GetMegaIndicatorSpriteId(sprite->sBouncerSpriteId);
    if (sprite->sWhich == BOUNCE_HEALTHBOX && bouncerSpriteId != 0xFF)
        gSprites[bouncerSpriteId].pos2.y = y;
}

#undef sSinIndex
#undef sDelta
#undef sAmplitude
#undef sBouncerSpriteId
#undef sWhich

void SpriteCb_PlayerMonFromBall(struct Sprite *sprite)
{
    if (sprite->affineAnimEnded)
        BattleAnimateBackSprite(sprite, sprite->sSpeciesId);
}

void sub_8039E60(struct Sprite *sprite)
{
    sub_8039E9C(sprite);
    if (sprite->animEnded)
        sprite->callback = SpriteCallbackDummy_3;
}

void sub_8039E84(struct Sprite *sprite)
{
    StartSpriteAnim(sprite, 1);
    sprite->callback = sub_8039E60;
}

void sub_8039E9C(struct Sprite *sprite)
{
    if (sprite->animDelayCounter == 0)
        sprite->centerToCornerVecX = gUnknown_0831ACE0[sprite->animCmdIndex];
}

void nullsub_20(void)
{

}

void BeginBattleIntro(void)
{
    BattleStartClearSetData();
    gBattleCommunication[1] = 0;
    gBattleStruct->introState = 0;
    gBattleMainFunc = DoBattleIntro;
}

static void BattleMainCB1(void)
{
    gBattleMainFunc();

    for (gActiveBattler = 0; gActiveBattler < gBattlersCount; gActiveBattler++)
        gBattlerControllerFuncs[gActiveBattler]();
}

static void BattleStartClearSetData(void)
{
    s32 i;

    TurnValuesCleanUp(FALSE);
    SpecialStatusesClear();

    memset(&gDisableStructs, 0, sizeof(gDisableStructs));
    memset(&gFieldTimers, 0, sizeof(gFieldTimers));
    memset(&gSideStatuses, 0, sizeof(gSideStatuses));
    memset(&gSideTimers, 0, sizeof(gSideTimers));
    memset(&gWishFutureKnock, 0, sizeof(gWishFutureKnock));
    memset(&gBattleResults, 0, sizeof(gBattleResults));

    for (i = 0; i < MAX_BATTLERS_COUNT; i++)
    {
        gStatuses3[i] = 0;
        gDisableStructs[i].isFirstTurn = 2;
        gLastMoves[i] = 0;
        gLastLandedMoves[i] = 0;
        gLastHitByType[i] = 0;
        gLastResultingMoves[i] = 0;
        gLastHitBy[i] = 0xFF;
        gLockedMoves[i] = 0;
        gLastPrintedMoves[i] = 0;
        gBattleResources->flags->flags[i] = 0;
        gPalaceSelectionBattleScripts[i] = 0;
        gBattleStruct->lastTakenMove[i] = 0;
        gBattleStruct->usedHeldItems[i] = 0;
        gBattleStruct->choicedMove[i] = 0;
        gBattleStruct->changedItems[i] = 0;
        gBattleStruct->lastTakenMoveFrom[i][0] = 0;
        gBattleStruct->lastTakenMoveFrom[i][1] = 0;
        gBattleStruct->lastTakenMoveFrom[i][2] = 0;
        gBattleStruct->lastTakenMoveFrom[i][3] = 0;
        gBattleStruct->AI_monToSwitchIntoId[i] = PARTY_SIZE;
    }

    gLastUsedMove = 0;
    gFieldStatuses = 0;

    gBattlerAttacker = 0;
    gBattlerTarget = 0;
    gBattleWeather = 0;
    gHitMarker = 0;

    if (!(gBattleTypeFlags & BATTLE_TYPE_RECORDED))
    {
        if (!(gBattleTypeFlags & BATTLE_TYPE_LINK) && gSaveBlock2Ptr->optionsBattleSceneOff == TRUE)
            gHitMarker |= HITMARKER_NO_ANIMATIONS;
    }
    else if (!(gBattleTypeFlags & (BATTLE_TYPE_LINK | BATTLE_TYPE_x2000000)) && GetBattleSceneInRecordedBattle())
    {
        gHitMarker |= HITMARKER_NO_ANIMATIONS;
    }

    gBattleScripting.battleStyle = gSaveBlock2Ptr->optionsBattleStyle;
	gBattleScripting.expOnCatch = (B_EXP_CATCH >= GEN_6);
	gBattleScripting.monCaught = FALSE;

    gMultiHitCounter = 0;
    gBattleOutcome = 0;
    gBattleControllerExecFlags = 0;
    gPaydayMoney = 0;
    gBattleResources->battleScriptsStack->size = 0;
    gBattleResources->battleCallbackStack->size = 0;

    for (i = 0; i < BATTLE_COMMUNICATION_ENTRIES_COUNT; i++)
        gBattleCommunication[i] = 0;

    gPauseCounterBattle = 0;
    gBattleMoveDamage = 0;
    gIntroSlideFlags = 0;
    gBattleScripting.animTurn = 0;
    gBattleScripting.animTargetsHit = 0;
    gLeveledUpInBattle = 0;
    gAbsentBattlerFlags = 0;
    gBattleStruct->runTries = 0;
    gBattleStruct->safariGoNearCounter = 0;
    gBattleStruct->safariPkblThrowCounter = 0;
    gBattleStruct->safariCatchFactor = gBaseStats[GetMonData(&gEnemyParty[0], MON_DATA_SPECIES)].catchRate * 100 / 1275;
    gBattleStruct->safariEscapeFactor = 3;
    gBattleStruct->wildVictorySong = 0;
    gBattleStruct->moneyMultiplier = 1;

    gBattleStruct->givenExpMons = 0;
    gBattleStruct->palaceFlags = 0;

    gRandomTurnNumber = Random();

    gBattleResults.shinyWildMon = IsMonShiny(&gEnemyParty[0]);

    gBattleStruct->arenaLostPlayerMons = 0;
    gBattleStruct->arenaLostOpponentMons = 0;

    gBattleStruct->mega.triggerSpriteId = 0xFF;
}

void SwitchInClearSetData(void)
{
    s32 i;
    struct DisableStruct disableStructCopy = gDisableStructs[gActiveBattler];

    ClearIllusionMon(gActiveBattler);
    if (gBattleMoves[gCurrentMove].effect != EFFECT_BATON_PASS)
    {
        for (i = 0; i < NUM_BATTLE_STATS; i++)
            gBattleMons[gActiveBattler].statStages[i] = 6;
        for (i = 0; i < gBattlersCount; i++)
        {
            if ((gBattleMons[i].status2 & STATUS2_ESCAPE_PREVENTION) && gDisableStructs[i].battlerPreventingEscape == gActiveBattler)
                gBattleMons[i].status2 &= ~STATUS2_ESCAPE_PREVENTION;
            if ((gStatuses3[i] & STATUS3_ALWAYS_HITS) && gDisableStructs[i].battlerWithSureHit == gActiveBattler)
            {
                gStatuses3[i] &= ~STATUS3_ALWAYS_HITS;
                gDisableStructs[i].battlerWithSureHit = 0;
            }
        }
    }
    if (gBattleMoves[gCurrentMove].effect == EFFECT_BATON_PASS)
    {
        gBattleMons[gActiveBattler].status2 &= (STATUS2_CONFUSION | STATUS2_FOCUS_ENERGY | STATUS2_SUBSTITUTE | STATUS2_ESCAPE_PREVENTION | STATUS2_CURSED);
        gStatuses3[gActiveBattler] &= (STATUS3_LEECHSEED_BATTLER | STATUS3_LEECHSEED | STATUS3_ALWAYS_HITS | STATUS3_PERISH_SONG | STATUS3_ROOTED);

        for (i = 0; i < gBattlersCount; i++)
        {
            if (GetBattlerSide(gActiveBattler) != GetBattlerSide(i)
             && (gStatuses3[i] & STATUS3_ALWAYS_HITS) != 0
             && (gDisableStructs[i].battlerWithSureHit == gActiveBattler))
            {
                gStatuses3[i] &= ~(STATUS3_ALWAYS_HITS);
                gStatuses3[i] |= STATUS3_ALWAYS_HITS_TURN(2);
            }
        }
        if (gStatuses3[gActiveBattler] & STATUS3_POWER_TRICK)
            SWAP(gBattleMons[gActiveBattler].attack, gBattleMons[gActiveBattler].defense, i);
    }
    else
    {
        gBattleMons[gActiveBattler].status2 = 0;
        gStatuses3[gActiveBattler] = 0;
    }

    for (i = 0; i < gBattlersCount; i++)
    {
        if (gBattleMons[i].status2 & STATUS2_INFATUATED_WITH(gActiveBattler))
            gBattleMons[i].status2 &= ~(STATUS2_INFATUATED_WITH(gActiveBattler));
        if ((gBattleMons[i].status2 & STATUS2_WRAPPED) && *(gBattleStruct->wrappedBy + i) == gActiveBattler)
            gBattleMons[i].status2 &= ~(STATUS2_WRAPPED);
    }

    gActionSelectionCursor[gActiveBattler] = 0;
    gMoveSelectionCursor[gActiveBattler] = 0;

    memset(&gDisableStructs[gActiveBattler], 0, sizeof(struct DisableStruct));

    if (gBattleMoves[gCurrentMove].effect == EFFECT_BATON_PASS)
    {
        gDisableStructs[gActiveBattler].substituteHP = disableStructCopy.substituteHP;
        gDisableStructs[gActiveBattler].battlerWithSureHit = disableStructCopy.battlerWithSureHit;
        gDisableStructs[gActiveBattler].perishSongTimer = disableStructCopy.perishSongTimer;
        gDisableStructs[gActiveBattler].perishSongTimerStartValue = disableStructCopy.perishSongTimerStartValue;
        gDisableStructs[gActiveBattler].battlerPreventingEscape = disableStructCopy.battlerPreventingEscape;
    }

    gMoveResultFlags = 0;
    gDisableStructs[gActiveBattler].isFirstTurn = 2;
    gDisableStructs[gActiveBattler].truantSwitchInHack = disableStructCopy.truantSwitchInHack;
    gLastMoves[gActiveBattler] = 0;
    gLastLandedMoves[gActiveBattler] = 0;
    gLastHitByType[gActiveBattler] = 0;
    gLastResultingMoves[gActiveBattler] = 0;
    gLastPrintedMoves[gActiveBattler] = 0;
    gLastHitBy[gActiveBattler] = 0xFF;

<<<<<<< HEAD
    gBattleStruct->lastTakenMove[gActiveBattler] = 0;
    gBattleStruct->sameMoveTurns[gActiveBattler] = 0;
    gBattleStruct->lastTakenMoveFrom[gActiveBattler][0] = 0;
    gBattleStruct->lastTakenMoveFrom[gActiveBattler][1] = 0;
    gBattleStruct->lastTakenMoveFrom[gActiveBattler][2] = 0;
    gBattleStruct->lastTakenMoveFrom[gActiveBattler][3] = 0;
    gBattleStruct->lastMoveFailed &= ~(gBitTable[gActiveBattler]);
    gBattleStruct->field_92 &= ~(gBitTable[gActiveBattler]);
=======
    *(gBattleStruct->lastTakenMove + gActiveBattler * 2 + 0) = 0;
    *(gBattleStruct->lastTakenMove + gActiveBattler * 2 + 1) = 0;
    *(0 * 2 + gActiveBattler * 8 + (u8*)(gBattleStruct->lastTakenMoveFrom) + 0) = 0;
    *(0 * 2 + gActiveBattler * 8 + (u8*)(gBattleStruct->lastTakenMoveFrom) + 1) = 0;
    *(1 * 2 + gActiveBattler * 8 + (u8*)(gBattleStruct->lastTakenMoveFrom) + 0) = 0;
    *(1 * 2 + gActiveBattler * 8 + (u8*)(gBattleStruct->lastTakenMoveFrom) + 1) = 0;
    *(2 * 2 + gActiveBattler * 8 + (u8*)(gBattleStruct->lastTakenMoveFrom) + 0) = 0;
    *(2 * 2 + gActiveBattler * 8 + (u8*)(gBattleStruct->lastTakenMoveFrom) + 1) = 0;
    *(3 * 2 + gActiveBattler * 8 + (u8*)(gBattleStruct->lastTakenMoveFrom) + 0) = 0;
    *(3 * 2 + gActiveBattler * 8 + (u8*)(gBattleStruct->lastTakenMoveFrom) + 1) = 0;

    gBattleStruct->palaceFlags &= ~(gBitTable[gActiveBattler]);
>>>>>>> 79cc659d

    for (i = 0; i < gBattlersCount; i++)
    {
        if (i != gActiveBattler && GetBattlerSide(i) != GetBattlerSide(gActiveBattler))
            gBattleStruct->lastTakenMove[i] = 0;

        gBattleStruct->lastTakenMoveFrom[i][gActiveBattler] = 0;
    }

    gBattleStruct->choicedMove[gActiveBattler] = 0;
    gBattleResources->flags->flags[gActiveBattler] = 0;
    gCurrentMove = 0;
    gBattleStruct->arenaTurnCounter = 0xFF;

    ClearBattlerMoveHistory(gActiveBattler);
    ClearBattlerAbilityHistory(gActiveBattler);
}

void FaintClearSetData(void)
{
    s32 i;

    for (i = 0; i < NUM_BATTLE_STATS; i++)
        gBattleMons[gActiveBattler].statStages[i] = 6;

    gBattleMons[gActiveBattler].status2 = 0;
    gStatuses3[gActiveBattler] = 0;

    for (i = 0; i < gBattlersCount; i++)
    {
        if ((gBattleMons[i].status2 & STATUS2_ESCAPE_PREVENTION) && gDisableStructs[i].battlerPreventingEscape == gActiveBattler)
            gBattleMons[i].status2 &= ~STATUS2_ESCAPE_PREVENTION;
        if (gBattleMons[i].status2 & STATUS2_INFATUATED_WITH(gActiveBattler))
            gBattleMons[i].status2 &= ~(STATUS2_INFATUATED_WITH(gActiveBattler));
        if ((gBattleMons[i].status2 & STATUS2_WRAPPED) && *(gBattleStruct->wrappedBy + i) == gActiveBattler)
            gBattleMons[i].status2 &= ~(STATUS2_WRAPPED);
    }

    gActionSelectionCursor[gActiveBattler] = 0;
    gMoveSelectionCursor[gActiveBattler] = 0;

    memset(&gDisableStructs[gActiveBattler], 0, sizeof(struct DisableStruct));

    gProtectStructs[gActiveBattler].protected = 0;
    gProtectStructs[gActiveBattler].spikyShielded = 0;
    gProtectStructs[gActiveBattler].kingsShielded = 0;
    gProtectStructs[gActiveBattler].banefulBunkered = 0;
    gProtectStructs[gActiveBattler].endured = 0;
    gProtectStructs[gActiveBattler].noValidMoves = 0;
    gProtectStructs[gActiveBattler].helpingHand = 0;
    gProtectStructs[gActiveBattler].bounceMove = 0;
    gProtectStructs[gActiveBattler].stealMove = 0;
    gProtectStructs[gActiveBattler].prlzImmobility = 0;
    gProtectStructs[gActiveBattler].confusionSelfDmg = 0;
    gProtectStructs[gActiveBattler].targetNotAffected = 0;
    gProtectStructs[gActiveBattler].chargingTurn = 0;
    gProtectStructs[gActiveBattler].fleeFlag = 0;
    gProtectStructs[gActiveBattler].usedImprisonedMove = 0;
    gProtectStructs[gActiveBattler].loveImmobility = 0;
    gProtectStructs[gActiveBattler].usedDisabledMove = 0;
    gProtectStructs[gActiveBattler].usedTauntedMove = 0;
    gProtectStructs[gActiveBattler].flag2Unknown = 0;
    gProtectStructs[gActiveBattler].flinchImmobility = 0;
    gProtectStructs[gActiveBattler].notFirstStrike = 0;
    gProtectStructs[gActiveBattler].usedHealBlockedMove = 0;
    gProtectStructs[gActiveBattler].usesBouncedMove = 0;
    gProtectStructs[gActiveBattler].usedGravityPreventedMove = 0;
    gProtectStructs[gActiveBattler].usedThroatChopPreventedMove = 0;

    gDisableStructs[gActiveBattler].isFirstTurn = 2;

    gLastMoves[gActiveBattler] = 0;
    gLastLandedMoves[gActiveBattler] = 0;
    gLastHitByType[gActiveBattler] = 0;
    gLastResultingMoves[gActiveBattler] = 0;
    gLastPrintedMoves[gActiveBattler] = 0;
    gLastHitBy[gActiveBattler] = 0xFF;

    gBattleStruct->choicedMove[gActiveBattler] = 0;
    gBattleStruct->sameMoveTurns[gActiveBattler] = 0;
    gBattleStruct->lastTakenMove[gActiveBattler] = 0;
    gBattleStruct->lastTakenMoveFrom[gActiveBattler][0] = 0;
    gBattleStruct->lastTakenMoveFrom[gActiveBattler][1] = 0;
    gBattleStruct->lastTakenMoveFrom[gActiveBattler][2] = 0;
    gBattleStruct->lastTakenMoveFrom[gActiveBattler][3] = 0;

    gBattleStruct->palaceFlags &= ~(gBitTable[gActiveBattler]);

    for (i = 0; i < gBattlersCount; i++)
    {
        if (i != gActiveBattler && GetBattlerSide(i) != GetBattlerSide(gActiveBattler))
            gBattleStruct->lastTakenMove[i] = 0;

        gBattleStruct->lastTakenMoveFrom[i][gActiveBattler] = 0;
    }

    gBattleResources->flags->flags[gActiveBattler] = 0;

    gBattleMons[gActiveBattler].type1 = gBaseStats[gBattleMons[gActiveBattler].species].type1;
    gBattleMons[gActiveBattler].type2 = gBaseStats[gBattleMons[gActiveBattler].species].type2;
    gBattleMons[gActiveBattler].type3 = TYPE_MYSTERY;

    ClearBattlerMoveHistory(gActiveBattler);
    ClearBattlerAbilityHistory(gActiveBattler);
    UndoFormChange(gBattlerPartyIndexes[gActiveBattler], GET_BATTLER_SIDE(gActiveBattler));
    if (GetBattlerSide(gActiveBattler) == B_SIDE_PLAYER)
        UndoMegaEvolution(gBattlerPartyIndexes[gActiveBattler]);
}

static void DoBattleIntro(void)
{
    s32 i;
    u8 *state = &gBattleStruct->introState;

    switch (*state)
    {
    case 0: // Get Data of all battlers.
        gActiveBattler = gBattleCommunication[1];
        BtlController_EmitGetMonData(0, REQUEST_ALL_BATTLE, 0);
        MarkBattlerForControllerExec(gActiveBattler);
        (*state)++;
        break;
    case 1: // Loop through all battlers.
        if (!gBattleControllerExecFlags)
        {
            if (++gBattleCommunication[1] == gBattlersCount)
                (*state)++;
            else
                *state = 0;
        }
        break;
    case 2: // Start graphical intro slide.
        if (!gBattleControllerExecFlags)
        {
            gActiveBattler = GetBattlerAtPosition(0);
            BtlController_EmitIntroSlide(0, gBattleTerrain);
            MarkBattlerForControllerExec(gActiveBattler);
            gBattleCommunication[0] = 0;
            gBattleCommunication[1] = 0;
            (*state)++;
        }
        break;
    case 3: // Wait for intro slide.
        if (!gBattleControllerExecFlags)
            (*state)++;
        break;
    case 4: // Copy battler data gotten in cases 0 and 1. Draw trainer/mon sprite.
        for (gActiveBattler = 0; gActiveBattler < gBattlersCount; gActiveBattler++)
        {
            if ((gBattleTypeFlags & BATTLE_TYPE_SAFARI) && GetBattlerSide(gActiveBattler) == B_SIDE_PLAYER)
            {
                memset(&gBattleMons[gActiveBattler], 0, sizeof(struct BattlePokemon));
            }
            else
            {
                memcpy(&gBattleMons[gActiveBattler], &gBattleResources->bufferB[gActiveBattler][4], sizeof(struct BattlePokemon));
                gBattleMons[gActiveBattler].type1 = gBaseStats[gBattleMons[gActiveBattler].species].type1;
                gBattleMons[gActiveBattler].type2 = gBaseStats[gBattleMons[gActiveBattler].species].type2;
                gBattleMons[gActiveBattler].type3 = TYPE_MYSTERY;
                gBattleMons[gActiveBattler].ability = GetAbilityBySpecies(gBattleMons[gActiveBattler].species, gBattleMons[gActiveBattler].abilityNum);
                gBattleStruct->hpOnSwitchout[GetBattlerSide(gActiveBattler)] = gBattleMons[gActiveBattler].hp;
                gBattleMons[gActiveBattler].status2 = 0;
                for (i = 0; i < NUM_BATTLE_STATS; i++)
                    gBattleMons[gActiveBattler].statStages[i] = 6;
            }

            // Draw sprite.
            switch (GetBattlerPosition(gActiveBattler))
            {
            case B_POSITION_PLAYER_LEFT: // player sprite
                BtlController_EmitDrawTrainerPic(0);
                MarkBattlerForControllerExec(gActiveBattler);
                break;
            case B_POSITION_OPPONENT_LEFT:
                if (gBattleTypeFlags & BATTLE_TYPE_TRAINER) // opponent 1 sprite
                {
                    BtlController_EmitDrawTrainerPic(0);
                    MarkBattlerForControllerExec(gActiveBattler);
                }
                else // wild mon 1
                {
                    BtlController_EmitLoadMonSprite(0);
                    MarkBattlerForControllerExec(gActiveBattler);
                    gBattleResults.lastOpponentSpecies = GetMonData(&gEnemyParty[gBattlerPartyIndexes[gActiveBattler]], MON_DATA_SPECIES, NULL);
                }
                break;
            case B_POSITION_PLAYER_RIGHT:
                if (gBattleTypeFlags & (BATTLE_TYPE_MULTI | BATTLE_TYPE_INGAME_PARTNER)) // partner sprite
                {
                    BtlController_EmitDrawTrainerPic(0);
                    MarkBattlerForControllerExec(gActiveBattler);
                }
                break;
            case B_POSITION_OPPONENT_RIGHT:
                if (gBattleTypeFlags & BATTLE_TYPE_TRAINER)
                {
                    if (gBattleTypeFlags & (BATTLE_TYPE_MULTI | BATTLE_TYPE_TWO_OPPONENTS) && !BATTLE_TWO_VS_ONE_OPPONENT) // opponent 2 if exists
                    {
                        BtlController_EmitDrawTrainerPic(0);
                        MarkBattlerForControllerExec(gActiveBattler);
                    }
                }
                else // wild mon 2
                {
                    BtlController_EmitLoadMonSprite(0);
                    MarkBattlerForControllerExec(gActiveBattler);
                    gBattleResults.lastOpponentSpecies = GetMonData(&gEnemyParty[gBattlerPartyIndexes[gActiveBattler]], MON_DATA_SPECIES, NULL);
                }
                break;
            }

            if (gBattleTypeFlags & BATTLE_TYPE_ARENA)
                BattleArena_InitPoints();
        }

        if (gBattleTypeFlags & BATTLE_TYPE_TRAINER)
        {
            (*state)++;
        }
        else // Skip party summary since it is a wild battle.
        {
            if (B_FAST_INTRO)
                *state = 7; // Don't wait for sprite, print message at the same time.
            else
                *state = 6; // Wait for sprite to load.
        }
        break;
    case 5: // draw party summary in trainer battles
        if (!gBattleControllerExecFlags)
        {
            struct HpAndStatus hpStatus[PARTY_SIZE];

            for (i = 0; i < PARTY_SIZE; i++)
            {
                if (GetMonData(&gEnemyParty[i], MON_DATA_SPECIES2) == SPECIES_NONE
                 || GetMonData(&gEnemyParty[i], MON_DATA_SPECIES2) == SPECIES_EGG)
                {
                    hpStatus[i].hp = 0xFFFF;
                    hpStatus[i].status = 0;
                }
                else
                {
                    hpStatus[i].hp = GetMonData(&gEnemyParty[i], MON_DATA_HP);
                    hpStatus[i].status = GetMonData(&gEnemyParty[i], MON_DATA_STATUS);
                }
            }

            gActiveBattler = GetBattlerAtPosition(B_POSITION_OPPONENT_LEFT);
            BtlController_EmitDrawPartyStatusSummary(0, hpStatus, 0x80);
            MarkBattlerForControllerExec(gActiveBattler);

            for (i = 0; i < PARTY_SIZE; i++)
            {
                if (GetMonData(&gPlayerParty[i], MON_DATA_SPECIES2) == SPECIES_NONE
                 || GetMonData(&gPlayerParty[i], MON_DATA_SPECIES2) == SPECIES_EGG)
                {
                    hpStatus[i].hp = 0xFFFF;
                    hpStatus[i].status = 0;
                }
                else
                {
                    hpStatus[i].hp = GetMonData(&gPlayerParty[i], MON_DATA_HP);
                    hpStatus[i].status = GetMonData(&gPlayerParty[i], MON_DATA_STATUS);
                }
            }

            gActiveBattler = GetBattlerAtPosition(B_POSITION_PLAYER_LEFT);
            BtlController_EmitDrawPartyStatusSummary(0, hpStatus, 0x80);
            MarkBattlerForControllerExec(gActiveBattler);

            (*state)++;
        }
        break;
    case 6: // wait for previous action to complete
        if (!gBattleControllerExecFlags)
            (*state)++;
        break;
    case 7: // print battle intro message
        if (!IsBattlerMarkedForControllerExec(GetBattlerAtPosition(B_POSITION_PLAYER_LEFT)))
        {
            PrepareStringBattle(STRINGID_INTROMSG, GetBattlerAtPosition(B_POSITION_PLAYER_LEFT));
            (*state)++;
        }
        break;
    case 8: // wait for intro message to be printed
        if (!IsBattlerMarkedForControllerExec(GetBattlerAtPosition(B_POSITION_PLAYER_LEFT)))
        {
            if (gBattleTypeFlags & BATTLE_TYPE_TRAINER)
            {
                (*state)++;
            }
            else
            {
                if (B_FAST_INTRO)
                    *state = 15; // Wait for text to be printed.
                else
                    *state = 14; // Wait for text and sprite.
            }
        }
        break;
    case 9: // print opponent sends out
        if (gBattleTypeFlags & BATTLE_TYPE_x2000000 && !(gBattleTypeFlags & BATTLE_TYPE_x80000000))
            PrepareStringBattle(STRINGID_INTROSENDOUT, GetBattlerAtPosition(B_POSITION_PLAYER_LEFT));
        else
            PrepareStringBattle(STRINGID_INTROSENDOUT, GetBattlerAtPosition(B_POSITION_OPPONENT_LEFT));
        (*state)++;
        break;
    case 10: // wait for opponent sends out text
        if (!gBattleControllerExecFlags)
            (*state)++;
        break;
    case 11: // first opponent's mon send out animation
        if (gBattleTypeFlags & BATTLE_TYPE_x2000000 && !(gBattleTypeFlags & BATTLE_TYPE_x80000000))
            gActiveBattler = GetBattlerAtPosition(B_POSITION_PLAYER_LEFT);
        else
            gActiveBattler = GetBattlerAtPosition(B_POSITION_OPPONENT_LEFT);

        BtlController_EmitIntroTrainerBallThrow(0);
        MarkBattlerForControllerExec(gActiveBattler);
        (*state)++;
        break;
    case 12: // nothing
        (*state)++;
    case 13: // second opponent's mon send out
        if (gBattleTypeFlags & (BATTLE_TYPE_MULTI | BATTLE_TYPE_TWO_OPPONENTS) && !BATTLE_TWO_VS_ONE_OPPONENT)
        {
            if (gBattleTypeFlags & BATTLE_TYPE_x2000000 && !(gBattleTypeFlags & BATTLE_TYPE_x80000000))
                gActiveBattler = GetBattlerAtPosition(B_POSITION_PLAYER_RIGHT);
            else
                gActiveBattler = GetBattlerAtPosition(B_POSITION_OPPONENT_RIGHT);

            BtlController_EmitIntroTrainerBallThrow(0);
            MarkBattlerForControllerExec(gActiveBattler);
        }
        if (B_FAST_INTRO && !(gBattleTypeFlags & (BATTLE_TYPE_RECORDED | BATTLE_TYPE_x2000000 | BATTLE_TYPE_x80000000 | BATTLE_TYPE_LINK)))
            *state = 15; // Print at the same time as trainer sends out second mon.
        else
            (*state)++;
        break;
    case 14: // wait for opponent 2 send out
        if (!gBattleControllerExecFlags)
            (*state)++;
        break;
    case 15: // wait for wild battle message
        if (!IsBattlerMarkedForControllerExec(GetBattlerAtPosition(B_POSITION_PLAYER_LEFT)))
            (*state)++;
        break;
    case 16: // print player sends out
        if (!(gBattleTypeFlags & BATTLE_TYPE_SAFARI))
        {
            if (gBattleTypeFlags & BATTLE_TYPE_x2000000 && !(gBattleTypeFlags & BATTLE_TYPE_x80000000))
                gActiveBattler = GetBattlerAtPosition(B_POSITION_OPPONENT_LEFT);
            else
                gActiveBattler = GetBattlerAtPosition(B_POSITION_PLAYER_LEFT);

            // A hack that makes fast intro work in trainer battles too.
            if (B_FAST_INTRO
                && gBattleTypeFlags & BATTLE_TYPE_TRAINER
                && !(gBattleTypeFlags & (BATTLE_TYPE_RECORDED | BATTLE_TYPE_x2000000 | BATTLE_TYPE_x80000000 | BATTLE_TYPE_LINK))
                && gSprites[gHealthboxSpriteIds[gActiveBattler ^ BIT_SIDE]].callback == SpriteCallbackDummy)
            {
                return;
            }

            PrepareStringBattle(STRINGID_INTROSENDOUT, gActiveBattler);
        }
        (*state)++;
        break;
    case 17: // wait for player send out message
        if (!(gBattleTypeFlags & BATTLE_TYPE_LINK && gBattleControllerExecFlags))
        {
            if (gBattleTypeFlags & BATTLE_TYPE_x2000000 && !(gBattleTypeFlags & BATTLE_TYPE_x80000000))
                gActiveBattler = GetBattlerAtPosition(B_POSITION_OPPONENT_LEFT);
            else
                gActiveBattler = GetBattlerAtPosition(B_POSITION_PLAYER_LEFT);

            if (!IsBattlerMarkedForControllerExec(gActiveBattler))
                (*state)++;
        }
        break;
    case 18: // player 1 send out
        if (gBattleTypeFlags & BATTLE_TYPE_x2000000 && !(gBattleTypeFlags & BATTLE_TYPE_x80000000))
            gActiveBattler = GetBattlerAtPosition(B_POSITION_OPPONENT_LEFT);
        else
            gActiveBattler = GetBattlerAtPosition(B_POSITION_PLAYER_LEFT);

        BtlController_EmitIntroTrainerBallThrow(0);
        MarkBattlerForControllerExec(gActiveBattler);
        (*state)++;
        break;
    case 19: // player 2 send out
        if (gBattleTypeFlags & (BATTLE_TYPE_MULTI | BATTLE_TYPE_INGAME_PARTNER))
        {
            if (gBattleTypeFlags & BATTLE_TYPE_x2000000 && !(gBattleTypeFlags & BATTLE_TYPE_x80000000))
                gActiveBattler = GetBattlerAtPosition(B_POSITION_OPPONENT_RIGHT);
            else
                gActiveBattler = GetBattlerAtPosition(B_POSITION_PLAYER_RIGHT);

            BtlController_EmitIntroTrainerBallThrow(0);
            MarkBattlerForControllerExec(gActiveBattler);
        }
        (*state)++;
        break;
    case 20: // set dex and battle vars
        if (!gBattleControllerExecFlags)
        {
            for (gActiveBattler = 0; gActiveBattler < gBattlersCount; gActiveBattler++)
            {
                if (GetBattlerSide(gActiveBattler) == B_SIDE_OPPONENT
                 && !(gBattleTypeFlags & (BATTLE_TYPE_EREADER_TRAINER
                                          | BATTLE_TYPE_FRONTIER
                                          | BATTLE_TYPE_LINK
                                          | BATTLE_TYPE_x2000000
                                          | BATTLE_TYPE_TRAINER_HILL)))
                {
                    HandleSetPokedexFlag(SpeciesToNationalPokedexNum(gBattleMons[gActiveBattler].species), FLAG_SET_SEEN, gBattleMons[gActiveBattler].personality);
                }
            }

            gBattleStruct->switchInAbilitiesCounter = 0;
            gBattleStruct->switchInItemsCounter = 0;
            gBattleStruct->overworldWeatherDone = FALSE;

            gBattleMainFunc = TryDoEventsBeforeFirstTurn;
        }
        break;
    }
}

static void TryDoEventsBeforeFirstTurn(void)
{
    s32 i, j;

    if (gBattleControllerExecFlags)
        return;

    if (gBattleStruct->switchInAbilitiesCounter == 0)
    {
        for (i = 0; i < gBattlersCount; i++)
            gBattlerByTurnOrder[i] = i;
        for (i = 0; i < gBattlersCount - 1; i++)
        {
            for (j = i + 1; j < gBattlersCount; j++)
            {
                if (GetWhoStrikesFirst(gBattlerByTurnOrder[i], gBattlerByTurnOrder[j], TRUE) != 0)
                    SwapTurnOrder(i, j);
            }
        }
    }
    if (!gBattleStruct->overworldWeatherDone
        && AbilityBattleEffects(0, 0, 0, ABILITYEFFECT_SWITCH_IN_WEATHER, 0) != 0)
    {
        gBattleStruct->overworldWeatherDone = TRUE;
        return;
    }
    // Check all switch in abilities happening from the fastest mon to slowest.
    while (gBattleStruct->switchInAbilitiesCounter < gBattlersCount)
    {
        gBattlerAttacker = gBattlerByTurnOrder[gBattleStruct->switchInAbilitiesCounter++];
        if (AbilityBattleEffects(ABILITYEFFECT_ON_SWITCHIN, gBattlerAttacker, 0, 0, 0) != 0)
            return;
    }
    if (AbilityBattleEffects(ABILITYEFFECT_INTIMIDATE1, 0, 0, 0, 0) != 0)
        return;
    if (AbilityBattleEffects(ABILITYEFFECT_TRACE1, 0, 0, 0, 0) != 0)
        return;
    // Check all switch in items having effect from the fastest mon to slowest.
    while (gBattleStruct->switchInItemsCounter < gBattlersCount)
    {
        if (ItemBattleEffects(ITEMEFFECT_ON_SWITCH_IN, gBattlerByTurnOrder[gBattleStruct->switchInItemsCounter++], FALSE))
            return;
    }
    for (i = 0; i < MAX_BATTLERS_COUNT; i++)
    {
        *(gBattleStruct->monToSwitchIntoId + i) = PARTY_SIZE;
        gChosenActionByBattler[i] = B_ACTION_NONE;
        gChosenMoveByBattler[i] = MOVE_NONE;
    }
    TurnValuesCleanUp(FALSE);
    SpecialStatusesClear();
    *(&gBattleStruct->field_91) = gAbsentBattlerFlags;
    BattlePutTextOnWindow(gText_EmptyString3, 0);
    gBattleMainFunc = HandleTurnActionSelectionState;
    ResetSentPokesToOpponentValue();

    for (i = 0; i < BATTLE_COMMUNICATION_ENTRIES_COUNT; i++)
        gBattleCommunication[i] = 0;

    for (i = 0; i < gBattlersCount; i++)
        gBattleMons[i].status2 &= ~(STATUS2_FLINCHED);

    *(&gBattleStruct->turnEffectsTracker) = 0;
    *(&gBattleStruct->turnEffectsBattlerId) = 0;
    *(&gBattleStruct->wishPerishSongState) = 0;
    *(&gBattleStruct->wishPerishSongBattlerId) = 0;
    gBattleScripting.moveendState = 0;
    gBattleStruct->faintedActionsState = 0;
    gBattleStruct->turnCountersTracker = 0;
    gMoveResultFlags = 0;

    gRandomTurnNumber = Random();

    if (gBattleTypeFlags & BATTLE_TYPE_ARENA)
    {
        StopCryAndClearCrySongs();
        BattleScriptExecute(BattleScript_ArenaTurnBeginning);
    }
}

static void HandleEndTurn_ContinueBattle(void)
{
    s32 i;

    if (gBattleControllerExecFlags == 0)
    {
        gBattleMainFunc = BattleTurnPassed;
        for (i = 0; i < BATTLE_COMMUNICATION_ENTRIES_COUNT; i++)
            gBattleCommunication[i] = 0;
        for (i = 0; i < gBattlersCount; i++)
        {
            gBattleMons[i].status2 &= ~(STATUS2_FLINCHED);
            if ((gBattleMons[i].status1 & STATUS1_SLEEP) && (gBattleMons[i].status2 & STATUS2_MULTIPLETURNS))
                CancelMultiTurnMoves(i);
        }
        gBattleStruct->turnEffectsTracker = 0;
        gBattleStruct->turnEffectsBattlerId = 0;
        gBattleStruct->wishPerishSongState = 0;
        gBattleStruct->wishPerishSongBattlerId = 0;
        gBattleStruct->turnCountersTracker = 0;
        gMoveResultFlags = 0;
    }
}

void BattleTurnPassed(void)
{
    s32 i;

    TurnValuesCleanUp(TRUE);
    if (gBattleOutcome == 0)
    {
        if (DoFieldEndTurnEffects())
            return;
        if (DoBattlerEndTurnEffects())
            return;
    }
    if (HandleFaintedMonActions())
        return;
    gBattleStruct->faintedActionsState = 0;
    if (HandleWishPerishSongOnTurnEnd())
        return;

    TurnValuesCleanUp(FALSE);
    gHitMarker &= ~(HITMARKER_NO_ATTACKSTRING);
    gHitMarker &= ~(HITMARKER_UNABLE_TO_USE_MOVE);
    gHitMarker &= ~(HITMARKER_x400000);
    gHitMarker &= ~(HITMARKER_x100000);
    gBattleScripting.animTurn = 0;
    gBattleScripting.animTargetsHit = 0;
    gBattleScripting.moveendState = 0;
    gBattleMoveDamage = 0;
    gMoveResultFlags = 0;

    for (i = 0; i < 5; i++)
        gBattleCommunication[i] = 0;

    if (gBattleOutcome != 0)
    {
        gCurrentActionFuncId = B_ACTION_FINISHED;
        gBattleMainFunc = RunTurnActionsFunctions;
        return;
    }

    if (gBattleResults.battleTurnCounter < 0xFF)
    {
        gBattleResults.battleTurnCounter++;
        gBattleStruct->arenaTurnCounter++;
    }

    for (i = 0; i < gBattlersCount; i++)
    {
        gChosenActionByBattler[i] = B_ACTION_NONE;
        gChosenMoveByBattler[i] = MOVE_NONE;
    }

    for (i = 0; i < MAX_BATTLERS_COUNT; i++)
        *(gBattleStruct->monToSwitchIntoId + i) = PARTY_SIZE;

    *(&gBattleStruct->field_91) = gAbsentBattlerFlags;
    BattlePutTextOnWindow(gText_EmptyString3, 0);
    gBattleMainFunc = HandleTurnActionSelectionState;
    gRandomTurnNumber = Random();

    if (gBattleTypeFlags & BATTLE_TYPE_PALACE)
        BattleScriptExecute(BattleScript_PalacePrintFlavorText);
    else if (gBattleTypeFlags & BATTLE_TYPE_ARENA && gBattleStruct->arenaTurnCounter == 0)
        BattleScriptExecute(BattleScript_ArenaTurnBeginning);
    else if (ShouldDoTrainerSlide(GetBattlerAtPosition(B_POSITION_OPPONENT_LEFT), gTrainerBattleOpponent_A, TRAINER_SLIDE_LAST_LOW_HP))
        BattleScriptExecute(BattleScript_TrainerSlideMsgEnd2);
}

u8 IsRunningFromBattleImpossible(void)
{
    u32 holdEffect, i;

    if (gBattleMons[gActiveBattler].item == ITEM_ENIGMA_BERRY)
        holdEffect = gEnigmaBerries[gActiveBattler].holdEffect;
    else
        holdEffect = ItemId_GetHoldEffect(gBattleMons[gActiveBattler].item);

    gPotentialItemEffectBattler = gActiveBattler;

    if (gBattleTypeFlags & BATTLE_TYPE_FIRST_BATTLE) // Cannot ever run from saving Birch's battle.
    {
        gBattleCommunication[MULTISTRING_CHOOSER] = 1;
        return 1;
    }
    if (GetBattlerPosition(gActiveBattler) == B_POSITION_PLAYER_RIGHT && WILD_DOUBLE_BATTLE
        && IsBattlerAlive(GetBattlerAtPosition(B_POSITION_PLAYER_LEFT))) // The second pokemon cannot run from a double wild battle, unless it's the only alive mon.
    {
        gBattleCommunication[MULTISTRING_CHOOSER] = 0;
        return 1;
    }

    if (holdEffect == HOLD_EFFECT_CAN_ALWAYS_RUN)
        return 0;
    if (gBattleTypeFlags & BATTLE_TYPE_LINK)
        return 0;
    if (gBattleMons[gActiveBattler].ability == ABILITY_RUN_AWAY)
        return 0;

    if ((i = IsAbilityPreventingEscape(gActiveBattler)))
    {
        gBattleScripting.battler = i - 1;
        gLastUsedAbility = gBattleMons[i - 1].ability;
        gBattleCommunication[MULTISTRING_CHOOSER] = 2;
        return 2;
    }

    if (!CanBattlerEscape(gActiveBattler))
    {
        gBattleCommunication[MULTISTRING_CHOOSER] = 0;
        return 1;
    }
    return 0;
}

void SwitchPartyOrder(u8 battler)
{
    s32 i;
    u8 partyId1;
    u8 partyId2;

    // gBattleStruct->field_60[battler][i]

    for (i = 0; i < (int)ARRAY_COUNT(gBattlePartyCurrentOrder); i++)
        gBattlePartyCurrentOrder[i] = *(battler * 3 + i + (u8*)(gBattleStruct->field_60));

    partyId1 = GetPartyIdFromBattlePartyId(gBattlerPartyIndexes[battler]);
    partyId2 = GetPartyIdFromBattlePartyId(*(gBattleStruct->monToSwitchIntoId + battler));
    SwitchPartyMonSlots(partyId1, partyId2);

    if (gBattleTypeFlags & BATTLE_TYPE_DOUBLE)
    {
        for (i = 0; i < (int)ARRAY_COUNT(gBattlePartyCurrentOrder); i++)
        {
            *(battler * 3 + i + (u8*)(gBattleStruct->field_60)) = gBattlePartyCurrentOrder[i];
            *(BATTLE_PARTNER(battler) * 3 + i + (u8*)(gBattleStruct->field_60)) = gBattlePartyCurrentOrder[i];
        }
    }
    else
    {
        for (i = 0; i < (int)ARRAY_COUNT(gBattlePartyCurrentOrder); i++)
        {
            *(battler * 3 + i + (u8*)(gBattleStruct->field_60)) = gBattlePartyCurrentOrder[i];
        }
    }
}

enum
{
    STATE_TURN_START_RECORD,
    STATE_BEFORE_ACTION_CHOSEN,
    STATE_WAIT_ACTION_CHOSEN,
    STATE_WAIT_ACTION_CASE_CHOSEN,
    STATE_WAIT_ACTION_CONFIRMED_STANDBY,
    STATE_WAIT_ACTION_CONFIRMED,
    STATE_SELECTION_SCRIPT,
    STATE_WAIT_SET_BEFORE_ACTION,
    STATE_SELECTION_SCRIPT_MAY_RUN
};

static void HandleTurnActionSelectionState(void)
{
    s32 i;

    gBattleCommunication[ACTIONS_CONFIRMED_COUNT] = 0;
    for (gActiveBattler = 0; gActiveBattler < gBattlersCount; gActiveBattler++)
    {
        u8 position = GetBattlerPosition(gActiveBattler);
        switch (gBattleCommunication[gActiveBattler])
        {
        case STATE_TURN_START_RECORD: // Recorded battle related action on start of every turn.
            RecordedBattle_CopyBattlerMoves();
            gBattleCommunication[gActiveBattler] = STATE_BEFORE_ACTION_CHOSEN;
            break;
        case STATE_BEFORE_ACTION_CHOSEN: // Choose an action.
            *(gBattleStruct->monToSwitchIntoId + gActiveBattler) = PARTY_SIZE;
            if (gBattleTypeFlags & BATTLE_TYPE_MULTI
                || (position & BIT_FLANK) == B_FLANK_LEFT
                || gBattleStruct->field_91 & gBitTable[GetBattlerAtPosition(BATTLE_PARTNER(position))]
                || gBattleCommunication[GetBattlerAtPosition(BATTLE_PARTNER(position))] == STATE_WAIT_ACTION_CONFIRMED)
            {
                if (gBattleStruct->field_91 & gBitTable[gActiveBattler])
                {
                    gChosenActionByBattler[gActiveBattler] = B_ACTION_NOTHING_FAINTED;
                    if (!(gBattleTypeFlags & BATTLE_TYPE_MULTI))
                        gBattleCommunication[gActiveBattler] = STATE_WAIT_ACTION_CONFIRMED;
                    else
                        gBattleCommunication[gActiveBattler] = STATE_WAIT_ACTION_CONFIRMED_STANDBY;
                }
                else
                {
                    if (gBattleMons[gActiveBattler].status2 & STATUS2_MULTIPLETURNS
                        || gBattleMons[gActiveBattler].status2 & STATUS2_RECHARGE)
                    {
                        gChosenActionByBattler[gActiveBattler] = B_ACTION_USE_MOVE;
                        gBattleCommunication[gActiveBattler] = STATE_WAIT_ACTION_CONFIRMED_STANDBY;
                    }
                    else if (WILD_DOUBLE_BATTLE
                             && position == B_POSITION_PLAYER_RIGHT
                             && (gBattleStruct->throwingPokeBall || gChosenActionByBattler[GetBattlerAtPosition(B_POSITION_PLAYER_LEFT)] == B_ACTION_RUN))
                    {
                        gBattleStruct->throwingPokeBall = FALSE;
                        gChosenActionByBattler[gActiveBattler] = B_ACTION_NOTHING_FAINTED; // Not fainted, but it cannot move, because of the throwing ball.
                        gBattleCommunication[gActiveBattler] = STATE_WAIT_ACTION_CONFIRMED_STANDBY;
                    }
                    else
                    {
                        BtlController_EmitChooseAction(0, gChosenActionByBattler[0], gBattleResources->bufferB[0][1] | (gBattleResources->bufferB[0][2] << 8));
                        MarkBattlerForControllerExec(gActiveBattler);
                        gBattleCommunication[gActiveBattler]++;
                    }
                }
            }
            break;
        case STATE_WAIT_ACTION_CHOSEN: // Try to perform an action.
            if (!(gBattleControllerExecFlags & ((gBitTable[gActiveBattler]) | (0xF0000000) | (gBitTable[gActiveBattler] << 4) | (gBitTable[gActiveBattler] << 8) | (gBitTable[gActiveBattler] << 0xC))))
            {
                RecordedBattle_SetBattlerAction(gActiveBattler, gBattleResources->bufferB[gActiveBattler][1]);
                gChosenActionByBattler[gActiveBattler] = gBattleResources->bufferB[gActiveBattler][1];

                switch (gBattleResources->bufferB[gActiveBattler][1])
                {
                case B_ACTION_USE_MOVE:
                    if (AreAllMovesUnusable())
                    {
                        gBattleCommunication[gActiveBattler] = STATE_SELECTION_SCRIPT;
                        *(gBattleStruct->selectionScriptFinished + gActiveBattler) = FALSE;
                        *(gBattleStruct->stateIdAfterSelScript + gActiveBattler) = STATE_WAIT_ACTION_CONFIRMED_STANDBY;
                        *(gBattleStruct->moveTarget + gActiveBattler) = gBattleResources->bufferB[gActiveBattler][3];
                        return;
                    }
                    else if (gDisableStructs[gActiveBattler].encoredMove != 0)
                    {
                        gChosenMoveByBattler[gActiveBattler] = gDisableStructs[gActiveBattler].encoredMove;
                        *(gBattleStruct->chosenMovePositions + gActiveBattler) = gDisableStructs[gActiveBattler].encoredMovePos;
                        gBattleCommunication[gActiveBattler] = STATE_WAIT_ACTION_CONFIRMED_STANDBY;
                        return;
                    }
                    else
                    {
                        struct ChooseMoveStruct moveInfo;

                        moveInfo.mega = gBattleStruct->mega;
                        moveInfo.species = gBattleMons[gActiveBattler].species;
                        moveInfo.monType1 = gBattleMons[gActiveBattler].type1;
                        moveInfo.monType2 = gBattleMons[gActiveBattler].type2;
                        moveInfo.monType3 = gBattleMons[gActiveBattler].type3;

                        for (i = 0; i < MAX_MON_MOVES; i++)
                        {
                            moveInfo.moves[i] = gBattleMons[gActiveBattler].moves[i];
                            moveInfo.currentPp[i] = gBattleMons[gActiveBattler].pp[i];
                            moveInfo.maxPp[i] = CalculatePPWithBonus(
                                                            gBattleMons[gActiveBattler].moves[i],
                                                            gBattleMons[gActiveBattler].ppBonuses,
                                                            i);
                        }

                        BtlController_EmitChooseMove(0, (gBattleTypeFlags & BATTLE_TYPE_DOUBLE) != 0, FALSE, &moveInfo);
                        MarkBattlerForControllerExec(gActiveBattler);
                    }
                    break;
                case B_ACTION_USE_ITEM:
                    if (gBattleTypeFlags & (BATTLE_TYPE_LINK
                                            | BATTLE_TYPE_FRONTIER_NO_PYRAMID
                                            | BATTLE_TYPE_EREADER_TRAINER
                                            | BATTLE_TYPE_x2000000))
                    {
                        RecordedBattle_ClearBattlerAction(gActiveBattler, 1);
                        gSelectionBattleScripts[gActiveBattler] = BattleScript_ActionSelectionItemsCantBeUsed;
                        gBattleCommunication[gActiveBattler] = STATE_SELECTION_SCRIPT;
                        *(gBattleStruct->selectionScriptFinished + gActiveBattler) = FALSE;
                        *(gBattleStruct->stateIdAfterSelScript + gActiveBattler) = STATE_BEFORE_ACTION_CHOSEN;
                        return;
                    }
                    else
                    {
                        BtlController_EmitChooseItem(0, gBattleStruct->field_60[gActiveBattler]);
                        MarkBattlerForControllerExec(gActiveBattler);
                    }
                    break;
                case B_ACTION_SWITCH:
                    *(gBattleStruct->field_58 + gActiveBattler) = gBattlerPartyIndexes[gActiveBattler];
                    if (gBattleTypeFlags & BATTLE_TYPE_ARENA
                        || !CanBattlerEscape(gActiveBattler))
                    {
                        BtlController_EmitChoosePokemon(0, PARTY_ACTION_CANT_SWITCH, PARTY_SIZE, ABILITY_NONE, gBattleStruct->field_60[gActiveBattler]);
                    }
                    else if ((i = IsAbilityPreventingEscape(gActiveBattler)))
                    {
                        BtlController_EmitChoosePokemon(0, ((i - 1) << 4) | PARTY_ACTION_ABILITY_PREVENTS, PARTY_SIZE, gBattleMons[i - 1].ability, gBattleStruct->field_60[gActiveBattler]);
                    }
                    else
                    {
                        if (gActiveBattler == 2 && gChosenActionByBattler[0] == B_ACTION_SWITCH)
                            BtlController_EmitChoosePokemon(0, PARTY_ACTION_CHOOSE_MON, *(gBattleStruct->monToSwitchIntoId + 0), ABILITY_NONE, gBattleStruct->field_60[gActiveBattler]);
                        else if (gActiveBattler == 3 && gChosenActionByBattler[1] == B_ACTION_SWITCH)
                            BtlController_EmitChoosePokemon(0, PARTY_ACTION_CHOOSE_MON, *(gBattleStruct->monToSwitchIntoId + 1), ABILITY_NONE, gBattleStruct->field_60[gActiveBattler]);
                        else
                            BtlController_EmitChoosePokemon(0, PARTY_ACTION_CHOOSE_MON, PARTY_SIZE, ABILITY_NONE, gBattleStruct->field_60[gActiveBattler]);
                    }
                    MarkBattlerForControllerExec(gActiveBattler);
                    break;
                case B_ACTION_SAFARI_BALL:
                    if (IsPlayerPartyAndPokemonStorageFull())
                    {
                        gSelectionBattleScripts[gActiveBattler] = BattleScript_PrintFullBox;
                        gBattleCommunication[gActiveBattler] = STATE_SELECTION_SCRIPT;
                        *(gBattleStruct->selectionScriptFinished + gActiveBattler) = FALSE;
                        *(gBattleStruct->stateIdAfterSelScript + gActiveBattler) = STATE_BEFORE_ACTION_CHOSEN;
                        return;
                    }
                    break;
                case B_ACTION_SAFARI_POKEBLOCK:
                    BtlController_EmitChooseItem(0, gBattleStruct->field_60[gActiveBattler]);
                    MarkBattlerForControllerExec(gActiveBattler);
                    break;
                case B_ACTION_CANCEL_PARTNER:
                    gBattleCommunication[gActiveBattler] = STATE_WAIT_SET_BEFORE_ACTION;
                    gBattleCommunication[GetBattlerAtPosition(BATTLE_PARTNER(GetBattlerPosition(gActiveBattler)))] = STATE_BEFORE_ACTION_CHOSEN;
                    RecordedBattle_ClearBattlerAction(gActiveBattler, 1);
                    if (gBattleMons[GetBattlerAtPosition(BATTLE_PARTNER(GetBattlerPosition(gActiveBattler)))].status2 & STATUS2_MULTIPLETURNS
                        || gBattleMons[GetBattlerAtPosition(BATTLE_PARTNER(GetBattlerPosition(gActiveBattler)))].status2 & STATUS2_RECHARGE)
                    {
                        BtlController_EmitEndBounceEffect(0);
                        MarkBattlerForControllerExec(gActiveBattler);
                        return;
                    }
                    else if (gChosenActionByBattler[GetBattlerAtPosition(BATTLE_PARTNER(GetBattlerPosition(gActiveBattler)))] == B_ACTION_SWITCH)
                    {
                        RecordedBattle_ClearBattlerAction(GetBattlerAtPosition(BATTLE_PARTNER(GetBattlerPosition(gActiveBattler))), 2);
                    }
                    else if (gChosenActionByBattler[GetBattlerAtPosition(BATTLE_PARTNER(GetBattlerPosition(gActiveBattler)))] == B_ACTION_RUN)
                    {
                        RecordedBattle_ClearBattlerAction(GetBattlerAtPosition(BATTLE_PARTNER(GetBattlerPosition(gActiveBattler))), 1);
                    }
                    else if (gChosenActionByBattler[GetBattlerAtPosition(BATTLE_PARTNER(GetBattlerPosition(gActiveBattler)))] == B_ACTION_USE_MOVE
                             && (gProtectStructs[GetBattlerAtPosition(BATTLE_PARTNER(GetBattlerPosition(gActiveBattler)))].noValidMoves
                                || gDisableStructs[GetBattlerAtPosition(BATTLE_PARTNER(GetBattlerPosition(gActiveBattler)))].encoredMove))
                    {
                        RecordedBattle_ClearBattlerAction(GetBattlerAtPosition(BATTLE_PARTNER(GetBattlerPosition(gActiveBattler))), 1);
                    }
                    else if (gBattleTypeFlags & BATTLE_TYPE_PALACE
                             && gChosenActionByBattler[GetBattlerAtPosition(BATTLE_PARTNER(GetBattlerPosition(gActiveBattler)))] == B_ACTION_USE_MOVE)
                    {
                        gRngValue = gBattlePalaceMoveSelectionRngValue;
                        RecordedBattle_ClearBattlerAction(GetBattlerAtPosition(BATTLE_PARTNER(GetBattlerPosition(gActiveBattler))), 1);
                    }
                    else
                    {
                        RecordedBattle_ClearBattlerAction(GetBattlerAtPosition(BATTLE_PARTNER(GetBattlerPosition(gActiveBattler))), 3);
                    }

                    gBattleStruct->mega.toEvolve &= ~(gBitTable[BATTLE_PARTNER(GetBattlerPosition(gActiveBattler))]);
                    BtlController_EmitEndBounceEffect(0);
                    MarkBattlerForControllerExec(gActiveBattler);
                    return;
                case B_ACTION_DEBUG:
                    BtlController_EmitDebugMenu(0);
                    MarkBattlerForControllerExec(gActiveBattler);
                    break;
                }

                if (gBattleTypeFlags & BATTLE_TYPE_TRAINER
                    && gBattleTypeFlags & (BATTLE_TYPE_FRONTIER | BATTLE_TYPE_TRAINER_HILL)
                    && gBattleResources->bufferB[gActiveBattler][1] == B_ACTION_RUN)
                {
                    gSelectionBattleScripts[gActiveBattler] = BattleScript_AskIfWantsToForfeitMatch;
                    gBattleCommunication[gActiveBattler] = STATE_SELECTION_SCRIPT_MAY_RUN;
                    *(gBattleStruct->selectionScriptFinished + gActiveBattler) = FALSE;
                    *(gBattleStruct->stateIdAfterSelScript + gActiveBattler) = STATE_BEFORE_ACTION_CHOSEN;
                    return;
                }
                else if (gBattleTypeFlags & BATTLE_TYPE_TRAINER
                         && !(gBattleTypeFlags & (BATTLE_TYPE_LINK | BATTLE_TYPE_x2000000))
                         && gBattleResources->bufferB[gActiveBattler][1] == B_ACTION_RUN)
                {
                    BattleScriptExecute(BattleScript_PrintCantRunFromTrainer);
                    gBattleCommunication[gActiveBattler] = STATE_BEFORE_ACTION_CHOSEN;
                }
                else if (IsRunningFromBattleImpossible()
                         && gBattleResources->bufferB[gActiveBattler][1] == B_ACTION_RUN)
                {
                    gSelectionBattleScripts[gActiveBattler] = BattleScript_PrintCantEscapeFromBattle;
                    gBattleCommunication[gActiveBattler] = STATE_SELECTION_SCRIPT;
                    *(gBattleStruct->selectionScriptFinished + gActiveBattler) = FALSE;
                    *(gBattleStruct->stateIdAfterSelScript + gActiveBattler) = STATE_BEFORE_ACTION_CHOSEN;
                    return;
                }
                else
                {
                    gBattleCommunication[gActiveBattler]++;
                }
            }
            break;
        case STATE_WAIT_ACTION_CASE_CHOSEN:
            if (!(gBattleControllerExecFlags & ((gBitTable[gActiveBattler]) | (0xF0000000) | (gBitTable[gActiveBattler] << 4) | (gBitTable[gActiveBattler] << 8) | (gBitTable[gActiveBattler] << 0xC))))
            {
                switch (gChosenActionByBattler[gActiveBattler])
                {
                case B_ACTION_USE_MOVE:
                    switch (gBattleResources->bufferB[gActiveBattler][1])
                    {
                    case 3:
                    case 4:
                    case 5:
                    case 6:
                    case 7:
                    case 8:
                    case 9:
                        gChosenActionByBattler[gActiveBattler] = gBattleResources->bufferB[gActiveBattler][1];
                        return;
                    case 15:
                        gChosenActionByBattler[gActiveBattler] = B_ACTION_SWITCH;
                        sub_803CDF8();
                        return;
                    default:
                        sub_818603C(2);
                        if ((gBattleResources->bufferB[gActiveBattler][2] | (gBattleResources->bufferB[gActiveBattler][3] << 8)) == 0xFFFF)
                        {
                            gBattleCommunication[gActiveBattler] = STATE_BEFORE_ACTION_CHOSEN;
                            RecordedBattle_ClearBattlerAction(gActiveBattler, 1);
                        }
                        else if (TrySetCantSelectMoveBattleScript())
                        {
                            RecordedBattle_ClearBattlerAction(gActiveBattler, 1);
                            gBattleCommunication[gActiveBattler] = STATE_SELECTION_SCRIPT;
                            *(gBattleStruct->selectionScriptFinished + gActiveBattler) = FALSE;
                            gBattleResources->bufferB[gActiveBattler][1] = B_ACTION_USE_MOVE;
                            *(gBattleStruct->stateIdAfterSelScript + gActiveBattler) = STATE_WAIT_ACTION_CHOSEN;
                            return;
                        }
                        else
                        {
                            if (!(gBattleTypeFlags & BATTLE_TYPE_PALACE))
                            {
                                RecordedBattle_SetBattlerAction(gActiveBattler, gBattleResources->bufferB[gActiveBattler][2]);
                                RecordedBattle_SetBattlerAction(gActiveBattler, gBattleResources->bufferB[gActiveBattler][3]);
                            }
                            *(gBattleStruct->chosenMovePositions + gActiveBattler) = gBattleResources->bufferB[gActiveBattler][2] & ~(RET_MEGA_EVOLUTION);
                            gChosenMoveByBattler[gActiveBattler] = gBattleMons[gActiveBattler].moves[*(gBattleStruct->chosenMovePositions + gActiveBattler)];
                            *(gBattleStruct->moveTarget + gActiveBattler) = gBattleResources->bufferB[gActiveBattler][3];
                            if (gBattleResources->bufferB[gActiveBattler][2] & RET_MEGA_EVOLUTION)
                                gBattleStruct->mega.toEvolve |= gBitTable[gActiveBattler];
                            gBattleCommunication[gActiveBattler]++;
                        }
                        break;
                    }
                    break;
                case B_ACTION_USE_ITEM:
                    if ((gBattleResources->bufferB[gActiveBattler][1] | (gBattleResources->bufferB[gActiveBattler][2] << 8)) == 0)
                    {
                        gBattleCommunication[gActiveBattler] = STATE_BEFORE_ACTION_CHOSEN;
                    }
                    else
                    {
                        gLastUsedItem = (gBattleResources->bufferB[gActiveBattler][1] | (gBattleResources->bufferB[gActiveBattler][2] << 8));
                        if (ItemId_GetPocket(gLastUsedItem) == POCKET_POKE_BALLS)
                            gBattleStruct->throwingPokeBall = TRUE;
                        gBattleCommunication[gActiveBattler]++;
                    }
                    break;
                case B_ACTION_SWITCH:
                    if (gBattleResources->bufferB[gActiveBattler][1] == PARTY_SIZE)
                    {
                        gBattleCommunication[gActiveBattler] = STATE_BEFORE_ACTION_CHOSEN;
                        RecordedBattle_ClearBattlerAction(gActiveBattler, 1);
                    }
                    else
                    {
                        sub_803CDF8();
                        gBattleCommunication[gActiveBattler]++;
                    }
                    break;
                case B_ACTION_RUN:
                    gHitMarker |= HITMARKER_RUN;
                    gBattleCommunication[gActiveBattler]++;
                    break;
                case B_ACTION_SAFARI_WATCH_CAREFULLY:
                    gBattleCommunication[gActiveBattler]++;
                    break;
                case B_ACTION_SAFARI_BALL:
                    gBattleCommunication[gActiveBattler]++;
                    break;
                case B_ACTION_SAFARI_POKEBLOCK:
                    if ((gBattleResources->bufferB[gActiveBattler][1] | (gBattleResources->bufferB[gActiveBattler][2] << 8)) != 0)
                    {
                        gBattleCommunication[gActiveBattler]++;
                    }
                    else
                    {
                        gBattleCommunication[gActiveBattler] = STATE_BEFORE_ACTION_CHOSEN;
                    }
                    break;
                case B_ACTION_SAFARI_GO_NEAR:
                    gBattleCommunication[gActiveBattler]++;
                    break;
                case B_ACTION_SAFARI_RUN:
                    gHitMarker |= HITMARKER_RUN;
                    gBattleCommunication[gActiveBattler]++;
                    break;
                case B_ACTION_WALLY_THROW:
                    gBattleCommunication[gActiveBattler]++;
                    break;
                case B_ACTION_DEBUG:
                    gBattleCommunication[gActiveBattler] = STATE_BEFORE_ACTION_CHOSEN;
                    break;
                }
            }
            break;
        case STATE_WAIT_ACTION_CONFIRMED_STANDBY:
            if (!(gBattleControllerExecFlags & ((gBitTable[gActiveBattler]) | (0xF0000000) | (gBitTable[gActiveBattler] << 4) | (gBitTable[gActiveBattler] << 8) | (gBitTable[gActiveBattler] << 0xC))))
            {
                if (AllAtActionConfirmed())
                    i = TRUE;
                else
                    i = FALSE;

                if (((gBattleTypeFlags & (BATTLE_TYPE_MULTI | BATTLE_TYPE_DOUBLE)) != BATTLE_TYPE_DOUBLE)
                    || (position & BIT_FLANK) != B_FLANK_LEFT
                    || (*(&gBattleStruct->field_91) & gBitTable[GetBattlerAtPosition(position ^ BIT_FLANK)]))
                {
                    BtlController_EmitLinkStandbyMsg(0, 0, i);
                }
                else
                {
                    BtlController_EmitLinkStandbyMsg(0, 1, i);
                }
                MarkBattlerForControllerExec(gActiveBattler);
                gBattleCommunication[gActiveBattler]++;
            }
            break;
        case STATE_WAIT_ACTION_CONFIRMED:
            if (!(gBattleControllerExecFlags & ((gBitTable[gActiveBattler]) | (0xF0000000) | (gBitTable[gActiveBattler] << 4) | (gBitTable[gActiveBattler] << 8) | (gBitTable[gActiveBattler] << 0xC))))
            {
                gBattleCommunication[ACTIONS_CONFIRMED_COUNT]++;
            }
            break;
        case STATE_SELECTION_SCRIPT:
            if (*(gBattleStruct->selectionScriptFinished + gActiveBattler))
            {
                gBattleCommunication[gActiveBattler] = *(gBattleStruct->stateIdAfterSelScript + gActiveBattler);
            }
            else
            {
                gBattlerAttacker = gActiveBattler;
                gBattlescriptCurrInstr = gSelectionBattleScripts[gActiveBattler];
                if (!(gBattleControllerExecFlags & ((gBitTable[gActiveBattler]) | (0xF0000000) | (gBitTable[gActiveBattler] << 4) | (gBitTable[gActiveBattler] << 8) | (gBitTable[gActiveBattler] << 0xC))))
                {
                    gBattleScriptingCommandsTable[gBattlescriptCurrInstr[0]]();
                }
                gSelectionBattleScripts[gActiveBattler] = gBattlescriptCurrInstr;
            }
            break;
        case STATE_WAIT_SET_BEFORE_ACTION:
            if (!(gBattleControllerExecFlags & ((gBitTable[gActiveBattler]) | (0xF0000000) | (gBitTable[gActiveBattler] << 4) | (gBitTable[gActiveBattler] << 8) | (gBitTable[gActiveBattler] << 0xC))))
            {
                gBattleCommunication[gActiveBattler] = STATE_BEFORE_ACTION_CHOSEN;
            }
            break;
        case STATE_SELECTION_SCRIPT_MAY_RUN:
            if (*(gBattleStruct->selectionScriptFinished + gActiveBattler))
            {
                if (gBattleResources->bufferB[gActiveBattler][1] == B_ACTION_NOTHING_FAINTED)
                {
                    gHitMarker |= HITMARKER_RUN;
                    gChosenActionByBattler[gActiveBattler] = B_ACTION_RUN;
                    gBattleCommunication[gActiveBattler] = STATE_WAIT_ACTION_CONFIRMED_STANDBY;
                }
                else
                {
                    RecordedBattle_ClearBattlerAction(gActiveBattler, 1);
                    gBattleCommunication[gActiveBattler] = *(gBattleStruct->stateIdAfterSelScript + gActiveBattler);
                }
            }
            else
            {
                gBattlerAttacker = gActiveBattler;
                gBattlescriptCurrInstr = gSelectionBattleScripts[gActiveBattler];
                if (!(gBattleControllerExecFlags & ((gBitTable[gActiveBattler]) | (0xF0000000) | (gBitTable[gActiveBattler] << 4) | (gBitTable[gActiveBattler] << 8) | (gBitTable[gActiveBattler] << 0xC))))
                {
                    gBattleScriptingCommandsTable[gBattlescriptCurrInstr[0]]();
                }
                gSelectionBattleScripts[gActiveBattler] = gBattlescriptCurrInstr;
            }
            break;
        }
    }

    // Check if everyone chose actions.
    if (gBattleCommunication[ACTIONS_CONFIRMED_COUNT] == gBattlersCount)
    {
        sub_818603C(1);
        gBattleMainFunc = SetActionsAndBattlersTurnOrder;

        if (gBattleTypeFlags & BATTLE_TYPE_INGAME_PARTNER)
        {
            for (i = 0; i < gBattlersCount; i++)
            {
                if (gChosenActionByBattler[i] == B_ACTION_SWITCH)
                    SwitchPartyOrderInGameMulti(i, *(gBattleStruct->monToSwitchIntoId + i));
            }
        }
    }
}

static bool8 AllAtActionConfirmed(void)
{
    s32 i, count;

    for (count = 0, i = 0; i < gBattlersCount; i++)
    {
        if (gBattleCommunication[i] == STATE_WAIT_ACTION_CONFIRMED)
            count++;
    }

    if (count + 1 == gBattlersCount)
        return TRUE;
    else
        return FALSE;
}

static void sub_803CDF8(void)
{
    *(gBattleStruct->monToSwitchIntoId + gActiveBattler) = gBattleResources->bufferB[gActiveBattler][1];
    RecordedBattle_SetBattlerAction(gActiveBattler, gBattleResources->bufferB[gActiveBattler][1]);

    if (gBattleTypeFlags & BATTLE_TYPE_LINK && gBattleTypeFlags & BATTLE_TYPE_MULTI)
    {
        *(gActiveBattler * 3 + (u8*)(gBattleStruct->field_60) + 0) &= 0xF;
        *(gActiveBattler * 3 + (u8*)(gBattleStruct->field_60) + 0) |= (gBattleResources->bufferB[gActiveBattler][2] & 0xF0);
        *(gActiveBattler * 3 + (u8*)(gBattleStruct->field_60) + 1) = gBattleResources->bufferB[gActiveBattler][3];

        *((gActiveBattler ^ BIT_FLANK) * 3 + (u8*)(gBattleStruct->field_60) + 0) &= (0xF0);
        *((gActiveBattler ^ BIT_FLANK) * 3 + (u8*)(gBattleStruct->field_60) + 0) |= (gBattleResources->bufferB[gActiveBattler][2] & 0xF0) >> 4;
        *((gActiveBattler ^ BIT_FLANK) * 3 + (u8*)(gBattleStruct->field_60) + 2) = gBattleResources->bufferB[gActiveBattler][3];
    }
}

void SwapTurnOrder(u8 id1, u8 id2)
{
    u32 temp;

    SWAP(gActionsByTurnOrder[id1], gActionsByTurnOrder[id2], temp);
    SWAP(gBattlerByTurnOrder[id1], gBattlerByTurnOrder[id2], temp);
}

u32 GetBattlerTotalSpeedStat(u8 battlerId)
{
    u32 speed = gBattleMons[battlerId].speed;
    u32 ability = GetBattlerAbility(battlerId);
    u32 holdEffect = GetBattlerHoldEffect(battlerId, TRUE);

    // weather abilities
    if (WEATHER_HAS_EFFECT)
    {
        if (ability == ABILITY_SWIFT_SWIM       && gBattleWeather & WEATHER_RAIN_ANY)
            speed *= 2;
        else if (ability == ABILITY_CHLOROPHYLL && gBattleWeather & WEATHER_SUN_ANY)
            speed *= 2;
        else if (ability == ABILITY_SAND_RUSH   && gBattleWeather & WEATHER_SANDSTORM_ANY)
            speed *= 2;
        else if (ability == ABILITY_SLUSH_RUSH  && gBattleWeather & WEATHER_HAIL_ANY)
            speed *= 2;
    }

    // other abilities
    if (ability == ABILITY_QUICK_FEET && gBattleMons[battlerId].status1 & STATUS1_ANY)
        speed = (speed * 150) / 100;
    else if (ability == ABILITY_SURGE_SURFER && gFieldStatuses & STATUS_FIELD_ELECTRIC_TERRAIN)
        speed *= 2;
    else if (ability == ABILITY_SLOW_START && gDisableStructs[battlerId].slowStartTimer != 0)
        speed /= 2;

    // stat stages
    speed *= gStatStageRatios[gBattleMons[battlerId].statStages[STAT_SPEED]][0];
    speed /= gStatStageRatios[gBattleMons[battlerId].statStages[STAT_SPEED]][1];

    // player's badge boost
    if (!(gBattleTypeFlags & (BATTLE_TYPE_LINK | BATTLE_TYPE_x2000000 | BATTLE_TYPE_FRONTIER))
        && FlagGet(FLAG_BADGE03_GET)
        && GetBattlerSide(battlerId) == B_SIDE_PLAYER)
    {
        speed = (speed * 110) / 100;
    }

    // item effects
    if (GetBattlerHoldEffect(battlerId, FALSE) == HOLD_EFFECT_MACHO_BRACE || GetBattlerHoldEffect(battlerId, FALSE) == HOLD_EFFECT_EV_BOOST)
        speed /= 2;
    else if (holdEffect == HOLD_EFFECT_IRON_BALL)
        speed /= 2;
    else if (holdEffect == HOLD_EFFECT_CHOICE_SCARF)
        speed = (speed * 150) / 100;
    else if (holdEffect == HOLD_EFFECT_QUICK_POWDER && gBattleMons[battlerId].species == SPECIES_DITTO && !(gBattleMons[battlerId].status2 & STATUS2_TRANSFORMED))
        speed *= 2;

    // various effects
    if (gSideStatuses[GET_BATTLER_SIDE(battlerId)] & SIDE_STATUS_TAILWIND)
        speed *= 2;
    if (gBattleResources->flags->flags[battlerId] & RESOURCE_FLAG_UNBURDEN)
        speed *= 2;

    // paralysis drop
    if (gBattleMons[battlerId].status1 & STATUS1_PARALYSIS && ability != ABILITY_QUICK_FEET)
        speed /= (B_PARALYSIS_SPEED >= GEN_7 ? 2 : 4);

    return speed;
}

s8 GetChosenMovePriority(u32 battlerId)
{
    u16 move;

    if (gProtectStructs[battlerId].noValidMoves)
        move = MOVE_STRUGGLE;
    else
        move = gBattleMons[battlerId].moves[*(gBattleStruct->chosenMovePositions + battlerId)];

    return GetMovePriority(battlerId, move);
}

s8 GetMovePriority(u32 battlerId, u16 move)
{
    s8 priority;

    priority = gBattleMoves[move].priority;
    if (GetBattlerAbility(battlerId) == ABILITY_GALE_WINGS
        && gBattleMoves[move].type == TYPE_FLYING
        && (B_GALE_WINGS <= GEN_6 || BATTLER_MAX_HP(battlerId)))
    {
        priority++;
    }
    else if (GetBattlerAbility(battlerId) == ABILITY_PRANKSTER
        && gBattleMoves[move].split == SPLIT_STATUS)
    {
        priority++;
    }
    else if (GetBattlerAbility(battlerId) == ABILITY_TRIAGE)
    {
        switch (gBattleMoves[move].effect)
        {
        case EFFECT_RESTORE_HP:
        case EFFECT_REST:
        case EFFECT_MORNING_SUN:
        case EFFECT_MOONLIGHT:
        case EFFECT_SYNTHESIS:
        case EFFECT_HEAL_PULSE:
        case EFFECT_HEALING_WISH:
        case EFFECT_SWALLOW:
        case EFFECT_WISH:
        case EFFECT_SOFTBOILED:
        case EFFECT_ABSORB:
        case EFFECT_ROOST:
            priority += 3;
            break;
        }
    }

    return priority;
}

u8 GetWhoStrikesFirst(u8 battler1, u8 battler2, bool8 ignoreChosenMoves)
{
    u8 strikesFirst = 0;
    u32 speedBattler1 = 0, speedBattler2 = 0;
    u32 holdEffectBattler1 = 0, holdEffectBattler2 = 0;
    bool32 quickClawBattler1 = FALSE, quickClawBattler2 = FALSE;
    s8 priority1 = 0, priority2 = 0;

    speedBattler1 = GetBattlerTotalSpeedStat(battler1);
    holdEffectBattler1 = GetBattlerHoldEffect(battler1, TRUE);
    if (holdEffectBattler1 == HOLD_EFFECT_QUICK_CLAW
        && gRandomTurnNumber < (0xFFFF * GetBattlerHoldEffectParam(battler1)) / 100)
        quickClawBattler1 = TRUE;

    speedBattler2 = GetBattlerTotalSpeedStat(battler2);
    holdEffectBattler2 = GetBattlerHoldEffect(battler2, TRUE);
    if (holdEffectBattler2 == HOLD_EFFECT_QUICK_CLAW
        && gRandomTurnNumber < (0xFFFF * GetBattlerHoldEffectParam(battler2)) / 100)
        quickClawBattler2 = TRUE;

    if (!ignoreChosenMoves)
    {
        if (gChosenActionByBattler[battler1] == B_ACTION_USE_MOVE)
            priority1 = GetChosenMovePriority(battler1);
        if (gChosenActionByBattler[battler2] == B_ACTION_USE_MOVE)
            priority2 = GetChosenMovePriority(battler2);
    }

    if (priority1 == priority2)
    {
        // QUICK CLAW - always first
        // LAGGING TAIL - always last
        // STALL - always last

        if (quickClawBattler1 && !quickClawBattler2)
            strikesFirst = 0;
        else if (quickClawBattler2 && !quickClawBattler1)
            strikesFirst = 1;
        else if (holdEffectBattler1 == HOLD_EFFECT_LAGGING_TAIL && holdEffectBattler2 != HOLD_EFFECT_LAGGING_TAIL)
            strikesFirst = 1;
        else if (holdEffectBattler2 == HOLD_EFFECT_LAGGING_TAIL && holdEffectBattler1 != HOLD_EFFECT_LAGGING_TAIL)
            strikesFirst = 0;
        else if (GetBattlerAbility(battler1) == ABILITY_STALL && GetBattlerAbility(battler2) != ABILITY_STALL)
            strikesFirst = 1;
        else if (GetBattlerAbility(battler2) == ABILITY_STALL && GetBattlerAbility(battler1) != ABILITY_STALL)
            strikesFirst = 0;
        else
        {
            if (speedBattler1 == speedBattler2 && Random() & 1)
            {
                strikesFirst = 2; // same speeds, same priorities
            }
            else if (speedBattler1 < speedBattler2)
            {
                // battler2 has more speed
                if (gFieldStatuses & STATUS_FIELD_TRICK_ROOM)
                    strikesFirst = 0;
                else
                    strikesFirst = 1;
            }
            else
            {
                // battler1 has more speed
                if (gFieldStatuses & STATUS_FIELD_TRICK_ROOM)
                    strikesFirst = 1;
                else
                    strikesFirst = 0;
            }
        }
    }
    else if (priority1 < priority2)
    {
        strikesFirst = 1; // battler2's move has greater priority
    }
    else
    {
        strikesFirst = 0; // battler1's move has greater priority
    }

    return strikesFirst;
}

static void SetActionsAndBattlersTurnOrder(void)
{
    s32 turnOrderId = 0;
    s32 i, j;

    if (gBattleTypeFlags & BATTLE_TYPE_SAFARI)
    {
        for (gActiveBattler = 0; gActiveBattler < gBattlersCount; gActiveBattler++)
        {
            gActionsByTurnOrder[turnOrderId] = gChosenActionByBattler[gActiveBattler];
            gBattlerByTurnOrder[turnOrderId] = gActiveBattler;
            turnOrderId++;
        }
    }
    else
    {
        if (gBattleTypeFlags & BATTLE_TYPE_LINK)
        {
            for (gActiveBattler = 0; gActiveBattler < gBattlersCount; gActiveBattler++)
            {
                if (gChosenActionByBattler[gActiveBattler] == B_ACTION_RUN)
                {
                    turnOrderId = 5;
                    break;
                }
            }
        }
        else
        {
            if (gChosenActionByBattler[0] == B_ACTION_RUN)
            {
                gActiveBattler = 0;
                turnOrderId = 5;
            }
            if (gChosenActionByBattler[2] == B_ACTION_RUN)
            {
                gActiveBattler = 2;
                turnOrderId = 5;
            }
        }

        if (turnOrderId == 5) // One of battlers wants to run.
        {
            gActionsByTurnOrder[0] = gChosenActionByBattler[gActiveBattler];
            gBattlerByTurnOrder[0] = gActiveBattler;
            turnOrderId = 1;
            for (i = 0; i < gBattlersCount; i++)
            {
                if (i != gActiveBattler)
                {
                    gActionsByTurnOrder[turnOrderId] = gChosenActionByBattler[i];
                    gBattlerByTurnOrder[turnOrderId] = i;
                    turnOrderId++;
                }
            }
            gBattleMainFunc = CheckMegaEvolutionBeforeTurn;
            gBattleStruct->mega.battlerId = 0;
            return;
        }
        else
        {
            for (gActiveBattler = 0; gActiveBattler < gBattlersCount; gActiveBattler++)
            {
                if (gChosenActionByBattler[gActiveBattler] == B_ACTION_USE_ITEM || gChosenActionByBattler[gActiveBattler] == B_ACTION_SWITCH)
                {
                    gActionsByTurnOrder[turnOrderId] = gChosenActionByBattler[gActiveBattler];
                    gBattlerByTurnOrder[turnOrderId] = gActiveBattler;
                    turnOrderId++;
                }
            }
            for (gActiveBattler = 0; gActiveBattler < gBattlersCount; gActiveBattler++)
            {
                if (gChosenActionByBattler[gActiveBattler] != B_ACTION_USE_ITEM && gChosenActionByBattler[gActiveBattler] != B_ACTION_SWITCH)
                {
                    gActionsByTurnOrder[turnOrderId] = gChosenActionByBattler[gActiveBattler];
                    gBattlerByTurnOrder[turnOrderId] = gActiveBattler;
                    turnOrderId++;
                }
            }
            for (i = 0; i < gBattlersCount - 1; i++)
            {
                for (j = i + 1; j < gBattlersCount; j++)
                {
                    u8 battler1 = gBattlerByTurnOrder[i];
                    u8 battler2 = gBattlerByTurnOrder[j];
                    if (gActionsByTurnOrder[i] != B_ACTION_USE_ITEM
                        && gActionsByTurnOrder[j] != B_ACTION_USE_ITEM
                        && gActionsByTurnOrder[i] != B_ACTION_SWITCH
                        && gActionsByTurnOrder[j] != B_ACTION_SWITCH)
                    {
                        if (GetWhoStrikesFirst(battler1, battler2, FALSE))
                            SwapTurnOrder(i, j);
                    }
                }
            }
        }
    }
    gBattleMainFunc = CheckMegaEvolutionBeforeTurn;
    gBattleStruct->mega.battlerId = 0;
}

static void TurnValuesCleanUp(bool8 var0)
{
    s32 i;

    for (gActiveBattler = 0; gActiveBattler < gBattlersCount; gActiveBattler++)
    {
        if (var0)
        {
            gProtectStructs[gActiveBattler].protected = 0;
            gProtectStructs[gActiveBattler].spikyShielded = 0;
            gProtectStructs[gActiveBattler].kingsShielded = 0;
            gProtectStructs[gActiveBattler].banefulBunkered = 0;
        }
        else
        {
            memset(&gProtectStructs[gActiveBattler], 0, sizeof(struct ProtectStruct));

            if (gDisableStructs[gActiveBattler].isFirstTurn)
                gDisableStructs[gActiveBattler].isFirstTurn--;

            if (gDisableStructs[gActiveBattler].rechargeTimer)
            {
                gDisableStructs[gActiveBattler].rechargeTimer--;
                if (gDisableStructs[gActiveBattler].rechargeTimer == 0)
                    gBattleMons[gActiveBattler].status2 &= ~(STATUS2_RECHARGE);
            }
        }

        if (gDisableStructs[gActiveBattler].substituteHP == 0)
            gBattleMons[gActiveBattler].status2 &= ~(STATUS2_SUBSTITUTE);
    }

    gSideStatuses[0] &= ~(SIDE_STATUS_QUICK_GUARD | SIDE_STATUS_WIDE_GUARD | SIDE_STATUS_CRAFTY_SHIELD | SIDE_STATUS_MAT_BLOCK);
    gSideStatuses[1] &= ~(SIDE_STATUS_QUICK_GUARD | SIDE_STATUS_WIDE_GUARD | SIDE_STATUS_CRAFTY_SHIELD | SIDE_STATUS_MAT_BLOCK);
    gSideTimers[0].followmeTimer = 0;
    gSideTimers[1].followmeTimer = 0;
}

static void SpecialStatusesClear(void)
{
    memset(&gSpecialStatuses, 0, sizeof(gSpecialStatuses));
}

static void CheckMegaEvolutionBeforeTurn(void)
{
    if (!(gHitMarker & HITMARKER_RUN))
    {
        while (gBattleStruct->mega.battlerId < gBattlersCount)
        {
            gActiveBattler = gBattlerAttacker = gBattleStruct->mega.battlerId;
            gBattleStruct->mega.battlerId++;
            if (gBattleStruct->mega.toEvolve & gBitTable[gActiveBattler]
                && !(gProtectStructs[gActiveBattler].noValidMoves))
            {
                gBattleStruct->mega.toEvolve &= ~(gBitTable[gActiveBattler]);
                gLastUsedItem = gBattleMons[gActiveBattler].item;
                BattleScriptExecute(BattleScript_MegaEvolution);
                return;
            }
        }
    }

    gBattleMainFunc = CheckFocusPunch_ClearVarsBeforeTurnStarts;
    gBattleStruct->focusPunchBattlerId = 0;
}

static void CheckFocusPunch_ClearVarsBeforeTurnStarts(void)
{
    u32 i;

    if (!(gHitMarker & HITMARKER_RUN))
    {
        while (gBattleStruct->focusPunchBattlerId < gBattlersCount)
        {
            gActiveBattler = gBattlerAttacker = gBattleStruct->focusPunchBattlerId;
            gBattleStruct->focusPunchBattlerId++;
            if (gChosenMoveByBattler[gActiveBattler] == MOVE_FOCUS_PUNCH
                && !(gBattleMons[gActiveBattler].status1 & STATUS1_SLEEP)
                && !(gDisableStructs[gBattlerAttacker].truantCounter)
                && !(gProtectStructs[gActiveBattler].noValidMoves))
            {
                BattleScriptExecute(BattleScript_FocusPunchSetUp);
                return;
            }
        }
    }

    TryClearRageAndFuryCutter();
    gCurrentTurnActionNumber = 0;
    gCurrentActionFuncId = gActionsByTurnOrder[0];
    gBattleStruct->dynamicMoveType = 0;
    for (i = 0; i < MAX_BATTLERS_COUNT; i++)
    {
        gBattleStruct->ateBoost[i] = FALSE;
        gSpecialStatuses[i].gemBoost = FALSE;
    }

    gBattleMainFunc = RunTurnActionsFunctions;
    gBattleCommunication[3] = 0;
    gBattleCommunication[4] = 0;
    gBattleScripting.multihitMoveEffect = 0;
    gBattleResources->battleScriptsStack->size = 0;
}

static void RunTurnActionsFunctions(void)
{
    if (gBattleOutcome != 0)
        gCurrentActionFuncId = B_ACTION_FINISHED;

    *(&gBattleStruct->savedTurnActionNumber) = gCurrentTurnActionNumber;
    sTurnActionsFuncsTable[gCurrentActionFuncId]();

    if (gCurrentTurnActionNumber >= gBattlersCount) // everyone did their actions, turn finished
    {
        gHitMarker &= ~(HITMARKER_x100000);
        gBattleMainFunc = sEndTurnFuncsTable[gBattleOutcome & 0x7F];
    }
    else
    {
        if (gBattleStruct->savedTurnActionNumber != gCurrentTurnActionNumber) // action turn has been done, clear hitmarker bits for another battlerId
        {
            gHitMarker &= ~(HITMARKER_NO_ATTACKSTRING);
            gHitMarker &= ~(HITMARKER_UNABLE_TO_USE_MOVE);
        }
    }
}

static void HandleEndTurn_BattleWon(void)
{
    gCurrentActionFuncId = 0;

    if (gBattleTypeFlags & (BATTLE_TYPE_LINK | BATTLE_TYPE_x2000000))
    {
        gSpecialVar_Result = gBattleOutcome;
        gBattleTextBuff1[0] = gBattleOutcome;
        gBattlerAttacker = GetBattlerAtPosition(B_POSITION_PLAYER_LEFT);
        gBattlescriptCurrInstr = BattleScript_LinkBattleWonOrLost;
        gBattleOutcome &= ~(B_OUTCOME_LINK_BATTLE_RAN);
    }
    else if (gBattleTypeFlags & BATTLE_TYPE_TRAINER
            && gBattleTypeFlags & (BATTLE_TYPE_FRONTIER | BATTLE_TYPE_TRAINER_HILL | BATTLE_TYPE_EREADER_TRAINER))
    {
        BattleStopLowHpSound();
        gBattlescriptCurrInstr = BattleScript_FrontierTrainerBattleWon;

        if (gTrainerBattleOpponent_A == TRAINER_FRONTIER_BRAIN)
            PlayBGM(MUS_KACHI3);
        else
            PlayBGM(MUS_KACHI1);
    }
    else if (gBattleTypeFlags & BATTLE_TYPE_TRAINER && !(gBattleTypeFlags & BATTLE_TYPE_LINK))
    {
        BattleStopLowHpSound();
        gBattlescriptCurrInstr = BattleScript_LocalTrainerBattleWon;

        switch (gTrainers[gTrainerBattleOpponent_A].trainerClass)
        {
        case TRAINER_CLASS_ELITE_FOUR:
        case TRAINER_CLASS_CHAMPION:
            PlayBGM(MUS_KACHI5);
            break;
        case TRAINER_CLASS_TEAM_AQUA:
        case TRAINER_CLASS_TEAM_MAGMA:
        case TRAINER_CLASS_AQUA_ADMIN:
        case TRAINER_CLASS_AQUA_LEADER:
        case TRAINER_CLASS_MAGMA_ADMIN:
        case TRAINER_CLASS_MAGMA_LEADER:
            PlayBGM(MUS_KACHI4);
            break;
        case TRAINER_CLASS_LEADER:
            PlayBGM(MUS_KACHI3);
            break;
        default:
            PlayBGM(MUS_KACHI1);
            break;
        }
    }
    else
    {
        gBattlescriptCurrInstr = BattleScript_PayDayMoneyAndPickUpItems;
    }

    gBattleMainFunc = HandleEndTurn_FinishBattle;
}

static void HandleEndTurn_BattleLost(void)
{
    gCurrentActionFuncId = 0;

    if (gBattleTypeFlags & (BATTLE_TYPE_LINK | BATTLE_TYPE_x2000000))
    {
        if (gBattleTypeFlags & BATTLE_TYPE_FRONTIER)
        {
            if (gBattleOutcome & B_OUTCOME_LINK_BATTLE_RAN)
            {
                gBattlescriptCurrInstr = BattleScript_PrintPlayerForfeitedLinkBattle;
                gBattleOutcome &= ~(B_OUTCOME_LINK_BATTLE_RAN);
                gSaveBlock2Ptr->frontier.disableRecordBattle = TRUE;
            }
            else
            {
                gBattlescriptCurrInstr = BattleScript_82DAA0B;
                gBattleOutcome &= ~(B_OUTCOME_LINK_BATTLE_RAN);
            }
        }
        else
        {
            gBattleTextBuff1[0] = gBattleOutcome;
            gBattlerAttacker = GetBattlerAtPosition(B_POSITION_PLAYER_LEFT);
            gBattlescriptCurrInstr = BattleScript_LinkBattleWonOrLost;
            gBattleOutcome &= ~(B_OUTCOME_LINK_BATTLE_RAN);
        }
    }
    else
    {
        gBattlescriptCurrInstr = BattleScript_LocalBattleLost;
    }

    gBattleMainFunc = HandleEndTurn_FinishBattle;
}

static void HandleEndTurn_RanFromBattle(void)
{
    gCurrentActionFuncId = 0;

    if (gBattleTypeFlags & BATTLE_TYPE_FRONTIER && gBattleTypeFlags & BATTLE_TYPE_TRAINER)
    {
        gBattlescriptCurrInstr = BattleScript_PrintPlayerForfeited;
        gBattleOutcome = B_OUTCOME_FORFEITED;
        gSaveBlock2Ptr->frontier.disableRecordBattle = TRUE;
    }
    else if (gBattleTypeFlags & BATTLE_TYPE_TRAINER_HILL)
    {
        gBattlescriptCurrInstr = BattleScript_PrintPlayerForfeited;
        gBattleOutcome = B_OUTCOME_FORFEITED;
    }
    else
    {
        switch (gProtectStructs[gBattlerAttacker].fleeFlag)
        {
        default:
            gBattlescriptCurrInstr = BattleScript_GotAwaySafely;
            break;
        case 1:
            gBattlescriptCurrInstr = BattleScript_SmokeBallEscape;
            break;
        case 2:
            gBattlescriptCurrInstr = BattleScript_RanAwayUsingMonAbility;
            break;
        }
    }

    gBattleMainFunc = HandleEndTurn_FinishBattle;
}

static void HandleEndTurn_MonFled(void)
{
    gCurrentActionFuncId = 0;

    PREPARE_MON_NICK_BUFFER(gBattleTextBuff1, gBattlerAttacker, gBattlerPartyIndexes[gBattlerAttacker]);
    gBattlescriptCurrInstr = BattleScript_WildMonFled;

    gBattleMainFunc = HandleEndTurn_FinishBattle;
}

static void HandleEndTurn_FinishBattle(void)
{
    u32 i;

    if (gCurrentActionFuncId == B_ACTION_TRY_FINISH || gCurrentActionFuncId == B_ACTION_FINISHED)
    {
        if (!(gBattleTypeFlags & (BATTLE_TYPE_LINK
                                  | BATTLE_TYPE_x2000000
                                  | BATTLE_TYPE_FIRST_BATTLE
                                  | BATTLE_TYPE_SAFARI
                                  | BATTLE_TYPE_EREADER_TRAINER
                                  | BATTLE_TYPE_WALLY_TUTORIAL
                                  | BATTLE_TYPE_FRONTIER)))
        {
            for (gActiveBattler = 0; gActiveBattler < gBattlersCount; gActiveBattler++)
            {
                if (GetBattlerSide(gActiveBattler) == B_SIDE_PLAYER)
                {
                    if (gBattleResults.playerMon1Species == SPECIES_NONE)
                    {
                        gBattleResults.playerMon1Species = GetMonData(&gPlayerParty[gBattlerPartyIndexes[gActiveBattler]], MON_DATA_SPECIES, NULL);
                        GetMonData(&gPlayerParty[gBattlerPartyIndexes[gActiveBattler]], MON_DATA_NICKNAME, gBattleResults.playerMon1Name);
                    }
                    else
                    {
                        gBattleResults.playerMon2Species = GetMonData(&gPlayerParty[gBattlerPartyIndexes[gActiveBattler]], MON_DATA_SPECIES, NULL);
                        GetMonData(&gPlayerParty[gBattlerPartyIndexes[gActiveBattler]], MON_DATA_NICKNAME, gBattleResults.playerMon2Name);
                    }
                }
            }
            PutPokemonTodayCaughtOnAir();
        }

        if (!(gBattleTypeFlags & (BATTLE_TYPE_LINK
                                  | BATTLE_TYPE_x2000000
                                  | BATTLE_TYPE_TRAINER
                                  | BATTLE_TYPE_FIRST_BATTLE
                                  | BATTLE_TYPE_SAFARI
                                  | BATTLE_TYPE_FRONTIER
                                  | BATTLE_TYPE_EREADER_TRAINER
                                  | BATTLE_TYPE_WALLY_TUTORIAL))
            && gBattleResults.shinyWildMon)
        {
            sub_80EE184();
        }

        sub_8186444();
        BeginFastPaletteFade(3);
        FadeOutMapMusic(5);
        for (i = 0; i < PARTY_SIZE; i++)
        {
            UndoMegaEvolution(i);
            UndoFormChange(i, B_SIDE_PLAYER);
        }
        gBattleMainFunc = FreeResetData_ReturnToOvOrDoEvolutions;
        gCB2_AfterEvolution = BattleMainCB2;
    }
    else
    {
        if (gBattleControllerExecFlags == 0)
            gBattleScriptingCommandsTable[gBattlescriptCurrInstr[0]]();
    }
}

static void FreeResetData_ReturnToOvOrDoEvolutions(void)
{
    if (!gPaletteFade.active)
    {
        ResetSpriteData();
        if (gLeveledUpInBattle && (gBattleOutcome == B_OUTCOME_WON || gBattleOutcome == B_OUTCOME_CAUGHT))
        {
            gBattleMainFunc = TryEvolvePokemon;
        }
        else
        {
            gBattleMainFunc = ReturnFromBattleToOverworld;
            return;
        }
    }

    FreeAllWindowBuffers();
    if (!(gBattleTypeFlags & BATTLE_TYPE_LINK))
    {
        FreeMonSpritesGfx();
        FreeBattleResources();
        FreeBattleSpritesData();
    }
}

static void TryEvolvePokemon(void)
{
    s32 i;

    while (gLeveledUpInBattle != 0)
    {
        for (i = 0; i < PARTY_SIZE; i++)
        {
            if (gLeveledUpInBattle & gBitTable[i])
            {
                u16 species;
                u8 levelUpBits = gLeveledUpInBattle;

                levelUpBits &= ~(gBitTable[i]);
                gLeveledUpInBattle = levelUpBits;

                species = GetEvolutionTargetSpecies(&gPlayerParty[i], 0, levelUpBits);
                if (species != SPECIES_NONE)
                {
                    FreeAllWindowBuffers();
                    gBattleMainFunc = WaitForEvoSceneToFinish;
                    EvolutionScene(&gPlayerParty[i], species, TRUE, i);
                    return;
                }
            }
        }
    }

    gBattleMainFunc = ReturnFromBattleToOverworld;
}

static void WaitForEvoSceneToFinish(void)
{
    if (gMain.callback2 == BattleMainCB2)
        gBattleMainFunc = TryEvolvePokemon;
}

static void ReturnFromBattleToOverworld(void)
{
    if (!(gBattleTypeFlags & BATTLE_TYPE_LINK))
    {
        RandomlyGivePartyPokerus(gPlayerParty);
        PartySpreadPokerus(gPlayerParty);
    }

    if (gBattleTypeFlags & BATTLE_TYPE_LINK && gReceivedRemoteLinkPlayers != 0)
        return;

    gSpecialVar_Result = gBattleOutcome;
    gMain.inBattle = 0;
    gMain.callback1 = gPreBattleCallback1;

    if (gBattleTypeFlags & BATTLE_TYPE_ROAMER)
    {
        UpdateRoamerHPStatus(&gEnemyParty[0]);
        if ((gBattleOutcome & B_OUTCOME_WON) || gBattleOutcome == B_OUTCOME_CAUGHT)
            SetRoamerInactive();
    }

    m4aSongNumStop(SE_HINSI);
    SetMainCallback2(gMain.savedCallback);
}

void RunBattleScriptCommands_PopCallbacksStack(void)
{
    if (gCurrentActionFuncId == B_ACTION_TRY_FINISH || gCurrentActionFuncId == B_ACTION_FINISHED)
    {
        if (gBattleResources->battleCallbackStack->size != 0)
            gBattleResources->battleCallbackStack->size--;
        gBattleMainFunc = gBattleResources->battleCallbackStack->function[gBattleResources->battleCallbackStack->size];
    }
    else
    {
        if (gBattleControllerExecFlags == 0)
            gBattleScriptingCommandsTable[gBattlescriptCurrInstr[0]]();
    }
}

void RunBattleScriptCommands(void)
{
    if (gBattleControllerExecFlags == 0)
        gBattleScriptingCommandsTable[gBattlescriptCurrInstr[0]]();
}

void SetTypeBeforeUsingMove(u16 move, u8 battlerAtk)
{
    u32 moveType, ateType, attackerAbility;

    if (move == MOVE_STRUGGLE)
        return;

    gBattleStruct->dynamicMoveType = 0;
    gBattleStruct->ateBoost[battlerAtk] = 0;
    gSpecialStatuses[battlerAtk].gemBoost = 0;

    if (gBattleMoves[move].effect == EFFECT_WEATHER_BALL)
    {
        if (WEATHER_HAS_EFFECT)
        {
            if (gBattleWeather & WEATHER_RAIN_ANY)
                gBattleStruct->dynamicMoveType = TYPE_WATER | 0x80;
            else if (gBattleWeather & WEATHER_SANDSTORM_ANY)
                gBattleStruct->dynamicMoveType = TYPE_ROCK | 0x80;
            else if (gBattleWeather & WEATHER_SUN_ANY)
                gBattleStruct->dynamicMoveType = TYPE_FIRE | 0x80;
            else if (gBattleWeather & WEATHER_HAIL_ANY)
                gBattleStruct->dynamicMoveType = TYPE_ICE | 0x80;
            else
                gBattleStruct->dynamicMoveType = TYPE_NORMAL | 0x80;
        }
    }
    else if (gBattleMoves[move].effect == EFFECT_HIDDEN_POWER)
    {
        u8 typeBits  = ((gBattleMons[battlerAtk].hpIV & 1) << 0)
                     | ((gBattleMons[battlerAtk].attackIV & 1) << 1)
                     | ((gBattleMons[battlerAtk].defenseIV & 1) << 2)
                     | ((gBattleMons[battlerAtk].speedIV & 1) << 3)
                     | ((gBattleMons[battlerAtk].spAttackIV & 1) << 4)
                     | ((gBattleMons[battlerAtk].spDefenseIV & 1) << 5);

        gBattleStruct->dynamicMoveType = (15 * typeBits) / 63 + 1;
        if (gBattleStruct->dynamicMoveType >= TYPE_MYSTERY)
            gBattleStruct->dynamicMoveType++;
        gBattleStruct->dynamicMoveType |= 0xC0;
    }
    else if (gBattleMoves[move].effect == EFFECT_TECHNO_BLAST)
    {
        if (GetBattlerHoldEffect(battlerAtk, TRUE) == HOLD_EFFECT_DRIVE)
            gBattleStruct->dynamicMoveType = ItemId_GetSecondaryId(gBattleMons[battlerAtk].item) | 0x80;
    }
    else if (move == MOVE_MULTI_ATTACK)
    {
        if (GetBattlerHoldEffect(battlerAtk, TRUE) == HOLD_EFFECT_MEMORY)
            gBattleStruct->dynamicMoveType = ItemId_GetSecondaryId(gBattleMons[battlerAtk].item) | 0x80;
    }
    else if (gBattleMoves[move].effect == EFFECT_JUDGMENT)
    {
        // TODO:
    }
    else if (gBattleMoves[move].effect == EFFECT_REVELATION_DANCE)
    {
        if (gBattleMons[battlerAtk].type1 != TYPE_MYSTERY)
            gBattleStruct->dynamicMoveType = gBattleMons[battlerAtk].type1 | 0x80;
        else if (gBattleMons[battlerAtk].type2 != TYPE_MYSTERY)
            gBattleStruct->dynamicMoveType = gBattleMons[battlerAtk].type2 | 0x80;
        else if (gBattleMons[battlerAtk].type3 != TYPE_MYSTERY)
            gBattleStruct->dynamicMoveType = gBattleMons[battlerAtk].type3 | 0x80;
    }
    else if (gBattleMoves[move].effect == EFFECT_NATURAL_GIFT)
    {
        if (ItemId_GetPocket(gBattleMons[battlerAtk].item) == POCKET_BERRIES)
            gBattleStruct->dynamicMoveType = gNaturalGiftTable[ITEM_TO_BERRY(gBattleMons[battlerAtk].item)].type;
    }

    attackerAbility = GetBattlerAbility(battlerAtk);
    GET_MOVE_TYPE(move, moveType);
    if ((gFieldStatuses & STATUS_FIELD_ION_DELUGE && moveType == TYPE_NORMAL)
        || gStatuses3[battlerAtk] & STATUS3_ELECTRIFIED)
    {
        gBattleStruct->dynamicMoveType = 0x80 | TYPE_ELECTRIC;
    }
    else if (gBattleMoves[move].type == TYPE_NORMAL
             && gBattleMoves[move].effect != EFFECT_HIDDEN_POWER
             && gBattleMoves[move].effect != EFFECT_WEATHER_BALL
             && gBattleMoves[move].effect != EFFECT_JUDGMENT
             && gBattleMoves[move].effect != EFFECT_NATURAL_GIFT
             && ((attackerAbility == ABILITY_PIXILATE && (ateType = TYPE_FAIRY))
                 || (attackerAbility == ABILITY_REFRIGERATE && (ateType = TYPE_ICE))
                 || (attackerAbility == ABILITY_AERILATE && (ateType = TYPE_FLYING))
                 || ((attackerAbility == ABILITY_GALVANIZE) && (ateType = TYPE_ELECTRIC))
                )
             )
    {
        gBattleStruct->dynamicMoveType = 0x80 | ateType;
        gBattleStruct->ateBoost[battlerAtk] = 1;
    }
    else if (gBattleMoves[move].type != TYPE_NORMAL
             && gBattleMoves[move].effect != EFFECT_HIDDEN_POWER
             && gBattleMoves[move].effect != EFFECT_WEATHER_BALL
             && attackerAbility == ABILITY_NORMALIZE)
    {
        gBattleStruct->dynamicMoveType = 0x80 | TYPE_NORMAL;
        gBattleStruct->ateBoost[battlerAtk] = 1;
    }
    else if (gBattleMoves[move].flags & FLAG_SOUND
             && attackerAbility == ABILITY_LIQUID_VOICE)
    {
        gBattleStruct->dynamicMoveType = 0x80 | TYPE_WATER;
    }

    // Check if a gem should activate.
    GET_MOVE_TYPE(move, moveType);
    if (GetBattlerHoldEffect(battlerAtk, TRUE) == HOLD_EFFECT_GEMS
        && moveType == ItemId_GetSecondaryId(gBattleMons[battlerAtk].item))
    {
        gSpecialStatuses[battlerAtk].gemParam = GetBattlerHoldEffectParam(battlerAtk);
        gSpecialStatuses[battlerAtk].gemBoost = 1;
    }
}

static void HandleAction_UseMove(void)
{
    u32 i, side, moveType, var = 4;

    gBattlerAttacker = gBattlerByTurnOrder[gCurrentTurnActionNumber];
    if (gBattleStruct->field_91 & gBitTable[gBattlerAttacker] || !IsBattlerAlive(gBattlerAttacker))
    {
        gCurrentActionFuncId = B_ACTION_FINISHED;
        return;
    }

    gIsCriticalHit = FALSE;
    gBattleStruct->atkCancellerTracker = 0;
    gMoveResultFlags = 0;
    gMultiHitCounter = 0;
    gBattleCommunication[6] = 0;
    gBattleScripting.savedMoveEffect = 0;
    gCurrMovePos = gChosenMovePos = *(gBattleStruct->chosenMovePositions + gBattlerAttacker);

    // choose move
    if (gProtectStructs[gBattlerAttacker].noValidMoves)
    {
        gProtectStructs[gBattlerAttacker].noValidMoves = 0;
        gCurrentMove = gChosenMove = MOVE_STRUGGLE;
        gHitMarker |= HITMARKER_NO_PPDEDUCT;
        *(gBattleStruct->moveTarget + gBattlerAttacker) = GetMoveTarget(MOVE_STRUGGLE, 0);
    }
    else if (gBattleMons[gBattlerAttacker].status2 & STATUS2_MULTIPLETURNS || gBattleMons[gBattlerAttacker].status2 & STATUS2_RECHARGE)
    {
        gCurrentMove = gChosenMove = gLockedMoves[gBattlerAttacker];
    }
    // encore forces you to use the same move
    else if (gDisableStructs[gBattlerAttacker].encoredMove != MOVE_NONE
             && gDisableStructs[gBattlerAttacker].encoredMove == gBattleMons[gBattlerAttacker].moves[gDisableStructs[gBattlerAttacker].encoredMovePos])
    {
        gCurrentMove = gChosenMove = gDisableStructs[gBattlerAttacker].encoredMove;
        gCurrMovePos = gChosenMovePos = gDisableStructs[gBattlerAttacker].encoredMovePos;
        *(gBattleStruct->moveTarget + gBattlerAttacker) = GetMoveTarget(gCurrentMove, 0);
    }
    // check if the encored move wasn't overwritten
    else if (gDisableStructs[gBattlerAttacker].encoredMove != MOVE_NONE
             && gDisableStructs[gBattlerAttacker].encoredMove != gBattleMons[gBattlerAttacker].moves[gDisableStructs[gBattlerAttacker].encoredMovePos])
    {
        gCurrMovePos = gChosenMovePos = gDisableStructs[gBattlerAttacker].encoredMovePos;
        gCurrentMove = gChosenMove = gBattleMons[gBattlerAttacker].moves[gCurrMovePos];
        gDisableStructs[gBattlerAttacker].encoredMove = MOVE_NONE;
        gDisableStructs[gBattlerAttacker].encoredMovePos = 0;
        gDisableStructs[gBattlerAttacker].encoreTimer = 0;
        *(gBattleStruct->moveTarget + gBattlerAttacker) = GetMoveTarget(gCurrentMove, 0);
    }
    else if (gBattleMons[gBattlerAttacker].moves[gCurrMovePos] != gChosenMoveByBattler[gBattlerAttacker])
    {
        gCurrentMove = gChosenMove = gBattleMons[gBattlerAttacker].moves[gCurrMovePos];
        *(gBattleStruct->moveTarget + gBattlerAttacker) = GetMoveTarget(gCurrentMove, 0);
    }
    else
    {
        gCurrentMove = gChosenMove = gBattleMons[gBattlerAttacker].moves[gCurrMovePos];
    }

    if (gBattleMons[gBattlerAttacker].hp != 0)
    {
        if (GetBattlerSide(gBattlerAttacker) == B_SIDE_PLAYER)
            gBattleResults.lastUsedMovePlayer = gCurrentMove;
        else
            gBattleResults.lastUsedMoveOpponent = gCurrentMove;
    }

    // Set dynamic move type.
    SetTypeBeforeUsingMove(gChosenMove, gBattlerAttacker);
    GET_MOVE_TYPE(gChosenMove, moveType);

    // choose target
    side = GetBattlerSide(gBattlerAttacker) ^ BIT_SIDE;
    if (gSideTimers[side].followmeTimer != 0
        && gBattleMoves[gCurrentMove].target == MOVE_TARGET_SELECTED
        && GetBattlerSide(gBattlerAttacker) != GetBattlerSide(gSideTimers[side].followmeTarget)
        && gBattleMons[gSideTimers[side].followmeTarget].hp != 0)
    {
        gBattlerTarget = gSideTimers[side].followmeTarget;
    }
    else if ((gBattleTypeFlags & BATTLE_TYPE_DOUBLE)
             && gSideTimers[side].followmeTimer == 0
             && (gBattleMoves[gCurrentMove].power != 0 || gBattleMoves[gCurrentMove].target != MOVE_TARGET_USER)
             && ((gBattleMons[*(gBattleStruct->moveTarget + gBattlerAttacker)].ability != ABILITY_LIGHTNING_ROD && moveType == TYPE_ELECTRIC)
                 || (gBattleMons[*(gBattleStruct->moveTarget + gBattlerAttacker)].ability != ABILITY_STORM_DRAIN && moveType == TYPE_WATER)
                )
             )
    {
        side = GetBattlerSide(gBattlerAttacker);
        for (gActiveBattler = 0; gActiveBattler < gBattlersCount; gActiveBattler++)
        {
            if (side != GetBattlerSide(gActiveBattler)
                && *(gBattleStruct->moveTarget + gBattlerAttacker) != gActiveBattler
                && ((GetBattlerAbility(gActiveBattler) == ABILITY_LIGHTNING_ROD && moveType == TYPE_ELECTRIC)
                    || (GetBattlerAbility(gActiveBattler) == ABILITY_STORM_DRAIN && moveType == TYPE_WATER)
                   )
                && GetBattlerTurnOrderNum(gActiveBattler) < var)
            {
                var = GetBattlerTurnOrderNum(gActiveBattler);
            }
        }
        if (var == 4)
        {
            if (gBattleMoves[gChosenMove].target & MOVE_TARGET_RANDOM)
            {
                if (GetBattlerSide(gBattlerAttacker) == B_SIDE_PLAYER)
                {
                    if (Random() & 1)
                        gBattlerTarget = GetBattlerAtPosition(B_POSITION_OPPONENT_LEFT);
                    else
                        gBattlerTarget = GetBattlerAtPosition(B_POSITION_OPPONENT_RIGHT);
                }
                else
                {
                    if (Random() & 1)
                        gBattlerTarget = GetBattlerAtPosition(B_POSITION_PLAYER_LEFT);
                    else
                        gBattlerTarget = GetBattlerAtPosition(B_POSITION_PLAYER_RIGHT);
                }
            }
            else if (gBattleMoves[gChosenMove].target & MOVE_TARGET_FOES_AND_ALLY)
            {
                for (gBattlerTarget = 0; gBattlerTarget < gBattlersCount; gBattlerTarget++)
                {
                    if (gBattlerTarget == gBattlerAttacker)
                        continue;
                    if (IsBattlerAlive(gBattlerTarget))
                        break;
                }
            }
            else
            {
                gBattlerTarget = *(gBattleStruct->moveTarget + gBattlerAttacker);
            }

            if (!IsBattlerAlive(gBattlerTarget))
            {
                if (GetBattlerSide(gBattlerAttacker) != GetBattlerSide(gBattlerTarget))
                {
                    gBattlerTarget = GetBattlerAtPosition(GetBattlerPosition(gBattlerTarget) ^ BIT_FLANK);
                }
                else
                {
                    gBattlerTarget = GetBattlerAtPosition(GetBattlerPosition(gBattlerAttacker) ^ BIT_SIDE);
                    if (!IsBattlerAlive(gBattlerTarget))
                        gBattlerTarget = GetBattlerAtPosition(GetBattlerPosition(gBattlerTarget) ^ BIT_FLANK);
                }
            }
        }
        else
        {
            gActiveBattler = gBattlerByTurnOrder[var];
            RecordAbilityBattle(gActiveBattler, gBattleMons[gActiveBattler].ability);
            if (gBattleMons[gActiveBattler].ability == ABILITY_LIGHTNING_ROD)
                gSpecialStatuses[gActiveBattler].lightningRodRedirected = 1;
            else if (gBattleMons[gActiveBattler].ability == ABILITY_STORM_DRAIN)
                gSpecialStatuses[gActiveBattler].stormDrainRedirected = 1;
            gBattlerTarget = gActiveBattler;
        }
    }
    else if (gBattleTypeFlags & BATTLE_TYPE_DOUBLE
             && gBattleMoves[gChosenMove].target & MOVE_TARGET_RANDOM)
    {
        if (GetBattlerSide(gBattlerAttacker) == B_SIDE_PLAYER)
        {
            if (Random() & 1)
                gBattlerTarget = GetBattlerAtPosition(B_POSITION_OPPONENT_LEFT);
            else
                gBattlerTarget = GetBattlerAtPosition(B_POSITION_OPPONENT_RIGHT);
        }
        else
        {
            if (Random() & 1)
                gBattlerTarget = GetBattlerAtPosition(B_POSITION_PLAYER_LEFT);
            else
                gBattlerTarget = GetBattlerAtPosition(B_POSITION_PLAYER_RIGHT);
        }

        if (gAbsentBattlerFlags & gBitTable[gBattlerTarget]
            && GetBattlerSide(gBattlerAttacker) != GetBattlerSide(gBattlerTarget))
        {
            gBattlerTarget = GetBattlerAtPosition(GetBattlerPosition(gBattlerTarget) ^ BIT_FLANK);
        }
    }
    else if (gBattleMoves[gChosenMove].target == MOVE_TARGET_ALLY)
    {
        if (IsBattlerAlive(BATTLE_PARTNER(gBattlerAttacker)))
            gBattlerTarget = BATTLE_PARTNER(gBattlerAttacker);
        else
            gBattlerTarget = gBattlerAttacker;
    }
    else if (gBattleTypeFlags & BATTLE_TYPE_DOUBLE
             && gBattleMoves[gChosenMove].target == MOVE_TARGET_FOES_AND_ALLY)
    {
        for (gBattlerTarget = 0; gBattlerTarget < gBattlersCount; gBattlerTarget++)
        {
            if (gBattlerTarget == gBattlerAttacker)
                continue;
            if (IsBattlerAlive(gBattlerTarget))
                break;
        }
    }
    else
    {
        gBattlerTarget = *(gBattleStruct->moveTarget + gBattlerAttacker);
        if (!IsBattlerAlive(gBattlerTarget))
        {
            if (GetBattlerSide(gBattlerAttacker) != GetBattlerSide(gBattlerTarget))
            {
                gBattlerTarget = GetBattlerAtPosition(GetBattlerPosition(gBattlerTarget) ^ BIT_FLANK);
            }
            else
            {
                gBattlerTarget = GetBattlerAtPosition(GetBattlerPosition(gBattlerAttacker) ^ BIT_SIDE);
                if (!IsBattlerAlive(gBattlerTarget))
                    gBattlerTarget = GetBattlerAtPosition(GetBattlerPosition(gBattlerTarget) ^ BIT_FLANK);
            }
        }
    }

    // Choose battlescript.
    if (gBattleTypeFlags & BATTLE_TYPE_PALACE
        && gProtectStructs[gBattlerAttacker].palaceUnableToUseMove)
    {
        if (gBattleMons[gBattlerAttacker].hp == 0)
        {
            gCurrentActionFuncId = B_ACTION_FINISHED;
            return;
        }
        else if (gPalaceSelectionBattleScripts[gBattlerAttacker] != NULL)
        {
            gBattleCommunication[MULTISTRING_CHOOSER] = 4;
            gBattlescriptCurrInstr = gPalaceSelectionBattleScripts[gBattlerAttacker];
            gPalaceSelectionBattleScripts[gBattlerAttacker] = NULL;
        }
        else
        {
            gBattleCommunication[MULTISTRING_CHOOSER] = 4;
            gBattlescriptCurrInstr = BattleScript_MoveUsedLoafingAround;
        }
    }
    else
    {
        gBattlescriptCurrInstr = gBattleScriptsForMoveEffects[gBattleMoves[gCurrentMove].effect];
    }

    if (gBattleTypeFlags & BATTLE_TYPE_ARENA)
        BattleArena_AddMindPoints(gBattlerAttacker);

    // Record HP of each battler
    for (i = 0; i < MAX_BATTLERS_COUNT; i++)
        gBattleStruct->hpBefore[i] = gBattleMons[i].hp;

    gCurrentActionFuncId = B_ACTION_EXEC_SCRIPT;
}

static void HandleAction_Switch(void)
{
    gBattlerAttacker = gBattlerByTurnOrder[gCurrentTurnActionNumber];
    gBattle_BG0_X = 0;
    gBattle_BG0_Y = 0;
    gActionSelectionCursor[gBattlerAttacker] = 0;
    gMoveSelectionCursor[gBattlerAttacker] = 0;

    PREPARE_MON_NICK_BUFFER(gBattleTextBuff1, gBattlerAttacker, *(gBattleStruct->field_58 + gBattlerAttacker))

    gBattleScripting.battler = gBattlerAttacker;
    gBattlescriptCurrInstr = BattleScript_ActionSwitch;
    gCurrentActionFuncId = B_ACTION_EXEC_SCRIPT;

    if (gBattleResults.playerSwitchesCounter < 255)
        gBattleResults.playerSwitchesCounter++;

    UndoFormChange(gBattlerPartyIndexes[gBattlerAttacker], GetBattlerSide(gBattlerAttacker));
}

static void HandleAction_UseItem(void)
{
    gBattlerAttacker = gBattlerTarget = gBattlerByTurnOrder[gCurrentTurnActionNumber];
    gBattle_BG0_X = 0;
    gBattle_BG0_Y = 0;
    ClearFuryCutterDestinyBondGrudge(gBattlerAttacker);
    gLastUsedItem = gBattleResources->bufferB[gBattlerAttacker][1] | (gBattleResources->bufferB[gBattlerAttacker][2] << 8);

    if (gLastUsedItem <= LAST_BALL) // is ball
    {
        gBattlescriptCurrInstr = gBattlescriptsForBallThrow[gLastUsedItem];
    }
    else if (gLastUsedItem == ITEM_POKE_DOLL || gLastUsedItem == ITEM_FLUFFY_TAIL)
    {
        gBattlescriptCurrInstr = gBattlescriptsForRunningByItem[0];
    }
    else if (GetBattlerSide(gBattlerAttacker) == B_SIDE_PLAYER)
    {
        gBattlescriptCurrInstr = gBattlescriptsForUsingItem[0];
    }
    else
    {
        gBattleScripting.battler = gBattlerAttacker;

        switch (*(gBattleStruct->AI_itemType + (gBattlerAttacker >> 1)))
        {
        case AI_ITEM_FULL_RESTORE:
        case AI_ITEM_HEAL_HP:
            break;
        case AI_ITEM_CURE_CONDITION:
            gBattleCommunication[MULTISTRING_CHOOSER] = 0;
            if (*(gBattleStruct->AI_itemFlags + gBattlerAttacker / 2) & 1)
            {
                if (*(gBattleStruct->AI_itemFlags + gBattlerAttacker / 2) & 0x3E)
                    gBattleCommunication[MULTISTRING_CHOOSER] = 5;
            }
            else
            {
                while (!(*(gBattleStruct->AI_itemFlags + gBattlerAttacker / 2) & 1))
                {
                    *(gBattleStruct->AI_itemFlags + gBattlerAttacker / 2) >>= 1;
                    gBattleCommunication[MULTISTRING_CHOOSER]++;
                }
            }
            break;
        case AI_ITEM_X_STAT:
            gBattleCommunication[MULTISTRING_CHOOSER] = 4;
            if (*(gBattleStruct->AI_itemFlags + (gBattlerAttacker >> 1)) & 0x80)
            {
                gBattleCommunication[MULTISTRING_CHOOSER] = 5;
            }
            else
            {
                PREPARE_STAT_BUFFER(gBattleTextBuff1, STAT_ATK)
                PREPARE_STRING_BUFFER(gBattleTextBuff2, CHAR_X)

                while (!((*(gBattleStruct->AI_itemFlags + (gBattlerAttacker >> 1))) & 1))
                {
                    *(gBattleStruct->AI_itemFlags + gBattlerAttacker / 2) >>= 1;
                    gBattleTextBuff1[2]++;
                }

                gBattleScripting.animArg1 = gBattleTextBuff1[2] + 14;
                gBattleScripting.animArg2 = 0;
            }
            break;
        case AI_ITEM_GUARD_SPECS:
            if (gBattleTypeFlags & BATTLE_TYPE_DOUBLE)
                gBattleCommunication[MULTISTRING_CHOOSER] = 2;
            else
                gBattleCommunication[MULTISTRING_CHOOSER] = 0;
            break;
        }

        gBattlescriptCurrInstr = gBattlescriptsForUsingItem[*(gBattleStruct->AI_itemType + gBattlerAttacker / 2)];
    }
    gCurrentActionFuncId = B_ACTION_EXEC_SCRIPT;
}

bool8 TryRunFromBattle(u8 battler)
{
    bool8 effect = FALSE;
    u8 holdEffect;
    u8 pyramidMultiplier;
    u8 speedVar;

    if (gBattleMons[battler].item == ITEM_ENIGMA_BERRY)
        holdEffect = gEnigmaBerries[battler].holdEffect;
    else
        holdEffect = ItemId_GetHoldEffect(gBattleMons[battler].item);

    gPotentialItemEffectBattler = battler;

    if (holdEffect == HOLD_EFFECT_CAN_ALWAYS_RUN)
    {
        gLastUsedItem = gBattleMons[battler].item;
        gProtectStructs[battler].fleeFlag = 1;
        effect++;
    }
    else if (gBattleMons[battler].ability == ABILITY_RUN_AWAY)
    {
        if (InBattlePyramid())
        {
            gBattleStruct->runTries++;
            pyramidMultiplier = GetPyramidRunMultiplier();
            speedVar = (gBattleMons[battler].speed * pyramidMultiplier) / (gBattleMons[BATTLE_OPPOSITE(battler)].speed) + (gBattleStruct->runTries * 30);
            if (speedVar > (Random() & 0xFF))
            {
                gLastUsedAbility = ABILITY_RUN_AWAY;
                gProtectStructs[battler].fleeFlag = 2;
                effect++;
            }
        }
        else
        {
            gLastUsedAbility = ABILITY_RUN_AWAY;
            gProtectStructs[battler].fleeFlag = 2;
            effect++;
        }
    }
    else if (gBattleTypeFlags & (BATTLE_TYPE_FRONTIER | BATTLE_TYPE_TRAINER_HILL) && gBattleTypeFlags & BATTLE_TYPE_TRAINER)
    {
        effect++;
    }
    else
    {
        u8 runningFromBattler = BATTLE_OPPOSITE(battler);
        if (!IsBattlerAlive(runningFromBattler))
            runningFromBattler |= BIT_FLANK;

        if (InBattlePyramid())
        {
            pyramidMultiplier = GetPyramidRunMultiplier();
            speedVar = (gBattleMons[battler].speed * pyramidMultiplier) / (gBattleMons[runningFromBattler].speed) + (gBattleStruct->runTries * 30);
            if (speedVar > (Random() & 0xFF))
                effect++;
        }
        else if (gBattleMons[battler].speed < gBattleMons[runningFromBattler].speed)
        {
            speedVar = (gBattleMons[battler].speed * 128) / (gBattleMons[runningFromBattler].speed) + (gBattleStruct->runTries * 30);
            if (speedVar > (Random() & 0xFF))
                effect++;
        }
        else // same speed or faster
        {
            effect++;
        }

        gBattleStruct->runTries++;
    }

    if (effect)
    {
        gCurrentTurnActionNumber = gBattlersCount;
        gBattleOutcome = B_OUTCOME_RAN;
    }

    return effect;
}

static void HandleAction_Run(void)
{
    gBattlerAttacker = gBattlerByTurnOrder[gCurrentTurnActionNumber];

    if (gBattleTypeFlags & (BATTLE_TYPE_LINK | BATTLE_TYPE_x2000000))
    {
        gCurrentTurnActionNumber = gBattlersCount;

        for (gActiveBattler = 0; gActiveBattler < gBattlersCount; gActiveBattler++)
        {
            if (GetBattlerSide(gActiveBattler) == B_SIDE_PLAYER)
            {
                if (gChosenActionByBattler[gActiveBattler] == B_ACTION_RUN)
                    gBattleOutcome |= B_OUTCOME_LOST;
            }
            else
            {
                if (gChosenActionByBattler[gActiveBattler] == B_ACTION_RUN)
                    gBattleOutcome |= B_OUTCOME_WON;
            }
        }

        gBattleOutcome |= B_OUTCOME_LINK_BATTLE_RAN;
        gSaveBlock2Ptr->frontier.disableRecordBattle = TRUE;
    }
    else
    {
        if (GetBattlerSide(gBattlerAttacker) == B_SIDE_PLAYER)
        {
            if (!TryRunFromBattle(gBattlerAttacker)) // failed to run away
            {
                ClearFuryCutterDestinyBondGrudge(gBattlerAttacker);
                gBattleCommunication[MULTISTRING_CHOOSER] = 3;
                gBattlescriptCurrInstr = BattleScript_PrintFailedToRunString;
                gCurrentActionFuncId = B_ACTION_EXEC_SCRIPT;
            }
        }
        else
        {
            if (!CanBattlerEscape(gBattlerAttacker))
            {
                gBattleCommunication[MULTISTRING_CHOOSER] = 4;
                gBattlescriptCurrInstr = BattleScript_PrintFailedToRunString;
                gCurrentActionFuncId = B_ACTION_EXEC_SCRIPT;
            }
            else
            {
                gCurrentTurnActionNumber = gBattlersCount;
                gBattleOutcome = B_OUTCOME_MON_FLED;
            }
        }
    }
}

static void HandleAction_WatchesCarefully(void)
{
    gBattlerAttacker = gBattlerByTurnOrder[gCurrentTurnActionNumber];
    gBattle_BG0_X = 0;
    gBattle_BG0_Y = 0;
    gBattlescriptCurrInstr = gBattlescriptsForSafariActions[0];
    gCurrentActionFuncId = B_ACTION_EXEC_SCRIPT;
}

static void HandleAction_SafariZoneBallThrow(void)
{
    gBattlerAttacker = gBattlerByTurnOrder[gCurrentTurnActionNumber];
    gBattle_BG0_X = 0;
    gBattle_BG0_Y = 0;
    gNumSafariBalls--;
    gLastUsedItem = ITEM_SAFARI_BALL;
    gBattlescriptCurrInstr = gBattlescriptsForBallThrow[ITEM_SAFARI_BALL];
    gCurrentActionFuncId = B_ACTION_EXEC_SCRIPT;
}

static void HandleAction_ThrowPokeblock(void)
{
    gBattlerAttacker = gBattlerByTurnOrder[gCurrentTurnActionNumber];
    gBattle_BG0_X = 0;
    gBattle_BG0_Y = 0;
    gBattleCommunication[MULTISTRING_CHOOSER] = gBattleResources->bufferB[gBattlerAttacker][1] - 1;
    gLastUsedItem = gBattleResources->bufferB[gBattlerAttacker][2];

    if (gBattleResults.pokeblockThrows < 0xFF)
        gBattleResults.pokeblockThrows++;
    if (gBattleStruct->safariPkblThrowCounter < 3)
        gBattleStruct->safariPkblThrowCounter++;
    if (gBattleStruct->safariEscapeFactor > 1)
    {
        if (gBattleStruct->safariEscapeFactor < sPkblToEscapeFactor[gBattleStruct->safariPkblThrowCounter][gBattleCommunication[MULTISTRING_CHOOSER]])
            gBattleStruct->safariEscapeFactor = 1;
        else
            gBattleStruct->safariEscapeFactor -= sPkblToEscapeFactor[gBattleStruct->safariPkblThrowCounter][gBattleCommunication[MULTISTRING_CHOOSER]];
    }

    gBattlescriptCurrInstr = gBattlescriptsForSafariActions[2];
    gCurrentActionFuncId = B_ACTION_EXEC_SCRIPT;
}

static void HandleAction_GoNear(void)
{
    gBattlerAttacker = gBattlerByTurnOrder[gCurrentTurnActionNumber];
    gBattle_BG0_X = 0;
    gBattle_BG0_Y = 0;

    gBattleStruct->safariCatchFactor += sGoNearCounterToCatchFactor[gBattleStruct->safariGoNearCounter];
    if (gBattleStruct->safariCatchFactor > 20)
        gBattleStruct->safariCatchFactor = 20;

    gBattleStruct->safariEscapeFactor += sGoNearCounterToEscapeFactor[gBattleStruct->safariGoNearCounter];
    if (gBattleStruct->safariEscapeFactor > 20)
        gBattleStruct->safariEscapeFactor = 20;

    if (gBattleStruct->safariGoNearCounter < 3)
    {
        gBattleStruct->safariGoNearCounter++;
        gBattleCommunication[MULTISTRING_CHOOSER] = 0;
    }
    else
    {
        gBattleCommunication[MULTISTRING_CHOOSER] = 1; // Can't get closer.
    }
    gBattlescriptCurrInstr = gBattlescriptsForSafariActions[1];
    gCurrentActionFuncId = B_ACTION_EXEC_SCRIPT;
}

static void HandleAction_SafariZoneRun(void)
{
    gBattlerAttacker = gBattlerByTurnOrder[gCurrentTurnActionNumber];
    PlaySE(SE_NIGERU);
    gCurrentTurnActionNumber = gBattlersCount;
    gBattleOutcome = B_OUTCOME_RAN;
}

static void HandleAction_WallyBallThrow(void)
{
    gBattlerAttacker = gBattlerByTurnOrder[gCurrentTurnActionNumber];
    gBattle_BG0_X = 0;
    gBattle_BG0_Y = 0;

    PREPARE_MON_NICK_BUFFER(gBattleTextBuff1, gBattlerAttacker, gBattlerPartyIndexes[gBattlerAttacker])

    gBattlescriptCurrInstr = gBattlescriptsForSafariActions[3];
    gCurrentActionFuncId = B_ACTION_EXEC_SCRIPT;
    gActionsByTurnOrder[1] = B_ACTION_FINISHED;
}

static void HandleAction_TryFinish(void)
{
    if (!HandleFaintedMonActions())
    {
        gBattleStruct->faintedActionsState = 0;
        gCurrentActionFuncId = B_ACTION_FINISHED;
    }
}

static void HandleAction_NothingIsFainted(void)
{
    gCurrentTurnActionNumber++;
    gCurrentActionFuncId = gActionsByTurnOrder[gCurrentTurnActionNumber];
    gHitMarker &= ~(HITMARKER_DESTINYBOND | HITMARKER_IGNORE_SUBSTITUTE | HITMARKER_ATTACKSTRING_PRINTED
                    | HITMARKER_NO_PPDEDUCT | HITMARKER_IGNORE_SAFEGUARD | HITMARKER_x100000
                    | HITMARKER_OBEYS | HITMARKER_x10 | HITMARKER_SYNCHRONISE_EFFECT
                    | HITMARKER_CHARGING | HITMARKER_x4000000);
}

static void HandleAction_ActionFinished(void)
{
    *(gBattleStruct->monToSwitchIntoId + gBattlerByTurnOrder[gCurrentTurnActionNumber]) = 6;
    gCurrentTurnActionNumber++;
    gCurrentActionFuncId = gActionsByTurnOrder[gCurrentTurnActionNumber];
    SpecialStatusesClear();
    gHitMarker &= ~(HITMARKER_DESTINYBOND | HITMARKER_IGNORE_SUBSTITUTE | HITMARKER_ATTACKSTRING_PRINTED
                    | HITMARKER_NO_PPDEDUCT | HITMARKER_IGNORE_SAFEGUARD | HITMARKER_x100000
                    | HITMARKER_OBEYS | HITMARKER_x10 | HITMARKER_SYNCHRONISE_EFFECT
                    | HITMARKER_CHARGING | HITMARKER_x4000000);

    gCurrentMove = 0;
    gBattleMoveDamage = 0;
    gMoveResultFlags = 0;
    gBattleScripting.animTurn = 0;
    gBattleScripting.animTargetsHit = 0;
    gLastLandedMoves[gBattlerAttacker] = 0;
    gLastHitByType[gBattlerAttacker] = 0;
    gBattleStruct->dynamicMoveType = 0;
    gBattleScripting.moveendState = 0;
    gBattleScripting.moveendState = 0;
    gBattleCommunication[3] = 0;
    gBattleCommunication[4] = 0;
    gBattleScripting.multihitMoveEffect = 0;
    gBattleResources->battleScriptsStack->size = 0;
}<|MERGE_RESOLUTION|>--- conflicted
+++ resolved
@@ -3043,7 +3043,6 @@
     gLastPrintedMoves[gActiveBattler] = 0;
     gLastHitBy[gActiveBattler] = 0xFF;
 
-<<<<<<< HEAD
     gBattleStruct->lastTakenMove[gActiveBattler] = 0;
     gBattleStruct->sameMoveTurns[gActiveBattler] = 0;
     gBattleStruct->lastTakenMoveFrom[gActiveBattler][0] = 0;
@@ -3051,21 +3050,7 @@
     gBattleStruct->lastTakenMoveFrom[gActiveBattler][2] = 0;
     gBattleStruct->lastTakenMoveFrom[gActiveBattler][3] = 0;
     gBattleStruct->lastMoveFailed &= ~(gBitTable[gActiveBattler]);
-    gBattleStruct->field_92 &= ~(gBitTable[gActiveBattler]);
-=======
-    *(gBattleStruct->lastTakenMove + gActiveBattler * 2 + 0) = 0;
-    *(gBattleStruct->lastTakenMove + gActiveBattler * 2 + 1) = 0;
-    *(0 * 2 + gActiveBattler * 8 + (u8*)(gBattleStruct->lastTakenMoveFrom) + 0) = 0;
-    *(0 * 2 + gActiveBattler * 8 + (u8*)(gBattleStruct->lastTakenMoveFrom) + 1) = 0;
-    *(1 * 2 + gActiveBattler * 8 + (u8*)(gBattleStruct->lastTakenMoveFrom) + 0) = 0;
-    *(1 * 2 + gActiveBattler * 8 + (u8*)(gBattleStruct->lastTakenMoveFrom) + 1) = 0;
-    *(2 * 2 + gActiveBattler * 8 + (u8*)(gBattleStruct->lastTakenMoveFrom) + 0) = 0;
-    *(2 * 2 + gActiveBattler * 8 + (u8*)(gBattleStruct->lastTakenMoveFrom) + 1) = 0;
-    *(3 * 2 + gActiveBattler * 8 + (u8*)(gBattleStruct->lastTakenMoveFrom) + 0) = 0;
-    *(3 * 2 + gActiveBattler * 8 + (u8*)(gBattleStruct->lastTakenMoveFrom) + 1) = 0;
-
     gBattleStruct->palaceFlags &= ~(gBitTable[gActiveBattler]);
->>>>>>> 79cc659d
 
     for (i = 0; i < gBattlersCount; i++)
     {
