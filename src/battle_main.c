--- conflicted
+++ resolved
@@ -572,13 +572,9 @@
     {gStatusConditionString_LoveJpn, gText_Love}
 };
 
-static const u8 sPkblToEscapeFactor[][3] = {{0, 0, 0}, {3, 5, 0}, {2, 3, 0}, {1, 2, 0}, {1, 1, 0}};
-static const u8 sGoNearCounterToCatchFactor[] = {4, 3, 2, 1};
-static const u8 sGoNearCounterToEscapeFactor[] = {4, 4, 4, 4};
-
+// code
 void CB2_InitBattle(void)
 {
-    u32 i;
     MoveSaveBlocks_ResetHeap();
     AllocateBattleResources();
     AllocateBattleSpritesData();
@@ -2724,21 +2720,8 @@
 
     if (species == SPECIES_UNOWN)
     {
-<<<<<<< HEAD
         species = GetUnownSpeciesId(personality);
         yOffset = gMonFrontPicCoords[species].y_offset;
-=======
-        u32 personalityValue = GetMonData(&gEnemyParty[gBattlerPartyIndexes[battler]], MON_DATA_PERSONALITY);
-        u16 unownForm = GET_UNOWN_LETTER(personalityValue);
-        u16 unownSpecies;
-
-        if (unownForm == 0)
-            unownSpecies = SPECIES_UNOWN;  // Use the A Unown form.
-        else
-            unownSpecies = NUM_SPECIES + unownForm;  // Use one of the other Unown letters.
-
-        yOffset = gMonFrontPicCoords[unownSpecies].y_offset;
->>>>>>> 740c0a6b
     }
     else if (species == SPECIES_CASTFORM)
     {
