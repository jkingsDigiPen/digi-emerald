--- conflicted
+++ resolved
@@ -961,13 +961,8 @@
     u16 species, spriteId;
     u32 personality, otId;
 
-<<<<<<< HEAD
-    GetCurrMonInfo2(&species, &personality, &otId);
-    spriteId = CreateMonPicSprite(species, otId, personality, TRUE, 40, 104, 15, 0xFFFF);
-=======
     GetMonSpeciesPersonalityOtId(&species, &personality, &otId);
-    spriteId = CreateMonPicSprite_HandleDeoxys(species, otId, personality, TRUE, MON_SPRITE_X_ON, MON_SPRITE_Y, 15, 0xFFFF);
->>>>>>> 5073be0a
+    spriteId = CreateMonPicSprite(species, otId, personality, TRUE, MON_SPRITE_X_ON, MON_SPRITE_Y, 15, 0xFFFF);
     gSprites[spriteId].oam.priority = 0;
     return spriteId;
 }
