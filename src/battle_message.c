--- conflicted
+++ resolved
@@ -696,10 +696,6 @@
 static const u8 sText_MicleBerryActivates[] = _("{B_SCR_ACTIVE_NAME_WITH_PREFIX} boosted the accuracy of its\nnext move using {B_LAST_ITEM}!");
 static const u8 sText_PkmnShookOffTheTaunt[] = _("{B_SCR_ACTIVE_NAME_WITH_PREFIX} shook off\nthe taunt!");
 static const u8 sText_PkmnGotOverItsInfatuation[] = _("{B_SCR_ACTIVE_NAME_WITH_PREFIX} got over\nits infatuation!");
-<<<<<<< HEAD
-static const u8 sText_ButPokemonCantUseTheMove[] = _("But {B_ATK_NAME_WITH_PREFIX} can't\nuse the move!");
-static const u8 sText_ButHoopaCantUseIt[] = _("But Hoopa can't use it\nthe way it is now!");
-=======
 static const u8 sText_ItemCannotBeRemoved[] = _("{B_ATK_NAME_WITH_PREFIX}'s item cannot be removed!");
 static const u8 sText_StickyBarbTransfer[] = _("The {B_LAST_ITEM} attached itself to\n{B_ATK_NAME_WITH_PREFIX}!");
 static const u8 sText_PkmnBurnHealed[] = _("{B_DEF_NAME_WITH_PREFIX}'s\nburn was healed.");
@@ -724,10 +720,13 @@
 static const u8 sText_AttackWeakenedByStrongWinds[] = _("The mysterious strong winds\nweakened the attack!");
 static const u8 sText_StuffCheeksCantSelect[] = _("Stuff Cheeks cannot be\nselected without a Berry!\p");
 static const u8 sText_PkmnRevertedToPrimal[] = _("{B_ATK_NAME_WITH_PREFIX}'s Primal Reversion!\nIt reverted to its primal form!");
->>>>>>> 83c11706
+static const u8 sText_ButPokemonCantUseTheMove[] = _("But {B_ATK_NAME_WITH_PREFIX} can't\nuse the move!");
+static const u8 sText_ButHoopaCantUseIt[] = _("But Hoopa can't use it\nthe way it is now!");
 
 const u8 *const gBattleStringsTable[BATTLESTRINGS_COUNT] =
 {
+    [STRINGID_BUTPOKEMONCANTUSETHEMOVE - 12] = sText_ButPokemonCantUseTheMove,
+    [STRINGID_BUTHOOPACANTUSEIT - 12] = sText_ButHoopaCantUseIt,
     [STRINGID_PKMNREVERTEDTOPRIMAL - 12] = sText_PkmnRevertedToPrimal,
     [STRINGID_STUFFCHEEKSCANTSELECT - 12] = sText_StuffCheeksCantSelect,
     [STRINGID_ATTACKWEAKENEDBSTRONGWINDS - 12] = sText_AttackWeakenedByStrongWinds,
@@ -1309,8 +1308,6 @@
     [STRINGID_AURABREAKENTERS - 12] = sText_AuraBreakActivates,
     [STRINGID_COMATOSEENTERS - 12] = sText_ComatoseActivates,
     [STRINGID_SCREENCLEANERENTERS - 12] = sText_ScreenCleanerActivates,
-    [STRINGID_BUTPOKEMONCANTUSETHEMOVE - 12] = sText_ButPokemonCantUseTheMove,
-    [STRINGID_BUTHOOPACANTUSEIT - 12] = sText_ButHoopaCantUseIt,
 };
 
 const u16 gMentalHerbCureStringIds[] = 
