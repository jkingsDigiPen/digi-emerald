#include "global.h"
#include "battle.h"
#include "battle_anim.h"
#include "battle_controllers.h"
#include "battle_message.h"
#include "battle_setup.h"
#include "battle_tower.h"
#include "battle_z_move.h"
#include "data.h"
#include "event_data.h"
#include "frontier_util.h"
#include "international_string_util.h"
#include "item.h"
#include "link.h"
#include "menu.h"
#include "palette.h"
#include "recorded_battle.h"
#include "string_util.h"
#include "strings.h"
#include "text.h"
#include "trainer_hill.h"
#include "window.h"
#include "constants/abilities.h"
#include "constants/battle_dome.h"
#include "constants/battle_string_ids.h"
#include "constants/berry.h"
#include "constants/frontier_util.h"
#include "constants/items.h"
#include "constants/moves.h"
#include "constants/species.h"
#include "constants/trainers.h"
#include "constants/trainer_hill.h"
#include "constants/weather.h"

struct BattleWindowText
{
    u8 fillValue;
    u8 fontId;
    u8 x;
    u8 y;
    u8 letterSpacing;
    u8 lineSpacing;
    u8 speed;
    u8 fgColor;
    u8 bgColor;
    u8 shadowColor;
};

extern const u16 gUnknown_08D85620[];

// this file's functions
static void ChooseMoveUsedParticle(u8 *textPtr);
static void ChooseTypeOfMoveUsedString(u8 *dst);

// EWRAM vars
static EWRAM_DATA u16 sBattlerAbilities[MAX_BATTLERS_COUNT] = {0};
EWRAM_DATA struct BattleMsgData *gBattleMsgDataPtr = NULL;

// const rom data
// todo: make some of those names less vague: attacker/target vs pkmn, etc.

static const u8 sText_Trainer1LoseText[] = _("{B_TRAINER1_LOSE_TEXT}");
static const u8 sText_PkmnGainedEXP[] = _("{B_BUFF1} gained{B_BUFF2}\n{B_BUFF3} EXP. Points!\p");
static const u8 sText_EmptyString4[] = _("");
static const u8 sText_ABoosted[] = _(" a boosted");
static const u8 sText_PkmnGrewToLv[] = _("{B_BUFF1} grew to\nLV. {B_BUFF2}!{WAIT_SE}\p");
static const u8 sText_PkmnLearnedMove[] = _("{B_BUFF1} learned\n{B_BUFF2}!{WAIT_SE}\p");
static const u8 sText_TryToLearnMove1[] = _("{B_BUFF1} is trying to\nlearn {B_BUFF2}.\p");
static const u8 sText_TryToLearnMove2[] = _("But, {B_BUFF1} can't learn\nmore than four moves.\p");
static const u8 sText_TryToLearnMove3[] = _("Delete a move to make\nroom for {B_BUFF2}?");
static const u8 sText_PkmnForgotMove[] = _("{B_BUFF1} forgot\n{B_BUFF2}.\p");
static const u8 sText_StopLearningMove[] = _("{PAUSE 32}Stop learning\n{B_BUFF2}?");
static const u8 sText_DidNotLearnMove[] = _("{B_BUFF1} did not learn\n{B_BUFF2}.\p");
static const u8 sText_UseNextPkmn[] = _("Use next POKéMON?");
static const u8 sText_AttackMissed[] = _("{B_ATK_NAME_WITH_PREFIX}'s\nattack missed!");
static const u8 sText_PkmnProtectedItself[] = _("{B_DEF_NAME_WITH_PREFIX}\nprotected itself!");
static const u8 sText_AvoidedDamage[] = _("{B_DEF_NAME_WITH_PREFIX} avoided\ndamage with {B_DEF_ABILITY}!");
static const u8 sText_PkmnMakesGroundMiss[] = _("{B_DEF_NAME_WITH_PREFIX} makes GROUND\nmoves miss with {B_DEF_ABILITY}!");
static const u8 sText_PkmnAvoidedAttack[] = _("{B_DEF_NAME_WITH_PREFIX} avoided\nthe attack!");
static const u8 sText_ItDoesntAffect[] = _("It doesn't affect\n{B_DEF_NAME_WITH_PREFIX}…");
static const u8 sText_AttackerFainted[] = _("{B_ATK_NAME_WITH_PREFIX}\nfainted!\p");
static const u8 sText_TargetFainted[] = _("{B_DEF_NAME_WITH_PREFIX}\nfainted!\p");
static const u8 sText_PlayerGotMoney[] = _("{B_PLAYER_NAME} got ¥{B_BUFF1}\nfor winning!\p");
static const u8 sText_PlayerWhiteout[] = _("{B_PLAYER_NAME} is out of\nusable POKéMON!\p");
static const u8 sText_PlayerWhiteout2[] = _("{B_PLAYER_NAME} whited out!{PAUSE_UNTIL_PRESS}");
static const u8 sText_PreventsEscape[] = _("{B_SCR_ACTIVE_NAME_WITH_PREFIX} prevents\nescape with {B_SCR_ACTIVE_ABILITY}!\p");
static const u8 sText_CantEscape2[] = _("Can't escape!\p");
static const u8 sText_AttackerCantEscape[] = _("{B_ATK_NAME_WITH_PREFIX} can't escape!");
static const u8 sText_HitXTimes[] = _("Hit {B_BUFF1} time(s)!");
static const u8 sText_PkmnFellAsleep[] = _("{B_EFF_NAME_WITH_PREFIX}\nfell asleep!");
static const u8 sText_PkmnMadeSleep[] = _("{B_SCR_ACTIVE_NAME_WITH_PREFIX}'s {B_SCR_ACTIVE_ABILITY}\nmade {B_EFF_NAME_WITH_PREFIX} sleep!");
static const u8 sText_PkmnAlreadyAsleep[] = _("{B_DEF_NAME_WITH_PREFIX} is\nalready asleep!");
static const u8 sText_PkmnAlreadyAsleep2[] = _("{B_ATK_NAME_WITH_PREFIX} is\nalready asleep!");
static const u8 sText_PkmnWasntAffected[] = _("{B_DEF_NAME_WITH_PREFIX}\nwasn't affected!");
static const u8 sText_PkmnWasPoisoned[] = _("{B_EFF_NAME_WITH_PREFIX}\nwas poisoned!");
static const u8 sText_PkmnPoisonedBy[] = _("{B_EFF_NAME_WITH_PREFIX} was poisoned by\n{B_SCR_ACTIVE_NAME_WITH_PREFIX}'s {B_BUFF1}!");
static const u8 sText_PkmnHurtByPoison[] = _("{B_ATK_NAME_WITH_PREFIX} is hurt\nby poison!");
static const u8 sText_PkmnAlreadyPoisoned[] = _("{B_DEF_NAME_WITH_PREFIX} is already\npoisoned.");
static const u8 sText_PkmnBadlyPoisoned[] = _("{B_EFF_NAME_WITH_PREFIX} is badly\npoisoned!");
static const u8 sText_PkmnEnergyDrained[] = _("{B_DEF_NAME_WITH_PREFIX} had its\nenergy drained!");
static const u8 sText_PkmnWasBurned[] = _("{B_EFF_NAME_WITH_PREFIX} was burned!");
static const u8 sText_PkmnBurnedBy[] = _("{B_SCR_ACTIVE_NAME_WITH_PREFIX}'s {B_SCR_ACTIVE_ABILITY}\nburned {B_EFF_NAME_WITH_PREFIX}!");
static const u8 sText_PkmnHurtByBurn[] = _("{B_ATK_NAME_WITH_PREFIX} is hurt\nby its burn!");
static const u8 sText_PkmnAlreadyHasBurn[] = _("{B_DEF_NAME_WITH_PREFIX} already\nhas a burn.");
static const u8 sText_PkmnWasFrozen[] = _("{B_EFF_NAME_WITH_PREFIX} was\nfrozen solid!");
static const u8 sText_PkmnFrozenBy[] = _("{B_SCR_ACTIVE_NAME_WITH_PREFIX}'s {B_SCR_ACTIVE_ABILITY}\nfroze {B_EFF_NAME_WITH_PREFIX} solid!");
static const u8 sText_PkmnIsFrozen[] = _("{B_ATK_NAME_WITH_PREFIX} is\nfrozen solid!");
static const u8 sText_PkmnWasDefrosted[] = _("{B_DEF_NAME_WITH_PREFIX} was\ndefrosted!");
static const u8 sText_PkmnWasDefrosted2[] = _("{B_ATK_NAME_WITH_PREFIX} was\ndefrosted!");
static const u8 sText_PkmnWasDefrostedBy[] = _("{B_ATK_NAME_WITH_PREFIX} was\ndefrosted by {B_CURRENT_MOVE}!");
static const u8 sText_PkmnWasParalyzed[] = _("{B_EFF_NAME_WITH_PREFIX} is paralyzed!\nIt may be unable to move!");
static const u8 sText_PkmnWasParalyzedBy[] = _("{B_SCR_ACTIVE_NAME_WITH_PREFIX}'s {B_SCR_ACTIVE_ABILITY}\nparalyzed {B_EFF_NAME_WITH_PREFIX}!\lIt may be unable to move!");
static const u8 sText_PkmnIsParalyzed[] = _("{B_ATK_NAME_WITH_PREFIX} is paralyzed!\nIt can't move!");
static const u8 sText_PkmnIsAlreadyParalyzed[] = _("{B_DEF_NAME_WITH_PREFIX} is\nalready paralyzed!");
static const u8 sText_PkmnHealedParalysis[] = _("{B_DEF_NAME_WITH_PREFIX} was\nhealed of paralysis!");
static const u8 sText_PkmnDreamEaten[] = _("{B_DEF_NAME_WITH_PREFIX}'s\ndream was eaten!");
static const u8 sText_StatsWontIncrease[] = _("{B_ATK_NAME_WITH_PREFIX}'s {B_BUFF1}\nwon't go higher!");
static const u8 sText_StatsWontDecrease[] = _("{B_DEF_NAME_WITH_PREFIX}'s {B_BUFF1}\nwon't go lower!");
static const u8 sText_TeamStoppedWorking[] = _("Your team's {B_BUFF1}\nstopped working!");
static const u8 sText_FoeStoppedWorking[] = _("The foe's {B_BUFF1}\nstopped working!");
static const u8 sText_PkmnIsConfused[] = _("{B_ATK_NAME_WITH_PREFIX} is\nconfused!");
static const u8 sText_PkmnHealedConfusion[] = _("{B_ATK_NAME_WITH_PREFIX} snapped\nout of confusion!");
static const u8 sText_PkmnWasConfused[] = _("{B_EFF_NAME_WITH_PREFIX} became\nconfused!");
static const u8 sText_PkmnAlreadyConfused[] = _("{B_DEF_NAME_WITH_PREFIX} is\nalready confused!");
static const u8 sText_PkmnFellInLove[] = _("{B_DEF_NAME_WITH_PREFIX}\nfell in love!");
static const u8 sText_PkmnInLove[] = _("{B_ATK_NAME_WITH_PREFIX} is in love\nwith {B_SCR_ACTIVE_NAME_WITH_PREFIX}!");
static const u8 sText_PkmnImmobilizedByLove[] = _("{B_ATK_NAME_WITH_PREFIX} is\nimmobilized by love!");
static const u8 sText_PkmnBlownAway[] = _("{B_DEF_NAME_WITH_PREFIX} was\nblown away!");
static const u8 sText_PkmnChangedType[] = _("{B_ATK_NAME_WITH_PREFIX} transformed\ninto the {B_BUFF1} type!");
static const u8 sText_PkmnFlinched[] = _("{B_ATK_NAME_WITH_PREFIX} flinched!");
static const u8 sText_PkmnRegainedHealth[] = _("{B_DEF_NAME_WITH_PREFIX} regained\nhealth!");
static const u8 sText_PkmnHPFull[] = _("{B_DEF_NAME_WITH_PREFIX}'s\nHP is full!");
static const u8 sText_PkmnRaisedSpDef[] = _("{B_ATK_PREFIX2}'s {B_CURRENT_MOVE}\nraised SP. DEF!");
static const u8 sText_PkmnRaisedSpDefALittle[] = _("{B_ATK_PREFIX2}'s {B_CURRENT_MOVE}\nraised SP. DEF a little!");
static const u8 sText_PkmnRaisedDef[] = _("{B_ATK_PREFIX2}'s {B_CURRENT_MOVE}\nraised DEFENSE!");
static const u8 sText_PkmnRaisedDefALittle[] = _("{B_ATK_PREFIX2}'s {B_CURRENT_MOVE}\nraised DEFENSE a little!");
static const u8 sText_PkmnCoveredByVeil[] = _("{B_ATK_PREFIX2}'s party is covered\nby a veil!");
static const u8 sText_PkmnUsedSafeguard[] = _("{B_DEF_NAME_WITH_PREFIX}'s party is protected\nby SAFEGUARD!");
static const u8 sText_PkmnSafeguardExpired[] = _("{B_ATK_PREFIX3}'s party is no longer\nprotected by SAFEGUARD!");
static const u8 sText_PkmnWentToSleep[] = _("{B_ATK_NAME_WITH_PREFIX} went\nto sleep!");
static const u8 sText_PkmnSleptHealthy[] = _("{B_ATK_NAME_WITH_PREFIX} slept and\nbecame healthy!");
static const u8 sText_PkmnWhippedWhirlwind[] = _("{B_ATK_NAME_WITH_PREFIX} whipped\nup a whirlwind!");
static const u8 sText_PkmnTookSunlight[] = _("{B_ATK_NAME_WITH_PREFIX} took\nin sunlight!");
static const u8 sText_PkmnLoweredHead[] = _("{B_ATK_NAME_WITH_PREFIX} lowered\nits head!");
static const u8 sText_PkmnIsGlowing[] = _("{B_ATK_NAME_WITH_PREFIX} is glowing!");
static const u8 sText_PkmnFlewHigh[] = _("{B_ATK_NAME_WITH_PREFIX} flew\nup high!");
static const u8 sText_PkmnDugHole[] = _("{B_ATK_NAME_WITH_PREFIX} dug a hole!");
static const u8 sText_PkmnHidUnderwater[] = _("{B_ATK_NAME_WITH_PREFIX} hid\nunderwater!");
static const u8 sText_PkmnSprangUp[] = _("{B_ATK_NAME_WITH_PREFIX} sprang up!");
static const u8 sText_PkmnSqueezedByBind[] = _("{B_DEF_NAME_WITH_PREFIX} was squeezed by\n{B_ATK_NAME_WITH_PREFIX}'s BIND!");
static const u8 sText_PkmnTrappedInVortex[] = _("{B_DEF_NAME_WITH_PREFIX} was trapped\nin the vortex!");
static const u8 sText_PkmnTrappedBySandTomb[] = _("{B_DEF_NAME_WITH_PREFIX} was trapped\nby SAND TOMB!");
static const u8 sText_PkmnWrappedBy[] = _("{B_DEF_NAME_WITH_PREFIX} was WRAPPED by\n{B_ATK_NAME_WITH_PREFIX}!");
static const u8 sText_PkmnClamped[] = _("{B_ATK_NAME_WITH_PREFIX} CLAMPED\n{B_DEF_NAME_WITH_PREFIX}!");
static const u8 sText_PkmnHurtBy[] = _("{B_ATK_NAME_WITH_PREFIX} is hurt\nby {B_BUFF1}!");
static const u8 sText_PkmnFreedFrom[] = _("{B_ATK_NAME_WITH_PREFIX} was freed\nfrom {B_BUFF1}!");
static const u8 sText_PkmnCrashed[] = _("{B_ATK_NAME_WITH_PREFIX} kept going\nand crashed!");
const u8 gText_PkmnShroudedInMist[] = _("{B_ATK_PREFIX2} became\nshrouded in MIST!");
static const u8 sText_PkmnProtectedByMist[] = _("{B_SCR_ACTIVE_NAME_WITH_PREFIX} is protected\nby MIST!");
const u8 gText_PkmnGettingPumped[] = _("{B_ATK_NAME_WITH_PREFIX} is getting\npumped!");
static const u8 sText_PkmnHitWithRecoil[] = _("{B_ATK_NAME_WITH_PREFIX} is hit\nwith recoil!");
static const u8 sText_PkmnProtectedItself2[] = _("{B_ATK_NAME_WITH_PREFIX} protected\nitself!");
static const u8 sText_PkmnBuffetedBySandstorm[] = _("{B_ATK_NAME_WITH_PREFIX} is buffeted\nby the sandstorm!");
static const u8 sText_PkmnPeltedByHail[] = _("{B_ATK_NAME_WITH_PREFIX} is pelted\nby HAIL!");
static const u8 sText_PkmnsXWoreOff[] = _("{B_ATK_PREFIX1}'s {B_BUFF1}\nwore off!");
static const u8 sText_PkmnSeeded[] = _("{B_DEF_NAME_WITH_PREFIX} was seeded!");
static const u8 sText_PkmnEvadedAttack[] = _("{B_DEF_NAME_WITH_PREFIX} evaded\nthe attack!");
static const u8 sText_PkmnSappedByLeechSeed[] = _("{B_ATK_NAME_WITH_PREFIX}'s health is\nsapped by LEECH SEED!");
static const u8 sText_PkmnFastAsleep[] = _("{B_ATK_NAME_WITH_PREFIX} is fast\nasleep.");
static const u8 sText_PkmnWokeUp[] = _("{B_ATK_NAME_WITH_PREFIX} woke up!");
static const u8 sText_PkmnUproarKeptAwake[] = _("But {B_SCR_ACTIVE_NAME_WITH_PREFIX}'s UPROAR\nkept it awake!");
static const u8 sText_PkmnWokeUpInUproar[] = _("{B_ATK_NAME_WITH_PREFIX} woke up\nin the UPROAR!");
static const u8 sText_PkmnCausedUproar[] = _("{B_ATK_NAME_WITH_PREFIX} caused\nan UPROAR!");
static const u8 sText_PkmnMakingUproar[] = _("{B_ATK_NAME_WITH_PREFIX} is making\nan UPROAR!");
static const u8 sText_PkmnCalmedDown[] = _("{B_ATK_NAME_WITH_PREFIX} calmed down.");
static const u8 sText_PkmnCantSleepInUproar[] = _("But {B_DEF_NAME_WITH_PREFIX} can't\nsleep in an UPROAR!");
static const u8 sText_PkmnStockpiled[] = _("{B_ATK_NAME_WITH_PREFIX} STOCKPILED\n{B_BUFF1}!");
static const u8 sText_PkmnCantStockpile[] = _("{B_ATK_NAME_WITH_PREFIX} can't\nSTOCKPILE any more!");
static const u8 sText_PkmnCantSleepInUproar2[] = _("But {B_DEF_NAME_WITH_PREFIX} can't\nsleep in an UPROAR!");
static const u8 sText_UproarKeptPkmnAwake[] = _("But the UPROAR kept\n{B_DEF_NAME_WITH_PREFIX} awake!");
static const u8 sText_PkmnStayedAwakeUsing[] = _("{B_DEF_NAME_WITH_PREFIX} stayed awake\nusing its {B_DEF_ABILITY}!");
static const u8 sText_PkmnStoringEnergy[] = _("{B_ATK_NAME_WITH_PREFIX} is storing\nenergy!");
static const u8 sText_PkmnUnleashedEnergy[] = _("{B_ATK_NAME_WITH_PREFIX} unleashed\nenergy!");
static const u8 sText_PkmnFatigueConfusion[] = _("{B_ATK_NAME_WITH_PREFIX} became\nconfused due to fatigue!");
static const u8 sText_PlayerPickedUpMoney[] = _("{B_PLAYER_NAME} picked up\n¥{B_BUFF1}!\p");
static const u8 sText_PkmnUnaffected[] = _("{B_DEF_NAME_WITH_PREFIX} is\nunaffected!");
static const u8 sText_PkmnTransformedInto[] = _("{B_ATK_NAME_WITH_PREFIX} transformed\ninto {B_BUFF1}!");
static const u8 sText_PkmnMadeSubstitute[] = _("{B_ATK_NAME_WITH_PREFIX} made\na SUBSTITUTE!");
static const u8 sText_PkmnHasSubstitute[] = _("{B_ATK_NAME_WITH_PREFIX} already\nhas a SUBSTITUTE!");
static const u8 sText_SubstituteDamaged[] = _("The SUBSTITUTE took damage\nfor {B_DEF_NAME_WITH_PREFIX}!\p");
static const u8 sText_PkmnSubstituteFaded[] = _("{B_DEF_NAME_WITH_PREFIX}'s\nSUBSTITUTE faded!\p");
static const u8 sText_PkmnMustRecharge[] = _("{B_ATK_NAME_WITH_PREFIX} must\nrecharge!");
static const u8 sText_PkmnRageBuilding[] = _("{B_DEF_NAME_WITH_PREFIX}'s RAGE\nis building!");
static const u8 sText_PkmnMoveWasDisabled[] = _("{B_DEF_NAME_WITH_PREFIX}'s {B_BUFF1}\nwas disabled!");
static const u8 sText_PkmnMoveDisabledNoMore[] = _("{B_ATK_NAME_WITH_PREFIX} is disabled\nno more!");
static const u8 sText_PkmnGotEncore[] = _("{B_DEF_NAME_WITH_PREFIX} got\nan ENCORE!");
static const u8 sText_PkmnEncoreEnded[] = _("{B_ATK_NAME_WITH_PREFIX}'s ENCORE\nended!");
static const u8 sText_PkmnTookAim[] = _("{B_ATK_NAME_WITH_PREFIX} took aim\nat {B_DEF_NAME_WITH_PREFIX}!");
static const u8 sText_PkmnSketchedMove[] = _("{B_ATK_NAME_WITH_PREFIX} SKETCHED\n{B_BUFF1}!");
static const u8 sText_PkmnTryingToTakeFoe[] = _("{B_ATK_NAME_WITH_PREFIX} is trying\nto take its foe with it!");
static const u8 sText_PkmnTookFoe[] = _("{B_DEF_NAME_WITH_PREFIX} took\n{B_ATK_NAME_WITH_PREFIX} with it!");
static const u8 sText_PkmnReducedPP[] = _("Reduced {B_DEF_NAME_WITH_PREFIX}'s\n{B_BUFF1} by {B_BUFF2}!");
static const u8 sText_PkmnStoleItem[] = _("{B_ATK_NAME_WITH_PREFIX} stole\n{B_DEF_NAME_WITH_PREFIX}'s {B_LAST_ITEM}!");
static const u8 sText_TargetCantEscapeNow[] = _("{B_DEF_NAME_WITH_PREFIX} can't\nescape now!");
static const u8 sText_PkmnFellIntoNightmare[] = _("{B_DEF_NAME_WITH_PREFIX} fell into\na NIGHTMARE!");
static const u8 sText_PkmnLockedInNightmare[] = _("{B_ATK_NAME_WITH_PREFIX} is locked\nin a NIGHTMARE!");
static const u8 sText_PkmnLaidCurse[] = _("{B_ATK_NAME_WITH_PREFIX} cut its own HP and\nlaid a CURSE on {B_DEF_NAME_WITH_PREFIX}!");
static const u8 sText_PkmnAfflictedByCurse[] = _("{B_ATK_NAME_WITH_PREFIX} is afflicted\nby the CURSE!");
static const u8 sText_SpikesScattered[] = _("SPIKES were scattered all around\nthe opponent's side!");
static const u8 sText_PkmnHurtBySpikes[] = _("{B_SCR_ACTIVE_NAME_WITH_PREFIX} is hurt\nby SPIKES!");
static const u8 sText_PkmnIdentified[] = _("{B_ATK_NAME_WITH_PREFIX} identified\n{B_DEF_NAME_WITH_PREFIX}!");
static const u8 sText_PkmnPerishCountFell[] = _("{B_ATK_NAME_WITH_PREFIX}'s PERISH count\nfell to {B_BUFF1}!");
static const u8 sText_PkmnBracedItself[] = _("{B_ATK_NAME_WITH_PREFIX} braced\nitself!");
static const u8 sText_PkmnEnduredHit[] = _("{B_DEF_NAME_WITH_PREFIX} ENDURED\nthe hit!");
static const u8 sText_MagnitudeStrength[] = _("MAGNITUDE {B_BUFF1}!");
static const u8 sText_PkmnCutHPMaxedAttack[] = _("{B_ATK_NAME_WITH_PREFIX} cut its own HP\nand maximized ATTACK!");
static const u8 sText_PkmnCopiedStatChanges[] = _("{B_ATK_NAME_WITH_PREFIX} copied\n{B_DEF_NAME_WITH_PREFIX}'s stat changes!");
static const u8 sText_PkmnGotFree[] = _("{B_ATK_NAME_WITH_PREFIX} got free of\n{B_DEF_NAME_WITH_PREFIX}'s {B_BUFF1}!");
static const u8 sText_PkmnShedLeechSeed[] = _("{B_ATK_NAME_WITH_PREFIX} shed\nLEECH SEED!");
static const u8 sText_PkmnBlewAwaySpikes[] = _("{B_ATK_NAME_WITH_PREFIX} blew away\nSPIKES!");
static const u8 sText_PkmnFledFromBattle[] = _("{B_ATK_NAME_WITH_PREFIX} fled from\nbattle!");
static const u8 sText_PkmnForesawAttack[] = _("{B_ATK_NAME_WITH_PREFIX} foresaw\nan attack!");
static const u8 sText_PkmnTookAttack[] = _("{B_DEF_NAME_WITH_PREFIX} took the\n{B_BUFF1} attack!");
static const u8 sText_PkmnChoseXAsDestiny[] = _("{B_ATK_NAME_WITH_PREFIX} chose\n{B_CURRENT_MOVE} as its destiny!");
static const u8 sText_PkmnAttack[] = _("{B_BUFF1}'s attack!");
static const u8 sText_PkmnCenterAttention[] = _("{B_ATK_NAME_WITH_PREFIX} became the\ncenter of attention!");
static const u8 sText_PkmnChargingPower[] = _("{B_ATK_NAME_WITH_PREFIX} began\ncharging power!");
static const u8 sText_NaturePowerTurnedInto[] = _("NATURE POWER turned into\n{B_CURRENT_MOVE}!");
static const u8 sText_PkmnStatusNormal[] = _("{B_ATK_NAME_WITH_PREFIX}'s status\nreturned to normal!");
static const u8 sText_PkmnSubjectedToTorment[] = _("{B_DEF_NAME_WITH_PREFIX} was subjected\nto TORMENT!");
static const u8 sText_PkmnTighteningFocus[] = _("{B_ATK_NAME_WITH_PREFIX} is tightening\nits focus!");
static const u8 sText_PkmnFellForTaunt[] = _("{B_DEF_NAME_WITH_PREFIX} fell for\nthe Taunt!");
static const u8 sText_PkmnReadyToHelp[] = _("{B_ATK_NAME_WITH_PREFIX} is ready to\nhelp {B_DEF_NAME_WITH_PREFIX}!");
static const u8 sText_PkmnSwitchedItems[] = _("{B_ATK_NAME_WITH_PREFIX} switched\nitems with its opponent!");
static const u8 sText_PkmnObtainedX[] = _("{B_ATK_NAME_WITH_PREFIX} obtained\n{B_BUFF1}.");
static const u8 sText_PkmnObtainedX2[] = _("{B_DEF_NAME_WITH_PREFIX} obtained\n{B_BUFF2}.");
static const u8 sText_PkmnObtainedXYObtainedZ[] = _("{B_ATK_NAME_WITH_PREFIX} obtained\n{B_BUFF1}.\p{B_DEF_NAME_WITH_PREFIX} obtained\n{B_BUFF2}.");
static const u8 sText_PkmnCopiedFoe[] = _("{B_ATK_NAME_WITH_PREFIX} copied\n{B_DEF_NAME_WITH_PREFIX}'s {B_DEF_ABILITY}!");
static const u8 sText_PkmnMadeWish[] = _("{B_ATK_NAME_WITH_PREFIX} made a WISH!");
static const u8 sText_PkmnWishCameTrue[] = _("{B_BUFF1}'s WISH\ncame true!");
static const u8 sText_PkmnPlantedRoots[] = _("{B_ATK_NAME_WITH_PREFIX} planted its roots!");
static const u8 sText_PkmnAbsorbedNutrients[] = _("{B_ATK_NAME_WITH_PREFIX} absorbed\nnutrients with its roots!");
static const u8 sText_PkmnAnchoredItself[] = _("{B_DEF_NAME_WITH_PREFIX} anchored\nitself with its roots!");
static const u8 sText_PkmnWasMadeDrowsy[] = _("{B_ATK_NAME_WITH_PREFIX} made\n{B_DEF_NAME_WITH_PREFIX} drowsy!");
static const u8 sText_PkmnKnockedOff[] = _("{B_ATK_NAME_WITH_PREFIX} knocked off\n{B_DEF_NAME_WITH_PREFIX}'s {B_LAST_ITEM}!");
static const u8 sText_PkmnSwappedAbilities[] = _("{B_ATK_NAME_WITH_PREFIX} swapped abilities\nwith its opponent!");
static const u8 sText_PkmnSealedOpponentMove[] = _("{B_ATK_NAME_WITH_PREFIX} sealed the\nopponent's move(s)!");
static const u8 sText_PkmnWantsGrudge[] = _("{B_ATK_NAME_WITH_PREFIX} wants the\nopponent to bear a GRUDGE!");
static const u8 sText_PkmnLostPPGrudge[] = _("{B_ATK_NAME_WITH_PREFIX}'s {B_BUFF1} lost\nall its PP due to the GRUDGE!");
static const u8 sText_PkmnShroudedItself[] = _("{B_ATK_NAME_WITH_PREFIX} shrouded\nitself in {B_CURRENT_MOVE}!");
static const u8 sText_PkmnMoveBounced[] = _("{B_ATK_NAME_WITH_PREFIX}'s {B_CURRENT_MOVE}\nwas bounced back by MAGIC COAT!");
static const u8 sText_PkmnWaitsForTarget[] = _("{B_ATK_NAME_WITH_PREFIX} waits for a target\nto make a move!");
static const u8 sText_PkmnSnatchedMove[] = _("{B_DEF_NAME_WITH_PREFIX} SNATCHED\n{B_SCR_ACTIVE_NAME_WITH_PREFIX}'s move!");
static const u8 sText_ElectricityWeakened[] = _("Electricity's power was\nweakened!");
static const u8 sText_FireWeakened[] = _("Fire's power was\nweakened!");
static const u8 sText_XFoundOneY[] = _("{B_ATK_NAME_WITH_PREFIX} found\none {B_LAST_ITEM}!");
static const u8 sText_SoothingAroma[] = _("A soothing aroma wafted\nthrough the area!");
static const u8 sText_ItemsCantBeUsedNow[] = _("Items can't be used now.{PAUSE 64}");
static const u8 sText_ForXCommaYZ[] = _("For {B_SCR_ACTIVE_NAME_WITH_PREFIX},\n{B_LAST_ITEM} {B_BUFF1}");
static const u8 sText_PkmnUsedXToGetPumped[] = _("{B_SCR_ACTIVE_NAME_WITH_PREFIX} used\n{B_LAST_ITEM} to get pumped!");
static const u8 sText_PkmnLostFocus[] = _("{B_ATK_NAME_WITH_PREFIX} lost its\nfocus and couldn't move!");
static const u8 sText_PkmnWasDraggedOut[] = _("{B_DEF_NAME_WITH_PREFIX} was\ndragged out!\p");
static const u8 sText_TheWallShattered[] = _("The wall shattered!");
static const u8 sText_ButNoEffect[] = _("But it had no effect!");
static const u8 sText_PkmnHasNoMovesLeft[] = _("{B_ACTIVE_NAME_WITH_PREFIX} has no\nmoves left!\p");
static const u8 sText_PkmnMoveIsDisabled[] = _("{B_ACTIVE_NAME_WITH_PREFIX}'s {B_CURRENT_MOVE}\nis disabled!\p");
static const u8 sText_PkmnCantUseMoveTorment[] = _("{B_ACTIVE_NAME_WITH_PREFIX} can't use the same\nmove in a row due to the Torment!\p");
static const u8 sText_PkmnCantUseMoveTaunt[] = _("{B_ACTIVE_NAME_WITH_PREFIX} can't use\n{B_CURRENT_MOVE} after the Taunt!\p");
static const u8 sText_PkmnCantUseMoveSealed[] = _("{B_ACTIVE_NAME_WITH_PREFIX} can't use the\nsealed {B_CURRENT_MOVE}!\p");
static const u8 sText_PkmnCantUseMoveThroatChop[] = _("{B_ACTIVE_NAME_WITH_PREFIX} can't use\n{B_CURRENT_MOVE} due to Throat Chop!\p");
static const u8 sText_PkmnMadeItRain[] = _("{B_SCR_ACTIVE_NAME_WITH_PREFIX}'s {B_SCR_ACTIVE_ABILITY}\nmade it rain!");
static const u8 sText_PkmnRaisedSpeed[] = _("{B_SCR_ACTIVE_NAME_WITH_PREFIX}'s {B_SCR_ACTIVE_ABILITY}\nraised its SPEED!");
static const u8 sText_PkmnProtectedBy[] = _("{B_DEF_NAME_WITH_PREFIX} was protected\nby {B_DEF_ABILITY}!");
static const u8 sText_PkmnPreventsUsage[] = _("{B_DEF_NAME_WITH_PREFIX}'s {B_DEF_ABILITY}\nprevents {B_ATK_NAME_WITH_PREFIX}\lfrom using {B_CURRENT_MOVE}!");
static const u8 sText_PkmnRestoredHPUsing[] = _("{B_DEF_NAME_WITH_PREFIX} restored HP\nusing its {B_DEF_ABILITY}!");
static const u8 sText_PkmnsXMadeYUseless[] = _("{B_DEF_NAME_WITH_PREFIX}'s {B_DEF_ABILITY}\nmade {B_CURRENT_MOVE} useless!");
static const u8 sText_PkmnChangedTypeWith[] = _("{B_DEF_NAME_WITH_PREFIX}'s {B_DEF_ABILITY}\nmade it the {B_BUFF1} type!");
static const u8 sText_PkmnPreventsParalysisWith[] = _("{B_EFF_NAME_WITH_PREFIX}'s {B_DEF_ABILITY}\nprevents paralysis!");
static const u8 sText_PkmnPreventsRomanceWith[] = _("{B_DEF_NAME_WITH_PREFIX}'s {B_DEF_ABILITY}\nprevents romance!");
static const u8 sText_PkmnPreventsPoisoningWith[] = _("{B_EFF_NAME_WITH_PREFIX}'s {B_DEF_ABILITY}\nprevents poisoning!");
static const u8 sText_PkmnPreventsConfusionWith[] = _("{B_DEF_NAME_WITH_PREFIX}'s {B_DEF_ABILITY}\nprevents confusion!");
static const u8 sText_PkmnRaisedFirePowerWith[] = _("{B_DEF_NAME_WITH_PREFIX}'s {B_DEF_ABILITY}\nraised its FIRE power!");
static const u8 sText_PkmnAnchorsItselfWith[] = _("{B_DEF_NAME_WITH_PREFIX} anchors\nitself with {B_DEF_ABILITY}!");
static const u8 sText_PkmnCutsAttackWith[] = _("{B_SCR_ACTIVE_NAME_WITH_PREFIX}'s {B_SCR_ACTIVE_ABILITY}\ncuts {B_DEF_NAME_WITH_PREFIX}'s ATTACK!");
static const u8 sText_PkmnPreventsStatLossWith[] = _("{B_SCR_ACTIVE_NAME_WITH_PREFIX}'s {B_SCR_ACTIVE_ABILITY}\nprevents stat loss!");
static const u8 sText_PkmnHurtsWith[] = _("{B_ATK_NAME_WITH_PREFIX} was hurt by\n{B_DEF_NAME_WITH_PREFIX}'s {B_BUFF1}!");
static const u8 sText_PkmnTraced[] = _("{B_SCR_ACTIVE_NAME_WITH_PREFIX} TRACED\n{B_BUFF1}'s {B_BUFF2}!");
static const u8 sText_PkmnsXPreventsBurns[] = _("{B_EFF_NAME_WITH_PREFIX}'s {B_EFF_ABILITY}\nprevents burns!");
static const u8 sText_PkmnsXBlocksY[] = _("{B_DEF_NAME_WITH_PREFIX}'s {B_DEF_ABILITY}\nblocks {B_CURRENT_MOVE}!");
static const u8 sText_PkmnsXBlocksY2[] = _("{B_SCR_ACTIVE_NAME_WITH_PREFIX}'s {B_SCR_ACTIVE_ABILITY}\nblocks {B_CURRENT_MOVE}!");
static const u8 sText_PkmnsXRestoredHPALittle2[] = _("{B_ATK_NAME_WITH_PREFIX}'s {B_ATK_ABILITY}\nrestored its HP a little!");
static const u8 sText_PkmnsXWhippedUpSandstorm[] = _("{B_SCR_ACTIVE_NAME_WITH_PREFIX}'s {B_SCR_ACTIVE_ABILITY}\nwhipped up a sandstorm!");
static const u8 sText_PkmnsXIntensifiedSun[] = _("{B_SCR_ACTIVE_NAME_WITH_PREFIX}'s {B_SCR_ACTIVE_ABILITY}\nintensified the sun's rays!");
static const u8 sText_PkmnsXPreventsYLoss[] = _("{B_SCR_ACTIVE_NAME_WITH_PREFIX}'s {B_SCR_ACTIVE_ABILITY}\nprevents {B_BUFF1} loss!");
static const u8 sText_PkmnsXInfatuatedY[] = _("{B_DEF_NAME_WITH_PREFIX}'s {B_DEF_ABILITY}\ninfatuated {B_ATK_NAME_WITH_PREFIX}!");
static const u8 sText_PkmnsXMadeYIneffective[] = _("{B_DEF_NAME_WITH_PREFIX}'s {B_DEF_ABILITY}\nmade {B_CURRENT_MOVE} ineffective!");
static const u8 sText_PkmnsXCuredYProblem[] = _("{B_SCR_ACTIVE_NAME_WITH_PREFIX}'s {B_SCR_ACTIVE_ABILITY}\ncured its {B_BUFF1} problem!");
static const u8 sText_ItSuckedLiquidOoze[] = _("It sucked up the\nLIQUID OOZE!");
static const u8 sText_PkmnTransformed[] = _("{B_SCR_ACTIVE_NAME_WITH_PREFIX} transformed!");
static const u8 sText_PkmnsXTookAttack[] = _("{B_DEF_NAME_WITH_PREFIX}'s {B_DEF_ABILITY}\ntook the attack!");
const u8 gText_PkmnsXPreventsSwitching[] = _("{B_BUFF1}'s {B_LAST_ABILITY}\nprevents switching!\p");
static const u8 sText_PreventedFromWorking[] = _("{B_DEF_NAME_WITH_PREFIX}'s {B_DEF_ABILITY}\nprevented {B_SCR_ACTIVE_NAME_WITH_PREFIX}'s\l{B_BUFF1} from working!");
static const u8 sText_PkmnsXMadeItIneffective[] = _("{B_SCR_ACTIVE_NAME_WITH_PREFIX}'s {B_SCR_ACTIVE_ABILITY}\nmade it ineffective!");
static const u8 sText_PkmnsXPreventsFlinching[] = _("{B_EFF_NAME_WITH_PREFIX}'s {B_EFF_ABILITY}\nprevents flinching!");
static const u8 sText_PkmnsXPreventsYsZ[] = _("{B_ATK_NAME_WITH_PREFIX}'s {B_ATK_ABILITY}\nprevents {B_DEF_NAME_WITH_PREFIX}'s\l{B_DEF_ABILITY} from working!");
static const u8 sText_PkmnsXCuredItsYProblem[] = _("{B_SCR_ACTIVE_NAME_WITH_PREFIX}'s {B_SCR_ACTIVE_ABILITY}\ncured its {B_BUFF1} problem!");
static const u8 sText_PkmnsXHadNoEffectOnY[] = _("{B_SCR_ACTIVE_NAME_WITH_PREFIX}'s {B_SCR_ACTIVE_ABILITY}\nhad no effect on {B_EFF_NAME_WITH_PREFIX}!");
const u8 gText_StatSharply[] = _("sharply ");
const u8 gText_StatRose[] = _("rose!");
static const u8 sText_StatHarshly[] = _("harshly ");
static const u8 sText_StatFell[] = _("fell!");
static const u8 sText_PkmnsStatChanged[] = _("{B_ATK_NAME_WITH_PREFIX}'s {B_BUFF1}\n{B_BUFF2}");
const u8 gText_PkmnsStatChanged2[] = _("{B_DEF_NAME_WITH_PREFIX}'s {B_BUFF1}\n{B_BUFF2}");
static const u8 sText_UsingXTheYOfZN[] = _("Using {B_LAST_ITEM}, the {B_BUFF1}\nof {B_SCR_ACTIVE_NAME_WITH_PREFIX} {B_BUFF2}");
static const u8 sText_PkmnsStatChanged3[] = _("{B_ATK_NAME_WITH_PREFIX}'s {B_BUFF1}\n{B_BUFF2}");
static const u8 sText_PkmnsStatChanged4[] = _("{B_DEF_NAME_WITH_PREFIX}'s {B_BUFF1}\n{B_BUFF2}");
static const u8 sText_StatsWontIncrease2[] = _("{B_ATK_NAME_WITH_PREFIX}'s stats won't\ngo any higher!");
static const u8 sText_StatsWontDecrease2[] = _("{B_DEF_NAME_WITH_PREFIX}'s stats won't\ngo any lower!");
static const u8 sText_CriticalHit[] = _("A critical hit!");
static const u8 sText_OneHitKO[] = _("It's a one-hit KO!");
static const u8 sText_123Poof[] = _("{PAUSE 32}1, {PAUSE 15}2, and{PAUSE 15}… {PAUSE 15}… {PAUSE 15}… {PAUSE 15}{PLAY_SE SE_BALL_BOUNCE_1}Poof!\p");
static const u8 sText_AndEllipsis[] = _("And…\p");
static const u8 sText_HMMovesCantBeForgotten[] = _("HM moves can't be\nforgotten now.\p");
static const u8 sText_NotVeryEffective[] = _("It's not very effective…");
static const u8 sText_SuperEffective[] = _("It's super effective!");
static const u8 sText_GotAwaySafely[] = _("{PLAY_SE SE_FLEE}Got away safely!\p");
static const u8 sText_PkmnFledUsingIts[] = _("{PLAY_SE SE_FLEE}{B_ATK_NAME_WITH_PREFIX} fled\nusing its {B_LAST_ITEM}!\p");
static const u8 sText_PkmnFledUsing[] = _("{PLAY_SE SE_FLEE}{B_ATK_NAME_WITH_PREFIX} fled\nusing {B_ATK_ABILITY}!\p");
static const u8 sText_WildPkmnFled[] = _("{PLAY_SE SE_FLEE}Wild {B_BUFF1} fled!");
static const u8 sText_PlayerDefeatedLinkTrainer[] = _("Player defeated\n{B_LINK_OPPONENT1_NAME}!");
static const u8 sText_TwoLinkTrainersDefeated[] = _("Player beat {B_LINK_OPPONENT1_NAME}\nand {B_LINK_OPPONENT2_NAME}!");
static const u8 sText_PlayerLostAgainstLinkTrainer[] = _("Player lost against\n{B_LINK_OPPONENT1_NAME}!");
static const u8 sText_PlayerLostToTwo[] = _("Player lost to {B_LINK_OPPONENT1_NAME}\nand {B_LINK_OPPONENT2_NAME}!");
static const u8 sText_PlayerBattledToDrawLinkTrainer[] = _("Player battled to a draw against\n{B_LINK_OPPONENT1_NAME}!");
static const u8 sText_PlayerBattledToDrawVsTwo[] = _("Player battled to a draw against\n{B_LINK_OPPONENT1_NAME} and {B_LINK_OPPONENT2_NAME}!");
static const u8 sText_WildFled[] = _("{PLAY_SE SE_FLEE}{B_LINK_OPPONENT1_NAME} fled!");
static const u8 sText_TwoWildFled[] = _("{PLAY_SE SE_FLEE}{B_LINK_OPPONENT1_NAME} and\n{B_LINK_OPPONENT2_NAME} fled!");
static const u8 sText_NoRunningFromTrainers[] = _("No! There's no running\nfrom a TRAINER battle!\p");
static const u8 sText_CantEscape[] = _("Can't escape!\p");
static const u8 sText_DontLeaveBirch[] = _("PROF. BIRCH: Don't leave me like this!\p");
static const u8 sText_ButNothingHappened[] = _("But nothing happened!");
static const u8 sText_ButItFailed[] = _("But it failed!");
static const u8 sText_ItHurtConfusion[] = _("It hurt itself in its\nconfusion!");
static const u8 sText_MirrorMoveFailed[] = _("The MIRROR MOVE failed!");
static const u8 sText_StartedToRain[] = _("It started to rain!");
static const u8 sText_DownpourStarted[] = _("A downpour started!"); // corresponds to DownpourText in pokegold and pokecrystal and is used by Rain Dance in GSC
static const u8 sText_RainContinues[] = _("Rain continues to fall.");
static const u8 sText_DownpourContinues[] = _("The downpour continues."); // unused
static const u8 sText_RainStopped[] = _("The rain stopped.");
static const u8 sText_SandstormBrewed[] = _("A sandstorm brewed!");
static const u8 sText_SandstormRages[] = _("The sandstorm rages.");
static const u8 sText_SandstormSubsided[] = _("The sandstorm subsided.");
static const u8 sText_SunlightGotBright[] = _("The sunlight got bright!");
static const u8 sText_SunlightStrong[] = _("The sunlight is strong.");
static const u8 sText_SunlightFaded[] = _("The sunlight faded.");
static const u8 sText_StartedHail[] = _("It started to hail!");
static const u8 sText_HailContinues[] = _("Hail continues to fall.");
static const u8 sText_HailStopped[] = _("The hail stopped.");
static const u8 sText_FailedToSpitUp[] = _("But it failed to SPIT UP\na thing!");
static const u8 sText_FailedToSwallow[] = _("But it failed to SWALLOW\na thing!");
static const u8 sText_WindBecameHeatWave[] = _("The wind turned into a\nHEAT WAVE!");
static const u8 sText_StatChangesGone[] = _("All stat changes were\neliminated!");
static const u8 sText_CoinsScattered[] = _("Coins scattered everywhere!");
static const u8 sText_TooWeakForSubstitute[] = _("It was too weak to make\na SUBSTITUTE!");
static const u8 sText_SharedPain[] = _("The battlers shared\ntheir pain!");
static const u8 sText_BellChimed[] = _("A bell chimed!");
static const u8 sText_FaintInThree[] = _("All affected POKéMON will\nfaint in three turns!");
static const u8 sText_NoPPLeft[] = _("There's no PP left for\nthis move!\p");
static const u8 sText_ButNoPPLeft[] = _("But there was no PP left\nfor the move!");
static const u8 sText_PkmnIgnoresAsleep[] = _("{B_ATK_NAME_WITH_PREFIX} ignored\norders while asleep!");
static const u8 sText_PkmnIgnoredOrders[] = _("{B_ATK_NAME_WITH_PREFIX} ignored\norders!");
static const u8 sText_PkmnBeganToNap[] = _("{B_ATK_NAME_WITH_PREFIX} began to nap!");
static const u8 sText_PkmnLoafing[] = _("{B_ATK_NAME_WITH_PREFIX} is\nloafing around!");
static const u8 sText_PkmnWontObey[] = _("{B_ATK_NAME_WITH_PREFIX} won't\nobey!");
static const u8 sText_PkmnTurnedAway[] = _("{B_ATK_NAME_WITH_PREFIX} turned away!");
static const u8 sText_PkmnPretendNotNotice[] = _("{B_ATK_NAME_WITH_PREFIX} pretended\nnot to notice!");
static const u8 sText_EnemyAboutToSwitchPkmn[] = _("{B_TRAINER1_CLASS} {B_TRAINER1_NAME} is\nabout to use {B_BUFF2}.\pWill {B_PLAYER_NAME} change\nPOKéMON?");
static const u8 sText_PkmnLearnedMove2[] = _("{B_ATK_NAME_WITH_PREFIX} learned\n{B_BUFF1}!");
static const u8 sText_PlayerDefeatedLinkTrainerTrainer1[] = _("Player defeated\n{B_TRAINER1_CLASS} {B_TRAINER1_NAME}!\p");
static const u8 sText_CreptCloser[] = _("{B_PLAYER_NAME} crept closer to\n{B_OPPONENT_MON1_NAME}!");
static const u8 sText_CantGetCloser[] = _("{B_PLAYER_NAME} can't get any closer!");
static const u8 sText_PkmnWatchingCarefully[] = _("{B_OPPONENT_MON1_NAME} is watching\ncarefully!");
static const u8 sText_PkmnCuriousAboutX[] = _("{B_OPPONENT_MON1_NAME} is curious about\nthe {B_BUFF1}!");
static const u8 sText_PkmnEnthralledByX[] = _("{B_OPPONENT_MON1_NAME} is enthralled by\nthe {B_BUFF1}!");
static const u8 sText_PkmnIgnoredX[] = _("{B_OPPONENT_MON1_NAME} completely ignored\nthe {B_BUFF1}!");
static const u8 sText_ThrewPokeblockAtPkmn[] = _("{B_PLAYER_NAME} threw a {POKEBLOCK}\nat the {B_OPPONENT_MON1_NAME}!");
static const u8 sText_OutOfSafariBalls[] = _("{PLAY_SE SE_DING_DONG}ANNOUNCER: You're out of\nSAFARI BALLS! Game over!\p");
static const u8 sText_OpponentMon1Appeared[] = _("{B_OPPONENT_MON1_NAME} appeared!\p");
static const u8 sText_WildPkmnAppeared[] = _("Wild {B_OPPONENT_MON1_NAME} appeared!\p");
static const u8 sText_WildPkmnAppeared2[] = _("Wild {B_OPPONENT_MON1_NAME} appeared!\p");
static const u8 sText_WildPkmnAppearedPause[] = _("Wild {B_OPPONENT_MON1_NAME} appeared!{PAUSE 127}");
static const u8 sText_TwoWildPkmnAppeared[] = _("Wild {B_OPPONENT_MON1_NAME} and\n{B_OPPONENT_MON2_NAME} appeared!\p");
static const u8 sText_Trainer1WantsToBattle[] = _("{B_TRAINER1_CLASS} {B_TRAINER1_NAME}\nwould like to battle!\p");
static const u8 sText_LinkTrainerWantsToBattle[] = _("{B_LINK_OPPONENT1_NAME}\nwants to battle!");
static const u8 sText_TwoLinkTrainersWantToBattle[] = _("{B_LINK_OPPONENT1_NAME} and {B_LINK_OPPONENT2_NAME}\nwant to battle!");
static const u8 sText_Trainer1SentOutPkmn[] = _("{B_TRAINER1_CLASS} {B_TRAINER1_NAME} sent\nout {B_OPPONENT_MON1_NAME}!");
static const u8 sText_Trainer1SentOutTwoPkmn[] = _("{B_TRAINER1_CLASS} {B_TRAINER1_NAME} sent\nout {B_OPPONENT_MON1_NAME} and {B_OPPONENT_MON2_NAME}!");
static const u8 sText_Trainer1SentOutPkmn2[] = _("{B_TRAINER1_CLASS} {B_TRAINER1_NAME} sent\nout {B_BUFF1}!");
static const u8 sText_LinkTrainerSentOutPkmn[] = _("{B_LINK_OPPONENT1_NAME} sent out\n{B_OPPONENT_MON1_NAME}!");
static const u8 sText_LinkTrainerSentOutTwoPkmn[] = _("{B_LINK_OPPONENT1_NAME} sent out\n{B_OPPONENT_MON1_NAME} and {B_OPPONENT_MON2_NAME}!");
static const u8 sText_TwoLinkTrainersSentOutPkmn[] = _("{B_LINK_OPPONENT1_NAME} sent out {B_LINK_OPPONENT_MON1_NAME}!\n{B_LINK_OPPONENT2_NAME} sent out {B_LINK_OPPONENT_MON2_NAME}!");
static const u8 sText_LinkTrainerSentOutPkmn2[] = _("{B_LINK_OPPONENT1_NAME} sent out\n{B_BUFF1}!");
static const u8 sText_LinkTrainerMultiSentOutPkmn[] = _("{B_LINK_SCR_TRAINER_NAME} sent out\n{B_BUFF1}!");
static const u8 sText_GoPkmn[] = _("Go! {B_PLAYER_MON1_NAME}!");
static const u8 sText_GoTwoPkmn[] = _("Go! {B_PLAYER_MON1_NAME} and\n{B_PLAYER_MON2_NAME}!");
static const u8 sText_GoPkmn2[] = _("Go! {B_BUFF1}!");
static const u8 sText_DoItPkmn[] = _("Do it! {B_BUFF1}!");
static const u8 sText_GoForItPkmn[] = _("Go for it, {B_BUFF1}!");
static const u8 sText_YourFoesWeakGetEmPkmn[] = _("Your foe's weak!\nGet 'em, {B_BUFF1}!");
static const u8 sText_LinkPartnerSentOutPkmnGoPkmn[] = _("{B_LINK_PARTNER_NAME} sent out {B_LINK_PLAYER_MON2_NAME}!\nGo! {B_LINK_PLAYER_MON1_NAME}!");
static const u8 sText_PkmnThatsEnough[] = _("{B_BUFF1}, that's enough!\nCome back!");
static const u8 sText_PkmnComeBack[] = _("{B_BUFF1}, come back!");
static const u8 sText_PkmnOkComeBack[] = _("{B_BUFF1}, OK!\nCome back!");
static const u8 sText_PkmnGoodComeBack[] = _("{B_BUFF1}, good!\nCome back!");
static const u8 sText_Trainer1WithdrewPkmn[] = _("{B_TRAINER1_CLASS} {B_TRAINER1_NAME}\nwithdrew {B_BUFF1}!");
static const u8 sText_LinkTrainer1WithdrewPkmn[] = _("{B_LINK_OPPONENT1_NAME} withdrew\n{B_BUFF1}!");
static const u8 sText_LinkTrainer2WithdrewPkmn[] = _("{B_LINK_SCR_TRAINER_NAME} withdrew\n{B_BUFF1}!");
static const u8 sText_WildPkmnPrefix[] = _("Wild ");
static const u8 sText_FoePkmnPrefix[] = _("Foe ");
static const u8 sText_EmptyString8[] = _("");
static const u8 sText_FoePkmnPrefix2[] = _("Foe");
static const u8 sText_AllyPkmnPrefix[] = _("Ally");
static const u8 sText_FoePkmnPrefix3[] = _("Foe");
static const u8 sText_AllyPkmnPrefix2[] = _("Ally");
static const u8 sText_FoePkmnPrefix4[] = _("Foe");
static const u8 sText_AllyPkmnPrefix3[] = _("Ally");
static const u8 sText_AttackerUsedX[] = _("{B_ATK_NAME_WITH_PREFIX} used\n{B_BUFF3}!");
static const u8 sText_ExclamationMark[] = _("!");
static const u8 sText_ExclamationMark2[] = _("!");
static const u8 sText_ExclamationMark3[] = _("!");
static const u8 sText_ExclamationMark4[] = _("!");
static const u8 sText_ExclamationMark5[] = _("!");
static const u8 sText_Accuracy[] = _("accuracy");
static const u8 sText_Evasiveness[] = _("evasiveness");

const u8 * const gStatNamesTable[NUM_BATTLE_STATS] =
{
    gText_HP3, gText_Attack, gText_Defense,
    gText_Speed, gText_SpAtk, gText_SpDef,
    sText_Accuracy, sText_Evasiveness
};

static const u8 sText_PokeblockWasTooSpicy[] = _("was too spicy!");
static const u8 sText_PokeblockWasTooDry[] = _("was too dry!");
static const u8 sText_PokeblockWasTooSweet[] = _("was too sweet!");
static const u8 sText_PokeblockWasTooBitter[] = _("was too bitter!");
static const u8 sText_PokeblockWasTooSour[] = _("was too sour!");

const u8 * const gPokeblockWasTooXStringTable[FLAVOR_COUNT] =
{
    [FLAVOR_SPICY]  = sText_PokeblockWasTooSpicy,
    [FLAVOR_DRY]    = sText_PokeblockWasTooDry,
    [FLAVOR_SWEET]  = sText_PokeblockWasTooSweet,
    [FLAVOR_BITTER] = sText_PokeblockWasTooBitter,
    [FLAVOR_SOUR]   = sText_PokeblockWasTooSour
};

static const u8 sText_PlayerUsedItem[] = _("{B_PLAYER_NAME} used\n{B_LAST_ITEM}!");
static const u8 sText_WallyUsedItem[] = _("WALLY used\n{B_LAST_ITEM}!");
static const u8 sText_Trainer1UsedItem[] = _("{B_TRAINER1_CLASS} {B_TRAINER1_NAME}\nused {B_LAST_ITEM}!");
static const u8 sText_TrainerBlockedBall[] = _("The TRAINER blocked the BALL!");
static const u8 sText_DontBeAThief[] = _("Don't be a thief!");
static const u8 sText_ItDodgedBall[] = _("It dodged the thrown BALL!\nThis POKéMON can't be caught!");
static const u8 sText_YouMissedPkmn[] = _("You missed the POKéMON!");
static const u8 sText_PkmnBrokeFree[] = _("Oh, no!\nThe POKéMON broke free!");
static const u8 sText_ItAppearedCaught[] = _("Aww!\nIt appeared to be caught!");
static const u8 sText_AarghAlmostHadIt[] = _("Aargh!\nAlmost had it!");
static const u8 sText_ShootSoClose[] = _("Shoot!\nIt was so close, too!");
static const u8 sText_GotchaPkmnCaught[] = _("Gotcha!\n{B_DEF_NAME} was caught!{WAIT_SE}{PLAY_BGM MUS_CAUGHT}\p");
static const u8 sText_GotchaPkmnCaught2[] = _("Gotcha!\n{B_DEF_NAME} was caught!{WAIT_SE}{PLAY_BGM MUS_CAUGHT}{PAUSE 127}");
static const u8 sText_GiveNicknameCaptured[] = _("Give a nickname to the\ncaptured {B_DEF_NAME}?");
static const u8 sText_PkmnSentToPC[] = _("{B_DEF_NAME} was sent to\n{B_PC_CREATOR_NAME} PC.");
static const u8 sText_Someones[] = _("someone's");
static const u8 sText_Lanettes[] = _("LANETTE's");
static const u8 sText_PkmnDataAddedToDex[] = _("{B_DEF_NAME}'s data was\nadded to the POKéDEX.\p");
static const u8 sText_ItIsRaining[] = _("It is raining.");
static const u8 sText_SandstormIsRaging[] = _("A sandstorm is raging.");
static const u8 sText_BoxIsFull[] = _("The BOX is full!\nYou can't catch any more!\p");
static const u8 sText_EnigmaBerry[] = _("ENIGMA BERRY");
static const u8 sText_BerrySuffix[] = _(" BERRY");
static const u8 sText_PkmnsItemCuredParalysis[] = _("{B_SCR_ACTIVE_NAME_WITH_PREFIX}'s {B_LAST_ITEM}\ncured paralysis!");
static const u8 sText_PkmnsItemCuredPoison[] = _("{B_SCR_ACTIVE_NAME_WITH_PREFIX}'s {B_LAST_ITEM}\ncured poison!");
static const u8 sText_PkmnsItemHealedBurn[] = _("{B_SCR_ACTIVE_NAME_WITH_PREFIX}'s {B_LAST_ITEM}\nhealed its burn!");
static const u8 sText_PkmnsItemDefrostedIt[] = _("{B_SCR_ACTIVE_NAME_WITH_PREFIX}'s {B_LAST_ITEM}\ndefrosted it!");
static const u8 sText_PkmnsItemWokeIt[] = _("{B_SCR_ACTIVE_NAME_WITH_PREFIX}'s {B_LAST_ITEM}\nwoke it from its sleep!");
static const u8 sText_PkmnsItemSnappedOut[] = _("{B_SCR_ACTIVE_NAME_WITH_PREFIX}'s {B_LAST_ITEM}\nsnapped it out of confusion!");
static const u8 sText_PkmnsItemCuredProblem[] = _("{B_SCR_ACTIVE_NAME_WITH_PREFIX}'s {B_LAST_ITEM}\ncured its {B_BUFF1} problem!");
static const u8 sText_PkmnsItemNormalizedStatus[] = _("{B_SCR_ACTIVE_NAME_WITH_PREFIX}'s {B_LAST_ITEM}\nnormalized its status!");
static const u8 sText_PkmnsItemRestoredHealth[] = _("{B_SCR_ACTIVE_NAME_WITH_PREFIX}'s {B_LAST_ITEM}\nrestored health!");
static const u8 sText_PkmnsItemRestoredPP[] = _("{B_SCR_ACTIVE_NAME_WITH_PREFIX}'s {B_LAST_ITEM}\nrestored {B_BUFF1}'s PP!");
static const u8 sText_PkmnsItemRestoredStatus[] = _("{B_SCR_ACTIVE_NAME_WITH_PREFIX}'s {B_LAST_ITEM}\nrestored its status!");
static const u8 sText_PkmnsItemRestoredHPALittle[] = _("{B_SCR_ACTIVE_NAME_WITH_PREFIX}'s {B_LAST_ITEM}\nrestored its HP a little!");
static const u8 sText_ItemAllowsOnlyYMove[] = _("{B_LAST_ITEM} allows the\nuse of only {B_CURRENT_MOVE}!\p");
static const u8 sText_PkmnHungOnWithX[] = _("{B_DEF_NAME_WITH_PREFIX} hung on\nusing its {B_LAST_ITEM}!");
const u8 gText_EmptyString3[] = _("");
static const u8 sText_YouThrowABallNowRight[] = _("You throw a BALL now, right?\nI… I'll do my best!");

// early declaration of strings
static const u8 sText_PkmnIncapableOfPower[];
static const u8 sText_GlintAppearsInEye[];
static const u8 sText_PkmnGettingIntoPosition[];
static const u8 sText_PkmnBeganGrowlingDeeply[];
static const u8 sText_PkmnEagerForMore[];
static const u8 sText_DefeatedOpponentByReferee[];
static const u8 sText_LostToOpponentByReferee[];
static const u8 sText_TiedOpponentByReferee[];
static const u8 sText_QuestionForfeitMatch[];
static const u8 sText_ForfeitedMatch[];
static const u8 sText_Trainer1WinText[];
static const u8 sText_Trainer2WinText[];
static const u8 sText_TwoInGameTrainersDefeated[];
static const u8 sText_Trainer2LoseText[];

// New battle strings.
static const s8 sText_EnduredViaSturdy[] = _("{B_DEF_NAME_WITH_PREFIX} ENDURED\nthe hit using {B_DEF_ABILITY}!");
static const s8 sText_PowerHerbActivation[] = _("{B_ATK_NAME_WITH_PREFIX} became fully charged\ndue to its {B_LAST_ITEM}!");
static const s8 sText_HurtByItem[] = _("{B_ATK_NAME_WITH_PREFIX} was hurt\nby its {B_LAST_ITEM}!");
static const s8 sText_BadlyPoisonedByItem[] = _("{B_EFF_NAME_WITH_PREFIX} was badly \npoisoned by the {B_LAST_ITEM}!");
static const s8 sText_BurnedByItem[] = _("{B_EFF_NAME_WITH_PREFIX} was burned\nby the {B_LAST_ITEM}!");
static const s8 sText_TargetAbilityActivates[] = _("{B_DEF_NAME_WITH_PREFIX}'s {B_DEF_ABILITY} activates!");
static const u8 sText_GravityIntensified[] = _("GRAVITY intensified!");
static const u8 sText_TargetIdentified[] = _("{B_DEF_NAME_WITH_PREFIX} was \nidentified!");
static const u8 sText_TargetWokeUp[] = _("{B_DEF_NAME_WITH_PREFIX} woke up!");
static const u8 sText_PkmnStoleAndAteItem[] = _("{B_ATK_NAME_WITH_PREFIX} stole and\nate {B_DEF_NAME_WITH_PREFIX}'s {B_LAST_ITEM}!");
static const u8 sText_TailWindBlew[] = _("The tailwind blew from\nbehind {B_ATK_TEAM2} team!");
static const u8 sText_PkmnWentBack[] = _("{B_ATK_NAME_WITH_PREFIX} went back\nto {B_ATK_TRAINER_CLASS} {B_ATK_TRAINER_NAME}");
static const u8 sText_PkmnCantUseItemsAnymore[] = _("{B_DEF_NAME_WITH_PREFIX} can't use\nitems anymore!");
static const u8 sText_PkmnFlung[] = _("{B_ATK_NAME_WITH_PREFIX} flung its\n{B_LAST_ITEM}!");
static const u8 sText_PkmnPreventedFromHealing[] = _("{B_DEF_NAME_WITH_PREFIX} was prevented\nfrom healing!");
static const u8 sText_PkmnSwitchedAtkAndDef[] = _("{B_ATK_NAME_WITH_PREFIX} switched its\nAttack and Defense!");
static const u8 sText_PkmnsAbilitySuppressed[] = _("{B_DEF_NAME_WITH_PREFIX}'s ability\nwas suppressed!");
static const u8 sText_ShieldedFromCriticalHits[] = _("The {B_CURRENT_MOVE} shielded {B_ATK_TEAM2}\nteam from critical hits!");
static const u8 sText_SwitchedAtkAndSpAtk[] = _("{B_ATK_NAME_WITH_PREFIX} switched all its\nchanges to its Attack and\pSp. Atk with the target!");
static const u8 sText_SwitchedDefAndSpDef[] = _("{B_ATK_NAME_WITH_PREFIX} switched all its\nchanges to its Defense and\pSp. Def with the target!");
static const u8 sText_PkmnAcquiredAbility[] = _("{B_DEF_NAME_WITH_PREFIX} acquired\n{B_DEF_ABILITY}!");
static const u8 sText_PoisonSpikesScattered[] = _("Poison Spikes were scattered all\naround the opposing team's feet!");
static const u8 sText_PkmnSwitchedStatChanges[] = _("{B_ATK_NAME_WITH_PREFIX} switched stat changes\nwith the target!");
static const u8 sText_PkmnSurroundedWithVeilOfWater[] = _("{B_ATK_NAME_WITH_PREFIX} surrounded itself\nwith a veil of water!");
static const u8 sText_PkmnLevitatedOnElectromagnetism[] = _("{B_ATK_NAME_WITH_PREFIX} levitated on\nelectromagnetism!");
static const u8 sText_PkmnTwistedDimensions[] = _("{B_ATK_NAME_WITH_PREFIX} twisted\nthe dimensions!");
static const u8 sText_PointedStonesFloat[] =_("Pointed stones float in the air\naround {B_DEF_TEAM2} team!");
static const u8 sText_CloakedInMysticalMoonlight[] =_("It became cloaked in mystical\nmoonlight!");
static const u8 sText_TrappedBySwirlingMagma[] =_("{B_DEF_NAME_WITH_PREFIX} became\ntrapped by swirling magma!");
static const u8 sText_VanishedInstantly[] =_("{B_ATK_NAME_WITH_PREFIX} vanished\ninstantly!");
static const u8 sText_ProtectedTeam[] =_("{B_CURRENT_MOVE} protected\n{B_ATK_TEAM2} team!");
static const u8 sText_SharedItsGuard[] =_("{B_ATK_NAME_WITH_PREFIX} shared its\nguard with the target!");
static const u8 sText_SharedItsPower[] =_("{B_ATK_NAME_WITH_PREFIX} shared its\npower with the target!");
static const u8 sText_SwapsDefAndSpDefOfAllPkmn[] =_("It created a bizarre area in which\nthe Defense and Sp.Def stats are swapped!");
static const u8 sText_BecameNimble[] =_("{B_ATK_NAME_WITH_PREFIX} became nimble!");
static const u8 sText_HurledIntoTheAir[] =_("{B_DEF_NAME_WITH_PREFIX} was hurled\ninto the air!");
static const u8 sText_HeldItemsLoseEffects[] =_("It created a bizarre area in which\nPokémon's held items lose their effects!");
static const u8 sText_FellStraightDown[] =_("{B_DEF_NAME_WITH_PREFIX} fell\nstraight down!");
static const u8 sText_TransformedIntoWaterType[] =_("{B_DEF_NAME_WITH_PREFIX} transformed\ninto the water type!");
static const u8 sText_PkmnAcquiredSimple[] =_("{B_DEF_NAME_WITH_PREFIX} acquired\nSimple!");
static const u8 sText_KindOffer[] =_("{B_DEF_NAME_WITH_PREFIX}\ntook the kind offer!");
static const u8 sText_ResetsTargetsStatLevels[] =_("{B_DEF_NAME_WITH_PREFIX}'s stat changes\nwere removed!");
static const u8 sText_AllySwitchPosition[] =_("{B_ATK_NAME_WITH_PREFIX} and\n{B_SCR_ACTIVE_NAME_WITH_PREFIX} switched places!");
static const u8 sText_RestoreTargetsHealth[] =_("{B_DEF_NAME_WITH_PREFIX}'s HP was restored!");
static const u8 sText_TookPkmnIntoTheSky[] =_("{B_ATK_NAME_WITH_PREFIX} took\n{B_DEF_NAME_WITH_PREFIX} into the sky!");
static const u8 sText_FreedFromSkyDrop[] =_("{B_DEF_NAME_WITH_PREFIX} was freed\nfrom the Sky Drop!");
static const u8 sText_PostponeTargetMove[] =_("{B_DEF_NAME_WITH_PREFIX}'s move\nwas postponed!");
static const u8 sText_ReflectTargetsType[] =_("{B_ATK_NAME_WITH_PREFIX}'s type\nchanged to match the {B_DEF_NAME_WITH_PREFIX}'s!");
static const u8 sText_TransferHeldItem[] =_("{B_DEF_NAME_WITH_PREFIX} received {B_LAST_ITEM}\nfrom {B_ATK_NAME_WITH_PREFIX}");
static const u8 sText_EmbargoEnds[] = _("{B_ATK_NAME_WITH_PREFIX} can\nuse items again!");
static const u8 sText_Electromagnetism[] = _("electromagnetism");
static const u8 sText_BufferEnds[] = _("{B_ATK_NAME_WITH_PREFIX}'s {B_BUFF1}\nwore off!");
static const u8 sText_ThroatChopEnds[] = _("{B_ATK_NAME_WITH_PREFIX} can\nuse sound-based moves again!");
static const u8 sText_TelekinesisEnds[] = _("{B_ATK_NAME_WITH_PREFIX} was freed\nfrom the telekinesis!");
static const u8 sText_TailwindEnds[] = _("{B_ATK_TEAM1} team's tailwind\n petered out!");
static const u8 sText_LuckyChantEnds[] = _("{B_ATK_TEAM1} team's Lucky Chant\n wore off!");
static const u8 sText_TrickRoomEnds[] = _("The twisted dimensions returned to\nnormal!");
static const u8 sText_WonderRoomEnds[] = _("Wonder Room wore off, and\nDefense and Sp. Def stats returned to normal!");
static const u8 sText_MagicRoomEnds[] = _("Magic Room wore off, and\nheld items' effects returned to normal!");
static const u8 sText_MudSportEnds[] = _("The effects of Mud Sport have faded.");
static const u8 sText_WaterSportEnds[] = _("The effects of Water Sport have faded.");
static const u8 sText_GravityEnds[] = _("Gravity returned to normal!");
static const u8 sText_AquaRingHeal[] = _("Aqua Ring restored\n{B_ATK_NAME_WITH_PREFIX}'s HP!");
static const u8 sText_TargetAbilityRaisedStat[] = _("{B_DEF_NAME_WITH_PREFIX}'s {B_DEF_ABILITY}\nraised its {B_BUFF1}!");
static const u8 sText_TargetAbilityLoweredStat[] = _("{B_DEF_NAME_WITH_PREFIX}'s {B_DEF_ABILITY}\nlowered its {B_BUFF1}!");
static const u8 sText_AttackerAbilityRaisedStat[] = _("{B_ATK_NAME_WITH_PREFIX}'s {B_ATK_ABILITY}\nraised its {B_BUFF1}!");
static const u8 sText_ScriptingAbilityRaisedStat[] = _("{B_SCR_ACTIVE_NAME_WITH_PREFIX}'s {B_SCR_ACTIVE_ABILITY}\nraised its {B_BUFF1}!");
static const u8 sText_AuroraVeilEnds[] = _("{B_DEF_NAME_WITH_PREFIX}'s {B_DEF_ABILITY}\nwore off!");
static const u8 sText_ElectricTerrainEnds[] = _("The electricity disappeared\nfrom the battlefield.");
static const u8 sText_MistyTerrainEnds[] = _("The mist disappeared\nfrom the battlefield.");
static const u8 sText_PsychicTerrainEnds[] = _("The weirdness disappeared\nfrom the battlefield.");
static const u8 sText_GrassyTerrainEnds[] = _("The grass disappeared\nfrom the battlefield.");
static const u8 sText_TargetsStatWasMaxedOut[] = _("{B_DEF_NAME_WITH_PREFIX}'s {B_DEF_ABILITY} maxed\nits {B_BUFF1}!");
static const u8 sText_PoisonHealHpUp[] = _("The poisoning healed {B_ATK_NAME_WITH_PREFIX}\na little bit!");
static const u8 sText_BadDreamsDmg[] = _("{B_DEF_NAME_WITH_PREFIX} is tormented\nby {B_ATK_ABILITY}!");
static const u8 sText_MoldBreakerEnters[] = _("{B_SCR_ACTIVE_NAME_WITH_PREFIX} breaks the mold!");
static const u8 sText_TeravoltEnters[] = _("{B_SCR_ACTIVE_NAME_WITH_PREFIX} is radiating \na bursting aura!");
static const u8 sText_TurboblazeEnters[] = _("{B_SCR_ACTIVE_NAME_WITH_PREFIX} is radiating\na blazing aura!");
static const u8 sText_SlowStartEnters[] = _("{B_SCR_ACTIVE_NAME_WITH_PREFIX} can't get it going!");
static const u8 sText_SlowStartEnd[] = _("{B_ATK_NAME_WITH_PREFIX} finally got\nits act together!");
static const u8 sText_SolarPowerHpDrop[] = _("The {B_ATK_NAME_WITH_PREFIX}'s {B_ATK_ABILITY}\ntakes its toll!");
static const u8 sText_AftermathDmg[] = _("{B_ATK_NAME_WITH_PREFIX} is hurt!");
static const u8 sText_AnticipationActivates[] = _("{B_SCR_ACTIVE_NAME_WITH_PREFIX} shuddered\nin anticipation!");
static const u8 sText_ForewarnActivates[] = _("{B_SCR_ACTIVE_ABILITY} alerted {B_SCR_ACTIVE_NAME_WITH_PREFIX}\nto the {B_DEF_NAME_WITH_PREFIX}'s {B_BUFF1}!");
static const u8 sText_IceBodyHpGain[] = _("{B_ATK_NAME_WITH_PREFIX}'s {B_ATK_ABILITY}\nhealed it a little bit!");
static const u8 sText_SnowWarningHail[] = _("It started to hail!");
static const u8 sText_FriskActivates[] = _("{B_ATK_NAME_WITH_PREFIX} frisked {B_DEF_NAME_WITH_PREFIX} and\nfound its {B_LAST_ITEM}!");
static const u8 sText_UnnerveEnters[] = _("The opposing team is too nervous\nto eat Berries!");
static const u8 sText_HarvestBerry[] = _("{B_ATK_NAME_WITH_PREFIX} harvested\nits {B_LAST_ITEM}!");
static const u8 sText_LastAbilityRaisedBuff1[] = _("{B_ATK_NAME_WITH_PREFIX}'s {B_LAST_ABILITY}\nraised its {B_BUFF1}!");
static const u8 sText_MagicBounceActivates[] = _("The {B_DEF_NAME_WITH_PREFIX} bounced the\n{B_ATK_NAME_WITH_PREFIX} back!");
static const u8 sText_ProteanTypeChange[] = _("{B_ATK_NAME_WITH_PREFIX}'s {B_ATK_ABILITY} transformed\nit into the {B_BUFF1} type!");
static const u8 sText_SymbiosisItemPass[] = _("{B_ATK_NAME_WITH_PREFIX} passed its {B_LAST_ITEM}\nto {B_SCR_ACTIVE_NAME_WITH_PREFIX} through {B_ATK_ABILITY}!");
static const u8 sText_StealthRockDmg[] = _("Pointed stones dug into\n{B_SCR_ACTIVE_NAME_WITH_PREFIX}!");
static const u8 sText_ToxicSpikesAbsorbed[] = _("The poison spikes disappeared\nfrom around the opposing team's feet!");
static const u8 sText_ToxicSpikesPoisoned[] = _("{B_SCR_ACTIVE_NAME_WITH_PREFIX} was poisoned!");
static const u8 sText_StickyWebSwitchIn[] = _("{B_SCR_ACTIVE_NAME_WITH_PREFIX} was\ncaught in a Sticky Web!");
static const u8 sText_HealingWishCameTrue[] = _("The healing wish came true\nfor {B_ATK_NAME_WITH_PREFIX}!");
static const u8 sText_HealingWishHealed[] = _("{B_ATK_NAME_WITH_PREFIX} regained health!");
static const u8 sText_LunarDanceCameTrue[] = _("{B_ATK_NAME_WITH_PREFIX} became cloaked\nin mystical moonlight!");
static const u8 sText_CursedBodyDisabled[] = _("{B_ATK_NAME_WITH_PREFIX}'s {B_BUFF1} was disabled\nby {B_DEF_NAME_WITH_PREFIX}'s {B_DEF_ABILITY}!");
static const u8 sText_AttackerAquiredAbility[] = _("{B_ATK_NAME_WITH_PREFIX} acquired {B_LAST_ABILITY}!");
static const u8 sText_TargetStatWontGoHigher[] = _("{B_DEF_NAME_WITH_PREFIX}'s {B_BUFF1}\nwon't go higher!");
static const u8 sText_PkmnMoveBouncedViaAbility[] = _("{B_ATK_NAME_WITH_PREFIX}'s {B_CURRENT_MOVE} was\nbounced back by {B_DEF_NAME_WITH_PREFIX}'s\l{B_DEF_ABILITY}!");
static const u8 sText_ImposterTransform[] = _("{B_ATK_NAME_WITH_PREFIX} transformed into\n{B_DEF_NAME_WITH_PREFIX} using {B_LAST_ABILITY}!");
static const u8 sText_NotDoneYet[] = _("This move effect is not done yet!\p");
static const u8 sText_PkmnBlewAwayToxicSpikes[] = _("{B_ATK_NAME_WITH_PREFIX} blew away\nTOXIC SPIKES!");
static const u8 sText_PkmnBlewAwayStickyWeb[] = _("{B_ATK_NAME_WITH_PREFIX} blew away\nSTICKY WEB!");
static const u8 sText_PkmnBlewAwayStealthRock[] = _("{B_ATK_NAME_WITH_PREFIX} blew away\nSTEALTH ROCK!");
static const u8 sText_StickyWebUsed[] = _("A sticky web spreads out on the\nground around {B_DEF_TEAM2} team!");
static const u8 sText_QuashSuccess[] = _("The opposing {B_ATK_NAME_WITH_PREFIX}'s move was postponed!");
static const u8 sText_IonDelugeOn[] = _("A deluge of ions showers\nthe battlefield!");
static const u8 sText_TopsyTurvySwitchedStats[] = _("{B_DEF_NAME_WITH_PREFIX}'s stat changes were\nall reversed!");
static const u8 sText_TerrainBecomesMisty[] = _("Mist swirled about\nthe battlefield!");
static const u8 sText_TerrainBecomesGrassy[] = _("Grass grew to cover\nthe battlefield!");
static const u8 sText_TerrainBecomesElectric[] = _("An electric current runs across\nthe battlefield!");
static const u8 sText_TerrainBecomesPsychic[] = _("The battlefield got weird!");
static const u8 sText_TargetElectrified[] = _("The {B_DEF_NAME_WITH_PREFIX}'s moves\nhave been electrified!");
static const u8 sText_AssaultVestDoesntAllow[] = _("The effects of the {B_LAST_ITEM} prevent status\nmoves from being used!\p");
static const u8 sText_GravityPreventsUsage[] = _("{B_ATK_NAME_WITH_PREFIX} can't use {B_CURRENT_MOVE}\nbecause of gravity!\p");
static const u8 sText_HealBlockPreventsUsage[] = _("{B_ATK_NAME_WITH_PREFIX} was\nprevented from healing!\p");
static const u8 sText_MegaEvoReacting[] = _("{B_ATK_NAME_WITH_PREFIX}'s {B_LAST_ITEM} is \nreacting to {B_ATK_TRAINER_NAME}'s Mega Ring!");
static const u8 sText_FerventWishReached[] = _("{B_ATK_TRAINER_NAME}'s fervent wish\nhas reached {B_ATK_NAME_WITH_PREFIX}!");
static const u8 sText_MegaEvoEvolved[] = _("{B_ATK_NAME_WITH_PREFIX} has Mega\nEvolved into Mega {B_BUFF1}!");
static const u8 sText_drastically[] = _("drastically ");
static const u8 sText_severely[] = _("severely ");
static const u8 sText_Infestation[] = _("{B_DEF_NAME_WITH_PREFIX} has been afflicted\nwith an infestation by {B_ATK_NAME_WITH_PREFIX}!");
static const u8 sText_NoEffectOnTarget[] = _("It had no effect\non {B_DEF_NAME_WITH_PREFIX}!");
static const u8 sText_BurstingFlames[] = _("The bursting flames\nhit {B_SCR_ACTIVE_NAME_WITH_PREFIX}!");
static const u8 sText_BestowItemGiving[] = _("{B_DEF_NAME_WITH_PREFIX} received {B_LAST_ITEM}\nfrom {B_ATK_NAME_WITH_PREFIX}!");
static const u8 sText_ThirdTypeAdded[] = _("{B_BUFF1} type was added to\n{B_DEF_NAME_WITH_PREFIX}!");
static const u8 sText_FellForFeint[] = _("{B_DEF_NAME_WITH_PREFIX} fell for\nthe feint!");
static const u8 sText_PokemonCannotUseMove[] = _("{B_ATK_NAME_WITH_PREFIX} cannot\nuse {B_CURRENT_MOVE}!");
static const u8 sText_CoveredInPowder[] = _("{B_DEF_NAME_WITH_PREFIX} is covered in powder!");
static const u8 sText_PowderExplodes[] = _("When the flame touched the powder\non the Pokémon, it exploded!");
static const u8 sText_BelchCantUse[] = _("Belch cannot be used!\p");
static const u8 sText_SpectralThiefSteal[] = _("{B_ATK_NAME_WITH_PREFIX} stole the target's\nboosted stats!");
static const u8 sText_GravityGrounding[] = _("{B_DEF_NAME_WITH_PREFIX} can't stay airborne\nbecause of gravity!");
static const u8 sText_MistyTerrainPreventsStatus[] = _("{B_DEF_NAME_WITH_PREFIX} surrounds itself\nwith a protective mist!");
static const u8 sText_GrassyTerrainHeals[] = _("{B_ATK_NAME_WITH_PREFIX} is healed\nby the grassy terrain!");
static const u8 sText_ElectricTerrainPreventsSleep[] = _("{B_DEF_NAME_WITH_PREFIX} surrounds itself\nwith electrified terrain!");
static const u8 sText_PsychicTerrainPreventsPriority[] = _("{B_DEF_NAME_WITH_PREFIX} surrounds itself\nwith psychic terrain!");
static const u8 sText_SafetyGooglesProtected[] = _("{B_DEF_NAME_WITH_PREFIX} is not affected\nthanks to its {B_LAST_ITEM}!");
static const u8 sText_FlowerVeilProtected[] = _("{B_DEF_NAME_WITH_PREFIX} surrounded itself\nwith a veil of petals!");
static const u8 sText_SweetVeilProtected[] = _("{B_DEF_NAME_WITH_PREFIX} surrounded itself\nwith a veil of sweetness!");
static const u8 sText_AromaVeilProtected[] = _("{B_DEF_NAME_WITH_PREFIX} is protected\nby an aromatic veil!");
static const u8 sText_CelebrateMessage[] = _("Congratulations, {B_PLAYER_NAME}!");
static const u8 sText_UsedInstructedMove[] = _("{B_ATK_NAME_WITH_PREFIX} used the move\ninstructed by {B_BUFF1}!");
static const u8 sText_LaserFocusMessage[] = _("{B_ATK_NAME_WITH_PREFIX}\nconcentrated intensely!");
static const u8 sText_GemActivates[] = _("{B_LAST_ITEM} strengthened\n{B_ATK_NAME_WITH_PREFIX}'s power!");
static const u8 sText_BerryDmgReducing[] = _("{B_LAST_ITEM} weakened the damage\nto {B_DEF_NAME_WITH_PREFIX}!");
static const u8 sText_TargetAteItem[] = _("{B_DEF_NAME_WITH_PREFIX} ate its {B_LAST_ITEM}!");
static const u8 sText_AirBalloonFloat[] = _("{B_SCR_ACTIVE_NAME_WITH_PREFIX} floats in the air\nwith its {B_LAST_ITEM}!");
static const u8 sText_AirBalloonPop[] = _("{B_DEF_NAME_WITH_PREFIX}'s {B_LAST_ITEM} popped!");
static const u8 sText_IncinerateBurn[] = _("{B_EFF_NAME_WITH_PREFIX}'s {B_LAST_ITEM}\nwas burnt up!");
static const u8 sText_BugBite[] = _("{B_ATK_NAME_WITH_PREFIX} stole and ate\n{B_EFF_NAME_WITH_PREFIX}'s {B_LAST_ITEM}!");
static const u8 sText_IllusionWoreOff[] = _("{B_DEF_NAME_WITH_PREFIX}'s Illusion wore off!");
static const u8 sText_AttackerCuredTargetStatus[] = _("{B_ATK_NAME_WITH_PREFIX} cured\n{B_DEF_NAME_WITH_PREFIX}'s problem!");
static const u8 sText_AttackerLostFireType[] = _("{B_ATK_NAME_WITH_PREFIX} burned itself out!");
static const u8 sText_HealerCure[] = _("{B_ATK_NAME_WITH_PREFIX}'s {B_LAST_ABILITY}\ncured {B_SCR_ACTIVE_NAME_WITH_PREFIX}'s problem!");
static const u8 sText_ReceiverAbilityTakeOver[] = _("{B_SCR_ACTIVE_NAME_WITH_PREFIX}'s {B_SCR_ACTIVE_ABILITY}\nwas taken over!");
static const u8 sText_PkmnAbsorbingPower[] = _("{B_ATK_NAME_WITH_PREFIX} is absorbing power!");
static const u8 sText_NoOneWillBeAbleToRun[] = _("No one will be able to run away\nduring the next turn!");
static const u8 sText_DestinyKnotActivates[] = _("{B_SCR_ACTIVE_NAME_WITH_PREFIX} fell in love\nfrom the {B_LAST_ITEM}!");
static const u8 sText_CloakedInAFreezingLight[] = _("{B_ATK_NAME_WITH_PREFIX} became cloaked\nin a freezing light!");
static const u8 sText_StatWasNotLowered[] = _("{B_DEF_NAME_WITH_PREFIX}'s {B_BUFF1}\nwas not lowered!");
static const u8 sText_AuraFlaredToLife[] = _("{B_DEF_NAME_WITH_PREFIX}'s aura flared to life!");
static const u8 sText_AirLockActivates[] = _("The effects of weather\ndisappeared.");
static const u8 sText_PressureActivates[] = _("{B_SCR_ACTIVE_NAME_WITH_PREFIX} is exerting its\npressure!");
static const u8 sText_DarkAuraActivates[] = _("{B_SCR_ACTIVE_NAME_WITH_PREFIX} is radiating\na dark aura!");
static const u8 sText_FairyAuraActivates[] = _("{B_SCR_ACTIVE_NAME_WITH_PREFIX} is radiating\na fairy aura!");
static const u8 sText_AuraBreakActivates[] = _("{B_SCR_ACTIVE_NAME_WITH_PREFIX} reversed all\nother POKéMON's auras!");
static const u8 sText_ComatoseActivates[] = _("{B_SCR_ACTIVE_NAME_WITH_PREFIX} is drowsing!");
static const u8 sText_ScreenCleanerActivates[] = _("All screens on the field were\ncleansed!");
static const u8 sText_FetchedPokeBall[] = _("{B_SCR_ACTIVE_NAME_WITH_PREFIX} found\na {B_LAST_ITEM}!");
static const u8 sText_BattlerAbilityRaisedStat[] = _("{B_SCR_ACTIVE_NAME_WITH_PREFIX}'s {B_SCR_ACTIVE_ABILITY}\nraised its {B_BUFF1}!");
static const u8 sText_ASandstormKickedUp[] = _("A sandstorm kicked up!");
static const u8 sText_PkmnsWillPerishIn3Turns[] = _("Both Pokémon will perish\nin three turns!");
static const u8 sText_AbilityRaisedStatDrastically[] = _("{B_DEF_ABILITY} raised {B_DEF_NAME_WITH_PREFIX}'s\n{B_BUFF1} drastically!");
static const u8 sText_AsOneEnters[] = _("{B_SCR_ACTIVE_NAME_WITH_PREFIX} has two Abilities!");
static const u8 sText_CuriousMedicineEnters[] = _("{B_EFF_NAME_WITH_PREFIX}'s\nstat changes were reset!");
<<<<<<< HEAD
static const u8 sText_ZPowerSurrounds[] = _("{B_ATK_NAME_WITH_PREFIX} surrounds\nitself with its Z-Power!");
static const u8 sText_ZPowerUnleashed[] = _("{B_ATK_NAME_WITH_PREFIX} unleashes\nits full-force Z-Move!");
static const u8 sText_ZMoveResetsStats[] = _("{B_SCR_ACTIVE_NAME_WITH_PREFIX} returned its\ndecreased stats to normal using\lits Z-Power!");
static const u8 sText_ZMoveAllStatsUp[] = _("{B_SCR_ACTIVE_NAME_WITH_PREFIX} boosted all\nof its stats using its Z-Power!");
static const u8 sText_ZMoveBoostCrit[] = _("{B_SCR_ACTIVE_NAME_WITH_PREFIX} boosted its\ncritical-hit ratio using its Z-Power!");
static const u8 sText_ZMoveRestoreHp[] = _("{B_SCR_ACTIVE_NAME_WITH_PREFIX} restored its\nHP using its Z-Power!");
static const u8 sText_ZMoveStatUp[] = _("{B_SCR_ACTIVE_NAME_WITH_PREFIX} boosted\nits stats using its Z-Power!");
static const u8 sText_ZMoveHpSwitchInTrap[] = _("{B_SCR_ACTIVE_NAME_WITH_PREFIX}'s HP was restored by the Z-Power!");
static const u8 sText_TerrainReturnedToNormal[] = _("The terrain returned to\nnormal!");

const u8 *const gBattleStringsTable[BATTLESTRINGS_COUNT] =
{
    [STRINGID_ZPOWERSURROUNDS - 12] = sText_ZPowerSurrounds,
    [STRINGID_ZMOVEUNLEASHED - 12] = sText_ZPowerUnleashed,
    [STRINGID_ZMOVERESETSSTATS - 12] = sText_ZMoveResetsStats,
    [STRINGID_ZMOVEALLSTATSUP - 12] = sText_ZMoveAllStatsUp,
    [STRINGID_ZMOVEZBOOSTCRIT - 12] = sText_ZMoveBoostCrit,
    [STRINGID_ZMOVERESTOREHP - 12] = sText_ZMoveRestoreHp,
    [STRINGID_ZMOVESTATUP - 12] = sText_ZMoveStatUp,
    [STRINGID_ZMOVEHPTRAP - 12] = sText_ZMoveHpSwitchInTrap,
=======
static const u8 sText_CanActFaster[] = _("{B_ATK_NAME_WITH_PREFIX} can act faster,\nthanks to {B_LAST_ITEM}!");
static const u8 sText_MicleBerryActivates[] = _("{B_SCR_ACTIVE_NAME_WITH_PREFIX} boosted the accuracy of its\nnext move using {B_LAST_ITEM}!");

const u8 *const gBattleStringsTable[BATTLESTRINGS_COUNT] =
{
    [STRINGID_MICLEBERRYACTIVATES - 12] = sText_MicleBerryActivates,
    [STRINGID_CANACTFASTERTHANKSTO - 12] = sText_CanActFaster,
>>>>>>> d270dee6
    [STRINGID_CURIOUSMEDICINEENTERS - 12] = sText_CuriousMedicineEnters,
    [STRINGID_ASONEENTERS - 12] = sText_AsOneEnters,
    [STRINGID_ABILITYRAISEDSTATDRASTICALLY - 12] = sText_AbilityRaisedStatDrastically,
    [STRINGID_PKMNSWILLPERISHIN3TURNS - 12] = sText_PkmnsWillPerishIn3Turns,
    [STRINGID_ASANDSTORMKICKEDUP - 12] = sText_ASandstormKickedUp,
    [STRINGID_BATTLERABILITYRAISEDSTAT - 12] = sText_BattlerAbilityRaisedStat,
    [STRINGID_FETCHEDPOKEBALL - 12] = sText_FetchedPokeBall,
    [STRINGID_STATWASNOTLOWERED - 12] = sText_StatWasNotLowered,
    [STRINGID_CLOAKEDINAFREEZINGLIGHT - 12] = sText_CloakedInAFreezingLight,
    [STRINGID_DESTINYKNOTACTIVATES - 12] = sText_DestinyKnotActivates,
    [STRINGID_NOONEWILLBEABLETORUNAWAY - 12] = sText_NoOneWillBeAbleToRun,
    [STRINGID_PKNMABSORBINGPOWER - 12] = sText_PkmnAbsorbingPower,
    [STRINGID_RECEIVERABILITYTAKEOVER - 12] = sText_ReceiverAbilityTakeOver,
    [STRINGID_SCRIPTINGABILITYSTATRAISE - 12] = sText_ScriptingAbilityRaisedStat,
    [STRINGID_HEALERCURE - 12] = sText_HealerCure,
    [STRINGID_ATTACKERLOSTFIRETYPE - 12] = sText_AttackerLostFireType,
    [STRINGID_ATTACKERCUREDTARGETSTATUS - 12] = sText_AttackerCuredTargetStatus,
    [STRINGID_ILLUSIONWOREOFF - 12] = sText_IllusionWoreOff,
    [STRINGID_BUGBITE - 12] = sText_BugBite,
    [STRINGID_INCINERATEBURN - 12] = sText_IncinerateBurn,
    [STRINGID_AIRBALLOONPOP - 12] = sText_AirBalloonPop,
    [STRINGID_AIRBALLOONFLOAT - 12] = sText_AirBalloonFloat,
    [STRINGID_TARGETATEITEM - 12] = sText_TargetAteItem,
    [STRINGID_BERRYDMGREDUCES - 12] = sText_BerryDmgReducing,
    [STRINGID_GEMACTIVATES - 12] = sText_GemActivates,
    [STRINGID_LASERFOCUS - 12] = sText_LaserFocusMessage,
    [STRINGID_THROATCHOPENDS - 12] = sText_ThroatChopEnds,
    [STRINGID_PKMNCANTUSEMOVETHROATCHOP - 12] = sText_PkmnCantUseMoveThroatChop,
    [STRINGID_USEDINSTRUCTEDMOVE - 12] = sText_UsedInstructedMove,
    [STRINGID_CELEBRATEMESSAGE - 12] = sText_CelebrateMessage,
    [STRINGID_AROMAVEILPROTECTED - 12] = sText_AromaVeilProtected,
    [STRINGID_SWEETVEILPROTECTED - 12] = sText_SweetVeilProtected,
    [STRINGID_FLOWERVEILPROTECTED - 12] = sText_FlowerVeilProtected,
    [STRINGID_SAFETYGOOGLESPROTECTED - 12] = sText_SafetyGooglesProtected,
    [STRINGID_SPECTRALTHIEFSTEAL - 12] = sText_SpectralThiefSteal,
    [STRINGID_BELCHCANTSELECT - 12] = sText_BelchCantUse,
    [STRINGID_TRAINER1LOSETEXT - 12] = sText_Trainer1LoseText,
    [STRINGID_PKMNGAINEDEXP - 12] = sText_PkmnGainedEXP,
    [STRINGID_PKMNGREWTOLV - 12] = sText_PkmnGrewToLv,
    [STRINGID_PKMNLEARNEDMOVE - 12] = sText_PkmnLearnedMove,
    [STRINGID_TRYTOLEARNMOVE1 - 12] = sText_TryToLearnMove1,
    [STRINGID_TRYTOLEARNMOVE2 - 12] = sText_TryToLearnMove2,
    [STRINGID_TRYTOLEARNMOVE3 - 12] = sText_TryToLearnMove3,
    [STRINGID_PKMNFORGOTMOVE - 12] = sText_PkmnForgotMove,
    [STRINGID_STOPLEARNINGMOVE - 12] = sText_StopLearningMove,
    [STRINGID_DIDNOTLEARNMOVE - 12] = sText_DidNotLearnMove,
    [STRINGID_PKMNLEARNEDMOVE2 - 12] = sText_PkmnLearnedMove2,
    [STRINGID_ATTACKMISSED - 12] = sText_AttackMissed,
    [STRINGID_PKMNPROTECTEDITSELF - 12] = sText_PkmnProtectedItself,
    [STRINGID_STATSWONTINCREASE2 - 12] = sText_StatsWontIncrease2,
    [STRINGID_AVOIDEDDAMAGE - 12] = sText_AvoidedDamage,
    [STRINGID_ITDOESNTAFFECT - 12] = sText_ItDoesntAffect,
    [STRINGID_ATTACKERFAINTED - 12] = sText_AttackerFainted,
    [STRINGID_TARGETFAINTED - 12] = sText_TargetFainted,
    [STRINGID_PLAYERGOTMONEY - 12] = sText_PlayerGotMoney,
    [STRINGID_PLAYERWHITEOUT - 12] = sText_PlayerWhiteout,
    [STRINGID_PLAYERWHITEOUT2 - 12] = sText_PlayerWhiteout2,
    [STRINGID_PREVENTSESCAPE - 12] = sText_PreventsEscape,
    [STRINGID_HITXTIMES - 12] = sText_HitXTimes,
    [STRINGID_PKMNFELLASLEEP - 12] = sText_PkmnFellAsleep,
    [STRINGID_PKMNMADESLEEP - 12] = sText_PkmnMadeSleep,
    [STRINGID_PKMNALREADYASLEEP - 12] = sText_PkmnAlreadyAsleep,
    [STRINGID_PKMNALREADYASLEEP2 - 12] = sText_PkmnAlreadyAsleep2,
    [STRINGID_PKMNWASNTAFFECTED - 12] = sText_PkmnWasntAffected,
    [STRINGID_PKMNWASPOISONED - 12] = sText_PkmnWasPoisoned,
    [STRINGID_PKMNPOISONEDBY - 12] = sText_PkmnPoisonedBy,
    [STRINGID_PKMNHURTBYPOISON - 12] = sText_PkmnHurtByPoison,
    [STRINGID_PKMNALREADYPOISONED - 12] = sText_PkmnAlreadyPoisoned,
    [STRINGID_PKMNBADLYPOISONED - 12] = sText_PkmnBadlyPoisoned,
    [STRINGID_PKMNENERGYDRAINED - 12] = sText_PkmnEnergyDrained,
    [STRINGID_PKMNWASBURNED - 12] = sText_PkmnWasBurned,
    [STRINGID_PKMNBURNEDBY - 12] = sText_PkmnBurnedBy,
    [STRINGID_PKMNHURTBYBURN - 12] = sText_PkmnHurtByBurn,
    [STRINGID_PKMNWASFROZEN - 12] = sText_PkmnWasFrozen,
    [STRINGID_PKMNFROZENBY - 12] = sText_PkmnFrozenBy,
    [STRINGID_PKMNISFROZEN - 12] = sText_PkmnIsFrozen,
    [STRINGID_PKMNWASDEFROSTED - 12] = sText_PkmnWasDefrosted,
    [STRINGID_PKMNWASDEFROSTED2 - 12] = sText_PkmnWasDefrosted2,
    [STRINGID_PKMNWASDEFROSTEDBY - 12] = sText_PkmnWasDefrostedBy,
    [STRINGID_PKMNWASPARALYZED - 12] = sText_PkmnWasParalyzed,
    [STRINGID_PKMNWASPARALYZEDBY - 12] = sText_PkmnWasParalyzedBy,
    [STRINGID_PKMNISPARALYZED - 12] = sText_PkmnIsParalyzed,
    [STRINGID_PKMNISALREADYPARALYZED - 12] = sText_PkmnIsAlreadyParalyzed,
    [STRINGID_PKMNHEALEDPARALYSIS - 12] = sText_PkmnHealedParalysis,
    [STRINGID_PKMNDREAMEATEN - 12] = sText_PkmnDreamEaten,
    [STRINGID_STATSWONTINCREASE - 12] = sText_StatsWontIncrease,
    [STRINGID_STATSWONTDECREASE - 12] = sText_StatsWontDecrease,
    [STRINGID_TEAMSTOPPEDWORKING - 12] = sText_TeamStoppedWorking,
    [STRINGID_FOESTOPPEDWORKING - 12] = sText_FoeStoppedWorking,
    [STRINGID_PKMNISCONFUSED - 12] = sText_PkmnIsConfused,
    [STRINGID_PKMNHEALEDCONFUSION - 12] = sText_PkmnHealedConfusion,
    [STRINGID_PKMNWASCONFUSED - 12] = sText_PkmnWasConfused,
    [STRINGID_PKMNALREADYCONFUSED - 12] = sText_PkmnAlreadyConfused,
    [STRINGID_PKMNFELLINLOVE - 12] = sText_PkmnFellInLove,
    [STRINGID_PKMNINLOVE - 12] = sText_PkmnInLove,
    [STRINGID_PKMNIMMOBILIZEDBYLOVE - 12] = sText_PkmnImmobilizedByLove,
    [STRINGID_PKMNBLOWNAWAY - 12] = sText_PkmnBlownAway,
    [STRINGID_PKMNCHANGEDTYPE - 12] = sText_PkmnChangedType,
    [STRINGID_PKMNFLINCHED - 12] = sText_PkmnFlinched,
    [STRINGID_PKMNREGAINEDHEALTH - 12] = sText_PkmnRegainedHealth,
    [STRINGID_PKMNHPFULL - 12] = sText_PkmnHPFull,
    [STRINGID_PKMNRAISEDSPDEF - 12] = sText_PkmnRaisedSpDef,
    [STRINGID_PKMNRAISEDDEF - 12] = sText_PkmnRaisedDef,
    [STRINGID_PKMNCOVEREDBYVEIL - 12] = sText_PkmnCoveredByVeil,
    [STRINGID_PKMNUSEDSAFEGUARD - 12] = sText_PkmnUsedSafeguard,
    [STRINGID_PKMNSAFEGUARDEXPIRED - 12] = sText_PkmnSafeguardExpired,
    [STRINGID_PKMNWENTTOSLEEP - 12] = sText_PkmnWentToSleep,
    [STRINGID_PKMNSLEPTHEALTHY - 12] = sText_PkmnSleptHealthy,
    [STRINGID_PKMNWHIPPEDWHIRLWIND - 12] = sText_PkmnWhippedWhirlwind,
    [STRINGID_PKMNTOOKSUNLIGHT - 12] = sText_PkmnTookSunlight,
    [STRINGID_PKMNLOWEREDHEAD - 12] = sText_PkmnLoweredHead,
    [STRINGID_PKMNISGLOWING - 12] = sText_PkmnIsGlowing,
    [STRINGID_PKMNFLEWHIGH - 12] = sText_PkmnFlewHigh,
    [STRINGID_PKMNDUGHOLE - 12] = sText_PkmnDugHole,
    [STRINGID_PKMNSQUEEZEDBYBIND - 12] = sText_PkmnSqueezedByBind,
    [STRINGID_PKMNTRAPPEDINVORTEX - 12] = sText_PkmnTrappedInVortex,
    [STRINGID_PKMNWRAPPEDBY - 12] = sText_PkmnWrappedBy,
    [STRINGID_PKMNCLAMPED - 12] = sText_PkmnClamped,
    [STRINGID_PKMNHURTBY - 12] = sText_PkmnHurtBy,
    [STRINGID_PKMNFREEDFROM - 12] = sText_PkmnFreedFrom,
    [STRINGID_PKMNCRASHED - 12] = sText_PkmnCrashed,
    [STRINGID_PKMNSHROUDEDINMIST - 12] = gText_PkmnShroudedInMist,
    [STRINGID_PKMNPROTECTEDBYMIST - 12] = sText_PkmnProtectedByMist,
    [STRINGID_PKMNGETTINGPUMPED - 12] = gText_PkmnGettingPumped,
    [STRINGID_PKMNHITWITHRECOIL - 12] = sText_PkmnHitWithRecoil,
    [STRINGID_PKMNPROTECTEDITSELF2 - 12] = sText_PkmnProtectedItself2,
    [STRINGID_PKMNBUFFETEDBYSANDSTORM - 12] = sText_PkmnBuffetedBySandstorm,
    [STRINGID_PKMNPELTEDBYHAIL - 12] = sText_PkmnPeltedByHail,
    [STRINGID_PKMNSEEDED - 12] = sText_PkmnSeeded,
    [STRINGID_PKMNEVADEDATTACK - 12] = sText_PkmnEvadedAttack,
    [STRINGID_PKMNSAPPEDBYLEECHSEED - 12] = sText_PkmnSappedByLeechSeed,
    [STRINGID_PKMNFASTASLEEP - 12] = sText_PkmnFastAsleep,
    [STRINGID_PKMNWOKEUP - 12] = sText_PkmnWokeUp,
    [STRINGID_PKMNUPROARKEPTAWAKE - 12] = sText_PkmnUproarKeptAwake,
    [STRINGID_PKMNWOKEUPINUPROAR - 12] = sText_PkmnWokeUpInUproar,
    [STRINGID_PKMNCAUSEDUPROAR - 12] = sText_PkmnCausedUproar,
    [STRINGID_PKMNMAKINGUPROAR - 12] = sText_PkmnMakingUproar,
    [STRINGID_PKMNCALMEDDOWN - 12] = sText_PkmnCalmedDown,
    [STRINGID_PKMNCANTSLEEPINUPROAR - 12] = sText_PkmnCantSleepInUproar,
    [STRINGID_PKMNSTOCKPILED - 12] = sText_PkmnStockpiled,
    [STRINGID_PKMNCANTSTOCKPILE - 12] = sText_PkmnCantStockpile,
    [STRINGID_PKMNCANTSLEEPINUPROAR2 - 12] = sText_PkmnCantSleepInUproar2,
    [STRINGID_UPROARKEPTPKMNAWAKE - 12] = sText_UproarKeptPkmnAwake,
    [STRINGID_PKMNSTAYEDAWAKEUSING - 12] = sText_PkmnStayedAwakeUsing,
    [STRINGID_PKMNSTORINGENERGY - 12] = sText_PkmnStoringEnergy,
    [STRINGID_PKMNUNLEASHEDENERGY - 12] = sText_PkmnUnleashedEnergy,
    [STRINGID_PKMNFATIGUECONFUSION - 12] = sText_PkmnFatigueConfusion,
    [STRINGID_PLAYERPICKEDUPMONEY - 12] = sText_PlayerPickedUpMoney,
    [STRINGID_PKMNUNAFFECTED - 12] = sText_PkmnUnaffected,
    [STRINGID_PKMNTRANSFORMEDINTO - 12] = sText_PkmnTransformedInto,
    [STRINGID_PKMNMADESUBSTITUTE - 12] = sText_PkmnMadeSubstitute,
    [STRINGID_PKMNHASSUBSTITUTE - 12] = sText_PkmnHasSubstitute,
    [STRINGID_SUBSTITUTEDAMAGED - 12] = sText_SubstituteDamaged,
    [STRINGID_PKMNSUBSTITUTEFADED - 12] = sText_PkmnSubstituteFaded,
    [STRINGID_PKMNMUSTRECHARGE - 12] = sText_PkmnMustRecharge,
    [STRINGID_PKMNRAGEBUILDING - 12] = sText_PkmnRageBuilding,
    [STRINGID_PKMNMOVEWASDISABLED - 12] = sText_PkmnMoveWasDisabled,
    [STRINGID_PKMNMOVEISDISABLED - 12] = sText_PkmnMoveIsDisabled,
    [STRINGID_PKMNMOVEDISABLEDNOMORE - 12] = sText_PkmnMoveDisabledNoMore,
    [STRINGID_PKMNGOTENCORE - 12] = sText_PkmnGotEncore,
    [STRINGID_PKMNENCOREENDED - 12] = sText_PkmnEncoreEnded,
    [STRINGID_PKMNTOOKAIM - 12] = sText_PkmnTookAim,
    [STRINGID_PKMNSKETCHEDMOVE - 12] = sText_PkmnSketchedMove,
    [STRINGID_PKMNTRYINGTOTAKEFOE - 12] = sText_PkmnTryingToTakeFoe,
    [STRINGID_PKMNTOOKFOE - 12] = sText_PkmnTookFoe,
    [STRINGID_PKMNREDUCEDPP - 12] = sText_PkmnReducedPP,
    [STRINGID_PKMNSTOLEITEM - 12] = sText_PkmnStoleItem,
    [STRINGID_TARGETCANTESCAPENOW - 12] = sText_TargetCantEscapeNow,
    [STRINGID_PKMNFELLINTONIGHTMARE - 12] = sText_PkmnFellIntoNightmare,
    [STRINGID_PKMNLOCKEDINNIGHTMARE - 12] = sText_PkmnLockedInNightmare,
    [STRINGID_PKMNLAIDCURSE - 12] = sText_PkmnLaidCurse,
    [STRINGID_PKMNAFFLICTEDBYCURSE - 12] = sText_PkmnAfflictedByCurse,
    [STRINGID_SPIKESSCATTERED - 12] = sText_SpikesScattered,
    [STRINGID_PKMNHURTBYSPIKES - 12] = sText_PkmnHurtBySpikes,
    [STRINGID_PKMNIDENTIFIED - 12] = sText_PkmnIdentified,
    [STRINGID_PKMNPERISHCOUNTFELL - 12] = sText_PkmnPerishCountFell,
    [STRINGID_PKMNBRACEDITSELF - 12] = sText_PkmnBracedItself,
    [STRINGID_PKMNENDUREDHIT - 12] = sText_PkmnEnduredHit,
    [STRINGID_MAGNITUDESTRENGTH - 12] = sText_MagnitudeStrength,
    [STRINGID_PKMNCUTHPMAXEDATTACK - 12] = sText_PkmnCutHPMaxedAttack,
    [STRINGID_PKMNCOPIEDSTATCHANGES - 12] = sText_PkmnCopiedStatChanges,
    [STRINGID_PKMNGOTFREE - 12] = sText_PkmnGotFree,
    [STRINGID_PKMNSHEDLEECHSEED - 12] = sText_PkmnShedLeechSeed,
    [STRINGID_PKMNBLEWAWAYSPIKES - 12] = sText_PkmnBlewAwaySpikes,
    [STRINGID_PKMNFLEDFROMBATTLE - 12] = sText_PkmnFledFromBattle,
    [STRINGID_PKMNFORESAWATTACK - 12] = sText_PkmnForesawAttack,
    [STRINGID_PKMNTOOKATTACK - 12] = sText_PkmnTookAttack,
    [STRINGID_PKMNATTACK - 12] = sText_PkmnAttack,
    [STRINGID_PKMNCENTERATTENTION - 12] = sText_PkmnCenterAttention,
    [STRINGID_PKMNCHARGINGPOWER - 12] = sText_PkmnChargingPower,
    [STRINGID_NATUREPOWERTURNEDINTO - 12] = sText_NaturePowerTurnedInto,
    [STRINGID_PKMNSTATUSNORMAL - 12] = sText_PkmnStatusNormal,
    [STRINGID_PKMNHASNOMOVESLEFT - 12] = sText_PkmnHasNoMovesLeft,
    [STRINGID_PKMNSUBJECTEDTOTORMENT - 12] = sText_PkmnSubjectedToTorment,
    [STRINGID_PKMNCANTUSEMOVETORMENT - 12] = sText_PkmnCantUseMoveTorment,
    [STRINGID_PKMNTIGHTENINGFOCUS - 12] = sText_PkmnTighteningFocus,
    [STRINGID_PKMNFELLFORTAUNT - 12] = sText_PkmnFellForTaunt,
    [STRINGID_PKMNCANTUSEMOVETAUNT - 12] = sText_PkmnCantUseMoveTaunt,
    [STRINGID_PKMNREADYTOHELP - 12] = sText_PkmnReadyToHelp,
    [STRINGID_PKMNSWITCHEDITEMS - 12] = sText_PkmnSwitchedItems,
    [STRINGID_PKMNCOPIEDFOE - 12] = sText_PkmnCopiedFoe,
    [STRINGID_PKMNMADEWISH - 12] = sText_PkmnMadeWish,
    [STRINGID_PKMNWISHCAMETRUE - 12] = sText_PkmnWishCameTrue,
    [STRINGID_PKMNPLANTEDROOTS - 12] = sText_PkmnPlantedRoots,
    [STRINGID_PKMNABSORBEDNUTRIENTS - 12] = sText_PkmnAbsorbedNutrients,
    [STRINGID_PKMNANCHOREDITSELF - 12] = sText_PkmnAnchoredItself,
    [STRINGID_PKMNWASMADEDROWSY - 12] = sText_PkmnWasMadeDrowsy,
    [STRINGID_PKMNKNOCKEDOFF - 12] = sText_PkmnKnockedOff,
    [STRINGID_PKMNSWAPPEDABILITIES - 12] = sText_PkmnSwappedAbilities,
    [STRINGID_PKMNSEALEDOPPONENTMOVE - 12] = sText_PkmnSealedOpponentMove,
    [STRINGID_PKMNCANTUSEMOVESEALED - 12] = sText_PkmnCantUseMoveSealed,
    [STRINGID_PKMNWANTSGRUDGE - 12] = sText_PkmnWantsGrudge,
    [STRINGID_PKMNLOSTPPGRUDGE - 12] = sText_PkmnLostPPGrudge,
    [STRINGID_PKMNSHROUDEDITSELF - 12] = sText_PkmnShroudedItself,
    [STRINGID_PKMNMOVEBOUNCED - 12] = sText_PkmnMoveBounced,
    [STRINGID_PKMNWAITSFORTARGET - 12] = sText_PkmnWaitsForTarget,
    [STRINGID_PKMNSNATCHEDMOVE - 12] = sText_PkmnSnatchedMove,
    [STRINGID_PKMNMADEITRAIN - 12] = sText_PkmnMadeItRain,
    [STRINGID_PKMNRAISEDSPEED - 12] = sText_PkmnRaisedSpeed,
    [STRINGID_PKMNPROTECTEDBY - 12] = sText_PkmnProtectedBy,
    [STRINGID_PKMNPREVENTSUSAGE - 12] = sText_PkmnPreventsUsage,
    [STRINGID_PKMNRESTOREDHPUSING - 12] = sText_PkmnRestoredHPUsing,
    [STRINGID_PKMNCHANGEDTYPEWITH - 12] = sText_PkmnChangedTypeWith,
    [STRINGID_PKMNPREVENTSPARALYSISWITH - 12] = sText_PkmnPreventsParalysisWith,
    [STRINGID_PKMNPREVENTSROMANCEWITH - 12] = sText_PkmnPreventsRomanceWith,
    [STRINGID_PKMNPREVENTSPOISONINGWITH - 12] = sText_PkmnPreventsPoisoningWith,
    [STRINGID_PKMNPREVENTSCONFUSIONWITH - 12] = sText_PkmnPreventsConfusionWith,
    [STRINGID_PKMNRAISEDFIREPOWERWITH - 12] = sText_PkmnRaisedFirePowerWith,
    [STRINGID_PKMNANCHORSITSELFWITH - 12] = sText_PkmnAnchorsItselfWith,
    [STRINGID_PKMNCUTSATTACKWITH - 12] = sText_PkmnCutsAttackWith,
    [STRINGID_PKMNPREVENTSSTATLOSSWITH - 12] = sText_PkmnPreventsStatLossWith,
    [STRINGID_PKMNHURTSWITH - 12] = sText_PkmnHurtsWith,
    [STRINGID_PKMNTRACED - 12] = sText_PkmnTraced,
    [STRINGID_STATSHARPLY - 12] = gText_StatSharply,
    [STRINGID_STATROSE - 12] = gText_StatRose,
    [STRINGID_STATHARSHLY - 12] = sText_StatHarshly,
    [STRINGID_STATFELL - 12] = sText_StatFell,
    [STRINGID_PKMNSSTATCHANGED - 12] = sText_PkmnsStatChanged,
    [STRINGID_PKMNSSTATCHANGED2 - 12] = gText_PkmnsStatChanged2,
    [STRINGID_PKMNSSTATCHANGED3 - 12] = sText_PkmnsStatChanged3,
    [STRINGID_PKMNSSTATCHANGED4 - 12] = sText_PkmnsStatChanged4,
    [STRINGID_CRITICALHIT - 12] = sText_CriticalHit,
    [STRINGID_ONEHITKO - 12] = sText_OneHitKO,
    [STRINGID_123POOF - 12] = sText_123Poof,
    [STRINGID_ANDELLIPSIS - 12] = sText_AndEllipsis,
    [STRINGID_NOTVERYEFFECTIVE - 12] = sText_NotVeryEffective,
    [STRINGID_SUPEREFFECTIVE - 12] = sText_SuperEffective,
    [STRINGID_GOTAWAYSAFELY - 12] = sText_GotAwaySafely,
    [STRINGID_WILDPKMNFLED - 12] = sText_WildPkmnFled,
    [STRINGID_NORUNNINGFROMTRAINERS - 12] = sText_NoRunningFromTrainers,
    [STRINGID_CANTESCAPE - 12] = sText_CantEscape,
    [STRINGID_DONTLEAVEBIRCH - 12] = sText_DontLeaveBirch,
    [STRINGID_BUTNOTHINGHAPPENED - 12] = sText_ButNothingHappened,
    [STRINGID_BUTITFAILED - 12] = sText_ButItFailed,
    [STRINGID_ITHURTCONFUSION - 12] = sText_ItHurtConfusion,
    [STRINGID_MIRRORMOVEFAILED - 12] = sText_MirrorMoveFailed,
    [STRINGID_STARTEDTORAIN - 12] = sText_StartedToRain,
    [STRINGID_DOWNPOURSTARTED - 12] = sText_DownpourStarted,
    [STRINGID_RAINCONTINUES - 12] = sText_RainContinues,
    [STRINGID_DOWNPOURCONTINUES - 12] = sText_DownpourContinues,
    [STRINGID_RAINSTOPPED - 12] = sText_RainStopped,
    [STRINGID_SANDSTORMBREWED - 12] = sText_SandstormBrewed,
    [STRINGID_SANDSTORMRAGES - 12] = sText_SandstormRages,
    [STRINGID_SANDSTORMSUBSIDED - 12] = sText_SandstormSubsided,
    [STRINGID_SUNLIGHTGOTBRIGHT - 12] = sText_SunlightGotBright,
    [STRINGID_SUNLIGHTSTRONG - 12] = sText_SunlightStrong,
    [STRINGID_SUNLIGHTFADED - 12] = sText_SunlightFaded,
    [STRINGID_STARTEDHAIL - 12] = sText_StartedHail,
    [STRINGID_HAILCONTINUES - 12] = sText_HailContinues,
    [STRINGID_HAILSTOPPED - 12] = sText_HailStopped,
    [STRINGID_FAILEDTOSPITUP - 12] = sText_FailedToSpitUp,
    [STRINGID_FAILEDTOSWALLOW - 12] = sText_FailedToSwallow,
    [STRINGID_WINDBECAMEHEATWAVE - 12] = sText_WindBecameHeatWave,
    [STRINGID_STATCHANGESGONE - 12] = sText_StatChangesGone,
    [STRINGID_COINSSCATTERED - 12] = sText_CoinsScattered,
    [STRINGID_TOOWEAKFORSUBSTITUTE - 12] = sText_TooWeakForSubstitute,
    [STRINGID_SHAREDPAIN - 12] = sText_SharedPain,
    [STRINGID_BELLCHIMED - 12] = sText_BellChimed,
    [STRINGID_FAINTINTHREE - 12] = sText_FaintInThree,
    [STRINGID_NOPPLEFT - 12] = sText_NoPPLeft,
    [STRINGID_BUTNOPPLEFT - 12] = sText_ButNoPPLeft,
    [STRINGID_PLAYERUSEDITEM - 12] = sText_PlayerUsedItem,
    [STRINGID_WALLYUSEDITEM - 12] = sText_WallyUsedItem,
    [STRINGID_TRAINERBLOCKEDBALL - 12] = sText_TrainerBlockedBall,
    [STRINGID_DONTBEATHIEF - 12] = sText_DontBeAThief,
    [STRINGID_ITDODGEDBALL - 12] = sText_ItDodgedBall,
    [STRINGID_YOUMISSEDPKMN - 12] = sText_YouMissedPkmn,
    [STRINGID_PKMNBROKEFREE - 12] = sText_PkmnBrokeFree,
    [STRINGID_ITAPPEAREDCAUGHT - 12] = sText_ItAppearedCaught,
    [STRINGID_AARGHALMOSTHADIT - 12] = sText_AarghAlmostHadIt,
    [STRINGID_SHOOTSOCLOSE - 12] = sText_ShootSoClose,
    [STRINGID_GOTCHAPKMNCAUGHT - 12] = sText_GotchaPkmnCaught,
    [STRINGID_GOTCHAPKMNCAUGHT2 - 12] = sText_GotchaPkmnCaught2,
    [STRINGID_GIVENICKNAMECAPTURED - 12] = sText_GiveNicknameCaptured,
    [STRINGID_PKMNSENTTOPC - 12] = sText_PkmnSentToPC,
    [STRINGID_PKMNDATAADDEDTODEX - 12] = sText_PkmnDataAddedToDex,
    [STRINGID_ITISRAINING - 12] = sText_ItIsRaining,
    [STRINGID_SANDSTORMISRAGING - 12] = sText_SandstormIsRaging,
    [STRINGID_CANTESCAPE2 - 12] = sText_CantEscape2,
    [STRINGID_PKMNIGNORESASLEEP - 12] = sText_PkmnIgnoresAsleep,
    [STRINGID_PKMNIGNOREDORDERS - 12] = sText_PkmnIgnoredOrders,
    [STRINGID_PKMNBEGANTONAP - 12] = sText_PkmnBeganToNap,
    [STRINGID_PKMNLOAFING - 12] = sText_PkmnLoafing,
    [STRINGID_PKMNWONTOBEY - 12] = sText_PkmnWontObey,
    [STRINGID_PKMNTURNEDAWAY - 12] = sText_PkmnTurnedAway,
    [STRINGID_PKMNPRETENDNOTNOTICE - 12] = sText_PkmnPretendNotNotice,
    [STRINGID_ENEMYABOUTTOSWITCHPKMN - 12] = sText_EnemyAboutToSwitchPkmn,
    [STRINGID_CREPTCLOSER - 12] = sText_CreptCloser,
    [STRINGID_CANTGETCLOSER - 12] = sText_CantGetCloser,
    [STRINGID_PKMNWATCHINGCAREFULLY - 12] = sText_PkmnWatchingCarefully,
    [STRINGID_PKMNCURIOUSABOUTX - 12] = sText_PkmnCuriousAboutX,
    [STRINGID_PKMNENTHRALLEDBYX - 12] = sText_PkmnEnthralledByX,
    [STRINGID_PKMNIGNOREDX - 12] = sText_PkmnIgnoredX,
    [STRINGID_THREWPOKEBLOCKATPKMN - 12] = sText_ThrewPokeblockAtPkmn,
    [STRINGID_OUTOFSAFARIBALLS - 12] = sText_OutOfSafariBalls,
    [STRINGID_PKMNSITEMCUREDPARALYSIS - 12] = sText_PkmnsItemCuredParalysis,
    [STRINGID_PKMNSITEMCUREDPOISON - 12] = sText_PkmnsItemCuredPoison,
    [STRINGID_PKMNSITEMHEALEDBURN - 12] = sText_PkmnsItemHealedBurn,
    [STRINGID_PKMNSITEMDEFROSTEDIT - 12] = sText_PkmnsItemDefrostedIt,
    [STRINGID_PKMNSITEMWOKEIT - 12] = sText_PkmnsItemWokeIt,
    [STRINGID_PKMNSITEMSNAPPEDOUT - 12] = sText_PkmnsItemSnappedOut,
    [STRINGID_PKMNSITEMCUREDPROBLEM - 12] = sText_PkmnsItemCuredProblem,
    [STRINGID_PKMNSITEMRESTOREDHEALTH - 12] = sText_PkmnsItemRestoredHealth,
    [STRINGID_PKMNSITEMRESTOREDPP - 12] = sText_PkmnsItemRestoredPP,
    [STRINGID_PKMNSITEMRESTOREDSTATUS - 12] = sText_PkmnsItemRestoredStatus,
    [STRINGID_PKMNSITEMRESTOREDHPALITTLE - 12] = sText_PkmnsItemRestoredHPALittle,
    [STRINGID_ITEMALLOWSONLYYMOVE - 12] = sText_ItemAllowsOnlyYMove,
    [STRINGID_PKMNHUNGONWITHX - 12] = sText_PkmnHungOnWithX,
    [STRINGID_EMPTYSTRING3 - 12] = gText_EmptyString3,
    [STRINGID_PKMNSXPREVENTSBURNS - 12] = sText_PkmnsXPreventsBurns,
    [STRINGID_PKMNSXBLOCKSY - 12] = sText_PkmnsXBlocksY,
    [STRINGID_PKMNSXRESTOREDHPALITTLE2 - 12] = sText_PkmnsXRestoredHPALittle2,
    [STRINGID_PKMNSXWHIPPEDUPSANDSTORM - 12] = sText_PkmnsXWhippedUpSandstorm,
    [STRINGID_PKMNSXPREVENTSYLOSS - 12] = sText_PkmnsXPreventsYLoss,
    [STRINGID_PKMNSXINFATUATEDY - 12] = sText_PkmnsXInfatuatedY,
    [STRINGID_PKMNSXMADEYINEFFECTIVE - 12] = sText_PkmnsXMadeYIneffective,
    [STRINGID_PKMNSXCUREDYPROBLEM - 12] = sText_PkmnsXCuredYProblem,
    [STRINGID_ITSUCKEDLIQUIDOOZE - 12] = sText_ItSuckedLiquidOoze,
    [STRINGID_PKMNTRANSFORMED - 12] = sText_PkmnTransformed,
    [STRINGID_ELECTRICITYWEAKENED - 12] = sText_ElectricityWeakened,
    [STRINGID_FIREWEAKENED - 12] = sText_FireWeakened,
    [STRINGID_PKMNHIDUNDERWATER - 12] = sText_PkmnHidUnderwater,
    [STRINGID_PKMNSPRANGUP - 12] = sText_PkmnSprangUp,
    [STRINGID_HMMOVESCANTBEFORGOTTEN - 12] = sText_HMMovesCantBeForgotten,
    [STRINGID_XFOUNDONEY - 12] = sText_XFoundOneY,
    [STRINGID_PLAYERDEFEATEDTRAINER1 - 12] = sText_PlayerDefeatedLinkTrainerTrainer1,
    [STRINGID_SOOTHINGAROMA - 12] = sText_SoothingAroma,
    [STRINGID_ITEMSCANTBEUSEDNOW - 12] = sText_ItemsCantBeUsedNow,
    [STRINGID_FORXCOMMAYZ - 12] = sText_ForXCommaYZ,
    [STRINGID_USINGXTHEYOFZN - 12] = sText_UsingXTheYOfZN,
    [STRINGID_PKMNUSEDXTOGETPUMPED - 12] = sText_PkmnUsedXToGetPumped,
    [STRINGID_PKMNSXMADEYUSELESS - 12] = sText_PkmnsXMadeYUseless,
    [STRINGID_PKMNTRAPPEDBYSANDTOMB - 12] = sText_PkmnTrappedBySandTomb,
    [STRINGID_EMPTYSTRING4 - 12] = sText_EmptyString4,
    [STRINGID_ABOOSTED - 12] = sText_ABoosted,
    [STRINGID_PKMNSXINTENSIFIEDSUN - 12] = sText_PkmnsXIntensifiedSun,
    [STRINGID_PKMNMAKESGROUNDMISS - 12] = sText_PkmnMakesGroundMiss,
    [STRINGID_YOUTHROWABALLNOWRIGHT - 12] = sText_YouThrowABallNowRight,
    [STRINGID_PKMNSXTOOKATTACK - 12] = sText_PkmnsXTookAttack,
    [STRINGID_PKMNCHOSEXASDESTINY - 12] = sText_PkmnChoseXAsDestiny,
    [STRINGID_PKMNLOSTFOCUS - 12] = sText_PkmnLostFocus,
    [STRINGID_USENEXTPKMN - 12] = sText_UseNextPkmn,
    [STRINGID_PKMNFLEDUSINGITS - 12] = sText_PkmnFledUsingIts,
    [STRINGID_PKMNFLEDUSING - 12] = sText_PkmnFledUsing,
    [STRINGID_PKMNWASDRAGGEDOUT - 12] = sText_PkmnWasDraggedOut,
    [STRINGID_PREVENTEDFROMWORKING - 12] = sText_PreventedFromWorking,
    [STRINGID_PKMNSITEMNORMALIZEDSTATUS - 12] = sText_PkmnsItemNormalizedStatus,
    [STRINGID_TRAINER1USEDITEM - 12] = sText_Trainer1UsedItem,
    [STRINGID_BOXISFULL - 12] = sText_BoxIsFull,
    [STRINGID_PKMNAVOIDEDATTACK - 12] = sText_PkmnAvoidedAttack,
    [STRINGID_PKMNSXMADEITINEFFECTIVE - 12] = sText_PkmnsXMadeItIneffective,
    [STRINGID_PKMNSXPREVENTSFLINCHING - 12] = sText_PkmnsXPreventsFlinching,
    [STRINGID_PKMNALREADYHASBURN - 12] = sText_PkmnAlreadyHasBurn,
    [STRINGID_STATSWONTDECREASE2 - 12] = sText_StatsWontDecrease2,
    [STRINGID_PKMNSXBLOCKSY2 - 12] = sText_PkmnsXBlocksY2,
    [STRINGID_PKMNSXWOREOFF - 12] = sText_PkmnsXWoreOff,
    [STRINGID_PKMNRAISEDDEFALITTLE - 12] = sText_PkmnRaisedDefALittle,
    [STRINGID_PKMNRAISEDSPDEFALITTLE - 12] = sText_PkmnRaisedSpDefALittle,
    [STRINGID_THEWALLSHATTERED - 12] = sText_TheWallShattered,
    [STRINGID_PKMNSXPREVENTSYSZ - 12] = sText_PkmnsXPreventsYsZ,
    [STRINGID_PKMNSXCUREDITSYPROBLEM - 12] = sText_PkmnsXCuredItsYProblem,
    [STRINGID_ATTACKERCANTESCAPE - 12] = sText_AttackerCantEscape,
    [STRINGID_PKMNOBTAINEDX - 12] = sText_PkmnObtainedX,
    [STRINGID_PKMNOBTAINEDX2 - 12] = sText_PkmnObtainedX2,
    [STRINGID_PKMNOBTAINEDXYOBTAINEDZ - 12] = sText_PkmnObtainedXYObtainedZ,
    [STRINGID_BUTNOEFFECT - 12] = sText_ButNoEffect,
    [STRINGID_PKMNSXHADNOEFFECTONY - 12] = sText_PkmnsXHadNoEffectOnY,
    [STRINGID_TWOENEMIESDEFEATED - 12] = sText_TwoInGameTrainersDefeated,
    [STRINGID_TRAINER2LOSETEXT - 12] = sText_Trainer2LoseText,
    [STRINGID_PKMNINCAPABLEOFPOWER - 12] = sText_PkmnIncapableOfPower,
    [STRINGID_GLINTAPPEARSINEYE - 12] = sText_GlintAppearsInEye,
    [STRINGID_PKMNGETTINGINTOPOSITION - 12] = sText_PkmnGettingIntoPosition,
    [STRINGID_PKMNBEGANGROWLINGDEEPLY - 12] = sText_PkmnBeganGrowlingDeeply,
    [STRINGID_PKMNEAGERFORMORE - 12] = sText_PkmnEagerForMore,
    [STRINGID_DEFEATEDOPPONENTBYREFEREE - 12] = sText_DefeatedOpponentByReferee,
    [STRINGID_LOSTTOOPPONENTBYREFEREE - 12] = sText_LostToOpponentByReferee,
    [STRINGID_TIEDOPPONENTBYREFEREE - 12] = sText_TiedOpponentByReferee,
    [STRINGID_QUESTIONFORFEITMATCH - 12] = sText_QuestionForfeitMatch,
    [STRINGID_FORFEITEDMATCH - 12] = sText_ForfeitedMatch,
    [STRINGID_PKMNTRANSFERREDSOMEONESPC - 12] = gText_PkmnTransferredSomeonesPC,
    [STRINGID_PKMNTRANSFERREDLANETTESPC - 12] = gText_PkmnTransferredLanettesPC,
    [STRINGID_PKMNBOXSOMEONESPCFULL - 12] = gText_PkmnTransferredSomeonesPCBoxFull,
    [STRINGID_PKMNBOXLANETTESPCFULL - 12] = gText_PkmnTransferredLanettesPCBoxFull,
    [STRINGID_TRAINER1WINTEXT - 12] = sText_Trainer1WinText,
    [STRINGID_TRAINER2WINTEXT - 12] = sText_Trainer2WinText,
    [STRINGID_ENDUREDSTURDY - 12] = sText_EnduredViaSturdy,
    [STRINGID_POWERHERB - 12] = sText_PowerHerbActivation,
    [STRINGID_HURTBYITEM - 12] = sText_HurtByItem,
    [STRINGID_PSNBYITEM - 12] = sText_BadlyPoisonedByItem,
    [STRINGID_BRNBYITEM - 12] = sText_BurnedByItem,
    [STRINGID_DEFABILITYIN - 12] = sText_TargetAbilityActivates,
    [STRINGID_GRAVITYINTENSIFIED - 12] = sText_GravityIntensified,
    [STRINGID_TARGETIDENTIFIED - 12] = sText_TargetIdentified,
    [STRINGID_TARGETWOKEUP - 12] = sText_TargetWokeUp,
    [STRINGID_PKMNSTOLEANDATEITEM - 12] = sText_PkmnStoleAndAteItem,
    [STRINGID_TAILWINDBLEW - 12] = sText_TailWindBlew,
    [STRINGID_PKMNWENTBACK - 12] = sText_PkmnWentBack,
    [STRINGID_PKMNCANTUSEITEMSANYMORE - 12] = sText_PkmnCantUseItemsAnymore,
    [STRINGID_PKMNFLUNG - 12] = sText_PkmnFlung,
    [STRINGID_PKMNPREVENTEDFROMHEALING - 12] = sText_PkmnPreventedFromHealing,
    [STRINGID_PKMNSWITCHEDATKANDDEF - 12] = sText_PkmnSwitchedAtkAndDef,
    [STRINGID_PKMNSABILITYSUPPRESSED - 12] = sText_PkmnsAbilitySuppressed,
    [STRINGID_SHIELDEDFROMCRITICALHITS - 12] = sText_ShieldedFromCriticalHits,
    [STRINGID_SWITCHEDATKANDSPATK - 12] = sText_SwitchedAtkAndSpAtk,
    [STRINGID_SWITCHEDDEFANDSPDEF - 12] = sText_SwitchedDefAndSpDef,
    [STRINGID_PKMNACQUIREDABILITY - 12] = sText_PkmnAcquiredAbility,
    [STRINGID_POISONSPIKESSCATTERED - 12] = sText_PoisonSpikesScattered,
    [STRINGID_PKMNSWITCHEDSTATCHANGES - 12] = sText_PkmnSwitchedStatChanges,
    [STRINGID_PKMNSURROUNDEDWITHVEILOFWATER - 12] = sText_PkmnSurroundedWithVeilOfWater,
    [STRINGID_PKMNLEVITATEDONELECTROMAGNETISM - 12] = sText_PkmnLevitatedOnElectromagnetism,
    [STRINGID_PKMNTWISTEDDIMENSIONS - 12] = sText_PkmnTwistedDimensions,
    [STRINGID_POINTEDSTONESFLOAT - 12] = sText_PointedStonesFloat,
    [STRINGID_CLOAKEDINMYSTICALMOONLIGHT - 12] = sText_CloakedInMysticalMoonlight,
    [STRINGID_TRAPPERBYSWIRLINGMAGMA - 12] = sText_TrappedBySwirlingMagma,
    [STRINGID_VANISHEDINSTANTLY - 12] = sText_VanishedInstantly,
    [STRINGID_PROTECTEDTEAM - 12] = sText_ProtectedTeam,
    [STRINGID_SHAREDITSGUARD - 12] = sText_SharedItsGuard,
    [STRINGID_SHAREDITSPOWER - 12] = sText_SharedItsPower,
    [STRINGID_SWAPSDEFANDSPDEFOFALLPOKEMON - 12] = sText_SwapsDefAndSpDefOfAllPkmn,
    [STRINGID_BECAMENIMBLE - 12] = sText_BecameNimble,
    [STRINGID_HURLEDINTOTHEAIR - 12] = sText_HurledIntoTheAir,
    [STRINGID_HELDITEMSLOSEEFFECTS - 12] = sText_HeldItemsLoseEffects,
    [STRINGID_FELLSTRAIGHTDOWN - 12] = sText_FellStraightDown,
    [STRINGID_TRANSFORMEDINTOWATERTYPE - 12] = sText_TransformedIntoWaterType,
    [STRINGID_PKMNACQUIREDSIMPLE - 12] = sText_PkmnAcquiredSimple,
    [STRINGID_EMPTYSTRING5 - 12] = sText_EmptyString4,
    [STRINGID_KINDOFFER - 12] = sText_KindOffer,
    [STRINGID_RESETSTARGETSSTATLEVELS - 12] = sText_ResetsTargetsStatLevels,
    [STRINGID_EMPTYSTRING6 - 12] = sText_EmptyString4,
    [STRINGID_ALLYSWITCHPOSITION - 12] = sText_AllySwitchPosition,
    [STRINGID_RESTORETARGETSHEALTH - 12] = sText_RestoreTargetsHealth,
    [STRINGID_TOOKPJMNINTOTHESKY - 12] = sText_TookPkmnIntoTheSky,
    [STRINGID_FREEDFROMSKYDROP - 12] = sText_FreedFromSkyDrop,
    [STRINGID_POSTPONETARGETMOVE - 12] = sText_PostponeTargetMove,
    [STRINGID_REFLECTTARGETSTYPE - 12] = sText_ReflectTargetsType,
    [STRINGID_TRANSFERHELDITEM - 12] = sText_TransferHeldItem,
    [STRINGID_EMBARGOENDS - 12] = sText_EmbargoEnds,
    [STRINGID_ELECTROMAGNETISM - 12] = sText_Electromagnetism,
    [STRINGID_BUFFERENDS - 12] = sText_BufferEnds,
    [STRINGID_TELEKINESISENDS - 12] = sText_TelekinesisEnds,
    [STRINGID_TAILWINDENDS - 12] = sText_TailwindEnds,
    [STRINGID_LUCKYCHANTENDS - 12] = sText_LuckyChantEnds,
    [STRINGID_TRICKROOMENDS - 12] = sText_TrickRoomEnds,
    [STRINGID_WONDERROOMENDS - 12] = sText_WonderRoomEnds,
    [STRINGID_MAGICROOMENDS - 12] = sText_MagicRoomEnds,
    [STRINGID_MUDSPORTENDS - 12] = sText_MudSportEnds,
    [STRINGID_WATERSPORTENDS - 12] = sText_WaterSportEnds,
    [STRINGID_GRAVITYENDS - 12] = sText_GravityEnds,
    [STRINGID_AQUARINGHEAL - 12] = sText_AquaRingHeal,
    [STRINGID_AURORAVEILENDS - 12] = sText_AuroraVeilEnds,
    [STRINGID_ELECTRICTERRAINENDS - 12] = sText_ElectricTerrainEnds,
    [STRINGID_MISTYTERRAINENDS - 12] = sText_MistyTerrainEnds,
    [STRINGID_PSYCHICTERRAINENDS - 12] = sText_PsychicTerrainEnds,
    [STRINGID_GRASSYTERRAINENDS - 12] = sText_GrassyTerrainEnds,
    [STRINGID_TARGETABILITYSTATRAISE - 12] = sText_TargetAbilityRaisedStat,
    [STRINGID_TARGETSSTATWASMAXEDOUT - 12] = sText_TargetsStatWasMaxedOut,
    [STRINGID_ATTACKERABILITYSTATRAISE - 12] = sText_AttackerAbilityRaisedStat,
    [STRINGID_POISONHEALHPUP - 12] = sText_PoisonHealHpUp,
    [STRINGID_BADDREAMSDMG - 12] = sText_BadDreamsDmg,
    [STRINGID_MOLDBREAKERENTERS - 12] = sText_MoldBreakerEnters,
    [STRINGID_TERAVOLTENTERS - 12] = sText_TeravoltEnters,
    [STRINGID_TURBOBLAZEENTERS - 12] = sText_TurboblazeEnters,
    [STRINGID_SLOWSTARTENTERS - 12] = sText_SlowStartEnters,
    [STRINGID_SLOWSTARTEND - 12] = sText_SlowStartEnd,
    [STRINGID_SOLARPOWERHPDROP - 12] = sText_SolarPowerHpDrop,
    [STRINGID_AFTERMATHDMG - 12] = sText_AftermathDmg,
    [STRINGID_ANTICIPATIONACTIVATES - 12] = sText_AnticipationActivates,
    [STRINGID_FOREWARNACTIVATES - 12] = sText_ForewarnActivates,
    [STRINGID_ICEBODYHPGAIN - 12] = sText_IceBodyHpGain,
    [STRINGID_SNOWWARNINGHAIL - 12] = sText_SnowWarningHail,
    [STRINGID_FRISKACTIVATES - 12] = sText_FriskActivates,
    [STRINGID_UNNERVEENTERS - 12] = sText_UnnerveEnters,
    [STRINGID_HARVESTBERRY - 12] = sText_HarvestBerry,
    [STRINGID_LASTABILITYRAISEDSTAT - 12] = sText_LastAbilityRaisedBuff1,
    [STRINGID_MAGICBOUNCEACTIVATES - 12] = sText_MagicBounceActivates,
    [STRINGID_PROTEANTYPECHANGE - 12] = sText_ProteanTypeChange,
    [STRINGID_SYMBIOSISITEMPASS - 12] = sText_SymbiosisItemPass,
    [STRINGID_STEALTHROCKDMG - 12] = sText_StealthRockDmg,
    [STRINGID_TOXICSPIKESABSORBED - 12] = sText_ToxicSpikesAbsorbed,
    [STRINGID_TOXICSPIKESPOISONED - 12] = sText_ToxicSpikesPoisoned,
    [STRINGID_STICKYWEBSWITCHIN - 12] = sText_StickyWebSwitchIn,
    [STRINGID_HEALINGWISHCAMETRUE - 12] = sText_HealingWishCameTrue,
    [STRINGID_HEALINGWISHHEALED - 12] = sText_HealingWishHealed,
    [STRINGID_LUNARDANCECAMETRUE - 12] = sText_LunarDanceCameTrue,
    [STRINGID_CUSEDBODYDISABLED - 12] = sText_CursedBodyDisabled,
    [STRINGID_ATTACKERACQUIREDABILITY - 12] = sText_AttackerAquiredAbility,
    [STRINGID_TARGETABILITYSTATLOWER - 12] = sText_TargetAbilityLoweredStat,
    [STRINGID_TARGETSTATWONTGOHIGHER - 12] = sText_TargetStatWontGoHigher,
    [STRINGID_PKMNMOVEBOUNCEDABILITY - 12] = sText_PkmnMoveBouncedViaAbility,
    [STRINGID_IMPOSTERTRANSFORM - 12] = sText_ImposterTransform,
    [STRINGID_ASSAULTVESTDOESNTALLOW - 12] = sText_AssaultVestDoesntAllow,
    [STRINGID_GRAVITYPREVENTSUSAGE - 12] = sText_GravityPreventsUsage,
    [STRINGID_HEALBLOCKPREVENTSUSAGE - 12] = sText_HealBlockPreventsUsage,
    [STRINGID_NOTDONEYET - 12] = sText_NotDoneYet,
    [STRINGID_STICKYWEBUSED - 12] = sText_StickyWebUsed,
    [STRINGID_QUASHSUCCESS - 12] = sText_QuashSuccess,
    [STRINGID_PKMNBLEWAWAYTOXICSPIKES - 12] = sText_PkmnBlewAwayToxicSpikes,
    [STRINGID_PKMNBLEWAWAYSTICKYWEB - 12] = sText_PkmnBlewAwayStickyWeb,
    [STRINGID_PKMNBLEWAWAYSTEALTHROCK - 12] = sText_PkmnBlewAwayStealthRock,
    [STRINGID_IONDELUGEON - 12] = sText_IonDelugeOn,
    [STRINGID_TOPSYTURVYSWITCHEDSTATS - 12] = sText_TopsyTurvySwitchedStats,
    [STRINGID_TERRAINBECOMESMISTY - 12] = sText_TerrainBecomesMisty,
    [STRINGID_TERRAINBECOMESGRASSY - 12] = sText_TerrainBecomesGrassy,
    [STRINGID_TERRAINBECOMESELECTRIC - 12] = sText_TerrainBecomesElectric,
    [STRINGID_TERRAINBECOMESPSYCHIC - 12] = sText_TerrainBecomesPsychic,
    [STRINGID_TARGETELECTRIFIED - 12] = sText_TargetElectrified,
    [STRINGID_MEGAEVOREACTING - 12] = sText_MegaEvoReacting,
    [STRINGID_FERVENTWISHREACHED - 12] = sText_FerventWishReached,
    [STRINGID_MEGAEVOEVOLVED - 12] = sText_MegaEvoEvolved,
    [STRINGID_DRASTICALLY - 12] = sText_drastically,
    [STRINGID_SEVERELY - 12] = sText_severely,
    [STRINGID_INFESTATION - 12] = sText_Infestation,
    [STRINGID_NOEFFECTONTARGET - 12] = sText_NoEffectOnTarget,
    [STRINGID_BURSTINGFLAMESHIT - 12] = sText_BurstingFlames,
    [STRINGID_BESTOWITEMGIVING - 12] = sText_BestowItemGiving,
    [STRINGID_THIRDTYPEADDED - 12] = sText_ThirdTypeAdded,
    [STRINGID_FELLFORFEINT - 12] = sText_FellForFeint,
    [STRINGID_POKEMONCANNOTUSEMOVE - 12] = sText_PokemonCannotUseMove,
    [STRINGID_COVEREDINPOWDER - 12] = sText_CoveredInPowder,
    [STRINGID_POWDEREXPLODES - 12] = sText_PowderExplodes,
    [STRINGID_GRAVITYGROUNDING - 12] = sText_GravityGrounding,
    [STRINGID_MISTYTERRAINPREVENTS - 12] = sText_MistyTerrainPreventsStatus,
    [STRINGID_GRASSYTERRAINHEALS - 12] = sText_GrassyTerrainHeals,
    [STRINGID_ELECTRICTERRAINPREVENTS - 12] = sText_ElectricTerrainPreventsSleep,
    [STRINGID_PSYCHICTERRAINPREVENTS - 12] = sText_PsychicTerrainPreventsPriority,
    [STRINGID_AURAFLAREDTOLIFE - 12] = sText_AuraFlaredToLife,
    [STRINGID_AIRLOCKACTIVATES - 12] = sText_AirLockActivates,
    [STRINGID_PRESSUREENTERS - 12] = sText_PressureActivates,
    [STRINGID_DARKAURAENTERS - 12] = sText_DarkAuraActivates,
    [STRINGID_FAIRYAURAENTERS - 12] = sText_FairyAuraActivates,
    [STRINGID_AURABREAKENTERS - 12] = sText_AuraBreakActivates,
    [STRINGID_COMATOSEENTERS - 12] = sText_ComatoseActivates,
    [STRINGID_SCREENCLEANERENTERS - 12] = sText_ScreenCleanerActivates,
    [STRINGID_TERRAINREMOVED - 12] = sText_TerrainReturnedToNormal,
};

const u16 gZEffectStringIds[] = 
{
    [MULTISTRING_Z_RESET_STATS] = STRINGID_ZMOVERESETSSTATS,
    [MULTISTRING_Z_ALL_STATS_UP]= STRINGID_ZMOVEALLSTATSUP,
    [MULTISTRING_Z_BOOST_CRITS] = STRINGID_ZMOVEZBOOSTCRIT,
    [MULTISTRING_Z_FOLLOW_ME]   = STRINGID_PKMNCENTERATTENTION,
    [MULTISTRING_Z_RECOVER_HP]  = STRINGID_ZMOVERESTOREHP,
    [MULTISTRING_Z_STAT_UP]     = STRINGID_ZMOVESTATUP,
    [MULTISTRING_Z_HP_TRAP]     = STRINGID_ZMOVEHPTRAP,
};

const u16 gTerrainStringIds[] =
{
    STRINGID_TERRAINBECOMESMISTY, STRINGID_TERRAINBECOMESGRASSY, STRINGID_TERRAINBECOMESELECTRIC, STRINGID_TERRAINBECOMESPSYCHIC, STRINGID_TERRAINREMOVED,
};

const u16 gTerrainPreventsStringIds[] =
{
    STRINGID_MISTYTERRAINPREVENTS, STRINGID_ELECTRICTERRAINPREVENTS, STRINGID_PSYCHICTERRAINPREVENTS
};

const u16 gMagicCoatBounceStringIds[] =
{
    STRINGID_PKMNMOVEBOUNCED, STRINGID_PKMNMOVEBOUNCEDABILITY
};

const u16 gHealingWishStringIds[] =
{
    STRINGID_HEALINGWISHCAMETRUE, STRINGID_LUNARDANCECAMETRUE
};

const u16 gDmgHazardsStringIds[] =
{
    STRINGID_PKMNHURTBYSPIKES, STRINGID_STEALTHROCKDMG
};

const u16 gSwitchInAbilityStringIds[] =
{
    [MULTI_SWITCHIN_MOLDBREAKER] = STRINGID_MOLDBREAKERENTERS,
    [MULTI_SWITCHIN_TERAVOLT] = STRINGID_TERAVOLTENTERS,
    [MULTI_SWITCHIN_TURBOBLAZE] = STRINGID_TURBOBLAZEENTERS,
    [MULTI_SWITCHIN_SLOWSTART] = STRINGID_SLOWSTARTENTERS,
    [MULTI_SWITCHIN_UNNERVE] = STRINGID_UNNERVEENTERS,
    [MULTI_SWITCHIN_ANTICIPATION] = STRINGID_ANTICIPATIONACTIVATES,
    [MULTI_SWITCHIN_FOREWARN] = STRINGID_FOREWARNACTIVATES,
    [MULTI_SWITCHIN_PRESSURE] = STRINGID_PRESSUREENTERS,
    [MULTI_SWITCHIN_DARKAURA] = STRINGID_DARKAURAENTERS,
    [MULTI_SWITCHIN_FAIRYAURA] = STRINGID_FAIRYAURAENTERS,
    [MULTI_SWITCHIN_AURABREAK] = STRINGID_AURABREAKENTERS,
    [MULTI_SWITCHIN_COMATOSE] = STRINGID_COMATOSEENTERS,
    [MULTI_SWITCHIN_SCREENCLEANER] = STRINGID_SCREENCLEANERENTERS,
    [MULTI_SWITCHIN_ASONE] = STRINGID_ASONEENTERS,
    [MULTI_SWITCHIN_CURIOUS_MEDICINE] = STRINGID_CURIOUSMEDICINEENTERS,
};

const u16 gMissStringIds[] =
{
    STRINGID_ATTACKMISSED, STRINGID_PKMNPROTECTEDITSELF,
    STRINGID_PKMNAVOIDEDATTACK, STRINGID_AVOIDEDDAMAGE,
    STRINGID_PKMNMAKESGROUNDMISS
};

const u16 gNoEscapeStringIds[] =
{
    STRINGID_CANTESCAPE, STRINGID_DONTLEAVEBIRCH, STRINGID_PREVENTSESCAPE,
    STRINGID_CANTESCAPE2, STRINGID_ATTACKERCANTESCAPE
};

const u16 gMoveWeatherChangeStringIds[] =
{
    STRINGID_STARTEDTORAIN, STRINGID_DOWNPOURSTARTED, STRINGID_BUTITFAILED,
    STRINGID_SANDSTORMBREWED, STRINGID_SUNLIGHTGOTBRIGHT, STRINGID_STARTEDHAIL
};

const u16 gSandStormHailContinuesStringIds[] =
{
    STRINGID_SANDSTORMRAGES, STRINGID_HAILCONTINUES
};

const u16 gSandStormHailDmgStringIds[] =
{
    STRINGID_PKMNBUFFETEDBYSANDSTORM, STRINGID_PKMNPELTEDBYHAIL
};

const u16 gSandStormHailEndStringIds[] =
{
    STRINGID_SANDSTORMSUBSIDED, STRINGID_HAILSTOPPED
};

const u16 gRainContinuesStringIds[] =
{
    STRINGID_RAINCONTINUES, STRINGID_DOWNPOURCONTINUES, STRINGID_RAINSTOPPED
};

const u16 gProtectLikeUsedStringIds[] =
{
    STRINGID_PKMNPROTECTEDITSELF2, STRINGID_PKMNBRACEDITSELF, STRINGID_BUTITFAILED, STRINGID_PROTECTEDTEAM,
};

const u16 gReflectLightScreenSafeguardStringIds[] =
{
    STRINGID_BUTITFAILED, STRINGID_PKMNRAISEDDEF, STRINGID_PKMNRAISEDDEFALITTLE,
    STRINGID_PKMNRAISEDSPDEF, STRINGID_PKMNRAISEDSPDEFALITTLE, STRINGID_PKMNCOVEREDBYVEIL
};

const u16 gLeechSeedStringIds[] =
{
    STRINGID_PKMNSEEDED, STRINGID_PKMNEVADEDATTACK,
    STRINGID_ITDOESNTAFFECT, STRINGID_PKMNSAPPEDBYLEECHSEED, STRINGID_ITSUCKEDLIQUIDOOZE,
};

const u16 gRestUsedStringIds[] =
{
    STRINGID_PKMNWENTTOSLEEP, STRINGID_PKMNSLEPTHEALTHY
};

const u16 gUproarOverTurnStringIds[] =
{
    STRINGID_PKMNMAKINGUPROAR, STRINGID_PKMNCALMEDDOWN
};

const u16 gStockpileUsedStringIds[] =
{
    STRINGID_PKMNSTOCKPILED, STRINGID_PKMNCANTSTOCKPILE,
};

const u16 gWokeUpStringIds[] =
{
    STRINGID_PKMNWOKEUP, STRINGID_PKMNWOKEUPINUPROAR
};

const u16 gSwallowFailStringIds[] =
{
    STRINGID_FAILEDTOSWALLOW, STRINGID_PKMNHPFULL
};

const u16 gUproarAwakeStringIds[] =
{
    STRINGID_PKMNCANTSLEEPINUPROAR2, STRINGID_UPROARKEPTPKMNAWAKE, STRINGID_PKMNSTAYEDAWAKEUSING
};

const u16 gStatUpStringIds[] =
{
    STRINGID_PKMNSSTATCHANGED, STRINGID_PKMNSSTATCHANGED2, STRINGID_STATSWONTINCREASE,
    STRINGID_EMPTYSTRING3, STRINGID_USINGXTHEYOFZN, STRINGID_PKMNUSEDXTOGETPUMPED
};

const u16 gStatDownStringIds[] =
{
    STRINGID_PKMNSSTATCHANGED3, STRINGID_PKMNSSTATCHANGED4, STRINGID_STATSWONTDECREASE, STRINGID_EMPTYSTRING3
};

// Index read from sTWOTURN_STRINGID
const u16 gFirstTurnOfTwoStringIds[] =
{
    STRINGID_PKMNWHIPPEDWHIRLWIND,      // MOVE_RAZOR_WIND
    STRINGID_PKMNTOOKSUNLIGHT,          // MOVE_SOLAR_BEAM
    STRINGID_PKMNLOWEREDHEAD,           // MOVE_SKULL_BASH
    STRINGID_PKMNISGLOWING,             // MOVE_SKY_ATTACK
    STRINGID_PKMNFLEWHIGH,              // MOVE_FLY
    STRINGID_PKMNDUGHOLE,               // MOVE_DIG
    STRINGID_PKMNHIDUNDERWATER,         // MOVE_DIVE
    STRINGID_PKMNSPRANGUP,              // MOVE_BOUNCE
    STRINGID_VANISHEDINSTANTLY,         // MOVE_PHANTOM_FORCE
    STRINGID_PKNMABSORBINGPOWER,        // MOVE_GEOMANCY
    STRINGID_CLOAKEDINAFREEZINGLIGHT,   // MOVE_FREEZE_SHOCK
};

// Index copied from move's index in gTrappingMoves
const u16 gWrappedStringIds[] =
{
    STRINGID_PKMNSQUEEZEDBYBIND,   // MOVE_BIND
    STRINGID_PKMNWRAPPEDBY,        // MOVE_WRAP
    STRINGID_PKMNTRAPPEDINVORTEX,  // MOVE_FIRE_SPIN
    STRINGID_PKMNCLAMPED,          // MOVE_CLAMP
    STRINGID_PKMNTRAPPEDINVORTEX,  // MOVE_WHIRLPOOL
    STRINGID_PKMNTRAPPEDBYSANDTOMB,// MOVE_SAND_TOMB
    STRINGID_INFESTATION,          // MOVE_INFESTATION
};

const u16 gMistUsedStringIds[] =
{
    STRINGID_PKMNSHROUDEDINMIST, STRINGID_BUTITFAILED
};

const u16 gFocusEnergyUsedStringIds[] =
{
    STRINGID_PKMNGETTINGPUMPED, STRINGID_BUTITFAILED
};

const u16 gTransformUsedStringIds[] =
{
    STRINGID_PKMNTRANSFORMEDINTO, STRINGID_BUTITFAILED
};

const u16 gSubsituteUsedStringIds[] =
{
    STRINGID_PKMNMADESUBSTITUTE, STRINGID_TOOWEAKFORSUBSTITUTE
};

const u16 gGotPoisonedStringIds[] =
{
    STRINGID_PKMNWASPOISONED, STRINGID_PKMNPOISONEDBY
};

const u16 gGotParalyzedStringIds[] =
{
    STRINGID_PKMNWASPARALYZED, STRINGID_PKMNWASPARALYZEDBY
};

const u16 gFellAsleepStringIds[] =
{
    STRINGID_PKMNFELLASLEEP, STRINGID_PKMNMADESLEEP,
};

const u16 gGotBurnedStringIds[] =
{
    STRINGID_PKMNWASBURNED, STRINGID_PKMNBURNEDBY
};

const u16 gGotFrozenStringIds[] =
{
    STRINGID_PKMNWASFROZEN, STRINGID_PKMNFROZENBY
};

const u16 gGotDefrostedStringIds[] =
{
    STRINGID_PKMNWASDEFROSTED2, STRINGID_PKMNWASDEFROSTEDBY
};

const u16 gKOFailedStringIds[] =
{
    STRINGID_ATTACKMISSED, STRINGID_PKMNUNAFFECTED
};

const u16 gAttractUsedStringIds[] =
{
    STRINGID_PKMNFELLINLOVE, STRINGID_PKMNSXINFATUATEDY
};

const u16 gLeechSeedDrainStringIds[] =
{
    STRINGID_PKMNENERGYDRAINED, STRINGID_ITSUCKEDLIQUIDOOZE
};

const u16 gSportsUsedStringIds[] =
{
    STRINGID_ELECTRICITYWEAKENED, STRINGID_FIREWEAKENED
};

const u16 gPartyStatusHealStringIds[] =
{
    STRINGID_BELLCHIMED, STRINGID_BELLCHIMED, STRINGID_BELLCHIMED, STRINGID_BELLCHIMED,
    // interesting how there are four instances of the same string
    STRINGID_SOOTHINGAROMA
};

const u16 gFutureMoveUsedStringIds[] =
{
    STRINGID_PKMNFORESAWATTACK, STRINGID_PKMNCHOSEXASDESTINY
};

const u16 gBallEscapeStringIds[] =
{
    STRINGID_PKMNBROKEFREE, STRINGID_ITAPPEAREDCAUGHT, STRINGID_AARGHALMOSTHADIT, STRINGID_SHOOTSOCLOSE
};

// Overworld weathers that don't have an associated battle weather default to "It is raining."
const u16 gWeatherStartsStringIds[] =
{
    [WEATHER_NONE]               = STRINGID_ITISRAINING,
    [WEATHER_SUNNY_CLOUDS]       = STRINGID_ITISRAINING,
    [WEATHER_SUNNY]              = STRINGID_ITISRAINING,
    [WEATHER_RAIN]               = STRINGID_ITISRAINING,
    [WEATHER_SNOW]               = STRINGID_ITISRAINING,
    [WEATHER_RAIN_THUNDERSTORM]  = STRINGID_ITISRAINING,
    [WEATHER_FOG_HORIZONTAL]     = STRINGID_ITISRAINING,
    [WEATHER_VOLCANIC_ASH]       = STRINGID_ITISRAINING,
    [WEATHER_SANDSTORM]          = STRINGID_SANDSTORMISRAGING,
    [WEATHER_FOG_DIAGONAL]       = STRINGID_ITISRAINING,
    [WEATHER_UNDERWATER]         = STRINGID_ITISRAINING,
    [WEATHER_SHADE]              = STRINGID_ITISRAINING,
    [WEATHER_DROUGHT]            = STRINGID_SUNLIGHTSTRONG,
    [WEATHER_DOWNPOUR]           = STRINGID_ITISRAINING,
    [WEATHER_UNDERWATER_BUBBLES] = STRINGID_ITISRAINING,
    [WEATHER_ABNORMAL]           = STRINGID_ITISRAINING
};

const u16 gInobedientStringIds[] =
{
    STRINGID_PKMNLOAFING, STRINGID_PKMNWONTOBEY, STRINGID_PKMNTURNEDAWAY,
    STRINGID_PKMNPRETENDNOTNOTICE, STRINGID_PKMNINCAPABLEOFPOWER
};

const u16 gSafariGetNearStringIds[] =
{
    STRINGID_CREPTCLOSER, STRINGID_CANTGETCLOSER
};

const u16 gSafariPokeblockResultStringIds[] =
{
    STRINGID_PKMNCURIOUSABOUTX, STRINGID_PKMNENTHRALLEDBYX, STRINGID_PKMNIGNOREDX
};

const u16 gTrainerItemCuredStatusStringIds[] =
{
    STRINGID_PKMNSITEMSNAPPEDOUT, STRINGID_PKMNSITEMCUREDPARALYSIS, STRINGID_PKMNSITEMDEFROSTEDIT,
    STRINGID_PKMNSITEMHEALEDBURN, STRINGID_PKMNSITEMCUREDPOISON, STRINGID_PKMNSITEMWOKEIT
};

const u16 gBerryEffectStringIds[] =
{
    STRINGID_PKMNSITEMCUREDPROBLEM, STRINGID_PKMNSITEMNORMALIZEDSTATUS
};

const u16 gBRNPreventionStringIds[] =
{
    STRINGID_PKMNSXPREVENTSBURNS, STRINGID_PKMNSXPREVENTSYSZ, STRINGID_PKMNSXHADNOEFFECTONY
};

const u16 gPRLZPreventionStringIds[] =
{
    STRINGID_PKMNPREVENTSPARALYSISWITH, STRINGID_PKMNSXPREVENTSYSZ, STRINGID_PKMNSXHADNOEFFECTONY
};

const u16 gPSNPreventionStringIds[] =
{
    STRINGID_PKMNPREVENTSPOISONINGWITH, STRINGID_PKMNSXPREVENTSYSZ, STRINGID_PKMNSXHADNOEFFECTONY
};

const u16 gItemSwapStringIds[] =
{
    STRINGID_PKMNOBTAINEDX, STRINGID_PKMNOBTAINEDX2, STRINGID_PKMNOBTAINEDXYOBTAINEDZ
};

const u16 gFlashFireStringIds[] =
{
    STRINGID_PKMNRAISEDFIREPOWERWITH, STRINGID_PKMNSXMADEYINEFFECTIVE
};

const u16 gCaughtMonStringIds[] =
{
    STRINGID_PKMNTRANSFERREDSOMEONESPC, STRINGID_PKMNTRANSFERREDLANETTESPC, STRINGID_PKMNBOXSOMEONESPCFULL, STRINGID_PKMNBOXLANETTESPCFULL,
};

const u16 gTrappingMoves[] =
{
    MOVE_BIND, MOVE_WRAP, MOVE_FIRE_SPIN, MOVE_CLAMP, MOVE_WHIRLPOOL, MOVE_SAND_TOMB, MOVE_INFESTATION, 0xFFFF
};

const u16 gRoomsStringIds[] =
{
    STRINGID_PKMNTWISTEDDIMENSIONS, STRINGID_TRICKROOMENDS,
    STRINGID_SWAPSDEFANDSPDEFOFALLPOKEMON, STRINGID_WONDERROOMENDS,
    STRINGID_HELDITEMSLOSEEFFECTS, STRINGID_MAGICROOMENDS,
    STRINGID_EMPTYSTRING3
};

const u16 gStatusConditionsStringIds[] =
{
    STRINGID_PKMNWASPOISONED, STRINGID_PKMNBADLYPOISONED, STRINGID_PKMNWASBURNED, STRINGID_PKMNWASPARALYZED, STRINGID_PKMNFELLASLEEP
};

const u8 gText_PkmnIsEvolving[] = _("What?\n{STR_VAR_1} is evolving!");
const u8 gText_CongratsPkmnEvolved[] = _("Congratulations! Your {STR_VAR_1}\nevolved into {STR_VAR_2}!{WAIT_SE}\p");
const u8 gText_PkmnStoppedEvolving[] = _("Huh? {STR_VAR_1}\nstopped evolving!\p");
const u8 gText_EllipsisQuestionMark[] = _("……?\p");
const u8 gText_WhatWillPkmnDo[] = _("What will\n{B_ACTIVE_NAME2} do?");
const u8 gText_WhatWillPkmnDo2[] = _("What will\n{B_PLAYER_NAME} do?");
const u8 gText_WhatWillWallyDo[] = _("What will\nWALLY do?");
const u8 gText_LinkStandby[] = _("{PAUSE 16}Link standby…");
const u8 gText_BattleMenu[] = _("FIGHT{CLEAR_TO 56}BAG\nPOKéMON{CLEAR_TO 56}RUN");
const u8 gText_SafariZoneMenu[] = _("BALL{CLEAR_TO 56}{POKEBLOCK}\nGO NEAR{CLEAR_TO 56}RUN");
const u8 gText_MoveInterfacePP[] = _("PP ");
const u8 gText_MoveInterfaceType[] = _("TYPE/");
const u8 gText_MoveInterfacePpType[] = _("{PALETTE 5}{COLOR_HIGHLIGHT_SHADOW DYNAMIC_COLOR4 DYNAMIC_COLOR5 DYNAMIC_COLOR6}PP\nTYPE/");
const u8 gText_MoveInterfaceDynamicColors[] = _("{PALETTE 5}{COLOR_HIGHLIGHT_SHADOW DYNAMIC_COLOR4 DYNAMIC_COLOR5 DYNAMIC_COLOR6}");
const u8 gText_WhichMoveToForget4[] = _("{PALETTE 5}{COLOR_HIGHLIGHT_SHADOW DYNAMIC_COLOR4 DYNAMIC_COLOR5 DYNAMIC_COLOR6}Which move should\nbe forgotten?");
const u8 gText_BattleYesNoChoice[] = _("{PALETTE 5}{COLOR_HIGHLIGHT_SHADOW DYNAMIC_COLOR4 DYNAMIC_COLOR5 DYNAMIC_COLOR6}Yes\nNo");
const u8 gText_BattleSwitchWhich[] = _("{PALETTE 5}{COLOR_HIGHLIGHT_SHADOW DYNAMIC_COLOR4 DYNAMIC_COLOR5 DYNAMIC_COLOR6}Switch\nwhich?");
const u8 gText_BattleSwitchWhich2[] = _("{PALETTE 5}{COLOR_HIGHLIGHT_SHADOW DYNAMIC_COLOR4 DYNAMIC_COLOR5 DYNAMIC_COLOR6}");
const u8 gText_BattleSwitchWhich3[] = _("{UP_ARROW}");
const u8 gText_BattleSwitchWhich4[] = _("{ESCAPE 4}");
const u8 gText_BattleSwitchWhich5[] = _("-");

const u8 * const gStatNamesTable2[] =
{
    gText_HP3, gText_SpAtk, gText_Attack,
    gText_SpDef, gText_Defense, gText_Speed
};

const u8 gText_SafariBalls[] = _("{HIGHLIGHT DARK_GREY}SAFARI BALLS");
const u8 gText_SafariBallLeft[] = _("{HIGHLIGHT DARK_GREY}Left: $" "{HIGHLIGHT DARK_GREY}");
const u8 gText_Sleep[] = _("sleep");
const u8 gText_Poison[] = _("poison");
const u8 gText_Burn[] = _("burn");
const u8 gText_Paralysis[] = _("paralysis");
const u8 gText_Ice[] = _("ice");
const u8 gText_Confusion[] = _("confusion");
const u8 gText_Love[] = _("love");
const u8 gText_SpaceAndSpace[] = _(" and ");
const u8 gText_CommaSpace[] = _(", ");
const u8 gText_Space2[] = _(" ");
const u8 gText_LineBreak[] = _("\l");
const u8 gText_NewLine[] = _("\n");
const u8 gText_Are[] = _("are");
const u8 gText_Are2[] = _("are");
const u8 gText_BadEgg[] = _("Bad EGG");
const u8 gText_BattleWallyName[] = _("WALLY");
const u8 gText_Win[] = _("{HIGHLIGHT TRANSPARENT}Win");
const u8 gText_Loss[] = _("{HIGHLIGHT TRANSPARENT}Loss");
const u8 gText_Draw[] = _("{HIGHLIGHT TRANSPARENT}Draw");
static const u8 sText_SpaceIs[] = _(" is");
static const u8 sText_ApostropheS[] = _("'s");

static const u8 sATypeMove_Table[][NUMBER_OF_MON_TYPES - 1] =
{
    [TYPE_NORMAL]   = _("a NORMAL move"),
    [TYPE_FIGHTING] = _("a FIGHTING move"),
    [TYPE_FLYING]   = _("a FLYING move"),
    [TYPE_POISON]   = _("a POISON move"),
    [TYPE_GROUND]   = _("a GROUND move"),
    [TYPE_ROCK]     = _("a ROCK move"),
    [TYPE_BUG]      = _("a BUG move"),
    [TYPE_GHOST]    = _("a GHOST move"),
    [TYPE_STEEL]    = _("a STEEL move"),
    [TYPE_MYSTERY]  = _("a ??? move"),
    [TYPE_FIRE]     = _("a FIRE move"),
    [TYPE_WATER]    = _("a WATER move"),
    [TYPE_GRASS]    = _("a GRASS move"),
    [TYPE_ELECTRIC] = _("an ELECTRIC move"),
    [TYPE_PSYCHIC]  = _("a PSYCHIC move"),
    [TYPE_ICE]      = _("an ICE move"),
    [TYPE_DRAGON]   = _("a DRAGON move"),
    [TYPE_DARK]     = _("a DARK move"),
    [TYPE_FAIRY]    = _("a FAIRY move"),
};

const u8 gText_BattleTourney[] = _("BATTLE TOURNEY");
static const u8 sText_Round1[] = _("Round 1");
static const u8 sText_Round2[] = _("Round 2");
static const u8 sText_Semifinal[] = _("Semifinal");
static const u8 sText_Final[] = _("Final");

const u8 *const gRoundsStringTable[DOME_ROUNDS_COUNT] =
{
    [DOME_ROUND1]    = sText_Round1,
    [DOME_ROUND2]    = sText_Round2,
    [DOME_SEMIFINAL] = sText_Semifinal,
    [DOME_FINAL]     = sText_Final
};

const u8 gText_TheGreatNewHope[] = _("The great new hope!\p");
const u8 gText_WillChampionshipDreamComeTrue[] = _("Will the championship dream come true?!\p");
const u8 gText_AFormerChampion[] = _("A former CHAMPION!\p");
const u8 gText_ThePreviousChampion[] = _("The previous CHAMPION!\p");
const u8 gText_TheUnbeatenChampion[] = _("The unbeaten CHAMPION!\p");
const u8 gText_PlayerMon1Name[] = _("{B_PLAYER_MON1_NAME}");
const u8 gText_Vs[] = _("VS");
const u8 gText_OpponentMon1Name[] = _("{B_OPPONENT_MON1_NAME}");
const u8 gText_Mind[] = _("Mind");
const u8 gText_Skill[] = _("Skill");
const u8 gText_Body[] = _("Body");
const u8 gText_Judgement[] = _("{B_BUFF1}{CLEAR 13}Judgment{CLEAR 13}{B_BUFF2}");
static const u8 sText_TwoTrainersSentPkmn[] = _("{B_TRAINER1_CLASS} {B_TRAINER1_NAME} sent\nout {B_OPPONENT_MON1_NAME}!\p{B_TRAINER2_CLASS} {B_TRAINER2_NAME} sent\nout {B_OPPONENT_MON2_NAME}!");
static const u8 sText_Trainer2SentOutPkmn[] = _("{B_TRAINER2_CLASS} {B_TRAINER2_NAME} sent\nout {B_BUFF1}!");
static const u8 sText_TwoTrainersWantToBattle[] = _("{B_TRAINER1_CLASS} {B_TRAINER1_NAME} and\n{B_TRAINER2_CLASS} {B_TRAINER2_NAME}\lwant to battle!\p");
static const u8 sText_InGamePartnerSentOutZGoN[] = _("{B_PARTNER_CLASS} {B_PARTNER_NAME} sent\nout {B_PLAYER_MON2_NAME}!\lGo, {B_PLAYER_MON1_NAME}!");
static const u8 sText_TwoInGameTrainersDefeated[] = _("{B_TRAINER1_CLASS} {B_TRAINER1_NAME} and\n{B_TRAINER2_CLASS} {B_TRAINER2_NAME}\lwere defeated!\p");
static const u8 sText_Trainer2LoseText[] = _("{B_TRAINER2_LOSE_TEXT}");
static const u8 sText_PkmnIncapableOfPower[] = _("{B_ATK_NAME_WITH_PREFIX} appears incapable\nof using its power!");
static const u8 sText_GlintAppearsInEye[] = _("A glint appears in\n{B_SCR_ACTIVE_NAME_WITH_PREFIX}'s eyes!");
static const u8 sText_PkmnGettingIntoPosition[] = _("{B_SCR_ACTIVE_NAME_WITH_PREFIX} is getting into\nposition!");
static const u8 sText_PkmnBeganGrowlingDeeply[] = _("{B_SCR_ACTIVE_NAME_WITH_PREFIX} began growling deeply!");
static const u8 sText_PkmnEagerForMore[] = _("{B_SCR_ACTIVE_NAME_WITH_PREFIX} is eager for more!");

const u16 gBattlePalaceFlavorTextTable[] =
{
    STRINGID_GLINTAPPEARSINEYE,
    STRINGID_PKMNGETTINGINTOPOSITION,
    STRINGID_PKMNBEGANGROWLINGDEEPLY,
    STRINGID_PKMNEAGERFORMORE
};

static const u8 sText_RefIfNothingIsDecided[] = _("REFEREE: If nothing is decided in\n3 turns, we will go to judging!");
static const u8 sText_RefThatsIt[] = _("REFEREE: That's it! We will now go to\njudging to determine the winner!");
static const u8 sText_RefJudgeMind[] = _("REFEREE: Judging category 1, Mind!\nThe POKéMON showing the most guts!\p");
static const u8 sText_RefJudgeSkill[] = _("REFEREE: Judging category 2, Skill!\nThe POKéMON using moves the best!\p");
static const u8 sText_RefJudgeBody[] = _("REFEREE: Judging category 3, Body!\nThe POKéMON with the most vitality!\p");
static const u8 sText_RefJudgement1[] = _("REFEREE: Judgment: {B_BUFF1} to {B_BUFF2}!\nThe winner is {B_PLAYER_NAME}'s {B_PLAYER_MON1_NAME}!\p");
static const u8 sText_RefJudgement2[] = _("REFEREE: Judgment: {B_BUFF1} to {B_BUFF2}!\nThe winner is {B_TRAINER1_NAME}'s {B_OPPONENT_MON1_NAME}!\p");
static const u8 sText_RefJudgement3[] = _("REFEREE: Judgment: 3 to 3!\nWe have a draw!\p");
static const u8 sText_DefeatedOpponentByReferee[] = _("{B_PLAYER_MON1_NAME} defeated the opponent\n{B_OPPONENT_MON1_NAME} in a REFEREE's decision!");
static const u8 sText_LostToOpponentByReferee[] = _("{B_PLAYER_MON1_NAME} lost to the opponent\n{B_OPPONENT_MON1_NAME} in a REFEREE's decision!");
static const u8 sText_TiedOpponentByReferee[] = _("{B_PLAYER_MON1_NAME} tied the opponent\n{B_OPPONENT_MON1_NAME} in a REFEREE's decision!");
static const u8 sText_RefCommenceBattle[] = _("REFEREE: {B_PLAYER_MON1_NAME} VS {B_OPPONENT_MON1_NAME}!\nCommence battling!");

const u8 * const gRefereeStringsTable[] =
{
    sText_RefIfNothingIsDecided,
    sText_RefThatsIt,
    sText_RefJudgeMind,
    sText_RefJudgeSkill,
    sText_RefJudgeBody,
    sText_RefJudgement1,
    sText_RefJudgement2,
    sText_RefJudgement3,
    sText_RefCommenceBattle,
};

static const u8 sText_QuestionForfeitMatch[] = _("Would you like to forfeit the match\nand quit now?");
static const u8 sText_ForfeitedMatch[] = _("{B_PLAYER_NAME} forfeited the match!");
static const u8 sText_Trainer1WinText[] = _("{B_TRAINER1_WIN_TEXT}");
static const u8 sText_Trainer2WinText[] = _("{B_TRAINER2_WIN_TEXT}");
static const u8 sText_Trainer1Fled[] = _( "{PLAY_SE SE_FLEE}{B_TRAINER1_CLASS} {B_TRAINER1_NAME} fled!");
static const u8 sText_PlayerLostAgainstTrainer1[] = _("Player lost against\n{B_TRAINER1_CLASS} {B_TRAINER1_NAME}!");
static const u8 sText_PlayerBattledToDrawTrainer1[] = _("Player battled to a draw against\n{B_TRAINER1_CLASS} {B_TRAINER1_NAME}!");
const u8 gText_RecordBattleToPass[] = _("Would you like to record your battle\non your FRONTIER PASS?");
const u8 gText_BattleRecordedOnPass[] = _("{B_PLAYER_NAME}'s battle result was recorded\non the FRONTIER PASS.");
static const u8 sText_LinkTrainerWantsToBattlePause[] = _("{B_LINK_OPPONENT1_NAME}\nwants to battle!{PAUSE 49}");
static const u8 sText_TwoLinkTrainersWantToBattlePause[] = _("{B_LINK_OPPONENT1_NAME} and {B_LINK_OPPONENT2_NAME}\nwant to battle!{PAUSE 49}");
static const u8 sText_Your1[] = _("Your");
static const u8 sText_Opposing1[] = _("The opposing");
static const u8 sText_Your2[] = _("your");
static const u8 sText_Opposing2[] = _("the opposing");

// This is four lists of moves which use a different attack string in Japanese
// to the default. See the documentation for ChooseTypeOfMoveUsedString for more detail.
static const u16 sGrammarMoveUsedTable[] =
{
    MOVE_SWORDS_DANCE, MOVE_STRENGTH, MOVE_GROWTH,
    MOVE_HARDEN, MOVE_MINIMIZE, MOVE_SMOKESCREEN,
    MOVE_WITHDRAW, MOVE_DEFENSE_CURL, MOVE_EGG_BOMB,
    MOVE_SMOG, MOVE_BONE_CLUB, MOVE_FLASH, MOVE_SPLASH,
    MOVE_ACID_ARMOR, MOVE_BONEMERANG, MOVE_REST, MOVE_SHARPEN,
    MOVE_SUBSTITUTE, MOVE_MIND_READER, MOVE_SNORE,
    MOVE_PROTECT, MOVE_SPIKES, MOVE_ENDURE, MOVE_ROLLOUT,
    MOVE_SWAGGER, MOVE_SLEEP_TALK, MOVE_HIDDEN_POWER,
    MOVE_PSYCH_UP, MOVE_EXTREME_SPEED, MOVE_FOLLOW_ME,
    MOVE_TRICK, MOVE_ASSIST, MOVE_INGRAIN, MOVE_KNOCK_OFF,
    MOVE_CAMOUFLAGE, MOVE_ASTONISH, MOVE_ODOR_SLEUTH,
    MOVE_GRASS_WHISTLE, MOVE_SHEER_COLD, MOVE_MUDDY_WATER,
    MOVE_IRON_DEFENSE, MOVE_BOUNCE, 0,

    MOVE_TELEPORT, MOVE_RECOVER, MOVE_BIDE, MOVE_AMNESIA,
    MOVE_FLAIL, MOVE_TAUNT, MOVE_BULK_UP, 0,

    MOVE_MEDITATE, MOVE_AGILITY, MOVE_MIMIC, MOVE_DOUBLE_TEAM,
    MOVE_BARRAGE, MOVE_TRANSFORM, MOVE_STRUGGLE, MOVE_SCARY_FACE,
    MOVE_CHARGE, MOVE_WISH, MOVE_BRICK_BREAK, MOVE_YAWN,
    MOVE_FEATHER_DANCE, MOVE_TEETER_DANCE, MOVE_MUD_SPORT,
    MOVE_FAKE_TEARS, MOVE_WATER_SPORT, MOVE_CALM_MIND, 0,

    MOVE_POUND, MOVE_SCRATCH, MOVE_VISE_GRIP,
    MOVE_WING_ATTACK, MOVE_FLY, MOVE_BIND, MOVE_SLAM,
    MOVE_HORN_ATTACK, MOVE_WRAP, MOVE_THRASH, MOVE_TAIL_WHIP,
    MOVE_LEER, MOVE_BITE, MOVE_GROWL, MOVE_ROAR,
    MOVE_SING, MOVE_PECK, MOVE_ABSORB, MOVE_STRING_SHOT,
    MOVE_EARTHQUAKE, MOVE_FISSURE, MOVE_DIG, MOVE_TOXIC,
    MOVE_SCREECH, MOVE_METRONOME, MOVE_LICK, MOVE_CLAMP,
    MOVE_CONSTRICT, MOVE_POISON_GAS, MOVE_BUBBLE,
    MOVE_SLASH, MOVE_SPIDER_WEB, MOVE_NIGHTMARE, MOVE_CURSE,
    MOVE_FORESIGHT, MOVE_CHARM, MOVE_ATTRACT, MOVE_ROCK_SMASH,
    MOVE_UPROAR, MOVE_SPIT_UP, MOVE_SWALLOW, MOVE_TORMENT,
    MOVE_FLATTER, MOVE_ROLE_PLAY, MOVE_ENDEAVOR, MOVE_TICKLE,
    MOVE_COVET, 0
};

static const u8 sDummyWeirdStatusString[] = {EOS, EOS, EOS, EOS, EOS, EOS, EOS, EOS, 0, 0};

static const struct BattleWindowText sTextOnWindowsInfo_Normal[] =
{
// The corresponding WindowTemplate is gStandardBattleWindowTemplates[] within src/battle_bg.c
    { // 0 Standard battle message
        .fillValue = PIXEL_FILL(0xF),
        .fontId = 1,
        .x = 0,
        .y = 1,
        .letterSpacing = 0,
        .lineSpacing = 0,
        .speed = 1,
        .fgColor = 1,
        .bgColor = 15,
        .shadowColor = 6,
    },
    { // 1 "What will (pokemon) do?"
        .fillValue = PIXEL_FILL(0xF),
        .fontId = 1,
        .x = 1,
        .y = 1,
        .letterSpacing = 0,
        .lineSpacing = 0,
        .speed = 0,
        .fgColor = 1,
        .bgColor = 15,
        .shadowColor = 6,
    },
    { // 2 "Fight/Pokemon/Bag/Run"
        .fillValue = PIXEL_FILL(0xE),
        .fontId = 1,
        .x = 0,
        .y = 1,
        .letterSpacing = 0,
        .lineSpacing = 0,
        .speed = 0,
        .fgColor = 13,
        .bgColor = 14,
        .shadowColor = 15,
    },
    { // 3 Top left move
        .fillValue = PIXEL_FILL(0xE),
        .fontId = 7,
        .x = 0,
        .y = 1,
        .letterSpacing = 0,
        .lineSpacing = 0,
        .speed = 0,
        .fgColor = 13,
        .bgColor = 14,
        .shadowColor = 15,
    },
    { // 4 Top right move
        .fillValue = PIXEL_FILL(0xE),
        .fontId = 7,
        .x = 0,
        .y = 1,
        .letterSpacing = 0,
        .lineSpacing = 0,
        .speed = 0,
        .fgColor = 13,
        .bgColor = 14,
        .shadowColor = 15,
    },
    { // 5 Bottom left move
        .fillValue = PIXEL_FILL(0xE),
        .fontId = 7,
        .x = 0,
        .y = 1,
        .letterSpacing = 0,
        .lineSpacing = 0,
        .speed = 0,
        .fgColor = 13,
        .bgColor = 14,
        .shadowColor = 15,
    },
    { // 6 Bottom right move
        .fillValue = PIXEL_FILL(0xE),
        .fontId = 7,
        .x = 0,
        .y = 1,
        .letterSpacing = 0,
        .lineSpacing = 0,
        .speed = 0,
        .fgColor = 13,
        .bgColor = 14,
        .shadowColor = 15,
    },
    { // 7 "PP"
        .fillValue = PIXEL_FILL(0xE),
        .fontId = 7,
        .x = 0,
        .y = 1,
        .letterSpacing = 0,
        .lineSpacing = 0,
        .speed = 0,
        .fgColor = 12,
        .bgColor = 14,
        .shadowColor = 11,
    },
    { // 8
        .fillValue = PIXEL_FILL(0xE),
        .fontId = 1,
        .x = 0,
        .y = 1,
        .letterSpacing = 0,
        .lineSpacing = 0,
        .speed = 0,
        .fgColor = 13,
        .bgColor = 14,
        .shadowColor = 15,
    },
    { // 9 PP remaining
        .fillValue = PIXEL_FILL(0xE),
        .fontId = 1,
        .x = 2,
        .y = 1,
        .letterSpacing = 0,
        .lineSpacing = 0,
        .speed = 0,
        .fgColor = 12,
        .bgColor = 14,
        .shadowColor = 11,
    },
    { // 10 "type"
        .fillValue = PIXEL_FILL(0xE),
        .fontId = 7,
        .x = 0,
        .y = 1,
        .letterSpacing = 0,
        .lineSpacing = 0,
        .speed = 0,
        .fgColor = 13,
        .bgColor = 14,
        .shadowColor = 15,
    },
    { // 11 "switch which?"
        .fillValue = PIXEL_FILL(0xE),
        .fontId = 7,
        .x = 0,
        .y = 1,
        .letterSpacing = 0,
        .lineSpacing = 0,
        .speed = 0,
        .fgColor = 13,
        .bgColor = 14,
        .shadowColor = 15,
    },
    { // 12 "gText_BattleYesNoChoice"
        .fillValue = PIXEL_FILL(0xE),
        .fontId = 1,
        .x = 0,
        .y = 1,
        .letterSpacing = 0,
        .lineSpacing = 0,
        .speed = 0,
        .fgColor = 13,
        .bgColor = 14,
        .shadowColor = 15,
    },
    { // 13
        .fillValue = PIXEL_FILL(0xE),
        .fontId = 1,
        .x = 0,
        .y = 1,
        .letterSpacing = 0,
        .lineSpacing = 0,
        .speed = 0,
        .fgColor = 13,
        .bgColor = 14,
        .shadowColor = 15,
    },
    { // 14
        .fillValue = PIXEL_FILL(0),
        .fontId = 1,
        .x = 32,
        .y = 1,
        .letterSpacing = 0,
        .lineSpacing = 0,
        .speed = 0,
        .fgColor = 1,
        .bgColor = 0,
        .shadowColor = 2,
    },
    { // 15
        .fillValue = PIXEL_FILL(0xE),
        .fontId = 1,
        .x = -1,
        .y = 1,
        .letterSpacing = 0,
        .lineSpacing = 0,
        .speed = 0,
        .fgColor = 13,
        .bgColor = 14,
        .shadowColor = 15,
    },
    { // 16
        .fillValue = PIXEL_FILL(0xE),
        .fontId = 1,
        .x = -1,
        .y = 1,
        .letterSpacing = 0,
        .lineSpacing = 0,
        .speed = 0,
        .fgColor = 13,
        .bgColor = 14,
        .shadowColor = 15,
    },
    { // 17
        .fillValue = PIXEL_FILL(0xE),
        .fontId = 1,
        .x = -1,
        .y = 1,
        .letterSpacing = 0,
        .lineSpacing = 0,
        .speed = 0,
        .fgColor = 13,
        .bgColor = 14,
        .shadowColor = 15,
    },
    { // 18
        .fillValue = PIXEL_FILL(0xE),
        .fontId = 1,
        .x = -1,
        .y = 1,
        .letterSpacing = 0,
        .lineSpacing = 0,
        .speed = 0,
        .fgColor = 13,
        .bgColor = 14,
        .shadowColor = 15,
    },
    { // 19
        .fillValue = PIXEL_FILL(0xE),
        .fontId = 1,
        .x = -1,
        .y = 1,
        .letterSpacing = 0,
        .lineSpacing = 0,
        .speed = 0,
        .fgColor = 13,
        .bgColor = 14,
        .shadowColor = 15,
    },
    { // 20
        .fillValue = PIXEL_FILL(0xE),
        .fontId = 1,
        .x = -1,
        .y = 1,
        .letterSpacing = 0,
        .lineSpacing = 0,
        .speed = 0,
        .fgColor = 13,
        .bgColor = 14,
        .shadowColor = 15,
    },
    { // 21
        .fillValue = PIXEL_FILL(0),
        .fontId = 1,
        .x = -1,
        .y = 1,
        .letterSpacing = 0,
        .lineSpacing = 0,
        .speed = 0,
        .fgColor = 1,
        .bgColor = 0,
        .shadowColor = 6,
    },
    { // 22
        .fillValue = PIXEL_FILL(0),
        .fontId = 1,
        .x = -1,
        .y = 1,
        .letterSpacing = 0,
        .lineSpacing = 0,
        .speed = 0,
        .fgColor = 1,
        .bgColor = 0,
        .shadowColor = 6,
    },
    { // 23
        .fillValue = PIXEL_FILL(0x0),
        .fontId = 1,
        .x = -1,
        .y = 1,
        .letterSpacing = 0,
        .lineSpacing = 0,
        .speed = 0,
        .fgColor = 1,
        .bgColor = 0,
        .shadowColor = 6,
    },
};

static const struct BattleWindowText sTextOnWindowsInfo_Arena[] =
{
    { // 0
        .fillValue = PIXEL_FILL(0xF),
        .fontId = 1,
        .x = 0,
        .y = 1,
        .letterSpacing = 0,
        .lineSpacing = 0,
        .speed = 1,
        .fgColor = 1,
        .bgColor = 15,
        .shadowColor = 6,
    },
    { // 1
        .fillValue = PIXEL_FILL(0xF),
        .fontId = 1,
        .x = 1,
        .y = 1,
        .letterSpacing = 0,
        .lineSpacing = 0,
        .speed = 0,
        .fgColor = 1,
        .bgColor = 15,
        .shadowColor = 6,
    },
    { // 2
        .fillValue = PIXEL_FILL(0xE),
        .fontId = 1,
        .x = 0,
        .y = 1,
        .letterSpacing = 0,
        .lineSpacing = 0,
        .speed = 0,
        .fgColor = 13,
        .bgColor = 14,
        .shadowColor = 15,
    },
    { // 3
        .fillValue = PIXEL_FILL(0xE),
        .fontId = 7,
        .x = 0,
        .y = 1,
        .letterSpacing = 0,
        .lineSpacing = 0,
        .speed = 0,
        .fgColor = 13,
        .bgColor = 14,
        .shadowColor = 15,
    },
    { // 4
        .fillValue = PIXEL_FILL(0xE),
        .fontId = 7,
        .x = 0,
        .y = 1,
        .letterSpacing = 0,
        .lineSpacing = 0,
        .speed = 0,
        .fgColor = 13,
        .bgColor = 14,
        .shadowColor = 15,
    },
    { // 5
        .fillValue = PIXEL_FILL(0xE),
        .fontId = 7,
        .x = 0,
        .y = 1,
        .letterSpacing = 0,
        .lineSpacing = 0,
        .speed = 0,
        .fgColor = 13,
        .bgColor = 14,
        .shadowColor = 15,
    },
    { // 6
        .fillValue = PIXEL_FILL(0xE),
        .fontId = 7,
        .x = 0,
        .y = 1,
        .letterSpacing = 0,
        .lineSpacing = 0,
        .speed = 0,
        .fgColor = 13,
        .bgColor = 14,
        .shadowColor = 15,
    },
    { // 7
        .fillValue = PIXEL_FILL(0xE),
        .fontId = 7,
        .x = 0,
        .y = 1,
        .letterSpacing = 0,
        .lineSpacing = 0,
        .speed = 0,
        .fgColor = 12,
        .bgColor = 14,
        .shadowColor = 11,
    },
    { // 8
        .fillValue = PIXEL_FILL(0xE),
        .fontId = 1,
        .x = 0,
        .y = 1,
        .letterSpacing = 0,
        .lineSpacing = 0,
        .speed = 0,
        .fgColor = 13,
        .bgColor = 14,
        .shadowColor = 15,
    },
    { // 9
        .fillValue = PIXEL_FILL(0xE),
        .fontId = 1,
        .x = 2,
        .y = 1,
        .letterSpacing = 0,
        .lineSpacing = 0,
        .speed = 0,
        .fgColor = 12,
        .bgColor = 14,
        .shadowColor = 11,
    },
    { // 10
        .fillValue = PIXEL_FILL(0xE),
        .fontId = 7,
        .x = 0,
        .y = 1,
        .letterSpacing = 0,
        .lineSpacing = 0,
        .speed = 0,
        .fgColor = 13,
        .bgColor = 14,
        .shadowColor = 15,
    },
    { // 11
        .fillValue = PIXEL_FILL(0xE),
        .fontId = 7,
        .x = 0,
        .y = 1,
        .letterSpacing = 0,
        .lineSpacing = 0,
        .speed = 0,
        .fgColor = 13,
        .bgColor = 14,
        .shadowColor = 15,
    },
    { // 12
        .fillValue = PIXEL_FILL(0xE),
        .fontId = 1,
        .x = 0,
        .y = 1,
        .letterSpacing = 0,
        .lineSpacing = 0,
        .speed = 0,
        .fgColor = 13,
        .bgColor = 14,
        .shadowColor = 15,
    },
    { // 13
        .fillValue = PIXEL_FILL(0xE),
        .fontId = 1,
        .x = 0,
        .y = 1,
        .letterSpacing = 0,
        .lineSpacing = 0,
        .speed = 0,
        .fgColor = 13,
        .bgColor = 14,
        .shadowColor = 15,
    },
    { // 14
        .fillValue = PIXEL_FILL(0),
        .fontId = 1,
        .x = 32,
        .y = 1,
        .letterSpacing = 0,
        .lineSpacing = 0,
        .speed = 0,
        .fgColor = 1,
        .bgColor = 0,
        .shadowColor = 2,
    },
    { // 15
        .fillValue = PIXEL_FILL(0xE),
        .fontId = 1,
        .x = -1,
        .y = 1,
        .letterSpacing = 0,
        .lineSpacing = 0,
        .speed = 0,
        .fgColor = 1,
        .bgColor = 14,
        .shadowColor = 15,
    },
    { // 16
        .fillValue = PIXEL_FILL(0xE),
        .fontId = 1,
        .x = -1,
        .y = 1,
        .letterSpacing = 0,
        .lineSpacing = 0,
        .speed = 0,
        .fgColor = 13,
        .bgColor = 14,
        .shadowColor = 15,
    },
    { // 17
        .fillValue = PIXEL_FILL(0xE),
        .fontId = 1,
        .x = -1,
        .y = 1,
        .letterSpacing = 0,
        .lineSpacing = 0,
        .speed = 0,
        .fgColor = 13,
        .bgColor = 14,
        .shadowColor = 15,
    },
    { // 18
        .fillValue = PIXEL_FILL(0xE),
        .fontId = 1,
        .x = -1,
        .y = 1,
        .letterSpacing = 0,
        .lineSpacing = 0,
        .speed = 0,
        .fgColor = 13,
        .bgColor = 14,
        .shadowColor = 15,
    },
    { // 19
        .fillValue = PIXEL_FILL(0xE),
        .fontId = 1,
        .x = -1,
        .y = 1,
        .letterSpacing = 0,
        .lineSpacing = 0,
        .speed = 0,
        .fgColor = 13,
        .bgColor = 14,
        .shadowColor = 15,
    },
    { // 20
        .fillValue = PIXEL_FILL(0xE),
        .fontId = 1,
        .x = -1,
        .y = 1,
        .letterSpacing = 0,
        .lineSpacing = 0,
        .speed = 0,
        .fgColor = 13,
        .bgColor = 14,
        .shadowColor = 15,
    },
    { // 21
        .fillValue = PIXEL_FILL(0xE),
        .fontId = 1,
        .x = -1,
        .y = 1,
        .letterSpacing = 0,
        .lineSpacing = 0,
        .speed = 0,
        .fgColor = 13,
        .bgColor = 14,
        .shadowColor = 15,
    },
    { // 22
        .fillValue = PIXEL_FILL(0x1),
        .fontId = 1,
        .x = 0,
        .y = 1,
        .letterSpacing = 0,
        .lineSpacing = 0,
        .speed = 1,
        .fgColor = 2,
        .bgColor = 1,
        .shadowColor = 3,
    },
};

static const struct BattleWindowText *const sBattleTextOnWindowsInfo[] =
{
    sTextOnWindowsInfo_Normal, sTextOnWindowsInfo_Arena
};

static const u8 sRecordedBattleTextSpeeds[] = {8, 4, 1, 0};

// code
void BufferStringBattle(u16 stringID)
{
    s32 i;
    const u8 *stringPtr = NULL;

    gBattleMsgDataPtr = (struct BattleMsgData*)(&gBattleResources->bufferA[gActiveBattler][4]);
    gLastUsedItem = gBattleMsgDataPtr->lastItem;
    gLastUsedAbility = gBattleMsgDataPtr->lastAbility;
    gBattleScripting.battler = gBattleMsgDataPtr->scrActive;
    gBattleStruct->field_52 = gBattleMsgDataPtr->unk1605E;
    gBattleStruct->hpScale = gBattleMsgDataPtr->hpScale;
    gPotentialItemEffectBattler = gBattleMsgDataPtr->itemEffectBattler;
    gBattleStruct->stringMoveType = gBattleMsgDataPtr->moveType;

    for (i = 0; i < MAX_BATTLERS_COUNT; i++)
    {
        sBattlerAbilities[i] = gBattleMsgDataPtr->abilities[i];
    }
    for (i = 0; i < TEXT_BUFF_ARRAY_COUNT; i++)
    {
        gBattleTextBuff1[i] = gBattleMsgDataPtr->textBuffs[0][i];
        gBattleTextBuff2[i] = gBattleMsgDataPtr->textBuffs[1][i];
        gBattleTextBuff3[i] = gBattleMsgDataPtr->textBuffs[2][i];
    }

    switch (stringID)
    {
    case STRINGID_INTROMSG: // first battle msg
        if (gBattleTypeFlags & BATTLE_TYPE_TRAINER)
        {
            if (gBattleTypeFlags & (BATTLE_TYPE_LINK | BATTLE_TYPE_RECORDED_LINK))
            {
                if (gBattleTypeFlags & BATTLE_TYPE_TOWER_LINK_MULTI)
                {
                    stringPtr = sText_TwoTrainersWantToBattle;
                }
                else if (gBattleTypeFlags & BATTLE_TYPE_MULTI)
                {
                    if (gBattleTypeFlags & BATTLE_TYPE_RECORDED)
                        stringPtr = sText_TwoLinkTrainersWantToBattlePause;
                    else
                        stringPtr = sText_TwoLinkTrainersWantToBattle;
                }
                else
                {
                    if (gTrainerBattleOpponent_A == TRAINER_UNION_ROOM)
                        stringPtr = sText_Trainer1WantsToBattle;
                    else if (gBattleTypeFlags & BATTLE_TYPE_RECORDED)
                        stringPtr = sText_LinkTrainerWantsToBattlePause;
                    else
                        stringPtr = sText_LinkTrainerWantsToBattle;
                }
            }
            else
            {
                if (BATTLE_TWO_VS_ONE_OPPONENT)
                    stringPtr = sText_Trainer1WantsToBattle;
                else if (gBattleTypeFlags & (BATTLE_TYPE_MULTI | BATTLE_TYPE_INGAME_PARTNER))
                    stringPtr = sText_TwoTrainersWantToBattle;
                else if (gBattleTypeFlags & BATTLE_TYPE_TWO_OPPONENTS)
                    stringPtr = sText_TwoTrainersWantToBattle;
                else
                    stringPtr = sText_Trainer1WantsToBattle;
            }
        }
        else
        {
            if (gBattleTypeFlags & BATTLE_TYPE_LEGENDARY)
                stringPtr = sText_WildPkmnAppeared2;
            else if (gBattleTypeFlags & BATTLE_TYPE_DOUBLE) // interesting, looks like they had something planned for wild double battles
                stringPtr = sText_TwoWildPkmnAppeared;
            else if (gBattleTypeFlags & BATTLE_TYPE_WALLY_TUTORIAL)
                stringPtr = sText_WildPkmnAppearedPause;
            else
                stringPtr = sText_WildPkmnAppeared;
        }
        break;
    case STRINGID_INTROSENDOUT: // poke first send-out
        if (GetBattlerSide(gActiveBattler) == B_SIDE_PLAYER)
        {
            if (gBattleTypeFlags & BATTLE_TYPE_DOUBLE)
            {
                if (gBattleTypeFlags & BATTLE_TYPE_INGAME_PARTNER)
                    stringPtr = sText_InGamePartnerSentOutZGoN;
                else if (gBattleTypeFlags & BATTLE_TYPE_TWO_OPPONENTS)
                    stringPtr = sText_GoTwoPkmn;
                else if (gBattleTypeFlags & BATTLE_TYPE_MULTI)
                    stringPtr = sText_LinkPartnerSentOutPkmnGoPkmn;
                else
                    stringPtr = sText_GoTwoPkmn;
            }
            else
            {
                stringPtr = sText_GoPkmn;
            }
        }
        else
        {
            if (gBattleTypeFlags & BATTLE_TYPE_DOUBLE)
            {
                if (BATTLE_TWO_VS_ONE_OPPONENT)
                    stringPtr = sText_Trainer1SentOutTwoPkmn;
                else if (gBattleTypeFlags & BATTLE_TYPE_TWO_OPPONENTS)
                    stringPtr = sText_TwoTrainersSentPkmn;
                else if (gBattleTypeFlags & BATTLE_TYPE_TOWER_LINK_MULTI)
                    stringPtr = sText_TwoTrainersSentPkmn;
                else if (gBattleTypeFlags & BATTLE_TYPE_MULTI)
                    stringPtr = sText_TwoLinkTrainersSentOutPkmn;
                else if (gBattleTypeFlags & (BATTLE_TYPE_LINK | BATTLE_TYPE_RECORDED_LINK))
                    stringPtr = sText_LinkTrainerSentOutTwoPkmn;
                else
                    stringPtr = sText_Trainer1SentOutTwoPkmn;
            }
            else
            {
                if (!(gBattleTypeFlags & (BATTLE_TYPE_LINK | BATTLE_TYPE_RECORDED_LINK)))
                    stringPtr = sText_Trainer1SentOutPkmn;
                else if (gTrainerBattleOpponent_A == TRAINER_UNION_ROOM)
                    stringPtr = sText_Trainer1SentOutPkmn;
                else
                    stringPtr = sText_LinkTrainerSentOutPkmn;
            }
        }
        break;
    case STRINGID_RETURNMON: // sending poke to ball msg
        if (GetBattlerSide(gActiveBattler) == B_SIDE_PLAYER)
        {
            if (*(&gBattleStruct->hpScale) == 0)
                stringPtr = sText_PkmnThatsEnough;
            else if (*(&gBattleStruct->hpScale) == 1 || gBattleTypeFlags & BATTLE_TYPE_DOUBLE)
                stringPtr = sText_PkmnComeBack;
            else if (*(&gBattleStruct->hpScale) == 2)
                stringPtr = sText_PkmnOkComeBack;
            else
                stringPtr = sText_PkmnGoodComeBack;
        }
        else
        {
            if (gTrainerBattleOpponent_A == TRAINER_LINK_OPPONENT || gBattleTypeFlags & BATTLE_TYPE_RECORDED_LINK)
            {
                if (gBattleTypeFlags & BATTLE_TYPE_MULTI)
                    stringPtr = sText_LinkTrainer2WithdrewPkmn;
                else
                    stringPtr = sText_LinkTrainer1WithdrewPkmn;
            }
            else
            {
                stringPtr = sText_Trainer1WithdrewPkmn;
            }
        }
        break;
    case STRINGID_SWITCHINMON: // switch-in msg
        if (GetBattlerSide(gBattleScripting.battler) == B_SIDE_PLAYER)
        {
            if (*(&gBattleStruct->hpScale) == 0 || gBattleTypeFlags & BATTLE_TYPE_DOUBLE)
                stringPtr = sText_GoPkmn2;
            else if (*(&gBattleStruct->hpScale) == 1)
                stringPtr = sText_DoItPkmn;
            else if (*(&gBattleStruct->hpScale) == 2)
                stringPtr = sText_GoForItPkmn;
            else
                stringPtr = sText_YourFoesWeakGetEmPkmn;
        }
        else
        {
            if (gBattleTypeFlags & (BATTLE_TYPE_LINK | BATTLE_TYPE_RECORDED_LINK))
            {
                if (gBattleTypeFlags & BATTLE_TYPE_TOWER_LINK_MULTI)
                {
                    if (gBattleScripting.battler == 1)
                        stringPtr = sText_Trainer1SentOutPkmn2;
                    else
                        stringPtr = sText_Trainer2SentOutPkmn;
                }
                else
                {
                    if (gBattleTypeFlags & BATTLE_TYPE_MULTI)
                        stringPtr = sText_LinkTrainerMultiSentOutPkmn;
                    else if (gTrainerBattleOpponent_A == TRAINER_UNION_ROOM)
                        stringPtr = sText_Trainer1SentOutPkmn2;
                    else
                        stringPtr = sText_LinkTrainerSentOutPkmn2;
                }
            }
            else
            {
                if (gBattleTypeFlags & BATTLE_TYPE_TWO_OPPONENTS)
                {
                    if (gBattleScripting.battler == 1)
                        stringPtr = sText_Trainer1SentOutPkmn2;
                    else
                        stringPtr = sText_Trainer2SentOutPkmn;
                }
                else
                {
                    stringPtr = sText_Trainer1SentOutPkmn2;
                }
            }
        }
        break;
    case STRINGID_USEDMOVE: // pokemon used a move msg
        if (gBattleStruct->zmove.active && gBattleStruct->zmove.activeSplit != SPLIT_STATUS)
            StringCopy(gBattleTextBuff3, GetZMoveName(gBattleMsgDataPtr->currentMove));
        else if (gBattleMsgDataPtr->currentMove >= MOVES_COUNT)
            StringCopy(gBattleTextBuff3, sATypeMove_Table[*(&gBattleStruct->stringMoveType)]);
        else
            StringCopy(gBattleTextBuff3, gMoveNames[gBattleMsgDataPtr->currentMove]);

        stringPtr = sText_AttackerUsedX;
        break;
    case STRINGID_BATTLEEND: // battle end
        if (gBattleTextBuff1[0] & B_OUTCOME_LINK_BATTLE_RAN)
        {
            gBattleTextBuff1[0] &= ~(B_OUTCOME_LINK_BATTLE_RAN);
            if (GetBattlerSide(gActiveBattler) == B_SIDE_OPPONENT && gBattleTextBuff1[0] != B_OUTCOME_DREW)
                gBattleTextBuff1[0] ^= (B_OUTCOME_LOST | B_OUTCOME_WON);

            if (gBattleTextBuff1[0] == B_OUTCOME_LOST || gBattleTextBuff1[0] == B_OUTCOME_DREW)
                stringPtr = sText_GotAwaySafely;
            else if (gBattleTypeFlags & BATTLE_TYPE_MULTI)
                stringPtr = sText_TwoWildFled;
            else
                stringPtr = sText_WildFled;
        }
        else
        {
            if (GetBattlerSide(gActiveBattler) == B_SIDE_OPPONENT && gBattleTextBuff1[0] != B_OUTCOME_DREW)
                gBattleTextBuff1[0] ^= (B_OUTCOME_LOST | B_OUTCOME_WON);

            if (gBattleTypeFlags & BATTLE_TYPE_MULTI)
            {
                switch (gBattleTextBuff1[0])
                {
                case B_OUTCOME_WON:
                    if (gBattleTypeFlags & BATTLE_TYPE_TOWER_LINK_MULTI)
                        stringPtr = sText_TwoInGameTrainersDefeated;
                    else
                        stringPtr = sText_TwoLinkTrainersDefeated;
                    break;
                case B_OUTCOME_LOST:
                    stringPtr = sText_PlayerLostToTwo;
                    break;
                case B_OUTCOME_DREW:
                    stringPtr = sText_PlayerBattledToDrawVsTwo;
                    break;
                }
            }
            else if (gTrainerBattleOpponent_A == TRAINER_UNION_ROOM)
            {
                switch (gBattleTextBuff1[0])
                {
                case B_OUTCOME_WON:
                    stringPtr = sText_PlayerDefeatedLinkTrainerTrainer1;
                    break;
                case B_OUTCOME_LOST:
                    stringPtr = sText_PlayerLostAgainstTrainer1;
                    break;
                case B_OUTCOME_DREW:
                    stringPtr = sText_PlayerBattledToDrawTrainer1;
                    break;
                }
            }
            else
            {
                switch (gBattleTextBuff1[0])
                {
                case B_OUTCOME_WON:
                    stringPtr = sText_PlayerDefeatedLinkTrainer;
                    break;
                case B_OUTCOME_LOST:
                    stringPtr = sText_PlayerLostAgainstLinkTrainer;
                    break;
                case B_OUTCOME_DREW:
                    stringPtr = sText_PlayerBattledToDrawLinkTrainer;
                    break;
                }
            }
        }
        break;
    case STRINGID_TRAINERSLIDE:
        stringPtr = gBattleStruct->trainerSlideMsg;
        break;
    default: // load a string from the table
        if (stringID >= BATTLESTRINGS_COUNT + BATTLESTRINGS_ID_ADDER)
        {
            gDisplayedStringBattle[0] = EOS;
            return;
        }
        else
        {
            stringPtr = gBattleStringsTable[stringID - BATTLESTRINGS_ID_ADDER];
        }
        break;
    }

    BattleStringExpandPlaceholdersToDisplayedString(stringPtr);
}

u32 BattleStringExpandPlaceholdersToDisplayedString(const u8* src)
{
    BattleStringExpandPlaceholders(src, gDisplayedStringBattle);
}

static const u8* TryGetStatusString(u8 *src)
{
    u32 i;
    u8 status[8];
    u32 chars1, chars2;
    u8* statusPtr;

    memcpy(status, sDummyWeirdStatusString, 8);

    statusPtr = status;
    for (i = 0; i < 8; i++)
    {
        if (*src == EOS) break; // one line required to match -g
        *statusPtr = *src;
        src++;
        statusPtr++;
    }

    chars1 = *(u32*)(&status[0]);
    chars2 = *(u32*)(&status[4]);

    for (i = 0; i < ARRAY_COUNT(gStatusConditionStringsTable); i++)
    {
        if (chars1 == *(u32*)(&gStatusConditionStringsTable[i][0][0])
            && chars2 == *(u32*)(&gStatusConditionStringsTable[i][0][4]))
            return gStatusConditionStringsTable[i][1];
    }
    return NULL;
}

static void GetBattlerNick(u32 battlerId, u8 *dst)
{
    struct Pokemon *mon, *illusionMon;

    if (GET_BATTLER_SIDE(battlerId) == B_SIDE_PLAYER)
        mon = &gPlayerParty[gBattlerPartyIndexes[battlerId]];
    else
        mon = &gEnemyParty[gBattlerPartyIndexes[battlerId]];

    illusionMon = GetIllusionMonPtr(battlerId);
    if (illusionMon != NULL)
        mon = illusionMon;
    GetMonData(mon, MON_DATA_NICKNAME, dst);
    StringGetEnd10(dst);
}

#define HANDLE_NICKNAME_STRING_CASE(battlerId)                          \
    if (GetBattlerSide(battlerId) != B_SIDE_PLAYER)                     \
    {                                                                   \
        if (gBattleTypeFlags & BATTLE_TYPE_TRAINER)                     \
            toCpy = sText_FoePkmnPrefix;                                \
        else                                                            \
            toCpy = sText_WildPkmnPrefix;                               \
        while (*toCpy != EOS)                                           \
        {                                                               \
            dst[dstID] = *toCpy;                                        \
            dstID++;                                                    \
            toCpy++;                                                    \
        }                                                               \
    }                                                                   \
    GetBattlerNick(battlerId, text);                                    \
    toCpy = text;

static const u8 *BattleStringGetOpponentNameByTrainerId(u16 trainerId, u8 *text, u8 multiplayerId, u8 battlerId)
{
    const u8 *toCpy;

    if (gBattleTypeFlags & BATTLE_TYPE_SECRET_BASE)
    {
        u32 i;
        for (i = 0; i < ARRAY_COUNT(gBattleResources->secretBase->trainerName); i++)
            text[i] = gBattleResources->secretBase->trainerName[i];
        text[i] = EOS;
        ConvertInternationalString(text, gBattleResources->secretBase->language);
        toCpy = text;
    }
    else if (trainerId == TRAINER_UNION_ROOM)
    {
        toCpy = gLinkPlayers[multiplayerId ^ BIT_SIDE].name;
    }
    else if (trainerId == TRAINER_LINK_OPPONENT)
    {
        if (gBattleTypeFlags & BATTLE_TYPE_MULTI)
            toCpy = gLinkPlayers[GetBattlerMultiplayerId(battlerId)].name;
        else
            toCpy = gLinkPlayers[GetBattlerMultiplayerId(battlerId) & BIT_SIDE].name;
    }
    else if (trainerId == TRAINER_FRONTIER_BRAIN)
    {
        CopyFrontierBrainTrainerName(text);
        toCpy = text;
    }
    else if (gBattleTypeFlags & BATTLE_TYPE_FRONTIER)
    {
        GetFrontierTrainerName(text, trainerId);
        toCpy = text;
    }
    else if (gBattleTypeFlags & BATTLE_TYPE_TRAINER_HILL)
    {
        GetTrainerHillTrainerName(text, trainerId);
        toCpy = text;
    }
    else if (gBattleTypeFlags & BATTLE_TYPE_EREADER_TRAINER)
    {
        GetEreaderTrainerName(text);
        toCpy = text;
    }
    else
    {
        toCpy = gTrainers[trainerId].trainerName;
    }

    return toCpy;
}

static const u8 *BattleStringGetOpponentName(u8 *text, u8 multiplayerId, u8 battlerId)
{
    const u8 *toCpy;

    switch (GetBattlerPosition(battlerId))
    {
    case B_POSITION_OPPONENT_LEFT:
        toCpy = BattleStringGetOpponentNameByTrainerId(gTrainerBattleOpponent_A, text, multiplayerId, battlerId);
        break;
    case B_POSITION_OPPONENT_RIGHT:
        if (gBattleTypeFlags & (BATTLE_TYPE_TWO_OPPONENTS | BATTLE_TYPE_MULTI) && !BATTLE_TWO_VS_ONE_OPPONENT)
            toCpy = BattleStringGetOpponentNameByTrainerId(gTrainerBattleOpponent_B, text, multiplayerId, battlerId);
        else
            toCpy = BattleStringGetOpponentNameByTrainerId(gTrainerBattleOpponent_A, text, multiplayerId, battlerId);
        break;
    }

    return toCpy;
}

static const u8 *BattleStringGetPlayerName(u8 *text, u8 battlerId)
{
    const u8 *toCpy;

    switch (GetBattlerPosition(battlerId))
    {
    case B_POSITION_PLAYER_LEFT:
        if (gBattleTypeFlags & BATTLE_TYPE_RECORDED)
            toCpy = gLinkPlayers[0].name;
        else
            toCpy = gSaveBlock2Ptr->playerName;
        break;
    case B_POSITION_PLAYER_RIGHT:
        if (gBattleTypeFlags & BATTLE_TYPE_LINK && gBattleTypeFlags & (BATTLE_TYPE_RECORDED | BATTLE_TYPE_MULTI))
        {
            toCpy = gLinkPlayers[2].name;
        }
        else if (gBattleTypeFlags & BATTLE_TYPE_INGAME_PARTNER)
        {
            GetFrontierTrainerName(text, gPartnerTrainerId);
            toCpy = text;
        }
        else
        {
            toCpy = gSaveBlock2Ptr->playerName;
        }
        break;
    }

    return toCpy;
}

static const u8 *BattleStringGetTrainerName(u8 *text, u8 multiplayerId, u8 battlerId)
{
    if (GetBattlerSide(battlerId) == B_SIDE_PLAYER)
        return BattleStringGetPlayerName(text, battlerId);
    else
        return BattleStringGetOpponentName(text, multiplayerId, battlerId);
}

static const u8 *BattleStringGetOpponentClassByTrainerId(u16 trainerId)
{
    const u8 *toCpy;

    if (gBattleTypeFlags & BATTLE_TYPE_SECRET_BASE)
        toCpy = gTrainerClassNames[GetSecretBaseTrainerClass()];
    else if (trainerId == TRAINER_UNION_ROOM)
        toCpy = gTrainerClassNames[GetUnionRoomTrainerClass()];
    else if (trainerId == TRAINER_FRONTIER_BRAIN)
        toCpy = gTrainerClassNames[GetFrontierBrainTrainerClass()];
    else if (gBattleTypeFlags & BATTLE_TYPE_FRONTIER)
        toCpy = gTrainerClassNames[GetFrontierOpponentClass(trainerId)];
    else if (gBattleTypeFlags & BATTLE_TYPE_TRAINER_HILL)
        toCpy = gTrainerClassNames[GetTrainerHillOpponentClass(trainerId)];
    else if (gBattleTypeFlags & BATTLE_TYPE_EREADER_TRAINER)
        toCpy = gTrainerClassNames[GetEreaderTrainerClassId()];
    else
        toCpy = gTrainerClassNames[gTrainers[trainerId].trainerClass];

    return toCpy;
}

u32 BattleStringExpandPlaceholders(const u8 *src, u8 *dst)
{
    u32 dstID = 0; // if they used dstID, why not use srcID as well?
    const u8 *toCpy = NULL;
    u8 text[30];
    u8 multiplayerId;
    s32 i;

    if (gBattleTypeFlags & BATTLE_TYPE_RECORDED_LINK)
        multiplayerId = gRecordedBattleMultiplayerId;
    else
        multiplayerId = GetMultiplayerId();

    while (*src != EOS)
    {
        toCpy = NULL;
        if (*src == PLACEHOLDER_BEGIN)
        {
            src++;
            switch (*src)
            {
            case B_TXT_BUFF1:
                if (gBattleTextBuff1[0] == B_BUFF_PLACEHOLDER_BEGIN)
                {
                    ExpandBattleTextBuffPlaceholders(gBattleTextBuff1, gStringVar1);
                    toCpy = gStringVar1;
                }
                else
                {
                    toCpy = TryGetStatusString(gBattleTextBuff1);
                    if (toCpy == NULL)
                        toCpy = gBattleTextBuff1;
                }
                break;
            case B_TXT_BUFF2:
                if (gBattleTextBuff2[0] == B_BUFF_PLACEHOLDER_BEGIN)
                {
                    ExpandBattleTextBuffPlaceholders(gBattleTextBuff2, gStringVar2);
                    toCpy = gStringVar2;
                }
                else
                    toCpy = gBattleTextBuff2;
                break;
            case B_TXT_BUFF3:
                if (gBattleTextBuff3[0] == B_BUFF_PLACEHOLDER_BEGIN)
                {
                    ExpandBattleTextBuffPlaceholders(gBattleTextBuff3, gStringVar3);
                    toCpy = gStringVar3;
                }
                else
                    toCpy = gBattleTextBuff3;
                break;
            case B_TXT_COPY_VAR_1:
                toCpy = gStringVar1;
                break;
            case B_TXT_COPY_VAR_2:
                toCpy = gStringVar2;
                break;
            case B_TXT_COPY_VAR_3:
                toCpy = gStringVar3;
                break;
            case B_TXT_PLAYER_MON1_NAME: // first player poke name
                GetBattlerNick(GetBattlerAtPosition(B_POSITION_PLAYER_LEFT), text);
                toCpy = text;
                break;
            case B_TXT_OPPONENT_MON1_NAME: // first enemy poke name
                GetBattlerNick(GetBattlerAtPosition(B_POSITION_OPPONENT_LEFT), text);
                toCpy = text;
                break;
            case B_TXT_PLAYER_MON2_NAME: // second player poke name
                GetBattlerNick(GetBattlerAtPosition(B_POSITION_PLAYER_RIGHT), text);
                toCpy = text;
                break;
            case B_TXT_OPPONENT_MON2_NAME: // second enemy poke name
                GetBattlerNick(GetBattlerAtPosition(B_POSITION_OPPONENT_RIGHT), text);
                toCpy = text;
                break;
            case B_TXT_LINK_PLAYER_MON1_NAME: // link first player poke name
                GetBattlerNick(gLinkPlayers[multiplayerId].id, text);
                toCpy = text;
                break;
            case B_TXT_LINK_OPPONENT_MON1_NAME: // link first opponent poke name
                GetBattlerNick(gLinkPlayers[multiplayerId].id ^ 1, text);
                toCpy = text;
                break;
            case B_TXT_LINK_PLAYER_MON2_NAME: // link second player poke name
                GetBattlerNick(gLinkPlayers[multiplayerId].id ^ 2, text);
                toCpy = text;
                break;
            case B_TXT_LINK_OPPONENT_MON2_NAME: // link second opponent poke name
                GetBattlerNick(gLinkPlayers[multiplayerId].id ^ 3, text);
                toCpy = text;
                break;
            case B_TXT_ATK_NAME_WITH_PREFIX_MON1: // Unused, to change into sth else.
                break;
            case B_TXT_ATK_PARTNER_NAME: // attacker partner name
                GetBattlerNick(BATTLE_PARTNER(gBattlerAttacker), text);
                toCpy = text;
                break;
            case B_TXT_ATK_NAME_WITH_PREFIX: // attacker name with prefix
                HANDLE_NICKNAME_STRING_CASE(gBattlerAttacker)
                break;
            case B_TXT_DEF_NAME_WITH_PREFIX: // target name with prefix
                HANDLE_NICKNAME_STRING_CASE(gBattlerTarget)
                break;
            case B_TXT_DEF_NAME: // target name
                GetBattlerNick(gBattlerTarget, text);
                toCpy = text;
                break;
            case B_TXT_ACTIVE_NAME: // active name
                GetBattlerNick(gActiveBattler, text);
                toCpy = text;
                break;
            case B_TXT_ACTIVE_NAME2: // active battlerId name with prefix, no illusion
                if (GetBattlerSide(gActiveBattler) == B_SIDE_PLAYER)
                    GetMonData(&gPlayerParty[gBattlerPartyIndexes[gActiveBattler]], MON_DATA_NICKNAME, text);
                else
                    GetMonData(&gEnemyParty[gBattlerPartyIndexes[gActiveBattler]], MON_DATA_NICKNAME, text);
                StringGetEnd10(text);
                toCpy = text;
                break;
            case B_TXT_EFF_NAME_WITH_PREFIX: // effect battlerId name with prefix
                HANDLE_NICKNAME_STRING_CASE(gEffectBattler)
                break;
            case B_TXT_ACTIVE_NAME_WITH_PREFIX: // active battlerId name with prefix
                HANDLE_NICKNAME_STRING_CASE(gActiveBattler)
                break;
            case B_TXT_SCR_ACTIVE_NAME_WITH_PREFIX: // scripting active battlerId name with prefix
                HANDLE_NICKNAME_STRING_CASE(gBattleScripting.battler)
                break;
            case B_TXT_CURRENT_MOVE: // current move name
                if (gBattleStruct->zmove.active)
                    toCpy = GetZMoveName(gBattleMsgDataPtr->currentMove);
                else if (gBattleMsgDataPtr->currentMove >= MOVES_COUNT)
                    toCpy = sATypeMove_Table[gBattleStruct->stringMoveType];
                else
                    toCpy = gMoveNames[gBattleMsgDataPtr->currentMove];
                break;
            case B_TXT_LAST_MOVE: // originally used move name
                if (gBattleStruct->zmove.active)
                    toCpy = GetZMoveName(gBattleMsgDataPtr->originallyUsedMove);
                else if (gBattleMsgDataPtr->originallyUsedMove >= MOVES_COUNT)
                    toCpy = sATypeMove_Table[gBattleStruct->stringMoveType];
                else
                    toCpy = gMoveNames[gBattleMsgDataPtr->originallyUsedMove];
                break;
            case B_TXT_LAST_ITEM: // last used item
                if (gBattleTypeFlags & (BATTLE_TYPE_LINK | BATTLE_TYPE_RECORDED_LINK))
                {
                    if (gLastUsedItem == ITEM_ENIGMA_BERRY)
                    {
                        if (!(gBattleTypeFlags & BATTLE_TYPE_MULTI))
                        {
                            if ((gBattleScripting.multiplayerId != 0 && (gPotentialItemEffectBattler & BIT_SIDE))
                                || (gBattleScripting.multiplayerId == 0 && !(gPotentialItemEffectBattler & BIT_SIDE)))
                            {
                                StringCopy(text, gEnigmaBerries[gPotentialItemEffectBattler].name);
                                StringAppend(text, sText_BerrySuffix);
                                toCpy = text;
                            }
                            else
                            {
                                toCpy = sText_EnigmaBerry;
                            }
                        }
                        else
                        {
                            if (gLinkPlayers[gBattleScripting.multiplayerId].id == gPotentialItemEffectBattler)
                            {
                                StringCopy(text, gEnigmaBerries[gPotentialItemEffectBattler].name);
                                StringAppend(text, sText_BerrySuffix);
                                toCpy = text;
                            }
                            else
                                toCpy = sText_EnigmaBerry;
                        }
                    }
                    else
                    {
                        CopyItemName(gLastUsedItem, text);
                        toCpy = text;
                    }
                }
                else
                {
                    CopyItemName(gLastUsedItem, text);
                    toCpy = text;
                }
                break;
            case B_TXT_LAST_ABILITY: // last used ability
                toCpy = gAbilityNames[gLastUsedAbility];
                break;
            case B_TXT_ATK_ABILITY: // attacker ability
                toCpy = gAbilityNames[sBattlerAbilities[gBattlerAttacker]];
                break;
            case B_TXT_DEF_ABILITY: // target ability
                toCpy = gAbilityNames[sBattlerAbilities[gBattlerTarget]];
                break;
            case B_TXT_SCR_ACTIVE_ABILITY: // scripting active ability
                toCpy = gAbilityNames[sBattlerAbilities[gBattleScripting.battler]];
                break;
            case B_TXT_EFF_ABILITY: // effect battlerId ability
                toCpy = gAbilityNames[sBattlerAbilities[gEffectBattler]];
                break;
            case B_TXT_TRAINER1_CLASS: // trainer class name
                toCpy = BattleStringGetOpponentClassByTrainerId(gTrainerBattleOpponent_A);
                break;
            case B_TXT_TRAINER1_NAME: // trainer1 name
                toCpy = BattleStringGetOpponentNameByTrainerId(gTrainerBattleOpponent_A, text, multiplayerId, GetBattlerAtPosition(B_POSITION_OPPONENT_LEFT));
                break;
            case B_TXT_LINK_PLAYER_NAME: // link player name
                toCpy = gLinkPlayers[multiplayerId].name;
                break;
            case B_TXT_LINK_PARTNER_NAME: // link partner name
                toCpy = gLinkPlayers[GetBattlerMultiplayerId(BATTLE_PARTNER(gLinkPlayers[multiplayerId].id))].name;
                break;
            case B_TXT_LINK_OPPONENT1_NAME: // link opponent 1 name
                toCpy = gLinkPlayers[GetBattlerMultiplayerId(BATTLE_OPPOSITE(gLinkPlayers[multiplayerId].id))].name;
                break;
            case B_TXT_LINK_OPPONENT2_NAME: // link opponent 2 name
                toCpy = gLinkPlayers[GetBattlerMultiplayerId(BATTLE_PARTNER(BATTLE_OPPOSITE(gLinkPlayers[multiplayerId].id)))].name;
                break;
            case B_TXT_LINK_SCR_TRAINER_NAME: // link scripting active name
                toCpy = gLinkPlayers[GetBattlerMultiplayerId(gBattleScripting.battler)].name;
                break;
            case B_TXT_PLAYER_NAME: // player name
                toCpy = BattleStringGetPlayerName(text, GetBattlerAtPosition(B_POSITION_PLAYER_LEFT));
                break;
            case B_TXT_TRAINER1_LOSE_TEXT: // trainerA lose text
                if (gBattleTypeFlags & BATTLE_TYPE_FRONTIER)
                {
                    CopyFrontierTrainerText(FRONTIER_PLAYER_WON_TEXT, gTrainerBattleOpponent_A);
                    toCpy = gStringVar4;
                }
                else if (gBattleTypeFlags & BATTLE_TYPE_TRAINER_HILL)
                {
                    CopyTrainerHillTrainerText(TRAINER_HILL_TEXT_PLAYER_WON, gTrainerBattleOpponent_A);
                    toCpy = gStringVar4;
                }
                else
                {
                    toCpy = GetTrainerALoseText();
                }
                break;
            case B_TXT_TRAINER1_WIN_TEXT: // trainerA win text
                if (gBattleTypeFlags & BATTLE_TYPE_FRONTIER)
                {
                    CopyFrontierTrainerText(FRONTIER_PLAYER_LOST_TEXT, gTrainerBattleOpponent_A);
                    toCpy = gStringVar4;
                }
                else if (gBattleTypeFlags & BATTLE_TYPE_TRAINER_HILL)
                {
                    CopyTrainerHillTrainerText(TRAINER_HILL_TEXT_PLAYER_LOST, gTrainerBattleOpponent_A);
                    toCpy = gStringVar4;
                }
                break;
            case B_TXT_26: // ?
                if (GetBattlerSide(gBattleScripting.battler) != B_SIDE_PLAYER)
                {
                    if (gBattleTypeFlags & BATTLE_TYPE_TRAINER)
                        toCpy = sText_FoePkmnPrefix;
                    else
                        toCpy = sText_WildPkmnPrefix;
                    while (*toCpy != EOS)
                    {
                        dst[dstID] = *toCpy;
                        dstID++;
                        toCpy++;
                    }
                    GetMonData(&gEnemyParty[gBattleStruct->field_52], MON_DATA_NICKNAME, text);
                }
                else
                {
                    GetMonData(&gPlayerParty[gBattleStruct->field_52], MON_DATA_NICKNAME, text);
                }
                StringGetEnd10(text);
                toCpy = text;
                break;
            case B_TXT_PC_CREATOR_NAME: // lanette pc
                if (FlagGet(FLAG_SYS_PC_LANETTE))
                    toCpy = sText_Lanettes;
                else
                    toCpy = sText_Someones;
                break;
            case B_TXT_ATK_PREFIX2:
                if (GetBattlerSide(gBattlerAttacker) == B_SIDE_PLAYER)
                    toCpy = sText_AllyPkmnPrefix2;
                else
                    toCpy = sText_FoePkmnPrefix3;
                break;
            case B_TXT_DEF_PREFIX2:
                if (GetBattlerSide(gBattlerTarget) == B_SIDE_PLAYER)
                    toCpy = sText_AllyPkmnPrefix2;
                else
                    toCpy = sText_FoePkmnPrefix3;
                break;
            case B_TXT_ATK_PREFIX1:
                if (GetBattlerSide(gBattlerAttacker) == B_SIDE_PLAYER)
                    toCpy = sText_AllyPkmnPrefix;
                else
                    toCpy = sText_FoePkmnPrefix2;
                break;
            case B_TXT_DEF_PREFIX1:
                if (GetBattlerSide(gBattlerTarget) == B_SIDE_PLAYER)
                    toCpy = sText_AllyPkmnPrefix;
                else
                    toCpy = sText_FoePkmnPrefix2;
                break;
            case B_TXT_ATK_PREFIX3:
                if (GetBattlerSide(gBattlerAttacker) == B_SIDE_PLAYER)
                    toCpy = sText_AllyPkmnPrefix3;
                else
                    toCpy = sText_FoePkmnPrefix4;
                break;
            case B_TXT_DEF_PREFIX3:
                if (GetBattlerSide(gBattlerTarget) == B_SIDE_PLAYER)
                    toCpy = sText_AllyPkmnPrefix3;
                else
                    toCpy = sText_FoePkmnPrefix4;
                break;
            case B_TXT_TRAINER2_CLASS:
                toCpy = BattleStringGetOpponentClassByTrainerId(gTrainerBattleOpponent_B);
                break;
            case B_TXT_TRAINER2_NAME:
                toCpy = BattleStringGetOpponentNameByTrainerId(gTrainerBattleOpponent_B, text, multiplayerId, GetBattlerAtPosition(B_POSITION_OPPONENT_RIGHT));
                break;
            case B_TXT_TRAINER2_LOSE_TEXT:
                if (gBattleTypeFlags & BATTLE_TYPE_FRONTIER)
                {
                    CopyFrontierTrainerText(FRONTIER_PLAYER_WON_TEXT, gTrainerBattleOpponent_B);
                    toCpy = gStringVar4;
                }
                else if (gBattleTypeFlags & BATTLE_TYPE_TRAINER_HILL)
                {
                    CopyTrainerHillTrainerText(TRAINER_HILL_TEXT_PLAYER_WON, gTrainerBattleOpponent_B);
                    toCpy = gStringVar4;
                }
                else
                {
                    toCpy = GetTrainerBLoseText();
                }
                break;
            case B_TXT_TRAINER2_WIN_TEXT:
                if (gBattleTypeFlags & BATTLE_TYPE_FRONTIER)
                {
                    CopyFrontierTrainerText(FRONTIER_PLAYER_LOST_TEXT, gTrainerBattleOpponent_B);
                    toCpy = gStringVar4;
                }
                else if (gBattleTypeFlags & BATTLE_TYPE_TRAINER_HILL)
                {
                    CopyTrainerHillTrainerText(TRAINER_HILL_TEXT_PLAYER_LOST, gTrainerBattleOpponent_B);
                    toCpy = gStringVar4;
                }
                break;
            case B_TXT_PARTNER_CLASS:
                toCpy = gTrainerClassNames[GetFrontierOpponentClass(gPartnerTrainerId)];
                break;
            case B_TXT_PARTNER_NAME:
                toCpy = BattleStringGetPlayerName(text, GetBattlerAtPosition(B_POSITION_PLAYER_RIGHT));
                break;
            case B_TXT_ATK_TRAINER_NAME:
                toCpy = BattleStringGetTrainerName(text, multiplayerId, gBattlerAttacker);
                break;
            case B_TXT_ATK_TRAINER_CLASS:
                switch (GetBattlerPosition(gBattlerAttacker))
                {
                case B_POSITION_PLAYER_RIGHT:
                    if (gBattleTypeFlags & BATTLE_TYPE_INGAME_PARTNER)
                        toCpy = gTrainerClassNames[GetFrontierOpponentClass(gPartnerTrainerId)];
                    break;
                case B_POSITION_OPPONENT_LEFT:
                    toCpy = BattleStringGetOpponentClassByTrainerId(gTrainerBattleOpponent_A);
                    break;
                case B_POSITION_OPPONENT_RIGHT:
                    if (gBattleTypeFlags & BATTLE_TYPE_TWO_OPPONENTS && !BATTLE_TWO_VS_ONE_OPPONENT)
                        toCpy = BattleStringGetOpponentClassByTrainerId(gTrainerBattleOpponent_B);
                    else
                        toCpy = BattleStringGetOpponentClassByTrainerId(gTrainerBattleOpponent_A);
                    break;
                }
                break;
            case B_TXT_ATK_TEAM1:
                if (GetBattlerSide(gBattlerAttacker) == B_SIDE_PLAYER)
                    toCpy = sText_Your1;
                else
                    toCpy = sText_Opposing1;
                break;
            case B_TXT_ATK_TEAM2:
                if (GetBattlerSide(gBattlerAttacker) == B_SIDE_PLAYER)
                    toCpy = sText_Your2;
                else
                    toCpy = sText_Opposing2;
                break;
            case B_TXT_DEF_TEAM1:
                if (GetBattlerSide(gBattlerTarget) == B_SIDE_PLAYER)
                    toCpy = sText_Your1;
                else
                    toCpy = sText_Opposing1;
                break;
            case B_TXT_DEF_TEAM2:
                if (GetBattlerSide(gBattlerTarget) == B_SIDE_PLAYER)
                    toCpy = sText_Your2;
                else
                    toCpy = sText_Opposing2;
                break;
            }

            if (toCpy != NULL)
            {
                while (*toCpy != EOS)
                {
                    dst[dstID] = *toCpy;
                    dstID++;
                    toCpy++;
                }
            }

            if (*src == B_TXT_TRAINER1_LOSE_TEXT || *src == B_TXT_TRAINER2_LOSE_TEXT
                || *src == B_TXT_TRAINER1_WIN_TEXT || *src == B_TXT_TRAINER2_WIN_TEXT)
            {
                dst[dstID] = EXT_CTRL_CODE_BEGIN;
                dstID++;
                dst[dstID] = EXT_CTRL_CODE_PAUSE_UNTIL_PRESS;
                dstID++;
            }
        }
        else
        {
            dst[dstID] = *src;
            dstID++;
        }
        src++;
    }

    dst[dstID] = *src;
    dstID++;

    return dstID;
}

static void IllusionNickHack(u32 battlerId, u32 partyId, u8 *dst)
{
    s32 id, i;
    // we know it's gEnemyParty
    struct Pokemon *mon = &gEnemyParty[partyId], *partnerMon;

    if (GetMonAbility(mon) == ABILITY_ILLUSION)
    {
        if (IsBattlerAlive(BATTLE_PARTNER(battlerId)))
            partnerMon = &gEnemyParty[gBattlerPartyIndexes[BATTLE_PARTNER(battlerId)]];
        else
            partnerMon = mon;

        // Find last alive non-egg pokemon.
        for (i = PARTY_SIZE - 1; i >= 0; i--)
        {
            id = i;
            if (GetMonData(&gEnemyParty[id], MON_DATA_SANITY_HAS_SPECIES)
                && GetMonData(&gEnemyParty[id], MON_DATA_HP)
                && &gEnemyParty[id] != mon
                && &gEnemyParty[id] != partnerMon)
            {
                GetMonData(&gEnemyParty[id], MON_DATA_NICKNAME, dst);
                return;
            }
        }
    }

    GetMonData(mon, MON_DATA_NICKNAME, dst);
}

void ExpandBattleTextBuffPlaceholders(const u8 *src, u8 *dst)
{
    u32 srcID = 1;
    u32 value = 0;
    u8 text[12];
    u16 hword;

    *dst = EOS;
    while (src[srcID] != B_BUFF_EOS)
    {
        switch (src[srcID])
        {
        case B_BUFF_STRING: // battle string
            hword = T1_READ_16(&src[srcID + 1]);
            StringAppend(dst, gBattleStringsTable[hword - BATTLESTRINGS_ID_ADDER]);
            srcID += 3;
            break;
        case B_BUFF_NUMBER: // int to string
            switch (src[srcID + 1])
            {
            case 1:
                value = src[srcID + 3];
                break;
            case 2:
                value = T1_READ_16(&src[srcID + 3]);
                break;
            case 4:
                value = T1_READ_32(&src[srcID + 3]);
                break;
            }
            ConvertIntToDecimalStringN(dst, value, STR_CONV_MODE_LEFT_ALIGN, src[srcID + 2]);
            srcID += src[srcID + 1] + 3;
            break;
        case B_BUFF_MOVE: // move name
            StringAppend(dst, gMoveNames[T1_READ_16(&src[srcID + 1])]);
            srcID += 3;
            break;
        case B_BUFF_TYPE: // type name
            StringAppend(dst, gTypeNames[src[srcID + 1]]);
            srcID += 2;
            break;
        case B_BUFF_MON_NICK_WITH_PREFIX: // poke nick with prefix
            if (GetBattlerSide(src[srcID + 1]) == B_SIDE_PLAYER)
            {
                GetMonData(&gPlayerParty[src[srcID + 2]], MON_DATA_NICKNAME, text);
            }
            else
            {
                if (gBattleTypeFlags & BATTLE_TYPE_TRAINER)
                    StringAppend(dst, sText_FoePkmnPrefix);
                else
                    StringAppend(dst, sText_WildPkmnPrefix);

                GetMonData(&gEnemyParty[src[srcID + 2]], MON_DATA_NICKNAME, text);
            }
            StringGetEnd10(text);
            StringAppend(dst, text);
            srcID += 3;
            break;
        case B_BUFF_STAT: // stats
            StringAppend(dst, gStatNamesTable[src[srcID + 1]]);
            srcID += 2;
            break;
        case B_BUFF_SPECIES: // species name
            GetSpeciesName(dst, T1_READ_16(&src[srcID + 1]));
            srcID += 3;
            break;
        case B_BUFF_MON_NICK: // poke nick without prefix
            if (src[srcID + 2] == gBattlerPartyIndexes[src[srcID + 1]])
            {
                GetBattlerNick(src[srcID + 1], dst);
            }
            else if (gBattleScripting.illusionNickHack) // for STRINGID_ENEMYABOUTTOSWITCHPKMN
            {
                gBattleScripting.illusionNickHack = 0;
                IllusionNickHack(src[srcID + 1], src[srcID + 2], dst);
                StringGetEnd10(dst);
            }
            else
            {
                if (GetBattlerSide(src[srcID + 1]) == B_SIDE_PLAYER)
                    GetMonData(&gPlayerParty[src[srcID + 2]], MON_DATA_NICKNAME, dst);
                else
                    GetMonData(&gEnemyParty[src[srcID + 2]], MON_DATA_NICKNAME, dst);
                StringGetEnd10(dst);
            }
            srcID += 3;
            break;
        case B_BUFF_NEGATIVE_FLAVOR: // flavor table
            StringAppend(dst, gPokeblockWasTooXStringTable[src[srcID + 1]]);
            srcID += 2;
            break;
        case B_BUFF_ABILITY: // ability names
            StringAppend(dst, gAbilityNames[T1_READ_16(&src[srcID + 1])]);
            srcID += 3;
            break;
        case B_BUFF_ITEM: // item name
            hword = T1_READ_16(&src[srcID + 1]);
            if (gBattleTypeFlags & (BATTLE_TYPE_LINK | BATTLE_TYPE_RECORDED_LINK))
            {
                if (hword == ITEM_ENIGMA_BERRY)
                {
                    if (gLinkPlayers[gBattleScripting.multiplayerId].id == gPotentialItemEffectBattler)
                    {
                        StringCopy(dst, gEnigmaBerries[gPotentialItemEffectBattler].name);
                        StringAppend(dst, sText_BerrySuffix);
                    }
                    else
                    {
                        StringAppend(dst, sText_EnigmaBerry);
                    }
                }
                else
                {
                    CopyItemName(hword, dst);
                }
            }
            else
            {
                CopyItemName(hword, dst);
            }
            srcID += 3;
            break;
        }
    }
}

// Loads one of two text strings into the provided buffer. This is functionally
// unused, since the value loaded into the buffer is not read; it loaded one of
// two particles (either "?" or "?") which works in tandem with ChooseTypeOfMoveUsedString
// below to effect changes in the meaning of the line.
static void ChooseMoveUsedParticle(u8* textBuff)
{
    s32 counter = 0;
    u32 i = 0;

    while (counter != MAX_MON_MOVES)
    {
        if (sGrammarMoveUsedTable[i] == 0)
            counter++;
        if (sGrammarMoveUsedTable[i++] == gBattleMsgDataPtr->currentMove)
            break;
    }

    if (counter >= 0)
    {
        if (counter <= 2)
            StringCopy(textBuff, sText_SpaceIs); // is
        else if (counter <= MAX_MON_MOVES)
            StringCopy(textBuff, sText_ApostropheS); // 's
    }
}

// Appends "!" to the text buffer `dst`. In the original Japanese this looked
// into the table of moves at sGrammarMoveUsedTable and varied the line accordingly.
//
// sText_ExclamationMark was a plain "!", used for any attack not on the list.
// It resulted in the translation "<NAME>'s <ATTACK>!".
//
// sText_ExclamationMark2 was "? ????!". This resulted in the translation
// "<NAME> used <ATTACK>!", which was used for all attacks in English.
//
// sText_ExclamationMark3 was "??!". This was used for those moves whose
// names were verbs, such as Recover, and resulted in translations like "<NAME>
// recovered itself!".
//
// sText_ExclamationMark4 was "? ??!" This resulted in a translation of
// "<NAME> did an <ATTACK>!".
//
// sText_ExclamationMark5 was " ????!" This resulted in a translation of
// "<NAME>'s <ATTACK> attack!".
static void ChooseTypeOfMoveUsedString(u8* dst)
{
    s32 counter = 0;
    s32 i = 0;

    while (*dst != EOS)
        dst++;

    while (counter != MAX_MON_MOVES)
    {
        if (sGrammarMoveUsedTable[i] == MOVE_NONE)
            counter++;
        if (sGrammarMoveUsedTable[i++] == gBattleMsgDataPtr->currentMove)
            break;
    }

    switch (counter)
    {
    case 0:
        StringCopy(dst, sText_ExclamationMark);
        break;
    case 1:
        StringCopy(dst, sText_ExclamationMark2);
        break;
    case 2:
        StringCopy(dst, sText_ExclamationMark3);
        break;
    case 3:
        StringCopy(dst, sText_ExclamationMark4);
        break;
    case 4:
        StringCopy(dst, sText_ExclamationMark5);
        break;
    }
}

void BattlePutTextOnWindow(const u8 *text, u8 windowId)
{
    const struct BattleWindowText *textInfo = sBattleTextOnWindowsInfo[gBattleScripting.windowsType];
    bool32 copyToVram;
    struct TextPrinterTemplate printerTemplate;
    u8 speed;

    if (windowId & 0x80)
    {
        windowId &= ~(0x80);
        copyToVram = FALSE;
    }
    else
    {
        FillWindowPixelBuffer(windowId, textInfo[windowId].fillValue);
        copyToVram = TRUE;
    }

    printerTemplate.currentChar = text;
    printerTemplate.windowId = windowId;
    printerTemplate.fontId = textInfo[windowId].fontId;
    printerTemplate.x = textInfo[windowId].x;
    printerTemplate.y = textInfo[windowId].y;
    printerTemplate.currentX = printerTemplate.x;
    printerTemplate.currentY = printerTemplate.y;
    printerTemplate.letterSpacing = textInfo[windowId].letterSpacing;
    printerTemplate.lineSpacing = textInfo[windowId].lineSpacing;
    printerTemplate.unk = 0;
    printerTemplate.fgColor = textInfo[windowId].fgColor;
    printerTemplate.bgColor = textInfo[windowId].bgColor;
    printerTemplate.shadowColor = textInfo[windowId].shadowColor;

    if (printerTemplate.x == 0xFF)
    {
        u32 width = sub_80397C4(gBattleScripting.windowsType, windowId);
        s32 alignX = GetStringCenterAlignXOffsetWithLetterSpacing(printerTemplate.fontId, printerTemplate.currentChar, width, printerTemplate.letterSpacing);
        printerTemplate.x = printerTemplate.currentX = alignX;
    }

    if (windowId == 0x16)
        gTextFlags.useAlternateDownArrow = 0;
    else
        gTextFlags.useAlternateDownArrow = 1;

    if (gBattleTypeFlags & (BATTLE_TYPE_LINK | BATTLE_TYPE_RECORDED))
        gTextFlags.autoScroll = 1;
    else
        gTextFlags.autoScroll = 0;

    if (windowId == 0 || windowId == 0x16)
    {
        if (gBattleTypeFlags & (BATTLE_TYPE_LINK | BATTLE_TYPE_RECORDED_LINK))
            speed = 1;
        else if (gBattleTypeFlags & BATTLE_TYPE_RECORDED)
            speed = sRecordedBattleTextSpeeds[GetTextSpeedInRecordedBattle()];
        else
            speed = GetPlayerTextSpeedDelay();

        gTextFlags.canABSpeedUpPrint = 1;
    }
    else
    {
        speed = textInfo[windowId].speed;
        gTextFlags.canABSpeedUpPrint = 0;
    }

    AddTextPrinter(&printerTemplate, speed, NULL);

    if (copyToVram)
    {
        PutWindowTilemap(windowId);
        CopyWindowToVram(windowId, 3);
    }
}

void SetPpNumbersPaletteInMoveSelection(void)
{
    struct ChooseMoveStruct *chooseMoveStruct = (struct ChooseMoveStruct*)(&gBattleResources->bufferA[gActiveBattler][4]);
    const u16 *palPtr = gUnknown_08D85620;
    u8 var = GetCurrentPpToMaxPpState(chooseMoveStruct->currentPp[gMoveSelectionCursor[gActiveBattler]],
                         chooseMoveStruct->maxPp[gMoveSelectionCursor[gActiveBattler]]);

    gPlttBufferUnfaded[92] = palPtr[(var * 2) + 0];
    gPlttBufferUnfaded[91] = palPtr[(var * 2) + 1];

    CpuCopy16(&gPlttBufferUnfaded[92], &gPlttBufferFaded[92], sizeof(u16));
    CpuCopy16(&gPlttBufferUnfaded[91], &gPlttBufferFaded[91], sizeof(u16));
}

u8 GetCurrentPpToMaxPpState(u8 currentPp, u8 maxPp)
{
    if (maxPp == currentPp)
    {
        return 3;
    }
    else if (maxPp <= 2)
    {
        if (currentPp > 1)
            return 3;
        else
            return 2 - currentPp;
    }
    else if (maxPp <= 7)
    {
        if (currentPp > 2)
            return 3;
        else
            return 2 - currentPp;
    }
    else
    {
        if (currentPp == 0)
            return 2;
        if (currentPp <= maxPp / 4)
            return 1;
        if (currentPp > maxPp / 2)
            return 3;
    }

    return 0;
}

struct TrainerSlide
{
    u16 trainerId;
    const u8 *msgLastSwitchIn;
    const u8 *msgLastLowHp;
    const u8 *msgFirstDown;
};

static const struct TrainerSlide sTrainerSlides[] =
{
    {0x291, sText_AarghAlmostHadIt, sText_BoxIsFull, sText_123Poof},
};

static u32 GetEnemyMonCount(bool32 onlyAlive)
{
    u32 i, count = 0;

    for (i = 0; i < PARTY_SIZE; i++)
    {
        u32 species = GetMonData(&gEnemyParty[i], MON_DATA_SPECIES2, NULL);
        if (species != SPECIES_NONE
            && species != SPECIES_EGG
            && (!onlyAlive || GetMonData(&gEnemyParty[i], MON_DATA_HP, NULL)))
            count++;
    }

    return count;
}

static bool32 IsBattlerHpLow(u32 battler)
{
    if ((gBattleMons[battler].hp * 100) / gBattleMons[battler].maxHP < 25)
        return TRUE;
    else
        return FALSE;
}

bool32 ShouldDoTrainerSlide(u32 battlerId, u32 trainerId, u32 which)
{
    s32 i;

    if (!(gBattleTypeFlags & BATTLE_TYPE_TRAINER) || GetBattlerSide(battlerId) != B_SIDE_OPPONENT)
        return FALSE;

    for (i = 0; i < ARRAY_COUNT(sTrainerSlides); i++)
    {
        if (trainerId == sTrainerSlides[i].trainerId)
        {
            gBattleScripting.battler = battlerId;
            switch (which)
            {
            case TRAINER_SLIDE_LAST_SWITCHIN:
                if (sTrainerSlides[i].msgLastSwitchIn != NULL && GetEnemyMonCount(TRUE) == 1)
                {
                    gBattleStruct->trainerSlideMsg = sTrainerSlides[i].msgLastSwitchIn;
                    return TRUE;
                }
                break;
            case TRAINER_SLIDE_LAST_LOW_HP:
                if (sTrainerSlides[i].msgLastLowHp != NULL
                    && GetEnemyMonCount(TRUE) == 1
                    && IsBattlerHpLow(battlerId)
                    && !gBattleStruct->trainerSlideLowHpMsgDone)
                {
                    gBattleStruct->trainerSlideLowHpMsgDone = TRUE;
                    gBattleStruct->trainerSlideMsg = sTrainerSlides[i].msgLastLowHp;
                    return TRUE;
                }
                break;
            case TRAINER_SLIDE_FIRST_DOWN:
                if (sTrainerSlides[i].msgFirstDown != NULL && GetEnemyMonCount(TRUE) == GetEnemyMonCount(FALSE) - 1)
                {
                    gBattleStruct->trainerSlideMsg = sTrainerSlides[i].msgFirstDown;
                    return TRUE;
                }
                break;
            }
            break;
        }
    }

    return FALSE;
}<|MERGE_RESOLUTION|>--- conflicted
+++ resolved
@@ -693,7 +693,8 @@
 static const u8 sText_AbilityRaisedStatDrastically[] = _("{B_DEF_ABILITY} raised {B_DEF_NAME_WITH_PREFIX}'s\n{B_BUFF1} drastically!");
 static const u8 sText_AsOneEnters[] = _("{B_SCR_ACTIVE_NAME_WITH_PREFIX} has two Abilities!");
 static const u8 sText_CuriousMedicineEnters[] = _("{B_EFF_NAME_WITH_PREFIX}'s\nstat changes were reset!");
-<<<<<<< HEAD
+static const u8 sText_CanActFaster[] = _("{B_ATK_NAME_WITH_PREFIX} can act faster,\nthanks to {B_LAST_ITEM}!");
+static const u8 sText_MicleBerryActivates[] = _("{B_SCR_ACTIVE_NAME_WITH_PREFIX} boosted the accuracy of its\nnext move using {B_LAST_ITEM}!");
 static const u8 sText_ZPowerSurrounds[] = _("{B_ATK_NAME_WITH_PREFIX} surrounds\nitself with its Z-Power!");
 static const u8 sText_ZPowerUnleashed[] = _("{B_ATK_NAME_WITH_PREFIX} unleashes\nits full-force Z-Move!");
 static const u8 sText_ZMoveResetsStats[] = _("{B_SCR_ACTIVE_NAME_WITH_PREFIX} returned its\ndecreased stats to normal using\lits Z-Power!");
@@ -714,15 +715,8 @@
     [STRINGID_ZMOVERESTOREHP - 12] = sText_ZMoveRestoreHp,
     [STRINGID_ZMOVESTATUP - 12] = sText_ZMoveStatUp,
     [STRINGID_ZMOVEHPTRAP - 12] = sText_ZMoveHpSwitchInTrap,
-=======
-static const u8 sText_CanActFaster[] = _("{B_ATK_NAME_WITH_PREFIX} can act faster,\nthanks to {B_LAST_ITEM}!");
-static const u8 sText_MicleBerryActivates[] = _("{B_SCR_ACTIVE_NAME_WITH_PREFIX} boosted the accuracy of its\nnext move using {B_LAST_ITEM}!");
-
-const u8 *const gBattleStringsTable[BATTLESTRINGS_COUNT] =
-{
     [STRINGID_MICLEBERRYACTIVATES - 12] = sText_MicleBerryActivates,
     [STRINGID_CANACTFASTERTHANKSTO - 12] = sText_CanActFaster,
->>>>>>> d270dee6
     [STRINGID_CURIOUSMEDICINEENTERS - 12] = sText_CuriousMedicineEnters,
     [STRINGID_ASONEENTERS - 12] = sText_AsOneEnters,
     [STRINGID_ABILITYRAISEDSTATDRASTICALLY - 12] = sText_AbilityRaisedStatDrastically,
