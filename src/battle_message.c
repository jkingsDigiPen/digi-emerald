#include "global.h"
#include "battle.h"
#include "battle_anim.h"
#include "battle_controllers.h"
#include "battle_message.h"
#include "battle_setup.h"
#include "battle_tower.h"
#include "data.h"
#include "event_data.h"
#include "frontier_util.h"
#include "international_string_util.h"
#include "item.h"
#include "link.h"
#include "menu.h"
#include "palette.h"
#include "recorded_battle.h"
#include "string_util.h"
#include "strings.h"
#include "text.h"
#include "trainer_hill.h"
#include "window.h"
#include "constants/abilities.h"
#include "constants/battle_dome.h"
#include "constants/battle_string_ids.h"
#include "constants/frontier_util.h"
#include "constants/items.h"
#include "constants/moves.h"
#include "constants/species.h"
#include "constants/trainers.h"
#include "constants/trainer_hill.h"
#include "constants/weather.h"

struct BattleWindowText
{
    u8 fillValue;
    u8 fontId;
    u8 x;
    u8 y;
    u8 letterSpacing;
    u8 lineSpacing;
    u8 speed;
    u8 fgColor;
    u8 bgColor;
    u8 shadowColor;
};

extern const u16 gUnknown_08D85620[];

// this file's functions
static void ChooseMoveUsedParticle(u8 *textPtr);
static void ChooseTypeOfMoveUsedString(u8 *dst);
static void ExpandBattleTextBuffPlaceholders(const u8 *src, u8 *dst);

// EWRAM vars
static EWRAM_DATA u16 sBattlerAbilities[MAX_BATTLERS_COUNT] = {0};
EWRAM_DATA struct BattleMsgData *gBattleMsgDataPtr = NULL;

// const rom data
// todo: make some of those names less vague: attacker/target vs pkmn, etc.

static const u8 sText_Trainer1LoseText[] = _("{B_TRAINER1_LOSE_TEXT}");
static const u8 sText_PkmnGainedEXP[] = _("{B_BUFF1} gained{B_BUFF2}\n{B_BUFF3} EXP. Points!\p");
static const u8 sText_EmptyString4[] = _("");
static const u8 sText_ABoosted[] = _(" a boosted");
static const u8 sText_PkmnGrewToLv[] = _("{B_BUFF1} grew to\nLV. {B_BUFF2}!{WAIT_SE}\p");
static const u8 sText_PkmnLearnedMove[] = _("{B_BUFF1} learned\n{B_BUFF2}!{WAIT_SE}\p");
static const u8 sText_TryToLearnMove1[] = _("{B_BUFF1} is trying to\nlearn {B_BUFF2}.\p");
static const u8 sText_TryToLearnMove2[] = _("But, {B_BUFF1} can't learn\nmore than four moves.\p");
static const u8 sText_TryToLearnMove3[] = _("Delete a move to make\nroom for {B_BUFF2}?");
static const u8 sText_PkmnForgotMove[] = _("{B_BUFF1} forgot\n{B_BUFF2}.\p");
static const u8 sText_StopLearningMove[] = _("{PAUSE 32}Stop learning\n{B_BUFF2}?");
static const u8 sText_DidNotLearnMove[] = _("{B_BUFF1} did not learn\n{B_BUFF2}.\p");
static const u8 sText_UseNextPkmn[] = _("Use next POKéMON?");
static const u8 sText_AttackMissed[] = _("{B_ATK_NAME_WITH_PREFIX}'s\nattack missed!");
static const u8 sText_PkmnProtectedItself[] = _("{B_DEF_NAME_WITH_PREFIX}\nprotected itself!");
static const u8 sText_AvoidedDamage[] = _("{B_DEF_NAME_WITH_PREFIX} avoided\ndamage with {B_DEF_ABILITY}!");
static const u8 sText_PkmnMakesGroundMiss[] = _("{B_DEF_NAME_WITH_PREFIX} makes GROUND\nmoves miss with {B_DEF_ABILITY}!");
static const u8 sText_PkmnAvoidedAttack[] = _("{B_DEF_NAME_WITH_PREFIX} avoided\nthe attack!");
static const u8 sText_ItDoesntAffect[] = _("It doesn't affect\n{B_DEF_NAME_WITH_PREFIX}…");
static const u8 sText_AttackerFainted[] = _("{B_ATK_NAME_WITH_PREFIX}\nfainted!\p");
static const u8 sText_TargetFainted[] = _("{B_DEF_NAME_WITH_PREFIX}\nfainted!\p");
static const u8 sText_PlayerGotMoney[] = _("{B_PLAYER_NAME} got ¥{B_BUFF1}\nfor winning!\p");
static const u8 sText_PlayerWhiteout[] = _("{B_PLAYER_NAME} is out of\nusable POKéMON!\p");
static const u8 sText_PlayerWhiteout2[] = _("{B_PLAYER_NAME} whited out!{PAUSE_UNTIL_PRESS}");
static const u8 sText_PreventsEscape[] = _("{B_SCR_ACTIVE_NAME_WITH_PREFIX} prevents\nescape with {B_SCR_ACTIVE_ABILITY}!\p");
static const u8 sText_CantEscape2[] = _("Can't escape!\p");
static const u8 sText_AttackerCantEscape[] = _("{B_ATK_NAME_WITH_PREFIX} can't escape!");
static const u8 sText_HitXTimes[] = _("Hit {B_BUFF1} time(s)!");
static const u8 sText_PkmnFellAsleep[] = _("{B_EFF_NAME_WITH_PREFIX}\nfell asleep!");
static const u8 sText_PkmnMadeSleep[] = _("{B_SCR_ACTIVE_NAME_WITH_PREFIX}'s {B_SCR_ACTIVE_ABILITY}\nmade {B_EFF_NAME_WITH_PREFIX} sleep!");
static const u8 sText_PkmnAlreadyAsleep[] = _("{B_DEF_NAME_WITH_PREFIX} is\nalready asleep!");
static const u8 sText_PkmnAlreadyAsleep2[] = _("{B_ATK_NAME_WITH_PREFIX} is\nalready asleep!");
static const u8 sText_PkmnWasntAffected[] = _("{B_DEF_NAME_WITH_PREFIX}\nwasn't affected!");
static const u8 sText_PkmnWasPoisoned[] = _("{B_EFF_NAME_WITH_PREFIX}\nwas poisoned!");
static const u8 sText_PkmnPoisonedBy[] = _("{B_EFF_NAME_WITH_PREFIX} was poisoned by\n{B_SCR_ACTIVE_NAME_WITH_PREFIX}'s {B_BUFF1}!");
static const u8 sText_PkmnHurtByPoison[] = _("{B_ATK_NAME_WITH_PREFIX} is hurt\nby poison!");
static const u8 sText_PkmnAlreadyPoisoned[] = _("{B_DEF_NAME_WITH_PREFIX} is already\npoisoned.");
static const u8 sText_PkmnBadlyPoisoned[] = _("{B_EFF_NAME_WITH_PREFIX} is badly\npoisoned!");
static const u8 sText_PkmnEnergyDrained[] = _("{B_DEF_NAME_WITH_PREFIX} had its\nenergy drained!");
static const u8 sText_PkmnWasBurned[] = _("{B_EFF_NAME_WITH_PREFIX} was burned!");
static const u8 sText_PkmnBurnedBy[] = _("{B_SCR_ACTIVE_NAME_WITH_PREFIX}'s {B_SCR_ACTIVE_ABILITY}\nburned {B_EFF_NAME_WITH_PREFIX}!");
static const u8 sText_PkmnHurtByBurn[] = _("{B_ATK_NAME_WITH_PREFIX} is hurt\nby its burn!");
static const u8 sText_PkmnAlreadyHasBurn[] = _("{B_DEF_NAME_WITH_PREFIX} already\nhas a burn.");
static const u8 sText_PkmnWasFrozen[] = _("{B_EFF_NAME_WITH_PREFIX} was\nfrozen solid!");
static const u8 sText_PkmnFrozenBy[] = _("{B_SCR_ACTIVE_NAME_WITH_PREFIX}'s {B_SCR_ACTIVE_ABILITY}\nfroze {B_EFF_NAME_WITH_PREFIX} solid!");
static const u8 sText_PkmnIsFrozen[] = _("{B_ATK_NAME_WITH_PREFIX} is\nfrozen solid!");
static const u8 sText_PkmnWasDefrosted[] = _("{B_DEF_NAME_WITH_PREFIX} was\ndefrosted!");
static const u8 sText_PkmnWasDefrosted2[] = _("{B_ATK_NAME_WITH_PREFIX} was\ndefrosted!");
static const u8 sText_PkmnWasDefrostedBy[] = _("{B_ATK_NAME_WITH_PREFIX} was\ndefrosted by {B_CURRENT_MOVE}!");
static const u8 sText_PkmnWasParalyzed[] = _("{B_EFF_NAME_WITH_PREFIX} is paralyzed!\nIt may be unable to move!");
static const u8 sText_PkmnWasParalyzedBy[] = _("{B_SCR_ACTIVE_NAME_WITH_PREFIX}'s {B_SCR_ACTIVE_ABILITY}\nparalyzed {B_EFF_NAME_WITH_PREFIX}!\lIt may be unable to move!");
static const u8 sText_PkmnIsParalyzed[] = _("{B_ATK_NAME_WITH_PREFIX} is paralyzed!\nIt can't move!");
static const u8 sText_PkmnIsAlreadyParalyzed[] = _("{B_DEF_NAME_WITH_PREFIX} is\nalready paralyzed!");
static const u8 sText_PkmnHealedParalysis[] = _("{B_DEF_NAME_WITH_PREFIX} was\nhealed of paralysis!");
static const u8 sText_PkmnDreamEaten[] = _("{B_DEF_NAME_WITH_PREFIX}'s\ndream was eaten!");
static const u8 sText_StatsWontIncrease[] = _("{B_ATK_NAME_WITH_PREFIX}'s {B_BUFF1}\nwon't go higher!");
static const u8 sText_StatsWontDecrease[] = _("{B_DEF_NAME_WITH_PREFIX}'s {B_BUFF1}\nwon't go lower!");
static const u8 sText_TeamStoppedWorking[] = _("Your team's {B_BUFF1}\nstopped working!");
static const u8 sText_FoeStoppedWorking[] = _("The foe's {B_BUFF1}\nstopped working!");
static const u8 sText_PkmnIsConfused[] = _("{B_ATK_NAME_WITH_PREFIX} is\nconfused!");
static const u8 sText_PkmnHealedConfusion[] = _("{B_ATK_NAME_WITH_PREFIX} snapped\nout of confusion!");
static const u8 sText_PkmnWasConfused[] = _("{B_EFF_NAME_WITH_PREFIX} became\nconfused!");
static const u8 sText_PkmnAlreadyConfused[] = _("{B_DEF_NAME_WITH_PREFIX} is\nalready confused!");
static const u8 sText_PkmnFellInLove[] = _("{B_DEF_NAME_WITH_PREFIX}\nfell in love!");
static const u8 sText_PkmnInLove[] = _("{B_ATK_NAME_WITH_PREFIX} is in love\nwith {B_SCR_ACTIVE_NAME_WITH_PREFIX}!");
static const u8 sText_PkmnImmobilizedByLove[] = _("{B_ATK_NAME_WITH_PREFIX} is\nimmobilized by love!");
static const u8 sText_PkmnBlownAway[] = _("{B_DEF_NAME_WITH_PREFIX} was\nblown away!");
static const u8 sText_PkmnChangedType[] = _("{B_ATK_NAME_WITH_PREFIX} transformed\ninto the {B_BUFF1} type!");
static const u8 sText_PkmnFlinched[] = _("{B_ATK_NAME_WITH_PREFIX} flinched!");
static const u8 sText_PkmnRegainedHealth[] = _("{B_DEF_NAME_WITH_PREFIX} regained\nhealth!");
static const u8 sText_PkmnHPFull[] = _("{B_DEF_NAME_WITH_PREFIX}'s\nHP is full!");
static const u8 sText_PkmnRaisedSpDef[] = _("{B_ATK_PREFIX2}'s {B_CURRENT_MOVE}\nraised SP. DEF!");
static const u8 sText_PkmnRaisedSpDefALittle[] = _("{B_ATK_PREFIX2}'s {B_CURRENT_MOVE}\nraised SP. DEF a little!");
static const u8 sText_PkmnRaisedDef[] = _("{B_ATK_PREFIX2}'s {B_CURRENT_MOVE}\nraised DEFENSE!");
static const u8 sText_PkmnRaisedDefALittle[] = _("{B_ATK_PREFIX2}'s {B_CURRENT_MOVE}\nraised DEFENSE a little!");
static const u8 sText_PkmnCoveredByVeil[] = _("{B_ATK_PREFIX2}'s party is covered\nby a veil!");
static const u8 sText_PkmnUsedSafeguard[] = _("{B_DEF_NAME_WITH_PREFIX}'s party is protected\nby SAFEGUARD!");
static const u8 sText_PkmnSafeguardExpired[] = _("{B_ATK_PREFIX3}'s party is no longer\nprotected by SAFEGUARD!");
static const u8 sText_PkmnWentToSleep[] = _("{B_ATK_NAME_WITH_PREFIX} went\nto sleep!");
static const u8 sText_PkmnSleptHealthy[] = _("{B_ATK_NAME_WITH_PREFIX} slept and\nbecame healthy!");
static const u8 sText_PkmnWhippedWhirlwind[] = _("{B_ATK_NAME_WITH_PREFIX} whipped\nup a whirlwind!");
static const u8 sText_PkmnTookSunlight[] = _("{B_ATK_NAME_WITH_PREFIX} took\nin sunlight!");
static const u8 sText_PkmnLoweredHead[] = _("{B_ATK_NAME_WITH_PREFIX} lowered\nits head!");
static const u8 sText_PkmnIsGlowing[] = _("{B_ATK_NAME_WITH_PREFIX} is glowing!");
static const u8 sText_PkmnFlewHigh[] = _("{B_ATK_NAME_WITH_PREFIX} flew\nup high!");
static const u8 sText_PkmnDugHole[] = _("{B_ATK_NAME_WITH_PREFIX} dug a hole!");
static const u8 sText_PkmnHidUnderwater[] = _("{B_ATK_NAME_WITH_PREFIX} hid\nunderwater!");
static const u8 sText_PkmnSprangUp[] = _("{B_ATK_NAME_WITH_PREFIX} sprang up!");
static const u8 sText_PkmnSqueezedByBind[] = _("{B_DEF_NAME_WITH_PREFIX} was squeezed by\n{B_ATK_NAME_WITH_PREFIX}'s BIND!");
static const u8 sText_PkmnTrappedInVortex[] = _("{B_DEF_NAME_WITH_PREFIX} was trapped\nin the vortex!");
static const u8 sText_PkmnTrappedBySandTomb[] = _("{B_DEF_NAME_WITH_PREFIX} was trapped\nby SAND TOMB!");
static const u8 sText_PkmnWrappedBy[] = _("{B_DEF_NAME_WITH_PREFIX} was WRAPPED by\n{B_ATK_NAME_WITH_PREFIX}!");
static const u8 sText_PkmnClamped[] = _("{B_ATK_NAME_WITH_PREFIX} CLAMPED\n{B_DEF_NAME_WITH_PREFIX}!");
static const u8 sText_PkmnHurtBy[] = _("{B_ATK_NAME_WITH_PREFIX} is hurt\nby {B_BUFF1}!");
static const u8 sText_PkmnFreedFrom[] = _("{B_ATK_NAME_WITH_PREFIX} was freed\nfrom {B_BUFF1}!");
static const u8 sText_PkmnCrashed[] = _("{B_ATK_NAME_WITH_PREFIX} kept going\nand crashed!");
const u8 gText_PkmnShroudedInMist[] = _("{B_ATK_PREFIX2} became\nshrouded in MIST!");
static const u8 sText_PkmnProtectedByMist[] = _("{B_SCR_ACTIVE_NAME_WITH_PREFIX} is protected\nby MIST!");
const u8 gText_PkmnGettingPumped[] = _("{B_ATK_NAME_WITH_PREFIX} is getting\npumped!");
static const u8 sText_PkmnHitWithRecoil[] = _("{B_ATK_NAME_WITH_PREFIX} is hit\nwith recoil!");
static const u8 sText_PkmnProtectedItself2[] = _("{B_ATK_NAME_WITH_PREFIX} protected\nitself!");
static const u8 sText_PkmnBuffetedBySandstorm[] = _("{B_ATK_NAME_WITH_PREFIX} is buffeted\nby the sandstorm!");
static const u8 sText_PkmnPeltedByHail[] = _("{B_ATK_NAME_WITH_PREFIX} is pelted\nby HAIL!");
static const u8 sText_PkmnsXWoreOff[] = _("{B_ATK_PREFIX1}'s {B_BUFF1}\nwore off!");
static const u8 sText_PkmnSeeded[] = _("{B_DEF_NAME_WITH_PREFIX} was seeded!");
static const u8 sText_PkmnEvadedAttack[] = _("{B_DEF_NAME_WITH_PREFIX} evaded\nthe attack!");
static const u8 sText_PkmnSappedByLeechSeed[] = _("{B_ATK_NAME_WITH_PREFIX}'s health is\nsapped by LEECH SEED!");
static const u8 sText_PkmnFastAsleep[] = _("{B_ATK_NAME_WITH_PREFIX} is fast\nasleep.");
static const u8 sText_PkmnWokeUp[] = _("{B_ATK_NAME_WITH_PREFIX} woke up!");
static const u8 sText_PkmnUproarKeptAwake[] = _("But {B_SCR_ACTIVE_NAME_WITH_PREFIX}'s UPROAR\nkept it awake!");
static const u8 sText_PkmnWokeUpInUproar[] = _("{B_ATK_NAME_WITH_PREFIX} woke up\nin the UPROAR!");
static const u8 sText_PkmnCausedUproar[] = _("{B_ATK_NAME_WITH_PREFIX} caused\nan UPROAR!");
static const u8 sText_PkmnMakingUproar[] = _("{B_ATK_NAME_WITH_PREFIX} is making\nan UPROAR!");
static const u8 sText_PkmnCalmedDown[] = _("{B_ATK_NAME_WITH_PREFIX} calmed down.");
static const u8 sText_PkmnCantSleepInUproar[] = _("But {B_DEF_NAME_WITH_PREFIX} can't\nsleep in an UPROAR!");
static const u8 sText_PkmnStockpiled[] = _("{B_ATK_NAME_WITH_PREFIX} STOCKPILED\n{B_BUFF1}!");
static const u8 sText_PkmnCantStockpile[] = _("{B_ATK_NAME_WITH_PREFIX} can't\nSTOCKPILE any more!");
static const u8 sText_PkmnCantSleepInUproar2[] = _("But {B_DEF_NAME_WITH_PREFIX} can't\nsleep in an UPROAR!");
static const u8 sText_UproarKeptPkmnAwake[] = _("But the UPROAR kept\n{B_DEF_NAME_WITH_PREFIX} awake!");
static const u8 sText_PkmnStayedAwakeUsing[] = _("{B_DEF_NAME_WITH_PREFIX} stayed awake\nusing its {B_DEF_ABILITY}!");
static const u8 sText_PkmnStoringEnergy[] = _("{B_ATK_NAME_WITH_PREFIX} is storing\nenergy!");
static const u8 sText_PkmnUnleashedEnergy[] = _("{B_ATK_NAME_WITH_PREFIX} unleashed\nenergy!");
static const u8 sText_PkmnFatigueConfusion[] = _("{B_ATK_NAME_WITH_PREFIX} became\nconfused due to fatigue!");
static const u8 sText_PlayerPickedUpMoney[] = _("{B_PLAYER_NAME} picked up\n¥{B_BUFF1}!\p");
static const u8 sText_PkmnUnaffected[] = _("{B_DEF_NAME_WITH_PREFIX} is\nunaffected!");
static const u8 sText_PkmnTransformedInto[] = _("{B_ATK_NAME_WITH_PREFIX} transformed\ninto {B_BUFF1}!");
static const u8 sText_PkmnMadeSubstitute[] = _("{B_ATK_NAME_WITH_PREFIX} made\na SUBSTITUTE!");
static const u8 sText_PkmnHasSubstitute[] = _("{B_ATK_NAME_WITH_PREFIX} already\nhas a SUBSTITUTE!");
static const u8 sText_SubstituteDamaged[] = _("The SUBSTITUTE took damage\nfor {B_DEF_NAME_WITH_PREFIX}!\p");
static const u8 sText_PkmnSubstituteFaded[] = _("{B_DEF_NAME_WITH_PREFIX}'s\nSUBSTITUTE faded!\p");
static const u8 sText_PkmnMustRecharge[] = _("{B_ATK_NAME_WITH_PREFIX} must\nrecharge!");
static const u8 sText_PkmnRageBuilding[] = _("{B_DEF_NAME_WITH_PREFIX}'s RAGE\nis building!");
static const u8 sText_PkmnMoveWasDisabled[] = _("{B_DEF_NAME_WITH_PREFIX}'s {B_BUFF1}\nwas disabled!");
static const u8 sText_PkmnMoveDisabledNoMore[] = _("{B_ATK_NAME_WITH_PREFIX} is disabled\nno more!");
static const u8 sText_PkmnGotEncore[] = _("{B_DEF_NAME_WITH_PREFIX} got\nan ENCORE!");
static const u8 sText_PkmnEncoreEnded[] = _("{B_ATK_NAME_WITH_PREFIX}'s ENCORE\nended!");
static const u8 sText_PkmnTookAim[] = _("{B_ATK_NAME_WITH_PREFIX} took aim\nat {B_DEF_NAME_WITH_PREFIX}!");
static const u8 sText_PkmnSketchedMove[] = _("{B_ATK_NAME_WITH_PREFIX} SKETCHED\n{B_BUFF1}!");
static const u8 sText_PkmnTryingToTakeFoe[] = _("{B_ATK_NAME_WITH_PREFIX} is trying\nto take its foe with it!");
static const u8 sText_PkmnTookFoe[] = _("{B_DEF_NAME_WITH_PREFIX} took\n{B_ATK_NAME_WITH_PREFIX} with it!");
static const u8 sText_PkmnReducedPP[] = _("Reduced {B_DEF_NAME_WITH_PREFIX}'s\n{B_BUFF1} by {B_BUFF2}!");
static const u8 sText_PkmnStoleItem[] = _("{B_ATK_NAME_WITH_PREFIX} stole\n{B_DEF_NAME_WITH_PREFIX}'s {B_LAST_ITEM}!");
static const u8 sText_TargetCantEscapeNow[] = _("{B_DEF_NAME_WITH_PREFIX} can't\nescape now!");
static const u8 sText_PkmnFellIntoNightmare[] = _("{B_DEF_NAME_WITH_PREFIX} fell into\na NIGHTMARE!");
static const u8 sText_PkmnLockedInNightmare[] = _("{B_ATK_NAME_WITH_PREFIX} is locked\nin a NIGHTMARE!");
static const u8 sText_PkmnLaidCurse[] = _("{B_ATK_NAME_WITH_PREFIX} cut its own HP and\nlaid a CURSE on {B_DEF_NAME_WITH_PREFIX}!");
static const u8 sText_PkmnAfflictedByCurse[] = _("{B_ATK_NAME_WITH_PREFIX} is afflicted\nby the CURSE!");
static const u8 sText_SpikesScattered[] = _("SPIKES were scattered all around\nthe opponent's side!");
static const u8 sText_PkmnHurtBySpikes[] = _("{B_SCR_ACTIVE_NAME_WITH_PREFIX} is hurt\nby SPIKES!");
static const u8 sText_PkmnIdentified[] = _("{B_ATK_NAME_WITH_PREFIX} identified\n{B_DEF_NAME_WITH_PREFIX}!");
static const u8 sText_PkmnPerishCountFell[] = _("{B_ATK_NAME_WITH_PREFIX}'s PERISH count\nfell to {B_BUFF1}!");
static const u8 sText_PkmnBracedItself[] = _("{B_ATK_NAME_WITH_PREFIX} braced\nitself!");
static const u8 sText_PkmnEnduredHit[] = _("{B_DEF_NAME_WITH_PREFIX} ENDURED\nthe hit!");
static const u8 sText_MagnitudeStrength[] = _("MAGNITUDE {B_BUFF1}!");
static const u8 sText_PkmnCutHPMaxedAttack[] = _("{B_ATK_NAME_WITH_PREFIX} cut its own HP\nand maximized ATTACK!");
static const u8 sText_PkmnCopiedStatChanges[] = _("{B_ATK_NAME_WITH_PREFIX} copied\n{B_DEF_NAME_WITH_PREFIX}'s stat changes!");
static const u8 sText_PkmnGotFree[] = _("{B_ATK_NAME_WITH_PREFIX} got free of\n{B_DEF_NAME_WITH_PREFIX}'s {B_BUFF1}!");
static const u8 sText_PkmnShedLeechSeed[] = _("{B_ATK_NAME_WITH_PREFIX} shed\nLEECH SEED!");
static const u8 sText_PkmnBlewAwaySpikes[] = _("{B_ATK_NAME_WITH_PREFIX} blew away\nSPIKES!");
static const u8 sText_PkmnFledFromBattle[] = _("{B_ATK_NAME_WITH_PREFIX} fled from\nbattle!");
static const u8 sText_PkmnForesawAttack[] = _("{B_ATK_NAME_WITH_PREFIX} foresaw\nan attack!");
static const u8 sText_PkmnTookAttack[] = _("{B_DEF_NAME_WITH_PREFIX} took the\n{B_BUFF1} attack!");
static const u8 sText_PkmnChoseXAsDestiny[] = _("{B_ATK_NAME_WITH_PREFIX} chose\n{B_CURRENT_MOVE} as its destiny!");
static const u8 sText_PkmnAttack[] = _("{B_BUFF1}'s attack!");
static const u8 sText_PkmnCenterAttention[] = _("{B_ATK_NAME_WITH_PREFIX} became the\ncenter of attention!");
static const u8 sText_PkmnChargingPower[] = _("{B_ATK_NAME_WITH_PREFIX} began\ncharging power!");
static const u8 sText_NaturePowerTurnedInto[] = _("NATURE POWER turned into\n{B_CURRENT_MOVE}!");
static const u8 sText_PkmnStatusNormal[] = _("{B_ATK_NAME_WITH_PREFIX}'s status\nreturned to normal!");
static const u8 sText_PkmnSubjectedToTorment[] = _("{B_DEF_NAME_WITH_PREFIX} was subjected\nto TORMENT!");
static const u8 sText_PkmnTighteningFocus[] = _("{B_ATK_NAME_WITH_PREFIX} is tightening\nits focus!");
static const u8 sText_PkmnFellForTaunt[] = _("{B_DEF_NAME_WITH_PREFIX} fell for\nthe Taunt!");
static const u8 sText_PkmnReadyToHelp[] = _("{B_ATK_NAME_WITH_PREFIX} is ready to\nhelp {B_DEF_NAME_WITH_PREFIX}!");
static const u8 sText_PkmnSwitchedItems[] = _("{B_ATK_NAME_WITH_PREFIX} switched\nitems with its opponent!");
static const u8 sText_PkmnObtainedX[] = _("{B_ATK_NAME_WITH_PREFIX} obtained\n{B_BUFF1}.");
static const u8 sText_PkmnObtainedX2[] = _("{B_DEF_NAME_WITH_PREFIX} obtained\n{B_BUFF2}.");
static const u8 sText_PkmnObtainedXYObtainedZ[] = _("{B_ATK_NAME_WITH_PREFIX} obtained\n{B_BUFF1}.\p{B_DEF_NAME_WITH_PREFIX} obtained\n{B_BUFF2}.");
static const u8 sText_PkmnCopiedFoe[] = _("{B_ATK_NAME_WITH_PREFIX} copied\n{B_DEF_NAME_WITH_PREFIX}'s {B_DEF_ABILITY}!");
static const u8 sText_PkmnMadeWish[] = _("{B_ATK_NAME_WITH_PREFIX} made a WISH!");
static const u8 sText_PkmnWishCameTrue[] = _("{B_BUFF1}'s WISH\ncame true!");
static const u8 sText_PkmnPlantedRoots[] = _("{B_ATK_NAME_WITH_PREFIX} planted its roots!");
static const u8 sText_PkmnAbsorbedNutrients[] = _("{B_ATK_NAME_WITH_PREFIX} absorbed\nnutrients with its roots!");
static const u8 sText_PkmnAnchoredItself[] = _("{B_DEF_NAME_WITH_PREFIX} anchored\nitself with its roots!");
static const u8 sText_PkmnWasMadeDrowsy[] = _("{B_ATK_NAME_WITH_PREFIX} made\n{B_DEF_NAME_WITH_PREFIX} drowsy!");
static const u8 sText_PkmnKnockedOff[] = _("{B_ATK_NAME_WITH_PREFIX} knocked off\n{B_DEF_NAME_WITH_PREFIX}'s {B_LAST_ITEM}!");
static const u8 sText_PkmnSwappedAbilities[] = _("{B_ATK_NAME_WITH_PREFIX} swapped abilities\nwith its opponent!");
static const u8 sText_PkmnSealedOpponentMove[] = _("{B_ATK_NAME_WITH_PREFIX} sealed the\nopponent's move(s)!");
static const u8 sText_PkmnWantsGrudge[] = _("{B_ATK_NAME_WITH_PREFIX} wants the\nopponent to bear a GRUDGE!");
static const u8 sText_PkmnLostPPGrudge[] = _("{B_ATK_NAME_WITH_PREFIX}'s {B_BUFF1} lost\nall its PP due to the GRUDGE!");
static const u8 sText_PkmnShroudedItself[] = _("{B_ATK_NAME_WITH_PREFIX} shrouded\nitself in {B_CURRENT_MOVE}!");
static const u8 sText_PkmnMoveBounced[] = _("{B_ATK_NAME_WITH_PREFIX}'s {B_CURRENT_MOVE}\nwas bounced back by MAGIC COAT!");
static const u8 sText_PkmnWaitsForTarget[] = _("{B_ATK_NAME_WITH_PREFIX} waits for a target\nto make a move!");
static const u8 sText_PkmnSnatchedMove[] = _("{B_DEF_NAME_WITH_PREFIX} SNATCHED\n{B_SCR_ACTIVE_NAME_WITH_PREFIX}'s move!");
static const u8 sText_ElectricityWeakened[] = _("Electricity's power was\nweakened!");
static const u8 sText_FireWeakened[] = _("Fire's power was\nweakened!");
static const u8 sText_XFoundOneY[] = _("{B_ATK_NAME_WITH_PREFIX} found\none {B_LAST_ITEM}!");
static const u8 sText_SoothingAroma[] = _("A soothing aroma wafted\nthrough the area!");
static const u8 sText_ItemsCantBeUsedNow[] = _("Items can't be used now.{PAUSE 64}");
static const u8 sText_ForXCommaYZ[] = _("For {B_SCR_ACTIVE_NAME_WITH_PREFIX},\n{B_LAST_ITEM} {B_BUFF1}");
static const u8 sText_PkmnUsedXToGetPumped[] = _("{B_SCR_ACTIVE_NAME_WITH_PREFIX} used\n{B_LAST_ITEM} to get pumped!");
static const u8 sText_PkmnLostFocus[] = _("{B_ATK_NAME_WITH_PREFIX} lost its\nfocus and couldn't move!");
static const u8 sText_PkmnWasDraggedOut[] = _("{B_DEF_NAME_WITH_PREFIX} was\ndragged out!\p");
static const u8 sText_TheWallShattered[] = _("The wall shattered!");
static const u8 sText_ButNoEffect[] = _("But it had no effect!");
static const u8 sText_PkmnHasNoMovesLeft[] = _("{B_ACTIVE_NAME_WITH_PREFIX} has no\nmoves left!\p");
static const u8 sText_PkmnMoveIsDisabled[] = _("{B_ACTIVE_NAME_WITH_PREFIX}'s {B_CURRENT_MOVE}\nis disabled!\p");
static const u8 sText_PkmnCantUseMoveTorment[] = _("{B_ACTIVE_NAME_WITH_PREFIX} can't use the same\nmove in a row due to the Torment!\p");
static const u8 sText_PkmnCantUseMoveTaunt[] = _("{B_ACTIVE_NAME_WITH_PREFIX} can't use\n{B_CURRENT_MOVE} after the Taunt!\p");
static const u8 sText_PkmnCantUseMoveSealed[] = _("{B_ACTIVE_NAME_WITH_PREFIX} can't use the\nsealed {B_CURRENT_MOVE}!\p");
static const u8 sText_PkmnCantUseMoveThroatChop[] = _("{B_ACTIVE_NAME_WITH_PREFIX} can't use\n{B_CURRENT_MOVE} due to Throat Chop!\p");
static const u8 sText_PkmnMadeItRain[] = _("{B_SCR_ACTIVE_NAME_WITH_PREFIX}'s {B_SCR_ACTIVE_ABILITY}\nmade it rain!");
static const u8 sText_PkmnRaisedSpeed[] = _("{B_SCR_ACTIVE_NAME_WITH_PREFIX}'s {B_SCR_ACTIVE_ABILITY}\nraised its SPEED!");
static const u8 sText_PkmnProtectedBy[] = _("{B_DEF_NAME_WITH_PREFIX} was protected\nby {B_DEF_ABILITY}!");
static const u8 sText_PkmnPreventsUsage[] = _("{B_DEF_NAME_WITH_PREFIX}'s {B_DEF_ABILITY}\nprevents {B_ATK_NAME_WITH_PREFIX}\lfrom using {B_CURRENT_MOVE}!");
static const u8 sText_PkmnRestoredHPUsing[] = _("{B_DEF_NAME_WITH_PREFIX} restored HP\nusing its {B_DEF_ABILITY}!");
static const u8 sText_PkmnsXMadeYUseless[] = _("{B_DEF_NAME_WITH_PREFIX}'s {B_DEF_ABILITY}\nmade {B_CURRENT_MOVE} useless!");
static const u8 sText_PkmnChangedTypeWith[] = _("{B_DEF_NAME_WITH_PREFIX}'s {B_DEF_ABILITY}\nmade it the {B_BUFF1} type!");
static const u8 sText_PkmnPreventsParalysisWith[] = _("{B_EFF_NAME_WITH_PREFIX}'s {B_DEF_ABILITY}\nprevents paralysis!");
static const u8 sText_PkmnPreventsRomanceWith[] = _("{B_DEF_NAME_WITH_PREFIX}'s {B_DEF_ABILITY}\nprevents romance!");
static const u8 sText_PkmnPreventsPoisoningWith[] = _("{B_EFF_NAME_WITH_PREFIX}'s {B_DEF_ABILITY}\nprevents poisoning!");
static const u8 sText_PkmnPreventsConfusionWith[] = _("{B_DEF_NAME_WITH_PREFIX}'s {B_DEF_ABILITY}\nprevents confusion!");
static const u8 sText_PkmnRaisedFirePowerWith[] = _("{B_DEF_NAME_WITH_PREFIX}'s {B_DEF_ABILITY}\nraised its FIRE power!");
static const u8 sText_PkmnAnchorsItselfWith[] = _("{B_DEF_NAME_WITH_PREFIX} anchors\nitself with {B_DEF_ABILITY}!");
static const u8 sText_PkmnCutsAttackWith[] = _("{B_SCR_ACTIVE_NAME_WITH_PREFIX}'s {B_SCR_ACTIVE_ABILITY}\ncuts {B_DEF_NAME_WITH_PREFIX}'s ATTACK!");
static const u8 sText_PkmnPreventsStatLossWith[] = _("{B_SCR_ACTIVE_NAME_WITH_PREFIX}'s {B_SCR_ACTIVE_ABILITY}\nprevents stat loss!");
static const u8 sText_PkmnHurtsWith[] = _("{B_ATK_NAME_WITH_PREFIX} was hurt by\n{B_DEF_NAME_WITH_PREFIX}'s {B_BUFF1}!");
static const u8 sText_PkmnTraced[] = _("{B_SCR_ACTIVE_NAME_WITH_PREFIX} TRACED\n{B_BUFF1}'s {B_BUFF2}!");
static const u8 sText_PkmnsXPreventsBurns[] = _("{B_EFF_NAME_WITH_PREFIX}'s {B_EFF_ABILITY}\nprevents burns!");
static const u8 sText_PkmnsXBlocksY[] = _("{B_DEF_NAME_WITH_PREFIX}'s {B_DEF_ABILITY}\nblocks {B_CURRENT_MOVE}!");
static const u8 sText_PkmnsXBlocksY2[] = _("{B_SCR_ACTIVE_NAME_WITH_PREFIX}'s {B_SCR_ACTIVE_ABILITY}\nblocks {B_CURRENT_MOVE}!");
static const u8 sText_PkmnsXRestoredHPALittle2[] = _("{B_ATK_NAME_WITH_PREFIX}'s {B_ATK_ABILITY}\nrestored its HP a little!");
static const u8 sText_PkmnsXWhippedUpSandstorm[] = _("{B_SCR_ACTIVE_NAME_WITH_PREFIX}'s {B_SCR_ACTIVE_ABILITY}\nwhipped up a sandstorm!");
static const u8 sText_PkmnsXIntensifiedSun[] = _("{B_SCR_ACTIVE_NAME_WITH_PREFIX}'s {B_SCR_ACTIVE_ABILITY}\nintensified the sun's rays!");
static const u8 sText_PkmnsXPreventsYLoss[] = _("{B_SCR_ACTIVE_NAME_WITH_PREFIX}'s {B_SCR_ACTIVE_ABILITY}\nprevents {B_BUFF1} loss!");
static const u8 sText_PkmnsXInfatuatedY[] = _("{B_DEF_NAME_WITH_PREFIX}'s {B_DEF_ABILITY}\ninfatuated {B_ATK_NAME_WITH_PREFIX}!");
static const u8 sText_PkmnsXMadeYIneffective[] = _("{B_DEF_NAME_WITH_PREFIX}'s {B_DEF_ABILITY}\nmade {B_CURRENT_MOVE} ineffective!");
static const u8 sText_PkmnsXCuredYProblem[] = _("{B_SCR_ACTIVE_NAME_WITH_PREFIX}'s {B_SCR_ACTIVE_ABILITY}\ncured its {B_BUFF1} problem!");
static const u8 sText_ItSuckedLiquidOoze[] = _("It sucked up the\nLIQUID OOZE!");
static const u8 sText_PkmnTransformed[] = _("{B_SCR_ACTIVE_NAME_WITH_PREFIX} transformed!");
static const u8 sText_PkmnsXTookAttack[] = _("{B_DEF_NAME_WITH_PREFIX}'s {B_DEF_ABILITY}\ntook the attack!");
const u8 gText_PkmnsXPreventsSwitching[] = _("{B_BUFF1}'s {B_LAST_ABILITY}\nprevents switching!\p");
static const u8 sText_PreventedFromWorking[] = _("{B_DEF_NAME_WITH_PREFIX}'s {B_DEF_ABILITY}\nprevented {B_SCR_ACTIVE_NAME_WITH_PREFIX}'s\l{B_BUFF1} from working!");
static const u8 sText_PkmnsXMadeItIneffective[] = _("{B_SCR_ACTIVE_NAME_WITH_PREFIX}'s {B_SCR_ACTIVE_ABILITY}\nmade it ineffective!");
static const u8 sText_PkmnsXPreventsFlinching[] = _("{B_EFF_NAME_WITH_PREFIX}'s {B_EFF_ABILITY}\nprevents flinching!");
static const u8 sText_PkmnsXPreventsYsZ[] = _("{B_ATK_NAME_WITH_PREFIX}'s {B_ATK_ABILITY}\nprevents {B_DEF_NAME_WITH_PREFIX}'s\l{B_DEF_ABILITY} from working!");
static const u8 sText_PkmnsXCuredItsYProblem[] = _("{B_SCR_ACTIVE_NAME_WITH_PREFIX}'s {B_SCR_ACTIVE_ABILITY}\ncured its {B_BUFF1} problem!");
static const u8 sText_PkmnsXHadNoEffectOnY[] = _("{B_SCR_ACTIVE_NAME_WITH_PREFIX}'s {B_SCR_ACTIVE_ABILITY}\nhad no effect on {B_EFF_NAME_WITH_PREFIX}!");
const u8 gText_StatSharply[] = _("sharply ");
const u8 gText_StatRose[] = _("rose!");
static const u8 sText_StatHarshly[] = _("harshly ");
static const u8 sText_StatFell[] = _("fell!");
static const u8 sText_AttackersStatRose[] = _("{B_ATK_NAME_WITH_PREFIX}'s {B_BUFF1}\n{B_BUFF2}");
const u8 gText_DefendersStatRose[] = _("{B_DEF_NAME_WITH_PREFIX}'s {B_BUFF1}\n{B_BUFF2}");
static const u8 sText_UsingItemTheStatOfPkmnRose[] = _("Using {B_LAST_ITEM}, the {B_BUFF1}\nof {B_SCR_ACTIVE_NAME_WITH_PREFIX} {B_BUFF2}");
static const u8 sText_AttackersStatFell[] = _("{B_ATK_NAME_WITH_PREFIX}'s {B_BUFF1}\n{B_BUFF2}");
static const u8 sText_DefendersStatFell[] = _("{B_DEF_NAME_WITH_PREFIX}'s {B_BUFF1}\n{B_BUFF2}");
static const u8 sText_StatsWontIncrease2[] = _("{B_ATK_NAME_WITH_PREFIX}'s stats won't\ngo any higher!");
static const u8 sText_StatsWontDecrease2[] = _("{B_DEF_NAME_WITH_PREFIX}'s stats won't\ngo any lower!");
static const u8 sText_CriticalHit[] = _("A critical hit!");
static const u8 sText_OneHitKO[] = _("It's a one-hit KO!");
static const u8 sText_123Poof[] = _("{PAUSE 32}1, {PAUSE 15}2, and{PAUSE 15}… {PAUSE 15}… {PAUSE 15}… {PAUSE 15}{PLAY_SE SE_BALL_BOUNCE_1}Poof!\p");
static const u8 sText_AndEllipsis[] = _("And…\p");
static const u8 sText_HMMovesCantBeForgotten[] = _("HM moves can't be\nforgotten now.\p");
static const u8 sText_NotVeryEffective[] = _("It's not very effective…");
static const u8 sText_SuperEffective[] = _("It's super effective!");
static const u8 sText_GotAwaySafely[] = _("{PLAY_SE SE_FLEE}Got away safely!\p");
static const u8 sText_PkmnFledUsingIts[] = _("{PLAY_SE SE_FLEE}{B_ATK_NAME_WITH_PREFIX} fled\nusing its {B_LAST_ITEM}!\p");
static const u8 sText_PkmnFledUsing[] = _("{PLAY_SE SE_FLEE}{B_ATK_NAME_WITH_PREFIX} fled\nusing {B_ATK_ABILITY}!\p");
static const u8 sText_WildPkmnFled[] = _("{PLAY_SE SE_FLEE}Wild {B_BUFF1} fled!");
static const u8 sText_PlayerDefeatedLinkTrainer[] = _("Player defeated\n{B_LINK_OPPONENT1_NAME}!");
static const u8 sText_TwoLinkTrainersDefeated[] = _("Player beat {B_LINK_OPPONENT1_NAME}\nand {B_LINK_OPPONENT2_NAME}!");
static const u8 sText_PlayerLostAgainstLinkTrainer[] = _("Player lost against\n{B_LINK_OPPONENT1_NAME}!");
static const u8 sText_PlayerLostToTwo[] = _("Player lost to {B_LINK_OPPONENT1_NAME}\nand {B_LINK_OPPONENT2_NAME}!");
static const u8 sText_PlayerBattledToDrawLinkTrainer[] = _("Player battled to a draw against\n{B_LINK_OPPONENT1_NAME}!");
static const u8 sText_PlayerBattledToDrawVsTwo[] = _("Player battled to a draw against\n{B_LINK_OPPONENT1_NAME} and {B_LINK_OPPONENT2_NAME}!");
static const u8 sText_WildFled[] = _("{PLAY_SE SE_FLEE}{B_LINK_OPPONENT1_NAME} fled!");
static const u8 sText_TwoWildFled[] = _("{PLAY_SE SE_FLEE}{B_LINK_OPPONENT1_NAME} and\n{B_LINK_OPPONENT2_NAME} fled!");
static const u8 sText_NoRunningFromTrainers[] = _("No! There's no running\nfrom a TRAINER battle!\p");
static const u8 sText_CantEscape[] = _("Can't escape!\p");
static const u8 sText_DontLeaveBirch[] = _("PROF. BIRCH: Don't leave me like this!\p");
static const u8 sText_ButNothingHappened[] = _("But nothing happened!");
static const u8 sText_ButItFailed[] = _("But it failed!");
static const u8 sText_ItHurtConfusion[] = _("It hurt itself in its\nconfusion!");
static const u8 sText_MirrorMoveFailed[] = _("The MIRROR MOVE failed!");
static const u8 sText_StartedToRain[] = _("It started to rain!");
static const u8 sText_DownpourStarted[] = _("A downpour started!"); // corresponds to DownpourText in pokegold and pokecrystal and is used by Rain Dance in GSC
static const u8 sText_RainContinues[] = _("Rain continues to fall.");
static const u8 sText_DownpourContinues[] = _("The downpour continues."); // unused
static const u8 sText_RainStopped[] = _("The rain stopped.");
static const u8 sText_SandstormBrewed[] = _("A sandstorm brewed!");
static const u8 sText_SandstormRages[] = _("The sandstorm rages.");
static const u8 sText_SandstormSubsided[] = _("The sandstorm subsided.");
static const u8 sText_SunlightGotBright[] = _("The sunlight got bright!");
static const u8 sText_SunlightStrong[] = _("The sunlight is strong.");
static const u8 sText_SunlightFaded[] = _("The sunlight faded.");
static const u8 sText_StartedHail[] = _("It started to hail!");
static const u8 sText_HailContinues[] = _("Hail continues to fall.");
static const u8 sText_HailStopped[] = _("The hail stopped.");
static const u8 sText_FailedToSpitUp[] = _("But it failed to SPIT UP\na thing!");
static const u8 sText_FailedToSwallow[] = _("But it failed to SWALLOW\na thing!");
static const u8 sText_WindBecameHeatWave[] = _("The wind turned into a\nHEAT WAVE!");
static const u8 sText_StatChangesGone[] = _("All stat changes were\neliminated!");
static const u8 sText_CoinsScattered[] = _("Coins scattered everywhere!");
static const u8 sText_TooWeakForSubstitute[] = _("It was too weak to make\na SUBSTITUTE!");
static const u8 sText_SharedPain[] = _("The battlers shared\ntheir pain!");
static const u8 sText_BellChimed[] = _("A bell chimed!");
static const u8 sText_FaintInThree[] = _("All affected POKéMON will\nfaint in three turns!");
static const u8 sText_NoPPLeft[] = _("There's no PP left for\nthis move!\p");
static const u8 sText_ButNoPPLeft[] = _("But there was no PP left\nfor the move!");
static const u8 sText_PkmnIgnoresAsleep[] = _("{B_ATK_NAME_WITH_PREFIX} ignored\norders while asleep!");
static const u8 sText_PkmnIgnoredOrders[] = _("{B_ATK_NAME_WITH_PREFIX} ignored\norders!");
static const u8 sText_PkmnBeganToNap[] = _("{B_ATK_NAME_WITH_PREFIX} began to nap!");
static const u8 sText_PkmnLoafing[] = _("{B_ATK_NAME_WITH_PREFIX} is\nloafing around!");
static const u8 sText_PkmnWontObey[] = _("{B_ATK_NAME_WITH_PREFIX} won't\nobey!");
static const u8 sText_PkmnTurnedAway[] = _("{B_ATK_NAME_WITH_PREFIX} turned away!");
static const u8 sText_PkmnPretendNotNotice[] = _("{B_ATK_NAME_WITH_PREFIX} pretended\nnot to notice!");
static const u8 sText_EnemyAboutToSwitchPkmn[] = _("{B_TRAINER1_CLASS} {B_TRAINER1_NAME} is\nabout to use {B_BUFF2}.\pWill {B_PLAYER_NAME} change\nPOKéMON?");
static const u8 sText_PkmnLearnedMove2[] = _("{B_ATK_NAME_WITH_PREFIX} learned\n{B_BUFF1}!");
static const u8 sText_PlayerDefeatedLinkTrainerTrainer1[] = _("Player defeated\n{B_TRAINER1_CLASS} {B_TRAINER1_NAME}!\p");
static const u8 sText_CreptCloser[] = _("{B_PLAYER_NAME} crept closer to\n{B_OPPONENT_MON1_NAME}!");
static const u8 sText_CantGetCloser[] = _("{B_PLAYER_NAME} can't get any closer!");
static const u8 sText_PkmnWatchingCarefully[] = _("{B_OPPONENT_MON1_NAME} is watching\ncarefully!");
static const u8 sText_PkmnCuriousAboutX[] = _("{B_OPPONENT_MON1_NAME} is curious about\nthe {B_BUFF1}!");
static const u8 sText_PkmnEnthralledByX[] = _("{B_OPPONENT_MON1_NAME} is enthralled by\nthe {B_BUFF1}!");
static const u8 sText_PkmnIgnoredX[] = _("{B_OPPONENT_MON1_NAME} completely ignored\nthe {B_BUFF1}!");
static const u8 sText_ThrewPokeblockAtPkmn[] = _("{B_PLAYER_NAME} threw a {POKEBLOCK}\nat the {B_OPPONENT_MON1_NAME}!");
static const u8 sText_OutOfSafariBalls[] = _("{PLAY_SE SE_DING_DONG}ANNOUNCER: You're out of\nSAFARI BALLS! Game over!\p");
static const u8 sText_OpponentMon1Appeared[] = _("{B_OPPONENT_MON1_NAME} appeared!\p");
static const u8 sText_WildPkmnAppeared[] = _("Wild {B_OPPONENT_MON1_NAME} appeared!\p");
static const u8 sText_LegendaryPkmnAppeared[] = _("Wild {B_OPPONENT_MON1_NAME} appeared!\p");
static const u8 sText_WildPkmnAppearedPause[] = _("Wild {B_OPPONENT_MON1_NAME} appeared!{PAUSE 127}");
static const u8 sText_TwoWildPkmnAppeared[] = _("Wild {B_OPPONENT_MON1_NAME} and\n{B_OPPONENT_MON2_NAME} appeared!\p");
static const u8 sText_Trainer1WantsToBattle[] = _("{B_TRAINER1_CLASS} {B_TRAINER1_NAME}\nwould like to battle!\p");
static const u8 sText_LinkTrainerWantsToBattle[] = _("{B_LINK_OPPONENT1_NAME}\nwants to battle!");
static const u8 sText_TwoLinkTrainersWantToBattle[] = _("{B_LINK_OPPONENT1_NAME} and {B_LINK_OPPONENT2_NAME}\nwant to battle!");
static const u8 sText_Trainer1SentOutPkmn[] = _("{B_TRAINER1_CLASS} {B_TRAINER1_NAME} sent\nout {B_OPPONENT_MON1_NAME}!");
static const u8 sText_Trainer1SentOutTwoPkmn[] = _("{B_TRAINER1_CLASS} {B_TRAINER1_NAME} sent\nout {B_OPPONENT_MON1_NAME} and {B_OPPONENT_MON2_NAME}!");
static const u8 sText_Trainer1SentOutPkmn2[] = _("{B_TRAINER1_CLASS} {B_TRAINER1_NAME} sent\nout {B_BUFF1}!");
static const u8 sText_LinkTrainerSentOutPkmn[] = _("{B_LINK_OPPONENT1_NAME} sent out\n{B_OPPONENT_MON1_NAME}!");
static const u8 sText_LinkTrainerSentOutTwoPkmn[] = _("{B_LINK_OPPONENT1_NAME} sent out\n{B_OPPONENT_MON1_NAME} and {B_OPPONENT_MON2_NAME}!");
static const u8 sText_TwoLinkTrainersSentOutPkmn[] = _("{B_LINK_OPPONENT1_NAME} sent out {B_LINK_OPPONENT_MON1_NAME}!\n{B_LINK_OPPONENT2_NAME} sent out {B_LINK_OPPONENT_MON2_NAME}!");
static const u8 sText_LinkTrainerSentOutPkmn2[] = _("{B_LINK_OPPONENT1_NAME} sent out\n{B_BUFF1}!");
static const u8 sText_LinkTrainerMultiSentOutPkmn[] = _("{B_LINK_SCR_TRAINER_NAME} sent out\n{B_BUFF1}!");
static const u8 sText_GoPkmn[] = _("Go! {B_PLAYER_MON1_NAME}!");
static const u8 sText_GoTwoPkmn[] = _("Go! {B_PLAYER_MON1_NAME} and\n{B_PLAYER_MON2_NAME}!");
static const u8 sText_GoPkmn2[] = _("Go! {B_BUFF1}!");
static const u8 sText_DoItPkmn[] = _("Do it! {B_BUFF1}!");
static const u8 sText_GoForItPkmn[] = _("Go for it, {B_BUFF1}!");
static const u8 sText_YourFoesWeakGetEmPkmn[] = _("Your foe's weak!\nGet 'em, {B_BUFF1}!");
static const u8 sText_LinkPartnerSentOutPkmnGoPkmn[] = _("{B_LINK_PARTNER_NAME} sent out {B_LINK_PLAYER_MON2_NAME}!\nGo! {B_LINK_PLAYER_MON1_NAME}!");
static const u8 sText_PkmnThatsEnough[] = _("{B_BUFF1}, that's enough!\nCome back!");
static const u8 sText_PkmnComeBack[] = _("{B_BUFF1}, come back!");
static const u8 sText_PkmnOkComeBack[] = _("{B_BUFF1}, OK!\nCome back!");
static const u8 sText_PkmnGoodComeBack[] = _("{B_BUFF1}, good!\nCome back!");
static const u8 sText_Trainer1WithdrewPkmn[] = _("{B_TRAINER1_CLASS} {B_TRAINER1_NAME}\nwithdrew {B_BUFF1}!");
static const u8 sText_LinkTrainer1WithdrewPkmn[] = _("{B_LINK_OPPONENT1_NAME} withdrew\n{B_BUFF1}!");
static const u8 sText_LinkTrainer2WithdrewPkmn[] = _("{B_LINK_SCR_TRAINER_NAME} withdrew\n{B_BUFF1}!");
static const u8 sText_WildPkmnPrefix[] = _("Wild ");
static const u8 sText_FoePkmnPrefix[] = _("Foe ");
static const u8 sText_EmptyString8[] = _("");
static const u8 sText_FoePkmnPrefix2[] = _("Foe");
static const u8 sText_AllyPkmnPrefix[] = _("Ally");
static const u8 sText_FoePkmnPrefix3[] = _("Foe");
static const u8 sText_AllyPkmnPrefix2[] = _("Ally");
static const u8 sText_FoePkmnPrefix4[] = _("Foe");
static const u8 sText_AllyPkmnPrefix3[] = _("Ally");
static const u8 sText_AttackerUsedX[] = _("{B_ATK_NAME_WITH_PREFIX} used\n{B_BUFF3}!");
static const u8 sText_ExclamationMark[] = _("!");
static const u8 sText_ExclamationMark2[] = _("!");
static const u8 sText_ExclamationMark3[] = _("!");
static const u8 sText_ExclamationMark4[] = _("!");
static const u8 sText_ExclamationMark5[] = _("!");
static const u8 sText_Accuracy[] = _("accuracy");
static const u8 sText_Evasiveness[] = _("evasiveness");

const u8 * const gStatNamesTable[NUM_BATTLE_STATS] =
{
    gText_HP3, gText_Attack, gText_Defense,
    gText_Speed, gText_SpAtk, gText_SpDef,
    sText_Accuracy, sText_Evasiveness
};

static const u8 sText_PokeblockWasTooSpicy[] = _("was too spicy!");
static const u8 sText_PokeblockWasTooDry[] = _("was too dry!");
static const u8 sText_PokeblockWasTooSweet[] = _("was too sweet!");
static const u8 sText_PokeblockWasTooBitter[] = _("was too bitter!");
static const u8 sText_PokeblockWasTooSour[] = _("was too sour!");

const u8 * const gPokeblockWasTooXStringTable[FLAVOR_COUNT] =
{
    [FLAVOR_SPICY]  = sText_PokeblockWasTooSpicy,
    [FLAVOR_DRY]    = sText_PokeblockWasTooDry,
    [FLAVOR_SWEET]  = sText_PokeblockWasTooSweet,
    [FLAVOR_BITTER] = sText_PokeblockWasTooBitter,
    [FLAVOR_SOUR]   = sText_PokeblockWasTooSour
};

static const u8 sText_PlayerUsedItem[] = _("{B_PLAYER_NAME} used\n{B_LAST_ITEM}!");
static const u8 sText_WallyUsedItem[] = _("WALLY used\n{B_LAST_ITEM}!");
static const u8 sText_Trainer1UsedItem[] = _("{B_TRAINER1_CLASS} {B_TRAINER1_NAME}\nused {B_LAST_ITEM}!");
static const u8 sText_TrainerBlockedBall[] = _("The TRAINER blocked the BALL!");
static const u8 sText_DontBeAThief[] = _("Don't be a thief!");
static const u8 sText_ItDodgedBall[] = _("It dodged the thrown BALL!\nThis POKéMON can't be caught!");
static const u8 sText_YouMissedPkmn[] = _("You missed the POKéMON!");
static const u8 sText_PkmnBrokeFree[] = _("Oh, no!\nThe POKéMON broke free!");
static const u8 sText_ItAppearedCaught[] = _("Aww!\nIt appeared to be caught!");
static const u8 sText_AarghAlmostHadIt[] = _("Aargh!\nAlmost had it!");
static const u8 sText_ShootSoClose[] = _("Shoot!\nIt was so close, too!");
static const u8 sText_GotchaPkmnCaught[] = _("Gotcha!\n{B_DEF_NAME} was caught!{WAIT_SE}{PLAY_BGM MUS_CAUGHT}\p");
static const u8 sText_GotchaPkmnCaught2[] = _("Gotcha!\n{B_DEF_NAME} was caught!{WAIT_SE}{PLAY_BGM MUS_CAUGHT}{PAUSE 127}");
static const u8 sText_GiveNicknameCaptured[] = _("Give a nickname to the\ncaptured {B_DEF_NAME}?");
static const u8 sText_PkmnSentToPC[] = _("{B_DEF_NAME} was sent to\n{B_PC_CREATOR_NAME} PC.");
static const u8 sText_Someones[] = _("someone's");
static const u8 sText_Lanettes[] = _("LANETTE's");
static const u8 sText_PkmnDataAddedToDex[] = _("{B_DEF_NAME}'s data was\nadded to the POKéDEX.\p");
static const u8 sText_ItIsRaining[] = _("It is raining.");
static const u8 sText_SandstormIsRaging[] = _("A sandstorm is raging.");
static const u8 sText_BoxIsFull[] = _("The BOX is full!\nYou can't catch any more!\p");
static const u8 sText_EnigmaBerry[] = _("ENIGMA BERRY");
static const u8 sText_BerrySuffix[] = _(" BERRY");
static const u8 sText_PkmnsItemCuredParalysis[] = _("{B_SCR_ACTIVE_NAME_WITH_PREFIX}'s {B_LAST_ITEM}\ncured paralysis!");
static const u8 sText_PkmnsItemCuredPoison[] = _("{B_SCR_ACTIVE_NAME_WITH_PREFIX}'s {B_LAST_ITEM}\ncured poison!");
static const u8 sText_PkmnsItemHealedBurn[] = _("{B_SCR_ACTIVE_NAME_WITH_PREFIX}'s {B_LAST_ITEM}\nhealed its burn!");
static const u8 sText_PkmnsItemDefrostedIt[] = _("{B_SCR_ACTIVE_NAME_WITH_PREFIX}'s {B_LAST_ITEM}\ndefrosted it!");
static const u8 sText_PkmnsItemWokeIt[] = _("{B_SCR_ACTIVE_NAME_WITH_PREFIX}'s {B_LAST_ITEM}\nwoke it from its sleep!");
static const u8 sText_PkmnsItemSnappedOut[] = _("{B_SCR_ACTIVE_NAME_WITH_PREFIX}'s {B_LAST_ITEM}\nsnapped it out of confusion!");
static const u8 sText_PkmnsItemCuredProblem[] = _("{B_SCR_ACTIVE_NAME_WITH_PREFIX}'s {B_LAST_ITEM}\ncured its {B_BUFF1} problem!");
static const u8 sText_PkmnsItemNormalizedStatus[] = _("{B_SCR_ACTIVE_NAME_WITH_PREFIX}'s {B_LAST_ITEM}\nnormalized its status!");
static const u8 sText_PkmnsItemRestoredHealth[] = _("{B_SCR_ACTIVE_NAME_WITH_PREFIX}'s {B_LAST_ITEM}\nrestored health!");
static const u8 sText_PkmnsItemRestoredPP[] = _("{B_SCR_ACTIVE_NAME_WITH_PREFIX}'s {B_LAST_ITEM}\nrestored {B_BUFF1}'s PP!");
static const u8 sText_PkmnsItemRestoredStatus[] = _("{B_SCR_ACTIVE_NAME_WITH_PREFIX}'s {B_LAST_ITEM}\nrestored its status!");
static const u8 sText_PkmnsItemRestoredHPALittle[] = _("{B_SCR_ACTIVE_NAME_WITH_PREFIX}'s {B_LAST_ITEM}\nrestored its HP a little!");
static const u8 sText_ItemAllowsOnlyYMove[] = _("{B_LAST_ITEM} allows the\nuse of only {B_CURRENT_MOVE}!\p");
static const u8 sText_PkmnHungOnWithX[] = _("{B_DEF_NAME_WITH_PREFIX} hung on\nusing its {B_LAST_ITEM}!");
const u8 gText_EmptyString3[] = _("");
static const u8 sText_YouThrowABallNowRight[] = _("You throw a BALL now, right?\nI… I'll do my best!");

// early declaration of strings
static const u8 sText_PkmnIncapableOfPower[];
static const u8 sText_GlintAppearsInEye[];
static const u8 sText_PkmnGettingIntoPosition[];
static const u8 sText_PkmnBeganGrowlingDeeply[];
static const u8 sText_PkmnEagerForMore[];
static const u8 sText_DefeatedOpponentByReferee[];
static const u8 sText_LostToOpponentByReferee[];
static const u8 sText_TiedOpponentByReferee[];
static const u8 sText_QuestionForfeitMatch[];
static const u8 sText_ForfeitedMatch[];
static const u8 sText_Trainer1WinText[];
static const u8 sText_Trainer2WinText[];
static const u8 sText_TwoInGameTrainersDefeated[];
static const u8 sText_Trainer2LoseText[];

// New battle strings.
static const s8 sText_EnduredViaSturdy[] = _("{B_DEF_NAME_WITH_PREFIX} ENDURED\nthe hit using {B_DEF_ABILITY}!");
static const s8 sText_PowerHerbActivation[] = _("{B_ATK_NAME_WITH_PREFIX} became fully charged\ndue to its {B_LAST_ITEM}!");
static const s8 sText_HurtByItem[] = _("{B_ATK_NAME_WITH_PREFIX} was hurt\nby its {B_LAST_ITEM}!");
static const s8 sText_BadlyPoisonedByItem[] = _("{B_EFF_NAME_WITH_PREFIX} was badly \npoisoned by the {B_LAST_ITEM}!");
static const s8 sText_BurnedByItem[] = _("{B_EFF_NAME_WITH_PREFIX} was burned\nby the {B_LAST_ITEM}!");
static const s8 sText_TargetAbilityActivates[] = _("{B_DEF_NAME_WITH_PREFIX}'s {B_DEF_ABILITY} activates!");
static const u8 sText_GravityIntensified[] = _("GRAVITY intensified!");
static const u8 sText_TargetIdentified[] = _("{B_DEF_NAME_WITH_PREFIX} was \nidentified!");
static const u8 sText_TargetWokeUp[] = _("{B_DEF_NAME_WITH_PREFIX} woke up!");
static const u8 sText_PkmnStoleAndAteItem[] = _("{B_ATK_NAME_WITH_PREFIX} stole and\nate {B_DEF_NAME_WITH_PREFIX}'s {B_LAST_ITEM}!");
static const u8 sText_TailWindBlew[] = _("The tailwind blew from\nbehind {B_ATK_TEAM2} team!");
static const u8 sText_PkmnWentBack[] = _("{B_ATK_NAME_WITH_PREFIX} went back\nto {B_ATK_TRAINER_CLASS} {B_ATK_TRAINER_NAME}");
static const u8 sText_PkmnCantUseItemsAnymore[] = _("{B_DEF_NAME_WITH_PREFIX} can't use\nitems anymore!");
static const u8 sText_PkmnFlung[] = _("{B_ATK_NAME_WITH_PREFIX} flung its\n{B_LAST_ITEM}!");
static const u8 sText_PkmnPreventedFromHealing[] = _("{B_DEF_NAME_WITH_PREFIX} was prevented\nfrom healing!");
static const u8 sText_PkmnSwitchedAtkAndDef[] = _("{B_ATK_NAME_WITH_PREFIX} switched its\nAttack and Defense!");
static const u8 sText_PkmnsAbilitySuppressed[] = _("{B_DEF_NAME_WITH_PREFIX}'s ability\nwas suppressed!");
static const u8 sText_ShieldedFromCriticalHits[] = _("The {B_CURRENT_MOVE} shielded {B_ATK_TEAM2}\nteam from critical hits!");
static const u8 sText_SwitchedAtkAndSpAtk[] = _("{B_ATK_NAME_WITH_PREFIX} switched all its\nchanges to its Attack and\pSp. Atk with the target!");
static const u8 sText_SwitchedDefAndSpDef[] = _("{B_ATK_NAME_WITH_PREFIX} switched all its\nchanges to its Defense and\pSp. Def with the target!");
static const u8 sText_PkmnAcquiredAbility[] = _("{B_DEF_NAME_WITH_PREFIX} acquired\n{B_DEF_ABILITY}!");
static const u8 sText_PoisonSpikesScattered[] = _("Poison Spikes were scattered all\naround the opposing team's feet!");
static const u8 sText_PkmnSwitchedStatChanges[] = _("{B_ATK_NAME_WITH_PREFIX} switched stat changes\nwith the target!");
static const u8 sText_PkmnSurroundedWithVeilOfWater[] = _("{B_ATK_NAME_WITH_PREFIX} surrounded itself\nwith a veil of water!");
static const u8 sText_PkmnLevitatedOnElectromagnetism[] = _("{B_ATK_NAME_WITH_PREFIX} levitated on\nelectromagnetism!");
static const u8 sText_PkmnTwistedDimensions[] = _("{B_ATK_NAME_WITH_PREFIX} twisted\nthe dimensions!");
static const u8 sText_PointedStonesFloat[] =_("Pointed stones float in the air\naround {B_DEF_TEAM2} team!");
static const u8 sText_CloakedInMysticalMoonlight[] =_("It became cloaked in mystical\nmoonlight!");
static const u8 sText_TrappedBySwirlingMagma[] =_("{B_DEF_NAME_WITH_PREFIX} became\ntrapped by swirling magma!");
static const u8 sText_VanishedInstantly[] =_("{B_ATK_NAME_WITH_PREFIX} vanished\ninstantly!");
static const u8 sText_ProtectedTeam[] =_("{B_CURRENT_MOVE} protected\n{B_ATK_TEAM2} team!");
static const u8 sText_SharedItsGuard[] =_("{B_ATK_NAME_WITH_PREFIX} shared its\nguard with the target!");
static const u8 sText_SharedItsPower[] =_("{B_ATK_NAME_WITH_PREFIX} shared its\npower with the target!");
static const u8 sText_SwapsDefAndSpDefOfAllPkmn[] =_("It created a bizarre area in which the\nDefense and Sp.Def stats are swapped!");
static const u8 sText_BecameNimble[] =_("{B_ATK_NAME_WITH_PREFIX} became nimble!");
static const u8 sText_HurledIntoTheAir[] =_("{B_DEF_NAME_WITH_PREFIX} was hurled\ninto the air!");
static const u8 sText_HeldItemsLoseEffects[] =_("It created a bizarre area in which\nPokémon's held items lose their effects!");
static const u8 sText_FellStraightDown[] =_("{B_DEF_NAME_WITH_PREFIX} fell\nstraight down!");
static const u8 sText_TransformedIntoWaterType[] =_("{B_DEF_NAME_WITH_PREFIX} transformed\ninto the water type!");
static const u8 sText_PkmnAcquiredSimple[] =_("{B_DEF_NAME_WITH_PREFIX} acquired\nSimple!");
static const u8 sText_KindOffer[] =_("{B_DEF_NAME_WITH_PREFIX}\ntook the kind offer!");
static const u8 sText_ResetsTargetsStatLevels[] =_("{B_DEF_NAME_WITH_PREFIX}'s stat changes\nwere removed!");
static const u8 sText_AllySwitchPosition[] =_("{B_ATK_NAME_WITH_PREFIX} and\n{B_SCR_ACTIVE_NAME_WITH_PREFIX} switched places!");
static const u8 sText_RestoreTargetsHealth[] =_("{B_DEF_NAME_WITH_PREFIX}'s HP was restored!");
static const u8 sText_TookPkmnIntoTheSky[] =_("{B_ATK_NAME_WITH_PREFIX} took\n{B_DEF_NAME_WITH_PREFIX} into the sky!");
static const u8 sText_FreedFromSkyDrop[] =_("{B_DEF_NAME_WITH_PREFIX} was freed\nfrom the Sky Drop!");
static const u8 sText_PostponeTargetMove[] =_("{B_DEF_NAME_WITH_PREFIX}'s move\nwas postponed!");
static const u8 sText_ReflectTargetsType[] =_("{B_ATK_NAME_WITH_PREFIX}'s type\nchanged to match the {B_DEF_NAME_WITH_PREFIX}'s!");
static const u8 sText_TransferHeldItem[] =_("{B_DEF_NAME_WITH_PREFIX} received {B_LAST_ITEM}\nfrom {B_ATK_NAME_WITH_PREFIX}");
static const u8 sText_EmbargoEnds[] = _("{B_ATK_NAME_WITH_PREFIX} can\nuse items again!");
static const u8 sText_Electromagnetism[] = _("electromagnetism");
static const u8 sText_BufferEnds[] = _("{B_ATK_NAME_WITH_PREFIX}'s {B_BUFF1}\nwore off!");
static const u8 sText_ThroatChopEnds[] = _("{B_ATK_NAME_WITH_PREFIX} can\nuse sound-based moves again!");
static const u8 sText_TelekinesisEnds[] = _("{B_ATK_NAME_WITH_PREFIX} was freed\nfrom the telekinesis!");
static const u8 sText_TailwindEnds[] = _("{B_ATK_TEAM1} team's tailwind\n petered out!");
static const u8 sText_LuckyChantEnds[] = _("{B_ATK_TEAM1} team's Lucky Chant\n wore off!");
static const u8 sText_TrickRoomEnds[] = _("The twisted dimensions returned to\nnormal!");
static const u8 sText_WonderRoomEnds[] = _("Wonder Room wore off, and Defense\nand Sp. Def stats returned to normal!");
static const u8 sText_MagicRoomEnds[] = _("Magic Room wore off, and held items'\neffects returned to normal!");
static const u8 sText_MudSportEnds[] = _("The effects of Mud Sport have faded.");
static const u8 sText_WaterSportEnds[] = _("The effects of Water Sport have faded.");
static const u8 sText_GravityEnds[] = _("Gravity returned to normal!");
static const u8 sText_AquaRingHeal[] = _("Aqua Ring restored\n{B_ATK_NAME_WITH_PREFIX}'s HP!");
static const u8 sText_TargetAbilityRaisedStat[] = _("{B_DEF_NAME_WITH_PREFIX}'s {B_DEF_ABILITY}\nraised its {B_BUFF1}!");
static const u8 sText_TargetAbilityLoweredStat[] = _("{B_DEF_NAME_WITH_PREFIX}'s {B_DEF_ABILITY}\nlowered its {B_BUFF1}!");
static const u8 sText_AttackerAbilityRaisedStat[] = _("{B_ATK_NAME_WITH_PREFIX}'s {B_ATK_ABILITY}\nraised its {B_BUFF1}!");
static const u8 sText_ScriptingAbilityRaisedStat[] = _("{B_SCR_ACTIVE_NAME_WITH_PREFIX}'s {B_SCR_ACTIVE_ABILITY}\nraised its {B_BUFF1}!");
static const u8 sText_AuroraVeilEnds[] = _("{B_DEF_NAME_WITH_PREFIX}'s {B_DEF_ABILITY}\nwore off!");
static const u8 sText_ElectricTerrainEnds[] = _("The electricity disappeared\nfrom the battlefield.");
static const u8 sText_MistyTerrainEnds[] = _("The mist disappeared\nfrom the battlefield.");
static const u8 sText_PsychicTerrainEnds[] = _("The weirdness disappeared\nfrom the battlefield.");
static const u8 sText_GrassyTerrainEnds[] = _("The grass disappeared\nfrom the battlefield.");
static const u8 sText_TargetsStatWasMaxedOut[] = _("{B_DEF_NAME_WITH_PREFIX}'s {B_DEF_ABILITY} maxed\nits {B_BUFF1}!");
static const u8 sText_PoisonHealHpUp[] = _("The poisoning healed {B_ATK_NAME_WITH_PREFIX}\na little bit!");
static const u8 sText_BadDreamsDmg[] = _("{B_DEF_NAME_WITH_PREFIX} is tormented\nby {B_ATK_ABILITY}!");
static const u8 sText_MoldBreakerEnters[] = _("{B_SCR_ACTIVE_NAME_WITH_PREFIX} breaks the mold!");
static const u8 sText_TeravoltEnters[] = _("{B_SCR_ACTIVE_NAME_WITH_PREFIX} is radiating \na bursting aura!");
static const u8 sText_TurboblazeEnters[] = _("{B_SCR_ACTIVE_NAME_WITH_PREFIX} is radiating\na blazing aura!");
static const u8 sText_SlowStartEnters[] = _("{B_SCR_ACTIVE_NAME_WITH_PREFIX} can't get it going!");
static const u8 sText_SlowStartEnd[] = _("{B_ATK_NAME_WITH_PREFIX} finally got\nits act together!");
static const u8 sText_SolarPowerHpDrop[] = _("The {B_ATK_NAME_WITH_PREFIX}'s {B_ATK_ABILITY}\ntakes its toll!");
static const u8 sText_AftermathDmg[] = _("{B_ATK_NAME_WITH_PREFIX} is hurt!");
static const u8 sText_AnticipationActivates[] = _("{B_SCR_ACTIVE_NAME_WITH_PREFIX} shuddered\nin anticipation!");
static const u8 sText_ForewarnActivates[] = _("{B_SCR_ACTIVE_ABILITY} alerted {B_SCR_ACTIVE_NAME_WITH_PREFIX}\nto the {B_DEF_NAME_WITH_PREFIX}'s {B_BUFF1}!");
static const u8 sText_IceBodyHpGain[] = _("{B_ATK_NAME_WITH_PREFIX}'s {B_ATK_ABILITY}\nhealed it a little bit!");
static const u8 sText_SnowWarningHail[] = _("It started to hail!");
static const u8 sText_FriskActivates[] = _("{B_ATK_NAME_WITH_PREFIX} frisked {B_DEF_NAME_WITH_PREFIX} and\nfound its {B_LAST_ITEM}!");
static const u8 sText_UnnerveEnters[] = _("The opposing team is too nervous\nto eat Berries!");
static const u8 sText_HarvestBerry[] = _("{B_ATK_NAME_WITH_PREFIX} harvested\nits {B_LAST_ITEM}!");
static const u8 sText_LastAbilityRaisedBuff1[] = _("{B_ATK_NAME_WITH_PREFIX}'s {B_LAST_ABILITY}\nraised its {B_BUFF1}!");
static const u8 sText_MagicBounceActivates[] = _("The {B_DEF_NAME_WITH_PREFIX} bounced the\n{B_ATK_NAME_WITH_PREFIX} back!");
static const u8 sText_ProteanTypeChange[] = _("{B_ATK_NAME_WITH_PREFIX}'s {B_ATK_ABILITY} transformed\nit into the {B_BUFF1} type!");
static const u8 sText_SymbiosisItemPass[] = _("{B_ATK_NAME_WITH_PREFIX} passed its {B_LAST_ITEM}\nto {B_SCR_ACTIVE_NAME_WITH_PREFIX} through {B_ATK_ABILITY}!");
static const u8 sText_StealthRockDmg[] = _("Pointed stones dug into\n{B_SCR_ACTIVE_NAME_WITH_PREFIX}!");
static const u8 sText_ToxicSpikesAbsorbed[] = _("The poison spikes disappeared\nfrom around the opposing team's feet!");
static const u8 sText_ToxicSpikesPoisoned[] = _("{B_SCR_ACTIVE_NAME_WITH_PREFIX} was poisoned!");
static const u8 sText_StickyWebSwitchIn[] = _("{B_SCR_ACTIVE_NAME_WITH_PREFIX} was\ncaught in a Sticky Web!");
static const u8 sText_HealingWishCameTrue[] = _("The healing wish came true\nfor {B_ATK_NAME_WITH_PREFIX}!");
static const u8 sText_HealingWishHealed[] = _("{B_ATK_NAME_WITH_PREFIX} regained health!");
static const u8 sText_LunarDanceCameTrue[] = _("{B_ATK_NAME_WITH_PREFIX} became cloaked\nin mystical moonlight!");
static const u8 sText_CursedBodyDisabled[] = _("{B_ATK_NAME_WITH_PREFIX}'s {B_BUFF1} was disabled\nby {B_DEF_NAME_WITH_PREFIX}'s {B_DEF_ABILITY}!");
static const u8 sText_AttackerAquiredAbility[] = _("{B_ATK_NAME_WITH_PREFIX} acquired {B_LAST_ABILITY}!");
static const u8 sText_TargetStatWontGoHigher[] = _("{B_DEF_NAME_WITH_PREFIX}'s {B_BUFF1}\nwon't go higher!");
static const u8 sText_PkmnMoveBouncedViaAbility[] = _("{B_ATK_NAME_WITH_PREFIX}'s {B_CURRENT_MOVE} was\nbounced back by {B_DEF_NAME_WITH_PREFIX}'s\l{B_DEF_ABILITY}!");
static const u8 sText_ImposterTransform[] = _("{B_ATK_NAME_WITH_PREFIX} transformed into\n{B_DEF_NAME_WITH_PREFIX} using {B_LAST_ABILITY}!");
static const u8 sText_NotDoneYet[] = _("This move effect is not done yet!\p");
static const u8 sText_PkmnBlewAwayToxicSpikes[] = _("{B_ATK_NAME_WITH_PREFIX} blew away\nTOXIC SPIKES!");
static const u8 sText_PkmnBlewAwayStickyWeb[] = _("{B_ATK_NAME_WITH_PREFIX} blew away\nSTICKY WEB!");
static const u8 sText_PkmnBlewAwayStealthRock[] = _("{B_ATK_NAME_WITH_PREFIX} blew away\nSTEALTH ROCK!");
static const u8 sText_StickyWebUsed[] = _("A sticky web spreads out on the\nground around {B_DEF_TEAM2} team!");
static const u8 sText_QuashSuccess[] = _("The opposing {B_ATK_NAME_WITH_PREFIX}'s move was postponed!");
static const u8 sText_IonDelugeOn[] = _("A deluge of ions showers\nthe battlefield!");
static const u8 sText_TopsyTurvySwitchedStats[] = _("{B_DEF_NAME_WITH_PREFIX}'s stat changes were\nall reversed!");
static const u8 sText_TerrainBecomesMisty[] = _("Mist swirled about\nthe battlefield!");
static const u8 sText_TerrainBecomesGrassy[] = _("Grass grew to cover\nthe battlefield!");
static const u8 sText_TerrainBecomesElectric[] = _("An electric current runs across\nthe battlefield!");
static const u8 sText_TerrainBecomesPsychic[] = _("The battlefield got weird!");
static const u8 sText_TargetElectrified[] = _("The {B_DEF_NAME_WITH_PREFIX}'s moves\nhave been electrified!");
static const u8 sText_AssaultVestDoesntAllow[] = _("The effects of the {B_LAST_ITEM} prevent status\nmoves from being used!\p");
static const u8 sText_GravityPreventsUsage[] = _("{B_ATK_NAME_WITH_PREFIX} can't use {B_CURRENT_MOVE}\nbecause of gravity!\p");
static const u8 sText_HealBlockPreventsUsage[] = _("{B_ATK_NAME_WITH_PREFIX} was\nprevented from healing!\p");
static const u8 sText_MegaEvoReacting[] = _("{B_ATK_NAME_WITH_PREFIX}'s {B_LAST_ITEM} is \nreacting to {B_ATK_TRAINER_NAME}'s Mega Ring!");
static const u8 sText_FerventWishReached[] = _("{B_ATK_TRAINER_NAME}'s fervent wish\nhas reached {B_ATK_NAME_WITH_PREFIX}!");
static const u8 sText_MegaEvoEvolved[] = _("{B_ATK_NAME_WITH_PREFIX} has Mega Evolved into\nMega {B_BUFF1}!");
static const u8 sText_drastically[] = _("drastically ");
static const u8 sText_severely[] = _("severely ");
static const u8 sText_Infestation[] = _("{B_DEF_NAME_WITH_PREFIX} has been afflicted\nwith an infestation by {B_ATK_NAME_WITH_PREFIX}!");
static const u8 sText_NoEffectOnTarget[] = _("It had no effect\non {B_DEF_NAME_WITH_PREFIX}!");
static const u8 sText_BurstingFlames[] = _("The bursting flames\nhit {B_SCR_ACTIVE_NAME_WITH_PREFIX}!");
static const u8 sText_BestowItemGiving[] = _("{B_DEF_NAME_WITH_PREFIX} received {B_LAST_ITEM}\nfrom {B_ATK_NAME_WITH_PREFIX}!");
static const u8 sText_ThirdTypeAdded[] = _("{B_BUFF1} type was added to\n{B_DEF_NAME_WITH_PREFIX}!");
static const u8 sText_FellForFeint[] = _("{B_DEF_NAME_WITH_PREFIX} fell for\nthe feint!");
static const u8 sText_PokemonCannotUseMove[] = _("{B_ATK_NAME_WITH_PREFIX} cannot\nuse {B_CURRENT_MOVE}!");
static const u8 sText_CoveredInPowder[] = _("{B_DEF_NAME_WITH_PREFIX} is covered in powder!");
static const u8 sText_PowderExplodes[] = _("When the flame touched the powder\non the Pokémon, it exploded!");
static const u8 sText_BelchCantUse[] = _("Belch cannot be used!\p");
static const u8 sText_SpectralThiefSteal[] = _("{B_ATK_NAME_WITH_PREFIX} stole the target's\nboosted stats!");
static const u8 sText_GravityGrounding[] = _("{B_DEF_NAME_WITH_PREFIX} can't stay airborne\nbecause of gravity!");
static const u8 sText_MistyTerrainPreventsStatus[] = _("{B_DEF_NAME_WITH_PREFIX} surrounds itself\nwith a protective mist!");
static const u8 sText_GrassyTerrainHeals[] = _("{B_ATK_NAME_WITH_PREFIX} is healed\nby the grassy terrain!");
static const u8 sText_ElectricTerrainPreventsSleep[] = _("{B_DEF_NAME_WITH_PREFIX} surrounds itself\nwith electrified terrain!");
static const u8 sText_PsychicTerrainPreventsPriority[] = _("{B_DEF_NAME_WITH_PREFIX} surrounds itself\nwith psychic terrain!");
static const u8 sText_SafetyGogglesProtected[] = _("{B_DEF_NAME_WITH_PREFIX} is not affected\nthanks to its {B_LAST_ITEM}!");
static const u8 sText_FlowerVeilProtected[] = _("{B_DEF_NAME_WITH_PREFIX} surrounded itself\nwith a veil of petals!");
static const u8 sText_SweetVeilProtected[] = _("{B_DEF_NAME_WITH_PREFIX} surrounded itself\nwith a veil of sweetness!");
static const u8 sText_AromaVeilProtected[] = _("{B_DEF_NAME_WITH_PREFIX} is protected\nby an aromatic veil!");
static const u8 sText_CelebrateMessage[] = _("Congratulations, {B_PLAYER_NAME}!");
static const u8 sText_UsedInstructedMove[] = _("{B_ATK_NAME_WITH_PREFIX} used the move\ninstructed by {B_BUFF1}!");
static const u8 sText_LaserFocusMessage[] = _("{B_ATK_NAME_WITH_PREFIX}\nconcentrated intensely!");
static const u8 sText_GemActivates[] = _("{B_LAST_ITEM} strengthened\n{B_ATK_NAME_WITH_PREFIX}'s power!");
static const u8 sText_BerryDmgReducing[] = _("{B_LAST_ITEM} weakened the damage\nto {B_DEF_NAME_WITH_PREFIX}!");
static const u8 sText_TargetAteItem[] = _("{B_DEF_NAME_WITH_PREFIX} ate its {B_LAST_ITEM}!");
static const u8 sText_AirBalloonFloat[] = _("{B_SCR_ACTIVE_NAME_WITH_PREFIX} floats in the air\nwith its {B_LAST_ITEM}!");
static const u8 sText_AirBalloonPop[] = _("{B_DEF_NAME_WITH_PREFIX}'s {B_LAST_ITEM} popped!");
static const u8 sText_IncinerateBurn[] = _("{B_EFF_NAME_WITH_PREFIX}'s {B_LAST_ITEM}\nwas burnt up!");
static const u8 sText_BugBite[] = _("{B_ATK_NAME_WITH_PREFIX} stole and ate\n{B_EFF_NAME_WITH_PREFIX}'s {B_LAST_ITEM}!");
static const u8 sText_IllusionWoreOff[] = _("{B_DEF_NAME_WITH_PREFIX}'s Illusion wore off!");
static const u8 sText_AttackerCuredTargetStatus[] = _("{B_ATK_NAME_WITH_PREFIX} cured\n{B_DEF_NAME_WITH_PREFIX}'s problem!");
static const u8 sText_AttackerLostFireType[] = _("{B_ATK_NAME_WITH_PREFIX} burned itself out!");
static const u8 sText_HealerCure[] = _("{B_ATK_NAME_WITH_PREFIX}'s {B_LAST_ABILITY}\ncured {B_SCR_ACTIVE_NAME_WITH_PREFIX}'s problem!");
static const u8 sText_ReceiverAbilityTakeOver[] = _("{B_SCR_ACTIVE_NAME_WITH_PREFIX}'s {B_SCR_ACTIVE_ABILITY}\nwas taken over!");
static const u8 sText_PkmnAbsorbingPower[] = _("{B_ATK_NAME_WITH_PREFIX} is absorbing power!");
static const u8 sText_NoOneWillBeAbleToRun[] = _("No one will be able to run away\nduring the next turn!");
static const u8 sText_DestinyKnotActivates[] = _("{B_SCR_ACTIVE_NAME_WITH_PREFIX} fell in love\nfrom the {B_LAST_ITEM}!");
static const u8 sText_CloakedInAFreezingLight[] = _("{B_ATK_NAME_WITH_PREFIX} became cloaked\nin a freezing light!");
static const u8 sText_StatWasNotLowered[] = _("{B_DEF_NAME_WITH_PREFIX}'s {B_BUFF1}\nwas not lowered!");
static const u8 sText_AuraFlaredToLife[] = _("{B_DEF_NAME_WITH_PREFIX}'s aura flared to life!");
static const u8 sText_AirLockActivates[] = _("The effects of weather\ndisappeared.");
static const u8 sText_PressureActivates[] = _("{B_SCR_ACTIVE_NAME_WITH_PREFIX} is exerting its\npressure!");
static const u8 sText_DarkAuraActivates[] = _("{B_SCR_ACTIVE_NAME_WITH_PREFIX} is radiating\na dark aura!");
static const u8 sText_FairyAuraActivates[] = _("{B_SCR_ACTIVE_NAME_WITH_PREFIX} is radiating\na fairy aura!");
static const u8 sText_AuraBreakActivates[] = _("{B_SCR_ACTIVE_NAME_WITH_PREFIX} reversed all\nother POKéMON's auras!");
static const u8 sText_ComatoseActivates[] = _("{B_SCR_ACTIVE_NAME_WITH_PREFIX} is drowsing!");
static const u8 sText_ScreenCleanerActivates[] = _("All screens on the field were\ncleansed!");
static const u8 sText_FetchedPokeBall[] = _("{B_SCR_ACTIVE_NAME_WITH_PREFIX} found\na {B_LAST_ITEM}!");
static const u8 sText_BattlerAbilityRaisedStat[] = _("{B_SCR_ACTIVE_NAME_WITH_PREFIX}'s {B_SCR_ACTIVE_ABILITY}\nraised its {B_BUFF1}!");
static const u8 sText_ASandstormKickedUp[] = _("A sandstorm kicked up!");
static const u8 sText_PkmnsWillPerishIn3Turns[] = _("Both Pokémon will perish\nin three turns!");
static const u8 sText_AbilityRaisedStatDrastically[] = _("{B_DEF_ABILITY} raised {B_DEF_NAME_WITH_PREFIX}'s\n{B_BUFF1} drastically!");
static const u8 sText_AsOneEnters[] = _("{B_SCR_ACTIVE_NAME_WITH_PREFIX} has two Abilities!");
static const u8 sText_CuriousMedicineEnters[] = _("{B_EFF_NAME_WITH_PREFIX}'s\nstat changes were reset!");
static const u8 sText_CanActFaster[] = _("{B_ATK_NAME_WITH_PREFIX} can act faster,\nthanks to {B_BUFF1}!");
static const u8 sText_MicleBerryActivates[] = _("{B_SCR_ACTIVE_NAME_WITH_PREFIX} boosted the accuracy of its\nnext move using {B_LAST_ITEM}!");
static const u8 sText_PkmnShookOffTheTaunt[] = _("{B_SCR_ACTIVE_NAME_WITH_PREFIX} shook off\nthe taunt!");
static const u8 sText_PkmnGotOverItsInfatuation[] = _("{B_SCR_ACTIVE_NAME_WITH_PREFIX} got over\nits infatuation!");
static const u8 sText_ItemCannotBeRemoved[] = _("{B_ATK_NAME_WITH_PREFIX}'s item cannot be removed!");
static const u8 sText_StickyBarbTransfer[] = _("The {B_LAST_ITEM} attached itself to\n{B_ATK_NAME_WITH_PREFIX}!");
static const u8 sText_PkmnBurnHealed[] = _("{B_DEF_NAME_WITH_PREFIX}'s\nburn was healed.");
static const u8 sText_RedCardActivate[] = _("{B_SCR_ACTIVE_NAME_WITH_PREFIX} held up its {B_LAST_ITEM}\nagainst {B_ATK_NAME_WITH_PREFIX}!");
static const u8 sText_EjectButtonActivate[] = _("{B_SCR_ACTIVE_NAME_WITH_PREFIX} is switched\nout with the {B_LAST_ITEM}!");
static const u8 sText_AttackerGotOverInfatuation[] =_("{B_ATK_NAME_WITH_PREFIX} got over\nits infatuation!");
static const u8 sText_TormentedNoMore[] = _("{B_ATK_NAME_WITH_PREFIX} is\ntormented no more!");
static const u8 sText_HealBlockedNoMore[] = _("{B_ATK_NAME_WITH_PREFIX} is cured of\nits heal block!");
static const u8 sText_AttackerBecameFullyCharged[] = _("{B_ATK_NAME_WITH_PREFIX} became fully charged\ndue to its bond with its trainer!\p");
static const u8 sText_AttackerBecameAshSpecies[] = _("{B_ATK_NAME_WITH_PREFIX} became Ash-{B_BUFF1}!\p");
static const u8 sText_ExtremelyHarshSunlight[] = _("The sunlight turned\nextremely harsh!");
static const u8 sText_ExtremeSunlightFaded[] = _("The extreme sunlight faded.{PAUSE 64}");
static const u8 sText_MoveEvaporatedInTheHarshSunlight[] = _("The Water-type attack evaporated\nin the harsh sunlight!");
static const u8 sText_ExtremelyHarshSunlightWasNotLessened[] = _("The extremely harsh sunlight\nwas not lessened at all!");
static const u8 sText_HeavyRain[] = _("A heavy rain began to fall!");
static const u8 sText_HeavyRainLifted[] = _("The heavy rain has lifted!{PAUSE 64}");
static const u8 sText_MoveFizzledOutInTheHeavyRain[] = _("The Fire-type attack fizzled out\nin the heavy rain!");
static const u8 sText_NoReliefFromHeavyRain[] = _("There is no relief from\nthis heavy rain!");
static const u8 sText_MysteriousAirCurrent[] = _("A mysterious air current is\nprotecting Flying-type Pokémon!");
static const u8 sText_StrongWindsDissipated[] = _("The mysterious strong winds\nhave dissipated!{PAUSE 64}");
static const u8 sText_MysteriousAirCurrentBlowsOn[] = _("The mysterious air current\nblows on regardless!");
static const u8 sText_AttackWeakenedByStrongWinds[] = _("The mysterious strong winds\nweakened the attack!");
static const u8 sText_StuffCheeksCantSelect[] = _("Stuff Cheeks cannot be\nselected without a Berry!\p");
static const u8 sText_PkmnRevertedToPrimal[] = _("{B_ATK_NAME_WITH_PREFIX}'s Primal Reversion!\nIt reverted to its primal form!");
static const u8 sText_ButPokemonCantUseTheMove[] = _("But {B_ATK_NAME_WITH_PREFIX} can't\nuse the move!");
static const u8 sText_ButHoopaCantUseIt[] = _("But Hoopa can't use it\nthe way it is now!");
static const u8 sText_BrokeThroughProtection[] = _("It broke through the\n{B_DEF_NAME_WITH_PREFIX}'s protection!");
static const u8 sText_AbilityAllowsOnlyMove[] = _("{B_ATK_ABILITY} allows the\nuse of only {B_CURRENT_MOVE}!\p");
static const u8 sText_SwappedAbilities[] = _("{B_DEF_NAME_WITH_PREFIX} swapped Abilities\nwith its target!");
<<<<<<< HEAD
static const u8 sText_NeutralizingGasEnters[] = _("Neutralizing Gas filled the area!");
static const u8 sText_NeutralizingGasOver[] = _("The effects of Neutralizing\nGas wore off!");

const u8 *const gBattleStringsTable[BATTLESTRINGS_COUNT] =
{
    [STRINGID_NEUTRALIZINGGASOVER - 12] = sText_NeutralizingGasOver,
    [STRINGID_NEUTRALIZINGGASENTERS - 12] = sText_NeutralizingGasEnters,
=======
static const u8 sText_PastelVeilProtected[] = _("{B_DEF_NAME_WITH_PREFIX} is protected\nby a pastel veil!");
static const u8 sText_PastelVeilEnters[] = _("{B_DEF_NAME_WITH_PREFIX} was cured\nof its poisoning!");
static const u8 sText_BattlerTypeChangedTo[] = _("{B_BUFF1}'s type\nchanged to {B_BUFF2}!");

const u8 *const gBattleStringsTable[BATTLESTRINGS_COUNT] =
{
    [STRINGID_BATTLERTYPECHANGEDTO - 12] = sText_BattlerTypeChangedTo,
    [STRINGID_PASTELVEILENTERS - 12] = sText_PastelVeilEnters,
    [STRINGID_PASTELVEILPROTECTED -12] = sText_PastelVeilProtected,
>>>>>>> f7d11527
    [STRINGID_SWAPPEDABILITIES - 12] = sText_SwappedAbilities,
    [STRINGID_ABILITYALLOWSONLYMOVE - 12] = sText_AbilityAllowsOnlyMove,
    [STRINGID_BROKETHROUGHPROTECTION - 12] = sText_BrokeThroughProtection,
    [STRINGID_BUTPOKEMONCANTUSETHEMOVE - 12] = sText_ButPokemonCantUseTheMove,
    [STRINGID_BUTHOOPACANTUSEIT - 12] = sText_ButHoopaCantUseIt,
    [STRINGID_PKMNREVERTEDTOPRIMAL - 12] = sText_PkmnRevertedToPrimal,
    [STRINGID_STUFFCHEEKSCANTSELECT - 12] = sText_StuffCheeksCantSelect,
    [STRINGID_ATTACKWEAKENEDBSTRONGWINDS - 12] = sText_AttackWeakenedByStrongWinds,
    [STRINGID_MYSTERIOUSAIRCURRENTBLOWSON - 12] = sText_MysteriousAirCurrentBlowsOn,
    [STRINGID_STRONGWINDSDISSIPATED - 12] = sText_StrongWindsDissipated,
    [STRINGID_MYSTERIOUSAIRCURRENT - 12] = sText_MysteriousAirCurrent,
    [STRINGID_NORELIEFROMHEAVYRAIN - 12] = sText_NoReliefFromHeavyRain,
    [STRINGID_MOVEFIZZLEDOUTINTHEHEAVYRAIN - 12] = sText_MoveFizzledOutInTheHeavyRain,
    [STRINGID_HEAVYRAINLIFTED - 12] = sText_HeavyRainLifted,
    [STRINGID_HEAVYRAIN - 12] = sText_HeavyRain,
    [STRINGID_EXTREMELYHARSHSUNLIGHTWASNOTLESSENED - 12] = sText_ExtremelyHarshSunlightWasNotLessened,
    [STRINGID_MOVEEVAPORATEDINTHEHARSHSUNLIGHT - 12] = sText_MoveEvaporatedInTheHarshSunlight,
    [STRINGID_EXTREMESUNLIGHTFADED - 12] = sText_ExtremeSunlightFaded,
    [STRINGID_EXTREMELYHARSHSUNLIGHT - 12] = sText_ExtremelyHarshSunlight,
    [STRINGID_ATTACKERBECAMEASHSPECIES - 12] = sText_AttackerBecameAshSpecies,
    [STRINGID_ATTACKERBECAMEFULLYCHARGED - 12] = sText_AttackerBecameFullyCharged,
    [STRINGID_HEALBLOCKEDNOMORE - 12] = sText_HealBlockedNoMore,
    [STRINGID_TORMENTEDNOMORE - 12] = sText_TormentedNoMore,
    [STRINGID_ATKGOTOVERINFATUATION - 12] = sText_AttackerGotOverInfatuation,
    [STRINGID_EJECTBUTTONACTIVATE - 12] = sText_EjectButtonActivate,
    [STRINGID_REDCARDACTIVATE - 12] = sText_RedCardActivate,
    [STRINGID_PKMNBURNHEALED - 12] = sText_PkmnBurnHealed,
    [STRINGID_STICKYBARBTRANSFER - 12] = sText_StickyBarbTransfer,
    [STRINGID_ITEMCANNOTBEREMOVED - 12] = sText_ItemCannotBeRemoved,
    [STRINGID_PKMNGOTOVERITSINFATUATION - 12] = sText_PkmnGotOverItsInfatuation,
    [STRINGID_PKMNSHOOKOFFTHETAUNT - 12] = sText_PkmnShookOffTheTaunt,
    [STRINGID_MICLEBERRYACTIVATES - 12] = sText_MicleBerryActivates,
    [STRINGID_CANACTFASTERTHANKSTO - 12] = sText_CanActFaster,
    [STRINGID_CURIOUSMEDICINEENTERS - 12] = sText_CuriousMedicineEnters,
    [STRINGID_ASONEENTERS - 12] = sText_AsOneEnters,
    [STRINGID_ABILITYRAISEDSTATDRASTICALLY - 12] = sText_AbilityRaisedStatDrastically,
    [STRINGID_PKMNSWILLPERISHIN3TURNS - 12] = sText_PkmnsWillPerishIn3Turns,
    [STRINGID_ASANDSTORMKICKEDUP - 12] = sText_ASandstormKickedUp,
    [STRINGID_BATTLERABILITYRAISEDSTAT - 12] = sText_BattlerAbilityRaisedStat,
    [STRINGID_FETCHEDPOKEBALL - 12] = sText_FetchedPokeBall,
    [STRINGID_STATWASNOTLOWERED - 12] = sText_StatWasNotLowered,
    [STRINGID_CLOAKEDINAFREEZINGLIGHT - 12] = sText_CloakedInAFreezingLight,
    [STRINGID_DESTINYKNOTACTIVATES - 12] = sText_DestinyKnotActivates,
    [STRINGID_NOONEWILLBEABLETORUNAWAY - 12] = sText_NoOneWillBeAbleToRun,
    [STRINGID_PKNMABSORBINGPOWER - 12] = sText_PkmnAbsorbingPower,
    [STRINGID_RECEIVERABILITYTAKEOVER - 12] = sText_ReceiverAbilityTakeOver,
    [STRINGID_SCRIPTINGABILITYSTATRAISE - 12] = sText_ScriptingAbilityRaisedStat,
    [STRINGID_HEALERCURE - 12] = sText_HealerCure,
    [STRINGID_ATTACKERLOSTFIRETYPE - 12] = sText_AttackerLostFireType,
    [STRINGID_ATTACKERCUREDTARGETSTATUS - 12] = sText_AttackerCuredTargetStatus,
    [STRINGID_ILLUSIONWOREOFF - 12] = sText_IllusionWoreOff,
    [STRINGID_BUGBITE - 12] = sText_BugBite,
    [STRINGID_INCINERATEBURN - 12] = sText_IncinerateBurn,
    [STRINGID_AIRBALLOONPOP - 12] = sText_AirBalloonPop,
    [STRINGID_AIRBALLOONFLOAT - 12] = sText_AirBalloonFloat,
    [STRINGID_TARGETATEITEM - 12] = sText_TargetAteItem,
    [STRINGID_BERRYDMGREDUCES - 12] = sText_BerryDmgReducing,
    [STRINGID_GEMACTIVATES - 12] = sText_GemActivates,
    [STRINGID_LASERFOCUS - 12] = sText_LaserFocusMessage,
    [STRINGID_THROATCHOPENDS - 12] = sText_ThroatChopEnds,
    [STRINGID_PKMNCANTUSEMOVETHROATCHOP - 12] = sText_PkmnCantUseMoveThroatChop,
    [STRINGID_USEDINSTRUCTEDMOVE - 12] = sText_UsedInstructedMove,
    [STRINGID_CELEBRATEMESSAGE - 12] = sText_CelebrateMessage,
    [STRINGID_AROMAVEILPROTECTED - 12] = sText_AromaVeilProtected,
    [STRINGID_SWEETVEILPROTECTED - 12] = sText_SweetVeilProtected,
    [STRINGID_FLOWERVEILPROTECTED - 12] = sText_FlowerVeilProtected,
    [STRINGID_SAFETYGOGGLESPROTECTED - 12] = sText_SafetyGogglesProtected,
    [STRINGID_SPECTRALTHIEFSTEAL - 12] = sText_SpectralThiefSteal,
    [STRINGID_BELCHCANTSELECT - 12] = sText_BelchCantUse,
    [STRINGID_TRAINER1LOSETEXT - 12] = sText_Trainer1LoseText,
    [STRINGID_PKMNGAINEDEXP - 12] = sText_PkmnGainedEXP,
    [STRINGID_PKMNGREWTOLV - 12] = sText_PkmnGrewToLv,
    [STRINGID_PKMNLEARNEDMOVE - 12] = sText_PkmnLearnedMove,
    [STRINGID_TRYTOLEARNMOVE1 - 12] = sText_TryToLearnMove1,
    [STRINGID_TRYTOLEARNMOVE2 - 12] = sText_TryToLearnMove2,
    [STRINGID_TRYTOLEARNMOVE3 - 12] = sText_TryToLearnMove3,
    [STRINGID_PKMNFORGOTMOVE - 12] = sText_PkmnForgotMove,
    [STRINGID_STOPLEARNINGMOVE - 12] = sText_StopLearningMove,
    [STRINGID_DIDNOTLEARNMOVE - 12] = sText_DidNotLearnMove,
    [STRINGID_PKMNLEARNEDMOVE2 - 12] = sText_PkmnLearnedMove2,
    [STRINGID_ATTACKMISSED - 12] = sText_AttackMissed,
    [STRINGID_PKMNPROTECTEDITSELF - 12] = sText_PkmnProtectedItself,
    [STRINGID_STATSWONTINCREASE2 - 12] = sText_StatsWontIncrease2,
    [STRINGID_AVOIDEDDAMAGE - 12] = sText_AvoidedDamage,
    [STRINGID_ITDOESNTAFFECT - 12] = sText_ItDoesntAffect,
    [STRINGID_ATTACKERFAINTED - 12] = sText_AttackerFainted,
    [STRINGID_TARGETFAINTED - 12] = sText_TargetFainted,
    [STRINGID_PLAYERGOTMONEY - 12] = sText_PlayerGotMoney,
    [STRINGID_PLAYERWHITEOUT - 12] = sText_PlayerWhiteout,
    [STRINGID_PLAYERWHITEOUT2 - 12] = sText_PlayerWhiteout2,
    [STRINGID_PREVENTSESCAPE - 12] = sText_PreventsEscape,
    [STRINGID_HITXTIMES - 12] = sText_HitXTimes,
    [STRINGID_PKMNFELLASLEEP - 12] = sText_PkmnFellAsleep,
    [STRINGID_PKMNMADESLEEP - 12] = sText_PkmnMadeSleep,
    [STRINGID_PKMNALREADYASLEEP - 12] = sText_PkmnAlreadyAsleep,
    [STRINGID_PKMNALREADYASLEEP2 - 12] = sText_PkmnAlreadyAsleep2,
    [STRINGID_PKMNWASNTAFFECTED - 12] = sText_PkmnWasntAffected,
    [STRINGID_PKMNWASPOISONED - 12] = sText_PkmnWasPoisoned,
    [STRINGID_PKMNPOISONEDBY - 12] = sText_PkmnPoisonedBy,
    [STRINGID_PKMNHURTBYPOISON - 12] = sText_PkmnHurtByPoison,
    [STRINGID_PKMNALREADYPOISONED - 12] = sText_PkmnAlreadyPoisoned,
    [STRINGID_PKMNBADLYPOISONED - 12] = sText_PkmnBadlyPoisoned,
    [STRINGID_PKMNENERGYDRAINED - 12] = sText_PkmnEnergyDrained,
    [STRINGID_PKMNWASBURNED - 12] = sText_PkmnWasBurned,
    [STRINGID_PKMNBURNEDBY - 12] = sText_PkmnBurnedBy,
    [STRINGID_PKMNHURTBYBURN - 12] = sText_PkmnHurtByBurn,
    [STRINGID_PKMNWASFROZEN - 12] = sText_PkmnWasFrozen,
    [STRINGID_PKMNFROZENBY - 12] = sText_PkmnFrozenBy,
    [STRINGID_PKMNISFROZEN - 12] = sText_PkmnIsFrozen,
    [STRINGID_PKMNWASDEFROSTED - 12] = sText_PkmnWasDefrosted,
    [STRINGID_PKMNWASDEFROSTED2 - 12] = sText_PkmnWasDefrosted2,
    [STRINGID_PKMNWASDEFROSTEDBY - 12] = sText_PkmnWasDefrostedBy,
    [STRINGID_PKMNWASPARALYZED - 12] = sText_PkmnWasParalyzed,
    [STRINGID_PKMNWASPARALYZEDBY - 12] = sText_PkmnWasParalyzedBy,
    [STRINGID_PKMNISPARALYZED - 12] = sText_PkmnIsParalyzed,
    [STRINGID_PKMNISALREADYPARALYZED - 12] = sText_PkmnIsAlreadyParalyzed,
    [STRINGID_PKMNHEALEDPARALYSIS - 12] = sText_PkmnHealedParalysis,
    [STRINGID_PKMNDREAMEATEN - 12] = sText_PkmnDreamEaten,
    [STRINGID_STATSWONTINCREASE - 12] = sText_StatsWontIncrease,
    [STRINGID_STATSWONTDECREASE - 12] = sText_StatsWontDecrease,
    [STRINGID_TEAMSTOPPEDWORKING - 12] = sText_TeamStoppedWorking,
    [STRINGID_FOESTOPPEDWORKING - 12] = sText_FoeStoppedWorking,
    [STRINGID_PKMNISCONFUSED - 12] = sText_PkmnIsConfused,
    [STRINGID_PKMNHEALEDCONFUSION - 12] = sText_PkmnHealedConfusion,
    [STRINGID_PKMNWASCONFUSED - 12] = sText_PkmnWasConfused,
    [STRINGID_PKMNALREADYCONFUSED - 12] = sText_PkmnAlreadyConfused,
    [STRINGID_PKMNFELLINLOVE - 12] = sText_PkmnFellInLove,
    [STRINGID_PKMNINLOVE - 12] = sText_PkmnInLove,
    [STRINGID_PKMNIMMOBILIZEDBYLOVE - 12] = sText_PkmnImmobilizedByLove,
    [STRINGID_PKMNBLOWNAWAY - 12] = sText_PkmnBlownAway,
    [STRINGID_PKMNCHANGEDTYPE - 12] = sText_PkmnChangedType,
    [STRINGID_PKMNFLINCHED - 12] = sText_PkmnFlinched,
    [STRINGID_PKMNREGAINEDHEALTH - 12] = sText_PkmnRegainedHealth,
    [STRINGID_PKMNHPFULL - 12] = sText_PkmnHPFull,
    [STRINGID_PKMNRAISEDSPDEF - 12] = sText_PkmnRaisedSpDef,
    [STRINGID_PKMNRAISEDDEF - 12] = sText_PkmnRaisedDef,
    [STRINGID_PKMNCOVEREDBYVEIL - 12] = sText_PkmnCoveredByVeil,
    [STRINGID_PKMNUSEDSAFEGUARD - 12] = sText_PkmnUsedSafeguard,
    [STRINGID_PKMNSAFEGUARDEXPIRED - 12] = sText_PkmnSafeguardExpired,
    [STRINGID_PKMNWENTTOSLEEP - 12] = sText_PkmnWentToSleep,
    [STRINGID_PKMNSLEPTHEALTHY - 12] = sText_PkmnSleptHealthy,
    [STRINGID_PKMNWHIPPEDWHIRLWIND - 12] = sText_PkmnWhippedWhirlwind,
    [STRINGID_PKMNTOOKSUNLIGHT - 12] = sText_PkmnTookSunlight,
    [STRINGID_PKMNLOWEREDHEAD - 12] = sText_PkmnLoweredHead,
    [STRINGID_PKMNISGLOWING - 12] = sText_PkmnIsGlowing,
    [STRINGID_PKMNFLEWHIGH - 12] = sText_PkmnFlewHigh,
    [STRINGID_PKMNDUGHOLE - 12] = sText_PkmnDugHole,
    [STRINGID_PKMNSQUEEZEDBYBIND - 12] = sText_PkmnSqueezedByBind,
    [STRINGID_PKMNTRAPPEDINVORTEX - 12] = sText_PkmnTrappedInVortex,
    [STRINGID_PKMNWRAPPEDBY - 12] = sText_PkmnWrappedBy,
    [STRINGID_PKMNCLAMPED - 12] = sText_PkmnClamped,
    [STRINGID_PKMNHURTBY - 12] = sText_PkmnHurtBy,
    [STRINGID_PKMNFREEDFROM - 12] = sText_PkmnFreedFrom,
    [STRINGID_PKMNCRASHED - 12] = sText_PkmnCrashed,
    [STRINGID_PKMNSHROUDEDINMIST - 12] = gText_PkmnShroudedInMist,
    [STRINGID_PKMNPROTECTEDBYMIST - 12] = sText_PkmnProtectedByMist,
    [STRINGID_PKMNGETTINGPUMPED - 12] = gText_PkmnGettingPumped,
    [STRINGID_PKMNHITWITHRECOIL - 12] = sText_PkmnHitWithRecoil,
    [STRINGID_PKMNPROTECTEDITSELF2 - 12] = sText_PkmnProtectedItself2,
    [STRINGID_PKMNBUFFETEDBYSANDSTORM - 12] = sText_PkmnBuffetedBySandstorm,
    [STRINGID_PKMNPELTEDBYHAIL - 12] = sText_PkmnPeltedByHail,
    [STRINGID_PKMNSEEDED - 12] = sText_PkmnSeeded,
    [STRINGID_PKMNEVADEDATTACK - 12] = sText_PkmnEvadedAttack,
    [STRINGID_PKMNSAPPEDBYLEECHSEED - 12] = sText_PkmnSappedByLeechSeed,
    [STRINGID_PKMNFASTASLEEP - 12] = sText_PkmnFastAsleep,
    [STRINGID_PKMNWOKEUP - 12] = sText_PkmnWokeUp,
    [STRINGID_PKMNUPROARKEPTAWAKE - 12] = sText_PkmnUproarKeptAwake,
    [STRINGID_PKMNWOKEUPINUPROAR - 12] = sText_PkmnWokeUpInUproar,
    [STRINGID_PKMNCAUSEDUPROAR - 12] = sText_PkmnCausedUproar,
    [STRINGID_PKMNMAKINGUPROAR - 12] = sText_PkmnMakingUproar,
    [STRINGID_PKMNCALMEDDOWN - 12] = sText_PkmnCalmedDown,
    [STRINGID_PKMNCANTSLEEPINUPROAR - 12] = sText_PkmnCantSleepInUproar,
    [STRINGID_PKMNSTOCKPILED - 12] = sText_PkmnStockpiled,
    [STRINGID_PKMNCANTSTOCKPILE - 12] = sText_PkmnCantStockpile,
    [STRINGID_PKMNCANTSLEEPINUPROAR2 - 12] = sText_PkmnCantSleepInUproar2,
    [STRINGID_UPROARKEPTPKMNAWAKE - 12] = sText_UproarKeptPkmnAwake,
    [STRINGID_PKMNSTAYEDAWAKEUSING - 12] = sText_PkmnStayedAwakeUsing,
    [STRINGID_PKMNSTORINGENERGY - 12] = sText_PkmnStoringEnergy,
    [STRINGID_PKMNUNLEASHEDENERGY - 12] = sText_PkmnUnleashedEnergy,
    [STRINGID_PKMNFATIGUECONFUSION - 12] = sText_PkmnFatigueConfusion,
    [STRINGID_PLAYERPICKEDUPMONEY - 12] = sText_PlayerPickedUpMoney,
    [STRINGID_PKMNUNAFFECTED - 12] = sText_PkmnUnaffected,
    [STRINGID_PKMNTRANSFORMEDINTO - 12] = sText_PkmnTransformedInto,
    [STRINGID_PKMNMADESUBSTITUTE - 12] = sText_PkmnMadeSubstitute,
    [STRINGID_PKMNHASSUBSTITUTE - 12] = sText_PkmnHasSubstitute,
    [STRINGID_SUBSTITUTEDAMAGED - 12] = sText_SubstituteDamaged,
    [STRINGID_PKMNSUBSTITUTEFADED - 12] = sText_PkmnSubstituteFaded,
    [STRINGID_PKMNMUSTRECHARGE - 12] = sText_PkmnMustRecharge,
    [STRINGID_PKMNRAGEBUILDING - 12] = sText_PkmnRageBuilding,
    [STRINGID_PKMNMOVEWASDISABLED - 12] = sText_PkmnMoveWasDisabled,
    [STRINGID_PKMNMOVEISDISABLED - 12] = sText_PkmnMoveIsDisabled,
    [STRINGID_PKMNMOVEDISABLEDNOMORE - 12] = sText_PkmnMoveDisabledNoMore,
    [STRINGID_PKMNGOTENCORE - 12] = sText_PkmnGotEncore,
    [STRINGID_PKMNENCOREENDED - 12] = sText_PkmnEncoreEnded,
    [STRINGID_PKMNTOOKAIM - 12] = sText_PkmnTookAim,
    [STRINGID_PKMNSKETCHEDMOVE - 12] = sText_PkmnSketchedMove,
    [STRINGID_PKMNTRYINGTOTAKEFOE - 12] = sText_PkmnTryingToTakeFoe,
    [STRINGID_PKMNTOOKFOE - 12] = sText_PkmnTookFoe,
    [STRINGID_PKMNREDUCEDPP - 12] = sText_PkmnReducedPP,
    [STRINGID_PKMNSTOLEITEM - 12] = sText_PkmnStoleItem,
    [STRINGID_TARGETCANTESCAPENOW - 12] = sText_TargetCantEscapeNow,
    [STRINGID_PKMNFELLINTONIGHTMARE - 12] = sText_PkmnFellIntoNightmare,
    [STRINGID_PKMNLOCKEDINNIGHTMARE - 12] = sText_PkmnLockedInNightmare,
    [STRINGID_PKMNLAIDCURSE - 12] = sText_PkmnLaidCurse,
    [STRINGID_PKMNAFFLICTEDBYCURSE - 12] = sText_PkmnAfflictedByCurse,
    [STRINGID_SPIKESSCATTERED - 12] = sText_SpikesScattered,
    [STRINGID_PKMNHURTBYSPIKES - 12] = sText_PkmnHurtBySpikes,
    [STRINGID_PKMNIDENTIFIED - 12] = sText_PkmnIdentified,
    [STRINGID_PKMNPERISHCOUNTFELL - 12] = sText_PkmnPerishCountFell,
    [STRINGID_PKMNBRACEDITSELF - 12] = sText_PkmnBracedItself,
    [STRINGID_PKMNENDUREDHIT - 12] = sText_PkmnEnduredHit,
    [STRINGID_MAGNITUDESTRENGTH - 12] = sText_MagnitudeStrength,
    [STRINGID_PKMNCUTHPMAXEDATTACK - 12] = sText_PkmnCutHPMaxedAttack,
    [STRINGID_PKMNCOPIEDSTATCHANGES - 12] = sText_PkmnCopiedStatChanges,
    [STRINGID_PKMNGOTFREE - 12] = sText_PkmnGotFree,
    [STRINGID_PKMNSHEDLEECHSEED - 12] = sText_PkmnShedLeechSeed,
    [STRINGID_PKMNBLEWAWAYSPIKES - 12] = sText_PkmnBlewAwaySpikes,
    [STRINGID_PKMNFLEDFROMBATTLE - 12] = sText_PkmnFledFromBattle,
    [STRINGID_PKMNFORESAWATTACK - 12] = sText_PkmnForesawAttack,
    [STRINGID_PKMNTOOKATTACK - 12] = sText_PkmnTookAttack,
    [STRINGID_PKMNATTACK - 12] = sText_PkmnAttack,
    [STRINGID_PKMNCENTERATTENTION - 12] = sText_PkmnCenterAttention,
    [STRINGID_PKMNCHARGINGPOWER - 12] = sText_PkmnChargingPower,
    [STRINGID_NATUREPOWERTURNEDINTO - 12] = sText_NaturePowerTurnedInto,
    [STRINGID_PKMNSTATUSNORMAL - 12] = sText_PkmnStatusNormal,
    [STRINGID_PKMNHASNOMOVESLEFT - 12] = sText_PkmnHasNoMovesLeft,
    [STRINGID_PKMNSUBJECTEDTOTORMENT - 12] = sText_PkmnSubjectedToTorment,
    [STRINGID_PKMNCANTUSEMOVETORMENT - 12] = sText_PkmnCantUseMoveTorment,
    [STRINGID_PKMNTIGHTENINGFOCUS - 12] = sText_PkmnTighteningFocus,
    [STRINGID_PKMNFELLFORTAUNT - 12] = sText_PkmnFellForTaunt,
    [STRINGID_PKMNCANTUSEMOVETAUNT - 12] = sText_PkmnCantUseMoveTaunt,
    [STRINGID_PKMNREADYTOHELP - 12] = sText_PkmnReadyToHelp,
    [STRINGID_PKMNSWITCHEDITEMS - 12] = sText_PkmnSwitchedItems,
    [STRINGID_PKMNCOPIEDFOE - 12] = sText_PkmnCopiedFoe,
    [STRINGID_PKMNMADEWISH - 12] = sText_PkmnMadeWish,
    [STRINGID_PKMNWISHCAMETRUE - 12] = sText_PkmnWishCameTrue,
    [STRINGID_PKMNPLANTEDROOTS - 12] = sText_PkmnPlantedRoots,
    [STRINGID_PKMNABSORBEDNUTRIENTS - 12] = sText_PkmnAbsorbedNutrients,
    [STRINGID_PKMNANCHOREDITSELF - 12] = sText_PkmnAnchoredItself,
    [STRINGID_PKMNWASMADEDROWSY - 12] = sText_PkmnWasMadeDrowsy,
    [STRINGID_PKMNKNOCKEDOFF - 12] = sText_PkmnKnockedOff,
    [STRINGID_PKMNSWAPPEDABILITIES - 12] = sText_PkmnSwappedAbilities,
    [STRINGID_PKMNSEALEDOPPONENTMOVE - 12] = sText_PkmnSealedOpponentMove,
    [STRINGID_PKMNCANTUSEMOVESEALED - 12] = sText_PkmnCantUseMoveSealed,
    [STRINGID_PKMNWANTSGRUDGE - 12] = sText_PkmnWantsGrudge,
    [STRINGID_PKMNLOSTPPGRUDGE - 12] = sText_PkmnLostPPGrudge,
    [STRINGID_PKMNSHROUDEDITSELF - 12] = sText_PkmnShroudedItself,
    [STRINGID_PKMNMOVEBOUNCED - 12] = sText_PkmnMoveBounced,
    [STRINGID_PKMNWAITSFORTARGET - 12] = sText_PkmnWaitsForTarget,
    [STRINGID_PKMNSNATCHEDMOVE - 12] = sText_PkmnSnatchedMove,
    [STRINGID_PKMNMADEITRAIN - 12] = sText_PkmnMadeItRain,
    [STRINGID_PKMNRAISEDSPEED - 12] = sText_PkmnRaisedSpeed,
    [STRINGID_PKMNPROTECTEDBY - 12] = sText_PkmnProtectedBy,
    [STRINGID_PKMNPREVENTSUSAGE - 12] = sText_PkmnPreventsUsage,
    [STRINGID_PKMNRESTOREDHPUSING - 12] = sText_PkmnRestoredHPUsing,
    [STRINGID_PKMNCHANGEDTYPEWITH - 12] = sText_PkmnChangedTypeWith,
    [STRINGID_PKMNPREVENTSPARALYSISWITH - 12] = sText_PkmnPreventsParalysisWith,
    [STRINGID_PKMNPREVENTSROMANCEWITH - 12] = sText_PkmnPreventsRomanceWith,
    [STRINGID_PKMNPREVENTSPOISONINGWITH - 12] = sText_PkmnPreventsPoisoningWith,
    [STRINGID_PKMNPREVENTSCONFUSIONWITH - 12] = sText_PkmnPreventsConfusionWith,
    [STRINGID_PKMNRAISEDFIREPOWERWITH - 12] = sText_PkmnRaisedFirePowerWith,
    [STRINGID_PKMNANCHORSITSELFWITH - 12] = sText_PkmnAnchorsItselfWith,
    [STRINGID_PKMNCUTSATTACKWITH - 12] = sText_PkmnCutsAttackWith,
    [STRINGID_PKMNPREVENTSSTATLOSSWITH - 12] = sText_PkmnPreventsStatLossWith,
    [STRINGID_PKMNHURTSWITH - 12] = sText_PkmnHurtsWith,
    [STRINGID_PKMNTRACED - 12] = sText_PkmnTraced,
    [STRINGID_STATSHARPLY - 12] = gText_StatSharply,
    [STRINGID_STATROSE - 12] = gText_StatRose,
    [STRINGID_STATHARSHLY - 12] = sText_StatHarshly,
    [STRINGID_STATFELL - 12] = sText_StatFell,
    [STRINGID_ATTACKERSSTATROSE - 12] = sText_AttackersStatRose,
    [STRINGID_DEFENDERSSTATROSE - 12] = gText_DefendersStatRose,
    [STRINGID_ATTACKERSSTATFELL - 12] = sText_AttackersStatFell,
    [STRINGID_DEFENDERSSTATFELL - 12] = sText_DefendersStatFell,
    [STRINGID_CRITICALHIT - 12] = sText_CriticalHit,
    [STRINGID_ONEHITKO - 12] = sText_OneHitKO,
    [STRINGID_123POOF - 12] = sText_123Poof,
    [STRINGID_ANDELLIPSIS - 12] = sText_AndEllipsis,
    [STRINGID_NOTVERYEFFECTIVE - 12] = sText_NotVeryEffective,
    [STRINGID_SUPEREFFECTIVE - 12] = sText_SuperEffective,
    [STRINGID_GOTAWAYSAFELY - 12] = sText_GotAwaySafely,
    [STRINGID_WILDPKMNFLED - 12] = sText_WildPkmnFled,
    [STRINGID_NORUNNINGFROMTRAINERS - 12] = sText_NoRunningFromTrainers,
    [STRINGID_CANTESCAPE - 12] = sText_CantEscape,
    [STRINGID_DONTLEAVEBIRCH - 12] = sText_DontLeaveBirch,
    [STRINGID_BUTNOTHINGHAPPENED - 12] = sText_ButNothingHappened,
    [STRINGID_BUTITFAILED - 12] = sText_ButItFailed,
    [STRINGID_ITHURTCONFUSION - 12] = sText_ItHurtConfusion,
    [STRINGID_MIRRORMOVEFAILED - 12] = sText_MirrorMoveFailed,
    [STRINGID_STARTEDTORAIN - 12] = sText_StartedToRain,
    [STRINGID_DOWNPOURSTARTED - 12] = sText_DownpourStarted,
    [STRINGID_RAINCONTINUES - 12] = sText_RainContinues,
    [STRINGID_DOWNPOURCONTINUES - 12] = sText_DownpourContinues,
    [STRINGID_RAINSTOPPED - 12] = sText_RainStopped,
    [STRINGID_SANDSTORMBREWED - 12] = sText_SandstormBrewed,
    [STRINGID_SANDSTORMRAGES - 12] = sText_SandstormRages,
    [STRINGID_SANDSTORMSUBSIDED - 12] = sText_SandstormSubsided,
    [STRINGID_SUNLIGHTGOTBRIGHT - 12] = sText_SunlightGotBright,
    [STRINGID_SUNLIGHTSTRONG - 12] = sText_SunlightStrong,
    [STRINGID_SUNLIGHTFADED - 12] = sText_SunlightFaded,
    [STRINGID_STARTEDHAIL - 12] = sText_StartedHail,
    [STRINGID_HAILCONTINUES - 12] = sText_HailContinues,
    [STRINGID_HAILSTOPPED - 12] = sText_HailStopped,
    [STRINGID_FAILEDTOSPITUP - 12] = sText_FailedToSpitUp,
    [STRINGID_FAILEDTOSWALLOW - 12] = sText_FailedToSwallow,
    [STRINGID_WINDBECAMEHEATWAVE - 12] = sText_WindBecameHeatWave,
    [STRINGID_STATCHANGESGONE - 12] = sText_StatChangesGone,
    [STRINGID_COINSSCATTERED - 12] = sText_CoinsScattered,
    [STRINGID_TOOWEAKFORSUBSTITUTE - 12] = sText_TooWeakForSubstitute,
    [STRINGID_SHAREDPAIN - 12] = sText_SharedPain,
    [STRINGID_BELLCHIMED - 12] = sText_BellChimed,
    [STRINGID_FAINTINTHREE - 12] = sText_FaintInThree,
    [STRINGID_NOPPLEFT - 12] = sText_NoPPLeft,
    [STRINGID_BUTNOPPLEFT - 12] = sText_ButNoPPLeft,
    [STRINGID_PLAYERUSEDITEM - 12] = sText_PlayerUsedItem,
    [STRINGID_WALLYUSEDITEM - 12] = sText_WallyUsedItem,
    [STRINGID_TRAINERBLOCKEDBALL - 12] = sText_TrainerBlockedBall,
    [STRINGID_DONTBEATHIEF - 12] = sText_DontBeAThief,
    [STRINGID_ITDODGEDBALL - 12] = sText_ItDodgedBall,
    [STRINGID_YOUMISSEDPKMN - 12] = sText_YouMissedPkmn,
    [STRINGID_PKMNBROKEFREE - 12] = sText_PkmnBrokeFree,
    [STRINGID_ITAPPEAREDCAUGHT - 12] = sText_ItAppearedCaught,
    [STRINGID_AARGHALMOSTHADIT - 12] = sText_AarghAlmostHadIt,
    [STRINGID_SHOOTSOCLOSE - 12] = sText_ShootSoClose,
    [STRINGID_GOTCHAPKMNCAUGHT - 12] = sText_GotchaPkmnCaught,
    [STRINGID_GOTCHAPKMNCAUGHT2 - 12] = sText_GotchaPkmnCaught2,
    [STRINGID_GIVENICKNAMECAPTURED - 12] = sText_GiveNicknameCaptured,
    [STRINGID_PKMNSENTTOPC - 12] = sText_PkmnSentToPC,
    [STRINGID_PKMNDATAADDEDTODEX - 12] = sText_PkmnDataAddedToDex,
    [STRINGID_ITISRAINING - 12] = sText_ItIsRaining,
    [STRINGID_SANDSTORMISRAGING - 12] = sText_SandstormIsRaging,
    [STRINGID_CANTESCAPE2 - 12] = sText_CantEscape2,
    [STRINGID_PKMNIGNORESASLEEP - 12] = sText_PkmnIgnoresAsleep,
    [STRINGID_PKMNIGNOREDORDERS - 12] = sText_PkmnIgnoredOrders,
    [STRINGID_PKMNBEGANTONAP - 12] = sText_PkmnBeganToNap,
    [STRINGID_PKMNLOAFING - 12] = sText_PkmnLoafing,
    [STRINGID_PKMNWONTOBEY - 12] = sText_PkmnWontObey,
    [STRINGID_PKMNTURNEDAWAY - 12] = sText_PkmnTurnedAway,
    [STRINGID_PKMNPRETENDNOTNOTICE - 12] = sText_PkmnPretendNotNotice,
    [STRINGID_ENEMYABOUTTOSWITCHPKMN - 12] = sText_EnemyAboutToSwitchPkmn,
    [STRINGID_CREPTCLOSER - 12] = sText_CreptCloser,
    [STRINGID_CANTGETCLOSER - 12] = sText_CantGetCloser,
    [STRINGID_PKMNWATCHINGCAREFULLY - 12] = sText_PkmnWatchingCarefully,
    [STRINGID_PKMNCURIOUSABOUTX - 12] = sText_PkmnCuriousAboutX,
    [STRINGID_PKMNENTHRALLEDBYX - 12] = sText_PkmnEnthralledByX,
    [STRINGID_PKMNIGNOREDX - 12] = sText_PkmnIgnoredX,
    [STRINGID_THREWPOKEBLOCKATPKMN - 12] = sText_ThrewPokeblockAtPkmn,
    [STRINGID_OUTOFSAFARIBALLS - 12] = sText_OutOfSafariBalls,
    [STRINGID_PKMNSITEMCUREDPARALYSIS - 12] = sText_PkmnsItemCuredParalysis,
    [STRINGID_PKMNSITEMCUREDPOISON - 12] = sText_PkmnsItemCuredPoison,
    [STRINGID_PKMNSITEMHEALEDBURN - 12] = sText_PkmnsItemHealedBurn,
    [STRINGID_PKMNSITEMDEFROSTEDIT - 12] = sText_PkmnsItemDefrostedIt,
    [STRINGID_PKMNSITEMWOKEIT - 12] = sText_PkmnsItemWokeIt,
    [STRINGID_PKMNSITEMSNAPPEDOUT - 12] = sText_PkmnsItemSnappedOut,
    [STRINGID_PKMNSITEMCUREDPROBLEM - 12] = sText_PkmnsItemCuredProblem,
    [STRINGID_PKMNSITEMRESTOREDHEALTH - 12] = sText_PkmnsItemRestoredHealth,
    [STRINGID_PKMNSITEMRESTOREDPP - 12] = sText_PkmnsItemRestoredPP,
    [STRINGID_PKMNSITEMRESTOREDSTATUS - 12] = sText_PkmnsItemRestoredStatus,
    [STRINGID_PKMNSITEMRESTOREDHPALITTLE - 12] = sText_PkmnsItemRestoredHPALittle,
    [STRINGID_ITEMALLOWSONLYYMOVE - 12] = sText_ItemAllowsOnlyYMove,
    [STRINGID_PKMNHUNGONWITHX - 12] = sText_PkmnHungOnWithX,
    [STRINGID_EMPTYSTRING3 - 12] = gText_EmptyString3,
    [STRINGID_PKMNSXPREVENTSBURNS - 12] = sText_PkmnsXPreventsBurns,
    [STRINGID_PKMNSXBLOCKSY - 12] = sText_PkmnsXBlocksY,
    [STRINGID_PKMNSXRESTOREDHPALITTLE2 - 12] = sText_PkmnsXRestoredHPALittle2,
    [STRINGID_PKMNSXWHIPPEDUPSANDSTORM - 12] = sText_PkmnsXWhippedUpSandstorm,
    [STRINGID_PKMNSXPREVENTSYLOSS - 12] = sText_PkmnsXPreventsYLoss,
    [STRINGID_PKMNSXINFATUATEDY - 12] = sText_PkmnsXInfatuatedY,
    [STRINGID_PKMNSXMADEYINEFFECTIVE - 12] = sText_PkmnsXMadeYIneffective,
    [STRINGID_PKMNSXCUREDYPROBLEM - 12] = sText_PkmnsXCuredYProblem,
    [STRINGID_ITSUCKEDLIQUIDOOZE - 12] = sText_ItSuckedLiquidOoze,
    [STRINGID_PKMNTRANSFORMED - 12] = sText_PkmnTransformed,
    [STRINGID_ELECTRICITYWEAKENED - 12] = sText_ElectricityWeakened,
    [STRINGID_FIREWEAKENED - 12] = sText_FireWeakened,
    [STRINGID_PKMNHIDUNDERWATER - 12] = sText_PkmnHidUnderwater,
    [STRINGID_PKMNSPRANGUP - 12] = sText_PkmnSprangUp,
    [STRINGID_HMMOVESCANTBEFORGOTTEN - 12] = sText_HMMovesCantBeForgotten,
    [STRINGID_XFOUNDONEY - 12] = sText_XFoundOneY,
    [STRINGID_PLAYERDEFEATEDTRAINER1 - 12] = sText_PlayerDefeatedLinkTrainerTrainer1,
    [STRINGID_SOOTHINGAROMA - 12] = sText_SoothingAroma,
    [STRINGID_ITEMSCANTBEUSEDNOW - 12] = sText_ItemsCantBeUsedNow,
    [STRINGID_FORXCOMMAYZ - 12] = sText_ForXCommaYZ,
    [STRINGID_USINGITEMSTATOFPKMNROSE - 12] = sText_UsingItemTheStatOfPkmnRose,
    [STRINGID_PKMNUSEDXTOGETPUMPED - 12] = sText_PkmnUsedXToGetPumped,
    [STRINGID_PKMNSXMADEYUSELESS - 12] = sText_PkmnsXMadeYUseless,
    [STRINGID_PKMNTRAPPEDBYSANDTOMB - 12] = sText_PkmnTrappedBySandTomb,
    [STRINGID_EMPTYSTRING4 - 12] = sText_EmptyString4,
    [STRINGID_ABOOSTED - 12] = sText_ABoosted,
    [STRINGID_PKMNSXINTENSIFIEDSUN - 12] = sText_PkmnsXIntensifiedSun,
    [STRINGID_PKMNMAKESGROUNDMISS - 12] = sText_PkmnMakesGroundMiss,
    [STRINGID_YOUTHROWABALLNOWRIGHT - 12] = sText_YouThrowABallNowRight,
    [STRINGID_PKMNSXTOOKATTACK - 12] = sText_PkmnsXTookAttack,
    [STRINGID_PKMNCHOSEXASDESTINY - 12] = sText_PkmnChoseXAsDestiny,
    [STRINGID_PKMNLOSTFOCUS - 12] = sText_PkmnLostFocus,
    [STRINGID_USENEXTPKMN - 12] = sText_UseNextPkmn,
    [STRINGID_PKMNFLEDUSINGITS - 12] = sText_PkmnFledUsingIts,
    [STRINGID_PKMNFLEDUSING - 12] = sText_PkmnFledUsing,
    [STRINGID_PKMNWASDRAGGEDOUT - 12] = sText_PkmnWasDraggedOut,
    [STRINGID_PREVENTEDFROMWORKING - 12] = sText_PreventedFromWorking,
    [STRINGID_PKMNSITEMNORMALIZEDSTATUS - 12] = sText_PkmnsItemNormalizedStatus,
    [STRINGID_TRAINER1USEDITEM - 12] = sText_Trainer1UsedItem,
    [STRINGID_BOXISFULL - 12] = sText_BoxIsFull,
    [STRINGID_PKMNAVOIDEDATTACK - 12] = sText_PkmnAvoidedAttack,
    [STRINGID_PKMNSXMADEITINEFFECTIVE - 12] = sText_PkmnsXMadeItIneffective,
    [STRINGID_PKMNSXPREVENTSFLINCHING - 12] = sText_PkmnsXPreventsFlinching,
    [STRINGID_PKMNALREADYHASBURN - 12] = sText_PkmnAlreadyHasBurn,
    [STRINGID_STATSWONTDECREASE2 - 12] = sText_StatsWontDecrease2,
    [STRINGID_PKMNSXBLOCKSY2 - 12] = sText_PkmnsXBlocksY2,
    [STRINGID_PKMNSXWOREOFF - 12] = sText_PkmnsXWoreOff,
    [STRINGID_PKMNRAISEDDEFALITTLE - 12] = sText_PkmnRaisedDefALittle,
    [STRINGID_PKMNRAISEDSPDEFALITTLE - 12] = sText_PkmnRaisedSpDefALittle,
    [STRINGID_THEWALLSHATTERED - 12] = sText_TheWallShattered,
    [STRINGID_PKMNSXPREVENTSYSZ - 12] = sText_PkmnsXPreventsYsZ,
    [STRINGID_PKMNSXCUREDITSYPROBLEM - 12] = sText_PkmnsXCuredItsYProblem,
    [STRINGID_ATTACKERCANTESCAPE - 12] = sText_AttackerCantEscape,
    [STRINGID_PKMNOBTAINEDX - 12] = sText_PkmnObtainedX,
    [STRINGID_PKMNOBTAINEDX2 - 12] = sText_PkmnObtainedX2,
    [STRINGID_PKMNOBTAINEDXYOBTAINEDZ - 12] = sText_PkmnObtainedXYObtainedZ,
    [STRINGID_BUTNOEFFECT - 12] = sText_ButNoEffect,
    [STRINGID_PKMNSXHADNOEFFECTONY - 12] = sText_PkmnsXHadNoEffectOnY,
    [STRINGID_TWOENEMIESDEFEATED - 12] = sText_TwoInGameTrainersDefeated,
    [STRINGID_TRAINER2LOSETEXT - 12] = sText_Trainer2LoseText,
    [STRINGID_PKMNINCAPABLEOFPOWER - 12] = sText_PkmnIncapableOfPower,
    [STRINGID_GLINTAPPEARSINEYE - 12] = sText_GlintAppearsInEye,
    [STRINGID_PKMNGETTINGINTOPOSITION - 12] = sText_PkmnGettingIntoPosition,
    [STRINGID_PKMNBEGANGROWLINGDEEPLY - 12] = sText_PkmnBeganGrowlingDeeply,
    [STRINGID_PKMNEAGERFORMORE - 12] = sText_PkmnEagerForMore,
    [STRINGID_DEFEATEDOPPONENTBYREFEREE - 12] = sText_DefeatedOpponentByReferee,
    [STRINGID_LOSTTOOPPONENTBYREFEREE - 12] = sText_LostToOpponentByReferee,
    [STRINGID_TIEDOPPONENTBYREFEREE - 12] = sText_TiedOpponentByReferee,
    [STRINGID_QUESTIONFORFEITMATCH - 12] = sText_QuestionForfeitMatch,
    [STRINGID_FORFEITEDMATCH - 12] = sText_ForfeitedMatch,
    [STRINGID_PKMNTRANSFERREDSOMEONESPC - 12] = gText_PkmnTransferredSomeonesPC,
    [STRINGID_PKMNTRANSFERREDLANETTESPC - 12] = gText_PkmnTransferredLanettesPC,
    [STRINGID_PKMNBOXSOMEONESPCFULL - 12] = gText_PkmnTransferredSomeonesPCBoxFull,
    [STRINGID_PKMNBOXLANETTESPCFULL - 12] = gText_PkmnTransferredLanettesPCBoxFull,
    [STRINGID_TRAINER1WINTEXT - 12] = sText_Trainer1WinText,
    [STRINGID_TRAINER2WINTEXT - 12] = sText_Trainer2WinText,
    [STRINGID_ENDUREDSTURDY - 12] = sText_EnduredViaSturdy,
    [STRINGID_POWERHERB - 12] = sText_PowerHerbActivation,
    [STRINGID_HURTBYITEM - 12] = sText_HurtByItem,
    [STRINGID_PSNBYITEM - 12] = sText_BadlyPoisonedByItem,
    [STRINGID_BRNBYITEM - 12] = sText_BurnedByItem,
    [STRINGID_DEFABILITYIN - 12] = sText_TargetAbilityActivates,
    [STRINGID_GRAVITYINTENSIFIED - 12] = sText_GravityIntensified,
    [STRINGID_TARGETIDENTIFIED - 12] = sText_TargetIdentified,
    [STRINGID_TARGETWOKEUP - 12] = sText_TargetWokeUp,
    [STRINGID_PKMNSTOLEANDATEITEM - 12] = sText_PkmnStoleAndAteItem,
    [STRINGID_TAILWINDBLEW - 12] = sText_TailWindBlew,
    [STRINGID_PKMNWENTBACK - 12] = sText_PkmnWentBack,
    [STRINGID_PKMNCANTUSEITEMSANYMORE - 12] = sText_PkmnCantUseItemsAnymore,
    [STRINGID_PKMNFLUNG - 12] = sText_PkmnFlung,
    [STRINGID_PKMNPREVENTEDFROMHEALING - 12] = sText_PkmnPreventedFromHealing,
    [STRINGID_PKMNSWITCHEDATKANDDEF - 12] = sText_PkmnSwitchedAtkAndDef,
    [STRINGID_PKMNSABILITYSUPPRESSED - 12] = sText_PkmnsAbilitySuppressed,
    [STRINGID_SHIELDEDFROMCRITICALHITS - 12] = sText_ShieldedFromCriticalHits,
    [STRINGID_SWITCHEDATKANDSPATK - 12] = sText_SwitchedAtkAndSpAtk,
    [STRINGID_SWITCHEDDEFANDSPDEF - 12] = sText_SwitchedDefAndSpDef,
    [STRINGID_PKMNACQUIREDABILITY - 12] = sText_PkmnAcquiredAbility,
    [STRINGID_POISONSPIKESSCATTERED - 12] = sText_PoisonSpikesScattered,
    [STRINGID_PKMNSWITCHEDSTATCHANGES - 12] = sText_PkmnSwitchedStatChanges,
    [STRINGID_PKMNSURROUNDEDWITHVEILOFWATER - 12] = sText_PkmnSurroundedWithVeilOfWater,
    [STRINGID_PKMNLEVITATEDONELECTROMAGNETISM - 12] = sText_PkmnLevitatedOnElectromagnetism,
    [STRINGID_PKMNTWISTEDDIMENSIONS - 12] = sText_PkmnTwistedDimensions,
    [STRINGID_POINTEDSTONESFLOAT - 12] = sText_PointedStonesFloat,
    [STRINGID_CLOAKEDINMYSTICALMOONLIGHT - 12] = sText_CloakedInMysticalMoonlight,
    [STRINGID_TRAPPEDBYSWIRLINGMAGMA - 12] = sText_TrappedBySwirlingMagma,
    [STRINGID_VANISHEDINSTANTLY - 12] = sText_VanishedInstantly,
    [STRINGID_PROTECTEDTEAM - 12] = sText_ProtectedTeam,
    [STRINGID_SHAREDITSGUARD - 12] = sText_SharedItsGuard,
    [STRINGID_SHAREDITSPOWER - 12] = sText_SharedItsPower,
    [STRINGID_SWAPSDEFANDSPDEFOFALLPOKEMON - 12] = sText_SwapsDefAndSpDefOfAllPkmn,
    [STRINGID_BECAMENIMBLE - 12] = sText_BecameNimble,
    [STRINGID_HURLEDINTOTHEAIR - 12] = sText_HurledIntoTheAir,
    [STRINGID_HELDITEMSLOSEEFFECTS - 12] = sText_HeldItemsLoseEffects,
    [STRINGID_FELLSTRAIGHTDOWN - 12] = sText_FellStraightDown,
    [STRINGID_TRANSFORMEDINTOWATERTYPE - 12] = sText_TransformedIntoWaterType,
    [STRINGID_PKMNACQUIREDSIMPLE - 12] = sText_PkmnAcquiredSimple,
    [STRINGID_EMPTYSTRING5 - 12] = sText_EmptyString4,
    [STRINGID_KINDOFFER - 12] = sText_KindOffer,
    [STRINGID_RESETSTARGETSSTATLEVELS - 12] = sText_ResetsTargetsStatLevels,
    [STRINGID_EMPTYSTRING6 - 12] = sText_EmptyString4,
    [STRINGID_ALLYSWITCHPOSITION - 12] = sText_AllySwitchPosition,
    [STRINGID_RESTORETARGETSHEALTH - 12] = sText_RestoreTargetsHealth,
    [STRINGID_TOOKPJMNINTOTHESKY - 12] = sText_TookPkmnIntoTheSky,
    [STRINGID_FREEDFROMSKYDROP - 12] = sText_FreedFromSkyDrop,
    [STRINGID_POSTPONETARGETMOVE - 12] = sText_PostponeTargetMove,
    [STRINGID_REFLECTTARGETSTYPE - 12] = sText_ReflectTargetsType,
    [STRINGID_TRANSFERHELDITEM - 12] = sText_TransferHeldItem,
    [STRINGID_EMBARGOENDS - 12] = sText_EmbargoEnds,
    [STRINGID_ELECTROMAGNETISM - 12] = sText_Electromagnetism,
    [STRINGID_BUFFERENDS - 12] = sText_BufferEnds,
    [STRINGID_TELEKINESISENDS - 12] = sText_TelekinesisEnds,
    [STRINGID_TAILWINDENDS - 12] = sText_TailwindEnds,
    [STRINGID_LUCKYCHANTENDS - 12] = sText_LuckyChantEnds,
    [STRINGID_TRICKROOMENDS - 12] = sText_TrickRoomEnds,
    [STRINGID_WONDERROOMENDS - 12] = sText_WonderRoomEnds,
    [STRINGID_MAGICROOMENDS - 12] = sText_MagicRoomEnds,
    [STRINGID_MUDSPORTENDS - 12] = sText_MudSportEnds,
    [STRINGID_WATERSPORTENDS - 12] = sText_WaterSportEnds,
    [STRINGID_GRAVITYENDS - 12] = sText_GravityEnds,
    [STRINGID_AQUARINGHEAL - 12] = sText_AquaRingHeal,
    [STRINGID_AURORAVEILENDS - 12] = sText_AuroraVeilEnds,
    [STRINGID_ELECTRICTERRAINENDS - 12] = sText_ElectricTerrainEnds,
    [STRINGID_MISTYTERRAINENDS - 12] = sText_MistyTerrainEnds,
    [STRINGID_PSYCHICTERRAINENDS - 12] = sText_PsychicTerrainEnds,
    [STRINGID_GRASSYTERRAINENDS - 12] = sText_GrassyTerrainEnds,
    [STRINGID_TARGETABILITYSTATRAISE - 12] = sText_TargetAbilityRaisedStat,
    [STRINGID_TARGETSSTATWASMAXEDOUT - 12] = sText_TargetsStatWasMaxedOut,
    [STRINGID_ATTACKERABILITYSTATRAISE - 12] = sText_AttackerAbilityRaisedStat,
    [STRINGID_POISONHEALHPUP - 12] = sText_PoisonHealHpUp,
    [STRINGID_BADDREAMSDMG - 12] = sText_BadDreamsDmg,
    [STRINGID_MOLDBREAKERENTERS - 12] = sText_MoldBreakerEnters,
    [STRINGID_TERAVOLTENTERS - 12] = sText_TeravoltEnters,
    [STRINGID_TURBOBLAZEENTERS - 12] = sText_TurboblazeEnters,
    [STRINGID_SLOWSTARTENTERS - 12] = sText_SlowStartEnters,
    [STRINGID_SLOWSTARTEND - 12] = sText_SlowStartEnd,
    [STRINGID_SOLARPOWERHPDROP - 12] = sText_SolarPowerHpDrop,
    [STRINGID_AFTERMATHDMG - 12] = sText_AftermathDmg,
    [STRINGID_ANTICIPATIONACTIVATES - 12] = sText_AnticipationActivates,
    [STRINGID_FOREWARNACTIVATES - 12] = sText_ForewarnActivates,
    [STRINGID_ICEBODYHPGAIN - 12] = sText_IceBodyHpGain,
    [STRINGID_SNOWWARNINGHAIL - 12] = sText_SnowWarningHail,
    [STRINGID_FRISKACTIVATES - 12] = sText_FriskActivates,
    [STRINGID_UNNERVEENTERS - 12] = sText_UnnerveEnters,
    [STRINGID_HARVESTBERRY - 12] = sText_HarvestBerry,
    [STRINGID_LASTABILITYRAISEDSTAT - 12] = sText_LastAbilityRaisedBuff1,
    [STRINGID_MAGICBOUNCEACTIVATES - 12] = sText_MagicBounceActivates,
    [STRINGID_PROTEANTYPECHANGE - 12] = sText_ProteanTypeChange,
    [STRINGID_SYMBIOSISITEMPASS - 12] = sText_SymbiosisItemPass,
    [STRINGID_STEALTHROCKDMG - 12] = sText_StealthRockDmg,
    [STRINGID_TOXICSPIKESABSORBED - 12] = sText_ToxicSpikesAbsorbed,
    [STRINGID_TOXICSPIKESPOISONED - 12] = sText_ToxicSpikesPoisoned,
    [STRINGID_STICKYWEBSWITCHIN - 12] = sText_StickyWebSwitchIn,
    [STRINGID_HEALINGWISHCAMETRUE - 12] = sText_HealingWishCameTrue,
    [STRINGID_HEALINGWISHHEALED - 12] = sText_HealingWishHealed,
    [STRINGID_LUNARDANCECAMETRUE - 12] = sText_LunarDanceCameTrue,
    [STRINGID_CUSEDBODYDISABLED - 12] = sText_CursedBodyDisabled,
    [STRINGID_ATTACKERACQUIREDABILITY - 12] = sText_AttackerAquiredAbility,
    [STRINGID_TARGETABILITYSTATLOWER - 12] = sText_TargetAbilityLoweredStat,
    [STRINGID_TARGETSTATWONTGOHIGHER - 12] = sText_TargetStatWontGoHigher,
    [STRINGID_PKMNMOVEBOUNCEDABILITY - 12] = sText_PkmnMoveBouncedViaAbility,
    [STRINGID_IMPOSTERTRANSFORM - 12] = sText_ImposterTransform,
    [STRINGID_ASSAULTVESTDOESNTALLOW - 12] = sText_AssaultVestDoesntAllow,
    [STRINGID_GRAVITYPREVENTSUSAGE - 12] = sText_GravityPreventsUsage,
    [STRINGID_HEALBLOCKPREVENTSUSAGE - 12] = sText_HealBlockPreventsUsage,
    [STRINGID_NOTDONEYET - 12] = sText_NotDoneYet,
    [STRINGID_STICKYWEBUSED - 12] = sText_StickyWebUsed,
    [STRINGID_QUASHSUCCESS - 12] = sText_QuashSuccess,
    [STRINGID_PKMNBLEWAWAYTOXICSPIKES - 12] = sText_PkmnBlewAwayToxicSpikes,
    [STRINGID_PKMNBLEWAWAYSTICKYWEB - 12] = sText_PkmnBlewAwayStickyWeb,
    [STRINGID_PKMNBLEWAWAYSTEALTHROCK - 12] = sText_PkmnBlewAwayStealthRock,
    [STRINGID_IONDELUGEON - 12] = sText_IonDelugeOn,
    [STRINGID_TOPSYTURVYSWITCHEDSTATS - 12] = sText_TopsyTurvySwitchedStats,
    [STRINGID_TERRAINBECOMESMISTY - 12] = sText_TerrainBecomesMisty,
    [STRINGID_TERRAINBECOMESGRASSY - 12] = sText_TerrainBecomesGrassy,
    [STRINGID_TERRAINBECOMESELECTRIC - 12] = sText_TerrainBecomesElectric,
    [STRINGID_TERRAINBECOMESPSYCHIC - 12] = sText_TerrainBecomesPsychic,
    [STRINGID_TARGETELECTRIFIED - 12] = sText_TargetElectrified,
    [STRINGID_MEGAEVOREACTING - 12] = sText_MegaEvoReacting,
    [STRINGID_FERVENTWISHREACHED - 12] = sText_FerventWishReached,
    [STRINGID_MEGAEVOEVOLVED - 12] = sText_MegaEvoEvolved,
    [STRINGID_DRASTICALLY - 12] = sText_drastically,
    [STRINGID_SEVERELY - 12] = sText_severely,
    [STRINGID_INFESTATION - 12] = sText_Infestation,
    [STRINGID_NOEFFECTONTARGET - 12] = sText_NoEffectOnTarget,
    [STRINGID_BURSTINGFLAMESHIT - 12] = sText_BurstingFlames,
    [STRINGID_BESTOWITEMGIVING - 12] = sText_BestowItemGiving,
    [STRINGID_THIRDTYPEADDED - 12] = sText_ThirdTypeAdded,
    [STRINGID_FELLFORFEINT - 12] = sText_FellForFeint,
    [STRINGID_POKEMONCANNOTUSEMOVE - 12] = sText_PokemonCannotUseMove,
    [STRINGID_COVEREDINPOWDER - 12] = sText_CoveredInPowder,
    [STRINGID_POWDEREXPLODES - 12] = sText_PowderExplodes,
    [STRINGID_GRAVITYGROUNDING - 12] = sText_GravityGrounding,
    [STRINGID_MISTYTERRAINPREVENTS - 12] = sText_MistyTerrainPreventsStatus,
    [STRINGID_GRASSYTERRAINHEALS - 12] = sText_GrassyTerrainHeals,
    [STRINGID_ELECTRICTERRAINPREVENTS - 12] = sText_ElectricTerrainPreventsSleep,
    [STRINGID_PSYCHICTERRAINPREVENTS - 12] = sText_PsychicTerrainPreventsPriority,
    [STRINGID_AURAFLAREDTOLIFE - 12] = sText_AuraFlaredToLife,
    [STRINGID_AIRLOCKACTIVATES - 12] = sText_AirLockActivates,
    [STRINGID_PRESSUREENTERS - 12] = sText_PressureActivates,
    [STRINGID_DARKAURAENTERS - 12] = sText_DarkAuraActivates,
    [STRINGID_FAIRYAURAENTERS - 12] = sText_FairyAuraActivates,
    [STRINGID_AURABREAKENTERS - 12] = sText_AuraBreakActivates,
    [STRINGID_COMATOSEENTERS - 12] = sText_ComatoseActivates,
    [STRINGID_SCREENCLEANERENTERS - 12] = sText_ScreenCleanerActivates,
};

const u16 gMentalHerbCureStringIds[] = 
{
    [B_MSG_MENTALHERBCURE_INFATUATION] = STRINGID_ATKGOTOVERINFATUATION,
    [B_MSG_MENTALHERBCURE_TAUNT]       = STRINGID_BUFFERENDS,
    [B_MSG_MENTALHERBCURE_ENCORE]      = STRINGID_PKMNENCOREENDED,
    [B_MSG_MENTALHERBCURE_TORMENT]     = STRINGID_TORMENTEDNOMORE,
    [B_MSG_MENTALHERBCURE_HEALBLOCK]   = STRINGID_HEALBLOCKEDNOMORE,
    [B_MSG_MENTALHERBCURE_DISABLE]     = STRINGID_PKMNMOVEDISABLEDNOMORE,
};

const u16 gTerrainStringIds[] =
{
    STRINGID_TERRAINBECOMESMISTY, STRINGID_TERRAINBECOMESGRASSY, STRINGID_TERRAINBECOMESELECTRIC, STRINGID_TERRAINBECOMESPSYCHIC
};

const u16 gTerrainEndingStringIds[] = 
{
    STRINGID_MISTYTERRAINENDS, STRINGID_GRASSYTERRAINENDS, STRINGID_ELECTRICTERRAINENDS, STRINGID_PSYCHICTERRAINENDS
};

const u16 gTerrainPreventsStringIds[] =
{
    [B_MSG_TERRAINPREVENTS_MISTY]    = STRINGID_MISTYTERRAINPREVENTS,
    [B_MSG_TERRAINPREVENTS_ELECTRIC] = STRINGID_ELECTRICTERRAINPREVENTS,
    [B_MSG_TERRAINPREVENTS_PSYCHIC]  = STRINGID_PSYCHICTERRAINPREVENTS
};

const u16 gMagicCoatBounceStringIds[] =
{
    STRINGID_PKMNMOVEBOUNCED, STRINGID_PKMNMOVEBOUNCEDABILITY
};

const u16 gHealingWishStringIds[] =
{
    STRINGID_HEALINGWISHCAMETRUE, STRINGID_LUNARDANCECAMETRUE
};

const u16 gDmgHazardsStringIds[] =
{
    STRINGID_PKMNHURTBYSPIKES, STRINGID_STEALTHROCKDMG
};

const u16 gSwitchInAbilityStringIds[] =
{
    [B_MSG_SWITCHIN_MOLDBREAKER] = STRINGID_MOLDBREAKERENTERS,
    [B_MSG_SWITCHIN_TERAVOLT] = STRINGID_TERAVOLTENTERS,
    [B_MSG_SWITCHIN_TURBOBLAZE] = STRINGID_TURBOBLAZEENTERS,
    [B_MSG_SWITCHIN_SLOWSTART] = STRINGID_SLOWSTARTENTERS,
    [B_MSG_SWITCHIN_UNNERVE] = STRINGID_UNNERVEENTERS,
    [B_MSG_SWITCHIN_ANTICIPATION] = STRINGID_ANTICIPATIONACTIVATES,
    [B_MSG_SWITCHIN_FOREWARN] = STRINGID_FOREWARNACTIVATES,
    [B_MSG_SWITCHIN_PRESSURE] = STRINGID_PRESSUREENTERS,
    [B_MSG_SWITCHIN_DARKAURA] = STRINGID_DARKAURAENTERS,
    [B_MSG_SWITCHIN_FAIRYAURA] = STRINGID_FAIRYAURAENTERS,
    [B_MSG_SWITCHIN_AURABREAK] = STRINGID_AURABREAKENTERS,
    [B_MSG_SWITCHIN_COMATOSE] = STRINGID_COMATOSEENTERS,
    [B_MSG_SWITCHIN_SCREENCLEANER] = STRINGID_SCREENCLEANERENTERS,
    [B_MSG_SWITCHIN_ASONE] = STRINGID_ASONEENTERS,
    [B_MSG_SWITCHIN_CURIOUS_MEDICINE] = STRINGID_CURIOUSMEDICINEENTERS,
<<<<<<< HEAD
    [B_MSG_SWITCHIN_NEUTRALIZING_GAS] = STRINGID_NEUTRALIZINGGASENTERS,
=======
    [B_MSG_SWITCHIN_PASTEL_VEIL] = STRINGID_PASTELVEILENTERS,
>>>>>>> f7d11527
};

const u16 gMissStringIds[] =
{
    [B_MSG_MISSED]      = STRINGID_ATTACKMISSED,
    [B_MSG_PROTECTED]   = STRINGID_PKMNPROTECTEDITSELF,
    [B_MSG_AVOIDED_ATK] = STRINGID_PKMNAVOIDEDATTACK,
    [B_MSG_AVOIDED_DMG] = STRINGID_AVOIDEDDAMAGE,
    [B_MSG_GROUND_MISS] = STRINGID_PKMNMAKESGROUNDMISS
};

const u16 gNoEscapeStringIds[] =
{
    [B_MSG_CANT_ESCAPE]          = STRINGID_CANTESCAPE,
    [B_MSG_DONT_LEAVE_BIRCH]     = STRINGID_DONTLEAVEBIRCH,
    [B_MSG_PREVENTS_ESCAPE]      = STRINGID_PREVENTSESCAPE,
    [B_MSG_CANT_ESCAPE_2]        = STRINGID_CANTESCAPE2,
    [B_MSG_ATTACKER_CANT_ESCAPE] = STRINGID_ATTACKERCANTESCAPE
};

const u16 gMoveWeatherChangeStringIds[] =
{
    [B_MSG_STARTED_RAIN]      = STRINGID_STARTEDTORAIN,
    [B_MSG_STARTED_DOWNPOUR]  = STRINGID_DOWNPOURSTARTED, // Unused
    [B_MSG_WEATHER_FAILED]    = STRINGID_BUTITFAILED,
    [B_MSG_STARTED_SANDSTORM] = STRINGID_SANDSTORMBREWED,
    [B_MSG_STARTED_SUNLIGHT]  = STRINGID_SUNLIGHTGOTBRIGHT,
    [B_MSG_STARTED_HAIL]      = STRINGID_STARTEDHAIL,
};

const u16 gSandStormHailContinuesStringIds[] =
{
    [B_MSG_SANDSTORM] = STRINGID_SANDSTORMRAGES,
    [B_MSG_HAIL]      = STRINGID_HAILCONTINUES
};

const u16 gSandStormHailDmgStringIds[] =
{
    [B_MSG_SANDSTORM] = STRINGID_PKMNBUFFETEDBYSANDSTORM,
    [B_MSG_HAIL]      = STRINGID_PKMNPELTEDBYHAIL
};

const u16 gSandStormHailEndStringIds[] =
{
    [B_MSG_SANDSTORM] = STRINGID_SANDSTORMSUBSIDED,
    [B_MSG_HAIL]      = STRINGID_HAILSTOPPED
};

const u16 gRainContinuesStringIds[] =
{
    [B_MSG_RAIN_CONTINUES]     = STRINGID_RAINCONTINUES,
    [B_MSG_DOWNPOUR_CONTINUES] = STRINGID_DOWNPOURCONTINUES,
    [B_MSG_RAIN_STOPPED]       = STRINGID_RAINSTOPPED
};

const u16 gProtectLikeUsedStringIds[] =
{
    [B_MSG_PROTECTED_ITSELF] = STRINGID_PKMNPROTECTEDITSELF2,
    [B_MSG_BRACED_ITSELF]    = STRINGID_PKMNBRACEDITSELF,
    [B_MSG_PROTECT_FAILED]   = STRINGID_BUTITFAILED,
    [B_MSG_PROTECTED_TEAM]   = STRINGID_PROTECTEDTEAM,
};

const u16 gReflectLightScreenSafeguardStringIds[] =
{
    [B_MSG_SIDE_STATUS_FAILED]     = STRINGID_BUTITFAILED,
    [B_MSG_SET_REFLECT_SINGLE]     = STRINGID_PKMNRAISEDDEF,
    [B_MSG_SET_REFLECT_DOUBLE]     = STRINGID_PKMNRAISEDDEFALITTLE,
    [B_MSG_SET_LIGHTSCREEN_SINGLE] = STRINGID_PKMNRAISEDSPDEF,
    [B_MSG_SET_LIGHTSCREEN_DOUBLE] = STRINGID_PKMNRAISEDSPDEFALITTLE,
    [B_MSG_SET_SAFEGUARD]          = STRINGID_PKMNCOVEREDBYVEIL,
};

const u16 gLeechSeedStringIds[] =
{
    [B_MSG_LEECH_SEED_SET]   = STRINGID_PKMNSEEDED,
    [B_MSG_LEECH_SEED_MISS]  = STRINGID_PKMNEVADEDATTACK,
    [B_MSG_LEECH_SEED_FAIL]  = STRINGID_ITDOESNTAFFECT,
    [B_MSG_LEECH_SEED_DRAIN] = STRINGID_PKMNSAPPEDBYLEECHSEED,
    [B_MSG_LEECH_SEED_OOZE]  = STRINGID_ITSUCKEDLIQUIDOOZE,
};

const u16 gRestUsedStringIds[] =
{
    [B_MSG_REST]          = STRINGID_PKMNWENTTOSLEEP,
    [B_MSG_REST_STATUSED] = STRINGID_PKMNSLEPTHEALTHY
};

const u16 gUproarOverTurnStringIds[] =
{
    [B_MSG_UPROAR_CONTINUES] = STRINGID_PKMNMAKINGUPROAR,
    [B_MSG_UPROAR_ENDS]      = STRINGID_PKMNCALMEDDOWN
};

const u16 gStockpileUsedStringIds[] =
{
    [B_MSG_STOCKPILED]     = STRINGID_PKMNSTOCKPILED,
    [B_MSG_CANT_STOCKPILE] = STRINGID_PKMNCANTSTOCKPILE,
};

const u16 gWokeUpStringIds[] =
{
    [B_MSG_WOKE_UP]        = STRINGID_PKMNWOKEUP,
    [B_MSG_WOKE_UP_UPROAR] = STRINGID_PKMNWOKEUPINUPROAR
};

const u16 gSwallowFailStringIds[] =
{
    [B_MSG_SWALLOW_FAILED]  = STRINGID_FAILEDTOSWALLOW,
    [B_MSG_SWALLOW_FULL_HP] = STRINGID_PKMNHPFULL
};

const u16 gUproarAwakeStringIds[] =
{
    [B_MSG_CANT_SLEEP_UPROAR]  = STRINGID_PKMNCANTSLEEPINUPROAR2,
    [B_MSG_UPROAR_KEPT_AWAKE]  = STRINGID_UPROARKEPTPKMNAWAKE,
    [B_MSG_STAYED_AWAKE_USING] = STRINGID_PKMNSTAYEDAWAKEUSING,
};

const u16 gStatUpStringIds[] =
{
    [B_MSG_ATTACKER_STAT_ROSE] = STRINGID_ATTACKERSSTATROSE,
    [B_MSG_DEFENDER_STAT_ROSE] = STRINGID_DEFENDERSSTATROSE,
    [B_MSG_STAT_WONT_INCREASE] = STRINGID_STATSWONTINCREASE,
    [B_MSG_STAT_ROSE_EMPTY]    = STRINGID_EMPTYSTRING3,
    [B_MSG_STAT_ROSE_ITEM]     = STRINGID_USINGITEMSTATOFPKMNROSE,
    [B_MSG_USED_DIRE_HIT]     = STRINGID_PKMNUSEDXTOGETPUMPED,
};

const u16 gStatDownStringIds[] =
{
    [B_MSG_ATTACKER_STAT_FELL] = STRINGID_ATTACKERSSTATFELL,
    [B_MSG_DEFENDER_STAT_FELL] = STRINGID_DEFENDERSSTATFELL,
    [B_MSG_STAT_WONT_DECREASE] = STRINGID_STATSWONTDECREASE,
    [B_MSG_STAT_FELL_EMPTY]    = STRINGID_EMPTYSTRING3,
};

// Index read from sTWOTURN_STRINGID
const u16 gFirstTurnOfTwoStringIds[] =
{
    [B_MSG_TURN1_RAZOR_WIND]    = STRINGID_PKMNWHIPPEDWHIRLWIND,
    [B_MSG_TURN1_SOLAR_BEAM]    = STRINGID_PKMNTOOKSUNLIGHT,
    [B_MSG_TURN1_SKULL_BASH]    = STRINGID_PKMNLOWEREDHEAD,
    [B_MSG_TURN1_SKY_ATTACK]    = STRINGID_PKMNISGLOWING,
    [B_MSG_TURN1_FLY]           = STRINGID_PKMNFLEWHIGH,
    [B_MSG_TURN1_DIG]           = STRINGID_PKMNDUGHOLE,
    [B_MSG_TURN1_DIVE]          = STRINGID_PKMNHIDUNDERWATER,
    [B_MSG_TURN1_BOUNCE]        = STRINGID_PKMNSPRANGUP,
    [B_MSG_TURN1_PHANTOM_FORCE] = STRINGID_VANISHEDINSTANTLY,
    [B_MSG_TURN1_GEOMANCY]      = STRINGID_PKNMABSORBINGPOWER,
    [B_MSG_TURN1_FREEZE_SHOCK]  = STRINGID_CLOAKEDINAFREEZINGLIGHT,
};

// Index copied from move's index in sTrappingMoves
const u16 gWrappedStringIds[] =
{
    STRINGID_PKMNSQUEEZEDBYBIND,     // MOVE_BIND
    STRINGID_PKMNWRAPPEDBY,          // MOVE_WRAP
    STRINGID_PKMNTRAPPEDINVORTEX,    // MOVE_FIRE_SPIN
    STRINGID_PKMNCLAMPED,            // MOVE_CLAMP
    STRINGID_PKMNTRAPPEDINVORTEX,    // MOVE_WHIRLPOOL
    STRINGID_PKMNTRAPPEDBYSANDTOMB,  // MOVE_SAND_TOMB
    STRINGID_TRAPPEDBYSWIRLINGMAGMA, // MOVE_MAGMA_STORM
    STRINGID_INFESTATION,            // MOVE_INFESTATION
};

const u16 gMistUsedStringIds[] =
{
    [B_MSG_SET_MIST]    = STRINGID_PKMNSHROUDEDINMIST,
    [B_MSG_MIST_FAILED] = STRINGID_BUTITFAILED
};

const u16 gFocusEnergyUsedStringIds[] =
{
    [B_MSG_GETTING_PUMPED]      = STRINGID_PKMNGETTINGPUMPED,
    [B_MSG_FOCUS_ENERGY_FAILED] = STRINGID_BUTITFAILED
};

const u16 gTransformUsedStringIds[] =
{
    [B_MSG_TRANSFORMED]      = STRINGID_PKMNTRANSFORMEDINTO,
    [B_MSG_TRANSFORM_FAILED] = STRINGID_BUTITFAILED
};

const u16 gSubstituteUsedStringIds[] =
{
    [B_MSG_SET_SUBSTITUTE]    = STRINGID_PKMNMADESUBSTITUTE,
    [B_MSG_SUBSTITUTE_FAILED] = STRINGID_TOOWEAKFORSUBSTITUTE
};

const u16 gGotPoisonedStringIds[] =
{
    [B_MSG_STATUSED]            = STRINGID_PKMNWASPOISONED,
    [B_MSG_STATUSED_BY_ABILITY] = STRINGID_PKMNPOISONEDBY
};

const u16 gGotParalyzedStringIds[] =
{
    [B_MSG_STATUSED]            = STRINGID_PKMNWASPARALYZED,
    [B_MSG_STATUSED_BY_ABILITY] = STRINGID_PKMNWASPARALYZEDBY
};

const u16 gFellAsleepStringIds[] =
{
    [B_MSG_STATUSED]            = STRINGID_PKMNFELLASLEEP,
    [B_MSG_STATUSED_BY_ABILITY] = STRINGID_PKMNMADESLEEP,
};

const u16 gGotBurnedStringIds[] =
{
    [B_MSG_STATUSED]            = STRINGID_PKMNWASBURNED,
    [B_MSG_STATUSED_BY_ABILITY] = STRINGID_PKMNBURNEDBY
};

const u16 gGotFrozenStringIds[] =
{
    [B_MSG_STATUSED]            = STRINGID_PKMNWASFROZEN,
    [B_MSG_STATUSED_BY_ABILITY] = STRINGID_PKMNFROZENBY
};

const u16 gGotDefrostedStringIds[] =
{
    [B_MSG_DEFROSTED]         = STRINGID_PKMNWASDEFROSTED2,
    [B_MSG_DEFROSTED_BY_MOVE] = STRINGID_PKMNWASDEFROSTEDBY
};

const u16 gKOFailedStringIds[] =
{
    [B_MSG_KO_MISS]       = STRINGID_ATTACKMISSED,
    [B_MSG_KO_UNAFFECTED] = STRINGID_PKMNUNAFFECTED
};

const u16 gAttractUsedStringIds[] =
{
    [B_MSG_STATUSED]            = STRINGID_PKMNFELLINLOVE,
    [B_MSG_STATUSED_BY_ABILITY] = STRINGID_PKMNSXINFATUATEDY
};

const u16 gAbsorbDrainStringIds[] =
{
    [B_MSG_ABSORB]      = STRINGID_PKMNENERGYDRAINED,
    [B_MSG_ABSORB_OOZE] = STRINGID_ITSUCKEDLIQUIDOOZE
};

const u16 gSportsUsedStringIds[] =
{
    [B_MSG_WEAKEN_ELECTRIC] = STRINGID_ELECTRICITYWEAKENED,
    [B_MSG_WEAKEN_FIRE]     = STRINGID_FIREWEAKENED
};

const u16 gPartyStatusHealStringIds[] =
{
    [B_MSG_BELL]                     = STRINGID_BELLCHIMED,
    [B_MSG_BELL_SOUNDPROOF_ATTACKER] = STRINGID_BELLCHIMED,
    [B_MSG_BELL_SOUNDPROOF_PARTNER]  = STRINGID_BELLCHIMED,
    [B_MSG_BELL_BOTH_SOUNDPROOF]     = STRINGID_BELLCHIMED,
    [B_MSG_SOOTHING_AROMA]           = STRINGID_SOOTHINGAROMA
};

const u16 gFutureMoveUsedStringIds[] =
{
    [B_MSG_FUTURE_SIGHT] = STRINGID_PKMNFORESAWATTACK,
    [B_MSG_DOOM_DESIRE]  = STRINGID_PKMNCHOSEXASDESTINY
};

const u16 gBallEscapeStringIds[] =
{
    [BALL_NO_SHAKES]     = STRINGID_PKMNBROKEFREE,
    [BALL_1_SHAKE]       = STRINGID_ITAPPEAREDCAUGHT,
    [BALL_2_SHAKES]      = STRINGID_AARGHALMOSTHADIT,
    [BALL_3_SHAKES_FAIL] = STRINGID_SHOOTSOCLOSE
};

// Overworld weathers that don't have an associated battle weather default to "It is raining."
const u16 gWeatherStartsStringIds[] =
{
    [WEATHER_NONE]               = STRINGID_ITISRAINING,
    [WEATHER_SUNNY_CLOUDS]       = STRINGID_ITISRAINING,
    [WEATHER_SUNNY]              = STRINGID_ITISRAINING,
    [WEATHER_RAIN]               = STRINGID_ITISRAINING,
    [WEATHER_SNOW]               = STRINGID_ITISRAINING,
    [WEATHER_RAIN_THUNDERSTORM]  = STRINGID_ITISRAINING,
    [WEATHER_FOG_HORIZONTAL]     = STRINGID_ITISRAINING,
    [WEATHER_VOLCANIC_ASH]       = STRINGID_ITISRAINING,
    [WEATHER_SANDSTORM]          = STRINGID_SANDSTORMISRAGING,
    [WEATHER_FOG_DIAGONAL]       = STRINGID_ITISRAINING,
    [WEATHER_UNDERWATER]         = STRINGID_ITISRAINING,
    [WEATHER_SHADE]              = STRINGID_ITISRAINING,
    [WEATHER_DROUGHT]            = STRINGID_SUNLIGHTSTRONG,
    [WEATHER_DOWNPOUR]           = STRINGID_ITISRAINING,
    [WEATHER_UNDERWATER_BUBBLES] = STRINGID_ITISRAINING,
    [WEATHER_ABNORMAL]           = STRINGID_ITISRAINING
};

const u16 gInobedientStringIds[] =
{
    [B_MSG_LOAFING]            = STRINGID_PKMNLOAFING,
    [B_MSG_WONT_OBEY]          = STRINGID_PKMNWONTOBEY,
    [B_MSG_TURNED_AWAY]        = STRINGID_PKMNTURNEDAWAY,
    [B_MSG_PRETEND_NOT_NOTICE] = STRINGID_PKMNPRETENDNOTNOTICE,
    [B_MSG_INCAPABLE_OF_POWER] = STRINGID_PKMNINCAPABLEOFPOWER
};

const u16 gSafariGetNearStringIds[] =
{
    [B_MSG_CREPT_CLOSER]    = STRINGID_CREPTCLOSER,
    [B_MSG_CANT_GET_CLOSER] = STRINGID_CANTGETCLOSER
};

const u16 gSafariPokeblockResultStringIds[] =
{
    [B_MSG_MON_CURIOUS]    = STRINGID_PKMNCURIOUSABOUTX,
    [B_MSG_MON_ENTHRALLED] = STRINGID_PKMNENTHRALLEDBYX,
    [B_MSG_MON_IGNORED]    = STRINGID_PKMNIGNOREDX
};

const u16 gTrainerItemCuredStatusStringIds[] =
{
    [AI_HEAL_CONFUSION] = STRINGID_PKMNSITEMSNAPPEDOUT,
    [AI_HEAL_PARALYSIS] = STRINGID_PKMNSITEMCUREDPARALYSIS,
    [AI_HEAL_FREEZE]    = STRINGID_PKMNSITEMDEFROSTEDIT,
    [AI_HEAL_BURN]      = STRINGID_PKMNSITEMHEALEDBURN,
    [AI_HEAL_POISON]    = STRINGID_PKMNSITEMCUREDPOISON,
    [AI_HEAL_SLEEP]     = STRINGID_PKMNSITEMWOKEIT
};

const u16 gBerryEffectStringIds[] =
{
    [B_MSG_CURED_PROBLEM]     = STRINGID_PKMNSITEMCUREDPROBLEM,
    [B_MSG_NORMALIZED_STATUS] = STRINGID_PKMNSITEMNORMALIZEDSTATUS
};

const u16 gBRNPreventionStringIds[] =
{
    [B_MSG_ABILITY_PREVENTS_MOVE_STATUS]    = STRINGID_PKMNSXPREVENTSBURNS,
    [B_MSG_ABILITY_PREVENTS_ABILITY_STATUS] = STRINGID_PKMNSXPREVENTSYSZ,
    [B_MSG_STATUS_HAD_NO_EFFECT]            = STRINGID_PKMNSXHADNOEFFECTONY
};

const u16 gPRLZPreventionStringIds[] =
{
    [B_MSG_ABILITY_PREVENTS_MOVE_STATUS]    = STRINGID_PKMNPREVENTSPARALYSISWITH,
    [B_MSG_ABILITY_PREVENTS_ABILITY_STATUS] = STRINGID_PKMNSXPREVENTSYSZ,
    [B_MSG_STATUS_HAD_NO_EFFECT]            = STRINGID_PKMNSXHADNOEFFECTONY
};

const u16 gPSNPreventionStringIds[] =
{
    [B_MSG_ABILITY_PREVENTS_MOVE_STATUS]    = STRINGID_PKMNPREVENTSPOISONINGWITH,
    [B_MSG_ABILITY_PREVENTS_ABILITY_STATUS] = STRINGID_PKMNSXPREVENTSYSZ,
    [B_MSG_STATUS_HAD_NO_EFFECT]            = STRINGID_PKMNSXHADNOEFFECTONY
};

const u16 gItemSwapStringIds[] =
{
    [B_MSG_ITEM_SWAP_TAKEN] = STRINGID_PKMNOBTAINEDX,
    [B_MSG_ITEM_SWAP_GIVEN] = STRINGID_PKMNOBTAINEDX2,
    [B_MSG_ITEM_SWAP_BOTH]  = STRINGID_PKMNOBTAINEDXYOBTAINEDZ
};

const u16 gFlashFireStringIds[] =
{
    [B_MSG_FLASH_FIRE_BOOST]    = STRINGID_PKMNRAISEDFIREPOWERWITH,
    [B_MSG_FLASH_FIRE_NO_BOOST] = STRINGID_PKMNSXMADEYINEFFECTIVE
};

const u16 gCaughtMonStringIds[] =
{
    [B_MSG_SENT_SOMEONES_PC]  = STRINGID_PKMNTRANSFERREDSOMEONESPC,
    [B_MSG_SENT_LANETTES_PC]  = STRINGID_PKMNTRANSFERREDLANETTESPC,
    [B_MSG_SOMEONES_BOX_FULL] = STRINGID_PKMNBOXSOMEONESPCFULL,
    [B_MSG_LANETTES_BOX_FULL] = STRINGID_PKMNBOXLANETTESPCFULL,
};

const u16 gRoomsStringIds[] =
{
    STRINGID_PKMNTWISTEDDIMENSIONS, STRINGID_TRICKROOMENDS,
    STRINGID_SWAPSDEFANDSPDEFOFALLPOKEMON, STRINGID_WONDERROOMENDS,
    STRINGID_HELDITEMSLOSEEFFECTS, STRINGID_MAGICROOMENDS,
    STRINGID_EMPTYSTRING3
};

const u16 gStatusConditionsStringIds[] =
{
    STRINGID_PKMNWASPOISONED, STRINGID_PKMNBADLYPOISONED, STRINGID_PKMNWASBURNED, STRINGID_PKMNWASPARALYZED, STRINGID_PKMNFELLASLEEP
};

const u8 gText_PkmnIsEvolving[] = _("What?\n{STR_VAR_1} is evolving!");
const u8 gText_CongratsPkmnEvolved[] = _("Congratulations! Your {STR_VAR_1}\nevolved into {STR_VAR_2}!{WAIT_SE}\p");
const u8 gText_PkmnStoppedEvolving[] = _("Huh? {STR_VAR_1}\nstopped evolving!\p");
const u8 gText_EllipsisQuestionMark[] = _("……?\p");
const u8 gText_WhatWillPkmnDo[] = _("What will\n{B_ACTIVE_NAME2} do?");
const u8 gText_WhatWillPkmnDo2[] = _("What will\n{B_PLAYER_NAME} do?");
const u8 gText_WhatWillWallyDo[] = _("What will\nWALLY do?");
const u8 gText_LinkStandby[] = _("{PAUSE 16}Link standby…");
const u8 gText_BattleMenu[] = _("FIGHT{CLEAR_TO 56}BAG\nPOKéMON{CLEAR_TO 56}RUN");
const u8 gText_SafariZoneMenu[] = _("BALL{CLEAR_TO 56}{POKEBLOCK}\nGO NEAR{CLEAR_TO 56}RUN");
const u8 gText_MoveInterfacePP[] = _("PP ");
const u8 gText_MoveInterfaceType[] = _("TYPE/");
const u8 gText_MoveInterfacePpType[] = _("{PALETTE 5}{COLOR_HIGHLIGHT_SHADOW DYNAMIC_COLOR4 DYNAMIC_COLOR5 DYNAMIC_COLOR6}PP\nTYPE/");
const u8 gText_MoveInterfaceDynamicColors[] = _("{PALETTE 5}{COLOR_HIGHLIGHT_SHADOW DYNAMIC_COLOR4 DYNAMIC_COLOR5 DYNAMIC_COLOR6}");
const u8 gText_WhichMoveToForget4[] = _("{PALETTE 5}{COLOR_HIGHLIGHT_SHADOW DYNAMIC_COLOR4 DYNAMIC_COLOR5 DYNAMIC_COLOR6}Which move should\nbe forgotten?");
const u8 gText_BattleYesNoChoice[] = _("{PALETTE 5}{COLOR_HIGHLIGHT_SHADOW DYNAMIC_COLOR4 DYNAMIC_COLOR5 DYNAMIC_COLOR6}Yes\nNo");
const u8 gText_BattleSwitchWhich[] = _("{PALETTE 5}{COLOR_HIGHLIGHT_SHADOW DYNAMIC_COLOR4 DYNAMIC_COLOR5 DYNAMIC_COLOR6}Switch\nwhich?");
const u8 gText_BattleSwitchWhich2[] = _("{PALETTE 5}{COLOR_HIGHLIGHT_SHADOW DYNAMIC_COLOR4 DYNAMIC_COLOR5 DYNAMIC_COLOR6}");
const u8 gText_BattleSwitchWhich3[] = _("{UP_ARROW}");
const u8 gText_BattleSwitchWhich4[] = _("{ESCAPE 4}");
const u8 gText_BattleSwitchWhich5[] = _("-");

// Unused
static const u8 * const sStatNamesTable2[] =
{
    gText_HP3, gText_SpAtk, gText_Attack,
    gText_SpDef, gText_Defense, gText_Speed
};

const u8 gText_SafariBalls[] = _("{HIGHLIGHT DARK_GRAY}SAFARI BALLS");
const u8 gText_SafariBallLeft[] = _("{HIGHLIGHT DARK_GRAY}Left: $" "{HIGHLIGHT DARK_GRAY}");
const u8 gText_Sleep[] = _("sleep");
const u8 gText_Poison[] = _("poison");
const u8 gText_Burn[] = _("burn");
const u8 gText_Paralysis[] = _("paralysis");
const u8 gText_Ice[] = _("ice");
const u8 gText_Confusion[] = _("confusion");
const u8 gText_Love[] = _("love");
const u8 gText_SpaceAndSpace[] = _(" and ");
const u8 gText_CommaSpace[] = _(", ");
const u8 gText_Space2[] = _(" ");
const u8 gText_LineBreak[] = _("\l");
const u8 gText_NewLine[] = _("\n");
const u8 gText_Are[] = _("are");
const u8 gText_Are2[] = _("are");
const u8 gText_BadEgg[] = _("Bad EGG");
const u8 gText_BattleWallyName[] = _("WALLY");
const u8 gText_Win[] = _("{HIGHLIGHT TRANSPARENT}Win");
const u8 gText_Loss[] = _("{HIGHLIGHT TRANSPARENT}Loss");
const u8 gText_Draw[] = _("{HIGHLIGHT TRANSPARENT}Draw");
static const u8 sText_SpaceIs[] = _(" is");
static const u8 sText_ApostropheS[] = _("'s");

// For displaying names of invalid moves
static const u8 sATypeMove_Table[NUMBER_OF_MON_TYPES][17] =
{
    [TYPE_NORMAL]   = _("a NORMAL move"),
    [TYPE_FIGHTING] = _("a FIGHTING move"),
    [TYPE_FLYING]   = _("a FLYING move"),
    [TYPE_POISON]   = _("a POISON move"),
    [TYPE_GROUND]   = _("a GROUND move"),
    [TYPE_ROCK]     = _("a ROCK move"),
    [TYPE_BUG]      = _("a BUG move"),
    [TYPE_GHOST]    = _("a GHOST move"),
    [TYPE_STEEL]    = _("a STEEL move"),
    [TYPE_MYSTERY]  = _("a ??? move"),
    [TYPE_FIRE]     = _("a FIRE move"),
    [TYPE_WATER]    = _("a WATER move"),
    [TYPE_GRASS]    = _("a GRASS move"),
    [TYPE_ELECTRIC] = _("an ELECTRIC move"),
    [TYPE_PSYCHIC]  = _("a PSYCHIC move"),
    [TYPE_ICE]      = _("an ICE move"),
    [TYPE_DRAGON]   = _("a DRAGON move"),
    [TYPE_DARK]     = _("a DARK move"),
    [TYPE_FAIRY]    = _("a FAIRY move"),
};

const u8 gText_BattleTourney[] = _("BATTLE TOURNEY");
static const u8 sText_Round1[] = _("Round 1");
static const u8 sText_Round2[] = _("Round 2");
static const u8 sText_Semifinal[] = _("Semifinal");
static const u8 sText_Final[] = _("Final");

const u8 *const gRoundsStringTable[DOME_ROUNDS_COUNT] =
{
    [DOME_ROUND1]    = sText_Round1,
    [DOME_ROUND2]    = sText_Round2,
    [DOME_SEMIFINAL] = sText_Semifinal,
    [DOME_FINAL]     = sText_Final
};

const u8 gText_TheGreatNewHope[] = _("The great new hope!\p");
const u8 gText_WillChampionshipDreamComeTrue[] = _("Will the championship dream come true?!\p");
const u8 gText_AFormerChampion[] = _("A former CHAMPION!\p");
const u8 gText_ThePreviousChampion[] = _("The previous CHAMPION!\p");
const u8 gText_TheUnbeatenChampion[] = _("The unbeaten CHAMPION!\p");
const u8 gText_PlayerMon1Name[] = _("{B_PLAYER_MON1_NAME}");
const u8 gText_Vs[] = _("VS");
const u8 gText_OpponentMon1Name[] = _("{B_OPPONENT_MON1_NAME}");
const u8 gText_Mind[] = _("Mind");
const u8 gText_Skill[] = _("Skill");
const u8 gText_Body[] = _("Body");
const u8 gText_Judgement[] = _("{B_BUFF1}{CLEAR 13}Judgment{CLEAR 13}{B_BUFF2}");
static const u8 sText_TwoTrainersSentPkmn[] = _("{B_TRAINER1_CLASS} {B_TRAINER1_NAME} sent\nout {B_OPPONENT_MON1_NAME}!\p{B_TRAINER2_CLASS} {B_TRAINER2_NAME} sent\nout {B_OPPONENT_MON2_NAME}!");
static const u8 sText_Trainer2SentOutPkmn[] = _("{B_TRAINER2_CLASS} {B_TRAINER2_NAME} sent\nout {B_BUFF1}!");
static const u8 sText_TwoTrainersWantToBattle[] = _("{B_TRAINER1_CLASS} {B_TRAINER1_NAME} and\n{B_TRAINER2_CLASS} {B_TRAINER2_NAME}\lwant to battle!\p");
static const u8 sText_InGamePartnerSentOutZGoN[] = _("{B_PARTNER_CLASS} {B_PARTNER_NAME} sent\nout {B_PLAYER_MON2_NAME}!\lGo, {B_PLAYER_MON1_NAME}!");
static const u8 sText_TwoInGameTrainersDefeated[] = _("{B_TRAINER1_CLASS} {B_TRAINER1_NAME} and\n{B_TRAINER2_CLASS} {B_TRAINER2_NAME}\lwere defeated!\p");
static const u8 sText_Trainer2LoseText[] = _("{B_TRAINER2_LOSE_TEXT}");
static const u8 sText_PkmnIncapableOfPower[] = _("{B_ATK_NAME_WITH_PREFIX} appears incapable\nof using its power!");
static const u8 sText_GlintAppearsInEye[] = _("A glint appears in\n{B_SCR_ACTIVE_NAME_WITH_PREFIX}'s eyes!");
static const u8 sText_PkmnGettingIntoPosition[] = _("{B_SCR_ACTIVE_NAME_WITH_PREFIX} is getting into\nposition!");
static const u8 sText_PkmnBeganGrowlingDeeply[] = _("{B_SCR_ACTIVE_NAME_WITH_PREFIX} began growling deeply!");
static const u8 sText_PkmnEagerForMore[] = _("{B_SCR_ACTIVE_NAME_WITH_PREFIX} is eager for more!");

const u16 gBattlePalaceFlavorTextTable[] =
{
    [B_MSG_GLINT_IN_EYE]   = STRINGID_GLINTAPPEARSINEYE,
    [B_MSG_GETTING_IN_POS] = STRINGID_PKMNGETTINGINTOPOSITION,
    [B_MSG_GROWL_DEEPLY]   = STRINGID_PKMNBEGANGROWLINGDEEPLY,
    [B_MSG_EAGER_FOR_MORE] = STRINGID_PKMNEAGERFORMORE,
};

static const u8 sText_RefIfNothingIsDecided[] = _("REFEREE: If nothing is decided in\n3 turns, we will go to judging!");
static const u8 sText_RefThatsIt[] = _("REFEREE: That's it! We will now go to\njudging to determine the winner!");
static const u8 sText_RefJudgeMind[] = _("REFEREE: Judging category 1, Mind!\nThe POKéMON showing the most guts!\p");
static const u8 sText_RefJudgeSkill[] = _("REFEREE: Judging category 2, Skill!\nThe POKéMON using moves the best!\p");
static const u8 sText_RefJudgeBody[] = _("REFEREE: Judging category 3, Body!\nThe POKéMON with the most vitality!\p");
static const u8 sText_RefPlayerWon[] = _("REFEREE: Judgment: {B_BUFF1} to {B_BUFF2}!\nThe winner is {B_PLAYER_NAME}'s {B_PLAYER_MON1_NAME}!\p");
static const u8 sText_RefOpponentWon[] = _("REFEREE: Judgment: {B_BUFF1} to {B_BUFF2}!\nThe winner is {B_TRAINER1_NAME}'s {B_OPPONENT_MON1_NAME}!\p");
static const u8 sText_RefDraw[] = _("REFEREE: Judgment: 3 to 3!\nWe have a draw!\p");
static const u8 sText_DefeatedOpponentByReferee[] = _("{B_PLAYER_MON1_NAME} defeated the opponent\n{B_OPPONENT_MON1_NAME} in a REFEREE's decision!");
static const u8 sText_LostToOpponentByReferee[] = _("{B_PLAYER_MON1_NAME} lost to the opponent\n{B_OPPONENT_MON1_NAME} in a REFEREE's decision!");
static const u8 sText_TiedOpponentByReferee[] = _("{B_PLAYER_MON1_NAME} tied the opponent\n{B_OPPONENT_MON1_NAME} in a REFEREE's decision!");
static const u8 sText_RefCommenceBattle[] = _("REFEREE: {B_PLAYER_MON1_NAME} VS {B_OPPONENT_MON1_NAME}!\nCommence battling!");

const u8 * const gRefereeStringsTable[] =
{
    [B_MSG_REF_NOTHING_IS_DECIDED] = sText_RefIfNothingIsDecided,
    [B_MSG_REF_THATS_IT]           = sText_RefThatsIt,
    [B_MSG_REF_JUDGE_MIND]         = sText_RefJudgeMind,
    [B_MSG_REF_JUDGE_SKILL]        = sText_RefJudgeSkill,
    [B_MSG_REF_JUDGE_BODY]         = sText_RefJudgeBody,
    [B_MSG_REF_PLAYER_WON]         = sText_RefPlayerWon,
    [B_MSG_REF_OPPONENT_WON]       = sText_RefOpponentWon,
    [B_MSG_REF_DRAW]               = sText_RefDraw,
    [B_MSG_REF_COMMENCE_BATTLE]    = sText_RefCommenceBattle,
};

static const u8 sText_QuestionForfeitMatch[] = _("Would you like to forfeit the match\nand quit now?");
static const u8 sText_ForfeitedMatch[] = _("{B_PLAYER_NAME} forfeited the match!");
static const u8 sText_Trainer1WinText[] = _("{B_TRAINER1_WIN_TEXT}");
static const u8 sText_Trainer2WinText[] = _("{B_TRAINER2_WIN_TEXT}");
static const u8 sText_Trainer1Fled[] = _( "{PLAY_SE SE_FLEE}{B_TRAINER1_CLASS} {B_TRAINER1_NAME} fled!");
static const u8 sText_PlayerLostAgainstTrainer1[] = _("Player lost against\n{B_TRAINER1_CLASS} {B_TRAINER1_NAME}!");
static const u8 sText_PlayerBattledToDrawTrainer1[] = _("Player battled to a draw against\n{B_TRAINER1_CLASS} {B_TRAINER1_NAME}!");
const u8 gText_RecordBattleToPass[] = _("Would you like to record your battle\non your FRONTIER PASS?");
const u8 gText_BattleRecordedOnPass[] = _("{B_PLAYER_NAME}'s battle result was recorded\non the FRONTIER PASS.");
static const u8 sText_LinkTrainerWantsToBattlePause[] = _("{B_LINK_OPPONENT1_NAME}\nwants to battle!{PAUSE 49}");
static const u8 sText_TwoLinkTrainersWantToBattlePause[] = _("{B_LINK_OPPONENT1_NAME} and {B_LINK_OPPONENT2_NAME}\nwant to battle!{PAUSE 49}");
static const u8 sText_Your1[] = _("Your");
static const u8 sText_Opposing1[] = _("The opposing");
static const u8 sText_Your2[] = _("your");
static const u8 sText_Opposing2[] = _("the opposing");

// This is four lists of moves which use a different attack string in Japanese
// to the default. See the documentation for ChooseTypeOfMoveUsedString for more detail.
static const u16 sGrammarMoveUsedTable[] =
{
    MOVE_SWORDS_DANCE, MOVE_STRENGTH, MOVE_GROWTH,
    MOVE_HARDEN, MOVE_MINIMIZE, MOVE_SMOKESCREEN,
    MOVE_WITHDRAW, MOVE_DEFENSE_CURL, MOVE_EGG_BOMB,
    MOVE_SMOG, MOVE_BONE_CLUB, MOVE_FLASH, MOVE_SPLASH,
    MOVE_ACID_ARMOR, MOVE_BONEMERANG, MOVE_REST, MOVE_SHARPEN,
    MOVE_SUBSTITUTE, MOVE_MIND_READER, MOVE_SNORE,
    MOVE_PROTECT, MOVE_SPIKES, MOVE_ENDURE, MOVE_ROLLOUT,
    MOVE_SWAGGER, MOVE_SLEEP_TALK, MOVE_HIDDEN_POWER,
    MOVE_PSYCH_UP, MOVE_EXTREME_SPEED, MOVE_FOLLOW_ME,
    MOVE_TRICK, MOVE_ASSIST, MOVE_INGRAIN, MOVE_KNOCK_OFF,
    MOVE_CAMOUFLAGE, MOVE_ASTONISH, MOVE_ODOR_SLEUTH,
    MOVE_GRASS_WHISTLE, MOVE_SHEER_COLD, MOVE_MUDDY_WATER,
    MOVE_IRON_DEFENSE, MOVE_BOUNCE, 0,

    MOVE_TELEPORT, MOVE_RECOVER, MOVE_BIDE, MOVE_AMNESIA,
    MOVE_FLAIL, MOVE_TAUNT, MOVE_BULK_UP, 0,

    MOVE_MEDITATE, MOVE_AGILITY, MOVE_MIMIC, MOVE_DOUBLE_TEAM,
    MOVE_BARRAGE, MOVE_TRANSFORM, MOVE_STRUGGLE, MOVE_SCARY_FACE,
    MOVE_CHARGE, MOVE_WISH, MOVE_BRICK_BREAK, MOVE_YAWN,
    MOVE_FEATHER_DANCE, MOVE_TEETER_DANCE, MOVE_MUD_SPORT,
    MOVE_FAKE_TEARS, MOVE_WATER_SPORT, MOVE_CALM_MIND, 0,

    MOVE_POUND, MOVE_SCRATCH, MOVE_VISE_GRIP,
    MOVE_WING_ATTACK, MOVE_FLY, MOVE_BIND, MOVE_SLAM,
    MOVE_HORN_ATTACK, MOVE_WRAP, MOVE_THRASH, MOVE_TAIL_WHIP,
    MOVE_LEER, MOVE_BITE, MOVE_GROWL, MOVE_ROAR,
    MOVE_SING, MOVE_PECK, MOVE_ABSORB, MOVE_STRING_SHOT,
    MOVE_EARTHQUAKE, MOVE_FISSURE, MOVE_DIG, MOVE_TOXIC,
    MOVE_SCREECH, MOVE_METRONOME, MOVE_LICK, MOVE_CLAMP,
    MOVE_CONSTRICT, MOVE_POISON_GAS, MOVE_BUBBLE,
    MOVE_SLASH, MOVE_SPIDER_WEB, MOVE_NIGHTMARE, MOVE_CURSE,
    MOVE_FORESIGHT, MOVE_CHARM, MOVE_ATTRACT, MOVE_ROCK_SMASH,
    MOVE_UPROAR, MOVE_SPIT_UP, MOVE_SWALLOW, MOVE_TORMENT,
    MOVE_FLATTER, MOVE_ROLE_PLAY, MOVE_ENDEAVOR, MOVE_TICKLE,
    MOVE_COVET, 0
};

static const u8 sDummyWeirdStatusString[] = {EOS, EOS, EOS, EOS, EOS, EOS, EOS, EOS, 0, 0};

static const struct BattleWindowText sTextOnWindowsInfo_Normal[] =
{
// The corresponding WindowTemplate is gStandardBattleWindowTemplates[] within src/battle_bg.c
    { // 0 Standard battle message
        .fillValue = PIXEL_FILL(0xF),
        .fontId = 1,
        .x = 0,
        .y = 1,
        .letterSpacing = 0,
        .lineSpacing = 0,
        .speed = 1,
        .fgColor = 1,
        .bgColor = 15,
        .shadowColor = 6,
    },
    { // 1 "What will (pokemon) do?"
        .fillValue = PIXEL_FILL(0xF),
        .fontId = 1,
        .x = 1,
        .y = 1,
        .letterSpacing = 0,
        .lineSpacing = 0,
        .speed = 0,
        .fgColor = 1,
        .bgColor = 15,
        .shadowColor = 6,
    },
    { // 2 "Fight/Pokemon/Bag/Run"
        .fillValue = PIXEL_FILL(0xE),
        .fontId = 1,
        .x = 0,
        .y = 1,
        .letterSpacing = 0,
        .lineSpacing = 0,
        .speed = 0,
        .fgColor = 13,
        .bgColor = 14,
        .shadowColor = 15,
    },
    { // 3 Top left move
        .fillValue = PIXEL_FILL(0xE),
        .fontId = 7,
        .x = 0,
        .y = 1,
        .letterSpacing = 0,
        .lineSpacing = 0,
        .speed = 0,
        .fgColor = 13,
        .bgColor = 14,
        .shadowColor = 15,
    },
    { // 4 Top right move
        .fillValue = PIXEL_FILL(0xE),
        .fontId = 7,
        .x = 0,
        .y = 1,
        .letterSpacing = 0,
        .lineSpacing = 0,
        .speed = 0,
        .fgColor = 13,
        .bgColor = 14,
        .shadowColor = 15,
    },
    { // 5 Bottom left move
        .fillValue = PIXEL_FILL(0xE),
        .fontId = 7,
        .x = 0,
        .y = 1,
        .letterSpacing = 0,
        .lineSpacing = 0,
        .speed = 0,
        .fgColor = 13,
        .bgColor = 14,
        .shadowColor = 15,
    },
    { // 6 Bottom right move
        .fillValue = PIXEL_FILL(0xE),
        .fontId = 7,
        .x = 0,
        .y = 1,
        .letterSpacing = 0,
        .lineSpacing = 0,
        .speed = 0,
        .fgColor = 13,
        .bgColor = 14,
        .shadowColor = 15,
    },
    { // 7 "PP"
        .fillValue = PIXEL_FILL(0xE),
        .fontId = 7,
        .x = 0,
        .y = 1,
        .letterSpacing = 0,
        .lineSpacing = 0,
        .speed = 0,
        .fgColor = 12,
        .bgColor = 14,
        .shadowColor = 11,
    },
    { // 8
        .fillValue = PIXEL_FILL(0xE),
        .fontId = 1,
        .x = 0,
        .y = 1,
        .letterSpacing = 0,
        .lineSpacing = 0,
        .speed = 0,
        .fgColor = 13,
        .bgColor = 14,
        .shadowColor = 15,
    },
    { // 9 PP remaining
        .fillValue = PIXEL_FILL(0xE),
        .fontId = 1,
        .x = 2,
        .y = 1,
        .letterSpacing = 0,
        .lineSpacing = 0,
        .speed = 0,
        .fgColor = 12,
        .bgColor = 14,
        .shadowColor = 11,
    },
    { // 10 "type"
        .fillValue = PIXEL_FILL(0xE),
        .fontId = 7,
        .x = 0,
        .y = 1,
        .letterSpacing = 0,
        .lineSpacing = 0,
        .speed = 0,
        .fgColor = 13,
        .bgColor = 14,
        .shadowColor = 15,
    },
    { // 11 "switch which?"
        .fillValue = PIXEL_FILL(0xE),
        .fontId = 7,
        .x = 0,
        .y = 1,
        .letterSpacing = 0,
        .lineSpacing = 0,
        .speed = 0,
        .fgColor = 13,
        .bgColor = 14,
        .shadowColor = 15,
    },
    { // 12 "gText_BattleYesNoChoice"
        .fillValue = PIXEL_FILL(0xE),
        .fontId = 1,
        .x = 0,
        .y = 1,
        .letterSpacing = 0,
        .lineSpacing = 0,
        .speed = 0,
        .fgColor = 13,
        .bgColor = 14,
        .shadowColor = 15,
    },
    { // 13
        .fillValue = PIXEL_FILL(0xE),
        .fontId = 1,
        .x = 0,
        .y = 1,
        .letterSpacing = 0,
        .lineSpacing = 0,
        .speed = 0,
        .fgColor = 13,
        .bgColor = 14,
        .shadowColor = 15,
    },
    { // 14
        .fillValue = PIXEL_FILL(0),
        .fontId = 1,
        .x = 32,
        .y = 1,
        .letterSpacing = 0,
        .lineSpacing = 0,
        .speed = 0,
        .fgColor = 1,
        .bgColor = 0,
        .shadowColor = 2,
    },
    { // 15
        .fillValue = PIXEL_FILL(0xE),
        .fontId = 1,
        .x = -1,
        .y = 1,
        .letterSpacing = 0,
        .lineSpacing = 0,
        .speed = 0,
        .fgColor = 13,
        .bgColor = 14,
        .shadowColor = 15,
    },
    { // 16
        .fillValue = PIXEL_FILL(0xE),
        .fontId = 1,
        .x = -1,
        .y = 1,
        .letterSpacing = 0,
        .lineSpacing = 0,
        .speed = 0,
        .fgColor = 13,
        .bgColor = 14,
        .shadowColor = 15,
    },
    { // 17
        .fillValue = PIXEL_FILL(0xE),
        .fontId = 1,
        .x = -1,
        .y = 1,
        .letterSpacing = 0,
        .lineSpacing = 0,
        .speed = 0,
        .fgColor = 13,
        .bgColor = 14,
        .shadowColor = 15,
    },
    { // 18
        .fillValue = PIXEL_FILL(0xE),
        .fontId = 1,
        .x = -1,
        .y = 1,
        .letterSpacing = 0,
        .lineSpacing = 0,
        .speed = 0,
        .fgColor = 13,
        .bgColor = 14,
        .shadowColor = 15,
    },
    { // 19
        .fillValue = PIXEL_FILL(0xE),
        .fontId = 1,
        .x = -1,
        .y = 1,
        .letterSpacing = 0,
        .lineSpacing = 0,
        .speed = 0,
        .fgColor = 13,
        .bgColor = 14,
        .shadowColor = 15,
    },
    { // 20
        .fillValue = PIXEL_FILL(0xE),
        .fontId = 1,
        .x = -1,
        .y = 1,
        .letterSpacing = 0,
        .lineSpacing = 0,
        .speed = 0,
        .fgColor = 13,
        .bgColor = 14,
        .shadowColor = 15,
    },
    { // 21
        .fillValue = PIXEL_FILL(0),
        .fontId = 1,
        .x = -1,
        .y = 1,
        .letterSpacing = 0,
        .lineSpacing = 0,
        .speed = 0,
        .fgColor = 1,
        .bgColor = 0,
        .shadowColor = 6,
    },
    { // 22
        .fillValue = PIXEL_FILL(0),
        .fontId = 1,
        .x = -1,
        .y = 1,
        .letterSpacing = 0,
        .lineSpacing = 0,
        .speed = 0,
        .fgColor = 1,
        .bgColor = 0,
        .shadowColor = 6,
    },
    { // 23
        .fillValue = PIXEL_FILL(0x0),
        .fontId = 1,
        .x = -1,
        .y = 1,
        .letterSpacing = 0,
        .lineSpacing = 0,
        .speed = 0,
        .fgColor = 1,
        .bgColor = 0,
        .shadowColor = 6,
    },
};

static const struct BattleWindowText sTextOnWindowsInfo_Arena[] =
{
    { // 0
        .fillValue = PIXEL_FILL(0xF),
        .fontId = 1,
        .x = 0,
        .y = 1,
        .letterSpacing = 0,
        .lineSpacing = 0,
        .speed = 1,
        .fgColor = 1,
        .bgColor = 15,
        .shadowColor = 6,
    },
    { // 1
        .fillValue = PIXEL_FILL(0xF),
        .fontId = 1,
        .x = 1,
        .y = 1,
        .letterSpacing = 0,
        .lineSpacing = 0,
        .speed = 0,
        .fgColor = 1,
        .bgColor = 15,
        .shadowColor = 6,
    },
    { // 2
        .fillValue = PIXEL_FILL(0xE),
        .fontId = 1,
        .x = 0,
        .y = 1,
        .letterSpacing = 0,
        .lineSpacing = 0,
        .speed = 0,
        .fgColor = 13,
        .bgColor = 14,
        .shadowColor = 15,
    },
    { // 3
        .fillValue = PIXEL_FILL(0xE),
        .fontId = 7,
        .x = 0,
        .y = 1,
        .letterSpacing = 0,
        .lineSpacing = 0,
        .speed = 0,
        .fgColor = 13,
        .bgColor = 14,
        .shadowColor = 15,
    },
    { // 4
        .fillValue = PIXEL_FILL(0xE),
        .fontId = 7,
        .x = 0,
        .y = 1,
        .letterSpacing = 0,
        .lineSpacing = 0,
        .speed = 0,
        .fgColor = 13,
        .bgColor = 14,
        .shadowColor = 15,
    },
    { // 5
        .fillValue = PIXEL_FILL(0xE),
        .fontId = 7,
        .x = 0,
        .y = 1,
        .letterSpacing = 0,
        .lineSpacing = 0,
        .speed = 0,
        .fgColor = 13,
        .bgColor = 14,
        .shadowColor = 15,
    },
    { // 6
        .fillValue = PIXEL_FILL(0xE),
        .fontId = 7,
        .x = 0,
        .y = 1,
        .letterSpacing = 0,
        .lineSpacing = 0,
        .speed = 0,
        .fgColor = 13,
        .bgColor = 14,
        .shadowColor = 15,
    },
    { // 7
        .fillValue = PIXEL_FILL(0xE),
        .fontId = 7,
        .x = 0,
        .y = 1,
        .letterSpacing = 0,
        .lineSpacing = 0,
        .speed = 0,
        .fgColor = 12,
        .bgColor = 14,
        .shadowColor = 11,
    },
    { // 8
        .fillValue = PIXEL_FILL(0xE),
        .fontId = 1,
        .x = 0,
        .y = 1,
        .letterSpacing = 0,
        .lineSpacing = 0,
        .speed = 0,
        .fgColor = 13,
        .bgColor = 14,
        .shadowColor = 15,
    },
    { // 9
        .fillValue = PIXEL_FILL(0xE),
        .fontId = 1,
        .x = 2,
        .y = 1,
        .letterSpacing = 0,
        .lineSpacing = 0,
        .speed = 0,
        .fgColor = 12,
        .bgColor = 14,
        .shadowColor = 11,
    },
    { // 10
        .fillValue = PIXEL_FILL(0xE),
        .fontId = 7,
        .x = 0,
        .y = 1,
        .letterSpacing = 0,
        .lineSpacing = 0,
        .speed = 0,
        .fgColor = 13,
        .bgColor = 14,
        .shadowColor = 15,
    },
    { // 11
        .fillValue = PIXEL_FILL(0xE),
        .fontId = 7,
        .x = 0,
        .y = 1,
        .letterSpacing = 0,
        .lineSpacing = 0,
        .speed = 0,
        .fgColor = 13,
        .bgColor = 14,
        .shadowColor = 15,
    },
    { // 12
        .fillValue = PIXEL_FILL(0xE),
        .fontId = 1,
        .x = 0,
        .y = 1,
        .letterSpacing = 0,
        .lineSpacing = 0,
        .speed = 0,
        .fgColor = 13,
        .bgColor = 14,
        .shadowColor = 15,
    },
    { // 13
        .fillValue = PIXEL_FILL(0xE),
        .fontId = 1,
        .x = 0,
        .y = 1,
        .letterSpacing = 0,
        .lineSpacing = 0,
        .speed = 0,
        .fgColor = 13,
        .bgColor = 14,
        .shadowColor = 15,
    },
    { // 14
        .fillValue = PIXEL_FILL(0),
        .fontId = 1,
        .x = 32,
        .y = 1,
        .letterSpacing = 0,
        .lineSpacing = 0,
        .speed = 0,
        .fgColor = 1,
        .bgColor = 0,
        .shadowColor = 2,
    },
    { // 15
        .fillValue = PIXEL_FILL(0xE),
        .fontId = 1,
        .x = -1,
        .y = 1,
        .letterSpacing = 0,
        .lineSpacing = 0,
        .speed = 0,
        .fgColor = 1,
        .bgColor = 14,
        .shadowColor = 15,
    },
    { // 16
        .fillValue = PIXEL_FILL(0xE),
        .fontId = 1,
        .x = -1,
        .y = 1,
        .letterSpacing = 0,
        .lineSpacing = 0,
        .speed = 0,
        .fgColor = 13,
        .bgColor = 14,
        .shadowColor = 15,
    },
    { // 17
        .fillValue = PIXEL_FILL(0xE),
        .fontId = 1,
        .x = -1,
        .y = 1,
        .letterSpacing = 0,
        .lineSpacing = 0,
        .speed = 0,
        .fgColor = 13,
        .bgColor = 14,
        .shadowColor = 15,
    },
    { // 18
        .fillValue = PIXEL_FILL(0xE),
        .fontId = 1,
        .x = -1,
        .y = 1,
        .letterSpacing = 0,
        .lineSpacing = 0,
        .speed = 0,
        .fgColor = 13,
        .bgColor = 14,
        .shadowColor = 15,
    },
    { // 19
        .fillValue = PIXEL_FILL(0xE),
        .fontId = 1,
        .x = -1,
        .y = 1,
        .letterSpacing = 0,
        .lineSpacing = 0,
        .speed = 0,
        .fgColor = 13,
        .bgColor = 14,
        .shadowColor = 15,
    },
    { // 20
        .fillValue = PIXEL_FILL(0xE),
        .fontId = 1,
        .x = -1,
        .y = 1,
        .letterSpacing = 0,
        .lineSpacing = 0,
        .speed = 0,
        .fgColor = 13,
        .bgColor = 14,
        .shadowColor = 15,
    },
    { // 21
        .fillValue = PIXEL_FILL(0xE),
        .fontId = 1,
        .x = -1,
        .y = 1,
        .letterSpacing = 0,
        .lineSpacing = 0,
        .speed = 0,
        .fgColor = 13,
        .bgColor = 14,
        .shadowColor = 15,
    },
    { // 22
        .fillValue = PIXEL_FILL(0x1),
        .fontId = 1,
        .x = 0,
        .y = 1,
        .letterSpacing = 0,
        .lineSpacing = 0,
        .speed = 1,
        .fgColor = 2,
        .bgColor = 1,
        .shadowColor = 3,
    },
};

static const struct BattleWindowText *const sBattleTextOnWindowsInfo[] =
{
    sTextOnWindowsInfo_Normal, sTextOnWindowsInfo_Arena
};

static const u8 sRecordedBattleTextSpeeds[] = {8, 4, 1, 0};

// code
void BufferStringBattle(u16 stringID)
{
    s32 i;
    const u8 *stringPtr = NULL;

    gBattleMsgDataPtr = (struct BattleMsgData*)(&gBattleResources->bufferA[gActiveBattler][4]);
    gLastUsedItem = gBattleMsgDataPtr->lastItem;
    gLastUsedAbility = gBattleMsgDataPtr->lastAbility;
    gBattleScripting.battler = gBattleMsgDataPtr->scrActive;
    gBattleStruct->field_52 = gBattleMsgDataPtr->unk1605E;
    gBattleStruct->hpScale = gBattleMsgDataPtr->hpScale;
    gPotentialItemEffectBattler = gBattleMsgDataPtr->itemEffectBattler;
    gBattleStruct->stringMoveType = gBattleMsgDataPtr->moveType;

    for (i = 0; i < MAX_BATTLERS_COUNT; i++)
    {
        sBattlerAbilities[i] = gBattleMsgDataPtr->abilities[i];
    }
    for (i = 0; i < TEXT_BUFF_ARRAY_COUNT; i++)
    {
        gBattleTextBuff1[i] = gBattleMsgDataPtr->textBuffs[0][i];
        gBattleTextBuff2[i] = gBattleMsgDataPtr->textBuffs[1][i];
        gBattleTextBuff3[i] = gBattleMsgDataPtr->textBuffs[2][i];
    }

    switch (stringID)
    {
    case STRINGID_INTROMSG: // first battle msg
        if (gBattleTypeFlags & BATTLE_TYPE_TRAINER)
        {
            if (gBattleTypeFlags & (BATTLE_TYPE_LINK | BATTLE_TYPE_RECORDED_LINK))
            {
                if (gBattleTypeFlags & BATTLE_TYPE_TOWER_LINK_MULTI)
                {
                    stringPtr = sText_TwoTrainersWantToBattle;
                }
                else if (gBattleTypeFlags & BATTLE_TYPE_MULTI)
                {
                    if (gBattleTypeFlags & BATTLE_TYPE_RECORDED)
                        stringPtr = sText_TwoLinkTrainersWantToBattlePause;
                    else
                        stringPtr = sText_TwoLinkTrainersWantToBattle;
                }
                else
                {
                    if (gTrainerBattleOpponent_A == TRAINER_UNION_ROOM)
                        stringPtr = sText_Trainer1WantsToBattle;
                    else if (gBattleTypeFlags & BATTLE_TYPE_RECORDED)
                        stringPtr = sText_LinkTrainerWantsToBattlePause;
                    else
                        stringPtr = sText_LinkTrainerWantsToBattle;
                }
            }
            else
            {
                if (BATTLE_TWO_VS_ONE_OPPONENT)
                    stringPtr = sText_Trainer1WantsToBattle;
                else if (gBattleTypeFlags & (BATTLE_TYPE_MULTI | BATTLE_TYPE_INGAME_PARTNER))
                    stringPtr = sText_TwoTrainersWantToBattle;
                else if (gBattleTypeFlags & BATTLE_TYPE_TWO_OPPONENTS)
                    stringPtr = sText_TwoTrainersWantToBattle;
                else
                    stringPtr = sText_Trainer1WantsToBattle;
            }
        }
        else
        {
            if (gBattleTypeFlags & BATTLE_TYPE_LEGENDARY)
                stringPtr = sText_LegendaryPkmnAppeared;
            else if (gBattleTypeFlags & BATTLE_TYPE_DOUBLE && IsValidForBattle(&gEnemyParty[gBattlerPartyIndexes[gActiveBattler ^ BIT_FLANK]])) // interesting, looks like they had something planned for wild double battles
                stringPtr = sText_TwoWildPkmnAppeared;
            else if (gBattleTypeFlags & BATTLE_TYPE_WALLY_TUTORIAL)
                stringPtr = sText_WildPkmnAppearedPause;
            else
                stringPtr = sText_WildPkmnAppeared;
        }
        break;
    case STRINGID_INTROSENDOUT: // poke first send-out
        if (GetBattlerSide(gActiveBattler) == B_SIDE_PLAYER)
        {
            if (gBattleTypeFlags & BATTLE_TYPE_DOUBLE && IsValidForBattle(&gPlayerParty[gBattlerPartyIndexes[gActiveBattler ^ BIT_FLANK]]))
            {
                if (gBattleTypeFlags & BATTLE_TYPE_INGAME_PARTNER)
                    stringPtr = sText_InGamePartnerSentOutZGoN;
                else if (gBattleTypeFlags & BATTLE_TYPE_TWO_OPPONENTS)
                    stringPtr = sText_GoTwoPkmn;
                else if (gBattleTypeFlags & BATTLE_TYPE_MULTI)
                    stringPtr = sText_LinkPartnerSentOutPkmnGoPkmn;
                else
                    stringPtr = sText_GoTwoPkmn;
            }
            else
            {
                stringPtr = sText_GoPkmn;
            }
        }
        else
        {
            if (gBattleTypeFlags & BATTLE_TYPE_DOUBLE && IsValidForBattle(&gEnemyParty[gBattlerPartyIndexes[gActiveBattler ^ BIT_FLANK]]))
            {
                if (BATTLE_TWO_VS_ONE_OPPONENT)
                    stringPtr = sText_Trainer1SentOutTwoPkmn;
                else if (gBattleTypeFlags & BATTLE_TYPE_TWO_OPPONENTS)
                    stringPtr = sText_TwoTrainersSentPkmn;
                else if (gBattleTypeFlags & BATTLE_TYPE_TOWER_LINK_MULTI)
                    stringPtr = sText_TwoTrainersSentPkmn;
                else if (gBattleTypeFlags & BATTLE_TYPE_MULTI)
                    stringPtr = sText_TwoLinkTrainersSentOutPkmn;
                else if (gBattleTypeFlags & (BATTLE_TYPE_LINK | BATTLE_TYPE_RECORDED_LINK))
                    stringPtr = sText_LinkTrainerSentOutTwoPkmn;
                else
                    stringPtr = sText_Trainer1SentOutTwoPkmn;
            }
            else
            {
                if (!(gBattleTypeFlags & (BATTLE_TYPE_LINK | BATTLE_TYPE_RECORDED_LINK)))
                    stringPtr = sText_Trainer1SentOutPkmn;
                else if (gTrainerBattleOpponent_A == TRAINER_UNION_ROOM)
                    stringPtr = sText_Trainer1SentOutPkmn;
                else
                    stringPtr = sText_LinkTrainerSentOutPkmn;
            }
        }
        break;
    case STRINGID_RETURNMON: // sending poke to ball msg
        if (GetBattlerSide(gActiveBattler) == B_SIDE_PLAYER)
        {
            if (*(&gBattleStruct->hpScale) == 0)
                stringPtr = sText_PkmnThatsEnough;
            else if (*(&gBattleStruct->hpScale) == 1 || gBattleTypeFlags & BATTLE_TYPE_DOUBLE)
                stringPtr = sText_PkmnComeBack;
            else if (*(&gBattleStruct->hpScale) == 2)
                stringPtr = sText_PkmnOkComeBack;
            else
                stringPtr = sText_PkmnGoodComeBack;
        }
        else
        {
            if (gTrainerBattleOpponent_A == TRAINER_LINK_OPPONENT || gBattleTypeFlags & BATTLE_TYPE_RECORDED_LINK)
            {
                if (gBattleTypeFlags & BATTLE_TYPE_MULTI)
                    stringPtr = sText_LinkTrainer2WithdrewPkmn;
                else
                    stringPtr = sText_LinkTrainer1WithdrewPkmn;
            }
            else
            {
                stringPtr = sText_Trainer1WithdrewPkmn;
            }
        }
        break;
    case STRINGID_SWITCHINMON: // switch-in msg
        if (GetBattlerSide(gBattleScripting.battler) == B_SIDE_PLAYER)
        {
            if (*(&gBattleStruct->hpScale) == 0 || gBattleTypeFlags & BATTLE_TYPE_DOUBLE)
                stringPtr = sText_GoPkmn2;
            else if (*(&gBattleStruct->hpScale) == 1)
                stringPtr = sText_DoItPkmn;
            else if (*(&gBattleStruct->hpScale) == 2)
                stringPtr = sText_GoForItPkmn;
            else
                stringPtr = sText_YourFoesWeakGetEmPkmn;
        }
        else
        {
            if (gBattleTypeFlags & (BATTLE_TYPE_LINK | BATTLE_TYPE_RECORDED_LINK))
            {
                if (gBattleTypeFlags & BATTLE_TYPE_TOWER_LINK_MULTI)
                {
                    if (gBattleScripting.battler == 1)
                        stringPtr = sText_Trainer1SentOutPkmn2;
                    else
                        stringPtr = sText_Trainer2SentOutPkmn;
                }
                else
                {
                    if (gBattleTypeFlags & BATTLE_TYPE_MULTI)
                        stringPtr = sText_LinkTrainerMultiSentOutPkmn;
                    else if (gTrainerBattleOpponent_A == TRAINER_UNION_ROOM)
                        stringPtr = sText_Trainer1SentOutPkmn2;
                    else
                        stringPtr = sText_LinkTrainerSentOutPkmn2;
                }
            }
            else
            {
                if (gBattleTypeFlags & BATTLE_TYPE_TWO_OPPONENTS)
                {
                    if (gBattleScripting.battler == 1)
                        stringPtr = sText_Trainer1SentOutPkmn2;
                    else
                        stringPtr = sText_Trainer2SentOutPkmn;
                }
                else
                {
                    stringPtr = sText_Trainer1SentOutPkmn2;
                }
            }
        }
        break;
    case STRINGID_USEDMOVE: // pokemon used a move msg
        if (gBattleMsgDataPtr->currentMove >= MOVES_COUNT)
            StringCopy(gBattleTextBuff3, sATypeMove_Table[*(&gBattleStruct->stringMoveType)]);
        else
            StringCopy(gBattleTextBuff3, gMoveNames[gBattleMsgDataPtr->currentMove]);

        stringPtr = sText_AttackerUsedX;
        break;
    case STRINGID_BATTLEEND: // battle end
        if (gBattleTextBuff1[0] & B_OUTCOME_LINK_BATTLE_RAN)
        {
            gBattleTextBuff1[0] &= ~(B_OUTCOME_LINK_BATTLE_RAN);
            if (GetBattlerSide(gActiveBattler) == B_SIDE_OPPONENT && gBattleTextBuff1[0] != B_OUTCOME_DREW)
                gBattleTextBuff1[0] ^= (B_OUTCOME_LOST | B_OUTCOME_WON);

            if (gBattleTextBuff1[0] == B_OUTCOME_LOST || gBattleTextBuff1[0] == B_OUTCOME_DREW)
                stringPtr = sText_GotAwaySafely;
            else if (gBattleTypeFlags & BATTLE_TYPE_MULTI)
                stringPtr = sText_TwoWildFled;
            else
                stringPtr = sText_WildFled;
        }
        else
        {
            if (GetBattlerSide(gActiveBattler) == B_SIDE_OPPONENT && gBattleTextBuff1[0] != B_OUTCOME_DREW)
                gBattleTextBuff1[0] ^= (B_OUTCOME_LOST | B_OUTCOME_WON);

            if (gBattleTypeFlags & BATTLE_TYPE_MULTI)
            {
                switch (gBattleTextBuff1[0])
                {
                case B_OUTCOME_WON:
                    if (gBattleTypeFlags & BATTLE_TYPE_TOWER_LINK_MULTI)
                        stringPtr = sText_TwoInGameTrainersDefeated;
                    else
                        stringPtr = sText_TwoLinkTrainersDefeated;
                    break;
                case B_OUTCOME_LOST:
                    stringPtr = sText_PlayerLostToTwo;
                    break;
                case B_OUTCOME_DREW:
                    stringPtr = sText_PlayerBattledToDrawVsTwo;
                    break;
                }
            }
            else if (gTrainerBattleOpponent_A == TRAINER_UNION_ROOM)
            {
                switch (gBattleTextBuff1[0])
                {
                case B_OUTCOME_WON:
                    stringPtr = sText_PlayerDefeatedLinkTrainerTrainer1;
                    break;
                case B_OUTCOME_LOST:
                    stringPtr = sText_PlayerLostAgainstTrainer1;
                    break;
                case B_OUTCOME_DREW:
                    stringPtr = sText_PlayerBattledToDrawTrainer1;
                    break;
                }
            }
            else
            {
                switch (gBattleTextBuff1[0])
                {
                case B_OUTCOME_WON:
                    stringPtr = sText_PlayerDefeatedLinkTrainer;
                    break;
                case B_OUTCOME_LOST:
                    stringPtr = sText_PlayerLostAgainstLinkTrainer;
                    break;
                case B_OUTCOME_DREW:
                    stringPtr = sText_PlayerBattledToDrawLinkTrainer;
                    break;
                }
            }
        }
        break;
    case STRINGID_TRAINERSLIDE:
        stringPtr = gBattleStruct->trainerSlideMsg;
        break;
    default: // load a string from the table
        if (stringID >= BATTLESTRINGS_COUNT + BATTLESTRINGS_ID_ADDER)
        {
            gDisplayedStringBattle[0] = EOS;
            return;
        }
        else
        {
            stringPtr = gBattleStringsTable[stringID - BATTLESTRINGS_ID_ADDER];
        }
        break;
    }

    BattleStringExpandPlaceholdersToDisplayedString(stringPtr);
}

u32 BattleStringExpandPlaceholdersToDisplayedString(const u8* src)
{
    BattleStringExpandPlaceholders(src, gDisplayedStringBattle);
}

static const u8* TryGetStatusString(u8 *src)
{
    u32 i;
    u8 status[8];
    u32 chars1, chars2;
    u8* statusPtr;

    memcpy(status, sDummyWeirdStatusString, 8);

    statusPtr = status;
    for (i = 0; i < 8; i++)
    {
        if (*src == EOS) break; // one line required to match -g
        *statusPtr = *src;
        src++;
        statusPtr++;
    }

    chars1 = *(u32*)(&status[0]);
    chars2 = *(u32*)(&status[4]);

    for (i = 0; i < ARRAY_COUNT(gStatusConditionStringsTable); i++)
    {
        if (chars1 == *(u32*)(&gStatusConditionStringsTable[i][0][0])
            && chars2 == *(u32*)(&gStatusConditionStringsTable[i][0][4]))
            return gStatusConditionStringsTable[i][1];
    }
    return NULL;
}

static void GetBattlerNick(u32 battlerId, u8 *dst)
{
    struct Pokemon *mon, *illusionMon;

    if (GET_BATTLER_SIDE(battlerId) == B_SIDE_PLAYER)
        mon = &gPlayerParty[gBattlerPartyIndexes[battlerId]];
    else
        mon = &gEnemyParty[gBattlerPartyIndexes[battlerId]];

    illusionMon = GetIllusionMonPtr(battlerId);
    if (illusionMon != NULL)
        mon = illusionMon;
    GetMonData(mon, MON_DATA_NICKNAME, dst);
    StringGetEnd10(dst);
}

#define HANDLE_NICKNAME_STRING_CASE(battlerId)                          \
    if (GetBattlerSide(battlerId) != B_SIDE_PLAYER)                     \
    {                                                                   \
        if (gBattleTypeFlags & BATTLE_TYPE_TRAINER)                     \
            toCpy = sText_FoePkmnPrefix;                                \
        else                                                            \
            toCpy = sText_WildPkmnPrefix;                               \
        while (*toCpy != EOS)                                           \
        {                                                               \
            dst[dstID] = *toCpy;                                        \
            dstID++;                                                    \
            toCpy++;                                                    \
        }                                                               \
    }                                                                   \
    GetBattlerNick(battlerId, text);                                    \
    toCpy = text;

static const u8 *BattleStringGetOpponentNameByTrainerId(u16 trainerId, u8 *text, u8 multiplayerId, u8 battlerId)
{
    const u8 *toCpy;

    if (gBattleTypeFlags & BATTLE_TYPE_SECRET_BASE)
    {
        u32 i;
        for (i = 0; i < ARRAY_COUNT(gBattleResources->secretBase->trainerName); i++)
            text[i] = gBattleResources->secretBase->trainerName[i];
        text[i] = EOS;
        ConvertInternationalString(text, gBattleResources->secretBase->language);
        toCpy = text;
    }
    else if (trainerId == TRAINER_UNION_ROOM)
    {
        toCpy = gLinkPlayers[multiplayerId ^ BIT_SIDE].name;
    }
    else if (trainerId == TRAINER_LINK_OPPONENT)
    {
        if (gBattleTypeFlags & BATTLE_TYPE_MULTI)
            toCpy = gLinkPlayers[GetBattlerMultiplayerId(battlerId)].name;
        else
            toCpy = gLinkPlayers[GetBattlerMultiplayerId(battlerId) & BIT_SIDE].name;
    }
    else if (trainerId == TRAINER_FRONTIER_BRAIN)
    {
        CopyFrontierBrainTrainerName(text);
        toCpy = text;
    }
    else if (gBattleTypeFlags & BATTLE_TYPE_FRONTIER)
    {
        GetFrontierTrainerName(text, trainerId);
        toCpy = text;
    }
    else if (gBattleTypeFlags & BATTLE_TYPE_TRAINER_HILL)
    {
        GetTrainerHillTrainerName(text, trainerId);
        toCpy = text;
    }
    else if (gBattleTypeFlags & BATTLE_TYPE_EREADER_TRAINER)
    {
        GetEreaderTrainerName(text);
        toCpy = text;
    }
    else
    {
        toCpy = gTrainers[trainerId].trainerName;
    }

    return toCpy;
}

static const u8 *BattleStringGetOpponentName(u8 *text, u8 multiplayerId, u8 battlerId)
{
    const u8 *toCpy;

    switch (GetBattlerPosition(battlerId))
    {
    case B_POSITION_OPPONENT_LEFT:
        toCpy = BattleStringGetOpponentNameByTrainerId(gTrainerBattleOpponent_A, text, multiplayerId, battlerId);
        break;
    case B_POSITION_OPPONENT_RIGHT:
        if (gBattleTypeFlags & (BATTLE_TYPE_TWO_OPPONENTS | BATTLE_TYPE_MULTI) && !BATTLE_TWO_VS_ONE_OPPONENT)
            toCpy = BattleStringGetOpponentNameByTrainerId(gTrainerBattleOpponent_B, text, multiplayerId, battlerId);
        else
            toCpy = BattleStringGetOpponentNameByTrainerId(gTrainerBattleOpponent_A, text, multiplayerId, battlerId);
        break;
    }

    return toCpy;
}

static const u8 *BattleStringGetPlayerName(u8 *text, u8 battlerId)
{
    const u8 *toCpy;

    switch (GetBattlerPosition(battlerId))
    {
    case B_POSITION_PLAYER_LEFT:
        if (gBattleTypeFlags & BATTLE_TYPE_RECORDED)
            toCpy = gLinkPlayers[0].name;
        else
            toCpy = gSaveBlock2Ptr->playerName;
        break;
    case B_POSITION_PLAYER_RIGHT:
        if (gBattleTypeFlags & BATTLE_TYPE_LINK && gBattleTypeFlags & (BATTLE_TYPE_RECORDED | BATTLE_TYPE_MULTI))
        {
            toCpy = gLinkPlayers[2].name;
        }
        else if (gBattleTypeFlags & BATTLE_TYPE_INGAME_PARTNER)
        {
            GetFrontierTrainerName(text, gPartnerTrainerId);
            toCpy = text;
        }
        else
        {
            toCpy = gSaveBlock2Ptr->playerName;
        }
        break;
    }

    return toCpy;
}

static const u8 *BattleStringGetTrainerName(u8 *text, u8 multiplayerId, u8 battlerId)
{
    if (GetBattlerSide(battlerId) == B_SIDE_PLAYER)
        return BattleStringGetPlayerName(text, battlerId);
    else
        return BattleStringGetOpponentName(text, multiplayerId, battlerId);
}

static const u8 *BattleStringGetOpponentClassByTrainerId(u16 trainerId)
{
    const u8 *toCpy;

    if (gBattleTypeFlags & BATTLE_TYPE_SECRET_BASE)
        toCpy = gTrainerClassNames[GetSecretBaseTrainerClass()];
    else if (trainerId == TRAINER_UNION_ROOM)
        toCpy = gTrainerClassNames[GetUnionRoomTrainerClass()];
    else if (trainerId == TRAINER_FRONTIER_BRAIN)
        toCpy = gTrainerClassNames[GetFrontierBrainTrainerClass()];
    else if (gBattleTypeFlags & BATTLE_TYPE_FRONTIER)
        toCpy = gTrainerClassNames[GetFrontierOpponentClass(trainerId)];
    else if (gBattleTypeFlags & BATTLE_TYPE_TRAINER_HILL)
        toCpy = gTrainerClassNames[GetTrainerHillOpponentClass(trainerId)];
    else if (gBattleTypeFlags & BATTLE_TYPE_EREADER_TRAINER)
        toCpy = gTrainerClassNames[GetEreaderTrainerClassId()];
    else
        toCpy = gTrainerClassNames[gTrainers[trainerId].trainerClass];

    return toCpy;
}

u32 BattleStringExpandPlaceholders(const u8 *src, u8 *dst)
{
    u32 dstID = 0; // if they used dstID, why not use srcID as well?
    const u8 *toCpy = NULL;
    u8 text[30];
    u8 multiplayerId;
    s32 i;

    if (gBattleTypeFlags & BATTLE_TYPE_RECORDED_LINK)
        multiplayerId = gRecordedBattleMultiplayerId;
    else
        multiplayerId = GetMultiplayerId();

    while (*src != EOS)
    {
        toCpy = NULL;
        if (*src == PLACEHOLDER_BEGIN)
        {
            src++;
            switch (*src)
            {
            case B_TXT_BUFF1:
                if (gBattleTextBuff1[0] == B_BUFF_PLACEHOLDER_BEGIN)
                {
                    ExpandBattleTextBuffPlaceholders(gBattleTextBuff1, gStringVar1);
                    toCpy = gStringVar1;
                }
                else
                {
                    toCpy = TryGetStatusString(gBattleTextBuff1);
                    if (toCpy == NULL)
                        toCpy = gBattleTextBuff1;
                }
                break;
            case B_TXT_BUFF2:
                if (gBattleTextBuff2[0] == B_BUFF_PLACEHOLDER_BEGIN)
                {
                    ExpandBattleTextBuffPlaceholders(gBattleTextBuff2, gStringVar2);
                    toCpy = gStringVar2;
                }
                else
                    toCpy = gBattleTextBuff2;
                break;
            case B_TXT_BUFF3:
                if (gBattleTextBuff3[0] == B_BUFF_PLACEHOLDER_BEGIN)
                {
                    ExpandBattleTextBuffPlaceholders(gBattleTextBuff3, gStringVar3);
                    toCpy = gStringVar3;
                }
                else
                    toCpy = gBattleTextBuff3;
                break;
            case B_TXT_COPY_VAR_1:
                toCpy = gStringVar1;
                break;
            case B_TXT_COPY_VAR_2:
                toCpy = gStringVar2;
                break;
            case B_TXT_COPY_VAR_3:
                toCpy = gStringVar3;
                break;
            case B_TXT_PLAYER_MON1_NAME: // first player poke name
                GetBattlerNick(GetBattlerAtPosition(B_POSITION_PLAYER_LEFT), text);
                toCpy = text;
                break;
            case B_TXT_OPPONENT_MON1_NAME: // first enemy poke name
                GetBattlerNick(GetBattlerAtPosition(B_POSITION_OPPONENT_LEFT), text);
                toCpy = text;
                break;
            case B_TXT_PLAYER_MON2_NAME: // second player poke name
                GetBattlerNick(GetBattlerAtPosition(B_POSITION_PLAYER_RIGHT), text);
                toCpy = text;
                break;
            case B_TXT_OPPONENT_MON2_NAME: // second enemy poke name
                GetBattlerNick(GetBattlerAtPosition(B_POSITION_OPPONENT_RIGHT), text);
                toCpy = text;
                break;
            case B_TXT_LINK_PLAYER_MON1_NAME: // link first player poke name
                GetBattlerNick(gLinkPlayers[multiplayerId].id, text);
                toCpy = text;
                break;
            case B_TXT_LINK_OPPONENT_MON1_NAME: // link first opponent poke name
                GetBattlerNick(gLinkPlayers[multiplayerId].id ^ 1, text);
                toCpy = text;
                break;
            case B_TXT_LINK_PLAYER_MON2_NAME: // link second player poke name
                GetBattlerNick(gLinkPlayers[multiplayerId].id ^ 2, text);
                toCpy = text;
                break;
            case B_TXT_LINK_OPPONENT_MON2_NAME: // link second opponent poke name
                GetBattlerNick(gLinkPlayers[multiplayerId].id ^ 3, text);
                toCpy = text;
                break;
            case B_TXT_ATK_NAME_WITH_PREFIX_MON1: // Unused, to change into sth else.
                break;
            case B_TXT_ATK_PARTNER_NAME: // attacker partner name
                GetBattlerNick(BATTLE_PARTNER(gBattlerAttacker), text);
                toCpy = text;
                break;
            case B_TXT_ATK_NAME_WITH_PREFIX: // attacker name with prefix
                HANDLE_NICKNAME_STRING_CASE(gBattlerAttacker)
                break;
            case B_TXT_DEF_NAME_WITH_PREFIX: // target name with prefix
                HANDLE_NICKNAME_STRING_CASE(gBattlerTarget)
                break;
            case B_TXT_DEF_NAME: // target name
                GetBattlerNick(gBattlerTarget, text);
                toCpy = text;
                break;
            case B_TXT_ACTIVE_NAME: // active name
                GetBattlerNick(gActiveBattler, text);
                toCpy = text;
                break;
            case B_TXT_ACTIVE_NAME2: // active battlerId name with prefix, no illusion
                if (GetBattlerSide(gActiveBattler) == B_SIDE_PLAYER)
                    GetMonData(&gPlayerParty[gBattlerPartyIndexes[gActiveBattler]], MON_DATA_NICKNAME, text);
                else
                    GetMonData(&gEnemyParty[gBattlerPartyIndexes[gActiveBattler]], MON_DATA_NICKNAME, text);
                StringGetEnd10(text);
                toCpy = text;
                break;
            case B_TXT_EFF_NAME_WITH_PREFIX: // effect battlerId name with prefix
                HANDLE_NICKNAME_STRING_CASE(gEffectBattler)
                break;
            case B_TXT_ACTIVE_NAME_WITH_PREFIX: // active battlerId name with prefix
                HANDLE_NICKNAME_STRING_CASE(gActiveBattler)
                break;
            case B_TXT_SCR_ACTIVE_NAME_WITH_PREFIX: // scripting active battlerId name with prefix
                HANDLE_NICKNAME_STRING_CASE(gBattleScripting.battler)
                break;
            case B_TXT_CURRENT_MOVE: // current move name
                if (gBattleMsgDataPtr->currentMove >= MOVES_COUNT)
                    toCpy = sATypeMove_Table[gBattleStruct->stringMoveType];
                else
                    toCpy = gMoveNames[gBattleMsgDataPtr->currentMove];
                break;
            case B_TXT_LAST_MOVE: // originally used move name
                if (gBattleMsgDataPtr->originallyUsedMove >= MOVES_COUNT)
                    toCpy = sATypeMove_Table[gBattleStruct->stringMoveType];
                else
                    toCpy = gMoveNames[gBattleMsgDataPtr->originallyUsedMove];
                break;
            case B_TXT_LAST_ITEM: // last used item
                if (gBattleTypeFlags & (BATTLE_TYPE_LINK | BATTLE_TYPE_RECORDED_LINK))
                {
                    if (gLastUsedItem == ITEM_ENIGMA_BERRY)
                    {
                        if (!(gBattleTypeFlags & BATTLE_TYPE_MULTI))
                        {
                            if ((gBattleScripting.multiplayerId != 0 && (gPotentialItemEffectBattler & BIT_SIDE))
                                || (gBattleScripting.multiplayerId == 0 && !(gPotentialItemEffectBattler & BIT_SIDE)))
                            {
                                StringCopy(text, gEnigmaBerries[gPotentialItemEffectBattler].name);
                                StringAppend(text, sText_BerrySuffix);
                                toCpy = text;
                            }
                            else
                            {
                                toCpy = sText_EnigmaBerry;
                            }
                        }
                        else
                        {
                            if (gLinkPlayers[gBattleScripting.multiplayerId].id == gPotentialItemEffectBattler)
                            {
                                StringCopy(text, gEnigmaBerries[gPotentialItemEffectBattler].name);
                                StringAppend(text, sText_BerrySuffix);
                                toCpy = text;
                            }
                            else
                                toCpy = sText_EnigmaBerry;
                        }
                    }
                    else
                    {
                        CopyItemName(gLastUsedItem, text);
                        toCpy = text;
                    }
                }
                else
                {
                    CopyItemName(gLastUsedItem, text);
                    toCpy = text;
                }
                break;
            case B_TXT_LAST_ABILITY: // last used ability
                toCpy = gAbilityNames[gLastUsedAbility];
                break;
            case B_TXT_ATK_ABILITY: // attacker ability
                toCpy = gAbilityNames[sBattlerAbilities[gBattlerAttacker]];
                break;
            case B_TXT_DEF_ABILITY: // target ability
                toCpy = gAbilityNames[sBattlerAbilities[gBattlerTarget]];
                break;
            case B_TXT_SCR_ACTIVE_ABILITY: // scripting active ability
                toCpy = gAbilityNames[sBattlerAbilities[gBattleScripting.battler]];
                break;
            case B_TXT_EFF_ABILITY: // effect battlerId ability
                toCpy = gAbilityNames[sBattlerAbilities[gEffectBattler]];
                break;
            case B_TXT_TRAINER1_CLASS: // trainer class name
                toCpy = BattleStringGetOpponentClassByTrainerId(gTrainerBattleOpponent_A);
                break;
            case B_TXT_TRAINER1_NAME: // trainer1 name
                toCpy = BattleStringGetOpponentNameByTrainerId(gTrainerBattleOpponent_A, text, multiplayerId, GetBattlerAtPosition(B_POSITION_OPPONENT_LEFT));
                break;
            case B_TXT_LINK_PLAYER_NAME: // link player name
                toCpy = gLinkPlayers[multiplayerId].name;
                break;
            case B_TXT_LINK_PARTNER_NAME: // link partner name
                toCpy = gLinkPlayers[GetBattlerMultiplayerId(BATTLE_PARTNER(gLinkPlayers[multiplayerId].id))].name;
                break;
            case B_TXT_LINK_OPPONENT1_NAME: // link opponent 1 name
                toCpy = gLinkPlayers[GetBattlerMultiplayerId(BATTLE_OPPOSITE(gLinkPlayers[multiplayerId].id))].name;
                break;
            case B_TXT_LINK_OPPONENT2_NAME: // link opponent 2 name
                toCpy = gLinkPlayers[GetBattlerMultiplayerId(BATTLE_PARTNER(BATTLE_OPPOSITE(gLinkPlayers[multiplayerId].id)))].name;
                break;
            case B_TXT_LINK_SCR_TRAINER_NAME: // link scripting active name
                toCpy = gLinkPlayers[GetBattlerMultiplayerId(gBattleScripting.battler)].name;
                break;
            case B_TXT_PLAYER_NAME: // player name
                toCpy = BattleStringGetPlayerName(text, GetBattlerAtPosition(B_POSITION_PLAYER_LEFT));
                break;
            case B_TXT_TRAINER1_LOSE_TEXT: // trainerA lose text
                if (gBattleTypeFlags & BATTLE_TYPE_FRONTIER)
                {
                    CopyFrontierTrainerText(FRONTIER_PLAYER_WON_TEXT, gTrainerBattleOpponent_A);
                    toCpy = gStringVar4;
                }
                else if (gBattleTypeFlags & BATTLE_TYPE_TRAINER_HILL)
                {
                    CopyTrainerHillTrainerText(TRAINER_HILL_TEXT_PLAYER_WON, gTrainerBattleOpponent_A);
                    toCpy = gStringVar4;
                }
                else
                {
                    toCpy = GetTrainerALoseText();
                }
                break;
            case B_TXT_TRAINER1_WIN_TEXT: // trainerA win text
                if (gBattleTypeFlags & BATTLE_TYPE_FRONTIER)
                {
                    CopyFrontierTrainerText(FRONTIER_PLAYER_LOST_TEXT, gTrainerBattleOpponent_A);
                    toCpy = gStringVar4;
                }
                else if (gBattleTypeFlags & BATTLE_TYPE_TRAINER_HILL)
                {
                    CopyTrainerHillTrainerText(TRAINER_HILL_TEXT_PLAYER_LOST, gTrainerBattleOpponent_A);
                    toCpy = gStringVar4;
                }
                break;
            case B_TXT_26: // ?
                if (GetBattlerSide(gBattleScripting.battler) != B_SIDE_PLAYER)
                {
                    if (gBattleTypeFlags & BATTLE_TYPE_TRAINER)
                        toCpy = sText_FoePkmnPrefix;
                    else
                        toCpy = sText_WildPkmnPrefix;
                    while (*toCpy != EOS)
                    {
                        dst[dstID] = *toCpy;
                        dstID++;
                        toCpy++;
                    }
                    GetMonData(&gEnemyParty[gBattleStruct->field_52], MON_DATA_NICKNAME, text);
                }
                else
                {
                    GetMonData(&gPlayerParty[gBattleStruct->field_52], MON_DATA_NICKNAME, text);
                }
                StringGetEnd10(text);
                toCpy = text;
                break;
            case B_TXT_PC_CREATOR_NAME: // lanette pc
                if (FlagGet(FLAG_SYS_PC_LANETTE))
                    toCpy = sText_Lanettes;
                else
                    toCpy = sText_Someones;
                break;
            case B_TXT_ATK_PREFIX2:
                if (GetBattlerSide(gBattlerAttacker) == B_SIDE_PLAYER)
                    toCpy = sText_AllyPkmnPrefix2;
                else
                    toCpy = sText_FoePkmnPrefix3;
                break;
            case B_TXT_DEF_PREFIX2:
                if (GetBattlerSide(gBattlerTarget) == B_SIDE_PLAYER)
                    toCpy = sText_AllyPkmnPrefix2;
                else
                    toCpy = sText_FoePkmnPrefix3;
                break;
            case B_TXT_ATK_PREFIX1:
                if (GetBattlerSide(gBattlerAttacker) == B_SIDE_PLAYER)
                    toCpy = sText_AllyPkmnPrefix;
                else
                    toCpy = sText_FoePkmnPrefix2;
                break;
            case B_TXT_DEF_PREFIX1:
                if (GetBattlerSide(gBattlerTarget) == B_SIDE_PLAYER)
                    toCpy = sText_AllyPkmnPrefix;
                else
                    toCpy = sText_FoePkmnPrefix2;
                break;
            case B_TXT_ATK_PREFIX3:
                if (GetBattlerSide(gBattlerAttacker) == B_SIDE_PLAYER)
                    toCpy = sText_AllyPkmnPrefix3;
                else
                    toCpy = sText_FoePkmnPrefix4;
                break;
            case B_TXT_DEF_PREFIX3:
                if (GetBattlerSide(gBattlerTarget) == B_SIDE_PLAYER)
                    toCpy = sText_AllyPkmnPrefix3;
                else
                    toCpy = sText_FoePkmnPrefix4;
                break;
            case B_TXT_TRAINER2_CLASS:
                toCpy = BattleStringGetOpponentClassByTrainerId(gTrainerBattleOpponent_B);
                break;
            case B_TXT_TRAINER2_NAME:
                toCpy = BattleStringGetOpponentNameByTrainerId(gTrainerBattleOpponent_B, text, multiplayerId, GetBattlerAtPosition(B_POSITION_OPPONENT_RIGHT));
                break;
            case B_TXT_TRAINER2_LOSE_TEXT:
                if (gBattleTypeFlags & BATTLE_TYPE_FRONTIER)
                {
                    CopyFrontierTrainerText(FRONTIER_PLAYER_WON_TEXT, gTrainerBattleOpponent_B);
                    toCpy = gStringVar4;
                }
                else if (gBattleTypeFlags & BATTLE_TYPE_TRAINER_HILL)
                {
                    CopyTrainerHillTrainerText(TRAINER_HILL_TEXT_PLAYER_WON, gTrainerBattleOpponent_B);
                    toCpy = gStringVar4;
                }
                else
                {
                    toCpy = GetTrainerBLoseText();
                }
                break;
            case B_TXT_TRAINER2_WIN_TEXT:
                if (gBattleTypeFlags & BATTLE_TYPE_FRONTIER)
                {
                    CopyFrontierTrainerText(FRONTIER_PLAYER_LOST_TEXT, gTrainerBattleOpponent_B);
                    toCpy = gStringVar4;
                }
                else if (gBattleTypeFlags & BATTLE_TYPE_TRAINER_HILL)
                {
                    CopyTrainerHillTrainerText(TRAINER_HILL_TEXT_PLAYER_LOST, gTrainerBattleOpponent_B);
                    toCpy = gStringVar4;
                }
                break;
            case B_TXT_PARTNER_CLASS:
                toCpy = gTrainerClassNames[GetFrontierOpponentClass(gPartnerTrainerId)];
                break;
            case B_TXT_PARTNER_NAME:
                toCpy = BattleStringGetPlayerName(text, GetBattlerAtPosition(B_POSITION_PLAYER_RIGHT));
                break;
            case B_TXT_ATK_TRAINER_NAME:
                toCpy = BattleStringGetTrainerName(text, multiplayerId, gBattlerAttacker);
                break;
            case B_TXT_ATK_TRAINER_CLASS:
                switch (GetBattlerPosition(gBattlerAttacker))
                {
                case B_POSITION_PLAYER_RIGHT:
                    if (gBattleTypeFlags & BATTLE_TYPE_INGAME_PARTNER)
                        toCpy = gTrainerClassNames[GetFrontierOpponentClass(gPartnerTrainerId)];
                    break;
                case B_POSITION_OPPONENT_LEFT:
                    toCpy = BattleStringGetOpponentClassByTrainerId(gTrainerBattleOpponent_A);
                    break;
                case B_POSITION_OPPONENT_RIGHT:
                    if (gBattleTypeFlags & BATTLE_TYPE_TWO_OPPONENTS && !BATTLE_TWO_VS_ONE_OPPONENT)
                        toCpy = BattleStringGetOpponentClassByTrainerId(gTrainerBattleOpponent_B);
                    else
                        toCpy = BattleStringGetOpponentClassByTrainerId(gTrainerBattleOpponent_A);
                    break;
                }
                break;
            case B_TXT_ATK_TEAM1:
                if (GetBattlerSide(gBattlerAttacker) == B_SIDE_PLAYER)
                    toCpy = sText_Your1;
                else
                    toCpy = sText_Opposing1;
                break;
            case B_TXT_ATK_TEAM2:
                if (GetBattlerSide(gBattlerAttacker) == B_SIDE_PLAYER)
                    toCpy = sText_Your2;
                else
                    toCpy = sText_Opposing2;
                break;
            case B_TXT_DEF_TEAM1:
                if (GetBattlerSide(gBattlerTarget) == B_SIDE_PLAYER)
                    toCpy = sText_Your1;
                else
                    toCpy = sText_Opposing1;
                break;
            case B_TXT_DEF_TEAM2:
                if (GetBattlerSide(gBattlerTarget) == B_SIDE_PLAYER)
                    toCpy = sText_Your2;
                else
                    toCpy = sText_Opposing2;
                break;
            }

            if (toCpy != NULL)
            {
                while (*toCpy != EOS)
                {
                    dst[dstID] = *toCpy;
                    dstID++;
                    toCpy++;
                }
            }

            if (*src == B_TXT_TRAINER1_LOSE_TEXT || *src == B_TXT_TRAINER2_LOSE_TEXT
                || *src == B_TXT_TRAINER1_WIN_TEXT || *src == B_TXT_TRAINER2_WIN_TEXT)
            {
                dst[dstID] = EXT_CTRL_CODE_BEGIN;
                dstID++;
                dst[dstID] = EXT_CTRL_CODE_PAUSE_UNTIL_PRESS;
                dstID++;
            }
        }
        else
        {
            dst[dstID] = *src;
            dstID++;
        }
        src++;
    }

    dst[dstID] = *src;
    dstID++;

    return dstID;
}

static void IllusionNickHack(u32 battlerId, u32 partyId, u8 *dst)
{
    s32 id, i;
    // we know it's gEnemyParty
    struct Pokemon *mon = &gEnemyParty[partyId], *partnerMon;

    if (GetMonAbility(mon) == ABILITY_ILLUSION)
    {
        if (IsBattlerAlive(BATTLE_PARTNER(battlerId)))
            partnerMon = &gEnemyParty[gBattlerPartyIndexes[BATTLE_PARTNER(battlerId)]];
        else
            partnerMon = mon;

        // Find last alive non-egg pokemon.
        for (i = PARTY_SIZE - 1; i >= 0; i--)
        {
            id = i;
            if (GetMonData(&gEnemyParty[id], MON_DATA_SANITY_HAS_SPECIES)
                && GetMonData(&gEnemyParty[id], MON_DATA_HP)
                && &gEnemyParty[id] != mon
                && &gEnemyParty[id] != partnerMon)
            {
                GetMonData(&gEnemyParty[id], MON_DATA_NICKNAME, dst);
                return;
            }
        }
    }

    GetMonData(mon, MON_DATA_NICKNAME, dst);
}

static void ExpandBattleTextBuffPlaceholders(const u8 *src, u8 *dst)
{
    u32 srcID = 1;
    u32 value = 0;
    u8 text[12];
    u16 hword;

    *dst = EOS;
    while (src[srcID] != B_BUFF_EOS)
    {
        switch (src[srcID])
        {
        case B_BUFF_STRING: // battle string
            hword = T1_READ_16(&src[srcID + 1]);
            StringAppend(dst, gBattleStringsTable[hword - BATTLESTRINGS_ID_ADDER]);
            srcID += 3;
            break;
        case B_BUFF_NUMBER: // int to string
            switch (src[srcID + 1])
            {
            case 1:
                value = src[srcID + 3];
                break;
            case 2:
                value = T1_READ_16(&src[srcID + 3]);
                break;
            case 4:
                value = T1_READ_32(&src[srcID + 3]);
                break;
            }
            ConvertIntToDecimalStringN(dst, value, STR_CONV_MODE_LEFT_ALIGN, src[srcID + 2]);
            srcID += src[srcID + 1] + 3;
            break;
        case B_BUFF_MOVE: // move name
            StringAppend(dst, gMoveNames[T1_READ_16(&src[srcID + 1])]);
            srcID += 3;
            break;
        case B_BUFF_TYPE: // type name
            StringAppend(dst, gTypeNames[src[srcID + 1]]);
            srcID += 2;
            break;
        case B_BUFF_MON_NICK_WITH_PREFIX: // poke nick with prefix
            if (GetBattlerSide(src[srcID + 1]) == B_SIDE_PLAYER)
            {
                GetMonData(&gPlayerParty[src[srcID + 2]], MON_DATA_NICKNAME, text);
            }
            else
            {
                if (gBattleTypeFlags & BATTLE_TYPE_TRAINER)
                    StringAppend(dst, sText_FoePkmnPrefix);
                else
                    StringAppend(dst, sText_WildPkmnPrefix);

                GetMonData(&gEnemyParty[src[srcID + 2]], MON_DATA_NICKNAME, text);
            }
            StringGetEnd10(text);
            StringAppend(dst, text);
            srcID += 3;
            break;
        case B_BUFF_STAT: // stats
            StringAppend(dst, gStatNamesTable[src[srcID + 1]]);
            srcID += 2;
            break;
        case B_BUFF_SPECIES: // species name
            GetSpeciesName(dst, T1_READ_16(&src[srcID + 1]));
            srcID += 3;
            break;
        case B_BUFF_MON_NICK: // poke nick without prefix
            if (src[srcID + 2] == gBattlerPartyIndexes[src[srcID + 1]])
            {
                GetBattlerNick(src[srcID + 1], dst);
            }
            else if (gBattleScripting.illusionNickHack) // for STRINGID_ENEMYABOUTTOSWITCHPKMN
            {
                gBattleScripting.illusionNickHack = 0;
                IllusionNickHack(src[srcID + 1], src[srcID + 2], dst);
                StringGetEnd10(dst);
            }
            else
            {
                if (GetBattlerSide(src[srcID + 1]) == B_SIDE_PLAYER)
                    GetMonData(&gPlayerParty[src[srcID + 2]], MON_DATA_NICKNAME, dst);
                else
                    GetMonData(&gEnemyParty[src[srcID + 2]], MON_DATA_NICKNAME, dst);
                StringGetEnd10(dst);
            }
            srcID += 3;
            break;
        case B_BUFF_NEGATIVE_FLAVOR: // flavor table
            StringAppend(dst, gPokeblockWasTooXStringTable[src[srcID + 1]]);
            srcID += 2;
            break;
        case B_BUFF_ABILITY: // ability names
            StringAppend(dst, gAbilityNames[T1_READ_16(&src[srcID + 1])]);
            srcID += 3;
            break;
        case B_BUFF_ITEM: // item name
            hword = T1_READ_16(&src[srcID + 1]);
            if (gBattleTypeFlags & (BATTLE_TYPE_LINK | BATTLE_TYPE_RECORDED_LINK))
            {
                if (hword == ITEM_ENIGMA_BERRY)
                {
                    if (gLinkPlayers[gBattleScripting.multiplayerId].id == gPotentialItemEffectBattler)
                    {
                        StringCopy(dst, gEnigmaBerries[gPotentialItemEffectBattler].name);
                        StringAppend(dst, sText_BerrySuffix);
                    }
                    else
                    {
                        StringAppend(dst, sText_EnigmaBerry);
                    }
                }
                else
                {
                    CopyItemName(hword, dst);
                }
            }
            else
            {
                CopyItemName(hword, dst);
            }
            srcID += 3;
            break;
        }
    }
}

// Loads one of two text strings into the provided buffer. This is functionally
// unused, since the value loaded into the buffer is not read; it loaded one of
// two particles (either "?" or "?") which works in tandem with ChooseTypeOfMoveUsedString
// below to effect changes in the meaning of the line.
static void ChooseMoveUsedParticle(u8* textBuff)
{
    s32 counter = 0;
    u32 i = 0;

    while (counter != MAX_MON_MOVES)
    {
        if (sGrammarMoveUsedTable[i] == 0)
            counter++;
        if (sGrammarMoveUsedTable[i++] == gBattleMsgDataPtr->currentMove)
            break;
    }

    if (counter >= 0)
    {
        if (counter <= 2)
            StringCopy(textBuff, sText_SpaceIs); // is
        else if (counter <= MAX_MON_MOVES)
            StringCopy(textBuff, sText_ApostropheS); // 's
    }
}

// Appends "!" to the text buffer `dst`. In the original Japanese this looked
// into the table of moves at sGrammarMoveUsedTable and varied the line accordingly.
//
// sText_ExclamationMark was a plain "!", used for any attack not on the list.
// It resulted in the translation "<NAME>'s <ATTACK>!".
//
// sText_ExclamationMark2 was "? ????!". This resulted in the translation
// "<NAME> used <ATTACK>!", which was used for all attacks in English.
//
// sText_ExclamationMark3 was "??!". This was used for those moves whose
// names were verbs, such as Recover, and resulted in translations like "<NAME>
// recovered itself!".
//
// sText_ExclamationMark4 was "? ??!" This resulted in a translation of
// "<NAME> did an <ATTACK>!".
//
// sText_ExclamationMark5 was " ????!" This resulted in a translation of
// "<NAME>'s <ATTACK> attack!".
static void ChooseTypeOfMoveUsedString(u8* dst)
{
    s32 counter = 0;
    s32 i = 0;

    while (*dst != EOS)
        dst++;

    while (counter != MAX_MON_MOVES)
    {
        if (sGrammarMoveUsedTable[i] == MOVE_NONE)
            counter++;
        if (sGrammarMoveUsedTable[i++] == gBattleMsgDataPtr->currentMove)
            break;
    }

    switch (counter)
    {
    case 0:
        StringCopy(dst, sText_ExclamationMark);
        break;
    case 1:
        StringCopy(dst, sText_ExclamationMark2);
        break;
    case 2:
        StringCopy(dst, sText_ExclamationMark3);
        break;
    case 3:
        StringCopy(dst, sText_ExclamationMark4);
        break;
    case 4:
        StringCopy(dst, sText_ExclamationMark5);
        break;
    }
}

void BattlePutTextOnWindow(const u8 *text, u8 windowId)
{
    const struct BattleWindowText *textInfo = sBattleTextOnWindowsInfo[gBattleScripting.windowsType];
    bool32 copyToVram;
    struct TextPrinterTemplate printerTemplate;
    u8 speed;

    if (windowId & 0x80)
    {
        windowId &= ~(0x80);
        copyToVram = FALSE;
    }
    else
    {
        FillWindowPixelBuffer(windowId, textInfo[windowId].fillValue);
        copyToVram = TRUE;
    }

    printerTemplate.currentChar = text;
    printerTemplate.windowId = windowId;
    printerTemplate.fontId = textInfo[windowId].fontId;
    printerTemplate.x = textInfo[windowId].x;
    printerTemplate.y = textInfo[windowId].y;
    printerTemplate.currentX = printerTemplate.x;
    printerTemplate.currentY = printerTemplate.y;
    printerTemplate.letterSpacing = textInfo[windowId].letterSpacing;
    printerTemplate.lineSpacing = textInfo[windowId].lineSpacing;
    printerTemplate.unk = 0;
    printerTemplate.fgColor = textInfo[windowId].fgColor;
    printerTemplate.bgColor = textInfo[windowId].bgColor;
    printerTemplate.shadowColor = textInfo[windowId].shadowColor;

    if (printerTemplate.x == 0xFF)
    {
        u32 width = GetBattleWindowTemplatePixelWidth(gBattleScripting.windowsType, windowId);
        s32 alignX = GetStringCenterAlignXOffsetWithLetterSpacing(printerTemplate.fontId, printerTemplate.currentChar, width, printerTemplate.letterSpacing);
        printerTemplate.x = printerTemplate.currentX = alignX;
    }

    if (windowId == 0x16)
        gTextFlags.useAlternateDownArrow = 0;
    else
        gTextFlags.useAlternateDownArrow = 1;

    if (gBattleTypeFlags & (BATTLE_TYPE_LINK | BATTLE_TYPE_RECORDED))
        gTextFlags.autoScroll = 1;
    else
        gTextFlags.autoScroll = 0;

    if (windowId == 0 || windowId == 0x16)
    {
        if (gBattleTypeFlags & (BATTLE_TYPE_LINK | BATTLE_TYPE_RECORDED_LINK))
            speed = 1;
        else if (gBattleTypeFlags & BATTLE_TYPE_RECORDED)
            speed = sRecordedBattleTextSpeeds[GetTextSpeedInRecordedBattle()];
        else
            speed = GetPlayerTextSpeedDelay();

        gTextFlags.canABSpeedUpPrint = 1;
    }
    else
    {
        speed = textInfo[windowId].speed;
        gTextFlags.canABSpeedUpPrint = 0;
    }

    AddTextPrinter(&printerTemplate, speed, NULL);

    if (copyToVram)
    {
        PutWindowTilemap(windowId);
        CopyWindowToVram(windowId, 3);
    }
}

void SetPpNumbersPaletteInMoveSelection(void)
{
    struct ChooseMoveStruct *chooseMoveStruct = (struct ChooseMoveStruct*)(&gBattleResources->bufferA[gActiveBattler][4]);
    const u16 *palPtr = gUnknown_08D85620;
    u8 var = GetCurrentPpToMaxPpState(chooseMoveStruct->currentPp[gMoveSelectionCursor[gActiveBattler]],
                         chooseMoveStruct->maxPp[gMoveSelectionCursor[gActiveBattler]]);

    gPlttBufferUnfaded[92] = palPtr[(var * 2) + 0];
    gPlttBufferUnfaded[91] = palPtr[(var * 2) + 1];

    CpuCopy16(&gPlttBufferUnfaded[92], &gPlttBufferFaded[92], sizeof(u16));
    CpuCopy16(&gPlttBufferUnfaded[91], &gPlttBufferFaded[91], sizeof(u16));
}

u8 GetCurrentPpToMaxPpState(u8 currentPp, u8 maxPp)
{
    if (maxPp == currentPp)
    {
        return 3;
    }
    else if (maxPp <= 2)
    {
        if (currentPp > 1)
            return 3;
        else
            return 2 - currentPp;
    }
    else if (maxPp <= 7)
    {
        if (currentPp > 2)
            return 3;
        else
            return 2 - currentPp;
    }
    else
    {
        if (currentPp == 0)
            return 2;
        if (currentPp <= maxPp / 4)
            return 1;
        if (currentPp > maxPp / 2)
            return 3;
    }

    return 0;
}

struct TrainerSlide
{
    u16 trainerId;
    const u8 *msgLastSwitchIn;
    const u8 *msgLastLowHp;
    const u8 *msgFirstDown;
};

static const struct TrainerSlide sTrainerSlides[] =
{
    {0x291, sText_AarghAlmostHadIt, sText_BoxIsFull, sText_123Poof},
};

static u32 GetEnemyMonCount(bool32 onlyAlive)
{
    u32 i, count = 0;

    for (i = 0; i < PARTY_SIZE; i++)
    {
        u32 species = GetMonData(&gEnemyParty[i], MON_DATA_SPECIES2, NULL);
        if (species != SPECIES_NONE
            && species != SPECIES_EGG
            && (!onlyAlive || GetMonData(&gEnemyParty[i], MON_DATA_HP, NULL)))
            count++;
    }

    return count;
}

static bool32 IsBattlerHpLow(u32 battler)
{
    if ((gBattleMons[battler].hp * 100) / gBattleMons[battler].maxHP < 25)
        return TRUE;
    else
        return FALSE;
}

bool32 ShouldDoTrainerSlide(u32 battlerId, u32 trainerId, u32 which)
{
    s32 i;

    if (!(gBattleTypeFlags & BATTLE_TYPE_TRAINER) || GetBattlerSide(battlerId) != B_SIDE_OPPONENT)
        return FALSE;

    for (i = 0; i < ARRAY_COUNT(sTrainerSlides); i++)
    {
        if (trainerId == sTrainerSlides[i].trainerId)
        {
            gBattleScripting.battler = battlerId;
            switch (which)
            {
            case TRAINER_SLIDE_LAST_SWITCHIN:
                if (sTrainerSlides[i].msgLastSwitchIn != NULL && GetEnemyMonCount(TRUE) == 1)
                {
                    gBattleStruct->trainerSlideMsg = sTrainerSlides[i].msgLastSwitchIn;
                    return TRUE;
                }
                break;
            case TRAINER_SLIDE_LAST_LOW_HP:
                if (sTrainerSlides[i].msgLastLowHp != NULL
                    && GetEnemyMonCount(TRUE) == 1
                    && IsBattlerHpLow(battlerId)
                    && !gBattleStruct->trainerSlideLowHpMsgDone)
                {
                    gBattleStruct->trainerSlideLowHpMsgDone = TRUE;
                    gBattleStruct->trainerSlideMsg = sTrainerSlides[i].msgLastLowHp;
                    return TRUE;
                }
                break;
            case TRAINER_SLIDE_FIRST_DOWN:
                if (sTrainerSlides[i].msgFirstDown != NULL && GetEnemyMonCount(TRUE) == GetEnemyMonCount(FALSE) - 1)
                {
                    gBattleStruct->trainerSlideMsg = sTrainerSlides[i].msgFirstDown;
                    return TRUE;
                }
                break;
            }
            break;
        }
    }

    return FALSE;
}<|MERGE_RESOLUTION|>--- conflicted
+++ resolved
@@ -725,25 +725,19 @@
 static const u8 sText_BrokeThroughProtection[] = _("It broke through the\n{B_DEF_NAME_WITH_PREFIX}'s protection!");
 static const u8 sText_AbilityAllowsOnlyMove[] = _("{B_ATK_ABILITY} allows the\nuse of only {B_CURRENT_MOVE}!\p");
 static const u8 sText_SwappedAbilities[] = _("{B_DEF_NAME_WITH_PREFIX} swapped Abilities\nwith its target!");
-<<<<<<< HEAD
-static const u8 sText_NeutralizingGasEnters[] = _("Neutralizing Gas filled the area!");
-static const u8 sText_NeutralizingGasOver[] = _("The effects of Neutralizing\nGas wore off!");
-
-const u8 *const gBattleStringsTable[BATTLESTRINGS_COUNT] =
-{
-    [STRINGID_NEUTRALIZINGGASOVER - 12] = sText_NeutralizingGasOver,
-    [STRINGID_NEUTRALIZINGGASENTERS - 12] = sText_NeutralizingGasEnters,
-=======
 static const u8 sText_PastelVeilProtected[] = _("{B_DEF_NAME_WITH_PREFIX} is protected\nby a pastel veil!");
 static const u8 sText_PastelVeilEnters[] = _("{B_DEF_NAME_WITH_PREFIX} was cured\nof its poisoning!");
 static const u8 sText_BattlerTypeChangedTo[] = _("{B_BUFF1}'s type\nchanged to {B_BUFF2}!");
+static const u8 sText_NeutralizingGasEnters[] = _("Neutralizing Gas filled the area!");
+static const u8 sText_NeutralizingGasOver[] = _("The effects of Neutralizing\nGas wore off!");
 
 const u8 *const gBattleStringsTable[BATTLESTRINGS_COUNT] =
 {
+    [STRINGID_NEUTRALIZINGGASOVER - 12] = sText_NeutralizingGasOver,
+    [STRINGID_NEUTRALIZINGGASENTERS - 12] = sText_NeutralizingGasEnters,
     [STRINGID_BATTLERTYPECHANGEDTO - 12] = sText_BattlerTypeChangedTo,
     [STRINGID_PASTELVEILENTERS - 12] = sText_PastelVeilEnters,
     [STRINGID_PASTELVEILPROTECTED -12] = sText_PastelVeilProtected,
->>>>>>> f7d11527
     [STRINGID_SWAPPEDABILITIES - 12] = sText_SwappedAbilities,
     [STRINGID_ABILITYALLOWSONLYMOVE - 12] = sText_AbilityAllowsOnlyMove,
     [STRINGID_BROKETHROUGHPROTECTION - 12] = sText_BrokeThroughProtection,
@@ -1391,11 +1385,8 @@
     [B_MSG_SWITCHIN_SCREENCLEANER] = STRINGID_SCREENCLEANERENTERS,
     [B_MSG_SWITCHIN_ASONE] = STRINGID_ASONEENTERS,
     [B_MSG_SWITCHIN_CURIOUS_MEDICINE] = STRINGID_CURIOUSMEDICINEENTERS,
-<<<<<<< HEAD
+    [B_MSG_SWITCHIN_PASTEL_VEIL] = STRINGID_PASTELVEILENTERS,
     [B_MSG_SWITCHIN_NEUTRALIZING_GAS] = STRINGID_NEUTRALIZINGGASENTERS,
-=======
-    [B_MSG_SWITCHIN_PASTEL_VEIL] = STRINGID_PASTELVEILENTERS,
->>>>>>> f7d11527
 };
 
 const u16 gMissStringIds[] =
