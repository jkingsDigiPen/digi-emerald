--- conflicted
+++ resolved
@@ -694,7 +694,8 @@
 static const u8 sText_CuriousMedicineEnters[] = _("{B_EFF_NAME_WITH_PREFIX}'s\nstat changes were reset!");
 static const u8 sText_CanActFaster[] = _("{B_ATK_NAME_WITH_PREFIX} can act faster,\nthanks to {B_LAST_ITEM}!");
 static const u8 sText_MicleBerryActivates[] = _("{B_SCR_ACTIVE_NAME_WITH_PREFIX} boosted the accuracy of its\nnext move using {B_LAST_ITEM}!");
-<<<<<<< HEAD
+static const u8 sText_PkmnShookOffTheTaunt[] = _("{B_SCR_ACTIVE_NAME_WITH_PREFIX} shook off\nthe taunt!");
+static const u8 sText_PkmnGotOverItsInfatuation[] = _("{B_SCR_ACTIVE_NAME_WITH_PREFIX} got over\nits infatuation!");
 static const u8 sText_ZPowerSurrounds[] = _("{B_ATK_NAME_WITH_PREFIX} surrounds\nitself with its Z-Power!");
 static const u8 sText_ZPowerUnleashed[] = _("{B_ATK_NAME_WITH_PREFIX} unleashes\nits full-force Z-Move!");
 static const u8 sText_ZMoveResetsStats[] = _("{B_SCR_ACTIVE_NAME_WITH_PREFIX} returned its\ndecreased stats to normal using\lits Z-Power!");
@@ -715,15 +716,8 @@
     [STRINGID_ZMOVERESTOREHP - 12] = sText_ZMoveRestoreHp,
     [STRINGID_ZMOVESTATUP - 12] = sText_ZMoveStatUp,
     [STRINGID_ZMOVEHPTRAP - 12] = sText_ZMoveHpSwitchInTrap,
-=======
-static const u8 sText_PkmnShookOffTheTaunt[] = _("{B_SCR_ACTIVE_NAME_WITH_PREFIX} shook off\nthe taunt!");
-static const u8 sText_PkmnGotOverItsInfatuation[] = _("{B_SCR_ACTIVE_NAME_WITH_PREFIX} got over\nits infatuation!");
-
-const u8 *const gBattleStringsTable[BATTLESTRINGS_COUNT] =
-{
     [STRINGID_PKMNGOTOVERITSINFATUATION - 12] = sText_PkmnGotOverItsInfatuation,
     [STRINGID_PKMNSHOOKOFFTHETAUNT - 12] = sText_PkmnShookOffTheTaunt,
->>>>>>> c6f3b7f5
     [STRINGID_MICLEBERRYACTIVATES - 12] = sText_MicleBerryActivates,
     [STRINGID_CANACTFASTERTHANKSTO - 12] = sText_CanActFaster,
     [STRINGID_CURIOUSMEDICINEENTERS - 12] = sText_CuriousMedicineEnters,
