--- conflicted
+++ resolved
@@ -1556,11 +1556,8 @@
     [B_MSG_TURN1_PHANTOM_FORCE] = STRINGID_VANISHEDINSTANTLY,
     [B_MSG_TURN1_GEOMANCY]      = STRINGID_PKNMABSORBINGPOWER,
     [B_MSG_TURN1_FREEZE_SHOCK]  = STRINGID_CLOAKEDINAFREEZINGLIGHT,
-<<<<<<< HEAD
+    [B_MSG_TURN1_SKY_DROP]      = STRINGID_PKMNTOOKTARGETHIGH,
     [B_MSG_TURN1_METEOR_BEAM]   = STRINGID_METEORBEAMCHARGING,
-=======
-    [B_MSG_TURN1_SKY_DROP]      = STRINGID_PKMNTOOKTARGETHIGH,
->>>>>>> bc94a2bb
 };
 
 // Index copied from move's index in sTrappingMoves
