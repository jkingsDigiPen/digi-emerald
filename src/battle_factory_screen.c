--- conflicted
+++ resolved
@@ -3905,15 +3905,11 @@
     personality = GetMonData(mon, MON_DATA_PERSONALITY, NULL);
     otId = GetMonData(mon, MON_DATA_OT_ID, NULL);
 
-<<<<<<< HEAD
-    sFactorySwapScreen->unk2C.field0 = CreateMonPicSprite(species, personality, otId, TRUE, 88, 32, 15, 0xFFFF); // BUG: otId and personality should be switched.
-=======
     #ifdef BUGFIX
-    sFactorySwapScreen->unk2C.field0 = CreateMonPicSprite_HandleDeoxys(species, otId, personality, TRUE, 88, 32, 15, 0xFFFF);
+    sFactorySwapScreen->unk2C.field0 = CreateMonPicSprite(species, otId, personality, TRUE, 88, 32, 15, 0xFFFF);
     #else
-    sFactorySwapScreen->unk2C.field0 = CreateMonPicSprite_HandleDeoxys(species, personality, otId, TRUE, 88, 32, 15, 0xFFFF);
+    sFactorySwapScreen->unk2C.field0 = CreateMonPicSprite(species, personality, otId, TRUE, 88, 32, 15, 0xFFFF);
     #endif
->>>>>>> 2a13e857
     gSprites[sFactorySwapScreen->unk2C.field0].centerToCornerVecX = 0;
     gSprites[sFactorySwapScreen->unk2C.field0].centerToCornerVecY = 0;
 
