--- conflicted
+++ resolved
@@ -89,14 +89,7 @@
         if (i == gBattlerPartyIndexes[gActiveBattler])
             continue;
 
-<<<<<<< HEAD
-        for (opposingBattler = GetBattlerAtPosition(opposingPosition), j = 0; j < 4; j++)
-=======
-        GetMonData(&party[i], MON_DATA_SPECIES); // Unused return value.
-        GetMonData(&party[i], MON_DATA_ALT_ABILITY); // Unused return value.
-
         for (opposingBattler = GetBattlerAtPosition(opposingPosition), j = 0; j < MAX_MON_MOVES; j++)
->>>>>>> 7480a41c
         {
             move = GetMonData(&party[i], MON_DATA_MOVE1 + j);
             if (move != MOVE_NONE)
