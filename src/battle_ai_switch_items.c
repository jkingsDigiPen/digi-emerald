--- conflicted
+++ resolved
@@ -4,11 +4,8 @@
 #include "battle_ai_util.h"
 #include "battle_anim.h"
 #include "battle_controllers.h"
-<<<<<<< HEAD
+#include "battle_main.h"
 #include "battle_setup.h"
-=======
-#include "battle_main.h"
->>>>>>> 30a58219
 #include "data.h"
 #include "pokemon.h"
 #include "random.h"
@@ -29,18 +26,18 @@
 {
     if (BATTLE_TWO_VS_ONE_OPPONENT && (battlerId & BIT_SIDE) == B_SIDE_OPPONENT)
     {
-        *firstId = 0, *lastId = 6;
+        *firstId = 0, *lastId = PARTY_SIZE;
     }
     else if (gBattleTypeFlags & (BATTLE_TYPE_TWO_OPPONENTS | BATTLE_TYPE_INGAME_PARTNER | BATTLE_TYPE_TOWER_LINK_MULTI))
     {
         if ((battlerId & BIT_FLANK) == B_FLANK_LEFT)
-            *firstId = 0, *lastId = 3;
+            *firstId = 0, *lastId = PARTY_SIZE / 2;
         else
-            *firstId = 3, *lastId = 6;
-    }
-    else
-    {
-        *firstId = 0, *lastId = 6;
+            *firstId = PARTY_SIZE / 2, *lastId = PARTY_SIZE;
+    }
+    else
+    {
+        *firstId = 0, *lastId = PARTY_SIZE;
     }
 }
 
@@ -104,21 +101,7 @@
     }
 
     // Get party information.
-<<<<<<< HEAD
     GetAIPartyIndexes(gActiveBattler, &firstId, &lastId);
-=======
-    if (gBattleTypeFlags & (BATTLE_TYPE_TWO_OPPONENTS | BATTLE_TYPE_TOWER_LINK_MULTI))
-    {
-        if ((gActiveBattler & BIT_FLANK) == B_FLANK_LEFT)
-            firstId = 0, lastId = PARTY_SIZE / 2;
-        else
-            firstId = PARTY_SIZE / 2, lastId = PARTY_SIZE;
-    }
-    else
-    {
-        firstId = 0, lastId = PARTY_SIZE;
-    }
->>>>>>> 30a58219
 
     if (GetBattlerSide(gActiveBattler) == B_SIDE_PLAYER)
         party = gPlayerParty;
@@ -200,21 +183,7 @@
     if (AI_GetAbility(gActiveBattler) == absorbingTypeAbility)
         return FALSE;
 
-<<<<<<< HEAD
     GetAIPartyIndexes(gActiveBattler, &firstId, &lastId);
-=======
-    if (gBattleTypeFlags & (BATTLE_TYPE_TWO_OPPONENTS | BATTLE_TYPE_TOWER_LINK_MULTI))
-    {
-        if ((gActiveBattler & BIT_FLANK) == B_FLANK_LEFT)
-            firstId = 0, lastId = PARTY_SIZE / 2;
-        else
-            firstId = PARTY_SIZE / 2, lastId = PARTY_SIZE;
-    }
-    else
-    {
-        firstId = 0, lastId = PARTY_SIZE;
-    }
->>>>>>> 30a58219
 
     if (GetBattlerSide(gActiveBattler) == B_SIDE_PLAYER)
         party = gPlayerParty;
@@ -398,21 +367,7 @@
         battlerIn2 = gActiveBattler;
     }
 
-<<<<<<< HEAD
     GetAIPartyIndexes(gActiveBattler, &firstId, &lastId);
-=======
-    if (gBattleTypeFlags & (BATTLE_TYPE_TWO_OPPONENTS | BATTLE_TYPE_TOWER_LINK_MULTI))
-    {
-        if ((gActiveBattler & BIT_FLANK) == 0)
-            firstId = 0, lastId = PARTY_SIZE / 2;
-        else
-            firstId = PARTY_SIZE / 2, lastId = PARTY_SIZE;
-    }
-    else
-    {
-        firstId = 0, lastId = PARTY_SIZE;
-    }
->>>>>>> 30a58219
 
     if (GetBattlerSide(gActiveBattler) == B_SIDE_PLAYER)
         party = gPlayerParty;
@@ -503,21 +458,7 @@
         battlerIn2 = gActiveBattler;
     }
 
-<<<<<<< HEAD
     GetAIPartyIndexes(gActiveBattler, &firstId, &lastId);
-=======
-    if (gBattleTypeFlags & (BATTLE_TYPE_TWO_OPPONENTS | BATTLE_TYPE_TOWER_LINK_MULTI))
-    {
-        if ((gActiveBattler & BIT_FLANK) == B_FLANK_LEFT)
-            firstId = 0, lastId = PARTY_SIZE / 2;
-        else
-            firstId = PARTY_SIZE / 2, lastId = PARTY_SIZE;
-    }
-    else
-    {
-        firstId = 0, lastId = PARTY_SIZE;
-    }
->>>>>>> 30a58219
 
     if (GetBattlerSide(gActiveBattler) == B_SIDE_PLAYER)
         party = gPlayerParty;
@@ -600,21 +541,7 @@
                         battlerIn2 = GetBattlerAtPosition(battlerIdentity ^ BIT_FLANK);
                     }
 
-<<<<<<< HEAD
                     GetAIPartyIndexes(gActiveBattler, &firstId, &lastId);
-=======
-                    if (gBattleTypeFlags & (BATTLE_TYPE_TWO_OPPONENTS | BATTLE_TYPE_TOWER_LINK_MULTI))
-                    {
-                        if ((gActiveBattler & BIT_FLANK) == B_FLANK_LEFT)
-                            firstId = 0, lastId = PARTY_SIZE / 2;
-                        else
-                            firstId = PARTY_SIZE / 2, lastId = PARTY_SIZE;
-                    }
-                    else
-                    {
-                        firstId = 0, lastId = PARTY_SIZE;
-                    }
->>>>>>> 30a58219
 
                     for (monToSwitchId = firstId; monToSwitchId < lastId; monToSwitchId++)
                     {
@@ -661,86 +588,21 @@
 
         for (j = 0; j < MAX_MON_MOVES; j++)
         {
-<<<<<<< HEAD
             if (GetMonData(&party[i], MON_DATA_MOVE1 + j, NULL) == MOVE_BATON_PASS)
             {
                 bits |= gBitTable[i];
                 break;
             }
         }
-=======
-            // Check type1.
-            if (TYPE_EFFECT_DEF_TYPE(i) == defType1)
-                *var = (*var * TYPE_EFFECT_MULTIPLIER(i)) / TYPE_MUL_NORMAL;
-            // Check type2.
-            if (TYPE_EFFECT_DEF_TYPE(i) == defType2 && defType1 != defType2)
-                *var = (*var * TYPE_EFFECT_MULTIPLIER(i)) / TYPE_MUL_NORMAL;
-        }
-        i += 3;
-    }
-}
-
-u8 GetMostSuitableMonToSwitchInto(void)
-{
-    u8 opposingBattler;
-#ifdef BUGFIX
-    s32 bestDmg;
-#else
-    u8 bestDmg; // Note: should be changed to s32 since it is also used for the actual damage done later
-#endif
-    u8 bestMonId;
-    u8 battlerIn1, battlerIn2;
-    s32 firstId;
-    s32 lastId; // + 1
-    struct Pokemon *party;
-    s32 i, j;
-    u8 invalidMons;
-    u16 move;
-
-    if (*(gBattleStruct->monToSwitchIntoId + gActiveBattler) != PARTY_SIZE)
-        return *(gBattleStruct->monToSwitchIntoId + gActiveBattler);
-    if (gBattleTypeFlags & BATTLE_TYPE_ARENA)
-        return gBattlerPartyIndexes[gActiveBattler] + 1;
-
-    if (gBattleTypeFlags & BATTLE_TYPE_DOUBLE)
-    {
-        battlerIn1 = gActiveBattler;
-        if (gAbsentBattlerFlags & gBitTable[GetBattlerAtPosition(GetBattlerPosition(gActiveBattler) ^ BIT_FLANK)])
-            battlerIn2 = gActiveBattler;
-        else
-            battlerIn2 = GetBattlerAtPosition(GetBattlerPosition(gActiveBattler) ^ BIT_FLANK);
-
-        // UB: It considers the opponent only player's side even though it can battle alongside player.
-        opposingBattler = Random() & BIT_FLANK;
-        if (gAbsentBattlerFlags & gBitTable[opposingBattler])
-            opposingBattler ^= BIT_FLANK;
-    }
-    else
-    {
-        opposingBattler = GetBattlerAtPosition(GetBattlerPosition(gActiveBattler) ^ BIT_SIDE);
-        battlerIn1 = gActiveBattler;
-        battlerIn2 = gActiveBattler;
->>>>>>> 30a58219
     }
 
     if ((aliveCount == 2 || (aliveCount > 2 && Random() % 3 == 0)) && bits)
     {
-<<<<<<< HEAD
         do
         {
             i = (Random() % (lastId - firstId)) + firstId;
         } while (!(bits & gBitTable[i]));
         return i;
-=======
-        if ((gActiveBattler & BIT_FLANK) == B_FLANK_LEFT)
-            firstId = 0, lastId = PARTY_SIZE / 2;
-        else
-            firstId = PARTY_SIZE / 2, lastId = PARTY_SIZE;
-    }
-    else
-    {
-        firstId = 0, lastId = PARTY_SIZE;
->>>>>>> 30a58219
     }
 
     return PARTY_SIZE;
@@ -752,20 +614,13 @@
 
     while (bits != 0x3F) // All mons were checked.
     {
-<<<<<<< HEAD
         u32 bestResist = UQ_4_12(1.0);
         int bestMonId = PARTY_SIZE;
         // Find the mon whose type is the most suitable defensively.
-=======
-        bestDmg = TYPE_MUL_NO_EFFECT;
-        bestMonId = PARTY_SIZE;
-        // Find the mon whose type is the most suitable offensively.
->>>>>>> 30a58219
         for (i = firstId; i < lastId; i++)
         {
             if (!(gBitTable[i] & invalidMons) && !(gBitTable[i] & bits))
             {
-<<<<<<< HEAD
                 u16 species = GetMonData(&party[i], MON_DATA_SPECIES);
                 u32 typeEffectiveness = UQ_4_12(1.0);
 
@@ -784,18 +639,6 @@
                         typeEffectiveness *= GetTypeModifier(atkType2, defType2);
                 }
                 if (typeEffectiveness < bestResist)
-=======
-                u8 type1 = gBaseStats[species].type1;
-                u8 type2 = gBaseStats[species].type2;
-                u8 typeDmg = TYPE_MUL_NORMAL;
-                ModulateByTypeEffectiveness(gBattleMons[opposingBattler].type1, type1, type2, &typeDmg);
-                ModulateByTypeEffectiveness(gBattleMons[opposingBattler].type2, type1, type2, &typeDmg);
-
-                /* Possible bug: this comparison gives the type that takes the most damage, when
-                a "good" AI would want to select the type that takes the least damage. Unknown if this
-                is a legitimate mistake or if it's an intentional, if weird, design choice */
-                if (bestDmg < typeDmg)
->>>>>>> 30a58219
                 {
                     bestResist = typeEffectiveness;
                     bestMonId = i;
