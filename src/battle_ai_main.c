#include "global.h"
#include "malloc.h"
#include "battle.h"
#include "battle_anim.h"
#include "battle_ai_util.h"
#include "battle_ai_main.h"
#include "battle_factory.h"
#include "battle_setup.h"
#include "data.h"
#include "event_data.h"
#include "item.h"
#include "pokemon.h"
#include "random.h"
#include "recorded_battle.h"
#include "util.h"
#include "constants/abilities.h"
#include "constants/battle_ai.h"
#include "constants/battle_move_effects.h"
#include "constants/hold_effects.h"
#include "constants/moves.h"
#include "constants/items.h"

#define AI_ACTION_DONE          0x0001
#define AI_ACTION_FLEE          0x0002
#define AI_ACTION_WATCH         0x0004
#define AI_ACTION_DO_NOT_ATTACK 0x0008
#define AI_ACTION_UNK5          0x0010
#define AI_ACTION_UNK6          0x0020
#define AI_ACTION_UNK7          0x0040
#define AI_ACTION_UNK8          0x0080

// AI states
enum
{
    AIState_SettingUp,
    AIState_Processing,
    AIState_FinishedProcessing,
    AIState_DoNotProcess
};

static u8 ChooseMoveOrAction_Singles(void);
static u8 ChooseMoveOrAction_Doubles(void);
static void BattleAI_DoAIProcessing(void);
static bool32 IsPinchBerryItemEffect(u16 holdEffect);

// ewram
EWRAM_DATA const u8 *gAIScriptPtr = NULL;   // Still used in contests
EWRAM_DATA u8 sBattler_AI = 0;

// const rom data
static s16 AI_CheckBadMove(u8 battlerAtk, u8 battlerDef, u16 move, s16 score);
static s16 AI_TryToFaint(u8 battlerAtk, u8 battlerDef, u16 move, s16 score);
static s16 AI_CheckViability(u8 battlerAtk, u8 battlerDef, u16 move, s16 score);
static s16 AI_SetupFirstTurn(u8 battlerAtk, u8 battlerDef, u16 move, s16 score);
static s16 AI_Risky(u8 battlerAtk, u8 battlerDef, u16 move, s16 score);
static s16 AI_PreferStrongestMove(u8 battlerAtk, u8 battlerDef, u16 move, s16 score);
static s16 AI_PreferBatonPass(u8 battlerAtk, u8 battlerDef, u16 move, s16 score);
static s16 AI_HPAware(u8 battlerAtk, u8 battlerDef, u16 move, s16 score);
static s16 AI_Roaming(u8 battlerAtk, u8 battlerDef, u16 move, s16 score);
static s16 AI_Safari(u8 battlerAtk, u8 battlerDef, u16 move, s16 score);
static s16 AI_FirstBattle(u8 battlerAtk, u8 battlerDef, u16 move, s16 score);
static s16 AI_DoubleBattle(u8 battlerAtk, u8 battlerDef, u16 move, s16 score);

static s16 (*const sBattleAiFuncTable[])(u8, u8, u16, s16) =
{
    [0] = AI_CheckBadMove,           // AI_FLAG_CHECK_BAD_MOVE
    [1] = AI_TryToFaint,             // AI_FLAG_TRY_TO_FAINT
    [2] = AI_CheckViability,         // AI_FLAG_CHECK_VIABILITY
    [3] = AI_SetupFirstTurn,         // AI_FLAG_SETUP_FIRST_TURN
    [4] = AI_Risky,                  // AI_FLAG_RISKY
    [5] = AI_PreferStrongestMove,    // AI_FLAG_PREFER_STRONGEST_MOVE
    [6] = AI_PreferBatonPass,        // AI_FLAG_PREFER_BATON_PASS
    [7] = AI_DoubleBattle,           // AI_FLAG_DOUBLE_BATTLE
    [8] = AI_HPAware,                // AI_FLAG_HP_AWARE
    [9] = NULL,                      // AI_FLAG_NEGATE_UNAWARE
    [10] = NULL,                     // AI_FLAG_WILL_SUICIDE
    [11] = NULL,                     // AI_FLAG_HELP_PARTNER
    [12] = NULL,                     // Unused
    [13] = NULL,                     // Unused
    [14] = NULL,                     // Unused
    [15] = NULL,                     // Unused
    [16] = NULL,                     // Unused
    [17] = NULL,                     // Unused
    [18] = NULL,                     // Unused
    [19] = NULL,                     // Unused
    [20] = NULL,                     // Unused
    [21] = NULL,                     // Unused
    [22] = NULL,                     // Unused
    [23] = NULL,                     // Unused
    [24] = NULL,                     // Unused
    [25] = NULL,                     // Unused
    [26] = NULL,                     // Unused
    [27] = NULL,                     // Unused
    [28] = NULL,                     // Unused
    [29] = AI_Roaming,              // AI_FLAG_ROAMING
    [30] = AI_Safari,               // AI_FLAG_SAFARI
    [31] = AI_FirstBattle,          // AI_FLAG_FIRST_BATTLE
};

// Functions
void BattleAI_SetupItems(void)
{
    s32 i;
    u8 *data = (u8 *)BATTLE_HISTORY;

    for (i = 0; i < sizeof(struct BattleHistory); i++)
        data[i] = 0;

    // Items are allowed to use in ONLY trainer battles.
    if ((gBattleTypeFlags & BATTLE_TYPE_TRAINER)
        && !(gBattleTypeFlags & (BATTLE_TYPE_LINK | BATTLE_TYPE_SAFARI | BATTLE_TYPE_BATTLE_TOWER
                               | BATTLE_TYPE_EREADER_TRAINER | BATTLE_TYPE_SECRET_BASE | BATTLE_TYPE_FRONTIER
                               | BATTLE_TYPE_INGAME_PARTNER | BATTLE_TYPE_RECORDED_LINK)
            )
       )
    {
        for (i = 0; i < MAX_TRAINER_ITEMS; i++)
        {
            if (gTrainers[gTrainerBattleOpponent_A].items[i] != 0)
            {
                BATTLE_HISTORY->trainerItems[BATTLE_HISTORY->itemsNo] = gTrainers[gTrainerBattleOpponent_A].items[i];
                BATTLE_HISTORY->itemsNo++;
            }
        }
    }
}

static u32 GetWildAiFlags(void)
{
    u8 avgLevel = GetMonData(&gEnemyParty[0], MON_DATA_LEVEL);
    u32 flags;
    
    if (IsDoubleBattle())
        avgLevel = (GetMonData(&gEnemyParty[0], MON_DATA_LEVEL) + GetMonData(&gEnemyParty[1], MON_DATA_LEVEL)) / 2;
    
    flags |= AI_FLAG_CHECK_BAD_MOVE;
    if (avgLevel >= 20)
        flags |= AI_FLAG_CHECK_VIABILITY;
    if (avgLevel >= 60)
        flags |= AI_FLAG_PREFER_STRONGEST_MOVE;
    if (avgLevel >= 80)
        flags |= AI_FLAG_HP_AWARE;
    
    if (B_VAR_WILD_AI_FLAGS != 0 && VarGet(B_VAR_WILD_AI_FLAGS) != 0)
        flags |= VarGet(B_VAR_WILD_AI_FLAGS);
    
    return flags;
}

void BattleAI_SetupFlags(void)
{
    if (gBattleTypeFlags & BATTLE_TYPE_RECORDED)
        AI_THINKING_STRUCT->aiFlags = GetAiScriptsInRecordedBattle();
    else if (gBattleTypeFlags & BATTLE_TYPE_SAFARI)
        AI_THINKING_STRUCT->aiFlags = AI_FLAG_SAFARI;
    else if (gBattleTypeFlags & BATTLE_TYPE_ROAMER)
        AI_THINKING_STRUCT->aiFlags = AI_FLAG_ROAMING;
    else if (gBattleTypeFlags & BATTLE_TYPE_FIRST_BATTLE)
        AI_THINKING_STRUCT->aiFlags = AI_FLAG_FIRST_BATTLE;
    else if (gBattleTypeFlags & BATTLE_TYPE_FACTORY)
        AI_THINKING_STRUCT->aiFlags = GetAiScriptsInBattleFactory();
    else if (gBattleTypeFlags & (BATTLE_TYPE_FRONTIER | BATTLE_TYPE_EREADER_TRAINER | BATTLE_TYPE_TRAINER_HILL | BATTLE_TYPE_SECRET_BASE))
        AI_THINKING_STRUCT->aiFlags = AI_FLAG_CHECK_BAD_MOVE | AI_FLAG_CHECK_VIABILITY | AI_FLAG_TRY_TO_FAINT;
    else if (gBattleTypeFlags & BATTLE_TYPE_TWO_OPPONENTS)
        AI_THINKING_STRUCT->aiFlags = gTrainers[gTrainerBattleOpponent_A].aiFlags | gTrainers[gTrainerBattleOpponent_B].aiFlags;
    else
        AI_THINKING_STRUCT->aiFlags = gTrainers[gTrainerBattleOpponent_A].aiFlags;
    
    // check smart wild AI
    if (!(gBattleTypeFlags & (BATTLE_TYPE_LINK | BATTLE_TYPE_TRAINER)) && IsWildMonSmart())
        AI_THINKING_STRUCT->aiFlags |= GetWildAiFlags();

    if (gBattleTypeFlags & (BATTLE_TYPE_DOUBLE | BATTLE_TYPE_TWO_OPPONENTS) || gTrainers[gTrainerBattleOpponent_A].doubleBattle)
        AI_THINKING_STRUCT->aiFlags |= AI_FLAG_DOUBLE_BATTLE; // Act smart in doubles and don't attack your partner.
}

// sBattler_AI set in ComputeBattleAiScores
void BattleAI_SetupAIData(u8 defaultScoreMoves)
{
    s32 i, move, dmg;
    u8 moveLimitations;
    
    // Clear AI data but preserve the flags.
    u32 flags = AI_THINKING_STRUCT->aiFlags;
    memset(AI_THINKING_STRUCT, 0, sizeof(struct AI_ThinkingStruct));
    AI_THINKING_STRUCT->aiFlags = flags;

    // Conditional score reset, unlike Ruby.
    for (i = 0; i < MAX_MON_MOVES; i++)
    {
        if (defaultScoreMoves & 1)
            AI_THINKING_STRUCT->score[i] = 100;
        else
            AI_THINKING_STRUCT->score[i] = 0;

        defaultScoreMoves >>= 1;
    }

    moveLimitations = AI_DATA->moveLimitations[gActiveBattler];

    // Ignore moves that aren't possible to use.
    for (i = 0; i < MAX_MON_MOVES; i++)
    {
        if (gBitTable[i] & moveLimitations)
            AI_THINKING_STRUCT->score[i] = 0;
    }

    //sBattler_AI = gActiveBattler;
    gBattlerTarget = SetRandomTarget(sBattler_AI);
    gBattleStruct->aiChosenTarget[sBattler_AI] = gBattlerTarget;
}

u8 BattleAI_ChooseMoveOrAction(void)
{
    u32 savedCurrentMove = gCurrentMove;
    u8 ret;

    if (!(gBattleTypeFlags & BATTLE_TYPE_DOUBLE))
        ret = ChooseMoveOrAction_Singles();
    else
        ret = ChooseMoveOrAction_Doubles();
    
    // Clear protect structures, some flags may be set during AI calcs
    // e.g. pranksterElevated from GetMovePriority
    memset(&gProtectStructs, 0, MAX_BATTLERS_COUNT * sizeof(struct ProtectStruct));
    
    gCurrentMove = savedCurrentMove;
    return ret;
}

// damages/other info computed in GetAIDataAndCalcDmg
u8 ComputeBattleAiScores(u8 battler)
{
    sBattler_AI = battler;
    BattleAI_SetupAIData(0xF);
    return BattleAI_ChooseMoveOrAction();
}

static void SetBattlerAiData(u8 battlerId)
{
    AI_DATA->abilities[battlerId] = AI_GetAbility(battlerId);
    AI_DATA->items[battlerId] = gBattleMons[battlerId].item;
    AI_DATA->holdEffects[battlerId] = AI_GetHoldEffect(battlerId);
    AI_DATA->holdEffectParams[battlerId] = GetBattlerHoldEffectParam(battlerId);
    AI_DATA->predictedMoves[battlerId] = gLastMoves[battlerId];
    AI_DATA->hpPercents[battlerId] = GetHealthPercentage(battlerId);
    AI_DATA->moveLimitations[battlerId] = CheckMoveLimitations(battlerId, 0, 0xFF);
}

void GetAiLogicData(void)
{
    u32 battlerAtk, battlerDef, i, move;
    u8 effectiveness;
    s32 dmg;
    
    memset(AI_DATA, 0, sizeof(struct AiLogicData));
    
    if (!(gBattleTypeFlags & (BATTLE_TYPE_TRAINER | BATTLE_TYPE_FIRST_BATTLE | BATTLE_TYPE_SAFARI | BATTLE_TYPE_ROAMER)
      && !IsWildMonSmart()))
        return;
    
    // get/assume all battler data
    for (i = 0; i < gBattlersCount; i++)
    {
        if (IsBattlerAlive(i)) {
            SetBattlerAiData(i);
        }
    }
    
    // simulate AI damage
    for (battlerAtk = 0; battlerAtk < gBattlersCount; battlerAtk++)
    {
        if (!IsBattlerAlive(battlerAtk)
          || !IsBattlerAIControlled(battlerAtk)) {
            continue;
        }
        for (battlerDef = 0; battlerDef < gBattlersCount; battlerDef++)
        {
            if (battlerAtk == battlerDef)
                continue;
            
            RecordKnownMove(battlerDef, gLastMoves[battlerDef]);
            for (i = 0; i < MAX_MON_MOVES; i++)
            {
                dmg = 0;
                effectiveness = AI_EFFECTIVENESS_x0;
                move = gBattleMons[battlerAtk].moves[i];
                
                if (move != 0
                 && move != 0xFFFF
                 //&& gBattleMoves[move].power != 0  /* we want to get effectiveness of status moves */
                 && !(AI_DATA->moveLimitations[battlerAtk] & gBitTable[i])) {
                    dmg = AI_CalcDamage(move, battlerAtk, battlerDef, &effectiveness);
                }
                
                AI_DATA->simulatedDmg[battlerAtk][battlerDef][i] = dmg;
                AI_DATA->effectiveness[battlerAtk][battlerDef][i] = effectiveness;
            }
        }
    }
}

static u8 ChooseMoveOrAction_Singles(void)
{
    u8 currentMoveArray[MAX_MON_MOVES];
    u8 consideredMoveArray[MAX_MON_MOVES];
    u32 numOfBestMoves;
    s32 i, id;
    u32 flags = AI_THINKING_STRUCT->aiFlags;

    AI_DATA->partnerMove = 0;   // no ally
    while (flags != 0)
    {
        if (flags & 1)
        {
            AI_THINKING_STRUCT->aiState = AIState_SettingUp;
            BattleAI_DoAIProcessing();
        }
        flags >>= 1;
        AI_THINKING_STRUCT->aiLogicId++;
        AI_THINKING_STRUCT->movesetIndex = 0;
    }

    for (i = 0; i < MAX_MON_MOVES; i++) {
        gBattleStruct->aiFinalScore[sBattler_AI][gBattlerTarget][i] = AI_THINKING_STRUCT->score[i];
    }

    // Check special AI actions.
    if (AI_THINKING_STRUCT->aiAction & AI_ACTION_FLEE)
        return AI_CHOICE_FLEE;
    if (AI_THINKING_STRUCT->aiAction & AI_ACTION_WATCH)
        return AI_CHOICE_WATCH;

    gActiveBattler = sBattler_AI;
    
    // If can switch.
    if (CountUsablePartyMons(sBattler_AI) > 0
        && !IsAbilityPreventingEscape(sBattler_AI)
        && !(gBattleMons[gActiveBattler].status2 & (STATUS2_WRAPPED | STATUS2_ESCAPE_PREVENTION))
        && !(gStatuses3[gActiveBattler] & STATUS3_ROOTED)
        && !(gBattleTypeFlags & (BATTLE_TYPE_ARENA | BATTLE_TYPE_PALACE))
        && AI_THINKING_STRUCT->aiFlags & (AI_FLAG_CHECK_VIABILITY | AI_FLAG_CHECK_BAD_MOVE | AI_FLAG_TRY_TO_FAINT | AI_FLAG_PREFER_BATON_PASS))
    {
        // Consider switching if all moves are worthless to use.
        if (GetTotalBaseStat(gBattleMons[sBattler_AI].species) >= 310 // Mon is not weak.
            && gBattleMons[sBattler_AI].hp >= gBattleMons[sBattler_AI].maxHP / 2)
        {
            s32 cap = AI_THINKING_STRUCT->aiFlags & (AI_FLAG_CHECK_VIABILITY) ? 95 : 93;
            for (i = 0; i < MAX_MON_MOVES; i++)
            {
                if (AI_THINKING_STRUCT->score[i] > cap)
                    break;
            }

            if (i == MAX_MON_MOVES && GetMostSuitableMonToSwitchInto() != PARTY_SIZE)
            {
                AI_THINKING_STRUCT->switchMon = TRUE;
                return AI_CHOICE_SWITCH;
            }
        }

        // Consider switching if your mon with truant is bodied by Protect spam.
        // Or is using a double turn semi invulnerable move(such as Fly) and is faster.
        if (GetBattlerAbility(sBattler_AI) == ABILITY_TRUANT
            && IsTruantMonVulnerable(sBattler_AI, gBattlerTarget)
            && gDisableStructs[sBattler_AI].truantCounter
            && gBattleMons[sBattler_AI].hp >= gBattleMons[sBattler_AI].maxHP / 2)
        {
            if (GetMostSuitableMonToSwitchInto() != PARTY_SIZE)
            {
                AI_THINKING_STRUCT->switchMon = TRUE;
                return AI_CHOICE_SWITCH;
            }
        }
    }
    
    numOfBestMoves = 1;
    currentMoveArray[0] = AI_THINKING_STRUCT->score[0];
    consideredMoveArray[0] = 0;

    for (i = 1; i < MAX_MON_MOVES; i++)
    {
        if (gBattleMons[sBattler_AI].moves[i] != MOVE_NONE)
        {
            // In ruby, the order of these if statements is reversed.
            if (currentMoveArray[0] == AI_THINKING_STRUCT->score[i])
            {
                currentMoveArray[numOfBestMoves] = AI_THINKING_STRUCT->score[i];
                consideredMoveArray[numOfBestMoves++] = i;
            }
            if (currentMoveArray[0] < AI_THINKING_STRUCT->score[i])
            {
                numOfBestMoves = 1;
                currentMoveArray[0] = AI_THINKING_STRUCT->score[i];
                consideredMoveArray[0] = i;
            }
        }
    }
    return consideredMoveArray[Random() % numOfBestMoves];
}

static u8 ChooseMoveOrAction_Doubles(void)
{
    s32 i, j;
    u32 flags;
    s16 bestMovePointsForTarget[MAX_BATTLERS_COUNT];
    s8 mostViableTargetsArray[MAX_BATTLERS_COUNT];
    u8 actionOrMoveIndex[MAX_BATTLERS_COUNT];
    u8 mostViableMovesScores[MAX_MON_MOVES];
    u8 mostViableMovesIndices[MAX_MON_MOVES];
    s32 mostViableTargetsNo;
    s32 mostViableMovesNo;
    s16 mostMovePoints;

    for (i = 0; i < MAX_BATTLERS_COUNT; i++)
    {
        if (i == sBattler_AI || gBattleMons[i].hp == 0)
        {
            actionOrMoveIndex[i] = 0xFF;
            bestMovePointsForTarget[i] = -1;
        }
        else
        {
            if (gBattleTypeFlags & BATTLE_TYPE_PALACE)
                BattleAI_SetupAIData(gBattleStruct->palaceFlags >> 4);
            else
                BattleAI_SetupAIData(0xF);
            
            gBattlerTarget = i;
            if ((i & BIT_SIDE) != (sBattler_AI & BIT_SIDE))
                RecordLastUsedMoveByTarget();

            AI_DATA->partnerMove = GetAllyChosenMove(i);
            AI_THINKING_STRUCT->aiLogicId = 0;
            AI_THINKING_STRUCT->movesetIndex = 0;
            flags = AI_THINKING_STRUCT->aiFlags;
            while (flags != 0)
            {
                if (flags & 1)
                {
                    AI_THINKING_STRUCT->aiState = AIState_SettingUp;
                    BattleAI_DoAIProcessing();
                }
                flags >>= 1;
                AI_THINKING_STRUCT->aiLogicId++;
                AI_THINKING_STRUCT->movesetIndex = 0;
            }

            if (AI_THINKING_STRUCT->aiAction & AI_ACTION_FLEE)
            {
                actionOrMoveIndex[i] = AI_CHOICE_FLEE;
            }
            else if (AI_THINKING_STRUCT->aiAction & AI_ACTION_WATCH)
            {
                actionOrMoveIndex[i] = AI_CHOICE_WATCH;
            }
            else
            {
                mostViableMovesScores[0] = AI_THINKING_STRUCT->score[0];
                mostViableMovesIndices[0] = 0;
                mostViableMovesNo = 1;
                for (j = 1; j < MAX_MON_MOVES; j++)
                {
                    if (gBattleMons[sBattler_AI].moves[j] != 0)
                    {
                        if (!CanTargetBattler(sBattler_AI, i, gBattleMons[sBattler_AI].moves[j]))
                            continue;
                        
                        if (mostViableMovesScores[0] == AI_THINKING_STRUCT->score[j])
                        {
                            mostViableMovesScores[mostViableMovesNo] = AI_THINKING_STRUCT->score[j];
                            mostViableMovesIndices[mostViableMovesNo] = j;
                            mostViableMovesNo++;
                        }
                        if (mostViableMovesScores[0] < AI_THINKING_STRUCT->score[j])
                        {
                            mostViableMovesScores[0] = AI_THINKING_STRUCT->score[j];
                            mostViableMovesIndices[0] = j;
                            mostViableMovesNo = 1;
                        }
                    }
                }
                actionOrMoveIndex[i] = mostViableMovesIndices[Random() % mostViableMovesNo];
                bestMovePointsForTarget[i] = mostViableMovesScores[0];

                // Don't use a move against ally if it has less than 100 points.
                if (i == (sBattler_AI ^ BIT_FLANK) && bestMovePointsForTarget[i] < 100)
                {
                    bestMovePointsForTarget[i] = -1;
                    mostViableMovesScores[0] = mostViableMovesScores[0]; // Needed to match.
                }
            }

            for (j = 0; j < MAX_MON_MOVES; j++) {
                gBattleStruct->aiFinalScore[sBattler_AI][gBattlerTarget][j] = AI_THINKING_STRUCT->score[j];
            }
        }
    }

    mostMovePoints = bestMovePointsForTarget[0];
    mostViableTargetsArray[0] = 0;
    mostViableTargetsNo = 1;

    for (i = 1; i < MAX_BATTLERS_COUNT; i++)
    {
        if (mostMovePoints == bestMovePointsForTarget[i])
        {
            mostViableTargetsArray[mostViableTargetsNo] = i;
            mostViableTargetsNo++;
        }
        if (mostMovePoints < bestMovePointsForTarget[i])
        {
            mostMovePoints = bestMovePointsForTarget[i];
            mostViableTargetsArray[0] = i;
            mostViableTargetsNo = 1;
        }
    }

    gBattlerTarget = mostViableTargetsArray[Random() % mostViableTargetsNo];
    gBattleStruct->aiChosenTarget[sBattler_AI] = gBattlerTarget;
    return actionOrMoveIndex[gBattlerTarget];
}

static void BattleAI_DoAIProcessing(void)
{
    while (AI_THINKING_STRUCT->aiState != AIState_FinishedProcessing)
    {
        switch (AI_THINKING_STRUCT->aiState)
        {
            case AIState_DoNotProcess: // Needed to match.
                break;
            case AIState_SettingUp:
                if (gBattleMons[sBattler_AI].pp[AI_THINKING_STRUCT->movesetIndex] == 0)
                {
                    AI_THINKING_STRUCT->moveConsidered = 0;
                }
                else
                {
                    AI_THINKING_STRUCT->moveConsidered = gBattleMons[sBattler_AI].moves[AI_THINKING_STRUCT->movesetIndex];
                }
                AI_THINKING_STRUCT->aiState++;
                break;
            case AIState_Processing:
                if (AI_THINKING_STRUCT->moveConsidered != MOVE_NONE
                  && AI_THINKING_STRUCT->score[AI_THINKING_STRUCT->movesetIndex] > 0)
                {
                    if (AI_THINKING_STRUCT->aiLogicId < ARRAY_COUNT(sBattleAiFuncTable)
                      && sBattleAiFuncTable[AI_THINKING_STRUCT->aiLogicId] != NULL)
                    {
                        // Call AI function
                        AI_THINKING_STRUCT->score[AI_THINKING_STRUCT->movesetIndex] =
                            sBattleAiFuncTable[AI_THINKING_STRUCT->aiLogicId](sBattler_AI,
                              gBattlerTarget,
                              AI_THINKING_STRUCT->moveConsidered,
                              AI_THINKING_STRUCT->score[AI_THINKING_STRUCT->movesetIndex]);
                    }
                }
                else
                {
                    AI_THINKING_STRUCT->score[AI_THINKING_STRUCT->movesetIndex] = 0;
                }

                AI_THINKING_STRUCT->movesetIndex++;
                if (AI_THINKING_STRUCT->movesetIndex < MAX_MON_MOVES && !(AI_THINKING_STRUCT->aiAction & AI_ACTION_DO_NOT_ATTACK))
                    AI_THINKING_STRUCT->aiState = AIState_SettingUp;
                else
                    AI_THINKING_STRUCT->aiState++;
                break;
        }
    }
}

// AI Score Functions
// AI_FLAG_CHECK_BAD_MOVE - decreases move scores
static s16 AI_CheckBadMove(u8 battlerAtk, u8 battlerDef, u16 move, s16 score)
{
    // move data
    u8 atkPriority = GetMovePriority(battlerAtk, move);
    u16 moveEffect = gBattleMoves[move].effect;
    s32 moveType;
    u16 moveTarget = AI_GetBattlerMoveTargetType(battlerAtk, move);
<<<<<<< HEAD
    u16 accuracy = AI_GetMoveAccuracy(battlerAtk, battlerDef, move);
    u8 effectiveness = AI_DATA->effectiveness[battlerAtk][battlerDef][AI_THINKING_STRUCT->movesetIndex];
=======
    u16 accuracy = AI_GetMoveAccuracy(battlerAtk, battlerDef, AI_DATA->atkAbility, AI_DATA->defAbility, AI_DATA->atkHoldEffect, AI_DATA->defHoldEffect, move);
    u32 effectiveness = AI_GetMoveEffectiveness(move, battlerAtk, battlerDef);
>>>>>>> 02a62e24
    bool32 isDoubleBattle = IsValidDoubleBattle(battlerAtk);
    u32 i;
    u16 predictedMove = AI_DATA->predictedMoves[battlerDef];
    
    SetTypeBeforeUsingMove(move, battlerAtk);
    GET_MOVE_TYPE(move, moveType);

    if (IsTargetingPartner(battlerAtk, battlerDef))
        return score;

    GET_MOVE_TYPE(move, moveType);
    
    // check non-user target
    if (!(moveTarget & MOVE_TARGET_USER))
    {
        // handle negative checks on non-user target
        // check powder moves
        if (TestMoveFlags(move, FLAG_POWDER) && !IsAffectedByPowder(battlerDef, AI_DATA->abilities[battlerDef], AI_DATA->holdEffects[battlerDef]))
        {
            RETURN_SCORE_MINUS(20);
        }
        
        // check ground immunities
        if (moveType == TYPE_GROUND
          && !IsBattlerGrounded(battlerDef)
          && ((AI_DATA->abilities[battlerDef] == ABILITY_LEVITATE
          && DoesBattlerIgnoreAbilityChecks(AI_DATA->abilities[battlerAtk], move))
          || AI_DATA->holdEffects[battlerDef] == HOLD_EFFECT_AIR_BALLOON
          || (gStatuses3[battlerDef] & (STATUS3_MAGNET_RISE | STATUS3_TELEKINESIS)))
          && move != MOVE_THOUSAND_ARROWS)
        {
            RETURN_SCORE_MINUS(20);
        }
        
        // check off screen
        if (IsSemiInvulnerable(battlerDef, move) && moveEffect != EFFECT_SEMI_INVULNERABLE && AI_WhoStrikesFirst(battlerAtk, battlerDef, move) == AI_IS_FASTER)
            RETURN_SCORE_MINUS(20);    // if target off screen and we go first, don't use move
        
        // check if negates type
        switch (effectiveness)
        {
        case AI_EFFECTIVENESS_x0:
            RETURN_SCORE_MINUS(20);
            break;
        case AI_EFFECTIVENESS_x0_125:
        case AI_EFFECTIVENESS_x0_25:
            RETURN_SCORE_MINUS(10);
            break;
        }
        
        // target ability checks
        if (!DoesBattlerIgnoreAbilityChecks(AI_DATA->abilities[battlerAtk], move))
        {
            switch (AI_DATA->abilities[battlerDef])
            {
            case ABILITY_MAGIC_GUARD:
                switch (moveEffect)
                {
                case EFFECT_POISON:
                case EFFECT_WILL_O_WISP:
                case EFFECT_TOXIC:
                case EFFECT_LEECH_SEED:
                    score -= 5;
                    break;
                case EFFECT_CURSE:
                    if (IS_BATTLER_OF_TYPE(battlerAtk, TYPE_GHOST)) // Don't use Curse if you're a ghost type vs a Magic Guard user, they'll take no damage.
                        score -= 5;
                    break;
                }
                break;
            case ABILITY_VOLT_ABSORB:
            case ABILITY_MOTOR_DRIVE:
            case ABILITY_LIGHTNING_ROD:
                if (moveType == TYPE_ELECTRIC)
                    RETURN_SCORE_MINUS(20);
                break;
            case ABILITY_WATER_ABSORB:
            case ABILITY_DRY_SKIN:
            case ABILITY_STORM_DRAIN:
                if (moveType == TYPE_WATER)
                    RETURN_SCORE_MINUS(20);
                break;
            case ABILITY_FLASH_FIRE:
                if (moveType == TYPE_FIRE)
                    RETURN_SCORE_MINUS(20);
                break;
            case ABILITY_WONDER_GUARD:
                if (effectiveness < AI_EFFECTIVENESS_x2)
                    return 0;
                break;
            case ABILITY_SAP_SIPPER:
                if (moveType == TYPE_GRASS)
                    RETURN_SCORE_MINUS(20);
                break;
            case ABILITY_JUSTIFIED:
                if (moveType == TYPE_DARK && !IS_MOVE_STATUS(move))
                    RETURN_SCORE_MINUS(10);
                break;
            case ABILITY_RATTLED:
                if (!IS_MOVE_STATUS(move)
                  && (moveType == TYPE_DARK || moveType == TYPE_GHOST || moveType == TYPE_BUG))
                    RETURN_SCORE_MINUS(10);
                break;
            case ABILITY_SOUNDPROOF:
                if (TestMoveFlags(move, FLAG_SOUND))
                    RETURN_SCORE_MINUS(10);
                break;
            case ABILITY_BULLETPROOF:
                if (TestMoveFlags(move, FLAG_BALLISTIC))
                    RETURN_SCORE_MINUS(10);
                break;
            case ABILITY_DAZZLING:
            case ABILITY_QUEENLY_MAJESTY:
                if (atkPriority > 0)
                    RETURN_SCORE_MINUS(10);
                break;
            case ABILITY_AROMA_VEIL:
                if (IsAromaVeilProtectedMove(move))
                    RETURN_SCORE_MINUS(10);
                break;
            case ABILITY_SWEET_VEIL:
                if (moveEffect == EFFECT_SLEEP || moveEffect == EFFECT_YAWN)
                    RETURN_SCORE_MINUS(10);
                break;
            case ABILITY_FLOWER_VEIL:
                if (IS_BATTLER_OF_TYPE(battlerDef, TYPE_GRASS) && (IsNonVolatileStatusMoveEffect(moveEffect) || IsStatLoweringMoveEffect(moveEffect)))
                    RETURN_SCORE_MINUS(10);
                break;
            case ABILITY_MAGIC_BOUNCE:
                if (TestMoveFlags(move, FLAG_MAGIC_COAT_AFFECTED))
                    RETURN_SCORE_MINUS(20);
                break;
            case ABILITY_CONTRARY:
                if (IsStatLoweringMoveEffect(moveEffect))
                    RETURN_SCORE_MINUS(20);
                break;
            case ABILITY_CLEAR_BODY:
            case ABILITY_FULL_METAL_BODY:
            case ABILITY_WHITE_SMOKE:
                if (IsStatLoweringMoveEffect(moveEffect))
                    RETURN_SCORE_MINUS(10);
                break;
            case ABILITY_HYPER_CUTTER:
                if ((moveEffect == EFFECT_ATTACK_DOWN ||  moveEffect == EFFECT_ATTACK_DOWN_2)
                  && move != MOVE_PLAY_NICE && move != MOVE_NOBLE_ROAR && move != MOVE_TEARFUL_LOOK && move != MOVE_VENOM_DRENCH)
                    RETURN_SCORE_MINUS(10);
                break;
            case ABILITY_KEEN_EYE:
                if (moveEffect == EFFECT_ACCURACY_DOWN || moveEffect == EFFECT_ACCURACY_DOWN_2)
                    RETURN_SCORE_MINUS(10);
                break;
            case ABILITY_BIG_PECKS:
                if (moveEffect == EFFECT_DEFENSE_DOWN || moveEffect == EFFECT_DEFENSE_DOWN_2)
                    RETURN_SCORE_MINUS(10);
                break;
            case ABILITY_DEFIANT:
            case ABILITY_COMPETITIVE:
                if (IsStatLoweringMoveEffect(moveEffect) && !IsTargetingPartner(battlerAtk, battlerDef))
                    RETURN_SCORE_MINUS(8);
                break;
            case ABILITY_COMATOSE:
                if (IsNonVolatileStatusMoveEffect(moveEffect))
                    RETURN_SCORE_MINUS(10);
                break;
            case ABILITY_SHIELDS_DOWN:
                if (IsShieldsDownProtected(battlerAtk) && IsNonVolatileStatusMoveEffect(moveEffect))
                    RETURN_SCORE_MINUS(10);
                break;
            case ABILITY_LEAF_GUARD:
                if (AI_WeatherHasEffect() && (gBattleWeather & B_WEATHER_SUN)
                  && AI_DATA->holdEffects[battlerDef] != HOLD_EFFECT_UTILITY_UMBRELLA
                  && IsNonVolatileStatusMoveEffect(moveEffect))
                    RETURN_SCORE_MINUS(10);
                break;
            } // def ability checks
            
            // target partner ability checks & not attacking partner
            if (isDoubleBattle)
            {
                switch (AI_DATA->abilities[BATTLE_PARTNER(battlerDef)])
                {
                case ABILITY_LIGHTNING_ROD:
                    if (moveType == TYPE_ELECTRIC && !IsMoveRedirectionPrevented(move, AI_DATA->abilities[battlerAtk]))
                        RETURN_SCORE_MINUS(20);
                    break;
                case ABILITY_STORM_DRAIN:
                    if (moveType == TYPE_WATER && !IsMoveRedirectionPrevented(move, AI_DATA->abilities[battlerAtk]))
                        RETURN_SCORE_MINUS(20);
                    break;
                case ABILITY_MAGIC_BOUNCE:
                    if (TestMoveFlags(move, FLAG_MAGIC_COAT_AFFECTED) && moveTarget & (MOVE_TARGET_BOTH | MOVE_TARGET_FOES_AND_ALLY | MOVE_TARGET_OPPONENTS_FIELD))
                        RETURN_SCORE_MINUS(20);
                    break;
                case ABILITY_SWEET_VEIL:
                    if (moveEffect == EFFECT_SLEEP || moveEffect == EFFECT_YAWN)
                        RETURN_SCORE_MINUS(20);
                    break;
                case ABILITY_FLOWER_VEIL:
                    if ((IS_BATTLER_OF_TYPE(battlerDef, TYPE_GRASS)) && (IsNonVolatileStatusMoveEffect(moveEffect) || IsStatLoweringMoveEffect(moveEffect)))
                        RETURN_SCORE_MINUS(10);
                    break;
                case ABILITY_AROMA_VEIL:
                    if (IsAromaVeilProtectedMove(move))
                        RETURN_SCORE_MINUS(10);
                    break;
                case ABILITY_DAZZLING:
                case ABILITY_QUEENLY_MAJESTY:
                    if (atkPriority > 0)
                        RETURN_SCORE_MINUS(10);
                    break;
                }
            } // def partner ability checks
        } // ignore def ability check
    
        // gen7+ dark type mons immune to priority->elevated moves from prankster
        #if B_PRANKSTER >= GEN_7
        if (AI_DATA->abilities[battlerAtk] == ABILITY_PRANKSTER && IS_BATTLER_OF_TYPE(battlerDef, TYPE_DARK) && IS_MOVE_STATUS(move)
          && !(moveTarget & (MOVE_TARGET_OPPONENTS_FIELD | MOVE_TARGET_USER)))
            RETURN_SCORE_MINUS(10);
        #endif
        
        // terrain & effect checks
        if (AI_IsTerrainAffected(battlerDef, STATUS_FIELD_ELECTRIC_TERRAIN))
        {
            if (moveEffect == EFFECT_SLEEP || moveEffect == EFFECT_YAWN)
                RETURN_SCORE_MINUS(20);
        }
        
        if (AI_IsTerrainAffected(battlerDef, STATUS_FIELD_MISTY_TERRAIN))
        {
            if (IsNonVolatileStatusMoveEffect(moveEffect) || IsConfusionMoveEffect(moveEffect))
                RETURN_SCORE_MINUS(20);
        }
        
        if (AI_IsTerrainAffected(battlerAtk, STATUS_FIELD_PSYCHIC_TERRAIN) && atkPriority > 0)
        {
            RETURN_SCORE_MINUS(20);
        }
    } // end check MOVE_TARGET_USER
    
// the following checks apply to any target (including user)
    
    // throat chop check
    if (gDisableStructs[battlerAtk].throatChopTimer && TestMoveFlags(move, FLAG_SOUND))
        return 0; // Can't even select move at all
    // heal block check
    if (gStatuses3[battlerAtk] & STATUS3_HEAL_BLOCK && IsHealBlockPreventingMove(battlerAtk, move))
        return 0; // Can't even select heal blocked move
    // primal weather check
    if (WEATHER_HAS_EFFECT)
    {
        if (gBattleWeather & B_WEATHER_PRIMAL_ANY)
        {
            switch (move)
            {
                case MOVE_SUNNY_DAY:
                case MOVE_RAIN_DANCE:
                case MOVE_HAIL:
                case MOVE_SANDSTORM:
                    RETURN_SCORE_MINUS(30);
            }
        }

        if (!IS_MOVE_STATUS(move))
        {
            if (gBattleWeather & B_WEATHER_SUN_PRIMAL)
            {
                if (moveType == TYPE_WATER)
                    RETURN_SCORE_MINUS(30);
            }
            else if (gBattleWeather & B_WEATHER_RAIN_PRIMAL)
            {
                if (moveType == TYPE_FIRE)
                    RETURN_SCORE_MINUS(30);
            }
        }
    }
    
    // check move effects
    switch (moveEffect)
    {
        case EFFECT_HIT:
        default:
            break;  // check move damage
        case EFFECT_SLEEP:
            if (!AI_CanPutToSleep(battlerAtk, battlerDef, AI_DATA->abilities[battlerDef], move, AI_DATA->partnerMove))
                score -= 10;
            break;
        case EFFECT_EXPLOSION:
            if (!(AI_THINKING_STRUCT->aiFlags & AI_FLAG_WILL_SUICIDE))
                score -= 2;
            
            if (effectiveness == AI_EFFECTIVENESS_x0)
            {
                score -= 10;
            }
            else if (IsAbilityOnField(ABILITY_DAMP) && !DoesBattlerIgnoreAbilityChecks(AI_DATA->abilities[battlerAtk], move))
            {
                score -= 10;
            }
            else if (CountUsablePartyMons(battlerAtk) == 0)
            {
                if (CountUsablePartyMons(battlerDef) != 0)
                    score -= 10;
                else
                    score--;
            }
            break;
        case EFFECT_DREAM_EATER:
            if (!(gBattleMons[battlerDef].status1 & STATUS1_SLEEP) || AI_DATA->abilities[battlerDef] == ABILITY_COMATOSE)
                score -= 8;
            else if (effectiveness == AI_EFFECTIVENESS_x0)
                score -= 10;
            break;
    // stat raising effects
        case EFFECT_ATTACK_UP:
        case EFFECT_ATTACK_UP_2:
            if (!BattlerStatCanRise(battlerAtk, AI_DATA->abilities[battlerAtk], STAT_ATK) || !HasMoveWithSplit(battlerAtk, SPLIT_PHYSICAL))
                score -= 10;
            break;
        case EFFECT_STUFF_CHEEKS:
            if (ItemId_GetPocket(gBattleMons[battlerAtk].item) != POCKET_BERRIES)
                return 0;   // cannot even select
            //fallthrough
        case EFFECT_DEFENSE_UP:
        case EFFECT_DEFENSE_UP_2:
        case EFFECT_DEFENSE_UP_3:
        case EFFECT_DEFENSE_CURL:
            if (!BattlerStatCanRise(battlerAtk, AI_DATA->abilities[battlerAtk], STAT_DEF))
                score -= 10;
            break;
        case EFFECT_SPECIAL_ATTACK_UP:
        case EFFECT_SPECIAL_ATTACK_UP_2:
        case EFFECT_SPECIAL_ATTACK_UP_3:
            if (!BattlerStatCanRise(battlerAtk, AI_DATA->abilities[battlerAtk], STAT_SPATK) || !HasMoveWithSplit(battlerAtk, SPLIT_SPECIAL))
                score -= 10;
            break;
        case EFFECT_SPECIAL_DEFENSE_UP: 
        case EFFECT_SPECIAL_DEFENSE_UP_2:
            if (!BattlerStatCanRise(battlerAtk, AI_DATA->abilities[battlerAtk], STAT_SPDEF))
                score -= 10;
            break;
        case EFFECT_ACCURACY_UP:
        case EFFECT_ACCURACY_UP_2:
            if (!BattlerStatCanRise(battlerAtk, AI_DATA->abilities[battlerAtk], STAT_ACC))
                score -= 10;
            break;
        case EFFECT_EVASION_UP:
        case EFFECT_EVASION_UP_2:
        case EFFECT_MINIMIZE:
            if (!BattlerStatCanRise(battlerAtk, AI_DATA->abilities[battlerAtk], STAT_EVASION))
                score -= 10;
            break;
        case EFFECT_COSMIC_POWER:
            if (!BattlerStatCanRise(battlerAtk, AI_DATA->abilities[battlerAtk], STAT_DEF))
                score -= 10;
            else if (!BattlerStatCanRise(battlerAtk, AI_DATA->abilities[battlerAtk], STAT_SPDEF))
                score -= 8;
            break;
        case EFFECT_BULK_UP:
            if (!BattlerStatCanRise(battlerAtk, AI_DATA->abilities[battlerAtk], STAT_ATK) || !HasMoveWithSplit(battlerAtk, SPLIT_PHYSICAL))
                score -= 10;
            else if (!BattlerStatCanRise(battlerAtk, AI_DATA->abilities[battlerAtk], STAT_DEF))
                score -= 8;
            break;
        case EFFECT_CALM_MIND:
            if (!BattlerStatCanRise(battlerAtk, AI_DATA->abilities[battlerAtk], STAT_SPATK))
                score -= 10;
            else if (!BattlerStatCanRise(battlerAtk, AI_DATA->abilities[battlerAtk], STAT_SPDEF))
                score -= 8;
            break;
        case EFFECT_DRAGON_DANCE:
            if (!BattlerStatCanRise(battlerAtk, AI_DATA->abilities[battlerAtk], STAT_ATK) || !HasMoveWithSplit(battlerAtk, SPLIT_PHYSICAL))
                score -= 10;
            else if (!BattlerStatCanRise(battlerAtk, AI_DATA->abilities[battlerAtk], STAT_SPEED))
                score -= 8;
            break;
        case EFFECT_COIL:
            if (!BattlerStatCanRise(battlerAtk, AI_DATA->abilities[battlerAtk], STAT_ACC))
                score -= 10;
            else if (!BattlerStatCanRise(battlerAtk, AI_DATA->abilities[battlerAtk], STAT_ATK) || !HasMoveWithSplit(battlerAtk, SPLIT_PHYSICAL))
                score -= 8;
            else if (!BattlerStatCanRise(battlerAtk, AI_DATA->abilities[battlerAtk], STAT_DEF))
                score -= 6;
            break;
        case EFFECT_ATTACK_ACCURACY_UP: //hone claws
            if (AI_DATA->abilities[battlerAtk] != ABILITY_CONTRARY)
            {
                if (gBattleMons[battlerAtk].statStages[STAT_ATK] >= MAX_STAT_STAGE
                  && (gBattleMons[battlerAtk].statStages[STAT_ACC] >= MAX_STAT_STAGE || !HasMoveWithSplit(battlerAtk, SPLIT_PHYSICAL)))
                    score -= 10;
                break;
            }
            else
            {
                score -= 10;
            }
            break;
        case EFFECT_CHARGE:
            if (gStatuses3[battlerAtk] & STATUS3_CHARGED_UP)
                score -= 20;
            else if (!HasMoveWithType(battlerAtk, TYPE_ELECTRIC))
                score -= 10;
            else if (!BattlerStatCanRise(battlerAtk, AI_DATA->abilities[battlerAtk], STAT_SPDEF))
                score -= 5;
            break;
        case EFFECT_QUIVER_DANCE:
        case EFFECT_GEOMANCY:
            if (gBattleMons[battlerAtk].statStages[STAT_SPATK] >= MAX_STAT_STAGE || !HasMoveWithSplit(battlerAtk, SPLIT_SPECIAL))
                score -= 10;
            else if (!BattlerStatCanRise(battlerAtk, AI_DATA->abilities[battlerAtk], STAT_SPEED))
                score -= 8;
            else if (!BattlerStatCanRise(battlerAtk, AI_DATA->abilities[battlerAtk], STAT_SPDEF))
                score -= 6;
            break;
        case EFFECT_SHIFT_GEAR:
            if (!BattlerStatCanRise(battlerAtk, AI_DATA->abilities[battlerAtk], STAT_ATK) || !HasMoveWithSplit(battlerAtk, SPLIT_PHYSICAL))
                score -= 10;
            else if (!BattlerStatCanRise(battlerAtk, AI_DATA->abilities[battlerAtk], STAT_SPEED))
                score -= 8;
            break;
        case EFFECT_SHELL_SMASH:
            if (AI_DATA->abilities[battlerAtk] == ABILITY_CONTRARY)
            {
                if (!BattlerStatCanRise(battlerAtk, AI_DATA->abilities[battlerAtk], STAT_DEF))
                    score -= 10;
                else if (!BattlerStatCanRise(battlerAtk, AI_DATA->abilities[battlerAtk], STAT_SPDEF))
                    score -= 8;
            }
            else
            {
                if (!BattlerStatCanRise(battlerAtk, AI_DATA->abilities[battlerAtk], STAT_ATK) || !HasMoveWithSplit(battlerAtk, SPLIT_PHYSICAL))
                    score -= 10;
                else if (!BattlerStatCanRise(battlerAtk, AI_DATA->abilities[battlerAtk], STAT_SPATK) || !HasMoveWithSplit(battlerAtk, SPLIT_SPECIAL))
                    score -= 8;
                else if (!BattlerStatCanRise(battlerAtk, AI_DATA->abilities[battlerAtk], STAT_SPEED))
                    score -= 6;
            }
            break;
        case EFFECT_GROWTH:
        case EFFECT_ATTACK_SPATK_UP:    // work up
            if (!BattlerStatCanRise(battlerAtk, AI_DATA->abilities[battlerAtk], STAT_ATK) || !HasMoveWithSplit(battlerAtk, SPLIT_PHYSICAL))
                score -= 10;
            else if (!BattlerStatCanRise(battlerAtk, AI_DATA->abilities[battlerAtk], STAT_SPATK) || !HasMoveWithSplit(battlerAtk, SPLIT_SPECIAL))
                score -= 8;
            break;
        case EFFECT_ROTOTILLER:
            if (isDoubleBattle)
            {
                if (!(IS_BATTLER_OF_TYPE(battlerAtk, TYPE_GRASS)
                  && AI_IsBattlerGrounded(battlerAtk)
                  && (BattlerStatCanRise(battlerAtk, AI_DATA->abilities[battlerAtk], STAT_ATK) || BattlerStatCanRise(battlerAtk, AI_DATA->abilities[battlerAtk], STAT_SPATK)))
                  && !(IS_BATTLER_OF_TYPE(BATTLE_PARTNER(battlerAtk), TYPE_GRASS)
                  && AI_IsBattlerGrounded(BATTLE_PARTNER(battlerAtk))
                  && AI_DATA->abilities[BATTLE_PARTNER(battlerAtk)] != ABILITY_CONTRARY
                  && (BattlerStatCanRise(BATTLE_PARTNER(battlerAtk), AI_DATA->abilities[BATTLE_PARTNER(battlerAtk)], STAT_ATK)
                   || BattlerStatCanRise(BATTLE_PARTNER(battlerAtk), AI_DATA->abilities[BATTLE_PARTNER(battlerAtk)], STAT_SPATK))))
                {
                    score -= 10;
                }
            }
            else if (!(IS_BATTLER_OF_TYPE(battlerAtk, TYPE_GRASS)
              && AI_IsBattlerGrounded(battlerAtk)
              && (BattlerStatCanRise(battlerAtk, AI_DATA->abilities[battlerAtk], STAT_ATK) || BattlerStatCanRise(battlerAtk, AI_DATA->abilities[battlerAtk], STAT_SPATK))))
            {
                score -= 10;
            }
            break;
        case EFFECT_GEAR_UP:
            if (AI_DATA->abilities[battlerAtk] == ABILITY_PLUS || AI_DATA->abilities[battlerAtk] == ABILITY_MINUS)
            {
                // same as growth, work up
                if (!BattlerStatCanRise(battlerAtk, AI_DATA->abilities[battlerAtk], STAT_ATK) || !HasMoveWithSplit(battlerAtk, SPLIT_PHYSICAL))
                    score -= 10;
                else if (!BattlerStatCanRise(battlerAtk, AI_DATA->abilities[battlerAtk], STAT_SPATK) || !HasMoveWithSplit(battlerAtk, SPLIT_SPECIAL))
                    score -= 8;
                break;
            }
            else if (!isDoubleBattle)
            {
                score -= 10;    // no partner and our stats wont rise, so don't use
            }

            if (isDoubleBattle)
            {
                if (AI_DATA->abilities[BATTLE_PARTNER(battlerAtk)] == ABILITY_PLUS || AI_DATA->abilities[BATTLE_PARTNER(battlerAtk)] == ABILITY_MINUS)
                {
                    if ((!BattlerStatCanRise(BATTLE_PARTNER(battlerAtk), AI_DATA->abilities[BATTLE_PARTNER(battlerAtk)], STAT_ATK) || !HasMoveWithSplit(battlerAtk, SPLIT_PHYSICAL))
                      && (!BattlerStatCanRise(BATTLE_PARTNER(battlerAtk), AI_DATA->abilities[BATTLE_PARTNER(battlerAtk)], STAT_SPATK) || !HasMoveWithSplit(battlerAtk, SPLIT_SPECIAL)))
                        score -= 10;
                }
                else if (AI_DATA->abilities[battlerAtk] != ABILITY_PLUS && AI_DATA->abilities[battlerAtk] != ABILITY_MINUS)
                {
                    score -= 10;    // nor our or our partner's ability is plus/minus
                }
            }
            break;
        case EFFECT_ACUPRESSURE:
            if (DoesSubstituteBlockMove(battlerAtk, battlerDef, move) || AreBattlersStatsMaxed(battlerDef))
                score -= 10;
            break;
        case EFFECT_MAGNETIC_FLUX:
            if (AI_DATA->abilities[battlerAtk] == ABILITY_PLUS || AI_DATA->abilities[battlerAtk] == ABILITY_MINUS)
            {
                if (!BattlerStatCanRise(battlerAtk, AI_DATA->abilities[battlerAtk], STAT_DEF))
                    score -= 10;
                else if (!BattlerStatCanRise(battlerAtk, AI_DATA->abilities[battlerAtk], STAT_SPDEF))
                    score -= 8;
            }
            else if (!isDoubleBattle)
            {
                score -= 10;    // our stats wont rise from this move
            }

            if (isDoubleBattle)
            {
                if (AI_DATA->abilities[BATTLE_PARTNER(battlerAtk)] == ABILITY_PLUS || AI_DATA->abilities[BATTLE_PARTNER(battlerAtk)] == ABILITY_MINUS)
                {
                    if (!BattlerStatCanRise(BATTLE_PARTNER(battlerAtk), AI_DATA->abilities[BATTLE_PARTNER(battlerAtk)], STAT_DEF))
                        score -= 10;
                    else if (!BattlerStatCanRise(BATTLE_PARTNER(battlerAtk), AI_DATA->abilities[BATTLE_PARTNER(battlerAtk)], STAT_SPDEF))
                        score -= 8;
                }
                else if (AI_DATA->abilities[battlerAtk] != ABILITY_PLUS && AI_DATA->abilities[battlerAtk] != ABILITY_MINUS)
                {
                    score -= 10;    // nor our or our partner's ability is plus/minus
                }
            }
            break;
    // stat lowering effects
        case EFFECT_ATTACK_DOWN:
        case EFFECT_ATTACK_DOWN_2:
            if (!ShouldLowerStat(battlerDef, AI_DATA->abilities[battlerDef], STAT_ATK)) //|| !HasMoveWithSplit(battlerDef, SPLIT_PHYSICAL))
                score -= 10;
            else if (AI_DATA->abilities[battlerDef] == ABILITY_HYPER_CUTTER)
                score -= 10;
            break;
        case EFFECT_DEFENSE_DOWN:
        case EFFECT_DEFENSE_DOWN_2:
            if (!ShouldLowerStat(battlerDef, AI_DATA->abilities[battlerDef], STAT_DEF))
                score -= 10;
            break;
        case EFFECT_SPEED_DOWN:
        case EFFECT_SPEED_DOWN_2:
            if (!ShouldLowerStat(battlerDef, AI_DATA->abilities[battlerDef], STAT_SPEED))
                score -= 10;
            else if (AI_DATA->abilities[battlerDef] == ABILITY_SPEED_BOOST)
                score -= 10;
            break;
        case EFFECT_SPECIAL_ATTACK_DOWN:
        case EFFECT_SPECIAL_ATTACK_DOWN_2:
            if (!ShouldLowerStat(battlerDef, AI_DATA->abilities[battlerDef], STAT_SPATK)) //|| !HasMoveWithSplit(battlerDef, SPLIT_SPECIAL))
                score -= 10;
            break;
        case EFFECT_SPECIAL_DEFENSE_DOWN:
        case EFFECT_SPECIAL_DEFENSE_DOWN_2:
            if (!ShouldLowerStat(battlerDef, AI_DATA->abilities[battlerDef], STAT_SPDEF))
                score -= 10;
            break;
        case EFFECT_ACCURACY_DOWN:
        case EFFECT_ACCURACY_DOWN_2:
            if (!ShouldLowerStat(battlerDef, AI_DATA->abilities[battlerDef], STAT_ACC))
                score -= 10;
            else if (AI_DATA->abilities[battlerDef] == ABILITY_KEEN_EYE)
                score -= 8;
            break;
        case EFFECT_EVASION_DOWN:
        case EFFECT_EVASION_DOWN_2:
            if (!ShouldLowerStat(battlerDef, AI_DATA->abilities[battlerDef], STAT_EVASION))
                score -= 10;
            break;
        case EFFECT_TICKLE:
            if (!ShouldLowerStat(battlerDef, AI_DATA->abilities[battlerDef], STAT_ATK))
                score -= 10;
            else if (!ShouldLowerStat(battlerDef, AI_DATA->abilities[battlerDef], STAT_DEF))
                score -= 8;
            break;
        case EFFECT_VENOM_DRENCH:
            if (!(gBattleMons[battlerDef].status1 & STATUS1_PSN_ANY))
            {
                score -= 10;
            }
            else
            {
                if (!ShouldLowerStat(battlerDef, AI_DATA->abilities[battlerDef], STAT_SPEED))
                    score -= 10;
                else if (!ShouldLowerStat(battlerDef, AI_DATA->abilities[battlerDef], STAT_SPATK))
                    score -= 8;
                else if (!ShouldLowerStat(battlerDef, AI_DATA->abilities[battlerDef], STAT_ATK))
                    score -= 6;
            }
            break;
        case EFFECT_NOBLE_ROAR:
            if (!ShouldLowerStat(battlerDef, AI_DATA->abilities[battlerDef], STAT_SPATK))
                score -= 10;
            else if (!ShouldLowerStat(battlerDef, AI_DATA->abilities[battlerDef], STAT_ATK))
                score -= 8;
            break;
        case EFFECT_CAPTIVATE:
            {
                u8 atkGender = GetGenderFromSpeciesAndPersonality(gBattleMons[battlerAtk].species, gBattleMons[battlerAtk].personality);
                u8 defGender = GetGenderFromSpeciesAndPersonality(gBattleMons[battlerDef].species, gBattleMons[battlerDef].personality);
                if (atkGender == MON_GENDERLESS || defGender == MON_GENDERLESS || atkGender == defGender)
                    score -= 10;
            }
            break;
    // other
        case EFFECT_HAZE:
            if (PartnerHasSameMoveEffectWithoutTarget(BATTLE_PARTNER(battlerAtk), move, AI_DATA->partnerMove))
            {
                score -= 10;    // partner already using haze
            }
            else
            {
                for (i = STAT_ATK; i < NUM_BATTLE_STATS; i++)
                {
                    if (gBattleMons[battlerAtk].statStages[i] > DEFAULT_STAT_STAGE || gBattleMons[BATTLE_PARTNER(battlerAtk)].statStages[i] > DEFAULT_STAT_STAGE)
                        score -= 10;  // Don't want to reset our boosted stats
                }
                for (i = STAT_ATK; i < NUM_BATTLE_STATS; i++)
                {
                    if (gBattleMons[battlerDef].statStages[i] < DEFAULT_STAT_STAGE || gBattleMons[BATTLE_PARTNER(battlerDef)].statStages[i] < DEFAULT_STAT_STAGE)
                        score -= 10; //Don't want to reset enemy lowered stats
                }
            }
            break;
        //case EFFECT_BIDE:
        //case EFFECT_SUPER_FANG:
        //case EFFECT_RECHARGE:
        case EFFECT_LEVEL_DAMAGE:
        case EFFECT_PSYWAVE:
        //case EFFECT_COUNTER:
        //case EFFECT_FLAIL:
        case EFFECT_RETURN:
        case EFFECT_PRESENT:
        case EFFECT_FRUSTRATION:
        case EFFECT_SONICBOOM:
        //case EFFECT_MIRROR_COAT:
        case EFFECT_SKULL_BASH:
        case EFFECT_FOCUS_PUNCH:
        case EFFECT_SUPERPOWER:
        //case EFFECT_ENDEAVOR:
        case EFFECT_LOW_KICK:
            // AI_CBM_HighRiskForDamage
            if (AI_DATA->abilities[battlerDef] == ABILITY_WONDER_GUARD && effectiveness < AI_EFFECTIVENESS_x2)
                score -= 10;            
            break;
        case EFFECT_COUNTER:
        case EFFECT_MIRROR_COAT:
            if (IsBattlerIncapacitated(battlerDef, AI_DATA->abilities[battlerDef]) || gBattleMons[battlerDef].status2 & (STATUS2_INFATUATION | STATUS2_CONFUSION))
                score--;
            if (predictedMove == MOVE_NONE || GetBattleMoveSplit(predictedMove) == SPLIT_STATUS
              || DoesSubstituteBlockMove(battlerAtk, BATTLE_PARTNER(battlerDef), predictedMove))
                score -= 10;
            break;
        
        case EFFECT_ROAR:
            if (CountUsablePartyMons(battlerDef) == 0)
                score -= 10;
            else if (AI_DATA->abilities[battlerDef] == ABILITY_SUCTION_CUPS)
                score -= 10;
            break;
        case EFFECT_TOXIC_THREAD:
            if (!ShouldLowerStat(battlerDef, AI_DATA->abilities[battlerDef], STAT_SPEED))
                score--;    // may still want to just poison
            //fallthrough
        case EFFECT_POISON:
        case EFFECT_TOXIC:
            if (!AI_CanPoison(battlerAtk, battlerDef, AI_DATA->abilities[battlerDef], move, AI_DATA->partnerMove))
                score -= 10;
            break;
        case EFFECT_LIGHT_SCREEN:
            if (gSideStatuses[GetBattlerSide(battlerAtk)] & SIDE_STATUS_LIGHTSCREEN
              || PartnerHasSameMoveEffectWithoutTarget(BATTLE_PARTNER(battlerAtk), move, AI_DATA->partnerMove))
                score -= 10;
            break;
        case EFFECT_REFLECT:
            if (gSideStatuses[GetBattlerSide(battlerAtk)] & SIDE_STATUS_REFLECT
              || PartnerHasSameMoveEffectWithoutTarget(BATTLE_PARTNER(battlerAtk), move, AI_DATA->partnerMove))
                score -= 10;
            break;
        case EFFECT_AURORA_VEIL:
            if (gSideStatuses[GetBattlerSide(battlerAtk)] & SIDE_STATUS_AURORA_VEIL
              || PartnerHasSameMoveEffectWithoutTarget(BATTLE_PARTNER(battlerAtk), move, AI_DATA->partnerMove)
              || !(gBattleWeather & B_WEATHER_HAIL))
                score -= 10;
            break;
        case EFFECT_OHKO:
            if (B_SHEER_COLD_IMMUNITY >= GEN_7
              && move == MOVE_SHEER_COLD
              && IS_BATTLER_OF_TYPE(battlerDef, TYPE_ICE))
                return 0;
            if (!ShouldTryOHKO(battlerAtk, battlerDef, AI_DATA->abilities[battlerAtk], AI_DATA->abilities[battlerDef], move))
                score -= 10;
            break;
        case EFFECT_MIST:
            if (gSideStatuses[GetBattlerSide(battlerAtk)] & SIDE_STATUS_MIST
              || PartnerHasSameMoveEffectWithoutTarget(BATTLE_PARTNER(battlerAtk), move, AI_DATA->partnerMove))
                score -= 10;
            break;
        case EFFECT_FOCUS_ENERGY:
            if (gBattleMons[battlerAtk].status2 & STATUS2_FOCUS_ENERGY)
                score -= 10;
            break;
        case EFFECT_CONFUSE:
        case EFFECT_SWAGGER:
        case EFFECT_FLATTER:
            if (!AI_CanConfuse(battlerAtk, battlerDef, AI_DATA->abilities[battlerDef], BATTLE_PARTNER(battlerAtk), move, AI_DATA->partnerMove))
                score -= 10;
            break;
        case EFFECT_PARALYZE:
            if (!AI_CanParalyze(battlerAtk, battlerDef, AI_DATA->abilities[battlerDef], move, AI_DATA->partnerMove))
                score -= 10;
            break;
        case EFFECT_SUBSTITUTE:
            if (gBattleMons[battlerAtk].status2 & STATUS2_SUBSTITUTE || AI_DATA->abilities[battlerDef] == ABILITY_INFILTRATOR)
                score -= 8;
            else if (AI_DATA->hpPercents[battlerAtk] <= 25)
                score -= 10;
            else if (B_SOUND_SUBSTITUTE >= GEN_6 && TestMoveFlagsInMoveset(battlerDef, FLAG_SOUND))
                score -= 8;
            break;
        case EFFECT_LEECH_SEED:
            if (gStatuses3[battlerDef] & STATUS3_LEECHSEED
             || IS_BATTLER_OF_TYPE(battlerDef, TYPE_GRASS)
             || DoesPartnerHaveSameMoveEffect(BATTLE_PARTNER(battlerAtk), battlerDef, move, AI_DATA->partnerMove))
                score -= 10;
            else if (AI_DATA->abilities[battlerDef] == ABILITY_LIQUID_OOZE)
                score -= 3;
            break;
        case EFFECT_DISABLE:
            if (gDisableStructs[battlerDef].disableTimer == 0
              && (B_MENTAL_HERB >= GEN_5 && AI_DATA->holdEffects[battlerDef] != HOLD_EFFECT_MENTAL_HERB)
              && !PartnerHasSameMoveEffectWithoutTarget(BATTLE_PARTNER(battlerAtk), move, AI_DATA->partnerMove))
            {
                if (AI_WhoStrikesFirst(battlerAtk, battlerDef, move) == AI_IS_FASTER) // Attacker should go first
                {
                    if (gLastMoves[battlerDef] == MOVE_NONE || gLastMoves[battlerDef] == 0xFFFF)
                        score -= 10;    // no anticipated move to disable
                }
                else if (predictedMove == MOVE_NONE)
                {
                    score -= 10;
                }
            }
            else
            {
                score -= 10;
            }
            break;
        case EFFECT_ENCORE:
            if (gDisableStructs[battlerDef].encoreTimer == 0
              && (B_MENTAL_HERB >= GEN_5 && AI_DATA->holdEffects[battlerDef] != HOLD_EFFECT_MENTAL_HERB)
              && !DoesPartnerHaveSameMoveEffect(BATTLE_PARTNER(battlerAtk), battlerDef, move, AI_DATA->partnerMove))
            {
                if (AI_WhoStrikesFirst(battlerAtk, battlerDef, move) == AI_IS_FASTER) // Attacker should go first
                {
                    if (gLastMoves[battlerDef] == MOVE_NONE || gLastMoves[battlerDef] == 0xFFFF)
                        score -= 10;    // no anticipated move to encore
                }
                else if (predictedMove == MOVE_NONE)
                {
                    score -= 10;
                }
            }
            else
            {
                score -= 10;
            }
            break;
        case EFFECT_SNORE:
        case EFFECT_SLEEP_TALK:
            if (IsWakeupTurn(battlerAtk) || (!(gBattleMons[battlerAtk].status1 & STATUS1_SLEEP) || AI_DATA->abilities[battlerAtk] != ABILITY_COMATOSE))
                score -= 10;    // if mon will wake up, is not asleep, or is not comatose
            break;
        case EFFECT_MEAN_LOOK:
            if (IsBattlerTrapped(battlerDef, TRUE) || DoesPartnerHaveSameMoveEffect(BATTLE_PARTNER(battlerAtk), battlerDef, move, AI_DATA->partnerMove))
                score -= 10;
            break;
        case EFFECT_NIGHTMARE:
            if (gBattleMons[battlerDef].status2 & STATUS2_NIGHTMARE)
                score -= 10;
            else if (!(gBattleMons[battlerDef].status1 & STATUS1_SLEEP) || AI_DATA->abilities[battlerDef] == ABILITY_COMATOSE)
                score -= 8;
            else if (DoesPartnerHaveSameMoveEffect(BATTLE_PARTNER(battlerAtk), battlerDef, move, AI_DATA->partnerMove))
                score -= 10;
            break;
        case EFFECT_CURSE:
            if (IS_BATTLER_OF_TYPE(battlerAtk, TYPE_GHOST))
            {
                if (gBattleMons[battlerDef].status2 & STATUS2_CURSED
                  || DoesPartnerHaveSameMoveEffect(BATTLE_PARTNER(battlerAtk), battlerDef, move, AI_DATA->partnerMove))
                    score -= 10;
                else if (AI_DATA->hpPercents[battlerAtk] <= 50)
                    score -= 6;
            }
            else // regular curse
            {
                if (!BattlerStatCanRise(battlerAtk, AI_DATA->abilities[battlerAtk], STAT_ATK) || !HasMoveWithSplit(battlerAtk, SPLIT_PHYSICAL))
                    score -= 10;
                else if (!BattlerStatCanRise(battlerAtk, AI_DATA->abilities[battlerAtk], STAT_DEF))
                    score -= 8;
            }
            break;
        case EFFECT_SPIKES:
            if (gSideTimers[GetBattlerSide(battlerDef)].spikesAmount >= 3)
                score -= 10;
            else if (PartnerMoveIsSameNoTarget(BATTLE_PARTNER(battlerAtk), move, AI_DATA->partnerMove) 
              && gSideTimers[GetBattlerSide(battlerDef)].spikesAmount == 2)
                score -= 10; // only one mon needs to set up the last layer of Spikes
            break;
        case EFFECT_STEALTH_ROCK:
            if (gSideTimers[GetBattlerSide(battlerDef)].stealthRockAmount > 0
              || PartnerMoveIsSameNoTarget(BATTLE_PARTNER(battlerAtk), move, AI_DATA->partnerMove)) //Only one mon needs to set up Stealth Rocks
                score -= 10;
            break;
        case EFFECT_TOXIC_SPIKES:
            if (gSideTimers[GetBattlerSide(battlerDef)].toxicSpikesAmount >= 2)
                score -= 10;
            else if (PartnerMoveIsSameNoTarget(BATTLE_PARTNER(battlerAtk), move, AI_DATA->partnerMove) && gSideTimers[GetBattlerSide(battlerDef)].toxicSpikesAmount == 1)
                score -= 10; // only one mon needs to set up the last layer of Toxic Spikes
            break;
        case EFFECT_STICKY_WEB:
            if (gSideTimers[GetBattlerSide(battlerDef)].stickyWebAmount)
                score -= 10;
            else if (PartnerMoveIsSameNoTarget(BATTLE_PARTNER(battlerAtk), move, AI_DATA->partnerMove) && gSideTimers[GetBattlerSide(battlerDef)].stickyWebAmount)
                score -= 10; // only one mon needs to set up Sticky Web
            break;
        case EFFECT_FORESIGHT:
            if (gBattleMons[battlerDef].status2 & STATUS2_FORESIGHT)
                score -= 10;
            else if (gBattleMons[battlerDef].statStages[STAT_EVASION] <= 4
              || !(IS_BATTLER_OF_TYPE(battlerDef, TYPE_GHOST))
              || DoesPartnerHaveSameMoveEffect(BATTLE_PARTNER(battlerAtk), battlerDef, move, AI_DATA->partnerMove))
                score -= 9;
            break;
        case EFFECT_PERISH_SONG:
            if (isDoubleBattle)
            {
                if (CountUsablePartyMons(battlerAtk) == 0
                  && AI_DATA->abilities[battlerAtk] != ABILITY_SOUNDPROOF
                  && AI_DATA->abilities[BATTLE_PARTNER(battlerAtk)] != ABILITY_SOUNDPROOF
                  && CountUsablePartyMons(FOE(battlerAtk)) >= 1)
                {
                    score -= 10; //Don't wipe your team if you're going to lose
                }
                else if ((!IsBattlerAlive(FOE(battlerAtk)) || AI_DATA->abilities[FOE(battlerAtk)] == ABILITY_SOUNDPROOF
                  || gStatuses3[FOE(battlerAtk)] & STATUS3_PERISH_SONG)
                  && (!IsBattlerAlive(BATTLE_PARTNER(FOE(battlerAtk))) || AI_DATA->abilities[BATTLE_PARTNER(FOE(battlerAtk))] == ABILITY_SOUNDPROOF
                  || gStatuses3[BATTLE_PARTNER(FOE(battlerAtk))] & STATUS3_PERISH_SONG))
                {
                    score -= 10; //Both enemies are perish songed
                }
                else if (DoesPartnerHaveSameMoveEffect(BATTLE_PARTNER(battlerAtk), battlerDef, move, AI_DATA->partnerMove))
                {
                    score -= 10;
                }
            }
            else
            {
                if (CountUsablePartyMons(battlerAtk) == 0 && AI_DATA->abilities[battlerAtk] != ABILITY_SOUNDPROOF
                  && CountUsablePartyMons(battlerDef) >= 1)
                    score -= 10;

                if (gStatuses3[FOE(battlerAtk)] & STATUS3_PERISH_SONG || AI_DATA->abilities[FOE(battlerAtk)] == ABILITY_SOUNDPROOF)
                    score -= 10;
            }
            break;
        case EFFECT_SANDSTORM:
            if (gBattleWeather & (B_WEATHER_SANDSTORM | B_WEATHER_PRIMAL_ANY)
             || PartnerMoveEffectIsWeather(BATTLE_PARTNER(battlerAtk), AI_DATA->partnerMove))
                score -= 8;
            break;
        case EFFECT_SUNNY_DAY:
            if (gBattleWeather & (B_WEATHER_SUN | B_WEATHER_PRIMAL_ANY)
             || PartnerMoveEffectIsWeather(BATTLE_PARTNER(battlerAtk), AI_DATA->partnerMove))
                score -= 8;
            break;
        case EFFECT_RAIN_DANCE:
            if (gBattleWeather & (B_WEATHER_RAIN | B_WEATHER_PRIMAL_ANY)
             || PartnerMoveEffectIsWeather(BATTLE_PARTNER(battlerAtk), AI_DATA->partnerMove))
                score -= 8;
            break;
        case EFFECT_HAIL:
            if (gBattleWeather & (B_WEATHER_HAIL | B_WEATHER_PRIMAL_ANY)
             || PartnerMoveEffectIsWeather(BATTLE_PARTNER(battlerAtk), AI_DATA->partnerMove))
                score -= 8;
            break;
        case EFFECT_ATTRACT:
            if (!AI_CanBeInfatuated(battlerAtk, battlerDef, AI_DATA->abilities[battlerDef],
             GetGenderFromSpeciesAndPersonality(gBattleMons[battlerAtk].species, gBattleMons[battlerAtk].personality),
             GetGenderFromSpeciesAndPersonality(gBattleMons[battlerDef].species, gBattleMons[battlerDef].personality)))
                score -= 10;
            break;
        case EFFECT_SAFEGUARD:
            if (gSideStatuses[GetBattlerSide(battlerAtk)] & SIDE_STATUS_SAFEGUARD
              || PartnerHasSameMoveEffectWithoutTarget(BATTLE_PARTNER(battlerAtk), move, AI_DATA->partnerMove))
                score -= 10;
            break;
        case EFFECT_MAGNITUDE:
            if (AI_DATA->abilities[battlerDef] == ABILITY_LEVITATE)
                score -= 10;
            break;
        case EFFECT_PARTING_SHOT:
            if (CountUsablePartyMons(battlerAtk) == 0)
                score -= 10;
            break;
        case EFFECT_BATON_PASS:
            if (CountUsablePartyMons(battlerAtk) == 0)
                score -= 10;
            else if (gBattleMons[battlerAtk].status2 & STATUS2_SUBSTITUTE
              || (gStatuses3[battlerAtk] & (STATUS3_ROOTED | STATUS3_AQUA_RING | STATUS3_MAGNET_RISE | STATUS3_POWER_TRICK))
              || AnyStatIsRaised(battlerAtk))
                break;
            else
                score -= 6;
            break;
        case EFFECT_HIT_ESCAPE:
            break;
        case EFFECT_RAPID_SPIN:
            if ((gBattleMons[battlerAtk].status2 & STATUS2_WRAPPED) || (gStatuses3[battlerAtk] & STATUS3_LEECHSEED))
                break;  // check damage/accuracy
            //Spin checks
            if (!(gSideStatuses[GetBattlerSide(battlerAtk)] & SIDE_STATUS_HAZARDS_ANY))
                score -= 6;
            break;
        case EFFECT_BELLY_DRUM:
            if (AI_DATA->abilities[battlerAtk] == ABILITY_CONTRARY)
                score -= 10;
            else if (AI_DATA->hpPercents[battlerAtk] <= 60)
                score -= 10;
            break;
        case EFFECT_FUTURE_SIGHT:
            if (gSideStatuses[GetBattlerSide(battlerDef)] & SIDE_STATUS_FUTUREATTACK
              || gSideStatuses[GetBattlerSide(battlerAtk)] & SIDE_STATUS_FUTUREATTACK)
                score -= 12;
            else
                score += 5;
            break;
        case EFFECT_TELEPORT:
            score -= 10;
            break;
        case EFFECT_FAKE_OUT:
            if (!gDisableStructs[battlerAtk].isFirstTurn)
            {
                score -= 10;
            }
            else if (move == MOVE_FAKE_OUT) // filter out first impression
            {
                if ((AI_DATA->holdEffects[battlerAtk] == HOLD_EFFECT_CHOICE_BAND || AI_DATA->abilities[battlerAtk] == ABILITY_GORILLA_TACTICS)
                  && (CountUsablePartyMons(battlerDef) > 0 || !CanIndexMoveFaintTarget(battlerAtk, battlerDef, AI_THINKING_STRUCT->movesetIndex, 0)))
                {
                    if (CountUsablePartyMons(battlerAtk) == 0)
                        score -= 10; // Don't lock the attacker into Fake Out if they can't switch out afterwards.
                }
            }
            break;
        case EFFECT_STOCKPILE:
            if (gDisableStructs[battlerAtk].stockpileCounter >= 3)
                score -= 10;
            break;
        case EFFECT_SPIT_UP:
            if (gDisableStructs[battlerAtk].stockpileCounter <= 1)
                score -= 10;
            break;
        case EFFECT_SWALLOW:
            if (gDisableStructs[battlerAtk].stockpileCounter == 0)
            {
                score -= 10;
            }
            else
            {
                if (AtMaxHp(battlerAtk))
                    score -= 10;
                else if (AI_DATA->hpPercents[battlerAtk] >= 80)
                    score -= 5; // do it if nothing better
            }
            break;
        case EFFECT_TORMENT:
            if (gBattleMons[battlerDef].status2 & STATUS2_TORMENT
              || DoesPartnerHaveSameMoveEffect(BATTLE_PARTNER(battlerAtk), battlerDef, move, AI_DATA->partnerMove))
            {
                score -= 10;
                break;
            }
            
            if (B_MENTAL_HERB >= GEN_5 && AI_DATA->holdEffects[battlerDef] == HOLD_EFFECT_MENTAL_HERB)
                score -= 6;
            break;
        case EFFECT_WILL_O_WISP:
            if (!AI_CanBurn(battlerAtk, battlerDef, AI_DATA->abilities[battlerDef], BATTLE_PARTNER(battlerAtk), move, AI_DATA->partnerMove))
                score -= 10;
            break;
        case EFFECT_MEMENTO:
            if (CountUsablePartyMons(battlerAtk) == 0 || DoesPartnerHaveSameMoveEffect(BATTLE_PARTNER(battlerAtk), battlerDef, move, AI_DATA->partnerMove))
                score -= 10;
            else if (gBattleMons[battlerDef].statStages[STAT_ATK] == MIN_STAT_STAGE && gBattleMons[battlerDef].statStages[STAT_SPATK] == MIN_STAT_STAGE)
                score -= 10;
            break;
        case EFFECT_FOLLOW_ME:
        case EFFECT_HELPING_HAND:
            if (!isDoubleBattle
              || !IsBattlerAlive(BATTLE_PARTNER(battlerAtk))
              || PartnerHasSameMoveEffectWithoutTarget(BATTLE_PARTNER(battlerAtk), move, AI_DATA->partnerMove)
              || (AI_DATA->partnerMove != MOVE_NONE && IS_MOVE_STATUS(AI_DATA->partnerMove))
              || *(gBattleStruct->monToSwitchIntoId + BATTLE_PARTNER(battlerAtk)) != PARTY_SIZE) //Partner is switching out.
                score -= 10;
            break;
        case EFFECT_TRICK:
        case EFFECT_KNOCK_OFF:
            if (AI_DATA->abilities[battlerDef] == ABILITY_STICKY_HOLD)
                score -= 10;
            break;
        case EFFECT_INGRAIN:
            if (gStatuses3[battlerAtk] & STATUS3_ROOTED)
                score -= 10;
            break;
        case EFFECT_AQUA_RING:
            if (gStatuses3[battlerAtk] & STATUS3_AQUA_RING)
                score -= 10;
            break;
        case EFFECT_RECYCLE:
            if (GetUsedHeldItem(battlerAtk) == 0 || gBattleMons[battlerAtk].item != 0)
                score -= 10;
            break;
        case EFFECT_IMPRISON:
            if (gStatuses3[battlerAtk] & STATUS3_IMPRISONED_OTHERS)
                score -= 10;
            break;
        case EFFECT_REFRESH:
            if (!(gBattleMons[battlerDef].status1 & (STATUS1_PSN_ANY | STATUS1_BURN | STATUS1_PARALYSIS)))
                score -= 10;
            break;
        case EFFECT_PSYCHO_SHIFT:
            if (gBattleMons[battlerAtk].status1 & STATUS1_PSN_ANY && !AI_CanPoison(battlerAtk, battlerDef, AI_DATA->abilities[battlerDef], move, AI_DATA->partnerMove))
                score -= 10;
            else if (gBattleMons[battlerAtk].status1 & STATUS1_BURN && !AI_CanBurn(battlerAtk, battlerDef,
              AI_DATA->abilities[battlerDef], BATTLE_PARTNER(battlerAtk), move, AI_DATA->partnerMove))
                score -= 10;
            else if (gBattleMons[battlerAtk].status1 & STATUS1_PARALYSIS && !AI_CanParalyze(battlerAtk, battlerDef, AI_DATA->abilities[battlerDef], move, AI_DATA->partnerMove))
                score -= 10;
            else if (gBattleMons[battlerAtk].status1 & STATUS1_SLEEP && !AI_CanPutToSleep(battlerAtk, battlerDef, AI_DATA->abilities[battlerDef], move, AI_DATA->partnerMove))
                score -= 10;
            else
                score -= 10;    // attacker has no status to transmit
            break;
        case EFFECT_MUD_SPORT:
            if (gFieldStatuses & STATUS_FIELD_MUDSPORT
              || gStatuses4[battlerAtk] & STATUS4_MUD_SPORT
              || PartnerHasSameMoveEffectWithoutTarget(BATTLE_PARTNER(battlerAtk), move, AI_DATA->partnerMove))
                score -= 10;
            break;
        case EFFECT_WATER_SPORT:
            if (gFieldStatuses & STATUS_FIELD_WATERSPORT
              || gStatuses4[battlerAtk] & STATUS4_WATER_SPORT
              || PartnerHasSameMoveEffectWithoutTarget(BATTLE_PARTNER(battlerAtk), move, AI_DATA->partnerMove))
                score -= 10;
            break;
        case EFFECT_ABSORB:
            if (AI_DATA->abilities[battlerDef] == ABILITY_LIQUID_OOZE)
                score -= 6;
            break;
        case EFFECT_STRENGTH_SAP:
            if (AI_DATA->abilities[battlerDef] == ABILITY_CONTRARY)
                score -= 10;
            else if (!ShouldLowerStat(battlerDef, AI_DATA->abilities[battlerDef], STAT_ATK))
                score -= 10;
            break;
        case EFFECT_COPYCAT:
        case EFFECT_MIRROR_MOVE:
            return AI_CheckBadMove(battlerAtk, battlerDef, predictedMove, score);
        case EFFECT_FLOWER_SHIELD:
            if (!IS_BATTLER_OF_TYPE(battlerAtk, TYPE_GRASS)
              && !(isDoubleBattle && IS_BATTLER_OF_TYPE(BATTLE_PARTNER(battlerAtk), TYPE_GRASS)))
                score -= 10;
            break;
        case EFFECT_AROMATIC_MIST:
            if (!isDoubleBattle || gBattleMons[BATTLE_PARTNER(battlerAtk)].hp == 0 || !BattlerStatCanRise(BATTLE_PARTNER(battlerAtk), AI_DATA->abilities[BATTLE_PARTNER(battlerAtk)], STAT_SPDEF))
                score -= 10;
            break;
        case EFFECT_BIDE:
            if (!HasDamagingMove(battlerDef)
              || AI_DATA->hpPercents[battlerAtk] < 30 //Close to death
              || gBattleMons[battlerDef].status1 & (STATUS1_SLEEP | STATUS1_FREEZE)) //No point in biding if can't take damage
                score -= 10;
            break;
        case EFFECT_HIT_SWITCH_TARGET:
            if (DoesPartnerHaveSameMoveEffect(BATTLE_PARTNER(battlerAtk), battlerDef, move, AI_DATA->partnerMove))
                score -= 10; // don't scare away pokemon twice
            else if (AI_DATA->hpPercents[battlerDef] < 10 && GetBattlerSecondaryDamage(battlerDef))
                score -= 10;    // don't blow away mon that will faint soon
            else if (gStatuses3[battlerDef] & STATUS3_PERISH_SONG)
                score -= 10;
            break;
        case EFFECT_CONVERSION:
            //Check first move type
            if (IS_BATTLER_OF_TYPE(battlerAtk, gBattleMoves[gBattleMons[battlerAtk].moves[0]].type))
                score -= 10;
            break;
        case EFFECT_REST:
            if (!AI_CanSleep(battlerAtk, AI_DATA->abilities[battlerAtk]))
                score -= 10;
            //fallthrough
        case EFFECT_RESTORE_HP:
        case EFFECT_SOFTBOILED:
        case EFFECT_ROOST:
            if (AtMaxHp(battlerAtk))
                score -= 10;
            else if (AI_DATA->hpPercents[battlerAtk] >= 90)
                score -= 9; //No point in healing, but should at least do it if nothing better
            break;
        case EFFECT_MORNING_SUN:
        case EFFECT_SYNTHESIS:
        case EFFECT_MOONLIGHT:
            if (AI_WeatherHasEffect() && (gBattleWeather & (B_WEATHER_RAIN | B_WEATHER_SANDSTORM | B_WEATHER_HAIL)))
                score -= 3;
            else if (AtMaxHp(battlerAtk))
                score -= 10;
            else if (AI_DATA->hpPercents[battlerAtk] >= 90)
                score -= 9; //No point in healing, but should at least do it if nothing better
            break;
        case EFFECT_PURIFY:
            if (!(gBattleMons[battlerDef].status1 & STATUS1_ANY))
                score -= 10;
            else if (battlerDef == BATTLE_PARTNER(battlerAtk))
                break; //Always heal your ally
            else if (AtMaxHp(battlerAtk))
                score -= 10;
            else if (AI_DATA->hpPercents[battlerAtk] >= 90)
                score -= 8; //No point in healing, but should at least do it if nothing better
            break;
        case EFFECT_SUPER_FANG:
            if (AI_DATA->hpPercents[battlerDef] < 50)
                score -= 4;
            break;
        case EFFECT_RECOIL_IF_MISS:
            if (AI_DATA->abilities[battlerAtk] != ABILITY_MAGIC_GUARD && AI_GetMoveAccuracy(battlerAtk, battlerDef, move) < 75)
                score -= 6;
            break;
        case EFFECT_RECOIL_25:
            if (AI_DATA->abilities[battlerAtk] != ABILITY_MAGIC_GUARD && AI_DATA->abilities[battlerAtk] != ABILITY_ROCK_HEAD)
            {
                u32 recoilDmg = max(1, AI_DATA->simulatedDmg[battlerAtk][battlerDef][AI_THINKING_STRUCT->movesetIndex] / 4);
                if (!ShouldUseRecoilMove(battlerAtk, battlerDef, recoilDmg, AI_THINKING_STRUCT->movesetIndex))
                    score -= 10;
                break;
            }
            break;
        case EFFECT_RECOIL_33:
        case EFFECT_RECOIL_33_STATUS:
            if (AI_DATA->abilities[battlerAtk] != ABILITY_MAGIC_GUARD && AI_DATA->abilities[battlerAtk] != ABILITY_ROCK_HEAD)
            {
                u32 recoilDmg = max(1, AI_DATA->simulatedDmg[battlerAtk][battlerDef][AI_THINKING_STRUCT->movesetIndex] / 3);
                if (!ShouldUseRecoilMove(battlerAtk, battlerDef, recoilDmg, AI_THINKING_STRUCT->movesetIndex))
                    score -= 10;
                break;
            }
            break;
        case EFFECT_RECOIL_50:
            if (AI_DATA->abilities[battlerAtk] != ABILITY_MAGIC_GUARD && AI_DATA->abilities[battlerAtk] != ABILITY_ROCK_HEAD)
            {
                u32 recoilDmg = max(1, AI_DATA->simulatedDmg[battlerAtk][battlerDef][AI_THINKING_STRUCT->movesetIndex] / 2);
                if (!ShouldUseRecoilMove(battlerAtk, battlerDef, recoilDmg, AI_THINKING_STRUCT->movesetIndex))
                    score -= 10;
                break;
            }
            break;
        case EFFECT_TEETER_DANCE:
            if (((gBattleMons[battlerDef].status2 & STATUS2_CONFUSION)
              || (!DoesBattlerIgnoreAbilityChecks(AI_DATA->abilities[battlerAtk], move) && AI_DATA->abilities[battlerDef] == ABILITY_OWN_TEMPO)
              || (IsBattlerGrounded(battlerDef) && AI_IsTerrainAffected(battlerDef, STATUS_FIELD_MISTY_TERRAIN))
              || (DoesSubstituteBlockMove(battlerAtk, battlerDef, move)))
             && ((gBattleMons[BATTLE_PARTNER(battlerDef)].status2 & STATUS2_CONFUSION)
              || (!DoesBattlerIgnoreAbilityChecks(AI_DATA->abilities[battlerAtk], move) && AI_DATA->abilities[BATTLE_PARTNER(battlerDef)] == ABILITY_OWN_TEMPO)
              || (IsBattlerGrounded(BATTLE_PARTNER(battlerDef)) && AI_IsTerrainAffected(BATTLE_PARTNER(battlerDef), STATUS_FIELD_MISTY_TERRAIN))
              || (DoesSubstituteBlockMove(battlerAtk, BATTLE_PARTNER(battlerDef), move))))
            {
               score -= 10;
            }
            break;
        case EFFECT_TRANSFORM:
            if (gBattleMons[battlerAtk].status2 & STATUS2_TRANSFORMED
              || (gBattleMons[battlerDef].status2 & (STATUS2_TRANSFORMED | STATUS2_SUBSTITUTE))) //Leave out Illusion b/c AI is supposed to be fooled
                score -= 10;
            break;
        case EFFECT_TWO_TURNS_ATTACK:
            if (AI_DATA->holdEffects[battlerAtk] != HOLD_EFFECT_POWER_HERB && CanTargetFaintAi(battlerDef, battlerAtk))
                score -= 6;
            break;
        case EFFECT_RECHARGE:
            if (AI_DATA->abilities[battlerDef] == ABILITY_WONDER_GUARD && effectiveness < AI_EFFECTIVENESS_x2)
                score -= 10;
            else if (AI_DATA->abilities[battlerAtk] != ABILITY_TRUANT
              && !CanIndexMoveFaintTarget(battlerAtk, battlerDef, AI_THINKING_STRUCT->movesetIndex, 0))
                score -= 2;
            break;
        case EFFECT_SPITE:
        case EFFECT_MIMIC:
            if (AI_WhoStrikesFirst(battlerAtk, battlerDef, move) == AI_IS_FASTER) // Attacker should go first
            {
                if (gLastMoves[battlerDef] == MOVE_NONE
                  || gLastMoves[battlerDef] == 0xFFFF)
                    score -= 10;
            }
            else if (predictedMove == MOVE_NONE)
            {
                // TODO predicted move separate from gLastMoves
                score -= 10;
            }
            break;
        case EFFECT_METRONOME:
            break;
        case EFFECT_ENDEAVOR:
        case EFFECT_PAIN_SPLIT:
            if (gBattleMons[battlerAtk].hp > (gBattleMons[battlerAtk].hp + gBattleMons[battlerDef].hp) / 2)
                score -= 10;
            break;
        
        case EFFECT_CONVERSION_2:
            //TODO
            break;
        case EFFECT_LOCK_ON:
            if (gStatuses3[battlerDef] & STATUS3_ALWAYS_HITS
              || AI_DATA->abilities[battlerAtk] == ABILITY_NO_GUARD
              || AI_DATA->abilities[battlerDef] == ABILITY_NO_GUARD
              || DoesPartnerHaveSameMoveEffect(BATTLE_PARTNER(battlerAtk), battlerDef, move, AI_DATA->partnerMove))
                score -= 10;
            break;
        case EFFECT_LASER_FOCUS:
            if (gStatuses3[battlerAtk] & STATUS3_LASER_FOCUS)
                score -= 10;
            else if (AI_DATA->abilities[battlerDef] == ABILITY_SHELL_ARMOR || AI_DATA->abilities[battlerDef] == ABILITY_BATTLE_ARMOR)
                score -= 8;
            break;
        case EFFECT_SKETCH:
            if (gLastMoves[battlerDef] == MOVE_NONE)
                score -= 10;
            break;
        case EFFECT_DESTINY_BOND:
            if (gBattleMons[battlerDef].status2 & STATUS2_DESTINY_BOND)
                score -= 10;
            break;
        case EFFECT_FALSE_SWIPE:
            // TODO
            break;
        case EFFECT_HEAL_BELL:
            if (!AnyPartyMemberStatused(battlerAtk, TestMoveFlags(move, FLAG_SOUND)) || PartnerHasSameMoveEffectWithoutTarget(BATTLE_PARTNER(battlerAtk), move, AI_DATA->partnerMove))
                score -= 10;
            break;
        case EFFECT_HIT_PREVENT_ESCAPE:
            break;
        case EFFECT_ENDURE:
            if (gBattleMons[battlerAtk].hp == 1 || GetBattlerSecondaryDamage(battlerAtk)) //Don't use Endure if you'll die after using it
                score -= 10;
            break;
        case EFFECT_PROTECT:
            {
                bool32 decreased = FALSE;
                switch (move)
                {
                case MOVE_QUICK_GUARD:
                case MOVE_WIDE_GUARD:
                case MOVE_CRAFTY_SHIELD:
                    if (!isDoubleBattle)
                    {
                        score -= 10;
                        decreased = TRUE;
                    }
                    break;
                case MOVE_MAT_BLOCK:
                    if (!gDisableStructs[battlerAtk].isFirstTurn)
                    {
                        score -= 10;
                        decreased = TRUE;
                    }
                    break;
                } // move check
                
                if (decreased)
                    break;
                if (IsBattlerIncapacitated(battlerDef, AI_DATA->abilities[battlerDef]))
                {
                    score -= 10;
                    break;
                }

                if (move != MOVE_QUICK_GUARD
                  && move != MOVE_WIDE_GUARD
                  && move != MOVE_CRAFTY_SHIELD) //These moves have infinite usage
                {
                    if (GetBattlerSecondaryDamage(battlerAtk) >= gBattleMons[battlerAtk].hp
                      && AI_DATA->abilities[battlerDef] != ABILITY_MOXIE
                      && AI_DATA->abilities[battlerDef] != ABILITY_BEAST_BOOST)
                    {
                        score -= 10; //Don't protect if you're going to faint after protecting
                    }
                    else if (gDisableStructs[battlerAtk].protectUses == 1 && Random() % 100 < 50)
                    {
                        if (!isDoubleBattle)
                            score -= 6;
                        else
                            score -= 10; //Don't try double protecting in doubles
                    }
                    else if (gDisableStructs[battlerAtk].protectUses >= 2)
                    {
                        score -= 10;
                    }
                }

                /*if (AI_THINKING_STRUCT->aiFlags == AI_SCRIPT_CHECK_BAD_MOVE //Only basic AI
                && IS_DOUBLE_BATTLE) //Make the regular AI know how to use Protect minimally in Doubles
                {
                    u8 shouldProtect = ShouldProtect(battlerAtk, battlerDef, move);
                    if (shouldProtect == USE_PROTECT || shouldProtect == PROTECT_FROM_FOES)
                        IncreaseFoeProtectionViability(&viability, 0xFF, battlerAtk, battlerDef);
                    else if (shouldProtect == PROTECT_FROM_ALLIES)
                        IncreaseAllyProtectionViability(&viability, 0xFF);
                }*/
            }
            break;        
        case EFFECT_MIRACLE_EYE:
            if (gStatuses3[battlerDef] & STATUS3_MIRACLE_EYED)
                score -= 10;

            if (gBattleMons[battlerDef].statStages[STAT_EVASION] <= 4
              || !(IS_BATTLER_OF_TYPE(battlerDef, TYPE_DARK))
              || DoesPartnerHaveSameMoveEffect(BATTLE_PARTNER(battlerAtk), battlerDef, move, AI_DATA->partnerMove))
                score -= 9;
            break;
        case EFFECT_BURN_UP:
            if (!IS_BATTLER_OF_TYPE(battlerAtk, TYPE_FIRE))
                score -= 10;
            break;
        case EFFECT_DEFOG:
            if (gSideStatuses[GetBattlerSide(battlerDef)]
             & (SIDE_STATUS_REFLECT | SIDE_STATUS_LIGHTSCREEN | SIDE_STATUS_AURORA_VEIL | SIDE_STATUS_SAFEGUARD | SIDE_STATUS_MIST)
              || gSideTimers[GetBattlerSide(battlerDef)].auroraVeilTimer != 0
              || gSideStatuses[GetBattlerSide(battlerAtk)] & SIDE_STATUS_HAZARDS_ANY)
            {
                if (PartnerHasSameMoveEffectWithoutTarget(BATTLE_PARTNER(battlerAtk), move, AI_DATA->partnerMove))
                {
                    score -= 10; //Only need one hazards removal
                    break;
                }
            }

            if (gSideStatuses[GetBattlerSide(battlerDef)] & SIDE_STATUS_HAZARDS_ANY)
            {
                score -= 10; //Don't blow away opposing hazards
                break;
            }

            if (isDoubleBattle)
            {
                if (IsHazardMoveEffect(gBattleMoves[AI_DATA->partnerMove].effect) // partner is going to set up hazards
                  && AI_WhoStrikesFirst(BATTLE_PARTNER(battlerAtk), battlerAtk, AI_DATA->partnerMove) == AI_IS_FASTER) // partner is going to set up before the potential Defog
                {
                    score -= 10;
                    break; // Don't use Defog if partner is going to set up hazards
                }
            }

            // evasion check
            if (gBattleMons[battlerDef].statStages[STAT_EVASION] == MIN_STAT_STAGE
              || ((AI_DATA->abilities[battlerDef] == ABILITY_CONTRARY) && !IsTargetingPartner(battlerAtk, battlerDef))) // don't want to raise target stats unless its your partner
                score -= 10;
            break;
        
        case EFFECT_PSYCH_UP:   // haze stats check
            {
                for (i = STAT_ATK; i < NUM_BATTLE_STATS; i++)
                {
                    if (gBattleMons[battlerAtk].statStages[i] > DEFAULT_STAT_STAGE || gBattleMons[BATTLE_PARTNER(battlerAtk)].statStages[i] > DEFAULT_STAT_STAGE)
                        score -= 10;  // Don't want to reset our boosted stats
                }
                for (i = STAT_ATK; i < NUM_BATTLE_STATS; i++)
                {
                    if (gBattleMons[battlerDef].statStages[i] < DEFAULT_STAT_STAGE || gBattleMons[BATTLE_PARTNER(battlerDef)].statStages[i] < DEFAULT_STAT_STAGE)
                        score -= 10; //Don't want to copy enemy lowered stats
                }
            }
            break;
        case EFFECT_SPECTRAL_THIEF:
            break;
        case EFFECT_SOLAR_BEAM:
            if (AI_DATA->holdEffects[battlerAtk] == HOLD_EFFECT_POWER_HERB
              || (AI_WeatherHasEffect() && gBattleWeather & B_WEATHER_SUN && AI_DATA->holdEffects[battlerAtk] != HOLD_EFFECT_UTILITY_UMBRELLA))
                break;
            if (CanTargetFaintAi(battlerDef, battlerAtk)) //Attacker can be knocked out
                score -= 4;
            break;
        case EFFECT_SEMI_INVULNERABLE:
            if (predictedMove != MOVE_NONE
              && AI_WhoStrikesFirst(battlerAtk, battlerDef, move) == AI_IS_SLOWER
              && gBattleMoves[predictedMove].effect == EFFECT_SEMI_INVULNERABLE)
                score -= 10; // Don't Fly/dig/etc if opponent is going to fly/dig/etc after you

            if (BattlerWillFaintFromWeather(battlerAtk, AI_DATA->abilities[battlerAtk])
              && (move == MOVE_FLY || move == MOVE_BOUNCE))
                score -= 10; // Attacker will faint while in the air
            break;
        case EFFECT_HEALING_WISH:   //healing wish, lunar dance
            if (CountUsablePartyMons(battlerAtk) == 0 || DoesPartnerHaveSameMoveEffect(BATTLE_PARTNER(battlerAtk), battlerDef, move, AI_DATA->partnerMove))
                score -= 10;
            else if (IsPartyFullyHealedExceptBattler(battlerAtk))
                score -= 10;
            break;
        case EFFECT_FINAL_GAMBIT:
            if (CountUsablePartyMons(battlerAtk) == 0 || DoesPartnerHaveSameMoveEffect(BATTLE_PARTNER(battlerAtk), battlerDef, move, AI_DATA->partnerMove))
                score -= 10;
            break;
        case EFFECT_NATURE_POWER:
            return AI_CheckBadMove(battlerAtk, battlerDef, GetNaturePowerMove(), score);
        case EFFECT_TAUNT:
            if (gDisableStructs[battlerDef].tauntTimer > 0
              || DoesPartnerHaveSameMoveEffect(BATTLE_PARTNER(battlerAtk), battlerDef, move, AI_DATA->partnerMove))
                score--;
            break;
        case EFFECT_BESTOW:
            if (AI_DATA->holdEffects[battlerAtk] == HOLD_EFFECT_NONE
              || !CanBattlerGetOrLoseItem(battlerAtk, gBattleMons[battlerAtk].item))    // AI knows its own item
                score -= 10;
            break;
        case EFFECT_ROLE_PLAY:
            if (AI_DATA->abilities[battlerAtk] == AI_DATA->abilities[battlerDef]
              || AI_DATA->abilities[battlerDef] == ABILITY_NONE
              || IsRolePlayBannedAbilityAtk(AI_DATA->abilities[battlerAtk])
              || IsRolePlayBannedAbility(AI_DATA->abilities[battlerDef]))
                score -= 10;
            else if (IsAbilityOfRating(AI_DATA->abilities[battlerAtk], 5))
                score -= 4;
            break;
        case EFFECT_WISH:
            if (gWishFutureKnock.wishCounter[battlerAtk] != 0)
                score -= 10;
            break;
        case EFFECT_ASSIST:
            if (CountUsablePartyMons(battlerAtk) == 0)
                score -= 10;    // no teammates to assist from
            break;
        case EFFECT_MAGIC_COAT:
            if (!TestMoveFlagsInMoveset(battlerDef, FLAG_MAGIC_COAT_AFFECTED))
                score -= 10;
            break;
        case EFFECT_BELCH:
            if (ItemId_GetPocket(GetUsedHeldItem(battlerAtk)) != POCKET_BERRIES)
                score -= 10; // attacker has not consumed a berry
            break;
        case EFFECT_YAWN:
            if (gStatuses3[battlerDef] & STATUS3_YAWN)
                score -= 10;
            else if (!AI_CanPutToSleep(battlerAtk, battlerDef, AI_DATA->abilities[battlerDef], move, AI_DATA->partnerMove))
                score -= 10;
            break;
        case EFFECT_SKILL_SWAP:
            if (AI_DATA->abilities[battlerAtk] == ABILITY_NONE || AI_DATA->abilities[battlerDef] == ABILITY_NONE
              || IsSkillSwapBannedAbility(AI_DATA->abilities[battlerAtk]) || IsSkillSwapBannedAbility(AI_DATA->abilities[battlerDef]))
                score -= 10;
            break;
        case EFFECT_WORRY_SEED:
            if (AI_DATA->abilities[battlerDef] == ABILITY_INSOMNIA
              || IsWorrySeedBannedAbility(AI_DATA->abilities[battlerDef]))
                score -= 10;
            break;
        case EFFECT_GASTRO_ACID:
            if (gStatuses3[battlerDef] & STATUS3_GASTRO_ACID
              || IsGastroAcidBannedAbility(AI_DATA->abilities[battlerDef]))
                score -= 10;
            break;
        case EFFECT_ENTRAINMENT:
            if (AI_DATA->abilities[battlerAtk] == ABILITY_NONE
              || IsEntrainmentBannedAbilityAttacker(AI_DATA->abilities[battlerAtk])
              || IsEntrainmentTargetOrSimpleBeamBannedAbility(AI_DATA->abilities[battlerDef]))
                score -= 10;
            break;
        case EFFECT_CORE_ENFORCER:
            break;
        case EFFECT_SIMPLE_BEAM:
            if (AI_DATA->abilities[battlerDef] == ABILITY_SIMPLE
              || IsEntrainmentTargetOrSimpleBeamBannedAbility(AI_DATA->abilities[battlerDef]))
                score -= 10;
            break;
        case EFFECT_SNATCH:
            if (!TestMoveFlagsInMoveset(battlerDef, FLAG_SNATCH_AFFECTED)
              || PartnerHasSameMoveEffectWithoutTarget(BATTLE_PARTNER(battlerAtk), move, AI_DATA->partnerMove))
                score -= 10;
            break;
        case EFFECT_POWER_TRICK:
            if (IsTargetingPartner(battlerAtk, battlerDef))
                score -= 10;
            else if (gBattleMons[battlerAtk].defense >= gBattleMons[battlerAtk].attack && !HasMoveWithSplit(battlerAtk, SPLIT_PHYSICAL))
                score -= 10;
            break;
        case EFFECT_POWER_SWAP: // Don't use if attacker's stat stages are higher than opponents
            if (IsTargetingPartner(battlerAtk, battlerDef))
                score -= 10;
            else if (gBattleMons[battlerAtk].statStages[STAT_ATK] >= gBattleMons[battlerDef].statStages[STAT_ATK]
              && gBattleMons[battlerAtk].statStages[STAT_SPATK] >= gBattleMons[battlerDef].statStages[STAT_SPATK])
                score -= 10;
            break;
        case EFFECT_GUARD_SWAP: // Don't use if attacker's stat stages are higher than opponents
            if (IsTargetingPartner(battlerAtk, battlerDef))
                score -= 10;
            else if (gBattleMons[battlerAtk].statStages[STAT_DEF] >= gBattleMons[battlerDef].statStages[STAT_DEF]
              && gBattleMons[battlerAtk].statStages[STAT_SPDEF] >= gBattleMons[battlerDef].statStages[STAT_SPDEF])
                score -= 10;
            break;
        case EFFECT_SPEED_SWAP:
            if (IsTargetingPartner(battlerAtk, battlerDef))
            {
                score -= 10;
            }
            else
            {
                if (gFieldStatuses & STATUS_FIELD_TRICK_ROOM && (gBattleMons[battlerAtk].speed <= gBattleMons[battlerDef].speed))
                    score -= 10;
                else if (gBattleMons[battlerAtk].speed >= gBattleMons[battlerDef].speed)
                    score -= 10;
            }
            break;
        case EFFECT_HEART_SWAP:
            if (IsTargetingPartner(battlerAtk, battlerDef))
            {
                score -= 10;
            }
            else
            {
                u32 atkPositiveStages = CountPositiveStatStages(battlerAtk);
                u32 atkNegativeStages = CountNegativeStatStages(battlerAtk);
                u32 defPositiveStages = CountPositiveStatStages(battlerDef);
                u32 defNegativeStages = CountNegativeStatStages(battlerDef);
                
                if (atkPositiveStages >= defPositiveStages && atkNegativeStages <= defNegativeStages)
                    score -= 10;
                break;
            }
            break;
        case EFFECT_POWER_SPLIT:
            if (IsTargetingPartner(battlerAtk, battlerDef))
            {
                score -= 10;
            }
            else
            {
                u8 atkAttack = gBattleMons[battlerAtk].attack;
                u8 defAttack = gBattleMons[battlerDef].attack;
                u8 atkSpAttack = gBattleMons[battlerAtk].spAttack;
                u8 defSpAttack = gBattleMons[battlerDef].spAttack;

                if (atkAttack + atkSpAttack >= defAttack + defSpAttack) // Combined attacker stats are > than combined target stats
                    score -= 10;
                break;
            }
            break;
        case EFFECT_GUARD_SPLIT:
            if (IsTargetingPartner(battlerAtk, battlerDef))
            {
                score -= 10;
            }
            else
            {
                u8 atkDefense = gBattleMons[battlerAtk].defense;
                u8 defDefense = gBattleMons[battlerDef].defense;
                u8 atkSpDefense = gBattleMons[battlerAtk].spDefense;
                u8 defSpDefense = gBattleMons[battlerDef].spDefense;

                if (atkDefense + atkSpDefense >= defDefense + defSpDefense) //Combined attacker stats are > than combined target stats
                    score -= 10;
                break;
            }
            break;
        case EFFECT_ME_FIRST:
            if (predictedMove != MOVE_NONE)
            {
                if (AI_WhoStrikesFirst(battlerAtk, battlerDef, move) == AI_IS_SLOWER)
                    score -= 10;    // Target is predicted to go first, Me First will fail
                else
                    return AI_CheckBadMove(battlerAtk, battlerDef, predictedMove, score);
            }
            else
            {
                score -= 10; //Target is predicted to switch most likely
            }
            break;
        case EFFECT_NATURAL_GIFT:
            if (AI_DATA->abilities[battlerAtk] == ABILITY_KLUTZ
              || gFieldStatuses & STATUS_FIELD_MAGIC_ROOM
              || GetPocketByItemId(gBattleMons[battlerAtk].item) != POCKET_BERRIES)
                score -= 10;
            break;
        case EFFECT_GRASSY_TERRAIN:
            if (PartnerMoveEffectIsTerrain(BATTLE_PARTNER(battlerAtk), AI_DATA->partnerMove) || gFieldStatuses & STATUS_FIELD_GRASSY_TERRAIN)
                score -= 10;
            break;
        case EFFECT_ELECTRIC_TERRAIN:
            if (PartnerMoveEffectIsTerrain(BATTLE_PARTNER(battlerAtk), AI_DATA->partnerMove) || gFieldStatuses & STATUS_FIELD_ELECTRIC_TERRAIN)
                score -= 10;
            break;
        case EFFECT_PSYCHIC_TERRAIN:
            if (PartnerMoveEffectIsTerrain(BATTLE_PARTNER(battlerAtk), AI_DATA->partnerMove) || gFieldStatuses & STATUS_FIELD_PSYCHIC_TERRAIN)
                score -= 10;
            break;
        case EFFECT_MISTY_TERRAIN:
            if (PartnerMoveEffectIsTerrain(BATTLE_PARTNER(battlerAtk), AI_DATA->partnerMove) || gFieldStatuses & STATUS_FIELD_MISTY_TERRAIN)
                score -= 10;
            break;
        case EFFECT_PLEDGE:
            if (isDoubleBattle && gBattleMons[BATTLE_PARTNER(battlerAtk)].hp > 0)
            {
                if (AI_DATA->partnerMove != MOVE_NONE
                  && gBattleMoves[AI_DATA->partnerMove].effect == EFFECT_PLEDGE
                  && move != AI_DATA->partnerMove) // Different pledge moves
                {
                    if (gBattleMons[BATTLE_PARTNER(battlerAtk)].status1 & (STATUS1_SLEEP | STATUS1_FREEZE))
                    // && gBattleMons[BATTLE_PARTNER(battlerAtk)].status1 != 1) // Will wake up this turn - how would AI know
                        score -= 10; // Don't use combo move if your partner will cause failure
                }
            }
            break;
        case EFFECT_TRICK_ROOM:
            if (PartnerMoveIs(BATTLE_PARTNER(battlerAtk), AI_DATA->partnerMove, MOVE_TRICK_ROOM))
            {
                score -= 10;
            }
            else if (gFieldStatuses & STATUS_FIELD_TRICK_ROOM) // Trick Room Up
            {
                if (GetBattlerSideSpeedAverage(battlerAtk) < GetBattlerSideSpeedAverage(battlerDef)) // Attacker side slower than target side
                    score -= 10; // Keep the Trick Room up
            }
            else
            {
                if (GetBattlerSideSpeedAverage(battlerAtk) >= GetBattlerSideSpeedAverage(battlerDef)) // Attacker side faster than target side
                    score -= 10; // Keep the Trick Room down
            }
            break;
        case EFFECT_MAGIC_ROOM:
            if (gFieldStatuses & STATUS_FIELD_MAGIC_ROOM || PartnerMoveIsSameNoTarget(BATTLE_PARTNER(battlerAtk), move, AI_DATA->partnerMove))
                score -= 10;
            break;
        case EFFECT_WONDER_ROOM:
            if (gFieldStatuses & STATUS_FIELD_WONDER_ROOM || PartnerMoveIsSameNoTarget(BATTLE_PARTNER(battlerAtk), move, AI_DATA->partnerMove))
                score -= 10;
            break;
        case EFFECT_GRAVITY:
            if ((gFieldStatuses & STATUS_FIELD_GRAVITY
              && !IS_BATTLER_OF_TYPE(battlerAtk, TYPE_FLYING)
              && AI_DATA->holdEffects[battlerAtk] != HOLD_EFFECT_AIR_BALLOON) // Should revert Gravity in this case
              || PartnerMoveIsSameNoTarget(BATTLE_PARTNER(battlerAtk), move, AI_DATA->partnerMove))
                score -= 10;
            break;
        case EFFECT_ION_DELUGE:
            if (gFieldStatuses & STATUS_FIELD_ION_DELUGE
              || PartnerMoveIsSameNoTarget(BATTLE_PARTNER(battlerAtk), move, AI_DATA->partnerMove))
                score -= 10;
            break;
        case EFFECT_FLING:
            if (!CanFling(battlerAtk))
            {
                score -= 10;
            }
            else
            {
                /* TODO Fling
                u8 effect = gFlingTable[gBattleMons[battlerAtk].item].effect;
                switch (effect)
                {
                case MOVE_EFFECT_BURN:
                    if (!AI_CanBurn(battlerAtk, battlerDef, BATTLE_PARTNER(battlerAtk), move, AI_DATA->partnerMove))
                        score -= 10;
                    break;
                case MOVE_EFFECT_PARALYSIS:
                    if (!AI_CanParalyze(battlerAtk, battlerDef, AI_DATA->abilities[battlerDef], move, AI_DATA->partnerMove))
                        score -= 10;
                    break;
                case MOVE_EFFECT_POISON:
                    if (!AI_CanPoison(battlerAtk, battlerDef, AI_DATA->abilities[battlerDef], move, AI_DATA->partnerMove))
                        score -= 10;
                    break;
                case MOVE_EFFECT_TOXIC:
                    if (!AI_CanPoison(battlerAtk, battlerDef, AI_DATA->abilities[battlerDef], move, AI_DATA->partnerMove))
                        score -= 10;
                    break;
                case MOVE_EFFECT_FREEZE:
                    if (!CanBeFrozen(battlerDef, TRUE)
                     || MoveBlockedBySubstitute(move, battlerAtk, battlerDef))
                        score -= 10;
                    break;
                }*/
            }
            break;
        case EFFECT_EMBARGO:
            if (AI_DATA->abilities[battlerDef] == ABILITY_KLUTZ
              || gFieldStatuses & STATUS_FIELD_MAGIC_ROOM
              || gDisableStructs[battlerDef].embargoTimer != 0
              || PartnerMoveIsSameAsAttacker(BATTLE_PARTNER(battlerAtk), battlerDef, move, AI_DATA->partnerMove))
                score -= 10;
            break;
        case EFFECT_POWDER:
            if (!HasMoveWithType(battlerDef, TYPE_FIRE)
              || PartnerMoveIsSameAsAttacker(BATTLE_PARTNER(battlerAtk), battlerDef, move, AI_DATA->partnerMove))
                score -= 10;
            break;
        case EFFECT_TELEKINESIS:
            if (gStatuses3[battlerDef] & (STATUS3_TELEKINESIS | STATUS3_ROOTED | STATUS3_SMACKED_DOWN)
              || gFieldStatuses & STATUS_FIELD_GRAVITY
              || AI_DATA->holdEffects[battlerDef] == HOLD_EFFECT_IRON_BALL
              || IsTelekinesisBannedSpecies(gBattleMons[battlerDef].species)
              || PartnerMoveIsSameAsAttacker(BATTLE_PARTNER(battlerAtk), battlerDef, move, AI_DATA->partnerMove))
                score -= 10;
            break;
        case EFFECT_THROAT_CHOP:
            break;
        case EFFECT_HEAL_BLOCK:
            if (gDisableStructs[battlerDef].healBlockTimer != 0
              || PartnerMoveIsSameAsAttacker(BATTLE_PARTNER(battlerAtk), battlerDef, move, AI_DATA->partnerMove))
                score -= 10;
            break;
        case EFFECT_SOAK:
            if (PartnerMoveIsSameAsAttacker(BATTLE_PARTNER(battlerAtk), battlerDef, move, AI_DATA->partnerMove)
              || (gBattleMons[battlerDef].type1 == TYPE_WATER
              && gBattleMons[battlerDef].type2 == TYPE_WATER
              && gBattleMons[battlerDef].type3 == TYPE_MYSTERY))
                score -= 10;    // target is already water-only
            break;
        case EFFECT_THIRD_TYPE:
            switch (move)
            {
            case MOVE_TRICK_OR_TREAT:
                if (IS_BATTLER_OF_TYPE(battlerDef, TYPE_GHOST) || PartnerMoveIsSameAsAttacker(BATTLE_PARTNER(battlerAtk), battlerDef, move, AI_DATA->partnerMove))
                    score -= 10;
                break;
            case MOVE_FORESTS_CURSE:
                if (IS_BATTLER_OF_TYPE(battlerDef, TYPE_GRASS) || PartnerMoveIsSameAsAttacker(BATTLE_PARTNER(battlerAtk), battlerDef, move, AI_DATA->partnerMove))
                    score -= 10;
                break;
            }
            break;
        case EFFECT_HIT_ENEMY_HEAL_ALLY:    // pollen puff
            if (IsTargetingPartner(battlerAtk, battlerDef))
            {
                if (gStatuses3[battlerDef] & STATUS3_HEAL_BLOCK)
                    return 0;
                if (AtMaxHp(battlerDef))
                    score -= 10;
                else if (gBattleMons[battlerDef].hp > gBattleMons[battlerDef].maxHP / 2)
                    score -= 5;
                break;
            }
            // fallthrough
        case EFFECT_HEAL_PULSE: // and floral healing
            if (!IsTargetingPartner(battlerAtk, battlerDef)) // Don't heal enemies
            {
                score -= 10;
            }
            else
            {
                if (AtMaxHp(battlerDef))
                    score -= 10;
                else if (gBattleMons[battlerDef].hp > gBattleMons[battlerDef].maxHP / 2)
                    score -= 5;
            }
            break;
        case EFFECT_ELECTRIFY:
            if (AI_WhoStrikesFirst(battlerAtk, battlerDef, move) == AI_IS_FASTER
              //|| GetMoveTypeSpecial(battlerDef, predictedMove) == TYPE_ELECTRIC // Move will already be electric type
              || PartnerMoveIsSameAsAttacker(BATTLE_PARTNER(battlerAtk), battlerDef, move, AI_DATA->partnerMove))
                score -= 10;
            break;
        case EFFECT_TOPSY_TURVY:
            if (!IsTargetingPartner(battlerAtk, battlerDef))
            {
                u8 targetPositiveStages = CountPositiveStatStages(battlerDef);
                u8 targetNegativeStages = CountNegativeStatStages(battlerDef);

                if (targetPositiveStages == 0 //No good stat changes to make bad
                  || PartnerMoveIsSameAsAttacker(BATTLE_PARTNER(battlerAtk), battlerDef, move, AI_DATA->partnerMove))
                    score -= 10;

                else if (targetNegativeStages < targetPositiveStages)
                    score -= 5; //More stages would be made positive than negative
            }
            break;
        case EFFECT_FAIRY_LOCK:
            if ((gFieldStatuses & STATUS_FIELD_FAIRY_LOCK) || PartnerMoveIsSameNoTarget(BATTLE_PARTNER(battlerAtk), move, AI_DATA->partnerMove))
                score -= 10;
            break;
        case EFFECT_DO_NOTHING:
            score -= 10;
            break;
        case EFFECT_INSTRUCT:
            {
                u16 instructedMove;
                if (AI_WhoStrikesFirst(battlerAtk, battlerDef, move) == AI_IS_SLOWER)
                    instructedMove = predictedMove;
                else
                    instructedMove = gLastMoves[battlerDef];

                if (instructedMove == MOVE_NONE
                  || IsInstructBannedMove(instructedMove)
                  || MoveRequiresRecharging(instructedMove)
                  || MoveCallsOtherMove(instructedMove)
                  #ifdef ITEM_Z_POWER_RING
                  //|| (IsZMove(instructedMove))
                  #endif
                  || (gLockedMoves[battlerDef] != 0 && gLockedMoves[battlerDef] != 0xFFFF)
                  || gBattleMons[battlerDef].status2 & STATUS2_MULTIPLETURNS
                  || PartnerMoveIsSameAsAttacker(BATTLE_PARTNER(battlerAtk), battlerDef, move, AI_DATA->partnerMove))
                {
                    score -= 10;
                }
                else if (isDoubleBattle)
                {
                    if (!IsTargetingPartner(battlerAtk, battlerDef))
                        score -= 10;
                }
                else
                {
                    if (AI_GetBattlerMoveTargetType(battlerDef, instructedMove) & (MOVE_TARGET_SELECTED
                                                             | MOVE_TARGET_DEPENDS
                                                             | MOVE_TARGET_RANDOM
                                                             | MOVE_TARGET_BOTH
                                                             | MOVE_TARGET_FOES_AND_ALLY
                                                             | MOVE_TARGET_OPPONENTS_FIELD)
                      && instructedMove != MOVE_MIND_BLOWN && instructedMove != MOVE_STEEL_BEAM)
                        score -= 10; //Don't force the enemy to attack you again unless it can kill itself with Mind Blown
                    else if (instructedMove != MOVE_MIND_BLOWN)
                        score -= 5; //Do something better
                }
            }
            break;
        case EFFECT_QUASH:
            if (!isDoubleBattle
            || AI_WhoStrikesFirst(battlerAtk, battlerDef, move) == AI_IS_SLOWER
            || PartnerMoveIsSameAsAttacker(BATTLE_PARTNER(battlerAtk), battlerDef, move, AI_DATA->partnerMove))
                score -= 10;
            break;
        case EFFECT_AFTER_YOU:
            if (!IsTargetingPartner(battlerAtk, battlerDef)
              || !isDoubleBattle
              || AI_WhoStrikesFirst(battlerAtk, battlerDef, move) == AI_IS_SLOWER
              || PartnerMoveIsSameAsAttacker(BATTLE_PARTNER(battlerAtk), battlerDef, move, AI_DATA->partnerMove))
                score -= 10;
            break;
        case EFFECT_SUCKER_PUNCH:
            if (predictedMove != MOVE_NONE)
            {
                if (IS_MOVE_STATUS(predictedMove) || AI_WhoStrikesFirst(battlerAtk, battlerDef, move) == AI_IS_SLOWER) // Opponent going first
                    score -= 10;
            }
            break;
        case EFFECT_TAILWIND:
            if (gSideTimers[GetBattlerSide(battlerAtk)].tailwindTimer != 0
              || PartnerMoveIs(BATTLE_PARTNER(battlerAtk), AI_DATA->partnerMove, MOVE_TAILWIND)
              || (gFieldStatuses & STATUS_FIELD_TRICK_ROOM && gFieldTimers.trickRoomTimer > 1)) // Trick Room active and not ending this turn
                score -= 10;
            break;
        case EFFECT_LUCKY_CHANT:
            if (gSideTimers[GET_BATTLER_SIDE(battlerAtk)].luckyChantTimer != 0
              || PartnerMoveIsSameNoTarget(BATTLE_PARTNER(battlerAtk), move, AI_DATA->partnerMove))
                score -= 10;
            break;
        case EFFECT_MAGNET_RISE:
            if (gFieldStatuses & STATUS_FIELD_GRAVITY
              ||  gDisableStructs[battlerAtk].magnetRiseTimer != 0
              || AI_DATA->holdEffects[battlerAtk] == HOLD_EFFECT_IRON_BALL
              || gStatuses3[battlerAtk] & (STATUS3_ROOTED | STATUS3_MAGNET_RISE | STATUS3_SMACKED_DOWN)
              || !IsBattlerGrounded(battlerAtk))
                score -= 10;
            break;
        case EFFECT_CAMOUFLAGE:
            if (!CanCamouflage(battlerAtk))
                score -= 10;
            break;
        case EFFECT_LAST_RESORT:
            if (!CanUseLastResort(battlerAtk))
                score -= 10;
            break;
        case EFFECT_SYNCHRONOISE:
            //Check holding ring target or is of same type
            if (AI_DATA->holdEffects[battlerDef] == HOLD_EFFECT_RING_TARGET
              || IS_BATTLER_OF_TYPE(battlerDef, gBattleMons[battlerAtk].type1)
              || IS_BATTLER_OF_TYPE(battlerDef, gBattleMons[battlerAtk].type2)
              || IS_BATTLER_OF_TYPE(battlerDef, gBattleMons[battlerAtk].type3))
                break;
            else
                score -= 10;
            break;
        case EFFECT_ERUPTION:
            if (effectiveness <= AI_EFFECTIVENESS_x0_5)
                score--;
            if (AI_DATA->hpPercents[battlerDef] < 50)
                score--;
            break;
        case EFFECT_VITAL_THROW:
            if (WillAIStrikeFirst() && AI_DATA->hpPercents[battlerAtk] < 40)
                score--;    // don't want to move last
            break;
        case EFFECT_FLAIL:
            if (AI_WhoStrikesFirst(battlerAtk, battlerDef, move) == AI_IS_SLOWER // Opponent should go first
              || AI_DATA->hpPercents[battlerAtk] > 50)
                score -= 4;
            break;
        //TODO
        //case EFFECT_PLASMA_FISTS:
            //break;
        //case EFFECT_SHELL_TRAP:
            //break;
        //case EFFECT_BEAK_BLAST:
            //break;
        /*case EFFECT_SKY_DROP:
            if (IS_BATTLER_OF_TYPE(battlerDef, TYPE_FLYING))
                score -= 10;
            if (WillFaintFromWeather(battlerAtk)
            ||  MoveBlockedBySubstitute(move, battlerAtk, battlerDef)
            ||  GetSpeciesWeight(gBattleMons[battlerDef].species, AI_DATA->abilities[battlerDef], AI_DATA->holdEffects[battlerDef], battlerDef, TRUE) >= 2000) //200.0 kg
                score -= 10;
            break;
            */
        /*case EFFECT_NO_RETREAT:
            if (TrappedByNoRetreat(battlerAtk))
                score -= 10;
            break;
        case EFFECT_EXTREME_EVOBOOST:
            if (MainStatsMaxed(battlerAtk))
                score -= 10;
            break;
        case EFFECT_CLANGOROUS_SOUL:
            if (gBattleMons[battlerAtk].hp <= gBattleMons[battlerAtk].maxHP / 3)
                score -= 10;
            break;*/
    } // move effect checks
    
    if (score < 0)
        score = 0;
    
    return score;
}

static s16 AI_TryToFaint(u8 battlerAtk, u8 battlerDef, u16 move, s16 score)
{    
    if (IsTargetingPartner(battlerAtk, battlerDef))
        return score;
    
    if (gBattleMoves[move].power == 0)
        return score;   // can't make anything faint with no power
    
    if (CanIndexMoveFaintTarget(battlerAtk, battlerDef, AI_THINKING_STRUCT->movesetIndex, 0) && gBattleMoves[move].effect != EFFECT_EXPLOSION)
    {
        // this move can faint the target
        if (!WillAIStrikeFirst() || GetMovePriority(battlerAtk, move) > 0)
            score += 4; // we go first or we're using priority move
        else
            score += 2;
    }
    else
    {
        // this move isn't expected to faint the target
        if (TestMoveFlags(move, FLAG_HIGH_CRIT))
            score += 2; // crit makes it more likely to make them faint
        
        if (GetMoveDamageResult(move) == MOVE_POWER_OTHER)
            score--;
        
        switch (AI_DATA->effectiveness[battlerAtk][battlerDef][AI_THINKING_STRUCT->movesetIndex])
        {
        case AI_EFFECTIVENESS_x8:
            score += 8;
            break;
        case AI_EFFECTIVENESS_x4:
            score += 4;
            break;
        case AI_EFFECTIVENESS_x2:
            if (AI_RandLessThan(176))
                score += 2;
            else
                score++;
            break;
        }
    }
    
    //AI_TryToFaint_CheckIfDanger
    if (!WillAIStrikeFirst() && CanTargetFaintAi(battlerDef, battlerAtk))
    { // AI_TryToFaint_Danger
        if (GetMoveDamageResult(move) != MOVE_POWER_BEST)
            score--;
        else
            score++;
    }
    
    return score;
}

// double battle logic
static s16 AI_DoubleBattle(u8 battlerAtk, u8 battlerDef, u16 move, s16 score)
{
    // move data
    u8 moveType = gBattleMoves[move].type;
    u16 effect = gBattleMoves[move].effect;
    u16 moveTarget = AI_GetBattlerMoveTargetType(battlerAtk, move);
    // ally data
    u8 battlerAtkPartner = BATTLE_PARTNER(battlerAtk);
    u16 atkPartnerAbility = AI_DATA->abilities[BATTLE_PARTNER(battlerAtk)];
    u16 atkPartnerHoldEffect = AI_DATA->holdEffects[BATTLE_PARTNER(battlerAtk)];
    bool32 partnerProtecting = (gBattleMoves[AI_DATA->partnerMove].effect == EFFECT_PROTECT);
    bool32 attackerHasBadAbility = (GetAbilityRating(AI_DATA->abilities[battlerAtk]) < 0);
    bool32 partnerHasBadAbility = (GetAbilityRating(atkPartnerAbility) < 0);
    u16 predictedMove = AI_DATA->predictedMoves[battlerDef];

    SetTypeBeforeUsingMove(move, battlerAtk);
    GET_MOVE_TYPE(move, moveType);

    // check what effect partner is using
    if (AI_DATA->partnerMove != 0)
    {
        switch (gBattleMoves[AI_DATA->partnerMove].effect)
        {
        case EFFECT_HELPING_HAND:
            if (IS_MOVE_STATUS(move))
                score += 5;
            break;
        case EFFECT_PERISH_SONG:
            if (!(gBattleMons[battlerDef].status2 & (STATUS2_ESCAPE_PREVENTION | STATUS2_WRAPPED)))
            {
                if (IsTrappingMoveEffect(effect) || predictedMove == MOVE_INGRAIN)
                    score++;
            }
            break;
        case EFFECT_ALWAYS_CRIT:
            // Ally decided to use Frost Breath on us. we must have Anger Point as our ability
            if (AI_DATA->abilities[battlerAtk] == ABILITY_ANGER_POINT)
            {
                if (AI_WhoStrikesFirst(battlerAtk, battlerAtkPartner, move) == AI_IS_SLOWER)   // Partner moving first
                {
                    // discourage raising our attack since it's about to be maxed out
                    if (IsAttackBoostMoveEffect(effect))
                        score -= 3;
                    // encourage moves hitting multiple opponents
                    if (!IS_MOVE_STATUS(move) && (moveTarget & (MOVE_TARGET_BOTH | MOVE_TARGET_FOES_AND_ALLY)))
                        score += 3;
                }
            }
            break;
        }
    } // check partner move effect
    
    
    // consider our move effect relative to partner state
    switch (effect)
    {
    case EFFECT_HELPING_HAND:
        if (AI_DATA->partnerMove != 0 && !HasDamagingMove(battlerAtkPartner))
            score -= 5;
        break;
    case EFFECT_PERISH_SONG:
        if (AI_DATA->partnerMove != 0 && HasTrappingMoveEffect(battlerAtkPartner))
            score++;
        break;
    case EFFECT_MAGNET_RISE:
        if (IsBattlerGrounded(battlerAtk)
          && (HasMove(battlerAtkPartner, MOVE_EARTHQUAKE) || HasMove(battlerAtkPartner, MOVE_MAGNITUDE))
          && (AI_GetMoveEffectiveness(MOVE_EARTHQUAKE, battlerAtk, battlerAtkPartner) != AI_EFFECTIVENESS_x0)) // Doesn't resist ground move
        {
            RETURN_SCORE_PLUS(2);   // partner has earthquake or magnitude -> good idea to use magnet rise
        }
        break;
    } // our effect relative to partner
    
    
    // consider global move effects
    switch (effect)
    {
    case EFFECT_SANDSTORM:
        if (ShouldSetSandstorm(battlerAtkPartner, atkPartnerAbility, atkPartnerHoldEffect))
        {
            RETURN_SCORE_PLUS(1);   // our partner benefits from sandstorm
        }
        break;
    case EFFECT_RAIN_DANCE:
        if (ShouldSetRain(battlerAtkPartner, atkPartnerAbility, atkPartnerHoldEffect))
        {
            RETURN_SCORE_PLUS(1);   // our partner benefits from rain
        }
        break;
    case EFFECT_SUNNY_DAY:
        if (ShouldSetSun(battlerAtkPartner, atkPartnerAbility, atkPartnerHoldEffect))
        {
            RETURN_SCORE_PLUS(1);   // our partner benefits from sun
        }
        break;
    case EFFECT_HAIL:
        if (IsBattlerAlive(battlerAtkPartner)
         && ShouldSetHail(battlerAtkPartner, atkPartnerAbility, atkPartnerHoldEffect))
        {
            RETURN_SCORE_PLUS(2);   // our partner benefits from hail
        }
        break;
    } // global move effect check
    
    
    // check specific target
    if (IsTargetingPartner(battlerAtk, battlerDef))
    {
        if (GetMoveDamageResult(move) == MOVE_POWER_OTHER)
        {
            // partner ability checks
            if (!partnerProtecting && moveTarget != MOVE_TARGET_BOTH && !DoesBattlerIgnoreAbilityChecks(AI_DATA->abilities[battlerAtk], move))
            {
                switch (atkPartnerAbility)
                {
                case ABILITY_VOLT_ABSORB:
                    if (!(AI_THINKING_STRUCT->aiFlags & AI_FLAG_HP_AWARE))
                    {
                        RETURN_SCORE_MINUS(10);
                    }
                    break;  // handled in AI_HPAware
                case ABILITY_MOTOR_DRIVE:
                    if (moveType == TYPE_ELECTRIC && BattlerStatCanRise(battlerAtkPartner, atkPartnerAbility, STAT_SPEED))
                    {
                        RETURN_SCORE_PLUS(1);
                    }
                    break;
                case ABILITY_LIGHTNING_ROD:
                    if (moveType == TYPE_ELECTRIC
                      && HasMoveWithSplit(battlerAtkPartner, SPLIT_SPECIAL)
                      && BattlerStatCanRise(battlerAtkPartner, atkPartnerAbility, STAT_SPATK))
                    {
                        RETURN_SCORE_PLUS(1);
                    }
                    break;
                case ABILITY_WATER_ABSORB:
                case ABILITY_DRY_SKIN:
                    if (!(AI_THINKING_STRUCT->aiFlags & AI_FLAG_HP_AWARE))
                    {
                        RETURN_SCORE_MINUS(10);
                    }
                    break;  // handled in AI_HPAware
                case ABILITY_STORM_DRAIN:
                    if (moveType == TYPE_WATER
                      && HasMoveWithSplit(battlerAtkPartner, SPLIT_SPECIAL)
                      && BattlerStatCanRise(battlerAtkPartner, atkPartnerAbility, STAT_SPATK))
                    {
                        RETURN_SCORE_PLUS(1);
                    }
                    break;
                case ABILITY_WATER_COMPACTION:
                    if (moveType == TYPE_WATER && GetMoveDamageResult(move) == MOVE_POWER_WEAK)
                    {
                        RETURN_SCORE_PLUS(1);   // only mon with this ability is weak to water so only make it okay if we do very little damage
                    }
                    RETURN_SCORE_MINUS(10);
                    break;
                case ABILITY_FLASH_FIRE:
                    if (moveType == TYPE_FIRE
                      && HasMoveWithType(battlerAtkPartner, TYPE_FIRE)
                      && !(gBattleResources->flags->flags[battlerAtkPartner] & RESOURCE_FLAG_FLASH_FIRE))
                    {
                        RETURN_SCORE_PLUS(1);
                    }
                    break;
                case ABILITY_SAP_SIPPER:
                    if (moveType == TYPE_GRASS
                      && HasMoveWithSplit(battlerAtkPartner, SPLIT_PHYSICAL)
                      && BattlerStatCanRise(battlerAtkPartner, atkPartnerAbility, STAT_ATK))
                    {
                        RETURN_SCORE_PLUS(1);
                    }
                    break;
                case ABILITY_JUSTIFIED:
                    if (moveType == TYPE_DARK
                      && !IS_MOVE_STATUS(move)
                      && HasMoveWithSplit(battlerAtkPartner, SPLIT_PHYSICAL)
                      && BattlerStatCanRise(battlerAtkPartner, atkPartnerAbility, STAT_ATK)
                      && !CanIndexMoveFaintTarget(battlerAtk, battlerAtkPartner, AI_THINKING_STRUCT->movesetIndex, 1))
                    {
                        RETURN_SCORE_PLUS(1);
                    }
                    break;
                case ABILITY_RATTLED:
                    if (!IS_MOVE_STATUS(move)
                      && (moveType == TYPE_DARK || moveType == TYPE_GHOST || moveType == TYPE_BUG)
                      && BattlerStatCanRise(battlerAtkPartner, atkPartnerAbility, STAT_SPEED)
                      && !CanIndexMoveFaintTarget(battlerAtk, battlerAtkPartner, AI_THINKING_STRUCT->movesetIndex, 1))
                    {
                        RETURN_SCORE_PLUS(1);
                    }
                    break;
                case ABILITY_CONTRARY:
                    if (IsStatLoweringEffect(effect))
                    {
                        RETURN_SCORE_PLUS(2);
                    }
                    break;
                case ABILITY_DEFIANT:
                    if (IsStatLoweringEffect(effect)
                      && BattlerStatCanRise(battlerAtkPartner, atkPartnerAbility, STAT_ATK))
                    {
                        RETURN_SCORE_PLUS(1);
                    }
                    break;
                case ABILITY_COMPETITIVE:
                    if (IsStatLoweringEffect(effect)
                      && BattlerStatCanRise(battlerAtkPartner, atkPartnerAbility, STAT_SPATK))
                    {
                        RETURN_SCORE_PLUS(1);
                    }
                    break;            
                }
            } // ability checks
        } // move power check
        
        // attacker move effects specifically targeting partner
        if (!partnerProtecting)
        {
            switch (effect)
            {
            case EFFECT_PURIFY:
                if (gBattleMons[battlerAtkPartner].status1 & STATUS1_ANY)
                {
                    RETURN_SCORE_PLUS(1);
                }
                break;
            case EFFECT_SWAGGER:
                if (gBattleMons[battlerAtkPartner].statStages[STAT_ATK] < MAX_STAT_STAGE
                 && HasMoveWithSplit(battlerAtkPartner, SPLIT_PHYSICAL)
                 && (!AI_CanBeConfused(battlerAtkPartner, TRUE)
                  || atkPartnerHoldEffect == HOLD_EFFECT_CURE_CONFUSION
                  || atkPartnerHoldEffect == HOLD_EFFECT_CURE_STATUS))
                {
                    RETURN_SCORE_PLUS(1);
                }
                break;
            case EFFECT_FLATTER:
                if (gBattleMons[battlerAtkPartner].statStages[STAT_SPATK] < MAX_STAT_STAGE
                 && HasMoveWithSplit(battlerAtkPartner, SPLIT_SPECIAL)
                 && (!AI_CanBeConfused(battlerAtkPartner, TRUE)
                  || atkPartnerHoldEffect == HOLD_EFFECT_CURE_CONFUSION
                  || atkPartnerHoldEffect == HOLD_EFFECT_CURE_STATUS))
                {
                    RETURN_SCORE_PLUS(1);
                }
                break;
            case EFFECT_BEAT_UP:
                if (atkPartnerAbility == ABILITY_JUSTIFIED
                  && moveType == TYPE_DARK
                  && !IS_MOVE_STATUS(move)
                  && HasMoveWithSplit(battlerAtkPartner, SPLIT_PHYSICAL)
                  && BattlerStatCanRise(battlerAtkPartner, atkPartnerAbility, STAT_ATK)
                  && !CanIndexMoveFaintTarget(battlerAtk, battlerAtkPartner, AI_THINKING_STRUCT->movesetIndex, 0))
                {
                    RETURN_SCORE_PLUS(1);
                }
                break;
            case EFFECT_SKILL_SWAP:
                if (AI_DATA->abilities[battlerAtk] != AI_DATA->abilities[BATTLE_PARTNER(battlerAtk)] && !attackerHasBadAbility)
                {
                    if (AI_DATA->abilities[BATTLE_PARTNER(battlerAtk)] == ABILITY_TRUANT)
                    {
                        RETURN_SCORE_PLUS(10);
                    }
                    else if (AI_DATA->abilities[battlerAtk] == ABILITY_COMPOUND_EYES
                     && HasMoveWithLowAccuracy(battlerAtkPartner, FOE(battlerAtkPartner), 90, TRUE, atkPartnerAbility, AI_DATA->abilities[FOE(battlerAtkPartner)], atkPartnerHoldEffect, AI_DATA->holdEffects[FOE(battlerAtkPartner)]))
                    {
                        RETURN_SCORE_PLUS(3);
                    }
                }
                break;
            case EFFECT_ROLE_PLAY:
                if (attackerHasBadAbility && !partnerHasBadAbility)
                {
                    RETURN_SCORE_PLUS(1);
                }
                break;
            case EFFECT_WORRY_SEED:
            case EFFECT_GASTRO_ACID:
            case EFFECT_SIMPLE_BEAM:
                if (partnerHasBadAbility)
                {
                    RETURN_SCORE_PLUS(2);
                }
                break;
            case EFFECT_ENTRAINMENT:
                if (partnerHasBadAbility && IsAbilityOfRating(AI_DATA->abilities[battlerAtk], 0))
                {
                    RETURN_SCORE_PLUS(1);
                }
                break;
            case EFFECT_SOAK:
                if (atkPartnerAbility == ABILITY_WONDER_GUARD
                 && (gBattleMons[battlerAtkPartner].type1 != TYPE_WATER
                 || gBattleMons[battlerAtkPartner].type2 != TYPE_WATER
                 || gBattleMons[battlerAtkPartner].type3 != TYPE_WATER))
                {
                    RETURN_SCORE_PLUS(1);
                }
                break;
            case EFFECT_INSTRUCT:
                {
                    u16 instructedMove;
                    if (AI_WhoStrikesFirst(battlerAtk, battlerAtkPartner, move) == AI_IS_FASTER)
                        instructedMove = AI_DATA->partnerMove;
                    else
                        instructedMove = gLastMoves[battlerAtkPartner];

                    if (instructedMove != MOVE_NONE
                      && !IS_MOVE_STATUS(instructedMove)
                      && (AI_GetBattlerMoveTargetType(battlerAtkPartner, instructedMove) & (MOVE_TARGET_BOTH | MOVE_TARGET_FOES_AND_ALLY))) // Use instruct on multi-target moves
                    {
                        RETURN_SCORE_PLUS(1);
                    }
                }
                break;
            case EFFECT_AFTER_YOU:
                if (AI_WhoStrikesFirst(battlerAtkPartner, FOE(battlerAtkPartner), AI_DATA->partnerMove) == AI_IS_SLOWER  // Opponent mon 1 goes before partner
                  || AI_WhoStrikesFirst(battlerAtkPartner, BATTLE_PARTNER(FOE(battlerAtkPartner)), AI_DATA->partnerMove) == AI_IS_SLOWER) // Opponent mon 2 goes before partner
                {
                    if (gBattleMoves[AI_DATA->partnerMove].effect == EFFECT_COUNTER || gBattleMoves[AI_DATA->partnerMove].effect == EFFECT_MIRROR_COAT)
                        break; // These moves need to go last
                    RETURN_SCORE_PLUS(1);
                }
                break;
            } // attacker move effects
        } // check partner protecting
        
        score -= 30; // otherwise, don't target partner
    }
    else // checking opponent
    {
        // these checks mostly handled in AI_CheckBadMove and AI_CheckViability        
        switch (effect)
        {
        case EFFECT_SKILL_SWAP:
            if (AI_DATA->abilities[battlerAtk] == ABILITY_TRUANT)
                score += 5;
            else if (IsAbilityOfRating(AI_DATA->abilities[battlerAtk], 0) || IsAbilityOfRating(AI_DATA->abilities[battlerDef], 10))
                score += 2; // we want to transfer our bad ability or take their awesome ability
            break;
        case EFFECT_EARTHQUAKE:
        case EFFECT_MAGNITUDE:
            if (!IsBattlerGrounded(battlerAtkPartner)
             || (IsBattlerGrounded(battlerAtkPartner)
               && AI_WhoStrikesFirst(battlerAtk, battlerAtkPartner, move) == AI_IS_SLOWER
               && IsUngroundingEffect(gBattleMoves[AI_DATA->partnerMove].effect)))
                score += 2;
            else if (IS_BATTLER_OF_TYPE(battlerAtkPartner, TYPE_FIRE)
              || IS_BATTLER_OF_TYPE(battlerAtkPartner, TYPE_ELECTRIC)
              || IS_BATTLER_OF_TYPE(battlerAtkPartner, TYPE_POISON)
              || IS_BATTLER_OF_TYPE(battlerAtkPartner, TYPE_ROCK))
                score -= 10;    // partner will be hit by earthquake and is weak to it
            else
                score -= 3;
            break;
        }
        
        // lightning rod, flash fire against enemy handled in AI_CheckBadMove
    }
    
    return score;
}

static bool32 IsPinchBerryItemEffect(u16 holdEffect)
{
    switch (holdEffect)
    {
    case HOLD_EFFECT_ATTACK_UP:
    case HOLD_EFFECT_DEFENSE_UP:
    case HOLD_EFFECT_SPEED_UP:
    case HOLD_EFFECT_SP_ATTACK_UP:
    case HOLD_EFFECT_SP_DEFENSE_UP:
    case HOLD_EFFECT_CRITICAL_UP:
    case HOLD_EFFECT_RANDOM_STAT_UP:
    #ifdef HOLD_EFFECT_CUSTAP_BERRY
    case HOLD_EFFECT_CUSTAP_BERRY:
    #endif
    #ifdef HOLD_EFFECT_MICLE_BERRY
    case HOLD_EFFECT_MICLE_BERRY:
    #endif
        return TRUE;
    }

    return FALSE;
}

// AI_FLAG_CHECK_VIABILITY - a weird mix of increasing and decreasing scores
static s16 AI_CheckViability(u8 battlerAtk, u8 battlerDef, u16 move, s16 score)
{
    // move data
    u16 moveEffect = gBattleMoves[move].effect;
<<<<<<< HEAD
    u8 effectiveness = AI_DATA->effectiveness[battlerAtk][battlerDef][AI_THINKING_STRUCT->movesetIndex];
=======
    u32 effectiveness = AI_GetMoveEffectiveness(move, battlerAtk, battlerDef);
>>>>>>> 02a62e24
    u8 atkPriority = GetMovePriority(battlerAtk, move);
    u16 predictedMove = AI_DATA->predictedMoves[battlerDef];
    bool32 isDoubleBattle = IsValidDoubleBattle(battlerAtk);
    u32 i;
    
    // Targeting partner, check benefits of doing that instead
    if (IsTargetingPartner(battlerAtk, battlerDef))
        return score;
    
    // check always hits
    if (!IS_MOVE_STATUS(move) && gBattleMoves[move].accuracy == 0)
    {
        if (gBattleMons[battlerDef].statStages[STAT_EVASION] >= 10 || gBattleMons[battlerAtk].statStages[STAT_ACC] <= 2)
            score++;
        if (AI_RandLessThan(100) && (gBattleMons[battlerDef].statStages[STAT_EVASION] >= 8 || gBattleMons[battlerAtk].statStages[STAT_ACC] <= 4))
            score++;
    }
    
    // check high crit
    if (TestMoveFlags(move, FLAG_HIGH_CRIT) && effectiveness >= AI_EFFECTIVENESS_x2 && AI_RandLessThan(128))
        score++;
    
    // check already dead
    if (!IsBattlerIncapacitated(battlerDef, AI_DATA->abilities[battlerDef])
      && CanTargetFaintAi(battlerAtk, battlerDef)
      && AI_WhoStrikesFirst(battlerAtk, battlerDef, move) == AI_IS_SLOWER) // Opponent should go first
    {
        if (atkPriority > 0)
            score++;
        else
            score--;
    }
    
    // check damage
    if (gBattleMoves[move].power != 0 && GetMoveDamageResult(move) == MOVE_POWER_WEAK)
        score--;

    // check status move preference
    if (AI_THINKING_STRUCT->aiFlags & AI_FLAG_PREFER_STATUS_MOVES && IS_MOVE_STATUS(move) && effectiveness != AI_EFFECTIVENESS_x0)
        score++;
    
    // check thawing moves
    if ((gBattleMons[battlerAtk].status1 & STATUS1_FREEZE) && TestMoveFlags(move, FLAG_THAW_USER))
        score += (gBattleTypeFlags & BATTLE_TYPE_DOUBLE) ? 20 : 10;
    
    // check burn
    if (gBattleMons[battlerAtk].status1 & STATUS1_BURN)
    {
        switch (AI_DATA->abilities[battlerAtk])
        {
        case ABILITY_GUTS:
            break;
        case ABILITY_NATURAL_CURE:
            if (AI_THINKING_STRUCT->aiFlags & AI_FLAG_SMART_SWITCHING
             && HasOnlyMovesWithSplit(battlerAtk, SPLIT_PHYSICAL, TRUE))
                score = 90; // Force switch if all your attacking moves are physical and you have Natural Cure.
            break;
        default:
            if (IS_MOVE_PHYSICAL(move) && gBattleMoves[move].effect != EFFECT_FACADE)
                score -= 2;
            break;
        }
    }
    
    // attacker ability checks
    switch (AI_DATA->abilities[battlerAtk])
    {
    case ABILITY_MOXIE:
    case ABILITY_BEAST_BOOST:
    case ABILITY_CHILLING_NEIGH:
    case ABILITY_GRIM_NEIGH:
    case ABILITY_AS_ONE_ICE_RIDER:
    case ABILITY_AS_ONE_SHADOW_RIDER:
        if (AI_WhoStrikesFirst(battlerAtk, battlerDef, move) == AI_IS_FASTER) // Attacker should go first
        {
            if (CanIndexMoveFaintTarget(battlerAtk, battlerDef, AI_THINKING_STRUCT->movesetIndex, 0))
                score += 8; // prioritize killing target for stat boost
        }
        break;
    } // ability checks    
    
    // move effect checks
    switch (moveEffect)
    {
    case EFFECT_HIT:
        break;
    case EFFECT_SLEEP:
    case EFFECT_YAWN:
        if (AI_RandLessThan(128))
            IncreaseSleepScore(battlerAtk, battlerDef, move, &score);
        break;
	case EFFECT_ABSORB:
        if (AI_DATA->holdEffects[battlerAtk] == HOLD_EFFECT_BIG_ROOT)
            score++;
        if (effectiveness <= AI_EFFECTIVENESS_x0_5 && AI_RandLessThan(50))
            score -= 3;
        break;
    case EFFECT_EXPLOSION:
    case EFFECT_MEMENTO:
        if (AI_THINKING_STRUCT->aiFlags & AI_FLAG_WILL_SUICIDE && gBattleMons[battlerDef].statStages[STAT_EVASION] < 7)
        {
            if (AI_DATA->hpPercents[battlerAtk] < 50 && AI_RandLessThan(128))
                score++;
        }
        break;
	case EFFECT_MIRROR_MOVE:
        if (predictedMove != MOVE_NONE)
            return AI_CheckViability(battlerAtk, battlerDef, gLastMoves[battlerDef], score);
        break;
// stat raising effects
	case EFFECT_ATTACK_UP:
    case EFFECT_ATTACK_UP_2:
        if (MovesWithSplitUnusable(battlerAtk, battlerDef, SPLIT_PHYSICAL))
        {
            score -= 8;
            break;
        }
        else if (gBattleMons[battlerAtk].statStages[STAT_ATK] < 9)
        {
            if (AI_DATA->hpPercents[battlerAtk] > 90 && AI_RandLessThan(128))
            {
                score += 2;
                break;
            }
        }
        
        if (!AI_RandLessThan(100))
        {
            score--;
        }
        break;
	case EFFECT_DEFENSE_UP:
    case EFFECT_DEFENSE_UP_2:
    case EFFECT_DEFENSE_UP_3:
        if (!HasMoveWithSplit(battlerDef, SPLIT_PHYSICAL))
            score -= 2;
        if (AI_DATA->hpPercents[battlerAtk] > 90 && AI_RandLessThan(128))
            score += 2;
        else if (AI_DATA->hpPercents[battlerAtk] > 70 && AI_RandLessThan(200))
            break;
        else if (AI_DATA->hpPercents[battlerAtk] < 40)
            score -= 2;
        break;
	case EFFECT_SPEED_UP:
    case EFFECT_SPEED_UP_2:
        if (!WillAIStrikeFirst())
        {
            if (!AI_RandLessThan(70))
                score += 3;
        }
        else
        {
            score -= 3;
        }
        break;
	case EFFECT_SPECIAL_ATTACK_UP:
    case EFFECT_SPECIAL_ATTACK_UP_2:
    case EFFECT_SPECIAL_ATTACK_UP_3:
        if (MovesWithSplitUnusable(battlerAtk, battlerDef, SPLIT_SPECIAL))
        {
            score -= 8;
            break;
        }
        else if (gBattleMons[battlerAtk].statStages[STAT_SPATK] < 9)
        {
            if (AI_DATA->hpPercents[battlerAtk] > 90 && AI_RandLessThan(128))
            {
                score += 2;
                break;
            }
        }
        
        if (!AI_RandLessThan(100))
        {
            score--;
        }
        break;
	case EFFECT_SPECIAL_DEFENSE_UP:
    case EFFECT_SPECIAL_DEFENSE_UP_2:
        if (!HasMoveWithSplit(battlerDef, SPLIT_SPECIAL))
            score -= 2;
        if (AI_DATA->hpPercents[battlerAtk] > 90 && AI_RandLessThan(128))
            score += 2;
        else if (AI_DATA->hpPercents[battlerAtk] > 70 && AI_RandLessThan(200))
            break;
        else if (AI_DATA->hpPercents[battlerAtk] < 40)
            score -= 2;
        break;
	case EFFECT_ACCURACY_UP:
    case EFFECT_ACCURACY_UP_2:
        if (gBattleMons[battlerAtk].statStages[STAT_ACC] >= 9 && !AI_RandLessThan(50))
            score -= 2;
        else if (AI_DATA->hpPercents[battlerAtk] <= 70)
            score -= 2;
        else 
            score++;
        break;
	case EFFECT_EVASION_UP:
    case EFFECT_EVASION_UP_2:
        if (AI_DATA->hpPercents[battlerAtk] > 90 && !AI_RandLessThan(100))
            score += 3;
        if (gBattleMons[battlerAtk].statStages[STAT_EVASION] > 9 && AI_RandLessThan(128))
            score--;
        if ((gBattleMons[battlerDef].status1 & STATUS1_PSN_ANY) && AI_DATA->hpPercents[battlerAtk] >= 50 && !AI_RandLessThan(80))
            score += 3;
        if (gStatuses3[battlerDef] & STATUS3_LEECHSEED && !AI_RandLessThan(70))
            score += 3;
        if (gStatuses3[battlerAtk] & STATUS3_ROOTED && AI_RandLessThan(128))
            score += 2;
        if (gBattleMons[battlerDef].status2 & STATUS2_CURSED && !AI_RandLessThan(70))
            score += 3;
        if (AI_DATA->hpPercents[battlerAtk] < 70 || gBattleMons[battlerAtk].statStages[STAT_EVASION] == DEFAULT_STAT_STAGE)
            break;
        else if (AI_DATA->hpPercents[battlerAtk] < 40 || AI_DATA->hpPercents[battlerDef] < 40)
            score -= 2;
        else if (!AI_RandLessThan(70))
            score -= 2;
        break;
// stat lowering effects
	case EFFECT_ATTACK_DOWN:
    case EFFECT_ATTACK_DOWN_2:
        if (!ShouldLowerAttack(battlerAtk, battlerDef, AI_DATA->abilities[battlerDef]))
            score -= 2;
        if (gBattleMons[battlerDef].statStages[STAT_ATK] < DEFAULT_STAT_STAGE)
            score--;
        else if (AI_DATA->hpPercents[battlerAtk] <= 90)
            score--;
        if (gBattleMons[battlerDef].statStages[STAT_ATK] > 3 && !AI_RandLessThan(50))
            score -= 2;
        else if (AI_DATA->hpPercents[battlerDef] < 70)
            score -= 2;
        break;
	case EFFECT_DEFENSE_DOWN:
    case EFFECT_DEFENSE_DOWN_2:
        if (!ShouldLowerDefense(battlerAtk, battlerDef, AI_DATA->abilities[battlerDef]))
            score -= 2;
        if ((AI_DATA->hpPercents[battlerAtk] < 70 && !AI_RandLessThan(50)) || (gBattleMons[battlerDef].statStages[STAT_DEF] <= 3 && !AI_RandLessThan(50)))
            score -= 2;
        if (AI_DATA->hpPercents[battlerDef] <= 70)
            score -= 2;
        break;
	case EFFECT_SPEED_DOWN:
    case EFFECT_SPEED_DOWN_2:
        if (WillAIStrikeFirst())
            score -= 3;
        else if (!AI_RandLessThan(70))
            score += 2;
        break;
	case EFFECT_SPECIAL_ATTACK_DOWN:
    case EFFECT_SPECIAL_ATTACK_DOWN_2:
        if (!ShouldLowerSpAtk(battlerAtk, battlerDef, AI_DATA->abilities[battlerDef]))
            score -= 2;
        if (gBattleMons[battlerDef].statStages[STAT_SPATK] < DEFAULT_STAT_STAGE)
            score--;
        else if (AI_DATA->hpPercents[battlerAtk] <= 90)
            score--;
        if (gBattleMons[battlerDef].statStages[STAT_SPATK] > 3 && !AI_RandLessThan(50))
            score -= 2;
        else if (AI_DATA->hpPercents[battlerDef] < 70)
            score -= 2;
        break;
	case EFFECT_SPECIAL_DEFENSE_DOWN:
    case EFFECT_SPECIAL_DEFENSE_DOWN_2:
        if (!ShouldLowerSpDef(battlerAtk, battlerDef, AI_DATA->abilities[battlerDef]))
            score -= 2;
        if ((AI_DATA->hpPercents[battlerAtk] < 70 && !AI_RandLessThan(50))
          || (gBattleMons[battlerDef].statStages[STAT_SPDEF] <= 3 && !AI_RandLessThan(50)))
            score -= 2;
        if (AI_DATA->hpPercents[battlerDef] <= 70)
            score -= 2;
        break;
	case EFFECT_ACCURACY_DOWN:
    case EFFECT_ACCURACY_DOWN_2:
        if (ShouldLowerAccuracy(battlerAtk, battlerDef, AI_DATA->abilities[battlerDef]))
            score -= 2;
        if ((AI_DATA->hpPercents[battlerAtk] < 70 || AI_DATA->hpPercents[battlerDef] < 70) && AI_RandLessThan(100))
            score--;
        if (gBattleMons[battlerDef].statStages[STAT_ACC] <= 4 && !AI_RandLessThan(80))
            score -= 2;
        if (gBattleMons[battlerDef].status1 & STATUS1_PSN_ANY && !AI_RandLessThan(70))
            score += 2;
        if (gStatuses3[battlerDef] & STATUS3_LEECHSEED && !AI_RandLessThan(70))
            score += 2;
        if (gStatuses3[battlerDef] & STATUS3_ROOTED && AI_RandLessThan(128))
            score++;
        if (gBattleMons[battlerDef].status2 & STATUS2_CURSED && !AI_RandLessThan(70))
            score += 2;
        if (AI_DATA->hpPercents[battlerAtk] > 70 || gBattleMons[battlerDef].statStages[STAT_ACC] < DEFAULT_STAT_STAGE)
            break;
        else if (AI_DATA->hpPercents[battlerAtk] < 40 || AI_DATA->hpPercents[battlerDef] < 40 || !AI_RandLessThan(70))
            score -= 2;
        break;
	case EFFECT_EVASION_DOWN:
    case EFFECT_EVASION_DOWN_2:
        if (!ShouldLowerEvasion(battlerAtk, battlerDef, AI_DATA->abilities[battlerDef]))
            score -= 2;
        if ((AI_DATA->hpPercents[battlerAtk] < 70 || gBattleMons[battlerDef].statStages[STAT_EVASION] <= 3) && !AI_RandLessThan(50))
            score -= 2;
        if (AI_DATA->hpPercents[battlerDef] <= 70)
            score -= 2;
        if (gBattleMons[battlerAtk].statStages[STAT_ACC] < DEFAULT_STAT_STAGE)
            score++;
        if (gBattleMons[battlerDef].statStages[STAT_EVASION] < 7 || AI_DATA->abilities[battlerAtk] == ABILITY_NO_GUARD)
            score -= 2;
        break;
	case EFFECT_BIDE:
        if (AI_DATA->hpPercents[battlerAtk] < 90)
            score -= 2;
        break;
    case EFFECT_DREAM_EATER:
        if (!(gBattleMons[battlerDef].status1 & STATUS1_SLEEP))
            break;
        score++;    // if target is asleep, dream eater is a pretty good move even without draining
        // fallthrough
    case EFFECT_ACUPRESSURE:
        break;
    case EFFECT_ATTACK_ACCURACY_UP: // hone claws
        IncreaseStatUpScore(battlerAtk, battlerDef, STAT_ATK, &score);
        IncreaseStatUpScore(battlerAtk, battlerDef, STAT_ACC, &score);
        break;
    case EFFECT_GROWTH:
    case EFFECT_ATTACK_SPATK_UP:    // work up
        if (AI_DATA->hpPercents[battlerAtk] <= 40 || AI_DATA->abilities[battlerAtk] == ABILITY_CONTRARY)
            break;
        
        if (HasMoveWithSplit(battlerAtk, SPLIT_PHYSICAL))
            IncreaseStatUpScore(battlerAtk, battlerDef, STAT_ATK, &score);
        else if (HasMoveWithSplit(battlerAtk, SPLIT_SPECIAL))
            IncreaseStatUpScore(battlerAtk, battlerDef, STAT_SPATK, &score);
        break;
    case EFFECT_HAZE:
        if (AnyStatIsRaised(BATTLE_PARTNER(battlerAtk))
          || PartnerHasSameMoveEffectWithoutTarget(BATTLE_PARTNER(battlerAtk), move, AI_DATA->partnerMove))
            score -= 3;
            break;
        // fallthrough
    case EFFECT_ROAR:
    case EFFECT_CLEAR_SMOG:
        if (isDoubleBattle)
            score += min(CountPositiveStatStages(battlerDef) + CountPositiveStatStages(BATTLE_PARTNER(battlerDef)), 7);
        else
            score += min(CountPositiveStatStages(battlerDef), 4);
        break;
    case EFFECT_MULTI_HIT:
    case EFFECT_DOUBLE_HIT:
    case EFFECT_TRIPLE_KICK:
        if (AI_MoveMakesContact(AI_DATA->abilities[battlerAtk], AI_DATA->holdEffects[battlerAtk], move)
          && AI_DATA->abilities[battlerAtk] != ABILITY_MAGIC_GUARD
          && AI_DATA->holdEffects[battlerDef] == HOLD_EFFECT_ROCKY_HELMET)
            score -= 2;
        break;
    case EFFECT_CONVERSION:
        if (!IS_BATTLER_OF_TYPE(battlerAtk, gBattleMoves[gBattleMons[battlerAtk].moves[0]].type))
            score++;
        break;
    case EFFECT_FLINCH_HIT:
        score += ShouldTryToFlinch(battlerAtk, battlerDef, AI_DATA->abilities[battlerAtk], AI_DATA->abilities[battlerDef], move);
        break;
    case EFFECT_SWALLOW:
        if (gDisableStructs[battlerAtk].stockpileCounter == 0)
        {
            break;
        }
        else
        {
            u32 healPercent = 0;
            switch (gDisableStructs[battlerAtk].stockpileCounter)
            {
            case 1:
                healPercent = 25;
                break;
            case 2:
                healPercent = 50;
                break;
            case 3:
                healPercent = 100;
                break;
            default:
                break;
            }
            
            if (ShouldRecover(battlerAtk, battlerDef, move, healPercent))
                score += 2;
        }
        break;
    case EFFECT_RESTORE_HP:
    case EFFECT_SOFTBOILED:
    case EFFECT_ROOST:
    case EFFECT_MORNING_SUN:
    case EFFECT_SYNTHESIS:
    case EFFECT_MOONLIGHT:
        if (ShouldRecover(battlerAtk, battlerDef, move, 50))
            score += 3;
        if (AI_DATA->holdEffects[battlerAtk] == HOLD_EFFECT_BIG_ROOT)
            score++;
        break;
    case EFFECT_TOXIC:
    case EFFECT_POISON:
        IncreasePoisonScore(battlerAtk, battlerDef, move, &score);
        break;
    case EFFECT_LIGHT_SCREEN:
    case EFFECT_REFLECT:
    case EFFECT_AURORA_VEIL:
        if (ShouldSetScreen(battlerAtk, battlerDef, moveEffect))
        {
            score += 5;
            if (AI_DATA->holdEffects[battlerAtk] == HOLD_EFFECT_LIGHT_CLAY)
                score += 2;
            if (AI_THINKING_STRUCT->aiFlags & AI_FLAG_SCREENER)
                score += 2;
        }
        break;
    case EFFECT_REST:
        if (!(AI_CanSleep(battlerAtk, AI_DATA->abilities[battlerAtk])))
        {
            break;
        }
        else if (ShouldRecover(battlerAtk, battlerDef, move, 100))
        {
            if (AI_DATA->holdEffects[battlerAtk] == HOLD_EFFECT_CURE_SLP
              || AI_DATA->holdEffects[battlerAtk] == HOLD_EFFECT_CURE_STATUS
              || HasMoveEffect(EFFECT_SLEEP_TALK, battlerAtk)
              || HasMoveEffect(EFFECT_SNORE, battlerAtk)
              || AI_DATA->abilities[battlerAtk] == ABILITY_SHED_SKIN
              || AI_DATA->abilities[battlerAtk] == ABILITY_EARLY_BIRD
              || (gBattleWeather & B_WEATHER_RAIN && gWishFutureKnock.weatherDuration != 1 && AI_DATA->abilities[battlerAtk] == ABILITY_HYDRATION && AI_DATA->holdEffects[battlerAtk] != HOLD_EFFECT_UTILITY_UMBRELLA))
            {
                score += 2;
            }
            else
            {
                score++;
            }
        }
        break;
    case EFFECT_OHKO:
        if (gStatuses3[battlerAtk] & STATUS3_ALWAYS_HITS)
            score += 5;
        break;
    case EFFECT_TRAP:
    case EFFECT_MEAN_LOOK:
        if (HasMoveEffect(battlerDef, EFFECT_RAPID_SPIN)
          || (B_GHOSTS_ESCAPE >= GEN_6 && IS_BATTLER_OF_TYPE(battlerDef, TYPE_GHOST))
          || gBattleMons[battlerDef].status2 & STATUS2_WRAPPED)
        {
            break; // in this case its a bad attacking move
        }
        else if (ShouldTrap(battlerAtk, battlerDef, move))
        {
            score += 5;
        }
        break;
    case EFFECT_MIST:
        if (AI_THINKING_STRUCT->aiFlags & AI_FLAG_SCREENER)
            score += 2;
        break;
    case EFFECT_FOCUS_ENERGY:
    case EFFECT_LASER_FOCUS:
        if (AI_DATA->abilities[battlerAtk] == ABILITY_SUPER_LUCK
          || AI_DATA->abilities[battlerAtk] == ABILITY_SNIPER
          || AI_DATA->holdEffects[battlerAtk] == HOLD_EFFECT_SCOPE_LENS
          || TestMoveFlagsInMoveset(battlerAtk, FLAG_HIGH_CRIT))
            score += 2;
        break;
    case EFFECT_CONFUSE_HIT:
        if (AI_DATA->abilities[battlerAtk] == ABILITY_SERENE_GRACE)
            score++;
        //fallthrough
    case EFFECT_CONFUSE:
        IncreaseConfusionScore(battlerAtk, battlerDef, move, &score);
        break;
    case EFFECT_PARALYZE:
        IncreaseParalyzeScore(battlerAtk, battlerDef, move, &score);
        break;
    case EFFECT_GRAV_APPLE:
        if (gFieldStatuses & STATUS_FIELD_GRAVITY)
            score += 2;
        // fall through
    case EFFECT_ATTACK_DOWN_HIT:
    case EFFECT_DEFENSE_DOWN_HIT:
    case EFFECT_SPECIAL_ATTACK_DOWN_HIT:
    case EFFECT_SPECIAL_DEFENSE_DOWN_HIT:
    case EFFECT_ACCURACY_DOWN_HIT:
    case EFFECT_EVASION_DOWN_HIT:
        if (AI_DATA->abilities[battlerAtk] == ABILITY_SERENE_GRACE && AI_DATA->abilities[battlerDef] != ABILITY_CONTRARY)
            score += 2;
        break;
    case EFFECT_SPEED_DOWN_HIT:
        if (WillAIStrikeFirst())
            score -= 2;
        else if (!AI_RandLessThan(70))
            score++;
        if (AI_DATA->abilities[battlerAtk] == ABILITY_SERENE_GRACE && AI_DATA->abilities[battlerDef] != ABILITY_CONTRARY)
            score++;
        break;
        if (ShouldLowerSpeed(battlerAtk, battlerDef, AI_DATA->abilities[battlerDef]))
        {
            if (AI_DATA->abilities[battlerAtk] == ABILITY_SERENE_GRACE && AI_DATA->abilities[battlerDef] != ABILITY_CONTRARY)
                score += 4;
            else
                score += 2;
        }
        break;
    case EFFECT_SUBSTITUTE:
        if (gStatuses3[battlerDef] & STATUS3_PERISH_SONG)
            score += 3;
        if (gBattleMons[battlerDef].status1 & (STATUS1_BURN | STATUS1_PSN_ANY))
            score++;
        if (HasMoveEffect(battlerDef, EFFECT_SLEEP)
          || HasMoveEffect(battlerDef, EFFECT_TOXIC)
          || HasMoveEffect(battlerDef, EFFECT_POISON)
          || HasMoveEffect(battlerDef, EFFECT_PARALYZE)
          || HasMoveEffect(battlerDef, EFFECT_WILL_O_WISP)
          || HasMoveEffect(battlerDef, EFFECT_CONFUSE)
          || HasMoveEffect(battlerDef, EFFECT_LEECH_SEED))
            score += 2;
        if (!gBattleMons[battlerDef].status2 & (STATUS2_WRAPPED | STATUS2_ESCAPE_PREVENTION && AI_DATA->hpPercents[battlerAtk] > 70))
            score++;
        break;
    case EFFECT_MIMIC:
        if (AI_WhoStrikesFirst(battlerAtk, battlerDef, move) == AI_IS_FASTER)
        {
            if (gLastMoves[battlerDef] != MOVE_NONE && gLastMoves[battlerDef] != 0xFFFF)
                return AI_CheckViability(battlerAtk, battlerDef, gLastMoves[battlerDef], score);
        }
        break;
    case EFFECT_LEECH_SEED:
        if (IS_BATTLER_OF_TYPE(battlerDef, TYPE_GRASS)
          || gStatuses3[battlerDef] & STATUS3_LEECHSEED
          || HasMoveEffect(battlerDef, EFFECT_RAPID_SPIN)
          || AI_DATA->abilities[battlerDef] == ABILITY_LIQUID_OOZE
          || AI_DATA->abilities[battlerDef] == ABILITY_MAGIC_GUARD)
            break;
        score += 3;
        if (!HasDamagingMove(battlerDef) || IsBattlerTrapped(battlerDef, FALSE))
            score += 2;
        break;
    case EFFECT_DO_NOTHING:
        //todo - check z splash, z celebrate, z happy hour (lol)
        break;
    case EFFECT_TELEPORT:
        if (!(gBattleTypeFlags & BATTLE_TYPE_TRAINER) || GetBattlerSide(battlerAtk) != B_SIDE_PLAYER)
            break;
        //fallthrough
    case EFFECT_HIT_ESCAPE:
    case EFFECT_PARTING_SHOT:
        if (!IsDoubleBattle())
        {
            switch (ShouldPivot(battlerAtk, battlerDef, AI_DATA->abilities[battlerDef], move, AI_THINKING_STRUCT->movesetIndex))
            {
            case 0: // no
                score -= 10;    // technically should go in CheckBadMove, but this is easier/less computationally demanding
                break;
            case 1: // maybe
                break;
            case 2: // yes
                score += 7;
                break;
            }
        }
        else //Double Battle
        {
            if (CountUsablePartyMons(battlerAtk) == 0)
                break; // Can't switch

            //if (switchAbility == ABILITY_INTIMIDATE && PartyHasMoveSplit(battlerDef, SPLIT_PHYSICAL))
                //score += 7;
        }
        break;
    case EFFECT_BATON_PASS:
        if (ShouldSwitch() && (gBattleMons[battlerAtk].status2 & STATUS2_SUBSTITUTE
          || (gStatuses3[battlerAtk] & (STATUS3_ROOTED | STATUS3_AQUA_RING | STATUS3_MAGNET_RISE | STATUS3_POWER_TRICK))
          || AnyStatIsRaised(battlerAtk)))
            score += 5;
        break;
    case EFFECT_DISABLE:
        if (gDisableStructs[battlerDef].disableTimer == 0
          && (B_MENTAL_HERB >= GEN_5 && AI_DATA->holdEffects[battlerDef] != HOLD_EFFECT_MENTAL_HERB))    // mental herb
        {
            if (AI_WhoStrikesFirst(battlerAtk, battlerDef, move) == AI_IS_FASTER) // AI goes first
            {
                if (gLastMoves[battlerDef] != MOVE_NONE
                  && gLastMoves[battlerDef] != 0xFFFF)
                {
                    /* TODO predicted moves
                    if (gLastMoves[battlerDef] == predictedMove)
                        score += 3;
                    else */if (CanMoveFaintBattler(gLastMoves[battlerDef], battlerDef, battlerAtk, 1))
                        score += 2;; //Disable move that can kill attacker
                }
            }
            else if (predictedMove != MOVE_NONE && IS_MOVE_STATUS(predictedMove))
            {
                score++; // Disable annoying status moves
            }
        }
        break;
    case EFFECT_ENCORE:
        if (gDisableStructs[battlerDef].encoreTimer == 0
          && (B_MENTAL_HERB >= GEN_5 && AI_DATA->holdEffects[battlerDef] != HOLD_EFFECT_MENTAL_HERB))    // mental herb
        {
            if (IsEncoreEncouragedEffect(gBattleMoves[gLastMoves[battlerDef]].effect))
                score += 3;
        }
        break;
    case EFFECT_PAIN_SPLIT:
        {
            u16 newHp = (gBattleMons[battlerAtk].hp + gBattleMons[battlerDef].hp) / 2;
            u16 healthBenchmark = (gBattleMons[battlerAtk].hp * 12) / 10;
            if (newHp > healthBenchmark && ShouldAbsorb(battlerAtk, battlerDef, move, AI_DATA->simulatedDmg[battlerAtk][battlerDef][AI_THINKING_STRUCT->movesetIndex]))
                score += 2;
        }
        break;    
    case EFFECT_SLEEP_TALK:
    case EFFECT_SNORE:
        if (!IsWakeupTurn(battlerAtk) && gBattleMons[battlerAtk].status1 & STATUS1_SLEEP)
            score += 10;
        break;
    case EFFECT_LOCK_ON:
        if (HasMoveEffect(battlerAtk, EFFECT_OHKO))
            score += 3;
        else if (AI_DATA->abilities[battlerAtk] == ABILITY_COMPOUND_EYES && HasMoveWithLowAccuracy(battlerAtk, battlerDef, 80, TRUE, AI_DATA->abilities[battlerAtk], AI_DATA->abilities[battlerDef], AI_DATA->holdEffects[battlerAtk], AI_DATA->holdEffects[battlerDef]))
            score += 3;
        else if (HasMoveWithLowAccuracy(battlerAtk, battlerDef, 85, TRUE, AI_DATA->abilities[battlerAtk], AI_DATA->abilities[battlerDef], AI_DATA->holdEffects[battlerAtk], AI_DATA->holdEffects[battlerDef]))
            score += 3;
        else if (HasMoveWithLowAccuracy(battlerAtk, battlerDef, 90, TRUE, AI_DATA->abilities[battlerAtk], AI_DATA->abilities[battlerDef], AI_DATA->holdEffects[battlerAtk], AI_DATA->holdEffects[battlerDef]))
            score++;
        break;
    case EFFECT_SPEED_UP_HIT:
        if (AI_DATA->abilities[battlerAtk] == ABILITY_SERENE_GRACE && AI_DATA->abilities[battlerDef] != ABILITY_CONTRARY && !WillAIStrikeFirst())
            score += 3;
        break;
    case EFFECT_DESTINY_BOND:
        if (AI_WhoStrikesFirst(battlerAtk, battlerDef, move) == AI_IS_FASTER && CanTargetFaintAi(battlerDef, battlerAtk))
            score += 3;
        break;
    case EFFECT_SPITE:
        //TODO - predicted move
        break;
    case EFFECT_WISH:
    case EFFECT_HEAL_BELL:
        if (ShouldUseWishAromatherapy(battlerAtk, battlerDef, move))
            score += 7;
        break;
    case EFFECT_THIEF:
        {
            bool32 canSteal = FALSE;
            
            #if defined B_TRAINERS_KNOCK_OFF_ITEMS && B_TRAINERS_KNOCK_OFF_ITEMS == TRUE
                canSteal = TRUE;
            #endif
            if (gBattleTypeFlags & BATTLE_TYPE_FRONTIER || GetBattlerSide(battlerAtk) == B_SIDE_PLAYER)
                canSteal = TRUE;
            
            if (canSteal && AI_DATA->items[battlerAtk] == ITEM_NONE
              && AI_DATA->items[battlerDef] != ITEM_NONE
              && CanBattlerGetOrLoseItem(battlerDef, AI_DATA->items[battlerDef])
              && CanBattlerGetOrLoseItem(battlerAtk, AI_DATA->items[battlerDef])
              && !HasMoveEffect(battlerAtk, EFFECT_ACROBATICS)
              && AI_DATA->abilities[battlerDef] != ABILITY_STICKY_HOLD)
            {
                switch (AI_DATA->holdEffects[battlerDef])
                {
                case HOLD_EFFECT_NONE:
                    break;
                case HOLD_EFFECT_CHOICE_BAND:
                case HOLD_EFFECT_CHOICE_SCARF:
                case HOLD_EFFECT_CHOICE_SPECS:
                    score += 2;
                    break;
                case HOLD_EFFECT_TOXIC_ORB:
                    if (ShouldPoisonSelf(battlerAtk, AI_DATA->abilities[battlerAtk]))
                        score += 2;
                    break;
                case HOLD_EFFECT_FLAME_ORB:
                    if (ShouldBurnSelf(battlerAtk, AI_DATA->abilities[battlerAtk]))
                        score += 2;
                    break;
                case HOLD_EFFECT_BLACK_SLUDGE:
                    if (IS_BATTLER_OF_TYPE(battlerAtk, TYPE_POISON))
                        score += 2;
                    break;
                case HOLD_EFFECT_IRON_BALL:
                    if (HasMoveEffect(battlerAtk, EFFECT_FLING))
                        score += 2;
                    break;
                case HOLD_EFFECT_LAGGING_TAIL:
                case HOLD_EFFECT_STICKY_BARB:
                    break;
                default:
                    score++;
                    break;
                }
            }
            break;
        }
        break;
    case EFFECT_NIGHTMARE:
        if (AI_DATA->abilities[battlerDef] != ABILITY_MAGIC_GUARD
          && !(gBattleMons[battlerDef].status2 & STATUS2_NIGHTMARE)
          && (AI_DATA->abilities[battlerDef] == ABILITY_COMATOSE || gBattleMons[battlerDef].status1 & STATUS1_SLEEP))
        {
            score += 5;
            if (IsBattlerTrapped(battlerDef, TRUE))
                score += 3;
        }
        break;
    case EFFECT_CURSE:
        if (IS_BATTLER_OF_TYPE(battlerAtk, TYPE_GHOST))
        {
            if (IsBattlerTrapped(battlerDef, TRUE))
                score += 3;
            else
                score++;
            break;
        }
        else
        {
            if (AI_DATA->abilities[battlerAtk] == ABILITY_CONTRARY || AI_DATA->abilities[battlerDef] == ABILITY_MAGIC_GUARD)
                break;
            else if (gBattleMons[battlerAtk].statStages[STAT_ATK] < 8)
                score += (8 - gBattleMons[battlerAtk].statStages[STAT_ATK]);
            else if (gBattleMons[battlerAtk].statStages[STAT_SPEED] < 3)
                break;
            else if (gBattleMons[battlerAtk].statStages[STAT_DEF] < 8)
                score += (8 - gBattleMons[battlerAtk].statStages[STAT_DEF]);
        }
        break;
    case EFFECT_PROTECT:
        if (predictedMove == 0xFFFF)
            predictedMove = MOVE_NONE;
        switch (move)
        {
        case MOVE_QUICK_GUARD:
            if (predictedMove != MOVE_NONE && gBattleMoves[predictedMove].priority > 0)
                ProtectChecks(battlerAtk, battlerDef, move, predictedMove, &score);
            break;
        case MOVE_WIDE_GUARD:
            if (predictedMove != MOVE_NONE && AI_GetBattlerMoveTargetType(battlerDef, predictedMove) & (MOVE_TARGET_FOES_AND_ALLY | MOVE_TARGET_BOTH))
            {
                ProtectChecks(battlerAtk, battlerDef, move, predictedMove, &score);
            }
            else if (isDoubleBattle && AI_GetBattlerMoveTargetType(BATTLE_PARTNER(battlerAtk), AI_DATA->partnerMove) & MOVE_TARGET_FOES_AND_ALLY)
            {
                if (AI_DATA->abilities[battlerAtk] != ABILITY_TELEPATHY)
                  ProtectChecks(battlerAtk, battlerDef, move, predictedMove, &score);
            }
            break;
        case MOVE_CRAFTY_SHIELD:
            if (predictedMove != MOVE_NONE && IS_MOVE_STATUS(predictedMove) && !(AI_GetBattlerMoveTargetType(battlerDef, predictedMove) & MOVE_TARGET_USER))
                ProtectChecks(battlerAtk, battlerDef, move, predictedMove, &score);
            break;

        case MOVE_MAT_BLOCK:
            if (gDisableStructs[battlerAtk].isFirstTurn && predictedMove != MOVE_NONE
              && !IS_MOVE_STATUS(predictedMove) && !(AI_GetBattlerMoveTargetType(battlerDef, predictedMove) & MOVE_TARGET_USER))
                ProtectChecks(battlerAtk, battlerDef, move, predictedMove, &score);
            break;
        case MOVE_KINGS_SHIELD:
            #if (defined SPECIES_AEGISLASH && defined SPECIES_AEGISLASH_BLADE)
            if (AI_DATA->abilities[battlerAtk] == ABILITY_STANCE_CHANGE //Special logic for Aegislash
              && gBattleMons[battlerAtk].species == SPECIES_AEGISLASH_BLADE
              && !IsBattlerIncapacitated(battlerDef, AI_DATA->abilities[battlerDef]))
            {
                score += 3;
                break;
            }
            #endif
            //fallthrough
        default: // protect
            ProtectChecks(battlerAtk, battlerDef, move, predictedMove, &score);
            break;
        }
        break;
    case EFFECT_ENDURE:
        if (CanTargetFaintAi(battlerDef, battlerAtk))
        {
            if (gBattleMons[battlerAtk].hp > gBattleMons[battlerAtk].maxHP / 4 // Pinch berry couldn't have activated yet
              && IsPinchBerryItemEffect(AI_DATA->holdEffects[battlerAtk]))
            {
                score += 3;
            }
            else if (gBattleMons[battlerAtk].hp > 1) // Only spam endure for Flail/Reversal if you're not at Min Health
            {
                if (HasMoveEffect(battlerAtk, EFFECT_FLAIL) || HasMoveEffect(battlerAtk, EFFECT_ENDEAVOR))
                    score += 3;
            }
        }
        break;

    case EFFECT_SPIKES:
    case EFFECT_STEALTH_ROCK:
    case EFFECT_STICKY_WEB:
    case EFFECT_TOXIC_SPIKES:
        if (AI_DATA->abilities[battlerDef] == ABILITY_MAGIC_BOUNCE || CountUsablePartyMons(battlerDef) == 0)
            break;
        if (gDisableStructs[battlerAtk].isFirstTurn)
            score += 2;        
        //TODO - track entire opponent party data to determine hazard effectiveness 
        break;
    case EFFECT_FORESIGHT:
        if (AI_DATA->abilities[battlerAtk] == ABILITY_SCRAPPY)
            break;
        else if (gBattleMons[battlerDef].statStages[STAT_EVASION] > DEFAULT_STAT_STAGE
         || (IS_BATTLER_OF_TYPE(battlerDef, TYPE_GHOST)
         && (HasMoveWithType(battlerAtk, TYPE_NORMAL)
         || HasMoveWithType(battlerAtk, TYPE_FIGHTING))))
            score += 2;
        break;
    case EFFECT_MIRACLE_EYE:
        if (gBattleMons[battlerDef].statStages[STAT_EVASION] > DEFAULT_STAT_STAGE
          || (IS_BATTLER_OF_TYPE(battlerDef, TYPE_DARK) && (HasMoveWithType(battlerAtk, TYPE_PSYCHIC))))
            score += 2;
        break;
    case EFFECT_PERISH_SONG:
        if (IsBattlerTrapped(battlerDef, TRUE))
            score += 3;
        break;
    case EFFECT_SANDSTORM:
        if (ShouldSetSandstorm(battlerAtk, AI_DATA->holdEffects[battlerAtk], AI_DATA->holdEffects[battlerAtk]))
        {
            score++;
            if (AI_DATA->holdEffects[battlerAtk] == HOLD_EFFECT_SMOOTH_ROCK)
                score++;
            if (HasMoveEffect(battlerDef, EFFECT_MORNING_SUN)
              || HasMoveEffect(battlerDef, EFFECT_SYNTHESIS)
              || HasMoveEffect(battlerDef, EFFECT_MOONLIGHT))
                score += 2;                
        }
        break;
    case EFFECT_HAIL:
        if (ShouldSetHail(battlerAtk, AI_DATA->abilities[battlerAtk], AI_DATA->holdEffects[battlerAtk]))
        {
            if ((HasMoveEffect(battlerAtk, EFFECT_AURORA_VEIL) || HasMoveEffect(BATTLE_PARTNER(battlerAtk), EFFECT_AURORA_VEIL))
              && ShouldSetScreen(battlerAtk, battlerDef, EFFECT_AURORA_VEIL))
                score += 3;
            
            score++;
            if (AI_DATA->holdEffects[battlerAtk] == HOLD_EFFECT_ICY_ROCK)
                score++;
            if (HasMoveEffect(battlerDef, EFFECT_MORNING_SUN)
              || HasMoveEffect(battlerDef, EFFECT_SYNTHESIS)
              || HasMoveEffect(battlerDef, EFFECT_MOONLIGHT))
                score += 2;
        }
        break;
    case EFFECT_RAIN_DANCE:
        if (ShouldSetRain(battlerAtk, AI_DATA->abilities[battlerAtk], AI_DATA->holdEffects[battlerAtk]))
        {
            score++;
            if (AI_DATA->holdEffects[battlerAtk] == HOLD_EFFECT_DAMP_ROCK)
                score++;
            if (HasMoveEffect(battlerDef, EFFECT_MORNING_SUN)
              || HasMoveEffect(battlerDef, EFFECT_SYNTHESIS)
              || HasMoveEffect(battlerDef, EFFECT_MOONLIGHT))
                score += 2;
            if (HasMoveWithType(battlerDef, TYPE_FIRE) || HasMoveWithType(BATTLE_PARTNER(battlerDef), TYPE_FIRE))
                score++;
        }
        break;
    case EFFECT_SUNNY_DAY:
        if (ShouldSetSun(battlerAtk, AI_DATA->abilities[battlerAtk], AI_DATA->holdEffects[battlerAtk]))
        {
            score++;
            if (AI_DATA->holdEffects[battlerAtk] == HOLD_EFFECT_HEAT_ROCK)
                score++;
            if (HasMoveWithType(battlerDef, TYPE_WATER) || HasMoveWithType(BATTLE_PARTNER(battlerDef), TYPE_WATER))
                score++;
            if (HasMoveEffect(battlerDef, EFFECT_THUNDER) || HasMoveEffect(BATTLE_PARTNER(battlerDef), EFFECT_THUNDER))
                score++;
        }
        break;
    case EFFECT_ATTACK_UP_HIT:
        if (AI_DATA->abilities[battlerAtk] == ABILITY_SERENE_GRACE)
            IncreaseStatUpScore(battlerAtk, battlerDef, STAT_ATK, &score);
        break;
    case EFFECT_FELL_STINGER:
        if (gBattleMons[battlerAtk].statStages[STAT_ATK] < MAX_STAT_STAGE
          && AI_DATA->abilities[battlerAtk] != ABILITY_CONTRARY
          && CanIndexMoveFaintTarget(battlerAtk, battlerDef, AI_THINKING_STRUCT->movesetIndex, 0))
        {
            if (AI_WhoStrikesFirst(battlerAtk, battlerDef, move) == AI_IS_FASTER) // Attacker goes first
                score += 9;
            else
                score += 3;
        }
        break;
    case EFFECT_BELLY_DRUM:
        if (!CanTargetFaintAi(battlerDef, battlerAtk) && HasMoveWithSplit(battlerAtk, SPLIT_PHYSICAL) && AI_DATA->abilities[battlerAtk] != ABILITY_CONTRARY)
            score += (MAX_STAT_STAGE - gBattleMons[battlerAtk].statStages[STAT_ATK]);
        break;
    case EFFECT_PSYCH_UP:
    case EFFECT_SPECTRAL_THIEF:
        // Want to copy positive stat changes
        for (i = STAT_ATK; i < NUM_BATTLE_STATS; i++)
        {            
            if (gBattleMons[battlerDef].statStages[i] > gBattleMons[battlerAtk].statStages[i])
            {
                switch (i)
                {
                case STAT_ATK:
                    if (HasMoveWithSplit(battlerAtk, SPLIT_PHYSICAL))
                        score++;
                    break;
                case STAT_SPATK:
                    if (HasMoveWithSplit(battlerAtk, SPLIT_SPECIAL))
                        score++;
                    break;
                case STAT_ACC:
                case STAT_EVASION:
                case STAT_SPEED:
                    score++;
                    break;
                case STAT_DEF:
                case STAT_SPDEF:
                    if (AI_THINKING_STRUCT->aiFlags & AI_FLAG_STALL)
                        score++;
                    break;
                }
            }
        }
        break;
    case EFFECT_SEMI_INVULNERABLE:
        score++;
        if (predictedMove != MOVE_NONE && !isDoubleBattle)
        {
            if (AI_WhoStrikesFirst(battlerAtk, battlerDef, move) == AI_IS_FASTER) // Attacker goes first
            {
                if (gBattleMoves[predictedMove].effect == EFFECT_EXPLOSION
                  || gBattleMoves[predictedMove].effect == EFFECT_PROTECT)
                    score += 3;
            }
            else if (gBattleMoves[predictedMove].effect == EFFECT_SEMI_INVULNERABLE && !(gStatuses3[battlerDef] & STATUS3_SEMI_INVULNERABLE))
            {
                score += 3;
            }
        }
        break;
    case EFFECT_DEFENSE_CURL:
        if (HasMoveEffect(battlerAtk, EFFECT_ROLLOUT) && !(gBattleMons[battlerAtk].status2 & STATUS2_DEFENSE_CURL))
            score++;
        IncreaseStatUpScore(battlerAtk, battlerDef, STAT_DEF, &score);
        break;
    case EFFECT_FAKE_OUT:
        if (move == MOVE_FAKE_OUT    // filter out first impression
          && ShouldFakeOut(battlerAtk, battlerDef, move))
            score += 8;
        break;
    case EFFECT_STOCKPILE:
        if (AI_DATA->abilities[battlerAtk] == ABILITY_CONTRARY)
            break;
        if (HasMoveEffect(battlerAtk, EFFECT_SWALLOW)
          || HasMoveEffect(battlerAtk, EFFECT_SPIT_UP))
            score += 2;
            
        IncreaseStatUpScore(battlerAtk, battlerDef, STAT_DEF, &score);
        IncreaseStatUpScore(battlerAtk, battlerDef, STAT_SPDEF, &score);
        break;
    case EFFECT_SPIT_UP:
        if (gDisableStructs[battlerAtk].stockpileCounter >= 2)
            score++;
        break;
    case EFFECT_ROLLOUT:
        if (gBattleMons[battlerAtk].status2 & STATUS2_DEFENSE_CURL)
            score += 8;
        break;
    case EFFECT_SWAGGER:
        if (HasMoveEffect(battlerAtk, EFFECT_FOUL_PLAY)
          || HasMoveEffect(battlerAtk, EFFECT_PSYCH_UP)
          || HasMoveEffect(battlerAtk, EFFECT_SPECTRAL_THIEF))
            score++;
        
        if (AI_DATA->abilities[battlerDef] == ABILITY_CONTRARY)
            score += 2;
        
        IncreaseConfusionScore(battlerAtk, battlerDef, move, &score);
        break;
    case EFFECT_FLATTER:
        if (HasMoveEffect(battlerAtk, EFFECT_PSYCH_UP)
          || HasMoveEffect(battlerAtk, EFFECT_SPECTRAL_THIEF))
            score += 2;
        
        if (AI_DATA->abilities[battlerDef] == ABILITY_CONTRARY)
            score += 2;
        
        IncreaseConfusionScore(battlerAtk, battlerDef, move, &score);
        break;
    case EFFECT_FURY_CUTTER:
        if (!isDoubleBattle && AI_DATA->holdEffects[battlerAtk] == HOLD_EFFECT_METRONOME)
            score += 3;
        break;
    case EFFECT_ATTRACT:
        if (!isDoubleBattle && BattlerWillFaintFromSecondaryDamage(battlerDef, AI_DATA->abilities[battlerDef])
          && AI_WhoStrikesFirst(battlerAtk, battlerDef, move) == AI_IS_SLOWER) // Target goes first
            break; // Don't use if the attract won't have a change to activate

        if (gBattleMons[battlerDef].status1 & STATUS1_ANY
          || (gBattleMons[battlerDef].status2 & STATUS2_CONFUSION)
          || IsBattlerTrapped(battlerDef, TRUE))
            score += 2;
        else
            score++;
        break;
    case EFFECT_SAFEGUARD:
        if (!AI_IsTerrainAffected(battlerAtk, STATUS_FIELD_MISTY_TERRAIN) || !IsBattlerGrounded(battlerAtk))
            score++;
        //if (CountUsablePartyMons(battlerDef) != 0)
            //score += 8;
        break;
    case EFFECT_PURSUIT:
        /*TODO
        if (IsPredictedToSwitch(battlerDef, battlerAtk))
            score += 3;
        else if (IsPredictedToUsePursuitableMove(battlerDef, battlerAtk) && !MoveWouldHitFirst(move, battlerAtk, battlerDef)) //Pursuit against fast U-Turn
            score += 3;*/
        break;
    case EFFECT_RAPID_SPIN:
        IncreaseStatUpScore(battlerAtk, battlerDef, STAT_SPEED, &score);    // Gen 8 increases speed
        //fallthrough
    case EFFECT_DEFOG:
        if (gSideStatuses[GetBattlerSide(battlerAtk)] & SIDE_STATUS_HAZARDS_ANY && CountUsablePartyMons(battlerAtk) != 0)
        {
            score += 3;
            break;
        }
        
        switch (move)
        {
        case MOVE_DEFOG:
            if (gSideStatuses[GetBattlerSide(battlerDef)] & (SIDE_STATUS_SCREEN_ANY | SIDE_STATUS_SAFEGUARD | SIDE_STATUS_MIST))
            {
                score += 3;
            }
            else if (!(gSideStatuses[GetBattlerSide(battlerDef)] & SIDE_STATUS_SPIKES)) //Don't blow away hazards if you set them up
            {
                if (isDoubleBattle)
                {
                    if (IsHazardMoveEffect(gBattleMoves[AI_DATA->partnerMove].effect) // Partner is going to set up hazards
                      && AI_WhoStrikesFirst(battlerAtk, BATTLE_PARTNER(battlerAtk), move) == AI_IS_SLOWER) // Partner going first
                        break; // Don't use Defog if partner is going to set up hazards
                }
                
                // check defog lowering evasion
                if (ShouldLowerEvasion(battlerAtk, battlerDef, AI_DATA->abilities[battlerDef]))
                {
                    if (gBattleMons[battlerDef].statStages[STAT_EVASION] > 7
                      || HasMoveWithLowAccuracy(battlerAtk, battlerDef, 90, TRUE, AI_DATA->abilities[battlerAtk], AI_DATA->abilities[battlerDef], AI_DATA->holdEffects[battlerAtk], AI_DATA->holdEffects[battlerDef]))
                        score += 2; // encourage lowering evasion if they are evasive or we have a move with low accuracy
                    else
                        score++;
                }
            }
            break;
        case MOVE_RAPID_SPIN:
            if (gStatuses3[battlerAtk] & STATUS3_LEECHSEED || gBattleMons[battlerAtk].status2 & STATUS2_WRAPPED)
                score += 3;
            break;
        }
        break;
    case EFFECT_TORMENT:
        break;
    case EFFECT_WILL_O_WISP:
        IncreaseBurnScore(battlerAtk, battlerDef, move, &score);
        break;
    case EFFECT_FOLLOW_ME:
        if (isDoubleBattle
          && move != MOVE_SPOTLIGHT
          && !IsBattlerIncapacitated(battlerDef, AI_DATA->abilities[battlerDef])
          && (move != MOVE_RAGE_POWDER || IsAffectedByPowder(battlerDef, AI_DATA->abilities[battlerDef], AI_DATA->holdEffects[battlerDef])) // Rage Powder doesn't affect powder immunities
          && IsBattlerAlive(BATTLE_PARTNER(battlerAtk)))
        {
            u16 predictedMoveOnPartner = gLastMoves[BATTLE_PARTNER(battlerAtk)];
            if (predictedMoveOnPartner != MOVE_NONE && !IS_MOVE_STATUS(predictedMoveOnPartner))
                score += 3;
        }
        break;
    case EFFECT_NATURE_POWER:
        return AI_CheckViability(battlerAtk, battlerDef, GetNaturePowerMove(), score);
    case EFFECT_CHARGE:
        if (HasDamagingMoveOfType(battlerAtk, TYPE_ELECTRIC))
            score += 2;
        
        IncreaseStatUpScore(battlerAtk, battlerDef, STAT_SPDEF, &score);
        break;
    case EFFECT_TAUNT:
        if (IS_MOVE_STATUS(predictedMove))
            score += 3;
        else if (HasMoveWithSplit(battlerDef, SPLIT_STATUS))
            score += 2;
        break;
    case EFFECT_TRICK:
    case EFFECT_BESTOW:
        switch (AI_DATA->holdEffects[battlerAtk])
        {
        case HOLD_EFFECT_CHOICE_SCARF:
            score += 2; // assume its beneficial
            break;
        case HOLD_EFFECT_CHOICE_BAND:
            if (!HasMoveWithSplit(battlerDef, SPLIT_PHYSICAL))
                score += 2;
            break;
        case HOLD_EFFECT_CHOICE_SPECS:
            if (!HasMoveWithSplit(battlerDef, SPLIT_SPECIAL))
                score += 2;
            break;
        case HOLD_EFFECT_TOXIC_ORB:
            if (!ShouldPoisonSelf(battlerAtk, AI_DATA->abilities[battlerAtk]))
                score += 2;
            break;
        case HOLD_EFFECT_FLAME_ORB:
            if (!ShouldBurnSelf(battlerAtk, AI_DATA->abilities[battlerAtk]) && AI_CanBeBurned(battlerAtk, AI_DATA->abilities[battlerDef]))
                score += 2;
            break;
        case HOLD_EFFECT_BLACK_SLUDGE:
            if (!IS_BATTLER_OF_TYPE(battlerDef, TYPE_POISON) && AI_DATA->abilities[battlerDef] != ABILITY_MAGIC_GUARD)
                score += 3;
            break;
        case HOLD_EFFECT_IRON_BALL:
            if (!HasMoveEffect(battlerDef, EFFECT_FLING) || !IsBattlerGrounded(battlerDef))
                score += 2;
            break;
        case HOLD_EFFECT_LAGGING_TAIL:
        case HOLD_EFFECT_STICKY_BARB:
            score += 3;
            break;
        case HOLD_EFFECT_UTILITY_UMBRELLA:
            if (AI_DATA->abilities[battlerAtk] != ABILITY_SOLAR_POWER && AI_DATA->abilities[battlerAtk] != ABILITY_DRY_SKIN && AI_WeatherHasEffect())
            {
                switch (AI_DATA->abilities[battlerDef])
                {
                case ABILITY_SWIFT_SWIM:
                    if (gBattleWeather & B_WEATHER_RAIN)
                        score += 3; // Slow 'em down
                    break;
                case ABILITY_CHLOROPHYLL:
                case ABILITY_FLOWER_GIFT:
                    if (gBattleWeather & B_WEATHER_SUN)
                        score += 3; // Slow 'em down
                    break;
                }
            }
            break;
        case HOLD_EFFECT_EJECT_BUTTON:
            //if (!IsRaidBattle() && IsDynamaxed(battlerDef) && gNewBS->dynamaxData.timer[battlerDef] > 1 &&
            if (HasDamagingMove(battlerAtk)
             || (isDoubleBattle && IsBattlerAlive(BATTLE_PARTNER(battlerAtk)) && HasDamagingMove(BATTLE_PARTNER(battlerAtk))))
                score += 2; // Force 'em out next turn
            break;
        default:
            if (move != MOVE_BESTOW && AI_DATA->items[battlerAtk] == ITEM_NONE)
            {
                switch (AI_DATA->holdEffects[battlerDef])
                {
                case HOLD_EFFECT_CHOICE_BAND:
                    break;
                case HOLD_EFFECT_TOXIC_ORB:
                    if (ShouldPoisonSelf(battlerAtk, AI_DATA->abilities[battlerAtk]))
                        score += 2;
                    break;
                case HOLD_EFFECT_FLAME_ORB:
                    if (ShouldBurnSelf(battlerAtk, AI_DATA->abilities[battlerAtk]))
                        score += 2;
                    break;
                case HOLD_EFFECT_BLACK_SLUDGE:
                    if (IS_BATTLER_OF_TYPE(battlerAtk, TYPE_POISON) || AI_DATA->abilities[battlerAtk] == ABILITY_MAGIC_GUARD)
                        score += 3;
                    break;
                case HOLD_EFFECT_IRON_BALL:
                    if (HasMoveEffect(battlerAtk, EFFECT_FLING))
                        score += 2;
                    break;
                case HOLD_EFFECT_LAGGING_TAIL:
                case HOLD_EFFECT_STICKY_BARB:
                    break;
                default:
                    score++;    //other hold effects generally universally good
                    break;
                }
            }
        }
        break;
    case EFFECT_ROLE_PLAY:
        if (!IsRolePlayBannedAbilityAtk(AI_DATA->abilities[battlerAtk])
          && !IsRolePlayBannedAbility(AI_DATA->abilities[battlerDef])
          && !IsAbilityOfRating(AI_DATA->abilities[battlerAtk], 5)
          && IsAbilityOfRating(AI_DATA->abilities[battlerDef], 5))
            score += 2;
        break;
    case EFFECT_INGRAIN:
        if (AI_DATA->holdEffects[battlerAtk] == HOLD_EFFECT_BIG_ROOT)
            score += 3;
        else
            score++;
        break;
    case EFFECT_SUPERPOWER:
    case EFFECT_OVERHEAT:
        if (AI_DATA->abilities[battlerAtk] == ABILITY_CONTRARY)
            score += 10;
        break;
    case EFFECT_MAGIC_COAT:
        if (IS_MOVE_STATUS(predictedMove) && AI_GetBattlerMoveTargetType(battlerDef, predictedMove) & (MOVE_TARGET_SELECTED | MOVE_TARGET_OPPONENTS_FIELD | MOVE_TARGET_BOTH))
            score += 3;
        break;
    case EFFECT_RECYCLE:
        if (GetUsedHeldItem(battlerAtk) != ITEM_NONE)
            score++;
        if (IsRecycleEncouragedItem(GetUsedHeldItem(battlerAtk)))
            score++;
        if (AI_DATA->abilities[battlerAtk] == ABILITY_RIPEN)
        {
            u16 item = GetUsedHeldItem(battlerAtk);
            u16 toHeal = (ItemId_GetHoldEffectParam(item) == 10) ? 10 : gBattleMons[battlerAtk].maxHP / ItemId_GetHoldEffectParam(item);
            
            if (IsStatBoostingBerry(item) && AI_DATA->hpPercents[battlerAtk] > 60)
                score++;
            else if (ShouldRestoreHpBerry(battlerAtk, item) && !CanAIFaintTarget(battlerAtk, battlerDef, 0) 
              && ((GetWhoStrikesFirst(battlerAtk, battlerDef, TRUE) == 0 && CanTargetFaintAiWithMod(battlerDef, battlerAtk, 0, 0))
               || !CanTargetFaintAiWithMod(battlerDef, battlerAtk, toHeal, 0)))
                score++;    // Recycle healing berry if we can't otherwise faint the target and the target wont kill us after we activate the berry
        }
        break;
    case EFFECT_BRICK_BREAK:
        if (gSideStatuses[GetBattlerSide(battlerDef)] & SIDE_STATUS_REFLECT)
            score++;
        if (gSideStatuses[GetBattlerSide(battlerDef)] & SIDE_STATUS_LIGHTSCREEN)
            score++;
        if (gSideStatuses[GetBattlerSide(battlerDef)] & SIDE_STATUS_AURORA_VEIL)
            score++;
        break;
    case EFFECT_KNOCK_OFF:
        if (CanKnockOffItem(battlerDef, AI_DATA->items[battlerDef]))
        {
            switch (AI_DATA->holdEffects[battlerDef])
            {
            case HOLD_EFFECT_IRON_BALL:
                if (HasMoveEffect(battlerDef, EFFECT_FLING))
                    score += 4;
                break;
            case HOLD_EFFECT_LAGGING_TAIL:
            case HOLD_EFFECT_STICKY_BARB:
                break;
            default:
                score += 3;
                break;
            }
        }
        break;
    case EFFECT_SKILL_SWAP:
        if (GetAbilityRating(AI_DATA->abilities[battlerDef]) > GetAbilityRating(AI_DATA->abilities[battlerAtk]))
            score++;
        break;
    case EFFECT_WORRY_SEED:
    case EFFECT_GASTRO_ACID:
    case EFFECT_SIMPLE_BEAM:
        if (IsAbilityOfRating(AI_DATA->abilities[battlerDef], 5))
            score += 2;
        break;
    case EFFECT_ENTRAINMENT:
        if (IsAbilityOfRating(AI_DATA->abilities[battlerDef], 5) || GetAbilityRating(AI_DATA->abilities[battlerAtk]) <= 0)
        {
            if (AI_DATA->abilities[battlerDef] != AI_DATA->abilities[battlerAtk] && !(gStatuses3[battlerDef] & STATUS3_GASTRO_ACID))
                score += 2;
        }                        
        break;
    case EFFECT_IMPRISON:
        if (predictedMove != MOVE_NONE && HasMove(battlerAtk, predictedMove))
            score += 3;
        else if (gDisableStructs[battlerAtk].isFirstTurn == 0)
            score++;
        break;
    case EFFECT_REFRESH:
        if (gBattleMons[battlerAtk].status1 & STATUS1_ANY)
            score += 2;
        break;
    case EFFECT_PSYCHO_SHIFT:
        if (gBattleMons[battlerAtk].status1 & STATUS1_PSN_ANY)
            IncreasePoisonScore(battlerAtk, battlerDef, move, &score);
        else if (gBattleMons[battlerAtk].status1 & STATUS1_BURN)
            IncreaseBurnScore(battlerAtk, battlerDef, move, &score);
        else if (gBattleMons[battlerAtk].status1 & STATUS1_PARALYSIS)
            IncreaseParalyzeScore(battlerAtk, battlerDef, move, &score);
        else if (gBattleMons[battlerAtk].status1 & STATUS1_SLEEP)
            IncreaseSleepScore(battlerAtk, battlerDef, move, &score);
        break;
    case EFFECT_GRUDGE:
        break;
    case EFFECT_SNATCH:
        if (predictedMove != MOVE_NONE && TestMoveFlags(predictedMove, FLAG_SNATCH_AFFECTED))
            score += 3; // Steal move
        break;
    case EFFECT_MUD_SPORT:
        if (!HasMoveWithType(battlerAtk, TYPE_ELECTRIC) && HasMoveWithType(battlerDef, TYPE_ELECTRIC))
            score++;
        break;
    case EFFECT_WATER_SPORT:
        if (!HasMoveWithType(battlerAtk, TYPE_FIRE) && (HasMoveWithType(battlerDef, TYPE_FIRE)))
            score++;
        break;
    case EFFECT_TICKLE:
        if (gBattleMons[battlerDef].statStages[STAT_DEF] > 4 && HasMoveWithSplit(battlerAtk, SPLIT_PHYSICAL)
          && AI_DATA->abilities[battlerDef] != ABILITY_CONTRARY && ShouldLowerDefense(battlerAtk, battlerDef, AI_DATA->abilities[battlerDef]))
        {
            score += 2;
        }
        else if (ShouldLowerAttack(battlerAtk, battlerDef, AI_DATA->abilities[battlerDef]))
        {
            score += 2;
        }
        break;
    case EFFECT_COSMIC_POWER:
        IncreaseStatUpScore(battlerAtk, battlerDef, STAT_DEF, &score);
        IncreaseStatUpScore(battlerAtk, battlerDef, STAT_SPDEF, &score);
        break;
    case EFFECT_BULK_UP:
        IncreaseStatUpScore(battlerAtk, battlerDef, STAT_ATK, &score);
        IncreaseStatUpScore(battlerAtk, battlerDef, STAT_DEF, &score);
        break;
    case EFFECT_CALM_MIND:
        IncreaseStatUpScore(battlerAtk, battlerDef, STAT_SPATK, &score);
        IncreaseStatUpScore(battlerAtk, battlerDef, STAT_SPDEF, &score);
        break;
    case EFFECT_GEOMANCY:
        if (AI_DATA->holdEffects[battlerAtk] == HOLD_EFFECT_POWER_HERB)
            score += 3;
        //fallthrough
    case EFFECT_QUIVER_DANCE:
        IncreaseStatUpScore(battlerAtk, battlerDef, STAT_SPEED, &score);
        IncreaseStatUpScore(battlerAtk, battlerDef, STAT_SPATK, &score);
        IncreaseStatUpScore(battlerAtk, battlerDef, STAT_SPDEF, &score);
        break;
    case EFFECT_SHELL_SMASH:
        if (AI_DATA->holdEffects[battlerAtk] == HOLD_EFFECT_POWER_HERB)
            score += 3;
        
        IncreaseStatUpScore(battlerAtk, battlerDef, STAT_SPEED, &score);
        IncreaseStatUpScore(battlerAtk, battlerDef, STAT_SPATK, &score);
        IncreaseStatUpScore(battlerAtk, battlerDef, STAT_ATK, &score);
        break;
    case EFFECT_DRAGON_DANCE:
    case EFFECT_SHIFT_GEAR:
        IncreaseStatUpScore(battlerAtk, battlerDef, STAT_SPEED, &score);
        IncreaseStatUpScore(battlerAtk, battlerDef, STAT_ATK, &score);
        break;
    case EFFECT_GUARD_SWAP:
        if (gBattleMons[battlerDef].statStages[STAT_DEF] > gBattleMons[battlerAtk].statStages[STAT_DEF]
          && gBattleMons[battlerDef].statStages[STAT_SPDEF] >= gBattleMons[battlerAtk].statStages[STAT_SPDEF])
            score++;
        else if (gBattleMons[battlerDef].statStages[STAT_SPDEF] > gBattleMons[battlerAtk].statStages[STAT_SPDEF]
          && gBattleMons[battlerDef].statStages[STAT_DEF] >= gBattleMons[battlerAtk].statStages[STAT_DEF])
            score++;
        break;
    case EFFECT_POWER_SWAP:
        if (gBattleMons[battlerDef].statStages[STAT_ATK] > gBattleMons[battlerAtk].statStages[STAT_ATK]
          && gBattleMons[battlerDef].statStages[STAT_SPATK] >= gBattleMons[battlerAtk].statStages[STAT_SPATK])
            score++;
        else if (gBattleMons[battlerDef].statStages[STAT_SPATK] > gBattleMons[battlerAtk].statStages[STAT_SPATK]
          && gBattleMons[battlerDef].statStages[STAT_ATK] >= gBattleMons[battlerAtk].statStages[STAT_ATK])
            score++;
        break;
    case EFFECT_POWER_TRICK:
        if (!(gStatuses3[battlerAtk] & STATUS3_POWER_TRICK))
        {
            if (gBattleMons[battlerAtk].defense > gBattleMons[battlerAtk].attack && HasMoveWithSplit(battlerAtk, SPLIT_PHYSICAL))
                score += 2;
            break;
        }
        break;
    case EFFECT_HEART_SWAP:
        {
            bool32 hasHigherStat = FALSE;
            //Only use if all target stats are >= attacker stats to prevent infinite loop
            for (i = STAT_ATK; i < NUM_BATTLE_STATS; i++)
            {
                if (gBattleMons[battlerDef].statStages[i] < gBattleMons[battlerAtk].statStages[i])
                    break;
                if (gBattleMons[battlerDef].statStages[i] > gBattleMons[battlerAtk].statStages[i])
                    hasHigherStat = TRUE;
            }
            if (hasHigherStat && i == NUM_BATTLE_STATS)
                score++;
        }
        break;
    case EFFECT_SPEED_SWAP:
        // TODO this is cheating a bit...
        if (gBattleMons[battlerDef].speed > gBattleMons[battlerAtk].speed)
            score += 3;
        break;
    case EFFECT_GUARD_SPLIT:
        {
            // TODO also kind of cheating...
            u16 newDefense = (gBattleMons[battlerAtk].defense + gBattleMons[battlerDef].defense) / 2;
            u16 newSpDef = (gBattleMons[battlerAtk].spDefense + gBattleMons[battlerDef].spDefense) / 2;

            if ((newDefense > gBattleMons[battlerAtk].defense && newSpDef >= gBattleMons[battlerAtk].spDefense)
              || (newSpDef > gBattleMons[battlerAtk].spDefense && newDefense >= gBattleMons[battlerAtk].defense))
                score++;
        }
        break;
    case EFFECT_POWER_SPLIT:
        {
            u16 newAttack = (gBattleMons[battlerAtk].attack + gBattleMons[battlerDef].attack) / 2;
            u16 newSpAtk = (gBattleMons[battlerAtk].spAttack + gBattleMons[battlerDef].spAttack) / 2;

            if ((newAttack > gBattleMons[battlerAtk].attack && newSpAtk >= gBattleMons[battlerAtk].spAttack)
              || (newSpAtk > gBattleMons[battlerAtk].spAttack && newAttack >= gBattleMons[battlerAtk].attack))
                score++;
        }
        break;
    case EFFECT_BUG_BITE:   // And pluck
        if (gBattleMons[battlerDef].status2 & STATUS2_SUBSTITUTE || AI_DATA->abilities[battlerDef] == ABILITY_STICKY_HOLD)
            break;
        else if (ItemId_GetPocket(AI_DATA->items[battlerDef]) == POCKET_BERRIES)
            score += 3;
        break;
    case EFFECT_INCINERATE:
        if (gBattleMons[battlerDef].status2 & STATUS2_SUBSTITUTE || AI_DATA->abilities[battlerDef] == ABILITY_STICKY_HOLD)
            break;
        else if (ItemId_GetPocket(AI_DATA->items[battlerDef]) == POCKET_BERRIES || AI_DATA->holdEffects[battlerDef] == HOLD_EFFECT_GEMS)
            score += 3;
        break;
    case EFFECT_SMACK_DOWN:
        if (!IsBattlerGrounded(battlerDef))
            score += 3;
        break;
    case EFFECT_RELIC_SONG:
        #if (defined SPECIES_MELOETTA && defined SPECIES_MELOETTA_PIROUETTE)
        if (gBattleMons[battlerAtk].species == SPECIES_MELOETTA && gBattleMons[battlerDef].defense < gBattleMons[battlerDef].spDefense)
            score += 3; // Change to pirouette if can do more damage
        else if (gBattleMons[battlerAtk].species == SPECIES_MELOETTA_PIROUETTE && gBattleMons[battlerDef].spDefense < gBattleMons[battlerDef].defense)
            score += 3; // Change to Aria if can do more damage
        #endif
        break;
    case EFFECT_ELECTRIC_TERRAIN:
    case EFFECT_MISTY_TERRAIN:
        if (gStatuses3[battlerAtk] & STATUS3_YAWN && IsBattlerGrounded(battlerAtk))
            score += 10;
        //fallthrough
    case EFFECT_GRASSY_TERRAIN:    
    case EFFECT_PSYCHIC_TERRAIN:
        score += 2;
        if (AI_DATA->holdEffects[battlerAtk] == HOLD_EFFECT_TERRAIN_EXTENDER)
            score += 2;
        break;
    case EFFECT_PLEDGE:
        if (isDoubleBattle)
        {
            if (HasMoveEffect(BATTLE_PARTNER(battlerAtk), EFFECT_PLEDGE))
                score += 3; // Partner might use pledge move
        }
        break;
    case EFFECT_TRICK_ROOM:
        if (!(gFieldStatuses & STATUS_FIELD_TRICK_ROOM) && GetBattlerSideSpeedAverage(battlerAtk) < GetBattlerSideSpeedAverage(battlerDef))
            score += 3;
        else if ((gFieldStatuses & STATUS_FIELD_TRICK_ROOM) && GetBattlerSideSpeedAverage(battlerAtk) >= GetBattlerSideSpeedAverage(battlerDef))
            score += 3;
        break;
    case EFFECT_MAGIC_ROOM:
        score++;
        if (AI_DATA->holdEffects[battlerAtk] == HOLD_EFFECT_NONE && AI_DATA->holdEffects[battlerDef] != HOLD_EFFECT_NONE)
            score++;
        if (isDoubleBattle && AI_DATA->holdEffects[BATTLE_PARTNER(battlerAtk)] == HOLD_EFFECT_NONE && AI_DATA->holdEffects[BATTLE_PARTNER(battlerDef)] != HOLD_EFFECT_NONE)
            score++;
        break;
    case EFFECT_WONDER_ROOM:
        if ((HasMoveWithSplit(battlerDef, SPLIT_PHYSICAL) && gBattleMons[battlerAtk].defense < gBattleMons[battlerAtk].spDefense)
          || (HasMoveWithSplit(battlerDef, SPLIT_SPECIAL) && gBattleMons[battlerAtk].spDefense < gBattleMons[battlerAtk].defense))
            score += 2;
        break;
    case EFFECT_GRAVITY:
        if (!(gFieldStatuses & STATUS_FIELD_GRAVITY))
        {
            if (HasSleepMoveWithLowAccuracy(battlerAtk, battlerDef)) // Has Gravity for a move like Hypnosis
                IncreaseSleepScore(battlerAtk, battlerDef, move, &score);
            else if (HasMoveWithLowAccuracy(battlerAtk, battlerDef, 90, FALSE, AI_DATA->abilities[battlerAtk], AI_DATA->abilities[battlerDef], AI_DATA->holdEffects[battlerAtk], AI_DATA->holdEffects[battlerDef]))
                score += 2;
            else
                score++;
        }
        break;
    case EFFECT_ION_DELUGE:
        if ((AI_DATA->abilities[battlerAtk] == ABILITY_VOLT_ABSORB
          || AI_DATA->abilities[battlerAtk] == ABILITY_MOTOR_DRIVE
          || AI_DATA->abilities[battlerAtk] == ABILITY_LIGHTNING_ROD)
          && gBattleMoves[predictedMove].type == TYPE_NORMAL)
            score += 2;
        break;
    case EFFECT_FLING:
        /* TODO
        switch (gFlingTable[AI_DATA->items[battlerAtk]].effect)
        {
        case MOVE_EFFECT_BURN:
            IncreaseBurnScore(battlerAtk, battlerDef, move, &score);
            break;
        case MOVE_EFFECT_FLINCH:
            score += ShouldTryToFlinch(battlerAtk, battlerDef, AI_DATA->abilities[battlerAtk], AI_DATA->abilities[battlerDef], move);
            break;
        case MOVE_EFFECT_PARALYSIS:
            IncreaseParalyzeScore(battlerAtk, battlerDef, move, &score);
            break;
        case MOVE_EFFECT_POISON:
        case MOVE_EFFECT_TOXIC:
            IncreasePoisonScore(battlerAtk, battlerDef, move, &score);
            break;
        case MOVE_EFFECT_FREEZE:
            if (AI_CanFreeze(battlerAtk, battlerDef))
                score += 3;
            break;
        }*/
        break;
    case EFFECT_FEINT:
        if (gBattleMoves[predictedMove].effect == EFFECT_PROTECT)
            score += 3;
        break;
    case EFFECT_EMBARGO:
        if (AI_DATA->holdEffects[battlerDef] != HOLD_EFFECT_NONE)
            score++;
        break;
    case EFFECT_POWDER:
        if (predictedMove != MOVE_NONE && !IS_MOVE_STATUS(predictedMove) && gBattleMoves[predictedMove].type == TYPE_FIRE)
            score += 3;
        break;
    case EFFECT_TELEKINESIS:
        if (HasMoveWithLowAccuracy(battlerAtk, battlerDef, 90, FALSE, AI_DATA->abilities[battlerAtk], AI_DATA->abilities[battlerDef], AI_DATA->holdEffects[battlerAtk], AI_DATA->holdEffects[battlerDef])
          || !IsBattlerGrounded(battlerDef))
            score++;
        break;
    case EFFECT_THROAT_CHOP:
        if (predictedMove != MOVE_NONE && TestMoveFlags(predictedMove, FLAG_SOUND) && AI_WhoStrikesFirst(battlerAtk, battlerDef, move) == AI_IS_FASTER)
            score += 3; // Ai goes first and predicts the target will use a sound move
        else if (TestMoveFlagsInMoveset(battlerDef, FLAG_SOUND))
            score += 3;
        break;
    case EFFECT_HEAL_BLOCK:
        if (AI_WhoStrikesFirst(battlerAtk, battlerDef, move) == AI_IS_FASTER && predictedMove != MOVE_NONE && IsHealingMoveEffect(gBattleMoves[predictedMove].effect))
            score += 3; // Try to cancel healing move
        else if (HasHealingEffect(battlerDef) || AI_DATA->holdEffects[battlerDef] == HOLD_EFFECT_LEFTOVERS
          || (AI_DATA->holdEffects[battlerDef] == HOLD_EFFECT_BLACK_SLUDGE && IS_BATTLER_OF_TYPE(battlerDef, TYPE_POISON)))
            score += 2;
        break;
    case EFFECT_SOAK:
        if (HasMoveWithType(battlerAtk, TYPE_ELECTRIC) || HasMoveWithType(battlerAtk, TYPE_GRASS) || HasMoveEffect(battlerAtk, EFFECT_FREEZE_DRY))
            score += 2; // Get some super effective moves
        break;
    case EFFECT_THIRD_TYPE:
        if (AI_DATA->abilities[battlerDef] == ABILITY_WONDER_GUARD)
            score += 2; // Give target more weaknesses
        break;
    case EFFECT_ELECTRIFY:
        if (predictedMove != MOVE_NONE && gBattleMoves[predictedMove].type == TYPE_NORMAL
         && (AI_DATA->abilities[battlerAtk] == ABILITY_VOLT_ABSORB
          || AI_DATA->abilities[battlerAtk] == ABILITY_MOTOR_DRIVE
          || AI_DATA->abilities[battlerAtk] == ABILITY_LIGHTNING_ROD))
        {
            score += 3;
        }
        break;
    case EFFECT_TOPSY_TURVY:
        if (CountPositiveStatStages(battlerDef) > CountNegativeStatStages(battlerDef))
            score++;
        break;
    case EFFECT_FAIRY_LOCK:
        if (!IsBattlerTrapped(battlerDef, TRUE))
        {
            if (ShouldTrap(battlerAtk, battlerDef, move))
                score += 8;
        }
        break;
    case EFFECT_QUASH:
        if (isDoubleBattle
          && AI_WhoStrikesFirst(BATTLE_PARTNER(battlerAtk), battlerDef, AI_DATA->partnerMove) == AI_IS_SLOWER) // Attacker partner wouldn't go before target
            score++;
        break;
    case EFFECT_TAILWIND:
        if (GetBattlerSideSpeedAverage(battlerAtk) < GetBattlerSideSpeedAverage(battlerDef))
            score += 2;
        break;
    case EFFECT_LUCKY_CHANT:
        if (!isDoubleBattle)
        {
            score++;
        }
        else
        {
            if (CountUsablePartyMons(battlerDef) > 0)
                score += 8;
        }
        break;
    case EFFECT_MAGNET_RISE:
        if (IsBattlerGrounded(battlerAtk) && HasDamagingMoveOfType(battlerDef, TYPE_ELECTRIC)
          && !(AI_GetTypeEffectiveness(MOVE_EARTHQUAKE, battlerDef, battlerAtk) == AI_EFFECTIVENESS_x0)) // Doesn't resist ground move
        {
            if (AI_WhoStrikesFirst(battlerAtk, battlerDef, move) == AI_IS_FASTER) // Attacker goes first
           {
                if (gBattleMoves[predictedMove].type == TYPE_GROUND)
                    score += 3; // Cause the enemy's move to fail
                break;
            }
            else // Opponent Goes First
            {
                if (HasDamagingMoveOfType(battlerDef, TYPE_GROUND))
                    score += 2;
                break;
            }
        }
        break;
    case EFFECT_CAMOUFLAGE:
        if (predictedMove != MOVE_NONE && AI_WhoStrikesFirst(battlerAtk, battlerDef, move) == AI_IS_FASTER // Attacker goes first
          && !IS_MOVE_STATUS(move) && AI_GetTypeEffectiveness(predictedMove, battlerDef, battlerAtk) != AI_EFFECTIVENESS_x0)
            score++;
        break;
    case EFFECT_FLAME_BURST:
        if (isDoubleBattle)
        {
            if (IsBattlerAlive(BATTLE_PARTNER(battlerDef))
              && AI_DATA->hpPercents[BATTLE_PARTNER(battlerDef)] < 12
              && AI_DATA->abilities[BATTLE_PARTNER(battlerDef)] != ABILITY_MAGIC_GUARD
              && !IS_BATTLER_OF_TYPE(BATTLE_PARTNER(battlerDef), TYPE_FIRE))
                score++;
        }
        break;
    case EFFECT_TOXIC_THREAD:
        IncreasePoisonScore(battlerAtk, battlerDef, move, &score);
        IncreaseStatUpScore(battlerAtk, battlerDef, STAT_SPEED, &score);
        break;
    case EFFECT_TWO_TURNS_ATTACK:
    case EFFECT_SKULL_BASH:
    case EFFECT_SOLAR_BEAM:
        if (AI_DATA->holdEffects[battlerAtk] == HOLD_EFFECT_POWER_HERB)
            score += 2;
        break;
    case EFFECT_COUNTER:
        if (!IsBattlerIncapacitated(battlerDef, AI_DATA->abilities[battlerDef]) && predictedMove != MOVE_NONE)
        {
            if (gDisableStructs[battlerDef].tauntTimer != 0)
                score++;    // target must use damaging move
            if (GetMoveDamageResult(predictedMove) >= MOVE_POWER_GOOD && GetBattleMoveSplit(predictedMove) == SPLIT_PHYSICAL)
                score += 3;
        }
        break;
    case EFFECT_MIRROR_COAT:
        if (!IsBattlerIncapacitated(battlerDef, AI_DATA->abilities[battlerDef]) && predictedMove != MOVE_NONE)
        {
            if (gDisableStructs[battlerDef].tauntTimer != 0)
                score++;    // target must use damaging move
            if (GetMoveDamageResult(predictedMove) >= MOVE_POWER_GOOD && GetBattleMoveSplit(predictedMove) == SPLIT_SPECIAL)
                score += 3;
        }
        break;
    case EFFECT_FLAIL:
        if (AI_WhoStrikesFirst(battlerAtk, battlerDef, move) == AI_IS_FASTER)  // Ai goes first
        {
            if (AI_DATA->hpPercents[battlerAtk] < 20)
                score++;
            else if (AI_DATA->hpPercents[battlerAtk] < 8)
                score += 2;
        }
        break;
    case EFFECT_SHORE_UP:
        if (AI_WeatherHasEffect() && (gBattleWeather & B_WEATHER_SANDSTORM)
          && ShouldRecover(battlerAtk, battlerDef, move, 67))
            score += 3;
        else if (ShouldRecover(battlerAtk, battlerDef, move, 50))
            score += 2;
        break;
    case EFFECT_FACADE:
        if (gBattleMons[battlerAtk].status1 & (STATUS1_POISON | STATUS1_BURN | STATUS1_PARALYSIS | STATUS1_TOXIC_POISON))
            score++;
        break;
    case EFFECT_FOCUS_PUNCH:
        if (!isDoubleBattle && effectiveness > AI_EFFECTIVENESS_x0_5)
        {
            if (IsBattlerIncapacitated(battlerDef, AI_DATA->abilities[battlerDef]))
                score += 2;
            else if (gBattleMons[battlerDef].status2 & (STATUS2_INFATUATION | STATUS2_CONFUSION))
                score++;
        }
        break;
    case EFFECT_SMELLINGSALT:
        if (gBattleMons[battlerDef].status1 & STATUS1_PARALYSIS)
            score += 2;
        break;
    case EFFECT_WAKE_UP_SLAP:
        if (gBattleMons[battlerDef].status1 & STATUS1_SLEEP)
            score += 2;
        break;
    case EFFECT_REVENGE:
        if (!(gBattleMons[battlerDef].status1 & STATUS1_SLEEP)
          &&  !(gBattleMons[battlerDef].status2 & (STATUS2_INFATUATION | STATUS2_CONFUSION)))
            score += 2;
        break;
    case EFFECT_ENDEAVOR:
        if (AI_WhoStrikesFirst(battlerAtk, battlerDef, move) == AI_IS_SLOWER)  // Opponent faster
        {
            if (AI_DATA->hpPercents[battlerAtk] < 40)
                score++;
        }
        else if (AI_DATA->hpPercents[battlerAtk] < 50)
        {
            score++;
        }
        break;
    //case EFFECT_EXTREME_EVOBOOST: // TODO
        //break;
    //case EFFECT_CLANGOROUS_SOUL:  // TODO
        //break;
    //case EFFECT_NO_RETREAT:       // TODO
        //break;
    //case EFFECT_SKY_DROP
        //break;
    } // move effect checks
    
    return score;
}

// Effects that are encouraged on the first turn of battle
static s16 AI_SetupFirstTurn(u8 battlerAtk, u8 battlerDef, u16 move, s16 score)
{
    if (IsTargetingPartner(battlerAtk, battlerDef)
      || gBattleResults.battleTurnCounter != 0)
        return score;
    
    if (AI_THINKING_STRUCT->aiFlags & AI_FLAG_SMART_SWITCHING 
      && AI_WhoStrikesFirst(battlerAtk, battlerDef, move) == AI_IS_SLOWER
      && CanTargetFaintAi(battlerDef, battlerAtk)
      && GetMovePriority(battlerAtk, move) == 0)
    {
        RETURN_SCORE_MINUS(20);    // No point in setting up if you will faint. Should just switch if possible..
    }
    
    // check effects to prioritize first turn
    switch (gBattleMoves[move].effect)
    {
    case EFFECT_ATTACK_UP:
    case EFFECT_DEFENSE_UP:
    case EFFECT_SPEED_UP:
    case EFFECT_SPECIAL_ATTACK_UP:
    case EFFECT_SPECIAL_DEFENSE_UP:
    case EFFECT_ACCURACY_UP:
    case EFFECT_EVASION_UP:
    case EFFECT_ATTACK_DOWN:
    case EFFECT_DEFENSE_DOWN:
    case EFFECT_SPEED_DOWN:
    case EFFECT_SPECIAL_ATTACK_DOWN:
    case EFFECT_SPECIAL_DEFENSE_DOWN:
    case EFFECT_ACCURACY_DOWN:
    case EFFECT_EVASION_DOWN:
    case EFFECT_CONVERSION:
    case EFFECT_LIGHT_SCREEN:
    case EFFECT_FOCUS_ENERGY:
    case EFFECT_CONFUSE:
    case EFFECT_ATTACK_UP_2:
    case EFFECT_DEFENSE_UP_2:
    case EFFECT_DEFENSE_UP_3:
    case EFFECT_SPEED_UP_2:
    case EFFECT_SPECIAL_ATTACK_UP_2:
    case EFFECT_SPECIAL_ATTACK_UP_3:
    case EFFECT_SPECIAL_DEFENSE_UP_2:
    case EFFECT_ACCURACY_UP_2:
    case EFFECT_EVASION_UP_2:
    case EFFECT_ATTACK_DOWN_2:
    case EFFECT_DEFENSE_DOWN_2:
    case EFFECT_SPEED_DOWN_2:
    case EFFECT_SPECIAL_ATTACK_DOWN_2:
    case EFFECT_SPECIAL_DEFENSE_DOWN_2:
    case EFFECT_ACCURACY_DOWN_2:
    case EFFECT_EVASION_DOWN_2:
    case EFFECT_REFLECT:
    case EFFECT_POISON:
    case EFFECT_PARALYZE:
    case EFFECT_SUBSTITUTE:
    case EFFECT_LEECH_SEED:
    case EFFECT_MINIMIZE:
    case EFFECT_CURSE:
    case EFFECT_SWAGGER:
    case EFFECT_CAMOUFLAGE:
    case EFFECT_YAWN:
    case EFFECT_DEFENSE_CURL:
    case EFFECT_TORMENT:
    case EFFECT_FLATTER:
    case EFFECT_WILL_O_WISP:
    case EFFECT_INGRAIN:
    case EFFECT_IMPRISON:
    case EFFECT_TEETER_DANCE:
    case EFFECT_TICKLE:
    case EFFECT_COSMIC_POWER:
    case EFFECT_BULK_UP:
    case EFFECT_CALM_MIND:
    case EFFECT_ACUPRESSURE:
    case EFFECT_AUTOTOMIZE:
    case EFFECT_SHIFT_GEAR:
    case EFFECT_SHELL_SMASH:
    case EFFECT_GROWTH:
    case EFFECT_QUIVER_DANCE:
    case EFFECT_ATTACK_SPATK_UP:
    case EFFECT_ATTACK_ACCURACY_UP:
    case EFFECT_PSYCHIC_TERRAIN:
    case EFFECT_GRASSY_TERRAIN:
    case EFFECT_ELECTRIC_TERRAIN:
    case EFFECT_MISTY_TERRAIN:
    case EFFECT_STEALTH_ROCK:
    case EFFECT_TOXIC_SPIKES:
    case EFFECT_TRICK_ROOM:
    case EFFECT_WONDER_ROOM:
    case EFFECT_MAGIC_ROOM:
    case EFFECT_TAILWIND:
    case EFFECT_DRAGON_DANCE:
    case EFFECT_STICKY_WEB:
    case EFFECT_RAIN_DANCE:
    case EFFECT_SUNNY_DAY:
    case EFFECT_SANDSTORM:
    case EFFECT_HAIL:
    case EFFECT_GEOMANCY:
        score += 2;
        break;
    default:
        break;
    }
    
    return score;
}

// Adds score bonus to 'riskier' move effects and high crit moves
static s16 AI_Risky(u8 battlerAtk, u8 battlerDef, u16 move, s16 score)
{
    if (IsTargetingPartner(battlerAtk, battlerDef))
        return score;
    
    if (TestMoveFlags(move, FLAG_HIGH_CRIT))
        score += 2;
    
    switch (gBattleMoves[move].effect)
    {
    case EFFECT_SLEEP:
    case EFFECT_EXPLOSION:
    case EFFECT_MIRROR_MOVE:
    case EFFECT_OHKO:
    case EFFECT_CONFUSE:
    case EFFECT_METRONOME:
    case EFFECT_PSYWAVE:
    case EFFECT_COUNTER:
    case EFFECT_DESTINY_BOND:
    case EFFECT_SWAGGER:
    case EFFECT_ATTRACT:
    case EFFECT_PRESENT:
    case EFFECT_ALL_STATS_UP_HIT:
    case EFFECT_BELLY_DRUM:
    case EFFECT_MIRROR_COAT:
    case EFFECT_FOCUS_PUNCH:
    case EFFECT_REVENGE:
    case EFFECT_TEETER_DANCE:
        if (Random() & 1)
            score += 2;
        break;
    default:
        break;
    }
    
    return score;
}

// Adds score bonus to best powered move
static s16 AI_PreferStrongestMove(u8 battlerAtk, u8 battlerDef, u16 move, s16 score)
{
    if (IsTargetingPartner(battlerAtk, battlerDef))
        return score;
    
    if (GetMoveDamageResult(move) == MOVE_POWER_BEST)
        score += 2;
    
    return score;
}

// Prefers moves that are good for baton pass
static s16 AI_PreferBatonPass(u8 battlerAtk, u8 battlerDef, u16 move, s16 score)
{
    u32 i;
    
    if (IsTargetingPartner(battlerAtk, battlerDef)
      || CountUsablePartyMons(battlerAtk) == 0
      || GetMoveDamageResult(move) != MOVE_POWER_OTHER
      || !HasMoveEffect(battlerAtk, EFFECT_BATON_PASS)
      || IsBattlerTrapped(battlerAtk, TRUE))
        return score;
    
    if (IsStatRaisingEffect(gBattleMoves[move].effect))
    {
        if (gBattleResults.battleTurnCounter == 0)
            score += 5;
        else if (AI_DATA->hpPercents[battlerAtk] < 60)
            score -= 10;
        else
            score++;        
    }
     
    // other specific checks
    switch (gBattleMoves[move].effect)
    {
    case EFFECT_INGRAIN:
        if (!(gStatuses3[battlerAtk] & STATUS3_ROOTED))
            score += 2;
        break;
    case EFFECT_AQUA_RING:
        if (!(gStatuses3[battlerAtk] & STATUS3_AQUA_RING))
            score += 2;
        break;
    case EFFECT_PROTECT:
        if (gLastMoves[battlerAtk] == MOVE_PROTECT || gLastMoves[battlerAtk] == MOVE_DETECT)
            score -= 2;
        else
            score += 2;
        break;
    case EFFECT_BATON_PASS:
        for (i = STAT_ATK; i < NUM_BATTLE_STATS; i++)
        {
            IncreaseStatUpScore(battlerAtk, battlerDef, i, &score);
        }
        if (gStatuses3[battlerAtk] & (STATUS3_ROOTED | STATUS3_AQUA_RING))
            score += 2;
        if (gStatuses3[battlerAtk] & STATUS3_LEECHSEED)
            score -= 3; 
        break;
    default:
        break;
    }
    
    return score;
}

static s16 AI_HPAware(u8 battlerAtk, u8 battlerDef, u16 move, s16 score)
{
    u16 effect = gBattleMoves[move].effect;
    u8 moveType = gBattleMoves[move].type;

    SetTypeBeforeUsingMove(move, battlerAtk);
    GET_MOVE_TYPE(move, moveType);

    if (IsTargetingPartner(battlerAtk, battlerDef))
    {
        if ((effect == EFFECT_HEAL_PULSE || effect == EFFECT_HIT_ENEMY_HEAL_ALLY)
         || (moveType == TYPE_ELECTRIC && AI_DATA->abilities[BATTLE_PARTNER(battlerAtk)] == ABILITY_VOLT_ABSORB)
         || (moveType == TYPE_WATER && (AI_DATA->abilities[BATTLE_PARTNER(battlerAtk)] == ABILITY_DRY_SKIN || AI_DATA->abilities[BATTLE_PARTNER(battlerAtk)] == ABILITY_WATER_ABSORB)))
        {
            if (gStatuses3[battlerDef] & STATUS3_HEAL_BLOCK)
                return 0;
            
            if (CanTargetFaintAi(FOE(battlerAtk), BATTLE_PARTNER(battlerAtk))
              || (CanTargetFaintAi(BATTLE_PARTNER(FOE(battlerAtk)), BATTLE_PARTNER(battlerAtk))))
                score--;
            
            if (AI_DATA->hpPercents[battlerDef] <= 50)
                score++;
        }
    }
    else
    {
        // Consider AI HP
        if (AI_DATA->hpPercents[battlerAtk] > 70)
        {
            // high hp
            switch (effect)
            {
            case EFFECT_EXPLOSION:
            case EFFECT_RESTORE_HP:
            case EFFECT_REST:
            case EFFECT_DESTINY_BOND:
            case EFFECT_FLAIL:
            case EFFECT_ENDURE:
            case EFFECT_MORNING_SUN:
            case EFFECT_SYNTHESIS:
            case EFFECT_MOONLIGHT:
            case EFFECT_SHORE_UP:
            case EFFECT_SOFTBOILED:
            case EFFECT_ROOST:
            case EFFECT_MEMENTO:
            case EFFECT_GRUDGE:
            case EFFECT_OVERHEAT:
                score -= 2;
                break;
            default:
                break;
            }
        }
        else if (AI_DATA->hpPercents[battlerAtk] > 30)
        {
            // med hp
            if (IsStatRaisingEffect(effect) || IsStatLoweringEffect(effect))
                score -= 2;
            
            switch (effect)
            {
            case EFFECT_EXPLOSION:
            case EFFECT_BIDE:
            case EFFECT_CONVERSION:
            case EFFECT_LIGHT_SCREEN:
            case EFFECT_MIST:
            case EFFECT_FOCUS_ENERGY:
            case EFFECT_CONVERSION_2:
            case EFFECT_SAFEGUARD:
            case EFFECT_BELLY_DRUM:
                score -= 2;
                break;
            default:
                break;
            }
        }
        else
        {
            // low hp
            if (IsStatRaisingEffect(effect) || IsStatLoweringEffect(effect))
                score -= 2;
            
            // check other discouraged low hp effects
            switch (effect)
            {
            case EFFECT_BIDE:
            case EFFECT_CONVERSION:
            case EFFECT_REFLECT:
            case EFFECT_LIGHT_SCREEN:
            case EFFECT_AURORA_VEIL:
            case EFFECT_MIST:
            case EFFECT_FOCUS_ENERGY:
            case EFFECT_RAGE:
            case EFFECT_CONVERSION_2:
            case EFFECT_LOCK_ON:
            case EFFECT_SAFEGUARD:
            case EFFECT_BELLY_DRUM:
            case EFFECT_PSYCH_UP:
            case EFFECT_MIRROR_COAT:
            case EFFECT_SOLAR_BEAM:
            case EFFECT_TWO_TURNS_ATTACK:
            case EFFECT_ERUPTION:
            case EFFECT_TICKLE:
            case EFFECT_SUNNY_DAY:
            case EFFECT_SANDSTORM:
            case EFFECT_HAIL:
            case EFFECT_RAIN_DANCE:
                score -= 2;
                break;
            default:
                break;
            }
        }
    }
    
    // consider target HP
    if (CanIndexMoveFaintTarget(battlerAtk, battlerDef, AI_THINKING_STRUCT->movesetIndex, 0))
    {
        score += 2;
    }
    else
    {
        if (AI_DATA->hpPercents[battlerDef] > 70)
        {
            // high HP
            ; // nothing yet
        }
        else if (AI_DATA->hpPercents[battlerDef] > 30)
        {
            // med HP - check discouraged effects
            switch (effect)
            {
            case EFFECT_ATTACK_UP:
            case EFFECT_DEFENSE_UP:
            case EFFECT_SPEED_UP:
            case EFFECT_SPECIAL_ATTACK_UP:
            case EFFECT_SPECIAL_DEFENSE_UP:
            case EFFECT_ACCURACY_UP:
            case EFFECT_EVASION_UP:
            case EFFECT_ATTACK_DOWN:
            case EFFECT_DEFENSE_DOWN:
            case EFFECT_SPEED_DOWN:
            case EFFECT_SPECIAL_ATTACK_DOWN:
            case EFFECT_SPECIAL_DEFENSE_DOWN:
            case EFFECT_ACCURACY_DOWN:
            case EFFECT_EVASION_DOWN:
            case EFFECT_MIST:
            case EFFECT_FOCUS_ENERGY:
            case EFFECT_ATTACK_UP_2:
            case EFFECT_DEFENSE_UP_2:
            case EFFECT_SPEED_UP_2:
            case EFFECT_SPECIAL_ATTACK_UP_2:
            case EFFECT_SPECIAL_DEFENSE_UP_2:
            case EFFECT_ACCURACY_UP_2:
            case EFFECT_EVASION_UP_2:
            case EFFECT_ATTACK_DOWN_2:
            case EFFECT_DEFENSE_DOWN_2:
            case EFFECT_SPEED_DOWN_2:
            case EFFECT_SPECIAL_ATTACK_DOWN_2:
            case EFFECT_SPECIAL_DEFENSE_DOWN_2:
            case EFFECT_ACCURACY_DOWN_2:
            case EFFECT_EVASION_DOWN_2:
            case EFFECT_POISON:
            case EFFECT_PAIN_SPLIT:
            case EFFECT_PERISH_SONG:
            case EFFECT_SAFEGUARD:
            case EFFECT_TICKLE:
            case EFFECT_COSMIC_POWER:
            case EFFECT_BULK_UP:
            case EFFECT_CALM_MIND:
            case EFFECT_DRAGON_DANCE:
            case EFFECT_DEFENSE_UP_3:
            case EFFECT_SPECIAL_ATTACK_UP_3:
                score -= 2;
                break;
            default:
                break;
            }
        }
        else
        {
            // low HP
            if (IS_MOVE_STATUS(move))
                score -= 2; // don't use status moves if target is at low health
        }
    }
    
    return score;
}

static void AI_Flee(void)
{
    AI_THINKING_STRUCT->aiAction |= (AI_ACTION_DONE | AI_ACTION_FLEE | AI_ACTION_DO_NOT_ATTACK);
}

static void AI_Watch(void)
{
    AI_THINKING_STRUCT->aiAction |= (AI_ACTION_DONE | AI_ACTION_WATCH | AI_ACTION_DO_NOT_ATTACK);
}

// Roaming pokemon logic
static s16 AI_Roaming(u8 battlerAtk, u8 battlerDef, u16 move, s16 score)
{
    if (IsBattlerTrapped(battlerAtk, FALSE))
        return score;
    
    AI_Flee();
    return score;
}

// Safari pokemon logic
static s16 AI_Safari(u8 battlerAtk, u8 battlerDef, u16 move, s16 score)
{
    u8 safariFleeRate = gBattleStruct->safariEscapeFactor * 5; // Safari flee rate, from 0-20.

    if ((Random() % 100) < safariFleeRate)
        AI_Flee();
    else
        AI_Watch();

    return score;
}

// First battle logic
static s16 AI_FirstBattle(u8 battlerAtk, u8 battlerDef, u16 move, s16 score)
{
    if (AI_DATA->hpPercents[battlerDef] <= 20)
        AI_Flee();

    return score;
}<|MERGE_RESOLUTION|>--- conflicted
+++ resolved
@@ -579,13 +579,8 @@
     u16 moveEffect = gBattleMoves[move].effect;
     s32 moveType;
     u16 moveTarget = AI_GetBattlerMoveTargetType(battlerAtk, move);
-<<<<<<< HEAD
     u16 accuracy = AI_GetMoveAccuracy(battlerAtk, battlerDef, move);
-    u8 effectiveness = AI_DATA->effectiveness[battlerAtk][battlerDef][AI_THINKING_STRUCT->movesetIndex];
-=======
-    u16 accuracy = AI_GetMoveAccuracy(battlerAtk, battlerDef, AI_DATA->atkAbility, AI_DATA->defAbility, AI_DATA->atkHoldEffect, AI_DATA->defHoldEffect, move);
-    u32 effectiveness = AI_GetMoveEffectiveness(move, battlerAtk, battlerDef);
->>>>>>> 02a62e24
+    u32 effectiveness = AI_DATA->effectiveness[battlerAtk][battlerDef][AI_THINKING_STRUCT->movesetIndex];
     bool32 isDoubleBattle = IsValidDoubleBattle(battlerAtk);
     u32 i;
     u16 predictedMove = AI_DATA->predictedMoves[battlerDef];
@@ -2973,11 +2968,7 @@
 {
     // move data
     u16 moveEffect = gBattleMoves[move].effect;
-<<<<<<< HEAD
-    u8 effectiveness = AI_DATA->effectiveness[battlerAtk][battlerDef][AI_THINKING_STRUCT->movesetIndex];
-=======
-    u32 effectiveness = AI_GetMoveEffectiveness(move, battlerAtk, battlerDef);
->>>>>>> 02a62e24
+    u32 effectiveness = AI_DATA->effectiveness[battlerAtk][battlerDef][AI_THINKING_STRUCT->movesetIndex];
     u8 atkPriority = GetMovePriority(battlerAtk, move);
     u16 predictedMove = AI_DATA->predictedMoves[battlerDef];
     bool32 isDoubleBattle = IsValidDoubleBattle(battlerAtk);
