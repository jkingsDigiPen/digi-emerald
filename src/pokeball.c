#include "global.h"
#include "battle.h"
#include "battle_anim.h"
#include "decompress.h"
#include "graphics.h"
#include "main.h"
#include "m4a.h"
#include "pokeball.h"
#include "pokemon.h"
#include "sound.h"
#include "sprite.h"
#include "task.h"
#include "trig.h"
#include "util.h"
#include "data.h"
#include "constants/songs.h"

static void Task_DoPokeballSendOutAnim(u8 taskId);
static void SpriteCB_PlayerMonSendOut_1(struct Sprite *sprite);
static void SpriteCB_PlayerMonSendOut_2(struct Sprite *sprite);
static void SpriteCB_OpponentMonSendOut(struct Sprite *sprite);
static void SpriteCB_BallThrow(struct Sprite *sprite);
static void SpriteCB_BallThrow_ReachMon(struct Sprite *sprite);
static void SpriteCB_BallThrow_StartShrinkMon(struct Sprite *sprite);
static void SpriteCB_BallThrow_ShrinkMon(struct Sprite *sprite);
static void SpriteCB_BallThrow_Close(struct Sprite *sprite);
static void SpriteCB_BallThrow_FallToGround(struct Sprite *sprite);
static void SpriteCB_BallThrow_StartShakes(struct Sprite *sprite);
static void SpriteCB_BallThrow_Shake(struct Sprite *sprite);
static void SpriteCB_BallThrow_StartCaptureMon(struct Sprite *sprite);
static void SpriteCB_BallThrow_CaptureMon(struct Sprite *sprite);
static void SpriteCB_ReleaseMonFromBall(struct Sprite *sprite);
static void SpriteCB_ReleaseMon2FromBall(struct Sprite *sprite);
static void HandleBallAnimEnd(struct Sprite *sprite);
static void SpriteCB_PokeballReleaseMon(struct Sprite *sprite);
static void SpriteCB_ReleasedMonFlyOut(struct Sprite *sprite);
static void SpriteCB_TradePokeball(struct Sprite *sprite);
static void SpriteCB_TradePokeballSendOff(struct Sprite *sprite);
static void SpriteCB_TradePokeballEnd(struct Sprite *sprite);
static void SpriteCB_HealthboxSlideInDelayed(struct Sprite *sprite);
static void SpriteCB_HealthboxSlideIn(struct Sprite *sprite);
static void SpriteCB_HitAnimHealthoxEffect(struct Sprite *sprite);
static u16 GetBattlerPokeballItemId(u8 battlerId);

// rom const data

#define GFX_TAG_POKEBALL    55000
#define GFX_TAG_GREATBALL   55001
#define GFX_TAG_ULTRABALL   55002
#define GFX_TAG_MASTERBALL  55003
#define GFX_TAG_PREMIERBALL 55004
#define GFX_TAG_HEALBALL    55005
#define GFX_TAG_NETBALL     55006
#define GFX_TAG_NESTBALL    55007
#define GFX_TAG_DIVEBALL    55008
#define GFX_TAG_DUSKBALL    55009
#define GFX_TAG_TIMERBALL   55010
#define GFX_TAG_QUICKBALL   55011
#define GFX_TAG_REPEATBALL  55012
#define GFX_TAG_LUXURYBALL  55013
#define GFX_TAG_LEVELBALL   55014
#define GFX_TAG_LUREBALL    55015
#define GFX_TAG_MOONBALL    55016
#define GFX_TAG_FRIENDBALL  55017
#define GFX_TAG_LOVEBALL    55018
#define GFX_TAG_FASTBALL    55019
#define GFX_TAG_HEAVYBALL   55020
#define GFX_TAG_DREAMBALL   55021
#define GFX_TAG_SAFARIBALL  55022
#define GFX_TAG_SPORTBALL   55023
#define GFX_TAG_PARKBALL    55024
#define GFX_TAG_BEASTBALL   55025
#define GFX_TAG_CHERISHBALL 55026

const struct CompressedSpriteSheet gBallSpriteSheets[POKEBALL_COUNT] =
{
<<<<<<< HEAD
    [BALL_POKE]    = {gInterfaceGfx_PokeBall,    384, GFX_TAG_POKEBALL},
    [BALL_GREAT]   = {gInterfaceGfx_GreatBall,   384, GFX_TAG_GREATBALL},
    [BALL_ULTRA]   = {gInterfaceGfx_UltraBall,   384, GFX_TAG_ULTRABALL},
    [BALL_MASTER]  = {gInterfaceGfx_MasterBall,  384, GFX_TAG_MASTERBALL},
    [BALL_PREMIER] = {gInterfaceGfx_PremierBall, 384, GFX_TAG_PREMIERBALL},
    [BALL_HEAL]    = {gInterfaceGfx_HealBall,    384, GFX_TAG_HEALBALL},
    [BALL_NET]     = {gInterfaceGfx_NetBall,     384, GFX_TAG_NETBALL},
    [BALL_NEST]    = {gInterfaceGfx_NestBall,    384, GFX_TAG_NESTBALL},
    [BALL_DIVE]    = {gInterfaceGfx_DiveBall,    384, GFX_TAG_DIVEBALL},
    [BALL_DUSK]    = {gInterfaceGfx_DuskBall,    384, GFX_TAG_DUSKBALL},
    [BALL_TIMER]   = {gInterfaceGfx_TimerBall,   384, GFX_TAG_TIMERBALL},
    [BALL_QUICK]   = {gInterfaceGfx_QuickBall,   384, GFX_TAG_QUICKBALL},
    [BALL_REPEAT]  = {gInterfaceGfx_RepeatBall,  384, GFX_TAG_REPEATBALL},
    [BALL_LUXURY]  = {gInterfaceGfx_LuxuryBall,  384, GFX_TAG_LUXURYBALL},
    [BALL_LEVEL]   = {gInterfaceGfx_LevelBall,   384, GFX_TAG_LEVELBALL},
    [BALL_LURE]    = {gInterfaceGfx_LureBall,    384, GFX_TAG_LUREBALL},
    [BALL_MOON]    = {gInterfaceGfx_MoonBall,    384, GFX_TAG_MOONBALL},
    [BALL_FRIEND]  = {gInterfaceGfx_FriendBall,  384, GFX_TAG_FRIENDBALL},
    [BALL_LOVE]    = {gInterfaceGfx_LoveBall,    384, GFX_TAG_LOVEBALL},
    [BALL_FAST]    = {gInterfaceGfx_FastBall,    384, GFX_TAG_FASTBALL},
    [BALL_HEAVY]   = {gInterfaceGfx_HeavyBall,   384, GFX_TAG_HEAVYBALL},
    [BALL_DREAM]   = {gInterfaceGfx_DreamBall,   384, GFX_TAG_DREAMBALL},
    [BALL_SAFARI]  = {gInterfaceGfx_SafariBall,  384, GFX_TAG_SAFARIBALL},
    [BALL_SPORT]   = {gInterfaceGfx_SportBall,   384, GFX_TAG_SPORTBALL},
    [BALL_PARK]    = {gInterfaceGfx_ParkBall,    384, GFX_TAG_PARKBALL},
    [BALL_BEAST]   = {gInterfaceGfx_BeastBall,   384, GFX_TAG_BEASTBALL},
    [BALL_CHERISH] = {gInterfaceGfx_CherishBall, 384, GFX_TAG_CHERISHBALL},
=======
    [BALL_POKE]    = {gBallGfx_Poke,    384, GFX_TAG_POKEBALL},
    [BALL_GREAT]   = {gBallGfx_Great,   384, GFX_TAG_GREATBALL},
    [BALL_SAFARI]  = {gBallGfx_Safari,  384, GFX_TAG_SAFARIBALL},
    [BALL_ULTRA]   = {gBallGfx_Ultra,   384, GFX_TAG_ULTRABALL},
    [BALL_MASTER]  = {gBallGfx_Master,  384, GFX_TAG_MASTERBALL},
    [BALL_NET]     = {gBallGfx_Net,     384, GFX_TAG_NETBALL},
    [BALL_DIVE]    = {gBallGfx_Dive,    384, GFX_TAG_DIVEBALL},
    [BALL_NEST]    = {gBallGfx_Nest,    384, GFX_TAG_NESTBALL},
    [BALL_REPEAT]  = {gBallGfx_Repeat,  384, GFX_TAG_REPEATBALL},
    [BALL_TIMER]   = {gBallGfx_Timer,   384, GFX_TAG_TIMERBALL},
    [BALL_LUXURY]  = {gBallGfx_Luxury,  384, GFX_TAG_LUXURYBALL},
    [BALL_PREMIER] = {gBallGfx_Premier, 384, GFX_TAG_PREMIERBALL},
>>>>>>> 2142ad96
};

const struct CompressedSpritePalette gBallSpritePalettes[POKEBALL_COUNT] =
{
<<<<<<< HEAD
    [BALL_POKE]    = {gInterfacePal_PokeBall,    GFX_TAG_POKEBALL},
    [BALL_GREAT]   = {gInterfacePal_GreatBall,   GFX_TAG_GREATBALL},
    [BALL_ULTRA]   = {gInterfacePal_UltraBall,   GFX_TAG_ULTRABALL},
    [BALL_MASTER]  = {gInterfacePal_MasterBall,  GFX_TAG_MASTERBALL},
    [BALL_PREMIER] = {gInterfacePal_PremierBall, GFX_TAG_PREMIERBALL},
    [BALL_HEAL]    = {gInterfacePal_HealBall,    GFX_TAG_HEALBALL},
    [BALL_NET]     = {gInterfacePal_NetBall,     GFX_TAG_NETBALL},
    [BALL_NEST]    = {gInterfacePal_NestBall,    GFX_TAG_NESTBALL},
    [BALL_DIVE]    = {gInterfacePal_DiveBall,    GFX_TAG_DIVEBALL},
    [BALL_DUSK]    = {gInterfacePal_DuskBall,    GFX_TAG_DUSKBALL},
    [BALL_TIMER]   = {gInterfacePal_TimerBall,   GFX_TAG_TIMERBALL},
    [BALL_QUICK]   = {gInterfacePal_QuickBall,   GFX_TAG_QUICKBALL},
    [BALL_REPEAT]  = {gInterfacePal_RepeatBall,  GFX_TAG_REPEATBALL},
    [BALL_LUXURY]  = {gInterfacePal_LuxuryBall,  GFX_TAG_LUXURYBALL},
    [BALL_LEVEL]   = {gInterfacePal_LevelBall,   GFX_TAG_LEVELBALL},
    [BALL_LURE]    = {gInterfacePal_LureBall,    GFX_TAG_LUREBALL},
    [BALL_MOON]    = {gInterfacePal_MoonBall,    GFX_TAG_MOONBALL},
    [BALL_FRIEND]  = {gInterfacePal_FriendBall,  GFX_TAG_FRIENDBALL},
    [BALL_LOVE]    = {gInterfacePal_LoveBall,    GFX_TAG_LOVEBALL},
    [BALL_FAST]    = {gInterfacePal_FastBall,    GFX_TAG_FASTBALL},
    [BALL_HEAVY]   = {gInterfacePal_HeavyBall,   GFX_TAG_HEAVYBALL},
    [BALL_DREAM]   = {gInterfacePal_DreamBall,   GFX_TAG_DREAMBALL},
    [BALL_SAFARI]  = {gInterfacePal_SafariBall,  GFX_TAG_SAFARIBALL},
    [BALL_SPORT]   = {gInterfacePal_SportBall,   GFX_TAG_SPORTBALL},
    [BALL_PARK]    = {gInterfacePal_ParkBall,    GFX_TAG_PARKBALL},
    [BALL_BEAST]   = {gInterfacePal_BeastBall,   GFX_TAG_BEASTBALL},
    [BALL_CHERISH] = {gInterfacePal_CherishBall, GFX_TAG_CHERISHBALL},
=======
    [BALL_POKE]    = {gBallPal_Poke,    GFX_TAG_POKEBALL},
    [BALL_GREAT]   = {gBallPal_Great,   GFX_TAG_GREATBALL},
    [BALL_SAFARI]  = {gBallPal_Safari,  GFX_TAG_SAFARIBALL},
    [BALL_ULTRA]   = {gBallPal_Ultra,   GFX_TAG_ULTRABALL},
    [BALL_MASTER]  = {gBallPal_Master,  GFX_TAG_MASTERBALL},
    [BALL_NET]     = {gBallPal_Net,     GFX_TAG_NETBALL},
    [BALL_DIVE]    = {gBallPal_Dive,    GFX_TAG_DIVEBALL},
    [BALL_NEST]    = {gBallPal_Nest,    GFX_TAG_NESTBALL},
    [BALL_REPEAT]  = {gBallPal_Repeat,  GFX_TAG_REPEATBALL},
    [BALL_TIMER]   = {gBallPal_Timer,   GFX_TAG_TIMERBALL},
    [BALL_LUXURY]  = {gBallPal_Luxury,  GFX_TAG_LUXURYBALL},
    [BALL_PREMIER] = {gBallPal_Premier, GFX_TAG_PREMIERBALL},
>>>>>>> 2142ad96
};

static const struct OamData sBallOamData =
{
    .y = 0,
    .affineMode = ST_OAM_AFFINE_DOUBLE,
    .objMode = ST_OAM_OBJ_NORMAL,
    .mosaic = 0,
    .bpp = ST_OAM_4BPP,
    .shape = SPRITE_SHAPE(16x16),
    .x = 0,
    .matrixNum = 0,
    .size = SPRITE_SIZE(16x16),
    .tileNum = 0,
    .priority = 2,
    .paletteNum = 0,
    .affineParam = 0,
};

static const union AnimCmd sBallAnimSeq3[] =
{
    ANIMCMD_FRAME(0, 5),
    ANIMCMD_JUMP(0),
};

static const union AnimCmd sBallAnimSeq5[] =
{
    ANIMCMD_FRAME(4, 1),
    ANIMCMD_JUMP(0),
};

static const union AnimCmd sBallAnimSeq4[] =
{
    ANIMCMD_FRAME(8, 5),
    ANIMCMD_JUMP(0),
};

static const union AnimCmd sBallAnimSeq6[] =
{
    ANIMCMD_FRAME(12, 1),
    ANIMCMD_JUMP(0),
};

static const union AnimCmd sBallAnimSeq0[] =
{
    ANIMCMD_FRAME(0, 1),
    ANIMCMD_END,
};

static const union AnimCmd sBallAnimSeq1[] =
{
    ANIMCMD_FRAME(4, 5),
    ANIMCMD_FRAME(8, 5),
    ANIMCMD_END,
};

static const union AnimCmd sBallAnimSeq2[] =
{
    ANIMCMD_FRAME(4, 5),
    ANIMCMD_FRAME(0, 5),
    ANIMCMD_END,
};

static const union AnimCmd *const sBallAnimSequences[] =
{
    sBallAnimSeq0,
    sBallAnimSeq1,
    sBallAnimSeq2,

    // unused?
    sBallAnimSeq3,
    sBallAnimSeq4,
    sBallAnimSeq5,
    sBallAnimSeq6,
};

static const union AffineAnimCmd sAffineAnim_BallRotate_0[] =
{
    AFFINEANIMCMD_FRAME(0, 0, 0, 1),
    AFFINEANIMCMD_JUMP(0),
};

static const union AffineAnimCmd sAffineAnim_BallRotate_Right[] =
{
    AFFINEANIMCMD_FRAME(0, 0, -3, 1),
    AFFINEANIMCMD_JUMP(0),
};

static const union AffineAnimCmd sAffineAnim_BallRotate_Left[] =
{
    AFFINEANIMCMD_FRAME(0, 0, 3, 1),
    AFFINEANIMCMD_JUMP(0),
};

static const union AffineAnimCmd sAffineAnim_BallRotate_3[] =
{
    AFFINEANIMCMD_FRAME(256, 256, 0, 0),
    AFFINEANIMCMD_END,
};

static const union AffineAnimCmd sAffineAnim_BallRotate_4[] =
{
    AFFINEANIMCMD_FRAME(0, 0, 25, 1),
    AFFINEANIMCMD_JUMP(0),
};

static const union AffineAnimCmd *const sAffineAnim_BallRotate[] =
{
    [BALL_AFFINE_ANIM_0] = sAffineAnim_BallRotate_0,
    [BALL_ROTATE_RIGHT]  = sAffineAnim_BallRotate_Right,
    [BALL_ROTATE_LEFT]   = sAffineAnim_BallRotate_Left,
    [BALL_AFFINE_ANIM_3] = sAffineAnim_BallRotate_3,
    [BALL_AFFINE_ANIM_4] = sAffineAnim_BallRotate_4,
};

const struct SpriteTemplate gBallSpriteTemplates[POKEBALL_COUNT] =
{
    [BALL_POKE] =
    {
        .tileTag = GFX_TAG_POKEBALL,
        .paletteTag = GFX_TAG_POKEBALL,
        .oam = &sBallOamData,
        .anims = sBallAnimSequences,
        .images = NULL,
        .affineAnims = sAffineAnim_BallRotate,
        .callback = SpriteCB_BallThrow,
    },
    [BALL_GREAT] =
    {
        .tileTag = GFX_TAG_GREATBALL,
        .paletteTag = GFX_TAG_GREATBALL,
        .oam = &sBallOamData,
        .anims = sBallAnimSequences,
        .images = NULL,
        .affineAnims = sAffineAnim_BallRotate,
        .callback = SpriteCB_BallThrow,
    },
    [BALL_SAFARI] =
    {
        .tileTag = GFX_TAG_ULTRABALL,
        .paletteTag = GFX_TAG_ULTRABALL,
        .oam = &sBallOamData,
        .anims = sBallAnimSequences,
        .images = NULL,
        .affineAnims = sAffineAnim_BallRotate,
        .callback = SpriteCB_BallThrow,
    },
    [BALL_ULTRA] =
    {
        .tileTag = GFX_TAG_MASTERBALL,
        .paletteTag = GFX_TAG_MASTERBALL,
        .oam = &sBallOamData,
        .anims = sBallAnimSequences,
        .images = NULL,
        .affineAnims = sAffineAnim_BallRotate,
        .callback = SpriteCB_BallThrow,
    },
    [BALL_MASTER] =
    {
        .tileTag = GFX_TAG_PREMIERBALL,
        .paletteTag = GFX_TAG_PREMIERBALL,
        .oam = &sBallOamData,
        .anims = sBallAnimSequences,
        .images = NULL,
        .affineAnims = sAffineAnim_BallRotate,
        .callback = SpriteCB_BallThrow,
    },
    [BALL_NET] =
    {
        .tileTag = GFX_TAG_HEALBALL,
        .paletteTag = GFX_TAG_HEALBALL,
        .oam = &sBallOamData,
        .anims = sBallAnimSequences,
        .images = NULL,
        .affineAnims = sAffineAnim_BallRotate,
        .callback = SpriteCB_BallThrow,
    },
    [BALL_DIVE] =
    {
        .tileTag = GFX_TAG_NETBALL,
        .paletteTag = GFX_TAG_NETBALL,
        .oam = &sBallOamData,
        .anims = sBallAnimSequences,
        .images = NULL,
        .affineAnims = sAffineAnim_BallRotate,
        .callback = SpriteCB_BallThrow,
    },
    [BALL_NEST] =
    {
        .tileTag = GFX_TAG_NESTBALL,
        .paletteTag = GFX_TAG_NESTBALL,
        .oam = &sBallOamData,
        .anims = sBallAnimSequences,
        .images = NULL,
        .affineAnims = sAffineAnim_BallRotate,
        .callback = SpriteCB_BallThrow,
    },
    [BALL_REPEAT] =
    {
        .tileTag = GFX_TAG_DIVEBALL,
        .paletteTag = GFX_TAG_DIVEBALL,
        .oam = &sBallOamData,
        .anims = sBallAnimSequences,
        .images = NULL,
        .affineAnims = sAffineAnim_BallRotate,
        .callback = SpriteCB_BallThrow,
    },
    {
        .tileTag = GFX_TAG_DUSKBALL,
        .paletteTag = GFX_TAG_DUSKBALL,
        .oam = &sBallOamData,
        .anims = sBallAnimSequences,
        .images = NULL,
        .affineAnims = sAffineAnim_BallRotate,
        .callback = SpriteCB_BallThrow,
    },
    [BALL_TIMER] =
    {
        .tileTag = GFX_TAG_TIMERBALL,
        .paletteTag = GFX_TAG_TIMERBALL,
        .oam = &sBallOamData,
        .anims = sBallAnimSequences,
        .images = NULL,
        .affineAnims = sAffineAnim_BallRotate,
        .callback = SpriteCB_BallThrow,
    },
    [BALL_LUXURY] =
    {
        .tileTag = GFX_TAG_QUICKBALL,
        .paletteTag = GFX_TAG_QUICKBALL,
        .oam = &sBallOamData,
        .anims = sBallAnimSequences,
        .images = NULL,
        .affineAnims = sAffineAnim_BallRotate,
        .callback = SpriteCB_BallThrow,
    },
    {
        .tileTag = GFX_TAG_REPEATBALL,
        .paletteTag = GFX_TAG_REPEATBALL,
        .oam = &sBallOamData,
        .anims = sBallAnimSequences,
        .images = NULL,
        .affineAnims = sAffineAnim_BallRotate,
        .callback = SpriteCB_BallThrow,
    },
    {
        .tileTag = GFX_TAG_LUXURYBALL,
        .paletteTag = GFX_TAG_LUXURYBALL,
        .oam = &sBallOamData,
        .anims = sBallAnimSequences,
        .images = NULL,
        .affineAnims = sAffineAnim_BallRotate,
        .callback = SpriteCB_BallThrow,
    },
    [BALL_PREMIER] =
    {
        .tileTag = GFX_TAG_LEVELBALL,
        .paletteTag = GFX_TAG_LEVELBALL,
        .oam = &sBallOamData,
        .anims = sBallAnimSequences,
        .images = NULL,
        .affineAnims = sAffineAnim_BallRotate,
        .callback = SpriteCB_BallThrow,
    },
    {
        .tileTag = GFX_TAG_LUREBALL,
        .paletteTag = GFX_TAG_LUREBALL,
        .oam = &sBallOamData,
        .anims = sBallAnimSequences,
        .images = NULL,
        .affineAnims = sAffineAnim_BallRotate,
        .callback = SpriteCB_BallThrow,
    },
    {
        .tileTag = GFX_TAG_MOONBALL,
        .paletteTag = GFX_TAG_MOONBALL,
        .oam = &sBallOamData,
        .anims = sBallAnimSequences,
        .images = NULL,
        .affineAnims = sAffineAnim_BallRotate,
        .callback = SpriteCB_BallThrow,
    },
    {
        .tileTag = GFX_TAG_FRIENDBALL,
        .paletteTag = GFX_TAG_FRIENDBALL,
        .oam = &sBallOamData,
        .anims = sBallAnimSequences,
        .images = NULL,
        .affineAnims = sAffineAnim_BallRotate,
        .callback = SpriteCB_BallThrow,
    },
    {
        .tileTag = GFX_TAG_LOVEBALL,
        .paletteTag = GFX_TAG_LOVEBALL,
        .oam = &sBallOamData,
        .anims = sBallAnimSequences,
        .images = NULL,
        .affineAnims = sAffineAnim_BallRotate,
        .callback = SpriteCB_BallThrow,
    },
    {
        .tileTag = GFX_TAG_FASTBALL,
        .paletteTag = GFX_TAG_FASTBALL,
        .oam = &sBallOamData,
        .anims = sBallAnimSequences,
        .images = NULL,
        .affineAnims = sAffineAnim_BallRotate,
        .callback = SpriteCB_BallThrow,
    },
    {
        .tileTag = GFX_TAG_HEAVYBALL,
        .paletteTag = GFX_TAG_HEAVYBALL,
        .oam = &sBallOamData,
        .anims = sBallAnimSequences,
        .images = NULL,
        .affineAnims = sAffineAnim_BallRotate,
        .callback = SpriteCB_BallThrow,
    },
    {
        .tileTag = GFX_TAG_DREAMBALL,
        .paletteTag = GFX_TAG_DREAMBALL,
        .oam = &sBallOamData,
        .anims = sBallAnimSequences,
        .images = NULL,
        .affineAnims = sAffineAnim_BallRotate,
        .callback = SpriteCB_BallThrow,
    },
    {
        .tileTag = GFX_TAG_SAFARIBALL,
        .paletteTag = GFX_TAG_SAFARIBALL,
        .oam = &sBallOamData,
        .anims = sBallAnimSequences,
        .images = NULL,
        .affineAnims = sAffineAnim_BallRotate,
        .callback = SpriteCB_BallThrow,
    },
    {
        .tileTag = GFX_TAG_SPORTBALL,
        .paletteTag = GFX_TAG_SPORTBALL,
        .oam = &sBallOamData,
        .anims = sBallAnimSequences,
        .images = NULL,
        .affineAnims = sAffineAnim_BallRotate,
        .callback = SpriteCB_BallThrow,
    },
    {
        .tileTag = GFX_TAG_PARKBALL,
        .paletteTag = GFX_TAG_PARKBALL,
        .oam = &sBallOamData,
        .anims = sBallAnimSequences,
        .images = NULL,
        .affineAnims = sAffineAnim_BallRotate,
        .callback = SpriteCB_BallThrow,
    },
    {
        .tileTag = GFX_TAG_BEASTBALL,
        .paletteTag = GFX_TAG_BEASTBALL,
        .oam = &sBallOamData,
        .anims = sBallAnimSequences,
        .images = NULL,
        .affineAnims = sAffineAnim_BallRotate,
        .callback = SpriteCB_BallThrow,
    },
    {
        .tileTag = GFX_TAG_CHERISHBALL,
        .paletteTag = GFX_TAG_CHERISHBALL,
        .oam = &sBallOamData,
        .anims = sBallAnimSequences,
        .images = NULL,
        .affineAnims = sAffineAnim_BallRotate,
        .callback = SpriteCB_BallThrow,
    },
};

#define tFrames          data[0]
#define tPan             data[1]
#define tThrowId         data[2]
#define tBattler         data[3]
#define tOpponentBattler data[4]

u8 DoPokeballSendOutAnimation(s16 pan, u8 kindOfThrow)
{
    u8 taskId;

    gDoingBattleAnim = TRUE;
    gBattleSpritesDataPtr->healthBoxesData[gActiveBattler].ballAnimActive = 1;

    taskId = CreateTask(Task_DoPokeballSendOutAnim, 5);
    gTasks[taskId].tPan = pan;
    gTasks[taskId].tThrowId = kindOfThrow;
    gTasks[taskId].tBattler = gActiveBattler;

    return 0;
}

#define sBattler         data[6]

static void Task_DoPokeballSendOutAnim(u8 taskId)
{
    u16 throwCaseId;
    u8 battlerId;
    u16 itemId, ballId;
    u8 ballSpriteId;
    bool8 notSendOut = FALSE;

    if (gTasks[taskId].tFrames == 0)
    {
        gTasks[taskId].tFrames++;
        return;
    }

    throwCaseId = gTasks[taskId].tThrowId;
    battlerId = gTasks[taskId].tBattler;

    if (GetBattlerSide(battlerId) != B_SIDE_PLAYER)
        itemId = GetMonData(&gEnemyParty[gBattlerPartyIndexes[battlerId]], MON_DATA_POKEBALL);
    else
        itemId = GetMonData(&gPlayerParty[gBattlerPartyIndexes[battlerId]], MON_DATA_POKEBALL);

    ballId = ItemIdToBallId(itemId);
    LoadBallGfx(ballId);
    ballSpriteId = CreateSprite(&gBallSpriteTemplates[ballId], 32, 80, 29);
    gSprites[ballSpriteId].data[0] = 0x80;
    gSprites[ballSpriteId].data[1] = 0;
    gSprites[ballSpriteId].data[7] = throwCaseId;

    switch (throwCaseId)
    {
    case POKEBALL_PLAYER_SENDOUT:
        gBattlerTarget = battlerId;
        gSprites[ballSpriteId].x = 24;
        gSprites[ballSpriteId].y = 68;
        gSprites[ballSpriteId].callback = SpriteCB_PlayerMonSendOut_1;
        break;
    case POKEBALL_OPPONENT_SENDOUT:
        gSprites[ballSpriteId].x = GetBattlerSpriteCoord(battlerId, BATTLER_COORD_X);
        gSprites[ballSpriteId].y = GetBattlerSpriteCoord(battlerId, BATTLER_COORD_Y) + 24;
        gBattlerTarget = battlerId;
        gSprites[ballSpriteId].data[0] = 0;
        gSprites[ballSpriteId].callback = SpriteCB_OpponentMonSendOut;
        break;
    default:
        gBattlerTarget = GetBattlerAtPosition(B_POSITION_OPPONENT_LEFT);
        notSendOut = TRUE;
        break;
    }

    gSprites[ballSpriteId].sBattler = gBattlerTarget;
    if (!notSendOut)
    {
        DestroyTask(taskId);
        return;
    }

    // this will perform an unused ball throw animation
    gSprites[ballSpriteId].data[0] = 0x22;
    gSprites[ballSpriteId].data[2] = GetBattlerSpriteCoord(gBattlerTarget, BATTLER_COORD_X);
    gSprites[ballSpriteId].data[4] = GetBattlerSpriteCoord(gBattlerTarget, BATTLER_COORD_Y) - 16;
    gSprites[ballSpriteId].data[5] = -40;
    InitAnimArcTranslation(&gSprites[ballSpriteId]);
    gSprites[ballSpriteId].oam.affineParam = taskId;
    gTasks[taskId].tOpponentBattler = gBattlerTarget;
    gTasks[taskId].func = TaskDummy;
    PlaySE(SE_BALL_THROW);
}

// This sequence of functions is very similar to those that get run when
// a Pokéball gets thrown at a wild Pokémon, starting at SpriteCB_Ball_Arc.
// These do not seem to get run.
static void SpriteCB_BallThrow(struct Sprite *sprite)
{
    if (TranslateAnimHorizontalArc(sprite))
    {
        u16 ballId;
        u8 taskId = sprite->oam.affineParam;
        u8 opponentBattler = gTasks[taskId].tOpponentBattler;
        u8 noOfShakes = gTasks[taskId].tThrowId;

        StartSpriteAnim(sprite, 1);
        sprite->affineAnimPaused = 1;
        sprite->x += sprite->x2;
        sprite->y += sprite->y2;
        sprite->x2 = 0;
        sprite->y2 = 0;
        sprite->data[5] = 0;
        ballId = ItemIdToBallId(GetBattlerPokeballItemId(opponentBattler));
        AnimateBallOpenParticles(sprite->x, sprite->y - 5, 1, 0x1C, ballId);
        sprite->data[0] = LaunchBallFadeMonTask(FALSE, opponentBattler, 14, ballId);
        sprite->sBattler = opponentBattler;
        sprite->data[7] = noOfShakes;
        DestroyTask(taskId);
        sprite->callback = SpriteCB_BallThrow_ReachMon;
    }
}

#undef tFrames
#undef tPan
#undef tThrowId
#undef tBattler
#undef tOpponentBattler

static void SpriteCB_BallThrow_ReachMon(struct Sprite *sprite)
{
    sprite->callback = SpriteCB_BallThrow_StartShrinkMon;
}

static void SpriteCB_BallThrow_StartShrinkMon(struct Sprite *sprite)
{
    if (++sprite->data[5] == 10)
    {
        sprite->data[5] = 0;
        sprite->callback = SpriteCB_BallThrow_ShrinkMon;
        StartSpriteAffineAnim(&gSprites[gBattlerSpriteIds[sprite->sBattler]], BATTLER_AFFINE_RETURN);
        AnimateSprite(&gSprites[gBattlerSpriteIds[sprite->sBattler]]);
        gSprites[gBattlerSpriteIds[sprite->sBattler]].data[1] = 0;
    }
}

static void SpriteCB_BallThrow_ShrinkMon(struct Sprite *sprite)
{
    sprite->data[5]++;
    if (sprite->data[5] == 11)
        PlaySE(SE_BALL_TRADE);
    if (gSprites[gBattlerSpriteIds[sprite->sBattler]].affineAnimEnded)
    {
        StartSpriteAnim(sprite, 2);
        gSprites[gBattlerSpriteIds[sprite->sBattler]].invisible = TRUE;
        sprite->data[5] = 0;
        sprite->callback = SpriteCB_BallThrow_Close;
    }
    else
    {
        gSprites[gBattlerSpriteIds[sprite->sBattler]].data[1] += 0x60;
        gSprites[gBattlerSpriteIds[sprite->sBattler]].y2 = -gSprites[gBattlerSpriteIds[sprite->sBattler]].data[1] >> 8;
    }
}

static void SpriteCB_BallThrow_Close(struct Sprite *sprite)
{
    if (sprite->animEnded)
    {
        sprite->data[5]++;
        if (sprite->data[5] == 1)
        {
            sprite->data[3] = 0;
            sprite->data[4] = 32;
            sprite->data[5] = 0;
            sprite->y += Cos(0, 32);
            sprite->y2 = -Cos(0, sprite->data[4]);
            sprite->callback = SpriteCB_BallThrow_FallToGround;
        }
    }
}

static void SpriteCB_BallThrow_FallToGround(struct Sprite *sprite)
{
    bool8 r5 = FALSE;

    switch (sprite->data[3] & 0xFF)
    {
    case 0:
        sprite->y2 = -Cos(sprite->data[5], sprite->data[4]);
        sprite->data[5] += 4 + (sprite->data[3] >> 8);
        if (sprite->data[5] >= 64)
        {
            sprite->data[4] -= 10;
            sprite->data[3] += 0x101;
            if (sprite->data[3] >> 8 == 4)
                r5 = TRUE;
            switch (sprite->data[3] >> 8)
            {
            case 1:
                PlaySE(SE_BALL_BOUNCE_1);
                break;
            case 2:
                PlaySE(SE_BALL_BOUNCE_2);
                break;
            case 3:
                PlaySE(SE_BALL_BOUNCE_3);
                break;
            default:
                PlaySE(SE_BALL_BOUNCE_4);
                break;
            }
        }
        break;
    case 1:
        sprite->y2 = -Cos(sprite->data[5], sprite->data[4]);
        sprite->data[5] -= 4 + (sprite->data[3] >> 8);
        if (sprite->data[5] <= 0)
        {
            sprite->data[5] = 0;
            sprite->data[3] &= 0xFF00;
        }
        break;
    }
    if (r5)
    {
        sprite->data[3] = 0;
        sprite->y += Cos(64, 32);
        sprite->y2 = 0;
        if (sprite->data[7] == 0)
        {
            sprite->callback = SpriteCB_ReleaseMonFromBall;
        }
        else
        {
            sprite->callback = SpriteCB_BallThrow_StartShakes;
            sprite->data[4] = 1;
            sprite->data[5] = 0;
        }
    }
}

static void SpriteCB_BallThrow_StartShakes(struct Sprite *sprite)
{
    sprite->data[3]++;
    if (sprite->data[3] == 31)
    {
        sprite->data[3] = 0;
        sprite->affineAnimPaused = TRUE;
        StartSpriteAffineAnim(sprite, 1);
        sprite->callback = SpriteCB_BallThrow_Shake;
        PlaySE(SE_BALL);
    }
}

static void SpriteCB_BallThrow_Shake(struct Sprite *sprite)
{
    switch (sprite->data[3] & 0xFF)
    {
    case 0:
    case 2:
        sprite->x2 += sprite->data[4];
        sprite->data[5] += sprite->data[4];
        sprite->affineAnimPaused = FALSE;
        if (sprite->data[5] > 3 || sprite->data[5] < -3)
        {
            sprite->data[3]++;
            sprite->data[5] = 0;
        }
        break;
    case 1:
        sprite->data[5]++;
        if (sprite->data[5] == 1)
        {
            sprite->data[5] = 0;
            sprite->data[4] = -sprite->data[4];
            sprite->data[3]++;
            sprite->affineAnimPaused = FALSE;
            if (sprite->data[4] < 0)
                ChangeSpriteAffineAnim(sprite, 2);
            else
                ChangeSpriteAffineAnim(sprite, 1);
        }
        else
        {
            sprite->affineAnimPaused = TRUE;
        }
        break;
    case 3:
        sprite->data[3] += 0x100;
        if (sprite->data[3] >> 8 == sprite->data[7])
        {
            sprite->callback = SpriteCB_ReleaseMonFromBall;
        }
        else
        {
            if (sprite->data[7] == 4 && sprite->data[3] >> 8 == 3)
            {
                sprite->callback = SpriteCB_BallThrow_StartCaptureMon;
                sprite->affineAnimPaused = TRUE;
            }
            else
            {
                sprite->data[3]++;
                sprite->affineAnimPaused = TRUE;
            }
        }
        break;
    case 4:
    default:
        sprite->data[5]++;
        if (sprite->data[5] == 31)
        {
            sprite->data[5] = 0;
            sprite->data[3] &= 0xFF00;
            StartSpriteAffineAnim(sprite, 3);
            if (sprite->data[4] < 0)
                StartSpriteAffineAnim(sprite, 2);
            else
                StartSpriteAffineAnim(sprite, 1);
            PlaySE(SE_BALL);
        }
        break;
    }
}

#define tCryTaskSpecies         data[0]
#define tCryTaskPan             data[1]
#define tCryTaskWantedCry       data[2]
#define tCryTaskBattler         data[3]
#define tCryTaskMonSpriteId     data[4]
#define tCryTaskMonPtr1         data[5]
#define tCryTaskMonPtr2         data[6]
#define tCryTaskFrames          data[10]
#define tCryTaskState           data[15]

static void Task_PlayCryWhenReleasedFromBall(u8 taskId)
{
    u8 wantedCry = gTasks[taskId].tCryTaskWantedCry;
    s8 pan = gTasks[taskId].tCryTaskPan;
    u16 species = gTasks[taskId].tCryTaskSpecies;
    u8 battlerId = gTasks[taskId].tCryTaskBattler;
    u8 monSpriteId = gTasks[taskId].tCryTaskMonSpriteId;
    struct Pokemon *mon = (void*)(u32)((gTasks[taskId].tCryTaskMonPtr1 << 16) | (u16)(gTasks[taskId].tCryTaskMonPtr2));

    switch (gTasks[taskId].tCryTaskState)
    {
    case 0:
    default:
        if (gSprites[monSpriteId].affineAnimEnded)
            gTasks[taskId].tCryTaskState = wantedCry + 1;
        break;
    case 1:
        // Play single cry
        if (ShouldPlayNormalMonCry(mon) == TRUE)
            PlayCry_ByMode(species, pan, CRY_MODE_NORMAL);
        else
            PlayCry_ByMode(species, pan, CRY_MODE_WEAK);
        gBattleSpritesDataPtr->healthBoxesData[battlerId].waitForCry = FALSE;
        DestroyTask(taskId);
        break;
    case 2:
        StopCryAndClearCrySongs();
        gTasks[taskId].tCryTaskFrames = 3;
        gTasks[taskId].tCryTaskState = 20;
        break;
    case 20:
        if (gTasks[taskId].tCryTaskFrames == 0)
        {
            // Play first doubles cry
            if (ShouldPlayNormalMonCry(mon) == TRUE)
                PlayCry_ReleaseDouble(species, pan, CRY_MODE_DOUBLES);
            else
                PlayCry_ReleaseDouble(species, pan, CRY_MODE_WEAK_DOUBLES);

            gBattleSpritesDataPtr->healthBoxesData[battlerId].waitForCry = FALSE;
            DestroyTask(taskId);
        }
        else
        {
            gTasks[taskId].tCryTaskFrames--;
        }
        break;
    case 3:
        gTasks[taskId].tCryTaskFrames = 6;
        gTasks[taskId].tCryTaskState = 30;
        break;
    case 30:
        if (gTasks[taskId].tCryTaskFrames != 0)
        {
            gTasks[taskId].tCryTaskFrames--;
            break;
        }
        gTasks[taskId].tCryTaskState++;
        // fall through
    case 31:
        if (!IsCryPlayingOrClearCrySongs())
        {
            StopCryAndClearCrySongs();
            gTasks[taskId].tCryTaskFrames = 3;
            gTasks[taskId].tCryTaskState++;
        }
        break;
    case 32:
        if (gTasks[taskId].tCryTaskFrames != 0)
        {
            gTasks[taskId].tCryTaskFrames--;
            break;
        }
        // Play second doubles cry
        if (ShouldPlayNormalMonCry(mon) == TRUE)
            PlayCry_ReleaseDouble(species, pan, CRY_MODE_NORMAL);
        else
            PlayCry_ReleaseDouble(species, pan, CRY_MODE_WEAK);

        gBattleSpritesDataPtr->healthBoxesData[battlerId].waitForCry = FALSE;
        DestroyTask(taskId);
        break;
    }
}

static void SpriteCB_ReleaseMonFromBall(struct Sprite *sprite)
{
    u8 battlerId = sprite->sBattler;
    u32 ballId;

    StartSpriteAnim(sprite, 1);
    ballId = ItemIdToBallId(GetBattlerPokeballItemId(battlerId));
    AnimateBallOpenParticles(sprite->x, sprite->y - 5, 1, 0x1C, ballId);
    sprite->data[0] = LaunchBallFadeMonTask(TRUE, sprite->sBattler, 14, ballId);
    sprite->callback = HandleBallAnimEnd;

    if (gMain.inBattle)
    {
        struct Pokemon *mon;
        u16 species;
        s8 pan;
        u16 wantedCryCase;
        u8 taskId;

        if (GetBattlerSide(battlerId) != B_SIDE_PLAYER)
        {
            mon = &gEnemyParty[gBattlerPartyIndexes[battlerId]];
            pan = 25;
        }
        else
        {
            mon = &gPlayerParty[gBattlerPartyIndexes[battlerId]];
            pan = -25;
        }

        species = GetMonData(mon, MON_DATA_SPECIES);
        if ((battlerId == GetBattlerAtPosition(B_POSITION_PLAYER_LEFT) || battlerId == GetBattlerAtPosition(B_POSITION_OPPONENT_LEFT))
         && IsDoubleBattle() && gBattleSpritesDataPtr->animationData->introAnimActive)
        {
            if (gBattleTypeFlags & BATTLE_TYPE_MULTI && gBattleTypeFlags & BATTLE_TYPE_LINK)
            {
                if (IsBGMPlaying())
                    m4aMPlayStop(&gMPlayInfo_BGM);
            }
            else
            {
                m4aMPlayVolumeControl(&gMPlayInfo_BGM, TRACKS_ALL, 128);
            }
        }

        if (!IsDoubleBattle() || !gBattleSpritesDataPtr->animationData->introAnimActive)
            wantedCryCase = 0;
        else if (battlerId == GetBattlerAtPosition(B_POSITION_PLAYER_LEFT) || battlerId == GetBattlerAtPosition(B_POSITION_OPPONENT_LEFT))
            wantedCryCase = 1;
        else
            wantedCryCase = 2;

        gBattleSpritesDataPtr->healthBoxesData[battlerId].waitForCry = TRUE;

        taskId = CreateTask(Task_PlayCryWhenReleasedFromBall, 3);
        gTasks[taskId].tCryTaskSpecies = species;
        gTasks[taskId].tCryTaskPan = pan;
        gTasks[taskId].tCryTaskWantedCry = wantedCryCase;
        gTasks[taskId].tCryTaskBattler = battlerId;
        gTasks[taskId].tCryTaskMonSpriteId = gBattlerSpriteIds[sprite->sBattler];
        gTasks[taskId].tCryTaskMonPtr1 = (u32)(mon) >> 16;
        gTasks[taskId].tCryTaskMonPtr2 = (u32)(mon);
        gTasks[taskId].tCryTaskState = 0;
    }

    StartSpriteAffineAnim(&gSprites[gBattlerSpriteIds[sprite->sBattler]], BATTLER_AFFINE_EMERGE);

    if (GetBattlerSide(sprite->sBattler) == B_SIDE_OPPONENT)
        gSprites[gBattlerSpriteIds[sprite->sBattler]].callback = SpriteCB_OpponentMonFromBall;
    else
        gSprites[gBattlerSpriteIds[sprite->sBattler]].callback = SpriteCB_PlayerMonFromBall;

    AnimateSprite(&gSprites[gBattlerSpriteIds[sprite->sBattler]]);
    gSprites[gBattlerSpriteIds[sprite->sBattler]].data[1] = 0x1000;
}

#undef tCryTaskSpecies
#undef tCryTaskPan
#undef tCryTaskWantedCry
#undef tCryTaskBattler
#undef tCryTaskMonSpriteId
#undef tCryTaskMonPtr1
#undef tCryTaskMonPtr2
#undef tCryTaskFrames
#undef tCryTaskState

static void SpriteCB_BallThrow_StartCaptureMon(struct Sprite *sprite)
{
    sprite->animPaused = TRUE;
    sprite->callback = SpriteCB_BallThrow_CaptureMon;
    sprite->data[3] = 0;
    sprite->data[4] = 0;
    sprite->data[5] = 0;
}

static void HandleBallAnimEnd(struct Sprite *sprite)
{
    bool8 affineAnimEnded = FALSE;
    u8 battlerId = sprite->sBattler;

    gSprites[gBattlerSpriteIds[battlerId]].invisible = FALSE;
    if (sprite->animEnded)
        sprite->invisible = TRUE;
    if (gSprites[gBattlerSpriteIds[battlerId]].affineAnimEnded)
    {
        StartSpriteAffineAnim(&gSprites[gBattlerSpriteIds[battlerId]], BATTLER_AFFINE_NORMAL);
        affineAnimEnded = TRUE;
    }
    else
    {
        gSprites[gBattlerSpriteIds[battlerId]].data[1] -= 288;
        gSprites[gBattlerSpriteIds[battlerId]].y2 = gSprites[gBattlerSpriteIds[battlerId]].data[1] >> 8;
    }
    if (sprite->animEnded && affineAnimEnded)
    {
        s32 i, doneBattlers;

        gSprites[gBattlerSpriteIds[battlerId]].y2 = 0;
        gDoingBattleAnim = FALSE;
        gBattleSpritesDataPtr->healthBoxesData[battlerId].ballAnimActive = 0;
        FreeSpriteOamMatrix(sprite);
        DestroySprite(sprite);

        for (doneBattlers = 0, i = 0; i < MAX_BATTLERS_COUNT; i++)
        {
            if (gBattleSpritesDataPtr->healthBoxesData[i].ballAnimActive == 0)
                doneBattlers++;
        }
        if (doneBattlers == MAX_BATTLERS_COUNT)
        {
            for (i = 0; i < POKEBALL_COUNT; i++)
                FreeBallGfx(i);
        }
    }
}

static void SpriteCB_BallThrow_CaptureMon(struct Sprite *sprite)
{
    u8 battlerId = sprite->sBattler;

    sprite->data[4]++;
    if (sprite->data[4] == 40)
    {
        return;
    }
    else if (sprite->data[4] == 95)
    {
        gDoingBattleAnim = FALSE;
        m4aMPlayAllStop();
        PlaySE(MUS_EVOLVED);
    }
    else if (sprite->data[4] == 315)
    {
        FreeOamMatrix(gSprites[gBattlerSpriteIds[sprite->sBattler]].oam.matrixNum);
        DestroySprite(&gSprites[gBattlerSpriteIds[sprite->sBattler]]);
        DestroySpriteAndFreeResources(sprite);
        if (gMain.inBattle)
            gBattleSpritesDataPtr->healthBoxesData[battlerId].ballAnimActive = 0;
    }
}

static void SpriteCB_PlayerMonSendOut_1(struct Sprite *sprite)
{
    sprite->data[0] = 25;
    sprite->data[2] = GetBattlerSpriteCoord(sprite->sBattler, BATTLER_COORD_X_2);
    sprite->data[4] = GetBattlerSpriteCoord(sprite->sBattler, BATTLER_COORD_Y_PIC_OFFSET) + 24;
    sprite->data[5] = -30;
    sprite->oam.affineParam = sprite->sBattler;
    InitAnimArcTranslation(sprite);
    sprite->callback = SpriteCB_PlayerMonSendOut_2;
}

#define HIBYTE(x) (((x) >> 8) & 0xFF)

static void SpriteCB_PlayerMonSendOut_2(struct Sprite *sprite)
{
    u32 r6;
    u32 r7;

    if (HIBYTE(sprite->data[7]) >= 35 && HIBYTE(sprite->data[7]) < 80)
    {
        s16 r4;

        if ((sprite->oam.affineParam & 0xFF00) == 0)
        {
            r6 = sprite->data[1] & 1;
            r7 = sprite->data[2] & 1;
            sprite->data[1] = ((sprite->data[1] / 3) & ~1) | r6;
            sprite->data[2] = ((sprite->data[2] / 3) & ~1) | r7;
            StartSpriteAffineAnim(sprite, 4);
        }
        r4 = sprite->data[0];
        AnimTranslateLinear(sprite);
        sprite->data[7] += sprite->sBattler / 3;
        sprite->y2 += Sin(HIBYTE(sprite->data[7]), sprite->data[5]);
        sprite->oam.affineParam += 0x100;
        if ((sprite->oam.affineParam >> 8) % 3 != 0)
            sprite->data[0] = r4;
        else
            sprite->data[0] = r4 - 1;
        if (HIBYTE(sprite->data[7]) >= 80)
        {
            r6 = sprite->data[1] & 1;
            r7 = sprite->data[2] & 1;
            sprite->data[1] = ((sprite->data[1] * 3) & ~1) | r6;
            sprite->data[2] = ((sprite->data[2] * 3) & ~1) | r7;
        }
    }
    else
    {
        if (TranslateAnimHorizontalArc(sprite))
        {
            sprite->x += sprite->x2;
            sprite->y += sprite->y2;
            sprite->y2 = 0;
            sprite->x2 = 0;
            sprite->sBattler = sprite->oam.affineParam & 0xFF;
            sprite->data[0] = 0;

            if (IsDoubleBattle() && gBattleSpritesDataPtr->animationData->introAnimActive
             && sprite->sBattler == GetBattlerAtPosition(B_POSITION_PLAYER_RIGHT))
                sprite->callback = SpriteCB_ReleaseMon2FromBall;
            else
                sprite->callback = SpriteCB_ReleaseMonFromBall;

            StartSpriteAffineAnim(sprite, 0);
        }
    }
}

static void SpriteCB_ReleaseMon2FromBall(struct Sprite *sprite)
{
    if (sprite->data[0]++ > 24)
    {
        sprite->data[0] = 0;
        sprite->callback = SpriteCB_ReleaseMonFromBall;
    }
}

static void SpriteCB_OpponentMonSendOut(struct Sprite *sprite)
{
    sprite->data[0]++;
    if (sprite->data[0] > 15)
    {
        sprite->data[0] = 0;
        if (IsDoubleBattle() && gBattleSpritesDataPtr->animationData->introAnimActive
         && sprite->sBattler == GetBattlerAtPosition(B_POSITION_OPPONENT_RIGHT))
            sprite->callback = SpriteCB_ReleaseMon2FromBall;
        else
            sprite->callback = SpriteCB_ReleaseMonFromBall;
    }
}

#undef sBattler

static u8 AnimateBallOpenParticlesForPokeball(u8 x, u8 y, u8 kindOfStars, u8 d)
{
    return AnimateBallOpenParticles(x, y, kindOfStars, d, BALL_POKE);
}

static u8 LaunchBallFadeMonTaskForPokeball(bool8 unFadeLater, u8 battlerId, u32 arg2)
{
    return LaunchBallFadeMonTask(unFadeLater, battlerId, arg2, BALL_POKE);
}

// Pokeball in Birch intro, and when receiving via trade
void CreatePokeballSpriteToReleaseMon(u8 monSpriteId, u8 battlerId, u8 x, u8 y, u8 oamPriority, u8 subpriortiy, u8 g, u32 h, u16 species)
{
    u8 spriteId;

    LoadCompressedSpriteSheetUsingHeap(&gBallSpriteSheets[0]);
    LoadCompressedSpritePaletteUsingHeap(&gBallSpritePalettes[0]);
    spriteId = CreateSprite(&gBallSpriteTemplates[0], x, y, subpriortiy);

    gSprites[spriteId].data[0] = monSpriteId;
    gSprites[spriteId].data[5] = gSprites[monSpriteId].x;
    gSprites[spriteId].data[6] = gSprites[monSpriteId].y;

    gSprites[monSpriteId].x = x;
    gSprites[monSpriteId].y = y;
    gSprites[monSpriteId].data[7] = species;

    gSprites[spriteId].data[1] = g;
    gSprites[spriteId].data[2] = battlerId;
    gSprites[spriteId].data[3] = h;
    gSprites[spriteId].data[4] = h >> 0x10;
    gSprites[spriteId].oam.priority = oamPriority;
    gSprites[spriteId].callback = SpriteCB_PokeballReleaseMon;

    gSprites[monSpriteId].invisible = TRUE;
}

static void SpriteCB_PokeballReleaseMon(struct Sprite *sprite)
{
    if (sprite->data[1] == 0)
    {
        u8 r5;
        u8 r7 = sprite->data[0];
        u8 battlerId = sprite->data[2];
        u32 r4 = (u16)sprite->data[3] | ((u16)sprite->data[4] << 16);

        if (sprite->subpriority != 0)
            r5 = sprite->subpriority - 1;
        else
            r5 = 0;

        StartSpriteAnim(sprite, 1);
        AnimateBallOpenParticlesForPokeball(sprite->x, sprite->y - 5, sprite->oam.priority, r5);
        sprite->data[1] = LaunchBallFadeMonTaskForPokeball(1, battlerId, r4);
        sprite->callback = SpriteCB_ReleasedMonFlyOut;
        gSprites[r7].invisible = FALSE;
        StartSpriteAffineAnim(&gSprites[r7], BATTLER_AFFINE_EMERGE);
        AnimateSprite(&gSprites[r7]);
        gSprites[r7].data[1] = 0x1000;
        sprite->data[7] = 0;
    }
    else
    {
        sprite->data[1]--;
    }
}

static void SpriteCB_ReleasedMonFlyOut(struct Sprite *sprite)
{
    bool8 r12 = FALSE;
    bool8 r6 = FALSE;
    u8 monSpriteId = sprite->data[0];
    u16 var1;
    u16 var2;

    if (sprite->animEnded)
        sprite->invisible = TRUE;
    if (gSprites[monSpriteId].affineAnimEnded)
    {
        StartSpriteAffineAnim(&gSprites[monSpriteId], BATTLER_AFFINE_NORMAL);
        r12 = TRUE;
    }
    var1 = (sprite->data[5] - sprite->x) * sprite->data[7] / 128 + sprite->x;
    var2 = (sprite->data[6] - sprite->y) * sprite->data[7] / 128 + sprite->y;
    gSprites[monSpriteId].x = var1;
    gSprites[monSpriteId].y = var2;
    if (sprite->data[7] < 128)
    {
        s16 sine = -(gSineTable[(u8)sprite->data[7]] / 8);

        sprite->data[7] += 4;
        gSprites[monSpriteId].x2 = sine;
        gSprites[monSpriteId].y2 = sine;
    }
    else
    {
        gSprites[monSpriteId].x = sprite->data[5];
        gSprites[monSpriteId].y = sprite->data[6];
        gSprites[monSpriteId].x2 = 0;
        gSprites[monSpriteId].y2 = 0;
        r6 = TRUE;
    }
    if (sprite->animEnded && r12 && r6)
    {
        if (gSprites[monSpriteId].data[7] == SPECIES_EGG)
            DoMonFrontSpriteAnimation(&gSprites[monSpriteId], gSprites[monSpriteId].data[7], TRUE, 0);
        else
            DoMonFrontSpriteAnimation(&gSprites[monSpriteId], gSprites[monSpriteId].data[7], FALSE, 0);

        DestroySpriteAndFreeResources(sprite);
    }
}

u8 CreateTradePokeballSprite(u8 a, u8 b, u8 x, u8 y, u8 oamPriority, u8 subPriority, u8 g, u32 h)
{
    u8 spriteId;

    LoadCompressedSpriteSheetUsingHeap(&gBallSpriteSheets[0]);
    LoadCompressedSpritePaletteUsingHeap(&gBallSpritePalettes[0]);
    spriteId = CreateSprite(&gBallSpriteTemplates[0], x, y, subPriority);
    gSprites[spriteId].data[0] = a;
    gSprites[spriteId].data[1] = g;
    gSprites[spriteId].data[2] = b;
    gSprites[spriteId].data[3] = h;
    gSprites[spriteId].data[4] = h >> 16;
    gSprites[spriteId].oam.priority = oamPriority;
    gSprites[spriteId].callback = SpriteCB_TradePokeball;
    return spriteId;
}

static void SpriteCB_TradePokeball(struct Sprite *sprite)
{
    if (sprite->data[1] == 0)
    {
        u8 r6;
        u8 monSpriteId = sprite->data[0];
        u8 r8 = sprite->data[2];
        u32 r5 = (u16)sprite->data[3] | ((u16)sprite->data[4] << 16);

        if (sprite->subpriority != 0)
            r6 = sprite->subpriority - 1;
        else
            r6 = 0;

        StartSpriteAnim(sprite, 1);
        AnimateBallOpenParticlesForPokeball(sprite->x, sprite->y - 5, sprite->oam.priority, r6);
        sprite->data[1] = LaunchBallFadeMonTaskForPokeball(1, r8, r5);
        sprite->callback = SpriteCB_TradePokeballSendOff;
#ifdef BUGFIX
        // FIX: If this is used on a sprite that has previously had an affine animation, it will not
        // play the shrink anim properly due to being paused. Works together with the fix to ResetSpriteAfterAnim.
        gSprites[monSpriteId].affineAnimPaused = FALSE;
#endif // BUGFIX
        StartSpriteAffineAnim(&gSprites[monSpriteId], BATTLER_AFFINE_RETURN);
        AnimateSprite(&gSprites[monSpriteId]);
        gSprites[monSpriteId].data[1] = 0;
    }
    else
    {
        sprite->data[1]--;
    }
}

static void SpriteCB_TradePokeballSendOff(struct Sprite *sprite)
{
    u8 monSpriteId;

    sprite->data[5]++;
    if (sprite->data[5] == 11)
        PlaySE(SE_BALL_TRADE);
    monSpriteId = sprite->data[0];
    if (gSprites[monSpriteId].affineAnimEnded)
    {
        StartSpriteAnim(sprite, 2);
        gSprites[monSpriteId].invisible = TRUE;
        sprite->data[5] = 0;
        sprite->callback = SpriteCB_TradePokeballEnd;
    }
    else
    {
        gSprites[monSpriteId].data[1] += 96;
        gSprites[monSpriteId].y2 = -gSprites[monSpriteId].data[1] >> 8;
    }
}

static void SpriteCB_TradePokeballEnd(struct Sprite *sprite)
{
    if (sprite->animEnded)
        sprite->callback = SpriteCallbackDummy;
}

static void Unref_DestroySpriteAndFreeResources(struct Sprite *sprite)
{
    DestroySpriteAndFreeResources(sprite);
}

#define sSpeedX data[0]
#define sSpeedY data[1]

#define sDelayTimer data[1]

void StartHealthboxSlideIn(u8 battlerId)
{
    struct Sprite *healthboxSprite = &gSprites[gHealthboxSpriteIds[battlerId]];

    healthboxSprite->sSpeedX = 5;
    healthboxSprite->sSpeedY = 0;
    healthboxSprite->x2 = 0x73;
    healthboxSprite->y2 = 0;
    healthboxSprite->callback = SpriteCB_HealthboxSlideIn;
    if (GetBattlerSide(battlerId) != B_SIDE_PLAYER)
    {
        healthboxSprite->sSpeedX = -healthboxSprite->sSpeedX;
        healthboxSprite->sSpeedY = -healthboxSprite->sSpeedY;
        healthboxSprite->x2 = -healthboxSprite->x2;
        healthboxSprite->y2 = -healthboxSprite->y2;
    }
    gSprites[healthboxSprite->data[5]].callback(&gSprites[healthboxSprite->data[5]]);
    if (GetBattlerPosition(battlerId) == B_POSITION_PLAYER_RIGHT)
        healthboxSprite->callback = SpriteCB_HealthboxSlideInDelayed;
}

static void SpriteCB_HealthboxSlideInDelayed(struct Sprite *sprite)
{
    sprite->sDelayTimer++;
    if (sprite->sDelayTimer == 20)
    {
        sprite->sDelayTimer = 0;
        sprite->callback = SpriteCB_HealthboxSlideIn;
    }
}

static void SpriteCB_HealthboxSlideIn(struct Sprite *sprite)
{
    sprite->x2 -= sprite->sSpeedX;
    sprite->y2 -= sprite->sSpeedY;
    if (sprite->x2 == 0 && sprite->y2 == 0)
        sprite->callback = SpriteCallbackDummy;
}

#undef sSpeedX
#undef sSpeedY
#undef sDelayTimer

void DoHitAnimHealthboxEffect(u8 battlerId)
{
    u8 spriteId;

    spriteId = CreateInvisibleSpriteWithCallback(SpriteCB_HitAnimHealthoxEffect);
    gSprites[spriteId].data[0] = 1;
    gSprites[spriteId].data[1] = gHealthboxSpriteIds[battlerId];
    gSprites[spriteId].callback = SpriteCB_HitAnimHealthoxEffect;
}

static void SpriteCB_HitAnimHealthoxEffect(struct Sprite *sprite)
{
    u8 r1 = sprite->data[1];

    gSprites[r1].y2 = sprite->data[0];
    sprite->data[0] = -sprite->data[0];
    sprite->data[2]++;
    if (sprite->data[2] == 21)
    {
        gSprites[r1].x2 = 0;
        gSprites[r1].y2 = 0;
        DestroySprite(sprite);
    }
}

void LoadBallGfx(u8 ballId)
{
    u16 var;

    if (GetSpriteTileStartByTag(gBallSpriteSheets[ballId].tag) == 0xFFFF)
    {
        LoadCompressedSpriteSheetUsingHeap(&gBallSpriteSheets[ballId]);
        LoadCompressedSpritePaletteUsingHeap(&gBallSpritePalettes[ballId]);
    }

    switch (ballId)
    {
    case BALL_POKE ... BALL_MASTER:
    case BALL_NET ... BALL_NEST:
    case BALL_REPEAT:
    case BALL_SAFARI:
        var = GetSpriteTileStartByTag(gBallSpriteSheets[ballId].tag);
        LZDecompressVram(gOpenPokeballGfx, (void *)(OBJ_VRAM0 + 0x100 + var * 32));
        break;
    }
}

void FreeBallGfx(u8 ballId)
{
    FreeSpriteTilesByTag(gBallSpriteSheets[ballId].tag);
    FreeSpritePaletteByTag(gBallSpritePalettes[ballId].tag);
}

static u16 GetBattlerPokeballItemId(u8 battlerId)
{
    if (GetBattlerSide(battlerId) == B_SIDE_PLAYER)
        return GetMonData(&gPlayerParty[gBattlerPartyIndexes[battlerId]], MON_DATA_POKEBALL);
    else
        return GetMonData(&gEnemyParty[gBattlerPartyIndexes[battlerId]], MON_DATA_POKEBALL);
}<|MERGE_RESOLUTION|>--- conflicted
+++ resolved
@@ -74,94 +74,64 @@
 
 const struct CompressedSpriteSheet gBallSpriteSheets[POKEBALL_COUNT] =
 {
-<<<<<<< HEAD
-    [BALL_POKE]    = {gInterfaceGfx_PokeBall,    384, GFX_TAG_POKEBALL},
-    [BALL_GREAT]   = {gInterfaceGfx_GreatBall,   384, GFX_TAG_GREATBALL},
-    [BALL_ULTRA]   = {gInterfaceGfx_UltraBall,   384, GFX_TAG_ULTRABALL},
-    [BALL_MASTER]  = {gInterfaceGfx_MasterBall,  384, GFX_TAG_MASTERBALL},
-    [BALL_PREMIER] = {gInterfaceGfx_PremierBall, 384, GFX_TAG_PREMIERBALL},
-    [BALL_HEAL]    = {gInterfaceGfx_HealBall,    384, GFX_TAG_HEALBALL},
-    [BALL_NET]     = {gInterfaceGfx_NetBall,     384, GFX_TAG_NETBALL},
-    [BALL_NEST]    = {gInterfaceGfx_NestBall,    384, GFX_TAG_NESTBALL},
-    [BALL_DIVE]    = {gInterfaceGfx_DiveBall,    384, GFX_TAG_DIVEBALL},
-    [BALL_DUSK]    = {gInterfaceGfx_DuskBall,    384, GFX_TAG_DUSKBALL},
-    [BALL_TIMER]   = {gInterfaceGfx_TimerBall,   384, GFX_TAG_TIMERBALL},
-    [BALL_QUICK]   = {gInterfaceGfx_QuickBall,   384, GFX_TAG_QUICKBALL},
-    [BALL_REPEAT]  = {gInterfaceGfx_RepeatBall,  384, GFX_TAG_REPEATBALL},
-    [BALL_LUXURY]  = {gInterfaceGfx_LuxuryBall,  384, GFX_TAG_LUXURYBALL},
-    [BALL_LEVEL]   = {gInterfaceGfx_LevelBall,   384, GFX_TAG_LEVELBALL},
-    [BALL_LURE]    = {gInterfaceGfx_LureBall,    384, GFX_TAG_LUREBALL},
-    [BALL_MOON]    = {gInterfaceGfx_MoonBall,    384, GFX_TAG_MOONBALL},
-    [BALL_FRIEND]  = {gInterfaceGfx_FriendBall,  384, GFX_TAG_FRIENDBALL},
-    [BALL_LOVE]    = {gInterfaceGfx_LoveBall,    384, GFX_TAG_LOVEBALL},
-    [BALL_FAST]    = {gInterfaceGfx_FastBall,    384, GFX_TAG_FASTBALL},
-    [BALL_HEAVY]   = {gInterfaceGfx_HeavyBall,   384, GFX_TAG_HEAVYBALL},
-    [BALL_DREAM]   = {gInterfaceGfx_DreamBall,   384, GFX_TAG_DREAMBALL},
-    [BALL_SAFARI]  = {gInterfaceGfx_SafariBall,  384, GFX_TAG_SAFARIBALL},
-    [BALL_SPORT]   = {gInterfaceGfx_SportBall,   384, GFX_TAG_SPORTBALL},
-    [BALL_PARK]    = {gInterfaceGfx_ParkBall,    384, GFX_TAG_PARKBALL},
-    [BALL_BEAST]   = {gInterfaceGfx_BeastBall,   384, GFX_TAG_BEASTBALL},
-    [BALL_CHERISH] = {gInterfaceGfx_CherishBall, 384, GFX_TAG_CHERISHBALL},
-=======
     [BALL_POKE]    = {gBallGfx_Poke,    384, GFX_TAG_POKEBALL},
     [BALL_GREAT]   = {gBallGfx_Great,   384, GFX_TAG_GREATBALL},
-    [BALL_SAFARI]  = {gBallGfx_Safari,  384, GFX_TAG_SAFARIBALL},
     [BALL_ULTRA]   = {gBallGfx_Ultra,   384, GFX_TAG_ULTRABALL},
     [BALL_MASTER]  = {gBallGfx_Master,  384, GFX_TAG_MASTERBALL},
+    [BALL_PREMIER] = {gBallGfx_Premier, 384, GFX_TAG_PREMIERBALL},
+    [BALL_HEAL]    = {gBallGfx_Heal,    384, GFX_TAG_HEALBALL},
     [BALL_NET]     = {gBallGfx_Net,     384, GFX_TAG_NETBALL},
+    [BALL_NEST]    = {gBallGfx_Nest,    384, GFX_TAG_NESTBALL},
     [BALL_DIVE]    = {gBallGfx_Dive,    384, GFX_TAG_DIVEBALL},
-    [BALL_NEST]    = {gBallGfx_Nest,    384, GFX_TAG_NESTBALL},
+    [BALL_DUSK]    = {gBallGfx_Dusk,    384, GFX_TAG_DUSKBALL},
+    [BALL_TIMER]   = {gBallGfx_Timer,   384, GFX_TAG_TIMERBALL},
+    [BALL_QUICK]   = {gBallGfx_Quick,   384, GFX_TAG_QUICKBALL},
     [BALL_REPEAT]  = {gBallGfx_Repeat,  384, GFX_TAG_REPEATBALL},
-    [BALL_TIMER]   = {gBallGfx_Timer,   384, GFX_TAG_TIMERBALL},
     [BALL_LUXURY]  = {gBallGfx_Luxury,  384, GFX_TAG_LUXURYBALL},
-    [BALL_PREMIER] = {gBallGfx_Premier, 384, GFX_TAG_PREMIERBALL},
->>>>>>> 2142ad96
+    [BALL_LEVEL]   = {gBallGfx_Level,   384, GFX_TAG_LEVELBALL},
+    [BALL_LURE]    = {gBallGfx_Lure,    384, GFX_TAG_LUREBALL},
+    [BALL_MOON]    = {gBallGfx_Moon,    384, GFX_TAG_MOONBALL},
+    [BALL_FRIEND]  = {gBallGfx_Friend,  384, GFX_TAG_FRIENDBALL},
+    [BALL_LOVE]    = {gBallGfx_Love,    384, GFX_TAG_LOVEBALL},
+    [BALL_FAST]    = {gBallGfx_Fast,    384, GFX_TAG_FASTBALL},
+    [BALL_HEAVY]   = {gBallGfx_Heavy,   384, GFX_TAG_HEAVYBALL},
+    [BALL_DREAM]   = {gBallGfx_Dream,   384, GFX_TAG_DREAMBALL},
+    [BALL_SAFARI]  = {gBallGfx_Safari,  384, GFX_TAG_SAFARIBALL},
+    [BALL_SPORT]   = {gBallGfx_Sport,   384, GFX_TAG_SPORTBALL},
+    [BALL_PARK]    = {gBallGfx_Park,    384, GFX_TAG_PARKBALL},
+    [BALL_BEAST]   = {gBallGfx_Beast,   384, GFX_TAG_BEASTBALL},
+    [BALL_CHERISH] = {gBallGfx_Cherish, 384, GFX_TAG_CHERISHBALL},
 };
 
 const struct CompressedSpritePalette gBallSpritePalettes[POKEBALL_COUNT] =
 {
-<<<<<<< HEAD
-    [BALL_POKE]    = {gInterfacePal_PokeBall,    GFX_TAG_POKEBALL},
-    [BALL_GREAT]   = {gInterfacePal_GreatBall,   GFX_TAG_GREATBALL},
-    [BALL_ULTRA]   = {gInterfacePal_UltraBall,   GFX_TAG_ULTRABALL},
-    [BALL_MASTER]  = {gInterfacePal_MasterBall,  GFX_TAG_MASTERBALL},
-    [BALL_PREMIER] = {gInterfacePal_PremierBall, GFX_TAG_PREMIERBALL},
-    [BALL_HEAL]    = {gInterfacePal_HealBall,    GFX_TAG_HEALBALL},
-    [BALL_NET]     = {gInterfacePal_NetBall,     GFX_TAG_NETBALL},
-    [BALL_NEST]    = {gInterfacePal_NestBall,    GFX_TAG_NESTBALL},
-    [BALL_DIVE]    = {gInterfacePal_DiveBall,    GFX_TAG_DIVEBALL},
-    [BALL_DUSK]    = {gInterfacePal_DuskBall,    GFX_TAG_DUSKBALL},
-    [BALL_TIMER]   = {gInterfacePal_TimerBall,   GFX_TAG_TIMERBALL},
-    [BALL_QUICK]   = {gInterfacePal_QuickBall,   GFX_TAG_QUICKBALL},
-    [BALL_REPEAT]  = {gInterfacePal_RepeatBall,  GFX_TAG_REPEATBALL},
-    [BALL_LUXURY]  = {gInterfacePal_LuxuryBall,  GFX_TAG_LUXURYBALL},
-    [BALL_LEVEL]   = {gInterfacePal_LevelBall,   GFX_TAG_LEVELBALL},
-    [BALL_LURE]    = {gInterfacePal_LureBall,    GFX_TAG_LUREBALL},
-    [BALL_MOON]    = {gInterfacePal_MoonBall,    GFX_TAG_MOONBALL},
-    [BALL_FRIEND]  = {gInterfacePal_FriendBall,  GFX_TAG_FRIENDBALL},
-    [BALL_LOVE]    = {gInterfacePal_LoveBall,    GFX_TAG_LOVEBALL},
-    [BALL_FAST]    = {gInterfacePal_FastBall,    GFX_TAG_FASTBALL},
-    [BALL_HEAVY]   = {gInterfacePal_HeavyBall,   GFX_TAG_HEAVYBALL},
-    [BALL_DREAM]   = {gInterfacePal_DreamBall,   GFX_TAG_DREAMBALL},
-    [BALL_SAFARI]  = {gInterfacePal_SafariBall,  GFX_TAG_SAFARIBALL},
-    [BALL_SPORT]   = {gInterfacePal_SportBall,   GFX_TAG_SPORTBALL},
-    [BALL_PARK]    = {gInterfacePal_ParkBall,    GFX_TAG_PARKBALL},
-    [BALL_BEAST]   = {gInterfacePal_BeastBall,   GFX_TAG_BEASTBALL},
-    [BALL_CHERISH] = {gInterfacePal_CherishBall, GFX_TAG_CHERISHBALL},
-=======
     [BALL_POKE]    = {gBallPal_Poke,    GFX_TAG_POKEBALL},
     [BALL_GREAT]   = {gBallPal_Great,   GFX_TAG_GREATBALL},
-    [BALL_SAFARI]  = {gBallPal_Safari,  GFX_TAG_SAFARIBALL},
     [BALL_ULTRA]   = {gBallPal_Ultra,   GFX_TAG_ULTRABALL},
     [BALL_MASTER]  = {gBallPal_Master,  GFX_TAG_MASTERBALL},
+    [BALL_PREMIER] = {gBallPal_Premier, GFX_TAG_PREMIERBALL},
+    [BALL_HEAL]    = {gBallPal_Heal,    GFX_TAG_HEALBALL},
     [BALL_NET]     = {gBallPal_Net,     GFX_TAG_NETBALL},
+    [BALL_NEST]    = {gBallPal_Nest,    GFX_TAG_NESTBALL},
     [BALL_DIVE]    = {gBallPal_Dive,    GFX_TAG_DIVEBALL},
-    [BALL_NEST]    = {gBallPal_Nest,    GFX_TAG_NESTBALL},
+    [BALL_DUSK]    = {gBallPal_Dusk,    GFX_TAG_DUSKBALL},
+    [BALL_TIMER]   = {gBallPal_Timer,   GFX_TAG_TIMERBALL},
+    [BALL_QUICK]   = {gBallPal_Quick,   GFX_TAG_QUICKBALL},
     [BALL_REPEAT]  = {gBallPal_Repeat,  GFX_TAG_REPEATBALL},
-    [BALL_TIMER]   = {gBallPal_Timer,   GFX_TAG_TIMERBALL},
     [BALL_LUXURY]  = {gBallPal_Luxury,  GFX_TAG_LUXURYBALL},
-    [BALL_PREMIER] = {gBallPal_Premier, GFX_TAG_PREMIERBALL},
->>>>>>> 2142ad96
+    [BALL_LEVEL]   = {gBallPal_Level,   GFX_TAG_LEVELBALL},
+    [BALL_LURE]    = {gBallPal_Lure,    GFX_TAG_LUREBALL},
+    [BALL_MOON]    = {gBallPal_Moon,    GFX_TAG_MOONBALL},
+    [BALL_FRIEND]  = {gBallPal_Friend,  GFX_TAG_FRIENDBALL},
+    [BALL_LOVE]    = {gBallPal_Love,    GFX_TAG_LOVEBALL},
+    [BALL_FAST]    = {gBallPal_Fast,    GFX_TAG_FASTBALL},
+    [BALL_HEAVY]   = {gBallPal_Heavy,   GFX_TAG_HEAVYBALL},
+    [BALL_DREAM]   = {gBallPal_Dream,   GFX_TAG_DREAMBALL},
+    [BALL_SAFARI]  = {gBallPal_Safari,  GFX_TAG_SAFARIBALL},
+    [BALL_SPORT]   = {gBallPal_Sport,   GFX_TAG_SPORTBALL},
+    [BALL_PARK]    = {gBallPal_Park,    GFX_TAG_PARKBALL},
+    [BALL_BEAST]   = {gBallPal_Beast,   GFX_TAG_BEASTBALL},
+    [BALL_CHERISH] = {gBallPal_Cherish, GFX_TAG_CHERISHBALL},
 };
 
 static const struct OamData sBallOamData =
@@ -299,7 +269,7 @@
         .affineAnims = sAffineAnim_BallRotate,
         .callback = SpriteCB_BallThrow,
     },
-    [BALL_SAFARI] =
+    [BALL_ULTRA] =
     {
         .tileTag = GFX_TAG_ULTRABALL,
         .paletteTag = GFX_TAG_ULTRABALL,
@@ -309,7 +279,7 @@
         .affineAnims = sAffineAnim_BallRotate,
         .callback = SpriteCB_BallThrow,
     },
-    [BALL_ULTRA] =
+    [BALL_MASTER] =
     {
         .tileTag = GFX_TAG_MASTERBALL,
         .paletteTag = GFX_TAG_MASTERBALL,
@@ -319,7 +289,7 @@
         .affineAnims = sAffineAnim_BallRotate,
         .callback = SpriteCB_BallThrow,
     },
-    [BALL_MASTER] =
+    [BALL_PREMIER] =
     {
         .tileTag = GFX_TAG_PREMIERBALL,
         .paletteTag = GFX_TAG_PREMIERBALL,
@@ -329,7 +299,7 @@
         .affineAnims = sAffineAnim_BallRotate,
         .callback = SpriteCB_BallThrow,
     },
-    [BALL_NET] =
+    [BALL_HEAL] =
     {
         .tileTag = GFX_TAG_HEALBALL,
         .paletteTag = GFX_TAG_HEALBALL,
@@ -339,7 +309,7 @@
         .affineAnims = sAffineAnim_BallRotate,
         .callback = SpriteCB_BallThrow,
     },
-    [BALL_DIVE] =
+    [BALL_NET] =
     {
         .tileTag = GFX_TAG_NETBALL,
         .paletteTag = GFX_TAG_NETBALL,
@@ -359,7 +329,7 @@
         .affineAnims = sAffineAnim_BallRotate,
         .callback = SpriteCB_BallThrow,
     },
-    [BALL_REPEAT] =
+    [BALL_DIVE] =
     {
         .tileTag = GFX_TAG_DIVEBALL,
         .paletteTag = GFX_TAG_DIVEBALL,
@@ -369,6 +339,7 @@
         .affineAnims = sAffineAnim_BallRotate,
         .callback = SpriteCB_BallThrow,
     },
+    [BALL_DUSK] =
     {
         .tileTag = GFX_TAG_DUSKBALL,
         .paletteTag = GFX_TAG_DUSKBALL,
@@ -388,7 +359,7 @@
         .affineAnims = sAffineAnim_BallRotate,
         .callback = SpriteCB_BallThrow,
     },
-    [BALL_LUXURY] =
+    [BALL_QUICK] =
     {
         .tileTag = GFX_TAG_QUICKBALL,
         .paletteTag = GFX_TAG_QUICKBALL,
@@ -398,6 +369,7 @@
         .affineAnims = sAffineAnim_BallRotate,
         .callback = SpriteCB_BallThrow,
     },
+    [BALL_REPEAT] =
     {
         .tileTag = GFX_TAG_REPEATBALL,
         .paletteTag = GFX_TAG_REPEATBALL,
@@ -407,6 +379,7 @@
         .affineAnims = sAffineAnim_BallRotate,
         .callback = SpriteCB_BallThrow,
     },
+    [BALL_LUXURY] =
     {
         .tileTag = GFX_TAG_LUXURYBALL,
         .paletteTag = GFX_TAG_LUXURYBALL,
@@ -416,7 +389,7 @@
         .affineAnims = sAffineAnim_BallRotate,
         .callback = SpriteCB_BallThrow,
     },
-    [BALL_PREMIER] =
+    [BALL_LEVEL] =
     {
         .tileTag = GFX_TAG_LEVELBALL,
         .paletteTag = GFX_TAG_LEVELBALL,
@@ -426,6 +399,7 @@
         .affineAnims = sAffineAnim_BallRotate,
         .callback = SpriteCB_BallThrow,
     },
+    [BALL_LURE] =
     {
         .tileTag = GFX_TAG_LUREBALL,
         .paletteTag = GFX_TAG_LUREBALL,
@@ -435,6 +409,7 @@
         .affineAnims = sAffineAnim_BallRotate,
         .callback = SpriteCB_BallThrow,
     },
+    [BALL_MOON] =
     {
         .tileTag = GFX_TAG_MOONBALL,
         .paletteTag = GFX_TAG_MOONBALL,
@@ -444,6 +419,7 @@
         .affineAnims = sAffineAnim_BallRotate,
         .callback = SpriteCB_BallThrow,
     },
+    [BALL_FRIEND] =
     {
         .tileTag = GFX_TAG_FRIENDBALL,
         .paletteTag = GFX_TAG_FRIENDBALL,
@@ -453,6 +429,7 @@
         .affineAnims = sAffineAnim_BallRotate,
         .callback = SpriteCB_BallThrow,
     },
+    [BALL_LOVE] =
     {
         .tileTag = GFX_TAG_LOVEBALL,
         .paletteTag = GFX_TAG_LOVEBALL,
@@ -462,6 +439,7 @@
         .affineAnims = sAffineAnim_BallRotate,
         .callback = SpriteCB_BallThrow,
     },
+    [BALL_FAST] =
     {
         .tileTag = GFX_TAG_FASTBALL,
         .paletteTag = GFX_TAG_FASTBALL,
@@ -471,6 +449,7 @@
         .affineAnims = sAffineAnim_BallRotate,
         .callback = SpriteCB_BallThrow,
     },
+    [BALL_HEAVY] =
     {
         .tileTag = GFX_TAG_HEAVYBALL,
         .paletteTag = GFX_TAG_HEAVYBALL,
@@ -480,6 +459,7 @@
         .affineAnims = sAffineAnim_BallRotate,
         .callback = SpriteCB_BallThrow,
     },
+    [BALL_DREAM] =
     {
         .tileTag = GFX_TAG_DREAMBALL,
         .paletteTag = GFX_TAG_DREAMBALL,
@@ -489,6 +469,7 @@
         .affineAnims = sAffineAnim_BallRotate,
         .callback = SpriteCB_BallThrow,
     },
+    [BALL_SAFARI] =
     {
         .tileTag = GFX_TAG_SAFARIBALL,
         .paletteTag = GFX_TAG_SAFARIBALL,
@@ -498,6 +479,7 @@
         .affineAnims = sAffineAnim_BallRotate,
         .callback = SpriteCB_BallThrow,
     },
+    [BALL_SPORT] =
     {
         .tileTag = GFX_TAG_SPORTBALL,
         .paletteTag = GFX_TAG_SPORTBALL,
@@ -507,6 +489,7 @@
         .affineAnims = sAffineAnim_BallRotate,
         .callback = SpriteCB_BallThrow,
     },
+    [BALL_PARK] =
     {
         .tileTag = GFX_TAG_PARKBALL,
         .paletteTag = GFX_TAG_PARKBALL,
@@ -516,6 +499,7 @@
         .affineAnims = sAffineAnim_BallRotate,
         .callback = SpriteCB_BallThrow,
     },
+    [BALL_BEAST] =
     {
         .tileTag = GFX_TAG_BEASTBALL,
         .paletteTag = GFX_TAG_BEASTBALL,
@@ -525,6 +509,7 @@
         .affineAnims = sAffineAnim_BallRotate,
         .callback = SpriteCB_BallThrow,
     },
+    [BALL_CHERISH] =
     {
         .tileTag = GFX_TAG_CHERISHBALL,
         .paletteTag = GFX_TAG_CHERISHBALL,
