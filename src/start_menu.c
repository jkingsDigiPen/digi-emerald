#include "global.h"
#include "battle_pike.h"
#include "battle_pyramid.h"
#include "battle_pyramid_bag.h"
#include "bg.h"
#include "event_data.h"
#include "event_object_movement.h"
#include "event_object_lock.h"
#include "event_scripts.h"
#include "fieldmap.h"
#include "field_effect.h"
#include "field_player_avatar.h"
#include "field_specials.h"
#include "field_weather.h"
#include "field_screen_effect.h"
#include "frontier_pass.h"
#include "frontier_util.h"
#include "gpu_regs.h"
#include "international_string_util.h"
#include "item_menu.h"
#include "link.h"
#include "load_save.h"
#include "main.h"
#include "menu.h"
#include "new_game.h"
#include "option_menu.h"
#include "overworld.h"
#include "palette.h"
#include "party_menu.h"
#include "pokedex.h"
#include "pokenav.h"
#include "safari_zone.h"
#include "save.h"
#include "scanline_effect.h"
#include "script.h"
#include "sound.h"
#include "start_menu.h"
#include "strings.h"
#include "string_util.h"
#include "task.h"
#include "text.h"
#include "text_window.h"
#include "trainer_card.h"
#include "window.h"
#include "union_room.h"
<<<<<<< HEAD
#include "constants/battle_frontier.h"
=======
#include "dexnav.h"
>>>>>>> e1a6dd5c
#include "constants/rgb.h"
#include "constants/songs.h"

// Menu actions
enum
{
    MENU_ACTION_POKEDEX,
    MENU_ACTION_POKEMON,
    MENU_ACTION_BAG,
    MENU_ACTION_POKENAV,
    MENU_ACTION_PLAYER,
    MENU_ACTION_SAVE,
    MENU_ACTION_OPTION,
    MENU_ACTION_EXIT,
    MENU_ACTION_RETIRE_SAFARI,
    MENU_ACTION_PLAYER_LINK,
    MENU_ACTION_REST_FRONTIER,
    MENU_ACTION_RETIRE_FRONTIER,
    MENU_ACTION_PYRAMID_BAG,
    MENU_ACTION_DEXNAV
};

// Save status
enum
{
    SAVE_IN_PROGRESS,
    SAVE_SUCCESS,
    SAVE_CANCELED,
    SAVE_ERROR
};

// IWRAM common
bool8 (*gMenuCallback)(void);

// EWRAM
EWRAM_DATA static u8 sSafariBallsWindowId = 0;
EWRAM_DATA static u8 sBattlePyramidFloorWindowId = 0;
EWRAM_DATA static u8 sStartMenuCursorPos = 0;
EWRAM_DATA static u8 sNumStartMenuActions = 0;
EWRAM_DATA static u8 sCurrentStartMenuActions[9] = {0};
EWRAM_DATA static u8 sInitStartMenuData[2] = {0};

EWRAM_DATA static u8 (*sSaveDialogCallback)(void) = NULL;
EWRAM_DATA static u8 sSaveDialogTimer = 0;
EWRAM_DATA static bool8 sSavingComplete = FALSE;
EWRAM_DATA static u8 sSaveInfoWindowId = 0;

// Menu action callbacks
static bool8 StartMenuPokedexCallback(void);
static bool8 StartMenuPokemonCallback(void);
static bool8 StartMenuBagCallback(void);
static bool8 StartMenuPokeNavCallback(void);
static bool8 StartMenuPlayerNameCallback(void);
static bool8 StartMenuSaveCallback(void);
static bool8 StartMenuOptionCallback(void);
static bool8 StartMenuExitCallback(void);
static bool8 StartMenuSafariZoneRetireCallback(void);
static bool8 StartMenuLinkModePlayerNameCallback(void);
static bool8 StartMenuBattlePyramidRetireCallback(void);
static bool8 StartMenuBattlePyramidBagCallback(void);
static bool8 StartMenuDexNavCallback(void);

// Menu callbacks
static bool8 SaveStartCallback(void);
static bool8 SaveCallback(void);
static bool8 BattlePyramidRetireStartCallback(void);
static bool8 BattlePyramidRetireReturnCallback(void);
static bool8 BattlePyramidRetireCallback(void);
static bool8 HandleStartMenuInput(void);

// Save dialog callbacks
static u8 SaveConfirmSaveCallback(void);
static u8 SaveYesNoCallback(void);
static u8 SaveConfirmInputCallback(void);
static u8 SaveFileExistsCallback(void);
static u8 SaveConfirmOverwriteDefaultNoCallback(void);
static u8 SaveConfirmOverwriteCallback(void);
static u8 SaveOverwriteInputCallback(void);
static u8 SaveSavingMessageCallback(void);
static u8 SaveDoSaveCallback(void);
static u8 SaveSuccessCallback(void);
static u8 SaveReturnSuccessCallback(void);
static u8 SaveErrorCallback(void);
static u8 SaveReturnErrorCallback(void);
static u8 BattlePyramidConfirmRetireCallback(void);
static u8 BattlePyramidRetireYesNoCallback(void);
static u8 BattlePyramidRetireInputCallback(void);

// Task callbacks
static void StartMenuTask(u8 taskId);
static void SaveGameTask(u8 taskId);
static void Task_SaveAfterLinkBattle(u8 taskId);
static void Task_WaitForBattleTowerLinkSave(u8 taskId);
static bool8 FieldCB_ReturnToFieldStartMenu(void);

static const struct WindowTemplate sSafariBallsWindowTemplate = {0, 1, 1, 9, 4, 0xF, 8};

static const u8 *const sPyramidFloorNames[FRONTIER_STAGES_PER_CHALLENGE + 1] =
{
    gText_Floor1,
    gText_Floor2,
    gText_Floor3,
    gText_Floor4,
    gText_Floor5,
    gText_Floor6,
    gText_Floor7,
    gText_Peak
};

static const struct WindowTemplate sPyramidFloorWindowTemplate_2 = {0, 1, 1, 0xA, 4, 0xF, 8};
static const struct WindowTemplate sPyramidFloorWindowTemplate_1 = {0, 1, 1, 0xC, 4, 0xF, 8};

static const struct MenuAction sStartMenuItems[] =
{
<<<<<<< HEAD
    [MENU_ACTION_POKEDEX]         = {gText_MenuPokedex, {.u8_void = StartMenuPokedexCallback}},
    [MENU_ACTION_POKEMON]         = {gText_MenuPokemon, {.u8_void = StartMenuPokemonCallback}},
    [MENU_ACTION_BAG]             = {gText_MenuBag,     {.u8_void = StartMenuBagCallback}},
    [MENU_ACTION_POKENAV]         = {gText_MenuPokenav, {.u8_void = StartMenuPokeNavCallback}},
    [MENU_ACTION_PLAYER]          = {gText_MenuPlayer,  {.u8_void = StartMenuPlayerNameCallback}},
    [MENU_ACTION_SAVE]            = {gText_MenuSave,    {.u8_void = StartMenuSaveCallback}},
    [MENU_ACTION_OPTION]          = {gText_MenuOption,  {.u8_void = StartMenuOptionCallback}},
    [MENU_ACTION_EXIT]            = {gText_MenuExit,    {.u8_void = StartMenuExitCallback}},
    [MENU_ACTION_RETIRE_SAFARI]   = {gText_MenuRetire,  {.u8_void = StartMenuSafariZoneRetireCallback}},
    [MENU_ACTION_PLAYER_LINK]     = {gText_MenuPlayer,  {.u8_void = StartMenuLinkModePlayerNameCallback}},
    [MENU_ACTION_REST_FRONTIER]   = {gText_MenuRest,    {.u8_void = StartMenuSaveCallback}},
    [MENU_ACTION_RETIRE_FRONTIER] = {gText_MenuRetire,  {.u8_void = StartMenuBattlePyramidRetireCallback}},
    [MENU_ACTION_PYRAMID_BAG]     = {gText_MenuBag,     {.u8_void = StartMenuBattlePyramidBagCallback}}
=======
    {gText_MenuPokedex, {.u8_void = StartMenuPokedexCallback}},
    {gText_MenuPokemon, {.u8_void = StartMenuPokemonCallback}},
    {gText_MenuBag, {.u8_void = StartMenuBagCallback}},
    {gText_MenuPokenav, {.u8_void = StartMenuPokeNavCallback}},
    {gText_MenuPlayer, {.u8_void = StartMenuPlayerNameCallback}},
    {gText_MenuSave, {.u8_void = StartMenuSaveCallback}},
    {gText_MenuOption, {.u8_void = StartMenuOptionCallback}},
    {gText_MenuExit, {.u8_void = StartMenuExitCallback}},
    {gText_MenuRetire, {.u8_void = StartMenuSafariZoneRetireCallback}},
    {gText_MenuPlayer, {.u8_void = StartMenuLinkModePlayerNameCallback}},
    {gText_MenuRest, {.u8_void = StartMenuSaveCallback}},
    {gText_MenuRetire, {.u8_void = StartMenuBattlePyramidRetireCallback}},
    {gText_MenuBag, {.u8_void = StartMenuBattlePyramidBagCallback}},
    {gText_MenuDexNav, {.u8_void = StartMenuDexNavCallback}}
>>>>>>> e1a6dd5c
};

static const struct BgTemplate sBgTemplates_LinkBattleSave[] =
{
    {
        .bg = 0,
        .charBaseIndex = 2,
        .mapBaseIndex = 31,
        .screenSize = 0,
        .paletteMode = 0,
        .priority = 0,
        .baseTile = 0
    }
};

static const struct WindowTemplate sWindowTemplates_LinkBattleSave[] =
{
    {
        .bg = 0,
        .tilemapLeft = 2,
        .tilemapTop = 15,
        .width = 26,
        .height = 4,
        .paletteNum = 15,
        .baseBlock = 0x194
    },
    DUMMY_WIN_TEMPLATE
};

static const struct WindowTemplate sSaveInfoWindowTemplate = {
    .bg = 0,
    .tilemapLeft = 1,
    .tilemapTop = 1,
    .width = 14,
    .height = 10,
    .paletteNum = 15,
    .baseBlock = 8
};

// Local functions
static void BuildStartMenuActions(void);
static void AddStartMenuAction(u8 action);
static void BuildNormalStartMenu(void);
static void BuildSafariZoneStartMenu(void);
static void BuildLinkModeStartMenu(void);
static void BuildUnionRoomStartMenu(void);
static void BuildBattlePikeStartMenu(void);
static void BuildBattlePyramidStartMenu(void);
static void BuildMultiPartnerRoomStartMenu(void);
static void ShowSafariBallsWindow(void);
static void ShowPyramidFloorWindow(void);
static void RemoveExtraStartMenuWindows(void);
static bool32 PrintStartMenuActions(s8 *pIndex, u32 count);
static bool32 InitStartMenuStep(void);
static void InitStartMenu(void);
static void CreateStartMenuTask(TaskFunc followupFunc);
static void InitSave(void);
static u8 RunSaveCallback(void);
static void ShowSaveMessage(const u8 *message, u8 (*saveCallback)(void));
static void HideSaveMessageWindow(void);
static void HideSaveInfoWindow(void);
static void SaveStartTimer(void);
static bool8 SaveSuccesTimer(void);
static bool8 SaveErrorTimer(void);
static void InitBattlePyramidRetire(void);
static void VBlankCB_LinkBattleSave(void);
static bool32 InitSaveWindowAfterLinkBattle(u8 *par1);
static void CB2_SaveAfterLinkBattle(void);
static void ShowSaveInfoWindow(void);
static void RemoveSaveInfoWindow(void);
static void HideStartMenuWindow(void);

void SetDexPokemonPokenavFlags(void) // unused
{
    FlagSet(FLAG_SYS_POKEDEX_GET);
    FlagSet(FLAG_SYS_POKEMON_GET);
    FlagSet(FLAG_SYS_POKENAV_GET);
}

static void BuildStartMenuActions(void)
{
    sNumStartMenuActions = 0;

    if (IsOverworldLinkActive() == TRUE)
    {
        BuildLinkModeStartMenu();
    }
    else if (InUnionRoom() == TRUE)
    {
        BuildUnionRoomStartMenu();
    }
    else if (GetSafariZoneFlag() == TRUE)
    {
        BuildSafariZoneStartMenu();
    }
    else if (InBattlePike())
    {
        BuildBattlePikeStartMenu();
    }
    else if (InBattlePyramid())
    {
        BuildBattlePyramidStartMenu();
    }
    else if (InMultiPartnerRoom())
    {
        BuildMultiPartnerRoomStartMenu();
    }
    else
    {
        BuildNormalStartMenu();
    }
}

static void AddStartMenuAction(u8 action)
{
    AppendToList(sCurrentStartMenuActions, &sNumStartMenuActions, action);
}

static void BuildNormalStartMenu(void)
{    
    if (FlagGet(FLAG_SYS_POKEDEX_GET) == TRUE)
        AddStartMenuAction(MENU_ACTION_POKEDEX);
    
    if (FlagGet(FLAG_SYS_DEXNAV_GET))
        AddStartMenuAction(MENU_ACTION_DEXNAV);
    
    if (FlagGet(FLAG_SYS_POKEMON_GET) == TRUE)
        AddStartMenuAction(MENU_ACTION_POKEMON);

    AddStartMenuAction(MENU_ACTION_BAG);

    if (FlagGet(FLAG_SYS_POKENAV_GET) == TRUE)
        AddStartMenuAction(MENU_ACTION_POKENAV);

    AddStartMenuAction(MENU_ACTION_PLAYER);
    AddStartMenuAction(MENU_ACTION_SAVE);
    AddStartMenuAction(MENU_ACTION_OPTION);
    AddStartMenuAction(MENU_ACTION_EXIT);
}

static void BuildSafariZoneStartMenu(void)
{
    AddStartMenuAction(MENU_ACTION_RETIRE_SAFARI);
    AddStartMenuAction(MENU_ACTION_POKEDEX);
    AddStartMenuAction(MENU_ACTION_POKEMON);
    AddStartMenuAction(MENU_ACTION_BAG);
    AddStartMenuAction(MENU_ACTION_PLAYER);
    AddStartMenuAction(MENU_ACTION_OPTION);
    AddStartMenuAction(MENU_ACTION_EXIT);
}

static void BuildLinkModeStartMenu(void)
{
    AddStartMenuAction(MENU_ACTION_POKEMON);
    AddStartMenuAction(MENU_ACTION_BAG);

    if (FlagGet(FLAG_SYS_POKENAV_GET) == TRUE)
    {
        AddStartMenuAction(MENU_ACTION_POKENAV);
    }

    AddStartMenuAction(MENU_ACTION_PLAYER_LINK);
    AddStartMenuAction(MENU_ACTION_OPTION);
    AddStartMenuAction(MENU_ACTION_EXIT);
}

static void BuildUnionRoomStartMenu(void)
{
    AddStartMenuAction(MENU_ACTION_POKEMON);
    AddStartMenuAction(MENU_ACTION_BAG);

    if (FlagGet(FLAG_SYS_POKENAV_GET) == TRUE)
    {
        AddStartMenuAction(MENU_ACTION_POKENAV);
    }

    AddStartMenuAction(MENU_ACTION_PLAYER);
    AddStartMenuAction(MENU_ACTION_OPTION);
    AddStartMenuAction(MENU_ACTION_EXIT);
}

static void BuildBattlePikeStartMenu(void)
{
    AddStartMenuAction(MENU_ACTION_POKEDEX);
    AddStartMenuAction(MENU_ACTION_POKEMON);
    AddStartMenuAction(MENU_ACTION_PLAYER);
    AddStartMenuAction(MENU_ACTION_OPTION);
    AddStartMenuAction(MENU_ACTION_EXIT);
}

static void BuildBattlePyramidStartMenu(void)
{
    AddStartMenuAction(MENU_ACTION_POKEMON);
    AddStartMenuAction(MENU_ACTION_PYRAMID_BAG);
    AddStartMenuAction(MENU_ACTION_PLAYER);
    AddStartMenuAction(MENU_ACTION_REST_FRONTIER);
    AddStartMenuAction(MENU_ACTION_RETIRE_FRONTIER);
    AddStartMenuAction(MENU_ACTION_OPTION);
    AddStartMenuAction(MENU_ACTION_EXIT);
}

static void BuildMultiPartnerRoomStartMenu(void)
{
    AddStartMenuAction(MENU_ACTION_POKEMON);
    AddStartMenuAction(MENU_ACTION_PLAYER);
    AddStartMenuAction(MENU_ACTION_OPTION);
    AddStartMenuAction(MENU_ACTION_EXIT);
}

static void ShowSafariBallsWindow(void)
{
    sSafariBallsWindowId = AddWindow(&sSafariBallsWindowTemplate);
    PutWindowTilemap(sSafariBallsWindowId);
    DrawStdWindowFrame(sSafariBallsWindowId, FALSE);
    ConvertIntToDecimalStringN(gStringVar1, gNumSafariBalls, STR_CONV_MODE_RIGHT_ALIGN, 2);
    StringExpandPlaceholders(gStringVar4, gText_SafariBallStock);
    AddTextPrinterParameterized(sSafariBallsWindowId, FONT_NORMAL, gStringVar4, 0, 1, TEXT_SKIP_DRAW, NULL);
    CopyWindowToVram(sSafariBallsWindowId, COPYWIN_GFX);
}

static void ShowPyramidFloorWindow(void)
{
    if (gSaveBlock2Ptr->frontier.curChallengeBattleNum == FRONTIER_STAGES_PER_CHALLENGE)
        sBattlePyramidFloorWindowId = AddWindow(&sPyramidFloorWindowTemplate_1);
    else
        sBattlePyramidFloorWindowId = AddWindow(&sPyramidFloorWindowTemplate_2);

    PutWindowTilemap(sBattlePyramidFloorWindowId);
    DrawStdWindowFrame(sBattlePyramidFloorWindowId, FALSE);
    StringCopy(gStringVar1, sPyramidFloorNames[gSaveBlock2Ptr->frontier.curChallengeBattleNum]);
    StringExpandPlaceholders(gStringVar4, gText_BattlePyramidFloor);
    AddTextPrinterParameterized(sBattlePyramidFloorWindowId, FONT_NORMAL, gStringVar4, 0, 1, TEXT_SKIP_DRAW, NULL);
    CopyWindowToVram(sBattlePyramidFloorWindowId, COPYWIN_GFX);
}

static void RemoveExtraStartMenuWindows(void)
{
    if (GetSafariZoneFlag())
    {
        ClearStdWindowAndFrameToTransparent(sSafariBallsWindowId, FALSE);
        CopyWindowToVram(sSafariBallsWindowId, COPYWIN_GFX);
        RemoveWindow(sSafariBallsWindowId);
    }
    if (InBattlePyramid())
    {
        ClearStdWindowAndFrameToTransparent(sBattlePyramidFloorWindowId, FALSE);
        RemoveWindow(sBattlePyramidFloorWindowId);
    }
}

static bool32 PrintStartMenuActions(s8 *pIndex, u32 count)
{
    s8 index = *pIndex;

    do
    {
        if (sStartMenuItems[sCurrentStartMenuActions[index]].func.u8_void == StartMenuPlayerNameCallback)
        {
            PrintPlayerNameOnWindow(GetStartMenuWindowId(), sStartMenuItems[sCurrentStartMenuActions[index]].text, 8, (index << 4) + 9);
        }
        else
        {
            StringExpandPlaceholders(gStringVar4, sStartMenuItems[sCurrentStartMenuActions[index]].text);
            AddTextPrinterParameterized(GetStartMenuWindowId(), FONT_NORMAL, gStringVar4, 8, (index << 4) + 9, TEXT_SKIP_DRAW, NULL);
        }

        index++;
        if (index >= sNumStartMenuActions)
        {
            *pIndex = index;
            return TRUE;
        }

        count--;
    }
    while (count != 0);

    *pIndex = index;
    return FALSE;
}

static bool32 InitStartMenuStep(void)
{
    s8 state = sInitStartMenuData[0];

    switch (state)
    {
    case 0:
        sInitStartMenuData[0]++;
        break;
    case 1:
        BuildStartMenuActions();
        sInitStartMenuData[0]++;
        break;
    case 2:
        LoadMessageBoxAndBorderGfx();
        DrawStdWindowFrame(AddStartMenuWindow(sNumStartMenuActions), FALSE);
        sInitStartMenuData[1] = 0;
        sInitStartMenuData[0]++;
        break;
    case 3:
        if (GetSafariZoneFlag())
            ShowSafariBallsWindow();
        if (InBattlePyramid())
            ShowPyramidFloorWindow();
        sInitStartMenuData[0]++;
        break;
    case 4:
        if (PrintStartMenuActions(&sInitStartMenuData[1], 2))
            sInitStartMenuData[0]++;
        break;
    case 5:
        sStartMenuCursorPos = InitMenuNormal(GetStartMenuWindowId(), FONT_NORMAL, 0, 9, 16, sNumStartMenuActions, sStartMenuCursorPos);
        CopyWindowToVram(GetStartMenuWindowId(), COPYWIN_MAP);
        return TRUE;
    }

    return FALSE;
}

static void InitStartMenu(void)
{
    sInitStartMenuData[0] = 0;
    sInitStartMenuData[1] = 0;
    while (!InitStartMenuStep())
        ;
}

static void StartMenuTask(u8 taskId)
{
    if (InitStartMenuStep() == TRUE)
        SwitchTaskToFollowupFunc(taskId);
}

static void CreateStartMenuTask(TaskFunc followupFunc)
{
    u8 taskId;

    sInitStartMenuData[0] = 0;
    sInitStartMenuData[1] = 0;
    taskId = CreateTask(StartMenuTask, 0x50);
    SetTaskFuncWithFollowupFunc(taskId, StartMenuTask, followupFunc);
}

static bool8 FieldCB_ReturnToFieldStartMenu(void)
{
    if (InitStartMenuStep() == FALSE)
    {
        return FALSE;
    }

    ReturnToFieldOpenStartMenu();
    return TRUE;
}

void ShowReturnToFieldStartMenu(void)
{
    sInitStartMenuData[0] = 0;
    sInitStartMenuData[1] = 0;
    gFieldCallback2 = FieldCB_ReturnToFieldStartMenu;
}

void Task_ShowStartMenu(u8 taskId)
{
    struct Task *task = &gTasks[taskId];

    switch(task->data[0])
    {
    case 0:
        if (InUnionRoom() == TRUE)
            SetUsingUnionRoomStartMenu();

        gMenuCallback = HandleStartMenuInput;
        task->data[0]++;
        break;
    case 1:
        if (gMenuCallback() == TRUE)
            DestroyTask(taskId);
        break;
    }
}

void ShowStartMenu(void)
{
    if (!IsOverworldLinkActive())
    {
        FreezeObjectEvents();
        PlayerFreeze();
        StopPlayerAvatar();
    }
    CreateStartMenuTask(Task_ShowStartMenu);
    LockPlayerFieldControls();
}

static bool8 HandleStartMenuInput(void)
{
    if (JOY_NEW(DPAD_UP))
    {
        PlaySE(SE_SELECT);
        sStartMenuCursorPos = Menu_MoveCursor(-1);
    }

    if (JOY_NEW(DPAD_DOWN))
    {
        PlaySE(SE_SELECT);
        sStartMenuCursorPos = Menu_MoveCursor(1);
    }

    if (JOY_NEW(A_BUTTON))
    {
        PlaySE(SE_SELECT);
        if (sStartMenuItems[sCurrentStartMenuActions[sStartMenuCursorPos]].func.u8_void == StartMenuPokedexCallback)
        {
            if (GetNationalPokedexCount(FLAG_GET_SEEN) == 0)
                return FALSE;
        }
        gMenuCallback = sStartMenuItems[sCurrentStartMenuActions[sStartMenuCursorPos]].func.u8_void;

        if (gMenuCallback != StartMenuSaveCallback
            && gMenuCallback != StartMenuExitCallback
            && gMenuCallback != StartMenuSafariZoneRetireCallback
            && gMenuCallback != StartMenuBattlePyramidRetireCallback)
        {
           FadeScreen(FADE_TO_BLACK, 0);
        }

        return FALSE;
    }

    if (JOY_NEW(START_BUTTON | B_BUTTON))
    {
        RemoveExtraStartMenuWindows();
        HideStartMenu();
        return TRUE;
    }

    return FALSE;
}

bool8 StartMenuPokedexCallback(void)
{
    if (!gPaletteFade.active)
    {
        IncrementGameStat(GAME_STAT_CHECKED_POKEDEX);
        PlayRainStoppingSoundEffect();
        RemoveExtraStartMenuWindows();
        CleanupOverworldWindowsAndTilemaps();
        SetMainCallback2(CB2_OpenPokedex);

        return TRUE;
    }

    return FALSE;
}

static bool8 StartMenuPokemonCallback(void)
{
    if (!gPaletteFade.active)
    {
        PlayRainStoppingSoundEffect();
        RemoveExtraStartMenuWindows();
        CleanupOverworldWindowsAndTilemaps();
        SetMainCallback2(CB2_PartyMenuFromStartMenu); // Display party menu

        return TRUE;
    }

    return FALSE;
}

static bool8 StartMenuBagCallback(void)
{
    if (!gPaletteFade.active)
    {
        PlayRainStoppingSoundEffect();
        RemoveExtraStartMenuWindows();
        CleanupOverworldWindowsAndTilemaps();
        SetMainCallback2(CB2_BagMenuFromStartMenu); // Display bag menu

        return TRUE;
    }

    return FALSE;
}

static bool8 StartMenuPokeNavCallback(void)
{
    if (!gPaletteFade.active)
    {
        PlayRainStoppingSoundEffect();
        RemoveExtraStartMenuWindows();
        CleanupOverworldWindowsAndTilemaps();
        SetMainCallback2(CB2_InitPokeNav);  // Display PokeNav

        return TRUE;
    }

    return FALSE;
}

static bool8 StartMenuPlayerNameCallback(void)
{
    if (!gPaletteFade.active)
    {
        PlayRainStoppingSoundEffect();
        RemoveExtraStartMenuWindows();
        CleanupOverworldWindowsAndTilemaps();

        if (IsOverworldLinkActive() || InUnionRoom())
            ShowPlayerTrainerCard(CB2_ReturnToFieldWithOpenMenu); // Display trainer card
        else if (FlagGet(FLAG_SYS_FRONTIER_PASS))
            ShowFrontierPass(CB2_ReturnToFieldWithOpenMenu); // Display frontier pass
        else
            ShowPlayerTrainerCard(CB2_ReturnToFieldWithOpenMenu); // Display trainer card

        return TRUE;
    }

    return FALSE;
}

static bool8 StartMenuSaveCallback(void)
{
    if (InBattlePyramid())
        RemoveExtraStartMenuWindows();

    gMenuCallback = SaveStartCallback; // Display save menu

    return FALSE;
}

static bool8 StartMenuOptionCallback(void)
{
    if (!gPaletteFade.active)
    {
        PlayRainStoppingSoundEffect();
        RemoveExtraStartMenuWindows();
        CleanupOverworldWindowsAndTilemaps();
        SetMainCallback2(CB2_InitOptionMenu); // Display option menu
        gMain.savedCallback = CB2_ReturnToFieldWithOpenMenu;

        return TRUE;
    }

    return FALSE;
}

static bool8 StartMenuExitCallback(void)
{
    RemoveExtraStartMenuWindows();
    HideStartMenu(); // Hide start menu

    return TRUE;
}

static bool8 StartMenuSafariZoneRetireCallback(void)
{
    RemoveExtraStartMenuWindows();
    HideStartMenu();
    SafariZoneRetirePrompt();

    return TRUE;
}

static bool8 StartMenuLinkModePlayerNameCallback(void)
{
    if (!gPaletteFade.active)
    {
        PlayRainStoppingSoundEffect();
        CleanupOverworldWindowsAndTilemaps();
        ShowTrainerCardInLink(gLocalLinkPlayerId, CB2_ReturnToFieldWithOpenMenu);

        return TRUE;
    }

    return FALSE;
}

static bool8 StartMenuBattlePyramidRetireCallback(void)
{
    gMenuCallback = BattlePyramidRetireStartCallback; // Confirm retire

    return FALSE;
}

// Functionally unused
void ShowBattlePyramidStartMenu(void)
{
    ClearDialogWindowAndFrameToTransparent(0, FALSE);
    ScriptUnfreezeObjectEvents();
    CreateStartMenuTask(Task_ShowStartMenu);
    LockPlayerFieldControls();
}

static bool8 StartMenuBattlePyramidBagCallback(void)
{
    if (!gPaletteFade.active)
    {
        PlayRainStoppingSoundEffect();
        RemoveExtraStartMenuWindows();
        CleanupOverworldWindowsAndTilemaps();
        SetMainCallback2(CB2_PyramidBagMenuFromStartMenu);

        return TRUE;
    }

    return FALSE;
}

static bool8 SaveStartCallback(void)
{
    InitSave();
    gMenuCallback = SaveCallback;

    return FALSE;
}

static bool8 SaveCallback(void)
{
    switch (RunSaveCallback())
    {
    case SAVE_IN_PROGRESS:
        return FALSE;
    case SAVE_CANCELED: // Back to start menu
        ClearDialogWindowAndFrameToTransparent(0, FALSE);
        InitStartMenu();
        gMenuCallback = HandleStartMenuInput;
        return FALSE;
    case SAVE_SUCCESS:
    case SAVE_ERROR:    // Close start menu
        ClearDialogWindowAndFrameToTransparent(0, TRUE);
        ScriptUnfreezeObjectEvents();
        UnlockPlayerFieldControls();
        SoftResetInBattlePyramid();
        return TRUE;
    }

    return FALSE;
}

static bool8 BattlePyramidRetireStartCallback(void)
{
    InitBattlePyramidRetire();
    gMenuCallback = BattlePyramidRetireCallback;

    return FALSE;
}

static bool8 BattlePyramidRetireReturnCallback(void)
{
    InitStartMenu();
    gMenuCallback = HandleStartMenuInput;

    return FALSE;
}

static bool8 BattlePyramidRetireCallback(void)
{
    switch (RunSaveCallback())
    {
    case SAVE_SUCCESS: // No (Stay in battle pyramid)
        RemoveExtraStartMenuWindows();
        gMenuCallback = BattlePyramidRetireReturnCallback;
        return FALSE;
    case SAVE_IN_PROGRESS:
        return FALSE;
    case SAVE_CANCELED: // Yes (Retire from battle pyramid)
        ClearDialogWindowAndFrameToTransparent(0, TRUE);
        ScriptUnfreezeObjectEvents();
        UnlockPlayerFieldControls();
        ScriptContext_SetupScript(BattlePyramid_Retire);
        return TRUE;
    }

    return FALSE;
}

static void InitSave(void)
{
    SaveMapView();
    sSaveDialogCallback = SaveConfirmSaveCallback;
    sSavingComplete = FALSE;
}

static u8 RunSaveCallback(void)
{
    // True if text is still printing
    if (RunTextPrintersAndIsPrinter0Active() == TRUE)
    {
        return SAVE_IN_PROGRESS;
    }

    sSavingComplete = FALSE;
    return sSaveDialogCallback();
}

void SaveGame(void)
{
    InitSave();
    CreateTask(SaveGameTask, 0x50);
}

static void ShowSaveMessage(const u8 *message, u8 (*saveCallback)(void))
{
    StringExpandPlaceholders(gStringVar4, message);
    LoadMessageBoxAndFrameGfx(0, TRUE);
    AddTextPrinterForMessage_2(TRUE);
    sSavingComplete = TRUE;
    sSaveDialogCallback = saveCallback;
}

static void SaveGameTask(u8 taskId)
{
    u8 status = RunSaveCallback();

    switch (status)
    {
    case SAVE_CANCELED:
    case SAVE_ERROR:
        gSpecialVar_Result = 0;
        break;
    case SAVE_SUCCESS:
        gSpecialVar_Result = status;
        break;
    case SAVE_IN_PROGRESS:
        return;
    }

    DestroyTask(taskId);
    ScriptContext_Enable();
}

static void HideSaveMessageWindow(void)
{
    ClearDialogWindowAndFrame(0, TRUE);
}

static void HideSaveInfoWindow(void)
{
    RemoveSaveInfoWindow();
}

static void SaveStartTimer(void)
{
    sSaveDialogTimer = 60;
}

static bool8 SaveSuccesTimer(void)
{
    sSaveDialogTimer--;

    if (JOY_HELD(A_BUTTON))
    {
        PlaySE(SE_SELECT);
        return TRUE;
    }
    if (sSaveDialogTimer == 0)
    {
        return TRUE;
    }

    return FALSE;
}

static bool8 SaveErrorTimer(void)
{
    if (sSaveDialogTimer != 0)
    {
        sSaveDialogTimer--;
    }
    else if (JOY_HELD(A_BUTTON))
    {
        return TRUE;
    }

    return FALSE;
}

static u8 SaveConfirmSaveCallback(void)
{
    ClearStdWindowAndFrame(GetStartMenuWindowId(), FALSE);
    RemoveStartMenuWindow();
    ShowSaveInfoWindow();

    if (InBattlePyramid())
    {
        ShowSaveMessage(gText_BattlePyramidConfirmRest, SaveYesNoCallback);
    }
    else
    {
        ShowSaveMessage(gText_ConfirmSave, SaveYesNoCallback);
    }

    return SAVE_IN_PROGRESS;
}

static u8 SaveYesNoCallback(void)
{
    DisplayYesNoMenuDefaultYes(); // Show Yes/No menu
    sSaveDialogCallback = SaveConfirmInputCallback;
    return SAVE_IN_PROGRESS;
}

static u8 SaveConfirmInputCallback(void)
{
    switch (Menu_ProcessInputNoWrapClearOnChoose())
    {
    case 0: // Yes
        switch (gSaveFileStatus)
        {
        case SAVE_STATUS_EMPTY:
        case SAVE_STATUS_CORRUPT:
            if (gDifferentSaveFile == FALSE)
            {
                sSaveDialogCallback = SaveFileExistsCallback;
                return SAVE_IN_PROGRESS;
            }

            sSaveDialogCallback = SaveSavingMessageCallback;
            return SAVE_IN_PROGRESS;
        default:
            sSaveDialogCallback = SaveFileExistsCallback;
            return SAVE_IN_PROGRESS;
        }
    case -1: // B Button
    case 1: // No
        HideSaveInfoWindow();
        HideSaveMessageWindow();
        return SAVE_CANCELED;
    }

    return SAVE_IN_PROGRESS;
}

// A different save file exists
static u8 SaveFileExistsCallback(void)
{
    if (gDifferentSaveFile == TRUE)
    {
        ShowSaveMessage(gText_DifferentSaveFile, SaveConfirmOverwriteDefaultNoCallback);
    }
    else
    {
        sSaveDialogCallback = SaveSavingMessageCallback;
    }

    return SAVE_IN_PROGRESS;
}

static u8 SaveConfirmOverwriteDefaultNoCallback(void)
{
    DisplayYesNoMenuWithDefault(1); // Show Yes/No menu (No selected as default)
    sSaveDialogCallback = SaveOverwriteInputCallback;
    return SAVE_IN_PROGRESS;
}

static u8 SaveConfirmOverwriteCallback(void)
{
    DisplayYesNoMenuDefaultYes(); // Show Yes/No menu
    sSaveDialogCallback = SaveOverwriteInputCallback;
    return SAVE_IN_PROGRESS;
}

static u8 SaveOverwriteInputCallback(void)
{
    switch (Menu_ProcessInputNoWrapClearOnChoose())
    {
    case 0: // Yes
        sSaveDialogCallback = SaveSavingMessageCallback;
        return SAVE_IN_PROGRESS;
    case -1: // B Button
    case 1: // No
        HideSaveInfoWindow();
        HideSaveMessageWindow();
        return SAVE_CANCELED;
    }

    return SAVE_IN_PROGRESS;
}

static u8 SaveSavingMessageCallback(void)
{
    ShowSaveMessage(gText_SavingDontTurnOff, SaveDoSaveCallback);
    return SAVE_IN_PROGRESS;
}

static u8 SaveDoSaveCallback(void)
{
    u8 saveStatus;

    IncrementGameStat(GAME_STAT_SAVED_GAME);
    PausePyramidChallenge();

    if (gDifferentSaveFile == TRUE)
    {
        saveStatus = TrySavingData(SAVE_OVERWRITE_DIFFERENT_FILE);
        gDifferentSaveFile = FALSE;
    }
    else
    {
        saveStatus = TrySavingData(SAVE_NORMAL);
    }

    if (saveStatus == SAVE_STATUS_OK)
        ShowSaveMessage(gText_PlayerSavedGame, SaveSuccessCallback);
    else
        ShowSaveMessage(gText_SaveError, SaveErrorCallback);

    SaveStartTimer();
    return SAVE_IN_PROGRESS;
}

static u8 SaveSuccessCallback(void)
{
    if (!IsTextPrinterActive(0))
    {
        PlaySE(SE_SAVE);
        sSaveDialogCallback = SaveReturnSuccessCallback;
    }

    return SAVE_IN_PROGRESS;
}

static u8 SaveReturnSuccessCallback(void)
{
    if (!IsSEPlaying() && SaveSuccesTimer())
    {
        HideSaveInfoWindow();
        return SAVE_SUCCESS;
    }
    else
    {
        return SAVE_IN_PROGRESS;
    }
}

static u8 SaveErrorCallback(void)
{
    if (!IsTextPrinterActive(0))
    {
        PlaySE(SE_BOO);
        sSaveDialogCallback = SaveReturnErrorCallback;
    }

    return SAVE_IN_PROGRESS;
}

static u8 SaveReturnErrorCallback(void)
{
    if (!SaveErrorTimer())
    {
        return SAVE_IN_PROGRESS;
    }
    else
    {
        HideSaveInfoWindow();
        return SAVE_ERROR;
    }
}

static void InitBattlePyramidRetire(void)
{
    sSaveDialogCallback = BattlePyramidConfirmRetireCallback;
    sSavingComplete = FALSE;
}

static u8 BattlePyramidConfirmRetireCallback(void)
{
    ClearStdWindowAndFrame(GetStartMenuWindowId(), FALSE);
    RemoveStartMenuWindow();
    ShowSaveMessage(gText_BattlePyramidConfirmRetire, BattlePyramidRetireYesNoCallback);

    return SAVE_IN_PROGRESS;
}

static u8 BattlePyramidRetireYesNoCallback(void)
{
    DisplayYesNoMenuWithDefault(1); // Show Yes/No menu (No selected as default)
    sSaveDialogCallback = BattlePyramidRetireInputCallback;

    return SAVE_IN_PROGRESS;
}

static u8 BattlePyramidRetireInputCallback(void)
{
    switch (Menu_ProcessInputNoWrapClearOnChoose())
    {
    case 0: // Yes
        return SAVE_CANCELED;
    case -1: // B Button
    case 1: // No
        HideSaveMessageWindow();
        return SAVE_SUCCESS;
    }

    return SAVE_IN_PROGRESS;
}

static void VBlankCB_LinkBattleSave(void)
{
    TransferPlttBuffer();
}

static bool32 InitSaveWindowAfterLinkBattle(u8 *state)
{
    switch (*state)
    {
    case 0:
        SetGpuReg(REG_OFFSET_DISPCNT, DISPCNT_MODE_0);
        SetVBlankCallback(NULL);
        ScanlineEffect_Stop();
        DmaClear16(3, PLTT, PLTT_SIZE);
        DmaFillLarge16(3, 0, (void *)VRAM, VRAM_SIZE, 0x1000);
        break;
    case 1:
        ResetSpriteData();
        ResetTasks();
        ResetPaletteFade();
        ScanlineEffect_Clear();
        break;
    case 2:
        ResetBgsAndClearDma3BusyFlags(0);
        InitBgsFromTemplates(0, sBgTemplates_LinkBattleSave, ARRAY_COUNT(sBgTemplates_LinkBattleSave));
        InitWindows(sWindowTemplates_LinkBattleSave);
        LoadUserWindowBorderGfx_(0, 8, 224);
        Menu_LoadStdPalAt(240);
        break;
    case 3:
        ShowBg(0);
        BlendPalettes(PALETTES_ALL, 16, RGB_BLACK);
        SetVBlankCallback(VBlankCB_LinkBattleSave);
        EnableInterrupts(1);
        break;
    case 4:
        return TRUE;
    }

    (*state)++;
    return FALSE;
}

void CB2_SetUpSaveAfterLinkBattle(void)
{
    if (InitSaveWindowAfterLinkBattle(&gMain.state))
    {
        CreateTask(Task_SaveAfterLinkBattle, 0x50);
        SetMainCallback2(CB2_SaveAfterLinkBattle);
    }
}

static void CB2_SaveAfterLinkBattle(void)
{
    RunTasks();
    UpdatePaletteFade();
}

static void Task_SaveAfterLinkBattle(u8 taskId)
{
    s16 *state = gTasks[taskId].data;

    if (!gPaletteFade.active)
    {
        switch (*state)
        {
        case 0:
            FillWindowPixelBuffer(0, PIXEL_FILL(1));
            AddTextPrinterParameterized2(0,
                                        FONT_NORMAL,
                                        gText_SavingDontTurnOffPower,
                                        TEXT_SKIP_DRAW,
                                        NULL,
                                        TEXT_COLOR_DARK_GRAY,
                                        TEXT_COLOR_WHITE,
                                        TEXT_COLOR_LIGHT_GRAY);
            DrawTextBorderOuter(0, 8, 14);
            PutWindowTilemap(0);
            CopyWindowToVram(0, COPYWIN_FULL);
            BeginNormalPaletteFade(PALETTES_ALL, 0, 16, 0, RGB_BLACK);

            if (gWirelessCommType != 0 && InUnionRoom())
            {
                if (Link_AnyPartnersPlayingFRLG_JP())
                {
                    *state = 1;
                }
                else
                {
                    *state = 5;
                }
            }
            else
            {
                gSoftResetDisabled = 1;
                *state = 1;
            }
            break;
        case 1:
            SetContinueGameWarpStatusToDynamicWarp();
            WriteSaveBlock2();
            *state = 2;
            break;
        case 2:
            if (WriteSaveBlock1Sector())
            {
                ClearContinueGameWarpStatus2();
                *state = 3;
                gSoftResetDisabled = 0;
            }
            break;
        case 3:
            BeginNormalPaletteFade(PALETTES_ALL, 0, 0, 16, RGB_BLACK);
            *state = 4;
            break;
        case 4:
            FreeAllWindowBuffers();
            SetMainCallback2(gMain.savedCallback);
            DestroyTask(taskId);
            break;
        case 5:
            CreateTask(Task_LinkFullSave, 5);
            *state = 6;
            break;
        case 6:
            if (!FuncIsActiveTask(Task_LinkFullSave))
            {
                *state = 3;
            }
            break;
        }
    }
}

static void ShowSaveInfoWindow(void)
{
    struct WindowTemplate saveInfoWindow = sSaveInfoWindowTemplate;
    u8 gender;
    u8 color;
    u32 xOffset;
    u32 yOffset;

    if (!FlagGet(FLAG_SYS_POKEDEX_GET))
    {
        saveInfoWindow.height -= 2;
    }

    sSaveInfoWindowId = AddWindow(&saveInfoWindow);
    DrawStdWindowFrame(sSaveInfoWindowId, FALSE);

    gender = gSaveBlock2Ptr->playerGender;
    color = TEXT_COLOR_RED;  // Red when female, blue when male.

    if (gender == MALE)
    {
        color = TEXT_COLOR_BLUE;
    }

    // Print region name
    yOffset = 1;
    BufferSaveMenuText(SAVE_MENU_LOCATION, gStringVar4, TEXT_COLOR_GREEN);
    AddTextPrinterParameterized(sSaveInfoWindowId, FONT_NORMAL, gStringVar4, 0, yOffset, TEXT_SKIP_DRAW, NULL);

    // Print player name
    yOffset += 16;
    AddTextPrinterParameterized(sSaveInfoWindowId, FONT_NORMAL, gText_SavingPlayer, 0, yOffset, TEXT_SKIP_DRAW, NULL);
    BufferSaveMenuText(SAVE_MENU_NAME, gStringVar4, color);
    xOffset = GetStringRightAlignXOffset(FONT_NORMAL, gStringVar4, 0x70);
    PrintPlayerNameOnWindow(sSaveInfoWindowId, gStringVar4, xOffset, yOffset);

    // Print badge count
    yOffset += 16;
    AddTextPrinterParameterized(sSaveInfoWindowId, FONT_NORMAL, gText_SavingBadges, 0, yOffset, TEXT_SKIP_DRAW, NULL);
    BufferSaveMenuText(SAVE_MENU_BADGES, gStringVar4, color);
    xOffset = GetStringRightAlignXOffset(FONT_NORMAL, gStringVar4, 0x70);
    AddTextPrinterParameterized(sSaveInfoWindowId, FONT_NORMAL, gStringVar4, xOffset, yOffset, TEXT_SKIP_DRAW, NULL);

    if (FlagGet(FLAG_SYS_POKEDEX_GET) == TRUE)
    {
        // Print pokedex count
        yOffset += 16;
        AddTextPrinterParameterized(sSaveInfoWindowId, FONT_NORMAL, gText_SavingPokedex, 0, yOffset, TEXT_SKIP_DRAW, NULL);
        BufferSaveMenuText(SAVE_MENU_CAUGHT, gStringVar4, color);
        xOffset = GetStringRightAlignXOffset(FONT_NORMAL, gStringVar4, 0x70);
        AddTextPrinterParameterized(sSaveInfoWindowId, FONT_NORMAL, gStringVar4, xOffset, yOffset, TEXT_SKIP_DRAW, NULL);
    }

    // Print play time
    yOffset += 16;
    AddTextPrinterParameterized(sSaveInfoWindowId, FONT_NORMAL, gText_SavingTime, 0, yOffset, TEXT_SKIP_DRAW, NULL);
    BufferSaveMenuText(SAVE_MENU_PLAY_TIME, gStringVar4, color);
    xOffset = GetStringRightAlignXOffset(FONT_NORMAL, gStringVar4, 0x70);
    AddTextPrinterParameterized(sSaveInfoWindowId, FONT_NORMAL, gStringVar4, xOffset, yOffset, TEXT_SKIP_DRAW, NULL);

    CopyWindowToVram(sSaveInfoWindowId, COPYWIN_GFX);
}

static void RemoveSaveInfoWindow(void)
{
    ClearStdWindowAndFrame(sSaveInfoWindowId, FALSE);
    RemoveWindow(sSaveInfoWindowId);
}

static void Task_WaitForBattleTowerLinkSave(u8 taskId)
{
    if (!FuncIsActiveTask(Task_LinkFullSave))
    {
        DestroyTask(taskId);
        ScriptContext_Enable();
    }
}

#define tInBattleTower data[2]

void SaveForBattleTowerLink(void)
{
    u8 taskId = CreateTask(Task_LinkFullSave, 5);
    gTasks[taskId].tInBattleTower = TRUE;
    gTasks[CreateTask(Task_WaitForBattleTowerLinkSave, 6)].data[1] = taskId;
}

#undef tInBattleTower

static void HideStartMenuWindow(void)
{
    ClearStdWindowAndFrame(GetStartMenuWindowId(), TRUE);
    RemoveStartMenuWindow();
    ScriptUnfreezeObjectEvents();
    UnlockPlayerFieldControls();
}

void HideStartMenu(void)
{
    PlaySE(SE_SELECT);
    HideStartMenuWindow();
}

void AppendToList(u8 *list, u8 *pos, u8 newEntry)
{
    list[*pos] = newEntry;
    (*pos)++;
}

static bool8 StartMenuDexNavCallback(void)
{
    CreateTask(Task_OpenDexNavFromStartMenu, 0);
    return TRUE;
}<|MERGE_RESOLUTION|>--- conflicted
+++ resolved
@@ -43,11 +43,8 @@
 #include "trainer_card.h"
 #include "window.h"
 #include "union_room.h"
-<<<<<<< HEAD
+#include "dexnav.h"
 #include "constants/battle_frontier.h"
-=======
-#include "dexnav.h"
->>>>>>> e1a6dd5c
 #include "constants/rgb.h"
 #include "constants/songs.h"
 
@@ -162,7 +159,6 @@
 
 static const struct MenuAction sStartMenuItems[] =
 {
-<<<<<<< HEAD
     [MENU_ACTION_POKEDEX]         = {gText_MenuPokedex, {.u8_void = StartMenuPokedexCallback}},
     [MENU_ACTION_POKEMON]         = {gText_MenuPokemon, {.u8_void = StartMenuPokemonCallback}},
     [MENU_ACTION_BAG]             = {gText_MenuBag,     {.u8_void = StartMenuBagCallback}},
@@ -175,23 +171,8 @@
     [MENU_ACTION_PLAYER_LINK]     = {gText_MenuPlayer,  {.u8_void = StartMenuLinkModePlayerNameCallback}},
     [MENU_ACTION_REST_FRONTIER]   = {gText_MenuRest,    {.u8_void = StartMenuSaveCallback}},
     [MENU_ACTION_RETIRE_FRONTIER] = {gText_MenuRetire,  {.u8_void = StartMenuBattlePyramidRetireCallback}},
-    [MENU_ACTION_PYRAMID_BAG]     = {gText_MenuBag,     {.u8_void = StartMenuBattlePyramidBagCallback}}
-=======
-    {gText_MenuPokedex, {.u8_void = StartMenuPokedexCallback}},
-    {gText_MenuPokemon, {.u8_void = StartMenuPokemonCallback}},
-    {gText_MenuBag, {.u8_void = StartMenuBagCallback}},
-    {gText_MenuPokenav, {.u8_void = StartMenuPokeNavCallback}},
-    {gText_MenuPlayer, {.u8_void = StartMenuPlayerNameCallback}},
-    {gText_MenuSave, {.u8_void = StartMenuSaveCallback}},
-    {gText_MenuOption, {.u8_void = StartMenuOptionCallback}},
-    {gText_MenuExit, {.u8_void = StartMenuExitCallback}},
-    {gText_MenuRetire, {.u8_void = StartMenuSafariZoneRetireCallback}},
-    {gText_MenuPlayer, {.u8_void = StartMenuLinkModePlayerNameCallback}},
-    {gText_MenuRest, {.u8_void = StartMenuSaveCallback}},
-    {gText_MenuRetire, {.u8_void = StartMenuBattlePyramidRetireCallback}},
-    {gText_MenuBag, {.u8_void = StartMenuBattlePyramidBagCallback}},
-    {gText_MenuDexNav, {.u8_void = StartMenuDexNavCallback}}
->>>>>>> e1a6dd5c
+    [MENU_ACTION_PYRAMID_BAG]     = {gText_MenuBag,     {.u8_void = StartMenuBattlePyramidBagCallback}},
+    [MENU_ACTION_DEXNAV]          = {gText_MenuDexNav,  {.u8_void = StartMenuDexNavCallback}}
 };
 
 static const struct BgTemplate sBgTemplates_LinkBattleSave[] =
