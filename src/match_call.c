--- conflicted
+++ resolved
@@ -1287,19 +1287,11 @@
         ChangeBgY(0, 0, 0);
         if (!gMatchCallState.triggeredFromScript)
         {
-<<<<<<< HEAD
-            sub_81973A4();
+            LoadMessageBoxAndBorderGfx();
             playerObjectId = GetObjectEventIdByLocalIdAndMap(OBJ_EVENT_ID_PLAYER, 0, 0);
             ObjectEventClearHeldMovementIfFinished(&gObjectEvents[playerObjectId]);
             ScriptMovement_UnfreezeObjectEvents();
             UnfreezeObjectEvents();
-=======
-            LoadMessageBoxAndBorderGfx();
-            playerObjectId = GetEventObjectIdByLocalIdAndMap(EVENT_OBJ_ID_PLAYER, 0, 0);
-            EventObjectClearHeldMovementIfFinished(&gEventObjects[playerObjectId]);
-            ScriptMovement_UnfreezeEventObjects();
-            UnfreezeEventObjects();
->>>>>>> 66c6b7a3
             ScriptContext2_Disable();
         }
 
