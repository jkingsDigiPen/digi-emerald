#include "global.h"
#include "trainer_pokemon_sprites.h"
#include "bg.h"
#include "constants/rgb.h"
#include "constants/songs.h"
#include "constants/trainers.h"
#include "decompress.h"
#include "event_data.h"
#include "field_effect.h"
#include "gpu_regs.h"
#include "graphics.h"
#include "international_string_util.h"
#include "link.h"
#include "main.h"
#include "menu.h"
#include "list_menu.h"
#include "mystery_event_menu.h"
#include "naming_screen.h"
#include "option_menu.h"
#include "overworld.h"
#include "palette.h"
#include "pokeball.h"
#include "pokedex.h"
#include "pokemon.h"
#include "random.h"
#include "rtc.h"
#include "save.h"
#include "scanline_effect.h"
#include "sound.h"
#include "sprite.h"
#include "strings.h"
#include "string_util.h"
#include "task.h"
#include "text.h"
#include "text_window.h"
#include "title_screen.h"
#include "window.h"
#include "mystery_gift_menu.h"

/*
 * Main menu state machine
 * -----------------------
 *
 * Entry point: CB2_InitMainMenu
 *
 * Note: States advance sequentially unless otherwise stated.
 *
 * CB2_InitMainMenu / CB2_ReinitMainMenu
 *  - Both of these states call InitMainMenu, which does all the work.
 *  - In the Reinit case, the init code will check if the user came from
 *    the options screen. If they did, then the options menu item is
 *    pre-selected.
 *
 * Task_MainMenuCheckSaveFile
 *  - Determines how many menu options to show based on whether
 *    the save file is Ok, empty, corrupted, etc.
 *  - If there was an error loading the save file, advance to
 *    Task_WaitForSaveFileErrorWindow.
 *  - If there were no errors, advance to Task_MainMenuCheckBattery.
 *  - Note that the check to enable Mystery Events would normally happen
 *    here, but this version of Emerald has them disabled.
 *
 * Task_WaitForSaveFileErrorWindow
 *  - Wait for the text to finish printing and then for the A button
 *    to be pressed.
 *
 * Task_MainMenuCheckBattery
 *  - If the battery is OK, advance to Task_DisplayMainMenu.
 *  - If the battery is dry, advance to Task_WaitForBatteryDryErrorWindow.
 *
 * Task_WaitForBatteryDryErrorWindow
 *  - Wait for the text to finish printing and then for the A button
 *    to be pressed.
 *
 * Task_DisplayMainWindow
 *  - Display the buttons to the user. If the menu is in HAS_MYSTERY_EVENTS
 *    mode, there are too many buttons for one screen and a scrollbar is added,
 *    and the scrollbar task is spawned (Task_ScrollIndicatorArrowPairOnMainMenu).
 *
 * Task_HighlightSelectedMainMenuItem
 *  - Update the UI to match the currently selected item.
 *
 * Task_HandleMainMenuInput
 *  - If A is pressed, advance to Task_HandleMainMenuAPressed.
 *  - If B is pressed, return to the title screen via CB2_InitTitleScreen.
 *  - If Up or Down is pressed, handle scrolling if there is a scroll bar, change
 *    the selection, then go back to Task_HighlightSelectedMainMenuItem.
 *
 * Task_HandleMainMenuAPressed
 *  - If the user selected New Game, advance to Task_NewGameBirchSpeech_Init.
 *  - If the user selected Continue, advance to CB2_ContinueSavedGame.
 *  - If the user selected the Options menu, advance to CB2_InitOptionMenu.
 *  - If the user selected Mystery Gift, advance to CB2_InitMysteryGift. However,
 *    if the wireless adapter was removed, instead advance to
 *    Task_DisplayMainMenuInvalidActionError.
 *  - Code to start a Mystery Event is present here, but is unreachable in this
 *    version.
 *
 * Task_HandleMainMenuBPressed
 *  - Clean up the main menu and go back to CB2_InitTitleScreen.
 *
 * Task_DisplayMainMenuInvalidActionError
 *  - Print one of three different error messages, wait for the text to stop
 *    printing, and then wait for A or B to be pressed.
 * - Then advance to Task_HandleMainMenuBPressed.
 *
 * Task_NewGameBirchSpeech_Init
 *  - Load the sprites for the intro speech, start playing music
 * Task_NewGameBirchSpeech_WaitToShowBirch
 *  - Spawn Task_NewGameBirchSpeech_FadeInTarget1OutTarget2
 *  - Spawn Task_NewGameBirchSpeech_FadePlatformOut
 *  - Both of these tasks destroy themselves when done.
 * Task_NewGameBirchSpeech_WaitForSpriteFadeInWelcome
 * Task_NewGameBirchSpeech_ThisIsAPokemon
 *  - When the text is done printing, spawns Task_NewGameBirchSpeechSub_InitPokeball
 * Task_NewGameBirchSpeech_MainSpeech
 * Task_NewGameBirchSpeech_AndYouAre
 * Task_NewGameBirchSpeech_StartBirchLotadPlatformFade
 * Task_NewGameBirchSpeech_StartBirchLotadPlatformFade
 * Task_NewGameBirchSpeech_SlidePlatformAway
 * Task_NewGameBirchSpeech_StartPlayerFadeIn
 * Task_NewGameBirchSpeech_WaitForPlayerFadeIn
 * Task_NewGameBirchSpeech_BoyOrGirl
 * Task_NewGameBirchSpeech_WaitToShowGenderMenu
 * Task_NewGameBirchSpeech_ChooseGender
 *  - Animates by advancing to Task_NewGameBirchSpeech_SlideOutOldGenderSprite
 *    whenever the player's selection changes.
 *  - Advances to Task_NewGameBirchSpeech_WhatsYourName when done.
 *
 * Task_NewGameBirchSpeech_SlideOutOldGenderSprite
 * Task_NewGameBirchSpeech_SlideInNewGenderSprite
 *  - Returns back to Task_NewGameBirchSpeech_ChooseGender.
 *
 * Task_NewGameBirchSpeech_WhatsYourName
 * Task_NewGameBirchSpeech_WaitForWhatsYourNameToPrint
 * Task_NewGameBirchSpeech_WaitPressBeforeNameChoice
 * Task_NewGameBirchSpeech_StartNamingScreen
 * C2_NamingScreen
 *  - Returns to CB2_NewGameBirchSpeech_ReturnFromNamingScreen when done
 * CB2_NewGameBirchSpeech_ReturnFromNamingScreen
 * Task_NewGameBirchSpeech_ReturnFromNamingScreenShowTextbox
 * Task_NewGameBirchSpeech_SoItsPlayerName
 * Task_NewGameBirchSpeech_CreateNameYesNo
 * Task_NewGameBirchSpeech_ProcessNameYesNoMenu
 *  - If confirmed, advance to Task_NewGameBirchSpeech_SlidePlatformAway2.
 *  - Otherwise, return to Task_NewGameBirchSpeech_BoyOrGirl.
 *
 * Task_NewGameBirchSpeech_SlidePlatformAway2
 * Task_NewGameBirchSpeech_ReshowBirchLotad
 * Task_NewGameBirchSpeech_WaitForSpriteFadeInAndTextPrinter
 * Task_NewGameBirchSpeech_AreYouReady
 * Task_NewGameBirchSpeech_ShrinkPlayer
 * Task_NewGameBirchSpeech_WaitForPlayerShrink
 * Task_NewGameBirchSpeech_FadePlayerToWhite
 * Task_NewGameBirchSpeech_Cleanup
 *  - Advances to CB2_NewGame.
 *
 * Task_NewGameBirchSpeechSub_InitPokeball
 *  - Advances to Task_NewGameBirchSpeechSub_WaitForLotad
 * Task_NewGameBirchSpeechSub_WaitForLotad
 *  - Destroys itself when done.
 */

#define OPTION_MENU_FLAG (1 << 15)

// Static type declarations

// Static RAM declarations

static EWRAM_DATA bool8 sStartedPokeBallTask = 0;
static EWRAM_DATA u16 sCurrItemAndOptionMenuCheck = 0;

static u8 sBirchSpeechMainTaskId;

// Static ROM declarations

static u32 InitMainMenu(bool8);
static void Task_MainMenuCheckSaveFile(u8);
static void Task_MainMenuCheckBattery(u8);
static void Task_WaitForSaveFileErrorWindow(u8);
static void CreateMainMenuErrorWindow(const u8 *);
static void ClearMainMenuWindowTilemap(const struct WindowTemplate *);
static void Task_DisplayMainMenu(u8);
static void Task_WaitForBatteryDryErrorWindow(u8);
static void MainMenu_FormatSavegameText(void);
static void HighlightSelectedMainMenuItem(u8, u8, s16);
static void Task_HandleMainMenuInput(u8);
static void Task_HandleMainMenuAPressed(u8);
static void Task_HandleMainMenuBPressed(u8);
static void Task_NewGameBirchSpeech_Init(u8);
static void Task_DisplayMainMenuInvalidActionError(u8);
static void AddBirchSpeechObjects(u8);
static void Task_NewGameBirchSpeech_WaitToShowBirch(u8);
static void NewGameBirchSpeech_StartFadeInTarget1OutTarget2(u8, u8);
static void NewGameBirchSpeech_StartFadePlatformOut(u8, u8);
static void Task_NewGameBirchSpeech_WaitForSpriteFadeInWelcome(u8);
static void NewGameBirchSpeech_ShowDialogueWindow(u8, u8);
static void NewGameBirchSpeech_ClearWindow(u8);
static void Task_NewGameBirchSpeech_ThisIsAPokemon(u8);
static void Task_NewGameBirchSpeech_MainSpeech(u8);
static void NewGameBirchSpeech_WaitForThisIsPokemonText(struct TextPrinterTemplate *, u16);
static void Task_NewGameBirchSpeech_AndYouAre(u8);
static void Task_NewGameBirchSpeechSub_WaitForLotad(u8);
static void Task_NewGameBirchSpeech_StartBirchLotadPlatformFade(u8);
static void NewGameBirchSpeech_StartFadeOutTarget1InTarget2(u8, u8);
static void NewGameBirchSpeech_StartFadePlatformIn(u8, u8);
static void Task_NewGameBirchSpeech_SlidePlatformAway(u8);
static void Task_NewGameBirchSpeech_StartPlayerFadeIn(u8);
static void Task_NewGameBirchSpeech_WaitForPlayerFadeIn(u8);
static void Task_NewGameBirchSpeech_BoyOrGirl(u8);
static void LoadMainMenuWindowFrameTiles(u8, u16);
static void DrawMainMenuWindowBorder(const struct WindowTemplate *, u16);
static void Task_HighlightSelectedMainMenuItem(u8);
static void Task_NewGameBirchSpeech_WaitToShowGenderMenu(u8);
static void Task_NewGameBirchSpeech_ChooseGender(u8);
static void NewGameBirchSpeech_ShowGenderMenu(void);
static s8 NewGameBirchSpeech_ProcessGenderMenuInput(void);
static void NewGameBirchSpeech_ClearGenderWindow(u8, u8);
static void Task_NewGameBirchSpeech_WhatsYourName(u8);
static void Task_NewGameBirchSpeech_SlideOutOldGenderSprite(u8);
static void Task_NewGameBirchSpeech_SlideInNewGenderSprite(u8);
static void Task_NewGameBirchSpeech_WaitForWhatsYourNameToPrint(u8);
static void Task_NewGameBirchSpeech_WaitPressBeforeNameChoice(u8);
static void Task_NewGameBirchSpeech_StartNamingScreen(u8);
static void CB2_NewGameBirchSpeech_ReturnFromNamingScreen(void);
static void NewGameBirchSpeech_SetDefaultPlayerName(u8);
static void Task_NewGameBirchSpeech_CreateNameYesNo(u8);
static void Task_NewGameBirchSpeech_ProcessNameYesNoMenu(u8);
void CreateYesNoMenuParameterized(u8, u8, u16, u16, u8, u8);
static void Task_NewGameBirchSpeech_SlidePlatformAway2(u8);
static void Task_NewGameBirchSpeech_ReshowBirchLotad(u8);
static void Task_NewGameBirchSpeech_WaitForSpriteFadeInAndTextPrinter(u8);
static void Task_NewGameBirchSpeech_AreYouReady(u8);
static void Task_NewGameBirchSpeech_ShrinkPlayer(u8);
static void SpriteCB_MovePlayerDownWhileShrinking(struct Sprite *);
static void Task_NewGameBirchSpeech_WaitForPlayerShrink(u8);
static void Task_NewGameBirchSpeech_FadePlayerToWhite(u8);
static void Task_NewGameBirchSpeech_Cleanup(u8);
static void SpriteCB_Null();
static void Task_NewGameBirchSpeech_ReturnFromNamingScreenShowTextbox(u8);
static void MainMenu_FormatSavegamePlayer(void);
static void MainMenu_FormatSavegamePokedex(void);
static void MainMenu_FormatSavegameTime(void);
static void MainMenu_FormatSavegameBadges(void);
static void NewGameBirchSpeech_CreateDialogueWindowBorder(u8, u8, u8, u8, u8, u8);

// .rodata

static const u16 sBirchSpeechBgPals[][16] = {
    INCBIN_U16("graphics/birch_speech/bg0.gbapal"),
    INCBIN_U16("graphics/birch_speech/bg1.gbapal")
};

static const u32 sBirchSpeechShadowGfx[] = INCBIN_U32("graphics/birch_speech/shadow.4bpp.lz");
static const u32 sBirchSpeechBgMap[] = INCBIN_U32("graphics/birch_speech/map.bin.lz");
static const u16 sBirchSpeechBgGradientPal[] = INCBIN_U16("graphics/birch_speech/bg2.gbapal");
static const u16 sBirchSpeechPlatformBlackPal[] = {RGB_BLACK, RGB_BLACK, RGB_BLACK, RGB_BLACK, RGB_BLACK, RGB_BLACK, RGB_BLACK, RGB_BLACK};

#define MENU_LEFT 2
#define MENU_TOP_WIN0 1
#define MENU_TOP_WIN1 5
#define MENU_TOP_WIN2 1
#define MENU_TOP_WIN3 9
#define MENU_TOP_WIN4 13
#define MENU_TOP_WIN5 17
#define MENU_TOP_WIN6 21
#define MENU_WIDTH 26
#define MENU_HEIGHT_WIN0 2
#define MENU_HEIGHT_WIN1 2
#define MENU_HEIGHT_WIN2 6
#define MENU_HEIGHT_WIN3 2
#define MENU_HEIGHT_WIN4 2
#define MENU_HEIGHT_WIN5 2
#define MENU_HEIGHT_WIN6 2

#define MENU_LEFT_ERROR 2
#define MENU_TOP_ERROR 15
#define MENU_WIDTH_ERROR 26
#define MENU_HEIGHT_ERROR 4

#define MENU_SHADOW_PADDING 1

#define MENU_WIN_HCOORDS WIN_RANGE(((MENU_LEFT - 1) * 8) + MENU_SHADOW_PADDING, (MENU_LEFT + MENU_WIDTH + 1) * 8 - MENU_SHADOW_PADDING)
#define MENU_WIN_VCOORDS(n) WIN_RANGE(((MENU_TOP_WIN##n - 1) * 8) + MENU_SHADOW_PADDING, (MENU_TOP_WIN##n + MENU_HEIGHT_WIN##n + 1) * 8 - MENU_SHADOW_PADDING)
#define MENU_SCROLL_SHIFT WIN_RANGE(32, 32)

static const struct WindowTemplate sWindowTemplates_MainMenu[] =
{
    // No saved game
    // NEW GAME
    {
        .bg = 0,
        .tilemapLeft = MENU_LEFT,
        .tilemapTop = MENU_TOP_WIN0,
        .width = MENU_WIDTH,
        .height = MENU_HEIGHT_WIN0,
        .paletteNum = 15,
        .baseBlock = 1
    },
    // OPTIONS
    {
        .bg = 0,
        .tilemapLeft = MENU_LEFT,
        .tilemapTop = MENU_TOP_WIN1,
        .width = MENU_WIDTH,
        .height = MENU_HEIGHT_WIN1,
        .paletteNum = 15,
        .baseBlock = 0x35
    },
    // Has saved game
    // CONTINUE
    {
        .bg = 0,
        .tilemapLeft = MENU_LEFT,
        .tilemapTop = MENU_TOP_WIN2,
        .width = MENU_WIDTH,
        .height = MENU_HEIGHT_WIN2,
        .paletteNum = 15,
        .baseBlock = 1
    },
    // NEW GAME
    {
        .bg = 0,
        .tilemapLeft = MENU_LEFT,
        .tilemapTop = MENU_TOP_WIN3,
        .width = MENU_WIDTH,
        .height = MENU_HEIGHT_WIN3,
        .paletteNum = 15,
        .baseBlock = 0x9D
    },
    // OPTION / MYSTERY GIFT
    {
        .bg = 0,
        .tilemapLeft = MENU_LEFT,
        .tilemapTop = MENU_TOP_WIN4,
        .width = MENU_WIDTH,
        .height = MENU_HEIGHT_WIN4,
        .paletteNum = 15,
        .baseBlock = 0xD1
    },
    // OPTION / MYSTERY EVENTS
    {
        .bg = 0,
        .tilemapLeft = MENU_LEFT,
        .tilemapTop = MENU_TOP_WIN5,
        .width = MENU_WIDTH,
        .height = MENU_HEIGHT_WIN5,
        .paletteNum = 15,
        .baseBlock = 0x105
    },
    // OPTION
    {
        .bg = 0,
        .tilemapLeft = MENU_LEFT,
        .tilemapTop = MENU_TOP_WIN6,
        .width = MENU_WIDTH,
        .height = MENU_HEIGHT_WIN6,
        .paletteNum = 15,
        .baseBlock = 0x139
    },
    // Error message window
    {
        .bg = 0,
        .tilemapLeft = MENU_LEFT_ERROR,
        .tilemapTop = MENU_TOP_ERROR,
        .width = MENU_WIDTH_ERROR,
        .height = MENU_HEIGHT_ERROR,
        .paletteNum = 15,
        .baseBlock = 0x16D
    },
    DUMMY_WIN_TEMPLATE
};

static const struct WindowTemplate sNewGameBirchSpeechTextWindows[] =
{
    {
        .bg = 0,
        .tilemapLeft = 2,
        .tilemapTop = 15,
        .width = 27,
        .height = 4,
        .paletteNum = 15,
        .baseBlock = 1
    },
    {
        .bg = 0,
        .tilemapLeft = 3,
        .tilemapTop = 5,
        .width = 6,
        .height = 4,
        .paletteNum = 15,
        .baseBlock = 0x6D
    },
    {
        .bg = 0,
        .tilemapLeft = 3,
        .tilemapTop = 2,
        .width = 9,
        .height = 10,
        .paletteNum = 15,
        .baseBlock = 0x85
    },
    DUMMY_WIN_TEMPLATE
};

static const u16 sMainMenuBgPal[] = INCBIN_U16("graphics/interface/main_menu_bg.gbapal");
static const u16 sMainMenuTextPal[] = INCBIN_U16("graphics/interface/main_menu_text.gbapal");

static const u8 sTextColor_Headers[] = {TEXT_DYNAMIC_COLOR_1, TEXT_DYNAMIC_COLOR_2, TEXT_DYNAMIC_COLOR_3};
static const u8 sTextColor_MenuInfo[] = {TEXT_DYNAMIC_COLOR_1, TEXT_COLOR_WHITE, TEXT_DYNAMIC_COLOR_3};

static const struct BgTemplate sMainMenuBgTemplates[] = {
    {
        .bg = 0,
        .charBaseIndex = 2,
        .mapBaseIndex = 30,
        .screenSize = 0,
        .paletteMode = 0,
        .priority = 0,
        .baseTile = 0
    },
    {
        .bg = 1,
        .charBaseIndex = 0,
        .mapBaseIndex = 7,
        .screenSize = 0,
        .paletteMode = 0,
        .priority = 3,
        .baseTile = 0
    }
};

static const struct BgTemplate sBirchBgTemplate = {
    .bg = 0,
    .charBaseIndex = 3,
    .mapBaseIndex = 30,
    .screenSize = 0,
    .paletteMode = 0,
    .priority = 0,
    .baseTile = 0
};

static const struct ScrollArrowsTemplate sScrollArrowsTemplate_MainMenu = {2, 0x78, 8, 3, 0x78, 0x98, 3, 4, 1, 1, 0};

static const union AffineAnimCmd sSpriteAffineAnim_PlayerShrink[] = {
    AFFINEANIMCMD_FRAME(-2, -2, 0, 0x30),
    AFFINEANIMCMD_END
};

static const union AffineAnimCmd *const sSpriteAffineAnimTable_PlayerShrink[] =
{
    sSpriteAffineAnim_PlayerShrink
};

static const struct MenuAction sMenuActions_Gender[] = {
    {gText_BirchBoy, NULL},
    {gText_BirchGirl, NULL}
};

static const u8 *const sMalePresetNames[] = {
    gText_DefaultNameStu,
    gText_DefaultNameMilton,
    gText_DefaultNameTom,
    gText_DefaultNameKenny,
    gText_DefaultNameReid,
    gText_DefaultNameJude,
    gText_DefaultNameJaxson,
    gText_DefaultNameEaston,
    gText_DefaultNameWalker,
    gText_DefaultNameTeru,
    gText_DefaultNameJohnny,
    gText_DefaultNameBrett,
    gText_DefaultNameSeth,
    gText_DefaultNameTerry,
    gText_DefaultNameCasey,
    gText_DefaultNameDarren,
    gText_DefaultNameLandon,
    gText_DefaultNameCollin,
    gText_DefaultNameStanley,
    gText_DefaultNameQuincy
};

static const u8 *const sFemalePresetNames[] = {
    gText_DefaultNameKimmy,
    gText_DefaultNameTiara,
    gText_DefaultNameBella,
    gText_DefaultNameJayla,
    gText_DefaultNameAllie,
    gText_DefaultNameLianna,
    gText_DefaultNameSara,
    gText_DefaultNameMonica,
    gText_DefaultNameCamila,
    gText_DefaultNameAubree,
    gText_DefaultNameRuthie,
    gText_DefaultNameHazel,
    gText_DefaultNameNadine,
    gText_DefaultNameTanja,
    gText_DefaultNameYasmin,
    gText_DefaultNameNicola,
    gText_DefaultNameLillie,
    gText_DefaultNameTerra,
    gText_DefaultNameLucy,
    gText_DefaultNameHalie
};

// .text

enum
{
    HAS_NO_SAVED_GAME,  //NEW GAME, OPTION
    HAS_SAVED_GAME,     //CONTINUE, NEW GAME, OPTION
    HAS_MYSTERY_GIFT,   //CONTINUE, NEW GAME, MYSTERY GIFT, OPTION
    HAS_MYSTERY_EVENTS, //CONTINUE, NEW GAME, MYSTERY GIFT, MYSTERY EVENTS, OPTION
};

enum
{
    ACTION_NEW_GAME,
    ACTION_CONTINUE,
    ACTION_OPTION,
    ACTION_MYSTERY_GIFT,
    ACTION_MYSTERY_EVENTS,
    ACTION_EREADER,
    ACTION_INVALID
};

#define MAIN_MENU_BORDER_TILE   0x1D5

static void CB2_MainMenu(void)
{
    RunTasks();
    AnimateSprites();
    BuildOamBuffer();
    UpdatePaletteFade();
}

static void VBlankCB_MainMenu(void)
{
    LoadOam();
    ProcessSpriteCopyRequests();
    TransferPlttBuffer();
}

void CB2_InitMainMenu(void)
{
    InitMainMenu(FALSE);
}

void CB2_ReinitMainMenu(void)
{
    InitMainMenu(TRUE);
}

static u32 InitMainMenu(bool8 returningFromOptionsMenu)
{
    SetVBlankCallback(NULL);

    SetGpuReg(REG_OFFSET_DISPCNT, 0);
    SetGpuReg(REG_OFFSET_BG2CNT, 0);
    SetGpuReg(REG_OFFSET_BG1CNT, 0);
    SetGpuReg(REG_OFFSET_BG0CNT, 0);
    SetGpuReg(REG_OFFSET_BG2HOFS, 0);
    SetGpuReg(REG_OFFSET_BG2VOFS, 0);
    SetGpuReg(REG_OFFSET_BG1HOFS, 0);
    SetGpuReg(REG_OFFSET_BG1VOFS, 0);
    SetGpuReg(REG_OFFSET_BG0HOFS, 0);
    SetGpuReg(REG_OFFSET_BG0VOFS, 0);

    DmaFill16(3, 0, (void *)VRAM, VRAM_SIZE);
    DmaFill32(3, 0, (void *)OAM, OAM_SIZE);
    DmaFill16(3, 0, (void *)(PLTT + 2), PLTT_SIZE - 2);

    ResetPaletteFade();
    LoadPalette(sMainMenuBgPal, 0, 32);
    LoadPalette(sMainMenuTextPal, 0xF0, 32);
    ScanlineEffect_Stop();
    ResetTasks();
    ResetSpriteData();
    FreeAllSpritePalettes();
    if (returningFromOptionsMenu)
        BeginNormalPaletteFade(PALETTES_ALL, 0, 0x10, 0, RGB_BLACK); // fade to black
    else
        BeginNormalPaletteFade(PALETTES_ALL, 0, 0x10, 0, RGB_WHITEALPHA); // fade to white
    ResetBgsAndClearDma3BusyFlags(0);
    InitBgsFromTemplates(0, sMainMenuBgTemplates, ARRAY_COUNT(sMainMenuBgTemplates));
    ChangeBgX(0, 0, BG_COORD_SET);
    ChangeBgY(0, 0, BG_COORD_SET);
    ChangeBgX(1, 0, BG_COORD_SET);
    ChangeBgY(1, 0, BG_COORD_SET);
    InitWindows(sWindowTemplates_MainMenu);
    DeactivateAllTextPrinters();
    LoadMainMenuWindowFrameTiles(0, MAIN_MENU_BORDER_TILE);

    SetGpuReg(REG_OFFSET_WIN0H, 0);
    SetGpuReg(REG_OFFSET_WIN0V, 0);
    SetGpuReg(REG_OFFSET_WININ, 0);
    SetGpuReg(REG_OFFSET_WINOUT, 0);
    SetGpuReg(REG_OFFSET_BLDCNT, 0);
    SetGpuReg(REG_OFFSET_BLDALPHA, 0);
    SetGpuReg(REG_OFFSET_BLDY, 0);

    EnableInterrupts(1);
    SetVBlankCallback(VBlankCB_MainMenu);
    SetMainCallback2(CB2_MainMenu);
    SetGpuReg(REG_OFFSET_DISPCNT, DISPCNT_WIN0_ON | DISPCNT_OBJ_ON | DISPCNT_OBJ_1D_MAP);
    ShowBg(0);
    HideBg(1);
    CreateTask(Task_MainMenuCheckSaveFile, 0);

    return 0;
}

#define tMenuType data[0]
#define tCurrItem data[1]
#define tItemCount data[12]
#define tScrollArrowTaskId data[13]
#define tIsScrolled data[14]
#define tWirelessAdapterConnected data[15]

#define tArrowTaskIsScrolled data[15]   // For scroll indicator arrow task

static void Task_MainMenuCheckSaveFile(u8 taskId)
{
    s16 *data = gTasks[taskId].data;

    if (!gPaletteFade.active)
    {
        SetGpuReg(REG_OFFSET_WIN0H, 0);
        SetGpuReg(REG_OFFSET_WIN0V, 0);
        SetGpuReg(REG_OFFSET_WININ, WININ_WIN0_BG0 | WININ_WIN0_OBJ);
        SetGpuReg(REG_OFFSET_WINOUT, WINOUT_WIN01_BG0 | WINOUT_WIN01_OBJ | WINOUT_WIN01_CLR);
        SetGpuReg(REG_OFFSET_BLDCNT, BLDCNT_EFFECT_DARKEN | BLDCNT_TGT1_BG0);
        SetGpuReg(REG_OFFSET_BLDALPHA, 0);
        SetGpuReg(REG_OFFSET_BLDY, 7);

        if (IsWirelessAdapterConnected())
            tWirelessAdapterConnected = TRUE;
        switch (gSaveFileStatus)
        {
            case SAVE_STATUS_OK:
                tMenuType = HAS_SAVED_GAME;
                if (IsMysteryGiftEnabled())
                    tMenuType++;
                gTasks[taskId].func = Task_MainMenuCheckBattery;
                break;
            case SAVE_STATUS_CORRUPT:
                CreateMainMenuErrorWindow(gText_SaveFileErased);
                tMenuType = HAS_NO_SAVED_GAME;
                gTasks[taskId].func = Task_WaitForSaveFileErrorWindow;
                break;
            case SAVE_STATUS_ERROR:
                CreateMainMenuErrorWindow(gText_SaveFileCorrupted);
                gTasks[taskId].func = Task_WaitForSaveFileErrorWindow;
                tMenuType = HAS_SAVED_GAME;
                if (IsMysteryGiftEnabled() == TRUE)
                    tMenuType++;
                break;
            case SAVE_STATUS_EMPTY:
            default:
                tMenuType = HAS_NO_SAVED_GAME;
                gTasks[taskId].func = Task_MainMenuCheckBattery;
                break;
            case SAVE_STATUS_NO_FLASH:
                CreateMainMenuErrorWindow(gJPText_No1MSubCircuit);
                gTasks[taskId].tMenuType = HAS_NO_SAVED_GAME;
                gTasks[taskId].func = Task_WaitForSaveFileErrorWindow;
                break;
        }
        if (sCurrItemAndOptionMenuCheck & OPTION_MENU_FLAG)   // are we returning from the options menu?
        {
            switch (tMenuType)  // if so, highlight the OPTIONS item
            {
                case HAS_NO_SAVED_GAME:
                case HAS_SAVED_GAME:
                    sCurrItemAndOptionMenuCheck = tMenuType + 1;
                    break;
                case HAS_MYSTERY_GIFT:
                    sCurrItemAndOptionMenuCheck = 3;
                    break;
                case HAS_MYSTERY_EVENTS:
                    sCurrItemAndOptionMenuCheck = 4;
                    break;
            }
        }
        sCurrItemAndOptionMenuCheck &= ~OPTION_MENU_FLAG;  // turn off the "returning from options menu" flag
        tCurrItem = sCurrItemAndOptionMenuCheck;
        tItemCount = tMenuType + 2;
    }
}

static void Task_WaitForSaveFileErrorWindow(u8 taskId)
{
    RunTextPrinters();
    if (!IsTextPrinterActive(7) && (JOY_NEW(A_BUTTON)))
    {
        ClearWindowTilemap(7);
        ClearMainMenuWindowTilemap(&sWindowTemplates_MainMenu[7]);
        gTasks[taskId].func = Task_MainMenuCheckBattery;
    }
}

static void Task_MainMenuCheckBattery(u8 taskId)
{
    if (!gPaletteFade.active)
    {
        SetGpuReg(REG_OFFSET_WIN0H, 0);
        SetGpuReg(REG_OFFSET_WIN0V, 0);
        SetGpuReg(REG_OFFSET_WININ, WININ_WIN0_BG0 | WININ_WIN0_OBJ);
        SetGpuReg(REG_OFFSET_WINOUT, WINOUT_WIN01_BG0 | WINOUT_WIN01_OBJ | WINOUT_WIN01_CLR);
        SetGpuReg(REG_OFFSET_BLDCNT, BLDCNT_EFFECT_DARKEN | BLDCNT_TGT1_BG0);
        SetGpuReg(REG_OFFSET_BLDALPHA, 0);
        SetGpuReg(REG_OFFSET_BLDY, 7);

        if (!(RtcGetErrorStatus() & RTC_ERR_FLAG_MASK))
        {
            gTasks[taskId].func = Task_DisplayMainMenu;
        }
        else
        {
            CreateMainMenuErrorWindow(gText_BatteryRunDry);
            gTasks[taskId].func = Task_WaitForBatteryDryErrorWindow;
        }
    }
}

static void Task_WaitForBatteryDryErrorWindow(u8 taskId)
{
    RunTextPrinters();
    if (!IsTextPrinterActive(7) && (JOY_NEW(A_BUTTON)))
    {
        ClearWindowTilemap(7);
        ClearMainMenuWindowTilemap(&sWindowTemplates_MainMenu[7]);
        gTasks[taskId].func = Task_DisplayMainMenu;
    }
}

static void Task_DisplayMainMenu(u8 taskId)
{
    s16 *data = gTasks[taskId].data;
    u16 palette;

    if (!gPaletteFade.active)
    {
        SetGpuReg(REG_OFFSET_WIN0H, 0);
        SetGpuReg(REG_OFFSET_WIN0V, 0);
        SetGpuReg(REG_OFFSET_WININ, WININ_WIN0_BG0 | WININ_WIN0_OBJ);
        SetGpuReg(REG_OFFSET_WINOUT, WINOUT_WIN01_BG0 | WINOUT_WIN01_OBJ | WINOUT_WIN01_CLR);
        SetGpuReg(REG_OFFSET_BLDCNT, BLDCNT_EFFECT_DARKEN | BLDCNT_TGT1_BG0);
        SetGpuReg(REG_OFFSET_BLDALPHA, 0);
        SetGpuReg(REG_OFFSET_BLDY, 7);

        palette = RGB_BLACK;
        LoadPalette(&palette, 254, 2);

        palette = RGB_WHITE;
        LoadPalette(&palette, 250, 2);

        palette = RGB(12, 12, 12);
        LoadPalette(&palette, 251, 2);

        palette = RGB(26, 26, 25);
        LoadPalette(&palette, 252, 2);

        // Note: If there is no save file, the save block is zeroed out,
        // so the default gender is MALE.
        if (gSaveBlock2Ptr->playerGender == MALE)
        {
            palette = RGB(4, 16, 31);
            LoadPalette(&palette, 241, 2);
        }
        else
        {
            palette = RGB(31, 3, 21);
            LoadPalette(&palette, 241, 2);
        }

        switch (gTasks[taskId].tMenuType)
        {
            case HAS_NO_SAVED_GAME:
            default:
                FillWindowPixelBuffer(0, PIXEL_FILL(0xA));
                FillWindowPixelBuffer(1, PIXEL_FILL(0xA));
                AddTextPrinterParameterized3(0, FONT_NORMAL, 0, 1, sTextColor_Headers, TEXT_SKIP_DRAW, gText_MainMenuNewGame);
                AddTextPrinterParameterized3(1, FONT_NORMAL, 0, 1, sTextColor_Headers, TEXT_SKIP_DRAW, gText_MainMenuOption);
                PutWindowTilemap(0);
                PutWindowTilemap(1);
                CopyWindowToVram(0, COPYWIN_GFX);
                CopyWindowToVram(1, COPYWIN_GFX);
                DrawMainMenuWindowBorder(&sWindowTemplates_MainMenu[0], MAIN_MENU_BORDER_TILE);
                DrawMainMenuWindowBorder(&sWindowTemplates_MainMenu[1], MAIN_MENU_BORDER_TILE);
                break;
            case HAS_SAVED_GAME:
                FillWindowPixelBuffer(2, PIXEL_FILL(0xA));
                FillWindowPixelBuffer(3, PIXEL_FILL(0xA));
                FillWindowPixelBuffer(4, PIXEL_FILL(0xA));
                AddTextPrinterParameterized3(2, FONT_NORMAL, 0, 1, sTextColor_Headers, TEXT_SKIP_DRAW, gText_MainMenuContinue);
                AddTextPrinterParameterized3(3, FONT_NORMAL, 0, 1, sTextColor_Headers, TEXT_SKIP_DRAW, gText_MainMenuNewGame);
                AddTextPrinterParameterized3(4, FONT_NORMAL, 0, 1, sTextColor_Headers, TEXT_SKIP_DRAW, gText_MainMenuOption);
                MainMenu_FormatSavegameText();
                PutWindowTilemap(2);
                PutWindowTilemap(3);
                PutWindowTilemap(4);
                CopyWindowToVram(2, COPYWIN_GFX);
                CopyWindowToVram(3, COPYWIN_GFX);
                CopyWindowToVram(4, COPYWIN_GFX);
                DrawMainMenuWindowBorder(&sWindowTemplates_MainMenu[2], MAIN_MENU_BORDER_TILE);
                DrawMainMenuWindowBorder(&sWindowTemplates_MainMenu[3], MAIN_MENU_BORDER_TILE);
                DrawMainMenuWindowBorder(&sWindowTemplates_MainMenu[4], MAIN_MENU_BORDER_TILE);
                break;
            case HAS_MYSTERY_GIFT:
                FillWindowPixelBuffer(2, PIXEL_FILL(0xA));
                FillWindowPixelBuffer(3, PIXEL_FILL(0xA));
                FillWindowPixelBuffer(4, PIXEL_FILL(0xA));
                FillWindowPixelBuffer(5, PIXEL_FILL(0xA));
                AddTextPrinterParameterized3(2, FONT_NORMAL, 0, 1, sTextColor_Headers, TEXT_SKIP_DRAW, gText_MainMenuContinue);
                AddTextPrinterParameterized3(3, FONT_NORMAL, 0, 1, sTextColor_Headers, TEXT_SKIP_DRAW, gText_MainMenuNewGame);
                AddTextPrinterParameterized3(4, FONT_NORMAL, 0, 1, sTextColor_Headers, TEXT_SKIP_DRAW, gText_MainMenuMysteryGift);
                AddTextPrinterParameterized3(5, FONT_NORMAL, 0, 1, sTextColor_Headers, TEXT_SKIP_DRAW, gText_MainMenuOption);
                MainMenu_FormatSavegameText();
                PutWindowTilemap(2);
                PutWindowTilemap(3);
                PutWindowTilemap(4);
                PutWindowTilemap(5);
                CopyWindowToVram(2, COPYWIN_GFX);
                CopyWindowToVram(3, COPYWIN_GFX);
                CopyWindowToVram(4, COPYWIN_GFX);
                CopyWindowToVram(5, COPYWIN_GFX);
                DrawMainMenuWindowBorder(&sWindowTemplates_MainMenu[2], MAIN_MENU_BORDER_TILE);
                DrawMainMenuWindowBorder(&sWindowTemplates_MainMenu[3], MAIN_MENU_BORDER_TILE);
                DrawMainMenuWindowBorder(&sWindowTemplates_MainMenu[4], MAIN_MENU_BORDER_TILE);
                DrawMainMenuWindowBorder(&sWindowTemplates_MainMenu[5], MAIN_MENU_BORDER_TILE);
                break;
            case HAS_MYSTERY_EVENTS:
                FillWindowPixelBuffer(2, PIXEL_FILL(0xA));
                FillWindowPixelBuffer(3, PIXEL_FILL(0xA));
                FillWindowPixelBuffer(4, PIXEL_FILL(0xA));
                FillWindowPixelBuffer(5, PIXEL_FILL(0xA));
                FillWindowPixelBuffer(6, PIXEL_FILL(0xA));
                AddTextPrinterParameterized3(2, FONT_NORMAL, 0, 1, sTextColor_Headers, TEXT_SKIP_DRAW, gText_MainMenuContinue);
                AddTextPrinterParameterized3(3, FONT_NORMAL, 0, 1, sTextColor_Headers, TEXT_SKIP_DRAW, gText_MainMenuNewGame);
                AddTextPrinterParameterized3(4, FONT_NORMAL, 0, 1, sTextColor_Headers, TEXT_SKIP_DRAW, gText_MainMenuMysteryGift2);
                AddTextPrinterParameterized3(5, FONT_NORMAL, 0, 1, sTextColor_Headers, TEXT_SKIP_DRAW, gText_MainMenuMysteryEvents);
                AddTextPrinterParameterized3(6, FONT_NORMAL, 0, 1, sTextColor_Headers, TEXT_SKIP_DRAW, gText_MainMenuOption);
                MainMenu_FormatSavegameText();
                PutWindowTilemap(2);
                PutWindowTilemap(3);
                PutWindowTilemap(4);
                PutWindowTilemap(5);
                PutWindowTilemap(6);
                CopyWindowToVram(2, COPYWIN_GFX);
                CopyWindowToVram(3, COPYWIN_GFX);
                CopyWindowToVram(4, COPYWIN_GFX);
                CopyWindowToVram(5, COPYWIN_GFX);
                CopyWindowToVram(6, COPYWIN_GFX);
                DrawMainMenuWindowBorder(&sWindowTemplates_MainMenu[2], MAIN_MENU_BORDER_TILE);
                DrawMainMenuWindowBorder(&sWindowTemplates_MainMenu[3], MAIN_MENU_BORDER_TILE);
                DrawMainMenuWindowBorder(&sWindowTemplates_MainMenu[4], MAIN_MENU_BORDER_TILE);
                DrawMainMenuWindowBorder(&sWindowTemplates_MainMenu[5], MAIN_MENU_BORDER_TILE);
                DrawMainMenuWindowBorder(&sWindowTemplates_MainMenu[6], MAIN_MENU_BORDER_TILE);
                tScrollArrowTaskId = AddScrollIndicatorArrowPair(&sScrollArrowsTemplate_MainMenu, &sCurrItemAndOptionMenuCheck);
                gTasks[tScrollArrowTaskId].func = Task_ScrollIndicatorArrowPairOnMainMenu;
                if (sCurrItemAndOptionMenuCheck == 4)
                {
                    ChangeBgY(0, 0x2000, BG_COORD_ADD);
                    ChangeBgY(1, 0x2000, BG_COORD_ADD);
                    tIsScrolled = TRUE;
                    gTasks[tScrollArrowTaskId].tArrowTaskIsScrolled = TRUE;
                }
                break;
        }
        gTasks[taskId].func = Task_HighlightSelectedMainMenuItem;
    }
}

static void Task_HighlightSelectedMainMenuItem(u8 taskId)
{
    HighlightSelectedMainMenuItem(gTasks[taskId].tMenuType, gTasks[taskId].tCurrItem, gTasks[taskId].tIsScrolled);
    gTasks[taskId].func = Task_HandleMainMenuInput;
}

static bool8 HandleMainMenuInput(u8 taskId)
{
    s16 *data = gTasks[taskId].data;

    if (JOY_NEW(A_BUTTON))
    {
        PlaySE(SE_SELECT);
        IsWirelessAdapterConnected();   // why bother calling this here? debug? Task_HandleMainMenuAPressed will check too
        BeginNormalPaletteFade(PALETTES_ALL, 0, 0, 0x10, RGB_BLACK);
        gTasks[taskId].func = Task_HandleMainMenuAPressed;
    }
    else if (JOY_NEW(B_BUTTON))
    {
        PlaySE(SE_SELECT);
        BeginNormalPaletteFade(PALETTES_ALL, 0, 0, 0x10, RGB_WHITEALPHA);
        SetGpuReg(REG_OFFSET_WIN0H, WIN_RANGE(0, DISPLAY_WIDTH));
        SetGpuReg(REG_OFFSET_WIN0V, WIN_RANGE(0, DISPLAY_HEIGHT));
        gTasks[taskId].func = Task_HandleMainMenuBPressed;
    }
    else if ((JOY_NEW(DPAD_UP)) && tCurrItem > 0)
    {
        if (tMenuType == HAS_MYSTERY_EVENTS && tIsScrolled == TRUE && tCurrItem == 1)
        {
            ChangeBgY(0, 0x2000, BG_COORD_SUB);
            ChangeBgY(1, 0x2000, BG_COORD_SUB);
            gTasks[tScrollArrowTaskId].tArrowTaskIsScrolled = tIsScrolled = FALSE;
        }
        tCurrItem--;
        sCurrItemAndOptionMenuCheck = tCurrItem;
        return TRUE;
    }
    else if ((JOY_NEW(DPAD_DOWN)) && tCurrItem < tItemCount - 1)
    {
        if (tMenuType == HAS_MYSTERY_EVENTS && tCurrItem == 3 && tIsScrolled == FALSE)
        {
            ChangeBgY(0, 0x2000, BG_COORD_ADD);
            ChangeBgY(1, 0x2000, BG_COORD_ADD);
            gTasks[tScrollArrowTaskId].tArrowTaskIsScrolled = tIsScrolled = TRUE;
        }
        tCurrItem++;
        sCurrItemAndOptionMenuCheck = tCurrItem;
        return TRUE;
    }
    return FALSE;
}

static void Task_HandleMainMenuInput(u8 taskId)
{
    if (HandleMainMenuInput(taskId))
        gTasks[taskId].func = Task_HighlightSelectedMainMenuItem;
}

static void Task_HandleMainMenuAPressed(u8 taskId)
{
    bool8 wirelessAdapterConnected;
    u8 action;

    if (!gPaletteFade.active)
    {
        if (gTasks[taskId].tMenuType == HAS_MYSTERY_EVENTS)
            RemoveScrollIndicatorArrowPair(gTasks[taskId].tScrollArrowTaskId);
        ClearStdWindowAndFrame(0, TRUE);
        ClearStdWindowAndFrame(1, TRUE);
        ClearStdWindowAndFrame(2, TRUE);
        ClearStdWindowAndFrame(3, TRUE);
        ClearStdWindowAndFrame(4, TRUE);
        ClearStdWindowAndFrame(5, TRUE);
        ClearStdWindowAndFrame(6, TRUE);
        ClearStdWindowAndFrame(7, TRUE);
        wirelessAdapterConnected = IsWirelessAdapterConnected();
        switch (gTasks[taskId].tMenuType)
        {
            case HAS_NO_SAVED_GAME:
            default:
                switch (gTasks[taskId].tCurrItem)
                {
                    case 0:
                    default:
                        action = ACTION_NEW_GAME;
                        break;
                    case 1:
                        action = ACTION_OPTION;
                        break;
                }
                break;
            case HAS_SAVED_GAME:
                switch (gTasks[taskId].tCurrItem)
                {
                    case 0:
                    default:
                        action = ACTION_CONTINUE;
                        break;
                    case 1:
                        action = ACTION_NEW_GAME;
                        break;
                    case 2:
                        action = ACTION_OPTION;
                        break;
                }
                break;
            case HAS_MYSTERY_GIFT:
                switch (gTasks[taskId].tCurrItem)
                {
                    case 0:
                    default:
                        action = ACTION_CONTINUE;
                        break;
                    case 1:
                        action = ACTION_NEW_GAME;
                        break;
                    case 2:
                        action = ACTION_MYSTERY_GIFT;
                        if (!wirelessAdapterConnected)
                        {
                            action = ACTION_INVALID;
                            gTasks[taskId].tMenuType = HAS_NO_SAVED_GAME;
                        }
                        break;
                    case 3:
                        action = ACTION_OPTION;
                        break;
                }
                break;
            case HAS_MYSTERY_EVENTS:
                switch (gTasks[taskId].tCurrItem)
                {
                    case 0:
                    default:
                        action = ACTION_CONTINUE;
                        break;
                    case 1:
                        action = ACTION_NEW_GAME;
                        break;
                    case 2:
                        if (gTasks[taskId].tWirelessAdapterConnected)
                        {
                            action = ACTION_MYSTERY_GIFT;
                            if (!wirelessAdapterConnected)
                            {
                                action = ACTION_INVALID;
                                gTasks[taskId].tMenuType = HAS_NO_SAVED_GAME;
                            }
                        }
                        else if (wirelessAdapterConnected)
                        {
                            action = ACTION_INVALID;
                            gTasks[taskId].tMenuType = HAS_SAVED_GAME;
                        }
                        else
                        {
                            action = ACTION_EREADER;
                        }
                        break;
                    case 3:
                        if (wirelessAdapterConnected)
                        {
                            action = ACTION_INVALID;
                            gTasks[taskId].tMenuType = HAS_MYSTERY_GIFT;
                        }
                        else
                        {
                            action = ACTION_MYSTERY_EVENTS;
                        }
                        break;
                    case 4:
                        action = ACTION_OPTION;
                        break;
                }
                break;
        }
        ChangeBgY(0, 0, BG_COORD_SET);
        ChangeBgY(1, 0, BG_COORD_SET);
        switch (action)
        {
            case ACTION_NEW_GAME:
            default:
                gPlttBufferUnfaded[0] = RGB_BLACK;
                gPlttBufferFaded[0] = RGB_BLACK;
                gTasks[taskId].func = Task_NewGameBirchSpeech_Init;
                break;
            case ACTION_CONTINUE:
                gPlttBufferUnfaded[0] = RGB_BLACK;
                gPlttBufferFaded[0] = RGB_BLACK;
                SetMainCallback2(CB2_ContinueSavedGame);
                DestroyTask(taskId);
                break;
            case ACTION_OPTION:
                gMain.savedCallback = CB2_ReinitMainMenu;
                SetMainCallback2(CB2_InitOptionMenu);
                DestroyTask(taskId);
                break;
            case ACTION_MYSTERY_GIFT:
                SetMainCallback2(CB2_InitMysteryGift);
                DestroyTask(taskId);
                break;
            case ACTION_MYSTERY_EVENTS:
                SetMainCallback2(CB2_InitMysteryEventMenu);
                DestroyTask(taskId);
                break;
            case ACTION_EREADER:
                SetMainCallback2(CB2_InitEReader);
                DestroyTask(taskId);
                break;
            case ACTION_INVALID:
                gTasks[taskId].tCurrItem = 0;
                gTasks[taskId].func = Task_DisplayMainMenuInvalidActionError;
                gPlttBufferUnfaded[0xF1] = RGB_WHITE;
                gPlttBufferFaded[0xF1] = RGB_WHITE;
                SetGpuReg(REG_OFFSET_BG2HOFS, 0);
                SetGpuReg(REG_OFFSET_BG2VOFS, 0);
                SetGpuReg(REG_OFFSET_BG1HOFS, 0);
                SetGpuReg(REG_OFFSET_BG1VOFS, 0);
                SetGpuReg(REG_OFFSET_BG0HOFS, 0);
                SetGpuReg(REG_OFFSET_BG0VOFS, 0);
                BeginNormalPaletteFade(PALETTES_ALL, 0, 16, 0, RGB_BLACK);
                return;
        }
        FreeAllWindowBuffers();
        if (action != ACTION_OPTION)
            sCurrItemAndOptionMenuCheck = 0;
        else
            sCurrItemAndOptionMenuCheck |= OPTION_MENU_FLAG;  // entering the options menu
    }
}

static void Task_HandleMainMenuBPressed(u8 taskId)
{
    if (!gPaletteFade.active)
    {
        if (gTasks[taskId].tMenuType == HAS_MYSTERY_EVENTS)
            RemoveScrollIndicatorArrowPair(gTasks[taskId].tScrollArrowTaskId);
        sCurrItemAndOptionMenuCheck = 0;
        FreeAllWindowBuffers();
        SetMainCallback2(CB2_InitTitleScreen);
        DestroyTask(taskId);
    }
}

static void Task_DisplayMainMenuInvalidActionError(u8 taskId)
{
    switch (gTasks[taskId].tCurrItem)
    {
        case 0:
            FillBgTilemapBufferRect_Palette0(0, 0, 0, 0, 30, 20);
            switch (gTasks[taskId].tMenuType)
            {
                case 0:
                    CreateMainMenuErrorWindow(gText_WirelessNotConnected);
                    break;
                case 1:
                    CreateMainMenuErrorWindow(gText_MysteryGiftCantUse);
                    break;
                case 2:
                    CreateMainMenuErrorWindow(gText_MysteryEventsCantUse);
                    break;
            }
            gTasks[taskId].tCurrItem++;
            break;
        case 1:
            if (!gPaletteFade.active)
                gTasks[taskId].tCurrItem++;
            break;
        case 2:
            RunTextPrinters();
            if (!IsTextPrinterActive(7))
                gTasks[taskId].tCurrItem++;
            break;
        case 3:
            if (JOY_NEW(A_BUTTON | B_BUTTON))
            {
                PlaySE(SE_SELECT);
                BeginNormalPaletteFade(PALETTES_ALL, 0, 0, 16, RGB_BLACK);
                gTasks[taskId].func = Task_HandleMainMenuBPressed;
            }
    }
}

#undef tMenuType
#undef tCurrItem
#undef tItemCount
#undef tScrollArrowTaskId
#undef tIsScrolled
#undef tWirelessAdapterConnected

#undef tArrowTaskIsScrolled

static void HighlightSelectedMainMenuItem(u8 menuType, u8 selectedMenuItem, s16 isScrolled)
{
    SetGpuReg(REG_OFFSET_WIN0H, MENU_WIN_HCOORDS);

    switch (menuType)
    {
        case HAS_NO_SAVED_GAME:
        default:
            switch (selectedMenuItem)
            {
                case 0:
                default:
                    SetGpuReg(REG_OFFSET_WIN0V, MENU_WIN_VCOORDS(0));
                    break;
                case 1:
                    SetGpuReg(REG_OFFSET_WIN0V, MENU_WIN_VCOORDS(1));
                    break;
            }
            break;
        case HAS_SAVED_GAME:
            switch (selectedMenuItem)
            {
                case 0:
                default:
                    SetGpuReg(REG_OFFSET_WIN0V, MENU_WIN_VCOORDS(2));
                    break;
                case 1:
                    SetGpuReg(REG_OFFSET_WIN0V, MENU_WIN_VCOORDS(3));
                    break;
                case 2:
                    SetGpuReg(REG_OFFSET_WIN0V, MENU_WIN_VCOORDS(4));
                    break;
            }
            break;
        case HAS_MYSTERY_GIFT:
            switch (selectedMenuItem)
            {
                case 0:
                default:
                    SetGpuReg(REG_OFFSET_WIN0V, MENU_WIN_VCOORDS(2));
                    break;
                case 1:
                    SetGpuReg(REG_OFFSET_WIN0V, MENU_WIN_VCOORDS(3));
                    break;
                case 2:
                    SetGpuReg(REG_OFFSET_WIN0V, MENU_WIN_VCOORDS(4));
                    break;
                case 3:
                    SetGpuReg(REG_OFFSET_WIN0V, MENU_WIN_VCOORDS(5));
                    break;
            }
            break;
        case HAS_MYSTERY_EVENTS:
            switch (selectedMenuItem)
            {
                case 0:
                default:
                    SetGpuReg(REG_OFFSET_WIN0V, MENU_WIN_VCOORDS(2));
                    break;
                case 1:
                    if (isScrolled)
                        SetGpuReg(REG_OFFSET_WIN0V, MENU_WIN_VCOORDS(3) - MENU_SCROLL_SHIFT);
                    else
                        SetGpuReg(REG_OFFSET_WIN0V, MENU_WIN_VCOORDS(3));
                    break;
                case 2:
                    if (isScrolled)
                        SetGpuReg(REG_OFFSET_WIN0V, MENU_WIN_VCOORDS(4) - MENU_SCROLL_SHIFT);
                    else
                        SetGpuReg(REG_OFFSET_WIN0V, MENU_WIN_VCOORDS(4));
                    break;
                case 3:
                    if (isScrolled)
                        SetGpuReg(REG_OFFSET_WIN0V, MENU_WIN_VCOORDS(5) - MENU_SCROLL_SHIFT);
                    else
                        SetGpuReg(REG_OFFSET_WIN0V, MENU_WIN_VCOORDS(5));
                    break;
                case 4:
                    SetGpuReg(REG_OFFSET_WIN0V, MENU_WIN_VCOORDS(6) - MENU_SCROLL_SHIFT);
                    break;
            }
            break;
    }
}

#define tPlayerSpriteId data[2]
#define tBG1HOFS data[4]
#define tIsDoneFadingSprites data[5]
#define tPlayerGender data[6]
#define tTimer data[7]
#define tBirchSpriteId data[8]
#define tLotadSpriteId data[9]
#define tBrendanSpriteId data[10]
#define tMaySpriteId data[11]

static void Task_NewGameBirchSpeech_Init(u8 taskId)
{
    SetGpuReg(REG_OFFSET_DISPCNT, 0);
    SetGpuReg(REG_OFFSET_DISPCNT, DISPCNT_OBJ_ON | DISPCNT_OBJ_1D_MAP);
    InitBgFromTemplate(&sBirchBgTemplate);
    SetGpuReg(REG_OFFSET_WIN0H, 0);
    SetGpuReg(REG_OFFSET_WIN0V, 0);
    SetGpuReg(REG_OFFSET_WININ, 0);
    SetGpuReg(REG_OFFSET_WINOUT, 0);
    SetGpuReg(REG_OFFSET_BLDCNT, 0);
    SetGpuReg(REG_OFFSET_BLDALPHA, 0);
    SetGpuReg(REG_OFFSET_BLDY, 0);

    LZ77UnCompVram(sBirchSpeechShadowGfx, (void *)VRAM);
    LZ77UnCompVram(sBirchSpeechBgMap, (void *)(BG_SCREEN_ADDR(7)));
    LoadPalette(sBirchSpeechBgPals, 0, 64);
    LoadPalette(sBirchSpeechPlatformBlackPal, 1, 16);
    ScanlineEffect_Stop();
    ResetSpriteData();
    FreeAllSpritePalettes();
    ResetAllPicSprites();
    AddBirchSpeechObjects(taskId);
    BeginNormalPaletteFade(PALETTES_ALL, 0, 16, 0, RGB_BLACK);
    gTasks[taskId].tBG1HOFS = 0;
    gTasks[taskId].func = Task_NewGameBirchSpeech_WaitToShowBirch;
    gTasks[taskId].tPlayerSpriteId = SPRITE_NONE;
    gTasks[taskId].data[3] = 0xFF;
    gTasks[taskId].tTimer = 0xD8;
    PlayBGM(MUS_ROUTE122);
    ShowBg(0);
    ShowBg(1);
}

static void Task_NewGameBirchSpeech_WaitToShowBirch(u8 taskId)
{
    u8 spriteId;

    if (gTasks[taskId].tTimer)
    {
        gTasks[taskId].tTimer--;
    }
    else
    {
        spriteId = gTasks[taskId].tBirchSpriteId;
        gSprites[spriteId].x = 136;
        gSprites[spriteId].y = 60;
        gSprites[spriteId].invisible = FALSE;
        gSprites[spriteId].oam.objMode = ST_OAM_OBJ_BLEND;
        NewGameBirchSpeech_StartFadeInTarget1OutTarget2(taskId, 10);
        NewGameBirchSpeech_StartFadePlatformOut(taskId, 20);
        gTasks[taskId].tTimer = 80;
        gTasks[taskId].func = Task_NewGameBirchSpeech_WaitForSpriteFadeInWelcome;
    }
}

static void Task_NewGameBirchSpeech_WaitForSpriteFadeInWelcome(u8 taskId)
{
    if (gTasks[taskId].tIsDoneFadingSprites)
    {
        gSprites[gTasks[taskId].tBirchSpriteId].oam.objMode = ST_OAM_OBJ_NORMAL;
        if (gTasks[taskId].tTimer)
        {
            gTasks[taskId].tTimer--;
        }
        else
        {
            InitWindows(sNewGameBirchSpeechTextWindows);
            LoadMainMenuWindowFrameTiles(0, 0xF3);
            LoadMessageBoxGfx(0, 0xFC, 0xF0);
            NewGameBirchSpeech_ShowDialogueWindow(0, 1);
            PutWindowTilemap(0);
            CopyWindowToVram(0, COPYWIN_GFX);
            NewGameBirchSpeech_ClearWindow(0);
            StringExpandPlaceholders(gStringVar4, gText_Birch_Welcome);
            AddTextPrinterForMessage(TRUE);
            gTasks[taskId].func = Task_NewGameBirchSpeech_ThisIsAPokemon;
        }
    }
}

static void Task_NewGameBirchSpeech_ThisIsAPokemon(u8 taskId)
{
    if (!gPaletteFade.active && !RunTextPrintersAndIsPrinter0Active())
    {
        gTasks[taskId].func = Task_NewGameBirchSpeech_MainSpeech;
        StringExpandPlaceholders(gStringVar4, gText_ThisIsAPokemon);
        AddTextPrinterWithCallbackForMessage(TRUE, NewGameBirchSpeech_WaitForThisIsPokemonText);
        sBirchSpeechMainTaskId = taskId;
    }
}

static void Task_NewGameBirchSpeech_MainSpeech(u8 taskId)
{
    if (!RunTextPrintersAndIsPrinter0Active())
    {
        StringExpandPlaceholders(gStringVar4, gText_Birch_MainSpeech);
        AddTextPrinterForMessage(TRUE);
        gTasks[taskId].func = Task_NewGameBirchSpeech_AndYouAre;
    }
}

#define tState data[0]

static void Task_NewGameBirchSpeechSub_InitPokeBall(u8 taskId)
{
    u8 spriteId = gTasks[sBirchSpeechMainTaskId].tLotadSpriteId;

    gSprites[spriteId].x = 100;
    gSprites[spriteId].y = 75;
    gSprites[spriteId].invisible = FALSE;
    gSprites[spriteId].data[0] = 0;

<<<<<<< HEAD
    CreatePokeballSpriteToReleaseMon(spriteId, gSprites[spriteId].oam.paletteNum, 112, 58, 0, 0, 32, PALETTES_BG, SPECIES_LOTAD);
=======
    CreatePokeballSpriteToReleaseMon(spriteId, gSprites[spriteId].oam.paletteNum, 112, 58, 0, 0, 32, 0x0000FFFF, SPECIES_SILCOON);
>>>>>>> e1a6dd5c
    gTasks[taskId].func = Task_NewGameBirchSpeechSub_WaitForLotad;
    gTasks[sBirchSpeechMainTaskId].tTimer = 0;
}

static void Task_NewGameBirchSpeechSub_WaitForLotad(u8 taskId)
{
    s16 *data = gTasks[taskId].data;
    struct Sprite *sprite = &gSprites[gTasks[sBirchSpeechMainTaskId].tLotadSpriteId];

    switch (tState)
    {
        case 0:
            if (sprite->callback != SpriteCallbackDummy)
                return;
            sprite->oam.affineMode = ST_OAM_AFFINE_OFF;
            break;
        case 1:
            if (gTasks[sBirchSpeechMainTaskId].tTimer >= 96)
            {
                DestroyTask(taskId);
                if (gTasks[sBirchSpeechMainTaskId].tTimer < 0x4000)
                    gTasks[sBirchSpeechMainTaskId].tTimer++;
            }
            return;
    }
    tState++;
    if (gTasks[sBirchSpeechMainTaskId].tTimer < 0x4000)
        gTasks[sBirchSpeechMainTaskId].tTimer++;
}

#undef tState

static void Task_NewGameBirchSpeech_AndYouAre(u8 taskId)
{
    if (!RunTextPrintersAndIsPrinter0Active())
    {
        sStartedPokeBallTask = FALSE;
        StringExpandPlaceholders(gStringVar4, gText_Birch_AndYouAre);
        AddTextPrinterForMessage(TRUE);
        gTasks[taskId].func = Task_NewGameBirchSpeech_StartBirchLotadPlatformFade;
    }
}

static void Task_NewGameBirchSpeech_StartBirchLotadPlatformFade(u8 taskId)
{
    if (!RunTextPrintersAndIsPrinter0Active())
    {
        gSprites[gTasks[taskId].tBirchSpriteId].oam.objMode = ST_OAM_OBJ_BLEND;
        gSprites[gTasks[taskId].tLotadSpriteId].oam.objMode = ST_OAM_OBJ_BLEND;
        NewGameBirchSpeech_StartFadeOutTarget1InTarget2(taskId, 2);
        NewGameBirchSpeech_StartFadePlatformIn(taskId, 1);
        gTasks[taskId].tTimer = 64;
        gTasks[taskId].func = Task_NewGameBirchSpeech_SlidePlatformAway;
    }
}

static void Task_NewGameBirchSpeech_SlidePlatformAway(u8 taskId)
{
    if (gTasks[taskId].tBG1HOFS != -60)
    {
        gTasks[taskId].tBG1HOFS -= 2;
        SetGpuReg(REG_OFFSET_BG1HOFS, gTasks[taskId].tBG1HOFS);
    }
    else
    {
        gTasks[taskId].tBG1HOFS = -60;
        gTasks[taskId].func = Task_NewGameBirchSpeech_StartPlayerFadeIn;
    }
}

static void Task_NewGameBirchSpeech_StartPlayerFadeIn(u8 taskId)
{
    if (gTasks[taskId].tIsDoneFadingSprites)
    {
        gSprites[gTasks[taskId].tBirchSpriteId].invisible = TRUE;
        gSprites[gTasks[taskId].tLotadSpriteId].invisible = TRUE;
        if (gTasks[taskId].tTimer)
        {
            gTasks[taskId].tTimer--;
        }
        else
        {
            u8 spriteId = gTasks[taskId].tBrendanSpriteId;

            gSprites[spriteId].x = 180;
            gSprites[spriteId].y = 60;
            gSprites[spriteId].invisible = FALSE;
            gSprites[spriteId].oam.objMode = ST_OAM_OBJ_BLEND;
            gTasks[taskId].tPlayerSpriteId = spriteId;
            gTasks[taskId].tPlayerGender = MALE;
            NewGameBirchSpeech_StartFadeInTarget1OutTarget2(taskId, 2);
            NewGameBirchSpeech_StartFadePlatformOut(taskId, 1);
            gTasks[taskId].func = Task_NewGameBirchSpeech_WaitForPlayerFadeIn;
        }
    }
}

static void Task_NewGameBirchSpeech_WaitForPlayerFadeIn(u8 taskId)
{
    if (gTasks[taskId].tIsDoneFadingSprites)
    {
        gSprites[gTasks[taskId].tPlayerSpriteId].oam.objMode = ST_OAM_OBJ_NORMAL;
        gTasks[taskId].func = Task_NewGameBirchSpeech_BoyOrGirl;
    }
}

static void Task_NewGameBirchSpeech_BoyOrGirl(u8 taskId)
{
    NewGameBirchSpeech_ClearWindow(0);
    StringExpandPlaceholders(gStringVar4, gText_Birch_BoyOrGirl);
    AddTextPrinterForMessage(TRUE);
    gTasks[taskId].func = Task_NewGameBirchSpeech_WaitToShowGenderMenu;
}

static void Task_NewGameBirchSpeech_WaitToShowGenderMenu(u8 taskId)
{
    if (!RunTextPrintersAndIsPrinter0Active())
    {
        NewGameBirchSpeech_ShowGenderMenu();
        gTasks[taskId].func = Task_NewGameBirchSpeech_ChooseGender;
    }
}

static void Task_NewGameBirchSpeech_ChooseGender(u8 taskId)
{
    int gender = NewGameBirchSpeech_ProcessGenderMenuInput();
    int gender2;

    switch (gender)
    {
        case MALE:
            PlaySE(SE_SELECT);
            gSaveBlock2Ptr->playerGender = gender;
            NewGameBirchSpeech_ClearGenderWindow(1, 1);
            gTasks[taskId].func = Task_NewGameBirchSpeech_WhatsYourName;
            break;
        case FEMALE:
            PlaySE(SE_SELECT);
            gSaveBlock2Ptr->playerGender = gender;
            NewGameBirchSpeech_ClearGenderWindow(1, 1);
            gTasks[taskId].func = Task_NewGameBirchSpeech_WhatsYourName;
            break;
    }
    gender2 = Menu_GetCursorPos();
    if (gender2 != gTasks[taskId].tPlayerGender)
    {
        gTasks[taskId].tPlayerGender = gender2;
        gSprites[gTasks[taskId].tPlayerSpriteId].oam.objMode = ST_OAM_OBJ_BLEND;
        NewGameBirchSpeech_StartFadeOutTarget1InTarget2(taskId, 0);
        gTasks[taskId].func = Task_NewGameBirchSpeech_SlideOutOldGenderSprite;
    }
}

static void Task_NewGameBirchSpeech_SlideOutOldGenderSprite(u8 taskId)
{
    u8 spriteId = gTasks[taskId].tPlayerSpriteId;
    if (gTasks[taskId].tIsDoneFadingSprites == 0)
    {
        gSprites[spriteId].x += 4;
    }
    else
    {
        gSprites[spriteId].invisible = TRUE;
        if (gTasks[taskId].tPlayerGender != MALE)
            spriteId = gTasks[taskId].tMaySpriteId;
        else
            spriteId = gTasks[taskId].tBrendanSpriteId;
        gSprites[spriteId].x = DISPLAY_WIDTH;
        gSprites[spriteId].y = 60;
        gSprites[spriteId].invisible = FALSE;
        gTasks[taskId].tPlayerSpriteId = spriteId;
        gSprites[spriteId].oam.objMode = ST_OAM_OBJ_BLEND;
        NewGameBirchSpeech_StartFadeInTarget1OutTarget2(taskId, 0);
        gTasks[taskId].func = Task_NewGameBirchSpeech_SlideInNewGenderSprite;
    }
}

static void Task_NewGameBirchSpeech_SlideInNewGenderSprite(u8 taskId)
{
    u8 spriteId = gTasks[taskId].tPlayerSpriteId;

    if (gSprites[spriteId].x > 180)
    {
        gSprites[spriteId].x -= 4;
    }
    else
    {
        gSprites[spriteId].x = 180;
        if (gTasks[taskId].tIsDoneFadingSprites)
        {
            gSprites[spriteId].oam.objMode = ST_OAM_OBJ_NORMAL;
            gTasks[taskId].func = Task_NewGameBirchSpeech_ChooseGender;
        }
    }
}

static void Task_NewGameBirchSpeech_WhatsYourName(u8 taskId)
{
    NewGameBirchSpeech_ClearWindow(0);
    StringExpandPlaceholders(gStringVar4, gText_Birch_WhatsYourName);
    AddTextPrinterForMessage(TRUE);
    gTasks[taskId].func = Task_NewGameBirchSpeech_WaitForWhatsYourNameToPrint;
}

static void Task_NewGameBirchSpeech_WaitForWhatsYourNameToPrint(u8 taskId)
{
    if (!RunTextPrintersAndIsPrinter0Active())
        gTasks[taskId].func = Task_NewGameBirchSpeech_WaitPressBeforeNameChoice;
}

static void Task_NewGameBirchSpeech_WaitPressBeforeNameChoice(u8 taskId)
{
    if ((JOY_NEW(A_BUTTON)) || (JOY_NEW(B_BUTTON)))
    {
        BeginNormalPaletteFade(PALETTES_ALL, 0, 0, 16, RGB_BLACK);
        gTasks[taskId].func = Task_NewGameBirchSpeech_StartNamingScreen;
    }
}

static void Task_NewGameBirchSpeech_StartNamingScreen(u8 taskId)
{
    if (!gPaletteFade.active)
    {
        FreeAllWindowBuffers();
        FreeAndDestroyMonPicSprite(gTasks[taskId].tLotadSpriteId);
        NewGameBirchSpeech_SetDefaultPlayerName(Random() % 20);
        DestroyTask(taskId);
        DoNamingScreen(NAMING_SCREEN_PLAYER, gSaveBlock2Ptr->playerName, gSaveBlock2Ptr->playerGender, 0, 0, CB2_NewGameBirchSpeech_ReturnFromNamingScreen);
    }
}

static void Task_NewGameBirchSpeech_SoItsPlayerName(u8 taskId)
{
    NewGameBirchSpeech_ClearWindow(0);
    StringExpandPlaceholders(gStringVar4, gText_Birch_SoItsPlayer);
    AddTextPrinterForMessage(TRUE);
    gTasks[taskId].func = Task_NewGameBirchSpeech_CreateNameYesNo;
}

static void Task_NewGameBirchSpeech_CreateNameYesNo(u8 taskId)
{
    if (!RunTextPrintersAndIsPrinter0Active())
    {
        CreateYesNoMenuParameterized(2, 1, 0xF3, 0xDF, 2, 15);
        gTasks[taskId].func = Task_NewGameBirchSpeech_ProcessNameYesNoMenu;
    }
}

static void Task_NewGameBirchSpeech_ProcessNameYesNoMenu(u8 taskId)
{
    switch (Menu_ProcessInputNoWrapClearOnChoose())
    {
        case 0:
            PlaySE(SE_SELECT);
            gSprites[gTasks[taskId].tPlayerSpriteId].oam.objMode = ST_OAM_OBJ_BLEND;
            NewGameBirchSpeech_StartFadeOutTarget1InTarget2(taskId, 2);
            NewGameBirchSpeech_StartFadePlatformIn(taskId, 1);
            gTasks[taskId].func = Task_NewGameBirchSpeech_SlidePlatformAway2;
            break;
        case -1:
        case 1:
            PlaySE(SE_SELECT);
            gTasks[taskId].func = Task_NewGameBirchSpeech_BoyOrGirl;
    }
}

static void Task_NewGameBirchSpeech_SlidePlatformAway2(u8 taskId)
{
    if (gTasks[taskId].tBG1HOFS)
    {
        gTasks[taskId].tBG1HOFS += 2;
        SetGpuReg(REG_OFFSET_BG1HOFS, gTasks[taskId].tBG1HOFS);
    }
    else
    {
        gTasks[taskId].func = Task_NewGameBirchSpeech_ReshowBirchLotad;
    }
}

static void Task_NewGameBirchSpeech_ReshowBirchLotad(u8 taskId)
{
    u8 spriteId;

    if (gTasks[taskId].tIsDoneFadingSprites)
    {
        gSprites[gTasks[taskId].tBrendanSpriteId].invisible = TRUE;
        gSprites[gTasks[taskId].tMaySpriteId].invisible = TRUE;
        spriteId = gTasks[taskId].tBirchSpriteId;
        gSprites[spriteId].x = 136;
        gSprites[spriteId].y = 60;
        gSprites[spriteId].invisible = FALSE;
        gSprites[spriteId].oam.objMode = ST_OAM_OBJ_BLEND;
        spriteId = gTasks[taskId].tLotadSpriteId;
        gSprites[spriteId].x = 100;
        gSprites[spriteId].y = 75;
        gSprites[spriteId].invisible = FALSE;
        gSprites[spriteId].oam.objMode = ST_OAM_OBJ_BLEND;
        NewGameBirchSpeech_StartFadeInTarget1OutTarget2(taskId, 2);
        NewGameBirchSpeech_StartFadePlatformOut(taskId, 1);
        NewGameBirchSpeech_ClearWindow(0);
        StringExpandPlaceholders(gStringVar4, gText_Birch_YourePlayer);
        AddTextPrinterForMessage(TRUE);
        gTasks[taskId].func = Task_NewGameBirchSpeech_WaitForSpriteFadeInAndTextPrinter;
    }
}

static void Task_NewGameBirchSpeech_WaitForSpriteFadeInAndTextPrinter(u8 taskId)
{
    if (gTasks[taskId].tIsDoneFadingSprites)
    {
        gSprites[gTasks[taskId].tBirchSpriteId].oam.objMode = ST_OAM_OBJ_NORMAL;
        gSprites[gTasks[taskId].tLotadSpriteId].oam.objMode = ST_OAM_OBJ_NORMAL;
        if (!RunTextPrintersAndIsPrinter0Active())
        {
            gSprites[gTasks[taskId].tBirchSpriteId].oam.objMode = ST_OAM_OBJ_BLEND;
            gSprites[gTasks[taskId].tLotadSpriteId].oam.objMode = ST_OAM_OBJ_BLEND;
            NewGameBirchSpeech_StartFadeOutTarget1InTarget2(taskId, 2);
            NewGameBirchSpeech_StartFadePlatformIn(taskId, 1);
            gTasks[taskId].tTimer = 64;
            gTasks[taskId].func = Task_NewGameBirchSpeech_AreYouReady;
        }
    }
}

static void Task_NewGameBirchSpeech_AreYouReady(u8 taskId)
{
    u8 spriteId;

    if (gTasks[taskId].tIsDoneFadingSprites)
    {
        gSprites[gTasks[taskId].tBirchSpriteId].invisible = TRUE;
        gSprites[gTasks[taskId].tLotadSpriteId].invisible = TRUE;
        if (gTasks[taskId].tTimer)
        {
            gTasks[taskId].tTimer--;
            return;
        }
        if (gSaveBlock2Ptr->playerGender != MALE)
            spriteId = gTasks[taskId].tMaySpriteId;
        else
            spriteId = gTasks[taskId].tBrendanSpriteId;
        gSprites[spriteId].x = 120;
        gSprites[spriteId].y = 60;
        gSprites[spriteId].invisible = FALSE;
        gSprites[spriteId].oam.objMode = ST_OAM_OBJ_BLEND;
        gTasks[taskId].tPlayerSpriteId = spriteId;
        NewGameBirchSpeech_StartFadeInTarget1OutTarget2(taskId, 2);
        NewGameBirchSpeech_StartFadePlatformOut(taskId, 1);
        StringExpandPlaceholders(gStringVar4, gText_Birch_AreYouReady);
        AddTextPrinterForMessage(TRUE);
        gTasks[taskId].func = Task_NewGameBirchSpeech_ShrinkPlayer;
    }
}

static void Task_NewGameBirchSpeech_ShrinkPlayer(u8 taskId)
{
    u8 spriteId;

    if (gTasks[taskId].tIsDoneFadingSprites)
    {
        gSprites[gTasks[taskId].tPlayerSpriteId].oam.objMode = ST_OAM_OBJ_NORMAL;
        if (!RunTextPrintersAndIsPrinter0Active())
        {
            spriteId = gTasks[taskId].tPlayerSpriteId;
            gSprites[spriteId].oam.affineMode = ST_OAM_AFFINE_NORMAL;
            gSprites[spriteId].affineAnims = sSpriteAffineAnimTable_PlayerShrink;
            InitSpriteAffineAnim(&gSprites[spriteId]);
            StartSpriteAffineAnim(&gSprites[spriteId], 0);
            gSprites[spriteId].callback = SpriteCB_MovePlayerDownWhileShrinking;
            BeginNormalPaletteFade(PALETTES_BG, 0, 0, 16, RGB_BLACK);
            FadeOutBGM(4);
            gTasks[taskId].func = Task_NewGameBirchSpeech_WaitForPlayerShrink;
        }
    }
}

static void Task_NewGameBirchSpeech_WaitForPlayerShrink(u8 taskId)
{
    u8 spriteId = gTasks[taskId].tPlayerSpriteId;

    if (gSprites[spriteId].affineAnimEnded)
        gTasks[taskId].func = Task_NewGameBirchSpeech_FadePlayerToWhite;
}

static void Task_NewGameBirchSpeech_FadePlayerToWhite(u8 taskId)
{
    u8 spriteId;

    if (!gPaletteFade.active)
    {
        spriteId = gTasks[taskId].tPlayerSpriteId;
        gSprites[spriteId].callback = SpriteCB_Null;
        SetGpuReg(REG_OFFSET_DISPCNT, DISPCNT_OBJ_ON | DISPCNT_OBJ_1D_MAP);
        BeginNormalPaletteFade(PALETTES_OBJECTS, 0, 0, 16, RGB_WHITEALPHA);
        gTasks[taskId].func = Task_NewGameBirchSpeech_Cleanup;
    }
}

static void Task_NewGameBirchSpeech_Cleanup(u8 taskId)
{
    if (!gPaletteFade.active)
    {
        FreeAllWindowBuffers();
        FreeAndDestroyMonPicSprite(gTasks[taskId].tLotadSpriteId);
        ResetAllPicSprites();
        SetMainCallback2(CB2_NewGame);
        DestroyTask(taskId);
    }
}

static void CB2_NewGameBirchSpeech_ReturnFromNamingScreen(void)
{
    u8 taskId;
    u8 spriteId;
    u16 savedIme;

    ResetBgsAndClearDma3BusyFlags(0);
    SetGpuReg(REG_OFFSET_DISPCNT, 0);
    SetGpuReg(REG_OFFSET_DISPCNT, DISPCNT_OBJ_ON | DISPCNT_OBJ_1D_MAP);
    InitBgsFromTemplates(0, sMainMenuBgTemplates, ARRAY_COUNT(sMainMenuBgTemplates));
    InitBgFromTemplate(&sBirchBgTemplate);
    SetVBlankCallback(NULL);
    SetGpuReg(REG_OFFSET_BG2CNT, 0);
    SetGpuReg(REG_OFFSET_BG1CNT, 0);
    SetGpuReg(REG_OFFSET_BG0CNT, 0);
    SetGpuReg(REG_OFFSET_BG2HOFS, 0);
    SetGpuReg(REG_OFFSET_BG2VOFS, 0);
    SetGpuReg(REG_OFFSET_BG1HOFS, 0);
    SetGpuReg(REG_OFFSET_BG1VOFS, 0);
    SetGpuReg(REG_OFFSET_BG0HOFS, 0);
    SetGpuReg(REG_OFFSET_BG0VOFS, 0);
    DmaFill16(3, 0, VRAM, VRAM_SIZE);
    DmaFill32(3, 0, OAM, OAM_SIZE);
    DmaFill16(3, 0, PLTT, PLTT_SIZE);
    ResetPaletteFade();
    LZ77UnCompVram(sBirchSpeechShadowGfx, (u8 *)VRAM);
    LZ77UnCompVram(sBirchSpeechBgMap, (u8 *)(BG_SCREEN_ADDR(7)));
    LoadPalette(sBirchSpeechBgPals, 0, 64);
    LoadPalette(&sBirchSpeechBgGradientPal[1], 1, 16);
    ResetTasks();
    taskId = CreateTask(Task_NewGameBirchSpeech_ReturnFromNamingScreenShowTextbox, 0);
    gTasks[taskId].tTimer = 5;
    gTasks[taskId].tBG1HOFS = -60;
    ScanlineEffect_Stop();
    ResetSpriteData();
    FreeAllSpritePalettes();
    ResetAllPicSprites();
    AddBirchSpeechObjects(taskId);
    if (gSaveBlock2Ptr->playerGender != MALE)
    {
        gTasks[taskId].tPlayerGender = FEMALE;
        spriteId = gTasks[taskId].tMaySpriteId;
    }
    else
    {
        gTasks[taskId].tPlayerGender = MALE;
        spriteId = gTasks[taskId].tBrendanSpriteId;
    }
    gSprites[spriteId].x = 180;
    gSprites[spriteId].y = 60;
    gSprites[spriteId].invisible = FALSE;
    gTasks[taskId].tPlayerSpriteId = spriteId;
    SetGpuReg(REG_OFFSET_BG1HOFS, -60);
    BeginNormalPaletteFade(PALETTES_ALL, 0, 16, 0, RGB_BLACK);
    SetGpuReg(REG_OFFSET_WIN0H, 0);
    SetGpuReg(REG_OFFSET_WIN0V, 0);
    SetGpuReg(REG_OFFSET_WININ, 0);
    SetGpuReg(REG_OFFSET_WINOUT, 0);
    SetGpuReg(REG_OFFSET_BLDCNT, 0);
    SetGpuReg(REG_OFFSET_BLDALPHA, 0);
    SetGpuReg(REG_OFFSET_BLDY, 0);
    ShowBg(0);
    ShowBg(1);
    savedIme = REG_IME;
    REG_IME = 0;
    REG_IE |= 1;
    REG_IME = savedIme;
    SetVBlankCallback(VBlankCB_MainMenu);
    SetMainCallback2(CB2_MainMenu);
    InitWindows(sNewGameBirchSpeechTextWindows);
    LoadMainMenuWindowFrameTiles(0, 0xF3);
    LoadMessageBoxGfx(0, 0xFC, 0xF0);
    PutWindowTilemap(0);
    CopyWindowToVram(0, COPYWIN_FULL);
}

static void SpriteCB_Null(struct Sprite *sprite)
{
}

static void SpriteCB_MovePlayerDownWhileShrinking(struct Sprite *sprite)
{
    u32 y;

    y = (sprite->y << 16) + sprite->data[0] + 0xC000;
    sprite->y = y >> 16;
    sprite->data[0] = y;
}

static u8 NewGameBirchSpeech_CreateLotadSprite(u8 x, u8 y)
{
    return CreateMonPicSprite_Affine(SPECIES_SILCOON, SHINY_ODDS, 0, MON_PIC_AFFINE_FRONT, x, y, 14, TAG_NONE);
}

static void AddBirchSpeechObjects(u8 taskId)
{
    u8 birchSpriteId;
    u8 lotadSpriteId;
    u8 brendanSpriteId;
    u8 maySpriteId;

    birchSpriteId = AddNewGameBirchObject(0x88, 0x3C, 1);
    gSprites[birchSpriteId].callback = SpriteCB_Null;
    gSprites[birchSpriteId].oam.priority = 0;
    gSprites[birchSpriteId].invisible = TRUE;
    gTasks[taskId].tBirchSpriteId = birchSpriteId;
    lotadSpriteId = NewGameBirchSpeech_CreateLotadSprite(100, 0x4B);
    gSprites[lotadSpriteId].callback = SpriteCB_Null;
    gSprites[lotadSpriteId].oam.priority = 0;
    gSprites[lotadSpriteId].invisible = TRUE;
    gTasks[taskId].tLotadSpriteId = lotadSpriteId;
    brendanSpriteId = CreateTrainerSprite(FacilityClassToPicIndex(FACILITY_CLASS_BRENDAN), 120, 60, 0, &gDecompressionBuffer[0]);
    gSprites[brendanSpriteId].callback = SpriteCB_Null;
    gSprites[brendanSpriteId].invisible = TRUE;
    gSprites[brendanSpriteId].oam.priority = 0;
    gTasks[taskId].tBrendanSpriteId = brendanSpriteId;
    maySpriteId = CreateTrainerSprite(FacilityClassToPicIndex(FACILITY_CLASS_MAY), 120, 60, 0, &gDecompressionBuffer[0x800]);
    gSprites[maySpriteId].callback = SpriteCB_Null;
    gSprites[maySpriteId].invisible = TRUE;
    gSprites[maySpriteId].oam.priority = 0;
    gTasks[taskId].tMaySpriteId = maySpriteId;
}

#undef tPlayerSpriteId
#undef tBG1HOFS
#undef tPlayerGender
#undef tBirchSpriteId
#undef tLotadSpriteId
#undef tBrendanSpriteId
#undef tMaySpriteId

#define tMainTask data[0]
#define tAlphaCoeff1 data[1]
#define tAlphaCoeff2 data[2]
#define tDelay data[3]
#define tDelayTimer data[4]

static void Task_NewGameBirchSpeech_FadeOutTarget1InTarget2(u8 taskId)
{
    int alphaCoeff2;

    if (gTasks[taskId].tAlphaCoeff1 == 0)
    {
        gTasks[gTasks[taskId].tMainTask].tIsDoneFadingSprites = TRUE;
        DestroyTask(taskId);
    }
    else if (gTasks[taskId].tDelayTimer)
    {
        gTasks[taskId].tDelayTimer--;
    }
    else
    {
        gTasks[taskId].tDelayTimer = gTasks[taskId].tDelay;
        gTasks[taskId].tAlphaCoeff1--;
        gTasks[taskId].tAlphaCoeff2++;
        alphaCoeff2 = gTasks[taskId].tAlphaCoeff2 << 8;
        SetGpuReg(REG_OFFSET_BLDALPHA, gTasks[taskId].tAlphaCoeff1 + alphaCoeff2);
    }
}

static void NewGameBirchSpeech_StartFadeOutTarget1InTarget2(u8 taskId, u8 delay)
{
    u8 taskId2;

    SetGpuReg(REG_OFFSET_BLDCNT, BLDCNT_TGT2_BG1 | BLDCNT_EFFECT_BLEND | BLDCNT_TGT1_OBJ);
    SetGpuReg(REG_OFFSET_BLDALPHA, BLDALPHA_BLEND(16, 0));
    SetGpuReg(REG_OFFSET_BLDY, 0);
    gTasks[taskId].tIsDoneFadingSprites = 0;
    taskId2 = CreateTask(Task_NewGameBirchSpeech_FadeOutTarget1InTarget2, 0);
    gTasks[taskId2].tMainTask = taskId;
    gTasks[taskId2].tAlphaCoeff1 = 16;
    gTasks[taskId2].tAlphaCoeff2 = 0;
    gTasks[taskId2].tDelay = delay;
    gTasks[taskId2].tDelayTimer = delay;
}

static void Task_NewGameBirchSpeech_FadeInTarget1OutTarget2(u8 taskId)
{
    int alphaCoeff2;

    if (gTasks[taskId].tAlphaCoeff1 == 16)
    {
        gTasks[gTasks[taskId].tMainTask].tIsDoneFadingSprites = TRUE;
        DestroyTask(taskId);
    }
    else if (gTasks[taskId].tDelayTimer)
    {
        gTasks[taskId].tDelayTimer--;
    }
    else
    {
        gTasks[taskId].tDelayTimer = gTasks[taskId].tDelay;
        gTasks[taskId].tAlphaCoeff1++;
        gTasks[taskId].tAlphaCoeff2--;
        alphaCoeff2 = gTasks[taskId].tAlphaCoeff2 << 8;
        SetGpuReg(REG_OFFSET_BLDALPHA, gTasks[taskId].tAlphaCoeff1 + alphaCoeff2);
    }
}

static void NewGameBirchSpeech_StartFadeInTarget1OutTarget2(u8 taskId, u8 delay)
{
    u8 taskId2;

    SetGpuReg(REG_OFFSET_BLDCNT, BLDCNT_TGT2_BG1 | BLDCNT_EFFECT_BLEND | BLDCNT_TGT1_OBJ);
    SetGpuReg(REG_OFFSET_BLDALPHA, BLDALPHA_BLEND(0, 16));
    SetGpuReg(REG_OFFSET_BLDY, 0);
    gTasks[taskId].tIsDoneFadingSprites = 0;
    taskId2 = CreateTask(Task_NewGameBirchSpeech_FadeInTarget1OutTarget2, 0);
    gTasks[taskId2].tMainTask = taskId;
    gTasks[taskId2].tAlphaCoeff1 = 0;
    gTasks[taskId2].tAlphaCoeff2 = 16;
    gTasks[taskId2].tDelay = delay;
    gTasks[taskId2].tDelayTimer = delay;
}

#undef tMainTask
#undef tAlphaCoeff1
#undef tAlphaCoeff2
#undef tDelay
#undef tDelayTimer

#undef tIsDoneFadingSprites

#define tMainTask data[0]
#define tPalIndex data[1]
#define tDelayBefore data[2]
#define tDelay data[3]
#define tDelayTimer data[4]

static void Task_NewGameBirchSpeech_FadePlatformIn(u8 taskId)
{
    if (gTasks[taskId].tDelayBefore)
    {
        gTasks[taskId].tDelayBefore--;
    }
    else if (gTasks[taskId].tPalIndex == 8)
    {
        DestroyTask(taskId);
    }
    else if (gTasks[taskId].tDelayTimer)
    {
        gTasks[taskId].tDelayTimer--;
    }
    else
    {
        gTasks[taskId].tDelayTimer = gTasks[taskId].tDelay;
        gTasks[taskId].tPalIndex++;
        LoadPalette(&sBirchSpeechBgGradientPal[gTasks[taskId].tPalIndex], 1, 16);
    }
}

static void NewGameBirchSpeech_StartFadePlatformIn(u8 taskId, u8 delay)
{
    u8 taskId2;

    taskId2 = CreateTask(Task_NewGameBirchSpeech_FadePlatformIn, 0);
    gTasks[taskId2].tMainTask = taskId;
    gTasks[taskId2].tPalIndex = 0;
    gTasks[taskId2].tDelayBefore = 8;
    gTasks[taskId2].tDelay = delay;
    gTasks[taskId2].tDelayTimer = delay;
}

static void Task_NewGameBirchSpeech_FadePlatformOut(u8 taskId)
{
    if (gTasks[taskId].tDelayBefore)
    {
        gTasks[taskId].tDelayBefore--;
    }
    else if (gTasks[taskId].tPalIndex == 0)
    {
        DestroyTask(taskId);
    }
    else if (gTasks[taskId].tDelayTimer)
    {
        gTasks[taskId].tDelayTimer--;
    }
    else
    {
        gTasks[taskId].tDelayTimer = gTasks[taskId].tDelay;
        gTasks[taskId].tPalIndex--;
        LoadPalette(&sBirchSpeechBgGradientPal[gTasks[taskId].tPalIndex], 1, 16);
    }
}

static void NewGameBirchSpeech_StartFadePlatformOut(u8 taskId, u8 delay)
{
    u8 taskId2;

    taskId2 = CreateTask(Task_NewGameBirchSpeech_FadePlatformOut, 0);
    gTasks[taskId2].tMainTask = taskId;
    gTasks[taskId2].tPalIndex = 8;
    gTasks[taskId2].tDelayBefore = 8;
    gTasks[taskId2].tDelay = delay;
    gTasks[taskId2].tDelayTimer = delay;
}

#undef tMainTask
#undef tPalIndex
#undef tDelayBefore
#undef tDelay
#undef tDelayTimer

static void NewGameBirchSpeech_ShowGenderMenu(void)
{
    DrawMainMenuWindowBorder(&sNewGameBirchSpeechTextWindows[1], 0xF3);
    FillWindowPixelBuffer(1, PIXEL_FILL(1));
    PrintMenuTable(1, ARRAY_COUNT(sMenuActions_Gender), sMenuActions_Gender);
    InitMenuInUpperLeftCornerNormal(1, ARRAY_COUNT(sMenuActions_Gender), 0);
    PutWindowTilemap(1);
    CopyWindowToVram(1, COPYWIN_FULL);
}

static s8 NewGameBirchSpeech_ProcessGenderMenuInput(void)
{
    return Menu_ProcessInputNoWrap();
}

static void NewGameBirchSpeech_SetDefaultPlayerName(u8 nameId)
{
    const u8 *name;
    u8 i;

    if (gSaveBlock2Ptr->playerGender == MALE)
        name = sMalePresetNames[nameId];
    else
        name = sFemalePresetNames[nameId];
    for (i = 0; i < PLAYER_NAME_LENGTH; i++)
        gSaveBlock2Ptr->playerName[i] = name[i];
    gSaveBlock2Ptr->playerName[PLAYER_NAME_LENGTH] = EOS;
}

static void CreateMainMenuErrorWindow(const u8 *str)
{
    FillWindowPixelBuffer(7, PIXEL_FILL(1));
    AddTextPrinterParameterized(7, FONT_NORMAL, str, 0, 1, 2, 0);
    PutWindowTilemap(7);
    CopyWindowToVram(7, COPYWIN_GFX);
    DrawMainMenuWindowBorder(&sWindowTemplates_MainMenu[7], MAIN_MENU_BORDER_TILE);
    SetGpuReg(REG_OFFSET_WIN0H, WIN_RANGE(9, DISPLAY_WIDTH - 9));
    SetGpuReg(REG_OFFSET_WIN0V, WIN_RANGE(113, DISPLAY_HEIGHT - 1));
}

static void MainMenu_FormatSavegameText(void)
{
    MainMenu_FormatSavegamePlayer();
    MainMenu_FormatSavegamePokedex();
    MainMenu_FormatSavegameTime();
    MainMenu_FormatSavegameBadges();
}

static void MainMenu_FormatSavegamePlayer(void)
{
    StringExpandPlaceholders(gStringVar4, gText_ContinueMenuPlayer);
    AddTextPrinterParameterized3(2, FONT_NORMAL, 0, 17, sTextColor_MenuInfo, TEXT_SKIP_DRAW, gStringVar4);
    AddTextPrinterParameterized3(2, FONT_NORMAL, GetStringRightAlignXOffset(FONT_NORMAL, gSaveBlock2Ptr->playerName, 100), 17, sTextColor_MenuInfo, TEXT_SKIP_DRAW, gSaveBlock2Ptr->playerName);
}

static void MainMenu_FormatSavegameTime(void)
{
    u8 str[0x20];
    u8 *ptr;

    StringExpandPlaceholders(gStringVar4, gText_ContinueMenuTime);
    AddTextPrinterParameterized3(2, FONT_NORMAL, 0x6C, 17, sTextColor_MenuInfo, TEXT_SKIP_DRAW, gStringVar4);
    ptr = ConvertIntToDecimalStringN(str, gSaveBlock2Ptr->playTimeHours, STR_CONV_MODE_LEFT_ALIGN, 3);
    *ptr = 0xF0;
    ConvertIntToDecimalStringN(ptr + 1, gSaveBlock2Ptr->playTimeMinutes, STR_CONV_MODE_LEADING_ZEROS, 2);
    AddTextPrinterParameterized3(2, FONT_NORMAL, GetStringRightAlignXOffset(FONT_NORMAL, str, 0xD0), 17, sTextColor_MenuInfo, TEXT_SKIP_DRAW, str);
}

static void MainMenu_FormatSavegamePokedex(void)
{
    u8 str[0x20];
    u16 dexCount;

    if (FlagGet(FLAG_SYS_POKEDEX_GET) == TRUE)
    {
        if (IsNationalPokedexEnabled())
            dexCount = GetNationalPokedexCount(FLAG_GET_CAUGHT);
        else
            dexCount = GetHoennPokedexCount(FLAG_GET_CAUGHT);
        StringExpandPlaceholders(gStringVar4, gText_ContinueMenuPokedex);
        AddTextPrinterParameterized3(2, FONT_NORMAL, 0, 33, sTextColor_MenuInfo, TEXT_SKIP_DRAW, gStringVar4);
        ConvertIntToDecimalStringN(str, dexCount, STR_CONV_MODE_LEFT_ALIGN, 3);
        AddTextPrinterParameterized3(2, FONT_NORMAL, GetStringRightAlignXOffset(FONT_NORMAL, str, 100), 33, sTextColor_MenuInfo, TEXT_SKIP_DRAW, str);
    }
}

static void MainMenu_FormatSavegameBadges(void)
{
    u8 str[0x20];
    u8 badgeCount = 0;
    u32 i;

    for (i = FLAG_BADGE01_GET; i < FLAG_BADGE01_GET + NUM_BADGES; i++)
    {
        if (FlagGet(i))
            badgeCount++;
    }
    StringExpandPlaceholders(gStringVar4, gText_ContinueMenuBadges);
    AddTextPrinterParameterized3(2, FONT_NORMAL, 0x6C, 33, sTextColor_MenuInfo, TEXT_SKIP_DRAW, gStringVar4);
    ConvertIntToDecimalStringN(str, badgeCount, STR_CONV_MODE_LEADING_ZEROS, 1);
    AddTextPrinterParameterized3(2, FONT_NORMAL, GetStringRightAlignXOffset(FONT_NORMAL, str, 0xD0), 33, sTextColor_MenuInfo, TEXT_SKIP_DRAW, str);
}

static void LoadMainMenuWindowFrameTiles(u8 bgId, u16 tileOffset)
{
    LoadBgTiles(bgId, GetWindowFrameTilesPal(gSaveBlock2Ptr->optionsWindowFrameType)->tiles, 0x120, tileOffset);
    LoadPalette(GetWindowFrameTilesPal(gSaveBlock2Ptr->optionsWindowFrameType)->pal, 32, 32);
}

static void DrawMainMenuWindowBorder(const struct WindowTemplate *template, u16 baseTileNum)
{
    u16 r9 = 1 + baseTileNum;
    u16 r10 = 2 + baseTileNum;
    u16 sp18 = 3 + baseTileNum;
    u16 spC = 5 + baseTileNum;
    u16 sp10 = 6 + baseTileNum;
    u16 sp14 = 7 + baseTileNum;
    u16 r6 = 8 + baseTileNum;

    FillBgTilemapBufferRect(template->bg, baseTileNum, template->tilemapLeft - 1, template->tilemapTop - 1, 1, 1, 2);
    FillBgTilemapBufferRect(template->bg, r9, template->tilemapLeft, template->tilemapTop - 1, template->width, 1, 2);
    FillBgTilemapBufferRect(template->bg, r10, template->tilemapLeft + template->width, template->tilemapTop - 1, 1, 1, 2);
    FillBgTilemapBufferRect(template->bg, sp18, template->tilemapLeft - 1, template->tilemapTop, 1, template->height, 2);
    FillBgTilemapBufferRect(template->bg, spC, template->tilemapLeft + template->width, template->tilemapTop, 1, template->height, 2);
    FillBgTilemapBufferRect(template->bg, sp10, template->tilemapLeft - 1, template->tilemapTop + template->height, 1, 1, 2);
    FillBgTilemapBufferRect(template->bg, sp14, template->tilemapLeft, template->tilemapTop + template->height, template->width, 1, 2);
    FillBgTilemapBufferRect(template->bg, r6, template->tilemapLeft + template->width, template->tilemapTop + template->height, 1, 1, 2);
    CopyBgTilemapBufferToVram(template->bg);
}

static void ClearMainMenuWindowTilemap(const struct WindowTemplate *template)
{
    FillBgTilemapBufferRect(template->bg, 0, template->tilemapLeft - 1, template->tilemapTop - 1, template->tilemapLeft + template->width + 1, template->tilemapTop + template->height + 1, 2);
    CopyBgTilemapBufferToVram(template->bg);
}

static void NewGameBirchSpeech_ClearGenderWindowTilemap(u8 bg, u8 x, u8 y, u8 width, u8 height, u8 unused)
{
    FillBgTilemapBufferRect(bg, 0, x + 255, y + 255, width + 2, height + 2, 2);
}

static void NewGameBirchSpeech_ClearGenderWindow(u8 windowId, bool8 copyToVram)
{
    CallWindowFunction(windowId, NewGameBirchSpeech_ClearGenderWindowTilemap);
    FillWindowPixelBuffer(windowId, PIXEL_FILL(1));
    ClearWindowTilemap(windowId);
    if (copyToVram == TRUE)
        CopyWindowToVram(windowId, COPYWIN_FULL);
}

static void NewGameBirchSpeech_ClearWindow(u8 windowId)
{
    u8 bgColor = GetFontAttribute(FONT_NORMAL, FONTATTR_COLOR_BACKGROUND);
    u8 maxCharWidth = GetFontAttribute(FONT_NORMAL, FONTATTR_MAX_LETTER_WIDTH);
    u8 maxCharHeight = GetFontAttribute(FONT_NORMAL, FONTATTR_MAX_LETTER_HEIGHT);
    u8 winWidth = GetWindowAttribute(windowId, WINDOW_WIDTH);
    u8 winHeight = GetWindowAttribute(windowId, WINDOW_HEIGHT);

    FillWindowPixelRect(windowId, bgColor, 0, 0, maxCharWidth * winWidth, maxCharHeight * winHeight);
    CopyWindowToVram(windowId, COPYWIN_GFX);
}

static void NewGameBirchSpeech_WaitForThisIsPokemonText(struct TextPrinterTemplate *printer, u16 renderCmd)
{
    // Wait for Birch's "This is a Pokémon" text to reach the pause
    // Then start the PokéBall release (if it hasn't been started already)
    if (*(printer->currentChar - 2) == EXT_CTRL_CODE_PAUSE && !sStartedPokeBallTask)
    {
        sStartedPokeBallTask = TRUE;
        CreateTask(Task_NewGameBirchSpeechSub_InitPokeBall, 0);
    }
}

void CreateYesNoMenuParameterized(u8 x, u8 y, u16 baseTileNum, u16 baseBlock, u8 yesNoPalNum, u8 winPalNum)
{
    struct WindowTemplate template = CreateWindowTemplate(0, x + 1, y + 1, 5, 4, winPalNum, baseBlock);
    CreateYesNoMenu(&template, baseTileNum, yesNoPalNum, 0);
}

static void NewGameBirchSpeech_ShowDialogueWindow(u8 windowId, u8 copyToVram)
{
    CallWindowFunction(windowId, NewGameBirchSpeech_CreateDialogueWindowBorder);
    FillWindowPixelBuffer(windowId, PIXEL_FILL(1));
    PutWindowTilemap(windowId);
    if (copyToVram == TRUE)
        CopyWindowToVram(windowId, COPYWIN_FULL);
}

static void NewGameBirchSpeech_CreateDialogueWindowBorder(u8 bg, u8 x, u8 y, u8 width, u8 height, u8 palNum)
{
    FillBgTilemapBufferRect(bg, 0xFD,  x-2,       y-1, 1,       1, palNum);
    FillBgTilemapBufferRect(bg, 0xFF,  x-1,       y-1, 1,       1, palNum);
    FillBgTilemapBufferRect(bg, 0x100, x,         y-1, width,   1, palNum);
    FillBgTilemapBufferRect(bg, 0x101, x+width-1, y-1, 1,       1, palNum);
    FillBgTilemapBufferRect(bg, 0x102, x+width,   y-1, 1,       1, palNum);
    FillBgTilemapBufferRect(bg, 0x103, x-2,       y,   1,       5, palNum);
    FillBgTilemapBufferRect(bg, 0x105, x-1,       y,   width+1, 5, palNum);
    FillBgTilemapBufferRect(bg, 0x106, x+width,   y,   1,       5, palNum);

    FillBgTilemapBufferRect(bg, BG_TILE_V_FLIP(0xFD),  x-2,       y+height, 1,       1, palNum);
    FillBgTilemapBufferRect(bg, BG_TILE_V_FLIP(0xFF),  x-1,       y+height, 1,       1, palNum);
    FillBgTilemapBufferRect(bg, BG_TILE_V_FLIP(0x100), x,         y+height, width-1, 1, palNum);
    FillBgTilemapBufferRect(bg, BG_TILE_V_FLIP(0x101), x+width-1, y+height, 1,       1, palNum);
    FillBgTilemapBufferRect(bg, BG_TILE_V_FLIP(0x102), x+width,   y+height, 1,       1, palNum);
}

static void Task_NewGameBirchSpeech_ReturnFromNamingScreenShowTextbox(u8 taskId)
{
    if (gTasks[taskId].tTimer-- <= 0)
    {
        NewGameBirchSpeech_ShowDialogueWindow(0, 1);
        gTasks[taskId].func = Task_NewGameBirchSpeech_SoItsPlayerName;
    }
}

#undef tTimer<|MERGE_RESOLUTION|>--- conflicted
+++ resolved
@@ -1371,11 +1371,7 @@
     gSprites[spriteId].invisible = FALSE;
     gSprites[spriteId].data[0] = 0;
 
-<<<<<<< HEAD
-    CreatePokeballSpriteToReleaseMon(spriteId, gSprites[spriteId].oam.paletteNum, 112, 58, 0, 0, 32, PALETTES_BG, SPECIES_LOTAD);
-=======
-    CreatePokeballSpriteToReleaseMon(spriteId, gSprites[spriteId].oam.paletteNum, 112, 58, 0, 0, 32, 0x0000FFFF, SPECIES_SILCOON);
->>>>>>> e1a6dd5c
+    CreatePokeballSpriteToReleaseMon(spriteId, gSprites[spriteId].oam.paletteNum, 112, 58, 0, 0, 32, PALETTES_BG, SPECIES_SILCOON);
     gTasks[taskId].func = Task_NewGameBirchSpeechSub_WaitForLotad;
     gTasks[sBirchSpeechMainTaskId].tTimer = 0;
 }
