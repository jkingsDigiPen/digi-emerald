#include "global.h"
#include "battle.h"
#include "battle_anim.h"
#include "battle_message.h"
#include "main.h"
#include "menu.h"
#include "menu_helpers.h"
#include "scanline_effect.h"
#include "palette.h"
#include "pokemon_icon.h"
#include "sprite.h"
#include "item.h"
#include "task.h"
#include "bg.h"
#include "gpu_regs.h"
#include "window.h"
#include "text.h"
#include "text_window.h"
#include "international_string_util.h"
#include "strings.h"
#include "battle_ai_main.h"
#include "battle_ai_util.h"
#include "list_menu.h"
#include "decompress.h"
#include "trainer_pokemon_sprites.h"
#include "malloc.h"
#include "string_util.h"
#include "util.h"
#include "data.h"
#include "reset_rtc_screen.h"
#include "reshow_battle_screen.h"
#include "constants/abilities.h"
#include "constants/moves.h"
#include "constants/items.h"
#include "constants/rgb.h"
#include "constants/hold_effects.h"

#define MAX_MODIFY_DIGITS 4

struct BattleDebugModifyArrows
{
    u8 arrowSpriteId[2];
    u16 minValue;
    u16 maxValue;
    int currValue;
    u8 currentDigit;
    u8 maxDigits;
    u8 charDigits[MAX_MODIFY_DIGITS];
    void *modifiedValPtr;
    u8 typeOfVal;
};

struct BattleDebugMenu
{
    u8 battlerId;
    u8 battlerWindowId;

    u8 mainListWindowId;
    u8 mainListTaskId;
    u8 currentMainListItemId;

    u8 secondaryListWindowId;
    u8 secondaryListTaskId;
    u8 currentSecondaryListItemId;
    u8 secondaryListItemCount;

    u8 modifyWindowId;

    u8 activeWindow;

    struct BattleDebugModifyArrows modifyArrows;
    const struct BitfieldInfo *bitfield;
    bool8 battlerWasChanged[MAX_BATTLERS_COUNT];

    u8 aiBattlerId;
    u8 aiViewState;
    u8 aiIconSpriteIds[MAX_BATTLERS_COUNT];
    u8 aiMonSpriteId;
    u8 aiMovesWindowId;
};

struct __attribute__((__packed__)) BitfieldInfo
{
    u8 bitsCount;
    u8 currBit;
};

enum
{
    LIST_ITEM_MOVES,
    LIST_ITEM_ABILITY,
    LIST_ITEM_HELD_ITEM,
    LIST_ITEM_PP,
    LIST_ITEM_TYPES,
    LIST_ITEM_STATS,
    LIST_ITEM_STAT_STAGES,
    LIST_ITEM_STATUS1,
    LIST_ITEM_STATUS2,
    LIST_ITEM_STATUS3,
    LIST_ITEM_SIDE_STATUS,
    LIST_ITEM_AI,
    LIST_ITEM_AI_MOVES_PTS,
    LIST_ITEM_AI_INFO,
    LIST_ITEM_VARIOUS,
    LIST_ITEM_COUNT
};

enum
{
    ACTIVE_WIN_MAIN,
    ACTIVE_WIN_SECONDARY,
    ACTIVE_WIN_MODIFY
};

enum
{
    VAL_U8,
    VAL_U16,
    VAL_U32,
    VAL_BITFIELD_8,
    VAL_BITFIELD_16,
    VAL_BITFIELD_32,
    VAR_SIDE_STATUS,
    VAR_SHOW_HP,
    VAR_SUBSTITUTE,
    VAR_IN_LOVE,
    VAR_U16_4_ENTRIES,
    VAL_S8,
    VAL_ITEM,
    VAL_ALL_STAT_STAGES,
};

enum
{
    LIST_SIDE_REFLECT,
    LIST_SIDE_LIGHTSCREEN,
    LIST_SIDE_SPIKES,
    LIST_SIDE_SAFEGUARD,
    LIST_SIDE_MIST,
    LIST_SIDE_AURORA_VEIL,
    LIST_SIDE_LUCKY_CHANT,
    LIST_SIDE_TAILWIND,
    LIST_SIDE_STEALTH_ROCK,
    LIST_SIDE_TOXIC_SPIKES,
    LIST_SIDE_STICKY_WEB,
};

enum
{
    VARIOUS_SHOW_HP,
    VARIOUS_SUBSTITUTE_HP,
    VARIOUS_IN_LOVE,
};

// Static Declarations
static const u8 *GetHoldEffectName(u16 holdEffect);

// const rom data
static const u8 sText_HoldEffect[] = _("Hold Effect");
static const u8 sText_Ability[] = _("Ability");
static const u8 sText_Moves[] = _("Moves");
static const u8 sText_Stats[] = _("Stats");
static const u8 sText_StatStages[] = _("Stat Stages");
static const u8 sText_Status1[] = _("Status1");
static const u8 sText_Status2[] = _("Status2");
static const u8 sText_Status3[] = _("Status3");
static const u8 sText_HeldItem[] = _("Held Item");
static const u8 sText_SideStatus[] = _("Side Status");
static const u8 sText_MaxHp[] = _("HP Max");
static const u8 sText_CurrHp[] = _("HP Current");
static const u8 sText_Freeze[] = _("Freeze");
static const u8 sText_ToxicPoison[] = _("Toxic Poison");
static const u8 sText_ToxicCounter[] = _("Toxic Counter");
static const u8 sText_Flinch[] = _("Flinch");
static const u8 sText_Uproar[] = _("Uproar");
static const u8 sText_Bide[] = _("Bide");
static const u8 sText_LockConfuse[] = _("Lock Confuse");
static const u8 sText_MultipleTurns[] = _("MultipleTurns");
static const u8 sText_FocusEnergy[] = _("Focus Energy");
static const u8 sText_Transformed[] = _("Transformed");
static const u8 sText_Recharge[] = _("Recharge");
static const u8 sText_Rage[] = _("Rage");
static const u8 sText_Substitute[] = _("Substitute");
static const u8 sText_SubstituteHp[] = _("Substitute HP");
static const u8 sText_DestinyBond[] = _("Destiny Bond");
static const u8 sText_CantEscape[] = _("Cant Escape");
static const u8 sText_Nightmare[] = _("Nightmare");
static const u8 sText_Cursed[] = _("Cursed");
static const u8 sText_Foresight[] = _("Foresighted");
static const u8 sText_DefenseCurl[] = _("Def Curled");
static const u8 sText_Tormented[] = _("Tormented");
static const u8 sText_AlwaysHits[] = _("Sure Hit");
static const u8 sText_ChargedUp[] = _("Charged Up");
static const u8 sText_Rooted[] = _("Rooted");
static const u8 sText_Yawned[] = _("Yawned");
static const u8 sText_Minimized[] = _("Minimized");
static const u8 sText_NoCrit[] = _("No Crit");
static const u8 sText_Imprisoned[] = _("Imprison");
static const u8 sText_Reflect[] = _("Reflect");
static const u8 sText_LightScreen[] = _("Light Screen");
static const u8 sText_Spikes[] = _("Spikes");
static const u8 sText_Safeguard[] = _("Safeguard");
static const u8 sText_Mist[] = _("Mist");
static const u8 sText_ShowOpponentHP[] = _("Opponent Hp");
static const u8 sText_Types[] = _("Types");
static const u8 sText_GastroAcid[] = _("Gastro Acid");
static const u8 sText_SmackDown[] = _("Smacked Down");
static const u8 sText_MiracleEye[] = _("Miracle Eye");
static const u8 sText_AquaRing[] = _("Aqua Ring");
static const u8 sText_AuroraVeil[] = _("Aurora Veil");
static const u8 sText_LuckyChant[] = _("Lucky Chant");
static const u8 sText_Tailwind[] = _("Tailwind");
static const u8 sText_PP[] = _("PP");
static const u8 sText_StealthRock[] = _("Stealth Rock");
static const u8 sText_ToxicSpikes[] = _("Toxic Spikes");
static const u8 sText_StickyWeb[] = _("Sticky Web");
static const u8 sText_AI[] = _("AI");
static const u8 sText_NoBadMoves[] = _("No Bad Moves");
static const u8 sText_Viability[] = _("Viability");
static const u8 sText_TryFaint[] = _("Try Faint");
static const u8 sText_SetUpFirstTurn[] = _("Setup 1 turn");
static const u8 sText_Risky[] = _("Risky");
static const u8 sText_StrongestMove[] = _("Most dmg move");
static const u8 sText_Various[] = _("Various");
static const u8 sText_ShowHP[] = _("Show HP");
static const u8 sText_PreferBatonPass[] = _("Baton Pass");
static const u8 sText_InDoubles[] = _("In Doubles");
static const u8 sText_HpAware[] = _("HP aware");
static const u8 sText_Unknown[] = _("Unknown");
static const u8 sText_InLove[] = _("In Love");
static const u8 sText_AIMovePts[] = _("AI Move Pts");
static const u8 sText_AiKnowledge[] = _("AI Info");
static const u8 sText_EffectOverride[] = _("Effect Override");

static const u8 sText_EmptyString[] = _("");

static const struct BitfieldInfo sStatus1Bitfield[] =
{
    {/*Sleep*/ 3, 0},
    {/*Poison*/ 1, 3},
    {/*Burn*/ 1, 4},
    {/*Freeze*/ 1, 5},
    {/*Paralysis*/1, 6},
    {/*Toxic Poison*/ 1, 7},
    {/*Toxic Counter*/ 4, 8},
};

static const struct BitfieldInfo sStatus2Bitfield[] =
{
    {/*Confusion*/ 3, 0},
    {/*Flinch*/ 1, 3},
    {/*Uproar*/ 3, 4},
    // Bit 7 is unused.
    {/*Bide*/ 2, 8},
    {/*Lock Confuse*/ 2, 10},
    {/*Multiple Turns*/ 1, 12},
    // Wrap bits are omitted. Done in various.
    // In Love bits are omitted. Done in various.
    {/*Transformed*/ 1, 21},
    {/*Recharge*/ 1, 22},
    {/*Rage*/ 1, 23},
    {/*Substitute*/ 1, 24},
    {/*Destiny bond*/ 1, 25},
    {/*Can't escape*/ 1, 26},
    {/*Nightmares*/ 1, 27},
    {/*Cursed*/ 1, 28},
    {/*Foresighted*/ 1, 29},
    {/*Defense Curled*/ 1, 30},
    {/*Tormented*/ 1, 31},
};

static const struct BitfieldInfo sStatus3Bitfield[] =
{
    {/*Always hits*/ 2, 4},
    //*Perish Song*/ 1, 5},
    // On Air 1, 6,
    // Underground 1, 7,
    {/*Minimized*/ 1, 8},
    {/*Charged Up*/ 1, 9},
    {/*Rooted*/ 1, 10},
    {/*Yawn*/ 2, 11},
    {/*Imprison*/ 1, 13},
    // Grudge 1, 14,
    {/*No Crit*/ 1, 15},
    {/*Gastro Acid*/ 1, 16},
    // Embargo 1, 17,
    // Underwater 1, 18,
    // Intimidated Mons 1, 19,
    // Traced 1, 20,
    {/*Smacked Down*/ 1, 21},
    // Me First 1, 22,
    // Telekinesis 1, 23,
    // Phantom Force 1, 24},
    {/*Miracle Eyed*/ 1, 25},
    // Magnet Rise 1, 26,
    // Heal Block 1, 27,
    {/*Aqua Ring*/ 1, 28},
};

static const struct BitfieldInfo sAIBitfield[] =
{
    {/*Check bad move*/ 1, 0},
    {/*Try To Faint*/ 1, 1},
    {/*Viability*/ 1, 2},
    {/*Set up first turn*/ 1, 3},
    {/*Risky*/ 1, 4},
    {/*Prefer Strongest Move*/ 1, 5},
    {/*Prefer Baton Pass*/ 1, 6},
    {/*In Doubles*/ 1, 7},
    {/*Hp aware*/ 1, 8},
    {/*Unknown*/ 1, 9},
};


static const struct ListMenuItem sMainListItems[] =
{
    {sText_Moves, LIST_ITEM_MOVES},
    {sText_Ability, LIST_ITEM_ABILITY},
    {sText_HeldItem, LIST_ITEM_HELD_ITEM},
    {sText_PP, LIST_ITEM_PP},
    {sText_Types, LIST_ITEM_TYPES},
    {sText_Stats, LIST_ITEM_STATS},
    {sText_StatStages, LIST_ITEM_STAT_STAGES},
    {sText_Status1, LIST_ITEM_STATUS1},
    {sText_Status2, LIST_ITEM_STATUS2},
    {sText_Status3, LIST_ITEM_STATUS3},
    {sText_SideStatus, LIST_ITEM_SIDE_STATUS},
    {sText_AI, LIST_ITEM_AI},
    {sText_AIMovePts, LIST_ITEM_AI_MOVES_PTS},
    {sText_AiKnowledge, LIST_ITEM_AI_INFO},
    {sText_Various, LIST_ITEM_VARIOUS},
};

static const struct ListMenuItem sVariousListItems[] =
{
    {sText_ShowHP, VARIOUS_SHOW_HP},
    {sText_SubstituteHp, VARIOUS_SUBSTITUTE_HP},
    {sText_InLove, VARIOUS_IN_LOVE},
};

static const struct ListMenuItem sAIListItems[] =
{
    {sText_NoBadMoves, 0},
    {sText_TryFaint, 1},
    {sText_Viability, 2},
    {sText_SetUpFirstTurn, 3},
    {sText_Risky, 4},
    {sText_StrongestMove, 5},
    {sText_PreferBatonPass, 6},
    {sText_InDoubles, 7},
    {sText_HpAware, 8},
    // {sText_Unknown, 9},
};

static const struct ListMenuItem sStatsListItems[] =
{
    {sText_CurrHp, 0},
    {sText_MaxHp, 1},
    {gText_Attack, 2},
    {gText_Defense, 3},
    {gText_Speed, 4},
    {gText_SpAtk, 5},
    {gText_SpDef, 6},
};

static const struct ListMenuItem sStatus1ListItems[] =
{
    {gText_Sleep, 0},
    {gText_Poison, 1},
    {gText_Burn, 2},
    {sText_Freeze, 3},
    {gText_Paralysis, 4},
    {sText_ToxicPoison, 5},
    {sText_ToxicCounter, 6},
};

static const struct ListMenuItem sStatus2ListItems[] =
{
    {gText_Confusion, 0},
    {sText_Flinch, 1},
    {sText_Uproar, 2},
    {sText_Bide, 3},
    {sText_LockConfuse, 4},
    {sText_MultipleTurns, 5},
    {sText_FocusEnergy, 6},
    {sText_Recharge, 7},
    {sText_Rage, 8},
    {sText_Substitute, 9},
    {sText_DestinyBond, 10},
    {sText_CantEscape, 11},
    {sText_Nightmare, 12},
    {sText_Cursed, 13},
    {sText_Foresight, 14},
    {sText_DefenseCurl, 15},
    {sText_Tormented, 16},
};

static const struct ListMenuItem sStatus3ListItems[] =
{
    {sText_AlwaysHits, 0},
    {sText_Minimized, 1},
    {sText_ChargedUp, 2},
    {sText_Rooted, 3},
    {sText_Yawned, 4},
    {sText_Imprisoned, 5},
    {sText_NoCrit, 6},
    {sText_GastroAcid, 7},
    {sText_SmackDown, 8},
    {sText_MiracleEye, 9},
    {sText_AquaRing, 10},
};

static const struct ListMenuItem sSideStatusListItems[] =
{
    {sText_Reflect, LIST_SIDE_REFLECT},
    {sText_LightScreen, LIST_SIDE_LIGHTSCREEN},
    {sText_Spikes, LIST_SIDE_SPIKES},
    {sText_Safeguard, LIST_SIDE_SAFEGUARD},
    {sText_Mist, LIST_SIDE_MIST},
    {sText_AuroraVeil, LIST_SIDE_AURORA_VEIL},
    {sText_LuckyChant, LIST_SIDE_LUCKY_CHANT},
    {sText_Tailwind, LIST_SIDE_TAILWIND},
    {sText_StealthRock, LIST_SIDE_STEALTH_ROCK},
    {sText_ToxicSpikes, LIST_SIDE_TOXIC_SPIKES},
    {sText_StickyWeb, LIST_SIDE_STICKY_WEB},
};

static const struct ListMenuItem sSecondaryListItems[] =
{
    {sText_EmptyString, 0},
    {sText_EmptyString, 1},
    {sText_EmptyString, 2},
    {sText_EmptyString, 3},
    {sText_EmptyString, 4},
    {sText_EmptyString, 5},
    {sText_EmptyString, 6},
    {sText_EmptyString, 7},
    {sText_EmptyString, 8},
};


static const struct ListMenuTemplate sMainListTemplate =
{
    .items = sMainListItems,
    .moveCursorFunc = NULL,
    .itemPrintFunc = NULL,
    .totalItems = ARRAY_COUNT(sMainListItems),
    .maxShowed = 6,
    .windowId = 0,
    .header_X = 0,
    .item_X = 8,
    .cursor_X = 0,
    .upText_Y = 1,
    .cursorPal = 2,
    .fillValue = 1,
    .cursorShadowPal = 3,
    .lettersSpacing = 1,
    .itemVerticalPadding = 0,
    .scrollMultiple = LIST_NO_MULTIPLE_SCROLL,
    .fontId = 1,
    .cursorKind = 0
};

static const struct ListMenuTemplate sSecondaryListTemplate =
{
    .items = sSecondaryListItems,
    .moveCursorFunc = NULL,
    .itemPrintFunc = NULL,
    .totalItems = 0,
    .maxShowed = 0,
    .windowId = 0,
    .header_X = 0,
    .item_X = 8,
    .cursor_X = 0,
    .upText_Y = 1,
    .cursorPal = 2,
    .fillValue = 1,
    .cursorShadowPal = 3,
    .lettersSpacing = 1,
    .itemVerticalPadding = 0,
    .scrollMultiple = LIST_NO_MULTIPLE_SCROLL,
    .fontId = 1,
    .cursorKind = 0
};


static const struct WindowTemplate sMainListWindowTemplate =
{
    .bg = 0,
    .tilemapLeft = 1,
    .tilemapTop = 3,
    .width = 9,
    .height = 12,
    .paletteNum = 0xF,
    .baseBlock = 0x2
};

static const struct WindowTemplate sSecondaryListWindowTemplate =
{
    .bg = 0,
    .tilemapLeft = 12,
    .tilemapTop = 3,
    .width = 10,
    .height = 2,
    .paletteNum = 0xF,
    .baseBlock = 0xA0
};

static const struct WindowTemplate sModifyWindowTemplate =
{
    .bg = 0,
    .tilemapLeft = 25,
    .tilemapTop = 2,
    .width = 4,
    .height = 2,
    .paletteNum = 0xF,
    .baseBlock = 0x200
};

static const struct WindowTemplate sBattlerWindowTemplate =
{
    .bg = 0,
    .tilemapLeft = 10,
    .tilemapTop = 0,
    .width = 14,
    .height = 2,
    .paletteNum = 0xF,
    .baseBlock = 0x300
};

static const struct BgTemplate sBgTemplates[] =
{
   {
       .bg = 0,
       .charBaseIndex = 0,
       .mapBaseIndex = 31,
       .screenSize = 0,
       .paletteMode = 0,
       .priority = 1,
       .baseTile = 0
   },
   {
       .bg = 1,
       .charBaseIndex = 10,
       .mapBaseIndex = 20,
       .screenSize = 0,
       .paletteMode = 0,
       .priority = 0,
       .baseTile = 0
   }
};

static const u8 sBitsToMaxDigit[] =
{
    [0] = 0,
    [1] = 1, // max 1
    [2] = 1, // max 3
    [3] = 1, // max 7
    [4] = 2, // max 15
    [5] = 2, // max 31
    [6] = 2, // max 63
    [7] = 3, // max 127
    [8] = 3, // max 255
};

static const bool8 sHasChangeableEntries[LIST_ITEM_COUNT] =
{
    [LIST_ITEM_MOVES] = TRUE,
    [LIST_ITEM_AI_MOVES_PTS] = TRUE,
    [LIST_ITEM_PP] = TRUE,
    [LIST_ITEM_ABILITY] = TRUE,
    [LIST_ITEM_TYPES] = TRUE,
    [LIST_ITEM_HELD_ITEM] = TRUE,
    [LIST_ITEM_STAT_STAGES] = TRUE,
};

static const u16 sBgColor[] = {RGB_WHITE};

// this file's functions
static void Task_DebugMenuFadeOut(u8 taskId);
static void Task_DebugMenuProcessInput(u8 taskId);
static void Task_DebugMenuFadeIn(u8 taskId);
static void PrintOnBattlerWindow(u8 windowId, u8 battlerId);
static void UpdateWindowsOnChangedBattler(struct BattleDebugMenu *data);
static void CreateSecondaryListMenu(struct BattleDebugMenu *data);
static void PrintSecondaryEntries(struct BattleDebugMenu *data);
static void DestroyModifyArrows(struct BattleDebugMenu *data);
static void PrintDigitChars(struct BattleDebugMenu *data);
static void SetUpModifyArrows(struct BattleDebugMenu *data);
static void UpdateBattlerValue(struct BattleDebugMenu *data);
static void UpdateMonData(struct BattleDebugMenu *data);
static u8 *GetSideStatusValue(struct BattleDebugMenu *data, bool32 changeStatus, bool32 statusTrue);
static bool32 TryMoveDigit(struct BattleDebugModifyArrows *modArrows, bool32 moveUp);
static void SwitchToDebugView(u8 taskId);

// code
static struct BattleDebugMenu *GetStructPtr(u8 taskId)
{
    u8 *taskDataPtr = (u8*)(&gTasks[taskId].data[0]);

    return (struct BattleDebugMenu*)(T1_READ_PTR(taskDataPtr));
}

static void SetStructPtr(u8 taskId, void *ptr)
{
    u32 structPtr = (u32)(ptr);
    u8 *taskDataPtr = (u8*)(&gTasks[taskId].data[0]);

    taskDataPtr[0] = structPtr >> 0;
    taskDataPtr[1] = structPtr >> 8;
    taskDataPtr[2] = structPtr >> 16;
    taskDataPtr[3] = structPtr >> 24;
}

static void MainCB2(void)
{
    RunTasks();
    AnimateSprites();
    BuildOamBuffer();
    UpdatePaletteFade();
}

static void VBlankCB(void)
{
    LoadOam();
    ProcessSpriteCopyRequests();
    TransferPlttBuffer();
}

void CB2_BattleDebugMenu(void)
{
    u8 taskId;
    struct BattleDebugMenu *data;

    switch (gMain.state)
    {
    default:
    case 0:
        SetVBlankCallback(NULL);
        gMain.state++;
        break;
    case 1:
        ResetVramOamAndBgCntRegs();
        SetGpuReg(REG_OFFSET_DISPCNT, 0);
        ResetBgsAndClearDma3BusyFlags(0);
        InitBgsFromTemplates(0, sBgTemplates, ARRAY_COUNT(sBgTemplates));
        ResetAllBgsCoordinates();
        FreeAllWindowBuffers();
        DeactivateAllTextPrinters();
        SetGpuReg(REG_OFFSET_DISPCNT, DISPCNT_OBJ_ON | DISPCNT_OBJ_1D_MAP);
        ShowBg(0);
        ShowBg(1);
        gMain.state++;
        break;
    case 2:
        ResetPaletteFade();
        ScanlineEffect_Stop();
        ResetTasks();
        ResetSpriteData();
        gMain.state++;
        break;
    case 3:
        LoadPalette(sBgColor, 0, 2);
        LoadPalette(GetOverworldTextboxPalettePtr(), 0xf0, 16);
        gMain.state++;
        break;
    case 4:
        taskId = CreateTask(Task_DebugMenuFadeIn, 0);
        data = AllocZeroed(sizeof(struct BattleDebugMenu));
        SetStructPtr(taskId, data);

        data->battlerId = gBattleStruct->debugBattler;
        data->battlerWindowId = AddWindow(&sBattlerWindowTemplate);
        PutWindowTilemap(data->battlerWindowId);
        PrintOnBattlerWindow(data->battlerWindowId, data->battlerId);

        data->mainListWindowId = AddWindow(&sMainListWindowTemplate);

        gMultiuseListMenuTemplate = sMainListTemplate;
        gMultiuseListMenuTemplate.windowId = data->mainListWindowId;
        data->mainListTaskId = ListMenuInit(&gMultiuseListMenuTemplate, 0, 0);

        data->currentMainListItemId = 0;
        data->activeWindow = ACTIVE_WIN_MAIN;
        data->secondaryListTaskId = 0xFF;
        CopyWindowToVram(data->mainListWindowId, 3);
        gMain.state++;
        break;
    case 5:
        BeginNormalPaletteFade(-1, 0, 0x10, 0, 0);
        SetVBlankCallback(VBlankCB);
        SetMainCallback2(MainCB2);
        return;
    }
}

static void PutMovesPointsText(struct BattleDebugMenu *data)
{
    u32 i, j, count;
    u8 *text = malloc(0x50);

    FillWindowPixelBuffer(data->aiMovesWindowId, 0x11);
    for (i = 0; i < MAX_MON_MOVES; i++)
    {
        text[0] = CHAR_SPACE;
        StringCopy(text + 1, gMoveNames[gBattleMons[data->aiBattlerId].moves[i]]);
        AddTextPrinterParameterized(data->aiMovesWindowId, 1, text, 0, i * 15, 0, NULL);
        for (count = 0, j = 0; j < MAX_BATTLERS_COUNT; j++)
        {
            if (data->aiIconSpriteIds[j] == 0xFF)
                continue;
            ConvertIntToDecimalStringN(text,
                                       gBattleStruct->aiFinalScore[data->aiBattlerId][gSprites[data->aiIconSpriteIds[j]].data[0]][i],
                                       STR_CONV_MODE_RIGHT_ALIGN, 3);
            AddTextPrinterParameterized(data->aiMovesWindowId, 1, text, 83 + count * 54, i * 15, 0, NULL);
            count++;
        }
    }

    CopyWindowToVram(data->aiMovesWindowId, 3);
    free(text);
}

static void Task_ShowAiPoints(u8 taskId)
{
    u32 i, count;
    struct WindowTemplate winTemplate;
    struct BattleDebugMenu *data = GetStructPtr(taskId);

    switch (data->aiViewState)
    {
    case 0:
        HideBg(0);
        ShowBg(1);

        // Swap battler if it's player mon
        data->aiBattlerId = data->battlerId;
        while (!IsBattlerAIControlled(data->aiBattlerId))
        {
            if (++data->aiBattlerId >= gBattlersCount)
                data->aiBattlerId = 0;
        }

        LoadMonIconPalettes();
        for (count = 0, i = 0; i < MAX_BATTLERS_COUNT; i++)
        {
            if (i != data->aiBattlerId && IsBattlerAlive(i))
            {
            #ifndef POKEMON_EXPANSION
                data->aiIconSpriteIds[i] = CreateMonIcon(gBattleMons[i].species,
                                                         SpriteCallbackDummy,
<<<<<<< HEAD
                                                         95 + (count * 60), 17, 0, 0);
=======
                                                         95 + (count * 60), 17, 0, 0, FALSE);
            #else
                data->aiIconSpriteIds[i] = CreateMonIcon(gBattleMons[i].species,
                                                         SpriteCallbackDummy,
                                                         95 + (count * 60), 17, 0, 0);
            #endif
>>>>>>> 339f2979
                gSprites[data->aiIconSpriteIds[i]].data[0] = i; // battler id
                count++;
            }
            else
            {
                data->aiIconSpriteIds[i] = 0xFF;
            }
        }
<<<<<<< HEAD
        data->aiMonSpriteId = CreateMonPicSprite(gBattleMons[data->aiBattlerId].species,
=======
        #ifndef POKEMON_EXPANSION
        data->aiMonSpriteId = CreateMonPicSprite_HandleDeoxys(gBattleMons[data->aiBattlerId].species,
>>>>>>> 339f2979
                                                 gBattleMons[data->aiBattlerId].otId,
                                                 gBattleMons[data->aiBattlerId].personality,
                                                 TRUE,
                                                 39, 130, 15, 0xFFFF);
        #else
        data->aiMonSpriteId = CreateMonPicSprite(gBattleMons[data->aiBattlerId].species,
                                                 gBattleMons[data->aiBattlerId].otId,
                                                 gBattleMons[data->aiBattlerId].personality,
                                                 TRUE,
                                                 39, 130, 15, 0xFFFF);
        #endif
        data->aiViewState++;
        break;
    // Put text
    case 1:
        winTemplate = CreateWindowTemplate(1, 0, 4, 27, 14, 15, 0x200);
        data->aiMovesWindowId = AddWindow(&winTemplate);
        PutWindowTilemap(data->aiMovesWindowId);
        PutMovesPointsText(data);

        data->aiViewState++;
        break;
    // Input
    case 2:
        if (gMain.newKeys & (SELECT_BUTTON | B_BUTTON))
        {
            SwitchToDebugView(taskId);
            HideBg(1);
            ShowBg(0);
            return;
        }
        break;
    }
}

static void SwitchToAiPointsView(u8 taskId)
{
    gTasks[taskId].func = Task_ShowAiPoints;
    GetStructPtr(taskId)->aiViewState = 0;
}

static const u8 *const sAiInfoItemNames[] = 
{
    sText_Ability,
    sText_HeldItem,
    sText_HoldEffect,
};
static void PutAiInfoText(struct BattleDebugMenu *data)
{
    u32 i, j, count;
    u8 *text = malloc(0x50);

    FillWindowPixelBuffer(data->aiMovesWindowId, 0x11);
    
    // item names
    for (i = 0; i < ARRAY_COUNT(sAiInfoItemNames); i++)
    {
        AddTextPrinterParameterized(data->aiMovesWindowId, 1, sAiInfoItemNames[i], 3, i * 15, 0, NULL);
    }
    
    // items info
    for (i = 0; i < gBattlersCount; i++)
    {
        if (GET_BATTLER_SIDE(i) == B_SIDE_PLAYER && IsBattlerAlive(i))
        {
            u16 ability = AI_GetAbility(i);
            u16 holdEffect = AI_GetHoldEffect(i);
            u16 item = gBattleMons[i].item;
            u8 x = (i == B_POSITION_PLAYER_LEFT) ? 83 + (i) * 75 : 83 + (i-1) * 75;
            AddTextPrinterParameterized(data->aiMovesWindowId, 0, gAbilityNames[ability], x, 0, 0, NULL);
            AddTextPrinterParameterized(data->aiMovesWindowId, 0, ItemId_GetName(item), x, 15, 0, NULL);
            AddTextPrinterParameterized(data->aiMovesWindowId, 0, GetHoldEffectName(holdEffect), x, 30, 0, NULL);
        }
    }

    CopyWindowToVram(data->aiMovesWindowId, 3);
    free(text);
}

static void Task_ShowAiKnowledge(u8 taskId)
{
    u32 i, count;
    struct WindowTemplate winTemplate;
    struct BattleDebugMenu *data = GetStructPtr(taskId);

    switch (data->aiViewState)
    {
    case 0:
        HideBg(0);
        ShowBg(1);

        // Swap battler if it's player mon
        data->aiBattlerId = data->battlerId;
        while (!IsBattlerAIControlled(data->aiBattlerId))
        {
            if (++data->aiBattlerId >= gBattlersCount)
                data->aiBattlerId = 0;
        }

        LoadMonIconPalettes();
        for (count = 0, i = 0; i < MAX_BATTLERS_COUNT; i++)
        {
            if (GET_BATTLER_SIDE(i) == B_SIDE_PLAYER && IsBattlerAlive(i))
            {
            #ifndef POKEMON_EXPANSION
                data->aiIconSpriteIds[i] = CreateMonIcon(gBattleMons[i].species,
                                                         SpriteCallbackDummy,
                                                         95 + (count * 80), 17, 0, 0, FALSE);
            #else
                data->aiIconSpriteIds[i] = CreateMonIcon(gBattleMons[i].species,
                                                         SpriteCallbackDummy,
                                                         95 + (count * 80), 17, 0, 0);
            #endif
                gSprites[data->aiIconSpriteIds[i]].data[0] = i; // battler id
                count++;
            }
            else
            {
                data->aiIconSpriteIds[i] = 0xFF;
            }
        }
        #ifndef POKEMON_EXPANSION
        data->aiMonSpriteId = CreateMonPicSprite_HandleDeoxys(gBattleMons[data->aiBattlerId].species,
                                                 gBattleMons[data->aiBattlerId].otId,
                                                 gBattleMons[data->aiBattlerId].personality,
                                                 TRUE,
                                                 39, 130, 15, 0xFFFF);
        #else
        data->aiMonSpriteId = CreateMonPicSprite(gBattleMons[data->aiBattlerId].species,
                                                 gBattleMons[data->aiBattlerId].otId,
                                                 gBattleMons[data->aiBattlerId].personality,
                                                 TRUE,
                                                 39, 130, 15, 0xFFFF);
        #endif
        data->aiViewState++;
        break;
    // Put text
    case 1:
        winTemplate = CreateWindowTemplate(1, 0, 4, 27, 14, 15, 0x200);
        data->aiMovesWindowId = AddWindow(&winTemplate);
        PutWindowTilemap(data->aiMovesWindowId);
        PutAiInfoText(data);
        data->aiViewState++;
        break;
    // Input
    case 2:
        if (gMain.newKeys & (SELECT_BUTTON | B_BUTTON))
        {
            SwitchToDebugView(taskId);
            HideBg(1);
            ShowBg(0);
            return;
        }
        break;
    }
}

static void SwitchToAiInfoView(u8 taskId)
{
    gTasks[taskId].func = Task_ShowAiKnowledge;
    GetStructPtr(taskId)->aiViewState = 0;
}

static void SwitchToDebugView(u8 taskId)
{
    u32 i;
    struct BattleDebugMenu *data = GetStructPtr(taskId);

    FreeMonIconPalettes();
    for (i = 0; i < MAX_BATTLERS_COUNT; i++)
    {
        if (data->aiIconSpriteIds[i] != 0xFF)
            FreeAndDestroyMonIconSprite(&gSprites[data->aiIconSpriteIds[i]]);
    }
    FreeAndDestroyMonPicSprite(data->aiMonSpriteId);
    RemoveWindow(data->aiMovesWindowId);

    gTasks[taskId].func = Task_DebugMenuProcessInput;
}

static void Task_DebugMenuFadeIn(u8 taskId)
{
    if (!gPaletteFade.active)
        gTasks[taskId].func = Task_DebugMenuProcessInput;
}

static void Task_DebugMenuProcessInput(u8 taskId)
{
    s32 listItemId = 0;
    struct BattleDebugMenu *data = GetStructPtr(taskId);

    // Exit the menu.
    if (gMain.newKeys & SELECT_BUTTON)
    {
        BeginNormalPaletteFade(-1, 0, 0, 0x10, 0);
        gTasks[taskId].func = Task_DebugMenuFadeOut;
        return;
    }

    // Try changing active battler.
    if (gMain.newKeys & R_BUTTON)
    {
        if (data->battlerId++ == gBattlersCount - 1)
            data->battlerId = 0;
        UpdateWindowsOnChangedBattler(data);
    }
    else if (gMain.newKeys & L_BUTTON)
    {
        if (data->battlerId-- == 0)
            data->battlerId = gBattlersCount - 1;
        UpdateWindowsOnChangedBattler(data);
    }

    // A main list item is active, handle input.
    if (data->activeWindow == ACTIVE_WIN_MAIN)
    {
        listItemId = ListMenu_ProcessInput(data->mainListTaskId);
        if (listItemId != LIST_CANCEL && listItemId != LIST_NOTHING_CHOSEN && listItemId < LIST_ITEM_COUNT)
        {
            if (listItemId == LIST_ITEM_AI_MOVES_PTS && gMain.newKeys & A_BUTTON)
            {
                SwitchToAiPointsView(taskId);
                return;
            }
            else if (listItemId == LIST_ITEM_AI_INFO && gMain.newKeys & A_BUTTON)
            {
                SwitchToAiInfoView(taskId);
                return;
            }
            data->currentMainListItemId = listItemId;

            // Create the secondary menu list.
            CreateSecondaryListMenu(data);
            PrintSecondaryEntries(data);
            data->activeWindow = ACTIVE_WIN_SECONDARY;
        }
    }
    // Secondary list is active, handle input.
    else if (data->activeWindow == ACTIVE_WIN_SECONDARY)
    {
        listItemId = ListMenu_ProcessInput(data->secondaryListTaskId);
        if (listItemId == LIST_CANCEL)
        {
            DestroyListMenuTask(data->secondaryListTaskId, NULL, NULL);
            ClearStdWindowAndFrameToTransparent(data->secondaryListWindowId, TRUE);
            RemoveWindow(data->secondaryListWindowId);
            data->activeWindow = ACTIVE_WIN_MAIN;
            data->secondaryListTaskId = 0xFF;
        }
        else if (listItemId != LIST_NOTHING_CHOSEN)
        {
            data->currentSecondaryListItemId = listItemId;
            data->modifyWindowId = AddWindow(&sModifyWindowTemplate);
            PutWindowTilemap(data->modifyWindowId);
            CopyWindowToVram(data->modifyWindowId, 3);
            SetUpModifyArrows(data);
            PrintDigitChars(data);
            data->activeWindow = ACTIVE_WIN_MODIFY;
        }
    }
    // Handle value modifying.
    else if (data->activeWindow == ACTIVE_WIN_MODIFY)
    {
        if (gMain.newKeys & (B_BUTTON | A_BUTTON))
        {
            ClearStdWindowAndFrameToTransparent(data->modifyWindowId, TRUE);
            RemoveWindow(data->modifyWindowId);
            DestroyModifyArrows(data);
            data->activeWindow = ACTIVE_WIN_SECONDARY;
        }
        else if (gMain.newKeys & DPAD_RIGHT)
        {
            if (data->modifyArrows.currentDigit != (data->modifyArrows.maxDigits - 1))
            {
                data->modifyArrows.currentDigit++;
                gSprites[data->modifyArrows.arrowSpriteId[0]].pos2.x += 6;
                gSprites[data->modifyArrows.arrowSpriteId[1]].pos2.x += 6;
            }
        }
        else if (gMain.newKeys & DPAD_LEFT)
        {
            if (data->modifyArrows.currentDigit != 0)
            {
                data->modifyArrows.currentDigit--;
                gSprites[data->modifyArrows.arrowSpriteId[0]].pos2.x -= 6;
                gSprites[data->modifyArrows.arrowSpriteId[1]].pos2.x -= 6;
            }
        }
        else if (gMain.newKeys & DPAD_UP)
        {
            if (TryMoveDigit(&data->modifyArrows, TRUE))
            {
                PrintDigitChars(data);
                UpdateBattlerValue(data);
                PrintSecondaryEntries(data);
            }
        }
        else if (gMain.newKeys & DPAD_DOWN)
        {
            if (TryMoveDigit(&data->modifyArrows, FALSE))
            {
                PrintDigitChars(data);
                UpdateBattlerValue(data);
                PrintSecondaryEntries(data);
            }
        }
    }
}

static void Task_DebugMenuFadeOut(u8 taskId)
{
    if (!gPaletteFade.active)
    {
        struct BattleDebugMenu *data = GetStructPtr(taskId);
        DestroyListMenuTask(data->mainListTaskId, 0, 0);
        if (data->secondaryListTaskId != 0xFF)
            DestroyListMenuTask(data->secondaryListTaskId, 0, 0);

        FreeAllWindowBuffers();
        UpdateMonData(data);
        gBattleStruct->debugBattler = data->battlerId;
        Free(data);
        DestroyTask(taskId);
        SetMainCallback2(ReshowBattleScreenAfterMenu);
    }
}

static void PrintOnBattlerWindow(u8 windowId, u8 battlerId)
{
    u8 text[POKEMON_NAME_LENGTH + 10];

    text[0] = CHAR_0 + battlerId;
    text[1] = CHAR_SPACE;
    text[2] = CHAR_HYPHEN;
    text[3] = CHAR_SPACE;
    StringCopy(&text[4], gBattleMons[battlerId].nickname);

    FillWindowPixelBuffer(windowId, 0x11);
    AddTextPrinterParameterized(windowId, 1, text, 0, 0, 0, NULL);
    CopyWindowToVram(windowId, 3);
}

static void UpdateWindowsOnChangedBattler(struct BattleDebugMenu *data)
{
    PrintOnBattlerWindow(data->battlerWindowId, data->battlerId);
    if (data->secondaryListTaskId != 0xFF)
    {
        DestroyListMenuTask(data->secondaryListTaskId, 0, 0);
        RemoveWindow(data->secondaryListWindowId);
        CreateSecondaryListMenu(data);
        data->currentSecondaryListItemId = 0;
        PrintSecondaryEntries(data);
    }
    if (data->activeWindow == ACTIVE_WIN_MODIFY)
    {
        DestroyModifyArrows(data);
        SetUpModifyArrows(data);
        PrintDigitChars(data);
    }
}


static void CreateSecondaryListMenu(struct BattleDebugMenu *data)
{
    struct WindowTemplate winTemplate;
    struct ListMenuTemplate listTemplate;
    u8 itemsCount = 1;

    winTemplate = sSecondaryListWindowTemplate;
    listTemplate = sSecondaryListTemplate;

    switch (data->currentMainListItemId)
    {
    case LIST_ITEM_ABILITY:
        itemsCount = 1;
        break;
    case LIST_ITEM_HELD_ITEM:
        itemsCount = 2;
        break;
    case LIST_ITEM_TYPES:
        itemsCount = 3;
        break;
    case LIST_ITEM_MOVES:
        itemsCount = 5;
        break;
    case LIST_ITEM_PP:
        itemsCount = 4;
        break;
    case LIST_ITEM_STATS:
        listTemplate.items = sStatsListItems;
        itemsCount = ARRAY_COUNT(sStatsListItems);
        break;
    case LIST_ITEM_STAT_STAGES:
        itemsCount = 8;
        break;
    case LIST_ITEM_STATUS1:
        listTemplate.items = sStatus1ListItems;
        itemsCount = ARRAY_COUNT(sStatus1ListItems);
        data->bitfield = sStatus1Bitfield;
        break;
    case LIST_ITEM_STATUS2:
        listTemplate.items = sStatus2ListItems;
        itemsCount = ARRAY_COUNT(sStatus2ListItems);
        data->bitfield = sStatus2Bitfield;
        winTemplate.height = 1;
        break;
    case LIST_ITEM_STATUS3:
        listTemplate.items = sStatus3ListItems;
        itemsCount = ARRAY_COUNT(sStatus3ListItems);
        data->bitfield = sStatus3Bitfield;
        break;
    case LIST_ITEM_AI:
        listTemplate.items = sAIListItems;
        itemsCount = ARRAY_COUNT(sAIListItems);
        data->bitfield = sAIBitfield;
        break;
    case LIST_ITEM_VARIOUS:
        listTemplate.items = sVariousListItems;
        itemsCount = ARRAY_COUNT(sVariousListItems);
        break;
    case LIST_ITEM_SIDE_STATUS:
        listTemplate.items = sSideStatusListItems;
        itemsCount = ARRAY_COUNT(sSideStatusListItems);
        break;
    case LIST_ITEM_AI_MOVES_PTS:
    case LIST_ITEM_AI_INFO:
        return;
    }

    data->secondaryListItemCount = itemsCount;
    winTemplate.height *= itemsCount;
    data->secondaryListWindowId = AddWindow(&winTemplate);

    listTemplate.totalItems = itemsCount;
    listTemplate.maxShowed = itemsCount;
    if (listTemplate.maxShowed > 7 && !sHasChangeableEntries[data->currentMainListItemId])
        listTemplate.maxShowed = 7;
    listTemplate.windowId = data->secondaryListWindowId;

    data->secondaryListTaskId = ListMenuInit(&listTemplate, 0, 0);
    CopyWindowToVram(data->secondaryListWindowId, 3);
}

static void PadString(const u8 *src, u8 *dst)
{
    u32 i;

    for (i = 0; i < 17 && src[i] != EOS; i++)
        dst[i] = src[i];

    for (; i < 17; i++)
        dst[i] = CHAR_SPACE;

    dst[i] = EOS;
}

static const u8 sTextAll[] = _("All");

static void PrintSecondaryEntries(struct BattleDebugMenu *data)
{
    u8 text[20];
    s32 i;
    struct TextPrinterTemplate printer;
    u8 yMultiplier;

    // Do not print entries if they are not changing.
    if (!sHasChangeableEntries[data->currentMainListItemId])
        return;

    yMultiplier = (GetFontAttribute(sSecondaryListTemplate.fontId, 1) + sSecondaryListTemplate.itemVerticalPadding);

    printer.windowId = data->secondaryListWindowId;
    printer.fontId = 1;
    printer.unk = 0;
    printer.letterSpacing = 0;
    printer.lineSpacing = 1;
    printer.fgColor = 2;
    printer.bgColor = 1;
    printer.shadowColor = 3;
    printer.x = sSecondaryListTemplate.item_X;
    printer.currentX = sSecondaryListTemplate.item_X;
    printer.currentChar = text;

    switch (data->currentMainListItemId)
    {
    case LIST_ITEM_MOVES:
    case LIST_ITEM_PP:
        for (i = 0; i < 4; i++)
        {
            PadString(gMoveNames[gBattleMons[data->battlerId].moves[i]], text);
            printer.currentY = printer.y = (i * yMultiplier) + sSecondaryListTemplate.upText_Y;
            AddTextPrinter(&printer, 0, NULL);
        }
        // Allow changing all moves at once. Useful for testing in wild doubles.
        if (data->currentMainListItemId == LIST_ITEM_MOVES)
        {
            PadString(sTextAll, text);
            printer.currentY = printer.y = (i * yMultiplier) + sSecondaryListTemplate.upText_Y;
            AddTextPrinter(&printer, 0, NULL);
        }
        break;
    case LIST_ITEM_ABILITY:
        PadString(gAbilityNames[gBattleMons[data->battlerId].ability], text);
        printer.currentY = printer.y = sSecondaryListTemplate.upText_Y;
        AddTextPrinter(&printer, 0, NULL);
        break;
    case LIST_ITEM_HELD_ITEM:
        PadString(ItemId_GetName(gBattleMons[data->battlerId].item), text);
        printer.currentY = printer.y = sSecondaryListTemplate.upText_Y;
        AddTextPrinter(&printer, 0, NULL);

        PadString(sText_EffectOverride, text);
        printer.fontId = 0;
        printer.currentY = printer.y = sSecondaryListTemplate.upText_Y + yMultiplier;
        AddTextPrinter(&printer, 0, NULL);
        break;
    case LIST_ITEM_TYPES:
        for (i = 0; i < 3; i++)
        {
            u8 *types = &gBattleMons[data->battlerId].type1;

            PadString(gTypeNames[types[i]], text);
            printer.currentY = printer.y = (i * yMultiplier) + sSecondaryListTemplate.upText_Y;
            AddTextPrinter(&printer, 0, NULL);
        }
        break;
    case LIST_ITEM_STAT_STAGES:
        for (i = 0; i < NUM_BATTLE_STATS - 1; i++)
        {
            u8 *txtPtr = StringCopy(text, gStatNamesTable[STAT_ATK + i]);
            txtPtr[0] = CHAR_SPACE;
            if (gBattleMons[data->battlerId].statStages[STAT_ATK + i] >= 6)
            {
                txtPtr[1] = CHAR_PLUS;
                txtPtr[2] = CHAR_0 + (gBattleMons[data->battlerId].statStages[STAT_ATK + i] - 6);
            }
            else
            {
                txtPtr[1] = CHAR_HYPHEN;
                txtPtr[2] = CHAR_6 - (gBattleMons[data->battlerId].statStages[STAT_ATK + i]);
            }
            txtPtr[3] = EOS;

            PadString(text, text);
            printer.currentY = printer.y = (i * yMultiplier) + sSecondaryListTemplate.upText_Y;
            AddTextPrinter(&printer, 0, NULL);
        }
        // Allow changing all stat stages at once.
        PadString(sTextAll, text);
        printer.currentY = printer.y = (i * yMultiplier) + sSecondaryListTemplate.upText_Y;
        AddTextPrinter(&printer, 0, NULL);
        break;
    }
}

static void DestroyModifyArrows(struct BattleDebugMenu *data)
{
    FreeSpritePaletteByTag(gSpritePalette_Arrow.tag);
    if (data->modifyArrows.arrowSpriteId[0] != 0xFF)
        DestroySprite(&gSprites[data->modifyArrows.arrowSpriteId[0]]);
    if (data->modifyArrows.arrowSpriteId[1] != 0xFF)
        DestroySprite(&gSprites[data->modifyArrows.arrowSpriteId[1]]);
}

static void PrintDigitChars(struct BattleDebugMenu *data)
{
    s32 i;
    u8 text[MAX_MODIFY_DIGITS + 1];

    for (i = 0; i < data->modifyArrows.maxDigits; i++)
        text[i] = data->modifyArrows.charDigits[i];

    text[i] = EOS;

    AddTextPrinterParameterized(data->modifyWindowId, 1, text, 3, 0, 0, NULL);
}

static const u32 GetBitfieldToAndValue(u32 currBit, u32 bitsCount)
{
    u32 i;
    u32 toAnd = 0;

    for (i = 0; i < bitsCount; i++)
        toAnd |= (1 << (currBit + i));

    return toAnd;
}

static const u32 GetBitfieldValue(u32 value, u32 currBit, u32 bitsCount)
{
    return (value & (GetBitfieldToAndValue(currBit, bitsCount))) >> currBit;
}

static void UpdateBattlerValue(struct BattleDebugMenu *data)
{
    u32 i;
    switch (data->modifyArrows.typeOfVal)
    {
    case VAL_U8:
        *(u8*)(data->modifyArrows.modifiedValPtr) = data->modifyArrows.currValue;
        break;
    case VAL_S8:
        *(s8*)(data->modifyArrows.modifiedValPtr) = data->modifyArrows.currValue;
        break;
    case VAL_U16:
        *(u16*)(data->modifyArrows.modifiedValPtr) = data->modifyArrows.currValue;
        break;
    case VAR_U16_4_ENTRIES:
        ((u16*)(data->modifyArrows.modifiedValPtr))[0] = data->modifyArrows.currValue;
        ((u16*)(data->modifyArrows.modifiedValPtr))[1] = data->modifyArrows.currValue;
        ((u16*)(data->modifyArrows.modifiedValPtr))[2] = data->modifyArrows.currValue;
        ((u16*)(data->modifyArrows.modifiedValPtr))[3] = data->modifyArrows.currValue;
        break;
    case VAL_ALL_STAT_STAGES:
        for (i = 0; i < NUM_BATTLE_STATS; i++)
            gBattleMons[data->battlerId].statStages[i] = data->modifyArrows.currValue;
        break;
    case VAL_U32:
        *(u32*)(data->modifyArrows.modifiedValPtr) = data->modifyArrows.currValue;
        break;
    case VAL_BITFIELD_32:
        *(u32*)(data->modifyArrows.modifiedValPtr) &= ~(GetBitfieldToAndValue(data->bitfield[data->currentSecondaryListItemId].currBit, data->bitfield[data->currentSecondaryListItemId].bitsCount));
        *(u32*)(data->modifyArrows.modifiedValPtr) |= (data->modifyArrows.currValue << data->bitfield[data->currentSecondaryListItemId].currBit);
        break;
    case VAR_SIDE_STATUS:
        *GetSideStatusValue(data, TRUE, data->modifyArrows.currValue != 0) = data->modifyArrows.currValue;
        break;
    case VAR_SHOW_HP:
        (*(struct BattleSpriteInfo*)(data->modifyArrows.modifiedValPtr)).hpNumbersNoBars = data->modifyArrows.currValue;
        break;
    case VAR_SUBSTITUTE:
        *(u8*)(data->modifyArrows.modifiedValPtr) = data->modifyArrows.currValue;
        if (*(u8*)(data->modifyArrows.modifiedValPtr) == 0)
        {
            gBattleMons[data->battlerId].status2 &= ~(STATUS2_SUBSTITUTE);
            gBattleSpritesDataPtr->battlerData[data->battlerId].behindSubstitute = 0;
        }
        else
        {
            gBattleMons[data->battlerId].status2 |= STATUS2_SUBSTITUTE;
            gBattleSpritesDataPtr->battlerData[data->battlerId].behindSubstitute = 1;
        }
        break;
    case VAR_IN_LOVE:
        if (data->modifyArrows.currValue)
        {
            if (IsBattlerAlive(BATTLE_OPPOSITE(data->battlerId)))
                gBattleMons[data->battlerId].status2 |= STATUS2_INFATUATED_WITH(BATTLE_OPPOSITE(data->battlerId));
            else
                gBattleMons[data->battlerId].status2 |= STATUS2_INFATUATED_WITH(BATTLE_PARTNER(BATTLE_OPPOSITE(data->battlerId)));
        }
        else
        {
            gBattleMons[data->battlerId].status2 &= ~(STATUS2_INFATUATION);
        }
        break;
    case VAL_ITEM:
        if (data->currentSecondaryListItemId == 0)
            *(u16*)(data->modifyArrows.modifiedValPtr) = data->modifyArrows.currValue;
        else if (data->currentSecondaryListItemId == 1)
            gBattleStruct->debugHoldEffects[data->battlerId] = data->modifyArrows.currValue;
        break;
    }
    data->battlerWasChanged[data->battlerId] = TRUE;
}

static u32 CharDigitsToValue(u8 *charDigits, u8 maxDigits)
{
    s32 i;
    u8 id = 0;
    u32 newValue = 0;
    u8 valueDigits[MAX_MODIFY_DIGITS];

    for (i = 0; i < MAX_MODIFY_DIGITS; i++)
        valueDigits[i] = charDigits[i] - CHAR_0;

    if (maxDigits >= MAX_MODIFY_DIGITS)
        newValue += valueDigits[id++] * 1000;
    if (maxDigits >= MAX_MODIFY_DIGITS - 1)
        newValue += valueDigits[id++] * 100;
    if (maxDigits >= MAX_MODIFY_DIGITS - 2)
        newValue += valueDigits[id++] * 10;
    if (maxDigits >= MAX_MODIFY_DIGITS - 3)
        newValue += valueDigits[id++];

    return newValue;
}

static void ValueToCharDigits(u8 *charDigits, u32 newValue, u8 maxDigits)
{
    s32 i;
    u8 valueDigits[MAX_MODIFY_DIGITS];
    u8 id = 0;

    if (maxDigits >= MAX_MODIFY_DIGITS)
        valueDigits[id++] = newValue / 1000;
    if (maxDigits >= MAX_MODIFY_DIGITS - 1)
        valueDigits[id++] = (newValue % 1000) / 100;
    if (maxDigits >= MAX_MODIFY_DIGITS - 2)
        valueDigits[id++] = (newValue % 100) / 10;
    if (maxDigits >= MAX_MODIFY_DIGITS - 3)
        valueDigits[id++] = newValue % 10;

    for (i = 0; i < MAX_MODIFY_DIGITS; i++)
        charDigits[i] = valueDigits[i] + CHAR_0;
}

static u8 *GetSideStatusValue(struct BattleDebugMenu *data, bool32 changeStatus, bool32 statusTrue)
{
    struct SideTimer *sideTimer = &gSideTimers[GET_BATTLER_SIDE(data->battlerId)];

    switch (data->currentSecondaryListItemId)
    {
    case LIST_SIDE_REFLECT:
        if (changeStatus)
        {
            if (statusTrue)
                *(u32*)(data->modifyArrows.modifiedValPtr) |= SIDE_STATUS_REFLECT;
            else
                *(u32*)(data->modifyArrows.modifiedValPtr) &= ~(SIDE_STATUS_REFLECT);
            sideTimer->reflectBattlerId = data->battlerId;
        }
        return &sideTimer->reflectTimer;
    case LIST_SIDE_LIGHTSCREEN:
        if (changeStatus)
        {
            if (statusTrue)
                *(u32*)(data->modifyArrows.modifiedValPtr) |= SIDE_STATUS_LIGHTSCREEN;
            else
                *(u32*)(data->modifyArrows.modifiedValPtr) &= ~(SIDE_STATUS_LIGHTSCREEN);
            sideTimer->lightscreenBattlerId = data->battlerId;
        }
        return &sideTimer->lightscreenTimer;
    case LIST_SIDE_SPIKES:
        if (changeStatus)
        {
            if (statusTrue)
                *(u32*)(data->modifyArrows.modifiedValPtr) |= SIDE_STATUS_SPIKES;
            else
                *(u32*)(data->modifyArrows.modifiedValPtr) &= ~(SIDE_STATUS_SPIKES);
        }
        return &sideTimer->spikesAmount;
    case LIST_SIDE_SAFEGUARD:
        if (changeStatus)
        {
            if (statusTrue)
                *(u32*)(data->modifyArrows.modifiedValPtr) |= SIDE_STATUS_SAFEGUARD;
            else
                *(u32*)(data->modifyArrows.modifiedValPtr) &= ~(SIDE_STATUS_SAFEGUARD);
            sideTimer->safeguardBattlerId = data->battlerId;
        }
        return &sideTimer->safeguardTimer;
    case LIST_SIDE_MIST:
        if (changeStatus)
        {
            if (statusTrue)
                *(u32*)(data->modifyArrows.modifiedValPtr) |= SIDE_STATUS_MIST;
            else
                *(u32*)(data->modifyArrows.modifiedValPtr) &= ~(SIDE_STATUS_MIST);
            sideTimer->mistBattlerId = data->battlerId;
        }
        return &sideTimer->mistTimer;
    case LIST_SIDE_AURORA_VEIL:
        if (changeStatus)
        {
            if (statusTrue)
                *(u32*)(data->modifyArrows.modifiedValPtr) |= SIDE_STATUS_AURORA_VEIL;
            else
                *(u32*)(data->modifyArrows.modifiedValPtr) &= ~(SIDE_STATUS_AURORA_VEIL);
            sideTimer->auroraVeilBattlerId = data->battlerId;
        }
        return &sideTimer->auroraVeilTimer;
    case LIST_SIDE_LUCKY_CHANT:
        if (changeStatus)
        {
            if (statusTrue)
                *(u32*)(data->modifyArrows.modifiedValPtr) |= SIDE_STATUS_LUCKY_CHANT;
            else
                *(u32*)(data->modifyArrows.modifiedValPtr) &= ~(SIDE_STATUS_LUCKY_CHANT);
            sideTimer->luckyChantBattlerId = data->battlerId;
        }
        return &sideTimer->luckyChantTimer;
    case LIST_SIDE_TAILWIND:
        if (changeStatus)
        {
            if (statusTrue)
                *(u32*)(data->modifyArrows.modifiedValPtr) |= SIDE_STATUS_TAILWIND;
            else
                *(u32*)(data->modifyArrows.modifiedValPtr) &= ~(SIDE_STATUS_TAILWIND);
            sideTimer->tailwindBattlerId = data->battlerId;
        }
        return &sideTimer->tailwindTimer;
    case LIST_SIDE_STEALTH_ROCK:
        if (changeStatus)
        {
            if (statusTrue)
                *(u32*)(data->modifyArrows.modifiedValPtr) |= SIDE_STATUS_STEALTH_ROCK;
            else
                *(u32*)(data->modifyArrows.modifiedValPtr) &= ~(SIDE_STATUS_STEALTH_ROCK);
        }
        return &sideTimer->stealthRockAmount;
    case LIST_SIDE_TOXIC_SPIKES:
        if (changeStatus)
        {
            if (statusTrue)
                *(u32*)(data->modifyArrows.modifiedValPtr) |= SIDE_STATUS_TOXIC_SPIKES;
            else
                *(u32*)(data->modifyArrows.modifiedValPtr) &= ~(SIDE_STATUS_TOXIC_SPIKES);
        }
        return &sideTimer->toxicSpikesAmount;
    case LIST_SIDE_STICKY_WEB:
        if (changeStatus)
        {
            if (statusTrue)
                *(u32*)(data->modifyArrows.modifiedValPtr) |= SIDE_STATUS_STICKY_WEB;
            else
                *(u32*)(data->modifyArrows.modifiedValPtr) &= ~(SIDE_STATUS_STICKY_WEB);
        }
        return &sideTimer->stickyWebAmount;
    default:
        return NULL;
    }
}

static void SetUpModifyArrows(struct BattleDebugMenu *data)
{
    LoadSpritePalette(&gSpritePalette_Arrow);
    data->modifyArrows.arrowSpriteId[0] = CreateSprite(&gSpriteTemplate_Arrow, 207, 12, 0);
    data->modifyArrows.arrowSpriteId[1] = CreateSprite(&gSpriteTemplate_Arrow, 207, 36, 0);
    gSprites[data->modifyArrows.arrowSpriteId[1]].animNum = 1;
    switch (data->currentMainListItemId)
    {
    case LIST_ITEM_ABILITY:
        data->modifyArrows.minValue = 0;
        data->modifyArrows.maxValue = ABILITIES_COUNT_GEN8 - 1;
        data->modifyArrows.maxDigits = 3;
        data->modifyArrows.modifiedValPtr = &gBattleMons[data->battlerId].ability;
        data->modifyArrows.typeOfVal = VAL_U16;
        data->modifyArrows.currValue = gBattleMons[data->battlerId].ability;
        break;
    case LIST_ITEM_MOVES:
        data->modifyArrows.minValue = 0;
        data->modifyArrows.maxValue = MOVES_COUNT_GEN8 - 1;
        data->modifyArrows.maxDigits = 3;
        if (data->currentSecondaryListItemId == 4)
        {
            data->modifyArrows.modifiedValPtr = &gBattleMons[data->battlerId].moves[0];
            data->modifyArrows.currValue = gBattleMons[data->battlerId].moves[0];
            data->modifyArrows.typeOfVal = VAR_U16_4_ENTRIES;
        }
        else
        {
            data->modifyArrows.modifiedValPtr = &gBattleMons[data->battlerId].moves[data->currentSecondaryListItemId];
            data->modifyArrows.currValue = gBattleMons[data->battlerId].moves[data->currentSecondaryListItemId];
            data->modifyArrows.typeOfVal = VAL_U16;
        }
        break;
    case LIST_ITEM_PP:
        data->modifyArrows.minValue = 0;
        data->modifyArrows.maxValue = CalculatePPWithBonus(gBattleMons[data->battlerId].moves[data->currentSecondaryListItemId], gBattleMons[data->battlerId].ppBonuses, data->currentSecondaryListItemId);
        data->modifyArrows.maxDigits = 2;
        data->modifyArrows.modifiedValPtr = &gBattleMons[data->battlerId].pp[data->currentSecondaryListItemId];
        data->modifyArrows.typeOfVal = VAL_U8;
        data->modifyArrows.currValue = gBattleMons[data->battlerId].pp[data->currentSecondaryListItemId];
        break;
    case LIST_ITEM_HELD_ITEM:
        data->modifyArrows.minValue = 0;
        data->modifyArrows.maxValue = ITEMS_COUNT - 1;
        data->modifyArrows.maxDigits = 3;
        data->modifyArrows.modifiedValPtr = &gBattleMons[data->battlerId].item;
        data->modifyArrows.typeOfVal = VAL_ITEM;
        if (data->currentSecondaryListItemId == 0)
            data->modifyArrows.currValue = gBattleMons[data->battlerId].item;
        else
            data->modifyArrows.currValue = gBattleStruct->debugHoldEffects[data->battlerId];
        break;
    case LIST_ITEM_TYPES:
        data->modifyArrows.minValue = 0;
        data->modifyArrows.maxValue = NUMBER_OF_MON_TYPES - 1;
        data->modifyArrows.maxDigits = 2;
        data->modifyArrows.modifiedValPtr = (u8*)((&gBattleMons[data->battlerId].type1) + data->currentSecondaryListItemId);
        data->modifyArrows.typeOfVal = VAL_U8;
        data->modifyArrows.currValue = *(u8*)((&gBattleMons[data->battlerId].type1) + data->currentSecondaryListItemId);
        break;
    case LIST_ITEM_STATS:
        data->modifyArrows.minValue = 0;
        data->modifyArrows.maxValue = 9999;
        data->modifyArrows.maxDigits = 4;
        if (data->currentSecondaryListItemId == 0)
        {
            data->modifyArrows.modifiedValPtr = &gBattleMons[data->battlerId].hp;
            data->modifyArrows.currValue = gBattleMons[data->battlerId].hp;
            data->modifyArrows.minValue = 1;
            data->modifyArrows.maxValue = gBattleMons[data->battlerId].maxHP;
        }
        else if (data->currentSecondaryListItemId == 1)
        {
            data->modifyArrows.modifiedValPtr = &gBattleMons[data->battlerId].maxHP;
            data->modifyArrows.minValue = gBattleMons[data->battlerId].hp;
            data->modifyArrows.currValue = gBattleMons[data->battlerId].maxHP;
        }
        else
        {
            data->modifyArrows.modifiedValPtr = (u16*)((&gBattleMons[data->battlerId].attack) + (data->currentSecondaryListItemId - 2));
            data->modifyArrows.currValue = *(u16*)((&gBattleMons[data->battlerId].attack) + (data->currentSecondaryListItemId - 2));
        }
        data->modifyArrows.typeOfVal = VAL_U16;
        break;
    case LIST_ITEM_STAT_STAGES:
        data->modifyArrows.minValue = 0;
        data->modifyArrows.maxValue = 12;
        data->modifyArrows.maxDigits = 2;
        if (data->currentSecondaryListItemId == NUM_BATTLE_STATS - 1) // Change all stats
        {
            data->modifyArrows.modifiedValPtr = &gBattleMons[data->battlerId].statStages[STAT_ATK];
            data->modifyArrows.currValue = gBattleMons[data->battlerId].statStages[STAT_ATK];
            data->modifyArrows.typeOfVal = VAL_ALL_STAT_STAGES;
        }
        else
        {
            data->modifyArrows.modifiedValPtr = &gBattleMons[data->battlerId].statStages[data->currentSecondaryListItemId + STAT_ATK];
            data->modifyArrows.typeOfVal = VAL_U8;
            data->modifyArrows.currValue = gBattleMons[data->battlerId].statStages[data->currentSecondaryListItemId + STAT_ATK];
        }
        break;
    case LIST_ITEM_VARIOUS:
        if (data->currentSecondaryListItemId == VARIOUS_SHOW_HP)
        {
            data->modifyArrows.minValue = 0;
            data->modifyArrows.maxValue = 1;
            data->modifyArrows.maxDigits = 1;
            data->modifyArrows.modifiedValPtr = &gBattleSpritesDataPtr->battlerData[data->battlerId];
            data->modifyArrows.typeOfVal = VAR_SHOW_HP;
            data->modifyArrows.currValue = gBattleSpritesDataPtr->battlerData[data->battlerId].hpNumbersNoBars;
        }
        else if (data->currentSecondaryListItemId == VARIOUS_SUBSTITUTE_HP)
        {
            data->modifyArrows.minValue = 0;
            data->modifyArrows.maxValue = 255;
            data->modifyArrows.maxDigits = 3;
            data->modifyArrows.modifiedValPtr = &gDisableStructs[data->battlerId].substituteHP;
            data->modifyArrows.typeOfVal = VAR_SUBSTITUTE;
            data->modifyArrows.currValue = gDisableStructs[data->battlerId].substituteHP;
        }
        else if (data->currentSecondaryListItemId == VARIOUS_IN_LOVE)
        {
            data->modifyArrows.minValue = 0;
            data->modifyArrows.maxValue = 1;
            data->modifyArrows.maxDigits = 1;
            data->modifyArrows.modifiedValPtr = NULL;
            data->modifyArrows.typeOfVal = VAR_IN_LOVE;
            data->modifyArrows.currValue = (gBattleMons[data->battlerId].status2 & STATUS2_INFATUATION) != 0;
        }
        break;
    case LIST_ITEM_STATUS1:
        data->modifyArrows.modifiedValPtr = &gBattleMons[data->battlerId].status1;
        data->modifyArrows.currValue = GetBitfieldValue(gBattleMons[data->battlerId].status1, data->bitfield[data->currentSecondaryListItemId].currBit, data->bitfield[data->currentSecondaryListItemId].bitsCount);
        data->modifyArrows.typeOfVal = VAL_BITFIELD_32;
        goto CASE_ITEM_STATUS;
    case LIST_ITEM_STATUS2:
        data->modifyArrows.modifiedValPtr = &gBattleMons[data->battlerId].status2;
        data->modifyArrows.currValue = GetBitfieldValue(gBattleMons[data->battlerId].status2, data->bitfield[data->currentSecondaryListItemId].currBit, data->bitfield[data->currentSecondaryListItemId].bitsCount);
        data->modifyArrows.typeOfVal = VAL_BITFIELD_32;
        goto CASE_ITEM_STATUS;
    case LIST_ITEM_STATUS3:
        data->modifyArrows.modifiedValPtr = &gStatuses3[data->battlerId];
        data->modifyArrows.currValue = GetBitfieldValue(gStatuses3[data->battlerId], data->bitfield[data->currentSecondaryListItemId].currBit, data->bitfield[data->currentSecondaryListItemId].bitsCount);
        data->modifyArrows.typeOfVal = VAL_BITFIELD_32;
        goto CASE_ITEM_STATUS;
    case LIST_ITEM_AI:
        data->modifyArrows.modifiedValPtr = &gBattleResources->ai->aiFlags;
        data->modifyArrows.currValue = GetBitfieldValue(gBattleResources->ai->aiFlags, data->bitfield[data->currentSecondaryListItemId].currBit, data->bitfield[data->currentSecondaryListItemId].bitsCount);
        data->modifyArrows.typeOfVal = VAL_BITFIELD_32;
        goto CASE_ITEM_STATUS;
    CASE_ITEM_STATUS:
        data->modifyArrows.minValue = 0;
        data->modifyArrows.maxValue = (1 << data->bitfield[data->currentSecondaryListItemId].bitsCount) - 1;
        data->modifyArrows.maxDigits = sBitsToMaxDigit[data->bitfield[data->currentSecondaryListItemId].bitsCount];
        break;
    case LIST_ITEM_SIDE_STATUS:
        data->modifyArrows.minValue = 0;

        if (data->currentSecondaryListItemId == LIST_SIDE_SPIKES)
            data->modifyArrows.maxValue = 3;
        else if (data->currentSecondaryListItemId == LIST_SIDE_STEALTH_ROCK || data->currentSecondaryListItemId == LIST_SIDE_STICKY_WEB)
            data->modifyArrows.maxValue = 1;
        else
            data->modifyArrows.maxValue = 9;

        data->modifyArrows.maxDigits = 2;
        data->modifyArrows.modifiedValPtr = &gSideStatuses[GET_BATTLER_SIDE(data->battlerId)];
        data->modifyArrows.typeOfVal = VAR_SIDE_STATUS;
        data->modifyArrows.currValue = *GetSideStatusValue(data, FALSE, FALSE);
        break;
    }

    data->modifyArrows.currentDigit = 0;
    ValueToCharDigits(data->modifyArrows.charDigits, data->modifyArrows.currValue, data->modifyArrows.maxDigits);
}

static bool32 TryMoveDigit(struct BattleDebugModifyArrows *modArrows, bool32 moveUp)
{
    s32 i;
    u8 charDigits[MAX_MODIFY_DIGITS];
    u32 newValue;

    for (i = 0; i < MAX_MODIFY_DIGITS; i++)
        charDigits[i] = modArrows->charDigits[i];

    if (moveUp)
    {
        if (charDigits[modArrows->currentDigit] == CHAR_9)
            charDigits[modArrows->currentDigit] = CHAR_0;
        else
            charDigits[modArrows->currentDigit]++;
    }
    else
    {
        if (charDigits[modArrows->currentDigit] == CHAR_0)
            charDigits[modArrows->currentDigit] = CHAR_9;
        else
            charDigits[modArrows->currentDigit]--;
    }

    newValue = CharDigitsToValue(charDigits, modArrows->maxDigits);
    if (newValue > modArrows->maxValue || newValue < modArrows->minValue)
    {
        return FALSE;
    }
    else
    {
        modArrows->currValue = newValue;
        for (i = 0; i < MAX_MODIFY_DIGITS; i++)
             modArrows->charDigits[i] = charDigits[i];
        return TRUE;
    }
}

static void UpdateMonData(struct BattleDebugMenu *data)
{
    s32 i, j;

    for (i = 0; i < MAX_BATTLERS_COUNT; i++)
    {
        if (data->battlerWasChanged[i])
        {
            struct Pokemon *mon;
            struct BattlePokemon *battleMon = &gBattleMons[i];

            if (GetBattlerSide(i) == B_SIDE_PLAYER)
                mon = &gPlayerParty[gBattlerPartyIndexes[i]];
            else
                mon = &gEnemyParty[gBattlerPartyIndexes[i]];

            SetMonData(mon, MON_DATA_HELD_ITEM, &battleMon->item);
            SetMonData(mon, MON_DATA_STATUS, &battleMon->status1);
            SetMonData(mon, MON_DATA_HP, &battleMon->hp);
            SetMonData(mon, MON_DATA_MAX_HP, &battleMon->maxHP);
            for (j = 0; j < 4; j++)
                SetMonData(mon, MON_DATA_MOVE1 + j, &battleMon->moves[j]);
        }
    }
}

static const u8 sText_HoldEffectNone[] = _("????????");
static const u8 sText_HoldEffectRestoreHp[] = _("Restore Hp");
static const u8 sText_HoldEffectCurePar[] = _("Cure Par");
static const u8 sText_HoldEffectCureSlp[] = _("Cure Slp");
static const u8 sText_HoldEffectCurePsn[] = _("Cure Psn");
static const u8 sText_HoldEffectCureBrn[] = _("Cure Brn");
static const u8 sText_HoldEffectCureFrz[] = _("Cure Frz");
static const u8 sText_HoldEffectRestorePp[] = _("Restore Pp");
static const u8 sText_HoldEffectCureConfusion[] = _("Cure Confusion");
static const u8 sText_HoldEffectCureStatus[] = _("Cure Status");
static const u8 sText_HoldEffectConfuseSpicy[] = _("Confuse Spicy");
static const u8 sText_HoldEffectConfuseDry[] = _("Confuse Dry");
static const u8 sText_HoldEffectConfuseSweet[] = _("Confuse Sweet");
static const u8 sText_HoldEffectConfuseBitter[] = _("Confuse Bitter");
static const u8 sText_HoldEffectConfuseSour[] = _("Confuse Sour");
static const u8 sText_HoldEffectAttackUp[] = _("Attack Up");
static const u8 sText_HoldEffectDefenseUp[] = _("Defense Up");
static const u8 sText_HoldEffectSpeedUp[] = _("Speed Up");
static const u8 sText_HoldEffectSpAttackUp[] = _("Sp Attack Up");
static const u8 sText_HoldEffectSpDefenseUp[] = _("Sp Defense Up");
static const u8 sText_HoldEffectCriticalUp[] = _("Critical Up");
static const u8 sText_HoldEffectRandomStatUp[] = _("Random Stat Up");
static const u8 sText_HoldEffectEvasionUp[] = _("Evasion Up");
static const u8 sText_HoldEffectRestoreStats[] = _("Restore Stats");
static const u8 sText_HoldEffectMachoBrace[] = _("Macho Brace");
static const u8 sText_HoldEffectExpShare[] = _("Exp Share");
static const u8 sText_HoldEffectQuickClaw[] = _("Quick Claw");
static const u8 sText_HoldEffectFriendshipUp[] = _("Friendship Up");
static const u8 sText_HoldEffectMentalHerb[] = _("Mental Herb");
static const u8 sText_HoldEffectChoiceBand[] = _("Choice Band");
static const u8 sText_HoldEffectFlinch[] = _("Flinch");
static const u8 sText_HoldEffectBugPower[] = _("Bug Power");
static const u8 sText_HoldEffectDoublePrize[] = _("Double Prize");
static const u8 sText_HoldEffectRepel[] = _("Repel");
static const u8 sText_HoldEffectSoulDew[] = _("Soul Dew");
static const u8 sText_HoldEffectDeepSeaTooth[] = _("Deep Sea Tooth");
static const u8 sText_HoldEffectDeepSeaScale[] = _("Deep Sea Scale");
static const u8 sText_HoldEffectCanAlwaysRun[] = _("Can Always Run");
static const u8 sText_HoldEffectPreventEvolve[] = _("Prevent Evolve");
static const u8 sText_HoldEffectFocusBand[] = _("Focus Band");
static const u8 sText_HoldEffectLuckyEgg[] = _("Lucky Egg");
static const u8 sText_HoldEffectScopeLens[] = _("Scope Lens");
static const u8 sText_HoldEffectSteelPower[] = _("Steel Power");
static const u8 sText_HoldEffectLeftovers[] = _("Leftovers");
static const u8 sText_HoldEffectDragonScale[] = _("Dragon Scale");
static const u8 sText_HoldEffectLightBall[] = _("Light Ball");
static const u8 sText_HoldEffectGroundPower[] = _("Ground Power");
static const u8 sText_HoldEffectRockPower[] = _("Rock Power");
static const u8 sText_HoldEffectGrassPower[] = _("Grass Power");
static const u8 sText_HoldEffectDarkPower[] = _("Dark Power");
static const u8 sText_HoldEffectFightingPower[] = _("Fighting Power");
static const u8 sText_HoldEffectElectricPower[] = _("Electric Power");
static const u8 sText_HoldEffectWaterPower[] = _("Water Power");
static const u8 sText_HoldEffectFlyingPower[] = _("Flying Power");
static const u8 sText_HoldEffectPoisonPower[] = _("Poison Power");
static const u8 sText_HoldEffectIcePower[] = _("Ice Power");
static const u8 sText_HoldEffectGhostPower[] = _("Ghost Power");
static const u8 sText_HoldEffectPsychicPower[] = _("Psychic Power");
static const u8 sText_HoldEffectFirePower[] = _("Fire Power");
static const u8 sText_HoldEffectDragonPower[] = _("Dragon Power");
static const u8 sText_HoldEffectNormalPower[] = _("Normal Power");
static const u8 sText_HoldEffectUpGrade[] = _("Up Grade");
static const u8 sText_HoldEffectShellBell[] = _("Shell Bell");
static const u8 sText_HoldEffectLuckyPunch[] = _("Lucky Punch");
static const u8 sText_HoldEffectMetalPowder[] = _("Metal Powder");
static const u8 sText_HoldEffectThickClub[] = _("Thick Club");
static const u8 sText_HoldEffectStick[] = _("Stick");
static const u8 sText_HoldEffectChoiceScarf[] = _("Choice Scarf");
static const u8 sText_HoldEffectChoiceSpecs[] = _("Choice Specs");
static const u8 sText_HoldEffectDampRock[] = _("Damp Rock");
static const u8 sText_HoldEffectGripClaw[] = _("Grip Claw");
static const u8 sText_HoldEffectHeatRock[] = _("Heat Rock");
static const u8 sText_HoldEffectIcyRock[] = _("Icy Rock");
static const u8 sText_HoldEffectLightClay[] = _("Light Clay");
static const u8 sText_HoldEffectSmoothRock[] = _("Smooth Rock");
static const u8 sText_HoldEffectPowerHerb[] = _("Power Herb");
static const u8 sText_HoldEffectBigRoot[] = _("Big Root");
static const u8 sText_HoldEffectExpertBelt[] = _("Expert Belt");
static const u8 sText_HoldEffectLifeOrb[] = _("Life Orb");
static const u8 sText_HoldEffectMetronome[] = _("Metronome");
static const u8 sText_HoldEffectMuscleBand[] = _("Muscle Band");
static const u8 sText_HoldEffectWideLens[] = _("Wide Lens");
static const u8 sText_HoldEffectWiseGlasses[] = _("Wise Glasses");
static const u8 sText_HoldEffectZoomLens[] = _("Zoom Lens");
static const u8 sText_HoldEffectLaggingTail[] = _("Lagging Tail");
static const u8 sText_HoldEffectFocusSash[] = _("Focus Sash");
static const u8 sText_HoldEffectFlameOrb[] = _("Flame Orb");
static const u8 sText_HoldEffectToxicOrb[] = _("Toxic Orb");
static const u8 sText_HoldEffectStickyBarb[] = _("Sticky Barb");
static const u8 sText_HoldEffectIronBall[] = _("Iron Ball");
static const u8 sText_HoldEffectBlackSludge[] = _("Black Sludge");
static const u8 sText_HoldEffectDestinyKnot[] = _("Destiny Knot");
static const u8 sText_HoldEffectShedShell[] = _("Shed Shell");
static const u8 sText_HoldEffectQuickPowder[] = _("Quick Powder");
static const u8 sText_HoldEffectAdamantOrb[] = _("Adamant Orb");
static const u8 sText_HoldEffectLustrousOrb[] = _("Lustrous Orb");
static const u8 sText_HoldEffectGriseousOrb[] = _("Griseous Orb");
static const u8 sText_HoldEffectGracidea[] = _("Gracidea");
static const u8 sText_HoldEffectResistBerry[] = _("Resist Berry");
static const u8 sText_HoldEffectPowerItem[] = _("Power Item");
static const u8 sText_HoldEffectRestorePctHp[] = _("Restore Pct Hp");
static const u8 sText_HoldEffectMicleBerry[] = _("Micle Berry");
static const u8 sText_HoldEffectCustapBerry[] = _("Custap Berry");
static const u8 sText_HoldEffectJabocaBerry[] = _("Jaboca Berry");
static const u8 sText_HoldEffectRowapBerry[] = _("Rowap Berry");
static const u8 sText_HoldEffectKeeBerry[] = _("Kee Berry");
static const u8 sText_HoldEffectMarangaBerry[] = _("Maranga Berry");
static const u8 sText_HoldEffectFloatStone[] = _("Float Stone");
static const u8 sText_HoldEffectEviolite[] = _("Eviolite");
static const u8 sText_HoldEffectAssaultVest[] = _("Assault Vest");
static const u8 sText_HoldEffectDrive[] = _("Drive");
static const u8 sText_HoldEffectGems[] = _("Gems");
static const u8 sText_HoldEffectRockyHelmet[] = _("Rocky Helmet");
static const u8 sText_HoldEffectAirBalloon[] = _("Air Balloon");
static const u8 sText_HoldEffectRedCard[] = _("Red Card");
static const u8 sText_HoldEffectRingTarget[] = _("Ring Target");
static const u8 sText_HoldEffectBindingBand[] = _("Binding Band");
static const u8 sText_HoldEffectEjectButton[] = _("Eject Button");
static const u8 sText_HoldEffectAbsorbBulb[] = _("Absorb Bulb");
static const u8 sText_HoldEffectCellBattery[] = _("Cell Battery");
static const u8 sText_HoldEffectFairyPower[] = _("Fairy Power");
static const u8 sText_HoldEffectMegaStone[] = _("Mega Stone");
static const u8 sText_HoldEffectSafetyGoogles[] = _("Safety Googles");
static const u8 sText_HoldEffectLuminousMoss[] = _("Luminous Moss");
static const u8 sText_HoldEffectSnowball[] = _("Snowball");
static const u8 sText_HoldEffectWeaknessPolicy[] = _("Weakness Policy");
static const u8 sText_HoldEffectProtectivePads[] = _("Protective Pads");
static const u8 sText_HoldEffectTerrainExtender[] = _("Terrain Extender");
static const u8 sText_HoldEffectSeeds[] = _("Seeds");
static const u8 sText_HoldEffectAdrenalineOrb[] = _("Adrenaline Orb");
static const u8 sText_HoldEffectMemory[] = _("Memory");
static const u8 sText_HoldEffectPlate[] = _("Plate");
static const u8 sText_HoldEffectUtilityUmbrella[] = _("Utility Umbrella");
static const u8 sText_HoldEffectEjectPack[] = _("Eject Pack");
static const u8 sText_HoldEffectRoomService[] = _("Room Service");
static const u8 sText_HoldEffectBlunderPolicy[] = _("Blunder Policy");
static const u8 sText_HoldEffectHeavyDutyBoots[] = _("Heavy Duty Boots");
static const u8 sText_HoldEffectThroatSpray[] = _("Throat Spray");
static const u8 *const sHoldEffectNames[] = 
{
    [HOLD_EFFECT_NONE] = sText_HoldEffectNone,
    [HOLD_EFFECT_RESTORE_HP] = sText_HoldEffectRestoreHp,
    [HOLD_EFFECT_CURE_PAR] = sText_HoldEffectCurePar,
    [HOLD_EFFECT_CURE_SLP] = sText_HoldEffectCureSlp,
    [HOLD_EFFECT_CURE_PSN] = sText_HoldEffectCurePsn,
    [HOLD_EFFECT_CURE_BRN] = sText_HoldEffectCureBrn,
    [HOLD_EFFECT_CURE_FRZ] = sText_HoldEffectCureFrz,
    [HOLD_EFFECT_RESTORE_PP] = sText_HoldEffectRestorePp,
    [HOLD_EFFECT_CURE_CONFUSION] = sText_HoldEffectCureConfusion,
    [HOLD_EFFECT_CURE_STATUS] = sText_HoldEffectCureStatus,
    [HOLD_EFFECT_CONFUSE_SPICY] = sText_HoldEffectConfuseSpicy,
    [HOLD_EFFECT_CONFUSE_DRY] = sText_HoldEffectConfuseDry,
    [HOLD_EFFECT_CONFUSE_SWEET] = sText_HoldEffectConfuseSweet,
    [HOLD_EFFECT_CONFUSE_BITTER] = sText_HoldEffectConfuseBitter,
    [HOLD_EFFECT_CONFUSE_SOUR] = sText_HoldEffectConfuseSour,
    [HOLD_EFFECT_ATTACK_UP] = sText_HoldEffectAttackUp,
    [HOLD_EFFECT_DEFENSE_UP] = sText_HoldEffectDefenseUp,
    [HOLD_EFFECT_SPEED_UP] = sText_HoldEffectSpeedUp,
    [HOLD_EFFECT_SP_ATTACK_UP] = sText_HoldEffectSpAttackUp,
    [HOLD_EFFECT_SP_DEFENSE_UP] = sText_HoldEffectSpDefenseUp,
    [HOLD_EFFECT_CRITICAL_UP] = sText_HoldEffectCriticalUp,
    [HOLD_EFFECT_RANDOM_STAT_UP] = sText_HoldEffectRandomStatUp,
    [HOLD_EFFECT_EVASION_UP] = sText_HoldEffectEvasionUp,
    [HOLD_EFFECT_RESTORE_STATS] = sText_HoldEffectRestoreStats,
    [HOLD_EFFECT_MACHO_BRACE] = sText_HoldEffectMachoBrace,
    [HOLD_EFFECT_EXP_SHARE] = sText_HoldEffectExpShare,
    [HOLD_EFFECT_QUICK_CLAW] = sText_HoldEffectQuickClaw,
    [HOLD_EFFECT_FRIENDSHIP_UP] = sText_HoldEffectFriendshipUp,
    //[HOLD_EFFECT_MENTAL_HERB] = sText_HoldEffectMentalHerb,
    [HOLD_EFFECT_CHOICE_BAND] = sText_HoldEffectChoiceBand,
    [HOLD_EFFECT_FLINCH] = sText_HoldEffectFlinch,
    [HOLD_EFFECT_BUG_POWER] = sText_HoldEffectBugPower,
    [HOLD_EFFECT_DOUBLE_PRIZE] = sText_HoldEffectDoublePrize,
    [HOLD_EFFECT_REPEL] = sText_HoldEffectRepel,
    [HOLD_EFFECT_SOUL_DEW] = sText_HoldEffectSoulDew,
    [HOLD_EFFECT_DEEP_SEA_TOOTH] = sText_HoldEffectDeepSeaTooth,
    [HOLD_EFFECT_DEEP_SEA_SCALE] = sText_HoldEffectDeepSeaScale,
    [HOLD_EFFECT_CAN_ALWAYS_RUN] = sText_HoldEffectCanAlwaysRun,
    [HOLD_EFFECT_PREVENT_EVOLVE] = sText_HoldEffectPreventEvolve,
    [HOLD_EFFECT_FOCUS_BAND] = sText_HoldEffectFocusBand,
    [HOLD_EFFECT_LUCKY_EGG] = sText_HoldEffectLuckyEgg,
    [HOLD_EFFECT_SCOPE_LENS] = sText_HoldEffectScopeLens,
    [HOLD_EFFECT_STEEL_POWER] = sText_HoldEffectSteelPower,
    [HOLD_EFFECT_LEFTOVERS] = sText_HoldEffectLeftovers,
    [HOLD_EFFECT_DRAGON_SCALE] = sText_HoldEffectDragonScale,
    [HOLD_EFFECT_LIGHT_BALL] = sText_HoldEffectLightBall,
    [HOLD_EFFECT_GROUND_POWER] = sText_HoldEffectGroundPower,
    [HOLD_EFFECT_ROCK_POWER] = sText_HoldEffectRockPower,
    [HOLD_EFFECT_GRASS_POWER] = sText_HoldEffectGrassPower,
    [HOLD_EFFECT_DARK_POWER] = sText_HoldEffectDarkPower,
    [HOLD_EFFECT_FIGHTING_POWER] = sText_HoldEffectFightingPower,
    [HOLD_EFFECT_ELECTRIC_POWER] = sText_HoldEffectElectricPower,
    [HOLD_EFFECT_WATER_POWER] = sText_HoldEffectWaterPower,
    [HOLD_EFFECT_FLYING_POWER] = sText_HoldEffectFlyingPower,
    [HOLD_EFFECT_POISON_POWER] = sText_HoldEffectPoisonPower,
    [HOLD_EFFECT_ICE_POWER] = sText_HoldEffectIcePower,
    [HOLD_EFFECT_GHOST_POWER] = sText_HoldEffectGhostPower,
    [HOLD_EFFECT_PSYCHIC_POWER] = sText_HoldEffectPsychicPower,
    [HOLD_EFFECT_FIRE_POWER] = sText_HoldEffectFirePower,
    [HOLD_EFFECT_DRAGON_POWER] = sText_HoldEffectDragonPower,
    [HOLD_EFFECT_NORMAL_POWER] = sText_HoldEffectNormalPower,
    [HOLD_EFFECT_UP_GRADE] = sText_HoldEffectUpGrade,
    [HOLD_EFFECT_SHELL_BELL] = sText_HoldEffectShellBell,
    [HOLD_EFFECT_LUCKY_PUNCH] = sText_HoldEffectLuckyPunch,
    [HOLD_EFFECT_METAL_POWDER] = sText_HoldEffectMetalPowder,
    [HOLD_EFFECT_THICK_CLUB] = sText_HoldEffectThickClub,
    [HOLD_EFFECT_STICK] = sText_HoldEffectStick,
    [HOLD_EFFECT_CHOICE_SCARF] = sText_HoldEffectChoiceScarf,
    [HOLD_EFFECT_CHOICE_SPECS] = sText_HoldEffectChoiceSpecs,
    [HOLD_EFFECT_DAMP_ROCK] = sText_HoldEffectDampRock,
    [HOLD_EFFECT_GRIP_CLAW] = sText_HoldEffectGripClaw,
    [HOLD_EFFECT_HEAT_ROCK] = sText_HoldEffectHeatRock,
    [HOLD_EFFECT_ICY_ROCK] = sText_HoldEffectIcyRock,
    [HOLD_EFFECT_LIGHT_CLAY] = sText_HoldEffectLightClay,
    [HOLD_EFFECT_SMOOTH_ROCK] = sText_HoldEffectSmoothRock,
    [HOLD_EFFECT_POWER_HERB] = sText_HoldEffectPowerHerb,
    [HOLD_EFFECT_BIG_ROOT] = sText_HoldEffectBigRoot,
    [HOLD_EFFECT_EXPERT_BELT] = sText_HoldEffectExpertBelt,
    [HOLD_EFFECT_LIFE_ORB] = sText_HoldEffectLifeOrb,
    [HOLD_EFFECT_METRONOME] = sText_HoldEffectMetronome,
    [HOLD_EFFECT_MUSCLE_BAND] = sText_HoldEffectMuscleBand,
    [HOLD_EFFECT_WIDE_LENS] = sText_HoldEffectWideLens,
    [HOLD_EFFECT_WISE_GLASSES] = sText_HoldEffectWiseGlasses,
    [HOLD_EFFECT_ZOOM_LENS] = sText_HoldEffectZoomLens,
    [HOLD_EFFECT_LAGGING_TAIL] = sText_HoldEffectLaggingTail,
    [HOLD_EFFECT_FOCUS_SASH] = sText_HoldEffectFocusSash,
    [HOLD_EFFECT_FLAME_ORB] = sText_HoldEffectFlameOrb,
    [HOLD_EFFECT_TOXIC_ORB] = sText_HoldEffectToxicOrb,
    [HOLD_EFFECT_STICKY_BARB] = sText_HoldEffectStickyBarb,
    [HOLD_EFFECT_IRON_BALL] = sText_HoldEffectIronBall,
    [HOLD_EFFECT_BLACK_SLUDGE] = sText_HoldEffectBlackSludge,
    [HOLD_EFFECT_DESTINY_KNOT] = sText_HoldEffectDestinyKnot,
    [HOLD_EFFECT_SHED_SHELL] = sText_HoldEffectShedShell,
    [HOLD_EFFECT_QUICK_POWDER] = sText_HoldEffectQuickPowder,
    [HOLD_EFFECT_ADAMANT_ORB] = sText_HoldEffectAdamantOrb,
    [HOLD_EFFECT_LUSTROUS_ORB] = sText_HoldEffectLustrousOrb,
    [HOLD_EFFECT_GRISEOUS_ORB] = sText_HoldEffectGriseousOrb,
    [HOLD_EFFECT_GRACIDEA] = sText_HoldEffectGracidea,
    [HOLD_EFFECT_RESIST_BERRY] = sText_HoldEffectResistBerry,
    [HOLD_EFFECT_POWER_ITEM] = sText_HoldEffectPowerItem,
    [HOLD_EFFECT_RESTORE_PCT_HP] = sText_HoldEffectRestorePctHp,
    //[HOLD_EFFECT_MICLE_BERRY] = sText_HoldEffectMicleBerry,
    //[HOLD_EFFECT_CUSTAP_BERRY] = sText_HoldEffectCustapBerry,
    //[HOLD_EFFECT_JABOCA_BERRY] = sText_HoldEffectJabocaBerry,
    //[HOLD_EFFECT_ROWAP_BERRY] = sText_HoldEffectRowapBerry,
    //[HOLD_EFFECT_KEE_BERRY] = sText_HoldEffectKeeBerry,
    //[HOLD_EFFECT_MARANGA_BERRY] = sText_HoldEffectMarangaBerry,
    [HOLD_EFFECT_FLOAT_STONE] = sText_HoldEffectFloatStone,
    [HOLD_EFFECT_EVIOLITE] = sText_HoldEffectEviolite,
    [HOLD_EFFECT_ASSAULT_VEST] = sText_HoldEffectAssaultVest,
    [HOLD_EFFECT_DRIVE] = sText_HoldEffectDrive,
    [HOLD_EFFECT_GEMS] = sText_HoldEffectGems,
    [HOLD_EFFECT_ROCKY_HELMET] = sText_HoldEffectRockyHelmet,
    [HOLD_EFFECT_AIR_BALLOON] = sText_HoldEffectAirBalloon,
    [HOLD_EFFECT_RED_CARD] = sText_HoldEffectRedCard,
    [HOLD_EFFECT_RING_TARGET] = sText_HoldEffectRingTarget,
    [HOLD_EFFECT_BINDING_BAND] = sText_HoldEffectBindingBand,
    [HOLD_EFFECT_EJECT_BUTTON] = sText_HoldEffectEjectButton,
    [HOLD_EFFECT_ABSORB_BULB] = sText_HoldEffectAbsorbBulb,
    [HOLD_EFFECT_CELL_BATTERY] = sText_HoldEffectCellBattery,
    [HOLD_EFFECT_FAIRY_POWER] = sText_HoldEffectFairyPower,
    [HOLD_EFFECT_MEGA_STONE] = sText_HoldEffectMegaStone,
    [HOLD_EFFECT_SAFETY_GOOGLES] = sText_HoldEffectSafetyGoogles,
    [HOLD_EFFECT_LUMINOUS_MOSS] = sText_HoldEffectLuminousMoss,
    [HOLD_EFFECT_SNOWBALL] = sText_HoldEffectSnowball,
    [HOLD_EFFECT_WEAKNESS_POLICY] = sText_HoldEffectWeaknessPolicy,
    [HOLD_EFFECT_PROTECTIVE_PADS] = sText_HoldEffectProtectivePads,
    [HOLD_EFFECT_TERRAIN_EXTENDER] = sText_HoldEffectTerrainExtender,
    [HOLD_EFFECT_SEEDS] = sText_HoldEffectSeeds,
    [HOLD_EFFECT_ADRENALINE_ORB] = sText_HoldEffectAdrenalineOrb,
    [HOLD_EFFECT_MEMORY] = sText_HoldEffectMemory,
    [HOLD_EFFECT_PLATE] = sText_HoldEffectPlate,
    [HOLD_EFFECT_UTILITY_UMBRELLA] = sText_HoldEffectUtilityUmbrella,
    [HOLD_EFFECT_EJECT_PACK] = sText_HoldEffectEjectPack,
    [HOLD_EFFECT_ROOM_SERVICE] = sText_HoldEffectRoomService,
    [HOLD_EFFECT_BLUNDER_POLICY] = sText_HoldEffectBlunderPolicy,
    [HOLD_EFFECT_HEAVY_DUTY_BOOTS] = sText_HoldEffectHeavyDutyBoots,
    [HOLD_EFFECT_THROAT_SPRAY] = sText_HoldEffectThroatSpray,
};
static const u8 *GetHoldEffectName(u16 holdEffect)
{
    if (holdEffect > ARRAY_COUNT(sHoldEffectNames))
        return sHoldEffectNames[0];
    return sHoldEffectNames[holdEffect];
}<|MERGE_RESOLUTION|>--- conflicted
+++ resolved
@@ -749,16 +749,12 @@
             #ifndef POKEMON_EXPANSION
                 data->aiIconSpriteIds[i] = CreateMonIcon(gBattleMons[i].species,
                                                          SpriteCallbackDummy,
-<<<<<<< HEAD
-                                                         95 + (count * 60), 17, 0, 0);
-=======
                                                          95 + (count * 60), 17, 0, 0, FALSE);
             #else
                 data->aiIconSpriteIds[i] = CreateMonIcon(gBattleMons[i].species,
                                                          SpriteCallbackDummy,
                                                          95 + (count * 60), 17, 0, 0);
             #endif
->>>>>>> 339f2979
                 gSprites[data->aiIconSpriteIds[i]].data[0] = i; // battler id
                 count++;
             }
@@ -767,12 +763,8 @@
                 data->aiIconSpriteIds[i] = 0xFF;
             }
         }
-<<<<<<< HEAD
-        data->aiMonSpriteId = CreateMonPicSprite(gBattleMons[data->aiBattlerId].species,
-=======
         #ifndef POKEMON_EXPANSION
         data->aiMonSpriteId = CreateMonPicSprite_HandleDeoxys(gBattleMons[data->aiBattlerId].species,
->>>>>>> 339f2979
                                                  gBattleMons[data->aiBattlerId].otId,
                                                  gBattleMons[data->aiBattlerId].personality,
                                                  TRUE,
