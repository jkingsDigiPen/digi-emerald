#include "global.h"
#include "decompress.h"
#include "event_object_movement.h"
#include "field_camera.h"
#include "field_control_avatar.h"
#include "field_effect.h"
#include "field_effect_helpers.h"
#include "field_player_avatar.h"
#include "field_screen_effect.h"
#include "field_weather.h"
#include "fieldmap.h"
#include "fldeff.h"
#include "gpu_regs.h"
#include "main.h"
#include "mirage_tower.h"
#include "menu.h"
#include "metatile_behavior.h"
#include "overworld.h"
#include "palette.h"
#include "party_menu.h"
#include "pokemon.h"
#include "script.h"
#include "sound.h"
#include "sprite.h"
#include "task.h"
#include "trainer_pokemon_sprites.h"
#include "trig.h"
#include "util.h"
#include "constants/field_effects.h"
#include "constants/event_object_movement.h"
#include "constants/metatile_behaviors.h"
#include "constants/rgb.h"
#include "constants/songs.h"

#define subsprite_table(ptr) {.subsprites = ptr, .subspriteCount = (sizeof ptr) / (sizeof(struct Subsprite))}

EWRAM_DATA s32 gFieldEffectArguments[8] = {0};

// Static type declarations

static void Task_PokecenterHeal(u8 taskId);
static void PokecenterHealEffect_Init(struct Task *);
static void PokecenterHealEffect_WaitForBallPlacement(struct Task *);
static void PokecenterHealEffect_WaitForBallFlashing(struct Task *);
static void PokecenterHealEffect_WaitForSoundAndEnd(struct Task *);
static u8 CreatePokecenterMonitorSprite(s16, s16);
static void SpriteCB_PokecenterMonitor(struct Sprite *);

static void Task_HallOfFameRecord(u8 taskId);
static void HallOfFameRecordEffect_Init(struct Task *);
static void HallOfFameRecordEffect_WaitForBallPlacement(struct Task *);
static void HallOfFameRecordEffect_WaitForBallFlashing(struct Task *);
static void HallOfFameRecordEffect_WaitForSoundAndEnd(struct Task *);
static void CreateHofMonitorSprite(s16, s16, s16, bool8);
static void SpriteCB_HallOfFameMonitor(struct Sprite *);

static u8 CreateGlowingPokeballsEffect(s16, s16, s16, bool16);
static void SpriteCB_PokeballGlowEffect(struct Sprite *);
static void PokeballGlowEffect_PlaceBalls(struct Sprite *);
static void PokeballGlowEffect_TryPlaySe(struct Sprite *);
static void PokeballGlowEffect_Flash1(struct Sprite *);
static void PokeballGlowEffect_Flash2(struct Sprite *);
static void PokeballGlowEffect_WaitAfterFlash(struct Sprite *);
static void PokeballGlowEffect_Dummy(struct Sprite *);
static void PokeballGlowEffect_WaitForSound(struct Sprite *);
static void PokeballGlowEffect_Idle(struct Sprite *);
static void SpriteCB_PokeballGlow(struct Sprite *);

static void FieldCallback_UseFly(void);
static void Task_UseFly(u8);
static void FieldCallback_FlyIntoMap(void);
static void Task_FlyIntoMap(u8);

static void Task_FallWarpFieldEffect(u8);
static bool8 FallWarpEffect_Init(struct Task *);
static bool8 FallWarpEffect_WaitWeather(struct Task *);
static bool8 FallWarpEffect_StartFall(struct Task *);
static bool8 FallWarpEffect_Fall(struct Task *);
static bool8 FallWarpEffect_Land(struct Task *);
static bool8 FallWarpEffect_CameraShake(struct Task *);
static bool8 FallWarpEffect_End(struct Task *);

static void Task_EscalatorWarpOut(u8);
static bool8 EscalatorWarpOut_Init(struct Task *);
static bool8 EscalatorWarpOut_WaitForPlayer(struct Task *);
static bool8 EscalatorWarpOut_Up_Ride(struct Task *);
static bool8 EscalatorWarpOut_Up_End(struct Task *);
static bool8 EscalatorWarpOut_Down_Ride(struct Task *);
static bool8 EscalatorWarpOut_Down_End(struct Task *);
static void RideUpEscalatorOut(struct Task *);
static void RideDownEscalatorOut(struct Task *);
static void FadeOutAtEndOfEscalator(void);
static void WarpAtEndOfEscalator(void);

static void FieldCallback_EscalatorWarpIn(void);
static void Task_EscalatorWarpIn(u8);
static bool8 EscalatorWarpIn_Init(struct Task *);
static bool8 EscalatorWarpIn_Down_Init(struct Task *);
static bool8 EscalatorWarpIn_Down_Ride(struct Task *);
static bool8 EscalatorWarpIn_Up_Init(struct Task *);
static bool8 EscalatorWarpIn_Up_Ride(struct Task *);
static bool8 EscalatorWarpIn_WaitForMovement(struct Task *);
static bool8 EscalatorWarpIn_End(struct Task *);

static void Task_UseWaterfall(u8);
static bool8 WaterfallFieldEffect_Init(struct Task *, struct ObjectEvent *);
static bool8 WaterfallFieldEffect_ShowMon(struct Task *, struct ObjectEvent *);
static bool8 WaterfallFieldEffect_WaitForShowMon(struct Task *, struct ObjectEvent *);
static bool8 WaterfallFieldEffect_RideUp(struct Task *, struct ObjectEvent *);
static bool8 WaterfallFieldEffect_ContinueRideOrEnd(struct Task *, struct ObjectEvent *);

static void Task_UseDive(u8);
static bool8 DiveFieldEffect_Init(struct Task *);
static bool8 DiveFieldEffect_ShowMon(struct Task *);
static bool8 DiveFieldEffect_TryWarp(struct Task *);

static void Task_LavaridgeGymB1FWarp(u8);
static bool8 LavaridgeGymB1FWarpEffect_Init(struct Task *, struct ObjectEvent *, struct Sprite *);
static bool8 LavaridgeGymB1FWarpEffect_CameraShake(struct Task *, struct ObjectEvent *, struct Sprite *);
static bool8 LavaridgeGymB1FWarpEffect_Launch(struct Task *, struct ObjectEvent *, struct Sprite *);
static bool8 LavaridgeGymB1FWarpEffect_Rise(struct Task *, struct ObjectEvent *, struct Sprite *);
static bool8 LavaridgeGymB1FWarpEffect_FadeOut(struct Task *, struct ObjectEvent *, struct Sprite *);
static bool8 LavaridgeGymB1FWarpEffect_Warp(struct Task *, struct ObjectEvent *, struct Sprite *);

static void FieldCB_LavaridgeGymB1FWarpExit(void);
static void Task_LavaridgeGymB1FWarpExit(u8);
static bool8 LavaridgeGymB1FWarpExitEffect_Init(struct Task *, struct ObjectEvent *, struct Sprite *);
static bool8 LavaridgeGymB1FWarpExitEffect_StartPopOut(struct Task *, struct ObjectEvent *, struct Sprite *);
static bool8 LavaridgeGymB1FWarpExitEffect_PopOut(struct Task *, struct ObjectEvent *, struct Sprite *);
static bool8 LavaridgeGymB1FWarpExitEffect_End(struct Task *, struct ObjectEvent *, struct Sprite *);

static void Task_LavaridgeGym1FWarp(u8);
static bool8 LavaridgeGym1FWarpEffect_Init(struct Task *, struct ObjectEvent *, struct Sprite *);
static bool8 LavaridgeGym1FWarpEffect_AshPuff(struct Task *, struct ObjectEvent *, struct Sprite *);
static bool8 LavaridgeGym1FWarpEffect_Disappear(struct Task *, struct ObjectEvent *, struct Sprite *);
static bool8 LavaridgeGym1FWarpEffect_FadeOut(struct Task *, struct ObjectEvent *, struct Sprite *);
static bool8 LavaridgeGym1FWarpEffect_Warp(struct Task *, struct ObjectEvent *, struct Sprite *);

static void Task_EscapeRopeWarpOut(u8);
static void EscapeRopeWarpOutEffect_Init(struct Task *);
static void EscapeRopeWarpOutEffect_Spin(struct Task *);

static void FieldCallback_EscapeRopeWarpIn(void);
static void Task_EscapeRopeWarpIn(u8);
static void EscapeRopeWarpInEffect_Init(struct Task *);
static void EscapeRopeWarpInEffect_Spin(struct Task *);

static void Task_TeleportWarpOut(u8);
static void TeleportWarpOutFieldEffect_Init(struct Task*);
static void TeleportWarpOutFieldEffect_SpinGround(struct Task*);
static void TeleportWarpOutFieldEffect_SpinExit(struct Task*);
static void TeleportWarpOutFieldEffect_End(struct Task*);

static void FieldCallback_TeleportWarpIn(void);
static void Task_TeleportWarpIn(u8);
static void TeleportWarpInFieldEffect_Init(struct Task *);
static void TeleportWarpInFieldEffect_SpinEnter(struct Task *);
static void TeleportWarpInFieldEffect_SpinGround(struct Task *);

static void Task_FieldMoveShowMonOutdoors(u8);
static void FieldMoveShowMonOutdoorsEffect_Init(struct Task *);
static void FieldMoveShowMonOutdoorsEffect_LoadGfx(struct Task *);
static void FieldMoveShowMonOutdoorsEffect_CreateBanner(struct Task *);
static void FieldMoveShowMonOutdoorsEffect_WaitForMon(struct Task *);
static void FieldMoveShowMonOutdoorsEffect_ShrinkBanner(struct Task *);
static void FieldMoveShowMonOutdoorsEffect_RestoreBg(struct Task *);
static void FieldMoveShowMonOutdoorsEffect_End(struct Task *);
static void VBlankCB_FieldMoveShowMonOutdoors(void);
static void LoadFieldMoveOutdoorStreaksTilemap(u16);

static void Task_FieldMoveShowMonIndoors(u8);
static void FieldMoveShowMonIndoorsEffect_Init(struct Task *);
static void FieldMoveShowMonIndoorsEffect_LoadGfx(struct Task *);
static void FieldMoveShowMonIndoorsEffect_SlideBannerOn(struct Task *);
static void FieldMoveShowMonIndoorsEffect_WaitForMon(struct Task *);
static void FieldMoveShowMonIndoorsEffect_RestoreBg(struct Task *);
static void FieldMoveShowMonIndoorsEffect_SlideBannerOff(struct Task *);
static void FieldMoveShowMonIndoorsEffect_End(struct Task *);
static void VBlankCB_FieldMoveShowMonIndoors(void);
static void AnimateIndoorShowMonBg(struct Task *);
static bool8 SlideIndoorBannerOnscreen(struct Task *);
static bool8 SlideIndoorBannerOffscreen(struct Task *);

static u8 InitFieldMoveMonSprite(u32, u32, u32);
static void SpriteCB_FieldMoveMonSlideOnscreen(struct Sprite *);
static void SpriteCB_FieldMoveMonWaitAfterCry(struct Sprite *);
static void SpriteCB_FieldMoveMonSlideOffscreen(struct Sprite *);

static void Task_SurfFieldEffect(u8);
static void SurfFieldEffect_Init(struct Task *);
static void SurfFieldEffect_FieldMovePose(struct Task *);
static void SurfFieldEffect_ShowMon(struct Task *);
static void SurfFieldEffect_JumpOnSurfBlob(struct Task *);
static void SurfFieldEffect_End(struct Task *);

static void SpriteCB_NPCFlyOut(struct Sprite *);

static void Task_FlyOut(u8);
static void FlyOutFieldEffect_FieldMovePose(struct Task *);
static void FlyOutFieldEffect_ShowMon(struct Task *);
static void FlyOutFieldEffect_BirdLeaveBall(struct Task *);
static void FlyOutFieldEffect_WaitBirdLeave(struct Task *);
static void FlyOutFieldEffect_BirdSwoopDown(struct Task *);
static void FlyOutFieldEffect_JumpOnBird(struct Task *);
static void FlyOutFieldEffect_FlyOffWithBird(struct Task *);
static void FlyOutFieldEffect_WaitFlyOff(struct Task *);
static void FlyOutFieldEffect_End(struct Task *);

static u8 CreateFlyBirdSprite(void);
static u8 GetFlyBirdAnimCompleted(u8);
static void StartFlyBirdSwoopDown(u8);
static void SetFlyBirdPlayerSpriteId(u8, u8);
static void SpriteCB_FlyBirdLeaveBall(struct Sprite *);
static void SpriteCB_FlyBirdSwoopDown(struct Sprite *);

static void Task_FlyIn(u8);
static void FlyInFieldEffect_BirdSwoopDown(struct Task *);
static void FlyInFieldEffect_FlyInWithBird(struct Task *);
static void FlyInFieldEffect_JumpOffBird(struct Task *);
static void FlyInFieldEffect_FieldMovePose(struct Task *);
static void FlyInFieldEffect_BirdReturnToBall(struct Task *);
static void FlyInFieldEffect_WaitBirdReturn(struct Task *);
static void FlyInFieldEffect_End(struct Task *);

static void Task_DestroyDeoxysRock(u8 taskId);
static void DestroyDeoxysRockEffect_CameraShake(s16*, u8);
static void DestroyDeoxysRockEffect_RockFragments(s16*, u8);
static void DestroyDeoxysRockEffect_WaitAndEnd(s16*, u8);
static void CreateDeoxysRockFragments(struct Sprite*);
static void SpriteCB_DeoxysRockFragment(struct Sprite* sprite);

static void Task_MoveDeoxysRock(u8 taskId);

// Static RAM declarations

static u8 sActiveList[32];

// External declarations
extern struct CompressedSpritePalette gMonPaletteTable[]; // GF made a mistake and did not extern it as const.
extern const struct CompressedSpritePalette gTrainerFrontPicPaletteTable[];
extern const struct CompressedSpriteSheet gTrainerFrontPicTable[];
extern u8 *gFieldEffectScriptPointers[];
extern const struct SpriteTemplate *const gFieldEffectObjectTemplatePointers[];

static const u32 sNewGameBirch_Gfx[] = INCBIN_U32("graphics/birch_speech/birch.4bpp");
static const u32 sUnusedBirchBeauty[] = INCBIN_U32("graphics/unused/intro_birch_beauty.4bpp");
static const u16 sNewGameBirch_Pal[16] = INCBIN_U16("graphics/birch_speech/birch.gbapal");
static const u32 sPokeballGlow_Gfx[] = INCBIN_U32("graphics/misc/pokeball_glow.4bpp");
static const u16 sPokeballGlow_Pal[16] = INCBIN_U16("graphics/field_effects/palettes/pokeball_glow.gbapal");
static const u32 sPokecenterMonitor0_Gfx[] = INCBIN_U32("graphics/misc/pokecenter_monitor/0.4bpp");
static const u32 sPokecenterMonitor1_Gfx[] = INCBIN_U32("graphics/misc/pokecenter_monitor/1.4bpp");
static const u32 sHofMonitorBig_Gfx[] = INCBIN_U32("graphics/misc/hof_monitor_big.4bpp");
static const u8 sHofMonitorSmall_Gfx[] = INCBIN_U8("graphics/misc/hof_monitor_small.4bpp");
static const u16 sHofMonitor_Pal[16] = INCBIN_U16("graphics/field_effects/palettes/hof_monitor.gbapal");

// Graphics for the lights streaking past your Pokemon when it uses a field move.
static const u32 sFieldMoveStreaksOutdoors_Gfx[] = INCBIN_U32("graphics/misc/field_move_streaks.4bpp");
static const u16 sFieldMoveStreaksOutdoors_Pal[16] = INCBIN_U16("graphics/misc/field_move_streaks.gbapal");
static const u16 sFieldMoveStreaksOutdoors_Tilemap[320] = INCBIN_U16("graphics/misc/field_move_streaks_map.bin");

// The following light streaks effect is used when the map is indoors
static const u32 sFieldMoveStreaksIndoors_Gfx[] = INCBIN_U32("graphics/misc/darkness_field_move_streaks.4bpp");
static const u16 sFieldMoveStreaksIndoors_Pal[16] = INCBIN_U16("graphics/misc/darkness_field_move_streaks.gbapal");
static const u16 sFieldMoveStreaksIndoors_Tilemap[320] = INCBIN_U16("graphics/misc/darkness_field_move_streaks_map.bin");

static const u16 sSpotlight_Pal[16] = INCBIN_U16("graphics/misc/spotlight.gbapal");
static const u8 sSpotlight_Gfx[] = INCBIN_U8("graphics/misc/spotlight.4bpp");
static const u8 sRockFragment_TopLeft[] = INCBIN_U8("graphics/misc/deoxys_rock_fragment_top_left.4bpp");
static const u8 sRockFragment_TopRight[] = INCBIN_U8("graphics/misc/deoxys_rock_fragment_top_right.4bpp");
static const u8 sRockFragment_BottomLeft[] = INCBIN_U8("graphics/misc/deoxys_rock_fragment_bottom_left.4bpp");
static const u8 sRockFragment_BottomRight[] = INCBIN_U8("graphics/misc/deoxys_rock_fragment_bottom_right.4bpp");

bool8 (*const gFieldEffectScriptFuncs[])(u8 **, u32 *) =
{
    FieldEffectCmd_loadtiles,
    FieldEffectCmd_loadfadedpal,
    FieldEffectCmd_loadpal,
    FieldEffectCmd_callnative,
    FieldEffectCmd_end,
    FieldEffectCmd_loadgfx_callnative,
    FieldEffectCmd_loadtiles_callnative,
    FieldEffectCmd_loadfadedpal_callnative,
};

static const struct OamData sOam_64x64 =
{
    .y = 0,
    .affineMode = ST_OAM_AFFINE_OFF,
    .objMode = ST_OAM_OBJ_NORMAL,
    .bpp = ST_OAM_4BPP,
    .shape = SPRITE_SHAPE(64x64),
    .x = 0,
    .size = SPRITE_SIZE(64x64),
    .tileNum = 0,
    .priority = 0,
    .paletteNum = 0,
};

static const struct OamData sOam_8x8 =
{
    .y = 0,
    .affineMode = ST_OAM_AFFINE_OFF,
    .objMode = ST_OAM_OBJ_NORMAL,
    .bpp = ST_OAM_4BPP,
    .shape = SPRITE_SHAPE(8x8),
    .x = 0,
    .size = SPRITE_SIZE(8x8),
    .tileNum = 0,
    .priority = 0,
    .paletteNum = 0,
};

static const struct OamData sOam_16x16 =
{
    .y = 0,
    .affineMode = ST_OAM_AFFINE_OFF,
    .objMode = ST_OAM_OBJ_NORMAL,
    .bpp = ST_OAM_4BPP,
    .shape = SPRITE_SHAPE(16x16),
    .x = 0,
    .size = SPRITE_SIZE(16x16),
    .tileNum = 0,
    .priority = 0,
    .paletteNum = 0,
};

static const struct SpriteFrameImage sPicTable_NewGameBirch[] =
{
    obj_frame_tiles(sNewGameBirch_Gfx)
};

static const struct SpritePalette sSpritePalette_NewGameBirch =
{
    .data = sNewGameBirch_Pal,
    .tag = 0x1006
};

static const union AnimCmd sAnim_NewGameBirch[] =
{
    ANIMCMD_FRAME(.imageValue = 0, .duration = 1),
    ANIMCMD_END
};

static const union AnimCmd *const sAnimTable_NewGameBirch[] =
{
    sAnim_NewGameBirch
};

static const struct SpriteTemplate sSpriteTemplate_NewGameBirch =
{
    .tileTag = 0xFFFF,
    .paletteTag = 0x1006,
    .oam = &sOam_64x64,
    .anims = sAnimTable_NewGameBirch,
    .images = sPicTable_NewGameBirch,
    .affineAnims = gDummySpriteAffineAnimTable,
    .callback = SpriteCallbackDummy
};

const struct SpritePalette gSpritePalette_PokeballGlow =
{
    .data = sPokeballGlow_Pal,
    .tag = FLDEFF_PAL_TAG_POKEBALL_GLOW
};

const struct SpritePalette gSpritePalette_HofMonitor =
{
    .data = sHofMonitor_Pal,
    .tag = FLDEFF_PAL_TAG_HOF_MONITOR
};

static const struct OamData sOam_32x16 =
{
    .y = 0,
    .affineMode = ST_OAM_AFFINE_OFF,
    .objMode = ST_OAM_OBJ_NORMAL,
    .bpp = ST_OAM_4BPP,
    .shape = SPRITE_SHAPE(32x16),
    .x = 0,
    .size = SPRITE_SIZE(32x16),
    .tileNum = 0,
    .priority = 0,
    .paletteNum = 0,
};

static const struct SpriteFrameImage sPicTable_PokeballGlow[] =
{
    obj_frame_tiles(sPokeballGlow_Gfx)
};

static const struct SpriteFrameImage sPicTable_PokecenterMonitor[] =
{
    obj_frame_tiles(sPokecenterMonitor0_Gfx),
    obj_frame_tiles(sPokecenterMonitor1_Gfx)
};

static const struct SpriteFrameImage sPicTable_HofMonitorBig[] =
{
    obj_frame_tiles(sHofMonitorBig_Gfx)
};

static const struct SpriteFrameImage sPicTable_HofMonitorSmall[] =
{
    {.data = sHofMonitorSmall_Gfx, .size = 0x200} // the macro breaks down here
};

static const struct Subsprite sSubsprites_PokecenterMonitor[] =
{
    {
        .x = -12, 
        .y =  -8, 
        .shape = SPRITE_SHAPE(16x8), 
        .size = SPRITE_SIZE(16x8),
        .tileOffset = 0, 
        .priority = 2
    },
    {
        .x =  4, 
        .y = -8,
        .shape = SPRITE_SHAPE(8x8), 
        .size = SPRITE_SIZE(8x8), 
        .tileOffset = 2, 
        .priority = 2 
    },
    {
        .x = -12, 
        .y =   0, 
        .shape = SPRITE_SHAPE(16x8), 
        .size = SPRITE_SIZE(16x8),
        .tileOffset = 3, 
        .priority = 2
    },
    {
        .x = 4, 
        .y = 0, 
        .shape = SPRITE_SHAPE(8x8), 
        .size = SPRITE_SIZE(8x8), 
        .tileOffset = 5, 
        .priority = 2
    }
};

static const struct SubspriteTable sSubspriteTable_PokecenterMonitor = subsprite_table(sSubsprites_PokecenterMonitor);

static const struct Subsprite sSubsprites_HofMonitorBig[] =
{
    {
        .x = -32, 
        .y = -8, 
        .shape = SPRITE_SHAPE(32x8), 
        .size = SPRITE_SIZE(32x8),
        .tileOffset = 0, 
        .priority = 2
    },
    {
        .x =  0, 
        .y = -8, 
        .shape = SPRITE_SHAPE(32x8), 
        .size = SPRITE_SIZE(32x8),
        .tileOffset = 4, 
        .priority = 2
    },
    {
        .x = -32, 
        .y =  0, 
        .shape = SPRITE_SHAPE(32x8), 
        .size = SPRITE_SIZE(32x8),
        .tileOffset = 8, 
        .priority = 2
    },
    {
        .x =   0, 
        .y =  0, 
        .shape = SPRITE_SHAPE(32x8), 
        .size = SPRITE_SIZE(32x8),
        .tileOffset = 12, 
        .priority = 2
    }
};

static const struct SubspriteTable sSubspriteTable_HofMonitorBig = subsprite_table(sSubsprites_HofMonitorBig);

const union AnimCmd gSpriteAnim_855C2CC[] =
{
    ANIMCMD_FRAME(.imageValue = 0, .duration = 1),
    ANIMCMD_JUMP(0)
};

const union AnimCmd gSpriteAnim_855C2D4[] =
{
    ANIMCMD_FRAME(.imageValue = 0, .duration = 16),
    ANIMCMD_FRAME(.imageValue = 1, .duration = 16),
    ANIMCMD_FRAME(.imageValue = 0, .duration = 16),
    ANIMCMD_FRAME(.imageValue = 1, .duration = 16),
    ANIMCMD_FRAME(.imageValue = 0, .duration = 16),
    ANIMCMD_FRAME(.imageValue = 1, .duration = 16),
    ANIMCMD_FRAME(.imageValue = 0, .duration = 16),
    ANIMCMD_FRAME(.imageValue = 1, .duration = 16),
    ANIMCMD_END
};

const union AnimCmd *const gSpriteAnimTable_855C2F8[] =
{
    gSpriteAnim_855C2CC,
    gSpriteAnim_855C2D4
};

static const union AnimCmd *const sAnimTable_HofMonitor[] =
{
    gSpriteAnim_855C2CC
};

static const struct SpriteTemplate sSpriteTemplate_PokeballGlow =
{
    .tileTag = 0xFFFF,
    .paletteTag = FLDEFF_PAL_TAG_POKEBALL_GLOW,
    .oam = &sOam_8x8,
    .anims = gSpriteAnimTable_855C2F8,
    .images = sPicTable_PokeballGlow,
    .affineAnims = gDummySpriteAffineAnimTable,
    .callback = SpriteCB_PokeballGlow
};

static const struct SpriteTemplate sSpriteTemplate_PokecenterMonitor =
{
    .tileTag = 0xFFFF,
    .paletteTag = FLDEFF_PAL_TAG_GENERAL_0,
    .oam = &sOam_16x16,
    .anims = gSpriteAnimTable_855C2F8,
    .images = sPicTable_PokecenterMonitor,
    .affineAnims = gDummySpriteAffineAnimTable,
    .callback = SpriteCB_PokecenterMonitor
};

static const struct SpriteTemplate sSpriteTemplate_HofMonitorBig =
{
    .tileTag = 0xFFFF,
    .paletteTag = FLDEFF_PAL_TAG_HOF_MONITOR,
    .oam = &sOam_16x16,
    .anims = sAnimTable_HofMonitor,
    .images = sPicTable_HofMonitorBig,
    .affineAnims = gDummySpriteAffineAnimTable,
    .callback = SpriteCB_HallOfFameMonitor
};

static const struct SpriteTemplate sSpriteTemplate_HofMonitorSmall =
{
    .tileTag = 0xFFFF,
    .paletteTag = FLDEFF_PAL_TAG_HOF_MONITOR,
    .oam = &sOam_32x16,
    .anims = sAnimTable_HofMonitor,
    .images = sPicTable_HofMonitorSmall,
    .affineAnims = gDummySpriteAffineAnimTable,
    .callback = SpriteCB_HallOfFameMonitor
};

void (*const sPokecenterHealEffectFuncs[])(struct Task *) =
{
    PokecenterHealEffect_Init,
    PokecenterHealEffect_WaitForBallPlacement,
    PokecenterHealEffect_WaitForBallFlashing,
    PokecenterHealEffect_WaitForSoundAndEnd
};

void (*const sHallOfFameRecordEffectFuncs[])(struct Task *) =
{
    HallOfFameRecordEffect_Init,
    HallOfFameRecordEffect_WaitForBallPlacement,
    HallOfFameRecordEffect_WaitForBallFlashing,
    HallOfFameRecordEffect_WaitForSoundAndEnd
};

void (*const sPokeballGlowEffectFuncs[])(struct Sprite *) =
{
    PokeballGlowEffect_PlaceBalls,
    PokeballGlowEffect_TryPlaySe,
    PokeballGlowEffect_Flash1,
    PokeballGlowEffect_Flash2,
    PokeballGlowEffect_WaitAfterFlash,
    PokeballGlowEffect_Dummy,
    PokeballGlowEffect_WaitForSound,
    PokeballGlowEffect_Idle
};

static const struct Coords16 sPokeballCoordOffsets[PARTY_SIZE] =
{
    {.x = 0, .y = 0},
    {.x = 6, .y = 0},
    {.x = 0, .y = 4},
    {.x = 6, .y = 4},
    {.x = 0, .y = 8},
    {.x = 6, .y = 8}
};

static const u8 sPokeballGlowReds[]   = {16, 12, 8, 0};
static const u8 sPokeballGlowGreens[] = {16, 12, 8, 0};
static const u8 sPokeballGlowBlues[]  = { 0,  0, 0, 0};

bool8 (*const sFallWarpFieldEffectFuncs[])(struct Task *) =
{
    FallWarpEffect_Init,
    FallWarpEffect_WaitWeather,
    FallWarpEffect_StartFall,
    FallWarpEffect_Fall,
    FallWarpEffect_Land,
    FallWarpEffect_CameraShake,
    FallWarpEffect_End,
};

bool8 (*const sEscalatorWarpOutFieldEffectFuncs[])(struct Task *) =
{
    EscalatorWarpOut_Init,
    EscalatorWarpOut_WaitForPlayer,
    EscalatorWarpOut_Up_Ride,
    EscalatorWarpOut_Up_End,
    EscalatorWarpOut_Down_Ride,
    EscalatorWarpOut_Down_End,
};

bool8 (*const sEscalatorWarpInFieldEffectFuncs[])(struct Task *) =
{
    EscalatorWarpIn_Init,
    EscalatorWarpIn_Down_Init,
    EscalatorWarpIn_Down_Ride,
    EscalatorWarpIn_Up_Init,
    EscalatorWarpIn_Up_Ride,
    EscalatorWarpIn_WaitForMovement,
    EscalatorWarpIn_End,
};

bool8 (*const sWaterfallFieldEffectFuncs[])(struct Task *, struct ObjectEvent *) =
{
    WaterfallFieldEffect_Init,
    WaterfallFieldEffect_ShowMon,
    WaterfallFieldEffect_WaitForShowMon,
    WaterfallFieldEffect_RideUp,
    WaterfallFieldEffect_ContinueRideOrEnd,
};

bool8 (*const sDiveFieldEffectFuncs[])(struct Task *) =
{
    DiveFieldEffect_Init,
    DiveFieldEffect_ShowMon,
    DiveFieldEffect_TryWarp,
};

bool8 (*const sLavaridgeGymB1FWarpEffectFuncs[])(struct Task *, struct ObjectEvent *, struct Sprite *) =
{
    LavaridgeGymB1FWarpEffect_Init,
    LavaridgeGymB1FWarpEffect_CameraShake,
    LavaridgeGymB1FWarpEffect_Launch,
    LavaridgeGymB1FWarpEffect_Rise,
    LavaridgeGymB1FWarpEffect_FadeOut,
    LavaridgeGymB1FWarpEffect_Warp,
};

bool8 (*const sLavaridgeGymB1FWarpExitEffectFuncs[])(struct Task *, struct ObjectEvent *, struct Sprite *) =
{
    LavaridgeGymB1FWarpExitEffect_Init,
    LavaridgeGymB1FWarpExitEffect_StartPopOut,
    LavaridgeGymB1FWarpExitEffect_PopOut,
    LavaridgeGymB1FWarpExitEffect_End,
};

bool8 (*const sLavaridgeGym1FWarpEffectFuncs[])(struct Task *, struct ObjectEvent *, struct Sprite *) =
{
    LavaridgeGym1FWarpEffect_Init,
    LavaridgeGym1FWarpEffect_AshPuff,
    LavaridgeGym1FWarpEffect_Disappear,
    LavaridgeGym1FWarpEffect_FadeOut,
    LavaridgeGym1FWarpEffect_Warp,
};

void (*const sEscapeRopeWarpOutEffectFuncs[])(struct Task *) =
{
    EscapeRopeWarpOutEffect_Init,
    EscapeRopeWarpOutEffect_Spin,
};

u32 FieldEffectStart(u8 id)
{
    u8 *script;
    u32 val;

    FieldEffectActiveListAdd(id);

    script = gFieldEffectScriptPointers[id];

    while (gFieldEffectScriptFuncs[*script](&script, &val))
        ;

    return val;
}

bool8 FieldEffectCmd_loadtiles(u8 **script, u32 *val)
{
    (*script)++;
    FieldEffectScript_LoadTiles(script);
    return TRUE;
}

bool8 FieldEffectCmd_loadfadedpal(u8 **script, u32 *val)
{
    (*script)++;
    FieldEffectScript_LoadFadedPalette(script);
    return TRUE;
}

bool8 FieldEffectCmd_loadpal(u8 **script, u32 *val)
{
    (*script)++;
    FieldEffectScript_LoadPalette(script);
    return TRUE;
}

bool8 FieldEffectCmd_callnative(u8 **script, u32 *val)
{
    (*script)++;
    FieldEffectScript_CallNative(script, val);
    return TRUE;
}

bool8 FieldEffectCmd_end(u8 **script, u32 *val)
{
    return FALSE;
}

bool8 FieldEffectCmd_loadgfx_callnative(u8 **script, u32 *val)
{
    (*script)++;
    FieldEffectScript_LoadTiles(script);
    FieldEffectScript_LoadFadedPalette(script);
    FieldEffectScript_CallNative(script, val);
    return TRUE;
}

bool8 FieldEffectCmd_loadtiles_callnative(u8 **script, u32 *val)
{
    (*script)++;
    FieldEffectScript_LoadTiles(script);
    FieldEffectScript_CallNative(script, val);
    return TRUE;
}

bool8 FieldEffectCmd_loadfadedpal_callnative(u8 **script, u32 *val)
{
    (*script)++;
    FieldEffectScript_LoadFadedPalette(script);
    FieldEffectScript_CallNative(script, val);
    return TRUE;
}

u32 FieldEffectScript_ReadWord(u8 **script)
{
    return (*script)[0]
         + ((*script)[1] << 8)
         + ((*script)[2] << 16)
         + ((*script)[3] << 24);
}

void FieldEffectScript_LoadTiles(u8 **script)
{
    struct SpriteSheet *sheet = (struct SpriteSheet *)FieldEffectScript_ReadWord(script);
    if (GetSpriteTileStartByTag(sheet->tag) == 0xFFFF)
        LoadSpriteSheet(sheet);
    (*script) += 4;
}

void FieldEffectScript_LoadFadedPalette(u8 **script)
{
    struct SpritePalette *palette = (struct SpritePalette *)FieldEffectScript_ReadWord(script);
    LoadSpritePalette(palette);
    UpdateSpritePaletteWithWeather(IndexOfSpritePaletteTag(palette->tag));
    (*script) += 4;
}

void FieldEffectScript_LoadPalette(u8 **script)
{
    struct SpritePalette *palette = (struct SpritePalette *)FieldEffectScript_ReadWord(script);
    LoadSpritePalette(palette);
    (*script) += 4;
}

void FieldEffectScript_CallNative(u8 **script, u32 *val)
{
    u32 (*func)(void) = (u32 (*)(void))FieldEffectScript_ReadWord(script);
    *val = func();
    (*script) += 4;
}

void FieldEffectFreeGraphicsResources(struct Sprite *sprite)
{
    u16 sheetTileStart = sprite->sheetTileStart;
    u32 paletteNum = sprite->oam.paletteNum;
    DestroySprite(sprite);
    FieldEffectFreeTilesIfUnused(sheetTileStart);
    FieldEffectFreePaletteIfUnused(paletteNum);
}

void FieldEffectStop(struct Sprite *sprite, u8 id)
{
    FieldEffectFreeGraphicsResources(sprite);
    FieldEffectActiveListRemove(id);
}

void FieldEffectFreeTilesIfUnused(u16 tileStart)
{
    u8 i;
    u16 tag = GetSpriteTileTagByTileStart(tileStart);

    if (tag != 0xFFFF)
    {
        for (i = 0; i < MAX_SPRITES; i++)
            if (gSprites[i].inUse && gSprites[i].usingSheet && tileStart == gSprites[i].sheetTileStart)
                return;
        FreeSpriteTilesByTag(tag);
    }
}

void FieldEffectFreePaletteIfUnused(u8 paletteNum)
{
    u8 i;
    u16 tag = GetSpritePaletteTagByPaletteNum(paletteNum);

    if (tag != 0xFFFF)
    {
        for (i = 0; i < MAX_SPRITES; i++)
            if (gSprites[i].inUse && gSprites[i].oam.paletteNum == paletteNum)
                return;
        FreeSpritePaletteByTag(tag);
    }
}

void FieldEffectActiveListClear(void)
{
    u8 i;
    for (i = 0; i < ARRAY_COUNT(sActiveList); i++)
        sActiveList[i] = 0xFF;
}

void FieldEffectActiveListAdd(u8 id)
{
    u8 i;
    for (i = 0; i < ARRAY_COUNT(sActiveList); i++)
    {
        if (sActiveList[i] == 0xFF)
        {
            sActiveList[i] = id;
            return;
        }
    }
}

void FieldEffectActiveListRemove(u8 id)
{
    u8 i;
    for (i = 0; i < ARRAY_COUNT(sActiveList); i++)
    {
        if (sActiveList[i] == id)
        {
            sActiveList[i] = 0xFF;
            return;
        }
    }
}

bool8 FieldEffectActiveListContains(u8 id)
{
    u8 i;
    for (i = 0; i < ARRAY_COUNT(sActiveList); i++)
        if (sActiveList[i] == id)
            return TRUE;
    return FALSE;
}

u8 CreateTrainerSprite(u8 trainerSpriteID, s16 x, s16 y, u8 subpriority, u8 *buffer)
{
    struct SpriteTemplate spriteTemplate;
    LoadCompressedSpritePaletteOverrideBuffer(&gTrainerFrontPicPaletteTable[trainerSpriteID], buffer);
    LoadCompressedSpriteSheetOverrideBuffer(&gTrainerFrontPicTable[trainerSpriteID], buffer);
    spriteTemplate.tileTag = gTrainerFrontPicTable[trainerSpriteID].tag;
    spriteTemplate.paletteTag = gTrainerFrontPicPaletteTable[trainerSpriteID].tag;
    spriteTemplate.oam = &sOam_64x64;
    spriteTemplate.anims = gDummySpriteAnimTable;
    spriteTemplate.images = NULL;
    spriteTemplate.affineAnims = gDummySpriteAffineAnimTable;
    spriteTemplate.callback = SpriteCallbackDummy;
    return CreateSprite(&spriteTemplate, x, y, subpriority);
}

void LoadTrainerGfx_TrainerCard(u8 gender, u16 palOffset, u8 *dest)
{
    LZDecompressVram(gTrainerFrontPicTable[gender].data, dest);
    LoadCompressedPalette(gTrainerFrontPicPaletteTable[gender].data, palOffset, 0x20);
}

u8 AddNewGameBirchObject(s16 x, s16 y, u8 subpriority)
{
    LoadSpritePalette(&sSpritePalette_NewGameBirch);
    return CreateSprite(&sSpriteTemplate_NewGameBirch, x, y, subpriority);
}

u8 CreateMonSprite_PicBox(u16 species, s16 x, s16 y, u8 subpriority)
{
    s32 spriteId = CreateMonPicSprite_HandleDeoxys(species, 0, 0x8000, 1, x, y, 0, gMonPaletteTable[species].tag);
    PreservePaletteInWeather(IndexOfSpritePaletteTag(gMonPaletteTable[species].tag) + 0x10);
    if (spriteId == 0xFFFF)
        return MAX_SPRITES;
    else
        return spriteId;
}

u8 CreateMonSprite_FieldMove(u16 species, u32 otId, u32 personality, s16 x, s16 y, u8 subpriority)
{
    const struct CompressedSpritePalette *spritePalette = GetMonSpritePalStructFromOtIdPersonality(species, otId, personality);
    u16 spriteId = CreateMonPicSprite_HandleDeoxys(species, otId, personality, 1, x, y, 0, spritePalette->tag);
    PreservePaletteInWeather(IndexOfSpritePaletteTag(spritePalette->tag) + 0x10);
    if (spriteId == 0xFFFF)
        return MAX_SPRITES;
    else
        return spriteId;
}

void FreeResourcesAndDestroySprite(struct Sprite *sprite, u8 spriteId)
{
    ResetPreservedPalettesInWeather();
    if (sprite->oam.affineMode != ST_OAM_AFFINE_OFF)
    {
        FreeOamMatrix(sprite->oam.matrixNum);
    }
    FreeAndDestroyMonPicSprite(spriteId);
}

// r, g, b are between 0 and 16
void MultiplyInvertedPaletteRGBComponents(u16 i, u8 r, u8 g, u8 b)
{
    int curRed;
    int curGreen;
    int curBlue;
    u16 outPal;

    outPal = gPlttBufferUnfaded[i];
    curRed = outPal & 0x1f;
    curGreen = (outPal & (0x1f << 5)) >> 5;
    curBlue = (outPal & (0x1f << 10)) >> 10;
    curRed += (((0x1f - curRed) * r) >> 4);
    curGreen += (((0x1f - curGreen) * g) >> 4);
    curBlue += (((0x1f - curBlue) * b) >> 4);
    outPal = curRed;
    outPal |= curGreen << 5;
    outPal |= curBlue << 10;
    gPlttBufferFaded[i] = outPal;
}

// r, g, b are between 0 and 16
void MultiplyPaletteRGBComponents(u16 i, u8 r, u8 g, u8 b)
{
    int curRed;
    int curGreen;
    int curBlue;
    u16 outPal;

    outPal = gPlttBufferUnfaded[i];
    curRed = outPal & 0x1f;
    curGreen = (outPal & (0x1f << 5)) >> 5;
    curBlue = (outPal & (0x1f << 10)) >> 10;
    curRed -= ((curRed * r) >> 4);
    curGreen -= ((curGreen * g) >> 4);
    curBlue -= ((curBlue * b) >> 4);
    outPal = curRed;
    outPal |= curGreen << 5;
    outPal |= curBlue << 10;
    gPlttBufferFaded[i] = outPal;
}

// Task data for Task_PokecenterHeal and Task_HallOfFameRecord
#define tState           data[0]
#define tNumMons         data[1]
#define tFirstBallX      data[2]
#define tFirstBallY      data[3]
#define tMonitorX        data[4]
#define tMonitorY        data[5]
#define tBallSpriteId    data[6]
#define tMonitorSpriteId data[7]
#define tStartHofFlash   data[15]

// Sprite data for SpriteCB_PokeballGlowEffect
#define sState      data[0]
#define sTimer      data[1]
#define sCounter    data[2]
#define sPlayHealSe data[5]
#define sNumMons    data[6]
#define sSpriteId   data[7]

// Sprite data for SpriteCB_PokeballGlow
#define sEffectSpriteId data[0]

bool8 FldEff_PokecenterHeal(void)
{
    u8 nPokemon;
    struct Task *task;

    nPokemon = CalculatePlayerPartyCount();
    task = &gTasks[CreateTask(Task_PokecenterHeal, 0xff)];
    task->tNumMons = nPokemon;
    task->tFirstBallX = 93;
    task->tFirstBallY = 36;
    task->tMonitorX = 124;
    task->tMonitorY = 24;
    return FALSE;
}

static void Task_PokecenterHeal(u8 taskId)
{
    struct Task *task;
    task = &gTasks[taskId];
    sPokecenterHealEffectFuncs[task->tState](task);
}

static void PokecenterHealEffect_Init(struct Task *task)
{
    task->tState++;
    task->tBallSpriteId = CreateGlowingPokeballsEffect(task->tNumMons, task->tFirstBallX, task->tFirstBallY, TRUE);
    task->tMonitorSpriteId = CreatePokecenterMonitorSprite(task->tMonitorX, task->tMonitorY);
}

static void PokecenterHealEffect_WaitForBallPlacement(struct Task *task)
{
    if (gSprites[task->tBallSpriteId].sState > 1)
    {
        gSprites[task->tMonitorSpriteId].sState++;
        task->tState++;
    }
}

static void PokecenterHealEffect_WaitForBallFlashing(struct Task *task)
{
    if (gSprites[task->tBallSpriteId].sState > 4)
    {
        task->tState++;
    }
}

static void PokecenterHealEffect_WaitForSoundAndEnd(struct Task *task)
{
    if (gSprites[task->tBallSpriteId].sState > 6)
    {
        DestroySprite(&gSprites[task->tBallSpriteId]);
        FieldEffectActiveListRemove(FLDEFF_POKECENTER_HEAL);
        DestroyTask(FindTaskIdByFunc(Task_PokecenterHeal));
    }
}

bool8 FldEff_HallOfFameRecord(void)
{
    u8 nPokemon;
    struct Task *task;

    nPokemon = CalculatePlayerPartyCount();
    task = &gTasks[CreateTask(Task_HallOfFameRecord, 0xff)];
    task->tNumMons = nPokemon;
    task->tFirstBallX = 117;
    task->tFirstBallY = 52;
    return FALSE;
}

static void Task_HallOfFameRecord(u8 taskId)
{
    struct Task *task;
    task = &gTasks[taskId];
    sHallOfFameRecordEffectFuncs[task->tState](task);
}

static void HallOfFameRecordEffect_Init(struct Task *task)
{
    u8 taskId;
    task->tState++;
    task->tBallSpriteId = CreateGlowingPokeballsEffect(task->tNumMons, task->tFirstBallX, task->tFirstBallY, FALSE);
    taskId = FindTaskIdByFunc(Task_HallOfFameRecord);
    CreateHofMonitorSprite(taskId, 120, 24, FALSE);
    CreateHofMonitorSprite(taskId, 40, 8, TRUE);
    CreateHofMonitorSprite(taskId, 72, 8, TRUE);
    CreateHofMonitorSprite(taskId, 168, 8, TRUE);
    CreateHofMonitorSprite(taskId, 200, 8, TRUE);
}

static void HallOfFameRecordEffect_WaitForBallPlacement(struct Task *task)
{
    if (gSprites[task->tBallSpriteId].sState > 1)
    {
        task->tStartHofFlash++;
        task->tState++;
    }
}

static void HallOfFameRecordEffect_WaitForBallFlashing(struct Task *task)
{
    if (gSprites[task->tBallSpriteId].sState > 4)
    {
        task->tState++;
    }
}

static void HallOfFameRecordEffect_WaitForSoundAndEnd(struct Task *task)
{
    if (gSprites[task->tBallSpriteId].sState > 6)
    {
        DestroySprite(&gSprites[task->tBallSpriteId]);
        FieldEffectActiveListRemove(FLDEFF_HALL_OF_FAME_RECORD);
        DestroyTask(FindTaskIdByFunc(Task_HallOfFameRecord));
    }
}

static u8 CreateGlowingPokeballsEffect(s16 numMons, s16 x, s16 y, bool16 playHealSe)
{
    u8 spriteId;
    struct Sprite *sprite;
    spriteId = CreateInvisibleSprite(SpriteCB_PokeballGlowEffect);
    sprite = &gSprites[spriteId];
    sprite->pos2.x = x;
    sprite->pos2.y = y;
    sprite->sPlayHealSe = playHealSe;
    sprite->sNumMons = numMons;
    sprite->sSpriteId = spriteId;
    return spriteId;
}

static void SpriteCB_PokeballGlowEffect(struct Sprite *sprite)
{
    sPokeballGlowEffectFuncs[sprite->sState](sprite);
}

static void PokeballGlowEffect_PlaceBalls(struct Sprite *sprite)
{
    u8 spriteId;
    if (sprite->sTimer == 0 || (--sprite->sTimer) == 0)
    {
        sprite->sTimer = 25;
        spriteId = CreateSpriteAtEnd(&sSpriteTemplate_PokeballGlow, sPokeballCoordOffsets[sprite->sCounter].x + sprite->pos2.x, sPokeballCoordOffsets[sprite->sCounter].y + sprite->pos2.y, 0);
        gSprites[spriteId].oam.priority = 2;
        gSprites[spriteId].sEffectSpriteId = sprite->sSpriteId;
        sprite->sCounter++;
        sprite->sNumMons--;
        PlaySE(SE_BOWA);
    }
    if (sprite->sNumMons == 0)
    {
        sprite->sTimer = 32;
        sprite->sState++;
    }
}

static void PokeballGlowEffect_TryPlaySe(struct Sprite *sprite)
{
    if ((--sprite->sTimer) == 0)
    {
        sprite->sState++;
        sprite->sTimer = 8;
        sprite->sCounter = 0;
        sprite->data[3] = 0;
        if (sprite->sPlayHealSe)
        {
            PlayFanfare(MUS_ME_ASA);
        }
    }
}

static void PokeballGlowEffect_Flash1(struct Sprite *sprite)
{
    u8 phase;
    if ((--sprite->sTimer) == 0)
    {
        sprite->sTimer = 8;
        sprite->sCounter++;
        sprite->sCounter &= 3;

        if (sprite->sCounter == 0)
            sprite->data[3]++;
    }
    phase = (sprite->sCounter + 3) & 3;
    MultiplyInvertedPaletteRGBComponents((IndexOfSpritePaletteTag(FLDEFF_PAL_TAG_POKEBALL_GLOW) << 4) + 0x108, sPokeballGlowReds[phase], sPokeballGlowGreens[phase], sPokeballGlowBlues[phase]);
    phase = (sprite->sCounter + 2) & 3;
    MultiplyInvertedPaletteRGBComponents((IndexOfSpritePaletteTag(FLDEFF_PAL_TAG_POKEBALL_GLOW) << 4) + 0x106, sPokeballGlowReds[phase], sPokeballGlowGreens[phase], sPokeballGlowBlues[phase]);
    phase = (sprite->sCounter + 1) & 3;
    MultiplyInvertedPaletteRGBComponents((IndexOfSpritePaletteTag(FLDEFF_PAL_TAG_POKEBALL_GLOW) << 4) + 0x102, sPokeballGlowReds[phase], sPokeballGlowGreens[phase], sPokeballGlowBlues[phase]);
    phase = sprite->sCounter;
    MultiplyInvertedPaletteRGBComponents((IndexOfSpritePaletteTag(FLDEFF_PAL_TAG_POKEBALL_GLOW) << 4) + 0x105, sPokeballGlowReds[phase], sPokeballGlowGreens[phase], sPokeballGlowBlues[phase]);
    MultiplyInvertedPaletteRGBComponents((IndexOfSpritePaletteTag(FLDEFF_PAL_TAG_POKEBALL_GLOW) << 4) + 0x103, sPokeballGlowReds[phase], sPokeballGlowGreens[phase], sPokeballGlowBlues[phase]);
    if (sprite->data[3] > 2)
    {
        sprite->sState++;
        sprite->sTimer = 8;
        sprite->sCounter = 0;
    }
}

static void PokeballGlowEffect_Flash2(struct Sprite *sprite)
{
    u8 phase;
    if ((--sprite->sTimer) == 0)
    {
        sprite->sTimer = 8;
        sprite->sCounter++;
        sprite->sCounter &= 3;
        if (sprite->sCounter == 3)
        {
            sprite->sState++;
            sprite->sTimer = 30;
        }
    }
    phase = sprite->sCounter;
    MultiplyInvertedPaletteRGBComponents((IndexOfSpritePaletteTag(FLDEFF_PAL_TAG_POKEBALL_GLOW) << 4) + 0x108, sPokeballGlowReds[phase], sPokeballGlowGreens[phase], sPokeballGlowBlues[phase]);
    MultiplyInvertedPaletteRGBComponents((IndexOfSpritePaletteTag(FLDEFF_PAL_TAG_POKEBALL_GLOW) << 4) + 0x106, sPokeballGlowReds[phase], sPokeballGlowGreens[phase], sPokeballGlowBlues[phase]);
    MultiplyInvertedPaletteRGBComponents((IndexOfSpritePaletteTag(FLDEFF_PAL_TAG_POKEBALL_GLOW) << 4) + 0x102, sPokeballGlowReds[phase], sPokeballGlowGreens[phase], sPokeballGlowBlues[phase]);
    MultiplyInvertedPaletteRGBComponents((IndexOfSpritePaletteTag(FLDEFF_PAL_TAG_POKEBALL_GLOW) << 4) + 0x105, sPokeballGlowReds[phase], sPokeballGlowGreens[phase], sPokeballGlowBlues[phase]);
    MultiplyInvertedPaletteRGBComponents((IndexOfSpritePaletteTag(FLDEFF_PAL_TAG_POKEBALL_GLOW) << 4) + 0x103, sPokeballGlowReds[phase], sPokeballGlowGreens[phase], sPokeballGlowBlues[phase]);
}

static void PokeballGlowEffect_WaitAfterFlash(struct Sprite *sprite)
{
    if ((--sprite->sTimer) == 0)
    {
        sprite->sState++;
    }
}

static void PokeballGlowEffect_Dummy(struct Sprite *sprite)
{
    sprite->sState++;
}

static void PokeballGlowEffect_WaitForSound(struct Sprite *sprite)
{
    if (sprite->sPlayHealSe == FALSE || IsFanfareTaskInactive())
    {
        sprite->sState++;
    }
}

static void PokeballGlowEffect_Idle(struct Sprite *sprite)
{
    // Idle until destroyed
}

static void SpriteCB_PokeballGlow(struct Sprite *sprite)
{
    if (gSprites[sprite->sEffectSpriteId].sState > 4)
    {
        FieldEffectFreeGraphicsResources(sprite);
    }
}

static u8 CreatePokecenterMonitorSprite(s16 x, s16 y)
{
    u8 spriteId;
    struct Sprite *sprite;
    spriteId = CreateSpriteAtEnd(&sSpriteTemplate_PokecenterMonitor, x, y, 0);
    sprite = &gSprites[spriteId];
    sprite->oam.priority = 2;
    sprite->invisible = TRUE;
    SetSubspriteTables(sprite, &sSubspriteTable_PokecenterMonitor);
    return spriteId;
}

static void SpriteCB_PokecenterMonitor(struct Sprite *sprite)
{
    if (sprite->data[0] != 0)
    {
        sprite->data[0] = 0;
        sprite->invisible = FALSE;
        StartSpriteAnim(sprite, 1);
    }
    if (sprite->animEnded)
    {
        FieldEffectFreeGraphicsResources(sprite);
    }
}

static void CreateHofMonitorSprite(s16 taskId, s16 x, s16 y, bool8 isSmallMonitor)
{
    u8 spriteId;
    if (!isSmallMonitor)
    {
        spriteId = CreateSpriteAtEnd(&sSpriteTemplate_HofMonitorBig, x, y, 0);
        SetSubspriteTables(&gSprites[spriteId], &sSubspriteTable_HofMonitorBig);
    } else
    {
        spriteId = CreateSpriteAtEnd(&sSpriteTemplate_HofMonitorSmall, x, y, 0);
    }
    gSprites[spriteId].invisible = TRUE;
    gSprites[spriteId].data[0] = taskId;
}

static void SpriteCB_HallOfFameMonitor(struct Sprite *sprite)
{
    if (gTasks[sprite->data[0]].tStartHofFlash)
    {
        if (sprite->data[1] == 0 || (--sprite->data[1]) == 0)
        {
            sprite->data[1] = 16;
            sprite->invisible ^= 1;
        }
        sprite->data[2]++;
    }
    if (sprite->data[2] > 127)
    {
        FieldEffectFreeGraphicsResources(sprite);
    }
}

#undef tState
#undef tNumMons
#undef tFirstBallX
#undef tFirstBallY
#undef tMonitorX
#undef tMonitorY
#undef tBallSpriteId
#undef tMonitorSpriteId
#undef tStartHofFlash
#undef sState
#undef sTimer
#undef sCounter
#undef sPlayHealSe
#undef sNumMons
#undef sSpriteId
#undef sEffectSpriteId

void ReturnToFieldFromFlyMapSelect(void)
{
    SetMainCallback2(CB2_ReturnToField);
    gFieldCallback = FieldCallback_UseFly;
}

static void FieldCallback_UseFly(void)
{
    FadeInFromBlack();
    CreateTask(Task_UseFly, 0);
    ScriptContext2_Enable();
    FreezeObjectEvents();
    gFieldCallback = NULL;
}

static void Task_UseFly(u8 taskId)
{
    struct Task *task;
    task = &gTasks[taskId];
    if (!task->data[0])
    {
        if (!IsWeatherNotFadingIn())
            return;

        gFieldEffectArguments[0] = GetCursorSelectionMonId();
        if ((int)gFieldEffectArguments[0] > PARTY_SIZE - 1)
            gFieldEffectArguments[0] = 0;

        FieldEffectStart(FLDEFF_USE_FLY);
        task->data[0]++;
    }
    if (!FieldEffectActiveListContains(FLDEFF_USE_FLY))
    {
        Overworld_ResetStateAfterFly();
        WarpIntoMap();
        SetMainCallback2(CB2_LoadMap);
        gFieldCallback = FieldCallback_FlyIntoMap;
        DestroyTask(taskId);
    }
}

static void FieldCallback_FlyIntoMap(void)
{
    Overworld_PlaySpecialMapMusic();
    FadeInFromBlack();
    CreateTask(Task_FlyIntoMap, 0);
    gObjectEvents[gPlayerAvatar.objectEventId].invisible = TRUE;
    if (gPlayerAvatar.flags & PLAYER_AVATAR_FLAG_SURFING)
    {
        ObjectEventTurn(&gObjectEvents[gPlayerAvatar.objectEventId], DIR_WEST);
    }
    ScriptContext2_Enable();
    FreezeObjectEvents();
    gFieldCallback = NULL;
}

static void Task_FlyIntoMap(u8 taskId)
{
    struct Task *task;
    task = &gTasks[taskId];
    if (task->data[0] == 0)
    {
        if (gPaletteFade.active)
        {
            return;
        }
        FieldEffectStart(FLDEFF_FLY_IN);
        task->data[0]++;
    }
    if (!FieldEffectActiveListContains(FLDEFF_FLY_IN))
    {
        ScriptContext2_Disable();
        UnfreezeObjectEvents();
        DestroyTask(taskId);
    }
}

#define tState      data[0]
#define tFallOffset data[1]
#define tTotalFall  data[2]
#define tSetTrigger data[3]
#define tSubsprMode data[4]

#define tVertShake  data[1] // re-used
#define tNumShakes  data[2]

void FieldCB_FallWarpExit(void)
{
    Overworld_PlaySpecialMapMusic();
    WarpFadeInScreen();
    ScriptContext2_Enable();
    FreezeObjectEvents();
    CreateTask(Task_FallWarpFieldEffect, 0);
    gFieldCallback = NULL;
}

static void Task_FallWarpFieldEffect(u8 taskId)
{
    struct Task *task;
    task = &gTasks[taskId];
    while (sFallWarpFieldEffectFuncs[task->tState](task));
}

static bool8 FallWarpEffect_Init(struct Task *task)
{
    struct ObjectEvent *playerObject;
    struct Sprite *playerSprite;
    playerObject = &gObjectEvents[gPlayerAvatar.objectEventId];
    playerSprite = &gSprites[gPlayerAvatar.spriteId];
    CameraObjectReset2();
    gObjectEvents[gPlayerAvatar.objectEventId].invisible = TRUE;
    gPlayerAvatar.preventStep = TRUE;
    ObjectEventSetHeldMovement(playerObject, GetFaceDirectionMovementAction(GetPlayerFacingDirection()));
    task->tSubsprMode = playerSprite->subspriteMode;
    playerObject->fixedPriority = 1;
    playerSprite->oam.priority = 1;
    playerSprite->subspriteMode = SUBSPRITES_IGNORE_PRIORITY;
    task->tState++;
    return TRUE;
}

static bool8 FallWarpEffect_WaitWeather(struct Task *task)
{
    if (IsWeatherNotFadingIn())
        task->tState++;

    return FALSE;
}

static bool8 FallWarpEffect_StartFall(struct Task *task)
{
    struct Sprite *sprite;
    s16 centerToCornerVecY;
    sprite = &gSprites[gPlayerAvatar.spriteId];
    centerToCornerVecY = -(sprite->centerToCornerVecY << 1);
    sprite->pos2.y = -(sprite->pos1.y + sprite->centerToCornerVecY + gSpriteCoordOffsetY + centerToCornerVecY);
    task->tFallOffset = 1;
    task->tTotalFall = 0;
    gObjectEvents[gPlayerAvatar.objectEventId].invisible = FALSE;
    PlaySE(SE_RU_HYUU);
    task->tState++;
    return FALSE;
}

static bool8 FallWarpEffect_Fall(struct Task *task)
{
    struct ObjectEvent *objectEvent;
    struct Sprite *sprite;

    objectEvent = &gObjectEvents[gPlayerAvatar.objectEventId];
    sprite = &gSprites[gPlayerAvatar.spriteId];
    sprite->pos2.y += task->tFallOffset;
    if (task->tFallOffset < 8)
    {
        task->tTotalFall += task->tFallOffset;

        if (task->tTotalFall & 0xf)
            task->tFallOffset <<= 1;
    }
    if (task->tSetTrigger == FALSE && sprite->pos2.y >= -16)
    {
        task->tSetTrigger++;
        objectEvent->fixedPriority = 0;
        sprite->subspriteMode = task->tSubsprMode;
        objectEvent->triggerGroundEffectsOnMove = 1;
    }
    if (sprite->pos2.y >= 0)
    {
        PlaySE(SE_W070);
        objectEvent->triggerGroundEffectsOnStop = 1;
        objectEvent->landingJump = 1;
        sprite->pos2.y = 0;
        task->tState++;
    }
    return FALSE;
}

static bool8 FallWarpEffect_Land(struct Task *task)
{
    task->tState++;
    task->tVertShake = 4;
    task->tNumShakes = 0;
    SetCameraPanningCallback(NULL);
    return TRUE;
}

static bool8 FallWarpEffect_CameraShake(struct Task *task)
{
    SetCameraPanning(0, task->tVertShake);
    task->tVertShake = -task->tVertShake;
    task->tNumShakes++;

    if ((task->tNumShakes & 3) == 0)
        task->tVertShake >>= 1;

    if (task->tVertShake == 0)
        task->tState++;

    return FALSE;
}

static bool8 FallWarpEffect_End(struct Task *task)
{
    gPlayerAvatar.preventStep = FALSE;
    ScriptContext2_Disable();
    CameraObjectReset1();
    UnfreezeObjectEvents();
    InstallCameraPanAheadCallback();
    DestroyTask(FindTaskIdByFunc(Task_FallWarpFieldEffect));
    return FALSE;
}

#undef tState
#undef tFallOffset
#undef tTotalFall
#undef tSetTrigger
#undef tSubsprMode
#undef tVertShake
#undef tNumShakes

#define tState   data[0]
#define tGoingUp data[1]

void StartEscalatorWarp(u8 metatileBehavior, u8 priority)
{
    u8 taskId;
    taskId = CreateTask(Task_EscalatorWarpOut, priority);
    gTasks[taskId].tGoingUp = FALSE;
    if (metatileBehavior == MB_UP_ESCALATOR)
    {
        gTasks[taskId].tGoingUp = TRUE;
    }
}

static void Task_EscalatorWarpOut(u8 taskId)
{
    struct Task *task;
    task = &gTasks[taskId];
    while (sEscalatorWarpOutFieldEffectFuncs[task->tState](task));
}

static bool8 EscalatorWarpOut_Init(struct Task *task)
{
    FreezeObjectEvents();
    CameraObjectReset2();
    StartEscalator(task->tGoingUp);
    task->tState++;
    return FALSE;
}

static bool8 EscalatorWarpOut_WaitForPlayer(struct Task *task)
{
    struct ObjectEvent *objectEvent;
    objectEvent = &gObjectEvents[gPlayerAvatar.objectEventId];
    if (!ObjectEventIsMovementOverridden(objectEvent) || ObjectEventClearHeldMovementIfFinished(objectEvent))
    {
        ObjectEventSetHeldMovement(objectEvent, GetFaceDirectionMovementAction(GetPlayerFacingDirection()));
        task->tState++;
        task->data[2] = 0;
        task->data[3] = 0;
        if ((u8)task->tGoingUp == FALSE)
        {
            task->tState = 4; // jump to EscalatorWarpOut_Down_Ride
        }
        PlaySE(SE_ESUKA);
    }
    return FALSE;
}

static bool8 EscalatorWarpOut_Up_Ride(struct Task *task)
{
    RideUpEscalatorOut(task);
    if (task->data[2] > 3)
    {
        FadeOutAtEndOfEscalator();
        task->tState++;
    }
    return FALSE;
}

static bool8 EscalatorWarpOut_Up_End(struct Task *task)
{
    RideUpEscalatorOut(task);
    WarpAtEndOfEscalator();
    return FALSE;
}

static bool8 EscalatorWarpOut_Down_Ride(struct Task *task)
{
    RideDownEscalatorOut(task);
    if (task->data[2] > 3)
    {
        FadeOutAtEndOfEscalator();
        task->tState++;
    }
    return FALSE;
}

static bool8 EscalatorWarpOut_Down_End(struct Task *task)
{
    RideDownEscalatorOut(task);
    WarpAtEndOfEscalator();
    return FALSE;
}

static void RideUpEscalatorOut(struct Task *task)
{
    struct Sprite *sprite;
    sprite = &gSprites[gPlayerAvatar.spriteId];
    sprite->pos2.x = Cos(0x84, task->data[2]);
    sprite->pos2.y = Sin(0x94, task->data[2]);
    task->data[3]++;
    if (task->data[3] & 1)
    {
        task->data[2]++;
    }
}

static void RideDownEscalatorOut(struct Task *task)
{
    struct Sprite *sprite;
    sprite = &gSprites[gPlayerAvatar.spriteId];
    sprite->pos2.x = Cos(0x7c, task->data[2]);
    sprite->pos2.y = Sin(0x76, task->data[2]);
    task->data[3]++;
    if (task->data[3] & 1)
    {
        task->data[2]++;
    }
}

static void FadeOutAtEndOfEscalator(void)
{
    TryFadeOutOldMapMusic();
    WarpFadeOutScreen();
}

static void WarpAtEndOfEscalator(void)
{
    if (!gPaletteFade.active && BGMusicStopped() == TRUE)
    {
        StopEscalator();
        WarpIntoMap();
        gFieldCallback = FieldCallback_EscalatorWarpIn;
        SetMainCallback2(CB2_LoadMap);
        DestroyTask(FindTaskIdByFunc(Task_EscalatorWarpOut));
    }
}

#undef tState
#undef tGoingUp

static void FieldCallback_EscalatorWarpIn(void)
{
    Overworld_PlaySpecialMapMusic();
    WarpFadeInScreen();
    ScriptContext2_Enable();
    CreateTask(Task_EscalatorWarpIn, 0);
    gFieldCallback = NULL;
}

#define tState data[0]

static void Task_EscalatorWarpIn(u8 taskId)
{
    struct Task *task;
    task = &gTasks[taskId];
    while (sEscalatorWarpInFieldEffectFuncs[task->tState](task));
}

static bool8 EscalatorWarpIn_Init(struct Task *task)
{
    struct ObjectEvent *objectEvent;
    s16 x;
    s16 y;
    u8 behavior;
    CameraObjectReset2();
    objectEvent = &gObjectEvents[gPlayerAvatar.objectEventId];
    ObjectEventSetHeldMovement(objectEvent, GetFaceDirectionMovementAction(DIR_EAST));
    PlayerGetDestCoords(&x, &y);
    behavior = MapGridGetMetatileBehaviorAt(x, y);
    task->tState++;
    task->data[1] = 16;

    if (behavior == MB_DOWN_ESCALATOR)
    {
        // If dest is down escalator tile, player is riding up
        behavior = TRUE;
        task->tState = 3; // jump to EscalatorWarpIn_Up_Init
    } 
    else // MB_UP_ESCALATOR
    {
        // If dest is up escalator tile, player is riding down
        behavior = FALSE;
    }
    StartEscalator(behavior);
    return TRUE;
}

static bool8 EscalatorWarpIn_Down_Init(struct Task *task)
{
    struct Sprite *sprite;
    sprite = &gSprites[gPlayerAvatar.spriteId];
    sprite->pos2.x = Cos(0x84, task->data[1]);
    sprite->pos2.y = Sin(0x94, task->data[1]);
    task->tState++;
    return FALSE;
}

static bool8 EscalatorWarpIn_Down_Ride(struct Task *task)
{
    struct Sprite *sprite;
    sprite = &gSprites[gPlayerAvatar.spriteId];
    sprite->pos2.x = Cos(0x84, task->data[1]);
    sprite->pos2.y = Sin(0x94, task->data[1]);
    task->data[2]++;
    if (task->data[2] & 1)
    {
        task->data[1]--;
    }
    if (task->data[1] == 0)
    {
        sprite->pos2.x = 0;
        sprite->pos2.y = 0;
        task->tState = 5;
    }
    return FALSE;
}

static bool8 EscalatorWarpIn_Up_Init(struct Task *task)
{
    struct Sprite *sprite;
    sprite = &gSprites[gPlayerAvatar.spriteId];
    sprite->pos2.x = Cos(0x7c, task->data[1]);
    sprite->pos2.y = Sin(0x76, task->data[1]);
    task->tState++;
    return FALSE;
}

static bool8 EscalatorWarpIn_Up_Ride(struct Task *task)
{
    struct Sprite *sprite;
    sprite = &gSprites[gPlayerAvatar.spriteId];
    sprite->pos2.x = Cos(0x7c, task->data[1]);
    sprite->pos2.y = Sin(0x76, task->data[1]);
    task->data[2]++;
    if (task->data[2] & 1)
    {
        task->data[1]--;
    }
    if (task->data[1] == 0)
    {
        sprite->pos2.x = 0;
        sprite->pos2.y = 0;
        task->tState++;
    }
    return FALSE;
}

static bool8 EscalatorWarpIn_WaitForMovement(struct Task *task)
{
    if (IsEscalatorMoving())
    {
        return FALSE;
    }
    StopEscalator();
    task->tState++;
    return TRUE;
}

static bool8 EscalatorWarpIn_End(struct Task *task)
{
    struct ObjectEvent *objectEvent;
    objectEvent = &gObjectEvents[gPlayerAvatar.objectEventId];
    if (ObjectEventClearHeldMovementIfFinished(objectEvent))
    {
        CameraObjectReset1();
        ScriptContext2_Disable();
        ObjectEventSetHeldMovement(objectEvent, GetWalkNormalMovementAction(DIR_EAST));
        DestroyTask(FindTaskIdByFunc(Task_EscalatorWarpIn));
    }
    return FALSE;
}

#undef tState

#define tState data[0]
#define tMonId data[1]

bool8 FldEff_UseWaterfall(void)
{
    u8 taskId;
    taskId = CreateTask(Task_UseWaterfall, 0xff);
    gTasks[taskId].tMonId = gFieldEffectArguments[0];
    Task_UseWaterfall(taskId);
    return FALSE;
}

static void Task_UseWaterfall(u8 taskId)
{
    while (sWaterfallFieldEffectFuncs[gTasks[taskId].tState](&gTasks[taskId], &gObjectEvents[gPlayerAvatar.objectEventId]));
}

static bool8 WaterfallFieldEffect_Init(struct Task *task, struct ObjectEvent *objectEvent)
{
    ScriptContext2_Enable();
    gPlayerAvatar.preventStep = TRUE;
    task->tState++;
    return FALSE;
}

static bool8 WaterfallFieldEffect_ShowMon(struct Task *task, struct ObjectEvent *objectEvent)
{
    ScriptContext2_Enable();
    if (!ObjectEventIsMovementOverridden(objectEvent))
    {
        ObjectEventClearHeldMovementIfFinished(objectEvent);
        gFieldEffectArguments[0] = task->tMonId;
        FieldEffectStart(FLDEFF_FIELD_MOVE_SHOW_MON_INIT);
        task->tState++;
    }
    return FALSE;
}

static bool8 WaterfallFieldEffect_WaitForShowMon(struct Task *task, struct ObjectEvent *objectEvent)
{
    if (FieldEffectActiveListContains(FLDEFF_FIELD_MOVE_SHOW_MON))
    {
        return FALSE;
    }
    task->tState++;
    return TRUE;
}

static bool8 WaterfallFieldEffect_RideUp(struct Task *task, struct ObjectEvent *objectEvent)
{
    ObjectEventSetHeldMovement(objectEvent, GetWalkSlowMovementAction(DIR_NORTH));
    task->tState++;
    return FALSE;
}

static bool8 WaterfallFieldEffect_ContinueRideOrEnd(struct Task *task, struct ObjectEvent *objectEvent)
{
    if (!ObjectEventClearHeldMovementIfFinished(objectEvent))
        return FALSE;

    if (MetatileBehavior_IsWaterfall(objectEvent->currentMetatileBehavior))
    {
        // Still ascending waterfall, back to WaterfallFieldEffect_RideUp
        task->tState = 3;
        return TRUE;
    }

    ScriptContext2_Disable();
    gPlayerAvatar.preventStep = FALSE;
    DestroyTask(FindTaskIdByFunc(Task_UseWaterfall));
    FieldEffectActiveListRemove(FLDEFF_USE_WATERFALL);
    return FALSE;
}

#undef tState
#undef tMonId

bool8 FldEff_UseDive(void)
{
    u8 taskId;
    taskId = CreateTask(Task_UseDive, 0xff);
    gTasks[taskId].data[15] = gFieldEffectArguments[0];
    gTasks[taskId].data[14] = gFieldEffectArguments[1];
    Task_UseDive(taskId);
    return FALSE;
}

void Task_UseDive(u8 taskId)
{
    while (sDiveFieldEffectFuncs[gTasks[taskId].data[0]](&gTasks[taskId]));
}

static bool8 DiveFieldEffect_Init(struct Task *task)
{
    gPlayerAvatar.preventStep = TRUE;
    task->data[0]++;
    return FALSE;
}

static bool8 DiveFieldEffect_ShowMon(struct Task *task)
{
    ScriptContext2_Enable();
    gFieldEffectArguments[0] = task->data[15];
    FieldEffectStart(FLDEFF_FIELD_MOVE_SHOW_MON_INIT);
    task->data[0]++;
    return FALSE;
}

static bool8 DiveFieldEffect_TryWarp(struct Task *task)
{
    struct MapPosition mapPosition;
    PlayerGetDestCoords(&mapPosition.x, &mapPosition.y);

    // Wait for show mon first
    if (!FieldEffectActiveListContains(FLDEFF_FIELD_MOVE_SHOW_MON))
    {
        TryDoDiveWarp(&mapPosition, gObjectEvents[gPlayerAvatar.objectEventId].currentMetatileBehavior);
        DestroyTask(FindTaskIdByFunc(Task_UseDive));
        FieldEffectActiveListRemove(FLDEFF_USE_DIVE);
    }
    return FALSE;
}

void StartLavaridgeGymB1FWarp(u8 priority)
{
    CreateTask(Task_LavaridgeGymB1FWarp, priority);
}

static void Task_LavaridgeGymB1FWarp(u8 taskId)
{
    while (sLavaridgeGymB1FWarpEffectFuncs[gTasks[taskId].data[0]](&gTasks[taskId], &gObjectEvents[gPlayerAvatar.objectEventId], &gSprites[gPlayerAvatar.spriteId]));
}

static bool8 LavaridgeGymB1FWarpEffect_Init(struct Task *task, struct ObjectEvent *objectEvent, struct Sprite *sprite)
{
    FreezeObjectEvents();
    CameraObjectReset2();
    SetCameraPanningCallback(NULL);
    gPlayerAvatar.preventStep = TRUE;
    objectEvent->fixedPriority = 1;
    task->data[1] = 1;
    task->data[0]++;
    return TRUE;
}

static bool8 LavaridgeGymB1FWarpEffect_CameraShake(struct Task *task, struct ObjectEvent *objectEvent, struct Sprite *sprite)
{
    SetCameraPanning(0, task->data[1]);
    task->data[1] = -task->data[1];
    task->data[2]++;
    if (task->data[2] > 7)
    {
        task->data[2] = 0;
        task->data[0]++;
    }
    return FALSE;
}

static bool8 LavaridgeGymB1FWarpEffect_Launch(struct Task *task, struct ObjectEvent *objectEvent, struct Sprite *sprite)
{
    sprite->pos2.y = 0;
    task->data[3] = 1;
    gFieldEffectArguments[0] = objectEvent->currentCoords.x;
    gFieldEffectArguments[1] = objectEvent->currentCoords.y;
    gFieldEffectArguments[2] = sprite->subpriority - 1;
    gFieldEffectArguments[3] = sprite->oam.priority;
    FieldEffectStart(FLDEFF_ASH_LAUNCH);
    PlaySE(SE_W153);
    task->data[0]++;
    return TRUE;
}

static bool8 LavaridgeGymB1FWarpEffect_Rise(struct Task *task, struct ObjectEvent *objectEvent, struct Sprite *sprite)
{
    s16 centerToCornerVecY;
    SetCameraPanning(0, task->data[1]);
    if (task->data[1] = -task->data[1], ++task->data[2] <= 17)
    {
        if (!(task->data[2] & 1) && (task->data[1] <= 3))
        {
            task->data[1] <<= 1;
        }
    } else if (!(task->data[2] & 4) && (task->data[1] > 0))
    {
        task->data[1] >>= 1;
    }
    if (task->data[2] > 6)
    {
        centerToCornerVecY = -(sprite->centerToCornerVecY << 1);
        if (sprite->pos2.y > -(sprite->pos1.y + sprite->centerToCornerVecY + gSpriteCoordOffsetY + centerToCornerVecY))
        {
            sprite->pos2.y -= task->data[3];
            if (task->data[3] <= 7)
            {
                task->data[3]++;
            }
        } else
        {
            task->data[4] = 1;
        }
    }
    if (task->data[5] == 0 && sprite->pos2.y < -0x10)
    {
        task->data[5]++;
        objectEvent->fixedPriority = 1;
        sprite->oam.priority = 1;
        sprite->subspriteMode = SUBSPRITES_IGNORE_PRIORITY;
    }
    if (task->data[1] == 0 && task->data[4] != 0)
    {
        task->data[0]++;
    }
    return FALSE;
}

static bool8 LavaridgeGymB1FWarpEffect_FadeOut(struct Task *task, struct ObjectEvent *objectEvent, struct Sprite *sprite)
{
    TryFadeOutOldMapMusic();
    WarpFadeOutScreen();
    task->data[0]++;
    return FALSE;
}

static bool8 LavaridgeGymB1FWarpEffect_Warp(struct Task *task, struct ObjectEvent *objectEvent, struct Sprite *sprite)
{
    if (!gPaletteFade.active && BGMusicStopped() == TRUE)
    {
        WarpIntoMap();
        gFieldCallback = FieldCB_LavaridgeGymB1FWarpExit;
        SetMainCallback2(CB2_LoadMap);
        DestroyTask(FindTaskIdByFunc(Task_LavaridgeGymB1FWarp));
    }
    return FALSE;
}

static void FieldCB_LavaridgeGymB1FWarpExit(void)
{
    Overworld_PlaySpecialMapMusic();
    WarpFadeInScreen();
    ScriptContext2_Enable();
    gFieldCallback = NULL;
    CreateTask(Task_LavaridgeGymB1FWarpExit, 0);
}

static void Task_LavaridgeGymB1FWarpExit(u8 taskId)
{
    while (sLavaridgeGymB1FWarpExitEffectFuncs[gTasks[taskId].data[0]](&gTasks[taskId], &gObjectEvents[gPlayerAvatar.objectEventId], &gSprites[gPlayerAvatar.spriteId]));
}

static bool8 LavaridgeGymB1FWarpExitEffect_Init(struct Task *task, struct ObjectEvent *objectEvent, struct Sprite *sprite)
{
    CameraObjectReset2();
    FreezeObjectEvents();
    gPlayerAvatar.preventStep = TRUE;
    objectEvent->invisible = TRUE;
    task->data[0]++;
    return FALSE;
}

static bool8 LavaridgeGymB1FWarpExitEffect_StartPopOut(struct Task *task, struct ObjectEvent *objectEvent, struct Sprite *sprite)
{
    if (IsWeatherNotFadingIn())
    {
        gFieldEffectArguments[0] = objectEvent->currentCoords.x;
        gFieldEffectArguments[1] = objectEvent->currentCoords.y;
        gFieldEffectArguments[2] = sprite->subpriority - 1;
        gFieldEffectArguments[3] = sprite->oam.priority;
        task->data[1] = FieldEffectStart(FLDEFF_ASH_PUFF);
        task->data[0]++;
    }
    return FALSE;
}

static bool8 LavaridgeGymB1FWarpExitEffect_PopOut(struct Task *task, struct ObjectEvent *objectEvent, struct Sprite *sprite)
{
    sprite = &gSprites[task->data[1]];
    if (sprite->animCmdIndex > 1)
    {
        task->data[0]++;
        objectEvent->invisible = FALSE;
        CameraObjectReset1();
        PlaySE(SE_W091);
        ObjectEventSetHeldMovement(objectEvent, GetJumpMovementAction(DIR_EAST));
    }
    return FALSE;
}

static bool8 LavaridgeGymB1FWarpExitEffect_End(struct Task *task, struct ObjectEvent *objectEvent, struct Sprite *sprite)
{
    if (ObjectEventClearHeldMovementIfFinished(objectEvent))
    {
        gPlayerAvatar.preventStep = FALSE;
        ScriptContext2_Disable();
        UnfreezeObjectEvents();
        DestroyTask(FindTaskIdByFunc(Task_LavaridgeGymB1FWarpExit));
    }
    return FALSE;
}

// For the ash effect when jumping off the Lavaridge Gym B1F warp tiles
u8 FldEff_AshLaunch(void)
{
    u8 spriteId;
    SetSpritePosToOffsetMapCoords((s16 *)&gFieldEffectArguments[0], (s16 *)&gFieldEffectArguments[1], 8, 8);
    spriteId = CreateSpriteAtEnd(gFieldEffectObjectTemplatePointers[FLDEFFOBJ_ASH_LAUNCH], gFieldEffectArguments[0], gFieldEffectArguments[1], gFieldEffectArguments[2]);
    gSprites[spriteId].oam.priority = gFieldEffectArguments[3];
    gSprites[spriteId].coordOffsetEnabled = TRUE;
    return spriteId;
}

void SpriteCB_AshLaunch(struct Sprite *sprite)
{
    if (sprite->animEnded)
        FieldEffectStop(sprite, FLDEFF_ASH_LAUNCH);
}

void StartLavaridgeGym1FWarp(u8 priority)
{
    CreateTask(Task_LavaridgeGym1FWarp, priority);
}

static void Task_LavaridgeGym1FWarp(u8 taskId)
{
    while(sLavaridgeGym1FWarpEffectFuncs[gTasks[taskId].data[0]](&gTasks[taskId], &gObjectEvents[gPlayerAvatar.objectEventId], &gSprites[gPlayerAvatar.spriteId]));
}

static bool8 LavaridgeGym1FWarpEffect_Init(struct Task *task, struct ObjectEvent *objectEvent, struct Sprite *sprite)
{
    FreezeObjectEvents();
    CameraObjectReset2();
    gPlayerAvatar.preventStep = TRUE;
    objectEvent->fixedPriority = 1;
    task->data[0]++;
    return FALSE;
}

static bool8 LavaridgeGym1FWarpEffect_AshPuff(struct Task *task, struct ObjectEvent *objectEvent, struct Sprite *sprite)
{
    if (ObjectEventClearHeldMovementIfFinished(objectEvent))
    {
        if (task->data[1] > 3)
        {
            gFieldEffectArguments[0] = objectEvent->currentCoords.x;
            gFieldEffectArguments[1] = objectEvent->currentCoords.y;
            gFieldEffectArguments[2] = sprite->subpriority - 1;
            gFieldEffectArguments[3] = sprite->oam.priority;
            task->data[1] = FieldEffectStart(FLDEFF_ASH_PUFF);
            task->data[0]++;
        } else
        {
            task->data[1]++;
            ObjectEventSetHeldMovement(objectEvent, GetWalkInPlaceFastestMovementAction(objectEvent->facingDirection));
            PlaySE(SE_FU_ZUZUZU);
        }
    }
    return FALSE;
}

static bool8 LavaridgeGym1FWarpEffect_Disappear(struct Task *task, struct ObjectEvent *objectEvent, struct Sprite *sprite)
{
    if (gSprites[task->data[1]].animCmdIndex == 2)
    {
        objectEvent->invisible = TRUE;
        task->data[0]++;
    }
    return FALSE;
}

static bool8 LavaridgeGym1FWarpEffect_FadeOut(struct Task *task, struct ObjectEvent *objectEvent, struct Sprite *sprite)
{
    if (!FieldEffectActiveListContains(FLDEFF_ASH_PUFF))
    {
        TryFadeOutOldMapMusic();
        WarpFadeOutScreen();
        task->data[0]++;
    }
    return FALSE;
}

static bool8 LavaridgeGym1FWarpEffect_Warp(struct Task *task, struct ObjectEvent *objectEvent, struct Sprite *sprite)
{
    if (!gPaletteFade.active && BGMusicStopped() == TRUE)
    {
        WarpIntoMap();
        gFieldCallback = FieldCB_FallWarpExit;
        SetMainCallback2(CB2_LoadMap);
        DestroyTask(FindTaskIdByFunc(Task_LavaridgeGym1FWarp));
    }
    return FALSE;
}

// For the ash effect when a trainer pops out of ash, or when the player enters/exits a warp in Lavaridge Gym 1F
u8 FldEff_AshPuff(void)
{
    u8 spriteId;
    SetSpritePosToOffsetMapCoords((s16 *)&gFieldEffectArguments[0], (s16 *)&gFieldEffectArguments[1], 8, 8);
    spriteId = CreateSpriteAtEnd(gFieldEffectObjectTemplatePointers[FLDEFFOBJ_ASH_PUFF], gFieldEffectArguments[0], gFieldEffectArguments[1], gFieldEffectArguments[2]);
    gSprites[spriteId].oam.priority = gFieldEffectArguments[3];
    gSprites[spriteId].coordOffsetEnabled = TRUE;
    return spriteId;
}

void SpriteCB_AshPuff(struct Sprite *sprite)
{
    if (sprite->animEnded)
        FieldEffectStop(sprite, FLDEFF_ASH_PUFF);
}

#define tState     data[0]
#define tSpinDelay data[1]
#define tNumTurns  data[2]
#define tTimer     data[14]
#define tStartDir  data[15]

void StartEscapeRopeFieldEffect(void)
{
    ScriptContext2_Enable();
    FreezeObjectEvents();
    CreateTask(Task_EscapeRopeWarpOut, 80);
}

static void Task_EscapeRopeWarpOut(u8 taskId)
{
    sEscapeRopeWarpOutEffectFuncs[gTasks[taskId].tState](&gTasks[taskId]);
}

static void EscapeRopeWarpOutEffect_Init(struct Task *task)
{
    task->tState++;
    task->tTimer = 64;
    task->tStartDir = GetPlayerFacingDirection();
}

static void EscapeRopeWarpOutEffect_Spin(struct Task *task)
{
    struct ObjectEvent *objectEvent;
    u8 spinDirections[5] =  {DIR_SOUTH, DIR_WEST, DIR_EAST, DIR_NORTH, DIR_SOUTH};
    if (task->tTimer != 0 && (--task->tTimer) == 0)
    {
        TryFadeOutOldMapMusic();
        WarpFadeOutScreen();
    }
    objectEvent = &gObjectEvents[gPlayerAvatar.objectEventId];
    if (!ObjectEventIsMovementOverridden(objectEvent) || ObjectEventClearHeldMovementIfFinished(objectEvent))
    {
        if (task->tTimer == 0 && !gPaletteFade.active && BGMusicStopped() == TRUE)
        {
            SetObjectEventDirection(objectEvent, task->tStartDir);
            SetWarpDestinationToEscapeWarp();
            WarpIntoMap();
            gFieldCallback = FieldCallback_EscapeRopeWarpIn;
            SetMainCallback2(CB2_LoadMap);
            DestroyTask(FindTaskIdByFunc(Task_EscapeRopeWarpOut));
        } 
        else if (task->tSpinDelay == 0 || (--task->tSpinDelay) == 0)
        {
            ObjectEventSetHeldMovement(objectEvent, GetFaceDirectionMovementAction(spinDirections[objectEvent->facingDirection]));
            if (task->tNumTurns < 12)
                task->tNumTurns++;
            task->tSpinDelay = 8 >> (task->tNumTurns >> 2);
        }
    }
}

void (*const sEscapeRopeWarpInEffectFuncs[])(struct Task *) = {
    EscapeRopeWarpInEffect_Init,
    EscapeRopeWarpInEffect_Spin
};

static void FieldCallback_EscapeRopeWarpIn(void)
{
    Overworld_PlaySpecialMapMusic();
    WarpFadeInScreen();
    ScriptContext2_Enable();
    FreezeObjectEvents();
    gFieldCallback = NULL;
    gObjectEvents[gPlayerAvatar.objectEventId].invisible = TRUE;
    CreateTask(Task_EscapeRopeWarpIn, 0);
}

static void Task_EscapeRopeWarpIn(u8 taskId)
{
    sEscapeRopeWarpInEffectFuncs[gTasks[taskId].tState](&gTasks[taskId]);
}

static void EscapeRopeWarpInEffect_Init(struct Task *task)
{
    if (IsWeatherNotFadingIn())
    {
        task->tState++;
        task->tStartDir = GetPlayerFacingDirection();
    }
}

static void EscapeRopeWarpInEffect_Spin(struct Task *task)
{
    u8 spinDirections[5] = {DIR_SOUTH, DIR_WEST, DIR_EAST, DIR_NORTH, DIR_SOUTH};
    struct ObjectEvent *objectEvent = &gObjectEvents[gPlayerAvatar.objectEventId];
    if (task->tSpinDelay == 0 || (--task->tSpinDelay) == 0)
    {
        if (ObjectEventIsMovementOverridden(objectEvent) && !ObjectEventClearHeldMovementIfFinished(objectEvent))
        {
            return;
        }
        if (task->tNumTurns >= 32 && task->tStartDir == GetPlayerFacingDirection())
        {
            objectEvent->invisible = FALSE;
            ScriptContext2_Disable();
            UnfreezeObjectEvents();
            DestroyTask(FindTaskIdByFunc(Task_EscapeRopeWarpIn));
            return;
        }
        ObjectEventSetHeldMovement(objectEvent, GetFaceDirectionMovementAction(spinDirections[objectEvent->facingDirection]));
        if (task->tNumTurns < 32)
            task->tNumTurns++;
        task->tSpinDelay = task->tNumTurns >> 2;
    }
    objectEvent->invisible ^= 1;
}

#undef tState
#undef tSpinDelay
#undef tNumTurns
#undef tTimer
#undef tStartDir

#define tState data[0]

void FldEff_TeleportWarpOut(void)
{
    CreateTask(Task_TeleportWarpOut, 0);
}

static void (*const sTeleportWarpOutFieldEffectFuncs[])(struct Task *) = {
    TeleportWarpOutFieldEffect_Init,
    TeleportWarpOutFieldEffect_SpinGround,
    TeleportWarpOutFieldEffect_SpinExit,
    TeleportWarpOutFieldEffect_End
};

static void Task_TeleportWarpOut(u8 taskId)
{
    sTeleportWarpOutFieldEffectFuncs[gTasks[taskId].tState](&gTasks[taskId]);
}

static void TeleportWarpOutFieldEffect_Init(struct Task *task)
{
    ScriptContext2_Enable();
    FreezeObjectEvents();
    CameraObjectReset2();
    task->data[15] = GetPlayerFacingDirection();
    task->tState++;
}

static void TeleportWarpOutFieldEffect_SpinGround(struct Task *task)
{
    u8 spinDirections[5] = {DIR_SOUTH, DIR_WEST, DIR_EAST, DIR_NORTH, DIR_SOUTH};
    struct ObjectEvent *objectEvent = &gObjectEvents[gPlayerAvatar.objectEventId];
    if (task->data[1] == 0 || (--task->data[1]) == 0)
    {
        ObjectEventTurn(objectEvent, spinDirections[objectEvent->facingDirection]);
        task->data[1] = 8;
        task->data[2]++;
    }
    if (task->data[2] > 7 && task->data[15] == objectEvent->facingDirection)
    {
        task->tState++;
        task->data[1] = 4;
        task->data[2] = 8;
        task->data[3] = 1;
        PlaySE(SE_TK_WARPIN);
    }
}

static void TeleportWarpOutFieldEffect_SpinExit(struct Task *task)
{
    u8 spinDirections[5] = {DIR_SOUTH, DIR_WEST, DIR_EAST, DIR_NORTH, DIR_SOUTH};
    struct ObjectEvent *objectEvent = &gObjectEvents[gPlayerAvatar.objectEventId];
    struct Sprite *sprite = &gSprites[gPlayerAvatar.spriteId];
    if ((--task->data[1]) <= 0)
    {
        task->data[1] = 4;
        ObjectEventTurn(objectEvent, spinDirections[objectEvent->facingDirection]);
    }
    sprite->pos1.y -= task->data[3];
    task->data[4] += task->data[3];
    if ((--task->data[2]) <= 0 && (task->data[2] = 4, task->data[3] < 8))
    {
        task->data[3] <<= 1;
    }
    if (task->data[4] > 8 && (sprite->oam.priority = 1, sprite->subspriteMode != SUBSPRITES_OFF))
    {
        sprite->subspriteMode = SUBSPRITES_IGNORE_PRIORITY;
    }
    if (task->data[4] >= 0xa8)
    {
        task->tState++;
        TryFadeOutOldMapMusic();
        WarpFadeOutScreen();
    }
}

static void TeleportWarpOutFieldEffect_End(struct Task *task)
{
    if (!gPaletteFade.active)
    {
        if (task->data[5] == FALSE)
        {
            ClearMirageTowerPulseBlendEffect();
            task->data[5] = TRUE;
        }

        if (BGMusicStopped() == TRUE)
        {
            SetWarpDestinationToLastHealLocation();
            WarpIntoMap();
            SetMainCallback2(CB2_LoadMap);
            gFieldCallback = FieldCallback_TeleportWarpIn;
            DestroyTask(FindTaskIdByFunc(Task_TeleportWarpOut));
        }
    }
}

static void FieldCallback_TeleportWarpIn(void)
{
    Overworld_PlaySpecialMapMusic();
    WarpFadeInScreen();
    ScriptContext2_Enable();
    FreezeObjectEvents();
    gFieldCallback = NULL;
    gObjectEvents[gPlayerAvatar.objectEventId].invisible = TRUE;
    CameraObjectReset2();
    CreateTask(Task_TeleportWarpIn, 0);
}

void (*const sTeleportWarpInFieldEffectFuncs[])(struct Task *) = {
    TeleportWarpInFieldEffect_Init,
    TeleportWarpInFieldEffect_SpinEnter,
    TeleportWarpInFieldEffect_SpinGround
};

static void Task_TeleportWarpIn(u8 taskId)
{
    sTeleportWarpInFieldEffectFuncs[gTasks[taskId].data[0]](&gTasks[taskId]);
}

static void TeleportWarpInFieldEffect_Init(struct Task *task)
{
    struct Sprite *sprite;
    s16 centerToCornerVecY;
    if (IsWeatherNotFadingIn())
    {
        sprite = &gSprites[gPlayerAvatar.spriteId];
        centerToCornerVecY = -(sprite->centerToCornerVecY << 1);
        sprite->pos2.y = -(sprite->pos1.y + sprite->centerToCornerVecY + gSpriteCoordOffsetY + centerToCornerVecY);
        gObjectEvents[gPlayerAvatar.objectEventId].invisible = FALSE;
        task->data[0]++;
        task->data[1] = 8;
        task->data[2] = 1;
        task->data[14] = sprite->subspriteMode;
        task->data[15] = GetPlayerFacingDirection();
        PlaySE(SE_TK_WARPIN);
    }
}

static void TeleportWarpInFieldEffect_SpinEnter(struct Task *task)
{
    u8 spinDirections[5] = {DIR_SOUTH, DIR_WEST, DIR_EAST, DIR_NORTH, DIR_SOUTH};
    struct ObjectEvent *objectEvent = &gObjectEvents[gPlayerAvatar.objectEventId];
    struct Sprite *sprite = &gSprites[gPlayerAvatar.spriteId];
    if ((sprite->pos2.y += task->data[1]) >= -8)
    {
        if (task->data[13] == 0)
        {
            task->data[13]++;
            objectEvent->triggerGroundEffectsOnMove = 1;
            sprite->subspriteMode = task->data[14];
        }
    } else
    {
        sprite->oam.priority = 1;
        if (sprite->subspriteMode != SUBSPRITES_OFF)
        {
            sprite->subspriteMode = SUBSPRITES_IGNORE_PRIORITY;
        }
    }
    if (sprite->pos2.y >= -0x30 && task->data[1] > 1 && !(sprite->pos2.y & 1))
    {
        task->data[1]--;
    }
    if ((--task->data[2]) == 0)
    {
        task->data[2] = 4;
        ObjectEventTurn(objectEvent, spinDirections[objectEvent->facingDirection]);
    }
    if (sprite->pos2.y >= 0)
    {
        sprite->pos2.y = 0;
        task->data[0]++;
        task->data[1] = 1;
        task->data[2] = 0;
    }
}

static void TeleportWarpInFieldEffect_SpinGround(struct Task *task)
{
    u8 spinDirections[5] = {DIR_SOUTH, DIR_WEST, DIR_EAST, DIR_NORTH, DIR_SOUTH};
    struct ObjectEvent *objectEvent = &gObjectEvents[gPlayerAvatar.objectEventId];
    if ((--task->data[1]) == 0)
    {
        ObjectEventTurn(objectEvent, spinDirections[objectEvent->facingDirection]);
        task->data[1] = 8;
        if ((++task->data[2]) > 4 && task->data[14] == objectEvent->facingDirection)
        {
            ScriptContext2_Disable();
            CameraObjectReset1();
            UnfreezeObjectEvents();
            DestroyTask(FindTaskIdByFunc(Task_TeleportWarpIn));
        }
    }
}

// Task data for Task_FieldMoveShowMonOutDoors
#define tState       data[0]
#define tWinHoriz    data[1]
#define tWinVert     data[2]
#define tWinIn       data[3]
#define tWinOut      data[4]
#define tBgHoriz     data[5]
#define tBgVert      data[6]
#define tMonSpriteId data[15]

// Sprite data for field move mon sprite
#define sSpecies       data[0]
#define sOnscreenTimer data[1]
#define sSlidOffscreen data[7]

// There are two variants (outdoor/indoor) of the "show mon for a field move" effect
// Outdoor has a black background with thick white streaks and appears from the right by stretching vertically and horizontally
// Indoor has blue background with thin white streaks and appears from the left by stretching horizontally
// For both the background streaks move to the right, and the mon sprite enters from the right and exits left
bool8 FldEff_FieldMoveShowMon(void)
{
    u8 taskId;
    if (IsMapTypeOutdoors(GetCurrentMapType()) == TRUE)
        taskId = CreateTask(Task_FieldMoveShowMonOutdoors, 0xff);
    else
        taskId = CreateTask(Task_FieldMoveShowMonIndoors, 0xff);

    gTasks[taskId].tMonSpriteId = InitFieldMoveMonSprite(gFieldEffectArguments[0], gFieldEffectArguments[1], gFieldEffectArguments[2]);
    return FALSE;
}

bool8 FldEff_FieldMoveShowMonInit(void)
{
    struct Pokemon *pokemon;
    u32 flag = gFieldEffectArguments[0] & 0x80000000;
    pokemon = &gPlayerParty[(u8)gFieldEffectArguments[0]];
    gFieldEffectArguments[0] = GetMonData(pokemon, MON_DATA_SPECIES);
    gFieldEffectArguments[1] = GetMonData(pokemon, MON_DATA_OT_ID);
    gFieldEffectArguments[2] = GetMonData(pokemon, MON_DATA_PERSONALITY);
    gFieldEffectArguments[0] |= flag;
    FieldEffectStart(FLDEFF_FIELD_MOVE_SHOW_MON);
    FieldEffectActiveListRemove(FLDEFF_FIELD_MOVE_SHOW_MON_INIT);
    return FALSE;
}

void (*const sFieldMoveShowMonOutdoorsEffectFuncs[])(struct Task *) = {
    FieldMoveShowMonOutdoorsEffect_Init,
    FieldMoveShowMonOutdoorsEffect_LoadGfx,
    FieldMoveShowMonOutdoorsEffect_CreateBanner,
    FieldMoveShowMonOutdoorsEffect_WaitForMon,
    FieldMoveShowMonOutdoorsEffect_ShrinkBanner,
    FieldMoveShowMonOutdoorsEffect_RestoreBg,
    FieldMoveShowMonOutdoorsEffect_End,
};

static void Task_FieldMoveShowMonOutdoors(u8 taskId)
{
    sFieldMoveShowMonOutdoorsEffectFuncs[gTasks[taskId].tState](&gTasks[taskId]);
}

static void FieldMoveShowMonOutdoorsEffect_Init(struct Task *task)
{
    task->data[11] = REG_WININ;
    task->data[12] = REG_WINOUT;
<<<<<<< HEAD
    StoreWordInTwoHalfwords(&task->data[13], (u32)gMain.vblankCallback);
    task->tWinHoriz = WIN_RANGE(DISPLAY_WIDTH, DISPLAY_WIDTH + 1);
    task->tWinVert = WIN_RANGE(DISPLAY_HEIGHT / 2, DISPLAY_HEIGHT / 2 + 1);
    task->tWinIn = WININ_WIN0_BG_ALL | WININ_WIN0_OBJ | WININ_WIN0_CLR;
    task->tWinOut = WINOUT_WIN01_BG1 | WINOUT_WIN01_BG2 | WINOUT_WIN01_BG3 | WINOUT_WIN01_OBJ | WINOUT_WIN01_CLR;
    SetGpuReg(REG_OFFSET_WIN0H, task->tWinHoriz);
    SetGpuReg(REG_OFFSET_WIN0V, task->tWinVert);
    SetGpuReg(REG_OFFSET_WININ, task->tWinIn);
    SetGpuReg(REG_OFFSET_WINOUT, task->tWinOut);
    SetVBlankCallback(VBlankCB_FieldMoveShowMonOutdoors);
    task->tState++;
=======
    StoreWordInTwoHalfwords((u16 *)&task->data[13], (u32)gMain.vblankCallback);
    task->data[1] = 0xf0f1;
    task->data[2] = 0x5051;
    task->data[3] = 0x3f;
    task->data[4] = 0x3e;
    SetGpuReg(REG_OFFSET_WIN0H, task->data[1]);
    SetGpuReg(REG_OFFSET_WIN0V, task->data[2]);
    SetGpuReg(REG_OFFSET_WININ, task->data[3]);
    SetGpuReg(REG_OFFSET_WINOUT, task->data[4]);
    SetVBlankCallback(sub_80B880C);
    task->data[0]++;
>>>>>>> 96b904bf
}

static void FieldMoveShowMonOutdoorsEffect_LoadGfx(struct Task *task)
{
    u16 offset = ((REG_BG0CNT >> 2) << 14);
    u16 delta = ((REG_BG0CNT >> 8) << 11);
    CpuCopy16(sFieldMoveStreaksOutdoors_Gfx, (void *)(VRAM + offset), 0x200);
    CpuFill32(0, (void *)(VRAM + delta), 0x800);
    LoadPalette(sFieldMoveStreaksOutdoors_Pal, 0xf0, 0x20);
    LoadFieldMoveOutdoorStreaksTilemap(delta);
    task->tState++;
}

static void FieldMoveShowMonOutdoorsEffect_CreateBanner(struct Task *task)
{
    s16 horiz;
    s16 vertHi;
    s16 vertLo;
    task->tBgHoriz -= 16;
    horiz = ((u16)task->tWinHoriz >> 8);
    vertHi = ((u16)task->tWinVert >> 8);
    vertLo = ((u16)task->tWinVert & 0xff);
    horiz -= 16;
    vertHi -= 2;
    vertLo += 2;

    if (horiz < 0)
        horiz = 0;

    if (vertHi < DISPLAY_HEIGHT / 4)
        vertHi = DISPLAY_HEIGHT / 4;

    if (vertLo > DISPLAY_WIDTH / 2)
        vertLo = DISPLAY_WIDTH / 2;

    task->tWinHoriz = (horiz << 8) | (task->tWinHoriz & 0xff);
    task->tWinVert = (vertHi << 8) | vertLo;
    if (horiz == 0 && vertHi == DISPLAY_HEIGHT / 4 && vertLo == DISPLAY_WIDTH / 2)
    {
        gSprites[task->tMonSpriteId].callback = SpriteCB_FieldMoveMonSlideOnscreen;
        task->tState++;
    }
}

static void FieldMoveShowMonOutdoorsEffect_WaitForMon(struct Task *task)
{
    task->tBgHoriz -= 16;

    if (gSprites[task->tMonSpriteId].sSlidOffscreen)
        task->tState++;
}

static void FieldMoveShowMonOutdoorsEffect_ShrinkBanner(struct Task *task)
{
    s16 vertHi;
    s16 vertLo;
    task->tBgHoriz -= 16;
    vertHi = (task->tWinVert >> 8);
    vertLo = (task->tWinVert & 0xFF);
    vertHi += 6;
    vertLo -= 6;

    if (vertHi > DISPLAY_HEIGHT / 2)
        vertHi = DISPLAY_HEIGHT / 2;

    if (vertLo < DISPLAY_HEIGHT / 2 + 1)
        vertLo = DISPLAY_HEIGHT / 2 + 1;

    task->tWinVert = (vertHi << 8) | vertLo;

    if (vertHi == DISPLAY_HEIGHT / 2 && vertLo == DISPLAY_HEIGHT / 2 + 1)
        task->tState++;
}

static void FieldMoveShowMonOutdoorsEffect_RestoreBg(struct Task *task)
{
    u16 bg0cnt = (REG_BG0CNT >> 8) << 11;
    CpuFill32(0, (void *)VRAM + bg0cnt, 0x800);
    task->tWinHoriz = DISPLAY_WIDTH + 1;
    task->tWinVert = DISPLAY_HEIGHT + 1;
    task->tWinIn = task->data[11];
    task->tWinOut = task->data[12];
    task->tState++;
}

static void FieldMoveShowMonOutdoorsEffect_End(struct Task *task)
{
    IntrCallback callback;
    LoadWordFromTwoHalfwords((u16 *)&task->data[13], (u32 *)&callback);
    SetVBlankCallback(callback);
    InitTextBoxGfxAndPrinters();
    FreeResourcesAndDestroySprite(&gSprites[task->tMonSpriteId], task->tMonSpriteId);
    FieldEffectActiveListRemove(FLDEFF_FIELD_MOVE_SHOW_MON);
    DestroyTask(FindTaskIdByFunc(Task_FieldMoveShowMonOutdoors));
}

static void VBlankCB_FieldMoveShowMonOutdoors(void)
{
    IntrCallback callback;
    struct Task *task = &gTasks[FindTaskIdByFunc(Task_FieldMoveShowMonOutdoors)];
    LoadWordFromTwoHalfwords((u16 *)&task->data[13], (u32 *)&callback);
    callback();
    SetGpuReg(REG_OFFSET_WIN0H, task->tWinHoriz);
    SetGpuReg(REG_OFFSET_WIN0V, task->tWinVert);
    SetGpuReg(REG_OFFSET_WININ, task->tWinIn);
    SetGpuReg(REG_OFFSET_WINOUT, task->tWinOut);
    SetGpuReg(REG_OFFSET_BG0HOFS, task->tBgHoriz);
    SetGpuReg(REG_OFFSET_BG0VOFS, task->tBgVert);
}

static void LoadFieldMoveOutdoorStreaksTilemap(u16 offs)
{
    u16 i;
    u16 *dest;
    dest = (u16 *)(VRAM + ARRAY_COUNT(sFieldMoveStreaksOutdoors_Tilemap) + offs);
    for (i = 0; i < ARRAY_COUNT(sFieldMoveStreaksOutdoors_Tilemap); i++, dest++)
    {
        *dest = sFieldMoveStreaksOutdoors_Tilemap[i] | 0xF000;
    }
}

#undef tState
#undef tWinHoriz
#undef tWinVert
#undef tWinIn
#undef tWinOut
#undef tBgHoriz
#undef tBgVert
#undef tMonSpriteId

// Task data for Task_FieldMoveShowMonIndoors
#define tState       data[0]
#define tBgHoriz     data[1]
#define tBgVert      data[2]
#define tBgOffsetIdx data[3]
#define tBgOffset    data[4]
#define tMonSpriteId data[15]

void (*const sFieldMoveShowMonIndoorsEffectFuncs[])(struct Task *) = {
    FieldMoveShowMonIndoorsEffect_Init,
    FieldMoveShowMonIndoorsEffect_LoadGfx,
    FieldMoveShowMonIndoorsEffect_SlideBannerOn,
    FieldMoveShowMonIndoorsEffect_WaitForMon,
    FieldMoveShowMonIndoorsEffect_RestoreBg,
    FieldMoveShowMonIndoorsEffect_SlideBannerOff,
    FieldMoveShowMonIndoorsEffect_End,
};

static void Task_FieldMoveShowMonIndoors(u8 taskId)
{
    sFieldMoveShowMonIndoorsEffectFuncs[gTasks[taskId].tState](&gTasks[taskId]);
}

static void FieldMoveShowMonIndoorsEffect_Init(struct Task *task)
{
    SetGpuReg(REG_OFFSET_BG0HOFS, task->tBgHoriz);
    SetGpuReg(REG_OFFSET_BG0VOFS, task->tBgVert);
    StoreWordInTwoHalfwords((u16 *)&task->data[13], (u32)gMain.vblankCallback);
    SetVBlankCallback(VBlankCB_FieldMoveShowMonIndoors);
    task->tState++;
}

static void FieldMoveShowMonIndoorsEffect_LoadGfx(struct Task *task)
{
    u16 offset;
    u16 delta;
    offset = ((REG_BG0CNT >> 2) << 14);
    delta = ((REG_BG0CNT >> 8) << 11);
    task->data[12] = delta;
    CpuCopy16(sFieldMoveStreaksIndoors_Gfx, (void *)(VRAM + offset), 0x80);
    CpuFill32(0, (void *)(VRAM + delta), 0x800);
    LoadPalette(sFieldMoveStreaksIndoors_Pal, 0xf0, 0x20);
    task->tState++;
}

static void FieldMoveShowMonIndoorsEffect_SlideBannerOn(struct Task *task)
{
    if (SlideIndoorBannerOnscreen(task))
    {
        SetGpuReg(REG_OFFSET_WIN1H, WIN_RANGE(0, DISPLAY_WIDTH));
        SetGpuReg(REG_OFFSET_WIN1V, WIN_RANGE(DISPLAY_HEIGHT / 4, DISPLAY_HEIGHT - DISPLAY_HEIGHT / 4));
        gSprites[task->tMonSpriteId].callback = SpriteCB_FieldMoveMonSlideOnscreen;
        task->tState++;
    }
    AnimateIndoorShowMonBg(task);
}

static void FieldMoveShowMonIndoorsEffect_WaitForMon(struct Task *task)
{
    AnimateIndoorShowMonBg(task);
    if (gSprites[task->tMonSpriteId].sSlidOffscreen)
        task->tState++;
}

static void FieldMoveShowMonIndoorsEffect_RestoreBg(struct Task *task)
{
    AnimateIndoorShowMonBg(task);
    task->tBgOffsetIdx = task->tBgHoriz & 7;
    task->tBgOffset = 0;
    SetGpuReg(REG_OFFSET_WIN1H, WIN_RANGE(0xFF, 0xFF));
    SetGpuReg(REG_OFFSET_WIN1V, WIN_RANGE(0xFF, 0xFF));
    task->tState++;
}

static void FieldMoveShowMonIndoorsEffect_SlideBannerOff(struct Task *task)
{
    AnimateIndoorShowMonBg(task);
    if (SlideIndoorBannerOffscreen(task))
        task->tState++;
}

static void FieldMoveShowMonIndoorsEffect_End(struct Task *task)
{
    IntrCallback intrCallback;
    u16 bg0cnt;
    bg0cnt = (REG_BG0CNT >> 8) << 11;
    CpuFill32(0, (void *)VRAM + bg0cnt, 0x800);
    LoadWordFromTwoHalfwords((u16 *)&task->data[13], (u32 *)&intrCallback);
    SetVBlankCallback(intrCallback);
    InitTextBoxGfxAndPrinters();
    FreeResourcesAndDestroySprite(&gSprites[task->tMonSpriteId], task->tMonSpriteId);
    FieldEffectActiveListRemove(FLDEFF_FIELD_MOVE_SHOW_MON);
    DestroyTask(FindTaskIdByFunc(Task_FieldMoveShowMonIndoors));
}

static void VBlankCB_FieldMoveShowMonIndoors(void)
{
    IntrCallback intrCallback;
    struct Task *task;
    task = &gTasks[FindTaskIdByFunc(Task_FieldMoveShowMonIndoors)];
    LoadWordFromTwoHalfwords((u16 *)&task->data[13], (u32 *)&intrCallback);
    intrCallback();
    SetGpuReg(REG_OFFSET_BG0HOFS, task->tBgHoriz);
    SetGpuReg(REG_OFFSET_BG0VOFS, task->tBgVert);
}

static void AnimateIndoorShowMonBg(struct Task *task)
{
    task->tBgHoriz -= 16;
    task->tBgOffsetIdx += 16;
}

static bool8 SlideIndoorBannerOnscreen(struct Task *task)
{
    u16 i;
    u16 srcOffs;
    u16 dstOffs;
    u16 *dest;

    if (task->tBgOffset >= 32)
        return TRUE;

    dstOffs = (task->tBgOffsetIdx >> 3) & 0x1f;
    if (dstOffs >= task->tBgOffset)
    {
        dstOffs = (32 - dstOffs) & 0x1f;
        srcOffs = (32 - task->tBgOffset) & 0x1f;
        dest = (u16 *)(VRAM + 0x140 + (u16)task->data[12]);
        for (i = 0; i < 10; i++)
        {
            dest[dstOffs + i * 32] = sFieldMoveStreaksIndoors_Tilemap[srcOffs + i * 32];
            dest[dstOffs + i * 32] |= 0xf000;

            dest[((dstOffs + 1) & 0x1f) + i * 32] = sFieldMoveStreaksIndoors_Tilemap[((srcOffs + 1) & 0x1f) + i * 32] | 0xf000;
            dest[((dstOffs + 1) & 0x1f) + i * 32] |= 0xf000;
        }
        task->tBgOffset += 2;
    }
    return FALSE;
}

static bool8 SlideIndoorBannerOffscreen(struct Task *task)
{
    u16 i;
    u16 dstOffs;
    u16 *dest;

    if (task->tBgOffset >= 32)
        return TRUE;

    dstOffs = task->tBgOffsetIdx >> 3;
    if (dstOffs >= task->tBgOffset)
    {
        dstOffs = (task->tBgHoriz >> 3) & 0x1f;
        dest = (u16 *)(VRAM + 0x140 + (u16)task->data[12]);
        for (i = 0; i < 10; i++)
        {
            dest[dstOffs + i * 32] = 0xf000;
            dest[((dstOffs + 1) & 0x1f) + i * 32] = 0xf000;
        }
        task->tBgOffset += 2;
    }
    return FALSE;
}

#undef tState
#undef tBgHoriz
#undef tBgVert
#undef tBgOffsetIdx
#undef tBgOffset
#undef tMonSpriteId

static u8 InitFieldMoveMonSprite(u32 species, u32 otId, u32 personality)
{
    u16 v0;
    u8 monSprite;
    struct Sprite *sprite;
    v0 = (species & 0x80000000) >> 16;
    species &= 0x7fffffff;
    monSprite = CreateMonSprite_FieldMove(species, otId, personality, 320, 80, 0);
    sprite = &gSprites[monSprite];
    sprite->callback = SpriteCallbackDummy;
    sprite->oam.priority = 0;
    sprite->sSpecies = species;
    sprite->data[6] = v0;
    return monSprite;
}

static void SpriteCB_FieldMoveMonSlideOnscreen(struct Sprite *sprite)
{
    if ((sprite->pos1.x -= 20) <= DISPLAY_WIDTH / 2)
    {
        sprite->pos1.x = DISPLAY_WIDTH / 2;
        sprite->sOnscreenTimer = 30;
        sprite->callback = SpriteCB_FieldMoveMonWaitAfterCry;
        if (sprite->data[6])
        {
            PlayCry2(sprite->sSpecies, 0, 0x7d, 0xa);
        }
        else
        {
            PlayCry1(sprite->sSpecies, 0);
        }
    }
}

static void SpriteCB_FieldMoveMonWaitAfterCry(struct Sprite *sprite)
{
    if ((--sprite->sOnscreenTimer) == 0)
        sprite->callback = SpriteCB_FieldMoveMonSlideOffscreen;
}

static void SpriteCB_FieldMoveMonSlideOffscreen(struct Sprite *sprite)
{
    if (sprite->pos1.x < -64)
        sprite->sSlidOffscreen = TRUE;
    else
        sprite->pos1.x -= 20;
}

#undef tState
#undef tMonSpriteId
#undef sSpecies
#undef sSlidOffscreen
#undef sOnscreenTimer

#define tState data[0]
#define tDestX data[1]
#define tDestY data[2]
#define tMonId data[15]

u8 FldEff_UseSurf(void)
{
    u8 taskId = CreateTask(Task_SurfFieldEffect, 0xff);
    gTasks[taskId].tMonId = gFieldEffectArguments[0];
    Overworld_ClearSavedMusic();
    Overworld_ChangeMusicTo(MUS_NAMINORI);
    return FALSE;
}

void (*const sSurfFieldEffectFuncs[])(struct Task *) = {
    SurfFieldEffect_Init,
    SurfFieldEffect_FieldMovePose,
    SurfFieldEffect_ShowMon,
    SurfFieldEffect_JumpOnSurfBlob,
    SurfFieldEffect_End,
};

static void Task_SurfFieldEffect(u8 taskId)
{
    sSurfFieldEffectFuncs[gTasks[taskId].tState](&gTasks[taskId]);
}

static void SurfFieldEffect_Init(struct Task *task)
{
    ScriptContext2_Enable();
    FreezeObjectEvents();
    gPlayerAvatar.preventStep = TRUE;
    SetPlayerAvatarStateMask(PLAYER_AVATAR_FLAG_SURFING);
    PlayerGetDestCoords(&task->tDestX, &task->tDestY);
    MoveCoords(gObjectEvents[gPlayerAvatar.objectEventId].movementDirection, &task->tDestX, &task->tDestY);
    task->tState++;
}

static void SurfFieldEffect_FieldMovePose(struct Task *task)
{
    struct ObjectEvent *objectEvent;
    objectEvent = &gObjectEvents[gPlayerAvatar.objectEventId];
    if (!ObjectEventIsMovementOverridden(objectEvent) || ObjectEventClearHeldMovementIfFinished(objectEvent))
    {
        SetPlayerAvatarFieldMove();
        ObjectEventSetHeldMovement(objectEvent, MOVEMENT_ACTION_START_ANIM_IN_DIRECTION);
        task->tState++;
    }
}

static void SurfFieldEffect_ShowMon(struct Task *task)
{
    struct ObjectEvent *objectEvent;
    objectEvent = &gObjectEvents[gPlayerAvatar.objectEventId];
    if (ObjectEventCheckHeldMovementStatus(objectEvent))
    {
        gFieldEffectArguments[0] = task->tMonId | 0x80000000;
        FieldEffectStart(FLDEFF_FIELD_MOVE_SHOW_MON_INIT);
        task->tState++;
    }
}

static void SurfFieldEffect_JumpOnSurfBlob(struct Task *task)
{
    struct ObjectEvent *objectEvent;
    if (!FieldEffectActiveListContains(FLDEFF_FIELD_MOVE_SHOW_MON))
    {
        objectEvent = &gObjectEvents[gPlayerAvatar.objectEventId];
        ObjectEventSetGraphicsId(objectEvent, GetPlayerAvatarGraphicsIdByStateId(PLAYER_AVATAR_STATE_SURFING));
        ObjectEventClearHeldMovementIfFinished(objectEvent);
        ObjectEventSetHeldMovement(objectEvent, GetJumpSpecialMovementAction(objectEvent->movementDirection));
        gFieldEffectArguments[0] = task->tDestX;
        gFieldEffectArguments[1] = task->tDestY;
        gFieldEffectArguments[2] = gPlayerAvatar.objectEventId;
        objectEvent->fieldEffectSpriteId = FieldEffectStart(FLDEFF_SURF_BLOB);
        task->tState++;
    }
}

static void SurfFieldEffect_End(struct Task *task)
{
    struct ObjectEvent *objectEvent;
    objectEvent = &gObjectEvents[gPlayerAvatar.objectEventId];
    if (ObjectEventClearHeldMovementIfFinished(objectEvent))
    {
        gPlayerAvatar.preventStep = FALSE;
        gPlayerAvatar.flags &= ~PLAYER_AVATAR_FLAG_5;
        ObjectEventSetHeldMovement(objectEvent, GetFaceDirectionMovementAction(objectEvent->movementDirection));
        SetSurfBobState(objectEvent->fieldEffectSpriteId, 1);
        UnfreezeObjectEvents();
        ScriptContext2_Disable();
        FieldEffectActiveListRemove(FLDEFF_USE_SURF);
        DestroyTask(FindTaskIdByFunc(Task_SurfFieldEffect));
    }
}

#undef tState
#undef tDestX
#undef tDestY
#undef tMonId

u8 FldEff_RayquazaSpotlight(void)
{
    u8 i, j, k;
    u8 spriteId = CreateSprite(gFieldEffectObjectTemplatePointers[FLDEFFOBJ_RAYQUAZA], 120, -24, 1);
    struct Sprite *sprite = &gSprites[spriteId];

    sprite->oam.priority = 1;
    sprite->oam.paletteNum = 4;
    sprite->data[0] = 0;
    sprite->data[1] = 0;
    sprite->data[2] = 0;
    sprite->data[3] = -1;
    sprite->data[4] = sprite->pos1.y;
    sprite->data[5] = 0;
    SetGpuReg(REG_OFFSET_BLDCNT, BLDCNT_TGT1_BG0 | BLDCNT_EFFECT_BLEND | BLDCNT_TGT2_BG1 | BLDCNT_TGT2_BG2 | BLDCNT_TGT2_BG3 | BLDCNT_TGT2_OBJ | BLDCNT_TGT2_BD);
    SetGpuReg(REG_OFFSET_BLDALPHA, BLDALPHA_BLEND(14, 14));
    SetGpuReg(REG_OFFSET_WININ, WININ_WIN0_BG_ALL | WININ_WIN0_OBJ | WININ_WIN0_CLR | WININ_WIN1_BG_ALL | WININ_WIN1_OBJ | WININ_WIN1_CLR);
    LoadPalette(sSpotlight_Pal, 0xC0, sizeof(sSpotlight_Pal));
    SetGpuReg(REG_OFFSET_BG0VOFS, 120);
    for (i = 3; i < 15; i++)
    {
        for (j = 12; j < 18; j++)
        {
            ((u16*)(BG_SCREEN_ADDR(31)))[i * 32 + j] = 0xBFF4 + i * 6 + j + 1;
        }
    }
    for (k = 0; k < 90; k++)
    {
        for (i = 0; i < 8; i++)
        {
            *(u16*)(BG_CHAR_ADDR(2) + (k + 1) * 32 + i * 4) = (sSpotlight_Gfx[k * 32 + i * 4 + 1] << 8) + sSpotlight_Gfx[k * 32 + i * 4];
            *(u16*)(BG_CHAR_ADDR(2) + (k + 1) * 32 + i * 4 + 2) = (sSpotlight_Gfx[k * 32 + i * 4 + 3] << 8) + sSpotlight_Gfx[k * 32 + i * 4 + 2];
        }
    }
    return spriteId;
}

u8 FldEff_NPCFlyOut(void)
{
    u8 spriteId = CreateSprite(gFieldEffectObjectTemplatePointers[FLDEFFOBJ_BIRD], 0x78, 0, 1);
    struct Sprite *sprite = &gSprites[spriteId];

    sprite->oam.paletteNum = 0;
    sprite->oam.priority = 1;
    sprite->callback = SpriteCB_NPCFlyOut;
    sprite->data[1] = gFieldEffectArguments[0];
    PlaySE(SE_W019);
    return spriteId;
}

static void SpriteCB_NPCFlyOut(struct Sprite *sprite)
{
    struct Sprite *npcSprite;

    sprite->pos2.x = Cos(sprite->data[2], 0x8c);
    sprite->pos2.y = Sin(sprite->data[2], 0x48);
    sprite->data[2] = (sprite->data[2] + 4) & 0xff;
    if (sprite->data[0])
    {
        npcSprite = &gSprites[sprite->data[1]];
        npcSprite->coordOffsetEnabled = FALSE;
        npcSprite->pos1.x = sprite->pos1.x + sprite->pos2.x;
        npcSprite->pos1.y = sprite->pos1.y + sprite->pos2.y - 8;
        npcSprite->pos2.x = 0;
        npcSprite->pos2.y = 0;
    }

    if (sprite->data[2] >= 0x80)
        FieldEffectStop(sprite, FLDEFF_NPCFLY_OUT);
}

// Task data for Task_FlyOut/FlyIn
#define tState          data[0]
#define tMonId          data[1]
#define tBirdSpriteId   data[1] //re-used
#define tTimer          data[2]
#define tAvatarFlags    data[15]

// Sprite data for the fly bird
#define sPlayerSpriteId data[6]
#define sAnimCompleted  data[7]

u8 FldEff_UseFly(void)
{
    u8 taskId = CreateTask(Task_FlyOut, 254);
    gTasks[taskId].tMonId = gFieldEffectArguments[0];
    return 0;
}

void (*const sFlyOutFieldEffectFuncs[])(struct Task *) = {
    FlyOutFieldEffect_FieldMovePose,
    FlyOutFieldEffect_ShowMon,
    FlyOutFieldEffect_BirdLeaveBall,
    FlyOutFieldEffect_WaitBirdLeave,
    FlyOutFieldEffect_BirdSwoopDown,
    FlyOutFieldEffect_JumpOnBird,
    FlyOutFieldEffect_FlyOffWithBird,
    FlyOutFieldEffect_WaitFlyOff,
    FlyOutFieldEffect_End,
};

static void Task_FlyOut(u8 taskId)
{
    sFlyOutFieldEffectFuncs[gTasks[taskId].tState](&gTasks[taskId]);
}

static void FlyOutFieldEffect_FieldMovePose(struct Task *task)
{
    struct ObjectEvent *objectEvent = &gObjectEvents[gPlayerAvatar.objectEventId];
    if (!ObjectEventIsMovementOverridden(objectEvent) || ObjectEventClearHeldMovementIfFinished(objectEvent))
    {
        task->tAvatarFlags = gPlayerAvatar.flags;
        gPlayerAvatar.preventStep = TRUE;
        SetPlayerAvatarStateMask(PLAYER_AVATAR_FLAG_ON_FOOT);
        SetPlayerAvatarFieldMove();
        ObjectEventSetHeldMovement(objectEvent, MOVEMENT_ACTION_START_ANIM_IN_DIRECTION);
        task->tState++;
    }
}

static void FlyOutFieldEffect_ShowMon(struct Task *task)
{
    struct ObjectEvent *objectEvent = &gObjectEvents[gPlayerAvatar.objectEventId];
    if (ObjectEventClearHeldMovementIfFinished(objectEvent))
    {
        task->tState++;
        gFieldEffectArguments[0] = task->tMonId;
        FieldEffectStart(FLDEFF_FIELD_MOVE_SHOW_MON_INIT);
    }
}

static void FlyOutFieldEffect_BirdLeaveBall(struct Task *task)
{
    if (!FieldEffectActiveListContains(FLDEFF_FIELD_MOVE_SHOW_MON))
    {
        struct ObjectEvent *objectEvent = &gObjectEvents[gPlayerAvatar.objectEventId];
        if (task->tAvatarFlags & PLAYER_AVATAR_FLAG_SURFING)
        {
            SetSurfBobState(objectEvent->fieldEffectSpriteId, 2);
            SetSurfBobWhileFlyingOutState(objectEvent->fieldEffectSpriteId, 0);
        }
        task->tBirdSpriteId = CreateFlyBirdSprite(); // Does "leave ball" animation by default
        task->tState++;
    }
}

static void FlyOutFieldEffect_WaitBirdLeave(struct Task *task)
{
    if (GetFlyBirdAnimCompleted(task->tBirdSpriteId))
    {
        task->tState++;
        task->tTimer = 16;
        SetPlayerAvatarTransitionFlags(PLAYER_AVATAR_FLAG_ON_FOOT);
        ObjectEventSetHeldMovement(&gObjectEvents[gPlayerAvatar.objectEventId], MOVEMENT_ACTION_FACE_LEFT);
    }
}

static void FlyOutFieldEffect_BirdSwoopDown(struct Task *task)
{
    struct ObjectEvent *objectEvent = &gObjectEvents[gPlayerAvatar.objectEventId];
    if ((task->tTimer == 0 || (--task->tTimer) == 0) && ObjectEventClearHeldMovementIfFinished(objectEvent))
    {
        task->tState++;
        PlaySE(SE_W019);
        StartFlyBirdSwoopDown(task->tBirdSpriteId);
    }
}

static void FlyOutFieldEffect_JumpOnBird(struct Task *task)
{
    if ((++task->tTimer) >= 8)
    {
        struct ObjectEvent *objectEvent = &gObjectEvents[gPlayerAvatar.objectEventId];
        ObjectEventSetGraphicsId(objectEvent, GetPlayerAvatarGraphicsIdByStateId(PLAYER_AVATAR_STATE_SURFING));
        StartSpriteAnim(&gSprites[objectEvent->spriteId], 0x16);
        objectEvent->inanimate = TRUE;
        ObjectEventSetHeldMovement(objectEvent, MOVEMENT_ACTION_JUMP_IN_PLACE_LEFT);
        if (task->tAvatarFlags & PLAYER_AVATAR_FLAG_SURFING)
        {
            DestroySprite(&gSprites[objectEvent->fieldEffectSpriteId]);
        }
        task->tState++;
        task->tTimer = 0;
    }
}

static void FlyOutFieldEffect_FlyOffWithBird(struct Task *task)
{
    if ((++task->tTimer) >= 10)
    {
        struct ObjectEvent *objectEvent = &gObjectEvents[gPlayerAvatar.objectEventId];
        ObjectEventClearHeldMovementIfActive(objectEvent);
        objectEvent->inanimate = FALSE;
        objectEvent->hasShadow = FALSE;
        SetFlyBirdPlayerSpriteId(task->tBirdSpriteId, objectEvent->spriteId);
        CameraObjectReset2();
        task->tState++;
    }
}

static void FlyOutFieldEffect_WaitFlyOff(struct Task *task)
{
    if (GetFlyBirdAnimCompleted(task->tBirdSpriteId))
    {
        WarpFadeOutScreen();
        task->tState++;
    }
}

static void FlyOutFieldEffect_End(struct Task *task)
{
    if (!gPaletteFade.active)
    {
        FieldEffectActiveListRemove(FLDEFF_USE_FLY);
        DestroyTask(FindTaskIdByFunc(Task_FlyOut));
    }
}

static u8 CreateFlyBirdSprite(void)
{
    u8 spriteId;
    struct Sprite *sprite;
    spriteId = CreateSprite(gFieldEffectObjectTemplatePointers[FLDEFFOBJ_BIRD], 0xff, 0xb4, 0x1);
    sprite = &gSprites[spriteId];
    sprite->oam.paletteNum = 0;
    sprite->oam.priority = 1;
    sprite->callback = SpriteCB_FlyBirdLeaveBall;
    return spriteId;
}

static u8 GetFlyBirdAnimCompleted(u8 spriteId)
{
    return gSprites[spriteId].sAnimCompleted;
}

static void StartFlyBirdSwoopDown(u8 spriteId)
{
    struct Sprite *sprite;
    sprite = &gSprites[spriteId];
    sprite->callback = SpriteCB_FlyBirdSwoopDown;
    sprite->pos1.x = DISPLAY_WIDTH / 2;
    sprite->pos1.y = 0;
    sprite->pos2.x = 0;
    sprite->pos2.y = 0;
    memset(&sprite->data[0], 0, 8 * sizeof(u16) /* zero all data cells */);
    sprite->sPlayerSpriteId = MAX_SPRITES;
}

static void SetFlyBirdPlayerSpriteId(u8 birdSpriteId, u8 playerSpriteId)
{
    gSprites[birdSpriteId].sPlayerSpriteId = playerSpriteId;
}

static const union AffineAnimCmd sAffineAnim_FlyBirdLeaveBall[] = {
    AFFINEANIMCMD_FRAME(8, 8, -30, 0),
    AFFINEANIMCMD_FRAME(28, 28, 0, 30),
    AFFINEANIMCMD_END
};

static const union AffineAnimCmd sAffineAnim_FlyBirdReturnToBall[] = {
    AFFINEANIMCMD_FRAME(256, 256, 64, 0),
    AFFINEANIMCMD_FRAME(-10, -10, 0, 22),
    AFFINEANIMCMD_END
};

static const union AffineAnimCmd *const sAffineAnims_FlyBird[] = {
    sAffineAnim_FlyBirdLeaveBall,
    sAffineAnim_FlyBirdReturnToBall
};

static void SpriteCB_FlyBirdLeaveBall(struct Sprite *sprite)
{
    if (sprite->sAnimCompleted == FALSE)
    {
        if (sprite->data[0] == 0)
        {
            sprite->oam.affineMode = ST_OAM_AFFINE_DOUBLE;
            sprite->affineAnims = sAffineAnims_FlyBird;
            InitSpriteAffineAnim(sprite);
            StartSpriteAffineAnim(sprite, 0);
            sprite->pos1.x = 0x76;
            sprite->pos1.y = -0x30;
            sprite->data[0]++;
            sprite->data[1] = 0x40;
            sprite->data[2] = 0x100;
        }
        sprite->data[1] += (sprite->data[2] >> 8);
        sprite->pos2.x = Cos(sprite->data[1], 0x78);
        sprite->pos2.y = Sin(sprite->data[1], 0x78);
        if (sprite->data[2] < 0x800)
        {
            sprite->data[2] += 0x60;
        }
        if (sprite->data[1] > 0x81)
        {
            sprite->sAnimCompleted++;
            sprite->oam.affineMode = ST_OAM_AFFINE_OFF;
            FreeOamMatrix(sprite->oam.matrixNum);
            CalcCenterToCornerVec(sprite, sprite->oam.shape, sprite->oam.size, ST_OAM_AFFINE_OFF);
        }
    }
}

static void SpriteCB_FlyBirdSwoopDown(struct Sprite *sprite)
{
    sprite->pos2.x = Cos(sprite->data[2], 0x8c);
    sprite->pos2.y = Sin(sprite->data[2], 0x48);
    sprite->data[2] = (sprite->data[2] + 4) & 0xff;
    if (sprite->sPlayerSpriteId != MAX_SPRITES)
    {
        struct Sprite *sprite1 = &gSprites[sprite->sPlayerSpriteId];
        sprite1->coordOffsetEnabled = FALSE;
        sprite1->pos1.x = sprite->pos1.x + sprite->pos2.x;
        sprite1->pos1.y = sprite->pos1.y + sprite->pos2.y - 8;
        sprite1->pos2.x = 0;
        sprite1->pos2.y = 0;
    }
    if (sprite->data[2] >= 0x80)
    {
        sprite->sAnimCompleted = TRUE;
    }
}

static void SpriteCB_FlyBirdReturnToBall(struct Sprite *sprite)
{
    if (sprite->sAnimCompleted == FALSE)
    {
        if (sprite->data[0] == 0)
        {
            sprite->oam.affineMode = ST_OAM_AFFINE_DOUBLE;
            sprite->affineAnims = sAffineAnims_FlyBird;
            InitSpriteAffineAnim(sprite);
            StartSpriteAffineAnim(sprite, 1);
            sprite->pos1.x = 0x5e;
            sprite->pos1.y = -0x20;
            sprite->data[0]++;
            sprite->data[1] = 0xf0;
            sprite->data[2] = 0x800;
            sprite->data[4] = 0x80;
        }
        sprite->data[1] += sprite->data[2] >> 8;
        sprite->data[3] += sprite->data[2] >> 8;
        sprite->data[1] &= 0xff;
        sprite->pos2.x = Cos(sprite->data[1], 0x20);
        sprite->pos2.y = Sin(sprite->data[1], 0x78);
        if (sprite->data[2] > 0x100)
        {
            sprite->data[2] -= sprite->data[4];
        }
        if (sprite->data[4] < 0x100)
        {
            sprite->data[4] += 24;
        }
        if (sprite->data[2] < 0x100)
        {
            sprite->data[2] = 0x100;
        }
        if (sprite->data[3] >= 60)
        {
            sprite->sAnimCompleted++;
            sprite->oam.affineMode = ST_OAM_AFFINE_OFF;
            FreeOamMatrix(sprite->oam.matrixNum);
            sprite->invisible = TRUE;
        }
    }
}

static void StartFlyBirdReturnToBall(u8 spriteId)
{
    StartFlyBirdSwoopDown(spriteId); // Set up is the same, but overrwrites the callback below
    gSprites[spriteId].callback = SpriteCB_FlyBirdReturnToBall;
}

u8 FldEff_FlyIn(void)
{
    CreateTask(Task_FlyIn, 254);
    return 0;
}

void (*const sFlyInFieldEffectFuncs[])(struct Task *) = {
    FlyInFieldEffect_BirdSwoopDown,
    FlyInFieldEffect_FlyInWithBird,
    FlyInFieldEffect_JumpOffBird,
    FlyInFieldEffect_FieldMovePose,
    FlyInFieldEffect_BirdReturnToBall,
    FlyInFieldEffect_WaitBirdReturn,
    FlyInFieldEffect_End,
};

static void Task_FlyIn(u8 taskId)
{
    sFlyInFieldEffectFuncs[gTasks[taskId].tState](&gTasks[taskId]);
}

static void FlyInFieldEffect_BirdSwoopDown(struct Task *task)
{
    struct ObjectEvent *objectEvent;
    objectEvent = &gObjectEvents[gPlayerAvatar.objectEventId];
    if (!ObjectEventIsMovementOverridden(objectEvent) || ObjectEventClearHeldMovementIfFinished(objectEvent))
    {
        task->tState++;
        task->tTimer = 17;
        task->tAvatarFlags = gPlayerAvatar.flags;
        gPlayerAvatar.preventStep = TRUE;
        SetPlayerAvatarStateMask(PLAYER_AVATAR_FLAG_ON_FOOT);
        if (task->tAvatarFlags & PLAYER_AVATAR_FLAG_SURFING)
        {
            SetSurfBobState(objectEvent->fieldEffectSpriteId, 0);
        }
        ObjectEventSetGraphicsId(objectEvent, GetPlayerAvatarGraphicsIdByStateId(PLAYER_AVATAR_STATE_SURFING));
        CameraObjectReset2();
        ObjectEventTurn(objectEvent, DIR_WEST);
        StartSpriteAnim(&gSprites[objectEvent->spriteId], 0x16);
        objectEvent->invisible = FALSE;
        task->tBirdSpriteId = CreateFlyBirdSprite();
        StartFlyBirdSwoopDown(task->tBirdSpriteId);
        SetFlyBirdPlayerSpriteId(task->tBirdSpriteId, objectEvent->spriteId);
    }
}

static void FlyInFieldEffect_FlyInWithBird(struct Task *task)
{
    struct ObjectEvent *objectEvent;
    struct Sprite *sprite;
    if (task->tTimer == 0 || (--task->tTimer) == 0)
    {
        objectEvent = &gObjectEvents[gPlayerAvatar.objectEventId];
        sprite = &gSprites[objectEvent->spriteId];
        SetFlyBirdPlayerSpriteId(task->tBirdSpriteId, MAX_SPRITES);
        sprite->pos1.x += sprite->pos2.x;
        sprite->pos1.y += sprite->pos2.y;
        sprite->pos2.x = 0;
        sprite->pos2.y = 0;
        task->tState++;
        task->tTimer = 0;
    }
}

static void FlyInFieldEffect_JumpOffBird(struct Task *task)
{
    s16 sYPositions[18] = {
        -2,
        -4,
        -5,
        -6,
        -7,
        -8,
        -8,
        -8,
        -7,
        -7,
        -6,
        -5,
        -3,
        -2,
        0,
        2,
        4,
        8
    };
    struct Sprite *sprite = &gSprites[gPlayerAvatar.spriteId];
    sprite->pos2.y = sYPositions[task->tTimer];

    if ((++task->tTimer) >= (int)ARRAY_COUNT(sYPositions))
        task->tState++;
}

static void FlyInFieldEffect_FieldMovePose(struct Task *task)
{
    struct ObjectEvent *objectEvent;
    struct Sprite *sprite;
    if (GetFlyBirdAnimCompleted(task->tBirdSpriteId))
    {
        objectEvent = &gObjectEvents[gPlayerAvatar.objectEventId];
        sprite = &gSprites[objectEvent->spriteId];
        objectEvent->inanimate = FALSE;
        MoveObjectEventToMapCoords(objectEvent, objectEvent->currentCoords.x, objectEvent->currentCoords.y);
        sprite->pos2.x = 0;
        sprite->pos2.y = 0;
        sprite->coordOffsetEnabled = TRUE;
        SetPlayerAvatarFieldMove();
        ObjectEventSetHeldMovement(objectEvent, MOVEMENT_ACTION_START_ANIM_IN_DIRECTION);
        task->tState++;
    }
}

static void FlyInFieldEffect_BirdReturnToBall(struct Task *task)
{
    if (ObjectEventClearHeldMovementIfFinished(&gObjectEvents[gPlayerAvatar.objectEventId]))
    {
        task->tState++;
        StartFlyBirdReturnToBall(task->tBirdSpriteId);
    }
}

static void FlyInFieldEffect_WaitBirdReturn(struct Task *task)
{
    if (GetFlyBirdAnimCompleted(task->tBirdSpriteId))
    {
        DestroySprite(&gSprites[task->tBirdSpriteId]);
        task->tState++;
        task->data[1] = 16;
    }
}

static void FlyInFieldEffect_End(struct Task *task)
{
    u8 state;
    struct ObjectEvent *objectEvent;
    if ((--task->data[1]) == 0)
    {
        objectEvent = &gObjectEvents[gPlayerAvatar.objectEventId];
        state = PLAYER_AVATAR_STATE_NORMAL;
        if (task->tAvatarFlags & PLAYER_AVATAR_FLAG_SURFING)
        {
            state = PLAYER_AVATAR_STATE_SURFING;
            SetSurfBobState(objectEvent->fieldEffectSpriteId, 1);
        }
        ObjectEventSetGraphicsId(objectEvent, GetPlayerAvatarGraphicsIdByStateId(state));
        ObjectEventTurn(objectEvent, DIR_SOUTH);
        gPlayerAvatar.flags = task->tAvatarFlags;
        gPlayerAvatar.preventStep = FALSE;
        FieldEffectActiveListRemove(FLDEFF_FLY_IN);
        DestroyTask(FindTaskIdByFunc(Task_FlyIn));
    }
}

#undef tState
#undef tMonId
#undef tBirdSpriteId
#undef tTimer
#undef tAvatarFlags
#undef sPlayerSpriteId
#undef sAnimCompleted

#define tState         data[1]
#define tObjectEventId data[2]
#define tTimer         data[3]
#define tCameraTaskId  data[5]
#define tLocalId       data[6]
#define tMapNum        data[7]
#define tMapGroup      data[8]

bool8 FldEff_DestroyDeoxysRock(void)
{
    u8 taskId;
    u8 objectEventId;
    if (!TryGetObjectEventIdByLocalIdAndMap(gFieldEffectArguments[0], gFieldEffectArguments[1], gFieldEffectArguments[2], &objectEventId))
    {
        taskId = CreateTask(Task_DestroyDeoxysRock, 80);
        gTasks[taskId].tObjectEventId = objectEventId;
        gTasks[taskId].tLocalId = gFieldEffectArguments[0];
        gTasks[taskId].tMapNum = gFieldEffectArguments[1];
        gTasks[taskId].tMapGroup = gFieldEffectArguments[2];
    }
    else
    {
        FieldEffectActiveListRemove(FLDEFF_DESTROY_DEOXYS_ROCK);
    }
    return FALSE;
}

#define tShakeDelay data[0]
#define tShakeUp    data[1]
#define tShake      data[5]
#define tEndDelay   data[6]
#define tEnding     data[7]

static void Task_DeoxysRockCameraShake(u8 taskId)
{
    s16 *data = gTasks[taskId].data;
    if (tEnding)
    {
        if (++tEndDelay > 20)
        {
            tEndDelay = 0;
            if (tShake != 0)
                tShake--;
        }
    }
    else
    {
        tShake = 4;
    }

    if (++tShakeDelay > 1)
    {
        tShakeDelay = 0;

        if (++tShakeUp & 1)
            SetCameraPanning(0, -tShake);
        else
            SetCameraPanning(0, tShake);
    }
    UpdateCameraPanning();
    if (tShake == 0)
        DestroyTask(taskId);
}

static void StartEndingDeoxysRockCameraShake(u8 taskId)
{
    gTasks[taskId].tEnding = TRUE;
}

#undef tShakeDelay
#undef tShakeUp
#undef tShake
#undef tEndDelay
#undef tEnding

void (*const sDestroyDeoxysRockEffectFuncs[])(s16*, u8) = {
    DestroyDeoxysRockEffect_CameraShake,
    DestroyDeoxysRockEffect_RockFragments,
    DestroyDeoxysRockEffect_WaitAndEnd,
};

static void Task_DestroyDeoxysRock(u8 taskId)
{
    s16 *data = gTasks[taskId].data;
    InstallCameraPanAheadCallback();
    SetCameraPanningCallback(0);
    sDestroyDeoxysRockEffectFuncs[tState](data, taskId);
}

static void DestroyDeoxysRockEffect_CameraShake(s16* data, u8 taskId)
{
    u8 newTaskId = CreateTask(Task_DeoxysRockCameraShake, 90);
    PlaySE(SE_T_KAMI2);
    tCameraTaskId = newTaskId;
    tState++;
}

static void DestroyDeoxysRockEffect_RockFragments(s16* data, u8 taskId)
{
    if (++tTimer > 120)
    {
        struct Sprite *sprite = &gSprites[gObjectEvents[tObjectEventId].spriteId];
        gObjectEvents[tObjectEventId].invisible = TRUE;
        BlendPalettes(0x0000FFFF, 0x10, RGB_WHITE);
        BeginNormalPaletteFade(0x0000FFFF, 0, 0x10, 0, RGB_WHITE);
        CreateDeoxysRockFragments(sprite);
        PlaySE(SE_T_KAMI);
        StartEndingDeoxysRockCameraShake(tCameraTaskId);
        tTimer = 0;
        tState++;
    }
}

static void DestroyDeoxysRockEffect_WaitAndEnd(s16* data, u8 taskId)
{
    if (!gPaletteFade.active && !FuncIsActiveTask(Task_DeoxysRockCameraShake))
    {
        InstallCameraPanAheadCallback();
        RemoveObjectEventByLocalIdAndMap(tLocalId, tMapNum, tMapGroup);
        FieldEffectActiveListRemove(FLDEFF_DESTROY_DEOXYS_ROCK);
        DestroyTask(taskId);
    }
}

#undef tState
#undef tObjectEventId
#undef tTimer
#undef tCameraTaskId
#undef tLocalId
#undef tMapNum
#undef tMapGroup

static const struct SpriteFrameImage sImages_DeoxysRockFragment[] = {
    obj_frame_tiles(sRockFragment_TopLeft),
    obj_frame_tiles(sRockFragment_TopRight),
    obj_frame_tiles(sRockFragment_BottomLeft),
    obj_frame_tiles(sRockFragment_BottomRight),
};

static const union AnimCmd sAnim_RockFragment_TopLeft[] = {
    ANIMCMD_FRAME(.imageValue = 0),
    ANIMCMD_END
};

static const union AnimCmd sAnim_RockFragment_TopRight[] = {
    ANIMCMD_FRAME(.imageValue = 1),
    ANIMCMD_END
};

static const union AnimCmd sAnim_RockFragment_BottomLeft[] = {
    ANIMCMD_FRAME(.imageValue = 2),
    ANIMCMD_END
};

static const union AnimCmd sAnim_RockFragment_BottomRight[] = {
    ANIMCMD_FRAME(.imageValue = 3),
    ANIMCMD_END
};

static const union AnimCmd *const sAnims_DeoxysRockFragment[] = {
    sAnim_RockFragment_TopLeft,
    sAnim_RockFragment_TopRight,
    sAnim_RockFragment_BottomLeft,
    sAnim_RockFragment_BottomRight,
};

static const struct SpriteTemplate sSpriteTemplate_DeoxysRockFragment = {
    .tileTag = 0xFFFF,
    .paletteTag = 4378,
    .oam = &sOam_8x8,
    .anims = sAnims_DeoxysRockFragment,
    .images = sImages_DeoxysRockFragment,
    .affineAnims = gDummySpriteAffineAnimTable,
    .callback = SpriteCB_DeoxysRockFragment
};

static void CreateDeoxysRockFragments(struct Sprite* sprite)
{
    int i;
    int xPos = (s16)gTotalCameraPixelOffsetX + sprite->pos1.x + sprite->pos2.x;
    int yPos = (s16)gTotalCameraPixelOffsetY + sprite->pos1.y + sprite->pos2.y - 4;

    for (i = 0; i < 4; i++)
    {
        u8 spriteId = CreateSprite(&sSpriteTemplate_DeoxysRockFragment, xPos, yPos, 0);
        if (spriteId != MAX_SPRITES)
        {
            StartSpriteAnim(&gSprites[spriteId], i);
            gSprites[spriteId].data[0] = i;
            gSprites[spriteId].oam.paletteNum = sprite->oam.paletteNum;
        }
    }
}

static void SpriteCB_DeoxysRockFragment(struct Sprite* sprite)
{
    // 1 case for each fragment, fly off in 4 different directions
    switch (sprite->data[0])
    {
    case 0:
        sprite->pos1.x -= 16;
        sprite->pos1.y -= 12;
        break;
    case 1:
        sprite->pos1.x += 16;
        sprite->pos1.y -= 12;
        break;
    case 2:
        sprite->pos1.x -= 16;
        sprite->pos1.y += 12;
        break;
    case 3:
        sprite->pos1.x += 16;
        sprite->pos1.y += 12;
        break;
    }
    if ((u16)(sprite->pos1.x + 4) > DISPLAY_WIDTH + 8 || sprite->pos1.y < -4 || sprite->pos1.y > DISPLAY_HEIGHT + 4)
        DestroySprite(sprite);
}

bool8 FldEff_MoveDeoxysRock(struct Sprite* sprite)
{
    u8 objectEventIdBuffer;
    if (!TryGetObjectEventIdByLocalIdAndMap(gFieldEffectArguments[0], gFieldEffectArguments[1], gFieldEffectArguments[2], &objectEventIdBuffer))
    {
        struct ObjectEvent *object;
        int xPos, yPos;
        u8 taskId;
        object = &gObjectEvents[objectEventIdBuffer];
        xPos = object->currentCoords.x - 7;
        yPos = object->currentCoords.y - 7;
        xPos = (gFieldEffectArguments[3] - xPos) * 16;
        yPos = (gFieldEffectArguments[4] - yPos) * 16;
        ShiftObjectEventCoords(object, gFieldEffectArguments[3] + 7, gFieldEffectArguments[4] + 7);
        taskId = CreateTask(Task_MoveDeoxysRock, 80);
        gTasks[taskId].data[1] = object->spriteId;
        gTasks[taskId].data[2] = gSprites[object->spriteId].pos1.x + xPos;
        gTasks[taskId].data[3] = gSprites[object->spriteId].pos1.y + yPos;
        gTasks[taskId].data[8] = gFieldEffectArguments[5];
        gTasks[taskId].data[9] = objectEventIdBuffer;
    }
    return FALSE;
}

static void Task_MoveDeoxysRock(u8 taskId)
{
    // BUG: Possible divide by zero
    s16 *data = gTasks[taskId].data;
    struct Sprite *sprite = &gSprites[data[1]];
    switch (data[0])
    {
        case 0:
            data[4] = sprite->pos1.x << 4;
            data[5] = sprite->pos1.y << 4;
            data[6] = (data[2] * 16 - data[4]) / data[8];
            data[7] = (data[3] * 16 - data[5]) / data[8];
            data[0]++;
        case 1:
            if (data[8] != 0)
            {
                data[8]--;
                data[4] += data[6];
                data[5] += data[7];
                sprite->pos1.x = data[4] >> 4;
                sprite->pos1.y = data[5] >> 4;
            }
            else
            {
                struct ObjectEvent *object = &gObjectEvents[data[9]];
                sprite->pos1.x = data[2];
                sprite->pos1.y = data[3];
                ShiftStillObjectEventCoords(object);
                object->triggerGroundEffectsOnStop = TRUE;
                FieldEffectActiveListRemove(FLDEFF_MOVE_DEOXYS_ROCK);
                DestroyTask(taskId);
            }
            break;
    }
}
<|MERGE_RESOLUTION|>--- conflicted
+++ resolved
@@ -2597,8 +2597,7 @@
 {
     task->data[11] = REG_WININ;
     task->data[12] = REG_WINOUT;
-<<<<<<< HEAD
-    StoreWordInTwoHalfwords(&task->data[13], (u32)gMain.vblankCallback);
+    StoreWordInTwoHalfwords((u16 *)&task->data[13], (u32)gMain.vblankCallback);
     task->tWinHoriz = WIN_RANGE(DISPLAY_WIDTH, DISPLAY_WIDTH + 1);
     task->tWinVert = WIN_RANGE(DISPLAY_HEIGHT / 2, DISPLAY_HEIGHT / 2 + 1);
     task->tWinIn = WININ_WIN0_BG_ALL | WININ_WIN0_OBJ | WININ_WIN0_CLR;
@@ -2609,19 +2608,6 @@
     SetGpuReg(REG_OFFSET_WINOUT, task->tWinOut);
     SetVBlankCallback(VBlankCB_FieldMoveShowMonOutdoors);
     task->tState++;
-=======
-    StoreWordInTwoHalfwords((u16 *)&task->data[13], (u32)gMain.vblankCallback);
-    task->data[1] = 0xf0f1;
-    task->data[2] = 0x5051;
-    task->data[3] = 0x3f;
-    task->data[4] = 0x3e;
-    SetGpuReg(REG_OFFSET_WIN0H, task->data[1]);
-    SetGpuReg(REG_OFFSET_WIN0V, task->data[2]);
-    SetGpuReg(REG_OFFSET_WININ, task->data[3]);
-    SetGpuReg(REG_OFFSET_WINOUT, task->data[4]);
-    SetVBlankCallback(sub_80B880C);
-    task->data[0]++;
->>>>>>> 96b904bf
 }
 
 static void FieldMoveShowMonOutdoorsEffect_LoadGfx(struct Task *task)
