--- conflicted
+++ resolved
@@ -25,7 +25,7 @@
 #include "random.h"
 #include "event_data.h"
 #include "overworld.h"
-#include "new_menu_helpers.h"
+#include "menu.h"
 
 struct HallofFameMon
 {
@@ -81,11 +81,7 @@
 extern const u8 gContestConfetti_Gfx[];
 extern const u8 gContestConfetti_Pal[];
 
-<<<<<<< HEAD
 extern void NewMenuHelpers_DrawDialogueFrame(u8, u8);
-=======
-extern void sub_81973C4(u8, u8);
->>>>>>> 48e63979
 extern void sub_8175620(void);
 extern u8 TrySavingData(u8);
 extern u8 sub_818D3E4(u16 species, u32 trainerId, u32 personality, u8 flags, s16 x, s16 y, u8, u16);
