--- conflicted
+++ resolved
@@ -861,13 +861,8 @@
 
 static void Task_HofPC_CopySaveData(u8 taskId)
 {
-<<<<<<< HEAD
-    sub_81980F0(0, 0x1E, 0, 0xC, 0x226);
+    HofPCTopBar_AddWindow(0, 30, 0, 12, 0x226);
     if (LoadGameSave(SAVE_HALL_OF_FAME) != SAVE_STATUS_OK)
-=======
-    HofPCTopBar_AddWindow(0, 30, 0, 12, 0x226);
-    if (Save_LoadGameData(SAVE_HALL_OF_FAME) != SAVE_STATUS_OK)
->>>>>>> 1c82571f
     {
         gTasks[taskId].func = Task_HofPC_PrintDataIsCorrupted;
     }
