#include "constants/easy_chat.h"
#include "constants/event_objects.h"
#include "constants/items.h"
#include "constants/moves.h"

static const u16 sContestLadyMonGfxId[] =
{
    OBJ_EVENT_GFX_ZIGZAGOON_1,
    OBJ_EVENT_GFX_SKITTY,
    OBJ_EVENT_GFX_POOCHYENA,
    OBJ_EVENT_GFX_KECLEON,
    OBJ_EVENT_GFX_PIKACHU
};

static const u16 sLilycoveLadyGfxId[] =
{
    OBJ_EVENT_GFX_WOMAN_4,
    OBJ_EVENT_GFX_WOMAN_2,
    OBJ_EVENT_GFX_GIRL_2
};

// Quiz Lady data
static const u16 sQuizLadyQuestion1[] =
{
    EC_WORD_WHICH,
    EC_WORD_STORES,
    EC_WORD_INFORMATION,
    EC_WORD_ON,
    EC_WORD_POKEMON,
    EC_WORD_QUES,
    EC_WORD_CAMERA,
    EC_WORD_POKEDEX,
    EC_WORD_POKENAV
};

static const u16 sQuizLadyQuestion2[] =
{
    EC_WORD_WHICH,
    EC_WORD_ISN_T,
    EC_WORD_A,
    EC_WORD_GAME,
    EC_WORD_VERSION,
    EC_WORD_QUES,
    EC_WORD_RUBY,
    EC_WORD_SAPPHIRE,
    EC_WORD_DARK
};

static const u16 sQuizLadyQuestion3[] =
{
    EC_WORD_HOW,
    EC_WORD_DO,
    EC_WORD_POKEMON,
    EC_WORD_EVOLVE,
    EC_WORD_QUES,
    EC_EMPTY_WORD,
    EC_WORD_LEVEL,
    EC_WORD_INSOMNIA,
    EC_WORD_CUTE_CHARM
};

static const u16 sQuizLadyQuestion4[] =
{
    EC_WORD_WHICH,
    EC_WORD_IS,
    EC_WORD_THE,
    EC_WORD_PRETTY,
    EC_WORD_ITEM,
    EC_WORD_QUES,
    EC_WORD_COLD,
    EC_WORD_FLOWERS,
    EC_WORD_MACHINE
};

static const u16 sQuizLadyQuestion5[] =
{
    EC_WORD_WHICH,
    EC_WORD_ITEM,
    EC_WORD_DO,
    EC_WORD_YOU,
    EC_WORD_BREAK,
    EC_WORD_QUES,
    EC_WORD_EGG,
    EC_WORD_MAIL,
    EC_WORD_PHONE
};

static const u16 sQuizLadyQuestion6[] =
{
    EC_WORD_WHICH,
    EC_WORD_WILL,
    EC_WORD_STOP,
    EC_MOVE2(CONFUSION),
    EC_WORD_QUES,
    EC_EMPTY_WORD,
    EC_WORD_ILLUMINATE,
    EC_WORD_OWN_TEMPO,
    EC_WORD_SWIFT_SWIM
};

static const u16 sQuizLadyQuestion7[] =
{
    EC_WORD_WHICH,
    EC_WORD_OF,
    EC_WORD_THESE,
    EC_WORD_IS,
    EC_WORD_MUSIC,
    EC_WORD_QUES,
    EC_WORD_FLYING,
    EC_WORD_STEEL,
    EC_WORD_ROCK
};

static const u16 sQuizLadyQuestion8[] =
{
    EC_WORD_WHICH,
    EC_WORD_WILL,
    EC_MOVE2(BLOCK),
    EC_WORD_ESCAPE,
    EC_WORD_QUES,
<<<<<<< HEAD
    0xFFFF,
=======
    EC_EMPTY_WORD, 
>>>>>>> 9eb57944
    EC_WORD_RUN_AWAY,
    EC_WORD_SHADOW_TAG,
    EC_WORD_WONDER_GUARD
};

static const u16 sQuizLadyQuestion9[] =
{
    EC_WORD_WHICH,
    EC_WORD_WILL,
    EC_WORD_STOP,
    EC_WORD_POISON,
    EC_WORD_QUES,
    EC_EMPTY_WORD,
    EC_WORD_GUTS,
    EC_WORD_IMMUNITY,
    EC_WORD_SHED_SKIN
};

static const u16 sQuizLadyQuestion10[] =
{
    EC_WORD_WHICH,
    EC_WORD_GOES,
    EC_WORD_WITH,
    EC_WORD_CENTER,
    EC_WORD_QUES,
    EC_EMPTY_WORD,
    EC_WORD_POKEDEX,
    EC_WORD_POKEMON,
    EC_WORD_POKENAV
};

static const u16 sQuizLadyQuestion11[] =
{
    EC_WORD_WHICH,
    EC_WORD_STORES,
    EC_WORD_YOUR,
    EC_WORD_POKEMON,
    EC_WORD_QUES,
    EC_EMPTY_WORD,
    EC_WORD_PC,
    EC_WORD_DEPT_STORE,
    EC_WORD_TELEVISION
};

static const u16 sQuizLadyQuestion12[] =
{
    EC_WORD_WHICH,
    EC_WORD_MACHINE,
    EC_WORD_GIVES,
    EC_WORD_YOU,
    EC_WORD_INFORMATION,
    EC_WORD_QUES,
    EC_WORD_BIKE,
    EC_WORD_LOCOMOTIVE,
    EC_WORD_TELEVISION
};

static const u16 sQuizLadyQuestion13[] =
{
    EC_WORD_A,
    EC_WORD_POKEMON,
    EC_WORD_WAS,
    EC_WORD_ONCE,
    EC_WORD_THIS,
    EC_WORD_QUES,
    EC_WORD_PHONE,
    EC_WORD_PLUSH_DOLL,
    EC_WORD_LETTER
};

static const u16 sQuizLadyQuestion14[] =
{
    EC_WORD_STEEL,
    EC_WORD_IS,
    EC_WORD_STRONG,
    EC_WORD_VERSUS,
    EC_WORD_WHICH,
    EC_WORD_QUES,
    EC_WORD_ICE,
    EC_WORD_GROUND,
    EC_EMPTY_WORD
};

static const u16 sQuizLadyQuestion15[] =
{
    EC_WORD_DARK,
    EC_WORD_IS,
    EC_WORD_WEAK,
    EC_WORD_VERSUS,
    EC_WORD_WHICH,
    EC_WORD_QUES,
    EC_WORD_PSYCHIC,
    EC_WORD_FIGHTING,
    EC_EMPTY_WORD
};

static const u16 sQuizLadyQuestion16[] =
{
    EC_WORD_GHOST,
    EC_WORD_IS,
    EC_WORD_WEAK,
    EC_WORD_VERSUS,
    EC_WORD_WHICH,
    EC_WORD_QUES,
    EC_WORD_NORMAL,
    EC_WORD_DARK,
    EC_EMPTY_WORD
};

static const u16 *const sQuizLadyQuizQuestions[] =
{
    sQuizLadyQuestion1,
    sQuizLadyQuestion2,
    sQuizLadyQuestion3,
    sQuizLadyQuestion4,
    sQuizLadyQuestion5,
    sQuizLadyQuestion6,
    sQuizLadyQuestion7,
    sQuizLadyQuestion8,
    sQuizLadyQuestion9,
    sQuizLadyQuestion10,
    sQuizLadyQuestion11,
    sQuizLadyQuestion12,
    sQuizLadyQuestion13,
    sQuizLadyQuestion14,
    sQuizLadyQuestion15,
    sQuizLadyQuestion16
};

static const u16 sQuizLadyQuizAnswers[] =
{
    EC_WORD_POKEDEX,
    EC_WORD_DARK,
    EC_WORD_LEVEL,
    EC_WORD_FLOWERS,
    EC_WORD_EGG,
    EC_WORD_OWN_TEMPO,
    EC_WORD_ROCK,
    EC_WORD_SHADOW_TAG,
    EC_WORD_IMMUNITY,
    EC_WORD_POKEMON,
    EC_WORD_PC,
    EC_WORD_TELEVISION,
    EC_WORD_PLUSH_DOLL,
    EC_WORD_ICE,
    EC_WORD_FIGHTING,
    EC_WORD_DARK
};

static const u16 sQuizLadyPrizes[] =
{
    ITEM_GLITTER_MAIL,
    ITEM_BEAD_MAIL,
    ITEM_TROPIC_MAIL,
    ITEM_MAX_ETHER,
    ITEM_MAX_ETHER,
    ITEM_MAX_ETHER,
    ITEM_WATMEL_BERRY,
    ITEM_BELUE_BERRY,
    ITEM_DURIN_BERRY,
    ITEM_LUXURY_BALL,
    ITEM_TM15_HYPER_BEAM,
    ITEM_BIG_PEARL,
    ITEM_STAR_PIECE,
    ITEM_RARE_CANDY,
    ITEM_RARE_CANDY,
    ITEM_PREMIER_BALL
};

// Favor Lady data
static const u8 *const sFavorLadyRequests[] =
{
    gText_FavorLady_Slippery,
    gText_FavorLady_Roundish,
    gText_FavorLady_Whamish,
    gText_FavorLady_Shiny,
    gText_FavorLady_Sticky,
    gText_FavorLady_Pointy
};

static const u16 sFavorLadyAcceptedItems_Slippery[] =
{
    ITEM_REPEL,
    ITEM_SUPER_REPEL,
    ITEM_MAX_REPEL,
    ITEM_ANTIDOTE,
    ITEM_PARALYZE_HEAL,
    ITEM_BURN_HEAL,
    ITEM_BELUE_BERRY,
    ITEM_AWAKENING,
    ITEM_ICE_HEAL,
    ITEM_REVIVE,
    ITEM_MAX_REVIVE,
    ITEM_ENERGY_POWDER,
    ITEM_NONE
};

static const u16 sFavorLadyAcceptedItems_Roundish[] =
{
    ITEM_FLUFFY_TAIL,
    ITEM_PEARL,
    ITEM_BIG_PEARL,
    ITEM_HARD_STONE,
    ITEM_SMOKE_BALL,
    ITEM_SHOAL_SHELL,
    ITEM_TINY_MUSHROOM,
    ITEM_BIG_MUSHROOM,
    ITEM_PECHA_BERRY,
    ITEM_ASPEAR_BERRY,
    ITEM_ORAN_BERRY,
    ITEM_GREPA_BERRY,
    ITEM_MAGOST_BERRY,
    ITEM_WATMEL_BERRY,
    ITEM_POKE_BALL,
    ITEM_ULTRA_BALL,
    ITEM_NONE
};

static const u16 sFavorLadyAcceptedItems_Whamish[] =
{
    ITEM_REVIVAL_HERB,
    ITEM_POTION,
    ITEM_FRESH_WATER,
    ITEM_SODA_POP,
    ITEM_LEMONADE,
    ITEM_HARD_STONE,
    ITEM_LIGHT_BALL,
    ITEM_LAVA_COOKIE,
    ITEM_CHESTO_BERRY,
    ITEM_NANAB_BERRY,
    ITEM_WEPEAR_BERRY,
    ITEM_KELPSY_BERRY,
    ITEM_NOMEL_BERRY,
    ITEM_DURIN_BERRY,
    ITEM_NONE
};

static const u16 sFavorLadyAcceptedItems_Shiny[] =
{
    ITEM_HEAL_POWDER,
    ITEM_X_SPEED,
    ITEM_X_ATTACK,
    ITEM_X_DEFENSE,
    ITEM_BLUE_FLUTE,
    ITEM_YELLOW_FLUTE,
    ITEM_RED_FLUTE,
    ITEM_BLACK_FLUTE,
    ITEM_WHITE_FLUTE,
    ITEM_NUGGET,
    ITEM_SUN_STONE,
    ITEM_STARDUST,
    ITEM_STAR_PIECE,
    ITEM_PEARL,
    ITEM_BIG_PEARL,
    ITEM_TWISTED_SPOON,
    ITEM_SILVER_POWDER,
    ITEM_BRIGHT_POWDER,
    ITEM_LUXURY_BALL,
    ITEM_PREMIER_BALL,
    ITEM_NONE
};

static const u16 sFavorLadyAcceptedItems_Sticky[] =
{
    ITEM_ENERGY_ROOT,
    ITEM_FULL_RESTORE,
    ITEM_MAX_POTION,
    ITEM_DIRE_HIT,
    ITEM_X_ACCURACY,
    ITEM_GUARD_SPEC,
    ITEM_WATMEL_BERRY,
    ITEM_LEFTOVERS,
    ITEM_TINY_MUSHROOM,
    ITEM_HEART_SCALE,
    ITEM_NONE
};

static const u16 sFavorLadyAcceptedItems_Pointy[] =
{
    ITEM_QUICK_CLAW,
    ITEM_POISON_BARB,
    ITEM_SHARP_BEAK,
    ITEM_DRAGON_FANG,
    ITEM_TAMATO_BERRY,
    ITEM_DURIN_BERRY,
    ITEM_PETAYA_BERRY,
    ITEM_SALAC_BERRY,
    ITEM_STARDUST,
    ITEM_STAR_PIECE,
    ITEM_NONE
};

static const u16 *const sFavorLadyAcceptedItemLists[] =
{
    sFavorLadyAcceptedItems_Slippery,
    sFavorLadyAcceptedItems_Roundish,
    sFavorLadyAcceptedItems_Whamish,
    sFavorLadyAcceptedItems_Shiny,
    sFavorLadyAcceptedItems_Sticky,
    sFavorLadyAcceptedItems_Pointy
};

static const u16 sFavorLadyPrizes[] =
{
    ITEM_LUXURY_BALL,
    ITEM_NUGGET,
    ITEM_PROTEIN,
    ITEM_HEART_SCALE,
    ITEM_RARE_CANDY,
    ITEM_PP_MAX
};


static const u8 *const sContestLadyMonNames[] =
{
    gText_ContestLady_Handsome,
    gText_ContestLady_Vinny,
    gText_ContestLady_Moreme,
    gText_ContestLady_Ironhard,
    gText_ContestLady_Muscle
};

static const u8 *const sContestLadyCategoryNames[] =
{
    gText_ContestLady_Coolness,
    gText_ContestLady_Beauty,
    gText_ContestLady_Cuteness,
    gText_ContestLady_Smartness,
    gText_ContestLady_Toughness
};

static const u8 *const sContestNames[] =
{
    gText_CoolnessContest,
    gText_BeautyContest,
    gText_CutenessContest,
    gText_SmartnessContest,
    gText_ToughnessContest
};

static const u16 sContestLadyMonSpecies[] =
{
    SPECIES_ZIGZAGOON,
    SPECIES_SKITTY,
    SPECIES_POOCHYENA,
    SPECIES_KECLEON,
    SPECIES_PIKACHU
};<|MERGE_RESOLUTION|>--- conflicted
+++ resolved
@@ -118,11 +118,7 @@
     EC_MOVE2(BLOCK),
     EC_WORD_ESCAPE,
     EC_WORD_QUES,
-<<<<<<< HEAD
-    0xFFFF,
-=======
-    EC_EMPTY_WORD, 
->>>>>>> 9eb57944
+    EC_EMPTY_WORD,
     EC_WORD_RUN_AWAY,
     EC_WORD_SHADOW_TAG,
     EC_WORD_WONDER_GUARD
