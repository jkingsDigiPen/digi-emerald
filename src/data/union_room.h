ALIGNED(4) static const u8 sText_EmptyString[] = _("");
ALIGNED(4) static const u8 sText_Colon[] = _(":");
ALIGNED(4) static const u8 sText_ID[] = _("{ID}");
ALIGNED(4) static const u8 sText_PleaseStartOver[] = _("Please start over from the beginning.");
ALIGNED(4) static const u8 sText_WirelessSearchCanceled[] = _("The WIRELESS COMMUNICATION\nSYSTEM search has been canceled.");
ALIGNED(4) static const u8 sText_AwaitingCommunucation2[] = _("Awaiting communication\nfrom another player."); // Unused
ALIGNED(4) static const u8 sText_AwaitingCommunication[] = _("{STR_VAR_1}! Awaiting\ncommunication from another player.");
ALIGNED(4) static const u8 sText_AwaitingLinkPressStart[] = _("{STR_VAR_1}! Awaiting link!\nPress START when everyone's ready.");
ALIGNED(4) static const u8 sJPText_SingleBattle[] = _("シングルバトルを かいさいする");
ALIGNED(4) static const u8 sJPText_DoubleBattle[] = _("ダブルバトルを かいさいする");
ALIGNED(4) static const u8 sJPText_MultiBattle[] = _("マルチバトルを かいさいする");
ALIGNED(4) static const u8 sJPText_TradePokemon[] = _("ポケモンこうかんを かいさいする");
ALIGNED(4) static const u8 sJPText_Chat[] = _("チャットを かいさいする");
ALIGNED(4) static const u8 sJPText_DistWonderCard[] = _("ふしぎなカードをくばる");
ALIGNED(4) static const u8 sJPText_DistWonderNews[] = _("ふしぎなニュースをくばる");
ALIGNED(4) static const u8 sJPText_DistMysteryEvent[] = _("ふしぎなできごとを かいさいする"); // Unused
ALIGNED(4) static const u8 sJPText_HoldPokemonJump[] = _("なわとびを かいさいする");
ALIGNED(4) static const u8 sJPText_HoldBerryCrush[] = _("きのみマッシャーを かいさいする");
ALIGNED(4) static const u8 sJPText_HoldBerryPicking[] = _("きのみどりを かいさいする");
ALIGNED(4) static const u8 sJPText_HoldSpinTrade[] = _("ぐるぐるこうかんを かいさいする");
ALIGNED(4) static const u8 sJPText_HoldSpinShop[] = _("ぐるぐるショップを かいさいする");

// Unused
static const u8 *const sJPLinkGroupActionTexts[] = {
    sJPText_SingleBattle,
    sJPText_DoubleBattle,
    sJPText_MultiBattle,
    sJPText_TradePokemon,
    sJPText_Chat,
    sJPText_DistWonderCard,
    sJPText_DistWonderNews,
    sJPText_DistWonderCard,
    sJPText_HoldPokemonJump,
    sJPText_HoldBerryCrush,
    sJPText_HoldBerryPicking,
    sJPText_HoldBerryPicking,
    sJPText_HoldSpinTrade,
    sJPText_HoldSpinShop
};

static const u8 sText_1PlayerNeeded[] = _("1 player\nneeded.");
static const u8 sText_2PlayersNeeded[] = _("2 players\nneeded.");
static const u8 sText_3PlayersNeeded[] = _("3 players\nneeded.");
static const u8 sText_4PlayersNeeded[] = _("4 players\nneeded.");
static const u8 sText_2PlayerMode[] = _("2-PLAYER\nMODE");
static const u8 sText_3PlayerMode[] = _("3-PLAYER\nMODE");
static const u8 sText_4PlayerMode[] = _("4-PLAYER\nMODE");
static const u8 sText_5PlayerMode[] = _("5-PLAYER\nMODE");

static const u8 *const sPlayersNeededOrModeTexts[][5] = {
    // 2 players required
    {
        sText_1PlayerNeeded,
        sText_2PlayerMode
    },
    // 4 players required
    {
        sText_3PlayersNeeded,
        sText_2PlayersNeeded,
        sText_1PlayerNeeded,
        sText_4PlayerMode
    },
    // 2-5 players required
    {
        sText_1PlayerNeeded,
        sText_2PlayerMode,
        sText_3PlayerMode,
        sText_4PlayerMode,
        sText_5PlayerMode
    },
    // 3-5 players required
    {
        sText_2PlayersNeeded,
        sText_1PlayerNeeded,
        sText_3PlayerMode,
        sText_4PlayerMode,
        sText_5PlayerMode
    },
    // 2-4 players required
    {
        sText_1PlayerNeeded,
        sText_2PlayerMode,
        sText_3PlayerMode,
        sText_4PlayerMode
    }
};

ALIGNED(4) static const u8 sText_BButtonCancel[] = _("{B_BUTTON}CANCEL");
ALIGNED(4) static const u8 sJPText_SearchingForParticipants[] = _("ため\nさんかしゃ ぼしゅうちゅう です！"); // Unused, may have been cut off
ALIGNED(4) static const u8 sText_PlayerContactedYouForXAccept[] = _("{STR_VAR_2} contacted you for\n{STR_VAR_1}. Accept?");
ALIGNED(4) static const u8 sText_PlayerContactedYouShareX[] = _("{STR_VAR_2} contacted you.\nWill you share {STR_VAR_1}?");
ALIGNED(4) static const u8 sText_PlayerContactedYouAddToMembers[] = _("{STR_VAR_2} contacted you.\nAdd to the members?");
ALIGNED(4) static const u8 sText_AreTheseMembersOK[] = _("{STR_VAR_1}!\nAre these members OK?");
ALIGNED(4) static const u8 sText_CancelModeWithTheseMembers[] = _("Cancel {STR_VAR_1} MODE\nwith these members?");
ALIGNED(4) static const u8 sText_AnOKWasSentToPlayer[] = _("An “OK” was sent\nto {STR_VAR_1}.");
ALIGNED(4) static const u8 sText_OtherTrainerUnavailableNow[] = _("The other TRAINER doesn't appear\nto be available now…\p");
ALIGNED(4) static const u8 sText_CantTransmitTrainerTooFar[] = _("You can't transmit with a TRAINER\nwho is too far away.\p");
ALIGNED(4) static const u8 sText_TrainersNotReadyYet[] = _("The other TRAINER(S) is/are not\nready yet.\p");

static const u8 *const sCantTransmitToTrainerTexts[] = {
    [UR_TRADE_PLAYER_NOT_READY - 1]  = sText_CantTransmitTrainerTooFar,
    [UR_TRADE_PARTNER_NOT_READY - 1] = sText_TrainersNotReadyYet
};

ALIGNED(4) static const u8 sText_ModeWithTheseMembersWillBeCanceled[] = _("The {STR_VAR_1} MODE with\nthese members will be canceled.{PAUSE 60}");
ALIGNED(4) static const u8 sText_MemberNoLongerAvailable[] = _("There is a member who can no\nlonger remain available.\p");

static const u8 *const sPlayerUnavailableTexts[] = {
    sText_OtherTrainerUnavailableNow,
    sText_MemberNoLongerAvailable
};

ALIGNED(4) static const u8 sText_TrainerAppearsUnavailable[] = _("The other TRAINER appears\nunavailable…\p");
ALIGNED(4) static const u8 sText_PlayerSentBackOK[] = _("{STR_VAR_1} sent back an “OK”!");
ALIGNED(4) static const u8 sText_PlayerOKdRegistration[] = _("{STR_VAR_1} OK'd your registration as\na member.");
ALIGNED(4) static const u8 sText_PlayerRepliedNo[] = _("{STR_VAR_1} replied, “No…”\p");
ALIGNED(4) static const u8 sText_AwaitingOtherMembers[] = _("{STR_VAR_1}!\nAwaiting other members!");
ALIGNED(4) static const u8 sText_QuitBeingMember[] = _("Quit being a member?");
ALIGNED(4) static const u8 sText_StoppedBeingMember[] = _("You stopped being a member.\p");

static const u8 *const sPlayerDisconnectedTexts[] = {
    [RFU_STATUS_OK]                  = NULL,
    [RFU_STATUS_FATAL_ERROR]         = sText_MemberNoLongerAvailable,
    [RFU_STATUS_CONNECTION_ERROR]    = sText_TrainerAppearsUnavailable,
    [RFU_STATUS_CHILD_SEND_COMPLETE] = NULL,
    [RFU_STATUS_NEW_CHILD_DETECTED]  = NULL,
    [RFU_STATUS_JOIN_GROUP_OK]       = NULL,
    [RFU_STATUS_JOIN_GROUP_NO]       = sText_PlayerRepliedNo,
    [RFU_STATUS_WAIT_ACK_JOIN_GROUP] = NULL,
    [RFU_STATUS_LEAVE_GROUP_NOTICE]  = NULL,
    [RFU_STATUS_LEAVE_GROUP]         = sText_StoppedBeingMember
};

ALIGNED(4) static const u8 sText_WirelessLinkEstablished[] = _("The WIRELESS COMMUNICATION\nSYSTEM link has been established.");
ALIGNED(4) static const u8 sText_WirelessLinkDropped[] = _("The WIRELESS COMMUNICATION\nSYSTEM link has been dropped…");
ALIGNED(4) static const u8 sText_LinkWithFriendDropped[] = _("The link with your friend has been\ndropped…");
ALIGNED(4) static const u8 sText_PlayerRepliedNo2[] = _("{STR_VAR_1} replied, “No…”");

static const u8 *const sLinkDroppedTexts[] = {
    [RFU_STATUS_OK]                  = NULL,
    [RFU_STATUS_FATAL_ERROR]         = sText_LinkWithFriendDropped,
    [RFU_STATUS_CONNECTION_ERROR]    = sText_LinkWithFriendDropped,
    [RFU_STATUS_CHILD_SEND_COMPLETE] = NULL,
    [RFU_STATUS_NEW_CHILD_DETECTED]  = NULL,
    [RFU_STATUS_JOIN_GROUP_OK]       = NULL,
    [RFU_STATUS_JOIN_GROUP_NO]       = sText_PlayerRepliedNo2,
    [RFU_STATUS_WAIT_ACK_JOIN_GROUP] = NULL,
    [RFU_STATUS_LEAVE_GROUP_NOTICE]  = NULL,
    [RFU_STATUS_LEAVE_GROUP]         = NULL
};

ALIGNED(4) static const u8 sText_DoYouWantXMode[] = _("Do you want the {STR_VAR_2}\nMODE?");
ALIGNED(4) static const u8 sText_DoYouWantXMode2[] = _("Do you want the {STR_VAR_2}\nMODE?");

// Unused
static const u8 *const sDoYouWantModeTexts[] = {
    sText_DoYouWantXMode,
    sText_DoYouWantXMode2
};

ALIGNED(4) static const u8 sText_CommunicatingPleaseWait[] = _("Communicating…\nPlease wait."); // Unused
ALIGNED(4) static const u8 sText_AwaitingPlayersResponseAboutTrade[] = _("Awaiting {STR_VAR_1}'s response about\nthe trade…");
ALIGNED(4) static const u8 sText_Communicating[] = _("Communicating{PAUSE 15}.{PAUSE 15}.{PAUSE 15}.{PAUSE 15}.{PAUSE 15}.\n"
                                                     "{PAUSE 15}.{PAUSE 15}.{PAUSE 15}.{PAUSE 15}.{PAUSE 15}.{PAUSE 15}.{PAUSE 15}.{PAUSE 15}.{PAUSE 15}.{PAUSE 15}.{PAUSE 15}.{PAUSE 15}.{PAUSE 15}.{PAUSE 15}.{PAUSE 15}.{PAUSE 15}.{PAUSE 15}.{PAUSE 15}.");
ALIGNED(4) static const u8 sText_CommunicatingWithPlayer[] = _("Communicating with {STR_VAR_1}{PAUSE 15}.{PAUSE 15}.{PAUSE 15}.\n"
                                                               "{PAUSE 15}.{PAUSE 15}.{PAUSE 15}.{PAUSE 15}.{PAUSE 15}.{PAUSE 15}.{PAUSE 15}.{PAUSE 15}.{PAUSE 15}.{PAUSE 15}.{PAUSE 15}.{PAUSE 15}.{PAUSE 15}.{PAUSE 15}.{PAUSE 15}.{PAUSE 15}.{PAUSE 15}.{PAUSE 15}.");
ALIGNED(4) static const u8 sText_PleaseWaitAWhile[] = _("Please wait a while{PAUSE 15}.{PAUSE 15}.{PAUSE 15}.{PAUSE 15}.{PAUSE 15}.{PAUSE 15}.\n"
                                                        "{PAUSE 15}.{PAUSE 15}.{PAUSE 15}.{PAUSE 15}.{PAUSE 15}.{PAUSE 15}.{PAUSE 15}.{PAUSE 15}.{PAUSE 15}.{PAUSE 15}.{PAUSE 15}.{PAUSE 15}.{PAUSE 15}.{PAUSE 15}.{PAUSE 15}.{PAUSE 15}.{PAUSE 15}.{PAUSE 15}.");

static const u8 *const sCommunicatingWaitTexts[] = {
    sText_Communicating,
    sText_CommunicatingWithPlayer,
    sText_PleaseWaitAWhile
};

ALIGNED(4) static const u8 sText_HiDoSomethingMale[] = _("Hiya! Is there something that you\nwanted to do?");
ALIGNED(4) static const u8 sText_HiDoSomethingFemale[] = _("Hello!\nWould you like to do something?");
ALIGNED(4) static const u8 sText_HiDoSomethingAgainMale[] = _("{STR_VAR_1}: Hiya, we meet again!\nWhat are you up for this time?");
ALIGNED(4) static const u8 sText_HiDoSomethingAgainFemale[] = _("{STR_VAR_1}: Oh! {PLAYER}, hello!\nWould you like to do something?");

static const u8 *const sHiDoSomethingTexts[][GENDER_COUNT] = {
    {
        sText_HiDoSomethingMale,
        sText_HiDoSomethingFemale
    }, {
        sText_HiDoSomethingAgainMale,
        sText_HiDoSomethingAgainFemale
    }
};

ALIGNED(4) static const u8 sText_DoSomethingMale[] = _("Want to do something?");
ALIGNED(4) static const u8 sText_DoSomethingFemale[] = _("Would you like to do something?");
ALIGNED(4) static const u8 sText_DoSomethingAgainMale[] = _("{STR_VAR_1}: What would you like to\ndo now?");
ALIGNED(4) static const u8 sText_DoSomethingAgainFemale[] = _("{STR_VAR_1}: Want to do anything else?"); // Unused

// Unused
static const u8 *const sDoSomethingTexts[][GENDER_COUNT] = {
    {
        sText_DoSomethingMale,
        sText_DoSomethingFemale
    }, {
        sText_DoSomethingAgainMale,
        sText_DoSomethingAgainMale // was probably supposed to be sText_DoSomethingAgainFemale
    }
};

ALIGNED(4) static const u8 sText_SomebodyHasContactedYou[] = _("Somebody has contacted you.{PAUSE 60}");
ALIGNED(4) static const u8 sText_PlayerHasContactedYou[] = _("{STR_VAR_1} has contacted you.{PAUSE 60}");

static const u8 *const sPlayerContactedYouTexts[] = {
    sText_SomebodyHasContactedYou,
    sText_PlayerHasContactedYou
};

ALIGNED(4) static const u8 sText_AwaitingResponseFromTrainer[] = _("Awaiting a response from\nthe other TRAINER…");
ALIGNED(4) static const u8 sText_AwaitingResponseFromPlayer[] = _("Awaiting a response from\n{STR_VAR_1}…");

static const u8 *const sAwaitingResponseTexts[] = {
    sText_AwaitingResponseFromTrainer,
    sText_AwaitingResponseFromPlayer
};

ALIGNED(4) static const u8 sText_ShowTrainerCard[] = _("The other TRAINER showed\nyou their TRAINER CARD.\pWould you like to show your\nTRAINER CARD?");
ALIGNED(4) static const u8 sText_BattleChallenge[] = _("The other TRAINER challenges you\nto battle.\pWill you accept the battle\nchallenge?");
ALIGNED(4) static const u8 sText_ChatInvitation[] = _("The other TRAINER invites you\nto chat.\pWill you accept the chat\ninvitation?");
ALIGNED(4) static const u8 sText_OfferToTradeMon[] = _("There is an offer to trade your\nregistered Lv. {DYNAMIC 0} {DYNAMIC 1}\pin exchange for a\nLv. {DYNAMIC 2} {DYNAMIC 3}.\pWill you accept this trade\noffer?");
ALIGNED(4) static const u8 sText_OfferToTradeEgg[] = _("There is an offer to trade your\nregistered EGG.\lWill you accept this trade offer?");
ALIGNED(4) static const u8 sText_ChatDropped[] = _("The chat has been dropped.\p");
ALIGNED(4) static const u8 sText_OfferDeclined1[] = _("You declined the offer.\p");
ALIGNED(4) static const u8 sText_OfferDeclined2[] = _("You declined the offer.\p");
ALIGNED(4) static const u8 sText_ChatEnded[] = _("The chat was ended.\p");

// Unused
static const u8 *const sInvitationTexts[] = {
    sText_ShowTrainerCard,
    sText_BattleChallenge,
    sText_ChatInvitation,
    sText_OfferToTradeMon
};

ALIGNED(4) static const u8 sText_JoinChatMale[] = _("Oh, hey! We're in a chat right now.\nWant to join us?");
ALIGNED(4) static const u8 sText_PlayerJoinChatMale[] = _("{STR_VAR_1}: Hey, {PLAYER}!\nWe're having a chat right now.\lWant to join us?");
ALIGNED(4) static const u8 sText_JoinChatFemale[] = _("Oh, hi! We're having a chat now.\nWould you like to join us?");
ALIGNED(4) static const u8 sText_PlayerJoinChatFemale[] = _("{STR_VAR_1}: Oh, hi, {PLAYER}!\nWe're having a chat now.\lWould you like to join us?");

static const u8 *const sJoinChatTexts[][GENDER_COUNT] = {
    {
        sText_JoinChatMale,
        sText_JoinChatFemale
    }, {
        sText_PlayerJoinChatMale,
        sText_PlayerJoinChatFemale
    }
};

ALIGNED(4) static const u8 sText_TrainerAppearsBusy[] = _("……\nThe TRAINER appears to be busy…\p");
ALIGNED(4) static const u8 sText_WaitForBattleMale[] = _("A battle, huh?\nAll right, just give me some time.");
ALIGNED(4) static const u8 sText_WaitForChatMale[] = _("You want to chat, huh?\nSure, just wait a little.");
ALIGNED(4) static const u8 sText_ShowTrainerCardMale[] = _("Sure thing! As my “Greetings,”\nhere's my TRAINER CARD.");
ALIGNED(4) static const u8 sText_WaitForBattleFemale[] = _("A battle? Of course, but I need\ntime to get ready.");
ALIGNED(4) static const u8 sText_WaitForChatFemale[] = _("Did you want to chat?\nOkay, but please wait a moment.");
ALIGNED(4) static const u8 sText_ShowTrainerCardFemale[] = _("As my introduction, I'll show you\nmy TRAINER CARD.");

static const u8 *const sText_WaitOrShowCardTexts[GENDER_COUNT][4] = {
    {
        sText_WaitForBattleMale,
        sText_WaitForChatMale,
        NULL,
        sText_ShowTrainerCardMale
    }, {
        sText_WaitForBattleFemale,
        sText_WaitForChatFemale,
        NULL,
        sText_ShowTrainerCardFemale
    }
};

ALIGNED(4) static const u8 sText_WaitForChatMale2[] = _("You want to chat, huh?\nSure, just wait a little."); // Unused
ALIGNED(4) static const u8 sText_DoneWaitingBattleMale[] = _("Thanks for waiting!\nLet's get our battle started!{PAUSE 60}");
ALIGNED(4) static const u8 sText_DoneWaitingChatMale[] = _("All right!\nLet's chat!{PAUSE 60}");
ALIGNED(4) static const u8 sText_DoneWaitingBattleFemale[] = _("Sorry I made you wait!\nLet's get started!{PAUSE 60}");
ALIGNED(4) static const u8 sText_DoneWaitingChatFemale[] = _("Sorry I made you wait!\nLet's chat.{PAUSE 60}");
ALIGNED(4) static const u8 sText_TradeWillBeStarted[] = _("The trade will be started.{PAUSE 60}");
ALIGNED(4) static const u8 sText_BattleWillBeStarted[] = _("The battle will be started.{PAUSE 60}");
ALIGNED(4) static const u8 sText_EnteringChat[] = _("Entering the chat…{PAUSE 60}");

static const u8 *const sStartActivityTexts[][GENDER_COUNT][3] = {
    {
        {
            sText_BattleWillBeStarted,
            sText_EnteringChat,
            sText_TradeWillBeStarted
        }, {
            sText_BattleWillBeStarted,
            sText_EnteringChat,
            sText_TradeWillBeStarted
        }
    }, {
        {
            sText_DoneWaitingBattleMale,
            sText_DoneWaitingChatMale,
            sText_TradeWillBeStarted
        }, {
            sText_DoneWaitingBattleFemale,
            sText_DoneWaitingChatFemale,
            sText_TradeWillBeStarted
        }
    }
};

ALIGNED(4) static const u8 sText_BattleDeclinedMale[] = _("Sorry! My POKéMON don't seem to\nbe feeling too well right now.\lLet me battle you another time.\p");
ALIGNED(4) static const u8 sText_BattleDeclinedFemale[] = _("I'm terribly sorry, but my POKéMON\naren't feeling well…\pLet's battle another time.\p");

static const u8 *const sBattleDeclinedTexts[GENDER_COUNT] = {
    sText_BattleDeclinedMale,
    sText_BattleDeclinedFemale
};

ALIGNED(4) static const u8 sText_ShowTrainerCardDeclinedMale[] = _("Huh? My TRAINER CARD…\nWhere'd it go now?\lSorry! I'll show you another time!\p");
ALIGNED(4) static const u8 sText_ShowTrainerCardDeclinedFemale[] = _("Oh? Now where did I put my\nTRAINER CARD?…\lSorry! I'll show you later!\p");

static const u8 *const sShowTrainerCardDeclinedTexts[GENDER_COUNT] = {
    sText_ShowTrainerCardDeclinedMale,
    sText_ShowTrainerCardDeclinedFemale
};

ALIGNED(4) static const u8 sText_IfYouWantToDoSomethingMale[] = _("If you want to do something with\nme, just give me a shout!\p");
ALIGNED(4) static const u8 sText_IfYouWantToDoSomethingFemale[] = _("If you want to do something with\nme, don't be shy.\p");

static const u8 *const sIfYouWantToDoSomethingTexts[GENDER_COUNT] = {
    sText_IfYouWantToDoSomethingMale,
    sText_IfYouWantToDoSomethingFemale
};

ALIGNED(4) static const u8 sText_TrainerBattleBusy[] = _("Whoops! Sorry, but I have to do\nsomething else.\lAnother time, okay?\p");
ALIGNED(4) static const u8 sText_NeedTwoMonsOfLevel30OrLower1[] = _("If you want to battle, you need\ntwo POKéMON that are below\lLv. 30.\p");
ALIGNED(4) static const u8 sText_NeedTwoMonsOfLevel30OrLower2[] = _("For a battle, you need two\nPOKéMON that are below Lv. 30.\p");

ALIGNED(4) static const u8 sText_DeclineChatMale[] = _("Oh, all right.\nCome see me anytime, okay?\p");
ALIGNED(4) static const u8 stext_DeclineChatFemale[] = _("Oh…\nPlease come by anytime.\p");

// Response from partner when player declines chat
static const u8 *const sDeclineChatTexts[GENDER_COUNT] = {
    sText_DeclineChatMale,
    stext_DeclineChatFemale
};

ALIGNED(4) static const u8 sText_ChatDeclinedMale[] = _("Oh, sorry!\nI just can't right this instant.\lLet's chat another time.\p");
ALIGNED(4) static const u8 sText_ChatDeclinedFemale[] = _("Oh, I'm sorry.\nI have too much to do right now.\lLet's chat some other time.\p");

// Response from partner when they decline chat
static const u8 *const sChatDeclinedTexts[GENDER_COUNT] = {
    sText_ChatDeclinedMale,
    sText_ChatDeclinedFemale
};

ALIGNED(4) static const u8 sText_YoureToughMale[] = _("Whoa!\nI can tell you're pretty tough!\p");
ALIGNED(4) static const u8 sText_UsedGoodMoveMale[] = _("You used that move?\nThat's good strategy!\p");
ALIGNED(4) static const u8 sText_BattleSurpriseMale[] = _("Way to go!\nThat was an eye-opener!\p");
ALIGNED(4) static const u8 sText_SwitchedMonsMale[] = _("Oh! How could you use that\nPOKéMON in that situation?\p");
ALIGNED(4) static const u8 sText_YoureToughFemale[] = _("That POKéMON…\nIt's been raised really well!\p");
ALIGNED(4) static const u8 sText_UsedGoodMoveFemale[] = _("That's it!\nThis is the right move now!\p");
ALIGNED(4) static const u8 sText_BattleSurpriseFemale[] = _("That's awesome!\nYou can battle that way?\p");
ALIGNED(4) static const u8 sText_SwitchedMonsFemale[] = _("You have exquisite timing for\nswitching POKéMON!\p");

static const u8 *const sBattleReactionTexts[GENDER_COUNT][4] = {
    {
        sText_YoureToughMale,
        sText_UsedGoodMoveMale,
        sText_BattleSurpriseMale,
        sText_SwitchedMonsMale
    },
    {
        sText_YoureToughFemale,
        sText_UsedGoodMoveFemale,
        sText_BattleSurpriseFemale,
        sText_SwitchedMonsFemale
    }
};

ALIGNED(4) static const u8 sText_LearnedSomethingMale[] = _("Oh, I see!\nThis is educational!\p");
ALIGNED(4) static const u8 sText_ThatsFunnyMale[] = _("Don't say anything funny anymore!\nI'm sore from laughing!\p");
ALIGNED(4) static const u8 sText_RandomChatMale1[] = _("Oh?\nSomething like that happened.\p");
ALIGNED(4) static const u8 sText_RandomChatMale2[] = _("Hmhm… What?\nSo is this what you're saying?\p");
ALIGNED(4) static const u8 sText_LearnedSomethingFemale[] = _("Is that right?\nI didn't know that.\p");
ALIGNED(4) static const u8 sText_ThatsFunnyFemale[] = _("Ahaha!\nWhat is that about?\p");
ALIGNED(4) static const u8 sText_RandomChatFemale1[] = _("Yes, that's exactly it!\nThat's what I meant.\p");
ALIGNED(4) static const u8 sText_RandomChatFemale2[] = _("In other words…\nYes! That's right!\p");

static const u8 *const sChatReactionTexts[GENDER_COUNT][4] = {
    {
        sText_LearnedSomethingMale,
        sText_ThatsFunnyMale,
        sText_RandomChatMale1,
        sText_RandomChatMale2
    },
    {
        sText_LearnedSomethingFemale,
        sText_ThatsFunnyFemale,
        sText_RandomChatFemale1,
        sText_RandomChatFemale2
    }
};

ALIGNED(4) static const u8 sText_ShowedTrainerCardMale1[] = _("I'm just showing my TRAINER CARD\nas my way of greeting.\p");
ALIGNED(4) static const u8 sText_ShowedTrainerCardMale2[] = _("I hope I get to know you better!\p");
ALIGNED(4) static const u8 sText_ShowedTrainerCardFemale1[] = _("We're showing each other our\nTRAINER CARDS to get acquainted.\p");
ALIGNED(4) static const u8 sText_ShowedTrainerCardFemale2[] = _("Glad to meet you.\nPlease don't be a stranger!\p");

static const u8 *const sTrainerCardReactionTexts[GENDER_COUNT][2] = {
    {
        sText_ShowedTrainerCardMale1,
        sText_ShowedTrainerCardMale2
    },
    {
        sText_ShowedTrainerCardFemale1,
        sText_ShowedTrainerCardFemale2
    }
};

ALIGNED(4) static const u8 sText_MaleTraded1[] = _("Yeahah!\nI really wanted this POKéMON!\p");
ALIGNED(4) static const u8 sText_MaleTraded2[] = _("Finally, a trade got me that\nPOKéMON I'd wanted a long time.\p");
ALIGNED(4) static const u8 sText_FemaleTraded1[] = _("I'm trading POKéMON right now.\p");
ALIGNED(4) static const u8 sText_FemaleTraded2[] = _("I finally got that POKéMON I\nwanted in a trade!\p");

static const u8 *const sTradeReactionTexts[GENDER_COUNT][4] = {
    {
        sText_MaleTraded1,
        sText_MaleTraded2
    },
    {
        sText_FemaleTraded1,
        sText_FemaleTraded2
    }
};

ALIGNED(4) static const u8 sText_XCheckedTradingBoard[] = _("{STR_VAR_1} checked the\nTRADING BOARD.\p");
ALIGNED(4) static const u8 sText_RegisterMonAtTradingBoard[] = _("Welcome to the TRADING BOARD.\pYou may register your POKéMON\nand offer it up for a trade.\pWould you like to register one of\nyour POKéMON?");
ALIGNED(4) static const u8 sText_TradingBoardInfo[] = _("This TRADING BOARD is used for\n"
                                                        "offering a POKéMON for a trade.\p"
                                                        "All you need to do is register a\n"
                                                        "POKéMON for a trade.\p"
                                                        "Another TRAINER may offer a party\n"
                                                        "POKéMON in return for the trade.\p"
                                                        "We hope you will register POKéMON\n"
                                                        "and trade them with many, many\l"
                                                        "other TRAINERS.\p"
                                                        "Would you like to register one of\nyour POKéMON?");
ALIGNED(4) static const u8 sText_ThankYouForRegistering[] = _("We have registered your POKéMON for\ntrade on the TRADING BOARD.\pThank you for using this service!\p"); // unused
ALIGNED(4) static const u8 sText_NobodyHasRegistered[] = _("Nobody has registered any POKéMON\nfor trade on the TRADING BOARD.\p\n"); // unused
ALIGNED(4) static const u8 sText_ChooseRequestedMonType[] = _("Please choose the type of POKéMON\nthat you would like in the trade.\n");
ALIGNED(4) static const u8 sText_WhichMonWillYouOffer[] = _("Which of your party POKéMON will\nyou offer in trade?\p");
ALIGNED(4) static const u8 sText_RegistrationCanceled[] = _("Registration has been canceled.\p");
ALIGNED(4) static const u8 sText_RegistraionCompleted[] = _("Registration has been completed.\p");
ALIGNED(4) static const u8 sText_TradeCanceled[] = _("The trade has been canceled.\p");
ALIGNED(4) static const u8 sText_CancelRegistrationOfMon[] = _("Cancel the registration of your\nLv. {STR_VAR_2} {STR_VAR_1}?");
ALIGNED(4) static const u8 sText_CancelRegistrationOfEgg[] = _("Cancel the registration of your\nEGG?");
ALIGNED(4) static const u8 sText_RegistrationCanceled2[] = _("The registration has been canceled.\p");
ALIGNED(4) static const u8 sText_TradeTrainersWillBeListed[] = _("TRAINERS wishing to make a trade\nwill be listed."); // unused
ALIGNED(4) static const u8 sText_ChooseTrainerToTradeWith2[] = _("Please choose the TRAINER with whom\nyou would like to trade POKéMON."); // unused
ALIGNED(4) static const u8 sText_AskTrainerToMakeTrade[] = _("Would you like to ask {STR_VAR_1} to\nmake a trade?");
ALIGNED(4) static const u8 sText_AwaitingResponseFromTrainer2[] = _("Awaiting a response from\nthe other TRAINER…"); // unused
ALIGNED(4) static const u8 sText_NotRegisteredAMonForTrade[] = _("You have not registered a POKéMON\nfor trading.\p"); // unused
ALIGNED(4) static const u8 sText_DontHaveTypeTrainerWants[] = _("You don't have a {STR_VAR_2}-type\nPOKéMON that {STR_VAR_1} wants.\p");
ALIGNED(4) static const u8 sText_DontHaveEggTrainerWants[] = _("You don't have an EGG that\n{STR_VAR_1} wants.\p");
ALIGNED(4) static const u8 sText_PlayerCantTradeForYourMon[] = _("{STR_VAR_1} can't make a trade for\nyour POKéMON right now.\p");
ALIGNED(4) static const u8 sText_CantTradeForPartnersMon[] = _("You can't make a trade for\n{STR_VAR_1}'s POKéMON right now.\p");

// Unused
static const u8 *const sCantTradeMonTexts[] = {
    sText_PlayerCantTradeForYourMon,
    sText_CantTradeForPartnersMon
};

ALIGNED(4) static const u8 sText_TradeOfferRejected[] = _("Your trade offer was rejected.\p");
ALIGNED(4) static const u8 sText_EggTrade[] = _("EGG TRADE");
ALIGNED(4) static const u8 sText_ChooseJoinCancel[] = _("{DPAD_UPDOWN}CHOOSE  {A_BUTTON}JOIN  {B_BUTTON}CANCEL");
ALIGNED(4) static const u8 sText_ChooseTrainer[] = _("Please choose a TRAINER.");
ALIGNED(4) static const u8 sText_ChooseTrainerSingleBattle[] = _("Please choose a TRAINER for\na SINGLE BATTLE.");
ALIGNED(4) static const u8 sText_ChooseTrainerDoubleBattle[] = _("Please choose a TRAINER for\na DOUBLE BATTLE.");
ALIGNED(4) static const u8 sText_ChooseLeaderMultiBattle[] = _("Please choose the LEADER\nfor a MULTI BATTLE.");
ALIGNED(4) static const u8 sText_ChooseTrainerToTradeWith[] = _("Please choose the TRAINER to\ntrade with.");
ALIGNED(4) static const u8 sText_ChooseTrainerToShareWonderCards[] = _("Please choose the TRAINER who is\nsharing WONDER CARDS.");
ALIGNED(4) static const u8 sText_ChooseTrainerToShareWonderNews[] = _("Please choose the TRAINER who is\nsharing WONDER NEWS.");
ALIGNED(4) static const u8 sText_ChooseLeaderPokemonJump[] = _("Jump with mini POKéMON!\nPlease choose the LEADER.");
ALIGNED(4) static const u8 sText_ChooseLeaderBerryCrush[] = _("BERRY CRUSH!\nPlease choose the LEADER.");
ALIGNED(4) static const u8 sText_ChooseLeaderBerryPicking[] = _("DODRIO BERRY-PICKING!\nPlease choose the LEADER.");
ALIGNED(4) static const u8 sText_ChooseLeaderBerryBlender[] = _("BERRY BLENDER!\nPlease choose the LEADER.");
ALIGNED(4) static const u8 sText_ChooseLeaderRecordCorner[] = _("RECORD CORNER!\nPlease choose the LEADER.");
ALIGNED(4) static const u8 sText_ChooseLeaderCoolContest[] = _("COOLNESS CONTEST!\nPlease choose the LEADER.");
ALIGNED(4) static const u8 sText_ChooseLeaderBeautyContest[] = _("BEAUTY CONTEST!\nPlease choose the LEADER.");
ALIGNED(4) static const u8 sText_ChooseLeaderCuteContest[] = _("CUTENESS CONTEST!\nPlease choose the LEADER.");
ALIGNED(4) static const u8 sText_ChooseLeaderSmartContest[] = _("SMARTNESS CONTEST!\nPlease choose the LEADER.");
ALIGNED(4) static const u8 sText_ChooseLeaderToughContest[] = _("TOUGHNESS CONTEST!\nPlease choose the LEADER.");
ALIGNED(4) static const u8 sText_ChooseLeaderBattleTowerLv50[] = _("BATTLE TOWER LEVEL 50!\nPlease choose the LEADER.");
ALIGNED(4) static const u8 sText_ChooseLeaderBattleTowerOpenLv[] = _("BATTLE TOWER OPEN LEVEL!\nPlease choose the LEADER.");

static const u8 *const sChooseTrainerTexts[NUM_LINK_GROUP_TYPES] =
{
    [LINK_GROUP_SINGLE_BATTLE]     = sText_ChooseTrainerSingleBattle,
    [LINK_GROUP_DOUBLE_BATTLE]     = sText_ChooseTrainerDoubleBattle,
    [LINK_GROUP_MULTI_BATTLE]      = sText_ChooseLeaderMultiBattle,
    [LINK_GROUP_TRADE]             = sText_ChooseTrainerToTradeWith,
    [LINK_GROUP_POKEMON_JUMP]      = sText_ChooseLeaderPokemonJump,
    [LINK_GROUP_BERRY_CRUSH]       = sText_ChooseLeaderBerryCrush,
    [LINK_GROUP_BERRY_PICKING]     = sText_ChooseLeaderBerryPicking,
    [LINK_GROUP_WONDER_CARD]       = sText_ChooseTrainerToShareWonderCards,
    [LINK_GROUP_WONDER_NEWS]       = sText_ChooseTrainerToShareWonderNews,
    [LINK_GROUP_UNION_ROOM_RESUME] = NULL,
    [LINK_GROUP_UNION_ROOM_INIT]   = NULL,
    [LINK_GROUP_UNK_11]            = NULL,
    [LINK_GROUP_RECORD_CORNER]     = sText_ChooseLeaderRecordCorner,
    [LINK_GROUP_BERRY_BLENDER]     = sText_ChooseLeaderBerryBlender,
    [LINK_GROUP_UNK_14]            = NULL,
    [LINK_GROUP_COOL_CONTEST]      = sText_ChooseLeaderCoolContest,
    [LINK_GROUP_BEAUTY_CONTEST]    = sText_ChooseLeaderBeautyContest,
    [LINK_GROUP_CUTE_CONTEST]      = sText_ChooseLeaderCuteContest,
    [LINK_GROUP_SMART_CONTEST]     = sText_ChooseLeaderSmartContest,
    [LINK_GROUP_TOUGH_CONTEST]     = sText_ChooseLeaderToughContest,
    [LINK_GROUP_BATTLE_TOWER]      = sText_ChooseLeaderBattleTowerLv50,
    [LINK_GROUP_BATTLE_TOWER_OPEN] = sText_ChooseLeaderBattleTowerOpenLv
};

ALIGNED(4) static const u8 sText_SearchingForWirelessSystemWait[] = _("Searching for a WIRELESS\nCOMMUNICATION SYSTEM. Wait...");
ALIGNED(4) static const u8 sText_MustHaveTwoMonsForDoubleBattle[] = _("For a DOUBLE BATTLE, you must have\nat least two POKéMON.\p"); // Unused
ALIGNED(4) static const u8 sText_AwaitingPlayersResponse[] = _("Awaiting {STR_VAR_1}'s response…");
ALIGNED(4) static const u8 sText_PlayerHasBeenAskedToRegisterYouPleaseWait[] = _("{STR_VAR_1} has been asked to register\nyou as a member. Please wait.");
ALIGNED(4) static const u8 sText_AwaitingResponseFromWirelessSystem[] = _("Awaiting a response from the\nWIRELESS COMMUNICATION SYSTEM.");
ALIGNED(4) static const u8 sText_PleaseWaitForOtherTrainersToGather[] = _("Please wait for other TRAINERS to\ngather and get ready."); // Unused
ALIGNED(4) static const u8 sText_NoCardsSharedRightNow[] = _("No CARDS appear to be shared \nright now.");
ALIGNED(4) static const u8 sText_NoNewsSharedRightNow[] = _("No NEWS appears to be shared\nright now.");

static const u8 *const sNoWonderSharedTexts[] = {
    sText_NoCardsSharedRightNow,
    sText_NoNewsSharedRightNow
};

ALIGNED(4) static const u8 sText_Battle[] = _("BATTLE");
ALIGNED(4) static const u8 sText_Chat2[] = _("CHAT");
ALIGNED(4) static const u8 sText_Greetings[] = _("GREETINGS");
ALIGNED(4) static const u8 sText_Exit[] = _("EXIT");
ALIGNED(4) static const u8 sText_Exit2[] = _("EXIT");
ALIGNED(4) static const u8 sText_Info[] = _("INFO");
ALIGNED(4) static const u8 sText_NameWantedOfferLv[] = _("NAME{CLEAR_TO 60}WANTED{CLEAR_TO 110}OFFER{CLEAR_TO 198}LV.");
ALIGNED(4) static const u8 sText_SingleBattle[] = _("SINGLE BATTLE");
ALIGNED(4) static const u8 sText_DoubleBattle[] = _("DOUBLE BATTLE");
ALIGNED(4) static const u8 sText_MultiBattle[] = _("MULTI BATTLE");
ALIGNED(4) static const u8 sText_PokemonTrades[] = _("POKéMON TRADES");
ALIGNED(4) static const u8 sText_Chat[] = _("CHAT");
ALIGNED(4) static const u8 sText_Cards[] = _("CARDS");
ALIGNED(4) static const u8 sText_WonderCards[] = _("WONDER CARDS");
ALIGNED(4) static const u8 sText_WonderNews[] = _("WONDER NEWS");
ALIGNED(4) static const u8 sText_PokemonJump[] = _("POKéMON JUMP");
ALIGNED(4) static const u8 sText_BerryCrush[] = _("BERRY CRUSH");
ALIGNED(4) static const u8 sText_BerryPicking[] = _("BERRY-PICKING");
ALIGNED(4) static const u8 sText_Search[] = _("SEARCH");
ALIGNED(4) static const u8 sText_BerryBlender[] = _("BERRY BLENDER");
ALIGNED(4) static const u8 sText_RecordCorner[] = _("RECORD CORNER");
ALIGNED(4) static const u8 sText_CoolContest[] = _("COOL CONTEST");
ALIGNED(4) static const u8 sText_BeautyContest[] = _("BEAUTY CONTEST");
ALIGNED(4) static const u8 sText_CuteContest[] = _("CUTE CONTEST");
ALIGNED(4) static const u8 sText_SmartContest[] = _("SMART CONTEST");
ALIGNED(4) static const u8 sText_ToughContest[] = _("TOUGH CONTEST");
ALIGNED(4) static const u8 sText_BattleTowerLv50[] = _("BATTLE TOWER LV. 50");
ALIGNED(4) static const u8 sText_BattleTowerOpenLv[] = _("BATTLE TOWER OPEN LEVEL");
ALIGNED(4) static const u8 sText_ItsNormalCard[] = _("It's a NORMAL CARD.");
ALIGNED(4) static const u8 sText_ItsBronzeCard[] = _("It's a BRONZE CARD!");
ALIGNED(4) static const u8 sText_ItsCopperCard[] = _("It's a COPPER CARD!");
ALIGNED(4) static const u8 sText_ItsSilverCard[] = _("It's a SILVER CARD!");
ALIGNED(4) static const u8 sText_ItsGoldCard[] = _("It's a GOLD CARD!");

static const u8 *const sCardColorTexts[] = {
    sText_ItsNormalCard,
    sText_ItsBronzeCard,
    sText_ItsCopperCard,
    sText_ItsSilverCard,
    sText_ItsGoldCard
};

ALIGNED(4) static const u8 sText_TrainerCardInfoPage1[] = _("This is {DYNAMIC 0} {DYNAMIC 1}'s\nTRAINER CARD…\l{DYNAMIC 2}\pPOKéDEX: {DYNAMIC 3}\nTIME:    {DYNAMIC 4}:{DYNAMIC 5}\p");
ALIGNED(4) static const u8 sText_TrainerCardInfoPage2[] = _("BATTLES: WINS: {DYNAMIC 0}  LOSSES: {DYNAMIC 2}\nTRADES: {DYNAMIC 3}\p“{DYNAMIC 4} {DYNAMIC 5}\n{DYNAMIC 6} {DYNAMIC 7}”\p");
ALIGNED(4) static const u8 sText_GladToMeetYouMale[] = _("{DYNAMIC 1}: Glad to have met you!{PAUSE 60}");
ALIGNED(4) static const u8 sText_GladToMeetYouFemale[] = _("{DYNAMIC 1}: Glad to meet you!{PAUSE 60}");

static const u8 *const sGladToMeetYouTexts[GENDER_COUNT] = {
    sText_GladToMeetYouMale,
    sText_GladToMeetYouFemale
};

ALIGNED(4) static const u8 sText_FinishedCheckingPlayersTrainerCard[] = _("Finished checking {DYNAMIC 1}'s\nTRAINER CARD.{PAUSE 60}");

static const u8 *const sLinkGroupActivityNameTexts[] = {
    [ACTIVITY_NONE]              = sText_EmptyString,
    [ACTIVITY_BATTLE_SINGLE]     = sText_SingleBattle,
    [ACTIVITY_BATTLE_DOUBLE]     = sText_DoubleBattle,
    [ACTIVITY_BATTLE_MULTI]      = sText_MultiBattle,
    [ACTIVITY_TRADE]             = sText_PokemonTrades,
    [ACTIVITY_CHAT]              = sText_Chat,
    [ACTIVITY_WONDER_CARD_DUP]   = sText_WonderCards,
    [ACTIVITY_WONDER_NEWS_DUP]   = sText_WonderNews,
    [ACTIVITY_CARD]              = sText_Cards,
    [ACTIVITY_POKEMON_JUMP]      = sText_PokemonJump,
    [ACTIVITY_BERRY_CRUSH]       = sText_BerryCrush,
    [ACTIVITY_BERRY_PICK]        = sText_BerryPicking,
    [ACTIVITY_SEARCH]            = sText_Search,
    [ACTIVITY_SPIN_TRADE]        = sText_EmptyString,
    [ACTIVITY_BATTLE_TOWER_OPEN] = sText_BattleTowerOpenLv,
    [ACTIVITY_RECORD_CORNER]     = sText_RecordCorner,
    [ACTIVITY_BERRY_BLENDER]     = sText_BerryBlender,
    [ACTIVITY_ACCEPT]            = sText_EmptyString,
    [ACTIVITY_DECLINE]           = sText_EmptyString,
    [ACTIVITY_NPCTALK]           = sText_EmptyString,
    [ACTIVITY_PLYRTALK]          = sText_EmptyString,
    [ACTIVITY_WONDER_CARD]       = sText_WonderCards,
    [ACTIVITY_WONDER_NEWS]       = sText_WonderNews,
    [ACTIVITY_CONTEST_COOL]      = sText_CoolContest,
    [ACTIVITY_CONTEST_BEAUTY]    = sText_BeautyContest,
    [ACTIVITY_CONTEST_CUTE]      = sText_CuteContest,
    [ACTIVITY_CONTEST_SMART]     = sText_SmartContest,
    [ACTIVITY_CONTEST_TOUGH]     = sText_ToughContest,
    [ACTIVITY_BATTLE_TOWER]      = sText_BattleTowerLv50
};

static const struct WindowTemplate sWindowTemplate_BButtonCancel = {
    .bg = 0,
    .tilemapLeft = 0,
    .tilemapTop = 0,
    .width = 30,
    .height = 2,
    .paletteNum = 15,
    .baseBlock = 0x0008
};

// Minimum and maximum number of players for a link group
// A minimum of 0 means the min and max are equal
#define LINK_GROUP_CAPACITY(min, max)(((min) << 12) | ((max) << 8))
#define GROUP_MAX(capacity)(capacity & 0x0F)
#define GROUP_MIN(capacity)(capacity >> 4)
#define GROUP_MIN2(capacity)(capacity & 0xF0) // Unnecessary to have both, but needed to match

static const u32 sLinkGroupToActivityAndCapacity[NUM_LINK_GROUP_TYPES] = {
    [LINK_GROUP_SINGLE_BATTLE]     = ACTIVITY_BATTLE_SINGLE     | LINK_GROUP_CAPACITY(0, 2),
    [LINK_GROUP_DOUBLE_BATTLE]     = ACTIVITY_BATTLE_DOUBLE     | LINK_GROUP_CAPACITY(0, 2),
    [LINK_GROUP_MULTI_BATTLE]      = ACTIVITY_BATTLE_MULTI      | LINK_GROUP_CAPACITY(0, 4),
    [LINK_GROUP_TRADE]             = ACTIVITY_TRADE             | LINK_GROUP_CAPACITY(0, 2),
    [LINK_GROUP_POKEMON_JUMP]      = ACTIVITY_POKEMON_JUMP      | LINK_GROUP_CAPACITY(2, 5),
    [LINK_GROUP_BERRY_CRUSH]       = ACTIVITY_BERRY_CRUSH       | LINK_GROUP_CAPACITY(2, 5),
    [LINK_GROUP_BERRY_PICKING]     = ACTIVITY_BERRY_PICK        | LINK_GROUP_CAPACITY(3, 5),
    [LINK_GROUP_WONDER_CARD]       = ACTIVITY_NONE              | LINK_GROUP_CAPACITY(0, 0),
    [LINK_GROUP_WONDER_NEWS]       = ACTIVITY_NONE              | LINK_GROUP_CAPACITY(0, 0),
    [LINK_GROUP_UNION_ROOM_RESUME] = ACTIVITY_NONE              | LINK_GROUP_CAPACITY(0, 0),
    [LINK_GROUP_UNION_ROOM_INIT]   = ACTIVITY_NONE              | LINK_GROUP_CAPACITY(0, 0),
    [LINK_GROUP_UNK_11]            = ACTIVITY_NONE              | LINK_GROUP_CAPACITY(0, 0),
    [LINK_GROUP_RECORD_CORNER]     = ACTIVITY_RECORD_CORNER     | LINK_GROUP_CAPACITY(2, 4),
    [LINK_GROUP_BERRY_BLENDER]     = ACTIVITY_BERRY_BLENDER     | LINK_GROUP_CAPACITY(2, 4),
    [LINK_GROUP_UNK_14]            = ACTIVITY_NONE              | LINK_GROUP_CAPACITY(0, 0),
    [LINK_GROUP_COOL_CONTEST]      = ACTIVITY_CONTEST_COOL      | LINK_GROUP_CAPACITY(2, 4),
    [LINK_GROUP_BEAUTY_CONTEST]    = ACTIVITY_CONTEST_BEAUTY    | LINK_GROUP_CAPACITY(2, 4),
    [LINK_GROUP_CUTE_CONTEST]      = ACTIVITY_CONTEST_CUTE      | LINK_GROUP_CAPACITY(2, 4),
    [LINK_GROUP_SMART_CONTEST]     = ACTIVITY_CONTEST_SMART     | LINK_GROUP_CAPACITY(2, 4),
    [LINK_GROUP_TOUGH_CONTEST]     = ACTIVITY_CONTEST_TOUGH     | LINK_GROUP_CAPACITY(2, 4),
    [LINK_GROUP_BATTLE_TOWER]      = ACTIVITY_BATTLE_TOWER      | LINK_GROUP_CAPACITY(0, 2),
    [LINK_GROUP_BATTLE_TOWER_OPEN] = ACTIVITY_BATTLE_TOWER_OPEN | LINK_GROUP_CAPACITY(0, 2)
};

static const struct WindowTemplate sWindowTemplate_PlayerList = {
    .bg = 0,
    .tilemapLeft = 1,
    .tilemapTop = 3,
    .width = 13,
    .height = 8,
    .paletteNum = 15,
    .baseBlock = 0x0044
};

static const struct WindowTemplate sWindowTemplate_5PlayerList = {
    .bg = 0,
    .tilemapLeft = 1,
    .tilemapTop = 3,
    .width = 13,
    .height = 10,
    .paletteNum = 15,
    .baseBlock = 0x0044
};

static const struct WindowTemplate sWindowTemplate_NumPlayerMode = {
    .bg = 0,
    .tilemapLeft = 16,
    .tilemapTop = 3,
    .width = 7,
    .height = 4,
    .paletteNum = 15,
    .baseBlock = 0x00c6
};

static const struct ListMenuItem sPossibleGroupMembersListMenuItems[] = {
    { sText_EmptyString, 0 },
    { sText_EmptyString, 1 },
    { sText_EmptyString, 2 },
    { sText_EmptyString, 3 },
    { sText_EmptyString, 4 }
};

static const struct ListMenuTemplate sListMenuTemplate_PossibleGroupMembers = {
    .items = sPossibleGroupMembersListMenuItems,
    .moveCursorFunc = NULL,
    .itemPrintFunc = ItemPrintFunc_PossibleGroupMembers,
    .totalItems = ARRAY_COUNT(sPossibleGroupMembersListMenuItems),
    .maxShowed = 5,
    .windowId = 0,
    .header_X = 0,
    .item_X = 0,
    .cursor_X = 0,
    .upText_Y = 1,
    .cursorPal = 2,
    .fillValue = 1,
    .cursorShadowPal = 3,
    .lettersSpacing = 0,
    .itemVerticalPadding = 0,
    .scrollMultiple = 0,
    .fontId = 1,
    .cursorKind = 1
};

static const struct WindowTemplate sWindowTemplate_GroupList = {
    .bg = 0,
    .tilemapLeft = 1,
    .tilemapTop = 3,
    .width = 17,
    .height = 10,
    .paletteNum = 15,
    .baseBlock = 0x0044
};

static const struct WindowTemplate sWindowTemplate_PlayerNameAndId = {
    .bg = 0,
    .tilemapLeft = 20,
    .tilemapTop = 3,
    .width = 7,
    .height = 4,
    .paletteNum = 15,
    .baseBlock = 0x00ee
};

static const struct ListMenuItem sUnionRoomGroupsMenuItems[] = {
    { sText_EmptyString,  0 },
    { sText_EmptyString,  1 },
    { sText_EmptyString,  2 },
    { sText_EmptyString,  3 },
    { sText_EmptyString,  4 },
    { sText_EmptyString,  5 },
    { sText_EmptyString,  6 },
    { sText_EmptyString,  7 },
    { sText_EmptyString,  8 },
    { sText_EmptyString,  9 },
    { sText_EmptyString, 10 },
    { sText_EmptyString, 11 },
    { sText_EmptyString, 12 },
    { sText_EmptyString, 13 },
    { sText_EmptyString, 14 },
    { sText_EmptyString, 15 }
};

static const struct ListMenuTemplate sListMenuTemplate_UnionRoomGroups = {
    .items = sUnionRoomGroupsMenuItems,
    .moveCursorFunc = ListMenuDefaultCursorMoveFunc,
    .itemPrintFunc = ListMenuItemPrintFunc_UnionRoomGroups,
    .totalItems = ARRAY_COUNT(sUnionRoomGroupsMenuItems),
    .maxShowed = 5,
    .windowId = 0,
    .header_X = 0,
    .item_X = 8,
    .cursor_X = 0,
    .upText_Y = 1,
    .cursorPal = 2,
    .fillValue = 1,
    .cursorShadowPal = 3,
    .lettersSpacing = 0,
    .itemVerticalPadding = 0,
    .scrollMultiple = 1,
    .fontId = 1,
    .cursorKind = 0
};

static const struct WindowTemplate sWindowTemplate_InviteToActivity = {
    .bg = 0,
    .tilemapLeft = 20,
    .tilemapTop = 5,
    .width = 16,
    .height = 8,
    .paletteNum = 15,
    .baseBlock = 0x0001
};

static const struct ListMenuItem sInviteToActivityMenuItems[] = {
    { sText_Greetings, ACTIVITY_CARD | LINK_GROUP_CAPACITY(0, 2)},
    { sText_Battle,    ACTIVITY_BATTLE_SINGLE | IN_UNION_ROOM | LINK_GROUP_CAPACITY(0, 2)},
    { sText_Chat2,     ACTIVITY_CHAT | IN_UNION_ROOM | LINK_GROUP_CAPACITY(0, 2)},
    { sText_Exit,      ACTIVITY_NONE | IN_UNION_ROOM }
};

static const struct ListMenuTemplate sListMenuTemplate_InviteToActivity = {
    .items = sInviteToActivityMenuItems,
    .moveCursorFunc = ListMenuDefaultCursorMoveFunc,
    .itemPrintFunc = NULL,
    .totalItems = ARRAY_COUNT(sInviteToActivityMenuItems),
    .maxShowed = 4,
    .windowId = 0,
    .header_X = 0,
    .item_X = 8,
    .cursor_X = 0,
    .upText_Y = 1,
    .cursorPal = 2,
    .fillValue = 1,
    .cursorShadowPal = 3,
    .lettersSpacing = 0,
    .itemVerticalPadding = 0,
    .scrollMultiple = 0,
    .fontId = 1,
    .cursorKind = 0
};

static const struct WindowTemplate sWindowTemplate_RegisterForTrade = {
    .bg = 0,
    .tilemapLeft = 18,
    .tilemapTop = 7,
    .width = 16,
    .height = 6,
    .paletteNum = 15,
    .baseBlock = 0x0001
};

static const struct ListMenuItem sRegisterForTradeListMenuItems[] = {
    { gText_Register, 1 },
    { sText_Info, 2 },
    { sText_Exit, 3 }
};

static const struct ListMenuTemplate sListMenuTemplate_RegisterForTrade = {
    .items = sRegisterForTradeListMenuItems,
    .moveCursorFunc = ListMenuDefaultCursorMoveFunc,
    .itemPrintFunc = NULL,
    .totalItems = ARRAY_COUNT(sRegisterForTradeListMenuItems),
    .maxShowed = 3,
    .windowId = 0,
    .header_X = 0,
    .item_X = 8,
    .cursor_X = 0,
    .upText_Y = 1,
    .cursorPal = 2,
    .fillValue = 1,
    .cursorShadowPal = 3,
    .lettersSpacing = 0,
    .itemVerticalPadding = 0,
    .scrollMultiple = 0,
    .fontId = 1,
    .cursorKind = 0
};

static const struct WindowTemplate sWindowTemplate_TradingBoardRequestType = {
    .bg = 0,
    .tilemapLeft = 20,
    .tilemapTop = 1,
    .width = 16,
    .height = 12,
    .paletteNum = 15,
    .baseBlock = 0x0001
};

static const struct ListMenuItem sTradingBoardTypes[NUMBER_OF_MON_TYPES] = {
    { gTypeNames[TYPE_NORMAL],   TYPE_NORMAL         },
    { gTypeNames[TYPE_FIRE],     TYPE_FIRE           },
    { gTypeNames[TYPE_WATER],    TYPE_WATER          },
    { gTypeNames[TYPE_ELECTRIC], TYPE_ELECTRIC       },
    { gTypeNames[TYPE_GRASS],    TYPE_GRASS          },
    { gTypeNames[TYPE_ICE],      TYPE_ICE            },
    { gTypeNames[TYPE_GROUND],   TYPE_GROUND         },
    { gTypeNames[TYPE_ROCK],     TYPE_ROCK           },
    { gTypeNames[TYPE_FLYING],   TYPE_FLYING         },
    { gTypeNames[TYPE_PSYCHIC],  TYPE_PSYCHIC        },
    { gTypeNames[TYPE_FIGHTING], TYPE_FIGHTING       },
    { gTypeNames[TYPE_POISON],   TYPE_POISON         },
    { gTypeNames[TYPE_BUG],      TYPE_BUG            },
    { gTypeNames[TYPE_GHOST],    TYPE_GHOST          },
    { gTypeNames[TYPE_DRAGON],   TYPE_DRAGON         },
    { gTypeNames[TYPE_STEEL],    TYPE_STEEL          },
    { gTypeNames[TYPE_DARK],     TYPE_DARK           },
    { sText_Exit,                NUMBER_OF_MON_TYPES }
};

static const struct ListMenuTemplate sMenuTemplate_TradingBoardRequestType = {
    .items = sTradingBoardTypes,
    .moveCursorFunc = ListMenuDefaultCursorMoveFunc,
    .itemPrintFunc = NULL,
    .totalItems = ARRAY_COUNT(sTradingBoardTypes),
    .maxShowed = 6,
    .windowId = 0,
    .header_X = 0,
    .item_X = 8,
    .cursor_X = 0,
    .upText_Y = 1,
    .cursorPal = 2,
    .fillValue = 1,
    .cursorShadowPal = 3,
    .lettersSpacing = 0,
    .itemVerticalPadding = 0,
    .scrollMultiple = 0,
    .fontId = 1,
    .cursorKind = 0
};

static const struct WindowTemplate sWindowTemplate_TradingBoardHeader = {
    .bg = 0,
    .tilemapLeft = 1,
    .tilemapTop = 1,
    .width = 28,
    .height = 2,
    .paletteNum = 13,
    .baseBlock = 0x0001
};

static const struct WindowTemplate sWindowTemplate_TradingBoardMain = {
    .bg = 0,
    .tilemapLeft = 1,
    .tilemapTop = 5,
    .width = 28,
    .height = 12,
    .paletteNum = 13,
    .baseBlock = 0x0039
};

static const struct ListMenuItem sTradeBoardListMenuItems[] = {
    { sText_EmptyString, -3 },
    { sText_EmptyString,  0 },
    { sText_EmptyString,  1 },
    { sText_EmptyString,  2 },
    { sText_EmptyString,  3 },
    { sText_EmptyString,  4 },
    { sText_EmptyString,  5 },
    { sText_EmptyString,  6 },
    { sText_EmptyString,  7 },
    { sText_Exit2,  8 }
};

static const struct ListMenuTemplate sTradeBoardListMenuTemplate = {
    .items = sTradeBoardListMenuItems,
    .moveCursorFunc = ListMenuDefaultCursorMoveFunc,
    .itemPrintFunc = TradeBoardListMenuItemPrintFunc,
    .totalItems = ARRAY_COUNT(sTradeBoardListMenuItems),
    .maxShowed = 6,
    .windowId = 0,
    .header_X = 0,
    .item_X = 8,
    .cursor_X = 0,
    .upText_Y = 1,
    .cursorPal = 14,
    .fillValue = 15,
    .cursorShadowPal = 13,
    .lettersSpacing = 0,
    .itemVerticalPadding = 0,
    .scrollMultiple = 0,
    .fontId = 1,
    .cursorKind = 0
};

// Unused
static const struct WindowTemplate sWindowTemplate_Unused = {
    .bg = 0,
    .tilemapLeft = 1,
    .tilemapTop = 5,
    .width = 28,
    .height = 12,
    .paletteNum = 13,
    .baseBlock = 0x0039
};

static const struct ListMenuItem sEmptyListMenuItems[] = {
    { sText_EmptyString,  0 },
    { sText_EmptyString,  1 },
    { sText_EmptyString,  2 },
    { sText_EmptyString,  3 },
    { sText_EmptyString,  4 },
    { sText_EmptyString,  5 },
    { sText_EmptyString,  6 },
    { sText_EmptyString,  7 },
    { sText_EmptyString,  8 },
    { sText_EmptyString,  9 },
    { sText_EmptyString, 10 },
    { sText_EmptyString, 11 },
    { sText_EmptyString, 12 },
    { sText_EmptyString, 13 },
    { sText_EmptyString, 14 },
    { sText_EmptyString, 15 }
};

// Unused
static const struct ListMenuTemplate sEmptyListMenuTemplate = {
    .items = sEmptyListMenuItems,
    .moveCursorFunc = ListMenuDefaultCursorMoveFunc,
    .itemPrintFunc = ItemPrintFunc_EmptyList,
    .totalItems = ARRAY_COUNT(sEmptyListMenuItems),
    .maxShowed = 4,
    .windowId = 0,
    .header_X = 0,
    .item_X = 8,
    .cursor_X = 0,
    .upText_Y = 1,
    .cursorPal = 2,
    .fillValue = 1,
    .cursorShadowPal = 3,
    .lettersSpacing = 0,
    .itemVerticalPadding = 0,
    .scrollMultiple = 1,
    .fontId = 1,
    .cursorKind = 0
};

<<<<<<< HEAD
static const struct RfuPlayerData sUnionRoomPlayer_DummyRfu = {0};

ALIGNED(4) static const u8 sAcceptedActivityIds_SingleBattle[]    = {ACTIVITY_BATTLE_SINGLE, 0xff};
ALIGNED(4) static const u8 sAcceptedActivityIds_DoubleBattle[]    = {ACTIVITY_BATTLE_DOUBLE, 0xff};
ALIGNED(4) static const u8 sAcceptedActivityIds_MultiBattle[]     = {ACTIVITY_BATTLE_MULTI, 0xff};
ALIGNED(4) static const u8 sAcceptedActivityIds_Trade[]           = {ACTIVITY_TRADE, 0xff};
ALIGNED(4) static const u8 sAcceptedActivityIds_PokemonJump[]     = {ACTIVITY_POKEMON_JUMP, 0xff};
ALIGNED(4) static const u8 sAcceptedActivityIds_BerryCrush[]      = {ACTIVITY_BERRY_CRUSH, 0xff};
ALIGNED(4) static const u8 sAcceptedActivityIds_BerryPicking[]    = {ACTIVITY_BERRY_PICK, 0xff};
ALIGNED(4) static const u8 sAcceptedActivityIds_WonderCard[]      = {ACTIVITY_WONDER_CARD, 0xff};
ALIGNED(4) static const u8 sAcceptedActivityIds_WonderNews[]      = {ACTIVITY_WONDER_NEWS, 0xff};
ALIGNED(4) static const u8 sAcceptedActivityIds_Resume[]          = {
    IN_UNION_ROOM | ACTIVITY_NONE, 
    IN_UNION_ROOM | ACTIVITY_BATTLE_SINGLE, 
    IN_UNION_ROOM | ACTIVITY_TRADE, 
    IN_UNION_ROOM | ACTIVITY_CHAT, 
    IN_UNION_ROOM | ACTIVITY_CARD, 
    IN_UNION_ROOM | ACTIVITY_ACCEPT, 
    IN_UNION_ROOM | ACTIVITY_DECLINE, 
    IN_UNION_ROOM | ACTIVITY_NPCTALK, 
    IN_UNION_ROOM | ACTIVITY_PLYRTALK, 
    0xff
};
ALIGNED(4) static const u8 sAcceptedActivityIds_Init[]            = {ACTIVITY_SEARCH, 0xff};
ALIGNED(4) static const u8 sAcceptedActivityIds_Unk11[]           = {
    ACTIVITY_BATTLE_SINGLE, 
    ACTIVITY_BATTLE_DOUBLE, 
    ACTIVITY_BATTLE_MULTI, 
    ACTIVITY_TRADE, 
    ACTIVITY_POKEMON_JUMP, 
    ACTIVITY_BERRY_CRUSH, 
    ACTIVITY_BERRY_PICK, 
    ACTIVITY_WONDER_CARD, 
    ACTIVITY_WONDER_NEWS, 
    ACTIVITY_SPIN_TRADE, 
=======
const struct WirelessGnameUnamePair sWirelessGnameUnamePair_Dummy = {0};

ALIGNED(4) const u8 sAcceptedActivityIds_SingleBattle[]    = {ACTIVITY_BATTLE_SINGLE, 0xff};
ALIGNED(4) const u8 sAcceptedActivityIds_DoubleBattle[]    = {ACTIVITY_BATTLE_DOUBLE, 0xff};
ALIGNED(4) const u8 sAcceptedActivityIds_MultiBattle[]     = {ACTIVITY_BATTLE_MULTI, 0xff};
ALIGNED(4) const u8 sAcceptedActivityIds_Trade[]           = {ACTIVITY_TRADE, 0xff};
ALIGNED(4) const u8 sAcceptedActivityIds_PokemonJump[]     = {ACTIVITY_POKEMON_JUMP, 0xff};
ALIGNED(4) const u8 sAcceptedActivityIds_BerryCrush[]      = {ACTIVITY_BERRY_CRUSH, 0xff};
ALIGNED(4) const u8 sAcceptedActivityIds_BerryPicking[]    = {ACTIVITY_BERRY_PICK, 0xff};
ALIGNED(4) const u8 sAcceptedActivityIds_WonderCard[]      = {ACTIVITY_WONDER_CARD2, 0xff};
ALIGNED(4) const u8 sAcceptedActivityIds_WonderNews[]      = {ACTIVITY_WONDER_NEWS2, 0xff};
ALIGNED(4) const u8 sAcceptedActivityIds_Resume[]          = {
    IN_UNION_ROOM | ACTIVITY_NONE,
    IN_UNION_ROOM | ACTIVITY_BATTLE_SINGLE,
    IN_UNION_ROOM | ACTIVITY_TRADE,
    IN_UNION_ROOM | ACTIVITY_CHAT,
    IN_UNION_ROOM | ACTIVITY_CARD,
    IN_UNION_ROOM | ACTIVITY_ACCEPT,
    IN_UNION_ROOM | ACTIVITY_DECLINE,
    IN_UNION_ROOM | ACTIVITY_NPCTALK,
    IN_UNION_ROOM | ACTIVITY_PLYRTALK,
    0xff
};
ALIGNED(4) const u8 sAcceptedActivityIds_Init[]            = {ACTIVITY_SEARCH, 0xff};
ALIGNED(4) const u8 sAcceptedActivityIds_Unk11[]           = {
    ACTIVITY_BATTLE_SINGLE,
    ACTIVITY_BATTLE_DOUBLE,
    ACTIVITY_BATTLE_MULTI,
    ACTIVITY_TRADE,
    ACTIVITY_POKEMON_JUMP,
    ACTIVITY_BERRY_CRUSH,
    ACTIVITY_BERRY_PICK,
    ACTIVITY_WONDER_CARD2,
    ACTIVITY_WONDER_NEWS2,
    ACTIVITY_SPIN_TRADE,
>>>>>>> 001a25e4
    0xff
};
ALIGNED(4) static const u8 sAcceptedActivityIds_RecordCorner[]    = {ACTIVITY_RECORD_CORNER, 0xff};
ALIGNED(4) static const u8 sAcceptedActivityIds_BerryBlender[]    = {ACTIVITY_BERRY_BLENDER, 0xff};
ALIGNED(4) static const u8 sAcceptedActivityIds_CoolContest[]     = {ACTIVITY_CONTEST_COOL, 0xff};
ALIGNED(4) static const u8 sAcceptedActivityIds_BeautyContest[]   = {ACTIVITY_CONTEST_BEAUTY, 0xff};
ALIGNED(4) static const u8 sAcceptedActivityIds_CuteContest[]     = {ACTIVITY_CONTEST_CUTE, 0xff};
ALIGNED(4) static const u8 sAcceptedActivityIds_SmartContest[]    = {ACTIVITY_CONTEST_SMART, 0xff};
ALIGNED(4) static const u8 sAcceptedActivityIds_ToughContest[]    = {ACTIVITY_CONTEST_TOUGH, 0xff};
ALIGNED(4) static const u8 sAcceptedActivityIds_BattleTower[]     = {ACTIVITY_BATTLE_TOWER, 0xff};
ALIGNED(4) static const u8 sAcceptedActivityIds_BattleTowerOpen[] = {ACTIVITY_BATTLE_TOWER_OPEN, 0xff};

static const u8 *const sAcceptedActivityIds[NUM_LINK_GROUP_TYPES] = {
    [LINK_GROUP_SINGLE_BATTLE]     = sAcceptedActivityIds_SingleBattle,
    [LINK_GROUP_DOUBLE_BATTLE]     = sAcceptedActivityIds_DoubleBattle,
    [LINK_GROUP_MULTI_BATTLE]      = sAcceptedActivityIds_MultiBattle,
    [LINK_GROUP_TRADE]             = sAcceptedActivityIds_Trade,
    [LINK_GROUP_POKEMON_JUMP]      = sAcceptedActivityIds_PokemonJump,
    [LINK_GROUP_BERRY_CRUSH]       = sAcceptedActivityIds_BerryCrush,
    [LINK_GROUP_BERRY_PICKING]     = sAcceptedActivityIds_BerryPicking,
    [LINK_GROUP_WONDER_CARD]       = sAcceptedActivityIds_WonderCard,
    [LINK_GROUP_WONDER_NEWS]       = sAcceptedActivityIds_WonderNews,
    [LINK_GROUP_UNION_ROOM_RESUME] = sAcceptedActivityIds_Resume,
    [LINK_GROUP_UNION_ROOM_INIT]   = sAcceptedActivityIds_Init,
    [LINK_GROUP_UNK_11]            = sAcceptedActivityIds_Unk11,
    [LINK_GROUP_RECORD_CORNER]     = sAcceptedActivityIds_RecordCorner,
    [LINK_GROUP_BERRY_BLENDER]     = sAcceptedActivityIds_BerryBlender,
    [LINK_GROUP_UNK_14]            = NULL,
    [LINK_GROUP_COOL_CONTEST]      = sAcceptedActivityIds_CoolContest,
    [LINK_GROUP_BEAUTY_CONTEST]    = sAcceptedActivityIds_BeautyContest,
    [LINK_GROUP_CUTE_CONTEST]      = sAcceptedActivityIds_CuteContest,
    [LINK_GROUP_SMART_CONTEST]     = sAcceptedActivityIds_SmartContest,
    [LINK_GROUP_TOUGH_CONTEST]     = sAcceptedActivityIds_ToughContest,
    [LINK_GROUP_BATTLE_TOWER]      = sAcceptedActivityIds_BattleTower,
    [LINK_GROUP_BATTLE_TOWER_OPEN] = sAcceptedActivityIds_BattleTowerOpen
};

static const u8 sLinkGroupToURoomActivity[NUM_LINK_GROUP_TYPES + 2] =
{
<<<<<<< HEAD
    [LINK_GROUP_SINGLE_BATTLE]     = ACTIVITY_BATTLE_SINGLE, 
    [LINK_GROUP_DOUBLE_BATTLE]     = ACTIVITY_BATTLE_DOUBLE, 
    [LINK_GROUP_MULTI_BATTLE]      = ACTIVITY_BATTLE_MULTI, 
    [LINK_GROUP_TRADE]             = ACTIVITY_TRADE, 
    [LINK_GROUP_POKEMON_JUMP]      = ACTIVITY_POKEMON_JUMP, 
    [LINK_GROUP_BERRY_CRUSH]       = ACTIVITY_BERRY_CRUSH, 
    [LINK_GROUP_BERRY_PICKING]     = ACTIVITY_BERRY_PICK, 
    [LINK_GROUP_WONDER_CARD]       = ACTIVITY_WONDER_CARD,
    [LINK_GROUP_WONDER_NEWS]       = ACTIVITY_WONDER_NEWS, 
    [LINK_GROUP_UNION_ROOM_RESUME] = ACTIVITY_NONE, 
    [LINK_GROUP_UNION_ROOM_INIT]   = ACTIVITY_NONE, 
    [LINK_GROUP_UNK_11]            = ACTIVITY_NONE, 
    [LINK_GROUP_RECORD_CORNER]     = ACTIVITY_RECORD_CORNER, 
    [LINK_GROUP_BERRY_BLENDER]     = ACTIVITY_BERRY_BLENDER, 
    [LINK_GROUP_UNK_14]            = ACTIVITY_NONE, 
=======
    [LINK_GROUP_SINGLE_BATTLE]     = ACTIVITY_BATTLE_SINGLE,
    [LINK_GROUP_DOUBLE_BATTLE]     = ACTIVITY_BATTLE_DOUBLE,
    [LINK_GROUP_MULTI_BATTLE]      = ACTIVITY_BATTLE_MULTI,
    [LINK_GROUP_TRADE]             = ACTIVITY_TRADE,
    [LINK_GROUP_POKEMON_JUMP]      = ACTIVITY_POKEMON_JUMP,
    [LINK_GROUP_BERRY_CRUSH]       = ACTIVITY_BERRY_CRUSH,
    [LINK_GROUP_BERRY_PICKING]     = ACTIVITY_BERRY_PICK,
    [LINK_GROUP_WONDER_CARD]       = ACTIVITY_WONDER_CARD2,
    [LINK_GROUP_WONDER_NEWS]       = ACTIVITY_WONDER_NEWS2,
    [LINK_GROUP_UNION_ROOM_RESUME] = ACTIVITY_NONE,
    [LINK_GROUP_UNION_ROOM_INIT]   = ACTIVITY_NONE,
    [LINK_GROUP_UNK_11]            = ACTIVITY_NONE,
    [LINK_GROUP_RECORD_CORNER]     = ACTIVITY_RECORD_CORNER,
    [LINK_GROUP_BERRY_BLENDER]     = ACTIVITY_BERRY_BLENDER,
    [LINK_GROUP_UNK_14]            = ACTIVITY_NONE,
>>>>>>> 001a25e4
    [LINK_GROUP_COOL_CONTEST]      = ACTIVITY_CONTEST_COOL,
    [LINK_GROUP_BEAUTY_CONTEST]    = ACTIVITY_CONTEST_BEAUTY,
    [LINK_GROUP_CUTE_CONTEST]      = ACTIVITY_CONTEST_CUTE,
    [LINK_GROUP_SMART_CONTEST]     = ACTIVITY_CONTEST_SMART,
    [LINK_GROUP_TOUGH_CONTEST]     = ACTIVITY_CONTEST_TOUGH,
    [LINK_GROUP_BATTLE_TOWER]      = ACTIVITY_BATTLE_TOWER,
    [LINK_GROUP_BATTLE_TOWER_OPEN] = ACTIVITY_BATTLE_TOWER_OPEN
};<|MERGE_RESOLUTION|>--- conflicted
+++ resolved
@@ -1015,7 +1015,6 @@
     .cursorKind = 0
 };
 
-<<<<<<< HEAD
 static const struct RfuPlayerData sUnionRoomPlayer_DummyRfu = {0};
 
 ALIGNED(4) static const u8 sAcceptedActivityIds_SingleBattle[]    = {ACTIVITY_BATTLE_SINGLE, 0xff};
@@ -1028,42 +1027,6 @@
 ALIGNED(4) static const u8 sAcceptedActivityIds_WonderCard[]      = {ACTIVITY_WONDER_CARD, 0xff};
 ALIGNED(4) static const u8 sAcceptedActivityIds_WonderNews[]      = {ACTIVITY_WONDER_NEWS, 0xff};
 ALIGNED(4) static const u8 sAcceptedActivityIds_Resume[]          = {
-    IN_UNION_ROOM | ACTIVITY_NONE, 
-    IN_UNION_ROOM | ACTIVITY_BATTLE_SINGLE, 
-    IN_UNION_ROOM | ACTIVITY_TRADE, 
-    IN_UNION_ROOM | ACTIVITY_CHAT, 
-    IN_UNION_ROOM | ACTIVITY_CARD, 
-    IN_UNION_ROOM | ACTIVITY_ACCEPT, 
-    IN_UNION_ROOM | ACTIVITY_DECLINE, 
-    IN_UNION_ROOM | ACTIVITY_NPCTALK, 
-    IN_UNION_ROOM | ACTIVITY_PLYRTALK, 
-    0xff
-};
-ALIGNED(4) static const u8 sAcceptedActivityIds_Init[]            = {ACTIVITY_SEARCH, 0xff};
-ALIGNED(4) static const u8 sAcceptedActivityIds_Unk11[]           = {
-    ACTIVITY_BATTLE_SINGLE, 
-    ACTIVITY_BATTLE_DOUBLE, 
-    ACTIVITY_BATTLE_MULTI, 
-    ACTIVITY_TRADE, 
-    ACTIVITY_POKEMON_JUMP, 
-    ACTIVITY_BERRY_CRUSH, 
-    ACTIVITY_BERRY_PICK, 
-    ACTIVITY_WONDER_CARD, 
-    ACTIVITY_WONDER_NEWS, 
-    ACTIVITY_SPIN_TRADE, 
-=======
-const struct WirelessGnameUnamePair sWirelessGnameUnamePair_Dummy = {0};
-
-ALIGNED(4) const u8 sAcceptedActivityIds_SingleBattle[]    = {ACTIVITY_BATTLE_SINGLE, 0xff};
-ALIGNED(4) const u8 sAcceptedActivityIds_DoubleBattle[]    = {ACTIVITY_BATTLE_DOUBLE, 0xff};
-ALIGNED(4) const u8 sAcceptedActivityIds_MultiBattle[]     = {ACTIVITY_BATTLE_MULTI, 0xff};
-ALIGNED(4) const u8 sAcceptedActivityIds_Trade[]           = {ACTIVITY_TRADE, 0xff};
-ALIGNED(4) const u8 sAcceptedActivityIds_PokemonJump[]     = {ACTIVITY_POKEMON_JUMP, 0xff};
-ALIGNED(4) const u8 sAcceptedActivityIds_BerryCrush[]      = {ACTIVITY_BERRY_CRUSH, 0xff};
-ALIGNED(4) const u8 sAcceptedActivityIds_BerryPicking[]    = {ACTIVITY_BERRY_PICK, 0xff};
-ALIGNED(4) const u8 sAcceptedActivityIds_WonderCard[]      = {ACTIVITY_WONDER_CARD2, 0xff};
-ALIGNED(4) const u8 sAcceptedActivityIds_WonderNews[]      = {ACTIVITY_WONDER_NEWS2, 0xff};
-ALIGNED(4) const u8 sAcceptedActivityIds_Resume[]          = {
     IN_UNION_ROOM | ACTIVITY_NONE,
     IN_UNION_ROOM | ACTIVITY_BATTLE_SINGLE,
     IN_UNION_ROOM | ACTIVITY_TRADE,
@@ -1075,8 +1038,8 @@
     IN_UNION_ROOM | ACTIVITY_PLYRTALK,
     0xff
 };
-ALIGNED(4) const u8 sAcceptedActivityIds_Init[]            = {ACTIVITY_SEARCH, 0xff};
-ALIGNED(4) const u8 sAcceptedActivityIds_Unk11[]           = {
+ALIGNED(4) static const u8 sAcceptedActivityIds_Init[]            = {ACTIVITY_SEARCH, 0xff};
+ALIGNED(4) static const u8 sAcceptedActivityIds_Unk11[]           = {
     ACTIVITY_BATTLE_SINGLE,
     ACTIVITY_BATTLE_DOUBLE,
     ACTIVITY_BATTLE_MULTI,
@@ -1084,10 +1047,9 @@
     ACTIVITY_POKEMON_JUMP,
     ACTIVITY_BERRY_CRUSH,
     ACTIVITY_BERRY_PICK,
-    ACTIVITY_WONDER_CARD2,
-    ACTIVITY_WONDER_NEWS2,
+    ACTIVITY_WONDER_CARD,
+    ACTIVITY_WONDER_NEWS,
     ACTIVITY_SPIN_TRADE,
->>>>>>> 001a25e4
     0xff
 };
 ALIGNED(4) static const u8 sAcceptedActivityIds_RecordCorner[]    = {ACTIVITY_RECORD_CORNER, 0xff};
@@ -1127,23 +1089,6 @@
 
 static const u8 sLinkGroupToURoomActivity[NUM_LINK_GROUP_TYPES + 2] =
 {
-<<<<<<< HEAD
-    [LINK_GROUP_SINGLE_BATTLE]     = ACTIVITY_BATTLE_SINGLE, 
-    [LINK_GROUP_DOUBLE_BATTLE]     = ACTIVITY_BATTLE_DOUBLE, 
-    [LINK_GROUP_MULTI_BATTLE]      = ACTIVITY_BATTLE_MULTI, 
-    [LINK_GROUP_TRADE]             = ACTIVITY_TRADE, 
-    [LINK_GROUP_POKEMON_JUMP]      = ACTIVITY_POKEMON_JUMP, 
-    [LINK_GROUP_BERRY_CRUSH]       = ACTIVITY_BERRY_CRUSH, 
-    [LINK_GROUP_BERRY_PICKING]     = ACTIVITY_BERRY_PICK, 
-    [LINK_GROUP_WONDER_CARD]       = ACTIVITY_WONDER_CARD,
-    [LINK_GROUP_WONDER_NEWS]       = ACTIVITY_WONDER_NEWS, 
-    [LINK_GROUP_UNION_ROOM_RESUME] = ACTIVITY_NONE, 
-    [LINK_GROUP_UNION_ROOM_INIT]   = ACTIVITY_NONE, 
-    [LINK_GROUP_UNK_11]            = ACTIVITY_NONE, 
-    [LINK_GROUP_RECORD_CORNER]     = ACTIVITY_RECORD_CORNER, 
-    [LINK_GROUP_BERRY_BLENDER]     = ACTIVITY_BERRY_BLENDER, 
-    [LINK_GROUP_UNK_14]            = ACTIVITY_NONE, 
-=======
     [LINK_GROUP_SINGLE_BATTLE]     = ACTIVITY_BATTLE_SINGLE,
     [LINK_GROUP_DOUBLE_BATTLE]     = ACTIVITY_BATTLE_DOUBLE,
     [LINK_GROUP_MULTI_BATTLE]      = ACTIVITY_BATTLE_MULTI,
@@ -1151,15 +1096,14 @@
     [LINK_GROUP_POKEMON_JUMP]      = ACTIVITY_POKEMON_JUMP,
     [LINK_GROUP_BERRY_CRUSH]       = ACTIVITY_BERRY_CRUSH,
     [LINK_GROUP_BERRY_PICKING]     = ACTIVITY_BERRY_PICK,
-    [LINK_GROUP_WONDER_CARD]       = ACTIVITY_WONDER_CARD2,
-    [LINK_GROUP_WONDER_NEWS]       = ACTIVITY_WONDER_NEWS2,
+    [LINK_GROUP_WONDER_CARD]       = ACTIVITY_WONDER_CARD,
+    [LINK_GROUP_WONDER_NEWS]       = ACTIVITY_WONDER_NEWS,
     [LINK_GROUP_UNION_ROOM_RESUME] = ACTIVITY_NONE,
     [LINK_GROUP_UNION_ROOM_INIT]   = ACTIVITY_NONE,
     [LINK_GROUP_UNK_11]            = ACTIVITY_NONE,
     [LINK_GROUP_RECORD_CORNER]     = ACTIVITY_RECORD_CORNER,
     [LINK_GROUP_BERRY_BLENDER]     = ACTIVITY_BERRY_BLENDER,
     [LINK_GROUP_UNK_14]            = ACTIVITY_NONE,
->>>>>>> 001a25e4
     [LINK_GROUP_COOL_CONTEST]      = ACTIVITY_CONTEST_COOL,
     [LINK_GROUP_BEAUTY_CONTEST]    = ACTIVITY_CONTEST_BEAUTY,
     [LINK_GROUP_CUTE_CONTEST]      = ACTIVITY_CONTEST_CUTE,
