--- conflicted
+++ resolved
@@ -1005,11 +1005,7 @@
 {
     [INGAME_TRADE_SEEDOT] =
     {
-<<<<<<< HEAD
-        .nickname = _("DOTS"),
-=======
         .nickname = _("Dots"), 
->>>>>>> 4d1bf960
         .species = SPECIES_SEEDOT,
         .ivs = {5, 4, 5, 4, 4, 4},
         .abilityNum = 1,
@@ -1025,11 +1021,7 @@
     },
     [INGAME_TRADE_PLUSLE] =
     {
-<<<<<<< HEAD
-        .nickname = _("PLUSES"),
-=======
         .nickname = _("Pluses"), 
->>>>>>> 4d1bf960
         .species = SPECIES_PLUSLE,
         .ivs = {4, 4, 4, 5, 5, 4},
         .abilityNum = 0,
