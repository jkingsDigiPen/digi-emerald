--- conflicted
+++ resolved
@@ -2008,15 +2008,9 @@
     },
     [CONTEST_OPPONENT_COLTIN] = {
         .species = SPECIES_CUBONE,
-<<<<<<< HEAD
-        .nickname = _("CUBIN"),
-        .trainerName = _("COLTIN"),
-        .trainerGfxId = OBJ_EVENT_GFX_MAN_4,
-=======
         .nickname = _("Cubin"),
         .trainerName = _("Coltin"),
         .trainerGfxId = OBJ_EVENT_GFX_MAN_4, 
->>>>>>> 4d1bf960
         .aiFlags = CONTEST_AI_SET_2,
         .whichRank = CONTEST_RANK_HYPER,
         .aiPool_Cool = FALSE,
