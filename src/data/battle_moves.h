const struct BattleMove gBattleMoves[MOVES_COUNT] =
{
    [MOVE_NONE] =
    {
        .effect = EFFECT_HIT,
        .power = 0,
        .type = TYPE_NORMAL,
        .accuracy = 0,
        .pp = 0,
        .secondaryEffectChance = 0,
        .target = MOVE_TARGET_SELECTED,
        .priority = 0,
        .flags = 0,
        .split = SPLIT_PHYSICAL,
    },

    [MOVE_POUND] =
    {
        #if B_UPDATED_MOVE_DATA == GEN_4
            .flags = FLAG_MAKES_CONTACT | FLAG_PROTECT_AFFECTED | FLAG_MIRROR_MOVE_AFFECTED,
        #else
            .flags = FLAG_MAKES_CONTACT | FLAG_PROTECT_AFFECTED | FLAG_MIRROR_MOVE_AFFECTED | FLAG_KINGS_ROCK_AFFECTED,
        #endif
        .effect = EFFECT_HIT,
        .power = 40,
        .type = TYPE_NORMAL,
        .accuracy = 100,
        .pp = 35,
        .secondaryEffectChance = 0,
        .target = MOVE_TARGET_SELECTED,
        .priority = 0,
        .split = SPLIT_PHYSICAL,
    },

    [MOVE_KARATE_CHOP] =
    {
        .effect = EFFECT_HIT,
        .power = 50,
        .type = TYPE_FIGHTING,
        .accuracy = 100,
        .pp = 25,
        .secondaryEffectChance = 0,
        .target = MOVE_TARGET_SELECTED,
        .priority = 0,
        .flags = FLAG_MAKES_CONTACT | FLAG_PROTECT_AFFECTED | FLAG_MIRROR_MOVE_AFFECTED | FLAG_KINGS_ROCK_AFFECTED | FLAG_HIGH_CRIT,
        .split = SPLIT_PHYSICAL,
    },

    [MOVE_DOUBLE_SLAP] =
    {
        .effect = EFFECT_MULTI_HIT,
        .power = 15,
        .type = TYPE_NORMAL,
        .accuracy = 85,
        .pp = 10,
        .secondaryEffectChance = 0,
        .target = MOVE_TARGET_SELECTED,
        .priority = 0,
        .flags = FLAG_MAKES_CONTACT | FLAG_PROTECT_AFFECTED | FLAG_MIRROR_MOVE_AFFECTED | FLAG_KINGS_ROCK_AFFECTED,
        .split = SPLIT_PHYSICAL,
    },

    [MOVE_COMET_PUNCH] =
    {
        .effect = EFFECT_MULTI_HIT,
        .power = 18,
        .type = TYPE_NORMAL,
        .accuracy = 85,
        .pp = 15,
        .secondaryEffectChance = 0,
        .target = MOVE_TARGET_SELECTED,
        .priority = 0,
        .flags = FLAG_MAKES_CONTACT | FLAG_PROTECT_AFFECTED | FLAG_MIRROR_MOVE_AFFECTED | FLAG_KINGS_ROCK_AFFECTED | FLAG_IRON_FIST_BOOST,
        .split = SPLIT_PHYSICAL,
    },

    [MOVE_MEGA_PUNCH] =
    {
        .effect = EFFECT_HIT,
        .power = 80,
        .type = TYPE_NORMAL,
        .accuracy = 85,
        .pp = 20,
        .secondaryEffectChance = 0,
        .target = MOVE_TARGET_SELECTED,
        .priority = 0,
        .flags = FLAG_MAKES_CONTACT | FLAG_PROTECT_AFFECTED | FLAG_MIRROR_MOVE_AFFECTED | FLAG_KINGS_ROCK_AFFECTED | FLAG_IRON_FIST_BOOST,
        .split = SPLIT_PHYSICAL,
    },

    [MOVE_PAY_DAY] =
    {
        .effect = EFFECT_PAY_DAY,
        .power = 40,
        .type = TYPE_NORMAL,
        .accuracy = 100,
        .pp = 20,
        .secondaryEffectChance = 100,
        .target = MOVE_TARGET_SELECTED,
        .priority = 0,
        .flags = FLAG_PROTECT_AFFECTED | FLAG_MIRROR_MOVE_AFFECTED | FLAG_KINGS_ROCK_AFFECTED,
        .split = SPLIT_PHYSICAL,
    },

    [MOVE_FIRE_PUNCH] =
    {
        .effect = EFFECT_BURN_HIT,
        .power = 75,
        .type = TYPE_FIRE,
        .accuracy = 100,
        .pp = 15,
        .secondaryEffectChance = 10,
        .target = MOVE_TARGET_SELECTED,
        .priority = 0,
        .flags = FLAG_MAKES_CONTACT | FLAG_PROTECT_AFFECTED | FLAG_MIRROR_MOVE_AFFECTED | FLAG_IRON_FIST_BOOST | FLAG_SHEER_FORCE_BOOST,
        .split = SPLIT_PHYSICAL,
    },

    [MOVE_ICE_PUNCH] =
    {
        .effect = EFFECT_FREEZE_HIT,
        .power = 75,
        .type = TYPE_ICE,
        .accuracy = 100,
        .pp = 15,
        .secondaryEffectChance = 10,
        .target = MOVE_TARGET_SELECTED,
        .priority = 0,
        .flags = FLAG_MAKES_CONTACT | FLAG_PROTECT_AFFECTED | FLAG_MIRROR_MOVE_AFFECTED | FLAG_IRON_FIST_BOOST | FLAG_SHEER_FORCE_BOOST,
        .split = SPLIT_PHYSICAL,
    },

    [MOVE_THUNDER_PUNCH] =
    {
        .effect = EFFECT_PARALYZE_HIT,
        .power = 75,
        .type = TYPE_ELECTRIC,
        .accuracy = 100,
        .pp = 15,
        .secondaryEffectChance = 10,
        .target = MOVE_TARGET_SELECTED,
        .priority = 0,
        .flags = FLAG_MAKES_CONTACT | FLAG_PROTECT_AFFECTED | FLAG_MIRROR_MOVE_AFFECTED | FLAG_IRON_FIST_BOOST | FLAG_SHEER_FORCE_BOOST,
        .split = SPLIT_PHYSICAL,
    },

    [MOVE_SCRATCH] =
    {
        .effect = EFFECT_HIT,
        .power = 40,
        .type = TYPE_NORMAL,
        .accuracy = 100,
        .pp = 35,
        .secondaryEffectChance = 0,
        .target = MOVE_TARGET_SELECTED,
        .priority = 0,
        .flags = FLAG_MAKES_CONTACT | FLAG_PROTECT_AFFECTED | FLAG_MIRROR_MOVE_AFFECTED | FLAG_KINGS_ROCK_AFFECTED,
        .split = SPLIT_PHYSICAL,
    },

    [MOVE_VISE_GRIP] =
    {
        .effect = EFFECT_HIT,
        .power = 55,
        .type = TYPE_NORMAL,
        .accuracy = 100,
        .pp = 30,
        .secondaryEffectChance = 0,
        .target = MOVE_TARGET_SELECTED,
        .priority = 0,
        .flags = FLAG_MAKES_CONTACT | FLAG_PROTECT_AFFECTED | FLAG_MIRROR_MOVE_AFFECTED | FLAG_KINGS_ROCK_AFFECTED,
        .split = SPLIT_PHYSICAL,
    },

    [MOVE_GUILLOTINE] =
    {
        .effect = EFFECT_OHKO,
        .power = 1,
        .type = TYPE_NORMAL,
        .accuracy = 30,
        .pp = 5,
        .secondaryEffectChance = 0,
        .target = MOVE_TARGET_SELECTED,
        .priority = 0,
        .flags = FLAG_MAKES_CONTACT | FLAG_PROTECT_AFFECTED | FLAG_MIRROR_MOVE_AFFECTED,
        .split = SPLIT_PHYSICAL,
    },

    [MOVE_RAZOR_WIND] =
    {
        #if B_UPDATED_MOVE_DATA >= GEN_4
            .flags = FLAG_PROTECT_AFFECTED | FLAG_MIRROR_MOVE_AFFECTED | FLAG_KINGS_ROCK_AFFECTED | FLAG_HIGH_CRIT,
        #else
            .flags = FLAG_PROTECT_AFFECTED | FLAG_MIRROR_MOVE_AFFECTED | FLAG_KINGS_ROCK_AFFECTED,
        #endif
        .effect = EFFECT_TWO_TURNS_ATTACK,
        .power = 80,
        .type = TYPE_NORMAL,
        .accuracy = 100,
        .pp = 10,
        .secondaryEffectChance = 0,
        .target = MOVE_TARGET_BOTH,
        .priority = 0,
        .split = SPLIT_SPECIAL,
    },

    [MOVE_SWORDS_DANCE] =
    {
        #if B_UPDATED_MOVE_DATA >= GEN_6
            .pp = 20,
        #else
            .pp = 30,
        #endif
        .effect = EFFECT_ATTACK_UP_2,
        .power = 0,
        .type = TYPE_NORMAL,
        .accuracy = 0,
        .secondaryEffectChance = 0,
        .target = MOVE_TARGET_USER,
        .priority = 0,
        .flags = FLAG_SNATCH_AFFECTED | FLAG_DANCE,
        .split = SPLIT_STATUS,
    },

    [MOVE_CUT] =
    {
        .effect = EFFECT_HIT,
        .power = 50,
        .type = TYPE_NORMAL,
        .accuracy = 95,
        .pp = 30,
        .secondaryEffectChance = 0,
        .target = MOVE_TARGET_SELECTED,
        .priority = 0,
        .flags = FLAG_MAKES_CONTACT | FLAG_PROTECT_AFFECTED | FLAG_MIRROR_MOVE_AFFECTED | FLAG_KINGS_ROCK_AFFECTED,
        .split = SPLIT_PHYSICAL,
    },

    [MOVE_GUST] =
    {
        #if B_UPDATED_MOVE_DATA == GEN_4
            .flags = FLAG_PROTECT_AFFECTED | FLAG_MIRROR_MOVE_AFFECTED | FLAG_DMG_IN_AIR,
        #else
            .flags = FLAG_PROTECT_AFFECTED | FLAG_MIRROR_MOVE_AFFECTED | FLAG_KINGS_ROCK_AFFECTED | FLAG_DMG_IN_AIR,
        #endif
        .effect = EFFECT_GUST,
        .power = 40,
        .type = TYPE_FLYING,
        .accuracy = 100,
        .pp = 35,
        .secondaryEffectChance = 0,
        .target = MOVE_TARGET_SELECTED,
        .priority = 0,
        .split = SPLIT_SPECIAL,
    },

    [MOVE_WING_ATTACK] =
    {
        .effect = EFFECT_HIT,
        .power = 60,
        .type = TYPE_FLYING,
        .accuracy = 100,
        .pp = 35,
        .secondaryEffectChance = 0,
        .target = MOVE_TARGET_SELECTED,
        .priority = 0,
        .flags = FLAG_MAKES_CONTACT | FLAG_PROTECT_AFFECTED | FLAG_MIRROR_MOVE_AFFECTED | FLAG_KINGS_ROCK_AFFECTED,
        .split = SPLIT_PHYSICAL,
    },

    [MOVE_WHIRLWIND] =
    {
        #if B_UPDATED_MOVE_DATA >= GEN_6
            .accuracy = 0,
            .flags = FLAG_MAGIC_COAT_AFFECTED | FLAG_MIRROR_MOVE_AFFECTED,
        #elif B_UPDATED_MOVE_DATA == GEN_5
            .accuracy = 100,
            .flags = FLAG_PROTECT_AFFECTED | FLAG_MAGIC_COAT_AFFECTED | FLAG_MIRROR_MOVE_AFFECTED,
        #else
            .accuracy = 100,
            .flags = FLAG_PROTECT_AFFECTED | FLAG_MIRROR_MOVE_AFFECTED,
        #endif
        .effect = EFFECT_ROAR,
        .power = 0,
        .type = TYPE_NORMAL,
        .pp = 20,
        .secondaryEffectChance = 0,
        .target = MOVE_TARGET_SELECTED,
        .priority = -6,
        .split = SPLIT_STATUS,
    },

    [MOVE_FLY] =
    {
        #if B_UPDATED_MOVE_DATA >= GEN_4
            .power = 90,
        #else
            .power = 70,
        #endif
        .effect = EFFECT_SEMI_INVULNERABLE,
        .type = TYPE_FLYING,
        .accuracy = 95,
        .pp = 15,
        .secondaryEffectChance = 0,
        .target = MOVE_TARGET_SELECTED,
        .priority = 0,
        .flags = FLAG_MAKES_CONTACT | FLAG_PROTECT_AFFECTED | FLAG_MIRROR_MOVE_AFFECTED | FLAG_KINGS_ROCK_AFFECTED,
        .split = SPLIT_PHYSICAL,
    },

    [MOVE_BIND] =
    {
        #if B_UPDATED_MOVE_DATA >= GEN_5
            .accuracy = 85,
        #else
            .accuracy = 75,
        #endif
        .effect = EFFECT_TRAP,
        .power = 15,
        .type = TYPE_NORMAL,
        .pp = 20,
        .secondaryEffectChance = 100,
        .target = MOVE_TARGET_SELECTED,
        .priority = 0,
        .flags = FLAG_MAKES_CONTACT | FLAG_PROTECT_AFFECTED | FLAG_MIRROR_MOVE_AFFECTED | FLAG_KINGS_ROCK_AFFECTED,
        .split = SPLIT_PHYSICAL,
    },

    [MOVE_SLAM] =
    {
        .effect = EFFECT_HIT,
        .power = 80,
        .type = TYPE_NORMAL,
        .accuracy = 75,
        .pp = 20,
        .secondaryEffectChance = 0,
        .target = MOVE_TARGET_SELECTED,
        .priority = 0,
        .flags = FLAG_MAKES_CONTACT | FLAG_PROTECT_AFFECTED | FLAG_MIRROR_MOVE_AFFECTED | FLAG_KINGS_ROCK_AFFECTED,
        .split = SPLIT_PHYSICAL,
    },

    [MOVE_VINE_WHIP] =
    {
        #if B_UPDATED_MOVE_DATA >= GEN_6
            .power = 45,
            .pp = 25,
        #elif B_UPDATED_MOVE_DATA == GEN_4 || B_UPDATED_MOVE_DATA == GEN_5
            .power = 35,
            .pp = 15,
        #else
            .power = 35,
            .pp = 10,
        #endif
        .effect = EFFECT_HIT,
        .type = TYPE_GRASS,
        .accuracy = 100,
        .secondaryEffectChance = 0,
        .target = MOVE_TARGET_SELECTED,
        .priority = 0,
        .flags = FLAG_MAKES_CONTACT | FLAG_PROTECT_AFFECTED | FLAG_MIRROR_MOVE_AFFECTED | FLAG_KINGS_ROCK_AFFECTED,
        .split = SPLIT_PHYSICAL,
    },

    [MOVE_STOMP] =
    {
        .effect = EFFECT_FLINCH_HIT,
        .power = 65,
        .type = TYPE_NORMAL,
        .accuracy = 100,
        .pp = 20,
        .secondaryEffectChance = 30,
        .target = MOVE_TARGET_SELECTED,
        .priority = 0,
        .flags = FLAG_MAKES_CONTACT | FLAG_PROTECT_AFFECTED | FLAG_MIRROR_MOVE_AFFECTED | FLAG_SHEER_FORCE_BOOST | FLAG_DMG_MINIMIZE,
        .split = SPLIT_PHYSICAL,
    },

    [MOVE_DOUBLE_KICK] =
    {
        .effect = EFFECT_DOUBLE_HIT,
        .power = 30,
        .type = TYPE_FIGHTING,
        .accuracy = 100,
        .pp = 30,
        .secondaryEffectChance = 0,
        .target = MOVE_TARGET_SELECTED,
        .priority = 0,
        .flags = FLAG_MAKES_CONTACT | FLAG_PROTECT_AFFECTED | FLAG_MIRROR_MOVE_AFFECTED | FLAG_KINGS_ROCK_AFFECTED,
        .split = SPLIT_PHYSICAL,
    },

    [MOVE_MEGA_KICK] =
    {
        .effect = EFFECT_HIT,
        .power = 120,
        .type = TYPE_NORMAL,
        .accuracy = 75,
        .pp = 5,
        .secondaryEffectChance = 0,
        .target = MOVE_TARGET_SELECTED,
        .priority = 0,
        .flags = FLAG_MAKES_CONTACT | FLAG_PROTECT_AFFECTED | FLAG_MIRROR_MOVE_AFFECTED | FLAG_KINGS_ROCK_AFFECTED,
        .split = SPLIT_PHYSICAL,
    },

    [MOVE_JUMP_KICK] =
    {
        #if B_UPDATED_MOVE_DATA >= GEN_5
            .power = 100,
            .pp = 10,
        #elif B_UPDATED_MOVE_DATA == GEN_4
            .power = 85,
            .pp = 25,
        #else
            .power = 70,
            .pp = 25,
        #endif
        .effect = EFFECT_RECOIL_IF_MISS,
        .type = TYPE_FIGHTING,
        .accuracy = 95,
        .secondaryEffectChance = 0,
        .target = MOVE_TARGET_SELECTED,
        .priority = 0,
        .flags = FLAG_MAKES_CONTACT | FLAG_PROTECT_AFFECTED | FLAG_MIRROR_MOVE_AFFECTED | FLAG_KINGS_ROCK_AFFECTED | FLAG_RECKLESS_BOOST,
        .split = SPLIT_PHYSICAL,
    },

    [MOVE_ROLLING_KICK] =
    {
        #if B_UPDATED_MOVE_DATA >= GEN_5
            .flags = FLAG_MAKES_CONTACT | FLAG_PROTECT_AFFECTED | FLAG_MIRROR_MOVE_AFFECTED | FLAG_SHEER_FORCE_BOOST,
        #else
            .flags = FLAG_MAKES_CONTACT | FLAG_PROTECT_AFFECTED | FLAG_MIRROR_MOVE_AFFECTED | FLAG_KINGS_ROCK_AFFECTED | FLAG_SHEER_FORCE_BOOST,
        #endif
        .effect = EFFECT_FLINCH_HIT,
        .power = 60,
        .type = TYPE_FIGHTING,
        .accuracy = 85,
        .pp = 15,
        .secondaryEffectChance = 30,
        .target = MOVE_TARGET_SELECTED,
        .priority = 0,
        .split = SPLIT_PHYSICAL,
    },

    [MOVE_SAND_ATTACK] =
    {
        .effect = EFFECT_ACCURACY_DOWN,
        .power = 0,
        .type = TYPE_GROUND,
        .accuracy = 100,
        .pp = 15,
        .secondaryEffectChance = 0,
        .target = MOVE_TARGET_SELECTED,
        .priority = 0,
        .flags = FLAG_PROTECT_AFFECTED | FLAG_MAGIC_COAT_AFFECTED | FLAG_MIRROR_MOVE_AFFECTED,
        .split = SPLIT_STATUS,
    },

    [MOVE_HEADBUTT] =
    {
        .effect = EFFECT_FLINCH_HIT,
        .power = 70,
        .type = TYPE_NORMAL,
        .accuracy = 100,
        .pp = 15,
        .secondaryEffectChance = 30,
        .target = MOVE_TARGET_SELECTED,
        .priority = 0,
        .flags = FLAG_MAKES_CONTACT | FLAG_PROTECT_AFFECTED | FLAG_MIRROR_MOVE_AFFECTED | FLAG_SHEER_FORCE_BOOST,
        .split = SPLIT_PHYSICAL,
    },

    [MOVE_HORN_ATTACK] =
    {
        .effect = EFFECT_HIT,
        .power = 65,
        .type = TYPE_NORMAL,
        .accuracy = 100,
        .pp = 25,
        .secondaryEffectChance = 0,
        .target = MOVE_TARGET_SELECTED,
        .priority = 0,
        .flags = FLAG_MAKES_CONTACT | FLAG_PROTECT_AFFECTED | FLAG_MIRROR_MOVE_AFFECTED | FLAG_KINGS_ROCK_AFFECTED,
        .split = SPLIT_PHYSICAL,
    },

    [MOVE_FURY_ATTACK] =
    {
        .effect = EFFECT_MULTI_HIT,
        .power = 15,
        .type = TYPE_NORMAL,
        .accuracy = 85,
        .pp = 20,
        .secondaryEffectChance = 0,
        .target = MOVE_TARGET_SELECTED,
        .priority = 0,
        .flags = FLAG_MAKES_CONTACT | FLAG_PROTECT_AFFECTED | FLAG_MIRROR_MOVE_AFFECTED | FLAG_KINGS_ROCK_AFFECTED,
        .split = SPLIT_PHYSICAL,
    },

    [MOVE_HORN_DRILL] =
    {
        .effect = EFFECT_OHKO,
        .power = 1,
        .type = TYPE_NORMAL,
        .accuracy = 30,
        .pp = 5,
        .secondaryEffectChance = 0,
        .target = MOVE_TARGET_SELECTED,
        .priority = 0,
        .flags = FLAG_MAKES_CONTACT | FLAG_PROTECT_AFFECTED | FLAG_MIRROR_MOVE_AFFECTED,
        .split = SPLIT_PHYSICAL,
    },

    [MOVE_TACKLE] =
    {
        #if B_UPDATED_MOVE_DATA >= GEN_7
            .power = 40,
            .accuracy = 100,
        #elif B_UPDATED_MOVE_DATA == GEN_5 || B_UPDATED_MOVE_DATA == GEN_6
            .power = 50,
            .accuracy = 100,
        #else
            .power = 35,
            .accuracy = 95,
        #endif
        .effect = EFFECT_HIT,
        .type = TYPE_NORMAL,
        .pp = 35,
        .secondaryEffectChance = 0,
        .target = MOVE_TARGET_SELECTED,
        .priority = 0,
        .flags = FLAG_MAKES_CONTACT | FLAG_PROTECT_AFFECTED | FLAG_MIRROR_MOVE_AFFECTED | FLAG_KINGS_ROCK_AFFECTED,
        .split = SPLIT_PHYSICAL,
    },

    [MOVE_BODY_SLAM] =
    {
        #if B_UPDATED_MOVE_DATA >= GEN_6
            .flags = FLAG_MAKES_CONTACT | FLAG_PROTECT_AFFECTED | FLAG_MIRROR_MOVE_AFFECTED | FLAG_SHEER_FORCE_BOOST | FLAG_DMG_MINIMIZE,
        #else
            .flags = FLAG_MAKES_CONTACT | FLAG_PROTECT_AFFECTED | FLAG_MIRROR_MOVE_AFFECTED | FLAG_SHEER_FORCE_BOOST,
        #endif
        .effect = EFFECT_PARALYZE_HIT,
        .power = 85,
        .type = TYPE_NORMAL,
        .accuracy = 100,
        .pp = 15,
        .secondaryEffectChance = 30,
        .target = MOVE_TARGET_SELECTED,
        .priority = 0,
        .split = SPLIT_PHYSICAL,
    },

    [MOVE_WRAP] =
    {
        #if B_UPDATED_MOVE_DATA >= GEN_5
            .accuracy = 90,
        #else
            .accuracy = 85,
        #endif
        .effect = EFFECT_TRAP,
        .power = 15,
        .type = TYPE_NORMAL,
        .pp = 20,
        .secondaryEffectChance = 100,
        .target = MOVE_TARGET_SELECTED,
        .priority = 0,
        .flags = FLAG_MAKES_CONTACT | FLAG_PROTECT_AFFECTED | FLAG_MIRROR_MOVE_AFFECTED | FLAG_KINGS_ROCK_AFFECTED,
        .split = SPLIT_PHYSICAL,
    },

    [MOVE_TAKE_DOWN] =
    {
        .effect = EFFECT_RECOIL_25,
        .power = 90,
        .type = TYPE_NORMAL,
        .accuracy = 85,
        .pp = 20,
        .secondaryEffectChance = 0,
        .target = MOVE_TARGET_SELECTED,
        .priority = 0,
        .flags = FLAG_MAKES_CONTACT | FLAG_PROTECT_AFFECTED | FLAG_MIRROR_MOVE_AFFECTED | FLAG_KINGS_ROCK_AFFECTED | FLAG_RECKLESS_BOOST,
        .split = SPLIT_PHYSICAL,
    },

    [MOVE_THRASH] =
    {
        #if B_UPDATED_MOVE_DATA >= GEN_5
            .power = 120,
            .pp = 10,
        #else
            .power = 90,
            .pp = 20,
        #endif
        .effect = EFFECT_RAMPAGE,
        .type = TYPE_NORMAL,
        .accuracy = 100,
        .secondaryEffectChance = 100,
        .target = MOVE_TARGET_RANDOM,
        .priority = 0,
        .flags = FLAG_MAKES_CONTACT | FLAG_PROTECT_AFFECTED | FLAG_MIRROR_MOVE_AFFECTED | FLAG_KINGS_ROCK_AFFECTED,
        .split = SPLIT_PHYSICAL,
    },

    [MOVE_DOUBLE_EDGE] =
    {
        .effect = EFFECT_RECOIL_33,
        .power = 120,
        .type = TYPE_NORMAL,
        .accuracy = 100,
        .pp = 15,
        .secondaryEffectChance = 0,
        .target = MOVE_TARGET_SELECTED,
        .priority = 0,
        .flags = FLAG_MAKES_CONTACT | FLAG_PROTECT_AFFECTED | FLAG_MIRROR_MOVE_AFFECTED | FLAG_KINGS_ROCK_AFFECTED | FLAG_RECKLESS_BOOST,
        .split = SPLIT_PHYSICAL,
    },

    [MOVE_TAIL_WHIP] =
    {
        .effect = EFFECT_DEFENSE_DOWN,
        .power = 0,
        .type = TYPE_NORMAL,
        .accuracy = 100,
        .pp = 30,
        .secondaryEffectChance = 0,
        .target = MOVE_TARGET_BOTH,
        .priority = 0,
        .flags = FLAG_PROTECT_AFFECTED | FLAG_MAGIC_COAT_AFFECTED | FLAG_MIRROR_MOVE_AFFECTED,
        .split = SPLIT_STATUS,
    },

    [MOVE_POISON_STING] =
    {
        .effect = EFFECT_POISON_HIT,
        .power = 15,
        .type = TYPE_POISON,
        .accuracy = 100,
        .pp = 35,
        .secondaryEffectChance = 30,
        .target = MOVE_TARGET_SELECTED,
        .priority = 0,
        .flags = FLAG_PROTECT_AFFECTED | FLAG_MIRROR_MOVE_AFFECTED | FLAG_SHEER_FORCE_BOOST,
        .split = SPLIT_PHYSICAL,
    },

    [MOVE_TWINEEDLE] =
    {
        .effect = EFFECT_TWINEEDLE,
        .power = 25,
        .type = TYPE_BUG,
        .accuracy = 100,
        .pp = 20,
        .secondaryEffectChance = 20,
        .target = MOVE_TARGET_SELECTED,
        .priority = 0,
        .flags = FLAG_PROTECT_AFFECTED | FLAG_MIRROR_MOVE_AFFECTED | FLAG_SHEER_FORCE_BOOST,
        .split = SPLIT_PHYSICAL,
    },

    [MOVE_PIN_MISSILE] =
    {
        #if B_UPDATED_MOVE_DATA >= GEN_6
            .power = 25,
            .accuracy = 95,
        #else
            .power = 14,
            .accuracy = 85,
        #endif
        .effect = EFFECT_MULTI_HIT,
        .type = TYPE_BUG,
        .pp = 20,
        .secondaryEffectChance = 0,
        .target = MOVE_TARGET_SELECTED,
        .priority = 0,
        .flags = FLAG_PROTECT_AFFECTED | FLAG_MIRROR_MOVE_AFFECTED | FLAG_KINGS_ROCK_AFFECTED,
        .split = SPLIT_PHYSICAL,
    },

    [MOVE_LEER] =
    {
        .effect = EFFECT_DEFENSE_DOWN,
        .power = 0,
        .type = TYPE_NORMAL,
        .accuracy = 100,
        .pp = 30,
        .secondaryEffectChance = 0,
        .target = MOVE_TARGET_BOTH,
        .priority = 0,
        .flags = FLAG_PROTECT_AFFECTED | FLAG_MAGIC_COAT_AFFECTED | FLAG_MIRROR_MOVE_AFFECTED,
        .split = SPLIT_STATUS,
    },

    [MOVE_BITE] =
    {
        .effect = EFFECT_FLINCH_HIT,
        .power = 60,
        .type = TYPE_DARK,
        .accuracy = 100,
        .pp = 25,
        .secondaryEffectChance = 30,
        .target = MOVE_TARGET_SELECTED,
        .priority = 0,
        .flags = FLAG_MAKES_CONTACT | FLAG_PROTECT_AFFECTED | FLAG_MIRROR_MOVE_AFFECTED | FLAG_SHEER_FORCE_BOOST | FLAG_STRONG_JAW_BOOST,
        .split = SPLIT_PHYSICAL,
    },

    [MOVE_GROWL] =
    {
        .effect = EFFECT_ATTACK_DOWN,
        .power = 0,
        .type = TYPE_NORMAL,
        .accuracy = 100,
        .pp = 40,
        .secondaryEffectChance = 0,
        .target = MOVE_TARGET_BOTH,
        .priority = 0,
        .flags = FLAG_PROTECT_AFFECTED | FLAG_MAGIC_COAT_AFFECTED | FLAG_MIRROR_MOVE_AFFECTED | FLAG_SOUND,
        .split = SPLIT_STATUS,
    },

    [MOVE_ROAR] =
    {
        #if B_UPDATED_MOVE_DATA >= GEN_6
            .accuracy = 0,
            .flags = FLAG_MIRROR_MOVE_AFFECTED | FLAG_SOUND | FLAG_MAGIC_COAT_AFFECTED,
        #elif B_UPDATED_MOVE_DATA == GEN_5
            .accuracy = 100,
            .flags = FLAG_PROTECT_AFFECTED | FLAG_MIRROR_MOVE_AFFECTED | FLAG_SOUND | FLAG_MAGIC_COAT_AFFECTED,
        #else
            .accuracy = 100,
            .flags = FLAG_PROTECT_AFFECTED | FLAG_MIRROR_MOVE_AFFECTED | FLAG_SOUND,
        #endif
        .effect = EFFECT_ROAR,
        .power = 0,
        .type = TYPE_NORMAL,
        .pp = 20,
        .secondaryEffectChance = 0,
        .target = MOVE_TARGET_SELECTED,
        .priority = -6,
        .split = SPLIT_STATUS,
    },

    [MOVE_SING] =
    {
        .effect = EFFECT_SLEEP,
        .power = 0,
        .type = TYPE_NORMAL,
        .accuracy = 55,
        .pp = 15,
        .secondaryEffectChance = 0,
        .target = MOVE_TARGET_SELECTED,
        .priority = 0,
        .flags = FLAG_PROTECT_AFFECTED | FLAG_MAGIC_COAT_AFFECTED | FLAG_MIRROR_MOVE_AFFECTED | FLAG_SOUND,
        .split = SPLIT_STATUS,
    },

    [MOVE_SUPERSONIC] =
    {
        .effect = EFFECT_CONFUSE,
        .power = 0,
        .type = TYPE_NORMAL,
        .accuracy = 55,
        .pp = 20,
        .secondaryEffectChance = 0,
        .target = MOVE_TARGET_SELECTED,
        .priority = 0,
        .flags = FLAG_PROTECT_AFFECTED | FLAG_MAGIC_COAT_AFFECTED | FLAG_MIRROR_MOVE_AFFECTED | FLAG_SOUND,
        .split = SPLIT_STATUS,
    },

    [MOVE_SONIC_BOOM] =
    {
        .effect = EFFECT_SONICBOOM,
        .power = 1,
        .type = TYPE_NORMAL,
        .accuracy = 90,
        .pp = 20,
        .secondaryEffectChance = 0,
        .target = MOVE_TARGET_SELECTED,
        .priority = 0,
        .flags = FLAG_PROTECT_AFFECTED | FLAG_MIRROR_MOVE_AFFECTED | FLAG_KINGS_ROCK_AFFECTED,
        .split = SPLIT_SPECIAL,
    },

    [MOVE_DISABLE] =
    {
        #if B_UPDATED_MOVE_DATA >= GEN_5
            .accuracy = 100,
            .flags = FLAG_PROTECT_AFFECTED | FLAG_MIRROR_MOVE_AFFECTED | FLAG_MAGIC_COAT_AFFECTED,
        #elif B_UPDATED_MOVE_DATA == GEN_4
            .accuracy = 80,
            .flags = FLAG_PROTECT_AFFECTED | FLAG_MIRROR_MOVE_AFFECTED,
        #else
            .accuracy = 55,
            .flags = FLAG_PROTECT_AFFECTED | FLAG_MIRROR_MOVE_AFFECTED,
        #endif
        .effect = EFFECT_DISABLE,
        .power = 0,
        .type = TYPE_NORMAL,
        .pp = 20,
        .secondaryEffectChance = 0,
        .target = MOVE_TARGET_SELECTED,
        .priority = 0,
        .split = SPLIT_STATUS,
    },

    [MOVE_ACID] =
    {
        #if B_UPDATED_MOVE_DATA >= GEN_4
            .effect = EFFECT_SPECIAL_DEFENSE_DOWN_HIT,
        #else
            .effect = EFFECT_DEFENSE_DOWN_HIT,
        #endif
        .power = 40,
        .type = TYPE_POISON,
        .accuracy = 100,
        .pp = 30,
        .secondaryEffectChance = 10,
        .target = MOVE_TARGET_BOTH,
        .priority = 0,
        .flags = FLAG_PROTECT_AFFECTED | FLAG_MIRROR_MOVE_AFFECTED | FLAG_SHEER_FORCE_BOOST,
        .split = SPLIT_SPECIAL,
    },

    [MOVE_EMBER] =
    {
        .effect = EFFECT_BURN_HIT,
        .power = 40,
        .type = TYPE_FIRE,
        .accuracy = 100,
        .pp = 25,
        .secondaryEffectChance = 10,
        .target = MOVE_TARGET_SELECTED,
        .priority = 0,
        .flags = FLAG_PROTECT_AFFECTED | FLAG_MIRROR_MOVE_AFFECTED | FLAG_SHEER_FORCE_BOOST,
        .split = SPLIT_SPECIAL,
    },

    [MOVE_FLAMETHROWER] =
    {
        #if B_UPDATED_MOVE_DATA >= GEN_6
            .power = 90,
        #else
            .power = 95,
        #endif
        .effect = EFFECT_BURN_HIT,
        .type = TYPE_FIRE,
        .accuracy = 100,
        .pp = 15,
        .secondaryEffectChance = 10,
        .target = MOVE_TARGET_SELECTED,
        .priority = 0,
        .flags = FLAG_PROTECT_AFFECTED | FLAG_MIRROR_MOVE_AFFECTED | FLAG_SHEER_FORCE_BOOST,
        .split = SPLIT_SPECIAL,
    },

    [MOVE_MIST] =
    {
        .effect = EFFECT_MIST,
        .power = 0,
        .type = TYPE_ICE,
        .accuracy = 0,
        .pp = 30,
        .secondaryEffectChance = 0,
        .target = MOVE_TARGET_USER,
        .priority = 0,
        .flags = FLAG_SNATCH_AFFECTED,
        .split = SPLIT_STATUS,
    },

    [MOVE_WATER_GUN] =
    {
        .effect = EFFECT_HIT,
        .power = 40,
        .type = TYPE_WATER,
        .accuracy = 100,
        .pp = 25,
        .secondaryEffectChance = 0,
        .target = MOVE_TARGET_SELECTED,
        .priority = 0,
        .flags = FLAG_PROTECT_AFFECTED | FLAG_MIRROR_MOVE_AFFECTED | FLAG_KINGS_ROCK_AFFECTED,
        .split = SPLIT_SPECIAL,
    },

    [MOVE_HYDRO_PUMP] =
    {
        #if B_UPDATED_MOVE_DATA >= GEN_6
            .power = 110,
        #else
            .power = 120,
        #endif
        .effect = EFFECT_HIT,
        .type = TYPE_WATER,
        .accuracy = 80,
        .pp = 5,
        .secondaryEffectChance = 0,
        .target = MOVE_TARGET_SELECTED,
        .priority = 0,
        .flags = FLAG_PROTECT_AFFECTED | FLAG_MIRROR_MOVE_AFFECTED | FLAG_KINGS_ROCK_AFFECTED,
        .split = SPLIT_SPECIAL,
    },

    [MOVE_SURF] =
    {
        #if B_UPDATED_MOVE_DATA >= GEN_6
            .power = 90,
            .target = MOVE_TARGET_FOES_AND_ALLY,
        #elif B_UPDATED_MOVE_DATA == GEN_4 || B_UPDATED_MOVE_DATA == GEN_5
            .power = 95,
            .target = MOVE_TARGET_FOES_AND_ALLY,
        #else
            .power = 95,
            .target = MOVE_TARGET_BOTH,
        #endif
        .effect = EFFECT_HIT,
        .type = TYPE_WATER,
        .accuracy = 100,
        .pp = 15,
        .secondaryEffectChance = 0,
        .priority = 0,
        .flags = FLAG_PROTECT_AFFECTED | FLAG_MIRROR_MOVE_AFFECTED | FLAG_KINGS_ROCK_AFFECTED | FLAG_DMG_UNDERWATER,
        .split = SPLIT_SPECIAL,
    },

    [MOVE_ICE_BEAM] =
    {
        #if B_UPDATED_MOVE_DATA >= GEN_6
            .power = 90,
        #else
            .power = 95,
        #endif
        .effect = EFFECT_FREEZE_HIT,
        .type = TYPE_ICE,
        .accuracy = 100,
        .pp = 10,
        .secondaryEffectChance = 10,
        .target = MOVE_TARGET_SELECTED,
        .priority = 0,
        .flags = FLAG_PROTECT_AFFECTED | FLAG_MIRROR_MOVE_AFFECTED | FLAG_SHEER_FORCE_BOOST,
        .split = SPLIT_SPECIAL,
    },

    [MOVE_BLIZZARD] =
    {
        #if B_UPDATED_MOVE_DATA >= GEN_6
            .power = 110,
        #else
            .power = 120,
        #endif
        .effect = EFFECT_FREEZE_HIT,
        .type = TYPE_ICE,
        .accuracy = 70,
        .pp = 5,
        .secondaryEffectChance = 10,
        .target = MOVE_TARGET_BOTH,
        .priority = 0,
        .flags = FLAG_PROTECT_AFFECTED | FLAG_MIRROR_MOVE_AFFECTED | FLAG_SHEER_FORCE_BOOST,
        .split = SPLIT_SPECIAL,
    },

    [MOVE_PSYBEAM] =
    {
        .effect = EFFECT_CONFUSE_HIT,
        .power = 65,
        .type = TYPE_PSYCHIC,
        .accuracy = 100,
        .pp = 20,
        .secondaryEffectChance = 10,
        .target = MOVE_TARGET_SELECTED,
        .priority = 0,
        .flags = FLAG_PROTECT_AFFECTED | FLAG_MIRROR_MOVE_AFFECTED | FLAG_SHEER_FORCE_BOOST,
        .split = SPLIT_SPECIAL,
    },

    [MOVE_BUBBLE_BEAM] =
    {
        .effect = EFFECT_SPEED_DOWN_HIT,
        .power = 65,
        .type = TYPE_WATER,
        .accuracy = 100,
        .pp = 20,
        .secondaryEffectChance = 10,
        .target = MOVE_TARGET_SELECTED,
        .priority = 0,
        .flags = FLAG_PROTECT_AFFECTED | FLAG_MIRROR_MOVE_AFFECTED | FLAG_SHEER_FORCE_BOOST,
        .split = SPLIT_SPECIAL,
    },

    [MOVE_AURORA_BEAM] =
    {
        .effect = EFFECT_ATTACK_DOWN_HIT,
        .power = 65,
        .type = TYPE_ICE,
        .accuracy = 100,
        .pp = 20,
        .secondaryEffectChance = 10,
        .target = MOVE_TARGET_SELECTED,
        .priority = 0,
        .flags = FLAG_PROTECT_AFFECTED | FLAG_MIRROR_MOVE_AFFECTED | FLAG_SHEER_FORCE_BOOST,
        .split = SPLIT_SPECIAL,
    },

    [MOVE_HYPER_BEAM] =
    {
        .effect = EFFECT_RECHARGE,
        .power = 150,
        .type = TYPE_NORMAL,
        .accuracy = 90,
        .pp = 5,
        .secondaryEffectChance = 0,
        .target = MOVE_TARGET_SELECTED,
        .priority = 0,
        .flags = FLAG_PROTECT_AFFECTED | FLAG_MIRROR_MOVE_AFFECTED | FLAG_KINGS_ROCK_AFFECTED,
        .split = SPLIT_SPECIAL,
    },

    [MOVE_PECK] =
    {
        .effect = EFFECT_HIT,
        .power = 35,
        .type = TYPE_FLYING,
        .accuracy = 100,
        .pp = 35,
        .secondaryEffectChance = 0,
        .target = MOVE_TARGET_SELECTED,
        .priority = 0,
        .flags = FLAG_MAKES_CONTACT | FLAG_PROTECT_AFFECTED | FLAG_MIRROR_MOVE_AFFECTED | FLAG_KINGS_ROCK_AFFECTED,
        .split = SPLIT_PHYSICAL,
    },

    [MOVE_DRILL_PECK] =
    {
        .effect = EFFECT_HIT,
        .power = 80,
        .type = TYPE_FLYING,
        .accuracy = 100,
        .pp = 20,
        .secondaryEffectChance = 0,
        .target = MOVE_TARGET_SELECTED,
        .priority = 0,
        .flags = FLAG_MAKES_CONTACT | FLAG_PROTECT_AFFECTED | FLAG_MIRROR_MOVE_AFFECTED | FLAG_KINGS_ROCK_AFFECTED,
        .split = SPLIT_PHYSICAL,
    },

    [MOVE_SUBMISSION] =
    {
        #if B_UPDATED_MOVE_DATA >= GEN_6
            .pp = 20,
        #else
            .pp = 25,
        #endif
        .effect = EFFECT_RECOIL_25,
        .power = 80,
        .type = TYPE_FIGHTING,
        .accuracy = 80,
        .secondaryEffectChance = 0,
        .target = MOVE_TARGET_SELECTED,
        .priority = 0,
        .flags = FLAG_MAKES_CONTACT | FLAG_PROTECT_AFFECTED | FLAG_MIRROR_MOVE_AFFECTED | FLAG_KINGS_ROCK_AFFECTED | FLAG_RECKLESS_BOOST,
        .split = SPLIT_PHYSICAL,
    },

    [MOVE_LOW_KICK] =
    {
        .effect = EFFECT_LOW_KICK,
        .power = 1,
        .type = TYPE_FIGHTING,
        .accuracy = 100,
        .pp = 20,
        .secondaryEffectChance = 0,
        .target = MOVE_TARGET_SELECTED,
        .priority = 0,
        .flags = FLAG_MAKES_CONTACT | FLAG_PROTECT_AFFECTED | FLAG_MIRROR_MOVE_AFFECTED | FLAG_KINGS_ROCK_AFFECTED,
        .split = SPLIT_PHYSICAL,
    },

    [MOVE_COUNTER] =
    {
        #if B_UPDATED_MOVE_DATA >= GEN_5
            .flags = FLAG_MAKES_CONTACT | FLAG_PROTECT_AFFECTED,
        #elif B_UPDATED_MOVE_DATA == GEN_4
            .flags = FLAG_MAKES_CONTACT,
        #else
            .flags = FLAG_MAKES_CONTACT | FLAG_MIRROR_MOVE_AFFECTED,
        #endif
        .effect = EFFECT_COUNTER,
        .power = 1,
        .type = TYPE_FIGHTING,
        .accuracy = 100,
        .pp = 20,
        .secondaryEffectChance = 0,
        .target = MOVE_TARGET_DEPENDS,
        .priority = -5,
        .split = SPLIT_PHYSICAL,
    },

    [MOVE_SEISMIC_TOSS] =
    {
        .effect = EFFECT_LEVEL_DAMAGE,
        .power = 1,
        .type = TYPE_FIGHTING,
        .accuracy = 100,
        .pp = 20,
        .secondaryEffectChance = 0,
        .target = MOVE_TARGET_SELECTED,
        .priority = 0,
        .flags = FLAG_MAKES_CONTACT | FLAG_PROTECT_AFFECTED | FLAG_MIRROR_MOVE_AFFECTED | FLAG_KINGS_ROCK_AFFECTED,
        .split = SPLIT_PHYSICAL,
    },

    [MOVE_STRENGTH] =
    {
        .effect = EFFECT_HIT,
        .power = 80,
        .type = TYPE_NORMAL,
        .accuracy = 100,
        .pp = 15,
        .secondaryEffectChance = 0,
        .target = MOVE_TARGET_SELECTED,
        .priority = 0,
        .flags = FLAG_MAKES_CONTACT | FLAG_PROTECT_AFFECTED | FLAG_MIRROR_MOVE_AFFECTED | FLAG_KINGS_ROCK_AFFECTED,
        .split = SPLIT_PHYSICAL,
    },

    [MOVE_ABSORB] =
    {
        #if B_UPDATED_MOVE_DATA >= GEN_4
            .pp = 25,
        #else
            .pp = 20,
        #endif
        .effect = EFFECT_ABSORB,
        .power = 20,
        .type = TYPE_GRASS,
        .accuracy = 100,
        .secondaryEffectChance = 0,
        .target = MOVE_TARGET_SELECTED,
        .priority = 0,
        .flags = FLAG_PROTECT_AFFECTED | FLAG_MIRROR_MOVE_AFFECTED,
        .split = SPLIT_SPECIAL,
    },

    [MOVE_MEGA_DRAIN] =
    {
        #if B_UPDATED_MOVE_DATA >= GEN_4
            .pp = 15,
        #else
            .pp = 10,
        #endif
        .effect = EFFECT_ABSORB,
        .power = 40,
        .type = TYPE_GRASS,
        .accuracy = 100,
        .secondaryEffectChance = 0,
        .target = MOVE_TARGET_SELECTED,
        .priority = 0,
        .flags = FLAG_PROTECT_AFFECTED | FLAG_MIRROR_MOVE_AFFECTED,
        .split = SPLIT_SPECIAL,
    },

    [MOVE_LEECH_SEED] =
    {
        .effect = EFFECT_LEECH_SEED,
        .power = 0,
        .type = TYPE_GRASS,
        .accuracy = 90,
        .pp = 10,
        .secondaryEffectChance = 0,
        .target = MOVE_TARGET_SELECTED,
        .priority = 0,
        .flags = FLAG_PROTECT_AFFECTED | FLAG_MAGIC_COAT_AFFECTED | FLAG_MIRROR_MOVE_AFFECTED,
        .split = SPLIT_STATUS,
    },

    [MOVE_GROWTH] =
    {
        #if B_UPDATED_MOVE_DATA >= GEN_6
            .pp = 20,
        #else
            .pp = 40,
        #endif
        .effect = EFFECT_GROWTH,
        .power = 0,
        .type = TYPE_NORMAL,
        .accuracy = 0,
        .secondaryEffectChance = 0,
        .target = MOVE_TARGET_USER,
        .priority = 0,
        .flags = FLAG_SNATCH_AFFECTED,
        .split = SPLIT_STATUS,
    },

    [MOVE_RAZOR_LEAF] =
    {
        .effect = EFFECT_HIT,
        .power = 55,
        .type = TYPE_GRASS,
        .accuracy = 95,
        .pp = 25,
        .secondaryEffectChance = 0,
        .target = MOVE_TARGET_BOTH,
        .priority = 0,
        .flags = FLAG_PROTECT_AFFECTED | FLAG_MIRROR_MOVE_AFFECTED | FLAG_KINGS_ROCK_AFFECTED | FLAG_HIGH_CRIT,
        .split = SPLIT_PHYSICAL,
    },

    [MOVE_SOLAR_BEAM] =
    {
        .effect = EFFECT_SOLARBEAM,
        .power = 120,
        .type = TYPE_GRASS,
        .accuracy = 100,
        .pp = 10,
        .secondaryEffectChance = 0,
        .target = MOVE_TARGET_SELECTED,
        .priority = 0,
        .flags = FLAG_PROTECT_AFFECTED | FLAG_MIRROR_MOVE_AFFECTED | FLAG_KINGS_ROCK_AFFECTED,
        .split = SPLIT_SPECIAL,
    },

    [MOVE_POISON_POWDER] =
    {
        .effect = EFFECT_POISON,
        .power = 0,
        .type = TYPE_POISON,
        .accuracy = 75,
        .pp = 35,
        .secondaryEffectChance = 0,
        .target = MOVE_TARGET_SELECTED,
        .priority = 0,
        .flags = FLAG_PROTECT_AFFECTED | FLAG_MAGIC_COAT_AFFECTED | FLAG_MIRROR_MOVE_AFFECTED | FLAG_POWDER,
        .split = SPLIT_STATUS,
    },

    [MOVE_STUN_SPORE] =
    {
        .effect = EFFECT_PARALYZE,
        .power = 0,
        .type = TYPE_GRASS,
        .accuracy = 75,
        .pp = 30,
        .secondaryEffectChance = 0,
        .target = MOVE_TARGET_SELECTED,
        .priority = 0,
        .flags = FLAG_PROTECT_AFFECTED | FLAG_MAGIC_COAT_AFFECTED | FLAG_MIRROR_MOVE_AFFECTED | FLAG_POWDER,
        .split = SPLIT_STATUS,
    },

    [MOVE_SLEEP_POWDER] =
    {
        .effect = EFFECT_SLEEP,
        .power = 0,
        .type = TYPE_GRASS,
        .accuracy = 75,
        .pp = 15,
        .secondaryEffectChance = 0,
        .target = MOVE_TARGET_SELECTED,
        .priority = 0,
        .flags = FLAG_PROTECT_AFFECTED | FLAG_MAGIC_COAT_AFFECTED | FLAG_MIRROR_MOVE_AFFECTED | FLAG_POWDER,
        .split = SPLIT_STATUS,
    },

    [MOVE_PETAL_DANCE] =
    {
        #if B_UPDATED_MOVE_DATA >= GEN_5
            .power = 120,
            .pp = 10,
        #elif B_UPDATED_MOVE_DATA == GEN_4
            .power = 90,
            .pp = 20,
        #else
            .power = 70,
            .pp = 20,
        #endif
        .effect = EFFECT_RAMPAGE,
        .type = TYPE_GRASS,
        .accuracy = 100,
        .secondaryEffectChance = 100,
        .target = MOVE_TARGET_RANDOM,
        .priority = 0,
        .flags = FLAG_MAKES_CONTACT | FLAG_PROTECT_AFFECTED | FLAG_MIRROR_MOVE_AFFECTED | FLAG_KINGS_ROCK_AFFECTED | FLAG_DANCE,
        .split = SPLIT_SPECIAL,
    },

    [MOVE_STRING_SHOT] =
    {
        #if B_UPDATED_MOVE_DATA >= GEN_6
            .effect = EFFECT_SPEED_DOWN_2,
        #else
            .effect = EFFECT_SPEED_DOWN,
        #endif
        .power = 0,
        .type = TYPE_BUG,
        .accuracy = 95,
        .pp = 40,
        .secondaryEffectChance = 0,
        .target = MOVE_TARGET_BOTH,
        .priority = 0,
        .flags = FLAG_PROTECT_AFFECTED | FLAG_MAGIC_COAT_AFFECTED | FLAG_MIRROR_MOVE_AFFECTED,
        .split = SPLIT_STATUS,
    },

    [MOVE_DRAGON_RAGE] =
    {
        #if B_UPDATED_MOVE_DATA == GEN_4
            .flags = FLAG_PROTECT_AFFECTED | FLAG_MIRROR_MOVE_AFFECTED,
        #else
            .flags = FLAG_PROTECT_AFFECTED | FLAG_MIRROR_MOVE_AFFECTED | FLAG_KINGS_ROCK_AFFECTED,
        #endif
        .effect = EFFECT_DRAGON_RAGE,
        .power = 1,
        .type = TYPE_DRAGON,
        .accuracy = 100,
        .pp = 10,
        .secondaryEffectChance = 0,
        .target = MOVE_TARGET_SELECTED,
        .priority = 0,
        .split = SPLIT_SPECIAL,
    },

    [MOVE_FIRE_SPIN] =
    {
        #if B_UPDATED_MOVE_DATA >= GEN_5
            .power = 35,
            .accuracy = 85,
        #else
            .power = 15,
            .accuracy = 70,
        #endif
        .effect = EFFECT_TRAP,
        .type = TYPE_FIRE,
        .pp = 15,
        .secondaryEffectChance = 100,
        .target = MOVE_TARGET_SELECTED,
        .priority = 0,
        .flags = FLAG_PROTECT_AFFECTED | FLAG_MIRROR_MOVE_AFFECTED | FLAG_KINGS_ROCK_AFFECTED,
        .split = SPLIT_SPECIAL,
    },

    [MOVE_THUNDER_SHOCK] =
    {
        .effect = EFFECT_PARALYZE_HIT,
        .power = 40,
        .type = TYPE_ELECTRIC,
        .accuracy = 100,
        .pp = 30,
        .secondaryEffectChance = 10,
        .target = MOVE_TARGET_SELECTED,
        .priority = 0,
        .flags = FLAG_PROTECT_AFFECTED | FLAG_MIRROR_MOVE_AFFECTED | FLAG_SHEER_FORCE_BOOST,
        .split = SPLIT_SPECIAL,
    },

    [MOVE_THUNDERBOLT] =
    {
        #if B_UPDATED_MOVE_DATA >= GEN_6
            .power = 90,
        #else
            .power = 95,
        #endif
        .effect = EFFECT_PARALYZE_HIT,
        .type = TYPE_ELECTRIC,
        .accuracy = 100,
        .pp = 15,
        .secondaryEffectChance = 10,
        .target = MOVE_TARGET_SELECTED,
        .priority = 0,
        .flags = FLAG_PROTECT_AFFECTED | FLAG_MIRROR_MOVE_AFFECTED | FLAG_SHEER_FORCE_BOOST,
        .split = SPLIT_SPECIAL,
    },

    [MOVE_THUNDER_WAVE] =
    {
        #if B_UPDATED_MOVE_DATA >= GEN_7
            .accuracy = 90,
        #else
            .accuracy = 100,
        #endif
        .effect = EFFECT_PARALYZE,
        .power = 0,
        .type = TYPE_ELECTRIC,
        .pp = 20,
        .secondaryEffectChance = 0,
        .target = MOVE_TARGET_SELECTED,
        .priority = 0,
        .flags = FLAG_PROTECT_AFFECTED | FLAG_MAGIC_COAT_AFFECTED | FLAG_MIRROR_MOVE_AFFECTED,
        .split = SPLIT_STATUS,
    },

    [MOVE_THUNDER] =
    {
        #if B_UPDATED_MOVE_DATA >= GEN_6
            .power = 110,
        #else
            .power = 120,
        #endif
        .effect = EFFECT_THUNDER,
        .type = TYPE_ELECTRIC,
        .accuracy = 70,
        .pp = 10,
        .secondaryEffectChance = 30,
        .target = MOVE_TARGET_SELECTED,
        .priority = 0,
        .flags = FLAG_PROTECT_AFFECTED | FLAG_MIRROR_MOVE_AFFECTED | FLAG_SHEER_FORCE_BOOST | FLAG_HIT_IN_AIR,
        .split = SPLIT_SPECIAL,
    },

    [MOVE_ROCK_THROW] =
    {
        .effect = EFFECT_HIT,
        .power = 50,
        .type = TYPE_ROCK,
        .accuracy = 90,
        .pp = 15,
        .secondaryEffectChance = 0,
        .target = MOVE_TARGET_SELECTED,
        .priority = 0,
        .flags = FLAG_PROTECT_AFFECTED | FLAG_MIRROR_MOVE_AFFECTED | FLAG_KINGS_ROCK_AFFECTED,
        .split = SPLIT_PHYSICAL,
    },

    [MOVE_EARTHQUAKE] =
    {
        .effect = EFFECT_EARTHQUAKE,
        .power = 100,
        .type = TYPE_GROUND,
        .accuracy = 100,
        .pp = 10,
        .secondaryEffectChance = 0,
        .target = MOVE_TARGET_FOES_AND_ALLY,
        .priority = 0,
        .flags = FLAG_PROTECT_AFFECTED | FLAG_MIRROR_MOVE_AFFECTED | FLAG_KINGS_ROCK_AFFECTED | FLAG_DMG_UNDERGROUND,
        .split = SPLIT_PHYSICAL,
    },

    [MOVE_FISSURE] =
    {
        .effect = EFFECT_OHKO,
        .power = 1,
        .type = TYPE_GROUND,
        .accuracy = 30,
        .pp = 5,
        .secondaryEffectChance = 0,
        .target = MOVE_TARGET_SELECTED,
        .priority = 0,
        .flags = FLAG_PROTECT_AFFECTED | FLAG_MIRROR_MOVE_AFFECTED | FLAG_DMG_UNDERGROUND,
        .split = SPLIT_PHYSICAL,
    },

    [MOVE_DIG] =
    {
        #if B_UPDATED_MOVE_DATA >= GEN_4
            .power = 80,
        #else
            .power = 60,
        #endif
        .effect = EFFECT_SEMI_INVULNERABLE,
        .type = TYPE_GROUND,
        .accuracy = 100,
        .pp = 10,
        .secondaryEffectChance = 0,
        .target = MOVE_TARGET_SELECTED,
        .priority = 0,
        .flags = FLAG_MAKES_CONTACT | FLAG_PROTECT_AFFECTED | FLAG_MIRROR_MOVE_AFFECTED | FLAG_KINGS_ROCK_AFFECTED,
        .split = SPLIT_PHYSICAL,
    },

    [MOVE_TOXIC] =
    {
        #if B_UPDATED_MOVE_DATA >= GEN_5
            .accuracy = 90,
        #else
            .accuracy = 85,
        #endif
        .effect = EFFECT_TOXIC,
        .power = 0,
        .type = TYPE_POISON,
        .pp = 10,
        .secondaryEffectChance = 100,
        .target = MOVE_TARGET_SELECTED,
        .priority = 0,
        .flags = FLAG_PROTECT_AFFECTED | FLAG_MAGIC_COAT_AFFECTED | FLAG_MIRROR_MOVE_AFFECTED,
        .split = SPLIT_STATUS,
    },

    [MOVE_CONFUSION] =
    {
        .effect = EFFECT_CONFUSE_HIT,
        .power = 50,
        .type = TYPE_PSYCHIC,
        .accuracy = 100,
        .pp = 25,
        .secondaryEffectChance = 10,
        .target = MOVE_TARGET_SELECTED,
        .priority = 0,
        .flags = FLAG_PROTECT_AFFECTED | FLAG_MIRROR_MOVE_AFFECTED | FLAG_SHEER_FORCE_BOOST,
        .split = SPLIT_SPECIAL,
    },

    [MOVE_PSYCHIC] =
    {
        .effect = EFFECT_SPECIAL_DEFENSE_DOWN_HIT,
        .power = 90,
        .type = TYPE_PSYCHIC,
        .accuracy = 100,
        .pp = 10,
        .secondaryEffectChance = 10,
        .target = MOVE_TARGET_SELECTED,
        .priority = 0,
        .flags = FLAG_PROTECT_AFFECTED | FLAG_MIRROR_MOVE_AFFECTED | FLAG_SHEER_FORCE_BOOST,
        .split = SPLIT_SPECIAL,
    },

    [MOVE_HYPNOSIS] =
    {
        .effect = EFFECT_SLEEP,
        .power = 0,
        .type = TYPE_PSYCHIC,
        .accuracy = 60,
        .pp = 20,
        .secondaryEffectChance = 0,
        .target = MOVE_TARGET_SELECTED,
        .priority = 0,
        .flags = FLAG_PROTECT_AFFECTED | FLAG_MAGIC_COAT_AFFECTED | FLAG_MIRROR_MOVE_AFFECTED,
        .split = SPLIT_STATUS,
    },

    [MOVE_MEDITATE] =
    {
        .effect = EFFECT_ATTACK_UP,
        .power = 0,
        .type = TYPE_PSYCHIC,
        .accuracy = 0,
        .pp = 40,
        .secondaryEffectChance = 0,
        .target = MOVE_TARGET_USER,
        .priority = 0,
        .flags = FLAG_SNATCH_AFFECTED,
        .split = SPLIT_STATUS,
    },

    [MOVE_AGILITY] =
    {
        .effect = EFFECT_SPEED_UP_2,
        .power = 0,
        .type = TYPE_PSYCHIC,
        .accuracy = 0,
        .pp = 30,
        .secondaryEffectChance = 0,
        .target = MOVE_TARGET_USER,
        .priority = 0,
        .flags = FLAG_SNATCH_AFFECTED,
        .split = SPLIT_STATUS,
    },

    [MOVE_QUICK_ATTACK] =
    {
        .effect = EFFECT_HIT,
        .power = 40,
        .type = TYPE_NORMAL,
        .accuracy = 100,
        .pp = 30,
        .secondaryEffectChance = 0,
        .target = MOVE_TARGET_SELECTED,
        .priority = 1,
        .flags = FLAG_MAKES_CONTACT | FLAG_PROTECT_AFFECTED | FLAG_MIRROR_MOVE_AFFECTED | FLAG_KINGS_ROCK_AFFECTED,
        .split = SPLIT_PHYSICAL,
    },

    [MOVE_RAGE] =
    {
        .effect = EFFECT_RAGE,
        .power = 20,
        .type = TYPE_NORMAL,
        .accuracy = 100,
        .pp = 20,
        .secondaryEffectChance = 0,
        .target = MOVE_TARGET_SELECTED,
        .priority = 0,
        .flags = FLAG_MAKES_CONTACT | FLAG_PROTECT_AFFECTED | FLAG_MIRROR_MOVE_AFFECTED | FLAG_KINGS_ROCK_AFFECTED,
        .split = SPLIT_PHYSICAL,
    },

    [MOVE_TELEPORT] =
    {
        .effect = EFFECT_TELEPORT,
        .power = 0,
        .type = TYPE_PSYCHIC,
        .accuracy = 0,
        .pp = 20,
        .secondaryEffectChance = 0,
        .target = MOVE_TARGET_USER,
        .priority = -6,
        .flags = 0,
        .split = SPLIT_STATUS,
    },

    [MOVE_NIGHT_SHADE] =
    {
        .effect = EFFECT_LEVEL_DAMAGE,
        .power = 1,
        .type = TYPE_GHOST,
        .accuracy = 100,
        .pp = 15,
        .secondaryEffectChance = 0,
        .target = MOVE_TARGET_SELECTED,
        .priority = 0,
        .flags = FLAG_PROTECT_AFFECTED | FLAG_MIRROR_MOVE_AFFECTED | FLAG_KINGS_ROCK_AFFECTED,
        .split = SPLIT_SPECIAL,
    },

    [MOVE_MIMIC] =
    {
        .effect = EFFECT_MIMIC,
        .power = 0,
        .type = TYPE_NORMAL,
        .accuracy = 0,
        .pp = 10,
        .secondaryEffectChance = 0,
        .target = MOVE_TARGET_SELECTED,
        .priority = 0,
        .flags = FLAG_PROTECT_AFFECTED,
        .split = SPLIT_STATUS,
    },

    [MOVE_SCREECH] =
    {
        .effect = EFFECT_DEFENSE_DOWN_2,
        .power = 0,
        .type = TYPE_NORMAL,
        .accuracy = 85,
        .pp = 40,
        .secondaryEffectChance = 0,
        .target = MOVE_TARGET_SELECTED,
        .priority = 0,
        .flags = FLAG_PROTECT_AFFECTED | FLAG_MAGIC_COAT_AFFECTED | FLAG_MIRROR_MOVE_AFFECTED | FLAG_SOUND,
        .split = SPLIT_STATUS,
    },

    [MOVE_DOUBLE_TEAM] =
    {
        .effect = EFFECT_EVASION_UP,
        .power = 0,
        .type = TYPE_NORMAL,
        .accuracy = 0,
        .pp = 15,
        .secondaryEffectChance = 0,
        .target = MOVE_TARGET_USER,
        .priority = 0,
        .flags = FLAG_SNATCH_AFFECTED,
        .split = SPLIT_STATUS,
    },

    [MOVE_RECOVER] =
    {
        #if B_UPDATED_MOVE_DATA >= GEN_4
            .pp = 10,
        #else
            .pp = 20,
        #endif
        .effect = EFFECT_RESTORE_HP,
        .power = 0,
        .type = TYPE_NORMAL,
        .accuracy = 0,
        .secondaryEffectChance = 0,
        .target = MOVE_TARGET_USER,
        .priority = 0,
        .flags = FLAG_SNATCH_AFFECTED,
        .split = SPLIT_STATUS,
    },

    [MOVE_HARDEN] =
    {
        .effect = EFFECT_DEFENSE_UP,
        .power = 0,
        .type = TYPE_NORMAL,
        .accuracy = 0,
        .pp = 30,
        .secondaryEffectChance = 0,
        .target = MOVE_TARGET_USER,
        .priority = 0,
        .flags = FLAG_SNATCH_AFFECTED,
        .split = SPLIT_STATUS,
    },

    [MOVE_MINIMIZE] =
    {
        #if B_UPDATED_MOVE_DATA >= GEN_6
            .pp = 10,
        #else
            .pp = 20,
        #endif
        .effect = EFFECT_MINIMIZE,
        .power = 0,
        .type = TYPE_NORMAL,
        .accuracy = 0,
        .secondaryEffectChance = 0,
        .target = MOVE_TARGET_USER,
        .priority = 0,
        .flags = FLAG_SNATCH_AFFECTED,
        .split = SPLIT_STATUS,
    },

    [MOVE_SMOKESCREEN] =
    {
        .effect = EFFECT_ACCURACY_DOWN,
        .power = 0,
        .type = TYPE_NORMAL,
        .accuracy = 100,
        .pp = 20,
        .secondaryEffectChance = 0,
        .target = MOVE_TARGET_SELECTED,
        .priority = 0,
        .flags = FLAG_PROTECT_AFFECTED | FLAG_MAGIC_COAT_AFFECTED | FLAG_MIRROR_MOVE_AFFECTED,
        .split = SPLIT_STATUS,
    },

    [MOVE_CONFUSE_RAY] =
    {
        .effect = EFFECT_CONFUSE,
        .power = 0,
        .type = TYPE_GHOST,
        .accuracy = 100,
        .pp = 10,
        .secondaryEffectChance = 0,
        .target = MOVE_TARGET_SELECTED,
        .priority = 0,
        .flags = FLAG_PROTECT_AFFECTED | FLAG_MAGIC_COAT_AFFECTED | FLAG_MIRROR_MOVE_AFFECTED,
        .split = SPLIT_STATUS,
    },

    [MOVE_WITHDRAW] =
    {
        .effect = EFFECT_DEFENSE_UP,
        .power = 0,
        .type = TYPE_WATER,
        .accuracy = 0,
        .pp = 40,
        .secondaryEffectChance = 0,
        .target = MOVE_TARGET_USER,
        .priority = 0,
        .flags = FLAG_SNATCH_AFFECTED,
        .split = SPLIT_STATUS,
    },

    [MOVE_DEFENSE_CURL] =
    {
        .effect = EFFECT_DEFENSE_CURL,
        .power = 0,
        .type = TYPE_NORMAL,
        .accuracy = 0,
        .pp = 40,
        .secondaryEffectChance = 0,
        .target = MOVE_TARGET_USER,
        .priority = 0,
        .flags = FLAG_SNATCH_AFFECTED,
        .split = SPLIT_STATUS,
    },

    [MOVE_BARRIER] =
    {
        #if B_UPDATED_MOVE_DATA >= GEN_6
            .pp = 20,
        #else
            .pp = 30,
        #endif
        .effect = EFFECT_DEFENSE_UP_2,
        .power = 0,
        .type = TYPE_PSYCHIC,
        .accuracy = 0,
        .secondaryEffectChance = 0,
        .target = MOVE_TARGET_USER,
        .priority = 0,
        .flags = FLAG_SNATCH_AFFECTED,
        .split = SPLIT_STATUS,
    },

    [MOVE_LIGHT_SCREEN] =
    {
        .effect = EFFECT_LIGHT_SCREEN,
        .power = 0,
        .type = TYPE_PSYCHIC,
        .accuracy = 0,
        .pp = 30,
        .secondaryEffectChance = 0,
        .target = MOVE_TARGET_USER,
        .priority = 0,
        .flags = FLAG_SNATCH_AFFECTED,
        .split = SPLIT_STATUS,
    },

    [MOVE_HAZE] =
    {
        .effect = EFFECT_HAZE,
        .power = 0,
        .type = TYPE_ICE,
        .accuracy = 0,
        .pp = 30,
        .secondaryEffectChance = 0,
        .target = MOVE_TARGET_USER,
        .priority = 0,
        .flags = FLAG_PROTECT_AFFECTED,
        .split = SPLIT_STATUS,
    },

    [MOVE_REFLECT] =
    {
        .effect = EFFECT_REFLECT,
        .power = 0,
        .type = TYPE_PSYCHIC,
        .accuracy = 0,
        .pp = 20,
        .secondaryEffectChance = 0,
        .target = MOVE_TARGET_USER,
        .priority = 0,
        .flags = FLAG_SNATCH_AFFECTED,
        .split = SPLIT_STATUS,
    },

    [MOVE_FOCUS_ENERGY] =
    {
        .effect = EFFECT_FOCUS_ENERGY,
        .power = 0,
        .type = TYPE_NORMAL,
        .accuracy = 0,
        .pp = 30,
        .secondaryEffectChance = 0,
        .target = MOVE_TARGET_USER,
        .priority = 0,
        .flags = FLAG_SNATCH_AFFECTED,
        .split = SPLIT_STATUS,
    },

    [MOVE_BIDE] =
    {
        #if B_UPDATED_MOVE_DATA >= GEN_4
            .accuracy = 0,
            .priority = 1,
        #else
            .accuracy = 100,
            .priority = 0,
        #endif
        .effect = EFFECT_BIDE,
        .power = 1,
        .type = TYPE_NORMAL,
        .pp = 10,
        .secondaryEffectChance = 0,
        .target = MOVE_TARGET_USER,
        .flags = FLAG_MAKES_CONTACT | FLAG_PROTECT_AFFECTED | FLAG_KINGS_ROCK_AFFECTED,
        .split = SPLIT_PHYSICAL,
    },

    [MOVE_METRONOME] =
    {
        .effect = EFFECT_METRONOME,
        .power = 0,
        .type = TYPE_NORMAL,
        .accuracy = 0,
        .pp = 10,
        .secondaryEffectChance = 0,
        .target = MOVE_TARGET_DEPENDS,
        .priority = 0,
        .flags = 0,
        .split = SPLIT_STATUS,
    },

    [MOVE_MIRROR_MOVE] =
    {
        .effect = EFFECT_MIRROR_MOVE,
        .power = 0,
        .type = TYPE_FLYING,
        .accuracy = 0,
        .pp = 20,
        .secondaryEffectChance = 0,
        .target = MOVE_TARGET_DEPENDS,
        .priority = 0,
        .flags = 0,
        .split = SPLIT_STATUS,
    },

    [MOVE_SELF_DESTRUCT] =
    {
        .effect = EFFECT_EXPLOSION,
        .power = 200,
        .type = TYPE_NORMAL,
        .accuracy = 100,
        .pp = 5,
        .secondaryEffectChance = 0,
        .target = MOVE_TARGET_FOES_AND_ALLY,
        .priority = 0,
        .flags = FLAG_PROTECT_AFFECTED | FLAG_MIRROR_MOVE_AFFECTED | FLAG_KINGS_ROCK_AFFECTED,
        .split = SPLIT_PHYSICAL,
    },

    [MOVE_EGG_BOMB] =
    {
        .effect = EFFECT_HIT,
        .power = 100,
        .type = TYPE_NORMAL,
        .accuracy = 75,
        .pp = 10,
        .secondaryEffectChance = 0,
        .target = MOVE_TARGET_SELECTED,
        .priority = 0,
        .flags = FLAG_PROTECT_AFFECTED | FLAG_MIRROR_MOVE_AFFECTED | FLAG_KINGS_ROCK_AFFECTED | FLAG_BALLISTIC,
        .split = SPLIT_PHYSICAL,
    },

    [MOVE_LICK] =
    {
        #if B_UPDATED_MOVE_DATA >= GEN_6
            .power = 30,
        #else
            .power = 20,
        #endif
        .effect = EFFECT_PARALYZE_HIT,
        .type = TYPE_GHOST,
        .accuracy = 100,
        .pp = 30,
        .secondaryEffectChance = 30,
        .target = MOVE_TARGET_SELECTED,
        .priority = 0,
        .flags = FLAG_MAKES_CONTACT | FLAG_PROTECT_AFFECTED | FLAG_MIRROR_MOVE_AFFECTED | FLAG_SHEER_FORCE_BOOST,
        .split = SPLIT_PHYSICAL,
    },

    [MOVE_SMOG] =
    {
        #if B_UPDATED_MOVE_DATA >= GEN_6
            .power = 30,
        #else
            .power = 20,
        #endif
        .effect = EFFECT_POISON_HIT,
        .type = TYPE_POISON,
        .accuracy = 70,
        .pp = 20,
        .secondaryEffectChance = 40,
        .target = MOVE_TARGET_SELECTED,
        .priority = 0,
        .flags = FLAG_PROTECT_AFFECTED | FLAG_MIRROR_MOVE_AFFECTED | FLAG_SHEER_FORCE_BOOST,
        .split = SPLIT_SPECIAL,
    },

    [MOVE_SLUDGE] =
    {
        .effect = EFFECT_POISON_HIT,
        .power = 65,
        .type = TYPE_POISON,
        .accuracy = 100,
        .pp = 20,
        .secondaryEffectChance = 30,
        .target = MOVE_TARGET_SELECTED,
        .priority = 0,
        .flags = FLAG_PROTECT_AFFECTED | FLAG_MIRROR_MOVE_AFFECTED | FLAG_SHEER_FORCE_BOOST,
        .split = SPLIT_SPECIAL,
    },

    [MOVE_BONE_CLUB] =
    {
        .effect = EFFECT_FLINCH_HIT,
        .power = 65,
        .type = TYPE_GROUND,
        .accuracy = 85,
        .pp = 20,
        .secondaryEffectChance = 10,
        .target = MOVE_TARGET_SELECTED,
        .priority = 0,
        .flags = FLAG_PROTECT_AFFECTED | FLAG_MIRROR_MOVE_AFFECTED | FLAG_SHEER_FORCE_BOOST,
        .split = SPLIT_PHYSICAL,
    },

    [MOVE_FIRE_BLAST] =
    {
        #if B_UPDATED_MOVE_DATA >= GEN_6
            .power = 110,
        #else
            .power = 120,
        #endif
        .effect = EFFECT_BURN_HIT,
        .type = TYPE_FIRE,
        .accuracy = 85,
        .pp = 5,
        .secondaryEffectChance = 10,
        .target = MOVE_TARGET_SELECTED,
        .priority = 0,
        .flags = FLAG_PROTECT_AFFECTED | FLAG_MIRROR_MOVE_AFFECTED | FLAG_SHEER_FORCE_BOOST,
        .split = SPLIT_SPECIAL,
    },

    [MOVE_WATERFALL] =
    {
        #if B_UPDATED_MOVE_DATA >= GEN_5
            .effect = EFFECT_FLINCH_HIT,
            .flags = FLAG_MAKES_CONTACT | FLAG_PROTECT_AFFECTED | FLAG_MIRROR_MOVE_AFFECTED | FLAG_SHEER_FORCE_BOOST,
        #elif B_UPDATED_MOVE_DATA == GEN_4
            .effect = EFFECT_FLINCH_HIT,
            .flags = FLAG_MAKES_CONTACT | FLAG_PROTECT_AFFECTED | FLAG_MIRROR_MOVE_AFFECTED | FLAG_KINGS_ROCK_AFFECTED | FLAG_SHEER_FORCE_BOOST,
        #else
            .effect = EFFECT_HIT,
            .flags = FLAG_MAKES_CONTACT | FLAG_PROTECT_AFFECTED | FLAG_MIRROR_MOVE_AFFECTED | FLAG_KINGS_ROCK_AFFECTED | FLAG_SHEER_FORCE_BOOST,
        #endif
        .power = 80,
        .type = TYPE_WATER,
        .accuracy = 100,
        .pp = 15,
        .secondaryEffectChance = 20,
        .target = MOVE_TARGET_SELECTED,
        .priority = 0,
        .split = SPLIT_PHYSICAL,
    },

    [MOVE_CLAMP] =
    {
        #if B_UPDATED_MOVE_DATA >= GEN_5
            .accuracy = 85,
            .pp = 15,
        #else
            .accuracy = 75,
            .pp = 10,
        #endif
        .effect = EFFECT_TRAP,
        .power = 35,
        .type = TYPE_WATER,
        .secondaryEffectChance = 100,
        .target = MOVE_TARGET_SELECTED,
        .priority = 0,
        .flags = FLAG_MAKES_CONTACT | FLAG_PROTECT_AFFECTED | FLAG_MIRROR_MOVE_AFFECTED | FLAG_KINGS_ROCK_AFFECTED,
        .split = SPLIT_PHYSICAL,
    },

    [MOVE_SWIFT] =
    {
        .effect = EFFECT_HIT,
        .power = 60,
        .type = TYPE_NORMAL,
        .accuracy = 0,
        .pp = 20,
        .secondaryEffectChance = 0,
        .target = MOVE_TARGET_BOTH,
        .priority = 0,
        .flags = FLAG_PROTECT_AFFECTED | FLAG_MIRROR_MOVE_AFFECTED | FLAG_KINGS_ROCK_AFFECTED,
        .split = SPLIT_SPECIAL,
    },

    [MOVE_SKULL_BASH] =
    {
        #if B_UPDATED_MOVE_DATA >= GEN_6
            .power = 130,
            .pp = 10,
        #else
            .power = 100,
            .pp = 15,
        #endif
        .effect = EFFECT_SKULL_BASH,
        .type = TYPE_NORMAL,
        .accuracy = 100,
        .secondaryEffectChance = 0,
        .target = MOVE_TARGET_SELECTED,
        .priority = 0,
        .flags = FLAG_MAKES_CONTACT | FLAG_PROTECT_AFFECTED | FLAG_MIRROR_MOVE_AFFECTED | FLAG_KINGS_ROCK_AFFECTED,
        .split = SPLIT_PHYSICAL,
    },

    [MOVE_SPIKE_CANNON] =
    {
        .effect = EFFECT_MULTI_HIT,
        .power = 20,
        .type = TYPE_NORMAL,
        .accuracy = 100,
        .pp = 15,
        .secondaryEffectChance = 0,
        .target = MOVE_TARGET_SELECTED,
        .priority = 0,
        .flags = FLAG_PROTECT_AFFECTED | FLAG_MIRROR_MOVE_AFFECTED | FLAG_KINGS_ROCK_AFFECTED,
        .split = SPLIT_PHYSICAL,
    },

    [MOVE_CONSTRICT] =
    {
        .effect = EFFECT_SPEED_DOWN_HIT,
        .power = 10,
        .type = TYPE_NORMAL,
        .accuracy = 100,
        .pp = 35,
        .secondaryEffectChance = 10,
        .target = MOVE_TARGET_SELECTED,
        .priority = 0,
        .flags = FLAG_MAKES_CONTACT | FLAG_PROTECT_AFFECTED | FLAG_MIRROR_MOVE_AFFECTED | FLAG_SHEER_FORCE_BOOST,
        .split = SPLIT_PHYSICAL,
    },

    [MOVE_AMNESIA] =
    {
        .effect = EFFECT_SPECIAL_DEFENSE_UP_2,
        .power = 0,
        .type = TYPE_PSYCHIC,
        .accuracy = 0,
        .pp = 20,
        .secondaryEffectChance = 0,
        .target = MOVE_TARGET_USER,
        .priority = 0,
        .flags = FLAG_SNATCH_AFFECTED,
        .split = SPLIT_STATUS,
    },

    [MOVE_KINESIS] =
    {
        #if B_UPDATED_MOVE_DATA >= GEN_4
            .flags = FLAG_PROTECT_AFFECTED | FLAG_MIRROR_MOVE_AFFECTED | FLAG_MAGIC_COAT_AFFECTED,
        #else
            .flags = FLAG_PROTECT_AFFECTED | FLAG_MIRROR_MOVE_AFFECTED,
        #endif
        .effect = EFFECT_ACCURACY_DOWN,
        .power = 0,
        .type = TYPE_PSYCHIC,
        .accuracy = 80,
        .pp = 15,
        .secondaryEffectChance = 0,
        .target = MOVE_TARGET_SELECTED,
        .priority = 0,
        .split = SPLIT_STATUS,
    },

    [MOVE_SOFT_BOILED] =
    {
        .effect = EFFECT_SOFTBOILED,
        .power = 0,
        .type = TYPE_NORMAL,
        .accuracy = 100,
        .pp = 10,
        .secondaryEffectChance = 0,
        .target = MOVE_TARGET_USER,
        .priority = 0,
        .flags = FLAG_SNATCH_AFFECTED | FLAG_MIRROR_MOVE_AFFECTED,
        .split = SPLIT_STATUS,
    },

    [MOVE_HIGH_JUMP_KICK] =
    {
        #if B_UPDATED_MOVE_DATA >= GEN_5
            .power = 130,
            .pp = 10,
        #elif B_UPDATED_MOVE_DATA == GEN_4
            .power = 100,
            .pp = 20,
        #else
            .power = 85,
            .pp = 20,
        #endif
        .effect = EFFECT_RECOIL_IF_MISS,
        .type = TYPE_FIGHTING,
        .accuracy = 90,
        .secondaryEffectChance = 0,
        .target = MOVE_TARGET_SELECTED,
        .priority = 0,
        .flags = FLAG_MAKES_CONTACT | FLAG_PROTECT_AFFECTED | FLAG_MIRROR_MOVE_AFFECTED | FLAG_KINGS_ROCK_AFFECTED | FLAG_RECKLESS_BOOST,
        .split = SPLIT_PHYSICAL,
    },

    [MOVE_GLARE] =
    {
        #if B_UPDATED_MOVE_DATA >= GEN_6
            .accuracy = 100,
        #elif B_UPDATED_MOVE_DATA == GEN_5
            .accuracy = 90,
        #else
            .accuracy = 75,
        #endif
        .effect = EFFECT_PARALYZE,
        .power = 0,
        .type = TYPE_NORMAL,
        .pp = 30,
        .secondaryEffectChance = 0,
        .target = MOVE_TARGET_SELECTED,
        .priority = 0,
        .flags = FLAG_PROTECT_AFFECTED | FLAG_MAGIC_COAT_AFFECTED | FLAG_MIRROR_MOVE_AFFECTED,
        .split = SPLIT_STATUS,
    },

    [MOVE_DREAM_EATER] =
    {
        .effect = EFFECT_DREAM_EATER,
        .power = 100,
        .type = TYPE_PSYCHIC,
        .accuracy = 100,
        .pp = 15,
        .secondaryEffectChance = 0,
        .target = MOVE_TARGET_SELECTED,
        .priority = 0,
        .flags = FLAG_PROTECT_AFFECTED | FLAG_MIRROR_MOVE_AFFECTED,
        .split = SPLIT_SPECIAL,
    },

    [MOVE_POISON_GAS] =
    {
        #if B_UPDATED_MOVE_DATA >= GEN_6
            .accuracy = 90,
            .target = MOVE_TARGET_BOTH,
        #elif B_UPDATED_MOVE_DATA == GEN_5
            .accuracy = 80,
            .target = MOVE_TARGET_BOTH,
        #else
            .accuracy = 55,
            .target = MOVE_TARGET_SELECTED,
        #endif
        .effect = EFFECT_POISON,
        .power = 0,
        .type = TYPE_POISON,
        .pp = 40,
        .secondaryEffectChance = 0,
        .priority = 0,
        .flags = FLAG_PROTECT_AFFECTED | FLAG_MAGIC_COAT_AFFECTED | FLAG_MIRROR_MOVE_AFFECTED,
        .split = SPLIT_STATUS,
    },

    [MOVE_BARRAGE] =
    {
        .effect = EFFECT_MULTI_HIT,
        .power = 15,
        .type = TYPE_NORMAL,
        .accuracy = 85,
        .pp = 20,
        .secondaryEffectChance = 0,
        .target = MOVE_TARGET_SELECTED,
        .priority = 0,
        .flags = FLAG_PROTECT_AFFECTED | FLAG_MIRROR_MOVE_AFFECTED | FLAG_KINGS_ROCK_AFFECTED | FLAG_BALLISTIC,
        .split = SPLIT_PHYSICAL,
    },

    [MOVE_LEECH_LIFE] =
    {
        #if B_UPDATED_MOVE_DATA >= GEN_7
            .power = 80,
            .pp = 10,
        #else
            .power = 20,
            .pp = 15,
        #endif
        .effect = EFFECT_ABSORB,
        .type = TYPE_BUG,
        .accuracy = 100,
        .secondaryEffectChance = 0,
        .target = MOVE_TARGET_SELECTED,
        .priority = 0,
        .flags = FLAG_MAKES_CONTACT | FLAG_PROTECT_AFFECTED | FLAG_MIRROR_MOVE_AFFECTED,
        .split = SPLIT_PHYSICAL,
    },

    [MOVE_LOVELY_KISS] =
    {
        .effect = EFFECT_SLEEP,
        .power = 0,
        .type = TYPE_NORMAL,
        .accuracy = 75,
        .pp = 10,
        .secondaryEffectChance = 0,
        .target = MOVE_TARGET_SELECTED,
        .priority = 0,
        .flags = FLAG_PROTECT_AFFECTED | FLAG_MAGIC_COAT_AFFECTED | FLAG_MIRROR_MOVE_AFFECTED,
        .split = SPLIT_STATUS,
    },

    [MOVE_SKY_ATTACK] =
    {
        #if B_UPDATED_MOVE_DATA >= GEN_5
            .flags = FLAG_PROTECT_AFFECTED | FLAG_MIRROR_MOVE_AFFECTED | FLAG_SHEER_FORCE_BOOST,
        #else
            .flags = FLAG_PROTECT_AFFECTED | FLAG_MIRROR_MOVE_AFFECTED | FLAG_KINGS_ROCK_AFFECTED | FLAG_SHEER_FORCE_BOOST,
        #endif
        .effect = EFFECT_TWO_TURNS_ATTACK,
        .power = 140,
        .type = TYPE_FLYING,
        .accuracy = 90,
        .pp = 5,
        .secondaryEffectChance = 30,
        .target = MOVE_TARGET_SELECTED,
        .priority = 0,
        .split = SPLIT_PHYSICAL,
        .argument = MOVE_EFFECT_FLINCH,
    },

    [MOVE_TRANSFORM] =
    {
        .effect = EFFECT_TRANSFORM,
        .power = 0,
        .type = TYPE_NORMAL,
        .accuracy = 0,
        .pp = 10,
        .secondaryEffectChance = 0,
        .target = MOVE_TARGET_SELECTED,
        .priority = 0,
        .flags = 0,
        .split = SPLIT_STATUS,
    },

    [MOVE_BUBBLE] =
    {
        #if B_UPDATED_MOVE_DATA >= GEN_6
            .power = 40,
        #else
            .power = 20,
        #endif
        .effect = EFFECT_SPEED_DOWN_HIT,
        .type = TYPE_WATER,
        .accuracy = 100,
        .pp = 30,
        .secondaryEffectChance = 10,
        .target = MOVE_TARGET_BOTH,
        .priority = 0,
        .flags = FLAG_PROTECT_AFFECTED | FLAG_MIRROR_MOVE_AFFECTED | FLAG_SHEER_FORCE_BOOST,
        .split = SPLIT_SPECIAL,
    },

    [MOVE_DIZZY_PUNCH] =
    {
        .effect = EFFECT_CONFUSE_HIT,
        .power = 70,
        .type = TYPE_NORMAL,
        .accuracy = 100,
        .pp = 10,
        .secondaryEffectChance = 20,
        .target = MOVE_TARGET_SELECTED,
        .priority = 0,
        .flags = FLAG_MAKES_CONTACT | FLAG_PROTECT_AFFECTED | FLAG_MIRROR_MOVE_AFFECTED | FLAG_IRON_FIST_BOOST | FLAG_SHEER_FORCE_BOOST,
        .split = SPLIT_PHYSICAL,
    },

    [MOVE_SPORE] =
    {
        .effect = EFFECT_SLEEP,
        .power = 0,
        .type = TYPE_GRASS,
        .accuracy = 100,
        .pp = 15,
        .secondaryEffectChance = 0,
        .target = MOVE_TARGET_SELECTED,
        .priority = 0,
        .flags = FLAG_PROTECT_AFFECTED | FLAG_MAGIC_COAT_AFFECTED | FLAG_MIRROR_MOVE_AFFECTED | FLAG_POWDER,
        .split = SPLIT_STATUS,
    },

    [MOVE_FLASH] =
    {
        #if B_UPDATED_MOVE_DATA >= GEN_4
            .accuracy = 100,
        #else
            .accuracy = 70,
        #endif
        .effect = EFFECT_ACCURACY_DOWN,
        .power = 0,
        .type = TYPE_NORMAL,
        .pp = 20,
        .secondaryEffectChance = 0,
        .target = MOVE_TARGET_SELECTED,
        .priority = 0,
        .flags = FLAG_PROTECT_AFFECTED | FLAG_MAGIC_COAT_AFFECTED | FLAG_MIRROR_MOVE_AFFECTED,
        .split = SPLIT_STATUS,
    },

    [MOVE_PSYWAVE] =
    {
        #if B_UPDATED_MOVE_DATA >= GEN_6
            .accuracy = 100,
        #else
            .accuracy = 80,
        #endif
        .effect = EFFECT_PSYWAVE,
        .power = 1,
        .type = TYPE_PSYCHIC,
        .pp = 15,
        .secondaryEffectChance = 0,
        .target = MOVE_TARGET_SELECTED,
        .priority = 0,
        .flags = FLAG_PROTECT_AFFECTED | FLAG_MIRROR_MOVE_AFFECTED | FLAG_KINGS_ROCK_AFFECTED,
        .split = SPLIT_SPECIAL,
    },

    [MOVE_SPLASH] =
    {
        .effect = EFFECT_DO_NOTHING,
        .power = 0,
        .type = TYPE_NORMAL,
        .accuracy = 0,
        .pp = 40,
        .secondaryEffectChance = 0,
        .target = MOVE_TARGET_USER,
        .priority = 0,
        .flags = 0,
        .split = SPLIT_STATUS,
    },

    [MOVE_ACID_ARMOR] =
    {
        #if B_UPDATED_MOVE_DATA >= GEN_6
            .pp = 20,
        #else
            .pp = 40,
        #endif
        .effect = EFFECT_DEFENSE_UP_2,
        .power = 0,
        .type = TYPE_POISON,
        .accuracy = 0,
        .secondaryEffectChance = 0,
        .target = MOVE_TARGET_USER,
        .priority = 0,
        .flags = FLAG_SNATCH_AFFECTED,
        .split = SPLIT_STATUS,
    },

    [MOVE_CRABHAMMER] =
    {
        #if B_UPDATED_MOVE_DATA >= GEN_6
            .power = 100,
            .accuracy = 90,
        #elif B_UPDATED_MOVE_DATA == GEN_5
            .power = 90,
            .accuracy = 90,
        #else
            .power = 90,
            .accuracy = 85,
        #endif
        .effect = EFFECT_HIT,
        .type = TYPE_WATER,
        .pp = 10,
        .secondaryEffectChance = 0,
        .target = MOVE_TARGET_SELECTED,
        .priority = 0,
        .flags = FLAG_MAKES_CONTACT | FLAG_PROTECT_AFFECTED | FLAG_MIRROR_MOVE_AFFECTED | FLAG_KINGS_ROCK_AFFECTED | FLAG_HIGH_CRIT,
        .split = SPLIT_PHYSICAL,
    },

    [MOVE_EXPLOSION] =
    {
        .effect = EFFECT_EXPLOSION,
        .power = 250,
        .type = TYPE_NORMAL,
        .accuracy = 100,
        .pp = 5,
        .secondaryEffectChance = 0,
        .target = MOVE_TARGET_FOES_AND_ALLY,
        .priority = 0,
        .flags = FLAG_PROTECT_AFFECTED | FLAG_MIRROR_MOVE_AFFECTED | FLAG_KINGS_ROCK_AFFECTED,
        .split = SPLIT_PHYSICAL,
    },

    [MOVE_FURY_SWIPES] =
    {
        .effect = EFFECT_MULTI_HIT,
        .power = 18,
        .type = TYPE_NORMAL,
        .accuracy = 80,
        .pp = 15,
        .secondaryEffectChance = 0,
        .target = MOVE_TARGET_SELECTED,
        .priority = 0,
        .flags = FLAG_MAKES_CONTACT | FLAG_PROTECT_AFFECTED | FLAG_MIRROR_MOVE_AFFECTED | FLAG_KINGS_ROCK_AFFECTED,
        .split = SPLIT_PHYSICAL,
    },

    [MOVE_BONEMERANG] =
    {
        .effect = EFFECT_DOUBLE_HIT,
        .power = 50,
        .type = TYPE_GROUND,
        .accuracy = 90,
        .pp = 10,
        .secondaryEffectChance = 0,
        .target = MOVE_TARGET_SELECTED,
        .priority = 0,
        .flags = FLAG_PROTECT_AFFECTED | FLAG_MIRROR_MOVE_AFFECTED | FLAG_KINGS_ROCK_AFFECTED,
        .split = SPLIT_PHYSICAL,
    },

    [MOVE_REST] =
    {
        .effect = EFFECT_REST,
        .power = 0,
        .type = TYPE_PSYCHIC,
        .accuracy = 0,
        .pp = 10,
        .secondaryEffectChance = 0,
        .target = MOVE_TARGET_USER,
        .priority = 0,
        .flags = FLAG_SNATCH_AFFECTED,
        .split = SPLIT_STATUS,
    },

    [MOVE_ROCK_SLIDE] =
    {
        .effect = EFFECT_FLINCH_HIT,
        .power = 75,
        .type = TYPE_ROCK,
        .accuracy = 90,
        .pp = 10,
        .secondaryEffectChance = 30,
        .target = MOVE_TARGET_BOTH,
        .priority = 0,
        .flags = FLAG_PROTECT_AFFECTED | FLAG_MIRROR_MOVE_AFFECTED | FLAG_SHEER_FORCE_BOOST,
        .split = SPLIT_PHYSICAL,
    },

    [MOVE_HYPER_FANG] =
    {
        .effect = EFFECT_FLINCH_HIT,
        .power = 80,
        .type = TYPE_NORMAL,
        .accuracy = 90,
        .pp = 15,
        .secondaryEffectChance = 10,
        .target = MOVE_TARGET_SELECTED,
        .priority = 0,
        .flags = FLAG_MAKES_CONTACT | FLAG_PROTECT_AFFECTED | FLAG_MIRROR_MOVE_AFFECTED | FLAG_STRONG_JAW_BOOST | FLAG_SHEER_FORCE_BOOST,
        .split = SPLIT_PHYSICAL,
    },

    [MOVE_SHARPEN] =
    {
        .effect = EFFECT_ATTACK_UP,
        .power = 0,
        .type = TYPE_NORMAL,
        .accuracy = 0,
        .pp = 30,
        .secondaryEffectChance = 0,
        .target = MOVE_TARGET_USER,
        .priority = 0,
        .flags = FLAG_SNATCH_AFFECTED,
        .split = SPLIT_STATUS,
    },

    [MOVE_CONVERSION] =
    {
        #if B_UPDATED_MOVE_DATA >= GEN_5
            .flags = FLAG_SNATCH_AFFECTED,
        #else
            .flags = 0,
        #endif
        .effect = EFFECT_CONVERSION,
        .power = 0,
        .type = TYPE_NORMAL,
        .accuracy = 0,
        .pp = 30,
        .secondaryEffectChance = 0,
        .target = MOVE_TARGET_USER,
        .priority = 0,
        .split = SPLIT_STATUS,
    },

    [MOVE_TRI_ATTACK] =
    {
        .effect = EFFECT_TRI_ATTACK,
        .power = 80,
        .type = TYPE_NORMAL,
        .accuracy = 100,
        .pp = 10,
        .secondaryEffectChance = 20,
        .target = MOVE_TARGET_SELECTED,
        .priority = 0,
        .flags = FLAG_PROTECT_AFFECTED | FLAG_MIRROR_MOVE_AFFECTED | FLAG_SHEER_FORCE_BOOST,
        .split = SPLIT_SPECIAL,
    },

    [MOVE_SUPER_FANG] =
    {
        .effect = EFFECT_SUPER_FANG,
        .power = 1,
        .type = TYPE_NORMAL,
        .accuracy = 90,
        .pp = 10,
        .secondaryEffectChance = 0,
        .target = MOVE_TARGET_SELECTED,
        .priority = 0,
        .flags = FLAG_MAKES_CONTACT | FLAG_PROTECT_AFFECTED | FLAG_MIRROR_MOVE_AFFECTED,
        .split = SPLIT_PHYSICAL,
    },

    [MOVE_SLASH] =
    {
        .effect = EFFECT_HIT,
        .power = 70,
        .type = TYPE_NORMAL,
        .accuracy = 100,
        .pp = 20,
        .secondaryEffectChance = 0,
        .target = MOVE_TARGET_SELECTED,
        .priority = 0,
        .flags = FLAG_MAKES_CONTACT | FLAG_PROTECT_AFFECTED | FLAG_MIRROR_MOVE_AFFECTED | FLAG_KINGS_ROCK_AFFECTED | FLAG_HIGH_CRIT,
        .split = SPLIT_PHYSICAL,
    },

    [MOVE_SUBSTITUTE] =
    {
        .effect = EFFECT_SUBSTITUTE,
        .power = 0,
        .type = TYPE_NORMAL,
        .accuracy = 0,
        .pp = 10,
        .secondaryEffectChance = 0,
        .target = MOVE_TARGET_USER,
        .priority = 0,
        .flags = FLAG_SNATCH_AFFECTED,
        .split = SPLIT_STATUS,
    },

    [MOVE_STRUGGLE] =
    {
        #if B_UPDATED_MOVE_DATA >= GEN_4
            .accuracy = 0,
            .flags = FLAG_MAKES_CONTACT | FLAG_PROTECT_AFFECTED | FLAG_KINGS_ROCK_AFFECTED,
        #else
            .accuracy = 100,
            .flags = FLAG_MAKES_CONTACT | FLAG_PROTECT_AFFECTED | FLAG_MIRROR_MOVE_AFFECTED | FLAG_KINGS_ROCK_AFFECTED,
        #endif
        .effect = EFFECT_RECOIL_25,
        .power = 50,
        .type = TYPE_NORMAL,
        .pp = 1,
        .secondaryEffectChance = 0,
        .target = MOVE_TARGET_SELECTED,
        .priority = 0,
        .split = SPLIT_PHYSICAL,
    },

    [MOVE_SKETCH] =
    {
        .effect = EFFECT_SKETCH,
        .power = 0,
        .type = TYPE_NORMAL,
        .accuracy = 0,
        .pp = 1,
        .secondaryEffectChance = 0,
        .target = MOVE_TARGET_SELECTED,
        .priority = 0,
        .flags = 0,
        .split = SPLIT_STATUS,
    },

    [MOVE_TRIPLE_KICK] =
    {
        .effect = EFFECT_TRIPLE_KICK,
        .power = 10,
        .type = TYPE_FIGHTING,
        .accuracy = 90,
        .pp = 10,
        .secondaryEffectChance = 0,
        .target = MOVE_TARGET_SELECTED,
        .priority = 0,
        .flags = FLAG_MAKES_CONTACT | FLAG_PROTECT_AFFECTED | FLAG_MIRROR_MOVE_AFFECTED | FLAG_KINGS_ROCK_AFFECTED,
        .split = SPLIT_PHYSICAL,
    },

    [MOVE_THIEF] =
    {
        #if B_UPDATED_MOVE_DATA >= GEN_6
            .power = 60,
            .pp = 25,
        #else
            .power = 40,
            .pp = 10,
        #endif
        .effect = EFFECT_THIEF,
        .type = TYPE_DARK,
        .accuracy = 100,
        .secondaryEffectChance = 100,
        .target = MOVE_TARGET_SELECTED,
        .priority = 0,
        .flags = FLAG_MAKES_CONTACT | FLAG_PROTECT_AFFECTED | FLAG_MIRROR_MOVE_AFFECTED,
        .split = SPLIT_PHYSICAL,
    },

    [MOVE_SPIDER_WEB] =
    {
        #if B_UPDATED_MOVE_DATA >= GEN_6
            .flags = FLAG_MAGIC_COAT_AFFECTED | FLAG_MIRROR_MOVE_AFFECTED,
        #else
            .flags = FLAG_PROTECT_AFFECTED | FLAG_MAGIC_COAT_AFFECTED | FLAG_MIRROR_MOVE_AFFECTED,
        #endif
        .effect = EFFECT_MEAN_LOOK,
        .power = 0,
        .type = TYPE_BUG,
        .accuracy = 0,
        .pp = 10,
        .secondaryEffectChance = 0,
        .target = MOVE_TARGET_SELECTED,
        .priority = 0,
        .split = SPLIT_STATUS,
    },

    [MOVE_MIND_READER] =
    {
        #if B_UPDATED_MOVE_DATA >= GEN_4
            .accuracy = 0,
        #else
            .accuracy = 100,
        #endif
        .effect = EFFECT_LOCK_ON,
        .power = 0,
        .type = TYPE_NORMAL,
        .pp = 5,
        .secondaryEffectChance = 0,
        .target = MOVE_TARGET_SELECTED,
        .priority = 0,
        .flags = FLAG_PROTECT_AFFECTED | FLAG_MIRROR_MOVE_AFFECTED,
        .split = SPLIT_STATUS,
    },

    [MOVE_NIGHTMARE] =
    {
        #if B_UPDATED_MOVE_DATA >= GEN_4
            .accuracy = 100,
        #else
            .accuracy = 0,
        #endif
        .effect = EFFECT_NIGHTMARE,
        .power = 0,
        .type = TYPE_GHOST,
        .pp = 15,
        .secondaryEffectChance = 0,
        .target = MOVE_TARGET_SELECTED,
        .priority = 0,
        .flags = FLAG_PROTECT_AFFECTED | FLAG_MIRROR_MOVE_AFFECTED,
        .split = SPLIT_STATUS,
    },

    [MOVE_FLAME_WHEEL] =
    {
        .effect = EFFECT_THAW_HIT,
        .power = 60,
        .type = TYPE_FIRE,
        .accuracy = 100,
        .pp = 25,
        .secondaryEffectChance = 10,
        .target = MOVE_TARGET_SELECTED,
        .priority = 0,
        .flags = FLAG_MAKES_CONTACT | FLAG_PROTECT_AFFECTED | FLAG_MIRROR_MOVE_AFFECTED | FLAG_SHEER_FORCE_BOOST,
        .split = SPLIT_PHYSICAL,
    },

    [MOVE_SNORE] =
    {
        #if B_UPDATED_MOVE_DATA >= GEN_6
            .power = 50,
            .flags = FLAG_PROTECT_AFFECTED | FLAG_MIRROR_MOVE_AFFECTED | FLAG_SHEER_FORCE_BOOST | FLAG_SOUND,
        #elif B_UPDATED_MOVE_DATA == GEN_5
            .power = 40,
            .flags = FLAG_PROTECT_AFFECTED | FLAG_MIRROR_MOVE_AFFECTED | FLAG_SHEER_FORCE_BOOST | FLAG_SOUND,
        #else
            .power = 40,
            .flags = FLAG_PROTECT_AFFECTED | FLAG_MIRROR_MOVE_AFFECTED | FLAG_KINGS_ROCK_AFFECTED | FLAG_SHEER_FORCE_BOOST | FLAG_SOUND,
        #endif
        .effect = EFFECT_SNORE,
        .type = TYPE_NORMAL,
        .accuracy = 100,
        .pp = 15,
        .secondaryEffectChance = 30,
        .target = MOVE_TARGET_SELECTED,
        .priority = 0,
        .split = SPLIT_SPECIAL,
    },

    [MOVE_CURSE] =
    {
        #if B_UPDATED_MOVE_DATA >= GEN_5
            .type = TYPE_GHOST,
        #else
            .type = TYPE_MYSTERY,
        #endif
        .effect = EFFECT_CURSE,
        .power = 0,
        .accuracy = 0,
        .pp = 10,
        .secondaryEffectChance = 0,
        .target = MOVE_TARGET_SELECTED,
        .priority = 0,
        .flags = 0,
        .split = SPLIT_STATUS,
    },

    [MOVE_FLAIL] =
    {
        .effect = EFFECT_FLAIL,
        .power = 1,
        .type = TYPE_NORMAL,
        .accuracy = 100,
        .pp = 15,
        .secondaryEffectChance = 0,
        .target = MOVE_TARGET_SELECTED,
        .priority = 0,
        .flags = FLAG_MAKES_CONTACT | FLAG_PROTECT_AFFECTED | FLAG_MIRROR_MOVE_AFFECTED | FLAG_KINGS_ROCK_AFFECTED,
        .split = SPLIT_PHYSICAL,
    },

    [MOVE_CONVERSION_2] =
    {
        #if B_UPDATED_MOVE_DATA >= GEN_5
            .target = MOVE_TARGET_SELECTED,
        #else
            .target = MOVE_TARGET_USER,
        #endif
        .effect = EFFECT_CONVERSION_2,
        .power = 0,
        .type = TYPE_NORMAL,
        .accuracy = 100,
        .pp = 30,
        .secondaryEffectChance = 0,
        .priority = 0,
        .flags = 0,
        .split = SPLIT_STATUS,
    },

    [MOVE_AEROBLAST] =
    {
        .effect = EFFECT_HIT,
        .power = 100,
        .type = TYPE_FLYING,
        .accuracy = 95,
        .pp = 5,
        .secondaryEffectChance = 0,
        .target = MOVE_TARGET_SELECTED,
        .priority = 0,
        .flags = FLAG_PROTECT_AFFECTED | FLAG_MIRROR_MOVE_AFFECTED | FLAG_KINGS_ROCK_AFFECTED | FLAG_HIGH_CRIT,
        .split = SPLIT_SPECIAL,
    },

    [MOVE_COTTON_SPORE] =
    {
        #if B_UPDATED_MOVE_DATA >= GEN_6
            .accuracy = 100,
            .target = MOVE_TARGET_BOTH,
        #elif B_UPDATED_MOVE_DATA == GEN_5
            .accuracy = 100,
            .target = MOVE_TARGET_SELECTED,
        #else
            .accuracy = 85,
            .target = MOVE_TARGET_SELECTED,
        #endif
        .effect = EFFECT_SPEED_DOWN_2,
        .power = 0,
        .type = TYPE_GRASS,
        .pp = 40,
        .secondaryEffectChance = 0,
        .priority = 0,
        .flags = FLAG_PROTECT_AFFECTED | FLAG_MAGIC_COAT_AFFECTED | FLAG_MIRROR_MOVE_AFFECTED | FLAG_POWDER,
        .split = SPLIT_STATUS,
    },

    [MOVE_REVERSAL] =
    {
        .effect = EFFECT_FLAIL,
        .power = 1,
        .type = TYPE_FIGHTING,
        .accuracy = 100,
        .pp = 15,
        .secondaryEffectChance = 0,
        .target = MOVE_TARGET_SELECTED,
        .priority = 0,
        .flags = FLAG_MAKES_CONTACT | FLAG_PROTECT_AFFECTED | FLAG_MIRROR_MOVE_AFFECTED | FLAG_KINGS_ROCK_AFFECTED,
        .split = SPLIT_PHYSICAL,
    },

    [MOVE_SPITE] =
    {
        #if B_UPDATED_MOVE_DATA >= GEN_5
            .flags = FLAG_PROTECT_AFFECTED | FLAG_MIRROR_MOVE_AFFECTED | FLAG_MAGIC_COAT_AFFECTED,
        #else
            .flags = FLAG_PROTECT_AFFECTED | FLAG_MIRROR_MOVE_AFFECTED,
        #endif
        .effect = EFFECT_SPITE,
        .power = 0,
        .type = TYPE_GHOST,
        .accuracy = 100,
        .pp = 10,
        .secondaryEffectChance = 0,
        .target = MOVE_TARGET_SELECTED,
        .priority = 0,
        .split = SPLIT_STATUS,
    },

    [MOVE_POWDER_SNOW] =
    {
        .effect = EFFECT_FREEZE_HIT,
        .power = 40,
        .type = TYPE_ICE,
        .accuracy = 100,
        .pp = 25,
        .secondaryEffectChance = 10,
        .target = MOVE_TARGET_BOTH,
        .priority = 0,
        .flags = FLAG_PROTECT_AFFECTED | FLAG_MIRROR_MOVE_AFFECTED | FLAG_SHEER_FORCE_BOOST,
        .split = SPLIT_SPECIAL,
    },

    [MOVE_PROTECT] =
    {
        #if B_UPDATED_MOVE_DATA >= GEN_5
            .priority = 4,
        #else
            .priority = 3,
        #endif
        .effect = EFFECT_PROTECT,
        .power = 0,
        .type = TYPE_NORMAL,
        .accuracy = 0,
        .pp = 10,
        .secondaryEffectChance = 0,
        .target = MOVE_TARGET_USER,
        .flags = FLAG_PROTECTION_MOVE,
        .split = SPLIT_STATUS,
    },

    [MOVE_MACH_PUNCH] =
    {
        .effect = EFFECT_HIT,
        .power = 40,
        .type = TYPE_FIGHTING,
        .accuracy = 100,
        .pp = 30,
        .secondaryEffectChance = 0,
        .target = MOVE_TARGET_SELECTED,
        .priority = 1,
        .flags = FLAG_MAKES_CONTACT | FLAG_PROTECT_AFFECTED | FLAG_MIRROR_MOVE_AFFECTED | FLAG_KINGS_ROCK_AFFECTED | FLAG_IRON_FIST_BOOST,
        .split = SPLIT_PHYSICAL,
    },

    [MOVE_SCARY_FACE] =
    {
        #if B_UPDATED_MOVE_DATA >= GEN_5
            .accuracy = 100,
        #else
            .accuracy = 90,
        #endif
        .effect = EFFECT_SPEED_DOWN_2,
        .power = 0,
        .type = TYPE_NORMAL,
        .pp = 10,
        .secondaryEffectChance = 0,
        .target = MOVE_TARGET_SELECTED,
        .priority = 0,
        .flags = FLAG_PROTECT_AFFECTED | FLAG_MAGIC_COAT_AFFECTED | FLAG_MIRROR_MOVE_AFFECTED,
        .split = SPLIT_STATUS,
    },

    [MOVE_FEINT_ATTACK] =
    {
        #if B_UPDATED_MOVE_DATA >= GEN_4
            .flags = FLAG_MAKES_CONTACT | FLAG_PROTECT_AFFECTED | FLAG_MIRROR_MOVE_AFFECTED | FLAG_KINGS_ROCK_AFFECTED,
        #else
            .flags = FLAG_PROTECT_AFFECTED | FLAG_MIRROR_MOVE_AFFECTED | FLAG_KINGS_ROCK_AFFECTED,
        #endif
        .effect = EFFECT_HIT,
        .power = 60,
        .type = TYPE_DARK,
        .accuracy = 0,
        .pp = 20,
        .secondaryEffectChance = 0,
        .target = MOVE_TARGET_SELECTED,
        .priority = 0,
        .split = SPLIT_PHYSICAL,
    },

    [MOVE_SWEET_KISS] =
    {
        #if B_UPDATED_MOVE_DATA >= GEN_6
            .type = TYPE_FAIRY,
        #else
            .type = TYPE_NORMAL,
        #endif
        .effect = EFFECT_CONFUSE,
        .power = 0,
        .accuracy = 75,
        .pp = 10,
        .secondaryEffectChance = 0,
        .target = MOVE_TARGET_SELECTED,
        .priority = 0,
        .flags = FLAG_PROTECT_AFFECTED | FLAG_MAGIC_COAT_AFFECTED | FLAG_MIRROR_MOVE_AFFECTED,
        .split = SPLIT_STATUS,
    },

    [MOVE_BELLY_DRUM] =
    {
        .effect = EFFECT_BELLY_DRUM,
        .power = 0,
        .type = TYPE_NORMAL,
        .accuracy = 0,
        .pp = 10,
        .secondaryEffectChance = 0,
        .target = MOVE_TARGET_USER,
        .priority = 0,
        .flags = FLAG_SNATCH_AFFECTED,
        .split = SPLIT_STATUS,
    },

    [MOVE_SLUDGE_BOMB] =
    {
        .effect = EFFECT_POISON_HIT,
        .power = 90,
        .type = TYPE_POISON,
        .accuracy = 100,
        .pp = 10,
        .secondaryEffectChance = 30,
        .target = MOVE_TARGET_SELECTED,
        .priority = 0,
        .flags = FLAG_PROTECT_AFFECTED | FLAG_MIRROR_MOVE_AFFECTED | FLAG_SHEER_FORCE_BOOST | FLAG_BALLISTIC,
        .split = SPLIT_SPECIAL,
    },

    [MOVE_MUD_SLAP] =
    {
        .effect = EFFECT_ACCURACY_DOWN_HIT,
        .power = 20,
        .type = TYPE_GROUND,
        .accuracy = 100,
        .pp = 10,
        .secondaryEffectChance = 100,
        .target = MOVE_TARGET_SELECTED,
        .priority = 0,
        .flags = FLAG_PROTECT_AFFECTED | FLAG_MIRROR_MOVE_AFFECTED | FLAG_SHEER_FORCE_BOOST,
        .split = SPLIT_SPECIAL,
    },

    [MOVE_OCTAZOOKA] =
    {
        .effect = EFFECT_ACCURACY_DOWN_HIT,
        .power = 65,
        .type = TYPE_WATER,
        .accuracy = 85,
        .pp = 10,
        .secondaryEffectChance = 50,
        .target = MOVE_TARGET_SELECTED,
        .priority = 0,
        .flags = FLAG_PROTECT_AFFECTED | FLAG_MIRROR_MOVE_AFFECTED | FLAG_BALLISTIC | FLAG_SHEER_FORCE_BOOST,
        .split = SPLIT_SPECIAL,
    },

    [MOVE_SPIKES] =
    {
        #if B_UPDATED_MOVE_DATA >= GEN_5
            .flags = FLAG_MAGIC_COAT_AFFECTED,
        #else
            .flags = 0,
        #endif
        .effect = EFFECT_SPIKES,
        .power = 0,
        .type = TYPE_GROUND,
        .accuracy = 0,
        .pp = 20,
        .secondaryEffectChance = 0,
        .target = MOVE_TARGET_OPPONENTS_FIELD,
        .priority = 0,
        .split = SPLIT_STATUS,
    },

    [MOVE_ZAP_CANNON] =
    {
        #if B_UPDATED_MOVE_DATA >= GEN_4
            .power = 120,
        #else
            .power = 100,
        #endif
        .effect = EFFECT_PARALYZE_HIT,
        .type = TYPE_ELECTRIC,
        .accuracy = 50,
        .pp = 5,
        .secondaryEffectChance = 100,
        .target = MOVE_TARGET_SELECTED,
        .priority = 0,
        .flags = FLAG_PROTECT_AFFECTED | FLAG_MIRROR_MOVE_AFFECTED | FLAG_SHEER_FORCE_BOOST | FLAG_BALLISTIC,
        .split = SPLIT_SPECIAL,
    },

    [MOVE_FORESIGHT] =
    {
        #if B_UPDATED_MOVE_DATA >= GEN_5
            .accuracy = 0,
            .flags = FLAG_PROTECT_AFFECTED | FLAG_MIRROR_MOVE_AFFECTED | FLAG_MAGIC_COAT_AFFECTED,
        #elif B_UPDATED_MOVE_DATA == GEN_4
            .accuracy = 0,
            .flags = FLAG_PROTECT_AFFECTED | FLAG_MIRROR_MOVE_AFFECTED,
        #else
            .accuracy = 100,
            .flags = FLAG_PROTECT_AFFECTED | FLAG_MIRROR_MOVE_AFFECTED,
        #endif
        .effect = EFFECT_FORESIGHT,
        .power = 0,
        .type = TYPE_NORMAL,
        .pp = 40,
        .secondaryEffectChance = 0,
        .target = MOVE_TARGET_SELECTED,
        .priority = 0,
        .split = SPLIT_STATUS,
    },

    [MOVE_DESTINY_BOND] =
    {
        .effect = EFFECT_DESTINY_BOND,
        .power = 0,
        .type = TYPE_GHOST,
        .accuracy = 0,
        .pp = 5,
        .secondaryEffectChance = 0,
        .target = MOVE_TARGET_USER,
        .priority = 0,
        .flags = 0,
        .split = SPLIT_STATUS,
    },

    [MOVE_PERISH_SONG] =
    {
        .effect = EFFECT_PERISH_SONG,
        .power = 0,
        .type = TYPE_NORMAL,
        .accuracy = 0,
        .pp = 5,
        .secondaryEffectChance = 0,
        .target = MOVE_TARGET_USER,
        .priority = 0,
        .flags = FLAG_SOUND,
        .split = SPLIT_STATUS,
    },

    [MOVE_ICY_WIND] =
    {
        .effect = EFFECT_SPEED_DOWN_HIT,
        .power = 55,
        .type = TYPE_ICE,
        .accuracy = 95,
        .pp = 15,
        .secondaryEffectChance = 100,
        .target = MOVE_TARGET_BOTH,
        .priority = 0,
        .flags = FLAG_PROTECT_AFFECTED | FLAG_MIRROR_MOVE_AFFECTED | FLAG_SHEER_FORCE_BOOST,
        .split = SPLIT_SPECIAL,
    },

    [MOVE_DETECT] =
    {
        #if B_UPDATED_MOVE_DATA >= GEN_5
            .priority = 4,
        #else
            .priority = 3,
        #endif
        .effect = EFFECT_PROTECT,
        .power = 0,
        .type = TYPE_FIGHTING,
        .accuracy = 0,
        .pp = 5,
        .secondaryEffectChance = 0,
        .target = MOVE_TARGET_USER,
        .flags = FLAG_PROTECTION_MOVE,
        .split = SPLIT_STATUS,
    },

    [MOVE_BONE_RUSH] =
    {
        #if B_UPDATED_MOVE_DATA >= GEN_5
            .accuracy = 90,
        #else
            .accuracy = 80,
        #endif
        .effect = EFFECT_MULTI_HIT,
        .power = 25,
        .type = TYPE_GROUND,
        .pp = 10,
        .secondaryEffectChance = 0,
        .target = MOVE_TARGET_SELECTED,
        .priority = 0,
        .flags = FLAG_PROTECT_AFFECTED | FLAG_MIRROR_MOVE_AFFECTED | FLAG_KINGS_ROCK_AFFECTED,
        .split = SPLIT_PHYSICAL,
    },

    [MOVE_LOCK_ON] =
    {
        #if B_UPDATED_MOVE_DATA >= GEN_4
            .accuracy = 0,
        #else
            .accuracy = 100,
        #endif
        .effect = EFFECT_LOCK_ON,
        .power = 0,
        .type = TYPE_NORMAL,
        .pp = 5,
        .secondaryEffectChance = 0,
        .target = MOVE_TARGET_SELECTED,
        .priority = 0,
        .flags = FLAG_PROTECT_AFFECTED | FLAG_MIRROR_MOVE_AFFECTED,
        .split = SPLIT_STATUS,
    },

    [MOVE_OUTRAGE] =
    {
        #if B_UPDATED_MOVE_DATA >= GEN_5
            .power = 120,
            .pp = 10,
        #elif B_UPDATED_MOVE_DATA == GEN_4
            .power = 120,
            .pp = 15,
        #else
            .power = 90,
            .pp = 15,
        #endif
        .effect = EFFECT_RAMPAGE,
        .type = TYPE_DRAGON,
        .accuracy = 100,
        .secondaryEffectChance = 100,
        .target = MOVE_TARGET_RANDOM,
        .priority = 0,
        .flags = FLAG_MAKES_CONTACT | FLAG_PROTECT_AFFECTED | FLAG_MIRROR_MOVE_AFFECTED | FLAG_KINGS_ROCK_AFFECTED,
        .split = SPLIT_PHYSICAL,
    },

    [MOVE_SANDSTORM] =
    {
        .effect = EFFECT_SANDSTORM,
        .power = 0,
        .type = TYPE_ROCK,
        .accuracy = 0,
        .pp = 10,
        .secondaryEffectChance = 0,
        .target = MOVE_TARGET_USER,
        .priority = 0,
        .flags = 0,
        .split = SPLIT_STATUS,
    },

    [MOVE_GIGA_DRAIN] =
    {
        #if B_UPDATED_MOVE_DATA >= GEN_5
            .power = 75,
            .pp = 10,
        #elif B_UPDATED_MOVE_DATA == GEN_4
            .power = 60,
            .pp = 10,
        #else
            .power = 60,
            .pp = 5,
        #endif
        .effect = EFFECT_ABSORB,
        .type = TYPE_GRASS,
        .accuracy = 100,
        .secondaryEffectChance = 0,
        .target = MOVE_TARGET_SELECTED,
        .priority = 0,
        .flags = FLAG_PROTECT_AFFECTED | FLAG_MIRROR_MOVE_AFFECTED,
        .split = SPLIT_SPECIAL,
    },

    [MOVE_ENDURE] =
    {
        #if B_UPDATED_MOVE_DATA >= GEN_5
            .priority = 4,
        #else
            .priority = 3,
        #endif
        .effect = EFFECT_ENDURE,
        .power = 0,
        .type = TYPE_NORMAL,
        .accuracy = 0,
        .pp = 10,
        .secondaryEffectChance = 0,
        .target = MOVE_TARGET_USER,
        .flags = FLAG_PROTECTION_MOVE,
        .split = SPLIT_STATUS,
    },

    [MOVE_CHARM] =
    {
        #if B_UPDATED_MOVE_DATA >= GEN_6
            .type = TYPE_FAIRY,
        #else
            .type = TYPE_NORMAL,
        #endif
        .effect = EFFECT_ATTACK_DOWN_2,
        .power = 0,
        .accuracy = 100,
        .pp = 20,
        .secondaryEffectChance = 0,
        .target = MOVE_TARGET_SELECTED,
        .priority = 0,
        .flags = FLAG_PROTECT_AFFECTED | FLAG_MAGIC_COAT_AFFECTED | FLAG_MIRROR_MOVE_AFFECTED,
        .split = SPLIT_STATUS,
    },

    [MOVE_ROLLOUT] =
    {
        .effect = EFFECT_ROLLOUT,
        .power = 30,
        .type = TYPE_ROCK,
        .accuracy = 90,
        .pp = 20,
        .secondaryEffectChance = 0,
        .target = MOVE_TARGET_SELECTED,
        .priority = 0,
        .flags = FLAG_MAKES_CONTACT | FLAG_PROTECT_AFFECTED | FLAG_MIRROR_MOVE_AFFECTED | FLAG_KINGS_ROCK_AFFECTED,
        .split = SPLIT_PHYSICAL,
    },

    [MOVE_FALSE_SWIPE] =
    {
        .effect = EFFECT_FALSE_SWIPE,
        .power = 40,
        .type = TYPE_NORMAL,
        .accuracy = 100,
        .pp = 40,
        .secondaryEffectChance = 0,
        .target = MOVE_TARGET_SELECTED,
        .priority = 0,
        .flags = FLAG_MAKES_CONTACT | FLAG_PROTECT_AFFECTED | FLAG_MIRROR_MOVE_AFFECTED | FLAG_KINGS_ROCK_AFFECTED,
        .split = SPLIT_PHYSICAL,
    },

    [MOVE_SWAGGER] =
    {
        #if B_UPDATED_MOVE_DATA >= GEN_7
            .accuracy = 85,
        #else
            .accuracy = 90,
        #endif
        .effect = EFFECT_SWAGGER,
        .power = 0,
        .type = TYPE_NORMAL,
        .pp = 15,
        .secondaryEffectChance = 100,
        .target = MOVE_TARGET_SELECTED,
        .priority = 0,
        .flags = FLAG_PROTECT_AFFECTED | FLAG_MAGIC_COAT_AFFECTED | FLAG_MIRROR_MOVE_AFFECTED,
        .split = SPLIT_STATUS,
    },

    [MOVE_MILK_DRINK] =
    {
        .effect = EFFECT_SOFTBOILED,
        .power = 0,
        .type = TYPE_NORMAL,
        .accuracy = 0,
        .pp = 10,
        .secondaryEffectChance = 0,
        .target = MOVE_TARGET_USER,
        .priority = 0,
        .flags = FLAG_PROTECT_AFFECTED | FLAG_SNATCH_AFFECTED,
        .split = SPLIT_STATUS,
    },

    [MOVE_SPARK] =
    {
        .effect = EFFECT_PARALYZE_HIT,
        .power = 65,
        .type = TYPE_ELECTRIC,
        .accuracy = 100,
        .pp = 20,
        .secondaryEffectChance = 30,
        .target = MOVE_TARGET_SELECTED,
        .priority = 0,
        .flags = FLAG_MAKES_CONTACT | FLAG_PROTECT_AFFECTED | FLAG_MIRROR_MOVE_AFFECTED | FLAG_SHEER_FORCE_BOOST,
        .split = SPLIT_PHYSICAL,
    },

    [MOVE_FURY_CUTTER] =
    {
        #if B_UPDATED_MOVE_DATA >= GEN_6
            .power = 40,
        #elif B_UPDATED_MOVE_DATA == GEN_5
            .power = 20,
        #else
            .power = 10,
        #endif
        .effect = EFFECT_FURY_CUTTER,
        .type = TYPE_BUG,
        .accuracy = 95,
        .pp = 20,
        .secondaryEffectChance = 0,
        .target = MOVE_TARGET_SELECTED,
        .priority = 0,
        .flags = FLAG_MAKES_CONTACT | FLAG_PROTECT_AFFECTED | FLAG_MIRROR_MOVE_AFFECTED | FLAG_KINGS_ROCK_AFFECTED,
        .split = SPLIT_PHYSICAL,
    },

    [MOVE_STEEL_WING] =
    {
        .effect = EFFECT_DEFENSE_UP_HIT,
        .power = 70,
        .type = TYPE_STEEL,
        .accuracy = 90,
        .pp = 25,
        .secondaryEffectChance = 10,
        .target = MOVE_TARGET_SELECTED,
        .priority = 0,
        .flags = FLAG_MAKES_CONTACT | FLAG_PROTECT_AFFECTED | FLAG_MIRROR_MOVE_AFFECTED | FLAG_KINGS_ROCK_AFFECTED | FLAG_SHEER_FORCE_BOOST,
        .split = SPLIT_PHYSICAL,
    },

    [MOVE_MEAN_LOOK] =
    {
        #if B_UPDATED_MOVE_DATA >= GEN_6
            .flags = FLAG_MAGIC_COAT_AFFECTED | FLAG_MIRROR_MOVE_AFFECTED,
        #else
            .flags = FLAG_PROTECT_AFFECTED | FLAG_MAGIC_COAT_AFFECTED | FLAG_MIRROR_MOVE_AFFECTED,
        #endif
        .effect = EFFECT_MEAN_LOOK,
        .power = 0,
        .type = TYPE_NORMAL,
        .accuracy = 0,
        .pp = 5,
        .secondaryEffectChance = 0,
        .target = MOVE_TARGET_SELECTED,
        .priority = 0,
        .split = SPLIT_STATUS,
    },

    [MOVE_ATTRACT] =
    {
        .effect = EFFECT_ATTRACT,
        .power = 0,
        .type = TYPE_NORMAL,
        .accuracy = 100,
        .pp = 15,
        .secondaryEffectChance = 0,
        .target = MOVE_TARGET_SELECTED,
        .priority = 0,
        .flags = FLAG_PROTECT_AFFECTED | FLAG_MAGIC_COAT_AFFECTED | FLAG_MIRROR_MOVE_AFFECTED,
        .split = SPLIT_STATUS,
    },

    [MOVE_SLEEP_TALK] =
    {
        .effect = EFFECT_SLEEP_TALK,
        .power = 0,
        .type = TYPE_NORMAL,
        .accuracy = 0,
        .pp = 10,
        .secondaryEffectChance = 0,
        .target = MOVE_TARGET_DEPENDS,
        .priority = 0,
        .flags = 0,
        .split = SPLIT_STATUS,
    },

    [MOVE_HEAL_BELL] =
    {
        .effect = EFFECT_HEAL_BELL,
        .power = 0,
        .type = TYPE_NORMAL,
        .accuracy = 0,
        .pp = 5,
        .secondaryEffectChance = 0,
        .target = MOVE_TARGET_USER,
        .priority = 0,
        .flags = FLAG_SNATCH_AFFECTED | FLAG_SOUND,
        .split = SPLIT_STATUS,
    },

    [MOVE_RETURN] =
    {
        .effect = EFFECT_RETURN,
        .power = 1,
        .type = TYPE_NORMAL,
        .accuracy = 100,
        .pp = 20,
        .secondaryEffectChance = 0,
        .target = MOVE_TARGET_SELECTED,
        .priority = 0,
        .flags = FLAG_MAKES_CONTACT | FLAG_PROTECT_AFFECTED | FLAG_MIRROR_MOVE_AFFECTED | FLAG_KINGS_ROCK_AFFECTED,
        .split = SPLIT_PHYSICAL,
    },

    [MOVE_PRESENT] =
    {
        .effect = EFFECT_PRESENT,
        .power = 1,
        .type = TYPE_NORMAL,
        .accuracy = 90,
        .pp = 15,
        .secondaryEffectChance = 0,
        .target = MOVE_TARGET_SELECTED,
        .priority = 0,
        .flags = FLAG_PROTECT_AFFECTED | FLAG_MIRROR_MOVE_AFFECTED,
        .split = SPLIT_PHYSICAL,
    },

    [MOVE_FRUSTRATION] =
    {
        .effect = EFFECT_FRUSTRATION,
        .power = 1,
        .type = TYPE_NORMAL,
        .accuracy = 100,
        .pp = 20,
        .secondaryEffectChance = 0,
        .target = MOVE_TARGET_SELECTED,
        .priority = 0,
        .flags = FLAG_MAKES_CONTACT | FLAG_PROTECT_AFFECTED | FLAG_MIRROR_MOVE_AFFECTED | FLAG_KINGS_ROCK_AFFECTED,
        .split = SPLIT_PHYSICAL,
    },

    [MOVE_SAFEGUARD] =
    {
        .effect = EFFECT_SAFEGUARD,
        .power = 0,
        .type = TYPE_NORMAL,
        .accuracy = 0,
        .pp = 25,
        .secondaryEffectChance = 0,
        .target = MOVE_TARGET_USER,
        .priority = 0,
        .flags = FLAG_SNATCH_AFFECTED,
        .split = SPLIT_STATUS,
    },

    [MOVE_PAIN_SPLIT] =
    {
        .effect = EFFECT_PAIN_SPLIT,
        .power = 0,
        .type = TYPE_NORMAL,
        .accuracy = 0,
        .pp = 20,
        .secondaryEffectChance = 0,
        .target = MOVE_TARGET_SELECTED,
        .priority = 0,
        .flags = FLAG_PROTECT_AFFECTED | FLAG_MIRROR_MOVE_AFFECTED,
        .split = SPLIT_STATUS,
    },

    [MOVE_SACRED_FIRE] =
    {
        .effect = EFFECT_THAW_HIT,
        .power = 100,
        .type = TYPE_FIRE,
        .accuracy = 95,
        .pp = 5,
        .secondaryEffectChance = 50,
        .target = MOVE_TARGET_SELECTED,
        .priority = 0,
        .flags = FLAG_PROTECT_AFFECTED | FLAG_MIRROR_MOVE_AFFECTED | FLAG_SHEER_FORCE_BOOST,
        .split = SPLIT_PHYSICAL,
    },

    [MOVE_MAGNITUDE] =
    {
        .effect = EFFECT_MAGNITUDE,
        .power = 1,
        .type = TYPE_GROUND,
        .accuracy = 100,
        .pp = 30,
        .secondaryEffectChance = 0,
        .target = MOVE_TARGET_FOES_AND_ALLY,
        .priority = 0,
        .flags = FLAG_PROTECT_AFFECTED | FLAG_MIRROR_MOVE_AFFECTED | FLAG_KINGS_ROCK_AFFECTED | FLAG_DMG_UNDERGROUND,
        .split = SPLIT_PHYSICAL,
    },

    [MOVE_DYNAMIC_PUNCH] =
    {
        .effect = EFFECT_CONFUSE_HIT,
        .power = 100,
        .type = TYPE_FIGHTING,
        .accuracy = 50,
        .pp = 5,
        .secondaryEffectChance = 100,
        .target = MOVE_TARGET_SELECTED,
        .priority = 0,
        .flags = FLAG_MAKES_CONTACT | FLAG_PROTECT_AFFECTED | FLAG_MIRROR_MOVE_AFFECTED | FLAG_IRON_FIST_BOOST | FLAG_SHEER_FORCE_BOOST,
        .split = SPLIT_PHYSICAL,
    },

    [MOVE_MEGAHORN] =
    {
        .effect = EFFECT_HIT,
        .power = 120,
        .type = TYPE_BUG,
        .accuracy = 85,
        .pp = 10,
        .secondaryEffectChance = 0,
        .target = MOVE_TARGET_SELECTED,
        .priority = 0,
        .flags = FLAG_MAKES_CONTACT | FLAG_PROTECT_AFFECTED | FLAG_MIRROR_MOVE_AFFECTED | FLAG_KINGS_ROCK_AFFECTED,
        .split = SPLIT_PHYSICAL,
    },

    [MOVE_DRAGON_BREATH] =
    {
        .effect = EFFECT_PARALYZE_HIT,
        .power = 60,
        .type = TYPE_DRAGON,
        .accuracy = 100,
        .pp = 20,
        .secondaryEffectChance = 30,
        .target = MOVE_TARGET_SELECTED,
        .priority = 0,
        .flags = FLAG_PROTECT_AFFECTED | FLAG_MIRROR_MOVE_AFFECTED | FLAG_KINGS_ROCK_AFFECTED | FLAG_SHEER_FORCE_BOOST,
        .split = SPLIT_SPECIAL,
    },

    [MOVE_BATON_PASS] =
    {
        .effect = EFFECT_BATON_PASS,
        .power = 0,
        .type = TYPE_NORMAL,
        .accuracy = 0,
        .pp = 40,
        .secondaryEffectChance = 0,
        .target = MOVE_TARGET_USER,
        .priority = 0,
        .flags = 0,
        .split = SPLIT_STATUS,
    },

    [MOVE_ENCORE] =
    {
        #if B_UPDATED_MOVE_DATA >= GEN_5
            .flags = FLAG_PROTECT_AFFECTED | FLAG_MIRROR_MOVE_AFFECTED | FLAG_MAGIC_COAT_AFFECTED,
        #else
            .flags = FLAG_PROTECT_AFFECTED | FLAG_MIRROR_MOVE_AFFECTED,
        #endif
        .effect = EFFECT_ENCORE,
        .power = 0,
        .type = TYPE_NORMAL,
        .accuracy = 100,
        .pp = 5,
        .secondaryEffectChance = 0,
        .target = MOVE_TARGET_SELECTED,
        .priority = 0,
        .split = SPLIT_STATUS,
    },

    [MOVE_PURSUIT] =
    {
        .effect = EFFECT_PURSUIT,
        .power = 40,
        .type = TYPE_DARK,
        .accuracy = 100,
        .pp = 20,
        .secondaryEffectChance = 0,
        .target = MOVE_TARGET_SELECTED,
        .priority = 0,
        .flags = FLAG_MAKES_CONTACT | FLAG_PROTECT_AFFECTED | FLAG_MIRROR_MOVE_AFFECTED,
        .split = SPLIT_PHYSICAL,
    },

    [MOVE_RAPID_SPIN] =
    {
        #if B_UPDATED_MOVE_DATA >= GEN_8
            .power = 50,
        #else
            .power = 20,
        #endif
        .effect = EFFECT_RAPID_SPIN,
        .type = TYPE_NORMAL,
        .accuracy = 100,
        .pp = 40,
        .secondaryEffectChance = 0,
        .target = MOVE_TARGET_SELECTED,
        .priority = 0,
        .flags = FLAG_MAKES_CONTACT | FLAG_PROTECT_AFFECTED | FLAG_MIRROR_MOVE_AFFECTED | FLAG_KINGS_ROCK_AFFECTED,
        .split = SPLIT_PHYSICAL,
    },

    [MOVE_SWEET_SCENT] =
    {
        #if B_UPDATED_MOVE_DATA >= GEN_6
            .effect = EFFECT_EVASION_DOWN_2,
        #else
            .effect = EFFECT_EVASION_DOWN,
        #endif
        .power = 0,
        .type = TYPE_NORMAL,
        .accuracy = 100,
        .pp = 20,
        .secondaryEffectChance = 0,
        .target = MOVE_TARGET_BOTH,
        .priority = 0,
        .flags = FLAG_PROTECT_AFFECTED | FLAG_MAGIC_COAT_AFFECTED | FLAG_MIRROR_MOVE_AFFECTED,
        .split = SPLIT_STATUS,
    },

    [MOVE_IRON_TAIL] =
    {
        .effect = EFFECT_DEFENSE_DOWN_HIT,
        .power = 100,
        .type = TYPE_STEEL,
        .accuracy = 75,
        .pp = 15,
        .secondaryEffectChance = 30,
        .target = MOVE_TARGET_SELECTED,
        .priority = 0,
        .flags = FLAG_MAKES_CONTACT | FLAG_PROTECT_AFFECTED | FLAG_MIRROR_MOVE_AFFECTED | FLAG_SHEER_FORCE_BOOST,
        .split = SPLIT_PHYSICAL,
    },

    [MOVE_METAL_CLAW] =
    {
        .effect = EFFECT_ATTACK_UP_HIT,
        .power = 50,
        .type = TYPE_STEEL,
        .accuracy = 95,
        .pp = 35,
        .secondaryEffectChance = 10,
        .target = MOVE_TARGET_SELECTED,
        .priority = 0,
        .flags = FLAG_MAKES_CONTACT | FLAG_PROTECT_AFFECTED | FLAG_MIRROR_MOVE_AFFECTED | FLAG_SHEER_FORCE_BOOST,
        .split = SPLIT_PHYSICAL,
    },

    [MOVE_VITAL_THROW] =
    {
        .effect = EFFECT_VITAL_THROW,
        .power = 70,
        .type = TYPE_FIGHTING,
        .accuracy = 0,
        .pp = 10,
        .secondaryEffectChance = 0,
        .target = MOVE_TARGET_SELECTED,
        .priority = -1,
        .flags = FLAG_MAKES_CONTACT | FLAG_PROTECT_AFFECTED | FLAG_MIRROR_MOVE_AFFECTED | FLAG_KINGS_ROCK_AFFECTED,
        .split = SPLIT_PHYSICAL,
    },

    [MOVE_MORNING_SUN] =
    {
        .effect = EFFECT_MORNING_SUN,
        .power = 0,
        .type = TYPE_NORMAL,
        .accuracy = 0,
        .pp = 5,
        .secondaryEffectChance = 0,
        .target = MOVE_TARGET_USER,
        .priority = 0,
        .flags = FLAG_SNATCH_AFFECTED,
        .split = SPLIT_STATUS,
    },

    [MOVE_SYNTHESIS] =
    {
        .effect = EFFECT_SYNTHESIS,
        .power = 0,
        .type = TYPE_GRASS,
        .accuracy = 0,
        .pp = 5,
        .secondaryEffectChance = 0,
        .target = MOVE_TARGET_USER,
        .priority = 0,
        .flags = FLAG_SNATCH_AFFECTED,
        .split = SPLIT_STATUS,
    },

    [MOVE_MOONLIGHT] =
    {
        #if B_UPDATED_MOVE_DATA >= GEN_6
            .type = TYPE_FAIRY,
        #else
            .type = TYPE_NORMAL,
        #endif
        .effect = EFFECT_MOONLIGHT,
        .power = 0,
        .accuracy = 0,
        .pp = 5,
        .secondaryEffectChance = 0,
        .target = MOVE_TARGET_USER,
        .priority = 0,
        .flags = FLAG_SNATCH_AFFECTED,
        .split = SPLIT_STATUS,
    },

    [MOVE_HIDDEN_POWER] =
    {
        #if B_UPDATED_MOVE_DATA >= GEN_6
            .power = 60,
        #else
            .power = 1,
        #endif
        .effect = EFFECT_HIDDEN_POWER,
        .type = TYPE_NORMAL,
        .accuracy = 100,
        .pp = 15,
        .secondaryEffectChance = 0,
        .target = MOVE_TARGET_SELECTED,
        .priority = 0,
        .flags = FLAG_PROTECT_AFFECTED | FLAG_MIRROR_MOVE_AFFECTED | FLAG_KINGS_ROCK_AFFECTED,
        .split = SPLIT_SPECIAL,
    },

    [MOVE_CROSS_CHOP] =
    {
        .effect = EFFECT_HIT,
        .power = 100,
        .type = TYPE_FIGHTING,
        .accuracy = 80,
        .pp = 5,
        .secondaryEffectChance = 0,
        .target = MOVE_TARGET_SELECTED,
        .priority = 0,
        .flags = FLAG_MAKES_CONTACT | FLAG_PROTECT_AFFECTED | FLAG_MIRROR_MOVE_AFFECTED | FLAG_KINGS_ROCK_AFFECTED | FLAG_HIGH_CRIT,
        .split = SPLIT_PHYSICAL,
    },

    [MOVE_TWISTER] =
    {
        #if B_UPDATED_MOVE_DATA >= GEN_5
            .flags = FLAG_PROTECT_AFFECTED | FLAG_MIRROR_MOVE_AFFECTED | FLAG_SHEER_FORCE_BOOST | FLAG_DMG_IN_AIR,
        #else
            .flags = FLAG_PROTECT_AFFECTED | FLAG_MIRROR_MOVE_AFFECTED | FLAG_KINGS_ROCK_AFFECTED | FLAG_SHEER_FORCE_BOOST | FLAG_DMG_IN_AIR,
        #endif
        .effect = EFFECT_TWISTER,
        .power = 40,
        .type = TYPE_DRAGON,
        .accuracy = 100,
        .pp = 20,
        .secondaryEffectChance = 20,
        .target = MOVE_TARGET_BOTH,
        .priority = 0,
        .split = SPLIT_SPECIAL,
    },

    [MOVE_RAIN_DANCE] =
    {
        .effect = EFFECT_RAIN_DANCE,
        .power = 0,
        .type = TYPE_WATER,
        .accuracy = 0,
        .pp = 5,
        .secondaryEffectChance = 0,
        .target = MOVE_TARGET_USER,
        .priority = 0,
        .flags = 0,
        .split = SPLIT_STATUS,
    },

    [MOVE_SUNNY_DAY] =
    {
        .effect = EFFECT_SUNNY_DAY,
        .power = 0,
        .type = TYPE_FIRE,
        .accuracy = 0,
        .pp = 5,
        .secondaryEffectChance = 0,
        .target = MOVE_TARGET_USER,
        .priority = 0,
        .flags = 0,
        .split = SPLIT_STATUS,
    },

    [MOVE_CRUNCH] =
    {
        #if B_UPDATED_MOVE_DATA >= GEN_4
            .effect = EFFECT_DEFENSE_DOWN_HIT,
        #else
            .effect = EFFECT_SPECIAL_DEFENSE_DOWN_HIT,
        #endif
        .power = 80,
        .type = TYPE_DARK,
        .accuracy = 100,
        .pp = 15,
        .secondaryEffectChance = 20,
        .target = MOVE_TARGET_SELECTED,
        .priority = 0,
        .flags = FLAG_MAKES_CONTACT | FLAG_PROTECT_AFFECTED | FLAG_MIRROR_MOVE_AFFECTED | FLAG_SHEER_FORCE_BOOST | FLAG_STRONG_JAW_BOOST,
        .split = SPLIT_PHYSICAL,
    },

    [MOVE_MIRROR_COAT] =
    {
        #if B_UPDATED_MOVE_DATA >= GEN_5
            .flags = FLAG_PROTECT_AFFECTED,
        #elif B_UPDATED_MOVE_DATA == GEN_4
            .flags = 0,
        #else
            .flags = FLAG_MIRROR_MOVE_AFFECTED,
        #endif
        .effect = EFFECT_MIRROR_COAT,
        .power = 1,
        .type = TYPE_PSYCHIC,
        .accuracy = 100,
        .pp = 20,
        .secondaryEffectChance = 0,
        .target = MOVE_TARGET_DEPENDS,
        .priority = -5,
        .split = SPLIT_SPECIAL,
    },

    [MOVE_PSYCH_UP] =
    {
        #if B_UPDATED_MOVE_DATA >= GEN_5
            .flags = 0,
        #else
            .flags = FLAG_SNATCH_AFFECTED,
        #endif
        .effect = EFFECT_PSYCH_UP,
        .power = 0,
        .type = TYPE_NORMAL,
        .accuracy = 0,
        .pp = 10,
        .secondaryEffectChance = 0,
        .target = MOVE_TARGET_SELECTED,
        .priority = 0,
        .split = SPLIT_STATUS,
    },

    [MOVE_EXTREME_SPEED] =
    {
        #if B_UPDATED_MOVE_DATA >= GEN_5
            .priority = 2,
        #else
            .priority = 1,
        #endif
        .effect = EFFECT_HIT,
        .power = 80,
        .type = TYPE_NORMAL,
        .accuracy = 100,
        .pp = 5,
        .secondaryEffectChance = 0,
        .target = MOVE_TARGET_SELECTED,
        .flags = FLAG_MAKES_CONTACT | FLAG_PROTECT_AFFECTED | FLAG_MIRROR_MOVE_AFFECTED | FLAG_KINGS_ROCK_AFFECTED,
        .split = SPLIT_PHYSICAL,
    },

    [MOVE_ANCIENT_POWER] =
    {
        #if B_UPDATED_MOVE_DATA >= GEN_4
            .flags = FLAG_PROTECT_AFFECTED | FLAG_MIRROR_MOVE_AFFECTED | FLAG_SHEER_FORCE_BOOST,
        #else
            .flags = FLAG_MAKES_CONTACT | FLAG_PROTECT_AFFECTED | FLAG_MIRROR_MOVE_AFFECTED | FLAG_SHEER_FORCE_BOOST,
        #endif
        .effect = EFFECT_ALL_STATS_UP_HIT,
        .power = 60,
        .type = TYPE_ROCK,
        .accuracy = 100,
        .pp = 5,
        .secondaryEffectChance = 10,
        .target = MOVE_TARGET_SELECTED,
        .priority = 0,
        .split = SPLIT_SPECIAL,
    },

    [MOVE_SHADOW_BALL] =
    {
        .effect = EFFECT_SPECIAL_DEFENSE_DOWN_HIT,
        .power = 80,
        .type = TYPE_GHOST,
        .accuracy = 100,
        .pp = 15,
        .secondaryEffectChance = 20,
        .target = MOVE_TARGET_SELECTED,
        .priority = 0,
        .flags = FLAG_PROTECT_AFFECTED | FLAG_MIRROR_MOVE_AFFECTED | FLAG_SHEER_FORCE_BOOST | FLAG_BALLISTIC,
        .split = SPLIT_SPECIAL,
    },

    [MOVE_FUTURE_SIGHT] =
    {
        #if B_UPDATED_MOVE_DATA >= GEN_6
            .power = 120,
            .accuracy = 100,
            .pp = 10,
        #elif B_UPDATED_MOVE_DATA == GEN_5
            .power = 100,
            .accuracy = 100,
            .pp = 10,
        #else
            .power = 80,
            .accuracy = 90,
            .pp = 15,
        #endif
        .effect = EFFECT_FUTURE_SIGHT,
        .type = TYPE_PSYCHIC,
        .secondaryEffectChance = 0,
        .target = MOVE_TARGET_SELECTED,
        .priority = 0,
        .flags = 0,
        .split = SPLIT_SPECIAL,
    },

    [MOVE_ROCK_SMASH] =
    {
        #if B_UPDATED_MOVE_DATA >= GEN_4
            .power = 40,
        #else
            .power = 20,
        #endif
        .effect = EFFECT_DEFENSE_DOWN_HIT,
        .type = TYPE_FIGHTING,
        .accuracy = 100,
        .pp = 15,
        .secondaryEffectChance = 50,
        .target = MOVE_TARGET_SELECTED,
        .priority = 0,
        .flags = FLAG_MAKES_CONTACT | FLAG_PROTECT_AFFECTED | FLAG_MIRROR_MOVE_AFFECTED | FLAG_SHEER_FORCE_BOOST,
        .split = SPLIT_PHYSICAL,
    },

    [MOVE_WHIRLPOOL] =
    {
        #if B_UPDATED_MOVE_DATA >= GEN_5
            .power = 35,
            .accuracy = 85,
        #else
            .power = 15,
            .accuracy = 70,
        #endif
        .effect = EFFECT_TRAP,
        .type = TYPE_WATER,
        .pp = 15,
        .secondaryEffectChance = 100,
        .target = MOVE_TARGET_SELECTED,
        .priority = 0,
        .flags = FLAG_PROTECT_AFFECTED | FLAG_MIRROR_MOVE_AFFECTED | FLAG_KINGS_ROCK_AFFECTED | FLAG_DMG_UNDERWATER,
        .split = SPLIT_SPECIAL,
    },

    [MOVE_BEAT_UP] =
    {
        #if B_UPDATED_MOVE_DATA >= GEN_5
            .power = 1,
        #else
            .power = 10,
        #endif
        .effect = EFFECT_BEAT_UP,
        .type = TYPE_DARK,
        .accuracy = 100,
        .pp = 10,
        .secondaryEffectChance = 0,
        .target = MOVE_TARGET_SELECTED,
        .priority = 0,
        .flags = FLAG_PROTECT_AFFECTED | FLAG_MIRROR_MOVE_AFFECTED | FLAG_KINGS_ROCK_AFFECTED,
        .split = SPLIT_PHYSICAL,
    },

    [MOVE_FAKE_OUT] =
    {
        #if B_UPDATED_MOVE_DATA >= GEN_5
            .priority = 3,
            .flags = FLAG_MAKES_CONTACT | FLAG_PROTECT_AFFECTED | FLAG_MIRROR_MOVE_AFFECTED | FLAG_SHEER_FORCE_BOOST,
        #elif B_UPDATED_MOVE_DATA == GEN_4
            .priority = 1,
            .flags = FLAG_MAKES_CONTACT | FLAG_PROTECT_AFFECTED | FLAG_MIRROR_MOVE_AFFECTED | FLAG_SHEER_FORCE_BOOST,
        #else
            .priority = 1,
            .flags = FLAG_PROTECT_AFFECTED | FLAG_MIRROR_MOVE_AFFECTED | FLAG_SHEER_FORCE_BOOST,
        #endif
        .effect = EFFECT_FAKE_OUT,
        .power = 40,
        .type = TYPE_NORMAL,
        .accuracy = 100,
        .pp = 10,
        .secondaryEffectChance = 100,
        .target = MOVE_TARGET_SELECTED,
        .split = SPLIT_PHYSICAL,
    },

    [MOVE_UPROAR] =
    {
        #if B_UPDATED_MOVE_DATA >= GEN_5
            .power = 90,
        #else
            .power = 50,
        #endif
        .effect = EFFECT_UPROAR,
        .type = TYPE_NORMAL,
        .accuracy = 100,
        .pp = 10,
        .secondaryEffectChance = 100,
        .target = MOVE_TARGET_RANDOM,
        .priority = 0,
        .flags = FLAG_PROTECT_AFFECTED | FLAG_MIRROR_MOVE_AFFECTED | FLAG_KINGS_ROCK_AFFECTED | FLAG_SOUND,
        .split = SPLIT_SPECIAL,
    },

    [MOVE_STOCKPILE] =
    {
        #if B_UPDATED_MOVE_DATA >= GEN_4
            .pp = 20,
        #else
            .pp = 10,
        #endif
        .effect = EFFECT_STOCKPILE,
        .power = 0,
        .type = TYPE_NORMAL,
        .accuracy = 0,
        .secondaryEffectChance = 0,
        .target = MOVE_TARGET_USER,
        .priority = 0,
        .flags = FLAG_SNATCH_AFFECTED,
        .split = SPLIT_STATUS,
    },

    [MOVE_SPIT_UP] =
    {
        #if B_UPDATED_MOVE_DATA >= GEN_4
            .power = 1,
        #else
            .power = 100,
        #endif
        .effect = EFFECT_SPIT_UP,
        .type = TYPE_NORMAL,
        .accuracy = 100,
        .pp = 10,
        .secondaryEffectChance = 0,
        .target = MOVE_TARGET_SELECTED,
        .priority = 0,
        .flags = FLAG_PROTECT_AFFECTED | FLAG_KINGS_ROCK_AFFECTED,
        .split = SPLIT_SPECIAL,
    },

    [MOVE_SWALLOW] =
    {
        .effect = EFFECT_SWALLOW,
        .power = 0,
        .type = TYPE_NORMAL,
        .accuracy = 0,
        .pp = 10,
        .secondaryEffectChance = 0,
        .target = MOVE_TARGET_USER,
        .priority = 0,
        .flags = FLAG_SNATCH_AFFECTED,
        .split = SPLIT_STATUS,
    },

    [MOVE_HEAT_WAVE] =
    {
        #if B_UPDATED_MOVE_DATA >= GEN_6
            .power = 95,
        #else
            .power = 100,
        #endif
        .effect = EFFECT_BURN_HIT,
        .type = TYPE_FIRE,
        .accuracy = 90,
        .pp = 10,
        .secondaryEffectChance = 10,
        .target = MOVE_TARGET_BOTH,
        .priority = 0,
        .flags = FLAG_PROTECT_AFFECTED | FLAG_MIRROR_MOVE_AFFECTED | FLAG_SHEER_FORCE_BOOST,
        .split = SPLIT_SPECIAL,
    },

    [MOVE_HAIL] =
    {
        .effect = EFFECT_HAIL,
        .power = 0,
        .type = TYPE_ICE,
        .accuracy = 0,
        .pp = 10,
        .secondaryEffectChance = 0,
        .target = MOVE_TARGET_USER,
        .priority = 0,
        .flags = FLAG_PROTECT_AFFECTED,
        .split = SPLIT_STATUS,
    },

    [MOVE_TORMENT] =
    {
        #if B_UPDATED_MOVE_DATA >= GEN_5
            .flags = FLAG_PROTECT_AFFECTED | FLAG_MIRROR_MOVE_AFFECTED | FLAG_MAGIC_COAT_AFFECTED,
        #else
            .flags = FLAG_PROTECT_AFFECTED | FLAG_MIRROR_MOVE_AFFECTED,
        #endif
        .effect = EFFECT_TORMENT,
        .power = 0,
        .type = TYPE_DARK,
        .accuracy = 100,
        .pp = 15,
        .secondaryEffectChance = 0,
        .target = MOVE_TARGET_SELECTED,
        .priority = 0,
        .split = SPLIT_STATUS,
    },

    [MOVE_FLATTER] =
    {
        .effect = EFFECT_FLATTER,
        .power = 0,
        .type = TYPE_DARK,
        .accuracy = 100,
        .pp = 15,
        .secondaryEffectChance = 0,
        .target = MOVE_TARGET_SELECTED,
        .priority = 0,
        .flags = FLAG_PROTECT_AFFECTED | FLAG_MAGIC_COAT_AFFECTED | FLAG_MIRROR_MOVE_AFFECTED,
        .split = SPLIT_STATUS,
    },

    [MOVE_WILL_O_WISP] =
    {
        #if B_UPDATED_MOVE_DATA >= GEN_6
            .accuracy = 85,
        #else
            .accuracy = 75,
        #endif
        .effect = EFFECT_WILL_O_WISP,
        .power = 0,
        .type = TYPE_FIRE,
        .pp = 15,
        .secondaryEffectChance = 0,
        .target = MOVE_TARGET_SELECTED,
        .priority = 0,
        .flags = FLAG_PROTECT_AFFECTED | FLAG_MAGIC_COAT_AFFECTED | FLAG_MIRROR_MOVE_AFFECTED,
        .split = SPLIT_STATUS,
    },

    [MOVE_MEMENTO] =
    {
        .effect = EFFECT_MEMENTO,
        .power = 0,
        .type = TYPE_DARK,
        .accuracy = 100,
        .pp = 10,
        .secondaryEffectChance = 0,
        .target = MOVE_TARGET_SELECTED,
        .priority = 0,
        .flags = FLAG_PROTECT_AFFECTED | FLAG_MIRROR_MOVE_AFFECTED,
        .split = SPLIT_STATUS,
    },

    [MOVE_FACADE] =
    {
        .effect = EFFECT_FACADE,
        .power = 70,
        .type = TYPE_NORMAL,
        .accuracy = 100,
        .pp = 20,
        .secondaryEffectChance = 0,
        .target = MOVE_TARGET_SELECTED,
        .priority = 0,
        .flags = FLAG_MAKES_CONTACT | FLAG_PROTECT_AFFECTED | FLAG_MIRROR_MOVE_AFFECTED,
        .split = SPLIT_PHYSICAL,
    },

    [MOVE_FOCUS_PUNCH] =
    {
        .effect = EFFECT_FOCUS_PUNCH,
        .power = 150,
        .type = TYPE_FIGHTING,
        .accuracy = 100,
        .pp = 20,
        .secondaryEffectChance = 0,
        .target = MOVE_TARGET_SELECTED,
        .priority = -3,
        .flags = FLAG_MAKES_CONTACT | FLAG_PROTECT_AFFECTED | FLAG_IRON_FIST_BOOST,
        .split = SPLIT_PHYSICAL,
    },

    [MOVE_SMELLING_SALTS] =
    {
        #if B_UPDATED_MOVE_DATA >= GEN_6
            .power = 70,
        #else
            .power = 60,
        #endif
        .effect = EFFECT_SMELLINGSALT,
        .type = TYPE_NORMAL,
        .accuracy = 100,
        .pp = 10,
        .secondaryEffectChance = 0,
        .target = MOVE_TARGET_SELECTED,
        .priority = 0,
        .flags = FLAG_MAKES_CONTACT | FLAG_PROTECT_AFFECTED | FLAG_MIRROR_MOVE_AFFECTED,
        .split = SPLIT_PHYSICAL,
        .argument = STATUS1_PARALYSIS,
    },

    [MOVE_FOLLOW_ME] =
    {
        #if B_UPDATED_MOVE_DATA >= GEN_6
            .priority = 2,
        #else
            .priority = 3,
        #endif
        .effect = EFFECT_FOLLOW_ME,
        .power = 0,
        .type = TYPE_NORMAL,
        .accuracy = 100,
        .pp = 20,
        .secondaryEffectChance = 0,
        .target = MOVE_TARGET_USER,
        .flags = 0,
        .split = SPLIT_STATUS,
    },

    [MOVE_NATURE_POWER] =
    {
        .effect = EFFECT_NATURE_POWER,
        .power = 0,
        .type = TYPE_NORMAL,
        .accuracy = 0,
        .pp = 20,
        .secondaryEffectChance = 0,
        .target = MOVE_TARGET_DEPENDS,
        .priority = 0,
        .flags = 0,
        .split = SPLIT_STATUS,
    },

    [MOVE_CHARGE] =
    {
        .effect = EFFECT_CHARGE,
        .power = 0,
        .type = TYPE_ELECTRIC,
        .accuracy = 100,
        .pp = 20,
        .secondaryEffectChance = 0,
        .target = MOVE_TARGET_USER,
        .priority = 0,
        .flags = FLAG_SNATCH_AFFECTED,
        .split = SPLIT_STATUS,
    },

    [MOVE_TAUNT] =
    {
        #if B_UPDATED_MOVE_DATA >= GEN_5
            .flags = FLAG_PROTECT_AFFECTED | FLAG_MAGIC_COAT_AFFECTED | FLAG_MIRROR_MOVE_AFFECTED,
        #elif B_UPDATED_MOVE_DATA == GEN_4
            .flags = FLAG_PROTECT_AFFECTED | FLAG_MIRROR_MOVE_AFFECTED,
        #else
            .flags = FLAG_PROTECT_AFFECTED,
        #endif
        .effect = EFFECT_TAUNT,
        .power = 0,
        .type = TYPE_DARK,
        .accuracy = 100,
        .pp = 20,
        .secondaryEffectChance = 0,
        .target = MOVE_TARGET_SELECTED,
        .priority = 0,
        .split = SPLIT_STATUS,
    },

    [MOVE_HELPING_HAND] =
    {
        #if B_UPDATED_MOVE_DATA >= GEN_4
            .target = MOVE_TARGET_ALLY,
        #else
            .target = MOVE_TARGET_USER,
        #endif
        .effect = EFFECT_HELPING_HAND,
        .power = 0,
        .type = TYPE_NORMAL,
        .accuracy = 100,
        .pp = 20,
        .secondaryEffectChance = 0,
        .priority = 5,
        .flags = 0,
        .split = SPLIT_STATUS,
    },

    [MOVE_TRICK] =
    {
        .effect = EFFECT_TRICK,
        .power = 0,
        .type = TYPE_PSYCHIC,
        .accuracy = 100,
        .pp = 10,
        .secondaryEffectChance = 0,
        .target = MOVE_TARGET_SELECTED,
        .priority = 0,
        .flags = FLAG_PROTECT_AFFECTED | FLAG_MIRROR_MOVE_AFFECTED,
        .split = SPLIT_STATUS,
    },

    [MOVE_ROLE_PLAY] =
    {
        .effect = EFFECT_ROLE_PLAY,
        .power = 0,
        .type = TYPE_PSYCHIC,
        .accuracy = 0,
        .pp = 10,
        .secondaryEffectChance = 0,
        .target = MOVE_TARGET_SELECTED,
        .priority = 0,
        .flags = 0,
        .split = SPLIT_STATUS,
    },

    [MOVE_WISH] =
    {
        #if B_UPDATED_MOVE_DATA >= GEN_5
            .flags = FLAG_SNATCH_AFFECTED,
        #else
            .flags = 0,
        #endif
        .effect = EFFECT_WISH,
        .power = 0,
        .type = TYPE_NORMAL,
        .accuracy = 0,
        .pp = 10,
        .secondaryEffectChance = 0,
        .target = MOVE_TARGET_USER,
        .priority = 0,
        .split = SPLIT_STATUS,
    },

    [MOVE_ASSIST] =
    {
        .effect = EFFECT_ASSIST,
        .power = 0,
        .type = TYPE_NORMAL,
        .accuracy = 100,
        .pp = 20,
        .secondaryEffectChance = 0,
        .target = MOVE_TARGET_DEPENDS,
        .priority = 0,
        .flags = 0,
        .split = SPLIT_STATUS,
    },

    [MOVE_INGRAIN] =
    {
        .effect = EFFECT_INGRAIN,
        .power = 0,
        .type = TYPE_GRASS,
        .accuracy = 100,
        .pp = 20,
        .secondaryEffectChance = 0,
        .target = MOVE_TARGET_USER,
        .priority = 0,
        .flags = FLAG_SNATCH_AFFECTED,
        .split = SPLIT_STATUS,
    },

    [MOVE_SUPERPOWER] =
    {
        .effect = EFFECT_SUPERPOWER,
        .power = 120,
        .type = TYPE_FIGHTING,
        .accuracy = 100,
        .pp = 5,
        .secondaryEffectChance = 0,
        .target = MOVE_TARGET_SELECTED,
        .priority = 0,
        .flags = FLAG_MAKES_CONTACT | FLAG_PROTECT_AFFECTED | FLAG_MIRROR_MOVE_AFFECTED,
        .split = SPLIT_PHYSICAL,
    },

    [MOVE_MAGIC_COAT] =
    {
        .effect = EFFECT_MAGIC_COAT,
        .power = 0,
        .type = TYPE_PSYCHIC,
        .accuracy = 100,
        .pp = 15,
        .secondaryEffectChance = 0,
        .target = MOVE_TARGET_DEPENDS,
        .priority = 4,
        .flags = 0,
        .split = SPLIT_STATUS,
    },

    [MOVE_RECYCLE] =
    {
        #if B_UPDATED_MOVE_DATA >= GEN_5
            .flags = FLAG_SNATCH_AFFECTED,
        #else
            .flags = 0,
        #endif
        .effect = EFFECT_RECYCLE,
        .power = 0,
        .type = TYPE_NORMAL,
        .accuracy = 100,
        .pp = 10,
        .secondaryEffectChance = 0,
        .target = MOVE_TARGET_USER,
        .priority = 0,
        .split = SPLIT_STATUS,
    },

    [MOVE_REVENGE] =
    {
        .effect = EFFECT_REVENGE,
        .power = 60,
        .type = TYPE_FIGHTING,
        .accuracy = 100,
        .pp = 10,
        .secondaryEffectChance = 0,
        .target = MOVE_TARGET_SELECTED,
        .priority = -4,
        .flags = FLAG_MAKES_CONTACT | FLAG_PROTECT_AFFECTED | FLAG_MIRROR_MOVE_AFFECTED | FLAG_KINGS_ROCK_AFFECTED,
        .split = SPLIT_PHYSICAL,
    },

    [MOVE_BRICK_BREAK] =
    {
        .effect = EFFECT_BRICK_BREAK,
        .power = 75,
        .type = TYPE_FIGHTING,
        .accuracy = 100,
        .pp = 15,
        .secondaryEffectChance = 0,
        .target = MOVE_TARGET_SELECTED,
        .priority = 0,
        .flags = FLAG_MAKES_CONTACT | FLAG_PROTECT_AFFECTED | FLAG_MIRROR_MOVE_AFFECTED | FLAG_KINGS_ROCK_AFFECTED,
        .split = SPLIT_PHYSICAL,
    },

    [MOVE_YAWN] =
    {
        .effect = EFFECT_YAWN,
        .power = 0,
        .type = TYPE_NORMAL,
        .accuracy = 0,
        .pp = 10,
        .secondaryEffectChance = 0,
        .target = MOVE_TARGET_SELECTED,
        .priority = 0,
        .flags = FLAG_PROTECT_AFFECTED | FLAG_MAGIC_COAT_AFFECTED | FLAG_MIRROR_MOVE_AFFECTED,
        .split = SPLIT_STATUS,
    },

    [MOVE_KNOCK_OFF] =
    {
        #if B_UPDATED_MOVE_DATA >= GEN_6
            .power = 65,
        #else
            .power = 20,
        #endif
        .effect = EFFECT_KNOCK_OFF,
        .type = TYPE_DARK,
        .accuracy = 100,
        .pp = 20,
        .secondaryEffectChance = 100,
        .target = MOVE_TARGET_SELECTED,
        .priority = 0,
        .flags = FLAG_MAKES_CONTACT | FLAG_PROTECT_AFFECTED | FLAG_MIRROR_MOVE_AFFECTED,
        .split = SPLIT_PHYSICAL,
    },

    [MOVE_ENDEAVOR] =
    {
        .effect = EFFECT_ENDEAVOR,
        .power = 1,
        .type = TYPE_NORMAL,
        .accuracy = 100,
        .pp = 5,
        .secondaryEffectChance = 0,
        .target = MOVE_TARGET_SELECTED,
        .priority = 0,
        .flags = FLAG_MAKES_CONTACT | FLAG_PROTECT_AFFECTED | FLAG_MIRROR_MOVE_AFFECTED | FLAG_KINGS_ROCK_AFFECTED,
        .split = SPLIT_PHYSICAL,
    },

    [MOVE_ERUPTION] =
    {
        .effect = EFFECT_ERUPTION,
        .power = 150,
        .type = TYPE_FIRE,
        .accuracy = 100,
        .pp = 5,
        .secondaryEffectChance = 0,
        .target = MOVE_TARGET_BOTH,
        .priority = 0,
        .flags = FLAG_PROTECT_AFFECTED | FLAG_MIRROR_MOVE_AFFECTED | FLAG_KINGS_ROCK_AFFECTED,
        .split = SPLIT_SPECIAL,
    },

    [MOVE_SKILL_SWAP] =
    {
        .effect = EFFECT_SKILL_SWAP,
        .power = 0,
        .type = TYPE_PSYCHIC,
        .accuracy = 0,
        .pp = 10,
        .secondaryEffectChance = 0,
        .target = MOVE_TARGET_SELECTED,
        .priority = 0,
        .flags = FLAG_PROTECT_AFFECTED | FLAG_MIRROR_MOVE_AFFECTED,
        .split = SPLIT_STATUS,
    },

    [MOVE_IMPRISON] =
    {
        #if B_UPDATED_MOVE_DATA >= GEN_5
            .flags = FLAG_PROTECT_AFFECTED | FLAG_SNATCH_AFFECTED,
        #else
            .flags = FLAG_PROTECT_AFFECTED,
        #endif
        .effect = EFFECT_IMPRISON,
        .power = 0,
        .type = TYPE_PSYCHIC,
        .accuracy = 100,
        .pp = 10,
        .secondaryEffectChance = 0,
        .target = MOVE_TARGET_USER,
        .priority = 0,
        .split = SPLIT_STATUS,
    },

    [MOVE_REFRESH] =
    {
        .effect = EFFECT_REFRESH,
        .power = 0,
        .type = TYPE_NORMAL,
        .accuracy = 100,
        .pp = 20,
        .secondaryEffectChance = 0,
        .target = MOVE_TARGET_USER,
        .priority = 0,
        .flags = FLAG_SNATCH_AFFECTED,
        .split = SPLIT_STATUS,
    },

    [MOVE_GRUDGE] =
    {
        .effect = EFFECT_GRUDGE,
        .power = 0,
        .type = TYPE_GHOST,
        .accuracy = 100,
        .pp = 5,
        .secondaryEffectChance = 0,
        .target = MOVE_TARGET_USER,
        .priority = 0,
        .flags = FLAG_PROTECT_AFFECTED | FLAG_MIRROR_MOVE_AFFECTED,
        .split = SPLIT_STATUS,
    },

    [MOVE_SNATCH] =
    {
        .effect = EFFECT_SNATCH,
        .power = 0,
        .type = TYPE_DARK,
        .accuracy = 100,
        .pp = 10,
        .secondaryEffectChance = 0,
        .target = MOVE_TARGET_DEPENDS,
        .priority = 4,
        .flags = FLAG_MIRROR_MOVE_AFFECTED,
        .split = SPLIT_STATUS,
    },

    [MOVE_SECRET_POWER] =
    {
        .effect = EFFECT_SECRET_POWER,
        .power = 70,
        .type = TYPE_NORMAL,
        .accuracy = 100,
        .pp = 20,
        .secondaryEffectChance = 30,
        .target = MOVE_TARGET_SELECTED,
        .priority = 0,
        .flags = FLAG_PROTECT_AFFECTED | FLAG_MIRROR_MOVE_AFFECTED | FLAG_SHEER_FORCE_BOOST,
        .split = SPLIT_PHYSICAL,
    },

    [MOVE_DIVE] =
    {
        #if B_UPDATED_MOVE_DATA >= GEN_4
            .power = 80,
        #else
            .power = 60,
        #endif
        .effect = EFFECT_SEMI_INVULNERABLE,
        .type = TYPE_WATER,
        .accuracy = 100,
        .pp = 10,
        .secondaryEffectChance = 0,
        .target = MOVE_TARGET_SELECTED,
        .priority = 0,
        .flags = FLAG_MAKES_CONTACT | FLAG_PROTECT_AFFECTED | FLAG_MIRROR_MOVE_AFFECTED | FLAG_KINGS_ROCK_AFFECTED,
        .split = SPLIT_PHYSICAL,
    },

    [MOVE_ARM_THRUST] =
    {
        .effect = EFFECT_MULTI_HIT,
        .power = 15,
        .type = TYPE_FIGHTING,
        .accuracy = 100,
        .pp = 20,
        .secondaryEffectChance = 0,
        .target = MOVE_TARGET_SELECTED,
        .priority = 0,
        .flags = FLAG_MAKES_CONTACT | FLAG_PROTECT_AFFECTED | FLAG_MIRROR_MOVE_AFFECTED | FLAG_KINGS_ROCK_AFFECTED,
        .split = SPLIT_PHYSICAL,
    },

    [MOVE_CAMOUFLAGE] =
    {
        .effect = EFFECT_CAMOUFLAGE,
        .power = 0,
        .type = TYPE_NORMAL,
        .accuracy = 100,
        .pp = 20,
        .secondaryEffectChance = 0,
        .target = MOVE_TARGET_USER,
        .priority = 0,
        .flags = FLAG_SNATCH_AFFECTED,
        .split = SPLIT_STATUS,
    },

    [MOVE_TAIL_GLOW] =
    {
        #if B_UPDATED_MOVE_DATA >= GEN_5
            .effect = EFFECT_SPECIAL_ATTACK_UP_3,
        #else
            .effect = EFFECT_SPECIAL_ATTACK_UP_2,
        #endif
        .power = 0,
        .type = TYPE_BUG,
        .accuracy = 100,
        .pp = 20,
        .secondaryEffectChance = 0,
        .target = MOVE_TARGET_USER,
        .priority = 0,
        .flags = FLAG_SNATCH_AFFECTED,
        .split = SPLIT_STATUS,
    },

    [MOVE_LUSTER_PURGE] =
    {
        .effect = EFFECT_SPECIAL_DEFENSE_DOWN_HIT,
        .power = 70,
        .type = TYPE_PSYCHIC,
        .accuracy = 100,
        .pp = 5,
        .secondaryEffectChance = 50,
        .target = MOVE_TARGET_SELECTED,
        .priority = 0,
        .flags = FLAG_PROTECT_AFFECTED | FLAG_MIRROR_MOVE_AFFECTED | FLAG_SHEER_FORCE_BOOST,
        .split = SPLIT_SPECIAL,
    },

    [MOVE_MIST_BALL] =
    {
        .effect = EFFECT_SPECIAL_ATTACK_DOWN_HIT,
        .power = 70,
        .type = TYPE_PSYCHIC,
        .accuracy = 100,
        .pp = 5,
        .secondaryEffectChance = 50,
        .target = MOVE_TARGET_SELECTED,
        .priority = 0,
        .flags = FLAG_PROTECT_AFFECTED | FLAG_MIRROR_MOVE_AFFECTED | FLAG_BALLISTIC | FLAG_SHEER_FORCE_BOOST,
        .split = SPLIT_SPECIAL,
    },

    [MOVE_FEATHER_DANCE] =
    {
        .effect = EFFECT_ATTACK_DOWN_2,
        .power = 0,
        .type = TYPE_FLYING,
        .accuracy = 100,
        .pp = 15,
        .secondaryEffectChance = 0,
        .target = MOVE_TARGET_SELECTED,
        .priority = 0,
        .flags = FLAG_PROTECT_AFFECTED | FLAG_MAGIC_COAT_AFFECTED | FLAG_MIRROR_MOVE_AFFECTED | FLAG_DANCE,
        .split = SPLIT_STATUS,
    },

    [MOVE_TEETER_DANCE] =
    {
        #if B_UPDATED_MOVE_DATA >= GEN_4
            .flags = FLAG_PROTECT_AFFECTED | FLAG_MIRROR_MOVE_AFFECTED | FLAG_DANCE,
        #else
            .flags = FLAG_PROTECT_AFFECTED | FLAG_DANCE,
        #endif
        .effect = EFFECT_TEETER_DANCE,
        .power = 0,
        .type = TYPE_NORMAL,
        .accuracy = 100,
        .pp = 20,
        .secondaryEffectChance = 0,
        .target = MOVE_TARGET_FOES_AND_ALLY,
        .priority = 0,
        .split = SPLIT_STATUS,
    },

    [MOVE_BLAZE_KICK] =
    {
        .effect = EFFECT_BURN_HIT,
        .power = 85,
        .type = TYPE_FIRE,
        .accuracy = 90,
        .pp = 10,
        .secondaryEffectChance = 10,
        .target = MOVE_TARGET_SELECTED,
        .priority = 0,
        .flags = FLAG_MAKES_CONTACT | FLAG_PROTECT_AFFECTED | FLAG_MIRROR_MOVE_AFFECTED | FLAG_HIGH_CRIT | FLAG_SHEER_FORCE_BOOST,
        .split = SPLIT_PHYSICAL,
    },

    [MOVE_MUD_SPORT] =
    {
        .effect = EFFECT_MUD_SPORT,
        .power = 0,
        .type = TYPE_GROUND,
        .accuracy = 100,
        .pp = 15,
        .secondaryEffectChance = 0,
        .target = MOVE_TARGET_USER,
        .priority = 0,
        .flags = 0,
        .split = SPLIT_STATUS,
    },

    [MOVE_ICE_BALL] =
    {
        .effect = EFFECT_ROLLOUT,
        .power = 30,
        .type = TYPE_ICE,
        .accuracy = 90,
        .pp = 20,
        .secondaryEffectChance = 0,
        .target = MOVE_TARGET_SELECTED,
        .priority = 0,
        .flags = FLAG_MAKES_CONTACT | FLAG_PROTECT_AFFECTED | FLAG_MIRROR_MOVE_AFFECTED | FLAG_KINGS_ROCK_AFFECTED | FLAG_BALLISTIC,
        .split = SPLIT_PHYSICAL,
    },

    [MOVE_NEEDLE_ARM] =
    {
        #if B_UPDATED_MOVE_DATA >= GEN_4
            .flags = FLAG_MAKES_CONTACT | FLAG_PROTECT_AFFECTED | FLAG_MIRROR_MOVE_AFFECTED | FLAG_SHEER_FORCE_BOOST,
        #else
            .flags = FLAG_MAKES_CONTACT | FLAG_PROTECT_AFFECTED | FLAG_MIRROR_MOVE_AFFECTED | FLAG_SHEER_FORCE_BOOST | FLAG_DMG_MINIMIZE,
        #endif
        .effect = EFFECT_FLINCH_HIT,
        .power = 60,
        .type = TYPE_GRASS,
        .accuracy = 100,
        .pp = 15,
        .secondaryEffectChance = 30,
        .target = MOVE_TARGET_SELECTED,
        .priority = 0,
        .split = SPLIT_PHYSICAL,
    },

    [MOVE_SLACK_OFF] =
    {
        .effect = EFFECT_RESTORE_HP,
        .power = 0,
        .type = TYPE_NORMAL,
        .accuracy = 100,
        .pp = 10,
        .secondaryEffectChance = 0,
        .target = MOVE_TARGET_USER,
        .priority = 0,
        .flags = FLAG_SNATCH_AFFECTED,
        .split = SPLIT_STATUS,
    },

    [MOVE_HYPER_VOICE] =
    {
        .effect = EFFECT_HIT,
        .power = 90,
        .type = TYPE_NORMAL,
        .accuracy = 100,
        .pp = 10,
        .secondaryEffectChance = 0,
        .target = MOVE_TARGET_BOTH,
        .priority = 0,
        .flags = FLAG_PROTECT_AFFECTED | FLAG_MIRROR_MOVE_AFFECTED | FLAG_SOUND,
        .split = SPLIT_SPECIAL,
    },

    [MOVE_POISON_FANG] =
    {
        #if B_UPDATED_MOVE_DATA >= GEN_6
            .secondaryEffectChance = 50,
        #else
            .secondaryEffectChance = 30,
        #endif
        .effect = EFFECT_POISON_FANG,
        .power = 50,
        .type = TYPE_POISON,
        .accuracy = 100,
        .pp = 15,
        .target = MOVE_TARGET_SELECTED,
        .priority = 0,
        .flags = FLAG_MAKES_CONTACT | FLAG_PROTECT_AFFECTED | FLAG_MIRROR_MOVE_AFFECTED | FLAG_SHEER_FORCE_BOOST | FLAG_STRONG_JAW_BOOST,
        .split = SPLIT_PHYSICAL,
    },

    [MOVE_CRUSH_CLAW] =
    {
        .effect = EFFECT_DEFENSE_DOWN_HIT,
        .power = 75,
        .type = TYPE_NORMAL,
        .accuracy = 95,
        .pp = 10,
        .secondaryEffectChance = 50,
        .target = MOVE_TARGET_SELECTED,
        .priority = 0,
        .flags = FLAG_MAKES_CONTACT | FLAG_PROTECT_AFFECTED | FLAG_MIRROR_MOVE_AFFECTED | FLAG_SHEER_FORCE_BOOST,
        .split = SPLIT_PHYSICAL,
    },

    [MOVE_BLAST_BURN] =
    {
        .effect = EFFECT_RECHARGE,
        .power = 150,
        .type = TYPE_FIRE,
        .accuracy = 90,
        .pp = 5,
        .secondaryEffectChance = 0,
        .target = MOVE_TARGET_SELECTED,
        .priority = 0,
        .flags = FLAG_PROTECT_AFFECTED | FLAG_MIRROR_MOVE_AFFECTED | FLAG_KINGS_ROCK_AFFECTED,
        .split = SPLIT_SPECIAL,
    },

    [MOVE_HYDRO_CANNON] =
    {
        .effect = EFFECT_RECHARGE,
        .power = 150,
        .type = TYPE_WATER,
        .accuracy = 90,
        .pp = 5,
        .secondaryEffectChance = 0,
        .target = MOVE_TARGET_SELECTED,
        .priority = 0,
        .flags = FLAG_PROTECT_AFFECTED | FLAG_MIRROR_MOVE_AFFECTED | FLAG_KINGS_ROCK_AFFECTED,
        .split = SPLIT_SPECIAL,
    },

    [MOVE_METEOR_MASH] =
    {
        #if B_UPDATED_MOVE_DATA >= GEN_6
            .power = 90,
            .accuracy = 90,
        #else
            .power = 100,
            .accuracy = 85,
        #endif
        .effect = EFFECT_ATTACK_UP_HIT,
        .type = TYPE_STEEL,
        .pp = 10,
        .secondaryEffectChance = 20,
        .target = MOVE_TARGET_SELECTED,
        .priority = 0,
        .flags = FLAG_MAKES_CONTACT | FLAG_PROTECT_AFFECTED | FLAG_MIRROR_MOVE_AFFECTED | FLAG_KINGS_ROCK_AFFECTED | FLAG_IRON_FIST_BOOST | FLAG_SHEER_FORCE_BOOST,
        .split = SPLIT_PHYSICAL,
    },

    [MOVE_ASTONISH] =
    {
        #if B_UPDATED_MOVE_DATA >= GEN_4
            .flags = FLAG_MAKES_CONTACT | FLAG_PROTECT_AFFECTED | FLAG_MIRROR_MOVE_AFFECTED | FLAG_SHEER_FORCE_BOOST,
        #else
            .flags = FLAG_MAKES_CONTACT | FLAG_PROTECT_AFFECTED | FLAG_MIRROR_MOVE_AFFECTED | FLAG_SHEER_FORCE_BOOST | FLAG_DMG_MINIMIZE,
        #endif
        .effect = EFFECT_FLINCH_HIT,
        .power = 30,
        .type = TYPE_GHOST,
        .accuracy = 100,
        .pp = 15,
        .secondaryEffectChance = 30,
        .target = MOVE_TARGET_SELECTED,
        .priority = 0,
        .split = SPLIT_PHYSICAL,
    },

    [MOVE_WEATHER_BALL] =
    {
        .effect = EFFECT_WEATHER_BALL,
        .power = 50,
        .type = TYPE_NORMAL,
        .accuracy = 100,
        .pp = 10,
        .secondaryEffectChance = 0,
        .target = MOVE_TARGET_SELECTED,
        .priority = 0,
        .flags = FLAG_PROTECT_AFFECTED | FLAG_MIRROR_MOVE_AFFECTED | FLAG_KINGS_ROCK_AFFECTED | FLAG_BALLISTIC,
        .split = SPLIT_SPECIAL,
    },

    [MOVE_AROMATHERAPY] =
    {
        .effect = EFFECT_HEAL_BELL,
        .power = 0,
        .type = TYPE_GRASS,
        .accuracy = 0,
        .pp = 5,
        .secondaryEffectChance = 0,
        .target = MOVE_TARGET_USER,
        .priority = 0,
        .flags = FLAG_SNATCH_AFFECTED,
        .split = SPLIT_STATUS,
    },

    [MOVE_FAKE_TEARS] =
    {
        .effect = EFFECT_SPECIAL_DEFENSE_DOWN_2,
        .power = 0,
        .type = TYPE_DARK,
        .accuracy = 100,
        .pp = 20,
        .secondaryEffectChance = 0,
        .target = MOVE_TARGET_SELECTED,
        .priority = 0,
        .flags = FLAG_PROTECT_AFFECTED | FLAG_MAGIC_COAT_AFFECTED | FLAG_MIRROR_MOVE_AFFECTED,
        .split = SPLIT_STATUS,
    },

    [MOVE_AIR_CUTTER] =
    {
        #if B_UPDATED_MOVE_DATA >= GEN_6
            .power = 60,
        #else
            .power = 55,
        #endif
        .effect = EFFECT_HIT,
        .type = TYPE_FLYING,
        .accuracy = 95,
        .pp = 25,
        .secondaryEffectChance = 0,
        .target = MOVE_TARGET_BOTH,
        .priority = 0,
        .flags = FLAG_PROTECT_AFFECTED | FLAG_MIRROR_MOVE_AFFECTED | FLAG_KINGS_ROCK_AFFECTED | FLAG_HIGH_CRIT,
        .split = SPLIT_SPECIAL,
    },

    [MOVE_OVERHEAT] =
    {
        #if B_UPDATED_MOVE_DATA >= GEN_6
            .power = 130,
            .flags = FLAG_PROTECT_AFFECTED | FLAG_MIRROR_MOVE_AFFECTED | FLAG_KINGS_ROCK_AFFECTED,
<<<<<<< HEAD
        #elif B_UPDATED_MOVE_DATA == GEN_4 || B_UPDATED_MOVE_DATA == GEN_5
=======
        #elif B_UPDATED_MOVE_DATA >= GEN_4
>>>>>>> f7d6d42e
            .power = 140,
            .flags = FLAG_PROTECT_AFFECTED | FLAG_MIRROR_MOVE_AFFECTED | FLAG_KINGS_ROCK_AFFECTED,
        #else
            .power = 140,
            .flags = FLAG_MAKES_CONTACT | FLAG_PROTECT_AFFECTED | FLAG_MIRROR_MOVE_AFFECTED | FLAG_KINGS_ROCK_AFFECTED,
        #endif
        .effect = EFFECT_OVERHEAT,
        .type = TYPE_FIRE,
        .accuracy = 90,
        .pp = 5,
        .secondaryEffectChance = 100,
        .target = MOVE_TARGET_SELECTED,
        .priority = 0,
        .split = SPLIT_SPECIAL,
    },

    [MOVE_ODOR_SLEUTH] =
    {
        #if B_UPDATED_MOVE_DATA >= GEN_5
            .accuracy = 0,
            .flags = FLAG_PROTECT_AFFECTED | FLAG_MIRROR_MOVE_AFFECTED | FLAG_MAGIC_COAT_AFFECTED,
        #elif B_UPDATED_MOVE_DATA == GEN_4
            .accuracy = 0,
            .flags = FLAG_PROTECT_AFFECTED | FLAG_MIRROR_MOVE_AFFECTED,
        #else
            .accuracy = 100,
            .flags = FLAG_PROTECT_AFFECTED | FLAG_MIRROR_MOVE_AFFECTED,
        #endif
        .effect = EFFECT_FORESIGHT,
        .power = 0,
        .type = TYPE_NORMAL,
        .pp = 40,
        .secondaryEffectChance = 0,
        .target = MOVE_TARGET_SELECTED,
        .priority = 0,
        .split = SPLIT_STATUS,
    },

    [MOVE_ROCK_TOMB] =
    {
        #if B_UPDATED_MOVE_DATA >= GEN_6
            .power = 60,
            .accuracy = 95,
            .pp = 15,
        #else
            .power = 50,
            .accuracy = 80,
            .pp = 10,
        #endif
        .effect = EFFECT_SPEED_DOWN_HIT,
        .type = TYPE_ROCK,
        .secondaryEffectChance = 100,
        .target = MOVE_TARGET_SELECTED,
        .priority = 0,
        .flags = FLAG_PROTECT_AFFECTED | FLAG_MIRROR_MOVE_AFFECTED | FLAG_SHEER_FORCE_BOOST,
        .split = SPLIT_PHYSICAL,
    },

    [MOVE_SILVER_WIND] =
    {
        .effect = EFFECT_ALL_STATS_UP_HIT,
        .power = 60,
        .type = TYPE_BUG,
        .accuracy = 100,
        .pp = 5,
        .secondaryEffectChance = 10,
        .target = MOVE_TARGET_SELECTED,
        .priority = 0,
        .flags = FLAG_PROTECT_AFFECTED | FLAG_MIRROR_MOVE_AFFECTED | FLAG_KINGS_ROCK_AFFECTED | FLAG_SHEER_FORCE_BOOST,
        .split = SPLIT_SPECIAL,
    },

    [MOVE_METAL_SOUND] =
    {
        .effect = EFFECT_SPECIAL_DEFENSE_DOWN_2,
        .power = 0,
        .type = TYPE_STEEL,
        .accuracy = 85,
        .pp = 40,
        .secondaryEffectChance = 0,
        .target = MOVE_TARGET_SELECTED,
        .priority = 0,
        .flags = FLAG_PROTECT_AFFECTED | FLAG_MAGIC_COAT_AFFECTED | FLAG_MIRROR_MOVE_AFFECTED | FLAG_SOUND,
        .split = SPLIT_STATUS,
    },

    [MOVE_GRASS_WHISTLE] =
    {
        .effect = EFFECT_SLEEP,
        .power = 0,
        .type = TYPE_GRASS,
        .accuracy = 55,
        .pp = 15,
        .secondaryEffectChance = 0,
        .target = MOVE_TARGET_SELECTED,
        .priority = 0,
        .flags = FLAG_PROTECT_AFFECTED | FLAG_MAGIC_COAT_AFFECTED | FLAG_MIRROR_MOVE_AFFECTED | FLAG_SOUND,
        .split = SPLIT_STATUS,
    },

    [MOVE_TICKLE] =
    {
        .effect = EFFECT_TICKLE,
        .power = 0,
        .type = TYPE_NORMAL,
        .accuracy = 100,
        .pp = 20,
        .secondaryEffectChance = 0,
        .target = MOVE_TARGET_SELECTED,
        .priority = 0,
        .flags = FLAG_PROTECT_AFFECTED | FLAG_MAGIC_COAT_AFFECTED | FLAG_MIRROR_MOVE_AFFECTED | FLAG_KINGS_ROCK_AFFECTED,
        .split = SPLIT_STATUS,
    },

    [MOVE_COSMIC_POWER] =
    {
        .effect = EFFECT_COSMIC_POWER,
        .power = 0,
        .type = TYPE_PSYCHIC,
        .accuracy = 0,
        .pp = 20,
        .secondaryEffectChance = 0,
        .target = MOVE_TARGET_USER,
        .priority = 0,
        .flags = FLAG_SNATCH_AFFECTED,
        .split = SPLIT_STATUS,
    },

    [MOVE_WATER_SPOUT] =
    {
        .effect = EFFECT_ERUPTION,
        .power = 150,
        .type = TYPE_WATER,
        .accuracy = 100,
        .pp = 5,
        .secondaryEffectChance = 0,
        .target = MOVE_TARGET_BOTH,
        .priority = 0,
        .flags = FLAG_PROTECT_AFFECTED | FLAG_MIRROR_MOVE_AFFECTED,
        .split = SPLIT_SPECIAL,
    },

    [MOVE_SIGNAL_BEAM] =
    {
        .effect = EFFECT_CONFUSE_HIT,
        .power = 75,
        .type = TYPE_BUG,
        .accuracy = 100,
        .pp = 15,
        .secondaryEffectChance = 10,
        .target = MOVE_TARGET_SELECTED,
        .priority = 0,
        .flags = FLAG_PROTECT_AFFECTED | FLAG_MIRROR_MOVE_AFFECTED | FLAG_KINGS_ROCK_AFFECTED | FLAG_SHEER_FORCE_BOOST,
        .split = SPLIT_SPECIAL,
    },

    [MOVE_SHADOW_PUNCH] =
    {
        .effect = EFFECT_HIT,
        .power = 60,
        .type = TYPE_GHOST,
        .accuracy = 0,
        .pp = 20,
        .secondaryEffectChance = 0,
        .target = MOVE_TARGET_SELECTED,
        .priority = 0,
        .flags = FLAG_MAKES_CONTACT | FLAG_PROTECT_AFFECTED | FLAG_MIRROR_MOVE_AFFECTED | FLAG_KINGS_ROCK_AFFECTED | FLAG_IRON_FIST_BOOST,
        .split = SPLIT_PHYSICAL,
    },

    [MOVE_EXTRASENSORY] =
    {
        #if B_UPDATED_MOVE_DATA >= GEN_6
            .pp = 20,
            .flags = FLAG_PROTECT_AFFECTED | FLAG_MIRROR_MOVE_AFFECTED | FLAG_SHEER_FORCE_BOOST,
        #elif B_UPDATED_MOVE_DATA == GEN_4 || B_UPDATED_MOVE_DATA == GEN_5
            .pp = 30,
            .flags = FLAG_PROTECT_AFFECTED | FLAG_MIRROR_MOVE_AFFECTED | FLAG_SHEER_FORCE_BOOST,
        #else
            .pp = 30,
            .flags = FLAG_PROTECT_AFFECTED | FLAG_MIRROR_MOVE_AFFECTED | FLAG_SHEER_FORCE_BOOST | FLAG_DMG_MINIMIZE,
        #endif
        .effect = EFFECT_FLINCH_HIT,
        .power = 80,
        .type = TYPE_PSYCHIC,
        .accuracy = 100,
        .secondaryEffectChance = 10,
        .target = MOVE_TARGET_SELECTED,
        .priority = 0,
        .split = SPLIT_SPECIAL,
    },

    [MOVE_SKY_UPPERCUT] =
    {
        .effect = EFFECT_SKY_UPPERCUT,
        .power = 85,
        .type = TYPE_FIGHTING,
        .accuracy = 90,
        .pp = 15,
        .secondaryEffectChance = 0,
        .target = MOVE_TARGET_SELECTED,
        .priority = 0,
        .flags = FLAG_MAKES_CONTACT | FLAG_PROTECT_AFFECTED | FLAG_MIRROR_MOVE_AFFECTED | FLAG_KINGS_ROCK_AFFECTED | FLAG_IRON_FIST_BOOST | FLAG_HIT_IN_AIR,
        .split = SPLIT_PHYSICAL,
    },

    [MOVE_SAND_TOMB] =
    {
        #if B_UPDATED_MOVE_DATA >= GEN_5
            .power = 35,
            .accuracy = 85,
        #else
            .power = 15,
            .accuracy = 70,
        #endif
        .effect = EFFECT_TRAP,
        .type = TYPE_GROUND,
        .pp = 15,
        .secondaryEffectChance = 100,
        .target = MOVE_TARGET_SELECTED,
        .priority = 0,
        .flags = FLAG_PROTECT_AFFECTED | FLAG_MIRROR_MOVE_AFFECTED | FLAG_KINGS_ROCK_AFFECTED,
        .split = SPLIT_PHYSICAL,
    },

    [MOVE_SHEER_COLD] =
    {
        .effect = EFFECT_OHKO,
        .power = 1,
        .type = TYPE_ICE,
        .accuracy = 30,
        .pp = 5,
        .secondaryEffectChance = 0,
        .target = MOVE_TARGET_SELECTED,
        .priority = 0,
        .flags = FLAG_PROTECT_AFFECTED | FLAG_MIRROR_MOVE_AFFECTED,
        .split = SPLIT_SPECIAL,
    },

    [MOVE_MUDDY_WATER] =
    {
        #if B_UPDATED_MOVE_DATA >= GEN_6
            .power = 90,
        #else
            .power = 95,
        #endif
        .effect = EFFECT_ACCURACY_DOWN_HIT,
        .type = TYPE_WATER,
        .accuracy = 85,
        .pp = 10,
        .secondaryEffectChance = 30,
        .target = MOVE_TARGET_BOTH,
        .priority = 0,
        .flags = FLAG_PROTECT_AFFECTED | FLAG_MIRROR_MOVE_AFFECTED | FLAG_KINGS_ROCK_AFFECTED | FLAG_SHEER_FORCE_BOOST,
        .split = SPLIT_SPECIAL,
    },

    [MOVE_BULLET_SEED] =
    {
        #if B_UPDATED_MOVE_DATA >= GEN_5
            .power = 25,
        #else
            .power = 10,
        #endif
        .effect = EFFECT_MULTI_HIT,
        .type = TYPE_GRASS,
        .accuracy = 100,
        .pp = 30,
        .secondaryEffectChance = 0,
        .target = MOVE_TARGET_SELECTED,
        .priority = 0,
        .flags = FLAG_PROTECT_AFFECTED | FLAG_MIRROR_MOVE_AFFECTED | FLAG_KINGS_ROCK_AFFECTED | FLAG_BALLISTIC,
        .split = SPLIT_PHYSICAL,
    },

    [MOVE_AERIAL_ACE] =
    {
        .effect = EFFECT_HIT,
        .power = 60,
        .type = TYPE_FLYING,
        .accuracy = 0,
        .pp = 20,
        .secondaryEffectChance = 0,
        .target = MOVE_TARGET_SELECTED,
        .priority = 0,
        .flags = FLAG_MAKES_CONTACT | FLAG_PROTECT_AFFECTED | FLAG_MIRROR_MOVE_AFFECTED | FLAG_KINGS_ROCK_AFFECTED,
        .split = SPLIT_PHYSICAL,
    },

    [MOVE_ICICLE_SPEAR] =
    {
        #if B_UPDATED_MOVE_DATA >= GEN_5
            .power = 25,
        #else
            .power = 10,
        #endif
        .effect = EFFECT_MULTI_HIT,
        .type = TYPE_ICE,
        .accuracy = 100,
        .pp = 30,
        .secondaryEffectChance = 0,
        .target = MOVE_TARGET_SELECTED,
        .priority = 0,
        .flags = FLAG_PROTECT_AFFECTED | FLAG_MIRROR_MOVE_AFFECTED | FLAG_KINGS_ROCK_AFFECTED,
        .split = SPLIT_PHYSICAL,
    },

    [MOVE_IRON_DEFENSE] =
    {
        .effect = EFFECT_DEFENSE_UP_2,
        .power = 0,
        .type = TYPE_STEEL,
        .accuracy = 0,
        .pp = 15,
        .secondaryEffectChance = 0,
        .target = MOVE_TARGET_USER,
        .priority = 0,
        .flags = FLAG_SNATCH_AFFECTED,
        .split = SPLIT_STATUS,
    },

    [MOVE_BLOCK] =
    {
        #if B_UPDATED_MOVE_DATA >= GEN_6
            .flags = FLAG_MAGIC_COAT_AFFECTED | FLAG_MIRROR_MOVE_AFFECTED,
        #else
            .flags = FLAG_PROTECT_AFFECTED | FLAG_MAGIC_COAT_AFFECTED | FLAG_MIRROR_MOVE_AFFECTED,
        #endif
        .effect = EFFECT_MEAN_LOOK,
        .power = 0,
        .type = TYPE_NORMAL,
        .accuracy = 0,
        .pp = 5,
        .secondaryEffectChance = 0,
        .target = MOVE_TARGET_SELECTED,
        .priority = 0,
        .split = SPLIT_STATUS,
    },

    [MOVE_HOWL] =
    {
        #if B_UPDATED_MOVE_DATA >= GEN_8
            .target = MOVE_TARGET_SELECTED,
        #else
            .target = MOVE_TARGET_USER,
        #endif
        .effect = EFFECT_ATTACK_UP,
        .power = 0,
        .type = TYPE_NORMAL,
        .accuracy = 0,
        .pp = 40,
        .secondaryEffectChance = 0,
        .priority = 0,
        .flags = FLAG_SNATCH_AFFECTED | FLAG_SOUND,
        .split = SPLIT_STATUS,
    },

    [MOVE_DRAGON_CLAW] =
    {
        .effect = EFFECT_HIT,
        .power = 80,
        .type = TYPE_DRAGON,
        .accuracy = 100,
        .pp = 15,
        .secondaryEffectChance = 0,
        .target = MOVE_TARGET_SELECTED,
        .priority = 0,
        .flags = FLAG_MAKES_CONTACT | FLAG_PROTECT_AFFECTED | FLAG_MIRROR_MOVE_AFFECTED | FLAG_KINGS_ROCK_AFFECTED,
        .split = SPLIT_PHYSICAL,
    },

    [MOVE_FRENZY_PLANT] =
    {
        .effect = EFFECT_RECHARGE,
        .power = 150,
        .type = TYPE_GRASS,
        .accuracy = 90,
        .pp = 5,
        .secondaryEffectChance = 0,
        .target = MOVE_TARGET_SELECTED,
        .priority = 0,
        .flags = FLAG_PROTECT_AFFECTED | FLAG_MIRROR_MOVE_AFFECTED | FLAG_KINGS_ROCK_AFFECTED,
        .split = SPLIT_SPECIAL,
    },

    [MOVE_BULK_UP] =
    {
        .effect = EFFECT_BULK_UP,
        .power = 0,
        .type = TYPE_FIGHTING,
        .accuracy = 0,
        .pp = 20,
        .secondaryEffectChance = 0,
        .target = MOVE_TARGET_USER,
        .priority = 0,
        .flags = FLAG_SNATCH_AFFECTED,
        .split = SPLIT_STATUS,
    },

    [MOVE_BOUNCE] =
    {
        .effect = EFFECT_SEMI_INVULNERABLE,
        .power = 85,
        .type = TYPE_FLYING,
        .accuracy = 85,
        .pp = 5,
        .secondaryEffectChance = 30,
        .target = MOVE_TARGET_SELECTED,
        .priority = 0,
        .flags = FLAG_MAKES_CONTACT | FLAG_PROTECT_AFFECTED | FLAG_MIRROR_MOVE_AFFECTED | FLAG_KINGS_ROCK_AFFECTED | FLAG_SHEER_FORCE_BOOST,
        .split = SPLIT_PHYSICAL,
        .argument = MOVE_EFFECT_PARALYSIS,
    },

    [MOVE_MUD_SHOT] =
    {
        .effect = EFFECT_SPEED_DOWN_HIT,
        .power = 55,
        .type = TYPE_GROUND,
        .accuracy = 95,
        .pp = 15,
        .secondaryEffectChance = 100,
        .target = MOVE_TARGET_SELECTED,
        .priority = 0,
        .flags = FLAG_PROTECT_AFFECTED | FLAG_MIRROR_MOVE_AFFECTED | FLAG_KINGS_ROCK_AFFECTED | FLAG_SHEER_FORCE_BOOST,
        .split = SPLIT_SPECIAL,
    },

    [MOVE_POISON_TAIL] =
    {
        .effect = EFFECT_POISON_HIT,
        .power = 50,
        .type = TYPE_POISON,
        .accuracy = 100,
        .pp = 25,
        .secondaryEffectChance = 10,
        .target = MOVE_TARGET_SELECTED,
        .priority = 0,
        .flags = FLAG_MAKES_CONTACT | FLAG_PROTECT_AFFECTED | FLAG_MIRROR_MOVE_AFFECTED | FLAG_KINGS_ROCK_AFFECTED | FLAG_HIGH_CRIT | FLAG_SHEER_FORCE_BOOST,
        .split = SPLIT_PHYSICAL,
    },

    [MOVE_COVET] =
    {
        #if B_UPDATED_MOVE_DATA >= GEN_6
            .power = 60,
            .pp = 25,
            .flags = FLAG_MAKES_CONTACT | FLAG_PROTECT_AFFECTED | FLAG_MIRROR_MOVE_AFFECTED,
        #elif B_UPDATED_MOVE_DATA == GEN_5
            .power = 60,
            .pp = 40,
            .flags = FLAG_MAKES_CONTACT | FLAG_PROTECT_AFFECTED | FLAG_MIRROR_MOVE_AFFECTED,
        #elif B_UPDATED_MOVE_DATA == GEN_4
            .power = 40,
            .pp = 40,
            .flags = FLAG_MAKES_CONTACT | FLAG_PROTECT_AFFECTED | FLAG_MIRROR_MOVE_AFFECTED,
        #else
            .power = 40,
            .pp = 40,
            .flags = FLAG_PROTECT_AFFECTED | FLAG_MIRROR_MOVE_AFFECTED,
        #endif
        .effect = EFFECT_THIEF,
        .type = TYPE_NORMAL,
        .accuracy = 100,
        .secondaryEffectChance = 100,
        .target = MOVE_TARGET_SELECTED,
        .priority = 0,
        .split = SPLIT_PHYSICAL,
    },

    [MOVE_VOLT_TACKLE] =
    {
        #if B_UPDATED_MOVE_DATA >= GEN_4
            .effect = EFFECT_RECOIL_33_STATUS,
            .argument = STATUS1_PARALYSIS,
        #else
            .effect = EFFECT_RECOIL_33,
        #endif
        .power = 120,
        .type = TYPE_ELECTRIC,
        .accuracy = 100,
        .pp = 15,
        .secondaryEffectChance = 10,
        .target = MOVE_TARGET_SELECTED,
        .priority = 0,
        .flags = FLAG_MAKES_CONTACT | FLAG_PROTECT_AFFECTED | FLAG_MIRROR_MOVE_AFFECTED | FLAG_KINGS_ROCK_AFFECTED | FLAG_RECKLESS_BOOST | FLAG_SHEER_FORCE_BOOST,
        .split = SPLIT_PHYSICAL,
    },

    [MOVE_MAGICAL_LEAF] =
    {
        .effect = EFFECT_HIT,
        .power = 60,
        .type = TYPE_GRASS,
        .accuracy = 0,
        .pp = 20,
        .secondaryEffectChance = 0,
        .target = MOVE_TARGET_SELECTED,
        .priority = 0,
        .flags = FLAG_PROTECT_AFFECTED | FLAG_MIRROR_MOVE_AFFECTED | FLAG_KINGS_ROCK_AFFECTED,
        .split = SPLIT_SPECIAL,
    },

    [MOVE_WATER_SPORT] =
    {
        .effect = EFFECT_WATER_SPORT,
        .power = 0,
        .type = TYPE_WATER,
        .accuracy = 100,
        .pp = 15,
        .secondaryEffectChance = 0,
        .target = MOVE_TARGET_USER,
        .priority = 0,
        .flags = 0,
        .split = SPLIT_STATUS,
    },

    [MOVE_CALM_MIND] =
    {
        .effect = EFFECT_CALM_MIND,
        .power = 0,
        .type = TYPE_PSYCHIC,
        .accuracy = 0,
        .pp = 20,
        .secondaryEffectChance = 0,
        .target = MOVE_TARGET_USER,
        .priority = 0,
        .flags = FLAG_SNATCH_AFFECTED,
        .split = SPLIT_STATUS,
    },

    [MOVE_LEAF_BLADE] =
    {
        #if B_UPDATED_MOVE_DATA >= GEN_4
            .power = 90,
        #else
            .power = 70,
        #endif
        .effect = EFFECT_HIT,
        .type = TYPE_GRASS,
        .accuracy = 100,
        .pp = 15,
        .secondaryEffectChance = 0,
        .target = MOVE_TARGET_SELECTED,
        .priority = 0,
        .flags = FLAG_MAKES_CONTACT | FLAG_PROTECT_AFFECTED | FLAG_MIRROR_MOVE_AFFECTED | FLAG_KINGS_ROCK_AFFECTED | FLAG_HIGH_CRIT,
        .split = SPLIT_PHYSICAL,
    },

    [MOVE_DRAGON_DANCE] =
    {
        .effect = EFFECT_DRAGON_DANCE,
        .power = 0,
        .type = TYPE_DRAGON,
        .accuracy = 0,
        .pp = 20,
        .secondaryEffectChance = 0,
        .target = MOVE_TARGET_USER,
        .priority = 0,
        .flags = FLAG_SNATCH_AFFECTED | FLAG_DANCE,
        .split = SPLIT_STATUS,
    },

    [MOVE_ROCK_BLAST] =
    {
        #if B_UPDATED_MOVE_DATA >= GEN_7
            .accuracy = 90,
            .flags = FLAG_PROTECT_AFFECTED | FLAG_MIRROR_MOVE_AFFECTED | FLAG_KINGS_ROCK_AFFECTED | FLAG_BALLISTIC,
        #if B_UPDATED_MOVE_DATA == GEN_5 || B_UPDATED_MOVE_DATA == GEN_6
            .accuracy = 90,
            .flags = FLAG_PROTECT_AFFECTED | FLAG_MIRROR_MOVE_AFFECTED | FLAG_KINGS_ROCK_AFFECTED,
        #else
            .accuracy = 80,
            .flags = FLAG_PROTECT_AFFECTED | FLAG_MIRROR_MOVE_AFFECTED | FLAG_KINGS_ROCK_AFFECTED,
        #endif
        .effect = EFFECT_MULTI_HIT,
        .power = 25,
        .type = TYPE_ROCK,
        .pp = 10,
        .secondaryEffectChance = 0,
        .target = MOVE_TARGET_SELECTED,
        .priority = 0,
        .split = SPLIT_PHYSICAL,
    },

    [MOVE_SHOCK_WAVE] =
    {
        .effect = EFFECT_HIT,
        .power = 60,
        .type = TYPE_ELECTRIC,
        .accuracy = 0,
        .pp = 20,
        .secondaryEffectChance = 0,
        .target = MOVE_TARGET_SELECTED,
        .priority = 0,
        .flags = FLAG_PROTECT_AFFECTED | FLAG_MIRROR_MOVE_AFFECTED | FLAG_KINGS_ROCK_AFFECTED,
        .split = SPLIT_SPECIAL,
    },

    [MOVE_WATER_PULSE] =
    {
        .effect = EFFECT_CONFUSE_HIT,
        .power = 60,
        .type = TYPE_WATER,
        .accuracy = 100,
        .pp = 20,
        .secondaryEffectChance = 20,
        .target = MOVE_TARGET_SELECTED,
        .priority = 0,
        .flags = FLAG_PROTECT_AFFECTED | FLAG_MIRROR_MOVE_AFFECTED | FLAG_KINGS_ROCK_AFFECTED | FLAG_SHEER_FORCE_BOOST | FLAG_MEGA_LAUNCHER_BOOST,
        .split = SPLIT_SPECIAL,
    },

    [MOVE_DOOM_DESIRE] =
    {
        #if B_UPDATED_MOVE_DATA >= GEN_5
            .power = 140,
            .accuracy = 100,
        #else
            .power = 120,
            .accuracy = 85,
        #endif
        .effect = EFFECT_FUTURE_SIGHT,
        .type = TYPE_STEEL,
        .pp = 5,
        .secondaryEffectChance = 0,
        .target = MOVE_TARGET_SELECTED,
        .priority = 0,
        .flags = 0,
        .split = SPLIT_SPECIAL,
    },

    [MOVE_PSYCHO_BOOST] =
    {
        .effect = EFFECT_OVERHEAT,
        .power = 140,
        .type = TYPE_PSYCHIC,
        .accuracy = 90,
        .pp = 5,
        .secondaryEffectChance = 100,
        .target = MOVE_TARGET_SELECTED,
        .priority = 0,
        .flags = FLAG_PROTECT_AFFECTED | FLAG_MIRROR_MOVE_AFFECTED | FLAG_KINGS_ROCK_AFFECTED,
        .split = SPLIT_SPECIAL,
    },

    [MOVE_ROOST] =
    {
        .effect = EFFECT_ROOST,
        .power = 0,
        .type = TYPE_FLYING,
        .accuracy = 0,
        .pp = 10,
        .secondaryEffectChance = 0,
        .target = MOVE_TARGET_USER,
        .priority = 0,
        .flags = FLAG_SNATCH_AFFECTED,
        .split = SPLIT_STATUS,
    },

    [MOVE_GRAVITY] =
    {
        .effect = EFFECT_GRAVITY,
        .power = 0,
        .type = TYPE_PSYCHIC,
        .accuracy = 0,
        .pp = 5,
        .secondaryEffectChance = 0,
        .target = MOVE_TARGET_USER,
        .priority = 0,
        .flags = 0,
        .split = SPLIT_STATUS,
    },

    [MOVE_MIRACLE_EYE] =
    {
        #if B_UPDATED_MOVE_DATA >= GEN_5
            .flags = FLAG_PROTECT_AFFECTED | FLAG_MAGIC_COAT_AFFECTED | FLAG_MIRROR_MOVE_AFFECTED,
        #else
            .flags = FLAG_PROTECT_AFFECTED | FLAG_MIRROR_MOVE_AFFECTED,
        #endif
        .effect = EFFECT_MIRACLE_EYE,
        .power = 0,
        .type = TYPE_PSYCHIC,
        .accuracy = 0,
        .pp = 40,
        .secondaryEffectChance = 0,
        .target = MOVE_TARGET_SELECTED,
        .priority = 0,
        .split = SPLIT_STATUS,
    },

    [MOVE_WAKE_UP_SLAP] =
    {
        #if B_UPDATED_MOVE_DATA >= GEN_6
            .power = 70,
        #else
            .power = 60,
        #endif
        .effect = EFFECT_WAKE_UP_SLAP,
        .type = TYPE_FIGHTING,
        .accuracy = 100,
        .pp = 10,
        .secondaryEffectChance = 100,
        .target = MOVE_TARGET_SELECTED,
        .priority = 0,
        .flags = FLAG_MAKES_CONTACT | FLAG_PROTECT_AFFECTED | FLAG_MIRROR_MOVE_AFFECTED | FLAG_KINGS_ROCK_AFFECTED,
        .split = SPLIT_PHYSICAL,
        .argument = STATUS1_SLEEP,
    },

    [MOVE_HAMMER_ARM] =
    {
        .effect = EFFECT_HAMMER_ARM,
        .power = 100,
        .type = TYPE_FIGHTING,
        .accuracy = 90,
        .pp = 10,
        .secondaryEffectChance = 0,
        .target = MOVE_TARGET_SELECTED,
        .priority = 0,
        .flags = FLAG_MAKES_CONTACT | FLAG_PROTECT_AFFECTED | FLAG_MIRROR_MOVE_AFFECTED | FLAG_KINGS_ROCK_AFFECTED | FLAG_IRON_FIST_BOOST,
        .split = SPLIT_PHYSICAL,
    },

    [MOVE_GYRO_BALL] =
    {
        .effect = EFFECT_GYRO_BALL,
        .power = 1,
        .type = TYPE_STEEL,
        .accuracy = 100,
        .pp = 5,
        .secondaryEffectChance = 0,
        .target = MOVE_TARGET_SELECTED,
        .priority = 0,
        .flags = FLAG_MAKES_CONTACT | FLAG_PROTECT_AFFECTED | FLAG_MIRROR_MOVE_AFFECTED | FLAG_KINGS_ROCK_AFFECTED | FLAG_BALLISTIC,
        .split = SPLIT_PHYSICAL,
    },

    [MOVE_HEALING_WISH] =
    {
        #if B_UPDATED_MOVE_DATA >= GEN_5
            .flags = FLAG_SNATCH_AFFECTED,
        #else
            .flags = 0,
        #endif
        .effect = EFFECT_HEALING_WISH,
        .power = 0,
        .type = TYPE_PSYCHIC,
        .accuracy = 0,
        .pp = 10,
        .secondaryEffectChance = 0,
        .target = MOVE_TARGET_USER,
        .priority = 0,
        .split = SPLIT_STATUS,
    },

    [MOVE_BRINE] =
    {
        .effect = EFFECT_BRINE,
        .power = 65,
        .type = TYPE_WATER,
        .accuracy = 100,
        .pp = 10,
        .secondaryEffectChance = 0,
        .target = MOVE_TARGET_SELECTED,
        .priority = 0,
        .flags = FLAG_PROTECT_AFFECTED | FLAG_MIRROR_MOVE_AFFECTED | FLAG_KINGS_ROCK_AFFECTED,
        .split = SPLIT_SPECIAL,
    },

    [MOVE_NATURAL_GIFT] =
    {
        .effect = EFFECT_NATURAL_GIFT,
        .power = 1,
        .type = TYPE_NORMAL,
        .accuracy = 100,
        .pp = 15,
        .secondaryEffectChance = 0,
        .target = MOVE_TARGET_SELECTED,
        .priority = 0,
        .flags = FLAG_PROTECT_AFFECTED | FLAG_MIRROR_MOVE_AFFECTED,
        .split = SPLIT_PHYSICAL,
    },

    [MOVE_FEINT] =
    {
        #if B_UPDATED_MOVE_DATA >= GEN_6
            .power = 30,
            .flags = FLAG_MIRROR_MOVE_AFFECTED,
        #elif B_UPDATED_MOVE_DATA >= GEN_5
            .power = 30,
            .flags = 0,
        #else
            .power = 50,
            .flags = 0,
        #endif
        .effect = EFFECT_FEINT,
        .type = TYPE_NORMAL,
        .accuracy = 100,
        .pp = 10,
        .secondaryEffectChance = 100,
        .target = MOVE_TARGET_SELECTED,
        .priority = 2,
        .split = SPLIT_PHYSICAL,
    },

    [MOVE_PLUCK] =
    {
        .effect = EFFECT_BUG_BITE,
        .power = 60,
        .type = TYPE_FLYING,
        .accuracy = 100,
        .pp = 20,
        .secondaryEffectChance = 100,
        .target = MOVE_TARGET_SELECTED,
        .priority = 0,
        .flags = FLAG_MAKES_CONTACT | FLAG_PROTECT_AFFECTED | FLAG_MIRROR_MOVE_AFFECTED | FLAG_KINGS_ROCK_AFFECTED,
        .split = SPLIT_PHYSICAL,
    },

    [MOVE_TAILWIND] =
    {
        #if B_UPDATED_MOVE_DATA >= GEN_6
            .pp = 15,
        #else
            .pp = 30,
        #endif
        .effect = EFFECT_TAILWIND,
        .power = 0,
        .type = TYPE_FLYING,
        .accuracy = 0,
        .secondaryEffectChance = 0,
        .target = MOVE_TARGET_USER,
        .priority = 0,
        .flags = FLAG_SNATCH_AFFECTED,
        .split = SPLIT_STATUS,
    },

    [MOVE_ACUPRESSURE] =
    {
        #if B_UPDATED_MOVE_DATA >= GEN_5
            .flags = 0,
        #else
            .flags = FLAG_SNATCH_AFFECTED,
        #endif
        .effect = EFFECT_ACUPRESSURE,
        .power = 0,
        .type = TYPE_NORMAL,
        .accuracy = 0,
        .pp = 30,
        .secondaryEffectChance = 0,
        .target = MOVE_TARGET_USER | MOVE_TARGET_ALLY,
        .priority = 0,
        .split = SPLIT_STATUS,
    },

    [MOVE_METAL_BURST] =
    {
        #if B_UPDATED_MOVE_DATA >= GEN_4
            .flags = FLAG_PROTECT_AFFECTED | FLAG_MIRROR_MOVE_AFFECTED,
        #else
            .flags = FLAG_MIRROR_MOVE_AFFECTED,
        #endif
        .effect = EFFECT_METAL_BURST,
        .power = 0,
        .type = TYPE_STEEL,
        .accuracy = 100,
        .pp = 10,
        .secondaryEffectChance = 0,
        .target = MOVE_TARGET_DEPENDS,
        .priority = 0,
        .split = SPLIT_PHYSICAL,
    },

    [MOVE_U_TURN] =
    {
        .effect = EFFECT_HIT_ESCAPE,
        .power = 70,
        .type = TYPE_BUG,
        .accuracy = 100,
        .pp = 20,
        .secondaryEffectChance = 0,
        .target = MOVE_TARGET_SELECTED,
        .priority = 0,
        .flags = FLAG_MAKES_CONTACT | FLAG_PROTECT_AFFECTED | FLAG_MIRROR_MOVE_AFFECTED | FLAG_KINGS_ROCK_AFFECTED,
        .split = SPLIT_PHYSICAL,
    },

    [MOVE_CLOSE_COMBAT] =
    {
        .effect = EFFECT_CLOSE_COMBAT,
        .power = 120,
        .type = TYPE_FIGHTING,
        .accuracy = 100,
        .pp = 5,
        .secondaryEffectChance = 100,
        .target = MOVE_TARGET_SELECTED,
        .priority = 0,
        .flags = FLAG_MAKES_CONTACT | FLAG_PROTECT_AFFECTED | FLAG_MIRROR_MOVE_AFFECTED | FLAG_KINGS_ROCK_AFFECTED,
        .split = SPLIT_PHYSICAL,
    },

    [MOVE_PAYBACK] =
    {
        .effect = EFFECT_PAYBACK,
        .power = 50,
        .type = TYPE_DARK,
        .accuracy = 100,
        .pp = 10,
        .secondaryEffectChance = 0,
        .target = MOVE_TARGET_SELECTED,
        .priority = 0,
        .flags = FLAG_MAKES_CONTACT | FLAG_PROTECT_AFFECTED | FLAG_MIRROR_MOVE_AFFECTED | FLAG_KINGS_ROCK_AFFECTED,
        .split = SPLIT_PHYSICAL,
    },

    [MOVE_ASSURANCE] =
    {
        #if B_UPDATED_MOVE_DATA >= GEN_6
            .power = 60,
        #else
            .power = 50,
        #endif
        .effect = EFFECT_ASSURANCE,
        .type = TYPE_DARK,
        .accuracy = 100,
        .pp = 10,
        .secondaryEffectChance = 0,
        .target = MOVE_TARGET_SELECTED,
        .priority = 0,
        .flags = FLAG_MAKES_CONTACT | FLAG_PROTECT_AFFECTED | FLAG_MIRROR_MOVE_AFFECTED | FLAG_KINGS_ROCK_AFFECTED,
        .split = SPLIT_PHYSICAL,
    },

    [MOVE_EMBARGO] =
    {
        #if B_UPDATED_MOVE_DATA >= GEN_5
            .flags = FLAG_PROTECT_AFFECTED | FLAG_MAGIC_COAT_AFFECTED | FLAG_MIRROR_MOVE_AFFECTED,
        #else
            .flags = FLAG_PROTECT_AFFECTED | FLAG_MIRROR_MOVE_AFFECTED,
        #endif
        .effect = EFFECT_EMBARGO,
        .power = 0,
        .type = TYPE_DARK,
        .accuracy = 100,
        .pp = 15,
        .secondaryEffectChance = 0,
        .target = MOVE_TARGET_SELECTED,
        .priority = 0,
        .split = SPLIT_STATUS,
    },

    [MOVE_FLING] =
    {
        .effect = EFFECT_FLING,
        .power = 1,
        .type = TYPE_DARK,
        .accuracy = 100,
        .pp = 10,
        .secondaryEffectChance = 100,
        .target = MOVE_TARGET_SELECTED,
        .priority = 0,
        .flags = FLAG_PROTECT_AFFECTED | FLAG_MIRROR_MOVE_AFFECTED | FLAG_KINGS_ROCK_AFFECTED,
        .split = SPLIT_PHYSICAL,
    },

    [MOVE_PSYCHO_SHIFT] =
    {
        #if B_UPDATED_MOVE_DATA >= GEN_6
            .accuracy = 100,
        #else
            .accuracy = 90,
        #endif
        .effect = EFFECT_PSYCHO_SHIFT,
        .power = 0,
        .type = TYPE_PSYCHIC,
        .pp = 10,
        .secondaryEffectChance = 0,
        .target = MOVE_TARGET_SELECTED,
        .priority = 0,
        .flags = FLAG_PROTECT_AFFECTED | FLAG_MIRROR_MOVE_AFFECTED,
        .split = SPLIT_STATUS,
    },

    [MOVE_TRUMP_CARD] =
    {
        .effect = EFFECT_TRUMP_CARD,
        .power = 0,
        .type = TYPE_NORMAL,
        .accuracy = 0,
        .pp = 5,
        .secondaryEffectChance = 0,
        .target = MOVE_TARGET_SELECTED,
        .priority = 0,
        .flags = FLAG_MAKES_CONTACT | FLAG_PROTECT_AFFECTED | FLAG_MIRROR_MOVE_AFFECTED | FLAG_KINGS_ROCK_AFFECTED,
        .split = SPLIT_SPECIAL,
    },

    [MOVE_HEAL_BLOCK] =
    {
        #if B_UPDATED_MOVE_DATA >= GEN_5
            .flags = FLAG_PROTECT_AFFECTED | FLAG_MAGIC_COAT_AFFECTED | FLAG_MIRROR_MOVE_AFFECTED,
        #else
            .flags = FLAG_PROTECT_AFFECTED | FLAG_MIRROR_MOVE_AFFECTED,
        #endif
        .effect = EFFECT_HEAL_BLOCK,
        .power = 0,
        .type = TYPE_PSYCHIC,
        .accuracy = 100,
        .pp = 15,
        .secondaryEffectChance = 0,
        .target = MOVE_TARGET_SELECTED,
        .priority = 0,
        .split = SPLIT_STATUS,
    },

    [MOVE_WRING_OUT] =
    {
        .effect = EFFECT_WRING_OUT,
        .power = 0,
        .type = TYPE_NORMAL,
        .accuracy = 100,
        .pp = 5,
        .secondaryEffectChance = 0,
        .target = MOVE_TARGET_SELECTED,
        .priority = 0,
        .flags = FLAG_MAKES_CONTACT | FLAG_PROTECT_AFFECTED | FLAG_MIRROR_MOVE_AFFECTED | FLAG_KINGS_ROCK_AFFECTED,
        .split = SPLIT_SPECIAL,
    },

    [MOVE_POWER_TRICK] =
    {
        #if B_UPDATED_MOVE_DATA >= GEN_5
            .flags = FLAG_SNATCH_AFFECTED,
        #else
            .flags = 0,
        #endif
        .effect = EFFECT_POWER_TRICK,
        .power = 0,
        .type = TYPE_PSYCHIC,
        .accuracy = 0,
        .pp = 10,
        .secondaryEffectChance = 0,
        .target = MOVE_TARGET_USER,
        .priority = 0,
        .split = SPLIT_STATUS,
    },

    [MOVE_GASTRO_ACID] =
    {
        .effect = EFFECT_GASTRO_ACID,
        .power = 0,
        .type = TYPE_POISON,
        .accuracy = 100,
        .pp = 10,
        .secondaryEffectChance = 0,
        .target = MOVE_TARGET_SELECTED,
        .priority = 0,
        .flags = FLAG_PROTECT_AFFECTED | FLAG_MAGIC_COAT_AFFECTED | FLAG_MIRROR_MOVE_AFFECTED,
        .split = SPLIT_STATUS,
    },

    [MOVE_LUCKY_CHANT] =
    {
        #if B_UPDATED_MOVE_DATA >= GEN_5
            .flags = FLAG_SNATCH_AFFECTED,
        #else
            .flags = 0,
        #endif
        .effect = EFFECT_LUCKY_CHANT,
        .power = 0,
        .type = TYPE_NORMAL,
        .accuracy = 0,
        .pp = 30,
        .secondaryEffectChance = 0,
        .target = MOVE_TARGET_USER,
        .priority = 0,
        .split = SPLIT_STATUS,
    },

    [MOVE_ME_FIRST] =
    {
        .effect = EFFECT_ME_FIRST,
        .power = 0,
        .type = TYPE_NORMAL,
        .accuracy = 0,
        .pp = 20,
        .secondaryEffectChance = 0,
        .target = MOVE_TARGET_SELECTED,
        .priority = 0,
        .flags = FLAG_PROTECT_AFFECTED,
        .split = SPLIT_STATUS,
    },

    [MOVE_COPYCAT] =
    {
        .effect = EFFECT_COPYCAT,
        .power = 0,
        .type = TYPE_NORMAL,
        .accuracy = 0,
        .pp = 20,
        .secondaryEffectChance = 0,
        .target = MOVE_TARGET_DEPENDS,
        .priority = 0,
        .flags = 0,
        .split = SPLIT_STATUS,
    },

    [MOVE_POWER_SWAP] =
    {
        .effect = EFFECT_POWER_SWAP,
        .power = 0,
        .type = TYPE_PSYCHIC,
        .accuracy = 0,
        .pp = 10,
        .secondaryEffectChance = 0,
        .target = MOVE_TARGET_SELECTED,
        .priority = 0,
        .flags = FLAG_PROTECT_AFFECTED | FLAG_MIRROR_MOVE_AFFECTED,
        .split = SPLIT_STATUS,
    },

    [MOVE_GUARD_SWAP] =
    {
        .effect = EFFECT_GUARD_SWAP,
        .power = 0,
        .type = TYPE_PSYCHIC,
        .accuracy = 0,
        .pp = 10,
        .secondaryEffectChance = 0,
        .target = MOVE_TARGET_SELECTED,
        .priority = 0,
        .flags = FLAG_PROTECT_AFFECTED | FLAG_MIRROR_MOVE_AFFECTED,
        .split = SPLIT_STATUS,
    },

    [MOVE_PUNISHMENT] =
    {
        .effect = EFFECT_PUNISHMENT,
        .power = 60,
        .type = TYPE_DARK,
        .accuracy = 100,
        .pp = 5,
        .secondaryEffectChance = 0,
        .target = MOVE_TARGET_SELECTED,
        .priority = 0,
        .flags = FLAG_MAKES_CONTACT | FLAG_PROTECT_AFFECTED | FLAG_MIRROR_MOVE_AFFECTED | FLAG_KINGS_ROCK_AFFECTED,
        .split = SPLIT_PHYSICAL,
    },

    [MOVE_LAST_RESORT] =
    {
        #if B_UPDATED_MOVE_DATA >= GEN_5
            .power = 140,
        #else
            .power = 130,
        #endif
        .effect = EFFECT_LAST_RESORT,
        .type = TYPE_NORMAL,
        .accuracy = 100,
        .pp = 5,
        .secondaryEffectChance = 0,
        .target = MOVE_TARGET_SELECTED,
        .priority = 0,
        .flags = FLAG_MAKES_CONTACT | FLAG_PROTECT_AFFECTED | FLAG_MIRROR_MOVE_AFFECTED | FLAG_KINGS_ROCK_AFFECTED,
        .split = SPLIT_PHYSICAL,
    },

    [MOVE_WORRY_SEED] =
    {
        .effect = EFFECT_WORRY_SEED,
        .power = 0,
        .type = TYPE_GRASS,
        .accuracy = 100,
        .pp = 10,
        .secondaryEffectChance = 0,
        .target = MOVE_TARGET_SELECTED,
        .priority = 0,
        .flags = FLAG_PROTECT_AFFECTED | FLAG_MAGIC_COAT_AFFECTED | FLAG_MIRROR_MOVE_AFFECTED,
        .split = SPLIT_STATUS,
    },

    [MOVE_SUCKER_PUNCH] =
    {
        #if B_UPDATED_MOVE_DATA >= GEN_7
            .power = 70,
        #else
            .power = 80,
        #endif
        .effect = EFFECT_SUCKER_PUNCH,
        .type = TYPE_DARK,
        .accuracy = 100,
        .pp = 5,
        .secondaryEffectChance = 0,
        .target = MOVE_TARGET_SELECTED,
        .priority = 1,
        .flags = FLAG_MAKES_CONTACT | FLAG_PROTECT_AFFECTED | FLAG_MIRROR_MOVE_AFFECTED | FLAG_KINGS_ROCK_AFFECTED,
        .split = SPLIT_PHYSICAL,
    },

    [MOVE_TOXIC_SPIKES] =
    {
        #if B_UPDATED_MOVE_DATA >= GEN_5
            .flags = FLAG_MAGIC_COAT_AFFECTED,
        #else
            .flags = 0,
        #endif
        .effect = EFFECT_TOXIC_SPIKES,
        .power = 0,
        .type = TYPE_POISON,
        .accuracy = 0,
        .pp = 20,
        .secondaryEffectChance = 0,
        .target = MOVE_TARGET_OPPONENTS_FIELD,
        .priority = 0,
        .split = SPLIT_STATUS,
    },

    [MOVE_HEART_SWAP] =
    {
        .effect = EFFECT_HEART_SWAP,
        .power = 0,
        .type = TYPE_PSYCHIC,
        .accuracy = 0,
        .pp = 10,
        .secondaryEffectChance = 0,
        .target = MOVE_TARGET_SELECTED,
        .priority = 0,
        .flags = FLAG_PROTECT_AFFECTED,
        .split = SPLIT_STATUS,
    },

    [MOVE_AQUA_RING] =
    {
        #if B_UPDATED_MOVE_DATA >= GEN_5
            .flags = FLAG_SNATCH_AFFECTED,
        #else
            .flags = 0,
        #endif
        .effect = EFFECT_AQUA_RING,
        .power = 0,
        .type = TYPE_WATER,
        .accuracy = 0,
        .pp = 20,
        .secondaryEffectChance = 0,
        .target = MOVE_TARGET_USER,
        .priority = 0,
        .split = SPLIT_STATUS,
    },

    [MOVE_MAGNET_RISE] =
    {
        #if B_UPDATED_MOVE_DATA >= GEN_5
            .flags = FLAG_SNATCH_AFFECTED,
        #else
            .flags = 0,
        #endif
        .effect = EFFECT_MAGNET_RISE,
        .power = 0,
        .type = TYPE_ELECTRIC,
        .accuracy = 0,
        .pp = 10,
        .secondaryEffectChance = 0,
        .target = MOVE_TARGET_USER,
        .priority = 0,
        .split = SPLIT_STATUS,
    },

    [MOVE_FLARE_BLITZ] =
    {
        .effect = EFFECT_RECOIL_33_STATUS,
        .power = 120,
        .type = TYPE_FIRE,
        .accuracy = 100,
        .pp = 15,
        .secondaryEffectChance = 10,
        .target = MOVE_TARGET_SELECTED,
        .priority = 0,
        .flags = FLAG_MAKES_CONTACT | FLAG_PROTECT_AFFECTED | FLAG_MIRROR_MOVE_AFFECTED | FLAG_KINGS_ROCK_AFFECTED | FLAG_SHEER_FORCE_BOOST | FLAG_RECKLESS_BOOST,
        .split = SPLIT_PHYSICAL,
        .argument = STATUS1_BURN,
    },

    [MOVE_FORCE_PALM] =
    {
        .effect = EFFECT_PARALYZE_HIT,
        .power = 60,
        .type = TYPE_FIGHTING,
        .accuracy = 100,
        .pp = 10,
        .secondaryEffectChance = 30,
        .target = MOVE_TARGET_SELECTED,
        .priority = 0,
        .flags = FLAG_MAKES_CONTACT | FLAG_PROTECT_AFFECTED | FLAG_MIRROR_MOVE_AFFECTED | FLAG_KINGS_ROCK_AFFECTED | FLAG_SHEER_FORCE_BOOST,
        .split = SPLIT_PHYSICAL,
    },

    [MOVE_AURA_SPHERE] =
    {
        #if B_UPDATED_MOVE_DATA >= GEN_6
            .power = 80,
        #else
            .power = 90,
        #endif
        .effect = EFFECT_HIT,
        .type = TYPE_FIGHTING,
        .accuracy = 0,
        .pp = 20,
        .secondaryEffectChance = 0,
        .target = MOVE_TARGET_SELECTED,
        .priority = 0,
        .flags = FLAG_PROTECT_AFFECTED | FLAG_MIRROR_MOVE_AFFECTED | FLAG_KINGS_ROCK_AFFECTED | FLAG_MEGA_LAUNCHER_BOOST | FLAG_BALLISTIC,
        .split = SPLIT_SPECIAL,
    },

    [MOVE_ROCK_POLISH] =
    {
        .effect = EFFECT_SPEED_UP_2,
        .power = 0,
        .type = TYPE_ROCK,
        .accuracy = 0,
        .pp = 20,
        .secondaryEffectChance = 0,
        .target = MOVE_TARGET_USER,
        .priority = 0,
        .flags = FLAG_SNATCH_AFFECTED,
        .split = SPLIT_STATUS,
    },

    [MOVE_POISON_JAB] =
    {
        .effect = EFFECT_POISON_HIT,
        .power = 80,
        .type = TYPE_POISON,
        .accuracy = 100,
        .pp = 20,
        .secondaryEffectChance = 30,
        .target = MOVE_TARGET_SELECTED,
        .priority = 0,
        .flags = FLAG_MAKES_CONTACT | FLAG_PROTECT_AFFECTED | FLAG_MIRROR_MOVE_AFFECTED | FLAG_KINGS_ROCK_AFFECTED | FLAG_SHEER_FORCE_BOOST,
        .split = SPLIT_PHYSICAL,
    },

    [MOVE_DARK_PULSE] =
    {
        #if B_UPDATED_MOVE_DATA >= GEN_5
            .flags = FLAG_PROTECT_AFFECTED | FLAG_MIRROR_MOVE_AFFECTED | FLAG_SHEER_FORCE_BOOST | FLAG_MEGA_LAUNCHER_BOOST,
        #else
            .flags = FLAG_PROTECT_AFFECTED | FLAG_MIRROR_MOVE_AFFECTED | FLAG_KINGS_ROCK_AFFECTED | FLAG_SHEER_FORCE_BOOST | FLAG_MEGA_LAUNCHER_BOOST,
        #endif
        .effect = EFFECT_FLINCH_HIT,
        .power = 80,
        .type = TYPE_DARK,
        .accuracy = 100,
        .pp = 15,
        .secondaryEffectChance = 20,
        .target = MOVE_TARGET_SELECTED,
        .priority = 0,
        .split = SPLIT_SPECIAL,
    },

    [MOVE_NIGHT_SLASH] =
    {
        .effect = EFFECT_HIT,
        .power = 70,
        .type = TYPE_DARK,
        .accuracy = 100,
        .pp = 15,
        .secondaryEffectChance = 0,
        .target = MOVE_TARGET_SELECTED,
        .priority = 0,
        .flags = FLAG_MAKES_CONTACT | FLAG_PROTECT_AFFECTED | FLAG_MIRROR_MOVE_AFFECTED | FLAG_KINGS_ROCK_AFFECTED | FLAG_HIGH_CRIT,
        .split = SPLIT_PHYSICAL,
    },

    [MOVE_AQUA_TAIL] =
    {
        .effect = EFFECT_HIT,
        .power = 90,
        .type = TYPE_WATER,
        .accuracy = 90,
        .pp = 10,
        .secondaryEffectChance = 0,
        .target = MOVE_TARGET_SELECTED,
        .priority = 0,
        .flags = FLAG_MAKES_CONTACT | FLAG_PROTECT_AFFECTED | FLAG_MIRROR_MOVE_AFFECTED | FLAG_KINGS_ROCK_AFFECTED,
        .split = SPLIT_PHYSICAL,
    },

    [MOVE_SEED_BOMB] =
    {
        .effect = EFFECT_HIT,
        .power = 80,
        .type = TYPE_GRASS,
        .accuracy = 100,
        .pp = 15,
        .secondaryEffectChance = 0,
        .target = MOVE_TARGET_SELECTED,
        .priority = 0,
        .flags = FLAG_PROTECT_AFFECTED | FLAG_MIRROR_MOVE_AFFECTED | FLAG_KINGS_ROCK_AFFECTED | FLAG_BALLISTIC,
        .split = SPLIT_PHYSICAL,
    },

    [MOVE_AIR_SLASH] =
    {
        #if B_UPDATED_MOVE_DATA >= GEN_6
            .pp = 15,
            .flags = FLAG_PROTECT_AFFECTED | FLAG_MIRROR_MOVE_AFFECTED | FLAG_SHEER_FORCE_BOOST,
        #elif B_UPDATED_MOVE_DATA == GEN_5
            .pp = 20,
            .flags = FLAG_PROTECT_AFFECTED | FLAG_MIRROR_MOVE_AFFECTED | FLAG_SHEER_FORCE_BOOST,
        #else
            .pp = 20,
            .flags = FLAG_PROTECT_AFFECTED | FLAG_MIRROR_MOVE_AFFECTED | FLAG_KINGS_ROCK_AFFECTED | FLAG_SHEER_FORCE_BOOST,
        #endif
        .effect = EFFECT_FLINCH_HIT,
        .power = 75,
        .type = TYPE_FLYING,
        .accuracy = 95,
        .secondaryEffectChance = 30,
        .target = MOVE_TARGET_SELECTED,
        .priority = 0,
        .split = SPLIT_SPECIAL,
    },

    [MOVE_X_SCISSOR] =
    {
        .effect = EFFECT_HIT,
        .power = 80,
        .type = TYPE_BUG,
        .accuracy = 100,
        .pp = 15,
        .secondaryEffectChance = 0,
        .target = MOVE_TARGET_SELECTED,
        .priority = 0,
        .flags = FLAG_MAKES_CONTACT | FLAG_PROTECT_AFFECTED | FLAG_MIRROR_MOVE_AFFECTED | FLAG_KINGS_ROCK_AFFECTED,
        .split = SPLIT_PHYSICAL,
    },

    [MOVE_BUG_BUZZ] =
    {
        .effect = EFFECT_SPECIAL_DEFENSE_DOWN_HIT,
        .power = 90,
        .type = TYPE_BUG,
        .accuracy = 100,
        .pp = 10,
        .secondaryEffectChance = 10,
        .target = MOVE_TARGET_SELECTED,
        .priority = 0,
        .flags = FLAG_PROTECT_AFFECTED | FLAG_MIRROR_MOVE_AFFECTED | FLAG_KINGS_ROCK_AFFECTED | FLAG_SOUND | FLAG_SHEER_FORCE_BOOST,
        .split = SPLIT_SPECIAL,
    },

    [MOVE_DRAGON_PULSE] =
    {
        #if B_UPDATED_MOVE_DATA >= GEN_6
            .power = 85,
        #else
            .power = 90,
        #endif
        .effect = EFFECT_HIT,
        .type = TYPE_DRAGON,
        .accuracy = 100,
        .pp = 10,
        .secondaryEffectChance = 0,
        .target = MOVE_TARGET_SELECTED,
        .priority = 0,
        .flags = FLAG_PROTECT_AFFECTED | FLAG_MIRROR_MOVE_AFFECTED | FLAG_KINGS_ROCK_AFFECTED | FLAG_MEGA_LAUNCHER_BOOST,
        .split = SPLIT_SPECIAL,
    },

    [MOVE_DRAGON_RUSH] =
    {
        #if B_UPDATED_MOVE_DATA >= GEN_6
            .flags = FLAG_MAKES_CONTACT | FLAG_PROTECT_AFFECTED | FLAG_MIRROR_MOVE_AFFECTED | FLAG_SHEER_FORCE_BOOST | FLAG_DMG_MINIMIZE,
        #elif B_UPDATED_MOVE_DATA == GEN_5
            .flags = FLAG_MAKES_CONTACT | FLAG_PROTECT_AFFECTED | FLAG_MIRROR_MOVE_AFFECTED | FLAG_SHEER_FORCE_BOOST,
        #else
            .flags = FLAG_MAKES_CONTACT | FLAG_PROTECT_AFFECTED | FLAG_MIRROR_MOVE_AFFECTED | FLAG_KINGS_ROCK_AFFECTED | FLAG_SHEER_FORCE_BOOST,
        #endif
        .effect = EFFECT_FLINCH_HIT,
        .power = 100,
        .type = TYPE_DRAGON,
        .accuracy = 75,
        .pp = 10,
        .secondaryEffectChance = 20,
        .target = MOVE_TARGET_SELECTED,
        .priority = 0,
        .split = SPLIT_PHYSICAL,
    },

    [MOVE_POWER_GEM] =
    {
        #if B_UPDATED_MOVE_DATA >= GEN_6
            .power = 80,
        #else
            .power = 70,
        #endif
        .effect = EFFECT_HIT,
        .type = TYPE_ROCK,
        .accuracy = 100,
        .pp = 20,
        .secondaryEffectChance = 0,
        .target = MOVE_TARGET_SELECTED,
        .priority = 0,
        .flags = FLAG_PROTECT_AFFECTED | FLAG_MIRROR_MOVE_AFFECTED | FLAG_KINGS_ROCK_AFFECTED,
        .split = SPLIT_SPECIAL,
    },

    [MOVE_DRAIN_PUNCH] =
    {
        #if B_UPDATED_MOVE_DATA >= GEN_5
            .power = 75,
            .pp = 10,
        #else
            .power = 60,
            .pp = 5,
        #endif
        .effect = EFFECT_ABSORB,
        .type = TYPE_FIGHTING,
        .accuracy = 100,
        .secondaryEffectChance = 0,
        .target = MOVE_TARGET_SELECTED,
        .priority = 0,
        .flags = FLAG_MAKES_CONTACT | FLAG_PROTECT_AFFECTED | FLAG_MIRROR_MOVE_AFFECTED | FLAG_KINGS_ROCK_AFFECTED | FLAG_IRON_FIST_BOOST,
        .split = SPLIT_PHYSICAL,
    },

    [MOVE_VACUUM_WAVE] =
    {
        .effect = EFFECT_HIT,
        .power = 40,
        .type = TYPE_FIGHTING,
        .accuracy = 100,
        .pp = 30,
        .secondaryEffectChance = 0,
        .target = MOVE_TARGET_SELECTED,
        .priority = 1,
        .flags = FLAG_PROTECT_AFFECTED | FLAG_MIRROR_MOVE_AFFECTED | FLAG_KINGS_ROCK_AFFECTED,
        .split = SPLIT_SPECIAL,
    },

    [MOVE_FOCUS_BLAST] =
    {
        .effect = EFFECT_SPECIAL_DEFENSE_DOWN_HIT,
        .power = 120,
        .type = TYPE_FIGHTING,
        .accuracy = 70,
        .pp = 5,
        .secondaryEffectChance = 10,
        .target = MOVE_TARGET_SELECTED,
        .priority = 0,
        .flags = FLAG_PROTECT_AFFECTED | FLAG_MIRROR_MOVE_AFFECTED | FLAG_SHEER_FORCE_BOOST | FLAG_BALLISTIC,
        .split = SPLIT_SPECIAL,
    },

    [MOVE_ENERGY_BALL] =
    {
        #if B_UPDATED_MOVE_DATA >= GEN_6
            .power = 90,
        #else
            .power = 80,
        #endif
        .effect = EFFECT_SPECIAL_DEFENSE_DOWN_HIT,
        .type = TYPE_GRASS,
        .accuracy = 100,
        .pp = 10,
        .secondaryEffectChance = 10,
        .target = MOVE_TARGET_SELECTED,
        .priority = 0,
        .flags = FLAG_PROTECT_AFFECTED | FLAG_MIRROR_MOVE_AFFECTED | FLAG_BALLISTIC | FLAG_SHEER_FORCE_BOOST,
        .split = SPLIT_SPECIAL,
    },

    [MOVE_BRAVE_BIRD] =
    {
        .effect = EFFECT_RECOIL_33,
        .power = 120,
        .type = TYPE_FLYING,
        .accuracy = 100,
        .pp = 15,
        .secondaryEffectChance = 0,
        .target = MOVE_TARGET_SELECTED,
        .priority = 0,
        .flags = FLAG_MAKES_CONTACT | FLAG_PROTECT_AFFECTED | FLAG_MIRROR_MOVE_AFFECTED | FLAG_KINGS_ROCK_AFFECTED | FLAG_RECKLESS_BOOST,
        .split = SPLIT_PHYSICAL,
    },

    [MOVE_EARTH_POWER] =
    {
        .effect = EFFECT_SPECIAL_DEFENSE_DOWN_HIT,
        .power = 90,
        .type = TYPE_GROUND,
        .accuracy = 100,
        .pp = 10,
        .secondaryEffectChance = 10,
        .target = MOVE_TARGET_SELECTED,
        .priority = 0,
        .flags = FLAG_PROTECT_AFFECTED | FLAG_MIRROR_MOVE_AFFECTED | FLAG_KINGS_ROCK_AFFECTED | FLAG_SHEER_FORCE_BOOST,
        .split = SPLIT_SPECIAL,
    },

    [MOVE_SWITCHEROO] =
    {
        .effect = EFFECT_TRICK,
        .power = 0,
        .type = TYPE_DARK,
        .accuracy = 100,
        .pp = 10,
        .secondaryEffectChance = 0,
        .target = MOVE_TARGET_SELECTED,
        .priority = 0,
        .flags = FLAG_PROTECT_AFFECTED | FLAG_MIRROR_MOVE_AFFECTED,
        .split = SPLIT_STATUS,
    },

    [MOVE_GIGA_IMPACT] =
    {
        .effect = EFFECT_RECHARGE,
        .power = 150,
        .type = TYPE_NORMAL,
        .accuracy = 90,
        .pp = 5,
        .secondaryEffectChance = 0,
        .target = MOVE_TARGET_SELECTED,
        .priority = 0,
        .flags = FLAG_MAKES_CONTACT | FLAG_PROTECT_AFFECTED | FLAG_MIRROR_MOVE_AFFECTED | FLAG_KINGS_ROCK_AFFECTED,
        .split = SPLIT_PHYSICAL,
    },

    [MOVE_NASTY_PLOT] =
    {
        .effect = EFFECT_SPECIAL_ATTACK_UP_2,
        .power = 0,
        .type = TYPE_DARK,
        .accuracy = 0,
        .pp = 20,
        .secondaryEffectChance = 0,
        .target = MOVE_TARGET_USER,
        .priority = 0,
        .flags = FLAG_SNATCH_AFFECTED,
        .split = SPLIT_STATUS,
    },

    [MOVE_BULLET_PUNCH] =
    {
        .effect = EFFECT_HIT,
        .power = 40,
        .type = TYPE_STEEL,
        .accuracy = 100,
        .pp = 30,
        .secondaryEffectChance = 0,
        .target = MOVE_TARGET_SELECTED,
        .priority = 1,
        .flags = FLAG_MAKES_CONTACT | FLAG_PROTECT_AFFECTED | FLAG_MIRROR_MOVE_AFFECTED | FLAG_KINGS_ROCK_AFFECTED | FLAG_IRON_FIST_BOOST,
        .split = SPLIT_PHYSICAL,
    },

    [MOVE_AVALANCHE] =
    {
        .effect = EFFECT_REVENGE,
        .power = 60,
        .type = TYPE_ICE,
        .accuracy = 100,
        .pp = 10,
        .secondaryEffectChance = 0,
        .target = MOVE_TARGET_BOTH,
        .priority = -4,
        .flags = FLAG_MAKES_CONTACT | FLAG_PROTECT_AFFECTED | FLAG_MIRROR_MOVE_AFFECTED | FLAG_KINGS_ROCK_AFFECTED,
        .split = SPLIT_PHYSICAL,
    },

    [MOVE_ICE_SHARD] =
    {
        .effect = EFFECT_HIT,
        .power = 40,
        .type = TYPE_ICE,
        .accuracy = 100,
        .pp = 30,
        .secondaryEffectChance = 0,
        .target = MOVE_TARGET_SELECTED,
        .priority = 1,
        .flags = FLAG_PROTECT_AFFECTED | FLAG_MIRROR_MOVE_AFFECTED | FLAG_KINGS_ROCK_AFFECTED,
        .split = SPLIT_PHYSICAL,
    },

    [MOVE_SHADOW_CLAW] =
    {
        .effect = EFFECT_HIT,
        .power = 70,
        .type = TYPE_GHOST,
        .accuracy = 100,
        .pp = 15,
        .secondaryEffectChance = 0,
        .target = MOVE_TARGET_SELECTED,
        .priority = 0,
        .flags = FLAG_MAKES_CONTACT | FLAG_PROTECT_AFFECTED | FLAG_MIRROR_MOVE_AFFECTED | FLAG_KINGS_ROCK_AFFECTED | FLAG_HIGH_CRIT,
        .split = SPLIT_PHYSICAL,
    },

    [MOVE_THUNDER_FANG] =
    {
        #if B_UPDATED_MOVE_DATA >= GEN_5
            .flags = FLAG_MAKES_CONTACT | FLAG_PROTECT_AFFECTED | FLAG_MIRROR_MOVE_AFFECTED | FLAG_SHEER_FORCE_BOOST | FLAG_STRONG_JAW_BOOST,
        #else
            .flags = FLAG_MAKES_CONTACT | FLAG_PROTECT_AFFECTED | FLAG_MIRROR_MOVE_AFFECTED | FLAG_KINGS_ROCK_AFFECTED | FLAG_SHEER_FORCE_BOOST | FLAG_STRONG_JAW_BOOST,
        #endif
        .effect = EFFECT_FLINCH_STATUS,
        .power = 65,
        .type = TYPE_ELECTRIC,
        .accuracy = 95,
        .pp = 15,
        .secondaryEffectChance = 10,
        .target = MOVE_TARGET_SELECTED,
        .priority = 0,
        .split = SPLIT_PHYSICAL,
        .argument = STATUS1_PARALYSIS,
    },

    [MOVE_ICE_FANG] =
    {
        #if B_UPDATED_MOVE_DATA >= GEN_5
            .flags = FLAG_MAKES_CONTACT | FLAG_PROTECT_AFFECTED | FLAG_MIRROR_MOVE_AFFECTED | FLAG_SHEER_FORCE_BOOST | FLAG_STRONG_JAW_BOOST,
        #else
            .flags = FLAG_MAKES_CONTACT | FLAG_PROTECT_AFFECTED | FLAG_MIRROR_MOVE_AFFECTED | FLAG_KINGS_ROCK_AFFECTED | FLAG_SHEER_FORCE_BOOST | FLAG_STRONG_JAW_BOOST,
        #endif
        .effect = EFFECT_FLINCH_STATUS,
        .power = 65,
        .type = TYPE_ICE,
        .accuracy = 95,
        .pp = 15,
        .secondaryEffectChance = 10,
        .target = MOVE_TARGET_SELECTED,
        .priority = 0,
        .split = SPLIT_PHYSICAL,
        .argument = STATUS1_FREEZE,
    },

    [MOVE_FIRE_FANG] =
    {
        #if B_UPDATED_MOVE_DATA >= GEN_5
            .flags = FLAG_MAKES_CONTACT | FLAG_PROTECT_AFFECTED | FLAG_MIRROR_MOVE_AFFECTED | FLAG_SHEER_FORCE_BOOST | FLAG_STRONG_JAW_BOOST,
        #else
            .flags = FLAG_MAKES_CONTACT | FLAG_PROTECT_AFFECTED | FLAG_MIRROR_MOVE_AFFECTED | FLAG_KINGS_ROCK_AFFECTED | FLAG_SHEER_FORCE_BOOST | FLAG_STRONG_JAW_BOOST,
        #endif
        .effect = EFFECT_FLINCH_STATUS,
        .power = 65,
        .type = TYPE_FIRE,
        .accuracy = 95,
        .pp = 15,
        .secondaryEffectChance = 10,
        .target = MOVE_TARGET_SELECTED,
        .priority = 0,
        .split = SPLIT_PHYSICAL,
        .argument = STATUS1_BURN,
    },

    [MOVE_SHADOW_SNEAK] =
    {
        .effect = EFFECT_HIT,
        .power = 40,
        .type = TYPE_GHOST,
        .accuracy = 100,
        .pp = 30,
        .secondaryEffectChance = 0,
        .target = MOVE_TARGET_SELECTED,
        .priority = 1,
        .flags = FLAG_MAKES_CONTACT | FLAG_PROTECT_AFFECTED | FLAG_MIRROR_MOVE_AFFECTED | FLAG_KINGS_ROCK_AFFECTED,
        .split = SPLIT_PHYSICAL,
    },

    [MOVE_MUD_BOMB] =
    {
        .effect = EFFECT_ACCURACY_DOWN_HIT,
        .power = 65,
        .type = TYPE_GROUND,
        .accuracy = 85,
        .pp = 10,
        .secondaryEffectChance = 30,
        .target = MOVE_TARGET_SELECTED,
        .priority = 0,
        .flags = FLAG_PROTECT_AFFECTED | FLAG_MIRROR_MOVE_AFFECTED | FLAG_KINGS_ROCK_AFFECTED | FLAG_SHEER_FORCE_BOOST | FLAG_BALLISTIC,
        .split = SPLIT_SPECIAL,
    },

    [MOVE_PSYCHO_CUT] =
    {
        .effect = EFFECT_HIT,
        .power = 70,
        .type = TYPE_PSYCHIC,
        .accuracy = 100,
        .pp = 20,
        .secondaryEffectChance = 0,
        .target = MOVE_TARGET_SELECTED,
        .priority = 0,
        .flags = FLAG_PROTECT_AFFECTED | FLAG_MIRROR_MOVE_AFFECTED | FLAG_KINGS_ROCK_AFFECTED | FLAG_HIGH_CRIT,
        .split = SPLIT_PHYSICAL,
    },

    [MOVE_ZEN_HEADBUTT] =
    {
        .effect = EFFECT_FLINCH_HIT,
        .power = 80,
        .type = TYPE_PSYCHIC,
        .accuracy = 90,
        .pp = 15,
        .secondaryEffectChance = 20,
        .target = MOVE_TARGET_SELECTED,
        .priority = 0,
        .flags = FLAG_MAKES_CONTACT | FLAG_PROTECT_AFFECTED | FLAG_MIRROR_MOVE_AFFECTED | FLAG_SHEER_FORCE_BOOST,
        .split = SPLIT_PHYSICAL,
    },

    [MOVE_MIRROR_SHOT] =
    {
        .effect = EFFECT_ACCURACY_DOWN_HIT,
        .power = 65,
        .type = TYPE_STEEL,
        .accuracy = 85,
        .pp = 10,
        .secondaryEffectChance = 30,
        .target = MOVE_TARGET_SELECTED,
        .priority = 0,
        .flags = FLAG_PROTECT_AFFECTED | FLAG_MIRROR_MOVE_AFFECTED | FLAG_KINGS_ROCK_AFFECTED | FLAG_SHEER_FORCE_BOOST,
        .split = SPLIT_SPECIAL,
    },

    [MOVE_FLASH_CANNON] =
    {
        .effect = EFFECT_SPECIAL_DEFENSE_DOWN_HIT,
        .power = 80,
        .type = TYPE_STEEL,
        .accuracy = 100,
        .pp = 10,
        .secondaryEffectChance = 10,
        .target = MOVE_TARGET_SELECTED,
        .priority = 0,
        .flags = FLAG_PROTECT_AFFECTED | FLAG_MIRROR_MOVE_AFFECTED | FLAG_KINGS_ROCK_AFFECTED | FLAG_SHEER_FORCE_BOOST,
        .split = SPLIT_SPECIAL,
    },

    [MOVE_ROCK_CLIMB] =
    {
        .effect = EFFECT_CONFUSE_HIT,
        .power = 90,
        .type = TYPE_NORMAL,
        .accuracy = 85,
        .pp = 20,
        .secondaryEffectChance = 20,
        .target = MOVE_TARGET_SELECTED,
        .priority = 0,
        .flags = FLAG_MAKES_CONTACT | FLAG_PROTECT_AFFECTED | FLAG_MIRROR_MOVE_AFFECTED | FLAG_KINGS_ROCK_AFFECTED | FLAG_SHEER_FORCE_BOOST,
        .split = SPLIT_PHYSICAL,
    },

    [MOVE_DEFOG] =
    {
        #if B_UPDATED_MOVE_DATA >= GEN_5
            .flags = FLAG_PROTECT_AFFECTED | FLAG_MAGIC_COAT_AFFECTED | FLAG_MIRROR_MOVE_AFFECTED,
        #else
            .flags = FLAG_PROTECT_AFFECTED | FLAG_MIRROR_MOVE_AFFECTED,
        #endif
        .effect = EFFECT_DEFOG,
        .power = 0,
        .type = TYPE_FLYING,
        .accuracy = 0,
        .pp = 15,
        .secondaryEffectChance = 0,
        .target = MOVE_TARGET_SELECTED,
        .priority = 0,
        .split = SPLIT_STATUS,
    },

    [MOVE_TRICK_ROOM] =
    {
        .effect = EFFECT_TRICK_ROOM,
        .power = 0,
        .type = TYPE_PSYCHIC,
        .accuracy = 0,
        .pp = 5,
        .secondaryEffectChance = 0,
        .target = MOVE_TARGET_USER,
        .priority = -7,
        .flags = FLAG_MIRROR_MOVE_AFFECTED,
        .split = SPLIT_STATUS,
    },

    [MOVE_DRACO_METEOR] =
    {
        #if B_UPDATED_MOVE_DATA >= GEN_6
            .power = 130,
        #else
            .power = 140,
        #endif
        .effect = EFFECT_OVERHEAT,
        .type = TYPE_DRAGON,
        .accuracy = 90,
        .pp = 5,
        .secondaryEffectChance = 100,
        .target = MOVE_TARGET_SELECTED,
        .priority = 0,
        .flags = FLAG_PROTECT_AFFECTED | FLAG_MIRROR_MOVE_AFFECTED | FLAG_KINGS_ROCK_AFFECTED,
        .split = SPLIT_SPECIAL,
    },

    [MOVE_DISCHARGE] =
    {
        .effect = EFFECT_PARALYZE_HIT,
        .power = 80,
        .type = TYPE_ELECTRIC,
        .accuracy = 100,
        .pp = 15,
        .secondaryEffectChance = 30,
        .target = MOVE_TARGET_FOES_AND_ALLY,
        .priority = 0,
        .flags = FLAG_PROTECT_AFFECTED | FLAG_MIRROR_MOVE_AFFECTED | FLAG_KINGS_ROCK_AFFECTED | FLAG_SHEER_FORCE_BOOST,
        .split = SPLIT_SPECIAL,
    },

    [MOVE_LAVA_PLUME] =
    {
        .effect = EFFECT_BURN_HIT,
        .power = 80,
        .type = TYPE_FIRE,
        .accuracy = 100,
        .pp = 15,
        .secondaryEffectChance = 30,
        .target = MOVE_TARGET_FOES_AND_ALLY,
        .priority = 0,
        .flags = FLAG_PROTECT_AFFECTED | FLAG_MIRROR_MOVE_AFFECTED | FLAG_KINGS_ROCK_AFFECTED | FLAG_SHEER_FORCE_BOOST,
        .split = SPLIT_SPECIAL,
    },

    [MOVE_LEAF_STORM] =
    {
        #if B_UPDATED_MOVE_DATA >= GEN_6
            .power = 130,
        #else
            .power = 140,
        #endif
        .effect = EFFECT_OVERHEAT,
        .type = TYPE_GRASS,
        .accuracy = 90,
        .pp = 5,
        .secondaryEffectChance = 100,
        .target = MOVE_TARGET_SELECTED,
        .priority = 0,
        .flags = FLAG_PROTECT_AFFECTED | FLAG_MIRROR_MOVE_AFFECTED | FLAG_KINGS_ROCK_AFFECTED,
        .split = SPLIT_SPECIAL,
    },

    [MOVE_POWER_WHIP] =
    {
        .effect = EFFECT_HIT,
        .power = 120,
        .type = TYPE_GRASS,
        .accuracy = 85,
        .pp = 10,
        .secondaryEffectChance = 0,
        .target = MOVE_TARGET_SELECTED,
        .priority = 0,
        .flags = FLAG_MAKES_CONTACT | FLAG_PROTECT_AFFECTED | FLAG_MIRROR_MOVE_AFFECTED | FLAG_KINGS_ROCK_AFFECTED,
        .split = SPLIT_PHYSICAL,
    },

    [MOVE_ROCK_WRECKER] =
    {
        .effect = EFFECT_RECHARGE,
        .power = 150,
        .type = TYPE_ROCK,
        .accuracy = 90,
        .pp = 5,
        .secondaryEffectChance = 0,
        .target = MOVE_TARGET_SELECTED,
        .priority = 0,
        .flags = FLAG_PROTECT_AFFECTED | FLAG_MIRROR_MOVE_AFFECTED | FLAG_KINGS_ROCK_AFFECTED | FLAG_BALLISTIC,
        .split = SPLIT_PHYSICAL,
    },

    [MOVE_CROSS_POISON] =
    {
        .effect = EFFECT_POISON_HIT,
        .power = 70,
        .type = TYPE_POISON,
        .accuracy = 100,
        .pp = 20,
        .secondaryEffectChance = 10,
        .target = MOVE_TARGET_SELECTED,
        .priority = 0,
        .flags = FLAG_MAKES_CONTACT | FLAG_PROTECT_AFFECTED | FLAG_MIRROR_MOVE_AFFECTED | FLAG_KINGS_ROCK_AFFECTED | FLAG_HIGH_CRIT | FLAG_SHEER_FORCE_BOOST,
        .split = SPLIT_PHYSICAL,
    },

    [MOVE_GUNK_SHOT] =
    {
        #if B_UPDATED_MOVE_DATA >= GEN_6
            .accuracy = 80,
        #else
            .accuracy = 70,
        #endif
        .effect = EFFECT_POISON_HIT,
        .power = 120,
        .type = TYPE_POISON,
        .pp = 5,
        .secondaryEffectChance = 30,
        .target = MOVE_TARGET_SELECTED,
        .priority = 0,
        .flags = FLAG_PROTECT_AFFECTED | FLAG_MIRROR_MOVE_AFFECTED | FLAG_KINGS_ROCK_AFFECTED | FLAG_SHEER_FORCE_BOOST,
        .split = SPLIT_PHYSICAL,
    },

    [MOVE_IRON_HEAD] =
    {
        #if B_UPDATED_MOVE_DATA >= GEN_5
            .flags = FLAG_MAKES_CONTACT | FLAG_PROTECT_AFFECTED | FLAG_MIRROR_MOVE_AFFECTED | FLAG_SHEER_FORCE_BOOST,
        #else
            .flags = FLAG_MAKES_CONTACT | FLAG_PROTECT_AFFECTED | FLAG_MIRROR_MOVE_AFFECTED | FLAG_KINGS_ROCK_AFFECTED | FLAG_SHEER_FORCE_BOOST,
        #endif
        .effect = EFFECT_FLINCH_HIT,
        .power = 80,
        .type = TYPE_STEEL,
        .accuracy = 100,
        .pp = 15,
        .secondaryEffectChance = 30,
        .target = MOVE_TARGET_SELECTED,
        .priority = 0,
        .split = SPLIT_PHYSICAL,
    },

    [MOVE_MAGNET_BOMB] =
    {
        .effect = EFFECT_HIT,
        .power = 60,
        .type = TYPE_STEEL,
        .accuracy = 0,
        .pp = 20,
        .secondaryEffectChance = 0,
        .target = MOVE_TARGET_SELECTED,
        .priority = 0,
        .flags = FLAG_PROTECT_AFFECTED | FLAG_MIRROR_MOVE_AFFECTED | FLAG_KINGS_ROCK_AFFECTED | FLAG_BALLISTIC,
        .split = SPLIT_PHYSICAL,
    },

    [MOVE_STONE_EDGE] =
    {
        .effect = EFFECT_HIT,
        .power = 100,
        .type = TYPE_ROCK,
        .accuracy = 80,
        .pp = 5,
        .secondaryEffectChance = 0,
        .target = MOVE_TARGET_SELECTED,
        .priority = 0,
        .flags = FLAG_PROTECT_AFFECTED | FLAG_MIRROR_MOVE_AFFECTED | FLAG_KINGS_ROCK_AFFECTED | FLAG_HIGH_CRIT,
        .split = SPLIT_PHYSICAL,
    },

    [MOVE_CAPTIVATE] =
    {
        .effect = EFFECT_CAPTIVATE,
        .power = 0,
        .type = TYPE_NORMAL,
        .accuracy = 100,
        .pp = 20,
        .secondaryEffectChance = 0,
        .target = MOVE_TARGET_BOTH,
        .priority = 0,
        .flags = FLAG_PROTECT_AFFECTED | FLAG_MAGIC_COAT_AFFECTED,
        .split = SPLIT_STATUS,
    },

    [MOVE_STEALTH_ROCK] =
    {
        #if B_UPDATED_MOVE_DATA >= GEN_5
            .flags = FLAG_MAGIC_COAT_AFFECTED,
        #else
            .flags = 0,
        #endif
        .effect = EFFECT_STEALTH_ROCK,
        .power = 0,
        .type = TYPE_ROCK,
        .accuracy = 0,
        .pp = 20,
        .secondaryEffectChance = 0,
        .target = MOVE_TARGET_OPPONENTS_FIELD,
        .priority = 0,
        .split = SPLIT_STATUS,
    },

    [MOVE_GRASS_KNOT] =
    {
        .effect = EFFECT_LOW_KICK,
        .power = 1,
        .type = TYPE_GRASS,
        .accuracy = 100,
        .pp = 20,
        .secondaryEffectChance = 0,
        .target = MOVE_TARGET_SELECTED,
        .priority = 0,
        .flags = FLAG_MAKES_CONTACT | FLAG_PROTECT_AFFECTED | FLAG_MIRROR_MOVE_AFFECTED | FLAG_KINGS_ROCK_AFFECTED,
        .split = SPLIT_SPECIAL,
    },

    [MOVE_CHATTER] =
    {
        #if B_UPDATED_MOVE_DATA >= GEN_6
            .power = 65,
            .secondaryEffectChance = 100,
            .flags = FLAG_PROTECT_AFFECTED | FLAG_MIRROR_MOVE_AFFECTED | FLAG_SOUND | FLAG_SHEER_FORCE_BOOST,
        #elif B_UPDATED_MOVE_DATA == GEN_5
            .power = 60,
            .secondaryEffectChance = 10,
            .flags = FLAG_PROTECT_AFFECTED | FLAG_SOUND | FLAG_SHEER_FORCE_BOOST,
        #else
            .power = 60,
            .secondaryEffectChance = 31,
            .flags = FLAG_PROTECT_AFFECTED | FLAG_SOUND | FLAG_SHEER_FORCE_BOOST,
        #endif
        .effect = EFFECT_CONFUSE_HIT,
        .type = TYPE_FLYING,
        .accuracy = 100,
        .pp = 20,
        .target = MOVE_TARGET_SELECTED,
        .priority = 0,
        .split = SPLIT_SPECIAL,
    },

    [MOVE_JUDGMENT] =
    {
        .effect = EFFECT_CHANGE_TYPE_ON_ITEM,
        .power = 100,
        .type = TYPE_NORMAL,
        .accuracy = 100,
        .pp = 10,
        .secondaryEffectChance = 0,
        .target = MOVE_TARGET_SELECTED,
        .priority = 0,
        .flags = FLAG_PROTECT_AFFECTED | FLAG_MIRROR_MOVE_AFFECTED | FLAG_KINGS_ROCK_AFFECTED,
        .split = SPLIT_SPECIAL,
        .argument = HOLD_EFFECT_PLATE,
    },

    [MOVE_BUG_BITE] =
    {
        .effect = EFFECT_BUG_BITE,
        .power = 60,
        .type = TYPE_BUG,
        .accuracy = 100,
        .pp = 20,
        .secondaryEffectChance = 100,
        .target = MOVE_TARGET_SELECTED,
        .priority = 0,
        .flags = FLAG_MAKES_CONTACT | FLAG_PROTECT_AFFECTED | FLAG_MIRROR_MOVE_AFFECTED | FLAG_KINGS_ROCK_AFFECTED,
        .split = SPLIT_PHYSICAL,
    },

    [MOVE_CHARGE_BEAM] =
    {
        .effect = EFFECT_SP_ATTACK_UP_HIT,
        .power = 50,
        .type = TYPE_ELECTRIC,
        .accuracy = 90,
        .pp = 10,
        .secondaryEffectChance = 70,
        .target = MOVE_TARGET_SELECTED,
        .priority = 0,
        .flags = FLAG_PROTECT_AFFECTED | FLAG_MIRROR_MOVE_AFFECTED | FLAG_KINGS_ROCK_AFFECTED | FLAG_SHEER_FORCE_BOOST,
        .split = SPLIT_SPECIAL,
    },

    [MOVE_WOOD_HAMMER] =
    {
        .effect = EFFECT_RECOIL_25,
        .power = 120,
        .type = TYPE_GRASS,
        .accuracy = 100,
        .pp = 15,
        .secondaryEffectChance = 0,
        .target = MOVE_TARGET_SELECTED,
        .priority = 0,
        .flags = FLAG_MAKES_CONTACT | FLAG_PROTECT_AFFECTED | FLAG_MIRROR_MOVE_AFFECTED | FLAG_KINGS_ROCK_AFFECTED | FLAG_RECKLESS_BOOST,
        .split = SPLIT_PHYSICAL,
    },

    [MOVE_AQUA_JET] =
    {
        .effect = EFFECT_HIT,
        .power = 40,
        .type = TYPE_WATER,
        .accuracy = 100,
        .pp = 20,
        .secondaryEffectChance = 0,
        .target = MOVE_TARGET_SELECTED,
        .priority = 1,
        .flags = FLAG_MAKES_CONTACT | FLAG_PROTECT_AFFECTED | FLAG_MIRROR_MOVE_AFFECTED | FLAG_KINGS_ROCK_AFFECTED,
        .split = SPLIT_PHYSICAL,
    },

    [MOVE_ATTACK_ORDER] =
    {
        .effect = EFFECT_HIT,
        .power = 90,
        .type = TYPE_BUG,
        .accuracy = 100,
        .pp = 15,
        .secondaryEffectChance = 0,
        .target = MOVE_TARGET_SELECTED,
        .priority = 0,
        .flags = FLAG_PROTECT_AFFECTED | FLAG_MIRROR_MOVE_AFFECTED | FLAG_KINGS_ROCK_AFFECTED | FLAG_HIGH_CRIT,
        .split = SPLIT_PHYSICAL,
    },

    [MOVE_DEFEND_ORDER] =
    {
        .effect = EFFECT_COSMIC_POWER,
        .power = 0,
        .type = TYPE_BUG,
        .accuracy = 0,
        .pp = 10,
        .secondaryEffectChance = 0,
        .target = MOVE_TARGET_USER,
        .priority = 0,
        .flags = FLAG_SNATCH_AFFECTED,
        .split = SPLIT_STATUS,
    },

    [MOVE_HEAL_ORDER] =
    {
        .effect = EFFECT_RESTORE_HP,
        .power = 0,
        .type = TYPE_BUG,
        .accuracy = 0,
        .pp = 10,
        .secondaryEffectChance = 0,
        .target = MOVE_TARGET_USER,
        .priority = 0,
        .flags = FLAG_SNATCH_AFFECTED,
        .split = SPLIT_STATUS,
    },

    [MOVE_HEAD_SMASH] =
    {
        .effect = EFFECT_RECOIL_50,
        .power = 150,
        .type = TYPE_ROCK,
        .accuracy = 80,
        .pp = 5,
        .secondaryEffectChance = 0,
        .target = MOVE_TARGET_SELECTED,
        .priority = 0,
        .flags = FLAG_MAKES_CONTACT | FLAG_PROTECT_AFFECTED | FLAG_MIRROR_MOVE_AFFECTED | FLAG_KINGS_ROCK_AFFECTED | FLAG_RECKLESS_BOOST,
        .split = SPLIT_PHYSICAL,
    },

    [MOVE_DOUBLE_HIT] =
    {
        .effect = EFFECT_DOUBLE_HIT,
        .power = 35,
        .type = TYPE_NORMAL,
        .accuracy = 90,
        .pp = 10,
        .secondaryEffectChance = 0,
        .target = MOVE_TARGET_SELECTED,
        .priority = 0,
        .flags = FLAG_MAKES_CONTACT | FLAG_PROTECT_AFFECTED | FLAG_MIRROR_MOVE_AFFECTED | FLAG_KINGS_ROCK_AFFECTED,
        .split = SPLIT_PHYSICAL,
    },

    [MOVE_ROAR_OF_TIME] =
    {
        .effect = EFFECT_RECHARGE,
        .power = 150,
        .type = TYPE_DRAGON,
        .accuracy = 90,
        .pp = 5,
        .secondaryEffectChance = 0,
        .target = MOVE_TARGET_SELECTED,
        .priority = 0,
        .flags = FLAG_PROTECT_AFFECTED | FLAG_MIRROR_MOVE_AFFECTED | FLAG_KINGS_ROCK_AFFECTED,
        .split = SPLIT_SPECIAL,
    },

    [MOVE_SPACIAL_REND] =
    {
        .effect = EFFECT_HIT,
        .power = 100,
        .type = TYPE_DRAGON,
        .accuracy = 95,
        .pp = 5,
        .secondaryEffectChance = 0,
        .target = MOVE_TARGET_SELECTED,
        .priority = 0,
        .flags = FLAG_PROTECT_AFFECTED | FLAG_MIRROR_MOVE_AFFECTED | FLAG_KINGS_ROCK_AFFECTED | FLAG_HIGH_CRIT,
        .split = SPLIT_SPECIAL,
    },

    [MOVE_LUNAR_DANCE] =
    {
        #if B_UPDATED_MOVE_DATA >= GEN_5
            .flags = FLAG_DANCE | FLAG_SNATCH_AFFECTED,
        #else
            .flags = FLAG_DANCE,
        #endif
        .effect = EFFECT_HEALING_WISH,
        .power = 0,
        .type = TYPE_PSYCHIC,
        .accuracy = 0,
        .pp = 10,
        .secondaryEffectChance = 0,
        .target = MOVE_TARGET_USER,
        .priority = 0,
        .split = SPLIT_STATUS,
    },

    [MOVE_CRUSH_GRIP] =
    {
        .effect = EFFECT_WRING_OUT,
        .power = 1,
        .type = TYPE_NORMAL,
        .accuracy = 100,
        .pp = 5,
        .secondaryEffectChance = 0,
        .target = MOVE_TARGET_SELECTED,
        .priority = 0,
        .flags = FLAG_MAKES_CONTACT | FLAG_PROTECT_AFFECTED | FLAG_MIRROR_MOVE_AFFECTED | FLAG_KINGS_ROCK_AFFECTED,
        .split = SPLIT_PHYSICAL,
    },

    [MOVE_MAGMA_STORM] =
    {
        #if B_UPDATED_MOVE_DATA >= GEN_6
            .power = 100,
            .accuracy = 75,
        #elif B_UPDATED_MOVE_DATA == GEN_5
            .power = 120,
            .accuracy = 75,
        #else
            .power = 120,
            .accuracy = 70,
        #endif
        .effect = EFFECT_TRAP,
        .type = TYPE_FIRE,
        .pp = 5,
        .secondaryEffectChance = 100,
        .target = MOVE_TARGET_SELECTED,
        .priority = 0,
        .flags = FLAG_PROTECT_AFFECTED | FLAG_MIRROR_MOVE_AFFECTED | FLAG_KINGS_ROCK_AFFECTED,
        .split = SPLIT_SPECIAL,
    },

    [MOVE_DARK_VOID] =
    {
        #if B_UPDATED_MOVE_DATA >= GEN_7
            .accuracy = 50,
        #else
            .accuracy = 80,
        #endif
        .effect = EFFECT_SLEEP,
        .power = 0,
        .type = TYPE_DARK,
        .pp = 10,
        .secondaryEffectChance = 0,
        .target = MOVE_TARGET_BOTH,
        .priority = 0,
        .flags = FLAG_PROTECT_AFFECTED | FLAG_MAGIC_COAT_AFFECTED | FLAG_MIRROR_MOVE_AFFECTED,
        .split = SPLIT_STATUS,
    },

    [MOVE_SEED_FLARE] =
    {
        .effect = EFFECT_SPECIAL_DEFENSE_DOWN_HIT_2,
        .power = 120,
        .type = TYPE_GRASS,
        .accuracy = 85,
        .pp = 5,
        .secondaryEffectChance = 40,
        .target = MOVE_TARGET_SELECTED,
        .priority = 0,
        .flags = FLAG_PROTECT_AFFECTED | FLAG_MIRROR_MOVE_AFFECTED | FLAG_KINGS_ROCK_AFFECTED | FLAG_SHEER_FORCE_BOOST,
        .split = SPLIT_SPECIAL,
    },

    [MOVE_OMINOUS_WIND] =
    {
        .effect = EFFECT_ALL_STATS_UP_HIT,
        .power = 60,
        .type = TYPE_GHOST,
        .accuracy = 100,
        .pp = 5,
        .secondaryEffectChance = 10,
        .target = MOVE_TARGET_BOTH,
        .priority = 0,
        .flags = FLAG_PROTECT_AFFECTED | FLAG_MIRROR_MOVE_AFFECTED | FLAG_KINGS_ROCK_AFFECTED | FLAG_SHEER_FORCE_BOOST,
        .split = SPLIT_SPECIAL,
    },

    [MOVE_SHADOW_FORCE] =
    {
        #if B_UPDATED_MOVE_DATA == GEN_6
            .flags = FLAG_MAKES_CONTACT | FLAG_MIRROR_MOVE_AFFECTED | FLAG_KINGS_ROCK_AFFECTED | FLAG_DMG_MINIMIZE,
        #else
            .flags = FLAG_MAKES_CONTACT | FLAG_MIRROR_MOVE_AFFECTED | FLAG_KINGS_ROCK_AFFECTED,
        #endif
        .effect = EFFECT_SEMI_INVULNERABLE,
        .power = 120,
        .type = TYPE_GHOST,
        .accuracy = 100,
        .pp = 5,
        .secondaryEffectChance = 0,
        .target = MOVE_TARGET_SELECTED,
        .priority = 0,
        .split = SPLIT_PHYSICAL,
    },

    [MOVE_HONE_CLAWS] =
    {
        .effect = EFFECT_ATTACK_ACCURACY_UP,
        .power = 0,
        .type = TYPE_DARK,
        .accuracy = 0,
        .pp = 15,
        .secondaryEffectChance = 0,
        .target = MOVE_TARGET_USER,
        .priority = 0,
        .flags = FLAG_SNATCH_AFFECTED,
        .split = SPLIT_STATUS,
    },

    [MOVE_WIDE_GUARD] =
    {
        .effect = EFFECT_PROTECT,
        .power = 0,
        .type = TYPE_ROCK,
        .accuracy = 0,
        .pp = 10,
        .secondaryEffectChance = 0,
        .target = MOVE_TARGET_USER,
        .priority = 3,
        .flags = FLAG_PROTECTION_MOVE | FLAG_SNATCH_AFFECTED,
        .split = SPLIT_STATUS,
        .argument = TRUE, // Protects the whole side.
    },

    [MOVE_GUARD_SPLIT] =
    {
        .effect = EFFECT_GUARD_SPLIT,
        .power = 0,
        .type = TYPE_PSYCHIC,
        .accuracy = 0,
        .pp = 10,
        .secondaryEffectChance = 0,
        .target = MOVE_TARGET_SELECTED,
        .priority = 0,
        .flags = FLAG_PROTECT_AFFECTED,
        .split = SPLIT_STATUS,
    },

    [MOVE_POWER_SPLIT] =
    {
        .effect = EFFECT_POWER_SPLIT,
        .power = 0,
        .type = TYPE_PSYCHIC,
        .accuracy = 0,
        .pp = 10,
        .secondaryEffectChance = 0,
        .target = MOVE_TARGET_SELECTED,
        .priority = 0,
        .flags = FLAG_PROTECT_AFFECTED,
        .split = SPLIT_STATUS,
    },

    [MOVE_WONDER_ROOM] =
    {
        #if B_UPDATED_MOVE_DATA >= GEN_6
            .priority = 0,
        #else
            .priority = -7,
        #endif
        .effect = EFFECT_WONDER_ROOM,
        .power = 0,
        .type = TYPE_PSYCHIC,
        .accuracy = 0,
        .pp = 10,
        .secondaryEffectChance = 0,
        .target = MOVE_TARGET_USER,
        .flags = FLAG_MIRROR_MOVE_AFFECTED,
        .split = SPLIT_STATUS,
    },

    [MOVE_PSYSHOCK] =
    {
        .effect = EFFECT_PSYSHOCK,
        .power = 80,
        .type = TYPE_PSYCHIC,
        .accuracy = 100,
        .pp = 10,
        .secondaryEffectChance = 0,
        .target = MOVE_TARGET_SELECTED,
        .priority = 0,
        .flags = FLAG_PROTECT_AFFECTED | FLAG_MIRROR_MOVE_AFFECTED | FLAG_KINGS_ROCK_AFFECTED,
        .split = SPLIT_SPECIAL,
    },

    [MOVE_VENOSHOCK] =
    {
        .effect = EFFECT_VENOSHOCK,
        .power = 65,
        .type = TYPE_POISON,
        .accuracy = 100,
        .pp = 10,
        .secondaryEffectChance = 0,
        .target = MOVE_TARGET_SELECTED,
        .priority = 0,
        .flags = FLAG_PROTECT_AFFECTED | FLAG_MIRROR_MOVE_AFFECTED | FLAG_KINGS_ROCK_AFFECTED,
        .split = SPLIT_SPECIAL,
    },

    [MOVE_AUTOTOMIZE] =
    {
        .effect = EFFECT_AUTOTOMIZE,
        .power = 0,
        .type = TYPE_STEEL,
        .accuracy = 0,
        .pp = 15,
        .secondaryEffectChance = 0,
        .target = MOVE_TARGET_USER,
        .priority = 0,
        .flags = FLAG_SNATCH_AFFECTED,
        .split = SPLIT_STATUS,
    },

    [MOVE_RAGE_POWDER] =
    {
        #if B_UPDATED_MOVE_DATA >= GEN_6
            .priority = 2,
        #else
            .priority = 3,
        #endif
        .effect = EFFECT_FOLLOW_ME,
        .power = 0,
        .type = TYPE_BUG,
        .accuracy = 0,
        .pp = 20,
        .secondaryEffectChance = 0,
        .target = MOVE_TARGET_USER,
        .flags = FLAG_POWDER,
        .split = SPLIT_STATUS,
    },

    [MOVE_TELEKINESIS] =
    {
        .effect = EFFECT_TELEKINESIS,
        .power = 0,
        .type = TYPE_PSYCHIC,
        .accuracy = 0,
        .pp = 15,
        .secondaryEffectChance = 0,
        .target = MOVE_TARGET_SELECTED,
        .priority = 0,
        .flags = FLAG_PROTECT_AFFECTED | FLAG_MAGIC_COAT_AFFECTED | FLAG_MIRROR_MOVE_AFFECTED,
        .split = SPLIT_STATUS,
    },

    [MOVE_MAGIC_ROOM] =
    {
        #if B_UPDATED_MOVE_DATA >= GEN_6
            .priority = 0,
        #else
            .priority = -7,
        #endif
        .effect = EFFECT_MAGIC_ROOM,
        .power = 0,
        .type = TYPE_PSYCHIC,
        .accuracy = 0,
        .pp = 10,
        .secondaryEffectChance = 0,
        .target = MOVE_TARGET_USER,
        .flags = FLAG_MIRROR_MOVE_AFFECTED,
        .split = SPLIT_STATUS,
    },

    [MOVE_SMACK_DOWN] =
    {
        .effect = EFFECT_SMACK_DOWN,
        .power = 50,
        .type = TYPE_ROCK,
        .accuracy = 100,
        .pp = 15,
        .secondaryEffectChance = 100,
        .target = MOVE_TARGET_SELECTED,
        .priority = 0,
        .flags = FLAG_PROTECT_AFFECTED | FLAG_MIRROR_MOVE_AFFECTED | FLAG_KINGS_ROCK_AFFECTED | FLAG_HIT_IN_AIR,
        .split = SPLIT_PHYSICAL,
    },

    [MOVE_STORM_THROW] =
    {
        #if B_UPDATED_MOVE_DATA >= GEN_6
            .power = 60,
        #else
            .power = 40,
        #endif
        .effect = EFFECT_ALWAYS_CRIT,
        .type = TYPE_FIGHTING,
        .accuracy = 100,
        .pp = 10,
        .secondaryEffectChance = 0,
        .target = MOVE_TARGET_SELECTED,
        .priority = 0,
        .flags = FLAG_MAKES_CONTACT | FLAG_PROTECT_AFFECTED | FLAG_MIRROR_MOVE_AFFECTED | FLAG_KINGS_ROCK_AFFECTED,
        .split = SPLIT_PHYSICAL,
    },

    [MOVE_FLAME_BURST] =
    {
        .effect = EFFECT_FLAME_BURST,
        .power = 70,
        .type = TYPE_FIRE,
        .accuracy = 100,
        .pp = 15,
        .secondaryEffectChance = 100,
        .target = MOVE_TARGET_SELECTED,
        .priority = 0,
        .flags = FLAG_PROTECT_AFFECTED | FLAG_MIRROR_MOVE_AFFECTED | FLAG_KINGS_ROCK_AFFECTED,
        .split = SPLIT_SPECIAL,
    },

    [MOVE_SLUDGE_WAVE] =
    {
        .effect = EFFECT_POISON_HIT,
        .power = 95,
        .type = TYPE_POISON,
        .accuracy = 100,
        .pp = 10,
        .secondaryEffectChance = 10,
        .target = MOVE_TARGET_FOES_AND_ALLY,
        .priority = 0,
        .flags = FLAG_PROTECT_AFFECTED | FLAG_MIRROR_MOVE_AFFECTED | FLAG_SHEER_FORCE_BOOST,
        .split = SPLIT_SPECIAL,
    },

    [MOVE_QUIVER_DANCE] =
    {
        .effect = EFFECT_QUIVER_DANCE,
        .power = 0,
        .type = TYPE_BUG,
        .accuracy = 0,
        .pp = 20,
        .secondaryEffectChance = 0,
        .target = MOVE_TARGET_USER,
        .priority = 0,
        .flags = FLAG_SNATCH_AFFECTED | FLAG_DANCE,
        .split = SPLIT_STATUS,
    },

    [MOVE_HEAVY_SLAM] =
    {
        #if B_UPDATED_MOVE_DATA >= GEN_7
            .flags = FLAG_MAKES_CONTACT | FLAG_PROTECT_AFFECTED | FLAG_MIRROR_MOVE_AFFECTED | FLAG_KINGS_ROCK_AFFECTED | FLAG_DMG_MINIMIZE,
        #else
            .flags = FLAG_MAKES_CONTACT | FLAG_PROTECT_AFFECTED | FLAG_MIRROR_MOVE_AFFECTED | FLAG_KINGS_ROCK_AFFECTED,
        #endif
        .effect = EFFECT_HEAT_CRASH,
        .power = 1,
        .type = TYPE_STEEL,
        .accuracy = 100,
        .pp = 10,
        .secondaryEffectChance = 0,
        .target = MOVE_TARGET_SELECTED,
        .priority = 0,
        .split = SPLIT_PHYSICAL,
    },

    [MOVE_SYNCHRONOISE] =
    {
        #if B_UPDATED_MOVE_DATA >= GEN_6
            .power = 120,
            .pp = 10,
        #else
            .power = 70,
            .pp = 15,
        #endif
        .effect = EFFECT_SYNCHRONOISE,
        .type = TYPE_PSYCHIC,
        .accuracy = 100,
        .secondaryEffectChance = 0,
        .target = MOVE_TARGET_FOES_AND_ALLY,
        .priority = 0,
        .flags = FLAG_PROTECT_AFFECTED | FLAG_MIRROR_MOVE_AFFECTED | FLAG_KINGS_ROCK_AFFECTED,
        .split = SPLIT_SPECIAL,
    },

    [MOVE_ELECTRO_BALL] =
    {
        .effect = EFFECT_ELECTRO_BALL,
        .power = 1,
        .type = TYPE_ELECTRIC,
        .accuracy = 100,
        .pp = 10,
        .secondaryEffectChance = 0,
        .target = MOVE_TARGET_SELECTED,
        .priority = 0,
        .flags = FLAG_PROTECT_AFFECTED | FLAG_MIRROR_MOVE_AFFECTED | FLAG_KINGS_ROCK_AFFECTED | FLAG_BALLISTIC,
        .split = SPLIT_SPECIAL,
    },

    [MOVE_SOAK] =
    {
        .effect = EFFECT_SOAK,
        .power = 0,
        .type = TYPE_WATER,
        .accuracy = 100,
        .pp = 20,
        .secondaryEffectChance = 0,
        .target = MOVE_TARGET_SELECTED,
        .priority = 0,
        .flags = FLAG_PROTECT_AFFECTED | FLAG_MAGIC_COAT_AFFECTED | FLAG_MIRROR_MOVE_AFFECTED,
        .split = SPLIT_STATUS,
    },

    [MOVE_FLAME_CHARGE] =
    {
        .effect = EFFECT_SPEED_UP_HIT,
        .power = 50,
        .type = TYPE_FIRE,
        .accuracy = 100,
        .pp = 20,
        .secondaryEffectChance = 100,
        .target = MOVE_TARGET_SELECTED,
        .priority = 0,
        .flags = FLAG_MAKES_CONTACT | FLAG_PROTECT_AFFECTED | FLAG_MIRROR_MOVE_AFFECTED | FLAG_KINGS_ROCK_AFFECTED | FLAG_SHEER_FORCE_BOOST,
        .split = SPLIT_PHYSICAL,
    },

    [MOVE_COIL] =
    {
        .effect = EFFECT_COIL,
        .power = 0,
        .type = TYPE_POISON,
        .accuracy = 0,
        .pp = 20,
        .secondaryEffectChance = 0,
        .target = MOVE_TARGET_USER,
        .priority = 0,
        .flags = FLAG_SNATCH_AFFECTED,
        .split = SPLIT_STATUS,
    },

    [MOVE_LOW_SWEEP] =
    {
        #if B_UPDATED_MOVE_DATA >= GEN_6
            .power = 65,
        #else
            .power = 60,
        #endif
        .effect = EFFECT_SPEED_DOWN_HIT,
        .type = TYPE_FIGHTING,
        .accuracy = 100,
        .pp = 20,
        .secondaryEffectChance = 100,
        .target = MOVE_TARGET_SELECTED,
        .priority = 0,
        .flags = FLAG_MAKES_CONTACT | FLAG_PROTECT_AFFECTED | FLAG_MIRROR_MOVE_AFFECTED | FLAG_KINGS_ROCK_AFFECTED | FLAG_SHEER_FORCE_BOOST,
        .split = SPLIT_PHYSICAL,
    },

    [MOVE_ACID_SPRAY] =
    {
        .effect = EFFECT_SPECIAL_DEFENSE_DOWN_HIT_2,
        .power = 40,
        .type = TYPE_POISON,
        .accuracy = 100,
        .pp = 20,
        .secondaryEffectChance = 100,
        .target = MOVE_TARGET_SELECTED,
        .priority = 0,
        .flags = FLAG_PROTECT_AFFECTED | FLAG_MIRROR_MOVE_AFFECTED | FLAG_KINGS_ROCK_AFFECTED | FLAG_BALLISTIC | FLAG_SHEER_FORCE_BOOST,
        .split = SPLIT_SPECIAL,
    },

    [MOVE_FOUL_PLAY] =
    {
        .effect = EFFECT_FOUL_PLAY,
        .power = 95,
        .type = TYPE_DARK,
        .accuracy = 100,
        .pp = 15,
        .secondaryEffectChance = 0,
        .target = MOVE_TARGET_SELECTED,
        .priority = 0,
        .flags = FLAG_MAKES_CONTACT | FLAG_PROTECT_AFFECTED | FLAG_MIRROR_MOVE_AFFECTED | FLAG_KINGS_ROCK_AFFECTED,
        .split = SPLIT_PHYSICAL,
    },

    [MOVE_SIMPLE_BEAM] =
    {
        .effect = EFFECT_SIMPLE_BEAM,
        .power = 0,
        .type = TYPE_NORMAL,
        .accuracy = 100,
        .pp = 15,
        .secondaryEffectChance = 0,
        .target = MOVE_TARGET_SELECTED,
        .priority = 0,
        .flags = FLAG_PROTECT_AFFECTED | FLAG_MAGIC_COAT_AFFECTED | FLAG_MIRROR_MOVE_AFFECTED,
        .split = SPLIT_STATUS,
    },

    [MOVE_ENTRAINMENT] =
    {
        .effect = EFFECT_ENTRAINMENT,
        .power = 0,
        .type = TYPE_NORMAL,
        .accuracy = 100,
        .pp = 15,
        .secondaryEffectChance = 0,
        .target = MOVE_TARGET_SELECTED,
        .priority = 0,
        .flags = FLAG_PROTECT_AFFECTED | FLAG_MAGIC_COAT_AFFECTED | FLAG_MIRROR_MOVE_AFFECTED,
        .split = SPLIT_STATUS,
    },

    [MOVE_AFTER_YOU] =
    {
        .effect = EFFECT_AFTER_YOU,
        .power = 0,
        .type = TYPE_NORMAL,
        .accuracy = 0,
        .pp = 15,
        .secondaryEffectChance = 0,
        .target = MOVE_TARGET_SELECTED,
        .priority = 0,
        .flags = 0,
        .split = SPLIT_STATUS,
    },

    [MOVE_ROUND] =
    {
        .effect = EFFECT_ROUND,
        .power = 60,
        .type = TYPE_NORMAL,
        .accuracy = 100,
        .pp = 15,
        .secondaryEffectChance = 0,
        .target = MOVE_TARGET_SELECTED,
        .priority = 0,
        .flags = FLAG_PROTECT_AFFECTED | FLAG_MIRROR_MOVE_AFFECTED | FLAG_KINGS_ROCK_AFFECTED,
        .split = SPLIT_SPECIAL,
    },

    [MOVE_ECHOED_VOICE] =
    {
        .effect = EFFECT_ECHOED_VOICE,
        .power = 40,
        .type = TYPE_NORMAL,
        .accuracy = 100,
        .pp = 15,
        .secondaryEffectChance = 0,
        .target = MOVE_TARGET_SELECTED,
        .priority = 0,
        .flags = FLAG_PROTECT_AFFECTED | FLAG_MIRROR_MOVE_AFFECTED | FLAG_KINGS_ROCK_AFFECTED | FLAG_SOUND,
        .split = SPLIT_SPECIAL,
    },

    [MOVE_CHIP_AWAY] =
    {
        .effect = EFFECT_HIT,
        .power = 70,
        .type = TYPE_NORMAL,
        .accuracy = 100,
        .pp = 20,
        .secondaryEffectChance = 0,
        .target = MOVE_TARGET_SELECTED,
        .priority = 0,
        .flags = FLAG_MAKES_CONTACT | FLAG_PROTECT_AFFECTED | FLAG_MIRROR_MOVE_AFFECTED | FLAG_KINGS_ROCK_AFFECTED | FLAG_STAT_STAGES_IGNORED,
        .split = SPLIT_PHYSICAL,
    },

    [MOVE_CLEAR_SMOG] =
    {
        .effect = EFFECT_CLEAR_SMOG,
        .power = 50,
        .type = TYPE_POISON,
        .accuracy = 0,
        .pp = 15,
        .secondaryEffectChance = 100,
        .target = MOVE_TARGET_SELECTED,
        .priority = 0,
        .flags = FLAG_PROTECT_AFFECTED | FLAG_MIRROR_MOVE_AFFECTED | FLAG_KINGS_ROCK_AFFECTED,
        .split = SPLIT_SPECIAL,
    },

    [MOVE_STORED_POWER] =
    {
        .effect = EFFECT_STORED_POWER,
        .power = 20,
        .type = TYPE_PSYCHIC,
        .accuracy = 100,
        .pp = 10,
        .secondaryEffectChance = 0,
        .target = MOVE_TARGET_SELECTED,
        .priority = 0,
        .flags = FLAG_PROTECT_AFFECTED | FLAG_MIRROR_MOVE_AFFECTED | FLAG_KINGS_ROCK_AFFECTED,
        .split = SPLIT_SPECIAL,
    },

    [MOVE_QUICK_GUARD] =
    {
        .effect = EFFECT_PROTECT,
        .power = 0,
        .type = TYPE_FIGHTING,
        .accuracy = 0,
        .pp = 15,
        .secondaryEffectChance = 0,
        .target = MOVE_TARGET_USER,
        .priority = 3,
        .flags = FLAG_PROTECTION_MOVE | FLAG_SNATCH_AFFECTED,
        .split = SPLIT_STATUS,
        .argument = TRUE, // Protects the whole side.
    },

    [MOVE_ALLY_SWITCH] =
    {
        #if B_UPDATED_MOVE_DATA >= GEN_7
            .priority = 2,
        #else
            .priority = 1,
        #endif
        .effect = EFFECT_ALLY_SWITCH,
        .power = 0,
        .type = TYPE_PSYCHIC,
        .accuracy = 0,
        .pp = 15,
        .secondaryEffectChance = 0,
        .target = MOVE_TARGET_USER,
        .flags = 0,
        .split = SPLIT_STATUS,
    },

    [MOVE_SCALD] =
    {
        .effect = EFFECT_SCALD,
        .power = 80,
        .type = TYPE_WATER,
        .accuracy = 100,
        .pp = 15,
        .secondaryEffectChance = 30,
        .target = MOVE_TARGET_SELECTED,
        .priority = 0,
        .flags = FLAG_PROTECT_AFFECTED | FLAG_MIRROR_MOVE_AFFECTED | FLAG_KINGS_ROCK_AFFECTED | FLAG_SHEER_FORCE_BOOST,
        .split = SPLIT_SPECIAL,
    },

    [MOVE_SHELL_SMASH] =
    {
        .effect = EFFECT_SHELL_SMASH,
        .power = 0,
        .type = TYPE_NORMAL,
        .accuracy = 0,
        .pp = 15,
        .secondaryEffectChance = 0,
        .target = MOVE_TARGET_USER,
        .priority = 0,
        .flags = FLAG_SNATCH_AFFECTED,
        .split = SPLIT_STATUS,
    },

    [MOVE_HEAL_PULSE] =
    {
        .effect = EFFECT_HEAL_PULSE,
        .power = 0,
        .type = TYPE_PSYCHIC,
        .accuracy = 0,
        .pp = 10,
        .secondaryEffectChance = 0,
        .target = MOVE_TARGET_SELECTED,
        .priority = 0,
        .flags = FLAG_PROTECT_AFFECTED | FLAG_MAGIC_COAT_AFFECTED | FLAG_MEGA_LAUNCHER_BOOST,
        .split = SPLIT_STATUS,
    },

    [MOVE_HEX] =
    {
        #if B_UPDATED_MOVE_DATA >= GEN_6
            .power = 65,
        #else
            .power = 50,
        #endif
        .effect = EFFECT_HEX,
        .type = TYPE_GHOST,
        .accuracy = 100,
        .pp = 10,
        .secondaryEffectChance = 0,
        .target = MOVE_TARGET_SELECTED,
        .priority = 0,
        .flags = FLAG_PROTECT_AFFECTED | FLAG_MIRROR_MOVE_AFFECTED | FLAG_KINGS_ROCK_AFFECTED,
        .split = SPLIT_SPECIAL,
    },

    [MOVE_SKY_DROP] =
    {
        .effect = EFFECT_PLACEHOLDER, // Needs a custom move effect
        .power = 60,
        .type = TYPE_FLYING,
        .accuracy = 100,
        .pp = 10,
        .secondaryEffectChance = 0,
        .target = MOVE_TARGET_SELECTED,
        .priority = 0,
        .flags = FLAG_MAKES_CONTACT | FLAG_PROTECT_AFFECTED | FLAG_MIRROR_MOVE_AFFECTED | FLAG_KINGS_ROCK_AFFECTED,
        .split = SPLIT_PHYSICAL,
    },

    [MOVE_SHIFT_GEAR] =
    {
        .effect = EFFECT_SHIFT_GEAR,
        .power = 0,
        .type = TYPE_STEEL,
        .accuracy = 0,
        .pp = 10,
        .secondaryEffectChance = 0,
        .target = MOVE_TARGET_USER,
        .priority = 0,
        .flags = FLAG_SNATCH_AFFECTED,
        .split = SPLIT_STATUS,
    },

    [MOVE_CIRCLE_THROW] =
    {
        .effect = EFFECT_HIT_SWITCH_TARGET,
        .power = 60,
        .type = TYPE_FIGHTING,
        .accuracy = 90,
        .pp = 10,
        .secondaryEffectChance = 0,
        .target = MOVE_TARGET_SELECTED,
        .priority = -6,
        .flags = FLAG_MAKES_CONTACT | FLAG_PROTECT_AFFECTED | FLAG_MIRROR_MOVE_AFFECTED,
        .split = SPLIT_PHYSICAL,
    },

    [MOVE_INCINERATE] =
    {
        #if B_UPDATED_MOVE_DATA >= GEN_6
            .power = 60,
        #else
            .power = 30,
        #endif
        .effect = EFFECT_INCINERATE,
        .type = TYPE_FIRE,
        .accuracy = 100,
        .pp = 15,
        .secondaryEffectChance = 100,
        .target = MOVE_TARGET_BOTH,
        .priority = 0,
        .flags = FLAG_PROTECT_AFFECTED | FLAG_MIRROR_MOVE_AFFECTED | FLAG_KINGS_ROCK_AFFECTED,
        .split = SPLIT_SPECIAL,
    },

    [MOVE_QUASH] =
    {
        .effect = EFFECT_QUASH,
        .power = 0,
        .type = TYPE_DARK,
        .accuracy = 100,
        .pp = 15,
        .secondaryEffectChance = 0,
        .target = MOVE_TARGET_SELECTED,
        .priority = 0,
        .flags = FLAG_PROTECT_AFFECTED | FLAG_MAGIC_COAT_AFFECTED | FLAG_MIRROR_MOVE_AFFECTED,
        .split = SPLIT_STATUS,
    },

    [MOVE_ACROBATICS] =
    {
        .effect = EFFECT_ACROBATICS,
        .power = 55,
        .type = TYPE_FLYING,
        .accuracy = 100,
        .pp = 15,
        .secondaryEffectChance = 0,
        .target = MOVE_TARGET_SELECTED,
        .priority = 0,
        .flags = FLAG_MAKES_CONTACT | FLAG_PROTECT_AFFECTED | FLAG_MIRROR_MOVE_AFFECTED | FLAG_KINGS_ROCK_AFFECTED,
        .split = SPLIT_PHYSICAL,
    },

    [MOVE_REFLECT_TYPE] =
    {
        .effect = EFFECT_REFLECT_TYPE,
        .power = 0,
        .type = TYPE_NORMAL,
        .accuracy = 0,
        .pp = 15,
        .secondaryEffectChance = 0,
        .target = MOVE_TARGET_SELECTED,
        .priority = 0,
        .flags = FLAG_SNATCH_AFFECTED,
        .split = SPLIT_STATUS,
    },

    [MOVE_RETALIATE] =
    {
        .effect = EFFECT_RETALITATE,
        .power = 70,
        .type = TYPE_NORMAL,
        .accuracy = 100,
        .pp = 5,
        .secondaryEffectChance = 0,
        .target = MOVE_TARGET_SELECTED,
        .priority = 0,
        .flags = FLAG_MAKES_CONTACT | FLAG_PROTECT_AFFECTED | FLAG_MIRROR_MOVE_AFFECTED | FLAG_KINGS_ROCK_AFFECTED,
        .split = SPLIT_PHYSICAL,
    },

    [MOVE_FINAL_GAMBIT] =
    {
        .effect = EFFECT_FINAL_GAMBIT,
        .power = 1,
        .type = TYPE_FIGHTING,
        .accuracy = 100,
        .pp = 5,
        .secondaryEffectChance = 0,
        .target = MOVE_TARGET_SELECTED,
        .priority = 0,
        .flags = FLAG_PROTECT_AFFECTED | FLAG_KINGS_ROCK_AFFECTED,
        .split = SPLIT_SPECIAL,
    },

    [MOVE_BESTOW] =
    {
        #if B_UPDATED_MOVE_DATA >= GEN_6
            .flags = FLAG_MIRROR_MOVE_AFFECTED,
        #else
            .flags = FLAG_PROTECT_AFFECTED | FLAG_MIRROR_MOVE_AFFECTED,
        #endif
        .effect = EFFECT_BESTOW,
        .power = 0,
        .type = TYPE_NORMAL,
        .accuracy = 0,
        .pp = 15,
        .secondaryEffectChance = 0,
        .target = MOVE_TARGET_SELECTED,
        .priority = 0,
        .split = SPLIT_STATUS,
    },

    [MOVE_INFERNO] =
    {
        .effect = EFFECT_BURN_HIT,
        .power = 100,
        .type = TYPE_FIRE,
        .accuracy = 50,
        .pp = 5,
        .secondaryEffectChance = 100,
        .target = MOVE_TARGET_SELECTED,
        .priority = 0,
        .flags = FLAG_PROTECT_AFFECTED | FLAG_MIRROR_MOVE_AFFECTED | FLAG_SHEER_FORCE_BOOST,
        .split = SPLIT_SPECIAL,
    },

    [MOVE_WATER_PLEDGE] =
    {
        #if B_UPDATED_MOVE_DATA >= GEN_6
            .power = 80,
        #else
            .power = 50,
        #endif
        .effect = EFFECT_PLEDGE,
        .type = TYPE_WATER,
        .accuracy = 100,
        .pp = 10,
        .secondaryEffectChance = 0,
        .target = MOVE_TARGET_SELECTED,
        .priority = 0,
        .flags = FLAG_PROTECT_AFFECTED | FLAG_MIRROR_MOVE_AFFECTED | FLAG_KINGS_ROCK_AFFECTED,
        .split = SPLIT_SPECIAL,
    },

    [MOVE_FIRE_PLEDGE] =
    {
        #if B_UPDATED_MOVE_DATA >= GEN_6
            .power = 80,
        #else
            .power = 50,
        #endif
        .effect = EFFECT_PLEDGE,
        .type = TYPE_FIRE,
        .accuracy = 100,
        .pp = 10,
        .secondaryEffectChance = 0,
        .target = MOVE_TARGET_SELECTED,
        .priority = 0,
        .flags = FLAG_PROTECT_AFFECTED | FLAG_MIRROR_MOVE_AFFECTED | FLAG_KINGS_ROCK_AFFECTED,
        .split = SPLIT_SPECIAL,
    },

    [MOVE_GRASS_PLEDGE] =
    {
        #if B_UPDATED_MOVE_DATA >= GEN_6
            .power = 80,
        #else
            .power = 50,
        #endif
        .effect = EFFECT_PLEDGE,
        .type = TYPE_GRASS,
        .accuracy = 100,
        .pp = 10,
        .secondaryEffectChance = 0,
        .target = MOVE_TARGET_SELECTED,
        .priority = 0,
        .flags = FLAG_PROTECT_AFFECTED | FLAG_MIRROR_MOVE_AFFECTED | FLAG_KINGS_ROCK_AFFECTED,
        .split = SPLIT_SPECIAL,
    },

    [MOVE_VOLT_SWITCH] =
    {
        .effect = EFFECT_HIT_ESCAPE,
        .power = 70,
        .type = TYPE_ELECTRIC,
        .accuracy = 100,
        .pp = 20,
        .secondaryEffectChance = 0,
        .target = MOVE_TARGET_SELECTED,
        .priority = 0,
        .flags = FLAG_PROTECT_AFFECTED | FLAG_MIRROR_MOVE_AFFECTED | FLAG_KINGS_ROCK_AFFECTED,
        .split = SPLIT_SPECIAL,
    },

    [MOVE_STRUGGLE_BUG] =
    {
        #if B_UPDATED_MOVE_DATA >= GEN_6
            .power = 50,
        #else
            .power = 30,
        #endif
        .effect = EFFECT_SPECIAL_ATTACK_DOWN_HIT,
        .type = TYPE_BUG,
        .accuracy = 100,
        .pp = 20,
        .secondaryEffectChance = 100,
        .target = MOVE_TARGET_BOTH,
        .priority = 0,
        .flags = FLAG_PROTECT_AFFECTED | FLAG_MIRROR_MOVE_AFFECTED | FLAG_SHEER_FORCE_BOOST,
        .split = SPLIT_SPECIAL,
    },

    [MOVE_BULLDOZE] =
    {
        .effect = EFFECT_BULLDOZE,
        .power = 60,
        .type = TYPE_GROUND,
        .accuracy = 100,
        .pp = 20,
        .secondaryEffectChance = 100,
        .target = MOVE_TARGET_FOES_AND_ALLY,
        .priority = 0,
        .flags = FLAG_PROTECT_AFFECTED | FLAG_MIRROR_MOVE_AFFECTED | FLAG_KINGS_ROCK_AFFECTED | FLAG_SHEER_FORCE_BOOST,
        .split = SPLIT_PHYSICAL,
    },

    [MOVE_FROST_BREATH] =
    {
        #if B_UPDATED_MOVE_DATA >= GEN_6
            .power = 60,
        #else
            .power = 40,
        #endif
        .effect = EFFECT_ALWAYS_CRIT,
        .type = TYPE_ICE,
        .accuracy = 90,
        .pp = 10,
        .secondaryEffectChance = 0,
        .target = MOVE_TARGET_SELECTED,
        .priority = 0,
        .flags = FLAG_PROTECT_AFFECTED | FLAG_MIRROR_MOVE_AFFECTED | FLAG_KINGS_ROCK_AFFECTED,
        .split = SPLIT_SPECIAL,
    },

    [MOVE_DRAGON_TAIL] =
    {
        .effect = EFFECT_HIT_SWITCH_TARGET,
        .power = 60,
        .type = TYPE_DRAGON,
        .accuracy = 90,
        .pp = 10,
        .secondaryEffectChance = 0,
        .target = MOVE_TARGET_SELECTED,
        .priority = -6,
        .flags = FLAG_MAKES_CONTACT | FLAG_PROTECT_AFFECTED | FLAG_MIRROR_MOVE_AFFECTED,
        .split = SPLIT_PHYSICAL,
    },

    [MOVE_WORK_UP] =
    {
        .effect = EFFECT_ATTACK_SPATK_UP,
        .power = 0,
        .type = TYPE_NORMAL,
        .accuracy = 0,
        .pp = 30,
        .secondaryEffectChance = 0,
        .target = MOVE_TARGET_USER,
        .priority = 0,
        .flags = FLAG_SNATCH_AFFECTED,
        .split = SPLIT_STATUS,
    },

    [MOVE_ELECTROWEB] =
    {
        .effect = EFFECT_SPEED_DOWN_HIT,
        .power = 55,
        .type = TYPE_ELECTRIC,
        .accuracy = 95,
        .pp = 15,
        .secondaryEffectChance = 100,
        .target = MOVE_TARGET_BOTH,
        .priority = 0,
        .flags = FLAG_PROTECT_AFFECTED | FLAG_MIRROR_MOVE_AFFECTED | FLAG_KINGS_ROCK_AFFECTED | FLAG_SHEER_FORCE_BOOST,
        .split = SPLIT_SPECIAL,
    },

    [MOVE_WILD_CHARGE] =
    {
        .effect = EFFECT_RECOIL_25,
        .power = 90,
        .type = TYPE_ELECTRIC,
        .accuracy = 100,
        .pp = 15,
        .secondaryEffectChance = 0,
        .target = MOVE_TARGET_SELECTED,
        .priority = 0,
        .flags = FLAG_MAKES_CONTACT | FLAG_PROTECT_AFFECTED | FLAG_MIRROR_MOVE_AFFECTED | FLAG_KINGS_ROCK_AFFECTED | FLAG_RECKLESS_BOOST,
        .split = SPLIT_PHYSICAL,
    },

    [MOVE_DRILL_RUN] =
    {
        .effect = EFFECT_HIT,
        .power = 80,
        .type = TYPE_GROUND,
        .accuracy = 95,
        .pp = 10,
        .secondaryEffectChance = 0,
        .target = MOVE_TARGET_SELECTED,
        .priority = 0,
        .flags = FLAG_MAKES_CONTACT | FLAG_PROTECT_AFFECTED | FLAG_MIRROR_MOVE_AFFECTED | FLAG_KINGS_ROCK_AFFECTED | FLAG_HIGH_CRIT,
        .split = SPLIT_PHYSICAL,
    },

    [MOVE_DUAL_CHOP] =
    {
        .effect = EFFECT_DOUBLE_HIT,
        .power = 40,
        .type = TYPE_DRAGON,
        .accuracy = 90,
        .pp = 15,
        .secondaryEffectChance = 0,
        .target = MOVE_TARGET_SELECTED,
        .priority = 0,
        .flags = FLAG_MAKES_CONTACT | FLAG_PROTECT_AFFECTED | FLAG_MIRROR_MOVE_AFFECTED | FLAG_KINGS_ROCK_AFFECTED,
        .split = SPLIT_PHYSICAL,
    },

    [MOVE_HEART_STAMP] =
    {
        .effect = EFFECT_FLINCH_HIT,
        .power = 60,
        .type = TYPE_PSYCHIC,
        .accuracy = 100,
        .pp = 25,
        .secondaryEffectChance = 30,
        .target = MOVE_TARGET_SELECTED,
        .priority = 0,
        .flags = FLAG_MAKES_CONTACT | FLAG_PROTECT_AFFECTED | FLAG_MIRROR_MOVE_AFFECTED | FLAG_SHEER_FORCE_BOOST,
        .split = SPLIT_PHYSICAL,
    },

    [MOVE_HORN_LEECH] =
    {
        .effect = EFFECT_ABSORB,
        .power = 75,
        .type = TYPE_GRASS,
        .accuracy = 100,
        .pp = 10,
        .secondaryEffectChance = 0,
        .target = MOVE_TARGET_SELECTED,
        .priority = 0,
        .flags = FLAG_MAKES_CONTACT | FLAG_PROTECT_AFFECTED | FLAG_MIRROR_MOVE_AFFECTED,
        .split = SPLIT_PHYSICAL,
    },

    [MOVE_SACRED_SWORD] =
    {
        #if B_UPDATED_MOVE_DATA >= GEN_6
            .pp = 15,
        #else
            .pp = 20,
        #endif
        .effect = EFFECT_HIT,
        .power = 90,
        .type = TYPE_FIGHTING,
        .accuracy = 100,
        .secondaryEffectChance = 0,
        .target = MOVE_TARGET_SELECTED,
        .priority = 0,
        .flags = FLAG_MAKES_CONTACT | FLAG_PROTECT_AFFECTED | FLAG_MIRROR_MOVE_AFFECTED | FLAG_KINGS_ROCK_AFFECTED | FLAG_STAT_STAGES_IGNORED,
        .split = SPLIT_PHYSICAL,
    },

    [MOVE_RAZOR_SHELL] =
    {
        .effect = EFFECT_DEFENSE_DOWN_HIT,
        .power = 75,
        .type = TYPE_WATER,
        .accuracy = 95,
        .pp = 10,
        .secondaryEffectChance = 50,
        .target = MOVE_TARGET_SELECTED,
        .priority = 0,
        .flags = FLAG_MAKES_CONTACT | FLAG_PROTECT_AFFECTED | FLAG_MIRROR_MOVE_AFFECTED | FLAG_SHEER_FORCE_BOOST,
        .split = SPLIT_PHYSICAL,
    },

    [MOVE_HEAT_CRASH] =
    {
        #if B_UPDATED_MOVE_DATA >= GEN_6
            .flags = FLAG_MAKES_CONTACT | FLAG_PROTECT_AFFECTED | FLAG_MIRROR_MOVE_AFFECTED | FLAG_KINGS_ROCK_AFFECTED | FLAG_DMG_MINIMIZE,
        #else
            .flags = FLAG_MAKES_CONTACT | FLAG_PROTECT_AFFECTED | FLAG_MIRROR_MOVE_AFFECTED | FLAG_KINGS_ROCK_AFFECTED,
        #endif
        .effect = EFFECT_HEAT_CRASH,
        .power = 1,
        .type = TYPE_FIRE,
        .accuracy = 100,
        .pp = 10,
        .secondaryEffectChance = 0,
        .target = MOVE_TARGET_SELECTED,
        .priority = 0,
        .split = SPLIT_PHYSICAL,
    },

    [MOVE_LEAF_TORNADO] =
    {
        .effect = EFFECT_ACCURACY_DOWN_HIT,
        .power = 65,
        .type = TYPE_GRASS,
        .accuracy = 90,
        .pp = 10,
        .secondaryEffectChance = 50,
        .target = MOVE_TARGET_SELECTED,
        .priority = 0,
        .flags = FLAG_PROTECT_AFFECTED | FLAG_MIRROR_MOVE_AFFECTED | FLAG_KINGS_ROCK_AFFECTED | FLAG_SHEER_FORCE_BOOST,
        .split = SPLIT_SPECIAL,
    },

    [MOVE_STEAMROLLER] =
    {
        .effect = EFFECT_FLINCH_HIT,
        .power = 65,
        .type = TYPE_BUG,
        .accuracy = 100,
        .pp = 20,
        .secondaryEffectChance = 30,
        .target = MOVE_TARGET_SELECTED,
        .priority = 0,
        .split = SPLIT_PHYSICAL,
        .flags = FLAG_MAKES_CONTACT | FLAG_PROTECT_AFFECTED | FLAG_MIRROR_MOVE_AFFECTED | FLAG_SHEER_FORCE_BOOST | FLAG_DMG_MINIMIZE,
    },

    [MOVE_COTTON_GUARD] =
    {
        .effect = EFFECT_DEFENSE_UP_3,
        .power = 0,
        .type = TYPE_GRASS,
        .accuracy = 0,
        .pp = 10,
        .secondaryEffectChance = 0,
        .target = MOVE_TARGET_USER,
        .priority = 0,
        .flags = FLAG_SNATCH_AFFECTED,
        .split = SPLIT_STATUS,
    },

    [MOVE_NIGHT_DAZE] =
    {
        .effect = EFFECT_ACCURACY_DOWN_HIT,
        .power = 85,
        .type = TYPE_DARK,
        .accuracy = 95,
        .pp = 10,
        .secondaryEffectChance = 40,
        .target = MOVE_TARGET_SELECTED,
        .priority = 0,
        .flags = FLAG_PROTECT_AFFECTED | FLAG_MIRROR_MOVE_AFFECTED | FLAG_KINGS_ROCK_AFFECTED | FLAG_SHEER_FORCE_BOOST,
        .split = SPLIT_SPECIAL,
    },

    [MOVE_PSYSTRIKE] =
    {
        .effect = EFFECT_PSYSHOCK,
        .power = 100,
        .type = TYPE_PSYCHIC,
        .accuracy = 100,
        .pp = 10,
        .secondaryEffectChance = 0,
        .target = MOVE_TARGET_SELECTED,
        .priority = 0,
        .flags = FLAG_PROTECT_AFFECTED | FLAG_MIRROR_MOVE_AFFECTED | FLAG_KINGS_ROCK_AFFECTED,
        .split = SPLIT_SPECIAL,
    },

    [MOVE_TAIL_SLAP] =
    {
        .effect = EFFECT_MULTI_HIT,
        .power = 25,
        .type = TYPE_NORMAL,
        .accuracy = 85,
        .pp = 10,
        .secondaryEffectChance = 0,
        .target = MOVE_TARGET_SELECTED,
        .priority = 0,
        .flags = FLAG_MAKES_CONTACT | FLAG_PROTECT_AFFECTED | FLAG_MIRROR_MOVE_AFFECTED | FLAG_KINGS_ROCK_AFFECTED,
        .split = SPLIT_PHYSICAL,
    },

    [MOVE_HURRICANE] =
    {
        #if B_UPDATED_MOVE_DATA >= GEN_6
            .power = 110,
        #else
            .power = 120,
        #endif
        .effect = EFFECT_HURRICANE,
        .type = TYPE_FLYING,
        .accuracy = 70,
        .pp = 10,
        .secondaryEffectChance = 30,
        .target = MOVE_TARGET_SELECTED,
        .priority = 0,
        .flags = FLAG_PROTECT_AFFECTED | FLAG_MIRROR_MOVE_AFFECTED | FLAG_KINGS_ROCK_AFFECTED | FLAG_SHEER_FORCE_BOOST | FLAG_HIT_IN_AIR,
        .split = SPLIT_SPECIAL,
    },

    [MOVE_HEAD_CHARGE] =
    {
        .effect = EFFECT_RECOIL_25,
        .power = 120,
        .type = TYPE_NORMAL,
        .accuracy = 100,
        .pp = 15,
        .secondaryEffectChance = 0,
        .target = MOVE_TARGET_SELECTED,
        .priority = 0,
        .flags = FLAG_MAKES_CONTACT | FLAG_PROTECT_AFFECTED | FLAG_MIRROR_MOVE_AFFECTED | FLAG_KINGS_ROCK_AFFECTED | FLAG_RECKLESS_BOOST,
        .split = SPLIT_PHYSICAL,
    },

    [MOVE_GEAR_GRIND] =
    {
        .effect = EFFECT_DOUBLE_HIT,
        .power = 50,
        .type = TYPE_STEEL,
        .accuracy = 85,
        .pp = 15,
        .secondaryEffectChance = 0,
        .target = MOVE_TARGET_SELECTED,
        .priority = 0,
        .flags = FLAG_MAKES_CONTACT | FLAG_PROTECT_AFFECTED | FLAG_MIRROR_MOVE_AFFECTED | FLAG_KINGS_ROCK_AFFECTED,
        .split = SPLIT_PHYSICAL,
    },

    [MOVE_SEARING_SHOT] =
    {
        .effect = EFFECT_BURN_HIT,
        .power = 100,
        .type = TYPE_FIRE,
        .accuracy = 100,
        .pp = 5,
        .secondaryEffectChance = 30,
        .target = MOVE_TARGET_FOES_AND_ALLY,
        .priority = 0,
        .flags = FLAG_PROTECT_AFFECTED | FLAG_MIRROR_MOVE_AFFECTED | FLAG_KINGS_ROCK_AFFECTED | FLAG_BALLISTIC | FLAG_SHEER_FORCE_BOOST,
        .split = SPLIT_SPECIAL,
    },

    [MOVE_TECHNO_BLAST] =
    {
        #if B_UPDATED_MOVE_DATA >= GEN_6
            .power = 120,
        #else
            .power = 85,
        #endif
        .effect = EFFECT_CHANGE_TYPE_ON_ITEM,
        .type = TYPE_NORMAL,
        .accuracy = 100,
        .pp = 5,
        .secondaryEffectChance = 0,
        .target = MOVE_TARGET_SELECTED,
        .priority = 0,
        .flags = FLAG_PROTECT_AFFECTED | FLAG_MIRROR_MOVE_AFFECTED | FLAG_KINGS_ROCK_AFFECTED,
        .split = SPLIT_SPECIAL,
        .argument = HOLD_EFFECT_DRIVE
    },

    [MOVE_RELIC_SONG] =
    {
        .effect = EFFECT_SLEEP_HIT,
        .power = 75,
        .type = TYPE_NORMAL,
        .accuracy = 100,
        .pp = 10,
        .secondaryEffectChance = 10,
        .target = MOVE_TARGET_BOTH,
        .priority = 0,
        .flags = FLAG_PROTECT_AFFECTED | FLAG_MIRROR_MOVE_AFFECTED | FLAG_SOUND | FLAG_SHEER_FORCE_BOOST,
        .split = SPLIT_SPECIAL,
    },

    [MOVE_SECRET_SWORD] =
    {
        .effect = EFFECT_PSYSHOCK,
        .power = 85,
        .type = TYPE_FIGHTING,
        .accuracy = 100,
        .pp = 10,
        .secondaryEffectChance = 0,
        .target = MOVE_TARGET_SELECTED,
        .priority = 0,
        .flags = FLAG_PROTECT_AFFECTED | FLAG_MIRROR_MOVE_AFFECTED | FLAG_KINGS_ROCK_AFFECTED,
        .split = SPLIT_SPECIAL,
    },

    [MOVE_GLACIATE] =
    {
        .effect = EFFECT_SPEED_DOWN_HIT,
        .power = 65,
        .type = TYPE_ICE,
        .accuracy = 95,
        .pp = 10,
        .secondaryEffectChance = 100,
        .target = MOVE_TARGET_BOTH,
        .priority = 0,
        .flags = FLAG_PROTECT_AFFECTED | FLAG_MIRROR_MOVE_AFFECTED | FLAG_SHEER_FORCE_BOOST,
        .split = SPLIT_SPECIAL,
    },

    [MOVE_BOLT_STRIKE] =
    {
        .effect = EFFECT_PARALYZE_HIT,
        .power = 130,
        .type = TYPE_ELECTRIC,
        .accuracy = 85,
        .pp = 5,
        .secondaryEffectChance = 20,
        .target = MOVE_TARGET_SELECTED,
        .priority = 0,
        .flags = FLAG_MAKES_CONTACT | FLAG_PROTECT_AFFECTED | FLAG_MIRROR_MOVE_AFFECTED | FLAG_KINGS_ROCK_AFFECTED | FLAG_SHEER_FORCE_BOOST,
        .split = SPLIT_PHYSICAL,
    },

    [MOVE_BLUE_FLARE] =
    {
        .effect = EFFECT_BURN_HIT,
        .power = 130,
        .type = TYPE_FIRE,
        .accuracy = 85,
        .pp = 5,
        .secondaryEffectChance = 20,
        .target = MOVE_TARGET_SELECTED,
        .priority = 0,
        .flags = FLAG_PROTECT_AFFECTED | FLAG_MIRROR_MOVE_AFFECTED | FLAG_KINGS_ROCK_AFFECTED | FLAG_SHEER_FORCE_BOOST,
        .split = SPLIT_SPECIAL,
    },

    [MOVE_FIERY_DANCE] =
    {
        .effect = EFFECT_SP_ATTACK_UP_HIT,
        .power = 80,
        .type = TYPE_FIRE,
        .accuracy = 100,
        .pp = 10,
        .secondaryEffectChance = 50,
        .target = MOVE_TARGET_SELECTED,
        .priority = 0,
        .flags = FLAG_PROTECT_AFFECTED | FLAG_MIRROR_MOVE_AFFECTED | FLAG_KINGS_ROCK_AFFECTED | FLAG_DANCE | FLAG_SHEER_FORCE_BOOST,
        .split = SPLIT_SPECIAL,
    },

    [MOVE_FREEZE_SHOCK] =
    {
        .effect = EFFECT_TWO_TURNS_ATTACK,
        .power = 140,
        .type = TYPE_ICE,
        .accuracy = 90,
        .pp = 5,
        .secondaryEffectChance = 30,
        .target = MOVE_TARGET_SELECTED,
        .priority = 0,
        .flags = FLAG_PROTECT_AFFECTED | FLAG_MIRROR_MOVE_AFFECTED | FLAG_KINGS_ROCK_AFFECTED | FLAG_SHEER_FORCE_BOOST,
        .split = SPLIT_PHYSICAL,
        .argument = MOVE_EFFECT_PARALYSIS,
    },

    [MOVE_ICE_BURN] =
    {
        .effect = EFFECT_TWO_TURNS_ATTACK,
        .power = 140,
        .type = TYPE_ICE,
        .accuracy = 90,
        .pp = 5,
        .secondaryEffectChance = 30,
        .target = MOVE_TARGET_SELECTED,
        .priority = 0,
        .flags = FLAG_PROTECT_AFFECTED | FLAG_MIRROR_MOVE_AFFECTED | FLAG_KINGS_ROCK_AFFECTED | FLAG_SHEER_FORCE_BOOST,
        .split = SPLIT_SPECIAL,
        .argument = MOVE_EFFECT_BURN,
    },

    [MOVE_SNARL] =
    {
        .effect = EFFECT_SPECIAL_ATTACK_DOWN_HIT,
        .power = 55,
        .type = TYPE_DARK,
        .accuracy = 95,
        .pp = 15,
        .secondaryEffectChance = 100,
        .target = MOVE_TARGET_BOTH,
        .priority = 0,
        .flags = FLAG_PROTECT_AFFECTED | FLAG_MIRROR_MOVE_AFFECTED | FLAG_KINGS_ROCK_AFFECTED | FLAG_SHEER_FORCE_BOOST | FLAG_SOUND,
        .split = SPLIT_SPECIAL,
    },

    [MOVE_ICICLE_CRASH] =
    {
        .effect = EFFECT_FLINCH_HIT,
        .power = 85,
        .type = TYPE_ICE,
        .accuracy = 90,
        .pp = 10,
        .secondaryEffectChance = 30,
        .target = MOVE_TARGET_SELECTED,
        .priority = 0,
        .flags = FLAG_PROTECT_AFFECTED | FLAG_MIRROR_MOVE_AFFECTED | FLAG_SHEER_FORCE_BOOST,
        .split = SPLIT_PHYSICAL,
    },

    [MOVE_V_CREATE] =
    {
        .effect = EFFECT_V_CREATE,
        .power = 180,
        .type = TYPE_FIRE,
        .accuracy = 95,
        .pp = 5,
        .secondaryEffectChance = 100,
        .target = MOVE_TARGET_SELECTED,
        .priority = 0,
        .flags = FLAG_MAKES_CONTACT | FLAG_PROTECT_AFFECTED | FLAG_MIRROR_MOVE_AFFECTED | FLAG_KINGS_ROCK_AFFECTED,
        .split = SPLIT_PHYSICAL,
    },

    [MOVE_FUSION_FLARE] =
    {
        .effect = EFFECT_FUSION_COMBO,
        .power = 100,
        .type = TYPE_FIRE,
        .accuracy = 100,
        .pp = 5,
        .secondaryEffectChance = 0,
        .target = MOVE_TARGET_SELECTED,
        .priority = 0,
        .flags = FLAG_PROTECT_AFFECTED | FLAG_MIRROR_MOVE_AFFECTED | FLAG_KINGS_ROCK_AFFECTED,
        .split = SPLIT_SPECIAL,
    },

    [MOVE_FUSION_BOLT] =
    {
        .effect = EFFECT_FUSION_COMBO,
        .power = 100,
        .type = TYPE_ELECTRIC,
        .accuracy = 100,
        .pp = 5,
        .secondaryEffectChance = 0,
        .target = MOVE_TARGET_SELECTED,
        .priority = 0,
        .flags = FLAG_PROTECT_AFFECTED | FLAG_MIRROR_MOVE_AFFECTED | FLAG_KINGS_ROCK_AFFECTED,
        .split = SPLIT_PHYSICAL,
    },

    [MOVE_FLYING_PRESS] =
    {
        #if B_UPDATED_MOVE_DATA >= GEN_7
            .power = 100,
        #else
            .power = 80,
        #endif
        .effect = EFFECT_TWO_TYPED_MOVE,
        .type = TYPE_FIGHTING,
        .accuracy = 95,
        .pp = 10,
        .secondaryEffectChance = 0,
        .target = MOVE_TARGET_SELECTED,
        .priority = 0,
        .flags = FLAG_MAKES_CONTACT | FLAG_PROTECT_AFFECTED | FLAG_MIRROR_MOVE_AFFECTED | FLAG_KINGS_ROCK_AFFECTED | FLAG_DMG_MINIMIZE,
        .split = SPLIT_PHYSICAL,
        .argument = TYPE_FLYING,
    },

    [MOVE_MAT_BLOCK] =
    {
        .effect = EFFECT_MAT_BLOCK,
        .power = 0,
        .type = TYPE_FIGHTING,
        .accuracy = 0,
        .pp = 15,
        .secondaryEffectChance = 0,
        .target = MOVE_TARGET_USER,
        .priority = 0,
        .flags = FLAG_SNATCH_AFFECTED,
        .split = SPLIT_STATUS,
        .argument = TRUE, // Protects the whole side.
    },

    [MOVE_BELCH] =
    {
        .effect = EFFECT_BELCH,
        .power = 120,
        .type = TYPE_POISON,
        .accuracy = 90,
        .pp = 10,
        .secondaryEffectChance = 0,
        .target = MOVE_TARGET_SELECTED,
        .priority = 0,
        .flags = FLAG_PROTECT_AFFECTED,
        .split = SPLIT_SPECIAL,
    },

    [MOVE_ROTOTILLER] =
    {
        .effect = EFFECT_ROTOTILLER,
        .power = 0,
        .type = TYPE_GROUND,
        .accuracy = 0,
        .pp = 10,
        .secondaryEffectChance = 0,
        .target = MOVE_TARGET_FOES_AND_ALLY | MOVE_TARGET_USER,
        .priority = 0,
        .flags = 0,
        .split = SPLIT_STATUS,
    },

    [MOVE_STICKY_WEB] =
    {
        .effect = EFFECT_STICKY_WEB,
        .power = 0,
        .type = TYPE_BUG,
        .accuracy = 0,
        .pp = 20,
        .secondaryEffectChance = 0,
        .target = MOVE_TARGET_OPPONENTS_FIELD,
        .priority = 0,
        .flags = FLAG_MAGIC_COAT_AFFECTED,
        .split = SPLIT_STATUS,
    },

    [MOVE_FELL_STINGER] =
    {
        #if B_UPDATED_MOVE_DATA >= GEN_7
            .power = 50,
        #else
            .power = 30,
        #endif
        .effect = EFFECT_FELL_STINGER,
        .type = TYPE_BUG,
        .accuracy = 100,
        .pp = 25,
        .secondaryEffectChance = 0,
        .target = MOVE_TARGET_SELECTED,
        .priority = 0,
        .flags = FLAG_MAKES_CONTACT | FLAG_PROTECT_AFFECTED | FLAG_MIRROR_MOVE_AFFECTED | FLAG_KINGS_ROCK_AFFECTED,
        .split = SPLIT_PHYSICAL,
    },

    [MOVE_PHANTOM_FORCE] =
    {
        #if B_UPDATED_MOVE_DATA == GEN_6
            .flags = FLAG_MAKES_CONTACT | FLAG_MIRROR_MOVE_AFFECTED | FLAG_KINGS_ROCK_AFFECTED | FLAG_DMG_MINIMIZE,
        #else
            .flags = FLAG_MAKES_CONTACT | FLAG_MIRROR_MOVE_AFFECTED | FLAG_KINGS_ROCK_AFFECTED,
        #endif
        .effect = EFFECT_SEMI_INVULNERABLE,
        .power = 90,
        .type = TYPE_GHOST,
        .accuracy = 100,
        .pp = 10,
        .secondaryEffectChance = 100,
        .target = MOVE_TARGET_SELECTED,
        .priority = 0,
        .split = SPLIT_PHYSICAL,
        .argument = MOVE_EFFECT_FEINT,
    },

    [MOVE_TRICK_OR_TREAT] =
    {
        .effect = EFFECT_THIRD_TYPE,
        .power = 0,
        .type = TYPE_GHOST,
        .accuracy = 100,
        .pp = 20,
        .secondaryEffectChance = 0,
        .target = MOVE_TARGET_SELECTED,
        .priority = 0,
        .flags = FLAG_PROTECT_AFFECTED | FLAG_MIRROR_MOVE_AFFECTED,
        .split = SPLIT_STATUS,
        .argument = TYPE_GHOST,
    },

    [MOVE_NOBLE_ROAR] =
    {
        .effect = EFFECT_NOBLE_ROAR,
        .power = 0,
        .type = TYPE_NORMAL,
        .accuracy = 100,
        .pp = 30,
        .secondaryEffectChance = 0,
        .target = MOVE_TARGET_SELECTED,
        .priority = 0,
        .flags = FLAG_PROTECT_AFFECTED | FLAG_MAGIC_COAT_AFFECTED | FLAG_MIRROR_MOVE_AFFECTED | FLAG_SOUND,
        .split = SPLIT_STATUS,
    },

    [MOVE_ION_DELUGE] =
    {
        .effect = EFFECT_ION_DELUGE,
        .power = 0,
        .type = TYPE_ELECTRIC,
        .accuracy = 0,
        .pp = 25,
        .secondaryEffectChance = 0,
        .target = MOVE_TARGET_USER,
        .priority = 1,
        .flags = 0,
        .split = SPLIT_STATUS,
    },

    [MOVE_PARABOLIC_CHARGE] =
    {
        #if B_UPDATED_MOVE_DATA >= GEN_7
            .power = 65,
        #else
            .power = 50,
        #endif
        .effect = EFFECT_ABSORB,
        .type = TYPE_ELECTRIC,
        .accuracy = 100,
        .pp = 20,
        .secondaryEffectChance = 0,
        .target = MOVE_TARGET_FOES_AND_ALLY,
        .priority = 0,
        .flags = FLAG_PROTECT_AFFECTED | FLAG_MIRROR_MOVE_AFFECTED | FLAG_KINGS_ROCK_AFFECTED,
        .split = SPLIT_SPECIAL,
    },

    [MOVE_FORESTS_CURSE] =
    {
        .effect = EFFECT_THIRD_TYPE,
        .power = 0,
        .type = TYPE_GRASS,
        .accuracy = 100,
        .pp = 20,
        .secondaryEffectChance = 0,
        .target = MOVE_TARGET_SELECTED,
        .priority = 0,
        .flags = FLAG_PROTECT_AFFECTED | FLAG_MIRROR_MOVE_AFFECTED,
        .split = SPLIT_STATUS,
        .argument = TYPE_GRASS,
    },

    [MOVE_PETAL_BLIZZARD] =
    {
        .effect = EFFECT_HIT,
        .power = 90,
        .type = TYPE_GRASS,
        .accuracy = 100,
        .pp = 15,
        .secondaryEffectChance = 0,
        .target = MOVE_TARGET_FOES_AND_ALLY,
        .priority = 0,
        .flags = FLAG_PROTECT_AFFECTED | FLAG_MIRROR_MOVE_AFFECTED | FLAG_KINGS_ROCK_AFFECTED,
        .split = SPLIT_PHYSICAL,
    },

    [MOVE_FREEZE_DRY] =
    {
        .effect = EFFECT_FREEZE_DRY,
        .power = 70,
        .type = TYPE_ICE,
        .accuracy = 100,
        .pp = 20,
        .secondaryEffectChance = 10,
        .target = MOVE_TARGET_SELECTED,
        .priority = 0,
        .flags = FLAG_PROTECT_AFFECTED | FLAG_MIRROR_MOVE_AFFECTED | FLAG_KINGS_ROCK_AFFECTED | FLAG_SHEER_FORCE_BOOST,
        .split = SPLIT_SPECIAL,
    },

    [MOVE_DISARMING_VOICE] =
    {
        .effect = EFFECT_HIT,
        .power = 40,
        .type = TYPE_FAIRY,
        .accuracy = 0,
        .pp = 15,
        .secondaryEffectChance = 0,
        .target = MOVE_TARGET_BOTH,
        .priority = 0,
        .flags = FLAG_PROTECT_AFFECTED | FLAG_MIRROR_MOVE_AFFECTED | FLAG_KINGS_ROCK_AFFECTED | FLAG_SOUND,
        .split = SPLIT_SPECIAL,
    },

    [MOVE_PARTING_SHOT] =
    {
        .effect = EFFECT_PARTING_SHOT,
        .power = 0,
        .type = TYPE_DARK,
        .accuracy = 100,
        .pp = 20,
        .secondaryEffectChance = 0,
        .target = MOVE_TARGET_SELECTED,
        .priority = 0,
        .flags = FLAG_PROTECT_AFFECTED | FLAG_MAGIC_COAT_AFFECTED | FLAG_MIRROR_MOVE_AFFECTED | FLAG_SOUND,
        .split = SPLIT_STATUS,
    },

    [MOVE_TOPSY_TURVY] =
    {
        #if B_UPDATED_MOVE_DATA >= GEN_7
            .accuracy = 0,
        #else
            .accuracy = 100,
        #endif
        .effect = EFFECT_TOPSY_TURVY,
        .power = 0,
        .type = TYPE_DARK,
        .pp = 20,
        .secondaryEffectChance = 0,
        .target = MOVE_TARGET_SELECTED,
        .priority = 0,
        .flags = FLAG_PROTECT_AFFECTED | FLAG_MAGIC_COAT_AFFECTED | FLAG_MIRROR_MOVE_AFFECTED,
        .split = SPLIT_STATUS,
    },

    [MOVE_DRAINING_KISS] =
    {
        .effect = EFFECT_ABSORB,
        .power = 50,
        .type = TYPE_FAIRY,
        .accuracy = 100,
        .pp = 10,
        .secondaryEffectChance = 0,
        .target = MOVE_TARGET_SELECTED,
        .priority = 0,
        .flags = FLAG_MAKES_CONTACT | FLAG_PROTECT_AFFECTED | FLAG_MIRROR_MOVE_AFFECTED | FLAG_KINGS_ROCK_AFFECTED,
        .split = SPLIT_SPECIAL,
        .argument = 75, // restores 75% HP instead of 50% HP
    },

    [MOVE_CRAFTY_SHIELD] =
    {
        .effect = EFFECT_PROTECT,
        .power = 0,
        .type = TYPE_FAIRY,
        .accuracy = 0,
        .pp = 10,
        .secondaryEffectChance = 0,
        .target = MOVE_TARGET_USER,
        .priority = 3,
        .flags = 0,
        .split = SPLIT_STATUS,
        .argument = TRUE, // Protects the whole side.
    },

    [MOVE_FLOWER_SHIELD] =
    {
        .effect = EFFECT_FLOWER_SHIELD,
        .power = 0,
        .type = TYPE_FAIRY,
        .accuracy = 0,
        .pp = 10,
        .secondaryEffectChance = 0,
        .target = MOVE_TARGET_USER | MOVE_TARGET_FOES_AND_ALLY,
        .priority = 0,
        .flags = 0,
        .split = SPLIT_STATUS,
    },

    [MOVE_GRASSY_TERRAIN] =
    {
        .effect = EFFECT_GRASSY_TERRAIN,
        .power = 0,
        .type = TYPE_GRASS,
        .accuracy = 0,
        .pp = 10,
        .secondaryEffectChance = 0,
        .target = MOVE_TARGET_USER,
        .priority = 0,
        .flags = 0,
        .split = SPLIT_STATUS,
    },

    [MOVE_MISTY_TERRAIN] =
    {
        .effect = EFFECT_MISTY_TERRAIN,
        .power = 0,
        .type = TYPE_FAIRY,
        .accuracy = 0,
        .pp = 10,
        .secondaryEffectChance = 0,
        .target = MOVE_TARGET_USER,
        .priority = 0,
        .flags = 0,
        .split = SPLIT_STATUS,
    },

    [MOVE_ELECTRIFY] =
    {
        .effect = EFFECT_ELECTRIFY,
        .power = 0,
        .type = TYPE_ELECTRIC,
        .accuracy = 0,
        .pp = 20,
        .secondaryEffectChance = 0,
        .target = MOVE_TARGET_SELECTED,
        .priority = 0,
        .flags = 0,
        .split = SPLIT_STATUS,
    },

    [MOVE_PLAY_ROUGH] =
    {
        .effect = EFFECT_ATTACK_DOWN_HIT,
        .power = 90,
        .type = TYPE_FAIRY,
        .accuracy = 90,
        .pp = 10,
        .secondaryEffectChance = 10,
        .target = MOVE_TARGET_SELECTED,
        .priority = 0,
        .flags = FLAG_MAKES_CONTACT | FLAG_PROTECT_AFFECTED | FLAG_MIRROR_MOVE_AFFECTED | FLAG_KINGS_ROCK_AFFECTED | FLAG_SHEER_FORCE_BOOST,
        .split = SPLIT_PHYSICAL,
    },

    [MOVE_FAIRY_WIND] =
    {
        .effect = EFFECT_HIT,
        .power = 40,
        .type = TYPE_FAIRY,
        .accuracy = 100,
        .pp = 30,
        .secondaryEffectChance = 0,
        .target = MOVE_TARGET_SELECTED,
        .priority = 0,
        .flags = FLAG_PROTECT_AFFECTED | FLAG_MIRROR_MOVE_AFFECTED | FLAG_KINGS_ROCK_AFFECTED,
        .split = SPLIT_SPECIAL,
    },

    [MOVE_MOONBLAST] =
    {
        .effect = EFFECT_SPECIAL_ATTACK_DOWN_HIT,
        .power = 95,
        .type = TYPE_FAIRY,
        .accuracy = 100,
        .pp = 15,
        .secondaryEffectChance = 30,
        .target = MOVE_TARGET_SELECTED,
        .priority = 0,
        .flags = FLAG_PROTECT_AFFECTED | FLAG_MIRROR_MOVE_AFFECTED | FLAG_KINGS_ROCK_AFFECTED | FLAG_SHEER_FORCE_BOOST,
        .split = SPLIT_SPECIAL,
    },

    [MOVE_BOOMBURST] =
    {
        .effect = EFFECT_HIT,
        .power = 140,
        .type = TYPE_NORMAL,
        .accuracy = 100,
        .pp = 10,
        .secondaryEffectChance = 0,
        .target = MOVE_TARGET_FOES_AND_ALLY,
        .priority = 0,
        .flags = FLAG_PROTECT_AFFECTED | FLAG_MIRROR_MOVE_AFFECTED | FLAG_KINGS_ROCK_AFFECTED | FLAG_SOUND,
        .split = SPLIT_SPECIAL,
    },

    [MOVE_FAIRY_LOCK] =
    {
        .effect = EFFECT_FAIRY_LOCK,
        .power = 0,
        .type = TYPE_FAIRY,
        .accuracy = 0,
        .pp = 10,
        .secondaryEffectChance = 0,
        .target = MOVE_TARGET_USER,
        .priority = 0,
        .flags = FLAG_MIRROR_MOVE_AFFECTED,
        .split = SPLIT_STATUS,
    },

    [MOVE_KINGS_SHIELD] =
    {
        .effect = EFFECT_PROTECT,
        .power = 0,
        .type = TYPE_STEEL,
        .accuracy = 0,
        .pp = 10,
        .secondaryEffectChance = 0,
        .target = MOVE_TARGET_USER,
        .priority = 4,
        .flags = FLAG_PROTECTION_MOVE,
        .split = SPLIT_STATUS,
    },

    [MOVE_PLAY_NICE] =
    {
        .effect = EFFECT_ATTACK_DOWN,
        .power = 0,
        .type = TYPE_NORMAL,
        .accuracy = 0,
        .pp = 20,
        .secondaryEffectChance = 0,
        .target = MOVE_TARGET_SELECTED,
        .priority = 0,
        .flags = FLAG_MAGIC_COAT_AFFECTED | FLAG_MIRROR_MOVE_AFFECTED,
        .split = SPLIT_STATUS,
    },

    [MOVE_CONFIDE] =
    {
        .effect = EFFECT_SPECIAL_ATTACK_DOWN,
        .power = 0,
        .type = TYPE_NORMAL,
        .accuracy = 0,
        .pp = 20,
        .secondaryEffectChance = 0,
        .target = MOVE_TARGET_SELECTED,
        .priority = 0,
        .flags = FLAG_MAGIC_COAT_AFFECTED | FLAG_MIRROR_MOVE_AFFECTED | FLAG_SOUND,
        .split = SPLIT_STATUS,
    },

    [MOVE_DIAMOND_STORM] =
    {
        #if B_UPDATED_MOVE_DATA >= GEN_4
            .effect = EFFECT_DEFENSE_UP2_HIT,
        #else
            .effect = EFFECT_DEFENSE_UP_HIT,
        #endif
        .power = 100,
        .type = TYPE_ROCK,
        .accuracy = 95,
        .pp = 5,
        .secondaryEffectChance = 50,
        .target = MOVE_TARGET_BOTH,
        .priority = 0,
        .flags = FLAG_PROTECT_AFFECTED | FLAG_MIRROR_MOVE_AFFECTED | FLAG_KINGS_ROCK_AFFECTED | FLAG_SHEER_FORCE_BOOST,
        .split = SPLIT_PHYSICAL,
    },

    [MOVE_STEAM_ERUPTION] =
    {
        .effect = EFFECT_SCALD,
        .power = 110,
        .type = TYPE_WATER,
        .accuracy = 95,
        .pp = 5,
        .secondaryEffectChance = 30,
        .target = MOVE_TARGET_SELECTED,
        .priority = 0,
        .flags = FLAG_PROTECT_AFFECTED | FLAG_MIRROR_MOVE_AFFECTED | FLAG_KINGS_ROCK_AFFECTED | FLAG_SHEER_FORCE_BOOST,
        .split = SPLIT_SPECIAL,
    },

    [MOVE_HYPERSPACE_HOLE] =
    {
        .effect = EFFECT_FEINT,
        .power = 80,
        .type = TYPE_PSYCHIC,
        .accuracy = 0,
        .pp = 5,
        .secondaryEffectChance = 0,
        .target = MOVE_TARGET_SELECTED,
        .priority = 0,
        .flags = FLAG_MIRROR_MOVE_AFFECTED | FLAG_KINGS_ROCK_AFFECTED,
        .split = SPLIT_SPECIAL,
    },

    [MOVE_WATER_SHURIKEN] =
    {
        #if B_UPDATED_MOVE_DATA >= GEN_7
            .split = SPLIT_SPECIAL,
        #else
            .split = SPLIT_PHYSICAL,
        #endif
        .effect = EFFECT_MULTI_HIT,
        .power = 15,
        .type = TYPE_WATER,
        .accuracy = 100,
        .pp = 20,
        .secondaryEffectChance = 0,
        .target = MOVE_TARGET_SELECTED,
        .priority = 1,
        .flags = FLAG_PROTECT_AFFECTED | FLAG_MIRROR_MOVE_AFFECTED | FLAG_KINGS_ROCK_AFFECTED,
    },

    [MOVE_MYSTICAL_FIRE] =
    {
        #if B_UPDATED_MOVE_DATA >= GEN_7
            .power = 75,
        #else
            .power = 65,
        #endif
        .effect = EFFECT_SPECIAL_ATTACK_DOWN_HIT,
        .type = TYPE_FIRE,
        .accuracy = 100,
        .pp = 10,
        .secondaryEffectChance = 100,
        .target = MOVE_TARGET_SELECTED,
        .priority = 0,
        .flags = FLAG_PROTECT_AFFECTED | FLAG_MIRROR_MOVE_AFFECTED | FLAG_KINGS_ROCK_AFFECTED | FLAG_SHEER_FORCE_BOOST,
        .split = SPLIT_SPECIAL,
    },

    [MOVE_SPIKY_SHIELD] =
    {
        .effect = EFFECT_PROTECT,
        .power = 0,
        .type = TYPE_GRASS,
        .accuracy = 0,
        .pp = 10,
        .secondaryEffectChance = 0,
        .target = MOVE_TARGET_USER,
        .priority = 4,
        .flags = FLAG_PROTECTION_MOVE,
        .split = SPLIT_STATUS,
    },

    [MOVE_AROMATIC_MIST] =
    {
        .effect = EFFECT_AROMATIC_MIST,
        .power = 0,
        .type = TYPE_FAIRY,
        .accuracy = 0,
        .pp = 20,
        .secondaryEffectChance = 0,
        .target = MOVE_TARGET_ALLY,
        .priority = 0,
        .flags = 0,
        .split = SPLIT_STATUS,
    },

    [MOVE_EERIE_IMPULSE] =
    {
        .effect = EFFECT_SPECIAL_ATTACK_DOWN_2,
        .power = 0,
        .type = TYPE_ELECTRIC,
        .accuracy = 100,
        .pp = 15,
        .secondaryEffectChance = 0,
        .target = MOVE_TARGET_SELECTED,
        .priority = 0,
        .flags = FLAG_PROTECT_AFFECTED | FLAG_MAGIC_COAT_AFFECTED | FLAG_MIRROR_MOVE_AFFECTED,
        .split = SPLIT_STATUS,
    },

    [MOVE_VENOM_DRENCH] =
    {
        .effect = EFFECT_VENOM_DRENCH,
        .power = 0,
        .type = TYPE_POISON,
        .accuracy = 100,
        .pp = 20,
        .secondaryEffectChance = 0,
        .target = MOVE_TARGET_BOTH,
        .priority = 0,
        .flags = FLAG_PROTECT_AFFECTED | FLAG_MAGIC_COAT_AFFECTED | FLAG_MIRROR_MOVE_AFFECTED,
        .split = SPLIT_STATUS,
    },

    [MOVE_POWDER] =
    {
        .effect = EFFECT_POWDER,
        .power = 0,
        .type = TYPE_BUG,
        .accuracy = 100,
        .pp = 20,
        .secondaryEffectChance = 0,
        .target = MOVE_TARGET_SELECTED,
        .priority = 1,
        .flags = FLAG_PROTECT_AFFECTED | FLAG_MAGIC_COAT_AFFECTED | FLAG_MIRROR_MOVE_AFFECTED | FLAG_POWDER,
        .split = SPLIT_STATUS,
    },

    [MOVE_GEOMANCY] =
    {
        .effect = EFFECT_GEOMANCY,
        .power = 0,
        .type = TYPE_FAIRY,
        .accuracy = 0,
        .pp = 10,
        .secondaryEffectChance = 0,
        .target = MOVE_TARGET_USER,
        .priority = 0,
        .flags = 0,
        .split = SPLIT_STATUS,
    },

    [MOVE_MAGNETIC_FLUX] =
    {
        .effect = EFFECT_MAGNETIC_FLUX,
        .power = 0,
        .type = TYPE_ELECTRIC,
        .accuracy = 0,
        .pp = 20,
        .secondaryEffectChance = 0,
        .target = MOVE_TARGET_USER,
        .priority = 0,
        .flags = FLAG_SNATCH_AFFECTED,
        .split = SPLIT_STATUS,
    },

    [MOVE_HAPPY_HOUR] =
    {
        .effect = EFFECT_DO_NOTHING,
        .power = 0,
        .type = TYPE_NORMAL,
        .accuracy = 0,
        .pp = 30,
        .secondaryEffectChance = 0,
        .target = MOVE_TARGET_USER,
        .priority = 0,
        .flags = 0,
        .split = SPLIT_STATUS,
    },

    [MOVE_ELECTRIC_TERRAIN] =
    {
        .effect = EFFECT_ELECTRIC_TERRAIN,
        .power = 0,
        .type = TYPE_ELECTRIC,
        .accuracy = 0,
        .pp = 10,
        .secondaryEffectChance = 0,
        .target = MOVE_TARGET_USER,
        .priority = 0,
        .flags = 0,
        .split = SPLIT_STATUS,
    },

    [MOVE_DAZZLING_GLEAM] =
    {
        .effect = EFFECT_HIT,
        .power = 80,
        .type = TYPE_FAIRY,
        .accuracy = 100,
        .pp = 10,
        .secondaryEffectChance = 0,
        .target = MOVE_TARGET_BOTH,
        .priority = 0,
        .flags = FLAG_PROTECT_AFFECTED | FLAG_MIRROR_MOVE_AFFECTED | FLAG_KINGS_ROCK_AFFECTED,
        .split = SPLIT_SPECIAL,
    },

    [MOVE_CELEBRATE] =
    {
        .effect = EFFECT_DO_NOTHING,
        .power = 0,
        .type = TYPE_NORMAL,
        .accuracy = 0,
        .pp = 40,
        .secondaryEffectChance = 0,
        .target = MOVE_TARGET_USER,
        .priority = 0,
        .flags = 0,
        .split = SPLIT_STATUS,
    },

    [MOVE_HOLD_HANDS] =
    {
        .effect = EFFECT_DO_NOTHING,
        .power = 0,
        .type = TYPE_NORMAL,
        .accuracy = 0,
        .pp = 40,
        .secondaryEffectChance = 0,
        .target = MOVE_TARGET_ALLY,
        .priority = 0,
        .flags = 0,
        .split = SPLIT_STATUS,
    },

    [MOVE_BABY_DOLL_EYES] =
    {
        .effect = EFFECT_ATTACK_DOWN,
        .power = 0,
        .type = TYPE_FAIRY,
        .accuracy = 100,
        .pp = 30,
        .secondaryEffectChance = 0,
        .target = MOVE_TARGET_SELECTED,
        .priority = 1,
        .flags = FLAG_PROTECT_AFFECTED | FLAG_MAGIC_COAT_AFFECTED | FLAG_MIRROR_MOVE_AFFECTED,
        .split = SPLIT_STATUS,
    },

    [MOVE_NUZZLE] =
    {
        .effect = EFFECT_PARALYZE_HIT,
        .power = 20,
        .type = TYPE_ELECTRIC,
        .accuracy = 100,
        .pp = 20,
        .secondaryEffectChance = 100,
        .target = MOVE_TARGET_SELECTED,
        .priority = 0,
        .flags = FLAG_MAKES_CONTACT | FLAG_PROTECT_AFFECTED | FLAG_MIRROR_MOVE_AFFECTED | FLAG_KINGS_ROCK_AFFECTED | FLAG_SHEER_FORCE_BOOST,
        .split = SPLIT_PHYSICAL,
    },

    [MOVE_HOLD_BACK] =
    {
        .effect = EFFECT_FALSE_SWIPE,
        .power = 40,
        .type = TYPE_NORMAL,
        .accuracy = 100,
        .pp = 40,
        .secondaryEffectChance = 0,
        .target = MOVE_TARGET_SELECTED,
        .priority = 0,
        .flags = FLAG_MAKES_CONTACT | FLAG_PROTECT_AFFECTED | FLAG_MIRROR_MOVE_AFFECTED | FLAG_KINGS_ROCK_AFFECTED,
        .split = SPLIT_PHYSICAL,
    },

    [MOVE_INFESTATION] =
    {
        .effect = EFFECT_TRAP,
        .power = 20,
        .type = TYPE_BUG,
        .accuracy = 100,
        .pp = 20,
        .secondaryEffectChance = 100,
        .target = MOVE_TARGET_SELECTED,
        .priority = 0,
        .flags = FLAG_MAKES_CONTACT | FLAG_PROTECT_AFFECTED | FLAG_MIRROR_MOVE_AFFECTED | FLAG_KINGS_ROCK_AFFECTED,
        .split = SPLIT_SPECIAL,
    },

    [MOVE_POWER_UP_PUNCH] =
    {
        .effect = EFFECT_ATTACK_UP_HIT,
        .power = 40,
        .type = TYPE_FIGHTING,
        .accuracy = 100,
        .pp = 20,
        .secondaryEffectChance = 100,
        .target = MOVE_TARGET_SELECTED,
        .priority = 0,
        .flags = FLAG_MAKES_CONTACT | FLAG_PROTECT_AFFECTED | FLAG_MIRROR_MOVE_AFFECTED | FLAG_KINGS_ROCK_AFFECTED | FLAG_IRON_FIST_BOOST | FLAG_SHEER_FORCE_BOOST,
        .split = SPLIT_PHYSICAL,
    },

    [MOVE_OBLIVION_WING] =
    {
        .effect = EFFECT_ABSORB,
        .power = 80,
        .type = TYPE_FLYING,
        .accuracy = 100,
        .pp = 10,
        .secondaryEffectChance = 0,
        .target = MOVE_TARGET_SELECTED,
        .priority = 0,
        .flags = FLAG_PROTECT_AFFECTED | FLAG_MIRROR_MOVE_AFFECTED | FLAG_KINGS_ROCK_AFFECTED,
        .split = SPLIT_SPECIAL,
        .argument = 75, // restores 75% HP instead of 50% HP
    },

    [MOVE_THOUSAND_ARROWS] =
    {
        .effect = EFFECT_SMACK_DOWN,
        .power = 90,
        .type = TYPE_GROUND,
        .accuracy = 100,
        .pp = 10,
        .secondaryEffectChance = 100,
        .target = MOVE_TARGET_BOTH,
        .priority = 0,
        .flags = FLAG_PROTECT_AFFECTED | FLAG_MIRROR_MOVE_AFFECTED | FLAG_KINGS_ROCK_AFFECTED | FLAG_HIT_IN_AIR | FLAG_DAMAGE_AIRBORNE,
        .split = SPLIT_PHYSICAL,
    },

    [MOVE_THOUSAND_WAVES] =
    {
        .effect = EFFECT_HIT_PREVENT_ESCAPE,
        .power = 90,
        .type = TYPE_GROUND,
        .accuracy = 100,
        .pp = 10,
        .secondaryEffectChance = 100,
        .target = MOVE_TARGET_BOTH,
        .priority = 0,
        .flags = FLAG_PROTECT_AFFECTED | FLAG_MIRROR_MOVE_AFFECTED | FLAG_KINGS_ROCK_AFFECTED,
        .split = SPLIT_PHYSICAL,
    },

    [MOVE_LANDS_WRATH] =
    {
        .effect = EFFECT_HIT,
        .power = 90,
        .type = TYPE_GROUND,
        .accuracy = 100,
        .pp = 10,
        .secondaryEffectChance = 0,
        .target = MOVE_TARGET_BOTH,
        .priority = 0,
        .flags = FLAG_PROTECT_AFFECTED | FLAG_MIRROR_MOVE_AFFECTED | FLAG_KINGS_ROCK_AFFECTED,
        .split = SPLIT_PHYSICAL,
    },

    [MOVE_LIGHT_OF_RUIN] =
    {
        .effect = EFFECT_RECOIL_50,
        .power = 140,
        .type = TYPE_FAIRY,
        .accuracy = 90,
        .pp = 5,
        .secondaryEffectChance = 0,
        .target = MOVE_TARGET_SELECTED,
        .priority = 0,
        .flags = FLAG_PROTECT_AFFECTED | FLAG_MIRROR_MOVE_AFFECTED | FLAG_KINGS_ROCK_AFFECTED | FLAG_RECKLESS_BOOST,
        .split = SPLIT_SPECIAL,
    },

    [MOVE_ORIGIN_PULSE] =
    {
        .effect = EFFECT_HIT,
        .power = 110,
        .type = TYPE_WATER,
        .accuracy = 85,
        .pp = 10,
        .secondaryEffectChance = 0,
        .target = MOVE_TARGET_BOTH,
        .priority = 0,
        .flags = FLAG_PROTECT_AFFECTED | FLAG_MIRROR_MOVE_AFFECTED | FLAG_KINGS_ROCK_AFFECTED | FLAG_MEGA_LAUNCHER_BOOST,
        .split = SPLIT_SPECIAL,
    },

    [MOVE_PRECIPICE_BLADES] =
    {
        .effect = EFFECT_HIT,
        .power = 120,
        .type = TYPE_GROUND,
        .accuracy = 85,
        .pp = 10,
        .secondaryEffectChance = 0,
        .target = MOVE_TARGET_BOTH,
        .priority = 0,
        .flags = FLAG_PROTECT_AFFECTED | FLAG_MIRROR_MOVE_AFFECTED | FLAG_KINGS_ROCK_AFFECTED,
        .split = SPLIT_PHYSICAL,
    },

    [MOVE_DRAGON_ASCENT] =
    {
        .effect = EFFECT_CLOSE_COMBAT,
        .power = 120,
        .type = TYPE_FLYING,
        .accuracy = 100,
        .pp = 5,
        .secondaryEffectChance = 100,
        .target = MOVE_TARGET_SELECTED,
        .priority = 0,
        .flags = FLAG_MAKES_CONTACT | FLAG_PROTECT_AFFECTED | FLAG_MIRROR_MOVE_AFFECTED | FLAG_KINGS_ROCK_AFFECTED,
        .split = SPLIT_PHYSICAL,
    },

    [MOVE_HYPERSPACE_FURY] =
    {
        .effect = EFFECT_PLACEHOLDER,
        .power = 0,
        .type = TYPE_DARK,
        .accuracy = 0,
        .pp = 0,
        .secondaryEffectChance = 0,
        .target = MOVE_TARGET_SELECTED,
        .priority = 0,
        .flags = 0,
        .split = SPLIT_PHYSICAL,
    },

    [MOVE_SHORE_UP] =
    {
        .effect = EFFECT_SHORE_UP,
        .power = 0,
        .type = TYPE_GROUND,
        .accuracy = 0,
        .pp = 10,
        .secondaryEffectChance = 0,
        .target = MOVE_TARGET_USER,
        .priority = 0,
        .flags = FLAG_SNATCH_AFFECTED,
        .split = SPLIT_STATUS,
    },

    [MOVE_FIRST_IMPRESSION] =
    {
        .effect = EFFECT_FAKE_OUT,
        .power = 90,
        .type = TYPE_BUG,
        .accuracy = 100,
        .pp = 10,
        .secondaryEffectChance = 0,
        .target = MOVE_TARGET_SELECTED,
        .priority = 2,
        .flags = FLAG_MAKES_CONTACT | FLAG_PROTECT_AFFECTED | FLAG_MIRROR_MOVE_AFFECTED | FLAG_KINGS_ROCK_AFFECTED,
        .split = SPLIT_PHYSICAL,
    },

    [MOVE_BANEFUL_BUNKER] =
    {
        .effect = EFFECT_PROTECT,
        .power = 0,
        .type = TYPE_POISON,
        .accuracy = 0,
        .pp = 10,
        .secondaryEffectChance = 0,
        .target = MOVE_TARGET_USER,
        .priority = 4,
        .flags = FLAG_PROTECTION_MOVE,
        .split = SPLIT_STATUS,
    },

    [MOVE_SPIRIT_SHACKLE] =
    {
        .effect = EFFECT_HIT_PREVENT_ESCAPE,
        .power = 80,
        .type = TYPE_GHOST,
        .accuracy = 100,
        .pp = 10,
        .secondaryEffectChance = 0,
        .target = MOVE_TARGET_SELECTED,
        .priority = 0,
        .flags = FLAG_PROTECT_AFFECTED | FLAG_MIRROR_MOVE_AFFECTED | FLAG_KINGS_ROCK_AFFECTED | FLAG_SHEER_FORCE_BOOST,
        .split = SPLIT_PHYSICAL,
    },

    [MOVE_DARKEST_LARIAT] =
    {
        .effect = EFFECT_HIT,
        .power = 85,
        .type = TYPE_DARK,
        .accuracy = 100,
        .pp = 10,
        .secondaryEffectChance = 0,
        .target = MOVE_TARGET_SELECTED,
        .priority = 0,
        .flags = FLAG_MAKES_CONTACT | FLAG_PROTECT_AFFECTED | FLAG_MIRROR_MOVE_AFFECTED | FLAG_KINGS_ROCK_AFFECTED | FLAG_STAT_STAGES_IGNORED,
        .split = SPLIT_PHYSICAL,
    },

    [MOVE_SPARKLING_ARIA] =
    {
        .effect = EFFECT_SPARKLING_ARIA,
        .power = 90,
        .type = TYPE_WATER,
        .accuracy = 100,
        .pp = 10,
        .secondaryEffectChance = 0,
        .target = MOVE_TARGET_SELECTED,
        .priority = 0,
        .flags = FLAG_PROTECT_AFFECTED | FLAG_MIRROR_MOVE_AFFECTED | FLAG_KINGS_ROCK_AFFECTED | FLAG_SOUND | FLAG_SHEER_FORCE_BOOST,
        .split = SPLIT_SPECIAL,
        .argument = STATUS1_BURN,
    },

    [MOVE_ICE_HAMMER] =
    {
        .effect = EFFECT_HAMMER_ARM,
        .power = 100,
        .type = TYPE_ICE,
        .accuracy = 90,
        .pp = 10,
        .secondaryEffectChance = 0,
        .target = MOVE_TARGET_SELECTED,
        .priority = 0,
        .flags = FLAG_MAKES_CONTACT | FLAG_PROTECT_AFFECTED | FLAG_MIRROR_MOVE_AFFECTED | FLAG_KINGS_ROCK_AFFECTED | FLAG_IRON_FIST_BOOST,
        .split = SPLIT_PHYSICAL,
    },

    [MOVE_FLORAL_HEALING] =
    {
        .effect = EFFECT_HEAL_PULSE,
        .power = 0,
        .type = TYPE_FAIRY,
        .accuracy = 0,
        .pp = 10,
        .secondaryEffectChance = 0,
        .target = MOVE_TARGET_SELECTED,
        .priority = 0,
        .flags = FLAG_PROTECT_AFFECTED | FLAG_MAGIC_COAT_AFFECTED,
        .split = SPLIT_STATUS,
    },

    [MOVE_HIGH_HORSEPOWER] =
    {
        .effect = EFFECT_HIT,
        .power = 95,
        .type = TYPE_GROUND,
        .accuracy = 95,
        .pp = 10,
        .secondaryEffectChance = 0,
        .target = MOVE_TARGET_SELECTED,
        .priority = 0,
        .flags = FLAG_MAKES_CONTACT | FLAG_PROTECT_AFFECTED | FLAG_MIRROR_MOVE_AFFECTED | FLAG_KINGS_ROCK_AFFECTED,
        .split = SPLIT_PHYSICAL,
    },

    [MOVE_STRENGTH_SAP] =
    {
        .effect = EFFECT_STRENGTH_SAP,
        .power = 0,
        .type = TYPE_GRASS,
        .accuracy = 100,
        .pp = 10,
        .secondaryEffectChance = 0,
        .target = MOVE_TARGET_SELECTED,
        .priority = 0,
        .flags = FLAG_PROTECT_AFFECTED | FLAG_MAGIC_COAT_AFFECTED | FLAG_MIRROR_MOVE_AFFECTED,
        .split = SPLIT_STATUS,
    },

    [MOVE_SOLAR_BLADE] =
    {
        .effect = EFFECT_SOLARBEAM,
        .power = 125,
        .type = TYPE_GRASS,
        .accuracy = 100,
        .pp = 10,
        .secondaryEffectChance = 0,
        .target = MOVE_TARGET_SELECTED,
        .priority = 0,
        .flags = FLAG_MAKES_CONTACT | FLAG_PROTECT_AFFECTED | FLAG_MIRROR_MOVE_AFFECTED | FLAG_KINGS_ROCK_AFFECTED,
        .split = SPLIT_PHYSICAL,
    },

    [MOVE_LEAFAGE] =
    {
        .effect = EFFECT_HIT,
        .power = 40,
        .type = TYPE_GRASS,
        .accuracy = 100,
        .pp = 40,
        .secondaryEffectChance = 0,
        .target = MOVE_TARGET_SELECTED,
        .priority = 0,
        .flags = FLAG_PROTECT_AFFECTED | FLAG_MIRROR_MOVE_AFFECTED | FLAG_KINGS_ROCK_AFFECTED,
        .split = SPLIT_PHYSICAL,
    },

    [MOVE_SPOTLIGHT] =
    {
        .effect = EFFECT_FOLLOW_ME,
        .power = 0,
        .type = TYPE_NORMAL,
        .accuracy = 0,
        .pp = 15,
        .secondaryEffectChance = 0,
        .target = MOVE_TARGET_SELECTED,
        .priority = 3,
        .flags = FLAG_PROTECT_AFFECTED | FLAG_MAGIC_COAT_AFFECTED,
        .split = SPLIT_STATUS,
    },

    [MOVE_TOXIC_THREAD] =
    {
        .effect = EFFECT_TOXIC_THREAD,
        .power = 0,
        .type = TYPE_POISON,
        .accuracy = 100,
        .pp = 0,
        .secondaryEffectChance = 0,
        .target = MOVE_TARGET_SELECTED,
        .priority = 0,
        .flags = FLAG_PROTECT_AFFECTED | FLAG_MAGIC_COAT_AFFECTED | FLAG_MIRROR_MOVE_AFFECTED,
        .split = SPLIT_STATUS,
    },

    [MOVE_LASER_FOCUS] =
    {
        .effect = EFFECT_LASER_FOCUS,
        .power = 0,
        .type = TYPE_NORMAL,
        .accuracy = 0,
        .pp = 30,
        .secondaryEffectChance = 0,
        .target = MOVE_TARGET_USER,
        .priority = 0,
        .flags = FLAG_SNATCH_AFFECTED,
        .split = SPLIT_STATUS,
    },

    [MOVE_GEAR_UP] =
    {
        .effect = EFFECT_GEAR_UP,
        .power = 0,
        .type = TYPE_STEEL,
        .accuracy = 0,
        .pp = 20,
        .secondaryEffectChance = 0,
        .target = MOVE_TARGET_USER,
        .priority = 0,
        .flags = FLAG_SNATCH_AFFECTED,
        .split = SPLIT_STATUS,
    },

    [MOVE_THROAT_CHOP] =
    {
        .effect = EFFECT_THROAT_CHOP,
        .power = 80,
        .type = TYPE_DARK,
        .accuracy = 100,
        .pp = 15,
        .secondaryEffectChance = 0,
        .target = MOVE_TARGET_SELECTED,
        .priority = 0,
        .flags = FLAG_MAKES_CONTACT | FLAG_PROTECT_AFFECTED | FLAG_MIRROR_MOVE_AFFECTED | FLAG_KINGS_ROCK_AFFECTED | FLAG_SHEER_FORCE_BOOST,
        .split = SPLIT_PHYSICAL,
    },

    [MOVE_POLLEN_PUFF] =
    {
        .effect = EFFECT_HIT_ENEMY_HEAL_ALLY,
        .power = 90,
        .type = TYPE_BUG,
        .accuracy = 100,
        .pp = 15,
        .secondaryEffectChance = 0,
        .target = MOVE_TARGET_SELECTED,
        .priority = 0,
        .flags = FLAG_PROTECT_AFFECTED | FLAG_MIRROR_MOVE_AFFECTED | FLAG_KINGS_ROCK_AFFECTED | FLAG_BALLISTIC,
        .split = SPLIT_SPECIAL,
    },

    [MOVE_ANCHOR_SHOT] =
    {
        .effect = EFFECT_HIT_PREVENT_ESCAPE,
        .power = 80,
        .type = TYPE_STEEL,
        .accuracy = 100,
        .pp = 20,
        .secondaryEffectChance = 0,
        .target = MOVE_TARGET_SELECTED,
        .priority = 0,
        .flags = FLAG_MAKES_CONTACT | FLAG_PROTECT_AFFECTED | FLAG_MIRROR_MOVE_AFFECTED |  FLAG_KINGS_ROCK_AFFECTED | FLAG_SHEER_FORCE_BOOST,
        .split = SPLIT_PHYSICAL,
    },

    [MOVE_PSYCHIC_TERRAIN] =
    {
        .effect = EFFECT_PSYCHIC_TERRAIN,
        .power = 0,
        .type = TYPE_PSYCHIC,
        .accuracy = 0,
        .pp = 10,
        .secondaryEffectChance = 0,
        .target = MOVE_TARGET_USER,
        .priority = 0,
        .flags = 0,
        .split = SPLIT_STATUS,
    },

    [MOVE_LUNGE] =
    {
        .effect = EFFECT_ATTACK_DOWN_HIT,
        .power = 80,
        .type = TYPE_BUG,
        .accuracy = 100,
        .pp = 15,
        .secondaryEffectChance = 100,
        .target = MOVE_TARGET_SELECTED,
        .priority = 0,
        .flags = FLAG_MAKES_CONTACT | FLAG_PROTECT_AFFECTED | FLAG_MIRROR_MOVE_AFFECTED | FLAG_KINGS_ROCK_AFFECTED | FLAG_SHEER_FORCE_BOOST,
        .split = SPLIT_PHYSICAL,
    },

    [MOVE_FIRE_LASH] =
    {
        .effect = EFFECT_DEFENSE_DOWN_HIT,
        .power = 80,
        .type = TYPE_FIRE,
        .accuracy = 100,
        .pp = 15,
        .secondaryEffectChance = 100,
        .target = MOVE_TARGET_SELECTED,
        .priority = 0,
        .flags = FLAG_MAKES_CONTACT | FLAG_PROTECT_AFFECTED | FLAG_MIRROR_MOVE_AFFECTED | FLAG_KINGS_ROCK_AFFECTED | FLAG_SHEER_FORCE_BOOST,
        .split = SPLIT_PHYSICAL,
    },

    [MOVE_POWER_TRIP] =
    {
        .effect = EFFECT_STORED_POWER,
        .power = 20,
        .type = TYPE_DARK,
        .accuracy = 100,
        .pp = 10,
        .secondaryEffectChance = 0,
        .target = MOVE_TARGET_SELECTED,
        .priority = 0,
        .flags = FLAG_MAKES_CONTACT | FLAG_PROTECT_AFFECTED | FLAG_MIRROR_MOVE_AFFECTED | FLAG_KINGS_ROCK_AFFECTED,
        .split = SPLIT_PHYSICAL,
    },

    [MOVE_BURN_UP] =
    {
        .effect = EFFECT_BURN_UP,
        .power = 130,
        .type = TYPE_FIRE,
        .accuracy = 100,
        .pp = 5,
        .secondaryEffectChance = 0,
        .target = MOVE_TARGET_SELECTED,
        .priority = 0,
        .flags = FLAG_PROTECT_AFFECTED | FLAG_MIRROR_MOVE_AFFECTED | FLAG_KINGS_ROCK_AFFECTED,
        .split = SPLIT_SPECIAL,
    },

    [MOVE_SPEED_SWAP] =
    {
        .effect = EFFECT_SPEED_SWAP,
        .power = 0,
        .type = TYPE_PSYCHIC,
        .accuracy = 0,
        .pp = 10,
        .secondaryEffectChance = 0,
        .target = MOVE_TARGET_SELECTED,
        .priority = 0,
        .flags = FLAG_PROTECT_AFFECTED | FLAG_MIRROR_MOVE_AFFECTED,
        .split = SPLIT_STATUS,
    },

    [MOVE_SMART_STRIKE] =
    {
        .effect = EFFECT_HIT,
        .power = 70,
        .type = TYPE_STEEL,
        .accuracy = 0,
        .pp = 10,
        .secondaryEffectChance = 0,
        .target = MOVE_TARGET_SELECTED,
        .priority = 0,
        .flags = FLAG_MAKES_CONTACT | FLAG_PROTECT_AFFECTED | FLAG_MIRROR_MOVE_AFFECTED | FLAG_KINGS_ROCK_AFFECTED,
        .split = SPLIT_PHYSICAL,
    },

    [MOVE_PURIFY] =
    {
        .effect = EFFECT_PURIFY,
        .power = 0,
        .type = TYPE_POISON,
        .accuracy = 0,
        .pp = 20,
        .secondaryEffectChance = 0,
        .target = MOVE_TARGET_SELECTED,
        .priority = 0,
        .flags = FLAG_PROTECT_AFFECTED | FLAG_MAGIC_COAT_AFFECTED,
        .split = SPLIT_STATUS,
    },

    [MOVE_REVELATION_DANCE] =
    {
        .effect = EFFECT_REVELATION_DANCE,
        .power = 90,
        .type = TYPE_NORMAL,
        .accuracy = 100,
        .pp = 15,
        .secondaryEffectChance = 0,
        .target = MOVE_TARGET_SELECTED,
        .priority = 0,
        .flags = FLAG_PROTECT_AFFECTED | FLAG_MIRROR_MOVE_AFFECTED | FLAG_KINGS_ROCK_AFFECTED | FLAG_DANCE,
        .split = SPLIT_SPECIAL,
    },

    [MOVE_CORE_ENFORCER] =
    {
        .effect = EFFECT_CORE_ENFORCER,
        .power = 100,
        .type = TYPE_DRAGON,
        .accuracy = 100,
        .pp = 10,
        .secondaryEffectChance = 0,
        .target = MOVE_TARGET_SELECTED,
        .priority = 0,
        .flags = FLAG_PROTECT_AFFECTED | FLAG_MIRROR_MOVE_AFFECTED | FLAG_KINGS_ROCK_AFFECTED,
        .split = SPLIT_SPECIAL,
    },

    [MOVE_TROP_KICK] =
    {
        .effect = EFFECT_ATTACK_DOWN_HIT,
        .power = 70,
        .type = TYPE_GRASS,
        .accuracy = 100,
        .pp = 15,
        .secondaryEffectChance = 100,
        .target = MOVE_TARGET_SELECTED,
        .priority = 0,
        .flags = FLAG_MAKES_CONTACT | FLAG_PROTECT_AFFECTED | FLAG_MIRROR_MOVE_AFFECTED | FLAG_KINGS_ROCK_AFFECTED | FLAG_SHEER_FORCE_BOOST,
        .split = SPLIT_PHYSICAL,
    },

    [MOVE_INSTRUCT] =
    {
        .effect = EFFECT_INSTRUCT,
        .power = 0,
        .type = TYPE_PSYCHIC,
        .accuracy = 0,
        .pp = 15,
        .secondaryEffectChance = 0,
        .target = MOVE_TARGET_SELECTED,
        .priority = 0,
        .flags = FLAG_PROTECT_AFFECTED,
        .split = SPLIT_STATUS,
    },

    [MOVE_BEAK_BLAST] =
    {
        .effect = EFFECT_PLACEHOLDER,
        .power = 100,
        .type = TYPE_FLYING,
        .accuracy = 100,
        .pp = 15,
        .secondaryEffectChance = 0,
        .target = MOVE_TARGET_SELECTED,
        .priority = -3,
        .flags = FLAG_PROTECT_AFFECTED | FLAG_KINGS_ROCK_AFFECTED | FLAG_BALLISTIC,
        .split = SPLIT_PHYSICAL,
    },

    [MOVE_CLANGING_SCALES] =
    {
        .effect = EFFECT_DEFENSE_DOWN_HIT,
        .power = 110,
        .type = TYPE_DRAGON,
        .accuracy = 100,
        .pp = 5,
        .secondaryEffectChance = 100,
        .target = MOVE_TARGET_SELECTED,
        .priority = 0,
        .flags = FLAG_PROTECT_AFFECTED | FLAG_MIRROR_MOVE_AFFECTED | FLAG_KINGS_ROCK_AFFECTED | FLAG_SOUND,
        .split = SPLIT_SPECIAL,
    },

    [MOVE_DRAGON_HAMMER] =
    {
        .effect = EFFECT_HIT,
        .power = 90,
        .type = TYPE_DRAGON,
        .accuracy = 100,
        .pp = 15,
        .secondaryEffectChance = 0,
        .target = MOVE_TARGET_SELECTED,
        .priority = 0,
        .flags = FLAG_MAKES_CONTACT | FLAG_PROTECT_AFFECTED | FLAG_MIRROR_MOVE_AFFECTED | FLAG_KINGS_ROCK_AFFECTED,
        .split = SPLIT_PHYSICAL,
    },

    [MOVE_BRUTAL_SWING] =
    {
        .effect = EFFECT_HIT,
        .power = 60,
        .type = TYPE_DARK,
        .accuracy = 100,
        .pp = 20,
        .secondaryEffectChance = 0,
        .target = MOVE_TARGET_FOES_AND_ALLY,
        .priority = 0,
        .flags = FLAG_MAKES_CONTACT | FLAG_PROTECT_AFFECTED | FLAG_MIRROR_MOVE_AFFECTED | FLAG_KINGS_ROCK_AFFECTED,
        .split = SPLIT_PHYSICAL,
    },

    [MOVE_AURORA_VEIL] =
    {
        .effect = EFFECT_AURORA_VEIL,
        .power = 0,
        .type = TYPE_ICE,
        .accuracy = 0,
        .pp = 20,
        .secondaryEffectChance = 0,
        .target = MOVE_TARGET_USER,
        .priority = 0,
        .flags = FLAG_SNATCH_AFFECTED,
        .split = SPLIT_STATUS,
    },

    [MOVE_SHELL_TRAP] =
    {
        .effect = EFFECT_PLACEHOLDER,
        .power = 150,
        .type = TYPE_FIRE,
        .accuracy = 100,
        .pp = 5,
        .secondaryEffectChance = 0,
        .target = MOVE_TARGET_SELECTED,
        .priority = -3,
        .flags = FLAG_PROTECT_AFFECTED | FLAG_KINGS_ROCK_AFFECTED,
        .split = SPLIT_SPECIAL,
    },

    [MOVE_FLEUR_CANNON] =
    {
        .effect = EFFECT_OVERHEAT,
        .power = 130,
        .type = TYPE_FAIRY,
        .accuracy = 90,
        .pp = 5,
        .secondaryEffectChance = 100,
        .target = MOVE_TARGET_SELECTED,
        .priority = 0,
        .flags = FLAG_PROTECT_AFFECTED | FLAG_MIRROR_MOVE_AFFECTED | FLAG_KINGS_ROCK_AFFECTED,
        .split = SPLIT_SPECIAL,
    },

    [MOVE_PSYCHIC_FANGS] =
    {
        .effect = EFFECT_BRICK_BREAK,
        .power = 75,
        .type = TYPE_PSYCHIC,
        .accuracy = 100,
        .pp = 15,
        .secondaryEffectChance = 0,
        .target = MOVE_TARGET_SELECTED,
        .priority = 0,
        .flags = FLAG_MAKES_CONTACT | FLAG_PROTECT_AFFECTED | FLAG_MIRROR_MOVE_AFFECTED | FLAG_KINGS_ROCK_AFFECTED | FLAG_STRONG_JAW_BOOST,
        .split = SPLIT_PHYSICAL,
    },

    [MOVE_STOMPING_TANTRUM] =
    {
        .effect = EFFECT_STOMPING_TANTRUM,
        .power = 75,
        .type = TYPE_GROUND,
        .accuracy = 100,
        .pp = 10,
        .secondaryEffectChance = 0,
        .target = MOVE_TARGET_SELECTED,
        .priority = 0,
        .flags = FLAG_MAKES_CONTACT | FLAG_PROTECT_AFFECTED | FLAG_MIRROR_MOVE_AFFECTED | FLAG_KINGS_ROCK_AFFECTED,
        .split = SPLIT_PHYSICAL,
    },

    [MOVE_SHADOW_BONE] =
    {
        .effect = EFFECT_DEFENSE_DOWN_HIT,
        .power = 85,
        .type = TYPE_GHOST,
        .accuracy = 100,
        .pp = 10,
        .secondaryEffectChance = 20,
        .target = MOVE_TARGET_SELECTED,
        .priority = 0,
        .flags = FLAG_PROTECT_AFFECTED | FLAG_MIRROR_MOVE_AFFECTED | FLAG_KINGS_ROCK_AFFECTED | FLAG_SHEER_FORCE_BOOST,
        .split = SPLIT_PHYSICAL,
    },

    [MOVE_ACCELEROCK] =
    {
        .effect = EFFECT_HIT,
        .power = 40,
        .type = TYPE_ROCK,
        .accuracy = 100,
        .pp = 20,
        .secondaryEffectChance = 0,
        .target = MOVE_TARGET_SELECTED,
        .priority = 1,
        .flags = FLAG_MAKES_CONTACT | FLAG_PROTECT_AFFECTED | FLAG_MIRROR_MOVE_AFFECTED | FLAG_KINGS_ROCK_AFFECTED,
        .split = SPLIT_PHYSICAL,
    },

    [MOVE_LIQUIDATION] =
    {
        .effect = EFFECT_DEFENSE_DOWN_HIT,
        .power = 85,
        .type = TYPE_WATER,
        .accuracy = 100,
        .pp = 10,
        .secondaryEffectChance = 20,
        .target = MOVE_TARGET_SELECTED,
        .priority = 0,
        .flags = FLAG_MAKES_CONTACT | FLAG_PROTECT_AFFECTED | FLAG_MIRROR_MOVE_AFFECTED | FLAG_KINGS_ROCK_AFFECTED,
        .split = SPLIT_PHYSICAL,
    },

    [MOVE_PRISMATIC_LASER] =
    {
        .effect = EFFECT_RECHARGE,
        .power = 160,
        .type = TYPE_PSYCHIC,
        .accuracy = 100,
        .pp = 10,
        .secondaryEffectChance = 0,
        .target = MOVE_TARGET_SELECTED,
        .priority = 0,
        .flags = FLAG_PROTECT_AFFECTED | FLAG_MIRROR_MOVE_AFFECTED | FLAG_KINGS_ROCK_AFFECTED,
        .split = SPLIT_SPECIAL,
    },

    [MOVE_SPECTRAL_THIEF] =
    {
        .effect = EFFECT_SPECTRAL_THIEF,
        .power = 90,
        .type = TYPE_GHOST,
        .accuracy = 100,
        .pp = 10,
        .secondaryEffectChance = 100,
        .target = MOVE_TARGET_SELECTED,
        .priority = 0,
        .flags = FLAG_MAKES_CONTACT | FLAG_PROTECT_AFFECTED | FLAG_MIRROR_MOVE_AFFECTED | FLAG_KINGS_ROCK_AFFECTED,
        .split = SPLIT_PHYSICAL,
    },

    [MOVE_SUNSTEEL_STRIKE] =
    {
        .effect = EFFECT_HIT,
        .power = 100,
        .type = TYPE_STEEL,
        .accuracy = 100,
        .pp = 5,
        .secondaryEffectChance = 0,
        .target = MOVE_TARGET_SELECTED,
        .priority = 0,
        .flags = FLAG_MAKES_CONTACT | FLAG_PROTECT_AFFECTED | FLAG_MIRROR_MOVE_AFFECTED | FLAG_KINGS_ROCK_AFFECTED | FLAG_TARGET_ABILITY_IGNORED,
        .split = SPLIT_PHYSICAL,
    },

    [MOVE_MOONGEIST_BEAM] =
    {
        .effect = EFFECT_HIT,
        .power = 100,
        .type = TYPE_GHOST,
        .accuracy = 100,
        .pp = 5,
        .secondaryEffectChance = 0,
        .target = MOVE_TARGET_SELECTED,
        .priority = 0,
        .flags = FLAG_PROTECT_AFFECTED | FLAG_MIRROR_MOVE_AFFECTED | FLAG_KINGS_ROCK_AFFECTED | FLAG_TARGET_ABILITY_IGNORED,
        .split = SPLIT_SPECIAL,
    },

    [MOVE_TEARFUL_LOOK] =
    {
        .effect = EFFECT_NOBLE_ROAR,
        .power = 0,
        .type = TYPE_NORMAL,
        .accuracy = 0,
        .pp = 20,
        .secondaryEffectChance = 0,
        .target = MOVE_TARGET_SELECTED,
        .priority = 0,
        .flags = FLAG_MAGIC_COAT_AFFECTED | FLAG_MIRROR_MOVE_AFFECTED,
        .split = SPLIT_STATUS,
    },

    [MOVE_ZING_ZAP] =
    {
        .effect = EFFECT_FLINCH_HIT,
        .power = 80,
        .type = TYPE_ELECTRIC,
        .accuracy = 100,
        .pp = 10,
        .secondaryEffectChance = 30,
        .target = MOVE_TARGET_SELECTED,
        .priority = 0,
        .flags = FLAG_MAKES_CONTACT | FLAG_PROTECT_AFFECTED | FLAG_MIRROR_MOVE_AFFECTED,
        .split = SPLIT_PHYSICAL,
    },

    [MOVE_NATURES_MADNESS] =
    {
        .effect = EFFECT_SUPER_FANG,
        .power = 1,
        .type = TYPE_FAIRY,
        .accuracy = 90,
        .pp = 10,
        .secondaryEffectChance = 0,
        .target = MOVE_TARGET_SELECTED,
        .priority = 0,
        .flags = FLAG_MAKES_CONTACT | FLAG_PROTECT_AFFECTED | FLAG_MIRROR_MOVE_AFFECTED | FLAG_KINGS_ROCK_AFFECTED,
        .split = SPLIT_SPECIAL,
    },

    [MOVE_MULTI_ATTACK] =
    {
        #if B_UPDATED_MOVE_DATA >= GEN_8
            .power = 120,
        #else
            .power = 90,
        #endif
        .effect = EFFECT_CHANGE_TYPE_ON_ITEM,
        .type = TYPE_NORMAL,
        .accuracy = 100,
        .pp = 10,
        .secondaryEffectChance = 0,
        .target = MOVE_TARGET_SELECTED,
        .priority = 0,
        .flags = FLAG_MAKES_CONTACT | FLAG_PROTECT_AFFECTED | FLAG_MIRROR_MOVE_AFFECTED | FLAG_KINGS_ROCK_AFFECTED,
        .split = SPLIT_PHYSICAL,
        .argument = HOLD_EFFECT_MEMORY,
    },

    [MOVE_MIND_BLOWN] =
    {
        .effect = EFFECT_MIND_BLOWN,
        .power = 150,
        .type = TYPE_FIRE,
        .accuracy = 100,
        .pp = 5,
        .secondaryEffectChance = 0,
        .target = MOVE_TARGET_FOES_AND_ALLY,
        .priority = 0,
        .flags = FLAG_PROTECT_AFFECTED | FLAG_MIRROR_MOVE_AFFECTED | FLAG_KINGS_ROCK_AFFECTED,
        .split = SPLIT_SPECIAL,
    },

    [MOVE_PLASMA_FISTS] =
    {
        .effect = EFFECT_PLACEHOLDER, // Needs a custom move effect
        .power = 100,
        .type = TYPE_ELECTRIC,
        .accuracy = 100,
        .pp = 15,
        .secondaryEffectChance = 0,
        .target = MOVE_TARGET_FOES_AND_ALLY,
        .priority = 0,
        .flags = FLAG_MAKES_CONTACT | FLAG_PROTECT_AFFECTED | FLAG_MIRROR_MOVE_AFFECTED | FLAG_KINGS_ROCK_AFFECTED | FLAG_IRON_FIST_BOOST,
        .split = SPLIT_PHYSICAL,
    },

    [MOVE_PHOTON_GEYSER] =
    {
        .effect = EFFECT_PLACEHOLDER, // Needs a custom move effect
        .power = 100,
        .type = TYPE_PSYCHIC,
        .accuracy = 100,
        .pp = 5,
        .secondaryEffectChance = 0,
        .target = MOVE_TARGET_FOES_AND_ALLY,
        .priority = 0,
        .flags = FLAG_PROTECT_AFFECTED | FLAG_MIRROR_MOVE_AFFECTED | FLAG_KINGS_ROCK_AFFECTED,
        .split = SPLIT_SPECIAL,
    },

    [MOVE_ZIPPY_ZAP] =
    {
        #if B_UPDATED_MOVE_DATA >= GEN_8
            .power = 80,
            .effect = EFFECT_PLACEHOLDER, // TODO: EFFECT_EVASION_UP_HIT
            .pp = 10,
            .flags = FLAG_MAKES_CONTACT | FLAG_PROTECT_AFFECTED | FLAG_MIRROR_MOVE_AFFECTED | FLAG_KINGS_ROCK_AFFECTED | FLAG_SHEER_FORCE_BOOST,
        #else
            .effect = EFFECT_ALWAYS_CRIT,
            .power = 50,
            .pp = 15,
            .flags = FLAG_MAKES_CONTACT | FLAG_PROTECT_AFFECTED | FLAG_KINGS_ROCK_AFFECTED,
        #endif
        .type = TYPE_ELECTRIC,
        .accuracy = 100,
        .secondaryEffectChance = 100,
        .target = MOVE_TARGET_SELECTED,
        .priority = 2,
        .split = SPLIT_PHYSICAL,
    },

    [MOVE_SPLISHY_SPLASH] =
    {
        #if B_UPDATED_MOVE_DATA >= GEN_8
            .flags = FLAG_PROTECT_AFFECTED | FLAG_MIRROR_MOVE_AFFECTED | FLAG_KINGS_ROCK_AFFECTED | FLAG_SHEER_FORCE_BOOST,
        #else
            .flags = FLAG_PROTECT_AFFECTED | FLAG_KINGS_ROCK_AFFECTED | FLAG_SHEER_FORCE_BOOST,
        #endif
        .effect = EFFECT_PARALYZE_HIT,
        .power = 90,
        .type = TYPE_WATER,
        .accuracy = 100,
        .pp = 15,
        .secondaryEffectChance = 30,
        .target = MOVE_TARGET_BOTH,
        .priority = 0,
        .split = SPLIT_SPECIAL,
    },

    [MOVE_FLOATY_FALL] =
    {
        #if B_UPDATED_MOVE_DATA >= GEN_8
            .flags = FLAG_MAKES_CONTACT | FLAG_PROTECT_AFFECTED | FLAG_MIRROR_MOVE_AFFECTED | FLAG_SHEER_FORCE_BOOST,
        #else
            .flags = FLAG_MAKES_CONTACT | FLAG_PROTECT_AFFECTED | FLAG_SHEER_FORCE_BOOST,
        #endif
        .effect = EFFECT_FLINCH_HIT,
        .power = 90,
        .type = TYPE_FLYING,
        .accuracy = 95,
        .pp = 15,
        .secondaryEffectChance = 30,
        .target = MOVE_TARGET_SELECTED,
        .priority = 0,
        .split = SPLIT_PHYSICAL,
    },

    [MOVE_PIKA_PAPOW] =
    {
        #if B_UPDATED_MOVE_DATA >= GEN_8
            .flags = FLAG_PROTECT_AFFECTED | FLAG_MIRROR_MOVE_AFFECTED | FLAG_KINGS_ROCK_AFFECTED,
        #else
            .flags = FLAG_PROTECT_AFFECTED | FLAG_KINGS_ROCK_AFFECTED,
        #endif
        .effect = EFFECT_RETURN,
        .power = 1,
        .type = TYPE_ELECTRIC,
        .accuracy = 0,
        .pp = 20,
        .secondaryEffectChance = 0,
        .target = MOVE_TARGET_SELECTED,
        .priority = 0,
        .split = SPLIT_SPECIAL,
    },

    [MOVE_BOUNCY_BUBBLE] =
    {
        #if B_UPDATED_MOVE_DATA >= GEN_8
            .power = 60,
            .pp = 20,
            .flags = FLAG_PROTECT_AFFECTED | FLAG_MIRROR_MOVE_AFFECTED | FLAG_KINGS_ROCK_AFFECTED,
            .argument = 100, // restores 100% HP instead of 50% HP
        #else
            .power = 90,
            .pp = 15,
            .flags = FLAG_PROTECT_AFFECTED | FLAG_KINGS_ROCK_AFFECTED,
        #endif
        .effect = EFFECT_ABSORB,
        .type = TYPE_WATER,
        .accuracy = 100,
        .secondaryEffectChance = 0,
        .target = MOVE_TARGET_SELECTED,
        .priority = 0,
        .split = SPLIT_SPECIAL,
    },

    [MOVE_BUZZY_BUZZ] =
    {
        #if B_UPDATED_MOVE_DATA >= GEN_8
            .power = 60,
            .pp = 20,
            .flags = FLAG_PROTECT_AFFECTED | FLAG_MIRROR_MOVE_AFFECTED | FLAG_KINGS_ROCK_AFFECTED,
        #else
            .power = 90,
            .pp = 15,
            .flags = FLAG_PROTECT_AFFECTED | FLAG_KINGS_ROCK_AFFECTED,
        #endif
        .effect = EFFECT_PARALYZE_HIT,
        .type = TYPE_ELECTRIC,
        .accuracy = 100,
        .secondaryEffectChance = 100,
        .target = MOVE_TARGET_SELECTED,
        .priority = 0,
        .split = SPLIT_SPECIAL,
    },

    [MOVE_SIZZLY_SLIDE] =
    {
        #if B_UPDATED_MOVE_DATA >= GEN_8
            .power = 60,
            .pp = 20,
            .flags = FLAG_MAKES_CONTACT | FLAG_PROTECT_AFFECTED | FLAG_MIRROR_MOVE_AFFECTED | FLAG_KINGS_ROCK_AFFECTED,
        #else
            .power = 90,
            .pp = 15,
            .flags = FLAG_MAKES_CONTACT | FLAG_PROTECT_AFFECTED | FLAG_KINGS_ROCK_AFFECTED,
        #endif
        .effect = EFFECT_BURN_HIT,
        .type = TYPE_FIRE,
        .accuracy = 100,
        .secondaryEffectChance = 100,
        .target = MOVE_TARGET_SELECTED,
        .priority = 0,
        .split = SPLIT_PHYSICAL,
    },

    [MOVE_GLITZY_GLOW] =
    {
        #if B_UPDATED_MOVE_DATA >= GEN_8
            .power = 80,
            .accuracy = 95,
            .flags = FLAG_PROTECT_AFFECTED | FLAG_MIRROR_MOVE_AFFECTED | FLAG_KINGS_ROCK_AFFECTED,
        #else
            .power = 90,
            .accuracy = 100,
            .flags = FLAG_PROTECT_AFFECTED | FLAG_KINGS_ROCK_AFFECTED,
        #endif
        .effect = EFFECT_PLACEHOLDER,   //TODO (Light Screen + Hit)
        .type = TYPE_PSYCHIC,
        .pp = 15,
        .secondaryEffectChance = 0,
        .target = MOVE_TARGET_SELECTED,
        .priority = 0,
        .split = SPLIT_SPECIAL,
    },

    [MOVE_BADDY_BAD] =
    {
        #if B_UPDATED_MOVE_DATA >= GEN_8
            .power = 80,
            .accuracy = 95,
            .flags = FLAG_PROTECT_AFFECTED | FLAG_MIRROR_MOVE_AFFECTED | FLAG_KINGS_ROCK_AFFECTED,
        #else
            .power = 90,
            .accuracy = 100,
            .flags = FLAG_PROTECT_AFFECTED | FLAG_KINGS_ROCK_AFFECTED,
        #endif
        .effect = EFFECT_PLACEHOLDER,   //TODO (Reflect + Hit)
        .type = TYPE_DARK,
        .pp = 15,
        .secondaryEffectChance = 0,
        .target = MOVE_TARGET_SELECTED,
        .priority = 0,
        .split = SPLIT_SPECIAL,
    },

    [MOVE_SAPPY_SEED] =
    {
        #if B_UPDATED_MOVE_DATA >= GEN_8
            .power = 100,
            .accuracy = 90,
            .pp = 10,
            .flags = FLAG_PROTECT_AFFECTED | FLAG_MAGIC_COAT_AFFECTED | FLAG_MIRROR_MOVE_AFFECTED | FLAG_KINGS_ROCK_AFFECTED,
        #else
            .power = 90,
            .accuracy = 100,
            .pp = 15,
            .flags = FLAG_PROTECT_AFFECTED | FLAG_MAGIC_COAT_AFFECTED | FLAG_KINGS_ROCK_AFFECTED,
        #endif
        .effect = EFFECT_PLACEHOLDER,   //TODO (Leech Seed + Hit)
        .type = TYPE_GRASS,
        .secondaryEffectChance = 0,
        .target = MOVE_TARGET_SELECTED,
        .priority = 0,
        .split = SPLIT_PHYSICAL,
    },

    [MOVE_FREEZY_FROST] =
    {
        #if B_UPDATED_MOVE_DATA >= GEN_8
            .power = 100,
            .accuracy = 90,
            .pp = 10,
            .flags = FLAG_PROTECT_AFFECTED | FLAG_MIRROR_MOVE_AFFECTED | FLAG_KINGS_ROCK_AFFECTED,
        #else
            .power = 90,
            .accuracy = 100,
            .pp = 15,
            .flags = FLAG_PROTECT_AFFECTED | FLAG_KINGS_ROCK_AFFECTED,
        #endif
        .effect = EFFECT_PLACEHOLDER,   //TODO (Haze + Hit)
        .type = TYPE_ICE,
        .secondaryEffectChance = 0,
        .target = MOVE_TARGET_SELECTED,
        .priority = 0,
        .split = SPLIT_SPECIAL,
    },

    [MOVE_SPARKLY_SWIRL] =
    {
        #if B_UPDATED_MOVE_DATA >= GEN_8
            .power = 120,
            .accuracy = 85,
            .pp = 5,
            .flags = FLAG_PROTECT_AFFECTED | FLAG_MIRROR_MOVE_AFFECTED | FLAG_KINGS_ROCK_AFFECTED,
        #else
            .power = 90,
            .accuracy = 100,
            .pp = 15,
            .flags = FLAG_PROTECT_AFFECTED | FLAG_KINGS_ROCK_AFFECTED,
        #endif
        .effect = EFFECT_PLACEHOLDER,   //TODO (Heal Bell + Hit)
        .type = TYPE_FAIRY,
        .secondaryEffectChance = 0,
        .target = MOVE_TARGET_SELECTED,
        .priority = 0,
        .split = SPLIT_SPECIAL,
    },

    [MOVE_VEEVEE_VOLLEY] =
    {
        #if B_UPDATED_MOVE_DATA >= GEN_8
            .flags = FLAG_MAKES_CONTACT | FLAG_PROTECT_AFFECTED | FLAG_MIRROR_MOVE_AFFECTED | FLAG_KINGS_ROCK_AFFECTED,
        #else
            .flags = FLAG_MAKES_CONTACT | FLAG_PROTECT_AFFECTED | FLAG_KINGS_ROCK_AFFECTED,
        #endif
        .effect = EFFECT_RETURN,
        .power = 1,
        .type = TYPE_NORMAL,
        .accuracy = 0,
        .pp = 20,
        .secondaryEffectChance = 0,
        .target = MOVE_TARGET_SELECTED,
        .priority = 0,
        .split = SPLIT_PHYSICAL,
    },

    [MOVE_DOUBLE_IRON_BASH] =
    {
        #if B_UPDATED_MOVE_DATA >= GEN_8
            .flags = FLAG_MAKES_CONTACT | FLAG_PROTECT_AFFECTED | FLAG_MIRROR_MOVE_AFFECTED | FLAG_IRON_FIST_BOOST | FLAG_SHEER_FORCE_BOOST,
        #else
            .flags = FLAG_MAKES_CONTACT | FLAG_PROTECT_AFFECTED | FLAG_MIRROR_MOVE_AFFECTED | FLAG_DMG_MINIMIZE | FLAG_IRON_FIST_BOOST | FLAG_SHEER_FORCE_BOOST,
        #endif
        .effect = EFFECT_PLACEHOLDER,   //TODO (EFFECT_FLINCH_HIT + EFFECT_DOUBLE_HIT)
        .power = 60,
        .type = TYPE_STEEL,
        .accuracy = 100,
        .pp = 5,
        .secondaryEffectChance = 30,
        .target = MOVE_TARGET_SELECTED,
        .priority = 0,
        .split = SPLIT_PHYSICAL,
    },
    
    [MOVE_DYNAMAX_CANNON] =
    {
        .effect = EFFECT_HIT,
        .power = 100,
        .type = TYPE_DRAGON,
        .accuracy = 100,
        .pp = 5,
        .secondaryEffectChance = 0,
        .target = MOVE_TARGET_SELECTED,
        .priority = 0,
        .flags = FLAG_PROTECT_AFFECTED | FLAG_KINGS_ROCK_AFFECTED,
        .split = SPLIT_SPECIAL,
    },

    [MOVE_SNIPE_SHOT] =
    {
        .effect = EFFECT_PLACEHOLDER,   //TODO
        .power = 80,
        .type = TYPE_WATER,
        .accuracy = 100,
        .pp = 15,
        .secondaryEffectChance = 0,
        .target = MOVE_TARGET_SELECTED,
        .priority = 0,
        .flags = FLAG_PROTECT_AFFECTED | FLAG_MIRROR_MOVE_AFFECTED | FLAG_KINGS_ROCK_AFFECTED,
        .split = SPLIT_SPECIAL,
    },

    [MOVE_JAW_LOCK] =
    {
        .effect = EFFECT_MEAN_LOOK,
        .power = 80,
        .type = TYPE_DARK,
        .accuracy = 100,
        .pp = 10,
        .secondaryEffectChance = 0,
        .target = MOVE_TARGET_SELECTED,
        .priority = 0,
        .flags = FLAG_MAKES_CONTACT | FLAG_PROTECT_AFFECTED | FLAG_MIRROR_MOVE_AFFECTED | FLAG_KINGS_ROCK_AFFECTED | FLAG_STRONG_JAW_BOOST,
        .split = SPLIT_PHYSICAL,
    },

    [MOVE_STUFF_CHEEKS] =
    {
        .effect = EFFECT_DEFENSE_UP_2,
        .power = 0,
        .type = TYPE_NORMAL,
        .accuracy = 0,
        .pp = 10,
        .secondaryEffectChance = 0,
        .target = MOVE_TARGET_USER,
        .priority = 0,
        .flags = FLAG_SNATCH_AFFECTED,
        .split = SPLIT_STATUS,
    },

    [MOVE_NO_RETREAT] =
    {
        .effect = EFFECT_PLACEHOLDER,   //TODO
        .power = 0,
        .type = TYPE_FIGHTING,
        .accuracy = 0,
        .pp = 5,
        .secondaryEffectChance = 0,
        .target = MOVE_TARGET_USER,
        .priority = 0,
        .flags = FLAG_SNATCH_AFFECTED,
        .split = SPLIT_STATUS,
    },

    [MOVE_TAR_SHOT] =
    {
        .effect = EFFECT_SPEED_DOWN,
        .power = 0,
        .type = TYPE_ROCK,
        .accuracy = 100,
        .pp = 15,
        .secondaryEffectChance = 0,
        .target = MOVE_TARGET_SELECTED,
        .priority = 0,
        .flags = FLAG_PROTECT_AFFECTED | FLAG_MAGIC_COAT_AFFECTED | FLAG_MIRROR_MOVE_AFFECTED,
        .split = SPLIT_STATUS,
    },

    [MOVE_MAGIC_POWDER] =
    {
        .effect = EFFECT_THIRD_TYPE,
        .power = 0,
        .type = TYPE_PSYCHIC,
        .accuracy = 100,
        .pp = 20,
        .secondaryEffectChance = 0,
        .target = MOVE_TARGET_SELECTED,
        .priority = 0,
        .flags = FLAG_PROTECT_AFFECTED | FLAG_MAGIC_COAT_AFFECTED | FLAG_MIRROR_MOVE_AFFECTED | FLAG_POWDER,
        .split = SPLIT_STATUS,
        .argument = TYPE_PSYCHIC,
    },

    [MOVE_DRAGON_DARTS] =
    {
        .effect = EFFECT_MULTI_HIT, //TODO
        .power = 50,
        .type = TYPE_DRAGON,
        .accuracy = 100,
        .pp = 10,
        .secondaryEffectChance = 0,
        .target = MOVE_TARGET_SELECTED,
        .priority = 0,
        .flags = FLAG_PROTECT_AFFECTED | FLAG_MIRROR_MOVE_AFFECTED | FLAG_KINGS_ROCK_AFFECTED,
        .split = SPLIT_PHYSICAL,
    },

    [MOVE_TEATIME] =
    {
        .effect = EFFECT_PLACEHOLDER,   //TODO
        .power = 0,
        .type = TYPE_NORMAL,
        .accuracy = 0,
        .pp = 10,
        .secondaryEffectChance = 0,
        .target = MOVE_TARGET_USER,
        .priority = 0,
        .flags = 0,
        .split = SPLIT_STATUS,
    },

    [MOVE_OCTOLOCK] =
    {
        .effect = EFFECT_MEAN_LOOK,
        .power = 0,
        .type = TYPE_FIGHTING,
        .accuracy = 100,
        .pp = 15,
        .secondaryEffectChance = 0,
        .target = MOVE_TARGET_SELECTED,
        .priority = 0,
        .flags = FLAG_PROTECT_AFFECTED | FLAG_MIRROR_MOVE_AFFECTED,
        .split = SPLIT_STATUS,
    },

    [MOVE_BOLT_BEAK] =
    {
        .effect = EFFECT_PLACEHOLDER,   //TODO
        .power = 85,
        .type = TYPE_ELECTRIC,
        .accuracy = 100,
        .pp = 10,
        .secondaryEffectChance = 0,
        .target = MOVE_TARGET_SELECTED,
        .priority = 0,
        .flags = FLAG_MAKES_CONTACT | FLAG_PROTECT_AFFECTED | FLAG_MIRROR_MOVE_AFFECTED | FLAG_KINGS_ROCK_AFFECTED,
        .split = SPLIT_PHYSICAL,
    },

    [MOVE_FISHIOUS_REND] =
    {
        .effect = EFFECT_PLACEHOLDER,   //TODO. same as bolt beak
        .power = 85,
        .type = TYPE_WATER,
        .accuracy = 100,
        .pp = 10,
        .secondaryEffectChance = 0,
        .target = MOVE_TARGET_SELECTED,
        .priority = 0,
        .flags = FLAG_MAKES_CONTACT | FLAG_PROTECT_AFFECTED | FLAG_MIRROR_MOVE_AFFECTED | FLAG_KINGS_ROCK_AFFECTED | FLAG_STRONG_JAW_BOOST,
        .split = SPLIT_PHYSICAL,
    },

    [MOVE_COURT_CHANGE] =
    {
        .effect = EFFECT_PLACEHOLDER,   //TODO
        .power = 0,
        .type = TYPE_NORMAL,
        .accuracy = 100,
        .pp = 10,
        .secondaryEffectChance = 0,
        .target = MOVE_TARGET_USER,
        .priority = 0,
        .flags = FLAG_MIRROR_MOVE_AFFECTED,
        .split = SPLIT_STATUS,
    },

    [MOVE_CLANGOROUS_SOUL] =
    {
        .effect = EFFECT_PLACEHOLDER,   //TODO
        .power = 0,
        .type = TYPE_DRAGON,
        .accuracy = 100,
        .pp = 5,
        .secondaryEffectChance = 0,
        .target = MOVE_TARGET_USER,
        .priority = 0,
        .flags = FLAG_SNATCH_AFFECTED | FLAG_SOUND,
        .split = SPLIT_STATUS,
    },

    [MOVE_BODY_PRESS] =
    {
        .effect = EFFECT_PLACEHOLDER,   //TODO
        .power = 80,
        .type = TYPE_FIGHTING,
        .accuracy = 100,
        .pp = 10,
        .secondaryEffectChance = 0,
        .target = MOVE_TARGET_SELECTED,
        .priority = 0,
        .flags = FLAG_MAKES_CONTACT | FLAG_PROTECT_AFFECTED | FLAG_MIRROR_MOVE_AFFECTED | FLAG_KINGS_ROCK_AFFECTED,
        .split = SPLIT_PHYSICAL,
    },

    [MOVE_DECORATE] =
    {
        .effect = EFFECT_PLACEHOLDER,   // TODO .. EFFECT_DECORATE
        .power = 0,
        .type = TYPE_FAIRY,
        .accuracy = 0,
        .pp = 15,
        .secondaryEffectChance = 0,
        .target = MOVE_TARGET_SELECTED,
        .priority = 0,
        .flags = 0,
        .split = SPLIT_STATUS,
    },

    [MOVE_DRUM_BEATING] =
    {
        .effect = EFFECT_SPEED_DOWN_HIT,
        .power = 80,
        .type = TYPE_GRASS,
        .accuracy = 100,
        .pp = 10,
        .secondaryEffectChance = 100,
        .target = MOVE_TARGET_SELECTED,
        .priority = 0,
        .flags = FLAG_PROTECT_AFFECTED | FLAG_MIRROR_MOVE_AFFECTED | FLAG_KINGS_ROCK_AFFECTED | FLAG_SHEER_FORCE_BOOST,
        .split = SPLIT_PHYSICAL,
    },

    [MOVE_SNAP_TRAP] =
    {
        .effect = EFFECT_TRAP,  //TODO: add case/effect
        .power = 35,
        .type = TYPE_GRASS,
        .accuracy = 100,
        .pp = 15,
        .secondaryEffectChance = 100,
        .target = MOVE_TARGET_SELECTED,
        .priority = 0,
        .flags = FLAG_MAKES_CONTACT | FLAG_PROTECT_AFFECTED | FLAG_MIRROR_MOVE_AFFECTED | FLAG_KINGS_ROCK_AFFECTED,
        .split = SPLIT_PHYSICAL,
    },

    [MOVE_PYRO_BALL] =
    {
        .effect = EFFECT_BURN_HIT,
        .power = 120,
        .type = TYPE_FIRE,
        .accuracy = 90,
        .pp = 5,
        .secondaryEffectChance = 10,
        .target = MOVE_TARGET_SELECTED,
        .priority = 0,
        .flags = FLAG_PROTECT_AFFECTED | FLAG_MIRROR_MOVE_AFFECTED | FLAG_KINGS_ROCK_AFFECTED | FLAG_BALLISTIC | FLAG_SHEER_FORCE_BOOST,
        .split = SPLIT_PHYSICAL,
    },

    [MOVE_BEHEMOTH_BLADE] =
    {
        .effect = EFFECT_HIT,   //TODO: 2x damage if dynamaxed? meh...
        .power = 100,
        .type = TYPE_STEEL,
        .accuracy = 100,
        .pp = 5,
        .secondaryEffectChance = 0,
        .target = MOVE_TARGET_SELECTED,
        .priority = 0,
        .flags = FLAG_MAKES_CONTACT | FLAG_PROTECT_AFFECTED | FLAG_MIRROR_MOVE_AFFECTED | FLAG_KINGS_ROCK_AFFECTED,
        .split = SPLIT_PHYSICAL,
    },

    [MOVE_BEHEMOTH_BASH] =
    {
        .effect = EFFECT_HIT,   //TODO: 2x damage if dynamaxed? meh...
        .power = 100,
        .type = TYPE_STEEL,
        .accuracy = 100,
        .pp = 5,
        .secondaryEffectChance = 0,
        .target = MOVE_TARGET_SELECTED,
        .priority = 0,
        .flags = FLAG_MAKES_CONTACT | FLAG_PROTECT_AFFECTED | FLAG_MIRROR_MOVE_AFFECTED | FLAG_KINGS_ROCK_AFFECTED,
        .split = SPLIT_PHYSICAL,
    },

    [MOVE_AURA_WHEEL] =
    {
        .effect = EFFECT_SPEED_UP_HIT,
        .power = 110,
        .type = TYPE_ELECTRIC,
        .accuracy = 100,
        .pp = 10,
        .secondaryEffectChance = 100,
        .target = MOVE_TARGET_SELECTED,
        .priority = 0,
        .flags = FLAG_PROTECT_AFFECTED | FLAG_MIRROR_MOVE_AFFECTED | FLAG_KINGS_ROCK_AFFECTED,
        .split = SPLIT_PHYSICAL,
    },

    [MOVE_BREAKING_SWIPE] =
    {
        .effect = EFFECT_ATTACK_DOWN_HIT,
        .power = 60,
        .type = TYPE_DRAGON,
        .accuracy = 100,
        .pp = 15,
        .secondaryEffectChance = 100,
        .target = MOVE_TARGET_BOTH,
        .priority = 0,
        .flags = FLAG_MAKES_CONTACT | FLAG_PROTECT_AFFECTED | FLAG_MIRROR_MOVE_AFFECTED | FLAG_KINGS_ROCK_AFFECTED | FLAG_SHEER_FORCE_BOOST,
        .split = SPLIT_PHYSICAL,
    },

    [MOVE_BRANCH_POKE] =
    {
        .effect = EFFECT_HIT,
        .power = 40,
        .type = TYPE_GRASS,
        .accuracy = 100,
        .pp = 40,
        .secondaryEffectChance = 0,
        .target = MOVE_TARGET_SELECTED,
        .priority = 0,
        .flags = FLAG_MAKES_CONTACT | FLAG_PROTECT_AFFECTED | FLAG_MIRROR_MOVE_AFFECTED | FLAG_KINGS_ROCK_AFFECTED,
        .split = SPLIT_PHYSICAL,
    },

    [MOVE_OVERDRIVE] =
    {
        .effect = EFFECT_HIT,
        .power = 80,
        .type = TYPE_ELECTRIC,
        .accuracy = 100,
        .pp = 10,
        .secondaryEffectChance = 0,
        .target = MOVE_TARGET_BOTH,
        .priority = 0,
        .flags = FLAG_PROTECT_AFFECTED | FLAG_MIRROR_MOVE_AFFECTED | FLAG_KINGS_ROCK_AFFECTED | FLAG_SOUND,
        .split = SPLIT_SPECIAL,
    },

    [MOVE_APPLE_ACID] =
    {
        .effect = EFFECT_SPECIAL_DEFENSE_DOWN_HIT,
        .power = 80,
        .type = TYPE_GRASS,
        .accuracy = 100,
        .pp = 10,
        .secondaryEffectChance = 100,
        .target = MOVE_TARGET_SELECTED,
        .priority = 0,
        .flags = FLAG_PROTECT_AFFECTED | FLAG_MIRROR_MOVE_AFFECTED | FLAG_KINGS_ROCK_AFFECTED | FLAG_SHEER_FORCE_BOOST,
        .split = SPLIT_SPECIAL,
    },

    [MOVE_GRAV_APPLE] =
    {
        .effect = EFFECT_DEFENSE_DOWN_HIT,
        .power = 80,
        .type = TYPE_GRASS,
        .accuracy = 100,
        .pp = 10,
        .secondaryEffectChance = 100,
        .target = MOVE_TARGET_SELECTED,
        .priority = 0,
        .flags = FLAG_PROTECT_AFFECTED | FLAG_MIRROR_MOVE_AFFECTED | FLAG_KINGS_ROCK_AFFECTED | FLAG_SHEER_FORCE_BOOST,
        .split = SPLIT_PHYSICAL,
    },

    [MOVE_SPIRIT_BREAK] =
    {
        .effect = EFFECT_SPECIAL_ATTACK_DOWN_HIT,
        .power = 75,
        .type = TYPE_FAIRY,
        .accuracy = 100,
        .pp = 15,
        .secondaryEffectChance = 100,
        .target = MOVE_TARGET_SELECTED,
        .priority = 0,
        .flags = FLAG_MAKES_CONTACT | FLAG_PROTECT_AFFECTED | FLAG_MIRROR_MOVE_AFFECTED | FLAG_KINGS_ROCK_AFFECTED | FLAG_SHEER_FORCE_BOOST,
        .split = SPLIT_PHYSICAL,
    },

    [MOVE_STRANGE_STEAM] =
    {
        .effect = EFFECT_CONFUSE_HIT,
        .power = 90,
        .type = TYPE_FAIRY,
        .accuracy = 95,
        .pp = 10,
        .secondaryEffectChance = 20,
        .target = MOVE_TARGET_SELECTED,
        .priority = 0,
        .flags = FLAG_PROTECT_AFFECTED | FLAG_MIRROR_MOVE_AFFECTED | FLAG_KINGS_ROCK_AFFECTED | FLAG_SHEER_FORCE_BOOST,
        .split = SPLIT_SPECIAL,
    },

    [MOVE_LIFE_DEW] =
    {
        .effect = EFFECT_RESTORE_HP,
        .power = 0,
        .type = TYPE_WATER,
        .accuracy = 0,
        .pp = 10,
        .secondaryEffectChance = 0,
        .target = MOVE_TARGET_USER,
        .priority = 0,
        .flags = FLAG_SNATCH_AFFECTED,
        .split = SPLIT_STATUS,
    },

    [MOVE_OBSTRUCT] =
    {
        .effect = EFFECT_PLACEHOLDER,   //TODO. EFFECT_PROTECT?
        .power = 0,
        .type = TYPE_DARK,
        .accuracy = 100,
        .pp = 10,
        .secondaryEffectChance = 0,
        .target = MOVE_TARGET_USER,
        .priority = 4,
        .flags = 0,
        .split = SPLIT_STATUS,
    },

    [MOVE_FALSE_SURRENDER] =
    {
        .effect = EFFECT_HIT,
        .power = 80,
        .type = TYPE_DARK,
        .accuracy = 0,
        .pp = 10,
        .secondaryEffectChance = 0,
        .target = MOVE_TARGET_SELECTED,
        .priority = 0,
        .flags = FLAG_MAKES_CONTACT | FLAG_PROTECT_AFFECTED | FLAG_MIRROR_MOVE_AFFECTED | FLAG_KINGS_ROCK_AFFECTED,
        .split = SPLIT_PHYSICAL,
    },

    [MOVE_METEOR_ASSAULT] =
    {
        .effect = EFFECT_RECHARGE,
        .power = 150,
        .type = TYPE_FIGHTING,
        .accuracy = 100,
        .pp = 5,
        .secondaryEffectChance = 0,
        .target = MOVE_TARGET_SELECTED,
        .priority = 0,
        .flags = FLAG_PROTECT_AFFECTED | FLAG_MIRROR_MOVE_AFFECTED | FLAG_KINGS_ROCK_AFFECTED,
        .split = SPLIT_PHYSICAL,
    },

    [MOVE_ETERNABEAM] =
    {
        .effect = EFFECT_RECHARGE,
        .power = 160,
        .type = TYPE_DRAGON,
        .accuracy = 90,
        .pp = 5,
        .secondaryEffectChance = 0,
        .target = MOVE_TARGET_SELECTED,
        .priority = 0,
        .flags = FLAG_PROTECT_AFFECTED | FLAG_MIRROR_MOVE_AFFECTED | FLAG_KINGS_ROCK_AFFECTED,
        .split = SPLIT_SPECIAL,
    },

    [MOVE_STEEL_BEAM] =
    {
        .effect = EFFECT_RECOIL_50,
        .power = 140,
        .type = TYPE_STEEL,
        .accuracy = 95,
        .pp = 5,
        .secondaryEffectChance = 0,
        .target = MOVE_TARGET_SELECTED,
        .priority = 0,
        .flags = FLAG_PROTECT_AFFECTED | FLAG_MIRROR_MOVE_AFFECTED | FLAG_KINGS_ROCK_AFFECTED,
        .split = SPLIT_SPECIAL,
    },

    [MOVE_EXPANDING_FORCE] =
    {
        .effect = EFFECT_PLACEHOLDER,   //TODO
        .power = 80,
        .type = TYPE_PSYCHIC,
        .accuracy = 100,
        .pp = 10,
        .secondaryEffectChance = 0,
        .target = MOVE_TARGET_SELECTED,
        .priority = 0,
        .flags = FLAG_PROTECT_AFFECTED | FLAG_MIRROR_MOVE_AFFECTED | FLAG_KINGS_ROCK_AFFECTED,
        .split = SPLIT_SPECIAL,
    },

    [MOVE_STEEL_ROLLER] =
    {
        .effect = EFFECT_PLACEHOLDER,   //TODO
        .power = 130,
        .type = TYPE_STEEL,
        .accuracy = 100,
        .pp = 5,
        .secondaryEffectChance = 0,
        .target = MOVE_TARGET_SELECTED,
        .priority = 0,
        .flags = FLAG_MAKES_CONTACT | FLAG_PROTECT_AFFECTED | FLAG_MIRROR_MOVE_AFFECTED | FLAG_KINGS_ROCK_AFFECTED,
        .split = SPLIT_PHYSICAL,
    },

    [MOVE_SCALE_SHOT] =
    {
        .effect = EFFECT_PLACEHOLDER,   //TODO (EFFECT_MULTI_HIT + ABILITY_WEAK_ARMOR,
        .power = 25,
        .type = TYPE_DRAGON,
        .accuracy = 90,
        .pp = 20,
        .secondaryEffectChance = 0,
        .target = MOVE_TARGET_SELECTED,
        .priority = 0,
        .flags = FLAG_PROTECT_AFFECTED | FLAG_MIRROR_MOVE_AFFECTED | FLAG_KINGS_ROCK_AFFECTED,
        .split = SPLIT_PHYSICAL,
    },

    [MOVE_METEOR_BEAM] =
    {
        .effect = EFFECT_PLACEHOLDER,   //TODO
        .power = 120,
        .type = TYPE_ROCK,
        .accuracy = 90,
        .pp = 10,
        .secondaryEffectChance = 0,
        .target = MOVE_TARGET_SELECTED,
        .priority = 0,
        .flags = FLAG_PROTECT_AFFECTED | FLAG_MIRROR_MOVE_AFFECTED | FLAG_KINGS_ROCK_AFFECTED,
        .split = SPLIT_SPECIAL,
    },

    [MOVE_SHELL_SIDE_ARM] =
    {
        .effect = EFFECT_PLACEHOLDER,   //TODO
        .power = 90,
        .type = TYPE_POISON,
        .accuracy = 100,
        .pp = 10,
        .secondaryEffectChance = 0,
        .target = MOVE_TARGET_SELECTED,
        .priority = 0,
        .flags = FLAG_PROTECT_AFFECTED | FLAG_MIRROR_MOVE_AFFECTED | FLAG_KINGS_ROCK_AFFECTED | FLAG_SHEER_FORCE_BOOST,
        .split = SPLIT_SPECIAL,
    },

    [MOVE_MISTY_EXPLOSION] =
    {
        .effect = EFFECT_PLACEHOLDER,   //TODO
        .power = 100,
        .type = TYPE_FAIRY,
        .accuracy = 100,
        .pp = 5,
        .secondaryEffectChance = 0,
        .target = MOVE_TARGET_FOES_AND_ALLY,
        .priority = 0,
        .flags = FLAG_PROTECT_AFFECTED | FLAG_MIRROR_MOVE_AFFECTED | FLAG_KINGS_ROCK_AFFECTED,
        .split = SPLIT_SPECIAL,
    },

    [MOVE_GRASSY_GLIDE] =
    {
        .effect = EFFECT_PLACEHOLDER,   //TODO
        .power = 70,
        .type = TYPE_GRASS,
        .accuracy = 100,
        .pp = 20,
        .secondaryEffectChance = 0,
        .target = MOVE_TARGET_SELECTED,
        .priority = 0,
        .flags = FLAG_MAKES_CONTACT | FLAG_PROTECT_AFFECTED | FLAG_MIRROR_MOVE_AFFECTED | FLAG_KINGS_ROCK_AFFECTED,
        .split = SPLIT_PHYSICAL,
    },

    [MOVE_RISING_VOLTAGE] =
    {
        .effect = EFFECT_PLACEHOLDER,   //TODO
        .power = 70,
        .type = TYPE_ELECTRIC,
        .accuracy = 100,
        .pp = 20,
        .secondaryEffectChance = 0,
        .target = MOVE_TARGET_SELECTED,
        .priority = 0,
        .flags = FLAG_PROTECT_AFFECTED | FLAG_MIRROR_MOVE_AFFECTED | FLAG_KINGS_ROCK_AFFECTED,
        .split = SPLIT_SPECIAL,
    },

    [MOVE_TERRAIN_PULSE] =
    {
        .effect = EFFECT_PLACEHOLDER,   //TODO
        .power = 50,
        .type = TYPE_NORMAL,
        .accuracy = 100,
        .pp = 10,
        .secondaryEffectChance = 0,
        .target = MOVE_TARGET_SELECTED,
        .priority = 0,
        .flags = FLAG_PROTECT_AFFECTED | FLAG_MIRROR_MOVE_AFFECTED | FLAG_KINGS_ROCK_AFFECTED | FLAG_MEGA_LAUNCHER_BOOST,
        .split = SPLIT_SPECIAL,
    },

    [MOVE_SKITTER_SMACK] =
    {
        .effect = EFFECT_SPECIAL_ATTACK_DOWN_HIT,
        .power = 70,
        .type = TYPE_BUG,
        .accuracy = 90,
        .pp = 10,
        .secondaryEffectChance = 100,
        .target = MOVE_TARGET_SELECTED,
        .priority = 0,
        .flags = FLAG_MAKES_CONTACT | FLAG_PROTECT_AFFECTED | FLAG_MIRROR_MOVE_AFFECTED | FLAG_KINGS_ROCK_AFFECTED | FLAG_SHEER_FORCE_BOOST,
        .split = SPLIT_PHYSICAL,
    },

    [MOVE_BURNING_JEALOUSY] =
    {
        .effect = EFFECT_PLACEHOLDER,   //TODO
        .power = 70,
        .type = TYPE_FIRE,
        .accuracy = 100,
        .pp = 5,
        .secondaryEffectChance = 0,
        .target = MOVE_TARGET_BOTH,
        .priority = 0,
        .flags = FLAG_PROTECT_AFFECTED | FLAG_MIRROR_MOVE_AFFECTED | FLAG_KINGS_ROCK_AFFECTED | FLAG_SHEER_FORCE_BOOST,
        .split = SPLIT_SPECIAL,
    },

    [MOVE_LASH_OUT] =
    {
        .effect = EFFECT_PLACEHOLDER,   //TODO
        .power = 75,
        .type = TYPE_DARK,
        .accuracy = 100,
        .pp = 5,
        .secondaryEffectChance = 0,
        .target = MOVE_TARGET_SELECTED,
        .priority = 0,
        .flags = FLAG_MAKES_CONTACT | FLAG_PROTECT_AFFECTED | FLAG_MIRROR_MOVE_AFFECTED | FLAG_KINGS_ROCK_AFFECTED,
        .split = SPLIT_PHYSICAL,
    },

    [MOVE_POLTERGEIST] =
    {
        .effect = EFFECT_PLACEHOLDER,   //TODO
        .power = 110,
        .type = TYPE_GHOST,
        .accuracy = 90,
        .pp = 5,
        .secondaryEffectChance = 0,
        .target = MOVE_TARGET_SELECTED,
        .priority = 0,
        .flags = FLAG_PROTECT_AFFECTED | FLAG_MIRROR_MOVE_AFFECTED | FLAG_KINGS_ROCK_AFFECTED,
        .split = SPLIT_PHYSICAL,
    },

    [MOVE_CORROSIVE_GAS] =
    {
        .effect = EFFECT_PLACEHOLDER,   //TODO
        .power = 0,
        .type = TYPE_POISON,
        .accuracy = 100,
        .pp = 40,
        .secondaryEffectChance = 0,
        .target = MOVE_TARGET_FOES_AND_ALLY,
        .priority = 0,
        .flags = FLAG_PROTECT_AFFECTED | FLAG_MAGIC_COAT_AFFECTED | FLAG_MIRROR_MOVE_AFFECTED,
        .split = SPLIT_STATUS,
    },

    [MOVE_COACHING] =
    {
        .effect = EFFECT_PLACEHOLDER,   //TODO
        .power = 0,
        .type = TYPE_FIGHTING,
        .accuracy = 0,
        .pp = 10,
        .secondaryEffectChance = 0,
        .target = MOVE_TARGET_ALLY,
        .priority = 0,
        .flags = 0,
        .split = SPLIT_STATUS,
    },

    [MOVE_FLIP_TURN] =
    {
        .effect = EFFECT_HIT_ESCAPE,
        .power = 60,
        .type = TYPE_WATER,
        .accuracy = 100,
        .pp = 20,
        .secondaryEffectChance = 0,
        .target = MOVE_TARGET_SELECTED,
        .priority = 0,
        .flags = FLAG_MAKES_CONTACT | FLAG_PROTECT_AFFECTED | FLAG_MIRROR_MOVE_AFFECTED | FLAG_KINGS_ROCK_AFFECTED,
        .split = SPLIT_PHYSICAL,
    },

    [MOVE_TRIPLE_AXEL] =
    {
        .effect = EFFECT_TRIPLE_KICK,   //TODO: Increase damage by 20 instead of 10
        .power = 20,
        .type = TYPE_ICE,
        .accuracy = 90,
        .pp = 10,
        .secondaryEffectChance = 0,
        .target = MOVE_TARGET_SELECTED,
        .priority = 0,
        .flags = FLAG_MAKES_CONTACT | FLAG_PROTECT_AFFECTED | FLAG_MIRROR_MOVE_AFFECTED | FLAG_KINGS_ROCK_AFFECTED,
        .split = SPLIT_PHYSICAL,
    },

    [MOVE_DUAL_WINGBEAT] =
    {
        .effect = EFFECT_DOUBLE_HIT,
        .power = 40,
        .type = TYPE_FLYING,
        .accuracy = 90,
        .pp = 10,
        .secondaryEffectChance = 0,
        .target = MOVE_TARGET_SELECTED,
        .priority = 0,
        .flags = FLAG_MAKES_CONTACT | FLAG_PROTECT_AFFECTED | FLAG_MIRROR_MOVE_AFFECTED | FLAG_KINGS_ROCK_AFFECTED,
        .split = SPLIT_PHYSICAL,
    },

    [MOVE_SCORCHING_SANDS] =
    {
        .effect = EFFECT_SCALD,
        .power = 70,
        .type = TYPE_GROUND,
        .accuracy = 100,
        .pp = 10,
        .secondaryEffectChance = 30,
        .target = MOVE_TARGET_SELECTED,
        .priority = 0,
        .flags = FLAG_PROTECT_AFFECTED | FLAG_MIRROR_MOVE_AFFECTED | FLAG_KINGS_ROCK_AFFECTED | FLAG_SHEER_FORCE_BOOST,
        .split = SPLIT_SPECIAL,
    },

    [MOVE_JUNGLE_HEALING] =
    {
        .effect = EFFECT_PLACEHOLDER,   //TODO
        .power = 0,
        .type = TYPE_GRASS,
        .accuracy = 0,
        .pp = 10,
        .secondaryEffectChance = 0,
        .target = MOVE_TARGET_USER,
        .priority = 0,
        .split = SPLIT_STATUS,
    },

    [MOVE_WICKED_BLOW] =
    {
        .effect = EFFECT_ALWAYS_CRIT,
        .power = 80,
        .type = TYPE_DARK,
        .accuracy = 100,
        .pp = 5,
        .secondaryEffectChance = 0,
        .target = MOVE_TARGET_SELECTED,
        .priority = 0,
        .flags = FLAG_MAKES_CONTACT | FLAG_PROTECT_AFFECTED | FLAG_MIRROR_MOVE_AFFECTED | FLAG_KINGS_ROCK_AFFECTED | FLAG_IRON_FIST_BOOST,
        .split = SPLIT_PHYSICAL,
    },

    [MOVE_SURGING_STRIKES] =
    {
        .effect = EFFECT_PLACEHOLDER,   //TODO (Multi hit + Always Crit)
        .power = 25,
        .type = TYPE_WATER,
        .accuracy = 100,
        .pp = 5,
        .secondaryEffectChance = 0,
        .target = MOVE_TARGET_SELECTED,
        .priority = 0,
        .flags = FLAG_MAKES_CONTACT | FLAG_PROTECT_AFFECTED | FLAG_MIRROR_MOVE_AFFECTED | FLAG_KINGS_ROCK_AFFECTED | FLAG_IRON_FIST_BOOST,
        .split = SPLIT_PHYSICAL,
    },

    [MOVE_THUNDER_CAGE] =
    {
        .effect = EFFECT_TRAP,
        .power = 80,
        .type = TYPE_ELECTRIC,
        .accuracy = 90,
        .pp = 15,
        .secondaryEffectChance = 100,
        .target = MOVE_TARGET_SELECTED,
        .priority = 0,
        .flags = FLAG_PROTECT_AFFECTED | FLAG_MIRROR_MOVE_AFFECTED | FLAG_KINGS_ROCK_AFFECTED,
        .split = SPLIT_SPECIAL,
    },

    [MOVE_DRAGON_ENERGY] =
    {
        .effect = EFFECT_ERUPTION,
        .power = 150,
        .type = TYPE_DRAGON,
        .accuracy = 100,
        .pp = 5,
        .secondaryEffectChance = 0,
        .target = MOVE_TARGET_BOTH,
        .priority = 0,
        .flags = FLAG_PROTECT_AFFECTED | FLAG_MIRROR_MOVE_AFFECTED | FLAG_KINGS_ROCK_AFFECTED,
        .split = SPLIT_SPECIAL,
    },

    [MOVE_FREEZING_GLARE] =
    {
        .power = 90,
        .effect = EFFECT_FREEZE_HIT,
        .type = TYPE_PSYCHIC,
        .accuracy = 100,
        .pp = 10,
        .secondaryEffectChance = 10,
        .target = MOVE_TARGET_SELECTED,
        .priority = 0,
        .flags = FLAG_PROTECT_AFFECTED | FLAG_MIRROR_MOVE_AFFECTED | FLAG_KINGS_ROCK_AFFECTED | FLAG_SHEER_FORCE_BOOST,
        .split = SPLIT_SPECIAL,
    },

    [MOVE_FIERY_WRATH] =
    {
        .effect = EFFECT_FLINCH_HIT,
        .power = 90,
        .type = TYPE_DARK,
        .accuracy = 100,
        .pp = 10,
        .secondaryEffectChance = 20,
        .target = MOVE_TARGET_BOTH,
        .priority = 0,
        .flags = FLAG_PROTECT_AFFECTED | FLAG_MIRROR_MOVE_AFFECTED,
        .split = SPLIT_SPECIAL,
    },

    [MOVE_THUNDEROUS_KICK] =
    {
        .effect = EFFECT_DEFENSE_DOWN_HIT,
        .power = 90,
        .type = TYPE_FIGHTING,
        .accuracy = 100,
        .pp = 10,
        .secondaryEffectChance = 100,
        .target = MOVE_TARGET_SELECTED,
        .priority = 0,
        .flags = FLAG_MAKES_CONTACT | FLAG_PROTECT_AFFECTED | FLAG_MIRROR_MOVE_AFFECTED | FLAG_KINGS_ROCK_AFFECTED | FLAG_SHEER_FORCE_BOOST,
        .split = SPLIT_PHYSICAL,
    },

    [MOVE_GLACIAL_LANCE] =
    {
        .effect = EFFECT_HIT,
        .power = 130,
        .type = TYPE_ICE,
        .accuracy = 100,
        .pp = 5,
        .secondaryEffectChance = 0,
        .target = MOVE_TARGET_BOTH,
        .priority = 0,
        .flags = FLAG_PROTECT_AFFECTED | FLAG_MIRROR_MOVE_AFFECTED | FLAG_KINGS_ROCK_AFFECTED,
        .split = SPLIT_PHYSICAL,
    },

    [MOVE_ASTRAL_BARRAGE] =
    {
        .effect = EFFECT_HIT,
        .power = 120,
        .type = TYPE_GHOST,
        .accuracy = 100,
        .pp = 5,
        .secondaryEffectChance = 0,
        .target = MOVE_TARGET_BOTH,
        .priority = 0,
        .flags = FLAG_PROTECT_AFFECTED | FLAG_MIRROR_MOVE_AFFECTED | FLAG_KINGS_ROCK_AFFECTED,
        .split = SPLIT_SPECIAL,
    },

    [MOVE_EERIE_SPELL] =
    {
        .effect = EFFECT_HIT, // To do. It's a copy of Spite that inflicts damage and reduced the target's last move's PP by 3 instead of 4.
        .power = 80,
        .type = TYPE_PSYCHIC,
        .accuracy = 100,
        .pp = 5,
        .secondaryEffectChance = 0,
        .target = MOVE_TARGET_SELECTED,
        .priority = 0,
        .flags = FLAG_PROTECT_AFFECTED | FLAG_MIRROR_MOVE_AFFECTED | FLAG_KINGS_ROCK_AFFECTED | FLAG_SHEER_FORCE_BOOST | FLAG_SOUND,
        .split = SPLIT_SPECIAL,
    },
};<|MERGE_RESOLUTION|>--- conflicted
+++ resolved
@@ -5012,11 +5012,7 @@
         #if B_UPDATED_MOVE_DATA >= GEN_6
             .power = 130,
             .flags = FLAG_PROTECT_AFFECTED | FLAG_MIRROR_MOVE_AFFECTED | FLAG_KINGS_ROCK_AFFECTED,
-<<<<<<< HEAD
         #elif B_UPDATED_MOVE_DATA == GEN_4 || B_UPDATED_MOVE_DATA == GEN_5
-=======
-        #elif B_UPDATED_MOVE_DATA >= GEN_4
->>>>>>> f7d6d42e
             .power = 140,
             .flags = FLAG_PROTECT_AFFECTED | FLAG_MIRROR_MOVE_AFFECTED | FLAG_KINGS_ROCK_AFFECTED,
         #else
