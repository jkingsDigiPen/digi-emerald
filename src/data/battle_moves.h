--- conflicted
+++ resolved
@@ -11070,13 +11070,9 @@
         .target = MOVE_TARGET_SELECTED,
         .priority = 0,
         .flags = FLAG_PROTECT_AFFECTED | FLAG_MIRROR_MOVE_AFFECTED | FLAG_KINGS_ROCK_AFFECTED | FLAG_SHEER_FORCE_BOOST,
-<<<<<<< HEAD
-        .split = SPLIT_PHYSICAL,
+        .split = SPLIT_SPECIAL,
         .zMovePower = 160,
         .zMoveEffect = Z_EFFECT_NONE,
-=======
-        .split = SPLIT_SPECIAL,
->>>>>>> e1a6dd5c
     },
 
     [MOVE_DARKEST_LARIAT] =
