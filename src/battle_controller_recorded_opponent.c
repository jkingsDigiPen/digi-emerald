--- conflicted
+++ resolved
@@ -92,12 +92,8 @@
 static void RecordedOpponentHandleLinkStandbyMsg(void);
 static void RecordedOpponentHandleResetActionMoveSelection(void);
 static void RecordedOpponentHandleCmd55(void);
-<<<<<<< HEAD
 static void RecordedOpponentHandleBattleDebug(void);
-static void nullsub_119(void);
-=======
 static void RecordedOpponentCmdEnd(void);
->>>>>>> 00814740
 
 static void RecordedOpponentBufferRunCommand(void);
 static void RecordedOpponentBufferExecCompleted(void);
@@ -169,12 +165,8 @@
     RecordedOpponentHandleLinkStandbyMsg,
     RecordedOpponentHandleResetActionMoveSelection,
     RecordedOpponentHandleCmd55,
-<<<<<<< HEAD
     RecordedOpponentHandleBattleDebug,
-    nullsub_119
-=======
     RecordedOpponentCmdEnd
->>>>>>> 00814740
 };
 
 static void nullsub_70(void)
@@ -1800,15 +1792,11 @@
     gBattlerControllerFuncs[gActiveBattler] = sub_80587B0;
 }
 
-<<<<<<< HEAD
 static void RecordedOpponentHandleBattleDebug(void)
 {
     RecordedOpponentBufferExecCompleted();
 }
 
-static void nullsub_119(void)
-=======
 static void RecordedOpponentCmdEnd(void)
->>>>>>> 00814740
 {
 }