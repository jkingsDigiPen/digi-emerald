--- conflicted
+++ resolved
@@ -1537,13 +1537,8 @@
         }
         else
         {
-<<<<<<< HEAD
-            sMapData->cursorSprite->pos1.y += 4;
+            sMapData->cursorSprite->y += 4;
             tMoveSteps++;
-=======
-            sMapData->cursorSprite->y += 4;
-            data[1]++;
->>>>>>> d3914862
         }
         return;
     case 3:
@@ -1555,13 +1550,8 @@
         }
         else
         {
-<<<<<<< HEAD
-            sMapData->cursorSprite->pos1.y -= 4;
+            sMapData->cursorSprite->y -= 4;
             tMoveSteps++;
-=======
-            sMapData->cursorSprite->y -= 4;
-            data[1]++;
->>>>>>> d3914862
         }
         return;
     case 4:
