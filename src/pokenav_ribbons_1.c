#include "global.h"
#include "pokenav.h"
#include "bg.h"
#include "menu.h"
#include "window.h"
#include "sound.h"
#include "string_util.h"
#include "international_string_util.h"
#include "constants/songs.h"

enum
{
    RIBBONS_MON_LIST_FUNC_NONE,
    RIBBONS_MON_LIST_FUNC_MOVE_UP,
    RIBBONS_MON_LIST_FUNC_MOVE_DOWN,
    RIBBONS_MON_LIST_FUNC_PAGE_UP,
    RIBBONS_MON_LIST_FUNC_PAGE_DOWN,
    RIBBONS_MON_LIST_FUNC_EXIT,
    RIBBONS_MON_LIST_FUNC_OPEN_RIBBONS_SUMMARY
};


struct PokenavSub9
{
    u32 (*callback)(struct PokenavSub9*);
    u32 loopedTaskId;
    u16 winid;
    s32 boxId;
    s32 monId;
    u32 changeBgs;
    u32 saveMonList;
    struct PokenavSub18 *monList;
};

struct PokenavSub10
{
    bool32 (*callback)(void);
    u32 ltid;
    u16 winid;
    bool32 fromSummary;
    u8 buff[BG_SCREEN_SIZE];
};

static u32 HandleRibbonsMonListInput_WaitListInit(struct PokenavSub9 *structPtr);
static u32 HandleRibbonsMonListInput(struct PokenavSub9 *structPtr);
static u32 RibbonsMonMenu_ReturnToMainMenu(struct PokenavSub9 *structPtr);
static u32 sub_81CFB10(struct PokenavSub9 *structPtr);
static u32 BuildPartyMonRibbonList(s32 state);
static u32 InitBoxMonRibbonList(s32 state);
static u32 BuildBoxMonRibbonList(s32 state);
static u32 GetMonRibbonListLoopTaskFunc(s32 state);
static void sub_81CFCEC(struct PokenavSub9 *structPtr, struct PokenavMonList *item);
static u32 LoopedTask_OpenRibbonsMonList(s32 state);
static bool32 GetRibbonsMonCurrentLoopedTaskActive(void);
static u32 LoopedTask_RibbonsListMoveCursorUp(s32 state);
static u32 LoopedTask_RibbonsListMoveCursorDown(s32 state);
static u32 LoopedTask_RibbonsListMovePageUp(s32 state);
static u32 LoopedTask_RibbonsListMovePageDown(s32 state);
static u32 LoopedTask_RibbonsListReturnToMainMenu(s32 state);
static u32 LoopedTask_RibbonsListOpenSummary(s32 state);
static void sub_81D02B0(s32 windowId, s32 val1, s32 val2);
static void AddRibbonsMonListWindow(struct PokenavSub10 *ptr);
static void sub_81D0288(struct PokenavSub10 *ptr);
static void InitMonRibbonPokenavListMenuTemplate(void);
static void BufferRibbonMonInfoText(struct PokenavMonList *, u8 *);

static const LoopedTask sMonRibbonListLoopTaskFuncs[] =
{
    BuildPartyMonRibbonList,
    InitBoxMonRibbonList,
    BuildBoxMonRibbonList
};

static const u16 sMonRibbonListFramePal[] = INCBIN_U16("graphics/pokenav/ui_ribbons.gbapal");
static const u32 sMonRibbonListFrameTiles[] = INCBIN_U32("graphics/pokenav/ui_ribbons.4bpp.lz");
static const u32 sMonRibbonListFrameTilemap[] = INCBIN_U32("graphics/pokenav/ui_ribbons.bin.lz");
static const u16 gUnknown_08623790[] = INCBIN_U16("graphics/pokenav/8623790.gbapal");

static const struct BgTemplate sMonRibbonListBgTemplates[] =
{
    {
        .bg = 1,
        .charBaseIndex = 1,
        .mapBaseIndex = 0x06,
        .screenSize = 0,
        .paletteMode = 0,
        .priority = 2,
        .baseTile = 0
    }, {
        .bg = 2,
        .charBaseIndex = 2,
        .mapBaseIndex = 0x07,
        .screenSize = 0,
        .paletteMode = 0,
        .priority = 3,
        .baseTile = 0
    }
};

static const LoopedTask sRibbonsMonMenuLoopTaskFuncs[] =
{
    [RIBBONS_MON_LIST_FUNC_NONE]                 = NULL,
    [RIBBONS_MON_LIST_FUNC_MOVE_UP]              = LoopedTask_RibbonsListMoveCursorUp,
    [RIBBONS_MON_LIST_FUNC_MOVE_DOWN]            = LoopedTask_RibbonsListMoveCursorDown,
    [RIBBONS_MON_LIST_FUNC_PAGE_UP]              = LoopedTask_RibbonsListMovePageUp,
    [RIBBONS_MON_LIST_FUNC_PAGE_DOWN]            = LoopedTask_RibbonsListMovePageDown,
    [RIBBONS_MON_LIST_FUNC_EXIT]                 = LoopedTask_RibbonsListReturnToMainMenu,
    [RIBBONS_MON_LIST_FUNC_OPEN_RIBBONS_SUMMARY] = LoopedTask_RibbonsListOpenSummary
};

static const struct WindowTemplate sRibbonsMonListWindowTemplate =
{
    .bg = 1,
    .tilemapLeft = 1,
    .tilemapTop = 6,
    .width = 7,
    .height = 2,
    .paletteNum = 1,
    .baseBlock = 20
};

static const u8 sText_MaleSymbol[] = _("{COLOR_HIGHLIGHT_SHADOW}{LIGHT_RED}{WHITE}{GREEN}♂{COLOR_HIGHLIGHT_SHADOW}{DARK_GREY}{WHITE}{LIGHT_GREY}");
static const u8 sText_FemaleSymbol[] = _("{COLOR_HIGHLIGHT_SHADOW}{LIGHT_GREEN}{WHITE}{BLUE}♀{COLOR_HIGHLIGHT_SHADOW}{DARK_GREY}{WHITE}{LIGHT_GREY}");
static const u8 sText_NoGenderSymbol[] = _("{UNK_SPACER}");

bool32 PokenavCallback_Init_MonRibbonList(void)
{
    struct PokenavSub9 *structPtr = AllocSubstruct(POKENAV_SUBSTRUCT_RIBBONS_MON_LIST, sizeof(struct PokenavSub9));
    if (structPtr == NULL)
        return FALSE;

    structPtr->monList = AllocSubstruct(POKENAV_SUBSTRUCT_MON_LIST, sizeof(struct PokenavSub18));
    if (structPtr->monList == NULL)
        return FALSE;

    structPtr->callback = HandleRibbonsMonListInput_WaitListInit;
    structPtr->loopedTaskId = CreateLoopedTask(GetMonRibbonListLoopTaskFunc, 1);
    structPtr->changeBgs = 0;
    return TRUE;
}

bool32 PokenavCallback_Init_RibbonsMonListFromSummary(void)
{
    struct PokenavSub9 *structPtr = AllocSubstruct(POKENAV_SUBSTRUCT_RIBBONS_MON_LIST, sizeof(struct PokenavSub9));
    if (structPtr == NULL)
        return FALSE;

    structPtr->monList = GetSubstructPtr(POKENAV_SUBSTRUCT_MON_LIST);
    structPtr->callback = HandleRibbonsMonListInput;
    structPtr->changeBgs = 1;
    return TRUE;
}

u32 GetRibbonsMonListCallback(void)
{
    struct PokenavSub9 *structPtr = GetSubstructPtr(POKENAV_SUBSTRUCT_RIBBONS_MON_LIST);
    return structPtr->callback(structPtr);
}

void FreeRibbonsMonList1(void)
{
    struct PokenavSub9 *structPtr = GetSubstructPtr(POKENAV_SUBSTRUCT_RIBBONS_MON_LIST);
    if (!structPtr->saveMonList)
        FreePokenavSubstruct(POKENAV_SUBSTRUCT_MON_LIST);
    FreePokenavSubstruct(POKENAV_SUBSTRUCT_RIBBONS_MON_LIST);
}

static u32 HandleRibbonsMonListInput_WaitListInit(struct PokenavSub9 *structPtr)
{
    if (!IsLoopedTaskActive(structPtr->loopedTaskId))
        structPtr->callback = HandleRibbonsMonListInput;
    return 0;
}

static u32 HandleRibbonsMonListInput(struct PokenavSub9 *structPtr)
{
<<<<<<< HEAD
    if (gMain.newAndRepeatedKeys & DPAD_UP)
        return 1;
    if (gMain.newAndRepeatedKeys & DPAD_DOWN)
        return 2;
    if (gMain.newKeys & DPAD_LEFT)
        return 3;
    if (gMain.newKeys & DPAD_RIGHT)
        return 4;
    if (gMain.newKeys & B_BUTTON)
=======
    if (JOY_REPEAT(DPAD_UP))
        return RIBBONS_MON_LIST_FUNC_MOVE_UP;
    if (JOY_REPEAT(DPAD_DOWN))
        return RIBBONS_MON_LIST_FUNC_MOVE_DOWN;
    if (JOY_NEW(DPAD_LEFT))
        return RIBBONS_MON_LIST_FUNC_PAGE_UP;
    if (JOY_NEW(DPAD_RIGHT))
        return RIBBONS_MON_LIST_FUNC_PAGE_DOWN;
    if (JOY_NEW(B_BUTTON))
>>>>>>> 585f313c
    {
        structPtr->saveMonList = 0;
        structPtr->callback = RibbonsMonMenu_ReturnToMainMenu;
        return RIBBONS_MON_LIST_FUNC_EXIT;
    }
    if (gMain.newKeys & A_BUTTON)
    {
        structPtr->monList->currIndex = GetSelectedPokenavListIndex();
        structPtr->saveMonList = 1;
        structPtr->callback = sub_81CFB10;
        return RIBBONS_MON_LIST_FUNC_OPEN_RIBBONS_SUMMARY;
    }
    return RIBBONS_MON_LIST_FUNC_NONE;
}

static u32 RibbonsMonMenu_ReturnToMainMenu(struct PokenavSub9 *structPtr)
{
    return POKENAV_MAIN_MENU_CURSOR_ON_RIBBONS;
}

static u32 sub_81CFB10(struct PokenavSub9 *structPtr)
{
    return POKENAV_RIBBONS_SUMMARY_SCREEN;
}

static u32 UpdateMonListBgs(void)
{
    struct PokenavSub9 *structPtr = GetSubstructPtr(POKENAV_SUBSTRUCT_RIBBONS_MON_LIST);
    return structPtr->changeBgs;
}

static struct PokenavMonList *GetMonRibbonMonListData(void)
{
    struct PokenavSub9 * ptr = GetSubstructPtr(POKENAV_SUBSTRUCT_RIBBONS_MON_LIST);
    return ptr->monList->monData;
}

static s32 GetRibbonsMonListCount(void)
{
    struct PokenavSub9 * ptr = GetSubstructPtr(POKENAV_SUBSTRUCT_RIBBONS_MON_LIST);
    return ptr->monList->listCount;
}

//unused
static s32 GetMonRibbonSelectedMonData(void)
{
    struct PokenavSub9 * ptr = GetSubstructPtr(POKENAV_SUBSTRUCT_RIBBONS_MON_LIST);
    s32 idx = GetSelectedPokenavListIndex();
    return ptr->monList->monData[idx].data;
}

static s32 GetRibbonListMenuCurrIndex(void)
{
    struct PokenavSub9 * ptr = GetSubstructPtr(POKENAV_SUBSTRUCT_RIBBONS_MON_LIST);
    return ptr->monList->currIndex;
}

static u32 GetMonRibbonListLoopTaskFunc(s32 state)
{
    return sMonRibbonListLoopTaskFuncs[state](state);
}

static u32 BuildPartyMonRibbonList(s32 state)
{
    s32 i;
    struct PokenavMonList item;
    struct PokenavSub9 * ptr = GetSubstructPtr(POKENAV_SUBSTRUCT_RIBBONS_MON_LIST);

    ptr->monList->listCount = 0;
    ptr->monList->currIndex = 0;
    item.boxId = TOTAL_BOXES_COUNT;
    for (i = 0; i < PARTY_SIZE; i++)
    {
        struct Pokemon * pokemon = &gPlayerParty[i];
        if (!GetMonData(pokemon, MON_DATA_SANITY_HAS_SPECIES))
            return LT_INC_AND_CONTINUE;
        if (!GetMonData(pokemon, MON_DATA_SANITY_IS_EGG) && !GetMonData(pokemon, MON_DATA_SANITY_IS_BAD_EGG))
        {
            u32 ribbonCount = GetMonData(pokemon, MON_DATA_RIBBON_COUNT);
            if (ribbonCount != 0)
            {
                item.monId = i;
                item.data = ribbonCount;
                sub_81CFCEC(ptr, &item);
            }
        }
    }

    return LT_INC_AND_CONTINUE;
}

static u32 InitBoxMonRibbonList(s32 state)
{
    struct PokenavSub9 *ptr = GetSubstructPtr(POKENAV_SUBSTRUCT_RIBBONS_MON_LIST);
    ptr->monId = 0;
    ptr->boxId = 0;
    return LT_INC_AND_CONTINUE;
}

static u32 BuildBoxMonRibbonList(s32 state)
{
    struct PokenavSub9 * ptr = GetSubstructPtr(POKENAV_SUBSTRUCT_RIBBONS_MON_LIST);
    s32 boxId = ptr->boxId;
    s32 monId = ptr->monId;
    s32 boxCount = 0;
    struct PokenavMonList item;

    while (boxId < TOTAL_BOXES_COUNT)
    {
        while (monId < IN_BOX_COUNT)
        {
            if (CheckBoxMonSanityAt(boxId, monId))
            {
                u32 ribbonCount = GetBoxMonDataAt(boxId, monId, MON_DATA_RIBBON_COUNT);
                if (ribbonCount != 0)
                {
                    item.boxId = boxId;
                    item.monId = monId;
                    item.data = ribbonCount;
                    sub_81CFCEC(ptr, &item);
                }
            }
            boxCount++;
            monId++;
            if (boxCount > TOTAL_BOXES_COUNT)
            {
                ptr->boxId = boxId;
                ptr->monId = monId;
                return LT_CONTINUE;
            }
        }
        monId = 0;
        boxId++;
    }

    ptr->changeBgs = 1;
    return LT_FINISH;
}

static void sub_81CFCEC(struct PokenavSub9 *structPtr, struct PokenavMonList *item)
{
    u32 left = 0;
    u32 right = structPtr->monList->listCount;
    u32 insertionIdx = left + (right - left) / 2;

    while (right != insertionIdx)
    {
        if (item->data > structPtr->monList->monData[insertionIdx].data)
            right = insertionIdx;
        else
            left = insertionIdx + 1;
        insertionIdx = left + (right - left) / 2;
    }
    for (right = structPtr->monList->listCount; right > insertionIdx; right--)
        structPtr->monList->monData[right] = structPtr->monList->monData[right - 1];
    structPtr->monList->monData[insertionIdx] = *item;
    structPtr->monList->listCount++;
}

//unused
static bool32 Unused_PlayerHasRibbonsMon(void)
{
    s32 i, j;

    for (i = 0; i < PARTY_SIZE; i++)
    {
        struct Pokemon *mon = &gPlayerParty[i];
        if (!GetMonData(mon, MON_DATA_SANITY_HAS_SPECIES))
            continue;
        if (GetMonData(mon, MON_DATA_SANITY_IS_EGG))
            continue;
        if (GetMonData(mon, MON_DATA_RIBBONS))
            return TRUE;
    }

    for (i = 0; i < TOTAL_BOXES_COUNT; i++)
    {
        for (j = 0; j < IN_BOX_COUNT; j++)
        {
            if (!CheckBoxMonSanityAt(i, j))
                continue;
            if (GetBoxMonDataAt(i, j, MON_DATA_RIBBONS))
                return TRUE;
        }
    }

    return FALSE;
}

bool32 OpenRibbonsMonList(void)
{
    struct PokenavSub10 *ptr = AllocSubstruct(POKENAV_SUBSTRUCT_RIBBONS_MON_MENU, sizeof(struct PokenavSub10));
    if (ptr == NULL)
        return FALSE;
    ptr->ltid = CreateLoopedTask(LoopedTask_OpenRibbonsMonList, 1);
    ptr->callback = GetRibbonsMonCurrentLoopedTaskActive;
    ptr->fromSummary = FALSE;
    return TRUE;
}

bool32 OpenRibbonsMonListFromRibbonsSummary(void)
{
    struct PokenavSub10 *monMenu = AllocSubstruct(POKENAV_SUBSTRUCT_RIBBONS_MON_MENU, sizeof(struct PokenavSub10));
    if (monMenu == NULL)
        return FALSE;
    monMenu->ltid = CreateLoopedTask(LoopedTask_OpenRibbonsMonList, 1);
    monMenu->callback = GetRibbonsMonCurrentLoopedTaskActive;
    monMenu->fromSummary = TRUE;
    return TRUE;
}

void CreateRibbonsMonListLoopedTask(s32 idx)
{
    struct PokenavSub10 *monMenu = GetSubstructPtr(POKENAV_SUBSTRUCT_RIBBONS_MON_MENU);
    monMenu->ltid = CreateLoopedTask(sRibbonsMonMenuLoopTaskFuncs[idx], 1);
    monMenu->callback = GetRibbonsMonCurrentLoopedTaskActive;
}

bool32 IsRibbonsMonListLoopedTaskActive(void)
{
    struct PokenavSub10 *monMenu = GetSubstructPtr(POKENAV_SUBSTRUCT_RIBBONS_MON_MENU);
    return monMenu->callback();
}

bool32 GetRibbonsMonCurrentLoopedTaskActive(void)
{
    struct PokenavSub10 * ptr = GetSubstructPtr(POKENAV_SUBSTRUCT_RIBBONS_MON_MENU);
    return IsLoopedTaskActive(ptr->ltid);
}

void FreeRibbonsMonList2(void)
{
    struct PokenavSub10 * ptr = GetSubstructPtr(POKENAV_SUBSTRUCT_RIBBONS_MON_MENU);
    sub_81C8234();
    RemoveWindow(ptr->winid);
    FreePokenavSubstruct(POKENAV_SUBSTRUCT_RIBBONS_MON_MENU);
}

static u32 LoopedTask_OpenRibbonsMonList(s32 state)
{
    struct PokenavSub10 *monMenu = GetSubstructPtr(POKENAV_SUBSTRUCT_RIBBONS_MON_MENU);
    switch (state)
    {
    case 0:
        InitBgTemplates(sMonRibbonListBgTemplates, NELEMS(sMonRibbonListBgTemplates));
        DecompressAndCopyTileDataToVram(1, sMonRibbonListFrameTiles, 0, 0, 0);
        SetBgTilemapBuffer(1, monMenu->buff);
        CopyToBgTilemapBuffer(1, sMonRibbonListFrameTilemap, 0, 0);
        CopyPaletteIntoBufferUnfaded(sMonRibbonListFramePal, 0x10, 0x20);
        CopyBgTilemapBufferToVram(1);
        return LT_INC_AND_PAUSE;
    case 1:
        if (FreeTempTileDataBuffersIfPossible())
            return LT_PAUSE;
        if (!UpdateMonListBgs())
            return LT_PAUSE;
        ChangeBgX(1, 0, 0);
        ChangeBgY(1, 0, 0);
        ShowBg(1);
        return LT_INC_AND_PAUSE;
    case 2:
        if (FreeTempTileDataBuffersIfPossible())
            return LT_PAUSE;
        CopyPaletteIntoBufferUnfaded(gUnknown_08623790, 0x20, 0x20);
        InitMonRibbonPokenavListMenuTemplate();
        return LT_INC_AND_PAUSE;
    case 3:
        if (sub_81C8224())
            return LT_PAUSE;
        AddRibbonsMonListWindow(monMenu);
        return LT_INC_AND_PAUSE;
    case 4:
        if (FreeTempTileDataBuffersIfPossible())
            return LT_PAUSE;
        ShowBg(2);
        HideBg(3);
        PrintHelpBarText(HELPBAR_RIBBONS_MON_LIST);
        PokenavFadeScreen(1);
        if (!monMenu->fromSummary)
        {
            LoadLeftHeaderGfxForIndex(POKENAV_GFX_RIBBONS_MENU);
            ShowLeftHeaderGfx(POKENAV_GFX_RIBBONS_MENU, 1, 0);
        }
        return LT_INC_AND_PAUSE;
    case 5:
        if (IsPaletteFadeActive())
            return LT_PAUSE;
        if (AreLeftHeaderSpritesMoving())
            return LT_PAUSE;
        break;
    }
    return LT_FINISH;
}

static u32 LoopedTask_RibbonsListMoveCursorUp(s32 state)
{
    struct PokenavSub10 *monMenu = GetSubstructPtr(POKENAV_SUBSTRUCT_RIBBONS_MON_MENU);
    switch (state)
    {
    case 0:
        switch (MatchCall_MoveCursorUp())
        {
        case 0:
            return LT_FINISH;
        case 1:
            PlaySE(SE_SELECT);
            return LT_SET_STATE(2);
        case 2:
            PlaySE(SE_SELECT);
            break;
        }
        return LT_INC_AND_PAUSE;
    case 1:
        if (IsMonListLoopedTaskActive())
            return LT_PAUSE;
        // fallthrough
    case 2:
        sub_81D0288(monMenu);
        return LT_INC_AND_PAUSE;
    case 3:
        if (IsDma3ManagerBusyWithBgCopy())
            return LT_PAUSE;
        break;
    }
    return LT_FINISH;
}

static u32 LoopedTask_RibbonsListMoveCursorDown(s32 state)
{
    struct PokenavSub10 *monMenu = GetSubstructPtr(POKENAV_SUBSTRUCT_RIBBONS_MON_MENU);
    switch (state)
    {
    case 0:
        switch (MatchCall_MoveCursorDown())
        {
        case 0:
            return LT_FINISH;
        case 1:
            PlaySE(SE_SELECT);
            return LT_SET_STATE(2);
        case 2:
            PlaySE(SE_SELECT);
            break;
        }
        return LT_INC_AND_PAUSE;
    case 1:
        if (IsMonListLoopedTaskActive())
            return LT_PAUSE;
        // fallthrough
    case 2:
        sub_81D0288(monMenu);
        return LT_INC_AND_PAUSE;
    case 3:
        if (IsDma3ManagerBusyWithBgCopy())
            return LT_PAUSE;
        break;
    }
    return LT_FINISH;
}

static u32 LoopedTask_RibbonsListMovePageUp(s32 state)
{
    struct PokenavSub10 *monMenu = GetSubstructPtr(POKENAV_SUBSTRUCT_RIBBONS_MON_MENU);
    switch (state)
    {
    case 0:
        switch (MatchCall_PageUp())
        {
        case 0:
            return LT_FINISH;
        case 1:
            PlaySE(SE_SELECT);
            return LT_SET_STATE(2);
        case 2:
            PlaySE(SE_SELECT);
            break;
        }
        return LT_INC_AND_PAUSE;
    case 1:
        if (IsMonListLoopedTaskActive())
            return LT_PAUSE;
        // fallthrough
    case 2:
        sub_81D0288(monMenu);
        return LT_INC_AND_PAUSE;
    case 3:
        if (IsDma3ManagerBusyWithBgCopy())
            return LT_PAUSE;
        break;
    }
    return LT_FINISH;
}

static u32 LoopedTask_RibbonsListMovePageDown(s32 state)
{
    struct PokenavSub10 *monMenu = GetSubstructPtr(POKENAV_SUBSTRUCT_RIBBONS_MON_MENU);
    switch (state)
    {
    case 0:
        switch (MatchCall_PageDown())
        {
        case 0:
            return LT_FINISH;
        case 1:
            PlaySE(SE_SELECT);
            return LT_SET_STATE(2);
        case 2:
            PlaySE(SE_SELECT);
            break;
        }
        return LT_INC_AND_PAUSE;
    case 1:
        if (IsMonListLoopedTaskActive())
            return LT_PAUSE;
        // fallthrough
    case 2:
        sub_81D0288(monMenu);
        return LT_INC_AND_PAUSE;
    case 3:
        if (IsDma3ManagerBusyWithBgCopy())
            return LT_PAUSE;
        break;
    }
    return LT_FINISH;
}

static u32 LoopedTask_RibbonsListReturnToMainMenu(s32 state)
{
    switch (state)
    {
    case 0:
        PlaySE(SE_SELECT);
        PokenavFadeScreen(0);
        SlideMenuHeaderDown();
        return LT_INC_AND_PAUSE;
    case 1:
        if (IsPaletteFadeActive())
            return LT_PAUSE;
        if (MainMenuLoopedTaskIsBusy())
            return LT_PAUSE;
        SetLeftHeaderSpritesInvisibility();
        break;
    }
    return LT_FINISH;
}

static u32 LoopedTask_RibbonsListOpenSummary(s32 state)
{
    switch (state)
    {
    case 0:
        PlaySE(SE_SELECT);
        PokenavFadeScreen(0);
        return LT_INC_AND_PAUSE;
    case 1:
        if (IsPaletteFadeActive())
            return LT_PAUSE;
        break;
    }
    return LT_FINISH;
}

static void AddRibbonsMonListWindow(struct PokenavSub10 *monMenu)
{
    s32 r2;
    monMenu->winid = AddWindow(&sRibbonsMonListWindowTemplate);
    PutWindowTilemap(monMenu->winid);
    r2 = GetRibbonsMonListCount();
    sub_81D02B0(monMenu->winid, 0, r2);
    CopyWindowToVram(monMenu->winid, 1);
    sub_81D0288(monMenu);
}

static void sub_81D0288(struct PokenavSub10 *monMenu)
{
    s32 r4 = GetSelectedPokenavListIndex();
    s32 r2 = GetRibbonsMonListCount();
    sub_81D02B0(monMenu->winid, r4 + 1, r2);
    CopyWindowToVram(monMenu->winid, 2);
}

static void sub_81D02B0(s32 windowId, s32 val1, s32 val2)
{
    u8 strbuf[16];
    u32 x;

    u8 * ptr = strbuf;
    ptr = ConvertIntToDecimalStringN(ptr, val1, STR_CONV_MODE_RIGHT_ALIGN, 3);
    *ptr++ = CHAR_SLASH;
    ConvertIntToDecimalStringN(ptr, val2, STR_CONV_MODE_RIGHT_ALIGN, 3);
    x = GetStringCenterAlignXOffset(1, strbuf, 56);
    AddTextPrinterParameterized(windowId, 1, strbuf, x, 1, 0xFF, NULL);
}

static void InitMonRibbonPokenavListMenuTemplate(void)
{
    struct PokenavListTemplate template;
    template.list.monList = GetMonRibbonMonListData();
    template.count = GetRibbonsMonListCount();
    template.unk8 = 4;
    template.unk6 = GetRibbonListMenuCurrIndex();
    template.item_X = 13;
    template.windowWidth = 17;
    template.listTop = 1;
    template.maxShowed = 8;
    template.fillValue = 2;
    template.fontId = 1;
    template.listFunc.printMonFunc = BufferRibbonMonInfoText;
    template.unk14 = NULL;
    sub_81C81D4(&sMonRibbonListBgTemplates[1], &template, 0);
}

// Buffers the "Nickname gender/level" text for the ribbon mon list
static void BufferRibbonMonInfoText(struct PokenavMonList * item0, u8 * dest)
{
    u8 gender;
    u8 level;
    u8 * s;
    const u8 * genderStr;
    struct PokenavMonList * item = item0;

    // Mon is in party
    if (item->boxId == TOTAL_BOXES_COUNT)
    {
        struct Pokemon * mon = &gPlayerParty[item->monId];
        gender = GetMonGender(mon);
        level = GetLevelFromMonExp(mon);
        GetMonData(mon, MON_DATA_NICKNAME, gStringVar3);
    }
    // Mon is in PC
    else
    {
        struct BoxPokemon * mon = GetBoxedMonPtr(item->boxId, item->monId);
        gender = GetBoxMonGender(mon);
        level = GetLevelFromBoxMonExp(mon);
        GetBoxMonData(mon, MON_DATA_NICKNAME, gStringVar3);
    }

    StringGetEnd10(gStringVar3);
    dest = sub_81DB494(dest, 1, gStringVar3, 60);
    switch (gender)
    {
    default:
        genderStr = sText_NoGenderSymbol;
        break;
    case MON_MALE:
        genderStr = sText_MaleSymbol;
        break;
    case MON_FEMALE:
        genderStr = sText_FemaleSymbol;
        break;
    }

    s = StringCopy(gStringVar1, genderStr);
    *s++ = CHAR_SLASH;
    *s++ = CHAR_EXTRA_SYMBOL;
    *s++ = CHAR_LV_2;
    ConvertIntToDecimalStringN(s, level, STR_CONV_MODE_LEFT_ALIGN, 3);
    dest = sub_81DB494(dest, 1, gStringVar1, 54);
    ConvertIntToDecimalStringN(dest, item->data, STR_CONV_MODE_RIGHT_ALIGN, 2);
}<|MERGE_RESOLUTION|>--- conflicted
+++ resolved
@@ -174,7 +174,6 @@
 
 static u32 HandleRibbonsMonListInput(struct PokenavSub9 *structPtr)
 {
-<<<<<<< HEAD
     if (gMain.newAndRepeatedKeys & DPAD_UP)
         return 1;
     if (gMain.newAndRepeatedKeys & DPAD_DOWN)
@@ -184,17 +183,6 @@
     if (gMain.newKeys & DPAD_RIGHT)
         return 4;
     if (gMain.newKeys & B_BUTTON)
-=======
-    if (JOY_REPEAT(DPAD_UP))
-        return RIBBONS_MON_LIST_FUNC_MOVE_UP;
-    if (JOY_REPEAT(DPAD_DOWN))
-        return RIBBONS_MON_LIST_FUNC_MOVE_DOWN;
-    if (JOY_NEW(DPAD_LEFT))
-        return RIBBONS_MON_LIST_FUNC_PAGE_UP;
-    if (JOY_NEW(DPAD_RIGHT))
-        return RIBBONS_MON_LIST_FUNC_PAGE_DOWN;
-    if (JOY_NEW(B_BUTTON))
->>>>>>> 585f313c
     {
         structPtr->saveMonList = 0;
         structPtr->callback = RibbonsMonMenu_ReturnToMainMenu;
