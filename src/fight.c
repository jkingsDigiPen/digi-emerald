#include "global.h"
#include "battle_anim.h"
#include "gpu_regs.h"
#include "random.h"
#include "task.h"
#include "trig.h"
#include "constants/rgb.h"

void unc_080B08A0(struct Sprite *);
void sub_810CE68(struct Sprite *);
void sub_810CEB4(struct Sprite *);
void AnimBasicFistOrFoot(struct Sprite *);
void sub_810CF30(struct Sprite *);
void sub_810D10C(struct Sprite *);
void sub_810D1B4(struct Sprite *);
void AnimSpinningKickOrPunch(struct Sprite *);
void AnimStompFoot(struct Sprite *);
void sub_810D37C(struct Sprite *);
void sub_810D40C(struct Sprite *);
void sub_810D4F4(struct Sprite *);
void sub_810D608(struct Sprite *);
void sub_810D714(struct Sprite *);
void sub_810D874(struct Sprite *);
void sub_810D984(struct Sprite *);
void sub_810DA10(struct Sprite *);
void sub_810DA7C(struct Sprite *);
static void sub_810D0B8(struct Sprite *);
static void sub_810D164(struct Sprite *);
static void sub_810D240(struct Sprite *);
static void AnimSpinningKickOrPunchFinish(struct Sprite *);
static void AnimStompFootStep(struct Sprite *);
static void AnimStompFootEnd(struct Sprite *);
static void sub_810D47C(struct Sprite *);
static void sub_810D5DC(struct Sprite *);
static void sub_810D6A8(struct Sprite *);
static void sub_810D770(struct Sprite *);
static void sub_810D830(struct Sprite *);

extern struct SpriteTemplate gBasicHitSplatSpriteTemplate;

const struct SpriteTemplate gUnknown_08595E14 =
{
    .tileTag = ANIM_TAG_HUMANOID_FOOT,
    .paletteTag = ANIM_TAG_HUMANOID_FOOT,
    .oam = &gUnknown_08524914,
    .anims = gDummySpriteAnimTable,
    .images = NULL,
    .affineAnims = gDummySpriteAffineAnimTable,
    .callback = unc_080B08A0,
};

const union AnimCmd gUnknown_08595E2C[] =
{
    ANIMCMD_FRAME(0, 1),
    ANIMCMD_END,
};

const union AnimCmd gUnknown_08595E34[] =
{
    ANIMCMD_FRAME(16, 1),
    ANIMCMD_END,
};

const union AnimCmd gUnknown_08595E3C[] =
{
    ANIMCMD_FRAME(32, 1),
    ANIMCMD_END,
};

const union AnimCmd gUnknown_08595E44[] =
{
    ANIMCMD_FRAME(48, 1),
    ANIMCMD_END,
};

const union AnimCmd gUnknown_08595E4C[] =
{
    ANIMCMD_FRAME(48, 1, .hFlip = TRUE),
    ANIMCMD_END,
};

const union AnimCmd *const gUnknown_08595E54[] =
{
    gUnknown_08595E2C,
};

const union AnimCmd *const gUnknown_08595E58[] =
{
    gUnknown_08595E34,
    gUnknown_08595E3C,
};

const union AnimCmd *const gUnknown_08595E60[] =
{
    gUnknown_08595E44,
    gUnknown_08595E4C,
};

const struct SpriteTemplate gUnknown_08595E68 =
{
    .tileTag = ANIM_TAG_HANDS_AND_FEET,
    .paletteTag = ANIM_TAG_HANDS_AND_FEET,
    .oam = &gUnknown_08524914,
    .anims = gUnknown_08595E54,
    .images = NULL,
    .affineAnims = gDummySpriteAffineAnimTable,
    .callback = sub_810CE68,
};

const struct SpriteTemplate gUnknown_08595E80 =
{
    .tileTag = ANIM_TAG_HANDS_AND_FEET,
    .paletteTag = ANIM_TAG_HANDS_AND_FEET,
    .oam = &gUnknown_08524914,
    .anims = gUnknown_08595E54,
    .images = NULL,
    .affineAnims = gDummySpriteAffineAnimTable,
    .callback = sub_810CEB4,
};

const struct SpriteTemplate gFistFootSpriteTemplate =
{
    .tileTag = ANIM_TAG_HANDS_AND_FEET,
    .paletteTag = ANIM_TAG_HANDS_AND_FEET,
    .oam = &gUnknown_08524914,
    .anims = gUnknown_08595E54,
    .images = NULL,
    .affineAnims = gDummySpriteAffineAnimTable,
    .callback = AnimBasicFistOrFoot,
};

const struct SpriteTemplate gUnknown_08595EB0 =
{
    .tileTag = ANIM_TAG_HANDS_AND_FEET,
    .paletteTag = ANIM_TAG_HANDS_AND_FEET,
    .oam = &gUnknown_08524914,
    .anims = gUnknown_08595E54,
    .images = NULL,
    .affineAnims = gDummySpriteAffineAnimTable,
    .callback = sub_810CF30,
};

const struct SpriteTemplate gUnknown_08595EC8 =
{
    .tileTag = ANIM_TAG_HANDS_AND_FEET,
    .paletteTag = ANIM_TAG_HANDS_AND_FEET,
    .oam = &gUnknown_08524914,
    .anims = gUnknown_08595E60,
    .images = NULL,
    .affineAnims = gDummySpriteAffineAnimTable,
    .callback = sub_810D10C,
};

const struct SpriteTemplate gUnknown_08595EE0 =
{
    .tileTag = ANIM_TAG_HANDS_AND_FEET,
    .paletteTag = ANIM_TAG_HANDS_AND_FEET,
    .oam = &gUnknown_08524914,
    .anims = gUnknown_08595E58,
    .images = NULL,
    .affineAnims = gDummySpriteAffineAnimTable,
    .callback = sub_810D1B4,
};

const union AffineAnimCmd gUnknown_08595EF8[] =
{
    AFFINEANIMCMD_FRAME(0x100, 0x100, 0, 0),
    AFFINEANIMCMD_FRAME(0xFFF8, 0xFFF8, 20, 1),
    AFFINEANIMCMD_JUMP(1),
};

const union AffineAnimCmd *const gUnknown_08595F10[] =
{
    gUnknown_08595EF8,
};

const struct SpriteTemplate gUnknown_08595F14 =
{
    .tileTag = ANIM_TAG_HANDS_AND_FEET,
    .paletteTag = ANIM_TAG_HANDS_AND_FEET,
    .oam = &gUnknown_085249D4,
    .anims = gUnknown_08595E54,
    .images = NULL,
    .affineAnims = gUnknown_08595F10,
    .callback = AnimSpinningKickOrPunch,
};

const union AffineAnimCmd gUnknown_08595F2C[] =
{
    AFFINEANIMCMD_FRAME(0x100, 0x100, 0, 0),
    AFFINEANIMCMD_FRAME(0xFFFC, 0xFFFC, 20, 1),
    AFFINEANIMCMD_JUMP(1),
};

const union AffineAnimCmd *const gUnknown_08595F44[] =
{
    gUnknown_08595F2C,
};

const struct SpriteTemplate gMegaPunchKickSpriteTemplate =
{
    .tileTag = ANIM_TAG_HANDS_AND_FEET,
    .paletteTag = ANIM_TAG_HANDS_AND_FEET,
    .oam = &gUnknown_085249D4,
    .anims = gUnknown_08595E54,
    .images = NULL,
    .affineAnims = gUnknown_08595F44,
    .callback = AnimSpinningKickOrPunch,
};

const struct SpriteTemplate gUnknown_08595F60 =
{
    .tileTag = ANIM_TAG_HANDS_AND_FEET,
    .paletteTag = ANIM_TAG_HANDS_AND_FEET,
    .oam = &gUnknown_08524914,
    .anims = gUnknown_08595E58,
    .images = NULL,
    .affineAnims = gDummySpriteAffineAnimTable,
    .callback = AnimStompFoot,
};

const struct SpriteTemplate gUnknown_08595F78 =
{
    .tileTag = ANIM_TAG_DUCK,
    .paletteTag = ANIM_TAG_DUCK,
    .oam = &gUnknown_0852490C,
    .anims = gDummySpriteAnimTable,
    .images = NULL,
    .affineAnims = gDummySpriteAffineAnimTable,
    .callback = sub_810D37C,
};

const struct SpriteTemplate gUnknown_08595F90 =
{
    .tileTag = ANIM_TAG_BLUE_LIGHT_WALL,
    .paletteTag = ANIM_TAG_BLUE_LIGHT_WALL,
    .oam = &gUnknown_08524A3C,
    .anims = gDummySpriteAnimTable,
    .images = NULL,
    .affineAnims = gDummySpriteAffineAnimTable,
    .callback = sub_810D40C,
};

const struct SpriteTemplate gUnknown_08595FA8 =
{
    .tileTag = ANIM_TAG_TORN_METAL,
    .paletteTag = ANIM_TAG_TORN_METAL,
    .oam = &gUnknown_08524914,
    .anims = gDummySpriteAnimTable,
    .images = NULL,
    .affineAnims = gDummySpriteAffineAnimTable,
    .callback = sub_810D4F4,
};

const union AffineAnimCmd gUnknown_08595FC0[] =
{
    AFFINEANIMCMD_FRAME(0x20, 0x20, 0, 0),
    AFFINEANIMCMD_FRAME(0x4, 0x4, 0, 64),
    AFFINEANIMCMD_FRAME(0xFFFA, 0xFFFA, 0, 8),
    AFFINEANIMCMD_FRAME(0x6, 0x6, 0, 8),
    AFFINEANIMCMD_JUMP(2),
};

const union AffineAnimCmd *const gUnknown_08595FE8[] =
{
    gUnknown_08595FC0,
};

const struct SpriteTemplate gUnknown_08595FEC =
{
    .tileTag = ANIM_TAG_CIRCLE_OF_LIGHT,
    .paletteTag = ANIM_TAG_CIRCLE_OF_LIGHT,
    .oam = &gUnknown_08524AFC,
    .anims = gDummySpriteAnimTable,
    .images = NULL,
    .affineAnims = gUnknown_08595FE8,
    .callback = sub_810D608,
};

const struct SpriteTemplate gUnknown_08596004 =
{
    .tileTag = ANIM_TAG_FLAT_ROCK,
    .paletteTag = ANIM_TAG_FLAT_ROCK,
    .oam = &gUnknown_0852490C,
    .anims = gDummySpriteAnimTable,
    .images = NULL,
    .affineAnims = gDummySpriteAffineAnimTable,
    .callback = sub_810D714,
};

const struct SpriteTemplate gUnknown_0859601C =
{
    .tileTag = ANIM_TAG_METEOR,
    .paletteTag = ANIM_TAG_METEOR,
    .oam = &gUnknown_0852491C,
    .anims = gDummySpriteAnimTable,
    .images = NULL,
    .affineAnims = gDummySpriteAffineAnimTable,
    .callback = sub_810D874,
};

const struct SpriteTemplate gUnknown_08596034 =
{
    .tileTag = ANIM_TAG_HANDS_AND_FEET,
    .paletteTag = ANIM_TAG_HANDS_AND_FEET,
    .oam = &gUnknown_08524914,
    .anims = gUnknown_08595E54,
    .images = NULL,
    .affineAnims = gDummySpriteAffineAnimTable,
    .callback = sub_810D984,
};

const union AnimCmd gUnknown_0859604C[] =
{
    ANIMCMD_FRAME(0, 4),
    ANIMCMD_FRAME(16, 4),
    ANIMCMD_FRAME(32, 4),
    ANIMCMD_END,
};

const union AnimCmd gUnknown_0859605C[] =
{
    ANIMCMD_FRAME(0, 4, .vFlip = TRUE),
    ANIMCMD_FRAME(16, 4, .vFlip = TRUE),
    ANIMCMD_FRAME(32, 4, .vFlip = TRUE),
    ANIMCMD_END,
};

const union AnimCmd gUnknown_0859606C[] =
{
    ANIMCMD_FRAME(0, 4, .hFlip = TRUE),
    ANIMCMD_FRAME(16, 4, .hFlip = TRUE),
    ANIMCMD_FRAME(32, 4, .hFlip = TRUE),
    ANIMCMD_END,
};

const union AnimCmd *const gUnknown_0859607C[] =
{
    gUnknown_0859604C,
    gUnknown_0859605C,
    gUnknown_0859606C,
};

const struct SpriteTemplate gUnknown_08596088 =
{
    .tileTag = ANIM_TAG_PURPLE_SCRATCH,
    .paletteTag = ANIM_TAG_PURPLE_SCRATCH,
    .oam = &gUnknown_08524914,
    .anims = gUnknown_0859607C,
    .images = NULL,
    .affineAnims = gDummySpriteAffineAnimTable,
    .callback = sub_810DA10,
};

const union AnimCmd gUnknown_085960A0[] =
{
    ANIMCMD_FRAME(0, 6),
    ANIMCMD_FRAME(64, 6),
    ANIMCMD_END,
};

const union AnimCmd gUnknown_085960AC[] =
{
    ANIMCMD_FRAME(0, 6, .vFlip = TRUE, .hFlip = TRUE),
    ANIMCMD_FRAME(64, 6, .vFlip = TRUE, .hFlip = TRUE),
    ANIMCMD_END,
};

const union AnimCmd gUnknown_085960B8[] =
{
    ANIMCMD_FRAME(0, 6, .hFlip = TRUE),
    ANIMCMD_FRAME(64, 6, .hFlip = TRUE),
    ANIMCMD_END,
};

const union AnimCmd *const gUnknown_085960C4[] =
{
    gUnknown_085960A0,
    gUnknown_085960AC,
    gUnknown_085960B8,
};

const struct SpriteTemplate gUnknown_085960D0 =
{
    .tileTag = ANIM_TAG_PURPLE_SWIPE,
    .paletteTag = ANIM_TAG_PURPLE_SWIPE,
    .oam = &gUnknown_0852491C,
    .anims = gUnknown_085960C4,
    .images = NULL,
    .affineAnims = gDummySpriteAffineAnimTable,
    .callback = sub_810DA10,
};

const union AffineAnimCmd gUnknown_085960E8[] =
{
    AFFINEANIMCMD_FRAME(0x200, 0x200, 0, 0),
    AFFINEANIMCMD_FRAME(0xFFE0, 0xFFE0, 0, 8),
    AFFINEANIMCMD_END,
};

const union AffineAnimCmd *const gUnknown_08596100[] =
{
    gUnknown_085960E8,
};

const struct SpriteTemplate gUnknown_08596104 =
{
    .tileTag = ANIM_TAG_HANDS_AND_FEET,
    .paletteTag = ANIM_TAG_HANDS_AND_FEET,
    .oam = &gUnknown_085249D4,
    .anims = gUnknown_08595E54,
    .images = NULL,
    .affineAnims = gUnknown_08596100,
    .callback = sub_810DA7C,
};

<<<<<<< HEAD
const struct SpriteTemplate gPalmSpriteTemplate =
{
	.tileTag = ANIM_TAG_PURPLE_HAND_OUTLINE,
	.paletteTag = ANIM_TAG_PURPLE_HAND_OUTLINE,
	.oam = &gUnknown_08524914,
	.anims = gUnknown_08595E54,
	.images = NULL,
	.affineAnims = gDummySpriteAffineAnimTable,
	.callback = sub_810CEE0,
};

const struct SpriteTemplate gAuraSphereBlast =
{
	.tileTag = ANIM_TAG_CIRCLE_OF_LIGHT,
	.paletteTag = ANIM_TAG_CIRCLE_OF_LIGHT,
	.oam = &gUnknown_0852491C,
	.anims = gDummySpriteAnimTable,
	.images = NULL,
	.affineAnims = gDummySpriteAffineAnimTable,
	.callback = sub_810D874,
};
=======
void unc_080B08A0(struct Sprite *sprite)
{
    sub_80A6864(sprite, gBattleAnimArgs[0]);
    sprite->pos1.y += gBattleAnimArgs[1];
    sprite->data[0] = 15;
    sprite->callback = WaitAnimForDuration;
    StoreSpriteCallbackInData6(sprite, DestroyAnimSprite);
}

void sub_810CE68(struct Sprite *sprite)
{
    if (gBattleAnimArgs[7] == 1 && GetBattlerSide(gBattleAnimAttacker) != B_SIDE_PLAYER)
    {
        gBattleAnimArgs[1] = -gBattleAnimArgs[1];
        gBattleAnimArgs[3] = -gBattleAnimArgs[3];
    }

    StartSpriteAnim(sprite, gBattleAnimArgs[6]);
    gBattleAnimArgs[6] = 0;
    sub_80A7938(sprite);
}

void sub_810CEB4(struct Sprite *sprite)
{
    if (IsContest())
    {
        gBattleAnimArgs[1] = -gBattleAnimArgs[1];
        gBattleAnimArgs[3] = -gBattleAnimArgs[3];
    }

    sub_810CE68(sprite);
}

// Displays a basic fist or foot sprite for a given duration.
// Used by many fighting moves (and elemental "punch" moves).
// arg 0: initial x pixel offset
// arg 1: initial y pixel offset
// arg 2: duration
// arg 3: ? (todo: related to initial pixel offsets)
// arg 4: anim num
void AnimBasicFistOrFoot(struct Sprite *sprite)
{
    StartSpriteAnim(sprite, gBattleAnimArgs[4]);

    if (gBattleAnimArgs[3] == 0)
        InitAnimSpritePos(sprite, 1);
    else
        sub_80A6980(sprite, TRUE);

    sprite->data[0] = gBattleAnimArgs[2];
    sprite->callback = WaitAnimForDuration;
    StoreSpriteCallbackInData6(sprite, DestroyAnimSprite);
}

void sub_810CF30(struct Sprite *sprite)
{
    u8 battler;
    s16 xMod, yMod;
    s16 x, y;

    if (gBattleAnimArgs[0] == 0)
        battler = gBattleAnimAttacker;
    else
        battler = gBattleAnimTarget;

    if (gBattleAnimArgs[2] < 0)
        gBattleAnimArgs[2] = Random2() % 5;

    StartSpriteAnim(sprite, gBattleAnimArgs[2]);
    sprite->pos1.x = GetBattlerSpriteCoord(battler, 2);
    sprite->pos1.y = GetBattlerSpriteCoord(battler, 3);

    xMod = sub_80A861C(battler, 1) / 2;
    yMod = sub_80A861C(battler, 0) / 4;

    x = Random2() % xMod;
    y = Random2() % yMod;

    if (Random2() & 1)
        x *= -1;
    if (Random2() & 1)
        y *= -1;

    if ((gBattlerPositions[battler] & BIT_SIDE) == B_SIDE_PLAYER)
        y += 0xFFF0;

    sprite->pos1.x += x;
    sprite->pos1.y += y;

    sprite->data[0] = gBattleAnimArgs[1];
    sprite->data[7] = CreateSprite(&gBasicHitSplatSpriteTemplate, sprite->pos1.x, sprite->pos1.y, sprite->subpriority + 1);
    if (sprite->data[7] != 64)
    {
        StartSpriteAffineAnim(&gSprites[sprite->data[7]], 0);
        gSprites[sprite->data[7]].callback = SpriteCallbackDummy;
    }

    sprite->callback = sub_810D0B8;
}

static void sub_810D0B8(struct Sprite *sprite)
{
    if (sprite->data[0] == 0)
    {
        if (sprite->data[7] != 64)
        {
            FreeOamMatrix(gSprites[sprite->data[7]].oam.matrixNum);
            DestroySprite(&gSprites[sprite->data[7]]);
        }

        DestroyAnimSprite(sprite);
    }
    else
    {
        sprite->data[0]--;
    }
}

void sub_810D10C(struct Sprite *sprite)
{
    sub_80A6980(sprite, TRUE);
    sprite->data[0] = 30;

    if (gBattleAnimArgs[2] == 0)
    {
        sprite->data[2] = sprite->pos1.x - 20;
    }
    else
    {
        sprite->data[2] = sprite->pos1.x + 20;
        sprite->hFlip = 1;
    }

    sprite->data[4] = sprite->pos1.y - 20;
    sprite->callback = StartAnimLinearTranslation;
    StoreSpriteCallbackInData6(sprite, sub_810D164);
}

static void sub_810D164(struct Sprite *sprite)
{
    if (++sprite->data[5] == 11)
    {
        sprite->data[2] = sprite->pos1.x - sprite->pos2.x;
        sprite->data[4] = sprite->pos1.y - sprite->pos2.y;
        sprite->data[0] = 8;
        sprite->pos1.x += sprite->pos2.x;
        sprite->pos1.y += sprite->pos2.y;
        sprite->pos2.y = 0;
        sprite->pos2.x = 0;

        sprite->callback = StartAnimLinearTranslation;
        StoreSpriteCallbackInData6(sprite, DestroyAnimSprite);
    }
}

void sub_810D1B4(struct Sprite *sprite)
{
    if (BATTLE_PARTNER(gBattleAnimAttacker) == gBattleAnimTarget && GetBattlerPosition(gBattleAnimTarget) < B_POSITION_PLAYER_RIGHT)
        gBattleAnimArgs[0] *= -1;

    sub_80A6980(sprite, TRUE);

    if (GetBattlerSide(gBattleAnimAttacker) != B_SIDE_PLAYER)
        gBattleAnimArgs[2] = -gBattleAnimArgs[2];

    sprite->data[0] = gBattleAnimArgs[3];
    sprite->data[1] = sprite->pos1.x;
    sprite->data[2] = sprite->pos1.x + gBattleAnimArgs[2];
    sprite->data[3] = sprite->pos1.y;
    sprite->data[4] = sprite->pos1.y;

    InitAnimLinearTranslation(sprite);

    sprite->data[5] = gBattleAnimArgs[5];
    sprite->data[6] = gBattleAnimArgs[4];
    sprite->data[7] = 0;

    sprite->callback = sub_810D240;
}

static void sub_810D240(struct Sprite *sprite)
{
    if (!TranslateAnimLinear(sprite))
    {
        sprite->pos2.y += Sin(sprite->data[7] >> 8, sprite->data[5]);
        sprite->data[7] += sprite->data[6];
    }
    else
    {
        DestroyAnimSprite(sprite);
    }
}

// Animates the spinning, shrinking kick or punch, which then
// reappears at full size. Used by moves such as MOVE_MEGA_PUNCH and MOVE_MEGA_KICK.
// arg 0: initial x pixel offset
// arg 1: initial y pixel offset
// arg 2: anim num
// arg 3: spin duration
void AnimSpinningKickOrPunch(struct Sprite *sprite)
{
    sub_80A6980(sprite, TRUE);
    StartSpriteAnim(sprite, gBattleAnimArgs[2]);
    sprite->data[0] = gBattleAnimArgs[3];

    sprite->callback = WaitAnimForDuration;
    StoreSpriteCallbackInData6(sprite, AnimSpinningKickOrPunchFinish);
}

static void AnimSpinningKickOrPunchFinish(struct Sprite *sprite)
{
    StartSpriteAffineAnim(sprite, 0);
    sprite->affineAnimPaused = 1;
    sprite->data[0] = 20;

    sprite->callback = WaitAnimForDuration;
    StoreSpriteCallbackInData6(sprite, DestroyAnimSprite);
}

// Animates MOVE_STOMP's foot that slides downward.
// arg 0: initial x pixel offset
// arg 1: initial y pixel offset
// arg 2: initial wait duration
void AnimStompFoot(struct Sprite *sprite)
{
    sub_80A6980(sprite, TRUE);
    sprite->data[0] = gBattleAnimArgs[2];

    sprite->callback = AnimStompFootStep;
}

static void AnimStompFootStep(struct Sprite *sprite)
{
    if (--sprite->data[0] == -1)
    {
        sprite->data[0] = 6;
        sprite->data[2] = GetBattlerSpriteCoord(gBattleAnimTarget, 2);
        sprite->data[4] = GetBattlerSpriteCoord(gBattleAnimTarget, 3);

        sprite->callback = StartAnimLinearTranslation;
        StoreSpriteCallbackInData6(sprite, AnimStompFootEnd);
    }
}

static void AnimStompFootEnd(struct Sprite *sprite)
{
    sprite->data[0] = 15;

    sprite->callback = WaitAnimForDuration;
    StoreSpriteCallbackInData6(sprite, DestroyAnimSprite);
}

void sub_810D37C(struct Sprite *sprite)
{
    if (sprite->data[0] == 0)
    {
        sub_80A6980(sprite, TRUE);
        sprite->data[1] = gBattleAnimArgs[2];
        sprite->data[2] = gBattleAnimArgs[3];
        sprite->data[0]++;
    }
    else
    {
        sprite->data[4] += sprite->data[1];
        sprite->pos2.x = sprite->data[4] >> 8;
        sprite->pos2.y = Sin(sprite->data[3], sprite->data[2]);
        sprite->data[3] = (sprite->data[3] + 3) & 0xFF;

        if (sprite->data[3] > 100)
            sprite->invisible = sprite->data[3] % 2;

        if (sprite->data[3] > 120)
            DestroyAnimSprite(sprite);
    }
}

void sub_810D40C(struct Sprite *sprite)
{
    if (gBattleAnimArgs[0] == 0)
    {
        sprite->pos1.x = GetBattlerSpriteCoord(gBattleAnimAttacker, 0);
        sprite->pos1.y = GetBattlerSpriteCoord(gBattleAnimAttacker, 1);
    }
    else
    {
        sprite->pos1.x = GetBattlerSpriteCoord(gBattleAnimTarget, 0);
        sprite->pos1.y = GetBattlerSpriteCoord(gBattleAnimTarget, 1);
    }

    sprite->pos1.x += gBattleAnimArgs[1];
    sprite->pos1.y += gBattleAnimArgs[2];

    sprite->data[0] = 0;
    sprite->data[1] = gBattleAnimArgs[3];
    sprite->data[2] = gBattleAnimArgs[4];
    sprite->data[3] = 0;
    sprite->callback = sub_810D47C;
}

static void sub_810D47C(struct Sprite *sprite)
{
    switch (sprite->data[0])
    {
    case 0:
        if (--sprite->data[1] == 0)
        {
            if (sprite->data[2] == 0)
                DestroyAnimSprite(sprite);
            else
                sprite->data[0]++;
        }
        break;
    case 1:
        if (++sprite->data[1] > 1)
        {
            sprite->data[1] = 0;
            sprite->data[3]++;
            if (sprite->data[3] & 1)
                sprite->pos2.x = 2;
            else
                sprite->pos2.x = -2;
        }

        if (--sprite->data[2] == 0)
            DestroyAnimSprite(sprite);
        break;
    }
}

void sub_810D4F4(struct Sprite *sprite)
{
    if (gBattleAnimArgs[0] == 0)
    {
        sprite->pos1.x = GetBattlerSpriteCoord(gBattleAnimAttacker, 0) + gBattleAnimArgs[2];
        sprite->pos1.y = GetBattlerSpriteCoord(gBattleAnimAttacker, 1) + gBattleAnimArgs[3];
    }
    else
    {
        sprite->pos1.x = GetBattlerSpriteCoord(gBattleAnimTarget, 0) + gBattleAnimArgs[2];
        sprite->pos1.y = GetBattlerSpriteCoord(gBattleAnimTarget, 1) + gBattleAnimArgs[3];
    }

    sprite->oam.tileNum += gBattleAnimArgs[1] * 16;
    sprite->data[0] = 0;

    switch (gBattleAnimArgs[1])
    {
    case 0:
        sprite->data[6] = -3;
        sprite->data[7] = -3;
        break;
    case 1:
        sprite->data[6] = 3;
        sprite->data[7] = -3;
        break;
    case 2:
        sprite->data[6] = -3;
        sprite->data[7] = 3;
        break;
    case 3:
        sprite->data[6] = 3;
        sprite->data[7] = 3;
        break;
    default:
        DestroyAnimSprite(sprite);
        return;
    }

    sprite->callback = sub_810D5DC;
}

static void sub_810D5DC(struct Sprite *sprite)
{
    sprite->pos1.x += sprite->data[6];
    sprite->pos1.y += sprite->data[7];

    if (++sprite->data[0] > 40)
        DestroyAnimSprite(sprite);
}

void sub_810D608(struct Sprite *sprite)
{
    if (gBattleAnimArgs[0] == 0)
    {
        sprite->pos1.x = GetBattlerSpriteCoord(gBattlerAttacker, 2);
        sprite->pos1.y = GetBattlerSpriteCoord(gBattlerAttacker, 3);
        sprite->oam.priority = sub_80A8328(gBattleAnimAttacker);
        sprite->data[7] = gBattleAnimTarget;
    }
    else
    {
        sprite->oam.priority = sub_80A8328(gBattleAnimTarget);
        sprite->data[7] = gBattleAnimAttacker;
    }

    sprite->data[0] = 0;
    sprite->data[1] = 12;
    sprite->data[2] = 8;
    sprite->callback = sub_810D6A8;
}

static void sub_810D6A8(struct Sprite *sprite)
{
    if (++sprite->data[0] == 180)
    {
        SetGpuReg(REG_OFFSET_BLDCNT, 0);

        sprite->data[0] = 16;
        sprite->data[1] = sprite->pos1.x;
        sprite->data[2] = GetBattlerSpriteCoord(sprite->data[7], 2);
        sprite->data[3] = sprite->pos1.y;
        sprite->data[4] = GetBattlerSpriteCoord(sprite->data[7], 3);

        InitAnimLinearTranslation(sprite);
        StoreSpriteCallbackInData6(sprite, move_anim_8074EE0);
        sprite->callback = sub_80A6F98;
    }
}

void sub_810D714(struct Sprite *sprite)
{
    sprite->pos1.x = gBattleAnimArgs[0];
    sprite->pos1.y = 120;

    sprite->data[0] = gBattleAnimArgs[3];
    sub_80A8048(&sprite->data[4], &sprite->data[5], (void *)(sprite->pos1.y << 8));

    sprite->data[6] = gBattleAnimArgs[1];
    sprite->oam.tileNum += gBattleAnimArgs[2] * 4;

    sprite->callback = sub_810D770;
}

static void sub_810D770(struct Sprite *sprite)
{
    void *var0;

    if (sprite->data[0] != 0)
    {
        var0 = sub_80A8050(sprite->data[4], sprite->data[5]);
        var0 -= sprite->data[6];
        sub_80A8048(&sprite->data[4], &sprite->data[5], var0);

        var0 = (void *)(((intptr_t)var0) >> 8);
        sprite->pos1.y = (intptr_t)var0;
        if (sprite->pos1.y < -8)
            DestroyAnimSprite(sprite);
        else
            sprite->data[0]--;
    }
    else
    {
        s16 pos0 = GetBattlerSpriteCoord(gBattleAnimAttacker, 2);
        s16 pos1 = GetBattlerSpriteCoord(gBattleAnimAttacker, 3);
        s16 pos2 = GetBattlerSpriteCoord(gBattleAnimTarget, 2);
        s16 pos3 = GetBattlerSpriteCoord(gBattleAnimTarget, 3);

        sprite->data[0] = pos2 - pos0;
        sprite->data[1] = pos3 - pos1;
        sprite->data[2] = sprite->pos1.x << 4;
        sprite->data[3] = sprite->pos1.y << 4;

        sprite->callback = sub_810D830;
    }
}

static void sub_810D830(struct Sprite *sprite)
{
    u16 edgeX;

    sprite->data[2] += sprite->data[0];
    sprite->data[3] += sprite->data[1];
    sprite->pos1.x = sprite->data[2] >> 4;
    sprite->pos1.y = sprite->data[3] >> 4;

    edgeX = sprite->pos1.x + 8;
    if (edgeX > 256 || sprite->pos1.y < -8 || sprite->pos1.y > 120)
        DestroyAnimSprite(sprite);
}

void sub_810D874(struct Sprite *sprite)
{
    u8 battler;

    if (gBattleAnimArgs[0] == 0)
    {
        sprite->pos1.x = GetBattlerSpriteCoord(gBattlerAttacker, 2);
        sprite->pos1.y = GetBattlerSpriteCoord(gBattlerAttacker, 3);
        battler = gBattleAnimTarget;
        sprite->oam.priority = sub_80A8328(gBattleAnimAttacker);
    }
    else
    {
        battler = gBattleAnimAttacker;
        sprite->oam.priority = sub_80A8328(gBattleAnimTarget);
    }

    if (IsContest())
        sprite->oam.matrixNum |= 0x8;
    else if (GetBattlerSide(battler) == B_SIDE_PLAYER)
        sprite->oam.matrixNum |= 0x18;

    sprite->data[0] = 16;
    sprite->data[1] = sprite->pos1.x;
    sprite->data[2] = GetBattlerSpriteCoord(battler, 2);
    sprite->data[3] = sprite->pos1.y;
    sprite->data[4] = GetBattlerSpriteCoord(battler, 3);

    InitAnimLinearTranslation(sprite);
    StoreSpriteCallbackInData6(sprite, DestroyAnimSprite);
    sprite->callback = sub_80A6F98;
}

static void sub_810D960(struct Sprite *sprite)
{
    if (sprite->data[0] == sprite->data[4])
        DestroyAnimSprite(sprite);

    sprite->data[0]++;
}

void sub_810D984(struct Sprite *sprite)
{
    u8 turn;

    sprite->pos1.x = GetBattlerSpriteCoord(gBattleAnimTarget, 2);
    sprite->pos1.y = GetBattlerSpriteCoord(gBattleAnimTarget, 3);
    sprite->data[1] = gBattleAnimArgs[3];
    sprite->data[2] = gBattleAnimArgs[0];
    sprite->data[3] = gBattleAnimArgs[1];
    sprite->data[4] = gBattleAnimArgs[2];

    turn = gAnimMoveTurn;
    if (GetBattlerSide(gBattleAnimTarget) == B_SIDE_PLAYER)
        turn++;

    if (turn & 1)
    {
        sprite->data[2] = -sprite->data[2];
        sprite->data[1]++;
    }

    StartSpriteAnim(sprite, sprite->data[1]);
    sprite->pos2.x = sprite->data[2];
    sprite->pos2.y = sprite->data[3];
    sprite->callback = sub_810D960;
}

void sub_810DA10(struct Sprite *sprite)
{
    if (gBattleAnimArgs[2] == 0)
        InitAnimSpritePos(sprite, 0);
    else
        sub_80A6980(sprite, FALSE);

    if (IsContest())
    {
        StartSpriteAnim(sprite, 2);
    }
    else if (GetBattlerSide(gBattleAnimAttacker) != B_SIDE_PLAYER)
    {
        StartSpriteAnim(sprite, 1);
    }

    sprite->callback = sub_80A67D8;
    StoreSpriteCallbackInData6(sprite, DestroyAnimSprite);
}

void sub_810DA7C(struct Sprite *sprite)
{
    if (sprite->affineAnimEnded)
    {
        sprite->data[1] = (sprite->data[1] + 40) & 0xFF;
        sprite->pos2.x = Sin(sprite->data[1], 2);
        if (++sprite->data[0] > 40)
            DestroyAnimSprite(sprite);
    }
}

void sub_810DABC(u8 taskId)
{
    struct Task *task = &gTasks[taskId];

    switch (task->data[0])
    {
    case 0:
        sub_80A6DAC(0);
        task->data[8] = gBattleAnimArgs[0];
        task->data[0]++;
        break;
    case 1:
        if (--task->data[8] == -1)
            task->data[0]++;
        break;
    case 2:
    default:
        task->data[9] += 1280;
        break;
    }

    task->data[10] += 2816;

    if (GetBattlerSide(gBattleAnimTarget) == B_SIDE_PLAYER)
        gBattle_BG3_X += task->data[9] >> 8;
    else
        gBattle_BG3_X -= task->data[9] >> 8;

    gBattle_BG3_Y += task->data[10] >> 8;
    task->data[9] &= 0xFF;
    task->data[10] &= 0xFF;

    if (gBattleAnimArgs[7] == -1)
    {
        gBattle_BG3_X = 0;
        gBattle_BG3_Y = 0;
        sub_80A6DAC(1);
        DestroyAnimVisualTask(taskId);
    }
}
>>>>>>> 9dd7f8f2
<|MERGE_RESOLUTION|>--- conflicted
+++ resolved
@@ -414,7 +414,6 @@
     .callback = sub_810DA7C,
 };
 
-<<<<<<< HEAD
 const struct SpriteTemplate gPalmSpriteTemplate =
 {
 	.tileTag = ANIM_TAG_PURPLE_HAND_OUTLINE,
@@ -423,7 +422,7 @@
 	.anims = gUnknown_08595E54,
 	.images = NULL,
 	.affineAnims = gDummySpriteAffineAnimTable,
-	.callback = sub_810CEE0,
+	.callback = AnimBasicFistOrFoot,
 };
 
 const struct SpriteTemplate gAuraSphereBlast =
@@ -436,7 +435,7 @@
 	.affineAnims = gDummySpriteAffineAnimTable,
 	.callback = sub_810D874,
 };
-=======
+
 void unc_080B08A0(struct Sprite *sprite)
 {
     sub_80A6864(sprite, gBattleAnimArgs[0]);
@@ -1055,5 +1054,4 @@
         sub_80A6DAC(1);
         DestroyAnimVisualTask(taskId);
     }
-}
->>>>>>> 9dd7f8f2
+}