#include "global.h"
#include "battle_dome.h"
#include "battle.h"
#include "battle_setup.h"
#include "battle_tower.h"
#include "frontier_util.h"
#include "battle_message.h"
#include "event_data.h"
#include "overworld.h"
#include "util.h"
#include "alloc.h"
#include "string_util.h"
#include "random.h"
#include "task.h"
#include "main.h"
#include "gpu_regs.h"
#include "text.h"
#include "bg.h"
#include "window.h"
#include "strings.h"
#include "palette.h"
#include "decompress.h"
#include "party_menu.h"
#include "menu.h"
#include "sound.h"
#include "pokemon_icon.h"
#include "data2.h"
#include "international_string_util.h"
#include "trainer_pokemon_sprites.h"
#include "scanline_effect.h"
#include "script_pokemon_util_80F87D8.h"
#include "graphics.h"
#include "constants/species.h"
#include "constants/moves.h"
#include "constants/trainers.h"
#include "constants/abilities.h"
#include "constants/songs.h"
#include "constants/battle_frontier.h"
#include "constants/rgb.h"

#define DOME_ROUND1 0
#define DOME_ROUND2 1
#define DOME_QUARTERFINAL 1 // Different name for the same round.
#define DOME_SEMIFINAL 2
#define DOME_FINAL 3
#define DOME_ROUNDS_COUNT 4

struct BattleDomeStruct
{
    u8 arr[DOME_TOURNAMENT_TRAINERS_COUNT];
    u8 unk_10;
    u8 unk_11[3];
};

struct UnkStruct_860DD10
{
    u8 x;
    u8 y;
    u16 src;
};

// text
extern const u8 gTrainerClassNames[][13];

// This file's functions.
static u8 GetDomeTrainerMonIvs(u16 trainerId);
static void SwapDomeTrainers(int id1, int id2, u16 *statsArray);
static void CalcDomeMonStats(u16 species, int level, int ivs, u8 evBits, u8 nature, int *stats);
static void CreateDomeOpponentMons(u16 tournamentTrainerId);
static int sub_818FCBC(u16 tournamentTrainerId, bool8 arg1);
static int sub_818FDB8(u16 tournamentTrainerId, bool8 arg1);
static int GetTypeEffectivenessPoints(int move, int species, int arg2);
static int sub_818FEB4(int *arr, bool8 arg1);
static void Task_ShowOpponentInfo(u8 taskId);
static void sub_8190CD4(u8 taskId);
static u8 sub_819221C(u8 taskId);
static void InitDomeFacilityTrainersAndMons(void);
static int TrainerIdToTournamentId(u16 trainerId);
static u16 TrainerIdOfPlayerOpponent(void);
static void Task_ShowTourneyTree(u8 taskId);
static void sub_8194950(u8 taskId);
static void CB2_BattleDome(void);
static void VblankCb0_BattleDome(void);
static void DisplayMatchInfoOnCard(u8 flags, u8 matchNo);
static void DisplayTrainerInfoOnCard(u8 flags, u8 trainerTournamentId);
static int sub_8192F08(u8, u8*);
static u8 GetDomeBrainTrainerPicId(void);
static u8 GetDomeBrainTrainerClass(void);
static void CopyDomeBrainTrainerName(u8 *str);
static void CopyDomeTrainerName(u8 *str, u16 trainerId);
static void HblankCb_BattleDome(void);
static void VblankCb1_BattleDome(void);
static u8 UpdateTourneyTreeCursor(u8 taskId);
static void DecideRoundWinners(u8 roundId);
static u8 sub_81953E8(u8 tournamentId, u8);
static void sub_81948EC(u8, u8);
static void sub_8190B40(struct Sprite *sprite);
static void sub_8190C6C(struct Sprite *sprite);
static void InitDomeChallenge(void);
static void GetDomeData(void);
static void SetDomeData(void);
static void BufferDomeRoundText(void);
static void BufferDomeOpponentName(void);
static void InitDomeOpponentParty(void);
static void ShowDomeOpponentInfo(void);
static void ShowDomeTourneyTree(void);
static void ShowPreviousDomeResultsTourneyTree(void);
static void SetDomeOpponentId(void);
static void SetDomeOpponentGraphicsId(void);
static void ShowNonInteractiveDomeTourneyTree(void);
static void ResolveDomeRoundWinners(void);
static void sub_81902F8(void);
static void UpdateDomeStreaks(void);
static void RestoreDomePlayerParty(void);
static void RestoreDomePlayerPartyHeldItems(void);
static void ReduceDomePlayerPartyTo3Mons(void);
static void GetPlayerSeededBeforeOpponent(void);
static void BufferLastDomeWinnerName(void);
static void sub_8194F58(void);
static void InitDomeTrainers(void);

// EWRAM variables.
EWRAM_DATA u32 gUnknown_0203CD70 = 0;
static EWRAM_DATA u32 gUnknown_0203CD74 = 0;
static EWRAM_DATA struct BattleDomeStruct *sBattleDomeStruct = {0};
static EWRAM_DATA u8 *sTilemapBuffer = NULL;

// Const rom data.
static const u8 sMovePointsForDomeTrainers[MOVES_COUNT][DOME_TOURNAMENT_TRAINERS_COUNT] =
{
    [MOVE_NONE] = {0, 0, 0, 0, 0, 0, 0, 0, 0, 0, 0, 0, 0, 0, 0, 0},
    [MOVE_POUND] = {0, 0, 0, 0, 0, 0, 0, 1, 0, 1, 0, 0, 0, 0, 0, 0},
    [MOVE_KARATE_CHOP] = {0, 0, 0, 0, 0, 0, 0, 1, 0, 1, 0, 0, 0, 0, 0, 0},
    [MOVE_DOUBLE_SLAP] = {0, 0, 0, 0, 0, 0, 0, 1, 0, 0, 0, 0, 0, 0, 0, 0},
    [MOVE_COMET_PUNCH] = {0, 0, 0, 0, 0, 0, 0, 1, 0, 0, 0, 0, 0, 0, 0, 0},
    [MOVE_MEGA_PUNCH] = {0, 0, 0, 0, 0, 0, 0, 1, 0, 0, 0, 0, 0, 0, 0, 0},
    [MOVE_PAY_DAY] = {0, 0, 0, 1, 0, 0, 0, 1, 0, 1, 0, 0, 0, 0, 0, 1},
    [MOVE_FIRE_PUNCH] = {0, 0, 0, 0, 0, 0, 0, 1, 0, 1, 0, 0, 0, 0, 0, 1},
    [MOVE_ICE_PUNCH] = {0, 0, 0, 0, 0, 0, 0, 1, 0, 1, 0, 0, 0, 0, 0, 1},
    [MOVE_THUNDER_PUNCH] = {0, 0, 0, 0, 0, 0, 0, 1, 0, 1, 0, 0, 0, 0, 0, 1},
    [MOVE_SCRATCH] = {0, 0, 0, 0, 0, 0, 0, 1, 0, 1, 0, 0, 0, 0, 0, 0},
    [MOVE_VICE_GRIP] = {0, 0, 0, 0, 0, 0, 0, 1, 0, 1, 0, 0, 0, 0, 0, 0},
    [MOVE_GUILLOTINE] = {0, 0, 0, 0, 0, 0, 0, 1, 0, 0, 0, 0, 0, 0, 1, 0},
    [MOVE_RAZOR_WIND] = {0, 0, 0, 0, 0, 0, 0, 1, 0, 1, 0, 0, 0, 0, 0, 0},
    [MOVE_SWORDS_DANCE] = {1, 1, 0, 0, 0, 0, 0, 0, 0, 0, 0, 1, 0, 0, 0, 0},
    [MOVE_CUT] = {0, 0, 0, 0, 0, 0, 0, 1, 0, 0, 0, 0, 0, 0, 0, 0},
    [MOVE_GUST] = {0, 0, 0, 0, 0, 0, 0, 1, 0, 1, 0, 0, 0, 0, 0, 0},
    [MOVE_WING_ATTACK] = {0, 0, 0, 0, 0, 0, 0, 1, 0, 1, 0, 0, 0, 0, 0, 0},
    [MOVE_WHIRLWIND] = {1, 0, 0, 0, 0, 0, 0, 0, 0, 1, 0, 0, 0, 0, 0, 0},
    [MOVE_FLY] = {0, 0, 0, 0, 0, 0, 0, 1, 0, 0, 0, 0, 0, 0, 0, 0},
    [MOVE_BIND] = {0, 0, 0, 0, 0, 0, 1, 1, 0, 0, 0, 0, 0, 0, 0, 1},
    [MOVE_SLAM] = {0, 0, 0, 0, 0, 0, 0, 1, 0, 0, 0, 0, 0, 0, 0, 0},
    [MOVE_VINE_WHIP] = {0, 0, 0, 0, 0, 0, 0, 1, 0, 1, 0, 0, 0, 0, 0, 0},
    [MOVE_STOMP] = {0, 0, 0, 0, 0, 0, 0, 1, 0, 1, 0, 0, 0, 0, 0, 1},
    [MOVE_DOUBLE_KICK] = {0, 0, 0, 0, 0, 0, 0, 1, 0, 1, 0, 0, 0, 0, 0, 0},
    [MOVE_MEGA_KICK] = {0, 0, 0, 0, 0, 0, 0, 1, 0, 0, 0, 0, 0, 0, 1, 0},
    [MOVE_JUMP_KICK] = {0, 0, 0, 0, 0, 0, 0, 1, 0, 0, 0, 0, 0, 0, 0, 0},
    [MOVE_ROLLING_KICK] = {0, 0, 0, 0, 0, 0, 0, 1, 0, 0, 0, 0, 0, 0, 0, 1},
    [MOVE_SAND_ATTACK] = {0, 0, 1, 0, 0, 0, 0, 0, 0, 1, 0, 0, 0, 0, 0, 0},
    [MOVE_HEADBUTT] = {0, 0, 0, 0, 0, 0, 0, 1, 0, 1, 0, 0, 0, 0, 0, 1},
    [MOVE_HORN_ATTACK] = {0, 0, 0, 0, 0, 0, 0, 1, 0, 1, 0, 0, 0, 0, 0, 0},
    [MOVE_FURY_ATTACK] = {0, 0, 0, 0, 0, 0, 0, 1, 0, 0, 0, 0, 0, 0, 0, 0},
    [MOVE_HORN_DRILL] = {0, 0, 0, 0, 0, 0, 0, 1, 0, 0, 0, 0, 0, 0, 1, 0},
    [MOVE_TACKLE] = {0, 0, 0, 0, 0, 0, 0, 1, 0, 0, 0, 0, 0, 0, 0, 0},
    [MOVE_BODY_SLAM] = {0, 0, 0, 0, 0, 0, 0, 1, 0, 1, 0, 0, 0, 0, 0, 1},
    [MOVE_WRAP] = {0, 0, 0, 0, 0, 0, 0, 1, 0, 0, 0, 0, 0, 0, 0, 1},
    [MOVE_TAKE_DOWN] = {0, 0, 0, 0, 0, 0, 0, 1, 0, 0, 0, 0, 0, 0, 0, 0},
    [MOVE_THRASH] = {0, 0, 0, 0, 0, 0, 0, 1, 0, 1, 0, 0, 0, 0, 0, 1},
    [MOVE_DOUBLE_EDGE] = {0, 0, 0, 0, 0, 0, 0, 1, 0, 1, 0, 0, 0, 0, 0, 0},
    [MOVE_TAIL_WHIP] = {0, 0, 1, 0, 0, 0, 0, 0, 0, 1, 0, 0, 0, 0, 0, 0},
    [MOVE_POISON_STING] = {0, 0, 0, 0, 0, 0, 0, 1, 0, 1, 0, 0, 0, 0, 0, 1},
    [MOVE_TWINEEDLE] = {0, 0, 0, 0, 0, 0, 0, 1, 0, 1, 0, 0, 0, 0, 0, 1},
    [MOVE_PIN_MISSILE] = {0, 0, 0, 0, 0, 0, 0, 1, 0, 0, 0, 0, 0, 0, 0, 0},
    [MOVE_LEER] = {0, 0, 1, 0, 0, 0, 0, 0, 0, 1, 0, 0, 0, 0, 0, 0},
    [MOVE_BITE] = {0, 0, 0, 0, 0, 0, 0, 1, 0, 1, 0, 0, 0, 0, 0, 1},
    [MOVE_GROWL] = {0, 0, 1, 0, 0, 0, 0, 0, 0, 1, 0, 0, 0, 0, 0, 0},
    [MOVE_ROAR] = {0, 0, 0, 0, 0, 0, 0, 0, 0, 1, 0, 0, 0, 0, 0, 0},
    [MOVE_SING] = {0, 0, 0, 0, 0, 0, 1, 0, 0, 0, 0, 0, 0, 0, 0, 0},
    [MOVE_SUPERSONIC] = {0, 0, 0, 0, 0, 0, 1, 0, 0, 0, 0, 0, 0, 0, 0, 0},
    [MOVE_SONIC_BOOM] = {0, 0, 0, 0, 0, 0, 0, 1, 0, 0, 0, 0, 0, 0, 0, 0},
    [MOVE_DISABLE] = {0, 0, 0, 0, 0, 0, 1, 0, 0, 0, 0, 0, 0, 0, 0, 0},
    [MOVE_ACID] = {0, 0, 0, 0, 0, 0, 0, 1, 0, 1, 0, 0, 0, 0, 0, 1},
    [MOVE_EMBER] = {0, 0, 0, 0, 0, 0, 0, 1, 0, 1, 0, 0, 0, 0, 0, 1},
    [MOVE_FLAMETHROWER] = {0, 0, 0, 0, 0, 0, 0, 1, 0, 1, 0, 1, 0, 1, 0, 1},
    [MOVE_MIST] = {0, 0, 0, 0, 0, 0, 0, 0, 0, 0, 0, 0, 0, 0, 0, 0},
    [MOVE_WATER_GUN] = {0, 0, 0, 0, 0, 0, 0, 1, 0, 1, 0, 0, 0, 0, 0, 0},
    [MOVE_HYDRO_PUMP] = {1, 0, 0, 0, 0, 0, 0, 1, 0, 0, 1, 0, 0, 0, 1, 0},
    [MOVE_SURF] = {1, 0, 0, 0, 0, 0, 0, 1, 0, 1, 0, 1, 0, 1, 0, 0},
    [MOVE_ICE_BEAM] = {0, 0, 0, 0, 0, 0, 0, 1, 0, 1, 0, 1, 0, 1, 0, 1},
    [MOVE_BLIZZARD] = {0, 0, 0, 0, 0, 0, 0, 1, 0, 0, 1, 0, 0, 0, 1, 1},
    [MOVE_PSYBEAM] = {0, 0, 0, 0, 0, 0, 0, 1, 0, 1, 0, 0, 0, 0, 0, 1},
    [MOVE_BUBBLE_BEAM] = {0, 0, 0, 0, 0, 0, 0, 1, 0, 1, 0, 0, 0, 0, 0, 1},
    [MOVE_AURORA_BEAM] = {0, 0, 0, 0, 0, 0, 0, 1, 0, 1, 0, 0, 0, 0, 0, 1},
    [MOVE_HYPER_BEAM] = {0, 0, 0, 0, 0, 0, 0, 1, 0, 0, 1, 1, 0, 1, 1, 0},
    [MOVE_PECK] = {0, 0, 0, 0, 0, 0, 0, 1, 0, 1, 0, 0, 0, 0, 0, 0},
    [MOVE_DRILL_PECK] = {0, 0, 0, 0, 0, 0, 0, 1, 0, 1, 0, 0, 0, 0, 0, 0},
    [MOVE_SUBMISSION] = {0, 0, 0, 0, 0, 0, 0, 1, 0, 0, 0, 0, 0, 0, 0, 0},
    [MOVE_LOW_KICK] = {0, 0, 0, 0, 0, 0, 0, 1, 0, 1, 0, 0, 0, 0, 0, 0},
    [MOVE_COUNTER] = {0, 0, 0, 0, 0, 0, 0, 0, 1, 1, 0, 0, 1, 0, 0, 0},
    [MOVE_SEISMIC_TOSS] = {0, 0, 0, 0, 0, 0, 0, 1, 0, 1, 0, 0, 0, 0, 0, 0},
    [MOVE_STRENGTH] = {0, 0, 0, 0, 0, 0, 0, 1, 0, 1, 0, 0, 0, 0, 0, 0},
    [MOVE_ABSORB] = {0, 0, 0, 0, 0, 0, 0, 1, 0, 1, 0, 0, 0, 0, 0, 0},
    [MOVE_MEGA_DRAIN] = {0, 0, 0, 0, 0, 0, 0, 1, 0, 1, 0, 0, 0, 0, 0, 0},
    [MOVE_LEECH_SEED] = {1, 0, 0, 0, 0, 0, 1, 0, 0, 0, 0, 0, 0, 0, 0, 0},
    [MOVE_GROWTH] = {0, 1, 0, 0, 0, 0, 0, 0, 0, 0, 0, 0, 0, 0, 0, 0},
    [MOVE_RAZOR_LEAF] = {0, 0, 0, 0, 0, 0, 0, 1, 0, 0, 0, 0, 0, 0, 0, 0},
    [MOVE_SOLAR_BEAM] = {1, 0, 0, 0, 0, 0, 0, 1, 0, 1, 1, 1, 0, 1, 0, 0},
    [MOVE_POISON_POWDER] = {0, 0, 0, 0, 0, 0, 1, 0, 0, 0, 0, 0, 0, 0, 0, 0},
    [MOVE_STUN_SPORE] = {0, 0, 0, 0, 0, 0, 1, 0, 0, 0, 0, 0, 0, 0, 0, 0},
    [MOVE_SLEEP_POWDER] = {0, 0, 0, 0, 0, 0, 1, 0, 0, 0, 0, 0, 0, 0, 0, 0},
    [MOVE_PETAL_DANCE] = {0, 0, 0, 0, 0, 0, 0, 1, 0, 1, 0, 0, 0, 0, 0, 1},
    [MOVE_STRING_SHOT] = {0, 0, 1, 0, 0, 0, 0, 0, 0, 0, 0, 0, 0, 0, 0, 0},
    [MOVE_DRAGON_RAGE] = {0, 0, 0, 0, 0, 0, 0, 1, 0, 1, 0, 0, 0, 0, 0, 0},
    [MOVE_FIRE_SPIN] = {0, 0, 0, 0, 0, 0, 0, 1, 0, 0, 0, 0, 0, 0, 0, 1},
    [MOVE_THUNDER_SHOCK] = {0, 0, 0, 0, 0, 0, 0, 1, 0, 1, 0, 0, 0, 0, 0, 1},
    [MOVE_THUNDERBOLT] = {0, 0, 0, 0, 0, 0, 0, 1, 0, 1, 0, 1, 0, 1, 0, 1},
    [MOVE_THUNDER_WAVE] = {0, 0, 0, 0, 0, 0, 1, 0, 0, 1, 0, 0, 0, 0, 0, 0},
    [MOVE_THUNDER] = {0, 0, 0, 0, 0, 0, 0, 1, 0, 0, 1, 0, 0, 1, 0, 1},
    [MOVE_ROCK_THROW] = {0, 0, 0, 0, 0, 0, 0, 1, 0, 0, 0, 0, 0, 0, 0, 0},
    [MOVE_EARTHQUAKE] = {0, 0, 0, 0, 0, 0, 0, 1, 0, 1, 1, 1, 0, 1, 0, 0},
    [MOVE_FISSURE] = {0, 0, 0, 0, 0, 0, 0, 1, 0, 0, 0, 0, 1, 0, 1, 0},
    [MOVE_DIG] = {0, 0, 0, 0, 0, 0, 0, 1, 0, 1, 0, 0, 0, 0, 0, 0},
    [MOVE_TOXIC] = {0, 0, 0, 0, 0, 0, 1, 0, 0, 0, 0, 0, 0, 0, 0, 1},
    [MOVE_CONFUSION] = {0, 0, 0, 0, 0, 0, 0, 1, 0, 1, 0, 0, 0, 0, 0, 1},
    [MOVE_PSYCHIC] = {0, 0, 0, 0, 0, 0, 0, 1, 0, 1, 0, 1, 0, 1, 0, 1},
    [MOVE_HYPNOSIS] = {1, 0, 0, 0, 0, 0, 0, 0, 0, 0, 0, 0, 0, 0, 0, 0},
    [MOVE_MEDITATE] = {1, 1, 0, 0, 0, 0, 0, 0, 0, 0, 0, 0, 0, 0, 0, 0},
    [MOVE_AGILITY] = {0, 1, 0, 0, 0, 0, 0, 0, 0, 0, 0, 0, 0, 0, 0, 0},
    [MOVE_QUICK_ATTACK] = {0, 0, 0, 0, 0, 0, 0, 1, 0, 1, 0, 0, 0, 0, 0, 0},
    [MOVE_RAGE] = {0, 0, 0, 0, 0, 0, 0, 1, 0, 1, 0, 0, 0, 0, 0, 0},
    [MOVE_TELEPORT] = {0, 0, 0, 0, 0, 0, 0, 0, 0, 0, 0, 0, 0, 0, 0, 0},
    [MOVE_NIGHT_SHADE] = {0, 0, 0, 0, 0, 0, 0, 1, 0, 1, 0, 0, 0, 0, 0, 0},
    [MOVE_MIMIC] = {0, 0, 0, 1, 0, 0, 0, 0, 0, 1, 0, 0, 0, 0, 0, 0},
    [MOVE_SCREECH] = {0, 0, 1, 0, 0, 0, 0, 0, 0, 0, 0, 0, 0, 0, 0, 0},
    [MOVE_DOUBLE_TEAM] = {0, 1, 0, 0, 0, 0, 0, 0, 1, 0, 0, 0, 0, 0, 0, 0},
    [MOVE_RECOVER] = {0, 0, 0, 0, 0, 0, 0, 0, 0, 0, 0, 0, 0, 0, 0, 0},
    [MOVE_HARDEN] = {0, 1, 0, 0, 0, 0, 0, 0, 1, 0, 0, 0, 0, 0, 0, 0},
    [MOVE_MINIMIZE] = {0, 1, 0, 0, 0, 0, 0, 0, 1, 0, 0, 0, 0, 0, 0, 0},
    [MOVE_SMOKESCREEN] = {0, 0, 1, 0, 0, 0, 0, 0, 1, 1, 0, 0, 0, 0, 0, 0},
    [MOVE_CONFUSE_RAY] = {0, 0, 0, 0, 0, 0, 0, 0, 0, 1, 0, 0, 0, 0, 0, 0},
    [MOVE_WITHDRAW] = {0, 1, 0, 0, 0, 0, 0, 0, 1, 0, 0, 0, 0, 0, 0, 0},
    [MOVE_DEFENSE_CURL] = {0, 1, 0, 0, 0, 0, 0, 0, 1, 0, 0, 0, 0, 0, 0, 0},
    [MOVE_BARRIER] = {0, 0, 0, 0, 0, 0, 0, 0, 1, 0, 0, 0, 0, 0, 0, 0},
    [MOVE_LIGHT_SCREEN] = {0, 0, 0, 0, 0, 0, 0, 0, 1, 0, 0, 0, 0, 0, 0, 0},
    [MOVE_HAZE] = {0, 0, 0, 0, 0, 0, 0, 0, 0, 0, 0, 0, 0, 0, 0, 0},
    [MOVE_REFLECT] = {0, 0, 0, 0, 0, 0, 0, 0, 1, 0, 0, 0, 0, 0, 0, 0},
    [MOVE_FOCUS_ENERGY] = {1, 0, 0, 0, 0, 0, 0, 0, 0, 0, 0, 0, 0, 0, 0, 0},
    [MOVE_BIDE] = {0, 0, 0, 0, 0, 0, 0, 0, 0, 1, 0, 0, 0, 0, 0, 0},
    [MOVE_METRONOME] = {0, 0, 0, 1, 0, 0, 0, 0, 0, 0, 0, 0, 1, 0, 0, 0},
    [MOVE_MIRROR_MOVE] = {0, 0, 0, 1, 0, 0, 0, 0, 0, 0, 0, 0, 1, 0, 0, 0},
    [MOVE_SELF_DESTRUCT] = {0, 0, 0, 0, 0, 0, 0, 1, 0, 1, 1, 0, 0, 1, 1, 0},
    [MOVE_EGG_BOMB] = {0, 0, 0, 0, 0, 0, 0, 1, 0, 0, 1, 0, 0, 1, 0, 0},
    [MOVE_LICK] = {0, 0, 0, 0, 0, 0, 0, 0, 0, 1, 0, 0, 0, 0, 0, 1},
    [MOVE_SMOG] = {0, 0, 0, 0, 0, 0, 0, 1, 0, 0, 0, 0, 0, 0, 0, 1},
    [MOVE_SLUDGE] = {0, 0, 0, 0, 0, 0, 0, 1, 0, 1, 0, 0, 0, 0, 0, 1},
    [MOVE_BONE_CLUB] = {0, 0, 0, 0, 0, 0, 0, 1, 0, 0, 0, 0, 0, 0, 0, 1},
    [MOVE_FIRE_BLAST] = {0, 0, 0, 0, 0, 0, 0, 1, 0, 0, 1, 0, 0, 1, 1, 1},
    [MOVE_WATERFALL] = {0, 0, 0, 0, 0, 0, 0, 1, 0, 1, 0, 0, 0, 0, 0, 0},
    [MOVE_CLAMP] = {0, 0, 0, 0, 0, 0, 0, 1, 0, 0, 0, 0, 0, 0, 0, 1},
    [MOVE_SWIFT] = {0, 0, 0, 0, 0, 0, 0, 1, 0, 0, 0, 0, 0, 0, 0, 0},
    [MOVE_SKULL_BASH] = {0, 0, 0, 0, 0, 0, 0, 1, 0, 1, 0, 0, 0, 1, 0, 0},
    [MOVE_SPIKE_CANNON] = {0, 0, 0, 0, 0, 0, 0, 1, 0, 1, 0, 0, 0, 0, 0, 0},
    [MOVE_CONSTRICT] = {0, 0, 0, 0, 0, 0, 1, 1, 0, 1, 0, 0, 0, 0, 0, 1},
    [MOVE_AMNESIA] = {0, 1, 0, 0, 0, 0, 0, 0, 1, 0, 0, 0, 0, 0, 0, 0},
    [MOVE_KINESIS] = {0, 0, 1, 0, 0, 0, 0, 0, 0, 0, 0, 0, 0, 0, 0, 0},
    [MOVE_SOFT_BOILED] = {0, 0, 0, 0, 1, 0, 0, 0, 0, 1, 0, 0, 0, 0, 0, 0},
    [MOVE_HI_JUMP_KICK] = {0, 0, 0, 0, 0, 0, 0, 1, 0, 0, 0, 0, 0, 0, 0, 0},
    [MOVE_GLARE] = {0, 0, 1, 0, 0, 0, 0, 0, 0, 0, 0, 0, 0, 0, 0, 0},
    [MOVE_DREAM_EATER] = {1, 0, 0, 1, 1, 0, 0, 0, 0, 1, 0, 0, 0, 1, 0, 0},
    [MOVE_POISON_GAS] = {0, 0, 0, 0, 0, 0, 1, 0, 0, 0, 0, 0, 0, 0, 0, 0},
    [MOVE_BARRAGE] = {0, 0, 0, 0, 0, 0, 0, 1, 0, 0, 0, 0, 0, 0, 0, 0},
    [MOVE_LEECH_LIFE] = {0, 0, 0, 0, 1, 0, 0, 1, 0, 1, 0, 0, 0, 0, 0, 0},
    [MOVE_LOVELY_KISS] = {0, 0, 0, 0, 0, 0, 1, 0, 0, 0, 0, 0, 0, 0, 0, 0},
    [MOVE_SKY_ATTACK] = {0, 0, 0, 0, 0, 0, 0, 1, 0, 0, 1, 0, 0, 1, 1, 1},
    [MOVE_TRANSFORM] = {0, 0, 0, 1, 0, 0, 0, 0, 0, 0, 0, 0, 0, 0, 0, 0},
    [MOVE_BUBBLE] = {0, 0, 0, 0, 0, 0, 0, 1, 0, 1, 0, 0, 0, 0, 0, 1},
    [MOVE_DIZZY_PUNCH] = {0, 0, 0, 0, 0, 0, 0, 1, 0, 1, 0, 0, 0, 0, 0, 1},
    [MOVE_SPORE] = {0, 0, 0, 0, 0, 0, 1, 0, 0, 1, 0, 0, 0, 0, 0, 0},
    [MOVE_FLASH] = {0, 0, 0, 0, 0, 0, 0, 0, 0, 0, 0, 0, 0, 0, 0, 0},
    [MOVE_PSYWAVE] = {0, 0, 0, 0, 0, 0, 0, 1, 0, 0, 0, 0, 0, 0, 0, 0},
    [MOVE_SPLASH] = {0, 0, 0, 1, 0, 0, 0, 0, 0, 0, 0, 0, 0, 0, 0, 0},
    [MOVE_ACID_ARMOR] = {0, 1, 0, 0, 0, 0, 0, 0, 1, 0, 0, 0, 0, 0, 0, 0},
    [MOVE_CRABHAMMER] = {0, 0, 0, 0, 0, 0, 0, 1, 0, 0, 0, 0, 0, 1, 0, 0},
    [MOVE_EXPLOSION] = {0, 0, 0, 0, 0, 1, 0, 1, 0, 1, 1, 1, 0, 1, 1, 0},
    [MOVE_FURY_SWIPES] = {0, 0, 0, 0, 0, 0, 0, 1, 0, 0, 0, 0, 0, 0, 0, 0},
    [MOVE_BONEMERANG] = {0, 0, 0, 0, 0, 0, 0, 1, 0, 0, 0, 0, 0, 0, 0, 0},
    [MOVE_REST] = {1, 0, 0, 0, 1, 0, 0, 0, 0, 0, 0, 0, 0, 0, 0, 0},
    [MOVE_ROCK_SLIDE] = {0, 0, 0, 0, 0, 0, 0, 1, 0, 0, 0, 0, 0, 0, 0, 1},
    [MOVE_HYPER_FANG] = {0, 0, 0, 0, 0, 0, 0, 1, 0, 0, 0, 0, 0, 0, 0, 1},
    [MOVE_SHARPEN] = {0, 1, 0, 0, 0, 0, 0, 0, 1, 0, 0, 0, 0, 0, 0, 0},
    [MOVE_CONVERSION] = {0, 0, 0, 0, 0, 0, 0, 0, 1, 0, 0, 0, 0, 0, 0, 0},
    [MOVE_TRI_ATTACK] = {0, 0, 0, 0, 0, 0, 0, 1, 0, 1, 0, 0, 0, 0, 0, 1},
    [MOVE_SUPER_FANG] = {0, 0, 0, 0, 0, 0, 0, 1, 0, 0, 0, 0, 0, 0, 0, 0},
    [MOVE_SLASH] = {0, 0, 0, 0, 0, 0, 0, 1, 0, 1, 0, 0, 0, 0, 0, 0},
    [MOVE_SUBSTITUTE] = {0, 0, 0, 1, 0, 0, 0, 0, 1, 0, 0, 0, 0, 0, 0, 0},
    [MOVE_STRUGGLE] = {0, 0, 0, 0, 0, 0, 0, 1, 0, 1, 0, 0, 0, 0, 1, 0},
    [MOVE_SKETCH] = {0, 0, 0, 1, 0, 0, 0, 0, 0, 0, 0, 0, 1, 0, 1, 0},
    [MOVE_TRIPLE_KICK] = {0, 0, 0, 0, 0, 0, 0, 1, 0, 0, 0, 0, 0, 0, 0, 0},
    [MOVE_THIEF] = {0, 0, 0, 1, 0, 0, 0, 0, 0, 1, 0, 0, 0, 0, 0, 1},
    [MOVE_SPIDER_WEB] = {0, 0, 1, 0, 0, 0, 0, 0, 0, 1, 0, 0, 0, 0, 0, 0},
    [MOVE_MIND_READER] = {0, 0, 0, 0, 0, 0, 0, 0, 0, 1, 0, 0, 0, 0, 1, 0},
    [MOVE_NIGHTMARE] = {1, 0, 0, 0, 0, 0, 1, 0, 0, 1, 0, 0, 0, 0, 0, 0},
    [MOVE_FLAME_WHEEL] = {0, 0, 0, 0, 0, 0, 0, 1, 0, 1, 0, 0, 0, 0, 0, 1},
    [MOVE_SNORE] = {1, 0, 0, 0, 0, 0, 0, 0, 0, 1, 0, 0, 0, 0, 0, 1},
    [MOVE_CURSE] = {0, 0, 0, 0, 0, 0, 1, 0, 0, 0, 0, 0, 0, 0, 0, 0},
    [MOVE_FLAIL] = {0, 0, 0, 0, 0, 0, 0, 1, 0, 1, 0, 0, 0, 0, 0, 0},
    [MOVE_CONVERSION_2] = {0, 0, 0, 0, 0, 0, 0, 0, 0, 1, 0, 0, 0, 0, 0, 0},
    [MOVE_AEROBLAST] = {0, 0, 0, 0, 0, 0, 0, 1, 0, 0, 1, 0, 0, 1, 1, 0},
    [MOVE_COTTON_SPORE] = {0, 0, 1, 0, 0, 0, 0, 0, 0, 0, 0, 0, 0, 0, 0, 0},
    [MOVE_REVERSAL] = {1, 0, 0, 0, 0, 0, 0, 1, 0, 1, 0, 0, 0, 0, 0, 0},
    [MOVE_SPITE] = {0, 0, 0, 1, 0, 1, 0, 0, 0, 1, 0, 0, 0, 0, 0, 0},
    [MOVE_POWDER_SNOW] = {0, 0, 0, 0, 0, 0, 0, 1, 0, 1, 0, 0, 0, 0, 0, 1},
    [MOVE_PROTECT] = {0, 0, 0, 0, 0, 0, 0, 0, 1, 0, 0, 1, 0, 0, 0, 0},
    [MOVE_MACH_PUNCH] = {0, 0, 0, 0, 0, 0, 0, 1, 0, 1, 0, 0, 0, 0, 0, 0},
    [MOVE_SCARY_FACE] = {0, 0, 0, 0, 0, 0, 0, 0, 0, 0, 0, 0, 0, 0, 0, 0},
    [MOVE_FAINT_ATTACK] = {0, 0, 0, 0, 0, 0, 0, 1, 0, 0, 0, 0, 0, 0, 0, 0},
    [MOVE_SWEET_KISS] = {0, 0, 0, 0, 0, 0, 0, 0, 0, 0, 0, 0, 0, 0, 0, 0},
    [MOVE_BELLY_DRUM] = {1, 1, 0, 0, 0, 0, 0, 0, 0, 0, 0, 0, 0, 0, 0, 0},
    [MOVE_SLUDGE_BOMB] = {0, 0, 0, 0, 0, 0, 0, 1, 0, 1, 0, 0, 0, 1, 0, 1},
    [MOVE_MUD_SLAP] = {0, 0, 1, 0, 0, 0, 0, 1, 0, 1, 0, 0, 0, 0, 0, 1},
    [MOVE_OCTAZOOKA] = {0, 0, 0, 0, 0, 0, 0, 1, 0, 0, 0, 0, 0, 0, 0, 1},
    [MOVE_SPIKES] = {1, 0, 0, 0, 0, 0, 0, 0, 0, 0, 0, 0, 0, 0, 0, 0},
    [MOVE_ZAP_CANNON] = {0, 0, 0, 0, 0, 0, 0, 1, 0, 0, 1, 0, 1, 1, 1, 1},
    [MOVE_FORESIGHT] = {0, 0, 0, 0, 0, 0, 0, 0, 0, 1, 0, 0, 0, 0, 0, 0},
    [MOVE_DESTINY_BOND] = {0, 0, 0, 0, 0, 1, 0, 0, 0, 0, 0, 0, 0, 0, 1, 0},
    [MOVE_PERISH_SONG] = {0, 0, 0, 0, 0, 1, 0, 0, 0, 0, 0, 0, 0, 0, 1, 0},
    [MOVE_ICY_WIND] = {0, 0, 0, 0, 0, 0, 0, 1, 0, 0, 0, 0, 0, 0, 0, 1},
    [MOVE_DETECT] = {0, 0, 0, 0, 0, 0, 0, 0, 1, 0, 0, 0, 0, 0, 1, 0},
    [MOVE_BONE_RUSH] = {0, 0, 0, 0, 0, 0, 0, 1, 0, 0, 0, 0, 0, 0, 0, 0},
    [MOVE_LOCK_ON] = {1, 0, 0, 0, 0, 0, 0, 0, 0, 1, 0, 0, 0, 0, 1, 0},
    [MOVE_OUTRAGE] = {0, 0, 0, 0, 0, 0, 0, 1, 0, 1, 0, 0, 0, 1, 0, 1},
    [MOVE_SANDSTORM] = {0, 0, 0, 0, 0, 0, 0, 0, 0, 0, 0, 0, 0, 0, 0, 0},
    [MOVE_GIGA_DRAIN] = {0, 0, 0, 0, 0, 0, 0, 1, 0, 1, 0, 0, 0, 0, 1, 0},
    [MOVE_ENDURE] = {0, 0, 0, 0, 0, 0, 0, 0, 1, 0, 0, 0, 0, 0, 0, 0},
    [MOVE_CHARM] = {0, 0, 0, 0, 0, 0, 0, 0, 0, 1, 0, 0, 0, 0, 0, 0},
    [MOVE_ROLLOUT] = {0, 0, 0, 0, 0, 0, 0, 1, 0, 0, 0, 0, 0, 0, 0, 0},
    [MOVE_FALSE_SWIPE] = {0, 0, 0, 0, 0, 0, 0, 1, 0, 1, 0, 0, 0, 0, 0, 0},
    [MOVE_SWAGGER] = {0, 0, 0, 0, 0, 0, 0, 0, 0, 0, 0, 0, 0, 0, 0, 1},
    [MOVE_MILK_DRINK] = {0, 0, 0, 0, 1, 0, 0, 0, 0, 0, 0, 0, 0, 0, 0, 0},
    [MOVE_SPARK] = {0, 0, 0, 0, 0, 0, 0, 1, 0, 1, 0, 0, 0, 0, 0, 1},
    [MOVE_FURY_CUTTER] = {0, 0, 0, 0, 0, 0, 0, 1, 0, 0, 0, 0, 0, 0, 0, 0},
    [MOVE_STEEL_WING] = {0, 0, 0, 0, 0, 0, 0, 1, 0, 0, 0, 0, 0, 0, 0, 1},
    [MOVE_MEAN_LOOK] = {0, 0, 0, 0, 0, 0, 0, 0, 0, 1, 0, 0, 0, 0, 1, 0},
    [MOVE_ATTRACT] = {0, 0, 0, 0, 0, 0, 1, 0, 0, 1, 0, 0, 0, 0, 0, 0},
    [MOVE_SLEEP_TALK] = {1, 0, 0, 0, 0, 0, 0, 0, 0, 0, 0, 0, 1, 0, 0, 0},
    [MOVE_HEAL_BELL] = {0, 0, 0, 0, 0, 0, 0, 0, 0, 0, 0, 0, 0, 0, 1, 0},
    [MOVE_RETURN] = {0, 0, 0, 0, 0, 0, 0, 1, 0, 1, 0, 0, 0, 0, 0, 0},
    [MOVE_PRESENT] = {0, 0, 0, 0, 0, 0, 0, 1, 0, 0, 0, 0, 1, 0, 0, 0},
    [MOVE_FRUSTRATION] = {0, 0, 0, 0, 0, 0, 0, 1, 0, 1, 0, 0, 0, 0, 0, 0},
    [MOVE_SAFEGUARD] = {0, 0, 0, 0, 0, 0, 0, 0, 1, 0, 0, 0, 0, 0, 0, 0},
    [MOVE_PAIN_SPLIT] = {0, 0, 0, 1, 0, 0, 0, 0, 0, 1, 0, 0, 0, 0, 0, 0},
    [MOVE_SACRED_FIRE] = {0, 0, 0, 0, 0, 0, 0, 0, 0, 0, 1, 0, 0, 1, 1, 1},
    [MOVE_MAGNITUDE] = {0, 0, 0, 0, 0, 0, 0, 0, 0, 1, 0, 0, 0, 0, 0, 0},
    [MOVE_DYNAMIC_PUNCH] = {0, 0, 0, 0, 0, 0, 0, 1, 0, 0, 0, 0, 1, 1, 1, 1},
    [MOVE_MEGAHORN] = {0, 0, 0, 0, 0, 0, 0, 1, 0, 0, 0, 0, 0, 1, 0, 0},
    [MOVE_DRAGON_BREATH] = {0, 0, 0, 0, 0, 0, 0, 1, 0, 1, 0, 0, 0, 0, 0, 1},
    [MOVE_BATON_PASS] = {1, 0, 0, 1, 0, 0, 0, 0, 0, 0, 0, 0, 0, 0, 0, 0},
    [MOVE_ENCORE] = {0, 0, 0, 0, 0, 0, 1, 0, 0, 1, 0, 0, 0, 0, 1, 0},
    [MOVE_PURSUIT] = {0, 0, 0, 0, 0, 0, 0, 1, 0, 1, 0, 0, 0, 0, 0, 0},
    [MOVE_RAPID_SPIN] = {0, 0, 0, 0, 0, 0, 0, 1, 0, 1, 0, 0, 0, 0, 0, 0},
    [MOVE_SWEET_SCENT] = {0, 0, 1, 0, 0, 0, 0, 0, 0, 1, 0, 0, 0, 0, 0, 0},
    [MOVE_IRON_TAIL] = {0, 0, 0, 0, 0, 0, 0, 1, 0, 0, 0, 0, 0, 1, 0, 1},
    [MOVE_METAL_CLAW] = {0, 0, 0, 0, 0, 0, 0, 1, 0, 0, 0, 0, 0, 0, 0, 1},
    [MOVE_VITAL_THROW] = {0, 0, 0, 0, 0, 0, 0, 1, 0, 1, 0, 0, 0, 0, 0, 0},
    [MOVE_MORNING_SUN] = {1, 0, 0, 0, 1, 0, 0, 0, 0, 0, 0, 0, 0, 0, 1, 0},
    [MOVE_SYNTHESIS] = {1, 0, 0, 0, 1, 0, 0, 0, 0, 0, 0, 0, 0, 0, 1, 0},
    [MOVE_MOONLIGHT] = {1, 0, 0, 0, 1, 0, 0, 0, 0, 0, 0, 0, 0, 0, 1, 0},
    [MOVE_HIDDEN_POWER] = {0, 0, 0, 1, 0, 0, 0, 1, 0, 1, 0, 0, 0, 0, 0, 0},
    [MOVE_CROSS_CHOP] = {0, 0, 0, 0, 0, 0, 0, 1, 0, 0, 0, 0, 0, 1, 1, 0},
    [MOVE_TWISTER] = {0, 0, 0, 0, 0, 0, 0, 1, 0, 1, 0, 0, 0, 0, 0, 1},
    [MOVE_RAIN_DANCE] = {1, 0, 0, 0, 0, 0, 0, 0, 0, 0, 0, 0, 0, 0, 1, 0},
    [MOVE_SUNNY_DAY] = {1, 0, 0, 0, 0, 0, 0, 0, 0, 0, 0, 0, 0, 0, 1, 0},
    [MOVE_CRUNCH] = {0, 0, 0, 0, 0, 0, 0, 1, 0, 1, 0, 0, 0, 0, 0, 1},
    [MOVE_MIRROR_COAT] = {0, 0, 0, 0, 0, 0, 0, 0, 1, 1, 0, 0, 0, 0, 0, 0},
    [MOVE_PSYCH_UP] = {0, 1, 0, 0, 0, 0, 0, 0, 0, 0, 0, 0, 0, 0, 0, 0},
    [MOVE_EXTREME_SPEED] = {0, 0, 0, 0, 0, 0, 0, 1, 0, 1, 0, 0, 0, 0, 1, 0},
    [MOVE_ANCIENT_POWER] = {0, 0, 0, 0, 0, 0, 0, 1, 0, 1, 0, 0, 0, 0, 1, 1},
    [MOVE_SHADOW_BALL] = {0, 0, 0, 0, 0, 0, 0, 1, 0, 1, 0, 0, 0, 0, 0, 1},
    [MOVE_FUTURE_SIGHT] = {0, 0, 0, 1, 0, 0, 0, 1, 0, 0, 0, 0, 0, 0, 0, 0},
    [MOVE_ROCK_SMASH] = {0, 0, 0, 0, 0, 0, 0, 1, 0, 1, 0, 0, 0, 0, 0, 1},
    [MOVE_WHIRLPOOL] = {0, 0, 0, 0, 0, 0, 0, 1, 0, 0, 0, 0, 0, 0, 0, 1},
    [MOVE_BEAT_UP] = {0, 0, 0, 1, 0, 0, 0, 1, 0, 1, 0, 0, 0, 0, 0, 0},
    [MOVE_FAKE_OUT] = {0, 0, 0, 0, 0, 0, 0, 1, 0, 1, 0, 0, 0, 0, 0, 0},
    [MOVE_UPROAR] = {0, 0, 0, 0, 0, 0, 0, 1, 0, 1, 0, 0, 0, 0, 0, 1},
    [MOVE_STOCKPILE] = {1, 0, 0, 0, 0, 0, 0, 0, 0, 0, 0, 0, 0, 0, 0, 0},
    [MOVE_SPIT_UP] = {1, 0, 0, 0, 0, 0, 0, 1, 0, 1, 0, 0, 0, 1, 0, 0},
    [MOVE_SWALLOW] = {1, 0, 0, 0, 1, 0, 0, 0, 0, 0, 0, 0, 0, 0, 0, 0},
    [MOVE_HEAT_WAVE] = {0, 0, 0, 0, 0, 0, 0, 0, 0, 0, 0, 0, 0, 1, 0, 1},
    [MOVE_HAIL] = {0, 0, 0, 0, 0, 0, 0, 0, 0, 0, 0, 0, 0, 0, 0, 0},
    [MOVE_TORMENT] = {0, 0, 0, 0, 0, 0, 1, 0, 0, 1, 0, 0, 0, 0, 0, 0},
    [MOVE_FLATTER] = {0, 0, 0, 0, 0, 0, 0, 0, 0, 1, 0, 0, 0, 0, 0, 0},
    [MOVE_WILL_O_WISP] = {0, 0, 0, 0, 0, 0, 1, 0, 0, 0, 0, 0, 0, 0, 0, 0},
    [MOVE_MEMENTO] = {0, 0, 0, 1, 0, 0, 0, 0, 0, 1, 0, 0, 0, 0, 0, 0},
    [MOVE_FACADE] = {0, 0, 0, 0, 0, 0, 0, 1, 0, 1, 0, 0, 0, 0, 0, 0},
    [MOVE_FOCUS_PUNCH] = {0, 0, 0, 0, 0, 0, 0, 1, 0, 1, 0, 0, 0, 1, 0, 0},
    [MOVE_SMELLING_SALT] = {0, 0, 0, 0, 0, 0, 0, 1, 0, 1, 0, 0, 0, 0, 0, 0},
    [MOVE_FOLLOW_ME] = {0, 0, 0, 1, 0, 0, 0, 0, 0, 1, 0, 0, 0, 0, 0, 0},
    [MOVE_NATURE_POWER] = {0, 0, 0, 0, 0, 0, 0, 1, 0, 0, 0, 0, 0, 0, 0, 0},
    [MOVE_CHARGE] = {1, 0, 0, 0, 0, 0, 0, 0, 0, 1, 0, 0, 0, 0, 0, 0},
    [MOVE_TAUNT] = {0, 0, 0, 0, 0, 0, 1, 0, 0, 1, 0, 0, 0, 0, 0, 0},
    [MOVE_HELPING_HAND] = {0, 0, 0, 1, 0, 0, 0, 0, 0, 1, 0, 0, 0, 0, 0, 0},
    [MOVE_TRICK] = {0, 0, 0, 1, 0, 0, 0, 0, 0, 1, 0, 0, 0, 0, 0, 0},
    [MOVE_ROLE_PLAY] = {0, 0, 0, 0, 0, 0, 0, 0, 0, 1, 0, 0, 0, 0, 0, 0},
    [MOVE_WISH] = {0, 0, 0, 0, 1, 0, 0, 0, 0, 1, 0, 0, 0, 0, 0, 0},
    [MOVE_ASSIST] = {0, 0, 0, 1, 0, 0, 0, 0, 0, 1, 0, 0, 1, 0, 0, 0},
    [MOVE_INGRAIN] = {1, 0, 0, 0, 1, 0, 0, 0, 1, 1, 0, 0, 0, 0, 0, 0},
    [MOVE_SUPERPOWER] = {0, 0, 0, 0, 0, 0, 0, 1, 0, 1, 0, 0, 0, 1, 1, 0},
    [MOVE_MAGIC_COAT] = {0, 0, 0, 0, 0, 0, 0, 0, 1, 1, 0, 0, 1, 0, 0, 0},
    [MOVE_RECYCLE] = {0, 0, 0, 0, 0, 0, 0, 0, 0, 1, 0, 0, 0, 0, 0, 0},
    [MOVE_REVENGE] = {0, 0, 0, 0, 0, 0, 0, 1, 0, 1, 0, 0, 1, 0, 0, 0},
    [MOVE_BRICK_BREAK] = {0, 0, 0, 0, 0, 0, 0, 1, 0, 1, 0, 0, 0, 0, 0, 0},
    [MOVE_YAWN] = {1, 0, 0, 0, 0, 0, 1, 0, 0, 1, 0, 0, 0, 0, 0, 0},
    [MOVE_KNOCK_OFF] = {0, 0, 0, 0, 0, 0, 0, 1, 0, 1, 0, 0, 0, 0, 0, 1},
    [MOVE_ENDEAVOR] = {0, 0, 0, 0, 0, 0, 0, 1, 0, 1, 0, 0, 0, 0, 1, 0},
    [MOVE_ERUPTION] = {0, 0, 0, 0, 0, 0, 0, 1, 0, 1, 1, 0, 0, 1, 1, 0},
    [MOVE_SKILL_SWAP] = {0, 0, 0, 1, 0, 0, 0, 0, 0, 1, 0, 0, 0, 0, 0, 0},
    [MOVE_IMPRISON] = {0, 0, 0, 1, 0, 0, 0, 0, 0, 1, 0, 0, 1, 0, 0, 0},
    [MOVE_REFRESH] = {0, 0, 0, 0, 1, 0, 0, 0, 0, 1, 0, 0, 0, 0, 0, 0},
    [MOVE_GRUDGE] = {0, 0, 0, 0, 0, 0, 0, 0, 0, 1, 0, 0, 0, 0, 1, 0},
    [MOVE_SNATCH] = {0, 0, 0, 1, 0, 0, 0, 0, 0, 1, 0, 0, 1, 0, 0, 0},
    [MOVE_SECRET_POWER] = {0, 0, 0, 1, 0, 0, 0, 1, 0, 1, 0, 0, 0, 0, 0, 1},
    [MOVE_DIVE] = {0, 0, 0, 0, 0, 0, 0, 1, 0, 1, 0, 0, 0, 0, 0, 0},
    [MOVE_ARM_THRUST] = {0, 0, 0, 0, 0, 0, 0, 1, 0, 1, 0, 0, 0, 0, 0, 0},
    [MOVE_CAMOUFLAGE] = {0, 0, 0, 1, 0, 0, 0, 0, 0, 1, 0, 0, 0, 0, 0, 0},
    [MOVE_TAIL_GLOW] = {0, 0, 0, 0, 0, 0, 0, 0, 0, 1, 0, 0, 0, 0, 0, 0},
    [MOVE_LUSTER_PURGE] = {0, 0, 0, 0, 0, 0, 0, 0, 0, 1, 0, 0, 0, 0, 1, 1},
    [MOVE_MIST_BALL] = {0, 0, 0, 0, 0, 0, 0, 0, 0, 1, 0, 0, 0, 0, 1, 1},
    [MOVE_FEATHER_DANCE] = {0, 0, 0, 0, 0, 0, 0, 1, 0, 1, 0, 0, 0, 0, 0, 0},
    [MOVE_TEETER_DANCE] = {0, 0, 0, 0, 0, 0, 0, 0, 0, 1, 0, 0, 0, 0, 0, 0},
    [MOVE_BLAZE_KICK] = {0, 0, 0, 0, 0, 0, 0, 1, 0, 0, 0, 0, 0, 0, 0, 1},
    [MOVE_MUD_SPORT] = {0, 0, 0, 0, 0, 0, 0, 0, 0, 1, 0, 0, 0, 0, 0, 0},
    [MOVE_ICE_BALL] = {0, 0, 0, 0, 0, 0, 0, 1, 0, 0, 0, 0, 0, 0, 0, 0},
    [MOVE_NEEDLE_ARM] = {0, 0, 0, 0, 0, 0, 0, 1, 0, 1, 0, 0, 0, 0, 0, 1},
    [MOVE_SLACK_OFF] = {0, 0, 0, 0, 1, 0, 0, 0, 0, 1, 0, 0, 0, 0, 0, 0},
    [MOVE_HYPER_VOICE] = {0, 0, 0, 0, 0, 0, 0, 1, 0, 1, 0, 0, 0, 1, 0, 0},
    [MOVE_POISON_FANG] = {0, 0, 0, 0, 0, 0, 0, 1, 0, 1, 0, 0, 0, 0, 0, 1},
    [MOVE_CRUSH_CLAW] = {0, 0, 0, 0, 0, 0, 0, 1, 0, 0, 0, 0, 0, 0, 0, 1},
    [MOVE_BLAST_BURN] = {0, 0, 0, 0, 0, 0, 0, 1, 0, 0, 1, 0, 0, 1, 1, 0},
    [MOVE_HYDRO_CANNON] = {0, 0, 0, 0, 0, 0, 0, 1, 0, 0, 1, 0, 0, 1, 1, 0},
    [MOVE_METEOR_MASH] = {0, 0, 0, 0, 0, 0, 0, 1, 0, 0, 1, 0, 0, 1, 0, 1},
    [MOVE_ASTONISH] = {0, 0, 0, 0, 0, 0, 0, 1, 0, 1, 0, 0, 0, 0, 0, 1},
    [MOVE_WEATHER_BALL] = {0, 0, 0, 0, 0, 0, 0, 1, 0, 1, 0, 0, 0, 0, 0, 0},
    [MOVE_AROMATHERAPY] = {0, 0, 0, 0, 0, 0, 0, 0, 0, 0, 0, 0, 0, 0, 1, 0},
    [MOVE_FAKE_TEARS] = {0, 0, 0, 0, 0, 0, 0, 0, 0, 1, 0, 0, 0, 0, 0, 0},
    [MOVE_AIR_CUTTER] = {0, 0, 0, 0, 0, 0, 0, 1, 0, 0, 0, 0, 0, 0, 0, 0},
    [MOVE_OVERHEAT] = {0, 0, 0, 0, 0, 0, 0, 0, 0, 0, 1, 0, 0, 1, 1, 1},
    [MOVE_ODOR_SLEUTH] = {0, 0, 0, 0, 0, 0, 0, 0, 0, 1, 0, 0, 0, 0, 0, 0},
    [MOVE_ROCK_TOMB] = {0, 0, 0, 0, 0, 0, 0, 1, 0, 0, 0, 0, 0, 0, 0, 1},
    [MOVE_SILVER_WIND] = {0, 0, 0, 0, 0, 0, 0, 1, 0, 1, 0, 0, 0, 0, 1, 1},
    [MOVE_METAL_SOUND] = {0, 0, 0, 0, 0, 0, 0, 0, 0, 0, 0, 0, 0, 0, 0, 0},
    [MOVE_GRASS_WHISTLE] = {0, 0, 0, 0, 0, 0, 0, 0, 0, 0, 0, 0, 0, 0, 0, 0},
    [MOVE_TICKLE] = {0, 0, 0, 0, 0, 0, 0, 0, 0, 1, 0, 0, 0, 0, 0, 0},
    [MOVE_COSMIC_POWER] = {0, 0, 0, 0, 0, 0, 0, 0, 0, 0, 0, 0, 0, 0, 0, 0},
    [MOVE_WATER_SPOUT] = {0, 0, 0, 0, 0, 0, 0, 1, 0, 1, 1, 0, 0, 1, 1, 0},
    [MOVE_SIGNAL_BEAM] = {0, 0, 0, 0, 0, 0, 0, 1, 0, 1, 0, 0, 0, 0, 0, 1},
    [MOVE_SHADOW_PUNCH] = {0, 0, 0, 0, 0, 0, 0, 1, 0, 0, 0, 0, 0, 0, 0, 0},
    [MOVE_EXTRASENSORY] = {0, 0, 0, 0, 0, 0, 0, 1, 0, 1, 0, 0, 0, 0, 0, 1},
    [MOVE_SKY_UPPERCUT] = {0, 0, 0, 0, 0, 0, 0, 1, 0, 0, 0, 0, 0, 0, 0, 0},
    [MOVE_SAND_TOMB] = {0, 0, 0, 0, 0, 0, 0, 1, 0, 0, 0, 0, 0, 0, 0, 1},
    [MOVE_SHEER_COLD] = {0, 0, 0, 0, 0, 0, 0, 1, 0, 0, 0, 0, 1, 0, 1, 0},
    [MOVE_MUDDY_WATER] = {0, 0, 0, 0, 0, 0, 0, 1, 0, 0, 0, 0, 0, 1, 0, 1},
    [MOVE_BULLET_SEED] = {0, 0, 0, 0, 0, 0, 0, 1, 0, 1, 0, 0, 0, 0, 0, 0},
    [MOVE_AERIAL_ACE] = {0, 0, 0, 0, 0, 0, 0, 1, 0, 0, 0, 0, 0, 0, 0, 0},
    [MOVE_ICICLE_SPEAR] = {0, 0, 0, 0, 0, 0, 0, 1, 0, 1, 0, 0, 0, 0, 0, 0},
    [MOVE_IRON_DEFENSE] = {0, 0, 0, 0, 0, 0, 0, 0, 1, 0, 0, 0, 0, 0, 0, 0},
    [MOVE_BLOCK] = {0, 0, 0, 0, 0, 0, 0, 0, 0, 1, 0, 0, 0, 0, 1, 0},
    [MOVE_HOWL] = {0, 0, 0, 0, 0, 0, 0, 0, 0, 0, 0, 0, 0, 0, 0, 0},
    [MOVE_DRAGON_CLAW] = {0, 0, 0, 0, 0, 0, 0, 1, 0, 1, 0, 0, 0, 0, 0, 0},
    [MOVE_FRENZY_PLANT] = {0, 0, 0, 0, 0, 0, 0, 1, 0, 0, 1, 0, 0, 1, 1, 0},
    [MOVE_BULK_UP] = {1, 0, 0, 0, 0, 0, 0, 0, 0, 0, 0, 0, 0, 0, 0, 0},
    [MOVE_BOUNCE] = {0, 0, 0, 0, 0, 0, 0, 1, 0, 0, 0, 0, 0, 0, 1, 1},
    [MOVE_MUD_SHOT] = {0, 0, 0, 0, 0, 0, 0, 1, 0, 0, 0, 0, 0, 0, 0, 1},
    [MOVE_POISON_TAIL] = {0, 0, 0, 0, 0, 0, 0, 1, 0, 1, 0, 0, 0, 0, 0, 1},
    [MOVE_COVET] = {0, 0, 0, 0, 0, 0, 0, 0, 0, 1, 0, 0, 0, 0, 0, 1},
    [MOVE_VOLT_TACKLE] = {0, 0, 0, 0, 0, 0, 0, 1, 0, 1, 1, 0, 0, 1, 0, 0},
    [MOVE_MAGICAL_LEAF] = {0, 0, 0, 0, 0, 0, 0, 1, 0, 0, 0, 0, 0, 0, 0, 0},
    [MOVE_WATER_SPORT] = {0, 0, 0, 0, 0, 0, 0, 0, 0, 1, 0, 0, 0, 0, 0, 0},
    [MOVE_CALM_MIND] = {1, 1, 0, 0, 0, 0, 0, 0, 0, 0, 0, 0, 0, 0, 0, 0},
    [MOVE_LEAF_BLADE] = {0, 0, 0, 0, 0, 0, 0, 1, 0, 1, 0, 0, 0, 0, 0, 0},
    [MOVE_DRAGON_DANCE] = {1, 1, 0, 0, 0, 0, 0, 0, 0, 0, 0, 0, 0, 0, 0, 0},
    [MOVE_ROCK_BLAST] = {0, 0, 0, 0, 0, 0, 0, 1, 0, 0, 0, 0, 0, 0, 0, 0},
    [MOVE_SHOCK_WAVE] = {0, 0, 0, 0, 0, 0, 0, 1, 0, 0, 0, 0, 0, 0, 0, 0},
    [MOVE_WATER_PULSE] = {0, 0, 0, 0, 0, 0, 0, 1, 0, 1, 0, 0, 0, 0, 0, 1},
    [MOVE_DOOM_DESIRE] = {0, 0, 0, 1, 0, 0, 0, 1, 0, 0, 1, 0, 0, 1, 1, 0},
    [MOVE_PSYCHO_BOOST] = {0, 0, 0, 0, 0, 0, 0, 1, 0, 0, 1, 0, 0, 1, 1, 1},
};

static const u8 gUnknown_0860C988[][DOME_TOURNAMENT_TRAINERS_COUNT] =
{
    {0, 0, 0, 0, 0, 1, 0, 0, 0, 0, 0, 0, 0, 0, 0, 0},
    {0, 0, 0, 0, 2, 0, 1, 0, 2, 0, 0, 0, 0, 0, 0, 0},
    {1, 1, 1, 0, 1, 0, 1, 0, 1, 0, 0, 0, 0, 0, 0, 0},
    {3, 0, 0, 0, 0, 0, 0, 0, 0, 0, 0, 0, 0, 0, 0, 0},
    {0, 0, 0, 2, 0, 0, 0, 0, 0, 0, 0, 0, 0, 0, 0, 0},
    {0, 0, 0, 1, 0, 0, 0, 0, 0, 0, 0, 0, 0, 0, 0, 0},
    {0, 0, 0, 0, 3, 0, 0, 0, 0, 0, 0, 0, 0, 0, 0, 0},
    {0, 1, 0, 0, 1, 0, 0, 0, 0, 0, 0, 0, 0, 0, 0, 0},
    {0, 0, 1, 0, 0, 0, 1, 0, 0, 0, 0, 0, 0, 0, 0, 0},
    {0, 0, 0, 0, 0, 0, 0, 0, 0, 0, 0, 0, 2, 0, 0, 0},
    {0, 1, 0, 0, 1, 0, 0, 0, 1, 0, 0, 1, 0, 1, 0, 0},
    {0, 0, 0, 0, 0, 0, 0, 0, 0, 0, 0, 0, 0, 0, 3, 0},
    {0, 1, 0, 0, 0, 0, 1, 0, 0, 0, 0, 0, 0, 0, 0, 0},
    {0, 0, 0, 0, 2, 0, 0, 0, 2, 0, 0, 0, 0, 0, 0, 0},
    {0, 0, 0, 0, 0, 0, 2, 0, 0, 0, 0, 0, 0, 0, 0, 0},
    {0, 0, 0, 0, 0, 0, 0, 0, 0, 3, 0, 0, 0, 3, 0, 0},
    {0, 0, 0, 0, 0, 0, 0, 0, 0, 0, 0, 0, 0, 4, 0, 0},
    {0, 0, 0, 0, 0, 0, 0, 0, 3, 0, 0, 0, 0, 0, 0, 0},
    {0, 0, 2, 0, 0, 0, 2, 0, 0, 0, 0, 0, 0, 0, 0, 0},
    {0, 0, 0, 0, 0, 0, 0, 0, 0, 0, 3, 3, 0, 0, 0, 0},
    {2, 0, 0, 0, 0, 0, 0, 0, 0, 0, 0, 0, 0, 0, 0, 0},
    {0, 0, 0, 0, 1, 0, 0, 0, 0, 3, 0, 0, 0, 0, 0, 0},
    {0, 0, 0, 0, 0, 0, 0, 0, 0, 0, 4, 0, 0, 0, 0, 0},
    {0, 0, 0, 0, 0, 0, 0, 7, 0, 0, 0, 0, 0, 0, 0, 0},
    {0, 0, 0, 0, 0, 0, 0, 0, 4, 0, 0, 0, 0, 0, 0, 0},
    {0, 0, 0, 0, 0, 0, 0, 0, 0, 0, 0, 2, 0, 4, 0, 0},
    {0, 0, 0, 0, 0, 0, 0, 0, 0, 0, 0, 0, 0, 0, 0, 4},
    {0, 0, 0, 0, 0, 0, 0, 0, 0, 0, 0, 0, 0, 0, 0, 0},
    {0, 0, 0, 0, 0, 0, 0, 0, 0, 0, 0, 0, 0, 0, 0, 0},
    {0, 0, 0, 0, 0, 0, 0, 0, 0, 0, 0, 0, 0, 0, 0, 0},
    {0, 0, 0, 0, 0, 0, 0, 0, 0, 0, 0, 0, 0, 0, 0, 0},
};
static const u8 sUnusedArray[] =
{
    0, 0, 0, 0, 0, 0, 0, 0, 0, 0, 0, 0, 0, 0, 0, 0,
    3, 0, 0, 0, 0, 0, 3, 0, 0, 0, 0, 0, 3, 0, 0, 0,
    0, 0, 3, 0, 0, 0, 0, 0, 3, 2, 0, 0, 0, 0, 0, 2,
    0, 0, 0, 0, 0, 2, 0, 0, 0, 0, 0, 2, 0, 0, 0, 0,
    0, 2, 253, 0, 0, 0, 0, 0, 253, 0, 0, 0, 0, 0, 253, 0,
    0, 0, 0, 0, 253, 0, 0, 0, 0, 0, 253, 254, 0, 0, 0, 0,
    0, 254, 0, 0, 0, 0, 0, 254, 0, 0, 0, 0, 0, 254, 0, 0,
    0, 0, 0, 254, 0, 0, 0, 0, 0,
};

static const u8 sTourneyTreeCursorMovementMap[][5][4]=
{
    {{0x07, 0x01, 0x08, 0x10}, {0x07, 0x01, 0x08, 0x10}, {0x07, 0x01, 0x08, 0x10}, {0x07, 0x01, 0x08, 0x10}, {0x07, 0x01, 0x08, 0x10}},
    {{0x00, 0x02, 0x09, 0x10}, {0x00, 0x02, 0x09, 0x10}, {0x00, 0x02, 0x09, 0x10}, {0x00, 0x02, 0x09, 0x10}, {0x00, 0x02, 0x09, 0x10}},
    {{0x01, 0x03, 0x0a, 0x11}, {0x01, 0x03, 0x0a, 0x11}, {0x01, 0x03, 0x0a, 0x11}, {0x01, 0x03, 0x0a, 0x11}, {0x01, 0x03, 0x0a, 0x11}},
    {{0x02, 0x04, 0x0b, 0x11}, {0x02, 0x04, 0x0b, 0x11}, {0x02, 0x04, 0x0b, 0x11}, {0x02, 0x04, 0x0b, 0x11}, {0x02, 0x04, 0x0b, 0x11}},
    {{0x03, 0x05, 0x0c, 0x12}, {0x03, 0x05, 0x0c, 0x12}, {0x03, 0x05, 0x0c, 0x12}, {0x03, 0x05, 0x0c, 0x12}, {0x03, 0x05, 0x0c, 0x12}},
    {{0x04, 0x06, 0x0d, 0x12}, {0x04, 0x06, 0x0d, 0x12}, {0x04, 0x06, 0x0d, 0x12}, {0x04, 0x06, 0x0d, 0x12}, {0x04, 0x06, 0x0d, 0x12}},
    {{0x05, 0x07, 0x0e, 0x13}, {0x05, 0x07, 0x0e, 0x13}, {0x05, 0x07, 0x0e, 0x13}, {0x05, 0x07, 0x0e, 0x13}, {0x05, 0x07, 0x0e, 0x13}},
    {{0x06, 0x00, 0x0f, 0x13}, {0x06, 0x00, 0x0f, 0x13}, {0x06, 0x00, 0x0f, 0x13}, {0x06, 0x00, 0x0f, 0x13}, {0x06, 0x00, 0x0f, 0x13}},
    {{0x1f, 0x09, 0x14, 0x1f}, {0x1f, 0x09, 0x14, 0x1f}, {0x1f, 0x09, 0x14, 0x1f}, {0x1f, 0x09, 0x14, 0x1f}, {0x1f, 0x09, 0x14, 0x1f}},
    {{0x08, 0x0a, 0x14, 0x01}, {0x08, 0x0a, 0x14, 0x01}, {0x08, 0x0a, 0x14, 0x01}, {0x08, 0x0a, 0x14, 0x01}, {0x08, 0x0a, 0x14, 0x01}},
    {{0x09, 0x0b, 0x15, 0x02}, {0x09, 0x0b, 0x15, 0x02}, {0x09, 0x0b, 0x15, 0x02}, {0x09, 0x0b, 0x15, 0x02}, {0x09, 0x0b, 0x15, 0x02}},
    {{0x0a, 0x0c, 0x15, 0x03}, {0x0a, 0x0c, 0x15, 0x03}, {0x0a, 0x0c, 0x15, 0x03}, {0x0a, 0x0c, 0x15, 0x03}, {0x0a, 0x0c, 0x15, 0x03}},
    {{0x0b, 0x0d, 0x16, 0x04}, {0x0b, 0x0d, 0x16, 0x04}, {0x0b, 0x0d, 0x16, 0x04}, {0x0b, 0x0d, 0x16, 0x04}, {0x0b, 0x0d, 0x16, 0x04}},
    {{0x0c, 0x0e, 0x16, 0x05}, {0x0c, 0x0e, 0x16, 0x05}, {0x0c, 0x0e, 0x16, 0x05}, {0x0c, 0x0e, 0x16, 0x05}, {0x0c, 0x0e, 0x16, 0x05}},
    {{0x0d, 0x0f, 0x17, 0x06}, {0x0d, 0x0f, 0x17, 0x06}, {0x0d, 0x0f, 0x17, 0x06}, {0x0d, 0x0f, 0x17, 0x06}, {0x0d, 0x0f, 0x17, 0x06}},
    {{0x0e, 0x1f, 0x17, 0x07}, {0x0e, 0x1f, 0x17, 0x07}, {0x0e, 0x1f, 0x17, 0x07}, {0x0e, 0x1f, 0x17, 0x07}, {0x0e, 0x1f, 0x17, 0x07}},
    {{0x13, 0x11, 0x00, 0x14}, {0x13, 0x11, 0x00, 0x18}, {0x13, 0x11, 0x00, 0x18}, {0x13, 0x11, 0x00, 0x18}, {0x13, 0x11, 0x00, 0x18}},
    {{0x10, 0x12, 0x02, 0x15}, {0x10, 0x12, 0x02, 0x18}, {0x10, 0x12, 0x02, 0x18}, {0x10, 0x12, 0x02, 0x18}, {0x10, 0x12, 0x02, 0x18}},
    {{0x11, 0x13, 0x04, 0x16}, {0x11, 0x13, 0x04, 0x19}, {0x11, 0x13, 0x04, 0x19}, {0x11, 0x13, 0x04, 0x19}, {0x11, 0x13, 0x04, 0x19}},
    {{0x12, 0x10, 0x06, 0x17}, {0x12, 0x10, 0x06, 0x19}, {0x12, 0x10, 0x06, 0x19}, {0x12, 0x10, 0x06, 0x19}, {0x12, 0x10, 0x06, 0x19}},
    {{0x17, 0x15, 0x10, 0x08}, {0x17, 0x15, 0x1a, 0x08}, {0x17, 0x15, 0x1a, 0x08}, {0x17, 0x15, 0x1a, 0x08}, {0x17, 0x15, 0x1a, 0x08}},
    {{0x14, 0x16, 0x11, 0x0a}, {0x14, 0x16, 0x1a, 0x0a}, {0x14, 0x16, 0x1a, 0x0a}, {0x14, 0x16, 0x1a, 0x0a}, {0x14, 0x16, 0x1a, 0x0a}},
    {{0x15, 0x17, 0x12, 0x0c}, {0x15, 0x17, 0x1b, 0x0c}, {0x15, 0x17, 0x1b, 0x0c}, {0x15, 0x17, 0x1b, 0x0c}, {0x15, 0x17, 0x1b, 0x0c}},
    {{0x16, 0x14, 0x13, 0x0e}, {0x16, 0x14, 0x1b, 0x0e}, {0x16, 0x14, 0x1b, 0x0e}, {0x16, 0x14, 0x1b, 0x0e}, {0x16, 0x14, 0x1b, 0x0e}},
    {{0xff, 0xff, 0xff, 0xff}, {0x19, 0x19, 0x10, 0x1a}, {0x19, 0x19, 0x10, 0x1c}, {0x19, 0x19, 0x10, 0x1c}, {0x19, 0x19, 0x10, 0x1c}},
    {{0xff, 0xff, 0xff, 0xff}, {0x18, 0x18, 0x12, 0x1b}, {0x18, 0x18, 0x12, 0x1c}, {0x18, 0x18, 0x12, 0x1c}, {0x18, 0x18, 0x12, 0x1c}},
    {{0xff, 0xff, 0xff, 0xff}, {0x1b, 0x1b, 0x18, 0x14}, {0x1b, 0x1b, 0x1d, 0x14}, {0x1b, 0x1b, 0x1d, 0x14}, {0x1b, 0x1b, 0x1d, 0x14}},
    {{0xff, 0xff, 0xff, 0xff}, {0x1a, 0x1a, 0x19, 0x16}, {0x1a, 0x1a, 0x1d, 0x16}, {0x1a, 0x1a, 0x1d, 0x16}, {0x1a, 0x1a, 0x1d, 0x16}},
    {{0xff, 0xff, 0xff, 0xff}, {0xff, 0xff, 0xff, 0xff}, {0xff, 0xff, 0x18, 0x1d}, {0xff, 0xff, 0x18, 0x1e}, {0xff, 0xff, 0x18, 0x1e}},
    {{0xff, 0xff, 0xff, 0xff}, {0xff, 0xff, 0xff, 0xff}, {0xff, 0xff, 0x1c, 0x1a}, {0xff, 0xff, 0x1e, 0x1a}, {0xff, 0xff, 0x1e, 0x1a}},
    {{0xff, 0xff, 0xff, 0xff}, {0xff, 0xff, 0xff, 0xff}, {0xff, 0xff, 0xff, 0xff}, {0xff, 0xff, 0x1c, 0x1d}, {0xff, 0xff, 0x1c, 0x1d}},
    {{0x0f, 0x08, 0x08, 0x00}, {0x0f, 0x08, 0x08, 0x00}, {0x0f, 0x08, 0x08, 0x00}, {0x0f, 0x08, 0x08, 0x00}, {0x0f, 0x08, 0x08, 0x00}},
};

static const struct BgTemplate gUnknown_0860CE74[4] =
{
    {
        .bg = 0,
        .charBaseIndex = 0,
        .mapBaseIndex = 28,
        .screenSize = 0,
        .paletteMode = 0,
        .priority = 0,
        .baseTile = 0
    },
    {
        .bg = 1,
        .charBaseIndex = 1,
        .mapBaseIndex = 29,
        .screenSize = 0,
        .paletteMode = 0,
        .priority = 1,
        .baseTile = 0
    },
    {
        .bg = 2,
        .charBaseIndex = 2,
        .mapBaseIndex = 30,
        .screenSize = 0,
        .paletteMode = 0,
        .priority = 2,
        .baseTile = 0
    },
    {
        .bg = 3,
        .charBaseIndex = 2,
        .mapBaseIndex = 31,
        .screenSize = 0,
        .paletteMode = 0,
        .priority = 2,
        .baseTile = 0
    },
};

static const struct BgTemplate gUnknown_0860CE84[4] =
{
    {
        .bg = 0,
        .charBaseIndex = 0,
        .mapBaseIndex = 20,
        .screenSize = 3,
        .paletteMode = 0,
        .priority = 0,
        .baseTile = 0
    },
    {
        .bg = 1,
        .charBaseIndex = 1,
        .mapBaseIndex = 24,
        .screenSize = 3,
        .paletteMode = 0,
        .priority = 0,
        .baseTile = 0
    },
    {
        .bg = 2,
        .charBaseIndex = 2,
        .mapBaseIndex = 28,
        .screenSize = 3,
        .paletteMode = 0,
        .priority = 1,
        .baseTile = 0
    },
    {
        .bg = 3,
        .charBaseIndex = 2,
        .mapBaseIndex = 7,
        .screenSize = 0,
        .paletteMode = 0,
        .priority = 1,
        .baseTile = 0
    },
};

static const struct WindowTemplate gUnknown_0860CE94[] =
{
    {
        .bg = 0,
        .tilemapLeft = 0,
        .tilemapTop = 3,
        .width = 8,
        .height = 16,
        .paletteNum = 15,
        .baseBlock = 16,
    },
    {
        .bg = 0,
        .tilemapLeft = 22,
        .tilemapTop = 3,
        .width = 8,
        .height = 16,
        .paletteNum = 15,
        .baseBlock = 144,
    },
    {
        .bg = 0,
        .tilemapLeft = 8,
        .tilemapTop = 1,
        .width = 14,
        .height = 2,
        .paletteNum = 15,
        .baseBlock = 272,
    },
    DUMMY_WIN_TEMPLATE,
};

static const struct WindowTemplate gUnknown_0860CEB4[] =
{
    {
        .bg = 0,
        .tilemapLeft = 2,
        .tilemapTop = 2,
        .width = 26,
        .height = 2,
        .paletteNum = 15,
        .baseBlock = 1,
    },
    {
        .bg = 0,
        .tilemapLeft = 16,
        .tilemapTop = 5,
        .width = 8,
        .height = 2,
        .paletteNum = 15,
        .baseBlock = 53,
    },
    {
        .bg = 0,
        .tilemapLeft = 19,
        .tilemapTop = 7,
        .width = 9,
        .height = 3,
        .paletteNum = 15,
        .baseBlock = 69,
    },
    {
        .bg = 0,
        .tilemapLeft = 16,
        .tilemapTop = 10,
        .width = 8,
        .height = 2,
        .paletteNum = 15,
        .baseBlock = 96,
    },
    {
        .bg = 0,
        .tilemapLeft = 2,
        .tilemapTop = 12,
        .width = 26,
        .height = 7,
        .paletteNum = 15,
        .baseBlock = 112,
    },
    {
        .bg = 0,
        .tilemapLeft = 5,
        .tilemapTop = 2,
        .width = 23,
        .height = 2,
        .paletteNum = 15,
        .baseBlock = 294,
    },
    {
        .bg = 0,
        .tilemapLeft = 2,
        .tilemapTop = 5,
        .width = 8,
        .height = 2,
        .paletteNum = 15,
        .baseBlock = 340,
    },
    {
        .bg = 0,
        .tilemapLeft = 20,
        .tilemapTop = 5,
        .width = 8,
        .height = 2,
        .paletteNum = 15,
        .baseBlock = 356,
    },
    {
        .bg = 0,
        .tilemapLeft = 2,
        .tilemapTop = 16,
        .width = 26,
        .height = 2,
        .paletteNum = 15,
        .baseBlock = 372,
    },
    {
        .bg = 1,
        .tilemapLeft = 2,
        .tilemapTop = 2,
        .width = 26,
        .height = 2,
        .paletteNum = 15,
        .baseBlock = 1,
    },
    {
        .bg = 1,
        .tilemapLeft = 16,
        .tilemapTop = 5,
        .width = 8,
        .height = 2,
        .paletteNum = 15,
        .baseBlock = 53,
    },
    {
        .bg = 1,
        .tilemapLeft = 19,
        .tilemapTop = 7,
        .width = 9,
        .height = 3,
        .paletteNum = 15,
        .baseBlock = 69,
    },
    {
        .bg = 1,
        .tilemapLeft = 16,
        .tilemapTop = 10,
        .width = 8,
        .height = 2,
        .paletteNum = 15,
        .baseBlock = 96,
    },
    {
        .bg = 1,
        .tilemapLeft = 2,
        .tilemapTop = 12,
        .width = 26,
        .height = 7,
        .paletteNum = 15,
        .baseBlock = 112,
    },
    {
        .bg = 1,
        .tilemapLeft = 5,
        .tilemapTop = 2,
        .width = 23,
        .height = 2,
        .paletteNum = 15,
        .baseBlock = 294,
    },
    {
        .bg = 1,
        .tilemapLeft = 2,
        .tilemapTop = 5,
        .width = 8,
        .height = 2,
        .paletteNum = 15,
        .baseBlock = 340,
    },
    {
        .bg = 1,
        .tilemapLeft = 20,
        .tilemapTop = 5,
        .width = 8,
        .height = 2,
        .paletteNum = 15,
        .baseBlock = 356,
    },
    {
        .bg = 1,
        .tilemapLeft = 2,
        .tilemapTop = 16,
        .width = 26,
        .height = 2,
        .paletteNum = 15,
        .baseBlock = 372,
    },
    // UB: No DUMMY_WIN_TEMPLATE at the array's end.
};

static const struct ScanlineEffectParams sTourneyTreeScanlineEffectParams =
{
    .dmaDest = (void *)REG_ADDR_BG3CNT,
    .dmaControl = SCANLINE_EFFECT_DMACNT_16BIT,
    .initState = 1,
};

static const struct CompressedSpriteSheet sDomeOptionsSpriteSheet[] =
{
    {gBattleFrontierGfx_DomeOptions, 0x0600, 0x0000},
    {},
};

static const struct CompressedSpritePalette gUnknown_0860CF60[] =
{
    {gUnknown_08D85444, 0x0000},
    {},
};

static const struct OamData gUnknown_0860CF70 =
{
    .y = 0,
    .affineMode = 0,
    .objMode = 0,
    .mosaic = 0,
    .bpp = 0,
    .shape = 0,
    .x = 0,
    .matrixNum = 0,
    .size = 1,
    .tileNum = 0,
    .priority = 0,
    .paletteNum = 0,
    .affineParam = 0,
};

static const struct OamData gUnknown_0860CF78 =
{
    .y = 0,
    .affineMode = 0,
    .objMode = 0,
    .mosaic = 0,
    .bpp = 0,
    .shape = 1,
    .x = 0,
    .matrixNum = 0,
    .size = 2,
    .tileNum = 0,
    .priority = 0,
    .paletteNum = 1,
    .affineParam = 0,
};

static const struct OamData gUnknown_0860CF80 =
{
    .y = 0,
    .affineMode = 0,
    .objMode = 0,
    .mosaic = 0,
    .bpp = 0,
    .shape = 1,
    .x = 0,
    .matrixNum = 0,
    .size = 0,
    .tileNum = 0,
    .priority = 0,
    .paletteNum = 2,
    .affineParam = 0,
};

static const struct OamData gUnknown_0860CF88 =
{
    .y = 0,
    .affineMode = 0,
    .objMode = 0,
    .mosaic = 0,
    .bpp = 0,
    .shape = 2,
    .x = 0,
    .matrixNum = 0,
    .size = 0,
    .tileNum = 0,
    .priority = 0,
    .paletteNum = 2,
    .affineParam = 0,
};

static const union AnimCmd gUnknown_0860CF90[] =
{
    ANIMCMD_FRAME(20, 1),
    ANIMCMD_END,
};
static const union AnimCmd gUnknown_0860CF98[] =
{
    ANIMCMD_FRAME(24, 1),
    ANIMCMD_END,
};

static const union AnimCmd * const gUnknown_0860CFA0[] =
{
    gUnknown_0860CF90,
    gUnknown_0860CF98,
};

static const struct SpriteTemplate gUnknown_0860CFA8 =
{
    .tileTag = 0x0000,
    .paletteTag = 0xffff,
    .oam = &gUnknown_0860CF70,
    .anims = gUnknown_0860CFA0,
    .images = NULL,
    .affineAnims = gDummySpriteAffineAnimTable,
   .callback = SpriteCallbackDummy
};

static const union AnimCmd gUnknown_0860CFC0[] =
{
    ANIMCMD_FRAME(8, 1),
    ANIMCMD_END,
};

static const union AnimCmd gUnknown_0860CFC8[] =
{
    ANIMCMD_FRAME(0, 1),
    ANIMCMD_END,
};

static const union AnimCmd * const gUnknown_0860CFD0[] =
{
    gUnknown_0860CFC0,
    gUnknown_0860CFC8,
};

static const struct SpriteTemplate gUnknown_0860CFD8 =
{
    .tileTag = 0x0000,
    .paletteTag = 0xffff,
    .oam = &gUnknown_0860CF78,
    .anims = gUnknown_0860CFD0,
    .images = NULL,
    .affineAnims = gDummySpriteAffineAnimTable,
    .callback = SpriteCallbackDummy
};

static const union AnimCmd gUnknown_0860CFF0[] =
{
    ANIMCMD_FRAME(40, 1),
    ANIMCMD_END,
};

static const union AnimCmd gUnknown_0860CFF8[] =
{
    ANIMCMD_FRAME(32, 1),
    ANIMCMD_END,
 };

static const union AnimCmd * const gUnknown_0860D000[] =
{
    gUnknown_0860CFF0,
    gUnknown_0860CFF8,
};

static const struct SpriteTemplate gUnknown_0860D008 =
{
    .tileTag = 0x0000,
    .paletteTag = 0xffff,
    .oam = &gUnknown_0860CF78,
    .anims = gUnknown_0860D000,
    .images = NULL,
    .affineAnims = gDummySpriteAffineAnimTable,
    .callback = SpriteCallbackDummy
};

static const union AnimCmd gUnknown_0860D020[] =
{
    ANIMCMD_FRAME(18, 1),
    ANIMCMD_END,
};

static const union AnimCmd gUnknown_0860D028[] =
{
    ANIMCMD_FRAME(18, 129, .vFlip = TRUE),
    ANIMCMD_END,
 };

static const union AnimCmd gUnknown_0860D030[] =
{
    ANIMCMD_FRAME(16, 65, .hFlip = TRUE),
    ANIMCMD_END,
};

static const union AnimCmd gUnknown_0860D038[] =
{
    ANIMCMD_FRAME(16, 1),
    ANIMCMD_END,
};

static const union AnimCmd * const gUnknown_0860D040[] =
{
    gUnknown_0860D020,
    gUnknown_0860D028,
};

static const union AnimCmd * const gUnknown_0860D048[] =
{
    gUnknown_0860D030,
    gUnknown_0860D038,
};

static const struct SpriteTemplate gUnknown_0860D050 =
{
    .tileTag = 0x0000,
    .paletteTag = 0xffff,
    .oam = &gUnknown_0860CF88,
    .anims = gUnknown_0860D048,
    .images = NULL,
    .affineAnims = gDummySpriteAffineAnimTable,
    .callback = sub_8190B40
};

static const struct SpriteTemplate gUnknown_0860D068 =
{
    .tileTag = 0x0000,
    .paletteTag = 0xffff,
    .oam = &gUnknown_0860CF80,
    .anims = gUnknown_0860D040,
    .images = NULL,
    .affineAnims = gDummySpriteAffineAnimTable,
    .callback = sub_8190C6C
};

static const u8 sTourneyTreeTrainerIds[] = {0, 8, 12, 4, 7, 15, 11, 3, 2, 10, 14, 6, 5, 13, 9, 1};

static void (* const sBattleDomeFunctions[])(void) =
{
    InitDomeChallenge,
    GetDomeData,
    SetDomeData,
    BufferDomeRoundText,
    BufferDomeOpponentName,
    InitDomeOpponentParty,
    ShowDomeOpponentInfo,
    ShowDomeTourneyTree,
    ShowPreviousDomeResultsTourneyTree,
    SetDomeOpponentId,
    SetDomeOpponentGraphicsId,
    ShowNonInteractiveDomeTourneyTree,
    ResolveDomeRoundWinners,
    sub_81902F8,
    UpdateDomeStreaks,
    InitDomeFacilityTrainersAndMons,
    RestoreDomePlayerParty,
    RestoreDomePlayerPartyHeldItems,
    ReduceDomePlayerPartyTo3Mons,
    GetPlayerSeededBeforeOpponent,
    BufferLastDomeWinnerName,
    sub_8194F58,
    InitDomeTrainers,
};

static const u32 gUnknown_0860D0EC[][2] =
{
    {0x00000004, 0x00000008},
    {0x00100000, 0x00200000},
};

static const u32 gUnknown_0860D0FC[][2] =
{
    {0xfffffffb, 0xfffffff7},
    {0xffefffff, 0xffdfffff},
};

static const u8 sIdToOpponentId[DOME_TOURNAMENT_TRAINERS_COUNT][DOME_ROUNDS_COUNT] =
{
    [0]  = {8,  0,  4, 8},
    [1]  = {9,  12, 8, 0},
    [2]  = {10, 8,  12, 0},
    [3]  = {11, 4,  0, 8},
    [4]  = {12, 0,  4, 8},
    [5]  = {13, 12, 8, 0},
    [6]  = {14, 8,  12, 0},
    [7]  = {15, 4,  0, 8},
    [8]  = {0,  0,  4, 8},
    [9]  = {1,  12, 8, 0},
    [10] = {2,  8,  12, 0},
    [11] = {3,  4,  0, 8},
    [12] = {4,  0,  4, 8},
    [13] = {5,  12, 8, 0},
    [14] = {6,  8,  12, 0},
    [15] = {7,  4,  0, 8},
};

static const u8 gUnknown_0860D14C[] = {0x00, 0x08, 0x04, 0x0c, 0x07, 0x0f, 0x03, 0x0b, 0x02, 0x0a, 0x06, 0x0e, 0x05, 0x0d, 0x01, 0x09};

static const u8 gUnknown_0860D15C[][4] =
{
    {0x00, 0x08, 0x0c, 0x0e},
    {0x00, 0x08, 0x0c, 0x0e},
    {0x01, 0x08, 0x0c, 0x0e},
    {0x01, 0x08, 0x0c, 0x0e},
    {0x02, 0x09, 0x0c, 0x0e},
    {0x02, 0x09, 0x0c, 0x0e},
    {0x03, 0x09, 0x0c, 0x0e},
    {0x03, 0x09, 0x0c, 0x0e},
    {0x04, 0x0a, 0x0d, 0x0e},
    {0x04, 0x0a, 0x0d, 0x0e},
    {0x05, 0x0a, 0x0d, 0x0e},
    {0x05, 0x0a, 0x0d, 0x0e},
    {0x06, 0x0b, 0x0d, 0x0e},
    {0x06, 0x0b, 0x0d, 0x0e},
    {0x07, 0x0b, 0x0d, 0x0e},
    {0x07, 0x0b, 0x0d, 0x0e},
};

static const u8 gUnknown_0860D19C[] = {0x17, 0x1b, 0x1d, 0x1e};

static const u8 gUnknown_0860D1A0[][4] =
{
    {0x10, 0x18, 0x1c, 0x1e},
    {0x11, 0x18, 0x1c, 0x1e},
    {0x12, 0x19, 0x1c, 0x1e},
    {0x13, 0x19, 0x1c, 0x1e},
    {0x14, 0x1a, 0x1d, 0x1e},
    {0x15, 0x1a, 0x1d, 0x1e},
    {0x16, 0x1b, 0x1d, 0x1e},
    {0x17, 0x1b, 0x1d, 0x1e},
};

static const u8 gUnknown_0860D1C0[] = {0x00, 0x0f, 0x08, 0x07, 0x03, 0x0c, 0x0b, 0x04, 0x01, 0x0e, 0x09, 0x06, 0x02, 0x0d, 0x0a, 0x05};

static const u8 *const sBattleDomePotentialTexts[] =
{
    gBattleDomeOpponentPotentialText1,
    gBattleDomeOpponentPotentialText2,
    gBattleDomeOpponentPotentialText3,
    gBattleDomeOpponentPotentialText4,
    gBattleDomeOpponentPotentialText5,
    gBattleDomeOpponentPotentialText6,
    gBattleDomeOpponentPotentialText7,
    gBattleDomeOpponentPotentialText8,
    gBattleDomeOpponentPotentialText9,
    gBattleDomeOpponentPotentialText10,
    gBattleDomeOpponentPotentialText11,
    gBattleDomeOpponentPotentialText12,
    gBattleDomeOpponentPotentialText13,
    gBattleDomeOpponentPotentialText14,
    gBattleDomeOpponentPotentialText15,
    gBattleDomeOpponentPotentialText16,
    gBattleDomeOpponentPotentialText17,
};

static const u8 *const sBattleDomeOpponentStyleTexts[] =
{
    gBattleDomeOpponentStyleText1,
    gBattleDomeOpponentStyleText2,
    gBattleDomeOpponentStyleText3,
    gBattleDomeOpponentStyleText4,
    gBattleDomeOpponentStyleText5,
    gBattleDomeOpponentStyleText6,
    gBattleDomeOpponentStyleText7,
    gBattleDomeOpponentStyleText8,
    gBattleDomeOpponentStyleText9,
    gBattleDomeOpponentStyleText10,
    gBattleDomeOpponentStyleText11,
    gBattleDomeOpponentStyleText12,
    gBattleDomeOpponentStyleText13,
    gBattleDomeOpponentStyleText14,
    gBattleDomeOpponentStyleText15,
    gBattleDomeOpponentStyleText16,
    gBattleDomeOpponentStyleText17,
    gBattleDomeOpponentStyleText18,
    gBattleDomeOpponentStyleText19,
    gBattleDomeOpponentStyleText20,
    gBattleDomeOpponentStyleText21,
    gBattleDomeOpponentStyleText22,
    gBattleDomeOpponentStyleText23,
    gBattleDomeOpponentStyleText24,
    gBattleDomeOpponentStyleText25,
    gBattleDomeOpponentStyleText26,
    gBattleDomeOpponentStyleText27,
    gBattleDomeOpponentStyleText28,
    gBattleDomeOpponentStyleTextUnused1,
    gBattleDomeOpponentStyleTextUnused2,
    gBattleDomeOpponentStyleTextUnused3,
    gBattleDomeOpponentStyleTextUnused4,
};

static const u8 *const sBattleDomeOpponentStatsTexts[] =
{
    gBattleDomeOpponentStatsText1,
    gBattleDomeOpponentStatsText2,
    gBattleDomeOpponentStatsText3,
    gBattleDomeOpponentStatsText4,
    gBattleDomeOpponentStatsText5,
    gBattleDomeOpponentStatsText6,
    gBattleDomeOpponentStatsText7,
    gBattleDomeOpponentStatsText8,
    gBattleDomeOpponentStatsText9,
    gBattleDomeOpponentStatsText10,
    gBattleDomeOpponentStatsText11,
    gBattleDomeOpponentStatsText12,
    gBattleDomeOpponentStatsText13,
    gBattleDomeOpponentStatsText14,
    gBattleDomeOpponentStatsText15,
    gBattleDomeOpponentStatsText16,
    gBattleDomeOpponentStatsText17,
    gBattleDomeOpponentStatsText18,
    gBattleDomeOpponentStatsText19,
    gBattleDomeOpponentStatsText20,
    gBattleDomeOpponentStatsText21,
    gBattleDomeOpponentStatsText22,
    gBattleDomeOpponentStatsText23,
    gBattleDomeOpponentStatsText24,
    gBattleDomeOpponentStatsText25,
    gBattleDomeOpponentStatsText26,
    gBattleDomeOpponentStatsText27,
    gBattleDomeOpponentStatsText28,
    gBattleDomeOpponentStatsText29,
    gBattleDomeOpponentStatsText30,
    gBattleDomeOpponentStatsText31,
    gBattleDomeOpponentStatsText32,
    gBattleDomeOpponentStatsText33,
    gBattleDomeOpponentStatsText34,
    gBattleDomeOpponentStatsText35,
    gBattleDomeOpponentStatsText36,
    gBattleDomeOpponentStatsText37,
    gBattleDomeOpponentStatsText38,
    gBattleDomeOpponentStatsText39,
    gBattleDomeOpponentStatsText40,
    gBattleDomeOpponentStatsText41,
    gBattleDomeOpponentStatsText42,
    gBattleDomeOpponentStatsText43,
};

static const u8 sInfoTrainerMonX[] = {0x68, 0x88, 0x68};
static const u8 sInfoTrainerMonY[] = {0x26, 0x3e, 0x4e};
static const u8 gUnknown_0860D346[] = {0x00, 0x04, 0x00};

static const u8 gUnknown_0860D349[] = {0x00, 0x05, 0x09, 0x0c, 0x0e, 0x00, 0x00};

static const u8 *const sBattleDomeMatchNumberTexts[] =
{
    gBattleDomeMatchNumberText1,
    gBattleDomeMatchNumberText2,
    gBattleDomeMatchNumberText3,
    gBattleDomeMatchNumberText4,
    gBattleDomeMatchNumberText5,
    gBattleDomeMatchNumberText6,
    gBattleDomeMatchNumberText7,
    gBattleDomeMatchNumberText8,
    gBattleDomeMatchNumberText9,
    gBattleDomeMatchNumberText10,
    gBattleDomeMatchNumberText11,
    gBattleDomeMatchNumberText12,
    gBattleDomeMatchNumberText13,
    gBattleDomeMatchNumberText14,
    gBattleDomeMatchNumberText15,
};

static const u8 *const sBattleDomeWinTexts[] =
{
    gBattleDomeWinText1,
    gBattleDomeWinText2,
    gBattleDomeWinText3,
    gBattleDomeWinText4,
    gBattleDomeWinText5,
    gBattleDomeWinText6,
    gBattleDomeWinText7,
};

static const u8 sFirstTrainerMonX[] = {0x60, 0x60, 0x60};
static const u8 sFirstTrainerMonY[] = {0x38, 0x50, 0x68};
static const u8 sSecondTrainerMonX[] = {0x90, 0x90, 0x90};
static const u8 sSecondTrainerMonY[] = {0x38, 0x50, 0x68};

static const u8 gUnknown_0860D3B4[] = {0x00, 0x08, 0x0c, 0x04, 0x07, 0x0f, 0x0b, 0x03, 0x02, 0x0a, 0x0e, 0x06, 0x05, 0x0d, 0x09, 0x01};

static const u8 gUnknown_0860D3C4[][3] =
{
    {0x00, 0x02, 0x00},
    {0x02, 0x02, 0x00},
    {0x04, 0x02, 0x00},
    {0x06, 0x02, 0x00},
    {0x08, 0x02, 0x00},
    {0x0a, 0x02, 0x00},
    {0x0c, 0x02, 0x00},
    {0x0e, 0x02, 0x00},
    {0x00, 0x04, 0x01},
    {0x04, 0x04, 0x01},
    {0x08, 0x04, 0x01},
    {0x0c, 0x04, 0x01},
    {0x00, 0x08, 0x02},
    {0x08, 0x08, 0x02},
    {0x00, 0x10, 0x03},
};

static const u8 gUnknown_0860D3F1[][2] =
{
    {0x00, 0x00},
    {0x01, 0x70},
    {0x01, 0x00},
    {0x00, 0x70},
    {0x00, 0x30},
    {0x01, 0x40},
    {0x01, 0x30},
    {0x00, 0x40},
    {0x00, 0x10},
    {0x01, 0x60},
    {0x01, 0x10},
    {0x00, 0x60},
    {0x00, 0x20},
    {0x01, 0x50},
    {0x01, 0x20},
    {0x00, 0x50},
};

static const u8 gUnknown_0860D411[][2] =
{
    {0x44, 0x21},
    {0x44, 0x31},
    {0x44, 0x41},
    {0x44, 0x51},
    {0x44, 0x61},
    {0x44, 0x71},
    {0x44, 0x81},
    {0x44, 0x91},
    {0xac, 0x21},
    {0xac, 0x31},
    {0xac, 0x41},
    {0xac, 0x51},
    {0xac, 0x61},
    {0xac, 0x71},
    {0xac, 0x81},
    {0xac, 0x91},
    {0x57, 0x29},
    {0x57, 0x49},
    {0x57, 0x69},
    {0x57, 0x89},
    {0x99, 0x29},
    {0x99, 0x49},
    {0x99, 0x69},
    {0x99, 0x89},
    {0x5f, 0x39},
    {0x5f, 0x79},
    {0x91, 0x39},
    {0x91, 0x79},
    {0x67, 0x59},
    {0x89, 0x59},
    {0x78, 0x59},
};

static const struct UnkStruct_860DD10 gUnknown_0860d450[] =
{
    {.src = 0x6021, .y = 0x04, .x = 0x09},
    {.src = 0x6023, .y = 0x04, .x = 0x0a},
    {.src = 0x6047, .y = 0x05, .x = 0x0a},
    {.src = 0x6043, .y = 0x05, .x = 0x0b},
};

static const struct UnkStruct_860DD10 gUnknown_0860d460[] =
{
    {.src = 0x6021, .y = 0x04, .x = 0x09},
    {.src = 0x6023, .y = 0x04, .x = 0x0a},
    {.src = 0x6047, .y = 0x05, .x = 0x0a},
    {.src = 0x6023, .y = 0x05, .x = 0x0b},
    {.src = 0x6027, .y = 0x06, .x = 0x0b},
    {.src = 0x6047, .y = 0x07, .x = 0x0b},
    {.src = 0x6043, .y = 0x07, .x = 0x0c},
};

static const struct UnkStruct_860DD10 gUnknown_0860d47c[] =
{
    {.src = 0x6021, .y = 0x04, .x = 0x09},
    {.src = 0x6023, .y = 0x04, .x = 0x0a},
    {.src = 0x6047, .y = 0x05, .x = 0x0a},
    {.src = 0x6023, .y = 0x05, .x = 0x0b},
    {.src = 0x6027, .y = 0x06, .x = 0x0b},
    {.src = 0x6047, .y = 0x07, .x = 0x0b},
    {.src = 0x6023, .y = 0x07, .x = 0x0c},
    {.src = 0x6027, .y = 0x08, .x = 0x0c},
    {.src = 0x6027, .y = 0x09, .x = 0x0c},
    {.src = 0x6027, .y = 0x0a, .x = 0x0c},
    {.src = 0x603b, .y = 0x0b, .x = 0x0c},
};

static const struct UnkStruct_860DD10 gUnknown_0860d4a8[] =
{
    {.src = 0x6021, .y = 0x04, .x = 0x09},
    {.src = 0x6023, .y = 0x04, .x = 0x0a},
    {.src = 0x6047, .y = 0x05, .x = 0x0a},
    {.src = 0x6023, .y = 0x05, .x = 0x0b},
    {.src = 0x6027, .y = 0x06, .x = 0x0b},
    {.src = 0x6047, .y = 0x07, .x = 0x0b},
    {.src = 0x6023, .y = 0x07, .x = 0x0c},
    {.src = 0x6027, .y = 0x08, .x = 0x0c},
    {.src = 0x6027, .y = 0x09, .x = 0x0c},
    {.src = 0x6027, .y = 0x0a, .x = 0x0c},
    {.src = 0x603b, .y = 0x0b, .x = 0x0c},
    {.src = 0x602c, .y = 0x0b, .x = 0x0d},
    {.src = 0x602d, .y = 0x0b, .x = 0x0e},
};

static const struct UnkStruct_860DD10 gUnknown_0860d4dc[] =
{
    {.src = 0x6021, .y = 0x06, .x = 0x09},
    {.src = 0x6021, .y = 0x06, .x = 0x0a},
    {.src = 0x6027, .y = 0x05, .x = 0x0a},
    {.src = 0x6043, .y = 0x05, .x = 0x0b},
};

static const struct UnkStruct_860DD10 gUnknown_0860d4ec[] =
{
    {.src = 0x6021, .y = 0x06, .x = 0x09},
    {.src = 0x6021, .y = 0x06, .x = 0x0a},
    {.src = 0x6027, .y = 0x05, .x = 0x0a},
    {.src = 0x6023, .y = 0x05, .x = 0x0b},
    {.src = 0x6027, .y = 0x06, .x = 0x0b},
    {.src = 0x6047, .y = 0x07, .x = 0x0b},
    {.src = 0x6043, .y = 0x07, .x = 0x0c},
};

static const struct UnkStruct_860DD10 gUnknown_0860d508[] =
{
    {.src = 0x6021, .y = 0x06, .x = 0x09},
    {.src = 0x6021, .y = 0x06, .x = 0x0a},
    {.src = 0x6027, .y = 0x05, .x = 0x0a},
    {.src = 0x6023, .y = 0x05, .x = 0x0b},
    {.src = 0x6027, .y = 0x06, .x = 0x0b},
    {.src = 0x6047, .y = 0x07, .x = 0x0b},
    {.src = 0x6023, .y = 0x07, .x = 0x0c},
    {.src = 0x6027, .y = 0x08, .x = 0x0c},
    {.src = 0x6027, .y = 0x09, .x = 0x0c},
    {.src = 0x6027, .y = 0x0a, .x = 0x0c},
    {.src = 0x603b, .y = 0x0b, .x = 0x0c},
};

static const struct UnkStruct_860DD10 gUnknown_0860d534[] =
{
    {.src = 0x6021, .y = 0x06, .x = 0x09},
    {.src = 0x6021, .y = 0x06, .x = 0x0a},
    {.src = 0x6027, .y = 0x05, .x = 0x0a},
    {.src = 0x6023, .y = 0x05, .x = 0x0b},
    {.src = 0x6027, .y = 0x06, .x = 0x0b},
    {.src = 0x6047, .y = 0x07, .x = 0x0b},
    {.src = 0x6023, .y = 0x07, .x = 0x0c},
    {.src = 0x6027, .y = 0x08, .x = 0x0c},
    {.src = 0x6027, .y = 0x09, .x = 0x0c},
    {.src = 0x6027, .y = 0x0a, .x = 0x0c},
    {.src = 0x603b, .y = 0x0b, .x = 0x0c},
    {.src = 0x602c, .y = 0x0b, .x = 0x0d},
    {.src = 0x602d, .y = 0x0b, .x = 0x0e},
};

static const struct UnkStruct_860DD10 gUnknown_0860d568[] =
{
    {.src = 0x6021, .y = 0x08, .x = 0x09},
    {.src = 0x6023, .y = 0x08, .x = 0x0a},
    {.src = 0x6047, .y = 0x09, .x = 0x0a},
    {.src = 0x6021, .y = 0x09, .x = 0x0b},
};

static const struct UnkStruct_860DD10 gUnknown_0860d578[] =
{
    {.src = 0x6021, .y = 0x08, .x = 0x09},
    {.src = 0x6023, .y = 0x08, .x = 0x0a},
    {.src = 0x6047, .y = 0x09, .x = 0x0a},
    {.src = 0x6021, .y = 0x09, .x = 0x0b},
    {.src = 0x6027, .y = 0x08, .x = 0x0b},
    {.src = 0x6027, .y = 0x07, .x = 0x0b},
    {.src = 0x6043, .y = 0x07, .x = 0x0c},
};

static const struct UnkStruct_860DD10 gUnknown_0860d594[] =
{
    {.src = 0x6021, .y = 0x08, .x = 0x09},
    {.src = 0x6023, .y = 0x08, .x = 0x0a},
    {.src = 0x6047, .y = 0x09, .x = 0x0a},
    {.src = 0x6021, .y = 0x09, .x = 0x0b},
    {.src = 0x6027, .y = 0x08, .x = 0x0b},
    {.src = 0x6027, .y = 0x07, .x = 0x0b},
    {.src = 0x6023, .y = 0x07, .x = 0x0c},
    {.src = 0x6027, .y = 0x08, .x = 0x0c},
    {.src = 0x6027, .y = 0x09, .x = 0x0c},
    {.src = 0x6027, .y = 0x0a, .x = 0x0c},
    {.src = 0x603b, .y = 0x0b, .x = 0x0c},
};

static const struct UnkStruct_860DD10 gUnknown_0860d5c0[] =
{
    {.src = 0x6021, .y = 0x08, .x = 0x09},
    {.src = 0x6023, .y = 0x08, .x = 0x0a},
    {.src = 0x6047, .y = 0x09, .x = 0x0a},
    {.src = 0x6021, .y = 0x09, .x = 0x0b},
    {.src = 0x6027, .y = 0x08, .x = 0x0b},
    {.src = 0x6027, .y = 0x07, .x = 0x0b},
    {.src = 0x6023, .y = 0x07, .x = 0x0c},
    {.src = 0x6027, .y = 0x08, .x = 0x0c},
    {.src = 0x6027, .y = 0x09, .x = 0x0c},
    {.src = 0x6027, .y = 0x0a, .x = 0x0c},
    {.src = 0x603b, .y = 0x0b, .x = 0x0c},
    {.src = 0x602c, .y = 0x0b, .x = 0x0d},
    {.src = 0x602d, .y = 0x0b, .x = 0x0e},
};

static const struct UnkStruct_860DD10 gUnknown_0860d5f4[] =
{
    {.src = 0x6021, .y = 0x0a, .x = 0x09},
    {.src = 0x6021, .y = 0x0a, .x = 0x0a},
    {.src = 0x6027, .y = 0x09, .x = 0x0a},
    {.src = 0x6021, .y = 0x09, .x = 0x0b},
};

static const struct UnkStruct_860DD10 gUnknown_0860d604[] =
{
    {.src = 0x6021, .y = 0x0a, .x = 0x09},
    {.src = 0x6021, .y = 0x0a, .x = 0x0a},
    {.src = 0x6027, .y = 0x09, .x = 0x0a},
    {.src = 0x6021, .y = 0x09, .x = 0x0b},
    {.src = 0x6027, .y = 0x08, .x = 0x0b},
    {.src = 0x6027, .y = 0x07, .x = 0x0b},
    {.src = 0x6043, .y = 0x07, .x = 0x0c},
};

static const struct UnkStruct_860DD10 gUnknown_0860d620[] =
{
    {.src = 0x6021, .y = 0x0a, .x = 0x09},
    {.src = 0x6021, .y = 0x0a, .x = 0x0a},
    {.src = 0x6027, .y = 0x09, .x = 0x0a},
    {.src = 0x6021, .y = 0x09, .x = 0x0b},
    {.src = 0x6027, .y = 0x08, .x = 0x0b},
    {.src = 0x6027, .y = 0x07, .x = 0x0b},
    {.src = 0x6023, .y = 0x07, .x = 0x0c},
    {.src = 0x6027, .y = 0x08, .x = 0x0c},
    {.src = 0x6027, .y = 0x09, .x = 0x0c},
    {.src = 0x6027, .y = 0x0a, .x = 0x0c},
    {.src = 0x603b, .y = 0x0b, .x = 0x0c},
};

static const struct UnkStruct_860DD10 gUnknown_0860d64c[] =
{
    {.src = 0x6021, .y = 0x0a, .x = 0x09},
    {.src = 0x6021, .y = 0x0a, .x = 0x0a},
    {.src = 0x6027, .y = 0x09, .x = 0x0a},
    {.src = 0x6021, .y = 0x09, .x = 0x0b},
    {.src = 0x6027, .y = 0x08, .x = 0x0b},
    {.src = 0x6027, .y = 0x07, .x = 0x0b},
    {.src = 0x6023, .y = 0x07, .x = 0x0c},
    {.src = 0x6027, .y = 0x08, .x = 0x0c},
    {.src = 0x6027, .y = 0x09, .x = 0x0c},
    {.src = 0x6027, .y = 0x0a, .x = 0x0c},
    {.src = 0x603b, .y = 0x0b, .x = 0x0c},
    {.src = 0x602c, .y = 0x0b, .x = 0x0d},
    {.src = 0x602d, .y = 0x0b, .x = 0x0e},
};

static const struct UnkStruct_860DD10 gUnknown_0860d680[] =
{
    {.src = 0x6021, .y = 0x0c, .x = 0x09},
    {.src = 0x6023, .y = 0x0c, .x = 0x0a},
    {.src = 0x6047, .y = 0x0d, .x = 0x0a},
    {.src = 0x6043, .y = 0x0d, .x = 0x0b},
};

static const struct UnkStruct_860DD10 gUnknown_0860d690[] =
{
    {.src = 0x6021, .y = 0x0c, .x = 0x09},
    {.src = 0x6023, .y = 0x0c, .x = 0x0a},
    {.src = 0x6047, .y = 0x0d, .x = 0x0a},
    {.src = 0x6023, .y = 0x0d, .x = 0x0b},
    {.src = 0x6027, .y = 0x0e, .x = 0x0b},
    {.src = 0x6047, .y = 0x0f, .x = 0x0b},
    {.src = 0x6021, .y = 0x0f, .x = 0x0c},
};

static const struct UnkStruct_860DD10 gUnknown_0860d6ac[] =
{
    {.src = 0x6021, .y = 0x0c, .x = 0x09},
    {.src = 0x6023, .y = 0x0c, .x = 0x0a},
    {.src = 0x6047, .y = 0x0d, .x = 0x0a},
    {.src = 0x6023, .y = 0x0d, .x = 0x0b},
    {.src = 0x6027, .y = 0x0e, .x = 0x0b},
    {.src = 0x6047, .y = 0x0f, .x = 0x0b},
    {.src = 0x6021, .y = 0x0f, .x = 0x0c},
    {.src = 0x6033, .y = 0x0e, .x = 0x0c},
    {.src = 0x6032, .y = 0x0d, .x = 0x0c},
    {.src = 0x6031, .y = 0x0c, .x = 0x0c},
    {.src = 0x6030, .y = 0x0b, .x = 0x0c},
};

static const struct UnkStruct_860DD10 gUnknown_0860d6d8[] =
{
    {.src = 0x6021, .y = 0x0c, .x = 0x09},
    {.src = 0x6023, .y = 0x0c, .x = 0x0a},
    {.src = 0x6047, .y = 0x0d, .x = 0x0a},
    {.src = 0x6023, .y = 0x0d, .x = 0x0b},
    {.src = 0x6027, .y = 0x0e, .x = 0x0b},
    {.src = 0x6047, .y = 0x0f, .x = 0x0b},
    {.src = 0x6021, .y = 0x0f, .x = 0x0c},
    {.src = 0x6033, .y = 0x0e, .x = 0x0c},
    {.src = 0x6032, .y = 0x0d, .x = 0x0c},
    {.src = 0x6031, .y = 0x0c, .x = 0x0c},
    {.src = 0x6030, .y = 0x0b, .x = 0x0c},
    {.src = 0x602c, .y = 0x0b, .x = 0x0d},
    {.src = 0x602d, .y = 0x0b, .x = 0x0e},
};

static const struct UnkStruct_860DD10 gUnknown_0860d70c[] =
{
    {.src = 0x6021, .y = 0x0e, .x = 0x09},
    {.src = 0x6021, .y = 0x0e, .x = 0x0a},
    {.src = 0x6027, .y = 0x0d, .x = 0x0a},
    {.src = 0x6043, .y = 0x0d, .x = 0x0b},
};

static const struct UnkStruct_860DD10 gUnknown_0860d71c[] =
{
    {.src = 0x6021, .y = 0x0e, .x = 0x09},
    {.src = 0x6021, .y = 0x0e, .x = 0x0a},
    {.src = 0x6027, .y = 0x0d, .x = 0x0a},
    {.src = 0x6023, .y = 0x0d, .x = 0x0b},
    {.src = 0x6027, .y = 0x0e, .x = 0x0b},
    {.src = 0x6047, .y = 0x0f, .x = 0x0b},
    {.src = 0x6021, .y = 0x0f, .x = 0x0c},
};

static const struct UnkStruct_860DD10 gUnknown_0860d738[] =
{
    {.src = 0x6021, .y = 0x0e, .x = 0x09},
    {.src = 0x6021, .y = 0x0e, .x = 0x0a},
    {.src = 0x6027, .y = 0x0d, .x = 0x0a},
    {.src = 0x6023, .y = 0x0d, .x = 0x0b},
    {.src = 0x6027, .y = 0x0e, .x = 0x0b},
    {.src = 0x6047, .y = 0x0f, .x = 0x0b},
    {.src = 0x6021, .y = 0x0f, .x = 0x0c},
    {.src = 0x6033, .y = 0x0e, .x = 0x0c},
    {.src = 0x6032, .y = 0x0d, .x = 0x0c},
    {.src = 0x6031, .y = 0x0c, .x = 0x0c},
    {.src = 0x6030, .y = 0x0b, .x = 0x0c},
};

static const struct UnkStruct_860DD10 gUnknown_0860d764[] =
{
    {.src = 0x6021, .y = 0x0e, .x = 0x09},
    {.src = 0x6021, .y = 0x0e, .x = 0x0a},
    {.src = 0x6027, .y = 0x0d, .x = 0x0a},
    {.src = 0x6023, .y = 0x0d, .x = 0x0b},
    {.src = 0x6027, .y = 0x0e, .x = 0x0b},
    {.src = 0x6047, .y = 0x0f, .x = 0x0b},
    {.src = 0x6021, .y = 0x0f, .x = 0x0c},
    {.src = 0x6033, .y = 0x0e, .x = 0x0c},
    {.src = 0x6032, .y = 0x0d, .x = 0x0c},
    {.src = 0x6031, .y = 0x0c, .x = 0x0c},
    {.src = 0x6030, .y = 0x0b, .x = 0x0c},
    {.src = 0x602c, .y = 0x0b, .x = 0x0d},
    {.src = 0x602d, .y = 0x0b, .x = 0x0e},
};

static const struct UnkStruct_860DD10 gUnknown_0860d798[] =
{
    {.src = 0x6021, .y = 0x10, .x = 0x09},
    {.src = 0x6023, .y = 0x10, .x = 0x0a},
    {.src = 0x6047, .y = 0x11, .x = 0x0a},
    {.src = 0x6021, .y = 0x11, .x = 0x0b},
};

static const struct UnkStruct_860DD10 gUnknown_0860d7a8[] =
{
    {.src = 0x6021, .y = 0x10, .x = 0x09},
    {.src = 0x6023, .y = 0x10, .x = 0x0a},
    {.src = 0x6047, .y = 0x11, .x = 0x0a},
    {.src = 0x6021, .y = 0x11, .x = 0x0b},
    {.src = 0x6027, .y = 0x10, .x = 0x0b},
    {.src = 0x6027, .y = 0x0f, .x = 0x0b},
    {.src = 0x6021, .y = 0x0f, .x = 0x0c},
};

static const struct UnkStruct_860DD10 gUnknown_0860d7c4[] =
{
    {.src = 0x6021, .y = 0x10, .x = 0x09},
    {.src = 0x6023, .y = 0x10, .x = 0x0a},
    {.src = 0x6047, .y = 0x11, .x = 0x0a},
    {.src = 0x6021, .y = 0x11, .x = 0x0b},
    {.src = 0x6027, .y = 0x10, .x = 0x0b},
    {.src = 0x6027, .y = 0x0f, .x = 0x0b},
    {.src = 0x6021, .y = 0x0f, .x = 0x0c},
    {.src = 0x6033, .y = 0x0e, .x = 0x0c},
    {.src = 0x6032, .y = 0x0d, .x = 0x0c},
    {.src = 0x6031, .y = 0x0c, .x = 0x0c},
    {.src = 0x6030, .y = 0x0b, .x = 0x0c},
};

static const struct UnkStruct_860DD10 gUnknown_0860d7f0[] =
{
    {.src = 0x6021, .y = 0x10, .x = 0x09},
    {.src = 0x6023, .y = 0x10, .x = 0x0a},
    {.src = 0x6047, .y = 0x11, .x = 0x0a},
    {.src = 0x6021, .y = 0x11, .x = 0x0b},
    {.src = 0x6027, .y = 0x10, .x = 0x0b},
    {.src = 0x6027, .y = 0x0f, .x = 0x0b},
    {.src = 0x6021, .y = 0x0f, .x = 0x0c},
    {.src = 0x6033, .y = 0x0e, .x = 0x0c},
    {.src = 0x6032, .y = 0x0d, .x = 0x0c},
    {.src = 0x6031, .y = 0x0c, .x = 0x0c},
    {.src = 0x6030, .y = 0x0b, .x = 0x0c},
    {.src = 0x602c, .y = 0x0b, .x = 0x0d},
    {.src = 0x602d, .y = 0x0b, .x = 0x0e},
};

static const struct UnkStruct_860DD10 gUnknown_0860d824[] =
{
    {.src = 0x602b, .y = 0x12, .x = 0x09},
    {.src = 0x602b, .y = 0x12, .x = 0x0a},
    {.src = 0x6027, .y = 0x11, .x = 0x0a},
    {.src = 0x6021, .y = 0x11, .x = 0x0b},
};

static const struct UnkStruct_860DD10 gUnknown_0860d834[] =
{
    {.src = 0x602b, .y = 0x12, .x = 0x09},
    {.src = 0x602b, .y = 0x12, .x = 0x0a},
    {.src = 0x6027, .y = 0x11, .x = 0x0a},
    {.src = 0x6021, .y = 0x11, .x = 0x0b},
    {.src = 0x6027, .y = 0x10, .x = 0x0b},
    {.src = 0x6027, .y = 0x0f, .x = 0x0b},
    {.src = 0x6021, .y = 0x0f, .x = 0x0c},
};

static const struct UnkStruct_860DD10 gUnknown_0860d850[] =
{
    {.src = 0x602b, .y = 0x12, .x = 0x09},
    {.src = 0x602b, .y = 0x12, .x = 0x0a},
    {.src = 0x6027, .y = 0x11, .x = 0x0a},
    {.src = 0x6021, .y = 0x11, .x = 0x0b},
    {.src = 0x6027, .y = 0x10, .x = 0x0b},
    {.src = 0x6027, .y = 0x0f, .x = 0x0b},
    {.src = 0x6021, .y = 0x0f, .x = 0x0c},
    {.src = 0x6033, .y = 0x0e, .x = 0x0c},
    {.src = 0x6032, .y = 0x0d, .x = 0x0c},
    {.src = 0x6031, .y = 0x0c, .x = 0x0c},
    {.src = 0x6030, .y = 0x0b, .x = 0x0c},
};

static const struct UnkStruct_860DD10 gUnknown_0860d87c[] =
{
    {.src = 0x602b, .y = 0x12, .x = 0x09},
    {.src = 0x602b, .y = 0x12, .x = 0x0a},
    {.src = 0x6027, .y = 0x11, .x = 0x0a},
    {.src = 0x6021, .y = 0x11, .x = 0x0b},
    {.src = 0x6027, .y = 0x10, .x = 0x0b},
    {.src = 0x6027, .y = 0x0f, .x = 0x0b},
    {.src = 0x6021, .y = 0x0f, .x = 0x0c},
    {.src = 0x6033, .y = 0x0e, .x = 0x0c},
    {.src = 0x6032, .y = 0x0d, .x = 0x0c},
    {.src = 0x6031, .y = 0x0c, .x = 0x0c},
    {.src = 0x6030, .y = 0x0b, .x = 0x0c},
    {.src = 0x602c, .y = 0x0b, .x = 0x0d},
    {.src = 0x602d, .y = 0x0b, .x = 0x0e},
};

static const struct UnkStruct_860DD10 gUnknown_0860d8b0[] =
{
    {.src = 0x6021, .y = 0x04, .x = 0x14},
    {.src = 0x6025, .y = 0x04, .x = 0x13},
    {.src = 0x6049, .y = 0x05, .x = 0x13},
    {.src = 0x6045, .y = 0x05, .x = 0x12},
};

static const struct UnkStruct_860DD10 gUnknown_0860d8c0[] =
{
    {.src = 0x6021, .y = 0x04, .x = 0x14},
    {.src = 0x6025, .y = 0x04, .x = 0x13},
    {.src = 0x6049, .y = 0x05, .x = 0x13},
    {.src = 0x6025, .y = 0x05, .x = 0x12},
    {.src = 0x6029, .y = 0x06, .x = 0x12},
    {.src = 0x6049, .y = 0x07, .x = 0x12},
    {.src = 0x6045, .y = 0x07, .x = 0x11},
};

static const struct UnkStruct_860DD10 gUnknown_0860d8dc[] =
{
    {.src = 0x6021, .y = 0x04, .x = 0x14},
    {.src = 0x6025, .y = 0x04, .x = 0x13},
    {.src = 0x6049, .y = 0x05, .x = 0x13},
    {.src = 0x6025, .y = 0x05, .x = 0x12},
    {.src = 0x6029, .y = 0x06, .x = 0x12},
    {.src = 0x6049, .y = 0x07, .x = 0x12},
    {.src = 0x6025, .y = 0x07, .x = 0x11},
    {.src = 0x6029, .y = 0x08, .x = 0x11},
    {.src = 0x6029, .y = 0x09, .x = 0x11},
    {.src = 0x6029, .y = 0x0a, .x = 0x11},
    {.src = 0x603c, .y = 0x0b, .x = 0x11},
};

static const struct UnkStruct_860DD10 gUnknown_0860d908[] =
{
    {.src = 0x6021, .y = 0x04, .x = 0x14},
    {.src = 0x6025, .y = 0x04, .x = 0x13},
    {.src = 0x6049, .y = 0x05, .x = 0x13},
    {.src = 0x6025, .y = 0x05, .x = 0x12},
    {.src = 0x6029, .y = 0x06, .x = 0x12},
    {.src = 0x6049, .y = 0x07, .x = 0x12},
    {.src = 0x6025, .y = 0x07, .x = 0x11},
    {.src = 0x6029, .y = 0x08, .x = 0x11},
    {.src = 0x6029, .y = 0x09, .x = 0x11},
    {.src = 0x6029, .y = 0x0a, .x = 0x11},
    {.src = 0x603c, .y = 0x0b, .x = 0x11},
    {.src = 0x602f, .y = 0x0b, .x = 0x10},
    {.src = 0x602e, .y = 0x0b, .x = 0x0f},
};

static const struct UnkStruct_860DD10 gUnknown_0860d93c[] =
{
    {.src = 0x6021, .y = 0x06, .x = 0x14},
    {.src = 0x6021, .y = 0x06, .x = 0x13},
    {.src = 0x6029, .y = 0x05, .x = 0x13},
    {.src = 0x6045, .y = 0x05, .x = 0x12},
};

static const struct UnkStruct_860DD10 gUnknown_0860d94c[] =
{
    {.src = 0x6021, .y = 0x06, .x = 0x14},
    {.src = 0x6021, .y = 0x06, .x = 0x13},
    {.src = 0x6029, .y = 0x05, .x = 0x13},
    {.src = 0x6025, .y = 0x05, .x = 0x12},
    {.src = 0x6029, .y = 0x06, .x = 0x12},
    {.src = 0x6049, .y = 0x07, .x = 0x12},
    {.src = 0x6045, .y = 0x07, .x = 0x11},
};

static const struct UnkStruct_860DD10 gUnknown_0860d968[] =
{
    {.src = 0x6021, .y = 0x06, .x = 0x14},
    {.src = 0x6021, .y = 0x06, .x = 0x13},
    {.src = 0x6029, .y = 0x05, .x = 0x13},
    {.src = 0x6025, .y = 0x05, .x = 0x12},
    {.src = 0x6029, .y = 0x06, .x = 0x12},
    {.src = 0x6049, .y = 0x07, .x = 0x12},
    {.src = 0x6025, .y = 0x07, .x = 0x11},
    {.src = 0x6029, .y = 0x08, .x = 0x11},
    {.src = 0x6029, .y = 0x09, .x = 0x11},
    {.src = 0x6029, .y = 0x0a, .x = 0x11},
    {.src = 0x603c, .y = 0x0b, .x = 0x11},
};

static const struct UnkStruct_860DD10 gUnknown_0860d994[] =
{
    {.src = 0x6021, .y = 0x06, .x = 0x14},
    {.src = 0x6021, .y = 0x06, .x = 0x13},
    {.src = 0x6029, .y = 0x05, .x = 0x13},
    {.src = 0x6025, .y = 0x05, .x = 0x12},
    {.src = 0x6029, .y = 0x06, .x = 0x12},
    {.src = 0x6049, .y = 0x07, .x = 0x12},
    {.src = 0x6025, .y = 0x07, .x = 0x11},
    {.src = 0x6029, .y = 0x08, .x = 0x11},
    {.src = 0x6029, .y = 0x09, .x = 0x11},
    {.src = 0x6029, .y = 0x0a, .x = 0x11},
    {.src = 0x603c, .y = 0x0b, .x = 0x11},
    {.src = 0x602f, .y = 0x0b, .x = 0x10},
    {.src = 0x602e, .y = 0x0b, .x = 0x0f},
};

static const struct UnkStruct_860DD10 gUnknown_0860d9c8[] =
{
    {.src = 0x6021, .y = 0x08, .x = 0x14},
    {.src = 0x6025, .y = 0x08, .x = 0x13},
    {.src = 0x6049, .y = 0x09, .x = 0x13},
    {.src = 0x6021, .y = 0x09, .x = 0x12},
};

static const struct UnkStruct_860DD10 gUnknown_0860d9d8[] =
{
    {.src = 0x6021, .y = 0x08, .x = 0x14},
    {.src = 0x6025, .y = 0x08, .x = 0x13},
    {.src = 0x6049, .y = 0x09, .x = 0x13},
    {.src = 0x6021, .y = 0x09, .x = 0x12},
    {.src = 0x6029, .y = 0x08, .x = 0x12},
    {.src = 0x6029, .y = 0x07, .x = 0x12},
    {.src = 0x6045, .y = 0x07, .x = 0x11},
};

static const struct UnkStruct_860DD10 gUnknown_0860d9f4[] =
{
    {.src = 0x6021, .y = 0x08, .x = 0x14},
    {.src = 0x6025, .y = 0x08, .x = 0x13},
    {.src = 0x6049, .y = 0x09, .x = 0x13},
    {.src = 0x6021, .y = 0x09, .x = 0x12},
    {.src = 0x6029, .y = 0x08, .x = 0x12},
    {.src = 0x6029, .y = 0x07, .x = 0x12},
    {.src = 0x6025, .y = 0x07, .x = 0x11},
    {.src = 0x6029, .y = 0x08, .x = 0x11},
    {.src = 0x6029, .y = 0x09, .x = 0x11},
    {.src = 0x6029, .y = 0x0a, .x = 0x11},
    {.src = 0x603c, .y = 0x0b, .x = 0x11},
};

static const struct UnkStruct_860DD10 gUnknown_0860da20[] =
{
    {.src = 0x6021, .y = 0x08, .x = 0x14},
    {.src = 0x6025, .y = 0x08, .x = 0x13},
    {.src = 0x6049, .y = 0x09, .x = 0x13},
    {.src = 0x6021, .y = 0x09, .x = 0x12},
    {.src = 0x6029, .y = 0x08, .x = 0x12},
    {.src = 0x6029, .y = 0x07, .x = 0x12},
    {.src = 0x6025, .y = 0x07, .x = 0x11},
    {.src = 0x6029, .y = 0x08, .x = 0x11},
    {.src = 0x6029, .y = 0x09, .x = 0x11},
    {.src = 0x6029, .y = 0x0a, .x = 0x11},
    {.src = 0x603c, .y = 0x0b, .x = 0x11},
    {.src = 0x602f, .y = 0x0b, .x = 0x10},
    {.src = 0x602e, .y = 0x0b, .x = 0x0f},
};

static const struct UnkStruct_860DD10 gUnknown_0860da54[] =
{
    {.src = 0x6021, .y = 0x0a, .x = 0x14},
    {.src = 0x6021, .y = 0x0a, .x = 0x13},
    {.src = 0x6029, .y = 0x09, .x = 0x13},
    {.src = 0x6021, .y = 0x09, .x = 0x12},
};

static const struct UnkStruct_860DD10 gUnknown_0860da64[] =
{
    {.src = 0x6021, .y = 0x0a, .x = 0x14},
    {.src = 0x6021, .y = 0x0a, .x = 0x13},
    {.src = 0x6029, .y = 0x09, .x = 0x13},
    {.src = 0x6021, .y = 0x09, .x = 0x12},
    {.src = 0x6029, .y = 0x08, .x = 0x12},
    {.src = 0x6029, .y = 0x07, .x = 0x12},
    {.src = 0x6045, .y = 0x07, .x = 0x11},
};

static const struct UnkStruct_860DD10 gUnknown_0860da80[] =
{
    {.src = 0x6021, .y = 0x0a, .x = 0x14},
    {.src = 0x6021, .y = 0x0a, .x = 0x13},
    {.src = 0x6029, .y = 0x09, .x = 0x13},
    {.src = 0x6021, .y = 0x09, .x = 0x12},
    {.src = 0x6029, .y = 0x08, .x = 0x12},
    {.src = 0x6029, .y = 0x07, .x = 0x12},
    {.src = 0x6025, .y = 0x07, .x = 0x11},
    {.src = 0x6029, .y = 0x08, .x = 0x11},
    {.src = 0x6029, .y = 0x09, .x = 0x11},
    {.src = 0x6029, .y = 0x0a, .x = 0x11},
    {.src = 0x603c, .y = 0x0b, .x = 0x11},
};

static const struct UnkStruct_860DD10 gUnknown_0860daac[] =
{
    {.src = 0x6021, .y = 0x0a, .x = 0x14},
    {.src = 0x6021, .y = 0x0a, .x = 0x13},
    {.src = 0x6029, .y = 0x09, .x = 0x13},
    {.src = 0x6021, .y = 0x09, .x = 0x12},
    {.src = 0x6029, .y = 0x08, .x = 0x12},
    {.src = 0x6029, .y = 0x07, .x = 0x12},
    {.src = 0x6025, .y = 0x07, .x = 0x11},
    {.src = 0x6029, .y = 0x08, .x = 0x11},
    {.src = 0x6029, .y = 0x09, .x = 0x11},
    {.src = 0x6029, .y = 0x0a, .x = 0x11},
    {.src = 0x603c, .y = 0x0b, .x = 0x11},
    {.src = 0x602f, .y = 0x0b, .x = 0x10},
    {.src = 0x602e, .y = 0x0b, .x = 0x0f},
};

static const struct UnkStruct_860DD10 gUnknown_0860dae0[] =
{
    {.src = 0x6021, .y = 0x0c, .x = 0x14},
    {.src = 0x6025, .y = 0x0c, .x = 0x13},
    {.src = 0x6049, .y = 0x0d, .x = 0x13},
    {.src = 0x6045, .y = 0x0d, .x = 0x12},
};

static const struct UnkStruct_860DD10 gUnknown_0860daf0[] =
{
    {.src = 0x6021, .y = 0x0c, .x = 0x14},
    {.src = 0x6025, .y = 0x0c, .x = 0x13},
    {.src = 0x6049, .y = 0x0d, .x = 0x13},
    {.src = 0x6025, .y = 0x0d, .x = 0x12},
    {.src = 0x6029, .y = 0x0e, .x = 0x12},
    {.src = 0x6049, .y = 0x0f, .x = 0x12},
    {.src = 0x6021, .y = 0x0f, .x = 0x11},
};

static const struct UnkStruct_860DD10 gUnknown_0860db0c[] =
{
    {.src = 0x6021, .y = 0x0c, .x = 0x14},
    {.src = 0x6025, .y = 0x0c, .x = 0x13},
    {.src = 0x6049, .y = 0x0d, .x = 0x13},
    {.src = 0x6025, .y = 0x0d, .x = 0x12},
    {.src = 0x6029, .y = 0x0e, .x = 0x12},
    {.src = 0x6049, .y = 0x0f, .x = 0x12},
    {.src = 0x6021, .y = 0x0f, .x = 0x11},
    {.src = 0x6038, .y = 0x0e, .x = 0x11},
    {.src = 0x6037, .y = 0x0d, .x = 0x11},
    {.src = 0x6036, .y = 0x0c, .x = 0x11},
    {.src = 0x6035, .y = 0x0b, .x = 0x11},
};

static const struct UnkStruct_860DD10 gUnknown_0860db38[] =
{
    {.src = 0x6021, .y = 0x0c, .x = 0x14},
    {.src = 0x6025, .y = 0x0c, .x = 0x13},
    {.src = 0x6049, .y = 0x0d, .x = 0x13},
    {.src = 0x6025, .y = 0x0d, .x = 0x12},
    {.src = 0x6029, .y = 0x0e, .x = 0x12},
    {.src = 0x6049, .y = 0x0f, .x = 0x12},
    {.src = 0x6021, .y = 0x0f, .x = 0x11},
    {.src = 0x6038, .y = 0x0e, .x = 0x11},
    {.src = 0x6037, .y = 0x0d, .x = 0x11},
    {.src = 0x6036, .y = 0x0c, .x = 0x11},
    {.src = 0x6035, .y = 0x0b, .x = 0x11},
    {.src = 0x602f, .y = 0x0b, .x = 0x10},
    {.src = 0x602e, .y = 0x0b, .x = 0x0f},
};

static const struct UnkStruct_860DD10 gUnknown_0860db6c[] =
{
    {.src = 0x6021, .y = 0x0e, .x = 0x14},
    {.src = 0x6021, .y = 0x0e, .x = 0x13},
    {.src = 0x6029, .y = 0x0d, .x = 0x13},
    {.src = 0x6045, .y = 0x0d, .x = 0x12},
};

static const struct UnkStruct_860DD10 gUnknown_0860db7c[] =
{
    {.src = 0x6021, .y = 0x0e, .x = 0x14},
    {.src = 0x6021, .y = 0x0e, .x = 0x13},
    {.src = 0x6029, .y = 0x0d, .x = 0x13},
    {.src = 0x6025, .y = 0x0d, .x = 0x12},
    {.src = 0x6029, .y = 0x0e, .x = 0x12},
    {.src = 0x6049, .y = 0x0f, .x = 0x12},
    {.src = 0x6021, .y = 0x0f, .x = 0x11},
};

static const struct UnkStruct_860DD10 gUnknown_0860db98[] =
{
    {.src = 0x6021, .y = 0x0e, .x = 0x14},
    {.src = 0x6021, .y = 0x0e, .x = 0x13},
    {.src = 0x6029, .y = 0x0d, .x = 0x13},
    {.src = 0x6025, .y = 0x0d, .x = 0x12},
    {.src = 0x6029, .y = 0x0e, .x = 0x12},
    {.src = 0x6049, .y = 0x0f, .x = 0x12},
    {.src = 0x6021, .y = 0x0f, .x = 0x11},
    {.src = 0x6038, .y = 0x0e, .x = 0x11},
    {.src = 0x6037, .y = 0x0d, .x = 0x11},
    {.src = 0x6036, .y = 0x0c, .x = 0x11},
    {.src = 0x6035, .y = 0x0b, .x = 0x11},
};

static const struct UnkStruct_860DD10 gUnknown_0860dbc4[] =
{
    {.src = 0x6021, .y = 0x0e, .x = 0x14},
    {.src = 0x6021, .y = 0x0e, .x = 0x13},
    {.src = 0x6029, .y = 0x0d, .x = 0x13},
    {.src = 0x6025, .y = 0x0d, .x = 0x12},
    {.src = 0x6029, .y = 0x0e, .x = 0x12},
    {.src = 0x6049, .y = 0x0f, .x = 0x12},
    {.src = 0x6021, .y = 0x0f, .x = 0x11},
    {.src = 0x6038, .y = 0x0e, .x = 0x11},
    {.src = 0x6037, .y = 0x0d, .x = 0x11},
    {.src = 0x6036, .y = 0x0c, .x = 0x11},
    {.src = 0x6035, .y = 0x0b, .x = 0x11},
    {.src = 0x602f, .y = 0x0b, .x = 0x10},
    {.src = 0x602e, .y = 0x0b, .x = 0x0f},
};

static const struct UnkStruct_860DD10 gUnknown_0860dbf8[] =
{
    {.src = 0x6021, .y = 0x10, .x = 0x14},
    {.src = 0x6025, .y = 0x10, .x = 0x13},
    {.src = 0x6049, .y = 0x11, .x = 0x13},
    {.src = 0x6021, .y = 0x11, .x = 0x12},
};

static const struct UnkStruct_860DD10 gUnknown_0860dc08[] =
{
    {.src = 0x6021, .y = 0x10, .x = 0x14},
    {.src = 0x6025, .y = 0x10, .x = 0x13},
    {.src = 0x6049, .y = 0x11, .x = 0x13},
    {.src = 0x6021, .y = 0x11, .x = 0x12},
    {.src = 0x6029, .y = 0x10, .x = 0x12},
    {.src = 0x6029, .y = 0x0f, .x = 0x12},
    {.src = 0x6021, .y = 0x0f, .x = 0x11},
};

static const struct UnkStruct_860DD10 gUnknown_0860dc24[] =
{
    {.src = 0x6021, .y = 0x10, .x = 0x14},
    {.src = 0x6025, .y = 0x10, .x = 0x13},
    {.src = 0x6049, .y = 0x11, .x = 0x13},
    {.src = 0x6021, .y = 0x11, .x = 0x12},
    {.src = 0x6029, .y = 0x10, .x = 0x12},
    {.src = 0x6029, .y = 0x0f, .x = 0x12},
    {.src = 0x6021, .y = 0x0f, .x = 0x11},
    {.src = 0x6038, .y = 0x0e, .x = 0x11},
    {.src = 0x6037, .y = 0x0d, .x = 0x11},
    {.src = 0x6036, .y = 0x0c, .x = 0x11},
    {.src = 0x6035, .y = 0x0b, .x = 0x11},
};

static const struct UnkStruct_860DD10 gUnknown_0860dc50[] =
{
    {.src = 0x6021, .y = 0x10, .x = 0x14},
    {.src = 0x6025, .y = 0x10, .x = 0x13},
    {.src = 0x6049, .y = 0x11, .x = 0x13},
    {.src = 0x6021, .y = 0x11, .x = 0x12},
    {.src = 0x6029, .y = 0x10, .x = 0x12},
    {.src = 0x6029, .y = 0x0f, .x = 0x12},
    {.src = 0x6021, .y = 0x0f, .x = 0x11},
    {.src = 0x6038, .y = 0x0e, .x = 0x11},
    {.src = 0x6037, .y = 0x0d, .x = 0x11},
    {.src = 0x6036, .y = 0x0c, .x = 0x11},
    {.src = 0x6035, .y = 0x0b, .x = 0x11},
    {.src = 0x602f, .y = 0x0b, .x = 0x10},
    {.src = 0x602e, .y = 0x0b, .x = 0x0f},
};

static const struct UnkStruct_860DD10 gUnknown_0860dc84[] =
{
    {.src = 0x602b, .y = 0x12, .x = 0x14},
    {.src = 0x602b, .y = 0x12, .x = 0x13},
    {.src = 0x6029, .y = 0x11, .x = 0x13},
    {.src = 0x6021, .y = 0x11, .x = 0x12},
};

static const struct UnkStruct_860DD10 gUnknown_0860dc94[] =
{
    {.src = 0x602b, .y = 0x12, .x = 0x14},
    {.src = 0x602b, .y = 0x12, .x = 0x13},
    {.src = 0x6029, .y = 0x11, .x = 0x13},
    {.src = 0x6021, .y = 0x11, .x = 0x12},
    {.src = 0x6029, .y = 0x10, .x = 0x12},
    {.src = 0x6029, .y = 0x0f, .x = 0x12},
    {.src = 0x6021, .y = 0x0f, .x = 0x11},
};

static const struct UnkStruct_860DD10 gUnknown_0860dcb0[] =
{
    {.src = 0x602b, .y = 0x12, .x = 0x14},
    {.src = 0x602b, .y = 0x12, .x = 0x13},
    {.src = 0x6029, .y = 0x11, .x = 0x13},
    {.src = 0x6021, .y = 0x11, .x = 0x12},
    {.src = 0x6029, .y = 0x10, .x = 0x12},
    {.src = 0x6029, .y = 0x0f, .x = 0x12},
    {.src = 0x6021, .y = 0x0f, .x = 0x11},
    {.src = 0x6038, .y = 0x0e, .x = 0x11},
    {.src = 0x6037, .y = 0x0d, .x = 0x11},
    {.src = 0x6036, .y = 0x0c, .x = 0x11},
    {.src = 0x6035, .y = 0x0b, .x = 0x11},
};

static const struct UnkStruct_860DD10 gUnknown_0860dcdc[] =
{
    {.src = 0x602b, .y = 0x12, .x = 0x14},
    {.src = 0x602b, .y = 0x12, .x = 0x13},
    {.src = 0x6029, .y = 0x11, .x = 0x13},
    {.src = 0x6021, .y = 0x11, .x = 0x12},
    {.src = 0x6029, .y = 0x10, .x = 0x12},
    {.src = 0x6029, .y = 0x0f, .x = 0x12},
    {.src = 0x6021, .y = 0x0f, .x = 0x11},
    {.src = 0x6038, .y = 0x0e, .x = 0x11},
    {.src = 0x6037, .y = 0x0d, .x = 0x11},
    {.src = 0x6036, .y = 0x0c, .x = 0x11},
    {.src = 0x6035, .y = 0x0b, .x = 0x11},
    {.src = 0x602f, .y = 0x0b, .x = 0x10},
    {.src = 0x602e, .y = 0x0b, .x = 0x0f},
};

static const struct UnkStruct_860DD10 * const gUnknown_0860DD10[DOME_TOURNAMENT_TRAINERS_COUNT][4] =
{
    {gUnknown_0860d450, gUnknown_0860d460, gUnknown_0860d47c, gUnknown_0860d4a8},
    {gUnknown_0860dc84, gUnknown_0860dc94, gUnknown_0860dcb0, gUnknown_0860dcdc},
    {gUnknown_0860d8b0, gUnknown_0860d8c0, gUnknown_0860d8dc, gUnknown_0860d908},
    {gUnknown_0860d824, gUnknown_0860d834, gUnknown_0860d850, gUnknown_0860d87c},
    {gUnknown_0860d5f4, gUnknown_0860d604, gUnknown_0860d620, gUnknown_0860d64c},
    {gUnknown_0860dae0, gUnknown_0860daf0, gUnknown_0860db0c, gUnknown_0860db38},
    {gUnknown_0860da54, gUnknown_0860da64, gUnknown_0860da80, gUnknown_0860daac},
    {gUnknown_0860d680, gUnknown_0860d690, gUnknown_0860d6ac, gUnknown_0860d6d8},
    {gUnknown_0860d4dc, gUnknown_0860d4ec, gUnknown_0860d508, gUnknown_0860d534},
    {gUnknown_0860dbf8, gUnknown_0860dc08, gUnknown_0860dc24, gUnknown_0860dc50},
    {gUnknown_0860d93c, gUnknown_0860d94c, gUnknown_0860d968, gUnknown_0860d994},
    {gUnknown_0860d798, gUnknown_0860d7a8, gUnknown_0860d7c4, gUnknown_0860d7f0},
    {gUnknown_0860d568, gUnknown_0860d578, gUnknown_0860d594, gUnknown_0860d5c0},
    {gUnknown_0860db6c, gUnknown_0860db7c, gUnknown_0860db98, gUnknown_0860dbc4},
    {gUnknown_0860d9c8, gUnknown_0860d9d8, gUnknown_0860d9f4, gUnknown_0860da20},
    {gUnknown_0860d70c, gUnknown_0860d71c, gUnknown_0860d738, gUnknown_0860d764},
};

static const u8 gUnknown_0860DE10[DOME_TOURNAMENT_TRAINERS_COUNT][4] =
{
    {0x04, 0x07, 0x0b, 0x0d},
    {0x04, 0x07, 0x0b, 0x0d},
    {0x04, 0x07, 0x0b, 0x0d},
    {0x04, 0x07, 0x0b, 0x0d},
    {0x04, 0x07, 0x0b, 0x0d},
    {0x04, 0x07, 0x0b, 0x0d},
    {0x04, 0x07, 0x0b, 0x0d},
    {0x04, 0x07, 0x0b, 0x0d},
    {0x04, 0x07, 0x0b, 0x0d},
    {0x04, 0x07, 0x0b, 0x0d},
    {0x04, 0x07, 0x0b, 0x0d},
    {0x04, 0x07, 0x0b, 0x0d},
    {0x04, 0x07, 0x0b, 0x0d},
    {0x04, 0x07, 0x0b, 0x0d},
    {0x04, 0x07, 0x0b, 0x0d},
    {0x04, 0x07, 0x0b, 0x0d},
};

// code
void CallBattleDomeFunction(void)
{
    sBattleDomeFunctions[gSpecialVar_0x8004]();
}

static void InitDomeChallenge(void)
{
    u32 lvlMode = gSaveBlock2Ptr->frontier.lvlMode;
    u32 battleMode = VarGet(VAR_FRONTIER_BATTLE_MODE);

    gSaveBlock2Ptr->frontier.field_CA8 = 0;
    gSaveBlock2Ptr->frontier.curChallengeBattleNum = 0;
    gSaveBlock2Ptr->frontier.field_CA9_a = 0;
    gSaveBlock2Ptr->frontier.field_CA9_b = 0;
    if (!(gSaveBlock2Ptr->frontier.field_CDC & gUnknown_0860D0EC[battleMode][lvlMode]))
        gSaveBlock2Ptr->frontier.domeWinStreaks[battleMode][lvlMode] = 0;

    SetDynamicWarp(0, gSaveBlock1Ptr->location.mapGroup, gSaveBlock1Ptr->location.mapNum, -1);
    gTrainerBattleOpponent_A = 0;
}

static void GetDomeData(void)
{
    u32 lvlMode = gSaveBlock2Ptr->frontier.lvlMode;
    u32 battleMode = VarGet(VAR_FRONTIER_BATTLE_MODE);

    switch (gSpecialVar_0x8005)
    {
    case 0:
        gSpecialVar_Result = gSaveBlock2Ptr->frontier.domeWinStreaks[battleMode][lvlMode];
        break;
    case 1:
        gSpecialVar_Result = ((gSaveBlock2Ptr->frontier.field_CDC & gUnknown_0860D0EC[battleMode][lvlMode]) != 0);
        break;
    case 2:
        gSpecialVar_Result = gSaveBlock2Ptr->frontier.field_D08_0;
        break;
    case 3:
        gSpecialVar_Result = gSaveBlock2Ptr->frontier.field_D08_1;
        break;
    case 4:
        gSpecialVar_Result = gSaveBlock2Ptr->frontier.field_D08_2;
        break;
    case 5:
        gSpecialVar_Result = gSaveBlock2Ptr->frontier.field_D08_3;
        break;
    case 6:
        if (VarGet(VAR_FRONTIER_BATTLE_MODE) == FRONTIER_MODE_DOUBLES)
        {
            if (lvlMode)
                gSpecialVar_Result = gSaveBlock2Ptr->frontier.field_D08_5;
            else
                gSpecialVar_Result = gSaveBlock2Ptr->frontier.field_D08_4;
        }
        else
        {
            if (lvlMode)
                gSpecialVar_Result = gSaveBlock2Ptr->frontier.field_D08_1;
            else
                gSpecialVar_Result = gSaveBlock2Ptr->frontier.field_D08_0;
        }
        break;
    case 7:
        if (VarGet(VAR_FRONTIER_BATTLE_MODE) == FRONTIER_MODE_DOUBLES)
        {
            if (lvlMode)
                gSpecialVar_Result = gSaveBlock2Ptr->frontier.field_D08_7;
            else
                gSpecialVar_Result = gSaveBlock2Ptr->frontier.field_D08_6;
        }
        else
        {
            if (lvlMode)
                gSpecialVar_Result = gSaveBlock2Ptr->frontier.field_D08_3;
            else
                gSpecialVar_Result = gSaveBlock2Ptr->frontier.field_D08_2;
        }
        break;
    case 8:
        sub_81B8558();
        gSelectedOrderFromParty[0] = gSaveBlock2Ptr->frontier.field_CB0;
        gSelectedOrderFromParty[1] = gSaveBlock2Ptr->frontier.field_CB0 >> 8;
        break;
    case 9:
        gSpecialVar_Result = (gSaveBlock2Ptr->frontier.field_D0A * 2) - 3 + gSaveBlock2Ptr->frontier.field_D0B;
        break;
    }
}

static void SetDomeData(void)
{
    u32 lvlMode = gSaveBlock2Ptr->frontier.lvlMode;
    u32 battleMode = VarGet(VAR_FRONTIER_BATTLE_MODE);

    switch (gSpecialVar_0x8005)
    {
    case 0:
        gSaveBlock2Ptr->frontier.domeWinStreaks[battleMode][lvlMode] = gSpecialVar_0x8006;
        break;
    case 1:
        if (gSpecialVar_0x8006)
            gSaveBlock2Ptr->frontier.field_CDC |= gUnknown_0860D0EC[battleMode][lvlMode];
        else
            gSaveBlock2Ptr->frontier.field_CDC &= gUnknown_0860D0FC[battleMode][lvlMode];
        break;
    case 2:
        gSaveBlock2Ptr->frontier.field_D08_0 = gSpecialVar_0x8006;
        break;
    case 3:
        gSaveBlock2Ptr->frontier.field_D08_1 = gSpecialVar_0x8006;
        break;
    case 4:
        gSaveBlock2Ptr->frontier.field_D08_2 = gSpecialVar_0x8006;
        break;
    case 5:
        gSaveBlock2Ptr->frontier.field_D08_3 = gSpecialVar_0x8006;
        break;
    case 6:
        if (VarGet(VAR_FRONTIER_BATTLE_MODE) == FRONTIER_MODE_DOUBLES)
        {
            if (lvlMode)
                gSaveBlock2Ptr->frontier.field_D08_5 = gSpecialVar_0x8006;
            else
                gSaveBlock2Ptr->frontier.field_D08_4 = gSpecialVar_0x8006;
        }
        else
        {
            if (lvlMode)
                gSaveBlock2Ptr->frontier.field_D08_1 = gSpecialVar_0x8006;
            else
                gSaveBlock2Ptr->frontier.field_D08_0 = gSpecialVar_0x8006;
        }
        break;
    case 7:
        if (VarGet(VAR_FRONTIER_BATTLE_MODE) == FRONTIER_MODE_DOUBLES)
        {
            if (lvlMode)
                gSaveBlock2Ptr->frontier.field_D08_7 = gSpecialVar_0x8006;
            else
                gSaveBlock2Ptr->frontier.field_D08_6 = gSpecialVar_0x8006;
        }
        else
        {
            if (lvlMode)
                gSaveBlock2Ptr->frontier.field_D08_3 = gSpecialVar_0x8006;
            else
                gSaveBlock2Ptr->frontier.field_D08_2 = gSpecialVar_0x8006;
        }
        break;
    case 8:
        gSaveBlock2Ptr->frontier.field_CB0 = T1_READ_16(gSelectedOrderFromParty);
        break;
    }
}

static void InitDomeTrainers(void)
{
    int i, j, k;
    int monLevel;
    int species[3];
    int monTypesBits, monTypesCount;
    int trainerId;
    int monSetId;
    u16 *statSums;
    int *statValues;
    u8 ivs = 0;

    species[0] = 0;
    species[1] = 0;
    species[2] = 0;
    statSums = AllocZeroed(sizeof(u16) * DOME_TOURNAMENT_TRAINERS_COUNT);
    statValues = AllocZeroed(sizeof(int) * 6);

    gSaveBlock2Ptr->frontier.field_D0A = gSaveBlock2Ptr->frontier.lvlMode + 1;
    gSaveBlock2Ptr->frontier.field_D0B = VarGet(VAR_FRONTIER_BATTLE_MODE) + 1;
    gSaveBlock2Ptr->frontier.domeTrainers[0].trainerId = TRAINER_PLAYER;
    gSaveBlock2Ptr->frontier.domeTrainers[0].isEliminated = 0;
    gSaveBlock2Ptr->frontier.domeTrainers[0].eliminatedAt = 0;
    gSaveBlock2Ptr->frontier.domeTrainers[0].unk3 = 0;

    for (i = 0; i < 3; i++)
    {
        gSaveBlock2Ptr->frontier.domeMonIds[0][i] = GetMonData(&gPlayerParty[gSaveBlock2Ptr->frontier.selectedPartyMons[i] - 1], MON_DATA_SPECIES, NULL);
        for (j = 0; j < MAX_MON_MOVES; j++)
            gSaveBlock2Ptr->frontier.field_EFC[i].moves[j] = GetMonData(&gPlayerParty[gSaveBlock2Ptr->frontier.selectedPartyMons[i] - 1], MON_DATA_MOVE1 + j, NULL);
        for (j = 0; j < 6; j++)
            gSaveBlock2Ptr->frontier.field_EFC[i].evs[j] = GetMonData(&gPlayerParty[gSaveBlock2Ptr->frontier.selectedPartyMons[i] - 1], MON_DATA_HP_EV + j, NULL);

        gSaveBlock2Ptr->frontier.field_EFC[i].nature = GetNature(&gPlayerParty[gSaveBlock2Ptr->frontier.selectedPartyMons[i] - 1]);
    }

    for (i = 1; i < DOME_TOURNAMENT_TRAINERS_COUNT; i++)
    {
        if (i > 5)
        {
            do
            {
                trainerId = sub_8162548(GetCurrentFacilityWinStreak(), 0);
                for (j = 1; j < i; j++)
                {
                    if (gSaveBlock2Ptr->frontier.domeTrainers[j].trainerId == trainerId)
                        break;
                }
            } while (j != i);
            gSaveBlock2Ptr->frontier.domeTrainers[i].trainerId = trainerId;
        }
        else
        {
            do
            {
                trainerId = sub_8162548(GetCurrentFacilityWinStreak() + 1, 0);
                for (j = 1; j < i; j++)
                {
                    if (gSaveBlock2Ptr->frontier.domeTrainers[j].trainerId == trainerId)
                        break;
                }
            } while (j != i);
            gSaveBlock2Ptr->frontier.domeTrainers[i].trainerId = trainerId;
        }

        for (j = 0; j < 3; j++)
        {
            // Make sure the mon is valid.
            do
            {
                monSetId = RandomizeFacilityTrainerMonSet(trainerId);
                for (k = 0; k < j; k++)
                {
                    int checkingMonSetId = gSaveBlock2Ptr->frontier.domeMonIds[i][k];
                    if (checkingMonSetId == monSetId
                        || species[0] == gFacilityTrainerMons[monSetId].species
                        || species[1] == gFacilityTrainerMons[monSetId].species
                        || gFacilityTrainerMons[checkingMonSetId].itemTableId == gFacilityTrainerMons[monSetId].itemTableId)
                        break;
                }
            } while (k != j);

            gSaveBlock2Ptr->frontier.domeMonIds[i][j] = monSetId;
            species[j] = gFacilityTrainerMons[monSetId].species;
        }

        gSaveBlock2Ptr->frontier.domeTrainers[i].isEliminated = 0;
        gSaveBlock2Ptr->frontier.domeTrainers[i].eliminatedAt = 0;
        gSaveBlock2Ptr->frontier.domeTrainers[i].unk3 = 0;
    }

    monTypesBits = 0;
    statSums[0] = 0;
    for (i = 0; i < 3; i++)
    {
        trainerId = gSaveBlock2Ptr->frontier.selectedPartyMons[i] - 1; // Great variable choice, gamefreak.
        statSums[0] += GetMonData(&gPlayerParty[trainerId], MON_DATA_ATK, NULL);
        statSums[0] += GetMonData(&gPlayerParty[trainerId], MON_DATA_DEF, NULL);
        statSums[0] += GetMonData(&gPlayerParty[trainerId], MON_DATA_SPATK, NULL);
        statSums[0] += GetMonData(&gPlayerParty[trainerId], MON_DATA_SPDEF, NULL);
        statSums[0] += GetMonData(&gPlayerParty[trainerId], MON_DATA_SPEED, NULL);
        statSums[0] += GetMonData(&gPlayerParty[trainerId], MON_DATA_MAX_HP, NULL);
        monTypesBits |= gBitTable[gBaseStats[GetMonData(&gPlayerParty[trainerId], MON_DATA_SPECIES, NULL)].type1];
        monTypesBits |= gBitTable[gBaseStats[GetMonData(&gPlayerParty[trainerId], MON_DATA_SPECIES, NULL)].type2];
    }

    for (monTypesCount = 0, j = 0; j < 32; j++)
    {
        if (monTypesBits & 1)
            monTypesCount++;
        monTypesBits >>= 1;
    }

    monLevel = SetFacilityPtrsGetLevel();
    statSums[0] += (monTypesCount * monLevel) / 20;

    for (i = 1; i < DOME_TOURNAMENT_TRAINERS_COUNT; i++)
    {
        monTypesBits = 0;
        statSums[i] = 0;
        ivs = GetDomeTrainerMonIvs(gSaveBlock2Ptr->frontier.domeTrainers[i].trainerId);
        for (j = 0; j < 3; j++)
        {
            CalcDomeMonStats(gFacilityTrainerMons[gSaveBlock2Ptr->frontier.domeMonIds[i][j]].species,
                             monLevel, ivs,
                             gFacilityTrainerMons[gSaveBlock2Ptr->frontier.domeMonIds[i][j]].evSpread,
                             gFacilityTrainerMons[gSaveBlock2Ptr->frontier.domeMonIds[i][j]].nature,
                             statValues);

            statSums[i] += statValues[STAT_ATK];
            statSums[i] += statValues[STAT_DEF];
            statSums[i] += statValues[STAT_SPATK];
            statSums[i] += statValues[STAT_SPDEF];
            statSums[i] += statValues[STAT_SPEED];
            statSums[i] += statValues[STAT_HP];
            monTypesBits |= gBitTable[gBaseStats[gFacilityTrainerMons[gSaveBlock2Ptr->frontier.domeMonIds[i][j]].species].type1];
            monTypesBits |= gBitTable[gBaseStats[gFacilityTrainerMons[gSaveBlock2Ptr->frontier.domeMonIds[i][j]].species].type2];
        }

        for (monTypesCount = 0, j = 0; j < 32; j++)
        {
            if (monTypesBits & 1)
                monTypesCount++;
            monTypesBits >>= 1;
        }
        statSums[i] += (monTypesCount * monLevel) / 20;
    }

    for (i = 0; i < DOME_TOURNAMENT_TRAINERS_COUNT - 1; i++)
    {
        for (j = i + 1; j < DOME_TOURNAMENT_TRAINERS_COUNT; j++)
        {
            if (statSums[i] < statSums[j])
            {
                SwapDomeTrainers(i, j, statSums);
            }
            else
            {
                if (statSums[i] == statSums[j])
                {
                    if (gSaveBlock2Ptr->frontier.domeTrainers[j].trainerId == TRAINER_PLAYER)
                        SwapDomeTrainers(i, j, statSums);
                    else if (gSaveBlock2Ptr->frontier.domeTrainers[i].trainerId > gSaveBlock2Ptr->frontier.domeTrainers[j].trainerId)
                        SwapDomeTrainers(i, j, statSums);
                }
            }
        }
    }

    if (sub_81A3610())
    {
        for (i = 0; i < DOME_TOURNAMENT_TRAINERS_COUNT; i++)
        {
            if (gSaveBlock2Ptr->frontier.domeTrainers[i].trainerId == TRAINER_PLAYER)
                break;
        }

        if (gUnknown_0860D3F1[i][0] != 0)
        {
            j = 0;
            gSaveBlock2Ptr->frontier.domeTrainers[j].trainerId = TRAINER_FRONTIER_BRAIN;
        }
        else
        {
            j = 1;
            gSaveBlock2Ptr->frontier.domeTrainers[j].trainerId = TRAINER_FRONTIER_BRAIN;
        }

        for (i = 0; i < 3; i++)
            gSaveBlock2Ptr->frontier.domeMonIds[j][i] = GetFrontierBrainMonSpecies(i);
    }

    Free(statSums);
    Free(statValues);
}

#define CALC_STAT(base, statIndex)                                                          \
{                                                                                           \
    u8 baseStat = gBaseStats[species].base;                                                 \
    stats[statIndex] = (((2 * baseStat + ivs + evs[statIndex] / 4) * level) / 100) + 5;     \
    stats[statIndex] = (u8) ModifyStatByNature(nature, stats[statIndex], statIndex);        \
}

static void CalcDomeMonStats(u16 species, int level, int ivs, u8 evBits, u8 nature, int *stats)
{
    int i, count;
    u8 bits;
    u16 resultingEvs;
    int evs[NUM_STATS];

    count = 0, bits = evBits;
    for (i = 0; i < NUM_STATS; bits >>= 1, i++)
    {
        if (bits & 1)
            count++;
    }

    resultingEvs = MAX_TOTAL_EVS / count;
    for (i = 0; i < NUM_STATS; bits <<= 1, i++)
    {
        evs[i] = 0;
        if (evBits & bits)
            evs[i] = resultingEvs;
    }

    if (species == SPECIES_SHEDINJA)
    {
        stats[STAT_HP] = 1;
    }
    else
    {
        int n = 2 * gBaseStats[species].baseHP;
        stats[STAT_HP] = (((n + ivs + evs[STAT_HP] / 4) * level) / 100) + level + 10;
    }

    CALC_STAT(baseAttack, STAT_ATK);
    CALC_STAT(baseDefense, STAT_DEF);
    CALC_STAT(baseSpeed, STAT_SPEED);
    CALC_STAT(baseSpAttack, STAT_SPATK);
    CALC_STAT(baseSpDefense, STAT_SPDEF);
}

static void SwapDomeTrainers(int id1, int id2, u16 *statsArray)
{
    int i;
    u16 temp;

    SWAP(statsArray[id1], statsArray[id2], temp);
    SWAP(gSaveBlock2Ptr->frontier.domeTrainers[id1].trainerId, gSaveBlock2Ptr->frontier.domeTrainers[id2].trainerId, temp);

    for (i = 0; i < 3; i++)
        SWAP(gSaveBlock2Ptr->frontier.domeMonIds[id1][i], gSaveBlock2Ptr->frontier.domeMonIds[id2][i], temp);
}

static void BufferDomeRoundText(void)
{
    StringCopy(gStringVar1, gRoundsStringTable[gSaveBlock2Ptr->frontier.curChallengeBattleNum]);
}

static void BufferDomeOpponentName(void)
{
    StringCopy(gStringVar1, gRoundsStringTable[gSaveBlock2Ptr->frontier.curChallengeBattleNum]);
    CopyDomeTrainerName(gStringVar2, gTrainerBattleOpponent_A);
}

static void InitDomeOpponentParty(void)
{
    gUnknown_0203CD70 = 0;
    gUnknown_0203CD74 =  GetMonData(&gPlayerParty[0], MON_DATA_MAX_HP, NULL);
    gUnknown_0203CD74 += GetMonData(&gPlayerParty[1], MON_DATA_MAX_HP, NULL);
    CalculatePlayerPartyCount();
    CreateDomeOpponentMons(TrainerIdToTournamentId(gTrainerBattleOpponent_A));
}

static void CreateDomeOpponentMon(u8 monPartyId, u16 tournamentTrainerId, u8 tournamentMonId, u32 otId)
{
    int i;
    u8 happiness = 0xFF;
    u8 fixedIv = GetDomeTrainerMonIvs(tournamentTrainerId); // BUG: Should be using trainerId instead of tournamentTrainerId. As a result, all Pokemon have ivs of 3.
    u8 level = SetFacilityPtrsGetLevel();
    CreateMonWithEVSpreadNatureOTID(&gEnemyParty[monPartyId],
                                         gFacilityTrainerMons[gSaveBlock2Ptr->frontier.domeMonIds[tournamentTrainerId][tournamentMonId]].species,
                                         level,
                                         gFacilityTrainerMons[gSaveBlock2Ptr->frontier.domeMonIds[tournamentTrainerId][tournamentMonId]].nature,
                                         fixedIv,
                                         gFacilityTrainerMons[gSaveBlock2Ptr->frontier.domeMonIds[tournamentTrainerId][tournamentMonId]].evSpread, otId);

    happiness = 0xFF;
    for (i = 0; i < MAX_MON_MOVES; i++)
    {
        SetMonMoveSlot(&gEnemyParty[monPartyId],
                       gFacilityTrainerMons[gSaveBlock2Ptr->frontier.domeMonIds[tournamentTrainerId][tournamentMonId]].moves[i], i);
        if (gFacilityTrainerMons[gSaveBlock2Ptr->frontier.domeMonIds[tournamentTrainerId][tournamentMonId]].moves[i] == MOVE_FRUSTRATION)
            happiness = 0;
    }

    SetMonData(&gEnemyParty[monPartyId], MON_DATA_FRIENDSHIP, &happiness);
    SetMonData(&gEnemyParty[monPartyId], MON_DATA_HELD_ITEM,
               &gBattleFrontierHeldItems[gFacilityTrainerMons[gSaveBlock2Ptr->frontier.domeMonIds[tournamentTrainerId][tournamentMonId]].itemTableId]);
}

static void CreateDomeOpponentMons(u16 tournamentTrainerId)
{
    u8 monsCount = 0;
    u32 otId = 0;
    int i, bits;

    ZeroEnemyPartyMons();
    bits = GetDomeTrainerMonCountInBits(tournamentTrainerId);
    otId = Random32();
    if (Random() % 10 > 5)
    {
        for (i = 0; i < 3; i++)
        {
            if (bits & 1)
            {
                CreateDomeOpponentMon(monsCount, tournamentTrainerId, i, otId);
                monsCount++;
            }
            bits >>= 1;
        }
    }
    else
    {
        for (i = 2; i >= 0; i--)
        {
            if (bits & 4)
            {
                CreateDomeOpponentMon(monsCount, tournamentTrainerId, i, otId);
                monsCount++;
            }
            bits <<= 1;
        }
    }
}

int GetDomeTrainerMonCountInBits(u16 tournamentTrainerId)
{
    int bits;
    if (Random() & 1)
    {
        bits = sub_818FCBC(tournamentTrainerId, FALSE);
        if (bits == 0)
            bits = sub_818FDB8(tournamentTrainerId, TRUE);
    }
    else
    {
        bits = sub_818FDB8(tournamentTrainerId, FALSE);
        if (bits == 0)
            bits = sub_818FCBC(tournamentTrainerId, TRUE);
    }

    return bits;
}

static int sub_818FCBC(u16 tournamentTrainerId, bool8 arg1)
{
    int i, moveId, playerMonId;
    int array[3];

    for (i = 0; i < 3; i++)
    {
        array[i] = 0;
        for (moveId = 0; moveId < MAX_MON_MOVES; moveId++)
        {
            for (playerMonId = 0; playerMonId < 3; playerMonId++)
            {
                if (gSaveBlock2Ptr->frontier.domeTrainers[tournamentTrainerId].trainerId == TRAINER_FRONTIER_BRAIN)
                {
                    array[i] += GetTypeEffectivenessPoints(GetFrontierBrainMonMove(i, moveId),
                                            GetMonData(&gPlayerParty[playerMonId], MON_DATA_SPECIES, NULL), 0);
                }
                else
                {
                    array[i] += GetTypeEffectivenessPoints(gFacilityTrainerMons[gSaveBlock2Ptr->frontier.domeMonIds[tournamentTrainerId][i]].moves[moveId],
                                            GetMonData(&gPlayerParty[playerMonId], MON_DATA_SPECIES, NULL), 0);
                }
            }
        }
    }
    return sub_818FEB4(array, arg1);
}

static int sub_818FDB8(u16 tournamentTrainerId, bool8 arg1)
{
    int i, moveId, playerMonId;
    int array[3];

    for (i = 0; i < 3; i++)
    {
        array[i] = 0;
        for (moveId = 0; moveId < MAX_MON_MOVES; moveId++)
        {
            for (playerMonId = 0; playerMonId < 3; playerMonId++)
            {
                if (gSaveBlock2Ptr->frontier.domeTrainers[tournamentTrainerId].trainerId == TRAINER_FRONTIER_BRAIN)
                {
                    array[i] += GetTypeEffectivenessPoints(GetFrontierBrainMonMove(i, moveId),
                                            GetMonData(&gPlayerParty[playerMonId], MON_DATA_SPECIES, NULL), 1);
                }
                else
                {
                    array[i] += GetTypeEffectivenessPoints(gFacilityTrainerMons[gSaveBlock2Ptr->frontier.domeMonIds[tournamentTrainerId][i]].moves[moveId],
                                            GetMonData(&gPlayerParty[playerMonId], MON_DATA_SPECIES, NULL), 1);
                }
            }
        }
    }
    return sub_818FEB4(array, arg1);
}

static int sub_818FEB4(int *arr, bool8 arg1)
{
    int i, j;
    int bits = 0;
    int array[3];

    for (i = 0; i < 3; i++)
        array[i] = i;

    if (arr[0] == arr[1] && arr[0] == arr[2])
    {
        if (arg1)
        {
            i = 0;
            while (i != 2)
            {
                u32 rand = Random() & 3;
                if (rand != 3 && !(bits & gBitTable[rand]))
                {
                    bits |= gBitTable[rand];
                    i++;
                }
            }
        }
    }
    else
    {
        for (i = 0; i < 2; i++)
        {
            for (j = i + 1; j < 3; j++)
            {
                int temp;

                if (arr[i] < arr[j])
                {
                    temp = arr[i];
                    arr[i] = arr[j];
                    arr[j] = temp;

                    temp = array[i];
                    array[i] = array[j];
                    array[j] = temp;
                }

                if (arr[i] == arr[j] && (Random() & 1))
                {
                    temp = arr[i];
                    arr[i] = arr[j];
                    arr[j] = temp;

                    temp = array[i];
                    array[i] = array[j];
                    array[j] = temp;
                }
            }
        }

        for (i = 0; i < 2; i++)
        {
            bits |= gBitTable[array[i]];
        }
    }

    return bits;
}

#define TYPE_x0     0
#define TYPE_x0_25  5
#define TYPE_x0_50  10
#define TYPE_x1     20
#define TYPE_x2     40
#define TYPE_x4     80

<<<<<<< HEAD
static s32 GetTypeEffectivenessPoints(s32 move, s32 targetSpecies, s32 arg2)
=======
// Functionally equivalent, while loop is impossible to match.
#ifdef NONMATCHING
static int GetTypeEffectivenessPoints(int move, int targetSpecies, int arg2)
>>>>>>> 6f1d2b87
{
    int defType1, defType2, defAbility, moveType;
    int i = 0;
    int typePower = TYPE_x1;

    if (move == MOVE_NONE || move == 0xFFFF || gBattleMoves[move].power == 0)
        return 0;

    defType1 = gBaseStats[targetSpecies].type1;
    defType2 = gBaseStats[targetSpecies].type2;
    defAbility = gBaseStats[targetSpecies].ability1;
    moveType = gBattleMoves[move].type;

    if (defAbility == ABILITY_LEVITATE && moveType == TYPE_GROUND)
    {
        if (arg2 == 1)
            typePower = 8;
    }
    else
    {
        u32 typeEffectiveness1 = UQ_4_12_TO_INT(GetTypeModifier(moveType, defType1) * 2) * 5;
        u32 typeEffectiveness2 = UQ_4_12_TO_INT(GetTypeModifier(moveType, defType2) * 2) * 5;

        typePower = (typeEffectiveness1 * typePower) / 10;
        if (defType2 != defType1)
            typePower = (typeEffectiveness2 * typePower) / 10;

        if (defAbility == ABILITY_WONDER_GUARD && typeEffectiveness1 != 20 && typeEffectiveness2 != 20)
            typePower = 0;
    }

    switch (arg2)
    {
    case 0:
        switch (typePower)
        {
        case 10:
        case 5:
        case 0:
        default:
            typePower = 0;
            break;
        case 20:
            typePower = 2;
            break;
        case 40:
            typePower = 4;
            break;
        case 80:
            typePower = 8;
            break;
        }
        break;
    case 1:
        switch (typePower)
        {
        default:
        case 20:
            typePower = 0;
            break;
        case 5:
            typePower = 4;
            break;
        case 0:
            typePower = 8;
            break;
        case 10:
            typePower = 2;
            break;
        case 40:
            typePower = -2;
            break;
        case 80:
            typePower = -4;
            break;
        }
        break;
    case 2:
        switch (typePower)
        {
        case TYPE_x0:
            typePower = -16;
            break;
        case TYPE_x0_25:
            typePower = -8;
            break;
        case TYPE_x0_50:
        default:
            typePower = 0;
            break;
        case TYPE_x1:
            typePower = 4;
            break;
        case TYPE_x2:
            typePower = 12;
            break;
        case TYPE_x4:
            typePower = 20;
            break;
        }
        break;
    }

    return typePower;
}
<<<<<<< HEAD
=======
#else
NAKED
static int GetTypeEffectivenessPoints(int move, int species, int arg2)
{
    asm_unified("\n\
    push {r4-r7,lr}\n\
    mov r7, r10\n\
    mov r6, r9\n\
    mov r5, r8\n\
    push {r5-r7}\n\
    sub sp, 0x8\n\
    adds r3, r0, 0\n\
    adds r4, r1, 0\n\
    str r2, [sp]\n\
    movs r6, 0\n\
    movs r2, 0x14\n\
    cmp r3, 0\n\
    beq _0818FFF0\n\
    ldr r0, =0x0000ffff\n\
    cmp r3, r0\n\
    beq _0818FFF0\n\
    ldr r0, =gBattleMoves\n\
    lsls r1, r3, 1\n\
    adds r1, r3\n\
    lsls r1, 2\n\
    adds r3, r1, r0\n\
    ldrb r0, [r3, 0x1]\n\
    cmp r0, 0\n\
    bne _0818FFFC\n\
_0818FFF0:\n\
    movs r0, 0\n\
    b _08190156\n\
    .pool\n\
_0818FFFC:\n\
    ldr r1, =gBaseStats\n\
    lsls r0, r4, 3\n\
    subs r0, r4\n\
    lsls r0, 2\n\
    adds r0, r1\n\
    ldrb r1, [r0, 0x6]\n\
    mov r10, r1\n\
    ldrb r1, [r0, 0x7]\n\
    mov r9, r1\n\
    ldrb r0, [r0, 0x16]\n\
    mov r8, r0\n\
    ldrb r3, [r3, 0x2]\n\
    str r3, [sp, 0x4]\n\
    cmp r0, 0x1A\n\
    bne _0819002C\n\
    cmp r3, 0x4\n\
    bne _0819002C\n\
    ldr r0, [sp]\n\
    cmp r0, 0x1\n\
    bne _081900AA\n\
    movs r2, 0x8\n\
    b _081900A4\n\
    .pool\n\
_0819002C:\n\
    ldr r0, =gTypeEffectiveness\n\
    adds r1, r6, r0\n\
    ldrb r0, [r1]\n\
    ldr r7, =gTypeEffectiveness\n\
    cmp r0, 0xFF\n\
    beq _081900A4\n\
    adds r4, r1, 0\n\
_0819003A:\n\
    ldrb r0, [r4]\n\
    cmp r0, 0xFE\n\
    beq _08190096\n\
    ldrb r0, [r4]\n\
    ldr r1, [sp, 0x4]\n\
    cmp r0, r1\n\
    bne _08190096\n\
    ldrb r0, [r4, 0x1]\n\
    adds r5, r6, 0x1\n\
    cmp r0, r10\n\
    bne _0819006C\n\
    adds r1, r6, 0x2\n\
    mov r0, r8\n\
    cmp r0, 0x19\n\
    bne _0819005E\n\
    ldrb r0, [r4, 0x2]\n\
    cmp r0, 0x28\n\
    bne _0819006C\n\
_0819005E:\n\
    adds r0, r1, r7\n\
    ldrb r0, [r0]\n\
    muls r0, r2\n\
    movs r1, 0xA\n\
    bl __divsi3\n\
    adds r2, r0, 0\n\
_0819006C:\n\
    adds r0, r5, r7\n\
    ldrb r0, [r0]\n\
    cmp r0, r9\n\
    bne _08190096\n\
    cmp r10, r9\n\
    beq _08190096\n\
    adds r1, r6, 0x2\n\
    mov r0, r8\n\
    cmp r0, 0x19\n\
    bne _08190088\n\
    adds r0, r1, r7\n\
    ldrb r0, [r0]\n\
    cmp r0, 0x28\n\
    bne _08190096\n\
_08190088:\n\
    adds r0, r1, r7\n\
    ldrb r0, [r0]\n\
    muls r0, r2\n\
    movs r1, 0xA\n\
    bl __divsi3\n\
    adds r2, r0, 0\n\
_08190096:\n\
    adds r4, 0x3\n\
    adds r6, 0x3\n\
    ldr r1, =gTypeEffectiveness\n\
    adds r0, r6, r1\n\
    ldrb r0, [r0]\n\
    cmp r0, 0xFF\n\
    bne _0819003A\n\
_081900A4:\n\
    ldr r0, [sp]\n\
    cmp r0, 0x1\n\
    beq _081900E0\n\
_081900AA:\n\
    ldr r1, [sp]\n\
    cmp r1, 0x1\n\
    bgt _081900BC\n\
    cmp r1, 0\n\
    beq _081900C4\n\
    b _08190154\n\
    .pool\n\
_081900BC:\n\
    ldr r0, [sp]\n\
    cmp r0, 0x2\n\
    beq _08190114\n\
    b _08190154\n\
_081900C4:\n\
    cmp r2, 0xA\n\
    beq _08190146\n\
    cmp r2, 0xA\n\
    ble _08190146\n\
    cmp r2, 0x28\n\
    beq _0819014A\n\
    cmp r2, 0x28\n\
    bgt _081900DA\n\
    cmp r2, 0x14\n\
    beq _08190104\n\
    b _08190146\n\
_081900DA:\n\
    cmp r2, 0x50\n\
    bne _08190146\n\
    b _08190100\n\
_081900E0:\n\
    cmp r2, 0xA\n\
    beq _08190104\n\
    cmp r2, 0xA\n\
    bgt _081900F2\n\
    cmp r2, 0\n\
    beq _08190100\n\
    cmp r2, 0x5\n\
    beq _0819014A\n\
    b _08190146\n\
_081900F2:\n\
    cmp r2, 0x28\n\
    beq _08190108\n\
    cmp r2, 0x28\n\
    ble _08190146\n\
    cmp r2, 0x50\n\
    beq _0819010E\n\
    b _08190146\n\
_08190100:\n\
    movs r2, 0x8\n\
    b _08190154\n\
_08190104:\n\
    movs r2, 0x2\n\
    b _08190154\n\
_08190108:\n\
    movs r2, 0x2\n\
    negs r2, r2\n\
    b _08190154\n\
_0819010E:\n\
    movs r2, 0x4\n\
    negs r2, r2\n\
    b _08190154\n\
_08190114:\n\
    cmp r2, 0xA\n\
    beq _08190146\n\
    cmp r2, 0xA\n\
    bgt _08190126\n\
    cmp r2, 0\n\
    beq _0819013A\n\
    cmp r2, 0x5\n\
    beq _08190140\n\
    b _08190146\n\
_08190126:\n\
    cmp r2, 0x28\n\
    beq _0819014E\n\
    cmp r2, 0x28\n\
    bgt _08190134\n\
    cmp r2, 0x14\n\
    beq _0819014A\n\
    b _08190146\n\
_08190134:\n\
    cmp r2, 0x50\n\
    beq _08190152\n\
    b _08190146\n\
_0819013A:\n\
    movs r2, 0x10\n\
    negs r2, r2\n\
    b _08190154\n\
_08190140:\n\
    movs r2, 0x8\n\
    negs r2, r2\n\
    b _08190154\n\
_08190146:\n\
    movs r2, 0\n\
    b _08190154\n\
_0819014A:\n\
    movs r2, 0x4\n\
    b _08190154\n\
_0819014E:\n\
    movs r2, 0xC\n\
    b _08190154\n\
_08190152:\n\
    movs r2, 0x14\n\
_08190154:\n\
    adds r0, r2, 0\n\
_08190156:\n\
    add sp, 0x8\n\
    pop {r3-r5}\n\
    mov r8, r3\n\
    mov r9, r4\n\
    mov r10, r5\n\
    pop {r4-r7}\n\
    pop {r1}\n\
    bx r1\n\
                ");
}
#endif // NONMATCHING
>>>>>>> 6f1d2b87

static u8 GetDomeTrainerMonIvs(u16 trainerId)
{
    u8 fixedIv;
    if (trainerId <= 99)
        fixedIv = 3;
    else if (trainerId <= 119)
        fixedIv = 6;
    else if (trainerId <= 139)
        fixedIv = 9;
    else if (trainerId <= 159)
        fixedIv = 12;
    else if (trainerId <= 179)
        fixedIv = 15;
    else if (trainerId <= 199)
        fixedIv = 18;
    else if (trainerId <= 219)
        fixedIv = 21;
    else
        fixedIv = 31;

    return fixedIv;
}

static int TournamentIdOfOpponent(int roundId, int trainerId)
{
    int i, j, val;

    for (i = 0; i < DOME_TOURNAMENT_TRAINERS_COUNT; i++)
    {
        if (gSaveBlock2Ptr->frontier.domeTrainers[i].trainerId == trainerId)
            break;
    }

    if (roundId != DOME_ROUND1)
    {
        if (roundId == DOME_FINAL)
            val = sIdToOpponentId[i][roundId] + 8;
        else
            val = sIdToOpponentId[i][roundId] + 4;

        for (j = sIdToOpponentId[i][roundId]; j < val; j++)
        {
            if (gUnknown_0860D14C[j] != i && !gSaveBlock2Ptr->frontier.domeTrainers[gUnknown_0860D14C[j]].isEliminated)
                break;
        }

        if (j != val)
            return gUnknown_0860D14C[j];
        else
            return 0xFF;
    }
    else
    {
        if (!gSaveBlock2Ptr->frontier.domeTrainers[sIdToOpponentId[i][roundId]].isEliminated)
            return sIdToOpponentId[i][roundId];
        else
            return 0xFF;
    }
}

static void SetDomeOpponentId(void)
{
    gTrainerBattleOpponent_A = TrainerIdOfPlayerOpponent();
}

static u16 TrainerIdOfPlayerOpponent(void)
{
    return gSaveBlock2Ptr->frontier.domeTrainers[TournamentIdOfOpponent(gSaveBlock2Ptr->frontier.curChallengeBattleNum, TRAINER_PLAYER)].trainerId;
}

static void SetDomeOpponentGraphicsId(void)
{
    SetBattleFacilityTrainerGfxId(gTrainerBattleOpponent_A, 0);
}

static void sub_81902F8(void)
{
    gSaveBlock2Ptr->frontier.field_CA8 = gSpecialVar_0x8005;
    VarSet(VAR_TEMP_0, 0);
    gSaveBlock2Ptr->frontier.field_CA9_a = 1;
    sub_81A4C30();
}

static void UpdateDomeStreaks(void)
{
    u8 lvlMode = gSaveBlock2Ptr->frontier.lvlMode;
    u8 battleMode = VarGet(VAR_FRONTIER_BATTLE_MODE);

    if (gSaveBlock2Ptr->frontier.domeWinStreaks[battleMode][lvlMode] < 999)
        gSaveBlock2Ptr->frontier.domeWinStreaks[battleMode][lvlMode]++;
    if (gSaveBlock2Ptr->frontier.domeTotalChampionships[battleMode][lvlMode] < 999)
        gSaveBlock2Ptr->frontier.domeTotalChampionships[battleMode][lvlMode]++;

    if (gSaveBlock2Ptr->frontier.domeWinStreaks[battleMode][lvlMode] > gSaveBlock2Ptr->frontier.domeRecordWinStreaks[battleMode][lvlMode])
        gSaveBlock2Ptr->frontier.domeRecordWinStreaks[battleMode][lvlMode] = gSaveBlock2Ptr->frontier.domeWinStreaks[battleMode][lvlMode];
}

static void ShowDomeOpponentInfo(void)
{
    u8 taskId = CreateTask(Task_ShowOpponentInfo, 0);
    gTasks[taskId].data[0] = 0;
    gTasks[taskId].data[1] = TrainerIdToTournamentId(TrainerIdOfPlayerOpponent());
    gTasks[taskId].data[2] = 0;
    gTasks[taskId].data[3] = 0;

    SetMainCallback2(CB2_BattleDome);
}

static void Task_ShowOpponentInfo(u8 taskId)
{
    int i;
    int r5 = gTasks[taskId].data[1];
    int r9 = gTasks[taskId].data[2];
    int r7 = gTasks[taskId].data[3];

    switch (gTasks[taskId].data[0])
    {
    case 0:
        SetHBlankCallback(NULL);
        SetVBlankCallback(NULL);
        EnableInterrupts(INTR_FLAG_VBLANK);
        CpuFill32(0, (void *)VRAM, VRAM_SIZE);
        ResetBgsAndClearDma3BusyFlags(0);
        InitBgsFromTemplates(0, gUnknown_0860CE84, ARRAY_COUNT(gUnknown_0860CE84));
        InitWindows(gUnknown_0860CEB4);
        DeactivateAllTextPrinters();
        gBattle_BG0_X = 0;
        gBattle_BG0_Y = 0;
        gBattle_BG1_X = 0;
        gBattle_BG1_Y = 0;
        gBattle_BG3_X = 0;
        gBattle_BG3_Y = 0;
        if (r9 == 2)
            gBattle_BG2_X = 0, gBattle_BG2_Y = 0;
        else
            gBattle_BG2_X = 0, gBattle_BG2_Y = 160;

        gTasks[taskId].data[0]++;
        break;
    case 1:
        SetGpuReg(REG_OFFSET_BLDCNT, 0);
        SetGpuReg(REG_OFFSET_BLDALPHA, 0);
        SetGpuReg(REG_OFFSET_BLDY, 0);
        SetGpuReg(REG_OFFSET_MOSAIC, 0);
        SetGpuReg(REG_OFFSET_WIN0H, 0);
        SetGpuReg(REG_OFFSET_WIN0V, 0);
        SetGpuReg(REG_OFFSET_WIN1H, 0);
        SetGpuReg(REG_OFFSET_WIN1V, 0);
        SetGpuReg(REG_OFFSET_WININ, 0);
        SetGpuReg(REG_OFFSET_WINOUT, WINOUT_WIN01_BG0 | WINOUT_WIN01_BG1 | WINOUT_WIN01_BG2 | WINOUT_WIN01_BG3 | WINOUT_WIN01_OBJ | WINOUT_WIN01_CLR);
        ResetPaletteFade();
        ResetSpriteData();
        FreeAllSpritePalettes();
        gReservedSpritePaletteCount = 4;
        gTasks[taskId].data[0]++;
        break;
    case 2:
        DecompressAndLoadBgGfxUsingHeap(2, gUnknown_08D83D50, 0x2000, 0, 0);
        DecompressAndLoadBgGfxUsingHeap(2, gUnknown_08D84970, 0x2000, 0, 1);
        DecompressAndLoadBgGfxUsingHeap(3, gUnknown_08D84F00, 0x800, 0, 1);
        LoadCompressedSpriteSheet(sDomeOptionsSpriteSheet);
        LoadCompressedPalette(gUnknown_08D85358, 0, 0x200);
        LoadCompressedPalette(gUnknown_08D85444, 0x100, 0x200);
        LoadCompressedPalette(gUnknown_08D85600, 0xF0, 0x20);
        if (r9 == 2)
            LoadCompressedPalette(gUnknown_08D854C8, 0x50, 0x20);
        CpuFill32(0, gPlttBufferFaded, 0x400);
        ShowBg(0);
        ShowBg(1);
        ShowBg(2);
        ShowBg(3);
        gTasks[taskId].data[0]++;
        break;
    case 3:
        SetVBlankCallback(VblankCb0_BattleDome);
        sBattleDomeStruct = AllocZeroed(sizeof(*sBattleDomeStruct));
        for (i = 0; i < DOME_TOURNAMENT_TRAINERS_COUNT; i++)
            sBattleDomeStruct->arr[i] = 0xFF;
        LoadMonIconPalettes();
        i = CreateTask(sub_8190CD4, 0);
        gTasks[i].data[0] = 0;
        gTasks[i].data[2] = 0;
        gTasks[i].data[3] = r9;
        gTasks[i].data[4] = r7;
        if (r9 == 2)
        {
            DisplayMatchInfoOnCard(0, r5);
            sBattleDomeStruct->unk_10 = 1;
        }
        else
        {
            DisplayTrainerInfoOnCard(0, r5);
        }
        SetGpuReg(REG_OFFSET_DISPCNT, DISPCNT_OBJ_ON | DISPCNT_BG_ALL_ON | DISPCNT_OBJ_1D_MAP);
        if (r9 != 0)
        {
            r7 = CreateSprite(&gUnknown_0860D068, 120, 4, 0);
            StartSpriteAnim(&gSprites[r7], 0);
            gSprites[r7].data[0] = i;

            r7 = CreateSprite(&gUnknown_0860D068, 120, 156, 0);
            StartSpriteAnim(&gSprites[r7], 1);
            gSprites[r7].data[0] = i;

            r7 = CreateSprite(&gUnknown_0860D050, 6, 80, 0);
            StartSpriteAnim(&gSprites[r7], 0);
            gSprites[r7].data[0] = i;
            gSprites[r7].data[1] = 0;
            if (r9 == 1)
                gSprites[r7].invisible = TRUE;

            r7 = CreateSprite(&gUnknown_0860D050, 234, 80, 0);
            StartSpriteAnim(&gSprites[r7], 1);
            gSprites[r7].data[0] = i;
            gSprites[r7].data[1] = 1;
        }
        DestroyTask(taskId);
        break;
    }
}

// Note: Card scrolling up means the current card goes down and another one appears from top.
// The same is true for scrolling left.
// That means that the sprite needs to move with the moving card in the opposite scrolling direction.

static void SpriteCb_TrainerIconCardScrollUp(struct Sprite *sprite)
{
    sprite->pos1.y += 4;
    if (sprite->data[0] != 0)
    {
        if (sprite->pos1.y >= -32)
            sprite->invisible = FALSE;
        if (++sprite->data[1] == 40)
            sprite->callback = SpriteCallbackDummy;
    }
    else
    {
        if (sprite->pos1.y >= 192)
        {
            sBattleDomeStruct->arr[sprite->data[2]] = 0xFF;
            FreeAndDestroyTrainerPicSprite(sprite->data[3]);
        }
    }
}

static void SpriteCb_TrainerIconCardScrollDown(struct Sprite *sprite)
{
    sprite->pos1.y -= 4;
    if (sprite->data[0] != 0)
    {
        if (sprite->pos1.y <= 192)
            sprite->invisible = FALSE;
        if (++sprite->data[1] == 40)
            sprite->callback = SpriteCallbackDummy;
    }
    else
    {
        if (sprite->pos1.y <= -32)
        {
            sBattleDomeStruct->arr[sprite->data[2]] = 0xFF;
            FreeAndDestroyTrainerPicSprite(sprite->data[3]);
        }
    }
}

static void SpriteCb_TrainerIconCardScrollLeft(struct Sprite *sprite)
{
    sprite->pos1.x += 4;
    if (sprite->data[0] != 0)
    {
        if (sprite->pos1.x >= -32)
            sprite->invisible = FALSE;
        if (++sprite->data[1] == 64)
            sprite->callback = SpriteCallbackDummy;
    }
    else
    {
        if (sprite->pos1.x >= 272)
        {
            sBattleDomeStruct->arr[sprite->data[2]] = 0xFF;
            FreeAndDestroyTrainerPicSprite(sprite->data[3]);
        }
    }
}

static void SpriteCb_TrainerIconCardScrollRight(struct Sprite *sprite)
{
    sprite->pos1.x -= 4;
    if (sprite->data[0] != 0)
    {
        if (sprite->pos1.x <= 272)
            sprite->invisible = FALSE;
        if (++sprite->data[1] == 64)
            sprite->callback = SpriteCallbackDummy;
    }
    else
    {
        if (sprite->pos1.x <= -32)
        {
            sBattleDomeStruct->arr[sprite->data[2]] = 0xFF;
            FreeAndDestroyTrainerPicSprite(sprite->data[3]);
        }
    }
}

#define sMonIconStill data[3]

static void SpriteCb_MonIcon(struct Sprite *sprite)
{
    if (!sprite->sMonIconStill)
        UpdateMonIconFrame(sprite);
}

static void SpriteCb_MonIconCardScrollUp(struct Sprite *sprite)
{
    if (!sprite->sMonIconStill)
        UpdateMonIconFrame(sprite);
    sprite->pos1.y += 4;
    if (sprite->data[0] != 0)
    {
        if (sprite->pos1.y >= -16)
            sprite->invisible = FALSE;
        if (++sprite->data[1] == 40)
            sprite->callback = SpriteCb_MonIcon;
    }
    else
    {
        if (sprite->pos1.y >= 176)
        {
            sBattleDomeStruct->arr[sprite->data[2]] = 0xFF;
            sub_80D2EF8(sprite);
        }
    }
}

static void SpriteCb_MonIconCardScrollDown(struct Sprite *sprite)
{
    if (!sprite->sMonIconStill)
        UpdateMonIconFrame(sprite);
    sprite->pos1.y -= 4;
    if (sprite->data[0] != 0)
    {
        if (sprite->pos1.y <= 176)
            sprite->invisible = FALSE;
        if (++sprite->data[1] == 40)
            sprite->callback = SpriteCb_MonIcon;
    }
    else
    {
        if (sprite->pos1.y <= -16)
        {
            sBattleDomeStruct->arr[sprite->data[2]] = 0xFF;
            sub_80D2EF8(sprite);
        }
    }
}

static void SpriteCb_MonIconCardScrollLeft(struct Sprite *sprite)
{
    if (!sprite->sMonIconStill)
        UpdateMonIconFrame(sprite);
    sprite->pos1.x += 4;
    if (sprite->data[0] != 0)
    {
        if (sprite->pos1.x >= -16)
            sprite->invisible = FALSE;
        if (++sprite->data[1] == 64)
            sprite->callback = SpriteCb_MonIcon;
    }
    else
    {
        if (sprite->pos1.x >= 256)
        {
            sBattleDomeStruct->arr[sprite->data[2]] = 0xFF;
            sub_80D2EF8(sprite);
        }
    }
}

static void SpriteCb_MonIconCardScrollRight(struct Sprite *sprite)
{
    if (!sprite->sMonIconStill)
        UpdateMonIconFrame(sprite);
    sprite->pos1.x -= 4;
    if (sprite->data[0] != 0)
    {
        if (sprite->pos1.x <= 256)
            sprite->invisible = FALSE;
        if (++sprite->data[1] == 64)
            sprite->callback = SpriteCb_MonIcon;
    }
    else
    {
        if (sprite->pos1.x <= -16)
        {
            sBattleDomeStruct->arr[sprite->data[2]] = 0xFF;
            sub_80D2EF8(sprite);
        }
    }
}

static void sub_8190B40(struct Sprite *sprite)
{
    int taskId1 = sprite->data[0];
    int arrId = gTasks[gTasks[taskId1].data[4]].data[1];
    int tournmanetTrainerId = sTourneyTreeTrainerIds[arrId];
    int roundId = gSaveBlock2Ptr->frontier.curChallengeBattleNum;

    if (gTasks[taskId1].data[3] == 1)
    {
        if (sprite->data[1])
        {
            if ((gSaveBlock2Ptr->frontier.domeTrainers[tournmanetTrainerId].isEliminated
                && sBattleDomeStruct->unk_10 - 1 < gSaveBlock2Ptr->frontier.domeTrainers[tournmanetTrainerId].eliminatedAt))
            {
                sprite->invisible = FALSE;
            }
            else if (!gSaveBlock2Ptr->frontier.domeTrainers[tournmanetTrainerId].isEliminated
                     && sBattleDomeStruct->unk_10 - 1 < roundId)
            {
                sprite->invisible = FALSE;
            }
            else
            {
                if (gTasks[taskId1].data[0] == 2)
                    sprite->invisible = TRUE;
            }
        }
        else
        {
            if (sBattleDomeStruct->unk_10 != 0)
            {
                sprite->invisible = FALSE;
            }
            else
            {
                if (gTasks[taskId1].data[0] == 2)
                    sprite->invisible = TRUE;
            }
        }
    }
    else
    {
        if (sprite->data[1])
        {
            if (sBattleDomeStruct->unk_10 > 1)
            {
                if (gTasks[taskId1].data[0] == 2)
                    sprite->invisible = TRUE;
            }
            else
            {
                sprite->invisible = FALSE;
            }
        }
        else
        {
            if (sBattleDomeStruct->unk_10 != 0)
            {
                sprite->invisible = FALSE;
            }
            else
            {
                if (gTasks[taskId1].data[0] == 2)
                    sprite->invisible = TRUE;
            }
        }
    }
}

static void sub_8190C6C(struct Sprite *sprite)
{
    int taskId1 = sprite->data[0];

    if (gTasks[taskId1].data[3] == 1)
    {
        if (sBattleDomeStruct->unk_10 != 0)
        {
            if (gTasks[taskId1].data[0] == 2)
                sprite->invisible = TRUE;
        }
        else
        {
            sprite->invisible = FALSE;
        }
    }
    else
    {
        if (sBattleDomeStruct->unk_10 != 1)
        {
            if (gTasks[taskId1].data[0] == 2)
                sprite->invisible = TRUE;
        }
        else
        {
            sprite->invisible = FALSE;
        }
    }
}

static void sub_8190CD4(u8 taskId)
{
    int i;
    int windowId = 0;
    int r9 = gTasks[taskId].data[3];
    int taskId2 = gTasks[taskId].data[4];
    int trainerTournamentId = 0;
    int matchNo = 0;

    switch (gTasks[taskId].data[0])
    {
    case 0:
        if (!gPaletteFade.active)
        {
            BeginNormalPaletteFade(0xFFFFFFFF, 0, 0x10, 0, RGB_BLACK);
            gTasks[taskId].data[0] = 1;
        }
        break;
    case 1:
        if (!gPaletteFade.active)
            gTasks[taskId].data[0] = 2;
        break;
    case 2:
        i = sub_819221C(taskId);
        switch (i)
        {
        case 9:
            BeginNormalPaletteFade(0xFFFFFFFF, 0, 0, 0x10, RGB_BLACK);
            gTasks[taskId].data[0] = 8;
            break;
        case 1 ... 8:
            gTasks[taskId].data[5] = i;
            if (gTasks[taskId].data[2] != 0)
                windowId = 9;
            else
                windowId = 0;

            for (i = windowId; i < windowId + 9; i++)
            {
                CopyWindowToVram(i, 2);
                FillWindowPixelBuffer(i, 0);
            }
            gTasks[taskId].data[0] = 3;
            break;
        case 0:
            break;
        }
        break;
    case 3:
        i = gTasks[taskId].data[5];
        switch (i)
        {
        case 1:
        case 5:
            if (gTasks[taskId].data[2])
            {
                gBattle_BG0_X = 0;
                gBattle_BG0_Y = 0;
                gBattle_BG1_X = 0;
                gBattle_BG1_Y = 160;
            }
            else
            {
                gBattle_BG0_X = 0;
                gBattle_BG0_Y = 160;
                gBattle_BG1_X = 0;
                gBattle_BG1_Y = 0;
            }

            if (i == 1)
            {
                if (sBattleDomeStruct->unk_10 == 0)
                {
                    gBattle_BG2_X = 0;
                    gBattle_BG2_Y = 320;
                    trainerTournamentId = sTourneyTreeTrainerIds[gTasks[taskId2].data[1]];
                    DisplayTrainerInfoOnCard(gTasks[taskId].data[2] | 0x10, trainerTournamentId);
                }
                else
                {
                    gBattle_BG2_X = 256;
                    gBattle_BG2_Y = 0;
                    trainerTournamentId = sTourneyTreeTrainerIds[gTasks[taskId2].data[1]];
                    DisplayTrainerInfoOnCard(gTasks[taskId].data[2] | 0x10, trainerTournamentId);
                    sBattleDomeStruct->unk_10 = 0;
                }
            }
            else
            {
                if (sBattleDomeStruct->unk_10 == 0)
                {
                    matchNo = gTasks[taskId2].data[1] - 16;
                    sub_8192F08(matchNo, sBattleDomeStruct->unk_11);
                    gBattle_BG2_X = 0;
                    gBattle_BG2_Y = 320;
                    trainerTournamentId = sBattleDomeStruct->unk_11[0];
                    DisplayTrainerInfoOnCard(gTasks[taskId].data[2] | 0x10, trainerTournamentId);
                }
                else if (sBattleDomeStruct->unk_10 == 2)
                {
                    matchNo = gTasks[taskId2].data[1] - 16;
                    sub_8192F08(matchNo, sBattleDomeStruct->unk_11);
                    gBattle_BG2_X = 0;
                    gBattle_BG2_Y = 320;
                    trainerTournamentId = sBattleDomeStruct->unk_11[1];
                    DisplayTrainerInfoOnCard(gTasks[taskId].data[2] | 0x10, trainerTournamentId);
                }
                else
                {
                    gBattle_BG2_X = 256;
                    gBattle_BG2_Y = 160;
                    matchNo = gTasks[taskId2].data[1] - 16;
                    DisplayMatchInfoOnCard(gTasks[taskId].data[2] | 0x10, matchNo);
                }
            }

            for (i = 0; i < DOME_TOURNAMENT_TRAINERS_COUNT / 2; i++)
            {
                if (i < 2)
                {
                    if (sBattleDomeStruct->arr[i] != 0xFF)
                    {
                        gSprites[sBattleDomeStruct->arr[i]].callback = SpriteCb_TrainerIconCardScrollUp;
                        gSprites[sBattleDomeStruct->arr[i]].data[0] = gTasks[taskId].data[2] ^ 1;
                        gSprites[sBattleDomeStruct->arr[i]].data[1] = 0;
                        gSprites[sBattleDomeStruct->arr[i]].data[2] = i;
                        gSprites[sBattleDomeStruct->arr[i]].data[3] = sBattleDomeStruct->arr[i];
                    }
                }
                else
                {
                    if (sBattleDomeStruct->arr[i] != 0xFF)
                    {
                        gSprites[sBattleDomeStruct->arr[i]].callback = SpriteCb_MonIconCardScrollUp;
                        gSprites[sBattleDomeStruct->arr[i]].data[0] = gTasks[taskId].data[2] ^ 1;
                        gSprites[sBattleDomeStruct->arr[i]].data[1] = 0;
                        gSprites[sBattleDomeStruct->arr[i]].data[2] = i;
                    }
                }
            }
            for (i = DOME_TOURNAMENT_TRAINERS_COUNT / 2; i < DOME_TOURNAMENT_TRAINERS_COUNT; i++)
            {
                if (i < 10)
                {
                    if (sBattleDomeStruct->arr[i] != 0xFF)
                    {
                        gSprites[sBattleDomeStruct->arr[i]].callback = SpriteCb_TrainerIconCardScrollUp;
                        gSprites[sBattleDomeStruct->arr[i]].data[0] = gTasks[taskId].data[2];
                        gSprites[sBattleDomeStruct->arr[i]].data[1] = 0;
                        gSprites[sBattleDomeStruct->arr[i]].data[2] = i;
                        gSprites[sBattleDomeStruct->arr[i]].data[3] = sBattleDomeStruct->arr[i];
                    }
                }
                else
                {
                    if (sBattleDomeStruct->arr[i] != 0xFF)
                    {
                        gSprites[sBattleDomeStruct->arr[i]].callback = SpriteCb_MonIconCardScrollUp;
                        gSprites[sBattleDomeStruct->arr[i]].data[0] = gTasks[taskId].data[2];
                        gSprites[sBattleDomeStruct->arr[i]].data[1] = 0;
                        gSprites[sBattleDomeStruct->arr[i]].data[2] = i;
                    }
                }
            }

            gTasks[taskId].data[0] = 4;
            gTasks[taskId].data[5] = 0;
            break;
        case 2:
        case 6:
            if (gTasks[taskId].data[2])
            {
                gBattle_BG0_X = 0;
                gBattle_BG0_Y = 0;
                gBattle_BG1_X = 0;
                gBattle_BG1_Y = -160;
            }
            else
            {
                gBattle_BG0_X = 0;
                gBattle_BG0_Y = -160;
                gBattle_BG1_X = 0;
                gBattle_BG1_Y = 0;
            }

            if (i == 2)
            {
                if (sBattleDomeStruct->unk_10 == 0)
                {
                    gBattle_BG2_X = 0;
                    gBattle_BG2_Y = 160;
                    trainerTournamentId = sTourneyTreeTrainerIds[gTasks[taskId2].data[1]];
                    DisplayTrainerInfoOnCard(gTasks[taskId].data[2] | 4, trainerTournamentId);
                }
                else
                {
                    gBattle_BG2_X = 0;
                    gBattle_BG2_Y = 0;
                    trainerTournamentId = sTourneyTreeTrainerIds[gTasks[taskId2].data[1]];
                    DisplayTrainerInfoOnCard(gTasks[taskId].data[2] | 4, trainerTournamentId);
                    sBattleDomeStruct->unk_10 = 0;
                }
            }
            else
            {
                if (sBattleDomeStruct->unk_10 == 0)
                {
                    matchNo = gTasks[taskId2].data[1] - 16;
                    sub_8192F08(matchNo, sBattleDomeStruct->unk_11);
                    gBattle_BG2_X = 0;
                    gBattle_BG2_Y = 160;
                    trainerTournamentId = sBattleDomeStruct->unk_11[0];
                    DisplayTrainerInfoOnCard(gTasks[taskId].data[2] | 4, trainerTournamentId);
                }
                else if (sBattleDomeStruct->unk_10 == 2)
                {
                    matchNo = gTasks[taskId2].data[1] - 16;
                    sub_8192F08(matchNo, sBattleDomeStruct->unk_11);
                    gBattle_BG2_X = 0;
                    gBattle_BG2_Y = 160;
                    trainerTournamentId = sBattleDomeStruct->unk_11[1];
                    DisplayTrainerInfoOnCard(gTasks[taskId].data[2] | 4, trainerTournamentId);
                }
                else
                {
                    gBattle_BG2_X = 256;
                    gBattle_BG2_Y = 0;
                    matchNo = gTasks[taskId2].data[1] - 16;
                    DisplayMatchInfoOnCard(gTasks[taskId].data[2] | 4, matchNo);
                }
            }

            for (i = 0; i < DOME_TOURNAMENT_TRAINERS_COUNT / 2; i++)
            {
                if (i < 2)
                {
                    if (sBattleDomeStruct->arr[i] != 0xFF)
                    {
                        gSprites[sBattleDomeStruct->arr[i]].callback = SpriteCb_TrainerIconCardScrollDown;
                        gSprites[sBattleDomeStruct->arr[i]].data[0] = gTasks[taskId].data[2] ^ 1;
                        gSprites[sBattleDomeStruct->arr[i]].data[1] = 0;
                        gSprites[sBattleDomeStruct->arr[i]].data[2] = i;
                        gSprites[sBattleDomeStruct->arr[i]].data[3] = sBattleDomeStruct->arr[i];
                    }
                }
                else
                {
                    if (sBattleDomeStruct->arr[i] != 0xFF)
                    {
                        gSprites[sBattleDomeStruct->arr[i]].callback = SpriteCb_MonIconCardScrollDown;
                        gSprites[sBattleDomeStruct->arr[i]].data[0] = gTasks[taskId].data[2] ^ 1;
                        gSprites[sBattleDomeStruct->arr[i]].data[1] = 0;
                        gSprites[sBattleDomeStruct->arr[i]].data[2] = i;
                    }
                }
            }
            for (i = DOME_TOURNAMENT_TRAINERS_COUNT / 2; i < DOME_TOURNAMENT_TRAINERS_COUNT; i++)
            {
                if (i < 10)
                {
                    if (sBattleDomeStruct->arr[i] != 0xFF)
                    {
                        gSprites[sBattleDomeStruct->arr[i]].callback = SpriteCb_TrainerIconCardScrollDown;
                        gSprites[sBattleDomeStruct->arr[i]].data[0] = gTasks[taskId].data[2];
                        gSprites[sBattleDomeStruct->arr[i]].data[1] = 0;
                        gSprites[sBattleDomeStruct->arr[i]].data[2] = i;
                        gSprites[sBattleDomeStruct->arr[i]].data[3] = sBattleDomeStruct->arr[i];
                    }
                }
                else
                {
                    if (sBattleDomeStruct->arr[i] != 0xFF)
                    {
                        gSprites[sBattleDomeStruct->arr[i]].callback = SpriteCb_MonIconCardScrollDown;
                        gSprites[sBattleDomeStruct->arr[i]].data[0] = gTasks[taskId].data[2];
                        gSprites[sBattleDomeStruct->arr[i]].data[1] = 0;
                        gSprites[sBattleDomeStruct->arr[i]].data[2] = i;
                    }
                }
            }

            gTasks[taskId].data[0] = 5;
            gTasks[taskId].data[5] = 0;
            break;
        case 3:
            if (gTasks[taskId].data[2])
            {
                gBattle_BG0_X = 0;
                gBattle_BG0_Y = 0;
                gBattle_BG1_X = 256;
                gBattle_BG1_Y = 0;
            }
            else
            {
                gBattle_BG0_X = 256;
                gBattle_BG0_Y = 0;
                gBattle_BG1_X = 0;
                gBattle_BG1_Y = 0;
            }

            if (sBattleDomeStruct->unk_10 == 0)
            {
                gBattle_BG2_X = 256;
                gBattle_BG2_Y = 160;
                trainerTournamentId = sTourneyTreeTrainerIds[gTasks[taskId2].data[1]];
                DisplayTrainerInfoOnCard(gTasks[taskId].data[2] | 8, trainerTournamentId);
            }
            else
            {
                gBattle_BG2_X = 256;
                gBattle_BG2_Y = 0;
                matchNo = gUnknown_0860D15C[gTasks[taskId2].data[1]][sBattleDomeStruct->unk_10 - 1];
                DisplayMatchInfoOnCard(gTasks[taskId].data[2] | 8, matchNo);
            }

            for (i = 0; i < DOME_TOURNAMENT_TRAINERS_COUNT / 2; i++)
            {
                if (i < 2)
                {
                    if (sBattleDomeStruct->arr[i] != 0xFF)
                    {
                        gSprites[sBattleDomeStruct->arr[i]].callback = SpriteCb_TrainerIconCardScrollLeft;
                        gSprites[sBattleDomeStruct->arr[i]].data[0] = gTasks[taskId].data[2] ^ 1;
                        gSprites[sBattleDomeStruct->arr[i]].data[1] = 0;
                        gSprites[sBattleDomeStruct->arr[i]].data[2] = i;
                        gSprites[sBattleDomeStruct->arr[i]].data[3] = sBattleDomeStruct->arr[i];
                    }
                }
                else
                {
                    if (sBattleDomeStruct->arr[i] != 0xFF)
                    {
                        gSprites[sBattleDomeStruct->arr[i]].callback = SpriteCb_MonIconCardScrollLeft;
                        gSprites[sBattleDomeStruct->arr[i]].data[0] = gTasks[taskId].data[2] ^ 1;
                        gSprites[sBattleDomeStruct->arr[i]].data[1] = 0;
                        gSprites[sBattleDomeStruct->arr[i]].data[2] = i;
                    }
                }
            }
            for (i = DOME_TOURNAMENT_TRAINERS_COUNT / 2; i < DOME_TOURNAMENT_TRAINERS_COUNT; i++)
            {
                if (i < 10)
                {
                    if (sBattleDomeStruct->arr[i] != 0xFF)
                    {
                        gSprites[sBattleDomeStruct->arr[i]].callback = SpriteCb_TrainerIconCardScrollLeft;
                        gSprites[sBattleDomeStruct->arr[i]].data[0] = gTasks[taskId].data[2];
                        gSprites[sBattleDomeStruct->arr[i]].data[1] = 0;
                        gSprites[sBattleDomeStruct->arr[i]].data[2] = i;
                        gSprites[sBattleDomeStruct->arr[i]].data[3] = sBattleDomeStruct->arr[i];
                    }
                }
                else
                {
                    if (sBattleDomeStruct->arr[i] != 0xFF)
                    {
                        gSprites[sBattleDomeStruct->arr[i]].callback = SpriteCb_MonIconCardScrollLeft;
                        gSprites[sBattleDomeStruct->arr[i]].data[0] = gTasks[taskId].data[2];
                        gSprites[sBattleDomeStruct->arr[i]].data[1] = 0;
                        gSprites[sBattleDomeStruct->arr[i]].data[2] = i;
                    }
                }
            }

            gTasks[taskId].data[0] = 6;
            gTasks[taskId].data[5] = 0;
            break;
        case 7:
            if (gTasks[taskId].data[2])
            {
                gBattle_BG0_X = 0;
                gBattle_BG0_Y = 0;
                gBattle_BG1_X = 256;
                gBattle_BG1_Y = 0;
            }
            else
            {
                gBattle_BG0_X = 256;
                gBattle_BG0_Y = 0;
                gBattle_BG1_X = 0;
                gBattle_BG1_Y = 0;
            }

            if (sBattleDomeStruct->unk_10 == 0)
            {
                gBattle_BG2_X = 256;
                gBattle_BG2_Y = 160;
                trainerTournamentId = sBattleDomeStruct->unk_11[0];
                DisplayTrainerInfoOnCard(gTasks[taskId].data[2] | 8, trainerTournamentId);
            }
            else
            {
                gBattle_BG2_X = 0;
                gBattle_BG2_Y = 160;
                matchNo = gTasks[taskId2].data[1] - 16;
                DisplayMatchInfoOnCard(gTasks[taskId].data[2] | 8, matchNo);
            }

            for (i = 0; i < DOME_TOURNAMENT_TRAINERS_COUNT / 2; i++)
            {
                if (i < 2)
                {
                    if (sBattleDomeStruct->arr[i] != 0xFF)
                    {
                        gSprites[sBattleDomeStruct->arr[i]].callback = SpriteCb_TrainerIconCardScrollLeft;
                        gSprites[sBattleDomeStruct->arr[i]].data[0] = gTasks[taskId].data[2] ^ 1;
                        gSprites[sBattleDomeStruct->arr[i]].data[1] = 0;
                        gSprites[sBattleDomeStruct->arr[i]].data[2] = i;
                        gSprites[sBattleDomeStruct->arr[i]].data[3] = sBattleDomeStruct->arr[i];
                    }
                }
                else
                {
                    if (sBattleDomeStruct->arr[i] != 0xFF)
                    {
                        gSprites[sBattleDomeStruct->arr[i]].callback = SpriteCb_MonIconCardScrollLeft;
                        gSprites[sBattleDomeStruct->arr[i]].data[0] = gTasks[taskId].data[2] ^ 1;
                        gSprites[sBattleDomeStruct->arr[i]].data[1] = 0;
                        gSprites[sBattleDomeStruct->arr[i]].data[2] = i;
                    }
                }
            }
            for (i = DOME_TOURNAMENT_TRAINERS_COUNT / 2; i < DOME_TOURNAMENT_TRAINERS_COUNT; i++)
            {
                if (i < 10)
                {
                    if (sBattleDomeStruct->arr[i] != 0xFF)
                    {
                        gSprites[sBattleDomeStruct->arr[i]].callback = SpriteCb_TrainerIconCardScrollLeft;
                        gSprites[sBattleDomeStruct->arr[i]].data[0] = gTasks[taskId].data[2];
                        gSprites[sBattleDomeStruct->arr[i]].data[1] = 0;
                        gSprites[sBattleDomeStruct->arr[i]].data[2] = i;
                        gSprites[sBattleDomeStruct->arr[i]].data[3] = sBattleDomeStruct->arr[i];
                    }
                }
                else
                {
                    if (sBattleDomeStruct->arr[i] != 0xFF)
                    {
                        gSprites[sBattleDomeStruct->arr[i]].callback = SpriteCb_MonIconCardScrollLeft;
                        gSprites[sBattleDomeStruct->arr[i]].data[0] = gTasks[taskId].data[2];
                        gSprites[sBattleDomeStruct->arr[i]].data[1] = 0;
                        gSprites[sBattleDomeStruct->arr[i]].data[2] = i;
                    }
                }
            }

            gTasks[taskId].data[0] = 6;
            gTasks[taskId].data[5] = 0;
            break;
        case 4:
            if (gTasks[taskId].data[2])
            {
                gBattle_BG0_X = 0;
                gBattle_BG0_Y = 0;
                gBattle_BG1_X = -256;
                gBattle_BG1_Y = 0;
            }
            else
            {
                gBattle_BG0_X = -256;
                gBattle_BG0_Y = 0;
                gBattle_BG1_X = 0;
                gBattle_BG1_Y = 0;
            }

            if (sBattleDomeStruct->unk_10 == 1)
            {
                gBattle_BG2_X = 0;
                gBattle_BG2_Y = 160;
            }
            else
            {
                gBattle_BG2_X = 0;
                gBattle_BG2_Y = 0;
            }
            matchNo = gUnknown_0860D15C[gTasks[taskId2].data[1]][sBattleDomeStruct->unk_10 - 1];
            DisplayMatchInfoOnCard(gTasks[taskId].data[2] | 2, matchNo);

            for (i = 0; i < DOME_TOURNAMENT_TRAINERS_COUNT / 2; i++)
            {
                if (i < 2)
                {
                    if (sBattleDomeStruct->arr[i] != 0xFF)
                    {
                        gSprites[sBattleDomeStruct->arr[i]].callback = SpriteCb_TrainerIconCardScrollRight;
                        gSprites[sBattleDomeStruct->arr[i]].data[0] = gTasks[taskId].data[2] ^ 1;
                        gSprites[sBattleDomeStruct->arr[i]].data[1] = 0;
                        gSprites[sBattleDomeStruct->arr[i]].data[2] = i;
                        gSprites[sBattleDomeStruct->arr[i]].data[3] = sBattleDomeStruct->arr[i];
                    }
                }
                else
                {
                    if (sBattleDomeStruct->arr[i] != 0xFF)
                    {
                        gSprites[sBattleDomeStruct->arr[i]].callback = SpriteCb_MonIconCardScrollRight;
                        gSprites[sBattleDomeStruct->arr[i]].data[0] = gTasks[taskId].data[2] ^ 1;
                        gSprites[sBattleDomeStruct->arr[i]].data[1] = 0;
                        gSprites[sBattleDomeStruct->arr[i]].data[2] = i;
                    }
                }
            }
            for (i = DOME_TOURNAMENT_TRAINERS_COUNT / 2; i < DOME_TOURNAMENT_TRAINERS_COUNT; i++)
            {
                if (i < 10)
                {
                    if (sBattleDomeStruct->arr[i] != 0xFF)
                    {
                        gSprites[sBattleDomeStruct->arr[i]].callback = SpriteCb_TrainerIconCardScrollRight;
                        gSprites[sBattleDomeStruct->arr[i]].data[0] = gTasks[taskId].data[2];
                        gSprites[sBattleDomeStruct->arr[i]].data[1] = 0;
                        gSprites[sBattleDomeStruct->arr[i]].data[2] = i;
                        gSprites[sBattleDomeStruct->arr[i]].data[3] = sBattleDomeStruct->arr[i];
                    }
                }
                else
                {
                    if (sBattleDomeStruct->arr[i] != 0xFF)
                    {
                        gSprites[sBattleDomeStruct->arr[i]].callback = SpriteCb_MonIconCardScrollRight;
                        gSprites[sBattleDomeStruct->arr[i]].data[0] = gTasks[taskId].data[2];
                        gSprites[sBattleDomeStruct->arr[i]].data[1] = 0;
                        gSprites[sBattleDomeStruct->arr[i]].data[2] = i;
                    }
                }
            }

            gTasks[taskId].data[0] = 7;
            gTasks[taskId].data[5] = 0;
            break;
        case 8:
            if (gTasks[taskId].data[2])
            {
                gBattle_BG0_X = 0;
                gBattle_BG0_Y = 0;
                gBattle_BG1_X = -256;
                gBattle_BG1_Y = 0;
            }
            else
            {
                gBattle_BG0_X = -256;
                gBattle_BG0_Y = 0;
                gBattle_BG1_X = 0;
                gBattle_BG1_Y = 0;
            }

            if (sBattleDomeStruct->unk_10 == 2)
            {
                gBattle_BG2_X = 256;
                gBattle_BG2_Y = 160;
                trainerTournamentId = sBattleDomeStruct->unk_11[1];
                DisplayTrainerInfoOnCard(gTasks[taskId].data[2] | 2, trainerTournamentId);
            }
            else
            {
                gBattle_BG2_X = 0;
                gBattle_BG2_Y = 160;
                matchNo = gTasks[taskId2].data[1] - 16;
                DisplayMatchInfoOnCard(gTasks[taskId].data[2] | 2, matchNo);
            }

            for (i = 0; i < DOME_TOURNAMENT_TRAINERS_COUNT / 2; i++)
            {
                if (i < 2)
                {
                    if (sBattleDomeStruct->arr[i] != 0xFF)
                    {
                        gSprites[sBattleDomeStruct->arr[i]].callback = SpriteCb_TrainerIconCardScrollRight;
                        gSprites[sBattleDomeStruct->arr[i]].data[0] = gTasks[taskId].data[2] ^ 1;
                        gSprites[sBattleDomeStruct->arr[i]].data[1] = 0;
                        gSprites[sBattleDomeStruct->arr[i]].data[2] = i;
                        gSprites[sBattleDomeStruct->arr[i]].data[3] = sBattleDomeStruct->arr[i];
                    }
                }
                else
                {
                    if (sBattleDomeStruct->arr[i] != 0xFF)
                    {
                        gSprites[sBattleDomeStruct->arr[i]].callback = SpriteCb_MonIconCardScrollRight;
                        gSprites[sBattleDomeStruct->arr[i]].data[0] = gTasks[taskId].data[2] ^ 1;
                        gSprites[sBattleDomeStruct->arr[i]].data[1] = 0;
                        gSprites[sBattleDomeStruct->arr[i]].data[2] = i;
                    }
                }
            }
            for (i = DOME_TOURNAMENT_TRAINERS_COUNT / 2; i < DOME_TOURNAMENT_TRAINERS_COUNT; i++)
            {
                if (i < 10)
                {
                    if (sBattleDomeStruct->arr[i] != 0xFF)
                    {
                        gSprites[sBattleDomeStruct->arr[i]].callback = SpriteCb_TrainerIconCardScrollRight;
                        gSprites[sBattleDomeStruct->arr[i]].data[0] = gTasks[taskId].data[2];
                        gSprites[sBattleDomeStruct->arr[i]].data[1] = 0;
                        gSprites[sBattleDomeStruct->arr[i]].data[2] = i;
                        gSprites[sBattleDomeStruct->arr[i]].data[3] = sBattleDomeStruct->arr[i];
                    }
                }
                else
                {
                    if (sBattleDomeStruct->arr[i] != 0xFF)
                    {
                        gSprites[sBattleDomeStruct->arr[i]].callback = SpriteCb_MonIconCardScrollRight;
                        gSprites[sBattleDomeStruct->arr[i]].data[0] = gTasks[taskId].data[2];
                        gSprites[sBattleDomeStruct->arr[i]].data[1] = 0;
                        gSprites[sBattleDomeStruct->arr[i]].data[2] = i;
                    }
                }
            }

            gTasks[taskId].data[0] = 7;
            gTasks[taskId].data[5] = 0;
            break;
        }
        break;
    case 4:
        if (++gTasks[taskId].data[5] != 41)
        {
            gBattle_BG0_Y -= 4;
            gBattle_BG1_Y -= 4;
            gBattle_BG2_Y -= 4;
        }
        else
        {
            gTasks[taskId].data[0] = 2;
        }
        break;
    case 5:
        if (++gTasks[taskId].data[5] != 41)
        {
            gBattle_BG0_Y += 4;
            gBattle_BG1_Y += 4;
            gBattle_BG2_Y += 4;
        }
        else
        {
            gTasks[taskId].data[0] = 2;
        }
        break;
    case 6:
        if (++gTasks[taskId].data[5] != 65)
        {
            gBattle_BG0_X -= 4;
            gBattle_BG1_X -= 4;
            gBattle_BG2_X -= 4;
        }
        else
        {
            gTasks[taskId].data[0] = 2;
        }
        break;
    case 7:
        if (++gTasks[taskId].data[5] != 65)
        {
            gBattle_BG0_X += 4;
            gBattle_BG1_X += 4;
            gBattle_BG2_X += 4;
        }
        else
        {
            gTasks[taskId].data[0] = 2;
        }
        break;
    case 8:
        if (!gPaletteFade.active)
        {
            for (i = 0; i < DOME_TOURNAMENT_TRAINERS_COUNT / 2; i++)
            {
                if (i < 2)
                {
                    if (sBattleDomeStruct->arr[i] != 0xFF)
                        FreeAndDestroyTrainerPicSprite(sBattleDomeStruct->arr[i]);
                }
                else
                {
                    if (sBattleDomeStruct->arr[i] != 0xFF)
                        sub_80D2EF8(&gSprites[sBattleDomeStruct->arr[i]]);
                }
            }
            for (i = DOME_TOURNAMENT_TRAINERS_COUNT / 2; i < DOME_TOURNAMENT_TRAINERS_COUNT; i++)
            {
                if (i < 10)
                {
                    if (sBattleDomeStruct->arr[i] != 0xFF)
                        FreeAndDestroyTrainerPicSprite(sBattleDomeStruct->arr[i]);
                }
                else
                {
                    if (sBattleDomeStruct->arr[i] != 0xFF)
                        sub_80D2EF8(&gSprites[sBattleDomeStruct->arr[i]]);
                }
            }

            FreeMonIconPalettes();
            FREE_AND_SET_NULL(sBattleDomeStruct);
            FreeAllWindowBuffers();
            if (r9 == 0)
            {
                SetMainCallback2(CB2_ReturnToFieldContinueScriptPlayMapMusic);
            }
            else
            {
                i = CreateTask(Task_ShowTourneyTree, 0);
                gTasks[i].data[0] = 0;
                gTasks[i].data[1] = 0;
                gTasks[i].data[2] = 3;
                gTasks[i].data[3] = gTasks[taskId].data[4];
                gTasks[i].data[4] = gTasks[taskId2].data[6];
            }
            DestroyTask(taskId);
        }
        break;
    }
}

static u8 sub_819221C(u8 taskId)
{
    u8 retVal = 0;
    int taskId2 = gTasks[taskId].data[4];
    int r5 = gTasks[taskId2].data[1];
    u8 r10 = sTourneyTreeTrainerIds[r5];
    u16 roundId = gSaveBlock2Ptr->frontier.curChallengeBattleNum;

    if (gMain.newKeys & (A_BUTTON | B_BUTTON))
        retVal = 9;

    if (gTasks[taskId].data[3] == 0)
        return retVal;

    if (gTasks[taskId].data[3] == 1)
    {
        if (gMain.newKeys & DPAD_UP && sBattleDomeStruct->unk_10 == 0)
        {
            if (r5 == 0)
                r5 = 15;
            else
                r5--;
            retVal = 1;
        }
        else if (gMain.newKeys & DPAD_DOWN && sBattleDomeStruct->unk_10 == 0)
        {
            if (r5 == 15)
                r5 = 0;
            else
                r5++;
            retVal = 2;
        }
        else if (gMain.newKeys & DPAD_LEFT && sBattleDomeStruct->unk_10 != 0)
        {
            sBattleDomeStruct->unk_10--;
            retVal = 3;
        }
        else if (gMain.newKeys & DPAD_RIGHT)
        {
            if (gSaveBlock2Ptr->frontier.domeTrainers[r10].isEliminated && sBattleDomeStruct->unk_10 - 1 < gSaveBlock2Ptr->frontier.domeTrainers[r10].eliminatedAt)
            {
                sBattleDomeStruct->unk_10++;
                retVal = 4;
            }
            if (!gSaveBlock2Ptr->frontier.domeTrainers[r10].isEliminated && sBattleDomeStruct->unk_10 - 1 < roundId)
            {
                sBattleDomeStruct->unk_10++;
                retVal = 4;
            }
        }

        if (retVal == 9)
        {
            if (sBattleDomeStruct->unk_10 != 0)
                gTasks[taskId2].data[1] = gUnknown_0860D1A0[r5 / 2][sBattleDomeStruct->unk_10 - 1];
            else
                gTasks[taskId2].data[1] = r5;
        }
    }
    else
    {
        if (gMain.newKeys & DPAD_UP && sBattleDomeStruct->unk_10 == 1)
        {
            if (r5 == 16)
                r5 = gUnknown_0860D19C[roundId];
            else
                r5--;
            retVal = 5;
        }
        else if (gMain.newKeys & DPAD_DOWN && sBattleDomeStruct->unk_10 == 1)
        {
            if (r5 == gUnknown_0860D19C[roundId])
                r5 = 16;
            else
                r5++;
            retVal = 6;
        }
        else if (gMain.newKeys & DPAD_LEFT && sBattleDomeStruct->unk_10 != 0)
        {
            retVal = 7;
            sBattleDomeStruct->unk_10--;
        }
        else if (gMain.newKeys & DPAD_RIGHT && (sBattleDomeStruct->unk_10 == 0 || sBattleDomeStruct->unk_10 == 1))
        {
            retVal = 8;
            sBattleDomeStruct->unk_10++;
        }

        if (retVal == 9)
        {
            if (sBattleDomeStruct->unk_10 == 0)
                gTasks[taskId2].data[1] = gUnknown_0860D1C0[sBattleDomeStruct->unk_11[0]];
            else if (sBattleDomeStruct->unk_10 == 2)
                gTasks[taskId2].data[1] = gUnknown_0860D1C0[sBattleDomeStruct->unk_11[1]];
            else
                gTasks[taskId2].data[1] = r5;
        }
    }

    if (retVal != 0 && retVal != 9)
    {
        PlaySE(SE_SELECT);
        gTasks[taskId2].data[1] = r5;
        gTasks[taskId].data[2] ^= 1;
    }

    return retVal;
}

static void DisplayTrainerInfoOnCard(u8 flags, u8 trainerTournamentId)
{
    struct TextPrinterTemplate textPrinter;
    int i, j, k;
    int trainerId = 0;
    u8 nature = 0;
    int arrId = 0;
    int windowId = 0;
    int x = 0, y = 0;
    u8 palSlot = 0;
    s16 *allocatedArray = AllocZeroed(sizeof(s16) * 18);
    trainerId = gSaveBlock2Ptr->frontier.domeTrainers[trainerTournamentId].trainerId;

    if (flags & 1)
        arrId = 8, windowId = 9, palSlot = 2;
    if (flags & 2)
        x = 256;
    if (flags & 4)
        y = 160;
    if (flags & 8)
        x = -256;
    if (flags & 0x10)
        y = -160;

    if (trainerId == TRAINER_PLAYER)
        sBattleDomeStruct->arr[arrId] = CreateTrainerPicSprite(PlayerGenderToFrontTrainerPicId(gSaveBlock2Ptr->playerGender), TRUE, x + 48, y + 64, palSlot + 12, 0xFFFF);
    else if (trainerId == TRAINER_FRONTIER_BRAIN)
        sBattleDomeStruct->arr[arrId] = CreateTrainerPicSprite(GetDomeBrainTrainerPicId(), TRUE, x + 48, y + 64, palSlot + 12, 0xFFFF);
    else
        sBattleDomeStruct->arr[arrId] = CreateTrainerPicSprite(GetFrontierTrainerFrontSpriteId(trainerId), TRUE, x + 48, y + 64, palSlot + 12, 0xFFFF);

    if (flags & 0x1E)
        gSprites[sBattleDomeStruct->arr[arrId]].invisible = TRUE;

    for (i = 0; i < 3; i++)
    {
        if (trainerId == TRAINER_PLAYER)
        {
            sBattleDomeStruct->arr[2 + i + arrId] = CreateMonIcon(gSaveBlock2Ptr->frontier.domeMonIds[trainerTournamentId][i],
                                                                  SpriteCb_MonIcon,
                                                                  x | sInfoTrainerMonX[i],
                                                                  y + sInfoTrainerMonY[i],
                                                                  0, 0, TRUE);
            gSprites[sBattleDomeStruct->arr[2 + i + arrId]].oam.priority = 0;
        }
        else if (trainerId == TRAINER_FRONTIER_BRAIN)
        {
            sBattleDomeStruct->arr[2 + i + arrId] = CreateMonIcon(gSaveBlock2Ptr->frontier.domeMonIds[trainerTournamentId][i],
                                                                  SpriteCb_MonIcon,
                                                                  x | sInfoTrainerMonX[i],
                                                                  y + sInfoTrainerMonY[i],
                                                                  0, 0, TRUE);
            gSprites[sBattleDomeStruct->arr[2 + i + arrId]].oam.priority = 0;
        }
        else
        {
            sBattleDomeStruct->arr[2 + i + arrId] = CreateMonIcon(gFacilityTrainerMons[gSaveBlock2Ptr->frontier.domeMonIds[trainerTournamentId][i]].species,
                                                                  SpriteCb_MonIcon,
                                                                  x | sInfoTrainerMonX[i],
                                                                  y + sInfoTrainerMonY[i],
                                                                  0, 0, TRUE);
            gSprites[sBattleDomeStruct->arr[2 + i + arrId]].oam.priority = 0;
        }

        if (flags & 0x1E)
            gSprites[sBattleDomeStruct->arr[2 + i + arrId]].invisible = TRUE;
    }
    textPrinter.fontId = 2;
    textPrinter.x = 0;
    textPrinter.y = 0;
    textPrinter.currentX = textPrinter.x;
    textPrinter.currentY = textPrinter.y;
    textPrinter.letterSpacing = 2;
    textPrinter.lineSpacing = 0;
    textPrinter.unk = 0;
    textPrinter.fgColor = 14;
    textPrinter.bgColor = 0;
    textPrinter.shadowColor = 13;

    i = 0;
    if (trainerId == TRAINER_PLAYER)
        j = gFacilityClassToTrainerClass[FACILITY_CLASS_BRENDAN];
    else if (trainerId == TRAINER_FRONTIER_BRAIN)
        j = GetDomeBrainTrainerClass();
    else
        j = GetFrontierOpponentClass(trainerId);

    for (;gTrainerClassNames[j][i] != EOS; i++)
        gStringVar1[i] = gTrainerClassNames[j][i];
    gStringVar1[i] = CHAR_SPACE;
    gStringVar1[i + 1] = EOS;

    if (trainerId == TRAINER_PLAYER)
    {
        StringAppend(gStringVar1, gSaveBlock2Ptr->playerName);
    }
    else if (trainerId == TRAINER_FRONTIER_BRAIN)
    {
        CopyDomeBrainTrainerName(gStringVar2);
        StringAppend(gStringVar1, gStringVar2);
    }
    else
    {
        CopyDomeTrainerName(gStringVar2, trainerId);
        StringAppend(gStringVar1, gStringVar2);
    }

    textPrinter.currentX = GetStringCenterAlignXOffsetWithLetterSpacing(textPrinter.fontId, gStringVar1, 0xD0, textPrinter.letterSpacing);
    textPrinter.currentChar = gStringVar1;
    textPrinter.windowId = windowId;
    PutWindowTilemap(windowId);
    CopyWindowToVram(windowId, 3);
    AddTextPrinter(&textPrinter, 0, NULL);
    textPrinter.letterSpacing = 0;

    for (i = 0; i < 3; i++)
    {
        textPrinter.currentY = gUnknown_0860D346[i];
        if (trainerId == TRAINER_PLAYER)
            textPrinter.currentChar = gSpeciesNames[gSaveBlock2Ptr->frontier.domeMonIds[trainerTournamentId][i]];
        else if (trainerId == TRAINER_FRONTIER_BRAIN)
            textPrinter.currentChar = gSpeciesNames[gSaveBlock2Ptr->frontier.domeMonIds[trainerTournamentId][i]];
        else
            textPrinter.currentChar = gSpeciesNames[gFacilityTrainerMons[gSaveBlock2Ptr->frontier.domeMonIds[trainerTournamentId][i]].species];

        textPrinter.windowId = 1 + i + windowId;
        if (i == 1)
            textPrinter.currentX = 7;
        else
            textPrinter.currentX = 0;

        PutWindowTilemap(1 + i + windowId);
        CopyWindowToVram(1 + i + windowId, 3);
        AddTextPrinter(&textPrinter, 0, NULL);
    }

    PutWindowTilemap(windowId + 4);
    CopyWindowToVram(windowId + 4, 3);
    if (trainerId == TRAINER_FRONTIER_BRAIN)
        textPrinter.currentChar = sBattleDomePotentialTexts[16];
    else
        textPrinter.currentChar = sBattleDomePotentialTexts[trainerTournamentId];

    textPrinter.fontId = 1;
    textPrinter.windowId = windowId + 4;
    textPrinter.currentX = 0;
    textPrinter.y = 4;
    textPrinter.currentY = 4;
    AddTextPrinter(&textPrinter, 0, NULL);

    for (i = 0; i < 3; i++)
    {
        for (j = 0; j < MAX_MON_MOVES; j++)
        {
            for (k = 0; k < DOME_TOURNAMENT_TRAINERS_COUNT; k++)
            {
                if (trainerId == TRAINER_FRONTIER_BRAIN)
                    allocatedArray[k] += sMovePointsForDomeTrainers[GetFrontierBrainMonMove(i, j)][k];
                else if (trainerId == TRAINER_PLAYER)
                    allocatedArray[k] += sMovePointsForDomeTrainers[gSaveBlock2Ptr->frontier.field_EFC[i].moves[j]][k];
                else
                    allocatedArray[k] += sMovePointsForDomeTrainers[gFacilityTrainerMons[gSaveBlock2Ptr->frontier.domeMonIds[trainerTournamentId][i]].moves[j]][k];
            }
        }
    }

    for (i = 0; i < ARRAY_COUNT(gUnknown_0860C988); i++)
    {
        int r4 = 0;

        for (k = 0, j = 0; j < DOME_TOURNAMENT_TRAINERS_COUNT; j++)
        {
            if (gUnknown_0860C988[i][j] != 0)
            {
                r4++;
                if (allocatedArray[j] != 0 && allocatedArray[j] >= gUnknown_0860C988[i][j])
                    k++;
            }
        }
        if (r4 == k)
            break;
    }

    textPrinter.currentChar = sBattleDomeOpponentStyleTexts[i];
    textPrinter.y = 20;
    textPrinter.currentY = 20;
    AddTextPrinter(&textPrinter, 0, NULL);

    for (i = 0; i < 18; i++)
        allocatedArray[i] = 0;

    if (trainerId == TRAINER_FRONTIER_BRAIN || trainerId == TRAINER_PLAYER)
    {
        for (i = 0; i < 3; i++)
        {
            for (j = 0; j < 6; j++)
            {
                if (trainerId == TRAINER_FRONTIER_BRAIN)
                    allocatedArray[j] = GetFrontierBrainMonEvs(i, j);
                else
                    allocatedArray[j] = gSaveBlock2Ptr->frontier.field_EFC[i].evs[j];
            }
            allocatedArray[6] += allocatedArray[0];
            for (j = 0; j < 5; j++)
            {
                if (trainerId == TRAINER_FRONTIER_BRAIN)
                    nature = GetFrontierBrainMonNature(i);
                else
                    nature = gSaveBlock2Ptr->frontier.field_EFC[i].nature;

                if (gNatureStatTable[nature][j] > 0)
                {
                    allocatedArray[j + 7] += (allocatedArray[j + 1] * 110) / 100;
                }
                else if (gNatureStatTable[nature][j] < 0)
                {
                    allocatedArray[j + 7] += (allocatedArray[j + 1] * 90) / 100;
                    allocatedArray[j + 13]++;
                }
                else
                {
                    allocatedArray[j + 7] += allocatedArray[j + 1];
                }
            }
        }
        for (j = 0, i = 0; i < 6; i++)
            j += allocatedArray[6 + i];
        for (i = 0; i < 6; i++)
            allocatedArray[i] = (allocatedArray[6 + i] * 100) / j;
    }
    else
    {
        for (i = 0; i < 3; i++)
        {
            int evBits = gFacilityTrainerMons[gSaveBlock2Ptr->frontier.domeMonIds[trainerTournamentId][i]].evSpread;
            for (k = 0, j = 0; j < NUM_STATS; j++)
            {
                allocatedArray[j] = 0;
                if (evBits & 1)
                    k++;
                evBits >>= 1;
            }
            k = MAX_TOTAL_EVS / k;
            evBits = gFacilityTrainerMons[gSaveBlock2Ptr->frontier.domeMonIds[trainerTournamentId][i]].evSpread;
            for (j = 0; j < NUM_STATS; j++)
            {
                if (evBits & 1)
                    allocatedArray[j] = k;
                evBits >>= 1;
            }

            allocatedArray[6] += allocatedArray[0];
            for (j = 0; j < 5; j++)
            {
                nature = gFacilityTrainerMons[gSaveBlock2Ptr->frontier.domeMonIds[trainerTournamentId][i]].nature;
                if (gNatureStatTable[nature][j] > 0)
                {
                    allocatedArray[j + 7] += (allocatedArray[j + 1] * 110) / 100;
                }
                else if (gNatureStatTable[nature][j] < 0)
                {
                    allocatedArray[j + 7] += (allocatedArray[j + 1] * 90) / 100;
                    allocatedArray[j + 13]++;
                }
                else
                {
                    allocatedArray[j + 7] += allocatedArray[j + 1];
                }
            }
        }
        for (j = 0, i = 0; i < 6; i++)
            j += allocatedArray[i + 6];
        for (i = 0; i < 6; i++)
            allocatedArray[i] = (allocatedArray[6 + i] * 100) / j;
    }

    for (i = 0, j = 0, k = 0; k < 6; k++)
    {
        if (allocatedArray[k] > 29)
        {
            if (i == 2)
            {
                if (allocatedArray[6] < allocatedArray[k])
                {
                    if (allocatedArray[7] < allocatedArray[k])
                    {
                        if (allocatedArray[6] < allocatedArray[7])
                        {
                            allocatedArray[6] = allocatedArray[7];
                            allocatedArray[7] = k;
                        }
                        else
                        {
                            allocatedArray[7] = k;
                        }
                    }
                    else
                    {
                        allocatedArray[6] = allocatedArray[7];
                        allocatedArray[7] = k;
                    }
                }
                else
                {
                    if (allocatedArray[7] < allocatedArray[k])
                        allocatedArray[7] = k;
                }
            }
            else
            {
                allocatedArray[i + 6] = k;
                i++;
            }
        }
        if (allocatedArray[k] == 0)
        {
            if (j == 2)
            {
                if (allocatedArray[k + 12] >= 2
                    || ((allocatedArray[k + 12] == 1 && allocatedArray[12 + allocatedArray[8]] == 0 && allocatedArray[12 + allocatedArray[9]] == 0)
                       )
                    )
                {
                    allocatedArray[8] = allocatedArray[9];
                    allocatedArray[9] = k;
                }
                else if (allocatedArray[k + 12] == 1 && allocatedArray[12 + allocatedArray[8]] == 0)
                {
                    allocatedArray[8] = allocatedArray[9];
                    allocatedArray[9] = k;
                }
                else if (allocatedArray[k + 12] == 1 && allocatedArray[12 + allocatedArray[9]] == 0)
                {
                    allocatedArray[9] = k;
                }
            }
            else
            {
                allocatedArray[j + 8] = k;
                j++;
            }
        }
    }

    if (i == 2)
        i = gUnknown_0860D349[allocatedArray[6]] + (allocatedArray[7] - (allocatedArray[6] + 1));
    else if (i == 1)
        i = allocatedArray[6] + 15;
    else if (j == 2)
        i = gUnknown_0860D349[allocatedArray[8]] + (allocatedArray[9] - (allocatedArray[8] + 1)) + 21;
    else if (j == 1)
        i = allocatedArray[8] + 36;
    else
        i = 42;

    textPrinter.currentChar = sBattleDomeOpponentStatsTexts[i];
    textPrinter.y = 36;
    textPrinter.currentY = 36;
    AddTextPrinter(&textPrinter, 0, NULL);
    Free(allocatedArray);
}

static int sub_8192F08(u8 arg0, u8 *arg1)
{
    int i;
    u8 tournamentId;
    int retVal = 0;
    int count = 0;

    for (i = gUnknown_0860D3C4[arg0][0]; i < gUnknown_0860D3C4[arg0][0] + gUnknown_0860D3C4[arg0][1]; i++)
    {
        tournamentId = gUnknown_0860D3B4[i];
        if (!gSaveBlock2Ptr->frontier.domeTrainers[tournamentId].isEliminated)
        {
            arg1[count] = tournamentId;
            if (gSaveBlock2Ptr->frontier.domeTrainers[tournamentId].trainerId == TRAINER_PLAYER)
                StringCopy(gStringVar1, gSaveBlock2Ptr->playerName);
            else if (gSaveBlock2Ptr->frontier.domeTrainers[tournamentId].trainerId == TRAINER_FRONTIER_BRAIN)
                CopyDomeBrainTrainerName(gStringVar1);
            else
                CopyDomeTrainerName(gStringVar1, gSaveBlock2Ptr->frontier.domeTrainers[tournamentId].trainerId);
            count++;
        }
    }

    if (count == 2)
        return 0;

    for (i = gUnknown_0860D3C4[arg0][0]; i < gUnknown_0860D3C4[arg0][0] + gUnknown_0860D3C4[arg0][1]; i++)
    {
        tournamentId = gUnknown_0860D3B4[i];
        if (gSaveBlock2Ptr->frontier.domeTrainers[tournamentId].isEliminated
            && gSaveBlock2Ptr->frontier.domeTrainers[tournamentId].eliminatedAt >= gUnknown_0860D3C4[arg0][2])
        {
            arg1[count] = tournamentId;
            count++;
            if (gSaveBlock2Ptr->frontier.domeTrainers[tournamentId].eliminatedAt == gUnknown_0860D3C4[arg0][2])
            {
                StringCopy(gStringVar2, gMoveNames[gSaveBlock2Ptr->frontier.field_EC0[tournamentId]]);
                retVal = gSaveBlock2Ptr->frontier.domeTrainers[tournamentId].unk3 * 2;
                if (gSaveBlock2Ptr->frontier.field_EC0[tournamentId] == 0 && gSaveBlock2Ptr->frontier.domeTrainers[tournamentId].unk3 == 0)
                    retVal = 4;
            }
            else
            {
                if (gSaveBlock2Ptr->frontier.domeTrainers[tournamentId].trainerId == TRAINER_PLAYER)
                    StringCopy(gStringVar1, gSaveBlock2Ptr->playerName);
                else if (gSaveBlock2Ptr->frontier.domeTrainers[tournamentId].trainerId == TRAINER_FRONTIER_BRAIN)
                    CopyDomeBrainTrainerName(gStringVar1);
                else
                    CopyDomeTrainerName(gStringVar1, gSaveBlock2Ptr->frontier.domeTrainers[tournamentId].trainerId);
            }
        }

        if (count == 2)
            break;
    }

    if (arg0 == 14)
        return retVal + 2;
    else
        return retVal + 1;
}

static void DisplayMatchInfoOnCard(u8 flags, u8 matchNo)
{
    struct TextPrinterTemplate textPrinter;
    int tournamentIds[2];
    int trainerIds[2];
    bool32 lost[2];
    int i;
    int winStringId = 0;
    int arrId = 0;
    int windowId = 0;
    int x = 0, y = 0;
    u8 palSlot = 0;

    if (flags & 1)
        arrId = 8, windowId = 9, palSlot = 2;
    if (flags & 2)
        x = 256;
    if (flags & 4)
        y = 160;
    if (flags & 8)
        x = -256;
    if (flags & 0x10)
        y = -160;

    // Copy trainers information to handy arrays.
    winStringId = sub_8192F08(matchNo, sBattleDomeStruct->unk_11);
    for (i = 0; i < 2; i++)
    {
        tournamentIds[i] = sBattleDomeStruct->unk_11[i];
        trainerIds[i] = gSaveBlock2Ptr->frontier.domeTrainers[tournamentIds[i]].trainerId;
        if (gSaveBlock2Ptr->frontier.domeTrainers[tournamentIds[i]].eliminatedAt <= gUnknown_0860D3C4[matchNo][2]
            && gSaveBlock2Ptr->frontier.domeTrainers[tournamentIds[i]].isEliminated)
            lost[i] = TRUE;
        else
            lost[i] = FALSE;
    }

    // Draw first trainer sprite.
    if (trainerIds[0] == TRAINER_PLAYER)
        sBattleDomeStruct->arr[arrId] = CreateTrainerPicSprite(PlayerGenderToFrontTrainerPicId(gSaveBlock2Ptr->playerGender), TRUE, x + 48, y + 88, palSlot + 12, 0xFFFF);
    else if (trainerIds[0] == TRAINER_FRONTIER_BRAIN)
        sBattleDomeStruct->arr[arrId] = CreateTrainerPicSprite(GetDomeBrainTrainerPicId(), TRUE, x + 48, y + 88, palSlot + 12, 0xFFFF);
    else
        sBattleDomeStruct->arr[arrId] = CreateTrainerPicSprite(GetFrontierTrainerFrontSpriteId(trainerIds[0]), TRUE, x + 48, y + 88, palSlot + 12, 0xFFFF);

    if (flags & 0x1E)
        gSprites[sBattleDomeStruct->arr[arrId]].invisible = TRUE;
    if (lost[0])
        gSprites[sBattleDomeStruct->arr[arrId]].oam.paletteNum = 3;

    // Draw second trainer sprite.
    if (trainerIds[1] == TRAINER_PLAYER)
        sBattleDomeStruct->arr[1 + arrId] = CreateTrainerPicSprite(PlayerGenderToFrontTrainerPicId(gSaveBlock2Ptr->playerGender), TRUE, x + 192, y + 88, palSlot + 13, 0xFFFF);
    else if (trainerIds[1] == TRAINER_FRONTIER_BRAIN)
        sBattleDomeStruct->arr[1 + arrId] = CreateTrainerPicSprite(GetDomeBrainTrainerPicId(), TRUE, x + 192, y + 88, palSlot + 13, 0xFFFF);
    else
        sBattleDomeStruct->arr[1 + arrId] = CreateTrainerPicSprite(GetFrontierTrainerFrontSpriteId(trainerIds[1]), TRUE, x + 192, y + 88, palSlot + 13, 0xFFFF);

    if (flags & 0x1E)
        gSprites[sBattleDomeStruct->arr[1 + arrId]].invisible = TRUE;
    if (lost[1])
        gSprites[sBattleDomeStruct->arr[1 + arrId]].oam.paletteNum = 3;

    // Draw first trainer's pokemon icons.
    for (i = 0; i < 3; i++)
    {
        if (trainerIds[0] == TRAINER_PLAYER)
        {
            sBattleDomeStruct->arr[2 + i + arrId] = CreateMonIcon(gSaveBlock2Ptr->frontier.domeMonIds[tournamentIds[0]][i],
                                                                  SpriteCb_MonIcon,
                                                                  x | sFirstTrainerMonX[i],
                                                                  y + sFirstTrainerMonY[i],
                                                                  0, 0, TRUE);
            gSprites[sBattleDomeStruct->arr[2 + i + arrId]].oam.priority = 0;
        }
        else if (trainerIds[0] == TRAINER_FRONTIER_BRAIN)
        {
            sBattleDomeStruct->arr[2 + i + arrId] = CreateMonIcon(gSaveBlock2Ptr->frontier.domeMonIds[tournamentIds[0]][i],
                                                                  SpriteCb_MonIcon,
                                                                  x | sFirstTrainerMonX[i],
                                                                  y + sFirstTrainerMonY[i],
                                                                  0, 0, TRUE);
            gSprites[sBattleDomeStruct->arr[2 + i + arrId]].oam.priority = 0;
        }
        else
        {
            sBattleDomeStruct->arr[2 + i + arrId] = CreateMonIcon(gFacilityTrainerMons[gSaveBlock2Ptr->frontier.domeMonIds[tournamentIds[0]][i]].species,
                                                                  SpriteCb_MonIcon,
                                                                  x | sFirstTrainerMonX[i],
                                                                  y + sFirstTrainerMonY[i],
                                                                  0, 0, TRUE);
            gSprites[sBattleDomeStruct->arr[2 + i + arrId]].oam.priority = 0;
        }

        if (flags & 0x1E)
            gSprites[sBattleDomeStruct->arr[2 + i + arrId]].invisible = TRUE;
        if (lost[0])
        {
            gSprites[sBattleDomeStruct->arr[2 + i + arrId]].oam.paletteNum = 3;
            gSprites[sBattleDomeStruct->arr[2 + i + arrId]].sMonIconStill = TRUE;
        }
    }

    // Draw second trainer's pokemon icons.
    for (i = 0; i < 3; i++)
    {
        if (trainerIds[1] == TRAINER_PLAYER)
        {
            sBattleDomeStruct->arr[5 + i + arrId] = CreateMonIcon(gSaveBlock2Ptr->frontier.domeMonIds[tournamentIds[1]][i],
                                                                  SpriteCb_MonIcon,
                                                                  x | sSecondTrainerMonX[i],
                                                                  y + sSecondTrainerMonY[i],
                                                                  0, 0, TRUE);
            gSprites[sBattleDomeStruct->arr[5 + i + arrId]].oam.priority = 0;
        }
        else if (trainerIds[1] == TRAINER_FRONTIER_BRAIN)
        {
            sBattleDomeStruct->arr[5 + i + arrId] = CreateMonIcon(gSaveBlock2Ptr->frontier.domeMonIds[tournamentIds[1]][i],
                                                                  SpriteCb_MonIcon,
                                                                  x | sSecondTrainerMonX[i],
                                                                  y + sSecondTrainerMonY[i],
                                                                  0, 0, TRUE);
            gSprites[sBattleDomeStruct->arr[5 + i + arrId]].oam.priority = 0;
        }
        else
        {
            sBattleDomeStruct->arr[5 + i + arrId] = CreateMonIcon(gFacilityTrainerMons[gSaveBlock2Ptr->frontier.domeMonIds[tournamentIds[1]][i]].species,
                                                                  SpriteCb_MonIcon,
                                                                  x | sSecondTrainerMonX[i],
                                                                  y + sSecondTrainerMonY[i],
                                                                  0, 0, TRUE);
            gSprites[sBattleDomeStruct->arr[5 + i + arrId]].oam.priority = 0;
        }

        if (flags & 0x1E)
            gSprites[sBattleDomeStruct->arr[5 + i + arrId]].invisible = TRUE;
        if (lost[1])
        {
            gSprites[sBattleDomeStruct->arr[5 + i + arrId]].oam.paletteNum = 3;
            gSprites[sBattleDomeStruct->arr[5 + i + arrId]].sMonIconStill = TRUE;
        }
    }

    // Print the win string (or 'Let the battle begin!' one).
    textPrinter.x = 0;
    textPrinter.y = 2;
    textPrinter.currentX = textPrinter.x;
    textPrinter.currentY = textPrinter.y;
    textPrinter.letterSpacing = 0;
    textPrinter.lineSpacing = 0;
    textPrinter.unk = 0;
    textPrinter.fgColor = 14;
    textPrinter.bgColor = 0;
    textPrinter.shadowColor = 13;
    StringExpandPlaceholders(gStringVar4, sBattleDomeWinTexts[winStringId]);
    textPrinter.currentChar = gStringVar4;
    textPrinter.windowId = windowId + 8;
    textPrinter.fontId = 1;
    PutWindowTilemap(windowId + 8);
    CopyWindowToVram(windowId + 8, 3);
    textPrinter.currentX = 0;
    textPrinter.currentY = textPrinter.y = 0;
    AddTextPrinter(&textPrinter, 0, NULL);

    // Print first trainer's name.
    if (trainerIds[0] == TRAINER_PLAYER)
        StringCopy(gStringVar1, gSaveBlock2Ptr->playerName);
    else if (trainerIds[0] == TRAINER_FRONTIER_BRAIN)
        CopyDomeBrainTrainerName(gStringVar1);
    else
        CopyDomeTrainerName(gStringVar1, trainerIds[0]);

    textPrinter.fontId = 2;
    textPrinter.letterSpacing = 2;
    textPrinter.currentChar = gStringVar1;
    textPrinter.windowId = windowId + 6;
    textPrinter.currentX = GetStringCenterAlignXOffsetWithLetterSpacing(textPrinter.fontId, textPrinter.currentChar, 0x40, textPrinter.letterSpacing);
    textPrinter.currentY = textPrinter.y = 2;
    PutWindowTilemap(windowId + 6);
    CopyWindowToVram(windowId + 6, 3);
    AddTextPrinter(&textPrinter, 0, NULL);

    // Print second trainer's name.
    if (trainerIds[1] == TRAINER_PLAYER)
        StringCopy(gStringVar1, gSaveBlock2Ptr->playerName);
    else if (trainerIds[1] == TRAINER_FRONTIER_BRAIN)
        CopyDomeBrainTrainerName(gStringVar1);
    else
        CopyDomeTrainerName(gStringVar1, trainerIds[1]);

    textPrinter.currentChar = gStringVar1;
    textPrinter.windowId = windowId + 7;
    textPrinter.currentX = GetStringCenterAlignXOffsetWithLetterSpacing(textPrinter.fontId, textPrinter.currentChar, 0x40, textPrinter.letterSpacing);
    textPrinter.currentY = textPrinter.y = 2;
    PutWindowTilemap(windowId + 7);
    CopyWindowToVram(windowId + 7, 3);
    AddTextPrinter(&textPrinter, 0, NULL);

    // Print match number.
    textPrinter.letterSpacing = 0;
    textPrinter.currentChar = sBattleDomeMatchNumberTexts[matchNo];
    textPrinter.windowId = windowId + 5;
    textPrinter.currentX = GetStringCenterAlignXOffsetWithLetterSpacing(textPrinter.fontId, textPrinter.currentChar, 0xA0, textPrinter.letterSpacing);
    textPrinter.currentY = textPrinter.y = 2;
    PutWindowTilemap(windowId + 5);
    CopyWindowToVram(windowId + 5, 3);
    AddTextPrinter(&textPrinter, 0, NULL);
}

static void ShowDomeTourneyTree(void)
{
    u8 taskId = CreateTask(Task_ShowTourneyTree, 0);
    gTasks[taskId].data[0] = 0;
    gTasks[taskId].data[1] = 0;
    gTasks[taskId].data[2] = 2;
    gTasks[taskId].data[4] = 0;
    SetMainCallback2(CB2_BattleDome);
}

static void ShowPreviousDomeResultsTourneyTree(void)
{
    u8 taskId;

    InitDomeFacilityTrainersAndMons();
    gSaveBlock2Ptr->frontier.lvlMode = gSaveBlock2Ptr->frontier.field_D0A - 1;
    gSaveBlock2Ptr->frontier.curChallengeBattleNum = 3;
    taskId = CreateTask(Task_ShowTourneyTree, 0);
    gTasks[taskId].data[0] = 0;
    gTasks[taskId].data[1] = 0;
    gTasks[taskId].data[2] = 2;
    gTasks[taskId].data[4] = 1;
    SetMainCallback2(CB2_BattleDome);
}

static void sub_819395C(u8 taskId)
{
    u8 newTaskId = 0;
    int spriteId = gTasks[taskId].data[1];

    switch (gTasks[taskId].data[0])
    {
    case 0:
        if (!gPaletteFade.active)
        {
            BeginNormalPaletteFade(0xFFFFFFFF, 0, 0x10, 0, RGB_BLACK);
            gTasks[taskId].data[0] = 1;
            StartSpriteAnim(&gSprites[spriteId], 1);
        }
        break;
    case 1:
        if (!gPaletteFade.active)
            gTasks[taskId].data[0] = 2;
        break;
    case 2:
        switch (UpdateTourneyTreeCursor(taskId))
        {
        case 0:
        default:
            BeginNormalPaletteFade(0xFFFFFFFF, 0, 0, 0x10, RGB_BLACK);
            gTasks[taskId].data[0] = 7;
            break;
        case 1:
            break;
        case 2:
            BeginNormalPaletteFade(0xFFFFFFFF, 0, 0, 0x10, RGB_BLACK);
            gTasks[taskId].data[0] = 3;
            break;
        case 3:
            BeginNormalPaletteFade(0xFFFFFFFF, 0, 0, 0x10, RGB_BLACK);
            gTasks[taskId].data[0] = 5;
            break;
        }
        break;
    case 3:
        if (!gPaletteFade.active)
        {
            FreeAllWindowBuffers();
            ScanlineEffect_Stop();
            FREE_AND_SET_NULL(sTilemapBuffer);
            newTaskId = CreateTask(Task_ShowOpponentInfo, 0);
            gTasks[newTaskId].data[0] = 0;
            gTasks[newTaskId].data[1] = sTourneyTreeTrainerIds[spriteId];
            gTasks[newTaskId].data[2] = 1;
            gTasks[newTaskId].data[3] = taskId;

            gTasks[taskId].data[0] = 4;
            sBattleDomeStruct->unk_10 = 0;
        }
        break;
    case 4:
        break;
    case 5:
        if (!gPaletteFade.active)
        {
            FreeAllWindowBuffers();
            ScanlineEffect_Stop();
            FREE_AND_SET_NULL(sTilemapBuffer);
            newTaskId = CreateTask(Task_ShowOpponentInfo, 0);
            gTasks[newTaskId].data[0] = 0;
            gTasks[newTaskId].data[1] = spriteId - 16;
            gTasks[newTaskId].data[2] = 2;
            gTasks[newTaskId].data[3] = taskId;

            gTasks[taskId].data[0] = 6;
        }
        break;
    case 6:
        break;
    case 7:
        if (!gPaletteFade.active)
        {
            FreeAllWindowBuffers();
            ScanlineEffect_Stop();
            FREE_AND_SET_NULL(sTilemapBuffer);
            SetMainCallback2(CB2_ReturnToFieldContinueScriptPlayMapMusic);
            DestroyTask(gTasks[taskId].data[7]);
            DestroyTask(taskId);
        }
        break;
    }
}

static u8 UpdateTourneyTreeCursor(u8 taskId)
{
    u8 retVal = 1;
    int direction = 4;
    int tourneyTreeCursorSpriteId = gTasks[taskId].data[1];
    int roundId = gSaveBlock2Ptr->frontier.curChallengeBattleNum;

    if (gMain.newKeys == B_BUTTON || (gMain.newKeys & A_BUTTON && tourneyTreeCursorSpriteId == 31))
    {
        PlaySE(SE_SELECT);
        retVal = 0;
    }
    else if (gMain.newKeys & A_BUTTON)
    {
        if (tourneyTreeCursorSpriteId < 16)
        {
            PlaySE(SE_SELECT);
            retVal = 2;
        }
        else
        {
            PlaySE(SE_SELECT);
            retVal = 3;
        }
    }
    else
    {
        if (gMain.newKeys == DPAD_UP && sTourneyTreeCursorMovementMap[tourneyTreeCursorSpriteId][roundId][0] != 0xFF)
            direction = 0;
        else if (gMain.newKeys == DPAD_DOWN && sTourneyTreeCursorMovementMap[tourneyTreeCursorSpriteId][roundId][1] != 0xFF)
            direction = 1;
        else if (gMain.newKeys == DPAD_LEFT && sTourneyTreeCursorMovementMap[tourneyTreeCursorSpriteId][roundId][2] != 0xFF)
            direction = 2;
        else if (gMain.newKeys == DPAD_RIGHT && sTourneyTreeCursorMovementMap[tourneyTreeCursorSpriteId][roundId][3] != 0xFF)
            direction = 3;
    }

    if (direction != 4)
    {
        PlaySE(SE_SELECT);
        StartSpriteAnim(&gSprites[tourneyTreeCursorSpriteId], 0);
        tourneyTreeCursorSpriteId = sTourneyTreeCursorMovementMap[tourneyTreeCursorSpriteId][roundId][direction];
        StartSpriteAnim(&gSprites[tourneyTreeCursorSpriteId], 1);
        gTasks[taskId].data[1] = tourneyTreeCursorSpriteId;
    }

    return retVal;
}

static void ShowNonInteractiveDomeTourneyTree(void)
{
    u8 taskId = CreateTask(Task_ShowTourneyTree, 0);
    gTasks[taskId].data[0] = 0;
    gTasks[taskId].data[1] = 1;
    gTasks[taskId].data[2] = 2;
    gTasks[taskId].data[4] = 0;
    SetMainCallback2(CB2_BattleDome);
}

static void ResolveDomeRoundWinners(void)
{
    int i;

    if (gSpecialVar_0x8005 == 1)
    {
        gSaveBlock2Ptr->frontier.domeTrainers[TrainerIdToTournamentId(gTrainerBattleOpponent_A)].isEliminated = 1;
        gSaveBlock2Ptr->frontier.domeTrainers[TrainerIdToTournamentId(gTrainerBattleOpponent_A)].eliminatedAt = gSaveBlock2Ptr->frontier.curChallengeBattleNum;
        gSaveBlock2Ptr->frontier.field_EC0[TrainerIdToTournamentId(gTrainerBattleOpponent_A)] = gBattleResults.lastUsedMovePlayer;
        if (gSaveBlock2Ptr->frontier.curChallengeBattleNum < DOME_FINAL)
            DecideRoundWinners(gSaveBlock2Ptr->frontier.curChallengeBattleNum);
    }
    else
    {
        gSaveBlock2Ptr->frontier.domeTrainers[TrainerIdToTournamentId(TRAINER_PLAYER)].isEliminated = 1;
        gSaveBlock2Ptr->frontier.domeTrainers[TrainerIdToTournamentId(TRAINER_PLAYER)].eliminatedAt = gSaveBlock2Ptr->frontier.curChallengeBattleNum;
        gSaveBlock2Ptr->frontier.field_EC0[TrainerIdToTournamentId(TRAINER_PLAYER)] = gBattleResults.lastUsedMoveOpponent;
        if (gBattleOutcome == B_OUTCOME_FORFEITED || gSpecialVar_0x8005 == 9)
            gSaveBlock2Ptr->frontier.domeTrainers[TrainerIdToTournamentId(TRAINER_PLAYER)].unk3 = 1;
        for (i = gSaveBlock2Ptr->frontier.curChallengeBattleNum; i < DOME_ROUNDS_COUNT; i++)
            DecideRoundWinners(i);
    }
}

static u16 GetWinningMove(int winnerTournamentId, int loserTournamentId, u8 roundId)
{
    int i, j, k;
    int moveScores[4 * 3];
    u16 moveIds[4 * 3];
    u16 bestScore = 0;
    u16 bestId = 0;
    int movePower = 0;
    SetFacilityPtrsGetLevel();

    // Calc move points of all 4 moves for all 3 pokemon hitting all 3 target mons.
    for (i = 0; i < 3; i++)
    {
        for (j = 0; j < MAX_MON_MOVES; j++)
        {
            // TODO: Clean this up, looks like a different data structure
            moveScores[i * 4 + j] = 0;
            if (gSaveBlock2Ptr->frontier.domeTrainers[winnerTournamentId].trainerId == TRAINER_FRONTIER_BRAIN)
                moveIds[i * 4 + j] = GetFrontierBrainMonMove(i, j);
            else
                moveIds[i * 4 + j] = gFacilityTrainerMons[gSaveBlock2Ptr->frontier.domeMonIds[winnerTournamentId][i]].moves[j];

            movePower = gBattleMoves[moveIds[i * 4 + j]].power;
            if (movePower == 0)
                movePower = 40;
            else if (movePower == 1)
                movePower = 60;
            else if (moveIds[i * 4 + j] == MOVE_SELF_DESTRUCT || moveIds[i * 4 + j] == MOVE_EXPLOSION)
                movePower /= 2;

            for (k = 0; k < 3; k++)
            {
                u32 personality = 0;
                u32 targetSpecies = 0;
                u32 targetAbility = 0;
                u32 typeMultiplier = 0;
                do
                {
                    personality = Random32();
                } while (gFacilityTrainerMons[gSaveBlock2Ptr->frontier.domeMonIds[loserTournamentId][k]].nature != GetNatureFromPersonality(personality));

                targetSpecies = gFacilityTrainerMons[gSaveBlock2Ptr->frontier.domeMonIds[loserTournamentId][k]].species;
                if (personality & 1)
                    targetAbility = gBaseStats[targetSpecies].ability2;
                else
                    targetAbility = gBaseStats[targetSpecies].ability1;

                typeMultiplier = CalcPartyMonTypeEffectivenessMultiplier(moveIds[i * 4 + j], targetSpecies, targetAbility);
                if (typeMultiplier == UQ_4_12(0))
                    moveScores[i * 4 + j] += 0;
                else if (typeMultiplier >= UQ_4_12(2))
                    moveScores[i * 4 + j] += movePower * 2;
                else if (typeMultiplier <= UQ_4_12(0.5))
                    moveScores[i * 4 + j] += movePower / 2;
                else
                    moveScores[i * 4 + j] += movePower;
            }

            if (bestScore < moveScores[i * 4 + j])
            {
                bestId = i * 4 + j;
                bestScore = moveScores[i * 4 + j];
            }
            else if (bestScore == moveScores[i * 4 + j])
            {
                if (moveIds[bestId] < moveIds[i * 4 + j]) // Why not use (Random() & 1) instead of promoting moves with a higher id?
                    bestId = i * 4 + j;
            }
        }
    }

    j = bestId;
    goto LABEL;
    while (j != 0)
    {
        for (j = 0, k = 0; k < MAX_MON_MOVES * 3; k++)
        {
            if (bestScore < moveScores[k])
            {
                j = k;
                bestScore = moveScores[k];
            }
            else if (bestScore == moveScores[k] && moveIds[j] < moveIds[k])
            {
                j = k;
            }
        }
        if (i == roundId - 1)
            break;
        LABEL:
        {
            for (i = 0; i < roundId - 1; i++)
            {
                if (gSaveBlock2Ptr->frontier.field_EC0[sub_81953E8(winnerTournamentId, i)] == moveIds[j])
                    break;
            }
            if (i == roundId - 1)
                break;

            moveScores[j] = 0;
            bestScore = 0;
            j = 0;
            for (k = 0; k < MAX_MON_MOVES * 3; k++)
                j += moveScores[k];
        }
    }

    if (moveScores[j] == 0)
        j = bestId;

    return moveIds[j];
}

static void Task_ShowTourneyTree(u8 taskId)
{
    int i;
    struct TextPrinterTemplate textPrinter;
    int r10 = gTasks[taskId].data[1];
    int r4 = gTasks[taskId].data[2];

    switch (gTasks[taskId].data[0])
    {
    case 0:
        SetHBlankCallback(NULL);
        SetVBlankCallback(NULL);
        EnableInterrupts(INTR_FLAG_HBLANK | INTR_FLAG_VBLANK);
        CpuFill32(0, (void *)VRAM, VRAM_SIZE);
        ResetBgsAndClearDma3BusyFlags(0);
        InitBgsFromTemplates(0, gUnknown_0860CE74, ARRAY_COUNT(gUnknown_0860CE74));
        InitWindows(gUnknown_0860CE94);
        DeactivateAllTextPrinters();
        gBattle_BG0_X = 0;
        gBattle_BG0_Y = 0;
        gBattle_BG1_X = 0;
        gBattle_BG1_Y = 0;
        ChangeBgX(2, 0, 0);
        ChangeBgY(2, 0, 0);
        ChangeBgX(3, 0, 0);
        ChangeBgY(3, 0xB00, 0);
        gTasks[taskId].data[0]++;
        break;
    case 1:
        SetGpuReg(REG_OFFSET_BLDCNT, 0);
        SetGpuReg(REG_OFFSET_BLDALPHA, 0);
        SetGpuReg(REG_OFFSET_BLDY, 0);
        SetGpuReg(REG_OFFSET_MOSAIC, 0);
        SetGpuReg(REG_OFFSET_WIN0H, 0x5860);
        SetGpuReg(REG_OFFSET_WIN0V, 0x9F);
        SetGpuReg(REG_OFFSET_WIN1H, 0x9098);
        SetGpuReg(REG_OFFSET_WIN1V, 0x9F);
        SetGpuReg(REG_OFFSET_WININ, 0);
        SetGpuReg(REG_OFFSET_WINOUT, 0x3F);
        ResetPaletteFade();
        ResetSpriteData();
        FreeAllSpritePalettes();
        gTasks[taskId].data[0]++;
        break;
    case 2:
        sTilemapBuffer = AllocZeroed(0x800);
        LZDecompressWram(gUnknown_08D83900, sTilemapBuffer);
        SetBgTilemapBuffer(1, sTilemapBuffer);
        CopyBgTilemapBufferToVram(1);
        DecompressAndLoadBgGfxUsingHeap(1, gUnknown_08D82F10, 0x2000, 0, 0);
        DecompressAndLoadBgGfxUsingHeap(2, gUnknown_08D834FC, 0x2000, 0, 0);
        DecompressAndLoadBgGfxUsingHeap(2, gUnknown_08D83B2C, 0x2000, 0, 1);
        DecompressAndLoadBgGfxUsingHeap(3, gUnknown_08D83C3C, 0x2000, 0, 1);
        LoadCompressedPalette(gUnknown_08D85358, 0, 0x200);
        LoadCompressedPalette(gUnknown_08D85444, 0x100, 0x200);
        LoadCompressedPalette(gUnknown_08D85600, 0xF0, 0x20);
        CpuFill32(0, gPlttBufferFaded, 0x400);
        ShowBg(0);
        ShowBg(1);
        ShowBg(2);
        ShowBg(3);
        gTasks[taskId].data[0]++;
        break;
    case 3:
        LoadCompressedSpriteSheet(sDomeOptionsSpriteSheet);
        if (r10 == 0)
        {
            for (i = 0; i < (unsigned) 31; i++)
                CreateSprite(&gUnknown_0860CFA8, gUnknown_0860D411[i][0], gUnknown_0860D411[i][1], 0);
            if (gTasks[taskId].data[4])
                CreateSprite(&gUnknown_0860D008, 218, 12, 0);
            else
                CreateSprite(&gUnknown_0860CFD8, 218, 12, 0);
        }

        SetGpuReg(REG_OFFSET_DISPCNT, DISPCNT_BG_ALL_ON | DISPCNT_OBJ_ON | DISPCNT_WIN0_ON | DISPCNT_WIN1_ON | DISPCNT_OBJ_1D_MAP);
        gTasks[taskId].data[0]++;
        break;
    case 4:
        textPrinter.fontId = 2;
        textPrinter.currentChar = gText_BattleTourney;
        textPrinter.windowId = 2;
        textPrinter.x = 0;
        textPrinter.y = 0;
        textPrinter.letterSpacing = 2;
        textPrinter.lineSpacing = 0;
        textPrinter.currentX = GetStringCenterAlignXOffsetWithLetterSpacing(textPrinter.fontId, textPrinter.currentChar, 0x70, textPrinter.letterSpacing);
        textPrinter.currentY = 1;
        textPrinter.unk = 0;
        textPrinter.fgColor = 14;
        textPrinter.bgColor = 0;
        textPrinter.shadowColor = 13;
        AddTextPrinter(&textPrinter, 0, NULL);
        for (i = 0; i < DOME_TOURNAMENT_TRAINERS_COUNT; i++)
        {
            int roundId, var2;

            CopyDomeTrainerName(gDisplayedStringBattle, gSaveBlock2Ptr->frontier.domeTrainers[i].trainerId);
            if (r10 == 1)
            {
                if (gSaveBlock2Ptr->frontier.domeTrainers[i].isEliminated)
                {
                    if (gSaveBlock2Ptr->frontier.domeTrainers[i].eliminatedAt != 0)
                    {
                        var2 = gSaveBlock2Ptr->frontier.domeTrainers[i].eliminatedAt - 1;
                        sub_81948EC(i, var2);
                    }
                }
                else if (gSaveBlock2Ptr->frontier.curChallengeBattleNum != DOME_ROUND2)
                {
                    sub_81948EC(i, gSaveBlock2Ptr->frontier.curChallengeBattleNum - 2);
                }
            }
            else if (r10 == 0)
            {
                if (gSaveBlock2Ptr->frontier.domeTrainers[i].isEliminated)
                {
                    if (gSaveBlock2Ptr->frontier.domeTrainers[i].eliminatedAt != 0)
                    {
                        var2 = gSaveBlock2Ptr->frontier.domeTrainers[i].eliminatedAt - 1;
                        sub_81948EC(i, var2);
                    }
                }
                else if (gSaveBlock2Ptr->frontier.curChallengeBattleNum != DOME_ROUND1)
                {
                    if (gTasks[taskId].data[4])
                        var2 = gSaveBlock2Ptr->frontier.curChallengeBattleNum;
                    else
                        var2 = gSaveBlock2Ptr->frontier.curChallengeBattleNum - 1;
                    sub_81948EC(i, var2);
                }
            }

            if (gTasks[taskId].data[4])
                roundId = gSaveBlock2Ptr->frontier.curChallengeBattleNum;
            else
                roundId = gSaveBlock2Ptr->frontier.curChallengeBattleNum - 1;

            if (    ((r10 == 1 && gSaveBlock2Ptr->frontier.domeTrainers[i].eliminatedAt < gSaveBlock2Ptr->frontier.curChallengeBattleNum - 1)
                  || (r10 == 0 && gSaveBlock2Ptr->frontier.domeTrainers[i].eliminatedAt <= roundId))
                && gSaveBlock2Ptr->frontier.domeTrainers[i].isEliminated)
            {
                if (gSaveBlock2Ptr->frontier.domeTrainers[i].trainerId == TRAINER_PLAYER)
                {
                    textPrinter.fgColor = 3;
                    textPrinter.shadowColor = 4;
                }
                else
                {
                    textPrinter.fgColor = 11;
                    textPrinter.shadowColor = 13;
                }
            }
            else
            {
                if (gSaveBlock2Ptr->frontier.domeTrainers[i].trainerId == TRAINER_PLAYER)
                {
                    textPrinter.fgColor = 3;
                    textPrinter.shadowColor = 4;
                }
                else
                {
                    textPrinter.fgColor = 14;
                    textPrinter.shadowColor = 13;
                }
            }

            if (gUnknown_0860D3F1[i][0] == 0)
                textPrinter.currentX = GetStringWidthDifference(textPrinter.fontId, gDisplayedStringBattle, 0x3D, textPrinter.letterSpacing);
            else
                textPrinter.currentX = 3;
            textPrinter.currentChar = gDisplayedStringBattle;
            textPrinter.windowId = gUnknown_0860D3F1[i][0];
            textPrinter.currentY = gUnknown_0860D3F1[i][1];
            AddTextPrinter(&textPrinter, 0, NULL);
        }
        gTasks[taskId].data[0]++;
        break;
    case 5:
        PutWindowTilemap(0);
        PutWindowTilemap(1);
        PutWindowTilemap(2);
        CopyWindowToVram(0, 3);
        CopyWindowToVram(1, 3);
        CopyWindowToVram(2, 3);
        SetHBlankCallback(HblankCb_BattleDome);
        SetVBlankCallback(VblankCb1_BattleDome);
        if (r4 == 2)
        {
            if (r10 == 0)
            {
                i = CreateTask(sub_819395C, 0);
                gTasks[i].data[0] = r10;
                gTasks[i].data[1] = r10;
                gTasks[i].data[6] = gTasks[taskId].data[4];
            }
            else
            {
                i = CreateTask(sub_8194950, 0);
                gTasks[i].data[0] = 0;
            }
        }
        else
        {
            i = gTasks[taskId].data[3];
            gTasks[i].data[0] = 0;
        }
        ScanlineEffect_Clear();
        
        i = 0;
        while (i < 91)
        {
            gScanlineEffectRegBuffers[0][i] = BGCNT_PRIORITY(2) | BGCNT_SCREENBASE(31) | BGCNT_16COLOR | BGCNT_CHARBASE(2) | BGCNT_TXT256x256;
            gScanlineEffectRegBuffers[1][i] = BGCNT_PRIORITY(2) | BGCNT_SCREENBASE(31) | BGCNT_16COLOR | BGCNT_CHARBASE(2) | BGCNT_TXT256x256;
            i++;
        }

        while (i < 160)
        {
            gScanlineEffectRegBuffers[0][i] =  BGCNT_PRIORITY(1) | BGCNT_SCREENBASE(31) | BGCNT_16COLOR | BGCNT_CHARBASE(2) | BGCNT_TXT256x256;
            gScanlineEffectRegBuffers[1][i] =  BGCNT_PRIORITY(1) | BGCNT_SCREENBASE(31) | BGCNT_16COLOR | BGCNT_CHARBASE(2) | BGCNT_TXT256x256;
            i++;
        }
        
        ScanlineEffect_SetParams(sTourneyTreeScanlineEffectParams);
        DestroyTask(taskId);
        break;
    }
}

static void sub_81948EC(u8 tournamentId, u8 arg1)
{
    int i;
    const struct UnkStruct_860DD10 *structPtr = gUnknown_0860DD10[tournamentId][arg1];

    for (i = 0; i < gUnknown_0860DE10[tournamentId][arg1]; i++)
        CopyToBgTilemapBufferRect_ChangePalette(1, &structPtr[i].src, structPtr[i].x, structPtr[i].y, 1, 1, 0x11);

    CopyBgTilemapBufferToVram(1);
}

static void sub_8194950(u8 taskId)
{
    int i;
    struct TextPrinterTemplate textPrinter;

    switch (gTasks[taskId].data[0])
    {
    case 0:
        BeginNormalPaletteFade(0xFFFFFFFF, 0, 0x10, 0, RGB_BLACK);
        gTasks[taskId].data[0] = 1;
        break;
    case 1:
        if (!gPaletteFade.active)
        {
            gTasks[taskId].data[0] = 2;
            gTasks[taskId].data[3] = 64;
            textPrinter.fontId = 2;
            textPrinter.x = 0;
            textPrinter.y = 0;
            textPrinter.letterSpacing = 2;
            textPrinter.lineSpacing = 0;
            textPrinter.unk = 0;
            textPrinter.fgColor = 11;
            textPrinter.bgColor = 0;
            textPrinter.shadowColor = 13;
            for (i = 0; i < DOME_TOURNAMENT_TRAINERS_COUNT; i++)
            {
                CopyDomeTrainerName(gDisplayedStringBattle, gSaveBlock2Ptr->frontier.domeTrainers[i].trainerId);
                if (gSaveBlock2Ptr->frontier.domeTrainers[i].eliminatedAt == gSaveBlock2Ptr->frontier.curChallengeBattleNum - 1
                    && gSaveBlock2Ptr->frontier.domeTrainers[i].isEliminated)
                {
                    if (gUnknown_0860D3F1[i][0] == 0)
                        textPrinter.currentX = GetStringWidthDifference(textPrinter.fontId, gDisplayedStringBattle, 0x3D, textPrinter.letterSpacing);
                    else
                        textPrinter.currentX = 3;

                    textPrinter.currentChar = gDisplayedStringBattle;
                    textPrinter.windowId = gUnknown_0860D3F1[i][0];
                    textPrinter.currentY = gUnknown_0860D3F1[i][1];
                    AddTextPrinter(&textPrinter, 0, NULL);
                }
                if (!gSaveBlock2Ptr->frontier.domeTrainers[i].isEliminated)
                {
                    int roundId = gSaveBlock2Ptr->frontier.curChallengeBattleNum - 1;
                    sub_81948EC(i, roundId);
                }
            }
        }
        break;
    case 2:
        if (--gTasks[taskId].data[3] == 0)
            gTasks[taskId].data[0] = 3;
        break;
    case 3:
        if (gMain.newKeys & (A_BUTTON | B_BUTTON))
        {
            BeginNormalPaletteFade(0xFFFFFFFF, 0, 0, 0x10, RGB_BLACK);
            gTasks[taskId].data[0] = 4;
        }
        break;
    case 4:
        if (!gPaletteFade.active)
        {
            SetMainCallback2(CB2_ReturnToFieldContinueScriptPlayMapMusic);
            DestroyTask(taskId);
        }
        break;
    }
}

static void CB2_BattleDome(void)
{
    AnimateSprites();
    BuildOamBuffer();
    RunTextPrinters();
    UpdatePaletteFade();
    RunTasks();
}

static void VblankCb0_BattleDome(void)
{
    ChangeBgX(3, 0x80, 1);
    ChangeBgY(3, 0x80, 2);
    SetGpuReg(REG_OFFSET_BG0HOFS, gBattle_BG0_X);
    SetGpuReg(REG_OFFSET_BG0VOFS, gBattle_BG0_Y);
    SetGpuReg(REG_OFFSET_BG1HOFS, gBattle_BG1_X);
    SetGpuReg(REG_OFFSET_BG1VOFS, gBattle_BG1_Y);
    SetGpuReg(REG_OFFSET_BG2HOFS, gBattle_BG2_X);
    SetGpuReg(REG_OFFSET_BG2VOFS, gBattle_BG2_Y);
    LoadOam();
    ProcessSpriteCopyRequests();
    TransferPlttBuffer();
}

#define SET_WIN0H_WIN1H(win0H, win1H)                       \
{                                                           \
    *(vu32*)(REG_ADDR_WIN0H) = ((win0H << 16) | (win1H));   \
}

static void HblankCb_BattleDome(void)
{
    register u32 vCount asm("r0") = REG_VCOUNT;
    register u32 vCount_ asm("r1") = vCount;
    if (vCount > 41)
    {
        if (vCount < 50)
        {
            REG_WININ = WININ_WIN0_BG0 | WININ_WIN0_BG1 | WININ_WIN0_BG3 | WININ_WIN0_OBJ | WININ_WIN0_CLR | WININ_WIN1_BG0 | WININ_WIN1_BG1 | WININ_WIN1_BG3 | WININ_WIN1_OBJ | WININ_WIN1_CLR;
            SET_WIN0H_WIN1H(WIN_RANGE(152, 155), WIN_RANGE(85, 88));
            return;
        }
        else if (vCount > 57)
        {
            if (vCount < 75)
            {
                REG_WININ = WININ_WIN0_BG0 | WININ_WIN0_BG1 | WININ_WIN0_BG3 | WININ_WIN0_OBJ | WININ_WIN0_CLR | WININ_WIN1_BG0 | WININ_WIN1_BG1 | WININ_WIN1_BG3 | WININ_WIN1_OBJ | WININ_WIN1_CLR;
                SET_WIN0H_WIN1H(WIN_RANGE(144, 152), WIN_RANGE(88, 96));
                return;
            }
            else if (vCount < 82)
            {
                REG_WININ = WININ_WIN0_BG0 | WININ_WIN0_BG1 | WININ_WIN0_BG3 | WININ_WIN0_OBJ | WININ_WIN0_CLR | WININ_WIN1_BG0 | WININ_WIN1_BG1 | WININ_WIN1_BG3 | WININ_WIN1_OBJ | WININ_WIN1_CLR;
                SET_WIN0H_WIN1H(WIN_RANGE(152, 155), WIN_RANGE(85, 88));
                return;
            }
            else if (vCount > 94)
            {
                if (vCount < 103)
                {
                    REG_WININ = WININ_WIN0_BG0 | WININ_WIN0_BG1 | WININ_WIN0_BG2 | WININ_WIN0_OBJ | WININ_WIN0_CLR | WININ_WIN1_BG0 | WININ_WIN1_BG1 | WININ_WIN1_BG2 | WININ_WIN1_OBJ | WININ_WIN1_CLR;
                    SET_WIN0H_WIN1H(WIN_RANGE(152, 155), WIN_RANGE(85, 88));
                    return;
                }
                else if (vCount < 119)
                {
                    REG_WININ = WININ_WIN0_BG0 | WININ_WIN0_BG1 | WININ_WIN0_BG2 | WININ_WIN0_OBJ | WININ_WIN0_CLR | WININ_WIN1_BG0 | WININ_WIN1_BG1 | WININ_WIN1_BG2 | WININ_WIN1_OBJ | WININ_WIN1_CLR;
                    SET_WIN0H_WIN1H(WIN_RANGE(144, 152), WIN_RANGE(88, 96));
                    return;
                }
                else if (vCount > 126)
                {
                    if (vCount_ < 135)
                    {
                        REG_WININ = WININ_WIN0_BG0 | WININ_WIN0_BG1 | WININ_WIN0_BG2 | WININ_WIN0_OBJ | WININ_WIN0_CLR | WININ_WIN1_BG0 | WININ_WIN1_BG1 | WININ_WIN1_BG2 | WININ_WIN1_OBJ | WININ_WIN1_CLR;
                        SET_WIN0H_WIN1H(WIN_RANGE(152, 155), WIN_RANGE(85, 88));
                        return;
                    }
                }
            }
        }
    }

    REG_WININ = WININ_WIN0_BG_ALL | WININ_WIN0_CLR | WININ_WIN0_OBJ | WININ_WIN1_BG_ALL | WININ_WIN1_CLR | WININ_WIN1_OBJ;
    SET_WIN0H_WIN1H(0, 0);
}

static void VblankCb1_BattleDome(void)
{
    SetGpuReg(REG_OFFSET_BG0HOFS, gBattle_BG0_X);
    SetGpuReg(REG_OFFSET_BG0VOFS, gBattle_BG0_Y);
    SetGpuReg(REG_OFFSET_BG1HOFS, gBattle_BG1_X);
    SetGpuReg(REG_OFFSET_BG1VOFS, gBattle_BG1_Y);
    ChangeBgY(2, 0x80, 2);
    ChangeBgY(3, 0x80, 1);
    LoadOam();
    ProcessSpriteCopyRequests();
    TransferPlttBuffer();
    ScanlineEffect_InitHBlankDmaTransfer();
}

static void InitDomeFacilityTrainersAndMons(void)
{
    gFacilityTrainerMons = gBattleFrontierMons;
    gFacilityTrainers = gBattleFrontierTrainers;
}

static void RestoreDomePlayerParty(void)
{
    int i, moveSlot;

    for (i = 0; i < 2; i++)
    {
        int playerMonId = gSaveBlock2Ptr->frontier.selectedPartyMons[gSelectedOrderFromParty[i] - 1] - 1;
        int count;

        for (moveSlot = 0; moveSlot < MAX_MON_MOVES; moveSlot++)
        {
            count = 0;
            while (count < MAX_MON_MOVES)
            {
                if (GetMonData(&gSaveBlock1Ptr->playerParty[playerMonId], MON_DATA_MOVE1 + count, NULL) == GetMonData(&gPlayerParty[i], MON_DATA_MOVE1 + moveSlot, NULL))
                    break;
                count++;
            }
            if (count == MAX_MON_MOVES)
                SetMonMoveSlot(&gPlayerParty[i], MOVE_SKETCH, moveSlot);
        }

        gSaveBlock1Ptr->playerParty[playerMonId] = gPlayerParty[i];
    }
}

static void RestoreDomePlayerPartyHeldItems(void)
{
    int i;

    for (i = 0; i < 2; i++)
    {
        int playerMonId = gSaveBlock2Ptr->frontier.selectedPartyMons[gSelectedOrderFromParty[i] - 1] - 1;
        u16 item = GetMonData(&gSaveBlock1Ptr->playerParty[playerMonId], MON_DATA_HELD_ITEM, NULL);
        SetMonData(&gPlayerParty[i], MON_DATA_HELD_ITEM, &item);
    }
}

static void ReduceDomePlayerPartyTo3Mons(void)
{
    ReducePlayerPartyToSelectedMons();
}

static void GetPlayerSeededBeforeOpponent(void)
{
    if (TrainerIdToTournamentId(gTrainerBattleOpponent_A) > TrainerIdToTournamentId(TRAINER_PLAYER))
        gSpecialVar_Result = 1;
    else
        gSpecialVar_Result = 2;
}

static void BufferLastDomeWinnerName(void)
{
    int i;

    InitDomeFacilityTrainersAndMons();
    for (i = 0; i < DOME_TOURNAMENT_TRAINERS_COUNT; i++)
    {
        if (!gSaveBlock2Ptr->frontier.domeTrainers[i].isEliminated)
            break;
    }
    CopyDomeTrainerName(gStringVar1, gSaveBlock2Ptr->frontier.domeTrainers[i].trainerId);
}

static void sub_8194F58(void)
{
    int i, j, k;
    int monLevel;
    int species[3];
    int monTypesBits;
    int trainerId;
    int monSetId;
    u8 lvlMode;
    u16 *statSums;
    int *statValues;
    u8 ivs = 0;

    species[0] = 0;
    species[1] = 0;
    species[2] = 0;
    if ((gSaveBlock2Ptr->frontier.field_D0A != -gSaveBlock2Ptr->frontier.field_D0B) && gSaveBlock2Ptr->frontier.field_CA8 != 1)
        return;

    statSums = AllocZeroed(sizeof(u16) * DOME_TOURNAMENT_TRAINERS_COUNT);
    statValues = AllocZeroed(sizeof(int) * 6);
    lvlMode = gSaveBlock2Ptr->frontier.lvlMode;
    gSaveBlock2Ptr->frontier.lvlMode = 0;
    // This one, I'd like to call a 'C fakematching'.
    {
        u8 one;
        gSaveBlock2Ptr->frontier.field_D0A = (one = 1);
        gSaveBlock2Ptr->frontier.field_D0B = one;
    }

    for (i = 0; i < DOME_TOURNAMENT_TRAINERS_COUNT; i++)
    {
        do
        {
            if (i < 5)
                trainerId = Random() % 10;
            else if (i < 15)
                trainerId = Random() % 20 + 10;
            else
                trainerId = Random() % 10 + 30;

            for (j = 0; j < i; j++)
            {
                if (gSaveBlock2Ptr->frontier.domeTrainers[j].trainerId == trainerId)
                    break;
            }
        } while (j != i);

        gSaveBlock2Ptr->frontier.domeTrainers[i].trainerId = trainerId;
        for (j = 0; j < 3; j++)
        {
            // Make sure the mon is valid.
            do
            {
                monSetId = RandomizeFacilityTrainerMonSet(trainerId);
                for (k = 0; k < j; k++)
                {
                    int checkingMonId = gSaveBlock2Ptr->frontier.domeMonIds[i][k];
                    if (checkingMonId == monSetId
                        || species[0] == gFacilityTrainerMons[monSetId].species
                        || species[1] == gFacilityTrainerMons[monSetId].species
                        || gFacilityTrainerMons[checkingMonId].itemTableId == gFacilityTrainerMons[monSetId].itemTableId)
                        break;
                }
            } while (k != j);

            gSaveBlock2Ptr->frontier.domeMonIds[i][j] = monSetId;
            species[j] = gFacilityTrainerMons[monSetId].species;
        }
        gSaveBlock2Ptr->frontier.domeTrainers[i].isEliminated = 0;
        gSaveBlock2Ptr->frontier.domeTrainers[i].eliminatedAt = 0;
        gSaveBlock2Ptr->frontier.domeTrainers[i].unk3 = 0;
    }

    monLevel = 50;
    for (i = 0; i < DOME_TOURNAMENT_TRAINERS_COUNT; i++)
    {
        monTypesBits = 0;
        statSums[i] = 0;
        ivs = GetDomeTrainerMonIvs(gSaveBlock2Ptr->frontier.domeTrainers[i].trainerId);
        for (j = 0; j < 3; j++)
        {
            CalcDomeMonStats(gFacilityTrainerMons[gSaveBlock2Ptr->frontier.domeMonIds[i][j]].species,
                             monLevel, ivs,
                             gFacilityTrainerMons[gSaveBlock2Ptr->frontier.domeMonIds[i][j]].evSpread,
                             gFacilityTrainerMons[gSaveBlock2Ptr->frontier.domeMonIds[i][j]].nature,
                             statValues);

            statSums[i] += statValues[STAT_ATK];
            statSums[i] += statValues[STAT_DEF];
            statSums[i] += statValues[STAT_SPATK];
            statSums[i] += statValues[STAT_SPDEF];
            statSums[i] += statValues[STAT_SPEED];
            statSums[i] += statValues[STAT_HP];
            monTypesBits |= gBitTable[gBaseStats[gFacilityTrainerMons[gSaveBlock2Ptr->frontier.domeMonIds[i][j]].species].type1];
            monTypesBits |= gBitTable[gBaseStats[gFacilityTrainerMons[gSaveBlock2Ptr->frontier.domeMonIds[i][j]].species].type2];
        }

        // Because GF hates temporary vars, trainerId acts like monTypesCount here.
        for (trainerId = 0, j = 0; j < 32; j++)
        {
            if (monTypesBits & 1)
                trainerId++;
            monTypesBits >>= 1;
        }
        statSums[i] += (trainerId * monLevel) / 20;
    }

    for (i = 0; i < DOME_TOURNAMENT_TRAINERS_COUNT - 1; i++)
    {
        for (j = i + 1; j < DOME_TOURNAMENT_TRAINERS_COUNT; j++)
        {
            if (statSums[i] < statSums[j])
            {
                SwapDomeTrainers(i, j, statSums);
            }
            else if (statSums[i] == statSums[j])
            {
                if (gSaveBlock2Ptr->frontier.domeTrainers[i].trainerId > gSaveBlock2Ptr->frontier.domeTrainers[j].trainerId)
                    SwapDomeTrainers(i, j, statSums);
            }
        }
    }

    Free(statSums);
    Free(statValues);

    for (i = 0; i < 4; i++)
        DecideRoundWinners(i);

    gSaveBlock2Ptr->frontier.lvlMode = lvlMode;
}

static int TrainerIdToTournamentId(u16 trainerId)
{
    int i;

    for (i = 0; i < DOME_TOURNAMENT_TRAINERS_COUNT; i++)
    {
        if (gSaveBlock2Ptr->frontier.domeTrainers[i].trainerId == trainerId)
            break;
    }

    return i;
}

// The same as the above one, but has global scope.
int TrainerIdToDomeTournamentId(u16 trainerId)
{
    int i;

    for (i = 0; i < DOME_TOURNAMENT_TRAINERS_COUNT; i++)
    {
        if (gSaveBlock2Ptr->frontier.domeTrainers[i].trainerId == trainerId)
            break;
    }

    return i;
}

static u8 sub_81953E8(u8 tournamentId, u8 round)
{
    u8 arr[2];
    sub_8192F08(gUnknown_0860D1A0[gUnknown_0860D1C0[tournamentId] / 2][round] - 16, arr);
    if (tournamentId == arr[0])
        return arr[1];
    else
        return arr[0];
}

static void DecideRoundWinners(u8 roundId)
{
    int i;
    int moveSlot, monId1, monId2;
    int tournamentId1, tournamentId2;
    int species;
    int points1 = 0, points2 = 0;

    for (i = 0; i < DOME_TOURNAMENT_TRAINERS_COUNT; i++)
    {
        if (gSaveBlock2Ptr->frontier.domeTrainers[i].isEliminated || gSaveBlock2Ptr->frontier.domeTrainers[i].trainerId == TRAINER_PLAYER)
            continue;

        tournamentId1 = i;
        tournamentId2 = TournamentIdOfOpponent(roundId, gSaveBlock2Ptr->frontier.domeTrainers[tournamentId1].trainerId);
        // Frontier Brain always wins, check tournamentId1.
        if (gSaveBlock2Ptr->frontier.domeTrainers[tournamentId1].trainerId == TRAINER_FRONTIER_BRAIN && tournamentId2 != 0xFF)
        {
            gSaveBlock2Ptr->frontier.domeTrainers[tournamentId2].isEliminated = 1;
            gSaveBlock2Ptr->frontier.domeTrainers[tournamentId2].eliminatedAt = roundId;
            gSaveBlock2Ptr->frontier.field_EC0[tournamentId2] = GetWinningMove(tournamentId1, tournamentId2, roundId);
        }
        // Frontier Brain always wins, check tournamentId2.
        else if (gSaveBlock2Ptr->frontier.domeTrainers[tournamentId2].trainerId == TRAINER_FRONTIER_BRAIN && tournamentId1 != 0xFF)
        {
            gSaveBlock2Ptr->frontier.domeTrainers[tournamentId1].isEliminated = 1;
            gSaveBlock2Ptr->frontier.domeTrainers[tournamentId1].eliminatedAt = roundId;
            gSaveBlock2Ptr->frontier.field_EC0[tournamentId1] = GetWinningMove(tournamentId2, tournamentId1, roundId);
        }
        // Decide which one of two trainers wins!
        else if (tournamentId2 != 0xFF)
        {
            // BUG: points1 and points2 are not cleared at the beginning of the loop resulting in not fair results.

            // Calculate points for both trainers.
            for (monId1 = 0; monId1 < 3; monId1++)
            {
                for (moveSlot = 0; moveSlot < MAX_MON_MOVES; moveSlot++)
                {
                    for (monId2 = 0; monId2 < 3; monId2++)
                    {
                        points1 += GetTypeEffectivenessPoints(gFacilityTrainerMons[gSaveBlock2Ptr->frontier.domeMonIds[tournamentId1][monId1]].moves[moveSlot],
                                                gFacilityTrainerMons[gSaveBlock2Ptr->frontier.domeMonIds[tournamentId2][monId2]].species, 2);
                    }
                }
                species = gFacilityTrainerMons[gSaveBlock2Ptr->frontier.domeMonIds[tournamentId1][monId1]].species;
                points1 += ( gBaseStats[species].baseHP
                           + gBaseStats[species].baseAttack
                           + gBaseStats[species].baseDefense
                           + gBaseStats[species].baseSpeed
                           + gBaseStats[species].baseSpAttack
                           + gBaseStats[species].baseSpDefense) / 10;
            }
            // Random part of the formula.
            points1 += (Random() & 0x1F);
            // Favor trainers with higher id;
            points1 += tournamentId1;

            for (monId1 = 0; monId1 < 3; monId1++)
            {
                for (moveSlot = 0; moveSlot < MAX_MON_MOVES; moveSlot++)
                {
                    for (monId2 = 0; monId2 < 3; monId2++)
                    {
                        points2 += GetTypeEffectivenessPoints(gFacilityTrainerMons[gSaveBlock2Ptr->frontier.domeMonIds[tournamentId2][monId1]].moves[moveSlot],
                                                gFacilityTrainerMons[gSaveBlock2Ptr->frontier.domeMonIds[tournamentId1][monId2]].species, 2);
                    }
                }
                species = gFacilityTrainerMons[gSaveBlock2Ptr->frontier.domeMonIds[tournamentId2][monId1]].species;
                points2 += ( gBaseStats[species].baseHP
                           + gBaseStats[species].baseAttack
                           + gBaseStats[species].baseDefense
                           + gBaseStats[species].baseSpeed
                           + gBaseStats[species].baseSpAttack
                           + gBaseStats[species].baseSpDefense) / 10;
            }
            // Random part of the formula.
            points2 += (Random() & 0x1F);
            // Favor trainers with higher id;
            points2 += tournamentId2;

            if (points1 > points2)
            {
                gSaveBlock2Ptr->frontier.domeTrainers[tournamentId2].isEliminated = 1;
                gSaveBlock2Ptr->frontier.domeTrainers[tournamentId2].eliminatedAt = roundId;
                gSaveBlock2Ptr->frontier.field_EC0[tournamentId2] = GetWinningMove(tournamentId1, tournamentId2, roundId);
            }
            else if (points1 < points2)
            {
                gSaveBlock2Ptr->frontier.domeTrainers[tournamentId1].isEliminated = 1;
                gSaveBlock2Ptr->frontier.domeTrainers[tournamentId1].eliminatedAt = roundId;
                gSaveBlock2Ptr->frontier.field_EC0[tournamentId1] = GetWinningMove(tournamentId2, tournamentId1, roundId);
            }
            // Points are the same, so we favor the one with the higher id.
            else if (tournamentId1 > tournamentId2)
            {
                gSaveBlock2Ptr->frontier.domeTrainers[tournamentId2].isEliminated = 1;
                gSaveBlock2Ptr->frontier.domeTrainers[tournamentId2].eliminatedAt = roundId;
                gSaveBlock2Ptr->frontier.field_EC0[tournamentId2] = GetWinningMove(tournamentId1, tournamentId2, roundId);
            }
            else
            {
                gSaveBlock2Ptr->frontier.domeTrainers[tournamentId1].isEliminated = 1;
                gSaveBlock2Ptr->frontier.domeTrainers[tournamentId1].eliminatedAt = roundId;
                gSaveBlock2Ptr->frontier.field_EC0[tournamentId1] = GetWinningMove(tournamentId2, tournamentId1, roundId);
            }
        }
    }
}

static void CopyDomeTrainerName(u8 *str, u16 trainerId)
{
    int i = 0;
    SetFacilityPtrsGetLevel();

    if (trainerId == TRAINER_FRONTIER_BRAIN)
    {
        CopyDomeBrainTrainerName(str);
    }
    else
    {
        if (trainerId == TRAINER_PLAYER)
        {
            for (i = 0; i < PLAYER_NAME_LENGTH; i++)
                str[i] = gSaveBlock2Ptr->playerName[i];
        }
        else if (trainerId < 300)
        {
            for (i = 0; i < PLAYER_NAME_LENGTH; i++)
                str[i] = gFacilityTrainers[trainerId].trainerName[i];
        }
        str[i] = EOS;
    }
}

static u8 GetDomeBrainTrainerPicId(void)
{
    return gTrainers[TRAINER_TUCKER].trainerPic;
}

static u8 GetDomeBrainTrainerClass(void)
{
    return gTrainers[TRAINER_TUCKER].trainerClass;
}

static void CopyDomeBrainTrainerName(u8 *str)
{
    int i;

    for (i = 0; i < PLAYER_NAME_LENGTH; i++)
        str[i] = gTrainers[TRAINER_TUCKER].trainerName[i];
    str[i] = EOS;
}<|MERGE_RESOLUTION|>--- conflicted
+++ resolved
@@ -2893,13 +2893,7 @@
 #define TYPE_x2     40
 #define TYPE_x4     80
 
-<<<<<<< HEAD
-static s32 GetTypeEffectivenessPoints(s32 move, s32 targetSpecies, s32 arg2)
-=======
-// Functionally equivalent, while loop is impossible to match.
-#ifdef NONMATCHING
 static int GetTypeEffectivenessPoints(int move, int targetSpecies, int arg2)
->>>>>>> 6f1d2b87
 {
     int defType1, defType2, defAbility, moveType;
     int i = 0;
@@ -3005,250 +2999,6 @@
 
     return typePower;
 }
-<<<<<<< HEAD
-=======
-#else
-NAKED
-static int GetTypeEffectivenessPoints(int move, int species, int arg2)
-{
-    asm_unified("\n\
-    push {r4-r7,lr}\n\
-    mov r7, r10\n\
-    mov r6, r9\n\
-    mov r5, r8\n\
-    push {r5-r7}\n\
-    sub sp, 0x8\n\
-    adds r3, r0, 0\n\
-    adds r4, r1, 0\n\
-    str r2, [sp]\n\
-    movs r6, 0\n\
-    movs r2, 0x14\n\
-    cmp r3, 0\n\
-    beq _0818FFF0\n\
-    ldr r0, =0x0000ffff\n\
-    cmp r3, r0\n\
-    beq _0818FFF0\n\
-    ldr r0, =gBattleMoves\n\
-    lsls r1, r3, 1\n\
-    adds r1, r3\n\
-    lsls r1, 2\n\
-    adds r3, r1, r0\n\
-    ldrb r0, [r3, 0x1]\n\
-    cmp r0, 0\n\
-    bne _0818FFFC\n\
-_0818FFF0:\n\
-    movs r0, 0\n\
-    b _08190156\n\
-    .pool\n\
-_0818FFFC:\n\
-    ldr r1, =gBaseStats\n\
-    lsls r0, r4, 3\n\
-    subs r0, r4\n\
-    lsls r0, 2\n\
-    adds r0, r1\n\
-    ldrb r1, [r0, 0x6]\n\
-    mov r10, r1\n\
-    ldrb r1, [r0, 0x7]\n\
-    mov r9, r1\n\
-    ldrb r0, [r0, 0x16]\n\
-    mov r8, r0\n\
-    ldrb r3, [r3, 0x2]\n\
-    str r3, [sp, 0x4]\n\
-    cmp r0, 0x1A\n\
-    bne _0819002C\n\
-    cmp r3, 0x4\n\
-    bne _0819002C\n\
-    ldr r0, [sp]\n\
-    cmp r0, 0x1\n\
-    bne _081900AA\n\
-    movs r2, 0x8\n\
-    b _081900A4\n\
-    .pool\n\
-_0819002C:\n\
-    ldr r0, =gTypeEffectiveness\n\
-    adds r1, r6, r0\n\
-    ldrb r0, [r1]\n\
-    ldr r7, =gTypeEffectiveness\n\
-    cmp r0, 0xFF\n\
-    beq _081900A4\n\
-    adds r4, r1, 0\n\
-_0819003A:\n\
-    ldrb r0, [r4]\n\
-    cmp r0, 0xFE\n\
-    beq _08190096\n\
-    ldrb r0, [r4]\n\
-    ldr r1, [sp, 0x4]\n\
-    cmp r0, r1\n\
-    bne _08190096\n\
-    ldrb r0, [r4, 0x1]\n\
-    adds r5, r6, 0x1\n\
-    cmp r0, r10\n\
-    bne _0819006C\n\
-    adds r1, r6, 0x2\n\
-    mov r0, r8\n\
-    cmp r0, 0x19\n\
-    bne _0819005E\n\
-    ldrb r0, [r4, 0x2]\n\
-    cmp r0, 0x28\n\
-    bne _0819006C\n\
-_0819005E:\n\
-    adds r0, r1, r7\n\
-    ldrb r0, [r0]\n\
-    muls r0, r2\n\
-    movs r1, 0xA\n\
-    bl __divsi3\n\
-    adds r2, r0, 0\n\
-_0819006C:\n\
-    adds r0, r5, r7\n\
-    ldrb r0, [r0]\n\
-    cmp r0, r9\n\
-    bne _08190096\n\
-    cmp r10, r9\n\
-    beq _08190096\n\
-    adds r1, r6, 0x2\n\
-    mov r0, r8\n\
-    cmp r0, 0x19\n\
-    bne _08190088\n\
-    adds r0, r1, r7\n\
-    ldrb r0, [r0]\n\
-    cmp r0, 0x28\n\
-    bne _08190096\n\
-_08190088:\n\
-    adds r0, r1, r7\n\
-    ldrb r0, [r0]\n\
-    muls r0, r2\n\
-    movs r1, 0xA\n\
-    bl __divsi3\n\
-    adds r2, r0, 0\n\
-_08190096:\n\
-    adds r4, 0x3\n\
-    adds r6, 0x3\n\
-    ldr r1, =gTypeEffectiveness\n\
-    adds r0, r6, r1\n\
-    ldrb r0, [r0]\n\
-    cmp r0, 0xFF\n\
-    bne _0819003A\n\
-_081900A4:\n\
-    ldr r0, [sp]\n\
-    cmp r0, 0x1\n\
-    beq _081900E0\n\
-_081900AA:\n\
-    ldr r1, [sp]\n\
-    cmp r1, 0x1\n\
-    bgt _081900BC\n\
-    cmp r1, 0\n\
-    beq _081900C4\n\
-    b _08190154\n\
-    .pool\n\
-_081900BC:\n\
-    ldr r0, [sp]\n\
-    cmp r0, 0x2\n\
-    beq _08190114\n\
-    b _08190154\n\
-_081900C4:\n\
-    cmp r2, 0xA\n\
-    beq _08190146\n\
-    cmp r2, 0xA\n\
-    ble _08190146\n\
-    cmp r2, 0x28\n\
-    beq _0819014A\n\
-    cmp r2, 0x28\n\
-    bgt _081900DA\n\
-    cmp r2, 0x14\n\
-    beq _08190104\n\
-    b _08190146\n\
-_081900DA:\n\
-    cmp r2, 0x50\n\
-    bne _08190146\n\
-    b _08190100\n\
-_081900E0:\n\
-    cmp r2, 0xA\n\
-    beq _08190104\n\
-    cmp r2, 0xA\n\
-    bgt _081900F2\n\
-    cmp r2, 0\n\
-    beq _08190100\n\
-    cmp r2, 0x5\n\
-    beq _0819014A\n\
-    b _08190146\n\
-_081900F2:\n\
-    cmp r2, 0x28\n\
-    beq _08190108\n\
-    cmp r2, 0x28\n\
-    ble _08190146\n\
-    cmp r2, 0x50\n\
-    beq _0819010E\n\
-    b _08190146\n\
-_08190100:\n\
-    movs r2, 0x8\n\
-    b _08190154\n\
-_08190104:\n\
-    movs r2, 0x2\n\
-    b _08190154\n\
-_08190108:\n\
-    movs r2, 0x2\n\
-    negs r2, r2\n\
-    b _08190154\n\
-_0819010E:\n\
-    movs r2, 0x4\n\
-    negs r2, r2\n\
-    b _08190154\n\
-_08190114:\n\
-    cmp r2, 0xA\n\
-    beq _08190146\n\
-    cmp r2, 0xA\n\
-    bgt _08190126\n\
-    cmp r2, 0\n\
-    beq _0819013A\n\
-    cmp r2, 0x5\n\
-    beq _08190140\n\
-    b _08190146\n\
-_08190126:\n\
-    cmp r2, 0x28\n\
-    beq _0819014E\n\
-    cmp r2, 0x28\n\
-    bgt _08190134\n\
-    cmp r2, 0x14\n\
-    beq _0819014A\n\
-    b _08190146\n\
-_08190134:\n\
-    cmp r2, 0x50\n\
-    beq _08190152\n\
-    b _08190146\n\
-_0819013A:\n\
-    movs r2, 0x10\n\
-    negs r2, r2\n\
-    b _08190154\n\
-_08190140:\n\
-    movs r2, 0x8\n\
-    negs r2, r2\n\
-    b _08190154\n\
-_08190146:\n\
-    movs r2, 0\n\
-    b _08190154\n\
-_0819014A:\n\
-    movs r2, 0x4\n\
-    b _08190154\n\
-_0819014E:\n\
-    movs r2, 0xC\n\
-    b _08190154\n\
-_08190152:\n\
-    movs r2, 0x14\n\
-_08190154:\n\
-    adds r0, r2, 0\n\
-_08190156:\n\
-    add sp, 0x8\n\
-    pop {r3-r5}\n\
-    mov r8, r3\n\
-    mov r9, r4\n\
-    mov r10, r5\n\
-    pop {r4-r7}\n\
-    pop {r1}\n\
-    bx r1\n\
-                ");
-}
-#endif // NONMATCHING
->>>>>>> 6f1d2b87
 
 static u8 GetDomeTrainerMonIvs(u16 trainerId)
 {
@@ -5725,7 +5475,7 @@
             gTasks[i].data[0] = 0;
         }
         ScanlineEffect_Clear();
-        
+
         i = 0;
         while (i < 91)
         {
@@ -5740,7 +5490,7 @@
             gScanlineEffectRegBuffers[1][i] =  BGCNT_PRIORITY(1) | BGCNT_SCREENBASE(31) | BGCNT_16COLOR | BGCNT_CHARBASE(2) | BGCNT_TXT256x256;
             i++;
         }
-        
+
         ScanlineEffect_SetParams(sTourneyTreeScanlineEffectParams);
         DestroyTask(taskId);
         break;
