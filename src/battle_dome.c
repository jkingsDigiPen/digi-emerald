--- conflicted
+++ resolved
@@ -5584,19 +5584,11 @@
                 u32 typeMultiplier = 0;
                 do
                 {
-<<<<<<< HEAD
                     personality = Random32();
-                } while (gFacilityTrainerMons[gSaveBlock2Ptr->frontier.domeMonId[loserTournamentId][k]].nature != GetNatureFromPersonality(personality));
-
-                targetSpecies = gFacilityTrainerMons[gSaveBlock2Ptr->frontier.domeMonId[loserTournamentId][k]].species;
+                } while (gFacilityTrainerMons[gSaveBlock2Ptr->frontier.domeMonIds[loserTournamentId][k]].nature != GetNatureFromPersonality(personality));
+
+                targetSpecies = gFacilityTrainerMons[gSaveBlock2Ptr->frontier.domeMonIds[loserTournamentId][k]].species;
                 if (personality & 1)
-=======
-                    var = Random32();
-                } while (gFacilityTrainerMons[gSaveBlock2Ptr->frontier.domeMonIds[loserTournamentId][k]].nature != GetNatureFromPersonality(var));
-
-                targetSpecies = gFacilityTrainerMons[gSaveBlock2Ptr->frontier.domeMonIds[loserTournamentId][k]].species;
-                if (var & 1)
->>>>>>> f639c7c3
                     targetAbility = gBaseStats[targetSpecies].ability2;
                 else
                     targetAbility = gBaseStats[targetSpecies].ability1;
