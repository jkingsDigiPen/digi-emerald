--- conflicted
+++ resolved
@@ -49,7 +49,7 @@
 // An 'Info Card' is a trainer or match information page that can be viewed on the Tourney Tree
 struct TourneyTreeInfoCard
 {
-    u8 spriteIds[NUM_INFOCARD_SPRITES]; 
+    u8 spriteIds[NUM_INFOCARD_SPRITES];
     u8 pos;
     u8 tournamentIds[NUM_INFOCARD_TRAINERS];
 };
@@ -499,7 +499,7 @@
     [MOVE_PSYCHO_BOOST]  = {[MOVE_POINTS_DMG] = 1, [MOVE_POINTS_POWERFUL] = 1, [MOVE_POINTS_STRONG] = 1, [MOVE_POINTS_LOW_PP] = 1, [MOVE_POINTS_EFFECT] = 1},
 };
 
-// This array is searched in-order to determine what battle style a tourney trainer uses. 
+// This array is searched in-order to determine what battle style a tourney trainer uses.
 // If the sum of the points for the party's moves meets/exceeds all the point totals of an element, then they use that battle style
 static const u8 sBattleStyleThresholds[NUM_BATTLE_STYLES - 1][NUM_MOVE_POINT_TYPES] =
 {
@@ -1188,11 +1188,11 @@
     { 7, 11, 13, 14},
 };
 
-static const u8 sLastMatchCardNum[DOME_ROUNDS_COUNT] = 
-{
-    [DOME_ROUND1]    = 23, 
-    [DOME_ROUND2]    = 27, 
-    [DOME_SEMIFINAL] = 29, 
+static const u8 sLastMatchCardNum[DOME_ROUNDS_COUNT] =
+{
+    [DOME_ROUND1]    = 23,
+    [DOME_ROUND2]    = 27,
+    [DOME_SEMIFINAL] = 29,
     [DOME_FINAL]     = 30
 };
 
@@ -1324,12 +1324,12 @@
 
 // Offsets within sBattleDomeOpponentStatsTexts for stat combinations
 // SPDEF has no offset because by then all stat combinations have been reached, so it has no combination texts
-static const u8 sStatTextOffsets[NUM_STATS - 1] = 
-{
-    DOME_TEXT_HP, 
-    DOME_TEXT_ATK, 
-    DOME_TEXT_DEF, 
-    DOME_TEXT_SPEED, 
+static const u8 sStatTextOffsets[NUM_STATS - 1] =
+{
+    DOME_TEXT_HP,
+    DOME_TEXT_ATK,
+    DOME_TEXT_DEF,
+    DOME_TEXT_SPEED,
     DOME_TEXT_SPATK
 };
 
@@ -1421,7 +1421,7 @@
 static const u8 sTourneyTreePokeballCoords[DOME_TOURNAMENT_TRAINERS_COUNT + DOME_TOURNAMENT_MATCHES_COUNT][2] =
 {
     { 68,  33}, // Left side trainers
-    { 68,  49}, 
+    { 68,  49},
     { 68,  65},
     { 68,  81},
     { 68,  97},
@@ -1495,7 +1495,7 @@
     {.src = 0x6021,  .y = 0x10, .x = 0x09},   \
     {.src = 0x6023,  .y = 0x10, .x = 0x0a},   \
     {.src = 0x6047,  .y = 0x11, .x = 0x0a},   \
-    {.src = lastSrc, .y = 0x11, .x = 0x0b}, 
+    {.src = lastSrc, .y = 0x11, .x = 0x0b},
 
 #define LINESECTION_ROUND1_TRAINER4(lastSrc) \
     {.src = 0x602b,  .y = 0x12, .x = 0x09},  \
@@ -2395,7 +2395,7 @@
         rankingScores[i] += (monTypesCount * monLevel) / 20;
     }
 
-    // Seed tourney trainers according to their ranking 
+    // Seed tourney trainers according to their ranking
     for (i = 0; i < DOME_TOURNAMENT_TRAINERS_COUNT - 1; i++)
     {
         for (j = i + 1; j < DOME_TOURNAMENT_TRAINERS_COUNT; j++)
@@ -2676,7 +2676,7 @@
         partyPositions[i] = i;
 
     // All party mons have equal move score totals, choose randomly
-    if (partyMovePoints[0] == partyMovePoints[1] 
+    if (partyMovePoints[0] == partyMovePoints[1]
      && partyMovePoints[0] == partyMovePoints[2])
     {
         if (allowRandom)
@@ -2731,12 +2731,8 @@
 #define TYPE_x2     40
 #define TYPE_x4     80
 
-<<<<<<< HEAD
-=======
 // Functionally equivalent, while loop is impossible to match.
 // arg2 is either 2, a personality, or an OTID
-#ifdef NONMATCHING
->>>>>>> aa631825
 static int GetTypeEffectivenessPoints(int move, int targetSpecies, int arg2)
 {
     int defType1, defType2, defAbility, moveType;
@@ -2758,7 +2754,6 @@
     }
     else
     {
-<<<<<<< HEAD
         u32 typeEffectiveness1 = UQ_4_12_TO_INT(GetTypeModifier(moveType, defType1) * 2) * 5;
         u32 typeEffectiveness2 = UQ_4_12_TO_INT(GetTypeModifier(moveType, defType2) * 2) * 5;
 
@@ -2768,25 +2763,6 @@
 
         if (defAbility == ABILITY_WONDER_GUARD && typeEffectiveness1 != 20 && typeEffectiveness2 != 20)
             typePower = 0;
-=======
-        while (TYPE_EFFECT_ATK_TYPE(i) != TYPE_ENDTABLE)
-        {
-            if (TYPE_EFFECT_ATK_TYPE(i) == TYPE_FORESIGHT)
-            {
-                i += 3;
-                continue;
-            }
-            else if (TYPE_EFFECT_ATK_TYPE(i) == moveType)
-            {
-                // BUG: * 2 is not necessary and makes the condition always false if the ability is wonder guard.
-                if (TYPE_EFFECT_DEF_TYPE(i) == defType1 && (defAbility != ABILITY_WONDER_GUARD || TYPE_EFFECT_MULTIPLIER(i) == TYPE_MUL_SUPER_EFFECTIVE * 2))
-                    typePower = (typePower * TYPE_EFFECT_MULTIPLIER(i)) / 10;
-                if (TYPE_EFFECT_DEF_TYPE(i) == defType2 && defType1 != defType2 && (defAbility != ABILITY_WONDER_GUARD || TYPE_EFFECT_MULTIPLIER(i) == TYPE_MUL_SUPER_EFFECTIVE * 2))
-                    typePower = (typePower * TYPE_EFFECT_MULTIPLIER(i)) / 10;
-            }
-            i += 3;
-        }
->>>>>>> aa631825
     }
 
     switch (arg2)
@@ -4312,7 +4288,7 @@
         if (flags & MOVE_CARD)
             gSprites[sInfoCard->spriteIds[2 + i + arrId]].invisible = TRUE;
     }
-    
+
     // Initialize the text printer
     textPrinter.fontId = 2;
     textPrinter.x = 0;
@@ -4550,7 +4526,6 @@
             // If 2 good stats have been found already, choose which to use
             if (i == 2)
             {
-                
                 if (allocatedArray[6] < allocatedArray[k])
                 {
                     if (allocatedArray[7] < allocatedArray[k])
@@ -4667,7 +4642,7 @@
     for (i = sCompetitorRangeByMatch[matchNum][0]; i < sCompetitorRangeByMatch[matchNum][0] + sCompetitorRangeByMatch[matchNum][1]; i++)
     {
         tournamentId = sTourneyTreeTrainerIds2[i];
-        
+
         if (DOME_TRAINERS[tournamentId].isEliminated
             && DOME_TRAINERS[tournamentId].eliminatedAt >= sCompetitorRangeByMatch[matchNum][2])
         {
@@ -5127,7 +5102,7 @@
         DOME_TRAINERS[TrainerIdToTournamentId(gTrainerBattleOpponent_A)].isEliminated = TRUE;
         DOME_TRAINERS[TrainerIdToTournamentId(gTrainerBattleOpponent_A)].eliminatedAt = gSaveBlock2Ptr->frontier.curChallengeBattleNum;
         gSaveBlock2Ptr->frontier.domeWinningMoves[TrainerIdToTournamentId(gTrainerBattleOpponent_A)] = gBattleResults.lastUsedMovePlayer;
-        
+
         // If the player's match was the final one, no NPC vs NPC matches to decide
         if (gSaveBlock2Ptr->frontier.curChallengeBattleNum < DOME_FINAL)
             DecideRoundWinners(gSaveBlock2Ptr->frontier.curChallengeBattleNum);
@@ -5137,7 +5112,7 @@
         DOME_TRAINERS[TrainerIdToTournamentId(TRAINER_PLAYER)].isEliminated = TRUE;
         DOME_TRAINERS[TrainerIdToTournamentId(TRAINER_PLAYER)].eliminatedAt = gSaveBlock2Ptr->frontier.curChallengeBattleNum;
         gSaveBlock2Ptr->frontier.domeWinningMoves[TrainerIdToTournamentId(TRAINER_PLAYER)] = gBattleResults.lastUsedMoveOpponent;
-        
+
         if (gBattleOutcome == B_OUTCOME_FORFEITED || gSpecialVar_0x8005 == DOME_PLAYER_RETIRED)
             DOME_TRAINERS[TrainerIdToTournamentId(TRAINER_PLAYER)].forfeited = TRUE;
 
@@ -5175,13 +5150,12 @@
                 movePower = 40;
             else if (movePower == 1)
                 movePower = 60;
-            else if (moveIds[i * MAX_MON_MOVES + j] == MOVE_SELF_DESTRUCT 
+            else if (moveIds[i * MAX_MON_MOVES + j] == MOVE_SELF_DESTRUCT
                   || moveIds[i * MAX_MON_MOVES + j] == MOVE_EXPLOSION)
                 movePower /= 2;
 
             for (k = 0; k < FRONTIER_PARTY_SIZE; k++)
             {
-<<<<<<< HEAD
                 u32 personality = 0;
                 u32 targetSpecies = 0;
                 u32 targetAbility = 0;
@@ -5189,46 +5163,22 @@
                 do
                 {
                     personality = Random32();
-                } while (gFacilityTrainerMons[gSaveBlock2Ptr->frontier.domeMonIds[loserTournamentId][k]].nature != GetNatureFromPersonality(personality));
-
-                targetSpecies = gFacilityTrainerMons[gSaveBlock2Ptr->frontier.domeMonIds[loserTournamentId][k]].species;
+                } while (gFacilityTrainerMons[DOME_MONS[loserTournamentId][k]].nature != GetNatureFromPersonality(personality));
+
+                targetSpecies = gFacilityTrainerMons[DOME_MONS[loserTournamentId][k]].species;
 
                 if (personality & 1)
-=======
-                u32 var = 0;
-                u16 targetSpecies = SPECIES_NONE;
-                u16 targetAbility = ABILITY_NONE;
-                do
-                {
-                    var = Random32();
-                } while (gFacilityTrainerMons[DOME_MONS[loserTournamentId][k]].nature != GetNatureFromPersonality(var));
-
-                targetSpecies = gFacilityTrainerMons[DOME_MONS[loserTournamentId][k]].species;
-                if (var & 1)
->>>>>>> aa631825
                     targetAbility = gBaseStats[targetSpecies].abilities[1];
                 else
                     targetAbility = gBaseStats[targetSpecies].abilities[0];
 
-<<<<<<< HEAD
                 typeMultiplier = CalcPartyMonTypeEffectivenessMultiplier(moveIds[i * 4 + j], targetSpecies, targetAbility);
                 if (typeMultiplier == UQ_4_12(0))
-                    moveScores[i * 4 + j] += 0;
+                    moveScores[i * MAX_MON_MOVES + j] += 0;
                 else if (typeMultiplier >= UQ_4_12(2))
-                    moveScores[i * 4 + j] += movePower * 2;
+                    moveScores[i * MAX_MON_MOVES + j] += movePower * 2;
                 else if (typeMultiplier <= UQ_4_12(0.5))
-                    moveScores[i * 4 + j] += movePower / 2;
-=======
-                var = AI_TypeCalc(moveIds[i * MAX_MON_MOVES + j], targetSpecies, targetAbility);
-                if (var & MOVE_RESULT_NOT_VERY_EFFECTIVE && var & MOVE_RESULT_SUPER_EFFECTIVE)
-                    moveScores[i * MAX_MON_MOVES + j] += movePower;
-                else if (var & MOVE_RESULT_NO_EFFECT)
-                    moveScores[i * MAX_MON_MOVES + j] += 0;
-                else if (var & MOVE_RESULT_SUPER_EFFECTIVE)
-                    moveScores[i * MAX_MON_MOVES + j] += movePower * 2;
-                else if (var & MOVE_RESULT_NOT_VERY_EFFECTIVE)
                     moveScores[i * MAX_MON_MOVES + j] += movePower / 2;
->>>>>>> aa631825
                 else
                     moveScores[i * MAX_MON_MOVES + j] += movePower;
             }
@@ -5357,7 +5307,7 @@
         {
             for (i = 0; i < ARRAY_COUNT(sTourneyTreePokeballCoords); i++)
                 CreateSprite(&sTourneyTreePokeballSpriteTemplate, sTourneyTreePokeballCoords[i][0], sTourneyTreePokeballCoords[i][1], 0);
-            
+
             if (gTasks[taskId].tIsPrevTourneyTree)
                 CreateSprite(&sExitButtonSpriteTemplate, 218, 12, 0);
             else
@@ -5652,7 +5602,7 @@
     {
         if (vCount < 50)
         {
-            REG_WININ = WININ_WIN0_BG0 | WININ_WIN0_BG1 | WININ_WIN0_BG3 | WININ_WIN0_OBJ | WININ_WIN0_CLR 
+            REG_WININ = WININ_WIN0_BG0 | WININ_WIN0_BG1 | WININ_WIN0_BG3 | WININ_WIN0_OBJ | WININ_WIN0_CLR
                       | WININ_WIN1_BG0 | WININ_WIN1_BG1 | WININ_WIN1_BG3 | WININ_WIN1_OBJ | WININ_WIN1_CLR;
             SET_WIN0H_WIN1H(WIN_RANGE(152, 155), WIN_RANGE(85, 88));
             return;
@@ -5661,14 +5611,14 @@
         {
             if (vCount < 75)
             {
-                REG_WININ = WININ_WIN0_BG0 | WININ_WIN0_BG1 | WININ_WIN0_BG3 | WININ_WIN0_OBJ | WININ_WIN0_CLR 
+                REG_WININ = WININ_WIN0_BG0 | WININ_WIN0_BG1 | WININ_WIN0_BG3 | WININ_WIN0_OBJ | WININ_WIN0_CLR
                           | WININ_WIN1_BG0 | WININ_WIN1_BG1 | WININ_WIN1_BG3 | WININ_WIN1_OBJ | WININ_WIN1_CLR;
                 SET_WIN0H_WIN1H(WIN_RANGE(144, 152), WIN_RANGE(88, 96));
                 return;
             }
             else if (vCount < 82)
             {
-                REG_WININ = WININ_WIN0_BG0 | WININ_WIN0_BG1 | WININ_WIN0_BG3 | WININ_WIN0_OBJ | WININ_WIN0_CLR 
+                REG_WININ = WININ_WIN0_BG0 | WININ_WIN0_BG1 | WININ_WIN0_BG3 | WININ_WIN0_OBJ | WININ_WIN0_CLR
                           | WININ_WIN1_BG0 | WININ_WIN1_BG1 | WININ_WIN1_BG3 | WININ_WIN1_OBJ | WININ_WIN1_CLR;
                 SET_WIN0H_WIN1H(WIN_RANGE(152, 155), WIN_RANGE(85, 88));
                 return;
@@ -5677,14 +5627,14 @@
             {
                 if (vCount < 103)
                 {
-                    REG_WININ = WININ_WIN0_BG0 | WININ_WIN0_BG1 | WININ_WIN0_BG2 | WININ_WIN0_OBJ | WININ_WIN0_CLR 
+                    REG_WININ = WININ_WIN0_BG0 | WININ_WIN0_BG1 | WININ_WIN0_BG2 | WININ_WIN0_OBJ | WININ_WIN0_CLR
                               | WININ_WIN1_BG0 | WININ_WIN1_BG1 | WININ_WIN1_BG2 | WININ_WIN1_OBJ | WININ_WIN1_CLR;
                     SET_WIN0H_WIN1H(WIN_RANGE(152, 155), WIN_RANGE(85, 88));
                     return;
                 }
                 else if (vCount < 119)
                 {
-                    REG_WININ = WININ_WIN0_BG0 | WININ_WIN0_BG1 | WININ_WIN0_BG2 | WININ_WIN0_OBJ | WININ_WIN0_CLR 
+                    REG_WININ = WININ_WIN0_BG0 | WININ_WIN0_BG1 | WININ_WIN0_BG2 | WININ_WIN0_OBJ | WININ_WIN0_CLR
                               | WININ_WIN1_BG0 | WININ_WIN1_BG1 | WININ_WIN1_BG2 | WININ_WIN1_OBJ | WININ_WIN1_CLR;
                     SET_WIN0H_WIN1H(WIN_RANGE(144, 152), WIN_RANGE(88, 96));
                     return;
@@ -5693,7 +5643,7 @@
                 {
                     if (vCount_ < 135)
                     {
-                        REG_WININ = WININ_WIN0_BG0 | WININ_WIN0_BG1 | WININ_WIN0_BG2 | WININ_WIN0_OBJ | WININ_WIN0_CLR 
+                        REG_WININ = WININ_WIN0_BG0 | WININ_WIN0_BG1 | WININ_WIN0_BG2 | WININ_WIN0_OBJ | WININ_WIN0_CLR
                                   | WININ_WIN1_BG0 | WININ_WIN1_BG1 | WININ_WIN1_BG2 | WININ_WIN1_OBJ | WININ_WIN1_CLR;
                         SET_WIN0H_WIN1H(WIN_RANGE(152, 155), WIN_RANGE(85, 88));
                         return;
@@ -5703,7 +5653,7 @@
         }
     }
 
-    REG_WININ = WININ_WIN0_BG_ALL | WININ_WIN0_CLR | WININ_WIN0_OBJ 
+    REG_WININ = WININ_WIN0_BG_ALL | WININ_WIN0_CLR | WININ_WIN0_OBJ
               | WININ_WIN1_BG_ALL | WININ_WIN1_CLR | WININ_WIN1_OBJ;
     SET_WIN0H_WIN1H(0, 0);
 }
