#include "global.h"
#include "battle_dome.h"
#include "battle.h"
#include "battle_main.h"
#include "battle_setup.h"
#include "battle_tower.h"
#include "frontier_util.h"
#include "battle_message.h"
#include "event_data.h"
#include "overworld.h"
#include "util.h"
#include "malloc.h"
#include "string_util.h"
#include "random.h"
#include "task.h"
#include "main.h"
#include "gpu_regs.h"
#include "text.h"
#include "bg.h"
#include "window.h"
#include "strings.h"
#include "palette.h"
#include "decompress.h"
#include "party_menu.h"
#include "menu.h"
#include "sound.h"
#include "pokemon_icon.h"
#include "data.h"
#include "international_string_util.h"
#include "trainer_pokemon_sprites.h"
#include "scanline_effect.h"
#include "script_pokemon_util.h"
#include "graphics.h"
#include "constants/battle_dome.h"
#include "constants/frontier_util.h"
#include "constants/moves.h"
#include "constants/pokemon.h"
#include "constants/trainers.h"
#include "constants/abilities.h"
#include "constants/songs.h"
#include "constants/battle_frontier.h"
#include "constants/rgb.h"

// Enough space to hold 2 match info cards worth of trainers and their parties
#define NUM_INFOCARD_SPRITES ((FRONTIER_PARTY_SIZE + 1) * 4)
#define NUM_INFOCARD_TRAINERS 2

// An 'Info Card' is a trainer or match information page that can be viewed on the Tourney Tree
struct TourneyTreeInfoCard
{
    u8 spriteIds[NUM_INFOCARD_SPRITES];
    u8 pos;
    u8 tournamentIds[NUM_INFOCARD_TRAINERS];
};

struct TourneyTreeLineSection
{
    u8 x;
    u8 y;
    u16 src;
};

#define DOME_TRAINERS gSaveBlock2Ptr->frontier.domeTrainers
#define DOME_MONS     gSaveBlock2Ptr->frontier.domeMonIds

#define tState              data[0]

// Task data for Task_ShowTourneyTree
#define tNotInteractive     data[1]
#define tIsPrevTourneyTree  data[4]

// Task data for Task_ShowTourneyInfoCard
#define tTournamentId       data[1]
#define tMode               data[2]
#define tPrevTaskId         data[3]

// This file's functions.
static u8 GetDomeTrainerMonIvs(u16 trainerId);
static void SwapDomeTrainers(int id1, int id2, u16 *statsArray);
static void CalcDomeMonStats(u16 species, int level, int ivs, u8 evBits, u8 nature, int *stats);
static void CreateDomeOpponentMons(u16 tournamentTrainerId);
static int SelectOpponentMonsUsingPersonality(u16 tournamentTrainerId, bool8 arg1);
static int SelectOpponentMonsUsingOtId(u16 tournamentTrainerId, bool8 arg1);
static int GetTypeEffectivenessPoints(int move, int species, int arg2);
static int SelectOpponentMonsFromParty(int *arr, bool8 arg1);
static void Task_ShowTourneyInfoCard(u8 taskId);
static void Task_HandleInfoCardInput(u8 taskId);
static u8 Task_GetInfoCardInput(u8 taskId);
static void SetFacilityTrainerAndMonPtrs(void);
static int TrainerIdToTournamentId(u16 trainerId);
static u16 TrainerIdOfPlayerOpponent(void);
static void Task_ShowTourneyTree(u8 taskId);
static void Task_HandleStaticTourneyTreeInput(u8 taskId);
static void CB2_TourneyTree(void);
static void VblankCb_TourneyInfoCard(void);
static void DisplayMatchInfoOnCard(u8 flags, u8 matchNo);
static void DisplayTrainerInfoOnCard(u8 flags, u8 trainerTourneyId);
static int BufferDomeWinString(u8, u8*);
static u8 GetDomeBrainTrainerPicId(void);
static u8 GetDomeBrainTrainerClass(void);
static void CopyDomeBrainTrainerName(u8 *str);
static void CopyDomeTrainerName(u8 *str, u16 trainerId);
static void HblankCb_TourneyTree(void);
static void VblankCb_TourneyTree(void);
static u8 UpdateTourneyTreeCursor(u8 taskId);
static void DecideRoundWinners(u8 roundId);
static u8 sub_81953E8(u8 tournamentId, u8);
static void DrawTourneyAdvancementLine(u8, u8);
static void SpriteCb_HorizontalScrollArrow(struct Sprite *sprite);
static void SpriteCb_VerticalScrollArrow(struct Sprite *sprite);
static void InitDomeChallenge(void);
static void GetDomeData(void);
static void SetDomeData(void);
static void BufferDomeRoundText(void);
static void BufferDomeOpponentName(void);
static void InitDomeOpponentParty(void);
static void ShowDomeOpponentInfo(void);
static void ShowDomeTourneyTree(void);
static void ShowPreviousDomeTourneyTree(void);
static void SetDomeOpponentId(void);
static void SetDomeOpponentGraphicsId(void);
static void ShowNonInteractiveDomeTourneyTree(void);
static void ResolveDomeRoundWinners(void);
static void SaveDomeChallenge(void);
static void IncrementDomeStreaks(void);
static void ResetSketchedMoves(void);
static void RestoreDomePlayerPartyHeldItems(void);
static void ReduceDomePlayerPartyToSelectedMons(void);
static void GetPlayerSeededBeforeOpponent(void);
static void BufferLastDomeWinnerName(void);
static void InitRandomTourneyTreeResults(void);
static void InitDomeTrainers(void);

// EWRAM variables.
EWRAM_DATA u32 gPlayerPartyLostHP = 0; // never read
static EWRAM_DATA u32 sPlayerPartyMaxHP = 0; // never read
static EWRAM_DATA struct TourneyTreeInfoCard *sInfoCard = {0};
static EWRAM_DATA u8 *sTilemapBuffer = NULL;

// Each move has an array of points for different move characteristics which contribute to a tourney trainers listed battle style (see sBattleStyleThresholds)
// All move points are either 1 or 0, so theyre essentially flags saying whether or not the move has that characteristic
static const u8 sBattleStyleMovePoints[MOVES_COUNT][NUM_MOVE_POINT_TYPES] =
{
    [MOVE_NONE]          = {0},
    [MOVE_POUND]         = {[MOVE_POINTS_DMG] = 1, [MOVE_POINTS_ACCURATE] = 1},
    [MOVE_KARATE_CHOP]   = {[MOVE_POINTS_DMG] = 1, [MOVE_POINTS_ACCURATE] = 1},
    [MOVE_DOUBLE_SLAP]   = {[MOVE_POINTS_DMG] = 1},
    [MOVE_COMET_PUNCH]   = {[MOVE_POINTS_DMG] = 1},
    [MOVE_MEGA_PUNCH]    = {[MOVE_POINTS_DMG] = 1},
    [MOVE_PAY_DAY]       = {[MOVE_POINTS_RARE] = 1, [MOVE_POINTS_DMG] = 1, [MOVE_POINTS_ACCURATE] = 1, [MOVE_POINTS_EFFECT] = 1},
    [MOVE_FIRE_PUNCH]    = {[MOVE_POINTS_DMG] = 1, [MOVE_POINTS_ACCURATE] = 1, [MOVE_POINTS_EFFECT] = 1},
    [MOVE_ICE_PUNCH]     = {[MOVE_POINTS_DMG] = 1, [MOVE_POINTS_ACCURATE] = 1, [MOVE_POINTS_EFFECT] = 1},
    [MOVE_THUNDER_PUNCH] = {[MOVE_POINTS_DMG] = 1, [MOVE_POINTS_ACCURATE] = 1, [MOVE_POINTS_EFFECT] = 1},
    [MOVE_SCRATCH]       = {[MOVE_POINTS_DMG] = 1, [MOVE_POINTS_ACCURATE] = 1},
    [MOVE_VISE_GRIP]     = {[MOVE_POINTS_DMG] = 1, [MOVE_POINTS_ACCURATE] = 1},
    [MOVE_GUILLOTINE]    = {[MOVE_POINTS_DMG] = 1, [MOVE_POINTS_LOW_PP] = 1},
    [MOVE_RAZOR_WIND]    = {[MOVE_POINTS_DMG] = 1, [MOVE_POINTS_ACCURATE] = 1},
    [MOVE_SWORDS_DANCE]  = {[MOVE_POINTS_COMBO] = 1, [MOVE_POINTS_STAT_RAISE] = 1, [MOVE_POINTS_POPULAR] = 1},
    [MOVE_CUT]           = {[MOVE_POINTS_DMG] = 1},
    [MOVE_GUST]          = {[MOVE_POINTS_DMG] = 1, [MOVE_POINTS_ACCURATE] = 1},
    [MOVE_WING_ATTACK]   = {[MOVE_POINTS_DMG] = 1, [MOVE_POINTS_ACCURATE] = 1},
    [MOVE_WHIRLWIND]     = {[MOVE_POINTS_COMBO] = 1, [MOVE_POINTS_ACCURATE] = 1},
    [MOVE_FLY]           = {[MOVE_POINTS_DMG] = 1},
    [MOVE_BIND]          = {[MOVE_POINTS_STATUS] = 1, [MOVE_POINTS_DMG] = 1, [MOVE_POINTS_EFFECT] = 1},
    [MOVE_SLAM]          = {[MOVE_POINTS_DMG] = 1},
    [MOVE_VINE_WHIP]     = {[MOVE_POINTS_DMG] = 1, [MOVE_POINTS_ACCURATE] = 1},
    [MOVE_STOMP]         = {[MOVE_POINTS_DMG] = 1, [MOVE_POINTS_ACCURATE] = 1, [MOVE_POINTS_EFFECT] = 1},
    [MOVE_DOUBLE_KICK]   = {[MOVE_POINTS_DMG] = 1, [MOVE_POINTS_ACCURATE] = 1},
    [MOVE_MEGA_KICK]     = {[MOVE_POINTS_DMG] = 1, [MOVE_POINTS_LOW_PP] = 1},
    [MOVE_JUMP_KICK]     = {[MOVE_POINTS_DMG] = 1},
    [MOVE_ROLLING_KICK]  = {[MOVE_POINTS_DMG] = 1, [MOVE_POINTS_EFFECT] = 1},
    [MOVE_SAND_ATTACK]   = {[MOVE_POINTS_STAT_LOWER] = 1, [MOVE_POINTS_ACCURATE] = 1},
    [MOVE_HEADBUTT]      = {[MOVE_POINTS_DMG] = 1, [MOVE_POINTS_ACCURATE] = 1, [MOVE_POINTS_EFFECT] = 1},
    [MOVE_HORN_ATTACK]   = {[MOVE_POINTS_DMG] = 1, [MOVE_POINTS_ACCURATE] = 1},
    [MOVE_FURY_ATTACK]   = {[MOVE_POINTS_DMG] = 1},
    [MOVE_HORN_DRILL]    = {[MOVE_POINTS_DMG] = 1, [MOVE_POINTS_LOW_PP] = 1},
    [MOVE_TACKLE]        = {[MOVE_POINTS_DMG] = 1},
    [MOVE_BODY_SLAM]     = {[MOVE_POINTS_DMG] = 1, [MOVE_POINTS_ACCURATE] = 1, [MOVE_POINTS_EFFECT] = 1},
    [MOVE_WRAP]          = {[MOVE_POINTS_DMG] = 1, [MOVE_POINTS_EFFECT] = 1},
    [MOVE_TAKE_DOWN]     = {[MOVE_POINTS_DMG] = 1},
    [MOVE_THRASH]        = {[MOVE_POINTS_DMG] = 1, [MOVE_POINTS_ACCURATE] = 1, [MOVE_POINTS_EFFECT] = 1},
    [MOVE_DOUBLE_EDGE]   = {[MOVE_POINTS_DMG] = 1, [MOVE_POINTS_ACCURATE] = 1},
    [MOVE_TAIL_WHIP]     = {[MOVE_POINTS_STAT_LOWER] = 1, [MOVE_POINTS_ACCURATE] = 1},
    [MOVE_POISON_STING]  = {[MOVE_POINTS_DMG] = 1, [MOVE_POINTS_ACCURATE] = 1, [MOVE_POINTS_EFFECT] = 1},
    [MOVE_TWINEEDLE]     = {[MOVE_POINTS_DMG] = 1, [MOVE_POINTS_ACCURATE] = 1, [MOVE_POINTS_EFFECT] = 1},
    [MOVE_PIN_MISSILE]   = {[MOVE_POINTS_DMG] = 1},
    [MOVE_LEER]          = {[MOVE_POINTS_STAT_LOWER] = 1, [MOVE_POINTS_ACCURATE] = 1},
    [MOVE_BITE]          = {[MOVE_POINTS_DMG] = 1, [MOVE_POINTS_ACCURATE] = 1, [MOVE_POINTS_EFFECT] = 1},
    [MOVE_GROWL]         = {[MOVE_POINTS_STAT_LOWER] = 1, [MOVE_POINTS_ACCURATE] = 1},
    [MOVE_ROAR]          = {[MOVE_POINTS_ACCURATE] = 1},
    [MOVE_SING]          = {[MOVE_POINTS_STATUS] = 1},
    [MOVE_SUPERSONIC]    = {[MOVE_POINTS_STATUS] = 1},
    [MOVE_SONIC_BOOM]    = {[MOVE_POINTS_DMG] = 1},
    [MOVE_DISABLE]       = {[MOVE_POINTS_STATUS] = 1},
    [MOVE_ACID]          = {[MOVE_POINTS_DMG] = 1, [MOVE_POINTS_ACCURATE] = 1, [MOVE_POINTS_EFFECT] = 1},
    [MOVE_EMBER]         = {[MOVE_POINTS_DMG] = 1, [MOVE_POINTS_ACCURATE] = 1, [MOVE_POINTS_EFFECT] = 1},
    [MOVE_FLAMETHROWER]  = {[MOVE_POINTS_DMG] = 1, [MOVE_POINTS_ACCURATE] = 1, [MOVE_POINTS_POPULAR] = 1, [MOVE_POINTS_STRONG] = 1, [MOVE_POINTS_EFFECT] = 1},
    [MOVE_MIST]          = {0},
    [MOVE_WATER_GUN]     = {[MOVE_POINTS_DMG] = 1, [MOVE_POINTS_ACCURATE] = 1},
    [MOVE_HYDRO_PUMP]    = {[MOVE_POINTS_COMBO] = 1, [MOVE_POINTS_DMG] = 1, [MOVE_POINTS_POWERFUL] = 1, [MOVE_POINTS_LOW_PP] = 1},
    [MOVE_SURF]          = {[MOVE_POINTS_COMBO] = 1, [MOVE_POINTS_DMG] = 1, [MOVE_POINTS_ACCURATE] = 1, [MOVE_POINTS_POPULAR] = 1, [MOVE_POINTS_STRONG] = 1},
    [MOVE_ICE_BEAM]      = {[MOVE_POINTS_DMG] = 1, [MOVE_POINTS_ACCURATE] = 1, [MOVE_POINTS_POPULAR] = 1, [MOVE_POINTS_STRONG] = 1, [MOVE_POINTS_EFFECT] = 1},
    [MOVE_BLIZZARD]      = {[MOVE_POINTS_DMG] = 1, [MOVE_POINTS_POWERFUL] = 1, [MOVE_POINTS_LOW_PP] = 1, [MOVE_POINTS_EFFECT] = 1},
    [MOVE_PSYBEAM]       = {[MOVE_POINTS_DMG] = 1, [MOVE_POINTS_ACCURATE] = 1, [MOVE_POINTS_EFFECT] = 1},
    [MOVE_BUBBLE_BEAM]   = {[MOVE_POINTS_DMG] = 1, [MOVE_POINTS_ACCURATE] = 1, [MOVE_POINTS_EFFECT] = 1},
    [MOVE_AURORA_BEAM]   = {[MOVE_POINTS_DMG] = 1, [MOVE_POINTS_ACCURATE] = 1, [MOVE_POINTS_EFFECT] = 1},
    [MOVE_HYPER_BEAM]    = {[MOVE_POINTS_DMG] = 1, [MOVE_POINTS_POWERFUL] = 1, [MOVE_POINTS_POPULAR] = 1, [MOVE_POINTS_STRONG] = 1, [MOVE_POINTS_LOW_PP] = 1},
    [MOVE_PECK]          = {[MOVE_POINTS_DMG] = 1, [MOVE_POINTS_ACCURATE] = 1},
    [MOVE_DRILL_PECK]    = {[MOVE_POINTS_DMG] = 1, [MOVE_POINTS_ACCURATE] = 1},
    [MOVE_SUBMISSION]    = {[MOVE_POINTS_DMG] = 1},
    [MOVE_LOW_KICK]      = {[MOVE_POINTS_DMG] = 1, [MOVE_POINTS_ACCURATE] = 1},
    [MOVE_COUNTER]       = {[MOVE_POINTS_DEF] = 1, [MOVE_POINTS_ACCURATE] = 1, [MOVE_POINTS_LUCK] = 1},
    [MOVE_SEISMIC_TOSS]  = {[MOVE_POINTS_DMG] = 1, [MOVE_POINTS_ACCURATE] = 1},
    [MOVE_STRENGTH]      = {[MOVE_POINTS_DMG] = 1, [MOVE_POINTS_ACCURATE] = 1},
    [MOVE_ABSORB]        = {[MOVE_POINTS_DMG] = 1, [MOVE_POINTS_ACCURATE] = 1},
    [MOVE_MEGA_DRAIN]    = {[MOVE_POINTS_DMG] = 1, [MOVE_POINTS_ACCURATE] = 1},
    [MOVE_LEECH_SEED]    = {[MOVE_POINTS_COMBO] = 1, [MOVE_POINTS_STATUS] = 1},
    [MOVE_GROWTH]        = {[MOVE_POINTS_STAT_RAISE] = 1},
    [MOVE_RAZOR_LEAF]    = {[MOVE_POINTS_DMG] = 1},
    [MOVE_SOLAR_BEAM]    = {[MOVE_POINTS_COMBO] = 1, [MOVE_POINTS_DMG] = 1, [MOVE_POINTS_ACCURATE] = 1, [MOVE_POINTS_POWERFUL] = 1, [MOVE_POINTS_POPULAR] = 1, [MOVE_POINTS_STRONG] = 1},
    [MOVE_POISON_POWDER] = {[MOVE_POINTS_STATUS] = 1},
    [MOVE_STUN_SPORE]    = {[MOVE_POINTS_STATUS] = 1},
    [MOVE_SLEEP_POWDER]  = {[MOVE_POINTS_STATUS] = 1},
    [MOVE_PETAL_DANCE]   = {[MOVE_POINTS_DMG] = 1, [MOVE_POINTS_ACCURATE] = 1, [MOVE_POINTS_EFFECT] = 1},
    [MOVE_STRING_SHOT]   = {[MOVE_POINTS_STAT_LOWER] = 1},
    [MOVE_DRAGON_RAGE]   = {[MOVE_POINTS_DMG] = 1, [MOVE_POINTS_ACCURATE] = 1},
    [MOVE_FIRE_SPIN]     = {[MOVE_POINTS_DMG] = 1, [MOVE_POINTS_EFFECT] = 1},
    [MOVE_THUNDER_SHOCK] = {[MOVE_POINTS_DMG] = 1, [MOVE_POINTS_ACCURATE] = 1, [MOVE_POINTS_EFFECT] = 1},
    [MOVE_THUNDERBOLT]   = {[MOVE_POINTS_DMG] = 1, [MOVE_POINTS_ACCURATE] = 1, [MOVE_POINTS_POPULAR] = 1, [MOVE_POINTS_STRONG] = 1, [MOVE_POINTS_EFFECT] = 1},
    [MOVE_THUNDER_WAVE]  = {[MOVE_POINTS_STATUS] = 1, [MOVE_POINTS_ACCURATE] = 1},
    [MOVE_THUNDER]       = {[MOVE_POINTS_DMG] = 1, [MOVE_POINTS_POWERFUL] = 1, [MOVE_POINTS_STRONG] = 1, [MOVE_POINTS_EFFECT] = 1},
    [MOVE_ROCK_THROW]    = {[MOVE_POINTS_DMG] = 1},
    [MOVE_EARTHQUAKE]    = {[MOVE_POINTS_DMG] = 1, [MOVE_POINTS_ACCURATE] = 1, [MOVE_POINTS_POWERFUL] = 1, [MOVE_POINTS_POPULAR] = 1, [MOVE_POINTS_STRONG] = 1},
    [MOVE_FISSURE]       = {[MOVE_POINTS_DMG] = 1, [MOVE_POINTS_LUCK] = 1, [MOVE_POINTS_LOW_PP] = 1},
    [MOVE_DIG]           = {[MOVE_POINTS_DMG] = 1, [MOVE_POINTS_ACCURATE] = 1},
    [MOVE_TOXIC]         = {[MOVE_POINTS_STATUS] = 1, [MOVE_POINTS_EFFECT] = 1},
    [MOVE_CONFUSION]     = {[MOVE_POINTS_DMG] = 1, [MOVE_POINTS_ACCURATE] = 1, [MOVE_POINTS_EFFECT] = 1},
    [MOVE_PSYCHIC]       = {[MOVE_POINTS_DMG] = 1, [MOVE_POINTS_ACCURATE] = 1, [MOVE_POINTS_POPULAR] = 1, [MOVE_POINTS_STRONG] = 1, [MOVE_POINTS_EFFECT] = 1},
    [MOVE_HYPNOSIS]      = {[MOVE_POINTS_COMBO] = 1},
    [MOVE_MEDITATE]      = {[MOVE_POINTS_COMBO] = 1, [MOVE_POINTS_STAT_RAISE] = 1},
    [MOVE_AGILITY]       = {[MOVE_POINTS_STAT_RAISE] = 1},
    [MOVE_QUICK_ATTACK]  = {[MOVE_POINTS_DMG] = 1, [MOVE_POINTS_ACCURATE] = 1},
    [MOVE_RAGE]          = {[MOVE_POINTS_DMG] = 1, [MOVE_POINTS_ACCURATE] = 1},
    [MOVE_TELEPORT]      = {0},
    [MOVE_NIGHT_SHADE]   = {[MOVE_POINTS_DMG] = 1, [MOVE_POINTS_ACCURATE] = 1},
    [MOVE_MIMIC]         = {[MOVE_POINTS_RARE] = 1, [MOVE_POINTS_ACCURATE] = 1},
    [MOVE_SCREECH]       = {[MOVE_POINTS_STAT_LOWER] = 1},
    [MOVE_DOUBLE_TEAM]   = {[MOVE_POINTS_STAT_RAISE] = 1, [MOVE_POINTS_DEF] = 1},
    [MOVE_RECOVER]       = {0},
    [MOVE_HARDEN]        = {[MOVE_POINTS_STAT_RAISE] = 1, [MOVE_POINTS_DEF] = 1},
    [MOVE_MINIMIZE]      = {[MOVE_POINTS_STAT_RAISE] = 1, [MOVE_POINTS_DEF] = 1},
    [MOVE_SMOKESCREEN]   = {[MOVE_POINTS_STAT_LOWER] = 1, [MOVE_POINTS_DEF] = 1, [MOVE_POINTS_ACCURATE] = 1},
    [MOVE_CONFUSE_RAY]   = {[MOVE_POINTS_ACCURATE] = 1},
    [MOVE_WITHDRAW]      = {[MOVE_POINTS_STAT_RAISE] = 1, [MOVE_POINTS_DEF] = 1},
    [MOVE_DEFENSE_CURL]  = {[MOVE_POINTS_STAT_RAISE] = 1, [MOVE_POINTS_DEF] = 1},
    [MOVE_BARRIER]       = {[MOVE_POINTS_DEF] = 1},
    [MOVE_LIGHT_SCREEN]  = {[MOVE_POINTS_DEF] = 1},
    [MOVE_HAZE]          = {0},
    [MOVE_REFLECT]       = {[MOVE_POINTS_DEF] = 1},
    [MOVE_FOCUS_ENERGY]  = {[MOVE_POINTS_COMBO] = 1},
    [MOVE_BIDE]          = {[MOVE_POINTS_ACCURATE] = 1},
    [MOVE_METRONOME]     = {[MOVE_POINTS_RARE] = 1, [MOVE_POINTS_LUCK] = 1},
    [MOVE_MIRROR_MOVE]   = {[MOVE_POINTS_RARE] = 1, [MOVE_POINTS_LUCK] = 1},
    [MOVE_SELF_DESTRUCT] = {[MOVE_POINTS_DMG] = 1, [MOVE_POINTS_ACCURATE] = 1, [MOVE_POINTS_POWERFUL] = 1, [MOVE_POINTS_STRONG] = 1, [MOVE_POINTS_LOW_PP] = 1},
    [MOVE_EGG_BOMB]      = {[MOVE_POINTS_DMG] = 1, [MOVE_POINTS_POWERFUL] = 1, [MOVE_POINTS_STRONG] = 1},
    [MOVE_LICK]          = {[MOVE_POINTS_ACCURATE] = 1, [MOVE_POINTS_EFFECT] = 1},
    [MOVE_SMOG]          = {[MOVE_POINTS_DMG] = 1, [MOVE_POINTS_EFFECT] = 1},
    [MOVE_SLUDGE]        = {[MOVE_POINTS_DMG] = 1, [MOVE_POINTS_ACCURATE] = 1, [MOVE_POINTS_EFFECT] = 1},
    [MOVE_BONE_CLUB]     = {[MOVE_POINTS_DMG] = 1, [MOVE_POINTS_EFFECT] = 1},
    [MOVE_FIRE_BLAST]    = {[MOVE_POINTS_DMG] = 1, [MOVE_POINTS_POWERFUL] = 1, [MOVE_POINTS_STRONG] = 1, [MOVE_POINTS_LOW_PP] = 1, [MOVE_POINTS_EFFECT] = 1},
    [MOVE_WATERFALL]     = {[MOVE_POINTS_DMG] = 1, [MOVE_POINTS_ACCURATE] = 1},
    [MOVE_CLAMP]         = {[MOVE_POINTS_DMG] = 1, [MOVE_POINTS_EFFECT] = 1},
    [MOVE_SWIFT]         = {[MOVE_POINTS_DMG] = 1},
    [MOVE_SKULL_BASH]    = {[MOVE_POINTS_DMG] = 1, [MOVE_POINTS_ACCURATE] = 1, [MOVE_POINTS_STRONG] = 1},
    [MOVE_SPIKE_CANNON]  = {[MOVE_POINTS_DMG] = 1, [MOVE_POINTS_ACCURATE] = 1},
    [MOVE_CONSTRICT]     = {[MOVE_POINTS_STATUS] = 1, [MOVE_POINTS_DMG] = 1, [MOVE_POINTS_ACCURATE] = 1, [MOVE_POINTS_EFFECT] = 1},
    [MOVE_AMNESIA]       = {[MOVE_POINTS_STAT_RAISE] = 1, [MOVE_POINTS_DEF] = 1},
    [MOVE_KINESIS]       = {[MOVE_POINTS_STAT_LOWER] = 1},
    [MOVE_SOFT_BOILED]   = {[MOVE_POINTS_HEAL] = 1, [MOVE_POINTS_ACCURATE] = 1},
    [MOVE_HIGH_JUMP_KICK]  = {[MOVE_POINTS_DMG] = 1},
    [MOVE_GLARE]         = {[MOVE_POINTS_STAT_LOWER] = 1},
    [MOVE_DREAM_EATER]   = {[MOVE_POINTS_COMBO] = 1, [MOVE_POINTS_RARE] = 1, [MOVE_POINTS_HEAL] = 1, [MOVE_POINTS_ACCURATE] = 1, [MOVE_POINTS_STRONG] = 1},
    [MOVE_POISON_GAS]    = {[MOVE_POINTS_STATUS] = 1},
    [MOVE_BARRAGE]       = {[MOVE_POINTS_DMG] = 1},
    [MOVE_LEECH_LIFE]    = {[MOVE_POINTS_HEAL] = 1, [MOVE_POINTS_DMG] = 1, [MOVE_POINTS_ACCURATE] = 1},
    [MOVE_LOVELY_KISS]   = {[MOVE_POINTS_STATUS] = 1},
    [MOVE_SKY_ATTACK]    = {[MOVE_POINTS_DMG] = 1, [MOVE_POINTS_POWERFUL] = 1, [MOVE_POINTS_STRONG] = 1, [MOVE_POINTS_LOW_PP] = 1, [MOVE_POINTS_EFFECT] = 1},
    [MOVE_TRANSFORM]     = {[MOVE_POINTS_RARE] = 1},
    [MOVE_BUBBLE]        = {[MOVE_POINTS_DMG] = 1, [MOVE_POINTS_ACCURATE] = 1, [MOVE_POINTS_EFFECT] = 1},
    [MOVE_DIZZY_PUNCH]   = {[MOVE_POINTS_DMG] = 1, [MOVE_POINTS_ACCURATE] = 1, [MOVE_POINTS_EFFECT] = 1},
    [MOVE_SPORE]         = {[MOVE_POINTS_STATUS] = 1, [MOVE_POINTS_ACCURATE] = 1},
    [MOVE_FLASH]         = {0},
    [MOVE_PSYWAVE]       = {[MOVE_POINTS_DMG] = 1},
    [MOVE_SPLASH]        = {[MOVE_POINTS_RARE] = 1},
    [MOVE_ACID_ARMOR]    = {[MOVE_POINTS_STAT_RAISE] = 1, [MOVE_POINTS_DEF] = 1},
    [MOVE_CRABHAMMER]    = {[MOVE_POINTS_DMG] = 1, [MOVE_POINTS_STRONG] = 1},
    [MOVE_EXPLOSION]     = {[MOVE_POINTS_RISKY] = 1, [MOVE_POINTS_DMG] = 1, [MOVE_POINTS_ACCURATE] = 1, [MOVE_POINTS_POWERFUL] = 1, [MOVE_POINTS_POPULAR] = 1, [MOVE_POINTS_STRONG] = 1, [MOVE_POINTS_LOW_PP] = 1},
    [MOVE_FURY_SWIPES]   = {[MOVE_POINTS_DMG] = 1},
    [MOVE_BONEMERANG]    = {[MOVE_POINTS_DMG] = 1},
    [MOVE_REST]          = {[MOVE_POINTS_COMBO] = 1, [MOVE_POINTS_HEAL] = 1},
    [MOVE_ROCK_SLIDE]    = {[MOVE_POINTS_DMG] = 1, [MOVE_POINTS_EFFECT] = 1},
    [MOVE_HYPER_FANG]    = {[MOVE_POINTS_DMG] = 1, [MOVE_POINTS_EFFECT] = 1},
    [MOVE_SHARPEN]       = {[MOVE_POINTS_STAT_RAISE] = 1, [MOVE_POINTS_DEF] = 1},
    [MOVE_CONVERSION]    = {[MOVE_POINTS_DEF] = 1},
    [MOVE_TRI_ATTACK]    = {[MOVE_POINTS_DMG] = 1, [MOVE_POINTS_ACCURATE] = 1, [MOVE_POINTS_EFFECT] = 1},
    [MOVE_SUPER_FANG]    = {[MOVE_POINTS_DMG] = 1},
    [MOVE_SLASH]         = {[MOVE_POINTS_DMG] = 1, [MOVE_POINTS_ACCURATE] = 1},
    [MOVE_SUBSTITUTE]    = {[MOVE_POINTS_RARE] = 1, [MOVE_POINTS_DEF] = 1},
    [MOVE_STRUGGLE]      = {[MOVE_POINTS_DMG] = 1, [MOVE_POINTS_ACCURATE] = 1, [MOVE_POINTS_LOW_PP] = 1}, // Odd that this is assigned qualities
    [MOVE_SKETCH]        = {[MOVE_POINTS_RARE] = 1, [MOVE_POINTS_LUCK] = 1, [MOVE_POINTS_LOW_PP] = 1},
    [MOVE_TRIPLE_KICK]   = {[MOVE_POINTS_DMG] = 1},
    [MOVE_THIEF]         = {[MOVE_POINTS_RARE] = 1, [MOVE_POINTS_ACCURATE] = 1, [MOVE_POINTS_EFFECT] = 1},
    [MOVE_SPIDER_WEB]    = {[MOVE_POINTS_STAT_LOWER] = 1, [MOVE_POINTS_ACCURATE] = 1},
    [MOVE_MIND_READER]   = {[MOVE_POINTS_ACCURATE] = 1, [MOVE_POINTS_LOW_PP] = 1},
    [MOVE_NIGHTMARE]     = {[MOVE_POINTS_COMBO] = 1, [MOVE_POINTS_STATUS] = 1, [MOVE_POINTS_ACCURATE] = 1},
    [MOVE_FLAME_WHEEL]   = {[MOVE_POINTS_DMG] = 1, [MOVE_POINTS_ACCURATE] = 1, [MOVE_POINTS_EFFECT] = 1},
    [MOVE_SNORE]         = {[MOVE_POINTS_COMBO] = 1, [MOVE_POINTS_ACCURATE] = 1, [MOVE_POINTS_EFFECT] = 1},
    [MOVE_CURSE]         = {[MOVE_POINTS_STATUS] = 1},
    [MOVE_FLAIL]         = {[MOVE_POINTS_DMG] = 1, [MOVE_POINTS_ACCURATE] = 1},
    [MOVE_CONVERSION_2]  = {[MOVE_POINTS_ACCURATE] = 1},
    [MOVE_AEROBLAST]     = {[MOVE_POINTS_DMG] = 1, [MOVE_POINTS_POWERFUL] = 1, [MOVE_POINTS_STRONG] = 1, [MOVE_POINTS_LOW_PP] = 1},
    [MOVE_COTTON_SPORE]  = {[MOVE_POINTS_STAT_LOWER] = 1},
    [MOVE_REVERSAL]      = {[MOVE_POINTS_COMBO] = 1, [MOVE_POINTS_DMG] = 1, [MOVE_POINTS_ACCURATE] = 1},
    [MOVE_SPITE]         = {[MOVE_POINTS_RARE] = 1, [MOVE_POINTS_RISKY] = 1, [MOVE_POINTS_ACCURATE] = 1},
    [MOVE_POWDER_SNOW]   = {[MOVE_POINTS_DMG] = 1, [MOVE_POINTS_ACCURATE] = 1, [MOVE_POINTS_EFFECT] = 1},
    [MOVE_PROTECT]       = {[MOVE_POINTS_DEF] = 1, [MOVE_POINTS_POPULAR] = 1},
    [MOVE_MACH_PUNCH]    = {[MOVE_POINTS_DMG] = 1, [MOVE_POINTS_ACCURATE] = 1},
    [MOVE_SCARY_FACE]    = {0},
    [MOVE_FEINT_ATTACK]  = {[MOVE_POINTS_DMG] = 1},
    [MOVE_SWEET_KISS]    = {0},
    [MOVE_BELLY_DRUM]    = {[MOVE_POINTS_COMBO] = 1, [MOVE_POINTS_STAT_RAISE] = 1},
    [MOVE_SLUDGE_BOMB]   = {[MOVE_POINTS_DMG] = 1, [MOVE_POINTS_ACCURATE] = 1, [MOVE_POINTS_STRONG] = 1, [MOVE_POINTS_EFFECT] = 1},
    [MOVE_MUD_SLAP]      = {[MOVE_POINTS_STAT_LOWER] = 1, [MOVE_POINTS_DMG] = 1, [MOVE_POINTS_ACCURATE] = 1, [MOVE_POINTS_EFFECT] = 1},
    [MOVE_OCTAZOOKA]     = {[MOVE_POINTS_DMG] = 1, [MOVE_POINTS_EFFECT] = 1},
    [MOVE_SPIKES]        = {[MOVE_POINTS_COMBO] = 1},
    [MOVE_ZAP_CANNON]    = {[MOVE_POINTS_DMG] = 1, [MOVE_POINTS_POWERFUL] = 1, [MOVE_POINTS_LUCK] = 1, [MOVE_POINTS_STRONG] = 1, [MOVE_POINTS_LOW_PP] = 1, [MOVE_POINTS_EFFECT] = 1},
    [MOVE_FORESIGHT]     = {[MOVE_POINTS_ACCURATE] = 1},
    [MOVE_DESTINY_BOND]  = {[MOVE_POINTS_RISKY] = 1, [MOVE_POINTS_LOW_PP] = 1},
    [MOVE_PERISH_SONG]   = {[MOVE_POINTS_RISKY] = 1, [MOVE_POINTS_LOW_PP] = 1},
    [MOVE_ICY_WIND]      = {[MOVE_POINTS_DMG] = 1, [MOVE_POINTS_EFFECT] = 1},
    [MOVE_DETECT]        = {[MOVE_POINTS_DEF] = 1, [MOVE_POINTS_LOW_PP] = 1},
    [MOVE_BONE_RUSH]     = {[MOVE_POINTS_DMG] = 1},
    [MOVE_LOCK_ON]       = {[MOVE_POINTS_COMBO] = 1, [MOVE_POINTS_ACCURATE] = 1, [MOVE_POINTS_LOW_PP] = 1},
    [MOVE_OUTRAGE]       = {[MOVE_POINTS_DMG] = 1, [MOVE_POINTS_ACCURATE] = 1, [MOVE_POINTS_STRONG] = 1, [MOVE_POINTS_EFFECT] = 1},
    [MOVE_SANDSTORM]     = {0},
    [MOVE_GIGA_DRAIN]    = {[MOVE_POINTS_DMG] = 1, [MOVE_POINTS_ACCURATE] = 1, [MOVE_POINTS_LOW_PP] = 1},
    [MOVE_ENDURE]        = {[MOVE_POINTS_DEF] = 1},
    [MOVE_CHARM]         = {[MOVE_POINTS_ACCURATE] = 1},
    [MOVE_ROLLOUT]       = {[MOVE_POINTS_DMG] = 1},
    [MOVE_FALSE_SWIPE]   = {[MOVE_POINTS_DMG] = 1, [MOVE_POINTS_ACCURATE] = 1},
    [MOVE_SWAGGER]       = {[MOVE_POINTS_EFFECT] = 1},
    [MOVE_MILK_DRINK]    = {[MOVE_POINTS_HEAL] = 1},
    [MOVE_SPARK]         = {[MOVE_POINTS_DMG] = 1, [MOVE_POINTS_ACCURATE] = 1, [MOVE_POINTS_EFFECT] = 1},
    [MOVE_FURY_CUTTER]   = {[MOVE_POINTS_DMG] = 1},
    [MOVE_STEEL_WING]    = {[MOVE_POINTS_DMG] = 1, [MOVE_POINTS_EFFECT] = 1},
    [MOVE_MEAN_LOOK]     = {[MOVE_POINTS_ACCURATE] = 1, [MOVE_POINTS_LOW_PP] = 1},
    [MOVE_ATTRACT]       = {[MOVE_POINTS_STATUS] = 1, [MOVE_POINTS_ACCURATE] = 1},
    [MOVE_SLEEP_TALK]    = {[MOVE_POINTS_COMBO] = 1, [MOVE_POINTS_LUCK] = 1},
    [MOVE_HEAL_BELL]     = {[MOVE_POINTS_LOW_PP] = 1},
    [MOVE_RETURN]        = {[MOVE_POINTS_DMG] = 1, [MOVE_POINTS_ACCURATE] = 1},
    [MOVE_PRESENT]       = {[MOVE_POINTS_DMG] = 1, [MOVE_POINTS_LUCK] = 1},
    [MOVE_FRUSTRATION]   = {[MOVE_POINTS_DMG] = 1, [MOVE_POINTS_ACCURATE] = 1},
    [MOVE_SAFEGUARD]     = {[MOVE_POINTS_DEF] = 1},
    [MOVE_PAIN_SPLIT]    = {[MOVE_POINTS_RARE] = 1, [MOVE_POINTS_ACCURATE] = 1},
    [MOVE_SACRED_FIRE]   = {[MOVE_POINTS_POWERFUL] = 1, [MOVE_POINTS_STRONG] = 1, [MOVE_POINTS_LOW_PP] = 1, [MOVE_POINTS_EFFECT] = 1},
    [MOVE_MAGNITUDE]     = {[MOVE_POINTS_ACCURATE] = 1},
    [MOVE_DYNAMIC_PUNCH] = {[MOVE_POINTS_DMG] = 1, [MOVE_POINTS_LUCK] = 1, [MOVE_POINTS_STRONG] = 1, [MOVE_POINTS_LOW_PP] = 1, [MOVE_POINTS_EFFECT] = 1},
    [MOVE_MEGAHORN]      = {[MOVE_POINTS_DMG] = 1, [MOVE_POINTS_STRONG] = 1},
    [MOVE_DRAGON_BREATH] = {[MOVE_POINTS_DMG] = 1, [MOVE_POINTS_ACCURATE] = 1, [MOVE_POINTS_EFFECT] = 1},
    [MOVE_BATON_PASS]    = {[MOVE_POINTS_COMBO] = 1, [MOVE_POINTS_RARE] = 1},
    [MOVE_ENCORE]        = {[MOVE_POINTS_STATUS] = 1, [MOVE_POINTS_ACCURATE] = 1, [MOVE_POINTS_LOW_PP] = 1},
    [MOVE_PURSUIT]       = {[MOVE_POINTS_DMG] = 1, [MOVE_POINTS_ACCURATE] = 1},
    [MOVE_RAPID_SPIN]    = {[MOVE_POINTS_DMG] = 1, [MOVE_POINTS_ACCURATE] = 1},
    [MOVE_SWEET_SCENT]   = {[MOVE_POINTS_STAT_LOWER] = 1, [MOVE_POINTS_ACCURATE] = 1},
    [MOVE_IRON_TAIL]     = {[MOVE_POINTS_DMG] = 1, [MOVE_POINTS_STRONG] = 1, [MOVE_POINTS_EFFECT] = 1},
    [MOVE_METAL_CLAW]    = {[MOVE_POINTS_DMG] = 1, [MOVE_POINTS_EFFECT] = 1},
    [MOVE_VITAL_THROW]   = {[MOVE_POINTS_DMG] = 1, [MOVE_POINTS_ACCURATE] = 1},
    [MOVE_MORNING_SUN]   = {[MOVE_POINTS_COMBO] = 1, [MOVE_POINTS_HEAL] = 1, [MOVE_POINTS_LOW_PP] = 1},
    [MOVE_SYNTHESIS]     = {[MOVE_POINTS_COMBO] = 1, [MOVE_POINTS_HEAL] = 1, [MOVE_POINTS_LOW_PP] = 1},
    [MOVE_MOONLIGHT]     = {[MOVE_POINTS_COMBO] = 1, [MOVE_POINTS_HEAL] = 1, [MOVE_POINTS_LOW_PP] = 1},
    [MOVE_HIDDEN_POWER]  = {[MOVE_POINTS_RARE] = 1, [MOVE_POINTS_DMG] = 1, [MOVE_POINTS_ACCURATE] = 1},
    [MOVE_CROSS_CHOP]    = {[MOVE_POINTS_DMG] = 1, [MOVE_POINTS_STRONG] = 1, [MOVE_POINTS_LOW_PP] = 1},
    [MOVE_TWISTER]       = {[MOVE_POINTS_DMG] = 1, [MOVE_POINTS_ACCURATE] = 1, [MOVE_POINTS_EFFECT] = 1},
    [MOVE_RAIN_DANCE]    = {[MOVE_POINTS_COMBO] = 1, [MOVE_POINTS_LOW_PP] = 1},
    [MOVE_SUNNY_DAY]     = {[MOVE_POINTS_COMBO] = 1, [MOVE_POINTS_LOW_PP] = 1},
    [MOVE_CRUNCH]        = {[MOVE_POINTS_DMG] = 1, [MOVE_POINTS_ACCURATE] = 1, [MOVE_POINTS_EFFECT] = 1},
    [MOVE_MIRROR_COAT]   = {[MOVE_POINTS_DEF] = 1, [MOVE_POINTS_ACCURATE] = 1},
    [MOVE_PSYCH_UP]      = {[MOVE_POINTS_STAT_RAISE] = 1},
    [MOVE_EXTREME_SPEED] = {[MOVE_POINTS_DMG] = 1, [MOVE_POINTS_ACCURATE] = 1, [MOVE_POINTS_LOW_PP] = 1},
    [MOVE_ANCIENT_POWER] = {[MOVE_POINTS_DMG] = 1, [MOVE_POINTS_ACCURATE] = 1, [MOVE_POINTS_LOW_PP] = 1, [MOVE_POINTS_EFFECT] = 1},
    [MOVE_SHADOW_BALL]   = {[MOVE_POINTS_DMG] = 1, [MOVE_POINTS_ACCURATE] = 1, [MOVE_POINTS_EFFECT] = 1},
    [MOVE_FUTURE_SIGHT]  = {[MOVE_POINTS_RARE] = 1, [MOVE_POINTS_DMG] = 1},
    [MOVE_ROCK_SMASH]    = {[MOVE_POINTS_DMG] = 1, [MOVE_POINTS_ACCURATE] = 1, [MOVE_POINTS_EFFECT] = 1},
    [MOVE_WHIRLPOOL]     = {[MOVE_POINTS_DMG] = 1, [MOVE_POINTS_EFFECT] = 1},
    [MOVE_BEAT_UP]       = {[MOVE_POINTS_RARE] = 1, [MOVE_POINTS_DMG] = 1, [MOVE_POINTS_ACCURATE] = 1},
    [MOVE_FAKE_OUT]      = {[MOVE_POINTS_DMG] = 1, [MOVE_POINTS_ACCURATE] = 1},
    [MOVE_UPROAR]        = {[MOVE_POINTS_DMG] = 1, [MOVE_POINTS_ACCURATE] = 1, [MOVE_POINTS_EFFECT] = 1},
    [MOVE_STOCKPILE]     = {[MOVE_POINTS_COMBO] = 1},
    [MOVE_SPIT_UP]       = {[MOVE_POINTS_COMBO] = 1, [MOVE_POINTS_DMG] = 1, [MOVE_POINTS_ACCURATE] = 1, [MOVE_POINTS_STRONG] = 1},
    [MOVE_SWALLOW]       = {[MOVE_POINTS_COMBO] = 1, [MOVE_POINTS_HEAL] = 1},
    [MOVE_HEAT_WAVE]     = {[MOVE_POINTS_STRONG] = 1, [MOVE_POINTS_EFFECT] = 1},
    [MOVE_HAIL]          = {0},
    [MOVE_TORMENT]       = {[MOVE_POINTS_STATUS] = 1, [MOVE_POINTS_ACCURATE] = 1},
    [MOVE_FLATTER]       = {[MOVE_POINTS_ACCURATE] = 1},
    [MOVE_WILL_O_WISP]   = {[MOVE_POINTS_STATUS] = 1},
    [MOVE_MEMENTO]       = {[MOVE_POINTS_RARE] = 1, [MOVE_POINTS_ACCURATE] = 1},
    [MOVE_FACADE]        = {[MOVE_POINTS_DMG] = 1, [MOVE_POINTS_ACCURATE] = 1},
    [MOVE_FOCUS_PUNCH]   = {[MOVE_POINTS_DMG] = 1, [MOVE_POINTS_ACCURATE] = 1, [MOVE_POINTS_STRONG] = 1},
    [MOVE_SMELLING_SALTS] = {[MOVE_POINTS_DMG] = 1, [MOVE_POINTS_ACCURATE] = 1},
    [MOVE_FOLLOW_ME]     = {[MOVE_POINTS_RARE] = 1, [MOVE_POINTS_ACCURATE] = 1},
    [MOVE_NATURE_POWER]  = {[MOVE_POINTS_DMG] = 1},
    [MOVE_CHARGE]        = {[MOVE_POINTS_COMBO] = 1, [MOVE_POINTS_ACCURATE] = 1},
    [MOVE_TAUNT]         = {[MOVE_POINTS_STATUS] = 1, [MOVE_POINTS_ACCURATE] = 1},
    [MOVE_HELPING_HAND]  = {[MOVE_POINTS_RARE] = 1, [MOVE_POINTS_ACCURATE] = 1},
    [MOVE_TRICK]         = {[MOVE_POINTS_RARE] = 1, [MOVE_POINTS_ACCURATE] = 1},
    [MOVE_ROLE_PLAY]     = {[MOVE_POINTS_ACCURATE] = 1},
    [MOVE_WISH]          = {[MOVE_POINTS_HEAL] = 1, [MOVE_POINTS_ACCURATE] = 1},
    [MOVE_ASSIST]        = {[MOVE_POINTS_RARE] = 1, [MOVE_POINTS_ACCURATE] = 1, [MOVE_POINTS_LUCK] = 1},
    [MOVE_INGRAIN]       = {[MOVE_POINTS_COMBO] = 1, [MOVE_POINTS_HEAL] = 1, [MOVE_POINTS_DEF] = 1, [MOVE_POINTS_ACCURATE] = 1},
    [MOVE_SUPERPOWER]    = {[MOVE_POINTS_DMG] = 1, [MOVE_POINTS_ACCURATE] = 1, [MOVE_POINTS_STRONG] = 1, [MOVE_POINTS_LOW_PP] = 1},
    [MOVE_MAGIC_COAT]    = {[MOVE_POINTS_DEF] = 1, [MOVE_POINTS_ACCURATE] = 1, [MOVE_POINTS_LUCK] = 1},
    [MOVE_RECYCLE]       = {[MOVE_POINTS_ACCURATE] = 1},
    [MOVE_REVENGE]       = {[MOVE_POINTS_DMG] = 1, [MOVE_POINTS_ACCURATE] = 1, [MOVE_POINTS_LUCK] = 1},
    [MOVE_BRICK_BREAK]   = {[MOVE_POINTS_DMG] = 1, [MOVE_POINTS_ACCURATE] = 1},
    [MOVE_YAWN]          = {[MOVE_POINTS_COMBO] = 1, [MOVE_POINTS_STATUS] = 1, [MOVE_POINTS_ACCURATE] = 1},
    [MOVE_KNOCK_OFF]     = {[MOVE_POINTS_DMG] = 1, [MOVE_POINTS_ACCURATE] = 1, [MOVE_POINTS_EFFECT] = 1},
    [MOVE_ENDEAVOR]      = {[MOVE_POINTS_DMG] = 1, [MOVE_POINTS_ACCURATE] = 1, [MOVE_POINTS_LOW_PP] = 1},
    [MOVE_ERUPTION]      = {[MOVE_POINTS_DMG] = 1, [MOVE_POINTS_ACCURATE] = 1, [MOVE_POINTS_POWERFUL] = 1, [MOVE_POINTS_STRONG] = 1, [MOVE_POINTS_LOW_PP] = 1},
    [MOVE_SKILL_SWAP]    = {[MOVE_POINTS_RARE] = 1, [MOVE_POINTS_ACCURATE] = 1},
    [MOVE_IMPRISON]      = {[MOVE_POINTS_RARE] = 1, [MOVE_POINTS_ACCURATE] = 1, [MOVE_POINTS_LUCK] = 1},
    [MOVE_REFRESH]       = {[MOVE_POINTS_HEAL] = 1, [MOVE_POINTS_ACCURATE] = 1},
    [MOVE_GRUDGE]        = {[MOVE_POINTS_ACCURATE] = 1, [MOVE_POINTS_LOW_PP] = 1},
    [MOVE_SNATCH]        = {[MOVE_POINTS_RARE] = 1, [MOVE_POINTS_ACCURATE] = 1, [MOVE_POINTS_LUCK] = 1},
    [MOVE_SECRET_POWER]  = {[MOVE_POINTS_RARE] = 1, [MOVE_POINTS_DMG] = 1, [MOVE_POINTS_ACCURATE] = 1, [MOVE_POINTS_EFFECT] = 1},
    [MOVE_DIVE]          = {[MOVE_POINTS_DMG] = 1, [MOVE_POINTS_ACCURATE] = 1},
    [MOVE_ARM_THRUST]    = {[MOVE_POINTS_DMG] = 1, [MOVE_POINTS_ACCURATE] = 1},
    [MOVE_CAMOUFLAGE]    = {[MOVE_POINTS_RARE] = 1, [MOVE_POINTS_ACCURATE] = 1},
    [MOVE_TAIL_GLOW]     = {[MOVE_POINTS_ACCURATE] = 1},
    [MOVE_LUSTER_PURGE]  = {[MOVE_POINTS_ACCURATE] = 1, [MOVE_POINTS_LOW_PP] = 1, [MOVE_POINTS_EFFECT] = 1},
    [MOVE_MIST_BALL]     = {[MOVE_POINTS_ACCURATE] = 1, [MOVE_POINTS_LOW_PP] = 1, [MOVE_POINTS_EFFECT] = 1},
    [MOVE_FEATHER_DANCE] = {[MOVE_POINTS_DMG] = 1, [MOVE_POINTS_ACCURATE] = 1},
    [MOVE_TEETER_DANCE]  = {[MOVE_POINTS_ACCURATE] = 1},
    [MOVE_BLAZE_KICK]    = {[MOVE_POINTS_DMG] = 1, [MOVE_POINTS_EFFECT] = 1},
    [MOVE_MUD_SPORT]     = {[MOVE_POINTS_ACCURATE] = 1},
    [MOVE_ICE_BALL]      = {[MOVE_POINTS_DMG] = 1},
    [MOVE_NEEDLE_ARM]    = {[MOVE_POINTS_DMG] = 1, [MOVE_POINTS_ACCURATE] = 1, [MOVE_POINTS_EFFECT] = 1},
    [MOVE_SLACK_OFF]     = {[MOVE_POINTS_HEAL] = 1, [MOVE_POINTS_ACCURATE] = 1},
    [MOVE_HYPER_VOICE]   = {[MOVE_POINTS_DMG] = 1, [MOVE_POINTS_ACCURATE] = 1, [MOVE_POINTS_STRONG] = 1},
    [MOVE_POISON_FANG]   = {[MOVE_POINTS_DMG] = 1, [MOVE_POINTS_ACCURATE] = 1, [MOVE_POINTS_EFFECT] = 1},
    [MOVE_CRUSH_CLAW]    = {[MOVE_POINTS_DMG] = 1, [MOVE_POINTS_EFFECT] = 1},
    [MOVE_BLAST_BURN]    = {[MOVE_POINTS_DMG] = 1, [MOVE_POINTS_POWERFUL] = 1, [MOVE_POINTS_STRONG] = 1, [MOVE_POINTS_LOW_PP] = 1},
    [MOVE_HYDRO_CANNON]  = {[MOVE_POINTS_DMG] = 1, [MOVE_POINTS_POWERFUL] = 1, [MOVE_POINTS_STRONG] = 1, [MOVE_POINTS_LOW_PP] = 1},
    [MOVE_METEOR_MASH]   = {[MOVE_POINTS_DMG] = 1, [MOVE_POINTS_POWERFUL] = 1, [MOVE_POINTS_STRONG] = 1, [MOVE_POINTS_EFFECT] = 1},
    [MOVE_ASTONISH]      = {[MOVE_POINTS_DMG] = 1, [MOVE_POINTS_ACCURATE] = 1, [MOVE_POINTS_EFFECT] = 1},
    [MOVE_WEATHER_BALL]  = {[MOVE_POINTS_DMG] = 1, [MOVE_POINTS_ACCURATE] = 1},
    [MOVE_AROMATHERAPY]  = {[MOVE_POINTS_LOW_PP] = 1},
    [MOVE_FAKE_TEARS]    = {[MOVE_POINTS_ACCURATE] = 1},
    [MOVE_AIR_CUTTER]    = {[MOVE_POINTS_DMG] = 1},
    [MOVE_OVERHEAT]      = {[MOVE_POINTS_POWERFUL] = 1, [MOVE_POINTS_STRONG] = 1, [MOVE_POINTS_LOW_PP] = 1, [MOVE_POINTS_EFFECT] = 1},
    [MOVE_ODOR_SLEUTH]   = {[MOVE_POINTS_ACCURATE] = 1},
    [MOVE_ROCK_TOMB]     = {[MOVE_POINTS_DMG] = 1, [MOVE_POINTS_EFFECT] = 1},
    [MOVE_SILVER_WIND]   = {[MOVE_POINTS_DMG] = 1, [MOVE_POINTS_ACCURATE] = 1, [MOVE_POINTS_LOW_PP] = 1, [MOVE_POINTS_EFFECT] = 1},
    [MOVE_METAL_SOUND]   = {0},
    [MOVE_GRASS_WHISTLE] = {0},
    [MOVE_TICKLE]        = {[MOVE_POINTS_ACCURATE] = 1},
    [MOVE_COSMIC_POWER]  = {0},
    [MOVE_WATER_SPOUT]   = {[MOVE_POINTS_DMG] = 1, [MOVE_POINTS_ACCURATE] = 1, [MOVE_POINTS_POWERFUL] = 1, [MOVE_POINTS_STRONG] = 1, [MOVE_POINTS_LOW_PP] = 1},
    [MOVE_SIGNAL_BEAM]   = {[MOVE_POINTS_DMG] = 1, [MOVE_POINTS_ACCURATE] = 1, [MOVE_POINTS_EFFECT] = 1},
    [MOVE_SHADOW_PUNCH]  = {[MOVE_POINTS_DMG] = 1},
    [MOVE_EXTRASENSORY]  = {[MOVE_POINTS_DMG] = 1, [MOVE_POINTS_ACCURATE] = 1, [MOVE_POINTS_EFFECT] = 1},
    [MOVE_SKY_UPPERCUT]  = {[MOVE_POINTS_DMG] = 1},
    [MOVE_SAND_TOMB]     = {[MOVE_POINTS_DMG] = 1, [MOVE_POINTS_EFFECT] = 1},
    [MOVE_SHEER_COLD]    = {[MOVE_POINTS_DMG] = 1, [MOVE_POINTS_LUCK] = 1, [MOVE_POINTS_LOW_PP] = 1},
    [MOVE_MUDDY_WATER]   = {[MOVE_POINTS_DMG] = 1, [MOVE_POINTS_STRONG] = 1, [MOVE_POINTS_EFFECT] = 1},
    [MOVE_BULLET_SEED]   = {[MOVE_POINTS_DMG] = 1, [MOVE_POINTS_ACCURATE] = 1},
    [MOVE_AERIAL_ACE]    = {[MOVE_POINTS_DMG] = 1},
    [MOVE_ICICLE_SPEAR]  = {[MOVE_POINTS_DMG] = 1, [MOVE_POINTS_ACCURATE] = 1},
    [MOVE_IRON_DEFENSE]  = {[MOVE_POINTS_DEF] = 1},
    [MOVE_BLOCK]         = {[MOVE_POINTS_ACCURATE] = 1, [MOVE_POINTS_LOW_PP] = 1},
    [MOVE_HOWL]          = {0},
    [MOVE_DRAGON_CLAW]   = {[MOVE_POINTS_DMG] = 1, [MOVE_POINTS_ACCURATE] = 1},
    [MOVE_FRENZY_PLANT]  = {[MOVE_POINTS_DMG] = 1, [MOVE_POINTS_POWERFUL] = 1, [MOVE_POINTS_STRONG] = 1, [MOVE_POINTS_LOW_PP] = 1},
    [MOVE_BULK_UP]       = {[MOVE_POINTS_COMBO] = 1},
    [MOVE_BOUNCE]        = {[MOVE_POINTS_DMG] = 1, [MOVE_POINTS_LOW_PP] = 1, [MOVE_POINTS_EFFECT] = 1},
    [MOVE_MUD_SHOT]      = {[MOVE_POINTS_DMG] = 1, [MOVE_POINTS_EFFECT] = 1},
    [MOVE_POISON_TAIL]   = {[MOVE_POINTS_DMG] = 1, [MOVE_POINTS_ACCURATE] = 1, [MOVE_POINTS_EFFECT] = 1},
    [MOVE_COVET]         = {[MOVE_POINTS_ACCURATE] = 1, [MOVE_POINTS_EFFECT] = 1},
    [MOVE_VOLT_TACKLE]   = {[MOVE_POINTS_DMG] = 1, [MOVE_POINTS_ACCURATE] = 1, [MOVE_POINTS_POWERFUL] = 1, [MOVE_POINTS_STRONG] = 1},
    [MOVE_MAGICAL_LEAF]  = {[MOVE_POINTS_DMG] = 1},
    [MOVE_WATER_SPORT]   = {[MOVE_POINTS_ACCURATE] = 1},
    [MOVE_CALM_MIND]     = {[MOVE_POINTS_COMBO] = 1, [MOVE_POINTS_STAT_RAISE] = 1},
    [MOVE_LEAF_BLADE]    = {[MOVE_POINTS_DMG] = 1, [MOVE_POINTS_ACCURATE] = 1},
    [MOVE_DRAGON_DANCE]  = {[MOVE_POINTS_COMBO] = 1, [MOVE_POINTS_STAT_RAISE] = 1},
    [MOVE_ROCK_BLAST]    = {[MOVE_POINTS_DMG] = 1},
    [MOVE_SHOCK_WAVE]    = {[MOVE_POINTS_DMG] = 1},
    [MOVE_WATER_PULSE]   = {[MOVE_POINTS_DMG] = 1, [MOVE_POINTS_ACCURATE] = 1, [MOVE_POINTS_EFFECT] = 1},
    [MOVE_DOOM_DESIRE]   = {[MOVE_POINTS_RARE] = 1, [MOVE_POINTS_DMG] = 1, [MOVE_POINTS_POWERFUL] = 1, [MOVE_POINTS_STRONG] = 1, [MOVE_POINTS_LOW_PP] = 1},
    [MOVE_PSYCHO_BOOST]  = {[MOVE_POINTS_DMG] = 1, [MOVE_POINTS_POWERFUL] = 1, [MOVE_POINTS_STRONG] = 1, [MOVE_POINTS_LOW_PP] = 1, [MOVE_POINTS_EFFECT] = 1},
};

// This array is searched in-order to determine what battle style a tourney trainer uses.
// If the sum of the points for the party's moves meets/exceeds all the point totals of an element, then they use that battle style
static const u8 sBattleStyleThresholds[NUM_BATTLE_STYLES - 1][NUM_MOVE_POINT_TYPES] =
{
    [DOME_BATTLE_STYLE_RISKY]           = {[MOVE_POINTS_RISKY] = 1},
    [DOME_BATTLE_STYLE_STALL]           = {[MOVE_POINTS_HEAL] = 2, [MOVE_POINTS_STATUS] = 1, [MOVE_POINTS_DEF] = 2},
    [DOME_BATTLE_STYLE_VARIED]          = {[MOVE_POINTS_COMBO] = 1, [MOVE_POINTS_STAT_RAISE] = 1, [MOVE_POINTS_STAT_LOWER] = 1, [MOVE_POINTS_HEAL] = 1, [MOVE_POINTS_STATUS] = 1, [MOVE_POINTS_DEF] = 1},
    [DOME_BATTLE_STYLE_COMBO_HIGH]      = {[MOVE_POINTS_COMBO] = 3},
    [DOME_BATTLE_STYLE_RARE_MOVES]      = {[MOVE_POINTS_RARE] = 2},
    [DOME_BATTLE_STYLE_RARE_MOVE]       = {[MOVE_POINTS_RARE] = 1},
    [DOME_BATTLE_STYLE_HP]              = {[MOVE_POINTS_HEAL] = 3},
    [DOME_BATTLE_STYLE_STORE_POWER]     = {[MOVE_POINTS_STAT_RAISE] = 1, [MOVE_POINTS_HEAL] = 1},
    [DOME_BATTLE_STYLE_ENFEEBLE_LOW]    = {[MOVE_POINTS_STAT_LOWER] = 1, [MOVE_POINTS_STATUS] = 1},
    [DOME_BATTLE_STYLE_LUCK]            = {[MOVE_POINTS_LUCK] = 2},
    [DOME_BATTLE_STYLE_REGAL]           = {[MOVE_POINTS_STAT_RAISE] = 1, [MOVE_POINTS_HEAL] = 1, [MOVE_POINTS_DEF] = 1, [MOVE_POINTS_POPULAR] = 1, [MOVE_POINTS_STRONG] = 1},
    [DOME_BATTLE_STYLE_LOW_PP]          = {[MOVE_POINTS_LOW_PP] = 3},
    [DOME_BATTLE_STYLE_STATUS_ATK]      = {[MOVE_POINTS_STAT_RAISE] = 1, [MOVE_POINTS_STATUS] = 1},
    [DOME_BATTLE_STYLE_ENDURE]          = {[MOVE_POINTS_HEAL] = 2, [MOVE_POINTS_DEF] = 2},
    [DOME_BATTLE_STYLE_STATUS]          = {[MOVE_POINTS_STATUS] = 2},
    [DOME_BATTLE_STYLE_STRAIGHTFORWARD] = {[MOVE_POINTS_ACCURATE] = 3, [MOVE_POINTS_STRONG] = 3},
    [DOME_BATTLE_STYLE_AGGRESSIVE]      = {[MOVE_POINTS_STRONG] = 4},
    [DOME_BATTLE_STYLE_DEF]             = {[MOVE_POINTS_DEF] = 3},
    [DOME_BATTLE_STYLE_ENFEEBLE_HIGH]   = {[MOVE_POINTS_STAT_LOWER] = 2, [MOVE_POINTS_STATUS] = 2}, // BUG: This battle style is unobtainable; DOME_BATTLE_STYLE_ENFEEBLE_LOW will always succeed before it
    [DOME_BATTLE_STYLE_POPULAR_POWER]   = {[MOVE_POINTS_POWERFUL] = 3, [MOVE_POINTS_POPULAR] = 3},
    [DOME_BATTLE_STYLE_COMBO_LOW]       = {[MOVE_POINTS_COMBO] = 2},
    [DOME_BATTLE_STYLE_ACCURATE]        = {[MOVE_POINTS_HEAL] = 1, [MOVE_POINTS_ACCURATE] = 3},
    [DOME_BATTLE_STYLE_POWERFUL]        = {[MOVE_POINTS_POWERFUL] = 4},
    [DOME_BATTLE_STYLE_ATK_OVER_DEF]    = {[MOVE_POINTS_DMG] = 7},
    [DOME_BATTLE_STYLE_DEF_OVER_ATK]    = {[MOVE_POINTS_DEF] = 4}, // BUG: This battle style is unobtainable; DOME_BATTLE_STYLE_DEF will always succeed before it
    [DOME_BATTLE_STYLE_POPULAR_STRONG]  = {[MOVE_POINTS_POPULAR] = 2, [MOVE_POINTS_STRONG] = 4},
    [DOME_BATTLE_STYLE_EFFECTS]         = {[MOVE_POINTS_EFFECT] = 4},
    [DOME_BATTLE_STYLE_BALANCED]        = {0}, // If no other thresholds are met, this battle style is used
    [DOME_BATTLE_STYLE_UNUSED1]         = {0}, // Here below is unreachable
    [DOME_BATTLE_STYLE_UNUSED2]         = {0},
    [DOME_BATTLE_STYLE_UNUSED3]         = {0},
  //[DOME_BATTLE_STYLE_UNUSED4]         = {0}, // Excluded here, presumably was meant to be a style just for Dome Ace Tucker
};
static const u8 sUnusedArray[] =
{
    0, 0, 0, 0, 0, 0, 0, 0, 0, 0, 0, 0, 0, 0, 0, 0,
    3, 0, 0, 0, 0, 0, 3, 0, 0, 0, 0, 0, 3, 0, 0, 0,
    0, 0, 3, 0, 0, 0, 0, 0, 3, 2, 0, 0, 0, 0, 0, 2,
    0, 0, 0, 0, 0, 2, 0, 0, 0, 0, 0, 2, 0, 0, 0, 0,
    0, 2, 253, 0, 0, 0, 0, 0, 253, 0, 0, 0, 0, 0, 253, 0,
    0, 0, 0, 0, 253, 0, 0, 0, 0, 0, 253, 254, 0, 0, 0, 0,
    0, 254, 0, 0, 0, 0, 0, 254, 0, 0, 0, 0, 0, 254, 0, 0,
    0, 0, 0, 254, 0, 0, 0, 0, 0,
};

// 1st array is for cursor position (sprite id): cursor can be on a trainer info button, a match info button, or the exit/cancel button
// 2nd array is for round count. For some reason this array contains an inaccessible Round 5 which is identical to Round 4
// 3rd array is movement direction (see the MOVE_DIR_* constants in UpdateTourneyTreeCursor)
// The values are sprite IDs for the cursor position to move to, with 0xFF being an invalid move
static const u8 sTourneyTreeCursorMovementMap[DOME_TOURNAMENT_TRAINERS_COUNT + DOME_TOURNAMENT_MATCHES_COUNT + 1][DOME_ROUNDS_COUNT + 1][4]=
{
    [0]  = {{   7,    1,    8,   16}, {   7,    1,    8,   16}, {   7,    1,    8,   16}, {   7,    1,    8,   16}, {   7,    1,    8,   16}},
    [1]  = {{   0,    2,    9,   16}, {   0,    2,    9,   16}, {   0,    2,    9,   16}, {   0,    2,    9,   16}, {   0,    2,    9,   16}},
    [2]  = {{   1,    3,   10,   17}, {   1,    3,   10,   17}, {   1,    3,   10,   17}, {   1,    3,   10,   17}, {   1,    3,   10,   17}},
    [3]  = {{   2,    4,   11,   17}, {   2,    4,   11,   17}, {   2,    4,   11,   17}, {   2,    4,   11,   17}, {   2,    4,   11,   17}},
    [4]  = {{   3,    5,   12,   18}, {   3,    5,   12,   18}, {   3,    5,   12,   18}, {   3,    5,   12,   18}, {   3,    5,   12,   18}},
    [5]  = {{   4,    6,   13,   18}, {   4,    6,   13,   18}, {   4,    6,   13,   18}, {   4,    6,   13,   18}, {   4,    6,   13,   18}},
    [6]  = {{   5,    7,   14,   19}, {   5,    7,   14,   19}, {   5,    7,   14,   19}, {   5,    7,   14,   19}, {   5,    7,   14,   19}},
    [7]  = {{   6,    0,   15,   19}, {   6,    0,   15,   19}, {   6,    0,   15,   19}, {   6,    0,   15,   19}, {   6,    0,   15,   19}},
    [8]  = {{  31,    9,   20,   31}, {  31,    9,   20,   31}, {  31,    9,   20,   31}, {  31,    9,   20,   31}, {  31,    9,   20,   31}},
    [9]  = {{   8,   10,   20,    1}, {   8,   10,   20,    1}, {   8,   10,   20,    1}, {   8,   10,   20,    1}, {   8,   10,   20,    1}},
    [10] = {{   9,   11,   21,    2}, {   9,   11,   21,    2}, {   9,   11,   21,    2}, {   9,   11,   21,    2}, {   9,   11,   21,    2}},
    [11] = {{  10,   12,   21,    3}, {  10,   12,   21,    3}, {  10,   12,   21,    3}, {  10,   12,   21,    3}, {  10,   12,   21,    3}},
    [12] = {{  11,   13,   22,    4}, {  11,   13,   22,    4}, {  11,   13,   22,    4}, {  11,   13,   22,    4}, {  11,   13,   22,    4}},
    [13] = {{  12,   14,   22,    5}, {  12,   14,   22,    5}, {  12,   14,   22,    5}, {  12,   14,   22,    5}, {  12,   14,   22,    5}},
    [14] = {{  13,   15,   23,    6}, {  13,   15,   23,    6}, {  13,   15,   23,    6}, {  13,   15,   23,    6}, {  13,   15,   23,    6}},
    [15] = {{  14,   31,   23,    7}, {  14,   31,   23,    7}, {  14,   31,   23,    7}, {  14,   31,   23,    7}, {  14,   31,   23,    7}},
    [16] = {{  19,   17,    0,   20}, {  19,   17,    0,   24}, {  19,   17,    0,   24}, {  19,   17,    0,   24}, {  19,   17,    0,   24}},
    [17] = {{  16,   18,    2,   21}, {  16,   18,    2,   24}, {  16,   18,    2,   24}, {  16,   18,    2,   24}, {  16,   18,    2,   24}},
    [18] = {{  17,   19,    4,   22}, {  17,   19,    4,   25}, {  17,   19,    4,   25}, {  17,   19,    4,   25}, {  17,   19,    4,   25}},
    [19] = {{  18,   16,    6,   23}, {  18,   16,    6,   25}, {  18,   16,    6,   25}, {  18,   16,    6,   25}, {  18,   16,    6,   25}},
    [20] = {{  23,   21,   16,    8}, {  23,   21,   26,    8}, {  23,   21,   26,    8}, {  23,   21,   26,    8}, {  23,   21,   26,    8}},
    [21] = {{  20,   22,   17,   10}, {  20,   22,   26,   10}, {  20,   22,   26,   10}, {  20,   22,   26,   10}, {  20,   22,   26,   10}},
    [22] = {{  21,   23,   18,   12}, {  21,   23,   27,   12}, {  21,   23,   27,   12}, {  21,   23,   27,   12}, {  21,   23,   27,   12}},
    [23] = {{  22,   20,   19,   14}, {  22,   20,   27,   14}, {  22,   20,   27,   14}, {  22,   20,   27,   14}, {  22,   20,   27,   14}},
    [24] = {{0xFF, 0xFF, 0xFF, 0xFF}, {  25,   25,   16,   26}, {  25,   25,   16,   28}, {  25,   25,   16,   28}, {  25,   25,   16,   28}},
    [25] = {{0xFF, 0xFF, 0xFF, 0xFF}, {  24,   24,   18,   27}, {  24,   24,   18,   28}, {  24,   24,   18,   28}, {  24,   24,   18,   28}},
    [26] = {{0xFF, 0xFF, 0xFF, 0xFF}, {  27,   27,   24,   20}, {  27,   27,   29,   20}, {  27,   27,   29,   20}, {  27,   27,   29,   20}},
    [27] = {{0xFF, 0xFF, 0xFF, 0xFF}, {  26,   26,   25,   22}, {  26,   26,   29,   22}, {  26,   26,   29,   22}, {  26,   26,   29,   22}},
    [28] = {{0xFF, 0xFF, 0xFF, 0xFF}, {0xFF, 0xFF, 0xFF, 0xFF}, {0xFF, 0xFF,   24,   29}, {0xFF, 0xFF,   24,   30}, {0xFF, 0xFF,   24,   30}},
    [29] = {{0xFF, 0xFF, 0xFF, 0xFF}, {0xFF, 0xFF, 0xFF, 0xFF}, {0xFF, 0xFF,   28,   26}, {0xFF, 0xFF,   30,   26}, {0xFF, 0xFF,   30,   26}},
    [30] = {{0xFF, 0xFF, 0xFF, 0xFF}, {0xFF, 0xFF, 0xFF, 0xFF}, {0xFF, 0xFF, 0xFF, 0xFF}, {0xFF, 0xFF,   28,   29}, {0xFF, 0xFF,   28,   29}},
    [31] = {{  15,    8,    8,    0}, {  15,    8,    8,    0}, {  15,    8,    8,    0}, {  15,    8,    8,    0}, {  15,    8,    8,    0}}, // TOURNEY_TREE_CLOSE_BUTTON
};

static const struct BgTemplate sTourneyTreeBgTemplates[4] =
{
    {
        .bg = 0,
        .charBaseIndex = 0,
        .mapBaseIndex = 28,
        .screenSize = 0,
        .paletteMode = 0,
        .priority = 0,
        .baseTile = 0
    },
    {
        .bg = 1,
        .charBaseIndex = 1,
        .mapBaseIndex = 29,
        .screenSize = 0,
        .paletteMode = 0,
        .priority = 1,
        .baseTile = 0
    },
    {
        .bg = 2,
        .charBaseIndex = 2,
        .mapBaseIndex = 30,
        .screenSize = 0,
        .paletteMode = 0,
        .priority = 2,
        .baseTile = 0
    },
    {
        .bg = 3,
        .charBaseIndex = 2,
        .mapBaseIndex = 31,
        .screenSize = 0,
        .paletteMode = 0,
        .priority = 2,
        .baseTile = 0
    },
};

static const struct BgTemplate sInfoCardBgTemplates[4] =
{
    {
        .bg = 0,
        .charBaseIndex = 0,
        .mapBaseIndex = 20,
        .screenSize = 3,
        .paletteMode = 0,
        .priority = 0,
        .baseTile = 0
    },
    {
        .bg = 1,
        .charBaseIndex = 1,
        .mapBaseIndex = 24,
        .screenSize = 3,
        .paletteMode = 0,
        .priority = 0,
        .baseTile = 0
    },
    {
        .bg = 2,
        .charBaseIndex = 2,
        .mapBaseIndex = 28,
        .screenSize = 3,
        .paletteMode = 0,
        .priority = 1,
        .baseTile = 0
    },
    {
        .bg = 3,
        .charBaseIndex = 2,
        .mapBaseIndex = 7,
        .screenSize = 0,
        .paletteMode = 0,
        .priority = 1,
        .baseTile = 0
    },
};

static const struct WindowTemplate sTourneyTreeWindowTemplates[] =
{
    {
        .bg = 0,
        .tilemapLeft = 0,
        .tilemapTop = 3,
        .width = 8,
        .height = 16,
        .paletteNum = 15,
        .baseBlock = 16,
    },
    {
        .bg = 0,
        .tilemapLeft = 22,
        .tilemapTop = 3,
        .width = 8,
        .height = 16,
        .paletteNum = 15,
        .baseBlock = 144,
    },
    {
        .bg = 0,
        .tilemapLeft = 8,
        .tilemapTop = 1,
        .width = 14,
        .height = 2,
        .paletteNum = 15,
        .baseBlock = 272,
    },
    DUMMY_WIN_TEMPLATE,
};

static const struct WindowTemplate sInfoCardWindowTemplates[] =
{
    {
        .bg = 0,
        .tilemapLeft = 2,
        .tilemapTop = 2,
        .width = 26,
        .height = 2,
        .paletteNum = 15,
        .baseBlock = 1,
    },
    {
        .bg = 0,
        .tilemapLeft = 16,
        .tilemapTop = 5,
        .width = 8,
        .height = 2,
        .paletteNum = 15,
        .baseBlock = 53,
    },
    {
        .bg = 0,
        .tilemapLeft = 19,
        .tilemapTop = 7,
        .width = 9,
        .height = 3,
        .paletteNum = 15,
        .baseBlock = 69,
    },
    {
        .bg = 0,
        .tilemapLeft = 16,
        .tilemapTop = 10,
        .width = 8,
        .height = 2,
        .paletteNum = 15,
        .baseBlock = 96,
    },
    {
        .bg = 0,
        .tilemapLeft = 2,
        .tilemapTop = 12,
        .width = 26,
        .height = 7,
        .paletteNum = 15,
        .baseBlock = 112,
    },
    {
        .bg = 0,
        .tilemapLeft = 5,
        .tilemapTop = 2,
        .width = 23,
        .height = 2,
        .paletteNum = 15,
        .baseBlock = 294,
    },
    {
        .bg = 0,
        .tilemapLeft = 2,
        .tilemapTop = 5,
        .width = 8,
        .height = 2,
        .paletteNum = 15,
        .baseBlock = 340,
    },
    {
        .bg = 0,
        .tilemapLeft = 20,
        .tilemapTop = 5,
        .width = 8,
        .height = 2,
        .paletteNum = 15,
        .baseBlock = 356,
    },
    {
        .bg = 0,
        .tilemapLeft = 2,
        .tilemapTop = 16,
        .width = 26,
        .height = 2,
        .paletteNum = 15,
        .baseBlock = 372,
    },
    {
        .bg = 1,
        .tilemapLeft = 2,
        .tilemapTop = 2,
        .width = 26,
        .height = 2,
        .paletteNum = 15,
        .baseBlock = 1,
    },
    {
        .bg = 1,
        .tilemapLeft = 16,
        .tilemapTop = 5,
        .width = 8,
        .height = 2,
        .paletteNum = 15,
        .baseBlock = 53,
    },
    {
        .bg = 1,
        .tilemapLeft = 19,
        .tilemapTop = 7,
        .width = 9,
        .height = 3,
        .paletteNum = 15,
        .baseBlock = 69,
    },
    {
        .bg = 1,
        .tilemapLeft = 16,
        .tilemapTop = 10,
        .width = 8,
        .height = 2,
        .paletteNum = 15,
        .baseBlock = 96,
    },
    {
        .bg = 1,
        .tilemapLeft = 2,
        .tilemapTop = 12,
        .width = 26,
        .height = 7,
        .paletteNum = 15,
        .baseBlock = 112,
    },
    {
        .bg = 1,
        .tilemapLeft = 5,
        .tilemapTop = 2,
        .width = 23,
        .height = 2,
        .paletteNum = 15,
        .baseBlock = 294,
    },
    {
        .bg = 1,
        .tilemapLeft = 2,
        .tilemapTop = 5,
        .width = 8,
        .height = 2,
        .paletteNum = 15,
        .baseBlock = 340,
    },
    {
        .bg = 1,
        .tilemapLeft = 20,
        .tilemapTop = 5,
        .width = 8,
        .height = 2,
        .paletteNum = 15,
        .baseBlock = 356,
    },
    {
        .bg = 1,
        .tilemapLeft = 2,
        .tilemapTop = 16,
        .width = 26,
        .height = 2,
        .paletteNum = 15,
        .baseBlock = 372,
    },
    #ifdef UBFIX
    DUMMY_WIN_TEMPLATE,
    #endif
};

static const struct ScanlineEffectParams sTourneyTreeScanlineEffectParams =
{
    .dmaDest = (void *)REG_ADDR_BG3CNT,
    .dmaControl = SCANLINE_EFFECT_DMACNT_16BIT,
    .initState = 1,
};

static const struct CompressedSpriteSheet sTourneyTreeButtonsSpriteSheet[] =
{
    {gDomeTourneyTreeButtons_Gfx, 0x0600, 0x0000},
    {},
};

// Unused
static const struct CompressedSpritePalette sTourneyTreeButtonsSpritePal[] =
{
    {gDomeTourneyTreeButtons_Pal, 0x0000},
    {},
};

static const struct OamData sOamData_TourneyTreePokeball =
{
    .y = 0,
    .affineMode = ST_OAM_AFFINE_OFF,
    .objMode = ST_OAM_OBJ_NORMAL,
    .mosaic = 0,
    .bpp = ST_OAM_4BPP,
    .shape = SPRITE_SHAPE(16x16),
    .x = 0,
    .matrixNum = 0,
    .size = SPRITE_SIZE(16x16),
    .tileNum = 0,
    .priority = 0,
    .paletteNum = 0,
    .affineParam = 0,
};

// For Exit/Cancel buttons
static const struct OamData sOamData_TourneyTreeCloseButton =
{
    .y = 0,
    .affineMode = ST_OAM_AFFINE_OFF,
    .objMode = ST_OAM_OBJ_NORMAL,
    .mosaic = 0,
    .bpp = ST_OAM_4BPP,
    .shape = SPRITE_SHAPE(32x16),
    .x = 0,
    .matrixNum = 0,
    .size = SPRITE_SIZE(32x16),
    .tileNum = 0,
    .priority = 0,
    .paletteNum = 1,
    .affineParam = 0,
};

static const struct OamData sOamData_VerticalScrollArrow =
{
    .y = 0,
    .affineMode = ST_OAM_AFFINE_OFF,
    .objMode = ST_OAM_OBJ_NORMAL,
    .mosaic = 0,
    .bpp = ST_OAM_4BPP,
    .shape = SPRITE_SHAPE(16x8),
    .x = 0,
    .matrixNum = 0,
    .size = SPRITE_SIZE(16x8),
    .tileNum = 0,
    .priority = 0,
    .paletteNum = 2,
    .affineParam = 0,
};

static const struct OamData sOamData_HorizontalScrollArrow =
{
    .y = 0,
    .affineMode = ST_OAM_AFFINE_OFF,
    .objMode = ST_OAM_OBJ_NORMAL,
    .mosaic = 0,
    .bpp = ST_OAM_4BPP,
    .shape = SPRITE_SHAPE(8x16),
    .x = 0,
    .matrixNum = 0,
    .size = SPRITE_SIZE(8x16),
    .tileNum = 0,
    .priority = 0,
    .paletteNum = 2,
    .affineParam = 0,
};

static const union AnimCmd sSpriteAnim_TourneyTreePokeballNormal[] =
{
    ANIMCMD_FRAME(20, 1),
    ANIMCMD_END,
};
static const union AnimCmd sSpriteAnim_TourneyTreePokeballSelected[] =
{
    ANIMCMD_FRAME(24, 1),
    ANIMCMD_END,
};

static const union AnimCmd * const sSpriteAnimTable_TourneyTreePokeball[] =
{
    sSpriteAnim_TourneyTreePokeballNormal,
    sSpriteAnim_TourneyTreePokeballSelected,
};

// Sprite template for the pokeballs on the tourney tree that act as buttons to view a trainer/match info card
static const struct SpriteTemplate sTourneyTreePokeballSpriteTemplate =
{
    .tileTag = 0x0000,
    .paletteTag = 0xffff,
    .oam = &sOamData_TourneyTreePokeball,
    .anims = sSpriteAnimTable_TourneyTreePokeball,
    .images = NULL,
    .affineAnims = gDummySpriteAffineAnimTable,
    .callback = SpriteCallbackDummy
};

static const union AnimCmd sSpriteAnim_TourneyTreeCancelButtonNormal[] =
{
    ANIMCMD_FRAME(8, 1),
    ANIMCMD_END,
};

static const union AnimCmd sSpriteAnim_TourneyTreeCancelButtonSelected[] =
{
    ANIMCMD_FRAME(0, 1),
    ANIMCMD_END,
};

static const union AnimCmd * const sSpriteAnimTable_TourneyTreeCancelButton[] =
{
    sSpriteAnim_TourneyTreeCancelButtonNormal,
    sSpriteAnim_TourneyTreeCancelButtonSelected,
};

static const struct SpriteTemplate sCancelButtonSpriteTemplate =
{
    .tileTag = 0x0000,
    .paletteTag = 0xffff,
    .oam = &sOamData_TourneyTreeCloseButton,
    .anims = sSpriteAnimTable_TourneyTreeCancelButton,
    .images = NULL,
    .affineAnims = gDummySpriteAffineAnimTable,
    .callback = SpriteCallbackDummy
};

static const union AnimCmd sSpriteAnim_TourneyTreeExitButtonNormal[] =
{
    ANIMCMD_FRAME(40, 1),
    ANIMCMD_END,
};

static const union AnimCmd sSpriteAnim_TourneyTreeExitButtonSelected[] =
{
    ANIMCMD_FRAME(32, 1),
    ANIMCMD_END,
 };

static const union AnimCmd * const sSpriteAnimTable_TourneyTreeExitButton[] =
{
    sSpriteAnim_TourneyTreeExitButtonNormal,
    sSpriteAnim_TourneyTreeExitButtonSelected,
};

static const struct SpriteTemplate sExitButtonSpriteTemplate =
{
    .tileTag = 0x0000,
    .paletteTag = 0xffff,
    .oam = &sOamData_TourneyTreeCloseButton,
    .anims = sSpriteAnimTable_TourneyTreeExitButton,
    .images = NULL,
    .affineAnims = gDummySpriteAffineAnimTable,
    .callback = SpriteCallbackDummy
};

static const union AnimCmd sSpriteAnim_UpArrow[] =
{
    ANIMCMD_FRAME(18, 1),
    ANIMCMD_END,
};

static const union AnimCmd sSpriteAnim_DownArrow[] =
{
    ANIMCMD_FRAME(18, 1, .vFlip = TRUE),
    ANIMCMD_END,
 };

static const union AnimCmd sSpriteAnim_LeftArrow[] =
{
    ANIMCMD_FRAME(16, 1, .hFlip = TRUE),
    ANIMCMD_END,
};

static const union AnimCmd sSpriteAnim_RightArrow[] =
{
    ANIMCMD_FRAME(16, 1),
    ANIMCMD_END,
};

static const union AnimCmd * const sSpriteAnimTable_VerticalScrollArrow[] =
{
    sSpriteAnim_UpArrow,
    sSpriteAnim_DownArrow,
};

static const union AnimCmd * const sSpriteAnimTable_HorizontalScrollArrow[] =
{
    sSpriteAnim_LeftArrow,
    sSpriteAnim_RightArrow,
};

static const struct SpriteTemplate sHorizontalScrollArrowSpriteTemplate =
{
    .tileTag = 0x0000,
    .paletteTag = 0xffff,
    .oam = &sOamData_HorizontalScrollArrow,
    .anims = sSpriteAnimTable_HorizontalScrollArrow,
    .images = NULL,
    .affineAnims = gDummySpriteAffineAnimTable,
    .callback = SpriteCb_HorizontalScrollArrow
};

static const struct SpriteTemplate sVerticalScrollArrowSpriteTemplate =
{
    .tileTag = 0x0000,
    .paletteTag = 0xffff,
    .oam = &sOamData_VerticalScrollArrow,
    .anims = sSpriteAnimTable_VerticalScrollArrow,
    .images = NULL,
    .affineAnims = gDummySpriteAffineAnimTable,
    .callback = SpriteCb_VerticalScrollArrow
};

// Organized by seed starting position, i.e. seed 0 battles seed 8 first
static const u8 sTourneyTreeTrainerIds[DOME_TOURNAMENT_TRAINERS_COUNT] = {0, 8, 12, 4, 7, 15, 11, 3, 2, 10, 14, 6, 5, 13, 9, 1};

static void (* const sBattleDomeFunctions[])(void) =
{
    [BATTLE_DOME_FUNC_INIT]                     = InitDomeChallenge,
    [BATTLE_DOME_FUNC_GET_DATA]                 = GetDomeData,
    [BATTLE_DOME_FUNC_SET_DATA]                 = SetDomeData,
    [BATTLE_DOME_FUNC_GET_ROUND_TEXT]           = BufferDomeRoundText,
    [BATTLE_DOME_FUNC_GET_OPPONENT_NAME]        = BufferDomeOpponentName,
    [BATTLE_DOME_FUNC_INIT_OPPONENT_PARTY]      = InitDomeOpponentParty,
    [BATTLE_DOME_FUNC_SHOW_OPPONENT_INFO]       = ShowDomeOpponentInfo,
    [BATTLE_DOME_FUNC_SHOW_TOURNEY_TREE]        = ShowDomeTourneyTree,
    [BATTLE_DOME_FUNC_SHOW_PREV_TOURNEY_TREE]   = ShowPreviousDomeTourneyTree,
    [BATTLE_DOME_FUNC_SET_OPPONENT_ID]          = SetDomeOpponentId,
    [BATTLE_DOME_FUNC_SET_OPPONENT_GFX]         = SetDomeOpponentGraphicsId,
    [BATTLE_DOME_FUNC_SHOW_STATIC_TOURNEY_TREE] = ShowNonInteractiveDomeTourneyTree,
    [BATTLE_DOME_FUNC_RESOLVE_WINNERS]          = ResolveDomeRoundWinners,
    [BATTLE_DOME_FUNC_SAVE]                     = SaveDomeChallenge,
    [BATTLE_DOME_FUNC_INCREMENT_STREAK]         = IncrementDomeStreaks,
    [BATTLE_DOME_FUNC_SET_TRAINERS]             = SetFacilityTrainerAndMonPtrs,
    [BATTLE_DOME_FUNC_RESET_SKETCH]             = ResetSketchedMoves,
    [BATTLE_DOME_FUNC_RESTORE_HELD_ITEMS]       = RestoreDomePlayerPartyHeldItems,
    [BATTLE_DOME_FUNC_REDUCE_PARTY]             = ReduceDomePlayerPartyToSelectedMons,
    [BATTLE_DOME_FUNC_COMPARE_SEEDS]            = GetPlayerSeededBeforeOpponent,
    [BATTLE_DOME_FUNC_GET_WINNER_NAME]          = BufferLastDomeWinnerName,
    [BATTLE_DOME_FUNC_INIT_RESULTS_TREE]        = InitRandomTourneyTreeResults,
    [BATTLE_DOME_FUNC_INIT_TRAINERS]            = InitDomeTrainers,
};

static const u32 sWinStreakFlags[][2] =
{
    {STREAK_DOME_SINGLES_50, STREAK_DOME_SINGLES_OPEN},
    {STREAK_DOME_DOUBLES_50, STREAK_DOME_DOUBLES_OPEN},
};

static const u32 sWinStreakMasks[][2] =
{
    {~(STREAK_DOME_SINGLES_50), ~(STREAK_DOME_SINGLES_OPEN)},
    {~(STREAK_DOME_DOUBLES_50), ~(STREAK_DOME_DOUBLES_OPEN)},
};

// TODO: The below two arrays probably need better names. The one below for example is only true of sIdToOpponentId[i][0]
static const u8 sIdToOpponentId[DOME_TOURNAMENT_TRAINERS_COUNT][DOME_ROUNDS_COUNT] =
{
    [0]  = { 8,  0,  4,  8},
    [1]  = { 9, 12,  8,  0},
    [2]  = {10,  8, 12,  0},
    [3]  = {11,  4,  0,  8},
    [4]  = {12,  0,  4,  8},
    [5]  = {13, 12,  8,  0},
    [6]  = {14,  8, 12,  0},
    [7]  = {15,  4,  0,  8},
    [8]  = { 0,  0,  4,  8},
    [9]  = { 1, 12,  8,  0},
    [10] = { 2,  8, 12,  0},
    [11] = { 3,  4,  0,  8},
    [12] = { 4,  0,  4,  8},
    [13] = { 5, 12,  8,  0},
    [14] = { 6,  8, 12,  0},
    [15] = { 7,  4,  0,  8},
};

// sTourneyTreeTrainerIds with every other pair swapped
static const u8 sTourneyTreeTrainerOpponentIds[DOME_TOURNAMENT_TRAINERS_COUNT] = { 0, 8, 4, 12, 7, 15, 3, 11, 2, 10, 6, 14, 5, 13, 1, 9 };

// The match number - 1 that a given tournament trainer will participate in for a given round
static const u8 sIdToMatchNumber[DOME_TOURNAMENT_TRAINERS_COUNT][DOME_ROUNDS_COUNT] =
{
    { 0,  8, 12, 14},
    { 0,  8, 12, 14},
    { 1,  8, 12, 14},
    { 1,  8, 12, 14},
    { 2,  9, 12, 14},
    { 2,  9, 12, 14},
    { 3,  9, 12, 14},
    { 3,  9, 12, 14},
    { 4, 10, 13, 14},
    { 4, 10, 13, 14},
    { 5, 10, 13, 14},
    { 5, 10, 13, 14},
    { 6, 11, 13, 14},
    { 6, 11, 13, 14},
    { 7, 11, 13, 14},
    { 7, 11, 13, 14},
};

static const u8 sLastMatchCardNum[DOME_ROUNDS_COUNT] =
{
    [DOME_ROUND1]    = 23,
    [DOME_ROUND2]    = 27,
    [DOME_SEMIFINAL] = 29,
    [DOME_FINAL]     = 30
};

static const u8 gUnknown_0860D1A0[DOME_TOURNAMENT_TRAINERS_COUNT / 2][DOME_ROUNDS_COUNT] =
{
    {16, 24, 28, 30},
    {17, 24, 28, 30},
    {18, 25, 28, 30},
    {19, 25, 28, 30},
    {20, 26, 29, 30},
    {21, 26, 29, 30},
    {22, 27, 29, 30},
    {23, 27, 29, 30},
};

static const u8 gUnknown_0860D1C0[DOME_TOURNAMENT_TRAINERS_COUNT] = {0, 15, 8, 7, 3, 12, 11, 4, 1, 14, 9, 6, 2, 13, 10, 5};

// Each tourney trainer has a text describing their potential to win, depending on their seed ranking for the current tourney
// Dome Ace Tucker has their own separate potential text
static const u8 *const sBattleDomePotentialTexts[DOME_TOURNAMENT_TRAINERS_COUNT + 1] =
{
    BattleDome_Text_Potential1, // Highest potential
    BattleDome_Text_Potential2,
    BattleDome_Text_Potential3,
    BattleDome_Text_Potential4,
    BattleDome_Text_Potential5,
    BattleDome_Text_Potential6,
    BattleDome_Text_Potential7,
    BattleDome_Text_Potential8,
    BattleDome_Text_Potential9,
    BattleDome_Text_Potential10,
    BattleDome_Text_Potential11,
    BattleDome_Text_Potential12,
    BattleDome_Text_Potential13,
    BattleDome_Text_Potential14,
    BattleDome_Text_Potential15,
    BattleDome_Text_Potential16, // Lowest potential
    BattleDome_Text_PotentialDomeAceTucker,
};

// The first line of text on a trainers info card that gives information about their battle style (dependent on their party's moves)
static const u8 *const sBattleDomeOpponentStyleTexts[NUM_BATTLE_STYLES] =
{
    [DOME_BATTLE_STYLE_RISKY]           = BattleDome_Text_StyleRiskDisaster,
    [DOME_BATTLE_STYLE_STALL]           = BattleDome_Text_StyleEndureLongBattles,
    [DOME_BATTLE_STYLE_VARIED]          = BattleDome_Text_StyleVariesTactics,
    [DOME_BATTLE_STYLE_COMBO_HIGH]      = BattleDome_Text_StyleToughWinningPattern,
    [DOME_BATTLE_STYLE_RARE_MOVES]      = BattleDome_Text_StyleUsesVeryRareMove,   // Seems like the text for these two was swapped
    [DOME_BATTLE_STYLE_RARE_MOVE]       = BattleDome_Text_StyleUsesStartlingMoves, //
    [DOME_BATTLE_STYLE_HP]              = BattleDome_Text_StyleConstantlyWatchesHP,
    [DOME_BATTLE_STYLE_STORE_POWER]     = BattleDome_Text_StyleStoresAndLoosesPower,
    [DOME_BATTLE_STYLE_ENFEEBLE_LOW]    = BattleDome_Text_StyleEnfeeblesFoes,
    [DOME_BATTLE_STYLE_LUCK]            = BattleDome_Text_StylePrefersLuckTactics,
    [DOME_BATTLE_STYLE_REGAL]           = BattleDome_Text_StyleRegalAtmosphere,
    [DOME_BATTLE_STYLE_LOW_PP]          = BattleDome_Text_StylePowerfulLowPPMoves,
    [DOME_BATTLE_STYLE_STATUS_ATK]      = BattleDome_Text_StyleEnfeebleThenAttack,
    [DOME_BATTLE_STYLE_ENDURE]          = BattleDome_Text_StyleBattlesWhileEnduring,
    [DOME_BATTLE_STYLE_STATUS]          = BattleDome_Text_StyleUpsetsFoesEmotionally,
    [DOME_BATTLE_STYLE_STRAIGHTFORWARD] = BattleDome_Text_StyleStrongAndStraightforward,
    [DOME_BATTLE_STYLE_AGGRESSIVE]      = BattleDome_Text_StyleAggressivelyStrongMoves,
    [DOME_BATTLE_STYLE_DEF]             = BattleDome_Text_StyleCleverlyDodgesAttacks,
    [DOME_BATTLE_STYLE_ENFEEBLE_HIGH]   = BattleDome_Text_StyleUsesUpsettingMoves,
    [DOME_BATTLE_STYLE_POPULAR_POWER]   = BattleDome_Text_StyleUsesPopularMoves,
    [DOME_BATTLE_STYLE_COMBO_LOW]       = BattleDome_Text_StyleHasPowerfulComboMoves,
    [DOME_BATTLE_STYLE_ACCURATE]        = BattleDome_Text_StyleUsesHighProbabilityMoves,
    [DOME_BATTLE_STYLE_POWERFUL]        = BattleDome_Text_StyleAggressivelySpectacularMoves,
    [DOME_BATTLE_STYLE_ATK_OVER_DEF]    = BattleDome_Text_StyleEmphasizesOffenseOverDefense,
    [DOME_BATTLE_STYLE_DEF_OVER_ATK]    = BattleDome_Text_StyleEmphasizesDefenseOverOffense,
    [DOME_BATTLE_STYLE_POPULAR_STRONG]  = BattleDome_Text_StyleAttacksQuicklyStrongMoves,
    [DOME_BATTLE_STYLE_EFFECTS]         = BattleDome_Text_StyleUsesAddedEffectMoves,
    [DOME_BATTLE_STYLE_BALANCED]        = BattleDome_Text_StyleUsesBalancedMixOfMoves,
    [DOME_BATTLE_STYLE_UNUSED1]         = BattleDome_Text_StyleSampleMessage1,
    [DOME_BATTLE_STYLE_UNUSED2]         = BattleDome_Text_StyleSampleMessage2,
    [DOME_BATTLE_STYLE_UNUSED3]         = BattleDome_Text_StyleSampleMessage3,
    [DOME_BATTLE_STYLE_UNUSED4]         = BattleDome_Text_StyleSampleMessage4,
};

// The second line of text on a trainers info card that gives information about their party's stat spread
static const u8 *const sBattleDomeOpponentStatsTexts[] =
{
    BattleDome_Text_EmphasizesHPAndAtk,      // DOME_TEXT_TWO_GOOD_STATS and DOME_TEXT_HP start here
    BattleDome_Text_EmphasizesHPAndDef,
    BattleDome_Text_EmphasizesHPAndSpeed,
    BattleDome_Text_EmphasizesHPAndSpAtk,
    BattleDome_Text_EmphasizesHPAndSpDef,
    BattleDome_Text_EmphasizesAtkAndDef,     // DOME_TEXT_ATK starts here
    BattleDome_Text_EmphasizesAtkAndSpeed,
    BattleDome_Text_EmphasizesAtkAndSpAtk,
    BattleDome_Text_EmphasizesAtkAndSpDef,
    BattleDome_Text_EmphasizesDefAndSpeed,   // DOME_TEXT_DEF starts here
    BattleDome_Text_EmphasizesDefAndSpAtk,
    BattleDome_Text_EmphasizesDefAndSpDef,
    BattleDome_Text_EmphasizesSpeedAndSpAtk, // DOME_TEXT_SPEED starts here
    BattleDome_Text_EmphasizesSpeedAndSpDef,
    BattleDome_Text_EmphasizesSpAtkAndSpDef, // DOME_TEXT_SPATK starts here
    BattleDome_Text_EmphasizesHP,            // DOME_TEXT_ONE_GOOD_STAT starts here
    BattleDome_Text_EmphasizesAtk,
    BattleDome_Text_EmphasizesDef,
    BattleDome_Text_EmphasizesSpeed,
    BattleDome_Text_EmphasizesSpAtk,
    BattleDome_Text_EmphasizesSpDef,
    BattleDome_Text_NeglectsHPAndAtk,        // DOME_TEXT_TWO_BAD_STATS starts here
    BattleDome_Text_NeglectsHPAndDef,
    BattleDome_Text_NeglectsHPAndSpeed,
    BattleDome_Text_NeglectsHPAndSpAtk,
    BattleDome_Text_NeglectsHPAndSpDef,
    BattleDome_Text_NeglectsAtkAndDef,
    BattleDome_Text_NeglectsAtkAndSpeed,
    BattleDome_Text_NeglectsAtkAndSpAtk,
    BattleDome_Text_NeglectsAtkAndSpDef,
    BattleDome_Text_NeglectsDefAndSpeed,
    BattleDome_Text_NeglectsDefAndSpAtk,
    BattleDome_Text_NeglectsDefAndSpDef,
    BattleDome_Text_NeglectsSpeedAndSpAtk,
    BattleDome_Text_NeglectsSpeedAndSpDef,
    BattleDome_Text_NeglectsSpAtkAndSpDef,
    BattleDome_Text_NeglectsHP,              // DOME_TEXT_ONE_BAD_STAT starts here
    BattleDome_Text_NeglectsAtk,
    BattleDome_Text_NeglectsDef,
    BattleDome_Text_NeglectsSpeed,
    BattleDome_Text_NeglectsSpAtk,
    BattleDome_Text_NeglectsSpDef,
    [DOME_TEXT_WELL_BALANCED] = BattleDome_Text_RaisesMonsWellBalanced,
};

static const u8 sInfoTrainerMonX[FRONTIER_PARTY_SIZE] = {104, 136, 104};
static const u8 sInfoTrainerMonY[FRONTIER_PARTY_SIZE] = { 38,  62,  78};
static const u8 sSpeciesNameTextYCoords[] = {0, 4, 0};

// Offsets within sBattleDomeOpponentStatsTexts for stat combinations
// SPDEF has no offset because by then all stat combinations have been reached, so it has no combination texts
static const u8 sStatTextOffsets[NUM_STATS - 1] =
{
    DOME_TEXT_HP,
    DOME_TEXT_ATK,
    DOME_TEXT_DEF,
    DOME_TEXT_SPEED,
    DOME_TEXT_SPATK
};

static const u8 *const sBattleDomeMatchNumberTexts[DOME_TOURNAMENT_MATCHES_COUNT] =
{
    BattleDome_Text_Round1Match1,
    BattleDome_Text_Round1Match2,
    BattleDome_Text_Round1Match3,
    BattleDome_Text_Round1Match4,
    BattleDome_Text_Round1Match5,
    BattleDome_Text_Round1Match6,
    BattleDome_Text_Round1Match7,
    BattleDome_Text_Round1Match8,
    BattleDome_Text_Round2Match1,
    BattleDome_Text_Round2Match2,
    BattleDome_Text_Round2Match3,
    BattleDome_Text_Round2Match4,
    BattleDome_Text_SemifinalMatch1,
    BattleDome_Text_SemifinalMatch2,
    BattleDome_Text_FinalMatch,
};

static const u8 *const sBattleDomeWinTexts[] =
{
    [DOME_TEXT_NO_WINNER_YET]    = BattleDome_Text_LetTheBattleBegin,
    [DOME_TEXT_WON_USING_MOVE]   = BattleDome_Text_TrainerWonUsingMove,
    [DOME_TEXT_CHAMP_USING_MOVE] = BattleDome_Text_TrainerBecameChamp,
    [DOME_TEXT_WON_ON_FORFEIT]   = BattleDome_Text_TrainerWonByDefault,
    [DOME_TEXT_CHAMP_ON_FORFEIT] = BattleDome_Text_TrainerWonOutrightByDefault,
    [DOME_TEXT_WON_NO_MOVES]     = BattleDome_Text_TrainerWonNoMoves,
    [DOME_TEXT_CHAMP_NO_MOVES]   = BattleDome_Text_TrainerWonOutrightNoMoves,
};

static const u8 sLeftTrainerMonX[FRONTIER_PARTY_SIZE]  = { 96,  96,  96};
static const u8 sLeftTrainerMonY[FRONTIER_PARTY_SIZE]  = { 56,  80, 104};
static const u8 sRightTrainerMonX[FRONTIER_PARTY_SIZE] = {144, 144, 144};
static const u8 sRightTrainerMonY[FRONTIER_PARTY_SIZE] = { 56,  80, 104};

// Duplicate of sTourneyTreeTrainerIds
static const u8 sTourneyTreeTrainerIds2[DOME_TOURNAMENT_TRAINERS_COUNT] = {0, 8, 12, 4, 7, 15, 11, 3, 2, 10, 14, 6, 5, 13, 9, 1};

// The number of possible trainers that could be competing in a given match
#define NUM_POSSIBLE_MATCH_TRAINERS(round) (DOME_TOURNAMENT_TRAINERS_COUNT / (1 << (DOME_ROUNDS_COUNT - round - 1)))

// The range of tournament trainers to check as possible participants in a given match
// Given by the offset in sCompetitorRangeByMatch[][0], the number of trainers in sCompetitorRangeByMatch[][1], and the round
static const u8 sCompetitorRangeByMatch[DOME_TOURNAMENT_MATCHES_COUNT][3] =
{
    { NUM_POSSIBLE_MATCH_TRAINERS(DOME_ROUND1) * 0,    NUM_POSSIBLE_MATCH_TRAINERS(DOME_ROUND1),    DOME_ROUND1},
    { NUM_POSSIBLE_MATCH_TRAINERS(DOME_ROUND1) * 1,    NUM_POSSIBLE_MATCH_TRAINERS(DOME_ROUND1),    DOME_ROUND1},
    { NUM_POSSIBLE_MATCH_TRAINERS(DOME_ROUND1) * 2,    NUM_POSSIBLE_MATCH_TRAINERS(DOME_ROUND1),    DOME_ROUND1},
    { NUM_POSSIBLE_MATCH_TRAINERS(DOME_ROUND1) * 3,    NUM_POSSIBLE_MATCH_TRAINERS(DOME_ROUND1),    DOME_ROUND1},
    { NUM_POSSIBLE_MATCH_TRAINERS(DOME_ROUND1) * 4,    NUM_POSSIBLE_MATCH_TRAINERS(DOME_ROUND1),    DOME_ROUND1},
    { NUM_POSSIBLE_MATCH_TRAINERS(DOME_ROUND1) * 5,    NUM_POSSIBLE_MATCH_TRAINERS(DOME_ROUND1),    DOME_ROUND1},
    { NUM_POSSIBLE_MATCH_TRAINERS(DOME_ROUND1) * 6,    NUM_POSSIBLE_MATCH_TRAINERS(DOME_ROUND1),    DOME_ROUND1},
    { NUM_POSSIBLE_MATCH_TRAINERS(DOME_ROUND1) * 7,    NUM_POSSIBLE_MATCH_TRAINERS(DOME_ROUND1),    DOME_ROUND1},
    { NUM_POSSIBLE_MATCH_TRAINERS(DOME_ROUND2) * 0,    NUM_POSSIBLE_MATCH_TRAINERS(DOME_ROUND2),    DOME_ROUND2},
    { NUM_POSSIBLE_MATCH_TRAINERS(DOME_ROUND2) * 1,    NUM_POSSIBLE_MATCH_TRAINERS(DOME_ROUND2),    DOME_ROUND2},
    { NUM_POSSIBLE_MATCH_TRAINERS(DOME_ROUND2) * 2,    NUM_POSSIBLE_MATCH_TRAINERS(DOME_ROUND2),    DOME_ROUND2},
    { NUM_POSSIBLE_MATCH_TRAINERS(DOME_ROUND2) * 3,    NUM_POSSIBLE_MATCH_TRAINERS(DOME_ROUND2),    DOME_ROUND2},
    { NUM_POSSIBLE_MATCH_TRAINERS(DOME_SEMIFINAL) * 0, NUM_POSSIBLE_MATCH_TRAINERS(DOME_SEMIFINAL), DOME_SEMIFINAL},
    { NUM_POSSIBLE_MATCH_TRAINERS(DOME_SEMIFINAL) * 1, NUM_POSSIBLE_MATCH_TRAINERS(DOME_SEMIFINAL), DOME_SEMIFINAL},
    { NUM_POSSIBLE_MATCH_TRAINERS(DOME_FINAL) * 0,     NUM_POSSIBLE_MATCH_TRAINERS(DOME_FINAL),     DOME_FINAL},
};

// 1st value is the windowId (0 for left column, 1 for right column)
// 2nd value is the y coord
static const u8 sTrainerNamePositions[DOME_TOURNAMENT_TRAINERS_COUNT][2] =
{
    { 0,   0},
    { 1, 112},
    { 1,   0},
    { 0, 112},
    { 0,  48},
    { 1,  64},
    { 1,  48},
    { 0,  64},
    { 0,  16},
    { 1,  96},
    { 1,  16},
    { 0,  96},
    { 0,  32},
    { 1,  80},
    { 1,  32},
    { 0,  80},
};

// Coords for the pokeballs on the tourney tree that act as buttons to view trainer/match info
static const u8 sTourneyTreePokeballCoords[DOME_TOURNAMENT_TRAINERS_COUNT + DOME_TOURNAMENT_MATCHES_COUNT][2] =
{
    { 68,  33}, // Left side trainers
    { 68,  49},
    { 68,  65},
    { 68,  81},
    { 68,  97},
    { 68, 113},
    { 68, 129},
    { 68, 145},
    {172,  33}, // Right side trainers
    {172,  49},
    {172,  65},
    {172,  81},
    {172,  97},
    {172, 113},
    {172, 129},
    {172, 145},
    { 87,  41}, // Left side Round 1 matches
    { 87,  73},
    { 87, 105},
    { 87, 137},
    {153,  41}, // Right side Round 1 matches
    {153,  73},
    {153, 105},
    {153, 137},
    { 95,  57}, // Left side Round 2 matches
    { 95, 121},
    {145,  57}, // Right side Round 2 matches
    {145, 121},
    {103,  89}, // Left side semifinal match
    {137,  89}, // Right side semifinal match
    {120,  89}, // Final match
};

// Each of these line sections define the position of the advancement line on the tourney tree for the victor of that round
// The trainers here are numbered by tourney ID (rank/seed) and ordered according to where they start on the tourney tree
#define LINESECTION_ROUND1_TRAINER1(lastSrc) \
    {.src = 0x6021,  .y = 0x04, .x = 0x09},  \
    {.src = 0x6023,  .y = 0x04, .x = 0x0a},  \
    {.src = 0x6047,  .y = 0x05, .x = 0x0a},  \
    {.src = lastSrc, .y = 0x05, .x = 0x0b},

#define LINESECTION_ROUND1_TRAINER9(lastSrc) \
    {.src = 0x6021,  .y = 0x06, .x = 0x09},  \
    {.src = 0x6021,  .y = 0x06, .x = 0x0a},  \
    {.src = 0x6027,  .y = 0x05, .x = 0x0a},  \
    {.src = lastSrc, .y = 0x05, .x = 0x0b},

#define LINESECTION_ROUND1_TRAINER13(lastSrc) \
    {.src = 0x6021,  .y = 0x08, .x = 0x09},   \
    {.src = 0x6023,  .y = 0x08, .x = 0x0a},   \
    {.src = 0x6047,  .y = 0x09, .x = 0x0a},   \
    {.src = lastSrc, .y = 0x09, .x = 0x0b},

#define LINESECTION_ROUND1_TRAINER5(lastSrc) \
    {.src = 0x6021,  .y = 0x0a, .x = 0x09},  \
    {.src = 0x6021,  .y = 0x0a, .x = 0x0a},  \
    {.src = 0x6027,  .y = 0x09, .x = 0x0a},  \
    {.src = lastSrc, .y = 0x09, .x = 0x0b},

#define LINESECTION_ROUND1_TRAINER8(lastSrc) \
    {.src = 0x6021,  .y = 0x0c, .x = 0x09},  \
    {.src = 0x6023,  .y = 0x0c, .x = 0x0a},  \
    {.src = 0x6047,  .y = 0x0d, .x = 0x0a},  \
    {.src = lastSrc, .y = 0x0d, .x = 0x0b},

#define LINESECTION_ROUND1_TRAINER16(lastSrc) \
    {.src = 0x6021,  .y = 0x0e, .x = 0x09},   \
    {.src = 0x6021,  .y = 0x0e, .x = 0x0a},   \
    {.src = 0x6027,  .y = 0x0d, .x = 0x0a},   \
    {.src = lastSrc, .y = 0x0d, .x = 0x0b},

#define LINESECTION_ROUND1_TRAINER12(lastSrc) \
    {.src = 0x6021,  .y = 0x10, .x = 0x09},   \
    {.src = 0x6023,  .y = 0x10, .x = 0x0a},   \
    {.src = 0x6047,  .y = 0x11, .x = 0x0a},   \
    {.src = lastSrc, .y = 0x11, .x = 0x0b},

#define LINESECTION_ROUND1_TRAINER4(lastSrc) \
    {.src = 0x602b,  .y = 0x12, .x = 0x09},  \
    {.src = 0x602b,  .y = 0x12, .x = 0x0a},  \
    {.src = 0x6027,  .y = 0x11, .x = 0x0a},  \
    {.src = lastSrc, .y = 0x11, .x = 0x0b},

#define LINESECTION_ROUND1_TRAINER3(lastSrc) \
    {.src = 0x6021,  .y = 0x04, .x = 0x14},  \
    {.src = 0x6025,  .y = 0x04, .x = 0x13},  \
    {.src = 0x6049,  .y = 0x05, .x = 0x13},  \
    {.src = lastSrc, .y = 0x05, .x = 0x12},

#define LINESECTION_ROUND1_TRAINER11(lastSrc) \
    {.src = 0x6021,  .y = 0x06, .x = 0x14},   \
    {.src = 0x6021,  .y = 0x06, .x = 0x13},   \
    {.src = 0x6029,  .y = 0x05, .x = 0x13},   \
    {.src = lastSrc, .y = 0x05, .x = 0x12},

#define LINESECTION_ROUND1_TRAINER15(lastSrc) \
    {.src = 0x6021,  .y = 0x08, .x = 0x14},   \
    {.src = 0x6025,  .y = 0x08, .x = 0x13},   \
    {.src = 0x6049,  .y = 0x09, .x = 0x13},   \
    {.src = lastSrc, .y = 0x09, .x = 0x12},

#define LINESECTION_ROUND1_TRAINER7(lastSrc) \
    {.src = 0x6021,  .y = 0x0a, .x = 0x14},  \
    {.src = 0x6021,  .y = 0x0a, .x = 0x13},  \
    {.src = 0x6029,  .y = 0x09, .x = 0x13},  \
    {.src = lastSrc, .y = 0x09, .x = 0x12},

#define LINESECTION_ROUND1_TRAINER6(lastSrc) \
    {.src = 0x6021,  .y = 0x0c, .x = 0x14},  \
    {.src = 0x6025,  .y = 0x0c, .x = 0x13},  \
    {.src = 0x6049,  .y = 0x0d, .x = 0x13},  \
    {.src = lastSrc, .y = 0x0d, .x = 0x12},

#define LINESECTION_ROUND1_TRAINER14(lastSrc) \
    {.src = 0x6021,  .y = 0x0e, .x = 0x14},   \
    {.src = 0x6021,  .y = 0x0e, .x = 0x13},   \
    {.src = 0x6029,  .y = 0x0d, .x = 0x13},   \
    {.src = lastSrc, .y = 0x0d, .x = 0x12},

#define LINESECTION_ROUND1_TRAINER10(lastSrc) \
    {.src = 0x6021,  .y = 0x10, .x = 0x14},   \
    {.src = 0x6025,  .y = 0x10, .x = 0x13},   \
    {.src = 0x6049,  .y = 0x11, .x = 0x13},   \
    {.src = lastSrc, .y = 0x11, .x = 0x12},

#define LINESECTION_ROUND1_TRAINER2(lastSrc) \
    {.src = 0x602b,  .y = 0x12, .x = 0x14},  \
    {.src = 0x602b,  .y = 0x12, .x = 0x13},  \
    {.src = 0x6029,  .y = 0x11, .x = 0x13},  \
    {.src = lastSrc, .y = 0x11, .x = 0x12},

#define LINESECTION_ROUND2_MATCH1(lastSrc)  \
    {.src = 0x6027,  .y = 0x06, .x = 0x0b}, \
    {.src = 0x6047,  .y = 0x07, .x = 0x0b}, \
    {.src = lastSrc, .y = 0x07, .x = 0x0c},

#define LINESECTION_ROUND2_MATCH2(lastSrc)  \
    {.src = 0x6027,  .y = 0x08, .x = 0x0b}, \
    {.src = 0x6027,  .y = 0x07, .x = 0x0b}, \
    {.src = lastSrc, .y = 0x07, .x = 0x0c},

#define LINESECTION_ROUND2_MATCH3(lastSrc)  \
    {.src = 0x6027,  .y = 0x0e, .x = 0x0b}, \
    {.src = 0x6047,  .y = 0x0f, .x = 0x0b}, \
    {.src = lastSrc, .y = 0x0f, .x = 0x0c},

#define LINESECTION_ROUND2_MATCH4(lastSrc)  \
    {.src = 0x6027,  .y = 0x10, .x = 0x0b}, \
    {.src = 0x6027,  .y = 0x0f, .x = 0x0b}, \
    {.src = lastSrc, .y = 0x0f, .x = 0x0c},

#define LINESECTION_ROUND2_MATCH5(lastSrc)  \
    {.src = 0x6029,  .y = 0x06, .x = 0x12}, \
    {.src = 0x6049,  .y = 0x07, .x = 0x12}, \
    {.src = lastSrc, .y = 0x07, .x = 0x11},

#define LINESECTION_ROUND2_MATCH6(lastSrc)  \
    {.src = 0x6029,  .y = 0x08, .x = 0x12}, \
    {.src = 0x6029,  .y = 0x07, .x = 0x12}, \
    {.src = lastSrc, .y = 0x07, .x = 0x11},

#define LINESECTION_ROUND2_MATCH7(lastSrc)  \
    {.src = 0x6029,  .y = 0x0e, .x = 0x12}, \
    {.src = 0x6049,  .y = 0x0f, .x = 0x12}, \
    {.src = lastSrc, .y = 0x0f, .x = 0x11},

#define LINESECTION_ROUND2_MATCH8(lastSrc)  \
    {.src = 0x6029,  .y = 0x10, .x = 0x12}, \
    {.src = 0x6029,  .y = 0x0f, .x = 0x12}, \
    {.src = lastSrc, .y = 0x0f, .x = 0x11},

#define LINESECTION_SEMIFINAL_TOP_LEFT     \
    {.src = 0x6027, .y = 0x08, .x = 0x0c}, \
    {.src = 0x6027, .y = 0x09, .x = 0x0c}, \
    {.src = 0x6027, .y = 0x0a, .x = 0x0c}, \
    {.src = 0x603b, .y = 0x0b, .x = 0x0c},

#define LINESECTION_SEMIFINAL_BOTTOM_LEFT  \
    {.src = 0x6033, .y = 0x0e, .x = 0x0c}, \
    {.src = 0x6032, .y = 0x0d, .x = 0x0c}, \
    {.src = 0x6031, .y = 0x0c, .x = 0x0c}, \
    {.src = 0x6030, .y = 0x0b, .x = 0x0c},

#define LINESECTION_SEMIFINAL_TOP_RIGHT    \
    {.src = 0x6029, .y = 0x08, .x = 0x11}, \
    {.src = 0x6029, .y = 0x09, .x = 0x11}, \
    {.src = 0x6029, .y = 0x0a, .x = 0x11}, \
    {.src = 0x603c, .y = 0x0b, .x = 0x11},

#define LINESECTION_SEMIFINAL_BOTTOM_RIGHT \
    {.src = 0x6038, .y = 0x0e, .x = 0x11}, \
    {.src = 0x6037, .y = 0x0d, .x = 0x11}, \
    {.src = 0x6036, .y = 0x0c, .x = 0x11}, \
    {.src = 0x6035, .y = 0x0b, .x = 0x11},

#define LINESECTION_FINAL_LEFT             \
    {.src = 0x602c, .y = 0x0b, .x = 0x0d}, \
    {.src = 0x602d, .y = 0x0b, .x = 0x0e},

#define LINESECTION_FINAL_RIGHT            \
    {.src = 0x602f, .y = 0x0b, .x = 0x10}, \
    {.src = 0x602e, .y = 0x0b, .x = 0x0f},


static const struct TourneyTreeLineSection sLineSectionTrainer1Round1[] =
{
    LINESECTION_ROUND1_TRAINER1(0x6043)
};

static const struct TourneyTreeLineSection sLineSectionTrainer1Round2[] =
{
    LINESECTION_ROUND1_TRAINER1(0x6023)
    LINESECTION_ROUND2_MATCH1(0x6043)
};

static const struct TourneyTreeLineSection sLineSectionTrainer1Semifinal[] =
{
    LINESECTION_ROUND1_TRAINER1(0x6023)
    LINESECTION_ROUND2_MATCH1(0x6023)
    LINESECTION_SEMIFINAL_TOP_LEFT
};

static const struct TourneyTreeLineSection sLineSectionTrainer1Final[] =
{
    LINESECTION_ROUND1_TRAINER1(0x6023)
    LINESECTION_ROUND2_MATCH1(0x6023)
    LINESECTION_SEMIFINAL_TOP_LEFT
    LINESECTION_FINAL_LEFT
};

static const struct TourneyTreeLineSection sLineSectionTrainer9Round1[] =
{
    LINESECTION_ROUND1_TRAINER9(0x6043)
};

static const struct TourneyTreeLineSection sLineSectionTrainer9Round2[] =
{
    LINESECTION_ROUND1_TRAINER9(0x6023)
    LINESECTION_ROUND2_MATCH1(0x6043)
};

static const struct TourneyTreeLineSection sLineSectionTrainer9Semifinal[] =
{
    LINESECTION_ROUND1_TRAINER9(0x6023)
    LINESECTION_ROUND2_MATCH1(0x6023)
    LINESECTION_SEMIFINAL_TOP_LEFT
};

static const struct TourneyTreeLineSection sLineSectionTrainer9Final[] =
{
    LINESECTION_ROUND1_TRAINER9(0x6023)
    LINESECTION_ROUND2_MATCH1(0x6023)
    LINESECTION_SEMIFINAL_TOP_LEFT
    LINESECTION_FINAL_LEFT
};

static const struct TourneyTreeLineSection sLineSectionTrainer13Round1[] =
{
    LINESECTION_ROUND1_TRAINER13(0x6021)
};

static const struct TourneyTreeLineSection sLineSectionTrainer13Round2[] =
{
    LINESECTION_ROUND1_TRAINER13(0x6021)
    LINESECTION_ROUND2_MATCH2(0x6043)
};

static const struct TourneyTreeLineSection sLineSectionTrainer13Semifinal[] =
{
    LINESECTION_ROUND1_TRAINER13(0x6021)
    LINESECTION_ROUND2_MATCH2(0x6023)
    LINESECTION_SEMIFINAL_TOP_LEFT
};

static const struct TourneyTreeLineSection sLineSectionTrainer13Final[] =
{
    LINESECTION_ROUND1_TRAINER13(0x6021)
    LINESECTION_ROUND2_MATCH2(0x6023)
    LINESECTION_SEMIFINAL_TOP_LEFT
    LINESECTION_FINAL_LEFT
};

static const struct TourneyTreeLineSection sLineSectionTrainer5Round1[] =
{
    LINESECTION_ROUND1_TRAINER5(0x6021)
};

static const struct TourneyTreeLineSection sLineSectionTrainer5Round2[] =
{
    LINESECTION_ROUND1_TRAINER5(0x6021)
    LINESECTION_ROUND2_MATCH2(0x6043)
};

static const struct TourneyTreeLineSection sLineSectionTrainer5Semifinal[] =
{
    LINESECTION_ROUND1_TRAINER5(0x6021)
    LINESECTION_ROUND2_MATCH2(0x6023)
    LINESECTION_SEMIFINAL_TOP_LEFT
};

static const struct TourneyTreeLineSection sLineSectionTrainer5Final[] =
{
    LINESECTION_ROUND1_TRAINER5(0x6021)
    LINESECTION_ROUND2_MATCH2(0x6023)
    LINESECTION_SEMIFINAL_TOP_LEFT
    LINESECTION_FINAL_LEFT
};

static const struct TourneyTreeLineSection sLineSectionTrainer8Round1[] =
{
    LINESECTION_ROUND1_TRAINER8(0x6043)
};

static const struct TourneyTreeLineSection sLineSectionTrainer8Round2[] =
{
    LINESECTION_ROUND1_TRAINER8(0x6023)
    LINESECTION_ROUND2_MATCH3(0x6021)
};

static const struct TourneyTreeLineSection sLineSectionTrainer8Semifinal[] =
{
    LINESECTION_ROUND1_TRAINER8(0x6023)
    LINESECTION_ROUND2_MATCH3(0x6021)
    LINESECTION_SEMIFINAL_BOTTOM_LEFT
};

static const struct TourneyTreeLineSection sLineSectionTrainer8Final[] =
{
    LINESECTION_ROUND1_TRAINER8(0x6023)
    LINESECTION_ROUND2_MATCH3(0x6021)
    LINESECTION_SEMIFINAL_BOTTOM_LEFT
    LINESECTION_FINAL_LEFT
};

static const struct TourneyTreeLineSection sLineSectionTrainer16Round1[] =
{
    LINESECTION_ROUND1_TRAINER16(0x6043)
};

static const struct TourneyTreeLineSection sLineSectionTrainer16Round2[] =
{
    LINESECTION_ROUND1_TRAINER16(0x6023)
    LINESECTION_ROUND2_MATCH3(0x6021)
};

static const struct TourneyTreeLineSection sLineSectionTrainer16Semifinal[] =
{
    LINESECTION_ROUND1_TRAINER16(0x6023)
    LINESECTION_ROUND2_MATCH3(0x6021)
    LINESECTION_SEMIFINAL_BOTTOM_LEFT
};

static const struct TourneyTreeLineSection sLineSectionTrainer16Final[] =
{
    LINESECTION_ROUND1_TRAINER16(0x6023)
    LINESECTION_ROUND2_MATCH3(0x6021)
    LINESECTION_SEMIFINAL_BOTTOM_LEFT
    LINESECTION_FINAL_LEFT
};

static const struct TourneyTreeLineSection sLineSectionTrainer12Round1[] =
{
    LINESECTION_ROUND1_TRAINER12(0x6021)
};

static const struct TourneyTreeLineSection sLineSectionTrainer12Round2[] =
{
    LINESECTION_ROUND1_TRAINER12(0x6021)
    LINESECTION_ROUND2_MATCH4(0x6021)
};

static const struct TourneyTreeLineSection sLineSectionTrainer12Semifinal[] =
{
    LINESECTION_ROUND1_TRAINER12(0x6021)
    LINESECTION_ROUND2_MATCH4(0x6021)
    LINESECTION_SEMIFINAL_BOTTOM_LEFT
};

static const struct TourneyTreeLineSection sLineSectionTrainer12Final[] =
{
    LINESECTION_ROUND1_TRAINER12(0x6021)
    LINESECTION_ROUND2_MATCH4(0x6021)
    LINESECTION_SEMIFINAL_BOTTOM_LEFT
    LINESECTION_FINAL_LEFT
};

static const struct TourneyTreeLineSection sLineSectionTrainer4Round1[] =
{
    LINESECTION_ROUND1_TRAINER4(0x6021)
};

static const struct TourneyTreeLineSection sLineSectionTrainer4Round2[] =
{
    LINESECTION_ROUND1_TRAINER4(0x6021)
    LINESECTION_ROUND2_MATCH4(0x6021)
};

static const struct TourneyTreeLineSection sLineSectionTrainer4Semifinal[] =
{
    LINESECTION_ROUND1_TRAINER4(0x6021)
    LINESECTION_ROUND2_MATCH4(0x6021)
    LINESECTION_SEMIFINAL_BOTTOM_LEFT
};

static const struct TourneyTreeLineSection sLineSectionTrainer4Final[] =
{
    LINESECTION_ROUND1_TRAINER4(0x6021)
    LINESECTION_ROUND2_MATCH4(0x6021)
    LINESECTION_SEMIFINAL_BOTTOM_LEFT
    LINESECTION_FINAL_LEFT
};

static const struct TourneyTreeLineSection sLineSectionTrainer3Round1[] =
{
    LINESECTION_ROUND1_TRAINER3(0x6045)
};

static const struct TourneyTreeLineSection sLineSectionTrainer3Round2[] =
{
    LINESECTION_ROUND1_TRAINER3(0x6025)
    LINESECTION_ROUND2_MATCH5(0x6045)
};

static const struct TourneyTreeLineSection sLineSectionTrainer3Semifinal[] =
{
    LINESECTION_ROUND1_TRAINER3(0x6025)
    LINESECTION_ROUND2_MATCH5(0x6025)
    LINESECTION_SEMIFINAL_TOP_RIGHT
};

static const struct TourneyTreeLineSection sLineSectionTrainer3Final[] =
{
    LINESECTION_ROUND1_TRAINER3(0x6025)
    LINESECTION_ROUND2_MATCH5(0x6025)
    LINESECTION_SEMIFINAL_TOP_RIGHT
    LINESECTION_FINAL_RIGHT
};

static const struct TourneyTreeLineSection sLineSectionTrainer11Round1[] =
{
    LINESECTION_ROUND1_TRAINER11(0x6045)
};

static const struct TourneyTreeLineSection sLineSectionTrainer11Round2[] =
{
    LINESECTION_ROUND1_TRAINER11(0x6025)
    LINESECTION_ROUND2_MATCH5(0x6045)
};

static const struct TourneyTreeLineSection sLineSectionTrainer11Semifinal[] =
{
    LINESECTION_ROUND1_TRAINER11(0x6025)
    LINESECTION_ROUND2_MATCH5(0x6025)
    LINESECTION_SEMIFINAL_TOP_RIGHT
};

static const struct TourneyTreeLineSection sLineSectionTrainer11Final[] =
{
    LINESECTION_ROUND1_TRAINER11(0x6025)
    LINESECTION_ROUND2_MATCH5(0x6025)
    LINESECTION_SEMIFINAL_TOP_RIGHT
    LINESECTION_FINAL_RIGHT
};

static const struct TourneyTreeLineSection sLineSectionTrainer15Round1[] =
{
    LINESECTION_ROUND1_TRAINER15(0x6021)
};

static const struct TourneyTreeLineSection sLineSectionTrainer15Round2[] =
{
    LINESECTION_ROUND1_TRAINER15(0x6021)
    LINESECTION_ROUND2_MATCH6(0x6045)
};

static const struct TourneyTreeLineSection sLineSectionTrainer15Semifinal[] =
{
    LINESECTION_ROUND1_TRAINER15(0x6021)
    LINESECTION_ROUND2_MATCH6(0x6025)
    LINESECTION_SEMIFINAL_TOP_RIGHT
};

static const struct TourneyTreeLineSection sLineSectionTrainer15Final[] =
{
    LINESECTION_ROUND1_TRAINER15(0x6021)
    LINESECTION_ROUND2_MATCH6(0x6025)
    LINESECTION_SEMIFINAL_TOP_RIGHT
    LINESECTION_FINAL_RIGHT
};

static const struct TourneyTreeLineSection sLineSectionTrainer7Round1[] =
{
    LINESECTION_ROUND1_TRAINER7(0x6021)
};

static const struct TourneyTreeLineSection sLineSectionTrainer7Round2[] =
{
    LINESECTION_ROUND1_TRAINER7(0x6021)
    LINESECTION_ROUND2_MATCH6(0x6045)
};

static const struct TourneyTreeLineSection sLineSectionTrainer7Semifinal[] =
{
    LINESECTION_ROUND1_TRAINER7(0x6021)
    LINESECTION_ROUND2_MATCH6(0x6025)
    LINESECTION_SEMIFINAL_TOP_RIGHT
};

static const struct TourneyTreeLineSection sLineSectionTrainer7Final[] =
{
    LINESECTION_ROUND1_TRAINER7(0x6021)
    LINESECTION_ROUND2_MATCH6(0x6025)
    LINESECTION_SEMIFINAL_TOP_RIGHT
    LINESECTION_FINAL_RIGHT
};

static const struct TourneyTreeLineSection sLineSectionTrainer6Round1[] =
{
    LINESECTION_ROUND1_TRAINER6(0x6045)
};

static const struct TourneyTreeLineSection sLineSectionTrainer6Round2[] =
{
    LINESECTION_ROUND1_TRAINER6(0x6025)
    LINESECTION_ROUND2_MATCH7(0x6021)
};

static const struct TourneyTreeLineSection sLineSectionTrainer6Semifinal[] =
{
    LINESECTION_ROUND1_TRAINER6(0x6025)
    LINESECTION_ROUND2_MATCH7(0x6021)
    LINESECTION_SEMIFINAL_BOTTOM_RIGHT
};

static const struct TourneyTreeLineSection sLineSectionTrainer6Final[] =
{
    LINESECTION_ROUND1_TRAINER6(0x6025)
    LINESECTION_ROUND2_MATCH7(0x6021)
    LINESECTION_SEMIFINAL_BOTTOM_RIGHT
    LINESECTION_FINAL_RIGHT
};

static const struct TourneyTreeLineSection sLineSectionTrainer14Round1[] =
{
    LINESECTION_ROUND1_TRAINER14(0x6045)
};

static const struct TourneyTreeLineSection sLineSectionTrainer14Round2[] =
{
    LINESECTION_ROUND1_TRAINER14(0x6025)
    LINESECTION_ROUND2_MATCH7(0x6021)
};

static const struct TourneyTreeLineSection sLineSectionTrainer14Semifinal[] =
{
    LINESECTION_ROUND1_TRAINER14(0x6025)
    LINESECTION_ROUND2_MATCH7(0x6021)
    LINESECTION_SEMIFINAL_BOTTOM_RIGHT
};

static const struct TourneyTreeLineSection sLineSectionTrainer14Final[] =
{
    LINESECTION_ROUND1_TRAINER14(0x6025)
    LINESECTION_ROUND2_MATCH7(0x6021)
    LINESECTION_SEMIFINAL_BOTTOM_RIGHT
    LINESECTION_FINAL_RIGHT
};

static const struct TourneyTreeLineSection sLineSectionTrainer10Round1[] =
{
    LINESECTION_ROUND1_TRAINER10(0x6021)
};

static const struct TourneyTreeLineSection sLineSectionTrainer10Round2[] =
{
    LINESECTION_ROUND1_TRAINER10(0x6021)
    LINESECTION_ROUND2_MATCH8(0x6021)
};

static const struct TourneyTreeLineSection sLineSectionTrainer10Semifinal[] =
{
    LINESECTION_ROUND1_TRAINER10(0x6021)
    LINESECTION_ROUND2_MATCH8(0x6021)
    LINESECTION_SEMIFINAL_BOTTOM_RIGHT
};

static const struct TourneyTreeLineSection sLineSectionTrainer10Final[] =
{
    LINESECTION_ROUND1_TRAINER10(0x6021)
    LINESECTION_ROUND2_MATCH8(0x6021)
    LINESECTION_SEMIFINAL_BOTTOM_RIGHT
    LINESECTION_FINAL_RIGHT
};

static const struct TourneyTreeLineSection sLineSectionTrainer2Round1[] =
{
    LINESECTION_ROUND1_TRAINER2(0x6021)
};

static const struct TourneyTreeLineSection sLineSectionTrainer2Round2[] =
{
    LINESECTION_ROUND1_TRAINER2(0x6021)
    LINESECTION_ROUND2_MATCH8(0x6021)
};

static const struct TourneyTreeLineSection sLineSectionTrainer2Semifinal[] =
{
    LINESECTION_ROUND1_TRAINER2(0x6021)
    LINESECTION_ROUND2_MATCH8(0x6021)
    LINESECTION_SEMIFINAL_BOTTOM_RIGHT
};

static const struct TourneyTreeLineSection sLineSectionTrainer2Final[] =
{
    LINESECTION_ROUND1_TRAINER2(0x6021)
    LINESECTION_ROUND2_MATCH8(0x6021)
    LINESECTION_SEMIFINAL_BOTTOM_RIGHT
    LINESECTION_FINAL_RIGHT
};

static const struct TourneyTreeLineSection *const sTourneyTreeLineSections[DOME_TOURNAMENT_TRAINERS_COUNT][DOME_ROUNDS_COUNT] =
{
    {sLineSectionTrainer1Round1,  sLineSectionTrainer1Round2,  sLineSectionTrainer1Semifinal,  sLineSectionTrainer1Final},
    {sLineSectionTrainer2Round1,  sLineSectionTrainer2Round2,  sLineSectionTrainer2Semifinal,  sLineSectionTrainer2Final},
    {sLineSectionTrainer3Round1,  sLineSectionTrainer3Round2,  sLineSectionTrainer3Semifinal,  sLineSectionTrainer3Final},
    {sLineSectionTrainer4Round1,  sLineSectionTrainer4Round2,  sLineSectionTrainer4Semifinal,  sLineSectionTrainer4Final},
    {sLineSectionTrainer5Round1,  sLineSectionTrainer5Round2,  sLineSectionTrainer5Semifinal,  sLineSectionTrainer5Final},
    {sLineSectionTrainer6Round1,  sLineSectionTrainer6Round2,  sLineSectionTrainer6Semifinal,  sLineSectionTrainer6Final},
    {sLineSectionTrainer7Round1,  sLineSectionTrainer7Round2,  sLineSectionTrainer7Semifinal,  sLineSectionTrainer7Final},
    {sLineSectionTrainer8Round1,  sLineSectionTrainer8Round2,  sLineSectionTrainer8Semifinal,  sLineSectionTrainer8Final},
    {sLineSectionTrainer9Round1,  sLineSectionTrainer9Round2,  sLineSectionTrainer9Semifinal,  sLineSectionTrainer9Final},
    {sLineSectionTrainer10Round1, sLineSectionTrainer10Round2, sLineSectionTrainer10Semifinal, sLineSectionTrainer10Final},
    {sLineSectionTrainer11Round1, sLineSectionTrainer11Round2, sLineSectionTrainer11Semifinal, sLineSectionTrainer11Final},
    {sLineSectionTrainer12Round1, sLineSectionTrainer12Round2, sLineSectionTrainer12Semifinal, sLineSectionTrainer12Final},
    {sLineSectionTrainer13Round1, sLineSectionTrainer13Round2, sLineSectionTrainer13Semifinal, sLineSectionTrainer13Final},
    {sLineSectionTrainer14Round1, sLineSectionTrainer14Round2, sLineSectionTrainer14Semifinal, sLineSectionTrainer14Final},
    {sLineSectionTrainer15Round1, sLineSectionTrainer15Round2, sLineSectionTrainer15Semifinal, sLineSectionTrainer15Final},
    {sLineSectionTrainer16Round1, sLineSectionTrainer16Round2, sLineSectionTrainer16Semifinal, sLineSectionTrainer16Final},
};

static const u8 sTourneyTreeLineSectionArrayCounts[DOME_TOURNAMENT_TRAINERS_COUNT][DOME_ROUNDS_COUNT] =
{
    {ARRAY_COUNT(sLineSectionTrainer1Round1),  ARRAY_COUNT(sLineSectionTrainer1Round2),  ARRAY_COUNT(sLineSectionTrainer1Semifinal),  ARRAY_COUNT(sLineSectionTrainer1Final)},
    {ARRAY_COUNT(sLineSectionTrainer2Round1),  ARRAY_COUNT(sLineSectionTrainer2Round2),  ARRAY_COUNT(sLineSectionTrainer2Semifinal),  ARRAY_COUNT(sLineSectionTrainer2Final)},
    {ARRAY_COUNT(sLineSectionTrainer3Round1),  ARRAY_COUNT(sLineSectionTrainer3Round2),  ARRAY_COUNT(sLineSectionTrainer3Semifinal),  ARRAY_COUNT(sLineSectionTrainer3Final)},
    {ARRAY_COUNT(sLineSectionTrainer4Round1),  ARRAY_COUNT(sLineSectionTrainer4Round2),  ARRAY_COUNT(sLineSectionTrainer4Semifinal),  ARRAY_COUNT(sLineSectionTrainer4Final)},
    {ARRAY_COUNT(sLineSectionTrainer5Round1),  ARRAY_COUNT(sLineSectionTrainer5Round2),  ARRAY_COUNT(sLineSectionTrainer5Semifinal),  ARRAY_COUNT(sLineSectionTrainer5Final)},
    {ARRAY_COUNT(sLineSectionTrainer6Round1),  ARRAY_COUNT(sLineSectionTrainer6Round2),  ARRAY_COUNT(sLineSectionTrainer6Semifinal),  ARRAY_COUNT(sLineSectionTrainer6Final)},
    {ARRAY_COUNT(sLineSectionTrainer7Round1),  ARRAY_COUNT(sLineSectionTrainer7Round2),  ARRAY_COUNT(sLineSectionTrainer7Semifinal),  ARRAY_COUNT(sLineSectionTrainer7Final)},
    {ARRAY_COUNT(sLineSectionTrainer8Round1),  ARRAY_COUNT(sLineSectionTrainer8Round2),  ARRAY_COUNT(sLineSectionTrainer8Semifinal),  ARRAY_COUNT(sLineSectionTrainer8Final)},
    {ARRAY_COUNT(sLineSectionTrainer9Round1),  ARRAY_COUNT(sLineSectionTrainer9Round2),  ARRAY_COUNT(sLineSectionTrainer9Semifinal),  ARRAY_COUNT(sLineSectionTrainer9Final)},
    {ARRAY_COUNT(sLineSectionTrainer10Round1), ARRAY_COUNT(sLineSectionTrainer10Round2), ARRAY_COUNT(sLineSectionTrainer10Semifinal), ARRAY_COUNT(sLineSectionTrainer10Final)},
    {ARRAY_COUNT(sLineSectionTrainer11Round1), ARRAY_COUNT(sLineSectionTrainer11Round2), ARRAY_COUNT(sLineSectionTrainer11Semifinal), ARRAY_COUNT(sLineSectionTrainer11Final)},
    {ARRAY_COUNT(sLineSectionTrainer12Round1), ARRAY_COUNT(sLineSectionTrainer12Round2), ARRAY_COUNT(sLineSectionTrainer12Semifinal), ARRAY_COUNT(sLineSectionTrainer12Final)},
    {ARRAY_COUNT(sLineSectionTrainer13Round1), ARRAY_COUNT(sLineSectionTrainer13Round2), ARRAY_COUNT(sLineSectionTrainer13Semifinal), ARRAY_COUNT(sLineSectionTrainer13Final)},
    {ARRAY_COUNT(sLineSectionTrainer14Round1), ARRAY_COUNT(sLineSectionTrainer14Round2), ARRAY_COUNT(sLineSectionTrainer14Semifinal), ARRAY_COUNT(sLineSectionTrainer14Final)},
    {ARRAY_COUNT(sLineSectionTrainer15Round1), ARRAY_COUNT(sLineSectionTrainer15Round2), ARRAY_COUNT(sLineSectionTrainer15Semifinal), ARRAY_COUNT(sLineSectionTrainer15Final)},
    {ARRAY_COUNT(sLineSectionTrainer16Round1), ARRAY_COUNT(sLineSectionTrainer16Round2), ARRAY_COUNT(sLineSectionTrainer16Semifinal), ARRAY_COUNT(sLineSectionTrainer16Final)},
};

// code
void CallBattleDomeFunction(void)
{
    sBattleDomeFunctions[gSpecialVar_0x8004]();
}

static void InitDomeChallenge(void)
{
    u32 lvlMode = gSaveBlock2Ptr->frontier.lvlMode;
    u32 battleMode = VarGet(VAR_FRONTIER_BATTLE_MODE);

    gSaveBlock2Ptr->frontier.challengeStatus = 0;
    gSaveBlock2Ptr->frontier.curChallengeBattleNum = 0;
    gSaveBlock2Ptr->frontier.challengePaused = FALSE;
    gSaveBlock2Ptr->frontier.disableRecordBattle = FALSE;
    if (!(gSaveBlock2Ptr->frontier.winStreakActiveFlags & sWinStreakFlags[battleMode][lvlMode]))
        gSaveBlock2Ptr->frontier.domeWinStreaks[battleMode][lvlMode] = 0;

    SetDynamicWarp(0, gSaveBlock1Ptr->location.mapGroup, gSaveBlock1Ptr->location.mapNum, -1);
    gTrainerBattleOpponent_A = 0;
}

static void GetDomeData(void)
{
    u32 lvlMode = gSaveBlock2Ptr->frontier.lvlMode;
    u32 battleMode = VarGet(VAR_FRONTIER_BATTLE_MODE);

    switch (gSpecialVar_0x8005)
    {
    case DOME_DATA_WIN_STREAK:
        gSpecialVar_Result = gSaveBlock2Ptr->frontier.domeWinStreaks[battleMode][lvlMode];
        break;
    case DOME_DATA_WIN_STREAK_ACTIVE:
        gSpecialVar_Result = ((gSaveBlock2Ptr->frontier.winStreakActiveFlags & sWinStreakFlags[battleMode][lvlMode]) != 0);
        break;
    case DOME_DATA_ATTEMPTED_SINGLES_50:
        gSpecialVar_Result = gSaveBlock2Ptr->frontier.domeAttemptedSingles50;
        break;
    case DOME_DATA_ATTEMPTED_SINGLES_OPEN:
        gSpecialVar_Result = gSaveBlock2Ptr->frontier.domeAttemptedSinglesOpen;
        break;
    case DOME_DATA_HAS_WON_SINGLES_50:
        gSpecialVar_Result = gSaveBlock2Ptr->frontier.domeHasWonSingles50;
        break;
    case DOME_DATA_HAS_WON_SINGLES_OPEN:
        gSpecialVar_Result = gSaveBlock2Ptr->frontier.domeHasWonSinglesOpen;
        break;
    case DOME_DATA_ATTEMPTED_CHALLENGE:
        if (VarGet(VAR_FRONTIER_BATTLE_MODE) == FRONTIER_MODE_DOUBLES)
        {
            if (lvlMode != FRONTIER_LVL_50)
                gSpecialVar_Result = gSaveBlock2Ptr->frontier.domeAttemptedDoublesOpen;
            else
                gSpecialVar_Result = gSaveBlock2Ptr->frontier.domeAttemptedDoubles50;
        }
        else
        {
            if (lvlMode != FRONTIER_LVL_50)
                gSpecialVar_Result = gSaveBlock2Ptr->frontier.domeAttemptedSinglesOpen;
            else
                gSpecialVar_Result = gSaveBlock2Ptr->frontier.domeAttemptedSingles50;
        }
        break;
    case DOME_DATA_HAS_WON_CHALLENGE:
        if (VarGet(VAR_FRONTIER_BATTLE_MODE) == FRONTIER_MODE_DOUBLES)
        {
            if (lvlMode != FRONTIER_LVL_50)
                gSpecialVar_Result = gSaveBlock2Ptr->frontier.domeHasWonDoublesOpen;
            else
                gSpecialVar_Result = gSaveBlock2Ptr->frontier.domeHasWonDoubles50;
        }
        else
        {
            if (lvlMode != FRONTIER_LVL_50)
                gSpecialVar_Result = gSaveBlock2Ptr->frontier.domeHasWonSinglesOpen;
            else
                gSpecialVar_Result = gSaveBlock2Ptr->frontier.domeHasWonSingles50;
        }
        break;
    case DOME_DATA_SELECTED_MONS:
        ClearSelectedPartyOrder();
        gSelectedOrderFromParty[0] = gSaveBlock2Ptr->frontier.selectedPartyMons[3];
        gSelectedOrderFromParty[1] = gSaveBlock2Ptr->frontier.selectedPartyMons[3] >> 8;
        break;
    case DOME_DATA_PREV_TOURNEY_TYPE:
        gSpecialVar_Result = (gSaveBlock2Ptr->frontier.domeLvlMode * 2) - 3 + gSaveBlock2Ptr->frontier.domeBattleMode;
        break;
    }
}

static void SetDomeData(void)
{
    u32 lvlMode = gSaveBlock2Ptr->frontier.lvlMode;
    u32 battleMode = VarGet(VAR_FRONTIER_BATTLE_MODE);

    switch (gSpecialVar_0x8005)
    {
    case DOME_DATA_WIN_STREAK:
        gSaveBlock2Ptr->frontier.domeWinStreaks[battleMode][lvlMode] = gSpecialVar_0x8006;
        break;
    case DOME_DATA_WIN_STREAK_ACTIVE:
        if (gSpecialVar_0x8006)
            gSaveBlock2Ptr->frontier.winStreakActiveFlags |= sWinStreakFlags[battleMode][lvlMode];
        else
            gSaveBlock2Ptr->frontier.winStreakActiveFlags &= sWinStreakMasks[battleMode][lvlMode];
        break;
    case DOME_DATA_ATTEMPTED_SINGLES_50:
        gSaveBlock2Ptr->frontier.domeAttemptedSingles50 = gSpecialVar_0x8006;
        break;
    case DOME_DATA_ATTEMPTED_SINGLES_OPEN:
        gSaveBlock2Ptr->frontier.domeAttemptedSinglesOpen = gSpecialVar_0x8006;
        break;
    case DOME_DATA_HAS_WON_SINGLES_50:
        gSaveBlock2Ptr->frontier.domeHasWonSingles50 = gSpecialVar_0x8006;
        break;
    case DOME_DATA_HAS_WON_SINGLES_OPEN:
        gSaveBlock2Ptr->frontier.domeHasWonSinglesOpen = gSpecialVar_0x8006;
        break;
    case DOME_DATA_ATTEMPTED_CHALLENGE:
        if (VarGet(VAR_FRONTIER_BATTLE_MODE) == FRONTIER_MODE_DOUBLES)
        {
            if (lvlMode != FRONTIER_LVL_50)
                gSaveBlock2Ptr->frontier.domeAttemptedDoublesOpen = gSpecialVar_0x8006;
            else
                gSaveBlock2Ptr->frontier.domeAttemptedDoubles50 = gSpecialVar_0x8006;
        }
        else
        {
            if (lvlMode != FRONTIER_LVL_50)
                gSaveBlock2Ptr->frontier.domeAttemptedSinglesOpen = gSpecialVar_0x8006;
            else
                gSaveBlock2Ptr->frontier.domeAttemptedSingles50 = gSpecialVar_0x8006;
        }
        break;
    case DOME_DATA_HAS_WON_CHALLENGE:
        if (VarGet(VAR_FRONTIER_BATTLE_MODE) == FRONTIER_MODE_DOUBLES)
        {
            if (lvlMode != FRONTIER_LVL_50)
                gSaveBlock2Ptr->frontier.domeHasWonDoublesOpen = gSpecialVar_0x8006;
            else
                gSaveBlock2Ptr->frontier.domeHasWonDoubles50 = gSpecialVar_0x8006;
        }
        else
        {
            if (lvlMode != FRONTIER_LVL_50)
                gSaveBlock2Ptr->frontier.domeHasWonSinglesOpen = gSpecialVar_0x8006;
            else
                gSaveBlock2Ptr->frontier.domeHasWonSingles50 = gSpecialVar_0x8006;
        }
        break;
    case DOME_DATA_SELECTED_MONS:
        gSaveBlock2Ptr->frontier.selectedPartyMons[3] = T1_READ_16(gSelectedOrderFromParty);
        break;
    }
}

static void InitDomeTrainers(void)
{
    int i, j, k;
    int monLevel;
    int species[FRONTIER_PARTY_SIZE];
    int monTypesBits, monTypesCount;
    int trainerId;
    int monId;
    u16 *rankingScores;
    int *statValues;
    u8 ivs = 0;

    species[0] = 0;
    species[1] = 0;
    species[2] = 0;
    rankingScores = AllocZeroed(sizeof(u16) * DOME_TOURNAMENT_TRAINERS_COUNT);
    statValues = AllocZeroed(sizeof(int) * NUM_STATS);

    gSaveBlock2Ptr->frontier.domeLvlMode = gSaveBlock2Ptr->frontier.lvlMode + 1;
    gSaveBlock2Ptr->frontier.domeBattleMode = VarGet(VAR_FRONTIER_BATTLE_MODE) + 1;
    DOME_TRAINERS[0].trainerId = TRAINER_PLAYER;
    DOME_TRAINERS[0].isEliminated = FALSE;
    DOME_TRAINERS[0].eliminatedAt = 0;
    DOME_TRAINERS[0].forfeited = FALSE;

    // Store the data used to display party information on the player's tourney page
    for (i = 0; i < FRONTIER_PARTY_SIZE; i++)
    {
        DOME_MONS[0][i] = GetMonData(&gPlayerParty[gSaveBlock2Ptr->frontier.selectedPartyMons[i] - 1], MON_DATA_SPECIES, NULL);
        for (j = 0; j < MAX_MON_MOVES; j++)
            gSaveBlock2Ptr->frontier.domePlayerPartyData[i].moves[j] = GetMonData(&gPlayerParty[gSaveBlock2Ptr->frontier.selectedPartyMons[i] - 1], MON_DATA_MOVE1 + j, NULL);
        for (j = 0; j < NUM_STATS; j++)
            gSaveBlock2Ptr->frontier.domePlayerPartyData[i].evs[j] = GetMonData(&gPlayerParty[gSaveBlock2Ptr->frontier.selectedPartyMons[i] - 1], MON_DATA_HP_EV + j, NULL);

        gSaveBlock2Ptr->frontier.domePlayerPartyData[i].nature = GetNature(&gPlayerParty[gSaveBlock2Ptr->frontier.selectedPartyMons[i] - 1]);
    }

    // Populate the tourney roster with random frontier trainers (dependent on streak)
    for (i = 1; i < DOME_TOURNAMENT_TRAINERS_COUNT; i++)
    {
        // Choose trainer. First 5/16 trainers are easier than the rest
        if (i > 5)
        {
            do
            {
                trainerId = GetRandomScaledFrontierTrainerId(GetCurrentFacilityWinStreak(), 0);
                for (j = 1; j < i; j++)
                {
                    if (DOME_TRAINERS[j].trainerId == trainerId)
                        break;
                }
            } while (j != i);
            DOME_TRAINERS[i].trainerId = trainerId;
        }
        else
        {
            do
            {
                trainerId = GetRandomScaledFrontierTrainerId(GetCurrentFacilityWinStreak() + 1, 0);
                for (j = 1; j < i; j++)
                {
                    if (DOME_TRAINERS[j].trainerId == trainerId)
                        break;
                }
            } while (j != i);
            DOME_TRAINERS[i].trainerId = trainerId;
        }

        // Choose party
        for (j = 0; j < FRONTIER_PARTY_SIZE; j++)
        {
            do
            {
                monId = GetRandomFrontierMonFromSet(trainerId);
                for (k = 0; k < j; k++)
                {
                    // Make sure the mon is valid.
                    int alreadySelectedMonId = DOME_MONS[i][k];
                    if (alreadySelectedMonId == monId
                        || species[0] == gFacilityTrainerMons[monId].species
                        || species[1] == gFacilityTrainerMons[monId].species
                        || gFacilityTrainerMons[alreadySelectedMonId].itemTableId == gFacilityTrainerMons[monId].itemTableId)
                        break;
                }
            } while (k != j);

            DOME_MONS[i][j] = monId;
            species[j] = gFacilityTrainerMons[monId].species;
        }

        DOME_TRAINERS[i].isEliminated = FALSE;
        DOME_TRAINERS[i].eliminatedAt = 0;
        DOME_TRAINERS[i].forfeited = FALSE;
    }

    // rankingScores is used to determine the seed (ranking) of the trainers
    // rankingScores[0] is for the player, rankingScores[1-15] are for the opponent trainers

    // Calculate player's ranking score
    monTypesBits = 0;
    rankingScores[0] = 0;
    for (i = 0; i < FRONTIER_PARTY_SIZE; i++)
    {
        // trainerId var re-used here as index of selected mons
        trainerId = gSaveBlock2Ptr->frontier.selectedPartyMons[i] - 1;
        rankingScores[0] += GetMonData(&gPlayerParty[trainerId], MON_DATA_ATK, NULL);
        rankingScores[0] += GetMonData(&gPlayerParty[trainerId], MON_DATA_DEF, NULL);
        rankingScores[0] += GetMonData(&gPlayerParty[trainerId], MON_DATA_SPATK, NULL);
        rankingScores[0] += GetMonData(&gPlayerParty[trainerId], MON_DATA_SPDEF, NULL);
        rankingScores[0] += GetMonData(&gPlayerParty[trainerId], MON_DATA_SPEED, NULL);
        rankingScores[0] += GetMonData(&gPlayerParty[trainerId], MON_DATA_MAX_HP, NULL);
        monTypesBits |= gBitTable[gBaseStats[GetMonData(&gPlayerParty[trainerId], MON_DATA_SPECIES, NULL)].type1];
        monTypesBits |= gBitTable[gBaseStats[GetMonData(&gPlayerParty[trainerId], MON_DATA_SPECIES, NULL)].type2];
    }

    // Count the number of types in the players party, to factor into the ranking
    for (monTypesCount = 0, j = 0; j < 32; j++)
    {
        if (monTypesBits & 1)
            monTypesCount++;
        monTypesBits >>= 1;
    }

    monLevel = SetFacilityPtrsGetLevel();
    rankingScores[0] += (monTypesCount * monLevel) / 20;

    // Calculate rankingScores for the opponent trainers
    for (i = 1; i < DOME_TOURNAMENT_TRAINERS_COUNT; i++)
    {
        monTypesBits = 0;
        rankingScores[i] = 0;
        ivs = GetDomeTrainerMonIvs(DOME_TRAINERS[i].trainerId);
        for (j = 0; j < FRONTIER_PARTY_SIZE; j++)
        {
            CalcDomeMonStats(gFacilityTrainerMons[DOME_MONS[i][j]].species,
                             monLevel, ivs,
                             gFacilityTrainerMons[DOME_MONS[i][j]].evSpread,
                             gFacilityTrainerMons[DOME_MONS[i][j]].nature,
                             statValues);

            rankingScores[i] += statValues[STAT_ATK];
            rankingScores[i] += statValues[STAT_DEF];
            rankingScores[i] += statValues[STAT_SPATK];
            rankingScores[i] += statValues[STAT_SPDEF];
            rankingScores[i] += statValues[STAT_SPEED];
            rankingScores[i] += statValues[STAT_HP];
            monTypesBits |= gBitTable[gBaseStats[gFacilityTrainerMons[DOME_MONS[i][j]].species].type1];
            monTypesBits |= gBitTable[gBaseStats[gFacilityTrainerMons[DOME_MONS[i][j]].species].type2];
        }

        for (monTypesCount = 0, j = 0; j < 32; j++)
        {
            if (monTypesBits & 1)
                monTypesCount++;
            monTypesBits >>= 1;
        }
        rankingScores[i] += (monTypesCount * monLevel) / 20;
    }

    // Seed tourney trainers according to their ranking
    for (i = 0; i < DOME_TOURNAMENT_TRAINERS_COUNT - 1; i++)
    {
        for (j = i + 1; j < DOME_TOURNAMENT_TRAINERS_COUNT; j++)
        {
            if (rankingScores[i] < rankingScores[j])
            {
                SwapDomeTrainers(i, j, rankingScores);
            }
            else
            {
                if (rankingScores[i] == rankingScores[j])
                {
                    if (DOME_TRAINERS[j].trainerId == TRAINER_PLAYER)
                        SwapDomeTrainers(i, j, rankingScores);
                    else if (DOME_TRAINERS[i].trainerId > DOME_TRAINERS[j].trainerId)
                        SwapDomeTrainers(i, j, rankingScores);
                }
            }
        }
    }

    // Add Frontier Brain to the tourney if they should be fought at the end of it
    if (GetFrontierBrainStatus() != FRONTIER_BRAIN_NOT_READY)
    {
        for (i = 0; i < DOME_TOURNAMENT_TRAINERS_COUNT; i++)
        {
            if (DOME_TRAINERS[i].trainerId == TRAINER_PLAYER)
                break;
        }

        if (sTrainerNamePositions[i][0] != 0)
        {
            j = 0;
            DOME_TRAINERS[j].trainerId = TRAINER_FRONTIER_BRAIN;
        }
        else
        {
            j = 1;
            DOME_TRAINERS[j].trainerId = TRAINER_FRONTIER_BRAIN;
        }

        for (i = 0; i < FRONTIER_PARTY_SIZE; i++)
            DOME_MONS[j][i] = GetFrontierBrainMonSpecies(i);
    }

    Free(rankingScores);
    Free(statValues);
}

#define CALC_STAT(base, statIndex)                                                          \
{                                                                                           \
    u8 baseStat = gBaseStats[species].base;                                                 \
    stats[statIndex] = (((2 * baseStat + ivs + evs[statIndex] / 4) * level) / 100) + 5;     \
    stats[statIndex] = (u8) ModifyStatByNature(nature, stats[statIndex], statIndex);        \
}

static void CalcDomeMonStats(u16 species, int level, int ivs, u8 evBits, u8 nature, int *stats)
{
    int i, count;
    u8 bits;
    u16 resultingEvs;
    int evs[NUM_STATS];

    count = 0, bits = evBits;
    for (i = 0; i < NUM_STATS; bits >>= 1, i++)
    {
        if (bits & 1)
            count++;
    }

    resultingEvs = MAX_TOTAL_EVS / count;
    for (i = 0; i < NUM_STATS; bits <<= 1, i++)
    {
        evs[i] = 0;
        if (evBits & bits)
            evs[i] = resultingEvs;
    }

    if (species == SPECIES_SHEDINJA)
    {
        stats[STAT_HP] = 1;
    }
    else
    {
        int n = 2 * gBaseStats[species].baseHP;
        stats[STAT_HP] = (((n + ivs + evs[STAT_HP] / 4) * level) / 100) + level + 10;
    }

    CALC_STAT(baseAttack, STAT_ATK);
    CALC_STAT(baseDefense, STAT_DEF);
    CALC_STAT(baseSpeed, STAT_SPEED);
    CALC_STAT(baseSpAttack, STAT_SPATK);
    CALC_STAT(baseSpDefense, STAT_SPDEF);
}

static void SwapDomeTrainers(int id1, int id2, u16 *statsArray)
{
    int i;
    u16 temp;

    SWAP(statsArray[id1], statsArray[id2], temp);
    SWAP(DOME_TRAINERS[id1].trainerId, DOME_TRAINERS[id2].trainerId, temp);

    for (i = 0; i < FRONTIER_PARTY_SIZE; i++)
        SWAP(DOME_MONS[id1][i], DOME_MONS[id2][i], temp);
}

static void BufferDomeRoundText(void)
{
    StringCopy(gStringVar1, gRoundsStringTable[gSaveBlock2Ptr->frontier.curChallengeBattleNum]);
}

static void BufferDomeOpponentName(void)
{
    StringCopy(gStringVar1, gRoundsStringTable[gSaveBlock2Ptr->frontier.curChallengeBattleNum]);
    CopyDomeTrainerName(gStringVar2, gTrainerBattleOpponent_A);
}

static void InitDomeOpponentParty(void)
{
    gPlayerPartyLostHP = 0;
    sPlayerPartyMaxHP =  GetMonData(&gPlayerParty[0], MON_DATA_MAX_HP, NULL);
    sPlayerPartyMaxHP += GetMonData(&gPlayerParty[1], MON_DATA_MAX_HP, NULL);
    CalculatePlayerPartyCount();
    CreateDomeOpponentMons(TrainerIdToTournamentId(gTrainerBattleOpponent_A));
}

static void CreateDomeOpponentMon(u8 monPartyId, u16 tournamentTrainerId, u8 tournamentMonId, u32 otId)
{
    int i;
    u8 friendship = MAX_FRIENDSHIP;
    #ifdef BUGFIX
    u8 fixedIv = GetDomeTrainerMonIvs(DOME_TRAINERS[tournamentTrainerId].trainerId);
    #else
    u8 fixedIv = GetDomeTrainerMonIvs(tournamentTrainerId); // BUG: Using the wrong ID. As a result, all Pokemon have ivs of 3.
    #endif
    u8 level = SetFacilityPtrsGetLevel();
    CreateMonWithEVSpreadNatureOTID(&gEnemyParty[monPartyId],
                                         gFacilityTrainerMons[DOME_MONS[tournamentTrainerId][tournamentMonId]].species,
                                         level,
                                         gFacilityTrainerMons[DOME_MONS[tournamentTrainerId][tournamentMonId]].nature,
                                         fixedIv,
                                         gFacilityTrainerMons[DOME_MONS[tournamentTrainerId][tournamentMonId]].evSpread, otId);

    friendship = MAX_FRIENDSHIP;
    for (i = 0; i < MAX_MON_MOVES; i++)
    {
        SetMonMoveSlot(&gEnemyParty[monPartyId],
                       gFacilityTrainerMons[DOME_MONS[tournamentTrainerId][tournamentMonId]].moves[i], i);
        if (gFacilityTrainerMons[DOME_MONS[tournamentTrainerId][tournamentMonId]].moves[i] == MOVE_FRUSTRATION)
            friendship = 0;
    }

    SetMonData(&gEnemyParty[monPartyId], MON_DATA_FRIENDSHIP, &friendship);
    SetMonData(&gEnemyParty[monPartyId], MON_DATA_HELD_ITEM,
               &gBattleFrontierHeldItems[gFacilityTrainerMons[DOME_MONS[tournamentTrainerId][tournamentMonId]].itemTableId]);
}

static void CreateDomeOpponentMons(u16 tournamentTrainerId)
{
    u8 monsCount = 0;
    u32 otId = 0;
    int i, selectedMonBits;

    ZeroEnemyPartyMons();
    selectedMonBits = GetDomeTrainerSelectedMons(tournamentTrainerId);
    otId = Random32();

    if (Random() % 10 > 5)
    {
        // Create mon if it was selected, starting from front
        for (i = 0; i < FRONTIER_PARTY_SIZE; i++)
        {
            if (selectedMonBits & 1)
            {
                CreateDomeOpponentMon(monsCount, tournamentTrainerId, i, otId);
                monsCount++;
            }
            selectedMonBits >>= 1;
        }
    }
    else
    {
        // Create mon if it was selected, starting from back
        for (i = FRONTIER_PARTY_SIZE - 1; i >= 0; i--)
        {
            if (selectedMonBits & (1 << (FRONTIER_PARTY_SIZE - 1)))
            {
                CreateDomeOpponentMon(monsCount, tournamentTrainerId, i, otId);
                monsCount++;
            }
            selectedMonBits <<= 1;
        }
    }
}

int GetDomeTrainerSelectedMons(u16 tournamentTrainerId)
{
    int selectedMonBits;
    if (Random() & 1)
    {
        selectedMonBits = SelectOpponentMonsUsingPersonality(tournamentTrainerId, FALSE);
        if (selectedMonBits == 0)
            selectedMonBits = SelectOpponentMonsUsingOtId(tournamentTrainerId, TRUE);
    }
    else
    {
        selectedMonBits = SelectOpponentMonsUsingOtId(tournamentTrainerId, FALSE);
        if (selectedMonBits == 0)
            selectedMonBits = SelectOpponentMonsUsingPersonality(tournamentTrainerId, TRUE);
    }

    return selectedMonBits;
}

// Could probably use a better name once GetTypeEffectivenessPoints is clarified
// Personality seems to be used to select a different weighting system for type effectiveness points
static int SelectOpponentMonsUsingPersonality(u16 tournamentTrainerId, bool8 allowRandom)
{
    int i, moveId, playerMonId;
    int partyMovePoints[FRONTIER_PARTY_SIZE];

    for (i = 0; i < FRONTIER_PARTY_SIZE; i++)
    {
        partyMovePoints[i] = 0;
        for (moveId = 0; moveId < MAX_MON_MOVES; moveId++)
        {
            for (playerMonId = 0; playerMonId < FRONTIER_PARTY_SIZE; playerMonId++)
            {
                if (DOME_TRAINERS[tournamentTrainerId].trainerId == TRAINER_FRONTIER_BRAIN)
                {
                    partyMovePoints[i] += GetTypeEffectivenessPoints(GetFrontierBrainMonMove(i, moveId),
                                            GetMonData(&gPlayerParty[playerMonId], MON_DATA_SPECIES, NULL), MON_DATA_PERSONALITY);
                }
                else
                {
                    partyMovePoints[i] += GetTypeEffectivenessPoints(gFacilityTrainerMons[DOME_MONS[tournamentTrainerId][i]].moves[moveId],
                                            GetMonData(&gPlayerParty[playerMonId], MON_DATA_SPECIES, NULL), MON_DATA_PERSONALITY);
                }
            }
        }
    }
    return SelectOpponentMonsFromParty(partyMovePoints, allowRandom);
}

// See above function, identical but uses MON_DATA_OT_ID
static int SelectOpponentMonsUsingOtId(u16 tournamentTrainerId, bool8 allowRandom)
{
    int i, moveId, playerMonId;
    int partyMovePoints[FRONTIER_PARTY_SIZE];

    for (i = 0; i < FRONTIER_PARTY_SIZE; i++)
    {
        partyMovePoints[i] = 0;
        for (moveId = 0; moveId < MAX_MON_MOVES; moveId++)
        {
            for (playerMonId = 0; playerMonId < FRONTIER_PARTY_SIZE; playerMonId++)
            {
                if (DOME_TRAINERS[tournamentTrainerId].trainerId == TRAINER_FRONTIER_BRAIN)
                {
                    partyMovePoints[i] += GetTypeEffectivenessPoints(GetFrontierBrainMonMove(i, moveId),
                                            GetMonData(&gPlayerParty[playerMonId], MON_DATA_SPECIES, NULL), MON_DATA_OT_ID);
                }
                else
                {
                    partyMovePoints[i] += GetTypeEffectivenessPoints(gFacilityTrainerMons[DOME_MONS[tournamentTrainerId][i]].moves[moveId],
                                            GetMonData(&gPlayerParty[playerMonId], MON_DATA_SPECIES, NULL), MON_DATA_OT_ID);
                }
            }
        }
    }
    return SelectOpponentMonsFromParty(partyMovePoints, allowRandom);
}

static int SelectOpponentMonsFromParty(int *partyMovePoints, bool8 allowRandom)
{
    int i, j;
    int selectedMonBits = 0;
    int partyPositions[FRONTIER_PARTY_SIZE];

    for (i = 0; i < FRONTIER_PARTY_SIZE; i++)
        partyPositions[i] = i;

    // All party mons have equal move score totals, choose randomly
    if (partyMovePoints[0] == partyMovePoints[1]
     && partyMovePoints[0] == partyMovePoints[2])
    {
        if (allowRandom)
        {
            i = 0;
            while (i != DOME_BATTLE_PARTY_SIZE)
            {
                u32 rand = Random() & FRONTIER_PARTY_SIZE;
                if (rand != FRONTIER_PARTY_SIZE && !(selectedMonBits & gBitTable[rand]))
                {
                    selectedMonBits |= gBitTable[rand];
                    i++;
                }
            }
        }
    }
    else
    {
        for (i = 0; i < DOME_BATTLE_PARTY_SIZE; i++)
        {
            for (j = i + 1; j < FRONTIER_PARTY_SIZE; j++)
            {
                int temp;

                if (partyMovePoints[i] < partyMovePoints[j])
                {
                    SWAP(partyMovePoints[i], partyMovePoints[j],temp)
                    SWAP(partyPositions[i], partyPositions[j], temp)
                }

                if (partyMovePoints[i] == partyMovePoints[j] && (Random() & 1))
                {
                    SWAP(partyMovePoints[i], partyMovePoints[j],temp)
                    SWAP(partyPositions[i], partyPositions[j], temp)
                }
            }
        }

        for (i = 0; i < DOME_BATTLE_PARTY_SIZE; i++)
        {
            selectedMonBits |= gBitTable[partyPositions[i]];
        }
    }

    return selectedMonBits;
}

#define TYPE_x0     0
#define TYPE_x0_25  5
#define TYPE_x0_50  10
#define TYPE_x1     20
#define TYPE_x2     40
#define TYPE_x4     80

// arg2 is either 2, a personality, or an OTID
static int GetTypeEffectivenessPoints(int move, int targetSpecies, int arg2)
{
    int defType1, defType2, defAbility, moveType;
    int i = 0;
    int typePower = TYPE_x1;

    if (move == MOVE_NONE || move == 0xFFFF || gBattleMoves[move].power == 0)
        return 0;

    defType1 = gBaseStats[targetSpecies].type1;
    defType2 = gBaseStats[targetSpecies].type2;
    defAbility = gBaseStats[targetSpecies].abilities[0];
    moveType = gBattleMoves[move].type;

    if (defAbility == ABILITY_LEVITATE && moveType == TYPE_GROUND)
    {
        if (arg2 == 1)
            typePower = 8;
    }
    else
    {
<<<<<<< HEAD
        u32 typeEffectiveness1 = UQ_4_12_TO_INT(GetTypeModifier(moveType, defType1) * 2) * 5;
        u32 typeEffectiveness2 = UQ_4_12_TO_INT(GetTypeModifier(moveType, defType2) * 2) * 5;

        typePower = (typeEffectiveness1 * typePower) / 10;
        if (defType2 != defType1)
            typePower = (typeEffectiveness2 * typePower) / 10;

        if (defAbility == ABILITY_WONDER_GUARD && typeEffectiveness1 != 20 && typeEffectiveness2 != 20)
            typePower = 0;
=======
        while (TYPE_EFFECT_ATK_TYPE(i) != TYPE_ENDTABLE)
        {
            if (TYPE_EFFECT_ATK_TYPE(i) == TYPE_FORESIGHT)
            {
                i += 3;
                continue;
            }
            if (TYPE_EFFECT_ATK_TYPE(i) == moveType)
            {
                // BUG: the value of TYPE_x2 does not exist in gTypeEffectiveness, so if defAbility is ABILITY_WONDER_GUARD, the conditional always fails
                #ifndef BUGFIX
                if (TYPE_EFFECT_DEF_TYPE(i) == defType1)
                    if ((defAbility == ABILITY_WONDER_GUARD && TYPE_EFFECT_MULTIPLIER(i) == TYPE_x2) || defAbility != ABILITY_WONDER_GUARD)
                        typePower = (typePower * TYPE_EFFECT_MULTIPLIER(i)) / 10;
                if (TYPE_EFFECT_DEF_TYPE(i) == defType2 && defType1 != defType2)
                    if ((defAbility == ABILITY_WONDER_GUARD && TYPE_EFFECT_MULTIPLIER(i) == TYPE_x2) || defAbility != ABILITY_WONDER_GUARD)
                        typePower = (typePower * TYPE_EFFECT_MULTIPLIER(i)) / 10;
                #else
                if (TYPE_EFFECT_DEF_TYPE(i) == defType1)
                    if ((defAbility == ABILITY_WONDER_GUARD && TYPE_EFFECT_MULTIPLIER(i) == TYPE_MUL_SUPER_EFFECTIVE) || defAbility != ABILITY_WONDER_GUARD)
                        typePower = (typePower * TYPE_EFFECT_MULTIPLIER(i)) / 10;
                if (TYPE_EFFECT_DEF_TYPE(i) == defType2 && defType1 != defType2)
                    if ((defAbility == ABILITY_WONDER_GUARD && TYPE_EFFECT_MULTIPLIER(i) == TYPE_MUL_SUPER_EFFECTIVE) || defAbility != ABILITY_WONDER_GUARD)
                        typePower = (typePower * TYPE_EFFECT_MULTIPLIER(i)) / 10;
                #endif
            }
            i += 3;
        }
>>>>>>> 7a7ebe18
    }

    switch (arg2)
    {
    case 0:
        switch (typePower)
        {
        case TYPE_x0_50:
        case TYPE_x0_25:
        case TYPE_x0:
        default:
            typePower = 0;
            break;
        case TYPE_x1:
            typePower = 2;
            break;
        case TYPE_x2:
            typePower = 4;
            break;
        case TYPE_x4:
            typePower = 8;
            break;
        }
        break;
    case 1:
        switch (typePower)
        {
        default:
        case TYPE_x1:
            typePower = 0;
            break;
        case TYPE_x0_25:
            typePower = 4;
            break;
        case TYPE_x0:
            typePower = 8;
            break;
        case TYPE_x0_50:
            typePower = 2;
            break;
        case TYPE_x2:
            typePower = -2;
            break;
        case TYPE_x4:
            typePower = -4;
            break;
        }
        break;
    case 2:
        switch (typePower)
        {
        case TYPE_x0:
            typePower = -16;
            break;
        case TYPE_x0_25:
            typePower = -8;
            break;
        case TYPE_x0_50:
        default:
            typePower = 0;
            break;
        case TYPE_x1:
            typePower = 4;
            break;
        case TYPE_x2:
            typePower = 12;
            break;
        case TYPE_x4:
            typePower = 20;
            break;
        }
        break;
    }

    return typePower;
}

// Duplicate of GetFrontierTrainerFixedIvs
// NOTE: In CreateDomeOpponentMon a tournament trainer ID (0-15) is passed instead, resulting in all IVs of 3
//       To fix, see CreateDomeOpponentMon
static u8 GetDomeTrainerMonIvs(u16 trainerId)
{
    u8 fixedIv;

    if (trainerId <= FRONTIER_TRAINER_JILL)         // 0 - 99
        fixedIv = 3;
    else if (trainerId <= FRONTIER_TRAINER_CHLOE)   // 100 - 119
        fixedIv = 6;
    else if (trainerId <= FRONTIER_TRAINER_SOFIA)   // 120 - 139
        fixedIv = 9;
    else if (trainerId <= FRONTIER_TRAINER_JAZLYN)  // 140 - 159
        fixedIv = 12;
    else if (trainerId <= FRONTIER_TRAINER_ALISON)  // 160 - 179
        fixedIv = 15;
    else if (trainerId <= FRONTIER_TRAINER_LAMAR)   // 180 - 199
        fixedIv = 18;
    else if (trainerId <= FRONTIER_TRAINER_TESS)    // 200 - 219
        fixedIv = 21;
    else                                            // 220+ (- 299)
        fixedIv = MAX_PER_STAT_IVS;

    return fixedIv;
}

static int TournamentIdOfOpponent(int roundId, int trainerId)
{
    int i, j, opponentMax;

    // Get trainer's tournament id
    for (i = 0; i < DOME_TOURNAMENT_TRAINERS_COUNT; i++)
    {
        if (DOME_TRAINERS[i].trainerId == trainerId)
            break;
    }

    // Get trainer's opponent's tournament id
    if (roundId != DOME_ROUND1)
    {
        if (roundId == DOME_FINAL)
            opponentMax = sIdToOpponentId[i][roundId] + 8;
        else
            opponentMax = sIdToOpponentId[i][roundId] + 4;

        // Get first non-eliminated trainer in range of possible opponents
        for (j = sIdToOpponentId[i][roundId]; j < opponentMax; j++)
        {
            if (sTourneyTreeTrainerOpponentIds[j] != i && !DOME_TRAINERS[sTourneyTreeTrainerOpponentIds[j]].isEliminated)
                break;
        }

        if (j != opponentMax)
            return sTourneyTreeTrainerOpponentIds[j];
        else
            return 0xFF; // Already eliminated
    }
    else
    {
        if (!DOME_TRAINERS[sIdToOpponentId[i][roundId]].isEliminated)
            return sIdToOpponentId[i][roundId];
        else
            return 0xFF; // Already eliminated
    }
}

static void SetDomeOpponentId(void)
{
    gTrainerBattleOpponent_A = TrainerIdOfPlayerOpponent();
}

// While not an issue in-game, this will overflow if called after the player's opponent for the current round has been eliminated
static u16 TrainerIdOfPlayerOpponent(void)
{
    return DOME_TRAINERS[TournamentIdOfOpponent(gSaveBlock2Ptr->frontier.curChallengeBattleNum, TRAINER_PLAYER)].trainerId;
}

static void SetDomeOpponentGraphicsId(void)
{
    SetBattleFacilityTrainerGfxId(gTrainerBattleOpponent_A, 0);
}

static void SaveDomeChallenge(void)
{
    gSaveBlock2Ptr->frontier.challengeStatus = gSpecialVar_0x8005;
    VarSet(VAR_TEMP_0, 0);
    gSaveBlock2Ptr->frontier.challengePaused = TRUE;
    SaveGameFrontier();
}

static void IncrementDomeStreaks(void)
{
    u8 lvlMode = gSaveBlock2Ptr->frontier.lvlMode;
    u8 battleMode = VarGet(VAR_FRONTIER_BATTLE_MODE);

    if (gSaveBlock2Ptr->frontier.domeWinStreaks[battleMode][lvlMode] < 999)
        gSaveBlock2Ptr->frontier.domeWinStreaks[battleMode][lvlMode]++;
    if (gSaveBlock2Ptr->frontier.domeTotalChampionships[battleMode][lvlMode] < 999)
        gSaveBlock2Ptr->frontier.domeTotalChampionships[battleMode][lvlMode]++;

    if (gSaveBlock2Ptr->frontier.domeWinStreaks[battleMode][lvlMode] > gSaveBlock2Ptr->frontier.domeRecordWinStreaks[battleMode][lvlMode])
        gSaveBlock2Ptr->frontier.domeRecordWinStreaks[battleMode][lvlMode] = gSaveBlock2Ptr->frontier.domeWinStreaks[battleMode][lvlMode];
}

// For showing the opponent info card of the upcoming trainer
static void ShowDomeOpponentInfo(void)
{
    u8 taskId = CreateTask(Task_ShowTourneyInfoCard, 0);
    gTasks[taskId].tState = 0;
    gTasks[taskId].tTournamentId = TrainerIdToTournamentId(TrainerIdOfPlayerOpponent());
    gTasks[taskId].tMode = INFOCARD_NEXT_OPPONENT;
    gTasks[taskId].tPrevTaskId = 0;

    SetMainCallback2(CB2_TourneyTree);
}

// For showing the opponent info card or the match info card
static void Task_ShowTourneyInfoCard(u8 taskId)
{
    int i;
    int tournamentId = gTasks[taskId].tTournamentId;
    int mode = gTasks[taskId].tMode;
    int id = gTasks[taskId].tPrevTaskId;

    switch (gTasks[taskId].tState)
    {
    case 0:
        SetHBlankCallback(NULL);
        SetVBlankCallback(NULL);
        EnableInterrupts(INTR_FLAG_VBLANK);
        CpuFill32(0, (void *)VRAM, VRAM_SIZE);
        ResetBgsAndClearDma3BusyFlags(0);
        InitBgsFromTemplates(0, sInfoCardBgTemplates, ARRAY_COUNT(sInfoCardBgTemplates));
        InitWindows(sInfoCardWindowTemplates);
        DeactivateAllTextPrinters();
        gBattle_BG0_X = 0;
        gBattle_BG0_Y = 0;
        gBattle_BG1_X = 0;
        gBattle_BG1_Y = 0;
        gBattle_BG3_X = 0;
        gBattle_BG3_Y = 0;
        if (mode == INFOCARD_MATCH)
            gBattle_BG2_X = 0, gBattle_BG2_Y = 0;
        else
            gBattle_BG2_X = 0, gBattle_BG2_Y = DISPLAY_HEIGHT;

        gTasks[taskId].tState++;
        break;
    case 1:
        SetGpuReg(REG_OFFSET_BLDCNT, 0);
        SetGpuReg(REG_OFFSET_BLDALPHA, 0);
        SetGpuReg(REG_OFFSET_BLDY, 0);
        SetGpuReg(REG_OFFSET_MOSAIC, 0);
        SetGpuReg(REG_OFFSET_WIN0H, 0);
        SetGpuReg(REG_OFFSET_WIN0V, 0);
        SetGpuReg(REG_OFFSET_WIN1H, 0);
        SetGpuReg(REG_OFFSET_WIN1V, 0);
        SetGpuReg(REG_OFFSET_WININ, 0);
        SetGpuReg(REG_OFFSET_WINOUT, WINOUT_WIN01_BG_ALL | WINOUT_WIN01_OBJ | WINOUT_WIN01_CLR);
        ResetPaletteFade();
        ResetSpriteData();
        FreeAllSpritePalettes();
        gReservedSpritePaletteCount = 4;
        gTasks[taskId].tState++;
        break;
    case 2:
        DecompressAndLoadBgGfxUsingHeap(2, gDomeTourneyInfoCard_Gfx, 0x2000, 0, 0);
        DecompressAndLoadBgGfxUsingHeap(2, gDomeTourneyInfoCard_Tilemap, 0x2000, 0, 1);
        DecompressAndLoadBgGfxUsingHeap(3, gDomeTourneyInfoCardBg_Tilemap, 0x800, 0, 1);
        LoadCompressedSpriteSheet(sTourneyTreeButtonsSpriteSheet);
        LoadCompressedPalette(gDomeTourneyTree_Pal, 0, 0x200);
        LoadCompressedPalette(gDomeTourneyTreeButtons_Pal, 0x100, 0x200);
        LoadCompressedPalette(gBattleWindowTextPalette, 0xF0, 0x20);
        if (mode == INFOCARD_MATCH)
            LoadCompressedPalette(gDomeTourneyMatchCardBg_Pal, 0x50, 0x20); // Changes the moving info card bg to orange when in match card mode
        CpuFill32(0, gPlttBufferFaded, 0x400);
        ShowBg(0);
        ShowBg(1);
        ShowBg(2);
        ShowBg(3);
        gTasks[taskId].tState++;
        break;
    case 3:
        SetVBlankCallback(VblankCb_TourneyInfoCard);
        sInfoCard = AllocZeroed(sizeof(*sInfoCard));
        for (i = 0; i < NUM_INFOCARD_SPRITES; i++)
            sInfoCard->spriteIds[i] = SPRITE_NONE;
        LoadMonIconPalettes();
        i = CreateTask(Task_HandleInfoCardInput, 0);
        gTasks[i].data[0] = 0;
        gTasks[i].data[2] = 0;
        gTasks[i].data[3] = mode;
        gTasks[i].data[4] = id;
        if (mode == INFOCARD_MATCH)
        {
            DisplayMatchInfoOnCard(0, tournamentId);
            sInfoCard->pos = 1;
        }
        else
        {
            DisplayTrainerInfoOnCard(0, tournamentId);
        }
        SetGpuReg(REG_OFFSET_DISPCNT, DISPCNT_OBJ_ON | DISPCNT_BG_ALL_ON | DISPCNT_OBJ_1D_MAP);
        if (mode != INFOCARD_NEXT_OPPONENT)
        {
            // Scroll up arrow
            id = CreateSprite(&sVerticalScrollArrowSpriteTemplate, 120, 4, 0);
            StartSpriteAnim(&gSprites[id], 0);
            gSprites[id].data[0] = i;

            // Scroll down arrow
            id = CreateSprite(&sVerticalScrollArrowSpriteTemplate, 120, 156, 0);
            StartSpriteAnim(&gSprites[id], 1);
            gSprites[id].data[0] = i;

            // Scroll left arrow
            id = CreateSprite(&sHorizontalScrollArrowSpriteTemplate, 6, 80, 0);
            StartSpriteAnim(&gSprites[id], 0);
            gSprites[id].data[0] = i;
            gSprites[id].data[1] = 0;
            if (mode == INFOCARD_TRAINER)
                gSprites[id].invisible = TRUE;

            // Scroll right arrow
            id = CreateSprite(&sHorizontalScrollArrowSpriteTemplate, 234, 80, 0);
            StartSpriteAnim(&gSprites[id], 1);
            gSprites[id].data[0] = i;
            gSprites[id].data[1] = 1;
        }
        DestroyTask(taskId);
        break;
    }
}

// Note: Card scrolling up means the current card goes down and another one appears from top.
// The same is true for scrolling left.
// That means that the sprite needs to move with the moving card in the opposite scrolling direction.
static void SpriteCb_TrainerIconCardScrollUp(struct Sprite *sprite)
{
    sprite->pos1.y += 4;
    if (sprite->data[0] != 0)
    {
        if (sprite->pos1.y >= -32)
            sprite->invisible = FALSE;
        if (++sprite->data[1] == 40)
            sprite->callback = SpriteCallbackDummy;
    }
    else
    {
        if (sprite->pos1.y >= 192)
        {
            sInfoCard->spriteIds[sprite->data[2]] = SPRITE_NONE;
            FreeAndDestroyTrainerPicSprite(sprite->data[3]);
        }
    }
}

static void SpriteCb_TrainerIconCardScrollDown(struct Sprite *sprite)
{
    sprite->pos1.y -= 4;
    if (sprite->data[0] != 0)
    {
        if (sprite->pos1.y <= 192)
            sprite->invisible = FALSE;
        if (++sprite->data[1] == 40)
            sprite->callback = SpriteCallbackDummy;
    }
    else
    {
        if (sprite->pos1.y <= -32)
        {
            sInfoCard->spriteIds[sprite->data[2]] = SPRITE_NONE;
            FreeAndDestroyTrainerPicSprite(sprite->data[3]);
        }
    }
}

static void SpriteCb_TrainerIconCardScrollLeft(struct Sprite *sprite)
{
    sprite->pos1.x += 4;
    if (sprite->data[0] != 0)
    {
        if (sprite->pos1.x >= -32)
            sprite->invisible = FALSE;
        if (++sprite->data[1] == 64)
            sprite->callback = SpriteCallbackDummy;
    }
    else
    {
        if (sprite->pos1.x >= DISPLAY_WIDTH + 32)
        {
            sInfoCard->spriteIds[sprite->data[2]] = SPRITE_NONE;
            FreeAndDestroyTrainerPicSprite(sprite->data[3]);
        }
    }
}

static void SpriteCb_TrainerIconCardScrollRight(struct Sprite *sprite)
{
    sprite->pos1.x -= 4;
    if (sprite->data[0] != 0)
    {
        if (sprite->pos1.x <= DISPLAY_WIDTH + 32)
            sprite->invisible = FALSE;
        if (++sprite->data[1] == 64)
            sprite->callback = SpriteCallbackDummy;
    }
    else
    {
        if (sprite->pos1.x <= -32)
        {
            sInfoCard->spriteIds[sprite->data[2]] = SPRITE_NONE;
            FreeAndDestroyTrainerPicSprite(sprite->data[3]);
        }
    }
}

#define sMonIconStill data[3]

static void SpriteCb_MonIcon(struct Sprite *sprite)
{
    if (!sprite->sMonIconStill)
        UpdateMonIconFrame(sprite);
}

static void SpriteCb_MonIconCardScrollUp(struct Sprite *sprite)
{
    if (!sprite->sMonIconStill)
        UpdateMonIconFrame(sprite);
    sprite->pos1.y += 4;
    if (sprite->data[0] != 0)
    {
        if (sprite->pos1.y >= -16)
            sprite->invisible = FALSE;
        if (++sprite->data[1] == 40)
            sprite->callback = SpriteCb_MonIcon;
    }
    else
    {
        if (sprite->pos1.y >= 176)
        {
            sInfoCard->spriteIds[sprite->data[2]] = SPRITE_NONE;
            FreeAndDestroyMonIconSprite(sprite);
        }
    }
}

static void SpriteCb_MonIconCardScrollDown(struct Sprite *sprite)
{
    if (!sprite->sMonIconStill)
        UpdateMonIconFrame(sprite);
    sprite->pos1.y -= 4;
    if (sprite->data[0] != 0)
    {
        if (sprite->pos1.y <= 176)
            sprite->invisible = FALSE;
        if (++sprite->data[1] == 40)
            sprite->callback = SpriteCb_MonIcon;
    }
    else
    {
        if (sprite->pos1.y <= -16)
        {
            sInfoCard->spriteIds[sprite->data[2]] = SPRITE_NONE;
            FreeAndDestroyMonIconSprite(sprite);
        }
    }
}

static void SpriteCb_MonIconCardScrollLeft(struct Sprite *sprite)
{
    if (!sprite->sMonIconStill)
        UpdateMonIconFrame(sprite);
    sprite->pos1.x += 4;
    if (sprite->data[0] != 0)
    {
        if (sprite->pos1.x >= -16)
            sprite->invisible = FALSE;
        if (++sprite->data[1] == 64)
            sprite->callback = SpriteCb_MonIcon;
    }
    else
    {
        if (sprite->pos1.x >= DISPLAY_WIDTH + 16)
        {
            sInfoCard->spriteIds[sprite->data[2]] = SPRITE_NONE;
            FreeAndDestroyMonIconSprite(sprite);
        }
    }
}

static void SpriteCb_MonIconCardScrollRight(struct Sprite *sprite)
{
    if (!sprite->sMonIconStill)
        UpdateMonIconFrame(sprite);
    sprite->pos1.x -= 4;
    if (sprite->data[0] != 0)
    {
        if (sprite->pos1.x <= DISPLAY_WIDTH + 16)
            sprite->invisible = FALSE;
        if (++sprite->data[1] == 64)
            sprite->callback = SpriteCb_MonIcon;
    }
    else
    {
        if (sprite->pos1.x <= -16)
        {
            sInfoCard->spriteIds[sprite->data[2]] = SPRITE_NONE;
            FreeAndDestroyMonIconSprite(sprite);
        }
    }
}

static void SpriteCb_HorizontalScrollArrow(struct Sprite *sprite)
{
    int taskId1 = sprite->data[0];
    int arrId = gTasks[gTasks[taskId1].data[4]].data[1];
    int tournmanetTrainerId = sTourneyTreeTrainerIds[arrId];
    int roundId = gSaveBlock2Ptr->frontier.curChallengeBattleNum;

    if (gTasks[taskId1].data[3] == 1)
    {
        if (sprite->data[1])
        {
            if ((DOME_TRAINERS[tournmanetTrainerId].isEliminated
                && sInfoCard->pos - 1 < DOME_TRAINERS[tournmanetTrainerId].eliminatedAt))
            {
                sprite->invisible = FALSE;
            }
            else if (!DOME_TRAINERS[tournmanetTrainerId].isEliminated
                     && sInfoCard->pos - 1 < roundId)
            {
                sprite->invisible = FALSE;
            }
            else
            {
                if (gTasks[taskId1].data[0] == 2)
                    sprite->invisible = TRUE;
            }
        }
        else
        {
            if (sInfoCard->pos != 0)
            {
                sprite->invisible = FALSE;
            }
            else
            {
                if (gTasks[taskId1].data[0] == 2)
                    sprite->invisible = TRUE;
            }
        }
    }
    else
    {
        if (sprite->data[1])
        {
            if (sInfoCard->pos > 1)
            {
                if (gTasks[taskId1].data[0] == 2)
                    sprite->invisible = TRUE;
            }
            else
            {
                sprite->invisible = FALSE;
            }
        }
        else
        {
            if (sInfoCard->pos != 0)
            {
                sprite->invisible = FALSE;
            }
            else
            {
                if (gTasks[taskId1].data[0] == 2)
                    sprite->invisible = TRUE;
            }
        }
    }
}

static void SpriteCb_VerticalScrollArrow(struct Sprite *sprite)
{
    int taskId1 = sprite->data[0];

    if (gTasks[taskId1].data[3] == 1)
    {
        if (sInfoCard->pos != 0)
        {
            if (gTasks[taskId1].data[0] == 2)
                sprite->invisible = TRUE;
        }
        else
        {
            sprite->invisible = FALSE;
        }
    }
    else
    {
        if (sInfoCard->pos != 1)
        {
            if (gTasks[taskId1].data[0] == 2)
                sprite->invisible = TRUE;
        }
        else
        {
            sprite->invisible = FALSE;
        }
    }
}

// Task states for Task_HandleInfoCardInput
#define STATE_FADE_IN      0
#define STATE_WAIT_FADE    1
#define STATE_GET_INPUT    2
#define STATE_REACT_INPUT  3
#define STATE_MOVE_UP      4
#define STATE_MOVE_DOWN    5
#define STATE_MOVE_LEFT    6
#define STATE_MOVE_RIGHT   7
#define STATE_CLOSE_CARD   8

#define tUsingAlternateSlot data[2] // CARD_ALTERNATE_SLOT

static void Task_HandleInfoCardInput(u8 taskId)
{
    int i;
    int windowId = 0;
    int mode = gTasks[taskId].data[3];
    int taskId2 = gTasks[taskId].data[4];
    int trainerTourneyId = 0;
    int matchNo = 0;

    switch (gTasks[taskId].tState)
    {
    case STATE_FADE_IN:
        if (!gPaletteFade.active)
        {
            BeginNormalPaletteFade(PALETTES_ALL, 0, 0x10, 0, RGB_BLACK);
            gTasks[taskId].tState = STATE_WAIT_FADE;
        }
        break;
    case STATE_WAIT_FADE:
        if (!gPaletteFade.active)
            gTasks[taskId].tState = STATE_GET_INPUT;
        break;
    case STATE_GET_INPUT:
        i = Task_GetInfoCardInput(taskId);
        switch (i)
        {
        case INFOCARD_INPUT_AB:
            BeginNormalPaletteFade(PALETTES_ALL, 0, 0, 0x10, RGB_BLACK);
            gTasks[taskId].tState = STATE_CLOSE_CARD;
            break;
        case TRAINERCARD_INPUT_UP ... TRAINERCARD_INPUT_RIGHT:
        case MATCHCARD_INPUT_UP ... MATCHCARD_INPUT_RIGHT:
            gTasks[taskId].data[5] = i;
            if (gTasks[taskId].tUsingAlternateSlot)
                windowId = 9;
            else
                windowId = 0;

            for (i = windowId; i < windowId + 9; i++)
            {
                CopyWindowToVram(i, 2);
                FillWindowPixelBuffer(i, PIXEL_FILL(0));
            }
            gTasks[taskId].tState = STATE_REACT_INPUT;
            break;
        case INFOCARD_INPUT_NONE:
            break;
        }
        break;
    case STATE_REACT_INPUT:
        i = gTasks[taskId].data[5];
        switch (i)
        {
        case TRAINERCARD_INPUT_UP:
        case MATCHCARD_INPUT_UP:
            if (gTasks[taskId].tUsingAlternateSlot)
            {
                gBattle_BG0_X = 0;
                gBattle_BG0_Y = 0;
                gBattle_BG1_X = 0;
                gBattle_BG1_Y = DISPLAY_HEIGHT;
            }
            else
            {
                gBattle_BG0_X = 0;
                gBattle_BG0_Y = DISPLAY_HEIGHT;
                gBattle_BG1_X = 0;
                gBattle_BG1_Y = 0;
            }

            if (i == TRAINERCARD_INPUT_UP)
            {
                if (sInfoCard->pos == 0)
                {
                    gBattle_BG2_X = 0;
                    gBattle_BG2_Y = DISPLAY_HEIGHT * 2;
                    trainerTourneyId = sTourneyTreeTrainerIds[gTasks[taskId2].data[1]];
                    DisplayTrainerInfoOnCard(gTasks[taskId].tUsingAlternateSlot | MOVE_CARD_UP, trainerTourneyId);
                }
                else
                {
                    gBattle_BG2_X = DISPLAY_WIDTH + 16;
                    gBattle_BG2_Y = 0;
                    trainerTourneyId = sTourneyTreeTrainerIds[gTasks[taskId2].data[1]];
                    DisplayTrainerInfoOnCard(gTasks[taskId].tUsingAlternateSlot | MOVE_CARD_UP, trainerTourneyId);
                    sInfoCard->pos = 0;
                }
            }
            else // i == MATCHCARD_INPUT_UP
            {
                if (sInfoCard->pos == 0)
                {
                    matchNo = gTasks[taskId2].data[1] - 16;
                    BufferDomeWinString(matchNo, sInfoCard->tournamentIds);
                    gBattle_BG2_X = 0;
                    gBattle_BG2_Y = DISPLAY_HEIGHT * 2;
                    trainerTourneyId = sInfoCard->tournamentIds[0];
                    DisplayTrainerInfoOnCard(gTasks[taskId].tUsingAlternateSlot | MOVE_CARD_UP, trainerTourneyId);
                }
                else if (sInfoCard->pos == 2)
                {
                    matchNo = gTasks[taskId2].data[1] - 16;
                    BufferDomeWinString(matchNo, sInfoCard->tournamentIds);
                    gBattle_BG2_X = 0;
                    gBattle_BG2_Y = DISPLAY_HEIGHT * 2;
                    trainerTourneyId = sInfoCard->tournamentIds[1];
                    DisplayTrainerInfoOnCard(gTasks[taskId].tUsingAlternateSlot | MOVE_CARD_UP, trainerTourneyId);
                }
                else
                {
                    gBattle_BG2_X = DISPLAY_WIDTH + 16;
                    gBattle_BG2_Y = DISPLAY_HEIGHT;
                    matchNo = gTasks[taskId2].data[1] - 16;
                    DisplayMatchInfoOnCard(gTasks[taskId].tUsingAlternateSlot | MOVE_CARD_UP, matchNo);
                }
            }

            for (i = 0; i < NUM_INFOCARD_SPRITES / 2; i++)
            {
                if (i < 2)
                {
                    if (sInfoCard->spriteIds[i] != SPRITE_NONE)
                    {
                        gSprites[sInfoCard->spriteIds[i]].callback = SpriteCb_TrainerIconCardScrollUp;
                        gSprites[sInfoCard->spriteIds[i]].data[0] = gTasks[taskId].tUsingAlternateSlot ^ 1;
                        gSprites[sInfoCard->spriteIds[i]].data[1] = 0;
                        gSprites[sInfoCard->spriteIds[i]].data[2] = i;
                        gSprites[sInfoCard->spriteIds[i]].data[3] = sInfoCard->spriteIds[i];
                    }
                }
                else
                {
                    if (sInfoCard->spriteIds[i] != SPRITE_NONE)
                    {
                        gSprites[sInfoCard->spriteIds[i]].callback = SpriteCb_MonIconCardScrollUp;
                        gSprites[sInfoCard->spriteIds[i]].data[0] = gTasks[taskId].tUsingAlternateSlot ^ 1;
                        gSprites[sInfoCard->spriteIds[i]].data[1] = 0;
                        gSprites[sInfoCard->spriteIds[i]].data[2] = i;
                    }
                }
            }
            for (i = NUM_INFOCARD_SPRITES / 2; i < NUM_INFOCARD_SPRITES; i++)
            {
                if (i < 10)
                {
                    if (sInfoCard->spriteIds[i] != SPRITE_NONE)
                    {
                        gSprites[sInfoCard->spriteIds[i]].callback = SpriteCb_TrainerIconCardScrollUp;
                        gSprites[sInfoCard->spriteIds[i]].data[0] = gTasks[taskId].tUsingAlternateSlot;
                        gSprites[sInfoCard->spriteIds[i]].data[1] = 0;
                        gSprites[sInfoCard->spriteIds[i]].data[2] = i;
                        gSprites[sInfoCard->spriteIds[i]].data[3] = sInfoCard->spriteIds[i];
                    }
                }
                else
                {
                    if (sInfoCard->spriteIds[i] != SPRITE_NONE)
                    {
                        gSprites[sInfoCard->spriteIds[i]].callback = SpriteCb_MonIconCardScrollUp;
                        gSprites[sInfoCard->spriteIds[i]].data[0] = gTasks[taskId].tUsingAlternateSlot;
                        gSprites[sInfoCard->spriteIds[i]].data[1] = 0;
                        gSprites[sInfoCard->spriteIds[i]].data[2] = i;
                    }
                }
            }

            gTasks[taskId].tState = STATE_MOVE_UP;
            gTasks[taskId].data[5] = 0;
            break;
        case TRAINERCARD_INPUT_DOWN:
        case MATCHCARD_INPUT_DOWN:
            if (gTasks[taskId].tUsingAlternateSlot)
            {
                gBattle_BG0_X = 0;
                gBattle_BG0_Y = 0;
                gBattle_BG1_X = 0;
                gBattle_BG1_Y = -DISPLAY_HEIGHT;
            }
            else
            {
                gBattle_BG0_X = 0;
                gBattle_BG0_Y = -DISPLAY_HEIGHT;
                gBattle_BG1_X = 0;
                gBattle_BG1_Y = 0;
            }

            if (i == TRAINERCARD_INPUT_DOWN)
            {
                if (sInfoCard->pos == 0)
                {
                    gBattle_BG2_X = 0;
                    gBattle_BG2_Y = DISPLAY_HEIGHT;
                    trainerTourneyId = sTourneyTreeTrainerIds[gTasks[taskId2].data[1]];
                    DisplayTrainerInfoOnCard(gTasks[taskId].tUsingAlternateSlot | MOVE_CARD_DOWN, trainerTourneyId);
                }
                else
                {
                    gBattle_BG2_X = 0;
                    gBattle_BG2_Y = 0;
                    trainerTourneyId = sTourneyTreeTrainerIds[gTasks[taskId2].data[1]];
                    DisplayTrainerInfoOnCard(gTasks[taskId].tUsingAlternateSlot | MOVE_CARD_DOWN, trainerTourneyId);
                    sInfoCard->pos = 0;
                }
            }
            else // i == MATCHCARD_INPUT_DOWN
            {
                if (sInfoCard->pos == 0)
                {
                    matchNo = gTasks[taskId2].data[1] - 16;
                    BufferDomeWinString(matchNo, sInfoCard->tournamentIds);
                    gBattle_BG2_X = 0;
                    gBattle_BG2_Y = DISPLAY_HEIGHT;
                    trainerTourneyId = sInfoCard->tournamentIds[0];
                    DisplayTrainerInfoOnCard(gTasks[taskId].tUsingAlternateSlot | MOVE_CARD_DOWN, trainerTourneyId);
                }
                else if (sInfoCard->pos == 2)
                {
                    matchNo = gTasks[taskId2].data[1] - 16;
                    BufferDomeWinString(matchNo, sInfoCard->tournamentIds);
                    gBattle_BG2_X = 0;
                    gBattle_BG2_Y = DISPLAY_HEIGHT;
                    trainerTourneyId = sInfoCard->tournamentIds[1];
                    DisplayTrainerInfoOnCard(gTasks[taskId].tUsingAlternateSlot | MOVE_CARD_DOWN, trainerTourneyId);
                }
                else
                {
                    gBattle_BG2_X = DISPLAY_WIDTH + 16;
                    gBattle_BG2_Y = 0;
                    matchNo = gTasks[taskId2].data[1] - 16;
                    DisplayMatchInfoOnCard(gTasks[taskId].tUsingAlternateSlot | MOVE_CARD_DOWN, matchNo);
                }
            }

            for (i = 0; i < NUM_INFOCARD_SPRITES / 2; i++)
            {
                if (i < 2)
                {
                    if (sInfoCard->spriteIds[i] != SPRITE_NONE)
                    {
                        gSprites[sInfoCard->spriteIds[i]].callback = SpriteCb_TrainerIconCardScrollDown;
                        gSprites[sInfoCard->spriteIds[i]].data[0] = gTasks[taskId].tUsingAlternateSlot ^ 1;
                        gSprites[sInfoCard->spriteIds[i]].data[1] = 0;
                        gSprites[sInfoCard->spriteIds[i]].data[2] = i;
                        gSprites[sInfoCard->spriteIds[i]].data[3] = sInfoCard->spriteIds[i];
                    }
                }
                else
                {
                    if (sInfoCard->spriteIds[i] != SPRITE_NONE)
                    {
                        gSprites[sInfoCard->spriteIds[i]].callback = SpriteCb_MonIconCardScrollDown;
                        gSprites[sInfoCard->spriteIds[i]].data[0] = gTasks[taskId].tUsingAlternateSlot ^ 1;
                        gSprites[sInfoCard->spriteIds[i]].data[1] = 0;
                        gSprites[sInfoCard->spriteIds[i]].data[2] = i;
                    }
                }
            }
            for (i = NUM_INFOCARD_SPRITES / 2; i < NUM_INFOCARD_SPRITES; i++)
            {
                if (i < 10)
                {
                    if (sInfoCard->spriteIds[i] != SPRITE_NONE)
                    {
                        gSprites[sInfoCard->spriteIds[i]].callback = SpriteCb_TrainerIconCardScrollDown;
                        gSprites[sInfoCard->spriteIds[i]].data[0] = gTasks[taskId].tUsingAlternateSlot;
                        gSprites[sInfoCard->spriteIds[i]].data[1] = 0;
                        gSprites[sInfoCard->spriteIds[i]].data[2] = i;
                        gSprites[sInfoCard->spriteIds[i]].data[3] = sInfoCard->spriteIds[i];
                    }
                }
                else
                {
                    if (sInfoCard->spriteIds[i] != SPRITE_NONE)
                    {
                        gSprites[sInfoCard->spriteIds[i]].callback = SpriteCb_MonIconCardScrollDown;
                        gSprites[sInfoCard->spriteIds[i]].data[0] = gTasks[taskId].tUsingAlternateSlot;
                        gSprites[sInfoCard->spriteIds[i]].data[1] = 0;
                        gSprites[sInfoCard->spriteIds[i]].data[2] = i;
                    }
                }
            }

            gTasks[taskId].tState = STATE_MOVE_DOWN;
            gTasks[taskId].data[5] = 0;
            break;
        case TRAINERCARD_INPUT_LEFT:
            if (gTasks[taskId].tUsingAlternateSlot)
            {
                gBattle_BG0_X = 0;
                gBattle_BG0_Y = 0;
                gBattle_BG1_X = DISPLAY_WIDTH + 16;
                gBattle_BG1_Y = 0;
            }
            else
            {
                gBattle_BG0_X = DISPLAY_WIDTH + 16;
                gBattle_BG0_Y = 0;
                gBattle_BG1_X = 0;
                gBattle_BG1_Y = 0;
            }

            if (sInfoCard->pos == 0)
            {
                gBattle_BG2_X = DISPLAY_WIDTH + 16;
                gBattle_BG2_Y = DISPLAY_HEIGHT;
                trainerTourneyId = sTourneyTreeTrainerIds[gTasks[taskId2].data[1]];
                DisplayTrainerInfoOnCard(gTasks[taskId].tUsingAlternateSlot | MOVE_CARD_LEFT, trainerTourneyId);
            }
            else
            {
                gBattle_BG2_X = DISPLAY_WIDTH + 16;
                gBattle_BG2_Y = 0;
                matchNo = sIdToMatchNumber[gTasks[taskId2].data[1]][sInfoCard->pos - 1];
                DisplayMatchInfoOnCard(gTasks[taskId].tUsingAlternateSlot | MOVE_CARD_LEFT, matchNo);
            }

            for (i = 0; i < NUM_INFOCARD_SPRITES / 2; i++)
            {
                if (i < 2)
                {
                    if (sInfoCard->spriteIds[i] != SPRITE_NONE)
                    {
                        gSprites[sInfoCard->spriteIds[i]].callback = SpriteCb_TrainerIconCardScrollLeft;
                        gSprites[sInfoCard->spriteIds[i]].data[0] = gTasks[taskId].tUsingAlternateSlot ^ 1;
                        gSprites[sInfoCard->spriteIds[i]].data[1] = 0;
                        gSprites[sInfoCard->spriteIds[i]].data[2] = i;
                        gSprites[sInfoCard->spriteIds[i]].data[3] = sInfoCard->spriteIds[i];
                    }
                }
                else
                {
                    if (sInfoCard->spriteIds[i] != SPRITE_NONE)
                    {
                        gSprites[sInfoCard->spriteIds[i]].callback = SpriteCb_MonIconCardScrollLeft;
                        gSprites[sInfoCard->spriteIds[i]].data[0] = gTasks[taskId].tUsingAlternateSlot ^ 1;
                        gSprites[sInfoCard->spriteIds[i]].data[1] = 0;
                        gSprites[sInfoCard->spriteIds[i]].data[2] = i;
                    }
                }
            }
            for (i = NUM_INFOCARD_SPRITES / 2; i < NUM_INFOCARD_SPRITES; i++)
            {
                if (i < 10)
                {
                    if (sInfoCard->spriteIds[i] != SPRITE_NONE)
                    {
                        gSprites[sInfoCard->spriteIds[i]].callback = SpriteCb_TrainerIconCardScrollLeft;
                        gSprites[sInfoCard->spriteIds[i]].data[0] = gTasks[taskId].tUsingAlternateSlot;
                        gSprites[sInfoCard->spriteIds[i]].data[1] = 0;
                        gSprites[sInfoCard->spriteIds[i]].data[2] = i;
                        gSprites[sInfoCard->spriteIds[i]].data[3] = sInfoCard->spriteIds[i];
                    }
                }
                else
                {
                    if (sInfoCard->spriteIds[i] != SPRITE_NONE)
                    {
                        gSprites[sInfoCard->spriteIds[i]].callback = SpriteCb_MonIconCardScrollLeft;
                        gSprites[sInfoCard->spriteIds[i]].data[0] = gTasks[taskId].tUsingAlternateSlot;
                        gSprites[sInfoCard->spriteIds[i]].data[1] = 0;
                        gSprites[sInfoCard->spriteIds[i]].data[2] = i;
                    }
                }
            }

            gTasks[taskId].tState = STATE_MOVE_LEFT;
            gTasks[taskId].data[5] = 0;
            break;
        case MATCHCARD_INPUT_LEFT:
            if (gTasks[taskId].tUsingAlternateSlot)
            {
                gBattle_BG0_X = 0;
                gBattle_BG0_Y = 0;
                gBattle_BG1_X = DISPLAY_WIDTH + 16;
                gBattle_BG1_Y = 0;
            }
            else
            {
                gBattle_BG0_X = DISPLAY_WIDTH + 16;
                gBattle_BG0_Y = 0;
                gBattle_BG1_X = 0;
                gBattle_BG1_Y = 0;
            }

            if (sInfoCard->pos == 0)
            {
                gBattle_BG2_X = DISPLAY_WIDTH + 16;
                gBattle_BG2_Y = DISPLAY_HEIGHT;
                trainerTourneyId = sInfoCard->tournamentIds[0];
                DisplayTrainerInfoOnCard(gTasks[taskId].tUsingAlternateSlot | MOVE_CARD_LEFT, trainerTourneyId);
            }
            else
            {
                gBattle_BG2_X = 0;
                gBattle_BG2_Y = DISPLAY_HEIGHT;
                matchNo = gTasks[taskId2].data[1] - 16;
                DisplayMatchInfoOnCard(gTasks[taskId].tUsingAlternateSlot | MOVE_CARD_LEFT, matchNo);
            }

            for (i = 0; i < NUM_INFOCARD_SPRITES / 2; i++)
            {
                if (i < 2)
                {
                    if (sInfoCard->spriteIds[i] != SPRITE_NONE)
                    {
                        gSprites[sInfoCard->spriteIds[i]].callback = SpriteCb_TrainerIconCardScrollLeft;
                        gSprites[sInfoCard->spriteIds[i]].data[0] = gTasks[taskId].tUsingAlternateSlot ^ 1;
                        gSprites[sInfoCard->spriteIds[i]].data[1] = 0;
                        gSprites[sInfoCard->spriteIds[i]].data[2] = i;
                        gSprites[sInfoCard->spriteIds[i]].data[3] = sInfoCard->spriteIds[i];
                    }
                }
                else
                {
                    if (sInfoCard->spriteIds[i] != SPRITE_NONE)
                    {
                        gSprites[sInfoCard->spriteIds[i]].callback = SpriteCb_MonIconCardScrollLeft;
                        gSprites[sInfoCard->spriteIds[i]].data[0] = gTasks[taskId].tUsingAlternateSlot ^ 1;
                        gSprites[sInfoCard->spriteIds[i]].data[1] = 0;
                        gSprites[sInfoCard->spriteIds[i]].data[2] = i;
                    }
                }
            }
            for (i = NUM_INFOCARD_SPRITES / 2; i < NUM_INFOCARD_SPRITES; i++)
            {
                if (i < 10)
                {
                    if (sInfoCard->spriteIds[i] != SPRITE_NONE)
                    {
                        gSprites[sInfoCard->spriteIds[i]].callback = SpriteCb_TrainerIconCardScrollLeft;
                        gSprites[sInfoCard->spriteIds[i]].data[0] = gTasks[taskId].tUsingAlternateSlot;
                        gSprites[sInfoCard->spriteIds[i]].data[1] = 0;
                        gSprites[sInfoCard->spriteIds[i]].data[2] = i;
                        gSprites[sInfoCard->spriteIds[i]].data[3] = sInfoCard->spriteIds[i];
                    }
                }
                else
                {
                    if (sInfoCard->spriteIds[i] != SPRITE_NONE)
                    {
                        gSprites[sInfoCard->spriteIds[i]].callback = SpriteCb_MonIconCardScrollLeft;
                        gSprites[sInfoCard->spriteIds[i]].data[0] = gTasks[taskId].tUsingAlternateSlot;
                        gSprites[sInfoCard->spriteIds[i]].data[1] = 0;
                        gSprites[sInfoCard->spriteIds[i]].data[2] = i;
                    }
                }
            }

            gTasks[taskId].tState = STATE_MOVE_LEFT;
            gTasks[taskId].data[5] = 0;
            break;
        case TRAINERCARD_INPUT_RIGHT:
            if (gTasks[taskId].tUsingAlternateSlot)
            {
                gBattle_BG0_X = 0;
                gBattle_BG0_Y = 0;
                gBattle_BG1_X = -(DISPLAY_WIDTH + 16);
                gBattle_BG1_Y = 0;
            }
            else
            {
                gBattle_BG0_X = -(DISPLAY_WIDTH + 16);
                gBattle_BG0_Y = 0;
                gBattle_BG1_X = 0;
                gBattle_BG1_Y = 0;
            }

            if (sInfoCard->pos == 1)
            {
                gBattle_BG2_X = 0;
                gBattle_BG2_Y = DISPLAY_HEIGHT;
            }
            else
            {
                gBattle_BG2_X = 0;
                gBattle_BG2_Y = 0;
            }
            matchNo = sIdToMatchNumber[gTasks[taskId2].data[1]][sInfoCard->pos - 1];
            DisplayMatchInfoOnCard(gTasks[taskId].tUsingAlternateSlot | MOVE_CARD_RIGHT, matchNo);

            for (i = 0; i < NUM_INFOCARD_SPRITES / 2; i++)
            {
                if (i < 2)
                {
                    if (sInfoCard->spriteIds[i] != SPRITE_NONE)
                    {
                        gSprites[sInfoCard->spriteIds[i]].callback = SpriteCb_TrainerIconCardScrollRight;
                        gSprites[sInfoCard->spriteIds[i]].data[0] = gTasks[taskId].tUsingAlternateSlot ^ 1;
                        gSprites[sInfoCard->spriteIds[i]].data[1] = 0;
                        gSprites[sInfoCard->spriteIds[i]].data[2] = i;
                        gSprites[sInfoCard->spriteIds[i]].data[3] = sInfoCard->spriteIds[i];
                    }
                }
                else
                {
                    if (sInfoCard->spriteIds[i] != SPRITE_NONE)
                    {
                        gSprites[sInfoCard->spriteIds[i]].callback = SpriteCb_MonIconCardScrollRight;
                        gSprites[sInfoCard->spriteIds[i]].data[0] = gTasks[taskId].tUsingAlternateSlot ^ 1;
                        gSprites[sInfoCard->spriteIds[i]].data[1] = 0;
                        gSprites[sInfoCard->spriteIds[i]].data[2] = i;
                    }
                }
            }
            for (i = NUM_INFOCARD_SPRITES / 2; i < NUM_INFOCARD_SPRITES; i++)
            {
                if (i < 10)
                {
                    if (sInfoCard->spriteIds[i] != SPRITE_NONE)
                    {
                        gSprites[sInfoCard->spriteIds[i]].callback = SpriteCb_TrainerIconCardScrollRight;
                        gSprites[sInfoCard->spriteIds[i]].data[0] = gTasks[taskId].tUsingAlternateSlot;
                        gSprites[sInfoCard->spriteIds[i]].data[1] = 0;
                        gSprites[sInfoCard->spriteIds[i]].data[2] = i;
                        gSprites[sInfoCard->spriteIds[i]].data[3] = sInfoCard->spriteIds[i];
                    }
                }
                else
                {
                    if (sInfoCard->spriteIds[i] != SPRITE_NONE)
                    {
                        gSprites[sInfoCard->spriteIds[i]].callback = SpriteCb_MonIconCardScrollRight;
                        gSprites[sInfoCard->spriteIds[i]].data[0] = gTasks[taskId].tUsingAlternateSlot;
                        gSprites[sInfoCard->spriteIds[i]].data[1] = 0;
                        gSprites[sInfoCard->spriteIds[i]].data[2] = i;
                    }
                }
            }

            gTasks[taskId].tState = STATE_MOVE_RIGHT;
            gTasks[taskId].data[5] = 0;
            break;
        case MATCHCARD_INPUT_RIGHT:
            if (gTasks[taskId].tUsingAlternateSlot)
            {
                gBattle_BG0_X = 0;
                gBattle_BG0_Y = 0;
                gBattle_BG1_X = -(DISPLAY_WIDTH + 16);
                gBattle_BG1_Y = 0;
            }
            else
            {
                gBattle_BG0_X = -(DISPLAY_WIDTH + 16);
                gBattle_BG0_Y = 0;
                gBattle_BG1_X = 0;
                gBattle_BG1_Y = 0;
            }

            if (sInfoCard->pos == 2)
            {
                gBattle_BG2_X = DISPLAY_WIDTH + 16;
                gBattle_BG2_Y = DISPLAY_HEIGHT;
                trainerTourneyId = sInfoCard->tournamentIds[1];
                DisplayTrainerInfoOnCard(gTasks[taskId].tUsingAlternateSlot | MOVE_CARD_RIGHT, trainerTourneyId);
            }
            else
            {
                gBattle_BG2_X = 0;
                gBattle_BG2_Y = DISPLAY_HEIGHT;
                matchNo = gTasks[taskId2].data[1] - 16;
                DisplayMatchInfoOnCard(gTasks[taskId].tUsingAlternateSlot | MOVE_CARD_RIGHT, matchNo);
            }

            for (i = 0; i < NUM_INFOCARD_SPRITES / 2; i++)
            {
                if (i < 2)
                {
                    if (sInfoCard->spriteIds[i] != SPRITE_NONE)
                    {
                        gSprites[sInfoCard->spriteIds[i]].callback = SpriteCb_TrainerIconCardScrollRight;
                        gSprites[sInfoCard->spriteIds[i]].data[0] = gTasks[taskId].tUsingAlternateSlot ^ 1;
                        gSprites[sInfoCard->spriteIds[i]].data[1] = 0;
                        gSprites[sInfoCard->spriteIds[i]].data[2] = i;
                        gSprites[sInfoCard->spriteIds[i]].data[3] = sInfoCard->spriteIds[i];
                    }
                }
                else
                {
                    if (sInfoCard->spriteIds[i] != SPRITE_NONE)
                    {
                        gSprites[sInfoCard->spriteIds[i]].callback = SpriteCb_MonIconCardScrollRight;
                        gSprites[sInfoCard->spriteIds[i]].data[0] = gTasks[taskId].tUsingAlternateSlot ^ 1;
                        gSprites[sInfoCard->spriteIds[i]].data[1] = 0;
                        gSprites[sInfoCard->spriteIds[i]].data[2] = i;
                    }
                }
            }
            for (i = NUM_INFOCARD_SPRITES / 2; i < NUM_INFOCARD_SPRITES; i++)
            {
                if (i < 10)
                {
                    if (sInfoCard->spriteIds[i] != SPRITE_NONE)
                    {
                        gSprites[sInfoCard->spriteIds[i]].callback = SpriteCb_TrainerIconCardScrollRight;
                        gSprites[sInfoCard->spriteIds[i]].data[0] = gTasks[taskId].tUsingAlternateSlot;
                        gSprites[sInfoCard->spriteIds[i]].data[1] = 0;
                        gSprites[sInfoCard->spriteIds[i]].data[2] = i;
                        gSprites[sInfoCard->spriteIds[i]].data[3] = sInfoCard->spriteIds[i];
                    }
                }
                else
                {
                    if (sInfoCard->spriteIds[i] != SPRITE_NONE)
                    {
                        gSprites[sInfoCard->spriteIds[i]].callback = SpriteCb_MonIconCardScrollRight;
                        gSprites[sInfoCard->spriteIds[i]].data[0] = gTasks[taskId].tUsingAlternateSlot;
                        gSprites[sInfoCard->spriteIds[i]].data[1] = 0;
                        gSprites[sInfoCard->spriteIds[i]].data[2] = i;
                    }
                }
            }

            gTasks[taskId].tState = STATE_MOVE_RIGHT;
            gTasks[taskId].data[5] = 0;
            break;
        }
        break;
    case STATE_MOVE_UP:
        if (++gTasks[taskId].data[5] != 41)
        {
            gBattle_BG0_Y -= 4;
            gBattle_BG1_Y -= 4;
            gBattle_BG2_Y -= 4;
        }
        else
        {
            gTasks[taskId].tState = STATE_GET_INPUT;
        }
        break;
    case STATE_MOVE_DOWN:
        if (++gTasks[taskId].data[5] != 41)
        {
            gBattle_BG0_Y += 4;
            gBattle_BG1_Y += 4;
            gBattle_BG2_Y += 4;
        }
        else
        {
            gTasks[taskId].tState = STATE_GET_INPUT;
        }
        break;
    case STATE_MOVE_LEFT:
        if (++gTasks[taskId].data[5] != 65)
        {
            gBattle_BG0_X -= 4;
            gBattle_BG1_X -= 4;
            gBattle_BG2_X -= 4;
        }
        else
        {
            gTasks[taskId].tState = STATE_GET_INPUT;
        }
        break;
    case STATE_MOVE_RIGHT:
        if (++gTasks[taskId].data[5] != 65)
        {
            gBattle_BG0_X += 4;
            gBattle_BG1_X += 4;
            gBattle_BG2_X += 4;
        }
        else
        {
            gTasks[taskId].tState = STATE_GET_INPUT;
        }
        break;
    case STATE_CLOSE_CARD:
        if (!gPaletteFade.active)
        {
            for (i = 0; i < NUM_INFOCARD_SPRITES / 2; i++)
            {
                if (i < 2)
                {
                    if (sInfoCard->spriteIds[i] != SPRITE_NONE)
                        FreeAndDestroyTrainerPicSprite(sInfoCard->spriteIds[i]);
                }
                else
                {
                    if (sInfoCard->spriteIds[i] != SPRITE_NONE)
                        FreeAndDestroyMonIconSprite(&gSprites[sInfoCard->spriteIds[i]]);
                }
            }
            for (i = NUM_INFOCARD_SPRITES / 2; i < NUM_INFOCARD_SPRITES; i++)
            {
                if (i < 10)
                {
                    if (sInfoCard->spriteIds[i] != SPRITE_NONE)
                        FreeAndDestroyTrainerPicSprite(sInfoCard->spriteIds[i]);
                }
                else
                {
                    if (sInfoCard->spriteIds[i] != SPRITE_NONE)
                        FreeAndDestroyMonIconSprite(&gSprites[sInfoCard->spriteIds[i]]);
                }
            }

            FreeMonIconPalettes();
            FREE_AND_SET_NULL(sInfoCard);
            FreeAllWindowBuffers();

            if (mode == INFOCARD_NEXT_OPPONENT)
            {
                SetMainCallback2(CB2_ReturnToFieldContinueScriptPlayMapMusic);
            }
            else
            {
                i = CreateTask(Task_ShowTourneyTree, 0);
                gTasks[i].data[0] = 0;
                gTasks[i].tNotInteractive = FALSE;
                gTasks[i].data[2] = 3;
                gTasks[i].data[3] = gTasks[taskId].data[4];
                gTasks[i].tIsPrevTourneyTree = gTasks[taskId2].data[6];
            }
            DestroyTask(taskId);
        }
        break;
    }
}

// undefine task states for Task_HandleInfoCardInput
#undef STATE_FADE_IN
#undef STATE_WAIT_FADE
#undef STATE_GET_INPUT
#undef STATE_REACT_INPUT
#undef STATE_MOVE_UP
#undef STATE_MOVE_DOWN
#undef STATE_MOVE_LEFT
#undef STATE_MOVE_RIGHT
#undef STATE_CLOSE_CARD

static u8 Task_GetInfoCardInput(u8 taskId)
{
    u8 input = INFOCARD_INPUT_NONE;
    int taskId2 = gTasks[taskId].data[4];
    int position = gTasks[taskId2].data[1];
    u8 tourneyId = sTourneyTreeTrainerIds[position];
    u16 roundId = gSaveBlock2Ptr->frontier.curChallengeBattleNum;

    if (JOY_NEW(A_BUTTON | B_BUTTON))
        input = INFOCARD_INPUT_AB;

    // Next opponent card cant scroll
    if (gTasks[taskId].data[3] == INFOCARD_NEXT_OPPONENT)
        return input;

    if (gTasks[taskId].data[3] == INFOCARD_TRAINER)
    {
        // For trainer info cards, pos is 0 when on a trainer info card (not viewing that trainer's match progression)
        // Scrolling up/down from a trainer info card goes to other trainer info cards
        if (JOY_NEW(DPAD_UP) && sInfoCard->pos == 0)
        {
            if (position == 0)
                position = DOME_TOURNAMENT_TRAINERS_COUNT - 1;
            else
                position--;
            input = TRAINERCARD_INPUT_UP;
        }
        else if (JOY_NEW(DPAD_DOWN) && sInfoCard->pos == 0)
        {
            if (position == DOME_TOURNAMENT_TRAINERS_COUNT - 1)
                position = 0;
            else
                position++;
            input = TRAINERCARD_INPUT_DOWN;
        }
        // Scrolling left can only be done after scrolling right
        else if (JOY_NEW(DPAD_LEFT) && sInfoCard->pos != 0)
        {
            sInfoCard->pos--;
            input = TRAINERCARD_INPUT_LEFT;
        }
        // Scrolling right from a trainer info card shows their match progression
        else if (JOY_NEW(DPAD_RIGHT))
        {
            // Can only scroll right from a trainer card until the round they were eliminated
            if (DOME_TRAINERS[tourneyId].isEliminated && sInfoCard->pos - 1 < DOME_TRAINERS[tourneyId].eliminatedAt)
            {
                sInfoCard->pos++;
                input = TRAINERCARD_INPUT_RIGHT;
            }
            // otherwise can scroll as far right as the current round allows
            if (!DOME_TRAINERS[tourneyId].isEliminated && sInfoCard->pos - 1 < roundId)
            {
                sInfoCard->pos++;
                input = TRAINERCARD_INPUT_RIGHT;
            }
        }

        if (input == INFOCARD_INPUT_AB)
        {
            if (sInfoCard->pos != 0)
                gTasks[taskId2].data[1] = gUnknown_0860D1A0[position / 2][sInfoCard->pos - 1];
            else
                gTasks[taskId2].data[1] = position;
        }
    }
    else // gTasks[taskId].data[3] == INFOCARD_MATCH
    {
        // For match info cards, pos is 1 when on the match card, 0 when on the left trainer, and 1 when on the right trainer
        // Scrolling up/down from a match info card goes to the next/previous match
        if (JOY_NEW(DPAD_UP) && sInfoCard->pos == 1)
        {
            if (position == DOME_TOURNAMENT_TRAINERS_COUNT)
                position = sLastMatchCardNum[roundId];
            else
                position--;
            input = MATCHCARD_INPUT_UP;
        }
        else if (JOY_NEW(DPAD_DOWN) && sInfoCard->pos == 1)
        {
            if (position == sLastMatchCardNum[roundId])
                position = DOME_TOURNAMENT_TRAINERS_COUNT;
            else
                position++;
            input = MATCHCARD_INPUT_DOWN;
        }
        // Scrolling left/right from a match info card shows the trainer info card of the competitors for that match
        else if (JOY_NEW(DPAD_LEFT) && sInfoCard->pos != 0)
        {
            input = MATCHCARD_INPUT_LEFT;
            sInfoCard->pos--;
        }
        else if (JOY_NEW(DPAD_RIGHT) && (sInfoCard->pos == 0 || sInfoCard->pos == 1))
        {
            input = MATCHCARD_INPUT_RIGHT;
            sInfoCard->pos++;
        }

        if (input == INFOCARD_INPUT_AB)
        {
            if (sInfoCard->pos == 0) // On left trainer info card
                gTasks[taskId2].data[1] = gUnknown_0860D1C0[sInfoCard->tournamentIds[0]];
            else if (sInfoCard->pos == 2) // On right trainer info card
                gTasks[taskId2].data[1] = gUnknown_0860D1C0[sInfoCard->tournamentIds[1]];
            else // On match info card
                gTasks[taskId2].data[1] = position;
        }
    }

    if (input != INFOCARD_INPUT_NONE && input != INFOCARD_INPUT_AB)
    {
        PlaySE(SE_SELECT);
        gTasks[taskId2].data[1] = position;
        gTasks[taskId].tUsingAlternateSlot ^= 1;
    }

    return input;
}

#undef tUsingAlternateSlot

// allocatedArray below needs to be large enough to hold stat totals for each mon, or totals of each type of move points
#define ALLOC_ARRAY_SIZE (NUM_STATS * FRONTIER_PARTY_SIZE >= NUM_MOVE_POINT_TYPES ? (NUM_STATS * FRONTIER_PARTY_SIZE) :  NUM_MOVE_POINT_TYPES)

static void DisplayTrainerInfoOnCard(u8 flags, u8 trainerTourneyId)
{
    struct TextPrinterTemplate textPrinter;
    int i, j, k;
    int trainerId = 0;
    u8 nature = 0;
    int arrId = 0;
    int windowId = 0;
    int x = 0, y = 0;
    u8 palSlot = 0;
    s16 *allocatedArray = AllocZeroed(sizeof(s16) * ALLOC_ARRAY_SIZE);
    trainerId = DOME_TRAINERS[trainerTourneyId].trainerId;

    if (flags & CARD_ALTERNATE_SLOT)
        arrId = 2 * (FRONTIER_PARTY_SIZE + 1), windowId = 9, palSlot = 2;
    if (flags & MOVE_CARD_RIGHT)
        x = DISPLAY_WIDTH + 16;
    if (flags & MOVE_CARD_DOWN)
        y = DISPLAY_HEIGHT;
    if (flags & MOVE_CARD_LEFT)
        x = -(DISPLAY_WIDTH + 16);
    if (flags & MOVE_CARD_UP)
        y = -DISPLAY_HEIGHT;

    // Create trainer pic sprite
    if (trainerId == TRAINER_PLAYER)
        sInfoCard->spriteIds[arrId] = CreateTrainerPicSprite(PlayerGenderToFrontTrainerPicId(gSaveBlock2Ptr->playerGender), TRUE, x + 48, y + 64, palSlot + 12, 0xFFFF);
    else if (trainerId == TRAINER_FRONTIER_BRAIN)
        sInfoCard->spriteIds[arrId] = CreateTrainerPicSprite(GetDomeBrainTrainerPicId(), TRUE, x + 48, y + 64, palSlot + 12, 0xFFFF);
    else
        sInfoCard->spriteIds[arrId] = CreateTrainerPicSprite(GetFrontierTrainerFrontSpriteId(trainerId), TRUE, x + 48, y + 64, palSlot + 12, 0xFFFF);

    if (flags & MOVE_CARD)
        gSprites[sInfoCard->spriteIds[arrId]].invisible = TRUE;

    // Create party mon icons
    for (i = 0; i < FRONTIER_PARTY_SIZE; i++)
    {
        if (trainerId == TRAINER_PLAYER)
        {
            sInfoCard->spriteIds[2 + i + arrId] = CreateMonIcon(DOME_MONS[trainerTourneyId][i],
                                                                  SpriteCb_MonIcon,
                                                                  x | sInfoTrainerMonX[i],
                                                                  y + sInfoTrainerMonY[i],
                                                                  0, 0, TRUE);
            gSprites[sInfoCard->spriteIds[2 + i + arrId]].oam.priority = 0;
        }
        else if (trainerId == TRAINER_FRONTIER_BRAIN)
        {
            sInfoCard->spriteIds[2 + i + arrId] = CreateMonIcon(DOME_MONS[trainerTourneyId][i],
                                                                  SpriteCb_MonIcon,
                                                                  x | sInfoTrainerMonX[i],
                                                                  y + sInfoTrainerMonY[i],
                                                                  0, 0, TRUE);
            gSprites[sInfoCard->spriteIds[2 + i + arrId]].oam.priority = 0;
        }
        else
        {
            sInfoCard->spriteIds[2 + i + arrId] = CreateMonIcon(gFacilityTrainerMons[DOME_MONS[trainerTourneyId][i]].species,
                                                                  SpriteCb_MonIcon,
                                                                  x | sInfoTrainerMonX[i],
                                                                  y + sInfoTrainerMonY[i],
                                                                  0, 0, TRUE);
            gSprites[sInfoCard->spriteIds[2 + i + arrId]].oam.priority = 0;
        }

        if (flags & MOVE_CARD)
            gSprites[sInfoCard->spriteIds[2 + i + arrId]].invisible = TRUE;
    }

    // Initialize the text printer
    textPrinter.fontId = 2;
    textPrinter.x = 0;
    textPrinter.y = 0;
    textPrinter.currentX = textPrinter.x;
    textPrinter.currentY = textPrinter.y;
    textPrinter.letterSpacing = 2;
    textPrinter.lineSpacing = 0;
    textPrinter.unk = 0;
    textPrinter.fgColor = TEXT_DYNAMIC_COLOR_5;
    textPrinter.bgColor = TEXT_COLOR_TRANSPARENT;
    textPrinter.shadowColor = TEXT_DYNAMIC_COLOR_4;

    // Get class and trainer name
    i = 0;
    if (trainerId == TRAINER_PLAYER)
        j = gFacilityClassToTrainerClass[FACILITY_CLASS_BRENDAN];
    else if (trainerId == TRAINER_FRONTIER_BRAIN)
        j = GetDomeBrainTrainerClass();
    else
        j = GetFrontierOpponentClass(trainerId);

    for (;gTrainerClassNames[j][i] != EOS; i++)
        gStringVar1[i] = gTrainerClassNames[j][i];
    gStringVar1[i] = CHAR_SPACE;
    gStringVar1[i + 1] = EOS;

    if (trainerId == TRAINER_PLAYER)
    {
        StringAppend(gStringVar1, gSaveBlock2Ptr->playerName);
    }
    else if (trainerId == TRAINER_FRONTIER_BRAIN)
    {
        CopyDomeBrainTrainerName(gStringVar2);
        StringAppend(gStringVar1, gStringVar2);
    }
    else
    {
        CopyDomeTrainerName(gStringVar2, trainerId);
        StringAppend(gStringVar1, gStringVar2);
    }

    // Print class and trainer name
    textPrinter.currentX = GetStringCenterAlignXOffsetWithLetterSpacing(textPrinter.fontId, gStringVar1, 0xD0, textPrinter.letterSpacing);
    textPrinter.currentChar = gStringVar1;
    textPrinter.windowId = windowId;
    PutWindowTilemap(windowId);
    CopyWindowToVram(windowId, 3);
    AddTextPrinter(&textPrinter, 0, NULL);
    textPrinter.letterSpacing = 0;

    // Print names of the party mons
    for (i = 0; i < FRONTIER_PARTY_SIZE; i++)
    {
        textPrinter.currentY = sSpeciesNameTextYCoords[i];
        if (trainerId == TRAINER_PLAYER)
            textPrinter.currentChar = gSpeciesNames[DOME_MONS[trainerTourneyId][i]];
        else if (trainerId == TRAINER_FRONTIER_BRAIN)
            textPrinter.currentChar = gSpeciesNames[DOME_MONS[trainerTourneyId][i]];
        else
            textPrinter.currentChar = gSpeciesNames[gFacilityTrainerMons[DOME_MONS[trainerTourneyId][i]].species];

        textPrinter.windowId = 1 + i + windowId;
        if (i == 1)
            textPrinter.currentX = 7;
        else
            textPrinter.currentX = 0;

        PutWindowTilemap(1 + i + windowId);
        CopyWindowToVram(1 + i + windowId, 3);
        AddTextPrinter(&textPrinter, 0, NULL);
    }

    PutWindowTilemap(windowId + 4);
    CopyWindowToVram(windowId + 4, 3);

    // Print text about trainers potential in the tourney
    if (trainerId == TRAINER_FRONTIER_BRAIN)
        textPrinter.currentChar = sBattleDomePotentialTexts[DOME_TOURNAMENT_TRAINERS_COUNT];
    else
        textPrinter.currentChar = sBattleDomePotentialTexts[trainerTourneyId];

    textPrinter.fontId = 1;
    textPrinter.windowId = windowId + 4;
    textPrinter.currentX = 0;
    textPrinter.y = 4;
    textPrinter.currentY = 4;
    AddTextPrinter(&textPrinter, 0, NULL);

    // Calculate move scores to determine the trainers battle style
    for (i = 0; i < FRONTIER_PARTY_SIZE; i++)
    {
        for (j = 0; j < MAX_MON_MOVES; j++)
        {
            for (k = 0; k < NUM_MOVE_POINT_TYPES; k++)
            {
                if (trainerId == TRAINER_FRONTIER_BRAIN)
                    allocatedArray[k] += sBattleStyleMovePoints[GetFrontierBrainMonMove(i, j)][k];
                else if (trainerId == TRAINER_PLAYER)
                    allocatedArray[k] += sBattleStyleMovePoints[gSaveBlock2Ptr->frontier.domePlayerPartyData[i].moves[j]][k];
                else
                    allocatedArray[k] += sBattleStyleMovePoints[gFacilityTrainerMons[DOME_MONS[trainerTourneyId][i]].moves[j]][k];
            }
        }
    }

    // Get the battle style the trainer uses
    // Each element of sBattleStyleThresholds is an array of point thresholds for particular move qualities
    // If all the point thresholds in the array are satisfied, the player is considered to be using that battle style
    for (i = 0; i < ARRAY_COUNT(sBattleStyleThresholds); i++)
    {
        int thresholdStatCount = 0;

        for (k = 0, j = 0; j < NUM_MOVE_POINT_TYPES; j++)
        {
            if (sBattleStyleThresholds[i][j] != 0)
            {
                thresholdStatCount++;
                if (allocatedArray[j] != 0 && allocatedArray[j] >= sBattleStyleThresholds[i][j])
                    k++; // number of point thresholds met/exceeded
            }
        }
        if (thresholdStatCount == k)
            break; // All thresholds for battle style met/exceeded, player uses this battle style
    }

    // Print the trainers battle style
    textPrinter.currentChar = sBattleDomeOpponentStyleTexts[i];
    textPrinter.y = 20;
    textPrinter.currentY = 20;
    AddTextPrinter(&textPrinter, 0, NULL);

    for (i = 0; i < ALLOC_ARRAY_SIZE; i++)
        allocatedArray[i] = 0;

    // Calculate EV/nature points for the stat portion of battle style
    if (trainerId == TRAINER_FRONTIER_BRAIN || trainerId == TRAINER_PLAYER)
    {
        for (i = 0; i < FRONTIER_PARTY_SIZE; i++)
        {
            // Add the EVs for this mon
            for (j = 0; j < NUM_STATS; j++)
            {
                if (trainerId == TRAINER_FRONTIER_BRAIN)
                    allocatedArray[j] = GetFrontierBrainMonEvs(i, j);
                else
                    allocatedArray[j] = gSaveBlock2Ptr->frontier.domePlayerPartyData[i].evs[j];
            }

            // HP doesnt have a nature modifier, so just add it here
            allocatedArray[NUM_STATS] += allocatedArray[STAT_HP];

            // Add the EVs with the nature modifier for this mon and and track number of negative natures
            for (j = 0; j < NUM_NATURE_STATS; j++)
            {
                if (trainerId == TRAINER_FRONTIER_BRAIN)
                    nature = GetFrontierBrainMonNature(i);
                else
                    nature = gSaveBlock2Ptr->frontier.domePlayerPartyData[i].nature;

                if (gNatureStatTable[nature][j] > 0)
                {
                    allocatedArray[j + NUM_STATS + 1] += (allocatedArray[j + 1] * 110) / 100;
                }
                else if (gNatureStatTable[nature][j] < 0)
                {
                    allocatedArray[j + NUM_STATS + 1] += (allocatedArray[j + 1] * 90) / 100;
                    allocatedArray[j + NUM_STATS + NUM_NATURE_STATS + 2]++;
                }
                else
                {
                    allocatedArray[j + NUM_STATS + 1] += allocatedArray[j + 1];
                }
            }
        }
        for (j = 0, i = 0; i < NUM_STATS; i++)
            j += allocatedArray[NUM_STATS + i];
        for (i = 0; i < NUM_STATS; i++)
            allocatedArray[i] = (allocatedArray[NUM_STATS + i] * 100) / j;
    }
    // Same as above but for regular trainers instead of the frontier brain or player
    else
    {
        for (i = 0; i < FRONTIER_PARTY_SIZE; i++)
        {
            int evBits = gFacilityTrainerMons[DOME_MONS[trainerTourneyId][i]].evSpread;
            for (k = 0, j = 0; j < NUM_STATS; j++)
            {
                allocatedArray[j] = 0;
                if (evBits & 1)
                    k++;
                evBits >>= 1;
            }
            k = MAX_TOTAL_EVS / k;
            evBits = gFacilityTrainerMons[DOME_MONS[trainerTourneyId][i]].evSpread;
            for (j = 0; j < NUM_STATS; j++)
            {
                if (evBits & 1)
                    allocatedArray[j] = k;
                evBits >>= 1;
            }

            allocatedArray[NUM_STATS] += allocatedArray[STAT_HP];
            for (j = 0; j < NUM_NATURE_STATS; j++)
            {
                nature = gFacilityTrainerMons[DOME_MONS[trainerTourneyId][i]].nature;
                if (gNatureStatTable[nature][j] > 0)
                {
                    allocatedArray[j + NUM_STATS + 1] += (allocatedArray[j + 1] * 110) / 100;
                }
                else if (gNatureStatTable[nature][j] < 0)
                {
                    allocatedArray[j + NUM_STATS + 1] += (allocatedArray[j + 1] * 90) / 100;
                    allocatedArray[j + NUM_STATS + NUM_NATURE_STATS + 2]++;
                }
                else
                {
                    allocatedArray[j + NUM_STATS + 1] += allocatedArray[j + 1];
                }
            }
        }
        for (j = 0, i = 0; i < NUM_STATS; i++)
            j += allocatedArray[i + NUM_STATS];
        for (i = 0; i < NUM_STATS; i++)
            allocatedArray[i] = (allocatedArray[NUM_STATS + i] * 100) / j;
    }

    // Count the number of good/bad stats for the party
    // i is the number of good stats, j is the number of bad stats
    for (i = 0, j = 0, k = 0; k < NUM_STATS; k++)
    {
        // Any stat above 29 EVs is considered good
        if (allocatedArray[k] > 29)
        {
            // If 2 good stats have been found already, choose which to use
            if (i == 2)
            {
                if (allocatedArray[6] < allocatedArray[k])
                {
                    if (allocatedArray[7] < allocatedArray[k])
                    {
                        if (allocatedArray[6] < allocatedArray[7])
                        {
                            allocatedArray[6] = allocatedArray[7];
                            allocatedArray[7] = k;
                        }
                        else
                        {
                            allocatedArray[7] = k;
                        }
                    }
                    else
                    {
                        allocatedArray[6] = allocatedArray[7];
                        allocatedArray[7] = k;
                    }
                }
                else
                {
                    if (allocatedArray[7] < allocatedArray[k])
                        allocatedArray[7] = k;
                }
            }
            else
            {
                allocatedArray[i + 6] = k;
                i++;
            }
        }

        // Any stat with 0 EVs is considered bad
        if (allocatedArray[k] == 0)
        {
            // If 2 bad stats have been found already, choose which to use
            if (j == 2)
            {
                if (allocatedArray[k + 12] >= 2
                    || ((allocatedArray[k + 12] == 1 && allocatedArray[12 + allocatedArray[8]] == 0 && allocatedArray[12 + allocatedArray[9]] == 0)
                       )
                    )
                {
                    allocatedArray[8] = allocatedArray[9];
                    allocatedArray[9] = k;
                }
                else if (allocatedArray[k + 12] == 1 && allocatedArray[12 + allocatedArray[8]] == 0)
                {
                    allocatedArray[8] = allocatedArray[9];
                    allocatedArray[9] = k;
                }
                else if (allocatedArray[k + 12] == 1 && allocatedArray[12 + allocatedArray[9]] == 0)
                {
                    allocatedArray[9] = k;
                }
            }
            else
            {
                allocatedArray[j + 8] = k;
                j++;
            }
        }
    }

    // Get the string ID to display which stats are good/bad
    if (i == 2)
        i = sStatTextOffsets[allocatedArray[6]] + (allocatedArray[7] - (allocatedArray[6] + 1)) + DOME_TEXT_TWO_GOOD_STATS;
    else if (i == 1)
        i = allocatedArray[6] + DOME_TEXT_ONE_GOOD_STAT;
    else if (j == 2)
        i = sStatTextOffsets[allocatedArray[8]] + (allocatedArray[9] - (allocatedArray[8] + 1)) + DOME_TEXT_TWO_BAD_STATS;
    else if (j == 1)
        i = allocatedArray[8] + DOME_TEXT_ONE_BAD_STAT;
    else
        i = DOME_TEXT_WELL_BALANCED;

    // Print the stat text
    textPrinter.currentChar = sBattleDomeOpponentStatsTexts[i];
    textPrinter.y = 36;
    textPrinter.currentY = 36;
    AddTextPrinter(&textPrinter, 0, NULL);
    Free(allocatedArray);
}

static int BufferDomeWinString(u8 matchNum, u8 *tournamentIds)
{
    int i;
    u8 tournamentId;
    int winStringId = 0;
    int count = 0;

    // Get winners name
    for (i = sCompetitorRangeByMatch[matchNum][0]; i < sCompetitorRangeByMatch[matchNum][0] + sCompetitorRangeByMatch[matchNum][1]; i++)
    {
        tournamentId = sTourneyTreeTrainerIds2[i];
        if (!DOME_TRAINERS[tournamentId].isEliminated)
        {
            tournamentIds[count] = tournamentId;
            if (DOME_TRAINERS[tournamentId].trainerId == TRAINER_PLAYER)
                StringCopy(gStringVar1, gSaveBlock2Ptr->playerName);
            else if (DOME_TRAINERS[tournamentId].trainerId == TRAINER_FRONTIER_BRAIN)
                CopyDomeBrainTrainerName(gStringVar1);
            else
                CopyDomeTrainerName(gStringVar1, DOME_TRAINERS[tournamentId].trainerId);
            count++;
        }
    }

    // Neither trainer has been eliminated, battle hasn't occurred yet
    if (count == 2)
        return DOME_TEXT_NO_WINNER_YET;

    for (i = sCompetitorRangeByMatch[matchNum][0]; i < sCompetitorRangeByMatch[matchNum][0] + sCompetitorRangeByMatch[matchNum][1]; i++)
    {
        tournamentId = sTourneyTreeTrainerIds2[i];

        if (DOME_TRAINERS[tournamentId].isEliminated
            && DOME_TRAINERS[tournamentId].eliminatedAt >= sCompetitorRangeByMatch[matchNum][2])
        {
            tournamentIds[count] = tournamentId;
            count++;

            if (DOME_TRAINERS[tournamentId].eliminatedAt == sCompetitorRangeByMatch[matchNum][2])
            {
                // Set initial winStringId offset
                StringCopy(gStringVar2, gMoveNames[gSaveBlock2Ptr->frontier.domeWinningMoves[tournamentId]]);
                winStringId = DOME_TRAINERS[tournamentId].forfeited * 2; // (DOME_TEXT_WON_USING_MOVE - 1) or (DOME_TEXT_WON_ON_FORFEIT - 1)

                if (gSaveBlock2Ptr->frontier.domeWinningMoves[tournamentId] == MOVE_NONE && DOME_TRAINERS[tournamentId].forfeited == FALSE)
                    winStringId = DOME_TEXT_WON_NO_MOVES - 1;
            }
            else
            {
                if (DOME_TRAINERS[tournamentId].trainerId == TRAINER_PLAYER)
                    StringCopy(gStringVar1, gSaveBlock2Ptr->playerName);
                else if (DOME_TRAINERS[tournamentId].trainerId == TRAINER_FRONTIER_BRAIN)
                    CopyDomeBrainTrainerName(gStringVar1);
                else
                    CopyDomeTrainerName(gStringVar1, DOME_TRAINERS[tournamentId].trainerId);
            }
        }

        if (count == 2)
            break;
    }

    if (matchNum == DOME_TOURNAMENT_MATCHES_COUNT - 1)
        return winStringId + 2; // use DOME_TEXT_CHAMP_*
    else
        return winStringId + 1; // use DOME_TEXT_WON_*
}

static void DisplayMatchInfoOnCard(u8 flags, u8 matchNo)
{
    struct TextPrinterTemplate textPrinter;
    int tournamentIds[2];
    int trainerIds[2];
    bool32 lost[2];
    int i;
    int winStringId = 0;
    int arrId = 0;
    int windowId = 0;
    int x = 0, y = 0;
    u8 palSlot = 0;

    if (flags & CARD_ALTERNATE_SLOT)
        arrId = 2 * (FRONTIER_PARTY_SIZE + 1), windowId = 9, palSlot = 2;
    if (flags & MOVE_CARD_RIGHT)
        x = DISPLAY_WIDTH + 16;
    if (flags & MOVE_CARD_DOWN)
        y = DISPLAY_HEIGHT;
    if (flags & MOVE_CARD_LEFT)
        x = -(DISPLAY_WIDTH + 16);
    if (flags & MOVE_CARD_UP)
        y = -DISPLAY_HEIGHT;

    // Copy trainers information to handy arrays.
    winStringId = BufferDomeWinString(matchNo, sInfoCard->tournamentIds);
    for (i = 0; i < NUM_INFOCARD_TRAINERS; i++)
    {
        tournamentIds[i] = sInfoCard->tournamentIds[i];
        trainerIds[i] = DOME_TRAINERS[tournamentIds[i]].trainerId;
        if (DOME_TRAINERS[tournamentIds[i]].eliminatedAt <= sCompetitorRangeByMatch[matchNo][2]
            && DOME_TRAINERS[tournamentIds[i]].isEliminated)
            lost[i] = TRUE;
        else
            lost[i] = FALSE;
    }

    // Draw left trainer sprite.
    if (trainerIds[0] == TRAINER_PLAYER)
        sInfoCard->spriteIds[arrId] = CreateTrainerPicSprite(PlayerGenderToFrontTrainerPicId(gSaveBlock2Ptr->playerGender), TRUE, x + 48, y + 88, palSlot + 12, 0xFFFF);
    else if (trainerIds[0] == TRAINER_FRONTIER_BRAIN)
        sInfoCard->spriteIds[arrId] = CreateTrainerPicSprite(GetDomeBrainTrainerPicId(), TRUE, x + 48, y + 88, palSlot + 12, 0xFFFF);
    else
        sInfoCard->spriteIds[arrId] = CreateTrainerPicSprite(GetFrontierTrainerFrontSpriteId(trainerIds[0]), TRUE, x + 48, y + 88, palSlot + 12, 0xFFFF);

    if (flags & MOVE_CARD)
        gSprites[sInfoCard->spriteIds[arrId]].invisible = TRUE;
    if (lost[0])
        gSprites[sInfoCard->spriteIds[arrId]].oam.paletteNum = 3;

    // Draw right trainer sprite.
    if (trainerIds[1] == TRAINER_PLAYER)
        sInfoCard->spriteIds[1 + arrId] = CreateTrainerPicSprite(PlayerGenderToFrontTrainerPicId(gSaveBlock2Ptr->playerGender), TRUE, x + 192, y + 88, palSlot + 13, 0xFFFF);
    else if (trainerIds[1] == TRAINER_FRONTIER_BRAIN)
        sInfoCard->spriteIds[1 + arrId] = CreateTrainerPicSprite(GetDomeBrainTrainerPicId(), TRUE, x + 192, y + 88, palSlot + 13, 0xFFFF);
    else
        sInfoCard->spriteIds[1 + arrId] = CreateTrainerPicSprite(GetFrontierTrainerFrontSpriteId(trainerIds[1]), TRUE, x + 192, y + 88, palSlot + 13, 0xFFFF);

    if (flags & MOVE_CARD)
        gSprites[sInfoCard->spriteIds[1 + arrId]].invisible = TRUE;
    if (lost[1])
        gSprites[sInfoCard->spriteIds[1 + arrId]].oam.paletteNum = 3;

    // Draw left trainer's pokemon icons.
    for (i = 0; i < FRONTIER_PARTY_SIZE; i++)
    {
        if (trainerIds[0] == TRAINER_PLAYER)
        {
            sInfoCard->spriteIds[2 + i + arrId] = CreateMonIcon(DOME_MONS[tournamentIds[0]][i],
                                                                  SpriteCb_MonIcon,
                                                                  x | sLeftTrainerMonX[i],
                                                                  y + sLeftTrainerMonY[i],
                                                                  0, 0, TRUE);
            gSprites[sInfoCard->spriteIds[2 + i + arrId]].oam.priority = 0;
        }
        else if (trainerIds[0] == TRAINER_FRONTIER_BRAIN)
        {
            sInfoCard->spriteIds[2 + i + arrId] = CreateMonIcon(DOME_MONS[tournamentIds[0]][i],
                                                                  SpriteCb_MonIcon,
                                                                  x | sLeftTrainerMonX[i],
                                                                  y + sLeftTrainerMonY[i],
                                                                  0, 0, TRUE);
            gSprites[sInfoCard->spriteIds[2 + i + arrId]].oam.priority = 0;
        }
        else
        {
            sInfoCard->spriteIds[2 + i + arrId] = CreateMonIcon(gFacilityTrainerMons[DOME_MONS[tournamentIds[0]][i]].species,
                                                                  SpriteCb_MonIcon,
                                                                  x | sLeftTrainerMonX[i],
                                                                  y + sLeftTrainerMonY[i],
                                                                  0, 0, TRUE);
            gSprites[sInfoCard->spriteIds[2 + i + arrId]].oam.priority = 0;
        }

        if (flags & MOVE_CARD)
            gSprites[sInfoCard->spriteIds[2 + i + arrId]].invisible = TRUE;
        if (lost[0])
        {
            gSprites[sInfoCard->spriteIds[2 + i + arrId]].oam.paletteNum = 3;
            gSprites[sInfoCard->spriteIds[2 + i + arrId]].sMonIconStill = TRUE;
        }
    }

    // Draw right trainer's pokemon icons.
    for (i = 0; i < FRONTIER_PARTY_SIZE; i++)
    {
        if (trainerIds[1] == TRAINER_PLAYER)
        {
            sInfoCard->spriteIds[5 + i + arrId] = CreateMonIcon(DOME_MONS[tournamentIds[1]][i],
                                                                  SpriteCb_MonIcon,
                                                                  x | sRightTrainerMonX[i],
                                                                  y + sRightTrainerMonY[i],
                                                                  0, 0, TRUE);
            gSprites[sInfoCard->spriteIds[5 + i + arrId]].oam.priority = 0;
        }
        else if (trainerIds[1] == TRAINER_FRONTIER_BRAIN)
        {
            sInfoCard->spriteIds[5 + i + arrId] = CreateMonIcon(DOME_MONS[tournamentIds[1]][i],
                                                                  SpriteCb_MonIcon,
                                                                  x | sRightTrainerMonX[i],
                                                                  y + sRightTrainerMonY[i],
                                                                  0, 0, TRUE);
            gSprites[sInfoCard->spriteIds[5 + i + arrId]].oam.priority = 0;
        }
        else
        {
            sInfoCard->spriteIds[5 + i + arrId] = CreateMonIcon(gFacilityTrainerMons[DOME_MONS[tournamentIds[1]][i]].species,
                                                                  SpriteCb_MonIcon,
                                                                  x | sRightTrainerMonX[i],
                                                                  y + sRightTrainerMonY[i],
                                                                  0, 0, TRUE);
            gSprites[sInfoCard->spriteIds[5 + i + arrId]].oam.priority = 0;
        }

        if (flags & MOVE_CARD)
            gSprites[sInfoCard->spriteIds[5 + i + arrId]].invisible = TRUE;
        if (lost[1])
        {
            gSprites[sInfoCard->spriteIds[5 + i + arrId]].oam.paletteNum = 3;
            gSprites[sInfoCard->spriteIds[5 + i + arrId]].sMonIconStill = TRUE;
        }
    }

    // Print the win string (or 'Let the battle begin!').
    textPrinter.x = 0;
    textPrinter.y = 2;
    textPrinter.currentX = textPrinter.x;
    textPrinter.currentY = textPrinter.y;
    textPrinter.letterSpacing = 0;
    textPrinter.lineSpacing = 0;
    textPrinter.unk = 0;
    textPrinter.fgColor = TEXT_DYNAMIC_COLOR_5;
    textPrinter.bgColor = TEXT_COLOR_TRANSPARENT;
    textPrinter.shadowColor = TEXT_DYNAMIC_COLOR_4;
    StringExpandPlaceholders(gStringVar4, sBattleDomeWinTexts[winStringId]);
    textPrinter.currentChar = gStringVar4;
    textPrinter.windowId = windowId + 8;
    textPrinter.fontId = 1;
    PutWindowTilemap(windowId + 8);
    CopyWindowToVram(windowId + 8, 3);
    textPrinter.currentX = 0;
    textPrinter.currentY = textPrinter.y = 0;
    AddTextPrinter(&textPrinter, 0, NULL);

    // Print left trainer's name.
    if (trainerIds[0] == TRAINER_PLAYER)
        StringCopy(gStringVar1, gSaveBlock2Ptr->playerName);
    else if (trainerIds[0] == TRAINER_FRONTIER_BRAIN)
        CopyDomeBrainTrainerName(gStringVar1);
    else
        CopyDomeTrainerName(gStringVar1, trainerIds[0]);

    textPrinter.fontId = 2;
    textPrinter.letterSpacing = 2;
    textPrinter.currentChar = gStringVar1;
    textPrinter.windowId = windowId + 6;
    textPrinter.currentX = GetStringCenterAlignXOffsetWithLetterSpacing(textPrinter.fontId, textPrinter.currentChar, 0x40, textPrinter.letterSpacing);
    textPrinter.currentY = textPrinter.y = 2;
    PutWindowTilemap(windowId + 6);
    CopyWindowToVram(windowId + 6, 3);
    AddTextPrinter(&textPrinter, 0, NULL);

    // Print right trainer's name.
    if (trainerIds[1] == TRAINER_PLAYER)
        StringCopy(gStringVar1, gSaveBlock2Ptr->playerName);
    else if (trainerIds[1] == TRAINER_FRONTIER_BRAIN)
        CopyDomeBrainTrainerName(gStringVar1);
    else
        CopyDomeTrainerName(gStringVar1, trainerIds[1]);

    textPrinter.currentChar = gStringVar1;
    textPrinter.windowId = windowId + 7;
    textPrinter.currentX = GetStringCenterAlignXOffsetWithLetterSpacing(textPrinter.fontId, textPrinter.currentChar, 0x40, textPrinter.letterSpacing);
    textPrinter.currentY = textPrinter.y = 2;
    PutWindowTilemap(windowId + 7);
    CopyWindowToVram(windowId + 7, 3);
    AddTextPrinter(&textPrinter, 0, NULL);

    // Print match number.
    textPrinter.letterSpacing = 0;
    textPrinter.currentChar = sBattleDomeMatchNumberTexts[matchNo];
    textPrinter.windowId = windowId + 5;
    textPrinter.currentX = GetStringCenterAlignXOffsetWithLetterSpacing(textPrinter.fontId, textPrinter.currentChar, 0xA0, textPrinter.letterSpacing);
    textPrinter.currentY = textPrinter.y = 2;
    PutWindowTilemap(windowId + 5);
    CopyWindowToVram(windowId + 5, 3);
    AddTextPrinter(&textPrinter, 0, NULL);
}

static void ShowDomeTourneyTree(void)
{
    u8 taskId = CreateTask(Task_ShowTourneyTree, 0);
    gTasks[taskId].tState = 0;
    gTasks[taskId].tNotInteractive = FALSE;
    gTasks[taskId].data[2] = 2;
    gTasks[taskId].tIsPrevTourneyTree = FALSE;
    SetMainCallback2(CB2_TourneyTree);
}

// To show the results of the last tourney on the computer in the lobby
static void ShowPreviousDomeTourneyTree(void)
{
    u8 taskId;

    SetFacilityTrainerAndMonPtrs();
    gSaveBlock2Ptr->frontier.lvlMode = gSaveBlock2Ptr->frontier.domeLvlMode - 1;
    gSaveBlock2Ptr->frontier.curChallengeBattleNum = DOME_FINAL;
    taskId = CreateTask(Task_ShowTourneyTree, 0);
    gTasks[taskId].tState = 0;
    gTasks[taskId].tNotInteractive = FALSE;
    gTasks[taskId].data[2] = 2;
    gTasks[taskId].tIsPrevTourneyTree = TRUE;
    SetMainCallback2(CB2_TourneyTree);
}

// Task states for Task_HandleTourneyTreeInput
#define STATE_FADE_IN               0
#define STATE_WAIT_FADE             1
#define STATE_GET_INPUT             2
#define STATE_SHOW_INFOCARD_TRAINER 3
#define STATE_SHOW_INFOCARD_MATCH   5
#define STATE_CLOSE_TOURNEY_TREE    7

static void Task_HandleTourneyTreeInput(u8 taskId)
{
    u8 newTaskId = 0;
    int spriteId = gTasks[taskId].data[1];

    switch (gTasks[taskId].tState)
    {
    case STATE_FADE_IN:
        if (!gPaletteFade.active)
        {
            BeginNormalPaletteFade(PALETTES_ALL, 0, 0x10, 0, RGB_BLACK);
            gTasks[taskId].tState = STATE_WAIT_FADE;
            StartSpriteAnim(&gSprites[spriteId], 1);
        }
        break;
    case STATE_WAIT_FADE:
        if (!gPaletteFade.active)
            gTasks[taskId].tState = STATE_GET_INPUT;
        break;
    case STATE_GET_INPUT:
        switch (UpdateTourneyTreeCursor(taskId))
        {
        case TOURNEY_TREE_SELECTED_CLOSE:
        default:
            BeginNormalPaletteFade(PALETTES_ALL, 0, 0, 0x10, RGB_BLACK);
            gTasks[taskId].tState = STATE_CLOSE_TOURNEY_TREE;
            break;
        case TOURNEY_TREE_NO_SELECTION:
            break;
        case TOURNEY_TREE_SELECTED_TRAINER:
            BeginNormalPaletteFade(PALETTES_ALL, 0, 0, 0x10, RGB_BLACK);
            gTasks[taskId].tState = STATE_SHOW_INFOCARD_TRAINER;
            break;
        case TOURNEY_TREE_SELECTED_MATCH:
            BeginNormalPaletteFade(PALETTES_ALL, 0, 0, 0x10, RGB_BLACK);
            gTasks[taskId].tState = STATE_SHOW_INFOCARD_MATCH;
            break;
        }
        break;
    case STATE_SHOW_INFOCARD_TRAINER:
        if (!gPaletteFade.active)
        {
            FreeAllWindowBuffers();
            ScanlineEffect_Stop();
            FREE_AND_SET_NULL(sTilemapBuffer);
            newTaskId = CreateTask(Task_ShowTourneyInfoCard, 0);
            gTasks[newTaskId].tState = 0;
            gTasks[newTaskId].tTournamentId = sTourneyTreeTrainerIds[spriteId];
            gTasks[newTaskId].tMode = INFOCARD_TRAINER;
            gTasks[newTaskId].tPrevTaskId = taskId;

            gTasks[taskId].tState = STATE_SHOW_INFOCARD_TRAINER + 1;
            sInfoCard->pos = 0;
        }
        break;
    case STATE_SHOW_INFOCARD_TRAINER + 1:
        break;
    case STATE_SHOW_INFOCARD_MATCH:
        if (!gPaletteFade.active)
        {
            FreeAllWindowBuffers();
            ScanlineEffect_Stop();
            FREE_AND_SET_NULL(sTilemapBuffer);
            newTaskId = CreateTask(Task_ShowTourneyInfoCard, 0);
            gTasks[newTaskId].tState = 0;
            gTasks[newTaskId].tTournamentId = spriteId - DOME_TOURNAMENT_TRAINERS_COUNT;
            gTasks[newTaskId].tMode = INFOCARD_MATCH;
            gTasks[newTaskId].tPrevTaskId = taskId;

            gTasks[taskId].tState = STATE_SHOW_INFOCARD_MATCH + 1;
        }
        break;
    case STATE_SHOW_INFOCARD_MATCH + 1:
        break;
    case STATE_CLOSE_TOURNEY_TREE:
        if (!gPaletteFade.active)
        {
            FreeAllWindowBuffers();
            ScanlineEffect_Stop();
            FREE_AND_SET_NULL(sTilemapBuffer);
            SetMainCallback2(CB2_ReturnToFieldContinueScriptPlayMapMusic);
            DestroyTask(gTasks[taskId].data[7]);
            DestroyTask(taskId);
        }
        break;
    }
}

// undefine task states for Task_HandleTourneyTreeInput
#undef STATE_FADE_IN
#undef STATE_WAIT_FADE
#undef STATE_GET_INPUT
#undef STATE_SHOW_INFOCARD_TRAINER
#undef STATE_SHOW_INFOCARD_MATCH
#undef STATE_CLOSE_TOURNEY_TREE


#define MOVE_DIR_UP    0
#define MOVE_DIR_DOWN  1
#define MOVE_DIR_LEFT  2
#define MOVE_DIR_RIGHT 3
#define MOVE_DIR_NONE  4

// Move the tourney tree cursor
// The 'cursor' is actually just which button sprite is currently doing the 'selected' animation
static u8 UpdateTourneyTreeCursor(u8 taskId)
{
    u8 selection = TOURNEY_TREE_NO_SELECTION;
    int direction = MOVE_DIR_NONE;
    int tourneyTreeCursorSpriteId = gTasks[taskId].data[1];
    int roundId = gSaveBlock2Ptr->frontier.curChallengeBattleNum;

    if (gMain.newKeys == B_BUTTON || (JOY_NEW(A_BUTTON) && tourneyTreeCursorSpriteId == TOURNEY_TREE_CLOSE_BUTTON))
    {
        PlaySE(SE_SELECT);
        selection = TOURNEY_TREE_SELECTED_CLOSE;
    }
    else if (JOY_NEW(A_BUTTON))
    {
        if (tourneyTreeCursorSpriteId < DOME_TOURNAMENT_TRAINERS_COUNT)
        {
            PlaySE(SE_SELECT);
            selection = TOURNEY_TREE_SELECTED_TRAINER;
        }
        else
        {
            PlaySE(SE_SELECT);
            selection = TOURNEY_TREE_SELECTED_MATCH;
        }
    }
    else
    {
        if (gMain.newKeys == DPAD_UP && sTourneyTreeCursorMovementMap[tourneyTreeCursorSpriteId][roundId][0] != 0xFF)
            direction = MOVE_DIR_UP;
        else if (gMain.newKeys == DPAD_DOWN && sTourneyTreeCursorMovementMap[tourneyTreeCursorSpriteId][roundId][1] != 0xFF)
            direction = MOVE_DIR_DOWN;
        else if (gMain.newKeys == DPAD_LEFT && sTourneyTreeCursorMovementMap[tourneyTreeCursorSpriteId][roundId][2] != 0xFF)
            direction = MOVE_DIR_LEFT;
        else if (gMain.newKeys == DPAD_RIGHT && sTourneyTreeCursorMovementMap[tourneyTreeCursorSpriteId][roundId][3] != 0xFF)
            direction = MOVE_DIR_RIGHT;
    }

    if (direction != MOVE_DIR_NONE)
    {
        PlaySE(SE_SELECT);
        StartSpriteAnim(&gSprites[tourneyTreeCursorSpriteId], 0); // Do unselected sprite anim
        tourneyTreeCursorSpriteId = sTourneyTreeCursorMovementMap[tourneyTreeCursorSpriteId][roundId][direction];
        StartSpriteAnim(&gSprites[tourneyTreeCursorSpriteId], 1); // Do selected sprite anim
        gTasks[taskId].data[1] = tourneyTreeCursorSpriteId;
    }

    return selection;
}

#undef MOVE_DIR_UP
#undef MOVE_DIR_DOWN
#undef MOVE_DIR_LEFT
#undef MOVE_DIR_RIGHT
#undef MOVE_DIR_NONE

// Shows the results of the just-completed round for the current tourney
static void ShowNonInteractiveDomeTourneyTree(void)
{
    u8 taskId = CreateTask(Task_ShowTourneyTree, 0);
    gTasks[taskId].tState = 0;
    gTasks[taskId].tNotInteractive = TRUE;
    gTasks[taskId].data[2] = 2;
    gTasks[taskId].tIsPrevTourneyTree = FALSE;
    SetMainCallback2(CB2_TourneyTree);
}

static void ResolveDomeRoundWinners(void)
{
    int i;

    if (gSpecialVar_0x8005 == DOME_PLAYER_WON_MATCH)
    {
        DOME_TRAINERS[TrainerIdToTournamentId(gTrainerBattleOpponent_A)].isEliminated = TRUE;
        DOME_TRAINERS[TrainerIdToTournamentId(gTrainerBattleOpponent_A)].eliminatedAt = gSaveBlock2Ptr->frontier.curChallengeBattleNum;
        gSaveBlock2Ptr->frontier.domeWinningMoves[TrainerIdToTournamentId(gTrainerBattleOpponent_A)] = gBattleResults.lastUsedMovePlayer;

        // If the player's match was the final one, no NPC vs NPC matches to decide
        if (gSaveBlock2Ptr->frontier.curChallengeBattleNum < DOME_FINAL)
            DecideRoundWinners(gSaveBlock2Ptr->frontier.curChallengeBattleNum);
    }
    else // DOME_PLAYER_LOST_MATCH or DOME_PLAYER_RETIRED
    {
        DOME_TRAINERS[TrainerIdToTournamentId(TRAINER_PLAYER)].isEliminated = TRUE;
        DOME_TRAINERS[TrainerIdToTournamentId(TRAINER_PLAYER)].eliminatedAt = gSaveBlock2Ptr->frontier.curChallengeBattleNum;
        gSaveBlock2Ptr->frontier.domeWinningMoves[TrainerIdToTournamentId(TRAINER_PLAYER)] = gBattleResults.lastUsedMoveOpponent;

        if (gBattleOutcome == B_OUTCOME_FORFEITED || gSpecialVar_0x8005 == DOME_PLAYER_RETIRED)
            DOME_TRAINERS[TrainerIdToTournamentId(TRAINER_PLAYER)].forfeited = TRUE;

        // Player lost, decide remaining outcome of tournament
        for (i = gSaveBlock2Ptr->frontier.curChallengeBattleNum; i < DOME_ROUNDS_COUNT; i++)
            DecideRoundWinners(i);
    }
}

// Decides the winning move of an NPC vs NPC match
static u16 GetWinningMove(int winnerTournamentId, int loserTournamentId, u8 roundId)
{
    int i, j, k;
    int moveScores[MAX_MON_MOVES * FRONTIER_PARTY_SIZE];
    u16 moveIds[MAX_MON_MOVES * FRONTIER_PARTY_SIZE];
    u16 bestScore = 0;
    u16 bestId = 0;
    int movePower = 0;
    SetFacilityPtrsGetLevel();

    // Calc move points of all 4 moves for all 3 pokemon hitting all 3 target mons.
    for (i = 0; i < FRONTIER_PARTY_SIZE; i++)
    {
        for (j = 0; j < MAX_MON_MOVES; j++)
        {
            // TODO: Clean this up, looks like a different data structure (2D array)
            moveScores[i * MAX_MON_MOVES + j] = 0;
            if (DOME_TRAINERS[winnerTournamentId].trainerId == TRAINER_FRONTIER_BRAIN)
                moveIds[i * MAX_MON_MOVES + j] = GetFrontierBrainMonMove(i, j);
            else
                moveIds[i * MAX_MON_MOVES + j] = gFacilityTrainerMons[DOME_MONS[winnerTournamentId][i]].moves[j];

            movePower = gBattleMoves[moveIds[i * MAX_MON_MOVES + j]].power;
            if (movePower == 0)
                movePower = 40;
            else if (movePower == 1)
                movePower = 60;
            else if (moveIds[i * MAX_MON_MOVES + j] == MOVE_SELF_DESTRUCT
                  || moveIds[i * MAX_MON_MOVES + j] == MOVE_EXPLOSION)
                movePower /= 2;

            for (k = 0; k < FRONTIER_PARTY_SIZE; k++)
            {
                u32 personality = 0;
                u32 targetSpecies = 0;
                u32 targetAbility = 0;
                u32 typeMultiplier = 0;
                do
                {
                    personality = Random32();
                } while (gFacilityTrainerMons[DOME_MONS[loserTournamentId][k]].nature != GetNatureFromPersonality(personality));

                targetSpecies = gFacilityTrainerMons[DOME_MONS[loserTournamentId][k]].species;

                if (personality & 1)
                    targetAbility = gBaseStats[targetSpecies].abilities[1];
                else
                    targetAbility = gBaseStats[targetSpecies].abilities[0];

                typeMultiplier = CalcPartyMonTypeEffectivenessMultiplier(moveIds[i * 4 + j], targetSpecies, targetAbility);
                if (typeMultiplier == UQ_4_12(0))
                    moveScores[i * MAX_MON_MOVES + j] += 0;
                else if (typeMultiplier >= UQ_4_12(2))
                    moveScores[i * MAX_MON_MOVES + j] += movePower * 2;
                else if (typeMultiplier <= UQ_4_12(0.5))
                    moveScores[i * MAX_MON_MOVES + j] += movePower / 2;
                else
                    moveScores[i * MAX_MON_MOVES + j] += movePower;
            }

            if (bestScore < moveScores[i * MAX_MON_MOVES + j])
            {
                bestId = i * MAX_MON_MOVES + j;
                bestScore = moveScores[i * MAX_MON_MOVES + j];
            }
            else if (bestScore == moveScores[i * MAX_MON_MOVES + j])
            {
                if (moveIds[bestId] < moveIds[i * MAX_MON_MOVES + j]) // Why not use (Random() & 1) instead of promoting moves with a higher id?
                    bestId = i * MAX_MON_MOVES + j;
            }
        }
    }

    j = bestId;
    do
    {
        for (i = 0; i < roundId - 1; i++)
        {
            if (gSaveBlock2Ptr->frontier.domeWinningMoves[sub_81953E8(winnerTournamentId, i)] == moveIds[j])
                break;
        }
        if (i != roundId - 1)
        {
            moveScores[j] = 0;
            bestScore = 0;
            j = 0;
            for (k = 0; k < MAX_MON_MOVES * FRONTIER_PARTY_SIZE; k++)
                j += moveScores[k];
            if (j == 0)
                break;
            j = 0;
            for (k = 0; k < MAX_MON_MOVES * FRONTIER_PARTY_SIZE; k++)
            {
                if (bestScore < moveScores[k])
                {
                    j = k;
                    bestScore = moveScores[k];
                }
                else if (bestScore == moveScores[k] && moveIds[j] < moveIds[k]) // Yes, these conditions are redundant
                {
                    j = k;
                    bestScore = moveScores[k];
                }
            }
        }
    } while (i != roundId - 1);

    if (moveScores[j] == 0)
        j = bestId;

    return moveIds[j];
}

static void Task_ShowTourneyTree(u8 taskId)
{
    int i;
    struct TextPrinterTemplate textPrinter;
    int notInteractive = gTasks[taskId].tNotInteractive;
    int r4 = gTasks[taskId].data[2];

    switch (gTasks[taskId].tState)
    {
    case 0:
        SetHBlankCallback(NULL);
        SetVBlankCallback(NULL);
        EnableInterrupts(INTR_FLAG_HBLANK | INTR_FLAG_VBLANK);
        CpuFill32(0, (void *)VRAM, VRAM_SIZE);
        ResetBgsAndClearDma3BusyFlags(0);
        InitBgsFromTemplates(0, sTourneyTreeBgTemplates, ARRAY_COUNT(sTourneyTreeBgTemplates));
        InitWindows(sTourneyTreeWindowTemplates);
        DeactivateAllTextPrinters();
        gBattle_BG0_X = 0;
        gBattle_BG0_Y = 0;
        gBattle_BG1_X = 0;
        gBattle_BG1_Y = 0;
        ChangeBgX(2, 0, 0);
        ChangeBgY(2, 0, 0);
        ChangeBgX(3, 0, 0);
        ChangeBgY(3, 0xB00, 0);
        gTasks[taskId].tState++;
        break;
    case 1:
        SetGpuReg(REG_OFFSET_BLDCNT, 0);
        SetGpuReg(REG_OFFSET_BLDALPHA, 0);
        SetGpuReg(REG_OFFSET_BLDY, 0);
        SetGpuReg(REG_OFFSET_MOSAIC, 0);
        SetGpuReg(REG_OFFSET_WIN0H, WIN_RANGE(88, 96));
        SetGpuReg(REG_OFFSET_WIN0V, WIN_RANGE(0, DISPLAY_HEIGHT - 1));
        SetGpuReg(REG_OFFSET_WIN1H, WIN_RANGE(144, 152));
        SetGpuReg(REG_OFFSET_WIN1V, WIN_RANGE(0, DISPLAY_HEIGHT - 1));
        SetGpuReg(REG_OFFSET_WININ, 0);
        SetGpuReg(REG_OFFSET_WINOUT, WINOUT_WIN01_BG_ALL | WINOUT_WIN01_OBJ | WINOUT_WIN01_CLR);
        ResetPaletteFade();
        ResetSpriteData();
        FreeAllSpritePalettes();
        gTasks[taskId].tState++;
        break;
    case 2:
        sTilemapBuffer = AllocZeroed(BG_SCREEN_SIZE);
        LZDecompressWram(gDomeTourneyLineMask_Tilemap, sTilemapBuffer);
        SetBgTilemapBuffer(1, sTilemapBuffer);
        CopyBgTilemapBufferToVram(1);
        DecompressAndLoadBgGfxUsingHeap(1, gDomeTourneyBg_Gfx, 0x2000, 0, 0);
        DecompressAndLoadBgGfxUsingHeap(2, gDomeTourneyLine_Gfx, 0x2000, 0, 0);
        DecompressAndLoadBgGfxUsingHeap(2, gDomeTourneyLineDown_Tilemap, 0x2000, 0, 1);
        DecompressAndLoadBgGfxUsingHeap(3, gDomeTourneyLineUp_Tilemap, 0x2000, 0, 1);
        LoadCompressedPalette(gDomeTourneyTree_Pal, 0, 0x200);
        LoadCompressedPalette(gDomeTourneyTreeButtons_Pal, 0x100, 0x200);
        LoadCompressedPalette(gBattleWindowTextPalette, 0xF0, 0x20);
        CpuFill32(0, gPlttBufferFaded, 0x400);
        ShowBg(0);
        ShowBg(1);
        ShowBg(2);
        ShowBg(3);
        gTasks[taskId].tState++;
        break;
    case 3:
        LoadCompressedSpriteSheet(sTourneyTreeButtonsSpriteSheet);
        if (notInteractive == FALSE)
        {
            for (i = 0; i < ARRAY_COUNT(sTourneyTreePokeballCoords); i++)
                CreateSprite(&sTourneyTreePokeballSpriteTemplate, sTourneyTreePokeballCoords[i][0], sTourneyTreePokeballCoords[i][1], 0);

            if (gTasks[taskId].tIsPrevTourneyTree)
                CreateSprite(&sExitButtonSpriteTemplate, 218, 12, 0);
            else
                CreateSprite(&sCancelButtonSpriteTemplate, 218, 12, 0);
        }

        SetGpuReg(REG_OFFSET_DISPCNT, DISPCNT_BG_ALL_ON | DISPCNT_OBJ_ON | DISPCNT_WIN0_ON | DISPCNT_WIN1_ON | DISPCNT_OBJ_1D_MAP);
        gTasks[taskId].tState++;
        break;
    case 4:
        textPrinter.fontId = 2;
        textPrinter.currentChar = gText_BattleTourney;
        textPrinter.windowId = 2;
        textPrinter.x = 0;
        textPrinter.y = 0;
        textPrinter.letterSpacing = 2;
        textPrinter.lineSpacing = 0;
        textPrinter.currentX = GetStringCenterAlignXOffsetWithLetterSpacing(textPrinter.fontId, textPrinter.currentChar, 0x70, textPrinter.letterSpacing);
        textPrinter.currentY = 1;
        textPrinter.unk = 0;
        textPrinter.fgColor = TEXT_DYNAMIC_COLOR_5;
        textPrinter.bgColor = TEXT_COLOR_TRANSPARENT;
        textPrinter.shadowColor = TEXT_DYNAMIC_COLOR_4;
        AddTextPrinter(&textPrinter, 0, NULL);
        for (i = 0; i < DOME_TOURNAMENT_TRAINERS_COUNT; i++)
        {
            int roundId, var2;

            CopyDomeTrainerName(gDisplayedStringBattle, DOME_TRAINERS[i].trainerId);
            if (notInteractive == TRUE)
            {
                if (DOME_TRAINERS[i].isEliminated)
                {
                    if (DOME_TRAINERS[i].eliminatedAt != DOME_ROUND1)
                    {
                        var2 = DOME_TRAINERS[i].eliminatedAt - 1;
                        DrawTourneyAdvancementLine(i, var2);
                    }
                }
                else if (gSaveBlock2Ptr->frontier.curChallengeBattleNum != DOME_ROUND2)
                {
                    DrawTourneyAdvancementLine(i, gSaveBlock2Ptr->frontier.curChallengeBattleNum - 2);
                }
            }
            else if (notInteractive == FALSE)
            {
                if (DOME_TRAINERS[i].isEliminated)
                {
                    if (DOME_TRAINERS[i].eliminatedAt != DOME_ROUND1)
                    {
                        var2 = DOME_TRAINERS[i].eliminatedAt - 1;
                        DrawTourneyAdvancementLine(i, var2);
                    }
                }
                else if (gSaveBlock2Ptr->frontier.curChallengeBattleNum != DOME_ROUND1)
                {
                    if (gTasks[taskId].tIsPrevTourneyTree)
                        var2 = gSaveBlock2Ptr->frontier.curChallengeBattleNum;
                    else
                        var2 = gSaveBlock2Ptr->frontier.curChallengeBattleNum - 1;
                    DrawTourneyAdvancementLine(i, var2);
                }
            }

            if (gTasks[taskId].tIsPrevTourneyTree)
                roundId = gSaveBlock2Ptr->frontier.curChallengeBattleNum;
            else
                roundId = gSaveBlock2Ptr->frontier.curChallengeBattleNum - 1;

            if (    ((notInteractive == TRUE && DOME_TRAINERS[i].eliminatedAt < gSaveBlock2Ptr->frontier.curChallengeBattleNum - 1)
                  || (notInteractive == FALSE && DOME_TRAINERS[i].eliminatedAt <= roundId))
                && DOME_TRAINERS[i].isEliminated)
            {
                if (DOME_TRAINERS[i].trainerId == TRAINER_PLAYER)
                {
                    textPrinter.fgColor = TEXT_COLOR_LIGHT_GRAY;
                    textPrinter.shadowColor = TEXT_COLOR_RED;
                }
                else
                {
                    textPrinter.fgColor = TEXT_DYNAMIC_COLOR_2;
                    textPrinter.shadowColor = TEXT_DYNAMIC_COLOR_4;
                }
            }
            else
            {
                if (DOME_TRAINERS[i].trainerId == TRAINER_PLAYER)
                {
                    textPrinter.fgColor = TEXT_COLOR_LIGHT_GRAY;
                    textPrinter.shadowColor = TEXT_COLOR_RED;
                }
                else
                {
                    textPrinter.fgColor = TEXT_DYNAMIC_COLOR_5;
                    textPrinter.shadowColor = TEXT_DYNAMIC_COLOR_4;
                }
            }

            if (sTrainerNamePositions[i][0] == 0)
                textPrinter.currentX = GetStringWidthDifference(textPrinter.fontId, gDisplayedStringBattle, 0x3D, textPrinter.letterSpacing);
            else
                textPrinter.currentX = 3;
            textPrinter.currentChar = gDisplayedStringBattle;
            textPrinter.windowId = sTrainerNamePositions[i][0];
            textPrinter.currentY = sTrainerNamePositions[i][1];
            AddTextPrinter(&textPrinter, 0, NULL);
        }
        gTasks[taskId].tState++;
        break;
    case 5:
        PutWindowTilemap(0);
        PutWindowTilemap(1);
        PutWindowTilemap(2);
        CopyWindowToVram(0, 3);
        CopyWindowToVram(1, 3);
        CopyWindowToVram(2, 3);
        SetHBlankCallback(HblankCb_TourneyTree);
        SetVBlankCallback(VblankCb_TourneyTree);
        if (r4 == 2)
        {
            if (notInteractive == FALSE)
            {
                i = CreateTask(Task_HandleTourneyTreeInput, 0);
                gTasks[i].data[0] = notInteractive;
                gTasks[i].data[1] = notInteractive;
                gTasks[i].data[6] = gTasks[taskId].tIsPrevTourneyTree;
            }
            else
            {
                i = CreateTask(Task_HandleStaticTourneyTreeInput, 0);
                gTasks[i].data[0] = 0;
            }
        }
        else
        {
            i = gTasks[taskId].data[3];
            gTasks[i].tState = 0;
        }
        ScanlineEffect_Clear();

        i = 0;
        while (i < 91)
        {
            gScanlineEffectRegBuffers[0][i] = BGCNT_PRIORITY(2) | BGCNT_SCREENBASE(31) | BGCNT_16COLOR | BGCNT_CHARBASE(2) | BGCNT_TXT256x256;
            gScanlineEffectRegBuffers[1][i] = BGCNT_PRIORITY(2) | BGCNT_SCREENBASE(31) | BGCNT_16COLOR | BGCNT_CHARBASE(2) | BGCNT_TXT256x256;
            i++;
        }

        while (i < 160)
        {
            gScanlineEffectRegBuffers[0][i] =  BGCNT_PRIORITY(1) | BGCNT_SCREENBASE(31) | BGCNT_16COLOR | BGCNT_CHARBASE(2) | BGCNT_TXT256x256;
            gScanlineEffectRegBuffers[1][i] =  BGCNT_PRIORITY(1) | BGCNT_SCREENBASE(31) | BGCNT_16COLOR | BGCNT_CHARBASE(2) | BGCNT_TXT256x256;
            i++;
        }

        ScanlineEffect_SetParams(sTourneyTreeScanlineEffectParams);
        DestroyTask(taskId);
        break;
    }
}

static void DrawTourneyAdvancementLine(u8 tournamentId, u8 roundId)
{
    int i;
    const struct TourneyTreeLineSection *lineSection = sTourneyTreeLineSections[tournamentId][roundId];

    for (i = 0; i < sTourneyTreeLineSectionArrayCounts[tournamentId][roundId]; i++)
        CopyToBgTilemapBufferRect_ChangePalette(1, &lineSection[i].src, lineSection[i].x, lineSection[i].y, 1, 1, 17);

    CopyBgTilemapBufferToVram(1);
}

#define STATE_FADE_IN             0
#define STATE_SHOW_RESULTS        1
#define STATE_DELAY               2
#define STATE_WAIT_FOR_INPUT      3
#define STATE_CLOSE_TOURNEY_TREE  4

// The non-interactive tourney tree that's shown when a round is completed
static void Task_HandleStaticTourneyTreeInput(u8 taskId)
{
    int i;
    struct TextPrinterTemplate textPrinter;

    switch (gTasks[taskId].tState)
    {
    case STATE_FADE_IN:
        BeginNormalPaletteFade(PALETTES_ALL, 0, 0x10, 0, RGB_BLACK);
        gTasks[taskId].tState = STATE_SHOW_RESULTS;
        break;
    case STATE_SHOW_RESULTS:
        if (!gPaletteFade.active)
        {
            gTasks[taskId].tState = STATE_DELAY;
            gTasks[taskId].data[3] = 64;
            textPrinter.fontId = 2;
            textPrinter.x = 0;
            textPrinter.y = 0;
            textPrinter.letterSpacing = 2;
            textPrinter.lineSpacing = 0;
            textPrinter.unk = 0;
            textPrinter.fgColor = TEXT_DYNAMIC_COLOR_2;
            textPrinter.bgColor = TEXT_COLOR_TRANSPARENT;
            textPrinter.shadowColor = TEXT_DYNAMIC_COLOR_4;

            // Update the advancement lines and gray out eliminated trainer names
            for (i = 0; i < DOME_TOURNAMENT_TRAINERS_COUNT; i++)
            {
                CopyDomeTrainerName(gDisplayedStringBattle, DOME_TRAINERS[i].trainerId);
                if (DOME_TRAINERS[i].eliminatedAt == gSaveBlock2Ptr->frontier.curChallengeBattleNum - 1
                    && DOME_TRAINERS[i].isEliminated)
                {
                    if (sTrainerNamePositions[i][0] == 0)
                        textPrinter.currentX = GetStringWidthDifference(textPrinter.fontId, gDisplayedStringBattle, 0x3D, textPrinter.letterSpacing);
                    else
                        textPrinter.currentX = 3;

                    textPrinter.currentChar = gDisplayedStringBattle;
                    textPrinter.windowId = sTrainerNamePositions[i][0];
                    textPrinter.currentY = sTrainerNamePositions[i][1];
                    AddTextPrinter(&textPrinter, 0, NULL);
                }
                if (!DOME_TRAINERS[i].isEliminated)
                {
                    int roundId = gSaveBlock2Ptr->frontier.curChallengeBattleNum - 1;
                    DrawTourneyAdvancementLine(i, roundId);
                }
            }
        }
        break;
    case STATE_DELAY:
        if (--gTasks[taskId].data[3] == 0)
            gTasks[taskId].tState = STATE_WAIT_FOR_INPUT;
        break;
    case STATE_WAIT_FOR_INPUT:
        if (JOY_NEW(A_BUTTON | B_BUTTON))
        {
            BeginNormalPaletteFade(PALETTES_ALL, 0, 0, 0x10, RGB_BLACK);
            gTasks[taskId].tState = STATE_CLOSE_TOURNEY_TREE;
        }
        break;
    case STATE_CLOSE_TOURNEY_TREE:
        if (!gPaletteFade.active)
        {
            SetMainCallback2(CB2_ReturnToFieldContinueScriptPlayMapMusic);
            DestroyTask(taskId);
        }
        break;
    }
}

#undef STATE_FADE_IN
#undef STATE_SHOW_RESULTS
#undef STATE_DELAY
#undef STATE_WAIT_FOR_INPUT
#undef STATE_CLOSE_TOURNEY_TREE

static void CB2_TourneyTree(void)
{
    AnimateSprites();
    BuildOamBuffer();
    RunTextPrinters();
    UpdatePaletteFade();
    RunTasks();
}

static void VblankCb_TourneyInfoCard(void)
{
    ChangeBgX(3, 0x80, 1);
    ChangeBgY(3, 0x80, 2);
    SetGpuReg(REG_OFFSET_BG0HOFS, gBattle_BG0_X);
    SetGpuReg(REG_OFFSET_BG0VOFS, gBattle_BG0_Y);
    SetGpuReg(REG_OFFSET_BG1HOFS, gBattle_BG1_X);
    SetGpuReg(REG_OFFSET_BG1VOFS, gBattle_BG1_Y);
    SetGpuReg(REG_OFFSET_BG2HOFS, gBattle_BG2_X);
    SetGpuReg(REG_OFFSET_BG2VOFS, gBattle_BG2_Y);
    LoadOam();
    ProcessSpriteCopyRequests();
    TransferPlttBuffer();
}

#define SET_WIN0H_WIN1H(win0H, win1H)                       \
{                                                           \
    *(vu32*)(REG_ADDR_WIN0H) = ((win0H << 16) | (win1H));   \
}

static void HblankCb_TourneyTree(void)
{
    u16 vCount = REG_VCOUNT;

    if (vCount < 42)
    {
        REG_WININ = WININ_WIN0_BG_ALL | WININ_WIN0_CLR | WININ_WIN0_OBJ
                | WININ_WIN1_BG_ALL | WININ_WIN1_CLR | WININ_WIN1_OBJ;
        SET_WIN0H_WIN1H(0, 0);
    }
    else if (vCount < 50)
    {
        REG_WININ = WININ_WIN0_BG0 | WININ_WIN0_BG1 | WININ_WIN0_BG3 | WININ_WIN0_OBJ | WININ_WIN0_CLR
                    | WININ_WIN1_BG0 | WININ_WIN1_BG1 | WININ_WIN1_BG3 | WININ_WIN1_OBJ | WININ_WIN1_CLR;
        SET_WIN0H_WIN1H(WIN_RANGE(152, 155), WIN_RANGE(85, 88));
    }
    else if (vCount < 58)
    {
        REG_WININ = WININ_WIN0_BG_ALL | WININ_WIN0_CLR | WININ_WIN0_OBJ
                | WININ_WIN1_BG_ALL | WININ_WIN1_CLR | WININ_WIN1_OBJ;
        SET_WIN0H_WIN1H(0, 0);
    }
    else if (vCount < 75)
    {
        REG_WININ = WININ_WIN0_BG0 | WININ_WIN0_BG1 | WININ_WIN0_BG3 | WININ_WIN0_OBJ | WININ_WIN0_CLR
                    | WININ_WIN1_BG0 | WININ_WIN1_BG1 | WININ_WIN1_BG3 | WININ_WIN1_OBJ | WININ_WIN1_CLR;
        SET_WIN0H_WIN1H(WIN_RANGE(144, 152), WIN_RANGE(88, 96));
    }
    else if (vCount < 82)
    {
        REG_WININ = WININ_WIN0_BG0 | WININ_WIN0_BG1 | WININ_WIN0_BG3 | WININ_WIN0_OBJ | WININ_WIN0_CLR
                    | WININ_WIN1_BG0 | WININ_WIN1_BG1 | WININ_WIN1_BG3 | WININ_WIN1_OBJ | WININ_WIN1_CLR;
        SET_WIN0H_WIN1H(WIN_RANGE(152, 155), WIN_RANGE(85, 88));
    }
    else if (vCount < 95)
    {
        REG_WININ = WININ_WIN0_BG_ALL | WININ_WIN0_CLR | WININ_WIN0_OBJ
                | WININ_WIN1_BG_ALL | WININ_WIN1_CLR | WININ_WIN1_OBJ;
        SET_WIN0H_WIN1H(0, 0);
    }
    else if (vCount < 103)
    {
        REG_WININ = WININ_WIN0_BG0 | WININ_WIN0_BG1 | WININ_WIN0_BG2 | WININ_WIN0_OBJ | WININ_WIN0_CLR
                    | WININ_WIN1_BG0 | WININ_WIN1_BG1 | WININ_WIN1_BG2 | WININ_WIN1_OBJ | WININ_WIN1_CLR;
        SET_WIN0H_WIN1H(WIN_RANGE(152, 155), WIN_RANGE(85, 88));
    }
    else if (vCount < 119)
    {
        REG_WININ = WININ_WIN0_BG0 | WININ_WIN0_BG1 | WININ_WIN0_BG2 | WININ_WIN0_OBJ | WININ_WIN0_CLR
                    | WININ_WIN1_BG0 | WININ_WIN1_BG1 | WININ_WIN1_BG2 | WININ_WIN1_OBJ | WININ_WIN1_CLR;
        SET_WIN0H_WIN1H(WIN_RANGE(144, 152), WIN_RANGE(88, 96));
    }
    else if (vCount < 127)
    {
        REG_WININ = WININ_WIN0_BG_ALL | WININ_WIN0_CLR | WININ_WIN0_OBJ
                | WININ_WIN1_BG_ALL | WININ_WIN1_CLR | WININ_WIN1_OBJ;
        SET_WIN0H_WIN1H(0, 0);
    }
    else if (vCount < 135)
    {
        REG_WININ = WININ_WIN0_BG0 | WININ_WIN0_BG1 | WININ_WIN0_BG2 | WININ_WIN0_OBJ | WININ_WIN0_CLR
                    | WININ_WIN1_BG0 | WININ_WIN1_BG1 | WININ_WIN1_BG2 | WININ_WIN1_OBJ | WININ_WIN1_CLR;
        SET_WIN0H_WIN1H(WIN_RANGE(152, 155), WIN_RANGE(85, 88));
    }
    else
    {
        REG_WININ = WININ_WIN0_BG_ALL | WININ_WIN0_CLR | WININ_WIN0_OBJ
                | WININ_WIN1_BG_ALL | WININ_WIN1_CLR | WININ_WIN1_OBJ;
        SET_WIN0H_WIN1H(0, 0);
    }
}

static void VblankCb_TourneyTree(void)
{
    SetGpuReg(REG_OFFSET_BG0HOFS, gBattle_BG0_X);
    SetGpuReg(REG_OFFSET_BG0VOFS, gBattle_BG0_Y);
    SetGpuReg(REG_OFFSET_BG1HOFS, gBattle_BG1_X);
    SetGpuReg(REG_OFFSET_BG1VOFS, gBattle_BG1_Y);
    ChangeBgY(2, 0x80, 2);
    ChangeBgY(3, 0x80, 1);
    LoadOam();
    ProcessSpriteCopyRequests();
    TransferPlttBuffer();
    ScanlineEffect_InitHBlankDmaTransfer();
}

static void SetFacilityTrainerAndMonPtrs(void)
{
    gFacilityTrainerMons = gBattleFrontierMons;
    gFacilityTrainers = gBattleFrontierTrainers;
}

static void ResetSketchedMoves(void)
{
    int i, moveSlot;

    for (i = 0; i < DOME_BATTLE_PARTY_SIZE; i++)
    {
        int playerMonId = gSaveBlock2Ptr->frontier.selectedPartyMons[gSelectedOrderFromParty[i] - 1] - 1;
        int count;

        for (moveSlot = 0; moveSlot < MAX_MON_MOVES; moveSlot++)
        {
            count = 0;
            while (count < MAX_MON_MOVES)
            {
                if (GetMonData(&gSaveBlock1Ptr->playerParty[playerMonId], MON_DATA_MOVE1 + count, NULL) == GetMonData(&gPlayerParty[i], MON_DATA_MOVE1 + moveSlot, NULL))
                    break;
                count++;
            }
            if (count == MAX_MON_MOVES)
                SetMonMoveSlot(&gPlayerParty[i], MOVE_SKETCH, moveSlot);
        }

        gSaveBlock1Ptr->playerParty[playerMonId] = gPlayerParty[i];
    }
}

static void RestoreDomePlayerPartyHeldItems(void)
{
    int i;

    for (i = 0; i < DOME_BATTLE_PARTY_SIZE; i++)
    {
        int playerMonId = gSaveBlock2Ptr->frontier.selectedPartyMons[gSelectedOrderFromParty[i] - 1] - 1;
        u16 item = GetMonData(&gSaveBlock1Ptr->playerParty[playerMonId], MON_DATA_HELD_ITEM, NULL);
        SetMonData(&gPlayerParty[i], MON_DATA_HELD_ITEM, &item);
    }
}

static void ReduceDomePlayerPartyToSelectedMons(void)
{
    ReducePlayerPartyToSelectedMons();
}

static void GetPlayerSeededBeforeOpponent(void)
{
    // A higher tournament ID is a worse seed
    if (TrainerIdToTournamentId(gTrainerBattleOpponent_A) > TrainerIdToTournamentId(TRAINER_PLAYER))
        gSpecialVar_Result = 1;
    else
        gSpecialVar_Result = 2;
}

static void BufferLastDomeWinnerName(void)
{
    int i;

    SetFacilityTrainerAndMonPtrs();
    for (i = 0; i < DOME_TOURNAMENT_TRAINERS_COUNT; i++)
    {
        if (!DOME_TRAINERS[i].isEliminated)
            break;
    }
    CopyDomeTrainerName(gStringVar1, DOME_TRAINERS[i].trainerId);
}

// For showing the previous tourney results before the player has entered a challenge
static void InitRandomTourneyTreeResults(void)
{
    int i, j, k;
    int monLevel;
    int species[FRONTIER_PARTY_SIZE];
    int monTypesBits;
    int trainerId;
    int monId;
    int zero1;
    int zero2;
    u8 lvlMode;
    u16 *statSums;
    int *statValues;
    u8 ivs = 0;

    species[0] = 0;
    species[1] = 0;
    species[2] = 0;
    if ((gSaveBlock2Ptr->frontier.domeLvlMode != -gSaveBlock2Ptr->frontier.domeBattleMode) && gSaveBlock2Ptr->frontier.challengeStatus != CHALLENGE_STATUS_SAVING)
        return;

    statSums = AllocZeroed(sizeof(u16) * DOME_TOURNAMENT_TRAINERS_COUNT);
    statValues = AllocZeroed(sizeof(int) * NUM_STATS);
    lvlMode = gSaveBlock2Ptr->frontier.lvlMode;
    gSaveBlock2Ptr->frontier.lvlMode = FRONTIER_LVL_50;
    zero1 = 0;
    zero2 = 0;
    
    gSaveBlock2Ptr->frontier.domeLvlMode = zero1 + 1;
    gSaveBlock2Ptr->frontier.domeBattleMode = zero2 + 1;

    for (i = 0; i < DOME_TOURNAMENT_TRAINERS_COUNT; i++)
    {
        do
        {
            if (i < 5)
                trainerId = Random() % 10;
            else if (i < 15)
                trainerId = Random() % 20 + 10;
            else
                trainerId = Random() % 10 + 30;

            for (j = 0; j < i; j++)
            {
                if (DOME_TRAINERS[j].trainerId == trainerId)
                    break;
            }
        } while (j != i);

        DOME_TRAINERS[i].trainerId = trainerId;
        for (j = 0; j < FRONTIER_PARTY_SIZE; j++)
        {
            do
            {
                monId = GetRandomFrontierMonFromSet(trainerId);
                for (k = 0; k < j; k++)
                {
                    // Make sure the mon is valid.
                    int alreadySelectedMonId = DOME_MONS[i][k];
                    if (alreadySelectedMonId == monId
                        || species[0] == gFacilityTrainerMons[monId].species
                        || species[1] == gFacilityTrainerMons[monId].species
                        || gFacilityTrainerMons[alreadySelectedMonId].itemTableId == gFacilityTrainerMons[monId].itemTableId)
                        break;
                }
            } while (k != j);

            DOME_MONS[i][j] = monId;
            species[j] = gFacilityTrainerMons[monId].species;
        }
        DOME_TRAINERS[i].isEliminated = FALSE;
        DOME_TRAINERS[i].eliminatedAt = 0;
        DOME_TRAINERS[i].forfeited = FALSE;
    }

    monLevel = 50;
    for (i = 0; i < DOME_TOURNAMENT_TRAINERS_COUNT; i++)
    {
        monTypesBits = 0;
        statSums[i] = 0;
        ivs = GetDomeTrainerMonIvs(DOME_TRAINERS[i].trainerId);
        for (j = 0; j < FRONTIER_PARTY_SIZE; j++)
        {
            CalcDomeMonStats(gFacilityTrainerMons[DOME_MONS[i][j]].species,
                             monLevel, ivs,
                             gFacilityTrainerMons[DOME_MONS[i][j]].evSpread,
                             gFacilityTrainerMons[DOME_MONS[i][j]].nature,
                             statValues);

            statSums[i] += statValues[STAT_ATK];
            statSums[i] += statValues[STAT_DEF];
            statSums[i] += statValues[STAT_SPATK];
            statSums[i] += statValues[STAT_SPDEF];
            statSums[i] += statValues[STAT_SPEED];
            statSums[i] += statValues[STAT_HP];
            monTypesBits |= gBitTable[gBaseStats[gFacilityTrainerMons[DOME_MONS[i][j]].species].type1];
            monTypesBits |= gBitTable[gBaseStats[gFacilityTrainerMons[DOME_MONS[i][j]].species].type2];
        }

        // Because GF hates temporary vars, trainerId acts like monTypesCount here.
        for (trainerId = 0, j = 0; j < 32; j++)
        {
            if (monTypesBits & 1)
                trainerId++;
            monTypesBits >>= 1;
        }
        statSums[i] += (trainerId * monLevel) / 20;
    }

    for (i = 0; i < DOME_TOURNAMENT_TRAINERS_COUNT - 1; i++)
    {
        for (j = i + 1; j < DOME_TOURNAMENT_TRAINERS_COUNT; j++)
        {
            if (statSums[i] < statSums[j])
            {
                SwapDomeTrainers(i, j, statSums);
            }
            else if (statSums[i] == statSums[j])
            {
                if (DOME_TRAINERS[i].trainerId > DOME_TRAINERS[j].trainerId)
                    SwapDomeTrainers(i, j, statSums);
            }
        }
    }

    Free(statSums);
    Free(statValues);

    for (i = 0; i < DOME_ROUNDS_COUNT; i++)
        DecideRoundWinners(i);

    gSaveBlock2Ptr->frontier.lvlMode = lvlMode;
}

static int TrainerIdToTournamentId(u16 trainerId)
{
    int i;

    for (i = 0; i < DOME_TOURNAMENT_TRAINERS_COUNT; i++)
    {
        if (DOME_TRAINERS[i].trainerId == trainerId)
            break;
    }

    return i;
}

// The same as the above one, but has global scope.
int TrainerIdToDomeTournamentId(u16 trainerId)
{
    int i;

    for (i = 0; i < DOME_TOURNAMENT_TRAINERS_COUNT; i++)
    {
        if (DOME_TRAINERS[i].trainerId == trainerId)
            break;
    }

    return i;
}

static u8 sub_81953E8(u8 tournamentId, u8 round)
{
    u8 tournamentIds[2];
    BufferDomeWinString(gUnknown_0860D1A0[gUnknown_0860D1C0[tournamentId] / 2][round] - 16, tournamentIds);
    if (tournamentId == tournamentIds[0])
        return tournamentIds[1];
    else
        return tournamentIds[0];
}

// Determines which trainers won in the NPC vs NPC battles
static void DecideRoundWinners(u8 roundId)
{
    int i;
    int moveSlot, monId1, monId2;
    int tournamentId1, tournamentId2;
    int species;
    int points1 = 0, points2 = 0;

    for (i = 0; i < DOME_TOURNAMENT_TRAINERS_COUNT; i++)
    {
        if (DOME_TRAINERS[i].isEliminated || DOME_TRAINERS[i].trainerId == TRAINER_PLAYER)
            continue;

        tournamentId1 = i;
        tournamentId2 = TournamentIdOfOpponent(roundId, DOME_TRAINERS[tournamentId1].trainerId);
        // Frontier Brain always wins, check tournamentId1.
        if (DOME_TRAINERS[tournamentId1].trainerId == TRAINER_FRONTIER_BRAIN && tournamentId2 != 0xFF)
        {
            DOME_TRAINERS[tournamentId2].isEliminated = TRUE;
            DOME_TRAINERS[tournamentId2].eliminatedAt = roundId;
            gSaveBlock2Ptr->frontier.domeWinningMoves[tournamentId2] = GetWinningMove(tournamentId1, tournamentId2, roundId);
        }
        // Frontier Brain always wins, check tournamentId2.
        else if (DOME_TRAINERS[tournamentId2].trainerId == TRAINER_FRONTIER_BRAIN && tournamentId1 != 0xFF)
        {
            DOME_TRAINERS[tournamentId1].isEliminated = TRUE;
            DOME_TRAINERS[tournamentId1].eliminatedAt = roundId;
            gSaveBlock2Ptr->frontier.domeWinningMoves[tournamentId1] = GetWinningMove(tournamentId2, tournamentId1, roundId);
        }
        // Decide which one of two trainers wins!
        else if (tournamentId2 != 0xFF)
        {
            // BUG: points1 and points2 are not cleared at the beginning of the loop resulting in not fair results.
            #ifdef BUGFIX
            points1 = 0;
            points2 = 0;
            #endif

            // Calculate points for both trainers.
            for (monId1 = 0; monId1 < FRONTIER_PARTY_SIZE; monId1++)
            {
                for (moveSlot = 0; moveSlot < MAX_MON_MOVES; moveSlot++)
                {
                    for (monId2 = 0; monId2 < FRONTIER_PARTY_SIZE; monId2++)
                    {
                        points1 += GetTypeEffectivenessPoints(gFacilityTrainerMons[DOME_MONS[tournamentId1][monId1]].moves[moveSlot],
                                                gFacilityTrainerMons[DOME_MONS[tournamentId2][monId2]].species, 2);
                    }
                }
                species = gFacilityTrainerMons[DOME_MONS[tournamentId1][monId1]].species;
                points1 += ( gBaseStats[species].baseHP
                           + gBaseStats[species].baseAttack
                           + gBaseStats[species].baseDefense
                           + gBaseStats[species].baseSpeed
                           + gBaseStats[species].baseSpAttack
                           + gBaseStats[species].baseSpDefense) / 10;
            }
            // Random part of the formula.
            points1 += (Random() & 0x1F);
            // Favor trainers with higher id;
            points1 += tournamentId1;

            for (monId1 = 0; monId1 < FRONTIER_PARTY_SIZE; monId1++)
            {
                for (moveSlot = 0; moveSlot < MAX_MON_MOVES; moveSlot++)
                {
                    for (monId2 = 0; monId2 < FRONTIER_PARTY_SIZE; monId2++)
                    {
                        points2 += GetTypeEffectivenessPoints(gFacilityTrainerMons[DOME_MONS[tournamentId2][monId1]].moves[moveSlot],
                                                gFacilityTrainerMons[DOME_MONS[tournamentId1][monId2]].species, 2);
                    }
                }
                species = gFacilityTrainerMons[DOME_MONS[tournamentId2][monId1]].species;
                points2 += ( gBaseStats[species].baseHP
                           + gBaseStats[species].baseAttack
                           + gBaseStats[species].baseDefense
                           + gBaseStats[species].baseSpeed
                           + gBaseStats[species].baseSpAttack
                           + gBaseStats[species].baseSpDefense) / 10;
            }
            // Random part of the formula.
            points2 += (Random() & 0x1F);
            // Favor trainers with higher id;
            points2 += tournamentId2;

            if (points1 > points2)
            {
                DOME_TRAINERS[tournamentId2].isEliminated = TRUE;
                DOME_TRAINERS[tournamentId2].eliminatedAt = roundId;
                gSaveBlock2Ptr->frontier.domeWinningMoves[tournamentId2] = GetWinningMove(tournamentId1, tournamentId2, roundId);
            }
            else if (points1 < points2)
            {
                DOME_TRAINERS[tournamentId1].isEliminated = TRUE;
                DOME_TRAINERS[tournamentId1].eliminatedAt = roundId;
                gSaveBlock2Ptr->frontier.domeWinningMoves[tournamentId1] = GetWinningMove(tournamentId2, tournamentId1, roundId);
            }
            // Points are the same, so we favor the one with the higher id.
            else if (tournamentId1 > tournamentId2)
            {
                DOME_TRAINERS[tournamentId2].isEliminated = TRUE;
                DOME_TRAINERS[tournamentId2].eliminatedAt = roundId;
                gSaveBlock2Ptr->frontier.domeWinningMoves[tournamentId2] = GetWinningMove(tournamentId1, tournamentId2, roundId);
            }
            else
            {
                DOME_TRAINERS[tournamentId1].isEliminated = TRUE;
                DOME_TRAINERS[tournamentId1].eliminatedAt = roundId;
                gSaveBlock2Ptr->frontier.domeWinningMoves[tournamentId1] = GetWinningMove(tournamentId2, tournamentId1, roundId);
            }
        }
    }
}

static void CopyDomeTrainerName(u8 *str, u16 trainerId)
{
    int i = 0;
    SetFacilityPtrsGetLevel();

    if (trainerId == TRAINER_FRONTIER_BRAIN)
    {
        CopyDomeBrainTrainerName(str);
    }
    else
    {
        if (trainerId == TRAINER_PLAYER)
        {
            for (i = 0; i < PLAYER_NAME_LENGTH; i++)
                str[i] = gSaveBlock2Ptr->playerName[i];
        }
        else if (trainerId < FRONTIER_TRAINERS_COUNT)
        {
            for (i = 0; i < PLAYER_NAME_LENGTH; i++)
                str[i] = gFacilityTrainers[trainerId].trainerName[i];
        }
        str[i] = EOS;
    }
}

static u8 GetDomeBrainTrainerPicId(void)
{
    return gTrainers[TRAINER_TUCKER].trainerPic;
}

static u8 GetDomeBrainTrainerClass(void)
{
    return gTrainers[TRAINER_TUCKER].trainerClass;
}

static void CopyDomeBrainTrainerName(u8 *str)
{
    int i;

    for (i = 0; i < PLAYER_NAME_LENGTH; i++)
        str[i] = gTrainers[TRAINER_TUCKER].trainerName[i];
    str[i] = EOS;
}<|MERGE_RESOLUTION|>--- conflicted
+++ resolved
@@ -2758,7 +2758,6 @@
     }
     else
     {
-<<<<<<< HEAD
         u32 typeEffectiveness1 = UQ_4_12_TO_INT(GetTypeModifier(moveType, defType1) * 2) * 5;
         u32 typeEffectiveness2 = UQ_4_12_TO_INT(GetTypeModifier(moveType, defType2) * 2) * 5;
 
@@ -2768,36 +2767,6 @@
 
         if (defAbility == ABILITY_WONDER_GUARD && typeEffectiveness1 != 20 && typeEffectiveness2 != 20)
             typePower = 0;
-=======
-        while (TYPE_EFFECT_ATK_TYPE(i) != TYPE_ENDTABLE)
-        {
-            if (TYPE_EFFECT_ATK_TYPE(i) == TYPE_FORESIGHT)
-            {
-                i += 3;
-                continue;
-            }
-            if (TYPE_EFFECT_ATK_TYPE(i) == moveType)
-            {
-                // BUG: the value of TYPE_x2 does not exist in gTypeEffectiveness, so if defAbility is ABILITY_WONDER_GUARD, the conditional always fails
-                #ifndef BUGFIX
-                if (TYPE_EFFECT_DEF_TYPE(i) == defType1)
-                    if ((defAbility == ABILITY_WONDER_GUARD && TYPE_EFFECT_MULTIPLIER(i) == TYPE_x2) || defAbility != ABILITY_WONDER_GUARD)
-                        typePower = (typePower * TYPE_EFFECT_MULTIPLIER(i)) / 10;
-                if (TYPE_EFFECT_DEF_TYPE(i) == defType2 && defType1 != defType2)
-                    if ((defAbility == ABILITY_WONDER_GUARD && TYPE_EFFECT_MULTIPLIER(i) == TYPE_x2) || defAbility != ABILITY_WONDER_GUARD)
-                        typePower = (typePower * TYPE_EFFECT_MULTIPLIER(i)) / 10;
-                #else
-                if (TYPE_EFFECT_DEF_TYPE(i) == defType1)
-                    if ((defAbility == ABILITY_WONDER_GUARD && TYPE_EFFECT_MULTIPLIER(i) == TYPE_MUL_SUPER_EFFECTIVE) || defAbility != ABILITY_WONDER_GUARD)
-                        typePower = (typePower * TYPE_EFFECT_MULTIPLIER(i)) / 10;
-                if (TYPE_EFFECT_DEF_TYPE(i) == defType2 && defType1 != defType2)
-                    if ((defAbility == ABILITY_WONDER_GUARD && TYPE_EFFECT_MULTIPLIER(i) == TYPE_MUL_SUPER_EFFECTIVE) || defAbility != ABILITY_WONDER_GUARD)
-                        typePower = (typePower * TYPE_EFFECT_MULTIPLIER(i)) / 10;
-                #endif
-            }
-            i += 3;
-        }
->>>>>>> 7a7ebe18
     }
 
     switch (arg2)
