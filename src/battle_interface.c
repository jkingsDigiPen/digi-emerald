--- conflicted
+++ resolved
@@ -497,27 +497,6 @@
     &gHealthboxElementsGfxTable[HEALTHBOX_GFX_STATUS_BALL], 0x80, TAG_STATUS_SUMMARY_BALLS_TILE
 };
 
-<<<<<<< HEAD
-=======
-// unused oam data
-static const struct OamData sOamData_Unused64x32 =
-{
-    .y = 0,
-    .affineMode = ST_OAM_AFFINE_OFF,
-    .objMode = ST_OAM_OBJ_NORMAL,
-    .mosaic = FALSE,
-    .bpp = ST_OAM_4BPP,
-    .shape = SPRITE_SHAPE(64x32),
-    .x = 0,
-    .matrixNum = 0,
-    .size = SPRITE_SIZE(64x32),
-    .tileNum = 0,
-    .priority = 1,
-    .paletteNum = 0,
-    .affineParam = 0,
-};
-
->>>>>>> 898ec580
 static const struct OamData sOamData_StatusSummaryBalls =
 {
     .y = 0,
@@ -2907,7 +2886,7 @@
     FillWindowPixelBuffer(*windowId, PIXEL_FILL(color1));
 
     AddTextPrinterParameterized4(*windowId, 0, x, y, 0, 0, color, -1, str);
-    return (u8*)(GetWindowAttribute(*windowId, WINDOW_TILE_DATA));
+    return (u8 *)(GetWindowAttribute(*windowId, WINDOW_TILE_DATA));
 }
 
 static void TextIntoAbilityPopUp(void *dest, u8 *windowTileData, s32 arg2, bool32 arg3)
