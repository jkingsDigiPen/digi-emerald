#include "global.h"
#include "malloc.h"
#include "battle.h"
#include "pokemon.h"
#include "battle_controllers.h"
#include "battle_interface.h"
#include "graphics.h"
#include "sprite.h"
#include "window.h"
#include "string_util.h"
#include "text.h"
#include "sound.h"
#include "constants/songs.h"
#include "decompress.h"
#include "task.h"
#include "util.h"
#include "gpu_regs.h"
#include "battle_message.h"
#include "pokedex.h"
#include "palette.h"
#include "international_string_util.h"
#include "safari_zone.h"
#include "battle_anim.h"
#include "constants/battle_anim.h"
#include "constants/rgb.h"
#include "battle_debug.h"
#include "constants/battle_config.h"
#include "data.h"
#include "pokemon_summary_screen.h"

enum
{   // Corresponds to gHealthboxElementsGfxTable (and the tables after it) in graphics.c
    // These are indexes into the tables, which are filled with 8x8 square pixel data.
    HEALTHBOX_GFX_0, //hp bar [black section]
    HEALTHBOX_GFX_1, //hp bar "H"
    HEALTHBOX_GFX_2, //hp bar "P"
    HEALTHBOX_GFX_HP_BAR_GREEN, //hp bar [0 pixels]
    HEALTHBOX_GFX_4,  //hp bar [1 pixels]
    HEALTHBOX_GFX_5,  //hp bar [2 pixels]
    HEALTHBOX_GFX_6,  //hp bar [3 pixels]
    HEALTHBOX_GFX_7,  //hp bar [4 pixels]
    HEALTHBOX_GFX_8,  //hp bar [5 pixels]
    HEALTHBOX_GFX_9,  //hp bar [6 pixels]
    HEALTHBOX_GFX_10, //hp bar [7 pixels]
    HEALTHBOX_GFX_11, //hp bar [8 pixels]
    HEALTHBOX_GFX_12, //exp bar [0 pixels]
    HEALTHBOX_GFX_13, //exp bar [1 pixels]
    HEALTHBOX_GFX_14, //exp bar [2 pixels]
    HEALTHBOX_GFX_15, //exp bar [3 pixels]
    HEALTHBOX_GFX_16, //exp bar [4 pixels]
    HEALTHBOX_GFX_17, //exp bar [5 pixels]
    HEALTHBOX_GFX_18, //exp bar [6 pixels]
    HEALTHBOX_GFX_19, //exp bar [7 pixels]
    HEALTHBOX_GFX_20, //exp bar [8 pixels]
    HEALTHBOX_GFX_STATUS_PSN_BATTLER0,  //status psn "(P"
    HEALTHBOX_GFX_22,                   //status psn "SN"
    HEALTHBOX_GFX_23,                   //status psn "|)""
    HEALTHBOX_GFX_STATUS_PRZ_BATTLER0,  //status prz
    HEALTHBOX_GFX_25,
    HEALTHBOX_GFX_26,
    HEALTHBOX_GFX_STATUS_SLP_BATTLER0,  //status slp
    HEALTHBOX_GFX_28,
    HEALTHBOX_GFX_29,
    HEALTHBOX_GFX_STATUS_FRZ_BATTLER0,  //status frz
    HEALTHBOX_GFX_31,
    HEALTHBOX_GFX_32,
    HEALTHBOX_GFX_STATUS_BRN_BATTLER0,  //status brn
    HEALTHBOX_GFX_34,
    HEALTHBOX_GFX_35,
    HEALTHBOX_GFX_36, //misc [Black section]
    HEALTHBOX_GFX_37, //misc [Black section]
    HEALTHBOX_GFX_38, //misc [Black section]
    HEALTHBOX_GFX_39, //misc [Blank Health Window?]
    HEALTHBOX_GFX_40, //misc [Blank Health Window?]
    HEALTHBOX_GFX_41, //misc [Blank Health Window?]
    HEALTHBOX_GFX_42, //misc [Blank Health Window?]
    HEALTHBOX_GFX_43, //misc [Top of Health Window?]
    HEALTHBOX_GFX_44, //misc [Top of Health Window?]
    HEALTHBOX_GFX_45, //misc [Top of Health Window?]
    HEALTHBOX_GFX_46, //misc [Blank Health Window?]
    HEALTHBOX_GFX_HP_BAR_YELLOW, //hp bar yellow [0 pixels]
    HEALTHBOX_GFX_48, //hp bar yellow [1 pixels]
    HEALTHBOX_GFX_49, //hp bar yellow [2 pixels]
    HEALTHBOX_GFX_50, //hp bar yellow [3 pixels]
    HEALTHBOX_GFX_51, //hp bar yellow [4 pixels]
    HEALTHBOX_GFX_52, //hp bar yellow [5 pixels]
    HEALTHBOX_GFX_53, //hp bar yellow [6 pixels]
    HEALTHBOX_GFX_54, //hp bar yellow [7 pixels]
    HEALTHBOX_GFX_55, //hp bar yellow [8 pixels]
    HEALTHBOX_GFX_HP_BAR_RED,  //hp bar red [0 pixels]
    HEALTHBOX_GFX_57, //hp bar red [1 pixels]
    HEALTHBOX_GFX_58, //hp bar red [2 pixels]
    HEALTHBOX_GFX_59, //hp bar red [3 pixels]
    HEALTHBOX_GFX_60, //hp bar red [4 pixels]
    HEALTHBOX_GFX_61, //hp bar red [5 pixels]
    HEALTHBOX_GFX_62, //hp bar red [6 pixels]
    HEALTHBOX_GFX_63, //hp bar red [7 pixels]
    HEALTHBOX_GFX_64, //hp bar red [8 pixels]
    HEALTHBOX_GFX_65, //hp bar frame end
    HEALTHBOX_GFX_66, //status ball [full]
    HEALTHBOX_GFX_67, //status ball [empty]
    HEALTHBOX_GFX_68, //status ball [fainted]
    HEALTHBOX_GFX_69, //status ball [statused]
    HEALTHBOX_GFX_70, //status ball [unused extra]
    HEALTHBOX_GFX_STATUS_PSN_BATTLER1, //status2 "PSN"
    HEALTHBOX_GFX_72,
    HEALTHBOX_GFX_73,
    HEALTHBOX_GFX_STATUS_PRZ_BATTLER1, //status2 "PRZ"
    HEALTHBOX_GFX_75,
    HEALTHBOX_GFX_76,
    HEALTHBOX_GFX_STATUS_SLP_BATTLER1, //status2 "SLP"
    HEALTHBOX_GFX_78,
    HEALTHBOX_GFX_79,
    HEALTHBOX_GFX_STATUS_FRZ_BATTLER1, //status2 "FRZ"
    HEALTHBOX_GFX_81,
    HEALTHBOX_GFX_82,
    HEALTHBOX_GFX_STATUS_BRN_BATTLER1, //status2 "BRN"
    HEALTHBOX_GFX_84,
    HEALTHBOX_GFX_85,
    HEALTHBOX_GFX_STATUS_PSN_BATTLER2, //status3 "PSN"
    HEALTHBOX_GFX_87,
    HEALTHBOX_GFX_88,
    HEALTHBOX_GFX_STATUS_PRZ_BATTLER2, //status3 "PRZ"
    HEALTHBOX_GFX_90,
    HEALTHBOX_GFX_91,
    HEALTHBOX_GFX_STATUS_SLP_BATTLER2, //status3 "SLP"
    HEALTHBOX_GFX_93,
    HEALTHBOX_GFX_94,
    HEALTHBOX_GFX_STATUS_FRZ_BATTLER2, //status3 "FRZ"
    HEALTHBOX_GFX_96,
    HEALTHBOX_GFX_97,
    HEALTHBOX_GFX_STATUS_BRN_BATTLER2, //status3 "BRN"
    HEALTHBOX_GFX_99,
    HEALTHBOX_GFX_100,
    HEALTHBOX_GFX_STATUS_PSN_BATTLER3, //status4 "PSN"
    HEALTHBOX_GFX_102,
    HEALTHBOX_GFX_103,
    HEALTHBOX_GFX_STATUS_PRZ_BATTLER3, //status4 "PRZ"
    HEALTHBOX_GFX_105,
    HEALTHBOX_GFX_106,
    HEALTHBOX_GFX_STATUS_SLP_BATTLER3, //status4 "SLP"
    HEALTHBOX_GFX_108,
    HEALTHBOX_GFX_109,
    HEALTHBOX_GFX_STATUS_FRZ_BATTLER3, //status4 "FRZ"
    HEALTHBOX_GFX_111,
    HEALTHBOX_GFX_112,
    HEALTHBOX_GFX_STATUS_BRN_BATTLER3, //status4 "BRN"
    HEALTHBOX_GFX_114,
    HEALTHBOX_GFX_115,
    HEALTHBOX_GFX_116, //unknown_D12FEC
    HEALTHBOX_GFX_117, //unknown_D1300C
};

// strings
extern const u8 gText_Slash[];
extern const u8 gText_HighlightDarkGrey[];
extern const u8 gText_DynColor2[];
extern const u8 gText_DynColor2Male[];
extern const u8 gText_DynColor1Female[];

// this file's functions

static const u8 *GetHealthboxElementGfxPtr(u8 elementId);
static u8* AddTextPrinterAndCreateWindowOnHealthbox(const u8 *str, u32 x, u32 y, u32 bgColor, u32 *windowId);

static void RemoveWindowOnHealthbox(u32 windowId);
static void UpdateHpTextInHealthboxInDoubles(u8 healthboxSpriteId, s16 value, u8 maxOrCurrent);
static void UpdateStatusIconInHealthbox(u8 healthboxSpriteId);

static void TextIntoHealthboxObject(void *dest, u8 *windowTileData, s32 windowWidth);
static void SafariTextIntoHealthboxObject(void *dest, u8 *windowTileData, u32 windowWidth);
static void HpTextIntoHealthboxObject(void *dest, u8 *windowTileData, u32 windowWidth);
static void FillHealthboxObject(void *dest, u32 arg1, u32 arg2);

static void sub_8073E08(u8 taskId);
static void sub_8073F98(u8 taskId);
static void sub_8073E64(u8 taskId);

static void SpriteCB_HealthBoxOther(struct Sprite *sprite);
static void SpriteCB_HealthBar(struct Sprite *sprite);
static void sub_8074158(struct Sprite *sprite);
static void sub_8074090(struct Sprite *sprite);
static void SpriteCB_StatusSummaryBar(struct Sprite *sprite);
static void SpriteCB_StatusSummaryBallsOnBattleStart(struct Sprite *sprite);
static void SpriteCB_StatusSummaryBallsOnSwitchout(struct Sprite *sprite);

static void SpriteCb_MegaTrigger(struct Sprite *sprite);
static void SpriteCb_MegaIndicator(struct Sprite *sprite);

static u8 GetStatusIconForBattlerId(u8 statusElementId, u8 battlerId);
static s32 CalcNewBarValue(s32 maxValue, s32 currValue, s32 receivedValue, s32 *arg3, u8 arg4, u16 arg5);
static u8 GetScaledExpFraction(s32 currValue, s32 receivedValue, s32 maxValue, u8 scale);
static void MoveBattleBarGraphically(u8 battlerId, u8 whichBar);
static u8 CalcBarFilledPixels(s32 maxValue, s32 oldValue, s32 receivedValue, s32 *currValue, u8 *arg4, u8 scale);

static void SpriteCb_AbilityPopUp(struct Sprite *sprite);
static void Task_FreeAbilityPopUpGfx(u8 taskId);

// const rom data
static const struct OamData sUnknown_0832C138 =
{
    .y = 0,
    .affineMode = ST_OAM_AFFINE_OFF,
    .objMode = ST_OAM_OBJ_NORMAL,
    .mosaic = 0,
    .bpp = ST_OAM_4BPP,
    .shape = SPRITE_SHAPE(64x32),
    .x = 0,
    .matrixNum = 0,
    .size = SPRITE_SIZE(64x32),
    .tileNum = 0,
    .priority = 1,
    .paletteNum = 0,
    .affineParam = 0,
};

static const struct SpriteTemplate sHealthboxPlayerSpriteTemplates[2] =
{
    {
        .tileTag = TAG_HEALTHBOX_PLAYER1_TILE,
        .paletteTag = TAG_HEALTHBOX_PAL,
        .oam = &sUnknown_0832C138,
        .anims = gDummySpriteAnimTable,
        .images = NULL,
        .affineAnims = gDummySpriteAffineAnimTable,
        .callback = SpriteCallbackDummy
    },
    {
        .tileTag = TAG_HEALTHBOX_PLAYER2_TILE,
        .paletteTag = TAG_HEALTHBOX_PAL,
        .oam = &sUnknown_0832C138,
        .anims = gDummySpriteAnimTable,
        .images = NULL,
        .affineAnims = gDummySpriteAffineAnimTable,
        .callback = SpriteCallbackDummy
    }
};

static const struct SpriteTemplate sHealthboxOpponentSpriteTemplates[2] =
{
    {
        .tileTag = TAG_HEALTHBOX_OPPONENT1_TILE,
        .paletteTag = TAG_HEALTHBOX_PAL,
        .oam = &sUnknown_0832C138,
        .anims = gDummySpriteAnimTable,
        .images = NULL,
        .affineAnims = gDummySpriteAffineAnimTable,
        .callback = SpriteCallbackDummy
    },
    {
        .tileTag = TAG_HEALTHBOX_OPPONENT2_TILE,
        .paletteTag = TAG_HEALTHBOX_PAL,
        .oam = &sUnknown_0832C138,
        .anims = gDummySpriteAnimTable,
        .images = NULL,
        .affineAnims = gDummySpriteAffineAnimTable,
        .callback = SpriteCallbackDummy
    }
};

static const struct SpriteTemplate sHealthboxSafariSpriteTemplate =
{
    .tileTag = TAG_HEALTHBOX_SAFARI_TILE,
    .paletteTag = TAG_HEALTHBOX_PAL,
    .oam = &sUnknown_0832C138,
    .anims = gDummySpriteAnimTable,
    .images = NULL,
    .affineAnims = gDummySpriteAffineAnimTable,
    .callback = SpriteCallbackDummy
};

static const struct OamData sOamData_Healthbar =
{
    .y = 0,
    .affineMode = ST_OAM_AFFINE_OFF,
    .objMode = ST_OAM_OBJ_NORMAL,
    .mosaic = 0,
    .bpp = ST_OAM_4BPP,
    .shape = SPRITE_SHAPE(32x8),
    .x = 0,
    .matrixNum = 0,
    .size = SPRITE_SIZE(32x8),
    .tileNum = 0,
    .priority = 1,
    .paletteNum = 0,
    .affineParam = 0,
};

static const struct SpriteTemplate sHealthbarSpriteTemplates[MAX_BATTLERS_COUNT] =
{
    {
        .tileTag = TAG_HEALTHBAR_PLAYER1_TILE,
        .paletteTag = TAG_HEALTHBAR_PAL,
        .oam = &sOamData_Healthbar,
        .anims = gDummySpriteAnimTable,
        .images = NULL,
        .affineAnims = gDummySpriteAffineAnimTable,
        .callback = SpriteCB_HealthBar
    },
    {
        .tileTag = TAG_HEALTHBAR_OPPONENT1_TILE,
        .paletteTag = TAG_HEALTHBAR_PAL,
        .oam = &sOamData_Healthbar,
        .anims = gDummySpriteAnimTable,
        .images = NULL,
        .affineAnims = gDummySpriteAffineAnimTable,
        .callback = SpriteCB_HealthBar
    },
    {
        .tileTag = TAG_HEALTHBAR_PLAYER2_TILE,
        .paletteTag = TAG_HEALTHBAR_PAL,
        .oam = &sOamData_Healthbar,
        .anims = gDummySpriteAnimTable,
        .images = NULL,
        .affineAnims = gDummySpriteAffineAnimTable,
        .callback = SpriteCB_HealthBar
    },
    {
        .tileTag = TAG_HEALTHBAR_OPPONENT2_TILE,
        .paletteTag = TAG_HEALTHBAR_PAL,
        .oam = &sOamData_Healthbar,
        .anims = gDummySpriteAnimTable,
        .images = NULL,
        .affineAnims = gDummySpriteAffineAnimTable,
        .callback = SpriteCB_HealthBar
    }
};

static const struct Subsprite sUnknown_0832C258[] =
{
    {
        .x = DISPLAY_WIDTH,
        .y = 0,
        .shape = SPRITE_SHAPE(32x8),
        .size = SPRITE_SIZE(32x8),
        .tileOffset = 0,
        .priority = 1
    },
    {
        .x = 16,
        .y = 0,
        .shape = SPRITE_SHAPE(32x8),
        .size = SPRITE_SIZE(32x8),
        .tileOffset = 4,
        .priority = 1
    }
};

static const struct Subsprite sUnknown_0832C260[] =
{
    {
        .x = DISPLAY_WIDTH,
        .y = 0,
        .shape = SPRITE_SHAPE(32x8),
        .size = SPRITE_SIZE(32x8),
        .tileOffset = 0,
        .priority = 1
    },
    {
        .x = 16,
        .y = 0,
        .shape = SPRITE_SHAPE(32x8),
        .size = SPRITE_SIZE(32x8),
        .tileOffset = 4,
        .priority = 1
    },
    {
        .x = DISPLAY_WIDTH - 16,
        .y = 0,
        .shape = SPRITE_SHAPE(8x8),
        .size = SPRITE_SIZE(8x8),
        .tileOffset = 8,
        .priority = 1
    }
};

static const struct SubspriteTable sUnknown_0832C28C[] =
{
    {ARRAY_COUNT(sUnknown_0832C258), sUnknown_0832C258},
    {ARRAY_COUNT(sUnknown_0832C260), sUnknown_0832C260}
};

static const struct Subsprite sStatusSummaryBar_Subsprites_0[] =
{
    {
        .x = 160,
        .y = 0,
        .shape = SPRITE_SHAPE(32x8),
        .size = SPRITE_SIZE(32x8),
        .tileOffset = 0,
        .priority = 1
    },
    {
        .x = 192,
        .y = 0,
        .shape = SPRITE_SHAPE(32x8),
        .size = SPRITE_SIZE(32x8),
        .tileOffset = 4,
        .priority = 1
    },
    {
        .x = 224,
        .y = 0,
        .shape = SPRITE_SHAPE(32x8),
        .size = SPRITE_SIZE(32x8),
        .tileOffset = 8,
        .priority = 1
    },
    {
        .x = 0,
        .y = 0,
        .shape = SPRITE_SHAPE(32x8),
        .size = SPRITE_SIZE(32x8),
        .tileOffset = 12,
        .priority = 1
    }
};

static const struct Subsprite sUnknown_0832C2AC[] =
{
    {
        .x = 160,
        .y = 0,
        .shape = SPRITE_SHAPE(32x8),
        .size = SPRITE_SIZE(32x8),
        .tileOffset = 0,
        .priority = 1
    },
    {
        .x = 192,
        .y = 0,
        .shape = SPRITE_SHAPE(32x8),
        .size = SPRITE_SIZE(32x8),
        .tileOffset = 4,
        .priority = 1
    },
    {
        .x = 224,
        .y = 0,
        .shape = SPRITE_SHAPE(32x8),
        .size = SPRITE_SIZE(32x8),
        .tileOffset = 8,
        .priority = 1
    },
    {
        .x = 0,
        .y = 0,
        .shape = SPRITE_SHAPE(32x8),
        .size = SPRITE_SIZE(32x8),
        .tileOffset = 8,
        .priority = 1
    },
    {
        .x = 32,
        .y = 0,
        .shape = SPRITE_SHAPE(32x8),
        .size = SPRITE_SIZE(32x8),
        .tileOffset = 8,
        .priority = 1
    },
    {
        .x = 64,
        .y = 0,
        .shape = SPRITE_SHAPE(32x8),
        .size = SPRITE_SIZE(32x8),
        .tileOffset = 12,
        .priority = 1
    }
};

static const struct SubspriteTable sStatusSummaryBar_SubspriteTable[] =
{
    {ARRAY_COUNT(sStatusSummaryBar_Subsprites_0), sStatusSummaryBar_Subsprites_0}
};

static const struct SubspriteTable sUnknown_0832C2CC[] =
{
    {ARRAY_COUNT(sUnknown_0832C2AC), sUnknown_0832C2AC}
};

static const struct CompressedSpriteSheet sStatusSummaryBarSpriteSheet =
{
    gBattleInterface_BallStatusBarGfx, 0x200, TAG_STATUS_SUMMARY_BAR_TILE
};

static const struct SpritePalette sStatusSummaryBarSpritePal =
{
    gBattleInterface_BallStatusBarPal, TAG_STATUS_SUMMARY_BAR_PAL
};

static const struct SpritePalette sStatusSummaryBallsSpritePal =
{
    gBattleInterface_BallDisplayPal, TAG_STATUS_SUMMARY_BALLS_PAL
};

static const struct SpriteSheet sStatusSummaryBallsSpriteSheet =
{
    gBattleInterface_BallDisplayGfx, 0x80, TAG_STATUS_SUMMARY_BALLS_TILE
};

static const struct OamData sOamData_StatusSummaryBalls =
{
    .y = 0,
    .affineMode = ST_OAM_AFFINE_OFF,
    .objMode = ST_OAM_OBJ_NORMAL,
    .mosaic = 0,
    .bpp = ST_OAM_4BPP,
    .shape = SPRITE_SHAPE(8x8),
    .x = 0,
    .matrixNum = 0,
    .size = SPRITE_SIZE(8x8),
    .tileNum = 0,
    .priority = 1,
    .paletteNum = 0,
    .affineParam = 0,
};

static const struct SpriteTemplate sStatusSummaryBarSpriteTemplates[2] =
{
    {
        .tileTag = TAG_STATUS_SUMMARY_BAR_TILE,
        .paletteTag = TAG_STATUS_SUMMARY_BAR_PAL,
        .oam = &sUnknown_0832C138,
        .anims = gDummySpriteAnimTable,
        .images = NULL,
        .affineAnims = gDummySpriteAffineAnimTable,
        .callback = SpriteCB_StatusSummaryBar
    },
    {
        .tileTag = TAG_STATUS_SUMMARY_BAR_TILE,
        .paletteTag = TAG_STATUS_SUMMARY_BAR_PAL,
        .oam = &sUnknown_0832C138,
        .anims = gDummySpriteAnimTable,
        .images = NULL,
        .affineAnims = gDummySpriteAffineAnimTable,
        .callback = SpriteCB_StatusSummaryBar
    }
};

static const struct SpriteTemplate sStatusSummaryBallsSpriteTemplates[2] =
{
    {
        .tileTag = TAG_STATUS_SUMMARY_BALLS_TILE,
        .paletteTag = TAG_STATUS_SUMMARY_BALLS_PAL,
        .oam = &sOamData_StatusSummaryBalls,
        .anims = gDummySpriteAnimTable,
        .images = NULL,
        .affineAnims = gDummySpriteAffineAnimTable,
        .callback = SpriteCB_StatusSummaryBallsOnBattleStart
    },
    {
        .tileTag = TAG_STATUS_SUMMARY_BALLS_TILE,
        .paletteTag = TAG_STATUS_SUMMARY_BALLS_PAL,
        .oam = &sOamData_StatusSummaryBalls,
        .anims = gDummySpriteAnimTable,
        .images = NULL,
        .affineAnims = gDummySpriteAffineAnimTable,
        .callback = SpriteCB_StatusSummaryBallsOnBattleStart
    }
};

// possibly text
static const u8 sUnknown_0832C3C4[] =
{
    0xfc, 0x01, 0x01, 0xfc, 0x02, 0x02, 0x00, 0x00,
    0x00, 0x00, 0x00, 0x00, 0x00, 0x00, 0x00, 0x00,
    0x00, 0x00, 0x00, 0x00,
};

// possibly text
static const u8 sUnknown_0832C3D8[] =
{
    0xfc, 0x01, 0x01, 0xfc, 0x02, 0x00, 0x00, 0x00,
    0x00, 0x00, 0x00, 0x00, 0x00, 0x00, 0x00, 0x00,
    0x00, 0x00, 0x00, 0x00,
};

enum
{
    PAL_STATUS_PSN,
    PAL_STATUS_PAR,
    PAL_STATUS_SLP,
    PAL_STATUS_FRZ,
    PAL_STATUS_BRN
};

static const u16 sStatusIconColors[] =
{
    [PAL_STATUS_PSN] = RGB(24, 12, 24),
    [PAL_STATUS_PAR] = RGB(23, 23, 3),
    [PAL_STATUS_SLP] = RGB(20, 20, 17),
    [PAL_STATUS_FRZ] = RGB(17, 22, 28),
    [PAL_STATUS_BRN] = RGB(28, 14, 10),
};

static const struct WindowTemplate sHealthboxWindowTemplate = {0, 0, 0, 8, 2, 0, 0}; // width = 8, height = 2

static const u8 sMegaTriggerGfx[] = INCBIN_U8("graphics/battle_interface/mega_trigger.4bpp");
static const u16 sMegaTriggerPal[] = INCBIN_U16("graphics/battle_interface/mega_trigger.gbapal");

static const struct SpriteSheet sSpriteSheet_MegaTrigger =
{
    sMegaTriggerGfx, sizeof(sMegaTriggerGfx), TAG_MEGA_TRIGGER_TILE
};
static const struct SpritePalette sSpritePalette_MegaTrigger =
{
    sMegaTriggerPal, TAG_MEGA_TRIGGER_PAL
};

static const struct OamData sOamData_MegaTrigger =
{
    .y = 0,
    .affineMode = 0,
    .objMode = 0,
    .mosaic = 0,
    .bpp = 0,
    .shape = ST_OAM_SQUARE,
    .x = 0,
    .matrixNum = 0,
    .size = 2,
    .tileNum = 0,
    .priority = 1,
    .paletteNum = 0,
    .affineParam = 0,
};

static const union AnimCmd sSpriteAnim_MegaTriggerOff[] =
{
    ANIMCMD_FRAME(0, 0),
    ANIMCMD_END
};

static const union AnimCmd sSpriteAnim_MegaTriggerOn[] =
{
    ANIMCMD_FRAME(16, 0),
    ANIMCMD_END
};

static const union AnimCmd *const sSpriteAnimTable_MegaTrigger[] =
{
    sSpriteAnim_MegaTriggerOff,
    sSpriteAnim_MegaTriggerOn,
};

static const struct SpriteTemplate sSpriteTemplate_MegaTrigger =
{
    .tileTag = TAG_MEGA_TRIGGER_TILE,
    .paletteTag = TAG_MEGA_TRIGGER_PAL,
    .oam = &sOamData_MegaTrigger,
    .anims = sSpriteAnimTable_MegaTrigger,
    .images = NULL,
    .affineAnims = gDummySpriteAffineAnimTable,
    .callback = SpriteCb_MegaTrigger
};

static const u8 sMegaIndicatorGfx[] = INCBIN_U8("graphics/battle_interface/mega_indicator.4bpp");
static const u16 sMegaIndicatorPal[] = INCBIN_U16("graphics/battle_interface/mega_indicator.gbapal");

static const struct SpriteSheet sSpriteSheet_MegaIndicator =
{
    sMegaIndicatorGfx, sizeof(sMegaIndicatorGfx), TAG_MEGA_INDICATOR_TILE
};
static const struct SpritePalette sSpritePalette_MegaIndicator =
{
    sMegaIndicatorPal, TAG_MEGA_INDICATOR_PAL
};

static const struct OamData sOamData_MegaIndicator =
{
    .y = 0,
    .affineMode = 0,
    .objMode = 0,
    .mosaic = 0,
    .bpp = 0,
    .shape = SPRITE_SHAPE(16x16),
    .x = 0,
    .matrixNum = 0,
    .size = SPRITE_SIZE(16x16),
    .tileNum = 0,
    .priority = 1,
    .paletteNum = 0,
    .affineParam = 0,
};

static const struct SpriteTemplate sSpriteTemplate_MegaIndicator =
{
    .tileTag = TAG_MEGA_INDICATOR_TILE,
    .paletteTag = TAG_MEGA_INDICATOR_PAL,
    .oam = &sOamData_MegaIndicator,
    .anims = gDummySpriteAnimTable,
    .images = NULL,
    .affineAnims = gDummySpriteAffineAnimTable,
    .callback = SpriteCb_MegaIndicator,
};


// code

// Because the healthbox is too large to fit into one sprite, it is divided into two sprites.
// healthboxLeft  or healthboxMain  is the left part that is used as the 'main' sprite.
// healthboxRight or healthboxOther is the right part of the healthbox.
// There's also the third sprite under name of healthbarSprite that refers to the healthbar visible on the healtbox.

// data fields for healthboxMain
// oam.affineParam holds healthboxRight spriteId
#define hMain_HealthBarSpriteId     data[5]
#define hMain_Battler               data[6]
#define hMain_Data7                 data[7]

// data fields for healthboxRight
#define hOther_HealthBoxSpriteId    data[5]
#define hOther_IndicatorSpriteId    data[6] // For Mega Evo

// data fields for healthbar
#define hBar_HealthBoxSpriteId      data[5]
#define hBar_Data6                  data[6]

u8 GetMegaIndicatorSpriteId(u32 healthboxSpriteId)
{
    u8 spriteId = gSprites[healthboxSpriteId].oam.affineParam;
    if (spriteId >= MAX_SPRITES)
        return 0xFF;
    return gSprites[spriteId].hOther_IndicatorSpriteId;
}

u8 CreateBattlerHealthboxSprites(u8 battlerId)
{
    s16 data6 = 0;
    u8 healthboxLeftSpriteId, healthboxRightSpriteId;
    u8 healthbarSpriteId, megaIndicatorSpriteId;
    struct Sprite *healthBarSpritePtr;

    if (!IsDoubleBattle())
    {
        if (GetBattlerSide(battlerId) == B_SIDE_PLAYER)
        {
            healthboxLeftSpriteId = CreateSprite(&sHealthboxPlayerSpriteTemplates[0], DISPLAY_WIDTH, DISPLAY_HEIGHT, 1);
            healthboxRightSpriteId = CreateSpriteAtEnd(&sHealthboxPlayerSpriteTemplates[0], DISPLAY_WIDTH, DISPLAY_HEIGHT, 1);

            gSprites[healthboxLeftSpriteId].oam.shape = ST_OAM_SQUARE;

            gSprites[healthboxRightSpriteId].oam.shape = ST_OAM_SQUARE;
            gSprites[healthboxRightSpriteId].oam.tileNum += 64;
        }
        else
        {
            healthboxLeftSpriteId = CreateSprite(&sHealthboxOpponentSpriteTemplates[0], DISPLAY_WIDTH, DISPLAY_HEIGHT, 1);
            healthboxRightSpriteId = CreateSpriteAtEnd(&sHealthboxOpponentSpriteTemplates[0], DISPLAY_WIDTH, DISPLAY_HEIGHT, 1);

            gSprites[healthboxRightSpriteId].oam.tileNum += 32;

            data6 = 2;
        }
        gSprites[healthboxLeftSpriteId].oam.affineParam = healthboxRightSpriteId;

        gSprites[healthboxRightSpriteId].hOther_HealthBoxSpriteId = healthboxLeftSpriteId;
        gSprites[healthboxRightSpriteId].callback = SpriteCB_HealthBoxOther;
    }
    else
    {
        if (GetBattlerSide(battlerId) == B_SIDE_PLAYER)
        {
            healthboxLeftSpriteId = CreateSprite(&sHealthboxPlayerSpriteTemplates[GetBattlerPosition(battlerId) / 2], DISPLAY_WIDTH, DISPLAY_HEIGHT, 1);
            healthboxRightSpriteId = CreateSpriteAtEnd(&sHealthboxPlayerSpriteTemplates[GetBattlerPosition(battlerId) / 2], DISPLAY_WIDTH, DISPLAY_HEIGHT, 1);

            gSprites[healthboxLeftSpriteId].oam.affineParam = healthboxRightSpriteId;

            gSprites[healthboxRightSpriteId].hOther_HealthBoxSpriteId = healthboxLeftSpriteId;
            gSprites[healthboxRightSpriteId].oam.tileNum += 32;
            gSprites[healthboxRightSpriteId].callback = SpriteCB_HealthBoxOther;

            data6 = 1;
        }
        else
        {
            healthboxLeftSpriteId = CreateSprite(&sHealthboxOpponentSpriteTemplates[GetBattlerPosition(battlerId) / 2], DISPLAY_WIDTH, DISPLAY_HEIGHT, 1);
            healthboxRightSpriteId = CreateSpriteAtEnd(&sHealthboxOpponentSpriteTemplates[GetBattlerPosition(battlerId) / 2], DISPLAY_WIDTH, DISPLAY_HEIGHT, 1);

            gSprites[healthboxLeftSpriteId].oam.affineParam = healthboxRightSpriteId;

            gSprites[healthboxRightSpriteId].hOther_HealthBoxSpriteId = healthboxLeftSpriteId;
            gSprites[healthboxRightSpriteId].oam.tileNum += 32;
            gSprites[healthboxRightSpriteId].callback = SpriteCB_HealthBoxOther;

            data6 = 2;
        }
    }

    healthbarSpriteId = CreateSpriteAtEnd(&sHealthbarSpriteTemplates[gBattlerPositions[battlerId]], 140, 60, 0);
    healthBarSpritePtr = &gSprites[healthbarSpriteId];
    SetSubspriteTables(healthBarSpritePtr, &sUnknown_0832C28C[GetBattlerSide(battlerId)]);
    healthBarSpritePtr->subspriteMode = SUBSPRITES_IGNORE_PRIORITY;
    healthBarSpritePtr->oam.priority = 1;

    CpuCopy32(GetHealthboxElementGfxPtr(HEALTHBOX_GFX_1), (void*)(OBJ_VRAM0 + healthBarSpritePtr->oam.tileNum * TILE_SIZE_4BPP), 64);

    gSprites[healthboxLeftSpriteId].hMain_HealthBarSpriteId = healthbarSpriteId;
    gSprites[healthboxLeftSpriteId].hMain_Battler = battlerId;
    gSprites[healthboxLeftSpriteId].invisible = TRUE;

    gSprites[healthboxRightSpriteId].invisible = TRUE;
    gSprites[healthboxRightSpriteId].hOther_IndicatorSpriteId = 0xFF;

    healthBarSpritePtr->hBar_HealthBoxSpriteId = healthboxLeftSpriteId;
    healthBarSpritePtr->hBar_Data6 = data6;
    healthBarSpritePtr->invisible = TRUE;

    // Create mega indicator sprite if is a mega evolved mon.
    if (gBattleStruct->mega.evolvedPartyIds[GetBattlerSide(battlerId)] & gBitTable[gBattlerPartyIndexes[battlerId]])
    {
        megaIndicatorSpriteId = CreateMegaIndicatorSprite(battlerId, 0);
        gSprites[megaIndicatorSpriteId].invisible = TRUE;
    }

    return healthboxLeftSpriteId;
}

u8 CreateSafariPlayerHealthboxSprites(void)
{
    u8 healthboxLeftSpriteId, healthboxRightSpriteId;

    healthboxLeftSpriteId = CreateSprite(&sHealthboxSafariSpriteTemplate, DISPLAY_WIDTH, DISPLAY_HEIGHT, 1);
    healthboxRightSpriteId = CreateSpriteAtEnd(&sHealthboxSafariSpriteTemplate, DISPLAY_WIDTH, DISPLAY_HEIGHT, 1);

    gSprites[healthboxLeftSpriteId].oam.shape = ST_OAM_SQUARE;
    gSprites[healthboxRightSpriteId].oam.shape = ST_OAM_SQUARE;

    gSprites[healthboxRightSpriteId].oam.tileNum += 64;

    gSprites[healthboxLeftSpriteId].oam.affineParam = healthboxRightSpriteId;
    gSprites[healthboxRightSpriteId].hOther_HealthBoxSpriteId = healthboxLeftSpriteId;

    gSprites[healthboxRightSpriteId].hOther_IndicatorSpriteId = 0xFF;

    gSprites[healthboxRightSpriteId].callback = SpriteCB_HealthBoxOther;

    return healthboxLeftSpriteId;
}

static const u8 *GetHealthboxElementGfxPtr(u8 elementId)
{
    return gHealthboxElementsGfxTable[elementId];
}

// Syncs the position of healthbar accordingly with the healthbox.
static void SpriteCB_HealthBar(struct Sprite *sprite)
{
    u8 healthboxSpriteId = sprite->hBar_HealthBoxSpriteId;

    switch (sprite->hBar_Data6)
    {
    case 0:
        sprite->pos1.x = gSprites[healthboxSpriteId].pos1.x + 16;
        sprite->pos1.y = gSprites[healthboxSpriteId].pos1.y;
        break;
    case 1:
        sprite->pos1.x = gSprites[healthboxSpriteId].pos1.x + 16;
        sprite->pos1.y = gSprites[healthboxSpriteId].pos1.y;
        break;
    case 2:
    default:
        sprite->pos1.x = gSprites[healthboxSpriteId].pos1.x + 8;
        sprite->pos1.y = gSprites[healthboxSpriteId].pos1.y;
        break;
    }

    sprite->pos2.x = gSprites[healthboxSpriteId].pos2.x;
    sprite->pos2.y = gSprites[healthboxSpriteId].pos2.y;
}

static void SpriteCB_HealthBoxOther(struct Sprite *sprite)
{
    u8 healthboxMainSpriteId = sprite->hOther_HealthBoxSpriteId;
    u8 megaSpriteId = sprite->hOther_IndicatorSpriteId;

    sprite->pos1.x = gSprites[healthboxMainSpriteId].pos1.x + 64;
    sprite->pos1.y = gSprites[healthboxMainSpriteId].pos1.y;

    sprite->pos2.x = gSprites[healthboxMainSpriteId].pos2.x;
    sprite->pos2.y = gSprites[healthboxMainSpriteId].pos2.y;

    if (megaSpriteId != 0xFF)
    {
        gSprites[megaSpriteId].pos2.x = sprite->pos2.x;
        gSprites[megaSpriteId].pos2.y = sprite->pos2.y;
    }
}

void SetBattleBarStruct(u8 battlerId, u8 healthboxSpriteId, s32 maxVal, s32 oldVal, s32 receivedValue)
{
    gBattleSpritesDataPtr->battleBars[battlerId].healthboxSpriteId = healthboxSpriteId;
    gBattleSpritesDataPtr->battleBars[battlerId].maxValue = maxVal;
    gBattleSpritesDataPtr->battleBars[battlerId].oldValue = oldVal;
    gBattleSpritesDataPtr->battleBars[battlerId].receivedValue = receivedValue;
    gBattleSpritesDataPtr->battleBars[battlerId].currValue = -32768;
}

void SetHealthboxSpriteInvisible(u8 healthboxSpriteId)
{
    DestroyMegaIndicatorSprite(healthboxSpriteId);
    gSprites[healthboxSpriteId].invisible = TRUE;
    gSprites[gSprites[healthboxSpriteId].hMain_HealthBarSpriteId].invisible = TRUE;
    gSprites[gSprites[healthboxSpriteId].oam.affineParam].invisible = TRUE;
}

void SetHealthboxSpriteVisible(u8 healthboxSpriteId)
{
    u8 battlerId = gSprites[healthboxSpriteId].hMain_Battler;

    gSprites[healthboxSpriteId].invisible = FALSE;
    gSprites[gSprites[healthboxSpriteId].hMain_HealthBarSpriteId].invisible = FALSE;
    gSprites[gSprites[healthboxSpriteId].oam.affineParam].invisible = FALSE;
    if (gBattleStruct->mega.evolvedPartyIds[GetBattlerSide(battlerId)] & gBitTable[gBattlerPartyIndexes[battlerId]])
    {
        u8 spriteId = GetMegaIndicatorSpriteId(healthboxSpriteId);
        if (spriteId != 0xFF)
            gSprites[spriteId].invisible = FALSE;
        else
            CreateMegaIndicatorSprite(battlerId, 0);
    }
}

static void UpdateSpritePos(u8 spriteId, s16 x, s16 y)
{
    gSprites[spriteId].pos1.x = x;
    gSprites[spriteId].pos1.y = y;
}

void DestoryHealthboxSprite(u8 healthboxSpriteId)
{
    DestroyMegaIndicatorSprite(healthboxSpriteId);
    DestroySprite(&gSprites[gSprites[healthboxSpriteId].oam.affineParam]);
    DestroySprite(&gSprites[gSprites[healthboxSpriteId].hMain_HealthBarSpriteId]);
    DestroySprite(&gSprites[healthboxSpriteId]);
}

void DummyBattleInterfaceFunc(u8 healthboxSpriteId, bool8 isDoubleBattleBattlerOnly)
{

}

static void TryToggleHealboxVisibility(u8 priority, u8 healthboxLeftSpriteId, u8 healthboxRightSpriteId, u8 healthbarSpriteId, u8 indicatorSpriteId)
{
    u8 spriteIds[4] = {healthboxLeftSpriteId, healthboxRightSpriteId, healthbarSpriteId, indicatorSpriteId};
    int i;

    for (i = 0; i < NELEMS(spriteIds); i++)
    {
        if (spriteIds[i] == 0xFF)
            continue;

        switch (priority)
        {
        case 0: //start of anim -> make invisible
            gSprites[spriteIds[i]].invisible = TRUE;
            break;
        case 1: //end of anim -> make visible
            gSprites[spriteIds[i]].invisible = FALSE;
            break;
        }
    }
}

void UpdateOamPriorityInAllHealthboxes(u8 priority, bool32 hideHPBoxes)
{
    s32 i;

    for (i = 0; i < gBattlersCount; i++)
    {
        u8 healthboxLeftSpriteId = gHealthboxSpriteIds[i];
        u8 healthboxRightSpriteId = gSprites[gHealthboxSpriteIds[i]].oam.affineParam;
        u8 healthbarSpriteId = gSprites[gHealthboxSpriteIds[i]].hMain_HealthBarSpriteId;
        u8 indicatorSpriteId = GetMegaIndicatorSpriteId(healthboxLeftSpriteId);

        gSprites[healthboxLeftSpriteId].oam.priority = priority;
        gSprites[healthboxRightSpriteId].oam.priority = priority;
        gSprites[healthbarSpriteId].oam.priority = priority;
        if (indicatorSpriteId != 0xFF)
            gSprites[indicatorSpriteId].oam.priority = priority;

        #if B_HIDE_HEALTHBOXES_DURING_ANIMS
        if (hideHPBoxes && IsBattlerAlive(i))
            TryToggleHealboxVisibility(priority, healthboxLeftSpriteId, healthboxRightSpriteId, healthbarSpriteId, indicatorSpriteId);
        #endif
    }
}

void GetBattlerHealthboxCoords(u8 battler, s16 *x, s16 *y)
{
    *x = 0, *y = 0;

    if (!IsDoubleBattle())
    {
        if (GetBattlerSide(battler) != B_SIDE_PLAYER)
            *x = 44, *y = 30;
        else
            *x = 158, *y = 88;
    }
    else
    {
        switch (GetBattlerPosition(battler))
        {
        case B_POSITION_PLAYER_LEFT:
            *x = 159, *y = 76;
            break;
        case B_POSITION_PLAYER_RIGHT:
            *x = 171, *y = 101;
            break;
        case B_POSITION_OPPONENT_LEFT:
            *x = 44, *y = 19;
            break;
        case B_POSITION_OPPONENT_RIGHT:
            *x = 32, *y = 44;
            break;
        }
    }
}

void InitBattlerHealthboxCoords(u8 battler)
{
    s16 x, y;

    GetBattlerHealthboxCoords(battler, &x, &y);
    UpdateSpritePos(gHealthboxSpriteIds[battler], x, y);
}

static void UpdateLvlInHealthbox(u8 healthboxSpriteId, u8 lvl)
{
    u32 windowId, spriteTileNum;
    u8 *windowTileData;
    u8 text[16];
<<<<<<< HEAD
    u32 xPos, var1;
    void *objVram;
    u8 battler = gSprites[healthboxSpriteId].hMain_Battler;

    // Don't print Lv char if mon is mega evolved.
    if (gBattleStruct->mega.evolvedPartyIds[GetBattlerSide(battler)] & gBitTable[gBattlerPartyIndexes[battler]])
    {
        xPos = (u32) ConvertIntToDecimalStringN(text, lvl, STR_CONV_MODE_LEFT_ALIGN, 3);
    }
    else
    {
        text[0] = 0xF9;
        text[1] = 5;

        xPos = (u32) ConvertIntToDecimalStringN(text + 2, lvl, STR_CONV_MODE_LEFT_ALIGN, 3);
    }

    // Alright, that part was unmatchable. It's basically doing:
    // xPos = 5 * (3 - (u32)(&text[2]));
    xPos--;
    xPos--;
    xPos -= ((u32)(text));
    var1 = (3 - xPos);
    xPos = 4 * var1;
    xPos += var1;
=======
    u32 xPos;
    u8 *objVram;
    
    text[0] = CHAR_EXTRA_SYMBOL;
    text[1] = CHAR_LV_2;

    objVram = ConvertIntToDecimalStringN(text + 2, lvl, STR_CONV_MODE_LEFT_ALIGN, 3);
    xPos = 5 * (3 - (objVram - (text + 2)));
>>>>>>> 7a7ebe18

    windowTileData = AddTextPrinterAndCreateWindowOnHealthbox(text, xPos, 3, 2, &windowId);
    spriteTileNum = gSprites[healthboxSpriteId].oam.tileNum * TILE_SIZE_4BPP;

    if (GetBattlerSide(battler) == B_SIDE_PLAYER)
    {
        objVram = (void*)(OBJ_VRAM0);
        if (!IsDoubleBattle())
            objVram += spriteTileNum + 0x820;
        else
            objVram += spriteTileNum + 0x420;
    }
    else
    {
        objVram = (void*)(OBJ_VRAM0);
        objVram += spriteTileNum + 0x400;
    }
    TextIntoHealthboxObject(objVram, windowTileData, 3);
    RemoveWindowOnHealthbox(windowId);
}

void UpdateHpTextInHealthbox(u8 healthboxSpriteId, s16 value, u8 maxOrCurrent)
{
    u32 windowId, spriteTileNum;
    u8 *windowTileData;
    u8 text[32];
    void *objVram;

    if (GetBattlerSide(gSprites[healthboxSpriteId].hMain_Battler) == B_SIDE_PLAYER && !IsDoubleBattle())
    {
        spriteTileNum = gSprites[healthboxSpriteId].oam.tileNum * TILE_SIZE_4BPP;
        if (maxOrCurrent != HP_CURRENT) // singles, max
        {
            ConvertIntToDecimalStringN(text, value, STR_CONV_MODE_RIGHT_ALIGN, 3);
            windowTileData = AddTextPrinterAndCreateWindowOnHealthbox(text, 0, 5, 2, &windowId);
            objVram = (void*)(OBJ_VRAM0);
            objVram += spriteTileNum + 0xB40;
            HpTextIntoHealthboxObject(objVram, windowTileData, 2);
            RemoveWindowOnHealthbox(windowId);
        }
        else // singles, current
        {
            ConvertIntToDecimalStringN(text, value, STR_CONV_MODE_RIGHT_ALIGN, 3);
            text[3] = CHAR_SLASH;
            text[4] = EOS;
            windowTileData = AddTextPrinterAndCreateWindowOnHealthbox(text, 4, 5, 2, &windowId);
            objVram = (void*)(OBJ_VRAM0);
            objVram += spriteTileNum + 0x3E0;
            HpTextIntoHealthboxObject(objVram, windowTileData, 1);
            objVram = (void*)(OBJ_VRAM0);
            objVram += spriteTileNum + 0xB00;
            HpTextIntoHealthboxObject(objVram, windowTileData + 0x20, 2);
            RemoveWindowOnHealthbox(windowId);
        }
    }
    else
    {
        u8 battler;

        memcpy(text, sUnknown_0832C3C4, sizeof(sUnknown_0832C3C4));
        battler = gSprites[healthboxSpriteId].hMain_Battler;
        if (IsDoubleBattle() == TRUE)
        {
            UpdateHpTextInHealthboxInDoubles(healthboxSpriteId, value, maxOrCurrent);
        }
        else if (gBattleSpritesDataPtr->battlerData[battler].hpNumbersNoBars) // don't print text if only bars are visible
        {
            u32 var;
            u8 i;

            if (GetBattlerSide(gSprites[healthboxSpriteId].data[6]) == B_SIDE_PLAYER)
            {
                if (maxOrCurrent == HP_CURRENT)
                    var = 29;
                else
                    var = 89;
            }
            else
            {
                if (maxOrCurrent == HP_CURRENT)
                    var = 21;
                else
                    var = 49;
            }

            ConvertIntToDecimalStringN(text + 6, value, STR_CONV_MODE_LEADING_ZEROS, 3);
            RenderTextFont9(gMonSpritesGfxPtr->barFontGfx, 9, text);

            for (i = 0; i < 3; i++)
            {
                CpuCopy32(&gMonSpritesGfxPtr->barFontGfx[i * 64 + 32],
                          (void*)((OBJ_VRAM0) + TILE_SIZE_4BPP * (gSprites[healthboxSpriteId].oam.tileNum + var + i)),
                          0x20);
            }
        }
    }
}

static void UpdateHpTextInHealthboxInDoubles(u8 healthboxSpriteId, s16 value, u8 maxOrCurrent)
{
    u32 windowId, spriteTileNum;
    u8 *windowTileData;
    u8 text[32];
    void *objVram;

    if (GetBattlerSide(gSprites[healthboxSpriteId].hMain_Battler) == B_SIDE_PLAYER)
    {
        if (gBattleSpritesDataPtr->battlerData[gSprites[healthboxSpriteId].data[6]].hpNumbersNoBars) // don't print text if only bars are visible
        {
            spriteTileNum = gSprites[gSprites[healthboxSpriteId].data[5]].oam.tileNum * TILE_SIZE_4BPP;
            objVram = (void*)(OBJ_VRAM0) + spriteTileNum;

            if (maxOrCurrent != HP_CURRENT) // doubles, max hp
            {
                ConvertIntToDecimalStringN(text, value, STR_CONV_MODE_RIGHT_ALIGN, 3);
                windowTileData = AddTextPrinterAndCreateWindowOnHealthbox(text, 0, 5, 0, &windowId);
                HpTextIntoHealthboxObject((void*)(OBJ_VRAM0) + spriteTileNum + 0xC0, windowTileData, 2);
                RemoveWindowOnHealthbox(windowId);
                CpuCopy32(GetHealthboxElementGfxPtr(HEALTHBOX_GFX_116),
                          (void*)(OBJ_VRAM0 + 0x680) + (gSprites[healthboxSpriteId].oam.tileNum * TILE_SIZE_4BPP),
                           0x20);
            }
            else
            {
                ConvertIntToDecimalStringN(text, value, STR_CONV_MODE_RIGHT_ALIGN, 3);
                text[3] = CHAR_SLASH;
                text[4] = EOS;
                windowTileData = AddTextPrinterAndCreateWindowOnHealthbox(text, 4, 5, 0, &windowId);
                FillHealthboxObject(objVram, 0, 3); // Erases HP bar leftover.
                HpTextIntoHealthboxObject((void*)(OBJ_VRAM0 + 0x60) + spriteTileNum, windowTileData, 3);
                RemoveWindowOnHealthbox(windowId);
            }
        }
    }
    else
    {
        u8 battlerId;

        memcpy(text, sUnknown_0832C3D8, sizeof(sUnknown_0832C3D8));
        battlerId = gSprites[healthboxSpriteId].hMain_Battler;

        if (gBattleSpritesDataPtr->battlerData[battlerId].hpNumbersNoBars) // don't print text if only bars are visible
        {
            u8 var = 4;
            u8 r7;
            u8 *txtPtr;
            u8 i;

            if (maxOrCurrent == HP_CURRENT)
                var = 0;

            r7 = gSprites[healthboxSpriteId].data[5];
            txtPtr = ConvertIntToDecimalStringN(text + 6, value, STR_CONV_MODE_RIGHT_ALIGN, 3);
            if (!maxOrCurrent)
                StringCopy(txtPtr, gText_Slash);
            RenderTextFont9(gMonSpritesGfxPtr->barFontGfx, 9, text);

            for (i = var; i < var + 3; i++)
            {
                if (i < 3)
                {
                    CpuCopy32(&gMonSpritesGfxPtr->barFontGfx[((i - var) * 64) + 32],
                          (void*)((OBJ_VRAM0) + 32 * (1 + gSprites[r7].oam.tileNum + i)),
                          0x20);
                }
                else
                {
                    CpuCopy32(&gMonSpritesGfxPtr->barFontGfx[((i - var) * 64) + 32],
                          (void*)((OBJ_VRAM0 + 0x20) + 32 * (i + gSprites[r7].oam.tileNum)),
                          0x20);
                }
            }

            if (maxOrCurrent == HP_CURRENT)
            {
                CpuCopy32(&gMonSpritesGfxPtr->barFontGfx[224],
                          (void*)((OBJ_VRAM0) + ((gSprites[r7].oam.tileNum + 4) * TILE_SIZE_4BPP)),
                          0x20);
                CpuFill32(0, (void*)((OBJ_VRAM0) + (gSprites[r7].oam.tileNum * TILE_SIZE_4BPP)), 0x20);
            }
            else
            {
                if (GetBattlerSide(battlerId) == B_SIDE_PLAYER) // Impossible to reach part, because the battlerId is from the opponent's side.
                {
                    CpuCopy32(GetHealthboxElementGfxPtr(HEALTHBOX_GFX_116),
                          (void*)(OBJ_VRAM0) + ((gSprites[healthboxSpriteId].oam.tileNum + 52) * TILE_SIZE_4BPP),
                           0x20);
                }
            }
        }
    }
}

// Prints mon's nature, catch and flee rate. Probably used to test pokeblock-related features.
static void PrintSafariMonInfo(u8 healthboxSpriteId, struct Pokemon *mon)
{
    u8 text[20];
    s32 j, spriteTileNum;
    u8 *barFontGfx;
    u8 i, var, nature, healthBarSpriteId;

    memcpy(text, sUnknown_0832C3C4, sizeof(sUnknown_0832C3C4));
    barFontGfx = &gMonSpritesGfxPtr->barFontGfx[0x520 + (GetBattlerPosition(gSprites[healthboxSpriteId].hMain_Battler) * 384)];
    var = 5;
    nature = GetNature(mon);
    StringCopy(text + 6, gNatureNamePointers[nature]);
    RenderTextFont9(barFontGfx, 9, text);

    for (j = 6, i = 0; i < var; i++, j++)
    {
        u8 elementId;

        if ((text[j] >= 55 && text[j] <= 74) || (text[j] >= 135 && text[j] <= 154))
            elementId = 44;
        else if ((text[j] >= 75 && text[j] <= 79) || (text[j] >= 155 && text[j] <= 159))
            elementId = 45;
        else
            elementId = 43;

        CpuCopy32(GetHealthboxElementGfxPtr(elementId), barFontGfx + (i * 64), 0x20);
    }

    for (j = 1; j < var + 1; j++)
    {
        spriteTileNum = (gSprites[healthboxSpriteId].oam.tileNum + (j - (j / 8 * 8)) + (j / 8 * 64)) * TILE_SIZE_4BPP;
        CpuCopy32(barFontGfx, (void*)(OBJ_VRAM0) + (spriteTileNum), 0x20);
        barFontGfx += 0x20;

        spriteTileNum = (8 + gSprites[healthboxSpriteId].oam.tileNum + (j - (j / 8 * 8)) + (j / 8 * 64)) * TILE_SIZE_4BPP;
        CpuCopy32(barFontGfx, (void*)(OBJ_VRAM0) + (spriteTileNum), 0x20);
        barFontGfx += 0x20;
    }

    healthBarSpriteId = gSprites[healthboxSpriteId].hMain_HealthBarSpriteId;
    ConvertIntToDecimalStringN(text + 6, gBattleStruct->safariCatchFactor, STR_CONV_MODE_RIGHT_ALIGN, 2);
    ConvertIntToDecimalStringN(text + 9, gBattleStruct->safariEscapeFactor, STR_CONV_MODE_RIGHT_ALIGN, 2);
    text[5] = CHAR_SPACE;
    text[8] = CHAR_SLASH;
    RenderTextFont9(gMonSpritesGfxPtr->barFontGfx, 9, text);

    j = healthBarSpriteId; // Needed to match for some reason.
    for (j = 0; j < 5; j++)
    {
        if (j <= 1)
        {
            CpuCopy32(&gMonSpritesGfxPtr->barFontGfx[0x40 * j + 0x20],
                      (void*)(OBJ_VRAM0) + (gSprites[healthBarSpriteId].oam.tileNum + 2 + j) * TILE_SIZE_4BPP,
                      32);
        }
        else
        {
            CpuCopy32(&gMonSpritesGfxPtr->barFontGfx[0x40 * j + 0x20],
                      (void*)(OBJ_VRAM0 + 0xC0) + (j + gSprites[healthBarSpriteId].oam.tileNum) * TILE_SIZE_4BPP,
                      32);
        }
    }
}

void SwapHpBarsWithHpText(void)
{
    s32 i;
    u8 healthBarSpriteId;

    for (i = 0; i < gBattlersCount; i++)
    {
        if (gSprites[gHealthboxSpriteIds[i]].callback == SpriteCallbackDummy
         && GetBattlerSide(i) != B_SIDE_OPPONENT
         && (IsDoubleBattle() || GetBattlerSide(i) != B_SIDE_PLAYER))
        {
            bool8 noBars;

            gBattleSpritesDataPtr->battlerData[i].hpNumbersNoBars ^= 1;
            noBars = gBattleSpritesDataPtr->battlerData[i].hpNumbersNoBars;
            if (GetBattlerSide(i) == B_SIDE_PLAYER)
            {
                if (!IsDoubleBattle())
                    continue;
                if (gBattleTypeFlags & BATTLE_TYPE_SAFARI)
                    continue;

                if (noBars == TRUE) // bars to text
                {
                    healthBarSpriteId = gSprites[gHealthboxSpriteIds[i]].hMain_HealthBarSpriteId;

                    CpuFill32(0, (void*)(OBJ_VRAM0 + gSprites[healthBarSpriteId].oam.tileNum * TILE_SIZE_4BPP), 0x100);
                    UpdateHpTextInHealthboxInDoubles(gHealthboxSpriteIds[i], GetMonData(&gPlayerParty[gBattlerPartyIndexes[i]], MON_DATA_HP), HP_CURRENT);
                    UpdateHpTextInHealthboxInDoubles(gHealthboxSpriteIds[i], GetMonData(&gPlayerParty[gBattlerPartyIndexes[i]], MON_DATA_MAX_HP), HP_MAX);
                }
                else // text to bars
                {
                    UpdateStatusIconInHealthbox(gHealthboxSpriteIds[i]);
                    UpdateHealthboxAttribute(gHealthboxSpriteIds[i], &gPlayerParty[gBattlerPartyIndexes[i]], HEALTHBOX_HEALTH_BAR);
                    CpuCopy32(GetHealthboxElementGfxPtr(HEALTHBOX_GFX_117), (void*)(OBJ_VRAM0 + 0x680 + gSprites[gHealthboxSpriteIds[i]].oam.tileNum * TILE_SIZE_4BPP), 32);
                }
            }
            else
            {
                if (noBars == TRUE) // bars to text
                {
                    if (gBattleTypeFlags & BATTLE_TYPE_SAFARI)
                    {
                        // Most likely a debug function.
                        PrintSafariMonInfo(gHealthboxSpriteIds[i], &gEnemyParty[gBattlerPartyIndexes[i]]);
                    }
                    else
                    {
                        healthBarSpriteId = gSprites[gHealthboxSpriteIds[i]].hMain_HealthBarSpriteId;

                        CpuFill32(0, (void *)(OBJ_VRAM0 + gSprites[healthBarSpriteId].oam.tileNum * 32), 0x100);
                        UpdateHpTextInHealthboxInDoubles(gHealthboxSpriteIds[i], GetMonData(&gEnemyParty[gBattlerPartyIndexes[i]], MON_DATA_HP), HP_CURRENT);
                        UpdateHpTextInHealthboxInDoubles(gHealthboxSpriteIds[i], GetMonData(&gEnemyParty[gBattlerPartyIndexes[i]], MON_DATA_MAX_HP), HP_MAX);
                    }
                }
                else // text to bars
                {
                    UpdateStatusIconInHealthbox(gHealthboxSpriteIds[i]);
                    UpdateHealthboxAttribute(gHealthboxSpriteIds[i], &gEnemyParty[gBattlerPartyIndexes[i]], HEALTHBOX_HEALTH_BAR);
                    if (gBattleTypeFlags & BATTLE_TYPE_SAFARI)
                        UpdateHealthboxAttribute(gHealthboxSpriteIds[i], &gEnemyParty[gBattlerPartyIndexes[i]], HEALTHBOX_NICK);
                }
            }
            gSprites[gHealthboxSpriteIds[i]].hMain_Data7 ^= 1;
        }
    }
}

// Mega Evolution gfx functions.
void ChangeMegaTriggerSprite(u8 spriteId, u8 animId)
{
    StartSpriteAnim(&gSprites[spriteId], animId);
}

#define SINGLES_MEGA_TRIGGER_POS_X_OPTIMAL (30)
#define SINGLES_MEGA_TRIGGER_POS_X_PRIORITY (31)
#define SINGLES_MEGA_TRIGGER_POS_X_SLIDE (15)
#define SINGLES_MEGA_TRIGGER_POS_Y_DIFF (-11)

#define DOUBLES_MEGA_TRIGGER_POS_X_OPTIMAL (30)
#define DOUBLES_MEGA_TRIGGER_POS_X_PRIORITY (31)
#define DOUBLES_MEGA_TRIGGER_POS_X_SLIDE (15)
#define DOUBLES_MEGA_TRIGGER_POS_Y_DIFF (-4)

#define tBattler    data[0]
#define tHide       data[1]

void CreateMegaTriggerSprite(u8 battlerId, u8 palId)
{
    LoadSpritePalette(&sSpritePalette_MegaTrigger);
    if (GetSpriteTileStartByTag(TAG_MEGA_TRIGGER_TILE) == 0xFFFF)
        LoadSpriteSheet(&sSpriteSheet_MegaTrigger);
    if (gBattleStruct->mega.triggerSpriteId == 0xFF)
    {
        if (gBattleTypeFlags & BATTLE_TYPE_DOUBLE)
            gBattleStruct->mega.triggerSpriteId = CreateSprite(&sSpriteTemplate_MegaTrigger,
                                                             gSprites[gHealthboxSpriteIds[battlerId]].pos1.x - DOUBLES_MEGA_TRIGGER_POS_X_SLIDE,
                                                             gSprites[gHealthboxSpriteIds[battlerId]].pos1.y - DOUBLES_MEGA_TRIGGER_POS_Y_DIFF, 0);
        else
            gBattleStruct->mega.triggerSpriteId = CreateSprite(&sSpriteTemplate_MegaTrigger,
                                                             gSprites[gHealthboxSpriteIds[battlerId]].pos1.x - SINGLES_MEGA_TRIGGER_POS_X_SLIDE,
                                                             gSprites[gHealthboxSpriteIds[battlerId]].pos1.y - SINGLES_MEGA_TRIGGER_POS_Y_DIFF, 0);
    }
    gSprites[gBattleStruct->mega.triggerSpriteId].tBattler = battlerId;
    gSprites[gBattleStruct->mega.triggerSpriteId].tHide = FALSE;

    ChangeMegaTriggerSprite(gBattleStruct->mega.triggerSpriteId, palId);
}

static void SpriteCb_MegaTrigger(struct Sprite *sprite)
{
    s32 xSlide, xPriority, xOptimal;
    s32 yDiff;

    if (gBattleTypeFlags & BATTLE_TYPE_DOUBLE)
    {
        xSlide = DOUBLES_MEGA_TRIGGER_POS_X_SLIDE;
        xPriority = DOUBLES_MEGA_TRIGGER_POS_X_PRIORITY;
        xOptimal = DOUBLES_MEGA_TRIGGER_POS_X_OPTIMAL;
        yDiff = DOUBLES_MEGA_TRIGGER_POS_Y_DIFF;
    }
    else
    {
        xSlide = SINGLES_MEGA_TRIGGER_POS_X_SLIDE;
        xPriority = SINGLES_MEGA_TRIGGER_POS_X_PRIORITY;
        xOptimal = SINGLES_MEGA_TRIGGER_POS_X_OPTIMAL;
        yDiff = SINGLES_MEGA_TRIGGER_POS_Y_DIFF;
    }

    if (sprite->tHide)
    {
        if (sprite->pos1.x != gSprites[gHealthboxSpriteIds[sprite->tBattler]].pos1.x - xSlide)
            sprite->pos1.x++;

        if (sprite->pos1.x >= gSprites[gHealthboxSpriteIds[sprite->tBattler]].pos1.x - xPriority)
            sprite->oam.priority = 2;
        else
            sprite->oam.priority = 1;

        sprite->pos1.y = gSprites[gHealthboxSpriteIds[sprite->tBattler]].pos1.y - yDiff;
        sprite->pos2.y = gSprites[gHealthboxSpriteIds[sprite->tBattler]].pos2.y - yDiff;
        if (sprite->pos1.x == gSprites[gHealthboxSpriteIds[sprite->tBattler]].pos1.x - xSlide)
            DestroyMegaTriggerSprite();
    }
    else
    {
        if (sprite->pos1.x != gSprites[gHealthboxSpriteIds[sprite->tBattler]].pos1.x - xOptimal)
            sprite->pos1.x--;

        if (sprite->pos1.x >= gSprites[gHealthboxSpriteIds[sprite->tBattler]].pos1.x - xPriority)
            sprite->oam.priority = 2;
        else
            sprite->oam.priority = 1;

        sprite->pos1.y = gSprites[gHealthboxSpriteIds[sprite->tBattler]].pos1.y - yDiff;
        sprite->pos2.y = gSprites[gHealthboxSpriteIds[sprite->tBattler]].pos2.y - yDiff;
    }
}

bool32 IsMegaTriggerSpriteActive(void)
{
    if (GetSpriteTileStartByTag(TAG_MEGA_TRIGGER_TILE) == 0xFFFF)
        return FALSE;
    else if (IndexOfSpritePaletteTag(TAG_MEGA_TRIGGER_PAL) != 0xFF)
        return TRUE;
    else
        return FALSE;
}

void HideMegaTriggerSprite(void)
{
    if (gBattleStruct->mega.triggerSpriteId != 0xFF)
    {
        ChangeMegaTriggerSprite(gBattleStruct->mega.triggerSpriteId, 0);
        gSprites[gBattleStruct->mega.triggerSpriteId].tHide = TRUE;
    }
}

void DestroyMegaTriggerSprite(void)
{
    FreeSpritePaletteByTag(TAG_MEGA_TRIGGER_PAL);
    FreeSpriteTilesByTag(TAG_MEGA_TRIGGER_TILE);
    if (gBattleStruct->mega.triggerSpriteId != 0xFF)
        DestroySprite(&gSprites[gBattleStruct->mega.triggerSpriteId]);
    gBattleStruct->mega.triggerSpriteId = 0xFF;
}

static const s8 sIndicatorPosSingles[][2] =
{
    [B_POSITION_PLAYER_LEFT] = {53, -8},
    [B_POSITION_OPPONENT_LEFT] = {45, -8},
};

static const s8 sIndicatorPosDoubles[][2] =
{
    [B_POSITION_PLAYER_LEFT] = {53, -8},
    [B_POSITION_OPPONENT_LEFT] = {45, -8},
    [B_POSITION_PLAYER_RIGHT] = {53, -8},
    [B_POSITION_OPPONENT_RIGHT] = {45, -8},
};

u32 CreateMegaIndicatorSprite(u32 battlerId, u32 which)
{
    u32 spriteId, position;
    s16 x, y;

    LoadSpritePalette(&sSpritePalette_MegaIndicator);
    LoadSpriteSheet(&sSpriteSheet_MegaIndicator);

    position = GetBattlerPosition(battlerId);
    GetBattlerHealthboxCoords(battlerId, &x, &y);
    if (gBattleTypeFlags & BATTLE_TYPE_DOUBLE)
    {
        x += sIndicatorPosDoubles[position][0];
        y += sIndicatorPosDoubles[position][1];
    }
    else
    {
        x += sIndicatorPosSingles[position][0];
        y += sIndicatorPosSingles[position][1];
    }
    spriteId = CreateSpriteAtEnd(&sSpriteTemplate_MegaIndicator, x, y, 0);
    gSprites[gSprites[gHealthboxSpriteIds[battlerId]].oam.affineParam].hOther_IndicatorSpriteId = spriteId;

    gSprites[spriteId].tBattler = battlerId;
    return spriteId;
}

void DestroyMegaIndicatorSprite(u32 healthboxSpriteId)
{
    u32 i;
    s16 *spriteId = &gSprites[gSprites[healthboxSpriteId].oam.affineParam].hOther_IndicatorSpriteId;

    if (*spriteId != 0xFF)
    {
        DestroySprite(&gSprites[*spriteId]);
        *spriteId = 0xFF;
    }

    for (i = 0; i < MAX_BATTLERS_COUNT; i++)
    {
        if (gSprites[gSprites[gHealthboxSpriteIds[i]].oam.affineParam].hOther_IndicatorSpriteId != 0xFF)
            break;
    }
    // Free Sprite pal/tiles only if no indicator sprite is active for all battlers.
    if (i == MAX_BATTLERS_COUNT)
    {
        FreeSpritePaletteByTag(TAG_MEGA_INDICATOR_PAL);
        FreeSpriteTilesByTag(TAG_MEGA_INDICATOR_TILE);
    }
}

static void SpriteCb_MegaIndicator(struct Sprite *sprite)
{

}

#undef tBattler
#undef tHide

#define tBattler                data[0]
#define tSummaryBarSpriteId     data[1]
#define tBallIconSpriteId(n)    data[3 + n]
#define tIsBattleStart          data[10]
#define tData15                 data[15]

u8 CreatePartyStatusSummarySprites(u8 battlerId, struct HpAndStatus *partyInfo, u8 arg2, bool8 isBattleStart)
{
    bool8 isOpponent;
    s16 bar_X, bar_Y, bar_pos2_X, bar_data0;
    s32 i, j, var;
    u8 summaryBarSpriteId;
    u8 ballIconSpritesIds[PARTY_SIZE];
    u8 taskId;

    if (!arg2 || GetBattlerPosition(battlerId) != B_POSITION_OPPONENT_RIGHT)
    {
        if (GetBattlerSide(battlerId) == B_SIDE_PLAYER)
        {
            isOpponent = FALSE;
            bar_X = 136, bar_Y = 96;
            bar_pos2_X = 100;
            bar_data0 = -5;
        }
        else
        {
            isOpponent = TRUE;

            if (!arg2 || !IsDoubleBattle())
                bar_X = 104, bar_Y = 40;
            else
                bar_X = 104, bar_Y = 16;

            bar_pos2_X = -100;
            bar_data0 = 5;
        }
    }
    else
    {
        isOpponent = TRUE;
        bar_X = 104, bar_Y = 40;
        bar_pos2_X = -100;
        bar_data0 = 5;
    }

    LoadCompressedSpriteSheetUsingHeap(&sStatusSummaryBarSpriteSheet);
    LoadSpriteSheet(&sStatusSummaryBallsSpriteSheet);
    LoadSpritePalette(&sStatusSummaryBarSpritePal);
    LoadSpritePalette(&sStatusSummaryBallsSpritePal);

    summaryBarSpriteId = CreateSprite(&sStatusSummaryBarSpriteTemplates[isOpponent], bar_X, bar_Y, 10);
    SetSubspriteTables(&gSprites[summaryBarSpriteId], sStatusSummaryBar_SubspriteTable);
    gSprites[summaryBarSpriteId].pos2.x = bar_pos2_X;
    gSprites[summaryBarSpriteId].data[0] = bar_data0;

    if (isOpponent)
    {
        gSprites[summaryBarSpriteId].pos1.x -= 96;
        gSprites[summaryBarSpriteId].oam.matrixNum = ST_OAM_HFLIP;
    }
    else
    {
        gSprites[summaryBarSpriteId].pos1.x += 96;
    }

    for (i = 0; i < PARTY_SIZE; i++)
    {
        ballIconSpritesIds[i] = CreateSpriteAtEnd(&sStatusSummaryBallsSpriteTemplates[isOpponent], bar_X, bar_Y - 4, 9);

        if (!isBattleStart)
            gSprites[ballIconSpritesIds[i]].callback = SpriteCB_StatusSummaryBallsOnSwitchout;

        if (!isOpponent)
        {
            gSprites[ballIconSpritesIds[i]].pos2.x = 0;
            gSprites[ballIconSpritesIds[i]].pos2.y = 0;
        }

        gSprites[ballIconSpritesIds[i]].data[0] = summaryBarSpriteId;

        if (!isOpponent)
        {
            gSprites[ballIconSpritesIds[i]].pos1.x += 10 * i + 24;
            gSprites[ballIconSpritesIds[i]].data[1] = i * 7 + 10;
            gSprites[ballIconSpritesIds[i]].pos2.x = 120;
        }
        else
        {
            gSprites[ballIconSpritesIds[i]].pos1.x -= 10 * (5 - i) + 24;
            gSprites[ballIconSpritesIds[i]].data[1] = (6 - i) * 7 + 10;
            gSprites[ballIconSpritesIds[i]].pos2.x = -120;
        }

        gSprites[ballIconSpritesIds[i]].data[2] = isOpponent;
    }

    if (GetBattlerSide(battlerId) == B_SIDE_PLAYER)
    {
        if (gBattleTypeFlags & BATTLE_TYPE_MULTI)
        {
            for (i = 0; i < PARTY_SIZE; i++)
            {
                if (partyInfo[i].hp == 0xFFFF) // empty slot or an egg
                {
                    gSprites[ballIconSpritesIds[i]].oam.tileNum += 1;
                    gSprites[ballIconSpritesIds[i]].data[7] = 1;
                }
                else if (partyInfo[i].hp == 0) // fainted mon
                {
                    gSprites[ballIconSpritesIds[i]].oam.tileNum += 3;
                }
                else if (partyInfo[i].status != 0) // mon with major status
                {
                    gSprites[ballIconSpritesIds[i]].oam.tileNum += 2;
                }
            }
        }
        else
        {
            for (i = 0, var = 5, j = 0; j < PARTY_SIZE; j++)
            {
                if (partyInfo[j].hp == 0xFFFF) // empty slot or an egg
                {
                    gSprites[ballIconSpritesIds[var]].oam.tileNum += 1;
                    gSprites[ballIconSpritesIds[var]].data[7] = 1;
                    var--;
                    continue;
                }
                else if (partyInfo[j].hp == 0) // fainted mon
                {
                    gSprites[ballIconSpritesIds[i]].oam.tileNum += 3;
                }
                else if (gBattleTypeFlags & BATTLE_TYPE_ARENA && gBattleStruct->arenaLostPlayerMons & gBitTable[j])
                {
                    gSprites[ballIconSpritesIds[i]].oam.tileNum += 3;
                }
                else if (partyInfo[j].status != 0) // mon with major status
                {
                    gSprites[ballIconSpritesIds[i]].oam.tileNum += 2;
                }
                i++;
            }
        }
    }
    else
    {
        if (gBattleTypeFlags & (BATTLE_TYPE_MULTI | BATTLE_TYPE_TWO_OPPONENTS))
        {
            for (var = 5, i = 0; i < PARTY_SIZE; i++)
            {
                if (partyInfo[i].hp == 0xFFFF) // empty slot or an egg
                {
                    gSprites[ballIconSpritesIds[var]].oam.tileNum += 1;
                    gSprites[ballIconSpritesIds[var]].data[7] = 1;
                }
                else if (partyInfo[i].hp == 0) // fainted mon
                {
                    gSprites[ballIconSpritesIds[var]].oam.tileNum += 3;
                }
                else if (partyInfo[i].status != 0) // mon with major status
                {
                    gSprites[ballIconSpritesIds[var]].oam.tileNum += 2;
                }
                var--;
            }
        }
        else
        {
            for (var = 0, i = 0, j = 0; j < PARTY_SIZE; j++)
            {
                if (partyInfo[j].hp == 0xFFFF) // empty slot or an egg
                {
                    gSprites[ballIconSpritesIds[i]].oam.tileNum += 1;
                    gSprites[ballIconSpritesIds[i]].data[7] = 1;
                    i++;
                    continue;
                }
                else if (partyInfo[j].hp == 0) // fainted mon
                {
                    gSprites[ballIconSpritesIds[5 - var]].oam.tileNum += 3;
                }
                else if (gBattleTypeFlags & BATTLE_TYPE_ARENA && gBattleStruct->arenaLostOpponentMons & gBitTable[j]) // hmm...?
                {
                    gSprites[ballIconSpritesIds[5 - var]].oam.tileNum += 3;
                }
                else if (partyInfo[j].status != 0) // mon with major status
                {
                    gSprites[ballIconSpritesIds[5 - var]].oam.tileNum += 2;
                }
                var++;
            }
        }
    }

    taskId = CreateTask(TaskDummy, 5);
    gTasks[taskId].tBattler = battlerId;
    gTasks[taskId].tSummaryBarSpriteId = summaryBarSpriteId;

    for (i = 0; i < PARTY_SIZE; i++)
        gTasks[taskId].tBallIconSpriteId(i) = ballIconSpritesIds[i];

    gTasks[taskId].tIsBattleStart = isBattleStart;

    if (isBattleStart)
    {
        gBattleSpritesDataPtr->animationData->field_9_x1C++;
    }

    PlaySE12WithPanning(SE_BALL_TRAY_ENTER, 0);
    return taskId;
}

void Task_HidePartyStatusSummary(u8 taskId)
{
    u8 ballIconSpriteIds[PARTY_SIZE];
    bool8 isBattleStart;
    u8 summaryBarSpriteId;
    u8 battlerId;
    s32 i;

    isBattleStart = gTasks[taskId].tIsBattleStart;
    summaryBarSpriteId = gTasks[taskId].tSummaryBarSpriteId;
    battlerId = gTasks[taskId].tBattler;

    for (i = 0; i < PARTY_SIZE; i++)
        ballIconSpriteIds[i] = gTasks[taskId].tBallIconSpriteId(i);

    SetGpuReg(REG_OFFSET_BLDCNT, BLDCNT_TGT2_ALL | BLDCNT_EFFECT_BLEND);
    SetGpuReg(REG_OFFSET_BLDALPHA, BLDALPHA_BLEND(16, 0));

    gTasks[taskId].tData15 = 16;

    for (i = 0; i < PARTY_SIZE; i++)
        gSprites[ballIconSpriteIds[i]].oam.objMode = ST_OAM_OBJ_BLEND;

    gSprites[summaryBarSpriteId].oam.objMode = ST_OAM_OBJ_BLEND;

    if (isBattleStart)
    {
        for (i = 0; i < PARTY_SIZE; i++)
        {
            if (GetBattlerSide(battlerId) != B_SIDE_PLAYER)
            {
                gSprites[ballIconSpriteIds[5 - i]].data[1] = 7 * i;
                gSprites[ballIconSpriteIds[5 - i]].data[3] = 0;
                gSprites[ballIconSpriteIds[5 - i]].data[4] = 0;
                gSprites[ballIconSpriteIds[5 - i]].callback = sub_8074158;
            }
            else
            {
                gSprites[ballIconSpriteIds[i]].data[1] = 7 * i;
                gSprites[ballIconSpriteIds[i]].data[3] = 0;
                gSprites[ballIconSpriteIds[i]].data[4] = 0;
                gSprites[ballIconSpriteIds[i]].callback = sub_8074158;
            }
        }
        gSprites[summaryBarSpriteId].data[0] /= 2;
        gSprites[summaryBarSpriteId].data[1] = 0;
        gSprites[summaryBarSpriteId].callback = sub_8074090;
        SetSubspriteTables(&gSprites[summaryBarSpriteId], sUnknown_0832C2CC);
        gTasks[taskId].func = sub_8073E08;
    }
    else
    {
        gTasks[taskId].func = sub_8073F98;
    }
}

static void sub_8073E08(u8 taskId)
{
    if ((gTasks[taskId].data[11]++ % 2) == 0)
    {
        if (--gTasks[taskId].tData15 < 0)
            return;

        SetGpuReg(REG_OFFSET_BLDALPHA, BLDALPHA_BLEND(gTasks[taskId].data[15], 16 - gTasks[taskId].data[15]));
    }
    if (gTasks[taskId].tData15 == 0)
        gTasks[taskId].func = sub_8073E64;
}

static void sub_8073E64(u8 taskId)
{
    u8 ballIconSpriteIds[PARTY_SIZE];
    s32 i;

    u8 battlerId = gTasks[taskId].tBattler;
    if (--gTasks[taskId].tData15 == -1)
    {
        u8 summaryBarSpriteId = gTasks[taskId].tSummaryBarSpriteId;

        for (i = 0; i < PARTY_SIZE; i++)
            ballIconSpriteIds[i] = gTasks[taskId].tBallIconSpriteId(i);

        gBattleSpritesDataPtr->animationData->field_9_x1C--;
        if (gBattleSpritesDataPtr->animationData->field_9_x1C == 0)
        {
            DestroySpriteAndFreeResources(&gSprites[summaryBarSpriteId]);
            DestroySpriteAndFreeResources(&gSprites[ballIconSpriteIds[0]]);
        }
        else
        {
            FreeSpriteOamMatrix(&gSprites[summaryBarSpriteId]);
            DestroySprite(&gSprites[summaryBarSpriteId]);
            FreeSpriteOamMatrix(&gSprites[ballIconSpriteIds[0]]);
            DestroySprite(&gSprites[ballIconSpriteIds[0]]);
        }

        for (i = 1; i < PARTY_SIZE; i++)
            DestroySprite(&gSprites[ballIconSpriteIds[i]]);
    }
    else if (gTasks[taskId].tData15 == -3)
    {
        gBattleSpritesDataPtr->healthBoxesData[battlerId].partyStatusSummaryShown = 0;
        SetGpuReg(REG_OFFSET_BLDCNT, 0);
        SetGpuReg(REG_OFFSET_BLDALPHA, 0);
        DestroyTask(taskId);
    }
}

static void sub_8073F98(u8 taskId)
{
    u8 ballIconSpriteIds[PARTY_SIZE];
    s32 i;
    u8 battlerId = gTasks[taskId].tBattler;

    if (--gTasks[taskId].tData15 >= 0)
    {
        SetGpuReg(REG_OFFSET_BLDALPHA, BLDALPHA_BLEND(gTasks[taskId].data[15], 16 - gTasks[taskId].data[15]));
    }
    else if (gTasks[taskId].tData15 == -1)
    {
        u8 summaryBarSpriteId = gTasks[taskId].tSummaryBarSpriteId;

        for (i = 0; i < PARTY_SIZE; i++)
            ballIconSpriteIds[i] = gTasks[taskId].tBallIconSpriteId(i);

        DestroySpriteAndFreeResources(&gSprites[summaryBarSpriteId]);
        DestroySpriteAndFreeResources(&gSprites[ballIconSpriteIds[0]]);

        for (i = 1; i < PARTY_SIZE; i++)
            DestroySprite(&gSprites[ballIconSpriteIds[i]]);
    }
    else if (gTasks[taskId].tData15 == -3)
    {
        gBattleSpritesDataPtr->healthBoxesData[battlerId].partyStatusSummaryShown = 0;
        SetGpuReg(REG_OFFSET_BLDCNT, 0);
        SetGpuReg(REG_OFFSET_BLDALPHA, 0);
        DestroyTask(taskId);
    }
}

#undef tBattler
#undef tSummaryBarSpriteId
#undef tBallIconSpriteId
#undef tIsBattleStart
#undef tData15

static void SpriteCB_StatusSummaryBar(struct Sprite *sprite)
{
    if (sprite->pos2.x != 0)
        sprite->pos2.x += sprite->data[0];
}

static void sub_8074090(struct Sprite *sprite)
{
    sprite->data[1] += 32;
    if (sprite->data[0] > 0)
        sprite->pos2.x += sprite->data[1] >> 4;
    else
        sprite->pos2.x -= sprite->data[1] >> 4;
    sprite->data[1] &= 0xF;
}

static void SpriteCB_StatusSummaryBallsOnBattleStart(struct Sprite *sprite)
{
    u8 var1;
    u16 var2;
    s8 pan;

    if (sprite->data[1] > 0)
    {
        sprite->data[1]--;
        return;
    }

    var1 = sprite->data[2];
    var2 = sprite->data[3];
    var2 += 56;
    sprite->data[3] = var2 & 0xFFF0;

    if (var1 != 0)
    {
        sprite->pos2.x += var2 >> 4;
        if (sprite->pos2.x > 0)
            sprite->pos2.x = 0;
    }
    else
    {
        sprite->pos2.x -= var2 >> 4;
        if (sprite->pos2.x < 0)
            sprite->pos2.x = 0;
    }

    if (sprite->pos2.x == 0)
    {
        pan = SOUND_PAN_TARGET;
        if (var1 != 0)
            pan = SOUND_PAN_ATTACKER;

        if (sprite->data[7] != 0)
            PlaySE2WithPanning(SE_BALL_TRAY_EXIT, pan);
        else
            PlaySE1WithPanning(SE_BALL_TRAY_BALL, pan);

        sprite->callback = SpriteCallbackDummy;
    }
}

static void sub_8074158(struct Sprite *sprite)
{
    u8 var1;
    u16 var2;

    if (sprite->data[1] > 0)
    {
        sprite->data[1]--;
        return;
    }
    var1 = sprite->data[2];
    var2 = sprite->data[3];
    var2 += 56;
    sprite->data[3] = var2 & 0xFFF0;
    if (var1 != 0)
        sprite->pos2.x += var2 >> 4;
    else
        sprite->pos2.x -= var2 >> 4;
    if (sprite->pos2.x + sprite->pos1.x > 248
     || sprite->pos2.x + sprite->pos1.x < -8)
    {
        sprite->invisible = TRUE;
        sprite->callback = SpriteCallbackDummy;
    }
}

static void SpriteCB_StatusSummaryBallsOnSwitchout(struct Sprite *sprite)
{
    u8 barSpriteId = sprite->data[0];

    sprite->pos2.x = gSprites[barSpriteId].pos2.x;
    sprite->pos2.y = gSprites[barSpriteId].pos2.y;
}

static void UpdateNickInHealthbox(u8 healthboxSpriteId, struct Pokemon *mon)
{
    u8 nickname[POKEMON_NAME_LENGTH + 1];
    void *ptr;
    u32 windowId, spriteTileNum, species;
    u8 *windowTileData;
    u8 gender;
    struct Pokemon *illusionMon = GetIllusionMonPtr(gSprites[healthboxSpriteId].hMain_Battler);
    if (illusionMon != NULL)
        mon = illusionMon;

    StringCopy(gDisplayedStringBattle, gText_HighlightDarkGrey);
    GetMonData(mon, MON_DATA_NICKNAME, nickname);
    StringGetEnd10(nickname);
    ptr = StringAppend(gDisplayedStringBattle, nickname);

    gender = GetMonGender(mon);
    species = GetMonData(mon, MON_DATA_SPECIES);

    if ((species == SPECIES_NIDORAN_F || species == SPECIES_NIDORAN_M) && StringCompare(nickname, gSpeciesNames[species]) == 0)
        gender = 100;

    // AddTextPrinterAndCreateWindowOnHealthbox's arguments are the same in all 3 cases.
    // It's possible they may have been different in early development phases.
    switch (gender)
    {
    default:
        StringCopy(ptr, gText_DynColor2);
        windowTileData = AddTextPrinterAndCreateWindowOnHealthbox(gDisplayedStringBattle, 0, 3, 2, &windowId);
        break;
    case MON_MALE:
        StringCopy(ptr, gText_DynColor2Male);
        windowTileData = AddTextPrinterAndCreateWindowOnHealthbox(gDisplayedStringBattle, 0, 3, 2, &windowId);
        break;
    case MON_FEMALE:
        StringCopy(ptr, gText_DynColor1Female);
        windowTileData = AddTextPrinterAndCreateWindowOnHealthbox(gDisplayedStringBattle, 0, 3, 2, &windowId);
        break;
    }

    spriteTileNum = gSprites[healthboxSpriteId].oam.tileNum * TILE_SIZE_4BPP;

    if (GetBattlerSide(gSprites[healthboxSpriteId].data[6]) == B_SIDE_PLAYER)
    {
        TextIntoHealthboxObject((void*)(OBJ_VRAM0 + 0x40 + spriteTileNum), windowTileData, 6);
        ptr = (void*)(OBJ_VRAM0);
        if (!IsDoubleBattle())
            ptr += spriteTileNum + 0x800;
        else
            ptr += spriteTileNum + 0x400;
        TextIntoHealthboxObject(ptr, windowTileData + 0xC0, 1);
    }
    else
    {
        TextIntoHealthboxObject((void*)(OBJ_VRAM0 + 0x20 + spriteTileNum), windowTileData, 7);
    }

    RemoveWindowOnHealthbox(windowId);
}

static void TryAddPokeballIconToHealthbox(u8 healthboxSpriteId, bool8 noStatus)
{
    u8 battlerId, healthBarSpriteId;

    if (gBattleTypeFlags & BATTLE_TYPE_WALLY_TUTORIAL)
        return;
    if (gBattleTypeFlags & BATTLE_TYPE_TRAINER)
        return;

    battlerId = gSprites[healthboxSpriteId].hMain_Battler;
    if (GetBattlerSide(battlerId) == B_SIDE_PLAYER)
        return;
    if (!GetSetPokedexFlag(SpeciesToNationalPokedexNum(GetMonData(&gEnemyParty[gBattlerPartyIndexes[battlerId]], MON_DATA_SPECIES)), FLAG_GET_CAUGHT))
        return;

    healthBarSpriteId = gSprites[healthboxSpriteId].hMain_HealthBarSpriteId;

    if (noStatus)
        CpuCopy32(GetHealthboxElementGfxPtr(HEALTHBOX_GFX_70), (void*)(OBJ_VRAM0 + (gSprites[healthBarSpriteId].oam.tileNum + 8) * TILE_SIZE_4BPP), 32);
    else
        CpuFill32(0, (void*)(OBJ_VRAM0 + (gSprites[healthBarSpriteId].oam.tileNum + 8) * TILE_SIZE_4BPP), 32);
}

static void UpdateStatusIconInHealthbox(u8 healthboxSpriteId)
{
    s32 i;
    u8 battlerId, healthBarSpriteId;
    u32 status, pltAdder;
    const u8 *statusGfxPtr;
    s16 tileNumAdder;
    u8 statusPalId;

    battlerId = gSprites[healthboxSpriteId].hMain_Battler;
    healthBarSpriteId = gSprites[healthboxSpriteId].hMain_HealthBarSpriteId;
    if (GetBattlerSide(battlerId) == B_SIDE_PLAYER)
    {
        status = GetMonData(&gPlayerParty[gBattlerPartyIndexes[battlerId]], MON_DATA_STATUS);
        if (!IsDoubleBattle())
            tileNumAdder = 0x1A;
        else
            tileNumAdder = 0x12;
    }
    else
    {
        status = GetMonData(&gEnemyParty[gBattlerPartyIndexes[battlerId]], MON_DATA_STATUS);
        tileNumAdder = 0x11;
    }

    if (status & STATUS1_SLEEP)
    {
        statusGfxPtr = GetHealthboxElementGfxPtr(GetStatusIconForBattlerId(HEALTHBOX_GFX_STATUS_SLP_BATTLER0, battlerId));
        statusPalId = PAL_STATUS_SLP;
    }
    else if (status & STATUS1_PSN_ANY)
    {
        statusGfxPtr = GetHealthboxElementGfxPtr(GetStatusIconForBattlerId(HEALTHBOX_GFX_STATUS_PSN_BATTLER0, battlerId));
        statusPalId = PAL_STATUS_PSN;
    }
    else if (status & STATUS1_BURN)
    {
        statusGfxPtr = GetHealthboxElementGfxPtr(GetStatusIconForBattlerId(HEALTHBOX_GFX_STATUS_BRN_BATTLER0, battlerId));
        statusPalId = PAL_STATUS_BRN;
    }
    else if (status & STATUS1_FREEZE)
    {
        statusGfxPtr = GetHealthboxElementGfxPtr(GetStatusIconForBattlerId(HEALTHBOX_GFX_STATUS_FRZ_BATTLER0, battlerId));
        statusPalId = PAL_STATUS_FRZ;
    }
    else if (status & STATUS1_PARALYSIS)
    {
        statusGfxPtr = GetHealthboxElementGfxPtr(GetStatusIconForBattlerId(HEALTHBOX_GFX_STATUS_PRZ_BATTLER0, battlerId));
        statusPalId = PAL_STATUS_PAR;
    }
    else
    {
        statusGfxPtr = GetHealthboxElementGfxPtr(HEALTHBOX_GFX_39);

        for (i = 0; i < 3; i++)
            CpuCopy32(statusGfxPtr, (void*)(OBJ_VRAM0 + (gSprites[healthboxSpriteId].oam.tileNum + tileNumAdder + i) * TILE_SIZE_4BPP), 32);

        if (!gBattleSpritesDataPtr->battlerData[battlerId].hpNumbersNoBars)
            CpuCopy32(GetHealthboxElementGfxPtr(HEALTHBOX_GFX_1), (void *)(OBJ_VRAM0 + gSprites[healthBarSpriteId].oam.tileNum * TILE_SIZE_4BPP), 64);

        TryAddPokeballIconToHealthbox(healthboxSpriteId, TRUE);
        return;
    }

    pltAdder = gSprites[healthboxSpriteId].oam.paletteNum * 16;
    pltAdder += battlerId + 12;

    FillPalette(sStatusIconColors[statusPalId], pltAdder + 0x100, 2);
    CpuCopy16(gPlttBufferUnfaded + 0x100 + pltAdder, (void*)(OBJ_PLTT + pltAdder * 2), 2);
    CpuCopy32(statusGfxPtr, (void*)(OBJ_VRAM0 + (gSprites[healthboxSpriteId].oam.tileNum + tileNumAdder) * TILE_SIZE_4BPP), 96);
    if (IsDoubleBattle() == TRUE || GetBattlerSide(battlerId) == B_SIDE_OPPONENT)
    {
        if (!gBattleSpritesDataPtr->battlerData[battlerId].hpNumbersNoBars)
        {
            CpuCopy32(GetHealthboxElementGfxPtr(HEALTHBOX_GFX_0), (void*)(OBJ_VRAM0 + gSprites[healthBarSpriteId].oam.tileNum * TILE_SIZE_4BPP), 32);
            CpuCopy32(GetHealthboxElementGfxPtr(HEALTHBOX_GFX_65), (void*)(OBJ_VRAM0 + (gSprites[healthBarSpriteId].oam.tileNum + 1) * TILE_SIZE_4BPP), 32);
        }
    }
    TryAddPokeballIconToHealthbox(healthboxSpriteId, FALSE);
}

static u8 GetStatusIconForBattlerId(u8 statusElementId, u8 battlerId)
{
    u8 ret = statusElementId;

    switch (statusElementId)
    {
    case HEALTHBOX_GFX_STATUS_PSN_BATTLER0:
        if (battlerId == 0)
            ret = HEALTHBOX_GFX_STATUS_PSN_BATTLER0;
        else if (battlerId == 1)
            ret = HEALTHBOX_GFX_STATUS_PSN_BATTLER1;
        else if (battlerId == 2)
            ret = HEALTHBOX_GFX_STATUS_PSN_BATTLER2;
        else
            ret = HEALTHBOX_GFX_STATUS_PSN_BATTLER3;
        break;
    case HEALTHBOX_GFX_STATUS_PRZ_BATTLER0:
        if (battlerId == 0)
            ret = HEALTHBOX_GFX_STATUS_PRZ_BATTLER0;
        else if (battlerId == 1)
            ret = HEALTHBOX_GFX_STATUS_PRZ_BATTLER1;
        else if (battlerId == 2)
            ret = HEALTHBOX_GFX_STATUS_PRZ_BATTLER2;
        else
            ret = HEALTHBOX_GFX_STATUS_PRZ_BATTLER3;
        break;
    case HEALTHBOX_GFX_STATUS_SLP_BATTLER0:
        if (battlerId == 0)
            ret = HEALTHBOX_GFX_STATUS_SLP_BATTLER0;
        else if (battlerId == 1)
            ret = HEALTHBOX_GFX_STATUS_SLP_BATTLER1;
        else if (battlerId == 2)
            ret = HEALTHBOX_GFX_STATUS_SLP_BATTLER2;
        else
            ret = HEALTHBOX_GFX_STATUS_SLP_BATTLER3;
        break;
    case HEALTHBOX_GFX_STATUS_FRZ_BATTLER0:
        if (battlerId == 0)
            ret = HEALTHBOX_GFX_STATUS_FRZ_BATTLER0;
        else if (battlerId == 1)
            ret = HEALTHBOX_GFX_STATUS_FRZ_BATTLER1;
        else if (battlerId == 2)
            ret = HEALTHBOX_GFX_STATUS_FRZ_BATTLER2;
        else
            ret = HEALTHBOX_GFX_STATUS_FRZ_BATTLER3;
        break;
    case HEALTHBOX_GFX_STATUS_BRN_BATTLER0:
        if (battlerId == 0)
            ret = HEALTHBOX_GFX_STATUS_BRN_BATTLER0;
        else if (battlerId == 1)
            ret = HEALTHBOX_GFX_STATUS_BRN_BATTLER1;
        else if (battlerId == 2)
            ret = HEALTHBOX_GFX_STATUS_BRN_BATTLER2;
        else
            ret = HEALTHBOX_GFX_STATUS_BRN_BATTLER3;
        break;
    }
    return ret;
}

static void UpdateSafariBallsTextOnHealthbox(u8 healthboxSpriteId)
{
    u32 windowId, spriteTileNum;
    u8 *windowTileData;

    windowTileData = AddTextPrinterAndCreateWindowOnHealthbox(gText_SafariBalls, 0, 3, 2, &windowId);
    spriteTileNum = gSprites[healthboxSpriteId].oam.tileNum * TILE_SIZE_4BPP;
    TextIntoHealthboxObject((void*)(OBJ_VRAM0 + 0x40) + spriteTileNum, windowTileData, 6);
    TextIntoHealthboxObject((void*)(OBJ_VRAM0 + 0x800) + spriteTileNum, windowTileData + 0xC0, 2);
    RemoveWindowOnHealthbox(windowId);
}

static void UpdateLeftNoOfBallsTextOnHealthbox(u8 healthboxSpriteId)
{
    u8 text[16];
    u8 *txtPtr;
    u32 windowId, spriteTileNum;
    u8 *windowTileData;

    txtPtr = StringCopy(text, gText_SafariBallLeft);
    ConvertIntToDecimalStringN(txtPtr, gNumSafariBalls, STR_CONV_MODE_LEFT_ALIGN, 2);

    windowTileData = AddTextPrinterAndCreateWindowOnHealthbox(text, GetStringRightAlignXOffset(0, text, 0x2F), 3, 2, &windowId);
    spriteTileNum = gSprites[healthboxSpriteId].oam.tileNum * TILE_SIZE_4BPP;
    SafariTextIntoHealthboxObject((void*)(OBJ_VRAM0 + 0x2C0) + spriteTileNum, windowTileData, 2);
    SafariTextIntoHealthboxObject((void*)(OBJ_VRAM0 + 0xA00) + spriteTileNum, windowTileData + 0x40, 4);
    RemoveWindowOnHealthbox(windowId);
}

void UpdateHealthboxAttribute(u8 healthboxSpriteId, struct Pokemon *mon, u8 elementId)
{
    s32 maxHp, currHp;
    u8 battlerId = gSprites[healthboxSpriteId].hMain_Battler;

    if (GetBattlerSide(gSprites[healthboxSpriteId].hMain_Battler) == B_SIDE_PLAYER)
    {
        u8 isDoubles;

        if (elementId == HEALTHBOX_LEVEL || elementId == HEALTHBOX_ALL)
            UpdateLvlInHealthbox(healthboxSpriteId, GetMonData(mon, MON_DATA_LEVEL));
        if (elementId == HEALTHBOX_CURRENT_HP || elementId == HEALTHBOX_ALL)
            UpdateHpTextInHealthbox(healthboxSpriteId, GetMonData(mon, MON_DATA_HP), HP_CURRENT);
        if (elementId == HEALTHBOX_MAX_HP || elementId == HEALTHBOX_ALL)
            UpdateHpTextInHealthbox(healthboxSpriteId, GetMonData(mon, MON_DATA_MAX_HP), HP_MAX);
        if (elementId == HEALTHBOX_HEALTH_BAR || elementId == HEALTHBOX_ALL)
        {
            LoadBattleBarGfx(0);
            maxHp = GetMonData(mon, MON_DATA_MAX_HP);
            currHp = GetMonData(mon, MON_DATA_HP);
            SetBattleBarStruct(battlerId, healthboxSpriteId, maxHp, currHp, 0);
            MoveBattleBar(battlerId, healthboxSpriteId, HEALTH_BAR, 0);
        }
        isDoubles = IsDoubleBattle();
        if (!isDoubles && (elementId == HEALTHBOX_EXP_BAR || elementId == HEALTHBOX_ALL))
        {
            u16 species;
            u32 exp, currLevelExp;
            s32 currExpBarValue, maxExpBarValue;
            u8 level;

            LoadBattleBarGfx(3);
            species = GetMonData(mon, MON_DATA_SPECIES);
            level = GetMonData(mon, MON_DATA_LEVEL);
            exp = GetMonData(mon, MON_DATA_EXP);
            currLevelExp = gExperienceTables[gBaseStats[species].growthRate][level];
            currExpBarValue = exp - currLevelExp;
            maxExpBarValue = gExperienceTables[gBaseStats[species].growthRate][level + 1] - currLevelExp;
            SetBattleBarStruct(battlerId, healthboxSpriteId, maxExpBarValue, currExpBarValue, isDoubles);
            MoveBattleBar(battlerId, healthboxSpriteId, EXP_BAR, 0);
        }
        if (elementId == HEALTHBOX_NICK || elementId == HEALTHBOX_ALL)
            UpdateNickInHealthbox(healthboxSpriteId, mon);
        if (elementId == HEALTHBOX_STATUS_ICON || elementId == HEALTHBOX_ALL)
            UpdateStatusIconInHealthbox(healthboxSpriteId);
        if (elementId == HEALTHBOX_SAFARI_ALL_TEXT)
            UpdateSafariBallsTextOnHealthbox(healthboxSpriteId);
        if (elementId == HEALTHBOX_SAFARI_ALL_TEXT || elementId == HEALTHBOX_SAFARI_BALLS_TEXT)
            UpdateLeftNoOfBallsTextOnHealthbox(healthboxSpriteId);
    }
    else
    {
        if (elementId == HEALTHBOX_LEVEL || elementId == HEALTHBOX_ALL)
            UpdateLvlInHealthbox(healthboxSpriteId, GetMonData(mon, MON_DATA_LEVEL));
        if (gBattleSpritesDataPtr->battlerData[battlerId].hpNumbersNoBars && (elementId == HEALTHBOX_CURRENT_HP || elementId == HEALTHBOX_ALL))
            UpdateHpTextInHealthbox(healthboxSpriteId, GetMonData(mon, MON_DATA_HP), HP_CURRENT);
        if (gBattleSpritesDataPtr->battlerData[battlerId].hpNumbersNoBars && (elementId == HEALTHBOX_MAX_HP || elementId == HEALTHBOX_ALL))
            UpdateHpTextInHealthbox(healthboxSpriteId, GetMonData(mon, MON_DATA_MAX_HP), HP_MAX);
        if (elementId == HEALTHBOX_HEALTH_BAR || elementId == HEALTHBOX_ALL)
        {
            LoadBattleBarGfx(0);
            maxHp = GetMonData(mon, MON_DATA_MAX_HP);
            currHp = GetMonData(mon, MON_DATA_HP);
            SetBattleBarStruct(battlerId, healthboxSpriteId, maxHp, currHp, 0);
            MoveBattleBar(battlerId, healthboxSpriteId, HEALTH_BAR, 0);
        }
        if (elementId == HEALTHBOX_NICK || elementId == HEALTHBOX_ALL)
            UpdateNickInHealthbox(healthboxSpriteId, mon);
        if (elementId == HEALTHBOX_STATUS_ICON || elementId == HEALTHBOX_ALL)
            UpdateStatusIconInHealthbox(healthboxSpriteId);
    }
}

#define B_EXPBAR_PIXELS 64
#define B_HEALTHBAR_PIXELS 48

s32 MoveBattleBar(u8 battlerId, u8 healthboxSpriteId, u8 whichBar, u8 unused)
{
    s32 currentBarValue;

    if (whichBar == HEALTH_BAR) // health bar
    {
        currentBarValue = CalcNewBarValue(gBattleSpritesDataPtr->battleBars[battlerId].maxValue,
                    gBattleSpritesDataPtr->battleBars[battlerId].oldValue,
                    gBattleSpritesDataPtr->battleBars[battlerId].receivedValue,
                    &gBattleSpritesDataPtr->battleBars[battlerId].currValue,
                    B_HEALTHBAR_PIXELS / 8, 1);
    }
    else // exp bar
    {
        u16 expFraction = GetScaledExpFraction(gBattleSpritesDataPtr->battleBars[battlerId].oldValue,
                    gBattleSpritesDataPtr->battleBars[battlerId].receivedValue,
                    gBattleSpritesDataPtr->battleBars[battlerId].maxValue, 8);
        if (expFraction == 0)
            expFraction = 1;
        expFraction = abs(gBattleSpritesDataPtr->battleBars[battlerId].receivedValue / expFraction);

        currentBarValue = CalcNewBarValue(gBattleSpritesDataPtr->battleBars[battlerId].maxValue,
                    gBattleSpritesDataPtr->battleBars[battlerId].oldValue,
                    gBattleSpritesDataPtr->battleBars[battlerId].receivedValue,
                    &gBattleSpritesDataPtr->battleBars[battlerId].currValue,
                    B_EXPBAR_PIXELS / 8, expFraction);
    }

    if (whichBar == EXP_BAR || (whichBar == HEALTH_BAR && !gBattleSpritesDataPtr->battlerData[battlerId].hpNumbersNoBars))
        MoveBattleBarGraphically(battlerId, whichBar);

    if (currentBarValue == -1)
        gBattleSpritesDataPtr->battleBars[battlerId].currValue = 0;

    return currentBarValue;
}

static void MoveBattleBarGraphically(u8 battlerId, u8 whichBar)
{
    u8 array[8];
    u8 filledPixelsCount, level;
    u8 barElementId;
    u8 i;

    switch (whichBar)
    {
    case HEALTH_BAR:
        filledPixelsCount = CalcBarFilledPixels(gBattleSpritesDataPtr->battleBars[battlerId].maxValue,
                            gBattleSpritesDataPtr->battleBars[battlerId].oldValue,
                            gBattleSpritesDataPtr->battleBars[battlerId].receivedValue,
                            &gBattleSpritesDataPtr->battleBars[battlerId].currValue,
                            array, B_HEALTHBAR_PIXELS / 8);

        if (filledPixelsCount > (B_HEALTHBAR_PIXELS * 50 / 100)) // more than 50 % hp
            barElementId = HEALTHBOX_GFX_HP_BAR_GREEN;
        else if (filledPixelsCount > (B_HEALTHBAR_PIXELS * 20 / 100)) // more than 20% hp
            barElementId = HEALTHBOX_GFX_HP_BAR_YELLOW;
        else
            barElementId = HEALTHBOX_GFX_HP_BAR_RED; // 20 % or less

        for (i = 0; i < 6; i++)
        {
            u8 healthbarSpriteId = gSprites[gBattleSpritesDataPtr->battleBars[battlerId].healthboxSpriteId].hMain_HealthBarSpriteId;
            if (i < 2)
                CpuCopy32(GetHealthboxElementGfxPtr(barElementId) + array[i] * 32,
                          (void*)(OBJ_VRAM0 + (gSprites[healthbarSpriteId].oam.tileNum + 2 + i) * TILE_SIZE_4BPP), 32);
            else
                CpuCopy32(GetHealthboxElementGfxPtr(barElementId) + array[i] * 32,
                          (void*)(OBJ_VRAM0 + 64 + (i + gSprites[healthbarSpriteId].oam.tileNum) * TILE_SIZE_4BPP), 32);
        }
        break;
    case EXP_BAR:
        CalcBarFilledPixels(gBattleSpritesDataPtr->battleBars[battlerId].maxValue,
                    gBattleSpritesDataPtr->battleBars[battlerId].oldValue,
                    gBattleSpritesDataPtr->battleBars[battlerId].receivedValue,
                    &gBattleSpritesDataPtr->battleBars[battlerId].currValue,
                    array, B_EXPBAR_PIXELS / 8);
        level = GetMonData(&gPlayerParty[gBattlerPartyIndexes[battlerId]], MON_DATA_LEVEL);
        if (level == MAX_LEVEL)
        {
            for (i = 0; i < 8; i++)
                array[i] = 0;
        }
        for (i = 0; i < 8; i++)
        {
            if (i < 4)
                CpuCopy32(GetHealthboxElementGfxPtr(HEALTHBOX_GFX_12) + array[i] * 32,
                          (void*)(OBJ_VRAM0 + (gSprites[gBattleSpritesDataPtr->battleBars[battlerId].healthboxSpriteId].oam.tileNum + 0x24 + i) * TILE_SIZE_4BPP), 32);
            else
                CpuCopy32(GetHealthboxElementGfxPtr(HEALTHBOX_GFX_12) + array[i] * 32,
                          (void*)(OBJ_VRAM0 + 0xB80 + (i + gSprites[gBattleSpritesDataPtr->battleBars[battlerId].healthboxSpriteId].oam.tileNum) * TILE_SIZE_4BPP), 32);
        }
        break;
    }
}

static s32 CalcNewBarValue(s32 maxValue, s32 oldValue, s32 receivedValue, s32 *currValue, u8 scale, u16 toAdd)
{
    s32 ret, newValue;
    scale *= 8;

    if (*currValue == -32768) // first function call
    {
        if (maxValue < scale)
            *currValue = Q_24_8(oldValue);
        else
            *currValue = oldValue;
    }

    newValue = oldValue - receivedValue;
    if (newValue < 0)
        newValue = 0;
    else if (newValue > maxValue)
        newValue = maxValue;

    if (maxValue < scale)
    {
        if (newValue == Q_24_8_TO_INT(*currValue) && (*currValue & 0xFF) == 0)
            return -1;
    }
    else
    {
        if (newValue == *currValue) // we're done, the bar's value has been updated
            return -1;
    }

    if (maxValue < scale) // handle cases of max var having less pixels than the whole bar
    {
        s32 toAdd = Q_24_8(maxValue) / scale;

        if (receivedValue < 0) // fill bar right
        {
            *currValue += toAdd;
            ret = Q_24_8_TO_INT(*currValue);
            if (ret >= newValue)
            {
                *currValue = Q_24_8(newValue);
                ret = newValue;
            }
        }
        else // move bar left
        {
            *currValue -= toAdd;
            ret = Q_24_8_TO_INT(*currValue);
            // try round up
            if ((*currValue & 0xFF) > 0)
                ret++;
            if (ret <= newValue)
            {
                *currValue = Q_24_8(newValue);
                ret = newValue;
            }
        }
    }
    else
    {
        if (receivedValue < 0) // fill bar right
        {
            *currValue += toAdd;
            if (*currValue > newValue)
                *currValue = newValue;
            ret = *currValue;
        }
        else // move bar left
        {
            *currValue -= toAdd;
            if (*currValue < newValue)
                *currValue = newValue;
            ret = *currValue;
        }
    }

    return ret;
}

static u8 CalcBarFilledPixels(s32 maxValue, s32 oldValue, s32 receivedValue, s32 *currValue, u8 *arg4, u8 scale)
{
    u8 pixels, filledPixels, totalPixels;
    u8 i;

    s32 newValue = oldValue - receivedValue;
    if (newValue < 0)
        newValue = 0;
    else if (newValue > maxValue)
        newValue = maxValue;

    totalPixels = scale * 8;

    for (i = 0; i < scale; i++)
        arg4[i] = 0;

    if (maxValue < totalPixels)
        pixels = (*currValue * totalPixels / maxValue) >> 8;
    else
        pixels = *currValue * totalPixels / maxValue;

    filledPixels = pixels;

    if (filledPixels == 0 && newValue > 0)
    {
        arg4[0] = 1;
        filledPixels = 1;
    }
    else
    {
        for (i = 0; i < scale; i++)
        {
            if (pixels >= 8)
            {
                arg4[i] = 8;
            }
            else
            {
                arg4[i] = pixels;
                break;
            }
            pixels -= 8;
        }
    }

    return filledPixels;
}

static u8 GetScaledExpFraction(s32 oldValue, s32 receivedValue, s32 maxValue, u8 scale)
{
    s32 newVal, result;
    s8 oldToMax, newToMax;

    scale *= 8;
    newVal = oldValue - receivedValue;

    if (newVal < 0)
        newVal = 0;
    else if (newVal > maxValue)
        newVal = maxValue;

    oldToMax = oldValue * scale / maxValue;
    newToMax = newVal * scale / maxValue;
    result = oldToMax - newToMax;

    return abs(result);
}

u8 GetScaledHPFraction(s16 hp, s16 maxhp, u8 scale)
{
    u8 result = hp * scale / maxhp;

    if (result == 0 && hp > 0)
        return 1;

    return result;
}

u8 GetHPBarLevel(s16 hp, s16 maxhp)
{
    u8 result;

    if (hp == maxhp)
    {
        result = HP_BAR_FULL;
    }
    else
    {
        u8 fraction = GetScaledHPFraction(hp, maxhp, B_HEALTHBAR_PIXELS);
        if (fraction > (B_HEALTHBAR_PIXELS * 50 / 100)) // more than 50 % hp
            result = HP_BAR_GREEN;
        else if (fraction > (B_HEALTHBAR_PIXELS * 20 / 100)) // more than 20% hp
            result = HP_BAR_YELLOW;
        else if (fraction > 0)
            result = HP_BAR_RED;
        else
            result = HP_BAR_EMPTY;
    }

    return result;
}

static u8* AddTextPrinterAndCreateWindowOnHealthbox(const u8 *str, u32 x, u32 y, u32 bgColor, u32 *windowId)
{
    u16 winId;
    u8 color[3];
    struct WindowTemplate winTemplate = sHealthboxWindowTemplate;

    winId = AddWindow(&winTemplate);
    FillWindowPixelBuffer(winId, PIXEL_FILL(bgColor));

    color[0] = bgColor;
    color[1] = 1;
    color[2] = 3;

    AddTextPrinterParameterized4(winId, 0, x, y, 0, 0, color, -1, str);

    *windowId = winId;
    return (u8*)(GetWindowAttribute(winId, WINDOW_TILE_DATA));
}

static void RemoveWindowOnHealthbox(u32 windowId)
{
    RemoveWindow(windowId);
}

static void FillHealthboxObject(void *dest, u32 arg1, u32 arg2)
{
    CpuFill32(0x11111111 * arg1, dest, arg2 * TILE_SIZE_4BPP);
}

static void HpTextIntoHealthboxObject(void *dest, u8 *windowTileData, u32 windowWidth)
{
    CpuCopy32(windowTileData + 256, dest, windowWidth * TILE_SIZE_4BPP);
}

static void TextIntoHealthboxObject(void *dest, u8 *windowTileData, s32 windowWidth)
{
    CpuCopy32(windowTileData + 256, dest + 256, windowWidth * TILE_SIZE_4BPP);
// + 256 as that prevents the top 4 blank rows of sHealthboxWindowTemplate from being copied
    if (windowWidth > 0)
    {
        do
        {
            CpuCopy32(windowTileData + 20, dest + 20, 12);
            dest += 32, windowTileData += 32;
            windowWidth--;
        } while (windowWidth != 0);
    }
}

static void SafariTextIntoHealthboxObject(void *dest, u8 *windowTileData, u32 windowWidth)
{
    CpuCopy32(windowTileData, dest, windowWidth * TILE_SIZE_4BPP);
    CpuCopy32(windowTileData + 256, dest + 256, windowWidth * TILE_SIZE_4BPP);
}

#define ABILITY_POP_UP_TAG 0xD720

// for sprite
#define tOriginalX      data[0]
#define tHide           data[1]
#define tFrames         data[2]
#define tRightToLeft    data[3]
#define tBattlerId      data[4]
#define tIsMain         data[5]

// for task
#define tSpriteId1      data[6]
#define tSpriteId2      data[7]

static const u8 sAbilityPopUpGfx[] = INCBIN_U8("graphics/battle_interface/ability_pop_up.4bpp");
static const u16 sAbilityPopUpPalette[] = INCBIN_U16("graphics/battle_interface/ability_pop_up.gbapal");

static const struct SpriteSheet sSpriteSheet_AbilityPopUp =
{
    sAbilityPopUpGfx, sizeof(sAbilityPopUpGfx), ABILITY_POP_UP_TAG
};
static const struct SpritePalette sSpritePalette_AbilityPopUp =
{
    sAbilityPopUpPalette, ABILITY_POP_UP_TAG
};

static const struct OamData sOamData_AbilityPopUp =
{
    .y = 0,
    .affineMode = 0,
    .objMode = 0,
    .mosaic = 0,
    .bpp = 0,
    .shape = ST_OAM_H_RECTANGLE,
    .x = 0,
    .matrixNum = 0,
    .size = 3,
    .tileNum = 0,
    .priority = 0,
    .paletteNum = 0,
    .affineParam = 0,
};

static const union AnimCmd sSpriteAnim_AbilityPopUp1[] =
{
    ANIMCMD_FRAME(0, 0),
    ANIMCMD_END
};

static const union AnimCmd *const sSpriteAnimTable_AbilityPopUp1[] =
{
    sSpriteAnim_AbilityPopUp1
};

static const struct SpriteTemplate sSpriteTemplate_AbilityPopUp1 =
{
    .tileTag = ABILITY_POP_UP_TAG,
    .paletteTag = ABILITY_POP_UP_TAG,
    .oam = &sOamData_AbilityPopUp,
    .anims = sSpriteAnimTable_AbilityPopUp1,
    .images = NULL,
    .affineAnims = gDummySpriteAffineAnimTable,
    .callback = SpriteCb_AbilityPopUp
};

static const union AnimCmd sSpriteAnim_AbilityPopUp2[] =
{
    ANIMCMD_FRAME(32, 0),
    ANIMCMD_END
};

static const union AnimCmd *const sSpriteAnimTable_AbilityPopUp2[] =
{
    sSpriteAnim_AbilityPopUp2
};

static const struct SpriteTemplate sSpriteTemplate_AbilityPopUp2 =
{
    .tileTag = ABILITY_POP_UP_TAG,
    .paletteTag = ABILITY_POP_UP_TAG,
    .oam = &sOamData_AbilityPopUp,
    .anims = sSpriteAnimTable_AbilityPopUp2,
    .images = NULL,
    .affineAnims = gDummySpriteAffineAnimTable,
    .callback = SpriteCb_AbilityPopUp
};

#define ABILITY_POP_UP_POS_X_DIFF 64
#define ABILITY_POP_UP_POS_X_SLIDE 68

static const s16 sAbilityPopUpCoordsDoubles[MAX_BATTLERS_COUNT][2] =
{
    {29, 80}, // player left
    {204, 19}, // opponent left
    {29, 97}, // player right
    {204, 36}, // opponent right
};

static const s16 sAbilityPopUpCoordsSingles[MAX_BATTLERS_COUNT][2] =
{
    {29, 93}, // player
    {204, 23}, // opponent
};

static u8* AddTextPrinterAndCreateWindowOnAbilityPopUp(const u8 *str, u32 x, u32 y, u32 color1, u32 color2, u32 color3, u32 *windowId)
{
    u8 color[3] = {color1, color2, color3};
    struct WindowTemplate winTemplate = {0};
    winTemplate.width = 8;
    winTemplate.height = 2;

    *windowId = AddWindow(&winTemplate);
    FillWindowPixelBuffer(*windowId, (color1 << 4) | (color1));

    AddTextPrinterParameterized4(*windowId, 0, x, y, 0, 0, color, -1, str);
    return (u8*)(GetWindowAttribute(*windowId, WINDOW_TILE_DATA));
}

static void TextIntoAbilityPopUp(void *dest, u8 *windowTileData, s32 arg2, bool32 arg3)
{
    CpuCopy32(windowTileData + 256, dest + 256, arg2 * 32);
    if (arg2 > 0)
    {
        do
        {
            if (arg3)
                CpuCopy32(windowTileData + 16, dest + 16, 16);
            else
                CpuCopy32(windowTileData + 20, dest + 20, 12);
            dest += 32, windowTileData += 32;
            arg2--;
        } while (arg2 != 0);
    }
}

#define MAX_CHARS_PRINTED 12

static void PrintOnAbilityPopUp(const u8 *str, u8 *spriteTileData1, u8 *spriteTileData2, u32 x1, u32 x2, u32 y, u32 color1, u32 color2, u32 color3)
{
    u32 windowId, i;
    u8 *windowTileData;
    u8 text1[MAX_CHARS_PRINTED + 2];
    u8 text2[MAX_CHARS_PRINTED + 2];

    for (i = 0; i < MAX_CHARS_PRINTED + 1; i++)
    {
        text1[i] = str[i];
        if (text1[i] == EOS)
            break;
    }
    text1[i] = EOS;

    windowTileData = AddTextPrinterAndCreateWindowOnAbilityPopUp(text1, x1, y, color1, color2, color3, &windowId);
    TextIntoAbilityPopUp(spriteTileData1, windowTileData, 8, (y == 0));
    RemoveWindow(windowId);

    if (i == MAX_CHARS_PRINTED + 1)
    {
        for (i = 0; i < MAX_CHARS_PRINTED; i++)
        {
            text2[i] = str[MAX_CHARS_PRINTED + i];
            if (text2[i] == EOS)
                break;
        }
        text2[i] = EOS;

        windowTileData = AddTextPrinterAndCreateWindowOnAbilityPopUp(text2, x2, y, color1, color2, color3, &windowId);
        TextIntoAbilityPopUp(spriteTileData2, windowTileData, 1, (y == 0));
        RemoveWindow(windowId);
    }
}

static void PrintBattlerOnAbilityPopUp(u8 battlerId, u8 spriteId1, u8 spriteId2)
{
    int i;
    u8 lastChar;
    u8* name;
    u8 monName[POKEMON_NAME_LENGTH + 3] = {0};
    u8* nick = gBattleMons[battlerId].nickname;

    for (i = 0; i < POKEMON_NAME_LENGTH; ++i)
    {
        monName[i] = nick[i];
        if (nick[i] == EOS || i + 1 == POKEMON_NAME_LENGTH)
            break;
    }

    name = monName + i + 1;
    if (*(name - 1) == EOS)
        name--;

    lastChar = *(name - 1);
    name[0] = CHAR_SGL_QUOT_RIGHT; // apostraphe
    name++;
    if (lastChar != CHAR_S && lastChar != CHAR_s)
    {
        name[0] = CHAR_s;
        name++;
    }

    name[0] = EOS;
    PrintOnAbilityPopUp((const u8 *)monName,
                        (void*)(OBJ_VRAM0) + (gSprites[spriteId1].oam.tileNum * 32),
                        (void*)(OBJ_VRAM0) + (gSprites[spriteId2].oam.tileNum * 32),
                        7, 0,
                        0,
                        2, 7, 1);
}

static void PrintAbilityOnAbilityPopUp(u32 ability, u8 spriteId1, u8 spriteId2)
{
    PrintOnAbilityPopUp(gAbilityNames[ability],
                        (void*)(OBJ_VRAM0) + (gSprites[spriteId1].oam.tileNum * 32) + 256,
                        (void*)(OBJ_VRAM0) + (gSprites[spriteId2].oam.tileNum * 32) + 256,
                        7, 1,
                        4,
                        7, 9, 1);
}

#define PIXEL_COORDS_TO_OFFSET(x, y)(            \
/*Add tiles by X*/                                \
((y / 8) * 32 * 8)                                \
/*Add tiles by X*/                                \
+ ((x / 8) * 32)                                \
/*Add pixels by Y*/                                \
+ ((((y) - ((y / 8) * 8))) * 4)                    \
/*Add pixels by X*/                                \
+ ((((x) - ((x / 8) * 8)) / 2)))

static const u16 sOverwrittenPixelsTable[][2] =
{
    {PIXEL_COORDS_TO_OFFSET(0, 0), 5},
    {PIXEL_COORDS_TO_OFFSET(0, 1), 5},
    {PIXEL_COORDS_TO_OFFSET(0, 2), 5},
    {PIXEL_COORDS_TO_OFFSET(0, 3), 5},
    {PIXEL_COORDS_TO_OFFSET(0, 4), 5},
    {PIXEL_COORDS_TO_OFFSET(0, 5), 5},
    {PIXEL_COORDS_TO_OFFSET(0, 6), 5},
    {PIXEL_COORDS_TO_OFFSET(0, 7), 3},
    {PIXEL_COORDS_TO_OFFSET(0, 8), 3},
    {PIXEL_COORDS_TO_OFFSET(0, 9), 3},
    {PIXEL_COORDS_TO_OFFSET(0, 10), 3},
    {PIXEL_COORDS_TO_OFFSET(0, 11), 3},
    {PIXEL_COORDS_TO_OFFSET(0, 12), 3},
    {PIXEL_COORDS_TO_OFFSET(0, 13), 8},

    {PIXEL_COORDS_TO_OFFSET(8, 13), 8},
    {PIXEL_COORDS_TO_OFFSET(16, 13), 8},
    {PIXEL_COORDS_TO_OFFSET(24, 13), 8},
    {PIXEL_COORDS_TO_OFFSET(32, 13), 8},
    {PIXEL_COORDS_TO_OFFSET(40, 13), 8},
    {PIXEL_COORDS_TO_OFFSET(48, 13), 8},
    {PIXEL_COORDS_TO_OFFSET(56, 13), 8},

    {PIXEL_COORDS_TO_OFFSET(0, 14), 8},
    {PIXEL_COORDS_TO_OFFSET(8, 14), 8},
    {PIXEL_COORDS_TO_OFFSET(16, 14), 8},
    {PIXEL_COORDS_TO_OFFSET(24, 14), 8},
    {PIXEL_COORDS_TO_OFFSET(32, 14), 8},
    {PIXEL_COORDS_TO_OFFSET(40, 14), 8},
    {PIXEL_COORDS_TO_OFFSET(48, 14), 8},
    {PIXEL_COORDS_TO_OFFSET(56, 14), 8},

    {PIXEL_COORDS_TO_OFFSET(0, 15), 3},
    {PIXEL_COORDS_TO_OFFSET(0, 16), 3},
    {PIXEL_COORDS_TO_OFFSET(0, 17), 3},
    {PIXEL_COORDS_TO_OFFSET(0, 18), 3},
    {PIXEL_COORDS_TO_OFFSET(0, 19), 3},
    {PIXEL_COORDS_TO_OFFSET(0, 20), 3},
    {PIXEL_COORDS_TO_OFFSET(0, 21), 3},
    {PIXEL_COORDS_TO_OFFSET(0, 22), 3},
    {PIXEL_COORDS_TO_OFFSET(0, 23), 3},
    {PIXEL_COORDS_TO_OFFSET(0, 24), 3},
    {PIXEL_COORDS_TO_OFFSET(0, 25), 3},
    {PIXEL_COORDS_TO_OFFSET(0, 26), 3},
};

static inline void CopyPixels(u8 *dest, const u8 *src, u32 pixelCount)
{
    u32 i = 0;

    if (pixelCount & 1)
    {
        while (pixelCount != 0)
        {
            dest[i] &= ~(0xF);
            dest[i] |= (src[i] & 0xF);
            if (--pixelCount != 0)
            {
                dest[i] &= ~(0xF0);
                dest[i] |= (src[i] & 0xF0);
                pixelCount--;
            }
            i++;
        }
    }
    else
    {
        for (i = 0; i < pixelCount / 2; i++)
            dest[i] = src[i];
    }
}

static void RestoreOverwrittenPixels(u8 *tiles)
{
    u32 i;
    u8 *buffer = Alloc(sizeof(sAbilityPopUpGfx) * 2);

    CpuCopy32(tiles, buffer, sizeof(sAbilityPopUpGfx));

    for (i = 0; i < ARRAY_COUNT(sOverwrittenPixelsTable); i++)
    {
        CopyPixels(buffer + sOverwrittenPixelsTable[i][0],
                   sAbilityPopUpGfx + sOverwrittenPixelsTable[i][0],
                   sOverwrittenPixelsTable[i][1]);
    }

    CpuCopy32(buffer, tiles, sizeof(sAbilityPopUpGfx));
    Free(buffer);
}

void CreateAbilityPopUp(u8 battlerId, u32 ability, bool32 isDoubleBattle)
{
    const s16 (*coords)[2];
    u8 spriteId1, spriteId2, battlerPosition, taskId;

    if (!B_ABILITY_POP_UP)
        return;

    if (gBattleScripting.abilityPopupOverwrite != 0)
        ability = gBattleScripting.abilityPopupOverwrite;

    if (!gBattleStruct->activeAbilityPopUps)
    {
        LoadSpriteSheet(&sSpriteSheet_AbilityPopUp);
        LoadSpritePalette(&sSpritePalette_AbilityPopUp);
    }
    gBattleStruct->activeAbilityPopUps |= gBitTable[battlerId];
    battlerPosition = GetBattlerPosition(battlerId);

    if (isDoubleBattle)
        coords = sAbilityPopUpCoordsDoubles;
    else
        coords = sAbilityPopUpCoordsSingles;

    if ((battlerPosition & BIT_SIDE) == B_SIDE_PLAYER)
    {
        spriteId1 = CreateSprite(&sSpriteTemplate_AbilityPopUp1,
                                coords[battlerPosition][0] - ABILITY_POP_UP_POS_X_SLIDE,
                                coords[battlerPosition][1], 0);
        spriteId2 = CreateSprite(&sSpriteTemplate_AbilityPopUp2,
                                coords[battlerPosition][0] - ABILITY_POP_UP_POS_X_SLIDE + ABILITY_POP_UP_POS_X_DIFF,
                                coords[battlerPosition][1], 0);

        gSprites[spriteId1].tOriginalX = coords[battlerPosition][0];
        gSprites[spriteId2].tOriginalX = coords[battlerPosition][0] + ABILITY_POP_UP_POS_X_DIFF;

        gSprites[spriteId1].tRightToLeft = TRUE;
        gSprites[spriteId2].tRightToLeft = TRUE;
    }
    else
    {
        spriteId1 = CreateSprite(&sSpriteTemplate_AbilityPopUp1,
                                coords[battlerPosition][0] + ABILITY_POP_UP_POS_X_SLIDE,
                                coords[battlerPosition][1], 0);
        spriteId2 = CreateSprite(&sSpriteTemplate_AbilityPopUp2,
                                coords[battlerPosition][0] + ABILITY_POP_UP_POS_X_SLIDE + ABILITY_POP_UP_POS_X_DIFF,
                                coords[battlerPosition][1], 0);

        gSprites[spriteId1].tOriginalX = coords[battlerPosition][0];
        gSprites[spriteId2].tOriginalX = coords[battlerPosition][0] + ABILITY_POP_UP_POS_X_DIFF;

        gSprites[spriteId1].tRightToLeft = FALSE;
        gSprites[spriteId2].tRightToLeft = FALSE;
    }

    gBattleStruct->abilityPopUpSpriteIds[gBattleAnimAttacker][0] = spriteId1;
    gBattleStruct->abilityPopUpSpriteIds[gBattleAnimAttacker][1] = spriteId2;

    taskId = CreateTask(Task_FreeAbilityPopUpGfx, 5);
    gTasks[taskId].tSpriteId1 = spriteId1;
    gTasks[taskId].tSpriteId2 = spriteId2;

    gSprites[spriteId1].tIsMain = TRUE;
    gSprites[spriteId1].tBattlerId = battlerId;
    gSprites[spriteId2].tBattlerId = battlerId;

    StartSpriteAnim(&gSprites[spriteId1], 0);
    StartSpriteAnim(&gSprites[spriteId2], 0);

    PrintBattlerOnAbilityPopUp(battlerId, spriteId1, spriteId2);
    PrintAbilityOnAbilityPopUp(ability, spriteId1, spriteId2);
    RestoreOverwrittenPixels((void*)(OBJ_VRAM0) + (gSprites[spriteId1].oam.tileNum * 32));
}

#define FRAMES_TO_WAIT 48

static void SpriteCb_AbilityPopUp(struct Sprite *sprite)
{
    if (!sprite->tHide) // Show
    {
        if (sprite->tIsMain && ++sprite->tFrames == 4)
            PlaySE(SE_SELECT);
        if ((!sprite->tRightToLeft && (sprite->pos1.x -= 4) <= sprite->tOriginalX)
            || (sprite->tRightToLeft && (sprite->pos1.x += 4) >= sprite->tOriginalX)
           )
        {
            sprite->pos1.x = sprite->tOriginalX;
            sprite->tHide = TRUE;
            sprite->tFrames = FRAMES_TO_WAIT;
        }
    }
    else // Hide
    {
        if (sprite->tFrames == 0)
        {
            if ((!sprite->tRightToLeft && (sprite->pos1.x += 4) >= sprite->tOriginalX + ABILITY_POP_UP_POS_X_SLIDE)
                ||(sprite->tRightToLeft && (sprite->pos1.x -= 4) <= sprite->tOriginalX - ABILITY_POP_UP_POS_X_SLIDE)
               )
            {
                gBattleStruct->activeAbilityPopUps &= ~(gBitTable[sprite->tBattlerId]);
                DestroySprite(sprite);
            }
        }
        else
        {
            if (!gBattleScripting.fixedPopup)
                sprite->tFrames--;
        }
    }
}

void DestroyAbilityPopUp(u8 battlerId)
{
    gSprites[gBattleStruct->abilityPopUpSpriteIds[battlerId][0]].tFrames = 0;
    gSprites[gBattleStruct->abilityPopUpSpriteIds[battlerId][1]].tFrames = 0;
    gBattleScripting.fixedPopup = FALSE;
}

static void Task_FreeAbilityPopUpGfx(u8 taskId)
{
    if (!gSprites[gTasks[taskId].tSpriteId1].inUse
        && !gSprites[gTasks[taskId].tSpriteId2].inUse
        && !gBattleStruct->activeAbilityPopUps)
    {
        FreeSpriteTilesByTag(ABILITY_POP_UP_TAG);
        FreeSpritePaletteByTag(ABILITY_POP_UP_TAG);
        DestroyTask(taskId);
    }
}<|MERGE_RESOLUTION|>--- conflicted
+++ resolved
@@ -1029,43 +1029,24 @@
     u32 windowId, spriteTileNum;
     u8 *windowTileData;
     u8 text[16];
-<<<<<<< HEAD
-    u32 xPos, var1;
-    void *objVram;
+    u32 xPos;
+    u8 *objVram;
     u8 battler = gSprites[healthboxSpriteId].hMain_Battler;
 
     // Don't print Lv char if mon is mega evolved.
     if (gBattleStruct->mega.evolvedPartyIds[GetBattlerSide(battler)] & gBitTable[gBattlerPartyIndexes[battler]])
     {
-        xPos = (u32) ConvertIntToDecimalStringN(text, lvl, STR_CONV_MODE_LEFT_ALIGN, 3);
+        objVram = ConvertIntToDecimalStringN(text, lvl, STR_CONV_MODE_LEFT_ALIGN, 3);
     }
     else
     {
-        text[0] = 0xF9;
-        text[1] = 5;
-
-        xPos = (u32) ConvertIntToDecimalStringN(text + 2, lvl, STR_CONV_MODE_LEFT_ALIGN, 3);
-    }
-
-    // Alright, that part was unmatchable. It's basically doing:
-    // xPos = 5 * (3 - (u32)(&text[2]));
-    xPos--;
-    xPos--;
-    xPos -= ((u32)(text));
-    var1 = (3 - xPos);
-    xPos = 4 * var1;
-    xPos += var1;
-=======
-    u32 xPos;
-    u8 *objVram;
-    
-    text[0] = CHAR_EXTRA_SYMBOL;
-    text[1] = CHAR_LV_2;
-
-    objVram = ConvertIntToDecimalStringN(text + 2, lvl, STR_CONV_MODE_LEFT_ALIGN, 3);
+        text[0] = CHAR_EXTRA_SYMBOL;
+        text[1] = CHAR_LV_2;
+
+        objVram = ConvertIntToDecimalStringN(text + 2, lvl, STR_CONV_MODE_LEFT_ALIGN, 3);
+    }
+
     xPos = 5 * (3 - (objVram - (text + 2)));
->>>>>>> 7a7ebe18
-
     windowTileData = AddTextPrinterAndCreateWindowOnHealthbox(text, xPos, 3, 2, &windowId);
     spriteTileNum = gSprites[healthboxSpriteId].oam.tileNum * TILE_SIZE_4BPP;
 
