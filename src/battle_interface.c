--- conflicted
+++ resolved
@@ -2808,9 +2808,8 @@
 
 static void SafariTextIntoHealthboxObject(void *dest, u8 *windowTileData, u32 windowWidth)
 {
-<<<<<<< HEAD
-    CpuCopy32(windowTileData, dest, arg2 * 32);
-    CpuCopy32(windowTileData + 256, dest + 256, arg2 * 32);
+    CpuCopy32(windowTileData, dest, windowWidth * TILE_SIZE_4BPP);
+    CpuCopy32(windowTileData + 256, dest + 256, windowWidth * TILE_SIZE_4BPP);
 }
 
 #define ABILITY_POP_UP_TAG 0xD720
@@ -3221,8 +3220,4 @@
         FreeSpritePaletteByTag(ABILITY_POP_UP_TAG);
         DestroyTask(taskId);
     }
-=======
-    CpuCopy32(windowTileData, dest, windowWidth * TILE_SIZE_4BPP);
-    CpuCopy32(windowTileData + 256, dest + 256, windowWidth * TILE_SIZE_4BPP);
->>>>>>> 9dd7f8f2
 }