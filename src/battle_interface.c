#include "global.h"
#include "alloc.h"
#include "battle.h"
#include "pokemon.h"
#include "battle_controllers.h"
#include "battle_interface.h"
#include "graphics.h"
#include "sprite.h"
#include "window.h"
#include "string_util.h"
#include "text.h"
#include "sound.h"
#include "constants/songs.h"
#include "decompress.h"
#include "task.h"
#include "util.h"
#include "gpu_regs.h"
#include "battle_message.h"
#include "constants/species.h"
#include "pokedex.h"
#include "palette.h"
#include "international_string_util.h"
#include "safari_zone.h"
#include "battle_anim.h"
#include "constants/battle_anim.h"
#include "constants/rgb.h"
<<<<<<< HEAD
#include "data2.h"
#include "battle_debug.h"
#include "constants/battle_config.h"
=======
#include "data.h"
#include "pokemon_summary_screen.h"

struct TestingBar
{
    s32 maxValue;
    s32 oldValue;
    s32 receivedValue;
    u32 unkC_0:5;
    u32 unk10;
};
>>>>>>> fe12f2f4

enum
{   // Corresponds to gHealthboxElementsGfxTable (and the tables after it) in graphics.c
    // These are indexes into the tables, which are filled with 8x8 square pixel data.
    HEALTHBOX_GFX_0, //hp bar [black section]
    HEALTHBOX_GFX_1, //hp bar "H"
    HEALTHBOX_GFX_2, //hp bar "P"
    HEALTHBOX_GFX_HP_BAR_GREEN, //hp bar [0 pixels]
    HEALTHBOX_GFX_4,  //hp bar [1 pixels]
    HEALTHBOX_GFX_5,  //hp bar [2 pixels]
    HEALTHBOX_GFX_6,  //hp bar [3 pixels]
    HEALTHBOX_GFX_7,  //hp bar [4 pixels]
    HEALTHBOX_GFX_8,  //hp bar [5 pixels]
    HEALTHBOX_GFX_9,  //hp bar [6 pixels]
    HEALTHBOX_GFX_10, //hp bar [7 pixels]
    HEALTHBOX_GFX_11, //hp bar [8 pixels]
    HEALTHBOX_GFX_12, //exp bar [0 pixels]
    HEALTHBOX_GFX_13, //exp bar [1 pixels]
    HEALTHBOX_GFX_14, //exp bar [2 pixels]
    HEALTHBOX_GFX_15, //exp bar [3 pixels]
    HEALTHBOX_GFX_16, //exp bar [4 pixels]
    HEALTHBOX_GFX_17, //exp bar [5 pixels]
    HEALTHBOX_GFX_18, //exp bar [6 pixels]
    HEALTHBOX_GFX_19, //exp bar [7 pixels]
    HEALTHBOX_GFX_20, //exp bar [8 pixels]
    HEALTHBOX_GFX_STATUS_PSN_BATTLER0,  //status psn "(P"
    HEALTHBOX_GFX_22,                   //status psn "SN"
    HEALTHBOX_GFX_23,                   //status psn "|)""
    HEALTHBOX_GFX_STATUS_PRZ_BATTLER0,  //status prz
    HEALTHBOX_GFX_25,
    HEALTHBOX_GFX_26,
    HEALTHBOX_GFX_STATUS_SLP_BATTLER0,  //status slp
    HEALTHBOX_GFX_28,
    HEALTHBOX_GFX_29,
    HEALTHBOX_GFX_STATUS_FRZ_BATTLER0,  //status frz
    HEALTHBOX_GFX_31,
    HEALTHBOX_GFX_32,
    HEALTHBOX_GFX_STATUS_BRN_BATTLER0,  //status brn
    HEALTHBOX_GFX_34,
    HEALTHBOX_GFX_35,
    HEALTHBOX_GFX_36, //misc [Black section]
    HEALTHBOX_GFX_37, //misc [Black section]
    HEALTHBOX_GFX_38, //misc [Black section]
    HEALTHBOX_GFX_39, //misc [Blank Health Window?]
    HEALTHBOX_GFX_40, //misc [Blank Health Window?]
    HEALTHBOX_GFX_41, //misc [Blank Health Window?]
    HEALTHBOX_GFX_42, //misc [Blank Health Window?]
    HEALTHBOX_GFX_43, //misc [Top of Health Window?]
    HEALTHBOX_GFX_44, //misc [Top of Health Window?]
    HEALTHBOX_GFX_45, //misc [Top of Health Window?]
    HEALTHBOX_GFX_46, //misc [Blank Health Window?]
    HEALTHBOX_GFX_HP_BAR_YELLOW, //hp bar yellow [0 pixels]
    HEALTHBOX_GFX_48, //hp bar yellow [1 pixels]
    HEALTHBOX_GFX_49, //hp bar yellow [2 pixels]
    HEALTHBOX_GFX_50, //hp bar yellow [3 pixels]
    HEALTHBOX_GFX_51, //hp bar yellow [4 pixels]
    HEALTHBOX_GFX_52, //hp bar yellow [5 pixels]
    HEALTHBOX_GFX_53, //hp bar yellow [6 pixels]
    HEALTHBOX_GFX_54, //hp bar yellow [7 pixels]
    HEALTHBOX_GFX_55, //hp bar yellow [8 pixels]
    HEALTHBOX_GFX_HP_BAR_RED,  //hp bar red [0 pixels]
    HEALTHBOX_GFX_57, //hp bar red [1 pixels]
    HEALTHBOX_GFX_58, //hp bar red [2 pixels]
    HEALTHBOX_GFX_59, //hp bar red [3 pixels]
    HEALTHBOX_GFX_60, //hp bar red [4 pixels]
    HEALTHBOX_GFX_61, //hp bar red [5 pixels]
    HEALTHBOX_GFX_62, //hp bar red [6 pixels]
    HEALTHBOX_GFX_63, //hp bar red [7 pixels]
    HEALTHBOX_GFX_64, //hp bar red [8 pixels]
    HEALTHBOX_GFX_65, //hp bar frame end
    HEALTHBOX_GFX_66, //status ball [full]
    HEALTHBOX_GFX_67, //status ball [empty]
    HEALTHBOX_GFX_68, //status ball [fainted]
    HEALTHBOX_GFX_69, //status ball [statused]
    HEALTHBOX_GFX_70, //status ball [unused extra]
    HEALTHBOX_GFX_STATUS_PSN_BATTLER1, //status2 "PSN"
    HEALTHBOX_GFX_72,
    HEALTHBOX_GFX_73,
    HEALTHBOX_GFX_STATUS_PRZ_BATTLER1, //status2 "PRZ"
    HEALTHBOX_GFX_75,
    HEALTHBOX_GFX_76,
    HEALTHBOX_GFX_STATUS_SLP_BATTLER1, //status2 "SLP"
    HEALTHBOX_GFX_78,
    HEALTHBOX_GFX_79,
    HEALTHBOX_GFX_STATUS_FRZ_BATTLER1, //status2 "FRZ"
    HEALTHBOX_GFX_81,
    HEALTHBOX_GFX_82,
    HEALTHBOX_GFX_STATUS_BRN_BATTLER1, //status2 "BRN"
    HEALTHBOX_GFX_84,
    HEALTHBOX_GFX_85,
    HEALTHBOX_GFX_STATUS_PSN_BATTLER2, //status3 "PSN"
    HEALTHBOX_GFX_87,
    HEALTHBOX_GFX_88,
    HEALTHBOX_GFX_STATUS_PRZ_BATTLER2, //status3 "PRZ"
    HEALTHBOX_GFX_90,
    HEALTHBOX_GFX_91,
    HEALTHBOX_GFX_STATUS_SLP_BATTLER2, //status3 "SLP"
    HEALTHBOX_GFX_93,
    HEALTHBOX_GFX_94,
    HEALTHBOX_GFX_STATUS_FRZ_BATTLER2, //status3 "FRZ"
    HEALTHBOX_GFX_96,
    HEALTHBOX_GFX_97,
    HEALTHBOX_GFX_STATUS_BRN_BATTLER2, //status3 "BRN"
    HEALTHBOX_GFX_99,
    HEALTHBOX_GFX_100,
    HEALTHBOX_GFX_STATUS_PSN_BATTLER3, //status4 "PSN"
    HEALTHBOX_GFX_102,
    HEALTHBOX_GFX_103,
    HEALTHBOX_GFX_STATUS_PRZ_BATTLER3, //status4 "PRZ"
    HEALTHBOX_GFX_105,
    HEALTHBOX_GFX_106,
    HEALTHBOX_GFX_STATUS_SLP_BATTLER3, //status4 "SLP"
    HEALTHBOX_GFX_108,
    HEALTHBOX_GFX_109,
    HEALTHBOX_GFX_STATUS_FRZ_BATTLER3, //status4 "FRZ"
    HEALTHBOX_GFX_111,
    HEALTHBOX_GFX_112,
    HEALTHBOX_GFX_STATUS_BRN_BATTLER3, //status4 "BRN"
    HEALTHBOX_GFX_114,
    HEALTHBOX_GFX_115,
    HEALTHBOX_GFX_116, //unknown_D12FEC
    HEALTHBOX_GFX_117, //unknown_D1300C
};

// strings
extern const u8 gText_Slash[];
extern const u8 gText_HighlightDarkGrey[];
extern const u8 gText_DynColor2[];
extern const u8 gText_DynColor2Male[];
extern const u8 gText_DynColor1Female[];

// this file's functions

static const u8 *GetHealthboxElementGfxPtr(u8 elementId);
static u8* AddTextPrinterAndCreateWindowOnHealthbox(const u8 *str, u32 x, u32 y, u32 bgColor, u32 *windowId);

static void RemoveWindowOnHealthbox(u32 windowId);
static void UpdateHpTextInHealthboxInDoubles(u8 healthboxSpriteId, s16 value, u8 maxOrCurrent);
static void UpdateStatusIconInHealthbox(u8 healthboxSpriteId);

static void TextIntoHealthboxObject(void *dest, u8 *windowTileData, s32 windowWidth);
static void SafariTextIntoHealthboxObject(void *dest, u8 *windowTileData, u32 windowWidth);
static void HpTextIntoHealthboxObject(void *dest, u8 *windowTileData, u32 windowWidth);
static void FillHealthboxObject(void *dest, u32 arg1, u32 arg2);

static void sub_8073E08(u8 taskId);
static void sub_8073F98(u8 taskId);
static void sub_8073E64(u8 taskId);

static void SpriteCB_HealthBoxOther(struct Sprite *sprite);
static void SpriteCB_HealthBar(struct Sprite *sprite);
static void sub_8074158(struct Sprite *sprite);
static void sub_8074090(struct Sprite *sprite);
static void SpriteCB_StatusSummaryBar(struct Sprite *sprite);
static void SpriteCB_StatusSummaryBallsOnBattleStart(struct Sprite *sprite);
static void SpriteCB_StatusSummaryBallsOnSwitchout(struct Sprite *sprite);

static void SpriteCb_MegaTrigger(struct Sprite *sprite);

static u8 GetStatusIconForBattlerId(u8 statusElementId, u8 battlerId);
static s32 CalcNewBarValue(s32 maxValue, s32 currValue, s32 receivedValue, s32 *arg3, u8 arg4, u16 arg5);
static u8 GetScaledExpFraction(s32 currValue, s32 receivedValue, s32 maxValue, u8 scale);
static void MoveBattleBarGraphically(u8 battlerId, u8 whichBar);
static u8 CalcBarFilledPixels(s32 maxValue, s32 oldValue, s32 receivedValue, s32 *currValue, u8 *arg4, u8 scale);

static void SpriteCb_AbilityPopUp(struct Sprite *sprite);
static void Task_FreeAbilityPopUpGfx(u8 taskId);

// const rom data
static const struct OamData sUnknown_0832C138 =
{
    .y = 0,
    .affineMode = 0,
    .objMode = 0,
    .mosaic = 0,
    .bpp = 0,
    .shape = SPRITE_SHAPE(64x32),
    .x = 0,
    .matrixNum = 0,
    .size = SPRITE_SIZE(64x32),
    .tileNum = 0,
    .priority = 1,
    .paletteNum = 0,
    .affineParam = 0,
};

static const struct SpriteTemplate sHealthboxPlayerSpriteTemplates[2] =
{
    {
        .tileTag = TAG_HEALTHBOX_PLAYER1_TILE,
        .paletteTag = TAG_HEALTHBOX_PAL,
        .oam = &sUnknown_0832C138,
        .anims = gDummySpriteAnimTable,
        .images = NULL,
        .affineAnims = gDummySpriteAffineAnimTable,
        .callback = SpriteCallbackDummy
    },
    {
        .tileTag = TAG_HEALTHBOX_PLAYER2_TILE,
        .paletteTag = TAG_HEALTHBOX_PAL,
        .oam = &sUnknown_0832C138,
        .anims = gDummySpriteAnimTable,
        .images = NULL,
        .affineAnims = gDummySpriteAffineAnimTable,
        .callback = SpriteCallbackDummy
    }
};

static const struct SpriteTemplate sHealthboxOpponentSpriteTemplates[2] =
{
    {
        .tileTag = TAG_HEALTHBOX_OPPONENT1_TILE,
        .paletteTag = TAG_HEALTHBOX_PAL,
        .oam = &sUnknown_0832C138,
        .anims = gDummySpriteAnimTable,
        .images = NULL,
        .affineAnims = gDummySpriteAffineAnimTable,
        .callback = SpriteCallbackDummy
    },
    {
        .tileTag = TAG_HEALTHBOX_OPPONENT2_TILE,
        .paletteTag = TAG_HEALTHBOX_PAL,
        .oam = &sUnknown_0832C138,
        .anims = gDummySpriteAnimTable,
        .images = NULL,
        .affineAnims = gDummySpriteAffineAnimTable,
        .callback = SpriteCallbackDummy
    }
};

static const struct SpriteTemplate sHealthboxSafariSpriteTemplate =
{
    .tileTag = TAG_HEALTHBOX_SAFARI_TILE,
    .paletteTag = TAG_HEALTHBOX_PAL,
    .oam = &sUnknown_0832C138,
    .anims = gDummySpriteAnimTable,
    .images = NULL,
    .affineAnims = gDummySpriteAffineAnimTable,
    .callback = SpriteCallbackDummy
};

static const struct OamData sOamData_Healthbar =
{
    .y = 0,
    .affineMode = 0,
    .objMode = 0,
    .mosaic = 0,
    .bpp = 0,
    .shape = SPRITE_SHAPE(32x8),
    .x = 0,
    .matrixNum = 0,
    .size = SPRITE_SIZE(32x8),
    .tileNum = 0,
    .priority = 1,
    .paletteNum = 0,
    .affineParam = 0,
};

static const struct SpriteTemplate sHealthbarSpriteTemplates[MAX_BATTLERS_COUNT] =
{
    {
        .tileTag = TAG_HEALTHBAR_PLAYER1_TILE,
        .paletteTag = TAG_HEALTHBAR_PAL,
        .oam = &sOamData_Healthbar,
        .anims = gDummySpriteAnimTable,
        .images = NULL,
        .affineAnims = gDummySpriteAffineAnimTable,
        .callback = SpriteCB_HealthBar
    },
    {
        .tileTag = TAG_HEALTHBAR_OPPONENT1_TILE,
        .paletteTag = TAG_HEALTHBAR_PAL,
        .oam = &sOamData_Healthbar,
        .anims = gDummySpriteAnimTable,
        .images = NULL,
        .affineAnims = gDummySpriteAffineAnimTable,
        .callback = SpriteCB_HealthBar
    },
    {
        .tileTag = TAG_HEALTHBAR_PLAYER2_TILE,
        .paletteTag = TAG_HEALTHBAR_PAL,
        .oam = &sOamData_Healthbar,
        .anims = gDummySpriteAnimTable,
        .images = NULL,
        .affineAnims = gDummySpriteAffineAnimTable,
        .callback = SpriteCB_HealthBar
    },
    {
        .tileTag = TAG_HEALTHBAR_OPPONENT2_TILE,
        .paletteTag = TAG_HEALTHBAR_PAL,
        .oam = &sOamData_Healthbar,
        .anims = gDummySpriteAnimTable,
        .images = NULL,
        .affineAnims = gDummySpriteAffineAnimTable,
        .callback = SpriteCB_HealthBar
    }
};

static const struct Subsprite sUnknown_0832C258[] =
{
    {240,   0,  1,  1,  0,      1},
    {16,    0,  1,  1,  4,      1}
};

static const struct Subsprite sUnknown_0832C260[] =
{
    {240,   0,  1,  1,  0,      1},
    {16,    0,  1,  1,  4,      1},
    {224,   0,  0,  0,  8,      1}
};

static const struct SubspriteTable sUnknown_0832C28C[] =
{
    {ARRAY_COUNT(sUnknown_0832C258), sUnknown_0832C258},
    {ARRAY_COUNT(sUnknown_0832C260), sUnknown_0832C260}
};

static const struct Subsprite sStatusSummaryBar_Subsprites_0[] =
{
    {160,   0,  1,  1,  0,      1},
    {192,   0,  1,  1,  4,      1},
    {224,   0,  1,  1,  8,      1},
    {0,     0,  1,  1,  12,     1}
};

static const struct Subsprite sUnknown_0832C2AC[] =
{
    {160,   0,  1,  1,  0,      1},
    {192,   0,  1,  1,  4,      1},
    {224,   0,  1,  1,  8,      1},
    {0,     0,  1,  1,  8,      1},
    {32,    0,  1,  1,  8,      1},
    {64,    0,  1,  1,  12,     1}
};

static const struct SubspriteTable sStatusSummaryBar_SubspriteTable[] =
{
    {ARRAY_COUNT(sStatusSummaryBar_Subsprites_0), sStatusSummaryBar_Subsprites_0}
};

static const struct SubspriteTable sUnknown_0832C2CC[] =
{
    {ARRAY_COUNT(sUnknown_0832C2AC), sUnknown_0832C2AC}
};

static const struct CompressedSpriteSheet sStatusSummaryBarSpriteSheet =
{
    gBattleInterface_BallStatusBarGfx, 0x200, TAG_STATUS_SUMMARY_BAR_TILE
};

static const struct SpritePalette sStatusSummaryBarSpritePal =
{
    gBattleInterface_BallStatusBarPal, TAG_STATUS_SUMMARY_BAR_PAL
};

static const struct SpritePalette sStatusSummaryBallsSpritePal =
{
    gBattleInterface_BallDisplayPal, TAG_STATUS_SUMMARY_BALLS_PAL
};

static const struct SpriteSheet sStatusSummaryBallsSpriteSheet =
{
    gBattleInterface_BallDisplayGfx, 0x80, TAG_STATUS_SUMMARY_BALLS_TILE
};

static const struct OamData sOamData_StatusSummaryBalls =
{
    .y = 0,
    .affineMode = 0,
    .objMode = 0,
    .mosaic = 0,
    .bpp = 0,
    .shape = SPRITE_SHAPE(8x8),
    .x = 0,
    .matrixNum = 0,
    .size = SPRITE_SIZE(8x8),
    .tileNum = 0,
    .priority = 1,
    .paletteNum = 0,
    .affineParam = 0,
};

static const struct SpriteTemplate sStatusSummaryBarSpriteTemplates[2] =
{
    {
        .tileTag = TAG_STATUS_SUMMARY_BAR_TILE,
        .paletteTag = TAG_STATUS_SUMMARY_BAR_PAL,
        .oam = &sUnknown_0832C138,
        .anims = gDummySpriteAnimTable,
        .images = NULL,
        .affineAnims = gDummySpriteAffineAnimTable,
        .callback = SpriteCB_StatusSummaryBar
    },
    {
        .tileTag = TAG_STATUS_SUMMARY_BAR_TILE,
        .paletteTag = TAG_STATUS_SUMMARY_BAR_PAL,
        .oam = &sUnknown_0832C138,
        .anims = gDummySpriteAnimTable,
        .images = NULL,
        .affineAnims = gDummySpriteAffineAnimTable,
        .callback = SpriteCB_StatusSummaryBar
    }
};

static const struct SpriteTemplate sStatusSummaryBallsSpriteTemplates[2] =
{
    {
        .tileTag = TAG_STATUS_SUMMARY_BALLS_TILE,
        .paletteTag = TAG_STATUS_SUMMARY_BALLS_PAL,
        .oam = &sOamData_StatusSummaryBalls,
        .anims = gDummySpriteAnimTable,
        .images = NULL,
        .affineAnims = gDummySpriteAffineAnimTable,
        .callback = SpriteCB_StatusSummaryBallsOnBattleStart
    },
    {
        .tileTag = TAG_STATUS_SUMMARY_BALLS_TILE,
        .paletteTag = TAG_STATUS_SUMMARY_BALLS_PAL,
        .oam = &sOamData_StatusSummaryBalls,
        .anims = gDummySpriteAnimTable,
        .images = NULL,
        .affineAnims = gDummySpriteAffineAnimTable,
        .callback = SpriteCB_StatusSummaryBallsOnBattleStart
    }
};

// possibly text
static const u8 sUnknown_0832C3C4[] =
{
    0xfc, 0x01, 0x01, 0xfc, 0x02, 0x02, 0x00, 0x00,
    0x00, 0x00, 0x00, 0x00, 0x00, 0x00, 0x00, 0x00,
    0x00, 0x00, 0x00, 0x00,
};

// possibly text
static const u8 sUnknown_0832C3D8[] =
{
    0xfc, 0x01, 0x01, 0xfc, 0x02, 0x00, 0x00, 0x00,
    0x00, 0x00, 0x00, 0x00, 0x00, 0x00, 0x00, 0x00,
    0x00, 0x00, 0x00, 0x00,
};

enum
{
    PAL_STATUS_PSN,
    PAL_STATUS_PAR,
    PAL_STATUS_SLP,
    PAL_STATUS_FRZ,
    PAL_STATUS_BRN
};

static const u16 sStatusIconColors[] =
{
    [PAL_STATUS_PSN] = RGB(24, 12, 24),
    [PAL_STATUS_PAR] = RGB(23, 23, 3),
    [PAL_STATUS_SLP] = RGB(20, 20, 17),
    [PAL_STATUS_FRZ] = RGB(17, 22, 28),
    [PAL_STATUS_BRN] = RGB(28, 14, 10),
};

static const struct WindowTemplate sHealthboxWindowTemplate = {0, 0, 0, 8, 2, 0, 0}; // width = 8, height = 2

static const u8 sMegaTriggerGfx[] = INCBIN_U8("graphics/battle_interface/mega_trigger.4bpp");
static const u16 sMegaTriggerPal[] = INCBIN_U16("graphics/battle_interface/mega_trigger.gbapal");

static const struct SpriteSheet sSpriteSheet_MegaTrigger =
{
    sMegaTriggerGfx, sizeof(sMegaTriggerGfx), TAG_MEGA_TRIGGER_TILE
};
static const struct SpritePalette sSpritePalette_MegaTrigger =
{
    sMegaTriggerPal, TAG_MEGA_TRIGGER_PAL
};

static const struct OamData sOamData_MegaTrigger =
{
    .y = 0,
    .affineMode = 0,
    .objMode = 0,
    .mosaic = 0,
    .bpp = 0,
    .shape = ST_OAM_SQUARE,
    .x = 0,
    .matrixNum = 0,
    .size = 2,
    .tileNum = 0,
    .priority = 1,
    .paletteNum = 0,
    .affineParam = 0,
};

static const union AnimCmd sSpriteAnim_MegaTriggerOff[] =
{
    ANIMCMD_FRAME(0, 0),
    ANIMCMD_END
};

static const union AnimCmd sSpriteAnim_MegaTriggerOn[] =
{
    ANIMCMD_FRAME(16, 0),
    ANIMCMD_END
};

static const union AnimCmd *const sSpriteAnimTable_MegaTrigger[] =
{
    sSpriteAnim_MegaTriggerOff,
    sSpriteAnim_MegaTriggerOn,
};

static const struct SpriteTemplate sSpriteTemplate_MegaTrigger =
{
    .tileTag = TAG_MEGA_TRIGGER_TILE,
    .paletteTag = TAG_MEGA_TRIGGER_PAL,
    .oam = &sOamData_MegaTrigger,
    .anims = sSpriteAnimTable_MegaTrigger,
    .images = NULL,
    .affineAnims = gDummySpriteAffineAnimTable,
    .callback = SpriteCb_MegaTrigger
};

// code

// Because the healthbox is too large to fit into one sprite, it is divided into two sprites.
// healthboxLeft  or healthboxMain  is the left part that is used as the 'main' sprite.
// healthboxRight or healthboxOther is the right part of the healthbox.
// There's also the third sprite under name of healthbarSprite that refers to the healthbar visible on the healtbox.

// data fields for healthboxMain
// oam.affineParam holds healthboxRight spriteId
#define hMain_HealthBarSpriteId     data[5]
#define hMain_Battler               data[6]
#define hMain_Data7                 data[7]

// data fields for healthboxRight
#define hOther_HealthBoxSpriteId    data[5]

// data fields for healthbar
#define hBar_HealthBoxSpriteId      data[5]
#define hBar_Data6                  data[6]

u8 CreateBattlerHealthboxSprites(u8 battlerId)
{
    s16 data6 = 0;
    u8 healthboxLeftSpriteId, healthboxRightSpriteId;
    u8 healthbarSpriteId;
    struct Sprite *healthBarSpritePtr;

    if (!IsDoubleBattle())
    {
        if (GetBattlerSide(battlerId) == B_SIDE_PLAYER)
        {
            healthboxLeftSpriteId = CreateSprite(&sHealthboxPlayerSpriteTemplates[0], 240, 160, 1);
            healthboxRightSpriteId = CreateSpriteAtEnd(&sHealthboxPlayerSpriteTemplates[0], 240, 160, 1);

            gSprites[healthboxLeftSpriteId].oam.shape = 0;

            gSprites[healthboxRightSpriteId].oam.shape = 0;
            gSprites[healthboxRightSpriteId].oam.tileNum += 64;
        }
        else
        {
            healthboxLeftSpriteId = CreateSprite(&sHealthboxOpponentSpriteTemplates[0], 240, 160, 1);
            healthboxRightSpriteId = CreateSpriteAtEnd(&sHealthboxOpponentSpriteTemplates[0], 240, 160, 1);

            gSprites[healthboxRightSpriteId].oam.tileNum += 32;

            data6 = 2;
        }
        gSprites[healthboxLeftSpriteId].oam.affineParam = healthboxRightSpriteId;

        gSprites[healthboxRightSpriteId].hOther_HealthBoxSpriteId = healthboxLeftSpriteId;
        gSprites[healthboxRightSpriteId].callback = SpriteCB_HealthBoxOther;
    }
    else
    {
        if (GetBattlerSide(battlerId) == B_SIDE_PLAYER)
        {
            healthboxLeftSpriteId = CreateSprite(&sHealthboxPlayerSpriteTemplates[GetBattlerPosition(battlerId) / 2], 240, 160, 1);
            healthboxRightSpriteId = CreateSpriteAtEnd(&sHealthboxPlayerSpriteTemplates[GetBattlerPosition(battlerId) / 2], 240, 160, 1);

            gSprites[healthboxLeftSpriteId].oam.affineParam = healthboxRightSpriteId;

            gSprites[healthboxRightSpriteId].hOther_HealthBoxSpriteId = healthboxLeftSpriteId;
            gSprites[healthboxRightSpriteId].oam.tileNum += 32;
            gSprites[healthboxRightSpriteId].callback = SpriteCB_HealthBoxOther;

            data6 = 1;
        }
        else
        {
            healthboxLeftSpriteId = CreateSprite(&sHealthboxOpponentSpriteTemplates[GetBattlerPosition(battlerId) / 2], 240, 160, 1);
            healthboxRightSpriteId = CreateSpriteAtEnd(&sHealthboxOpponentSpriteTemplates[GetBattlerPosition(battlerId) / 2], 240, 160, 1);

            gSprites[healthboxLeftSpriteId].oam.affineParam = healthboxRightSpriteId;

            gSprites[healthboxRightSpriteId].hOther_HealthBoxSpriteId = healthboxLeftSpriteId;
            gSprites[healthboxRightSpriteId].oam.tileNum += 32;
            gSprites[healthboxRightSpriteId].callback = SpriteCB_HealthBoxOther;

            data6 = 2;
        }
    }

    healthbarSpriteId = CreateSpriteAtEnd(&sHealthbarSpriteTemplates[gBattlerPositions[battlerId]], 140, 60, 0);
    healthBarSpritePtr = &gSprites[healthbarSpriteId];
    SetSubspriteTables(healthBarSpritePtr, &sUnknown_0832C28C[GetBattlerSide(battlerId)]);
    healthBarSpritePtr->subspriteMode = 2;
    healthBarSpritePtr->oam.priority = 1;

    CpuCopy32(GetHealthboxElementGfxPtr(HEALTHBOX_GFX_1), (void*)(OBJ_VRAM0 + healthBarSpritePtr->oam.tileNum * TILE_SIZE_4BPP), 64);

    gSprites[healthboxLeftSpriteId].hMain_HealthBarSpriteId = healthbarSpriteId;
    gSprites[healthboxLeftSpriteId].hMain_Battler = battlerId;
    gSprites[healthboxLeftSpriteId].invisible = TRUE;

    gSprites[healthboxRightSpriteId].invisible = TRUE;

    healthBarSpritePtr->hBar_HealthBoxSpriteId = healthboxLeftSpriteId;
    healthBarSpritePtr->hBar_Data6 = data6;
    healthBarSpritePtr->invisible = TRUE;

    return healthboxLeftSpriteId;
}

u8 CreateSafariPlayerHealthboxSprites(void)
{
    u8 healthboxLeftSpriteId, healthboxRightSpriteId;

    healthboxLeftSpriteId = CreateSprite(&sHealthboxSafariSpriteTemplate, 240, 160, 1);
    healthboxRightSpriteId = CreateSpriteAtEnd(&sHealthboxSafariSpriteTemplate, 240, 160, 1);

    gSprites[healthboxLeftSpriteId].oam.shape = 0;
    gSprites[healthboxRightSpriteId].oam.shape = 0;

    gSprites[healthboxRightSpriteId].oam.tileNum += 64;

    gSprites[healthboxLeftSpriteId].oam.affineParam = healthboxRightSpriteId;
    gSprites[healthboxRightSpriteId].hOther_HealthBoxSpriteId = healthboxLeftSpriteId;

    gSprites[healthboxRightSpriteId].callback = SpriteCB_HealthBoxOther;

    return healthboxLeftSpriteId;
}

static const u8 *GetHealthboxElementGfxPtr(u8 elementId)
{
    return gHealthboxElementsGfxTable[elementId];
}

// Syncs the position of healthbar accordingly with the healthbox.
static void SpriteCB_HealthBar(struct Sprite *sprite)
{
    u8 healthboxSpriteId = sprite->hBar_HealthBoxSpriteId;

    switch (sprite->hBar_Data6)
    {
    case 0:
        sprite->pos1.x = gSprites[healthboxSpriteId].pos1.x + 16;
        sprite->pos1.y = gSprites[healthboxSpriteId].pos1.y;
        break;
    case 1:
        sprite->pos1.x = gSprites[healthboxSpriteId].pos1.x + 16;
        sprite->pos1.y = gSprites[healthboxSpriteId].pos1.y;
        break;
    case 2:
    default:
        sprite->pos1.x = gSprites[healthboxSpriteId].pos1.x + 8;
        sprite->pos1.y = gSprites[healthboxSpriteId].pos1.y;
        break;
    }

    sprite->pos2.x = gSprites[healthboxSpriteId].pos2.x;
    sprite->pos2.y = gSprites[healthboxSpriteId].pos2.y;
}

static void SpriteCB_HealthBoxOther(struct Sprite *sprite)
{
    u8 healthboxMainSpriteId = sprite->hOther_HealthBoxSpriteId;

    sprite->pos1.x = gSprites[healthboxMainSpriteId].pos1.x + 64;
    sprite->pos1.y = gSprites[healthboxMainSpriteId].pos1.y;

    sprite->pos2.x = gSprites[healthboxMainSpriteId].pos2.x;
    sprite->pos2.y = gSprites[healthboxMainSpriteId].pos2.y;
}

void SetBattleBarStruct(u8 battlerId, u8 healthboxSpriteId, s32 maxVal, s32 oldVal, s32 receivedValue)
{
    gBattleSpritesDataPtr->battleBars[battlerId].healthboxSpriteId = healthboxSpriteId;
    gBattleSpritesDataPtr->battleBars[battlerId].maxValue = maxVal;
    gBattleSpritesDataPtr->battleBars[battlerId].oldValue = oldVal;
    gBattleSpritesDataPtr->battleBars[battlerId].receivedValue = receivedValue;
    gBattleSpritesDataPtr->battleBars[battlerId].currValue = -32768;
}

void SetHealthboxSpriteInvisible(u8 healthboxSpriteId)
{
    gSprites[healthboxSpriteId].invisible = TRUE;
    gSprites[gSprites[healthboxSpriteId].hMain_HealthBarSpriteId].invisible = TRUE;
    gSprites[gSprites[healthboxSpriteId].oam.affineParam].invisible = TRUE;
}

void SetHealthboxSpriteVisible(u8 healthboxSpriteId)
{
    gSprites[healthboxSpriteId].invisible = FALSE;
    gSprites[gSprites[healthboxSpriteId].hMain_HealthBarSpriteId].invisible = FALSE;
    gSprites[gSprites[healthboxSpriteId].oam.affineParam].invisible = FALSE;
}

static void UpdateSpritePos(u8 spriteId, s16 x, s16 y)
{
    gSprites[spriteId].pos1.x = x;
    gSprites[spriteId].pos1.y = y;
}

void DestoryHealthboxSprite(u8 healthboxSpriteId)
{
    DestroySprite(&gSprites[gSprites[healthboxSpriteId].oam.affineParam]);
    DestroySprite(&gSprites[gSprites[healthboxSpriteId].hMain_HealthBarSpriteId]);
    DestroySprite(&gSprites[healthboxSpriteId]);
}

void DummyBattleInterfaceFunc(u8 healthboxSpriteId, bool8 isDoubleBattleBattlerOnly)
{

}

void UpdateOamPriorityInAllHealthboxes(u8 priority)
{
    s32 i;

    for (i = 0; i < gBattlersCount; i++)
    {
        u8 healthboxLeftSpriteId = gHealthboxSpriteIds[i];
        u8 healthboxRightSpriteId = gSprites[gHealthboxSpriteIds[i]].oam.affineParam;
        u8 healthbarSpriteId = gSprites[gHealthboxSpriteIds[i]].hMain_HealthBarSpriteId;

        gSprites[healthboxLeftSpriteId].oam.priority = priority;
        gSprites[healthboxRightSpriteId].oam.priority = priority;
        gSprites[healthbarSpriteId].oam.priority = priority;
    }
}

void InitBattlerHealthboxCoords(u8 battler)
{
    s16 x = 0, y = 0;

    if (!IsDoubleBattle())
    {
        if (GetBattlerSide(battler) != B_SIDE_PLAYER)
            x = 44, y = 30;
        else
            x = 158, y = 88;
    }
    else
    {
        switch (GetBattlerPosition(battler))
        {
        case B_POSITION_PLAYER_LEFT:
            x = 159, y = 76;
            break;
        case B_POSITION_PLAYER_RIGHT:
            x = 171, y = 101;
            break;
        case B_POSITION_OPPONENT_LEFT:
            x = 44, y = 19;
            break;
        case B_POSITION_OPPONENT_RIGHT:
            x = 32, y = 44;
            break;
        }
    }

    UpdateSpritePos(gHealthboxSpriteIds[battler], x, y);
}

static void UpdateLvlInHealthbox(u8 healthboxSpriteId, u8 lvl)
{
    u32 windowId, spriteTileNum;
    u8 *windowTileData;
    u8 text[16];
    u32 xPos, var1;
    void *objVram;

    text[0] = 0xF9;
    text[1] = 5;

    xPos = (u32) ConvertIntToDecimalStringN(text + 2, lvl, STR_CONV_MODE_LEFT_ALIGN, 3);
    // Alright, that part was unmatchable. It's basically doing:
    // xPos = 5 * (3 - (u32)(&text[2]));
    xPos--;
    xPos--;
    xPos -= ((u32)(text));
    var1 = (3 - xPos);
    xPos = 4 * var1;
    xPos += var1;

    windowTileData = AddTextPrinterAndCreateWindowOnHealthbox(text, xPos, 3, 2, &windowId);
    spriteTileNum = gSprites[healthboxSpriteId].oam.tileNum * TILE_SIZE_4BPP;

    if (GetBattlerSide(gSprites[healthboxSpriteId].hMain_Battler) == B_SIDE_PLAYER)
    {
        objVram = (void*)(OBJ_VRAM0);
        if (!IsDoubleBattle())
            objVram += spriteTileNum + 0x820;
        else
            objVram += spriteTileNum + 0x420;
    }
    else
    {
        objVram = (void*)(OBJ_VRAM0);
        objVram += spriteTileNum + 0x400;
    }
    TextIntoHealthboxObject(objVram, windowTileData, 3);
    RemoveWindowOnHealthbox(windowId);
}

void UpdateHpTextInHealthbox(u8 healthboxSpriteId, s16 value, u8 maxOrCurrent)
{
    u32 windowId, spriteTileNum;
    u8 *windowTileData;
    u8 text[32];
    void *objVram;

    if (GetBattlerSide(gSprites[healthboxSpriteId].hMain_Battler) == B_SIDE_PLAYER && !IsDoubleBattle())
    {
        spriteTileNum = gSprites[healthboxSpriteId].oam.tileNum * TILE_SIZE_4BPP;
        if (maxOrCurrent != HP_CURRENT) // singles, max
        {
            ConvertIntToDecimalStringN(text, value, STR_CONV_MODE_RIGHT_ALIGN, 3);
            windowTileData = AddTextPrinterAndCreateWindowOnHealthbox(text, 0, 5, 2, &windowId);
            objVram = (void*)(OBJ_VRAM0);
            objVram += spriteTileNum + 0xB40;
            HpTextIntoHealthboxObject(objVram, windowTileData, 2);
            RemoveWindowOnHealthbox(windowId);
        }
        else // singles, current
        {
            ConvertIntToDecimalStringN(text, value, STR_CONV_MODE_RIGHT_ALIGN, 3);
            text[3] = CHAR_SLASH;
            text[4] = EOS;
            windowTileData = AddTextPrinterAndCreateWindowOnHealthbox(text, 4, 5, 2, &windowId);
            objVram = (void*)(OBJ_VRAM0);
            objVram += spriteTileNum + 0x3E0;
            HpTextIntoHealthboxObject(objVram, windowTileData, 1);
            objVram = (void*)(OBJ_VRAM0);
            objVram += spriteTileNum + 0xB00;
            HpTextIntoHealthboxObject(objVram, windowTileData + 0x20, 2);
            RemoveWindowOnHealthbox(windowId);
        }
    }
    else
    {
        u8 battler;

        memcpy(text, sUnknown_0832C3C4, sizeof(sUnknown_0832C3C4));
        battler = gSprites[healthboxSpriteId].hMain_Battler;
        if (IsDoubleBattle() == TRUE)
        {
            UpdateHpTextInHealthboxInDoubles(healthboxSpriteId, value, maxOrCurrent);
        }
        else if (gBattleSpritesDataPtr->battlerData[battler].hpNumbersNoBars) // don't print text if only bars are visible
        {
            u32 var;
            u8 i;

            if (GetBattlerSide(gSprites[healthboxSpriteId].data[6]) == B_SIDE_PLAYER)
            {
                if (maxOrCurrent == HP_CURRENT)
                    var = 29;
                else
                    var = 89;
            }
            else
            {
                if (maxOrCurrent == HP_CURRENT)
                    var = 21;
                else
                    var = 49;
            }

            ConvertIntToDecimalStringN(text + 6, value, STR_CONV_MODE_LEADING_ZEROS, 3);
            RenderTextFont9(gMonSpritesGfxPtr->barFontGfx, 9, text);

            for (i = 0; i < 3; i++)
            {
                CpuCopy32(&gMonSpritesGfxPtr->barFontGfx[i * 64 + 32],
                          (void*)((OBJ_VRAM0) + TILE_SIZE_4BPP * (gSprites[healthboxSpriteId].oam.tileNum + var + i)),
                          0x20);
            }
        }
    }
}

static void UpdateHpTextInHealthboxInDoubles(u8 healthboxSpriteId, s16 value, u8 maxOrCurrent)
{
    u32 windowId, spriteTileNum;
    u8 *windowTileData;
    u8 text[32];
    void *objVram;

    if (GetBattlerSide(gSprites[healthboxSpriteId].hMain_Battler) == B_SIDE_PLAYER)
    {
        if (gBattleSpritesDataPtr->battlerData[gSprites[healthboxSpriteId].data[6]].hpNumbersNoBars) // don't print text if only bars are visible
        {
            spriteTileNum = gSprites[gSprites[healthboxSpriteId].data[5]].oam.tileNum * TILE_SIZE_4BPP;
            objVram = (void*)(OBJ_VRAM0) + spriteTileNum;

            if (maxOrCurrent != HP_CURRENT) // doubles, max hp
            {
                ConvertIntToDecimalStringN(text, value, STR_CONV_MODE_RIGHT_ALIGN, 3);
                windowTileData = AddTextPrinterAndCreateWindowOnHealthbox(text, 0, 5, 0, &windowId);
                HpTextIntoHealthboxObject((void*)(OBJ_VRAM0) + spriteTileNum + 0xC0, windowTileData, 2);
                RemoveWindowOnHealthbox(windowId);
                CpuCopy32(GetHealthboxElementGfxPtr(HEALTHBOX_GFX_116),
                          (void*)(OBJ_VRAM0 + 0x680) + (gSprites[healthboxSpriteId].oam.tileNum * TILE_SIZE_4BPP),
                           0x20);
            }
            else
            {
                ConvertIntToDecimalStringN(text, value, STR_CONV_MODE_RIGHT_ALIGN, 3);
                text[3] = CHAR_SLASH;
                text[4] = EOS;
                windowTileData = AddTextPrinterAndCreateWindowOnHealthbox(text, 4, 5, 0, &windowId);
                FillHealthboxObject(objVram, 0, 3); // Erases HP bar leftover.
                HpTextIntoHealthboxObject((void*)(OBJ_VRAM0 + 0x60) + spriteTileNum, windowTileData, 3);
                RemoveWindowOnHealthbox(windowId);
            }
        }
    }
    else
    {
        u8 battlerId;

        memcpy(text, sUnknown_0832C3D8, sizeof(sUnknown_0832C3D8));
        battlerId = gSprites[healthboxSpriteId].hMain_Battler;

        if (gBattleSpritesDataPtr->battlerData[battlerId].hpNumbersNoBars) // don't print text if only bars are visible
        {
            u8 var = 4;
            u8 r7;
            u8 *txtPtr;
            u8 i;

            if (maxOrCurrent == HP_CURRENT)
                var = 0;

            r7 = gSprites[healthboxSpriteId].data[5];
            txtPtr = ConvertIntToDecimalStringN(text + 6, value, STR_CONV_MODE_RIGHT_ALIGN, 3);
            if (!maxOrCurrent)
                StringCopy(txtPtr, gText_Slash);
            RenderTextFont9(gMonSpritesGfxPtr->barFontGfx, 9, text);

            for (i = var; i < var + 3; i++)
            {
                if (i < 3)
                {
                    CpuCopy32(&gMonSpritesGfxPtr->barFontGfx[((i - var) * 64) + 32],
                          (void*)((OBJ_VRAM0) + 32 * (1 + gSprites[r7].oam.tileNum + i)),
                          0x20);
                }
                else
                {
                    CpuCopy32(&gMonSpritesGfxPtr->barFontGfx[((i - var) * 64) + 32],
                          (void*)((OBJ_VRAM0 + 0x20) + 32 * (i + gSprites[r7].oam.tileNum)),
                          0x20);
                }
            }

            if (maxOrCurrent == HP_CURRENT)
            {
                CpuCopy32(&gMonSpritesGfxPtr->barFontGfx[224],
                          (void*)((OBJ_VRAM0) + ((gSprites[r7].oam.tileNum + 4) * TILE_SIZE_4BPP)),
                          0x20);
                CpuFill32(0, (void*)((OBJ_VRAM0) + (gSprites[r7].oam.tileNum * TILE_SIZE_4BPP)), 0x20);
            }
            else
            {
                if (GetBattlerSide(battlerId) == B_SIDE_PLAYER) // Impossible to reach part, because the battlerId is from the opponent's side.
                {
                    CpuCopy32(GetHealthboxElementGfxPtr(HEALTHBOX_GFX_116),
                          (void*)(OBJ_VRAM0) + ((gSprites[healthboxSpriteId].oam.tileNum + 52) * TILE_SIZE_4BPP),
                           0x20);
                }
            }
        }
    }
}

// Prints mon's nature, catch and flee rate. Probably used to test pokeblock-related features.
static void PrintSafariMonInfo(u8 healthboxSpriteId, struct Pokemon *mon)
{
    u8 text[20];
    s32 j, spriteTileNum;
    u8 *barFontGfx;
    u8 i, var, nature, healthBarSpriteId;

    memcpy(text, sUnknown_0832C3C4, sizeof(sUnknown_0832C3C4));
    barFontGfx = &gMonSpritesGfxPtr->barFontGfx[0x520 + (GetBattlerPosition(gSprites[healthboxSpriteId].hMain_Battler) * 384)];
    var = 5;
    nature = GetNature(mon);
    StringCopy(text + 6, gNatureNamePointers[nature]);
    RenderTextFont9(barFontGfx, 9, text);

    for (j = 6, i = 0; i < var; i++, j++)
    {
        u8 elementId;

        if ((text[j] >= 55 && text[j] <= 74) || (text[j] >= 135 && text[j] <= 154))
            elementId = 44;
        else if ((text[j] >= 75 && text[j] <= 79) || (text[j] >= 155 && text[j] <= 159))
            elementId = 45;
        else
            elementId = 43;

        CpuCopy32(GetHealthboxElementGfxPtr(elementId), barFontGfx + (i * 64), 0x20);
    }

    for (j = 1; j < var + 1; j++)
    {
        spriteTileNum = (gSprites[healthboxSpriteId].oam.tileNum + (j - (j / 8 * 8)) + (j / 8 * 64)) * TILE_SIZE_4BPP;
        CpuCopy32(barFontGfx, (void*)(OBJ_VRAM0) + (spriteTileNum), 0x20);
        barFontGfx += 0x20;

        spriteTileNum = (8 + gSprites[healthboxSpriteId].oam.tileNum + (j - (j / 8 * 8)) + (j / 8 * 64)) * TILE_SIZE_4BPP;
        CpuCopy32(barFontGfx, (void*)(OBJ_VRAM0) + (spriteTileNum), 0x20);
        barFontGfx += 0x20;
    }

    healthBarSpriteId = gSprites[healthboxSpriteId].hMain_HealthBarSpriteId;
    ConvertIntToDecimalStringN(text + 6, gBattleStruct->safariCatchFactor, STR_CONV_MODE_RIGHT_ALIGN, 2);
    ConvertIntToDecimalStringN(text + 9, gBattleStruct->safariEscapeFactor, STR_CONV_MODE_RIGHT_ALIGN, 2);
    text[5] = CHAR_SPACE;
    text[8] = CHAR_SLASH;
    RenderTextFont9(gMonSpritesGfxPtr->barFontGfx, 9, text);

    j = healthBarSpriteId; // Needed to match for some reason.
    for (j = 0; j < 5; j++)
    {
        if (j <= 1)
        {
            CpuCopy32(&gMonSpritesGfxPtr->barFontGfx[0x40 * j + 0x20],
                      (void*)(OBJ_VRAM0) + (gSprites[healthBarSpriteId].oam.tileNum + 2 + j) * TILE_SIZE_4BPP,
                      32);
        }
        else
        {
            CpuCopy32(&gMonSpritesGfxPtr->barFontGfx[0x40 * j + 0x20],
                      (void*)(OBJ_VRAM0 + 0xC0) + (j + gSprites[healthBarSpriteId].oam.tileNum) * TILE_SIZE_4BPP,
                      32);
        }
    }
}

void SwapHpBarsWithHpText(void)
{
    s32 i;
    u8 healthBarSpriteId;

    for (i = 0; i < gBattlersCount; i++)
    {
        if (gSprites[gHealthboxSpriteIds[i]].callback == SpriteCallbackDummy
         && GetBattlerSide(i) != B_SIDE_OPPONENT
         && (IsDoubleBattle() || GetBattlerSide(i) != B_SIDE_PLAYER))
        {
            bool8 noBars;

            gBattleSpritesDataPtr->battlerData[i].hpNumbersNoBars ^= 1;
            noBars = gBattleSpritesDataPtr->battlerData[i].hpNumbersNoBars;
            if (GetBattlerSide(i) == B_SIDE_PLAYER)
            {
                if (!IsDoubleBattle())
                    continue;
                if (gBattleTypeFlags & BATTLE_TYPE_SAFARI)
                    continue;

                if (noBars == TRUE) // bars to text
                {
                    healthBarSpriteId = gSprites[gHealthboxSpriteIds[i]].hMain_HealthBarSpriteId;

                    CpuFill32(0, (void*)(OBJ_VRAM0 + gSprites[healthBarSpriteId].oam.tileNum * TILE_SIZE_4BPP), 0x100);
                    UpdateHpTextInHealthboxInDoubles(gHealthboxSpriteIds[i], GetMonData(&gPlayerParty[gBattlerPartyIndexes[i]], MON_DATA_HP), HP_CURRENT);
                    UpdateHpTextInHealthboxInDoubles(gHealthboxSpriteIds[i], GetMonData(&gPlayerParty[gBattlerPartyIndexes[i]], MON_DATA_MAX_HP), HP_MAX);
                }
                else // text to bars
                {
                    UpdateStatusIconInHealthbox(gHealthboxSpriteIds[i]);
                    UpdateHealthboxAttribute(gHealthboxSpriteIds[i], &gPlayerParty[gBattlerPartyIndexes[i]], HEALTHBOX_HEALTH_BAR);
                    CpuCopy32(GetHealthboxElementGfxPtr(HEALTHBOX_GFX_117), (void*)(OBJ_VRAM0 + 0x680 + gSprites[gHealthboxSpriteIds[i]].oam.tileNum * TILE_SIZE_4BPP), 32);
                }
            }
            else
            {
                if (noBars == TRUE) // bars to text
                {
                    if (gBattleTypeFlags & BATTLE_TYPE_SAFARI)
                    {
                        // Most likely a debug function.
                        PrintSafariMonInfo(gHealthboxSpriteIds[i], &gEnemyParty[gBattlerPartyIndexes[i]]);
                    }
                    else
                    {
                        healthBarSpriteId = gSprites[gHealthboxSpriteIds[i]].hMain_HealthBarSpriteId;

                        CpuFill32(0, (void *)(OBJ_VRAM0 + gSprites[healthBarSpriteId].oam.tileNum * 32), 0x100);
                        UpdateHpTextInHealthboxInDoubles(gHealthboxSpriteIds[i], GetMonData(&gEnemyParty[gBattlerPartyIndexes[i]], MON_DATA_HP), HP_CURRENT);
                        UpdateHpTextInHealthboxInDoubles(gHealthboxSpriteIds[i], GetMonData(&gEnemyParty[gBattlerPartyIndexes[i]], MON_DATA_MAX_HP), HP_MAX);
                    }
                }
                else // text to bars
                {
                    UpdateStatusIconInHealthbox(gHealthboxSpriteIds[i]);
                    UpdateHealthboxAttribute(gHealthboxSpriteIds[i], &gEnemyParty[gBattlerPartyIndexes[i]], HEALTHBOX_HEALTH_BAR);
                    if (gBattleTypeFlags & BATTLE_TYPE_SAFARI)
                        UpdateHealthboxAttribute(gHealthboxSpriteIds[i], &gEnemyParty[gBattlerPartyIndexes[i]], HEALTHBOX_NICK);
                }
            }
            gSprites[gHealthboxSpriteIds[i]].hMain_Data7 ^= 1;
        }
    }
}

// Mega Evolution gfx functions.
void ChangeMegaTriggerSprite(u8 spriteId, u8 animId)
{
    StartSpriteAnim(&gSprites[spriteId], animId);
}

#define SINGLES_MEGA_TRIGGER_POS_X_OPTIMAL (30)
#define SINGLES_MEGA_TRIGGER_POS_X_PRIORITY (31)
#define SINGLES_MEGA_TRIGGER_POS_X_SLIDE (15)
#define SINGLES_MEGA_TRIGGER_POS_Y_DIFF (-11)

#define DOUBLES_MEGA_TRIGGER_POS_X_OPTIMAL (30)
#define DOUBLES_MEGA_TRIGGER_POS_X_PRIORITY (31)
#define DOUBLES_MEGA_TRIGGER_POS_X_SLIDE (15)
#define DOUBLES_MEGA_TRIGGER_POS_Y_DIFF (-4)

#define tBattler    data[0]
#define tHide       data[1]

void CreateMegaTriggerSprite(u8 battlerId, u8 palId)
{
    LoadSpritePalette(&sSpritePalette_MegaTrigger);
    if (GetSpriteTileStartByTag(TAG_MEGA_TRIGGER_TILE) == 0xFFFF)
        LoadSpriteSheet(&sSpriteSheet_MegaTrigger);
    if (gBattleStruct->mega.triggerSpriteId == 0xFF)
    {
        if (gBattleTypeFlags & BATTLE_TYPE_DOUBLE)
            gBattleStruct->mega.triggerSpriteId = CreateSprite(&sSpriteTemplate_MegaTrigger,
                                                             gSprites[gHealthboxSpriteIds[battlerId]].pos1.x - DOUBLES_MEGA_TRIGGER_POS_X_SLIDE,
                                                             gSprites[gHealthboxSpriteIds[battlerId]].pos1.y - DOUBLES_MEGA_TRIGGER_POS_Y_DIFF, 0);
        else
            gBattleStruct->mega.triggerSpriteId = CreateSprite(&sSpriteTemplate_MegaTrigger,
                                                             gSprites[gHealthboxSpriteIds[battlerId]].pos1.x - SINGLES_MEGA_TRIGGER_POS_X_SLIDE,
                                                             gSprites[gHealthboxSpriteIds[battlerId]].pos1.y - SINGLES_MEGA_TRIGGER_POS_Y_DIFF, 0);
    }
    gSprites[gBattleStruct->mega.triggerSpriteId].tBattler = battlerId;
    gSprites[gBattleStruct->mega.triggerSpriteId].tHide = FALSE;

    ChangeMegaTriggerSprite(gBattleStruct->mega.triggerSpriteId, palId);
}

static void SpriteCb_MegaTrigger(struct Sprite *sprite)
{
    s32 xSlide, xPriority, xOptimal;
    s32 yDiff;

    if (gBattleTypeFlags & BATTLE_TYPE_DOUBLE)
    {
        xSlide = DOUBLES_MEGA_TRIGGER_POS_X_SLIDE;
        xPriority = DOUBLES_MEGA_TRIGGER_POS_X_PRIORITY;
        xOptimal = DOUBLES_MEGA_TRIGGER_POS_X_OPTIMAL;
        yDiff = DOUBLES_MEGA_TRIGGER_POS_Y_DIFF;
    }
    else
    {
        xSlide = SINGLES_MEGA_TRIGGER_POS_X_SLIDE;
        xPriority = SINGLES_MEGA_TRIGGER_POS_X_PRIORITY;
        xOptimal = SINGLES_MEGA_TRIGGER_POS_X_OPTIMAL;
        yDiff = SINGLES_MEGA_TRIGGER_POS_Y_DIFF;
    }

    if (sprite->tHide)
    {
        if (sprite->pos1.x != gSprites[gHealthboxSpriteIds[sprite->tBattler]].pos1.x - xSlide)
            sprite->pos1.x++;

        if (sprite->pos1.x >= gSprites[gHealthboxSpriteIds[sprite->tBattler]].pos1.x - xPriority)
            sprite->oam.priority = 2;
        else
            sprite->oam.priority = 1;

        sprite->pos1.y = gSprites[gHealthboxSpriteIds[sprite->tBattler]].pos1.y - yDiff;
        sprite->pos2.y = gSprites[gHealthboxSpriteIds[sprite->tBattler]].pos2.y - yDiff;
        if (sprite->pos1.x == gSprites[gHealthboxSpriteIds[sprite->tBattler]].pos1.x - xSlide)
            DestroyMegaTriggerSprite();
    }
    else
    {
        if (sprite->pos1.x != gSprites[gHealthboxSpriteIds[sprite->tBattler]].pos1.x - xOptimal)
            sprite->pos1.x--;

        if (sprite->pos1.x >= gSprites[gHealthboxSpriteIds[sprite->tBattler]].pos1.x - xPriority)
            sprite->oam.priority = 2;
        else
            sprite->oam.priority = 1;

        sprite->pos1.y = gSprites[gHealthboxSpriteIds[sprite->tBattler]].pos1.y - yDiff;
        sprite->pos2.y = gSprites[gHealthboxSpriteIds[sprite->tBattler]].pos2.y - yDiff;
    }
}

bool32 IsMegaTriggerSpriteActive(void)
{
    if (GetSpriteTileStartByTag(TAG_MEGA_TRIGGER_TILE) == 0xFFFF)
        return FALSE;
    else if (IndexOfSpritePaletteTag(TAG_MEGA_TRIGGER_PAL) != 0xFF)
        return TRUE;
    else
        return FALSE;
}

void HideMegaTriggerSprite(void)
{
    ChangeMegaTriggerSprite(gBattleStruct->mega.triggerSpriteId, 0);
    gSprites[gBattleStruct->mega.triggerSpriteId].tHide = TRUE;
}

void DestroyMegaTriggerSprite(void)
{
    FreeSpritePaletteByTag(TAG_MEGA_TRIGGER_PAL);
    FreeSpriteTilesByTag(TAG_MEGA_TRIGGER_TILE);
    if (gBattleStruct->mega.triggerSpriteId != 0xFF)
        DestroySprite(&gSprites[gBattleStruct->mega.triggerSpriteId]);
    gBattleStruct->mega.triggerSpriteId = 0xFF;
}

#undef tBattler
#undef tHide

#define tBattler                data[0]
#define tSummaryBarSpriteId     data[1]
#define tBallIconSpriteId(n)    data[3 + n]
#define tIsBattleStart          data[10]
#define tData15                 data[15]

u8 CreatePartyStatusSummarySprites(u8 battlerId, struct HpAndStatus *partyInfo, u8 arg2, bool8 isBattleStart)
{
    bool8 isOpponent;
    s16 bar_X, bar_Y, bar_pos2_X, bar_data0;
    s32 i, j, var;
    u8 summaryBarSpriteId;
    u8 ballIconSpritesIds[PARTY_SIZE];
    u8 taskId;

    if (!arg2 || GetBattlerPosition(battlerId) != B_POSITION_OPPONENT_RIGHT)
    {
        if (GetBattlerSide(battlerId) == B_SIDE_PLAYER)
        {
            isOpponent = FALSE;
            bar_X = 136, bar_Y = 96;
            bar_pos2_X = 100;
            bar_data0 = -5;
        }
        else
        {
            isOpponent = TRUE;

            if (!arg2 || !IsDoubleBattle())
                bar_X = 104, bar_Y = 40;
            else
                bar_X = 104, bar_Y = 16;

            bar_pos2_X = -100;
            bar_data0 = 5;
        }
    }
    else
    {
        isOpponent = TRUE;
        bar_X = 104, bar_Y = 40;
        bar_pos2_X = -100;
        bar_data0 = 5;
    }

    LoadCompressedSpriteSheetUsingHeap(&sStatusSummaryBarSpriteSheet);
    LoadSpriteSheet(&sStatusSummaryBallsSpriteSheet);
    LoadSpritePalette(&sStatusSummaryBarSpritePal);
    LoadSpritePalette(&sStatusSummaryBallsSpritePal);

    summaryBarSpriteId = CreateSprite(&sStatusSummaryBarSpriteTemplates[isOpponent], bar_X, bar_Y, 10);
    SetSubspriteTables(&gSprites[summaryBarSpriteId], sStatusSummaryBar_SubspriteTable);
    gSprites[summaryBarSpriteId].pos2.x = bar_pos2_X;
    gSprites[summaryBarSpriteId].data[0] = bar_data0;

    if (isOpponent)
    {
        gSprites[summaryBarSpriteId].pos1.x -= 96;
        gSprites[summaryBarSpriteId].oam.matrixNum = 8;
    }
    else
    {
        gSprites[summaryBarSpriteId].pos1.x += 96;
    }

    for (i = 0; i < PARTY_SIZE; i++)
    {
        ballIconSpritesIds[i] = CreateSpriteAtEnd(&sStatusSummaryBallsSpriteTemplates[isOpponent], bar_X, bar_Y - 4, 9);

        if (!isBattleStart)
            gSprites[ballIconSpritesIds[i]].callback = SpriteCB_StatusSummaryBallsOnSwitchout;

        if (!isOpponent)
        {
            gSprites[ballIconSpritesIds[i]].pos2.x = 0;
            gSprites[ballIconSpritesIds[i]].pos2.y = 0;
        }

        gSprites[ballIconSpritesIds[i]].data[0] = summaryBarSpriteId;

        if (!isOpponent)
        {
            gSprites[ballIconSpritesIds[i]].pos1.x += 10 * i + 24;
            gSprites[ballIconSpritesIds[i]].data[1] = i * 7 + 10;
            gSprites[ballIconSpritesIds[i]].pos2.x = 120;
        }
        else
        {
            gSprites[ballIconSpritesIds[i]].pos1.x -= 10 * (5 - i) + 24;
            gSprites[ballIconSpritesIds[i]].data[1] = (6 - i) * 7 + 10;
            gSprites[ballIconSpritesIds[i]].pos2.x = -120;
        }

        gSprites[ballIconSpritesIds[i]].data[2] = isOpponent;
    }

    if (GetBattlerSide(battlerId) == B_SIDE_PLAYER)
    {
        if (gBattleTypeFlags & BATTLE_TYPE_MULTI)
        {
            for (i = 0; i < PARTY_SIZE; i++)
            {
                if (partyInfo[i].hp == 0xFFFF) // empty slot or an egg
                {
                    gSprites[ballIconSpritesIds[i]].oam.tileNum += 1;
                    gSprites[ballIconSpritesIds[i]].data[7] = 1;
                }
                else if (partyInfo[i].hp == 0) // fainted mon
                {
                    gSprites[ballIconSpritesIds[i]].oam.tileNum += 3;
                }
                else if (partyInfo[i].status != 0) // mon with major status
                {
                    gSprites[ballIconSpritesIds[i]].oam.tileNum += 2;
                }
            }
        }
        else
        {
            for (i = 0, var = 5, j = 0; j < PARTY_SIZE; j++)
            {
                if (partyInfo[j].hp == 0xFFFF) // empty slot or an egg
                {
                    gSprites[ballIconSpritesIds[var]].oam.tileNum += 1;
                    gSprites[ballIconSpritesIds[var]].data[7] = 1;
                    var--;
                    continue;
                }
                else if (partyInfo[j].hp == 0) // fainted mon
                {
                    gSprites[ballIconSpritesIds[i]].oam.tileNum += 3;
                }
                else if (gBattleTypeFlags & BATTLE_TYPE_ARENA && gBattleStruct->arenaLostPlayerMons & gBitTable[j])
                {
                    gSprites[ballIconSpritesIds[i]].oam.tileNum += 3;
                }
                else if (partyInfo[j].status != 0) // mon with major status
                {
                    gSprites[ballIconSpritesIds[i]].oam.tileNum += 2;
                }
                i++;
            }
        }
    }
    else
    {
        if (gBattleTypeFlags & (BATTLE_TYPE_MULTI | BATTLE_TYPE_TWO_OPPONENTS))
        {
            for (var = 5, i = 0; i < PARTY_SIZE; i++)
            {
                if (partyInfo[i].hp == 0xFFFF) // empty slot or an egg
                {
                    gSprites[ballIconSpritesIds[var]].oam.tileNum += 1;
                    gSprites[ballIconSpritesIds[var]].data[7] = 1;
                }
                else if (partyInfo[i].hp == 0) // fainted mon
                {
                    gSprites[ballIconSpritesIds[var]].oam.tileNum += 3;
                }
                else if (partyInfo[i].status != 0) // mon with major status
                {
                    gSprites[ballIconSpritesIds[var]].oam.tileNum += 2;
                }
                var--;
            }
        }
        else
        {
            for (var = 0, i = 0, j = 0; j < PARTY_SIZE; j++)
            {
                if (partyInfo[j].hp == 0xFFFF) // empty slot or an egg
                {
                    gSprites[ballIconSpritesIds[i]].oam.tileNum += 1;
                    gSprites[ballIconSpritesIds[i]].data[7] = 1;
                    i++;
                    continue;
                }
                else if (partyInfo[j].hp == 0) // fainted mon
                {
                    gSprites[ballIconSpritesIds[5 - var]].oam.tileNum += 3;
                }
                else if (gBattleTypeFlags & BATTLE_TYPE_ARENA && gBattleStruct->arenaLostOpponentMons & gBitTable[j]) // hmm...?
                {
                    gSprites[ballIconSpritesIds[5 - var]].oam.tileNum += 3;
                }
                else if (partyInfo[j].status != 0) // mon with major status
                {
                    gSprites[ballIconSpritesIds[5 - var]].oam.tileNum += 2;
                }
                var++;
            }
        }
    }

    taskId = CreateTask(TaskDummy, 5);
    gTasks[taskId].tBattler = battlerId;
    gTasks[taskId].tSummaryBarSpriteId = summaryBarSpriteId;

    for (i = 0; i < PARTY_SIZE; i++)
        gTasks[taskId].tBallIconSpriteId(i) = ballIconSpritesIds[i];

    gTasks[taskId].tIsBattleStart = isBattleStart;

    if (isBattleStart)
    {
        gBattleSpritesDataPtr->animationData->field_9_x1C++;
    }

    PlaySE12WithPanning(SE_TB_START, 0);
    return taskId;
}

void Task_HidePartyStatusSummary(u8 taskId)
{
    u8 ballIconSpriteIds[PARTY_SIZE];
    bool8 isBattleStart;
    u8 summaryBarSpriteId;
    u8 battlerId;
    s32 i;

    isBattleStart = gTasks[taskId].tIsBattleStart;
    summaryBarSpriteId = gTasks[taskId].tSummaryBarSpriteId;
    battlerId = gTasks[taskId].tBattler;

    for (i = 0; i < PARTY_SIZE; i++)
        ballIconSpriteIds[i] = gTasks[taskId].tBallIconSpriteId(i);

    SetGpuReg(REG_OFFSET_BLDCNT, BLDCNT_TGT2_ALL | BLDCNT_EFFECT_BLEND);
    SetGpuReg(REG_OFFSET_BLDALPHA, BLDALPHA_BLEND(16, 0));

    gTasks[taskId].tData15 = 16;

    for (i = 0; i < PARTY_SIZE; i++)
        gSprites[ballIconSpriteIds[i]].oam.objMode = 1;

    gSprites[summaryBarSpriteId].oam.objMode = 1;

    if (isBattleStart)
    {
        for (i = 0; i < PARTY_SIZE; i++)
        {
            if (GetBattlerSide(battlerId) != B_SIDE_PLAYER)
            {
                gSprites[ballIconSpriteIds[5 - i]].data[1] = 7 * i;
                gSprites[ballIconSpriteIds[5 - i]].data[3] = 0;
                gSprites[ballIconSpriteIds[5 - i]].data[4] = 0;
                gSprites[ballIconSpriteIds[5 - i]].callback = sub_8074158;
            }
            else
            {
                gSprites[ballIconSpriteIds[i]].data[1] = 7 * i;
                gSprites[ballIconSpriteIds[i]].data[3] = 0;
                gSprites[ballIconSpriteIds[i]].data[4] = 0;
                gSprites[ballIconSpriteIds[i]].callback = sub_8074158;
            }
        }
        gSprites[summaryBarSpriteId].data[0] /= 2;
        gSprites[summaryBarSpriteId].data[1] = 0;
        gSprites[summaryBarSpriteId].callback = sub_8074090;
        SetSubspriteTables(&gSprites[summaryBarSpriteId], sUnknown_0832C2CC);
        gTasks[taskId].func = sub_8073E08;
    }
    else
    {
        gTasks[taskId].func = sub_8073F98;
    }
}

static void sub_8073E08(u8 taskId)
{
    if ((gTasks[taskId].data[11]++ % 2) == 0)
    {
        if (--gTasks[taskId].tData15 < 0)
            return;

        SetGpuReg(REG_OFFSET_BLDALPHA, BLDALPHA_BLEND(gTasks[taskId].data[15], 16 - gTasks[taskId].data[15]));
    }
    if (gTasks[taskId].tData15 == 0)
        gTasks[taskId].func = sub_8073E64;
}

static void sub_8073E64(u8 taskId)
{
    u8 ballIconSpriteIds[PARTY_SIZE];
    s32 i;

    u8 battlerId = gTasks[taskId].tBattler;
    if (--gTasks[taskId].tData15 == -1)
    {
        u8 summaryBarSpriteId = gTasks[taskId].tSummaryBarSpriteId;

        for (i = 0; i < PARTY_SIZE; i++)
            ballIconSpriteIds[i] = gTasks[taskId].tBallIconSpriteId(i);

        gBattleSpritesDataPtr->animationData->field_9_x1C--;
        if (gBattleSpritesDataPtr->animationData->field_9_x1C == 0)
        {
            DestroySpriteAndFreeResources(&gSprites[summaryBarSpriteId]);
            DestroySpriteAndFreeResources(&gSprites[ballIconSpriteIds[0]]);
        }
        else
        {
            FreeSpriteOamMatrix(&gSprites[summaryBarSpriteId]);
            DestroySprite(&gSprites[summaryBarSpriteId]);
            FreeSpriteOamMatrix(&gSprites[ballIconSpriteIds[0]]);
            DestroySprite(&gSprites[ballIconSpriteIds[0]]);
        }

        for (i = 1; i < PARTY_SIZE; i++)
            DestroySprite(&gSprites[ballIconSpriteIds[i]]);
    }
    else if (gTasks[taskId].tData15 == -3)
    {
        gBattleSpritesDataPtr->healthBoxesData[battlerId].partyStatusSummaryShown = 0;
        SetGpuReg(REG_OFFSET_BLDCNT, 0);
        SetGpuReg(REG_OFFSET_BLDALPHA, 0);
        DestroyTask(taskId);
    }
}

static void sub_8073F98(u8 taskId)
{
    u8 ballIconSpriteIds[PARTY_SIZE];
    s32 i;
    u8 battlerId = gTasks[taskId].tBattler;

    if (--gTasks[taskId].tData15 >= 0)
    {
        SetGpuReg(REG_OFFSET_BLDALPHA, BLDALPHA_BLEND(gTasks[taskId].data[15], 16 - gTasks[taskId].data[15]));
    }
    else if (gTasks[taskId].tData15 == -1)
    {
        u8 summaryBarSpriteId = gTasks[taskId].tSummaryBarSpriteId;

        for (i = 0; i < PARTY_SIZE; i++)
            ballIconSpriteIds[i] = gTasks[taskId].tBallIconSpriteId(i);

        DestroySpriteAndFreeResources(&gSprites[summaryBarSpriteId]);
        DestroySpriteAndFreeResources(&gSprites[ballIconSpriteIds[0]]);

        for (i = 1; i < PARTY_SIZE; i++)
            DestroySprite(&gSprites[ballIconSpriteIds[i]]);
    }
    else if (gTasks[taskId].tData15 == -3)
    {
        gBattleSpritesDataPtr->healthBoxesData[battlerId].partyStatusSummaryShown = 0;
        SetGpuReg(REG_OFFSET_BLDCNT, 0);
        SetGpuReg(REG_OFFSET_BLDALPHA, 0);
        DestroyTask(taskId);
    }
}

#undef tBattler
#undef tSummaryBarSpriteId
#undef tBallIconSpriteId
#undef tIsBattleStart
#undef tData15

static void SpriteCB_StatusSummaryBar(struct Sprite *sprite)
{
    if (sprite->pos2.x != 0)
        sprite->pos2.x += sprite->data[0];
}

static void sub_8074090(struct Sprite *sprite)
{
    sprite->data[1] += 32;
    if (sprite->data[0] > 0)
        sprite->pos2.x += sprite->data[1] >> 4;
    else
        sprite->pos2.x -= sprite->data[1] >> 4;
    sprite->data[1] &= 0xF;
}

static void SpriteCB_StatusSummaryBallsOnBattleStart(struct Sprite *sprite)
{
    u8 var1;
    u16 var2;
    s8 pan;

    if (sprite->data[1] > 0)
    {
        sprite->data[1]--;
        return;
    }

    var1 = sprite->data[2];
    var2 = sprite->data[3];
    var2 += 56;
    sprite->data[3] = var2 & 0xFFF0;

    if (var1 != 0)
    {
        sprite->pos2.x += var2 >> 4;
        if (sprite->pos2.x > 0)
            sprite->pos2.x = 0;
    }
    else
    {
        sprite->pos2.x -= var2 >> 4;
        if (sprite->pos2.x < 0)
            sprite->pos2.x = 0;
    }

    if (sprite->pos2.x == 0)
    {
        pan = SOUND_PAN_TARGET;
        if (var1 != 0)
            pan = SOUND_PAN_ATTACKER;

        if (sprite->data[7] != 0)
            PlaySE2WithPanning(SE_TB_KARA, pan);
        else
            PlaySE1WithPanning(SE_TB_KON, pan);

        sprite->callback = SpriteCallbackDummy;
    }
}

static void sub_8074158(struct Sprite *sprite)
{
    u8 var1;
    u16 var2;

    if (sprite->data[1] > 0)
    {
        sprite->data[1]--;
        return;
    }
    var1 = sprite->data[2];
    var2 = sprite->data[3];
    var2 += 56;
    sprite->data[3] = var2 & 0xFFF0;
    if (var1 != 0)
        sprite->pos2.x += var2 >> 4;
    else
        sprite->pos2.x -= var2 >> 4;
    if (sprite->pos2.x + sprite->pos1.x > 248
     || sprite->pos2.x + sprite->pos1.x < -8)
    {
        sprite->invisible = TRUE;
        sprite->callback = SpriteCallbackDummy;
    }
}

static void SpriteCB_StatusSummaryBallsOnSwitchout(struct Sprite *sprite)
{
    u8 barSpriteId = sprite->data[0];

    sprite->pos2.x = gSprites[barSpriteId].pos2.x;
    sprite->pos2.y = gSprites[barSpriteId].pos2.y;
}

static void UpdateNickInHealthbox(u8 healthboxSpriteId, struct Pokemon *mon)
{
    u8 nickname[POKEMON_NAME_LENGTH + 1];
    void *ptr;
    const u8 *genderTxt;
    u32 windowId, spriteTileNum;
    u8 *windowTileData;
    u16 species;
    u8 gender;

    StringCopy(gDisplayedStringBattle, gText_HighlightDarkGrey);
    GetMonData(mon, MON_DATA_NICKNAME, nickname);
    StringGetEnd10(nickname);
    ptr = StringAppend(gDisplayedStringBattle, nickname);

    gender = GetMonGender(mon);
    species = GetMonData(mon, MON_DATA_SPECIES);

    if ((species == SPECIES_NIDORAN_F || species == SPECIES_NIDORAN_M) && StringCompare(nickname, gSpeciesNames[species]) == 0)
        gender = 100;

    // AddTextPrinterAndCreateWindowOnHealthbox's arguments are the same in all 3 cases.
    // It's possible they may have been different in early development phases.
    switch (gender)
    {
    default:
        StringCopy(ptr, gText_DynColor2);
        windowTileData = AddTextPrinterAndCreateWindowOnHealthbox(gDisplayedStringBattle, 0, 3, 2, &windowId);
        break;
    case MON_MALE:
        StringCopy(ptr, gText_DynColor2Male);
        windowTileData = AddTextPrinterAndCreateWindowOnHealthbox(gDisplayedStringBattle, 0, 3, 2, &windowId);
        break;
    case MON_FEMALE:
        StringCopy(ptr, gText_DynColor1Female);
        windowTileData = AddTextPrinterAndCreateWindowOnHealthbox(gDisplayedStringBattle, 0, 3, 2, &windowId);
        break;
    }

    spriteTileNum = gSprites[healthboxSpriteId].oam.tileNum * TILE_SIZE_4BPP;

    if (GetBattlerSide(gSprites[healthboxSpriteId].data[6]) == B_SIDE_PLAYER)
    {
        TextIntoHealthboxObject((void*)(VRAM + 0x10040 + spriteTileNum), windowTileData, 6);
        ptr = (void*)(OBJ_VRAM0);
        if (!IsDoubleBattle())
            ptr += spriteTileNum + 0x800;
        else
            ptr += spriteTileNum + 0x400;
        TextIntoHealthboxObject(ptr, windowTileData + 0xC0, 1);
    }
    else
    {
        TextIntoHealthboxObject((void*)(VRAM + 0x10020 + spriteTileNum), windowTileData, 7);
    }

    RemoveWindowOnHealthbox(windowId);
}

static void TryAddPokeballIconToHealthbox(u8 healthboxSpriteId, bool8 noStatus)
{
    u8 battlerId, healthBarSpriteId;

    if (gBattleTypeFlags & BATTLE_TYPE_WALLY_TUTORIAL)
        return;
    if (gBattleTypeFlags & BATTLE_TYPE_TRAINER)
        return;

    battlerId = gSprites[healthboxSpriteId].hMain_Battler;
    if (GetBattlerSide(battlerId) == B_SIDE_PLAYER)
        return;
    if (!GetSetPokedexFlag(SpeciesToNationalPokedexNum(GetMonData(&gEnemyParty[gBattlerPartyIndexes[battlerId]], MON_DATA_SPECIES)), FLAG_GET_CAUGHT))
        return;

    healthBarSpriteId = gSprites[healthboxSpriteId].hMain_HealthBarSpriteId;

    if (noStatus)
        CpuCopy32(GetHealthboxElementGfxPtr(HEALTHBOX_GFX_70), (void*)(OBJ_VRAM0 + (gSprites[healthBarSpriteId].oam.tileNum + 8) * TILE_SIZE_4BPP), 32);
    else
        CpuFill32(0, (void*)(OBJ_VRAM0 + (gSprites[healthBarSpriteId].oam.tileNum + 8) * TILE_SIZE_4BPP), 32);
}

static void UpdateStatusIconInHealthbox(u8 healthboxSpriteId)
{
    s32 i;
    u8 battlerId, healthBarSpriteId;
    u32 status, pltAdder;
    const u8 *statusGfxPtr;
    s16 tileNumAdder;
    u8 statusPalId;

    battlerId = gSprites[healthboxSpriteId].hMain_Battler;
    healthBarSpriteId = gSprites[healthboxSpriteId].hMain_HealthBarSpriteId;
    if (GetBattlerSide(battlerId) == B_SIDE_PLAYER)
    {
        status = GetMonData(&gPlayerParty[gBattlerPartyIndexes[battlerId]], MON_DATA_STATUS);
        if (!IsDoubleBattle())
            tileNumAdder = 0x1A;
        else
            tileNumAdder = 0x12;
    }
    else
    {
        status = GetMonData(&gEnemyParty[gBattlerPartyIndexes[battlerId]], MON_DATA_STATUS);
        tileNumAdder = 0x11;
    }

    if (status & STATUS1_SLEEP)
    {
        statusGfxPtr = GetHealthboxElementGfxPtr(GetStatusIconForBattlerId(HEALTHBOX_GFX_STATUS_SLP_BATTLER0, battlerId));
        statusPalId = PAL_STATUS_SLP;
    }
    else if (status & STATUS1_PSN_ANY)
    {
        statusGfxPtr = GetHealthboxElementGfxPtr(GetStatusIconForBattlerId(HEALTHBOX_GFX_STATUS_PSN_BATTLER0, battlerId));
        statusPalId = PAL_STATUS_PSN;
    }
    else if (status & STATUS1_BURN)
    {
        statusGfxPtr = GetHealthboxElementGfxPtr(GetStatusIconForBattlerId(HEALTHBOX_GFX_STATUS_BRN_BATTLER0, battlerId));
        statusPalId = PAL_STATUS_BRN;
    }
    else if (status & STATUS1_FREEZE)
    {
        statusGfxPtr = GetHealthboxElementGfxPtr(GetStatusIconForBattlerId(HEALTHBOX_GFX_STATUS_FRZ_BATTLER0, battlerId));
        statusPalId = PAL_STATUS_FRZ;
    }
    else if (status & STATUS1_PARALYSIS)
    {
        statusGfxPtr = GetHealthboxElementGfxPtr(GetStatusIconForBattlerId(HEALTHBOX_GFX_STATUS_PRZ_BATTLER0, battlerId));
        statusPalId = PAL_STATUS_PAR;
    }
    else
    {
        statusGfxPtr = GetHealthboxElementGfxPtr(HEALTHBOX_GFX_39);

        for (i = 0; i < 3; i++)
            CpuCopy32(statusGfxPtr, (void*)(OBJ_VRAM0 + (gSprites[healthboxSpriteId].oam.tileNum + tileNumAdder + i) * TILE_SIZE_4BPP), 32);

        if (!gBattleSpritesDataPtr->battlerData[battlerId].hpNumbersNoBars)
            CpuCopy32(GetHealthboxElementGfxPtr(HEALTHBOX_GFX_1), (void *)(OBJ_VRAM0 + gSprites[healthBarSpriteId].oam.tileNum * TILE_SIZE_4BPP), 64);

        TryAddPokeballIconToHealthbox(healthboxSpriteId, TRUE);
        return;
    }

    pltAdder = gSprites[healthboxSpriteId].oam.paletteNum * 16;
    pltAdder += battlerId + 12;

    FillPalette(sStatusIconColors[statusPalId], pltAdder + 0x100, 2);
    CpuCopy16(gPlttBufferUnfaded + 0x100 + pltAdder, (void*)(OBJ_PLTT + pltAdder * 2), 2);
    CpuCopy32(statusGfxPtr, (void*)(OBJ_VRAM0 + (gSprites[healthboxSpriteId].oam.tileNum + tileNumAdder) * TILE_SIZE_4BPP), 96);
    if (IsDoubleBattle() == TRUE || GetBattlerSide(battlerId) == B_SIDE_OPPONENT)
    {
        if (!gBattleSpritesDataPtr->battlerData[battlerId].hpNumbersNoBars)
        {
            CpuCopy32(GetHealthboxElementGfxPtr(HEALTHBOX_GFX_0), (void*)(OBJ_VRAM0 + gSprites[healthBarSpriteId].oam.tileNum * TILE_SIZE_4BPP), 32);
            CpuCopy32(GetHealthboxElementGfxPtr(HEALTHBOX_GFX_65), (void*)(OBJ_VRAM0 + (gSprites[healthBarSpriteId].oam.tileNum + 1) * TILE_SIZE_4BPP), 32);
        }
    }
    TryAddPokeballIconToHealthbox(healthboxSpriteId, FALSE);
}

static u8 GetStatusIconForBattlerId(u8 statusElementId, u8 battlerId)
{
    u8 ret = statusElementId;

    switch (statusElementId)
    {
    case HEALTHBOX_GFX_STATUS_PSN_BATTLER0:
        if (battlerId == 0)
            ret = HEALTHBOX_GFX_STATUS_PSN_BATTLER0;
        else if (battlerId == 1)
            ret = HEALTHBOX_GFX_STATUS_PSN_BATTLER1;
        else if (battlerId == 2)
            ret = HEALTHBOX_GFX_STATUS_PSN_BATTLER2;
        else
            ret = HEALTHBOX_GFX_STATUS_PSN_BATTLER3;
        break;
    case HEALTHBOX_GFX_STATUS_PRZ_BATTLER0:
        if (battlerId == 0)
            ret = HEALTHBOX_GFX_STATUS_PRZ_BATTLER0;
        else if (battlerId == 1)
            ret = HEALTHBOX_GFX_STATUS_PRZ_BATTLER1;
        else if (battlerId == 2)
            ret = HEALTHBOX_GFX_STATUS_PRZ_BATTLER2;
        else
            ret = HEALTHBOX_GFX_STATUS_PRZ_BATTLER3;
        break;
    case HEALTHBOX_GFX_STATUS_SLP_BATTLER0:
        if (battlerId == 0)
            ret = HEALTHBOX_GFX_STATUS_SLP_BATTLER0;
        else if (battlerId == 1)
            ret = HEALTHBOX_GFX_STATUS_SLP_BATTLER1;
        else if (battlerId == 2)
            ret = HEALTHBOX_GFX_STATUS_SLP_BATTLER2;
        else
            ret = HEALTHBOX_GFX_STATUS_SLP_BATTLER3;
        break;
    case HEALTHBOX_GFX_STATUS_FRZ_BATTLER0:
        if (battlerId == 0)
            ret = HEALTHBOX_GFX_STATUS_FRZ_BATTLER0;
        else if (battlerId == 1)
            ret = HEALTHBOX_GFX_STATUS_FRZ_BATTLER1;
        else if (battlerId == 2)
            ret = HEALTHBOX_GFX_STATUS_FRZ_BATTLER2;
        else
            ret = HEALTHBOX_GFX_STATUS_FRZ_BATTLER3;
        break;
    case HEALTHBOX_GFX_STATUS_BRN_BATTLER0:
        if (battlerId == 0)
            ret = HEALTHBOX_GFX_STATUS_BRN_BATTLER0;
        else if (battlerId == 1)
            ret = HEALTHBOX_GFX_STATUS_BRN_BATTLER1;
        else if (battlerId == 2)
            ret = HEALTHBOX_GFX_STATUS_BRN_BATTLER2;
        else
            ret = HEALTHBOX_GFX_STATUS_BRN_BATTLER3;
        break;
    }
    return ret;
}

static void UpdateSafariBallsTextOnHealthbox(u8 healthboxSpriteId)
{
    u32 windowId, spriteTileNum;
    u8 *windowTileData;

    windowTileData = AddTextPrinterAndCreateWindowOnHealthbox(gText_SafariBalls, 0, 3, 2, &windowId);
    spriteTileNum = gSprites[healthboxSpriteId].oam.tileNum * TILE_SIZE_4BPP;
    TextIntoHealthboxObject((void*)(OBJ_VRAM0 + 0x40) + spriteTileNum, windowTileData, 6);
    TextIntoHealthboxObject((void*)(OBJ_VRAM0 + 0x800) + spriteTileNum, windowTileData + 0xC0, 2);
    RemoveWindowOnHealthbox(windowId);
}

static void UpdateLeftNoOfBallsTextOnHealthbox(u8 healthboxSpriteId)
{
    u8 text[16];
    u8 *txtPtr;
    u32 windowId, spriteTileNum;
    u8 *windowTileData;

    txtPtr = StringCopy(text, gText_SafariBallLeft);
    ConvertIntToDecimalStringN(txtPtr, gNumSafariBalls, STR_CONV_MODE_LEFT_ALIGN, 2);

    windowTileData = AddTextPrinterAndCreateWindowOnHealthbox(text, GetStringRightAlignXOffset(0, text, 0x2F), 3, 2, &windowId);
    spriteTileNum = gSprites[healthboxSpriteId].oam.tileNum * TILE_SIZE_4BPP;
    SafariTextIntoHealthboxObject((void*)(OBJ_VRAM0 + 0x2C0) + spriteTileNum, windowTileData, 2);
    SafariTextIntoHealthboxObject((void*)(OBJ_VRAM0 + 0xA00) + spriteTileNum, windowTileData + 0x40, 4);
    RemoveWindowOnHealthbox(windowId);
}

void UpdateHealthboxAttribute(u8 healthboxSpriteId, struct Pokemon *mon, u8 elementId)
{
    s32 maxHp, currHp;
    u8 battlerId = gSprites[healthboxSpriteId].hMain_Battler;

    if (GetBattlerSide(gSprites[healthboxSpriteId].hMain_Battler) == B_SIDE_PLAYER)
    {
        u8 isDoubles;

        if (elementId == HEALTHBOX_LEVEL || elementId == HEALTHBOX_ALL)
            UpdateLvlInHealthbox(healthboxSpriteId, GetMonData(mon, MON_DATA_LEVEL));
        if (elementId == HEALTHBOX_CURRENT_HP || elementId == HEALTHBOX_ALL)
            UpdateHpTextInHealthbox(healthboxSpriteId, GetMonData(mon, MON_DATA_HP), HP_CURRENT);
        if (elementId == HEALTHBOX_MAX_HP || elementId == HEALTHBOX_ALL)
            UpdateHpTextInHealthbox(healthboxSpriteId, GetMonData(mon, MON_DATA_MAX_HP), HP_MAX);
        if (elementId == HEALTHBOX_HEALTH_BAR || elementId == HEALTHBOX_ALL)
        {
            LoadBattleBarGfx(0);
            maxHp = GetMonData(mon, MON_DATA_MAX_HP);
            currHp = GetMonData(mon, MON_DATA_HP);
            SetBattleBarStruct(battlerId, healthboxSpriteId, maxHp, currHp, 0);
            MoveBattleBar(battlerId, healthboxSpriteId, HEALTH_BAR, 0);
        }
        isDoubles = IsDoubleBattle();
        if (!isDoubles && (elementId == HEALTHBOX_EXP_BAR || elementId == HEALTHBOX_ALL))
        {
            u16 species;
            u32 exp, currLevelExp;
            s32 currExpBarValue, maxExpBarValue;
            u8 level;

            LoadBattleBarGfx(3);
            species = GetMonData(mon, MON_DATA_SPECIES);
            level = GetMonData(mon, MON_DATA_LEVEL);
            exp = GetMonData(mon, MON_DATA_EXP);
            currLevelExp = gExperienceTables[gBaseStats[species].growthRate][level];
            currExpBarValue = exp - currLevelExp;
            maxExpBarValue = gExperienceTables[gBaseStats[species].growthRate][level + 1] - currLevelExp;
            SetBattleBarStruct(battlerId, healthboxSpriteId, maxExpBarValue, currExpBarValue, isDoubles);
            MoveBattleBar(battlerId, healthboxSpriteId, EXP_BAR, 0);
        }
        if (elementId == HEALTHBOX_NICK || elementId == HEALTHBOX_ALL)
            UpdateNickInHealthbox(healthboxSpriteId, mon);
        if (elementId == HEALTHBOX_STATUS_ICON || elementId == HEALTHBOX_ALL)
            UpdateStatusIconInHealthbox(healthboxSpriteId);
        if (elementId == HEALTHBOX_SAFARI_ALL_TEXT)
            UpdateSafariBallsTextOnHealthbox(healthboxSpriteId);
        if (elementId == HEALTHBOX_SAFARI_ALL_TEXT || elementId == HEALTHBOX_SAFARI_BALLS_TEXT)
            UpdateLeftNoOfBallsTextOnHealthbox(healthboxSpriteId);
    }
    else
    {
        if (elementId == HEALTHBOX_LEVEL || elementId == HEALTHBOX_ALL)
            UpdateLvlInHealthbox(healthboxSpriteId, GetMonData(mon, MON_DATA_LEVEL));
        if (gBattleSpritesDataPtr->battlerData[battlerId].hpNumbersNoBars && (elementId == HEALTHBOX_CURRENT_HP || elementId == HEALTHBOX_ALL))
            UpdateHpTextInHealthbox(healthboxSpriteId, GetMonData(mon, MON_DATA_HP), HP_CURRENT);
        if (gBattleSpritesDataPtr->battlerData[battlerId].hpNumbersNoBars && (elementId == HEALTHBOX_MAX_HP || elementId == HEALTHBOX_ALL))
            UpdateHpTextInHealthbox(healthboxSpriteId, GetMonData(mon, MON_DATA_MAX_HP), HP_MAX);
        if (elementId == HEALTHBOX_HEALTH_BAR || elementId == HEALTHBOX_ALL)
        {
            LoadBattleBarGfx(0);
            maxHp = GetMonData(mon, MON_DATA_MAX_HP);
            currHp = GetMonData(mon, MON_DATA_HP);
            SetBattleBarStruct(battlerId, healthboxSpriteId, maxHp, currHp, 0);
            MoveBattleBar(battlerId, healthboxSpriteId, HEALTH_BAR, 0);
        }
        if (elementId == HEALTHBOX_NICK || elementId == HEALTHBOX_ALL)
            UpdateNickInHealthbox(healthboxSpriteId, mon);
        if (elementId == HEALTHBOX_STATUS_ICON || elementId == HEALTHBOX_ALL)
            UpdateStatusIconInHealthbox(healthboxSpriteId);
    }
}

#define B_EXPBAR_PIXELS 64
#define B_HEALTHBAR_PIXELS 48

s32 MoveBattleBar(u8 battlerId, u8 healthboxSpriteId, u8 whichBar, u8 unused)
{
    s32 currentBarValue;

    if (whichBar == HEALTH_BAR) // health bar
    {
        currentBarValue = CalcNewBarValue(gBattleSpritesDataPtr->battleBars[battlerId].maxValue,
                    gBattleSpritesDataPtr->battleBars[battlerId].oldValue,
                    gBattleSpritesDataPtr->battleBars[battlerId].receivedValue,
                    &gBattleSpritesDataPtr->battleBars[battlerId].currValue,
                    B_HEALTHBAR_PIXELS / 8, 1);
    }
    else // exp bar
    {
        u16 expFraction = GetScaledExpFraction(gBattleSpritesDataPtr->battleBars[battlerId].oldValue,
                    gBattleSpritesDataPtr->battleBars[battlerId].receivedValue,
                    gBattleSpritesDataPtr->battleBars[battlerId].maxValue, 8);
        if (expFraction == 0)
            expFraction = 1;
        expFraction = abs(gBattleSpritesDataPtr->battleBars[battlerId].receivedValue / expFraction);

        currentBarValue = CalcNewBarValue(gBattleSpritesDataPtr->battleBars[battlerId].maxValue,
                    gBattleSpritesDataPtr->battleBars[battlerId].oldValue,
                    gBattleSpritesDataPtr->battleBars[battlerId].receivedValue,
                    &gBattleSpritesDataPtr->battleBars[battlerId].currValue,
                    B_EXPBAR_PIXELS / 8, expFraction);
    }

    if (whichBar == EXP_BAR || (whichBar == HEALTH_BAR && !gBattleSpritesDataPtr->battlerData[battlerId].hpNumbersNoBars))
        MoveBattleBarGraphically(battlerId, whichBar);

    if (currentBarValue == -1)
        gBattleSpritesDataPtr->battleBars[battlerId].currValue = 0;

    return currentBarValue;
}

static void MoveBattleBarGraphically(u8 battlerId, u8 whichBar)
{
    u8 array[8];
    u8 filledPixelsCount, level;
    u8 barElementId;
    u8 i;

    switch (whichBar)
    {
    case HEALTH_BAR:
        filledPixelsCount = CalcBarFilledPixels(gBattleSpritesDataPtr->battleBars[battlerId].maxValue,
                            gBattleSpritesDataPtr->battleBars[battlerId].oldValue,
                            gBattleSpritesDataPtr->battleBars[battlerId].receivedValue,
                            &gBattleSpritesDataPtr->battleBars[battlerId].currValue,
                            array, B_HEALTHBAR_PIXELS / 8);

        if (filledPixelsCount > (B_HEALTHBAR_PIXELS * 50 / 100)) // more than 50 % hp
            barElementId = HEALTHBOX_GFX_HP_BAR_GREEN;
        else if (filledPixelsCount > (B_HEALTHBAR_PIXELS * 20 / 100)) // more than 20% hp
            barElementId = HEALTHBOX_GFX_HP_BAR_YELLOW;
        else
            barElementId = HEALTHBOX_GFX_HP_BAR_RED; // 20 % or less

        for (i = 0; i < 6; i++)
        {
            u8 healthbarSpriteId = gSprites[gBattleSpritesDataPtr->battleBars[battlerId].healthboxSpriteId].hMain_HealthBarSpriteId;
            if (i < 2)
                CpuCopy32(GetHealthboxElementGfxPtr(barElementId) + array[i] * 32,
                          (void*)(OBJ_VRAM0 + (gSprites[healthbarSpriteId].oam.tileNum + 2 + i) * TILE_SIZE_4BPP), 32);
            else
                CpuCopy32(GetHealthboxElementGfxPtr(barElementId) + array[i] * 32,
                          (void*)(OBJ_VRAM0 + 64 + (i + gSprites[healthbarSpriteId].oam.tileNum) * TILE_SIZE_4BPP), 32);
        }
        break;
    case EXP_BAR:
        CalcBarFilledPixels(gBattleSpritesDataPtr->battleBars[battlerId].maxValue,
                    gBattleSpritesDataPtr->battleBars[battlerId].oldValue,
                    gBattleSpritesDataPtr->battleBars[battlerId].receivedValue,
                    &gBattleSpritesDataPtr->battleBars[battlerId].currValue,
                    array, B_EXPBAR_PIXELS / 8);
        level = GetMonData(&gPlayerParty[gBattlerPartyIndexes[battlerId]], MON_DATA_LEVEL);
        if (level == MAX_LEVEL)
        {
            for (i = 0; i < 8; i++)
                array[i] = 0;
        }
        for (i = 0; i < 8; i++)
        {
            if (i < 4)
                CpuCopy32(GetHealthboxElementGfxPtr(HEALTHBOX_GFX_12) + array[i] * 32,
                          (void*)(OBJ_VRAM0 + (gSprites[gBattleSpritesDataPtr->battleBars[battlerId].healthboxSpriteId].oam.tileNum + 0x24 + i) * TILE_SIZE_4BPP), 32);
            else
                CpuCopy32(GetHealthboxElementGfxPtr(HEALTHBOX_GFX_12) + array[i] * 32,
                          (void*)(OBJ_VRAM0 + 0xB80 + (i + gSprites[gBattleSpritesDataPtr->battleBars[battlerId].healthboxSpriteId].oam.tileNum) * TILE_SIZE_4BPP), 32);
        }
        break;
    }
}

static s32 CalcNewBarValue(s32 maxValue, s32 oldValue, s32 receivedValue, s32 *currValue, u8 scale, u16 toAdd)
{
    s32 ret, newValue;
    scale *= 8;

    if (*currValue == -32768) // first function call
    {
        if (maxValue < scale)
            *currValue = Q_24_8(oldValue);
        else
            *currValue = oldValue;
    }

    newValue = oldValue - receivedValue;
    if (newValue < 0)
        newValue = 0;
    else if (newValue > maxValue)
        newValue = maxValue;

    if (maxValue < scale)
    {
        if (newValue == Q_24_8_TO_INT(*currValue) && (*currValue & 0xFF) == 0)
            return -1;
    }
    else
    {
        if (newValue == *currValue) // we're done, the bar's value has been updated
            return -1;
    }

    if (maxValue < scale) // handle cases of max var having less pixels than the whole bar
    {
        s32 toAdd = Q_24_8(maxValue) / scale;

        if (receivedValue < 0) // fill bar right
        {
            *currValue += toAdd;
            ret = Q_24_8_TO_INT(*currValue);
            if (ret >= newValue)
            {
                *currValue = Q_24_8(newValue);
                ret = newValue;
            }
        }
        else // move bar left
        {
            *currValue -= toAdd;
            ret = Q_24_8_TO_INT(*currValue);
            // try round up
            if ((*currValue & 0xFF) > 0)
                ret++;
            if (ret <= newValue)
            {
                *currValue = Q_24_8(newValue);
                ret = newValue;
            }
        }
    }
    else
    {
        if (receivedValue < 0) // fill bar right
        {
            *currValue += toAdd;
            if (*currValue > newValue)
                *currValue = newValue;
            ret = *currValue;
        }
        else // move bar left
        {
            *currValue -= toAdd;
            if (*currValue < newValue)
                *currValue = newValue;
            ret = *currValue;
        }
    }

    return ret;
}

static u8 CalcBarFilledPixels(s32 maxValue, s32 oldValue, s32 receivedValue, s32 *currValue, u8 *arg4, u8 scale)
{
    u8 pixels, filledPixels, totalPixels;
    u8 i;

    s32 newValue = oldValue - receivedValue;
    if (newValue < 0)
        newValue = 0;
    else if (newValue > maxValue)
        newValue = maxValue;

    totalPixels = scale * 8;

    for (i = 0; i < scale; i++)
        arg4[i] = 0;

    if (maxValue < totalPixels)
        pixels = (*currValue * totalPixels / maxValue) >> 8;
    else
        pixels = *currValue * totalPixels / maxValue;

    filledPixels = pixels;

    if (filledPixels == 0 && newValue > 0)
    {
        arg4[0] = 1;
        filledPixels = 1;
    }
    else
    {
        for (i = 0; i < scale; i++)
        {
            if (pixels >= 8)
            {
                arg4[i] = 8;
            }
            else
            {
                arg4[i] = pixels;
                break;
            }
            pixels -= 8;
        }
    }

    return filledPixels;
}

static u8 GetScaledExpFraction(s32 oldValue, s32 receivedValue, s32 maxValue, u8 scale)
{
    s32 newVal, result;
    s8 oldToMax, newToMax;

    scale *= 8;
    newVal = oldValue - receivedValue;

    if (newVal < 0)
        newVal = 0;
    else if (newVal > maxValue)
        newVal = maxValue;

    oldToMax = oldValue * scale / maxValue;
    newToMax = newVal * scale / maxValue;
    result = oldToMax - newToMax;

    return abs(result);
}

u8 GetScaledHPFraction(s16 hp, s16 maxhp, u8 scale)
{
    u8 result = hp * scale / maxhp;

    if (result == 0 && hp > 0)
        return 1;

    return result;
}

u8 GetHPBarLevel(s16 hp, s16 maxhp)
{
    u8 result;

    if (hp == maxhp)
    {
        result = HP_BAR_FULL;
    }
    else
    {
        u8 fraction = GetScaledHPFraction(hp, maxhp, B_HEALTHBAR_PIXELS);
        if (fraction > (B_HEALTHBAR_PIXELS * 50 / 100)) // more than 50 % hp
            result = HP_BAR_GREEN;
        else if (fraction > (B_HEALTHBAR_PIXELS * 20 / 100)) // more than 20% hp
            result = HP_BAR_YELLOW;
        else if (fraction > 0)
            result = HP_BAR_RED;
        else
            result = HP_BAR_EMPTY;
    }

    return result;
}

static u8* AddTextPrinterAndCreateWindowOnHealthbox(const u8 *str, u32 x, u32 y, u32 bgColor, u32 *windowId)
{
    u16 winId;
    u8 color[3];
    struct WindowTemplate winTemplate = sHealthboxWindowTemplate;

    winId = AddWindow(&winTemplate);
    FillWindowPixelBuffer(winId, PIXEL_FILL(bgColor));

    color[0] = bgColor;
    color[1] = 1;
    color[2] = 3;

    AddTextPrinterParameterized4(winId, 0, x, y, 0, 0, color, -1, str);

    *windowId = winId;
    return (u8*)(GetWindowAttribute(winId, WINDOW_TILE_DATA));
}

static void RemoveWindowOnHealthbox(u32 windowId)
{
    RemoveWindow(windowId);
}

static void FillHealthboxObject(void *dest, u32 arg1, u32 arg2)
{
    CpuFill32(0x11111111 * arg1, dest, arg2 * TILE_SIZE_4BPP);
}

static void HpTextIntoHealthboxObject(void *dest, u8 *windowTileData, u32 windowWidth)
{
    CpuCopy32(windowTileData + 256, dest, windowWidth * TILE_SIZE_4BPP);
}

static void TextIntoHealthboxObject(void *dest, u8 *windowTileData, s32 windowWidth)
{
    CpuCopy32(windowTileData + 256, dest + 256, windowWidth * TILE_SIZE_4BPP);
// + 256 as that prevents the top 4 blank rows of sHealthboxWindowTemplate from being copied
    if (windowWidth > 0)
    {
        do
        {
            CpuCopy32(windowTileData + 20, dest + 20, 12);
            dest += 32, windowTileData += 32;
            windowWidth--;
        } while (windowWidth != 0);
    }
}

static void SafariTextIntoHealthboxObject(void *dest, u8 *windowTileData, u32 windowWidth)
{
    CpuCopy32(windowTileData, dest, windowWidth * TILE_SIZE_4BPP);
    CpuCopy32(windowTileData + 256, dest + 256, windowWidth * TILE_SIZE_4BPP);
}

#define ABILITY_POP_UP_TAG 0xD720

// for sprite
#define tOriginalX      data[0]
#define tHide           data[1]
#define tFrames         data[2]
#define tRightToLeft    data[3]
#define tBattlerId      data[4]
#define tIsMain         data[5]

// for task
#define tSpriteId1      data[6]
#define tSpriteId2      data[7]

static const u8 sAbilityPopUpGfx[] = INCBIN_U8("graphics/battle_interface/ability_pop_up.4bpp");
static const u16 sAbilityPopUpPalette[] = INCBIN_U16("graphics/battle_interface/ability_pop_up.gbapal");

static const struct SpriteSheet sSpriteSheet_AbilityPopUp =
{
    sAbilityPopUpGfx, sizeof(sAbilityPopUpGfx), ABILITY_POP_UP_TAG
};
static const struct SpritePalette sSpritePalette_AbilityPopUp =
{
    sAbilityPopUpPalette, ABILITY_POP_UP_TAG
};

static const struct OamData sOamData_AbilityPopUp =
{
    .y = 0,
    .affineMode = 0,
    .objMode = 0,
    .mosaic = 0,
    .bpp = 0,
    .shape = ST_OAM_H_RECTANGLE,
    .x = 0,
    .matrixNum = 0,
    .size = 3,
    .tileNum = 0,
    .priority = 0,
    .paletteNum = 0,
    .affineParam = 0,
};

static const union AnimCmd sSpriteAnim_AbilityPopUp1[] =
{
    ANIMCMD_FRAME(0, 0),
    ANIMCMD_END
};

static const union AnimCmd *const sSpriteAnimTable_AbilityPopUp1[] =
{
    sSpriteAnim_AbilityPopUp1
};

static const struct SpriteTemplate sSpriteTemplate_AbilityPopUp1 =
{
    .tileTag = ABILITY_POP_UP_TAG,
    .paletteTag = ABILITY_POP_UP_TAG,
    .oam = &sOamData_AbilityPopUp,
    .anims = sSpriteAnimTable_AbilityPopUp1,
    .images = NULL,
    .affineAnims = gDummySpriteAffineAnimTable,
    .callback = SpriteCb_AbilityPopUp
};

static const union AnimCmd sSpriteAnim_AbilityPopUp2[] =
{
    ANIMCMD_FRAME(32, 0),
    ANIMCMD_END
};

static const union AnimCmd *const sSpriteAnimTable_AbilityPopUp2[] =
{
    sSpriteAnim_AbilityPopUp2
};

static const struct SpriteTemplate sSpriteTemplate_AbilityPopUp2 =
{
    .tileTag = ABILITY_POP_UP_TAG,
    .paletteTag = ABILITY_POP_UP_TAG,
    .oam = &sOamData_AbilityPopUp,
    .anims = sSpriteAnimTable_AbilityPopUp2,
    .images = NULL,
    .affineAnims = gDummySpriteAffineAnimTable,
    .callback = SpriteCb_AbilityPopUp
};

#define ABILITY_POP_UP_POS_X_DIFF 64
#define ABILITY_POP_UP_POS_X_SLIDE 68

static const s16 sAbilityPopUpCoordsDoubles[MAX_BATTLERS_COUNT][2] =
{
    {29, 80}, // player left
    {204, 19}, // opponent left
    {29, 97}, // player right
    {204, 36}, // opponent right
};

static const s16 sAbilityPopUpCoordsSingles[MAX_BATTLERS_COUNT][2] =
{
    {29, 93}, // player
    {204, 23}, // opponent
};

static u8* AddTextPrinterAndCreateWindowOnAbilityPopUp(const u8 *str, u32 x, u32 y, u32 color1, u32 color2, u32 color3, u32 *windowId)
{
    u8 color[3] = {color1, color2, color3};
    struct WindowTemplate winTemplate = {0};
    winTemplate.width = 8;
    winTemplate.height = 2;

    *windowId = AddWindow(&winTemplate);
    FillWindowPixelBuffer(*windowId, (color1 << 4) | (color1));

    AddTextPrinterParameterized4(*windowId, 0, x, y, 0, 0, color, -1, str);
    return (u8*)(GetWindowAttribute(*windowId, WINDOW_TILE_DATA));
}

static void TextIntoAbilityPopUp(void *dest, u8 *windowTileData, s32 arg2, bool32 arg3)
{
    CpuCopy32(windowTileData + 256, dest + 256, arg2 * 32);
    if (arg2 > 0)
    {
        do
        {
            if (arg3)
                CpuCopy32(windowTileData + 16, dest + 16, 16);
            else
                CpuCopy32(windowTileData + 20, dest + 20, 12);
            dest += 32, windowTileData += 32;
            arg2--;
        } while (arg2 != 0);
    }
}

#define MAX_CHARS_PRINTED 12

static void PrintOnAbilityPopUp(const u8 *str, u8 *spriteTileData1, u8 *spriteTileData2, u32 x1, u32 x2, u32 y, u32 color1, u32 color2, u32 color3)
{
    u32 windowId, i;
    u8 *windowTileData;
    u8 text1[MAX_CHARS_PRINTED + 1];
    u8 text2[MAX_CHARS_PRINTED + 1];

    for (i = 0; i < MAX_CHARS_PRINTED + 1; i++)
    {
        text1[i] = str[i];
        if (text1[i] == EOS)
            break;
    }
    text1[i] = EOS;

    windowTileData = AddTextPrinterAndCreateWindowOnAbilityPopUp(text1, x1, y, color1, color2, color3, &windowId);
    TextIntoAbilityPopUp(spriteTileData1, windowTileData, 8, (y == 0));
    RemoveWindow(windowId);

    if (i == MAX_CHARS_PRINTED + 1)
    {
        for (i = 0; i < MAX_CHARS_PRINTED; i++)
        {
            text2[i] = str[MAX_CHARS_PRINTED + i];
            if (text2[i] == EOS)
                break;
        }
        text2[i] = EOS;

        windowTileData = AddTextPrinterAndCreateWindowOnAbilityPopUp(text2, x2, y, color1, color2, color3, &windowId);
        TextIntoAbilityPopUp(spriteTileData2, windowTileData, 1, (y == 0));
        RemoveWindow(windowId);
    }
}

static void PrintBattlerOnAbilityPopUp(u8 battlerId, u8 spriteId1, u8 spriteId2)
{
    PrintOnAbilityPopUp(gBattleMons[battlerId].nickname,
                        (void*)(OBJ_VRAM0) + (gSprites[spriteId1].oam.tileNum * 32),
                        (void*)(OBJ_VRAM0) + (gSprites[spriteId2].oam.tileNum * 32),
                        7, 0,
                        0,
                        2, 7, 1);
}

static void PrintAbilityOnAbilityPopUp(u32 ability, u8 spriteId1, u8 spriteId2)
{
    PrintOnAbilityPopUp(gAbilityNames[ability],
                        (void*)(OBJ_VRAM0) + (gSprites[spriteId1].oam.tileNum * 32) + 256,
                        (void*)(OBJ_VRAM0) + (gSprites[spriteId2].oam.tileNum * 32) + 256,
                        7, 1,
                        4,
                        7, 9, 1);
}

#define PIXEL_COORDS_TO_OFFSET(x, y)(			\
/*Add tiles by X*/								\
((y / 8) * 32 * 8)								\
/*Add tiles by X*/								\
+ ((x / 8) * 32)								\
/*Add pixels by Y*/								\
+ ((((y) - ((y / 8) * 8))) * 4)				    \
/*Add pixels by X*/								\
+ ((((x) - ((x / 8) * 8)) / 2)))

static const u16 sOverwrittenPixelsTable[][2] =
{
	{PIXEL_COORDS_TO_OFFSET(0, 0), 5},
	{PIXEL_COORDS_TO_OFFSET(0, 1), 5},
	{PIXEL_COORDS_TO_OFFSET(0, 2), 5},
	{PIXEL_COORDS_TO_OFFSET(0, 3), 5},
	{PIXEL_COORDS_TO_OFFSET(0, 4), 5},
	{PIXEL_COORDS_TO_OFFSET(0, 5), 5},
	{PIXEL_COORDS_TO_OFFSET(0, 6), 5},
	{PIXEL_COORDS_TO_OFFSET(0, 7), 3},
	{PIXEL_COORDS_TO_OFFSET(0, 8), 3},
	{PIXEL_COORDS_TO_OFFSET(0, 9), 3},
	{PIXEL_COORDS_TO_OFFSET(0, 10), 3},
	{PIXEL_COORDS_TO_OFFSET(0, 11), 3},
	{PIXEL_COORDS_TO_OFFSET(0, 12), 3},
	{PIXEL_COORDS_TO_OFFSET(0, 13), 8},

	{PIXEL_COORDS_TO_OFFSET(8, 13), 8},
	{PIXEL_COORDS_TO_OFFSET(16, 13), 8},
	{PIXEL_COORDS_TO_OFFSET(24, 13), 8},
	{PIXEL_COORDS_TO_OFFSET(32, 13), 8},
	{PIXEL_COORDS_TO_OFFSET(40, 13), 8},
	{PIXEL_COORDS_TO_OFFSET(48, 13), 8},
	{PIXEL_COORDS_TO_OFFSET(56, 13), 8},

    {PIXEL_COORDS_TO_OFFSET(0, 14), 8},
	{PIXEL_COORDS_TO_OFFSET(8, 14), 8},
	{PIXEL_COORDS_TO_OFFSET(16, 14), 8},
	{PIXEL_COORDS_TO_OFFSET(24, 14), 8},
	{PIXEL_COORDS_TO_OFFSET(32, 14), 8},
	{PIXEL_COORDS_TO_OFFSET(40, 14), 8},
	{PIXEL_COORDS_TO_OFFSET(48, 14), 8},
	{PIXEL_COORDS_TO_OFFSET(56, 14), 8},

	{PIXEL_COORDS_TO_OFFSET(0, 15), 3},
	{PIXEL_COORDS_TO_OFFSET(0, 16), 3},
	{PIXEL_COORDS_TO_OFFSET(0, 17), 3},
	{PIXEL_COORDS_TO_OFFSET(0, 18), 3},
	{PIXEL_COORDS_TO_OFFSET(0, 19), 3},
	{PIXEL_COORDS_TO_OFFSET(0, 20), 3},
	{PIXEL_COORDS_TO_OFFSET(0, 21), 3},
	{PIXEL_COORDS_TO_OFFSET(0, 22), 3},
	{PIXEL_COORDS_TO_OFFSET(0, 23), 3},
	{PIXEL_COORDS_TO_OFFSET(0, 24), 3},
	{PIXEL_COORDS_TO_OFFSET(0, 25), 3},
	{PIXEL_COORDS_TO_OFFSET(0, 26), 3},
};

static inline void CopyPixels(u8 *dest, const u8 *src, u32 pixelCount)
{
	u32 i = 0;

	if (pixelCount & 1)
	{
		while (pixelCount != 0)
		{
			dest[i] &= ~(0xF);
			dest[i] |= (src[i] & 0xF);
			if (--pixelCount != 0)
			{
				dest[i] &= ~(0xF0);
				dest[i] |= (src[i] & 0xF0);
				pixelCount--;
			}
			i++;
		}
	}
	else
	{
		for (i = 0; i < pixelCount / 2; i++)
			dest[i] = src[i];
	}
}

static void RestoreOverwrittenPixels(u8 *tiles)
{
	u32 i;
	u8 *buffer = Alloc(sizeof(sAbilityPopUpGfx) * 2);

	CpuCopy32(tiles, buffer, sizeof(sAbilityPopUpGfx));

	for (i = 0; i < ARRAY_COUNT(sOverwrittenPixelsTable); i++)
	{
		CopyPixels(buffer + sOverwrittenPixelsTable[i][0],
				   sAbilityPopUpGfx + sOverwrittenPixelsTable[i][0],
				   sOverwrittenPixelsTable[i][1]);
	}

	CpuCopy32(buffer, tiles, sizeof(sAbilityPopUpGfx));
	Free(buffer);
}

void CreateAbilityPopUp(u8 battlerId, u32 ability, bool32 isDoubleBattle)
{
    const s16 (*coords)[2];
    u8 spriteId1, spriteId2, battlerPosition, taskId;

    if (B_ABILITY_POP_UP < GEN_5)
        return;

    if (!gBattleStruct->activeAbilityPopUps)
    {
        LoadSpriteSheet(&sSpriteSheet_AbilityPopUp);
        LoadSpritePalette(&sSpritePalette_AbilityPopUp);
    }
    gBattleStruct->activeAbilityPopUps |= gBitTable[battlerId];
    battlerPosition = GetBattlerPosition(battlerId);

    if (isDoubleBattle)
        coords = sAbilityPopUpCoordsDoubles;
    else
        coords = sAbilityPopUpCoordsSingles;

    if ((battlerPosition & BIT_SIDE) == B_SIDE_PLAYER)
    {
        spriteId1 = CreateSprite(&sSpriteTemplate_AbilityPopUp1,
                                coords[battlerPosition][0] - ABILITY_POP_UP_POS_X_SLIDE,
                                coords[battlerPosition][1], 0);
        spriteId2 = CreateSprite(&sSpriteTemplate_AbilityPopUp2,
                                coords[battlerPosition][0] - ABILITY_POP_UP_POS_X_SLIDE + ABILITY_POP_UP_POS_X_DIFF,
                                coords[battlerPosition][1], 0);

        gSprites[spriteId1].tOriginalX = coords[battlerPosition][0];
        gSprites[spriteId2].tOriginalX = coords[battlerPosition][0] + ABILITY_POP_UP_POS_X_DIFF;

        gSprites[spriteId1].tRightToLeft = TRUE;
        gSprites[spriteId2].tRightToLeft = TRUE;
    }
    else
    {
        spriteId1 = CreateSprite(&sSpriteTemplate_AbilityPopUp1,
                                coords[battlerPosition][0] + ABILITY_POP_UP_POS_X_SLIDE,
                                coords[battlerPosition][1], 0);
        spriteId2 = CreateSprite(&sSpriteTemplate_AbilityPopUp2,
                                coords[battlerPosition][0] + ABILITY_POP_UP_POS_X_SLIDE + ABILITY_POP_UP_POS_X_DIFF,
                                coords[battlerPosition][1], 0);

        gSprites[spriteId1].tOriginalX = coords[battlerPosition][0];
        gSprites[spriteId2].tOriginalX = coords[battlerPosition][0] + ABILITY_POP_UP_POS_X_DIFF;

        gSprites[spriteId1].tRightToLeft = FALSE;
        gSprites[spriteId2].tRightToLeft = FALSE;
    }

    taskId = CreateTask(Task_FreeAbilityPopUpGfx, 5);
    gTasks[taskId].tSpriteId1 = spriteId1;
    gTasks[taskId].tSpriteId2 = spriteId2;

    gSprites[spriteId1].tIsMain = TRUE;
    gSprites[spriteId1].tBattlerId = battlerId;
    gSprites[spriteId2].tBattlerId = battlerId;

    StartSpriteAnim(&gSprites[spriteId1], 0);
    StartSpriteAnim(&gSprites[spriteId2], 0);

    PrintBattlerOnAbilityPopUp(battlerId, spriteId1, spriteId2);
    PrintAbilityOnAbilityPopUp(ability, spriteId1, spriteId2);
    RestoreOverwrittenPixels((void*)(OBJ_VRAM0) + (gSprites[spriteId1].oam.tileNum * 32));
}

#define FRAMES_TO_WAIT 48

static void SpriteCb_AbilityPopUp(struct Sprite *sprite)
{
    if (!sprite->tHide) // Show
    {
        if (sprite->tIsMain && ++sprite->tFrames == 4)
            PlaySE(SE_SELECT);
        if ((!sprite->tRightToLeft && (sprite->pos1.x -= 4) <= sprite->tOriginalX)
            || (sprite->tRightToLeft && (sprite->pos1.x += 4) >= sprite->tOriginalX)
           )
        {
            sprite->pos1.x = sprite->tOriginalX;
            sprite->tHide = TRUE;
            sprite->tFrames = FRAMES_TO_WAIT;
        }
    }
    else // Hide
    {
        if (sprite->tFrames == 0)
        {
            if ((!sprite->tRightToLeft && (sprite->pos1.x += 4) >= sprite->tOriginalX + ABILITY_POP_UP_POS_X_SLIDE)
                ||(sprite->tRightToLeft && (sprite->pos1.x -= 4) <= sprite->tOriginalX - ABILITY_POP_UP_POS_X_SLIDE)
               )
            {
                gBattleStruct->activeAbilityPopUps &= ~(gBitTable[sprite->tBattlerId]);
                DestroySprite(sprite);
            }
        }
        else
        {
            sprite->tFrames--;
        }
    }
}

static void Task_FreeAbilityPopUpGfx(u8 taskId)
{
    if (!gSprites[gTasks[taskId].tSpriteId1].inUse
        && !gSprites[gTasks[taskId].tSpriteId2].inUse
        && !gBattleStruct->activeAbilityPopUps)
    {
        FreeSpriteTilesByTag(ABILITY_POP_UP_TAG);
        FreeSpritePaletteByTag(ABILITY_POP_UP_TAG);
        DestroyTask(taskId);
    }
}<|MERGE_RESOLUTION|>--- conflicted
+++ resolved
@@ -24,23 +24,10 @@
 #include "battle_anim.h"
 #include "constants/battle_anim.h"
 #include "constants/rgb.h"
-<<<<<<< HEAD
-#include "data2.h"
 #include "battle_debug.h"
 #include "constants/battle_config.h"
-=======
 #include "data.h"
 #include "pokemon_summary_screen.h"
-
-struct TestingBar
-{
-    s32 maxValue;
-    s32 oldValue;
-    s32 receivedValue;
-    u32 unkC_0:5;
-    u32 unk10;
-};
->>>>>>> fe12f2f4
 
 enum
 {   // Corresponds to gHealthboxElementsGfxTable (and the tables after it) in graphics.c
