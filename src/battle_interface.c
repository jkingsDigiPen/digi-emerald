--- conflicted
+++ resolved
@@ -876,19 +876,14 @@
     sprite->x = gSprites[healthboxMainSpriteId].x + 64;
     sprite->y = gSprites[healthboxMainSpriteId].y;
 
-<<<<<<< HEAD
-    sprite->pos2.x = gSprites[healthboxMainSpriteId].pos2.x;
-    sprite->pos2.y = gSprites[healthboxMainSpriteId].pos2.y;
-
-    if (megaSpriteId != 0xFF)
-    {
-        gSprites[megaSpriteId].pos2.x = sprite->pos2.x;
-        gSprites[megaSpriteId].pos2.y = sprite->pos2.y;
-    }
-=======
     sprite->x2 = gSprites[healthboxMainSpriteId].x2;
     sprite->y2 = gSprites[healthboxMainSpriteId].y2;
->>>>>>> 0e33df21
+
+    if (megaSpriteId != 0xFF)
+    {
+        gSprites[megaSpriteId].x2 = sprite->x2;
+        gSprites[megaSpriteId].y2 = sprite->y2;
+    }
 }
 
 void SetBattleBarStruct(u8 battlerId, u8 healthboxSpriteId, s32 maxVal, s32 oldVal, s32 receivedValue)
@@ -1405,12 +1400,12 @@
     {
         if (gBattleTypeFlags & BATTLE_TYPE_DOUBLE)
             gBattleStruct->mega.triggerSpriteId = CreateSprite(&sSpriteTemplate_MegaTrigger,
-                                                             gSprites[gHealthboxSpriteIds[battlerId]].pos1.x - DOUBLES_MEGA_TRIGGER_POS_X_SLIDE,
-                                                             gSprites[gHealthboxSpriteIds[battlerId]].pos1.y - DOUBLES_MEGA_TRIGGER_POS_Y_DIFF, 0);
+                                                             gSprites[gHealthboxSpriteIds[battlerId]].x - DOUBLES_MEGA_TRIGGER_POS_X_SLIDE,
+                                                             gSprites[gHealthboxSpriteIds[battlerId]].y - DOUBLES_MEGA_TRIGGER_POS_Y_DIFF, 0);
         else
             gBattleStruct->mega.triggerSpriteId = CreateSprite(&sSpriteTemplate_MegaTrigger,
-                                                             gSprites[gHealthboxSpriteIds[battlerId]].pos1.x - SINGLES_MEGA_TRIGGER_POS_X_SLIDE,
-                                                             gSprites[gHealthboxSpriteIds[battlerId]].pos1.y - SINGLES_MEGA_TRIGGER_POS_Y_DIFF, 0);
+                                                             gSprites[gHealthboxSpriteIds[battlerId]].x - SINGLES_MEGA_TRIGGER_POS_X_SLIDE,
+                                                             gSprites[gHealthboxSpriteIds[battlerId]].y - SINGLES_MEGA_TRIGGER_POS_Y_DIFF, 0);
     }
     gSprites[gBattleStruct->mega.triggerSpriteId].tBattler = battlerId;
     gSprites[gBattleStruct->mega.triggerSpriteId].tHide = FALSE;
@@ -1440,31 +1435,31 @@
 
     if (sprite->tHide)
     {
-        if (sprite->pos1.x != gSprites[gHealthboxSpriteIds[sprite->tBattler]].pos1.x - xSlide)
-            sprite->pos1.x++;
-
-        if (sprite->pos1.x >= gSprites[gHealthboxSpriteIds[sprite->tBattler]].pos1.x - xPriority)
+        if (sprite->x != gSprites[gHealthboxSpriteIds[sprite->tBattler]].x - xSlide)
+            sprite->x++;
+
+        if (sprite->x >= gSprites[gHealthboxSpriteIds[sprite->tBattler]].x - xPriority)
             sprite->oam.priority = 2;
         else
             sprite->oam.priority = 1;
 
-        sprite->pos1.y = gSprites[gHealthboxSpriteIds[sprite->tBattler]].pos1.y - yDiff;
-        sprite->pos2.y = gSprites[gHealthboxSpriteIds[sprite->tBattler]].pos2.y - yDiff;
-        if (sprite->pos1.x == gSprites[gHealthboxSpriteIds[sprite->tBattler]].pos1.x - xSlide)
+        sprite->y = gSprites[gHealthboxSpriteIds[sprite->tBattler]].y - yDiff;
+        sprite->y2 = gSprites[gHealthboxSpriteIds[sprite->tBattler]].y2 - yDiff;
+        if (sprite->x == gSprites[gHealthboxSpriteIds[sprite->tBattler]].x - xSlide)
             DestroyMegaTriggerSprite();
     }
     else
     {
-        if (sprite->pos1.x != gSprites[gHealthboxSpriteIds[sprite->tBattler]].pos1.x - xOptimal)
-            sprite->pos1.x--;
-
-        if (sprite->pos1.x >= gSprites[gHealthboxSpriteIds[sprite->tBattler]].pos1.x - xPriority)
+        if (sprite->x != gSprites[gHealthboxSpriteIds[sprite->tBattler]].x - xOptimal)
+            sprite->x--;
+
+        if (sprite->x >= gSprites[gHealthboxSpriteIds[sprite->tBattler]].x - xPriority)
             sprite->oam.priority = 2;
         else
             sprite->oam.priority = 1;
 
-        sprite->pos1.y = gSprites[gHealthboxSpriteIds[sprite->tBattler]].pos1.y - yDiff;
-        sprite->pos2.y = gSprites[gHealthboxSpriteIds[sprite->tBattler]].pos2.y - yDiff;
+        sprite->y = gSprites[gHealthboxSpriteIds[sprite->tBattler]].y - yDiff;
+        sprite->y2 = gSprites[gHealthboxSpriteIds[sprite->tBattler]].y2 - yDiff;
     }
 }
 
@@ -3086,11 +3081,11 @@
     {
         if (sprite->tIsMain && ++sprite->tFrames == 4)
             PlaySE(SE_BALL_TRAY_ENTER);
-        if ((!sprite->tRightToLeft && (sprite->pos1.x -= 4) <= sprite->tOriginalX)
-            || (sprite->tRightToLeft && (sprite->pos1.x += 4) >= sprite->tOriginalX)
+        if ((!sprite->tRightToLeft && (sprite->x -= 4) <= sprite->tOriginalX)
+            || (sprite->tRightToLeft && (sprite->x += 4) >= sprite->tOriginalX)
            )
         {
-            sprite->pos1.x = sprite->tOriginalX;
+            sprite->x = sprite->tOriginalX;
             sprite->tHide = TRUE;
             sprite->tFrames = FRAMES_TO_WAIT;
         }
@@ -3099,8 +3094,8 @@
     {
         if (sprite->tFrames == 0)
         {
-            if ((!sprite->tRightToLeft && (sprite->pos1.x += 4) >= sprite->tOriginalX + ABILITY_POP_UP_POS_X_SLIDE)
-                ||(sprite->tRightToLeft && (sprite->pos1.x -= 4) <= sprite->tOriginalX - ABILITY_POP_UP_POS_X_SLIDE)
+            if ((!sprite->tRightToLeft && (sprite->x += 4) >= sprite->tOriginalX + ABILITY_POP_UP_POS_X_SLIDE)
+                ||(sprite->tRightToLeft && (sprite->x -= 4) <= sprite->tOriginalX - ABILITY_POP_UP_POS_X_SLIDE)
                )
             {
                 gBattleStruct->activeAbilityPopUps &= ~(gBitTable[sprite->tBattlerId]);
