#include "global.h"
#include "alloc.h"
#include "bard_music.h"
#include "bg.h"
#include "data2.h"
#include "decompress.h"
#include "dewford_trend.h"
#include "dynamic_placeholder_text_util.h"
#include "easy_chat.h"
#include "event_data.h"
#include "event_object_movement.h"
#include "field_message_box.h"
#include "field_weather.h"
#include "gpu_regs.h"
#include "graphics.h"
#include "international_string_util.h"
#include "link.h"
#include "main.h"
#include "menu.h"
#include "overworld.h"
#include "palette.h"
#include "pokedex.h"
#include "random.h"
#include "sound.h"
#include "string_util.h"
#include "strings.h"
#include "task.h"
#include "text_window.h"
#include "window.h"
#include "constants/easy_chat.h"
#include "constants/event_objects.h"
#include "constants/flags.h"
#include "constants/songs.h"
#include "constants/species.h"

#define EZCHAT_TASK_STATE        0
#define EZCHAT_TASK_TYPE         1
#define EZCHAT_TASK_WORDS        2
#define EZCHAT_TASK_MAINCALLBACK 4
#define EZCHAT_TASK_UNK06        6
#define EZCHAT_TASK_SIZE         7

static EWRAM_DATA struct EasyChatScreen *sEasyChatScreen = NULL;
static EWRAM_DATA struct Unk203A11C *sUnknown_0203A11C = NULL;
static EWRAM_DATA struct Unk203A120 *sUnknown_0203A120 = NULL;

static void sub_811A2C0(u8);
static void MainCallback_EasyChatScreen(void);
static bool8 sub_811A428(u8);
static void sub_811A2FC(u8);
static void sub_811A4D0(MainCallback);
static bool32 sub_811A88C(u16);
static void sub_811A8A4(u16);
static bool8 EasyChat_AllocateResources(u8, u16 *, u8);
static void EasyChat_FreeResources(void);
static u16 sub_811AAAC(void);
static u16 sub_811AB68(void);
static u16 sub_811ACDC(void);
static u16 sub_811AE44(void);
static u16 sub_811AF00(void);
static u16 sub_811AF8C(void);
static u16 sub_811AFEC(void);
static u16 sub_811B040(void);
static u16 sub_811B08C(void);
static u16 sub_811B0BC(void);
static u16 sub_811B0E8(void);
static u16 sub_811B0F8(void);
static u16 sub_811B150(void);
static u16 sub_811B1B4(void);
static u8 GetEasyChatScreenFrameId(void);
static u8 GetEachChatScreenTemplateId(u8);
static void sub_811BDF0(u8 *);
static void sub_811BF78(void);
static bool8 sub_811BF8C(void);
static bool8 sub_811BFA4(void);
static void sub_811C13C(void);
static void sub_811C158(u16);
static bool8 sub_811C170(void);
static bool8 sub_811F28C(void);
static void sub_811F2B8(void);
static u8 sub_811F3AC(void);
static int FooterHasFourOptions(void);
static int sub_811B184(void);
static int sub_811B264(void);
static int sub_811B32C(void);
static int sub_811B2B0(void);
static int sub_811B33C(void);
static int sub_811B368(void);
static u16 sub_811B528(int);
static u16 sub_811B794(u32);
static int sub_811B394(void);
static u8 sub_811B2A4(void);
static void sub_811B3E4(void);
static void sub_811BE9C(void);
static int sub_811B4EC(void);
static void sub_811B418(void);
static void sub_811B454(void);
static int sub_811BD64(void);
static int sub_811BDB0(void);
static int sub_811BD2C(void);
static int sub_811BCF4(void);
static u16 sub_811B8E8(void);
static u8 sub_811F3B8(u8);
static void sub_811F548(int, u16);
static int sub_811B908(void);
static u16 sub_811F5B0(void);
static void sub_811B488(u16);
static u16 sub_811B940(void);
static u16 sub_811F578(u16);
static int sub_811BF88(int);
static u16 sub_811B8C8(void);
static int sub_811B568(u32);
static int sub_811B634(u32);
static int sub_811B6C4(u32);
static void sub_811B978(void);
static void sub_811B744(void);
static u8 sub_811B9C8(void);
static void sub_811B768(void);
static u8 sub_811B960(u8);
static void sub_811B9A0(void);
static u8 sub_811BA1C(void);
static int sub_811BF20(void);
static u16 sub_811BF40(void);
static bool8 sub_811CE94(void);
static void sub_811CF64(void);
static void sub_811CF04(void);
static void sub_811D60C(void);
static void sub_811D424(u16 *);
static void sub_811D230(void);
static void sub_811E948(void);
static void sub_811CFCC(void);
static void sub_811D0BC(void);
static void sub_811D2C8(void);
static void sub_811D684(void);
static void sub_811DE90(void);
static void sub_811DEC4(void);
static void sub_811DF28(struct Sprite *);
static void sub_811DE5C(u8, u8, u8, u8);
static void sub_811E5D4(void);
static void sub_811E720(void);
static void sub_811E828(void);
static bool8 sub_811C2D4(void);
static bool8 sub_811C30C(void);
static bool8 sub_811C3E4(void);
static bool8 sub_811C48C(void);
static bool8 sub_811C404(void);
static bool8 sub_811C448(void);
static bool8 sub_811C4D0(void);
static bool8 sub_811C518(void);
static bool8 sub_811C554(void);
static bool8 sub_811C620(void);
static bool8 sub_811C830(void);
static bool8 sub_811C8F0(void);
static bool8 sub_811C99C(void);
static bool8 sub_811CA5C(void);
static bool8 sub_811C780(void);
static bool8 sub_811C78C(void);
static bool8 sub_811C7D4(void);
static bool8 sub_811CB18(void);
static bool8 sub_811CB98(void);
static bool8 sub_811CB24(void);
static bool8 sub_811CC90(void);
static bool8 sub_811CC08(void);
static bool8 sub_811C6C0(void);
static bool8 sub_811CD14(void);
static bool8 sub_811CD54(void);
static bool8 sub_811CD94(void);
static bool8 sub_811CDD4(void);
static bool8 sub_811CE14(void);
static bool8 sub_811CE54(void);
static void sub_811DF60(u8, u8);
static int GetFooterOptionXOffset(int);
static void sub_811DF90(void);
static void sub_811D104(u8);
static void sub_811D214(u8);
static void sub_811DFB0(void);
static void sub_811D6D4(void);
static void sub_811D9CC(int);
static void sub_811E3AC(void);
static bool8 sub_811E418(void);
static void sub_811DFC8(void);
static void sub_811E6E0(int);
static bool8 sub_811DAA4(void);
static void sub_811E64C(void);
static void sub_811E050(void);
static void sub_811E4AC(void);
static void sub_811E6B0(void);
static void sub_811E55C(void);
static bool8 sub_811E4D0(void);
static bool8 sub_811E5B8(void);
static void sub_811E578(void);
static void sub_811E088(void);
static void sub_811DDAC(s16, u8);
static bool8 sub_811DE10(void);
static void sub_811D9B4(void);
static void sub_811D698(u32);
static void sub_811E288(void);
static void sub_811E794(void);
static void sub_811E380(void);
static void sub_811E7F8(void);
static void sub_811E30C(void);
static void sub_811D7A4(void);
static void sub_811D7C8(void);
static int sub_811DE48(void);
static void sub_811D7EC(void);
static void sub_811D830(void);
static void sub_811D058(u8, u8, const u8 *, u8, u8, u8, u8, u8, u8);
static void sub_811DD84(void);
static void sub_811D6F4(void);
static void sub_811D758(void);
static void sub_811D794(void);
static const u8 *GetEasyChatWordGroupName(u8);
static void sub_811D864(u8, u8);
static void sub_811D950(u8, u8);
static void sub_811DADC(u8);
static void sub_811DC28(int, int, int, int);
static void sub_811E0EC(s8, s8);
static void sub_811E1A4(s8, s8);
static void sub_811E2DC(struct Sprite *);
static void sub_811E34C(u8, u8);
static bool8 sub_811F0F8(void);
static u16 sub_811F108(void);
static void sub_811F2D4(void);
static void sub_811F46C(void);
static u8 *CopyEasyChatWordPadded(u8 *, u16, u16);
static u8 sub_811F860(u16);
static u16 sub_811F5C4(u16);
static u16 sub_811F6B8(u16);
static bool8 sub_811F764(u16, u8);
static int sub_811F838(u16);
static void DoQuizAnswerEasyChatScreen(void);
static void DoQuizQuestionEasyChatScreen(void);
static void DoQuizSetAnswerEasyChatScreen(void);
static void DoQuizSetQuestionEasyChatScreen(void);

struct Unk8597530
{
    u16 word;
    MainCallback callback;
};

static const struct Unk8597530 sUnknown_08597530[] = {
    {
        .word = 26,
        .callback = DoQuizAnswerEasyChatScreen,
    },
    {
        .word = 25,
        .callback = DoQuizQuestionEasyChatScreen,
    },
    {
        .word = 28,
        .callback = DoQuizSetAnswerEasyChatScreen,
    },
    {
        .word = 27,
        .callback = DoQuizSetQuestionEasyChatScreen,
    },
};

static const struct EasyChatScreenTemplate sEasyChatScreenTemplates[] = {
    {
        .type = EASY_CHAT_TYPE_PROFILE,
        .numColumns = 2,
        .numRows = 2,
        .frameId = 0,
        .fourFooterOptions = FALSE,
        .titleText = gText_Profile,
        .instructionsText1 = gText_CombineFourWordsOrPhrases,
        .instructionsText2 = gText_AndMakeYourProfile,
        .confirmText1 = gText_YourProfile,
        .confirmText2 = gText_IsAsShownOkay,
    },
    {
        .type = EASY_CHAT_TYPE_BATTLE_START,
        .numColumns = 2,
        .numRows = 3,
        .frameId = 1,
        .fourFooterOptions = FALSE,
        .titleText = gText_AtTheBattlesStart,
        .instructionsText1 = gText_CombineSixWordsOrPhrases,
        .instructionsText2 = gText_AndMakeAMessage,
        .confirmText1 = gText_YourFeelingAtTheBattlesStart,
        .confirmText2 = gText_IsAsShownOkay,
    },
    {
        .type = EASY_CHAT_TYPE_BATTLE_WON,
        .numColumns = 2,
        .numRows = 3,
        .frameId = 1,
        .fourFooterOptions = FALSE,
        .titleText = gText_UponWinningABattle,
        .instructionsText1 = gText_CombineSixWordsOrPhrases,
        .instructionsText2 = gText_AndMakeAMessage,
        .confirmText1 = gText_WhatYouSayIfYouWin,
        .confirmText2 = gText_IsAsShownOkay,
    },
    {
        .type = EASY_CHAT_TYPE_BATTLE_LOST,
        .numColumns = 2,
        .numRows = 3,
        .frameId = 1,
        .fourFooterOptions = FALSE,
        .titleText = gText_UponLosingABattle,
        .instructionsText1 = gText_CombineSixWordsOrPhrases,
        .instructionsText2 = gText_AndMakeAMessage,
        .confirmText1 = gText_WhatYouSayIfYouLose,
        .confirmText2 = gText_IsAsShownOkay,
    },
    {
        .type = EASY_CHAT_TYPE_MAIL,
        .numColumns = 2,
        .numRows = 5,
        .frameId = 2,
        .fourFooterOptions = FALSE,
        .titleText = NULL,
        .instructionsText1 = gText_CombineNineWordsOrPhrases,
        .instructionsText2 = gText_AndMakeAMessage2,
        .confirmText1 = gText_TheMailMessage,
        .confirmText2 = gText_IsAsShownOkay,
    },
    {
        .type = EASY_CHAT_TYPE_INTERVIEW,
        .numColumns = 2,
        .numRows = 2,
        .frameId = 5,
        .fourFooterOptions = FALSE,
        .titleText = gText_Interview,
        .instructionsText1 = gText_CombineFourWordsOrPhrases,
        .instructionsText2 = gText_LetsReplyToTheInterview,
        .confirmText1 = gText_TheAnswer,
        .confirmText2 = gText_IsAsShownOkay,
    },
    {
        .type = EASY_CHAT_TYPE_BARD_SONG,
        .numColumns = 2,
        .numRows = 3,
        .frameId = 1,
        .fourFooterOptions = FALSE,
        .titleText = gText_TheBardsSong,
        .instructionsText1 = gText_ChangeJustOneWordOrPhrase,
        .instructionsText2 = gText_AndImproveTheBardsSong,
        .confirmText1 = gText_TheBardsSong2,
        .confirmText2 = gText_IsAsShownOkay,
    },
    {
        .type = EASY_CHAT_TYPE_FAN_CLUB,
        .numColumns = 1,
        .numRows = 1,
        .frameId = 4,
        .fourFooterOptions = FALSE,
        .titleText = gText_Interview,
        .instructionsText1 = gText_FindWordsThatDescribeYour,
        .instructionsText2 = gText_FeelingsRightNow,
        .confirmText1 = gText_TheAnswer,
        .confirmText2 = gText_IsAsShownOkay,
    },
    {
        .type = EASY_CHAT_TYPE_TRENDY_PHRASE,
        .numColumns = 2,
        .numRows = 1,
        .frameId = 3,
        .fourFooterOptions = FALSE,
        .titleText = gText_WhatsHipAndHappening,
        .instructionsText1 = gText_CombineTwoWordsOrPhrases,
        .instructionsText2 = gText_AndMakeATrendySaying,
        .confirmText1 = gText_TheTrendySaying,
        .confirmText2 = gText_IsAsShownOkay,
    },
    {
        .type = EASY_CHAT_TYPE_QUIZ_QUESTION,
        .numColumns = 2,
        .numRows = 5,
        .frameId = 7,
        .fourFooterOptions = TRUE,
        .titleText = NULL,
        .instructionsText1 = gText_AfterYouHaveReadTheQuiz,
        .instructionsText2 = gText_QuestionPressTheAButton,
        .confirmText1 = NULL,
        .confirmText2 = NULL,
    },
    {
        .type = EASY_CHAT_TYPE_QUIZ_ANSWER,
        .numColumns = 1,
        .numRows = 1,
        .frameId = 6,
        .fourFooterOptions = TRUE,
        .titleText = gText_TheQuizAnswerIs,
        .instructionsText1 = gText_OutOfTheListedChoices,
        .instructionsText2 = gText_SelectTheAnswerToTheQuiz,
        .confirmText1 = gText_TheAnswerColon,
        .confirmText2 = gText_IsAsShownOkay,
    },
    {
        .type = EASY_CHAT_TYPE_QUIZ_SET_QUESTION,
        .numColumns = 2,
        .numRows = 5,
        .frameId = 8,
        .fourFooterOptions = TRUE,
        .titleText = NULL,
        .instructionsText1 = gText_CombineNineWordsOrPhrases,
        .instructionsText2 = gText_AndCreateAQuiz,
        .confirmText1 = gText_IsThisQuizOK,
        .confirmText2 = NULL,
    },
    {
        .type = EASY_CHAT_TYPE_QUIZ_SET_ANSWER,
        .numColumns = 1,
        .numRows = 1,
        .frameId = 6,
        .fourFooterOptions = TRUE,
        .titleText = gText_TheQuizAnswerIs,
        .instructionsText1 = gText_PickAWordOrPhraseAnd,
        .instructionsText2 = gText_SetTheQuizAnswer,
        .confirmText1 = gText_IsThisQuizOK,
        .confirmText2 = NULL,
    },
    {
        .type = EASY_CHAT_TYPE_BARD_SONG,
        .numColumns = 2,
        .numRows = 3,
        .frameId = 1,
        .fourFooterOptions = FALSE,
        .titleText = gText_TheBardsSong,
        .instructionsText1 = gText_ChangeJustOneWordOrPhrase,
        .instructionsText2 = gText_AndImproveTheBardsSong,
        .confirmText1 = gText_TheBardsSong2,
        .confirmText2 = gText_IsAsShownOkay,
    },
    {
        .type = EASY_CHAT_TYPE_APPRENTICE,
        .numColumns = 2,
        .numRows = 3,
        .frameId = 1,
        .fourFooterOptions = FALSE,
        .titleText = gText_ApprenticesPhrase,
        .instructionsText1 = gText_FindWordsWhichFit,
        .instructionsText2 = gText_TheTrainersImage,
        .confirmText1 = gText_ApprenticePhrase,
        .confirmText2 = gText_IsAsShownOkay,
    },
    {
        .type = EASY_CHAT_TYPE_GOOD_SAYING,
        .numColumns = 2,
        .numRows = 1,
        .frameId = 3,
        .fourFooterOptions = FALSE,
        .titleText = gText_GoodSaying,
        .instructionsText1 = gText_CombineTwoWordsOrPhrases2,
        .instructionsText2 = gText_ToTeachHerAGoodSaying,
        .confirmText1 = gText_TheAnswer,
        .confirmText2 = gText_IsAsShownOkay,
    },
    {
        .type = EASY_CHAT_TYPE_GABBY_AND_TY,
        .numColumns = 1,
        .numRows = 1,
        .frameId = 4,
        .fourFooterOptions = FALSE,
        .titleText = gText_Interview,
        .instructionsText1 = gText_FindWordsThatDescribeYour,
        .instructionsText2 = gText_FeelingsRightNow,
        .confirmText1 = gText_TheAnswer,
        .confirmText2 = gText_IsAsShownOkay,
    },
    {
        .type = EASY_CHAT_TYPE_BATTLE_TOWER_INTERVIEW,
        .numColumns = 1,
        .numRows = 1,
        .frameId = 4,
        .fourFooterOptions = FALSE,
        .titleText = gText_Interview,
        .instructionsText1 = gText_FindWordsThatDescribeYour,
        .instructionsText2 = gText_FeelingsRightNow,
        .confirmText1 = gText_TheAnswer,
        .confirmText2 = gText_IsAsShownOkay,
    },
    {
        .type = EASY_CHAT_TYPE_CONTEST_INTERVIEW,
        .numColumns = 1,
        .numRows = 1,
        .frameId = 4,
        .fourFooterOptions = FALSE,
        .titleText = gText_Interview,
        .instructionsText1 = gText_FindWordsThatDescribeYour,
        .instructionsText2 = gText_FeelingsRightNow,
        .confirmText1 = gText_TheAnswer,
        .confirmText2 = gText_IsAsShownOkay,
    },
    {
        .type = EASY_CHAT_TYPE_FAN_QUESTION,
        .numColumns = 1,
        .numRows = 1,
        .frameId = 4,
        .fourFooterOptions = FALSE,
        .titleText = gText_FansQuestion,
        .instructionsText1 = gText_FindWordsWhichFit,
        .instructionsText2 = gText_TheTrainersImage,
        .confirmText1 = gText_TheImage,
        .confirmText2 = gText_IsAsShownOkay,
    },
    {
        .type = EASY_CHAT_TYPE_QUESTIONNAIRE,
        .numColumns = 2,
        .numRows = 2,
        .frameId = 0,
        .fourFooterOptions = FALSE,
        .titleText = gText_Questionnaire,
        .instructionsText1 = gText_CombineFourWordsOrPhrases,
        .instructionsText2 = gText_AndFillOutTheQuestionnaire,
        .confirmText1 = gText_TheAnswer,
        .confirmText2 = gText_IsAsShownOkay,
    },
};

static const u8 sUnknown_08597748[][7] = {
    { 1,  2,  3,  4,  5,  6,  0},
    { 7,  8,  9, 10, 11, 12,  0},
    {13, 14, 15, 16, 17, 18, 19},
    {20, 21, 22, 23, 24, 25, 26},
};

static const u16 sMysteryGiftPhrase[] = {
    EC_WORD_LINK,
    EC_WORD_TOGETHER,
    EC_WORD_WITH,
    EC_WORD_ALL,
};

static const u16 sBerryMasterWifePhrases[][2] = {
    {EC_WORD_GREAT, EC_WORD_BATTLE},
    {EC_WORD_CHALLENGE, EC_WORD_CONTEST},
    {EC_WORD_OVERWHELMING, EC_POKEMON(LATIAS)},
    {EC_WORD_COOL, EC_POKEMON(LATIOS)},
    {EC_WORD_SUPER, EC_WORD_HUSTLE},
};

static const u16 sEasyChatTriangleCursorPalette[] = INCBIN_U16("graphics/easy_chat/triangle_cursor.gbapal");
static const u32 sEasyChatTriangleCursorGfx[] = INCBIN_U32("graphics/easy_chat/triangle_cursor.4bpp");
static const u32 sEasyChatScrollIndicatorGfx[] = INCBIN_U32("graphics/easy_chat/scroll_indicator.4bpp");
static const u32 sEasyChatStartSelectButtonsGfx[] = INCBIN_U32("graphics/easy_chat/start_select_buttons.4bpp");
static const u16 sUnknown_085979C0[] = INCBIN_U16("graphics/misc/interview_frame.gbapal");
static const u32 sUnknown_085979E0[] = INCBIN_U32("graphics/misc/interview_frame.4bpp.lz");
static const u16 sUnknown_08597B14[] = INCBIN_U16("graphics/misc/interview_frame_orange.gbapal");
static const u16 sUnknown_08597B34[] = INCBIN_U16("graphics/misc/interview_frame_green.gbapal");
static const u32 sUnknown_08597B54[] = INCBIN_U32("graphics/misc/interview_frame_2.4bpp.lz");
static const u16 sUnknown_08597C1C[] = INCBIN_U16("graphics/misc/8597C1C.gbapal");
static const u16 sUnknown_08597C24[] = INCBIN_U16("graphics/misc/8597C24.gbapal");

static const struct EasyChatPhraseFrameDimensions sPhraseFrameDimensions[] = {
    {
        .left = 3,
        .top = 4,
        .width = 24,
        .height = 4,
        .footerId = 0,
    },
    {
        .left = 3,
        .top = 3,
        .width = 24,
        .height = 6,
        .footerId = 0,
    },
    {
        .left = 3,
        .top = 0,
        .width = 24,
        .height = 10,
        .footerId = 0,
    },
    {
        .left = 3,
        .top = 5,
        .width = 24,
        .height = 2,
        .footerId = 0,
    },
    {
        .left = 16,
        .top = 5,
        .width = 12,
        .height = 2,
        .footerId = 0,
    },
    {
        .left = 3,
        .top = 4,
        .width = 24,
        .height = 4,
        .footerId = 0,
    },
    {
        .left = 9,
        .top = 4,
        .width = 12,
        .height = 2,
        .footerId = 1,
    },
    {
        .left = 5,
        .top = 3,
        .width = 0x14,
        .height = 10,
        .footerId = 3,
    },
    {
        .left = 3,
        .top = 0,
        .width = 24,
        .height = 10,
        .footerId = 2,
    },
};

static const struct BgTemplate sEasyChatBgTemplates[] = {
    {
        .bg = 0,
        .charBaseIndex = 0,
        .mapBaseIndex = 28,
        .screenSize = 0,
        .paletteMode = 0,
        .priority = 0,
        .baseTile = 0,
    },
    {
        .bg = 1,
        .charBaseIndex = 3,
        .mapBaseIndex = 29,
        .screenSize = 0,
        .paletteMode = 0,
        .priority = 1,
        .baseTile = 0,
    },
    {
        .bg = 2,
        .charBaseIndex = 0,
        .mapBaseIndex = 30,
        .screenSize = 0,
        .paletteMode = 0,
        .priority = 2,
        .baseTile = 0x80,
    },
    {
        .bg = 3,
        .charBaseIndex = 2,
        .mapBaseIndex = 31,
        .screenSize = 0,
        .paletteMode = 0,
        .priority = 3,
        .baseTile = 0,
    },
};

static const struct WindowTemplate sEasyChatWindowTemplates[] = {
    {
        .bg = 1,
        .tilemapLeft = 6,
        .tilemapTop = 0,
        .width = 18,
        .height = 2,
        .paletteNum = 10,
        .baseBlock = 0x10,
    },
    {
        .bg = 0,
        .tilemapLeft = 3,
        .tilemapTop = 15,
        .width = 24,
        .height = 4,
        .paletteNum = 15,
        .baseBlock = 0xA,
    },
    {
        .bg = 2,
        .tilemapLeft = 1,
        .tilemapTop = 0,
        .width = 28,
        .height = 32,
        .paletteNum = 3,
        .baseBlock = 0,
    },
    DUMMY_WIN_TEMPLATE,
};

static  const struct WindowTemplate sEasyChatYesNoWindowTemplate = {
    .bg = 0,
    .tilemapLeft = 22,
    .tilemapTop = 9,
    .width = 5,
    .height = 4,
    .paletteNum = 15,
    .baseBlock = 0x6A,
};

static const u8 sText_Clear17[] = _("{CLEAR 17}");

static const u8 *const sUnknown_08597C90[] = {
    gUnknown_862B810,
    gUnknown_862B832,
    gUnknown_862B84B,
    gUnknown_862B86C,
};

static const struct SpriteSheet sEasyChatSpriteSheets[] = {
    {
        .data = sEasyChatTriangleCursorGfx,
        .size = 0x0020,
        .tag = 0
    },
    {
        .data = sEasyChatScrollIndicatorGfx,
        .size = 0x0100,
        .tag = 2
    },
    {
        .data = sEasyChatStartSelectButtonsGfx,
        .size = 0x0100,
        .tag = 3
    },
    {0}
};

static const struct SpritePalette sEasyChatSpritePalettes[] = {
    {
        .data = sEasyChatTriangleCursorPalette,
        .tag = 0,
    },
    {
        .data = gEasyChatCursor_Pal,
        .tag = 1,
    },
    {
        .data = gEasyChatRightWindow_Pal,
        .tag = 2,
    },
    {
        .data = sUnknown_085979C0,
        .tag = 3,
    },
    {0}
};

static const struct CompressedSpriteSheet sUnknown_08597CE8[] = {
    {
        .data = sUnknown_085979E0,
        .size = 0x0800,
        .tag = 5,
    },
    {
        .data = gEasyChatCursor_Gfx,
        .size = 0x1000,
        .tag = 1,
    },
    {
        .data = gEasyChatRightWindow_Gfx,
        .size = 0x0800,
        .tag = 6,
    },
    {
        .data = gEasyChatMode_Gfx,
        .size = 0x1000,
        .tag = 4,
    },
};

static const u8 sUnknown_08597D08[] = {0, 12, 24, 56, 68, 80, 92};

static const struct OamData sOamData_8597D10 = {
    .y = 0,
    .affineMode = ST_OAM_AFFINE_OFF,
    .objMode = ST_OAM_OBJ_NORMAL,
    .mosaic = 0,
    .bpp = ST_OAM_4BPP,
    .shape = ST_OAM_SQUARE,
    .x = 0,
    .matrixNum = 0,
    .size = 0,
    .tileNum = 0,
    .priority = 3,
    .paletteNum = 0,
    .affineParam = 0,
};

static const struct SpriteTemplate sUnknown_08597D18 = {
    .tileTag = 0,
    .paletteTag = 0,
    .oam = &sOamData_8597D10,
    .anims = gDummySpriteAnimTable,
    .images = NULL,
    .affineAnims = gDummySpriteAffineAnimTable,
    .callback = sub_811DF28,
};

static const struct OamData sUnknown_08597D30 = {
    .y = 0,
    .affineMode = ST_OAM_AFFINE_OFF,
    .objMode = ST_OAM_OBJ_NORMAL,
    .mosaic = 0,
    .bpp = ST_OAM_4BPP,
    .shape = ST_OAM_H_RECTANGLE,
    .x = 0,
    .matrixNum = 0,
    .size = 3,
    .tileNum = 0,
    .priority = 1,
    .paletteNum = 0,
    .affineParam = 0,
};

static const union AnimCmd sUnknown_08597D38[] = {
    ANIMCMD_FRAME(0, 0),
    ANIMCMD_END,
};

static const union AnimCmd sUnknown_08597D40[] = {
    ANIMCMD_FRAME(32, 0),
    ANIMCMD_END,
};

static const union AnimCmd sUnknown_08597D48[] = {
    ANIMCMD_FRAME(64, 0),
    ANIMCMD_END,
};

static const union AnimCmd sUnknown_08597D50[] = {
    ANIMCMD_FRAME(96, 0),
    ANIMCMD_END,
};

static const union AnimCmd *const sUnknown_08597D58[] = {
    sUnknown_08597D38,
    sUnknown_08597D40,
    sUnknown_08597D48,
    sUnknown_08597D50,
};

static const struct SpriteTemplate sUnknown_08597D68 = {
    .tileTag = 1,
    .paletteTag = 1,
    .oam = &sUnknown_08597D30,
    .anims = sUnknown_08597D58,
    .images = NULL,
    .affineAnims = gDummySpriteAffineAnimTable,
    .callback = sub_811DF28,
};

static const struct OamData sUnknown_08597D80 = {
    .y = 0,
    .affineMode = ST_OAM_AFFINE_OFF,
    .objMode = ST_OAM_OBJ_NORMAL,
    .mosaic = 0,
    .bpp = ST_OAM_4BPP,
    .shape = ST_OAM_H_RECTANGLE,
    .x = 0,
    .matrixNum = 0,
    .size = 3,
    .tileNum = 0,
    .priority = 1,
    .paletteNum = 0,
    .affineParam = 0,
};

static const union AnimCmd sUnknown_08597D88[] = {
    ANIMCMD_FRAME(96, 0),
    ANIMCMD_END,
};

static const union AnimCmd sUnknown_08597D90[] = {
    ANIMCMD_FRAME(64, 4),
    ANIMCMD_FRAME(32, 4),
    ANIMCMD_END,
};

static const union AnimCmd sUnknown_08597D9C[] = {
    ANIMCMD_FRAME(64, 4),
    ANIMCMD_FRAME(0, 4),
    ANIMCMD_END,
};

static const union AnimCmd sUnknown_08597DA8[] = {
    ANIMCMD_FRAME(64, 4),
    ANIMCMD_FRAME(96, 0),
    ANIMCMD_END,
};

static const union AnimCmd sUnknown_08597DB4[] = {
    ANIMCMD_FRAME(64, 4),
    ANIMCMD_END,
};

static const union AnimCmd *const sUnknown_08597DBC[] = {
    sUnknown_08597D88,
    sUnknown_08597D90,
    sUnknown_08597D9C,
    sUnknown_08597DA8,
    sUnknown_08597DB4,
};

static const struct SpriteTemplate sUnknown_08597DD0 = {
    .tileTag = 4,
    .paletteTag = 2,
    .oam = &sUnknown_08597D80,
    .anims = sUnknown_08597DBC,
    .images = NULL,
    .affineAnims = gDummySpriteAffineAnimTable,
    .callback = SpriteCallbackDummy,
};

static const struct OamData sUnknown_08597DE8 = {
    .y = 0,
    .affineMode = ST_OAM_AFFINE_OFF,
    .objMode = ST_OAM_OBJ_NORMAL,
    .mosaic = 0,
    .bpp = ST_OAM_4BPP,
    .shape = ST_OAM_SQUARE,
    .x = 0,
    .matrixNum = 0,
    .size = 3,
    .tileNum = 0,
    .priority = 3,
    .paletteNum = 0,
    .affineParam = 0,
};

static const struct SpriteTemplate sUnknown_08597DF0 = {
    .tileTag = 6,
    .paletteTag = 2,
    .oam = &sUnknown_08597DE8,
    .anims = gDummySpriteAnimTable,
    .images = NULL,
    .affineAnims = gDummySpriteAffineAnimTable,
    .callback = SpriteCallbackDummy,
};

static const struct OamData sUnknown_08597E08 = {
    .y = 0,
    .affineMode = ST_OAM_AFFINE_OFF,
    .objMode = ST_OAM_OBJ_NORMAL,
    .mosaic = 0,
    .bpp = ST_OAM_4BPP,
    .shape = ST_OAM_H_RECTANGLE,
    .x = 0,
    .matrixNum = 0,
    .size = 1,
    .tileNum = 0,
    .priority = 1,
    .paletteNum = 0,
    .affineParam = 0,
};

static const struct OamData gUnknown_08597E10 = {
    .y = 0,
    .affineMode = ST_OAM_AFFINE_OFF,
    .objMode = ST_OAM_OBJ_NORMAL,
    .mosaic = 0,
    .bpp = ST_OAM_4BPP,
    .shape = ST_OAM_SQUARE,
    .x = 0,
    .matrixNum = 0,
    .size = 1,
    .tileNum = 0,
    .priority = 1,
    .paletteNum = 0,
    .affineParam = 0,
};

static const union AnimCmd sUnknown_08597E18[] = {
    ANIMCMD_FRAME(0, 0),
    ANIMCMD_END,
};

static const union AnimCmd sUnknown_08597E20[] = {
    ANIMCMD_FRAME(4, 0),
    ANIMCMD_END,
};

static const union AnimCmd *const sUnknown_08597E28[] = {
    sUnknown_08597E18,
    sUnknown_08597E20,
};

static const struct SpriteTemplate sUnknown_08597E30 = {
    .tileTag = 3,
    .paletteTag = 2,
    .oam = &sUnknown_08597E08,
    .anims = sUnknown_08597E28,
    .images = NULL,
    .affineAnims = gDummySpriteAffineAnimTable,
    .callback = SpriteCallbackDummy,
};

static const struct SpriteTemplate sUnknown_08597E48 = {
    .tileTag = 2,
    .paletteTag = 2,
    .oam = &gUnknown_08597E10,
    .anims = sUnknown_08597E28,
    .images = NULL,
    .affineAnims = gDummySpriteAffineAnimTable,
    .callback = SpriteCallbackDummy,
};

static const u8 sFooterOptionXOffsets[][4] = {
    {16, 111, 196,   0},
    {16,  78, 130, 160},
    {16,  80, 134, 170},
};

static const u8 *const sFooterTextOptions[][4] = {
    {gText_DelAll, gText_Cancel5, gText_Ok2, NULL},
    {gText_DelAll, gText_Cancel5, gText_Ok2, gText_Quiz},
    {gText_DelAll, gText_Cancel5, gText_Ok2, gText_Answer},
};

#include "data/easy_chat/easy_chat_groups.h"
#include "data/easy_chat/easy_chat_words_by_letter.h"

const u8 *const gEasyChatGroupNamePointers[] = {
    [EC_GROUP_POKEMON] = gEasyChatGroupName_Pokemon,
    [EC_GROUP_TRAINER] = gEasyChatGroupName_Trainer,
    [EC_GROUP_STATUS] = gEasyChatGroupName_Status,
    [EC_GROUP_BATTLE] = gEasyChatGroupName_Battle,
    [EC_GROUP_GREETINGS] = gEasyChatGroupName_Greetings,
    [EC_GROUP_PEOPLE] = gEasyChatGroupName_People,
    [EC_GROUP_VOICES] = gEasyChatGroupName_Voices,
    [EC_GROUP_SPEECH] = gEasyChatGroupName_Speech,
    [EC_GROUP_ENDINGS] = gEasyChatGroupName_Endings,
    [EC_GROUP_FEELINGS] = gEasyChatGroupName_Feelings,
    [EC_GROUP_CONDITIONS] = gEasyChatGroupName_Conditions,
    [EC_GROUP_ACTIONS] = gEasyChatGroupName_Actions,
    [EC_GROUP_LIFESTYLE] = gEasyChatGroupName_Lifestyle,
    [EC_GROUP_HOBBIES] = gEasyChatGroupName_Hobbies,
    [EC_GROUP_TIME] = gEasyChatGroupName_Time,
    [EC_GROUP_MISC] = gEasyChatGroupName_Misc,
    [EC_GROUP_ADJECTIVES] = gEasyChatGroupName_Adjectives,
    [EC_GROUP_EVENTS] = gEasyChatGroupName_Events,
    [EC_GROUP_MOVE_1] = gEasyChatGroupName_Move1,
    [EC_GROUP_MOVE_2] = gEasyChatGroupName_Move2,
    [EC_GROUP_TRENDY_SAYING] = gEasyChatGroupName_TrendySaying,
    [EC_GROUP_POKEMON_2] = gEasyChatGroupName_Pokemon2,
};

static const u16 sDefaultProfileWords[] = {
    EC_WORD_I_AM,
    EC_WORD_A,
    EC_WORD_POKEMON,
    EC_WORD_FRIEND,
};

static const u16 sDefaultBattleStartWords[] = {
    EC_WORD_ARE,
    EC_WORD_YOU,
    EC_WORD_READY,
    EC_WORD_QUES,
    EC_WORD_HERE_I_COME,
    EC_WORD_EXCL,
};

static const u16 sUnknown_0859E640[] = {
    EC_WORD_YAY,
    EC_WORD_YAY,
    EC_WORD_EXCL_EXCL,
    EC_WORD_I_VE,
    EC_WORD_WON,
    EC_WORD_EXCL_EXCL,
};

static const u16 sUnknown_0859E64C[] = {
    EC_WORD_TOO,
    EC_WORD_BAD,
    EC_WORD_ELLIPSIS,
    EC_WORD_WE,
    EC_WORD_LOST,
    EC_WORD_ELLIPSIS,
};

static const u16 sUnknown_0859E658[] = {
    SPECIES_DEOXYS,
};

void DoEasyChatScreen(u8 type, u16 *words, MainCallback callback, u8 displayedPersonType)
{
    u8 taskId;

    ResetTasks();
    taskId = CreateTask(sub_811A2C0, 0);
    gTasks[taskId].data[EZCHAT_TASK_TYPE] = type;
    gTasks[taskId].data[EZCHAT_TASK_SIZE] = displayedPersonType;
    SetWordTaskArg(taskId, EZCHAT_TASK_WORDS, (u32)words);
    SetWordTaskArg(taskId, EZCHAT_TASK_MAINCALLBACK, (u32)callback);
    SetMainCallback2(MainCallback_EasyChatScreen);
}

static void MainCallback_EasyChatScreen(void)
{
    RunTasks();
    AnimateSprites();
    BuildOamBuffer();
    UpdatePaletteFade();
}

static void VBlankCallback_EasyChatScreen(void)
{
    TransferPlttBuffer();
    LoadOam();
    ProcessSpriteCopyRequests();
}

static void sub_811A2A4(u8 taskId, TaskFunc taskFunc)
{
    gTasks[taskId].func = taskFunc;
    gTasks[taskId].data[EZCHAT_TASK_STATE] = 0;
}

static void sub_811A2C0(u8 taskId)
{
    if (!IsUpdateLinkStateCBActive())
    {
        while (sub_811A428(taskId));
    }
    else
    {
        if (sub_811A428(taskId) == TRUE)
        {
            return;
        }
    }
    sub_811A2A4(taskId, sub_811A2FC);
}

static void sub_811A2FC(u8 taskId)
{
    u16 v0;
    s16 *data;

    data = gTasks[taskId].data;
    switch (data[EZCHAT_TASK_STATE])
    {
    case 0:
        SetVBlankCallback(VBlankCallback_EasyChatScreen);
        BlendPalettes(0xFFFFFFFF, 16, 0);
        BeginNormalPaletteFade(0xFFFFFFFF, -1, 16, 0, 0);
        data[EZCHAT_TASK_STATE] = 5;
        break;
    case 1:
        v0 = sub_811AAAC();
        if (sub_811A88C(v0))
        {
            BeginNormalPaletteFade(0xFFFFFFFF, -2, 0, 16, 0);
            data[EZCHAT_TASK_STATE] = 3;
            data[EZCHAT_TASK_UNK06] = v0;
        }
        else if (v0 == 0x18)
        {
            BeginNormalPaletteFade(0xFFFFFFFF, -1, 0, 16, 0);
            data[EZCHAT_TASK_STATE] = 4;
        }
        else if (v0 != 0)
        {
            PlaySE(SE_SELECT);
            sub_811C158(v0);
            data[EZCHAT_TASK_STATE] ++;
        }
        break;
    case 2:
        if (!sub_811C170())
            data[EZCHAT_TASK_STATE] = 1;
        break;
    case 3:
        if (!gPaletteFade.active)
            sub_811A8A4(data[EZCHAT_TASK_UNK06]);
        break;
    case 4:
        if (!gPaletteFade.active)
            sub_811A4D0((MainCallback)GetWordTaskArg(taskId, EZCHAT_TASK_MAINCALLBACK));
        break;
    case 5:
        if (!gPaletteFade.active)
            data[EZCHAT_TASK_STATE] = 1;
        break;
    }
}

static bool8 sub_811A428(u8 taskId)
{
    s16 *data;

    data = gTasks[taskId].data;
    switch (data[EZCHAT_TASK_STATE])
    {
    case 0:
        SetVBlankCallback(NULL);
        ResetSpriteData();
        FreeAllSpritePalettes();
        ResetPaletteFade();
        break;
    case 1:
        if (!sub_811F28C())
        {
            sub_811A4D0((MainCallback)GetWordTaskArg(taskId, EZCHAT_TASK_MAINCALLBACK));
        }
        break;
    case 2:
        if (!EasyChat_AllocateResources(data[EZCHAT_TASK_TYPE], (u16 *)GetWordTaskArg(taskId, EZCHAT_TASK_WORDS), data[EZCHAT_TASK_SIZE]))
        {
            sub_811A4D0((MainCallback)GetWordTaskArg(taskId, EZCHAT_TASK_MAINCALLBACK));
        }
        break;
    case 3:
        if (!sub_811BF8C())
        {
            sub_811A4D0((MainCallback)GetWordTaskArg(taskId, EZCHAT_TASK_MAINCALLBACK));
        }
        break;
    case 4:
        if (sub_811BFA4())
        {
            return TRUE;
        }
        break;
    default:
        return FALSE;
    }
    data[EZCHAT_TASK_STATE] ++;
    return TRUE;
}

static void sub_811A4D0(MainCallback callback)
{
    sub_811C13C();
    EasyChat_FreeResources();
    sub_811F2B8();
    FreeAllWindowBuffers();
    SetMainCallback2(callback);
}

void ShowEasyChatScreen(void)
{
    int i;
    u16 *words;
    struct MauvilleManBard *bard;
    u8 displayedPersonType = EASY_CHAT_PERSON_DISPLAY_NONE;
    switch (gSpecialVar_0x8004)
    {
    case EASY_CHAT_TYPE_PROFILE:
        words = gSaveBlock1Ptr->easyChatProfile;
        break;
    case EASY_CHAT_TYPE_BATTLE_START:
        words = gSaveBlock1Ptr->easyChatBattleStart;
        break;
    case EASY_CHAT_TYPE_BATTLE_WON:
        words = gSaveBlock1Ptr->easyChatBattleWon;
        break;
    case EASY_CHAT_TYPE_BATTLE_LOST:
        words = gSaveBlock1Ptr->easyChatBattleLost;
        break;
    case EASY_CHAT_TYPE_MAIL:
        words = gSaveBlock1Ptr->mail[gSpecialVar_0x8005].words;
        break;
    case EASY_CHAT_TYPE_BARD_SONG:
        bard = &gSaveBlock1Ptr->oldMan.bard;
        for (i = 0; i < 6; i ++)
            bard->temporaryLyrics[i] = bard->songLyrics[i];

        words = bard->temporaryLyrics;
        break;
    case EASY_CHAT_TYPE_INTERVIEW:
        words = gSaveBlock1Ptr->tvShows[gSpecialVar_0x8005].bravoTrainer.words;
        displayedPersonType = gSpecialVar_0x8006;
        break;
    case EASY_CHAT_TYPE_FAN_CLUB:
        words = &gSaveBlock1Ptr->tvShows[gSpecialVar_0x8005].fanclubOpinions.words[gSpecialVar_0x8006];
        displayedPersonType = EASY_CHAT_PERSON_REPORTER_FEMALE;
        break;
    case EASY_CHAT_TYPE_UNK_8:
        words = gSaveBlock1Ptr->tvShows[gSpecialVar_0x8005].unkShow04.words;
        displayedPersonType = EASY_CHAT_PERSON_REPORTER_MALE;
        break;
    case EASY_CHAT_TYPE_TRENDY_PHRASE:
        words = (u16 *)gStringVar3;
        words[0] = gSaveBlock1Ptr->easyChatPairs[0].words[0];
        words[1] = gSaveBlock1Ptr->easyChatPairs[0].words[1];
        break;
    case EASY_CHAT_TYPE_GABBY_AND_TY:
        words = gSaveBlock1Ptr->gabbyAndTyData.quote;
        *words = -1;
        displayedPersonType = EASY_CHAT_PERSON_REPORTER_FEMALE;
        break;
    case EASY_CHAT_TYPE_CONTEST_INTERVIEW:
        words = &gSaveBlock1Ptr->tvShows[gSpecialVar_0x8005].bravoTrainer.words[gSpecialVar_0x8006];
        displayedPersonType = EASY_CHAT_PERSON_REPORTER_MALE;
        break;
    case EASY_CHAT_TYPE_BATTLE_TOWER_INTERVIEW:
        words = gSaveBlock1Ptr->tvShows[gSpecialVar_0x8005].fanclubOpinions.words18;
        displayedPersonType = EASY_CHAT_PERSON_REPORTER_FEMALE;
        break;
    case EASY_CHAT_TYPE_GOOD_SAYING:
        words = (u16 *)gStringVar3;
        InitializeEasyChatWordArray(words, 2);
        break;
    case EASY_CHAT_TYPE_FAN_QUESTION:
        words = gSaveBlock1Ptr->tvShows[gSpecialVar_0x8005].fanClubSpecial.words;
        words[0] = -1;
        displayedPersonType = EASY_CHAT_PERSON_BOY;
        break;
    case EASY_CHAT_TYPE_QUIZ_ANSWER:
        words = &gSaveBlock1Ptr->lilycoveLady.quiz.unk_016;
        break;
    case EASY_CHAT_TYPE_QUIZ_QUESTION:
        return;
    case EASY_CHAT_TYPE_QUIZ_SET_QUESTION:
        words = gSaveBlock1Ptr->lilycoveLady.quiz.unk_002;
        break;
    case EASY_CHAT_TYPE_QUIZ_SET_ANSWER:
        words = &gSaveBlock1Ptr->lilycoveLady.quiz.unk_014;
        break;
    case EASY_CHAT_TYPE_APPRENTICE:
        words = gSaveBlock2Ptr->apprentices[0].easyChatWords;
        break;
    case EASY_CHAT_TYPE_QUESTIONNAIRE:
        words = GetSaveBlock1Field3564();
        break;
    default:
        return;
    }

    CleanupOverworldWindowsAndTilemaps();
    DoEasyChatScreen(gSpecialVar_0x8004, words, CB2_ReturnToFieldContinueScript, displayedPersonType);
}

static void sub_811A7E4(void)
{
    LilycoveLady *lilycoveLady;

    UpdatePaletteFade();
    switch (gMain.state)
    {
    case 0:
        FadeScreen(1, 0);
        break;
    case 1:
        if (!gPaletteFade.active)
        {
            lilycoveLady = &gSaveBlock1Ptr->lilycoveLady;
            lilycoveLady->quiz.unk_016 = -1;
            CleanupOverworldWindowsAndTilemaps();
            DoQuizQuestionEasyChatScreen();
        }
        return;
    }
    gMain.state ++;
}

void sub_811A858(void)
{
    SetMainCallback2(sub_811A7E4);
}

static int sub_811A868(u16 word)
{
    int i;

    for (i = 0; i < ARRAY_COUNT(sUnknown_08597530); i ++)
    {
        if (word == sUnknown_08597530[i].word)
            return i;
    }
    return -1;
}

static bool32 sub_811A88C(u16 word)
{
    return sub_811A868(word) == -1 ? FALSE : TRUE;
}

static void sub_811A8A4(u16 word)
{
    int i;

    i = sub_811A868(word);
    ResetTasks();
    sub_811A4D0(sUnknown_08597530[i].callback);
}

static void DoQuizAnswerEasyChatScreen(void)
{
    DoEasyChatScreen(
        EASY_CHAT_TYPE_QUIZ_ANSWER,
        &gSaveBlock1Ptr->lilycoveLady.quiz.unk_016,
        CB2_ReturnToFieldContinueScript,
        EASY_CHAT_PERSON_DISPLAY_NONE);
}

static void DoQuizQuestionEasyChatScreen(void)
{
    DoEasyChatScreen(EASY_CHAT_TYPE_QUIZ_QUESTION,
        gSaveBlock1Ptr->lilycoveLady.quiz.unk_002,
        CB2_ReturnToFieldContinueScript,
        EASY_CHAT_PERSON_DISPLAY_NONE);
}

static void DoQuizSetAnswerEasyChatScreen(void)
{
    DoEasyChatScreen(EASY_CHAT_TYPE_QUIZ_SET_ANSWER,
        &gSaveBlock1Ptr->lilycoveLady.quiz.unk_014,
        CB2_ReturnToFieldContinueScript,
        EASY_CHAT_PERSON_DISPLAY_NONE);
}

static void DoQuizSetQuestionEasyChatScreen(void)
{
    DoEasyChatScreen(EASY_CHAT_TYPE_QUIZ_SET_QUESTION,
        gSaveBlock1Ptr->lilycoveLady.quiz.unk_002,
        CB2_ReturnToFieldContinueScript,
        EASY_CHAT_PERSON_DISPLAY_NONE);
}

static bool8 EasyChat_AllocateResources(u8 type, u16 *words, u8 displayedPersonType)
{
    u8 templateId;
    int i;

    sEasyChatScreen = malloc(sizeof(*sEasyChatScreen));
    if (sEasyChatScreen == NULL)
        return FALSE;

    sEasyChatScreen->type = type;
    sEasyChatScreen->words = words;
    sEasyChatScreen->mainCursorColumn = 0;
    sEasyChatScreen->mainCursorRow = 0;
    sEasyChatScreen->unk_09 = 0;
    sEasyChatScreen->displayedPersonType = displayedPersonType;
    sEasyChatScreen->unk_13 = 0;
    templateId = GetEachChatScreenTemplateId(type);
    if (type == EASY_CHAT_TYPE_QUIZ_QUESTION)
    {
        sub_811BDF0(sEasyChatScreen->unk_14);
        sEasyChatScreen->titleText = sEasyChatScreen->unk_14;
        sEasyChatScreen->state = 7;
    }
    else
    {
        sEasyChatScreen->state = 0;
        sEasyChatScreen->titleText = sEasyChatScreenTemplates[templateId].titleText;
    }

    sEasyChatScreen->numColumns = sEasyChatScreenTemplates[templateId].numColumns;
    sEasyChatScreen->numRows = sEasyChatScreenTemplates[templateId].numRows;
    sEasyChatScreen->unk_07 = sEasyChatScreen->numColumns * sEasyChatScreen->numRows;
    sEasyChatScreen->templateId = templateId;
    if (sEasyChatScreen->unk_07 > 9)
        sEasyChatScreen->unk_07 = 9;

    if (words != NULL)
    {
        CpuCopy16(words, sEasyChatScreen->ecWordBuffer, sEasyChatScreen->unk_07 * sizeof(u16));
    }
    else
    {
        for (i = 0; i < sEasyChatScreen->unk_07; i ++)
            sEasyChatScreen->ecWordBuffer[i] = -1;

        sEasyChatScreen->words = sEasyChatScreen->ecWordBuffer;
    }

    sEasyChatScreen->unk_0d = (sub_811F3AC() - 1) / 2 + 1;
    return TRUE;
}

static void EasyChat_FreeResources(void)
{
    if (sEasyChatScreen != NULL)
        FREE_AND_SET_NULL(sEasyChatScreen);
}

static u16 sub_811AAAC(void)
{
    switch (sEasyChatScreen->state)
    {
    case 0:
        return sub_811AB68();
    case 1:
        return sub_811ACDC();
    case 2:
        return sub_811AE44();
    case 3:
        return sub_811AF00();
    case 4:
        return sub_811AF8C();
    case 5:
        return sub_811B040();
    case 6:
        return sub_811AFEC();
    case 7:
        return sub_811B08C();
    case 8:
        return sub_811B0BC();
    case 9:
        return sub_811B0E8();
    case 10:
        return sub_811B0F8();
    }
    return 0;
}

bool32 sub_811AB44(void)
{
    switch (GetEasyChatScreenFrameId())
    {
    case 2:
    case 7:
    case 8:
        return TRUE;
    }
    return FALSE;
}

static u16 sub_811AB68(void)
{
    do
    {
        if (gMain.newKeys & A_BUTTON)
        {
            sub_811BF78();
            sEasyChatScreen->state = 2;
            sEasyChatScreen->unk_0a = 0;
            sEasyChatScreen->unk_0b = 0;
            sEasyChatScreen->unk_0c = 0;
            return 9;
        }
        else if (gMain.newKeys & B_BUTTON)
        {
            return sub_811B150();
        }
        else if (gMain.newKeys & START_BUTTON)
        {
            return sub_811B1B4();
        }
        else if (gMain.newKeys & DPAD_UP)
        {
            sEasyChatScreen->mainCursorRow--;
            break;
        }
        else if (gMain.newKeys & DPAD_LEFT)
        {
            sEasyChatScreen->mainCursorColumn--;
            break;
        }
        else if (gMain.newKeys & DPAD_DOWN)
        {
            sEasyChatScreen->mainCursorRow++;
            break;
        }
        else if (gMain.newKeys & DPAD_RIGHT)
        {
            sEasyChatScreen->mainCursorColumn++;
            break;
        }

        return 0;
    } while (0);

    if (sEasyChatScreen->mainCursorRow < 0)
        sEasyChatScreen->mainCursorRow = sEasyChatScreenTemplates[sEasyChatScreen->templateId].numRows;

    if (sEasyChatScreen->mainCursorRow > sEasyChatScreenTemplates[sEasyChatScreen->templateId].numRows)
        sEasyChatScreen->mainCursorRow = 0;

    if (sEasyChatScreen->mainCursorRow == sEasyChatScreenTemplates[sEasyChatScreen->templateId].numRows)
    {
        if (sEasyChatScreen->mainCursorColumn > 2)
            sEasyChatScreen->mainCursorColumn = 2;

        sEasyChatScreen->state = 1;
        return 3;
    }

    if (sEasyChatScreen->mainCursorColumn < 0)
        sEasyChatScreen->mainCursorColumn = sEasyChatScreenTemplates[sEasyChatScreen->templateId].numColumns - 1;

    if (sEasyChatScreen->mainCursorColumn >= sEasyChatScreenTemplates[sEasyChatScreen->templateId].numColumns)
        sEasyChatScreen->mainCursorColumn = 0;

    if (sub_811AB44() && sEasyChatScreen->mainCursorColumn == 1 && sEasyChatScreen->mainCursorRow == 4)
        sEasyChatScreen->mainCursorColumn = 0;

    return 2;
}

static u16 sub_811ACDC(void)
{
    do
    {
        if (gMain.newKeys & A_BUTTON)
        {
            switch (sEasyChatScreen->mainCursorColumn)
            {
            case 0:
                return sub_811B184();
            case 1:
                return sub_811B150();
            case 2:
                return sub_811B1B4();
            case 3:
                return sub_811B264();
            }
        }

        if (gMain.newKeys & B_BUTTON)
        {
            return sub_811B150();
        }
        else if (gMain.newKeys & START_BUTTON)
        {
            return sub_811B1B4();
        }
        else if (gMain.newKeys & DPAD_UP)
        {
            sEasyChatScreen->mainCursorRow--;
            break;
        }
        else if (gMain.newKeys & DPAD_LEFT)
        {
            sEasyChatScreen->mainCursorColumn--;
            break;
        }
        else if (gMain.newKeys & DPAD_DOWN)
        {
            sEasyChatScreen->mainCursorRow = 0;
            break;
        }
        else if (gMain.newKeys & DPAD_RIGHT)
        {
            sEasyChatScreen->mainCursorColumn++;
            break;
        }

        return 0;
    } while (0);

    if (sEasyChatScreen->mainCursorRow == sEasyChatScreenTemplates[sEasyChatScreen->templateId].numRows)
    {
        int numFooterColumns = FooterHasFourOptions() ? 4 : 3;
        if (sEasyChatScreen->mainCursorColumn < 0)
            sEasyChatScreen->mainCursorColumn = numFooterColumns - 1;

        if (sEasyChatScreen->mainCursorColumn >= numFooterColumns)
            sEasyChatScreen->mainCursorColumn = 0;

        return 3;
    }

    if (sEasyChatScreen->mainCursorColumn >= sEasyChatScreenTemplates[sEasyChatScreen->templateId].numColumns)
        sEasyChatScreen->mainCursorColumn = sEasyChatScreenTemplates[sEasyChatScreen->templateId].numColumns - 1;

    if (sub_811AB44() && sEasyChatScreen->mainCursorColumn == 1 && sEasyChatScreen->mainCursorRow == 4)
        sEasyChatScreen->mainCursorColumn = 0;

    sEasyChatScreen->state = 0;
    return 2;
}

static u16 sub_811AE44(void)
{
    if (gMain.newKeys & B_BUTTON)
        return sub_811B32C();

    if (gMain.newKeys & A_BUTTON)
    {
        if (sEasyChatScreen->unk_0a != -1)
            return sub_811B2B0();

        switch (sEasyChatScreen->unk_0b)
        {
        case 0:
            return sub_811B33C();
        case 1:
            return sub_811B368();
        case 2:
            return sub_811B32C();
        }
    }

    if (gMain.newKeys & SELECT_BUTTON)
        return sub_811B33C();

    if (gMain.newAndRepeatedKeys & DPAD_UP)
        return sub_811B528(2);

    if (gMain.newAndRepeatedKeys & DPAD_DOWN)
        return sub_811B528(3);

    if (gMain.newAndRepeatedKeys & DPAD_LEFT)
        return sub_811B528(1);

    if (gMain.newAndRepeatedKeys & DPAD_RIGHT)
        return sub_811B528(0);

    return 0;
}

static u16 sub_811AF00(void)
{
    if (gMain.newKeys & B_BUTTON)
    {
        sEasyChatScreen->state = 2;
        return 14;
    }

    if (gMain.newKeys & A_BUTTON)
        return sub_811B394();

    if (gMain.newKeys & START_BUTTON)
        return sub_811B794(4);

    if (gMain.newKeys & SELECT_BUTTON)
        return sub_811B794(5);

    if (gMain.newAndRepeatedKeys & DPAD_UP)
        return sub_811B794(2);

    if (gMain.newAndRepeatedKeys & DPAD_DOWN)
        return sub_811B794(3);

    if (gMain.newAndRepeatedKeys & DPAD_LEFT)
        return sub_811B794(1);

    if (gMain.newAndRepeatedKeys & DPAD_RIGHT)
        return sub_811B794(0);

    return 0;
}

static u16 sub_811AF8C(void)
{
    u8 var0;

    switch (Menu_ProcessInputNoWrapClearOnChoose())
    {
    case MENU_B_PRESSED: // B Button
    case 1: // No
        sEasyChatScreen->state = sub_811B2A4();
        return 7;
    case 0: // Yes
        gSpecialVar_Result = 0;
        var0 = sEasyChatScreen->type - EASY_CHAT_TYPE_QUIZ_SET_QUESTION;
        if (var0 < 2)
            sub_811B3E4();

        return 24;
    default:
        return 0;
    }
}

static u16 sub_811AFEC(void)
{
    switch (Menu_ProcessInputNoWrapClearOnChoose())
    {
    case MENU_B_PRESSED: // B Button
    case 1: // No
        sEasyChatScreen->state = sub_811B2A4();
        return 7;
    case 0: // Yes
        sub_811BE9C();
        gSpecialVar_Result = sub_811B4EC();
        sub_811B3E4();
        return 24;
    default:
        return 0;
    }
}

static u16 sub_811B040(void)
{
    switch (Menu_ProcessInputNoWrapClearOnChoose())
    {
    case MENU_B_PRESSED: // B Button
    case 1: // No
        sEasyChatScreen->state = 1;
        return 7;
    case 0: // Yes
        sub_811B418();
        sEasyChatScreen->state = 1;
        return 8;
    default:
        return 0;
    }
}

static u16 sub_811B08C(void)
{
    if (gMain.newKeys & A_BUTTON)
        return 26;

    if (gMain.newKeys & B_BUTTON)
        return sub_811B150();

    return 0;
}

static u16 sub_811B0BC(void)
{
    if (gMain.newKeys & (A_BUTTON | B_BUTTON))
    {
        sEasyChatScreen->state = sub_811B2A4();
        return 7;
    }

    return 0;
}

static u16 sub_811B0E8(void)
{
    sEasyChatScreen->state = 10;
    return 6;
}

static u16 sub_811B0F8(void)
{
    switch (Menu_ProcessInputNoWrapClearOnChoose())
    {
    case MENU_B_PRESSED: // B Button
    case 1: // No
        sub_811B454();
        sEasyChatScreen->stateBackup = 0;
        sEasyChatScreen->state = 8;
        return 31;
    case 0: // Yes
        gSpecialVar_Result = sub_811B4EC();
        sub_811B3E4();
        return 24;
    default:
        return 0;
    }
}

static u16 sub_811B150(void)
{
    if (sEasyChatScreen->type == EASY_CHAT_TYPE_APPRENTICE
     || sEasyChatScreen->type == EASY_CHAT_TYPE_CONTEST_INTERVIEW)
    {
        sEasyChatScreen->stateBackup = sEasyChatScreen->state;
        sEasyChatScreen->state = 8;
        return 34;
    }
    else
    {
        sEasyChatScreen->stateBackup = sEasyChatScreen->state;
        sEasyChatScreen->state = 4;
        return 5;
    }
}

static int sub_811B184(void)
{
    sEasyChatScreen->stateBackup = sEasyChatScreen->state;
    if (sEasyChatScreen->type != EASY_CHAT_TYPE_BARD_SONG)
    {
        sEasyChatScreen->state = 5;
        return 4;
    }
    else
    {
        sEasyChatScreen->stateBackup = sEasyChatScreen->state;
        sEasyChatScreen->state = 8;
        return 32;
    }
}

static u16 sub_811B1B4(void)
{
    sEasyChatScreen->stateBackup = sEasyChatScreen->state;
    if (sEasyChatScreen->type == EASY_CHAT_TYPE_QUIZ_SET_QUESTION)
    {
        if (sub_811BD64())
        {
            sEasyChatScreen->state = 8;
            return 29;
        }

        if (sub_811BDB0())
        {
            sEasyChatScreen->state = 8;
            return 30;
        }

        sEasyChatScreen->state = 6;
        return 6;
    }
    else if (sEasyChatScreen->type == EASY_CHAT_TYPE_QUIZ_SET_ANSWER)
    {
        if (sub_811BDB0())
        {
            sEasyChatScreen->state = 8;
            return 30;
        }

        if (sub_811BD64())
        {
            sEasyChatScreen->state = 8;
            return 29;
        }

        sEasyChatScreen->state = 6;
        return 6;
    }
    else if (sEasyChatScreen->type == EASY_CHAT_TYPE_TRENDY_PHRASE
          || sEasyChatScreen->type == EASY_CHAT_TYPE_GOOD_SAYING)
    {
        if (!sub_811BD2C())
        {
            sEasyChatScreen->state = 8;
            return 33;
        }

        sEasyChatScreen->state = 6;
        return 6;
    }
    else if (sEasyChatScreen->type == EASY_CHAT_TYPE_APPRENTICE
          || sEasyChatScreen->type == EASY_CHAT_TYPE_CONTEST_INTERVIEW)
    {
        if (sub_811BCF4())
        {
            sEasyChatScreen->state = 8;
            return 34;
        }

        sEasyChatScreen->state = 6;
        return 6;
    }
    else if (sEasyChatScreen->type == EASY_CHAT_TYPE_QUESTIONNAIRE)
    {
        sEasyChatScreen->state = 6;
        return 6;
    }
    else
    {
        if (sub_811BCF4() == 1 || !sub_811B4EC())
        {
            sEasyChatScreen->state = 4;
            return 5;
        }

        sEasyChatScreen->state = 6;
        return 6;
    }
}

static int sub_811B264(void)
{
    sEasyChatScreen->stateBackup = sEasyChatScreen->state;
    switch (sEasyChatScreen->type)
    {
    case EASY_CHAT_TYPE_QUIZ_ANSWER:
        return 25;
    case EASY_CHAT_TYPE_QUIZ_SET_QUESTION:
        sub_811B3E4();
        return 28;
    case EASY_CHAT_TYPE_QUIZ_SET_ANSWER:
        sub_811B3E4();
        return 27;
    default:
        return 0;
    }
}

static u8 sub_811B2A4(void)
{
    return sEasyChatScreen->stateBackup;
}

static int sub_811B2B0(void)
{
    u16 var1;

    if (sEasyChatScreen->unk_09 == 0)
    {
        u8 groupId = sub_811F3B8(sub_811B8E8());
        sub_811F548(0, groupId);
    }
    else
    {
        sub_811F548(1, sub_811B908());
    }

    var1 = sub_811F5B0();
    if (var1 == 0)
        return 0;

    sEasyChatScreen->unk_0f = (var1 - 1) / 2;
    sEasyChatScreen->unk_0e = 0;
    sEasyChatScreen->unk_10 = 0;
    sEasyChatScreen->unk_11 = 0;
    sEasyChatScreen->state = 3;
    return 11;
}

static int sub_811B32C(void)
{
    sEasyChatScreen->state = 0;
    return 10;
}

static int sub_811B33C(void)
{
    sEasyChatScreen->unk_0a = 0;
    sEasyChatScreen->unk_0b = 0;
    sEasyChatScreen->unk_0c = 0;
    if (!sEasyChatScreen->unk_09)
        sEasyChatScreen->unk_09 = 1;
    else
        sEasyChatScreen->unk_09 = 0;

    return 23;
}

static int sub_811B368(void)
{
    if (sEasyChatScreen->type == EASY_CHAT_TYPE_BARD_SONG)
    {
        PlaySE(SE_HAZURE);
        return 0;
    }
    else
    {
        sub_811B488(0xFFFF);
        return 1;
    }
}

static int sub_811B394(void)
{
    u16 easyChatWord = sub_811F578(sub_811B940());
    if (sub_811BF88(easyChatWord))
    {
        PlaySE(SE_HAZURE);
        return 0;
    }
    else
    {
        sub_811B488(easyChatWord);
        if (sEasyChatScreen->type != EASY_CHAT_TYPE_BARD_SONG)
        {
            sEasyChatScreen->state = 0;
            return 12;
        }
        else
        {
            sEasyChatScreen->state = 9;
            return 13;
        }
    }
}

static void sub_811B3E4(void)
{
    int i;
    for (i = 0; i < sEasyChatScreen->unk_07; i++)
        sEasyChatScreen->words[i] = sEasyChatScreen->ecWordBuffer[i];
}

static void sub_811B418(void)
{
    int i;
    for (i = 0; i < sEasyChatScreen->unk_07; i++)
        sEasyChatScreen->ecWordBuffer[i] = 0xFFFF;
}

static void sub_811B454(void)
{
    int i;
    for (i = 0; i < sEasyChatScreen->unk_07; i++)
        sEasyChatScreen->ecWordBuffer[i] = sEasyChatScreen->words[i];
}

static void sub_811B488(u16 easyChatWord)
{
    u16 index = sub_811B8C8();
    sEasyChatScreen->ecWordBuffer[index] = easyChatWord;
}

static u8 sub_811B4AC(void)
{
    u16 i;
    for (i = 0; i < sEasyChatScreen->unk_07; i++)
    {
        if (sEasyChatScreen->ecWordBuffer[i] != sEasyChatScreen->words[i])
            return 1;
    }

    return 0;
}

static int sub_811B4EC(void)
{
    u8 var0 = sEasyChatScreen->type - EASY_CHAT_TYPE_QUIZ_SET_QUESTION;
    if (var0 < 2)
    {
        if (sub_811BD64())
            return 0;

        if (sub_811BDB0())
            return 0;

        return 1;
    }
    else
    {
        return sub_811B4AC();
    }
}

static u16 sub_811B528(int arg0)
{
    if (sEasyChatScreen->unk_0a != -1)
    {
        if (sEasyChatScreen->unk_09 == 0)
            return sub_811B568(arg0);
        else
            return sub_811B634(arg0);
    }
    else
    {
        return sub_811B6C4(arg0);
    }
}

static int sub_811B568(u32 arg0)
{
    switch (arg0)
    {
    case 2:
        if (sEasyChatScreen->unk_0b != -sEasyChatScreen->unk_0c)
        {
            if (sEasyChatScreen->unk_0b)
            {
                sEasyChatScreen->unk_0b--;
                return 15;
            }
            else
            {
                sEasyChatScreen->unk_0c--;
                return 17;
            }
        }
        break;
    case 3:
        if (sEasyChatScreen->unk_0b + sEasyChatScreen->unk_0c < sEasyChatScreen->unk_0d - 1)
        {
            int var0;
            if (sEasyChatScreen->unk_0b < 3)
            {
                sEasyChatScreen->unk_0b++;
                var0 = 15;
            }
            else
            {
                sEasyChatScreen->unk_0c++;
                var0 = 16;
            }

            sub_811B978();
            return var0;
        }
        break;
    case 1:
        if (sEasyChatScreen->unk_0a)
            sEasyChatScreen->unk_0a--;
        else
            sub_811B744();

        return 15;
    case 0:
        if (sEasyChatScreen->unk_0a < 1)
        {
            sEasyChatScreen->unk_0a++;
            if (sub_811B9C8())
                sub_811B744();
        }
        else
        {
            sub_811B744();
        }
        return 15;
    }

    return 0;
}

static int sub_811B634(u32 arg0)
{
    switch (arg0)
    {
    case 2:
        if (sEasyChatScreen->unk_0b > 0)
            sEasyChatScreen->unk_0b--;
        else
            sEasyChatScreen->unk_0b = 3;

        sub_811B978();
        return 15;
    case 3:
        if (sEasyChatScreen->unk_0b < 3)
            sEasyChatScreen->unk_0b++;
        else
            sEasyChatScreen->unk_0b = 0;

        sub_811B978();
        return 15;
    case 0:
        sEasyChatScreen->unk_0a++;
        if (sub_811B9C8())
            sub_811B744();

        return 15;
    case 1:
        sEasyChatScreen->unk_0a--;
        if (sEasyChatScreen->unk_0a < 0)
            sub_811B744();

        return 15;
    }

    return 0;
}

static int sub_811B6C4(u32 arg0)
{
    switch (arg0)
    {
    case 2:
        if (sEasyChatScreen->unk_0b)
            sEasyChatScreen->unk_0b--;
        else
            sEasyChatScreen->unk_0b = 2;

        return 15;
    case 3:
        if (sEasyChatScreen->unk_0b < 2)
            sEasyChatScreen->unk_0b++;
        else
            sEasyChatScreen->unk_0b = 0;

        return 15;
    case 1:
        sEasyChatScreen->unk_0b++;
        sub_811B768();
        return 15;
    case 0:
        sEasyChatScreen->unk_0a = 0;
        sEasyChatScreen->unk_0b++;
        return 15;
    }

    return 0;
}

static void sub_811B744(void)
{
    sEasyChatScreen->unk_0a = 0xFF;
    if (sEasyChatScreen->unk_0b)
        sEasyChatScreen->unk_0b--;
}

static void sub_811B768(void)
{
    if (sEasyChatScreen->unk_09 == 0)
    {
        sEasyChatScreen->unk_0a = 1;
        sub_811B978();
    }
    else
    {
        sEasyChatScreen->unk_0a = sub_811B960(sEasyChatScreen->unk_0b);
    }
}

static u16 sub_811B794(u32 arg0)
{
    u16 result;
    switch (arg0)
    {
    case 2:
        if (sEasyChatScreen->unk_11 + sEasyChatScreen->unk_0e > 0)
        {
            if (sEasyChatScreen->unk_11 > 0)
            {
                sEasyChatScreen->unk_11--;
                result = 18;
            }
            else
            {
                sEasyChatScreen->unk_0e--;
                result = 19;
            }

            sub_811B9A0();
            return result;
        }
        break;
    case 3:
        if (sEasyChatScreen->unk_11 + sEasyChatScreen->unk_0e < sEasyChatScreen->unk_0f)
        {
            if (sEasyChatScreen->unk_11 < 3)
            {
                sEasyChatScreen->unk_11++;
                result = 18;
            }
            else
            {
                sEasyChatScreen->unk_0e++;
                result = 20;
            }

            sub_811B9A0();
            return result;
        }
        break;
    case 1:
        if (sEasyChatScreen->unk_10 > 0)
            sEasyChatScreen->unk_10--;
        else
            sEasyChatScreen->unk_10 = 1;

        sub_811B9A0();
        return 18;
    case 0:
        if (sEasyChatScreen->unk_10 < 1)
        {
            sEasyChatScreen->unk_10++;
            if (sub_811BA1C())
                sEasyChatScreen->unk_10 = 0;
        }
        else
        {
            sEasyChatScreen->unk_10 = 0;
        }
        return 18;
    case 4:
        if (sEasyChatScreen->unk_0e)
        {
            if (sEasyChatScreen->unk_0e > 3)
                sEasyChatScreen->unk_0e -= 4;
            else
                sEasyChatScreen->unk_0e = 0;

            return 21;
        }
        break;
    case 5:
        if (sEasyChatScreen->unk_0e <= sEasyChatScreen->unk_0f - 4)
        {
            sEasyChatScreen->unk_0e += 4;
            if (sEasyChatScreen->unk_0e > sEasyChatScreen->unk_0f - 3)
                sEasyChatScreen->unk_0e = sEasyChatScreen->unk_0f + 0xFD;

            sub_811B9A0();
            return 22;
        }
        break;
    }

    return 0;
}

static u16 sub_811B8C8(void)
{
    return (sEasyChatScreen->mainCursorRow * sEasyChatScreen->numColumns) + sEasyChatScreen->mainCursorColumn;
}

static u16 sub_811B8E8(void)
{
    return 2 * (sEasyChatScreen->unk_0b + sEasyChatScreen->unk_0c) + sEasyChatScreen->unk_0a;
}

static int sub_811B908(void)
{
    int var0 = (u8)sEasyChatScreen->unk_0a < 7 ? sEasyChatScreen->unk_0a : 0;
    int var1 = (u8)sEasyChatScreen->unk_0b < 4 ? sEasyChatScreen->unk_0b : 0;
    return sUnknown_08597748[var1][var0];
}

static u16 sub_811B940(void)
{
    return 2 * (sEasyChatScreen->unk_11 + sEasyChatScreen->unk_0e)  + sEasyChatScreen->unk_10;
}

static u8 sub_811B960(u8 arg0)
{
    switch (arg0)
    {
    case 0:
    default:
        return 6;
    case 1:
        return 5;
    }
}

static void sub_811B978(void)
{
    while (sub_811B9C8())
    {
        if (sEasyChatScreen->unk_0a)
            sEasyChatScreen->unk_0a--;
        else
            break;
    }
}

static void sub_811B9A0(void)
{
    while (sub_811BA1C())
    {
        if (sEasyChatScreen->unk_10)
            sEasyChatScreen->unk_10--;
        else
            break;
    }
}

static u8 sub_811B9C8(void)
{
    if (sEasyChatScreen->unk_09 == 0)
        return sub_811B8E8() >= sub_811F3AC() ? 1 : 0;
    else
        return sEasyChatScreen->unk_0a > sub_811B960(sEasyChatScreen->unk_0b) ? 1 : 0;
}

static u8 sub_811BA1C(void)
{
    return sub_811B940() >= sub_811F5B0() ? 1 : 0;
}

static int FooterHasFourOptions(void)
{
    return sEasyChatScreenTemplates[sEasyChatScreen->templateId].fourFooterOptions;
}

static u8 GetEasyChatScreenType(void)
{
    return sEasyChatScreen->type;
}

static u8 GetEasyChatScreenFrameId(void)
{
    return sEasyChatScreenTemplates[sEasyChatScreen->templateId].frameId;
}

const u8 *GetTitleText(void)
{
    return sEasyChatScreen->titleText;
}

static u16 *GetEasyChatWordBuffer(void)
{
    return sEasyChatScreen->ecWordBuffer;
}

static u8 GetNumRows(void)
{
    return sEasyChatScreen->numRows;
}

static u8 GetNumColumns(void)
{
    return sEasyChatScreen->numColumns;
}

static u8 GetMainCursorColumn(void)
{
    return sEasyChatScreen->mainCursorColumn;
}

static u8 GetMainCursorRow(void)
{
    return sEasyChatScreen->mainCursorRow;
}

static void GetEasyChatInstructionsText(const u8 **str1, const u8 **str2)
{
    *str1 = sEasyChatScreenTemplates[sEasyChatScreen->templateId].instructionsText1;
    *str2 = sEasyChatScreenTemplates[sEasyChatScreen->templateId].instructionsText2;
}

static void GetEasyChatConfirmText(const u8 **str1, const u8 **str2)
{
    *str1 = sEasyChatScreenTemplates[sEasyChatScreen->templateId].confirmText1;
    *str2 = sEasyChatScreenTemplates[sEasyChatScreen->templateId].confirmText2;
}

static void sub_811BB40(const u8 **str1, const u8 **str2)
{
    switch (sEasyChatScreen->type)
    {
    case EASY_CHAT_TYPE_MAIL:
        *str1 = gText_StopGivingPkmnMail;
        *str2 = NULL;
        break;
    case EASY_CHAT_TYPE_QUIZ_ANSWER:
    case EASY_CHAT_TYPE_QUIZ_QUESTION:
        *str1 = gText_LikeToQuitQuiz;
        *str2 = gText_ChallengeQuestionMark;
        break;
    default:
        *str1 = gText_QuitEditing;
        *str2 = NULL;
        break;
    }

}

static void GetEasyChatConfirmDeletionText(const u8 **str1, const u8 **str2)
{
    *str1 = gText_AllTextBeingEditedWill;
    *str2 = gText_BeDeletedThatOkay;
}

void sub_811BB9C(u8 *arg0, u8 *arg1)
{
    *arg0 = sEasyChatScreen->unk_0a;
    *arg1 = sEasyChatScreen->unk_0b;
}

u8 sub_811BBB0(void)
{
    return sEasyChatScreen->unk_09;
}

u8 sub_811BBBC(void)
{
    return sEasyChatScreen->unk_0c;
}

void sub_811BBC8(u8 *arg0, u8 *arg1)
{
    *arg0 = sEasyChatScreen->unk_10;
    *arg1 = sEasyChatScreen->unk_11;
}

u8 sub_811BBDC(void)
{
    return sEasyChatScreen->unk_0e;
}

u8 sub_811BBE8(void)
{
    return sEasyChatScreen->unk_0f;
}

static u8 unref_sub_811BBF4(void)
{
    return 0;
}

int sub_811BBF8(void)
{
    switch (sEasyChatScreen->state)
    {
    case 2:
        if (sEasyChatScreen->unk_09 == 0 && sEasyChatScreen->unk_0c)
            return 1;
        break;
    case 3:
        if (sEasyChatScreen->unk_0e)
            return 1;
        break;
    }

    return 0;
}

int sub_811BC2C(void)
{
    switch (sEasyChatScreen->state)
    {
    case 2:
        if (sEasyChatScreen->unk_09 == 0 && sEasyChatScreen->unk_0c + 4 <= sEasyChatScreen->unk_0d - 1)
            return 1;
        break;
    case 3:
        if (sEasyChatScreen->unk_0e + 4 <= sEasyChatScreen->unk_0f)
            return 1;
        break;
    }

    return 0;
}

static int FooterHasFourOptions_(void)
{
    return FooterHasFourOptions();
}

u8 sub_811BC7C(const u16 *arg0, u8 arg1)
{
    u8 i;

    for (i = 0; i < arg1; i++)
    {
        if (arg0[i] != sEasyChatScreen->ecWordBuffer[i])
            return 1;
    }

    return 0;
}

static u8 GetDisplayedPersonType(void)
{
    return sEasyChatScreen->displayedPersonType;
}

static u8 GetEachChatScreenTemplateId(u8 type)
{
    u32 i;

    for (i = 0; i < ARRAY_COUNT(sEasyChatScreenTemplates); i++)
    {
        if (sEasyChatScreenTemplates[i].type == type)
            return i;
    }

    return 0;
}

static int sub_811BCF4(void)
{
    int i;

    for (i = 0; i < sEasyChatScreen->unk_07; i++)
    {
        if (sEasyChatScreen->ecWordBuffer[i] != 0xFFFF)
            return 0;
    }

    return 1;
}

static int sub_811BD2C(void)
{
    int i;

    for (i = 0; i < sEasyChatScreen->unk_07; i++)
    {
        if (sEasyChatScreen->ecWordBuffer[i] == 0xFFFF)
            return 0;
    }

    return 1;
}

static int sub_811BD64(void)
{
    int i;
    struct SaveBlock1 *saveBlock1;

    if (sEasyChatScreen->type == EASY_CHAT_TYPE_QUIZ_SET_QUESTION)
        return sub_811BCF4();

    saveBlock1 = gSaveBlock1Ptr;
    for (i = 0; i < 9; i++)
    {
        if (saveBlock1->lilycoveLady.quiz.unk_002[i] != 0xFFFF)
            return 0;
    }

    return 1;
}

static int sub_811BDB0(void)
{
    struct LilycoveLadyQuiz *quiz;
    if (sEasyChatScreen->type == EASY_CHAT_TYPE_QUIZ_SET_ANSWER)
        return sub_811BCF4();

    quiz = &gSaveBlock1Ptr->lilycoveLady.quiz;
    return quiz->unk_014 == 0xFFFF ? 1 : 0;
}

static void sub_811BDF0(u8 *arg0)
{
    u8 name[32];
    struct SaveBlock1 *saveBlock1 = gSaveBlock1Ptr;
    DynamicPlaceholderTextUtil_Reset();
    if (StringLength(saveBlock1->lilycoveLady.quiz.playerName) != 0)
    {
        TVShowConvertInternationalString(name, saveBlock1->lilycoveLady.quiz.playerName, saveBlock1->lilycoveLady.quiz.language);
        DynamicPlaceholderTextUtil_SetPlaceholderPtr(0, name);
    }
    else
    {
        DynamicPlaceholderTextUtil_SetPlaceholderPtr(0, gText_Lady);
    }

    DynamicPlaceholderTextUtil_ExpandPlaceholders(arg0, gText_F700sQuiz);
}

static void sub_811BE54(void)
{
    int i;
    u16 *ecWord;
    u8 *str;

    ecWord = sEasyChatScreen->ecWordBuffer;
    str = gStringVar2;
    i = 0;
    while (i < sEasyChatScreen->unk_07)
    {
        str = CopyEasyChatWordPadded(str, *ecWord, 0);
        *str = 0;
        str++;
        ecWord++;
        i++;
    }

    str--;
    str[0] = 0xFF;
}

static void sub_811BE9C(void)
{
    switch (sEasyChatScreen->type)
    {
    case EASY_CHAT_TYPE_PROFILE:
        FlagSet(FLAG_SYS_CHAT_USED);
        break;
    case EASY_CHAT_TYPE_QUESTIONNAIRE:
        if (sub_811BF20())
            gSpecialVar_0x8004 = 2;
        else
            gSpecialVar_0x8004 = 0;
        break;
    case EASY_CHAT_TYPE_TRENDY_PHRASE:
        sub_811BE54();
        gSpecialVar_0x8004 = sub_81226D8(sEasyChatScreen->ecWordBuffer);
        break;
    case EASY_CHAT_TYPE_GOOD_SAYING:
        gSpecialVar_0x8004 = sub_811BF40();
        break;
    }
}

static int sub_811BF20(void)
{
    return sub_811BC7C(sMysteryGiftPhrase, ARRAY_COUNT(sMysteryGiftPhrase)) == 0;
}

static u16 sub_811BF40(void)
{
    int i;
    for (i = 0; i < 5; i++)
    {
        if (!sub_811BC7C(sBerryMasterWifePhrases[i], ARRAY_COUNT(*sBerryMasterWifePhrases)))
            return i + 1;
    }

    return 0;
}

static void sub_811BF78(void)
{
    sEasyChatScreen->unk_13 = 0;
}

static int sub_811BF88(int easyChatWord)
{
    return 0;
}

static bool8 sub_811BF8C(void)
{
    if (!sub_811CE94())
        return 0;
    else
        return 1;
}

static bool8 sub_811BFA4(void)
{
    switch (sUnknown_0203A11C->unk0)
    {
    case 0:
        ResetBgsAndClearDma3BusyFlags(0);
        InitBgsFromTemplates(0, sEasyChatBgTemplates, ARRAY_COUNT(sEasyChatBgTemplates));
        SetBgTilemapBuffer(3, sUnknown_0203A11C->unkB00);
        SetBgTilemapBuffer(1, sUnknown_0203A11C->unk300);
        InitWindows(sEasyChatWindowTemplates);
        DeactivateAllTextPrinters();
        sub_811CF64();
        sub_811CF04();
        CpuFastFill(0, (void *)VRAM + 0x1000000, 0x400);
        break;
    case 1:
        DecompressAndLoadBgGfxUsingHeap(3, gEasyChatWindow_Gfx, 0, 0, 0);
        CopyToBgTilemapBuffer(3, gEasyChatWindow_Tilemap, 0, 0);
        sub_811D60C();
        sub_811D424(sUnknown_0203A11C->unk300);
        sub_811D230();
        sub_811E948();
        CopyBgTilemapBufferToVram(3);
        break;
    case 2:
        DecompressAndLoadBgGfxUsingHeap(1, sUnknown_08597B54, 0, 0, 0);
        CopyBgTilemapBufferToVram(1);
        break;
    case 3:
        sub_811CFCC();
        sub_811D0BC();
        sub_811D2C8();
        sub_811D684();
        break;
    case 4:
        sub_811DE90();
        if (GetEasyChatScreenType() != EASY_CHAT_TYPE_QUIZ_QUESTION)
            sub_811DEC4();
        break;
    case 5:
        if (IsDma3ManagerBusyWithBgCopy())
        {
            return TRUE;
        }
        else
        {
            sub_811DE5C(0, 0, 0, 0);
            SetGpuReg(REG_OFFSET_WININ, WIN_RANGE(0, 63));
            SetGpuReg(REG_OFFSET_WINOUT, WIN_RANGE(0, 59));
            ShowBg(3);
            ShowBg(1);
            ShowBg(2);
            ShowBg(0);
            sub_811E5D4();
            sub_811E720();
            sub_811E828();
        }
        break;
    default:
        return FALSE;
    }

    sUnknown_0203A11C->unk0++;
    return TRUE;
}

static void sub_811C13C(void)
{
    if (sUnknown_0203A11C)
        FREE_AND_SET_NULL(sUnknown_0203A11C);
}

static void sub_811C158(u16 arg0)
{
    sUnknown_0203A11C->unk4 = arg0;
    sUnknown_0203A11C->unk0 = 0;
    sub_811C170();
}

static bool8 sub_811C170(void)
{
    switch (sUnknown_0203A11C->unk4)
    {
    case 0:  return FALSE;
    case 1:  return sub_811C2D4();
    case 2:  return sub_811C30C();
    case 3:  return sub_811C3E4();
    case 4:  return sub_811C48C();
    case 5:  return sub_811C404();
    case 6:  return sub_811C448();
    case 7:  return sub_811C4D0();
    case 8:  return sub_811C518();
    case 9:  return sub_811C554();
    case 10: return sub_811C620();
    case 11: return sub_811C830();
    case 12: return sub_811C8F0();
    case 13: return sub_811C99C();
    case 14: return sub_811CA5C();
    case 15: return sub_811C780();
    case 16: return sub_811C78C();
    case 17: return sub_811C7D4();
    case 18: return sub_811CB18();
    case 19: return sub_811CB98();
    case 20: return sub_811CB24();
    case 21: return sub_811CC90();
    case 22: return sub_811CC08();
    case 23: return sub_811C6C0();
    case 24: return FALSE;
    case 25: return FALSE;
    case 26: return FALSE;
    case 27: return FALSE;
    case 28: return FALSE;
    case 29: return sub_811CD14();
    case 30: return sub_811CD54();
    case 31: return sub_811CD94();
    case 32: return sub_811CDD4();
    case 33: return sub_811CE14();
    case 34: return sub_811CE54();
    default: return FALSE;
    }
}

static bool8 sub_811C2D4(void)
{
    switch (sUnknown_0203A11C->unk0)
    {
    case 0:
        sub_811D2C8();
        sUnknown_0203A11C->unk0++;
        break;
    case 1:
        return IsDma3ManagerBusyWithBgCopy();
    }

    return TRUE;
}

static bool8 sub_811C30C(void)
{
    u8 i;
    u16 *ecWordBuffer;
    u16 *ecWord;
    u8 frameId;
    u8 cursorColumn, cursorRow, numColumns;
    s16 var1;
    int stringWidth;
    int trueStringWidth;
    u8 var2;
    u8 str[64];

    ecWordBuffer = GetEasyChatWordBuffer();
    frameId = GetEasyChatScreenFrameId();
    cursorColumn = GetMainCursorColumn();
    cursorRow = GetMainCursorRow();
    numColumns = GetNumColumns();
    ecWord = &ecWordBuffer[cursorRow * numColumns];
    var1 = 8 * sPhraseFrameDimensions[frameId].left + 13;
    for (i = 0; i < cursorColumn; i++)
    {
        if (*ecWord == 0xFFFF)
        {
            stringWidth = 72;
        }
        else
        {
            CopyEasyChatWord(str, *ecWord);
            stringWidth = GetStringWidth(1, str, 0);
        }

        trueStringWidth = stringWidth + 17;
        var1 += trueStringWidth;
        ecWord++;
    }

    var2 = 8 * (sPhraseFrameDimensions[frameId].top + cursorRow * 2);
    sub_811DF60(var1, var2 + 8);
    return FALSE;
}

static bool8 sub_811C3E4(void)
{
    u8 xOffset = GetFooterOptionXOffset(GetMainCursorColumn());
    sub_811DF60(xOffset, 96);
    return FALSE;
}

static bool8 sub_811C404(void)
{
    switch (sUnknown_0203A11C->unk0)
    {
    case 0:
        sub_811DF90();
        sub_811D104(2);
        sub_811D214(1);
        sUnknown_0203A11C->unk0++;
        break;
    case 1:
        return IsDma3ManagerBusyWithBgCopy();
    }

    return TRUE;
}

static bool8 sub_811C448(void)
{
    switch (sUnknown_0203A11C->unk0)
    {
    case 0:
        sub_811DF90();
        sub_811D104(3);
        sub_811D214(0);
        sUnknown_0203A11C->unk0++;
        break;
    case 1:
        return IsDma3ManagerBusyWithBgCopy();
    }

    return TRUE;
}

static bool8 sub_811C48C(void)
{
    switch (sUnknown_0203A11C->unk0)
    {
    case 0:
        sub_811DF90();
        sub_811D104(1);
        sub_811D214(1);
        sUnknown_0203A11C->unk0++;
        break;
    case 1:
        return IsDma3ManagerBusyWithBgCopy();
    }

    return TRUE;
}

static bool8 sub_811C4D0(void)
{
    switch (sUnknown_0203A11C->unk0)
    {
    case 0:
        sub_811DFB0();
        sub_811D104(0);
        sub_811D2C8();
        ShowBg(0);
        sUnknown_0203A11C->unk0++;
        break;
    case 1:
        return IsDma3ManagerBusyWithBgCopy();
    }

    return TRUE;
}

static bool8 sub_811C518(void)
{
    switch (sUnknown_0203A11C->unk0)
    {
    case 0:
        sub_811DFB0();
        sub_811D104(0);
        sub_811D2C8();
        sUnknown_0203A11C->unk0++;
        // Fall through
    case 1:
        return IsDma3ManagerBusyWithBgCopy();
    }

    return TRUE;
}

static bool8 sub_811C554(void)
{
    switch (sUnknown_0203A11C->unk0)
    {
    case 0:
        sub_811DF90();
        HideBg(0);
        sub_811DE5C(0, 0, 0, 0);
        sub_811D6D4();
        sUnknown_0203A11C->unk0++;
        break;
    case 1:
        if (!IsDma3ManagerBusyWithBgCopy())
        {
            sub_811D9CC(0);
            sUnknown_0203A11C->unk0++;
        }
        break;
    case 2:
        if (!IsDma3ManagerBusyWithBgCopy() && !sub_811DAA4())
            sUnknown_0203A11C->unk0++;
        break;
    case 3:
        if (!IsDma3ManagerBusyWithBgCopy())
        {
            sub_811E3AC();
            sUnknown_0203A11C->unk0++;
        }
        break;
    case 4:
        if (!sub_811E418())
        {
            sub_811DFC8();
            sub_811E6E0(0);
            sub_811E64C();
            sUnknown_0203A11C->unk0++;
            return FALSE;
        }
        break;
    default:
        return FALSE;
    }

    return TRUE;
}

static bool8 sub_811C620(void)
{
    switch (sUnknown_0203A11C->unk0)
    {
    case 0:
        sub_811E050();
        sub_811E4AC();
        sub_811E6B0();
        sUnknown_0203A11C->unk0++;
        break;
    case 1:
        if (sub_811E4D0() == TRUE)
            break;

        sub_811D9CC(1);
        sUnknown_0203A11C->unk0++;
        // Fall through
    case 2:
        if (!sub_811DAA4())
            sUnknown_0203A11C->unk0++;
        break;
    case 3:
        if (!IsDma3ManagerBusyWithBgCopy())
        {
            sub_811DFB0();
            ShowBg(0);
            sUnknown_0203A11C->unk0++;
        }
        break;
    case 4:
        return FALSE;
    }

    return TRUE;
}

static bool8 sub_811C6C0(void)
{
    switch (sUnknown_0203A11C->unk0)
    {
    case 0:
        sub_811E050();
        sub_811E6B0();
        sub_811E55C();
        sub_811D9CC(5);
        sUnknown_0203A11C->unk0++;
        break;
    case 1:
        if (!sub_811DAA4() && !sub_811E5B8())
        {
            sub_811D6D4();
            sUnknown_0203A11C->unk0++;
        }
        break;
    case 2:
        if (!IsDma3ManagerBusyWithBgCopy())
        {
            sub_811D9CC(6);
            sub_811E578();
            sUnknown_0203A11C->unk0++;
        }
        break;
    case 3:
        if (!sub_811DAA4() && !sub_811E5B8())
        {
            sub_811E64C();
            sub_811DFC8();
            sUnknown_0203A11C->unk0++;
            return FALSE;
        }
        break;
    case 4:
        return FALSE;
    }

    return TRUE;
}

static bool8 sub_811C780(void)
{
    sub_811E088();
    return FALSE;
}

static bool8 sub_811C78C(void)
{
    switch (sUnknown_0203A11C->unk0)
    {
    case 0:
        sub_811DDAC(1, 4);
        sUnknown_0203A11C->unk0++;
        // Fall through
    case 1:
        if (!sub_811DE10())
        {
            sub_811E088();
            sub_811E64C();
            return FALSE;
        }
        break;
    }

    return TRUE;
}

static bool8 sub_811C7D4(void)
{
    switch (sUnknown_0203A11C->unk0)
    {
    case 0:
        sub_811DDAC(-1, 4);
        sUnknown_0203A11C->unk0++;
        // Fall through
    case 1:
        if (!sub_811DE10())
        {
            sub_811E64C();
            sUnknown_0203A11C->unk0++;
            return FALSE;
        }
        break;
    case 2:
        return FALSE;
    }

    return TRUE;
}

static bool8 sub_811C830(void)
{
    switch (sUnknown_0203A11C->unk0)
    {
    case 0:
        sub_811E050();
        sub_811E4AC();
        sub_811E6B0();
        sUnknown_0203A11C->unk0++;
        break;
    case 1:
        if (!sub_811E4D0())
        {
            sub_811D9B4();
            sUnknown_0203A11C->unk0++;
        }
        break;
    case 2:
        if (!IsDma3ManagerBusyWithBgCopy())
        {
            sub_811D9CC(2);
            sUnknown_0203A11C->unk0++;
        }
        break;
    case 3:
        if (!sub_811DAA4())
        {
            sub_811D698(2);
            sUnknown_0203A11C->unk0++;
        }
        break;
    case 4:
        if (!IsDma3ManagerBusyWithBgCopy())
        {
            sub_811E288();
            sub_811E6E0(1);
            sub_811E64C();
            sub_811E794();
            sUnknown_0203A11C->unk0++;
            return FALSE;
        }
        break;
    case 5:
        return FALSE;
    }

    return TRUE;
}

static bool8 sub_811C8F0(void)
{
    switch (sUnknown_0203A11C->unk0)
    {
    case 0:
        sub_811D2C8();
        sUnknown_0203A11C->unk0++;
        break;
    case 1:
        sub_811E380();
        sub_811E6B0();
        sub_811E7F8();
        sub_811D9B4();
        sUnknown_0203A11C->unk0++;
        break;
    case 2:
        if (!IsDma3ManagerBusyWithBgCopy())
        {
            sub_811D9CC(3);
            sUnknown_0203A11C->unk0++;
        }
        break;
    case 3:
        if (!sub_811DAA4())
        {
            ShowBg(0);
            sUnknown_0203A11C->unk0++;
        }
        break;
    case 4:
        if (!IsDma3ManagerBusyWithBgCopy())
        {
            sub_811DFB0();
            sUnknown_0203A11C->unk0++;
            return FALSE;
        }
        break;
    case 5:
        return FALSE;
    }

    return TRUE;
}

static bool8 sub_811C99C(void)
{
    switch (sUnknown_0203A11C->unk0)
    {
    case 0:
        sub_811D2C8();
        sUnknown_0203A11C->unk0++;
        break;
    case 1:
        sub_811E380();
        sub_811E6B0();
        sub_811E7F8();
        sub_811D9B4();
        sUnknown_0203A11C->unk0++;
        break;
    case 2:
        if (!IsDma3ManagerBusyWithBgCopy())
        {
            sub_811D9CC(3);
            sUnknown_0203A11C->unk0++;
        }
        break;
    case 3:
        if (!sub_811DAA4())
        {
            sub_811D104(3);
            sUnknown_0203A11C->unk0++;
        }
        break;
    case 4:
        if (!IsDma3ManagerBusyWithBgCopy())
        {
            ShowBg(0);
            sUnknown_0203A11C->unk0++;
        }
        break;
    case 5:
        if (!IsDma3ManagerBusyWithBgCopy())
        {
            sub_811DFB0();
            sUnknown_0203A11C->unk0++;
            return FALSE;
        }
        break;
    case 6:
        return FALSE;
    }

    return TRUE;
}

static bool8 sub_811CA5C(void)
{
    switch (sUnknown_0203A11C->unk0)
    {
    case 0:
        sub_811E380();
        sub_811E6B0();
        sub_811E7F8();
        sub_811D9B4();
        sUnknown_0203A11C->unk0++;
        break;
    case 1:
        if (!IsDma3ManagerBusyWithBgCopy())
        {
            sub_811D9CC(4);
            sUnknown_0203A11C->unk0++;
        }
        break;
    case 2:
        if (!sub_811DAA4())
        {
            sub_811D6D4();
            sUnknown_0203A11C->unk0++;
        }
        break;
    case 3:
        if (!IsDma3ManagerBusyWithBgCopy())
        {
            sub_811E3AC();
            sUnknown_0203A11C->unk0++;
        }
        break;
    case 4:
        if (!sub_811E418())
        {
            sub_811DFC8();
            sub_811E6E0(0);
            sub_811E64C();
            sUnknown_0203A11C->unk0++;
            return FALSE;
        }
        break;
    }

    return TRUE;
}

static bool8 sub_811CB18(void)
{
    sub_811E30C();
    return FALSE;
}

static bool8 sub_811CB24(void)
{
    switch (sUnknown_0203A11C->unk0)
    {
    case 0:
        sub_811D7A4();
        sUnknown_0203A11C->unk0++;
        break;
    case 1:
        if (!IsDma3ManagerBusyWithBgCopy())
        {
            sub_811DDAC(1, 4);
            sUnknown_0203A11C->unk0++;
        }
        break;
    case 2:
        if (!sub_811DE10())
        {
            sub_811E30C();
            sub_811E64C();
            sub_811E794();
            sUnknown_0203A11C->unk0++;
            return FALSE;
        }
        break;
    case 3:
        return FALSE;
    }

    return TRUE;
}

static bool8 sub_811CB98(void)
{
    switch (sUnknown_0203A11C->unk0)
    {
    case 0:
        sub_811D7C8();
        sUnknown_0203A11C->unk0++;
        break;
    case 1:
        if (!IsDma3ManagerBusyWithBgCopy())
        {
            sub_811DDAC(-1, 4);
            sUnknown_0203A11C->unk0++;
        }
        break;
    case 2:
        if (!sub_811DE10())
        {
            sub_811E64C();
            sub_811E794();
            sUnknown_0203A11C->unk0++;
            return FALSE;
        }
        break;
    case 3:
        return FALSE;
    }

    return TRUE;
}

static bool8 sub_811CC08(void)
{
    switch (sUnknown_0203A11C->unk0)
    {
    case 0:
        sub_811D7EC();
        sUnknown_0203A11C->unk0++;
        break;
    case 1:
        if (!IsDma3ManagerBusyWithBgCopy())
        {
            s16 var0 = sub_811BBDC() - sub_811DE48();
            sub_811DDAC(var0, 8);
            sUnknown_0203A11C->unk0++;
        }
        break;
    case 2:
        if (!sub_811DE10())
        {
            sub_811E30C();
            sub_811E64C();
            sub_811E794();
            sUnknown_0203A11C->unk0++;
            return FALSE;
        }
        break;
    case 3:
        return FALSE;
    }

    return TRUE;
}

static bool8 sub_811CC90(void)
{
    switch (sUnknown_0203A11C->unk0)
    {
    case 0:
        sub_811D830();
        sUnknown_0203A11C->unk0++;
        break;
    case 1:
        if (!IsDma3ManagerBusyWithBgCopy())
        {
            s16 var0 = sub_811BBDC() - sub_811DE48();
            sub_811DDAC(var0, 8);
            sUnknown_0203A11C->unk0++;
        }
        break;
    case 2:
        if (!sub_811DE10())
        {
            sub_811E64C();
            sub_811E794();
            sUnknown_0203A11C->unk0++;
            return FALSE;
        }
        break;
    case 3:
        return FALSE;
    }

    return TRUE;
}

static bool8 sub_811CD14(void)
{
    switch (sUnknown_0203A11C->unk0)
    {
    case 0:
        sub_811DF90();
        sub_811D104(4);
        sUnknown_0203A11C->unk0++;
        break;
    case 1:
        return IsDma3ManagerBusyWithBgCopy();
    }

    return TRUE;
}

static bool8 sub_811CD54(void)
{
    switch (sUnknown_0203A11C->unk0)
    {
    case 0:
        sub_811DF90();
        sub_811D104(5);
        sUnknown_0203A11C->unk0++;
        break;
    case 1:
        return IsDma3ManagerBusyWithBgCopy();
    }

    return TRUE;
}

static bool8 sub_811CD94(void)
{
    switch (sUnknown_0203A11C->unk0)
    {
    case 0:
        sub_811DF90();
        sub_811D104(6);
        sUnknown_0203A11C->unk0++;
        break;
    case 1:
        return IsDma3ManagerBusyWithBgCopy();
    }

    return TRUE;
}

static bool8 sub_811CDD4(void)
{
    switch (sUnknown_0203A11C->unk0)
    {
    case 0:
        sub_811DF90();
        sub_811D104(7);
        sUnknown_0203A11C->unk0++;
        break;
    case 1:
        return IsDma3ManagerBusyWithBgCopy();
    }

    return TRUE;
}

static bool8 sub_811CE14(void)
{
    switch (sUnknown_0203A11C->unk0)
    {
    case 0:
        sub_811DF90();
        sub_811D104(8);
        sUnknown_0203A11C->unk0++;
        break;
    case 1:
        return IsDma3ManagerBusyWithBgCopy();
    }

    return TRUE;
}

static bool8 sub_811CE54(void)
{
    switch (sUnknown_0203A11C->unk0)
    {
    case 0:
        sub_811DF90();
        sub_811D104(9);
        sUnknown_0203A11C->unk0++;
        break;
    case 1:
        return IsDma3ManagerBusyWithBgCopy();
    }

    return TRUE;
}

static bool8 sub_811CE94(void)
{
    sUnknown_0203A11C = Alloc(sizeof(*sUnknown_0203A11C));
    if (!sUnknown_0203A11C)
        return FALSE;

    sUnknown_0203A11C->unk0 = 0;
    sUnknown_0203A11C->unk2D8 = NULL;
    sUnknown_0203A11C->unk2DC = NULL;
    sUnknown_0203A11C->unk2E0 = NULL;
    sUnknown_0203A11C->unk2E4 = NULL;
    sUnknown_0203A11C->unk2E8 = NULL;
    sUnknown_0203A11C->unk2EC = NULL;
    sUnknown_0203A11C->unk2F0 = NULL;
    sUnknown_0203A11C->unk2F4 = NULL;
    sUnknown_0203A11C->unk2F8 = NULL;
    sUnknown_0203A11C->unk2FC = NULL;
    sUnknown_0203A11C->unkA = FooterHasFourOptions_();
    return TRUE;
}

static void sub_811CF04(void)
{
    ChangeBgX(3, 0, 0);
    ChangeBgY(3, 0, 0);
    ChangeBgX(1, 0, 0);
    ChangeBgY(1, 0, 0);
    ChangeBgX(2, 0, 0);
    ChangeBgY(2, 0, 0);
    ChangeBgX(0, 0, 0);
    ChangeBgY(0, 0, 0);
    SetGpuReg(REG_OFFSET_DISPCNT, DISPCNT_MODE_0 | DISPCNT_OBJ_1D_MAP | DISPCNT_OBJ_ON | DISPCNT_WIN0_ON);
}

static void sub_811CF64(void)
{
    ResetPaletteFade();
    LoadPalette(gEasyChatMode_Pal, 0, 32);
    LoadPalette(sUnknown_08597B14, 1 * 16, 32);
    LoadPalette(sUnknown_08597B34, 4 * 16, 32);
    LoadPalette(sUnknown_08597C1C, 10 * 16, 8);
    LoadPalette(sUnknown_08597C24, 11 * 16, 12);
    LoadPalette(sUnknown_08597C24, 15 * 16, 12);
    LoadPalette(sUnknown_08597C24, 3 * 16, 12);
}

static void sub_811CFCC(void)
{
    int xOffset;
    const u8 *titleText = GetTitleText();
    if (!titleText)
        return;

    xOffset = GetStringCenterAlignXOffset(1, titleText, 144);
    FillWindowPixelBuffer(0, PIXEL_FILL(0));
    sub_811D058(0, 1, titleText, xOffset, 1, 0xFF, 0, 2, 3);
    PutWindowTilemap(0);
    CopyWindowToVram(0, 3);
}

void sub_811D028(u8 windowId, u8 fontId, const u8 *str, u8 x, u8 y, u8 speed, void (*callback)(struct TextPrinterTemplate *, u16))
{
    AddTextPrinterParameterized(windowId, fontId, str, x, y, speed, callback);
}

static void sub_811D058(u8 windowId, u8 fontId, const u8 *str, u8 left, u8 top, u8 speed, u8 red, u8 green, u8 blue)
{
    u8 color[3];
    color[0] = red;
    color[1] = green;
    color[2] = blue;
    AddTextPrinterParameterized3(windowId, fontId, left, top, color, speed, str);
}

static void sub_811D0BC(void)
{
    FillBgTilemapBufferRect(0, 0, 0, 0, 32, 20, 17);
    LoadUserWindowBorderGfx(1, 1, 0xE0);
    sub_8098858(1, 1, 14);
    sub_811D104(0);
    PutWindowTilemap(1);
    CopyBgTilemapBufferToVram(0);
}

static void sub_811D104(u8 arg0)
{
    const u8 *text2 = NULL;
    const u8 *text1 = NULL;
    switch (arg0)
    {
    case 0:
        GetEasyChatInstructionsText(&text1, &text2);
        break;
    case 2:
        sub_811BB40(&text1, &text2);
        break;
    case 3:
        GetEasyChatConfirmText(&text1, &text2);
        break;
    case 1:
        GetEasyChatConfirmDeletionText(&text1, &text2);
        break;
    case 4:
        text1 = gText_CreateAQuiz;
        break;
    case 5:
        text1 = gText_SelectTheAnswer;
        break;
    case 6:
        text1 = gText_OnlyOnePhrase;
        text2 = gText_OriginalSongWillBeUsed;
        break;
    case 7:
        text1 = gText_LyricsCantBeDeleted;
        break;
    case 8:
        text1 = gText_CombineTwoWordsOrPhrases3;
        break;
    case 9:
        text1 = gText_YouCannotQuitHere;
        text2 = gText_SectionMustBeCompleted;
        break;
    }

    FillWindowPixelBuffer(1, PIXEL_FILL(1));
    if (text1)
        sub_811D028(1, 1, text1, 0, 1, 0xFF, 0);

    if (text2)
        sub_811D028(1, 1, text2, 0, 17, 0xFF, 0);

    CopyWindowToVram(1, 3);
}

static void sub_811D214(u8 initialCursorPos)
{
    CreateYesNoMenu(&sEasyChatYesNoWindowTemplate, 1, 14, initialCursorPos);
}

static void sub_811D230(void)
{
    u8 frameId;
    struct WindowTemplate template;

    frameId = GetEasyChatScreenFrameId();
    template.bg = 3;
    template.tilemapLeft = sPhraseFrameDimensions[frameId].left;
    template.tilemapTop = sPhraseFrameDimensions[frameId].top;
    template.width = sPhraseFrameDimensions[frameId].width;
    template.height = sPhraseFrameDimensions[frameId].height;
    template.paletteNum = 11;
    template.baseBlock = 0x6C;
    sUnknown_0203A11C->windowId = AddWindow(&template);
    PutWindowTilemap(sUnknown_0203A11C->windowId);
}

static void sub_811D2C8(void)
{
    u8 spC[4];
    u16 *ecWord;
    u8 numColumns, numRows;
    u8 *str;
    int frameId;
    int var1;
    int i, j, k;

    ecWord = GetEasyChatWordBuffer();
    numColumns = GetNumColumns();
    numRows = GetNumRows();
    frameId = GetEasyChatScreenFrameId();
    var1 = 0;
    if (frameId == 7)
        var1 = 1;

<<<<<<< HEAD
    FillWindowPixelBuffer(gUnknown_0203A11C->windowId, PIXEL_FILL(1));
=======
    FillWindowPixelBuffer(sUnknown_0203A11C->windowId, 0x11);
>>>>>>> 043071ae
    for (i = 0; i < numRows; i++)
    {
        memcpy(spC, sText_Clear17, sizeof(sText_Clear17));
        if (var1)
            spC[2] = 6;

        str = sUnknown_0203A11C->unkB;
        sUnknown_0203A11C->unkB[0] = EOS;
        str = StringAppend(str, spC);
        for (j = 0; j < numColumns; j++)
        {
            if (*ecWord != 0xFFFF)
            {
                str = CopyEasyChatWord(str, *ecWord);
                ecWord++;
            }
            else
            {
                ecWord++;
                if (!var1)
                {
                    str = WriteColorChangeControlCode(str, 0, 4);
                    for (k = 0; k < 12; k++)
                    {
                        *str = CHAR_HYPHEN;
                        str++;
                    }

                    str = WriteColorChangeControlCode(str, 0, 2);
                }
            }

            if (var1)
                spC[2] = 3;

            str = StringAppend(str, spC);
            if (frameId == 2 || frameId == 7 || frameId == 8)
            {
                if (j == 0 && i == 4)
                    break;
            }
        }

        *str = EOS;
        sub_811D028(sUnknown_0203A11C->windowId, 1, sUnknown_0203A11C->unkB, 0, i * 16 + 1, 0xFF, 0);
    }

    CopyWindowToVram(sUnknown_0203A11C->windowId, 3);
}

static void sub_811D424(u16 *tilemap)
{
    u8 frameId;
    int right, bottom;
    int x, y;

    frameId = GetEasyChatScreenFrameId();
    CpuFastFill(0, tilemap, BG_SCREEN_SIZE);
    if (frameId == 2 || frameId == 8)
    {
        right = sPhraseFrameDimensions[frameId].left + sPhraseFrameDimensions[frameId].width;
        bottom = sPhraseFrameDimensions[frameId].top + sPhraseFrameDimensions[frameId].height;
        for (y = sPhraseFrameDimensions[frameId].top; y < bottom; y++)
        {
            x = sPhraseFrameDimensions[frameId].left - 1;
            tilemap[y * 32 + x] = 0x1005;
            x++;
            for (; x < right; x++)
                tilemap[y * 32 + x] = 0x1000;

            tilemap[y* 32 + x] = 0x1007;
        }
    }
    else
    {
        y = sPhraseFrameDimensions[frameId].top - 1;
        x = sPhraseFrameDimensions[frameId].left - 1;
        right = sPhraseFrameDimensions[frameId].left + sPhraseFrameDimensions[frameId].width;
        bottom = sPhraseFrameDimensions[frameId].top + sPhraseFrameDimensions[frameId].height;
        tilemap[y * 32 + x] = 0x1001;
        x++;
        for (; x < right; x++)
            tilemap[y * 32 + x] = 0x1002;

        tilemap[y * 32 + x] = 0x1003;
        y++;
        for (; y < bottom; y++)
        {
            x = sPhraseFrameDimensions[frameId].left - 1;
            tilemap[y * 32 + x] = 0x1005;
            x++;
            for (; x < right; x++)
                tilemap[y * 32 + x] = 0x1000;

            tilemap[y* 32 + x] = 0x1007;
        }

        x = sPhraseFrameDimensions[frameId].left - 1;
        tilemap[y * 32 + x] = 0x1009;
        x++;
        for (; x < right; x++)
            tilemap[y * 32 + x] = 0x100A;

        tilemap[y * 32 + x] = 0x100B;
    }
}

static void sub_811D60C(void)
{
    u8 frameId;
    u16 *tilemap;

    tilemap = GetBgTilemapBuffer(3);
    frameId = GetEasyChatScreenFrameId();
    switch (sPhraseFrameDimensions[frameId].footerId)
    {
    case 2:
        tilemap += 0x2A0;
        CopyToBgTilemapBufferRect(3, tilemap, 0, 11, 32, 2);
        break;
    case 1:
        tilemap += 0x300;
        CopyToBgTilemapBufferRect(3, tilemap, 0, 11, 32, 2);
        break;
    case 3:
        CopyToBgTilemapBufferRect(3, tilemap, 0, 10, 32, 4);
        break;
    }
}

static void sub_811D684(void)
{
    PutWindowTilemap(2);
    CopyBgTilemapBufferToVram(2);
}

static void sub_811D698(u32 arg0)
{
    sub_811DD84();
    FillWindowPixelBuffer(2, PIXEL_FILL(1));
    switch (arg0)
    {
    case 0:
        sub_811D6F4();
        break;
    case 1:
        sub_811D758();
        break;
    case 2:
        sub_811D794();
        break;
    }

    CopyWindowToVram(2, 2);
}

static void sub_811D6D4(void)
{
    if (!sub_811BBB0())
        sub_811D698(0);
    else
        sub_811D698(1);
}

static void sub_811D6F4(void)
{
    int i;
    int x, y;

    i = 0;
    y = 97;
    while (1)
    {
        for (x = 0; x < 2; x++)
        {
            u8 groupId = sub_811F3B8(i++);
            if (groupId == EC_NUM_GROUPS)
            {
                sub_811DDAC(sub_811BBBC(), 0);
                return;
            }

            sub_811D028(2, 1, GetEasyChatWordGroupName(groupId), x * 84 + 10, y, 0xFF, NULL);
        }

        y += 16;
    }
}

static void sub_811D758(void)
{
    u32 i;

    for (i = 0; i < ARRAY_COUNT(sUnknown_08597C90); i++)
        sub_811D028(2, 1, sUnknown_08597C90[i], 10, 97 + i * 16, 0xFF, NULL);
}

static void sub_811D794(void)
{
    sub_811D864(0, 4);
}

static void sub_811D7A4(void)
{
    u8 var0 = sub_811BBDC() + 3;
    sub_811D950(var0, 1);
    sub_811D864(var0, 1);
}

static void sub_811D7C8(void)
{
    u8 var0 = sub_811BBDC();
    sub_811D950(var0, 1);
    sub_811D864(var0, 1);
}

static void sub_811D7EC(void)
{
    u8 var0 = sub_811BBDC();
    u8 var1 = var0 + 4;
    u8 var2 = sub_811BBE8() + 1;
    if (var1 > var2)
        var1 = var2;

    if (var0 < var1)
    {
        u8 var3 = var1 - var0;
        sub_811D950(var0, var3);
        sub_811D864(var0, var3);
    }
}

static void sub_811D830(void)
{
    u8 var0 = sub_811BBDC();
    u8 var1 = sub_811DE48();
    if (var0 < var1)
    {
        u8 var2 = var1 - var0;
        sub_811D950(var0, var2);
        sub_811D864(var0, var2);
    }
}

static void sub_811D864(u8 arg0, u8 arg1)
{
    int i, j;
    u16 easyChatWord;
    u8 *str;
    int y;
    int var0;

    var0 = arg0 * 2;
    y = (arg0 * 16 + 96) & 0xFF;
    y++;
    for (i = 0; i < arg1; i++)
    {
        for (j = 0; j < 2; j++)
        {
            easyChatWord = sub_811F578(var0++);
            if (easyChatWord != 0xFFFF)
            {
                CopyEasyChatWordPadded(sUnknown_0203A11C->unkCC, easyChatWord, 0);
                if (!sub_811BF88(easyChatWord))
                    sub_811D028(2, 1, sUnknown_0203A11C->unkCC, (j * 13 + 3) * 8, y, 0xFF, NULL);
                else
                    sub_811D058(2, 1, sUnknown_0203A11C->unkCC, (j * 13 + 3) * 8, y, 0xFF, 1, 5, 3);
            }
        }

        y += 16;
    }

    CopyWindowToVram(2, 2);
}

static void sub_811D950(u8 arg0, u8 arg1)
{
    int y;
    int var0;
    int var1;
    int var2;

    y = (arg0 * 16 + 96) & 0xFF;
    var2 = arg1 * 16;
    var0 = y + var2;
    if (var0 > 255)
    {
        var1 = var0 - 256;
        var2 = 256 - y;
    }
    else
    {
        var1 = 0;
    }

    FillWindowPixelRect(2, PIXEL_FILL(1), 0, y, 224, var2);
    if (var1)
        FillWindowPixelRect(2, PIXEL_FILL(1), 0, 0, 224, var1);
}

static void sub_811D9B4(void)
{
    FillWindowPixelBuffer(2, PIXEL_FILL(1));
    CopyWindowToVram(2, 2);
}

static void sub_811D9CC(int arg0)
{
    switch (arg0)
    {
    case 0:
        sUnknown_0203A11C->unk6 = 0;
        sUnknown_0203A11C->unk7 = 10;
        break;
    case 1:
        sUnknown_0203A11C->unk6 = 9;
        sUnknown_0203A11C->unk7 = 0;
        break;
    case 2:
        sUnknown_0203A11C->unk6 = 11;
        sUnknown_0203A11C->unk7 = 17;
        break;
    case 3:
        sUnknown_0203A11C->unk6 = 17;
        sUnknown_0203A11C->unk7 = 0;
        break;
    case 4:
        sUnknown_0203A11C->unk6 = 17;
        sUnknown_0203A11C->unk7 = 10;
        break;
    case 5:
        sUnknown_0203A11C->unk6 = 18;
        sUnknown_0203A11C->unk7 = 22;
        break;
    case 6:
        sUnknown_0203A11C->unk6 = 22;
        sUnknown_0203A11C->unk7 = 18;
        break;
    }

    sUnknown_0203A11C->unk8 = sUnknown_0203A11C->unk6 < sUnknown_0203A11C->unk7 ? 1 : -1;
}

static bool8 sub_811DAA4(void)
{
    u8 var0, var1;
    if (sUnknown_0203A11C->unk6 == sUnknown_0203A11C->unk7)
        return FALSE;

    sUnknown_0203A11C->unk6 += sUnknown_0203A11C->unk8;
    sub_811DADC(sUnknown_0203A11C->unk6);
    var0 = sUnknown_0203A11C->unk6;
    var1 = sUnknown_0203A11C->unk7;
    return (var0 ^ var1) > 0;
}

static void sub_811DADC(u8 arg0)
{
    FillBgTilemapBufferRect_Palette0(1, 0, 0, 10, 30, 10);
    switch (arg0)
    {
    case 0:
        break;
    case 1:
        sub_811DC28(11, 14, 3, 2);
        break;
    case 2:
        sub_811DC28(9, 14, 7, 2);
        break;
    case 3:
        sub_811DC28(7, 14, 11, 2);
        break;
    case 4:
        sub_811DC28(5, 14, 15, 2);
        break;
    case 5:
        sub_811DC28(3, 14, 19, 2);
        break;
    case 6:
        sub_811DC28(1, 14, 23, 2);
        break;
    case 11:
        sub_811DC28(1, 10, 24, 10);
        break;
    case 12:
        sub_811DC28(1, 10, 25, 10);
        break;
    case 13:
        sub_811DC28(1, 10, 26, 10);
        break;
    case 14:
        sub_811DC28(1, 10, 27, 10);
        break;
    case 15:
        sub_811DC28(1, 10, 28, 10);
        break;
    case 16:
        sub_811DC28(1, 10, 29, 10);
        break;
    case 17:
        sub_811DC28(0, 10, 30, 10);
        break;
    case 10:
    case 18:
        sub_811DC28(1, 10, 23, 10);
        break;
    case 9:
    case 19:
        sub_811DC28(1, 11, 23, 8);
        break;
    case 8:
    case 20:
        sub_811DC28(1, 12, 23, 6);
        break;
    case 7:
    case 21:
        sub_811DC28(1, 13, 23, 4);
        break;
    case 22:
        sub_811DC28(1, 14, 23, 2);
        break;
    }

    CopyBgTilemapBufferToVram(1);
}

static void sub_811DC28(int left, int top, int width, int height)
{
    u16 *tilemap;
    int right;
    int bottom;
    int x, y;

    tilemap = sUnknown_0203A11C->unk300;
    right = left + width - 1;
    bottom = top + height - 1;
    x = left;
    y = top;
    tilemap[y * 32 + x] = 0x4001;
    x++;
    for (; x < right; x++)
        tilemap[y * 32 + x] = 0x4002;

    tilemap[y * 32 + x] = 0x4003;
    y++;
    for (; y < bottom; y++)
    {
        tilemap[y * 32 + left] = 0x4005;
        x = left + 1;
        for (; x < right; x++)
            tilemap[y * 32 + x] = 0x4000;

        tilemap[y * 32 + x] = 0x4007;
    }

    tilemap[y * 32 + left] = 0x4009;
    x = left + 1;
    for (; x < right; x++)
        tilemap[y * 32 + x] = 0x400A;

    tilemap[y * 32 + x] = 0x400B;
    sub_811DE5C((left + 1) * 8, (top + 1) * 8, (width - 2) * 8, (height - 2) * 8);
}

static void sub_811DD84(void)
{
    ChangeBgY(2, 0x800, 0);
    sUnknown_0203A11C->unk2CE = 0;
}

static void sub_811DDAC(s16 arg0, u8 arg1)
{
    int bgY;
    s16 var0;

    bgY = GetBgY(2);
    sUnknown_0203A11C->unk2CE += arg0;
    var0 = arg0 * 16;
    bgY += var0 << 8;
    if (arg1)
    {
        sUnknown_0203A11C->unk2D0 = bgY;
        sUnknown_0203A11C->unk2D4 = arg1 * 256;
        if (var0 < 0)
            sUnknown_0203A11C->unk2D4 = -sUnknown_0203A11C->unk2D4;
    }
    else
    {
        ChangeBgY(2, bgY, 0);
    }
}

static bool8 sub_811DE10(void)
{
    int bgY;

    bgY = GetBgY(2);
    if (bgY == sUnknown_0203A11C->unk2D0)
    {
        return FALSE;
    }
    else
    {
        ChangeBgY(2, sUnknown_0203A11C->unk2D4, 1);
        return TRUE;
    }
}

static int sub_811DE48(void)
{
    return sUnknown_0203A11C->unk2CE;
}

static void sub_811DE5C(u8 left, u8 top, u8 width, u8 height)
{
    u16 horizontalDimensions = WIN_RANGE(left, left + width);
    u16 verticalDimensions = WIN_RANGE(top, top + height);
    SetGpuReg(REG_OFFSET_WIN0H, horizontalDimensions);
    SetGpuReg(REG_OFFSET_WIN0V, verticalDimensions);
}

static void sub_811DE90(void)
{
    u32 i;

    LoadSpriteSheets(sEasyChatSpriteSheets);
    LoadSpritePalettes(sEasyChatSpritePalettes);
    for (i = 0; i < ARRAY_COUNT(sUnknown_08597CE8); i++)
        LoadCompressedSpriteSheet(&sUnknown_08597CE8[i]);
}

static void sub_811DEC4(void)
{
    u8 frameId = GetEasyChatScreenFrameId();
    int x = sPhraseFrameDimensions[frameId].left * 8 + 13;
    int y = sPhraseFrameDimensions[frameId].top * 8 + 8;
    u8 spriteId = CreateSprite(&sUnknown_08597D18, x, y, 2);
    sUnknown_0203A11C->unk2D8 = &gSprites[spriteId];
    gSprites[spriteId].data[1] = 1;
}

static void sub_811DF28(struct Sprite *sprite)
{
    if (sprite->data[1])
    {
        if (++sprite->data[0] > 2)
        {
            sprite->data[0] = 0;
            if (++sprite->pos2.x > 0)
                sprite->pos2.x = -6;
        }
    }
}

static void sub_811DF60(u8 x, u8 y)
{
    sUnknown_0203A11C->unk2D8->pos1.x = x;
    sUnknown_0203A11C->unk2D8->pos1.y = y;
    sUnknown_0203A11C->unk2D8->pos2.x = 0;
    sUnknown_0203A11C->unk2D8->data[0] = 0;
}

static void sub_811DF90(void)
{
    sUnknown_0203A11C->unk2D8->data[0] = 0;
    sUnknown_0203A11C->unk2D8->data[1] = 0;
    sUnknown_0203A11C->unk2D8->pos2.x = 0;
}

static void sub_811DFB0(void)
{
    sUnknown_0203A11C->unk2D8->data[1] = 1;
}

static void sub_811DFC8(void)
{
    u8 spriteId = CreateSprite(&sUnknown_08597D68, 0, 0, 3);
    sUnknown_0203A11C->unk2DC = &gSprites[spriteId];
    sUnknown_0203A11C->unk2DC->pos2.x = 32;

    spriteId = CreateSprite(&sUnknown_08597D68, 0, 0, 3);
    sUnknown_0203A11C->unk2E0 = &gSprites[spriteId];
    sUnknown_0203A11C->unk2E0->pos2.x = -32;

    sUnknown_0203A11C->unk2DC->hFlip = 1;
    sub_811E088();
}

static void sub_811E050(void)
{
    DestroySprite(sUnknown_0203A11C->unk2DC);
    sUnknown_0203A11C->unk2DC = NULL;
    DestroySprite(sUnknown_0203A11C->unk2E0);
    sUnknown_0203A11C->unk2E0 = NULL;
}

static void sub_811E088(void)
{
    u8 var0;
    u8 var1;

    if (sUnknown_0203A11C->unk2DC && sUnknown_0203A11C->unk2E0)
    {
        sub_811BB9C(&var0, &var1);
        if (!sub_811BBB0())
            sub_811E0EC(var0, var1);
        else
            sub_811E1A4(var0, var1);
    }
}

static void sub_811E0EC(s8 arg0, s8 arg1)
{
    if (arg0 != -1)
    {
        StartSpriteAnim(sUnknown_0203A11C->unk2DC, 0);
        sUnknown_0203A11C->unk2DC->pos1.x = arg0 * 84 + 58;
        sUnknown_0203A11C->unk2DC->pos1.y = arg1 * 16 + 96;

        StartSpriteAnim(sUnknown_0203A11C->unk2E0, 0);
        sUnknown_0203A11C->unk2E0->pos1.x = arg0 * 84 + 58;
        sUnknown_0203A11C->unk2E0->pos1.y = arg1 * 16 + 96;
    }
    else
    {
        StartSpriteAnim(sUnknown_0203A11C->unk2DC, 1);
        sUnknown_0203A11C->unk2DC->pos1.x = 216;
        sUnknown_0203A11C->unk2DC->pos1.y = arg1 * 16 + 112;

        StartSpriteAnim(sUnknown_0203A11C->unk2E0, 1);
        sUnknown_0203A11C->unk2E0->pos1.x = 216;
        sUnknown_0203A11C->unk2E0->pos1.y = arg1 * 16 + 112;
    }
}

static void sub_811E1A4(s8 arg0, s8 arg1)
{
    int anim;
    int x, y;

    if (arg0 != -1)
    {
        y = arg1 * 16 + 96;
        x = 32;
        if (arg0 == 6 && arg1 == 0)
        {
            x = 158;
            anim = 2;
        }
        else
        {
            x += sUnknown_08597D08[arg0 < ARRAY_COUNT(sUnknown_08597D08) ? arg0 : 0];
            anim = 3;
        }

        StartSpriteAnim(sUnknown_0203A11C->unk2DC, anim);
        sUnknown_0203A11C->unk2DC->pos1.x = x;
        sUnknown_0203A11C->unk2DC->pos1.y = y;

        StartSpriteAnim(sUnknown_0203A11C->unk2E0, anim);
        sUnknown_0203A11C->unk2E0->pos1.x = x;
        sUnknown_0203A11C->unk2E0->pos1.y = y;
    }
    else
    {
        StartSpriteAnim(sUnknown_0203A11C->unk2DC, 1);
        sUnknown_0203A11C->unk2DC->pos1.x = 216;
        sUnknown_0203A11C->unk2DC->pos1.y = arg1 * 16 + 112;

        StartSpriteAnim(sUnknown_0203A11C->unk2E0, 1);
        sUnknown_0203A11C->unk2E0->pos1.x = 216;
        sUnknown_0203A11C->unk2E0->pos1.y = arg1 * 16 + 112;
    }
}

static void sub_811E288(void)
{
    u8 spriteId = CreateSprite(&sUnknown_08597D18, 0, 0, 4);
    sUnknown_0203A11C->unk2E4 = &gSprites[spriteId];
    sUnknown_0203A11C->unk2E4->callback = sub_811E2DC;
    sUnknown_0203A11C->unk2E4->oam.priority = 2;
    sub_811E30C();
}

static void sub_811E2DC(struct Sprite *sprite)
{
    if (++sprite->data[0] > 2)
    {
        sprite->data[0] = 0;
        if (++sprite->pos2.x > 0)
            sprite->pos2.x = -6;
    }
}

static void sub_811E30C(void)
{
    s8 var0, var1, x, y;

    sub_811BBC8(&var0, &var1);
    x = var0 * 13;
    x = x * 8 + 28;
    y = var1 * 16 + 96;
    sub_811E34C(x, y);
}

static void sub_811E34C(u8 x, u8 y)
{
    if (sUnknown_0203A11C->unk2E4)
    {
        sUnknown_0203A11C->unk2E4->pos1.x = x;
        sUnknown_0203A11C->unk2E4->pos1.y = y;
        sUnknown_0203A11C->unk2E4->pos2.x = 0;
        sUnknown_0203A11C->unk2E4->data[0] = 0;
    }
}

static void sub_811E380(void)
{
    if (sUnknown_0203A11C->unk2E4)
    {
        DestroySprite(sUnknown_0203A11C->unk2E4);
        sUnknown_0203A11C->unk2E4 = NULL;
    }
}

static void sub_811E3AC(void)
{
    u8 spriteId = CreateSprite(&sUnknown_08597DF0, 208, 128, 6);
    sUnknown_0203A11C->unk2E8 = &gSprites[spriteId];
    sUnknown_0203A11C->unk2E8->pos2.x = -64;

    spriteId = CreateSprite(&sUnknown_08597DD0, 208, 80, 5);
    sUnknown_0203A11C->unk2EC = &gSprites[spriteId];
    sUnknown_0203A11C->unk9 = 0;
}

static bool8 sub_811E418(void)
{
    switch (sUnknown_0203A11C->unk9)
    {
    default:
        return FALSE;
    case 0:
        sUnknown_0203A11C->unk2E8->pos2.x += 8;
        if (sUnknown_0203A11C->unk2E8->pos2.x >= 0)
        {
            sUnknown_0203A11C->unk2E8->pos2.x = 0;
            if (!sub_811BBB0())
                StartSpriteAnim(sUnknown_0203A11C->unk2EC, 1);
            else
                StartSpriteAnim(sUnknown_0203A11C->unk2EC, 2);

            sUnknown_0203A11C->unk9++;
        }
        break;
    case 1:
        if (sUnknown_0203A11C->unk2EC->animEnded)
        {
            sUnknown_0203A11C->unk9 = 2;
            return FALSE;
        }
    }

    return TRUE;
}

static void sub_811E4AC(void)
{
    sUnknown_0203A11C->unk9 = 0;
    StartSpriteAnim(sUnknown_0203A11C->unk2EC, 3);
}

static bool8 sub_811E4D0(void)
{
    switch (sUnknown_0203A11C->unk9)
    {
    default:
        return FALSE;
    case 0:
        if (sUnknown_0203A11C->unk2EC->animEnded)
            sUnknown_0203A11C->unk9 = 1;
        break;
    case 1:
        sUnknown_0203A11C->unk2E8->pos2.x -= 8;
        if (sUnknown_0203A11C->unk2E8->pos2.x <= -64)
        {
            DestroySprite(sUnknown_0203A11C->unk2EC);
            DestroySprite(sUnknown_0203A11C->unk2E8);
            sUnknown_0203A11C->unk2EC = NULL;
            sUnknown_0203A11C->unk2E8 = NULL;
            sUnknown_0203A11C->unk9++;
            return FALSE;
        }
    }

    return TRUE;
}

static void sub_811E55C(void)
{
    StartSpriteAnim(sUnknown_0203A11C->unk2EC, 4);
}

static void sub_811E578(void)
{
    if (!sub_811BBB0())
        StartSpriteAnim(sUnknown_0203A11C->unk2EC, 1);
    else
        StartSpriteAnim(sUnknown_0203A11C->unk2EC, 2);
}

static bool8 sub_811E5B8(void)
{
    return !sUnknown_0203A11C->unk2EC->animEnded;
}

static void sub_811E5D4(void)
{
    u8 spriteId = CreateSprite(&sUnknown_08597E48, 96, 80, 0);
    if (spriteId != MAX_SPRITES)
        sUnknown_0203A11C->unk2F0 = &gSprites[spriteId];

    spriteId = CreateSprite(&sUnknown_08597E48, 96, 156, 0);
    if (spriteId != MAX_SPRITES)
    {
        sUnknown_0203A11C->unk2F4 = &gSprites[spriteId];
        sUnknown_0203A11C->unk2F4->vFlip = 1;
    }

    sub_811E6B0();
}

static void sub_811E64C(void)
{
    sUnknown_0203A11C->unk2F0->invisible = !sub_811BBF8();
    sUnknown_0203A11C->unk2F4->invisible = !sub_811BC2C();
}

static void sub_811E6B0(void)
{
    sUnknown_0203A11C->unk2F0->invisible = 1;
    sUnknown_0203A11C->unk2F4->invisible = 1;
}

static void sub_811E6E0(int arg0)
{
    if (!arg0)
    {
        sUnknown_0203A11C->unk2F0->pos1.x = 96;
        sUnknown_0203A11C->unk2F4->pos1.x = 96;
    }
    else
    {
        sUnknown_0203A11C->unk2F0->pos1.x = 120;
        sUnknown_0203A11C->unk2F4->pos1.x = 120;
    }
}

static void sub_811E720(void)
{
    u8 spriteId = CreateSprite(&sUnknown_08597E30, 220, 84, 1);
    if (spriteId != MAX_SPRITES)
        sUnknown_0203A11C->unk2F8 = &gSprites[spriteId];

    spriteId = CreateSprite(&sUnknown_08597E30, 220, 156, 1);
    if (spriteId != MAX_SPRITES)
    {
        sUnknown_0203A11C->unk2FC = &gSprites[spriteId];
        StartSpriteAnim(sUnknown_0203A11C->unk2FC, 1);
    }

    sub_811E7F8();
}

static void sub_811E794(void)
{
    sUnknown_0203A11C->unk2F8->invisible = !sub_811BBF8();
    sUnknown_0203A11C->unk2FC->invisible = !sub_811BC2C();
}

static void sub_811E7F8(void)
{
    sUnknown_0203A11C->unk2F8->invisible = 1;
    sUnknown_0203A11C->unk2FC->invisible = 1;
}

static void sub_811E828(void)
{
    int graphicsId;
    u8 spriteId;

    switch (GetDisplayedPersonType())
    {
    case EASY_CHAT_PERSON_REPORTER_MALE:
        graphicsId = EVENT_OBJ_GFX_REPORTER_M;
        break;
    case EASY_CHAT_PERSON_REPORTER_FEMALE:
        graphicsId = EVENT_OBJ_GFX_REPORTER_F;
        break;
    case EASY_CHAT_PERSON_BOY:
        graphicsId = EVENT_OBJ_GFX_BOY_1;
        break;
    default:
        return;
    }

    if (GetEasyChatScreenFrameId() != 4)
        return;

    spriteId = AddPseudoEventObject(graphicsId, SpriteCallbackDummy, 76, 40, 0);
    if (spriteId != MAX_SPRITES)
    {
        gSprites[spriteId].oam.priority = 0;
        StartSpriteAnim(&gSprites[spriteId], 2);
    }

    spriteId = AddPseudoEventObject(
        gSaveBlock2Ptr->playerGender == MALE ? EVENT_OBJ_GFX_RIVAL_BRENDAN_NORMAL : EVENT_OBJ_GFX_RIVAL_MAY_NORMAL,
        SpriteCallbackDummy,
        52,
        40,
        0);

    if (spriteId != MAX_SPRITES)
    {
        gSprites[spriteId].oam.priority = 0;
        StartSpriteAnim(&gSprites[spriteId], 3);
    }
}

int GetFooterIndex(void)
{
    u8 frameId = GetEasyChatScreenFrameId();
    switch (sPhraseFrameDimensions[frameId].footerId)
    {
    case 1:
        return 1;
    case 2:
        return 2;
    case 0:
        return 0;
    default:
        return 3;
    }
}

static int GetFooterOptionXOffset(int option)
{
    int footerIndex = GetFooterIndex();
    if (footerIndex < 3)
        return sFooterOptionXOffsets[footerIndex][option] + 4;
    else
        return 0;
}

static void sub_811E948(void)
{
    int i;
    u16 windowId;
    struct WindowTemplate template;
    int footerId = GetFooterIndex();
    if (footerId == 3)
        return;

    template.bg = 3;
    template.tilemapLeft = 1;
    template.tilemapTop = 11;
    template.width = 28;
    template.height = 2;
    template.paletteNum = 11;
    template.baseBlock = 0x34;
    windowId = AddWindow(&template);
    FillWindowPixelBuffer(windowId, PIXEL_FILL(1));
    for (i = 0; i < 4; i++)
    {
        const u8 *str = sFooterTextOptions[footerId][i];
        if (str)
        {
            int x = sFooterOptionXOffsets[footerId][i];
            sub_811D028(windowId, 1, str, x, 1, 0, NULL);
        }
    }

    PutWindowTilemap(windowId);
}

static bool8 sub_811EA28(u8 groupId)
{
    switch (groupId)
    {
    case EC_GROUP_TRENDY_SAYING:
        return FlagGet(FLAG_SYS_HIPSTER_MEET);
    case EC_GROUP_EVENTS:
    case EC_GROUP_MOVE_1:
    case EC_GROUP_MOVE_2:
        return FlagGet(FLAG_SYS_GAME_CLEAR);
    case EC_GROUP_POKEMON_2:
        return sub_811F0F8();
    default:
        return TRUE;
    }
}

u16 EasyChat_GetNumWordsInGroup(u8 groupId)
{
    if (groupId == EC_GROUP_POKEMON)
        return GetNationalPokedexCount(FLAG_GET_SEEN);

    if (sub_811EA28(groupId))
        return gEasyChatGroups[groupId].numEnabledWords;

    return 0;
}

bool8 sub_811EAA4(u16 easyChatWord)
{
    u16 i;
    u8 groupId;
    u32 index;
    u16 numWords;
    const u16 *list;
    if (easyChatWord == 0xFFFF)
        return FALSE;

    groupId = EC_GROUP(easyChatWord);
    index = EC_INDEX(easyChatWord);
    if (groupId >= EC_NUM_GROUPS)
        return TRUE;

    numWords = gEasyChatGroups[groupId].numWords;
    switch (groupId)
    {
    case EC_GROUP_POKEMON:
    case EC_GROUP_POKEMON_2:
    case EC_GROUP_MOVE_1:
    case EC_GROUP_MOVE_2:
        list = gEasyChatGroups[groupId].wordData.valueList;
        for (i = 0; i < numWords; i++)
        {
            if (index == list[i])
                return FALSE;
        }
        return TRUE;
    default:
        if (index >= numWords)
            return TRUE;
        else
            return FALSE;
    }
}

bool8 ECWord_CheckIfOutsideOfValidRange(u16 easyChatWord)
{
    int numWordsInGroup;
    u8 groupId = EC_GROUP(easyChatWord);
    u32 index = EC_INDEX(easyChatWord);
    if (groupId >= EC_NUM_GROUPS)
        return TRUE;

    switch (groupId)
    {
    case EC_GROUP_POKEMON:
    case EC_GROUP_POKEMON_2:
        numWordsInGroup = gUnknown_085F5490;
        break;
    case EC_GROUP_MOVE_1:
    case EC_GROUP_MOVE_2:
        numWordsInGroup = gUnknown_085FA1D4;
        break;
    default:
        numWordsInGroup = gEasyChatGroups[groupId].numWords;
        break;
    }

    if (numWordsInGroup <= index)
        return TRUE;
    else
        return FALSE;
}

const u8 *GetEasyChatWord(u8 groupId, u16 index)
{
    switch (groupId)
    {
    case EC_GROUP_POKEMON:
    case EC_GROUP_POKEMON_2:
        return gSpeciesNames[index];
    case EC_GROUP_MOVE_1:
    case EC_GROUP_MOVE_2:
        return gMoveNames[index];
    default:
        return gEasyChatGroups[groupId].wordData.words[index].text;
    }
}

u8 *CopyEasyChatWord(u8 *dest, u16 easyChatWord)
{
    u8 *resultStr;
    if (sub_811EAA4(easyChatWord))
    {
        resultStr = StringCopy(dest, gText_ThreeQuestionMarks);
    }
    else if (easyChatWord != 0xFFFF)
    {
        u16 index = EC_INDEX(easyChatWord);
        u8 groupId = EC_GROUP(easyChatWord);
        resultStr = StringCopy(dest, GetEasyChatWord(groupId, index));
    }
    else
    {
        *dest = EOS;
        resultStr = dest;
    }

    return resultStr;
}

u8 *ConvertEasyChatWordsToString(u8 *dest, const u16 *src, u16 columns, u16 rows)
{
    u16 i, j;
    u16 numColumns = columns - 1;

    for (i = 0; i < rows; i++)
    {
        for (j = 0; j < numColumns; j++)
        {
            dest = CopyEasyChatWord(dest, *src);
            if (*src != 0xFFFF)
            {
                *dest = CHAR_SPACE;
                dest++;
            }

            src++;
        }

        dest = CopyEasyChatWord(dest, *(src++));
        *dest = CHAR_NEWLINE;
        dest++;
    }

    dest--;
    *dest = EOS;
    return dest;
}

u8 *unref_sub_811EC98(u8 *dest, const u16 *src, u16 columns, u16 rows)
{
    u16 i, j, k;
    u16 numColumns;
    int var0, var1;

    numColumns = columns;
    var1 = 0;
    columns--;
    for (i = 0; i < rows; i++)
    {
        const u16 *var2 = src;
        var0 = 0;
        for (j = 0; j < numColumns; j++)
        {
            if (var2[j] != 0xFFFF)
                var0 = 1;
        }

        if (!var0)
        {
            src += numColumns;
            continue;
        }

        for (k = 0; k < columns; k++)
        {
            dest = CopyEasyChatWord(dest, *src);
            if (*src != 0xFFFF)
            {
                *dest = CHAR_SPACE;
                dest++;
            }

            src++;
        }

        dest = CopyEasyChatWord(dest, *(src++));
        if (var1 == 0)
            *dest = CHAR_NEWLINE;
        else
            *dest = CHAR_PROMPT_SCROLL;

        dest++;
        var1++;
    }

    dest--;
    *dest = EOS;
    return dest;
}

static u16 GetEasyChatWordStringLength(u16 easyChatWord)
{
    if (easyChatWord == 0xFFFF)
        return 0;

    if (sub_811EAA4(easyChatWord))
    {
        return StringLength(gText_ThreeQuestionMarks);
    }
    else
    {
        u16 index = EC_INDEX(easyChatWord);
        u8 groupId = EC_GROUP(easyChatWord);
        return StringLength(GetEasyChatWord(groupId, index));
    }
}

bool8 sub_811EDC4(const u16 *easyChatWords, u8 arg1, u8 arg2, u16 arg3)
{
    u8 i, j;

    for (i = 0; i < arg2; i++)
    {
        u16 totalLength = arg1 - 1;
        for (j = 0; j < arg1; j++)
            totalLength += GetEasyChatWordStringLength(*(easyChatWords++));

        if (totalLength > arg3)
            return TRUE;
    }

    return FALSE;
}

u16 sub_811EE38(u16 groupId)
{
    u16 index = Random() % gEasyChatGroups[groupId].numWords;
    if (groupId == EC_GROUP_POKEMON
     || groupId == EC_GROUP_POKEMON_2
     || groupId == EC_GROUP_MOVE_1
     || groupId == EC_GROUP_MOVE_2)
    {
        index = gEasyChatGroups[groupId].wordData.valueList[index];
    }

    return EC_WORD(groupId, index);
}

u16 sub_811EE90(u16 groupId)
{
    if (!sub_811EA28(groupId))
        return 0xFFFF;

    if (groupId == EC_GROUP_POKEMON)
        return sub_811F108();

    return sub_811EE38(groupId);
}

void sub_811EECC(void)
{
    u16 *easyChatWords;
    int columns, rows;
    switch (gSpecialVar_0x8004)
    {
    case 0:
        easyChatWords = gSaveBlock1Ptr->easyChatProfile;
        columns = 2;
        rows = 2;
        break;
    case 1:
        easyChatWords = gSaveBlock1Ptr->easyChatBattleStart;
        if (sub_811EDC4(gSaveBlock1Ptr->easyChatBattleStart, 3, 2, 18))
        {
            columns = 2;
            rows = 3;
        }
        else
        {
            columns = 3;
            rows = 2;
        }
        break;
    case 2:
        easyChatWords = gSaveBlock1Ptr->easyChatBattleWon;
        columns = 3;
        rows = 2;
        break;
    case 3:
        easyChatWords = gSaveBlock1Ptr->easyChatBattleLost;
        columns = 3;
        rows = 2;
        break;
    default:
        return;
    }

    ConvertEasyChatWordsToString(gStringVar4, easyChatWords, columns, rows);
    ShowFieldAutoScrollMessage(gStringVar4);
}

void sub_811EF6C(void)
{
    int groupId = Random() & 1 ? EC_GROUP_HOBBIES : EC_GROUP_LIFESTYLE;
    u16 easyChatWord = sub_811EE90(groupId);
    CopyEasyChatWord(gStringVar2, easyChatWord);
}

static bool8 sub_811EF98(u8 additionalPhraseId)
{
    int byteOffset = additionalPhraseId / 8;
    int shift = additionalPhraseId % 8;
    return (gSaveBlock1Ptr->additionalPhrases[byteOffset] >> shift) & 1;
}

void sub_811EFC0(u8 additionalPhraseId)
{
    if (additionalPhraseId < 33)
    {
        int byteOffset = additionalPhraseId / 8;
        int shift = additionalPhraseId % 8;
        gSaveBlock1Ptr->additionalPhrases[byteOffset] |= 1 << shift;
    }
}

u8 sub_811EFF0(void)
{
    u8 i;
    u8 numAdditionalPhrasesUnlocked;

    for (i = 0, numAdditionalPhrasesUnlocked = 0; i < 33; i++)
    {
        if (sub_811EF98(i))
            numAdditionalPhrasesUnlocked++;
    }

    return numAdditionalPhrasesUnlocked;
}

u16 sub_811F01C(void)
{
    u16 i;
    u16 additionalPhraseId;
    u8 numAdditionalPhrasesUnlocked = sub_811EFF0();
    if (numAdditionalPhrasesUnlocked == 33)
        return 0xFFFF;

    additionalPhraseId = Random() % (33 - numAdditionalPhrasesUnlocked);
    for (i = 0; i < 33; i++)
    {
        if (!sub_811EF98(i))
        {
            if (additionalPhraseId)
            {
                additionalPhraseId--;
            }
            else
            {
                sub_811EFC0(i);
                return EC_WORD(EC_GROUP_TRENDY_SAYING, i);
            }
        }
    }

    return 0xFFFF;
}

u16 sub_811F090(void)
{
    u16 i;
    u16 additionalPhraseId = sub_811EFF0();
    if (additionalPhraseId == 0)
        return 0xFFFF;

    additionalPhraseId = Random() % additionalPhraseId;
    for (i = 0; i < 33; i++)
    {
        if (sub_811EF98(i))
        {
            if (additionalPhraseId)
                additionalPhraseId--;
            else
                return EC_WORD(EC_GROUP_TRENDY_SAYING, i);
        }
    }

    return 0xFFFF;
}

static bool8 sub_811F0F8(void)
{
    return IsNationalPokedexEnabled();
}

static u16 sub_811F108(void)
{
    u16 i;
    u16 numWords;
    const u16 *species;
    u16 index = EasyChat_GetNumWordsInGroup(EC_GROUP_POKEMON);
    if (index == 0)
        return 0xFFFF;

    index = Random() % index;
    species = gEasyChatGroups[EC_GROUP_POKEMON].wordData.valueList;
    numWords = gEasyChatGroups[EC_GROUP_POKEMON].numWords;
    for (i = 0; i < numWords; i++)
    {
        u16 dexNum = SpeciesToNationalPokedexNum(*species);
        if (GetSetPokedexFlag(dexNum, FLAG_GET_SEEN))
        {
            if (index)
                index--;
            else
                return EC_WORD(EC_GROUP_POKEMON, *species);
        }

        species++;
    }

    return 0xFFFF;
}

void InitEasyChatPhrases(void)
{
    u16 i, j;

    for (i = 0; i < 4; i++)
        gSaveBlock1Ptr->easyChatProfile[i] = sDefaultProfileWords[i];
    
    for (i = 0; i < 6; i++)
        gSaveBlock1Ptr->easyChatBattleStart[i] = sDefaultBattleStartWords[i];
    
    for (i = 0; i < 6; i++)
        gSaveBlock1Ptr->easyChatBattleWon[i] = sUnknown_0859E640[i];
    
    for (i = 0; i < 6; i++)
        gSaveBlock1Ptr->easyChatBattleLost[i] = sUnknown_0859E64C[i];
    
    for (i = 0; i < MAIL_COUNT; i++)
    {
        for (j = 0; j < MAIL_WORDS_COUNT; j++)
            gSaveBlock1Ptr->mail[i].words[j] = 0xFFFF;
    }

    // BUG: This is supposed to clear 64 bits, but this loop is clearing 64 bytes.
    // However, this bug has no resulting effect on gameplay because only the
    // Mauville old man data is corrupted, which is initialized directly after
    // this function is called when starting a new game.
    for (i = 0; i < 64; i++)
        gSaveBlock1Ptr->additionalPhrases[i] = 0;
}

static bool8 sub_811F28C(void)
{
    sUnknown_0203A120 = Alloc(sizeof(*sUnknown_0203A120));
    if (!sUnknown_0203A120)
        return FALSE;

    sub_811F2D4();
    sub_811F46C();
    return TRUE;
}

static void sub_811F2B8(void)
{
    if (sUnknown_0203A120)
        FREE_AND_SET_NULL(sUnknown_0203A120);
}

static void sub_811F2D4(void)
{
    int i;

    sUnknown_0203A120->unk0 = 0;
    if (GetNationalPokedexCount(FLAG_GET_SEEN))
        sUnknown_0203A120->unk2[sUnknown_0203A120->unk0++] = EC_GROUP_POKEMON;
    
    for (i = EC_GROUP_TRAINER; i <= EC_GROUP_ADJECTIVES; i++)
        sUnknown_0203A120->unk2[sUnknown_0203A120->unk0++] = i;
    
    if (FlagGet(FLAG_SYS_GAME_CLEAR))
    {
        sUnknown_0203A120->unk2[sUnknown_0203A120->unk0++] = EC_GROUP_EVENTS;
        sUnknown_0203A120->unk2[sUnknown_0203A120->unk0++] = EC_GROUP_MOVE_1;
        sUnknown_0203A120->unk2[sUnknown_0203A120->unk0++] = EC_GROUP_MOVE_2;
    }

    if (FlagGet(FLAG_SYS_HIPSTER_MEET))
        sUnknown_0203A120->unk2[sUnknown_0203A120->unk0++] = EC_GROUP_TRENDY_SAYING;

    if (IsNationalPokedexEnabled())
        sUnknown_0203A120->unk2[sUnknown_0203A120->unk0++] = EC_GROUP_POKEMON_2;
}

static u8 sub_811F3AC(void)
{
    return sUnknown_0203A120->unk0;
}

static u8 sub_811F3B8(u8 index)
{
    if (index >= sUnknown_0203A120->unk0)
        return EC_NUM_GROUPS;
    else
        return sUnknown_0203A120->unk2[index];
}

u8 *unref_sub_811F3E0(u8 *dest, u8 groupId, u16 totalChars)
{
    u16 i;
    u8 *str = StringCopy(dest, gEasyChatGroupNamePointers[groupId]);
    for (i = str - dest; i < totalChars; i++)
    {
        *str = CHAR_SPACE;
        str++;
    }
    
    *str = EOS;
    return str;
}

static const u8 *GetEasyChatWordGroupName(u8 groupId)
{
    return gEasyChatGroupNamePointers[groupId];
}

static u8 *CopyEasyChatWordPadded(u8 *dest, u16 easyChatWord, u16 totalChars)
{
    u16 i;
    u8 *str = CopyEasyChatWord(dest, easyChatWord);
    for (i = str - dest; i < totalChars; i++)
    {
        *str = CHAR_SPACE;
        str++;
    }
    
    *str = EOS;
    return str;
}

static void sub_811F46C(void)
{
    int i, j, k;
    int numWords;
    const u16 *words;
    u16 numToProcess;
    int index;

    for (i = 0; i < 27; i++)
    {
        numWords = gEasyChatWordsByLetterPointers[i].numWords;
        words = gEasyChatWordsByLetterPointers[i].words;
        sUnknown_0203A120->unk2E[i] = 0;
        index = 0;
        for (j = 0; j < numWords; j++)
        {
            if (*words == 0xFFFF)
            {
                words++;
                numToProcess = *words;
                words++;
                j += 1 + numToProcess;
            }
            else
            {
                numToProcess = 1;
            }

            for (k = 0; k < numToProcess; k++)
            {
                if (sub_811F860(words[k]))
                {
                    sUnknown_0203A120->unk64[i][index++] = words[k];
                    sUnknown_0203A120->unk2E[i]++;
                    break;
                }
            }

            words += numToProcess;
        }
    }
}

static void sub_811F548(int arg0, u16 groupId)
{
    if (!arg0)
        sUnknown_0203A120->unk3BA0 = sub_811F5C4(groupId);
    else
        sUnknown_0203A120->unk3BA0 = sub_811F6B8(groupId);
}

static u16 sub_811F578(u16 arg0)
{
    if (arg0 >= sUnknown_0203A120->unk3BA0)
        return 0xFFFF;
    else
        return sUnknown_0203A120->unk3984[arg0];
}

static u16 sub_811F5B0(void)
{
    return sUnknown_0203A120->unk3BA0;
}

static u16 sub_811F5C4(u16 groupId)
{
    u32 i;
    int totalWords;
    const u16 *list;
    const struct EasyChatWordInfo *wordInfo;
    u16 numWords = gEasyChatGroups[groupId].numWords;

    if (groupId == EC_GROUP_POKEMON || groupId == EC_GROUP_POKEMON_2
     || groupId == EC_GROUP_MOVE_1  || groupId == EC_GROUP_MOVE_2)
    {
        list = gEasyChatGroups[groupId].wordData.valueList;
        for (i = 0, totalWords = 0; i < numWords; i++)
        {
            if (sub_811F764(list[i], groupId))
                sUnknown_0203A120->unk3984[totalWords++] = EC_WORD(groupId, list[i]);
        }

        return totalWords;
    }
    else
    {
        wordInfo = gEasyChatGroups[groupId].wordData.words;
        for (i = 0, totalWords = 0; i < numWords; i++)
        {
            u16 alphabeticalOrder = wordInfo[i].alphabeticalOrder;
            if (sub_811F764(alphabeticalOrder, groupId))
                sUnknown_0203A120->unk3984[totalWords++] = EC_WORD(groupId, alphabeticalOrder);
        }

        return totalWords;
    }
}

static u16 sub_811F6B8(u16 alphabeticalGroup)
{
    u16 i;
    u16 totalWords;

    for (i = 0, totalWords = 0; i < sUnknown_0203A120->unk2E[alphabeticalGroup]; i++)
        sUnknown_0203A120->unk3984[totalWords++] = sUnknown_0203A120->unk64[alphabeticalGroup][i];

    return totalWords;
}

static bool8 sub_811F72C(u8 arg0)
{
    int i;
    for (i = 0; i < sUnknown_0203A120->unk0; i++)
    {
        if (sUnknown_0203A120->unk2[i] == arg0)
            return TRUE;
    }

    return FALSE;
}

static bool8 sub_811F764(u16 wordIndex, u8 groupId)
{
    switch (groupId)
    {
    case EC_GROUP_POKEMON:
        return GetSetPokedexFlag(SpeciesToNationalPokedexNum(wordIndex), FLAG_GET_SEEN);
    case EC_GROUP_POKEMON_2:
        if (sub_811F838(wordIndex))
            GetSetPokedexFlag(SpeciesToNationalPokedexNum(wordIndex), FLAG_GET_SEEN);
        return TRUE;
    case EC_GROUP_MOVE_1:
    case EC_GROUP_MOVE_2:
        return TRUE;
    case EC_GROUP_TRENDY_SAYING:
        return sub_811EF98(wordIndex);
    default:
        return gEasyChatGroups[groupId].wordData.words[wordIndex].enabled;
    }
}

static int sub_811F838(u16 species)
{
    u32 i;
    for (i = 0; i < ARRAY_COUNT(sUnknown_0859E658); i++)
    {
        if (sUnknown_0859E658[i] == species)
            return TRUE;
    }

    return FALSE;
}

static u8 sub_811F860(u16 easyChatWord)
{
    u8 groupId = EC_GROUP(easyChatWord);
    u32 index = EC_INDEX(easyChatWord);
    if (!sub_811F72C(groupId))
        return FALSE;
    else
        return sub_811F764(index, groupId);
}

void InitializeEasyChatWordArray(u16 *words, u16 length)
{
    u16 i;
    for (i = length - 1; i != 0xFFFF; i--)
        *(words++) = 0xFFFF;
}

void sub_811F8BC(void)
{
    int i;
    u16 *words = GetSaveBlock1Field3564();
    for (i = 0; i < 4; i++)
        words[i] = 0xFFFF;
}

bool32 sub_811F8D8(int easyChatWord)
{
    int groupId = EC_GROUP(easyChatWord);
    int mask = 0x7F;
    int index = EC_INDEX(easyChatWord);
    if (!sub_811EA28(groupId & mask))
        return FALSE;
    else
        return sub_811F764(index, groupId & mask);
}<|MERGE_RESOLUTION|>--- conflicted
+++ resolved
@@ -3817,11 +3817,7 @@
     if (frameId == 7)
         var1 = 1;
 
-<<<<<<< HEAD
-    FillWindowPixelBuffer(gUnknown_0203A11C->windowId, PIXEL_FILL(1));
-=======
-    FillWindowPixelBuffer(sUnknown_0203A11C->windowId, 0x11);
->>>>>>> 043071ae
+    FillWindowPixelBuffer(sUnknown_0203A11C->windowId, PIXEL_FILL(1));
     for (i = 0; i < numRows; i++)
     {
         memcpy(spC, sText_Clear17, sizeof(sText_Clear17));
