#include "global.h"
#include "battle_main.h"
#ifdef BATTLE_ENGINE
#include "battle_util.h"
#endif
#include "bg.h"
#include "contest_effect.h"
#include "data.h"
#include "daycare.h"
#include "decompress.h"
#include "event_data.h"
#include "gpu_regs.h"
#include "graphics.h"
#include "international_string_util.h"
#include "item.h"
#include "item_icon.h"
#include "main.h"
#include "malloc.h"
#include "menu.h"
#include "m4a.h"
#include "overworld.h"
#include "palette.h"
#include "party_menu.h"
#include "pokedex.h"
#include "pokedex_area_screen.h"
#include "pokedex_cry_screen.h"
#include "pokemon_icon.h"
#include "pokemon_summary_screen.h"
#ifdef POKEMON_EXPANSION
#include "region_map.h"
#include "pokemon.h"
#endif
#include "reset_rtc_screen.h"
#include "scanline_effect.h"
#include "shop.h"
#include "sound.h"
#include "sprite.h"
#include "string_util.h"
#include "strings.h"
#include "task.h"
#include "text_window.h"
#include "trainer_pokemon_sprites.h"
#include "trig.h"
#include "window.h"
#include "constants/abilities.h"
#include "constants/items.h"
#include "constants/moves.h"
#include "constants/party_menu.h"
#include "constants/rgb.h"
#include "constants/songs.h"
#ifdef TX_RANDOMIZER_AND_CHALLENGES
    //#include "tx_randomizer_and_challenges.h"
#endif

enum
{
    PAGE_MAIN,
    PAGE_INFO,
    PAGE_SEARCH,
    PAGE_SEARCH_RESULTS,
    PAGE_UNK,
    PAGE_AREA,
    PAGE_CRY,
    PAGE_SIZE
};

enum
{
    INFO_SCREEN,
    STATS_SCREEN,
    EVO_SCREEN,
    FORMS_SCREEN, //Pokemonexpansion only (rhh)
    AREA_SCREEN,
    CRY_SCREEN,
    SIZE_SCREEN,
    CANCEL_SCREEN,
    SCREEN_COUNT
};

enum
{
    SEARCH_NAME,
    SEARCH_COLOR,
    SEARCH_TYPE_LEFT,
    SEARCH_TYPE_RIGHT,
    SEARCH_ORDER,
    SEARCH_MODE,
    SEARCH_OK,
    SEARCH_COUNT
};

enum
{
    SEARCH_TOPBAR_SEARCH,
    SEARCH_TOPBAR_SHIFT,
    SEARCH_TOPBAR_CANCEL,
    SEARCH_TOPBAR_COUNT
};

enum
{
   ORDER_NUMERICAL,
   ORDER_ALPHABETICAL,
   ORDER_HEAVIEST,
   ORDER_LIGHTEST,
   ORDER_TALLEST,
   ORDER_SMALLEST
};

enum
{
    NAME_ABC = 1,
    NAME_DEF,
    NAME_GHI,
    NAME_JKL,
    NAME_MNO,
    NAME_PQR,
    NAME_STU,
    NAME_VWX,
    NAME_YZ,
};

extern const struct Evolution gEvolutionTable[][EVOS_PER_MON];

// For scrolling search parameter
#define MAX_SEARCH_PARAM_ON_SCREEN   6
#define MAX_SEARCH_PARAM_CURSOR_POS  (MAX_SEARCH_PARAM_ON_SCREEN - 1)

#define MAX_MONS_ON_SCREEN 4

#define LIST_SCROLL_STEP         16

#define POKEBALL_ROTATION_TOP    64
#define POKEBALL_ROTATION_BOTTOM (POKEBALL_ROTATION_TOP - 16)

// Coordinates of the Pokémon sprite on its page (info/cry screens)
#define MON_PAGE_X 48
#define MON_PAGE_Y 56

static EWRAM_DATA struct PokedexView *sPokedexView = NULL;
static EWRAM_DATA u16 sLastSelectedPokemon = 0;
static EWRAM_DATA u8 sPokeBallRotation = 0;
static EWRAM_DATA struct PokedexListItem *sPokedexListItem = NULL;
//Pokedex Plus HGSS_Ui
#define MOVES_COUNT_TOTAL (EGG_MOVES_ARRAY_COUNT + MAX_LEVEL_UP_MOVES + NUM_TECHNICAL_MACHINES + NUM_HIDDEN_MACHINES + TUTOR_MOVE_COUNT)
EWRAM_DATA static u16 sStatsMoves[MOVES_COUNT_TOTAL] = {0};
EWRAM_DATA static u16 sStatsMovesTMHM_ID[NUM_TECHNICAL_MACHINES + NUM_HIDDEN_MACHINES] = {0};

// This is written to, but never read.
u8 gUnusedPokedexU8;
void (*gPokedexVBlankCB)(void);

struct SearchOptionText
{
    const u8 *description;
    const u8 *title;
};

struct SearchOption
{
    const struct SearchOptionText *texts;
    u8 taskDataCursorPos;
    u8 taskDataScrollOffset;
    u16 numOptions;
};

struct SearchMenuTopBarItem
{
    const u8 *description;
    u8 highlightX;
    u8 highlightY;
    u8 highlightWidth;
};

struct SearchMenuItem
{
    const u8 *description;
    u8 titleBgX;
    u8 titleBgY;
    u8 titleBgWidth;
    u8 selectionBgX;
    u8 selectionBgY;
    u8 selectionBgWidth;
};

struct PokedexListItem
{
    u16 dexNum;
    u16 seen:1;
    u16 owned:1;
};

//HGSS_Ui
struct PokemonStats
{
    u16 species;
    u8  genderRatio;
    u8  baseHP;
    u8  baseSpeed;
    u8  baseAttack;
    u8  baseSpAttack;
    u8  baseDefense;
    u8  baseSpDefense;
    u8  differentEVs;
    u8  evYield_HP;
    u8  evYield_Speed;
    u8  evYield_Attack;
    u8  evYield_SpAttack;
    u8  evYield_Defense;
    u8  evYield_SpDefense;
    u8  catchRate;
    u8  growthRate;
    u8  eggGroup1;
    u8  eggGroup2;
    u8  eggCycles;
    u8  expYield;
    u8  friendship;
    u16 ability0;
    u16 ability1;
    u16 abilityHidden;
};

struct EvoScreenData
{
    bool8 fromEvoPage;
    u8 numAllEvolutions;
    u16 targetSpecies[10];
    u8 numSeen;
    bool8 seen[10];
    u8 menuPos;
    u8 arrowSpriteId;
    #ifdef POKEMON_EXPANSION
    bool8 isMega;
    #endif
};

#ifdef POKEMON_EXPANSION
struct FromScreenData
{
    u8 numForms;
    u16 formIds[30];
    bool8 inSubmenu;
    u8 menuPos;
    u8 arrowSpriteId;
};
#endif

struct PokedexView
{
    struct PokedexListItem pokedexList[NATIONAL_DEX_COUNT + 1];
    u16 pokemonListCount;
    u16 selectedPokemon;
    u16 selectedPokemonBackup;
    u16 dexMode;
    u16 dexModeBackup;
    u16 dexOrder;
    u16 dexOrderBackup;
    u16 seenCount;
    u16 ownCount;
    u16 monSpriteIds[MAX_MONS_ON_SCREEN];
    u8 typeIconSpriteIds[2]; //HGSS_Ui
    u16 moveSelected; //HGSS_Ui
    u8 movesTotal; //HGSS_Ui
    u8 statBarsSpriteId; //HGSS_Ui
    u8 statBarsBgSpriteId; //HGSS_Ui
    bool8 justScrolled; //HGSS_Ui
    #ifdef BATTLE_ENGINE
    u8 splitIconSpriteId;  //HGSS_Ui Physical/Special Split from BE
    #endif
    u8 numEggMoves; //HGSS_Ui
    u8 numLevelUpMoves; //HGSS_Ui
    u8 numTMHMMoves; //HGSS_Ui
    u8 numTutorMoves; //HGSS_Ui
    u8 numPreEvolutions; //HGSS_Ui
    struct PokemonStats sPokemonStats; //HGSS_Ui
    struct EvoScreenData sEvoScreenData; //HGSS_Ui
    #ifdef POKEMON_EXPANSION
    struct FromScreenData sFormScreenData; //HGSS_Ui
    #endif
    u16 formSpecies;
    u16 selectedMonSpriteId;
    u16 pokeBallRotationStep;
    u16 pokeBallRotationBackup;
    u8 pokeBallRotation;
    u8 initialVOffset;
    u8 scrollTimer;
    u8 scrollDirection;
    s16 listVOffset;
    s16 listMovingVOffset;
    u16 scrollMonIncrement;
    u16 maxScrollTimer;
    u16 scrollSpeed;
    u16 unkArr1[4]; // Cleared, never read
    u8 filler[8];
    u8 currentPage;
    u8 currentPageBackup;
    bool8 isSearchResults:1;
    u8 selectedScreen;
    u8 screenSwitchState;
    u8 menuIsOpen;
    u16 menuCursorPos;
    s16 menuY;     //Menu Y position (inverted because we use REG_BG0VOFS for this)
    u8 unkArr2[8]; // Cleared, never read
    u8 unkArr3[8]; // Cleared, never read
};

// this file's functions
static void CB2_Pokedex(void);
static void Task_OpenPokedexMainPage(u8);
static void Task_HandlePokedexInput(u8);
static void Task_WaitForScroll(u8);
static void Task_HandlePokedexStartMenuInput(u8);
static void Task_OpenInfoScreenAfterMonMovement(u8);
static void Task_WaitForExitInfoScreen(u8);
static void Task_WaitForExitSearch(u8);
static void Task_ClosePokedex(u8);
static void Task_OpenSearchResults(u8);
static void Task_HandleSearchResultsInput(u8);
static void Task_WaitForSearchResultsScroll(u8);
static void Task_HandleSearchResultsStartMenuInput(u8);
static void Task_OpenSearchResultsInfoScreenAfterMonMovement(u8);
static void Task_WaitForExitSearchResultsInfoScreen(u8);
static void Task_ReturnToPokedexFromSearchResults(u8);
static void Task_ClosePokedexFromSearchResultsStartMenu(u8);
static bool8 LoadPokedexListPage(u8);
static void LoadPokedexBgPalette(bool8);
static void FreeWindowAndBgBuffers(void);
static void CreatePokedexList(u8, u8);
static void CreateMonDexNum(u16, u8, u8, u16);
static void CreateCaughtBall(u16, u8, u8, u16);
static u8 CreateMonName(u16, u8, u8);
static void ClearMonListEntry(u8 x, u8 y, u16 unused);
static void CreateMonSpritesAtPos(u16, u16);
static bool8 UpdateDexListScroll(u8, u8, u8);
static u16 TryDoPokedexScroll(u16, u16);
static void UpdateSelectedMonSpriteId(void);
static bool8 TryDoInfoScreenScroll(void);
static u8 ClearMonSprites(void);
static u16 GetPokemonSpriteToDisplay(u16);
static u32 CreatePokedexMonSprite(u16, s16, s16);
static void CreateInterfaceSprites(u8);
static void SpriteCB_MoveMonForInfoScreen(struct Sprite *sprite);
static void SpriteCB_Scrollbar(struct Sprite *sprite);
static void SpriteCB_ScrollArrow(struct Sprite *sprite);
static void SpriteCB_DexListInterfaceText(struct Sprite *sprite);
static void SpriteCB_RotatingPokeBall(struct Sprite *sprite);
static void SpriteCB_SeenOwnInfo(struct Sprite *sprite);
static void SpriteCB_DexListStartMenuCursor(struct Sprite *sprite);
static void SpriteCB_PokedexListMonSprite(struct Sprite *sprite);
static u8 LoadInfoScreen(struct PokedexListItem*, u8 monSpriteId);
static bool8 IsInfoScreenScrolling(u8);
static u8 StartInfoScreenScroll(struct PokedexListItem*, u8);
static void Task_LoadInfoScreen(u8);
static void Task_HandleInfoScreenInput(u8);
static void Task_SwitchScreensFromInfoScreen(u8);
static void Task_LoadInfoScreenWaitForFade(u8);
static void Task_ExitInfoScreen(u8);
static void Task_LoadAreaScreen(u8);
static void Task_WaitForAreaScreenInput(u8 taskId);
static void Task_SwitchScreensFromAreaScreen(u8);
static void Task_LoadCryScreen(u8);
static void Task_HandleCryScreenInput(u8);
static void Task_SwitchScreensFromCryScreen(u8);
static void LoadPlayArrowPalette(bool8);
static void Task_LoadSizeScreen(u8);
static void Task_HandleSizeScreenInput(u8);
static void Task_SwitchScreensFromSizeScreen(u8);
static void LoadScreenSelectBarMain(u16);
static void LoadScreenSelectBarSubmenu(u16);
static void HighlightScreenSelectBarItem(u8, u16);
static void HighlightSubmenuScreenSelectBarItem(u8, u16);
static void Task_DisplayCaughtMonDexPage(u8);
static void Task_HandleCaughtMonPageInput(u8);
static void Task_ExitCaughtMonPage(u8);
static void SpriteCB_SlideCaughtMonToCenter(struct Sprite *sprite);
static void PrintMonInfo(u32 num, u32, u32 owned, u32 newEntry);
static void PrintMonHeight(u16 height, u8 left, u8 top);
static void PrintMonWeight(u16 weight, u8 left, u8 top);
static void ResetOtherVideoRegisters(u16);
static u8 PrintCryScreenSpeciesName(u8, u16, u8, u8);
static void DrawFootprint(u8 windowId, u16 dexNum);
static u16 CreateSizeScreenTrainerPic(u16, s16, s16, s8);
static u16 GetNextPosition(u8, u16, u16, u16);
static u8 LoadSearchMenu(void);
static void Task_LoadSearchMenu(u8);
static void Task_SwitchToSearchMenuTopBar(u8);
static void Task_HandleSearchTopBarInput(u8);
static void Task_SwitchToSearchMenu(u8);
static void Task_HandleSearchMenuInput(u8);
static void Task_StartPokedexSearch(u8);
static void Task_WaitAndCompleteSearch(u8);
static void Task_SearchCompleteWaitForInput(u8);
static void Task_SelectSearchMenuItem(u8);
static void Task_HandleSearchParameterInput(u8);
static void Task_ExitSearch(u8);
static void Task_ExitSearchWaitForFade(u8);
static void HighlightSelectedSearchTopBarItem(u8);
static void HighlightSelectedSearchMenuItem(u8, u8);
static void PrintSelectedSearchParameters(u8);
static void DrawOrEraseSearchParameterBox(bool8);
static void PrintSearchParameterText(u8);
static u8 GetSearchModeSelection(u8 taskId, u8 option);
static void SetDefaultSearchModeAndOrder(u8);
static void CreateSearchParameterScrollArrows(u8);
static void EraseAndPrintSearchTextBox(const u8*);
static void EraseSelectorArrow(u32);
static void PrintSelectorArrow(u32);
static void PrintSearchParameterTitle(u32, const u8*);
static void ClearSearchParameterBoxText(void);
static void SetSpriteInvisibility(u8 spriteArrayId, bool8 invisible);
static void CreateTypeIconSprites(void);
//Stats screen HGSS_Ui
#define SCROLLING_MON_X 146
#define HGSS_DECAPPED 0 //0 false, 1 true
#define HGSS_DARK_MODE 0 //0 false, 1 true
#define HGSS_HIDE_UNSEEN_EVOLUTION_NAMES 0 //0 false, 1 true
static u16 NationalPokedexNumToSpeciesHGSS(u16 nationalNum);
static void LoadTilesetTilemapHGSS(u8 page);
static void Task_HandleStatsScreenInput(u8 taskId);
static void Task_LoadStatsScreen(u8 taskId);
static void Task_SwitchScreensFromStatsScreen(u8 taskId);
static void Task_ExitStatsScreen(u8 taskId);
static bool8 CalculateMoves(void);
static void PrintStatsScreen_NameGender(u8 taskId, u32 num, u32 value);
static void PrintStatsScreen_DestroyMoveItemIcon(u8 taskId);
static void PrintStatsScreen_Moves_Top(u8 taskId);
static void PrintStatsScreen_Moves_Description(u8 taskId);
static void PrintStatsScreen_Moves_BottomText(u8 taskId);
static void PrintStatsScreen_Moves_Bottom(u8 taskId);
static void PrintStatsScreen_Left(u8 taskId);
static void PrintStatsScreen_Abilities(u8 taskId);
static void PrintInfoScreenTextWhite(const u8* str, u8 left, u8 top);
static void PrintInfoScreenTextSmall(const u8* str, u8 left, u8 top);
static void PrintInfoScreenTextSmallWhite(const u8* str, u8 left, u8 top);
static void Task_LoadEvolutionScreen(u8 taskId);
static void Task_HandleEvolutionScreenInput(u8 taskId);
static void Task_SwitchScreensFromEvolutionScreen(u8 taskId);
static void Task_ExitEvolutionScreen(u8 taskId);
static u8 PrintEvolutionTargetSpeciesAndMethod(u8 taskId, u16 species, u8 depth, u8 depth_i);
static u8 PrintPreEvolutions(u8 taskId, u16 species);
//Stat bars on scrolling screens
static void TryDestroyStatBars(void);
static void TryDestroyStatBarsBg(void);
static void CreateStatBars(struct PokedexListItem *dexMon);
static void CreateStatBarsBg(void);
static void SpriteCB_StatBars(struct Sprite *sprite);
static void SpriteCB_StatBarsBg(struct Sprite *sprite);

//HGSS_UI Forms screen for PokemonExpansion (rhh)
#ifdef POKEMON_EXPANSION
static void Task_LoadFormsScreen(u8 taskId);
static void Task_HandleFormsScreenInput(u8 taskId);
static void PrintForms(u8 taskId, u16 species);
static void Task_SwitchScreensFromFormsScreen(u8 taskId);
static void Task_ExitFormsScreen(u8 taskId);
#endif

//HGSS_UI Physical Special Split icon for BattleEngine (rhh)
#ifdef BATTLE_ENGINE
static u8 ShowSplitIcon(u32 split); //Physical/Special Split from BE
static void DestroySplitIcon(void); //Physical/Special Split from BE

//Physical/Special Split from BE
#define TAG_SPLIT_ICONS 30004

static const u16 sSplitIcons_Pal[] = INCBIN_U16("graphics/interface/split_icons.gbapal");
static const u32 sSplitIcons_Gfx[] = INCBIN_U32("graphics/interface/split_icons.4bpp.lz");

static const struct OamData sOamData_SplitIcons =
{
    .size = SPRITE_SIZE(16x16),
    .shape = SPRITE_SHAPE(16x16),
    .priority = 0,
};
static const struct CompressedSpriteSheet sSpriteSheet_SplitIcons =
{
    .data = sSplitIcons_Gfx,
    .size = 16*16*3/2,
    .tag = TAG_SPLIT_ICONS,
};
static const struct SpritePalette sSpritePal_SplitIcons =
{
    .data = sSplitIcons_Pal,
    .tag = TAG_SPLIT_ICONS
};
static const union AnimCmd sSpriteAnim_SplitIcon0[] =
{
    ANIMCMD_FRAME(0, 0),
    ANIMCMD_END
};
static const union AnimCmd sSpriteAnim_SplitIcon1[] =
{
    ANIMCMD_FRAME(4, 0),
    ANIMCMD_END
};
static const union AnimCmd sSpriteAnim_SplitIcon2[] =
{
    ANIMCMD_FRAME(8, 0),
    ANIMCMD_END
};
static const union AnimCmd *const sSpriteAnimTable_SplitIcons[] =
{
    sSpriteAnim_SplitIcon0,
    sSpriteAnim_SplitIcon1,
    sSpriteAnim_SplitIcon2,
};
static const struct SpriteTemplate sSpriteTemplate_SplitIcons =
{
    .tileTag = TAG_SPLIT_ICONS,
    .paletteTag = TAG_SPLIT_ICONS,
    .oam = &sOamData_SplitIcons,
    .anims = sSpriteAnimTable_SplitIcons,
    .images = NULL,
    .affineAnims = gDummySpriteAffineAnimTable,
    .callback = SpriteCallbackDummy
};
#endif

//HGSS_Ui Stat bars by DizzyEgg
#define TAG_STAT_BAR 4097
#define TAG_STAT_BAR_BG 4098
static const struct OamData sOamData_StatBar =
{
    .y = 160,
    .affineMode = ST_OAM_AFFINE_OFF,
    .objMode = ST_OAM_OBJ_NORMAL,
    .bpp = ST_OAM_4BPP,
    .shape = SPRITE_SHAPE(64x64),
    .size = SPRITE_SIZE(64x64),
};
static const struct OamData sOamData_StatBarBg =
{
    .y = 160,
    .affineMode = ST_OAM_AFFINE_OFF,
    .objMode = ST_OAM_OBJ_NORMAL,
    .bpp = ST_OAM_4BPP,
    .shape = SPRITE_SHAPE(64x64),
    .size = SPRITE_SIZE(64x64),
};
static const struct SpriteTemplate sStatBarSpriteTemplate =
{
    .tileTag = TAG_STAT_BAR,
    .paletteTag = TAG_STAT_BAR,
    .oam = &sOamData_StatBar,
    .anims = gDummySpriteAnimTable,
    .images = NULL,
    .affineAnims = gDummySpriteAffineAnimTable,
    .callback = SpriteCB_StatBars,
};
static const struct SpriteTemplate sStatBarBgSpriteTemplate =
{
    .tileTag = TAG_STAT_BAR_BG,
    .paletteTag = TAG_STAT_BAR_BG,
    .oam = &sOamData_StatBarBg,
    .anims = gDummySpriteAnimTable,
    .images = NULL,
    .affineAnims = gDummySpriteAffineAnimTable,
    .callback = SpriteCB_StatBarsBg,
};
enum
{
    COLOR_ID_ALPHA,
    COLOR_ID_BAR_WHITE,
    // These are repeated 6 times
    COLOR_ID_FILL,
    COLOR_ID_FILL_SHADOW,
    COLOR_ID_FONT = 14,
    COLOR_ID_FONT_SHADOW = 15,
};
enum
{
    COLOR_BEST, // Light blue
    COLOR_VERY_GOOD, // Green
    COLOR_GOOD, // Light Green
    COLOR_AVERAGE, // Yellow
    COLOR_BAD, // Orange
    COLOR_WORST, // Red
};
static const u8 sStatBarsGfx[] = INCBIN_U8("graphics/pokedex/stat_bars.4bpp");
static const u16 sStatBarPalette[16] = {
    [COLOR_ID_ALPHA] = RGB(0, 0, 10),
    [COLOR_ID_BAR_WHITE] = RGB_WHITE,

    [COLOR_ID_FILL + COLOR_BEST * 2] = RGB(2, 25, 25),
    [COLOR_ID_FILL_SHADOW + COLOR_BEST * 2] = RGB(13, 27, 27),

    [COLOR_ID_FILL + COLOR_VERY_GOOD * 2] = RGB(11, 25, 2),
    [COLOR_ID_FILL_SHADOW + COLOR_VERY_GOOD * 2] = RGB(19, 27, 13),

    [COLOR_ID_FILL + COLOR_GOOD * 2] = RGB(22, 25, 2),
    [COLOR_ID_FILL_SHADOW + COLOR_GOOD * 2] = RGB(26, 27, 13),

    [COLOR_ID_FILL + COLOR_AVERAGE * 2] = RGB(25, 22, 2),
    [COLOR_ID_FILL_SHADOW + COLOR_AVERAGE * 2] = RGB(27, 26, 13),

    [COLOR_ID_FILL + COLOR_BAD * 2] = RGB(25, 17, 2),
    [COLOR_ID_FILL_SHADOW + COLOR_BAD * 2] = RGB(27, 22, 13),

    [COLOR_ID_FILL + COLOR_WORST * 2] = RGB(25, 4, 2),
    [COLOR_ID_FILL_SHADOW + COLOR_WORST * 2] = RGB(27, 15, 13),

    [COLOR_ID_FONT] = RGB_BLACK,
    [COLOR_ID_FONT_SHADOW] = RGB(22, 22, 22),
};
static const struct SpritePalette sStatBarSpritePal[] = //{sStatBarPalette, TAG_STAT_BAR};
{
    {sStatBarPalette, TAG_STAT_BAR},
    {sStatBarPalette, TAG_STAT_BAR_BG},
    {0}
};



// const rom data
#include "data/pokemon/pokedex_orders.h"

static const struct OamData sOamData_ScrollBar =
{
    .y = DISPLAY_HEIGHT,
    .affineMode = ST_OAM_AFFINE_OFF,
    .objMode = ST_OAM_OBJ_NORMAL,
    .mosaic = 0,
    .bpp = ST_OAM_4BPP,
    .shape = SPRITE_SHAPE(8x8),
    .x = 0,
    .matrixNum = 0,
    .size = SPRITE_SIZE(8x8),
    .tileNum = 0,
    .priority = 1,
    .paletteNum = 0,
    .affineParam = 0
};

static const struct OamData sOamData_ScrollArrow =
{
    .y = DISPLAY_HEIGHT,
    .affineMode = ST_OAM_AFFINE_OFF,
    .objMode = ST_OAM_OBJ_NORMAL,
    .mosaic = 0,
    .bpp = ST_OAM_4BPP,
    .shape = SPRITE_SHAPE(16x8),
    .x = 0,
    .matrixNum = 0,
    .size = SPRITE_SIZE(16x8),
    .tileNum = 0,
    .priority = 0,
    .paletteNum = 0,
    .affineParam = 0
};

static const struct OamData sOamData_InterfaceText =
{
    .y = DISPLAY_HEIGHT,
    .affineMode = ST_OAM_AFFINE_OFF,
    .objMode = ST_OAM_OBJ_NORMAL,
    .mosaic = 0,
    .bpp = ST_OAM_4BPP,
    .shape = SPRITE_SHAPE(32x16),
    .x = 0,
    .matrixNum = 0,
    .size = SPRITE_SIZE(32x16),
    .tileNum = 0,
    .priority = 0,
    .paletteNum = 0,
    .affineParam = 0
};

static const struct OamData sOamData_RotatingPokeBall =
{
    .y = DISPLAY_HEIGHT,
    .affineMode = ST_OAM_AFFINE_OFF,
    .objMode = ST_OAM_OBJ_WINDOW,
    .mosaic = 0,
    .bpp = ST_OAM_4BPP,
    .shape = SPRITE_SHAPE(32x32),
    .x = 0,
    .matrixNum = 0,
    .size = SPRITE_SIZE(32x32),
    .tileNum = 0,
    .priority = 1,
    .paletteNum = 0,
    .affineParam = 0
};

static const struct OamData sOamData_SeenOwnText =
{
    .y = DISPLAY_HEIGHT,
    .affineMode = ST_OAM_AFFINE_OFF,
    .objMode = ST_OAM_OBJ_NORMAL,
    .mosaic = 0,
    .bpp = ST_OAM_4BPP,
    .shape = SPRITE_SHAPE(64x32),
    .x = 0,
    .matrixNum = 0,
    .size = SPRITE_SIZE(64x32),
    .tileNum = 0,
    .priority = 0,
    .paletteNum = 0,
    .affineParam = 0
};

static const struct OamData sOamData_Dex8x16 =
{
    .y = DISPLAY_HEIGHT,
    .affineMode = ST_OAM_AFFINE_OFF,
    .objMode = ST_OAM_OBJ_NORMAL,
    .mosaic = 0,
    .bpp = ST_OAM_4BPP,
    .shape = SPRITE_SHAPE(8x16),
    .x = 0,
    .matrixNum = 0,
    .size = SPRITE_SIZE(8x16),
    .tileNum = 0,
    .priority = 0,
    .paletteNum = 0,
    .affineParam = 0
};

static const union AnimCmd sSpriteAnim_ScrollBar[] =
{
    ANIMCMD_FRAME(3, 30),
    ANIMCMD_END
};

static const union AnimCmd sSpriteAnim_ScrollArrow[] =
{
    ANIMCMD_FRAME(1, 30),
    ANIMCMD_END
};

static const union AnimCmd sSpriteAnim_RotatingPokeBall[] =
{
    ANIMCMD_FRAME(16, 30),
    ANIMCMD_END
};

static const union AnimCmd sSpriteAnim_StartButton[] =
{
    ANIMCMD_FRAME(48, 30),
    ANIMCMD_END
};

static const union AnimCmd sSpriteAnim_SearchText[] =
{
    ANIMCMD_FRAME(40, 30),
    ANIMCMD_END
};

static const union AnimCmd sSpriteAnim_SelectButton[] =
{
    ANIMCMD_FRAME(32, 30),
    ANIMCMD_END
};

static const union AnimCmd sSpriteAnim_MenuText[] =
{
    ANIMCMD_FRAME(56, 30),
    ANIMCMD_END
};

static const union AnimCmd sSpriteAnim_SeenText[] =
{
    ANIMCMD_FRAME(64, 30),
    ANIMCMD_END
};

static const union AnimCmd sSpriteAnim_OwnText[] =
{
    ANIMCMD_FRAME(96, 30),
    ANIMCMD_END
};

static const union AnimCmd sSpriteAnim_HoennText[] =
{
    ANIMCMD_FRAME(160, 30),
    ANIMCMD_END
};

static const union AnimCmd sSpriteAnim_NationalText[] =
{
    ANIMCMD_FRAME(168, 30),
    ANIMCMD_END
};

static const union AnimCmd sSpriteAnim_HoennSeenOwnDigit0[] =
{
    ANIMCMD_FRAME(128, 30),
    ANIMCMD_END
};

static const union AnimCmd sSpriteAnim_HoennSeenOwnDigit1[] =
{
    ANIMCMD_FRAME(130, 30),
    ANIMCMD_END
};

static const union AnimCmd sSpriteAnim_HoennSeenOwnDigit2[] =
{
    ANIMCMD_FRAME(132, 30),
    ANIMCMD_END
};

static const union AnimCmd sSpriteAnim_HoennSeenOwnDigit3[] =
{
    ANIMCMD_FRAME(134, 30),
    ANIMCMD_END
};

static const union AnimCmd sSpriteAnim_HoennSeenOwnDigit4[] =
{
    ANIMCMD_FRAME(136, 30),
    ANIMCMD_END
};

static const union AnimCmd sSpriteAnim_HoennSeenOwnDigit5[] =
{
    ANIMCMD_FRAME(138, 30),
    ANIMCMD_END
};

static const union AnimCmd sSpriteAnim_HoennSeenOwnDigit6[] =
{
    ANIMCMD_FRAME(140, 30),
    ANIMCMD_END
};

static const union AnimCmd sSpriteAnim_HoennSeenOwnDigit7[] =
{
    ANIMCMD_FRAME(142, 30),
    ANIMCMD_END
};

static const union AnimCmd sSpriteAnim_HoennSeenOwnDigit8[] =
{
    ANIMCMD_FRAME(144, 30),
    ANIMCMD_END
};

static const union AnimCmd sSpriteAnim_HoennSeenOwnDigit9[] =
{
    ANIMCMD_FRAME(146, 30),
    ANIMCMD_END
};

static const union AnimCmd sSpriteAnim_NationalSeenOwnDigit0[] =
{
    ANIMCMD_FRAME(176, 30),
    ANIMCMD_END
};

static const union AnimCmd sSpriteAnim_NationalSeenOwnDigit1[] =
{
    ANIMCMD_FRAME(178, 30),
    ANIMCMD_END
};

static const union AnimCmd sSpriteAnim_NationalSeenOwnDigit2[] =
{
    ANIMCMD_FRAME(180, 30),
    ANIMCMD_END
};

static const union AnimCmd sSpriteAnim_NationalSeenOwnDigit3[] =
{
    ANIMCMD_FRAME(182, 30),
    ANIMCMD_END
};

static const union AnimCmd sSpriteAnim_NationalSeenOwnDigit4[] =
{
    ANIMCMD_FRAME(184, 30),
    ANIMCMD_END
};

static const union AnimCmd sSpriteAnim_NationalSeenOwnDigit5[] =
{
    ANIMCMD_FRAME(186, 30),
    ANIMCMD_END
};

static const union AnimCmd sSpriteAnim_NationalSeenOwnDigit6[] =
{
    ANIMCMD_FRAME(188, 30),
    ANIMCMD_END
};

static const union AnimCmd sSpriteAnim_NationalSeenOwnDigit7[] =
{
    ANIMCMD_FRAME(190, 30),
    ANIMCMD_END
};

static const union AnimCmd sSpriteAnim_NationalSeenOwnDigit8[] =
{
    ANIMCMD_FRAME(192, 30),
    ANIMCMD_END
};

static const union AnimCmd sSpriteAnim_NationalSeenOwnDigit9[] =
{
    ANIMCMD_FRAME(194, 30),
    ANIMCMD_END
};

static const union AnimCmd sSpriteAnim_DexListStartMenuCursor[] =
{
    ANIMCMD_FRAME(4, 30),
    ANIMCMD_END
};

static const union AnimCmd *const sSpriteAnimTable_ScrollBar[] =
{
    sSpriteAnim_ScrollBar
};

static const union AnimCmd *const sSpriteAnimTable_ScrollArrow[] =
{
    sSpriteAnim_ScrollArrow
};

static const union AnimCmd *const sSpriteAnimTable_RotatingPokeBall[] =
{
    sSpriteAnim_RotatingPokeBall
};

static const union AnimCmd *const sSpriteAnimTable_InterfaceText[] =
{
    sSpriteAnim_StartButton,
    sSpriteAnim_SearchText,
    sSpriteAnim_SelectButton,
    sSpriteAnim_MenuText
};

static const union AnimCmd *const sSpriteAnimTable_SeenOwnText[] =
{
    sSpriteAnim_SeenText,
    sSpriteAnim_OwnText
};

static const union AnimCmd *const sSpriteAnimTable_HoennNationalText[] =
{
    sSpriteAnim_HoennText,
    sSpriteAnim_NationalText
};

static const union AnimCmd *const sSpriteAnimTable_HoennSeenOwnNumber[] =
{
    sSpriteAnim_HoennSeenOwnDigit0,
    sSpriteAnim_HoennSeenOwnDigit1,
    sSpriteAnim_HoennSeenOwnDigit2,
    sSpriteAnim_HoennSeenOwnDigit3,
    sSpriteAnim_HoennSeenOwnDigit4,
    sSpriteAnim_HoennSeenOwnDigit5,
    sSpriteAnim_HoennSeenOwnDigit6,
    sSpriteAnim_HoennSeenOwnDigit7,
    sSpriteAnim_HoennSeenOwnDigit8,
    sSpriteAnim_HoennSeenOwnDigit9
};

static const union AnimCmd *const sSpriteAnimTable_NationalSeenOwnNumber[] =
{
    sSpriteAnim_NationalSeenOwnDigit0,
    sSpriteAnim_NationalSeenOwnDigit1,
    sSpriteAnim_NationalSeenOwnDigit2,
    sSpriteAnim_NationalSeenOwnDigit3,
    sSpriteAnim_NationalSeenOwnDigit4,
    sSpriteAnim_NationalSeenOwnDigit5,
    sSpriteAnim_NationalSeenOwnDigit6,
    sSpriteAnim_NationalSeenOwnDigit7,
    sSpriteAnim_NationalSeenOwnDigit8,
    sSpriteAnim_NationalSeenOwnDigit9
};

static const union AnimCmd *const sSpriteAnimTable_DexListStartMenuCursor[] =
{
    sSpriteAnim_DexListStartMenuCursor
};

#define TAG_DEX_INTERFACE 4096 // Tile and pal tag used for all interface sprites.

static const struct SpriteTemplate sScrollBarSpriteTemplate =
{
    .tileTag = TAG_DEX_INTERFACE,
    .paletteTag = TAG_DEX_INTERFACE,
    .oam = &sOamData_ScrollBar,
    .anims = sSpriteAnimTable_ScrollBar,
    .images = NULL,
    .affineAnims = gDummySpriteAffineAnimTable,
    .callback = SpriteCB_Scrollbar,
};

static const struct SpriteTemplate sScrollArrowSpriteTemplate =
{
    .tileTag = TAG_DEX_INTERFACE,
    .paletteTag = TAG_DEX_INTERFACE,
    .oam = &sOamData_ScrollArrow,
    .anims = sSpriteAnimTable_ScrollArrow,
    .images = NULL,
    .affineAnims = gDummySpriteAffineAnimTable,
    .callback = SpriteCB_ScrollArrow,
};

static const struct SpriteTemplate sInterfaceTextSpriteTemplate =
{
    .tileTag = TAG_DEX_INTERFACE,
    .paletteTag = TAG_DEX_INTERFACE,
    .oam = &sOamData_InterfaceText,
    .anims = sSpriteAnimTable_InterfaceText,
    .images = NULL,
    .affineAnims = gDummySpriteAffineAnimTable,
    .callback = SpriteCB_DexListInterfaceText,
};

static const struct SpriteTemplate sRotatingPokeBallSpriteTemplate =
{
    .tileTag = TAG_DEX_INTERFACE,
    .paletteTag = TAG_DEX_INTERFACE,
    .oam = &sOamData_RotatingPokeBall,
    .anims = sSpriteAnimTable_RotatingPokeBall,
    .images = NULL,
    .affineAnims = gDummySpriteAffineAnimTable,
    .callback = SpriteCB_RotatingPokeBall,
};

static const struct SpriteTemplate sSeenOwnTextSpriteTemplate =
{
    .tileTag = TAG_DEX_INTERFACE,
    .paletteTag = TAG_DEX_INTERFACE,
    .oam = &sOamData_SeenOwnText,
    .anims = sSpriteAnimTable_SeenOwnText,
    .images = NULL,
    .affineAnims = gDummySpriteAffineAnimTable,
    .callback = SpriteCB_SeenOwnInfo,
};

static const struct SpriteTemplate sHoennNationalTextSpriteTemplate =
{
    .tileTag = TAG_DEX_INTERFACE,
    .paletteTag = TAG_DEX_INTERFACE,
    .oam = &sOamData_InterfaceText,
    .anims = sSpriteAnimTable_HoennNationalText,
    .images = NULL,
    .affineAnims = gDummySpriteAffineAnimTable,
    .callback = SpriteCB_SeenOwnInfo,
};

static const struct SpriteTemplate sHoennDexSeenOwnNumberSpriteTemplate =
{
    .tileTag = TAG_DEX_INTERFACE,
    .paletteTag = TAG_DEX_INTERFACE,
    .oam = &sOamData_Dex8x16,
    .anims = sSpriteAnimTable_HoennSeenOwnNumber,
    .images = NULL,
    .affineAnims = gDummySpriteAffineAnimTable,
    .callback = SpriteCB_SeenOwnInfo,
};

static const struct SpriteTemplate sNationalDexSeenOwnNumberSpriteTemplate =
{
    .tileTag = TAG_DEX_INTERFACE,
    .paletteTag = TAG_DEX_INTERFACE,
    .oam = &sOamData_Dex8x16,
    .anims = sSpriteAnimTable_NationalSeenOwnNumber,
    .images = NULL,
    .affineAnims = gDummySpriteAffineAnimTable,
    .callback = SpriteCB_SeenOwnInfo,
};

static const struct SpriteTemplate sDexListStartMenuCursorSpriteTemplate =
{
    .tileTag = TAG_DEX_INTERFACE,
    .paletteTag = TAG_DEX_INTERFACE,
    .oam = &sOamData_Dex8x16,
    .anims = sSpriteAnimTable_DexListStartMenuCursor,
    .images = NULL,
    .affineAnims = gDummySpriteAffineAnimTable,
    .callback = SpriteCB_DexListStartMenuCursor,
};

static const struct CompressedSpriteSheet sInterfaceSpriteSheet[] =
{
    {gPokedexInterface_Gfx, 0x2000, TAG_DEX_INTERFACE},
    {gPokedexInterface_DECA_Gfx, 0x2000, TAG_DEX_INTERFACE},
    {0}
};

static const struct SpritePalette sInterfaceSpritePalette[] =
{
    {gPokedexDefault_Pal, TAG_DEX_INTERFACE},
    {0}
};

// By scroll speed. Last element of each unused
static const u8 sScrollMonIncrements[] = {4, 8, 16, 32, 32};
static const u8 sScrollTimers[] = {8, 4, 2, 1, 1};

static const struct BgTemplate sPokedex_BgTemplate[] =
{
    {
        .bg = 0,
        .charBaseIndex = 0,
        .mapBaseIndex = 12,
        .screenSize = 0,
        .paletteMode = 0,
        .priority = 0,
        .baseTile = 0
    },
    {
        .bg = 1,
        .charBaseIndex = 0,
        .mapBaseIndex = 13,
        .screenSize = 0,
        .paletteMode = 0,
        .priority = 1,
        .baseTile = 0
    },
    {
        .bg = 2,
        .charBaseIndex = 2,
        .mapBaseIndex = 14,
        .screenSize = 0,
        .paletteMode = 0,
        .priority = 2,
        .baseTile = 0
    },
    {
        .bg = 3,
        .charBaseIndex = 0,
        .mapBaseIndex = 15,
        .screenSize = 0,
        .paletteMode = 0,
        .priority = 3,
        .baseTile = 0
    }
};

static const struct WindowTemplate sPokemonList_WindowTemplate[] =
{
    {
        .bg = 2,
        .tilemapLeft = 0,
        .tilemapTop = 0,
        .width = 32,
        .height = 32,
        .paletteNum = 0,
        .baseBlock = 1,
    },
    DUMMY_WIN_TEMPLATE
};

static const u8 sText_No000[] = _("{NO}000");
static const u8 sCaughtBall_Gfx[] = INCBIN_U8("graphics/pokedex/caught_ball.4bpp");
static const u8 sText_TenDashes[] = _("----------");

ALIGNED(4) static const u8 gExpandedPlaceholder_PokedexDescription[] = _("");

#include "data/pokemon/pokedex_text.h"
#include "data/pokemon/pokedex_entries.h"

static const u16 sSizeScreenSilhouette_Pal[] = INCBIN_U16("graphics/pokedex/size_silhouette.gbapal");

static const struct BgTemplate sInfoScreen_BgTemplate[] =
{
    {
        .bg = 0,
        .charBaseIndex = 2,
        .mapBaseIndex = 12,
        .screenSize = 0,
        .paletteMode = 0,
        .priority = 3,
        .baseTile = 0
    },
    {
        .bg = 1,
        .charBaseIndex = 0,
        .mapBaseIndex = 13,
        .screenSize = 0,
        .paletteMode = 0,
        .priority = 0,
        .baseTile = 0
    },
    {
        .bg = 2,
        .charBaseIndex = 2,
        .mapBaseIndex = 14,
        .screenSize = 0,
        .paletteMode = 0,
        .priority = 1,
        .baseTile = 0
    },
    {
        .bg = 3,
        .charBaseIndex = 0,
        .mapBaseIndex = 15,
        .screenSize = 0,
        .paletteMode = 0,
        .priority = 2,
        .baseTile = 0
    }
};

#define WIN_INFO 0
#define WIN_FOOTPRINT 1
#define WIN_CRY_WAVE 2
#define WIN_VU_METER 3
#define WIN_NAVIGATION_BUTTONS 4

static const struct WindowTemplate sInfoScreen_WindowTemplates[] =
{
    [WIN_INFO] =
    {
        .bg = 2,
        .tilemapLeft = 0,
        .tilemapTop = 0,
        .width = 32,
        .height = 20,
        .paletteNum = 0,
        .baseBlock = 1,
    },
    [WIN_FOOTPRINT] =
    {
        .bg = 2,
        .tilemapLeft = 15, //HGSSS_Ui
        .tilemapTop = 7, //HGSSS_Ui
        .width = 2,
        .height = 2,
        .paletteNum = 15,
        .baseBlock = 641,
    },
    [WIN_CRY_WAVE] =
    {
        .bg = 0,
        .tilemapLeft = 0,
        .tilemapTop = 12,
        .width = 32,
        .height = 7,
        .paletteNum = 8,
        .baseBlock = 645,
    },
    [WIN_VU_METER] =
    {
        .bg = 2,
        .tilemapLeft = 18,
        .tilemapTop = 3,
        .width = 10,
        .height = 8,
        .paletteNum = 9,
        .baseBlock = 869,
    },
    [WIN_NAVIGATION_BUTTONS] = 
    {
        .bg = 2,
        .tilemapLeft = 0,
        .tilemapTop = 18,
        .width = 20,
        .height = 2,
        .paletteNum = 15,
        .baseBlock = 641,
    },
    
    DUMMY_WIN_TEMPLATE
};

#define WIN_STATS_TOPBAR 0
#define WIN_STATS_SIDEBAR 1
#define WIN_STATS_NAME_GENDER 2
#define WIN_STATS_LEFT 3
#define WIN_STATS_NAVIGATION_BUTTONS 4
#define WIN_STATS_MOVES_TOP 5
#define WIN_STATS_MOVES_DESCRIPTION 7
#define WIN_STATS_MOVES_BOTTOM 8
#define WIN_STATS_ABILITIES 9
#define WIN_STATS_LEFT_UNUSED 10
#define WIN_STATS_END WIN_STATS_LEFT_UNUSED
static const struct WindowTemplate sStatsScreen_WindowTemplates[] =
{
    [WIN_STATS_TOPBAR] = 
    {
        .bg = 2,
        .tilemapLeft = 0,
        .tilemapTop = 0,
        .width = 30,
        .height = 2,
        .paletteNum = 0,
        .baseBlock = 1,
    },
    [WIN_STATS_SIDEBAR] = 
    {
        .bg = 2,
        .tilemapLeft = 30,
        .tilemapTop = 0,
        .width = 2,
        .height = 20,
        .paletteNum = 0,
        .baseBlock = 1 + 60,
    },
    [WIN_STATS_NAME_GENDER] = 
    {
        .bg = 2,
        .tilemapLeft = 0,
        .tilemapTop = 2,
        .width = 12,
        .height = 4,
        .paletteNum = 0,
        .baseBlock = 1 + 60 + 40,
    },
    [WIN_STATS_LEFT] = 
    {
        .bg = 2,
        .tilemapLeft = 0,
        .tilemapTop = 6,
        .width = 12,
        .height = 8,
        .paletteNum = 0,
        .baseBlock = 1 + 60 + 40 + 48,
    },
    [WIN_STATS_NAVIGATION_BUTTONS] = 
    {
        .bg = 2,
        .tilemapLeft = 0,
        .tilemapTop = 18,
        .width = 12,
        .height = 2,
        .paletteNum = 15,
        .baseBlock = 1 + 60 + 40 + 48 + 96,
    },
    [WIN_STATS_MOVES_TOP] =
    {
        .bg = 2,
        .tilemapLeft = 12,
        .tilemapTop = 2,
        .width = 18,
        .height = 4,
        .paletteNum = 0,
        .baseBlock = 1 + 60 + 40 + 48 + 96 + 24,
    },
    [WIN_STATS_MOVES_DESCRIPTION] =
    {
        .bg = 2,
        .tilemapLeft = 12,
        .tilemapTop = 6,
        .width = 18,
        .height = 4,
        .paletteNum = 0,
        .baseBlock = 1 + 60 + 40 + 48 + 96 + 24 + 72,
    },
    [WIN_STATS_MOVES_BOTTOM] =
    {
        .bg = 2,
        .tilemapLeft = 12,
        .tilemapTop = 10,
        .width = 18,
        .height = 2,
        .paletteNum = 0,
        .baseBlock = 1 + 60 + 40 + 48 + 96 + 24 + 72 + 72,
    },
    [WIN_STATS_ABILITIES] =
    {
        .bg = 2,
        .tilemapLeft = 12,
        .tilemapTop = 12,
        .width = 18,
        .height = 8,
        .paletteNum = 0,
        .baseBlock = 1 + 60 + 40 + 48 + 96 + 24 + 72 + 72 + 36,
    },
    [WIN_STATS_LEFT_UNUSED] =
    {
        .bg = 2,
        .tilemapLeft = 0,
        .tilemapTop = 14,
        .width = 12,
        .height = 4,
        .paletteNum = 0,
        .baseBlock = 1 + 60 + 40 + 48 + 96 + 24 + 72 + 72 + 36 + 144,
    },
    DUMMY_WIN_TEMPLATE
};

static const struct BgTemplate sNewEntryInfoScreen_BgTemplate[] =
{
    {
        .bg = 2,
        .charBaseIndex = 2,
        .mapBaseIndex = 14,
        .screenSize = 0,
        .paletteMode = 0,
        .priority = 2,
        .baseTile = 0
    },
    {
        .bg = 3,
        .charBaseIndex = 1,
        .mapBaseIndex = 15,
        .screenSize = 0,
        .paletteMode = 0,
        .priority = 3,
        .baseTile = 0
    },
};

static const struct WindowTemplate sNewEntryInfoScreen_WindowTemplates[] =
{
    [WIN_INFO] =
    {
        .bg = 2,
        .tilemapLeft = 0,
        .tilemapTop = 0,
        .width = 32,
        .height = 20,
        .paletteNum = 0,
        .baseBlock = 1,
    },
    [WIN_FOOTPRINT] =
    {
        .bg = 2,
        .tilemapLeft = 15, //HGSSS_Ui
        .tilemapTop = 7, //HGSSS_Ui
        .width = 2,
        .height = 2,
        .paletteNum = 15,
        .baseBlock = 641,
    },
    DUMMY_WIN_TEMPLATE
};

static const u8 sText_TenDashes2[] = _("----------");

#include "data/pokemon_graphics/footprint_table.h"

// First character in range followed by number of characters in range for upper and lowercase
static const u8 sLetterSearchRanges[][4] =
{
    {}, // Name not specified, shouldn't be reached
    [NAME_ABC] = {CHAR_A, 3, CHAR_a, 3},
    [NAME_DEF] = {CHAR_D, 3, CHAR_d, 3},
    [NAME_GHI] = {CHAR_G, 3, CHAR_g, 3},
    [NAME_JKL] = {CHAR_J, 3, CHAR_j, 3},
    [NAME_MNO] = {CHAR_M, 3, CHAR_m, 3},
    [NAME_PQR] = {CHAR_P, 3, CHAR_p, 3},
    [NAME_STU] = {CHAR_S, 3, CHAR_s, 3},
    [NAME_VWX] = {CHAR_V, 3, CHAR_v, 3},
    [NAME_YZ]  = {CHAR_Y, 2, CHAR_y, 2},
};

#define LETTER_IN_RANGE_UPPER(letter, range) \
    ((letter) >= sLetterSearchRanges[range][0]                                  \
  && (letter) < sLetterSearchRanges[range][0] + sLetterSearchRanges[range][1])  \

#define LETTER_IN_RANGE_LOWER(letter, range) \
    ((letter) >= sLetterSearchRanges[range][2]                                  \
  && (letter) < sLetterSearchRanges[range][2] + sLetterSearchRanges[range][3])  \

static const struct SearchMenuTopBarItem sSearchMenuTopBarItems[SEARCH_TOPBAR_COUNT] =
{
    [SEARCH_TOPBAR_SEARCH] =
    {
        .description = gText_SearchForPkmnBasedOnParameters,
        .highlightX = 0,
        .highlightY = 0,
        .highlightWidth = 5,
    },
    [SEARCH_TOPBAR_SHIFT] =
    {
        .description = gText_SwitchPokedexListings,
        .highlightX = 6,
        .highlightY = 0,
        .highlightWidth = 5,
    },
    [SEARCH_TOPBAR_CANCEL] =
    {
        .description = gText_ReturnToPokedex,
        .highlightX = 12,
        .highlightY = 0,
        .highlightWidth = 5,
    },
};

static const struct SearchMenuItem sSearchMenuItems[SEARCH_COUNT] =
{
    [SEARCH_NAME] =
    {
        .description = gText_ListByFirstLetter,
        .titleBgX = 0,
        .titleBgY = 2,
        .titleBgWidth = 5,
        .selectionBgX = 5,
        .selectionBgY = 2,
        .selectionBgWidth = 12,
    },
    [SEARCH_COLOR] =
    {
        .description = gText_ListByBodyColor,
        .titleBgX = 0,
        .titleBgY = 4,
        .titleBgWidth = 5,
        .selectionBgX = 5,
        .selectionBgY = 4,
        .selectionBgWidth = 12,
    },
    [SEARCH_TYPE_LEFT] =
    {
        .description = gText_ListByType,
        .titleBgX = 0,
        .titleBgY = 6,
        .titleBgWidth = 5,
        .selectionBgX = 5,
        .selectionBgY = 6,
        .selectionBgWidth = 6,
    },
    [SEARCH_TYPE_RIGHT] =
    {
        .description = gText_ListByType,
        .titleBgX = 0,
        .titleBgY = 6,
        .titleBgWidth = 5,
        .selectionBgX = 11,
        .selectionBgY = 6,
        .selectionBgWidth = 6,
    },
    [SEARCH_ORDER] =
    {
        .description = gText_SelectPokedexListingMode,
        .titleBgX = 0,
        .titleBgY = 8,
        .titleBgWidth = 5,
        .selectionBgX = 5,
        .selectionBgY = 8,
        .selectionBgWidth = 12,
    },
    [SEARCH_MODE] =
    {
        .description = gText_SelectPokedexMode,
        .titleBgX = 0,
        .titleBgY = 10,
        .titleBgWidth = 5,
        .selectionBgX = 5,
        .selectionBgY = 10,
        .selectionBgWidth = 12,
    },
    [SEARCH_OK] =
    {
        .description = gText_ExecuteSearchSwitch,
        .titleBgX = 0,
        .titleBgY = 12,
        .titleBgWidth = 5,
        .selectionBgX = 0,
        .selectionBgY = 0,
        .selectionBgWidth = 0,
    },
};

// Left, Right, Up, Down
static const u8 sSearchMovementMap_SearchNatDex[SEARCH_COUNT][4] =
{
    [SEARCH_NAME] =
    {
        0xFF,
        0xFF,
        0xFF,
        SEARCH_COLOR
    },
    [SEARCH_COLOR] =
    {
        0xFF,
        0xFF,
        SEARCH_NAME,
        SEARCH_TYPE_LEFT
    },
    [SEARCH_TYPE_LEFT] =
    {
        0xFF,
        SEARCH_TYPE_RIGHT,
        SEARCH_COLOR,
        SEARCH_ORDER
    },
    [SEARCH_TYPE_RIGHT] =
    {   SEARCH_TYPE_LEFT,
        0xFF,
        SEARCH_COLOR,
        SEARCH_ORDER
    },
    [SEARCH_ORDER] =
    {
        0xFF,
        0xFF,
        SEARCH_TYPE_LEFT,
        SEARCH_MODE
    },
    [SEARCH_MODE] =
    {
        0xFF,
        0xFF,
        SEARCH_ORDER,
        SEARCH_OK
    },
    [SEARCH_OK] =
    {
        0xFF,
        0xFF,
        SEARCH_MODE,
        0xFF
    },
};

// Left, Right, Up, Down
static const u8 sSearchMovementMap_ShiftNatDex[SEARCH_COUNT][4] =
{
    [SEARCH_NAME] =
    {
        0xFF,
        0xFF,
        0xFF,
        0xFF
    },
    [SEARCH_COLOR] =
    {
        0xFF,
        0xFF,
        0xFF,
        0xFF
    },
    [SEARCH_TYPE_LEFT] =
    {
        0xFF,
        0xFF,
        0xFF,
        0xFF
    },
    [SEARCH_TYPE_RIGHT] =
    {
        0xFF,
        0xFF,
        0xFF,
        0xFF
    },
    [SEARCH_ORDER] =
    {
        0xFF,
        0xFF,
        0xFF,
        SEARCH_MODE
    },
    [SEARCH_MODE] =
    {
        0xFF,
        0xFF,
        SEARCH_ORDER,
        SEARCH_OK
    },
    [SEARCH_OK] =
    {
        0xFF,
        0xFF,
        SEARCH_MODE,
        0xFF
    },
};

// Left, Right, Up, Down
static const u8 sSearchMovementMap_SearchHoennDex[SEARCH_COUNT][4] =
{
    [SEARCH_NAME] =
    {
        0xFF,
        0xFF,
        0xFF,
        SEARCH_COLOR
    },
    [SEARCH_COLOR] =
    {
        0xFF,
        0xFF,
        SEARCH_NAME,
        SEARCH_TYPE_LEFT
    },
    [SEARCH_TYPE_LEFT] =
    {
        0xFF,
        SEARCH_TYPE_RIGHT,
        SEARCH_COLOR,
        SEARCH_ORDER
    },
    [SEARCH_TYPE_RIGHT] =
    {   SEARCH_TYPE_LEFT,
        0xFF,
        SEARCH_COLOR,
        SEARCH_ORDER
    },
    [SEARCH_ORDER] =
    {
        0xFF,
        0xFF,
        SEARCH_TYPE_LEFT,
        SEARCH_OK
    },
    [SEARCH_MODE] =
    {
        0xFF,
        0xFF,
        0xFF,
        0xFF
    },
    [SEARCH_OK] =
    {
        0xFF,
        0xFF,
        SEARCH_ORDER,
        0xFF
    },
};

// Left, Right, Up, Down
static const u8 sSearchMovementMap_ShiftHoennDex[SEARCH_COUNT][4] =
{
    [SEARCH_NAME] =
    {
        0xFF,
        0xFF,
        0xFF,
        0xFF
    },
    [SEARCH_COLOR] =
    {
        0xFF,
        0xFF,
        0xFF,
        0xFF
    },
    [SEARCH_TYPE_LEFT] =
    {
        0xFF,
        0xFF,
        0xFF,
        0xFF
    },
    [SEARCH_TYPE_RIGHT] =
    {
        0xFF,
        0xFF,
        0xFF,
        0xFF
    },
    [SEARCH_ORDER] =
    {
        0xFF,
        0xFF,
        0xFF,
        SEARCH_OK
    },
    [SEARCH_MODE] =
    {
        0xFF,
        0xFF,
        0xFF,
        0xFF
    },
    [SEARCH_OK] =
    {
        0xFF,
        0xFF,
        SEARCH_ORDER,
        0xFF
    },
};

static const struct SearchOptionText sDexModeOptions[] =
{
    [DEX_MODE_HOENN]    = {gText_DexHoennDescription, gText_DexHoennTitle},
    [DEX_MODE_NATIONAL] = {gText_DexNatDescription,   gText_DexNatTitle},
    {},
};

static const struct SearchOptionText sDexOrderOptions[] =
{
    [ORDER_NUMERICAL]    = {gText_DexSortNumericalDescription, gText_DexSortNumericalTitle},
    [ORDER_ALPHABETICAL] = {gText_DexSortAtoZDescription,      gText_DexSortAtoZTitle},
    [ORDER_HEAVIEST]     = {gText_DexSortHeaviestDescription,  gText_DexSortHeaviestTitle},
    [ORDER_LIGHTEST]     = {gText_DexSortLightestDescription,  gText_DexSortLightestTitle},
    [ORDER_TALLEST]      = {gText_DexSortTallestDescription,   gText_DexSortTallestTitle},
    [ORDER_SMALLEST]     = {gText_DexSortSmallestDescription,  gText_DexSortSmallestTitle},
    {},
};

static const struct SearchOptionText sDexSearchNameOptions[] =
{
    {gText_DexEmptyString, gText_DexSearchDontSpecify},
    [NAME_ABC] = {gText_DexEmptyString, gText_DexSearchAlphaABC},
    [NAME_DEF] = {gText_DexEmptyString, gText_DexSearchAlphaDEF},
    [NAME_GHI] = {gText_DexEmptyString, gText_DexSearchAlphaGHI},
    [NAME_JKL] = {gText_DexEmptyString, gText_DexSearchAlphaJKL},
    [NAME_MNO] = {gText_DexEmptyString, gText_DexSearchAlphaMNO},
    [NAME_PQR] = {gText_DexEmptyString, gText_DexSearchAlphaPQR},
    [NAME_STU] = {gText_DexEmptyString, gText_DexSearchAlphaSTU},
    [NAME_VWX] = {gText_DexEmptyString, gText_DexSearchAlphaVWX},
    [NAME_YZ]  = {gText_DexEmptyString, gText_DexSearchAlphaYZ},
    {},
};

static const struct SearchOptionText sDexSearchColorOptions[] =
{
    {gText_DexEmptyString, gText_DexSearchDontSpecify},
    [BODY_COLOR_RED + 1]    = {gText_DexEmptyString, gText_DexSearchColorRed},
    [BODY_COLOR_BLUE + 1]   = {gText_DexEmptyString, gText_DexSearchColorBlue},
    [BODY_COLOR_YELLOW + 1] = {gText_DexEmptyString, gText_DexSearchColorYellow},
    [BODY_COLOR_GREEN + 1]  = {gText_DexEmptyString, gText_DexSearchColorGreen},
    [BODY_COLOR_BLACK + 1]  = {gText_DexEmptyString, gText_DexSearchColorBlack},
    [BODY_COLOR_BROWN + 1]  = {gText_DexEmptyString, gText_DexSearchColorBrown},
    [BODY_COLOR_PURPLE + 1] = {gText_DexEmptyString, gText_DexSearchColorPurple},
    [BODY_COLOR_GRAY + 1]   = {gText_DexEmptyString, gText_DexSearchColorGray},
    [BODY_COLOR_WHITE + 1]  = {gText_DexEmptyString, gText_DexSearchColorWhite},
    [BODY_COLOR_PINK + 1]   = {gText_DexEmptyString, gText_DexSearchColorPink},
    {},
};

static const struct SearchOptionText sDexSearchTypeOptions[NUMBER_OF_MON_TYPES + 1] = // + 2 for "None" and terminator, - 1 for Mystery
{
    {gText_DexEmptyString, gText_DexSearchTypeNone},
    {gText_DexEmptyString, gTypeNames[TYPE_NORMAL]},
    {gText_DexEmptyString, gTypeNames[TYPE_FIGHTING]},
    {gText_DexEmptyString, gTypeNames[TYPE_FLYING]},
    {gText_DexEmptyString, gTypeNames[TYPE_POISON]},
    {gText_DexEmptyString, gTypeNames[TYPE_GROUND]},
    {gText_DexEmptyString, gTypeNames[TYPE_ROCK]},
    {gText_DexEmptyString, gTypeNames[TYPE_BUG]},
    {gText_DexEmptyString, gTypeNames[TYPE_GHOST]},
    {gText_DexEmptyString, gTypeNames[TYPE_STEEL]},
    {gText_DexEmptyString, gTypeNames[TYPE_FIRE]},
    {gText_DexEmptyString, gTypeNames[TYPE_WATER]},
    {gText_DexEmptyString, gTypeNames[TYPE_GRASS]},
    {gText_DexEmptyString, gTypeNames[TYPE_ELECTRIC]},
    {gText_DexEmptyString, gTypeNames[TYPE_PSYCHIC]},
    {gText_DexEmptyString, gTypeNames[TYPE_ICE]},
    {gText_DexEmptyString, gTypeNames[TYPE_DRAGON]},
    {gText_DexEmptyString, gTypeNames[TYPE_DARK]},
    #ifdef BATTLE_ENGINE
    {gText_DexEmptyString, gTypeNames[TYPE_FAIRY]},
    #endif
    {},
};

static const u8 sPokedexModes[] = {DEX_MODE_HOENN, DEX_MODE_NATIONAL};
static const u8 sOrderOptions[] =
{
    ORDER_NUMERICAL,
    ORDER_ALPHABETICAL,
    ORDER_HEAVIEST,
    ORDER_LIGHTEST,
    ORDER_TALLEST,
    ORDER_SMALLEST,
};

static const u8 sDexSearchTypeIds[NUMBER_OF_MON_TYPES] =
{
    TYPE_NONE,
    TYPE_NORMAL,
    TYPE_FIGHTING,
    TYPE_FLYING,
    TYPE_POISON,
    TYPE_GROUND,
    TYPE_ROCK,
    TYPE_BUG,
    TYPE_GHOST,
    TYPE_STEEL,
    TYPE_FIRE,
    TYPE_WATER,
    TYPE_GRASS,
    TYPE_ELECTRIC,
    TYPE_PSYCHIC,
    TYPE_ICE,
    TYPE_DRAGON,
    TYPE_DARK,
    #ifdef BATTLE_ENGINE
    TYPE_FAIRY,
    #endif
};

// Number pairs are the task data for tracking the cursor pos and scroll offset of each option list
// See task data defines above Task_LoadSearchMenu
static const struct SearchOption sSearchOptions[] =
{
    [SEARCH_NAME]       = {sDexSearchNameOptions,  6,  7, ARRAY_COUNT(sDexSearchNameOptions) - 1},
    [SEARCH_COLOR]      = {sDexSearchColorOptions, 8,  9, ARRAY_COUNT(sDexSearchColorOptions) - 1},
    [SEARCH_TYPE_LEFT]  = {sDexSearchTypeOptions, 10, 11, ARRAY_COUNT(sDexSearchTypeOptions) - 1},
    [SEARCH_TYPE_RIGHT] = {sDexSearchTypeOptions, 12, 13, ARRAY_COUNT(sDexSearchTypeOptions) - 1},
    [SEARCH_ORDER]      = {sDexOrderOptions,       4,  5, ARRAY_COUNT(sDexOrderOptions) - 1},
    [SEARCH_MODE]       = {sDexModeOptions,        2,  3, ARRAY_COUNT(sDexModeOptions) - 1},
};

static const struct BgTemplate sSearchMenu_BgTemplate[] =
{
    {
        .bg = 0,
        .charBaseIndex = 2,
        .mapBaseIndex = 12,
        .screenSize = 0,
        .paletteMode = 0,
        .priority = 0,
        .baseTile = 0
    },
    {
        .bg = 1,
        .charBaseIndex = 0,
        .mapBaseIndex = 13,
        .screenSize = 0,
        .paletteMode = 0,
        .priority = 1,
        .baseTile = 0
    },
    {
        .bg = 2,
        .charBaseIndex = 2,
        .mapBaseIndex = 14,
        .screenSize = 0,
        .paletteMode = 0,
        .priority = 2,
        .baseTile = 0
    },
    {
        .bg = 3,
        .charBaseIndex = 0,
        .mapBaseIndex = 15,
        .screenSize = 0,
        .paletteMode = 0,
        .priority = 3,
        .baseTile = 0
    }
};

static const struct WindowTemplate sSearchMenu_WindowTemplate[] =
{
    {
        .bg = 2,
        .tilemapLeft = 0,
        .tilemapTop = 0,
        .width = 32,
        .height = 20,
        .paletteNum = 0,
        .baseBlock = 0x0001,
    },
    DUMMY_WIN_TEMPLATE
};

// .text

void ResetPokedex(void)
{
    u16 i;

    sLastSelectedPokemon = 0;
    sPokeBallRotation = POKEBALL_ROTATION_TOP;
    gUnusedPokedexU8 = 0;
    gSaveBlock2Ptr->pokedex.mode = DEX_MODE_HOENN;
    gSaveBlock2Ptr->pokedex.order = 0;
    gSaveBlock2Ptr->pokedex.nationalMagic = 0;
    gSaveBlock2Ptr->pokedex.unknown2 = 0;
    gSaveBlock2Ptr->pokedex.unownPersonality = 0;
    gSaveBlock2Ptr->pokedex.spindaPersonality = 0;
    gSaveBlock2Ptr->pokedex.unknown3 = 0;
    DisableNationalPokedex();
    for (i = 0; i < NUM_DEX_FLAG_BYTES; i++)
    {
        gSaveBlock2Ptr->pokedex.owned[i] = 0;
        gSaveBlock2Ptr->pokedex.seen[i] = 0;
        gSaveBlock1Ptr->seen1[i] = 0;
        gSaveBlock1Ptr->seen2[i] = 0;
    }
}

void ResetPokedexScrollPositions(void)
{
    sLastSelectedPokemon = 0;
    sPokeBallRotation = POKEBALL_ROTATION_TOP;
}

static void VBlankCB_Pokedex(void)
{
    LoadOam();
    ProcessSpriteCopyRequests();
    TransferPlttBuffer();
}

static void ResetPokedexView(struct PokedexView *pokedexView)
{
    u16 i;

    for (i = 0; i < NATIONAL_DEX_COUNT; i++)
    {
        pokedexView->pokedexList[i].dexNum = 0xFFFF;
        pokedexView->pokedexList[i].seen = FALSE;
        pokedexView->pokedexList[i].owned = FALSE;
    }
    pokedexView->pokedexList[NATIONAL_DEX_COUNT].dexNum = 0;
    pokedexView->pokedexList[NATIONAL_DEX_COUNT].seen = FALSE;
    pokedexView->pokedexList[NATIONAL_DEX_COUNT].owned = FALSE;
    pokedexView->pokemonListCount = 0;
    pokedexView->selectedPokemon = 0;
    pokedexView->selectedPokemonBackup = 0;
    pokedexView->dexMode = DEX_MODE_HOENN;
    pokedexView->dexModeBackup = DEX_MODE_HOENN;
    pokedexView->dexOrder = ORDER_NUMERICAL;
    pokedexView->dexOrderBackup = ORDER_NUMERICAL;
    pokedexView->seenCount = 0;
    pokedexView->ownCount = 0;
    for (i = 0; i < MAX_MONS_ON_SCREEN; i++)
        pokedexView->monSpriteIds[i] = 0xFFFF;
    pokedexView->pokeBallRotationStep = 0;
    pokedexView->pokeBallRotationBackup = 0;
    pokedexView->pokeBallRotation = 0;
    pokedexView->initialVOffset = 0;
    pokedexView->scrollTimer = 0;
    pokedexView->scrollDirection = 0;
    pokedexView->listVOffset = 0;
    pokedexView->listMovingVOffset = 0;
    pokedexView->scrollMonIncrement = 0;
    pokedexView->maxScrollTimer = 0;
    pokedexView->scrollSpeed = 0;
    for (i = 0; i < ARRAY_COUNT(pokedexView->unkArr1); i++)
        pokedexView->unkArr1[i] = 0;
    pokedexView->currentPage = PAGE_MAIN;
    pokedexView->currentPageBackup = PAGE_MAIN;
    pokedexView->isSearchResults = FALSE;
    pokedexView->selectedScreen = AREA_SCREEN;
    pokedexView->screenSwitchState = 0;
    pokedexView->menuIsOpen = 0;
    pokedexView->menuCursorPos = 0;
    pokedexView->menuY = 0;
    for (i = 0; i < ARRAY_COUNT(pokedexView->unkArr2); i++)
        pokedexView->unkArr2[i] = 0;
    for (i = 0; i < ARRAY_COUNT(pokedexView->unkArr3); i++)
        pokedexView->unkArr3[i] = 0;
}

void CB2_OpenPokedex(void)
{
    switch (gMain.state)
    {
    case 0:
    default:
        SetVBlankCallback(NULL);
        ResetOtherVideoRegisters(0);
        DmaFillLarge16(3, 0, (u8 *)VRAM, VRAM_SIZE, 0x1000);
        DmaClear32(3, OAM, OAM_SIZE);
        DmaClear16(3, PLTT, PLTT_SIZE);
        gMain.state = 1;
        break;
    case 1:
        ScanlineEffect_Stop();
        ResetTasks();
        ResetSpriteData();
        ResetPaletteFade();
        FreeAllSpritePalettes();
        gReservedSpritePaletteCount = 8;
        ResetAllPicSprites();
        gMain.state++;
        break;
    case 2:
        sPokedexView = AllocZeroed(sizeof(struct PokedexView));
        ResetPokedexView(sPokedexView);
        CreateTask(Task_OpenPokedexMainPage, 0);
        sPokedexView->dexMode = gSaveBlock2Ptr->pokedex.mode;
        if (!IsNationalPokedexEnabled())
            sPokedexView->dexMode = DEX_MODE_HOENN;
        sPokedexView->dexOrder = gSaveBlock2Ptr->pokedex.order;
        sPokedexView->selectedPokemon = sLastSelectedPokemon;
        sPokedexView->pokeBallRotation = sPokeBallRotation;
        sPokedexView->selectedScreen = AREA_SCREEN;
        if (!IsNationalPokedexEnabled())
        {
            sPokedexView->seenCount = GetHoennPokedexCount(FLAG_GET_SEEN);
            sPokedexView->ownCount = GetHoennPokedexCount(FLAG_GET_CAUGHT);
        }
        else
        {
            sPokedexView->seenCount = GetNationalPokedexCount(FLAG_GET_SEEN);
            sPokedexView->ownCount = GetNationalPokedexCount(FLAG_GET_CAUGHT);
        }
        sPokedexView->initialVOffset = 8;
        gMain.state++;
        break;
    case 3:
        EnableInterrupts(1);
        SetVBlankCallback(VBlankCB_Pokedex);
        SetMainCallback2(CB2_Pokedex);
        CreatePokedexList(sPokedexView->dexMode, sPokedexView->dexOrder);
        m4aMPlayVolumeControl(&gMPlayInfo_BGM, TRACKS_ALL, 0x80);
        break;
    }
}

static void CB2_Pokedex(void)
{
    RunTasks();
    AnimateSprites();
    BuildOamBuffer();
    UpdatePaletteFade();
}

void Task_OpenPokedexMainPage(u8 taskId)
{
    sPokedexView->isSearchResults = FALSE;
    #ifdef POKEMON_EXPANSION
    sPokedexView->sEvoScreenData.fromEvoPage = FALSE;
    sPokedexView->formSpecies = 0;
    #endif
    if (LoadPokedexListPage(PAGE_MAIN))
        gTasks[taskId].func = Task_HandlePokedexInput;
}

#define tLoadScreenTaskId data[0]

static void Task_HandlePokedexInput(u8 taskId)
{
    SetGpuReg(REG_OFFSET_BG0VOFS, sPokedexView->menuY);

    if (sPokedexView->menuY)
    {
        sPokedexView->menuY -= 8;
        if (sPokedexView->menuIsOpen == FALSE && sPokedexView->menuY == 8) //HGSS_Ui
        {
            CreateStatBars(&sPokedexView->pokedexList[sPokedexView->selectedPokemon]);
            CreateStatBarsBg();
        }
    }
    else
    {
        if (JOY_NEW(A_BUTTON) && sPokedexView->pokedexList[sPokedexView->selectedPokemon].seen)
        {
            TryDestroyStatBars(); //HGSS_Ui
            UpdateSelectedMonSpriteId();
            BeginNormalPaletteFade(~(1 << (gSprites[sPokedexView->selectedMonSpriteId].oam.paletteNum + 16)), 0, 0, 0x10, RGB_BLACK);
            gSprites[sPokedexView->selectedMonSpriteId].callback = SpriteCB_MoveMonForInfoScreen;
            gTasks[taskId].func = Task_OpenInfoScreenAfterMonMovement;
            PlaySE(SE_PIN);
            FreeWindowAndBgBuffers();
        }
        else if (JOY_NEW(START_BUTTON))
        {
            TryDestroyStatBars(); //HGSS_Ui
            TryDestroyStatBarsBg(); //HGSS_Ui
            sPokedexView->menuY = 0;
            sPokedexView->menuIsOpen = TRUE;
            sPokedexView->menuCursorPos = 0;
            gTasks[taskId].func = Task_HandlePokedexStartMenuInput;
            PlaySE(SE_SELECT);
        }
        else if (JOY_NEW(SELECT_BUTTON))
        {
            PlaySE(SE_SELECT);
            BeginNormalPaletteFade(PALETTES_ALL, 0, 0, 0x10, RGB_BLACK);
            gTasks[taskId].tLoadScreenTaskId = LoadSearchMenu();
            sPokedexView->screenSwitchState = 0;
            sPokedexView->pokeBallRotationBackup = sPokedexView->pokeBallRotation;
            sPokedexView->selectedPokemonBackup = sPokedexView->selectedPokemon;
            sPokedexView->dexModeBackup = sPokedexView->dexMode;
            sPokedexView->dexOrderBackup = sPokedexView->dexOrder;
            gTasks[taskId].func = Task_WaitForExitSearch;
            PlaySE(SE_PC_LOGIN);
            FreeWindowAndBgBuffers();
        }
        else if (JOY_NEW(B_BUTTON))
        {
            TryDestroyStatBars(); //HGSS_Ui
            BeginNormalPaletteFade(PALETTES_ALL, 0, 0, 0x10, RGB_BLACK);
            gTasks[taskId].func = Task_ClosePokedex;
            PlaySE(SE_PC_OFF);
        }
        else
        {
            //Handle D-pad
            sPokedexView->selectedPokemon = TryDoPokedexScroll(sPokedexView->selectedPokemon, 0xE);
            if (sPokedexView->scrollTimer)
                gTasks[taskId].func = Task_WaitForScroll;
            else if (!sPokedexView->scrollTimer && !sPokedexView->scrollSpeed &&sPokedexView->justScrolled) //HGSS_Ui
                CreateStatBars(&sPokedexView->pokedexList[sPokedexView->selectedPokemon]); //HGSS_Ui
        }
    }
}

static void Task_WaitForScroll(u8 taskId)
{
    TryDestroyStatBars(); //HGSS_Ui
    if (UpdateDexListScroll(sPokedexView->scrollDirection, sPokedexView->scrollMonIncrement, sPokedexView->maxScrollTimer))
        gTasks[taskId].func = Task_HandlePokedexInput;
}

static void Task_HandlePokedexStartMenuInput(u8 taskId)
{
    SetGpuReg(REG_OFFSET_BG0VOFS, sPokedexView->menuY);

    //If menu is not open, slide it up, on screen
    if (sPokedexView->menuY != 80)
    {
        sPokedexView->menuY += 8;
    }
    else
    {
        if (JOY_NEW(A_BUTTON))
        {
            switch (sPokedexView->menuCursorPos)
            {
            case 0: //BACK TO LIST
            default:
                gMain.newKeys |= START_BUTTON;  //Exit menu
                break;
            case 1: //LIST TOP
                sPokedexView->selectedPokemon = 0;
                sPokedexView->pokeBallRotation = POKEBALL_ROTATION_TOP;
                ClearMonSprites();
                CreateMonSpritesAtPos(sPokedexView->selectedPokemon, 0xE);
                gMain.newKeys |= START_BUTTON;  //Exit menu
                break;
            case 2: //LIST BOTTOM
                sPokedexView->selectedPokemon = sPokedexView->pokemonListCount - 1;
                sPokedexView->pokeBallRotation = sPokedexView->pokemonListCount * 16 + POKEBALL_ROTATION_BOTTOM;
                ClearMonSprites();
                CreateMonSpritesAtPos(sPokedexView->selectedPokemon, 0xE);
                gMain.newKeys |= START_BUTTON;  //Exit menu
                break;
            case 3: //CLOSE POKEDEX
                BeginNormalPaletteFade(PALETTES_ALL, 0, 0, 0x10, RGB_BLACK);
                gTasks[taskId].func = Task_ClosePokedex;
                PlaySE(SE_PC_OFF);
                break;
            }
        }

        //Exit menu when Start or B is pressed
        if (JOY_NEW(START_BUTTON | B_BUTTON))
        {
            sPokedexView->menuIsOpen = FALSE;
            gTasks[taskId].func = Task_HandlePokedexInput;
            PlaySE(SE_SELECT);
        }
        else if (JOY_REPEAT(DPAD_UP) && sPokedexView->menuCursorPos != 0)
        {
            sPokedexView->menuCursorPos--;
            PlaySE(SE_SELECT);
        }
        else if (JOY_REPEAT(DPAD_DOWN) && sPokedexView->menuCursorPos < 3)
        {
            sPokedexView->menuCursorPos++;
            PlaySE(SE_SELECT);
        }
    }
}

// Opening the info screen from list view. Pokémon sprite is moving to its new position, wait for it to arrive
static void Task_OpenInfoScreenAfterMonMovement(u8 taskId)
{
    if (gSprites[sPokedexView->selectedMonSpriteId].x == MON_PAGE_X && gSprites[sPokedexView->selectedMonSpriteId].y == MON_PAGE_Y)
    {
        sPokedexView->currentPageBackup = sPokedexView->currentPage;
        gTasks[taskId].tLoadScreenTaskId = LoadInfoScreen(&sPokedexView->pokedexList[sPokedexView->selectedPokemon], sPokedexView->selectedMonSpriteId);
        gTasks[taskId].func = Task_WaitForExitInfoScreen;
    }
}

static void Task_WaitForExitInfoScreen(u8 taskId)
{
    if (gTasks[gTasks[taskId].tLoadScreenTaskId].isActive)
    {
        // While active, handle scroll input
        if (sPokedexView->currentPage == PAGE_INFO && !IsInfoScreenScrolling(gTasks[taskId].tLoadScreenTaskId) && TryDoInfoScreenScroll())
            StartInfoScreenScroll(&sPokedexView->pokedexList[sPokedexView->selectedPokemon], gTasks[taskId].tLoadScreenTaskId);
    }
    else
    {
        // Exiting, back to list view
        sLastSelectedPokemon = sPokedexView->selectedPokemon;
        sPokeBallRotation = sPokedexView->pokeBallRotation;
        gTasks[taskId].func = Task_OpenPokedexMainPage;
    }
}

static void Task_WaitForExitSearch(u8 taskId)
{
    if (!gTasks[gTasks[taskId].tLoadScreenTaskId].isActive)
    {
        ClearMonSprites();
        TryDestroyStatBars(); //HGSS_Ui
        TryDestroyStatBarsBg(); //HGSS_Ui

        // Search produced results
        if (sPokedexView->screenSwitchState != 0)
        {
            sPokedexView->selectedPokemon = 0;
            sPokedexView->pokeBallRotation = POKEBALL_ROTATION_TOP;
            gTasks[taskId].func = Task_OpenSearchResults;
        }
        // Search didn't produce results
        else
        {
            sPokedexView->pokeBallRotation = sPokedexView->pokeBallRotationBackup;
            sPokedexView->selectedPokemon = sPokedexView->selectedPokemonBackup;
            sPokedexView->dexMode = sPokedexView->dexModeBackup;
            if (!IsNationalPokedexEnabled())
                sPokedexView->dexMode = DEX_MODE_HOENN;
            sPokedexView->dexOrder = sPokedexView->dexOrderBackup;
            gTasks[taskId].func = Task_OpenPokedexMainPage;
        }
    }
}

static void Task_ClosePokedex(u8 taskId)
{
    if (!gPaletteFade.active)
    {
        gSaveBlock2Ptr->pokedex.mode = sPokedexView->dexMode;
        if (!IsNationalPokedexEnabled())
            gSaveBlock2Ptr->pokedex.mode = DEX_MODE_HOENN;
        gSaveBlock2Ptr->pokedex.order = sPokedexView->dexOrder;
        ClearMonSprites();
        FreeWindowAndBgBuffers();
        DestroyTask(taskId);
        SetMainCallback2(CB2_ReturnToFieldWithOpenMenu);
        m4aMPlayVolumeControl(&gMPlayInfo_BGM, TRACKS_ALL, 0x100);
        Free(sPokedexView);
    }
}

static void Task_OpenSearchResults(u8 taskId)
{
    sPokedexView->isSearchResults = TRUE;
    #ifdef POKEMON_EXPANSION
    sPokedexView->sEvoScreenData.fromEvoPage = FALSE;
    sPokedexView->formSpecies = 0;
    #endif
    if (LoadPokedexListPage(PAGE_SEARCH_RESULTS))
        gTasks[taskId].func = Task_HandleSearchResultsInput;
}

static void Task_HandleSearchResultsInput(u8 taskId)
{
    SetGpuReg(REG_OFFSET_BG0VOFS, sPokedexView->menuY);

    if (sPokedexView->menuY)
    {
        sPokedexView->menuY -= 8;
        if (sPokedexView->menuIsOpen == FALSE && sPokedexView->menuY == 8) //HGSS_Ui
        {
            CreateStatBars(&sPokedexView->pokedexList[sPokedexView->selectedPokemon]);
            CreateStatBarsBg();
        }
    }
    else
    {
        if (JOY_NEW(A_BUTTON) && sPokedexView->pokedexList[sPokedexView->selectedPokemon].seen)
        {
            u32 a;

            TryDestroyStatBars(); //HGSS_Ui
            UpdateSelectedMonSpriteId();
            a = (1 << (gSprites[sPokedexView->selectedMonSpriteId].oam.paletteNum + 16));
            gSprites[sPokedexView->selectedMonSpriteId].callback = SpriteCB_MoveMonForInfoScreen;
            BeginNormalPaletteFade(~a, 0, 0, 0x10, RGB_BLACK);
            gTasks[taskId].func = Task_OpenSearchResultsInfoScreenAfterMonMovement;
            PlaySE(SE_PIN);
            FreeWindowAndBgBuffers();
        }
        else if (JOY_NEW(START_BUTTON))
        {
            TryDestroyStatBars(); //HGSS_Ui
            TryDestroyStatBarsBg(); //HGSS_Ui
            sPokedexView->menuY = 0;
            sPokedexView->menuIsOpen = TRUE;
            sPokedexView->menuCursorPos = 0;
            gTasks[taskId].func = Task_HandleSearchResultsStartMenuInput;
            PlaySE(SE_SELECT);
        }
        else if (JOY_NEW(SELECT_BUTTON))
        {
            BeginNormalPaletteFade(PALETTES_ALL, 0, 0, 0x10, RGB_BLACK);
            gTasks[taskId].tLoadScreenTaskId = LoadSearchMenu();
            sPokedexView->screenSwitchState = 0;
            gTasks[taskId].func = Task_WaitForExitSearch;
            PlaySE(SE_PC_LOGIN);
            FreeWindowAndBgBuffers();
        }
        else if (JOY_NEW(B_BUTTON))
        {
            TryDestroyStatBars(); //HGSS_Ui
            BeginNormalPaletteFade(PALETTES_ALL, 0, 0, 0x10, RGB_BLACK);
            gTasks[taskId].func = Task_ReturnToPokedexFromSearchResults;
            PlaySE(SE_PC_OFF);
        }
        else
        {
            //Handle D-pad
            sPokedexView->selectedPokemon = TryDoPokedexScroll(sPokedexView->selectedPokemon, 0xE);
            if (sPokedexView->scrollTimer)
                gTasks[taskId].func = Task_WaitForSearchResultsScroll;
            else if (!sPokedexView->scrollTimer && !sPokedexView->scrollSpeed && sPokedexView->justScrolled) //HGSS_Ui
                CreateStatBars(&sPokedexView->pokedexList[sPokedexView->selectedPokemon]); //HGSS_Ui
        }
    }
}

static void Task_WaitForSearchResultsScroll(u8 taskId)
{
    TryDestroyStatBars(); //HGSS_Ui
    if (UpdateDexListScroll(sPokedexView->scrollDirection, sPokedexView->scrollMonIncrement, sPokedexView->maxScrollTimer))
        gTasks[taskId].func = Task_HandleSearchResultsInput;
}

static void Task_HandleSearchResultsStartMenuInput(u8 taskId)
{
    SetGpuReg(REG_OFFSET_BG0VOFS, sPokedexView->menuY);

    if (sPokedexView->menuY != 96)
    {
        sPokedexView->menuY += 8;
    }
    else
    {
        if (JOY_NEW(A_BUTTON))
        {
            switch (sPokedexView->menuCursorPos)
            {
            case 0: //BACK TO LIST
            default:
                gMain.newKeys |= START_BUTTON;
                break;
            case 1: //LIST TOP
                sPokedexView->selectedPokemon = 0;
                sPokedexView->pokeBallRotation = POKEBALL_ROTATION_TOP;
                ClearMonSprites();
                CreateMonSpritesAtPos(sPokedexView->selectedPokemon, 0xE);
                gMain.newKeys |= START_BUTTON;
                break;
            case 2: //LIST BOTTOM
                sPokedexView->selectedPokemon = sPokedexView->pokemonListCount - 1;
                sPokedexView->pokeBallRotation = sPokedexView->pokemonListCount * 16 + POKEBALL_ROTATION_BOTTOM;
                ClearMonSprites();
                CreateMonSpritesAtPos(sPokedexView->selectedPokemon, 0xE);
                gMain.newKeys |= START_BUTTON;
                break;
            case 3: //BACK TO POKEDEX
                BeginNormalPaletteFade(PALETTES_ALL, 0, 0, 0x10, RGB_BLACK);
                gTasks[taskId].func = Task_ReturnToPokedexFromSearchResults;
                PlaySE(SE_TRUCK_DOOR);
                break;
            case 4: //CLOSE POKEDEX
                BeginNormalPaletteFade(PALETTES_ALL, 0, 0, 0x10, RGB_BLACK);
                gTasks[taskId].func = Task_ClosePokedexFromSearchResultsStartMenu;
                PlaySE(SE_PC_OFF);
                break;
            }
        }

        //Exit menu when Start or B is pressed
        if (JOY_NEW(START_BUTTON | B_BUTTON))
        {
            sPokedexView->menuIsOpen = FALSE;
            gTasks[taskId].func = Task_HandleSearchResultsInput;
            PlaySE(SE_SELECT);
        }
        else if (JOY_REPEAT(DPAD_UP) && sPokedexView->menuCursorPos)
        {
            sPokedexView->menuCursorPos--;
            PlaySE(SE_SELECT);
        }
        else if (JOY_REPEAT(DPAD_DOWN) && sPokedexView->menuCursorPos < 4)
        {
            sPokedexView->menuCursorPos++;
            PlaySE(SE_SELECT);
        }
    }
}

static void Task_OpenSearchResultsInfoScreenAfterMonMovement(u8 taskId)
{
    if (gSprites[sPokedexView->selectedMonSpriteId].x == MON_PAGE_X && gSprites[sPokedexView->selectedMonSpriteId].y == MON_PAGE_Y)
    {
        sPokedexView->currentPageBackup = sPokedexView->currentPage;
        gTasks[taskId].tLoadScreenTaskId = LoadInfoScreen(&sPokedexView->pokedexList[sPokedexView->selectedPokemon], sPokedexView->selectedMonSpriteId);
        sPokedexView->selectedMonSpriteId = -1;
        gTasks[taskId].func = Task_WaitForExitSearchResultsInfoScreen;
    }
}

static void Task_WaitForExitSearchResultsInfoScreen(u8 taskId)
{
    if (gTasks[gTasks[taskId].tLoadScreenTaskId].isActive)
    {
        // While active, handle scroll input
        if (sPokedexView->currentPage == PAGE_INFO && !IsInfoScreenScrolling(gTasks[taskId].tLoadScreenTaskId) && TryDoInfoScreenScroll())
            StartInfoScreenScroll(&sPokedexView->pokedexList[sPokedexView->selectedPokemon], gTasks[taskId].tLoadScreenTaskId);
    }
    else
    {
        // Exiting, back to search results
        gTasks[taskId].func = Task_OpenSearchResults;
    }
}

static void Task_ReturnToPokedexFromSearchResults(u8 taskId)
{
    if (!gPaletteFade.active)
    {
        sPokedexView->pokeBallRotation = sPokedexView->pokeBallRotationBackup;
        sPokedexView->selectedPokemon = sPokedexView->selectedPokemonBackup;
        sPokedexView->dexMode = sPokedexView->dexModeBackup;
        if (!IsNationalPokedexEnabled())
            sPokedexView->dexMode = DEX_MODE_HOENN;
        sPokedexView->dexOrder = sPokedexView->dexOrderBackup;
        gTasks[taskId].func = Task_OpenPokedexMainPage;
        ClearMonSprites();
        FreeWindowAndBgBuffers();
    }
}

static void Task_ClosePokedexFromSearchResultsStartMenu(u8 taskId)
{
    if (!gPaletteFade.active)
    {
        sPokedexView->pokeBallRotation = sPokedexView->pokeBallRotationBackup;
        sPokedexView->selectedPokemon = sPokedexView->selectedPokemonBackup;
        sPokedexView->dexMode = sPokedexView->dexModeBackup;
        if (!IsNationalPokedexEnabled())
            sPokedexView->dexMode = DEX_MODE_HOENN;
        sPokedexView->dexOrder = sPokedexView->dexOrderBackup;
        gTasks[taskId].func = Task_ClosePokedex;
    }
}

#undef tLoadScreenTaskId

// For loading main pokedex page or pokedex search results
static bool8 LoadPokedexListPage(u8 page)
{
    switch (gMain.state)
    {
    case 0:
    default:
        if (gPaletteFade.active)
            return 0;
        SetVBlankCallback(NULL);
        sPokedexView->currentPage = page;
        ResetOtherVideoRegisters(0);
        SetGpuReg(REG_OFFSET_BG2VOFS, sPokedexView->initialVOffset);
        ResetBgsAndClearDma3BusyFlags(0);
        InitBgsFromTemplates(0, sPokedex_BgTemplate, ARRAY_COUNT(sPokedex_BgTemplate));
        SetBgTilemapBuffer(3, AllocZeroed(BG_SCREEN_SIZE));
        SetBgTilemapBuffer(2, AllocZeroed(BG_SCREEN_SIZE));
        SetBgTilemapBuffer(1, AllocZeroed(BG_SCREEN_SIZE));
        SetBgTilemapBuffer(0, AllocZeroed(BG_SCREEN_SIZE));
        if (!HGSS_DECAPPED)
            DecompressAndLoadBgGfxUsingHeap(3, gPokedexMenuList_Gfx, 0x2000, 0, 0);
        else
            DecompressAndLoadBgGfxUsingHeap(3, gPokedexMenuList_DECA_Gfx, 0x2000, 0, 0);
        CopyToBgTilemapBuffer(1, gPokedexScreenList_Tilemap, 0, 0);
        CopyToBgTilemapBuffer(3, gPokedexScreenListUnderlay_Tilemap, 0, 0);
        if (page == PAGE_MAIN)
            CopyToBgTilemapBuffer(0, gPokedexStartMenuMain_Tilemap, 0, 0x280);
        else
            CopyToBgTilemapBuffer(0, gPokedexStartMenuSearchResults_Tilemap, 0, 0x280);
        ResetPaletteFade();
        if (page == PAGE_MAIN)
            sPokedexView->isSearchResults = FALSE;
        else
            sPokedexView->isSearchResults = TRUE;
        LoadPokedexBgPalette(sPokedexView->isSearchResults);
        InitWindows(sPokemonList_WindowTemplate);
        DeactivateAllTextPrinters();
        PutWindowTilemap(0);
        CopyWindowToVram(0, COPYWIN_FULL);
        gMain.state = 1;
        break;
    case 1:
        ResetSpriteData();
        FreeAllSpritePalettes();
        gReservedSpritePaletteCount = 8;
        LoadCompressedSpriteSheet(&sInterfaceSpriteSheet[HGSS_DECAPPED]);
        LoadSpritePalettes(sInterfaceSpritePalette);
        LoadSpritePalettes(sStatBarSpritePal); //HGSS_Ui
        CreateInterfaceSprites(page);
        gMain.state++;
        break;
    case 2:
        gMain.state++;
        break;
    case 3:
        if (page == PAGE_MAIN)
            CreatePokedexList(sPokedexView->dexMode, sPokedexView->dexOrder);
        CreateMonSpritesAtPos(sPokedexView->selectedPokemon, 0xE);
        sPokedexView->statBarsSpriteId = 0xFF;  //HGSS_Ui stat bars
        CreateStatBars(&sPokedexView->pokedexList[sPokedexView->selectedPokemon]); //HGSS_Ui stat bars
        sPokedexView->statBarsBgSpriteId = 0xFF;  //HGSS_Ui stat bars background
        CreateStatBarsBg(); //HGSS_Ui stat bars background
        sPokedexView->menuIsOpen = FALSE;
        sPokedexView->menuY = 0;
        CopyBgTilemapBufferToVram(0);
        CopyBgTilemapBufferToVram(1);
        CopyBgTilemapBufferToVram(2);
        CopyBgTilemapBufferToVram(3);
        gMain.state++;
        break;
    case 4:
        BeginNormalPaletteFade(PALETTES_ALL, 0, 0x10, 0, RGB_BLACK);
        SetVBlankCallback(VBlankCB_Pokedex);
        gMain.state++;
        break;
    case 5:
        SetGpuReg(REG_OFFSET_WININ, WININ_WIN0_ALL | WININ_WIN1_ALL);
        SetGpuReg(REG_OFFSET_WINOUT, WINOUT_WIN01_ALL | WINOUT_WINOBJ_BG0 | WINOUT_WINOBJ_BG2 | WINOUT_WINOBJ_BG3 | WINOUT_WINOBJ_OBJ);
        SetGpuReg(REG_OFFSET_WIN0H, 0);
        SetGpuReg(REG_OFFSET_WIN0V, 0);
        SetGpuReg(REG_OFFSET_WIN1H, 0);
        SetGpuReg(REG_OFFSET_WIN1V, 0);
        SetGpuReg(REG_OFFSET_BLDCNT, 0);
        SetGpuReg(REG_OFFSET_BLDALPHA, 0);
        SetGpuReg(REG_OFFSET_BLDY, 0);
        SetGpuReg(REG_OFFSET_DISPCNT, DISPCNT_MODE_0 | DISPCNT_OBJ_1D_MAP | DISPCNT_OBJ_ON | DISPCNT_OBJWIN_ON);
        ShowBg(0);
        ShowBg(1);
        ShowBg(2);
        ShowBg(3);
        gMain.state++;
        break;
    case 6:
        if (!gPaletteFade.active)
        {
            gMain.state = 0;
            return TRUE;
        }
        break;
    }
    return FALSE;
}

static void LoadPokedexBgPalette(bool8 isSearchResults)
{
    if (!HGSS_DARK_MODE)
    {
        if (isSearchResults == TRUE)
            LoadPalette(gPokedexSearchResults_Pal + 1, 1, 0xBE);
        else if (!IsNationalPokedexEnabled())
            LoadPalette(gPokedexDefault_Pal + 1, 1, 0xBE);
        else
            LoadPalette(gPokedexNational_Pal + 1, 1, 0xBE);
        LoadPalette(GetOverworldTextboxPalettePtr(), 0xF0, 32);
    }
    else
    {
        if (isSearchResults == TRUE)
            LoadPalette(gPokedexSearchResults_dark_Pal + 1, 1, 0xBE);
        else if (!IsNationalPokedexEnabled())
            LoadPalette(gPokedexDefault_dark_Pal + 1, 1, 0xBE);
        else
            LoadPalette(gPokedexNational_dark_Pal + 1, 1, 0xBE);
        LoadPalette(GetOverworldTextboxPalettePtr(), 0xF0, 32);
    }

}

static void FreeWindowAndBgBuffers(void)
{
    void* tilemapBuffer;

    FreeAllWindowBuffers();
    tilemapBuffer = GetBgTilemapBuffer(0);
    if (tilemapBuffer)
        Free(tilemapBuffer);
    tilemapBuffer = GetBgTilemapBuffer(1);
    if (tilemapBuffer)
        Free(tilemapBuffer);
    tilemapBuffer = GetBgTilemapBuffer(2);
    if (tilemapBuffer)
        Free(tilemapBuffer);
    tilemapBuffer = GetBgTilemapBuffer(3);
    if (tilemapBuffer)
        Free(tilemapBuffer);
}

static void CreatePokedexList(u8 dexMode, u8 order)
{
    u16 vars[3]; //I have no idea why three regular variables are stored in an array, but whatever.
#define temp_dexCount   vars[0]
#define temp_isHoennDex vars[1]
#define temp_dexNum     vars[2]
    s16 i;

    sPokedexView->pokemonListCount = 0;

    switch (dexMode)
    {
    default:
    case DEX_MODE_HOENN:
        temp_dexCount = HOENN_DEX_COUNT;
        temp_isHoennDex = TRUE;
        break;
    case DEX_MODE_NATIONAL:
        if (IsNationalPokedexEnabled())
        {
            temp_dexCount = NATIONAL_DEX_COUNT;
            temp_isHoennDex = FALSE;
        }
        else
        {
            temp_dexCount = HOENN_DEX_COUNT;
            temp_isHoennDex = TRUE;
        }
        break;
    }

    switch (order)
    {
    case ORDER_NUMERICAL:
        if (temp_isHoennDex)
        {
            for (i = 0; i < temp_dexCount; i++)
            {
                temp_dexNum = HoennToNationalOrder(i + 1);
                sPokedexView->pokedexList[i].dexNum = temp_dexNum;
                sPokedexView->pokedexList[i].seen = GetSetPokedexFlag(temp_dexNum, FLAG_GET_SEEN);
                sPokedexView->pokedexList[i].owned = GetSetPokedexFlag(temp_dexNum, FLAG_GET_CAUGHT);
                if (sPokedexView->pokedexList[i].seen)
                    sPokedexView->pokemonListCount = i + 1;
            }
        }
        else
        {
            s16 r5, r10;
            for (i = 0, r5 = 0, r10 = 0; i < temp_dexCount; i++)
            {
                temp_dexNum = i + 1;
                if (GetSetPokedexFlag(temp_dexNum, FLAG_GET_SEEN))
                    r10 = 1;
                if (r10)
                {
                    sPokedexView->pokedexList[r5].dexNum = temp_dexNum;
                    sPokedexView->pokedexList[r5].seen = GetSetPokedexFlag(temp_dexNum, FLAG_GET_SEEN);
                    sPokedexView->pokedexList[r5].owned = GetSetPokedexFlag(temp_dexNum, FLAG_GET_CAUGHT);
                    if (sPokedexView->pokedexList[r5].seen)
                        sPokedexView->pokemonListCount = r5 + 1;
                    r5++;
                }
            }
        }
        break;
    case ORDER_ALPHABETICAL:
        for (i = 0; i < NUM_SPECIES - 1; i++)
        {
            temp_dexNum = gPokedexOrder_Alphabetical[i];

            if (NationalToHoennOrder(temp_dexNum) <= temp_dexCount && GetSetPokedexFlag(temp_dexNum, FLAG_GET_SEEN))
            {
                sPokedexView->pokedexList[sPokedexView->pokemonListCount].dexNum = temp_dexNum;
                sPokedexView->pokedexList[sPokedexView->pokemonListCount].seen = TRUE;
                sPokedexView->pokedexList[sPokedexView->pokemonListCount].owned = GetSetPokedexFlag(temp_dexNum, FLAG_GET_CAUGHT);
                sPokedexView->pokemonListCount++;
            }
        }
        break;
    case ORDER_HEAVIEST:
        for (i = NATIONAL_DEX_COUNT - 1; i >= 0; i--)
        {
            temp_dexNum = gPokedexOrder_Weight[i];

            if (NationalToHoennOrder(temp_dexNum) <= temp_dexCount && GetSetPokedexFlag(temp_dexNum, FLAG_GET_CAUGHT))
            {
                sPokedexView->pokedexList[sPokedexView->pokemonListCount].dexNum = temp_dexNum;
                sPokedexView->pokedexList[sPokedexView->pokemonListCount].seen = TRUE;
                sPokedexView->pokedexList[sPokedexView->pokemonListCount].owned = TRUE;
                sPokedexView->pokemonListCount++;
            }
        }
        break;
    case ORDER_LIGHTEST:
        for (i = 0; i < NATIONAL_DEX_COUNT; i++)
        {
            temp_dexNum = gPokedexOrder_Weight[i];

            if (NationalToHoennOrder(temp_dexNum) <= temp_dexCount && GetSetPokedexFlag(temp_dexNum, FLAG_GET_CAUGHT))
            {
                sPokedexView->pokedexList[sPokedexView->pokemonListCount].dexNum = temp_dexNum;
                sPokedexView->pokedexList[sPokedexView->pokemonListCount].seen = TRUE;
                sPokedexView->pokedexList[sPokedexView->pokemonListCount].owned = TRUE;
                sPokedexView->pokemonListCount++;
            }
        }
        break;
    case ORDER_TALLEST:
        for (i = NATIONAL_DEX_COUNT - 1; i >= 0; i--)
        {
            temp_dexNum = gPokedexOrder_Height[i];

            if (NationalToHoennOrder(temp_dexNum) <= temp_dexCount && GetSetPokedexFlag(temp_dexNum, FLAG_GET_CAUGHT))
            {
                sPokedexView->pokedexList[sPokedexView->pokemonListCount].dexNum = temp_dexNum;
                sPokedexView->pokedexList[sPokedexView->pokemonListCount].seen = TRUE;
                sPokedexView->pokedexList[sPokedexView->pokemonListCount].owned = TRUE;
                sPokedexView->pokemonListCount++;
            }
        }
        break;
    case ORDER_SMALLEST:
        for (i = 0; i < NATIONAL_DEX_COUNT; i++)
        {
            temp_dexNum = gPokedexOrder_Height[i];

            if (NationalToHoennOrder(temp_dexNum) <= temp_dexCount && GetSetPokedexFlag(temp_dexNum, FLAG_GET_CAUGHT))
            {
                sPokedexView->pokedexList[sPokedexView->pokemonListCount].dexNum = temp_dexNum;
                sPokedexView->pokedexList[sPokedexView->pokemonListCount].seen = TRUE;
                sPokedexView->pokedexList[sPokedexView->pokemonListCount].owned = TRUE;
                sPokedexView->pokemonListCount++;
            }
        }
        break;
    }

    for (i = sPokedexView->pokemonListCount; i < NATIONAL_DEX_COUNT; i++)
    {
        sPokedexView->pokedexList[i].dexNum = 0xFFFF;
        sPokedexView->pokedexList[i].seen = FALSE;
        sPokedexView->pokedexList[i].owned = FALSE;
    }
}

static void PrintMonDexNumAndName(u8 windowId, u8 fontId, const u8* str, u8 left, u8 top)
{
    u8 color[3];

    color[0] = TEXT_COLOR_TRANSPARENT;
    color[1] = TEXT_DYNAMIC_COLOR_6;
    color[2] = TEXT_COLOR_LIGHT_GRAY;
    AddTextPrinterParameterized4(windowId, fontId, left * 8, (top * 8) + 1, 0, 0, color, TEXT_SKIP_DRAW, str);
}

static void PrintMonDexNumAndName_2(u8 windowId, u8 fontId, const u8* str, u8 left, u8 top) //HGSS_Ui offset for closer numer + text
{
    u8 color[3];

    color[0] = TEXT_COLOR_TRANSPARENT;
    color[1] = TEXT_DYNAMIC_COLOR_6;
    color[2] = TEXT_COLOR_LIGHT_GRAY;
    AddTextPrinterParameterized4(windowId, fontId, left * 8 - 3, (top * 8) + 1, 0, 0, color, -1, str);
}

// u16 ignored is passed but never used
#define MON_LIST_X 2
static void CreateMonListEntry(u8 position, u16 b, u16 ignored)
{
    s16 entryNum;
    u16 i;
    u16 vOffset;

    switch (position)
    {
    case 0: // Initial
    default:
        entryNum = b - 5;
        for (i = 0; i <= 10; i++)
        {
            if (entryNum < 0 || entryNum >= NATIONAL_DEX_COUNT || sPokedexView->pokedexList[entryNum].dexNum == 0xFFFF)
            {
                ClearMonListEntry(MON_LIST_X, i * 2, ignored);
            }
            else
            {
                ClearMonListEntry(MON_LIST_X, i * 2, ignored);
                if (sPokedexView->pokedexList[entryNum].seen)
                {
                    CreateMonDexNum(entryNum, MON_LIST_X+1, i * 2, ignored);
                    CreateCaughtBall(sPokedexView->pokedexList[entryNum].owned, MON_LIST_X, i * 2, ignored);
                    CreateMonName(sPokedexView->pokedexList[entryNum].dexNum, MON_LIST_X+5, i * 2);
                }
                else
                {
                    CreateMonDexNum(entryNum, MON_LIST_X+1, i * 2, ignored);
                    CreateCaughtBall(FALSE, MON_LIST_X, i * 2, ignored);
                    CreateMonName(0, MON_LIST_X+5, i * 2);
                }
            }
            entryNum++;
        }
        break;
    case 1: // Up
        entryNum = b - 5;
        if (entryNum < 0 || entryNum >= NATIONAL_DEX_COUNT || sPokedexView->pokedexList[entryNum].dexNum == 0xFFFF)
        {
            ClearMonListEntry(MON_LIST_X, sPokedexView->listVOffset * 2, ignored);
        }
        else
        {
            ClearMonListEntry(MON_LIST_X, sPokedexView->listVOffset * 2, ignored);
            if (sPokedexView->pokedexList[entryNum].seen)
            {
                CreateMonDexNum(entryNum, MON_LIST_X+1, sPokedexView->listVOffset * 2, ignored);
                CreateCaughtBall(sPokedexView->pokedexList[entryNum].owned, MON_LIST_X, sPokedexView->listVOffset * 2, ignored);
                CreateMonName(sPokedexView->pokedexList[entryNum].dexNum, MON_LIST_X+5, sPokedexView->listVOffset * 2);
            }
            else
            {
                CreateMonDexNum(entryNum, MON_LIST_X+1, sPokedexView->listVOffset * 2, ignored);
                CreateCaughtBall(FALSE, MON_LIST_X, sPokedexView->listVOffset * 2, ignored);
                CreateMonName(0, MON_LIST_X+5, sPokedexView->listVOffset * 2);
            }
        }
        break;
    case 2: // Down
        entryNum = b + 5;
        vOffset = sPokedexView->listVOffset + 10;
        if (vOffset >= LIST_SCROLL_STEP)
            vOffset -= LIST_SCROLL_STEP;
        if (entryNum < 0 || entryNum >= NATIONAL_DEX_COUNT || sPokedexView->pokedexList[entryNum].dexNum == 0xFFFF)
            ClearMonListEntry(MON_LIST_X, vOffset * 2, ignored);
        else
        {
            ClearMonListEntry(MON_LIST_X, vOffset * 2, ignored);
            if (sPokedexView->pokedexList[entryNum].seen)
            {
                CreateMonDexNum(entryNum, MON_LIST_X+1, vOffset * 2, ignored);
                CreateCaughtBall(sPokedexView->pokedexList[entryNum].owned, MON_LIST_X, vOffset * 2, ignored);
                CreateMonName(sPokedexView->pokedexList[entryNum].dexNum, MON_LIST_X+5, vOffset * 2);
            }
            else
            {
                CreateMonDexNum(entryNum, MON_LIST_X+1, vOffset * 2, ignored);
                CreateCaughtBall(FALSE, MON_LIST_X, vOffset * 2, ignored);
                CreateMonName(0, MON_LIST_X+5, vOffset * 2);
            }
        }
        break;
    }
    CopyWindowToVram(0, COPYWIN_GFX);
}

static void CreateMonDexNum(u16 entryNum, u8 left, u8 top, u16 unused)
{
    u8 text[6];
    u16 dexNum;

    memcpy(text, sText_No000, ARRAY_COUNT(text));
    dexNum = sPokedexView->pokedexList[entryNum].dexNum;
    if (sPokedexView->dexMode == DEX_MODE_HOENN)
        dexNum = NationalToHoennOrder(dexNum);
    text[2] = CHAR_0 + dexNum / 100;
    text[3] = CHAR_0 + (dexNum % 100) / 10;
    text[4] = CHAR_0 + (dexNum % 100) % 10;
    PrintMonDexNumAndName(0, FONT_NARROW, text, left, top);
}

static void CreateCaughtBall(bool16 owned, u8 x, u8 y, u16 unused)
{
    if (owned)
        BlitBitmapToWindow(0, sCaughtBall_Gfx, x * 8, y * 8, 8, 16);
    else
        FillWindowPixelRect(0, PIXEL_FILL(0), x * 8, y * 8, 8, 16);
}

static u8 CreateMonName(u16 num, u8 left, u8 top)
{
    const u8* str;

    num = NationalPokedexNumToSpecies(num);
    if (num)
        str = gSpeciesNames[num];
    else
        str = sText_TenDashes;
    PrintMonDexNumAndName_2(0, FONT_NARROW, str, left, top);
    return StringLength(str);
}

static void ClearMonListEntry(u8 x, u8 y, u16 unused)
{
    FillWindowPixelRect(0, PIXEL_FILL(0), x * 8, y * 8, 0x60, 16);
}

// u16 ignored is passed but never used
static void CreateMonSpritesAtPos(u16 selectedMon, u16 ignored)
{
    u8 i;
    u16 dexNum;
    u8 spriteId;

    gPaletteFade.bufferTransferDisabled = TRUE;

    for (i = 0; i < MAX_MONS_ON_SCREEN; i++)
        sPokedexView->monSpriteIds[i] = 0xFFFF;
    sPokedexView->selectedMonSpriteId = 0xFFFF;

    // Create top mon sprite
    dexNum = GetPokemonSpriteToDisplay(selectedMon - 1);
    if (dexNum != 0xFFFF)
    {
        spriteId = CreatePokedexMonSprite(dexNum, SCROLLING_MON_X, 0x50);
        gSprites[spriteId].callback = SpriteCB_PokedexListMonSprite;
        gSprites[spriteId].data[5] = -32;
    }

    // Create mid mon sprite
    dexNum = GetPokemonSpriteToDisplay(selectedMon);
    if (dexNum != 0xFFFF)
    {
        spriteId = CreatePokedexMonSprite(dexNum, SCROLLING_MON_X, 0x50);
        gSprites[spriteId].callback = SpriteCB_PokedexListMonSprite;
        gSprites[spriteId].data[5] = 0;
    }

    // Create bottom mon sprite
    dexNum = GetPokemonSpriteToDisplay(selectedMon + 1);
    if (dexNum != 0xFFFF)
    {
        spriteId = CreatePokedexMonSprite(dexNum, SCROLLING_MON_X, 0x50);
        gSprites[spriteId].callback = SpriteCB_PokedexListMonSprite;
        gSprites[spriteId].data[5] = 32;
    }

    CreateMonListEntry(0, selectedMon, ignored);
    SetGpuReg(REG_OFFSET_BG2VOFS, sPokedexView->initialVOffset);

    sPokedexView->listVOffset = 0;
    sPokedexView->listMovingVOffset = 0;

    gPaletteFade.bufferTransferDisabled = FALSE;
}

static bool8 UpdateDexListScroll(u8 direction, u8 monMoveIncrement, u8 scrollTimerMax)
{
    u16 i;
    u8 step;

    if (sPokedexView->scrollTimer)
    {
        sPokedexView->scrollTimer--;
        switch (direction)
        {
        case 1: // Up
            for (i = 0; i < MAX_MONS_ON_SCREEN; i++)
            {
                if (sPokedexView->monSpriteIds[i] != 0xFFFF)
                    gSprites[sPokedexView->monSpriteIds[i]].data[5] += monMoveIncrement;
            }
            step = LIST_SCROLL_STEP * (scrollTimerMax - sPokedexView->scrollTimer) / scrollTimerMax;
            SetGpuReg(REG_OFFSET_BG2VOFS, sPokedexView->initialVOffset + sPokedexView->listMovingVOffset * LIST_SCROLL_STEP - step);
            sPokedexView->pokeBallRotation -= sPokedexView->pokeBallRotationStep;
            break;
        case 2: // Down
            for (i = 0; i < MAX_MONS_ON_SCREEN; i++)
            {
                if (sPokedexView->monSpriteIds[i] != 0xFFFF)
                    gSprites[sPokedexView->monSpriteIds[i]].data[5] -= monMoveIncrement;
            }
            step = LIST_SCROLL_STEP * (scrollTimerMax - sPokedexView->scrollTimer) / scrollTimerMax;
            SetGpuReg(REG_OFFSET_BG2VOFS, sPokedexView->initialVOffset + sPokedexView->listMovingVOffset * LIST_SCROLL_STEP + step);
            sPokedexView->pokeBallRotation += sPokedexView->pokeBallRotationStep;
            break;
        }
        return FALSE;
    }
    else
    {
        SetGpuReg(REG_OFFSET_BG2VOFS, sPokedexView->initialVOffset + sPokedexView->listVOffset * LIST_SCROLL_STEP);
        return TRUE;
    }
}

static void CreateScrollingPokemonSprite(u8 direction, u16 selectedMon)
{
    u16 dexNum;
    u8 spriteId;

    sPokedexView->listMovingVOffset = sPokedexView->listVOffset;
    switch (direction)
    {
    case 1: // up
        dexNum = GetPokemonSpriteToDisplay(selectedMon - 1);
        if (dexNum != 0xFFFF)
        {
            spriteId = CreatePokedexMonSprite(dexNum, SCROLLING_MON_X, 0x50);
            gSprites[spriteId].callback = SpriteCB_PokedexListMonSprite;
            gSprites[spriteId].data[5] = -64;
        }
        if (sPokedexView->listVOffset > 0)
            sPokedexView->listVOffset--;
        else
            sPokedexView->listVOffset = LIST_SCROLL_STEP - 1;
        break;
    case 2: // down
        dexNum = GetPokemonSpriteToDisplay(selectedMon + 1);
        if (dexNum != 0xFFFF)
        {
            spriteId = CreatePokedexMonSprite(dexNum, SCROLLING_MON_X, 0x50);
            gSprites[spriteId].callback = SpriteCB_PokedexListMonSprite;
            gSprites[spriteId].data[5] = 64;
        }
        if (sPokedexView->listVOffset < LIST_SCROLL_STEP - 1)
            sPokedexView->listVOffset++;
        else
            sPokedexView->listVOffset = 0;
        break;
    }
}

// u16 ignored is passed but never used
static u16 TryDoPokedexScroll(u16 selectedMon, u16 ignored)
{
    u8 scrollTimer;
    u8 scrollMonIncrement;
    u8 i;
    u16 startingPos;
    u8 scrollDir = 0;

    if (JOY_HELD(DPAD_UP) && (selectedMon > 0))
    {
        scrollDir = 1;
        selectedMon = GetNextPosition(1, selectedMon, 0, sPokedexView->pokemonListCount - 1);
        CreateScrollingPokemonSprite(1, selectedMon);
        CreateMonListEntry(1, selectedMon, ignored);
        sPokedexView->justScrolled = TRUE; //HGSS_Ui
        PlaySE(SE_DEX_SCROLL);
    }
    else if (JOY_HELD(DPAD_DOWN) && (selectedMon < sPokedexView->pokemonListCount - 1))
    {
        scrollDir = 2;
        selectedMon = GetNextPosition(0, selectedMon, 0, sPokedexView->pokemonListCount - 1);
        CreateScrollingPokemonSprite(2, selectedMon);
        CreateMonListEntry(2, selectedMon, ignored);
        sPokedexView->justScrolled = TRUE; //HGSS_Ui
        PlaySE(SE_DEX_SCROLL);
    }
    else if (JOY_NEW(DPAD_LEFT) && (selectedMon > 0))
    {
        startingPos = selectedMon;

        for (i = 0; i < 7; i++)
            selectedMon = GetNextPosition(1, selectedMon, 0, sPokedexView->pokemonListCount - 1);
        sPokedexView->pokeBallRotation += 16 * (selectedMon - startingPos);
        ClearMonSprites();
        CreateMonSpritesAtPos(selectedMon, 0xE);
        sPokedexView->justScrolled = TRUE; //HGSS_Ui
        PlaySE(SE_DEX_PAGE);
    }
    else if (JOY_NEW(DPAD_RIGHT) && (selectedMon < sPokedexView->pokemonListCount - 1))
    {
        startingPos = selectedMon;
        for (i = 0; i < 7; i++)
            selectedMon = GetNextPosition(0, selectedMon, 0, sPokedexView->pokemonListCount - 1);
        sPokedexView->pokeBallRotation += 16 * (selectedMon - startingPos);
        ClearMonSprites();
        CreateMonSpritesAtPos(selectedMon, 0xE);
        sPokedexView->justScrolled = TRUE; //HGSS_Ui
        PlaySE(SE_DEX_PAGE);
    }

    if (scrollDir == 0)
    {
        // Left/right input just snaps up/down, no scrolling
        sPokedexView->scrollSpeed = 0;
        return selectedMon;
    }

    scrollMonIncrement = sScrollMonIncrements[sPokedexView->scrollSpeed / 4];
    scrollTimer = sScrollTimers[sPokedexView->scrollSpeed / 4];
    sPokedexView->scrollTimer = scrollTimer;
    sPokedexView->maxScrollTimer = scrollTimer;
    sPokedexView->scrollMonIncrement = scrollMonIncrement;
    sPokedexView->scrollDirection = scrollDir;
    sPokedexView->pokeBallRotationStep = scrollMonIncrement / 2;
    UpdateDexListScroll(sPokedexView->scrollDirection, sPokedexView->scrollMonIncrement, sPokedexView->maxScrollTimer);
    if (sPokedexView->scrollSpeed < 12)
        sPokedexView->scrollSpeed++;
    return selectedMon;
}

static void UpdateSelectedMonSpriteId(void)
{
    u16 i;

    for (i = 0; i < MAX_MONS_ON_SCREEN; i++)
    {
        u16 spriteId = sPokedexView->monSpriteIds[i];

        if (gSprites[spriteId].x2 == 0 && gSprites[spriteId].y2 == 0 && spriteId != 0xFFFF)
            sPokedexView->selectedMonSpriteId = spriteId;
    }
}

static bool8 TryDoInfoScreenScroll(void)
{
    u16 nextPokemon;
    u16 selectedPokemon = sPokedexView->selectedPokemon;

    if (sPokedexView->sEvoScreenData.fromEvoPage)
        return FALSE;

    if (JOY_NEW(DPAD_UP) && selectedPokemon)
    {
        nextPokemon = selectedPokemon;
        while (nextPokemon != 0)
        {
            nextPokemon = GetNextPosition(1, nextPokemon, 0, sPokedexView->pokemonListCount - 1);

            if (sPokedexView->pokedexList[nextPokemon].seen)
            {
                selectedPokemon = nextPokemon;
                break;
            }
        }

        if (sPokedexView->selectedPokemon == selectedPokemon)
            return FALSE;
        else
        {
            sPokedexView->selectedPokemon = selectedPokemon;
            sPokedexView->pokeBallRotation -= 16;
            return TRUE;
        }
    }
    else if (JOY_NEW(DPAD_DOWN) && selectedPokemon < sPokedexView->pokemonListCount - 1)
    {
        nextPokemon = selectedPokemon;
        while (nextPokemon < sPokedexView->pokemonListCount - 1)
        {
            nextPokemon = GetNextPosition(0, nextPokemon, 0, sPokedexView->pokemonListCount - 1);

            if (sPokedexView->pokedexList[nextPokemon].seen)
            {
                selectedPokemon = nextPokemon;
                break;
            }
        }

        if (sPokedexView->selectedPokemon == selectedPokemon)
            return FALSE;
        else
        {
            sPokedexView->selectedPokemon = selectedPokemon;
            sPokedexView->pokeBallRotation += 16;
            return TRUE;
        }
    }
    return FALSE;
}

static u8 ClearMonSprites(void)
{
    u16 i;

    for (i = 0; i < MAX_MONS_ON_SCREEN; i++)
    {
        if (sPokedexView->monSpriteIds[i] != 0xFFFF)
        {
            FreeAndDestroyMonPicSprite(sPokedexView->monSpriteIds[i]);
            sPokedexView->monSpriteIds[i] = 0xFFFF;
        }
    }
    return FALSE;
}

static u16 GetPokemonSpriteToDisplay(u16 species)
{
    if (species >= NATIONAL_DEX_COUNT || sPokedexView->pokedexList[species].dexNum == 0xFFFF)
        return 0xFFFF;
    else if (sPokedexView->pokedexList[species].seen)
        return sPokedexView->pokedexList[species].dexNum;
    else
        return 0;
}

static u32 CreatePokedexMonSprite(u16 num, s16 x, s16 y)
{
    u8 i;

    for (i = 0; i < MAX_MONS_ON_SCREEN; i++)
    {
        if (sPokedexView->monSpriteIds[i] == 0xFFFF)
        {
            u8 spriteId = CreateMonSpriteFromNationalDexNumber(num, x, y, i);

            gSprites[spriteId].oam.affineMode = ST_OAM_AFFINE_NORMAL;
            gSprites[spriteId].oam.priority = 3;
            gSprites[spriteId].data[0] = 0;
            gSprites[spriteId].data[1] = i;
            gSprites[spriteId].data[2] = NationalPokedexNumToSpecies(num);
            sPokedexView->monSpriteIds[i] = spriteId;
            return spriteId;
        }
    }
    return 0xFFFF;
}

#define sIsDownArrow data[1]

#define LIST_RIGHT_SIDE_TEXT_X 204
#define LIST_RIGHT_SIDE_TEXT_X_OFFSET 12
#define LIST_RIGHT_SIDE_TEXT_Y_OFFSET 13
static void CreateInterfaceSprites(u8 page)
{
    u8 spriteId;
    u16 digitNum;
    u8 color[3];
    bool32 drawNextDigit;

    // Scroll arrows
    spriteId = CreateSprite(&sScrollArrowSpriteTemplate, 10, 4, 0);
    gSprites[spriteId].sIsDownArrow = FALSE;
    spriteId = CreateSprite(&sScrollArrowSpriteTemplate, 10, 156, 0);
    gSprites[spriteId].sIsDownArrow = TRUE;
    gSprites[spriteId].vFlip = TRUE;

    CreateSprite(&sScrollBarSpriteTemplate, 8, 20, 0);

    if (!IsNationalPokedexEnabled() && page == PAGE_MAIN)
    {
        // Hoenn text
        CreateSprite(&sHoennNationalTextSpriteTemplate, LIST_RIGHT_SIDE_TEXT_X, 40 - LIST_RIGHT_SIDE_TEXT_Y_OFFSET - 6, 1);
        // Hoenn seen
        CreateSprite(&sSeenOwnTextSpriteTemplate, LIST_RIGHT_SIDE_TEXT_X, 45 - LIST_RIGHT_SIDE_TEXT_Y_OFFSET + 6, 1);
        // Hoenn own
        spriteId = CreateSprite(&sSeenOwnTextSpriteTemplate, LIST_RIGHT_SIDE_TEXT_X, 55 - LIST_RIGHT_SIDE_TEXT_Y_OFFSET + 7, 1);
        StartSpriteAnim(&gSprites[spriteId], 1);

        // Hoenn seen value - 100s
        drawNextDigit = FALSE;
        spriteId = CreateSprite(&sNationalDexSeenOwnNumberSpriteTemplate, LIST_RIGHT_SIDE_TEXT_X + LIST_RIGHT_SIDE_TEXT_X_OFFSET, 45 - LIST_RIGHT_SIDE_TEXT_Y_OFFSET, 1);
        digitNum = sPokedexView->seenCount / 100;
        StartSpriteAnim(&gSprites[spriteId], digitNum);
        if (digitNum != 0)
            drawNextDigit = TRUE;
        else
            gSprites[spriteId].invisible = TRUE;

        // Hoenn seen value - 10s
        spriteId = CreateSprite(&sNationalDexSeenOwnNumberSpriteTemplate, LIST_RIGHT_SIDE_TEXT_X + LIST_RIGHT_SIDE_TEXT_X_OFFSET + 8, 45 - LIST_RIGHT_SIDE_TEXT_Y_OFFSET, 1);
        digitNum = (sPokedexView->seenCount % 100) / 10;
        if (digitNum != 0 || drawNextDigit)
            StartSpriteAnim(&gSprites[spriteId], digitNum);
        else
            gSprites[spriteId].invisible = TRUE;

        // Hoenn seen value - 1s
        spriteId = CreateSprite(&sNationalDexSeenOwnNumberSpriteTemplate, LIST_RIGHT_SIDE_TEXT_X + LIST_RIGHT_SIDE_TEXT_X_OFFSET + 16, 45 - LIST_RIGHT_SIDE_TEXT_Y_OFFSET, 1);
        digitNum = (sPokedexView->seenCount % 100) % 10;
        StartSpriteAnim(&gSprites[spriteId], digitNum);


        // Hoenn owned value - 100s
        drawNextDigit = FALSE;
        spriteId = CreateSprite(&sNationalDexSeenOwnNumberSpriteTemplate, LIST_RIGHT_SIDE_TEXT_X + LIST_RIGHT_SIDE_TEXT_X_OFFSET, 55 - LIST_RIGHT_SIDE_TEXT_Y_OFFSET, 1);
        digitNum = sPokedexView->ownCount / 100;
        StartSpriteAnim(&gSprites[spriteId], digitNum);
        if (digitNum != 0)
            drawNextDigit = TRUE;
        else
            gSprites[spriteId].invisible = TRUE;

        // Hoenn owned value - 10s
        spriteId = CreateSprite(&sNationalDexSeenOwnNumberSpriteTemplate, LIST_RIGHT_SIDE_TEXT_X + LIST_RIGHT_SIDE_TEXT_X_OFFSET + 8, 55 - LIST_RIGHT_SIDE_TEXT_Y_OFFSET, 1);
        digitNum = (sPokedexView->ownCount % 100) / 10;
        if (digitNum != 0 || drawNextDigit)
            StartSpriteAnim(&gSprites[spriteId], digitNum);
        else
            gSprites[spriteId].invisible = TRUE;

        // Hoenn owned value - 1s
        spriteId = CreateSprite(&sNationalDexSeenOwnNumberSpriteTemplate, LIST_RIGHT_SIDE_TEXT_X + LIST_RIGHT_SIDE_TEXT_X_OFFSET + 16, 55 - LIST_RIGHT_SIDE_TEXT_Y_OFFSET, 1);
        digitNum = (sPokedexView->ownCount % 100) % 10;
        StartSpriteAnim(&gSprites[spriteId], digitNum);
    }
    else if (page == PAGE_MAIN)
    {
        u16 seenOwnedCount;

        // Hoenn text
        CreateSprite(&sHoennNationalTextSpriteTemplate, LIST_RIGHT_SIDE_TEXT_X, 40 - LIST_RIGHT_SIDE_TEXT_Y_OFFSET - 6, 1);
        // Hoenn seen
        CreateSprite(&sSeenOwnTextSpriteTemplate, LIST_RIGHT_SIDE_TEXT_X, 45 - LIST_RIGHT_SIDE_TEXT_Y_OFFSET + 6, 1);
        // Hoenn own
        spriteId = CreateSprite(&sSeenOwnTextSpriteTemplate, LIST_RIGHT_SIDE_TEXT_X, 55 - LIST_RIGHT_SIDE_TEXT_Y_OFFSET + 7, 1);
        StartSpriteAnim(&gSprites[spriteId], 1);

        // National text
        spriteId = CreateSprite(&sHoennNationalTextSpriteTemplate, LIST_RIGHT_SIDE_TEXT_X, 73 - LIST_RIGHT_SIDE_TEXT_Y_OFFSET - 6, 1);
        StartSpriteAnim(&gSprites[spriteId], 1);
        // National seen
        CreateSprite(&sSeenOwnTextSpriteTemplate, LIST_RIGHT_SIDE_TEXT_X, 78 - LIST_RIGHT_SIDE_TEXT_Y_OFFSET + 6, 1);
        // National own
        spriteId = CreateSprite(&sSeenOwnTextSpriteTemplate, LIST_RIGHT_SIDE_TEXT_X, 88 - LIST_RIGHT_SIDE_TEXT_Y_OFFSET + 6, 1);
        StartSpriteAnim(&gSprites[spriteId], 1);

        // Hoenn seen value - 100s
        seenOwnedCount = GetHoennPokedexCount(FLAG_GET_SEEN);
        drawNextDigit = FALSE;
        spriteId = CreateSprite(&sNationalDexSeenOwnNumberSpriteTemplate, LIST_RIGHT_SIDE_TEXT_X + LIST_RIGHT_SIDE_TEXT_X_OFFSET, 45 - LIST_RIGHT_SIDE_TEXT_Y_OFFSET, 1);
        digitNum = seenOwnedCount / 100;
        StartSpriteAnim(&gSprites[spriteId], digitNum);
        if (digitNum != 0)
            drawNextDigit = TRUE;
        else
            gSprites[spriteId].invisible = TRUE;

        // Hoenn seen value - 10s
        spriteId = CreateSprite(&sNationalDexSeenOwnNumberSpriteTemplate, LIST_RIGHT_SIDE_TEXT_X + LIST_RIGHT_SIDE_TEXT_X_OFFSET + 8, 45 - LIST_RIGHT_SIDE_TEXT_Y_OFFSET, 1);
        digitNum = (seenOwnedCount % 100) / 10;
        if (digitNum != 0 || drawNextDigit)
            StartSpriteAnim(&gSprites[spriteId], digitNum);
        else
            gSprites[spriteId].invisible = TRUE;

        // Hoenn seen value - 1s
        spriteId = CreateSprite(&sNationalDexSeenOwnNumberSpriteTemplate, LIST_RIGHT_SIDE_TEXT_X + LIST_RIGHT_SIDE_TEXT_X_OFFSET + 16, 45 - LIST_RIGHT_SIDE_TEXT_Y_OFFSET, 1);
        digitNum = (seenOwnedCount % 100) % 10;
        StartSpriteAnim(&gSprites[spriteId], digitNum);

        seenOwnedCount = GetHoennPokedexCount(FLAG_GET_CAUGHT);
        // Hoenn owned value - 100s
        drawNextDigit = FALSE;
        spriteId = CreateSprite(&sNationalDexSeenOwnNumberSpriteTemplate, LIST_RIGHT_SIDE_TEXT_X + LIST_RIGHT_SIDE_TEXT_X_OFFSET, 55 - LIST_RIGHT_SIDE_TEXT_Y_OFFSET, 1);
        digitNum = seenOwnedCount / 100;
        StartSpriteAnim(&gSprites[spriteId], digitNum);
        if (digitNum != 0)
            drawNextDigit = TRUE;
        else
            gSprites[spriteId].invisible = TRUE;

        // Hoenn owned value - 10s
        spriteId = CreateSprite(&sNationalDexSeenOwnNumberSpriteTemplate, LIST_RIGHT_SIDE_TEXT_X + LIST_RIGHT_SIDE_TEXT_X_OFFSET + 8, 55 - LIST_RIGHT_SIDE_TEXT_Y_OFFSET, 1);
        digitNum = (seenOwnedCount % 100) / 10;
        if (digitNum != 0 || drawNextDigit)
            StartSpriteAnim(&gSprites[spriteId], digitNum);
        else
            gSprites[spriteId].invisible = TRUE;

        // Hoenn owned value - 1s
        spriteId = CreateSprite(&sNationalDexSeenOwnNumberSpriteTemplate, LIST_RIGHT_SIDE_TEXT_X + LIST_RIGHT_SIDE_TEXT_X_OFFSET + 16, 55 - LIST_RIGHT_SIDE_TEXT_Y_OFFSET, 1);
        digitNum = (seenOwnedCount % 100) % 10;
        StartSpriteAnim(&gSprites[spriteId], digitNum);

        //****************************
        // National seen value - 100s
        drawNextDigit = FALSE;
        spriteId = CreateSprite(&sNationalDexSeenOwnNumberSpriteTemplate, LIST_RIGHT_SIDE_TEXT_X + LIST_RIGHT_SIDE_TEXT_X_OFFSET, 78 - LIST_RIGHT_SIDE_TEXT_Y_OFFSET, 1);
        digitNum = sPokedexView->seenCount / 100;
        StartSpriteAnim(&gSprites[spriteId], digitNum);
        if (digitNum != 0)
            drawNextDigit = TRUE;
        else
            gSprites[spriteId].invisible = TRUE;

        // National seen value - 10s
        spriteId = CreateSprite(&sNationalDexSeenOwnNumberSpriteTemplate, LIST_RIGHT_SIDE_TEXT_X + LIST_RIGHT_SIDE_TEXT_X_OFFSET + 8, 78 - LIST_RIGHT_SIDE_TEXT_Y_OFFSET, 1);
        digitNum = (sPokedexView->seenCount % 100) / 10;
        if (digitNum != 0 || drawNextDigit)
            StartSpriteAnim(&gSprites[spriteId], digitNum);
        else
            gSprites[spriteId].invisible = TRUE;

        // National seen value - 1s
        spriteId = CreateSprite(&sNationalDexSeenOwnNumberSpriteTemplate, LIST_RIGHT_SIDE_TEXT_X + LIST_RIGHT_SIDE_TEXT_X_OFFSET + 16, 78 - LIST_RIGHT_SIDE_TEXT_Y_OFFSET, 1);
        digitNum = (sPokedexView->seenCount % 100) % 10;
        StartSpriteAnim(&gSprites[spriteId], digitNum);

        // National owned value - 100s
        drawNextDigit = FALSE;
        spriteId = CreateSprite(&sNationalDexSeenOwnNumberSpriteTemplate, LIST_RIGHT_SIDE_TEXT_X + LIST_RIGHT_SIDE_TEXT_X_OFFSET, 88 - LIST_RIGHT_SIDE_TEXT_Y_OFFSET, 1);
        digitNum = sPokedexView->ownCount / 100;
        StartSpriteAnim(&gSprites[spriteId], digitNum);
        if (digitNum != 0)
            drawNextDigit = TRUE;
        else
            gSprites[spriteId].invisible = TRUE;

        // National owned value  - 10s
        spriteId = CreateSprite(&sNationalDexSeenOwnNumberSpriteTemplate, LIST_RIGHT_SIDE_TEXT_X + LIST_RIGHT_SIDE_TEXT_X_OFFSET + 8, 88 - LIST_RIGHT_SIDE_TEXT_Y_OFFSET, 1);
        digitNum = (sPokedexView->ownCount % 100) / 10;
        if (digitNum != 0 || drawNextDigit)
            StartSpriteAnim(&gSprites[spriteId], digitNum);
        else
            gSprites[spriteId].invisible = TRUE;

        // National owned value - 1s
        spriteId = CreateSprite(&sNationalDexSeenOwnNumberSpriteTemplate, LIST_RIGHT_SIDE_TEXT_X + LIST_RIGHT_SIDE_TEXT_X_OFFSET + 16, 88 - LIST_RIGHT_SIDE_TEXT_Y_OFFSET, 1);
        digitNum = (sPokedexView->ownCount % 100) % 10;
        StartSpriteAnim(&gSprites[spriteId], digitNum);
    }

    if (page == PAGE_MAIN)
    {
        spriteId = CreateSprite(&sDexListStartMenuCursorSpriteTemplate, 136, 96, 1);
        gSprites[spriteId].invisible = TRUE;
    }
    else // PAGE_SEARCH_RESULTS
    {
        spriteId = CreateSprite(&sDexListStartMenuCursorSpriteTemplate, 136, 80, 1);
        gSprites[spriteId].invisible = TRUE;
    }
}

static void SpriteCB_EndMoveMonForInfoScreen(struct Sprite *sprite)
{
    // Once mon is done moving there's nothing left to do
}

static void SpriteCB_SeenOwnInfo(struct Sprite *sprite)
{
    if (sPokedexView->currentPage != PAGE_MAIN && sPokedexView->currentPage != PAGE_SEARCH_RESULTS)
        DestroySprite(sprite);
}

void SpriteCB_MoveMonForInfoScreen(struct Sprite *sprite)
{
    sprite->oam.priority = 0;
    sprite->oam.affineMode = ST_OAM_AFFINE_OFF;
    sprite->x2 = 0;
    sprite->y2 = 0;
    if (sprite->x != MON_PAGE_X || sprite->y != MON_PAGE_Y)
    {
        if (sprite->x > 48)
            sprite->x -= 4;
        if (sprite->x < 48)
            sprite->x = 48;

        if (sprite->y > 56)
            sprite->y -= 4;
        if (sprite->y < 56)
            sprite->y = 56;
    }
    else
    {
        sprite->callback = SpriteCB_EndMoveMonForInfoScreen;
    }
}

static void SpriteCB_PokedexListMonSprite(struct Sprite *sprite)
{
    u8 monId = sprite->data[1];

    if (sPokedexView->currentPage != PAGE_MAIN && sPokedexView->currentPage != PAGE_SEARCH_RESULTS)
    {
        FreeAndDestroyMonPicSprite(sPokedexView->monSpriteIds[monId]);
        sPokedexView->monSpriteIds[monId] = 0xFFFF;
    }
    else
    {
        u32 var;
        sprite->y2 = gSineTable[(u8)sprite->data[5]] * 76 / 256;
        var = SAFE_DIV(0x10000, gSineTable[sprite->data[5] + 64]);
        if (var > 0xFFFF)
            var = 0xFFFF;
        SetOamMatrix(sprite->data[1] + 1, 0x100, 0, 0, var);
        sprite->oam.matrixNum = monId + 1;

        if (sprite->data[5] > -64 && sprite->data[5] < 64)
        {
            sprite->invisible = FALSE;
            sprite->data[0] = 1;
        }
        else
        {
            sprite->invisible = TRUE;
        }

        if ((sprite->data[5] <= -64 || sprite->data[5] >= 64) && sprite->data[0] != 0)
        {
            FreeAndDestroyMonPicSprite(sPokedexView->monSpriteIds[monId]);
            sPokedexView->monSpriteIds[monId] = 0xFFFF;
        }
    }
}

static void SpriteCB_Scrollbar(struct Sprite *sprite)
{
    if (sPokedexView->currentPage != PAGE_MAIN && sPokedexView->currentPage != PAGE_SEARCH_RESULTS)
        DestroySprite(sprite);
    else
        sprite->y2 = sPokedexView->selectedPokemon * 120 / (sPokedexView->pokemonListCount - 1);
}

static void SpriteCB_ScrollArrow(struct Sprite *sprite)
{
    if (sPokedexView->currentPage != PAGE_MAIN && sPokedexView->currentPage != PAGE_SEARCH_RESULTS)
    {
        DestroySprite(sprite);
    }
    else
    {
        u8 r0;

        if (sprite->sIsDownArrow)
        {
            if (sPokedexView->selectedPokemon == sPokedexView->pokemonListCount - 1)
                sprite->invisible = TRUE;
            else
                sprite->invisible = FALSE;
            r0 = sprite->data[2];
        }
        else
        {
            if (sPokedexView->selectedPokemon == 0)
                sprite->invisible = TRUE;
            else
                sprite->invisible = FALSE;
            r0 = sprite->data[2] - 128;
        }
        sprite->y2 = gSineTable[r0] / 64;
        sprite->data[2] = sprite->data[2] + 8;
        if (sPokedexView->menuIsOpen == FALSE && sPokedexView->menuY == 0 && sprite->invisible == FALSE)
            sprite->invisible = FALSE;
        else
            sprite->invisible = TRUE;
    }
}

static void SpriteCB_DexListInterfaceText(struct Sprite *sprite)
{
    if (sPokedexView->currentPage != PAGE_MAIN && sPokedexView->currentPage != PAGE_SEARCH_RESULTS)
        DestroySprite(sprite);
}

static void SpriteCB_RotatingPokeBall(struct Sprite *sprite)
{
    if (sPokedexView->currentPage != PAGE_MAIN && sPokedexView->currentPage != PAGE_SEARCH_RESULTS)
    {
        DestroySprite(sprite);
    }
    else
    {
        u8 val;
        s16 r3;
        s16 r0;

        val = sPokedexView->pokeBallRotation + sprite->data[1];
        r3 = gSineTable[val];
        r0 = gSineTable[val + 64];
        SetOamMatrix(sprite->data[0], r0, r3, -r3, r0);

        val = sPokedexView->pokeBallRotation + (sprite->data[1] + 64);
        r3 = gSineTable[val];
        r0 = gSineTable[val + 64];
        sprite->x2 = r0 * 40 / 256;
        sprite->y2 = r3 * 40 / 256;
    }
}

static void SpriteCB_DexListStartMenuCursor(struct Sprite *sprite)
{
    if (sPokedexView->currentPage != PAGE_MAIN && sPokedexView->currentPage != PAGE_SEARCH_RESULTS)
    {
        DestroySprite(sprite);
    }
    else
    {
        u16 r1 = sPokedexView->currentPage == PAGE_MAIN ? 80 : 96;

        if (sPokedexView->menuIsOpen && sPokedexView->menuY == r1)
        {
            sprite->invisible = FALSE;
            sprite->y2 = sPokedexView->menuCursorPos * 16;
            sprite->x2 = gSineTable[(u8)sprite->data[2]] / 64;
            sprite->data[2] += 8;
        }
        else
        {
            sprite->invisible = TRUE;
        }
    }
}

static void PrintInfoScreenText(const u8* str, u8 left, u8 top)
{
    u8 color[3];
    color[0] = TEXT_COLOR_TRANSPARENT;
    color[1] = TEXT_DYNAMIC_COLOR_6;
    color[2] = TEXT_COLOR_LIGHT_GRAY;

    AddTextPrinterParameterized4(0, 1, left, top, 0, 0, color, -1, str);
}
static void PrintInfoScreenTextWhite(const u8* str, u8 left, u8 top) //HGSS_Ui
{
    u8 color[3];
    color[0] = TEXT_COLOR_TRANSPARENT;
    color[1] = TEXT_COLOR_WHITE;
    color[2] = TEXT_DYNAMIC_COLOR_6;

    AddTextPrinterParameterized4(0, FONT_NORMAL, left, top, 0, 0, color, TEXT_SKIP_DRAW, str);
}
static void PrintInfoScreenTextSmall(const u8* str, u8 left, u8 top)
{
    u8 color[3];
    color[0] = TEXT_COLOR_TRANSPARENT;
    color[1] = TEXT_DYNAMIC_COLOR_6;
    color[2] = TEXT_COLOR_LIGHT_GRAY;

    AddTextPrinterParameterized4(0, 0, left, top, 0, 0, color, 0, str);
}
static void PrintInfoScreenTextSmallWhite(const u8* str, u8 left, u8 top)
{
    u8 color[3];
    color[0] = TEXT_COLOR_TRANSPARENT;
    color[1] = TEXT_COLOR_WHITE;
    color[2] = TEXT_DYNAMIC_COLOR_6;

    AddTextPrinterParameterized4(0, 0, left, top, 0, 0, color, 0, str);
}
//Stats screen
static void PrintStatsScreenTextSmall(u8 windowId, const u8* str, u8 left, u8 top)
{
    u8 color[3];
    color[0] = TEXT_COLOR_TRANSPARENT;
    color[1] = TEXT_DYNAMIC_COLOR_6;
    color[2] = TEXT_COLOR_LIGHT_GRAY;

    AddTextPrinterParameterized4(windowId, 0, left, top, 0, 0, color, 0, str);
}
static void PrintStatsScreenTextSmallWhite(u8 windowId, const u8* str, u8 left, u8 top)
{
    u8 color[3];
    color[0] = TEXT_COLOR_TRANSPARENT;
    color[1] = TEXT_COLOR_WHITE;
    color[2] = TEXT_DYNAMIC_COLOR_6;

    AddTextPrinterParameterized4(windowId, 0, left, top, 0, 0, color, 0, str);
}


#define tScrolling       data[0]
#define tMonSpriteDone   data[1]
#define tBgLoaded        data[2]
#define tSkipCry         data[3]
#define tMonSpriteId     data[4]
#define tTrainerSpriteId data[5]

static u8 LoadInfoScreen(struct PokedexListItem* item, u8 monSpriteId)
{
    u8 taskId;

    sPokedexListItem = item;
    taskId = CreateTask(Task_LoadInfoScreen, 0);
    gTasks[taskId].tScrolling = FALSE;
    gTasks[taskId].tMonSpriteDone = TRUE; // Already has sprite from list view
    gTasks[taskId].tBgLoaded = FALSE;
    gTasks[taskId].tSkipCry = FALSE;
    gTasks[taskId].tMonSpriteId = monSpriteId;
    gTasks[taskId].tTrainerSpriteId = SPRITE_NONE;
    ResetBgsAndClearDma3BusyFlags(0);
    InitBgsFromTemplates(0, sInfoScreen_BgTemplate, ARRAY_COUNT(sInfoScreen_BgTemplate));
    SetBgTilemapBuffer(3, AllocZeroed(BG_SCREEN_SIZE));
    SetBgTilemapBuffer(2, AllocZeroed(BG_SCREEN_SIZE));
    SetBgTilemapBuffer(1, AllocZeroed(BG_SCREEN_SIZE));
    SetBgTilemapBuffer(0, AllocZeroed(BG_SCREEN_SIZE));
    InitWindows(sInfoScreen_WindowTemplates);
    DeactivateAllTextPrinters();

    return taskId;
}

static bool8 IsInfoScreenScrolling(u8 taskId)
{
    if (!gTasks[taskId].tScrolling && gTasks[taskId].func == Task_HandleInfoScreenInput)
        return FALSE;
    else
        return TRUE;
}

static u8 StartInfoScreenScroll(struct PokedexListItem *item, u8 taskId)
{
    sPokedexListItem = item;
    gTasks[taskId].tScrolling = TRUE;
    gTasks[taskId].tMonSpriteDone = FALSE;
    gTasks[taskId].tBgLoaded = FALSE;
    gTasks[taskId].tSkipCry = FALSE;
    return taskId;
}

static void Task_LoadInfoScreen(u8 taskId)
{
    switch (gMain.state)
    {
    case 0:
    default:
        if (!gPaletteFade.active)
        {
            u16 r2;

            sPokedexView->currentPage = PAGE_INFO;
            gPokedexVBlankCB = gMain.vblankCallback;
            SetVBlankCallback(NULL);
            r2 = 0;
            if (gTasks[taskId].tMonSpriteDone)
                r2 += DISPCNT_OBJ_ON;
            if (gTasks[taskId].tBgLoaded)
                r2 |= DISPCNT_BG1_ON;
            ResetOtherVideoRegisters(r2);
            gMain.state = 1;
        }
        break;
    case 1:
        LoadTilesetTilemapHGSS(INFO_SCREEN);
        // DecompressAndLoadBgGfxUsingHeap(3, gPokedexMenu_Gfx, 0x2000, 0, 0);
        // CopyToBgTilemapBuffer(3, gPokedexInfoScreen_Tilemap, 0, 0);
        FillWindowPixelBuffer(WIN_INFO, PIXEL_FILL(0));
        PutWindowTilemap(WIN_INFO);
        PutWindowTilemap(WIN_FOOTPRINT);
        DrawFootprint(WIN_FOOTPRINT, sPokedexListItem->dexNum);
        CopyWindowToVram(WIN_FOOTPRINT, COPYWIN_GFX);
        gMain.state++;
        break;
    case 2:
        LoadScreenSelectBarMain(0xD);
        // HighlightScreenSelectBarItem(sPokedexView->selectedScreen, 0xD);
        LoadPokedexBgPalette(sPokedexView->isSearchResults);
        gMain.state++;
        break;
    case 3:
        sPokedexView->typeIconSpriteIds[0] = 0xFF;
        sPokedexView->typeIconSpriteIds[1] = 0xFF;
        CreateTypeIconSprites();
        gMain.state++;
        break;
    case 4:
        PrintMonInfo(sPokedexListItem->dexNum, sPokedexView->dexMode == DEX_MODE_HOENN ? FALSE : TRUE, sPokedexListItem->owned, 0);
        if (!sPokedexListItem->owned)
            LoadPalette(gPlttBufferUnfaded + 1, 0x31, 0x1E);
        CopyWindowToVram(WIN_INFO, COPYWIN_FULL);
        CopyBgTilemapBufferToVram(1);
        CopyBgTilemapBufferToVram(2);
        CopyBgTilemapBufferToVram(3);
        gMain.state++;
        break;
    case 5:
        if (!gTasks[taskId].tMonSpriteDone)
        {
            gTasks[taskId].tMonSpriteId = (u16)CreateMonSpriteFromNationalDexNumber(sPokedexListItem->dexNum, MON_PAGE_X, MON_PAGE_Y, 0);
            gSprites[gTasks[taskId].tMonSpriteId].oam.priority = 0;
        }
        gMain.state++;
        break;
    case 6:
        {
            u32 preservedPalettes = 0;

            if (gTasks[taskId].tBgLoaded)
                preservedPalettes = 0x14; // each bit represents a palette index
            if (gTasks[taskId].tMonSpriteDone)
                preservedPalettes |= (1 << (gSprites[gTasks[taskId].tMonSpriteId].oam.paletteNum + 16));
            BeginNormalPaletteFade(~preservedPalettes, 0, 16, 0, RGB_BLACK);
            SetVBlankCallback(gPokedexVBlankCB);
            gMain.state++;
        }
        break;
    case 7:
        SetGpuReg(REG_OFFSET_BLDCNT, 0);
        SetGpuReg(REG_OFFSET_BLDALPHA, 0);
        SetGpuReg(REG_OFFSET_BLDY, 0);
        SetGpuReg(REG_OFFSET_DISPCNT, DISPCNT_OBJ_1D_MAP | DISPCNT_OBJ_ON);
        HideBg(0);
        ShowBg(1);
        ShowBg(2);
        ShowBg(3);
        gMain.state++;
        break;
    case 8:
        if (!gPaletteFade.active)
        {
            gMain.state++;
        }
        break;
    case 9:
        // if (!IsCryPlayingOrClearCrySongs())
        gMain.state++;
        break;
    case 10:
        gTasks[taskId].tScrolling = FALSE;
        gTasks[taskId].tMonSpriteDone = FALSE; // Reload next time screen comes up
        gTasks[taskId].tBgLoaded = TRUE;
        gTasks[taskId].tSkipCry = TRUE;
        gTasks[taskId].func = Task_HandleInfoScreenInput;
        gMain.state = 0;
        break;
    }
}

static void FreeInfoScreenWindowAndBgBuffers(void)
{
    void *tilemapBuffer;

    FreeAllWindowBuffers();
    tilemapBuffer = GetBgTilemapBuffer(0);
    if (tilemapBuffer)
        Free(tilemapBuffer);
    tilemapBuffer = GetBgTilemapBuffer(1);
    if (tilemapBuffer)
        Free(tilemapBuffer);
    tilemapBuffer = GetBgTilemapBuffer(2);
    if (tilemapBuffer)
        Free(tilemapBuffer);
    tilemapBuffer = GetBgTilemapBuffer(3);
    if (tilemapBuffer)
        Free(tilemapBuffer);
}

static void Task_HandleInfoScreenInput(u8 taskId)
{
    if (gTasks[taskId].tScrolling)
    {
        // Scroll up/down
        BeginNormalPaletteFade(PALETTES_ALL, 0, 0, 16, RGB_BLACK);
        gTasks[taskId].func = Task_LoadInfoScreenWaitForFade;
        PlaySE(SE_DEX_SCROLL);
        return;
    }
    if (JOY_NEW(B_BUTTON))
    {
        BeginNormalPaletteFade(PALETTES_ALL, 0, 0, 16, RGB_BLACK);
        gTasks[taskId].func = Task_ExitInfoScreen;
        PlaySE(SE_PC_OFF);
        return;
    }

    if ((JOY_NEW(DPAD_RIGHT) || (JOY_NEW(R_BUTTON) && gSaveBlock2Ptr->optionsButtonMode == OPTIONS_BUTTON_MODE_LR)))
    {
        sPokedexView->selectedScreen = AREA_SCREEN;
        BeginNormalPaletteFade(0xFFFFFFEB, 0, 0, 0x10, RGB_BLACK);
        sPokedexView->screenSwitchState = 1;
        gTasks[taskId].func = Task_SwitchScreensFromInfoScreen;
        PlaySE(SE_PIN);
    }

}

static void Task_SwitchScreensFromInfoScreen(u8 taskId)
{
    if (!gPaletteFade.active)
    {
        FreeAndDestroyMonPicSprite(gTasks[taskId].tMonSpriteId);
        switch (sPokedexView->screenSwitchState)
        {
        case 1:
        default:
            gTasks[taskId].func = Task_LoadAreaScreen;
            break;
        case 2:
            gTasks[taskId].func = Task_LoadCryScreen;
            break;
        case 3:
            gTasks[taskId].func = Task_LoadSizeScreen;
            break;
        }
    }
}

static void Task_LoadInfoScreenWaitForFade(u8 taskId)
{
    if (!gPaletteFade.active)
    {
        FreeAndDestroyMonPicSprite(gTasks[taskId].tMonSpriteId);
        gTasks[taskId].func = Task_LoadInfoScreen;
    }
}

static void Task_ExitInfoScreen(u8 taskId)
{
    if (!gPaletteFade.active)
    {
        FreeAndDestroyMonPicSprite(gTasks[taskId].tMonSpriteId);
        FreeInfoScreenWindowAndBgBuffers();
        DestroyTask(taskId);
    }
}

static void Task_LoadAreaScreen(u8 taskId)
{
    switch (gMain.state)
    {
    case 0:
    default:
        if (!gPaletteFade.active)
        {
            sPokedexView->currentPage = PAGE_AREA;
            gPokedexVBlankCB = gMain.vblankCallback;
            SetVBlankCallback(NULL);
            ResetOtherVideoRegisters(DISPCNT_BG1_ON);
            sPokedexView->selectedScreen = AREA_SCREEN;
            gMain.state = 1;
        }
        break;
    case 1:
        LoadScreenSelectBarSubmenu(0xD); //HGSS_Ui
        LoadPokedexBgPalette(sPokedexView->isSearchResults);
        SetGpuReg(REG_OFFSET_BG1CNT, BGCNT_PRIORITY(0) | BGCNT_CHARBASE(0) | BGCNT_SCREENBASE(13) | BGCNT_16COLOR | BGCNT_TXT256x256);
        gMain.state++;
        break;
    case 2:
        ShowPokedexAreaScreen(NationalPokedexNumToSpeciesHGSS(sPokedexListItem->dexNum), &sPokedexView->screenSwitchState);
        SetVBlankCallback(gPokedexVBlankCB);
        sPokedexView->screenSwitchState = 0;
        gMain.state = 0;
        gTasks[taskId].func = Task_WaitForAreaScreenInput;
        break;
    }
}

static void Task_WaitForAreaScreenInput(u8 taskId)
{
// See Task_HandlePokedexAreaScreenInput() in pokedex_area_screen.c
    if (sPokedexView->screenSwitchState != 0)
        gTasks[taskId].func = Task_SwitchScreensFromAreaScreen;
}

static void Task_SwitchScreensFromAreaScreen(u8 taskId)
{
    if (!gPaletteFade.active)
    {
        switch (sPokedexView->screenSwitchState)
        {
        case 1:
        default:
            gTasks[taskId].func = Task_LoadInfoScreen;
            break;
        case 2:
            if (!sPokedexListItem->owned)
                PlaySE(SE_FAILURE);
            else
                gTasks[taskId].func = Task_LoadStatsScreen;
            break;
        }
    }
}

static void Task_LoadCryScreen(u8 taskId)
{
    switch (gMain.state)
    {
    case 0:
    default:
        if (!gPaletteFade.active)
        {
            m4aMPlayStop(&gMPlayInfo_BGM);
            sPokedexView->currentPage = PAGE_CRY;
            gPokedexVBlankCB = gMain.vblankCallback;
            SetVBlankCallback(NULL);
            ResetOtherVideoRegisters(DISPCNT_BG1_ON);
            sPokedexView->selectedScreen = CRY_SCREEN;
            gMain.state = 1;
        }
        break;
    case 1:
        LoadTilesetTilemapHGSS(CRY_SCREEN);
        FillWindowPixelBuffer(WIN_INFO, PIXEL_FILL(0));
        PutWindowTilemap(WIN_INFO);
        PutWindowTilemap(WIN_VU_METER);
        PutWindowTilemap(WIN_CRY_WAVE);
        gMain.state++;
        break;
    case 2:
        LoadScreenSelectBarMain(0xD); //HGSS_Ui
        LoadPokedexBgPalette(sPokedexView->isSearchResults);
        gMain.state++;
        break;
    case 3:
        ResetPaletteFade();
        gMain.state++;
        break;
    case 4:
        PrintInfoScreenText(gText_CryOf, 82, 33);
        PrintCryScreenSpeciesName(0, sPokedexListItem->dexNum, 82, 49);
        gMain.state++;
        break;
    case 5:
        gTasks[taskId].tMonSpriteId = CreateMonSpriteFromNationalDexNumber(sPokedexListItem->dexNum, MON_PAGE_X, MON_PAGE_Y, 0);
        gSprites[gTasks[taskId].tMonSpriteId].oam.priority = 0;
        gDexCryScreenState = 0;
        gMain.state++;
        break;
    case 6:
        {
            struct CryScreenWindow waveformWindow;

            waveformWindow.unk0 = 0x4020;
            waveformWindow.unk2 = 31;
            waveformWindow.paletteNo = 8;
            waveformWindow.yPos = 30;
            waveformWindow.xPos = 12;
            if (LoadCryWaveformWindow(&waveformWindow, 2))
            {
                gMain.state++;
                gDexCryScreenState = 0;
            }
        }
        break;
    case 7:
        {
            struct CryScreenWindow cryMeter;

            cryMeter.paletteNo = 9;
            cryMeter.xPos = 18;
            cryMeter.yPos = 3;
            if (LoadCryMeter(&cryMeter, 3))
                gMain.state++;
            CopyWindowToVram(WIN_VU_METER, COPYWIN_GFX);
            CopyWindowToVram(WIN_INFO, COPYWIN_FULL);
            CopyBgTilemapBufferToVram(0);
            CopyBgTilemapBufferToVram(1);
            CopyBgTilemapBufferToVram(2);
            CopyBgTilemapBufferToVram(3);
        }
        break;
    case 8:
        BeginNormalPaletteFade(PALETTES_ALL & ~(0x14), 0, 0x10, 0, RGB_BLACK);
        SetVBlankCallback(gPokedexVBlankCB);
        gMain.state++;
        break;
    case 9:
        SetGpuReg(REG_OFFSET_BLDCNT, 0);
        SetGpuReg(REG_OFFSET_BLDALPHA, 0);
        SetGpuReg(REG_OFFSET_BLDY, 0);
        SetGpuReg(REG_OFFSET_DISPCNT, DISPCNT_OBJ_1D_MAP | DISPCNT_OBJ_ON);
        ShowBg(0);
        ShowBg(1);
        ShowBg(2);
        ShowBg(3);
        gMain.state++;
        break;
    case 10:
        sPokedexView->screenSwitchState = 0;
        gMain.state = 0;
        gTasks[taskId].func = Task_HandleCryScreenInput;
        break;
    }
}

static void Task_HandleCryScreenInput(u8 taskId)
{
    UpdateCryWaveformWindow(2);

    if (IsCryPlaying())
        LoadPlayArrowPalette(TRUE);
    else
        LoadPlayArrowPalette(FALSE);

    if (JOY_NEW(A_BUTTON))
    {
        LoadPlayArrowPalette(TRUE);
        CryScreenPlayButton(NationalPokedexNumToSpeciesHGSS(sPokedexListItem->dexNum));
        return;
    }
    else if (!gPaletteFade.active)
    {
        if (JOY_NEW(B_BUTTON))
        {
            BeginNormalPaletteFade(PALETTES_ALL & ~(0x14), 0, 0, 0x10, RGB_BLACK);
            m4aMPlayContinue(&gMPlayInfo_BGM);
            sPokedexView->screenSwitchState = 1;
            gTasks[taskId].func = Task_SwitchScreensFromCryScreen;
            PlaySE(SE_PC_OFF);
            return;
        }
        if (JOY_NEW(DPAD_LEFT)
         || (JOY_NEW(L_BUTTON) && gSaveBlock2Ptr->optionsButtonMode == OPTIONS_BUTTON_MODE_LR))
        {
            BeginNormalPaletteFade(PALETTES_ALL & ~(0x14), 0, 0, 0x10, RGB_BLACK);
            m4aMPlayContinue(&gMPlayInfo_BGM);
            sPokedexView->screenSwitchState = 2;
            gTasks[taskId].func = Task_SwitchScreensFromCryScreen;
            PlaySE(SE_DEX_PAGE);
            return;
        }
        if (JOY_NEW(DPAD_RIGHT)
         || (JOY_NEW(R_BUTTON) && gSaveBlock2Ptr->optionsButtonMode == OPTIONS_BUTTON_MODE_LR))
        {
            if (!sPokedexListItem->owned)
            {
                PlaySE(SE_FAILURE);
            }
            else
            {
                BeginNormalPaletteFade(PALETTES_ALL & ~(0x14), 0, 0, 0x10, RGB_BLACK);
                m4aMPlayContinue(&gMPlayInfo_BGM);
                sPokedexView->screenSwitchState = 3;
                gTasks[taskId].func = Task_SwitchScreensFromCryScreen;
                PlaySE(SE_DEX_PAGE);
            }
            return;
        }
    }
}

static void Task_SwitchScreensFromCryScreen(u8 taskId)
{
    if (!gPaletteFade.active)
    {
        FreeCryScreen();
        FreeAndDestroyMonPicSprite(gTasks[taskId].tMonSpriteId);
        switch (sPokedexView->screenSwitchState)
        {
        default:
        case 1:
            gTasks[taskId].func = Task_LoadInfoScreen;
            break;
        case 2:
            gTasks[taskId].func = Task_LoadEvolutionScreen;
            break;
        case 3:
            gTasks[taskId].func = Task_LoadSizeScreen;
            break;
        }
    }
}

static void LoadPlayArrowPalette(bool8 cryPlaying)
{
    u16 color;

    if (cryPlaying)
        color = RGB(18, 28, 0);
    else
        color = RGB(15, 21, 0);
    LoadPalette(&color, 0x5D, 2);
}

static void Task_LoadSizeScreen(u8 taskId)
{
    u8 spriteId;

    switch (gMain.state)
    {
    default:
    case 0:
        if (!gPaletteFade.active)
        {
            sPokedexView->currentPage = PAGE_SIZE;
            gPokedexVBlankCB = gMain.vblankCallback;
            SetVBlankCallback(NULL);
            ResetOtherVideoRegisters(DISPCNT_BG1_ON);
            sPokedexView->selectedScreen = SIZE_SCREEN;
            gMain.state = 1;
        }
        break;
    case 1:
        LoadTilesetTilemapHGSS(SIZE_SCREEN);
        FillWindowPixelBuffer(WIN_INFO, PIXEL_FILL(0));
        PutWindowTilemap(WIN_INFO);
        gMain.state++;
        break;
    case 2:
        LoadScreenSelectBarMain(0xD); //HGSS_Ui
        LoadPokedexBgPalette(sPokedexView->isSearchResults);
        gMain.state++;
        break;
    case 3:
        {
            u8 string[64];

            StringCopy(string, gText_SizeComparedTo);
            StringAppend(string, gSaveBlock2Ptr->playerName);
            PrintInfoScreenText(string, GetStringCenterAlignXOffset(FONT_NORMAL, string, 0xF0), 0x79);
            gMain.state++;
        }
        break;
    case 4:
        ResetPaletteFade();
        gMain.state++;
        break;
    case 5:
        spriteId = CreateSizeScreenTrainerPic(PlayerGenderToFrontTrainerPicId(gSaveBlock2Ptr->playerGender), 152, 56, 0);
        gSprites[spriteId].oam.affineMode = ST_OAM_AFFINE_NORMAL;
        gSprites[spriteId].oam.matrixNum = 1;
        gSprites[spriteId].oam.priority = 0;
        gSprites[spriteId].y2 = gPokedexEntries[sPokedexListItem->dexNum].trainerOffset;
        SetOamMatrix(1, gPokedexEntries[sPokedexListItem->dexNum].trainerScale, 0, 0, gPokedexEntries[sPokedexListItem->dexNum].trainerScale);
        LoadPalette(sSizeScreenSilhouette_Pal, (gSprites[spriteId].oam.paletteNum + 16) * 16, 0x20);
        gTasks[taskId].tTrainerSpriteId = spriteId;
        gMain.state++;
        break;
    case 6:
        spriteId = CreateMonSpriteFromNationalDexNumber(sPokedexListItem->dexNum, 88, 56, 1);
        gSprites[spriteId].oam.affineMode = ST_OAM_AFFINE_NORMAL;
        gSprites[spriteId].oam.matrixNum = 2;
        gSprites[spriteId].oam.priority = 0;
        gSprites[spriteId].y2 = gPokedexEntries[sPokedexListItem->dexNum].pokemonOffset;
        SetOamMatrix(2, gPokedexEntries[sPokedexListItem->dexNum].pokemonScale, 0, 0, gPokedexEntries[sPokedexListItem->dexNum].pokemonScale);
        LoadPalette(sSizeScreenSilhouette_Pal, (gSprites[spriteId].oam.paletteNum + 16) * 16, 0x20);
        gTasks[taskId].tMonSpriteId = spriteId;
        CopyWindowToVram(WIN_INFO, COPYWIN_FULL);
        CopyBgTilemapBufferToVram(1);
        CopyBgTilemapBufferToVram(2);
        CopyBgTilemapBufferToVram(3);
        gMain.state++;
        break;
    case 7:
        BeginNormalPaletteFade(PALETTES_ALL & ~(0x14), 0, 0x10, 0, RGB_BLACK);
        SetVBlankCallback(gPokedexVBlankCB);
        gMain.state++;
        break;
    case 8:
        SetGpuReg(REG_OFFSET_BLDCNT, 0);
        SetGpuReg(REG_OFFSET_BLDALPHA, 0);
        SetGpuReg(REG_OFFSET_BLDY, 0);
        SetGpuReg(REG_OFFSET_DISPCNT, DISPCNT_OBJ_1D_MAP | DISPCNT_OBJ_ON);
        HideBg(0);
        ShowBg(1);
        ShowBg(2);
        ShowBg(3);
        gMain.state++;
        break;
    case 9:
        if (!gPaletteFade.active)
        {
            sPokedexView->screenSwitchState = 0;
            gMain.state = 0;
            gTasks[taskId].func = Task_HandleSizeScreenInput;
        }
        break;
    }
}

static void Task_HandleSizeScreenInput(u8 taskId)
{
    if (JOY_NEW(B_BUTTON))
    {
        BeginNormalPaletteFade(PALETTES_ALL & ~(0x14), 0, 0, 0x10, RGB_BLACK);
        sPokedexView->screenSwitchState = 1;
        gTasks[taskId].func = Task_SwitchScreensFromSizeScreen;
        PlaySE(SE_PC_OFF);
    }
    else if (JOY_NEW(DPAD_LEFT)
     || (JOY_NEW(L_BUTTON) && gSaveBlock2Ptr->optionsButtonMode == OPTIONS_BUTTON_MODE_LR))
    {
        BeginNormalPaletteFade(PALETTES_ALL & ~(0x14), 0, 0, 0x10, RGB_BLACK);
        sPokedexView->screenSwitchState = 2;
        gTasks[taskId].func = Task_SwitchScreensFromSizeScreen;
        PlaySE(SE_DEX_PAGE);
    }
}

static void Task_SwitchScreensFromSizeScreen(u8 taskId)
{
    if (!gPaletteFade.active)
    {
        FreeAndDestroyMonPicSprite(gTasks[taskId].tMonSpriteId);
        FreeAndDestroyTrainerPicSprite(gTasks[taskId].tTrainerSpriteId);
        switch (sPokedexView->screenSwitchState)
        {
        default:
        case 1:
            gTasks[taskId].func = Task_LoadInfoScreen;
            break;
        case 2:
            gTasks[taskId].func = Task_LoadCryScreen;
            break;
        }
    }
}

#undef tScrolling
#undef tMonSpriteDone
#undef tBgLoaded
#undef tSkipCry
#undef tMonSpriteId
#undef tTrainerSpriteId

static void LoadScreenSelectBarMain(u16 unused)
{
    CopyToBgTilemapBuffer(1, gPokedexScreenSelectBarSubmenu_Tilemap_Clear, 0, 0);
    CopyBgTilemapBufferToVram(1);
}

static void LoadScreenSelectBarSubmenu(u16 unused)
{
    CopyToBgTilemapBuffer(1, gPokedexScreenSelectBarSubmenu_Tilemap, 0, 0);
    CopyBgTilemapBufferToVram(1);
}

static void HighlightScreenSelectBarItem(u8 selectedScreen, u16 unused) //HGSS_Ui
{
    u8 i;
    u8 j;
    u16* ptr = GetBgTilemapBuffer(1);

    for (i = 0; i < SCREEN_COUNT; i++)
    {
        u8 row = (i * 7) + 1;
        u16 newPalette;

        do
        {
            newPalette = 0x4000;
            if (i == selectedScreen)
                newPalette = 0x2000;
        } while (0);

        for (j = 0; j < 7; j++)
        {
            ptr[row + j] = (ptr[row + j] % 0x1000) | newPalette;
            ptr[row + j + 0x20] = (ptr[row + j + 0x20] % 0x1000) | newPalette;
        }
    }
    CopyBgTilemapBufferToVram(1);
}

static void HighlightSubmenuScreenSelectBarItem(u8 a, u16 b)
{
    u8 i;
    u8 j;
    u16* ptr = GetBgTilemapBuffer(1);

    for (i = 0; i < 4; i++)
    {
        u8 row = i * 7 + 1;
        u32 newPalette;

        do
        {
            if (i == a || i == 3)
                newPalette = 0x2000;
            else
                newPalette = 0x4000;
        } while (0);

        for (j = 0; j < 7; j++)
        {
            ptr[row + j] = (ptr[row + j] % 0x1000) | newPalette;
            ptr[row + j + 0x20] = (ptr[row + j + 0x20] % 0x1000) | newPalette;
        }
    }
    CopyBgTilemapBufferToVram(1);
}

#define tState         data[0]
#define tDexNum        data[1]
#define tPalTimer      data[2]
#define tMonSpriteId   data[3]
#define tOtIdLo        data[12]
#define tOtIdHi        data[13]
#define tPersonalityLo data[14]
#define tPersonalityHi data[15]

u8 DisplayCaughtMonDexPage(u16 dexNum, u32 otId, u32 personality)
{
    u8 taskId = CreateTask(Task_DisplayCaughtMonDexPage, 0);

    gTasks[taskId].tState = 0;
    gTasks[taskId].tDexNum = dexNum;
    gTasks[taskId].tOtIdLo = otId;
    gTasks[taskId].tOtIdHi = otId >> 16;
    gTasks[taskId].tPersonalityLo = personality;
    gTasks[taskId].tPersonalityHi = personality >> 16;
    return taskId;
}

static void Task_DisplayCaughtMonDexPage(u8 taskId)
{
    u8 spriteId;
    u16 dexNum = gTasks[taskId].tDexNum;

    switch (gTasks[taskId].tState)
    {
    case 0:
    default:
        if (!gPaletteFade.active)
        {
            gPokedexVBlankCB = gMain.vblankCallback;
            SetVBlankCallback(NULL);
            ResetOtherVideoRegisters(DISPCNT_BG0_ON);
            ResetBgsAndClearDma3BusyFlags(0);
            InitBgsFromTemplates(0, sNewEntryInfoScreen_BgTemplate, ARRAY_COUNT(sNewEntryInfoScreen_BgTemplate));
            SetBgTilemapBuffer(3, AllocZeroed(BG_SCREEN_SIZE));
            SetBgTilemapBuffer(2, AllocZeroed(BG_SCREEN_SIZE));
            InitWindows(sNewEntryInfoScreen_WindowTemplates);
            DeactivateAllTextPrinters();
            gTasks[taskId].tState = 1;
        }
        break;
    case 1:
        sPokedexView = AllocZeroed(sizeof(struct PokedexView)); //for type icons
        ResetPokedexView(sPokedexView);

        LoadTilesetTilemapHGSS(INFO_SCREEN);
        FillWindowPixelBuffer(WIN_INFO, PIXEL_FILL(0));
        PutWindowTilemap(WIN_INFO);
        PutWindowTilemap(WIN_FOOTPRINT);
        DrawFootprint(WIN_FOOTPRINT, gTasks[taskId].tDexNum);
        CopyWindowToVram(WIN_FOOTPRINT, COPYWIN_GFX);
        ResetPaletteFade();
        LoadPokedexBgPalette(FALSE);
        gTasks[taskId].tState++;
        break;
    case 2:
        sPokedexView->typeIconSpriteIds[0] = 0xFF;
        sPokedexView->typeIconSpriteIds[1] = 0xFF;
        CreateTypeIconSprites();
        gTasks[taskId].tState++;
        break;
    case 3:
        PrintMonInfo(dexNum, IsNationalPokedexEnabled(), 1, 1);
        CopyWindowToVram(WIN_INFO, COPYWIN_FULL);
        CopyBgTilemapBufferToVram(2);
        CopyBgTilemapBufferToVram(3);
        gTasks[taskId].tState++;
        break;
    case 4:
        spriteId = CreateMonSpriteFromNationalDexNumber(dexNum, MON_PAGE_X, MON_PAGE_Y, 0);
        gSprites[spriteId].oam.priority = 0;
        BeginNormalPaletteFade(PALETTES_ALL, 0, 0x10, 0, RGB_BLACK);
        SetVBlankCallback(gPokedexVBlankCB);
        gTasks[taskId].tMonSpriteId = spriteId;
        gTasks[taskId].tState++;
        break;
    case 5:
        SetGpuReg(REG_OFFSET_BLDCNT, 0);
        SetGpuReg(REG_OFFSET_BLDALPHA, 0);
        SetGpuReg(REG_OFFSET_BLDY, 0);
        SetGpuReg(REG_OFFSET_DISPCNT, DISPCNT_OBJ_1D_MAP | DISPCNT_OBJ_ON);
        ShowBg(2);
        ShowBg(3);
        gTasks[taskId].tState++;
        break;
    case 6:
        if (!gPaletteFade.active)
        {
            PlayCry_Normal(NationalPokedexNumToSpeciesHGSS(dexNum), 0);
            gTasks[taskId].tPalTimer = 0;
            gTasks[taskId].func = Task_HandleCaughtMonPageInput;
        }
        break;
    }
}

static void Task_HandleCaughtMonPageInput(u8 taskId)
{
    if (JOY_NEW(A_BUTTON | B_BUTTON))
    {
        BeginNormalPaletteFade(PALETTES_BG, 0, 0, 16, RGB_BLACK);
        SetSpriteInvisibility(0, TRUE);
        SetSpriteInvisibility(1, TRUE);
        gSprites[gTasks[taskId].tMonSpriteId].callback = SpriteCB_SlideCaughtMonToCenter;
        gTasks[taskId].func = Task_ExitCaughtMonPage;
    }
    // Flicker caught screen color
    else if (++gTasks[taskId].tPalTimer & 16)
    {
        if (!HGSS_DARK_MODE)
            LoadPalette(gPokedexDefault_Pal + 1, 0x31, 14);
        else
            LoadPalette(gPokedexDefault_dark_Pal + 1, 0x31, 14);
    }
    else
    {
        if (!HGSS_DARK_MODE)
            LoadPalette(gPokedexDefault_Pal + 1, 0x31, 14); //gPokedexCaughtScreen_Pal
        else
            LoadPalette(gPokedexDefault_dark_Pal + 1, 0x31, 14);
    }
}

static void Task_ExitCaughtMonPage(u8 taskId)
{
    if (!gPaletteFade.active)
    {
        u16 species;
        u32 otId;
        u32 personality;
        u8 paletteNum;
        const u32 *lzPaletteData;
        void *buffer;

        SetGpuReg(REG_OFFSET_DISPCNT, DISPCNT_OBJ_1D_MAP | DISPCNT_OBJ_ON);
        FreeAllWindowBuffers();
        buffer = GetBgTilemapBuffer(2);
        if (buffer)
            Free(buffer);
        buffer = GetBgTilemapBuffer(3);
        if (buffer)
            Free(buffer);

        species = NationalPokedexNumToSpecies(gTasks[taskId].tDexNum);
        otId = ((u16)gTasks[taskId].tOtIdHi << 16) | (u16)gTasks[taskId].tOtIdLo;
        personality = ((u16)gTasks[taskId].tPersonalityHi << 16) | (u16)gTasks[taskId].tPersonalityLo;
        paletteNum = gSprites[gTasks[taskId].tMonSpriteId].oam.paletteNum;
        lzPaletteData = GetMonSpritePalFromSpeciesAndPersonality(species, otId, personality);
        LoadCompressedPalette(lzPaletteData, 0x100 | paletteNum * 16, 32);
        DestroyTask(taskId);
    }
}

static void SpriteCB_SlideCaughtMonToCenter(struct Sprite *sprite)
{
    if (sprite->x < 0x78)
        sprite->x += 2;
    if (sprite->x > 0x78)
        sprite->x -= 2;

    if (sprite->y < 0x50)
        sprite->y += 1;
    if (sprite->y > 0x50)
        sprite->y -= 1;
}

#undef tState
#undef tDexNum
#undef tPalTimer
#undef tMonSpriteId
#undef tOtIdLo
#undef tOtIdHi
#undef tPersonalityLo
#undef tPersonalityHi

//Type Icon
static void SetSpriteInvisibility(u8 spriteArrayId, bool8 invisible)
{
    gSprites[sPokedexView->typeIconSpriteIds[spriteArrayId]].invisible = invisible;
}
// different from pokemon_summary_screen
#define TYPE_ICON_PAL_NUM_0     13
#define TYPE_ICON_PAL_NUM_1     14
#define TYPE_ICON_PAL_NUM_2     15
static const u8 sMoveTypeToOamPaletteNum[NUMBER_OF_MON_TYPES + CONTEST_CATEGORIES_COUNT] =
{
    [TYPE_NORMAL] = TYPE_ICON_PAL_NUM_0,
    [TYPE_FIGHTING] = TYPE_ICON_PAL_NUM_0,
    [TYPE_FLYING] = TYPE_ICON_PAL_NUM_1,
    [TYPE_POISON] = TYPE_ICON_PAL_NUM_1,
    [TYPE_GROUND] = TYPE_ICON_PAL_NUM_0,
    [TYPE_ROCK] = TYPE_ICON_PAL_NUM_0,
    [TYPE_BUG] = TYPE_ICON_PAL_NUM_2,
    [TYPE_GHOST] = TYPE_ICON_PAL_NUM_1,
    [TYPE_STEEL] = TYPE_ICON_PAL_NUM_0,
    [TYPE_MYSTERY] = TYPE_ICON_PAL_NUM_2,
    [TYPE_FIRE] = TYPE_ICON_PAL_NUM_0,
    [TYPE_WATER] = TYPE_ICON_PAL_NUM_1,
    [TYPE_GRASS] = TYPE_ICON_PAL_NUM_2,
    [TYPE_ELECTRIC] = TYPE_ICON_PAL_NUM_0,
    [TYPE_PSYCHIC] = TYPE_ICON_PAL_NUM_1,
    [TYPE_ICE] = TYPE_ICON_PAL_NUM_1,
    [TYPE_DRAGON] = TYPE_ICON_PAL_NUM_2,
    [TYPE_DARK] = TYPE_ICON_PAL_NUM_0,
    [NUMBER_OF_MON_TYPES + CONTEST_CATEGORY_COOL] = TYPE_ICON_PAL_NUM_0,
    [NUMBER_OF_MON_TYPES + CONTEST_CATEGORY_BEAUTY] = TYPE_ICON_PAL_NUM_1,
    [NUMBER_OF_MON_TYPES + CONTEST_CATEGORY_CUTE] = TYPE_ICON_PAL_NUM_1,
    [NUMBER_OF_MON_TYPES + CONTEST_CATEGORY_SMART] = TYPE_ICON_PAL_NUM_2,
    [NUMBER_OF_MON_TYPES + CONTEST_CATEGORY_TOUGH] = TYPE_ICON_PAL_NUM_0,
    #ifdef TYPE_FAIRY
    [TYPE_FAIRY] = TYPE_ICON_PAL_NUM_1, //based on battle_engine
    #endif
};
static void SetTypeIconPosAndPal(u8 typeId, u8 x, u8 y, u8 spriteArrayId)
{
    struct Sprite *sprite;
        
    sprite = &gSprites[sPokedexView->typeIconSpriteIds[spriteArrayId]];
    StartSpriteAnim(sprite, typeId);
    sprite->oam.paletteNum = sMoveTypeToOamPaletteNum[typeId];
    sprite->x = x + 16;
    sprite->y = y + 8;
    SetSpriteInvisibility(spriteArrayId, FALSE);
}
static void PrintCurrentSpeciesTypeInfo(u8 newEntry, u16 species)
{
    u32 i;
    u16 dexNum = SpeciesToNationalPokedexNum(species);
    u8 type1, type2;

    if (!newEntry)
    {
        species = NationalPokedexNumToSpeciesHGSS(sPokedexListItem->dexNum);
        dexNum = SpeciesToNationalPokedexNum(species);
    }
    //type icon(s)
    #ifdef TX_RANDOMIZER_AND_CHALLENGES
        type1 = GetTypeBySpecies(species, 1);
        type2 = GetTypeBySpecies(species, 2);
    #else
        type1 = gBaseStats[species].type1;
        type2 = gBaseStats[species].type2;
    #endif
    if (species == SPECIES_NONE)
        type1 = type2 = TYPE_MYSTERY;
    
    if (type1 == type2)
    {
        SetTypeIconPosAndPal(type1, 147, 48, 0);
        SetSpriteInvisibility(1, TRUE);
    }
    else
    {
        SetTypeIconPosAndPal(type1, 147, 48, 0);
        SetTypeIconPosAndPal(type2, 147 + 33, 48, 1);
    }
    
}
static void CreateTypeIconSprites(void)
{
    u8 i;

    LoadCompressedSpriteSheet(&sSpriteSheet_MoveTypes);
    LoadCompressedPalette(gMoveTypes_Pal, 0x1D0, 0x60);
    for (i = 0; i < 2; i++)
    {
        if (sPokedexView->typeIconSpriteIds[i] == 0xFF)
            sPokedexView->typeIconSpriteIds[i] = CreateSprite(&sSpriteTemplate_MoveTypes, 10, 10, 2);
    
        SetSpriteInvisibility(i, TRUE);
    }
}


// u32 value is re-used, but passed as a bool that's TRUE if national dex is enabled
static void PrintMonInfo(u32 num, u32 value, u32 owned, u32 newEntry)
{
    u8 str[16];
    u8 str2[32];
    u16 species;
    const u8 *name;
    const u8 *category;
    const u8 *description;

    // if (newEntry)
    //     PrintInfoScreenText(gText_PokedexRegistration, GetStringCenterAlignXOffset(1, gText_PokedexRegistration, 0xF0), 0);
    if (value == 0)
        value = NationalToHoennOrder(num);
    else
        value = num;
    ConvertIntToDecimalStringN(StringCopy(str, gText_NumberClear01), value, STR_CONV_MODE_LEADING_ZEROS, 3);
    PrintInfoScreenTextWhite(str, 123, 17); //HGSS_Ui
    species = NationalPokedexNumToSpeciesHGSS(num);
    if (species)
        name = gSpeciesNames[species];
    else
        name = sText_TenDashes2;
    PrintInfoScreenTextWhite(name, 157, 17); //HGSS_Ui
    if (owned)
    {
        CopyMonCategoryText(num, str2);
        category = str2;
    }
    else
    {
        category = gText_5MarksPokemon;
    }
    PrintInfoScreenText(category, 123, 31); //HGSS_Ui
    PrintInfoScreenText(gText_HTHeight, 155, 64); //HGSS_Ui
    PrintInfoScreenText(gText_WTWeight, 155, 77); //HGSS_Ui
    if (owned)
    {
        PrintMonHeight(gPokedexEntries[num].height, 180, 64); //HGSS_Ui
        PrintMonWeight(gPokedexEntries[num].weight, 180, 77); //HGSS_Ui
    }
    else
    {
        PrintInfoScreenText(gText_UnkHeight, 180, 64); //HGSS_Ui
        PrintInfoScreenText(gText_UnkWeight, 180, 77); //HGSS_Ui
    }
    if (owned)
    {
        description = gPokedexEntries[num].description;
    }
    else
        description = gExpandedPlaceholder_PokedexDescription;
    PrintInfoScreenText(description, GetStringCenterAlignXOffset(FONT_NORMAL, description, 0xF0), 93); //HGSS_Ui

    //Type Icon(s) //HGSS_Ui
    if (owned)
        PrintCurrentSpeciesTypeInfo(newEntry, species); //HGSS_Ui
}

static void PrintMonHeight(u16 height, u8 left, u8 top)
{
    u8 buffer[16];
    u32 inches, feet;
    u8 i = 0;

    inches = (height * 10000) / 254;
    if (inches % 10 >= 5)
        inches += 10;
    feet = inches / 120;
    inches = (inches - (feet * 120)) / 10;

    buffer[i++] = EXT_CTRL_CODE_BEGIN;
    buffer[i++] = EXT_CTRL_CODE_CLEAR_TO;
    if (feet / 10 == 0)
    {
        buffer[i++] = 18;
        buffer[i++] = feet + CHAR_0;
    }
    else
    {
        buffer[i++] = 12;
        buffer[i++] = feet / 10 + CHAR_0;
        buffer[i++] = (feet % 10) + CHAR_0;
    }
    buffer[i++] = CHAR_SGL_QUOTE_RIGHT;
    buffer[i++] = (inches / 10) + CHAR_0;
    buffer[i++] = (inches % 10) + CHAR_0;
    buffer[i++] = CHAR_DBL_QUOTE_RIGHT;
    buffer[i++] = EOS;
    PrintInfoScreenText(buffer, left, top);
}

static void PrintMonWeight(u16 weight, u8 left, u8 top)
{
    u8 buffer[16];
    bool8 output;
    u8 i;
    u32 lbs = (weight * 100000) / 4536;

    if (lbs % 10u >= 5)
        lbs += 10;
    i = 0;
    output = FALSE;

    if ((buffer[i] = (lbs / 100000) + CHAR_0) == CHAR_0 && !output)
    {
        buffer[i++] = CHAR_SPACER;
    }
    else
    {
        output = TRUE;
        i++;
    }

    lbs %= 100000;
    if ((buffer[i] = (lbs / 10000) + CHAR_0) == CHAR_0 && !output)
    {
        buffer[i++] = CHAR_SPACER;
    }
    else
    {
        output = TRUE;
        i++;
    }

    lbs %= 10000;
    if ((buffer[i] = (lbs / 1000) + CHAR_0) == CHAR_0 && !output)
    {
        buffer[i++] = CHAR_SPACER;
    }
    else
    {
        output = TRUE;
        i++;
    }

    lbs %= 1000;
    buffer[i++] = (lbs / 100) + CHAR_0;
    lbs %= 100;
    buffer[i++] = CHAR_PERIOD;
    buffer[i++] = (lbs / 10) + CHAR_0;
    buffer[i++] = CHAR_SPACE;
    buffer[i++] = CHAR_l;
    buffer[i++] = CHAR_b;
    buffer[i++] = CHAR_s;
    buffer[i++] = CHAR_PERIOD;
    buffer[i++] = EOS;
    PrintInfoScreenText(buffer, left, top);
}

const u8 *GetPokedexCategoryName(u16 dexNum) // unused
{
    return gPokedexEntries[dexNum].categoryName;
}

u16 GetPokedexHeightWeight(u16 dexNum, u8 data)
{
    switch (data)
    {
    case 0:  // height
        return gPokedexEntries[dexNum].height;
    case 1:  // weight
        return gPokedexEntries[dexNum].weight;
    default:
        return 1;
    }
}

s8 GetSetPokedexFlag(u16 nationalDexNo, u8 caseID)
{
    u8 index;
    u8 bit;
    u8 mask;
    s8 retVal;

    nationalDexNo--;
    index = nationalDexNo / 8;
    bit = nationalDexNo % 8;
    mask = 1 << bit;
    retVal = 0;
    switch (caseID)
    {
    case FLAG_GET_SEEN:
        if (gSaveBlock2Ptr->pokedex.seen[index] & mask)
        {
            if ((gSaveBlock2Ptr->pokedex.seen[index] & mask) == (gSaveBlock1Ptr->seen1[index] & mask)
             && (gSaveBlock2Ptr->pokedex.seen[index] & mask) == (gSaveBlock1Ptr->seen2[index] & mask))
                retVal = 1;
            else
            {
                gSaveBlock2Ptr->pokedex.seen[index] &= ~mask;
                gSaveBlock1Ptr->seen1[index] &= ~mask;
                gSaveBlock1Ptr->seen2[index] &= ~mask;
                retVal = 0;
            }
        }
        break;
    case FLAG_GET_CAUGHT:
        if (gSaveBlock2Ptr->pokedex.owned[index] & mask)
        {
            if ((gSaveBlock2Ptr->pokedex.owned[index] & mask) == (gSaveBlock2Ptr->pokedex.seen[index] & mask)
             && (gSaveBlock2Ptr->pokedex.owned[index] & mask) == (gSaveBlock1Ptr->seen1[index] & mask)
             && (gSaveBlock2Ptr->pokedex.owned[index] & mask) == (gSaveBlock1Ptr->seen2[index] & mask))
                retVal = 1;
            else
            {
                gSaveBlock2Ptr->pokedex.owned[index] &= ~mask;
                gSaveBlock2Ptr->pokedex.seen[index] &= ~mask;
                gSaveBlock1Ptr->seen1[index] &= ~mask;
                gSaveBlock1Ptr->seen2[index] &= ~mask;
                retVal = 0;
            }
        }
        break;
    case FLAG_SET_SEEN:
        gSaveBlock2Ptr->pokedex.seen[index] |= mask;
        gSaveBlock1Ptr->seen1[index] |= mask;
        gSaveBlock1Ptr->seen2[index] |= mask;
        break;
    case FLAG_SET_CAUGHT:
        gSaveBlock2Ptr->pokedex.owned[index] |= mask;
        break;
    }
    return retVal;
}

u16 GetNationalPokedexCount(u8 caseID)
{
    u16 count = 0;
    u16 i;

    for (i = 0; i < NATIONAL_DEX_COUNT; i++)
    {
        switch (caseID)
        {
        case FLAG_GET_SEEN:
            if (GetSetPokedexFlag(i + 1, FLAG_GET_SEEN))
                count++;
            break;
        case FLAG_GET_CAUGHT:
            if (GetSetPokedexFlag(i + 1, FLAG_GET_CAUGHT))
                count++;
            break;
        }
    }
    return count;
}

u16 GetHoennPokedexCount(u8 caseID)
{
    u16 count = 0;
    u16 i;

    for (i = 0; i < HOENN_DEX_COUNT; i++)
    {
        switch (caseID)
        {
        case FLAG_GET_SEEN:
            if (GetSetPokedexFlag(HoennToNationalOrder(i + 1), FLAG_GET_SEEN))
                count++;
            break;
        case FLAG_GET_CAUGHT:
            if (GetSetPokedexFlag(HoennToNationalOrder(i + 1), FLAG_GET_CAUGHT))
                count++;
            break;
        }
    }
    return count;
}

u16 GetKantoPokedexCount(u8 caseID)
{
    u16 count = 0;
    u16 i;

    for (i = 0; i < KANTO_DEX_COUNT; i++)
    {
        switch (caseID)
        {
        case FLAG_GET_SEEN:
            if (GetSetPokedexFlag(i + 1, FLAG_GET_SEEN))
                count++;
            break;
        case FLAG_GET_CAUGHT:
            if (GetSetPokedexFlag(i + 1, FLAG_GET_CAUGHT))
                count++;
            break;
        }
    }
    return count;
}

bool16 HasAllHoennMons(void)
{
    u16 i;

    // -2 excludes Jirachi and Deoxys
    for (i = 0; i < HOENN_DEX_COUNT - 2; i++)
    {
        if (!GetSetPokedexFlag(HoennToNationalOrder(i + 1), FLAG_GET_CAUGHT))
            return FALSE;
    }
    return TRUE;
}

bool8 HasAllKantoMons(void)
{
    u16 i;

    // -1 excludes Mew
    for (i = 0; i < KANTO_DEX_COUNT - 1; i++)
    {
        if (!GetSetPokedexFlag(i + 1, FLAG_GET_CAUGHT))
            return FALSE;
    }
    return TRUE;
}

bool16 HasAllMons(void)
{
    u16 i;

    // -1 excludes Mew
    for (i = 0; i < KANTO_DEX_COUNT - 1; i++)
    {
        if (!GetSetPokedexFlag(i + 1, FLAG_GET_CAUGHT))
            return FALSE;
    }

    // -3 excludes Lugia, Ho-Oh, and Celebi
    for (i = KANTO_DEX_COUNT; i < JOHTO_DEX_COUNT - 3; i++)
    {
        if (!GetSetPokedexFlag(i + 1, FLAG_GET_CAUGHT))
            return FALSE;
    }

    // -2 excludes Jirachi and Deoxys
    for (i = JOHTO_DEX_COUNT; i < NATIONAL_DEX_COUNT - 2; i++)
    {
        if (!GetSetPokedexFlag(i + 1, FLAG_GET_CAUGHT))
            return FALSE;
    }
    return TRUE;
}

static void ResetOtherVideoRegisters(u16 a)
{
    if (!(a & DISPCNT_BG0_ON))
    {
        ClearGpuRegBits(0, DISPCNT_BG0_ON);
        SetGpuReg(REG_OFFSET_BG0CNT, 0);
        SetGpuReg(REG_OFFSET_BG0HOFS, 0);
        SetGpuReg(REG_OFFSET_BG0VOFS, 0);
    }
    if (!(a & DISPCNT_BG1_ON))
    {
        ClearGpuRegBits(0, DISPCNT_BG1_ON);
        SetGpuReg(REG_OFFSET_BG1CNT, 0);
        SetGpuReg(REG_OFFSET_BG1HOFS, 0);
        SetGpuReg(REG_OFFSET_BG1VOFS, 0);
    }
    if (!(a & DISPCNT_BG2_ON))
    {
        ClearGpuRegBits(0, DISPCNT_BG2_ON);
        SetGpuReg(REG_OFFSET_BG2CNT, 0);
        SetGpuReg(REG_OFFSET_BG2HOFS, 0);
        SetGpuReg(REG_OFFSET_BG2VOFS, 0);
    }
    if (!(a & DISPCNT_BG3_ON))
    {
        ClearGpuRegBits(0, DISPCNT_BG3_ON);
        SetGpuReg(REG_OFFSET_BG3CNT, 0);
        SetGpuReg(REG_OFFSET_BG3HOFS, 0);
        SetGpuReg(REG_OFFSET_BG3VOFS, 0);
    }
    if (!(a & DISPCNT_OBJ_ON))
    {
        ClearGpuRegBits(0, DISPCNT_OBJ_ON);
        ResetSpriteData();
        FreeAllSpritePalettes();
        gReservedSpritePaletteCount = 8;
    }
}

static void PrintInfoSubMenuText(u8 windowId, const u8 *str, u8 left, u8 top)
{
    u8 color[3];
    color[0] = TEXT_COLOR_TRANSPARENT;
    color[1] = TEXT_DYNAMIC_COLOR_6;
    color[2] = TEXT_COLOR_LIGHT_GRAY;

    AddTextPrinterParameterized4(windowId, FONT_NORMAL, left, top, 0, 0, color, TEXT_SKIP_DRAW, str);
}

static void UnusedPrintNum(u8 windowId, u16 num, u8 left, u8 top)
{
    u8 str[4];

    str[0] = CHAR_0 + num / 100;
    str[1] = CHAR_0 + (num % 100) / 10;
    str[2] = CHAR_0 + (num % 100) % 10;
    str[3] = EOS;
    PrintInfoSubMenuText(windowId, str, left, top);
}

static u8 PrintCryScreenSpeciesName(u8 windowId, u16 num, u8 left, u8 top)
{
    u8 str[POKEMON_NAME_LENGTH + 1];
    u8 i;

    for (i = 0; i < ARRAY_COUNT(str); i++)
        str[i] = EOS;
    num = NationalPokedexNumToSpeciesHGSS(num);
    switch (num)
    {
    default:
        for (i = 0; gSpeciesNames[num][i] != EOS && i < POKEMON_NAME_LENGTH; i++)
            str[i] = gSpeciesNames[num][i];
        break;
    case 0:
        for (i = 0; i < 5; i++)
            str[i] = CHAR_HYPHEN;
        break;
    }
    PrintInfoSubMenuText(windowId, str, left, top);
    return i;
}

static void UnusedPrintMonName(u8 windowId, const u8* name, u8 left, u8 top)
{
    u8 str[POKEMON_NAME_LENGTH + 1];
    u8 i;
    u8 nameLength;

    for (i = 0; i < ARRAY_COUNT(str); i++)
        str[i] = CHAR_SPACE;
    for (nameLength = 0; name[nameLength] != CHAR_SPACE && nameLength < ARRAY_COUNT(str); nameLength++)
        ;
    for (i = 0; i < nameLength; i++)
        str[ARRAY_COUNT(str) - nameLength + i] = name[i];
#ifdef UBFIX
    str[ARRAY_COUNT(str) - 1] = EOS;
#else
    str[ARRAY_COUNT(str)] = EOS;
#endif
    PrintInfoSubMenuText(windowId, str, left, top);
}

static void UnusedPrintDecimalNum(u8 windowId, u16 b, u8 left, u8 top)
{
    u8 str[6];
    bool8 outputted = FALSE;
    u8 result;

    result = b / 1000;
    if (result == 0)
    {
        str[0] = CHAR_SPACER;
        outputted = FALSE;
    }
    else
    {
        str[0] = CHAR_0 + result;
        outputted = TRUE;
    }

    result = (b % 1000) / 100;
    if (result == 0 && !outputted)
    {
        str[1] = CHAR_SPACER;
        outputted = FALSE;
    }
    else
    {
        str[1] = CHAR_0 + result;
        outputted = TRUE;
    }

    str[2] = CHAR_0 + ((b % 1000) % 100) / 10;
    str[3] = CHAR_PERIOD;
    str[4] = CHAR_0 + ((b % 1000) % 100) % 10;
    str[5] = EOS;
    PrintInfoSubMenuText(windowId, str, left, top);
}

static void DrawFootprint(u8 windowId, u16 dexNum)
{
    u8 footprint[32 * 4];
    const u8 * footprintGfx = gMonFootprintTable[NationalPokedexNumToSpecies(dexNum)];
    u16 tileIdx = 0;
    u16 i, j;

    for (i = 0; i < 32; i++)
    {
        u8 tile = footprintGfx[i];
        for (j = 0; j < 4; j++)
        {
            u8 value = ((tile >> (2 * j)) & 1 ? 2 : 0);
            if (tile & (2 << (2 * j)))
                value |= 0x20;
            footprint[tileIdx] = value;
            tileIdx++;
        }
    }
    CopyToWindowPixelBuffer(windowId, footprint, sizeof(footprint), 0);
}

// Unused Ruby/Sapphire function.
static void RS_DrawFootprint(u16 offset, u16 tileNum)
{
    *(u16 *)(VRAM + offset * 0x800 + 0x232) = 0xF000 + tileNum + 0;
    *(u16 *)(VRAM + offset * 0x800 + 0x234) = 0xF000 + tileNum + 1;
    *(u16 *)(VRAM + offset * 0x800 + 0x272) = 0xF000 + tileNum + 2;
    *(u16 *)(VRAM + offset * 0x800 + 0x274) = 0xF000 + tileNum + 3;
}

static u16 GetNextPosition(u8 direction, u16 position, u16 min, u16 max)
{
    switch (direction)
    {
    case 1: // Up/Left
        if (position > min)
            position--;
        break;
    case 0: // Down/Right
        if (position < max)
            position++;
        break;
    case 3: // Up/Left with loop (unused)
        if (position > min)
            position--;
        else
            position = max;
        break;
    case 2: // Down/Right with loop (unused)
        if (position < max)
            position++;
        else
            position = min;
        break;
    }
    return position;
}

// Unown and Spinda use the personality of the first seen individual of that species
// All others use personality 0
static u32 GetPokedexMonPersonality(u16 species)
{
    if (species == SPECIES_UNOWN || species == SPECIES_SPINDA)
    {
        if (species == SPECIES_UNOWN)
            return gSaveBlock2Ptr->pokedex.unownPersonality;
        else
            return gSaveBlock2Ptr->pokedex.spindaPersonality;
    }
    else
    {
        return 0;
    }
}

u16 CreateMonSpriteFromNationalDexNumber(u16 nationalNum, s16 x, s16 y, u16 paletteSlot)
{
    nationalNum = NationalPokedexNumToSpecies(nationalNum);
    return CreateMonPicSprite_HandleDeoxys(nationalNum, SHINY_ODDS, GetPokedexMonPersonality(nationalNum), TRUE, x, y, paletteSlot, TAG_NONE);
}

static u16 CreateSizeScreenTrainerPic(u16 species, s16 x, s16 y, s8 paletteSlot)
{
    return CreateTrainerPicSprite(species, TRUE, x, y, paletteSlot, TAG_NONE);
}


bool8  SpeciesCanLearnLvlUpMove(u16 species, u16 move) //Move search PokedexPlus HGSS_Ui
{
    u16 j;
    #if defined (BATTLE_ENGINE) || defined (POKEMON_EXPANSION)
        for (j = 0; j < MAX_LEVEL_UP_MOVES && gLevelUpLearnsets[species][j].move != LEVEL_UP_END; j++)
        {
            if (move == (gLevelUpLearnsets[species][j].move & LEVEL_UP_MOVE_ID))
            {
                return TRUE;
            }
        }
    #else
        for (j = 0; j < MAX_LEVEL_UP_MOVES && gLevelUpLearnsets[species][j] != LEVEL_UP_END; j++)
        {
            if (move == (gLevelUpLearnsets[species][j] & LEVEL_UP_MOVE_ID))
            {
                return TRUE;
            }
        }
    #endif
    return FALSE;
}


static int DoPokedexSearch(u8 dexMode, u8 order, u8 abcGroup, u8 bodyColor, u8 type1, u8 type2) // ,u16 move)
{
    u16 species;
    u16 i,j;
    u16 resultsCount;
    u8 types[2];

    u8 tutorMoveId, tmMoveId; //PokedexPlus HGSS_Ui
    u16 move = 0xFFFF;

    CreatePokedexList(dexMode, order);

    for (i = 0, resultsCount = 0; i < NATIONAL_DEX_COUNT; i++)
    {
        if (sPokedexView->pokedexList[i].seen)
        {
            sPokedexView->pokedexList[resultsCount] = sPokedexView->pokedexList[i];
            resultsCount++;
        }
    }
    sPokedexView->pokemonListCount = resultsCount;

    // Search by name
    if (abcGroup != 0xFF)
    {
        for (i = 0, resultsCount = 0; i < sPokedexView->pokemonListCount; i++)
        {
            u8 firstLetter;

            species = NationalPokedexNumToSpecies(sPokedexView->pokedexList[i].dexNum);
            firstLetter = gSpeciesNames[species][0];
            if (LETTER_IN_RANGE_UPPER(firstLetter, abcGroup) || LETTER_IN_RANGE_LOWER(firstLetter, abcGroup))
            {
                sPokedexView->pokedexList[resultsCount] = sPokedexView->pokedexList[i];
                resultsCount++;
            }
        }
        sPokedexView->pokemonListCount = resultsCount;
    }

    // Search by body color
    if (bodyColor != 0xFF)
    {
        for (i = 0, resultsCount = 0; i < sPokedexView->pokemonListCount; i++)
        {
            species = NationalPokedexNumToSpecies(sPokedexView->pokedexList[i].dexNum);

            if (bodyColor == gBaseStats[species].bodyColor)
            {
                sPokedexView->pokedexList[resultsCount] = sPokedexView->pokedexList[i];
                resultsCount++;
            }
        }
        sPokedexView->pokemonListCount = resultsCount;
    }

    // Search by type
    if (type1 != TYPE_NONE || type2 != TYPE_NONE)
    {
        if (type1 == TYPE_NONE)
        {
            type1 = type2;
            type2 = TYPE_NONE;
        }

        if (type2 == TYPE_NONE)
        {
            for (i = 0, resultsCount = 0; i < sPokedexView->pokemonListCount; i++)
            {
                if (sPokedexView->pokedexList[i].owned)
                {
                    species = NationalPokedexNumToSpecies(sPokedexView->pokedexList[i].dexNum);

                    types[0] = gBaseStats[species].type1;
                    types[1] = gBaseStats[species].type2;
                    if (types[0] == type1 || types[1] == type1)
                    {
                        sPokedexView->pokedexList[resultsCount] = sPokedexView->pokedexList[i];
                        resultsCount++;
                    }
                }
            }
        }
        else
        {
            for (i = 0, resultsCount = 0; i < sPokedexView->pokemonListCount; i++)
            {
                if (sPokedexView->pokedexList[i].owned)
                {
                    species = NationalPokedexNumToSpecies(sPokedexView->pokedexList[i].dexNum);

                    types[0] = gBaseStats[species].type1;
                    types[1] = gBaseStats[species].type2;
                    if ((types[0] == type1 && types[1] == type2) || (types[0] == type2 && types[1] == type1))
                    {
                        sPokedexView->pokedexList[resultsCount] = sPokedexView->pokedexList[i];
                        resultsCount++;
                    }
                }
            }
        }
        sPokedexView->pokemonListCount = resultsCount;
    }

    // Search by move
    if (move != 0xFFFF)
    {
        //Calc tutor move ID
        tutorMoveId = 0xFF;
        for (i = 0; i < TUTOR_MOVE_COUNT; i++)
        {
            if(move == gTutorMoves[i])
            {
                tutorMoveId = i;
                break;
            }
        }
        //Calc tm move ID
        tmMoveId = 0xFF;
        for (i = 0; i < NUM_TECHNICAL_MACHINES + NUM_HIDDEN_MACHINES; i++)
        {
            if(move == ItemIdToBattleMoveId(ITEM_TM01_FOCUS_PUNCH + i))
            {
                tmMoveId = (ITEM_TM01_FOCUS_PUNCH + i);
                break;
            }
        }
        
        for (i = 0, resultsCount = 0; i < sPokedexView->pokemonListCount; i++)
        {
            species = NationalPokedexNumToSpecies(sPokedexView->pokedexList[i].dexNum);

            //LevelUp
            if (SpeciesCanLearnLvlUpMove(species, move))
            {
                sPokedexView->pokedexList[resultsCount] = sPokedexView->pokedexList[i];
                resultsCount++;
                continue;
            }
            //TMHM
            if(CanSpeciesLearnTMHM(species, tmMoveId))
            {
                sPokedexView->pokedexList[resultsCount] = sPokedexView->pokedexList[i];
                resultsCount++;
                continue;
            }
            //Tutor
            if(CanLearnTutorMove(species, tutorMoveId))
            {
                sPokedexView->pokedexList[resultsCount] = sPokedexView->pokedexList[i];
                resultsCount++;
                continue;
            }
            //EGGs
            if(SpeciesCanLearnEggMove(species, move))
            {
                sPokedexView->pokedexList[resultsCount] = sPokedexView->pokedexList[i];
                resultsCount++;
                continue;
            }
        }
        sPokedexView->pokemonListCount = resultsCount;
    }

    if (sPokedexView->pokemonListCount != 0)
    {
        for (i = sPokedexView->pokemonListCount; i < NATIONAL_DEX_COUNT; i++)
        {
            sPokedexView->pokedexList[i].dexNum = 0xFFFF;
            sPokedexView->pokedexList[i].seen = FALSE;
            sPokedexView->pokedexList[i].owned = FALSE;
        }
    }

    return resultsCount;
}

static u8 LoadSearchMenu(void)
{
    return CreateTask(Task_LoadSearchMenu, 0);
}

static void PrintSearchText(const u8 *str, u32 x, u32 y)
{
    u8 color[3];

    color[0] = TEXT_COLOR_TRANSPARENT;
    color[1] = TEXT_DYNAMIC_COLOR_6;
    color[2] = TEXT_COLOR_DARK_GRAY;
    AddTextPrinterParameterized4(0, FONT_NORMAL, x, y, 0, 0, color, TEXT_SKIP_DRAW, str);
}

static void ClearSearchMenuRect(u32 x, u32 y, u32 width, u32 height)
{
    FillWindowPixelRect(0, PIXEL_FILL(0), x, y, width, height);
}

// Search task data
#define tTopBarItem             data[0]
#define tMenuItem               data[1]
#define tCursorPos_Mode         data[2]
#define tScrollOffset_Mode      data[3]
#define tCursorPos_Order        data[4]
#define tScrollOffset_Order     data[5]
#define tCursorPos_Name         data[6]
#define tScrollOffset_Name      data[7]
#define tCursorPos_Color        data[8]
#define tScrollOffset_Color     data[9]
#define tCursorPos_TypeLeft     data[10]
#define tScrollOffset_TypeLeft  data[11]
#define tCursorPos_TypeRight    data[12]
#define tScrollOffset_TypeRight data[13]
#define tCursorPos              data[14]
#define tScrollOffset           data[15]

static void Task_LoadSearchMenu(u8 taskId)
{
    u16 i;

    switch (gMain.state)
    {
    default:
    case 0:
        if (!gPaletteFade.active)
        {
            sPokedexView->currentPage = PAGE_SEARCH;
            ResetOtherVideoRegisters(0);
            ResetBgsAndClearDma3BusyFlags(0);
            InitBgsFromTemplates(0, sSearchMenu_BgTemplate, ARRAY_COUNT(sSearchMenu_BgTemplate));
            SetBgTilemapBuffer(3, AllocZeroed(BG_SCREEN_SIZE));
            SetBgTilemapBuffer(2, AllocZeroed(BG_SCREEN_SIZE));
            SetBgTilemapBuffer(1, AllocZeroed(BG_SCREEN_SIZE));
            SetBgTilemapBuffer(0, AllocZeroed(BG_SCREEN_SIZE));
            InitWindows(sSearchMenu_WindowTemplate);
            DeactivateAllTextPrinters();
            PutWindowTilemap(0);
            if (!HGSS_DECAPPED)
                DecompressAndLoadBgGfxUsingHeap(3, gPokedexMenuSearch_Gfx, 0x2000, 0, 0);
            else
                DecompressAndLoadBgGfxUsingHeap(3, gPokedexMenuSearch_DECA_Gfx, 0x2000, 0, 0);
            if (!IsNationalPokedexEnabled())
                CopyToBgTilemapBuffer(3, gPokedexScreenSearchHoenn_Tilemap, 0, 0);
            else
                CopyToBgTilemapBuffer(3, gPokedexScreenSearchNational_Tilemap, 0, 0);
            if (!HGSS_DARK_MODE)
                LoadPalette(gPokedexMenuSearch_Pal + 1, 1, 0x7E);
            else
                LoadPalette(gPokedexMenuSearch_dark_Pal + 1, 1, 0x7E);
            gMain.state = 1;
        }
        break;
    case 1:
        LoadCompressedSpriteSheet(&sInterfaceSpriteSheet[HGSS_DECAPPED]);
        LoadSpritePalettes(sInterfaceSpritePalette);
        LoadSpritePalettes(sStatBarSpritePal); //HGSS_Ui
        CreateSearchParameterScrollArrows(taskId);
        for (i = 0; i < NUM_TASK_DATA; i++)
            gTasks[taskId].data[i] = 0;
        SetDefaultSearchModeAndOrder(taskId);
        HighlightSelectedSearchTopBarItem(SEARCH_TOPBAR_SEARCH);
        PrintSelectedSearchParameters(taskId);
        CopyWindowToVram(0, COPYWIN_FULL);
        CopyBgTilemapBufferToVram(1);
        CopyBgTilemapBufferToVram(2);
        CopyBgTilemapBufferToVram(3);
        gMain.state++;
        break;
    case 2:
        BeginNormalPaletteFade(PALETTES_ALL, 0, 16, 0, RGB_BLACK);
        sPokedexView->statBarsSpriteId = 0xFF;  //HGSS_Ui
        CreateStatBars(&sPokedexView->pokedexList[sPokedexView->selectedPokemon]); //HGSS_Ui
        gMain.state++;
        break;
    case 3:
        SetGpuReg(REG_OFFSET_BLDCNT, 0);
        SetGpuReg(REG_OFFSET_BLDALPHA, 0);
        SetGpuReg(REG_OFFSET_BLDY, 0);
        SetGpuReg(REG_OFFSET_DISPCNT, DISPCNT_OBJ_1D_MAP | DISPCNT_OBJ_ON);
        HideBg(0);
        ShowBg(1);
        ShowBg(2);
        ShowBg(3);
        gMain.state++;
        break;
    case 4:
        if (!gPaletteFade.active)
        {
            gTasks[taskId].func = Task_SwitchToSearchMenuTopBar;
            gMain.state = 0;
        }
        break;
    }
}

static void FreeSearchWindowAndBgBuffers(void)
{
    void* tilemapBuffer;

    FreeAllWindowBuffers();
    tilemapBuffer = GetBgTilemapBuffer(0);
    if (tilemapBuffer)
        Free(tilemapBuffer);
    tilemapBuffer = GetBgTilemapBuffer(1);
    if (tilemapBuffer)
        Free(tilemapBuffer);
    tilemapBuffer = GetBgTilemapBuffer(2);
    if (tilemapBuffer)
        Free(tilemapBuffer);
    tilemapBuffer = GetBgTilemapBuffer(3);
    if (tilemapBuffer)
        Free(tilemapBuffer);
}

static void Task_SwitchToSearchMenuTopBar(u8 taskId)
{
    HighlightSelectedSearchTopBarItem(gTasks[taskId].tTopBarItem);
    PrintSelectedSearchParameters(taskId);
    CopyWindowToVram(0, COPYWIN_GFX);
    CopyBgTilemapBufferToVram(3);
    gTasks[taskId].func = Task_HandleSearchTopBarInput;
}

static void Task_HandleSearchTopBarInput(u8 taskId)
{
    if (JOY_NEW(B_BUTTON))
    {
        PlaySE(SE_PC_OFF);
        gTasks[taskId].func = Task_ExitSearch;
        return;
    }
    if (JOY_NEW(A_BUTTON))
    {
        switch (gTasks[taskId].tTopBarItem)
        {
        case SEARCH_TOPBAR_SEARCH:
            PlaySE(SE_PIN);
            gTasks[taskId].tMenuItem = SEARCH_NAME;
            gTasks[taskId].func = Task_SwitchToSearchMenu;
            break;
        case SEARCH_TOPBAR_SHIFT:
            PlaySE(SE_PIN);
            gTasks[taskId].tMenuItem = SEARCH_ORDER;
            gTasks[taskId].func = Task_SwitchToSearchMenu;
            break;
        case SEARCH_TOPBAR_CANCEL:
            PlaySE(SE_PC_OFF);
            gTasks[taskId].func = Task_ExitSearch;
            break;
        }
        return;
    }
    if (JOY_NEW(DPAD_LEFT) && gTasks[taskId].tTopBarItem > SEARCH_TOPBAR_SEARCH)
    {
        PlaySE(SE_DEX_PAGE);
        gTasks[taskId].tTopBarItem--;
        HighlightSelectedSearchTopBarItem(gTasks[taskId].tTopBarItem);
        CopyWindowToVram(0, COPYWIN_GFX);
        CopyBgTilemapBufferToVram(3);
    }
    if (JOY_NEW(DPAD_RIGHT) && gTasks[taskId].tTopBarItem < SEARCH_TOPBAR_CANCEL)
    {
        PlaySE(SE_DEX_PAGE);
        gTasks[taskId].tTopBarItem++;
        HighlightSelectedSearchTopBarItem(gTasks[taskId].tTopBarItem);
        CopyWindowToVram(0, COPYWIN_GFX);
        CopyBgTilemapBufferToVram(3);
    }
}

static void Task_SwitchToSearchMenu(u8 taskId)
{
    HighlightSelectedSearchMenuItem(gTasks[taskId].tTopBarItem, gTasks[taskId].tMenuItem);
    PrintSelectedSearchParameters(taskId);
    CopyWindowToVram(0, COPYWIN_GFX);
    CopyBgTilemapBufferToVram(3);
    gTasks[taskId].func = Task_HandleSearchMenuInput;
}

// Input for main search menu
static void Task_HandleSearchMenuInput(u8 taskId)
{
    const u8 (*movementMap)[4];

    if (gTasks[taskId].tTopBarItem != SEARCH_TOPBAR_SEARCH)
    {
        if (!IsNationalPokedexEnabled())
            movementMap = sSearchMovementMap_ShiftHoennDex;
        else
            movementMap = sSearchMovementMap_ShiftNatDex;
    }
    else
    {
        if (!IsNationalPokedexEnabled())
            movementMap = sSearchMovementMap_SearchHoennDex;
        else
            movementMap = sSearchMovementMap_SearchNatDex;
    }

    if (JOY_NEW(B_BUTTON))
    {
        PlaySE(SE_BALL);
        SetDefaultSearchModeAndOrder(taskId);
        gTasks[taskId].func = Task_SwitchToSearchMenuTopBar;
        return;
    }
    if (JOY_NEW(A_BUTTON))
    {
        if (gTasks[taskId].tMenuItem == SEARCH_OK)
        {
            if (gTasks[taskId].tTopBarItem != SEARCH_TOPBAR_SEARCH)
            {
                sPokeBallRotation = POKEBALL_ROTATION_TOP;
                sPokedexView->pokeBallRotationBackup = POKEBALL_ROTATION_TOP;
                sLastSelectedPokemon = 0;
                sPokedexView->selectedPokemonBackup = 0;
                gSaveBlock2Ptr->pokedex.mode = GetSearchModeSelection(taskId, SEARCH_MODE);
                if (!IsNationalPokedexEnabled())
                    gSaveBlock2Ptr->pokedex.mode = DEX_MODE_HOENN;
                sPokedexView->dexModeBackup = gSaveBlock2Ptr->pokedex.mode;
                gSaveBlock2Ptr->pokedex.order = GetSearchModeSelection(taskId, SEARCH_ORDER);
                sPokedexView->dexOrderBackup = gSaveBlock2Ptr->pokedex.order;
                PlaySE(SE_PC_OFF);
                gTasks[taskId].func = Task_ExitSearch;
            }
            else
            {
                EraseAndPrintSearchTextBox(gText_SearchingPleaseWait);
                gTasks[taskId].func = Task_StartPokedexSearch;
                PlaySE(SE_DEX_SEARCH);
                CopyWindowToVram(0, COPYWIN_GFX);
            }
        }
        else
        {
            PlaySE(SE_PIN);
            gTasks[taskId].func = Task_SelectSearchMenuItem;
        }
        return;
    }

    if (JOY_NEW(DPAD_LEFT) && movementMap[gTasks[taskId].tMenuItem][0] != 0xFF)
    {
        PlaySE(SE_SELECT);
        gTasks[taskId].tMenuItem = movementMap[gTasks[taskId].tMenuItem][0];
        HighlightSelectedSearchMenuItem(gTasks[taskId].tTopBarItem, gTasks[taskId].tMenuItem);
        CopyWindowToVram(0, COPYWIN_GFX);
        CopyBgTilemapBufferToVram(3);
    }
    if (JOY_NEW(DPAD_RIGHT) && movementMap[gTasks[taskId].tMenuItem][1] != 0xFF)
    {
        PlaySE(SE_SELECT);
        gTasks[taskId].tMenuItem = movementMap[gTasks[taskId].tMenuItem][1];
        HighlightSelectedSearchMenuItem(gTasks[taskId].tTopBarItem, gTasks[taskId].tMenuItem);
        CopyWindowToVram(0, COPYWIN_GFX);
        CopyBgTilemapBufferToVram(3);
    }
    if (JOY_NEW(DPAD_UP) && movementMap[gTasks[taskId].tMenuItem][2] != 0xFF)
    {
        PlaySE(SE_SELECT);
        gTasks[taskId].tMenuItem = movementMap[gTasks[taskId].tMenuItem][2];
        HighlightSelectedSearchMenuItem(gTasks[taskId].tTopBarItem, gTasks[taskId].tMenuItem);
        CopyWindowToVram(0, COPYWIN_GFX);
        CopyBgTilemapBufferToVram(3);
    }
    if (JOY_NEW(DPAD_DOWN) && movementMap[gTasks[taskId].tMenuItem][3] != 0xFF)
    {
        PlaySE(SE_SELECT);
        gTasks[taskId].tMenuItem = movementMap[gTasks[taskId].tMenuItem][3];
        HighlightSelectedSearchMenuItem(gTasks[taskId].tTopBarItem, gTasks[taskId].tMenuItem);
        CopyWindowToVram(0, COPYWIN_GFX);
        CopyBgTilemapBufferToVram(3);
    }
}

static void Task_StartPokedexSearch(u8 taskId)
{
    u8 dexMode = GetSearchModeSelection(taskId, SEARCH_MODE);
    u8 order = GetSearchModeSelection(taskId, SEARCH_ORDER);
    u8 abcGroup = GetSearchModeSelection(taskId, SEARCH_NAME);
    u8 bodyColor = GetSearchModeSelection(taskId, SEARCH_COLOR);
    u8 type1 = GetSearchModeSelection(taskId, SEARCH_TYPE_LEFT);
    u8 type2 = GetSearchModeSelection(taskId, SEARCH_TYPE_RIGHT);

    DoPokedexSearch(dexMode, order, abcGroup, bodyColor, type1, type2);
    gTasks[taskId].func = Task_WaitAndCompleteSearch;
}

static void Task_WaitAndCompleteSearch(u8 taskId)
{
    if (!IsSEPlaying())
    {
        if (sPokedexView->pokemonListCount != 0)
        {
            PlaySE(SE_SUCCESS);
            EraseAndPrintSearchTextBox(gText_SearchCompleted);
        }
        else
        {
            PlaySE(SE_FAILURE);
            EraseAndPrintSearchTextBox(gText_NoMatchingPkmnWereFound);
        }
        gTasks[taskId].func = Task_SearchCompleteWaitForInput;
        CopyWindowToVram(0, COPYWIN_GFX);
    }
}

static void Task_SearchCompleteWaitForInput(u8 taskId)
{
    if (JOY_NEW(A_BUTTON))
    {
        if (sPokedexView->pokemonListCount != 0)
        {
            // Return to dex list and show search results
            sPokedexView->screenSwitchState = 1;
            sPokedexView->dexMode = GetSearchModeSelection(taskId, SEARCH_MODE);
            sPokedexView->dexOrder = GetSearchModeSelection(taskId, SEARCH_ORDER);
            gTasks[taskId].func = Task_ExitSearch;
            PlaySE(SE_PC_OFF);
        }
        else
        {
            gTasks[taskId].func = Task_SwitchToSearchMenu;
            PlaySE(SE_BALL);
        }
    }
}

static void Task_SelectSearchMenuItem(u8 taskId)
{
    u8 menuItem;
    u16 *cursorPos;
    u16 *scrollOffset;

    DrawOrEraseSearchParameterBox(FALSE);
    menuItem = gTasks[taskId].tMenuItem;
    cursorPos = &gTasks[taskId].data[sSearchOptions[menuItem].taskDataCursorPos];
    scrollOffset = &gTasks[taskId].data[sSearchOptions[menuItem].taskDataScrollOffset];
    gTasks[taskId].tCursorPos = *cursorPos;
    gTasks[taskId].tScrollOffset = *scrollOffset;
    PrintSearchParameterText(taskId);
    PrintSelectorArrow(*cursorPos);
    gTasks[taskId].func = Task_HandleSearchParameterInput;
    CopyWindowToVram(0, COPYWIN_GFX);
    CopyBgTilemapBufferToVram(3);
}

// Input for scrolling parameter box in right column
static void Task_HandleSearchParameterInput(u8 taskId)
{
    u8 menuItem;
    const struct SearchOptionText *texts;
    u16 *cursorPos;
    u16 *scrollOffset;
    u16 maxOption;
    bool8 moved;

    menuItem = gTasks[taskId].tMenuItem;
    texts = sSearchOptions[menuItem].texts;
    cursorPos = &gTasks[taskId].data[sSearchOptions[menuItem].taskDataCursorPos];
    scrollOffset = &gTasks[taskId].data[sSearchOptions[menuItem].taskDataScrollOffset];
    maxOption = sSearchOptions[menuItem].numOptions - 1;
    if (JOY_NEW(A_BUTTON))
    {
        PlaySE(SE_PIN);
        ClearSearchParameterBoxText();
        DrawOrEraseSearchParameterBox(TRUE);
        gTasks[taskId].func = Task_SwitchToSearchMenu;
        CopyWindowToVram(0, COPYWIN_GFX);
        CopyBgTilemapBufferToVram(3);
        return;
    }
    if (JOY_NEW(B_BUTTON))
    {
        PlaySE(SE_BALL);
        ClearSearchParameterBoxText();
        DrawOrEraseSearchParameterBox(TRUE);
        *cursorPos = gTasks[taskId].tCursorPos;
        *scrollOffset = gTasks[taskId].tScrollOffset;
        gTasks[taskId].func = Task_SwitchToSearchMenu;
        CopyWindowToVram(0, COPYWIN_GFX);
        CopyBgTilemapBufferToVram(3);
        return;
    }
    moved = FALSE;
    if (JOY_REPEAT(DPAD_UP))
    {
        if (*cursorPos != 0)
        {
            // Move cursor up
            EraseSelectorArrow(*cursorPos);
            (*cursorPos)--;
            PrintSelectorArrow(*cursorPos);
            moved = TRUE;
        }
        else if (*scrollOffset != 0)
        {
            // Scroll up
            (*scrollOffset)--;
            PrintSearchParameterText(taskId);
            PrintSelectorArrow(*cursorPos);
            moved = TRUE;
        }
        if (moved)
        {
            PlaySE(SE_SELECT);
            EraseAndPrintSearchTextBox(texts[*cursorPos + *scrollOffset].description);
            CopyWindowToVram(0, COPYWIN_GFX);
        }
        return;
    }
    if (JOY_REPEAT(DPAD_DOWN))
    {
        if (*cursorPos < MAX_SEARCH_PARAM_CURSOR_POS && *cursorPos < maxOption)
        {
            // Move cursor down
            EraseSelectorArrow(*cursorPos);
            (*cursorPos)++;
            PrintSelectorArrow(*cursorPos);
            moved = TRUE;
        }
        else if (maxOption > MAX_SEARCH_PARAM_CURSOR_POS && *scrollOffset < maxOption - MAX_SEARCH_PARAM_CURSOR_POS)
        {
            // Scroll down
            (*scrollOffset)++;
            PrintSearchParameterText(taskId);
            PrintSelectorArrow(5);
            moved = TRUE;
        }
        if (moved)
        {
            PlaySE(SE_SELECT);
            EraseAndPrintSearchTextBox(texts[*cursorPos + *scrollOffset].description);
            CopyWindowToVram(0, COPYWIN_GFX);
        }
        return;
    }
}

static void Task_ExitSearch(u8 taskId)
{
    BeginNormalPaletteFade(PALETTES_ALL, 0, 0, 16, RGB_BLACK);
    gTasks[taskId].func = Task_ExitSearchWaitForFade;
}

static void Task_ExitSearchWaitForFade(u8 taskId)
{
    if (!gPaletteFade.active)
    {
        FreeSearchWindowAndBgBuffers();
        DestroyTask(taskId);
    }
}

void SetSearchRectHighlight(u8 flags, u8 x, u8 y, u8 width)
{
    u16 i;
    u16 temp; //should be a pointer, but does not match as one
    u32 ptr = (u32)GetBgTilemapBuffer(3); //same as above

    for (i = 0; i < width; i++)
    {
        temp = *(u16 *)(ptr + (y + 0) * 64 + (x + i) * 2);
        temp &= 0x0fff;
        temp |= (flags << 12);
        *(u16 *)(ptr + (y + 0) * 64 + (x + i) * 2) = temp;

        temp = *(u16 *)(ptr + (y + 1) * 64 + (x + i) * 2);
        temp &= 0x0fff;
        temp |= (flags << 12);
        *(u16 *)(ptr + (y + 1) * 64 + (x + i) * 2) = temp;
    }
}

#define SEARCH_BG_SEARCH                SEARCH_TOPBAR_SEARCH
#define SEARCH_BG_SHIFT                 SEARCH_TOPBAR_SHIFT
#define SEARCH_BG_CANCEL                SEARCH_TOPBAR_CANCEL
#define SEARCH_BG_NAME                  (SEARCH_NAME + SEARCH_TOPBAR_COUNT)
#define SEARCH_BG_COLOR                 (SEARCH_COLOR + SEARCH_TOPBAR_COUNT)
#define SEARCH_BG_TYPE_SELECTION_LEFT   (SEARCH_TYPE_LEFT + SEARCH_TOPBAR_COUNT)
#define SEARCH_BG_TYPE_SELECTION_RIGHT  (SEARCH_TYPE_RIGHT + SEARCH_TOPBAR_COUNT)
#define SEARCH_BG_ORDER                 (SEARCH_ORDER + SEARCH_TOPBAR_COUNT)
#define SEARCH_BG_MODE                  (SEARCH_MODE + SEARCH_TOPBAR_COUNT)
#define SEARCH_BG_OK                    (SEARCH_OK + SEARCH_TOPBAR_COUNT)
#define SEARCH_BG_TYPE_TITLE            (SEARCH_COUNT + SEARCH_TOPBAR_COUNT)

static void DrawSearchMenuItemBgHighlight(u8 searchBg, bool8 unselected, bool8 disabled)
{
    u8 highlightFlags = (unselected & 1) | ((disabled & 1) << 1);

    switch (searchBg)
    {
    case SEARCH_BG_SEARCH:
    case SEARCH_BG_SHIFT:
    case SEARCH_BG_CANCEL:
        SetSearchRectHighlight(highlightFlags, sSearchMenuTopBarItems[searchBg].highlightX, sSearchMenuTopBarItems[searchBg].highlightY, sSearchMenuTopBarItems[searchBg].highlightWidth);
        break;
    case SEARCH_BG_NAME:
    case SEARCH_BG_COLOR:
    case SEARCH_BG_ORDER:
    case SEARCH_BG_MODE:
        SetSearchRectHighlight(highlightFlags, sSearchMenuItems[searchBg - SEARCH_TOPBAR_COUNT].titleBgX, sSearchMenuItems[searchBg - SEARCH_TOPBAR_COUNT].titleBgY, sSearchMenuItems[searchBg - SEARCH_TOPBAR_COUNT].titleBgWidth);
        // fall through, draw selectionBg for above
    case SEARCH_BG_TYPE_SELECTION_LEFT:
    case SEARCH_BG_TYPE_SELECTION_RIGHT:
        SetSearchRectHighlight(highlightFlags, sSearchMenuItems[searchBg - SEARCH_TOPBAR_COUNT].selectionBgX, sSearchMenuItems[searchBg - SEARCH_TOPBAR_COUNT].selectionBgY, sSearchMenuItems[searchBg - SEARCH_TOPBAR_COUNT].selectionBgWidth);
        break;
    case SEARCH_BG_TYPE_TITLE:
        SetSearchRectHighlight(highlightFlags, sSearchMenuItems[SEARCH_TYPE_LEFT].titleBgX, sSearchMenuItems[SEARCH_TYPE_LEFT].titleBgY, sSearchMenuItems[SEARCH_TYPE_LEFT].titleBgWidth);
        break;
    case SEARCH_BG_OK:
        if (!IsNationalPokedexEnabled())
            SetSearchRectHighlight(highlightFlags, sSearchMenuItems[searchBg - SEARCH_TOPBAR_COUNT].titleBgX, sSearchMenuItems[searchBg - SEARCH_TOPBAR_COUNT].titleBgY - 2, sSearchMenuItems[searchBg - SEARCH_TOPBAR_COUNT].titleBgWidth);
        else
            SetSearchRectHighlight(highlightFlags, sSearchMenuItems[searchBg - SEARCH_TOPBAR_COUNT].titleBgX, sSearchMenuItems[searchBg - SEARCH_TOPBAR_COUNT].titleBgY, sSearchMenuItems[searchBg - SEARCH_TOPBAR_COUNT].titleBgWidth);
        break;
    }
}

static void SetInitialSearchMenuBgHighlights(u8 topBarItem)
{
    switch (topBarItem)
    {
    case SEARCH_TOPBAR_SEARCH:
        DrawSearchMenuItemBgHighlight(SEARCH_BG_SEARCH, FALSE, FALSE);
        DrawSearchMenuItemBgHighlight(SEARCH_BG_SHIFT, TRUE, FALSE);
        DrawSearchMenuItemBgHighlight(SEARCH_BG_CANCEL, TRUE, FALSE);
        DrawSearchMenuItemBgHighlight(SEARCH_BG_NAME, TRUE, FALSE);
        DrawSearchMenuItemBgHighlight(SEARCH_BG_COLOR, TRUE, FALSE);
        DrawSearchMenuItemBgHighlight(SEARCH_BG_TYPE_TITLE, TRUE, FALSE);
        DrawSearchMenuItemBgHighlight(SEARCH_BG_TYPE_SELECTION_LEFT, TRUE, FALSE);
        DrawSearchMenuItemBgHighlight(SEARCH_BG_TYPE_SELECTION_RIGHT, TRUE, FALSE);
        DrawSearchMenuItemBgHighlight(SEARCH_BG_ORDER, TRUE, FALSE);
        DrawSearchMenuItemBgHighlight(SEARCH_BG_MODE, TRUE, FALSE);
        DrawSearchMenuItemBgHighlight(SEARCH_BG_OK, TRUE, FALSE);
        break;
    case SEARCH_TOPBAR_SHIFT:
        DrawSearchMenuItemBgHighlight(SEARCH_BG_SEARCH, TRUE, FALSE);
        DrawSearchMenuItemBgHighlight(SEARCH_BG_SHIFT, FALSE, FALSE);
        DrawSearchMenuItemBgHighlight(SEARCH_BG_CANCEL, TRUE, FALSE);
        DrawSearchMenuItemBgHighlight(SEARCH_BG_NAME, TRUE, TRUE);
        DrawSearchMenuItemBgHighlight(SEARCH_BG_COLOR, TRUE, TRUE);
        DrawSearchMenuItemBgHighlight(SEARCH_BG_TYPE_TITLE, TRUE, TRUE);
        DrawSearchMenuItemBgHighlight(SEARCH_BG_TYPE_SELECTION_LEFT, TRUE, TRUE);
        DrawSearchMenuItemBgHighlight(SEARCH_BG_TYPE_SELECTION_RIGHT, TRUE, TRUE);
        DrawSearchMenuItemBgHighlight(SEARCH_BG_ORDER, TRUE, FALSE);
        DrawSearchMenuItemBgHighlight(SEARCH_BG_MODE, TRUE, FALSE);
        DrawSearchMenuItemBgHighlight(SEARCH_BG_OK, TRUE, FALSE);
        break;
    case SEARCH_TOPBAR_CANCEL:
        DrawSearchMenuItemBgHighlight(SEARCH_BG_SEARCH, TRUE, FALSE);
        DrawSearchMenuItemBgHighlight(SEARCH_BG_SHIFT, TRUE, FALSE);
        DrawSearchMenuItemBgHighlight(SEARCH_BG_CANCEL, FALSE, FALSE);
        DrawSearchMenuItemBgHighlight(SEARCH_BG_NAME, TRUE, TRUE);
        DrawSearchMenuItemBgHighlight(SEARCH_BG_COLOR, TRUE, TRUE);
        DrawSearchMenuItemBgHighlight(SEARCH_BG_TYPE_TITLE, TRUE, TRUE);
        DrawSearchMenuItemBgHighlight(SEARCH_BG_TYPE_SELECTION_LEFT, TRUE, TRUE);
        DrawSearchMenuItemBgHighlight(SEARCH_BG_TYPE_SELECTION_RIGHT, TRUE, TRUE);
        DrawSearchMenuItemBgHighlight(SEARCH_BG_ORDER, TRUE, TRUE);
        DrawSearchMenuItemBgHighlight(SEARCH_BG_MODE, TRUE, TRUE);
        DrawSearchMenuItemBgHighlight(SEARCH_BG_OK, TRUE, TRUE);
        break;
    }
}

static void HighlightSelectedSearchTopBarItem(u8 topBarItem)
{
    SetInitialSearchMenuBgHighlights(topBarItem);
    EraseAndPrintSearchTextBox(sSearchMenuTopBarItems[topBarItem].description);
}

static void HighlightSelectedSearchMenuItem(u8 topBarItem, u8 menuItem)
{
    SetInitialSearchMenuBgHighlights(topBarItem);
    switch (menuItem)
    {
    case SEARCH_NAME:
        DrawSearchMenuItemBgHighlight(SEARCH_BG_NAME, FALSE, FALSE);
        break;
    case SEARCH_COLOR:
        DrawSearchMenuItemBgHighlight(SEARCH_BG_COLOR, FALSE, FALSE);
        break;
    case SEARCH_TYPE_LEFT:
        DrawSearchMenuItemBgHighlight(SEARCH_BG_TYPE_TITLE, FALSE, FALSE);
        DrawSearchMenuItemBgHighlight(SEARCH_BG_TYPE_SELECTION_LEFT, FALSE, FALSE);
        break;
    case SEARCH_TYPE_RIGHT:
        DrawSearchMenuItemBgHighlight(SEARCH_BG_TYPE_TITLE, FALSE, FALSE);
        DrawSearchMenuItemBgHighlight(SEARCH_BG_TYPE_SELECTION_RIGHT, FALSE, FALSE);
        break;
    case SEARCH_ORDER:
        DrawSearchMenuItemBgHighlight(SEARCH_BG_ORDER, FALSE, FALSE);
        break;
    case SEARCH_MODE:
        DrawSearchMenuItemBgHighlight(SEARCH_BG_MODE, FALSE, FALSE);
        break;
    case SEARCH_OK:
        DrawSearchMenuItemBgHighlight(SEARCH_BG_OK, FALSE, FALSE);
        break;
    }
    EraseAndPrintSearchTextBox(sSearchMenuItems[menuItem].description);
}

// Prints the currently selected search parameters in the search menu selection boxes
static void PrintSelectedSearchParameters(u8 taskId)
{
    u16 searchParamId;

    ClearSearchMenuRect(40, 16, 96, 80);

    searchParamId = gTasks[taskId].tCursorPos_Name + gTasks[taskId].tScrollOffset_Name;
    PrintSearchText(sDexSearchNameOptions[searchParamId].title, 0x2D, 0x11);

    searchParamId = gTasks[taskId].tCursorPos_Color + gTasks[taskId].tScrollOffset_Color;
    PrintSearchText(sDexSearchColorOptions[searchParamId].title, 0x2D, 0x21);

    searchParamId = gTasks[taskId].tCursorPos_TypeLeft + gTasks[taskId].tScrollOffset_TypeLeft;
    PrintSearchText(sDexSearchTypeOptions[searchParamId].title, 0x2D, 0x31);

    searchParamId = gTasks[taskId].tCursorPos_TypeRight + gTasks[taskId].tScrollOffset_TypeRight;
    PrintSearchText(sDexSearchTypeOptions[searchParamId].title, 0x5D, 0x31);

    searchParamId = gTasks[taskId].tCursorPos_Order + gTasks[taskId].tScrollOffset_Order;
    PrintSearchText(sDexOrderOptions[searchParamId].title, 0x2D, 0x41);

    if (IsNationalPokedexEnabled())
    {
        searchParamId = gTasks[taskId].tCursorPos_Mode + gTasks[taskId].tScrollOffset_Mode;
        PrintSearchText(sDexModeOptions[searchParamId].title, 0x2D, 0x51);
    }
}

static void DrawOrEraseSearchParameterBox(bool8 erase)
{
    u16 i;
    u16 j;
    u16* ptr = GetBgTilemapBuffer(3);

    if (!erase)
    {
        *(ptr + 0x11) = 0xC0B;
        for (i = 0x12; i < 0x1F; i++)
            *(ptr + i) = 0x80D;
        for (j = 1; j < 13; j++)
        {
            *(ptr + 0x11 + j * 32) = 0x40A;
            for (i = 0x12; i < 0x1F; i++)
                *(ptr + j * 32 + i) = 2;
        }
        *(ptr + 0x1B1) = 0x40B;
        for (i = 0x12; i < 0x1F; i++)
            *(ptr + 0x1A0 + i) = 0xD;
    }
    else
    {
        for (j = 0; j < 14; j++)
        {
            for (i = 0x11; i < 0x1E; i++)
            {
                *(ptr + j * 32 + i) = 0x4F;
            }
        }
    }
}

// Prints the currently viewable search parameter titles in the right-hand text box
// and the currently selected search parameter description in the bottom text box
static void PrintSearchParameterText(u8 taskId)
{
    const struct SearchOptionText *texts = sSearchOptions[gTasks[taskId].tMenuItem].texts;
    const u16 *cursorPos = &gTasks[taskId].data[sSearchOptions[gTasks[taskId].tMenuItem].taskDataCursorPos];
    const u16 *scrollOffset = &gTasks[taskId].data[sSearchOptions[gTasks[taskId].tMenuItem].taskDataScrollOffset];
    u16 i;
    u16 j;

    ClearSearchParameterBoxText();

    for (i = 0, j = *scrollOffset; i < MAX_SEARCH_PARAM_ON_SCREEN && texts[j].title != NULL; i++, j++)
        PrintSearchParameterTitle(i, texts[j].title);

    EraseAndPrintSearchTextBox(texts[*cursorPos + *scrollOffset].description);
}

static u8 GetSearchModeSelection(u8 taskId, u8 option)
{
    const u16 *cursorPos = &gTasks[taskId].data[sSearchOptions[option].taskDataCursorPos];
    const u16 *scrollOffset = &gTasks[taskId].data[sSearchOptions[option].taskDataScrollOffset];
    u16 id = *cursorPos + *scrollOffset;

    switch (option)
    {
    default:
        return 0;
    case SEARCH_MODE:
        return sPokedexModes[id];
    case SEARCH_ORDER:
        return sOrderOptions[id];
    case SEARCH_NAME:
        if (id == 0)
            return 0xFF;
        else
            return id;
    case SEARCH_COLOR:
        if (id == 0)
            return 0xFF;
        else
            return id - 1;
    case SEARCH_TYPE_LEFT:
    case SEARCH_TYPE_RIGHT:
        return sDexSearchTypeIds[id];
    }
}

static void SetDefaultSearchModeAndOrder(u8 taskId)
{
    u16 selected;

    switch (sPokedexView->dexModeBackup)
    {
    default:
    case DEX_MODE_HOENN:
        selected = DEX_MODE_HOENN;
        break;
    case DEX_MODE_NATIONAL:
        selected = DEX_MODE_NATIONAL;
        break;
    }
    gTasks[taskId].tCursorPos_Mode = selected;

    switch (sPokedexView->dexOrderBackup)
    {
    default:
    case ORDER_NUMERICAL:
        selected = ORDER_NUMERICAL;
        break;
    case ORDER_ALPHABETICAL:
        selected = ORDER_ALPHABETICAL;
        break;
    case ORDER_HEAVIEST:
        selected = ORDER_HEAVIEST;
        break;
    case ORDER_LIGHTEST:
        selected = ORDER_LIGHTEST;
        break;
    case ORDER_TALLEST:
        selected = ORDER_TALLEST;
        break;
    case ORDER_SMALLEST:
        selected = ORDER_SMALLEST;
        break;
    }
    gTasks[taskId].tCursorPos_Order = selected;
}

static bool8 SearchParamCantScrollUp(u8 taskId)
{
    u8 menuItem = gTasks[taskId].tMenuItem;
    const u16 *scrollOffset = &gTasks[taskId].data[sSearchOptions[menuItem].taskDataScrollOffset];
    u16 lastOption = sSearchOptions[menuItem].numOptions - 1;

    if (lastOption > MAX_SEARCH_PARAM_CURSOR_POS && *scrollOffset != 0)
        return FALSE;
    else
        return TRUE;
}

static bool8 SearchParamCantScrollDown(u8 taskId)
{
    u8 menuItem = gTasks[taskId].tMenuItem;
    const u16 *scrollOffset = &gTasks[taskId].data[sSearchOptions[menuItem].taskDataScrollOffset];
    u16 lastOption = sSearchOptions[menuItem].numOptions - 1;

    if (lastOption > MAX_SEARCH_PARAM_CURSOR_POS && *scrollOffset < lastOption - MAX_SEARCH_PARAM_CURSOR_POS)
        return FALSE;
    else
        return TRUE;
}

#define sTaskId      data[0]

static void SpriteCB_SearchParameterScrollArrow(struct Sprite *sprite)
{
    if (gTasks[sprite->sTaskId].func == Task_HandleSearchParameterInput)
    {
        u8 val;

        if (sprite->sIsDownArrow)
        {
            if (SearchParamCantScrollDown(sprite->sTaskId))
                sprite->invisible = TRUE;
            else
                sprite->invisible = FALSE;
        }
        else
        {
            if (SearchParamCantScrollUp(sprite->sTaskId))
                sprite->invisible = TRUE;
            else
                sprite->invisible = FALSE;
        }
        val = sprite->data[2] + sprite->sIsDownArrow * 128;
        sprite->y2 = gSineTable[val] / 128;
        sprite->data[2] += 8;
    }
    else
    {
        sprite->invisible = TRUE;
    }
}

static void CreateSearchParameterScrollArrows(u8 taskId)
{
    u8 spriteId;

    spriteId = CreateSprite(&sScrollArrowSpriteTemplate, 184, 4, 0);
    gSprites[spriteId].sTaskId = taskId;
    gSprites[spriteId].sIsDownArrow = FALSE;
    gSprites[spriteId].callback = SpriteCB_SearchParameterScrollArrow;

    spriteId = CreateSprite(&sScrollArrowSpriteTemplate, 184, 108, 0);
    gSprites[spriteId].sTaskId = taskId;
    gSprites[spriteId].sIsDownArrow = TRUE;
    gSprites[spriteId].vFlip = TRUE;
    gSprites[spriteId].callback = SpriteCB_SearchParameterScrollArrow;
}

#undef sTaskId
#undef sIsDownArrow

static void EraseAndPrintSearchTextBox(const u8* str)
{
    ClearSearchMenuRect(8, 120, 224, 32);
    PrintSearchText(str, 8, 121);
}

static void EraseSelectorArrow(u32 y)
{
    ClearSearchMenuRect(144, y * 16 + 8, 8, 16);
}

static void PrintSelectorArrow(u32 y)
{
    PrintSearchText(gText_SelectorArrow, 144, y * 16 + 9);
}

static void PrintSearchParameterTitle(u32 y, const u8* str)
{
    PrintSearchText(str, 152, y * 16 + 9);
}

static void ClearSearchParameterBoxText(void)
{
    ClearSearchMenuRect(144, 8, 96, 96);
}




//PokedexPlus HGSS_Ui
static u16 NationalPokedexNumToSpeciesHGSS(u16 nationalNum)
{
    u16 species;

    if (!nationalNum)
        return 0;

    #ifndef POKEMON_EXPANSION
        return NationalPokedexNumToSpecies(nationalNum);
    #else
        if (sPokedexView->formSpecies != 0)
            return sPokedexView->formSpecies;
        else
            return NationalPokedexNumToSpecies(nationalNum);
    #endif
}

static void LoadTilesetTilemapHGSS(u8 page)
{
    switch (page)
    {
    case INFO_SCREEN:
        if (!HGSS_DECAPPED)
            DecompressAndLoadBgGfxUsingHeap(3, gPokedexMenu_1_Gfx, 0x2000, 0, 0);
        else
            DecompressAndLoadBgGfxUsingHeap(3, gPokedexMenu_1_Gfx, 0x2000, 0, 0);
        CopyToBgTilemapBuffer(3, gPokedexScreenInfo_Tilemap, 0, 0);
        break;
    case STATS_SCREEN:
        if (!HGSS_DECAPPED)
            DecompressAndLoadBgGfxUsingHeap(3, gPokedexMenu_1_Gfx, 0x2000, 0, 0);
        else
            DecompressAndLoadBgGfxUsingHeap(3, gPokedexMenu_1_Gfx, 0x2000, 0, 0);
        CopyToBgTilemapBuffer(3, gPokedexScreenStats_Tilemap, 0, 0);
        break;
    case EVO_SCREEN:
        if (!HGSS_DECAPPED)
            DecompressAndLoadBgGfxUsingHeap(3, gPokedexMenu_2_Gfx, 0x2000, 0, 0);
        else
            DecompressAndLoadBgGfxUsingHeap(3, gPokedexMenu_2_Gfx, 0x2000, 0, 0);
        #ifndef POKEMON_EXPANSION
            CopyToBgTilemapBuffer(3, gPokedexScreenEvolution_Tilemap, 0, 0);
        #endif
        #ifdef POKEMON_EXPANSION
            CopyToBgTilemapBuffer(3, gPokedexScreenEvolution_Tilemap_PE, 0, 0);
        #endif
        break;
    case FORMS_SCREEN: //Pokemonexpansion only (rhh)
        if (!HGSS_DECAPPED)
            DecompressAndLoadBgGfxUsingHeap(3, gPokedexMenu_2_Gfx, 0x2000, 0, 0);
        else
            DecompressAndLoadBgGfxUsingHeap(3, gPokedexMenu_2_Gfx, 0x2000, 0, 0);
        CopyToBgTilemapBuffer(3, gPokedexScreenForms_Tilemap, 0, 0);
        break;
    case CRY_SCREEN:
        if (!HGSS_DECAPPED)
            DecompressAndLoadBgGfxUsingHeap(3, gPokedexMenu_3_Gfx, 0x2000, 0, 0);
        else
            DecompressAndLoadBgGfxUsingHeap(3, gPokedexMenu_3_Gfx, 0x2000, 0, 0);
        CopyToBgTilemapBuffer(3, gPokedexScreenCry_Tilemap, 0, 0);
        break;
    case SIZE_SCREEN:
        if (!HGSS_DECAPPED)
            DecompressAndLoadBgGfxUsingHeap(3, gPokedexMenu_3_Gfx, 0x2000, 0, 0);
        else
            DecompressAndLoadBgGfxUsingHeap(3, gPokedexMenu_3_Gfx, 0x2000, 0, 0);
        CopyToBgTilemapBuffer(3, gPokedexScreenSize_Tilemap, 0, 0);
        break;
    }
}

//PokedexPlus HGSS_Ui Stats Page
static const u8 sStatsPageNavigationTextColor[] = {TEXT_COLOR_TRANSPARENT, TEXT_COLOR_WHITE, TEXT_COLOR_DARK_GRAY};
static void StatsPage_PrintNavigationButtons(void)
{
    u8 x = 9;
    u8 y = 0;
    if (!HGSS_DECAPPED)
        AddTextPrinterParameterized3(WIN_STATS_NAVIGATION_BUTTONS, 0, x, y, sStatsPageNavigationTextColor, 0, gText_Stats_Buttons);
    else
        AddTextPrinterParameterized3(WIN_STATS_NAVIGATION_BUTTONS, 0, x, y, sStatsPageNavigationTextColor, 0, gText_Stats_Buttons_Decapped);
    
    PutWindowTilemap(WIN_STATS_NAVIGATION_BUTTONS);
    CopyWindowToVram(WIN_STATS_NAVIGATION_BUTTONS, 3);
}
static void ResetStatsWindows(void)
{
    u8 i;

    FreeAllWindowBuffers();
    InitWindows(sStatsScreen_WindowTemplates);

    for (i = 0; i < WIN_STATS_END + 1; i++)
    {
        FillWindowPixelBuffer(i, PIXEL_FILL(0));
        PutWindowTilemap(i);
        CopyWindowToVram(i, 3);
    }
}
static void SaveMonDataInStruct(void)
{
    u16 species = NationalPokedexNumToSpeciesHGSS(sPokedexListItem->dexNum);
    u8 EVs[6] = {gBaseStats[species].evYield_HP, gBaseStats[species].evYield_Speed, gBaseStats[species].evYield_Attack, gBaseStats[species].evYield_SpAttack, gBaseStats[species].evYield_Defense, gBaseStats[species].evYield_SpDefense};
    u8 differentEVs;
    u8 i;

    //Count how many different EVs
    for (i = 0; i<6; i++)
    {
        if (EVs[i] > 0) //HP//Speed//Attack//Special Attack//Defense//Special Defense
            differentEVs++;
    }

    sPokedexView->sPokemonStats.species             = species;
    sPokedexView->sPokemonStats.genderRatio         = gBaseStats[species].genderRatio;
    sPokedexView->sPokemonStats.baseHP              = gBaseStats[species].baseHP;
    sPokedexView->sPokemonStats.baseSpeed           = gBaseStats[species].baseSpeed;
    sPokedexView->sPokemonStats.baseAttack          = gBaseStats[species].baseAttack;
    sPokedexView->sPokemonStats.baseSpAttack        = gBaseStats[species].baseSpAttack;
    sPokedexView->sPokemonStats.baseDefense         = gBaseStats[species].baseDefense;
    sPokedexView->sPokemonStats.baseSpDefense       = gBaseStats[species].baseSpDefense;
    sPokedexView->sPokemonStats.differentEVs        = differentEVs;
    sPokedexView->sPokemonStats.evYield_HP          = EVs[0];
    sPokedexView->sPokemonStats.evYield_Speed       = EVs[1];
    sPokedexView->sPokemonStats.evYield_Attack      = EVs[2];
    sPokedexView->sPokemonStats.evYield_SpAttack    = EVs[3];
    sPokedexView->sPokemonStats.evYield_Defense     = EVs[4];
    sPokedexView->sPokemonStats.evYield_SpDefense   = EVs[5];
    sPokedexView->sPokemonStats.catchRate           = gBaseStats[species].catchRate;
    sPokedexView->sPokemonStats.growthRate          = gBaseStats[species].growthRate;
    sPokedexView->sPokemonStats.eggGroup1           = gBaseStats[species].eggGroup1;
    sPokedexView->sPokemonStats.eggGroup2           = gBaseStats[species].eggGroup2;
    sPokedexView->sPokemonStats.eggCycles           = gBaseStats[species].eggCycles;
    sPokedexView->sPokemonStats.expYield            = gBaseStats[species].expYield;
    sPokedexView->sPokemonStats.friendship          = gBaseStats[species].friendship;
    sPokedexView->sPokemonStats.ability0            = GetAbilityBySpecies(species, 0);
    sPokedexView->sPokemonStats.ability1            = GetAbilityBySpecies(species, 1);
    #ifdef POKEMON_EXPANSION  
    sPokedexView->sPokemonStats.abilityHidden       = GetAbilityBySpecies(species, 2);
    #endif
} 
#define tMonSpriteId data[4]
static void Task_LoadStatsScreen(u8 taskId)
{
    switch (gMain.state)
    {
    case 0:
    default:
        if (!gPaletteFade.active)
        {
            u16 r2;

            sPokedexView->currentPage = STATS_SCREEN;
            gPokedexVBlankCB = gMain.vblankCallback;
            SetVBlankCallback(NULL);
            r2 = 0;
            if (gTasks[taskId].data[1] != 0)
                r2 += DISPCNT_OBJ_ON;
            if (gTasks[taskId].data[2] != 0)
                r2 |= DISPCNT_BG1_ON;
            ResetOtherVideoRegisters(r2);
            gMain.state = 1;
        }
        break;
    case 1:
        LoadTilesetTilemapHGSS(STATS_SCREEN);

        ResetStatsWindows();

        CopyBgTilemapBufferToVram(1);
        CopyBgTilemapBufferToVram(2);
        CopyBgTilemapBufferToVram(3);
        gMain.state++;
        break;
    case 2:
        LoadScreenSelectBarMain(0xD);
        LoadPokedexBgPalette(sPokedexView->isSearchResults);
        gMain.state++;
        break;
    case 3:
        sPokedexView->typeIconSpriteIds[0] = 0xFF;
        sPokedexView->typeIconSpriteIds[1] = 0xFF;
        CreateTypeIconSprites();
        #ifdef BATTLE_ENGINE
            sPokedexView->splitIconSpriteId = 0xFF; //Physical/Special Split from BE
            LoadCompressedPalette(gMoveTypes_Pal, 0x1D0, 0x60); //Physical/Special Split from BE
            LoadCompressedSpriteSheet(&sSpriteSheet_SplitIcons); //Physical/Special Split from BE
            LoadSpritePalette(&sSpritePal_SplitIcons); //Physical/Special Split from BE
        #endif
        gMain.state++;
        break;
    case 4:
        SaveMonDataInStruct();
        sPokedexView->moveSelected = 0;
        sPokedexView->movesTotal = 0;
        sPokedexView->numEggMoves = 0;
        sPokedexView->numLevelUpMoves = 0;
        sPokedexView->numTMHMMoves = 0;
        if(CalculateMoves())
            gMain.state++;
        break;
    case 5:
        if (gTasks[taskId].data[1] == 0)
        {
            //Icon
            FreeMonIconPalettes(); //Free space for new pallete
            LoadMonIconPalette(NationalPokedexNumToSpeciesHGSS(sPokedexListItem->dexNum)); //Loads pallete for current mon
            #ifndef POKEMON_EXPANSION
                gTasks[taskId].data[4] = CreateMonIcon(NationalPokedexNumToSpeciesHGSS(sPokedexListItem->dexNum), SpriteCB_MonIcon, 18, 31, 4, 0, TRUE); //Create pokemon sprite
            #endif
            #ifdef POKEMON_EXPANSION
                gTasks[taskId].data[6] = CreateMonIcon(NationalPokedexNumToSpeciesHGSS(sPokedexListItem->dexNum), SpriteCB_MonIcon, 18, 31, 4, 0); //Create pokemon sprite
            #endif
            gSprites[gTasks[taskId].data[4]].oam.priority = 0;
        }
        gMain.state++;
        break;
    case 6:
        gTasks[taskId].data[5] = 0;
        PrintStatsScreen_NameGender(taskId, sPokedexListItem->dexNum, sPokedexView->dexMode == DEX_MODE_HOENN ? FALSE : TRUE);
        PrintStatsScreen_Left(taskId);
        PrintStatsScreen_Abilities(taskId);
        PrintStatsScreen_Moves_Top(taskId);
        PrintStatsScreen_Moves_Description(taskId);
        PrintStatsScreen_Moves_BottomText(taskId);
        PrintStatsScreen_Moves_Bottom(taskId);
        if (!sPokedexListItem->owned)
            LoadPalette(gPlttBufferUnfaded + 1, 0x31, 0x1E);
        StatsPage_PrintNavigationButtons(); //gText_Stats_Buttons
        gMain.state++;
        break;
    case 7:
        {
        u32 preservedPalettes = 0;

        if (gTasks[taskId].data[2] != 0)
            preservedPalettes = 0x14; // each bit represents a palette index
        if (gTasks[taskId].data[1] != 0)
            preservedPalettes |= (1 << (gSprites[gTasks[taskId].tMonSpriteId].oam.paletteNum + 16));
        BeginNormalPaletteFade(~preservedPalettes, 0, 16, 0, RGB_BLACK);
        SetVBlankCallback(gPokedexVBlankCB);
        gMain.state++;
        }
        break;
    case 8:
        SetGpuReg(REG_OFFSET_BLDCNT, 0);
        SetGpuReg(REG_OFFSET_BLDALPHA, 0);
        SetGpuReg(REG_OFFSET_BLDY, 0);
        SetGpuReg(REG_OFFSET_DISPCNT, DISPCNT_OBJ_1D_MAP | DISPCNT_OBJ_ON);
        HideBg(0);
        ShowBg(1);
        ShowBg(2);
        ShowBg(3);
        gMain.state++;
        break;
    case 9:
        if (!gPaletteFade.active)
            gMain.state++;
        break;
    case 10:
        gMain.state++;
        break;
    case 11:
        gTasks[taskId].data[0] = 0;
        gTasks[taskId].data[1] = 0;
        gTasks[taskId].data[2] = 1;
        gTasks[taskId].func = Task_HandleStatsScreenInput;
        gMain.state = 0;
        break;
    }
}
static void FreeStatsScreenWindowAndBgBuffers(void)
{
    void *tilemapBuffer;

    FreeAllWindowBuffers();
    tilemapBuffer = GetBgTilemapBuffer(0);
    if (tilemapBuffer)
        Free(tilemapBuffer);
    tilemapBuffer = GetBgTilemapBuffer(1);
    if (tilemapBuffer)
        Free(tilemapBuffer);
    tilemapBuffer = GetBgTilemapBuffer(2);
    if (tilemapBuffer)
        Free(tilemapBuffer);
    tilemapBuffer = GetBgTilemapBuffer(3);
    if (tilemapBuffer)
        Free(tilemapBuffer);
}
static void Task_HandleStatsScreenInput(u8 taskId)
{
    if (JOY_NEW(A_BUTTON))
    {
        PlaySE(SE_DEX_PAGE);
        if (gTasks[taskId].data[5] == 0)
            gTasks[taskId].data[5] = 1;
        else
            gTasks[taskId].data[5] = 0;

        FillWindowPixelBuffer(WIN_STATS_LEFT, PIXEL_FILL(0)); 
        PrintStatsScreen_Left(taskId);

        FillWindowPixelBuffer(WIN_STATS_MOVES_DESCRIPTION, PIXEL_FILL(0));
        PrintStatsScreen_Moves_Description(taskId);

        FillWindowPixelBuffer(WIN_STATS_MOVES_BOTTOM, PIXEL_FILL(0));
        PrintStatsScreen_Moves_BottomText(taskId);
        PrintStatsScreen_Moves_Bottom(taskId);

        #ifdef POKEMON_EXPANSION
        FillWindowPixelBuffer(WIN_STATS_ABILITIES, PIXEL_FILL(0)); 
        PrintStatsScreen_Abilities(taskId);
        #endif
    }
    if (JOY_NEW(B_BUTTON))
    {
        BeginNormalPaletteFade(0xFFFFFFFF, 0, 0, 16, RGB_BLACK);
        gTasks[taskId].func = Task_ExitStatsScreen;
        PlaySE(SE_PC_OFF);
        return;
    }

    //Change moves
    if (JOY_REPEAT(DPAD_UP) && sPokedexView->moveSelected > 0)
    {
        sPokedexView->moveSelected -= 1;
        PlaySE(SE_SELECT);
        FillWindowPixelBuffer(WIN_STATS_MOVES_TOP, PIXEL_FILL(0));
        PrintStatsScreen_DestroyMoveItemIcon(taskId);
        PrintStatsScreen_Moves_Top(taskId);

        FillWindowPixelBuffer(WIN_STATS_MOVES_DESCRIPTION, PIXEL_FILL(0));
        PrintStatsScreen_Moves_Description(taskId);

        FillWindowPixelRect(WIN_STATS_MOVES_BOTTOM, PIXEL_FILL(0), 50, 0, 20, 16);
        FillWindowPixelRect(WIN_STATS_MOVES_BOTTOM, PIXEL_FILL(0), 120, 0, 20, 16);
        PrintStatsScreen_Moves_Bottom(taskId);
    }
    if (JOY_REPEAT(DPAD_DOWN) && sPokedexView->moveSelected < sPokedexView->movesTotal -1 )
    {
        sPokedexView->moveSelected = sPokedexView->moveSelected + 1;
        PlaySE(SE_SELECT);
        FillWindowPixelBuffer(WIN_STATS_MOVES_TOP, PIXEL_FILL(0));
        PrintStatsScreen_DestroyMoveItemIcon(taskId);
        PrintStatsScreen_Moves_Top(taskId);

        FillWindowPixelBuffer(WIN_STATS_MOVES_DESCRIPTION, PIXEL_FILL(0));
        PrintStatsScreen_Moves_Description(taskId);

        FillWindowPixelRect(WIN_STATS_MOVES_BOTTOM, PIXEL_FILL(0), 50, 0, 20, 16);
        FillWindowPixelRect(WIN_STATS_MOVES_BOTTOM, PIXEL_FILL(0), 120, 0, 20, 16);
        PrintStatsScreen_Moves_Bottom(taskId);
    }

    //Switch screens
    if ((JOY_NEW(DPAD_LEFT) || (JOY_NEW(L_BUTTON) && gSaveBlock2Ptr->optionsButtonMode == OPTIONS_BUTTON_MODE_LR)))
    {
        sPokedexView->selectedScreen = INFO_SCREEN;
        BeginNormalPaletteFade(0xFFFFFFEB, 0, 0, 0x10, RGB_BLACK);
        sPokedexView->screenSwitchState = 1;
        gTasks[taskId].func = Task_SwitchScreensFromStatsScreen;
        PlaySE(SE_PIN);
    }
    if ((JOY_NEW(DPAD_RIGHT) || (JOY_NEW(R_BUTTON) && gSaveBlock2Ptr->optionsButtonMode == OPTIONS_BUTTON_MODE_LR)))
    {
        if (!sPokedexListItem->owned)
            PlaySE(SE_FAILURE);
        else
        {
            sPokedexView->selectedScreen = EVO_SCREEN;
            BeginNormalPaletteFade(0xFFFFFFEB, 0, 0, 0x10, RGB_BLACK);
            sPokedexView->screenSwitchState = 3;
            gTasks[taskId].func = Task_SwitchScreensFromStatsScreen;
            PlaySE(SE_PIN);
        }
    }
}
#define ITEM_TAG 0xFDF3
static void PrintStatsScreen_DestroyMoveItemIcon(u8 taskId)
{
    FreeSpriteTilesByTag(ITEM_TAG);                         //Destroy item icon
    FreeSpritePaletteByTag(ITEM_TAG);                       //Destroy item icon
    FreeSpriteOamMatrix(&gSprites[gTasks[taskId].data[3]]); //Destroy item icon
    DestroySprite(&gSprites[gTasks[taskId].data[3]]);       //Destroy item icon
}
static bool8 CalculateMoves(void)
{
    u16 species = NationalPokedexNumToSpeciesHGSS(sPokedexListItem->dexNum);

    u16 statsMovesEgg[EGG_MOVES_ARRAY_COUNT] = {0};
    u16 statsMovesLevelUp[MAX_LEVEL_UP_MOVES] = {0};
    u16 statsMovesTMHM[NUM_TECHNICAL_MACHINES + NUM_HIDDEN_MACHINES] = {0};
    u16 statsMovesTutor[TUTOR_MOVE_COUNT] = {0};

    u8 numEggMoves = GetEggMovesSpecies(species, statsMovesEgg);
    u8 numLevelUpMoves = GetLevelUpMovesBySpecies(species, statsMovesLevelUp);
    u8 numTMHMMoves = 0;
    u8 numTutorMoves = 0;
    u16 movesTotal = 0;
    u8 i,j;

    //Egg moves
    for (i=0; i < numEggMoves; i++)
    {
        sStatsMoves[movesTotal] = statsMovesEgg[i];
        movesTotal++;
    }

    //Level up moves
    for (i=0; i < numLevelUpMoves; i++)
    {
        sStatsMoves[movesTotal] = statsMovesLevelUp[i];
        movesTotal++;
    }

    //TMHM moves
    for (j = 0; j < NUM_TECHNICAL_MACHINES + NUM_HIDDEN_MACHINES; j++)
    {
        if(CanSpeciesLearnTMHM(species, j))
        {
            sStatsMoves[movesTotal] = ItemIdToBattleMoveId(ITEM_TM01_FOCUS_PUNCH + j);
            movesTotal++;
            sStatsMovesTMHM_ID[numTMHMMoves] = (ITEM_TM01_FOCUS_PUNCH + j);
            numTMHMMoves++;
        }
    }

    //Tutor moves
    for (i=0; i < TUTOR_MOVE_COUNT; i++)
    {
        if (CanLearnTutorMove(species, i)) //if (sTutorLearnsets[species] & (1 << i))
        {
            sStatsMoves[movesTotal] = gTutorMoves[i];
            numTutorMoves++;
            movesTotal++;
        }
    }

    sPokedexView->numEggMoves = numEggMoves;
    sPokedexView->numLevelUpMoves = numLevelUpMoves;
    sPokedexView->numTMHMMoves = numTMHMMoves;
    sPokedexView->numTutorMoves = numTutorMoves;
    sPokedexView->movesTotal = movesTotal;

    return TRUE;
}
static void PrintStatsScreen_Moves_Top(u8 taskId)
{
    u8 numEggMoves      = sPokedexView->numEggMoves;
    u8 numLevelUpMoves  = sPokedexView->numLevelUpMoves;
    u8 numTMHMMoves     = sPokedexView->numTMHMMoves;
    u8 numTutorMoves    = sPokedexView->numTutorMoves;
    u8 movesTotal       = sPokedexView->movesTotal;
    u8 selected         = sPokedexView->moveSelected;
    u8 level;
    u8 moves_x = 5;
    u8 moves_y = 3;
    u16 move;
    u16 item;
    
    u16 species = NationalPokedexNumToSpeciesHGSS(sPokedexListItem->dexNum);

    //Move
    move = sStatsMoves[selected];

    //Moves selected from move max
    ConvertIntToDecimalStringN(gStringVar1, (selected+1), STR_CONV_MODE_RIGHT_ALIGN, 3);
    ConvertIntToDecimalStringN(gStringVar2, movesTotal, STR_CONV_MODE_RIGHT_ALIGN, 3);
    StringExpandPlaceholders(gStringVar1, gText_Stats_MoveSelectedMax);
    PrintStatsScreenTextSmallWhite(WIN_STATS_MOVES_TOP, gStringVar1, moves_x-1, moves_y+1);

    //Move name
    StringCopy(gStringVar3, gMoveNames[move]);
    StringCopyPadded(gStringVar3, gStringVar3, CHAR_SPACE, 20);
    PrintStatsScreenTextSmall(WIN_STATS_MOVES_TOP, gStringVar3, moves_x, moves_y + 17);

    //Draw move type icon
    if (gTasks[taskId].data[5] == 0)
    {
        SetTypeIconPosAndPal(gBattleMoves[move].type, moves_x + 146, moves_y + 17, 0);
        SetSpriteInvisibility(1, TRUE);
    }
    else
    {
        SetTypeIconPosAndPal(NUMBER_OF_MON_TYPES + gContestMoves[move].contestCategory, moves_x + 146, moves_y + 17, 1);
        SetSpriteInvisibility(0, TRUE);
    }

    //Calculate and retrieve correct move from the arrays
    if (selected < numEggMoves)
    {
        PrintStatsScreenTextSmall(WIN_STATS_MOVES_TOP, gText_ThreeDashes, moves_x + 113, moves_y + 9);
        item = ITEM_LUCKY_EGG;
    }
    else if (selected < (numEggMoves + numLevelUpMoves))
    {        
        #if defined (BATTLE_ENGINE) || defined (POKEMON_EXPANSION)
            level = gLevelUpLearnsets[species][(selected-numEggMoves)].level;
        #else
            //Calculate level of the move
            while (((gLevelUpLearnsets[species][(selected-numEggMoves)] & LEVEL_UP_MOVE_LV) != (level << 9)) && level < 0xFF)
            {
                level++;
                if (gLevelUpLearnsets[species][(selected-numEggMoves)] == LEVEL_UP_END)
                    level = 0xFF;
            }
        #endif
        ConvertIntToDecimalStringN(gStringVar1, level, STR_CONV_MODE_LEFT_ALIGN, 3); //Move learn lvl
        PrintStatsScreenTextSmall(WIN_STATS_MOVES_TOP, gText_Stats_MoveLevel, moves_x + 113, moves_y + 3); //Level text
        PrintStatsScreenTextSmall(WIN_STATS_MOVES_TOP, gStringVar1, moves_x + 113, moves_y + 14); //Print level
        item = ITEM_EXP_SHARE;
    }
    else if (selected < (numEggMoves + numLevelUpMoves + numTMHMMoves))
    {
        CopyItemName(sStatsMovesTMHM_ID[(selected-numEggMoves-numLevelUpMoves)], gStringVar1); //TM name
        PrintStatsScreenTextSmall(WIN_STATS_MOVES_TOP, gStringVar1, moves_x + 113, moves_y + 9);
        item = sStatsMovesTMHM_ID[(selected-numEggMoves-numLevelUpMoves)];
    }
    else if (selected < (numEggMoves + numLevelUpMoves + numTMHMMoves + numTutorMoves))
    {
        PrintStatsScreenTextSmall(WIN_STATS_MOVES_TOP, gText_ThreeDashes, moves_x + 113, moves_y + 9);
        item = ITEM_TEACHY_TV;
    }
    else
    {
        StringCopy(gStringVar4, gText_CommunicationError);
        item = ITEM_MASTER_BALL;
    }

    //Egg/TM/Level/Tutor Item Icon
    gTasks[taskId].data[3] = AddItemIconSprite(ITEM_TAG, ITEM_TAG, item);
    gSprites[gTasks[taskId].data[3]].x2 = 203;
    gSprites[gTasks[taskId].data[3]].y2 = 39;
    gSprites[gTasks[taskId].data[3]].oam.priority = 0;

}
static void PrintStatsScreen_Moves_Description(u8 taskId)
{
    u8 selected = sPokedexView->moveSelected;
    u16 move;
    u8 moves_x = 5;
    u8 moves_y = 5;

    //Move
    move = sStatsMoves[selected];

    //Move description
    if (gTasks[taskId].data[5] == 0)
    {
        StringCopy(gStringVar4, gMoveDescriptionPointers[(move - 1)]);
        PrintStatsScreenTextSmall(WIN_STATS_MOVES_DESCRIPTION, gStringVar4, moves_x, moves_y);
    }
    else
    {
        StringCopy(gStringVar4, gContestEffectDescriptionPointers[gContestMoves[move].effect]);
        PrintStatsScreenTextSmall(WIN_STATS_MOVES_DESCRIPTION, gStringVar4, moves_x, moves_y);
    }
}
static void PrintStatsScreen_Moves_BottomText(u8 taskId)
{
    u8 moves_x = 8;
    u8 moves_y = 3;
    if (gTasks[taskId].data[5] == 0)
    {
        PrintStatsScreenTextSmall(WIN_STATS_MOVES_BOTTOM, gText_Power,  moves_x, moves_y);
        PrintStatsScreenTextSmall(WIN_STATS_MOVES_BOTTOM, gText_Accuracy2,  moves_x + 66, moves_y);
    }
    else
    {
        PrintStatsScreenTextSmall(WIN_STATS_MOVES_BOTTOM, gText_Appeal,  moves_x, moves_y);
        PrintStatsScreenTextSmall(WIN_STATS_MOVES_BOTTOM, gText_Jam,  moves_x + 66, moves_y);
    }
}
static void PrintStatsScreen_Moves_Bottom(u8 taskId)
{
    u8 moves_x = 8;
    u8 moves_y = 3;
    u8 selected = sPokedexView->moveSelected;
    u16 move;
    //Contest
    u8 contest_effectValue;
    u8 contest_appeal = 0;
    u8 contest_jam = 0;

    //Move
    move = sStatsMoves[selected];

    //Power + Accuracy
    if (gTasks[taskId].data[5] == 0)
    {
        //Power
        if (gBattleMoves[move].power < 2)
            StringCopy(gStringVar1, gText_ThreeDashes);
        else
            ConvertIntToDecimalStringN(gStringVar1, gBattleMoves[move].power, STR_CONV_MODE_RIGHT_ALIGN, 3);
        PrintStatsScreenTextSmall(WIN_STATS_MOVES_BOTTOM, gStringVar1, moves_x + 45, moves_y);
        //Physical/Special Split from BE
        #ifdef BATTLE_ENGINE
            DestroySplitIcon();
            ShowSplitIcon(GetBattleMoveSplit(move));
        #endif
        //Accuracy
        if (gBattleMoves[move].accuracy == 0)
            StringCopy(gStringVar1, gText_ThreeDashes);
        else
            ConvertIntToDecimalStringN(gStringVar1, gBattleMoves[move].accuracy, STR_CONV_MODE_RIGHT_ALIGN, 3);
        PrintStatsScreenTextSmall(WIN_STATS_MOVES_BOTTOM, gStringVar1,  moves_x + 114, moves_y);
    }
    else //Appeal + Jam
    {
        #ifdef BATTLE_ENGINE
            DestroySplitIcon();
            gSprites[sPokedexView->splitIconSpriteId].invisible = TRUE;
        #endif
        //Appeal
        contest_effectValue = gContestEffects[gContestMoves[move].effect].appeal;
        if (contest_effectValue != 0xFF)
            contest_appeal = contest_effectValue / 10;
        ConvertIntToDecimalStringN(gStringVar1, contest_appeal, STR_CONV_MODE_RIGHT_ALIGN, 1);
        StringCopy(gStringVar2, gText_PlusSymbol);
        StringAppend(gStringVar2, gStringVar1);
        PrintStatsScreenTextSmall(WIN_STATS_MOVES_BOTTOM, gStringVar2, moves_x + 45, moves_y);

        //Jam
        contest_effectValue = gContestEffects[gContestMoves[move].effect].jam;
        if (contest_effectValue != 0xFF)
            contest_jam = contest_effectValue / 10;
        ConvertIntToDecimalStringN(gStringVar1, contest_jam, STR_CONV_MODE_RIGHT_ALIGN, 1);
        StringCopy(gStringVar2, gText_Stats_Minus);
        StringAppend(gStringVar2, gStringVar1);
        PrintStatsScreenTextSmall(WIN_STATS_MOVES_BOTTOM, gStringVar2,  moves_x + 119, moves_y);
    }
}
static void PrintStatsScreen_NameGender(u8 taskId, u32 num, u32 value)
{
    u8 str[16];
    u8 str2[32];
    u8 strEV[25];
    u16 species = NationalPokedexNumToSpeciesHGSS(sPokedexListItem->dexNum);
    u16 natNum;
    u8 evVal;
    const u8 *category;
    const u8 *description;
    const u8 *strEVtype;

    u8 base_x = 38;
    u8 base_y = 0;
    u8 gender_x, gender_y;

    //Name
    PrintStatsScreenTextSmall(WIN_STATS_NAME_GENDER, gSpeciesNames[species], base_x, base_y);

    //Number
    if (value == 0)
        value = NationalToHoennOrder(num);
    else
        value = num;
    ConvertIntToDecimalStringN(StringCopy(str, gText_NumberClear01), value, STR_CONV_MODE_LEADING_ZEROS, 3);
    PrintStatsScreenTextSmall(WIN_STATS_NAME_GENDER, str, base_x, base_y + 10);

    //Gender ratio //MON_GENDERLESS == 0xFF
    gender_x = base_x;
    gender_y = base_y + 20;
    switch (sPokedexView->sPokemonStats.genderRatio)
    {
    case 0:
        PrintStatsScreenTextSmall(WIN_STATS_NAME_GENDER, gText_Stats_Gender_0, gender_x, gender_y);
        break;
    case 31:
        PrintStatsScreenTextSmall(WIN_STATS_NAME_GENDER, gText_Stats_Gender_12_5, gender_x, gender_y);
        break;
    case 63:
        PrintStatsScreenTextSmall(WIN_STATS_NAME_GENDER, gText_Stats_Gender_25, gender_x, gender_y);
        break;
    case 127:
        PrintStatsScreenTextSmall(WIN_STATS_NAME_GENDER, gText_Stats_Gender_50, gender_x, gender_y);
        break;
    case 191:
        PrintStatsScreenTextSmall(WIN_STATS_NAME_GENDER, gText_Stats_Gender_75, gender_x, gender_y);
        break;
    case 223:
        PrintStatsScreenTextSmall(WIN_STATS_NAME_GENDER, gText_Stats_Gender_87_5, gender_x, gender_y);
        break;
    case 254:
        PrintStatsScreenTextSmall(WIN_STATS_NAME_GENDER, gText_Stats_Gender_100, gender_x, gender_y);
        break;
    default:
        PrintStatsScreenTextSmall(WIN_STATS_NAME_GENDER, gText_ThreeDashes, gender_x, gender_y);
        break;
    }
}
static u8 PrintMonStatsToggle_DifferentEVsColumn(u8 differentEVs)
{
    if (differentEVs == 1 || differentEVs == 3)
        return 0;
    else
        return 1;
}
static u8 PrintMonStatsToggle_DifferentEVsRow(u8 differentEVs)
{
    if (differentEVs == 1 || differentEVs == 2)
        return 0;
    else
        return 1;
}
static u8* PrintMonStatsToggle_EV_Arrows(u8 *dest, u8 value)
{
    switch (value)
    {
        case 1:
            StringCopy(dest, gText_Stats_EV_Plus1);
            break;
        case 2:
            StringCopy(dest, gText_Stats_EV_Plus2);
            break;
        case 3:
            StringCopy(dest, gText_Stats_EV_Plus3);
            break;
    }
    return dest;
}
static void PrintStatsScreen_Left(u8 taskId)
{
    u8 base_x = 8;
    u8 x_offset_column = 43;
    u8 x_offset_value = 26;
    u8 column = 0;
    u8 base_x_offset = 70;
    u8 base_x_first_row = 23;
    u8 base_x_second_row = 43;
    u8 base_y_offset = 11;
    u8 base_i = 0;
    u8 base_y = 5;
    u32 align_x;
    u8 total_x = 93;
    u8 strEV[25];
    u8 strBase[14];
    u8 EVs[6] = {sPokedexView->sPokemonStats.evYield_HP, sPokedexView->sPokemonStats.evYield_Speed, sPokedexView->sPokemonStats.evYield_Attack, sPokedexView->sPokemonStats.evYield_SpAttack, sPokedexView->sPokemonStats.evYield_Defense, sPokedexView->sPokemonStats.evYield_SpDefense};
    u8 differentEVs = 0;
    u8 i;

    //Base stats
    if (gTasks[taskId].data[5] == 0)
    {
        PrintStatsScreenTextSmall(WIN_STATS_LEFT, gText_Stats_HP, base_x, base_y + base_y_offset*base_i);
        ConvertIntToDecimalStringN(strBase, sPokedexView->sPokemonStats.baseHP, STR_CONV_MODE_RIGHT_ALIGN, 3);
        PrintStatsScreenTextSmall(WIN_STATS_LEFT, strBase, base_x+base_x_first_row, base_y + base_y_offset*base_i);

        PrintStatsScreenTextSmall(WIN_STATS_LEFT, gText_Stats_Speed, base_x+base_x_second_row, base_y + base_y_offset*base_i);
        ConvertIntToDecimalStringN(strBase, sPokedexView->sPokemonStats.baseSpeed, STR_CONV_MODE_RIGHT_ALIGN, 3);
        PrintStatsScreenTextSmall(WIN_STATS_LEFT, strBase, base_x+base_x_offset, base_y + base_y_offset*base_i);

        base_i++;
        PrintStatsScreenTextSmall(WIN_STATS_LEFT, gText_Stats_Attack, base_x, base_y + base_y_offset*base_i);
        ConvertIntToDecimalStringN(strBase, sPokedexView->sPokemonStats.baseAttack, STR_CONV_MODE_RIGHT_ALIGN, 3);
        PrintStatsScreenTextSmall(WIN_STATS_LEFT, strBase, base_x+base_x_first_row, base_y + base_y_offset*base_i);

        PrintStatsScreenTextSmall(WIN_STATS_LEFT, gText_Stats_SpAttack, base_x+base_x_second_row, base_y + base_y_offset*base_i);
        ConvertIntToDecimalStringN(strBase, sPokedexView->sPokemonStats.baseSpAttack, STR_CONV_MODE_RIGHT_ALIGN, 3);
        PrintStatsScreenTextSmall(WIN_STATS_LEFT, strBase, base_x+base_x_offset, base_y + base_y_offset*base_i);

        base_i++;
        PrintStatsScreenTextSmall(WIN_STATS_LEFT, gText_Stats_Defense, base_x, base_y + base_y_offset*base_i);
        ConvertIntToDecimalStringN(strBase, sPokedexView->sPokemonStats.baseDefense, STR_CONV_MODE_RIGHT_ALIGN, 3);
        PrintStatsScreenTextSmall(WIN_STATS_LEFT, strBase, base_x+base_x_first_row, base_y + base_y_offset*base_i);

        PrintStatsScreenTextSmall(WIN_STATS_LEFT, gText_Stats_SpDefense, base_x+base_x_second_row, base_y + base_y_offset*base_i);
        ConvertIntToDecimalStringN(strBase, sPokedexView->sPokemonStats.baseSpDefense, STR_CONV_MODE_RIGHT_ALIGN, 3);
        PrintStatsScreenTextSmall(WIN_STATS_LEFT, strBase, base_x+base_x_offset, base_y + base_y_offset*base_i);
        base_i++;
    }
    else //EV increases
    {
        //If 1 or 2 EVs display with the same layout as the base stats
        if (sPokedexView->sPokemonStats.differentEVs < 3)
        {
            differentEVs = 0;
            //HP
            if (EVs[0] > 0)
            {
                differentEVs++;
                column = PrintMonStatsToggle_DifferentEVsColumn(differentEVs);
                base_i = PrintMonStatsToggle_DifferentEVsRow(differentEVs);
                StringCopy(gStringVar1, gText_Stats_HP);
                PrintMonStatsToggle_EV_Arrows(gStringVar2, EVs[0]);
                StringExpandPlaceholders(gStringVar3, gText_Stats_EvStr1Str2);
                PrintStatsScreenTextSmall(WIN_STATS_LEFT, gStringVar3, base_x + x_offset_column*column, base_y + base_y_offset*base_i);
            }
            //Speed
            if (EVs[1]> 0)
            {
                differentEVs++;
                column = PrintMonStatsToggle_DifferentEVsColumn(differentEVs);
                base_i = PrintMonStatsToggle_DifferentEVsRow(differentEVs);
                StringCopy(gStringVar1, gText_Stats_Speed);
                PrintMonStatsToggle_EV_Arrows(gStringVar2, EVs[1]);
                StringExpandPlaceholders(gStringVar3, gText_Stats_EvStr1Str2);
                PrintStatsScreenTextSmall(WIN_STATS_LEFT, gStringVar3, base_x + x_offset_column*column, base_y + base_y_offset*base_i);
            }
            //Attack
            if (EVs[2] > 0)
            {
                differentEVs++;
                column = PrintMonStatsToggle_DifferentEVsColumn(differentEVs);
                base_i = PrintMonStatsToggle_DifferentEVsRow(differentEVs);
                StringCopy(gStringVar1, gText_Stats_Attack);
                PrintMonStatsToggle_EV_Arrows(gStringVar2, EVs[2]);
                StringExpandPlaceholders(gStringVar3, gText_Stats_EvStr1Str2);
                PrintStatsScreenTextSmall(WIN_STATS_LEFT, gStringVar3, base_x + x_offset_column*column, base_y + base_y_offset*base_i);
            }
            //Special Attack
            if (EVs[3] > 0)
            {
                differentEVs++;
                column = PrintMonStatsToggle_DifferentEVsColumn(differentEVs);
                base_i = PrintMonStatsToggle_DifferentEVsRow(differentEVs);
                StringCopy(gStringVar1, gText_Stats_SpAttack);
                PrintMonStatsToggle_EV_Arrows(gStringVar2, EVs[3]);
                StringExpandPlaceholders(gStringVar3, gText_Stats_EvStr1Str2);
                PrintStatsScreenTextSmall(WIN_STATS_LEFT, gStringVar3, base_x + x_offset_column*column, base_y + base_y_offset*base_i);
            }
            //Defense
            if (EVs[4] > 0)
            {
                differentEVs++;
                column = PrintMonStatsToggle_DifferentEVsColumn(differentEVs);
                base_i = PrintMonStatsToggle_DifferentEVsRow(differentEVs);
                StringCopy(gStringVar1, gText_Stats_Defense);
                PrintMonStatsToggle_EV_Arrows(gStringVar2, EVs[4]);
                StringExpandPlaceholders(gStringVar3, gText_Stats_EvStr1Str2);
                PrintStatsScreenTextSmall(WIN_STATS_LEFT, gStringVar3, base_x + x_offset_column*column, base_y + base_y_offset*base_i);
            }
            //Special Defense
            if (EVs[5] > 0)
            {
                differentEVs++;
                column = PrintMonStatsToggle_DifferentEVsColumn(differentEVs);
                base_i = PrintMonStatsToggle_DifferentEVsRow(differentEVs);
                StringCopy(gStringVar1, gText_Stats_SpDefense);
                PrintMonStatsToggle_EV_Arrows(gStringVar2, EVs[5]);
                StringExpandPlaceholders(gStringVar3, gText_Stats_EvStr1Str2);
                PrintStatsScreenTextSmall(WIN_STATS_LEFT, gStringVar3, base_x + x_offset_column*column, base_y + base_y_offset*base_i);
            }
        }
        else //3 different EVs in 1 row
        {
            column = 0;
            //HP
            if (EVs[0] > 0)
            {
                StringCopy(gStringVar1, gText_Stats_HP);
                PrintMonStatsToggle_EV_Arrows(gStringVar2, EVs[0]);
                StringExpandPlaceholders(gStringVar3, gText_Stats_EvStr1Str2);
                PrintStatsScreenTextSmall(WIN_STATS_LEFT, gStringVar3, base_x + 29*column, base_y + base_y_offset*base_i);
                column++;
            }
            //Speed
            if (EVs[1] > 0)
            {
                StringCopy(gStringVar1, gText_Stats_Speed);
                PrintMonStatsToggle_EV_Arrows(gStringVar2, EVs[1]);
                StringExpandPlaceholders(gStringVar3, gText_Stats_EvStr1Str2);
                PrintStatsScreenTextSmall(WIN_STATS_LEFT, gStringVar3, base_x + 29*column, base_y + base_y_offset*base_i);
                column++;
            }
            //Attack
            if (EVs[2] > 0)
            {
                StringCopy(gStringVar1, gText_Stats_Attack);
                PrintMonStatsToggle_EV_Arrows(gStringVar2, EVs[2]);
                StringExpandPlaceholders(gStringVar3, gText_Stats_EvStr1Str2);
                PrintStatsScreenTextSmall(WIN_STATS_LEFT, gStringVar3, base_x + 29*column, base_y + base_y_offset*base_i);
                column++;
            }
            //Special Attack
            if (EVs[3] > 0)
            {
                StringCopy(gStringVar1, gText_Stats_SpAttack);
                PrintMonStatsToggle_EV_Arrows(gStringVar2, EVs[3]);
                StringExpandPlaceholders(gStringVar3, gText_Stats_EvStr1Str2);
                PrintStatsScreenTextSmall(WIN_STATS_LEFT, gStringVar3, base_x + 29*column, base_y + base_y_offset*base_i);
                column++;
            }
            //Defense
            if (EVs[4] > 0)
            {
                StringCopy(gStringVar1, gText_Stats_Defense);
                PrintMonStatsToggle_EV_Arrows(gStringVar2, EVs[4]);
                StringExpandPlaceholders(gStringVar3, gText_Stats_EvStr1Str2);
                PrintStatsScreenTextSmall(WIN_STATS_LEFT, gStringVar3, base_x + 29*column, base_y + base_y_offset*base_i);
                column++;
            }
            //Special Defense
            if (EVs[5] > 0)
            {
                StringCopy(gStringVar1, gText_Stats_SpDefense);
                PrintMonStatsToggle_EV_Arrows(gStringVar2, EVs[5]);
                StringExpandPlaceholders(gStringVar3, gText_Stats_EvStr1Str2);
                PrintStatsScreenTextSmall(WIN_STATS_LEFT, gStringVar3, base_x + 29*column, base_y + base_y_offset*base_i);
                column++;
            }
        }
        base_i++;
    }

    //TOGGLE--------------------------------------
    if (gTasks[taskId].data[5] == 0)
    {
        u32 catchRate = sPokedexView->sPokemonStats.catchRate;
        u32 growthRate = sPokedexView->sPokemonStats.growthRate;

        //Catch rate
        PrintStatsScreenTextSmall(WIN_STATS_LEFT, gText_Stats_CatchRate, base_x, base_y + base_y_offset*base_i);
        if (catchRate <= 10)
            PrintStatsScreenTextSmall(WIN_STATS_LEFT, gText_Stats_CatchRate_Legend, base_x + x_offset_column, base_y + base_y_offset*base_i);
        else if (catchRate <= 70)
            PrintStatsScreenTextSmall(WIN_STATS_LEFT, gText_Stats_CatchRate_VeryHard, base_x + x_offset_column, base_y + base_y_offset*base_i);
        else if (catchRate <= 100)
            PrintStatsScreenTextSmall(WIN_STATS_LEFT, gText_Stats_CatchRate_Difficult, base_x + x_offset_column, base_y + base_y_offset*base_i);
        else if (catchRate <= 150)
            PrintStatsScreenTextSmall(WIN_STATS_LEFT, gText_Stats_CatchRate_Medium, base_x + x_offset_column, base_y + base_y_offset*base_i);
        else if (catchRate <= 200)
            PrintStatsScreenTextSmall(WIN_STATS_LEFT, gText_Stats_CatchRate_Relaxed, base_x + x_offset_column, base_y + base_y_offset*base_i);
        else
            PrintStatsScreenTextSmall(WIN_STATS_LEFT, gText_Stats_CatchRate_Easy, base_x + x_offset_column, base_y + base_y_offset*base_i);
        base_i++;

        //Growth rate
        PrintStatsScreenTextSmall(WIN_STATS_LEFT, gText_Stats_Growthrate, base_x, base_y + base_y_offset*base_i);
        switch (growthRate)
        {
        case GROWTH_MEDIUM_FAST:
            StringCopy(strEV, gText_Stats_MEDIUM_FAST);
            break;
        case GROWTH_ERRATIC:
            StringCopy(strEV, gText_Stats_ERRATIC);
            break;
        case GROWTH_FLUCTUATING:
            StringCopy(strEV, gText_Stats_FLUCTUATING);
            break;
        case GROWTH_MEDIUM_SLOW:
            StringCopy(strEV, gText_Stats_MEDIUM_SLOW);
            break;
        case GROWTH_FAST:
            StringCopy(strEV, gText_Stats_FAST);
            break;
        case GROWTH_SLOW:
            StringCopy(strEV, gText_Stats_SLOW);
            break;
        default:
            break;
        }
        align_x = GetStringRightAlignXOffset(0, strEV, total_x);
        PrintStatsScreenTextSmall(WIN_STATS_LEFT, strEV, align_x, base_y + base_y_offset*base_i);
    }
    else
    {
        //Exp Yield
        PrintStatsScreenTextSmall(WIN_STATS_LEFT, gText_Stats_ExpYield, base_x, base_y + base_y_offset*base_i);
        ConvertIntToDecimalStringN(gStringVar1, sPokedexView->sPokemonStats.expYield, STR_CONV_MODE_RIGHT_ALIGN, 3);
        PrintStatsScreenTextSmall(WIN_STATS_LEFT, gStringVar1, base_x + base_x_offset, base_y + base_y_offset*base_i);
        base_i++;

        //Friendship
        PrintStatsScreenTextSmall(WIN_STATS_LEFT, gText_Stats_Friendship, base_x, base_y + base_y_offset*base_i);
        switch (sPokedexView->sPokemonStats.friendship)
        {
        case 35:
            StringCopy(strEV, gText_Stats_Friendship_BigAnger);
            break;
        case 70:
            StringCopy(strEV, gText_Stats_Friendship_Neutral);
            break;
        case 90:
            StringCopy(strEV, gText_Stats_Friendship_Happy);
            break;
        case 100:
            StringCopy(strEV, gText_Stats_Friendship_Happy);
            break;
        case 140:
            StringCopy(strEV, gText_Stats_Friendship_BigSmile);
            break;
        default:
            ConvertIntToDecimalStringN(strEV, sPokedexView->sPokemonStats.friendship, STR_CONV_MODE_RIGHT_ALIGN, 3);
            break;
        }
        align_x = GetStringRightAlignXOffset(0, strEV, total_x);
        PrintStatsScreenTextSmall(WIN_STATS_LEFT, strEV, align_x, base_y + base_y_offset*base_i);
        base_i++;

        //Egg cycles
        if (sPokedexView->sPokemonStats.eggGroup1 == EGG_GROUP_UNDISCOVERED || sPokedexView->sPokemonStats.eggGroup2 == EGG_GROUP_UNDISCOVERED) //Species without eggs (legendaries etc)
        {
            PrintStatsScreenTextSmall(WIN_STATS_LEFT, gText_Stats_EggCycles, base_x, base_y + base_y_offset*base_i);
            PrintStatsScreenTextSmall(WIN_STATS_LEFT, gText_ThreeDashes, 78, base_y + base_y_offset*base_i);
        }
        else
        {
            PrintStatsScreenTextSmall(WIN_STATS_LEFT, gText_Stats_EggCycles, base_x, base_y + base_y_offset*base_i);
            if (sPokedexView->sPokemonStats.eggCycles <= 10)
            {
                StringCopy(strEV, gText_Stats_EggCycles_VeryFast);
                align_x = 76;
            }
            else if (sPokedexView->sPokemonStats.eggCycles <= 20)
            {
                StringCopy(strEV, gText_Stats_EggCycles_Fast);
                align_x = 85;
            }
            else if (sPokedexView->sPokemonStats.eggCycles <= 30)
            {
                StringCopy(strEV, gText_Stats_EggCycles_Normal);
                align_x = 76;
            }
            else
            {
                StringCopy(strEV, gText_Stats_EggCycles_Slow);
                align_x = 67;
            }
            PrintStatsScreenTextSmall(WIN_STATS_LEFT, strEV, align_x, base_y + base_y_offset*base_i);
        }
        base_i++;

        //Egg group 1
        switch (sPokedexView->sPokemonStats.eggGroup1)
        {
        case EGG_GROUP_MONSTER     :
            StringCopy(gStringVar1, gText_Stats_eggGroup_MONSTER);
            break;
        case EGG_GROUP_WATER_1     :
            StringCopy(gStringVar1, gText_Stats_eggGroup_WATER_1);
            break;
        case EGG_GROUP_BUG         :
            StringCopy(gStringVar1, gText_Stats_eggGroup_BUG);
            break;
        case EGG_GROUP_FLYING      :
            StringCopy(gStringVar1, gText_Stats_eggGroup_FLYING);
            break;
        case EGG_GROUP_FIELD       :
            StringCopy(gStringVar1, gText_Stats_eggGroup_FIELD);
            break;
        case EGG_GROUP_FAIRY       :
            StringCopy(gStringVar1, gText_Stats_eggGroup_FAIRY);
            break;
        case EGG_GROUP_GRASS       :
            StringCopy(gStringVar1, gText_Stats_eggGroup_GRASS);
            break;
        case EGG_GROUP_HUMAN_LIKE  :
            StringCopy(gStringVar1, gText_Stats_eggGroup_HUMAN_LIKE);
            break;
        case EGG_GROUP_WATER_3     :
            StringCopy(gStringVar1, gText_Stats_eggGroup_WATER_3);
            break;
        case EGG_GROUP_MINERAL     :
            StringCopy(gStringVar1, gText_Stats_eggGroup_MINERAL);
            break;
        case EGG_GROUP_AMORPHOUS   :
            StringCopy(gStringVar1, gText_Stats_eggGroup_AMORPHOUS);
            break;
        case EGG_GROUP_WATER_2     :
            StringCopy(gStringVar1, gText_Stats_eggGroup_WATER_2);
            break;
        case EGG_GROUP_DITTO       :
            StringCopy(gStringVar1, gText_Stats_eggGroup_DITTO);
            break;
        case EGG_GROUP_DRAGON      :
            StringCopy(gStringVar1, gText_Stats_eggGroup_DRAGON);
            break;
        case EGG_GROUP_UNDISCOVERED:
            StringCopy(gStringVar1, gText_Stats_eggGroup_UNDISCOVERED);
            break;
        }
        //Egg group 2
        if (sPokedexView->sPokemonStats.eggGroup1 != sPokedexView->sPokemonStats.eggGroup2)
        {
            switch (sPokedexView->sPokemonStats.eggGroup2)
            {
            case EGG_GROUP_MONSTER     :
                StringCopy(gStringVar2, gText_Stats_eggGroup_MONSTER);
                break;
            case EGG_GROUP_WATER_1     :
                StringCopy(gStringVar2, gText_Stats_eggGroup_WATER_1);
                break;
            case EGG_GROUP_BUG         :
                StringCopy(gStringVar2, gText_Stats_eggGroup_BUG);
                break;
            case EGG_GROUP_FLYING      :
                StringCopy(gStringVar2, gText_Stats_eggGroup_FLYING);
                break;
            case EGG_GROUP_FIELD       :
                StringCopy(gStringVar2, gText_Stats_eggGroup_FIELD);
                break;
            case EGG_GROUP_FAIRY       :
                StringCopy(gStringVar2, gText_Stats_eggGroup_FAIRY);
                break;
            case EGG_GROUP_GRASS       :
                StringCopy(gStringVar2, gText_Stats_eggGroup_GRASS);
                break;
            case EGG_GROUP_HUMAN_LIKE  :
                StringCopy(gStringVar2, gText_Stats_eggGroup_HUMAN_LIKE);
                break;
            case EGG_GROUP_WATER_3     :
                StringCopy(gStringVar2, gText_Stats_eggGroup_WATER_3);
                break;
            case EGG_GROUP_MINERAL     :
                StringCopy(gStringVar2, gText_Stats_eggGroup_MINERAL);
                break;
            case EGG_GROUP_AMORPHOUS   :
                StringCopy(gStringVar2, gText_Stats_eggGroup_AMORPHOUS);
                break;
            case EGG_GROUP_WATER_2     :
                StringCopy(gStringVar2, gText_Stats_eggGroup_WATER_2);
                break;
            case EGG_GROUP_DITTO       :
                StringCopy(gStringVar2, gText_Stats_eggGroup_DITTO);
                break;
            case EGG_GROUP_DRAGON      :
                StringCopy(gStringVar2, gText_Stats_eggGroup_DRAGON);
                break;
            case EGG_GROUP_UNDISCOVERED:
                StringCopy(gStringVar2, gText_Stats_eggGroup_UNDISCOVERED);
                break;
            }
            StringExpandPlaceholders(gStringVar3, gText_Stats_eggGroup_Groups);
            align_x = GetStringRightAlignXOffset(0, gStringVar3, total_x);
            PrintStatsScreenTextSmall(WIN_STATS_LEFT, gStringVar3, base_x, base_y + base_y_offset*base_i);
        }
        else
        {
            align_x = GetStringRightAlignXOffset(0, gStringVar1, total_x);
            PrintStatsScreenTextSmall(WIN_STATS_LEFT, gStringVar1, base_x, base_y + base_y_offset*base_i);
        }
        base_i++;
    }
}
static void PrintStatsScreen_Abilities(u8 taskId)
{
    u16 species = NationalPokedexNumToSpeciesHGSS(sPokedexListItem->dexNum);
    u8 abilities_x = 5;
    u8 abilities_y = 3;
    u16 ability0;
    u16 ability1;
    u16 abilityHidden;

    //Abilitie(s)
    #ifdef POKEMON_EXPANSION
    if (gTasks[taskId].data[5] == 0)
    {
    #endif    
        ability0 = sPokedexView->sPokemonStats.ability0;
        PrintStatsScreenTextSmallWhite(WIN_STATS_ABILITIES, gAbilityNames[ability0], abilities_x, abilities_y);
        PrintStatsScreenTextSmall(WIN_STATS_ABILITIES, gAbilityDescriptionPointers[ability0], abilities_x, abilities_y + 14);

        ability1 = sPokedexView->sPokemonStats.ability1;
        if (ability1 != ABILITY_NONE && ability1 != ability0)
        {
            PrintStatsScreenTextSmallWhite(WIN_STATS_ABILITIES, gAbilityNames[ability1], abilities_x, abilities_y + 30);
            PrintStatsScreenTextSmall(WIN_STATS_ABILITIES, gAbilityDescriptionPointers[ability1], abilities_x, abilities_y + 44);
        }
    #ifdef POKEMON_EXPANSION  
    }
    else //Hidden abilities
    {
        abilityHidden = sPokedexView->sPokemonStats.abilityHidden;
        PrintStatsScreenTextSmallWhite(WIN_STATS_ABILITIES, gAbilityNames[abilityHidden], abilities_x, abilities_y);
        PrintStatsScreenTextSmall(WIN_STATS_ABILITIES, gAbilityDescriptionPointers[abilityHidden], abilities_x, abilities_y + 14);
    }
    #endif
}

static void Task_SwitchScreensFromStatsScreen(u8 taskId)
{
    if (!gPaletteFade.active)
    {
        FreeSpriteTilesByTag(ITEM_TAG);                         //Destroy item icon
        FreeSpritePaletteByTag(ITEM_TAG);                       //Destroy item icon
        FreeSpriteOamMatrix(&gSprites[gTasks[taskId].data[3]]); //Destroy item icon
        DestroySprite(&gSprites[gTasks[taskId].data[3]]);       //Destroy item icon
        FreeMonIconPalettes();                                          //Destroy pokemon icon sprite
        FreeAndDestroyMonIconSprite(&gSprites[gTasks[taskId].data[4]]); //Destroy pokemon icon sprite

        FreeAndDestroyMonPicSprite(gTasks[taskId].tMonSpriteId);
        switch (sPokedexView->screenSwitchState)
        {
        case 1:
            FreeAllWindowBuffers();
            InitWindows(sInfoScreen_WindowTemplates);
            gTasks[taskId].func = Task_LoadAreaScreen;
            break;
        case 2:
            gTasks[taskId].func = Task_LoadCryScreen;
            break;
        case 3:
            FreeAllWindowBuffers();
            InitWindows(sInfoScreen_WindowTemplates);
            gTasks[taskId].func = Task_LoadEvolutionScreen;
            break;
        default:
            gTasks[taskId].func = Task_LoadInfoScreen;
            break;
        }
    }
}
static void Task_ExitStatsScreen(u8 taskId)
{
    if (!gPaletteFade.active)
    {
        FreeSpriteTilesByTag(ITEM_TAG);                         //Destroy item icon
        FreeSpritePaletteByTag(ITEM_TAG);                       //Destroy item icon
        FreeSpriteOamMatrix(&gSprites[gTasks[taskId].data[3]]); //Destroy item icon
        DestroySprite(&gSprites[gTasks[taskId].data[3]]);       //Destroy item icon
        FreeMonIconPalettes();                                          //Destroy pokemon icon sprite
        FreeAndDestroyMonIconSprite(&gSprites[gTasks[taskId].data[4]]); //Destroy pokemon icon sprite

        FreeAndDestroyMonPicSprite(gTasks[taskId].tMonSpriteId);
        FreeInfoScreenWindowAndBgBuffers();
        DestroyTask(taskId);
    }
}

//Physical/Special Split from BE
#ifdef BATTLE_ENGINE
static u8 ShowSplitIcon(u32 split)
{
    if (sPokedexView->splitIconSpriteId == 0xFF)
        sPokedexView->splitIconSpriteId = CreateSprite(&sSpriteTemplate_SplitIcons, 139, 90, 0);

    gSprites[sPokedexView->splitIconSpriteId].invisible = FALSE;
    StartSpriteAnim(&gSprites[sPokedexView->splitIconSpriteId], split);
    return sPokedexView->splitIconSpriteId;
}
static void DestroySplitIcon(void)
{
    if (sPokedexView->splitIconSpriteId != 0xFF)
        DestroySprite(&gSprites[sPokedexView->splitIconSpriteId]);
    sPokedexView->splitIconSpriteId = 0xFF;
}
#endif

//PokedexPlus HGSS_Ui Evolution Page
static const u8 sEvoFormsPageNavigationTextColor[] = {TEXT_COLOR_TRANSPARENT, TEXT_COLOR_WHITE, TEXT_COLOR_DARK_GRAY};
static void EvoFormsPage_PrintNavigationButtons(void)
{
    u8 x = 6;
    u8 y = 0;

    FillWindowPixelBuffer(WIN_NAVIGATION_BUTTONS, PIXEL_FILL(0));

    #ifdef POKEMON_EXPANSION
        if (sPokedexView->selectedScreen == EVO_SCREEN)
        {
            if (!HGSS_DECAPPED)
                AddTextPrinterParameterized3(WIN_NAVIGATION_BUTTONS, 0, x+9, y, sStatsPageNavigationTextColor, 0, gText_EVO_Buttons_PE);
            else
                AddTextPrinterParameterized3(WIN_NAVIGATION_BUTTONS, 0, x+9, y, sStatsPageNavigationTextColor, 0, gText_EVO_Buttons_Decapped_PE);
        }
        else if (sPokedexView->selectedScreen == FORMS_SCREEN)
        {
            if (sPokedexView->sFormScreenData.inSubmenu)
            {
                if (!HGSS_DECAPPED)
                    AddTextPrinterParameterized3(WIN_NAVIGATION_BUTTONS, 0, x, y, sStatsPageNavigationTextColor, 0, gText_FORMS_Buttons_Submenu_PE);
                else
                    AddTextPrinterParameterized3(WIN_NAVIGATION_BUTTONS, 0, x, y, sStatsPageNavigationTextColor, 0, gText_FORMS_Buttons_Submenu_Decapped_PE);
            }
            else
            {
                if (!HGSS_DECAPPED)
                    AddTextPrinterParameterized3(WIN_NAVIGATION_BUTTONS, 0, x, y, sStatsPageNavigationTextColor, 0, gText_FORMS_Buttons_PE);
                else
                    AddTextPrinterParameterized3(WIN_NAVIGATION_BUTTONS, 0, x, y, sStatsPageNavigationTextColor, 0, gText_FORMS_Buttons_Decapped_PE);
            }
        }
    #else
        if (!HGSS_DECAPPED)
            AddTextPrinterParameterized3(WIN_NAVIGATION_BUTTONS, 0, x+9, y, sStatsPageNavigationTextColor, 0, gText_EVO_Buttons);
        else
            AddTextPrinterParameterized3(WIN_NAVIGATION_BUTTONS, 0, x+9, y, sStatsPageNavigationTextColor, 0, gText_EVO_Buttons_Decapped);
    #endif
    // DrawKeypadIcon(WIN_NAVIGATION_BUTTONS, 10, 5, 0); //(u8 windowId, u8 keypadIconId, u16 x, u16 y)
    PutWindowTilemap(WIN_NAVIGATION_BUTTONS);
    CopyWindowToVram(WIN_NAVIGATION_BUTTONS, 3);
}
static void ResetEvoScreenDataStruct(void)
{
    u8 i;
    sPokedexView->sEvoScreenData.numAllEvolutions = 0;
    sPokedexView->sEvoScreenData.numSeen = 0;
    sPokedexView->sEvoScreenData.menuPos = 0;
    for (i = 0; i < 10; i++)
    {
        sPokedexView->sEvoScreenData.targetSpecies[i] = 0;
        sPokedexView->sEvoScreenData.seen[i] = 0;
    }
    
}
static void GetSeenFlagTargetSpecies(void)
{
    u8 i;
    u16 species;
    for (i = 0; i < sPokedexView->sEvoScreenData.numAllEvolutions; i++)
    {
        species = sPokedexView->sEvoScreenData.targetSpecies[i];
        if (GetSetPokedexFlag(SpeciesToNationalPokedexNum(species), FLAG_GET_SEEN))
        {
            sPokedexView->sEvoScreenData.seen[i] = TRUE;
            sPokedexView->sEvoScreenData.numSeen += 1;
        }
        
    }
}
static void Task_LoadEvolutionScreen(u8 taskId)
{
    switch (gMain.state)
    {
    case 0:
    default:
        if (!gPaletteFade.active)
        {
            u16 r2;

            sPokedexView->currentPage = EVO_SCREEN;
            gPokedexVBlankCB = gMain.vblankCallback;
            SetVBlankCallback(NULL);
            r2 = 0;
            if (gTasks[taskId].data[1] != 0)
                r2 += DISPCNT_OBJ_ON;
            if (gTasks[taskId].data[2] != 0)
                r2 |= DISPCNT_BG1_ON;
            ResetOtherVideoRegisters(r2);
            gMain.state = 1;
        }
        break;
    case 1:
        LoadTilesetTilemapHGSS(EVO_SCREEN);
        FillWindowPixelBuffer(WIN_INFO, PIXEL_FILL(0));
        PutWindowTilemap(WIN_INFO);
        CopyWindowToVram(WIN_INFO, 3);
        FillWindowPixelBuffer(WIN_NAVIGATION_BUTTONS, PIXEL_FILL(0)); 
        PutWindowTilemap(WIN_NAVIGATION_BUTTONS);
        CopyWindowToVram(WIN_NAVIGATION_BUTTONS, 3);
        CopyBgTilemapBufferToVram(1);
        CopyBgTilemapBufferToVram(2);
        CopyBgTilemapBufferToVram(3);
        gMain.state++;
        break;
    case 2:
        LoadScreenSelectBarMain(0xD);
        LoadPokedexBgPalette(sPokedexView->isSearchResults);
        gMain.state++;
        break;
    case 3:
        if (gTasks[taskId].data[1] == 0)
        {
            sPokedexView->selectedScreen = EVO_SCREEN;
            ResetEvoScreenDataStruct();
            //Icon
            FreeMonIconPalettes(); //Free space for new pallete
            LoadMonIconPalette(NationalPokedexNumToSpeciesHGSS(sPokedexListItem->dexNum)); //Loads pallete for current mon
            PrintPreEvolutions(taskId, NationalPokedexNumToSpeciesHGSS(sPokedexListItem->dexNum));
            #ifdef POKEMON_EXPANSION
                gTasks[taskId].data[4] = CreateMonIcon(NationalPokedexNumToSpeciesHGSS(sPokedexListItem->dexNum), SpriteCB_MonIcon, 18 + 32*sPokedexView->numPreEvolutions, 31, 4, 0); //Create pokemon sprite 
            #else
                gTasks[taskId].data[4] = CreateMonIcon(NationalPokedexNumToSpeciesHGSS(sPokedexListItem->dexNum), SpriteCB_MonIcon, 18 + 32*sPokedexView->numPreEvolutions, 31, 4, 0, TRUE); //Create pokemon sprite
            #endif
            EvoFormsPage_PrintNavigationButtons(); //HGSS_Ui Navigation buttons
            gSprites[gTasks[taskId].data[4]].oam.priority = 0;
        }
        gMain.state++;
        break;
    case 4:
        //Print evo info and icons
        gTasks[taskId].data[3] = 0;
        PrintEvolutionTargetSpeciesAndMethod(taskId, NationalPokedexNumToSpeciesHGSS(sPokedexListItem->dexNum), 0, sPokedexView->numPreEvolutions);
        LoadSpritePalette(&sSpritePalette_Arrow);
        GetSeenFlagTargetSpecies();
        if (sPokedexView->sEvoScreenData.numAllEvolutions != 0 && sPokedexView->sEvoScreenData.numSeen != 0)
        {
            sPokedexView->sEvoScreenData.arrowSpriteId = CreateSprite(&sSpriteTemplate_Arrow, 7, 58, 0);
            gSprites[sPokedexView->sEvoScreenData.arrowSpriteId].animNum = 2;
        }
        gMain.state++;
        break;
    case 5:
        {
        u32 preservedPalettes = 0;

        if (gTasks[taskId].data[2] != 0)
            preservedPalettes = 0x14; // each bit represents a palette index
        if (gTasks[taskId].data[1] != 0)
            preservedPalettes |= (1 << (gSprites[gTasks[taskId].tMonSpriteId].oam.paletteNum + 16));
        BeginNormalPaletteFade(~preservedPalettes, 0, 16, 0, RGB_BLACK);
        SetVBlankCallback(gPokedexVBlankCB);
        gMain.state++;
        }
        break;
    case 6:
        SetGpuReg(REG_OFFSET_BLDCNT, 0);
        SetGpuReg(REG_OFFSET_BLDALPHA, 0);
        SetGpuReg(REG_OFFSET_BLDY, 0);
        SetGpuReg(REG_OFFSET_DISPCNT, DISPCNT_OBJ_1D_MAP | DISPCNT_OBJ_ON);
        HideBg(0);
        ShowBg(1);
        ShowBg(2);
        ShowBg(3);
        gMain.state++;
        break;
    case 7:
        if (!gPaletteFade.active)
            gMain.state++;
        break;
    case 8:
        gMain.state++;
        break;
    case 9:
        sPokedexView->screenSwitchState = 0;
        gTasks[taskId].data[0] = 0;
        gTasks[taskId].data[1] = 0;
        gTasks[taskId].data[2] = 1;
        gTasks[taskId].func = Task_HandleEvolutionScreenInput;
        gMain.state = 0;
        break;
    }
}
static void Task_HandleEvolutionScreenInput(u8 taskId)
{
    //Switch to forms screen, Pokemon Expansion only (rhh)
    #ifdef POKEMON_EXPANSION
    if (JOY_NEW(START_BUTTON))
    {
        sPokedexView->selectedScreen = FORMS_SCREEN;
        BeginNormalPaletteFade(0xFFFFFFEB, 0, 0, 0x10, RGB_BLACK);
        sPokedexView->screenSwitchState = 3;
        gTasks[taskId].func = Task_SwitchScreensFromEvolutionScreen;
        PlaySE(SE_PIN);
    }
    #endif

    if (sPokedexView->sEvoScreenData.numAllEvolutions != 0 && sPokedexView->sEvoScreenData.numSeen != 0)
    {
        u8 i;
        u8 base_y = 58;
        u8 base_y_offset = 9;
        u8 pos = sPokedexView->sEvoScreenData.menuPos;
        u8 max = sPokedexView->sEvoScreenData.numAllEvolutions;
        if (JOY_NEW(DPAD_DOWN))
        {
            while (TRUE)
            {
                pos += 1;
                if (pos >= max)
                    pos = 0;
                
                if (sPokedexView->sEvoScreenData.seen[pos] == TRUE)
                    break;
            }
            gSprites[sPokedexView->sEvoScreenData.arrowSpriteId].y = base_y + base_y_offset * pos;
            sPokedexView->sEvoScreenData.menuPos = pos;
        }
        else if (JOY_NEW(DPAD_UP))
        {
            if (sPokedexView->sEvoScreenData.menuPos == 0)
                sPokedexView->sEvoScreenData.menuPos = sPokedexView->sEvoScreenData.numAllEvolutions - 1;
            else
                sPokedexView->sEvoScreenData.menuPos -= 1;

            gSprites[sPokedexView->sEvoScreenData.arrowSpriteId].y = base_y + base_y_offset * sPokedexView->sEvoScreenData.menuPos;
        }

        if (JOY_NEW(A_BUTTON))
        {
            u16 targetSpecies   = sPokedexView->sEvoScreenData.targetSpecies[sPokedexView->sEvoScreenData.menuPos];
            u16 dexNum          = SpeciesToNationalPokedexNum(targetSpecies);
            sPokedexListItem->dexNum = dexNum;
            sPokedexListItem->seen   = GetSetPokedexFlag(dexNum, FLAG_GET_SEEN);
            sPokedexListItem->owned  = GetSetPokedexFlag(dexNum, FLAG_GET_CAUGHT);

            #ifdef POKEMON_EXPANSION
                if (gFormSpeciesIdTables[targetSpecies] != NULL)
                    sPokedexView->formSpecies = targetSpecies;
                else
                    sPokedexView->formSpecies = 0;
            #endif

            sPokedexView->sEvoScreenData.fromEvoPage = TRUE;
            PlaySE(SE_PIN);
            BeginNormalPaletteFade(PALETTES_ALL, 0, 0, 16, RGB_BLACK);
            gTasks[taskId].func = Task_LoadInfoScreenWaitForFade;
        }
    }

    //Exit to overview
    if (JOY_NEW(B_BUTTON))
    {
        BeginNormalPaletteFade(0xFFFFFFFF, 0, 0, 16, RGB_BLACK);
        gTasks[taskId].func = Task_ExitEvolutionScreen;
        PlaySE(SE_PC_OFF);
        return;
    }

    //Switch screens
    if ((JOY_NEW(DPAD_LEFT) || (JOY_NEW(L_BUTTON) && gSaveBlock2Ptr->optionsButtonMode == OPTIONS_BUTTON_MODE_LR)))
    {
        sPokedexView->selectedScreen = STATS_SCREEN;
        BeginNormalPaletteFade(0xFFFFFFEB, 0, 0, 0x10, RGB_BLACK);
        sPokedexView->screenSwitchState = 1;
        gTasks[taskId].func = Task_SwitchScreensFromEvolutionScreen;
        PlaySE(SE_PIN);
    }
    if ((JOY_NEW(DPAD_RIGHT) || (JOY_NEW(R_BUTTON) && gSaveBlock2Ptr->optionsButtonMode == OPTIONS_BUTTON_MODE_LR)))
    {
        if (!sPokedexListItem->owned)
            PlaySE(SE_FAILURE);
        else
        {
            sPokedexView->selectedScreen = CRY_SCREEN;
            BeginNormalPaletteFade(0xFFFFFFEB, 0, 0, 0x10, RGB_BLACK);
            sPokedexView->screenSwitchState = 2;
            gTasks[taskId].func = Task_SwitchScreensFromEvolutionScreen;
            PlaySE(SE_PIN);
        }
    }
}
static void HandleTargetSpeciesPrint(u8 taskId, u16 targetSpecies, u16 previousTargetSpecies, u8 base_x, u8 base_y, u8 base_y_offset, u8 base_i, bool8 isEevee)
{
    u8 maxI = 6;
    bool8 seen = GetSetPokedexFlag(SpeciesToNationalPokedexNum(targetSpecies), FLAG_GET_SEEN);

    if (seen || !HGSS_HIDE_UNSEEN_EVOLUTION_NAMES)
        StringCopy(gStringVar3, gSpeciesNames[targetSpecies]); //evolution mon name
    else
        StringCopy(gStringVar3, gText_ThreeQuestionMarks); //show questionmarks instead of name
    StringExpandPlaceholders(gStringVar3, gText_EVO_Name); //evolution mon name
    PrintInfoScreenTextSmall(gStringVar3, base_x, base_y + base_y_offset*base_i); //evolution mon name

    //Print mon icon in the top row
    if (isEevee)
    {
        maxI = 9;
        if (targetSpecies == previousTargetSpecies)
            return;
        #ifdef POKEMON_EXPANSION
            else if (targetSpecies == SPECIES_GLACEON)
                base_i -= 1;
            else if (targetSpecies == SPECIES_SYLVEON)
                base_i -= 2;
        #endif
    }

    if(base_i < maxI) 
    {
        LoadMonIconPalette(targetSpecies); //Loads pallete for current mon
        #ifndef POKEMON_EXPANSION
            gTasks[taskId].data[4+base_i] = CreateMonIcon(targetSpecies, SpriteCB_MonIcon, 50 + 32*base_i, 31, 4, 0, TRUE); //Create pokemon sprite
        #endif
        #ifdef POKEMON_EXPANSION
            if (isEevee)
                gTasks[taskId].data[4+base_i] = CreateMonIcon(targetSpecies, SpriteCB_MonIcon, 45 + 26*base_i, 31, 4, 0); //Create pokemon sprite
            else
                gTasks[taskId].data[4+base_i] = CreateMonIcon(targetSpecies, SpriteCB_MonIcon, 50 + 32*base_i, 31, 4, 0); //Create pokemon sprite
        #endif
        gSprites[gTasks[taskId].data[4+base_i]].oam.priority = 0;
    }
}
static void CreateCaughtBallEvolutionScreen(u16 targetSpecies, u8 x, u8 y, u16 unused)
{
    bool8 owned = GetSetPokedexFlag(SpeciesToNationalPokedexNum(targetSpecies), FLAG_GET_CAUGHT);
    if (owned)
        BlitBitmapToWindow(0, sCaughtBall_Gfx, x, y-1, 8, 16);
    else
    {
        //FillWindowPixelRect(0, PIXEL_FILL(0), x, y, 8, 16); //not sure why this was even here
        PrintInfoScreenTextSmall(gText_OneDash, x+1, y-1);
    }
}
static void HandlePreEvolutionSpeciesPrint(u8 taskId, u16 preSpecies, u16 species, u8 base_x, u8 base_y, u8 base_y_offset, u8 base_i)
{
    bool8 seen = GetSetPokedexFlag(SpeciesToNationalPokedexNum(preSpecies), FLAG_GET_SEEN);

    StringCopy(gStringVar1, gSpeciesNames[species]); //evolution mon name

    #ifdef POKEMON_EXPANSION
    if (sPokedexView->sEvoScreenData.isMega)
        StringExpandPlaceholders(gStringVar3, gText_EVO_PreEvo_PE_Mega);
    else
    {
    #endif

        if (seen || !HGSS_HIDE_UNSEEN_EVOLUTION_NAMES)
            StringCopy(gStringVar2, gSpeciesNames[preSpecies]); //evolution mon name
        else
            StringCopy(gStringVar2, gText_ThreeQuestionMarks); //show questionmarks instead of name

        StringExpandPlaceholders(gStringVar3, gText_EVO_PreEvo); //evolution mon name

    #ifdef POKEMON_EXPANSION
    }
    #endif

    PrintInfoScreenTextSmall(gStringVar3, base_x, base_y + base_y_offset*base_i); //evolution mon name

    if(base_i < 3) 
    {
        LoadMonIconPalette(preSpecies); //Loads pallete for current mon
        #ifndef POKEMON_EXPANSION
            gTasks[taskId].data[4+base_i] = CreateMonIcon(preSpecies, SpriteCB_MonIcon, 18 + 32*base_i, 31, 4, 0, TRUE); //Create pokemon sprite
        #endif
        #ifdef POKEMON_EXPANSION
            gTasks[taskId].data[4+base_i] = CreateMonIcon(preSpecies, SpriteCB_MonIcon, 18 + 32*base_i, 31, 4, 0); //Create pokemon sprite
        #endif
        gSprites[gTasks[taskId].data[4+base_i]].oam.priority = 0;
    }
}

static u8 PrintPreEvolutions(u8 taskId, u16 species)
{
    u16 i;
    u16 j;

    u8 base_x = 13+8;
    u8 base_y = 51;
    u8 base_y_offset = 9;
    u8 base_i = 0;
    u8 depth_x = 16;

    u16 preEvolutionOne = 0;
    u16 preEvolutionTwo = 0;
    u8 numPreEvolutions = 0;

    #ifdef TX_RANDOMIZER_AND_CHALLENGES
<<<<<<< HEAD
    if (gSaveBlock1Ptr->tx_Random_Evolutions || gSaveBlock1Ptr->tx_Random_EvolutionMethods)
        return 0;
    #endif

=======
    if (gSaveBlock1Ptr->tx_Random_Evolutions || gSaveBlock1Ptr->tx_Random_EvolutionMethodes)
        return 0;
    #endif

    #ifdef POKEMON_EXPANSION
        bool8 isMega = FALSE;
        sPokedexView->sEvoScreenData.isMega = FALSE;
    #endif

>>>>>>> 509b92bb
    //Calculate previous evolution
    for (i = 0; i < NUM_SPECIES; i++)
    {
        for (j = 0; j < EVOS_PER_MON; j++)
        {
            if (gEvolutionTable[i][j].targetSpecies == species)
            {
                preEvolutionOne = i;
                numPreEvolutions += 1;
                #ifdef POKEMON_EXPANSION
                    if (gEvolutionTable[i][j].method == EVO_MEGA_EVOLUTION)
                    {
                        CopyItemName(gEvolutionTable[i][j].param, gStringVar2); //item
                        isMega = TRUE;
                    }
                #endif
                break;
            }
        }
    }

    #ifdef POKEMON_EXPANSION
        if (isMega)
        {
            sPokedexView->numPreEvolutions = numPreEvolutions;
            sPokedexView->sEvoScreenData.numAllEvolutions += numPreEvolutions;
            sPokedexView->sEvoScreenData.isMega = isMega;

            CreateCaughtBallEvolutionScreen(preEvolutionOne, base_x - 9 - 8, base_y + base_y_offset*(numPreEvolutions - 1), 0);
            HandlePreEvolutionSpeciesPrint(taskId, preEvolutionOne, species, base_x - 8, base_y, base_y_offset, numPreEvolutions - 1);
            return numPreEvolutions;
        }
    #endif

    //Calculate if previous evolution also has a previous evolution
    if (numPreEvolutions != 0)
    {
        for (i = 0; i < NUM_SPECIES; i++)
        {
            for (j = 0; j < EVOS_PER_MON; j++)
            {
                if (gEvolutionTable[i][j].targetSpecies == preEvolutionOne)
                {
                    preEvolutionTwo = i;
                    numPreEvolutions += 1;
                    CreateCaughtBallEvolutionScreen(preEvolutionTwo, base_x - 9, base_y + base_y_offset*0, 0);
                    HandlePreEvolutionSpeciesPrint(taskId, preEvolutionTwo, preEvolutionOne, base_x, base_y, base_y_offset, 0);
                    break;
                }
            }
        }
    }

    //Print ball and name
    if (preEvolutionOne != 0)
    {
        CreateCaughtBallEvolutionScreen(preEvolutionOne, base_x - 9, base_y + base_y_offset*(numPreEvolutions - 1), 0);
        HandlePreEvolutionSpeciesPrint(taskId, preEvolutionOne, species, base_x, base_y, base_y_offset, numPreEvolutions - 1);
    }

    if (preEvolutionTwo != 0)
    {
        sPokedexView->sEvoScreenData.targetSpecies[0] = preEvolutionTwo;
        sPokedexView->sEvoScreenData.targetSpecies[1] = preEvolutionOne;
    }
    else if (preEvolutionOne != 0)
    {
        sPokedexView->sEvoScreenData.targetSpecies[0] = preEvolutionOne;
    }

    //vertical line
    //FillWindowPixelRect(0, PIXEL_FILL(5), 33 + 32*numPreEvolutions, 18, 1, 32); //PIXEL_FILL(15) for black

    sPokedexView->numPreEvolutions = numPreEvolutions;
    sPokedexView->sEvoScreenData.numAllEvolutions += numPreEvolutions;

    return numPreEvolutions;
}
#define EVO_SCREEN_LVL_DIGITS 2
static u8 PrintEvolutionTargetSpeciesAndMethod(u8 taskId, u16 species, u8 depth, u8 depth_i)
{
    u16 i;
    #ifdef POKEMON_EXPANSION
        u16 j;
        const struct MapHeader *mapHeader;
    #endif
    u16 targetSpecies = 0;
    u16 previousTargetSpecies = 0;

    u16 item;

    bool8 left = TRUE;
    u8 base_x = 13+8;
    u8 base_x_offset = 54+8;
    u8 base_y = 51;
    u8 base_y_offset = 9;
    u8 base_i = 0;
    u8 times = 0;
    u8 depth_x = 16;
    bool8 isEevee = FALSE;

    #ifdef POKEMON_EXPANSION
        if (sPokedexView->sEvoScreenData.isMega)
            return 0;
    #endif

    StringCopy(gStringVar1, gSpeciesNames[species]);

    if (species == SPECIES_EEVEE)
        isEevee = TRUE;

    #ifdef TX_RANDOMIZER_AND_CHALLENGES
<<<<<<< HEAD
    if (EvolutionBlockedByEvoLimit(species)) //No Evos already previously checked
        species = SPECIES_NONE;
    else if (gSaveBlock1Ptr->tx_Random_EvolutionMethods) 
        species = GetSpeciesRandomSeeded(species, TX_RANDOM_T_EVO_METH);
=======
        if (gSaveBlock1Ptr->tx_Random_EvolutionMethodes) //tx_randomizer_and_challenges
        {
            species = GetEvolutionTargetSpeciesRandom(species, gSaveBlock1Ptr->tx_Random_Evolutions, !gSaveBlock1Ptr->tx_Random_Chaos);
            if (species == SPECIES_NONE)
                return SPECIES_NONE;
        }
>>>>>>> 509b92bb
    #endif

    //Calculate number of possible direct evolutions (e.g. Eevee has 5 but torchic has 1)
    for (i = 0; i < EVOS_PER_MON; i++)
    {
        #ifndef POKEMON_EXPANSION
            if(gEvolutionTable[species][i].method != 0)
                times += 1;
        #endif
        #ifdef POKEMON_EXPANSION
            if(gEvolutionTable[species][i].method != 0 && gEvolutionTable[species][i].method != EVO_MEGA_EVOLUTION)
                times += 1;
        #endif
    }
    gTasks[taskId].data[3] = times;

    //If there are no evolutions print text
    if (times == 0 && depth == 0)
    {
        StringExpandPlaceholders(gStringVar4, gText_EVO_NONE); 
        PrintInfoScreenTextSmall(gStringVar4, base_x-7-7, base_y + base_y_offset*depth_i);
    }

    //If there are evolutions find out which and print them 1 by 1
    for (i = 0; i < times; i++)
    {
        base_i = i + depth_i;
        left = !left;

        previousTargetSpecies = targetSpecies;
        targetSpecies = gEvolutionTable[species][i].targetSpecies;
<<<<<<< HEAD
        #ifdef TX_DIFFICULTY_CHALLENGES_USED
            if (gSaveBlock1Ptr->txRandEvolutions && targetSpecies != SPECIES_NONE) //tx_difficulty_challenges
                targetSpecies = GetSpeciesRandomSeeded(targetSpecies, TX_RANDOM_T_EVO);
=======
        sPokedexView->sEvoScreenData.targetSpecies[sPokedexView->sEvoScreenData.numAllEvolutions++] = targetSpecies;
        #ifdef TX_RANDOMIZER_AND_CHALLENGES
            if (gSaveBlock1Ptr->tx_Random_Evolutions && targetSpecies != SPECIES_NONE) //tx_randomizer_and_challenges
                targetSpecies = GetSpeciesRandomSeeded(targetSpecies, TX_RANDOM_OFFSET_EVOLUTION, TRUE, !gSaveBlock1Ptr->tx_Random_Chaos);
>>>>>>> 509b92bb
        #endif
        CreateCaughtBallEvolutionScreen(targetSpecies, base_x + depth_x*depth-9, base_y + base_y_offset*base_i, 0);
        HandleTargetSpeciesPrint(taskId, targetSpecies, previousTargetSpecies, base_x + depth_x*depth, base_y, base_y_offset, base_i, isEevee); //evolution mon name

        switch (gEvolutionTable[species][i].method)
        {
        case EVO_FRIENDSHIP:
            ConvertIntToDecimalStringN(gStringVar2, 220, STR_CONV_MODE_LEADING_ZEROS, 3); //friendship value
            StringExpandPlaceholders(gStringVar4, gText_EVO_FRIENDSHIP );
            break;
        case EVO_FRIENDSHIP_DAY:
            StringExpandPlaceholders(gStringVar4, gText_EVO_FRIENDSHIP_DAY ); 
            break;
        case EVO_FRIENDSHIP_NIGHT:
            StringExpandPlaceholders(gStringVar4, gText_EVO_FRIENDSHIP_NIGHT );
            break;
        case EVO_LEVEL:
            ConvertIntToDecimalStringN(gStringVar2, gEvolutionTable[species][i].param, STR_CONV_MODE_LEADING_ZEROS, EVO_SCREEN_LVL_DIGITS); //level
            StringExpandPlaceholders(gStringVar4, gText_EVO_LEVEL );
            break;
        case EVO_TRADE:
            StringExpandPlaceholders(gStringVar4, gText_EVO_TRADE );
            break;
        case EVO_TRADE_ITEM:
            item = gEvolutionTable[species][i].param; //item
            CopyItemName(item, gStringVar2); //item
            StringExpandPlaceholders(gStringVar4, gText_EVO_TRADE_ITEM );
            break;
        case EVO_ITEM:
            item = gEvolutionTable[species][i].param;
            CopyItemName(item, gStringVar2);
            StringExpandPlaceholders(gStringVar4, gText_EVO_ITEM );
            break;
        case EVO_LEVEL_ATK_GT_DEF:
            ConvertIntToDecimalStringN(gStringVar2, gEvolutionTable[species][i].param, STR_CONV_MODE_LEADING_ZEROS, EVO_SCREEN_LVL_DIGITS); //level
            StringExpandPlaceholders(gStringVar4, gText_EVO_LEVEL_ATK_GT_DEF );
            break;
        case EVO_LEVEL_ATK_EQ_DEF:
            ConvertIntToDecimalStringN(gStringVar2, gEvolutionTable[species][i].param, STR_CONV_MODE_LEADING_ZEROS, EVO_SCREEN_LVL_DIGITS); //level
            StringExpandPlaceholders(gStringVar4, gText_EVO_LEVEL_ATK_EQ_DEF );
            break;
        case EVO_LEVEL_ATK_LT_DEF:
            ConvertIntToDecimalStringN(gStringVar2, gEvolutionTable[species][i].param, STR_CONV_MODE_LEADING_ZEROS, EVO_SCREEN_LVL_DIGITS); //level
            StringExpandPlaceholders(gStringVar4, gText_EVO_LEVEL_ATK_LT_DEF );
            break;
        case EVO_LEVEL_SILCOON:
            ConvertIntToDecimalStringN(gStringVar2, gEvolutionTable[species][i].param, STR_CONV_MODE_LEADING_ZEROS, EVO_SCREEN_LVL_DIGITS); //level
            StringExpandPlaceholders(gStringVar4, gText_EVO_LEVEL_SILCOON );
            break;
        case EVO_LEVEL_CASCOON:
            ConvertIntToDecimalStringN(gStringVar2, gEvolutionTable[species][i].param, STR_CONV_MODE_LEADING_ZEROS, EVO_SCREEN_LVL_DIGITS); //level
            StringExpandPlaceholders(gStringVar4, gText_EVO_LEVEL_CASCOON );
            break;
        case EVO_LEVEL_NINJASK:
            ConvertIntToDecimalStringN(gStringVar2, gEvolutionTable[species][i].param, STR_CONV_MODE_LEADING_ZEROS, EVO_SCREEN_LVL_DIGITS); //level
            StringExpandPlaceholders(gStringVar4, gText_EVO_LEVEL_NINJASK );
            break;
        case EVO_LEVEL_SHEDINJA:
            ConvertIntToDecimalStringN(gStringVar2, gEvolutionTable[species][i].param, STR_CONV_MODE_LEADING_ZEROS, EVO_SCREEN_LVL_DIGITS); //level
            StringExpandPlaceholders(gStringVar4, gText_EVO_LEVEL_SHEDINJA );
            break;
        case EVO_BEAUTY:
            ConvertIntToDecimalStringN(gStringVar2, gEvolutionTable[species][i].param, STR_CONV_MODE_LEADING_ZEROS, 3); //beauty
            StringExpandPlaceholders(gStringVar4, gText_EVO_BEAUTY );
            break;
        #ifdef POKEMON_EXPANSION
            case EVO_LEVEL_FEMALE:
                ConvertIntToDecimalStringN(gStringVar2, gEvolutionTable[species][i].param, STR_CONV_MODE_LEADING_ZEROS, EVO_SCREEN_LVL_DIGITS); //level
                StringExpandPlaceholders(gStringVar4, gText_EVO_LEVEL_FEMALE );
                break;
            case EVO_LEVEL_MALE:
                ConvertIntToDecimalStringN(gStringVar2, gEvolutionTable[species][i].param, STR_CONV_MODE_LEADING_ZEROS, EVO_SCREEN_LVL_DIGITS); //level
                StringExpandPlaceholders(gStringVar4, gText_EVO_LEVEL_MALE );
                break;
            case EVO_LEVEL_NIGHT:
                ConvertIntToDecimalStringN(gStringVar2, gEvolutionTable[species][i].param, STR_CONV_MODE_LEADING_ZEROS, EVO_SCREEN_LVL_DIGITS); //level
                StringExpandPlaceholders(gStringVar4, gText_EVO_LEVEL_NIGHT );
                break;
            case EVO_LEVEL_DAY:
                ConvertIntToDecimalStringN(gStringVar2, gEvolutionTable[species][i].param, STR_CONV_MODE_LEADING_ZEROS, EVO_SCREEN_LVL_DIGITS); //level
                StringExpandPlaceholders(gStringVar4, gText_EVO_LEVEL_DAY );
                break;
            case EVO_LEVEL_DUSK:
                ConvertIntToDecimalStringN(gStringVar2, gEvolutionTable[species][i].param, STR_CONV_MODE_LEADING_ZEROS, EVO_SCREEN_LVL_DIGITS); //level
                StringExpandPlaceholders(gStringVar4, gText_EVO_LEVEL_DUSK );
                break;
            case EVO_ITEM_HOLD_DAY:
                item = gEvolutionTable[species][i].param; //item
                CopyItemName(item, gStringVar2); //item
                StringExpandPlaceholders(gStringVar4, gText_EVO_ITEM_HOLD_DAY );
                break;
            case EVO_ITEM_HOLD_NIGHT:
                item = gEvolutionTable[species][i].param; //item
                CopyItemName(item, gStringVar2); //item
                StringExpandPlaceholders(gStringVar4, gText_EVO_ITEM_HOLD_NIGHT );
                break;
            case EVO_MOVE:
                StringCopy(gStringVar2, gMoveNames[gEvolutionTable[species][i].param]);
                StringExpandPlaceholders(gStringVar4, gText_EVO_MOVE );
                break;
            case EVO_MOVE_TYPE:
                StringCopy(gStringVar2, gTypeNames[gEvolutionTable[species][i].param]);
                StringExpandPlaceholders(gStringVar4, gText_EVO_MOVE_TYPE );
                break;
            case EVO_MAPSEC:
                StringCopy(gStringVar2, gRegionMapEntries[gEvolutionTable[species][i].param].name);
                StringExpandPlaceholders(gStringVar4, gText_EVO_MAPSEC );
                break;
            case EVO_ITEM_MALE:
                item = gEvolutionTable[species][i].param; //item
                CopyItemName(item, gStringVar2); //item
                StringExpandPlaceholders(gStringVar4, gText_EVO_ITEM_MALE );
                break;
            case EVO_ITEM_FEMALE:
                item = gEvolutionTable[species][i].param; //item
                CopyItemName(item, gStringVar2); //item
                StringExpandPlaceholders(gStringVar4, gText_EVO_ITEM_FEMALE );
                break;
            case EVO_LEVEL_RAIN:
                //if (j == WEATHER_RAIN || j == WEATHER_RAIN_THUNDERSTORM || j == WEATHER_DOWNPOUR)
                StringExpandPlaceholders(gStringVar4, gText_EVO_LEVEL_RAIN );
                break;
            case EVO_SPECIFIC_MON_IN_PARTY:
                StringCopy(gStringVar2, gSpeciesNames[gEvolutionTable[species][i].param]); //mon name
                StringExpandPlaceholders(gStringVar4, gText_EVO_SPECIFIC_MON_IN_PARTY );
                break;
            case EVO_LEVEL_DARK_TYPE_MON_IN_PARTY:
                StringExpandPlaceholders(gStringVar4, gText_EVO_LEVEL_DARK_TYPE_MON_IN_PARTY );
                break;
            case EVO_TRADE_SPECIFIC_MON:
                StringCopy(gStringVar2, gSpeciesNames[gEvolutionTable[species][i].param]); //mon name
                StringExpandPlaceholders(gStringVar4, gText_EVO_TRADE_SPECIFIC_MON );
                break;
            case EVO_SPECIFIC_MAP:
                mapHeader = Overworld_GetMapHeaderByGroupAndId(gEvolutionTable[species][i].param >> 8, gEvolutionTable[species][i].param & 0xFF);
                GetMapName(gStringVar2, mapHeader->regionMapSectionId, 0);
                StringExpandPlaceholders(gStringVar4, gText_EVO_SPECIFIC_MAP );
                break;
        #endif
        default:
            StringExpandPlaceholders(gStringVar4, gText_EVO_UNKNOWN );
            break;
        }//Switch end
        PrintInfoScreenTextSmall(gStringVar4, base_x + depth_x*depth+base_x_offset, base_y + base_y_offset*base_i); //Print actual instructions

        depth_i += PrintEvolutionTargetSpeciesAndMethod(taskId, targetSpecies, depth+1, base_i+1);
    }//For loop end

    return times;
}
static void Task_SwitchScreensFromEvolutionScreen(u8 taskId)
{
    u8 i;
    if (!gPaletteFade.active)
    {
        FreeMonIconPalettes();                                          //Destroy pokemon icon sprite
        FreeAndDestroyMonIconSprite(&gSprites[gTasks[taskId].data[4]]); //Destroy pokemon icon sprite
        for (i = 1; i <= gTasks[taskId].data[3]; i++)
        {
            FreeAndDestroyMonIconSprite(&gSprites[gTasks[taskId].data[4+i]]); //Destroy pokemon icon sprite
        }
        FreeAndDestroyMonPicSprite(gTasks[taskId].tMonSpriteId);

        switch (sPokedexView->screenSwitchState)
        {
        case 1:
            gTasks[taskId].func = Task_LoadStatsScreen;
            break;
        case 2:
            gTasks[taskId].func = Task_LoadCryScreen;
            break;
        #ifdef POKEMON_EXPANSION
            case 3:
                gTasks[taskId].func = Task_LoadFormsScreen;
                break;
        #endif
        default:
            gTasks[taskId].func = Task_LoadInfoScreen;
            break;
        }
    }
}
static void Task_ExitEvolutionScreen(u8 taskId)
{
    u8 i;
    if (!gPaletteFade.active)
    {
        FreeMonIconPalettes();                                          //Destroy pokemon icon sprite
        FreeAndDestroyMonIconSprite(&gSprites[gTasks[taskId].data[4]]); //Destroy pokemon icon sprite
        for (i = 1; i <= gTasks[taskId].data[3]; i++)
        {
            FreeAndDestroyMonIconSprite(&gSprites[gTasks[taskId].data[4+i]]); //Destroy pokemon icon sprite
        }
        FreeAndDestroyMonPicSprite(gTasks[taskId].tMonSpriteId);

        FreeInfoScreenWindowAndBgBuffers();
        DestroyTask(taskId);
    }
}

//Stat bars on main screen, code by DizzyEgg, idea by Jaizu
#define PIXEL_COORDS_TO_OFFSET(x, y)(			\
/*Add tiles by X*/								\
((y / 8) * 32 * 8)								\
/*Add tiles by X*/								\
+ ((x / 8) * 32)								\
/*Add pixels by Y*/								\
+ ((((y) - ((y / 8) * 8))) * 4)				    \
/*Add pixels by X*/								\
+ ((((x) - ((x / 8) * 8)) / 2)))

static inline void WritePixel(u8 *dst, u32 x, u32 y, u32 value)
{
    if (x & 1)
    {
        dst[PIXEL_COORDS_TO_OFFSET(x, y)] &= ~0xF0;
        dst[PIXEL_COORDS_TO_OFFSET(x, y)] |= (value << 4);
    }
    else
    {
        dst[PIXEL_COORDS_TO_OFFSET(x, y)] &= ~0xF;
        dst[PIXEL_COORDS_TO_OFFSET(x, y)] |= (value);
    }
}
#define STAT_BAR_X_OFFSET 10
static void CreateStatBar(u8 *dst, u32 y, u32 width)
{
    u32 i, color;

    switch (width)
    {
    case 0 ... 5:
        color = COLOR_WORST;
        break;
    case 6 ... 15:
        color = COLOR_BAD;
        break;
    case 16 ... 25:
        color = COLOR_AVERAGE;
        break;
    case 26 ... 31:
        color = COLOR_GOOD;
        break;
    case 32 ... 37:
        color = COLOR_VERY_GOOD;
        break;
    default:
        color = COLOR_BEST;
        break;
    }

    // white pixes left side
    WritePixel(dst, STAT_BAR_X_OFFSET, y + 0, COLOR_ID_BAR_WHITE);
    WritePixel(dst, STAT_BAR_X_OFFSET, y + 1, COLOR_ID_BAR_WHITE);
    WritePixel(dst, STAT_BAR_X_OFFSET, y + 2, COLOR_ID_BAR_WHITE);
    WritePixel(dst, STAT_BAR_X_OFFSET, y + 3, COLOR_ID_BAR_WHITE);
    WritePixel(dst, STAT_BAR_X_OFFSET, y + 4, COLOR_ID_BAR_WHITE);

    // white pixels right side
    WritePixel(dst, STAT_BAR_X_OFFSET + width - 1, y + 0, COLOR_ID_BAR_WHITE);
    WritePixel(dst, STAT_BAR_X_OFFSET + width - 1, y + 1, COLOR_ID_BAR_WHITE);
    WritePixel(dst, STAT_BAR_X_OFFSET + width - 1, y + 2, COLOR_ID_BAR_WHITE);
    WritePixel(dst, STAT_BAR_X_OFFSET + width - 1, y + 3, COLOR_ID_BAR_WHITE);
    WritePixel(dst, STAT_BAR_X_OFFSET + width - 1, y + 4, COLOR_ID_BAR_WHITE);

    // Fill
    for (i = 1; i < width - 1; i++)
    {
        WritePixel(dst, STAT_BAR_X_OFFSET + i, y + 0, COLOR_ID_BAR_WHITE);
        WritePixel(dst, STAT_BAR_X_OFFSET + i, y + 1, COLOR_ID_FILL_SHADOW + color * 2);
        WritePixel(dst, STAT_BAR_X_OFFSET + i, y + 2, COLOR_ID_FILL + color * 2);
        WritePixel(dst, STAT_BAR_X_OFFSET + i, y + 3, COLOR_ID_FILL + color * 2);
        WritePixel(dst, STAT_BAR_X_OFFSET + i, y + 4, COLOR_ID_BAR_WHITE);
    }
}
static const u8 sBaseStatOffsets[] =
{
    offsetof(struct BaseStats, baseHP),
    offsetof(struct BaseStats, baseAttack),
    offsetof(struct BaseStats, baseDefense),
    offsetof(struct BaseStats, baseSpAttack),
    offsetof(struct BaseStats, baseSpDefense),
    offsetof(struct BaseStats, baseSpeed),
};
static void TryDestroyStatBars(void)
{
    if (sPokedexView->statBarsSpriteId != 0xFF)
    {
        FreeSpriteTilesByTag(TAG_STAT_BAR);
        //FreeSpriteOamMatrix(&gSprites[sPokedexView->statBarsSpriteId]);
        DestroySprite(&gSprites[sPokedexView->statBarsSpriteId]);
        sPokedexView->statBarsSpriteId = 0xFF;
    }
}
static void TryDestroyStatBarsBg(void)
{
    if (sPokedexView->statBarsBgSpriteId != 0xFF)
    {
        FreeSpriteTilesByTag(TAG_STAT_BAR_BG);
        //FreeSpriteOamMatrix(&gSprites[sPokedexView->statBarsBgSpriteId]);
        DestroySprite(&gSprites[sPokedexView->statBarsBgSpriteId]);
        sPokedexView->statBarsBgSpriteId = 0xFF;
    }
}
static void CreateStatBars(struct PokedexListItem *dexMon)
{
    u8 offset_x = 184; //Moves the complete stat box left/right
    u8 offset_y = 16; //Moves the complete stat box up/down
    TryDestroyStatBars();

    sPokedexView->justScrolled = FALSE;


    if (dexMon->owned) // Show filed bars
    {
        u8 i;
        u32 width, statValue;
        u8 *gfx = Alloc(64 * 64);
        static const u8 sBarsYOffset[] = {3, 13, 23, 33, 43, 53};
        struct SpriteSheet sheet = {gfx, 64 * 64, TAG_STAT_BAR};
        u32 species = NationalPokedexNumToSpecies(dexMon->dexNum);

        memcpy(gfx, sStatBarsGfx, sizeof(sStatBarsGfx));
        for (i = 0; i < NUM_STATS; i++)
        {
            statValue = *((u8*)(&gBaseStats[species]) + sBaseStatOffsets[i]);
            if (statValue <= 100)
            {
                width = statValue / 3;
                if (width >= 33)
                    width -= 1;
            }
            else
                width = (100 / 3) + ((statValue - 100) / 14);

            if (width > 39) // Max pixels
                width = 39;
            if (width < 3)
                width = 3;

            CreateStatBar(gfx, sBarsYOffset[i], width);
        }

        LoadSpriteSheet(&sheet);
        free(gfx);
    }
    else if (dexMon->seen) // Just HP/ATK/DEF
    {
        static const struct SpriteSheet sheet = {sStatBarsGfx, 64 * 64, TAG_STAT_BAR};

        LoadSpriteSheet(&sheet);
    }
    else // neither seen nor owned
    {
        return;
    }
    sPokedexView->statBarsSpriteId = CreateSprite(&sStatBarSpriteTemplate, 36+offset_x, 107+offset_y, 10);
}
static void CreateStatBarsBg(void) //HGSS_Ui stat bars background text
{
    static const struct SpriteSheet sheetStatBarsBg = {sStatBarsGfx, 64 * 64, TAG_STAT_BAR_BG};
    u8 offset_x = 184; //Moves the complete stat box left/right
    u8 offset_y = 16; //Moves the complete stat box up/down

    TryDestroyStatBarsBg();

    LoadSpriteSheet(&sheetStatBarsBg);
    sPokedexView->statBarsBgSpriteId = CreateSprite(&sStatBarBgSpriteTemplate, 36+offset_x, 107+offset_y, 0);
}
// Hack to destroy sprites when a pokemon data is being loaded in
static bool32 IsMonInfoBeingLoaded(void)
{
    return (gSprites[sPokedexView->selectedMonSpriteId].callback == SpriteCB_MoveMonForInfoScreen);
}
static void SpriteCB_StatBars(struct Sprite *sprite)
{
    if (IsMonInfoBeingLoaded())
        sprite->invisible = TRUE;
    if (sPokedexView->currentPage != PAGE_MAIN && sPokedexView->currentPage != PAGE_SEARCH_RESULTS)
    {
        FreeSpriteTilesByTag(TAG_STAT_BAR);
        FreeSpriteOamMatrix(&gSprites[sPokedexView->statBarsSpriteId]);
        DestroySprite(&gSprites[sPokedexView->statBarsSpriteId]);
        sPokedexView->statBarsSpriteId = 0xFF;
    }
}
static void SpriteCB_StatBarsBg(struct Sprite *sprite)
{
    if (IsMonInfoBeingLoaded())
        sprite->invisible = TRUE;
    if (sPokedexView->currentPage != PAGE_MAIN && sPokedexView->currentPage != PAGE_SEARCH_RESULTS)
    {
        FreeSpriteTilesByTag(TAG_STAT_BAR_BG);
        FreeSpriteOamMatrix(&gSprites[sPokedexView->statBarsBgSpriteId]);
        DestroySprite(&gSprites[sPokedexView->statBarsBgSpriteId]);
        sPokedexView->statBarsBgSpriteId = 0xFF;
    }
}


//PokedexPlus HGSS_Ui Forms Page PokemonExpansion form rhh only
#ifdef POKEMON_EXPANSION
static void Task_LoadFormsScreen(u8 taskId)
{
    switch (gMain.state)
    {
    case 0:
    default:
        if (!gPaletteFade.active)
        {
            u16 r2;

            sPokedexView->currentPage = FORMS_SCREEN;
            gPokedexVBlankCB = gMain.vblankCallback;
            SetVBlankCallback(NULL);
            r2 = 0;
            if (gTasks[taskId].data[1] != 0)
                r2 += DISPCNT_OBJ_ON;
            if (gTasks[taskId].data[2] != 0)
                r2 |= DISPCNT_BG1_ON;
            ResetOtherVideoRegisters(r2);
            gMain.state = 1;
        }
        break;
    case 1:
        LoadTilesetTilemapHGSS(FORMS_SCREEN);
        FillWindowPixelBuffer(WIN_INFO, PIXEL_FILL(0));
        PutWindowTilemap(WIN_INFO);
        CopyWindowToVram(WIN_INFO, 3);
        FillWindowPixelBuffer(WIN_NAVIGATION_BUTTONS, PIXEL_FILL(0)); 
        PutWindowTilemap(WIN_NAVIGATION_BUTTONS);
        CopyWindowToVram(WIN_NAVIGATION_BUTTONS, 3);
        CopyBgTilemapBufferToVram(1);
        CopyBgTilemapBufferToVram(2);
        CopyBgTilemapBufferToVram(3);
        gMain.state++;
        break;
    case 2:
        LoadScreenSelectBarMain(0xD);
        LoadPokedexBgPalette(sPokedexView->isSearchResults);
        gMain.state++;
        break;
    case 3:
        if (gTasks[taskId].data[1] == 0)
        {
            //Icon
            FreeMonIconPalettes(); //Free space for new pallete
            LoadMonIconPalette(NationalPokedexNumToSpeciesHGSS(sPokedexListItem->dexNum)); //Loads pallete for current mon
            gTasks[taskId].data[4] = CreateMonIcon(NationalPokedexNumToSpeciesHGSS(sPokedexListItem->dexNum), SpriteCB_MonIcon, 18, 31, 4, 0); //Create pokemon sprite
            gSprites[gTasks[taskId].data[4]].oam.priority = 0;
        }
        EvoFormsPage_PrintNavigationButtons(); //HGSS_Ui Navigation buttons
        sPokedexView->sFormScreenData.menuPos = 1;
        gMain.state++;
        break;
    case 4:
        //Print form icons
        gTasks[taskId].data[3] = 0;
        PrintForms(taskId, NationalPokedexNumToSpeciesHGSS(sPokedexListItem->dexNum));
        LoadSpritePalette(&sSpritePalette_Arrow);
        gMain.state++;
        break;
    case 5:
        {
        u32 preservedPalettes = 0;

        if (gTasks[taskId].data[2] != 0)
            preservedPalettes = 0x14; // each bit represents a palette index
        if (gTasks[taskId].data[1] != 0)
            preservedPalettes |= (1 << (gSprites[gTasks[taskId].tMonSpriteId].oam.paletteNum + 16));
        BeginNormalPaletteFade(~preservedPalettes, 0, 16, 0, RGB_BLACK);
        SetVBlankCallback(gPokedexVBlankCB);
        gMain.state++;
        }
        break;
    case 6:
        SetGpuReg(REG_OFFSET_BLDCNT, 0);
        SetGpuReg(REG_OFFSET_BLDALPHA, 0);
        SetGpuReg(REG_OFFSET_BLDY, 0);
        SetGpuReg(REG_OFFSET_DISPCNT, DISPCNT_OBJ_1D_MAP | DISPCNT_OBJ_ON);
        HideBg(0);
        ShowBg(1);
        ShowBg(2);
        ShowBg(3);
        gMain.state++;
        break;
    case 7:
        if (!gPaletteFade.active)
            gMain.state++;
        break;
    case 8:
        gMain.state++;
        break;
    case 9:
        sPokedexView->screenSwitchState = 0;
        gTasks[taskId].data[0] = 0;
        gTasks[taskId].data[1] = 0;
        gTasks[taskId].data[2] = 1;
        gTasks[taskId].func = Task_HandleFormsScreenInput;
        gMain.state = 0;
        break;
    }
}
static void Task_HandleFormsScreenInput(u8 taskId)
{
    u8 base_x = 5;
    u8 base_y = 34;
    u8 offset_x = 34;
    u8 offset_y = 34;
    if (!sPokedexView->sFormScreenData.inSubmenu)
    {
        if (JOY_NEW(A_BUTTON) && sPokedexView->sFormScreenData.numForms != 0)
        {
            sPokedexView->sFormScreenData.inSubmenu = TRUE;
            sPokedexView->sFormScreenData.arrowSpriteId = CreateSprite(&gSpriteTemplate_Arrow, base_x + offset_x, base_y, 0);
            gSprites[sPokedexView->sFormScreenData.arrowSpriteId].animNum = 2;
            EvoFormsPage_PrintNavigationButtons();
        }

        if (JOY_NEW(START_BUTTON))
        {
            sPokedexView->selectedScreen = EVO_SCREEN;
            BeginNormalPaletteFade(0xFFFFFFEB, 0, 0, 0x10, RGB_BLACK);
            sPokedexView->screenSwitchState = 1;
            gTasks[taskId].func = Task_SwitchScreensFromFormsScreen;
            PlaySE(SE_PIN);
        }
        
        //Exit to overview
        if (JOY_NEW(B_BUTTON))
        {
            BeginNormalPaletteFade(0xFFFFFFFF, 0, 0, 16, RGB_BLACK);
            gTasks[taskId].func = Task_ExitFormsScreen;
            PlaySE(SE_PC_OFF);
            return;
        }
    }
    else //inSubmenu
    {
        u8 row = 0;
        u8 column = 0;
        u8 menuPos = sPokedexView->sFormScreenData.menuPos;
        //Grid navigation
        if (JOY_NEW(DPAD_RIGHT))
            menuPos += 1;
        else if (JOY_NEW(DPAD_LEFT))
            menuPos -= 1;
        else if (JOY_NEW(DPAD_DOWN))
            menuPos += 7;
        else if (JOY_NEW(DPAD_UP))
        {
            if (menuPos > 7)
                menuPos -= 7;
            else
                menuPos = 1;
        }

        if (menuPos <= 0)
            menuPos = 1;
        else if (menuPos >= sPokedexView->sFormScreenData.numForms)
            menuPos = sPokedexView->sFormScreenData.numForms;

        row = menuPos / 7;
        column = menuPos % 7;
        gSprites[sPokedexView->sFormScreenData.arrowSpriteId].x = base_x + offset_x * column;
        gSprites[sPokedexView->sFormScreenData.arrowSpriteId].y = base_y + offset_y * row;
        
        sPokedexView->sFormScreenData.menuPos = menuPos;


        if (JOY_NEW(A_BUTTON))
        {
            u8 formId = sPokedexView->sFormScreenData.formIds[menuPos];
            u16 formSpecies = GetFormSpeciesId(NationalPokedexNumToSpecies(sPokedexListItem->dexNum), formId);
            if (formSpecies == GetFormSpeciesId(formSpecies, 0))
                sPokedexView->formSpecies = 0;
            else
                sPokedexView->formSpecies = formSpecies;

            sPokedexView->sEvoScreenData.fromEvoPage = TRUE;
            sPokedexView->sFormScreenData.inSubmenu = FALSE;
            PlaySE(SE_PIN);
            BeginNormalPaletteFade(PALETTES_ALL, 0, 0, 16, RGB_BLACK);
            gTasks[taskId].func = Task_LoadInfoScreenWaitForFade;
        }

        if (JOY_NEW(B_BUTTON))
        {
            DestroySprite(&gSprites[sPokedexView->sFormScreenData.arrowSpriteId]);
            sPokedexView->sFormScreenData.inSubmenu = FALSE;
            EvoFormsPage_PrintNavigationButtons();
        }
    }    
}
#define FORM_SPECIES_END (0xffff)
static void PrintForms(u8 taskId, u16 species)
{
    u8 i;
    u8 j = 1;
    u16 speciesForm;


    bool8 left = TRUE;
    u8 base_x = 5;
    u8 base_x_offset = 54;
    u8 base_y = 52;
    u8 base_y_offset = 9;
    u8 base_i = 0;
    u8 times = 0;
    u8 y_offset_icons = 0; //For unown only

    if (species == SPECIES_UNOWN)
        y_offset_icons = 8;
    
    if (GetFormSpeciesId(species, 0) == SPECIES_UNOWN)
        y_offset_icons = 8;

    StringCopy(gStringVar1, gSpeciesNames[species]);

    for (i=0; i < 30; i++)
    {
        speciesForm = GetFormSpeciesId(species, i);
        if (speciesForm == FORM_SPECIES_END)
            break;
        else if (speciesForm == species)
            continue;
        else
        {
            sPokedexView->sFormScreenData.formIds[j++] = i;
            times += 1;
            LoadMonIconPalette(speciesForm); //Loads pallete for current mon
            if (times < 7)
                gTasks[taskId].data[4+times] = CreateMonIcon(speciesForm, SpriteCB_MonIcon, 52 + 34*(times-1), 31, 4, 0); //Create pokemon sprite
            else if (times < 14)
                gTasks[taskId].data[4+times] = CreateMonIcon(speciesForm, SpriteCB_MonIcon, 18 + 34*(times-7), 70 - y_offset_icons, 4, 0); //Create pokemon sprite
            else if (times < 21)
                gTasks[taskId].data[4+times] = CreateMonIcon(speciesForm, SpriteCB_MonIcon, 18 + 34*(times-14), 104 - y_offset_icons, 4, 0); //Create pokemon sprite
            else
                gTasks[taskId].data[4+times] = CreateMonIcon(speciesForm, SpriteCB_MonIcon, 18 + 34*(times-21), 138 - y_offset_icons, 4, 0); //Create pokemon sprite
            gSprites[gTasks[taskId].data[4+times]].oam.priority = 0;
        }
    }
    gTasks[taskId].data[3] = times;
    sPokedexView->sFormScreenData.numForms = times;

    //If there are no forms print text
    if (times == 0)
    {
        StringExpandPlaceholders(gStringVar4, gText_FORMS_NONE); 
        PrintInfoScreenTextSmall(gStringVar4, base_x, base_y + base_y_offset*times);
    }
}
static void Task_SwitchScreensFromFormsScreen(u8 taskId)
{
    u8 i;
    if (!gPaletteFade.active)
    {
        FreeMonIconPalettes();                                          //Destroy pokemon icon sprite
        FreeAndDestroyMonIconSprite(&gSprites[gTasks[taskId].data[4]]); //Destroy pokemon icon sprite
        for (i = 1; i <= gTasks[taskId].data[3]; i++)
        {
            FreeAndDestroyMonIconSprite(&gSprites[gTasks[taskId].data[4+i]]); //Destroy pokemon icon sprite
        }
        FreeAndDestroyMonPicSprite(gTasks[taskId].tMonSpriteId);

        switch (sPokedexView->screenSwitchState)
        {
        case 1:
            gTasks[taskId].func = Task_LoadEvolutionScreen;
            break;
        default:
            gTasks[taskId].func = Task_LoadInfoScreen;
            break;
        }
    }
}
static void Task_ExitFormsScreen(u8 taskId)
{
    u8 i;
    if (!gPaletteFade.active)
    {
        FreeMonIconPalettes();                                          //Destroy pokemon icon sprite
        FreeAndDestroyMonIconSprite(&gSprites[gTasks[taskId].data[4]]); //Destroy pokemon icon sprite
        for (i = 1; i <= gTasks[taskId].data[3]; i++)
        {
            FreeAndDestroyMonIconSprite(&gSprites[gTasks[taskId].data[4+i]]); //Destroy pokemon icon sprite
        }
        FreeAndDestroyMonPicSprite(gTasks[taskId].tMonSpriteId);

        FreeInfoScreenWindowAndBgBuffers();
        DestroyTask(taskId);
    }
}
#endif
<|MERGE_RESOLUTION|>--- conflicted
+++ resolved
@@ -7983,22 +7983,15 @@
     u8 numPreEvolutions = 0;
 
     #ifdef TX_RANDOMIZER_AND_CHALLENGES
-<<<<<<< HEAD
     if (gSaveBlock1Ptr->tx_Random_Evolutions || gSaveBlock1Ptr->tx_Random_EvolutionMethods)
         return 0;
     #endif
 
-=======
-    if (gSaveBlock1Ptr->tx_Random_Evolutions || gSaveBlock1Ptr->tx_Random_EvolutionMethodes)
-        return 0;
+    #ifdef POKEMON_EXPANSION
+    bool8 isMega = FALSE;
+    sPokedexView->sEvoScreenData.isMega = FALSE;
     #endif
 
-    #ifdef POKEMON_EXPANSION
-        bool8 isMega = FALSE;
-        sPokedexView->sEvoScreenData.isMega = FALSE;
-    #endif
-
->>>>>>> 509b92bb
     //Calculate previous evolution
     for (i = 0; i < NUM_SPECIES; i++)
     {
@@ -8111,19 +8104,10 @@
         isEevee = TRUE;
 
     #ifdef TX_RANDOMIZER_AND_CHALLENGES
-<<<<<<< HEAD
     if (EvolutionBlockedByEvoLimit(species)) //No Evos already previously checked
         species = SPECIES_NONE;
     else if (gSaveBlock1Ptr->tx_Random_EvolutionMethods) 
         species = GetSpeciesRandomSeeded(species, TX_RANDOM_T_EVO_METH);
-=======
-        if (gSaveBlock1Ptr->tx_Random_EvolutionMethodes) //tx_randomizer_and_challenges
-        {
-            species = GetEvolutionTargetSpeciesRandom(species, gSaveBlock1Ptr->tx_Random_Evolutions, !gSaveBlock1Ptr->tx_Random_Chaos);
-            if (species == SPECIES_NONE)
-                return SPECIES_NONE;
-        }
->>>>>>> 509b92bb
     #endif
 
     //Calculate number of possible direct evolutions (e.g. Eevee has 5 but torchic has 1)
@@ -8155,16 +8139,9 @@
 
         previousTargetSpecies = targetSpecies;
         targetSpecies = gEvolutionTable[species][i].targetSpecies;
-<<<<<<< HEAD
         #ifdef TX_DIFFICULTY_CHALLENGES_USED
             if (gSaveBlock1Ptr->txRandEvolutions && targetSpecies != SPECIES_NONE) //tx_difficulty_challenges
                 targetSpecies = GetSpeciesRandomSeeded(targetSpecies, TX_RANDOM_T_EVO);
-=======
-        sPokedexView->sEvoScreenData.targetSpecies[sPokedexView->sEvoScreenData.numAllEvolutions++] = targetSpecies;
-        #ifdef TX_RANDOMIZER_AND_CHALLENGES
-            if (gSaveBlock1Ptr->tx_Random_Evolutions && targetSpecies != SPECIES_NONE) //tx_randomizer_and_challenges
-                targetSpecies = GetSpeciesRandomSeeded(targetSpecies, TX_RANDOM_OFFSET_EVOLUTION, TRUE, !gSaveBlock1Ptr->tx_Random_Chaos);
->>>>>>> 509b92bb
         #endif
         CreateCaughtBallEvolutionScreen(targetSpecies, base_x + depth_x*depth-9, base_y + base_y_offset*base_i, 0);
         HandleTargetSpeciesPrint(taskId, targetSpecies, previousTargetSpecies, base_x + depth_x*depth, base_y, base_y_offset, base_i, isEevee); //evolution mon name
