#include "global.h"
#include "battle_main.h"
#ifdef BATTLE_ENGINE
#include "battle_util.h"
#endif
#include "bg.h"
#include "contest_effect.h"
#include "data.h"
#include "daycare.h"
#include "decompress.h"
#include "event_data.h"
#include "gpu_regs.h"
#include "graphics.h"
#include "international_string_util.h"
#include "item.h"
#include "item_icon.h"
#include "main.h"
#include "malloc.h"
#include "menu.h"
#include "m4a.h"
#include "overworld.h"
#include "palette.h"
#include "party_menu.h"
#include "pokedex.h"
#include "pokedex_area_screen.h"
#include "pokedex_cry_screen.h"
#include "pokemon_icon.h"
#include "pokemon_summary_screen.h"
#ifdef POKEMON_EXPANSION
#include "region_map.h"
#include "pokemon.h"
#endif
#include "reset_rtc_screen.h"
#include "scanline_effect.h"
#include "shop.h"
#include "sound.h"
#include "sprite.h"
#include "string_util.h"
#include "strings.h"
#include "task.h"
#include "text_window.h"
#include "trainer_pokemon_sprites.h"
#include "trig.h"
#include "window.h"
#include "constants/abilities.h"
#include "constants/items.h"
#include "constants/moves.h"
#include "constants/party_menu.h"
#include "constants/rgb.h"
#include "constants/songs.h"
#ifdef TX_RANDOMIZER_AND_CHALLENGES
    //#include "tx_randomizer_and_challenges.h"
#endif

enum
{
    PAGE_MAIN,
    PAGE_INFO,
    PAGE_SEARCH,
    PAGE_SEARCH_RESULTS,
    PAGE_UNK,
    PAGE_AREA,
    PAGE_CRY,
    PAGE_SIZE
};

enum
{
    INFO_SCREEN,
    STATS_SCREEN,
    EVO_SCREEN,
    FORMS_SCREEN, //Pokemonexpansion only (rhh)
    AREA_SCREEN,
    CRY_SCREEN,
    SIZE_SCREEN,
    CANCEL_SCREEN,
    SCREEN_COUNT
};

enum
{
    SEARCH_NAME,
    SEARCH_COLOR,
    SEARCH_TYPE_LEFT,
    SEARCH_TYPE_RIGHT,
    SEARCH_ORDER,
    SEARCH_MODE,
    SEARCH_OK,
    SEARCH_COUNT
};

enum
{
    SEARCH_TOPBAR_SEARCH,
    SEARCH_TOPBAR_SHIFT,
    SEARCH_TOPBAR_CANCEL,
    SEARCH_TOPBAR_COUNT
};

enum
{
   ORDER_NUMERICAL,
   ORDER_ALPHABETICAL,
   ORDER_HEAVIEST,
   ORDER_LIGHTEST,
   ORDER_TALLEST,
   ORDER_SMALLEST
};

enum
{
    NAME_ABC = 1,
    NAME_DEF,
    NAME_GHI,
    NAME_JKL,
    NAME_MNO,
    NAME_PQR,
    NAME_STU,
    NAME_VWX,
    NAME_YZ,
};

extern const struct Evolution gEvolutionTable[][EVOS_PER_MON];

// For scrolling search parameter
#define MAX_SEARCH_PARAM_ON_SCREEN   6
#define MAX_SEARCH_PARAM_CURSOR_POS  (MAX_SEARCH_PARAM_ON_SCREEN - 1)

#define MAX_MONS_ON_SCREEN 4

#define LIST_SCROLL_STEP         16

#define POKEBALL_ROTATION_TOP    64
#define POKEBALL_ROTATION_BOTTOM (POKEBALL_ROTATION_TOP - 16)

// Coordinates of the Pokémon sprite on its page (info/cry screens)
#define MON_PAGE_X 48
#define MON_PAGE_Y 56

static EWRAM_DATA struct PokedexView *sPokedexView = NULL;
static EWRAM_DATA u16 sLastSelectedPokemon = 0;
static EWRAM_DATA u8 sPokeBallRotation = 0;
static EWRAM_DATA struct PokedexListItem *sPokedexListItem = NULL;
//Pokedex Plus HGSS_Ui
#define MOVES_COUNT_TOTAL (EGG_MOVES_ARRAY_COUNT + MAX_LEVEL_UP_MOVES + NUM_TECHNICAL_MACHINES + NUM_HIDDEN_MACHINES + TUTOR_MOVE_COUNT)
EWRAM_DATA static u16 sStatsMoves[MOVES_COUNT_TOTAL] = {0};
EWRAM_DATA static u16 sStatsMovesTMHM_ID[NUM_TECHNICAL_MACHINES + NUM_HIDDEN_MACHINES] = {0};

// This is written to, but never read.
u8 gUnusedPokedexU8;
void (*gPokedexVBlankCB)(void);

struct SearchOptionText
{
    const u8 *description;
    const u8 *title;
};

struct SearchOption
{
    const struct SearchOptionText *texts;
    u8 taskDataCursorPos;
    u8 taskDataScrollOffset;
    u16 numOptions;
};

struct SearchMenuTopBarItem
{
    const u8 *description;
    u8 highlightX;
    u8 highlightY;
    u8 highlightWidth;
};

struct SearchMenuItem
{
    const u8 *description;
    u8 titleBgX;
    u8 titleBgY;
    u8 titleBgWidth;
    u8 selectionBgX;
    u8 selectionBgY;
    u8 selectionBgWidth;
};

struct PokedexListItem
{
    u16 dexNum;
    u16 seen:1;
    u16 owned:1;
};

//HGSS_Ui
struct PokemonStats
{
    u16 species;
    u8  genderRatio;
    u8  baseHP;
    u8  baseSpeed;
    u8  baseAttack;
    u8  baseSpAttack;
    u8  baseDefense;
    u8  baseSpDefense;
    u8  differentEVs;
    u8  evYield_HP;
    u8  evYield_Speed;
    u8  evYield_Attack;
    u8  evYield_SpAttack;
    u8  evYield_Defense;
    u8  evYield_SpDefense;
    u8  catchRate;
    u8  growthRate;
    u8  eggGroup1;
    u8  eggGroup2;
    u8  eggCycles;
    u8  expYield;
    u8  friendship;
    u16 ability0;
    u16 ability1;
    u16 abilityHidden;
};

struct EvoScreenData
{
    bool8 fromEvoPage;
    u8 numAllEvolutions;
    u16 targetSpecies[10];
    u8 numSeen;
    bool8 seen[10];
    u8 menuPos;
    u8 arrowSpriteId;
    #ifdef POKEMON_EXPANSION
    bool8 isMega;
    #endif
};

#ifdef POKEMON_EXPANSION
struct FromScreenData
{
    u8 numForms;
    u16 formIds[30];
    bool8 inSubmenu;
    u8 menuPos;
    u8 arrowSpriteId;
};
#endif

struct PokedexView
{
    struct PokedexListItem pokedexList[NATIONAL_DEX_COUNT + 1];
    u16 pokemonListCount;
    u16 selectedPokemon;
    u16 selectedPokemonBackup;
    u16 dexMode;
    u16 dexModeBackup;
    u16 dexOrder;
    u16 dexOrderBackup;
    u16 seenCount;
    u16 ownCount;
    u16 monSpriteIds[MAX_MONS_ON_SCREEN];
    u8 typeIconSpriteIds[2]; //HGSS_Ui
    u16 moveSelected; //HGSS_Ui
    u8 movesTotal; //HGSS_Ui
    u8 statBarsSpriteId; //HGSS_Ui
    u8 statBarsBgSpriteId; //HGSS_Ui
    bool8 justScrolled; //HGSS_Ui
    #ifdef BATTLE_ENGINE
    u8 splitIconSpriteId;  //HGSS_Ui Physical/Special Split from BE
    #endif
    u8 numEggMoves; //HGSS_Ui
    u8 numLevelUpMoves; //HGSS_Ui
    u8 numTMHMMoves; //HGSS_Ui
    u8 numTutorMoves; //HGSS_Ui
    u8 numPreEvolutions; //HGSS_Ui
    struct PokemonStats sPokemonStats; //HGSS_Ui
    struct EvoScreenData sEvoScreenData; //HGSS_Ui
    #ifdef POKEMON_EXPANSION
    struct FromScreenData sFormScreenData; //HGSS_Ui
    #endif
    u16 formSpecies;
    u16 selectedMonSpriteId;
    u16 pokeBallRotationStep;
    u16 pokeBallRotationBackup;
    u8 pokeBallRotation;
    u8 initialVOffset;
    u8 scrollTimer;
    u8 scrollDirection;
    s16 listVOffset;
    s16 listMovingVOffset;
    u16 scrollMonIncrement;
    u16 maxScrollTimer;
    u16 scrollSpeed;
    u16 unkArr1[4]; // Cleared, never read
    u8 filler[8];
    u8 currentPage;
    u8 currentPageBackup;
    bool8 isSearchResults:1;
    u8 selectedScreen;
    u8 screenSwitchState;
    u8 menuIsOpen;
    u16 menuCursorPos;
    s16 menuY;     //Menu Y position (inverted because we use REG_BG0VOFS for this)
    u8 unkArr2[8]; // Cleared, never read
    u8 unkArr3[8]; // Cleared, never read
};

// this file's functions
static void CB2_Pokedex(void);
static void Task_OpenPokedexMainPage(u8);
static void Task_HandlePokedexInput(u8);
static void Task_WaitForScroll(u8);
static void Task_HandlePokedexStartMenuInput(u8);
static void Task_OpenInfoScreenAfterMonMovement(u8);
static void Task_WaitForExitInfoScreen(u8);
static void Task_WaitForExitSearch(u8);
static void Task_ClosePokedex(u8);
static void Task_OpenSearchResults(u8);
static void Task_HandleSearchResultsInput(u8);
static void Task_WaitForSearchResultsScroll(u8);
static void Task_HandleSearchResultsStartMenuInput(u8);
static void Task_OpenSearchResultsInfoScreenAfterMonMovement(u8);
static void Task_WaitForExitSearchResultsInfoScreen(u8);
static void Task_ReturnToPokedexFromSearchResults(u8);
static void Task_ClosePokedexFromSearchResultsStartMenu(u8);
static bool8 LoadPokedexListPage(u8);
static void LoadPokedexBgPalette(bool8);
static void FreeWindowAndBgBuffers(void);
static void CreatePokedexList(u8, u8);
static void CreateMonDexNum(u16, u8, u8, u16);
static void CreateCaughtBall(u16, u8, u8, u16);
static u8 CreateMonName(u16, u8, u8);
static void ClearMonListEntry(u8 x, u8 y, u16 unused);
static void CreateMonSpritesAtPos(u16, u16);
static bool8 UpdateDexListScroll(u8, u8, u8);
static u16 TryDoPokedexScroll(u16, u16);
static void UpdateSelectedMonSpriteId(void);
static bool8 TryDoInfoScreenScroll(void);
static u8 ClearMonSprites(void);
static u16 GetPokemonSpriteToDisplay(u16);
static u32 CreatePokedexMonSprite(u16, s16, s16);
static void CreateInterfaceSprites(u8);
static void SpriteCB_MoveMonForInfoScreen(struct Sprite *sprite);
static void SpriteCB_Scrollbar(struct Sprite *sprite);
static void SpriteCB_ScrollArrow(struct Sprite *sprite);
static void SpriteCB_DexListInterfaceText(struct Sprite *sprite);
static void SpriteCB_RotatingPokeBall(struct Sprite *sprite);
static void SpriteCB_SeenOwnInfo(struct Sprite *sprite);
static void SpriteCB_DexListStartMenuCursor(struct Sprite *sprite);
static void SpriteCB_PokedexListMonSprite(struct Sprite *sprite);
static u8 LoadInfoScreen(struct PokedexListItem *, u8 monSpriteId);
static bool8 IsInfoScreenScrolling(u8);
static u8 StartInfoScreenScroll(struct PokedexListItem *, u8);
static void Task_LoadInfoScreen(u8);
static void Task_HandleInfoScreenInput(u8);
static void Task_SwitchScreensFromInfoScreen(u8);
static void Task_LoadInfoScreenWaitForFade(u8);
static void Task_ExitInfoScreen(u8);
static void Task_LoadAreaScreen(u8);
static void Task_WaitForAreaScreenInput(u8 taskId);
static void Task_SwitchScreensFromAreaScreen(u8);
static void Task_LoadCryScreen(u8);
static void Task_HandleCryScreenInput(u8);
static void Task_SwitchScreensFromCryScreen(u8);
static void LoadPlayArrowPalette(bool8);
static void Task_LoadSizeScreen(u8);
static void Task_HandleSizeScreenInput(u8);
static void Task_SwitchScreensFromSizeScreen(u8);
static void LoadScreenSelectBarMain(u16);
static void LoadScreenSelectBarSubmenu(u16);
static void HighlightScreenSelectBarItem(u8, u16);
static void HighlightSubmenuScreenSelectBarItem(u8, u16);
static void Task_DisplayCaughtMonDexPage(u8);
static void Task_HandleCaughtMonPageInput(u8);
static void Task_ExitCaughtMonPage(u8);
static void SpriteCB_SlideCaughtMonToCenter(struct Sprite *sprite);
static void PrintMonInfo(u32 num, u32, u32 owned, u32 newEntry);
static void PrintMonHeight(u16 height, u8 left, u8 top);
static void PrintMonWeight(u16 weight, u8 left, u8 top);
static void ResetOtherVideoRegisters(u16);
static u8 PrintCryScreenSpeciesName(u8, u16, u8, u8);
static void PrintDecimalNum(u8 windowId, u16 num, u8 left, u8 top);
static void DrawFootprint(u8 windowId, u16 dexNum);
static u16 CreateSizeScreenTrainerPic(u16, s16, s16, s8);
static u16 GetNextPosition(u8, u16, u16, u16);
static u8 LoadSearchMenu(void);
static void Task_LoadSearchMenu(u8);
static void Task_SwitchToSearchMenuTopBar(u8);
static void Task_HandleSearchTopBarInput(u8);
static void Task_SwitchToSearchMenu(u8);
static void Task_HandleSearchMenuInput(u8);
static void Task_StartPokedexSearch(u8);
static void Task_WaitAndCompleteSearch(u8);
static void Task_SearchCompleteWaitForInput(u8);
static void Task_SelectSearchMenuItem(u8);
static void Task_HandleSearchParameterInput(u8);
static void Task_ExitSearch(u8);
static void Task_ExitSearchWaitForFade(u8);
static void HighlightSelectedSearchTopBarItem(u8);
static void HighlightSelectedSearchMenuItem(u8, u8);
static void PrintSelectedSearchParameters(u8);
static void DrawOrEraseSearchParameterBox(bool8);
static void PrintSearchParameterText(u8);
static u8 GetSearchModeSelection(u8 taskId, u8 option);
static void SetDefaultSearchModeAndOrder(u8);
static void CreateSearchParameterScrollArrows(u8);
static void EraseAndPrintSearchTextBox(const u8 *);
static void EraseSelectorArrow(u32);
static void PrintSelectorArrow(u32);
static void PrintSearchParameterTitle(u32, const u8 *);
static void ClearSearchParameterBoxText(void);
static void SetSpriteInvisibility(u8 spriteArrayId, bool8 invisible);
static void CreateTypeIconSprites(void);
//Stats screen HGSS_Ui
#define SCROLLING_MON_X 146
#define HGSS_DECAPPED 1 //0 false, 1 true
#define HGSS_DARK_MODE 0 //0 false, 1 true
#define HGSS_HIDE_UNSEEN_EVOLUTION_NAMES 1 //0 false, 1 true
#define HGSS_HIDE_UNSEEN_EVOLUTION_COLORS 1 //only show silhouettes - 0 false, 1 true
static u16 NationalPokedexNumToSpeciesHGSS(u16 nationalNum);
static void LoadTilesetTilemapHGSS(u8 page);
static void Task_HandleStatsScreenInput(u8 taskId);
static void Task_LoadStatsScreen(u8 taskId);
static void Task_SwitchScreensFromStatsScreen(u8 taskId);
static void Task_ExitStatsScreen(u8 taskId);
static bool8 CalculateMoves(void);
static void PrintStatsScreen_NameGender(u8 taskId, u32 num, u32 value);
static void PrintStatsScreen_DestroyMoveItemIcon(u8 taskId);
static void PrintStatsScreen_Moves_Top(u8 taskId);
static void PrintStatsScreen_Moves_Description(u8 taskId);
static void PrintStatsScreen_Moves_BottomText(u8 taskId);
static void PrintStatsScreen_Moves_Bottom(u8 taskId);
static void PrintStatsScreen_Left(u8 taskId);
static void PrintStatsScreen_Abilities(u8 taskId);
static void PrintInfoScreenTextWhite(const u8* str, u8 left, u8 top);
static void PrintInfoScreenTextSmall(const u8* str, u8 left, u8 top);
static void PrintInfoScreenTextSmallWhite(const u8* str, u8 left, u8 top);
static void Task_LoadEvolutionScreen(u8 taskId);
static void Task_HandleEvolutionScreenInput(u8 taskId);
static void Task_SwitchScreensFromEvolutionScreen(u8 taskId);
static void Task_ExitEvolutionScreen(u8 taskId);
static u8 PrintEvolutionTargetSpeciesAndMethod(u8 taskId, u16 species, u8 depth, u8 depth_i);
static u8 PrintPreEvolutions(u8 taskId, u16 species);
//Stat bars on scrolling screens
static void TryDestroyStatBars(void);
static void TryDestroyStatBarsBg(void);
static void CreateStatBars(struct PokedexListItem *dexMon);
static void CreateStatBarsBg(void);
static void SpriteCB_StatBars(struct Sprite *sprite);
static void SpriteCB_StatBarsBg(struct Sprite *sprite);

// Icon silhouette for unseen mons (evo data)
#define TAG_SILHOUETTE 30003
static const u16 sSilhouetteIcon_Pal[] = INCBIN_U16("graphics/pokemon/icon_palettes/silhouette.gbapal");
static const struct SpritePalette sSpritePal_MonIconSilhouette =
{
    .data = sSilhouetteIcon_Pal,
    .tag = TAG_SILHOUETTE
};

//HGSS_UI Forms screen for PokemonExpansion (rhh)
#ifdef POKEMON_EXPANSION
static void Task_LoadFormsScreen(u8 taskId);
static void Task_HandleFormsScreenInput(u8 taskId);
static void PrintForms(u8 taskId, u16 species);
static void Task_SwitchScreensFromFormsScreen(u8 taskId);
static void Task_ExitFormsScreen(u8 taskId);
#endif

//HGSS_UI Physical Special Split icon for BattleEngine (rhh)
#ifdef BATTLE_ENGINE
static u8 ShowSplitIcon(u32 split); //Physical/Special Split from BE
static void DestroySplitIcon(void); //Physical/Special Split from BE

//Physical/Special Split from BE
#define TAG_SPLIT_ICONS 30004

static const u16 sSplitIcons_Pal[] = INCBIN_U16("graphics/interface/split_icons.gbapal");
static const u32 sSplitIcons_Gfx[] = INCBIN_U32("graphics/interface/split_icons.4bpp.lz");

static const struct OamData sOamData_SplitIcons =
{
    .size = SPRITE_SIZE(16x16),
    .shape = SPRITE_SHAPE(16x16),
    .priority = 0,
};
static const struct CompressedSpriteSheet sSpriteSheet_SplitIcons =
{
    .data = sSplitIcons_Gfx,
    .size = 16*16*3/2,
    .tag = TAG_SPLIT_ICONS,
};
static const struct SpritePalette sSpritePal_SplitIcons =
{
    .data = sSplitIcons_Pal,
    .tag = TAG_SPLIT_ICONS
};
static const union AnimCmd sSpriteAnim_SplitIcon0[] =
{
    ANIMCMD_FRAME(0, 0),
    ANIMCMD_END
};
static const union AnimCmd sSpriteAnim_SplitIcon1[] =
{
    ANIMCMD_FRAME(4, 0),
    ANIMCMD_END
};
static const union AnimCmd sSpriteAnim_SplitIcon2[] =
{
    ANIMCMD_FRAME(8, 0),
    ANIMCMD_END
};
static const union AnimCmd *const sSpriteAnimTable_SplitIcons[] =
{
    sSpriteAnim_SplitIcon0,
    sSpriteAnim_SplitIcon1,
    sSpriteAnim_SplitIcon2,
};
static const struct SpriteTemplate sSpriteTemplate_SplitIcons =
{
    .tileTag = TAG_SPLIT_ICONS,
    .paletteTag = TAG_SPLIT_ICONS,
    .oam = &sOamData_SplitIcons,
    .anims = sSpriteAnimTable_SplitIcons,
    .images = NULL,
    .affineAnims = gDummySpriteAffineAnimTable,
    .callback = SpriteCallbackDummy
};
#endif

//HGSS_Ui Stat bars by DizzyEgg
#define TAG_STAT_BAR 4097
#define TAG_STAT_BAR_BG 4098
static const struct OamData sOamData_StatBar =
{
    .y = 160,
    .affineMode = ST_OAM_AFFINE_OFF,
    .objMode = ST_OAM_OBJ_NORMAL,
    .bpp = ST_OAM_4BPP,
    .shape = SPRITE_SHAPE(64x64),
    .size = SPRITE_SIZE(64x64),
};
static const struct OamData sOamData_StatBarBg =
{
    .y = 160,
    .affineMode = ST_OAM_AFFINE_OFF,
    .objMode = ST_OAM_OBJ_NORMAL,
    .bpp = ST_OAM_4BPP,
    .shape = SPRITE_SHAPE(64x64),
    .size = SPRITE_SIZE(64x64),
};
static const struct SpriteTemplate sStatBarSpriteTemplate =
{
    .tileTag = TAG_STAT_BAR,
    .paletteTag = TAG_STAT_BAR,
    .oam = &sOamData_StatBar,
    .anims = gDummySpriteAnimTable,
    .images = NULL,
    .affineAnims = gDummySpriteAffineAnimTable,
    .callback = SpriteCB_StatBars,
};
static const struct SpriteTemplate sStatBarBgSpriteTemplate =
{
    .tileTag = TAG_STAT_BAR_BG,
    .paletteTag = TAG_STAT_BAR_BG,
    .oam = &sOamData_StatBarBg,
    .anims = gDummySpriteAnimTable,
    .images = NULL,
    .affineAnims = gDummySpriteAffineAnimTable,
    .callback = SpriteCB_StatBarsBg,
};
enum
{
    COLOR_ID_ALPHA,
    COLOR_ID_BAR_WHITE,
    // These are repeated 6 times
    COLOR_ID_FILL,
    COLOR_ID_FILL_SHADOW,
    COLOR_ID_FONT = 14,
    COLOR_ID_FONT_SHADOW = 15,
};
enum
{
    COLOR_BEST, // Light blue
    COLOR_VERY_GOOD, // Green
    COLOR_GOOD, // Light Green
    COLOR_AVERAGE, // Yellow
    COLOR_BAD, // Orange
    COLOR_WORST, // Red
};
static const u8 sStatBarsGfx[] = INCBIN_U8("graphics/pokedex/stat_bars.4bpp");
static const u16 sStatBarPalette[16] = {
    [COLOR_ID_ALPHA] = RGB(0, 0, 10),
    [COLOR_ID_BAR_WHITE] = RGB_WHITE,

    [COLOR_ID_FILL + COLOR_BEST * 2] = RGB(2, 25, 25),
    [COLOR_ID_FILL_SHADOW + COLOR_BEST * 2] = RGB(13, 27, 27),

    [COLOR_ID_FILL + COLOR_VERY_GOOD * 2] = RGB(11, 25, 2),
    [COLOR_ID_FILL_SHADOW + COLOR_VERY_GOOD * 2] = RGB(19, 27, 13),

    [COLOR_ID_FILL + COLOR_GOOD * 2] = RGB(22, 25, 2),
    [COLOR_ID_FILL_SHADOW + COLOR_GOOD * 2] = RGB(26, 27, 13),

    [COLOR_ID_FILL + COLOR_AVERAGE * 2] = RGB(25, 22, 2),
    [COLOR_ID_FILL_SHADOW + COLOR_AVERAGE * 2] = RGB(27, 26, 13),

    [COLOR_ID_FILL + COLOR_BAD * 2] = RGB(25, 17, 2),
    [COLOR_ID_FILL_SHADOW + COLOR_BAD * 2] = RGB(27, 22, 13),

    [COLOR_ID_FILL + COLOR_WORST * 2] = RGB(25, 4, 2),
    [COLOR_ID_FILL_SHADOW + COLOR_WORST * 2] = RGB(27, 15, 13),

    [COLOR_ID_FONT] = RGB_BLACK,
    [COLOR_ID_FONT_SHADOW] = RGB(22, 22, 22),
};
static const struct SpritePalette sStatBarSpritePal[] = //{sStatBarPalette, TAG_STAT_BAR};
{
    {sStatBarPalette, TAG_STAT_BAR},
    {sStatBarPalette, TAG_STAT_BAR_BG},
    {0}
};



// const rom data
#include "data/pokemon/pokedex_orders.h"

static const struct OamData sOamData_ScrollBar =
{
    .y = DISPLAY_HEIGHT,
    .affineMode = ST_OAM_AFFINE_OFF,
    .objMode = ST_OAM_OBJ_NORMAL,
    .mosaic = FALSE,
    .bpp = ST_OAM_4BPP,
    .shape = SPRITE_SHAPE(8x8),
    .x = 0,
    .matrixNum = 0,
    .size = SPRITE_SIZE(8x8),
    .tileNum = 0,
    .priority = 1,
    .paletteNum = 0,
    .affineParam = 0
};

static const struct OamData sOamData_ScrollArrow =
{
    .y = DISPLAY_HEIGHT,
    .affineMode = ST_OAM_AFFINE_OFF,
    .objMode = ST_OAM_OBJ_NORMAL,
    .mosaic = FALSE,
    .bpp = ST_OAM_4BPP,
    .shape = SPRITE_SHAPE(16x8),
    .x = 0,
    .matrixNum = 0,
    .size = SPRITE_SIZE(16x8),
    .tileNum = 0,
    .priority = 0,
    .paletteNum = 0,
    .affineParam = 0
};

static const struct OamData sOamData_InterfaceText =
{
    .y = DISPLAY_HEIGHT,
    .affineMode = ST_OAM_AFFINE_OFF,
    .objMode = ST_OAM_OBJ_NORMAL,
    .mosaic = FALSE,
    .bpp = ST_OAM_4BPP,
    .shape = SPRITE_SHAPE(32x16),
    .x = 0,
    .matrixNum = 0,
    .size = SPRITE_SIZE(32x16),
    .tileNum = 0,
    .priority = 0,
    .paletteNum = 0,
    .affineParam = 0
};

static const struct OamData sOamData_RotatingPokeBall =
{
    .y = DISPLAY_HEIGHT,
    .affineMode = ST_OAM_AFFINE_OFF,
    .objMode = ST_OAM_OBJ_WINDOW,
    .mosaic = FALSE,
    .bpp = ST_OAM_4BPP,
    .shape = SPRITE_SHAPE(32x32),
    .x = 0,
    .matrixNum = 0,
    .size = SPRITE_SIZE(32x32),
    .tileNum = 0,
    .priority = 1,
    .paletteNum = 0,
    .affineParam = 0
};

static const struct OamData sOamData_SeenOwnText =
{
    .y = DISPLAY_HEIGHT,
    .affineMode = ST_OAM_AFFINE_OFF,
    .objMode = ST_OAM_OBJ_NORMAL,
    .mosaic = FALSE,
    .bpp = ST_OAM_4BPP,
    .shape = SPRITE_SHAPE(64x32),
    .x = 0,
    .matrixNum = 0,
    .size = SPRITE_SIZE(64x32),
    .tileNum = 0,
    .priority = 0,
    .paletteNum = 0,
    .affineParam = 0
};

static const struct OamData sOamData_Dex8x16 =
{
    .y = DISPLAY_HEIGHT,
    .affineMode = ST_OAM_AFFINE_OFF,
    .objMode = ST_OAM_OBJ_NORMAL,
    .mosaic = FALSE,
    .bpp = ST_OAM_4BPP,
    .shape = SPRITE_SHAPE(8x16),
    .x = 0,
    .matrixNum = 0,
    .size = SPRITE_SIZE(8x16),
    .tileNum = 0,
    .priority = 0,
    .paletteNum = 0,
    .affineParam = 0
};

static const union AnimCmd sSpriteAnim_ScrollBar[] =
{
    ANIMCMD_FRAME(3, 30),
    ANIMCMD_END
};

static const union AnimCmd sSpriteAnim_ScrollArrow[] =
{
    ANIMCMD_FRAME(1, 30),
    ANIMCMD_END
};

static const union AnimCmd sSpriteAnim_RotatingPokeBall[] =
{
    ANIMCMD_FRAME(16, 30),
    ANIMCMD_END
};

static const union AnimCmd sSpriteAnim_StartButton[] =
{
    ANIMCMD_FRAME(48, 30),
    ANIMCMD_END
};

static const union AnimCmd sSpriteAnim_SearchText[] =
{
    ANIMCMD_FRAME(40, 30),
    ANIMCMD_END
};

static const union AnimCmd sSpriteAnim_SelectButton[] =
{
    ANIMCMD_FRAME(32, 30),
    ANIMCMD_END
};

static const union AnimCmd sSpriteAnim_MenuText[] =
{
    ANIMCMD_FRAME(56, 30),
    ANIMCMD_END
};

static const union AnimCmd sSpriteAnim_SeenText[] =
{
    ANIMCMD_FRAME(64, 30),
    ANIMCMD_END
};

static const union AnimCmd sSpriteAnim_OwnText[] =
{
    ANIMCMD_FRAME(96, 30),
    ANIMCMD_END
};

static const union AnimCmd sSpriteAnim_HoennText[] =
{
    ANIMCMD_FRAME(160, 30),
    ANIMCMD_END
};

static const union AnimCmd sSpriteAnim_NationalText[] =
{
    ANIMCMD_FRAME(168, 30),
    ANIMCMD_END
};

static const union AnimCmd sSpriteAnim_HoennSeenOwnDigit0[] =
{
    ANIMCMD_FRAME(128, 30),
    ANIMCMD_END
};

static const union AnimCmd sSpriteAnim_HoennSeenOwnDigit1[] =
{
    ANIMCMD_FRAME(130, 30),
    ANIMCMD_END
};

static const union AnimCmd sSpriteAnim_HoennSeenOwnDigit2[] =
{
    ANIMCMD_FRAME(132, 30),
    ANIMCMD_END
};

static const union AnimCmd sSpriteAnim_HoennSeenOwnDigit3[] =
{
    ANIMCMD_FRAME(134, 30),
    ANIMCMD_END
};

static const union AnimCmd sSpriteAnim_HoennSeenOwnDigit4[] =
{
    ANIMCMD_FRAME(136, 30),
    ANIMCMD_END
};

static const union AnimCmd sSpriteAnim_HoennSeenOwnDigit5[] =
{
    ANIMCMD_FRAME(138, 30),
    ANIMCMD_END
};

static const union AnimCmd sSpriteAnim_HoennSeenOwnDigit6[] =
{
    ANIMCMD_FRAME(140, 30),
    ANIMCMD_END
};

static const union AnimCmd sSpriteAnim_HoennSeenOwnDigit7[] =
{
    ANIMCMD_FRAME(142, 30),
    ANIMCMD_END
};

static const union AnimCmd sSpriteAnim_HoennSeenOwnDigit8[] =
{
    ANIMCMD_FRAME(144, 30),
    ANIMCMD_END
};

static const union AnimCmd sSpriteAnim_HoennSeenOwnDigit9[] =
{
    ANIMCMD_FRAME(146, 30),
    ANIMCMD_END
};

static const union AnimCmd sSpriteAnim_NationalSeenOwnDigit0[] =
{
    ANIMCMD_FRAME(176, 30),
    ANIMCMD_END
};

static const union AnimCmd sSpriteAnim_NationalSeenOwnDigit1[] =
{
    ANIMCMD_FRAME(178, 30),
    ANIMCMD_END
};

static const union AnimCmd sSpriteAnim_NationalSeenOwnDigit2[] =
{
    ANIMCMD_FRAME(180, 30),
    ANIMCMD_END
};

static const union AnimCmd sSpriteAnim_NationalSeenOwnDigit3[] =
{
    ANIMCMD_FRAME(182, 30),
    ANIMCMD_END
};

static const union AnimCmd sSpriteAnim_NationalSeenOwnDigit4[] =
{
    ANIMCMD_FRAME(184, 30),
    ANIMCMD_END
};

static const union AnimCmd sSpriteAnim_NationalSeenOwnDigit5[] =
{
    ANIMCMD_FRAME(186, 30),
    ANIMCMD_END
};

static const union AnimCmd sSpriteAnim_NationalSeenOwnDigit6[] =
{
    ANIMCMD_FRAME(188, 30),
    ANIMCMD_END
};

static const union AnimCmd sSpriteAnim_NationalSeenOwnDigit7[] =
{
    ANIMCMD_FRAME(190, 30),
    ANIMCMD_END
};

static const union AnimCmd sSpriteAnim_NationalSeenOwnDigit8[] =
{
    ANIMCMD_FRAME(192, 30),
    ANIMCMD_END
};

static const union AnimCmd sSpriteAnim_NationalSeenOwnDigit9[] =
{
    ANIMCMD_FRAME(194, 30),
    ANIMCMD_END
};

static const union AnimCmd sSpriteAnim_DexListStartMenuCursor[] =
{
    ANIMCMD_FRAME(4, 30),
    ANIMCMD_END
};

static const union AnimCmd *const sSpriteAnimTable_ScrollBar[] =
{
    sSpriteAnim_ScrollBar
};

static const union AnimCmd *const sSpriteAnimTable_ScrollArrow[] =
{
    sSpriteAnim_ScrollArrow
};

static const union AnimCmd *const sSpriteAnimTable_RotatingPokeBall[] =
{
    sSpriteAnim_RotatingPokeBall
};

static const union AnimCmd *const sSpriteAnimTable_InterfaceText[] =
{
    sSpriteAnim_StartButton,
    sSpriteAnim_SearchText,
    sSpriteAnim_SelectButton,
    sSpriteAnim_MenuText
};

static const union AnimCmd *const sSpriteAnimTable_SeenOwnText[] =
{
    sSpriteAnim_SeenText,
    sSpriteAnim_OwnText
};

static const union AnimCmd *const sSpriteAnimTable_HoennNationalText[] =
{
    sSpriteAnim_HoennText,
    sSpriteAnim_NationalText
};

static const union AnimCmd *const sSpriteAnimTable_HoennSeenOwnNumber[] =
{
    sSpriteAnim_HoennSeenOwnDigit0,
    sSpriteAnim_HoennSeenOwnDigit1,
    sSpriteAnim_HoennSeenOwnDigit2,
    sSpriteAnim_HoennSeenOwnDigit3,
    sSpriteAnim_HoennSeenOwnDigit4,
    sSpriteAnim_HoennSeenOwnDigit5,
    sSpriteAnim_HoennSeenOwnDigit6,
    sSpriteAnim_HoennSeenOwnDigit7,
    sSpriteAnim_HoennSeenOwnDigit8,
    sSpriteAnim_HoennSeenOwnDigit9
};

static const union AnimCmd *const sSpriteAnimTable_NationalSeenOwnNumber[] =
{
    sSpriteAnim_NationalSeenOwnDigit0,
    sSpriteAnim_NationalSeenOwnDigit1,
    sSpriteAnim_NationalSeenOwnDigit2,
    sSpriteAnim_NationalSeenOwnDigit3,
    sSpriteAnim_NationalSeenOwnDigit4,
    sSpriteAnim_NationalSeenOwnDigit5,
    sSpriteAnim_NationalSeenOwnDigit6,
    sSpriteAnim_NationalSeenOwnDigit7,
    sSpriteAnim_NationalSeenOwnDigit8,
    sSpriteAnim_NationalSeenOwnDigit9
};

static const union AnimCmd *const sSpriteAnimTable_DexListStartMenuCursor[] =
{
    sSpriteAnim_DexListStartMenuCursor
};

#define TAG_DEX_INTERFACE 4096 // Tile and pal tag used for all interface sprites.

static const struct SpriteTemplate sScrollBarSpriteTemplate =
{
    .tileTag = TAG_DEX_INTERFACE,
    .paletteTag = TAG_DEX_INTERFACE,
    .oam = &sOamData_ScrollBar,
    .anims = sSpriteAnimTable_ScrollBar,
    .images = NULL,
    .affineAnims = gDummySpriteAffineAnimTable,
    .callback = SpriteCB_Scrollbar,
};

static const struct SpriteTemplate sScrollArrowSpriteTemplate =
{
    .tileTag = TAG_DEX_INTERFACE,
    .paletteTag = TAG_DEX_INTERFACE,
    .oam = &sOamData_ScrollArrow,
    .anims = sSpriteAnimTable_ScrollArrow,
    .images = NULL,
    .affineAnims = gDummySpriteAffineAnimTable,
    .callback = SpriteCB_ScrollArrow,
};

static const struct SpriteTemplate sInterfaceTextSpriteTemplate =
{
    .tileTag = TAG_DEX_INTERFACE,
    .paletteTag = TAG_DEX_INTERFACE,
    .oam = &sOamData_InterfaceText,
    .anims = sSpriteAnimTable_InterfaceText,
    .images = NULL,
    .affineAnims = gDummySpriteAffineAnimTable,
    .callback = SpriteCB_DexListInterfaceText,
};

static const struct SpriteTemplate sRotatingPokeBallSpriteTemplate =
{
    .tileTag = TAG_DEX_INTERFACE,
    .paletteTag = TAG_DEX_INTERFACE,
    .oam = &sOamData_RotatingPokeBall,
    .anims = sSpriteAnimTable_RotatingPokeBall,
    .images = NULL,
    .affineAnims = gDummySpriteAffineAnimTable,
    .callback = SpriteCB_RotatingPokeBall,
};

static const struct SpriteTemplate sSeenOwnTextSpriteTemplate =
{
    .tileTag = TAG_DEX_INTERFACE,
    .paletteTag = TAG_DEX_INTERFACE,
    .oam = &sOamData_SeenOwnText,
    .anims = sSpriteAnimTable_SeenOwnText,
    .images = NULL,
    .affineAnims = gDummySpriteAffineAnimTable,
    .callback = SpriteCB_SeenOwnInfo,
};

static const struct SpriteTemplate sHoennNationalTextSpriteTemplate =
{
    .tileTag = TAG_DEX_INTERFACE,
    .paletteTag = TAG_DEX_INTERFACE,
    .oam = &sOamData_InterfaceText,
    .anims = sSpriteAnimTable_HoennNationalText,
    .images = NULL,
    .affineAnims = gDummySpriteAffineAnimTable,
    .callback = SpriteCB_SeenOwnInfo,
};

static const struct SpriteTemplate sHoennDexSeenOwnNumberSpriteTemplate =
{
    .tileTag = TAG_DEX_INTERFACE,
    .paletteTag = TAG_DEX_INTERFACE,
    .oam = &sOamData_Dex8x16,
    .anims = sSpriteAnimTable_HoennSeenOwnNumber,
    .images = NULL,
    .affineAnims = gDummySpriteAffineAnimTable,
    .callback = SpriteCB_SeenOwnInfo,
};

static const struct SpriteTemplate sNationalDexSeenOwnNumberSpriteTemplate =
{
    .tileTag = TAG_DEX_INTERFACE,
    .paletteTag = TAG_DEX_INTERFACE,
    .oam = &sOamData_Dex8x16,
    .anims = sSpriteAnimTable_NationalSeenOwnNumber,
    .images = NULL,
    .affineAnims = gDummySpriteAffineAnimTable,
    .callback = SpriteCB_SeenOwnInfo,
};

static const struct SpriteTemplate sDexListStartMenuCursorSpriteTemplate =
{
    .tileTag = TAG_DEX_INTERFACE,
    .paletteTag = TAG_DEX_INTERFACE,
    .oam = &sOamData_Dex8x16,
    .anims = sSpriteAnimTable_DexListStartMenuCursor,
    .images = NULL,
    .affineAnims = gDummySpriteAffineAnimTable,
    .callback = SpriteCB_DexListStartMenuCursor,
};

static const struct CompressedSpriteSheet sInterfaceSpriteSheet[] =
{
    {gPokedexInterface_Gfx, 0x2000, TAG_DEX_INTERFACE},
    {gPokedexInterface_DECA_Gfx, 0x2000, TAG_DEX_INTERFACE},
    {0}
};

static const struct SpritePalette sInterfaceSpritePalette[] =
{
    {gPokedexDefault_Pal, TAG_DEX_INTERFACE},
    {0}
};

// By scroll speed. Last element of each unused
static const u8 sScrollMonIncrements[] = {4, 8, 16, 32, 32};
static const u8 sScrollTimers[] = {8, 4, 2, 1, 1};

static const struct BgTemplate sPokedex_BgTemplate[] =
{
    {
        .bg = 0,
        .charBaseIndex = 0,
        .mapBaseIndex = 12,
        .screenSize = 0,
        .paletteMode = 0,
        .priority = 0,
        .baseTile = 0
    },
    {
        .bg = 1,
        .charBaseIndex = 0,
        .mapBaseIndex = 13,
        .screenSize = 0,
        .paletteMode = 0,
        .priority = 1,
        .baseTile = 0
    },
    {
        .bg = 2,
        .charBaseIndex = 2,
        .mapBaseIndex = 14,
        .screenSize = 0,
        .paletteMode = 0,
        .priority = 2,
        .baseTile = 0
    },
    {
        .bg = 3,
        .charBaseIndex = 0,
        .mapBaseIndex = 15,
        .screenSize = 0,
        .paletteMode = 0,
        .priority = 3,
        .baseTile = 0
    }
};

static const struct WindowTemplate sPokemonList_WindowTemplate[] =
{
    {
        .bg = 2,
        .tilemapLeft = 0,
        .tilemapTop = 0,
        .width = 32,
        .height = 32,
        .paletteNum = 0,
        .baseBlock = 1,
    },
    DUMMY_WIN_TEMPLATE
};

static const u8 sText_No000[] = _("{NO}000");
static const u8 sCaughtBall_Gfx[] = INCBIN_U8("graphics/pokedex/caught_ball.4bpp");
static const u8 sText_TenDashes[] = _("----------");

ALIGNED(4) static const u8 sExpandedPlaceholder_PokedexDescription[] = _("");

#include "data/pokemon/pokedex_text.h"
#include "data/pokemon/pokedex_entries.h"

static const u16 sSizeScreenSilhouette_Pal[] = INCBIN_U16("graphics/pokedex/size_silhouette.gbapal");

static const struct BgTemplate sInfoScreen_BgTemplate[] =
{
    {
        .bg = 0,
        .charBaseIndex = 2,
        .mapBaseIndex = 12,
        .screenSize = 0,
        .paletteMode = 0,
        .priority = 3,
        .baseTile = 0
    },
    {
        .bg = 1,
        .charBaseIndex = 0,
        .mapBaseIndex = 13,
        .screenSize = 0,
        .paletteMode = 0,
        .priority = 0,
        .baseTile = 0
    },
    {
        .bg = 2,
        .charBaseIndex = 2,
        .mapBaseIndex = 14,
        .screenSize = 0,
        .paletteMode = 0,
        .priority = 1,
        .baseTile = 0
    },
    {
        .bg = 3,
        .charBaseIndex = 0,
        .mapBaseIndex = 15,
        .screenSize = 0,
        .paletteMode = 0,
        .priority = 2,
        .baseTile = 0
    }
};

#define WIN_INFO 0
#define WIN_FOOTPRINT 1
#define WIN_CRY_WAVE 2
#define WIN_VU_METER 3
#define WIN_NAVIGATION_BUTTONS 4

static const struct WindowTemplate sInfoScreen_WindowTemplates[] =
{
    [WIN_INFO] =
    {
        .bg = 2,
        .tilemapLeft = 0,
        .tilemapTop = 0,
        .width = 32,
        .height = 20,
        .paletteNum = 0,
        .baseBlock = 1,
    },
    [WIN_FOOTPRINT] =
    {
        .bg = 2,
        .tilemapLeft = 15, //HGSSS_Ui
        .tilemapTop = 7, //HGSSS_Ui
        .width = 2,
        .height = 2,
        .paletteNum = 15,
        .baseBlock = 641,
    },
    [WIN_CRY_WAVE] =
    {
        .bg = 0,
        .tilemapLeft = 0,
        .tilemapTop = 12,
        .width = 32,
        .height = 7,
        .paletteNum = 8,
        .baseBlock = 645,
    },
    [WIN_VU_METER] =
    {
        .bg = 2,
        .tilemapLeft = 18,
        .tilemapTop = 3,
        .width = 10,
        .height = 8,
        .paletteNum = 9,
        .baseBlock = 869,
    },
    [WIN_NAVIGATION_BUTTONS] = 
    {
        .bg = 2,
        .tilemapLeft = 0,
        .tilemapTop = 18,
        .width = 20,
        .height = 2,
        .paletteNum = 15,
        .baseBlock = 641,
    },
    
    DUMMY_WIN_TEMPLATE
};

#define WIN_STATS_TOPBAR 0
#define WIN_STATS_SIDEBAR 1
#define WIN_STATS_NAME_GENDER 2
#define WIN_STATS_LEFT 3
#define WIN_STATS_NAVIGATION_BUTTONS 4
#define WIN_STATS_MOVES_TOP 5
#define WIN_STATS_MOVES_DESCRIPTION 7
#define WIN_STATS_MOVES_BOTTOM 8
#define WIN_STATS_ABILITIES 9
#define WIN_STATS_LEFT_UNUSED 10
#define WIN_STATS_END WIN_STATS_LEFT_UNUSED
static const struct WindowTemplate sStatsScreen_WindowTemplates[] =
{
    [WIN_STATS_TOPBAR] = 
    {
        .bg = 2,
        .tilemapLeft = 0,
        .tilemapTop = 0,
        .width = 30,
        .height = 2,
        .paletteNum = 0,
        .baseBlock = 1,
    },
    [WIN_STATS_SIDEBAR] = 
    {
        .bg = 2,
        .tilemapLeft = 30,
        .tilemapTop = 0,
        .width = 2,
        .height = 20,
        .paletteNum = 0,
        .baseBlock = 1 + 60,
    },
    [WIN_STATS_NAME_GENDER] = 
    {
        .bg = 2,
        .tilemapLeft = 0,
        .tilemapTop = 2,
        .width = 12,
        .height = 4,
        .paletteNum = 0,
        .baseBlock = 1 + 60 + 40,
    },
    [WIN_STATS_LEFT] = 
    {
        .bg = 2,
        .tilemapLeft = 0,
        .tilemapTop = 6,
        .width = 12,
        .height = 8,
        .paletteNum = 0,
        .baseBlock = 1 + 60 + 40 + 48,
    },
    [WIN_STATS_NAVIGATION_BUTTONS] = 
    {
        .bg = 2,
        .tilemapLeft = 0,
        .tilemapTop = 18,
        .width = 12,
        .height = 2,
        .paletteNum = 15,
        .baseBlock = 1 + 60 + 40 + 48 + 96,
    },
    [WIN_STATS_MOVES_TOP] =
    {
        .bg = 2,
        .tilemapLeft = 12,
        .tilemapTop = 2,
        .width = 18,
        .height = 4,
        .paletteNum = 0,
        .baseBlock = 1 + 60 + 40 + 48 + 96 + 24,
    },
    [WIN_STATS_MOVES_DESCRIPTION] =
    {
        .bg = 2,
        .tilemapLeft = 12,
        .tilemapTop = 6,
        .width = 18,
        .height = 4,
        .paletteNum = 0,
        .baseBlock = 1 + 60 + 40 + 48 + 96 + 24 + 72,
    },
    [WIN_STATS_MOVES_BOTTOM] =
    {
        .bg = 2,
        .tilemapLeft = 12,
        .tilemapTop = 10,
        .width = 18,
        .height = 2,
        .paletteNum = 0,
        .baseBlock = 1 + 60 + 40 + 48 + 96 + 24 + 72 + 72,
    },
    [WIN_STATS_ABILITIES] =
    {
        .bg = 2,
        .tilemapLeft = 12,
        .tilemapTop = 12,
        .width = 18,
        .height = 8,
        .paletteNum = 0,
        .baseBlock = 1 + 60 + 40 + 48 + 96 + 24 + 72 + 72 + 36,
    },
    [WIN_STATS_LEFT_UNUSED] =
    {
        .bg = 2,
        .tilemapLeft = 0,
        .tilemapTop = 14,
        .width = 12,
        .height = 4,
        .paletteNum = 0,
        .baseBlock = 1 + 60 + 40 + 48 + 96 + 24 + 72 + 72 + 36 + 144,
    },
    DUMMY_WIN_TEMPLATE
};

static const struct BgTemplate sNewEntryInfoScreen_BgTemplate[] =
{
    {
        .bg = 2,
        .charBaseIndex = 2,
        .mapBaseIndex = 14,
        .screenSize = 0,
        .paletteMode = 0,
        .priority = 2,
        .baseTile = 0
    },
    {
        .bg = 3,
        .charBaseIndex = 1,
        .mapBaseIndex = 15,
        .screenSize = 0,
        .paletteMode = 0,
        .priority = 3,
        .baseTile = 0
    },
};

static const struct WindowTemplate sNewEntryInfoScreen_WindowTemplates[] =
{
    [WIN_INFO] =
    {
        .bg = 2,
        .tilemapLeft = 0,
        .tilemapTop = 0,
        .width = 32,
        .height = 20,
        .paletteNum = 0,
        .baseBlock = 1,
    },
    [WIN_FOOTPRINT] =
    {
        .bg = 2,
        .tilemapLeft = 15, //HGSSS_Ui
        .tilemapTop = 7, //HGSSS_Ui
        .width = 2,
        .height = 2,
        .paletteNum = 15,
        .baseBlock = 641,
    },
    DUMMY_WIN_TEMPLATE
};

static const u8 sText_TenDashes2[] = _("----------");

#include "data/pokemon_graphics/footprint_table.h"

// First character in range followed by number of characters in range for upper and lowercase
static const u8 sLetterSearchRanges[][4] =
{
    {}, // Name not specified, shouldn't be reached
    [NAME_ABC] = {CHAR_A, 3, CHAR_a, 3},
    [NAME_DEF] = {CHAR_D, 3, CHAR_d, 3},
    [NAME_GHI] = {CHAR_G, 3, CHAR_g, 3},
    [NAME_JKL] = {CHAR_J, 3, CHAR_j, 3},
    [NAME_MNO] = {CHAR_M, 3, CHAR_m, 3},
    [NAME_PQR] = {CHAR_P, 3, CHAR_p, 3},
    [NAME_STU] = {CHAR_S, 3, CHAR_s, 3},
    [NAME_VWX] = {CHAR_V, 3, CHAR_v, 3},
    [NAME_YZ]  = {CHAR_Y, 2, CHAR_y, 2},
};

#define LETTER_IN_RANGE_UPPER(letter, range) \
    ((letter) >= sLetterSearchRanges[range][0]                                  \
  && (letter) < sLetterSearchRanges[range][0] + sLetterSearchRanges[range][1])  \

#define LETTER_IN_RANGE_LOWER(letter, range) \
    ((letter) >= sLetterSearchRanges[range][2]                                  \
  && (letter) < sLetterSearchRanges[range][2] + sLetterSearchRanges[range][3])  \

static const struct SearchMenuTopBarItem sSearchMenuTopBarItems[SEARCH_TOPBAR_COUNT] =
{
    [SEARCH_TOPBAR_SEARCH] =
    {
        .description = gText_SearchForPkmnBasedOnParameters,
        .highlightX = 0,
        .highlightY = 0,
        .highlightWidth = 5,
    },
    [SEARCH_TOPBAR_SHIFT] =
    {
        .description = gText_SwitchPokedexListings,
        .highlightX = 6,
        .highlightY = 0,
        .highlightWidth = 5,
    },
    [SEARCH_TOPBAR_CANCEL] =
    {
        .description = gText_ReturnToPokedex,
        .highlightX = 12,
        .highlightY = 0,
        .highlightWidth = 5,
    },
};

static const struct SearchMenuItem sSearchMenuItems[SEARCH_COUNT] =
{
    [SEARCH_NAME] =
    {
        .description = gText_ListByFirstLetter,
        .titleBgX = 0,
        .titleBgY = 2,
        .titleBgWidth = 5,
        .selectionBgX = 5,
        .selectionBgY = 2,
        .selectionBgWidth = 12,
    },
    [SEARCH_COLOR] =
    {
        .description = gText_ListByBodyColor,
        .titleBgX = 0,
        .titleBgY = 4,
        .titleBgWidth = 5,
        .selectionBgX = 5,
        .selectionBgY = 4,
        .selectionBgWidth = 12,
    },
    [SEARCH_TYPE_LEFT] =
    {
        .description = gText_ListByType,
        .titleBgX = 0,
        .titleBgY = 6,
        .titleBgWidth = 5,
        .selectionBgX = 5,
        .selectionBgY = 6,
        .selectionBgWidth = 6,
    },
    [SEARCH_TYPE_RIGHT] =
    {
        .description = gText_ListByType,
        .titleBgX = 0,
        .titleBgY = 6,
        .titleBgWidth = 5,
        .selectionBgX = 11,
        .selectionBgY = 6,
        .selectionBgWidth = 6,
    },
    [SEARCH_ORDER] =
    {
        .description = gText_SelectPokedexListingMode,
        .titleBgX = 0,
        .titleBgY = 8,
        .titleBgWidth = 5,
        .selectionBgX = 5,
        .selectionBgY = 8,
        .selectionBgWidth = 12,
    },
    [SEARCH_MODE] =
    {
        .description = gText_SelectPokedexMode,
        .titleBgX = 0,
        .titleBgY = 10,
        .titleBgWidth = 5,
        .selectionBgX = 5,
        .selectionBgY = 10,
        .selectionBgWidth = 12,
    },
    [SEARCH_OK] =
    {
        .description = gText_ExecuteSearchSwitch,
        .titleBgX = 0,
        .titleBgY = 12,
        .titleBgWidth = 5,
        .selectionBgX = 0,
        .selectionBgY = 0,
        .selectionBgWidth = 0,
    },
};

// Left, Right, Up, Down
static const u8 sSearchMovementMap_SearchNatDex[SEARCH_COUNT][4] =
{
    [SEARCH_NAME] =
    {
        0xFF,
        0xFF,
        0xFF,
        SEARCH_COLOR
    },
    [SEARCH_COLOR] =
    {
        0xFF,
        0xFF,
        SEARCH_NAME,
        SEARCH_TYPE_LEFT
    },
    [SEARCH_TYPE_LEFT] =
    {
        0xFF,
        SEARCH_TYPE_RIGHT,
        SEARCH_COLOR,
        SEARCH_ORDER
    },
    [SEARCH_TYPE_RIGHT] =
    {   SEARCH_TYPE_LEFT,
        0xFF,
        SEARCH_COLOR,
        SEARCH_ORDER
    },
    [SEARCH_ORDER] =
    {
        0xFF,
        0xFF,
        SEARCH_TYPE_LEFT,
        SEARCH_MODE
    },
    [SEARCH_MODE] =
    {
        0xFF,
        0xFF,
        SEARCH_ORDER,
        SEARCH_OK
    },
    [SEARCH_OK] =
    {
        0xFF,
        0xFF,
        SEARCH_MODE,
        0xFF
    },
};

// Left, Right, Up, Down
static const u8 sSearchMovementMap_ShiftNatDex[SEARCH_COUNT][4] =
{
    [SEARCH_NAME] =
    {
        0xFF,
        0xFF,
        0xFF,
        0xFF
    },
    [SEARCH_COLOR] =
    {
        0xFF,
        0xFF,
        0xFF,
        0xFF
    },
    [SEARCH_TYPE_LEFT] =
    {
        0xFF,
        0xFF,
        0xFF,
        0xFF
    },
    [SEARCH_TYPE_RIGHT] =
    {
        0xFF,
        0xFF,
        0xFF,
        0xFF
    },
    [SEARCH_ORDER] =
    {
        0xFF,
        0xFF,
        0xFF,
        SEARCH_MODE
    },
    [SEARCH_MODE] =
    {
        0xFF,
        0xFF,
        SEARCH_ORDER,
        SEARCH_OK
    },
    [SEARCH_OK] =
    {
        0xFF,
        0xFF,
        SEARCH_MODE,
        0xFF
    },
};

// Left, Right, Up, Down
static const u8 sSearchMovementMap_SearchHoennDex[SEARCH_COUNT][4] =
{
    [SEARCH_NAME] =
    {
        0xFF,
        0xFF,
        0xFF,
        SEARCH_COLOR
    },
    [SEARCH_COLOR] =
    {
        0xFF,
        0xFF,
        SEARCH_NAME,
        SEARCH_TYPE_LEFT
    },
    [SEARCH_TYPE_LEFT] =
    {
        0xFF,
        SEARCH_TYPE_RIGHT,
        SEARCH_COLOR,
        SEARCH_ORDER
    },
    [SEARCH_TYPE_RIGHT] =
    {   SEARCH_TYPE_LEFT,
        0xFF,
        SEARCH_COLOR,
        SEARCH_ORDER
    },
    [SEARCH_ORDER] =
    {
        0xFF,
        0xFF,
        SEARCH_TYPE_LEFT,
        SEARCH_OK
    },
    [SEARCH_MODE] =
    {
        0xFF,
        0xFF,
        0xFF,
        0xFF
    },
    [SEARCH_OK] =
    {
        0xFF,
        0xFF,
        SEARCH_ORDER,
        0xFF
    },
};

// Left, Right, Up, Down
static const u8 sSearchMovementMap_ShiftHoennDex[SEARCH_COUNT][4] =
{
    [SEARCH_NAME] =
    {
        0xFF,
        0xFF,
        0xFF,
        0xFF
    },
    [SEARCH_COLOR] =
    {
        0xFF,
        0xFF,
        0xFF,
        0xFF
    },
    [SEARCH_TYPE_LEFT] =
    {
        0xFF,
        0xFF,
        0xFF,
        0xFF
    },
    [SEARCH_TYPE_RIGHT] =
    {
        0xFF,
        0xFF,
        0xFF,
        0xFF
    },
    [SEARCH_ORDER] =
    {
        0xFF,
        0xFF,
        0xFF,
        SEARCH_OK
    },
    [SEARCH_MODE] =
    {
        0xFF,
        0xFF,
        0xFF,
        0xFF
    },
    [SEARCH_OK] =
    {
        0xFF,
        0xFF,
        SEARCH_ORDER,
        0xFF
    },
};

static const struct SearchOptionText sDexModeOptions[] =
{
    [DEX_MODE_HOENN]    = {gText_DexHoennDescription, gText_DexHoennTitle},
    [DEX_MODE_NATIONAL] = {gText_DexNatDescription,   gText_DexNatTitle},
    {},
};

static const struct SearchOptionText sDexOrderOptions[] =
{
    [ORDER_NUMERICAL]    = {gText_DexSortNumericalDescription, gText_DexSortNumericalTitle},
    [ORDER_ALPHABETICAL] = {gText_DexSortAtoZDescription,      gText_DexSortAtoZTitle},
    [ORDER_HEAVIEST]     = {gText_DexSortHeaviestDescription,  gText_DexSortHeaviestTitle},
    [ORDER_LIGHTEST]     = {gText_DexSortLightestDescription,  gText_DexSortLightestTitle},
    [ORDER_TALLEST]      = {gText_DexSortTallestDescription,   gText_DexSortTallestTitle},
    [ORDER_SMALLEST]     = {gText_DexSortSmallestDescription,  gText_DexSortSmallestTitle},
    {},
};

static const struct SearchOptionText sDexSearchNameOptions[] =
{
    {gText_DexEmptyString, gText_DexSearchDontSpecify},
    [NAME_ABC] = {gText_DexEmptyString, gText_DexSearchAlphaABC},
    [NAME_DEF] = {gText_DexEmptyString, gText_DexSearchAlphaDEF},
    [NAME_GHI] = {gText_DexEmptyString, gText_DexSearchAlphaGHI},
    [NAME_JKL] = {gText_DexEmptyString, gText_DexSearchAlphaJKL},
    [NAME_MNO] = {gText_DexEmptyString, gText_DexSearchAlphaMNO},
    [NAME_PQR] = {gText_DexEmptyString, gText_DexSearchAlphaPQR},
    [NAME_STU] = {gText_DexEmptyString, gText_DexSearchAlphaSTU},
    [NAME_VWX] = {gText_DexEmptyString, gText_DexSearchAlphaVWX},
    [NAME_YZ]  = {gText_DexEmptyString, gText_DexSearchAlphaYZ},
    {},
};

static const struct SearchOptionText sDexSearchColorOptions[] =
{
    {gText_DexEmptyString, gText_DexSearchDontSpecify},
    [BODY_COLOR_RED + 1]    = {gText_DexEmptyString, gText_DexSearchColorRed},
    [BODY_COLOR_BLUE + 1]   = {gText_DexEmptyString, gText_DexSearchColorBlue},
    [BODY_COLOR_YELLOW + 1] = {gText_DexEmptyString, gText_DexSearchColorYellow},
    [BODY_COLOR_GREEN + 1]  = {gText_DexEmptyString, gText_DexSearchColorGreen},
    [BODY_COLOR_BLACK + 1]  = {gText_DexEmptyString, gText_DexSearchColorBlack},
    [BODY_COLOR_BROWN + 1]  = {gText_DexEmptyString, gText_DexSearchColorBrown},
    [BODY_COLOR_PURPLE + 1] = {gText_DexEmptyString, gText_DexSearchColorPurple},
    [BODY_COLOR_GRAY + 1]   = {gText_DexEmptyString, gText_DexSearchColorGray},
    [BODY_COLOR_WHITE + 1]  = {gText_DexEmptyString, gText_DexSearchColorWhite},
    [BODY_COLOR_PINK + 1]   = {gText_DexEmptyString, gText_DexSearchColorPink},
    {},
};

static const struct SearchOptionText sDexSearchTypeOptions[NUMBER_OF_MON_TYPES + 1] = // + 2 for "None" and terminator, - 1 for Mystery
{
    {gText_DexEmptyString, gText_DexSearchTypeNone},
    {gText_DexEmptyString, gTypeNames[TYPE_NORMAL]},
    {gText_DexEmptyString, gTypeNames[TYPE_FIGHTING]},
    {gText_DexEmptyString, gTypeNames[TYPE_FLYING]},
    {gText_DexEmptyString, gTypeNames[TYPE_POISON]},
    {gText_DexEmptyString, gTypeNames[TYPE_GROUND]},
    {gText_DexEmptyString, gTypeNames[TYPE_ROCK]},
    {gText_DexEmptyString, gTypeNames[TYPE_BUG]},
    {gText_DexEmptyString, gTypeNames[TYPE_GHOST]},
    {gText_DexEmptyString, gTypeNames[TYPE_STEEL]},
    {gText_DexEmptyString, gTypeNames[TYPE_FIRE]},
    {gText_DexEmptyString, gTypeNames[TYPE_WATER]},
    {gText_DexEmptyString, gTypeNames[TYPE_GRASS]},
    {gText_DexEmptyString, gTypeNames[TYPE_ELECTRIC]},
    {gText_DexEmptyString, gTypeNames[TYPE_PSYCHIC]},
    {gText_DexEmptyString, gTypeNames[TYPE_ICE]},
    {gText_DexEmptyString, gTypeNames[TYPE_DRAGON]},
    {gText_DexEmptyString, gTypeNames[TYPE_DARK]},
    {gText_DexEmptyString, gTypeNames[TYPE_FAIRY]},
    {},
};

static const u8 sPokedexModes[] = {DEX_MODE_HOENN, DEX_MODE_NATIONAL};
static const u8 sOrderOptions[] =
{
    ORDER_NUMERICAL,
    ORDER_ALPHABETICAL,
    ORDER_HEAVIEST,
    ORDER_LIGHTEST,
    ORDER_TALLEST,
    ORDER_SMALLEST,
};

static const u8 sDexSearchTypeIds[NUMBER_OF_MON_TYPES] =
{
    TYPE_NONE,
    TYPE_NORMAL,
    TYPE_FIGHTING,
    TYPE_FLYING,
    TYPE_POISON,
    TYPE_GROUND,
    TYPE_ROCK,
    TYPE_BUG,
    TYPE_GHOST,
    TYPE_STEEL,
    TYPE_FIRE,
    TYPE_WATER,
    TYPE_GRASS,
    TYPE_ELECTRIC,
    TYPE_PSYCHIC,
    TYPE_ICE,
    TYPE_DRAGON,
    TYPE_DARK,
    TYPE_FAIRY,
};

// Number pairs are the task data for tracking the cursor pos and scroll offset of each option list
// See task data defines above Task_LoadSearchMenu
static const struct SearchOption sSearchOptions[] =
{
    [SEARCH_NAME]       = {sDexSearchNameOptions,  6,  7, ARRAY_COUNT(sDexSearchNameOptions) - 1},
    [SEARCH_COLOR]      = {sDexSearchColorOptions, 8,  9, ARRAY_COUNT(sDexSearchColorOptions) - 1},
    [SEARCH_TYPE_LEFT]  = {sDexSearchTypeOptions, 10, 11, ARRAY_COUNT(sDexSearchTypeOptions) - 1},
    [SEARCH_TYPE_RIGHT] = {sDexSearchTypeOptions, 12, 13, ARRAY_COUNT(sDexSearchTypeOptions) - 1},
    [SEARCH_ORDER]      = {sDexOrderOptions,       4,  5, ARRAY_COUNT(sDexOrderOptions) - 1},
    [SEARCH_MODE]       = {sDexModeOptions,        2,  3, ARRAY_COUNT(sDexModeOptions) - 1},
};

static const struct BgTemplate sSearchMenu_BgTemplate[] =
{
    {
        .bg = 0,
        .charBaseIndex = 2,
        .mapBaseIndex = 12,
        .screenSize = 0,
        .paletteMode = 0,
        .priority = 0,
        .baseTile = 0
    },
    {
        .bg = 1,
        .charBaseIndex = 0,
        .mapBaseIndex = 13,
        .screenSize = 0,
        .paletteMode = 0,
        .priority = 1,
        .baseTile = 0
    },
    {
        .bg = 2,
        .charBaseIndex = 2,
        .mapBaseIndex = 14,
        .screenSize = 0,
        .paletteMode = 0,
        .priority = 2,
        .baseTile = 0
    },
    {
        .bg = 3,
        .charBaseIndex = 0,
        .mapBaseIndex = 15,
        .screenSize = 0,
        .paletteMode = 0,
        .priority = 3,
        .baseTile = 0
    }
};

static const struct WindowTemplate sSearchMenu_WindowTemplate[] =
{
    {
        .bg = 2,
        .tilemapLeft = 0,
        .tilemapTop = 0,
        .width = 32,
        .height = 20,
        .paletteNum = 0,
        .baseBlock = 0x0001,
    },
    DUMMY_WIN_TEMPLATE
};

// .text

void ResetPokedex(void)
{
    u16 i;

    sLastSelectedPokemon = 0;
    sPokeBallRotation = POKEBALL_ROTATION_TOP;
    gUnusedPokedexU8 = 0;
    gSaveBlock2Ptr->pokedex.mode = DEX_MODE_HOENN;
    gSaveBlock2Ptr->pokedex.order = 0;
    gSaveBlock2Ptr->pokedex.nationalMagic = 0;
    gSaveBlock2Ptr->pokedex.unknown2 = 0;
    gSaveBlock2Ptr->pokedex.unownPersonality = 0;
    gSaveBlock2Ptr->pokedex.spindaPersonality = 0;
    gSaveBlock2Ptr->pokedex.unknown3 = 0;
    DisableNationalPokedex();
    for (i = 0; i < NUM_DEX_FLAG_BYTES; i++)
    {
        gSaveBlock1Ptr->dexCaught[i] = 0;
        gSaveBlock1Ptr->dexSeen[i] = 0;
<<<<<<< HEAD
=======
        gSaveBlock2Ptr->dexDefeated[i] = 0;
>>>>>>> e1a6dd5c
    }
}

void ResetPokedexScrollPositions(void)
{
    sLastSelectedPokemon = 0;
    sPokeBallRotation = POKEBALL_ROTATION_TOP;
}

static void VBlankCB_Pokedex(void)
{
    LoadOam();
    ProcessSpriteCopyRequests();
    TransferPlttBuffer();
}

static void ResetPokedexView(struct PokedexView *pokedexView)
{
    u16 i;

    for (i = 0; i < NATIONAL_DEX_COUNT; i++)
    {
        pokedexView->pokedexList[i].dexNum = 0xFFFF;
        pokedexView->pokedexList[i].seen = FALSE;
        pokedexView->pokedexList[i].owned = FALSE;
    }
    pokedexView->pokedexList[NATIONAL_DEX_COUNT].dexNum = 0;
    pokedexView->pokedexList[NATIONAL_DEX_COUNT].seen = FALSE;
    pokedexView->pokedexList[NATIONAL_DEX_COUNT].owned = FALSE;
    pokedexView->pokemonListCount = 0;
    pokedexView->selectedPokemon = 0;
    pokedexView->selectedPokemonBackup = 0;
    pokedexView->dexMode = DEX_MODE_HOENN;
    pokedexView->dexModeBackup = DEX_MODE_HOENN;
    pokedexView->dexOrder = ORDER_NUMERICAL;
    pokedexView->dexOrderBackup = ORDER_NUMERICAL;
    pokedexView->seenCount = 0;
    pokedexView->ownCount = 0;
    for (i = 0; i < MAX_MONS_ON_SCREEN; i++)
        pokedexView->monSpriteIds[i] = 0xFFFF;
    pokedexView->pokeBallRotationStep = 0;
    pokedexView->pokeBallRotationBackup = 0;
    pokedexView->pokeBallRotation = 0;
    pokedexView->initialVOffset = 0;
    pokedexView->scrollTimer = 0;
    pokedexView->scrollDirection = 0;
    pokedexView->listVOffset = 0;
    pokedexView->listMovingVOffset = 0;
    pokedexView->scrollMonIncrement = 0;
    pokedexView->maxScrollTimer = 0;
    pokedexView->scrollSpeed = 0;
    for (i = 0; i < ARRAY_COUNT(pokedexView->unkArr1); i++)
        pokedexView->unkArr1[i] = 0;
    pokedexView->currentPage = PAGE_MAIN;
    pokedexView->currentPageBackup = PAGE_MAIN;
    pokedexView->isSearchResults = FALSE;
    pokedexView->selectedScreen = AREA_SCREEN;
    pokedexView->screenSwitchState = 0;
    pokedexView->menuIsOpen = 0;
    pokedexView->menuCursorPos = 0;
    pokedexView->menuY = 0;
    for (i = 0; i < ARRAY_COUNT(pokedexView->unkArr2); i++)
        pokedexView->unkArr2[i] = 0;
    for (i = 0; i < ARRAY_COUNT(pokedexView->unkArr3); i++)
        pokedexView->unkArr3[i] = 0;
}

void CB2_OpenPokedex(void)
{
    switch (gMain.state)
    {
    case 0:
    default:
        SetVBlankCallback(NULL);
        ResetOtherVideoRegisters(0);
        DmaFillLarge16(3, 0, (u8 *)VRAM, VRAM_SIZE, 0x1000);
        DmaClear32(3, OAM, OAM_SIZE);
        DmaClear16(3, PLTT, PLTT_SIZE);
        gMain.state = 1;
        break;
    case 1:
        ScanlineEffect_Stop();
        ResetTasks();
        ResetSpriteData();
        ResetPaletteFade();
        FreeAllSpritePalettes();
        gReservedSpritePaletteCount = 8;
        ResetAllPicSprites();
        gMain.state++;
        break;
    case 2:
        sPokedexView = AllocZeroed(sizeof(struct PokedexView));
        ResetPokedexView(sPokedexView);
        CreateTask(Task_OpenPokedexMainPage, 0);
        sPokedexView->dexMode = gSaveBlock2Ptr->pokedex.mode;
        if (!IsNationalPokedexEnabled())
            sPokedexView->dexMode = DEX_MODE_HOENN;
        sPokedexView->dexOrder = gSaveBlock2Ptr->pokedex.order;
        sPokedexView->selectedPokemon = sLastSelectedPokemon;
        sPokedexView->pokeBallRotation = sPokeBallRotation;
        sPokedexView->selectedScreen = AREA_SCREEN;
        if (!IsNationalPokedexEnabled())
        {
            sPokedexView->seenCount = GetHoennPokedexCount(FLAG_GET_SEEN);
            sPokedexView->ownCount = GetHoennPokedexCount(FLAG_GET_CAUGHT);
        }
        else
        {
            sPokedexView->seenCount = GetNationalPokedexCount(FLAG_GET_SEEN);
            sPokedexView->ownCount = GetNationalPokedexCount(FLAG_GET_CAUGHT);
        }
        sPokedexView->initialVOffset = 8;
        gMain.state++;
        break;
    case 3:
        EnableInterrupts(1);
        SetVBlankCallback(VBlankCB_Pokedex);
        SetMainCallback2(CB2_Pokedex);
        CreatePokedexList(sPokedexView->dexMode, sPokedexView->dexOrder);
        m4aMPlayVolumeControl(&gMPlayInfo_BGM, TRACKS_ALL, 0x80);
        break;
    }
}

static void CB2_Pokedex(void)
{
    RunTasks();
    AnimateSprites();
    BuildOamBuffer();
    UpdatePaletteFade();
}

void Task_OpenPokedexMainPage(u8 taskId)
{
    sPokedexView->isSearchResults = FALSE;
    #ifdef POKEMON_EXPANSION
    sPokedexView->sEvoScreenData.fromEvoPage = FALSE;
    sPokedexView->formSpecies = 0;
    #endif
    if (LoadPokedexListPage(PAGE_MAIN))
        gTasks[taskId].func = Task_HandlePokedexInput;
}

#define tLoadScreenTaskId data[0]

static void Task_HandlePokedexInput(u8 taskId)
{
    SetGpuReg(REG_OFFSET_BG0VOFS, sPokedexView->menuY);

    if (sPokedexView->menuY)
    {
        sPokedexView->menuY -= 8;
        if (sPokedexView->menuIsOpen == FALSE && sPokedexView->menuY == 8) //HGSS_Ui
        {
            CreateStatBars(&sPokedexView->pokedexList[sPokedexView->selectedPokemon]);
            CreateStatBarsBg();
        }
    }
    else
    {
        if (JOY_NEW(A_BUTTON) && sPokedexView->pokedexList[sPokedexView->selectedPokemon].seen)
        {
            TryDestroyStatBars(); //HGSS_Ui
            UpdateSelectedMonSpriteId();
            BeginNormalPaletteFade(~(1 << (gSprites[sPokedexView->selectedMonSpriteId].oam.paletteNum + 16)), 0, 0, 0x10, RGB_BLACK);
            gSprites[sPokedexView->selectedMonSpriteId].callback = SpriteCB_MoveMonForInfoScreen;
            gTasks[taskId].func = Task_OpenInfoScreenAfterMonMovement;
            PlaySE(SE_PIN);
            FreeWindowAndBgBuffers();
        }
        else if (JOY_NEW(START_BUTTON))
        {
            TryDestroyStatBars(); //HGSS_Ui
            TryDestroyStatBarsBg(); //HGSS_Ui
            sPokedexView->menuY = 0;
            sPokedexView->menuIsOpen = TRUE;
            sPokedexView->menuCursorPos = 0;
            gTasks[taskId].func = Task_HandlePokedexStartMenuInput;
            PlaySE(SE_SELECT);
        }
        else if (JOY_NEW(SELECT_BUTTON))
        {
            PlaySE(SE_SELECT);
            BeginNormalPaletteFade(PALETTES_ALL, 0, 0, 0x10, RGB_BLACK);
            gTasks[taskId].tLoadScreenTaskId = LoadSearchMenu();
            sPokedexView->screenSwitchState = 0;
            sPokedexView->pokeBallRotationBackup = sPokedexView->pokeBallRotation;
            sPokedexView->selectedPokemonBackup = sPokedexView->selectedPokemon;
            sPokedexView->dexModeBackup = sPokedexView->dexMode;
            sPokedexView->dexOrderBackup = sPokedexView->dexOrder;
            gTasks[taskId].func = Task_WaitForExitSearch;
            PlaySE(SE_PC_LOGIN);
            FreeWindowAndBgBuffers();
        }
        else if (JOY_NEW(B_BUTTON))
        {
            TryDestroyStatBars(); //HGSS_Ui
            BeginNormalPaletteFade(PALETTES_ALL, 0, 0, 0x10, RGB_BLACK);
            gTasks[taskId].func = Task_ClosePokedex;
            PlaySE(SE_PC_OFF);
        }
        else
        {
            //Handle D-pad
            sPokedexView->selectedPokemon = TryDoPokedexScroll(sPokedexView->selectedPokemon, 0xE);
            if (sPokedexView->scrollTimer)
                gTasks[taskId].func = Task_WaitForScroll;
            else if (!sPokedexView->scrollTimer && !sPokedexView->scrollSpeed &&sPokedexView->justScrolled) //HGSS_Ui
                CreateStatBars(&sPokedexView->pokedexList[sPokedexView->selectedPokemon]); //HGSS_Ui
        }
    }
}

static void Task_WaitForScroll(u8 taskId)
{
    TryDestroyStatBars(); //HGSS_Ui
    if (UpdateDexListScroll(sPokedexView->scrollDirection, sPokedexView->scrollMonIncrement, sPokedexView->maxScrollTimer))
        gTasks[taskId].func = Task_HandlePokedexInput;
}

static void Task_HandlePokedexStartMenuInput(u8 taskId)
{
    SetGpuReg(REG_OFFSET_BG0VOFS, sPokedexView->menuY);

    //If menu is not open, slide it up, on screen
    if (sPokedexView->menuY != 80)
    {
        sPokedexView->menuY += 8;
    }
    else
    {
        if (JOY_NEW(A_BUTTON))
        {
            switch (sPokedexView->menuCursorPos)
            {
            case 0: //BACK TO LIST
            default:
                gMain.newKeys |= START_BUTTON;  //Exit menu
                break;
            case 1: //LIST TOP
                sPokedexView->selectedPokemon = 0;
                sPokedexView->pokeBallRotation = POKEBALL_ROTATION_TOP;
                ClearMonSprites();
                CreateMonSpritesAtPos(sPokedexView->selectedPokemon, 0xE);
                gMain.newKeys |= START_BUTTON;  //Exit menu
                break;
            case 2: //LIST BOTTOM
                sPokedexView->selectedPokemon = sPokedexView->pokemonListCount - 1;
                sPokedexView->pokeBallRotation = sPokedexView->pokemonListCount * 16 + POKEBALL_ROTATION_BOTTOM;
                ClearMonSprites();
                CreateMonSpritesAtPos(sPokedexView->selectedPokemon, 0xE);
                gMain.newKeys |= START_BUTTON;  //Exit menu
                break;
            case 3: //CLOSE POKEDEX
                BeginNormalPaletteFade(PALETTES_ALL, 0, 0, 0x10, RGB_BLACK);
                gTasks[taskId].func = Task_ClosePokedex;
                PlaySE(SE_PC_OFF);
                break;
            }
        }

        //Exit menu when Start or B is pressed
        if (JOY_NEW(START_BUTTON | B_BUTTON))
        {
            sPokedexView->menuIsOpen = FALSE;
            gTasks[taskId].func = Task_HandlePokedexInput;
            PlaySE(SE_SELECT);
        }
        else if (JOY_REPEAT(DPAD_UP) && sPokedexView->menuCursorPos != 0)
        {
            sPokedexView->menuCursorPos--;
            PlaySE(SE_SELECT);
        }
        else if (JOY_REPEAT(DPAD_DOWN) && sPokedexView->menuCursorPos < 3)
        {
            sPokedexView->menuCursorPos++;
            PlaySE(SE_SELECT);
        }
    }
}

// Opening the info screen from list view. Pokémon sprite is moving to its new position, wait for it to arrive
static void Task_OpenInfoScreenAfterMonMovement(u8 taskId)
{
    if (gSprites[sPokedexView->selectedMonSpriteId].x == MON_PAGE_X && gSprites[sPokedexView->selectedMonSpriteId].y == MON_PAGE_Y)
    {
        sPokedexView->currentPageBackup = sPokedexView->currentPage;
        gTasks[taskId].tLoadScreenTaskId = LoadInfoScreen(&sPokedexView->pokedexList[sPokedexView->selectedPokemon], sPokedexView->selectedMonSpriteId);
        gTasks[taskId].func = Task_WaitForExitInfoScreen;
    }
}

static void Task_WaitForExitInfoScreen(u8 taskId)
{
    if (gTasks[gTasks[taskId].tLoadScreenTaskId].isActive)
    {
        // While active, handle scroll input
        if (sPokedexView->currentPage == PAGE_INFO && !IsInfoScreenScrolling(gTasks[taskId].tLoadScreenTaskId) && TryDoInfoScreenScroll())
            StartInfoScreenScroll(&sPokedexView->pokedexList[sPokedexView->selectedPokemon], gTasks[taskId].tLoadScreenTaskId);
    }
    else
    {
        // Exiting, back to list view
        sLastSelectedPokemon = sPokedexView->selectedPokemon;
        sPokeBallRotation = sPokedexView->pokeBallRotation;
        gTasks[taskId].func = Task_OpenPokedexMainPage;
    }
}

static void Task_WaitForExitSearch(u8 taskId)
{
    if (!gTasks[gTasks[taskId].tLoadScreenTaskId].isActive)
    {
        ClearMonSprites();
        TryDestroyStatBars(); //HGSS_Ui
        TryDestroyStatBarsBg(); //HGSS_Ui

        // Search produced results
        if (sPokedexView->screenSwitchState != 0)
        {
            sPokedexView->selectedPokemon = 0;
            sPokedexView->pokeBallRotation = POKEBALL_ROTATION_TOP;
            gTasks[taskId].func = Task_OpenSearchResults;
        }
        // Search didn't produce results
        else
        {
            sPokedexView->pokeBallRotation = sPokedexView->pokeBallRotationBackup;
            sPokedexView->selectedPokemon = sPokedexView->selectedPokemonBackup;
            sPokedexView->dexMode = sPokedexView->dexModeBackup;
            if (!IsNationalPokedexEnabled())
                sPokedexView->dexMode = DEX_MODE_HOENN;
            sPokedexView->dexOrder = sPokedexView->dexOrderBackup;
            gTasks[taskId].func = Task_OpenPokedexMainPage;
        }
    }
}

static void Task_ClosePokedex(u8 taskId)
{
    if (!gPaletteFade.active)
    {
        gSaveBlock2Ptr->pokedex.mode = sPokedexView->dexMode;
        if (!IsNationalPokedexEnabled())
            gSaveBlock2Ptr->pokedex.mode = DEX_MODE_HOENN;
        gSaveBlock2Ptr->pokedex.order = sPokedexView->dexOrder;
        ClearMonSprites();
        FreeWindowAndBgBuffers();
        DestroyTask(taskId);
        SetMainCallback2(CB2_ReturnToFieldWithOpenMenu);
        m4aMPlayVolumeControl(&gMPlayInfo_BGM, TRACKS_ALL, 0x100);
        Free(sPokedexView);
    }
}

static void Task_OpenSearchResults(u8 taskId)
{
    sPokedexView->isSearchResults = TRUE;
    #ifdef POKEMON_EXPANSION
    sPokedexView->sEvoScreenData.fromEvoPage = FALSE;
    sPokedexView->formSpecies = 0;
    #endif
    if (LoadPokedexListPage(PAGE_SEARCH_RESULTS))
        gTasks[taskId].func = Task_HandleSearchResultsInput;
}

static void Task_HandleSearchResultsInput(u8 taskId)
{
    SetGpuReg(REG_OFFSET_BG0VOFS, sPokedexView->menuY);

    if (sPokedexView->menuY)
    {
        sPokedexView->menuY -= 8;
        if (sPokedexView->menuIsOpen == FALSE && sPokedexView->menuY == 8) //HGSS_Ui
        {
            CreateStatBars(&sPokedexView->pokedexList[sPokedexView->selectedPokemon]);
            CreateStatBarsBg();
        }
    }
    else
    {
        if (JOY_NEW(A_BUTTON) && sPokedexView->pokedexList[sPokedexView->selectedPokemon].seen)
        {
            u32 a;

            TryDestroyStatBars(); //HGSS_Ui
            UpdateSelectedMonSpriteId();
            a = (1 << (gSprites[sPokedexView->selectedMonSpriteId].oam.paletteNum + 16));
            gSprites[sPokedexView->selectedMonSpriteId].callback = SpriteCB_MoveMonForInfoScreen;
            BeginNormalPaletteFade(~a, 0, 0, 0x10, RGB_BLACK);
            gTasks[taskId].func = Task_OpenSearchResultsInfoScreenAfterMonMovement;
            PlaySE(SE_PIN);
            FreeWindowAndBgBuffers();
        }
        else if (JOY_NEW(START_BUTTON))
        {
            TryDestroyStatBars(); //HGSS_Ui
            TryDestroyStatBarsBg(); //HGSS_Ui
            sPokedexView->menuY = 0;
            sPokedexView->menuIsOpen = TRUE;
            sPokedexView->menuCursorPos = 0;
            gTasks[taskId].func = Task_HandleSearchResultsStartMenuInput;
            PlaySE(SE_SELECT);
        }
        else if (JOY_NEW(SELECT_BUTTON))
        {
            BeginNormalPaletteFade(PALETTES_ALL, 0, 0, 0x10, RGB_BLACK);
            gTasks[taskId].tLoadScreenTaskId = LoadSearchMenu();
            sPokedexView->screenSwitchState = 0;
            gTasks[taskId].func = Task_WaitForExitSearch;
            PlaySE(SE_PC_LOGIN);
            FreeWindowAndBgBuffers();
        }
        else if (JOY_NEW(B_BUTTON))
        {
            TryDestroyStatBars(); //HGSS_Ui
            BeginNormalPaletteFade(PALETTES_ALL, 0, 0, 0x10, RGB_BLACK);
            gTasks[taskId].func = Task_ReturnToPokedexFromSearchResults;
            PlaySE(SE_PC_OFF);
        }
        else
        {
            //Handle D-pad
            sPokedexView->selectedPokemon = TryDoPokedexScroll(sPokedexView->selectedPokemon, 0xE);
            if (sPokedexView->scrollTimer)
                gTasks[taskId].func = Task_WaitForSearchResultsScroll;
            else if (!sPokedexView->scrollTimer && !sPokedexView->scrollSpeed && sPokedexView->justScrolled) //HGSS_Ui
                CreateStatBars(&sPokedexView->pokedexList[sPokedexView->selectedPokemon]); //HGSS_Ui
        }
    }
}

static void Task_WaitForSearchResultsScroll(u8 taskId)
{
    TryDestroyStatBars(); //HGSS_Ui
    if (UpdateDexListScroll(sPokedexView->scrollDirection, sPokedexView->scrollMonIncrement, sPokedexView->maxScrollTimer))
        gTasks[taskId].func = Task_HandleSearchResultsInput;
}

static void Task_HandleSearchResultsStartMenuInput(u8 taskId)
{
    SetGpuReg(REG_OFFSET_BG0VOFS, sPokedexView->menuY);

    if (sPokedexView->menuY != 96)
    {
        sPokedexView->menuY += 8;
    }
    else
    {
        if (JOY_NEW(A_BUTTON))
        {
            switch (sPokedexView->menuCursorPos)
            {
            case 0: //BACK TO LIST
            default:
                gMain.newKeys |= START_BUTTON;
                break;
            case 1: //LIST TOP
                sPokedexView->selectedPokemon = 0;
                sPokedexView->pokeBallRotation = POKEBALL_ROTATION_TOP;
                ClearMonSprites();
                CreateMonSpritesAtPos(sPokedexView->selectedPokemon, 0xE);
                gMain.newKeys |= START_BUTTON;
                break;
            case 2: //LIST BOTTOM
                sPokedexView->selectedPokemon = sPokedexView->pokemonListCount - 1;
                sPokedexView->pokeBallRotation = sPokedexView->pokemonListCount * 16 + POKEBALL_ROTATION_BOTTOM;
                ClearMonSprites();
                CreateMonSpritesAtPos(sPokedexView->selectedPokemon, 0xE);
                gMain.newKeys |= START_BUTTON;
                break;
            case 3: //BACK TO POKEDEX
                BeginNormalPaletteFade(PALETTES_ALL, 0, 0, 0x10, RGB_BLACK);
                gTasks[taskId].func = Task_ReturnToPokedexFromSearchResults;
                PlaySE(SE_TRUCK_DOOR);
                break;
            case 4: //CLOSE POKEDEX
                BeginNormalPaletteFade(PALETTES_ALL, 0, 0, 0x10, RGB_BLACK);
                gTasks[taskId].func = Task_ClosePokedexFromSearchResultsStartMenu;
                PlaySE(SE_PC_OFF);
                break;
            }
        }

        //Exit menu when Start or B is pressed
        if (JOY_NEW(START_BUTTON | B_BUTTON))
        {
            sPokedexView->menuIsOpen = FALSE;
            gTasks[taskId].func = Task_HandleSearchResultsInput;
            PlaySE(SE_SELECT);
        }
        else if (JOY_REPEAT(DPAD_UP) && sPokedexView->menuCursorPos)
        {
            sPokedexView->menuCursorPos--;
            PlaySE(SE_SELECT);
        }
        else if (JOY_REPEAT(DPAD_DOWN) && sPokedexView->menuCursorPos < 4)
        {
            sPokedexView->menuCursorPos++;
            PlaySE(SE_SELECT);
        }
    }
}

static void Task_OpenSearchResultsInfoScreenAfterMonMovement(u8 taskId)
{
    if (gSprites[sPokedexView->selectedMonSpriteId].x == MON_PAGE_X && gSprites[sPokedexView->selectedMonSpriteId].y == MON_PAGE_Y)
    {
        sPokedexView->currentPageBackup = sPokedexView->currentPage;
        gTasks[taskId].tLoadScreenTaskId = LoadInfoScreen(&sPokedexView->pokedexList[sPokedexView->selectedPokemon], sPokedexView->selectedMonSpriteId);
        sPokedexView->selectedMonSpriteId = -1;
        gTasks[taskId].func = Task_WaitForExitSearchResultsInfoScreen;
    }
}

static void Task_WaitForExitSearchResultsInfoScreen(u8 taskId)
{
    if (gTasks[gTasks[taskId].tLoadScreenTaskId].isActive)
    {
        // While active, handle scroll input
        if (sPokedexView->currentPage == PAGE_INFO && !IsInfoScreenScrolling(gTasks[taskId].tLoadScreenTaskId) && TryDoInfoScreenScroll())
            StartInfoScreenScroll(&sPokedexView->pokedexList[sPokedexView->selectedPokemon], gTasks[taskId].tLoadScreenTaskId);
    }
    else
    {
        // Exiting, back to search results
        gTasks[taskId].func = Task_OpenSearchResults;
    }
}

static void Task_ReturnToPokedexFromSearchResults(u8 taskId)
{
    if (!gPaletteFade.active)
    {
        sPokedexView->pokeBallRotation = sPokedexView->pokeBallRotationBackup;
        sPokedexView->selectedPokemon = sPokedexView->selectedPokemonBackup;
        sPokedexView->dexMode = sPokedexView->dexModeBackup;
        if (!IsNationalPokedexEnabled())
            sPokedexView->dexMode = DEX_MODE_HOENN;
        sPokedexView->dexOrder = sPokedexView->dexOrderBackup;
        gTasks[taskId].func = Task_OpenPokedexMainPage;
        ClearMonSprites();
        FreeWindowAndBgBuffers();
    }
}

static void Task_ClosePokedexFromSearchResultsStartMenu(u8 taskId)
{
    if (!gPaletteFade.active)
    {
        sPokedexView->pokeBallRotation = sPokedexView->pokeBallRotationBackup;
        sPokedexView->selectedPokemon = sPokedexView->selectedPokemonBackup;
        sPokedexView->dexMode = sPokedexView->dexModeBackup;
        if (!IsNationalPokedexEnabled())
            sPokedexView->dexMode = DEX_MODE_HOENN;
        sPokedexView->dexOrder = sPokedexView->dexOrderBackup;
        gTasks[taskId].func = Task_ClosePokedex;
    }
}

#undef tLoadScreenTaskId

// For loading main pokedex page or pokedex search results
static bool8 LoadPokedexListPage(u8 page)
{
    switch (gMain.state)
    {
    case 0:
    default:
        if (gPaletteFade.active)
            return 0;
        SetVBlankCallback(NULL);
        sPokedexView->currentPage = page;
        ResetOtherVideoRegisters(0);
        SetGpuReg(REG_OFFSET_BG2VOFS, sPokedexView->initialVOffset);
        ResetBgsAndClearDma3BusyFlags(0);
        InitBgsFromTemplates(0, sPokedex_BgTemplate, ARRAY_COUNT(sPokedex_BgTemplate));
        SetBgTilemapBuffer(3, AllocZeroed(BG_SCREEN_SIZE));
        SetBgTilemapBuffer(2, AllocZeroed(BG_SCREEN_SIZE));
        SetBgTilemapBuffer(1, AllocZeroed(BG_SCREEN_SIZE));
        SetBgTilemapBuffer(0, AllocZeroed(BG_SCREEN_SIZE));
        if (!HGSS_DECAPPED)
            DecompressAndLoadBgGfxUsingHeap(3, gPokedexMenuList_Gfx, 0x2000, 0, 0);
        else
            DecompressAndLoadBgGfxUsingHeap(3, gPokedexMenuList_DECA_Gfx, 0x2000, 0, 0);
        CopyToBgTilemapBuffer(1, gPokedexScreenList_Tilemap, 0, 0);
        CopyToBgTilemapBuffer(3, gPokedexScreenListUnderlay_Tilemap, 0, 0);
        if (page == PAGE_MAIN)
            CopyToBgTilemapBuffer(0, gPokedexStartMenuMain_Tilemap, 0, 0x280);
        else
            CopyToBgTilemapBuffer(0, gPokedexStartMenuSearchResults_Tilemap, 0, 0x280);
        ResetPaletteFade();
        if (page == PAGE_MAIN)
            sPokedexView->isSearchResults = FALSE;
        else
            sPokedexView->isSearchResults = TRUE;
        LoadPokedexBgPalette(sPokedexView->isSearchResults);
        InitWindows(sPokemonList_WindowTemplate);
        DeactivateAllTextPrinters();
        PutWindowTilemap(0);
        CopyWindowToVram(0, COPYWIN_FULL);
        gMain.state = 1;
        break;
    case 1:
        ResetSpriteData();
        FreeAllSpritePalettes();
        gReservedSpritePaletteCount = 8;
        LoadCompressedSpriteSheet(&sInterfaceSpriteSheet[HGSS_DECAPPED]);
        LoadSpritePalettes(sInterfaceSpritePalette);
        LoadSpritePalettes(sStatBarSpritePal); //HGSS_Ui
        CreateInterfaceSprites(page);
        gMain.state++;
        break;
    case 2:
        gMain.state++;
        break;
    case 3:
        if (page == PAGE_MAIN)
            CreatePokedexList(sPokedexView->dexMode, sPokedexView->dexOrder);
        CreateMonSpritesAtPos(sPokedexView->selectedPokemon, 0xE);
        sPokedexView->statBarsSpriteId = 0xFF;  //HGSS_Ui stat bars
        CreateStatBars(&sPokedexView->pokedexList[sPokedexView->selectedPokemon]); //HGSS_Ui stat bars
        sPokedexView->statBarsBgSpriteId = 0xFF;  //HGSS_Ui stat bars background
        CreateStatBarsBg(); //HGSS_Ui stat bars background
        sPokedexView->menuIsOpen = FALSE;
        sPokedexView->menuY = 0;
        CopyBgTilemapBufferToVram(0);
        CopyBgTilemapBufferToVram(1);
        CopyBgTilemapBufferToVram(2);
        CopyBgTilemapBufferToVram(3);
        gMain.state++;
        break;
    case 4:
        BeginNormalPaletteFade(PALETTES_ALL, 0, 0x10, 0, RGB_BLACK);
        SetVBlankCallback(VBlankCB_Pokedex);
        gMain.state++;
        break;
    case 5:
        SetGpuReg(REG_OFFSET_WININ, WININ_WIN0_ALL | WININ_WIN1_ALL);
        SetGpuReg(REG_OFFSET_WINOUT, WINOUT_WIN01_ALL | WINOUT_WINOBJ_BG0 | WINOUT_WINOBJ_BG2 | WINOUT_WINOBJ_BG3 | WINOUT_WINOBJ_OBJ);
        SetGpuReg(REG_OFFSET_WIN0H, 0);
        SetGpuReg(REG_OFFSET_WIN0V, 0);
        SetGpuReg(REG_OFFSET_WIN1H, 0);
        SetGpuReg(REG_OFFSET_WIN1V, 0);
        SetGpuReg(REG_OFFSET_BLDCNT, 0);
        SetGpuReg(REG_OFFSET_BLDALPHA, 0);
        SetGpuReg(REG_OFFSET_BLDY, 0);
        SetGpuReg(REG_OFFSET_DISPCNT, DISPCNT_MODE_0 | DISPCNT_OBJ_1D_MAP | DISPCNT_OBJ_ON | DISPCNT_OBJWIN_ON);
        ShowBg(0);
        ShowBg(1);
        ShowBg(2);
        ShowBg(3);
        gMain.state++;
        break;
    case 6:
        if (!gPaletteFade.active)
        {
            gMain.state = 0;
            return TRUE;
        }
        break;
    }
    return FALSE;
}

static void LoadPokedexBgPalette(bool8 isSearchResults)
{
    if (!HGSS_DARK_MODE)
    {
        if (isSearchResults == TRUE)
            LoadPalette(gPokedexSearchResults_Pal + 1, 1, 0xBE);
        else if (!IsNationalPokedexEnabled())
            LoadPalette(gPokedexDefault_Pal + 1, 1, 0xBE);
        else
            LoadPalette(gPokedexNational_Pal + 1, 1, 0xBE);
        LoadPalette(GetOverworldTextboxPalettePtr(), 0xF0, 32);
    }
    else
    {
        if (isSearchResults == TRUE)
            LoadPalette(gPokedexSearchResults_dark_Pal + 1, 1, 0xBE);
        else if (!IsNationalPokedexEnabled())
            LoadPalette(gPokedexDefault_dark_Pal + 1, 1, 0xBE);
        else
            LoadPalette(gPokedexNational_dark_Pal + 1, 1, 0xBE);
        LoadPalette(GetOverworldTextboxPalettePtr(), 0xF0, 32);
    }

}

static void FreeWindowAndBgBuffers(void)
{
    void *tilemapBuffer;

    FreeAllWindowBuffers();
    tilemapBuffer = GetBgTilemapBuffer(0);
    if (tilemapBuffer)
        Free(tilemapBuffer);
    tilemapBuffer = GetBgTilemapBuffer(1);
    if (tilemapBuffer)
        Free(tilemapBuffer);
    tilemapBuffer = GetBgTilemapBuffer(2);
    if (tilemapBuffer)
        Free(tilemapBuffer);
    tilemapBuffer = GetBgTilemapBuffer(3);
    if (tilemapBuffer)
        Free(tilemapBuffer);
}

static void CreatePokedexList(u8 dexMode, u8 order)
{
    u32 vars[3]; //I have no idea why three regular variables are stored in an array, but whatever.
#define temp_dexCount   vars[0]
#define temp_isHoennDex vars[1]
#define temp_dexNum     vars[2]
    s32 i;

    sPokedexView->pokemonListCount = 0;

    switch (dexMode)
    {
    default:
    case DEX_MODE_HOENN:
        temp_dexCount = HOENN_DEX_COUNT;
        temp_isHoennDex = TRUE;
        break;
    case DEX_MODE_NATIONAL:
        if (IsNationalPokedexEnabled())
        {
            temp_dexCount = NATIONAL_DEX_COUNT;
            temp_isHoennDex = FALSE;
        }
        else
        {
            temp_dexCount = HOENN_DEX_COUNT;
            temp_isHoennDex = TRUE;
        }
        break;
    }

    switch (order)
    {
    case ORDER_NUMERICAL:
        if (temp_isHoennDex)
        {
            for (i = 0; i < temp_dexCount; i++)
            {
                temp_dexNum = HoennToNationalOrder(i + 1);
                sPokedexView->pokedexList[i].dexNum = temp_dexNum;
                sPokedexView->pokedexList[i].seen = GetSetPokedexFlag(temp_dexNum, FLAG_GET_SEEN);
                sPokedexView->pokedexList[i].owned = GetSetPokedexFlag(temp_dexNum, FLAG_GET_CAUGHT);
                if (sPokedexView->pokedexList[i].seen)
                    sPokedexView->pokemonListCount = i + 1;
            }
        }
        else
        {
            s16 r5, r10;
            for (i = 0, r5 = 0, r10 = 0; i < temp_dexCount; i++)
            {
                temp_dexNum = i + 1;
                if (GetSetPokedexFlag(temp_dexNum, FLAG_GET_SEEN))
                    r10 = 1;
                if (r10)
                {
                    sPokedexView->pokedexList[r5].dexNum = temp_dexNum;
                    sPokedexView->pokedexList[r5].seen = GetSetPokedexFlag(temp_dexNum, FLAG_GET_SEEN);
                    sPokedexView->pokedexList[r5].owned = GetSetPokedexFlag(temp_dexNum, FLAG_GET_CAUGHT);
                    if (sPokedexView->pokedexList[r5].seen)
                        sPokedexView->pokemonListCount = r5 + 1;
                    r5++;
                }
            }
        }
        break;
    case ORDER_ALPHABETICAL:
        for (i = 0; i < ARRAY_COUNT(gPokedexOrder_Alphabetical); i++)
        {
            temp_dexNum = gPokedexOrder_Alphabetical[i];

<<<<<<< HEAD
            if (temp_dexNum <= NATIONAL_DEX_COUNT && (!temp_isHoennDex || NationalToHoennOrder(temp_dexNum) != 0) && GetSetPokedexFlag(temp_dexNum, FLAG_GET_SEEN))
=======
            if ((!temp_isHoennDex || NationalToHoennOrder(temp_dexNum) != 0) && GetSetPokedexFlag(temp_dexNum, FLAG_GET_SEEN))
>>>>>>> e1a6dd5c
            {
                sPokedexView->pokedexList[sPokedexView->pokemonListCount].dexNum = temp_dexNum;
                sPokedexView->pokedexList[sPokedexView->pokemonListCount].seen = TRUE;
                sPokedexView->pokedexList[sPokedexView->pokemonListCount].owned = GetSetPokedexFlag(temp_dexNum, FLAG_GET_CAUGHT);
                sPokedexView->pokemonListCount++;
            }
        }
        break;
    case ORDER_HEAVIEST:
        for (i = ARRAY_COUNT(gPokedexOrder_Weight) - 1; i >= 0; i--)
        {
            temp_dexNum = gPokedexOrder_Weight[i];

<<<<<<< HEAD
            if (temp_dexNum <= NATIONAL_DEX_COUNT && (!temp_isHoennDex || NationalToHoennOrder(temp_dexNum) != 0) && GetSetPokedexFlag(temp_dexNum, FLAG_GET_CAUGHT))
=======
            if ((!temp_isHoennDex || NationalToHoennOrder(temp_dexNum) != 0) && GetSetPokedexFlag(temp_dexNum, FLAG_GET_CAUGHT))
>>>>>>> e1a6dd5c
            {
                sPokedexView->pokedexList[sPokedexView->pokemonListCount].dexNum = temp_dexNum;
                sPokedexView->pokedexList[sPokedexView->pokemonListCount].seen = TRUE;
                sPokedexView->pokedexList[sPokedexView->pokemonListCount].owned = TRUE;
                sPokedexView->pokemonListCount++;
            }
        }
        break;
    case ORDER_LIGHTEST:
        for (i = 0; i < ARRAY_COUNT(gPokedexOrder_Weight); i++)
        {
            temp_dexNum = gPokedexOrder_Weight[i];

<<<<<<< HEAD
            if (temp_dexNum <= NATIONAL_DEX_COUNT && (!temp_isHoennDex || NationalToHoennOrder(temp_dexNum) != 0) && GetSetPokedexFlag(temp_dexNum, FLAG_GET_CAUGHT))
=======
            if ((!temp_isHoennDex || NationalToHoennOrder(temp_dexNum) != 0) && GetSetPokedexFlag(temp_dexNum, FLAG_GET_CAUGHT))
>>>>>>> e1a6dd5c
            {
                sPokedexView->pokedexList[sPokedexView->pokemonListCount].dexNum = temp_dexNum;
                sPokedexView->pokedexList[sPokedexView->pokemonListCount].seen = TRUE;
                sPokedexView->pokedexList[sPokedexView->pokemonListCount].owned = TRUE;
                sPokedexView->pokemonListCount++;
            }
        }
        break;
    case ORDER_TALLEST:
        for (i = ARRAY_COUNT(gPokedexOrder_Height) - 1; i >= 0; i--)
        {
            temp_dexNum = gPokedexOrder_Height[i];

<<<<<<< HEAD
            if (temp_dexNum <= NATIONAL_DEX_COUNT && (!temp_isHoennDex || NationalToHoennOrder(temp_dexNum) != 0) && GetSetPokedexFlag(temp_dexNum, FLAG_GET_CAUGHT))
=======
            if ((!temp_isHoennDex || NationalToHoennOrder(temp_dexNum) != 0) && GetSetPokedexFlag(temp_dexNum, FLAG_GET_CAUGHT))
>>>>>>> e1a6dd5c
            {
                sPokedexView->pokedexList[sPokedexView->pokemonListCount].dexNum = temp_dexNum;
                sPokedexView->pokedexList[sPokedexView->pokemonListCount].seen = TRUE;
                sPokedexView->pokedexList[sPokedexView->pokemonListCount].owned = TRUE;
                sPokedexView->pokemonListCount++;
            }
        }
        break;
    case ORDER_SMALLEST:
        for (i = 0; i < ARRAY_COUNT(gPokedexOrder_Height); i++)
        {
            temp_dexNum = gPokedexOrder_Height[i];

<<<<<<< HEAD
            if (temp_dexNum <= NATIONAL_DEX_COUNT && (!temp_isHoennDex || NationalToHoennOrder(temp_dexNum) != 0) && GetSetPokedexFlag(temp_dexNum, FLAG_GET_CAUGHT))
=======
            if ((!temp_isHoennDex || NationalToHoennOrder(temp_dexNum) != 0) && GetSetPokedexFlag(temp_dexNum, FLAG_GET_CAUGHT))
>>>>>>> e1a6dd5c
            {
                sPokedexView->pokedexList[sPokedexView->pokemonListCount].dexNum = temp_dexNum;
                sPokedexView->pokedexList[sPokedexView->pokemonListCount].seen = TRUE;
                sPokedexView->pokedexList[sPokedexView->pokemonListCount].owned = TRUE;
                sPokedexView->pokemonListCount++;
            }
        }
        break;
    }

    for (i = sPokedexView->pokemonListCount; i < NATIONAL_DEX_COUNT; i++)
    {
        sPokedexView->pokedexList[i].dexNum = 0xFFFF;
        sPokedexView->pokedexList[i].seen = FALSE;
        sPokedexView->pokedexList[i].owned = FALSE;
    }
}

static void PrintMonDexNumAndName(u8 windowId, u8 fontId, const u8 *str, u8 left, u8 top)
{
    u8 color[3];

    color[0] = TEXT_COLOR_TRANSPARENT;
    color[1] = TEXT_DYNAMIC_COLOR_6;
    color[2] = TEXT_COLOR_LIGHT_GRAY;
    AddTextPrinterParameterized4(windowId, fontId, left * 8, (top * 8) + 1, 0, 0, color, TEXT_SKIP_DRAW, str);
}

static void PrintMonDexNumAndName_2(u8 windowId, u8 fontId, const u8* str, u8 left, u8 top) //HGSS_Ui offset for closer numer + text
{
    u8 color[3];

    color[0] = TEXT_COLOR_TRANSPARENT;
    color[1] = TEXT_DYNAMIC_COLOR_6;
    color[2] = TEXT_COLOR_LIGHT_GRAY;
    AddTextPrinterParameterized4(windowId, fontId, left * 8 - 3, (top * 8) + 1, 0, 0, color, -1, str);
}

// u16 ignored is passed but never used
#define MON_LIST_X 2
static void CreateMonListEntry(u8 position, u16 b, u16 ignored)
{
    s16 entryNum;
    u16 i;
    u16 vOffset;

    switch (position)
    {
    case 0: // Initial
    default:
        entryNum = b - 5;
        for (i = 0; i <= 10; i++)
        {
            if (entryNum < 0 || entryNum >= NATIONAL_DEX_COUNT || sPokedexView->pokedexList[entryNum].dexNum == 0xFFFF)
            {
                ClearMonListEntry(MON_LIST_X, i * 2, ignored);
            }
            else
            {
                ClearMonListEntry(MON_LIST_X, i * 2, ignored);
                if (sPokedexView->pokedexList[entryNum].seen)
                {
                    CreateMonDexNum(entryNum, MON_LIST_X+1, i * 2, ignored);
                    CreateCaughtBall(sPokedexView->pokedexList[entryNum].owned, MON_LIST_X, i * 2, ignored);
                    CreateMonName(sPokedexView->pokedexList[entryNum].dexNum, MON_LIST_X+5, i * 2);
                }
                else
                {
                    CreateMonDexNum(entryNum, MON_LIST_X+1, i * 2, ignored);
                    CreateCaughtBall(FALSE, MON_LIST_X, i * 2, ignored);
                    CreateMonName(0, MON_LIST_X+5, i * 2);
                }
            }
            entryNum++;
        }
        break;
    case 1: // Up
        entryNum = b - 5;
        if (entryNum < 0 || entryNum >= NATIONAL_DEX_COUNT || sPokedexView->pokedexList[entryNum].dexNum == 0xFFFF)
        {
            ClearMonListEntry(MON_LIST_X, sPokedexView->listVOffset * 2, ignored);
        }
        else
        {
            ClearMonListEntry(MON_LIST_X, sPokedexView->listVOffset * 2, ignored);
            if (sPokedexView->pokedexList[entryNum].seen)
            {
                CreateMonDexNum(entryNum, MON_LIST_X+1, sPokedexView->listVOffset * 2, ignored);
                CreateCaughtBall(sPokedexView->pokedexList[entryNum].owned, MON_LIST_X, sPokedexView->listVOffset * 2, ignored);
                CreateMonName(sPokedexView->pokedexList[entryNum].dexNum, MON_LIST_X+5, sPokedexView->listVOffset * 2);
            }
            else
            {
                CreateMonDexNum(entryNum, MON_LIST_X+1, sPokedexView->listVOffset * 2, ignored);
                CreateCaughtBall(FALSE, MON_LIST_X, sPokedexView->listVOffset * 2, ignored);
                CreateMonName(0, MON_LIST_X+5, sPokedexView->listVOffset * 2);
            }
        }
        break;
    case 2: // Down
        entryNum = b + 5;
        vOffset = sPokedexView->listVOffset + 10;
        if (vOffset >= LIST_SCROLL_STEP)
            vOffset -= LIST_SCROLL_STEP;
        if (entryNum < 0 || entryNum >= NATIONAL_DEX_COUNT || sPokedexView->pokedexList[entryNum].dexNum == 0xFFFF)
            ClearMonListEntry(MON_LIST_X, vOffset * 2, ignored);
        else
        {
            ClearMonListEntry(MON_LIST_X, vOffset * 2, ignored);
            if (sPokedexView->pokedexList[entryNum].seen)
            {
                CreateMonDexNum(entryNum, MON_LIST_X+1, vOffset * 2, ignored);
                CreateCaughtBall(sPokedexView->pokedexList[entryNum].owned, MON_LIST_X, vOffset * 2, ignored);
                CreateMonName(sPokedexView->pokedexList[entryNum].dexNum, MON_LIST_X+5, vOffset * 2);
            }
            else
            {
                CreateMonDexNum(entryNum, MON_LIST_X+1, vOffset * 2, ignored);
                CreateCaughtBall(FALSE, MON_LIST_X, vOffset * 2, ignored);
                CreateMonName(0, MON_LIST_X+5, vOffset * 2);
            }
        }
        break;
    }
    CopyWindowToVram(0, COPYWIN_GFX);
}

static void CreateMonDexNum(u16 entryNum, u8 left, u8 top, u16 unused)
{
    u8 text[6];
    u16 dexNum;

    memcpy(text, sText_No000, ARRAY_COUNT(text));
    dexNum = sPokedexView->pokedexList[entryNum].dexNum;
    if (sPokedexView->dexMode == DEX_MODE_HOENN)
        dexNum = NationalToHoennOrder(dexNum);
    text[2] = CHAR_0 + dexNum / 100;
    text[3] = CHAR_0 + (dexNum % 100) / 10;
    text[4] = CHAR_0 + (dexNum % 100) % 10;
    PrintMonDexNumAndName(0, FONT_NARROW, text, left, top);
}

static void CreateCaughtBall(bool16 owned, u8 x, u8 y, u16 unused)
{
    if (owned)
        BlitBitmapToWindow(0, sCaughtBall_Gfx, x * 8, y * 8, 8, 16);
    else
        FillWindowPixelRect(0, PIXEL_FILL(0), x * 8, y * 8, 8, 16);
}

static u8 CreateMonName(u16 num, u8 left, u8 top)
{
    const u8 *str;

    num = NationalPokedexNumToSpecies(num);
    if (num)
        str = gSpeciesNames[num];
    else
        str = sText_TenDashes;
    PrintMonDexNumAndName_2(0, FONT_NARROW, str, left, top);
    return StringLength(str);
}

static void ClearMonListEntry(u8 x, u8 y, u16 unused)
{
    FillWindowPixelRect(0, PIXEL_FILL(0), x * 8, y * 8, 0x60, 16);
}

// u16 ignored is passed but never used
static void CreateMonSpritesAtPos(u16 selectedMon, u16 ignored)
{
    u8 i;
    u16 dexNum;
    u8 spriteId;

    gPaletteFade.bufferTransferDisabled = TRUE;

    for (i = 0; i < MAX_MONS_ON_SCREEN; i++)
        sPokedexView->monSpriteIds[i] = 0xFFFF;
    sPokedexView->selectedMonSpriteId = 0xFFFF;

    // Create top mon sprite
    dexNum = GetPokemonSpriteToDisplay(selectedMon - 1);
    if (dexNum != 0xFFFF)
    {
        spriteId = CreatePokedexMonSprite(dexNum, SCROLLING_MON_X, 0x50);
        gSprites[spriteId].callback = SpriteCB_PokedexListMonSprite;
        gSprites[spriteId].data[5] = -32;
    }

    // Create mid mon sprite
    dexNum = GetPokemonSpriteToDisplay(selectedMon);
    if (dexNum != 0xFFFF)
    {
        spriteId = CreatePokedexMonSprite(dexNum, SCROLLING_MON_X, 0x50);
        gSprites[spriteId].callback = SpriteCB_PokedexListMonSprite;
        gSprites[spriteId].data[5] = 0;
    }

    // Create bottom mon sprite
    dexNum = GetPokemonSpriteToDisplay(selectedMon + 1);
    if (dexNum != 0xFFFF)
    {
        spriteId = CreatePokedexMonSprite(dexNum, SCROLLING_MON_X, 0x50);
        gSprites[spriteId].callback = SpriteCB_PokedexListMonSprite;
        gSprites[spriteId].data[5] = 32;
    }

    CreateMonListEntry(0, selectedMon, ignored);
    SetGpuReg(REG_OFFSET_BG2VOFS, sPokedexView->initialVOffset);

    sPokedexView->listVOffset = 0;
    sPokedexView->listMovingVOffset = 0;

    gPaletteFade.bufferTransferDisabled = FALSE;
}

static bool8 UpdateDexListScroll(u8 direction, u8 monMoveIncrement, u8 scrollTimerMax)
{
    u16 i;
    u8 step;

    if (sPokedexView->scrollTimer)
    {
        sPokedexView->scrollTimer--;
        switch (direction)
        {
        case 1: // Up
            for (i = 0; i < MAX_MONS_ON_SCREEN; i++)
            {
                if (sPokedexView->monSpriteIds[i] != 0xFFFF)
                    gSprites[sPokedexView->monSpriteIds[i]].data[5] += monMoveIncrement;
            }
            step = LIST_SCROLL_STEP * (scrollTimerMax - sPokedexView->scrollTimer) / scrollTimerMax;
            SetGpuReg(REG_OFFSET_BG2VOFS, sPokedexView->initialVOffset + sPokedexView->listMovingVOffset * LIST_SCROLL_STEP - step);
            sPokedexView->pokeBallRotation -= sPokedexView->pokeBallRotationStep;
            break;
        case 2: // Down
            for (i = 0; i < MAX_MONS_ON_SCREEN; i++)
            {
                if (sPokedexView->monSpriteIds[i] != 0xFFFF)
                    gSprites[sPokedexView->monSpriteIds[i]].data[5] -= monMoveIncrement;
            }
            step = LIST_SCROLL_STEP * (scrollTimerMax - sPokedexView->scrollTimer) / scrollTimerMax;
            SetGpuReg(REG_OFFSET_BG2VOFS, sPokedexView->initialVOffset + sPokedexView->listMovingVOffset * LIST_SCROLL_STEP + step);
            sPokedexView->pokeBallRotation += sPokedexView->pokeBallRotationStep;
            break;
        }
        return FALSE;
    }
    else
    {
        SetGpuReg(REG_OFFSET_BG2VOFS, sPokedexView->initialVOffset + sPokedexView->listVOffset * LIST_SCROLL_STEP);
        return TRUE;
    }
}

static void CreateScrollingPokemonSprite(u8 direction, u16 selectedMon)
{
    u16 dexNum;
    u8 spriteId;

    sPokedexView->listMovingVOffset = sPokedexView->listVOffset;
    switch (direction)
    {
    case 1: // up
        dexNum = GetPokemonSpriteToDisplay(selectedMon - 1);
        if (dexNum != 0xFFFF)
        {
            spriteId = CreatePokedexMonSprite(dexNum, SCROLLING_MON_X, 0x50);
            gSprites[spriteId].callback = SpriteCB_PokedexListMonSprite;
            gSprites[spriteId].data[5] = -64;
        }
        if (sPokedexView->listVOffset > 0)
            sPokedexView->listVOffset--;
        else
            sPokedexView->listVOffset = LIST_SCROLL_STEP - 1;
        break;
    case 2: // down
        dexNum = GetPokemonSpriteToDisplay(selectedMon + 1);
        if (dexNum != 0xFFFF)
        {
            spriteId = CreatePokedexMonSprite(dexNum, SCROLLING_MON_X, 0x50);
            gSprites[spriteId].callback = SpriteCB_PokedexListMonSprite;
            gSprites[spriteId].data[5] = 64;
        }
        if (sPokedexView->listVOffset < LIST_SCROLL_STEP - 1)
            sPokedexView->listVOffset++;
        else
            sPokedexView->listVOffset = 0;
        break;
    }
}

// u16 ignored is passed but never used
static u16 TryDoPokedexScroll(u16 selectedMon, u16 ignored)
{
    u8 scrollTimer;
    u8 scrollMonIncrement;
    u8 i;
    u16 startingPos;
    u8 scrollDir = 0;

    if (JOY_HELD(DPAD_UP) && (selectedMon > 0))
    {
        scrollDir = 1;
        selectedMon = GetNextPosition(1, selectedMon, 0, sPokedexView->pokemonListCount - 1);
        CreateScrollingPokemonSprite(1, selectedMon);
        CreateMonListEntry(1, selectedMon, ignored);
        sPokedexView->justScrolled = TRUE; //HGSS_Ui
        PlaySE(SE_DEX_SCROLL);
    }
    else if (JOY_HELD(DPAD_DOWN) && (selectedMon < sPokedexView->pokemonListCount - 1))
    {
        scrollDir = 2;
        selectedMon = GetNextPosition(0, selectedMon, 0, sPokedexView->pokemonListCount - 1);
        CreateScrollingPokemonSprite(2, selectedMon);
        CreateMonListEntry(2, selectedMon, ignored);
        sPokedexView->justScrolled = TRUE; //HGSS_Ui
        PlaySE(SE_DEX_SCROLL);
    }
    else if (JOY_NEW(DPAD_LEFT) && (selectedMon > 0))
    {
        startingPos = selectedMon;

        for (i = 0; i < 7; i++)
            selectedMon = GetNextPosition(1, selectedMon, 0, sPokedexView->pokemonListCount - 1);
        sPokedexView->pokeBallRotation += 16 * (selectedMon - startingPos);
        ClearMonSprites();
        CreateMonSpritesAtPos(selectedMon, 0xE);
        sPokedexView->justScrolled = TRUE; //HGSS_Ui
        PlaySE(SE_DEX_PAGE);
    }
    else if (JOY_NEW(DPAD_RIGHT) && (selectedMon < sPokedexView->pokemonListCount - 1))
    {
        startingPos = selectedMon;
        for (i = 0; i < 7; i++)
            selectedMon = GetNextPosition(0, selectedMon, 0, sPokedexView->pokemonListCount - 1);
        sPokedexView->pokeBallRotation += 16 * (selectedMon - startingPos);
        ClearMonSprites();
        CreateMonSpritesAtPos(selectedMon, 0xE);
        sPokedexView->justScrolled = TRUE; //HGSS_Ui
        PlaySE(SE_DEX_PAGE);
    }

    if (scrollDir == 0)
    {
        // Left/right input just snaps up/down, no scrolling
        sPokedexView->scrollSpeed = 0;
        return selectedMon;
    }

    scrollMonIncrement = sScrollMonIncrements[sPokedexView->scrollSpeed / 4];
    scrollTimer = sScrollTimers[sPokedexView->scrollSpeed / 4];
    sPokedexView->scrollTimer = scrollTimer;
    sPokedexView->maxScrollTimer = scrollTimer;
    sPokedexView->scrollMonIncrement = scrollMonIncrement;
    sPokedexView->scrollDirection = scrollDir;
    sPokedexView->pokeBallRotationStep = scrollMonIncrement / 2;
    UpdateDexListScroll(sPokedexView->scrollDirection, sPokedexView->scrollMonIncrement, sPokedexView->maxScrollTimer);
    if (sPokedexView->scrollSpeed < 12)
        sPokedexView->scrollSpeed++;
    return selectedMon;
}

static void UpdateSelectedMonSpriteId(void)
{
    u16 i;

    for (i = 0; i < MAX_MONS_ON_SCREEN; i++)
    {
        u16 spriteId = sPokedexView->monSpriteIds[i];

        if (gSprites[spriteId].x2 == 0 && gSprites[spriteId].y2 == 0 && spriteId != 0xFFFF)
            sPokedexView->selectedMonSpriteId = spriteId;
    }
}

static bool8 TryDoInfoScreenScroll(void)
{
    u16 nextPokemon;
    u16 selectedPokemon = sPokedexView->selectedPokemon;

    if (sPokedexView->sEvoScreenData.fromEvoPage)
        return FALSE;

    if (JOY_NEW(DPAD_UP) && selectedPokemon)
    {
        nextPokemon = selectedPokemon;
        while (nextPokemon != 0)
        {
            nextPokemon = GetNextPosition(1, nextPokemon, 0, sPokedexView->pokemonListCount - 1);

            if (sPokedexView->pokedexList[nextPokemon].seen)
            {
                selectedPokemon = nextPokemon;
                break;
            }
        }

        if (sPokedexView->selectedPokemon == selectedPokemon)
            return FALSE;
        else
        {
            sPokedexView->selectedPokemon = selectedPokemon;
            sPokedexView->pokeBallRotation -= 16;
            return TRUE;
        }
    }
    else if (JOY_NEW(DPAD_DOWN) && selectedPokemon < sPokedexView->pokemonListCount - 1)
    {
        nextPokemon = selectedPokemon;
        while (nextPokemon < sPokedexView->pokemonListCount - 1)
        {
            nextPokemon = GetNextPosition(0, nextPokemon, 0, sPokedexView->pokemonListCount - 1);

            if (sPokedexView->pokedexList[nextPokemon].seen)
            {
                selectedPokemon = nextPokemon;
                break;
            }
        }

        if (sPokedexView->selectedPokemon == selectedPokemon)
            return FALSE;
        else
        {
            sPokedexView->selectedPokemon = selectedPokemon;
            sPokedexView->pokeBallRotation += 16;
            return TRUE;
        }
    }
    return FALSE;
}

static u8 ClearMonSprites(void)
{
    u16 i;

    for (i = 0; i < MAX_MONS_ON_SCREEN; i++)
    {
        if (sPokedexView->monSpriteIds[i] != 0xFFFF)
        {
            FreeAndDestroyMonPicSprite(sPokedexView->monSpriteIds[i]);
            sPokedexView->monSpriteIds[i] = 0xFFFF;
        }
    }
    return FALSE;
}

static u16 GetPokemonSpriteToDisplay(u16 species)
{
    if (species >= NATIONAL_DEX_COUNT || sPokedexView->pokedexList[species].dexNum == 0xFFFF)
        return 0xFFFF;
    else if (sPokedexView->pokedexList[species].seen)
        return sPokedexView->pokedexList[species].dexNum;
    else
        return 0;
}

static u32 CreatePokedexMonSprite(u16 num, s16 x, s16 y)
{
    u8 i;

    for (i = 0; i < MAX_MONS_ON_SCREEN; i++)
    {
        if (sPokedexView->monSpriteIds[i] == 0xFFFF)
        {
            u8 spriteId = CreateMonSpriteFromNationalDexNumber(num, x, y, i);

            gSprites[spriteId].oam.affineMode = ST_OAM_AFFINE_NORMAL;
            gSprites[spriteId].oam.priority = 3;
            gSprites[spriteId].data[0] = 0;
            gSprites[spriteId].data[1] = i;
            gSprites[spriteId].data[2] = NationalPokedexNumToSpecies(num);
            sPokedexView->monSpriteIds[i] = spriteId;
            return spriteId;
        }
    }
    return 0xFFFF;
}

#define sIsDownArrow data[1]

#define LIST_RIGHT_SIDE_TEXT_X 204
#define LIST_RIGHT_SIDE_TEXT_X_OFFSET 12
#define LIST_RIGHT_SIDE_TEXT_Y_OFFSET 13
static void CreateInterfaceSprites(u8 page)
{
    u8 spriteId;
    u16 digitNum;
    u8 color[3];
    bool32 drawNextDigit;

    // Scroll arrows
    spriteId = CreateSprite(&sScrollArrowSpriteTemplate, 10, 4, 0);
    gSprites[spriteId].sIsDownArrow = FALSE;
    spriteId = CreateSprite(&sScrollArrowSpriteTemplate, 10, 156, 0);
    gSprites[spriteId].sIsDownArrow = TRUE;
    gSprites[spriteId].vFlip = TRUE;

    CreateSprite(&sScrollBarSpriteTemplate, 8, 20, 0);

    if (!IsNationalPokedexEnabled() && page == PAGE_MAIN)
    {
        // Hoenn text
        CreateSprite(&sHoennNationalTextSpriteTemplate, LIST_RIGHT_SIDE_TEXT_X, 40 - LIST_RIGHT_SIDE_TEXT_Y_OFFSET - 6, 1);
        // Hoenn seen
        CreateSprite(&sSeenOwnTextSpriteTemplate, LIST_RIGHT_SIDE_TEXT_X, 45 - LIST_RIGHT_SIDE_TEXT_Y_OFFSET + 6, 1);
        // Hoenn own
        spriteId = CreateSprite(&sSeenOwnTextSpriteTemplate, LIST_RIGHT_SIDE_TEXT_X, 55 - LIST_RIGHT_SIDE_TEXT_Y_OFFSET + 7, 1);
        StartSpriteAnim(&gSprites[spriteId], 1);

        // Hoenn seen value - 100s
        drawNextDigit = FALSE;
        spriteId = CreateSprite(&sNationalDexSeenOwnNumberSpriteTemplate, LIST_RIGHT_SIDE_TEXT_X + LIST_RIGHT_SIDE_TEXT_X_OFFSET, 45 - LIST_RIGHT_SIDE_TEXT_Y_OFFSET, 1);
        digitNum = sPokedexView->seenCount / 100;
        StartSpriteAnim(&gSprites[spriteId], digitNum);
        if (digitNum != 0)
            drawNextDigit = TRUE;
        else
            gSprites[spriteId].invisible = TRUE;

        // Hoenn seen value - 10s
        spriteId = CreateSprite(&sNationalDexSeenOwnNumberSpriteTemplate, LIST_RIGHT_SIDE_TEXT_X + LIST_RIGHT_SIDE_TEXT_X_OFFSET + 8, 45 - LIST_RIGHT_SIDE_TEXT_Y_OFFSET, 1);
        digitNum = (sPokedexView->seenCount % 100) / 10;
        if (digitNum != 0 || drawNextDigit)
            StartSpriteAnim(&gSprites[spriteId], digitNum);
        else
            gSprites[spriteId].invisible = TRUE;

        // Hoenn seen value - 1s
        spriteId = CreateSprite(&sNationalDexSeenOwnNumberSpriteTemplate, LIST_RIGHT_SIDE_TEXT_X + LIST_RIGHT_SIDE_TEXT_X_OFFSET + 16, 45 - LIST_RIGHT_SIDE_TEXT_Y_OFFSET, 1);
        digitNum = (sPokedexView->seenCount % 100) % 10;
        StartSpriteAnim(&gSprites[spriteId], digitNum);


        // Hoenn owned value - 100s
        drawNextDigit = FALSE;
        spriteId = CreateSprite(&sNationalDexSeenOwnNumberSpriteTemplate, LIST_RIGHT_SIDE_TEXT_X + LIST_RIGHT_SIDE_TEXT_X_OFFSET, 55 - LIST_RIGHT_SIDE_TEXT_Y_OFFSET, 1);
        digitNum = sPokedexView->ownCount / 100;
        StartSpriteAnim(&gSprites[spriteId], digitNum);
        if (digitNum != 0)
            drawNextDigit = TRUE;
        else
            gSprites[spriteId].invisible = TRUE;

        // Hoenn owned value - 10s
        spriteId = CreateSprite(&sNationalDexSeenOwnNumberSpriteTemplate, LIST_RIGHT_SIDE_TEXT_X + LIST_RIGHT_SIDE_TEXT_X_OFFSET + 8, 55 - LIST_RIGHT_SIDE_TEXT_Y_OFFSET, 1);
        digitNum = (sPokedexView->ownCount % 100) / 10;
        if (digitNum != 0 || drawNextDigit)
            StartSpriteAnim(&gSprites[spriteId], digitNum);
        else
            gSprites[spriteId].invisible = TRUE;

        // Hoenn owned value - 1s
        spriteId = CreateSprite(&sNationalDexSeenOwnNumberSpriteTemplate, LIST_RIGHT_SIDE_TEXT_X + LIST_RIGHT_SIDE_TEXT_X_OFFSET + 16, 55 - LIST_RIGHT_SIDE_TEXT_Y_OFFSET, 1);
        digitNum = (sPokedexView->ownCount % 100) % 10;
        StartSpriteAnim(&gSprites[spriteId], digitNum);
    }
    else if (page == PAGE_MAIN)
    {
        u16 seenOwnedCount;

        // Hoenn text
        CreateSprite(&sHoennNationalTextSpriteTemplate, LIST_RIGHT_SIDE_TEXT_X, 40 - LIST_RIGHT_SIDE_TEXT_Y_OFFSET - 6, 1);
        // Hoenn seen
        CreateSprite(&sSeenOwnTextSpriteTemplate, LIST_RIGHT_SIDE_TEXT_X, 45 - LIST_RIGHT_SIDE_TEXT_Y_OFFSET + 6, 1);
        // Hoenn own
        spriteId = CreateSprite(&sSeenOwnTextSpriteTemplate, LIST_RIGHT_SIDE_TEXT_X, 55 - LIST_RIGHT_SIDE_TEXT_Y_OFFSET + 7, 1);
        StartSpriteAnim(&gSprites[spriteId], 1);

        // National text
        spriteId = CreateSprite(&sHoennNationalTextSpriteTemplate, LIST_RIGHT_SIDE_TEXT_X, 73 - LIST_RIGHT_SIDE_TEXT_Y_OFFSET - 6, 1);
        StartSpriteAnim(&gSprites[spriteId], 1);
        // National seen
        CreateSprite(&sSeenOwnTextSpriteTemplate, LIST_RIGHT_SIDE_TEXT_X, 78 - LIST_RIGHT_SIDE_TEXT_Y_OFFSET + 6, 1);
        // National own
        spriteId = CreateSprite(&sSeenOwnTextSpriteTemplate, LIST_RIGHT_SIDE_TEXT_X, 88 - LIST_RIGHT_SIDE_TEXT_Y_OFFSET + 6, 1);
        StartSpriteAnim(&gSprites[spriteId], 1);

        // Hoenn seen value - 100s
        seenOwnedCount = GetHoennPokedexCount(FLAG_GET_SEEN);
        drawNextDigit = FALSE;
        spriteId = CreateSprite(&sNationalDexSeenOwnNumberSpriteTemplate, LIST_RIGHT_SIDE_TEXT_X + LIST_RIGHT_SIDE_TEXT_X_OFFSET, 45 - LIST_RIGHT_SIDE_TEXT_Y_OFFSET, 1);
        digitNum = seenOwnedCount / 100;
        StartSpriteAnim(&gSprites[spriteId], digitNum);
        if (digitNum != 0)
            drawNextDigit = TRUE;
        else
            gSprites[spriteId].invisible = TRUE;

        // Hoenn seen value - 10s
        spriteId = CreateSprite(&sNationalDexSeenOwnNumberSpriteTemplate, LIST_RIGHT_SIDE_TEXT_X + LIST_RIGHT_SIDE_TEXT_X_OFFSET + 8, 45 - LIST_RIGHT_SIDE_TEXT_Y_OFFSET, 1);
        digitNum = (seenOwnedCount % 100) / 10;
        if (digitNum != 0 || drawNextDigit)
            StartSpriteAnim(&gSprites[spriteId], digitNum);
        else
            gSprites[spriteId].invisible = TRUE;

        // Hoenn seen value - 1s
        spriteId = CreateSprite(&sNationalDexSeenOwnNumberSpriteTemplate, LIST_RIGHT_SIDE_TEXT_X + LIST_RIGHT_SIDE_TEXT_X_OFFSET + 16, 45 - LIST_RIGHT_SIDE_TEXT_Y_OFFSET, 1);
        digitNum = (seenOwnedCount % 100) % 10;
        StartSpriteAnim(&gSprites[spriteId], digitNum);

        seenOwnedCount = GetHoennPokedexCount(FLAG_GET_CAUGHT);
        // Hoenn owned value - 100s
        drawNextDigit = FALSE;
        spriteId = CreateSprite(&sNationalDexSeenOwnNumberSpriteTemplate, LIST_RIGHT_SIDE_TEXT_X + LIST_RIGHT_SIDE_TEXT_X_OFFSET, 55 - LIST_RIGHT_SIDE_TEXT_Y_OFFSET, 1);
        digitNum = seenOwnedCount / 100;
        StartSpriteAnim(&gSprites[spriteId], digitNum);
        if (digitNum != 0)
            drawNextDigit = TRUE;
        else
            gSprites[spriteId].invisible = TRUE;

        // Hoenn owned value - 10s
        spriteId = CreateSprite(&sNationalDexSeenOwnNumberSpriteTemplate, LIST_RIGHT_SIDE_TEXT_X + LIST_RIGHT_SIDE_TEXT_X_OFFSET + 8, 55 - LIST_RIGHT_SIDE_TEXT_Y_OFFSET, 1);
        digitNum = (seenOwnedCount % 100) / 10;
        if (digitNum != 0 || drawNextDigit)
            StartSpriteAnim(&gSprites[spriteId], digitNum);
        else
            gSprites[spriteId].invisible = TRUE;

        // Hoenn owned value - 1s
        spriteId = CreateSprite(&sNationalDexSeenOwnNumberSpriteTemplate, LIST_RIGHT_SIDE_TEXT_X + LIST_RIGHT_SIDE_TEXT_X_OFFSET + 16, 55 - LIST_RIGHT_SIDE_TEXT_Y_OFFSET, 1);
        digitNum = (seenOwnedCount % 100) % 10;
        StartSpriteAnim(&gSprites[spriteId], digitNum);

        //****************************
        // National seen value - 100s
        drawNextDigit = FALSE;
        spriteId = CreateSprite(&sNationalDexSeenOwnNumberSpriteTemplate, LIST_RIGHT_SIDE_TEXT_X + LIST_RIGHT_SIDE_TEXT_X_OFFSET, 78 - LIST_RIGHT_SIDE_TEXT_Y_OFFSET, 1);
        digitNum = sPokedexView->seenCount / 100;
        StartSpriteAnim(&gSprites[spriteId], digitNum);
        if (digitNum != 0)
            drawNextDigit = TRUE;
        else
            gSprites[spriteId].invisible = TRUE;

        // National seen value - 10s
        spriteId = CreateSprite(&sNationalDexSeenOwnNumberSpriteTemplate, LIST_RIGHT_SIDE_TEXT_X + LIST_RIGHT_SIDE_TEXT_X_OFFSET + 8, 78 - LIST_RIGHT_SIDE_TEXT_Y_OFFSET, 1);
        digitNum = (sPokedexView->seenCount % 100) / 10;
        if (digitNum != 0 || drawNextDigit)
            StartSpriteAnim(&gSprites[spriteId], digitNum);
        else
            gSprites[spriteId].invisible = TRUE;

        // National seen value - 1s
        spriteId = CreateSprite(&sNationalDexSeenOwnNumberSpriteTemplate, LIST_RIGHT_SIDE_TEXT_X + LIST_RIGHT_SIDE_TEXT_X_OFFSET + 16, 78 - LIST_RIGHT_SIDE_TEXT_Y_OFFSET, 1);
        digitNum = (sPokedexView->seenCount % 100) % 10;
        StartSpriteAnim(&gSprites[spriteId], digitNum);

        // National owned value - 100s
        drawNextDigit = FALSE;
        spriteId = CreateSprite(&sNationalDexSeenOwnNumberSpriteTemplate, LIST_RIGHT_SIDE_TEXT_X + LIST_RIGHT_SIDE_TEXT_X_OFFSET, 88 - LIST_RIGHT_SIDE_TEXT_Y_OFFSET, 1);
        digitNum = sPokedexView->ownCount / 100;
        StartSpriteAnim(&gSprites[spriteId], digitNum);
        if (digitNum != 0)
            drawNextDigit = TRUE;
        else
            gSprites[spriteId].invisible = TRUE;

        // National owned value  - 10s
        spriteId = CreateSprite(&sNationalDexSeenOwnNumberSpriteTemplate, LIST_RIGHT_SIDE_TEXT_X + LIST_RIGHT_SIDE_TEXT_X_OFFSET + 8, 88 - LIST_RIGHT_SIDE_TEXT_Y_OFFSET, 1);
        digitNum = (sPokedexView->ownCount % 100) / 10;
        if (digitNum != 0 || drawNextDigit)
            StartSpriteAnim(&gSprites[spriteId], digitNum);
        else
            gSprites[spriteId].invisible = TRUE;

        // National owned value - 1s
        spriteId = CreateSprite(&sNationalDexSeenOwnNumberSpriteTemplate, LIST_RIGHT_SIDE_TEXT_X + LIST_RIGHT_SIDE_TEXT_X_OFFSET + 16, 88 - LIST_RIGHT_SIDE_TEXT_Y_OFFSET, 1);
        digitNum = (sPokedexView->ownCount % 100) % 10;
        StartSpriteAnim(&gSprites[spriteId], digitNum);
    }

    if (page == PAGE_MAIN)
    {
        spriteId = CreateSprite(&sDexListStartMenuCursorSpriteTemplate, 136, 96, 1);
        gSprites[spriteId].invisible = TRUE;
    }
    else // PAGE_SEARCH_RESULTS
    {
        spriteId = CreateSprite(&sDexListStartMenuCursorSpriteTemplate, 136, 80, 1);
        gSprites[spriteId].invisible = TRUE;
    }
}

static void SpriteCB_EndMoveMonForInfoScreen(struct Sprite *sprite)
{
    // Once mon is done moving there's nothing left to do
}

static void SpriteCB_SeenOwnInfo(struct Sprite *sprite)
{
    if (sPokedexView->currentPage != PAGE_MAIN && sPokedexView->currentPage != PAGE_SEARCH_RESULTS)
        DestroySprite(sprite);
}

void SpriteCB_MoveMonForInfoScreen(struct Sprite *sprite)
{
    sprite->oam.priority = 0;
    sprite->oam.affineMode = ST_OAM_AFFINE_OFF;
    sprite->x2 = 0;
    sprite->y2 = 0;
    if (sprite->x != MON_PAGE_X || sprite->y != MON_PAGE_Y)
    {
        if (sprite->x > 48)
            sprite->x -= 4;
        if (sprite->x < 48)
            sprite->x = 48;

        if (sprite->y > 56)
            sprite->y -= 4;
        if (sprite->y < 56)
            sprite->y = 56;
    }
    else
    {
        sprite->callback = SpriteCB_EndMoveMonForInfoScreen;
    }
}

static void SpriteCB_PokedexListMonSprite(struct Sprite *sprite)
{
    u8 monId = sprite->data[1];

    if (sPokedexView->currentPage != PAGE_MAIN && sPokedexView->currentPage != PAGE_SEARCH_RESULTS)
    {
        FreeAndDestroyMonPicSprite(sPokedexView->monSpriteIds[monId]);
        sPokedexView->monSpriteIds[monId] = 0xFFFF;
    }
    else
    {
        u32 var;
        sprite->y2 = gSineTable[(u8)sprite->data[5]] * 76 / 256;
        var = SAFE_DIV(0x10000, gSineTable[sprite->data[5] + 64]);
        if (var > 0xFFFF)
            var = 0xFFFF;
        SetOamMatrix(sprite->data[1] + 1, 0x100, 0, 0, var);
        sprite->oam.matrixNum = monId + 1;

        if (sprite->data[5] > -64 && sprite->data[5] < 64)
        {
            sprite->invisible = FALSE;
            sprite->data[0] = 1;
        }
        else
        {
            sprite->invisible = TRUE;
        }

        if ((sprite->data[5] <= -64 || sprite->data[5] >= 64) && sprite->data[0] != 0)
        {
            FreeAndDestroyMonPicSprite(sPokedexView->monSpriteIds[monId]);
            sPokedexView->monSpriteIds[monId] = 0xFFFF;
        }
    }
}

static void SpriteCB_Scrollbar(struct Sprite *sprite)
{
    if (sPokedexView->currentPage != PAGE_MAIN && sPokedexView->currentPage != PAGE_SEARCH_RESULTS)
        DestroySprite(sprite);
    else
        sprite->y2 = sPokedexView->selectedPokemon * 120 / (sPokedexView->pokemonListCount - 1);
}

static void SpriteCB_ScrollArrow(struct Sprite *sprite)
{
    if (sPokedexView->currentPage != PAGE_MAIN && sPokedexView->currentPage != PAGE_SEARCH_RESULTS)
    {
        DestroySprite(sprite);
    }
    else
    {
        u8 r0;

        if (sprite->sIsDownArrow)
        {
            if (sPokedexView->selectedPokemon == sPokedexView->pokemonListCount - 1)
                sprite->invisible = TRUE;
            else
                sprite->invisible = FALSE;
            r0 = sprite->data[2];
        }
        else
        {
            if (sPokedexView->selectedPokemon == 0)
                sprite->invisible = TRUE;
            else
                sprite->invisible = FALSE;
            r0 = sprite->data[2] - 128;
        }
        sprite->y2 = gSineTable[r0] / 64;
        sprite->data[2] = sprite->data[2] + 8;
        if (sPokedexView->menuIsOpen == FALSE && sPokedexView->menuY == 0 && sprite->invisible == FALSE)
            sprite->invisible = FALSE;
        else
            sprite->invisible = TRUE;
    }
}

static void SpriteCB_DexListInterfaceText(struct Sprite *sprite)
{
    if (sPokedexView->currentPage != PAGE_MAIN && sPokedexView->currentPage != PAGE_SEARCH_RESULTS)
        DestroySprite(sprite);
}

static void SpriteCB_RotatingPokeBall(struct Sprite *sprite)
{
    if (sPokedexView->currentPage != PAGE_MAIN && sPokedexView->currentPage != PAGE_SEARCH_RESULTS)
    {
        DestroySprite(sprite);
    }
    else
    {
        u8 val;
        s16 r3;
        s16 r0;

        val = sPokedexView->pokeBallRotation + sprite->data[1];
        r3 = gSineTable[val];
        r0 = gSineTable[val + 64];
        SetOamMatrix(sprite->data[0], r0, r3, -r3, r0);

        val = sPokedexView->pokeBallRotation + (sprite->data[1] + 64);
        r3 = gSineTable[val];
        r0 = gSineTable[val + 64];
        sprite->x2 = r0 * 40 / 256;
        sprite->y2 = r3 * 40 / 256;
    }
}

static void SpriteCB_DexListStartMenuCursor(struct Sprite *sprite)
{
    if (sPokedexView->currentPage != PAGE_MAIN && sPokedexView->currentPage != PAGE_SEARCH_RESULTS)
    {
        DestroySprite(sprite);
    }
    else
    {
        u16 r1 = sPokedexView->currentPage == PAGE_MAIN ? 80 : 96;

        if (sPokedexView->menuIsOpen && sPokedexView->menuY == r1)
        {
            sprite->invisible = FALSE;
            sprite->y2 = sPokedexView->menuCursorPos * 16;
            sprite->x2 = gSineTable[(u8)sprite->data[2]] / 64;
            sprite->data[2] += 8;
        }
        else
        {
            sprite->invisible = TRUE;
        }
    }
}

static void PrintInfoScreenText(const u8 *str, u8 left, u8 top)
{
    u8 color[3];
    color[0] = TEXT_COLOR_TRANSPARENT;
    color[1] = TEXT_DYNAMIC_COLOR_6;
    color[2] = TEXT_COLOR_LIGHT_GRAY;

    AddTextPrinterParameterized4(0, 1, left, top, 0, 0, color, -1, str);
}
static void PrintInfoScreenTextWhite(const u8* str, u8 left, u8 top) //HGSS_Ui
{
    u8 color[3];
    color[0] = TEXT_COLOR_TRANSPARENT;
    color[1] = TEXT_COLOR_WHITE;
    color[2] = TEXT_DYNAMIC_COLOR_6;

    AddTextPrinterParameterized4(0, FONT_NORMAL, left, top, 0, 0, color, TEXT_SKIP_DRAW, str);
}
static void PrintInfoScreenTextSmall(const u8* str, u8 left, u8 top)
{
    u8 color[3];
    color[0] = TEXT_COLOR_TRANSPARENT;
    color[1] = TEXT_DYNAMIC_COLOR_6;
    color[2] = TEXT_COLOR_LIGHT_GRAY;

    AddTextPrinterParameterized4(0, 0, left, top, 0, 0, color, 0, str);
}
static void PrintInfoScreenTextSmallWhite(const u8* str, u8 left, u8 top)
{
    u8 color[3];
    color[0] = TEXT_COLOR_TRANSPARENT;
    color[1] = TEXT_COLOR_WHITE;
    color[2] = TEXT_DYNAMIC_COLOR_6;

<<<<<<< HEAD
static u8 LoadInfoScreen(struct PokedexListItem *item, u8 monSpriteId)
=======
    AddTextPrinterParameterized4(0, 0, left, top, 0, 0, color, 0, str);
}
//Stats screen
static void PrintStatsScreenTextSmall(u8 windowId, const u8* str, u8 left, u8 top)
>>>>>>> e1a6dd5c
{
    u8 color[3];
    color[0] = TEXT_COLOR_TRANSPARENT;
    color[1] = TEXT_DYNAMIC_COLOR_6;
    color[2] = TEXT_COLOR_LIGHT_GRAY;

    AddTextPrinterParameterized4(windowId, 0, left, top, 0, 0, color, 0, str);
}
static void PrintStatsScreenTextSmallWhite(u8 windowId, const u8* str, u8 left, u8 top)
{
    u8 color[3];
    color[0] = TEXT_COLOR_TRANSPARENT;
    color[1] = TEXT_COLOR_WHITE;
    color[2] = TEXT_DYNAMIC_COLOR_6;

    AddTextPrinterParameterized4(windowId, 0, left, top, 0, 0, color, 0, str);
}


#define tScrolling       data[0]
#define tMonSpriteDone   data[1]
#define tBgLoaded        data[2]
#define tSkipCry         data[3]
#define tMonSpriteId     data[4]
#define tTrainerSpriteId data[5]

static u8 LoadInfoScreen(struct PokedexListItem* item, u8 monSpriteId)
{
    u8 taskId;

    sPokedexListItem = item;
    taskId = CreateTask(Task_LoadInfoScreen, 0);
    gTasks[taskId].tScrolling = FALSE;
    gTasks[taskId].tMonSpriteDone = TRUE; // Already has sprite from list view
    gTasks[taskId].tBgLoaded = FALSE;
    gTasks[taskId].tSkipCry = FALSE;
    gTasks[taskId].tMonSpriteId = monSpriteId;
    gTasks[taskId].tTrainerSpriteId = SPRITE_NONE;
    ResetBgsAndClearDma3BusyFlags(0);
    InitBgsFromTemplates(0, sInfoScreen_BgTemplate, ARRAY_COUNT(sInfoScreen_BgTemplate));
    SetBgTilemapBuffer(3, AllocZeroed(BG_SCREEN_SIZE));
    SetBgTilemapBuffer(2, AllocZeroed(BG_SCREEN_SIZE));
    SetBgTilemapBuffer(1, AllocZeroed(BG_SCREEN_SIZE));
    SetBgTilemapBuffer(0, AllocZeroed(BG_SCREEN_SIZE));
    InitWindows(sInfoScreen_WindowTemplates);
    DeactivateAllTextPrinters();

    return taskId;
}

static bool8 IsInfoScreenScrolling(u8 taskId)
{
    if (!gTasks[taskId].tScrolling && gTasks[taskId].func == Task_HandleInfoScreenInput)
        return FALSE;
    else
        return TRUE;
}

static u8 StartInfoScreenScroll(struct PokedexListItem *item, u8 taskId)
{
    sPokedexListItem = item;
    gTasks[taskId].tScrolling = TRUE;
    gTasks[taskId].tMonSpriteDone = FALSE;
    gTasks[taskId].tBgLoaded = FALSE;
    gTasks[taskId].tSkipCry = FALSE;
    return taskId;
}

static void Task_LoadInfoScreen(u8 taskId)
{
    switch (gMain.state)
    {
    case 0:
    default:
        if (!gPaletteFade.active)
        {
            u16 r2;

            sPokedexView->currentPage = PAGE_INFO;
            gPokedexVBlankCB = gMain.vblankCallback;
            SetVBlankCallback(NULL);
            r2 = 0;
            if (gTasks[taskId].tMonSpriteDone)
                r2 += DISPCNT_OBJ_ON;
            if (gTasks[taskId].tBgLoaded)
                r2 |= DISPCNT_BG1_ON;
            ResetOtherVideoRegisters(r2);
            gMain.state = 1;
        }
        break;
    case 1:
        LoadTilesetTilemapHGSS(INFO_SCREEN);
        // DecompressAndLoadBgGfxUsingHeap(3, gPokedexMenu_Gfx, 0x2000, 0, 0);
        // CopyToBgTilemapBuffer(3, gPokedexInfoScreen_Tilemap, 0, 0);
        FillWindowPixelBuffer(WIN_INFO, PIXEL_FILL(0));
        PutWindowTilemap(WIN_INFO);
        PutWindowTilemap(WIN_FOOTPRINT);
        DrawFootprint(WIN_FOOTPRINT, sPokedexListItem->dexNum);
        CopyWindowToVram(WIN_FOOTPRINT, COPYWIN_GFX);
        gMain.state++;
        break;
    case 2:
        LoadScreenSelectBarMain(0xD);
        // HighlightScreenSelectBarItem(sPokedexView->selectedScreen, 0xD);
        LoadPokedexBgPalette(sPokedexView->isSearchResults);
        gMain.state++;
        break;
    case 3:
        sPokedexView->typeIconSpriteIds[0] = 0xFF;
        sPokedexView->typeIconSpriteIds[1] = 0xFF;
        CreateTypeIconSprites();
        gMain.state++;
        break;
    case 4:
        PrintMonInfo(sPokedexListItem->dexNum, sPokedexView->dexMode == DEX_MODE_HOENN ? FALSE : TRUE, sPokedexListItem->owned, 0);
        if (!sPokedexListItem->owned)
            LoadPalette(gPlttBufferUnfaded + 1, 0x31, 0x1E);
        CopyWindowToVram(WIN_INFO, COPYWIN_FULL);
        CopyBgTilemapBufferToVram(1);
        CopyBgTilemapBufferToVram(2);
        CopyBgTilemapBufferToVram(3);
        gMain.state++;
        break;
    case 5:
        if (!gTasks[taskId].tMonSpriteDone)
        {
            gTasks[taskId].tMonSpriteId = (u16)CreateMonSpriteFromNationalDexNumber(sPokedexListItem->dexNum, MON_PAGE_X, MON_PAGE_Y, 0);
            gSprites[gTasks[taskId].tMonSpriteId].oam.priority = 0;
        }
        gMain.state++;
        break;
    case 6:
        {
            u32 preservedPalettes = 0;

            if (gTasks[taskId].tBgLoaded)
                preservedPalettes = 0x14; // each bit represents a palette index
            if (gTasks[taskId].tMonSpriteDone)
                preservedPalettes |= (1 << (gSprites[gTasks[taskId].tMonSpriteId].oam.paletteNum + 16));
            BeginNormalPaletteFade(~preservedPalettes, 0, 16, 0, RGB_BLACK);
            SetVBlankCallback(gPokedexVBlankCB);
            gMain.state++;
        }
        break;
    case 7:
        SetGpuReg(REG_OFFSET_BLDCNT, 0);
        SetGpuReg(REG_OFFSET_BLDALPHA, 0);
        SetGpuReg(REG_OFFSET_BLDY, 0);
        SetGpuReg(REG_OFFSET_DISPCNT, DISPCNT_OBJ_1D_MAP | DISPCNT_OBJ_ON);
        HideBg(0);
        ShowBg(1);
        ShowBg(2);
        ShowBg(3);
        gMain.state++;
        break;
    case 8:
        if (!gPaletteFade.active)
        {
            gMain.state++;
        }
        break;
    case 9:
        // if (!IsCryPlayingOrClearCrySongs())
        gMain.state++;
        break;
    case 10:
        gTasks[taskId].tScrolling = FALSE;
        gTasks[taskId].tMonSpriteDone = FALSE; // Reload next time screen comes up
        gTasks[taskId].tBgLoaded = TRUE;
        gTasks[taskId].tSkipCry = TRUE;
        gTasks[taskId].func = Task_HandleInfoScreenInput;
        gMain.state = 0;
        break;
    }
}

static void FreeInfoScreenWindowAndBgBuffers(void)
{
    void *tilemapBuffer;

    FreeAllWindowBuffers();
    tilemapBuffer = GetBgTilemapBuffer(0);
    if (tilemapBuffer)
        Free(tilemapBuffer);
    tilemapBuffer = GetBgTilemapBuffer(1);
    if (tilemapBuffer)
        Free(tilemapBuffer);
    tilemapBuffer = GetBgTilemapBuffer(2);
    if (tilemapBuffer)
        Free(tilemapBuffer);
    tilemapBuffer = GetBgTilemapBuffer(3);
    if (tilemapBuffer)
        Free(tilemapBuffer);
}

static void Task_HandleInfoScreenInput(u8 taskId)
{
    if (gTasks[taskId].tScrolling)
    {
        // Scroll up/down
        BeginNormalPaletteFade(PALETTES_ALL, 0, 0, 16, RGB_BLACK);
        gTasks[taskId].func = Task_LoadInfoScreenWaitForFade;
        PlaySE(SE_DEX_SCROLL);
        return;
    }
    if (JOY_NEW(B_BUTTON))
    {
        BeginNormalPaletteFade(PALETTES_ALL, 0, 0, 16, RGB_BLACK);
        gTasks[taskId].func = Task_ExitInfoScreen;
        PlaySE(SE_PC_OFF);
        return;
    }

    if ((JOY_NEW(DPAD_RIGHT) || (JOY_NEW(R_BUTTON) && gSaveBlock2Ptr->optionsButtonMode == OPTIONS_BUTTON_MODE_LR)))
    {
        sPokedexView->selectedScreen = AREA_SCREEN;
        BeginNormalPaletteFade(0xFFFFFFEB, 0, 0, 0x10, RGB_BLACK);
        sPokedexView->screenSwitchState = 1;
        gTasks[taskId].func = Task_SwitchScreensFromInfoScreen;
        PlaySE(SE_PIN);
    }

}

static void Task_SwitchScreensFromInfoScreen(u8 taskId)
{
    if (!gPaletteFade.active)
    {
        FreeAndDestroyMonPicSprite(gTasks[taskId].tMonSpriteId);
        switch (sPokedexView->screenSwitchState)
        {
        case 1:
        default:
            gTasks[taskId].func = Task_LoadAreaScreen;
            break;
        case 2:
            gTasks[taskId].func = Task_LoadCryScreen;
            break;
        case 3:
            gTasks[taskId].func = Task_LoadSizeScreen;
            break;
        }
    }
}

static void Task_LoadInfoScreenWaitForFade(u8 taskId)
{
    if (!gPaletteFade.active)
    {
        FreeAndDestroyMonPicSprite(gTasks[taskId].tMonSpriteId);
        gTasks[taskId].func = Task_LoadInfoScreen;
    }
}

static void Task_ExitInfoScreen(u8 taskId)
{
    if (!gPaletteFade.active)
    {
        FreeAndDestroyMonPicSprite(gTasks[taskId].tMonSpriteId);
        FreeInfoScreenWindowAndBgBuffers();
        DestroyTask(taskId);
    }
}

static void Task_LoadAreaScreen(u8 taskId)
{
    switch (gMain.state)
    {
    case 0:
    default:
        if (!gPaletteFade.active)
        {
            sPokedexView->currentPage = PAGE_AREA;
            gPokedexVBlankCB = gMain.vblankCallback;
            SetVBlankCallback(NULL);
            ResetOtherVideoRegisters(DISPCNT_BG1_ON);
            sPokedexView->selectedScreen = AREA_SCREEN;
            gMain.state = 1;
        }
        break;
    case 1:
        LoadScreenSelectBarSubmenu(0xD); //HGSS_Ui
        LoadPokedexBgPalette(sPokedexView->isSearchResults);
        SetGpuReg(REG_OFFSET_BG1CNT, BGCNT_PRIORITY(0) | BGCNT_CHARBASE(0) | BGCNT_SCREENBASE(13) | BGCNT_16COLOR | BGCNT_TXT256x256);
        gMain.state++;
        break;
    case 2:
        ShowPokedexAreaScreen(NationalPokedexNumToSpeciesHGSS(sPokedexListItem->dexNum), &sPokedexView->screenSwitchState);
        SetVBlankCallback(gPokedexVBlankCB);
        sPokedexView->screenSwitchState = 0;
        gMain.state = 0;
        gTasks[taskId].func = Task_WaitForAreaScreenInput;
        break;
    }
}

static void Task_WaitForAreaScreenInput(u8 taskId)
{
// See Task_HandlePokedexAreaScreenInput() in pokedex_area_screen.c
    if (sPokedexView->screenSwitchState != 0)
        gTasks[taskId].func = Task_SwitchScreensFromAreaScreen;
}

static void Task_SwitchScreensFromAreaScreen(u8 taskId)
{
    if (!gPaletteFade.active)
    {
        switch (sPokedexView->screenSwitchState)
        {
        case 1:
        default:
            gTasks[taskId].func = Task_LoadInfoScreen;
            break;
        case 2:
            if (!sPokedexListItem->owned)
                PlaySE(SE_FAILURE);
            else
                gTasks[taskId].func = Task_LoadStatsScreen;
            break;
        }
    }
}

static void Task_LoadCryScreen(u8 taskId)
{
    switch (gMain.state)
    {
    case 0:
    default:
        if (!gPaletteFade.active)
        {
            m4aMPlayStop(&gMPlayInfo_BGM);
            sPokedexView->currentPage = PAGE_CRY;
            gPokedexVBlankCB = gMain.vblankCallback;
            SetVBlankCallback(NULL);
            ResetOtherVideoRegisters(DISPCNT_BG1_ON);
            sPokedexView->selectedScreen = CRY_SCREEN;
            gMain.state = 1;
        }
        break;
    case 1:
        LoadTilesetTilemapHGSS(CRY_SCREEN);
        FillWindowPixelBuffer(WIN_INFO, PIXEL_FILL(0));
        PutWindowTilemap(WIN_INFO);
        PutWindowTilemap(WIN_VU_METER);
        PutWindowTilemap(WIN_CRY_WAVE);
        gMain.state++;
        break;
    case 2:
        LoadScreenSelectBarMain(0xD); //HGSS_Ui
        LoadPokedexBgPalette(sPokedexView->isSearchResults);
        gMain.state++;
        break;
    case 3:
        ResetPaletteFade();
        gMain.state++;
        break;
    case 4:
        PrintInfoScreenText(gText_CryOf, 82, 33);
        PrintCryScreenSpeciesName(0, sPokedexListItem->dexNum, 82, 49);
        gMain.state++;
        break;
    case 5:
        gTasks[taskId].tMonSpriteId = CreateMonSpriteFromNationalDexNumber(sPokedexListItem->dexNum, MON_PAGE_X, MON_PAGE_Y, 0);
        gSprites[gTasks[taskId].tMonSpriteId].oam.priority = 0;
        gDexCryScreenState = 0;
        gMain.state++;
        break;
    case 6:
        {
            struct CryScreenWindow waveformWindow;

            waveformWindow.unk0 = 0x4020;
            waveformWindow.unk2 = 31;
            waveformWindow.paletteNo = 8;
            waveformWindow.yPos = 30;
            waveformWindow.xPos = 12;
            if (LoadCryWaveformWindow(&waveformWindow, 2))
            {
                gMain.state++;
                gDexCryScreenState = 0;
            }
        }
        break;
    case 7:
        {
            struct CryScreenWindow cryMeter;

            cryMeter.paletteNo = 9;
            cryMeter.xPos = 18;
            cryMeter.yPos = 3;
            if (LoadCryMeter(&cryMeter, 3))
                gMain.state++;
            CopyWindowToVram(WIN_VU_METER, COPYWIN_GFX);
            CopyWindowToVram(WIN_INFO, COPYWIN_FULL);
            CopyBgTilemapBufferToVram(0);
            CopyBgTilemapBufferToVram(1);
            CopyBgTilemapBufferToVram(2);
            CopyBgTilemapBufferToVram(3);
        }
        break;
    case 8:
        BeginNormalPaletteFade(PALETTES_ALL & ~(0x14), 0, 0x10, 0, RGB_BLACK);
        SetVBlankCallback(gPokedexVBlankCB);
        gMain.state++;
        break;
    case 9:
        SetGpuReg(REG_OFFSET_BLDCNT, 0);
        SetGpuReg(REG_OFFSET_BLDALPHA, 0);
        SetGpuReg(REG_OFFSET_BLDY, 0);
        SetGpuReg(REG_OFFSET_DISPCNT, DISPCNT_OBJ_1D_MAP | DISPCNT_OBJ_ON);
        ShowBg(0);
        ShowBg(1);
        ShowBg(2);
        ShowBg(3);
        gMain.state++;
        break;
    case 10:
        sPokedexView->screenSwitchState = 0;
        gMain.state = 0;
        gTasks[taskId].func = Task_HandleCryScreenInput;
        break;
    }
}

static void Task_HandleCryScreenInput(u8 taskId)
{
    UpdateCryWaveformWindow(2);

    if (IsCryPlaying())
        LoadPlayArrowPalette(TRUE);
    else
        LoadPlayArrowPalette(FALSE);

    if (JOY_NEW(A_BUTTON))
    {
        LoadPlayArrowPalette(TRUE);
        CryScreenPlayButton(NationalPokedexNumToSpeciesHGSS(sPokedexListItem->dexNum));
        return;
    }
    else if (!gPaletteFade.active)
    {
        if (JOY_NEW(B_BUTTON))
        {
            BeginNormalPaletteFade(PALETTES_ALL & ~(0x14), 0, 0, 0x10, RGB_BLACK);
            m4aMPlayContinue(&gMPlayInfo_BGM);
            sPokedexView->screenSwitchState = 1;
            gTasks[taskId].func = Task_SwitchScreensFromCryScreen;
            PlaySE(SE_PC_OFF);
            return;
        }
        if (JOY_NEW(DPAD_LEFT)
         || (JOY_NEW(L_BUTTON) && gSaveBlock2Ptr->optionsButtonMode == OPTIONS_BUTTON_MODE_LR))
        {
            BeginNormalPaletteFade(PALETTES_ALL & ~(0x14), 0, 0, 0x10, RGB_BLACK);
            m4aMPlayContinue(&gMPlayInfo_BGM);
            sPokedexView->screenSwitchState = 2;
            gTasks[taskId].func = Task_SwitchScreensFromCryScreen;
            PlaySE(SE_DEX_PAGE);
            return;
        }
        if (JOY_NEW(DPAD_RIGHT)
         || (JOY_NEW(R_BUTTON) && gSaveBlock2Ptr->optionsButtonMode == OPTIONS_BUTTON_MODE_LR))
        {
            if (!sPokedexListItem->owned)
            {
                PlaySE(SE_FAILURE);
            }
            else
            {
                BeginNormalPaletteFade(PALETTES_ALL & ~(0x14), 0, 0, 0x10, RGB_BLACK);
                m4aMPlayContinue(&gMPlayInfo_BGM);
                sPokedexView->screenSwitchState = 3;
                gTasks[taskId].func = Task_SwitchScreensFromCryScreen;
                PlaySE(SE_DEX_PAGE);
            }
            return;
        }
    }
}

static void Task_SwitchScreensFromCryScreen(u8 taskId)
{
    if (!gPaletteFade.active)
    {
        FreeCryScreen();
        FreeAndDestroyMonPicSprite(gTasks[taskId].tMonSpriteId);
        switch (sPokedexView->screenSwitchState)
        {
        default:
        case 1:
            gTasks[taskId].func = Task_LoadInfoScreen;
            break;
        case 2:
            gTasks[taskId].func = Task_LoadEvolutionScreen;
            break;
        case 3:
            gTasks[taskId].func = Task_LoadSizeScreen;
            break;
        }
    }
}

static void LoadPlayArrowPalette(bool8 cryPlaying)
{
    u16 color;

    if (cryPlaying)
        color = RGB(18, 28, 0);
    else
        color = RGB(15, 21, 0);
    LoadPalette(&color, 0x5D, 2);
}

static void Task_LoadSizeScreen(u8 taskId)
{
    u8 spriteId;

    switch (gMain.state)
    {
    default:
    case 0:
        if (!gPaletteFade.active)
        {
            sPokedexView->currentPage = PAGE_SIZE;
            gPokedexVBlankCB = gMain.vblankCallback;
            SetVBlankCallback(NULL);
            ResetOtherVideoRegisters(DISPCNT_BG1_ON);
            sPokedexView->selectedScreen = SIZE_SCREEN;
            gMain.state = 1;
        }
        break;
    case 1:
        LoadTilesetTilemapHGSS(SIZE_SCREEN);
        FillWindowPixelBuffer(WIN_INFO, PIXEL_FILL(0));
        PutWindowTilemap(WIN_INFO);
        gMain.state++;
        break;
    case 2:
        LoadScreenSelectBarMain(0xD); //HGSS_Ui
        LoadPokedexBgPalette(sPokedexView->isSearchResults);
        gMain.state++;
        break;
    case 3:
        {
            u8 string[64];

            StringCopy(string, gText_SizeComparedTo);
            StringAppend(string, gSaveBlock2Ptr->playerName);
            PrintInfoScreenText(string, GetStringCenterAlignXOffset(FONT_NORMAL, string, 0xF0), 0x79);
            gMain.state++;
        }
        break;
    case 4:
        ResetPaletteFade();
        gMain.state++;
        break;
    case 5:
        spriteId = CreateSizeScreenTrainerPic(PlayerGenderToFrontTrainerPicId(gSaveBlock2Ptr->playerGender), 152, 56, 0);
        gSprites[spriteId].oam.affineMode = ST_OAM_AFFINE_NORMAL;
        gSprites[spriteId].oam.matrixNum = 1;
        gSprites[spriteId].oam.priority = 0;
        gSprites[spriteId].y2 = gPokedexEntries[sPokedexListItem->dexNum].trainerOffset;
        SetOamMatrix(1, gPokedexEntries[sPokedexListItem->dexNum].trainerScale, 0, 0, gPokedexEntries[sPokedexListItem->dexNum].trainerScale);
        LoadPalette(sSizeScreenSilhouette_Pal, (gSprites[spriteId].oam.paletteNum + 16) * 16, 0x20);
        gTasks[taskId].tTrainerSpriteId = spriteId;
        gMain.state++;
        break;
    case 6:
        spriteId = CreateMonSpriteFromNationalDexNumber(sPokedexListItem->dexNum, 88, 56, 1);
        gSprites[spriteId].oam.affineMode = ST_OAM_AFFINE_NORMAL;
        gSprites[spriteId].oam.matrixNum = 2;
        gSprites[spriteId].oam.priority = 0;
        gSprites[spriteId].y2 = gPokedexEntries[sPokedexListItem->dexNum].pokemonOffset;
        SetOamMatrix(2, gPokedexEntries[sPokedexListItem->dexNum].pokemonScale, 0, 0, gPokedexEntries[sPokedexListItem->dexNum].pokemonScale);
        LoadPalette(sSizeScreenSilhouette_Pal, (gSprites[spriteId].oam.paletteNum + 16) * 16, 0x20);
        gTasks[taskId].tMonSpriteId = spriteId;
        CopyWindowToVram(WIN_INFO, COPYWIN_FULL);
        CopyBgTilemapBufferToVram(1);
        CopyBgTilemapBufferToVram(2);
        CopyBgTilemapBufferToVram(3);
        gMain.state++;
        break;
    case 7:
        BeginNormalPaletteFade(PALETTES_ALL & ~(0x14), 0, 0x10, 0, RGB_BLACK);
        SetVBlankCallback(gPokedexVBlankCB);
        gMain.state++;
        break;
    case 8:
        SetGpuReg(REG_OFFSET_BLDCNT, 0);
        SetGpuReg(REG_OFFSET_BLDALPHA, 0);
        SetGpuReg(REG_OFFSET_BLDY, 0);
        SetGpuReg(REG_OFFSET_DISPCNT, DISPCNT_OBJ_1D_MAP | DISPCNT_OBJ_ON);
        HideBg(0);
        ShowBg(1);
        ShowBg(2);
        ShowBg(3);
        gMain.state++;
        break;
    case 9:
        if (!gPaletteFade.active)
        {
            sPokedexView->screenSwitchState = 0;
            gMain.state = 0;
            gTasks[taskId].func = Task_HandleSizeScreenInput;
        }
        break;
    }
}

static void Task_HandleSizeScreenInput(u8 taskId)
{
    if (JOY_NEW(B_BUTTON))
    {
        BeginNormalPaletteFade(PALETTES_ALL & ~(0x14), 0, 0, 0x10, RGB_BLACK);
        sPokedexView->screenSwitchState = 1;
        gTasks[taskId].func = Task_SwitchScreensFromSizeScreen;
        PlaySE(SE_PC_OFF);
    }
    else if (JOY_NEW(DPAD_LEFT)
     || (JOY_NEW(L_BUTTON) && gSaveBlock2Ptr->optionsButtonMode == OPTIONS_BUTTON_MODE_LR))
    {
        BeginNormalPaletteFade(PALETTES_ALL & ~(0x14), 0, 0, 0x10, RGB_BLACK);
        sPokedexView->screenSwitchState = 2;
        gTasks[taskId].func = Task_SwitchScreensFromSizeScreen;
        PlaySE(SE_DEX_PAGE);
    }
}

static void Task_SwitchScreensFromSizeScreen(u8 taskId)
{
    if (!gPaletteFade.active)
    {
        FreeAndDestroyMonPicSprite(gTasks[taskId].tMonSpriteId);
        FreeAndDestroyTrainerPicSprite(gTasks[taskId].tTrainerSpriteId);
        switch (sPokedexView->screenSwitchState)
        {
        default:
        case 1:
            gTasks[taskId].func = Task_LoadInfoScreen;
            break;
        case 2:
            gTasks[taskId].func = Task_LoadCryScreen;
            break;
        }
    }
}

#undef tScrolling
#undef tMonSpriteDone
#undef tBgLoaded
#undef tSkipCry
#undef tMonSpriteId
#undef tTrainerSpriteId

static void LoadScreenSelectBarMain(u16 unused)
{
    CopyToBgTilemapBuffer(1, gPokedexScreenSelectBarSubmenu_Tilemap_Clear, 0, 0);
    CopyBgTilemapBufferToVram(1);
}

static void LoadScreenSelectBarSubmenu(u16 unused)
{
    CopyToBgTilemapBuffer(1, gPokedexScreenSelectBarSubmenu_Tilemap, 0, 0);
    CopyBgTilemapBufferToVram(1);
}

static void HighlightScreenSelectBarItem(u8 selectedScreen, u16 unused) //HGSS_Ui
{
    u8 i;
    u8 j;
    u16 *ptr = GetBgTilemapBuffer(1);

    for (i = 0; i < SCREEN_COUNT; i++)
    {
        u8 row = (i * 7) + 1;
        u16 newPalette;

        do
        {
            newPalette = 0x4000;
            if (i == selectedScreen)
                newPalette = 0x2000;
        } while (0);

        for (j = 0; j < 7; j++)
        {
            ptr[row + j] = (ptr[row + j] % 0x1000) | newPalette;
            ptr[row + j + 0x20] = (ptr[row + j + 0x20] % 0x1000) | newPalette;
        }
    }
    CopyBgTilemapBufferToVram(1);
}

static void HighlightSubmenuScreenSelectBarItem(u8 a, u16 b)
{
    u8 i;
    u8 j;
    u16 *ptr = GetBgTilemapBuffer(1);

    for (i = 0; i < 4; i++)
    {
        u8 row = i * 7 + 1;
        u32 newPalette;

        do
        {
            if (i == a || i == 3)
                newPalette = 0x2000;
            else
                newPalette = 0x4000;
        } while (0);

        for (j = 0; j < 7; j++)
        {
            ptr[row + j] = (ptr[row + j] % 0x1000) | newPalette;
            ptr[row + j + 0x20] = (ptr[row + j + 0x20] % 0x1000) | newPalette;
        }
    }
    CopyBgTilemapBufferToVram(1);
}

#define tState         data[0]
#define tSpecies       data[1]
#define tPalTimer      data[2]
#define tMonSpriteId   data[3]
#define tOtIdLo        data[12]
#define tOtIdHi        data[13]
#define tPersonalityLo data[14]
#define tPersonalityHi data[15]

u8 DisplayCaughtMonDexPage(u16 species, u32 otId, u32 personality)
{
    u8 taskId = CreateTask(Task_DisplayCaughtMonDexPage, 0);

    gTasks[taskId].tState = 0;
    gTasks[taskId].tSpecies = species;
    gTasks[taskId].tOtIdLo = otId;
    gTasks[taskId].tOtIdHi = otId >> 16;
    gTasks[taskId].tPersonalityLo = personality;
    gTasks[taskId].tPersonalityHi = personality >> 16;
    return taskId;
}

static void Task_DisplayCaughtMonDexPage(u8 taskId)
{
    u8 spriteId;
    u16 species = gTasks[taskId].tSpecies;
    u16 dexNum = SpeciesToNationalPokedexNum(species);

    switch (gTasks[taskId].tState)
    {
    case 0:
    default:
        if (!gPaletteFade.active)
        {
            gPokedexVBlankCB = gMain.vblankCallback;
            SetVBlankCallback(NULL);
            ResetOtherVideoRegisters(DISPCNT_BG0_ON);
            ResetBgsAndClearDma3BusyFlags(0);
            InitBgsFromTemplates(0, sNewEntryInfoScreen_BgTemplate, ARRAY_COUNT(sNewEntryInfoScreen_BgTemplate));
            SetBgTilemapBuffer(3, AllocZeroed(BG_SCREEN_SIZE));
            SetBgTilemapBuffer(2, AllocZeroed(BG_SCREEN_SIZE));
            InitWindows(sNewEntryInfoScreen_WindowTemplates);
            DeactivateAllTextPrinters();
            gTasks[taskId].tState = 1;
        }
        break;
    case 1:
        sPokedexView = AllocZeroed(sizeof(struct PokedexView)); //for type icons
        ResetPokedexView(sPokedexView);

        #ifdef POKEMON_EXPANSION
        if (gFormSpeciesIdTables[species] != NULL)
            sPokedexView->formSpecies = species;
        else
            sPokedexView->formSpecies = 0;
        #endif

        LoadTilesetTilemapHGSS(INFO_SCREEN);
        FillWindowPixelBuffer(WIN_INFO, PIXEL_FILL(0));
        PutWindowTilemap(WIN_INFO);
        PutWindowTilemap(WIN_FOOTPRINT);
        DrawFootprint(WIN_FOOTPRINT, dexNum);
        CopyWindowToVram(WIN_FOOTPRINT, COPYWIN_GFX);
        ResetPaletteFade();
        LoadPokedexBgPalette(FALSE);
        gTasks[taskId].tState++;
        break;
    case 2:
        sPokedexView->typeIconSpriteIds[0] = 0xFF;
        sPokedexView->typeIconSpriteIds[1] = 0xFF;
        CreateTypeIconSprites();
        gTasks[taskId].tState++;
        break;
    case 3:
        PrintMonInfo(dexNum, IsNationalPokedexEnabled(), 1, 1);
        CopyWindowToVram(WIN_INFO, COPYWIN_FULL);
        CopyBgTilemapBufferToVram(2);
        CopyBgTilemapBufferToVram(3);
        gTasks[taskId].tState++;
        break;
    case 4:
        spriteId = CreateMonPicSprite(NationalPokedexNumToSpecies(dexNum), 0, ((u16)gTasks[taskId].tPersonalityHi << 16) | (u16)gTasks[taskId].tPersonalityLo, TRUE, MON_PAGE_X, MON_PAGE_Y, 0, TAG_NONE);
        gSprites[spriteId].oam.priority = 0;
        BeginNormalPaletteFade(PALETTES_ALL, 0, 0x10, 0, RGB_BLACK);
        SetVBlankCallback(gPokedexVBlankCB);
        gTasks[taskId].tMonSpriteId = spriteId;
        gTasks[taskId].tState++;
        break;
    case 5:
        SetGpuReg(REG_OFFSET_BLDCNT, 0);
        SetGpuReg(REG_OFFSET_BLDALPHA, 0);
        SetGpuReg(REG_OFFSET_BLDY, 0);
        SetGpuReg(REG_OFFSET_DISPCNT, DISPCNT_OBJ_1D_MAP | DISPCNT_OBJ_ON);
        ShowBg(2);
        ShowBg(3);
        gTasks[taskId].tState++;
        break;
    case 6:
        if (!gPaletteFade.active)
        {
            PlayCry_Normal(NationalPokedexNumToSpeciesHGSS(dexNum), 0);
            gTasks[taskId].tPalTimer = 0;
            gTasks[taskId].func = Task_HandleCaughtMonPageInput;
        }
        break;
    }
}

static void Task_HandleCaughtMonPageInput(u8 taskId)
{
    if (JOY_NEW(A_BUTTON | B_BUTTON))
    {
        BeginNormalPaletteFade(PALETTES_BG, 0, 0, 16, RGB_BLACK);
        SetSpriteInvisibility(0, TRUE);
        SetSpriteInvisibility(1, TRUE);
        gSprites[gTasks[taskId].tMonSpriteId].callback = SpriteCB_SlideCaughtMonToCenter;
        gTasks[taskId].func = Task_ExitCaughtMonPage;
    }
    // Flicker caught screen color
    else if (++gTasks[taskId].tPalTimer & 16)
    {
        if (!HGSS_DARK_MODE)
            LoadPalette(gPokedexDefault_Pal + 1, 0x31, 14);
        else
            LoadPalette(gPokedexDefault_dark_Pal + 1, 0x31, 14);
    }
    else
    {
        if (!HGSS_DARK_MODE)
            LoadPalette(gPokedexDefault_Pal + 1, 0x31, 14); //gPokedexCaughtScreen_Pal
        else
            LoadPalette(gPokedexDefault_dark_Pal + 1, 0x31, 14);
    }
}

static void Task_ExitCaughtMonPage(u8 taskId)
{
    if (!gPaletteFade.active)
    {
        u16 species;
        u32 otId;
        u32 personality;
        u8 paletteNum;
        const u32 *lzPaletteData;
        void *buffer;

        SetGpuReg(REG_OFFSET_DISPCNT, DISPCNT_OBJ_1D_MAP | DISPCNT_OBJ_ON);
        FreeAllWindowBuffers();
        buffer = GetBgTilemapBuffer(2);
        if (buffer)
            Free(buffer);
        buffer = GetBgTilemapBuffer(3);
        if (buffer)
            Free(buffer);

        species = gTasks[taskId].tSpecies;
        otId = ((u16)gTasks[taskId].tOtIdHi << 16) | (u16)gTasks[taskId].tOtIdLo;
        personality = ((u16)gTasks[taskId].tPersonalityHi << 16) | (u16)gTasks[taskId].tPersonalityLo;
        paletteNum = gSprites[gTasks[taskId].tMonSpriteId].oam.paletteNum;
        lzPaletteData = GetMonSpritePalFromSpeciesAndPersonality(species, otId, personality);
        LoadCompressedPalette(lzPaletteData, 0x100 | paletteNum * 16, 32);
        DestroyTask(taskId);
    }
}

static void SpriteCB_SlideCaughtMonToCenter(struct Sprite *sprite)
{
    if (sprite->x < 0x78)
        sprite->x += 2;
    if (sprite->x > 0x78)
        sprite->x -= 2;

    if (sprite->y < 0x50)
        sprite->y += 1;
    if (sprite->y > 0x50)
        sprite->y -= 1;
}

#undef tState
#undef tDexNum
#undef tPalTimer
#undef tMonSpriteId
#undef tOtIdLo
#undef tOtIdHi
#undef tPersonalityLo
#undef tPersonalityHi

//Type Icon
static void SetSpriteInvisibility(u8 spriteArrayId, bool8 invisible)
{
    gSprites[sPokedexView->typeIconSpriteIds[spriteArrayId]].invisible = invisible;
}
// different from pokemon_summary_screen
#define TYPE_ICON_PAL_NUM_0     13
#define TYPE_ICON_PAL_NUM_1     14
#define TYPE_ICON_PAL_NUM_2     15
static const u8 sMoveTypeToOamPaletteNum[NUMBER_OF_MON_TYPES + CONTEST_CATEGORIES_COUNT] =
{
    [TYPE_NORMAL] = TYPE_ICON_PAL_NUM_0,
    [TYPE_FIGHTING] = TYPE_ICON_PAL_NUM_0,
    [TYPE_FLYING] = TYPE_ICON_PAL_NUM_1,
    [TYPE_POISON] = TYPE_ICON_PAL_NUM_1,
    [TYPE_GROUND] = TYPE_ICON_PAL_NUM_0,
    [TYPE_ROCK] = TYPE_ICON_PAL_NUM_0,
    [TYPE_BUG] = TYPE_ICON_PAL_NUM_2,
    [TYPE_GHOST] = TYPE_ICON_PAL_NUM_1,
    [TYPE_STEEL] = TYPE_ICON_PAL_NUM_0,
    [TYPE_MYSTERY] = TYPE_ICON_PAL_NUM_2,
    [TYPE_FIRE] = TYPE_ICON_PAL_NUM_0,
    [TYPE_WATER] = TYPE_ICON_PAL_NUM_1,
    [TYPE_GRASS] = TYPE_ICON_PAL_NUM_2,
    [TYPE_ELECTRIC] = TYPE_ICON_PAL_NUM_0,
    [TYPE_PSYCHIC] = TYPE_ICON_PAL_NUM_1,
    [TYPE_ICE] = TYPE_ICON_PAL_NUM_1,
    [TYPE_DRAGON] = TYPE_ICON_PAL_NUM_2,
    [TYPE_DARK] = TYPE_ICON_PAL_NUM_0,
    [NUMBER_OF_MON_TYPES + CONTEST_CATEGORY_COOL] = TYPE_ICON_PAL_NUM_0,
    [NUMBER_OF_MON_TYPES + CONTEST_CATEGORY_BEAUTY] = TYPE_ICON_PAL_NUM_1,
    [NUMBER_OF_MON_TYPES + CONTEST_CATEGORY_CUTE] = TYPE_ICON_PAL_NUM_1,
    [NUMBER_OF_MON_TYPES + CONTEST_CATEGORY_SMART] = TYPE_ICON_PAL_NUM_2,
    [NUMBER_OF_MON_TYPES + CONTEST_CATEGORY_TOUGH] = TYPE_ICON_PAL_NUM_0,
    #ifdef TYPE_FAIRY
    [TYPE_FAIRY] = TYPE_ICON_PAL_NUM_1, //based on battle_engine
    #endif
};
static void SetTypeIconPosAndPal(u8 typeId, u8 x, u8 y, u8 spriteArrayId)
{
    struct Sprite *sprite;
        
    sprite = &gSprites[sPokedexView->typeIconSpriteIds[spriteArrayId]];
    StartSpriteAnim(sprite, typeId);
    sprite->oam.paletteNum = sMoveTypeToOamPaletteNum[typeId];
    sprite->x = x + 16;
    sprite->y = y + 8;
    SetSpriteInvisibility(spriteArrayId, FALSE);
}
static void PrintCurrentSpeciesTypeInfo(u8 newEntry, u16 species)
{
    u32 i;
    u16 dexNum = SpeciesToNationalPokedexNum(species);
    u8 type1, type2;

    if (!newEntry)
    {
        species = NationalPokedexNumToSpeciesHGSS(sPokedexListItem->dexNum);
        dexNum = SpeciesToNationalPokedexNum(species);
    }
    //type icon(s)
    #ifdef TX_RANDOMIZER_AND_CHALLENGES
        type1 = GetTypeBySpecies(species, 1);
        type2 = GetTypeBySpecies(species, 2);
    #else
        type1 = gBaseStats[species].type1;
        type2 = gBaseStats[species].type2;
    #endif
    if (species == SPECIES_NONE)
        type1 = type2 = TYPE_MYSTERY;
    
    if (type1 == type2)
    {
        SetTypeIconPosAndPal(type1, 147, 48, 0);
        SetSpriteInvisibility(1, TRUE);
    }
    else
    {
        SetTypeIconPosAndPal(type1, 147, 48, 0);
        SetTypeIconPosAndPal(type2, 147 + 33, 48, 1);
    }
    
}
static void CreateTypeIconSprites(void)
{
    u8 i;

    LoadCompressedSpriteSheet(&sSpriteSheet_MoveTypes);
    LoadCompressedPalette(gMoveTypes_Pal, 0x1D0, 0x60);
    for (i = 0; i < 2; i++)
    {
        if (sPokedexView->typeIconSpriteIds[i] == 0xFF)
            sPokedexView->typeIconSpriteIds[i] = CreateSprite(&sSpriteTemplate_MoveTypes, 10, 10, 2);
    
        SetSpriteInvisibility(i, TRUE);
    }
}


// u32 value is re-used, but passed as a bool that's TRUE if national dex is enabled
static void PrintMonInfo(u32 num, u32 value, u32 owned, u32 newEntry)
{
<<<<<<< HEAD
    u8 str[0x10];
    u8 str2[0x30];
    u16 natNum;
=======
    u8 str[16];
    u8 str2[32];
    u16 species;
>>>>>>> e1a6dd5c
    const u8 *name;
    const u8 *category;
    const u8 *description;

    // if (newEntry)
    //     PrintInfoScreenText(gText_PokedexRegistration, GetStringCenterAlignXOffset(1, gText_PokedexRegistration, 0xF0), 0);
    if (value == 0)
        value = NationalToHoennOrder(num);
    else
        value = num;
    ConvertIntToDecimalStringN(StringCopy(str, gText_NumberClear01), value, STR_CONV_MODE_LEADING_ZEROS, 3);
    PrintInfoScreenTextWhite(str, 123, 17); //HGSS_Ui
    species = NationalPokedexNumToSpeciesHGSS(num);
    if (species)
        name = gSpeciesNames[species];
    else
        name = sText_TenDashes2;
    PrintInfoScreenTextWhite(name, 157, 17); //HGSS_Ui
    if (owned)
    {
        CopyMonCategoryText(num, str2);
        category = str2;
    }
    else
    {
        category = gText_5MarksPokemon;
    }
    PrintInfoScreenText(category, 123, 31); //HGSS_Ui
    PrintInfoScreenText(gText_HTHeight, 155, 64); //HGSS_Ui
    PrintInfoScreenText(gText_WTWeight, 155, 77); //HGSS_Ui
    if (owned)
    {
        PrintMonHeight(gPokedexEntries[num].height, 180, 64); //HGSS_Ui
        PrintMonWeight(gPokedexEntries[num].weight, 180, 77); //HGSS_Ui
    }
    else
    {
        PrintInfoScreenText(gText_UnkHeight, 180, 64); //HGSS_Ui
        PrintInfoScreenText(gText_UnkWeight, 180, 77); //HGSS_Ui
    }
    if (owned)
    {
        description = gPokedexEntries[num].description;
    }
    else
<<<<<<< HEAD
        description = sExpandedPlaceholder_PokedexDescription;
    PrintInfoScreenText(description, GetStringCenterAlignXOffset(FONT_NORMAL, description, 0xF0), 0x5F);
=======
        description = gExpandedPlaceholder_PokedexDescription;
    PrintInfoScreenText(description, GetStringCenterAlignXOffset(FONT_NORMAL, description, 0xF0), 93); //HGSS_Ui

    //Type Icon(s) //HGSS_Ui
    if (owned)
        PrintCurrentSpeciesTypeInfo(newEntry, species); //HGSS_Ui
>>>>>>> e1a6dd5c
}

static void PrintMonHeight(u16 height, u8 left, u8 top)
{
    u8 buffer[16];
    u32 inches, feet;
    u8 i = 0;

    inches = (height * 10000) / 254;
    if (inches % 10 >= 5)
        inches += 10;
    feet = inches / 120;
    inches = (inches - (feet * 120)) / 10;

    buffer[i++] = EXT_CTRL_CODE_BEGIN;
    buffer[i++] = EXT_CTRL_CODE_CLEAR_TO;
    if (feet / 10 == 0)
    {
        buffer[i++] = 18;
        buffer[i++] = feet + CHAR_0;
    }
    else
    {
        buffer[i++] = 12;
        buffer[i++] = feet / 10 + CHAR_0;
        buffer[i++] = (feet % 10) + CHAR_0;
    }
    buffer[i++] = CHAR_SGL_QUOTE_RIGHT;
    buffer[i++] = (inches / 10) + CHAR_0;
    buffer[i++] = (inches % 10) + CHAR_0;
    buffer[i++] = CHAR_DBL_QUOTE_RIGHT;
    buffer[i++] = EOS;
    PrintInfoScreenText(buffer, left, top);
}

static void PrintMonWeight(u16 weight, u8 left, u8 top)
{
    u8 buffer[16];
    bool8 output;
    u8 i;
    u32 lbs = (weight * 100000) / 4536;

    if (lbs % 10u >= 5)
        lbs += 10;
    i = 0;
    output = FALSE;

    if ((buffer[i] = (lbs / 100000) + CHAR_0) == CHAR_0 && !output)
    {
        buffer[i++] = CHAR_SPACER;
    }
    else
    {
        output = TRUE;
        i++;
    }

    lbs %= 100000;
    if ((buffer[i] = (lbs / 10000) + CHAR_0) == CHAR_0 && !output)
    {
        buffer[i++] = CHAR_SPACER;
    }
    else
    {
        output = TRUE;
        i++;
    }

    lbs %= 10000;
    if ((buffer[i] = (lbs / 1000) + CHAR_0) == CHAR_0 && !output)
    {
        buffer[i++] = CHAR_SPACER;
    }
    else
    {
        output = TRUE;
        i++;
    }

    lbs %= 1000;
    buffer[i++] = (lbs / 100) + CHAR_0;
    lbs %= 100;
    buffer[i++] = CHAR_PERIOD;
    buffer[i++] = (lbs / 10) + CHAR_0;
    buffer[i++] = CHAR_SPACE;
    buffer[i++] = CHAR_l;
    buffer[i++] = CHAR_b;
    buffer[i++] = CHAR_s;
    buffer[i++] = CHAR_PERIOD;
    buffer[i++] = EOS;
    PrintInfoScreenText(buffer, left, top);
}

const u8 *GetPokedexCategoryName(u16 dexNum) // unused
{
    return gPokedexEntries[dexNum].categoryName;
}

u16 GetPokedexHeightWeight(u16 dexNum, u8 data)
{
    switch (data)
    {
    case 0:  // height
        return gPokedexEntries[dexNum].height;
    case 1:  // weight
        return gPokedexEntries[dexNum].weight;
    default:
        return 1;
    }
}

s8 GetSetPokedexFlag(u16 nationalDexNo, u8 caseID)
{
    u32 index, bit, mask;
    s8 retVal = 0;

    nationalDexNo--;
    index = nationalDexNo / 8;
    bit = nationalDexNo % 8;
    mask = 1 << bit;

    switch (caseID)
    {
    case FLAG_GET_SEEN:
        retVal = ((gSaveBlock1Ptr->dexSeen[index] & mask) != 0);
        break;
    case FLAG_GET_CAUGHT:
         retVal = ((gSaveBlock1Ptr->dexCaught[index] & mask) != 0);
        break;
    case FLAG_SET_SEEN:
        gSaveBlock1Ptr->dexSeen[index] |= mask;
        break;
    case FLAG_SET_CAUGHT:
        gSaveBlock1Ptr->dexCaught[index] |= mask;
<<<<<<< HEAD
=======
        break;
    case FLAG_GET_DEFEATED:
        retVal = ((gSaveBlock2Ptr->dexDefeated[index] & mask) != 0);
        break;
    case FLAG_SET_DEFEATED:
        gSaveBlock2Ptr->dexDefeated[index] |= mask;
>>>>>>> e1a6dd5c
        break;
    }

    return retVal;
}

u16 GetNationalPokedexCount(u8 caseID)
{
    u16 count = 0;
    u16 i;

    for (i = 0; i < NATIONAL_DEX_COUNT; i++)
    {
        switch (caseID)
        {
        case FLAG_GET_SEEN:
            if (GetSetPokedexFlag(i + 1, FLAG_GET_SEEN))
                count++;
            break;
        case FLAG_GET_CAUGHT:
            if (GetSetPokedexFlag(i + 1, FLAG_GET_CAUGHT))
                count++;
            break;
        }
    }
    return count;
}

u16 GetHoennPokedexCount(u8 caseID)
{
    u16 count = 0;
    u16 i;

    for (i = 0; i < HOENN_DEX_COUNT; i++)
    {
        switch (caseID)
        {
        case FLAG_GET_SEEN:
            if (GetSetPokedexFlag(HoennToNationalOrder(i + 1), FLAG_GET_SEEN))
                count++;
            break;
        case FLAG_GET_CAUGHT:
            if (GetSetPokedexFlag(HoennToNationalOrder(i + 1), FLAG_GET_CAUGHT))
                count++;
            break;
        }
    }
    return count;
}

u16 GetKantoPokedexCount(u8 caseID)
{
    u16 count = 0;
    u16 i;

    for (i = 0; i < KANTO_DEX_COUNT; i++)
    {
        switch (caseID)
        {
        case FLAG_GET_SEEN:
            if (GetSetPokedexFlag(i + 1, FLAG_GET_SEEN))
                count++;
            break;
        case FLAG_GET_CAUGHT:
            if (GetSetPokedexFlag(i + 1, FLAG_GET_CAUGHT))
                count++;
            break;
        }
    }
    return count;
}

bool16 HasAllHoennMons(void)
{
    u16 i;

    // -2 excludes Jirachi and Deoxys
    for (i = 0; i < HOENN_DEX_COUNT - 2; i++)
    {
        if (!GetSetPokedexFlag(HoennToNationalOrder(i + 1), FLAG_GET_CAUGHT))
            return FALSE;
    }
    return TRUE;
}

bool8 HasAllKantoMons(void)
{
    u16 i;

    // -1 excludes Mew
    for (i = 0; i < KANTO_DEX_COUNT - 1; i++)
    {
        if (!GetSetPokedexFlag(i + 1, FLAG_GET_CAUGHT))
            return FALSE;
    }
    return TRUE;
}

bool16 HasAllMons(void)
{
    u16 i;

    // -1 excludes Mew
    for (i = 0; i < KANTO_DEX_COUNT - 1; i++)
    {
        if (!GetSetPokedexFlag(i + 1, FLAG_GET_CAUGHT))
            return FALSE;
    }

    // -3 excludes Lugia, Ho-Oh, and Celebi
    for (i = KANTO_DEX_COUNT; i < JOHTO_DEX_COUNT - 3; i++)
    {
        if (!GetSetPokedexFlag(i + 1, FLAG_GET_CAUGHT))
            return FALSE;
    }

    // -2 excludes Jirachi and Deoxys
    for (i = JOHTO_DEX_COUNT; i < NATIONAL_DEX_COUNT - 2; i++)
    {
        if (!GetSetPokedexFlag(i + 1, FLAG_GET_CAUGHT))
            return FALSE;
    }
    return TRUE;
}

static void ResetOtherVideoRegisters(u16 regBits)
{
    if (!(regBits & DISPCNT_BG0_ON))
    {
        ClearGpuRegBits(0, DISPCNT_BG0_ON);
        SetGpuReg(REG_OFFSET_BG0CNT, 0);
        SetGpuReg(REG_OFFSET_BG0HOFS, 0);
        SetGpuReg(REG_OFFSET_BG0VOFS, 0);
    }
    if (!(regBits & DISPCNT_BG1_ON))
    {
        ClearGpuRegBits(0, DISPCNT_BG1_ON);
        SetGpuReg(REG_OFFSET_BG1CNT, 0);
        SetGpuReg(REG_OFFSET_BG1HOFS, 0);
        SetGpuReg(REG_OFFSET_BG1VOFS, 0);
    }
    if (!(regBits & DISPCNT_BG2_ON))
    {
        ClearGpuRegBits(0, DISPCNT_BG2_ON);
        SetGpuReg(REG_OFFSET_BG2CNT, 0);
        SetGpuReg(REG_OFFSET_BG2HOFS, 0);
        SetGpuReg(REG_OFFSET_BG2VOFS, 0);
    }
    if (!(regBits & DISPCNT_BG3_ON))
    {
        ClearGpuRegBits(0, DISPCNT_BG3_ON);
        SetGpuReg(REG_OFFSET_BG3CNT, 0);
        SetGpuReg(REG_OFFSET_BG3HOFS, 0);
        SetGpuReg(REG_OFFSET_BG3VOFS, 0);
    }
    if (!(regBits & DISPCNT_OBJ_ON))
    {
        ClearGpuRegBits(0, DISPCNT_OBJ_ON);
        ResetSpriteData();
        FreeAllSpritePalettes();
        gReservedSpritePaletteCount = 8;
    }
}

static void PrintInfoSubMenuText(u8 windowId, const u8 *str, u8 left, u8 top)
{
    u8 color[3];
    color[0] = TEXT_COLOR_TRANSPARENT;
    color[1] = TEXT_DYNAMIC_COLOR_6;
    color[2] = TEXT_COLOR_LIGHT_GRAY;

    AddTextPrinterParameterized4(windowId, FONT_NORMAL, left, top, 0, 0, color, TEXT_SKIP_DRAW, str);
}

static void UnusedPrintNum(u8 windowId, u16 num, u8 left, u8 top)
{
    u8 str[4];

    str[0] = CHAR_0 + num / 100;
    str[1] = CHAR_0 + (num % 100) / 10;
    str[2] = CHAR_0 + (num % 100) % 10;
    str[3] = EOS;
    PrintInfoSubMenuText(windowId, str, left, top);
}

static u8 PrintCryScreenSpeciesName(u8 windowId, u16 num, u8 left, u8 top)
{
    u8 str[POKEMON_NAME_LENGTH + 1];
    u8 i;

    for (i = 0; i < ARRAY_COUNT(str); i++)
        str[i] = EOS;
    num = NationalPokedexNumToSpeciesHGSS(num);
    switch (num)
    {
    default:
        for (i = 0; gSpeciesNames[num][i] != EOS && i < POKEMON_NAME_LENGTH; i++)
            str[i] = gSpeciesNames[num][i];
        break;
    case 0:
        for (i = 0; i < 5; i++)
            str[i] = CHAR_HYPHEN;
        break;
    }
    PrintInfoSubMenuText(windowId, str, left, top);
    return i;
}

static void UnusedPrintMonName(u8 windowId, const u8 *name, u8 left, u8 top)
{
    u8 str[POKEMON_NAME_LENGTH + 1];
    u8 i;
    u8 nameLength;

    for (i = 0; i < ARRAY_COUNT(str); i++)
        str[i] = CHAR_SPACE;
    for (nameLength = 0; name[nameLength] != CHAR_SPACE && nameLength < ARRAY_COUNT(str); nameLength++)
        ;
    for (i = 0; i < nameLength; i++)
        str[ARRAY_COUNT(str) - nameLength + i] = name[i];
#ifdef UBFIX
    str[ARRAY_COUNT(str) - 1] = EOS;
#else
    str[ARRAY_COUNT(str)] = EOS;
#endif
    PrintInfoSubMenuText(windowId, str, left, top);
}

// Unused in the English version, used to print height/weight in versions which use metric system.
static void PrintDecimalNum(u8 windowId, u16 num, u8 left, u8 top)
{
    u8 str[6];
    bool8 outputted = FALSE;
    u8 result;

    result = num / 1000;
    if (result == 0)
    {
        str[0] = CHAR_SPACER;
        outputted = FALSE;
    }
    else
    {
        str[0] = CHAR_0 + result;
        outputted = TRUE;
    }

    result = (num % 1000) / 100;
    if (result == 0 && !outputted)
    {
        str[1] = CHAR_SPACER;
        outputted = FALSE;
    }
    else
    {
        str[1] = CHAR_0 + result;
        outputted = TRUE;
    }

    str[2] = CHAR_0 + ((num % 1000) % 100) / 10;
    str[3] = CHAR_DEC_SEPARATOR;
    str[4] = CHAR_0 + ((num % 1000) % 100) % 10;
    str[5] = EOS;
    PrintInfoSubMenuText(windowId, str, left, top);
}

static void DrawFootprint(u8 windowId, u16 dexNum)
{
    u8 footprint[32 * 4] = {0};
<<<<<<< HEAD
    const u8 *footprintGfx = gMonFootprintTable[NationalPokedexNumToSpecies(dexNum)];
=======
    const u8 * footprintGfx = gMonFootprintTable[NationalPokedexNumToSpecies(dexNum)];
>>>>>>> e1a6dd5c
    u32 i, j, tileIdx = 0;

    if (footprintGfx != NULL)
    {
        for (i = 0; i < 32; i++)
        {
            u8 tile = footprintGfx[i];
            for (j = 0; j < 4; j++)
            {
                u8 value = ((tile >> (2 * j)) & 1 ? 2 : 0);
                if (tile & (2 << (2 * j)))
                    value |= 0x20;
                footprint[tileIdx] = value;
                tileIdx++;
            }
        }
    }
    CopyToWindowPixelBuffer(windowId, footprint, sizeof(footprint), 0);
}

// Unused Ruby/Sapphire function.
static void RS_DrawFootprint(u16 offset, u16 tileNum)
{
    *(u16 *)(VRAM + offset * 0x800 + 0x232) = 0xF000 + tileNum + 0;
    *(u16 *)(VRAM + offset * 0x800 + 0x234) = 0xF000 + tileNum + 1;
    *(u16 *)(VRAM + offset * 0x800 + 0x272) = 0xF000 + tileNum + 2;
    *(u16 *)(VRAM + offset * 0x800 + 0x274) = 0xF000 + tileNum + 3;
}

static u16 GetNextPosition(u8 direction, u16 position, u16 min, u16 max)
{
    switch (direction)
    {
    case 1: // Up/Left
        if (position > min)
            position--;
        break;
    case 0: // Down/Right
        if (position < max)
            position++;
        break;
    case 3: // Up/Left with loop (unused)
        if (position > min)
            position--;
        else
            position = max;
        break;
    case 2: // Down/Right with loop (unused)
        if (position < max)
            position++;
        else
            position = min;
        break;
    }
    return position;
}

// Unown and Spinda use the personality of the first seen individual of that species
// All others use personality 0
static u32 GetPokedexMonPersonality(u16 species)
{
    if (species == SPECIES_UNOWN || species == SPECIES_SPINDA)
    {
        if (species == SPECIES_UNOWN)
            return gSaveBlock2Ptr->pokedex.unownPersonality;
        else
            return gSaveBlock2Ptr->pokedex.spindaPersonality;
    }
    else
    {
        return 0xFF; //Changed from 0 to make it so the Pokédex shows the default mon pics instead of the female versions.
    }
}

u16 CreateMonSpriteFromNationalDexNumber(u16 nationalNum, s16 x, s16 y, u16 paletteSlot)
{
    nationalNum = NationalPokedexNumToSpecies(nationalNum);
    return CreateMonPicSprite(nationalNum, SHINY_ODDS, GetPokedexMonPersonality(nationalNum), TRUE, x, y, paletteSlot, TAG_NONE);
}

static u16 CreateSizeScreenTrainerPic(u16 species, s16 x, s16 y, s8 paletteSlot)
{
    return CreateTrainerPicSprite(species, TRUE, x, y, paletteSlot, TAG_NONE);
}


bool8  SpeciesCanLearnLvlUpMove(u16 species, u16 move) //Move search PokedexPlus HGSS_Ui
{
    u16 j;
    #if defined (BATTLE_ENGINE) || defined (POKEMON_EXPANSION)
        for (j = 0; j < MAX_LEVEL_UP_MOVES && gLevelUpLearnsets[species][j].move != LEVEL_UP_END; j++)
        {
            if (move == (gLevelUpLearnsets[species][j].move))
            {
                return TRUE;
            }
        }
    #else
        for (j = 0; j < MAX_LEVEL_UP_MOVES && gLevelUpLearnsets[species][j] != LEVEL_UP_END; j++)
        {
            if (move == (gLevelUpLearnsets[species][j] & LEVEL_UP_MOVE_ID))
            {
                return TRUE;
            }
        }
    #endif
    return FALSE;
}


static int DoPokedexSearch(u8 dexMode, u8 order, u8 abcGroup, u8 bodyColor, u8 type1, u8 type2) // ,u16 move)
{
    u16 species;
    u16 i,j;
    u16 resultsCount;
    u8 types[2];

    u8 tutorMoveId, tmMoveId; //PokedexPlus HGSS_Ui
    u16 move = 0xFFFF;

    CreatePokedexList(dexMode, order);

    for (i = 0, resultsCount = 0; i < NATIONAL_DEX_COUNT; i++)
    {
        if (sPokedexView->pokedexList[i].seen)
        {
            sPokedexView->pokedexList[resultsCount] = sPokedexView->pokedexList[i];
            resultsCount++;
        }
    }
    sPokedexView->pokemonListCount = resultsCount;

    // Search by name
    if (abcGroup != 0xFF)
    {
        for (i = 0, resultsCount = 0; i < sPokedexView->pokemonListCount; i++)
        {
            u8 firstLetter;

            species = NationalPokedexNumToSpecies(sPokedexView->pokedexList[i].dexNum);
            firstLetter = gSpeciesNames[species][0];
            if (LETTER_IN_RANGE_UPPER(firstLetter, abcGroup) || LETTER_IN_RANGE_LOWER(firstLetter, abcGroup))
            {
                sPokedexView->pokedexList[resultsCount] = sPokedexView->pokedexList[i];
                resultsCount++;
            }
        }
        sPokedexView->pokemonListCount = resultsCount;
    }

    // Search by body color
    if (bodyColor != 0xFF)
    {
        for (i = 0, resultsCount = 0; i < sPokedexView->pokemonListCount; i++)
        {
            species = NationalPokedexNumToSpecies(sPokedexView->pokedexList[i].dexNum);

            if (bodyColor == gBaseStats[species].bodyColor)
            {
                sPokedexView->pokedexList[resultsCount] = sPokedexView->pokedexList[i];
                resultsCount++;
            }
        }
        sPokedexView->pokemonListCount = resultsCount;
    }

    // Search by type
    if (type1 != TYPE_NONE || type2 != TYPE_NONE)
    {
        if (type1 == TYPE_NONE)
        {
            type1 = type2;
            type2 = TYPE_NONE;
        }

        if (type2 == TYPE_NONE)
        {
            for (i = 0, resultsCount = 0; i < sPokedexView->pokemonListCount; i++)
            {
                if (sPokedexView->pokedexList[i].owned)
                {
                    species = NationalPokedexNumToSpecies(sPokedexView->pokedexList[i].dexNum);

                    types[0] = gBaseStats[species].type1;
                    types[1] = gBaseStats[species].type2;
                    if (types[0] == type1 || types[1] == type1)
                    {
                        sPokedexView->pokedexList[resultsCount] = sPokedexView->pokedexList[i];
                        resultsCount++;
                    }
                }
            }
        }
        else
        {
            for (i = 0, resultsCount = 0; i < sPokedexView->pokemonListCount; i++)
            {
                if (sPokedexView->pokedexList[i].owned)
                {
                    species = NationalPokedexNumToSpecies(sPokedexView->pokedexList[i].dexNum);

                    types[0] = gBaseStats[species].type1;
                    types[1] = gBaseStats[species].type2;
                    if ((types[0] == type1 && types[1] == type2) || (types[0] == type2 && types[1] == type1))
                    {
                        sPokedexView->pokedexList[resultsCount] = sPokedexView->pokedexList[i];
                        resultsCount++;
                    }
                }
            }
        }
        sPokedexView->pokemonListCount = resultsCount;
    }

    // Search by move
    if (move != 0xFFFF)
    {
        //Calc tutor move ID
        tutorMoveId = 0xFF;
        for (i = 0; i < TUTOR_MOVE_COUNT; i++)
        {
            if (move == gTutorMoves[i])
            {
                tutorMoveId = i;
                break;
            }
        }
        //Calc tm move ID
        tmMoveId = 0xFF;
        for (i = 0; i < NUM_TECHNICAL_MACHINES + NUM_HIDDEN_MACHINES; i++)
        {
            if (move == ItemIdToBattleMoveId(ITEM_TM01_FOCUS_PUNCH + i))
            {
                tmMoveId = (ITEM_TM01_FOCUS_PUNCH + i);
                break;
            }
        }
        
        for (i = 0, resultsCount = 0; i < sPokedexView->pokemonListCount; i++)
        {
            species = NationalPokedexNumToSpecies(sPokedexView->pokedexList[i].dexNum);

            #ifdef POKEMON_EXPANSION
            // Mega pokemon don't have distinct learnsets from their base form; so use base species for calculation
            if (species >= SPECIES_VENUSAUR_MEGA && species <= SPECIES_GROUDON_PRIMAL)
                species = GetFormSpeciesId(species, 0);
            #endif

            //LevelUp
            if (SpeciesCanLearnLvlUpMove(species, move))
            {
                sPokedexView->pokedexList[resultsCount] = sPokedexView->pokedexList[i];
                resultsCount++;
                continue;
            }
            //TMHM
            if (CanSpeciesLearnTMHM(species, tmMoveId))
            {
                sPokedexView->pokedexList[resultsCount] = sPokedexView->pokedexList[i];
                resultsCount++;
                continue;
            }
            //Tutor
            if (CanLearnTutorMove(species, tutorMoveId))
            {
                sPokedexView->pokedexList[resultsCount] = sPokedexView->pokedexList[i];
                resultsCount++;
                continue;
            }
            //EGGs
            if (SpeciesCanLearnEggMove(species, move))
            {
                sPokedexView->pokedexList[resultsCount] = sPokedexView->pokedexList[i];
                resultsCount++;
                continue;
            }
        }
        sPokedexView->pokemonListCount = resultsCount;
    }

    if (sPokedexView->pokemonListCount != 0)
    {
        for (i = sPokedexView->pokemonListCount; i < NATIONAL_DEX_COUNT; i++)
        {
            sPokedexView->pokedexList[i].dexNum = 0xFFFF;
            sPokedexView->pokedexList[i].seen = FALSE;
            sPokedexView->pokedexList[i].owned = FALSE;
        }
    }

    return resultsCount;
}

static u8 LoadSearchMenu(void)
{
    return CreateTask(Task_LoadSearchMenu, 0);
}

static void PrintSearchText(const u8 *str, u32 x, u32 y)
{
    u8 color[3];

    color[0] = TEXT_COLOR_TRANSPARENT;
    color[1] = TEXT_DYNAMIC_COLOR_6;
    color[2] = TEXT_COLOR_DARK_GRAY;
    AddTextPrinterParameterized4(0, FONT_NORMAL, x, y, 0, 0, color, TEXT_SKIP_DRAW, str);
}

static void ClearSearchMenuRect(u32 x, u32 y, u32 width, u32 height)
{
    FillWindowPixelRect(0, PIXEL_FILL(0), x, y, width, height);
}

// Search task data
#define tTopBarItem             data[0]
#define tMenuItem               data[1]
#define tCursorPos_Mode         data[2]
#define tScrollOffset_Mode      data[3]
#define tCursorPos_Order        data[4]
#define tScrollOffset_Order     data[5]
#define tCursorPos_Name         data[6]
#define tScrollOffset_Name      data[7]
#define tCursorPos_Color        data[8]
#define tScrollOffset_Color     data[9]
#define tCursorPos_TypeLeft     data[10]
#define tScrollOffset_TypeLeft  data[11]
#define tCursorPos_TypeRight    data[12]
#define tScrollOffset_TypeRight data[13]
#define tCursorPos              data[14]
#define tScrollOffset           data[15]

static void Task_LoadSearchMenu(u8 taskId)
{
    u16 i;

    switch (gMain.state)
    {
    default:
    case 0:
        if (!gPaletteFade.active)
        {
            sPokedexView->currentPage = PAGE_SEARCH;
            ResetOtherVideoRegisters(0);
            ResetBgsAndClearDma3BusyFlags(0);
            InitBgsFromTemplates(0, sSearchMenu_BgTemplate, ARRAY_COUNT(sSearchMenu_BgTemplate));
            SetBgTilemapBuffer(3, AllocZeroed(BG_SCREEN_SIZE));
            SetBgTilemapBuffer(2, AllocZeroed(BG_SCREEN_SIZE));
            SetBgTilemapBuffer(1, AllocZeroed(BG_SCREEN_SIZE));
            SetBgTilemapBuffer(0, AllocZeroed(BG_SCREEN_SIZE));
            InitWindows(sSearchMenu_WindowTemplate);
            DeactivateAllTextPrinters();
            PutWindowTilemap(0);
            if (!HGSS_DECAPPED)
                DecompressAndLoadBgGfxUsingHeap(3, gPokedexMenuSearch_Gfx, 0x2000, 0, 0);
            else
                DecompressAndLoadBgGfxUsingHeap(3, gPokedexMenuSearch_DECA_Gfx, 0x2000, 0, 0);
            if (!IsNationalPokedexEnabled())
                CopyToBgTilemapBuffer(3, gPokedexScreenSearchHoenn_Tilemap, 0, 0);
            else
                CopyToBgTilemapBuffer(3, gPokedexScreenSearchNational_Tilemap, 0, 0);
            if (!HGSS_DARK_MODE)
                LoadPalette(gPokedexMenuSearch_Pal + 1, 1, 0x7E);
            else
                LoadPalette(gPokedexMenuSearch_dark_Pal + 1, 1, 0x7E);
            gMain.state = 1;
        }
        break;
    case 1:
        LoadCompressedSpriteSheet(&sInterfaceSpriteSheet[HGSS_DECAPPED]);
        LoadSpritePalettes(sInterfaceSpritePalette);
        LoadSpritePalettes(sStatBarSpritePal); //HGSS_Ui
        CreateSearchParameterScrollArrows(taskId);
        for (i = 0; i < NUM_TASK_DATA; i++)
            gTasks[taskId].data[i] = 0;
        SetDefaultSearchModeAndOrder(taskId);
        HighlightSelectedSearchTopBarItem(SEARCH_TOPBAR_SEARCH);
        PrintSelectedSearchParameters(taskId);
        CopyWindowToVram(0, COPYWIN_FULL);
        CopyBgTilemapBufferToVram(1);
        CopyBgTilemapBufferToVram(2);
        CopyBgTilemapBufferToVram(3);
        gMain.state++;
        break;
    case 2:
        BeginNormalPaletteFade(PALETTES_ALL, 0, 16, 0, RGB_BLACK);
        sPokedexView->statBarsSpriteId = 0xFF;  //HGSS_Ui
        CreateStatBars(&sPokedexView->pokedexList[sPokedexView->selectedPokemon]); //HGSS_Ui
        gMain.state++;
        break;
    case 3:
        SetGpuReg(REG_OFFSET_BLDCNT, 0);
        SetGpuReg(REG_OFFSET_BLDALPHA, 0);
        SetGpuReg(REG_OFFSET_BLDY, 0);
        SetGpuReg(REG_OFFSET_DISPCNT, DISPCNT_OBJ_1D_MAP | DISPCNT_OBJ_ON);
        HideBg(0);
        ShowBg(1);
        ShowBg(2);
        ShowBg(3);
        gMain.state++;
        break;
    case 4:
        if (!gPaletteFade.active)
        {
            gTasks[taskId].func = Task_SwitchToSearchMenuTopBar;
            gMain.state = 0;
        }
        break;
    }
}

static void FreeSearchWindowAndBgBuffers(void)
{
    void *tilemapBuffer;

    FreeAllWindowBuffers();
    tilemapBuffer = GetBgTilemapBuffer(0);
    if (tilemapBuffer)
        Free(tilemapBuffer);
    tilemapBuffer = GetBgTilemapBuffer(1);
    if (tilemapBuffer)
        Free(tilemapBuffer);
    tilemapBuffer = GetBgTilemapBuffer(2);
    if (tilemapBuffer)
        Free(tilemapBuffer);
    tilemapBuffer = GetBgTilemapBuffer(3);
    if (tilemapBuffer)
        Free(tilemapBuffer);
}

static void Task_SwitchToSearchMenuTopBar(u8 taskId)
{
    HighlightSelectedSearchTopBarItem(gTasks[taskId].tTopBarItem);
    PrintSelectedSearchParameters(taskId);
    CopyWindowToVram(0, COPYWIN_GFX);
    CopyBgTilemapBufferToVram(3);
    gTasks[taskId].func = Task_HandleSearchTopBarInput;
}

static void Task_HandleSearchTopBarInput(u8 taskId)
{
    if (JOY_NEW(B_BUTTON))
    {
        PlaySE(SE_PC_OFF);
        gTasks[taskId].func = Task_ExitSearch;
        return;
    }
    if (JOY_NEW(A_BUTTON))
    {
        switch (gTasks[taskId].tTopBarItem)
        {
        case SEARCH_TOPBAR_SEARCH:
            PlaySE(SE_PIN);
            gTasks[taskId].tMenuItem = SEARCH_NAME;
            gTasks[taskId].func = Task_SwitchToSearchMenu;
            break;
        case SEARCH_TOPBAR_SHIFT:
            PlaySE(SE_PIN);
            gTasks[taskId].tMenuItem = SEARCH_ORDER;
            gTasks[taskId].func = Task_SwitchToSearchMenu;
            break;
        case SEARCH_TOPBAR_CANCEL:
            PlaySE(SE_PC_OFF);
            gTasks[taskId].func = Task_ExitSearch;
            break;
        }
        return;
    }
    if (JOY_NEW(DPAD_LEFT) && gTasks[taskId].tTopBarItem > SEARCH_TOPBAR_SEARCH)
    {
        PlaySE(SE_DEX_PAGE);
        gTasks[taskId].tTopBarItem--;
        HighlightSelectedSearchTopBarItem(gTasks[taskId].tTopBarItem);
        CopyWindowToVram(0, COPYWIN_GFX);
        CopyBgTilemapBufferToVram(3);
    }
    if (JOY_NEW(DPAD_RIGHT) && gTasks[taskId].tTopBarItem < SEARCH_TOPBAR_CANCEL)
    {
        PlaySE(SE_DEX_PAGE);
        gTasks[taskId].tTopBarItem++;
        HighlightSelectedSearchTopBarItem(gTasks[taskId].tTopBarItem);
        CopyWindowToVram(0, COPYWIN_GFX);
        CopyBgTilemapBufferToVram(3);
    }
}

static void Task_SwitchToSearchMenu(u8 taskId)
{
    HighlightSelectedSearchMenuItem(gTasks[taskId].tTopBarItem, gTasks[taskId].tMenuItem);
    PrintSelectedSearchParameters(taskId);
    CopyWindowToVram(0, COPYWIN_GFX);
    CopyBgTilemapBufferToVram(3);
    gTasks[taskId].func = Task_HandleSearchMenuInput;
}

// Input for main search menu
static void Task_HandleSearchMenuInput(u8 taskId)
{
    const u8 (*movementMap)[4];

    if (gTasks[taskId].tTopBarItem != SEARCH_TOPBAR_SEARCH)
    {
        if (!IsNationalPokedexEnabled())
            movementMap = sSearchMovementMap_ShiftHoennDex;
        else
            movementMap = sSearchMovementMap_ShiftNatDex;
    }
    else
    {
        if (!IsNationalPokedexEnabled())
            movementMap = sSearchMovementMap_SearchHoennDex;
        else
            movementMap = sSearchMovementMap_SearchNatDex;
    }

    if (JOY_NEW(B_BUTTON))
    {
        PlaySE(SE_BALL);
        SetDefaultSearchModeAndOrder(taskId);
        gTasks[taskId].func = Task_SwitchToSearchMenuTopBar;
        return;
    }
    if (JOY_NEW(A_BUTTON))
    {
        if (gTasks[taskId].tMenuItem == SEARCH_OK)
        {
            if (gTasks[taskId].tTopBarItem != SEARCH_TOPBAR_SEARCH)
            {
                sPokeBallRotation = POKEBALL_ROTATION_TOP;
                sPokedexView->pokeBallRotationBackup = POKEBALL_ROTATION_TOP;
                sLastSelectedPokemon = 0;
                sPokedexView->selectedPokemonBackup = 0;
                gSaveBlock2Ptr->pokedex.mode = GetSearchModeSelection(taskId, SEARCH_MODE);
                if (!IsNationalPokedexEnabled())
                    gSaveBlock2Ptr->pokedex.mode = DEX_MODE_HOENN;
                sPokedexView->dexModeBackup = gSaveBlock2Ptr->pokedex.mode;
                gSaveBlock2Ptr->pokedex.order = GetSearchModeSelection(taskId, SEARCH_ORDER);
                sPokedexView->dexOrderBackup = gSaveBlock2Ptr->pokedex.order;
                PlaySE(SE_PC_OFF);
                gTasks[taskId].func = Task_ExitSearch;
            }
            else
            {
                EraseAndPrintSearchTextBox(gText_SearchingPleaseWait);
                gTasks[taskId].func = Task_StartPokedexSearch;
                PlaySE(SE_DEX_SEARCH);
                CopyWindowToVram(0, COPYWIN_GFX);
            }
        }
        else
        {
            PlaySE(SE_PIN);
            gTasks[taskId].func = Task_SelectSearchMenuItem;
        }
        return;
    }

    if (JOY_NEW(DPAD_LEFT) && movementMap[gTasks[taskId].tMenuItem][0] != 0xFF)
    {
        PlaySE(SE_SELECT);
        gTasks[taskId].tMenuItem = movementMap[gTasks[taskId].tMenuItem][0];
        HighlightSelectedSearchMenuItem(gTasks[taskId].tTopBarItem, gTasks[taskId].tMenuItem);
        CopyWindowToVram(0, COPYWIN_GFX);
        CopyBgTilemapBufferToVram(3);
    }
    if (JOY_NEW(DPAD_RIGHT) && movementMap[gTasks[taskId].tMenuItem][1] != 0xFF)
    {
        PlaySE(SE_SELECT);
        gTasks[taskId].tMenuItem = movementMap[gTasks[taskId].tMenuItem][1];
        HighlightSelectedSearchMenuItem(gTasks[taskId].tTopBarItem, gTasks[taskId].tMenuItem);
        CopyWindowToVram(0, COPYWIN_GFX);
        CopyBgTilemapBufferToVram(3);
    }
    if (JOY_NEW(DPAD_UP) && movementMap[gTasks[taskId].tMenuItem][2] != 0xFF)
    {
        PlaySE(SE_SELECT);
        gTasks[taskId].tMenuItem = movementMap[gTasks[taskId].tMenuItem][2];
        HighlightSelectedSearchMenuItem(gTasks[taskId].tTopBarItem, gTasks[taskId].tMenuItem);
        CopyWindowToVram(0, COPYWIN_GFX);
        CopyBgTilemapBufferToVram(3);
    }
    if (JOY_NEW(DPAD_DOWN) && movementMap[gTasks[taskId].tMenuItem][3] != 0xFF)
    {
        PlaySE(SE_SELECT);
        gTasks[taskId].tMenuItem = movementMap[gTasks[taskId].tMenuItem][3];
        HighlightSelectedSearchMenuItem(gTasks[taskId].tTopBarItem, gTasks[taskId].tMenuItem);
        CopyWindowToVram(0, COPYWIN_GFX);
        CopyBgTilemapBufferToVram(3);
    }
}

static void Task_StartPokedexSearch(u8 taskId)
{
    u8 dexMode = GetSearchModeSelection(taskId, SEARCH_MODE);
    u8 order = GetSearchModeSelection(taskId, SEARCH_ORDER);
    u8 abcGroup = GetSearchModeSelection(taskId, SEARCH_NAME);
    u8 bodyColor = GetSearchModeSelection(taskId, SEARCH_COLOR);
    u8 type1 = GetSearchModeSelection(taskId, SEARCH_TYPE_LEFT);
    u8 type2 = GetSearchModeSelection(taskId, SEARCH_TYPE_RIGHT);

    DoPokedexSearch(dexMode, order, abcGroup, bodyColor, type1, type2);
    gTasks[taskId].func = Task_WaitAndCompleteSearch;
}

static void Task_WaitAndCompleteSearch(u8 taskId)
{
    if (!IsSEPlaying())
    {
        if (sPokedexView->pokemonListCount != 0)
        {
            PlaySE(SE_SUCCESS);
            EraseAndPrintSearchTextBox(gText_SearchCompleted);
        }
        else
        {
            PlaySE(SE_FAILURE);
            EraseAndPrintSearchTextBox(gText_NoMatchingPkmnWereFound);
        }
        gTasks[taskId].func = Task_SearchCompleteWaitForInput;
        CopyWindowToVram(0, COPYWIN_GFX);
    }
}

static void Task_SearchCompleteWaitForInput(u8 taskId)
{
    if (JOY_NEW(A_BUTTON))
    {
        if (sPokedexView->pokemonListCount != 0)
        {
            // Return to dex list and show search results
            sPokedexView->screenSwitchState = 1;
            sPokedexView->dexMode = GetSearchModeSelection(taskId, SEARCH_MODE);
            sPokedexView->dexOrder = GetSearchModeSelection(taskId, SEARCH_ORDER);
            gTasks[taskId].func = Task_ExitSearch;
            PlaySE(SE_PC_OFF);
        }
        else
        {
            gTasks[taskId].func = Task_SwitchToSearchMenu;
            PlaySE(SE_BALL);
        }
    }
}

static void Task_SelectSearchMenuItem(u8 taskId)
{
    u8 menuItem;
    u16 *cursorPos;
    u16 *scrollOffset;

    DrawOrEraseSearchParameterBox(FALSE);
    menuItem = gTasks[taskId].tMenuItem;
    cursorPos = &gTasks[taskId].data[sSearchOptions[menuItem].taskDataCursorPos];
    scrollOffset = &gTasks[taskId].data[sSearchOptions[menuItem].taskDataScrollOffset];
    gTasks[taskId].tCursorPos = *cursorPos;
    gTasks[taskId].tScrollOffset = *scrollOffset;
    PrintSearchParameterText(taskId);
    PrintSelectorArrow(*cursorPos);
    gTasks[taskId].func = Task_HandleSearchParameterInput;
    CopyWindowToVram(0, COPYWIN_GFX);
    CopyBgTilemapBufferToVram(3);
}

// Input for scrolling parameter box in right column
static void Task_HandleSearchParameterInput(u8 taskId)
{
    u8 menuItem;
    const struct SearchOptionText *texts;
    u16 *cursorPos;
    u16 *scrollOffset;
    u16 maxOption;
    bool8 moved;

    menuItem = gTasks[taskId].tMenuItem;
    texts = sSearchOptions[menuItem].texts;
    cursorPos = &gTasks[taskId].data[sSearchOptions[menuItem].taskDataCursorPos];
    scrollOffset = &gTasks[taskId].data[sSearchOptions[menuItem].taskDataScrollOffset];
    maxOption = sSearchOptions[menuItem].numOptions - 1;
    if (JOY_NEW(A_BUTTON))
    {
        PlaySE(SE_PIN);
        ClearSearchParameterBoxText();
        DrawOrEraseSearchParameterBox(TRUE);
        gTasks[taskId].func = Task_SwitchToSearchMenu;
        CopyWindowToVram(0, COPYWIN_GFX);
        CopyBgTilemapBufferToVram(3);
        return;
    }
    if (JOY_NEW(B_BUTTON))
    {
        PlaySE(SE_BALL);
        ClearSearchParameterBoxText();
        DrawOrEraseSearchParameterBox(TRUE);
        *cursorPos = gTasks[taskId].tCursorPos;
        *scrollOffset = gTasks[taskId].tScrollOffset;
        gTasks[taskId].func = Task_SwitchToSearchMenu;
        CopyWindowToVram(0, COPYWIN_GFX);
        CopyBgTilemapBufferToVram(3);
        return;
    }
    moved = FALSE;
    if (JOY_REPEAT(DPAD_UP))
    {
        if (*cursorPos != 0)
        {
            // Move cursor up
            EraseSelectorArrow(*cursorPos);
            (*cursorPos)--;
            PrintSelectorArrow(*cursorPos);
            moved = TRUE;
        }
        else if (*scrollOffset != 0)
        {
            // Scroll up
            (*scrollOffset)--;
            PrintSearchParameterText(taskId);
            PrintSelectorArrow(*cursorPos);
            moved = TRUE;
        }
        if (moved)
        {
            PlaySE(SE_SELECT);
            EraseAndPrintSearchTextBox(texts[*cursorPos + *scrollOffset].description);
            CopyWindowToVram(0, COPYWIN_GFX);
        }
        return;
    }
    if (JOY_REPEAT(DPAD_DOWN))
    {
        if (*cursorPos < MAX_SEARCH_PARAM_CURSOR_POS && *cursorPos < maxOption)
        {
            // Move cursor down
            EraseSelectorArrow(*cursorPos);
            (*cursorPos)++;
            PrintSelectorArrow(*cursorPos);
            moved = TRUE;
        }
        else if (maxOption > MAX_SEARCH_PARAM_CURSOR_POS && *scrollOffset < maxOption - MAX_SEARCH_PARAM_CURSOR_POS)
        {
            // Scroll down
            (*scrollOffset)++;
            PrintSearchParameterText(taskId);
            PrintSelectorArrow(5);
            moved = TRUE;
        }
        if (moved)
        {
            PlaySE(SE_SELECT);
            EraseAndPrintSearchTextBox(texts[*cursorPos + *scrollOffset].description);
            CopyWindowToVram(0, COPYWIN_GFX);
        }
        return;
    }
}

static void Task_ExitSearch(u8 taskId)
{
    BeginNormalPaletteFade(PALETTES_ALL, 0, 0, 16, RGB_BLACK);
    gTasks[taskId].func = Task_ExitSearchWaitForFade;
}

static void Task_ExitSearchWaitForFade(u8 taskId)
{
    if (!gPaletteFade.active)
    {
        FreeSearchWindowAndBgBuffers();
        DestroyTask(taskId);
    }
}

void SetSearchRectHighlight(u8 flags, u8 x, u8 y, u8 width)
{
    u16 i;
    u16 temp; //should be a pointer, but does not match as one
    u32 ptr = (u32)GetBgTilemapBuffer(3); //same as above

    for (i = 0; i < width; i++)
    {
        temp = *(u16 *)(ptr + (y + 0) * 64 + (x + i) * 2);
        temp &= 0x0fff;
        temp |= (flags << 12);
        *(u16 *)(ptr + (y + 0) * 64 + (x + i) * 2) = temp;

        temp = *(u16 *)(ptr + (y + 1) * 64 + (x + i) * 2);
        temp &= 0x0fff;
        temp |= (flags << 12);
        *(u16 *)(ptr + (y + 1) * 64 + (x + i) * 2) = temp;
    }
}

#define SEARCH_BG_SEARCH                SEARCH_TOPBAR_SEARCH
#define SEARCH_BG_SHIFT                 SEARCH_TOPBAR_SHIFT
#define SEARCH_BG_CANCEL                SEARCH_TOPBAR_CANCEL
#define SEARCH_BG_NAME                  (SEARCH_NAME + SEARCH_TOPBAR_COUNT)
#define SEARCH_BG_COLOR                 (SEARCH_COLOR + SEARCH_TOPBAR_COUNT)
#define SEARCH_BG_TYPE_SELECTION_LEFT   (SEARCH_TYPE_LEFT + SEARCH_TOPBAR_COUNT)
#define SEARCH_BG_TYPE_SELECTION_RIGHT  (SEARCH_TYPE_RIGHT + SEARCH_TOPBAR_COUNT)
#define SEARCH_BG_ORDER                 (SEARCH_ORDER + SEARCH_TOPBAR_COUNT)
#define SEARCH_BG_MODE                  (SEARCH_MODE + SEARCH_TOPBAR_COUNT)
#define SEARCH_BG_OK                    (SEARCH_OK + SEARCH_TOPBAR_COUNT)
#define SEARCH_BG_TYPE_TITLE            (SEARCH_COUNT + SEARCH_TOPBAR_COUNT)

static void DrawSearchMenuItemBgHighlight(u8 searchBg, bool8 unselected, bool8 disabled)
{
    u8 highlightFlags = (unselected & 1) | ((disabled & 1) << 1);

    switch (searchBg)
    {
    case SEARCH_BG_SEARCH:
    case SEARCH_BG_SHIFT:
    case SEARCH_BG_CANCEL:
        SetSearchRectHighlight(highlightFlags, sSearchMenuTopBarItems[searchBg].highlightX, sSearchMenuTopBarItems[searchBg].highlightY, sSearchMenuTopBarItems[searchBg].highlightWidth);
        break;
    case SEARCH_BG_NAME:
    case SEARCH_BG_COLOR:
    case SEARCH_BG_ORDER:
    case SEARCH_BG_MODE:
        SetSearchRectHighlight(highlightFlags, sSearchMenuItems[searchBg - SEARCH_TOPBAR_COUNT].titleBgX, sSearchMenuItems[searchBg - SEARCH_TOPBAR_COUNT].titleBgY, sSearchMenuItems[searchBg - SEARCH_TOPBAR_COUNT].titleBgWidth);
        // fall through, draw selectionBg for above
    case SEARCH_BG_TYPE_SELECTION_LEFT:
    case SEARCH_BG_TYPE_SELECTION_RIGHT:
        SetSearchRectHighlight(highlightFlags, sSearchMenuItems[searchBg - SEARCH_TOPBAR_COUNT].selectionBgX, sSearchMenuItems[searchBg - SEARCH_TOPBAR_COUNT].selectionBgY, sSearchMenuItems[searchBg - SEARCH_TOPBAR_COUNT].selectionBgWidth);
        break;
    case SEARCH_BG_TYPE_TITLE:
        SetSearchRectHighlight(highlightFlags, sSearchMenuItems[SEARCH_TYPE_LEFT].titleBgX, sSearchMenuItems[SEARCH_TYPE_LEFT].titleBgY, sSearchMenuItems[SEARCH_TYPE_LEFT].titleBgWidth);
        break;
    case SEARCH_BG_OK:
        if (!IsNationalPokedexEnabled())
            SetSearchRectHighlight(highlightFlags, sSearchMenuItems[searchBg - SEARCH_TOPBAR_COUNT].titleBgX, sSearchMenuItems[searchBg - SEARCH_TOPBAR_COUNT].titleBgY - 2, sSearchMenuItems[searchBg - SEARCH_TOPBAR_COUNT].titleBgWidth);
        else
            SetSearchRectHighlight(highlightFlags, sSearchMenuItems[searchBg - SEARCH_TOPBAR_COUNT].titleBgX, sSearchMenuItems[searchBg - SEARCH_TOPBAR_COUNT].titleBgY, sSearchMenuItems[searchBg - SEARCH_TOPBAR_COUNT].titleBgWidth);
        break;
    }
}

static void SetInitialSearchMenuBgHighlights(u8 topBarItem)
{
    switch (topBarItem)
    {
    case SEARCH_TOPBAR_SEARCH:
        DrawSearchMenuItemBgHighlight(SEARCH_BG_SEARCH, FALSE, FALSE);
        DrawSearchMenuItemBgHighlight(SEARCH_BG_SHIFT, TRUE, FALSE);
        DrawSearchMenuItemBgHighlight(SEARCH_BG_CANCEL, TRUE, FALSE);
        DrawSearchMenuItemBgHighlight(SEARCH_BG_NAME, TRUE, FALSE);
        DrawSearchMenuItemBgHighlight(SEARCH_BG_COLOR, TRUE, FALSE);
        DrawSearchMenuItemBgHighlight(SEARCH_BG_TYPE_TITLE, TRUE, FALSE);
        DrawSearchMenuItemBgHighlight(SEARCH_BG_TYPE_SELECTION_LEFT, TRUE, FALSE);
        DrawSearchMenuItemBgHighlight(SEARCH_BG_TYPE_SELECTION_RIGHT, TRUE, FALSE);
        DrawSearchMenuItemBgHighlight(SEARCH_BG_ORDER, TRUE, FALSE);
        DrawSearchMenuItemBgHighlight(SEARCH_BG_MODE, TRUE, FALSE);
        DrawSearchMenuItemBgHighlight(SEARCH_BG_OK, TRUE, FALSE);
        break;
    case SEARCH_TOPBAR_SHIFT:
        DrawSearchMenuItemBgHighlight(SEARCH_BG_SEARCH, TRUE, FALSE);
        DrawSearchMenuItemBgHighlight(SEARCH_BG_SHIFT, FALSE, FALSE);
        DrawSearchMenuItemBgHighlight(SEARCH_BG_CANCEL, TRUE, FALSE);
        DrawSearchMenuItemBgHighlight(SEARCH_BG_NAME, TRUE, TRUE);
        DrawSearchMenuItemBgHighlight(SEARCH_BG_COLOR, TRUE, TRUE);
        DrawSearchMenuItemBgHighlight(SEARCH_BG_TYPE_TITLE, TRUE, TRUE);
        DrawSearchMenuItemBgHighlight(SEARCH_BG_TYPE_SELECTION_LEFT, TRUE, TRUE);
        DrawSearchMenuItemBgHighlight(SEARCH_BG_TYPE_SELECTION_RIGHT, TRUE, TRUE);
        DrawSearchMenuItemBgHighlight(SEARCH_BG_ORDER, TRUE, FALSE);
        DrawSearchMenuItemBgHighlight(SEARCH_BG_MODE, TRUE, FALSE);
        DrawSearchMenuItemBgHighlight(SEARCH_BG_OK, TRUE, FALSE);
        break;
    case SEARCH_TOPBAR_CANCEL:
        DrawSearchMenuItemBgHighlight(SEARCH_BG_SEARCH, TRUE, FALSE);
        DrawSearchMenuItemBgHighlight(SEARCH_BG_SHIFT, TRUE, FALSE);
        DrawSearchMenuItemBgHighlight(SEARCH_BG_CANCEL, FALSE, FALSE);
        DrawSearchMenuItemBgHighlight(SEARCH_BG_NAME, TRUE, TRUE);
        DrawSearchMenuItemBgHighlight(SEARCH_BG_COLOR, TRUE, TRUE);
        DrawSearchMenuItemBgHighlight(SEARCH_BG_TYPE_TITLE, TRUE, TRUE);
        DrawSearchMenuItemBgHighlight(SEARCH_BG_TYPE_SELECTION_LEFT, TRUE, TRUE);
        DrawSearchMenuItemBgHighlight(SEARCH_BG_TYPE_SELECTION_RIGHT, TRUE, TRUE);
        DrawSearchMenuItemBgHighlight(SEARCH_BG_ORDER, TRUE, TRUE);
        DrawSearchMenuItemBgHighlight(SEARCH_BG_MODE, TRUE, TRUE);
        DrawSearchMenuItemBgHighlight(SEARCH_BG_OK, TRUE, TRUE);
        break;
    }
}

static void HighlightSelectedSearchTopBarItem(u8 topBarItem)
{
    SetInitialSearchMenuBgHighlights(topBarItem);
    EraseAndPrintSearchTextBox(sSearchMenuTopBarItems[topBarItem].description);
}

static void HighlightSelectedSearchMenuItem(u8 topBarItem, u8 menuItem)
{
    SetInitialSearchMenuBgHighlights(topBarItem);
    switch (menuItem)
    {
    case SEARCH_NAME:
        DrawSearchMenuItemBgHighlight(SEARCH_BG_NAME, FALSE, FALSE);
        break;
    case SEARCH_COLOR:
        DrawSearchMenuItemBgHighlight(SEARCH_BG_COLOR, FALSE, FALSE);
        break;
    case SEARCH_TYPE_LEFT:
        DrawSearchMenuItemBgHighlight(SEARCH_BG_TYPE_TITLE, FALSE, FALSE);
        DrawSearchMenuItemBgHighlight(SEARCH_BG_TYPE_SELECTION_LEFT, FALSE, FALSE);
        break;
    case SEARCH_TYPE_RIGHT:
        DrawSearchMenuItemBgHighlight(SEARCH_BG_TYPE_TITLE, FALSE, FALSE);
        DrawSearchMenuItemBgHighlight(SEARCH_BG_TYPE_SELECTION_RIGHT, FALSE, FALSE);
        break;
    case SEARCH_ORDER:
        DrawSearchMenuItemBgHighlight(SEARCH_BG_ORDER, FALSE, FALSE);
        break;
    case SEARCH_MODE:
        DrawSearchMenuItemBgHighlight(SEARCH_BG_MODE, FALSE, FALSE);
        break;
    case SEARCH_OK:
        DrawSearchMenuItemBgHighlight(SEARCH_BG_OK, FALSE, FALSE);
        break;
    }
    EraseAndPrintSearchTextBox(sSearchMenuItems[menuItem].description);
}

// Prints the currently selected search parameters in the search menu selection boxes
static void PrintSelectedSearchParameters(u8 taskId)
{
    u16 searchParamId;

    ClearSearchMenuRect(40, 16, 96, 80);

    searchParamId = gTasks[taskId].tCursorPos_Name + gTasks[taskId].tScrollOffset_Name;
    PrintSearchText(sDexSearchNameOptions[searchParamId].title, 0x2D, 0x11);

    searchParamId = gTasks[taskId].tCursorPos_Color + gTasks[taskId].tScrollOffset_Color;
    PrintSearchText(sDexSearchColorOptions[searchParamId].title, 0x2D, 0x21);

    searchParamId = gTasks[taskId].tCursorPos_TypeLeft + gTasks[taskId].tScrollOffset_TypeLeft;
    PrintSearchText(sDexSearchTypeOptions[searchParamId].title, 0x2D, 0x31);

    searchParamId = gTasks[taskId].tCursorPos_TypeRight + gTasks[taskId].tScrollOffset_TypeRight;
    PrintSearchText(sDexSearchTypeOptions[searchParamId].title, 0x5D, 0x31);

    searchParamId = gTasks[taskId].tCursorPos_Order + gTasks[taskId].tScrollOffset_Order;
    PrintSearchText(sDexOrderOptions[searchParamId].title, 0x2D, 0x41);

    if (IsNationalPokedexEnabled())
    {
        searchParamId = gTasks[taskId].tCursorPos_Mode + gTasks[taskId].tScrollOffset_Mode;
        PrintSearchText(sDexModeOptions[searchParamId].title, 0x2D, 0x51);
    }
}

static void DrawOrEraseSearchParameterBox(bool8 erase)
{
    u16 i;
    u16 j;
    u16 *ptr = GetBgTilemapBuffer(3);

    if (!erase)
    {
        *(ptr + 0x11) = 0xC0B;
        for (i = 0x12; i < 0x1F; i++)
            *(ptr + i) = 0x80D;
        for (j = 1; j < 13; j++)
        {
            *(ptr + 0x11 + j * 32) = 0x40A;
            for (i = 0x12; i < 0x1F; i++)
                *(ptr + j * 32 + i) = 2;
        }
        *(ptr + 0x1B1) = 0x40B;
        for (i = 0x12; i < 0x1F; i++)
            *(ptr + 0x1A0 + i) = 0xD;
    }
    else
    {
        for (j = 0; j < 14; j++)
        {
            for (i = 0x11; i < 0x1E; i++)
            {
                *(ptr + j * 32 + i) = 0x4F;
            }
        }
    }
}

// Prints the currently viewable search parameter titles in the right-hand text box
// and the currently selected search parameter description in the bottom text box
static void PrintSearchParameterText(u8 taskId)
{
    const struct SearchOptionText *texts = sSearchOptions[gTasks[taskId].tMenuItem].texts;
    const u16 *cursorPos = &gTasks[taskId].data[sSearchOptions[gTasks[taskId].tMenuItem].taskDataCursorPos];
    const u16 *scrollOffset = &gTasks[taskId].data[sSearchOptions[gTasks[taskId].tMenuItem].taskDataScrollOffset];
    u16 i;
    u16 j;

    ClearSearchParameterBoxText();

    for (i = 0, j = *scrollOffset; i < MAX_SEARCH_PARAM_ON_SCREEN && texts[j].title != NULL; i++, j++)
        PrintSearchParameterTitle(i, texts[j].title);

    EraseAndPrintSearchTextBox(texts[*cursorPos + *scrollOffset].description);
}

static u8 GetSearchModeSelection(u8 taskId, u8 option)
{
    const u16 *cursorPos = &gTasks[taskId].data[sSearchOptions[option].taskDataCursorPos];
    const u16 *scrollOffset = &gTasks[taskId].data[sSearchOptions[option].taskDataScrollOffset];
    u16 id = *cursorPos + *scrollOffset;

    switch (option)
    {
    default:
        return 0;
    case SEARCH_MODE:
        return sPokedexModes[id];
    case SEARCH_ORDER:
        return sOrderOptions[id];
    case SEARCH_NAME:
        if (id == 0)
            return 0xFF;
        else
            return id;
    case SEARCH_COLOR:
        if (id == 0)
            return 0xFF;
        else
            return id - 1;
    case SEARCH_TYPE_LEFT:
    case SEARCH_TYPE_RIGHT:
        return sDexSearchTypeIds[id];
    }
}

static void SetDefaultSearchModeAndOrder(u8 taskId)
{
    u16 selected;

    switch (sPokedexView->dexModeBackup)
    {
    default:
    case DEX_MODE_HOENN:
        selected = DEX_MODE_HOENN;
        break;
    case DEX_MODE_NATIONAL:
        selected = DEX_MODE_NATIONAL;
        break;
    }
    gTasks[taskId].tCursorPos_Mode = selected;

    switch (sPokedexView->dexOrderBackup)
    {
    default:
    case ORDER_NUMERICAL:
        selected = ORDER_NUMERICAL;
        break;
    case ORDER_ALPHABETICAL:
        selected = ORDER_ALPHABETICAL;
        break;
    case ORDER_HEAVIEST:
        selected = ORDER_HEAVIEST;
        break;
    case ORDER_LIGHTEST:
        selected = ORDER_LIGHTEST;
        break;
    case ORDER_TALLEST:
        selected = ORDER_TALLEST;
        break;
    case ORDER_SMALLEST:
        selected = ORDER_SMALLEST;
        break;
    }
    gTasks[taskId].tCursorPos_Order = selected;
}

static bool8 SearchParamCantScrollUp(u8 taskId)
{
    u8 menuItem = gTasks[taskId].tMenuItem;
    const u16 *scrollOffset = &gTasks[taskId].data[sSearchOptions[menuItem].taskDataScrollOffset];
    u16 lastOption = sSearchOptions[menuItem].numOptions - 1;

    if (lastOption > MAX_SEARCH_PARAM_CURSOR_POS && *scrollOffset != 0)
        return FALSE;
    else
        return TRUE;
}

static bool8 SearchParamCantScrollDown(u8 taskId)
{
    u8 menuItem = gTasks[taskId].tMenuItem;
    const u16 *scrollOffset = &gTasks[taskId].data[sSearchOptions[menuItem].taskDataScrollOffset];
    u16 lastOption = sSearchOptions[menuItem].numOptions - 1;

    if (lastOption > MAX_SEARCH_PARAM_CURSOR_POS && *scrollOffset < lastOption - MAX_SEARCH_PARAM_CURSOR_POS)
        return FALSE;
    else
        return TRUE;
}

#define sTaskId      data[0]

static void SpriteCB_SearchParameterScrollArrow(struct Sprite *sprite)
{
    if (gTasks[sprite->sTaskId].func == Task_HandleSearchParameterInput)
    {
        u8 val;

        if (sprite->sIsDownArrow)
        {
            if (SearchParamCantScrollDown(sprite->sTaskId))
                sprite->invisible = TRUE;
            else
                sprite->invisible = FALSE;
        }
        else
        {
            if (SearchParamCantScrollUp(sprite->sTaskId))
                sprite->invisible = TRUE;
            else
                sprite->invisible = FALSE;
        }
        val = sprite->data[2] + sprite->sIsDownArrow * 128;
        sprite->y2 = gSineTable[val] / 128;
        sprite->data[2] += 8;
    }
    else
    {
        sprite->invisible = TRUE;
    }
}

static void CreateSearchParameterScrollArrows(u8 taskId)
{
    u8 spriteId;

    spriteId = CreateSprite(&sScrollArrowSpriteTemplate, 184, 4, 0);
    gSprites[spriteId].sTaskId = taskId;
    gSprites[spriteId].sIsDownArrow = FALSE;
    gSprites[spriteId].callback = SpriteCB_SearchParameterScrollArrow;

    spriteId = CreateSprite(&sScrollArrowSpriteTemplate, 184, 108, 0);
    gSprites[spriteId].sTaskId = taskId;
    gSprites[spriteId].sIsDownArrow = TRUE;
    gSprites[spriteId].vFlip = TRUE;
    gSprites[spriteId].callback = SpriteCB_SearchParameterScrollArrow;
}

#undef sTaskId
#undef sIsDownArrow

static void EraseAndPrintSearchTextBox(const u8 *str)
{
    ClearSearchMenuRect(8, 120, 224, 32);
    PrintSearchText(str, 8, 121);
}

static void EraseSelectorArrow(u32 y)
{
    ClearSearchMenuRect(144, y * 16 + 8, 8, 16);
}

static void PrintSelectorArrow(u32 y)
{
    PrintSearchText(gText_SelectorArrow, 144, y * 16 + 9);
}

static void PrintSearchParameterTitle(u32 y, const u8 *str)
{
    PrintSearchText(str, 152, y * 16 + 9);
}

static void ClearSearchParameterBoxText(void)
{
    ClearSearchMenuRect(144, 8, 96, 96);
}




//PokedexPlus HGSS_Ui
static u16 NationalPokedexNumToSpeciesHGSS(u16 nationalNum)
{
    u16 species;

    if (!nationalNum)
        return 0;

    #ifndef POKEMON_EXPANSION
        return NationalPokedexNumToSpecies(nationalNum);
    #else
        if (sPokedexView->formSpecies != 0)
            return sPokedexView->formSpecies;
        else
            return NationalPokedexNumToSpecies(nationalNum);
    #endif
}

static void LoadTilesetTilemapHGSS(u8 page)
{
    switch (page)
    {
    case INFO_SCREEN:
        if (!HGSS_DECAPPED)
            DecompressAndLoadBgGfxUsingHeap(3, gPokedexMenu_1_Gfx, 0x2000, 0, 0);
        else
            DecompressAndLoadBgGfxUsingHeap(3, gPokedexMenu_1_Gfx, 0x2000, 0, 0);
        CopyToBgTilemapBuffer(3, gPokedexScreenInfo_Tilemap, 0, 0);
        break;
    case STATS_SCREEN:
        if (!HGSS_DECAPPED)
            DecompressAndLoadBgGfxUsingHeap(3, gPokedexMenu_1_Gfx, 0x2000, 0, 0);
        else
            DecompressAndLoadBgGfxUsingHeap(3, gPokedexMenu_1_Gfx, 0x2000, 0, 0);
        CopyToBgTilemapBuffer(3, gPokedexScreenStats_Tilemap, 0, 0);
        break;
    case EVO_SCREEN:
        if (!HGSS_DECAPPED)
            DecompressAndLoadBgGfxUsingHeap(3, gPokedexMenu_2_Gfx, 0x2000, 0, 0);
        else
            DecompressAndLoadBgGfxUsingHeap(3, gPokedexMenu_2_Gfx, 0x2000, 0, 0);
        #ifndef POKEMON_EXPANSION
            CopyToBgTilemapBuffer(3, gPokedexScreenEvolution_Tilemap, 0, 0);
        #endif
        #ifdef POKEMON_EXPANSION
            CopyToBgTilemapBuffer(3, gPokedexScreenEvolution_Tilemap_PE, 0, 0);
        #endif
        break;
    case FORMS_SCREEN: //Pokemonexpansion only (rhh)
        if (!HGSS_DECAPPED)
            DecompressAndLoadBgGfxUsingHeap(3, gPokedexMenu_2_Gfx, 0x2000, 0, 0);
        else
            DecompressAndLoadBgGfxUsingHeap(3, gPokedexMenu_2_Gfx, 0x2000, 0, 0);
        CopyToBgTilemapBuffer(3, gPokedexScreenForms_Tilemap, 0, 0);
        break;
    case CRY_SCREEN:
        if (!HGSS_DECAPPED)
            DecompressAndLoadBgGfxUsingHeap(3, gPokedexMenu_3_Gfx, 0x2000, 0, 0);
        else
            DecompressAndLoadBgGfxUsingHeap(3, gPokedexMenu_3_Gfx, 0x2000, 0, 0);
        CopyToBgTilemapBuffer(3, gPokedexScreenCry_Tilemap, 0, 0);
        break;
    case SIZE_SCREEN:
        if (!HGSS_DECAPPED)
            DecompressAndLoadBgGfxUsingHeap(3, gPokedexMenu_3_Gfx, 0x2000, 0, 0);
        else
            DecompressAndLoadBgGfxUsingHeap(3, gPokedexMenu_3_Gfx, 0x2000, 0, 0);
        CopyToBgTilemapBuffer(3, gPokedexScreenSize_Tilemap, 0, 0);
        break;
    }
}

//PokedexPlus HGSS_Ui Stats Page
static const u8 sStatsPageNavigationTextColor[] = {TEXT_COLOR_TRANSPARENT, TEXT_COLOR_WHITE, TEXT_COLOR_DARK_GRAY};
static void StatsPage_PrintNavigationButtons(void)
{
    u8 x = 9;
    u8 y = 0;
    if (!HGSS_DECAPPED)
        AddTextPrinterParameterized3(WIN_STATS_NAVIGATION_BUTTONS, 0, x, y, sStatsPageNavigationTextColor, 0, gText_Stats_Buttons);
    else
        AddTextPrinterParameterized3(WIN_STATS_NAVIGATION_BUTTONS, 0, x, y, sStatsPageNavigationTextColor, 0, gText_Stats_Buttons_Decapped);
    
    PutWindowTilemap(WIN_STATS_NAVIGATION_BUTTONS);
    CopyWindowToVram(WIN_STATS_NAVIGATION_BUTTONS, 3);
}
static void ResetStatsWindows(void)
{
    u8 i;

    FreeAllWindowBuffers();
    InitWindows(sStatsScreen_WindowTemplates);

    for (i = 0; i < WIN_STATS_END + 1; i++)
    {
        FillWindowPixelBuffer(i, PIXEL_FILL(0));
        PutWindowTilemap(i);
        CopyWindowToVram(i, 3);
    }
}
static void SaveMonDataInStruct(void)
{
    u16 species = NationalPokedexNumToSpeciesHGSS(sPokedexListItem->dexNum);
    u8 EVs[6] = {gBaseStats[species].evYield_HP, gBaseStats[species].evYield_Speed, gBaseStats[species].evYield_Attack, gBaseStats[species].evYield_SpAttack, gBaseStats[species].evYield_Defense, gBaseStats[species].evYield_SpDefense};
    u8 differentEVs;
    u8 i;

    //Count how many different EVs
    for (i = 0; i<6; i++)
    {
        if (EVs[i] > 0) //HP//Speed//Attack//Special Attack//Defense//Special Defense
            differentEVs++;
    }

    sPokedexView->sPokemonStats.species             = species;
    sPokedexView->sPokemonStats.genderRatio         = gBaseStats[species].genderRatio;
    sPokedexView->sPokemonStats.baseHP              = gBaseStats[species].baseHP;
    sPokedexView->sPokemonStats.baseSpeed           = gBaseStats[species].baseSpeed;
    sPokedexView->sPokemonStats.baseAttack          = gBaseStats[species].baseAttack;
    sPokedexView->sPokemonStats.baseSpAttack        = gBaseStats[species].baseSpAttack;
    sPokedexView->sPokemonStats.baseDefense         = gBaseStats[species].baseDefense;
    sPokedexView->sPokemonStats.baseSpDefense       = gBaseStats[species].baseSpDefense;
    sPokedexView->sPokemonStats.differentEVs        = differentEVs;
    sPokedexView->sPokemonStats.evYield_HP          = EVs[0];
    sPokedexView->sPokemonStats.evYield_Speed       = EVs[1];
    sPokedexView->sPokemonStats.evYield_Attack      = EVs[2];
    sPokedexView->sPokemonStats.evYield_SpAttack    = EVs[3];
    sPokedexView->sPokemonStats.evYield_Defense     = EVs[4];
    sPokedexView->sPokemonStats.evYield_SpDefense   = EVs[5];
    sPokedexView->sPokemonStats.catchRate           = gBaseStats[species].catchRate;
    sPokedexView->sPokemonStats.growthRate          = gBaseStats[species].growthRate;
    sPokedexView->sPokemonStats.eggGroup1           = gBaseStats[species].eggGroup1;
    sPokedexView->sPokemonStats.eggGroup2           = gBaseStats[species].eggGroup2;
    sPokedexView->sPokemonStats.eggCycles           = gBaseStats[species].eggCycles;
    sPokedexView->sPokemonStats.expYield            = gBaseStats[species].expYield;
    sPokedexView->sPokemonStats.friendship          = gBaseStats[species].friendship;
    sPokedexView->sPokemonStats.ability0            = GetAbilityBySpecies(species, 0);
    sPokedexView->sPokemonStats.ability1            = GetAbilityBySpecies(species, 1);
    #ifdef POKEMON_EXPANSION  
    sPokedexView->sPokemonStats.abilityHidden       = GetAbilityBySpecies(species, 2);
    #endif
} 
#define tMonSpriteId data[4]
static void Task_LoadStatsScreen(u8 taskId)
{
    switch (gMain.state)
    {
    case 0:
    default:
        if (!gPaletteFade.active)
        {
            u16 r2;

            sPokedexView->currentPage = STATS_SCREEN;
            gPokedexVBlankCB = gMain.vblankCallback;
            SetVBlankCallback(NULL);
            r2 = 0;
            if (gTasks[taskId].data[1] != 0)
                r2 += DISPCNT_OBJ_ON;
            if (gTasks[taskId].data[2] != 0)
                r2 |= DISPCNT_BG1_ON;
            ResetOtherVideoRegisters(r2);
            gMain.state = 1;
        }
        break;
    case 1:
        LoadTilesetTilemapHGSS(STATS_SCREEN);

        ResetStatsWindows();

        CopyBgTilemapBufferToVram(1);
        CopyBgTilemapBufferToVram(2);
        CopyBgTilemapBufferToVram(3);
        gMain.state++;
        break;
    case 2:
        LoadScreenSelectBarMain(0xD);
        LoadPokedexBgPalette(sPokedexView->isSearchResults);
        gMain.state++;
        break;
    case 3:
        sPokedexView->typeIconSpriteIds[0] = 0xFF;
        sPokedexView->typeIconSpriteIds[1] = 0xFF;
        CreateTypeIconSprites();
        #ifdef BATTLE_ENGINE
            sPokedexView->splitIconSpriteId = 0xFF; //Physical/Special Split from BE
            LoadCompressedPalette(gMoveTypes_Pal, 0x1D0, 0x60); //Physical/Special Split from BE
            LoadCompressedSpriteSheet(&sSpriteSheet_SplitIcons); //Physical/Special Split from BE
            LoadSpritePalette(&sSpritePal_SplitIcons); //Physical/Special Split from BE
        #endif
        gMain.state++;
        break;
    case 4:
        SaveMonDataInStruct();
        sPokedexView->moveSelected = 0;
        sPokedexView->movesTotal = 0;
        sPokedexView->numEggMoves = 0;
        sPokedexView->numLevelUpMoves = 0;
        sPokedexView->numTMHMMoves = 0;
        if (CalculateMoves())
            gMain.state++;
        break;
    case 5:
        if (gTasks[taskId].data[1] == 0)
        {
            //Icon
            FreeMonIconPalettes(); //Free space for new pallete
            LoadMonIconPalette(NationalPokedexNumToSpeciesHGSS(sPokedexListItem->dexNum)); //Loads pallete for current mon
            #ifndef POKEMON_EXPANSION
                gTasks[taskId].data[4] = CreateMonIcon(NationalPokedexNumToSpeciesHGSS(sPokedexListItem->dexNum), SpriteCB_MonIcon, 18, 31, 4, 0, TRUE); //Create pokemon sprite
            #endif
            #ifdef POKEMON_EXPANSION
                gTasks[taskId].data[6] = CreateMonIcon(NationalPokedexNumToSpeciesHGSS(sPokedexListItem->dexNum), SpriteCB_MonIcon, 18, 31, 4, 0); //Create pokemon sprite
            #endif
            gSprites[gTasks[taskId].data[4]].oam.priority = 0;
        }
        gMain.state++;
        break;
    case 6:
        gTasks[taskId].data[5] = 0;
        PrintStatsScreen_NameGender(taskId, sPokedexListItem->dexNum, sPokedexView->dexMode == DEX_MODE_HOENN ? FALSE : TRUE);
        PrintStatsScreen_Left(taskId);
        PrintStatsScreen_Abilities(taskId);
        PrintStatsScreen_Moves_Top(taskId);
        PrintStatsScreen_Moves_Description(taskId);
        PrintStatsScreen_Moves_BottomText(taskId);
        PrintStatsScreen_Moves_Bottom(taskId);
        if (!sPokedexListItem->owned)
            LoadPalette(gPlttBufferUnfaded + 1, 0x31, 0x1E);
        StatsPage_PrintNavigationButtons(); //gText_Stats_Buttons
        gMain.state++;
        break;
    case 7:
        {
        u32 preservedPalettes = 0;

        if (gTasks[taskId].data[2] != 0)
            preservedPalettes = 0x14; // each bit represents a palette index
        if (gTasks[taskId].data[1] != 0)
            preservedPalettes |= (1 << (gSprites[gTasks[taskId].tMonSpriteId].oam.paletteNum + 16));
        BeginNormalPaletteFade(~preservedPalettes, 0, 16, 0, RGB_BLACK);
        SetVBlankCallback(gPokedexVBlankCB);
        gMain.state++;
        }
        break;
    case 8:
        SetGpuReg(REG_OFFSET_BLDCNT, 0);
        SetGpuReg(REG_OFFSET_BLDALPHA, 0);
        SetGpuReg(REG_OFFSET_BLDY, 0);
        SetGpuReg(REG_OFFSET_DISPCNT, DISPCNT_OBJ_1D_MAP | DISPCNT_OBJ_ON);
        HideBg(0);
        ShowBg(1);
        ShowBg(2);
        ShowBg(3);
        gMain.state++;
        break;
    case 9:
        if (!gPaletteFade.active)
            gMain.state++;
        break;
    case 10:
        gMain.state++;
        break;
    case 11:
        gTasks[taskId].data[0] = 0;
        gTasks[taskId].data[1] = 0;
        gTasks[taskId].data[2] = 1;
        gTasks[taskId].func = Task_HandleStatsScreenInput;
        gMain.state = 0;
        break;
    }
}
static void FreeStatsScreenWindowAndBgBuffers(void)
{
    void *tilemapBuffer;

    FreeAllWindowBuffers();
    tilemapBuffer = GetBgTilemapBuffer(0);
    if (tilemapBuffer)
        Free(tilemapBuffer);
    tilemapBuffer = GetBgTilemapBuffer(1);
    if (tilemapBuffer)
        Free(tilemapBuffer);
    tilemapBuffer = GetBgTilemapBuffer(2);
    if (tilemapBuffer)
        Free(tilemapBuffer);
    tilemapBuffer = GetBgTilemapBuffer(3);
    if (tilemapBuffer)
        Free(tilemapBuffer);
}
static void Task_HandleStatsScreenInput(u8 taskId)
{
    if (JOY_NEW(A_BUTTON))
    {
        PlaySE(SE_DEX_PAGE);
        if (gTasks[taskId].data[5] == 0)
            gTasks[taskId].data[5] = 1;
        else
            gTasks[taskId].data[5] = 0;

        FillWindowPixelBuffer(WIN_STATS_LEFT, PIXEL_FILL(0)); 
        PrintStatsScreen_Left(taskId);

        FillWindowPixelBuffer(WIN_STATS_MOVES_DESCRIPTION, PIXEL_FILL(0));
        PrintStatsScreen_Moves_Description(taskId);

        FillWindowPixelBuffer(WIN_STATS_MOVES_BOTTOM, PIXEL_FILL(0));
        PrintStatsScreen_Moves_BottomText(taskId);
        PrintStatsScreen_Moves_Bottom(taskId);

        #ifdef POKEMON_EXPANSION
        FillWindowPixelBuffer(WIN_STATS_ABILITIES, PIXEL_FILL(0)); 
        PrintStatsScreen_Abilities(taskId);
        #endif
    }
    if (JOY_NEW(B_BUTTON))
    {
        BeginNormalPaletteFade(0xFFFFFFFF, 0, 0, 16, RGB_BLACK);
        gTasks[taskId].func = Task_ExitStatsScreen;
        PlaySE(SE_PC_OFF);
        return;
    }

    //Change moves
    if (JOY_REPEAT(DPAD_UP) && sPokedexView->moveSelected > 0)
    {
        sPokedexView->moveSelected -= 1;
        PlaySE(SE_SELECT);
        FillWindowPixelBuffer(WIN_STATS_MOVES_TOP, PIXEL_FILL(0));
        PrintStatsScreen_DestroyMoveItemIcon(taskId);
        PrintStatsScreen_Moves_Top(taskId);

        FillWindowPixelBuffer(WIN_STATS_MOVES_DESCRIPTION, PIXEL_FILL(0));
        PrintStatsScreen_Moves_Description(taskId);

        FillWindowPixelRect(WIN_STATS_MOVES_BOTTOM, PIXEL_FILL(0), 50, 0, 20, 16);
        FillWindowPixelRect(WIN_STATS_MOVES_BOTTOM, PIXEL_FILL(0), 120, 0, 20, 16);
        PrintStatsScreen_Moves_Bottom(taskId);
    }
    if (JOY_REPEAT(DPAD_DOWN) && sPokedexView->moveSelected < sPokedexView->movesTotal -1 )
    {
        sPokedexView->moveSelected = sPokedexView->moveSelected + 1;
        PlaySE(SE_SELECT);
        FillWindowPixelBuffer(WIN_STATS_MOVES_TOP, PIXEL_FILL(0));
        PrintStatsScreen_DestroyMoveItemIcon(taskId);
        PrintStatsScreen_Moves_Top(taskId);

        FillWindowPixelBuffer(WIN_STATS_MOVES_DESCRIPTION, PIXEL_FILL(0));
        PrintStatsScreen_Moves_Description(taskId);

        FillWindowPixelRect(WIN_STATS_MOVES_BOTTOM, PIXEL_FILL(0), 50, 0, 20, 16);
        FillWindowPixelRect(WIN_STATS_MOVES_BOTTOM, PIXEL_FILL(0), 120, 0, 20, 16);
        PrintStatsScreen_Moves_Bottom(taskId);
    }

    //Switch screens
    if ((JOY_NEW(DPAD_LEFT) || (JOY_NEW(L_BUTTON) && gSaveBlock2Ptr->optionsButtonMode == OPTIONS_BUTTON_MODE_LR)))
    {
        sPokedexView->selectedScreen = INFO_SCREEN;
        BeginNormalPaletteFade(0xFFFFFFEB, 0, 0, 0x10, RGB_BLACK);
        sPokedexView->screenSwitchState = 1;
        gTasks[taskId].func = Task_SwitchScreensFromStatsScreen;
        PlaySE(SE_PIN);
    }
    if ((JOY_NEW(DPAD_RIGHT) || (JOY_NEW(R_BUTTON) && gSaveBlock2Ptr->optionsButtonMode == OPTIONS_BUTTON_MODE_LR)))
    {
        if (!sPokedexListItem->owned)
            PlaySE(SE_FAILURE);
        else
        {
            sPokedexView->selectedScreen = EVO_SCREEN;
            BeginNormalPaletteFade(0xFFFFFFEB, 0, 0, 0x10, RGB_BLACK);
            sPokedexView->screenSwitchState = 3;
            gTasks[taskId].func = Task_SwitchScreensFromStatsScreen;
            PlaySE(SE_PIN);
        }
    }
}
#define ITEM_TAG 0xFDF3
static void PrintStatsScreen_DestroyMoveItemIcon(u8 taskId)
{
    FreeSpriteTilesByTag(ITEM_TAG);                         //Destroy item icon
    FreeSpritePaletteByTag(ITEM_TAG);                       //Destroy item icon
    FreeSpriteOamMatrix(&gSprites[gTasks[taskId].data[3]]); //Destroy item icon
    DestroySprite(&gSprites[gTasks[taskId].data[3]]);       //Destroy item icon
}
static bool8 CalculateMoves(void)
{
    u16 species = NationalPokedexNumToSpeciesHGSS(sPokedexListItem->dexNum);

    u16 statsMovesEgg[EGG_MOVES_ARRAY_COUNT] = {0};
    u16 statsMovesLevelUp[MAX_LEVEL_UP_MOVES] = {0};
    u16 statsMovesTMHM[NUM_TECHNICAL_MACHINES + NUM_HIDDEN_MACHINES] = {0};
    u16 statsMovesTutor[TUTOR_MOVE_COUNT] = {0};

    u8 numEggMoves = 0;
    u8 numLevelUpMoves = 0;
    u8 numTMHMMoves = 0;
    u8 numTutorMoves = 0;
    u16 movesTotal = 0;
    u8 i,j;

    #ifdef POKEMON_EXPANSION
    // Mega pokemon don't have distinct learnsets from their base form; so use base species for calculation
    if (species >= SPECIES_VENUSAUR_MEGA && species <= SPECIES_GROUDON_PRIMAL)
        species = GetFormSpeciesId(species, 0);
    #endif

    //Calculate amount of Egg and LevelUp moves
    numEggMoves = GetEggMovesSpecies(species, statsMovesEgg);
    numLevelUpMoves = GetLevelUpMovesBySpecies(species, statsMovesLevelUp);

    //Egg moves
    for (i=0; i < numEggMoves; i++)
    {
        sStatsMoves[movesTotal] = statsMovesEgg[i];
        movesTotal++;
    }

    //Level up moves
    for (i=0; i < numLevelUpMoves; i++)
    {
        sStatsMoves[movesTotal] = statsMovesLevelUp[i];
        movesTotal++;
    }

    //TMHM moves
    for (j = 0; j < NUM_TECHNICAL_MACHINES + NUM_HIDDEN_MACHINES; j++)
    {
        if (CanSpeciesLearnTMHM(species, j))
        {
            sStatsMoves[movesTotal] = ItemIdToBattleMoveId(ITEM_TM01_FOCUS_PUNCH + j);
            movesTotal++;
            sStatsMovesTMHM_ID[numTMHMMoves] = (ITEM_TM01_FOCUS_PUNCH + j);
            numTMHMMoves++;
        }
    }

    //Tutor moves
    for (i=0; i < TUTOR_MOVE_COUNT; i++)
    {
        if (CanLearnTutorMove(species, i)) //if (sTutorLearnsets[species] & (1 << i))
        {
            sStatsMoves[movesTotal] = gTutorMoves[i];
            numTutorMoves++;
            movesTotal++;
        }
    }

    sPokedexView->numEggMoves = numEggMoves;
    sPokedexView->numLevelUpMoves = numLevelUpMoves;
    sPokedexView->numTMHMMoves = numTMHMMoves;
    sPokedexView->numTutorMoves = numTutorMoves;
    sPokedexView->movesTotal = movesTotal;

    return TRUE;
}
static void PrintStatsScreen_Moves_Top(u8 taskId)
{
    u8 numEggMoves      = sPokedexView->numEggMoves;
    u8 numLevelUpMoves  = sPokedexView->numLevelUpMoves;
    u8 numTMHMMoves     = sPokedexView->numTMHMMoves;
    u8 numTutorMoves    = sPokedexView->numTutorMoves;
    u8 movesTotal       = sPokedexView->movesTotal;
    u8 selected         = sPokedexView->moveSelected;
    u8 level;
    u8 moves_x = 5;
    u8 moves_y = 3;
    u16 move;
    u16 item;
    
    u16 species = NationalPokedexNumToSpeciesHGSS(sPokedexListItem->dexNum);

    //Move
    move = sStatsMoves[selected];

    //Moves selected from move max
    ConvertIntToDecimalStringN(gStringVar1, (selected+1), STR_CONV_MODE_RIGHT_ALIGN, 3);
    ConvertIntToDecimalStringN(gStringVar2, movesTotal, STR_CONV_MODE_RIGHT_ALIGN, 3);
    StringExpandPlaceholders(gStringVar1, gText_Stats_MoveSelectedMax);
    PrintStatsScreenTextSmallWhite(WIN_STATS_MOVES_TOP, gStringVar1, moves_x-1, moves_y+1);

    //Move name
    StringCopy(gStringVar3, gMoveNames[move]);
    StringCopyPadded(gStringVar3, gStringVar3, CHAR_SPACE, 20);
    PrintStatsScreenTextSmall(WIN_STATS_MOVES_TOP, gStringVar3, moves_x, moves_y + 17);

    //Draw move type icon
    if (gTasks[taskId].data[5] == 0)
    {
        SetTypeIconPosAndPal(gBattleMoves[move].type, moves_x + 146, moves_y + 17, 0);
        SetSpriteInvisibility(1, TRUE);
    }
    else
    {
        SetTypeIconPosAndPal(NUMBER_OF_MON_TYPES + gContestMoves[move].contestCategory, moves_x + 146, moves_y + 17, 1);
        SetSpriteInvisibility(0, TRUE);
    }

    //Calculate and retrieve correct move from the arrays
    if (selected < numEggMoves)
    {
        PrintStatsScreenTextSmall(WIN_STATS_MOVES_TOP, gText_ThreeDashes, moves_x + 113, moves_y + 9);
        item = ITEM_LUCKY_EGG;
    }
    else if (selected < (numEggMoves + numLevelUpMoves))
    {        
        #if defined (BATTLE_ENGINE) || defined (POKEMON_EXPANSION)
            level = gLevelUpLearnsets[species][(selected-numEggMoves)].level;
        #else
            //Calculate level of the move
            while (((gLevelUpLearnsets[species][(selected-numEggMoves)] & LEVEL_UP_MOVE_LV) != (level << 9)) && level < 0xFF)
            {
                level++;
                if (gLevelUpLearnsets[species][(selected-numEggMoves)] == LEVEL_UP_END)
                    level = 0xFF;
            }
        #endif
        ConvertIntToDecimalStringN(gStringVar1, level, STR_CONV_MODE_LEFT_ALIGN, 3); //Move learn lvl
        PrintStatsScreenTextSmall(WIN_STATS_MOVES_TOP, gText_Stats_MoveLevel, moves_x + 113, moves_y + 3); //Level text
        PrintStatsScreenTextSmall(WIN_STATS_MOVES_TOP, gStringVar1, moves_x + 113, moves_y + 14); //Print level
        item = ITEM_EXP_SHARE;
    }
    else if (selected < (numEggMoves + numLevelUpMoves + numTMHMMoves))
    {
        CopyItemName(sStatsMovesTMHM_ID[(selected-numEggMoves-numLevelUpMoves)], gStringVar1); //TM name
        PrintStatsScreenTextSmall(WIN_STATS_MOVES_TOP, gStringVar1, moves_x + 113, moves_y + 9);
        item = sStatsMovesTMHM_ID[(selected-numEggMoves-numLevelUpMoves)];
    }
    else if (selected < (numEggMoves + numLevelUpMoves + numTMHMMoves + numTutorMoves))
    {
        PrintStatsScreenTextSmall(WIN_STATS_MOVES_TOP, gText_ThreeDashes, moves_x + 113, moves_y + 9);
        item = ITEM_TEACHY_TV;
    }
    else
    {
        StringCopy(gStringVar4, gText_CommunicationError);
        item = ITEM_MASTER_BALL;
    }

    //Egg/TM/Level/Tutor Item Icon
    gTasks[taskId].data[3] = AddItemIconSprite(ITEM_TAG, ITEM_TAG, item);
    gSprites[gTasks[taskId].data[3]].x2 = 203;
    gSprites[gTasks[taskId].data[3]].y2 = 39;
    gSprites[gTasks[taskId].data[3]].oam.priority = 0;

}
static void PrintStatsScreen_Moves_Description(u8 taskId)
{
    u8 selected = sPokedexView->moveSelected;
    u16 move;
    u8 moves_x = 5;
    u8 moves_y = 5;

    //Move
    move = sStatsMoves[selected];

    //Move description
    if (gTasks[taskId].data[5] == 0)
    {
        StringCopy(gStringVar4, gMoveDescriptionPointers[(move - 1)]);
        PrintStatsScreenTextSmall(WIN_STATS_MOVES_DESCRIPTION, gStringVar4, moves_x, moves_y);
    }
    else
    {
        StringCopy(gStringVar4, gContestEffectDescriptionPointers[gContestMoves[move].effect]);
        PrintStatsScreenTextSmall(WIN_STATS_MOVES_DESCRIPTION, gStringVar4, moves_x, moves_y);
    }
}
static void PrintStatsScreen_Moves_BottomText(u8 taskId)
{
    u8 moves_x = 8;
    u8 moves_y = 3;
    if (gTasks[taskId].data[5] == 0)
    {
        PrintStatsScreenTextSmall(WIN_STATS_MOVES_BOTTOM, gText_Power,  moves_x, moves_y);
        PrintStatsScreenTextSmall(WIN_STATS_MOVES_BOTTOM, gText_Accuracy2,  moves_x + 66, moves_y);
    }
    else
    {
        PrintStatsScreenTextSmall(WIN_STATS_MOVES_BOTTOM, gText_Appeal,  moves_x, moves_y);
        PrintStatsScreenTextSmall(WIN_STATS_MOVES_BOTTOM, gText_Jam,  moves_x + 66, moves_y);
    }
}
static void PrintStatsScreen_Moves_Bottom(u8 taskId)
{
    u8 moves_x = 8;
    u8 moves_y = 3;
    u8 selected = sPokedexView->moveSelected;
    u16 move;
    //Contest
    u8 contest_effectValue;
    u8 contest_appeal = 0;
    u8 contest_jam = 0;

    //Move
    move = sStatsMoves[selected];

    //Power + Accuracy
    if (gTasks[taskId].data[5] == 0)
    {
        //Power
        if (gBattleMoves[move].power < 2)
            StringCopy(gStringVar1, gText_ThreeDashes);
        else
            ConvertIntToDecimalStringN(gStringVar1, gBattleMoves[move].power, STR_CONV_MODE_RIGHT_ALIGN, 3);
        PrintStatsScreenTextSmall(WIN_STATS_MOVES_BOTTOM, gStringVar1, moves_x + 45, moves_y);
        //Physical/Special Split from BE
        #ifdef BATTLE_ENGINE
            DestroySplitIcon();
            ShowSplitIcon(GetBattleMoveSplit(move));
        #endif
        //Accuracy
        if (gBattleMoves[move].accuracy == 0)
            StringCopy(gStringVar1, gText_ThreeDashes);
        else
            ConvertIntToDecimalStringN(gStringVar1, gBattleMoves[move].accuracy, STR_CONV_MODE_RIGHT_ALIGN, 3);
        PrintStatsScreenTextSmall(WIN_STATS_MOVES_BOTTOM, gStringVar1,  moves_x + 114, moves_y);
    }
    else //Appeal + Jam
    {
        #ifdef BATTLE_ENGINE
            DestroySplitIcon();
            gSprites[sPokedexView->splitIconSpriteId].invisible = TRUE;
        #endif
        //Appeal
        contest_effectValue = gContestEffects[gContestMoves[move].effect].appeal;
        if (contest_effectValue != 0xFF)
            contest_appeal = contest_effectValue / 10;
        ConvertIntToDecimalStringN(gStringVar1, contest_appeal, STR_CONV_MODE_RIGHT_ALIGN, 1);
        StringCopy(gStringVar2, gText_PlusSymbol);
        StringAppend(gStringVar2, gStringVar1);
        PrintStatsScreenTextSmall(WIN_STATS_MOVES_BOTTOM, gStringVar2, moves_x + 45, moves_y);

        //Jam
        contest_effectValue = gContestEffects[gContestMoves[move].effect].jam;
        if (contest_effectValue != 0xFF)
            contest_jam = contest_effectValue / 10;
        ConvertIntToDecimalStringN(gStringVar1, contest_jam, STR_CONV_MODE_RIGHT_ALIGN, 1);
        StringCopy(gStringVar2, gText_Stats_Minus);
        StringAppend(gStringVar2, gStringVar1);
        PrintStatsScreenTextSmall(WIN_STATS_MOVES_BOTTOM, gStringVar2,  moves_x + 119, moves_y);
    }
}
static void PrintStatsScreen_NameGender(u8 taskId, u32 num, u32 value)
{
    u8 str[16];
    u8 str2[32];
    u8 strEV[25];
    u16 species = NationalPokedexNumToSpeciesHGSS(sPokedexListItem->dexNum);
    u16 natNum;
    u8 evVal;
    const u8 *category;
    const u8 *description;
    const u8 *strEVtype;

    u8 base_x = 38;
    u8 base_y = 0;
    u8 gender_x, gender_y;

    //Name
    PrintStatsScreenTextSmall(WIN_STATS_NAME_GENDER, gSpeciesNames[species], base_x, base_y);

    //Number
    if (value == 0)
        value = NationalToHoennOrder(num);
    else
        value = num;
    ConvertIntToDecimalStringN(StringCopy(str, gText_NumberClear01), value, STR_CONV_MODE_LEADING_ZEROS, 3);
    PrintStatsScreenTextSmall(WIN_STATS_NAME_GENDER, str, base_x, base_y + 10);

    //Gender ratio //MON_GENDERLESS == 0xFF
    gender_x = base_x;
    gender_y = base_y + 20;
    switch (sPokedexView->sPokemonStats.genderRatio)
    {
    case 0:
        PrintStatsScreenTextSmall(WIN_STATS_NAME_GENDER, gText_Stats_Gender_0, gender_x, gender_y);
        break;
    case 31:
        PrintStatsScreenTextSmall(WIN_STATS_NAME_GENDER, gText_Stats_Gender_12_5, gender_x, gender_y);
        break;
    case 63:
        PrintStatsScreenTextSmall(WIN_STATS_NAME_GENDER, gText_Stats_Gender_25, gender_x, gender_y);
        break;
    case 127:
        PrintStatsScreenTextSmall(WIN_STATS_NAME_GENDER, gText_Stats_Gender_50, gender_x, gender_y);
        break;
    case 191:
        PrintStatsScreenTextSmall(WIN_STATS_NAME_GENDER, gText_Stats_Gender_75, gender_x, gender_y);
        break;
    case 223:
        PrintStatsScreenTextSmall(WIN_STATS_NAME_GENDER, gText_Stats_Gender_87_5, gender_x, gender_y);
        break;
    case 254:
        PrintStatsScreenTextSmall(WIN_STATS_NAME_GENDER, gText_Stats_Gender_100, gender_x, gender_y);
        break;
    default:
        PrintStatsScreenTextSmall(WIN_STATS_NAME_GENDER, gText_ThreeDashes, gender_x, gender_y);
        break;
    }
}
static u8 PrintMonStatsToggle_DifferentEVsColumn(u8 differentEVs)
{
    if (differentEVs == 1 || differentEVs == 3)
        return 0;
    else
        return 1;
}
static u8 PrintMonStatsToggle_DifferentEVsRow(u8 differentEVs)
{
    if (differentEVs == 1 || differentEVs == 2)
        return 0;
    else
        return 1;
}
static u8* PrintMonStatsToggle_EV_Arrows(u8 *dest, u8 value)
{
    switch (value)
    {
        case 1:
            StringCopy(dest, gText_Stats_EV_Plus1);
            break;
        case 2:
            StringCopy(dest, gText_Stats_EV_Plus2);
            break;
        case 3:
            StringCopy(dest, gText_Stats_EV_Plus3);
            break;
    }
    return dest;
}
static void PrintStatsScreen_Left(u8 taskId)
{
    u8 base_x = 8;
    u8 x_offset_column = 43;
    u8 x_offset_value = 26;
    u8 column = 0;
    u8 base_x_offset = 70;
    u8 base_x_first_row = 23;
    u8 base_x_second_row = 43;
    u8 base_y_offset = 11;
    u8 base_i = 0;
    u8 base_y = 5;
    u32 align_x;
    u8 total_x = 93;
    u8 strEV[25];
    u8 strBase[14];
    u8 EVs[6] = {sPokedexView->sPokemonStats.evYield_HP, sPokedexView->sPokemonStats.evYield_Speed, sPokedexView->sPokemonStats.evYield_Attack, sPokedexView->sPokemonStats.evYield_SpAttack, sPokedexView->sPokemonStats.evYield_Defense, sPokedexView->sPokemonStats.evYield_SpDefense};
    u8 differentEVs = 0;
    u8 i;

    //Base stats
    if (gTasks[taskId].data[5] == 0)
    {
        PrintStatsScreenTextSmall(WIN_STATS_LEFT, gText_Stats_HP, base_x, base_y + base_y_offset*base_i);
        ConvertIntToDecimalStringN(strBase, sPokedexView->sPokemonStats.baseHP, STR_CONV_MODE_RIGHT_ALIGN, 3);
        PrintStatsScreenTextSmall(WIN_STATS_LEFT, strBase, base_x+base_x_first_row, base_y + base_y_offset*base_i);

        PrintStatsScreenTextSmall(WIN_STATS_LEFT, gText_Stats_Speed, base_x+base_x_second_row, base_y + base_y_offset*base_i);
        ConvertIntToDecimalStringN(strBase, sPokedexView->sPokemonStats.baseSpeed, STR_CONV_MODE_RIGHT_ALIGN, 3);
        PrintStatsScreenTextSmall(WIN_STATS_LEFT, strBase, base_x+base_x_offset, base_y + base_y_offset*base_i);

        base_i++;
        PrintStatsScreenTextSmall(WIN_STATS_LEFT, gText_Stats_Attack, base_x, base_y + base_y_offset*base_i);
        ConvertIntToDecimalStringN(strBase, sPokedexView->sPokemonStats.baseAttack, STR_CONV_MODE_RIGHT_ALIGN, 3);
        PrintStatsScreenTextSmall(WIN_STATS_LEFT, strBase, base_x+base_x_first_row, base_y + base_y_offset*base_i);

        PrintStatsScreenTextSmall(WIN_STATS_LEFT, gText_Stats_SpAttack, base_x+base_x_second_row, base_y + base_y_offset*base_i);
        ConvertIntToDecimalStringN(strBase, sPokedexView->sPokemonStats.baseSpAttack, STR_CONV_MODE_RIGHT_ALIGN, 3);
        PrintStatsScreenTextSmall(WIN_STATS_LEFT, strBase, base_x+base_x_offset, base_y + base_y_offset*base_i);

        base_i++;
        PrintStatsScreenTextSmall(WIN_STATS_LEFT, gText_Stats_Defense, base_x, base_y + base_y_offset*base_i);
        ConvertIntToDecimalStringN(strBase, sPokedexView->sPokemonStats.baseDefense, STR_CONV_MODE_RIGHT_ALIGN, 3);
        PrintStatsScreenTextSmall(WIN_STATS_LEFT, strBase, base_x+base_x_first_row, base_y + base_y_offset*base_i);

        PrintStatsScreenTextSmall(WIN_STATS_LEFT, gText_Stats_SpDefense, base_x+base_x_second_row, base_y + base_y_offset*base_i);
        ConvertIntToDecimalStringN(strBase, sPokedexView->sPokemonStats.baseSpDefense, STR_CONV_MODE_RIGHT_ALIGN, 3);
        PrintStatsScreenTextSmall(WIN_STATS_LEFT, strBase, base_x+base_x_offset, base_y + base_y_offset*base_i);
        base_i++;
    }
    else //EV increases
    {
        //If 1 or 2 EVs display with the same layout as the base stats
        if (sPokedexView->sPokemonStats.differentEVs < 3)
        {
            differentEVs = 0;
            //HP
            if (EVs[0] > 0)
            {
                differentEVs++;
                column = PrintMonStatsToggle_DifferentEVsColumn(differentEVs);
                base_i = PrintMonStatsToggle_DifferentEVsRow(differentEVs);
                StringCopy(gStringVar1, gText_Stats_HP);
                PrintMonStatsToggle_EV_Arrows(gStringVar2, EVs[0]);
                StringExpandPlaceholders(gStringVar3, gText_Stats_EvStr1Str2);
                PrintStatsScreenTextSmall(WIN_STATS_LEFT, gStringVar3, base_x + x_offset_column*column, base_y + base_y_offset*base_i);
            }
            //Speed
            if (EVs[1]> 0)
            {
                differentEVs++;
                column = PrintMonStatsToggle_DifferentEVsColumn(differentEVs);
                base_i = PrintMonStatsToggle_DifferentEVsRow(differentEVs);
                StringCopy(gStringVar1, gText_Stats_Speed);
                PrintMonStatsToggle_EV_Arrows(gStringVar2, EVs[1]);
                StringExpandPlaceholders(gStringVar3, gText_Stats_EvStr1Str2);
                PrintStatsScreenTextSmall(WIN_STATS_LEFT, gStringVar3, base_x + x_offset_column*column, base_y + base_y_offset*base_i);
            }
            //Attack
            if (EVs[2] > 0)
            {
                differentEVs++;
                column = PrintMonStatsToggle_DifferentEVsColumn(differentEVs);
                base_i = PrintMonStatsToggle_DifferentEVsRow(differentEVs);
                StringCopy(gStringVar1, gText_Stats_Attack);
                PrintMonStatsToggle_EV_Arrows(gStringVar2, EVs[2]);
                StringExpandPlaceholders(gStringVar3, gText_Stats_EvStr1Str2);
                PrintStatsScreenTextSmall(WIN_STATS_LEFT, gStringVar3, base_x + x_offset_column*column, base_y + base_y_offset*base_i);
            }
            //Special Attack
            if (EVs[3] > 0)
            {
                differentEVs++;
                column = PrintMonStatsToggle_DifferentEVsColumn(differentEVs);
                base_i = PrintMonStatsToggle_DifferentEVsRow(differentEVs);
                StringCopy(gStringVar1, gText_Stats_SpAttack);
                PrintMonStatsToggle_EV_Arrows(gStringVar2, EVs[3]);
                StringExpandPlaceholders(gStringVar3, gText_Stats_EvStr1Str2);
                PrintStatsScreenTextSmall(WIN_STATS_LEFT, gStringVar3, base_x + x_offset_column*column, base_y + base_y_offset*base_i);
            }
            //Defense
            if (EVs[4] > 0)
            {
                differentEVs++;
                column = PrintMonStatsToggle_DifferentEVsColumn(differentEVs);
                base_i = PrintMonStatsToggle_DifferentEVsRow(differentEVs);
                StringCopy(gStringVar1, gText_Stats_Defense);
                PrintMonStatsToggle_EV_Arrows(gStringVar2, EVs[4]);
                StringExpandPlaceholders(gStringVar3, gText_Stats_EvStr1Str2);
                PrintStatsScreenTextSmall(WIN_STATS_LEFT, gStringVar3, base_x + x_offset_column*column, base_y + base_y_offset*base_i);
            }
            //Special Defense
            if (EVs[5] > 0)
            {
                differentEVs++;
                column = PrintMonStatsToggle_DifferentEVsColumn(differentEVs);
                base_i = PrintMonStatsToggle_DifferentEVsRow(differentEVs);
                StringCopy(gStringVar1, gText_Stats_SpDefense);
                PrintMonStatsToggle_EV_Arrows(gStringVar2, EVs[5]);
                StringExpandPlaceholders(gStringVar3, gText_Stats_EvStr1Str2);
                PrintStatsScreenTextSmall(WIN_STATS_LEFT, gStringVar3, base_x + x_offset_column*column, base_y + base_y_offset*base_i);
            }
        }
        else //3 different EVs in 1 row
        {
            column = 0;
            //HP
            if (EVs[0] > 0)
            {
                StringCopy(gStringVar1, gText_Stats_HP);
                PrintMonStatsToggle_EV_Arrows(gStringVar2, EVs[0]);
                StringExpandPlaceholders(gStringVar3, gText_Stats_EvStr1Str2);
                PrintStatsScreenTextSmall(WIN_STATS_LEFT, gStringVar3, base_x + 29*column, base_y + base_y_offset*base_i);
                column++;
            }
            //Speed
            if (EVs[1] > 0)
            {
                StringCopy(gStringVar1, gText_Stats_Speed);
                PrintMonStatsToggle_EV_Arrows(gStringVar2, EVs[1]);
                StringExpandPlaceholders(gStringVar3, gText_Stats_EvStr1Str2);
                PrintStatsScreenTextSmall(WIN_STATS_LEFT, gStringVar3, base_x + 29*column, base_y + base_y_offset*base_i);
                column++;
            }
            //Attack
            if (EVs[2] > 0)
            {
                StringCopy(gStringVar1, gText_Stats_Attack);
                PrintMonStatsToggle_EV_Arrows(gStringVar2, EVs[2]);
                StringExpandPlaceholders(gStringVar3, gText_Stats_EvStr1Str2);
                PrintStatsScreenTextSmall(WIN_STATS_LEFT, gStringVar3, base_x + 29*column, base_y + base_y_offset*base_i);
                column++;
            }
            //Special Attack
            if (EVs[3] > 0)
            {
                StringCopy(gStringVar1, gText_Stats_SpAttack);
                PrintMonStatsToggle_EV_Arrows(gStringVar2, EVs[3]);
                StringExpandPlaceholders(gStringVar3, gText_Stats_EvStr1Str2);
                PrintStatsScreenTextSmall(WIN_STATS_LEFT, gStringVar3, base_x + 29*column, base_y + base_y_offset*base_i);
                column++;
            }
            //Defense
            if (EVs[4] > 0)
            {
                StringCopy(gStringVar1, gText_Stats_Defense);
                PrintMonStatsToggle_EV_Arrows(gStringVar2, EVs[4]);
                StringExpandPlaceholders(gStringVar3, gText_Stats_EvStr1Str2);
                PrintStatsScreenTextSmall(WIN_STATS_LEFT, gStringVar3, base_x + 29*column, base_y + base_y_offset*base_i);
                column++;
            }
            //Special Defense
            if (EVs[5] > 0)
            {
                StringCopy(gStringVar1, gText_Stats_SpDefense);
                PrintMonStatsToggle_EV_Arrows(gStringVar2, EVs[5]);
                StringExpandPlaceholders(gStringVar3, gText_Stats_EvStr1Str2);
                PrintStatsScreenTextSmall(WIN_STATS_LEFT, gStringVar3, base_x + 29*column, base_y + base_y_offset*base_i);
                column++;
            }
        }
        base_i++;
    }

    //TOGGLE--------------------------------------
    if (gTasks[taskId].data[5] == 0)
    {
        u32 catchRate = sPokedexView->sPokemonStats.catchRate;
        u32 growthRate = sPokedexView->sPokemonStats.growthRate;

        //Catch rate
        PrintStatsScreenTextSmall(WIN_STATS_LEFT, gText_Stats_CatchRate, base_x, base_y + base_y_offset*base_i);
        if (catchRate <= 10)
            PrintStatsScreenTextSmall(WIN_STATS_LEFT, gText_Stats_CatchRate_Legend, base_x + x_offset_column, base_y + base_y_offset*base_i);
        else if (catchRate <= 70)
            PrintStatsScreenTextSmall(WIN_STATS_LEFT, gText_Stats_CatchRate_VeryHard, base_x + x_offset_column, base_y + base_y_offset*base_i);
        else if (catchRate <= 100)
            PrintStatsScreenTextSmall(WIN_STATS_LEFT, gText_Stats_CatchRate_Difficult, base_x + x_offset_column, base_y + base_y_offset*base_i);
        else if (catchRate <= 150)
            PrintStatsScreenTextSmall(WIN_STATS_LEFT, gText_Stats_CatchRate_Medium, base_x + x_offset_column, base_y + base_y_offset*base_i);
        else if (catchRate <= 200)
            PrintStatsScreenTextSmall(WIN_STATS_LEFT, gText_Stats_CatchRate_Relaxed, base_x + x_offset_column, base_y + base_y_offset*base_i);
        else
            PrintStatsScreenTextSmall(WIN_STATS_LEFT, gText_Stats_CatchRate_Easy, base_x + x_offset_column, base_y + base_y_offset*base_i);
        base_i++;

        //Growth rate
        PrintStatsScreenTextSmall(WIN_STATS_LEFT, gText_Stats_Growthrate, base_x, base_y + base_y_offset*base_i);
        switch (growthRate)
        {
        case GROWTH_MEDIUM_FAST:
            StringCopy(strEV, gText_Stats_MEDIUM_FAST);
            break;
        case GROWTH_ERRATIC:
            StringCopy(strEV, gText_Stats_ERRATIC);
            break;
        case GROWTH_FLUCTUATING:
            StringCopy(strEV, gText_Stats_FLUCTUATING);
            break;
        case GROWTH_MEDIUM_SLOW:
            StringCopy(strEV, gText_Stats_MEDIUM_SLOW);
            break;
        case GROWTH_FAST:
            StringCopy(strEV, gText_Stats_FAST);
            break;
        case GROWTH_SLOW:
            StringCopy(strEV, gText_Stats_SLOW);
            break;
        default:
            break;
        }
        align_x = GetStringRightAlignXOffset(0, strEV, total_x);
        PrintStatsScreenTextSmall(WIN_STATS_LEFT, strEV, align_x, base_y + base_y_offset*base_i);
    }
    else
    {
        //Exp Yield
        PrintStatsScreenTextSmall(WIN_STATS_LEFT, gText_Stats_ExpYield, base_x, base_y + base_y_offset*base_i);
        ConvertIntToDecimalStringN(gStringVar1, sPokedexView->sPokemonStats.expYield, STR_CONV_MODE_RIGHT_ALIGN, 3);
        PrintStatsScreenTextSmall(WIN_STATS_LEFT, gStringVar1, base_x + base_x_offset, base_y + base_y_offset*base_i);
        base_i++;

        //Friendship
        PrintStatsScreenTextSmall(WIN_STATS_LEFT, gText_Stats_Friendship, base_x, base_y + base_y_offset*base_i);
        switch (sPokedexView->sPokemonStats.friendship)
        {
        case 35:
            StringCopy(strEV, gText_Stats_Friendship_BigAnger);
            break;
        case 70:
            StringCopy(strEV, gText_Stats_Friendship_Neutral);
            break;
        case 90:
            StringCopy(strEV, gText_Stats_Friendship_Happy);
            break;
        case 100:
            StringCopy(strEV, gText_Stats_Friendship_Happy);
            break;
        case 140:
            StringCopy(strEV, gText_Stats_Friendship_BigSmile);
            break;
        default:
            ConvertIntToDecimalStringN(strEV, sPokedexView->sPokemonStats.friendship, STR_CONV_MODE_RIGHT_ALIGN, 3);
            break;
        }
        align_x = GetStringRightAlignXOffset(0, strEV, total_x);
        PrintStatsScreenTextSmall(WIN_STATS_LEFT, strEV, align_x, base_y + base_y_offset*base_i);
        base_i++;

        //Egg cycles
        if (sPokedexView->sPokemonStats.eggGroup1 == EGG_GROUP_UNDISCOVERED || sPokedexView->sPokemonStats.eggGroup2 == EGG_GROUP_UNDISCOVERED) //Species without eggs (legendaries etc)
        {
            PrintStatsScreenTextSmall(WIN_STATS_LEFT, gText_Stats_EggCycles, base_x, base_y + base_y_offset*base_i);
            PrintStatsScreenTextSmall(WIN_STATS_LEFT, gText_ThreeDashes, 78, base_y + base_y_offset*base_i);
        }
        else
        {
            PrintStatsScreenTextSmall(WIN_STATS_LEFT, gText_Stats_EggCycles, base_x, base_y + base_y_offset*base_i);
            if (sPokedexView->sPokemonStats.eggCycles <= 10)
            {
                StringCopy(strEV, gText_Stats_EggCycles_VeryFast);
                align_x = 76;
            }
            else if (sPokedexView->sPokemonStats.eggCycles <= 20)
            {
                StringCopy(strEV, gText_Stats_EggCycles_Fast);
                align_x = 85;
            }
            else if (sPokedexView->sPokemonStats.eggCycles <= 30)
            {
                StringCopy(strEV, gText_Stats_EggCycles_Normal);
                align_x = 76;
            }
            else
            {
                StringCopy(strEV, gText_Stats_EggCycles_Slow);
                align_x = 67;
            }
            PrintStatsScreenTextSmall(WIN_STATS_LEFT, strEV, align_x, base_y + base_y_offset*base_i);
        }
        base_i++;

        //Egg group 1
        switch (sPokedexView->sPokemonStats.eggGroup1)
        {
        case EGG_GROUP_MONSTER     :
            StringCopy(gStringVar1, gText_Stats_eggGroup_MONSTER);
            break;
        case EGG_GROUP_WATER_1     :
            StringCopy(gStringVar1, gText_Stats_eggGroup_WATER_1);
            break;
        case EGG_GROUP_BUG         :
            StringCopy(gStringVar1, gText_Stats_eggGroup_BUG);
            break;
        case EGG_GROUP_FLYING      :
            StringCopy(gStringVar1, gText_Stats_eggGroup_FLYING);
            break;
        case EGG_GROUP_FIELD       :
            StringCopy(gStringVar1, gText_Stats_eggGroup_FIELD);
            break;
        case EGG_GROUP_FAIRY       :
            StringCopy(gStringVar1, gText_Stats_eggGroup_FAIRY);
            break;
        case EGG_GROUP_GRASS       :
            StringCopy(gStringVar1, gText_Stats_eggGroup_GRASS);
            break;
        case EGG_GROUP_HUMAN_LIKE  :
            StringCopy(gStringVar1, gText_Stats_eggGroup_HUMAN_LIKE);
            break;
        case EGG_GROUP_WATER_3     :
            StringCopy(gStringVar1, gText_Stats_eggGroup_WATER_3);
            break;
        case EGG_GROUP_MINERAL     :
            StringCopy(gStringVar1, gText_Stats_eggGroup_MINERAL);
            break;
        case EGG_GROUP_AMORPHOUS   :
            StringCopy(gStringVar1, gText_Stats_eggGroup_AMORPHOUS);
            break;
        case EGG_GROUP_WATER_2     :
            StringCopy(gStringVar1, gText_Stats_eggGroup_WATER_2);
            break;
        case EGG_GROUP_DITTO       :
            StringCopy(gStringVar1, gText_Stats_eggGroup_DITTO);
            break;
        case EGG_GROUP_DRAGON      :
            StringCopy(gStringVar1, gText_Stats_eggGroup_DRAGON);
            break;
        case EGG_GROUP_UNDISCOVERED:
            StringCopy(gStringVar1, gText_Stats_eggGroup_UNDISCOVERED);
            break;
        }
        //Egg group 2
        if (sPokedexView->sPokemonStats.eggGroup1 != sPokedexView->sPokemonStats.eggGroup2)
        {
            switch (sPokedexView->sPokemonStats.eggGroup2)
            {
            case EGG_GROUP_MONSTER     :
                StringCopy(gStringVar2, gText_Stats_eggGroup_MONSTER);
                break;
            case EGG_GROUP_WATER_1     :
                StringCopy(gStringVar2, gText_Stats_eggGroup_WATER_1);
                break;
            case EGG_GROUP_BUG         :
                StringCopy(gStringVar2, gText_Stats_eggGroup_BUG);
                break;
            case EGG_GROUP_FLYING      :
                StringCopy(gStringVar2, gText_Stats_eggGroup_FLYING);
                break;
            case EGG_GROUP_FIELD       :
                StringCopy(gStringVar2, gText_Stats_eggGroup_FIELD);
                break;
            case EGG_GROUP_FAIRY       :
                StringCopy(gStringVar2, gText_Stats_eggGroup_FAIRY);
                break;
            case EGG_GROUP_GRASS       :
                StringCopy(gStringVar2, gText_Stats_eggGroup_GRASS);
                break;
            case EGG_GROUP_HUMAN_LIKE  :
                StringCopy(gStringVar2, gText_Stats_eggGroup_HUMAN_LIKE);
                break;
            case EGG_GROUP_WATER_3     :
                StringCopy(gStringVar2, gText_Stats_eggGroup_WATER_3);
                break;
            case EGG_GROUP_MINERAL     :
                StringCopy(gStringVar2, gText_Stats_eggGroup_MINERAL);
                break;
            case EGG_GROUP_AMORPHOUS   :
                StringCopy(gStringVar2, gText_Stats_eggGroup_AMORPHOUS);
                break;
            case EGG_GROUP_WATER_2     :
                StringCopy(gStringVar2, gText_Stats_eggGroup_WATER_2);
                break;
            case EGG_GROUP_DITTO       :
                StringCopy(gStringVar2, gText_Stats_eggGroup_DITTO);
                break;
            case EGG_GROUP_DRAGON      :
                StringCopy(gStringVar2, gText_Stats_eggGroup_DRAGON);
                break;
            case EGG_GROUP_UNDISCOVERED:
                StringCopy(gStringVar2, gText_Stats_eggGroup_UNDISCOVERED);
                break;
            }
            StringExpandPlaceholders(gStringVar3, gText_Stats_eggGroup_Groups);
            align_x = GetStringRightAlignXOffset(0, gStringVar3, total_x);
            PrintStatsScreenTextSmall(WIN_STATS_LEFT, gStringVar3, base_x, base_y + base_y_offset*base_i);
        }
        else
        {
            align_x = GetStringRightAlignXOffset(0, gStringVar1, total_x);
            PrintStatsScreenTextSmall(WIN_STATS_LEFT, gStringVar1, base_x, base_y + base_y_offset*base_i);
        }
        base_i++;
    }
}
static void PrintStatsScreen_Abilities(u8 taskId)
{
    u16 species = NationalPokedexNumToSpeciesHGSS(sPokedexListItem->dexNum);
    u8 abilities_x = 5;
    u8 abilities_y = 3;
    u16 ability0;
    u16 ability1;
    u16 abilityHidden;

    //Abilitie(s)
    #ifdef POKEMON_EXPANSION
    if (gTasks[taskId].data[5] == 0)
    {
    #endif    
        ability0 = sPokedexView->sPokemonStats.ability0;
        PrintStatsScreenTextSmallWhite(WIN_STATS_ABILITIES, gAbilityNames[ability0], abilities_x, abilities_y);
        PrintStatsScreenTextSmall(WIN_STATS_ABILITIES, gAbilityDescriptionPointers[ability0], abilities_x, abilities_y + 14);

        ability1 = sPokedexView->sPokemonStats.ability1;
        if (ability1 != ABILITY_NONE && ability1 != ability0)
        {
            PrintStatsScreenTextSmallWhite(WIN_STATS_ABILITIES, gAbilityNames[ability1], abilities_x, abilities_y + 30);
            PrintStatsScreenTextSmall(WIN_STATS_ABILITIES, gAbilityDescriptionPointers[ability1], abilities_x, abilities_y + 44);
        }
    #ifdef POKEMON_EXPANSION  
    }
    else //Hidden abilities
    {
        abilityHidden = sPokedexView->sPokemonStats.abilityHidden;
        PrintStatsScreenTextSmallWhite(WIN_STATS_ABILITIES, gAbilityNames[abilityHidden], abilities_x, abilities_y);
        PrintStatsScreenTextSmall(WIN_STATS_ABILITIES, gAbilityDescriptionPointers[abilityHidden], abilities_x, abilities_y + 14);
    }
    #endif
}

static void Task_SwitchScreensFromStatsScreen(u8 taskId)
{
    if (!gPaletteFade.active)
    {
        FreeSpriteTilesByTag(ITEM_TAG);                         //Destroy item icon
        FreeSpritePaletteByTag(ITEM_TAG);                       //Destroy item icon
        FreeSpriteOamMatrix(&gSprites[gTasks[taskId].data[3]]); //Destroy item icon
        DestroySprite(&gSprites[gTasks[taskId].data[3]]);       //Destroy item icon
        FreeMonIconPalettes();                                          //Destroy pokemon icon sprite
        FreeAndDestroyMonIconSprite(&gSprites[gTasks[taskId].data[4]]); //Destroy pokemon icon sprite

        FreeAndDestroyMonPicSprite(gTasks[taskId].tMonSpriteId);
        switch (sPokedexView->screenSwitchState)
        {
        case 1:
            FreeAllWindowBuffers();
            InitWindows(sInfoScreen_WindowTemplates);
            gTasks[taskId].func = Task_LoadAreaScreen;
            break;
        case 2:
            gTasks[taskId].func = Task_LoadCryScreen;
            break;
        case 3:
            FreeAllWindowBuffers();
            InitWindows(sInfoScreen_WindowTemplates);
            gTasks[taskId].func = Task_LoadEvolutionScreen;
            break;
        default:
            gTasks[taskId].func = Task_LoadInfoScreen;
            break;
        }
    }
}
static void Task_ExitStatsScreen(u8 taskId)
{
    if (!gPaletteFade.active)
    {
        FreeSpriteTilesByTag(ITEM_TAG);                         //Destroy item icon
        FreeSpritePaletteByTag(ITEM_TAG);                       //Destroy item icon
        FreeSpriteOamMatrix(&gSprites[gTasks[taskId].data[3]]); //Destroy item icon
        DestroySprite(&gSprites[gTasks[taskId].data[3]]);       //Destroy item icon
        FreeMonIconPalettes();                                          //Destroy pokemon icon sprite
        FreeAndDestroyMonIconSprite(&gSprites[gTasks[taskId].data[4]]); //Destroy pokemon icon sprite

        FreeAndDestroyMonPicSprite(gTasks[taskId].tMonSpriteId);
        FreeInfoScreenWindowAndBgBuffers();
        DestroyTask(taskId);
    }
}

//Physical/Special Split from BE
#ifdef BATTLE_ENGINE
static u8 ShowSplitIcon(u32 split)
{
    if (sPokedexView->splitIconSpriteId == 0xFF)
        sPokedexView->splitIconSpriteId = CreateSprite(&sSpriteTemplate_SplitIcons, 139, 90, 0);

    gSprites[sPokedexView->splitIconSpriteId].invisible = FALSE;
    StartSpriteAnim(&gSprites[sPokedexView->splitIconSpriteId], split);
    return sPokedexView->splitIconSpriteId;
}
static void DestroySplitIcon(void)
{
    if (sPokedexView->splitIconSpriteId != 0xFF)
        DestroySprite(&gSprites[sPokedexView->splitIconSpriteId]);
    sPokedexView->splitIconSpriteId = 0xFF;
}
#endif

//PokedexPlus HGSS_Ui Evolution Page
static const u8 sEvoFormsPageNavigationTextColor[] = {TEXT_COLOR_TRANSPARENT, TEXT_COLOR_WHITE, TEXT_COLOR_DARK_GRAY};
static void EvoFormsPage_PrintNavigationButtons(void)
{
    u8 x = 6;
    u8 y = 0;

    FillWindowPixelBuffer(WIN_NAVIGATION_BUTTONS, PIXEL_FILL(0));

    #ifdef POKEMON_EXPANSION
        if (sPokedexView->selectedScreen == EVO_SCREEN)
        {
            if (!HGSS_DECAPPED)
                AddTextPrinterParameterized3(WIN_NAVIGATION_BUTTONS, 0, x+9, y, sStatsPageNavigationTextColor, 0, gText_EVO_Buttons_PE);
            else
                AddTextPrinterParameterized3(WIN_NAVIGATION_BUTTONS, 0, x+9, y, sStatsPageNavigationTextColor, 0, gText_EVO_Buttons_Decapped_PE);
        }
        else if (sPokedexView->selectedScreen == FORMS_SCREEN)
        {
            if (sPokedexView->sFormScreenData.inSubmenu)
            {
                if (!HGSS_DECAPPED)
                    AddTextPrinterParameterized3(WIN_NAVIGATION_BUTTONS, 0, x, y, sStatsPageNavigationTextColor, 0, gText_FORMS_Buttons_Submenu_PE);
                else
                    AddTextPrinterParameterized3(WIN_NAVIGATION_BUTTONS, 0, x, y, sStatsPageNavigationTextColor, 0, gText_FORMS_Buttons_Submenu_Decapped_PE);
            }
            else
            {
                if (!HGSS_DECAPPED)
                    AddTextPrinterParameterized3(WIN_NAVIGATION_BUTTONS, 0, x, y, sStatsPageNavigationTextColor, 0, gText_FORMS_Buttons_PE);
                else
                    AddTextPrinterParameterized3(WIN_NAVIGATION_BUTTONS, 0, x, y, sStatsPageNavigationTextColor, 0, gText_FORMS_Buttons_Decapped_PE);
            }
        }
    #else
        if (!HGSS_DECAPPED)
            AddTextPrinterParameterized3(WIN_NAVIGATION_BUTTONS, 0, x+9, y, sStatsPageNavigationTextColor, 0, gText_EVO_Buttons);
        else
            AddTextPrinterParameterized3(WIN_NAVIGATION_BUTTONS, 0, x+9, y, sStatsPageNavigationTextColor, 0, gText_EVO_Buttons_Decapped);
    #endif
    // DrawKeypadIcon(WIN_NAVIGATION_BUTTONS, 10, 5, 0); //(u8 windowId, u8 keypadIconId, u16 x, u16 y)
    PutWindowTilemap(WIN_NAVIGATION_BUTTONS);
    CopyWindowToVram(WIN_NAVIGATION_BUTTONS, 3);
}
static void ResetEvoScreenDataStruct(void)
{
    u8 i;
    sPokedexView->sEvoScreenData.numAllEvolutions = 0;
    sPokedexView->sEvoScreenData.numSeen = 0;
    sPokedexView->sEvoScreenData.menuPos = 0;
    for (i = 0; i < 10; i++)
    {
        sPokedexView->sEvoScreenData.targetSpecies[i] = 0;
        sPokedexView->sEvoScreenData.seen[i] = 0;
    }
    
}
static void GetSeenFlagTargetSpecies(void)
{
    u8 i;
    u16 species;
    for (i = 0; i < sPokedexView->sEvoScreenData.numAllEvolutions; i++)
    {
        species = sPokedexView->sEvoScreenData.targetSpecies[i];
        if (GetSetPokedexFlag(SpeciesToNationalPokedexNum(species), FLAG_GET_SEEN))
        {
            sPokedexView->sEvoScreenData.seen[i] = TRUE;
            sPokedexView->sEvoScreenData.numSeen += 1;
        }
        
    }
}
static void Task_LoadEvolutionScreen(u8 taskId)
{
    switch (gMain.state)
    {
    case 0:
    default:
        if (!gPaletteFade.active)
        {
            u16 r2;

            sPokedexView->currentPage = EVO_SCREEN;
            gPokedexVBlankCB = gMain.vblankCallback;
            SetVBlankCallback(NULL);
            r2 = 0;
            if (gTasks[taskId].data[1] != 0)
                r2 += DISPCNT_OBJ_ON;
            if (gTasks[taskId].data[2] != 0)
                r2 |= DISPCNT_BG1_ON;
            ResetOtherVideoRegisters(r2);
            gMain.state = 1;
        }
        break;
    case 1:
        LoadTilesetTilemapHGSS(EVO_SCREEN);
        FillWindowPixelBuffer(WIN_INFO, PIXEL_FILL(0));
        PutWindowTilemap(WIN_INFO);
        CopyWindowToVram(WIN_INFO, 3);
        FillWindowPixelBuffer(WIN_NAVIGATION_BUTTONS, PIXEL_FILL(0)); 
        PutWindowTilemap(WIN_NAVIGATION_BUTTONS);
        CopyWindowToVram(WIN_NAVIGATION_BUTTONS, 3);
        CopyBgTilemapBufferToVram(1);
        CopyBgTilemapBufferToVram(2);
        CopyBgTilemapBufferToVram(3);
        gMain.state++;
        break;
    case 2:
        LoadScreenSelectBarMain(0xD);
        LoadPokedexBgPalette(sPokedexView->isSearchResults);
        gMain.state++;
        break;
    case 3:
        if (gTasks[taskId].data[1] == 0)
        {
            sPokedexView->selectedScreen = EVO_SCREEN;
            ResetEvoScreenDataStruct();
            //Icon
            FreeMonIconPalettes(); //Free space for new pallete
            LoadMonIconPalette(NationalPokedexNumToSpeciesHGSS(sPokedexListItem->dexNum)); //Loads pallete for current mon
            PrintPreEvolutions(taskId, NationalPokedexNumToSpeciesHGSS(sPokedexListItem->dexNum));
            #ifdef POKEMON_EXPANSION
                gTasks[taskId].data[4] = CreateMonIcon(NationalPokedexNumToSpeciesHGSS(sPokedexListItem->dexNum), SpriteCB_MonIcon, 18 + 32*sPokedexView->numPreEvolutions, 31, 4, 0); //Create pokemon sprite 
            #else
                gTasks[taskId].data[4] = CreateMonIcon(NationalPokedexNumToSpeciesHGSS(sPokedexListItem->dexNum), SpriteCB_MonIcon, 18 + 32*sPokedexView->numPreEvolutions, 31, 4, 0, TRUE); //Create pokemon sprite
            #endif
            EvoFormsPage_PrintNavigationButtons(); //HGSS_Ui Navigation buttons
            gSprites[gTasks[taskId].data[4]].oam.priority = 0;
        }
        gMain.state++;
        break;
    case 4:
        //Print evo info and icons
        gTasks[taskId].data[3] = 0;
        PrintEvolutionTargetSpeciesAndMethod(taskId, NationalPokedexNumToSpeciesHGSS(sPokedexListItem->dexNum), 0, sPokedexView->numPreEvolutions);
        LoadSpritePalette(&gSpritePalette_Arrow);
        GetSeenFlagTargetSpecies();
        if (sPokedexView->sEvoScreenData.numAllEvolutions != 0 && sPokedexView->sEvoScreenData.numSeen != 0)
        {
            sPokedexView->sEvoScreenData.arrowSpriteId = CreateSprite(&gSpriteTemplate_Arrow, 7, 58, 0);
            gSprites[sPokedexView->sEvoScreenData.arrowSpriteId].animNum = 2;
        }
        gMain.state++;
        break;
    case 5:
        {
        u32 preservedPalettes = 0;

        if (gTasks[taskId].data[2] != 0)
            preservedPalettes = 0x14; // each bit represents a palette index
        if (gTasks[taskId].data[1] != 0)
            preservedPalettes |= (1 << (gSprites[gTasks[taskId].tMonSpriteId].oam.paletteNum + 16));
        BeginNormalPaletteFade(~preservedPalettes, 0, 16, 0, RGB_BLACK);
        SetVBlankCallback(gPokedexVBlankCB);
        gMain.state++;
        }
        break;
    case 6:
        SetGpuReg(REG_OFFSET_BLDCNT, 0);
        SetGpuReg(REG_OFFSET_BLDALPHA, 0);
        SetGpuReg(REG_OFFSET_BLDY, 0);
        SetGpuReg(REG_OFFSET_DISPCNT, DISPCNT_OBJ_1D_MAP | DISPCNT_OBJ_ON);
        HideBg(0);
        ShowBg(1);
        ShowBg(2);
        ShowBg(3);
        gMain.state++;
        break;
    case 7:
        if (!gPaletteFade.active)
            gMain.state++;
        break;
    case 8:
        gMain.state++;
        break;
    case 9:
        sPokedexView->screenSwitchState = 0;
        gTasks[taskId].data[0] = 0;
        gTasks[taskId].data[1] = 0;
        gTasks[taskId].data[2] = 1;
        gTasks[taskId].func = Task_HandleEvolutionScreenInput;
        gMain.state = 0;
        break;
    }
}
static void Task_HandleEvolutionScreenInput(u8 taskId)
{
    //Switch to forms screen, Pokemon Expansion only (rhh)
    #ifdef POKEMON_EXPANSION
    if (JOY_NEW(START_BUTTON))
    {
        sPokedexView->selectedScreen = FORMS_SCREEN;
        BeginNormalPaletteFade(0xFFFFFFEB, 0, 0, 0x10, RGB_BLACK);
        sPokedexView->screenSwitchState = 3;
        gTasks[taskId].func = Task_SwitchScreensFromEvolutionScreen;
        PlaySE(SE_PIN);
    }
    #endif

    if (sPokedexView->sEvoScreenData.numAllEvolutions != 0 && sPokedexView->sEvoScreenData.numSeen != 0)
    {
        u8 i;
        u8 base_y = 58;
        u8 base_y_offset = 9;
        u8 pos = sPokedexView->sEvoScreenData.menuPos;
        u8 max = sPokedexView->sEvoScreenData.numAllEvolutions;
        if (JOY_NEW(DPAD_DOWN))
        {
            while (TRUE)
            {
                pos += 1;
                if (pos >= max)
                    pos = 0;
                
                if (sPokedexView->sEvoScreenData.seen[pos] == TRUE)
                    break;
            }
            gSprites[sPokedexView->sEvoScreenData.arrowSpriteId].y = base_y + base_y_offset * pos;
            sPokedexView->sEvoScreenData.menuPos = pos;
        }
        else if (JOY_NEW(DPAD_UP))
        {
            if (sPokedexView->sEvoScreenData.menuPos == 0)
                sPokedexView->sEvoScreenData.menuPos = sPokedexView->sEvoScreenData.numAllEvolutions - 1;
            else
                sPokedexView->sEvoScreenData.menuPos -= 1;

            gSprites[sPokedexView->sEvoScreenData.arrowSpriteId].y = base_y + base_y_offset * sPokedexView->sEvoScreenData.menuPos;
        }

        if (JOY_NEW(A_BUTTON))
        {
            u16 targetSpecies   = sPokedexView->sEvoScreenData.targetSpecies[sPokedexView->sEvoScreenData.menuPos];
            u16 dexNum          = SpeciesToNationalPokedexNum(targetSpecies);
            sPokedexListItem->dexNum = dexNum;
            sPokedexListItem->seen   = GetSetPokedexFlag(dexNum, FLAG_GET_SEEN);
            sPokedexListItem->owned  = GetSetPokedexFlag(dexNum, FLAG_GET_CAUGHT);

            #ifdef POKEMON_EXPANSION
                if (gFormSpeciesIdTables[targetSpecies] != NULL)
                    sPokedexView->formSpecies = targetSpecies;
                else
                    sPokedexView->formSpecies = 0;
            #endif

            sPokedexView->sEvoScreenData.fromEvoPage = TRUE;
            PlaySE(SE_PIN);
            BeginNormalPaletteFade(PALETTES_ALL, 0, 0, 16, RGB_BLACK);
            gTasks[taskId].func = Task_LoadInfoScreenWaitForFade;
        }
    }

    //Exit to overview
    if (JOY_NEW(B_BUTTON))
    {
        BeginNormalPaletteFade(0xFFFFFFFF, 0, 0, 16, RGB_BLACK);
        gTasks[taskId].func = Task_ExitEvolutionScreen;
        PlaySE(SE_PC_OFF);
        return;
    }

    //Switch screens
    if ((JOY_NEW(DPAD_LEFT) || (JOY_NEW(L_BUTTON) && gSaveBlock2Ptr->optionsButtonMode == OPTIONS_BUTTON_MODE_LR)))
    {
        sPokedexView->selectedScreen = STATS_SCREEN;
        BeginNormalPaletteFade(0xFFFFFFEB, 0, 0, 0x10, RGB_BLACK);
        sPokedexView->screenSwitchState = 1;
        gTasks[taskId].func = Task_SwitchScreensFromEvolutionScreen;
        PlaySE(SE_PIN);
    }
    if ((JOY_NEW(DPAD_RIGHT) || (JOY_NEW(R_BUTTON) && gSaveBlock2Ptr->optionsButtonMode == OPTIONS_BUTTON_MODE_LR)))
    {
        if (!sPokedexListItem->owned)
            PlaySE(SE_FAILURE);
        else
        {
            sPokedexView->selectedScreen = CRY_SCREEN;
            BeginNormalPaletteFade(0xFFFFFFEB, 0, 0, 0x10, RGB_BLACK);
            sPokedexView->screenSwitchState = 2;
            gTasks[taskId].func = Task_SwitchScreensFromEvolutionScreen;
            PlaySE(SE_PIN);
        }
    }
}
static void HandleTargetSpeciesPrint(u8 taskId, u16 targetSpecies, u16 previousTargetSpecies, u8 base_x, u8 base_y, u8 base_y_offset, u8 base_i, bool8 isEevee)
{
    u8 iterations = 6;
    bool8 seen = GetSetPokedexFlag(SpeciesToNationalPokedexNum(targetSpecies), FLAG_GET_SEEN);

    if (seen || !HGSS_HIDE_UNSEEN_EVOLUTION_NAMES)
        StringCopy(gStringVar3, gSpeciesNames[targetSpecies]); //evolution mon name
    else
        StringCopy(gStringVar3, gText_ThreeQuestionMarks); //show questionmarks instead of name
    StringExpandPlaceholders(gStringVar3, gText_EVO_Name); //evolution mon name
    PrintInfoScreenTextSmall(gStringVar3, base_x, base_y + base_y_offset*base_i); //evolution mon name

    //Print mon icon in the top row
    if (isEevee)
    {
        iterations = 9;
        if (targetSpecies == previousTargetSpecies)
            return;
        #ifdef POKEMON_EXPANSION
            else if (targetSpecies == SPECIES_GLACEON)
                base_i -= 1;
            else if (targetSpecies == SPECIES_SYLVEON)
                base_i -= 2;
        #endif
    }

    if (base_i < iterations) 
    {
        // Draw silhouettes only for unseen mons (for evolution)
        if(HGSS_HIDE_UNSEEN_EVOLUTION_COLORS && !GetSetPokedexFlag(SpeciesToNationalPokedexNum(targetSpecies), FLAG_GET_SEEN))
        {
            LoadSpritePalette(&sSpritePal_MonIconSilhouette); // Load silhouette icon palette
            CreateMonIconSilhouette(targetSpecies, SpriteCB_MonIcon, 50 + 32*base_i, 31, 4, sSpritePal_MonIconSilhouette.tag); //Create pokemon sprite
        }
        else
        {
            LoadMonIconPalette(targetSpecies); //Loads pallete for current mon
            #ifndef POKEMON_EXPANSION
                gTasks[taskId].data[4+base_i] = CreateMonIcon(targetSpecies, SpriteCB_MonIcon, 50 + 32*base_i, 31, 4, 0, TRUE); //Create pokemon sprite
            #endif
            #ifdef POKEMON_EXPANSION
                if (isEevee)
                    gTasks[taskId].data[4+base_i] = CreateMonIcon(targetSpecies, SpriteCB_MonIcon, 45 + 26*base_i, 31, 4, 0); //Create pokemon sprite
                else
                    gTasks[taskId].data[4+base_i] = CreateMonIcon(targetSpecies, SpriteCB_MonIcon, 50 + 32*base_i, 31, 4, 0); //Create pokemon sprite
            #endif
        }
        gSprites[gTasks[taskId].data[4+base_i]].oam.priority = 0;
    }
}
static void CreateCaughtBallEvolutionScreen(u16 targetSpecies, u8 x, u8 y, u16 unused)
{
    bool8 owned = GetSetPokedexFlag(SpeciesToNationalPokedexNum(targetSpecies), FLAG_GET_CAUGHT);
    if (owned)
        BlitBitmapToWindow(0, sCaughtBall_Gfx, x, y-1, 8, 16);
    else
    {
        //FillWindowPixelRect(0, PIXEL_FILL(0), x, y, 8, 16); //not sure why this was even here
        PrintInfoScreenTextSmall(gText_OneDash, x+1, y-1);
    }
}
static void HandlePreEvolutionSpeciesPrint(u8 taskId, u16 preSpecies, u16 species, u8 base_x, u8 base_y, u8 base_y_offset, u8 base_i)
{
    bool8 seen = GetSetPokedexFlag(SpeciesToNationalPokedexNum(preSpecies), FLAG_GET_SEEN);

    StringCopy(gStringVar1, gSpeciesNames[species]); //evolution mon name

    #ifdef POKEMON_EXPANSION
    if (sPokedexView->sEvoScreenData.isMega)
        StringExpandPlaceholders(gStringVar3, gText_EVO_PreEvo_PE_Mega);
    else
    {
    #endif

        if (seen || !HGSS_HIDE_UNSEEN_EVOLUTION_NAMES)
            StringCopy(gStringVar2, gSpeciesNames[preSpecies]); //evolution mon name
        else
            StringCopy(gStringVar2, gText_ThreeQuestionMarks); //show questionmarks instead of name

        StringExpandPlaceholders(gStringVar3, gText_EVO_PreEvo); //evolution mon name

    #ifdef POKEMON_EXPANSION
    }
    #endif

    PrintInfoScreenTextSmall(gStringVar3, base_x, base_y + base_y_offset*base_i); //evolution mon name

    if (base_i < 3) 
    {
        LoadMonIconPalette(preSpecies); //Loads pallete for current mon
        #ifndef POKEMON_EXPANSION
            gTasks[taskId].data[4+base_i] = CreateMonIcon(preSpecies, SpriteCB_MonIcon, 18 + 32*base_i, 31, 4, 0, TRUE); //Create pokemon sprite
        #endif
        #ifdef POKEMON_EXPANSION
            gTasks[taskId].data[4+base_i] = CreateMonIcon(preSpecies, SpriteCB_MonIcon, 18 + 32*base_i, 31, 4, 0); //Create pokemon sprite
        #endif
        gSprites[gTasks[taskId].data[4+base_i]].oam.priority = 0;
    }
}

static u8 PrintPreEvolutions(u8 taskId, u16 species)
{
    u16 i;
    u16 j;

    u8 base_x = 13+8;
    u8 base_y = 51;
    u8 base_y_offset = 9;
    u8 base_i = 0;
    u8 depth_x = 16;

    u16 preEvolutionOne = 0;
    u16 preEvolutionTwo = 0;
    u8 numPreEvolutions = 0;

    #ifdef POKEMON_EXPANSION
    bool8 isMega = FALSE;
    sPokedexView->sEvoScreenData.isMega = FALSE;
    #endif
    
    #ifdef TX_RANDOMIZER_AND_CHALLENGES
    if (gSaveBlock1Ptr->tx_Random_Evolutions || gSaveBlock1Ptr->tx_Random_EvolutionMethods)
        return 0;
    #endif


    //Calculate previous evolution
    for (i = 0; i < NUM_SPECIES; i++)
    {
        for (j = 0; j < EVOS_PER_MON; j++)
        {
            if (gEvolutionTable[i][j].targetSpecies == species)
            {
                preEvolutionOne = i;
                numPreEvolutions += 1;
                #ifdef POKEMON_EXPANSION
                    if (gEvolutionTable[i][j].method == EVO_MEGA_EVOLUTION)
                    {
                        CopyItemName(gEvolutionTable[i][j].param, gStringVar2); //item
                        isMega = TRUE;
                    }
                #endif
                break;
            }
        }
    }

    #ifdef POKEMON_EXPANSION
    if (isMega)
    {
        sPokedexView->numPreEvolutions = numPreEvolutions;
        sPokedexView->sEvoScreenData.numAllEvolutions += numPreEvolutions;
        sPokedexView->sEvoScreenData.isMega = isMega;

        CreateCaughtBallEvolutionScreen(preEvolutionOne, base_x - 9 - 8, base_y + base_y_offset*(numPreEvolutions - 1), 0);
        HandlePreEvolutionSpeciesPrint(taskId, preEvolutionOne, species, base_x - 8, base_y, base_y_offset, numPreEvolutions - 1);
        return numPreEvolutions;
    }
    #endif

    //Calculate if previous evolution also has a previous evolution
    if (numPreEvolutions != 0)
    {
        for (i = 0; i < NUM_SPECIES; i++)
        {
            for (j = 0; j < EVOS_PER_MON; j++)
            {
                if (gEvolutionTable[i][j].targetSpecies == preEvolutionOne)
                {
                    preEvolutionTwo = i;
                    numPreEvolutions += 1;
                    CreateCaughtBallEvolutionScreen(preEvolutionTwo, base_x - 9, base_y + base_y_offset*0, 0);
                    HandlePreEvolutionSpeciesPrint(taskId, preEvolutionTwo, preEvolutionOne, base_x, base_y, base_y_offset, 0);
                    break;
                }
            }
        }
    }

    //Print ball and name
    if (preEvolutionOne != 0)
    {
        CreateCaughtBallEvolutionScreen(preEvolutionOne, base_x - 9, base_y + base_y_offset*(numPreEvolutions - 1), 0);
        HandlePreEvolutionSpeciesPrint(taskId, preEvolutionOne, species, base_x, base_y, base_y_offset, numPreEvolutions - 1);
    }

    if (preEvolutionTwo != 0)
    {
        sPokedexView->sEvoScreenData.targetSpecies[0] = preEvolutionTwo;
        sPokedexView->sEvoScreenData.targetSpecies[1] = preEvolutionOne;
    }
    else if (preEvolutionOne != 0)
    {
        sPokedexView->sEvoScreenData.targetSpecies[0] = preEvolutionOne;
    }

    //vertical line
    //FillWindowPixelRect(0, PIXEL_FILL(5), 33 + 32*numPreEvolutions, 18, 1, 32); //PIXEL_FILL(15) for black

    sPokedexView->numPreEvolutions = numPreEvolutions;
    sPokedexView->sEvoScreenData.numAllEvolutions += numPreEvolutions;

    return numPreEvolutions;
}
#define EVO_SCREEN_LVL_DIGITS 2
static u8 PrintEvolutionTargetSpeciesAndMethod(u8 taskId, u16 species, u8 depth, u8 depth_i)
{
    u16 i;
    #ifdef POKEMON_EXPANSION
        u16 j;
        const struct MapHeader *mapHeader;
    #endif
    u16 targetSpecies = 0;
    u16 previousTargetSpecies = 0;

    u16 item;

    bool8 left = TRUE;
    u8 base_x = 13+8;
    u8 base_x_offset = 54+8;
    u8 base_y = 51;
    u8 base_y_offset = 9;
    u8 base_i = 0;
    u8 times = 0;
    u8 depth_x = 16;
    bool8 isEevee = FALSE;

    #ifdef POKEMON_EXPANSION
    if (sPokedexView->sEvoScreenData.isMega)
        return 0;
    #endif

    StringCopy(gStringVar1, gSpeciesNames[species]);

    if (species == SPECIES_EEVEE)
        isEevee = TRUE;

    #ifdef TX_RANDOMIZER_AND_CHALLENGES
    if (EvolutionBlockedByEvoLimit(species)) //No Evos already previously checked
        species = SPECIES_NONE;
    else if (gSaveBlock1Ptr->tx_Random_EvolutionMethods) 
        species = GetSpeciesRandomSeeded(species, TX_RANDOM_T_EVO_METH, 0);
    #endif

    //Calculate number of possible direct evolutions (e.g. Eevee has 5 but torchic has 1)
    for (i = 0; i < EVOS_PER_MON; i++)
    {
        #ifndef POKEMON_EXPANSION
            if (gEvolutionTable[species][i].method != 0)
                times += 1;
        #endif
        #ifdef POKEMON_EXPANSION
            if (gEvolutionTable[species][i].method != 0 && gEvolutionTable[species][i].method != EVO_MEGA_EVOLUTION)
                times += 1;
        #endif
    }
    gTasks[taskId].data[3] = times;
    sPokedexView->sEvoScreenData.numAllEvolutions += times;

    //If there are no evolutions print text
    if (times == 0 && depth == 0)
    {
        StringExpandPlaceholders(gStringVar4, gText_EVO_NONE); 
        PrintInfoScreenTextSmall(gStringVar4, base_x-7-7, base_y + base_y_offset*depth_i);
    }

    //If there are evolutions find out which and print them 1 by 1
    for (i = 0; i < times; i++)
    {
        base_i = i + depth_i;
        left = !left;

        previousTargetSpecies = targetSpecies;
        targetSpecies = gEvolutionTable[species][i].targetSpecies;
        sPokedexView->sEvoScreenData.targetSpecies[base_i] = targetSpecies;
        #ifdef TX_DIFFICULTY_CHALLENGES_USED
            if (gSaveBlock1Ptr->txRandEvolutions && targetSpecies != SPECIES_NONE) //tx_difficulty_challenges
                targetSpecies = GetSpeciesRandomSeeded(targetSpecies, TX_RANDOM_T_EVO, 0);
        #endif
        CreateCaughtBallEvolutionScreen(targetSpecies, base_x + depth_x*depth-9, base_y + base_y_offset*base_i, 0);
        HandleTargetSpeciesPrint(taskId, targetSpecies, previousTargetSpecies, base_x + depth_x*depth, base_y, base_y_offset, base_i, isEevee); //evolution mon name

        switch (gEvolutionTable[species][i].method)
        {
        case EVO_FRIENDSHIP:
            ConvertIntToDecimalStringN(gStringVar2, 220, STR_CONV_MODE_LEADING_ZEROS, 3); //friendship value
            StringExpandPlaceholders(gStringVar4, gText_EVO_FRIENDSHIP );
            break;
        case EVO_FRIENDSHIP_DAY:
            StringExpandPlaceholders(gStringVar4, gText_EVO_FRIENDSHIP_DAY ); 
            break;
        case EVO_FRIENDSHIP_NIGHT:
            StringExpandPlaceholders(gStringVar4, gText_EVO_FRIENDSHIP_NIGHT );
            break;
        case EVO_LEVEL:
            ConvertIntToDecimalStringN(gStringVar2, gEvolutionTable[species][i].param, STR_CONV_MODE_LEADING_ZEROS, EVO_SCREEN_LVL_DIGITS); //level
            StringExpandPlaceholders(gStringVar4, gText_EVO_LEVEL );
            break;
        case EVO_TRADE:
            StringExpandPlaceholders(gStringVar4, gText_EVO_TRADE );
            break;
        case EVO_TRADE_ITEM:
            item = gEvolutionTable[species][i].param; //item
            CopyItemName(item, gStringVar2); //item
            StringExpandPlaceholders(gStringVar4, gText_EVO_TRADE_ITEM );
            break;
        case EVO_ITEM:
            item = gEvolutionTable[species][i].param;
            CopyItemName(item, gStringVar2);
            StringExpandPlaceholders(gStringVar4, gText_EVO_ITEM );
            break;
        case EVO_LEVEL_ATK_GT_DEF:
            ConvertIntToDecimalStringN(gStringVar2, gEvolutionTable[species][i].param, STR_CONV_MODE_LEADING_ZEROS, EVO_SCREEN_LVL_DIGITS); //level
            StringExpandPlaceholders(gStringVar4, gText_EVO_LEVEL_ATK_GT_DEF );
            break;
        case EVO_LEVEL_ATK_EQ_DEF:
            ConvertIntToDecimalStringN(gStringVar2, gEvolutionTable[species][i].param, STR_CONV_MODE_LEADING_ZEROS, EVO_SCREEN_LVL_DIGITS); //level
            StringExpandPlaceholders(gStringVar4, gText_EVO_LEVEL_ATK_EQ_DEF );
            break;
        case EVO_LEVEL_ATK_LT_DEF:
            ConvertIntToDecimalStringN(gStringVar2, gEvolutionTable[species][i].param, STR_CONV_MODE_LEADING_ZEROS, EVO_SCREEN_LVL_DIGITS); //level
            StringExpandPlaceholders(gStringVar4, gText_EVO_LEVEL_ATK_LT_DEF );
            break;
        case EVO_LEVEL_SILCOON:
            ConvertIntToDecimalStringN(gStringVar2, gEvolutionTable[species][i].param, STR_CONV_MODE_LEADING_ZEROS, EVO_SCREEN_LVL_DIGITS); //level
            StringExpandPlaceholders(gStringVar4, gText_EVO_LEVEL_SILCOON );
            break;
        case EVO_LEVEL_CASCOON:
            ConvertIntToDecimalStringN(gStringVar2, gEvolutionTable[species][i].param, STR_CONV_MODE_LEADING_ZEROS, EVO_SCREEN_LVL_DIGITS); //level
            StringExpandPlaceholders(gStringVar4, gText_EVO_LEVEL_CASCOON );
            break;
        case EVO_LEVEL_NINJASK:
            ConvertIntToDecimalStringN(gStringVar2, gEvolutionTable[species][i].param, STR_CONV_MODE_LEADING_ZEROS, EVO_SCREEN_LVL_DIGITS); //level
            StringExpandPlaceholders(gStringVar4, gText_EVO_LEVEL_NINJASK );
            break;
        case EVO_LEVEL_SHEDINJA:
            ConvertIntToDecimalStringN(gStringVar2, gEvolutionTable[species][i].param, STR_CONV_MODE_LEADING_ZEROS, EVO_SCREEN_LVL_DIGITS); //level
            StringExpandPlaceholders(gStringVar4, gText_EVO_LEVEL_SHEDINJA );
            break;
        case EVO_BEAUTY:
            ConvertIntToDecimalStringN(gStringVar2, gEvolutionTable[species][i].param, STR_CONV_MODE_LEADING_ZEROS, 3); //beauty
            StringExpandPlaceholders(gStringVar4, gText_EVO_BEAUTY );
            break;
        #ifdef POKEMON_EXPANSION
            case EVO_LEVEL_FEMALE:
                ConvertIntToDecimalStringN(gStringVar2, gEvolutionTable[species][i].param, STR_CONV_MODE_LEADING_ZEROS, EVO_SCREEN_LVL_DIGITS); //level
                StringExpandPlaceholders(gStringVar4, gText_EVO_LEVEL_FEMALE );
                break;
            case EVO_LEVEL_MALE:
                ConvertIntToDecimalStringN(gStringVar2, gEvolutionTable[species][i].param, STR_CONV_MODE_LEADING_ZEROS, EVO_SCREEN_LVL_DIGITS); //level
                StringExpandPlaceholders(gStringVar4, gText_EVO_LEVEL_MALE );
                break;
            case EVO_LEVEL_NIGHT:
                ConvertIntToDecimalStringN(gStringVar2, gEvolutionTable[species][i].param, STR_CONV_MODE_LEADING_ZEROS, EVO_SCREEN_LVL_DIGITS); //level
                StringExpandPlaceholders(gStringVar4, gText_EVO_LEVEL_NIGHT );
                break;
            case EVO_LEVEL_DAY:
                ConvertIntToDecimalStringN(gStringVar2, gEvolutionTable[species][i].param, STR_CONV_MODE_LEADING_ZEROS, EVO_SCREEN_LVL_DIGITS); //level
                StringExpandPlaceholders(gStringVar4, gText_EVO_LEVEL_DAY );
                break;
            case EVO_LEVEL_DUSK:
                ConvertIntToDecimalStringN(gStringVar2, gEvolutionTable[species][i].param, STR_CONV_MODE_LEADING_ZEROS, EVO_SCREEN_LVL_DIGITS); //level
                StringExpandPlaceholders(gStringVar4, gText_EVO_LEVEL_DUSK );
                break;
            case EVO_ITEM_HOLD_DAY:
                item = gEvolutionTable[species][i].param; //item
                CopyItemName(item, gStringVar2); //item
                StringExpandPlaceholders(gStringVar4, gText_EVO_ITEM_HOLD_DAY );
                break;
            case EVO_ITEM_HOLD_NIGHT:
                item = gEvolutionTable[species][i].param; //item
                CopyItemName(item, gStringVar2); //item
                StringExpandPlaceholders(gStringVar4, gText_EVO_ITEM_HOLD_NIGHT );
                break;
            case EVO_MOVE:
                StringCopy(gStringVar2, gMoveNames[gEvolutionTable[species][i].param]);
                StringExpandPlaceholders(gStringVar4, gText_EVO_MOVE );
                break;
            case EVO_MOVE_TYPE:
                StringCopy(gStringVar2, gTypeNames[gEvolutionTable[species][i].param]);
                StringExpandPlaceholders(gStringVar4, gText_EVO_MOVE_TYPE );
                break;
            case EVO_MAPSEC:
                StringCopy(gStringVar2, gRegionMapEntries[gEvolutionTable[species][i].param].name);
                StringExpandPlaceholders(gStringVar4, gText_EVO_MAPSEC );
                break;
            case EVO_ITEM_MALE:
                item = gEvolutionTable[species][i].param; //item
                CopyItemName(item, gStringVar2); //item
                StringExpandPlaceholders(gStringVar4, gText_EVO_ITEM_MALE );
                break;
            case EVO_ITEM_FEMALE:
                item = gEvolutionTable[species][i].param; //item
                CopyItemName(item, gStringVar2); //item
                StringExpandPlaceholders(gStringVar4, gText_EVO_ITEM_FEMALE );
                break;
            case EVO_LEVEL_RAIN:
                //if (j == WEATHER_RAIN || j == WEATHER_RAIN_THUNDERSTORM || j == WEATHER_DOWNPOUR)
                StringExpandPlaceholders(gStringVar4, gText_EVO_LEVEL_RAIN );
                break;
            case EVO_SPECIFIC_MON_IN_PARTY:
                StringCopy(gStringVar2, gSpeciesNames[gEvolutionTable[species][i].param]); //mon name
                StringExpandPlaceholders(gStringVar4, gText_EVO_SPECIFIC_MON_IN_PARTY );
                break;
            case EVO_LEVEL_DARK_TYPE_MON_IN_PARTY:
                StringExpandPlaceholders(gStringVar4, gText_EVO_LEVEL_DARK_TYPE_MON_IN_PARTY );
                break;
            case EVO_TRADE_SPECIFIC_MON:
                StringCopy(gStringVar2, gSpeciesNames[gEvolutionTable[species][i].param]); //mon name
                StringExpandPlaceholders(gStringVar4, gText_EVO_TRADE_SPECIFIC_MON );
                break;
            case EVO_SPECIFIC_MAP:
                mapHeader = Overworld_GetMapHeaderByGroupAndId(gEvolutionTable[species][i].param >> 8, gEvolutionTable[species][i].param & 0xFF);
                GetMapName(gStringVar2, mapHeader->regionMapSectionId, 0);
                StringExpandPlaceholders(gStringVar4, gText_EVO_SPECIFIC_MAP );
                break;
        #endif
        default:
            StringExpandPlaceholders(gStringVar4, gText_EVO_UNKNOWN );
            break;
        }//Switch end
        PrintInfoScreenTextSmall(gStringVar4, base_x + depth_x*depth+base_x_offset, base_y + base_y_offset*base_i); //Print actual instructions

        depth_i += PrintEvolutionTargetSpeciesAndMethod(taskId, targetSpecies, depth+1, base_i+1);
    }//For loop end

    return times;
}
static void Task_SwitchScreensFromEvolutionScreen(u8 taskId)
{
    u8 i;
    if (!gPaletteFade.active)
    {
        FreeMonIconPalettes();                                          //Destroy pokemon icon sprite
        FreeAndDestroyMonIconSprite(&gSprites[gTasks[taskId].data[4]]); //Destroy pokemon icon sprite
        for (i = 1; i <= gTasks[taskId].data[3]; i++)
        {
            FreeAndDestroyMonIconSprite(&gSprites[gTasks[taskId].data[4+i]]); //Destroy pokemon icon sprite
        }
        FreeAndDestroyMonPicSprite(gTasks[taskId].tMonSpriteId);

        switch (sPokedexView->screenSwitchState)
        {
        case 1:
            gTasks[taskId].func = Task_LoadStatsScreen;
            break;
        case 2:
            gTasks[taskId].func = Task_LoadCryScreen;
            break;
        #ifdef POKEMON_EXPANSION
            case 3:
                gTasks[taskId].func = Task_LoadFormsScreen;
                break;
        #endif
        default:
            gTasks[taskId].func = Task_LoadInfoScreen;
            break;
        }
    }
}
static void Task_ExitEvolutionScreen(u8 taskId)
{
    u8 i;
    if (!gPaletteFade.active)
    {
        FreeMonIconPalettes();                                          //Destroy pokemon icon sprite
        FreeAndDestroyMonIconSprite(&gSprites[gTasks[taskId].data[4]]); //Destroy pokemon icon sprite
        for (i = 1; i <= gTasks[taskId].data[3]; i++)
        {
            FreeAndDestroyMonIconSprite(&gSprites[gTasks[taskId].data[4+i]]); //Destroy pokemon icon sprite
        }
        FreeAndDestroyMonPicSprite(gTasks[taskId].tMonSpriteId);

        FreeInfoScreenWindowAndBgBuffers();
        DestroyTask(taskId);
    }
}

//Stat bars on main screen, code by DizzyEgg, idea by Jaizu
#define PIXEL_COORDS_TO_OFFSET(x, y)(			\
/*Add tiles by X*/								\
((y / 8) * 32 * 8)								\
/*Add tiles by X*/								\
+ ((x / 8) * 32)								\
/*Add pixels by Y*/								\
+ ((((y) - ((y / 8) * 8))) * 4)				    \
/*Add pixels by X*/								\
+ ((((x) - ((x / 8) * 8)) / 2)))

static inline void WritePixel(u8 *dst, u32 x, u32 y, u32 value)
{
    if (x & 1)
    {
        dst[PIXEL_COORDS_TO_OFFSET(x, y)] &= ~0xF0;
        dst[PIXEL_COORDS_TO_OFFSET(x, y)] |= (value << 4);
    }
    else
    {
        dst[PIXEL_COORDS_TO_OFFSET(x, y)] &= ~0xF;
        dst[PIXEL_COORDS_TO_OFFSET(x, y)] |= (value);
    }
}
#define STAT_BAR_X_OFFSET 10
static void CreateStatBar(u8 *dst, u32 y, u32 width)
{
    u32 i, color;

    switch (width)
    {
    case 0 ... 5:
        color = COLOR_WORST;
        break;
    case 6 ... 15:
        color = COLOR_BAD;
        break;
    case 16 ... 25:
        color = COLOR_AVERAGE;
        break;
    case 26 ... 31:
        color = COLOR_GOOD;
        break;
    case 32 ... 37:
        color = COLOR_VERY_GOOD;
        break;
    default:
        color = COLOR_BEST;
        break;
    }

    // white pixes left side
    WritePixel(dst, STAT_BAR_X_OFFSET, y + 0, COLOR_ID_BAR_WHITE);
    WritePixel(dst, STAT_BAR_X_OFFSET, y + 1, COLOR_ID_BAR_WHITE);
    WritePixel(dst, STAT_BAR_X_OFFSET, y + 2, COLOR_ID_BAR_WHITE);
    WritePixel(dst, STAT_BAR_X_OFFSET, y + 3, COLOR_ID_BAR_WHITE);
    WritePixel(dst, STAT_BAR_X_OFFSET, y + 4, COLOR_ID_BAR_WHITE);

    // white pixels right side
    WritePixel(dst, STAT_BAR_X_OFFSET + width - 1, y + 0, COLOR_ID_BAR_WHITE);
    WritePixel(dst, STAT_BAR_X_OFFSET + width - 1, y + 1, COLOR_ID_BAR_WHITE);
    WritePixel(dst, STAT_BAR_X_OFFSET + width - 1, y + 2, COLOR_ID_BAR_WHITE);
    WritePixel(dst, STAT_BAR_X_OFFSET + width - 1, y + 3, COLOR_ID_BAR_WHITE);
    WritePixel(dst, STAT_BAR_X_OFFSET + width - 1, y + 4, COLOR_ID_BAR_WHITE);

    // Fill
    for (i = 1; i < width - 1; i++)
    {
        WritePixel(dst, STAT_BAR_X_OFFSET + i, y + 0, COLOR_ID_BAR_WHITE);
        WritePixel(dst, STAT_BAR_X_OFFSET + i, y + 1, COLOR_ID_FILL_SHADOW + color * 2);
        WritePixel(dst, STAT_BAR_X_OFFSET + i, y + 2, COLOR_ID_FILL + color * 2);
        WritePixel(dst, STAT_BAR_X_OFFSET + i, y + 3, COLOR_ID_FILL + color * 2);
        WritePixel(dst, STAT_BAR_X_OFFSET + i, y + 4, COLOR_ID_BAR_WHITE);
    }
}
static const u8 sBaseStatOffsets[] =
{
    offsetof(struct BaseStats, baseHP),
    offsetof(struct BaseStats, baseAttack),
    offsetof(struct BaseStats, baseDefense),
    offsetof(struct BaseStats, baseSpAttack),
    offsetof(struct BaseStats, baseSpDefense),
    offsetof(struct BaseStats, baseSpeed),
};
static void TryDestroyStatBars(void)
{
    if (sPokedexView->statBarsSpriteId != 0xFF)
    {
        FreeSpriteTilesByTag(TAG_STAT_BAR);
        //FreeSpriteOamMatrix(&gSprites[sPokedexView->statBarsSpriteId]);
        DestroySprite(&gSprites[sPokedexView->statBarsSpriteId]);
        sPokedexView->statBarsSpriteId = 0xFF;
    }
}
static void TryDestroyStatBarsBg(void)
{
    if (sPokedexView->statBarsBgSpriteId != 0xFF)
    {
        FreeSpriteTilesByTag(TAG_STAT_BAR_BG);
        //FreeSpriteOamMatrix(&gSprites[sPokedexView->statBarsBgSpriteId]);
        DestroySprite(&gSprites[sPokedexView->statBarsBgSpriteId]);
        sPokedexView->statBarsBgSpriteId = 0xFF;
    }
}
static void CreateStatBars(struct PokedexListItem *dexMon)
{
    u8 offset_x = 184; //Moves the complete stat box left/right
    u8 offset_y = 16; //Moves the complete stat box up/down
    TryDestroyStatBars();

    sPokedexView->justScrolled = FALSE;


    if (dexMon->owned) // Show filed bars
    {
        u8 i;
        u32 width, statValue;
        u8 *gfx = Alloc(64 * 64);
        static const u8 sBarsYOffset[] = {3, 13, 23, 33, 43, 53};
        struct SpriteSheet sheet = {gfx, 64 * 64, TAG_STAT_BAR};
        u32 species = NationalPokedexNumToSpecies(dexMon->dexNum);

        memcpy(gfx, sStatBarsGfx, sizeof(sStatBarsGfx));
        for (i = 0; i < NUM_STATS; i++)
        {
            statValue = *((u8*)(&gBaseStats[species]) + sBaseStatOffsets[i]);
            if (statValue <= 100)
            {
                width = statValue / 3;
                if (width >= 33)
                    width -= 1;
            }
            else
                width = (100 / 3) + ((statValue - 100) / 14);

            if (width > 39) // Max pixels
                width = 39;
            if (width < 3)
                width = 3;

            CreateStatBar(gfx, sBarsYOffset[i], width);
        }

        LoadSpriteSheet(&sheet);
        free(gfx);
    }
    else if (dexMon->seen) // Just HP/ATK/DEF
    {
        static const struct SpriteSheet sheet = {sStatBarsGfx, 64 * 64, TAG_STAT_BAR};

        LoadSpriteSheet(&sheet);
    }
    else // neither seen nor owned
    {
        return;
    }
    sPokedexView->statBarsSpriteId = CreateSprite(&sStatBarSpriteTemplate, 36+offset_x, 107+offset_y, 10);
}
static void CreateStatBarsBg(void) //HGSS_Ui stat bars background text
{
    static const struct SpriteSheet sheetStatBarsBg = {sStatBarsGfx, 64 * 64, TAG_STAT_BAR_BG};
    u8 offset_x = 184; //Moves the complete stat box left/right
    u8 offset_y = 16; //Moves the complete stat box up/down

    TryDestroyStatBarsBg();

    LoadSpriteSheet(&sheetStatBarsBg);
    sPokedexView->statBarsBgSpriteId = CreateSprite(&sStatBarBgSpriteTemplate, 36+offset_x, 107+offset_y, 0);
}
// Hack to destroy sprites when a pokemon data is being loaded in
static bool32 IsMonInfoBeingLoaded(void)
{
    return (gSprites[sPokedexView->selectedMonSpriteId].callback == SpriteCB_MoveMonForInfoScreen);
}
static void SpriteCB_StatBars(struct Sprite *sprite)
{
    if (IsMonInfoBeingLoaded())
        sprite->invisible = TRUE;
    if (sPokedexView->currentPage != PAGE_MAIN && sPokedexView->currentPage != PAGE_SEARCH_RESULTS)
    {
        FreeSpriteTilesByTag(TAG_STAT_BAR);
        FreeSpriteOamMatrix(&gSprites[sPokedexView->statBarsSpriteId]);
        DestroySprite(&gSprites[sPokedexView->statBarsSpriteId]);
        sPokedexView->statBarsSpriteId = 0xFF;
    }
}
static void SpriteCB_StatBarsBg(struct Sprite *sprite)
{
    if (IsMonInfoBeingLoaded())
        sprite->invisible = TRUE;
    if (sPokedexView->currentPage != PAGE_MAIN && sPokedexView->currentPage != PAGE_SEARCH_RESULTS)
    {
        FreeSpriteTilesByTag(TAG_STAT_BAR_BG);
        FreeSpriteOamMatrix(&gSprites[sPokedexView->statBarsBgSpriteId]);
        DestroySprite(&gSprites[sPokedexView->statBarsBgSpriteId]);
        sPokedexView->statBarsBgSpriteId = 0xFF;
    }
}


//PokedexPlus HGSS_Ui Forms Page PokemonExpansion form rhh only
#ifdef POKEMON_EXPANSION
static void Task_LoadFormsScreen(u8 taskId)
{
    switch (gMain.state)
    {
    case 0:
    default:
        if (!gPaletteFade.active)
        {
            u16 r2;

            sPokedexView->currentPage = FORMS_SCREEN;
            gPokedexVBlankCB = gMain.vblankCallback;
            SetVBlankCallback(NULL);
            r2 = 0;
            if (gTasks[taskId].data[1] != 0)
                r2 += DISPCNT_OBJ_ON;
            if (gTasks[taskId].data[2] != 0)
                r2 |= DISPCNT_BG1_ON;
            ResetOtherVideoRegisters(r2);
            gMain.state = 1;
        }
        break;
    case 1:
        LoadTilesetTilemapHGSS(FORMS_SCREEN);
        FillWindowPixelBuffer(WIN_INFO, PIXEL_FILL(0));
        PutWindowTilemap(WIN_INFO);
        CopyWindowToVram(WIN_INFO, 3);
        FillWindowPixelBuffer(WIN_NAVIGATION_BUTTONS, PIXEL_FILL(0)); 
        PutWindowTilemap(WIN_NAVIGATION_BUTTONS);
        CopyWindowToVram(WIN_NAVIGATION_BUTTONS, 3);
        CopyBgTilemapBufferToVram(1);
        CopyBgTilemapBufferToVram(2);
        CopyBgTilemapBufferToVram(3);
        gMain.state++;
        break;
    case 2:
        LoadScreenSelectBarMain(0xD);
        LoadPokedexBgPalette(sPokedexView->isSearchResults);
        gMain.state++;
        break;
    case 3:
        if (gTasks[taskId].data[1] == 0)
        {
            //Icon
            FreeMonIconPalettes(); //Free space for new pallete
            LoadMonIconPalette(NationalPokedexNumToSpeciesHGSS(sPokedexListItem->dexNum)); //Loads pallete for current mon
            gTasks[taskId].data[4] = CreateMonIcon(NationalPokedexNumToSpeciesHGSS(sPokedexListItem->dexNum), SpriteCB_MonIcon, 18, 31, 4, 0); //Create pokemon sprite
            gSprites[gTasks[taskId].data[4]].oam.priority = 0;
        }
        EvoFormsPage_PrintNavigationButtons(); //HGSS_Ui Navigation buttons
        sPokedexView->sFormScreenData.menuPos = 1;
        gMain.state++;
        break;
    case 4:
        //Print form icons
        gTasks[taskId].data[3] = 0;
        PrintForms(taskId, NationalPokedexNumToSpeciesHGSS(sPokedexListItem->dexNum));
        LoadSpritePalette(&gSpritePalette_Arrow);
        gMain.state++;
        break;
    case 5:
        {
        u32 preservedPalettes = 0;

        if (gTasks[taskId].data[2] != 0)
            preservedPalettes = 0x14; // each bit represents a palette index
        if (gTasks[taskId].data[1] != 0)
            preservedPalettes |= (1 << (gSprites[gTasks[taskId].tMonSpriteId].oam.paletteNum + 16));
        BeginNormalPaletteFade(~preservedPalettes, 0, 16, 0, RGB_BLACK);
        SetVBlankCallback(gPokedexVBlankCB);
        gMain.state++;
        }
        break;
    case 6:
        SetGpuReg(REG_OFFSET_BLDCNT, 0);
        SetGpuReg(REG_OFFSET_BLDALPHA, 0);
        SetGpuReg(REG_OFFSET_BLDY, 0);
        SetGpuReg(REG_OFFSET_DISPCNT, DISPCNT_OBJ_1D_MAP | DISPCNT_OBJ_ON);
        HideBg(0);
        ShowBg(1);
        ShowBg(2);
        ShowBg(3);
        gMain.state++;
        break;
    case 7:
        if (!gPaletteFade.active)
            gMain.state++;
        break;
    case 8:
        gMain.state++;
        break;
    case 9:
        sPokedexView->screenSwitchState = 0;
        gTasks[taskId].data[0] = 0;
        gTasks[taskId].data[1] = 0;
        gTasks[taskId].data[2] = 1;
        gTasks[taskId].func = Task_HandleFormsScreenInput;
        gMain.state = 0;
        break;
    }
}
static void Task_HandleFormsScreenInput(u8 taskId)
{
    u8 base_x = 5;
    u8 base_y = 34;
    u8 offset_x = 34;
    u8 offset_y = 34;
    if (!sPokedexView->sFormScreenData.inSubmenu)
    {
        if (JOY_NEW(A_BUTTON) && sPokedexView->sFormScreenData.numForms != 0)
        {
            sPokedexView->sFormScreenData.inSubmenu = TRUE;
            sPokedexView->sFormScreenData.arrowSpriteId = CreateSprite(&gSpriteTemplate_Arrow, base_x + offset_x, base_y, 0);
            gSprites[sPokedexView->sFormScreenData.arrowSpriteId].animNum = 2;
            EvoFormsPage_PrintNavigationButtons();
        }

        if (JOY_NEW(START_BUTTON))
        {
            sPokedexView->selectedScreen = EVO_SCREEN;
            BeginNormalPaletteFade(0xFFFFFFEB, 0, 0, 0x10, RGB_BLACK);
            sPokedexView->screenSwitchState = 1;
            gTasks[taskId].func = Task_SwitchScreensFromFormsScreen;
            PlaySE(SE_PIN);
        }
        
        //Exit to overview
        if (JOY_NEW(B_BUTTON))
        {
            BeginNormalPaletteFade(0xFFFFFFFF, 0, 0, 16, RGB_BLACK);
            gTasks[taskId].func = Task_ExitFormsScreen;
            PlaySE(SE_PC_OFF);
            return;
        }
    }
    else //inSubmenu
    {
        u8 row = 0;
        u8 column = 0;
        u8 menuPos = sPokedexView->sFormScreenData.menuPos;
        //Grid navigation
        if (JOY_NEW(DPAD_RIGHT))
            menuPos += 1;
        else if (JOY_NEW(DPAD_LEFT))
            menuPos -= 1;
        else if (JOY_NEW(DPAD_DOWN))
            menuPos += 7;
        else if (JOY_NEW(DPAD_UP))
        {
            if (menuPos > 7)
                menuPos -= 7;
            else
                menuPos = 1;
        }

        if (menuPos <= 0)
            menuPos = 1;
        else if (menuPos >= sPokedexView->sFormScreenData.numForms)
            menuPos = sPokedexView->sFormScreenData.numForms;

        row = menuPos / 7;
        column = menuPos % 7;
        gSprites[sPokedexView->sFormScreenData.arrowSpriteId].x = base_x + offset_x * column;
        gSprites[sPokedexView->sFormScreenData.arrowSpriteId].y = base_y + offset_y * row;
        
        sPokedexView->sFormScreenData.menuPos = menuPos;


        if (JOY_NEW(A_BUTTON))
        {
            u8 formId = sPokedexView->sFormScreenData.formIds[menuPos];
            u16 formSpecies = GetFormSpeciesId(NationalPokedexNumToSpecies(sPokedexListItem->dexNum), formId);
            if (formSpecies == GetFormSpeciesId(formSpecies, 0))
                sPokedexView->formSpecies = 0;
            else
                sPokedexView->formSpecies = formSpecies;

            sPokedexView->sEvoScreenData.fromEvoPage = TRUE;
            sPokedexView->sFormScreenData.inSubmenu = FALSE;
            PlaySE(SE_PIN);
            BeginNormalPaletteFade(PALETTES_ALL, 0, 0, 16, RGB_BLACK);
            gTasks[taskId].func = Task_LoadInfoScreenWaitForFade;
        }

        if (JOY_NEW(B_BUTTON))
        {
            DestroySprite(&gSprites[sPokedexView->sFormScreenData.arrowSpriteId]);
            sPokedexView->sFormScreenData.inSubmenu = FALSE;
            EvoFormsPage_PrintNavigationButtons();
        }
    }    
}
#define FORM_SPECIES_END (0xffff)
static void PrintForms(u8 taskId, u16 species)
{
    u8 i;
    u8 j = 1;
    u16 speciesForm;


    bool8 left = TRUE;
    u8 base_x = 5;
    u8 base_x_offset = 54;
    u8 base_y = 52;
    u8 base_y_offset = 9;
    u8 base_i = 0;
    u8 times = 0;
    u8 y_offset_icons = 0; //For unown only

    if (species == SPECIES_UNOWN)
        y_offset_icons = 8;
    
    if (GetFormSpeciesId(species, 0) == SPECIES_UNOWN)
        y_offset_icons = 8;

    StringCopy(gStringVar1, gSpeciesNames[species]);

    for (i=0; i < 30; i++)
    {
        speciesForm = GetFormSpeciesId(species, i);
        if (speciesForm == FORM_SPECIES_END)
            break;
        else if (speciesForm == species)
            continue;
        else
        {
            sPokedexView->sFormScreenData.formIds[j++] = i;
            times += 1;
            LoadMonIconPalette(speciesForm); //Loads pallete for current mon
            if (times < 7)
                gTasks[taskId].data[4+times] = CreateMonIcon(speciesForm, SpriteCB_MonIcon, 52 + 34*(times-1), 31, 4, 0); //Create pokemon sprite
            else if (times < 14)
                gTasks[taskId].data[4+times] = CreateMonIcon(speciesForm, SpriteCB_MonIcon, 18 + 34*(times-7), 70 - y_offset_icons, 4, 0); //Create pokemon sprite
            else if (times < 21)
                gTasks[taskId].data[4+times] = CreateMonIcon(speciesForm, SpriteCB_MonIcon, 18 + 34*(times-14), 104 - y_offset_icons, 4, 0); //Create pokemon sprite
            else
                gTasks[taskId].data[4+times] = CreateMonIcon(speciesForm, SpriteCB_MonIcon, 18 + 34*(times-21), 138 - y_offset_icons, 4, 0); //Create pokemon sprite
            gSprites[gTasks[taskId].data[4+times]].oam.priority = 0;
        }
    }
    gTasks[taskId].data[3] = times;
    sPokedexView->sFormScreenData.numForms = times;

    //If there are no forms print text
    if (times == 0)
    {
        StringExpandPlaceholders(gStringVar4, gText_FORMS_NONE); 
        PrintInfoScreenTextSmall(gStringVar4, base_x, base_y + base_y_offset*times);
    }
}
static void Task_SwitchScreensFromFormsScreen(u8 taskId)
{
    u8 i;
    if (!gPaletteFade.active)
    {
        FreeMonIconPalettes();                                          //Destroy pokemon icon sprite
        FreeAndDestroyMonIconSprite(&gSprites[gTasks[taskId].data[4]]); //Destroy pokemon icon sprite
        for (i = 1; i <= gTasks[taskId].data[3]; i++)
        {
            FreeAndDestroyMonIconSprite(&gSprites[gTasks[taskId].data[4+i]]); //Destroy pokemon icon sprite
        }
        FreeAndDestroyMonPicSprite(gTasks[taskId].tMonSpriteId);

        switch (sPokedexView->screenSwitchState)
        {
        case 1:
            gTasks[taskId].func = Task_LoadEvolutionScreen;
            break;
        default:
            gTasks[taskId].func = Task_LoadInfoScreen;
            break;
        }
    }
}
static void Task_ExitFormsScreen(u8 taskId)
{
    u8 i;
    if (!gPaletteFade.active)
    {
        FreeMonIconPalettes();                                          //Destroy pokemon icon sprite
        FreeAndDestroyMonIconSprite(&gSprites[gTasks[taskId].data[4]]); //Destroy pokemon icon sprite
        for (i = 1; i <= gTasks[taskId].data[3]; i++)
        {
            FreeAndDestroyMonIconSprite(&gSprites[gTasks[taskId].data[4+i]]); //Destroy pokemon icon sprite
        }
        FreeAndDestroyMonPicSprite(gTasks[taskId].tMonSpriteId);

        FreeInfoScreenWindowAndBgBuffers();
        DestroyTask(taskId);
    }
}
#endif
<|MERGE_RESOLUTION|>--- conflicted
+++ resolved
@@ -142,7 +142,7 @@
 static EWRAM_DATA u8 sPokeBallRotation = 0;
 static EWRAM_DATA struct PokedexListItem *sPokedexListItem = NULL;
 //Pokedex Plus HGSS_Ui
-#define MOVES_COUNT_TOTAL (EGG_MOVES_ARRAY_COUNT + MAX_LEVEL_UP_MOVES + NUM_TECHNICAL_MACHINES + NUM_HIDDEN_MACHINES + TUTOR_MOVE_COUNT)
+#define MOVES_COUNT_TOTAL (EGG_MOVES_ARRAY_COUNT + MAX_LEVEL_UP_MOVES + NUM_TECHNICAL_MACHINES + NUM_HIDDEN_MACHINES)
 EWRAM_DATA static u16 sStatsMoves[MOVES_COUNT_TOTAL] = {0};
 EWRAM_DATA static u16 sStatsMovesTMHM_ID[NUM_TECHNICAL_MACHINES + NUM_HIDDEN_MACHINES] = {0};
 
@@ -270,7 +270,6 @@
     u8 numEggMoves; //HGSS_Ui
     u8 numLevelUpMoves; //HGSS_Ui
     u8 numTMHMMoves; //HGSS_Ui
-    u8 numTutorMoves; //HGSS_Ui
     u8 numPreEvolutions; //HGSS_Ui
     struct PokemonStats sPokemonStats; //HGSS_Ui
     struct EvoScreenData sEvoScreenData; //HGSS_Ui
@@ -1969,10 +1968,7 @@
     {
         gSaveBlock1Ptr->dexCaught[i] = 0;
         gSaveBlock1Ptr->dexSeen[i] = 0;
-<<<<<<< HEAD
-=======
         gSaveBlock2Ptr->dexDefeated[i] = 0;
->>>>>>> e1a6dd5c
     }
 }
 
@@ -2753,11 +2749,7 @@
         {
             temp_dexNum = gPokedexOrder_Alphabetical[i];
 
-<<<<<<< HEAD
             if (temp_dexNum <= NATIONAL_DEX_COUNT && (!temp_isHoennDex || NationalToHoennOrder(temp_dexNum) != 0) && GetSetPokedexFlag(temp_dexNum, FLAG_GET_SEEN))
-=======
-            if ((!temp_isHoennDex || NationalToHoennOrder(temp_dexNum) != 0) && GetSetPokedexFlag(temp_dexNum, FLAG_GET_SEEN))
->>>>>>> e1a6dd5c
             {
                 sPokedexView->pokedexList[sPokedexView->pokemonListCount].dexNum = temp_dexNum;
                 sPokedexView->pokedexList[sPokedexView->pokemonListCount].seen = TRUE;
@@ -2771,11 +2763,7 @@
         {
             temp_dexNum = gPokedexOrder_Weight[i];
 
-<<<<<<< HEAD
             if (temp_dexNum <= NATIONAL_DEX_COUNT && (!temp_isHoennDex || NationalToHoennOrder(temp_dexNum) != 0) && GetSetPokedexFlag(temp_dexNum, FLAG_GET_CAUGHT))
-=======
-            if ((!temp_isHoennDex || NationalToHoennOrder(temp_dexNum) != 0) && GetSetPokedexFlag(temp_dexNum, FLAG_GET_CAUGHT))
->>>>>>> e1a6dd5c
             {
                 sPokedexView->pokedexList[sPokedexView->pokemonListCount].dexNum = temp_dexNum;
                 sPokedexView->pokedexList[sPokedexView->pokemonListCount].seen = TRUE;
@@ -2789,11 +2777,7 @@
         {
             temp_dexNum = gPokedexOrder_Weight[i];
 
-<<<<<<< HEAD
             if (temp_dexNum <= NATIONAL_DEX_COUNT && (!temp_isHoennDex || NationalToHoennOrder(temp_dexNum) != 0) && GetSetPokedexFlag(temp_dexNum, FLAG_GET_CAUGHT))
-=======
-            if ((!temp_isHoennDex || NationalToHoennOrder(temp_dexNum) != 0) && GetSetPokedexFlag(temp_dexNum, FLAG_GET_CAUGHT))
->>>>>>> e1a6dd5c
             {
                 sPokedexView->pokedexList[sPokedexView->pokemonListCount].dexNum = temp_dexNum;
                 sPokedexView->pokedexList[sPokedexView->pokemonListCount].seen = TRUE;
@@ -2807,11 +2791,7 @@
         {
             temp_dexNum = gPokedexOrder_Height[i];
 
-<<<<<<< HEAD
             if (temp_dexNum <= NATIONAL_DEX_COUNT && (!temp_isHoennDex || NationalToHoennOrder(temp_dexNum) != 0) && GetSetPokedexFlag(temp_dexNum, FLAG_GET_CAUGHT))
-=======
-            if ((!temp_isHoennDex || NationalToHoennOrder(temp_dexNum) != 0) && GetSetPokedexFlag(temp_dexNum, FLAG_GET_CAUGHT))
->>>>>>> e1a6dd5c
             {
                 sPokedexView->pokedexList[sPokedexView->pokemonListCount].dexNum = temp_dexNum;
                 sPokedexView->pokedexList[sPokedexView->pokemonListCount].seen = TRUE;
@@ -2825,11 +2805,7 @@
         {
             temp_dexNum = gPokedexOrder_Height[i];
 
-<<<<<<< HEAD
             if (temp_dexNum <= NATIONAL_DEX_COUNT && (!temp_isHoennDex || NationalToHoennOrder(temp_dexNum) != 0) && GetSetPokedexFlag(temp_dexNum, FLAG_GET_CAUGHT))
-=======
-            if ((!temp_isHoennDex || NationalToHoennOrder(temp_dexNum) != 0) && GetSetPokedexFlag(temp_dexNum, FLAG_GET_CAUGHT))
->>>>>>> e1a6dd5c
             {
                 sPokedexView->pokedexList[sPokedexView->pokemonListCount].dexNum = temp_dexNum;
                 sPokedexView->pokedexList[sPokedexView->pokemonListCount].seen = TRUE;
@@ -3723,14 +3699,10 @@
     color[1] = TEXT_COLOR_WHITE;
     color[2] = TEXT_DYNAMIC_COLOR_6;
 
-<<<<<<< HEAD
-static u8 LoadInfoScreen(struct PokedexListItem *item, u8 monSpriteId)
-=======
     AddTextPrinterParameterized4(0, 0, left, top, 0, 0, color, 0, str);
 }
 //Stats screen
 static void PrintStatsScreenTextSmall(u8 windowId, const u8* str, u8 left, u8 top)
->>>>>>> e1a6dd5c
 {
     u8 color[3];
     color[0] = TEXT_COLOR_TRANSPARENT;
@@ -3757,7 +3729,7 @@
 #define tMonSpriteId     data[4]
 #define tTrainerSpriteId data[5]
 
-static u8 LoadInfoScreen(struct PokedexListItem* item, u8 monSpriteId)
+static u8 LoadInfoScreen(struct PokedexListItem *item, u8 monSpriteId)
 {
     u8 taskId;
 
@@ -4742,15 +4714,9 @@
 // u32 value is re-used, but passed as a bool that's TRUE if national dex is enabled
 static void PrintMonInfo(u32 num, u32 value, u32 owned, u32 newEntry)
 {
-<<<<<<< HEAD
-    u8 str[0x10];
-    u8 str2[0x30];
-    u16 natNum;
-=======
     u8 str[16];
     u8 str2[32];
     u16 species;
->>>>>>> e1a6dd5c
     const u8 *name;
     const u8 *category;
     const u8 *description;
@@ -4796,17 +4762,12 @@
         description = gPokedexEntries[num].description;
     }
     else
-<<<<<<< HEAD
         description = sExpandedPlaceholder_PokedexDescription;
-    PrintInfoScreenText(description, GetStringCenterAlignXOffset(FONT_NORMAL, description, 0xF0), 0x5F);
-=======
-        description = gExpandedPlaceholder_PokedexDescription;
     PrintInfoScreenText(description, GetStringCenterAlignXOffset(FONT_NORMAL, description, 0xF0), 93); //HGSS_Ui
 
     //Type Icon(s) //HGSS_Ui
     if (owned)
         PrintCurrentSpeciesTypeInfo(newEntry, species); //HGSS_Ui
->>>>>>> e1a6dd5c
 }
 
 static void PrintMonHeight(u16 height, u8 left, u8 top)
@@ -4941,15 +4902,12 @@
         break;
     case FLAG_SET_CAUGHT:
         gSaveBlock1Ptr->dexCaught[index] |= mask;
-<<<<<<< HEAD
-=======
         break;
     case FLAG_GET_DEFEATED:
         retVal = ((gSaveBlock2Ptr->dexDefeated[index] & mask) != 0);
         break;
     case FLAG_SET_DEFEATED:
         gSaveBlock2Ptr->dexDefeated[index] |= mask;
->>>>>>> e1a6dd5c
         break;
     }
 
@@ -5219,11 +5177,7 @@
 static void DrawFootprint(u8 windowId, u16 dexNum)
 {
     u8 footprint[32 * 4] = {0};
-<<<<<<< HEAD
     const u8 *footprintGfx = gMonFootprintTable[NationalPokedexNumToSpecies(dexNum)];
-=======
-    const u8 * footprintGfx = gMonFootprintTable[NationalPokedexNumToSpecies(dexNum)];
->>>>>>> e1a6dd5c
     u32 i, j, tileIdx = 0;
 
     if (footprintGfx != NULL)
@@ -5334,15 +5288,12 @@
 }
 
 
-static int DoPokedexSearch(u8 dexMode, u8 order, u8 abcGroup, u8 bodyColor, u8 type1, u8 type2) // ,u16 move)
+static int DoPokedexSearch(u8 dexMode, u8 order, u8 abcGroup, u8 bodyColor, u8 type1, u8 type2)
 {
     u16 species;
     u16 i,j;
     u16 resultsCount;
     u8 types[2];
-
-    u8 tutorMoveId, tmMoveId; //PokedexPlus HGSS_Ui
-    u16 move = 0xFFFF;
 
     CreatePokedexList(dexMode, order);
 
@@ -5433,72 +5384,6 @@
                         resultsCount++;
                     }
                 }
-            }
-        }
-        sPokedexView->pokemonListCount = resultsCount;
-    }
-
-    // Search by move
-    if (move != 0xFFFF)
-    {
-        //Calc tutor move ID
-        tutorMoveId = 0xFF;
-        for (i = 0; i < TUTOR_MOVE_COUNT; i++)
-        {
-            if (move == gTutorMoves[i])
-            {
-                tutorMoveId = i;
-                break;
-            }
-        }
-        //Calc tm move ID
-        tmMoveId = 0xFF;
-        for (i = 0; i < NUM_TECHNICAL_MACHINES + NUM_HIDDEN_MACHINES; i++)
-        {
-            if (move == ItemIdToBattleMoveId(ITEM_TM01_FOCUS_PUNCH + i))
-            {
-                tmMoveId = (ITEM_TM01_FOCUS_PUNCH + i);
-                break;
-            }
-        }
-        
-        for (i = 0, resultsCount = 0; i < sPokedexView->pokemonListCount; i++)
-        {
-            species = NationalPokedexNumToSpecies(sPokedexView->pokedexList[i].dexNum);
-
-            #ifdef POKEMON_EXPANSION
-            // Mega pokemon don't have distinct learnsets from their base form; so use base species for calculation
-            if (species >= SPECIES_VENUSAUR_MEGA && species <= SPECIES_GROUDON_PRIMAL)
-                species = GetFormSpeciesId(species, 0);
-            #endif
-
-            //LevelUp
-            if (SpeciesCanLearnLvlUpMove(species, move))
-            {
-                sPokedexView->pokedexList[resultsCount] = sPokedexView->pokedexList[i];
-                resultsCount++;
-                continue;
-            }
-            //TMHM
-            if (CanSpeciesLearnTMHM(species, tmMoveId))
-            {
-                sPokedexView->pokedexList[resultsCount] = sPokedexView->pokedexList[i];
-                resultsCount++;
-                continue;
-            }
-            //Tutor
-            if (CanLearnTutorMove(species, tutorMoveId))
-            {
-                sPokedexView->pokedexList[resultsCount] = sPokedexView->pokedexList[i];
-                resultsCount++;
-                continue;
-            }
-            //EGGs
-            if (SpeciesCanLearnEggMove(species, move))
-            {
-                sPokedexView->pokedexList[resultsCount] = sPokedexView->pokedexList[i];
-                resultsCount++;
-                continue;
             }
         }
         sPokedexView->pokemonListCount = resultsCount;
@@ -6790,12 +6675,10 @@
     u16 statsMovesEgg[EGG_MOVES_ARRAY_COUNT] = {0};
     u16 statsMovesLevelUp[MAX_LEVEL_UP_MOVES] = {0};
     u16 statsMovesTMHM[NUM_TECHNICAL_MACHINES + NUM_HIDDEN_MACHINES] = {0};
-    u16 statsMovesTutor[TUTOR_MOVE_COUNT] = {0};
 
     u8 numEggMoves = 0;
     u8 numLevelUpMoves = 0;
     u8 numTMHMMoves = 0;
-    u8 numTutorMoves = 0;
     u16 movesTotal = 0;
     u8 i,j;
 
@@ -6826,7 +6709,7 @@
     //TMHM moves
     for (j = 0; j < NUM_TECHNICAL_MACHINES + NUM_HIDDEN_MACHINES; j++)
     {
-        if (CanSpeciesLearnTMHM(species, j))
+        if (CanLearnTeachableMove(species, j))
         {
             sStatsMoves[movesTotal] = ItemIdToBattleMoveId(ITEM_TM01_FOCUS_PUNCH + j);
             movesTotal++;
@@ -6835,21 +6718,9 @@
         }
     }
 
-    //Tutor moves
-    for (i=0; i < TUTOR_MOVE_COUNT; i++)
-    {
-        if (CanLearnTutorMove(species, i)) //if (sTutorLearnsets[species] & (1 << i))
-        {
-            sStatsMoves[movesTotal] = gTutorMoves[i];
-            numTutorMoves++;
-            movesTotal++;
-        }
-    }
-
     sPokedexView->numEggMoves = numEggMoves;
     sPokedexView->numLevelUpMoves = numLevelUpMoves;
     sPokedexView->numTMHMMoves = numTMHMMoves;
-    sPokedexView->numTutorMoves = numTutorMoves;
     sPokedexView->movesTotal = movesTotal;
 
     return TRUE;
@@ -6859,7 +6730,6 @@
     u8 numEggMoves      = sPokedexView->numEggMoves;
     u8 numLevelUpMoves  = sPokedexView->numLevelUpMoves;
     u8 numTMHMMoves     = sPokedexView->numTMHMMoves;
-    u8 numTutorMoves    = sPokedexView->numTutorMoves;
     u8 movesTotal       = sPokedexView->movesTotal;
     u8 selected         = sPokedexView->moveSelected;
     u8 level;
@@ -6925,11 +6795,6 @@
         CopyItemName(sStatsMovesTMHM_ID[(selected-numEggMoves-numLevelUpMoves)], gStringVar1); //TM name
         PrintStatsScreenTextSmall(WIN_STATS_MOVES_TOP, gStringVar1, moves_x + 113, moves_y + 9);
         item = sStatsMovesTMHM_ID[(selected-numEggMoves-numLevelUpMoves)];
-    }
-    else if (selected < (numEggMoves + numLevelUpMoves + numTMHMMoves + numTutorMoves))
-    {
-        PrintStatsScreenTextSmall(WIN_STATS_MOVES_TOP, gText_ThreeDashes, moves_x + 113, moves_y + 9);
-        item = ITEM_TEACHY_TV;
     }
     else
     {
