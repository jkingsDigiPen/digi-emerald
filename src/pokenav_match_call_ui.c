--- conflicted
+++ resolved
@@ -753,13 +753,8 @@
 
     if (str != NULL)
     {
-<<<<<<< HEAD
         FillWindowTilesByRow(list->listWindow.windowId, 1, r6 * 2, list->listWindow.unk4 - 1, 2);
-        AddTextPrinterParameterized(list->listWindow.windowId, 7, str, 2, (r6 << 4) + 1, TEXT_SPEED_FF, NULL);
-=======
-        sub_81DB620(list->listWindow.windowId, 1, r6 * 2, list->listWindow.unk4 - 1, 2);
         AddTextPrinterParameterized(list->listWindow.windowId, FONT_NARROW, str, 2, (r6 << 4) + 1, TEXT_SPEED_FF, NULL);
->>>>>>> e14210ce
         CopyWindowRectToVram(list->listWindow.windowId, 2, 0, r6 * 2, list->listWindow.unk4, 2);
     }
 }
