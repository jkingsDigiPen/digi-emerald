--- conflicted
+++ resolved
@@ -941,44 +941,17 @@
     if (IsBattlerAlive(GetBattlerAtPosition(B_POSITION_OPPONENT_LEFT))
         && IsBattlerAlive(GetBattlerAtPosition(B_POSITION_OPPONENT_RIGHT))) 
     {
-<<<<<<< HEAD
         return 1;   // There are two present pokemon.
-=======
-        static const u8 textCantThrowPokeBall[] = _("Cannot throw a ball!\nThere are two pokemon out there!\p");
-
-        if (!InBattlePyramid())
-            DisplayItemMessage(taskId, 1, textCantThrowPokeBall, CloseItemMessage);
-        else
-            DisplayItemMessageInBattlePyramid(taskId, textCantThrowPokeBall, Task_CloseBattlePyramidBagMessage);
->>>>>>> a58641cd
-    }
-    /*else if (gBattlerInMenuId == GetBattlerAtPosition(B_POSITION_PLAYER_RIGHT)
-             && IsBattlerAlive(GetBattlerAtPosition(B_POSITION_PLAYER_LEFT))) 
-    {
-<<<<<<< HEAD
-        /*  * this is removed. instead, selecting a ball to throw with the second mon just clears the action of your first mon.
-            * see the end of HandleTurnActionSelectionState in battle_main.c
-        */
-        return 2;   // Attempting to throw a ball with the second pokemon while both are alive.
-    }*/
+    }
     else if (IsPlayerPartyAndPokemonStorageFull() == TRUE)
     {
-        return 3;   // No room for mon
-=======
-        static const u8 textCantThrowPokeBall[] = _("Cannot throw a ball!\p");
-
-        if (!InBattlePyramid())
-            DisplayItemMessage(taskId, 1, textCantThrowPokeBall, CloseItemMessage);
-        else
-            DisplayItemMessageInBattlePyramid(taskId, textCantThrowPokeBall, Task_CloseBattlePyramidBagMessage);
->>>>>>> a58641cd
+        return 2;   // No room for mon
     }
     
     return 0;   // usable 
 }
 
 static const u8 sText_CantThrowPokeBall_TwoMons[] = _("Cannot throw a ball!\nThere are two pokemon out there!\p");
-static const u8 sText_CantThrowPokeBall[] = _("Cannot throw a ball!\p");
 void ItemUseInBattle_PokeBall(u8 taskId)
 {
     switch (CanThrowBall())
@@ -997,13 +970,7 @@
         else
             DisplayItemMessageInBattlePyramid(taskId, sText_CantThrowPokeBall_TwoMons, Task_CloseBattlePyramidBagMessage);
         break;
-    case 2: // Attempting to throw a ball with the second pokemon while both are alive.
-        if (!InBattlePyramid())
-            DisplayItemMessage(taskId, 1, sText_CantThrowPokeBall_TwoMons, BagMenu_InitListsMenu);
-        else
-            DisplayItemMessageInBattlePyramid(taskId, sText_CantThrowPokeBall_TwoMons, Task_CloseBattlePyramidBagMessage);
-        break;
-    case 3: // No room for mon
+    case 2: // No room for mon
         if (!InBattlePyramid())
             DisplayItemMessage(taskId, 1, gText_BoxFull, CloseItemMessage);
         else
