--- conflicted
+++ resolved
@@ -865,17 +865,10 @@
         personalityValue = gContestResources->moveAnim->personality;
         otId = gContestResources->moveAnim->otId;
 
-<<<<<<< HEAD
         HandleLoadSpecialPokePic(&gMonBackPicTable[targetSpecies],
-                                 gMonSpritesGfxPtr->sprites.ptr[0],
+                                 gMonSpritesGfxPtr->sprites.ptr[position],
                                  targetSpecies,
                                  gContestResources->moveAnim->targetPersonality);
-=======
-        HandleLoadSpecialPokePic_DontHandleDeoxys(&gMonBackPicTable[targetSpecies],
-                                                  gMonSpritesGfxPtr->sprites.ptr[position],
-                                                  targetSpecies,
-                                                  gContestResources->moveAnim->targetPersonality);
->>>>>>> 84ce9745
     }
     else
     {
