#include "global.h"
#include "battle.h"
#include "battle_controllers.h"
#include "battle_ai_main.h"
#include "battle_anim.h"
#include "constants/battle_anim.h"
#include "battle_interface.h"
#include "main.h"
#include "dma3.h"
#include "malloc.h"
#include "graphics.h"
#include "random.h"
#include "util.h"
#include "pokemon.h"
#include "constants/moves.h"
#include "task.h"
#include "sprite.h"
#include "sound.h"
#include "party_menu.h"
#include "m4a.h"
#include "decompress.h"
#include "data.h"
#include "palette.h"
#include "contest.h"
#include "constants/songs.h"
#include "constants/battle_config.h"
#include "constants/rgb.h"
#include "constants/battle_palace.h"

extern struct MusicPlayerInfo gMPlayInfo_SE1;
extern struct MusicPlayerInfo gMPlayInfo_SE2;
extern struct MusicPlayerInfo gMPlayInfo_BGM;

extern const u8 gBattlePalaceNatureToMoveTarget[];
extern const u8 * const gBattleAnims_General[];
extern const u8 * const gBattleAnims_Special[];
extern const struct CompressedSpriteSheet gSpriteSheet_EnemyShadow;
extern const struct SpriteTemplate gSpriteTemplate_EnemyShadow;

// this file's functions
static u8 GetBattlePalaceMoveGroup(u16 move);
static u16 GetBattlePalaceTarget(void);
static void SpriteCB_TrainerSlideVertical(struct Sprite *sprite);
static bool8 ShouldAnimBeDoneRegardlessOfSubstitute(u8 animId);
static void Task_ClearBitWhenBattleTableAnimDone(u8 taskId);
static void Task_ClearBitWhenSpecialAnimDone(u8 taskId);
static void ClearSpritesBattlerHealthboxAnimData(void);

// const rom data
static const struct CompressedSpriteSheet sSpriteSheet_SinglesPlayerHealthbox =
{
    gHealthboxSinglesPlayerGfx, 0x1000, TAG_HEALTHBOX_PLAYER1_TILE
};

static const struct CompressedSpriteSheet sSpriteSheet_SinglesOpponentHealthbox =
{
    gHealthboxSinglesOpponentGfx, 0x1000, TAG_HEALTHBOX_OPPONENT1_TILE
};

static const struct CompressedSpriteSheet sSpriteSheets_DoublesPlayerHealthbox[2] =
{
    {gHealthboxDoublesPlayerGfx, 0x800, TAG_HEALTHBOX_PLAYER1_TILE},
    {gHealthboxDoublesPlayerGfx, 0x800, TAG_HEALTHBOX_PLAYER2_TILE}
};

static const struct CompressedSpriteSheet sSpriteSheets_DoublesOpponentHealthbox[2] =
{
    {gHealthboxDoublesOpponentGfx, 0x800, TAG_HEALTHBOX_OPPONENT1_TILE},
    {gHealthboxDoublesOpponentGfx, 0x800, TAG_HEALTHBOX_OPPONENT2_TILE}
};

static const struct CompressedSpriteSheet sSpriteSheet_SafariHealthbox =
{
    gHealthboxSafariGfx, 0x1000, TAG_HEALTHBOX_SAFARI_TILE
};

static const struct CompressedSpriteSheet sSpriteSheets_HealthBar[MAX_BATTLERS_COUNT] =
{
    {gBlankGfxCompressed, 0x0100, TAG_HEALTHBAR_PLAYER1_TILE},
    {gBlankGfxCompressed, 0x0120, TAG_HEALTHBAR_OPPONENT1_TILE},
    {gBlankGfxCompressed, 0x0100, TAG_HEALTHBAR_PLAYER2_TILE},
    {gBlankGfxCompressed, 0x0120, TAG_HEALTHBAR_OPPONENT2_TILE}
};

static const struct SpritePalette sSpritePalettes_HealthBoxHealthBar[2] =
{
    {gBattleInterface_BallStatusBarPal, TAG_HEALTHBOX_PAL},
    {gBattleInterface_BallDisplayPal, TAG_HEALTHBAR_PAL}
};

// code
void AllocateBattleSpritesData(void)
{
    gBattleSpritesDataPtr = AllocZeroed(sizeof(struct BattleSpriteData));
    gBattleSpritesDataPtr->battlerData = AllocZeroed(sizeof(struct BattleSpriteInfo) * MAX_BATTLERS_COUNT);
    gBattleSpritesDataPtr->healthBoxesData = AllocZeroed(sizeof(struct BattleHealthboxInfo) * MAX_BATTLERS_COUNT);
    gBattleSpritesDataPtr->animationData = AllocZeroed(sizeof(struct BattleAnimationInfo));
    gBattleSpritesDataPtr->battleBars = AllocZeroed(sizeof(struct BattleBarInfo) * MAX_BATTLERS_COUNT);
}

void FreeBattleSpritesData(void)
{
    if (gBattleSpritesDataPtr == NULL)
        return;

    FREE_AND_SET_NULL(gBattleSpritesDataPtr->battleBars);
    FREE_AND_SET_NULL(gBattleSpritesDataPtr->animationData);
    FREE_AND_SET_NULL(gBattleSpritesDataPtr->healthBoxesData);
    FREE_AND_SET_NULL(gBattleSpritesDataPtr->battlerData);
    FREE_AND_SET_NULL(gBattleSpritesDataPtr);
}

// Pokemon chooses move to use in Battle Palace rather than player
u16 ChooseMoveAndTargetInBattlePalace(void)
{
    s32 i, var1, var2;
    s32 chosenMoveId = -1;
    struct ChooseMoveStruct *moveInfo = (struct ChooseMoveStruct*)(&gBattleResources->bufferA[gActiveBattler][4]);
    u8 unusableMovesBits = CheckMoveLimitations(gActiveBattler, 0, 0xFF);
    s32 percent = Random() % 100;

    // Heavy variable re-use here makes this hard to read without defines
    // Possibly just optimization? might still match with additional vars
    #define maxGroupNum var1
    #define minGroupNum var2
    #define selectedGroup percent
    #define selectedMoves var2
    #define moveTarget var1
    #define validMoveFlags var1
    #define numValidMoveGroups var2
    #define validMoveGroup var2

    // If battler is < 50% HP and not asleep, use second set of move group likelihoods
    // otherwise use first set
    i = (gBattleStruct->palaceFlags & gBitTable[gActiveBattler]) ? 2 : 0;
    minGroupNum = i;

    maxGroupNum = i + 2; // + 2 because there are two percentages per set of likelihoods

    // Each nature has a different percent chance to select a move from one of 3 move groups
    // If percent is less than 1st check, use move from "Attack" group
    // If percent is less than 2nd check, use move from "Defense" group
    // Otherwise use move from "Support" group
    for (; i < maxGroupNum; i++)
    {
        if (gBattlePalaceNatureToMoveGroupLikelihood[GetNatureFromPersonality(gBattleMons[gActiveBattler].personality)][i] > percent)
            break;
    }
    selectedGroup = i - minGroupNum;
    if (i == maxGroupNum)
        selectedGroup = PALACE_MOVE_GROUP_SUPPORT;

    // Flag moves that match selected group, to be passed to AI
    for (selectedMoves = 0, i = 0; i < MAX_MON_MOVES; i++)
    {
        if (moveInfo->moves[i] == MOVE_NONE)
            break;
        if (selectedGroup == GetBattlePalaceMoveGroup(moveInfo->moves[i]) && moveInfo->currentPp[i] != 0)
            selectedMoves |= gBitTable[i];
    }

    // Pass selected moves to AI, pick one
    if (selectedMoves != 0)
    {
        gBattleStruct->palaceFlags &= 0xF;
        gBattleStruct->palaceFlags |= (selectedMoves << 4);
        BattleAI_SetupAIData(selectedMoves);
        chosenMoveId = BattleAI_ChooseMoveOrAction();
    }

    // If no moves matched the selected group, pick a new move from groups the pokemon has
    // In this case the AI is not checked again, so the choice may be worse
    // If a move is chosen this way, there's a 50% chance that it will be unable to use it anyway
    if (chosenMoveId == -1)
    {
        if (unusableMovesBits != 0xF)
        {
            validMoveFlags = 0, numValidMoveGroups = 0;

            for (i = 0; i < MAX_MON_MOVES; i++)
            {
                // validMoveFlags is used here as a bitfield for which moves can be used for each move group type
                // first 4 bits are for attack (1 for each move), then 4 bits for defense, and 4 for support
                if (GetBattlePalaceMoveGroup(moveInfo->moves[i]) == PALACE_MOVE_GROUP_ATTACK && !(gBitTable[i] & unusableMovesBits))
                    validMoveFlags += (1 << 0);
                if (GetBattlePalaceMoveGroup(moveInfo->moves[i]) == PALACE_MOVE_GROUP_DEFENSE && !(gBitTable[i] & unusableMovesBits))
                    validMoveFlags += (1 << 4);
                if (GetBattlePalaceMoveGroup(moveInfo->moves[i]) == PALACE_MOVE_GROUP_SUPPORT && !(gBitTable[i] & unusableMovesBits))
                    validMoveFlags += (1 << 8);
            }

            // Count the move groups the pokemon has
            if ((validMoveFlags & 0xF) > 1)
                numValidMoveGroups++;
            if ((validMoveFlags & 0xF0) > 0x1F)
                numValidMoveGroups++;
            if ((validMoveFlags & 0xF0) > 0x1FF)
                numValidMoveGroups++;


            // If more than 1 possible move group, or no possible move groups
            // then choose move randomly
            if (numValidMoveGroups > 1 || numValidMoveGroups == 0)
            {
                do
                {
                    i = Random() % MAX_MON_MOVES;
                    if (!(gBitTable[i] & unusableMovesBits))
                        chosenMoveId = i;
                } while (chosenMoveId == -1);
            }
            // Otherwise randomly choose move of only available move group
            else
            {
                if ((validMoveFlags & 0xF) > 1)
                    validMoveGroup = PALACE_MOVE_GROUP_ATTACK;
                if ((validMoveFlags & 0xF0) > 0x1F)
                    validMoveGroup = PALACE_MOVE_GROUP_DEFENSE;
                if ((validMoveFlags & 0xF0) > 0x1FF)
                    validMoveGroup = PALACE_MOVE_GROUP_SUPPORT;

                do
                {
                    i = Random() % MAX_MON_MOVES;
                    if (!(gBitTable[i] & unusableMovesBits) && validMoveGroup == GetBattlePalaceMoveGroup(moveInfo->moves[i]))
                        chosenMoveId = i;
                } while (chosenMoveId == -1);
            }

            // If a move was selected (and in this case was not from the Nature-chosen group)
            // then there's a 50% chance it won't be used anyway
            if (Random() % 100 > 49)
            {
                gProtectStructs[gActiveBattler].palaceUnableToUseMove = TRUE;
                return 0;
            }
        }
        else
        {
            gProtectStructs[gActiveBattler].palaceUnableToUseMove = TRUE;
            return 0;
        }
    }

    if (moveInfo->moves[chosenMoveId] == MOVE_CURSE)
    {
        if (moveInfo->monType1 != TYPE_GHOST && moveInfo->monType2 != TYPE_GHOST && moveInfo->monType3 != TYPE_GHOST)
            moveTarget = MOVE_TARGET_USER;
        else
            moveTarget = MOVE_TARGET_SELECTED;
    }
    else
    {
        moveTarget = gBattleMoves[moveInfo->moves[chosenMoveId]].target;
    }

    if (moveTarget & MOVE_TARGET_USER)
        chosenMoveId |= (gActiveBattler << 8);
    else if (moveTarget == MOVE_TARGET_SELECTED)
        chosenMoveId |= GetBattlePalaceTarget();
    else
        chosenMoveId |= (GetBattlerAtPosition((GetBattlerPosition(gActiveBattler) & BIT_SIDE) ^ BIT_SIDE) << 8);

    return chosenMoveId;
}

#undef maxGroupNum
#undef minGroupNum
#undef selectedGroup
#undef selectedMoves
#undef moveTarget
#undef validMoveFlags
#undef numValidMoveGroups
#undef validMoveGroup

static u8 GetBattlePalaceMoveGroup(u16 move)
{
    switch (gBattleMoves[move].target)
    {
    case MOVE_TARGET_SELECTED:
    case MOVE_TARGET_USER_OR_SELECTED:
    case MOVE_TARGET_RANDOM:
    case MOVE_TARGET_BOTH:
    case MOVE_TARGET_FOES_AND_ALLY:
        if (gBattleMoves[move].power == 0)
            return PALACE_MOVE_GROUP_SUPPORT;
        else
            return PALACE_MOVE_GROUP_ATTACK;
        break;
    case MOVE_TARGET_DEPENDS:
    case MOVE_TARGET_OPPONENTS_FIELD:
        return PALACE_MOVE_GROUP_SUPPORT;
    case MOVE_TARGET_USER:
        return PALACE_MOVE_GROUP_DEFENSE;
    default:
        return PALACE_MOVE_GROUP_ATTACK;
    }
}

static u16 GetBattlePalaceTarget(void)
{
    if (gBattleTypeFlags & BATTLE_TYPE_DOUBLE)
    {
        u8 opposing1, opposing2;

        if (GetBattlerSide(gActiveBattler) == B_SIDE_PLAYER)
        {
            opposing1 = GetBattlerAtPosition(B_POSITION_OPPONENT_LEFT);
            opposing2 = GetBattlerAtPosition(B_POSITION_OPPONENT_RIGHT);
        }
        else
        {
            opposing1 = GetBattlerAtPosition(B_POSITION_PLAYER_LEFT);
            opposing2 = GetBattlerAtPosition(B_POSITION_PLAYER_RIGHT);
        }

        if (gBattleMons[opposing1].hp == gBattleMons[opposing2].hp)
            return (((gActiveBattler & BIT_SIDE) ^ BIT_SIDE) + (Random() & 2)) << 8;

        switch (gBattlePalaceNatureToMoveTarget[GetNatureFromPersonality(gBattleMons[gActiveBattler].personality)])
        {
        case PALACE_TARGET_STRONGER:
            if (gBattleMons[opposing1].hp > gBattleMons[opposing2].hp)
                return opposing1 << 8;
            else
                return opposing2 << 8;
        case PALACE_TARGET_WEAKER:
            if (gBattleMons[opposing1].hp < gBattleMons[opposing2].hp)
                return opposing1 << 8;
            else
                return opposing2 << 8;
        case PALACE_TARGET_RANDOM:
            return (((gActiveBattler & BIT_SIDE) ^ BIT_SIDE) + (Random() & 2)) << 8;
        }
    }

    return (gActiveBattler ^ BIT_SIDE) << 8;
}

// Wait for the pokemon to finish appearing out from the pokeball on send out
void SpriteCB_WaitForBattlerBallReleaseAnim(struct Sprite *sprite)
{
    u8 spriteId = sprite->data[1];

    if (!gSprites[spriteId].affineAnimEnded)
        return;
    if (gSprites[spriteId].invisible)
        return;

    if (gSprites[spriteId].animPaused)
    {
        gSprites[spriteId].animPaused = 0;
    }
    else
    {
        if (gSprites[spriteId].animEnded)
            sprite->callback = SpriteCallbackDummy;
    }
}

static void UnusedDoBattleSpriteAffineAnim(struct Sprite *sprite, bool8 arg1)
{
    sprite->animPaused = TRUE;
    sprite->callback = SpriteCallbackDummy;

    if (!arg1)
        StartSpriteAffineAnim(sprite, 1);
    else
        StartSpriteAffineAnim(sprite, 1);

    AnimateSprite(sprite);
}

#define sSpeedX data[0]

void SpriteCB_TrainerSlideIn(struct Sprite *sprite)
{
    if (!(gIntroSlideFlags & 1))
    {
        sprite->x2 += sprite->sSpeedX;
        if (sprite->x2 == 0)
        {
            if (sprite->y2 != 0)
                sprite->callback = SpriteCB_TrainerSlideVertical;
            else
                sprite->callback = SpriteCallbackDummy;
        }
    }
}

// Slide up to 0 if necessary (used by multi battle intro)
static void SpriteCB_TrainerSlideVertical(struct Sprite *sprite)
{
    sprite->y2 -= 2;
    if (sprite->y2 == 0)
        sprite->callback = SpriteCallbackDummy;
}

#undef sSpeedX

void InitAndLaunchChosenStatusAnimation(bool8 isStatus2, u32 status)
{
    gBattleSpritesDataPtr->healthBoxesData[gActiveBattler].statusAnimActive = 1;
    if (!isStatus2)
    {
        if (status == STATUS1_FREEZE)
            LaunchStatusAnimation(gActiveBattler, B_ANIM_STATUS_FRZ);
        else if (status == STATUS1_POISON || status & STATUS1_TOXIC_POISON)
            LaunchStatusAnimation(gActiveBattler, B_ANIM_STATUS_PSN);
        else if (status == STATUS1_BURN)
            LaunchStatusAnimation(gActiveBattler, B_ANIM_STATUS_BRN);
        else if (status & STATUS1_SLEEP)
            LaunchStatusAnimation(gActiveBattler, B_ANIM_STATUS_SLP);
        else if (status == STATUS1_PARALYSIS)
            LaunchStatusAnimation(gActiveBattler, B_ANIM_STATUS_PRZ);
        else // no animation
            gBattleSpritesDataPtr->healthBoxesData[gActiveBattler].statusAnimActive = 0;
    }
    else
    {
        if (status & STATUS2_INFATUATION)
            LaunchStatusAnimation(gActiveBattler, B_ANIM_STATUS_INFATUATION);
        else if (status & STATUS2_CONFUSION)
            LaunchStatusAnimation(gActiveBattler, B_ANIM_STATUS_CONFUSION);
        else if (status & STATUS2_CURSED)
            LaunchStatusAnimation(gActiveBattler, B_ANIM_STATUS_CURSED);
        else if (status & STATUS2_NIGHTMARE)
            LaunchStatusAnimation(gActiveBattler, B_ANIM_STATUS_NIGHTMARE);
        else if (status & STATUS2_WRAPPED)
            LaunchStatusAnimation(gActiveBattler, B_ANIM_STATUS_WRAPPED); // this animation doesn't actually exist
        else // no animation
            gBattleSpritesDataPtr->healthBoxesData[gActiveBattler].statusAnimActive = 0;
    }
}

#define tBattlerId data[0]

bool8 TryHandleLaunchBattleTableAnimation(u8 activeBattler, u8 atkBattler, u8 defBattler, u8 tableId, u16 argument)
{
    u8 taskId;

    if (tableId == B_ANIM_CASTFORM_CHANGE && (argument & 0x80))
    {
        gBattleMonForms[activeBattler] = (argument & ~(0x80));
        return TRUE;
    }
    if (gBattleSpritesDataPtr->battlerData[activeBattler].behindSubstitute
        && !ShouldAnimBeDoneRegardlessOfSubstitute(tableId))
    {
        return TRUE;
    }
    if (gBattleSpritesDataPtr->battlerData[activeBattler].behindSubstitute
        && tableId == B_ANIM_SUBSTITUTE_FADE
        && gSprites[gBattlerSpriteIds[activeBattler]].invisible)
    {
        LoadBattleMonGfxAndAnimate(activeBattler, TRUE, gBattlerSpriteIds[activeBattler]);
        ClearBehindSubstituteBit(activeBattler);
        return TRUE;
    }

    if (tableId == B_ANIM_ILLUSION_OFF)
    {
        gBattleStruct->illusion[activeBattler].broken = 1;
        gBattleStruct->illusion[activeBattler].on = 0;
    }

    gBattleAnimAttacker = atkBattler;
    gBattleAnimTarget = defBattler;
    gBattleSpritesDataPtr->animationData->animArg = argument;
    LaunchBattleAnimation(gBattleAnims_General, tableId, FALSE);
    taskId = CreateTask(Task_ClearBitWhenBattleTableAnimDone, 10);
    gTasks[taskId].tBattlerId = activeBattler;
    gBattleSpritesDataPtr->healthBoxesData[gTasks[taskId].tBattlerId].animFromTableActive = 1;

    return FALSE;
}

static void Task_ClearBitWhenBattleTableAnimDone(u8 taskId)
{
    gAnimScriptCallback();
    if (!gAnimScriptActive)
    {
        gBattleSpritesDataPtr->healthBoxesData[gTasks[taskId].tBattlerId].animFromTableActive = 0;
        DestroyTask(taskId);
    }
}

#undef tBattlerId

static bool8 ShouldAnimBeDoneRegardlessOfSubstitute(u8 animId)
{
    switch (animId)
    {
    case B_ANIM_SUBSTITUTE_FADE:
    case B_ANIM_RAIN_CONTINUES:
    case B_ANIM_SUN_CONTINUES:
    case B_ANIM_SANDSTORM_CONTINUES:
    case B_ANIM_HAIL_CONTINUES:
    case B_ANIM_SNATCH_MOVE:
        return TRUE;
    default:
        return FALSE;
    }
}

#define tBattlerId data[0]

void InitAndLaunchSpecialAnimation(u8 activeBattler, u8 atkBattler, u8 defBattler, u8 tableId)
{
    u8 taskId;

    gBattleAnimAttacker = atkBattler;
    gBattleAnimTarget = defBattler;
    LaunchBattleAnimation(gBattleAnims_Special, tableId, FALSE);
    taskId = CreateTask(Task_ClearBitWhenSpecialAnimDone, 10);
    gTasks[taskId].tBattlerId = activeBattler;
    gBattleSpritesDataPtr->healthBoxesData[gTasks[taskId].tBattlerId].specialAnimActive = 1;
}

static void Task_ClearBitWhenSpecialAnimDone(u8 taskId)
{
    gAnimScriptCallback();
    if (!gAnimScriptActive)
    {
        gBattleSpritesDataPtr->healthBoxesData[gTasks[taskId].tBattlerId].specialAnimActive = 0;
        DestroyTask(taskId);
    }
}

#undef tBattlerId

// Great function to include newly added moves that don't have animation yet.
bool8 IsMoveWithoutAnimation(u16 moveId, u8 animationTurn)
{
    if (moveId >= (MOVES_COUNT - 1))
        return TRUE;
    else
        return FALSE;
}

// Check if SE has finished or 30 calls, whichever comes first
bool8 IsBattleSEPlaying(u8 battlerId)
{
    u8 zero = 0;

    if (IsSEPlaying())
    {
        gBattleSpritesDataPtr->healthBoxesData[battlerId].soundTimer++;
        if (gBattleSpritesDataPtr->healthBoxesData[gActiveBattler].soundTimer < 30)
            return TRUE;

        m4aMPlayStop(&gMPlayInfo_SE1);
        m4aMPlayStop(&gMPlayInfo_SE2);
    }
    if (zero == 0)
    {
        gBattleSpritesDataPtr->healthBoxesData[battlerId].soundTimer = 0;
        return FALSE;
    }

    // Never reached
    return TRUE;
}

static void BattleLoadMonSpriteGfx(struct Pokemon *mon, u32 battlerId, bool32 opponent)
{
    u32 monsPersonality, currentPersonality, otId, species, paletteOffset, position;
    const void *lzPaletteData;
    struct Pokemon *illusionMon = GetIllusionMonPtr(battlerId);
    if (illusionMon != NULL)
        mon = illusionMon;

    monsPersonality = GetMonData(mon, MON_DATA_PERSONALITY);
    if (gBattleSpritesDataPtr->battlerData[battlerId].transformSpecies == SPECIES_NONE)
    {
        species = GetMonData(mon, MON_DATA_SPECIES);
        currentPersonality = monsPersonality;
    }
    else
    {
        species = gBattleSpritesDataPtr->battlerData[battlerId].transformSpecies;
        currentPersonality = gTransformedPersonalities[battlerId];
    }

    otId = GetMonData(mon, MON_DATA_OT_ID);
    position = GetBattlerPosition(battlerId);
    if (opponent)
    {
        HandleLoadSpecialPokePic_DontHandleDeoxys(&gMonFrontPicTable[species],
                                              gMonSpritesGfxPtr->sprites.ptr[position],
                                              species, currentPersonality);
    }
    else
    {
        if (ShouldIgnoreDeoxysForm(1, battlerId) == TRUE || gBattleSpritesDataPtr->battlerData[battlerId].transformSpecies != SPECIES_NONE)
        {
            HandleLoadSpecialPokePic_DontHandleDeoxys(&gMonBackPicTable[species],
                                                      gMonSpritesGfxPtr->sprites.ptr[position],
                                                      species, currentPersonality);
        }
        else
        {
            HandleLoadSpecialPokePic(&gMonBackPicTable[species],
                                    gMonSpritesGfxPtr->sprites.ptr[position],
                                    species, currentPersonality);
        }
    }

    paletteOffset = 0x100 + battlerId * 16;

    if (gBattleSpritesDataPtr->battlerData[battlerId].transformSpecies == SPECIES_NONE)
        lzPaletteData = GetMonFrontSpritePal(mon);
    else
        lzPaletteData = GetMonSpritePalFromSpeciesAndPersonality(species, otId, monsPersonality);

    LZDecompressWram(lzPaletteData, gDecompressionBuffer);
    LoadPalette(gDecompressionBuffer, paletteOffset, 0x20);
    LoadPalette(gDecompressionBuffer, 0x80 + battlerId * 16, 0x20);

    if (species == SPECIES_CASTFORM || species == SPECIES_CHERRIM)
    {
        paletteOffset = 0x100 + battlerId * 16;
        LZDecompressWram(lzPaletteData, gBattleStruct->castformPalette[0]);
        LoadPalette(gBattleStruct->castformPalette[gBattleMonForms[battlerId]], paletteOffset, 0x20);
    }

    // transform's pink color
    if (gBattleSpritesDataPtr->battlerData[battlerId].transformSpecies != SPECIES_NONE)
    {
        BlendPalette(paletteOffset, 16, 6, RGB_WHITE);
        CpuCopy32(gPlttBufferFaded + paletteOffset, gPlttBufferUnfaded + paletteOffset, 32);
    }
}

void BattleLoadOpponentMonSpriteGfx(struct Pokemon *mon, u8 battlerId)
{
    BattleLoadMonSpriteGfx(mon, battlerId, TRUE);
}

void BattleLoadPlayerMonSpriteGfx(struct Pokemon *mon, u8 battlerId)
{
    BattleLoadMonSpriteGfx(mon, battlerId, FALSE);
}

void BattleGfxSfxDummy2(u16 species)
{
}

void DecompressTrainerFrontPic(u16 frontPicId, u8 battlerId)
{
    u8 position = GetBattlerPosition(battlerId);
    DecompressPicFromTable_2(&gTrainerFrontPicTable[frontPicId],
                             gMonSpritesGfxPtr->sprites.ptr[position],
                             SPECIES_NONE);
    LoadCompressedSpritePalette(&gTrainerFrontPicPaletteTable[frontPicId]);
}

void DecompressTrainerBackPic(u16 backPicId, u8 battlerId)
{
    u8 position = GetBattlerPosition(battlerId);
    DecompressPicFromTable_2(&gTrainerBackPicTable[backPicId],
                             gMonSpritesGfxPtr->sprites.ptr[position],
                             SPECIES_NONE);
    LoadCompressedPalette(gTrainerBackPicPaletteTable[backPicId].data,
                          0x100 + 16 * battlerId, 0x20);
}

void BattleGfxSfxDummy3(u8 gender)
{
}

void FreeTrainerFrontPicPalette(u16 frontPicId)
{
    FreeSpritePaletteByTag(gTrainerFrontPicPaletteTable[frontPicId].tag);
}

// Unused.
void BattleLoadAllHealthBoxesGfxAtOnce(void)
{
    u8 numberOfBattlers = 0;
    u8 i;

    LoadSpritePalette(&sSpritePalettes_HealthBoxHealthBar[0]);
    LoadSpritePalette(&sSpritePalettes_HealthBoxHealthBar[1]);
    if (!IsDoubleBattle())
    {
        LoadCompressedSpriteSheet(&sSpriteSheet_SinglesPlayerHealthbox);
        LoadCompressedSpriteSheet(&sSpriteSheet_SinglesOpponentHealthbox);
        numberOfBattlers = 2;
    }
    else
    {
        LoadCompressedSpriteSheet(&sSpriteSheets_DoublesPlayerHealthbox[0]);
        LoadCompressedSpriteSheet(&sSpriteSheets_DoublesPlayerHealthbox[1]);
        LoadCompressedSpriteSheet(&sSpriteSheets_DoublesOpponentHealthbox[0]);
        LoadCompressedSpriteSheet(&sSpriteSheets_DoublesOpponentHealthbox[1]);
        numberOfBattlers = MAX_BATTLERS_COUNT;
    }
    for (i = 0; i < numberOfBattlers; i++)
        LoadCompressedSpriteSheet(&sSpriteSheets_HealthBar[gBattlerPositions[i]]);
}

bool8 BattleLoadAllHealthBoxesGfx(u8 state)
{
    bool8 retVal = FALSE;

    if (state != 0)
    {
        if (state == 1)
        {
            LoadSpritePalette(&sSpritePalettes_HealthBoxHealthBar[0]);
            LoadSpritePalette(&sSpritePalettes_HealthBoxHealthBar[1]);
        }
        else if (!IsDoubleBattle())
        {
            if (state == 2)
            {
                if (gBattleTypeFlags & BATTLE_TYPE_SAFARI)
                    LoadCompressedSpriteSheet(&sSpriteSheet_SafariHealthbox);
                else
                    LoadCompressedSpriteSheet(&sSpriteSheet_SinglesPlayerHealthbox);
            }
            else if (state == 3)
                LoadCompressedSpriteSheet(&sSpriteSheet_SinglesOpponentHealthbox);
            else if (state == 4)
                LoadCompressedSpriteSheet(&sSpriteSheets_HealthBar[gBattlerPositions[0]]);
            else if (state == 5)
                LoadCompressedSpriteSheet(&sSpriteSheets_HealthBar[gBattlerPositions[1]]);
            else
                retVal = TRUE;
        }
        else
        {
            if (state == 2)
                LoadCompressedSpriteSheet(&sSpriteSheets_DoublesPlayerHealthbox[0]);
            else if (state == 3)
                LoadCompressedSpriteSheet(&sSpriteSheets_DoublesPlayerHealthbox[1]);
            else if (state == 4)
                LoadCompressedSpriteSheet(&sSpriteSheets_DoublesOpponentHealthbox[0]);
            else if (state == 5)
                LoadCompressedSpriteSheet(&sSpriteSheets_DoublesOpponentHealthbox[1]);
            else if (state == 6)
                LoadCompressedSpriteSheet(&sSpriteSheets_HealthBar[gBattlerPositions[0]]);
            else if (state == 7)
                LoadCompressedSpriteSheet(&sSpriteSheets_HealthBar[gBattlerPositions[1]]);
            else if (state == 8)
                LoadCompressedSpriteSheet(&sSpriteSheets_HealthBar[gBattlerPositions[2]]);
            else if (state == 9)
                LoadCompressedSpriteSheet(&sSpriteSheets_HealthBar[gBattlerPositions[3]]);
            else
                retVal = TRUE;
        }
    }

    return retVal;
}

void LoadBattleBarGfx(u8 arg0)
{
    LZDecompressWram(gUnknown_08C093F0, gMonSpritesGfxPtr->barFontGfx);
}

bool8 BattleInitAllSprites(u8 *state1, u8 *battlerId)
{
    bool8 retVal = FALSE;

    switch (*state1)
    {
    case 0:
        ClearSpritesBattlerHealthboxAnimData();
        (*state1)++;
        break;
    case 1:
        if (!BattleLoadAllHealthBoxesGfx(*battlerId))
        {
            (*battlerId)++;
        }
        else
        {
            *battlerId = 0;
            (*state1)++;
        }
        break;
    case 2:
        (*state1)++;
        break;
    case 3:
        if ((gBattleTypeFlags & BATTLE_TYPE_SAFARI) && *battlerId == 0)
            gHealthboxSpriteIds[*battlerId] = CreateSafariPlayerHealthboxSprites();
        else
            gHealthboxSpriteIds[*battlerId] = CreateBattlerHealthboxSprites(*battlerId);

        (*battlerId)++;
        if (*battlerId == gBattlersCount)
        {
            *battlerId = 0;
            (*state1)++;
        }
        break;
    case 4:
        InitBattlerHealthboxCoords(*battlerId);
        if (gBattlerPositions[*battlerId] <= B_POSITION_OPPONENT_LEFT)
            DummyBattleInterfaceFunc(gHealthboxSpriteIds[*battlerId], FALSE);
        else
            DummyBattleInterfaceFunc(gHealthboxSpriteIds[*battlerId], TRUE);

        (*battlerId)++;
        if (*battlerId == gBattlersCount)
        {
            *battlerId = 0;
            (*state1)++;
        }
        break;
    case 5:
        if (GetBattlerSide(*battlerId) == B_SIDE_PLAYER)
        {
            if (!(gBattleTypeFlags & BATTLE_TYPE_SAFARI))
                UpdateHealthboxAttribute(gHealthboxSpriteIds[*battlerId], &gPlayerParty[gBattlerPartyIndexes[*battlerId]], HEALTHBOX_ALL);
        }
        else
        {
            UpdateHealthboxAttribute(gHealthboxSpriteIds[*battlerId], &gEnemyParty[gBattlerPartyIndexes[*battlerId]], HEALTHBOX_ALL);
        }
        SetHealthboxSpriteInvisible(gHealthboxSpriteIds[*battlerId]);
        (*battlerId)++;
        if (*battlerId == gBattlersCount)
        {
            *battlerId = 0;
            (*state1)++;
        }
        break;
    case 6:
        LoadAndCreateEnemyShadowSprites();
        BufferBattlePartyCurrentOrder();
        retVal = TRUE;
        break;
    }

    return retVal;
}

void ClearSpritesHealthboxAnimData(void)
{
    memset(gBattleSpritesDataPtr->healthBoxesData, 0, sizeof(struct BattleHealthboxInfo) * MAX_BATTLERS_COUNT);
    memset(gBattleSpritesDataPtr->animationData, 0, sizeof(struct BattleAnimationInfo));
}

static void ClearSpritesBattlerHealthboxAnimData(void)
{
    ClearSpritesHealthboxAnimData();
    memset(gBattleSpritesDataPtr->battlerData, 0, sizeof(struct BattleSpriteInfo) * MAX_BATTLERS_COUNT);
}

void CopyAllBattleSpritesInvisibilities(void)
{
    s32 i;

    for (i = 0; i < gBattlersCount; i++)
        gBattleSpritesDataPtr->battlerData[i].invisible = gSprites[gBattlerSpriteIds[i]].invisible;
}

void CopyBattleSpriteInvisibility(u8 battlerId)
{
    gBattleSpritesDataPtr->battlerData[battlerId].invisible = gSprites[gBattlerSpriteIds[battlerId]].invisible;
}

void HandleSpeciesGfxDataChange(u8 battlerAtk, u8 battlerDef, bool8 notTransform, bool32 megaEvo)
{
    u32 personalityValue, otId, position, paletteOffset, targetSpecies;
    const void *lzPaletteData, *src;
    void *dst;

    if (IsContest())
    {
<<<<<<< HEAD
        position = 0;
        targetSpecies = gContestResources->moveAnim->targetSpecies;
        personalityValue = gContestResources->moveAnim->personality;
        otId = gContestResources->moveAnim->otId;

        HandleLoadSpecialPokePic_DontHandleDeoxys(&gMonBackPicTable[targetSpecies],
                                                  gMonSpritesGfxPtr->sprites.ptr[0],
                                                  targetSpecies,
                                                  gContestResources->moveAnim->targetPersonality);
=======
        StartSpriteAnim(&gSprites[gBattlerSpriteIds[battlerAtk]], gBattleSpritesDataPtr->animationData->animArg);
        paletteOffset = 0x100 + battlerAtk * 16;
        LoadPalette(gBattleStruct->castformPalette[gBattleSpritesDataPtr->animationData->animArg], paletteOffset, 32);
        gBattleMonForms[battlerAtk] = gBattleSpritesDataPtr->animationData->animArg;
        if (gBattleSpritesDataPtr->battlerData[battlerAtk].transformSpecies != SPECIES_NONE)
        {
            BlendPalette(paletteOffset, 16, 6, RGB_WHITE);
            CpuCopy32(gPlttBufferFaded + paletteOffset, gPlttBufferUnfaded + paletteOffset, 32);
        }
        gSprites[gBattlerSpriteIds[battlerAtk]].y = GetBattlerSpriteDefault_Y(battlerAtk);
>>>>>>> 0e33df21
    }
    else
    {
        position = GetBattlerPosition(battlerAtk);

        if (GetBattlerSide(battlerDef) == B_SIDE_OPPONENT)
            targetSpecies = GetMonData(&gEnemyParty[gBattlerPartyIndexes[battlerDef]], MON_DATA_SPECIES);
        else
            targetSpecies = GetMonData(&gPlayerParty[gBattlerPartyIndexes[battlerDef]], MON_DATA_SPECIES);

        if (GetBattlerSide(battlerAtk) == B_SIDE_PLAYER)
        {
            personalityValue = GetMonData(&gPlayerParty[gBattlerPartyIndexes[battlerAtk]], MON_DATA_PERSONALITY);
            otId = GetMonData(&gPlayerParty[gBattlerPartyIndexes[battlerAtk]], MON_DATA_OT_ID);

            HandleLoadSpecialPokePic_DontHandleDeoxys(&gMonBackPicTable[targetSpecies],
                                                      gMonSpritesGfxPtr->sprites.ptr[position],
                                                      targetSpecies,
                                                      gTransformedPersonalities[battlerAtk]);
        }
        else
        {
            personalityValue = GetMonData(&gEnemyParty[gBattlerPartyIndexes[battlerAtk]], MON_DATA_PERSONALITY);
            otId = GetMonData(&gEnemyParty[gBattlerPartyIndexes[battlerAtk]], MON_DATA_OT_ID);

            HandleLoadSpecialPokePic_DontHandleDeoxys(&gMonFrontPicTable[targetSpecies],
                                                      gMonSpritesGfxPtr->sprites.ptr[position],
                                                      targetSpecies,
                                                      gTransformedPersonalities[battlerAtk]);
        }
    }

    if (notTransform)
    {
        StartSpriteAnim(&gSprites[gBattlerSpriteIds[battlerAtk]], gBattleSpritesDataPtr->animationData->animArg);
        paletteOffset = 0x100 + battlerAtk * 16;
        LoadPalette(gBattleStruct->castformPalette[gBattleSpritesDataPtr->animationData->animArg], paletteOffset, 32);
        gBattleMonForms[battlerAtk] = gBattleSpritesDataPtr->animationData->animArg;
        if (gBattleSpritesDataPtr->battlerData[battlerAtk].transformSpecies != SPECIES_NONE)
        {
            BlendPalette(paletteOffset, 16, 6, RGB_WHITE);
            CpuCopy32(gPlttBufferFaded + paletteOffset, gPlttBufferUnfaded + paletteOffset, 32);
        }
        gSprites[gBattlerSpriteIds[battlerAtk]].pos1.y = GetBattlerSpriteDefault_Y(battlerAtk);
    }
    else
    {
        src = gMonSpritesGfxPtr->sprites.ptr[position];
        dst = (void *)(OBJ_VRAM0 + gSprites[gBattlerSpriteIds[battlerAtk]].oam.tileNum * 32);
        DmaCopy32(3, src, dst, MON_PIC_SIZE);
        paletteOffset = 0x100 + battlerAtk * 16;
        lzPaletteData = GetMonSpritePalFromSpeciesAndPersonality(targetSpecies, otId, personalityValue);
        LZDecompressWram(lzPaletteData, gDecompressionBuffer);
        LoadPalette(gDecompressionBuffer, paletteOffset, 32);

        if (targetSpecies == SPECIES_CASTFORM || targetSpecies == SPECIES_CHERRIM)
        {
            gSprites[gBattlerSpriteIds[battlerAtk]].anims = gMonFrontAnimsPtrTable[targetSpecies];
            LZDecompressWram(lzPaletteData, gBattleStruct->castformPalette[0]);
            LoadPalette(gBattleStruct->castformPalette[0] + gBattleMonForms[battlerDef] * 16, paletteOffset, 32);
        }

        if (!megaEvo)
        {
            BlendPalette(paletteOffset, 16, 6, RGB_WHITE);
            CpuCopy32(gPlttBufferFaded + paletteOffset, gPlttBufferUnfaded + paletteOffset, 32);
        }

        if (!IsContest() && !megaEvo)
        {
            gBattleSpritesDataPtr->battlerData[battlerAtk].transformSpecies = targetSpecies;
            gBattleMonForms[battlerAtk] = gBattleMonForms[battlerDef];
        }

        gSprites[gBattlerSpriteIds[battlerAtk]].y = GetBattlerSpriteDefault_Y(battlerAtk);
        StartSpriteAnim(&gSprites[gBattlerSpriteIds[battlerAtk]], gBattleMonForms[battlerAtk]);
    }
}

void BattleLoadSubstituteOrMonSpriteGfx(u8 battlerId, bool8 loadMonSprite)
{
    s32 i, position, palOffset;

    if (!loadMonSprite)
    {
        if (IsContest())
            position = 0;
        else
            position = GetBattlerPosition(battlerId);

        if (IsContest())
            LZDecompressVram(gSubstituteDollBackGfx, gMonSpritesGfxPtr->sprites.ptr[position]);
        else if (GetBattlerSide(battlerId) != B_SIDE_PLAYER)
            LZDecompressVram(gSubstituteDollFrontGfx, gMonSpritesGfxPtr->sprites.ptr[position]);
        else
            LZDecompressVram(gSubstituteDollBackGfx, gMonSpritesGfxPtr->sprites.ptr[position]);

        for (i = 1; i < 4; i++)
        {
            Dma3CopyLarge32_(gMonSpritesGfxPtr->sprites.ptr[position], &gMonSpritesGfxPtr->sprites.byte[position][MON_PIC_SIZE * i], MON_PIC_SIZE);
        }

        palOffset = (battlerId * 16) + 0x100;
        LoadCompressedPalette(gSubstituteDollPal, palOffset, 32);
    }
    else
    {
        if (!IsContest())
        {
            if (GetBattlerSide(battlerId) != B_SIDE_PLAYER)
                BattleLoadOpponentMonSpriteGfx(&gEnemyParty[gBattlerPartyIndexes[battlerId]], battlerId);
            else
                BattleLoadPlayerMonSpriteGfx(&gPlayerParty[gBattlerPartyIndexes[battlerId]], battlerId);
        }
    }
}

void LoadBattleMonGfxAndAnimate(u8 battlerId, bool8 loadMonSprite, u8 spriteId)
{
    BattleLoadSubstituteOrMonSpriteGfx(battlerId, loadMonSprite);
    StartSpriteAnim(&gSprites[spriteId], gBattleMonForms[battlerId]);

    if (!loadMonSprite)
        gSprites[spriteId].y = GetSubstituteSpriteDefault_Y(battlerId);
    else
        gSprites[spriteId].y = GetBattlerSpriteDefault_Y(battlerId);
}

void TrySetBehindSubstituteSpriteBit(u8 battlerId, u16 move)
{
    if (move == MOVE_SUBSTITUTE)
        gBattleSpritesDataPtr->battlerData[battlerId].behindSubstitute = 1;
}

void ClearBehindSubstituteBit(u8 battlerId)
{
    gBattleSpritesDataPtr->battlerData[battlerId].behindSubstitute = 0;
}

void HandleLowHpMusicChange(struct Pokemon *mon, u8 battlerId)
{
    u16 hp = GetMonData(mon, MON_DATA_HP);
    u16 maxHP = GetMonData(mon, MON_DATA_MAX_HP);

    if (GetHPBarLevel(hp, maxHP) == HP_BAR_RED)
    {
        if (!gBattleSpritesDataPtr->battlerData[battlerId].lowHpSong)
        {
            if (!gBattleSpritesDataPtr->battlerData[battlerId ^ BIT_FLANK].lowHpSong)
                PlaySE(SE_LOW_HEALTH);
            gBattleSpritesDataPtr->battlerData[battlerId].lowHpSong = 1;
        }
    }
    else
    {
        gBattleSpritesDataPtr->battlerData[battlerId].lowHpSong = 0;
        if (!IsDoubleBattle())
        {
            m4aSongNumStop(SE_LOW_HEALTH);
            return;
        }
        if (IsDoubleBattle() && !gBattleSpritesDataPtr->battlerData[battlerId ^ BIT_FLANK].lowHpSong)
        {
            m4aSongNumStop(SE_LOW_HEALTH);
            return;
        }
    }
}

void BattleStopLowHpSound(void)
{
    u8 playerBattler = GetBattlerAtPosition(B_POSITION_PLAYER_LEFT);

    gBattleSpritesDataPtr->battlerData[playerBattler].lowHpSong = 0;
    if (IsDoubleBattle())
        gBattleSpritesDataPtr->battlerData[playerBattler ^ BIT_FLANK].lowHpSong = 0;

    m4aSongNumStop(SE_LOW_HEALTH);
}

u8 GetMonHPBarLevel(struct Pokemon *mon)
{
    u16 hp = GetMonData(mon, MON_DATA_HP);
    u16 maxHP = GetMonData(mon, MON_DATA_MAX_HP);

    return GetHPBarLevel(hp, maxHP);
}

void HandleBattleLowHpMusicChange(void)
{
    if (gMain.inBattle)
    {
        u8 playerBattler1 = GetBattlerAtPosition(B_POSITION_PLAYER_LEFT);
        u8 playerBattler2 = GetBattlerAtPosition(B_POSITION_PLAYER_RIGHT);
        u8 battler1PartyId = GetPartyIdFromBattlePartyId(gBattlerPartyIndexes[playerBattler1]);
        u8 battler2PartyId = GetPartyIdFromBattlePartyId(gBattlerPartyIndexes[playerBattler2]);

        if (GetMonData(&gPlayerParty[battler1PartyId], MON_DATA_HP) != 0)
            HandleLowHpMusicChange(&gPlayerParty[battler1PartyId], playerBattler1);
        if (IsDoubleBattle() && GetMonData(&gPlayerParty[battler2PartyId], MON_DATA_HP) != 0)
            HandleLowHpMusicChange(&gPlayerParty[battler2PartyId], playerBattler2);
    }
}

void SetBattlerSpriteAffineMode(u8 affineMode)
{
    s32 i;

    for (i = 0; i < gBattlersCount; i++)
    {
        if (IsBattlerSpritePresent(i))
        {
            gSprites[gBattlerSpriteIds[i]].oam.affineMode = affineMode;
            if (affineMode == ST_OAM_AFFINE_OFF)
            {
                gBattleSpritesDataPtr->healthBoxesData[i].matrixNum = gSprites[gBattlerSpriteIds[i]].oam.matrixNum;
                gSprites[gBattlerSpriteIds[i]].oam.matrixNum = 0;
            }
            else
            {
                gSprites[gBattlerSpriteIds[i]].oam.matrixNum = gBattleSpritesDataPtr->healthBoxesData[i].matrixNum;
            }
        }
    }
}

#define tBattlerId data[0]

void LoadAndCreateEnemyShadowSprites(void)
{
    u8 battlerId;

    LoadCompressedSpriteSheet(&gSpriteSheet_EnemyShadow);

    battlerId = GetBattlerAtPosition(B_POSITION_OPPONENT_LEFT);
    gBattleSpritesDataPtr->healthBoxesData[battlerId].shadowSpriteId = CreateSprite(&gSpriteTemplate_EnemyShadow, GetBattlerSpriteCoord(battlerId, 0), GetBattlerSpriteCoord(battlerId, 1) + 29, 0xC8);
    gSprites[gBattleSpritesDataPtr->healthBoxesData[battlerId].shadowSpriteId].data[0] = battlerId;

    if (IsDoubleBattle())
    {
        battlerId = GetBattlerAtPosition(B_POSITION_OPPONENT_RIGHT);
        gBattleSpritesDataPtr->healthBoxesData[battlerId].shadowSpriteId = CreateSprite(&gSpriteTemplate_EnemyShadow, GetBattlerSpriteCoord(battlerId, 0), GetBattlerSpriteCoord(battlerId, 1) + 29, 0xC8);
        gSprites[gBattleSpritesDataPtr->healthBoxesData[battlerId].shadowSpriteId].data[0] = battlerId;
    }
}

void SpriteCB_EnemyShadow(struct Sprite *shadowSprite)
{
    bool8 invisible = FALSE;
    u8 battlerId = shadowSprite->tBattlerId;
    struct Sprite *battlerSprite = &gSprites[gBattlerSpriteIds[battlerId]];

    if (!battlerSprite->inUse || !IsBattlerSpritePresent(battlerId))
    {
        shadowSprite->callback = SpriteCB_SetInvisible;
        return;
    }
    if (gAnimScriptActive || battlerSprite->invisible)
        invisible = TRUE;
    else if (gBattleSpritesDataPtr->battlerData[battlerId].transformSpecies != SPECIES_NONE
             && gEnemyMonElevation[gBattleSpritesDataPtr->battlerData[battlerId].transformSpecies] == 0)
        invisible = TRUE;

    if (gBattleSpritesDataPtr->battlerData[battlerId].behindSubstitute)
        invisible = TRUE;

    shadowSprite->x = battlerSprite->x;
    shadowSprite->x2 = battlerSprite->x2;
    shadowSprite->invisible = invisible;
}

#undef tBattlerId

void SpriteCB_SetInvisible(struct Sprite *sprite)
{
    sprite->invisible = TRUE;
}

void SetBattlerShadowSpriteCallback(u8 battlerId, u16 species)
{
    // The player's shadow is never seen.
    if (GetBattlerSide(battlerId) == B_SIDE_PLAYER || gBattleScripting.monCaught)
        return;

    if (gBattleSpritesDataPtr->battlerData[battlerId].transformSpecies != SPECIES_NONE)
        species = gBattleSpritesDataPtr->battlerData[battlerId].transformSpecies;

    if (gEnemyMonElevation[species] != 0)
        gSprites[gBattleSpritesDataPtr->healthBoxesData[battlerId].shadowSpriteId].callback = SpriteCB_EnemyShadow;
    else
        gSprites[gBattleSpritesDataPtr->healthBoxesData[battlerId].shadowSpriteId].callback = SpriteCB_SetInvisible;
}

void HideBattlerShadowSprite(u8 battlerId)
{
    gSprites[gBattleSpritesDataPtr->healthBoxesData[battlerId].shadowSpriteId].callback = SpriteCB_SetInvisible;
}

void sub_805EF14(void)
{
    u16 *vramPtr = (u16*)(VRAM + 0x240);
    s32 i;
    s32 j;

    for (i = 0; i < 9; i++)
    {
        for (j = 0; j < 16; j++)
        {
            if (!(*vramPtr & 0xF000))
                *vramPtr |= 0xF000;
            if (!(*vramPtr & 0x0F00))
                *vramPtr |= 0x0F00;
            if (!(*vramPtr & 0x00F0))
                *vramPtr |= 0x00F0;
            if (!(*vramPtr & 0x000F))
                *vramPtr |= 0x000F;
            vramPtr++;
        }
    }
}

void ClearTemporarySpeciesSpriteData(u8 battlerId, bool8 dontClearSubstitute)
{
    gBattleSpritesDataPtr->battlerData[battlerId].transformSpecies = SPECIES_NONE;
    gBattleMonForms[battlerId] = 0;
    if (!dontClearSubstitute)
        ClearBehindSubstituteBit(battlerId);
}

void AllocateMonSpritesGfx(void)
{
    u8 i = 0, j;

    gMonSpritesGfxPtr = NULL;
    gMonSpritesGfxPtr = AllocZeroed(sizeof(*gMonSpritesGfxPtr));
    gMonSpritesGfxPtr->firstDecompressed = AllocZeroed(0x8000);

    for (i = 0; i < MAX_BATTLERS_COUNT; i++)
    {
        gMonSpritesGfxPtr->sprites.ptr[i] = gMonSpritesGfxPtr->firstDecompressed + (i * 0x2000);
        *(gMonSpritesGfxPtr->templates + i) = gBattlerSpriteTemplates[i];

        for (j = 0; j < 4; j++)
        {
            gMonSpritesGfxPtr->field_74[i][j].data = gMonSpritesGfxPtr->sprites.ptr[i] + (j * MON_PIC_SIZE);
            gMonSpritesGfxPtr->field_74[i][j].size = MON_PIC_SIZE;
        }

        gMonSpritesGfxPtr->templates[i].images = gMonSpritesGfxPtr->field_74[i];
    }

    gMonSpritesGfxPtr->barFontGfx = AllocZeroed(0x1000);
}

void FreeMonSpritesGfx(void)
{
    if (gMonSpritesGfxPtr == NULL)
        return;

    if (gMonSpritesGfxPtr->buffer != NULL)
        FREE_AND_SET_NULL(gMonSpritesGfxPtr->buffer);
    if (gMonSpritesGfxPtr->field_178 != NULL)
        FREE_AND_SET_NULL(gMonSpritesGfxPtr->field_178);

    FREE_AND_SET_NULL(gMonSpritesGfxPtr->barFontGfx);
    FREE_AND_SET_NULL(gMonSpritesGfxPtr->firstDecompressed);
    gMonSpritesGfxPtr->sprites.ptr[0] = NULL;
    gMonSpritesGfxPtr->sprites.ptr[1] = NULL;
    gMonSpritesGfxPtr->sprites.ptr[2] = NULL;
    gMonSpritesGfxPtr->sprites.ptr[3] = NULL;
    FREE_AND_SET_NULL(gMonSpritesGfxPtr);
}

bool32 ShouldPlayNormalMonCry(struct Pokemon *mon)
{
    s16 hp, maxHP;
    s32 barLevel;

    if (GetMonData(mon, MON_DATA_STATUS) & (STATUS1_ANY | STATUS1_TOXIC_COUNTER))
        return FALSE;

    hp = GetMonData(mon, MON_DATA_HP);
    maxHP = GetMonData(mon, MON_DATA_MAX_HP);

    barLevel = GetHPBarLevel(hp, maxHP);
    if (barLevel <= HP_BAR_YELLOW)
        return FALSE;

    return TRUE;
}<|MERGE_RESOLUTION|>--- conflicted
+++ resolved
@@ -872,7 +872,6 @@
 
     if (IsContest())
     {
-<<<<<<< HEAD
         position = 0;
         targetSpecies = gContestResources->moveAnim->targetSpecies;
         personalityValue = gContestResources->moveAnim->personality;
@@ -882,7 +881,40 @@
                                                   gMonSpritesGfxPtr->sprites.ptr[0],
                                                   targetSpecies,
                                                   gContestResources->moveAnim->targetPersonality);
-=======
+    }
+    else
+    {
+        position = GetBattlerPosition(battlerAtk);
+
+        if (GetBattlerSide(battlerDef) == B_SIDE_OPPONENT)
+            targetSpecies = GetMonData(&gEnemyParty[gBattlerPartyIndexes[battlerDef]], MON_DATA_SPECIES);
+        else
+            targetSpecies = GetMonData(&gPlayerParty[gBattlerPartyIndexes[battlerDef]], MON_DATA_SPECIES);
+
+        if (GetBattlerSide(battlerAtk) == B_SIDE_PLAYER)
+        {
+            personalityValue = GetMonData(&gPlayerParty[gBattlerPartyIndexes[battlerAtk]], MON_DATA_PERSONALITY);
+            otId = GetMonData(&gPlayerParty[gBattlerPartyIndexes[battlerAtk]], MON_DATA_OT_ID);
+
+            HandleLoadSpecialPokePic_DontHandleDeoxys(&gMonBackPicTable[targetSpecies],
+                                                      gMonSpritesGfxPtr->sprites.ptr[position],
+                                                      targetSpecies,
+                                                      gTransformedPersonalities[battlerAtk]);
+        }
+        else
+        {
+            personalityValue = GetMonData(&gEnemyParty[gBattlerPartyIndexes[battlerAtk]], MON_DATA_PERSONALITY);
+            otId = GetMonData(&gEnemyParty[gBattlerPartyIndexes[battlerAtk]], MON_DATA_OT_ID);
+
+            HandleLoadSpecialPokePic_DontHandleDeoxys(&gMonFrontPicTable[targetSpecies],
+                                                      gMonSpritesGfxPtr->sprites.ptr[position],
+                                                      targetSpecies,
+                                                      gTransformedPersonalities[battlerAtk]);
+        }
+    }
+
+    if (notTransform)
+    {
         StartSpriteAnim(&gSprites[gBattlerSpriteIds[battlerAtk]], gBattleSpritesDataPtr->animationData->animArg);
         paletteOffset = 0x100 + battlerAtk * 16;
         LoadPalette(gBattleStruct->castformPalette[gBattleSpritesDataPtr->animationData->animArg], paletteOffset, 32);
@@ -893,51 +925,6 @@
             CpuCopy32(gPlttBufferFaded + paletteOffset, gPlttBufferUnfaded + paletteOffset, 32);
         }
         gSprites[gBattlerSpriteIds[battlerAtk]].y = GetBattlerSpriteDefault_Y(battlerAtk);
->>>>>>> 0e33df21
-    }
-    else
-    {
-        position = GetBattlerPosition(battlerAtk);
-
-        if (GetBattlerSide(battlerDef) == B_SIDE_OPPONENT)
-            targetSpecies = GetMonData(&gEnemyParty[gBattlerPartyIndexes[battlerDef]], MON_DATA_SPECIES);
-        else
-            targetSpecies = GetMonData(&gPlayerParty[gBattlerPartyIndexes[battlerDef]], MON_DATA_SPECIES);
-
-        if (GetBattlerSide(battlerAtk) == B_SIDE_PLAYER)
-        {
-            personalityValue = GetMonData(&gPlayerParty[gBattlerPartyIndexes[battlerAtk]], MON_DATA_PERSONALITY);
-            otId = GetMonData(&gPlayerParty[gBattlerPartyIndexes[battlerAtk]], MON_DATA_OT_ID);
-
-            HandleLoadSpecialPokePic_DontHandleDeoxys(&gMonBackPicTable[targetSpecies],
-                                                      gMonSpritesGfxPtr->sprites.ptr[position],
-                                                      targetSpecies,
-                                                      gTransformedPersonalities[battlerAtk]);
-        }
-        else
-        {
-            personalityValue = GetMonData(&gEnemyParty[gBattlerPartyIndexes[battlerAtk]], MON_DATA_PERSONALITY);
-            otId = GetMonData(&gEnemyParty[gBattlerPartyIndexes[battlerAtk]], MON_DATA_OT_ID);
-
-            HandleLoadSpecialPokePic_DontHandleDeoxys(&gMonFrontPicTable[targetSpecies],
-                                                      gMonSpritesGfxPtr->sprites.ptr[position],
-                                                      targetSpecies,
-                                                      gTransformedPersonalities[battlerAtk]);
-        }
-    }
-
-    if (notTransform)
-    {
-        StartSpriteAnim(&gSprites[gBattlerSpriteIds[battlerAtk]], gBattleSpritesDataPtr->animationData->animArg);
-        paletteOffset = 0x100 + battlerAtk * 16;
-        LoadPalette(gBattleStruct->castformPalette[gBattleSpritesDataPtr->animationData->animArg], paletteOffset, 32);
-        gBattleMonForms[battlerAtk] = gBattleSpritesDataPtr->animationData->animArg;
-        if (gBattleSpritesDataPtr->battlerData[battlerAtk].transformSpecies != SPECIES_NONE)
-        {
-            BlendPalette(paletteOffset, 16, 6, RGB_WHITE);
-            CpuCopy32(gPlttBufferFaded + paletteOffset, gPlttBufferUnfaded + paletteOffset, 32);
-        }
-        gSprites[gBattlerSpriteIds[battlerAtk]].pos1.y = GetBattlerSpriteDefault_Y(battlerAtk);
     }
     else
     {
