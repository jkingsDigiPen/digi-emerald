--- conflicted
+++ resolved
@@ -139,23 +139,23 @@
 static void AnimMoveFeintSwipe(struct Sprite *);
 static void AnimMoveFeintZoom(struct Sprite *);
 static void AnimMoveTrumpCard(struct Sprite *);
-static void AnimMoveTrumpCardParticle(struct Sprite* sprite);
-static void AnimMoveAccupressure(struct Sprite* sprite);
-static void AnimMoveWringOut(struct Sprite* sprite);
-static void AnimMoveWorrySeed(struct Sprite* sprite);
-static void AnimMoveSmallCloud(struct Sprite* sprite);
-static void AnimGrassKnotStep(struct Sprite *sprite);
-static void AnimGrassKnot(struct Sprite *sprite);
-static void AnimWoodHammerSmall(struct Sprite *sprite);
-static void AnimWoodHammerBig(struct Sprite *sprite);
+static void AnimMoveTrumpCardParticle(struct Sprite *);
+static void AnimMoveAccupressure(struct Sprite *);
+static void AnimMoveWringOut(struct Sprite *);
+static void AnimMoveWorrySeed(struct Sprite *);
+static void AnimMoveSmallCloud(struct Sprite *);
+static void AnimGrassKnotStep(struct Sprite *);
+static void AnimGrassKnot(struct Sprite *);
+static void AnimWoodHammerSmall(struct Sprite *);
+static void AnimWoodHammerBig(struct Sprite *);
 static void AnimTask_DoubleTeam_Step(u8);
 static void AnimDoubleTeam(struct Sprite *);
-static void AnimNightSlash(struct Sprite *sprite);
-static void AnimRockPolishStreak(struct Sprite *sprite);
-static void AnimRockPolishSparkle(struct Sprite *sprite);
-static void AnimPoisonJabProjectile(struct Sprite *sprite);
-static void AnimNightSlash(struct Sprite *sprite);
-static void AnimPluck(struct Sprite* sprite);
+static void AnimNightSlash(struct Sprite *);
+static void AnimRockPolishStreak(struct Sprite *);
+static void AnimRockPolishSparkle(struct Sprite *);
+static void AnimPoisonJabProjectile(struct Sprite *);
+static void AnimNightSlash(struct Sprite *);
+static void AnimPluck(struct Sprite *);
 
 const union AnimCmd gPowderParticlesAnimCmds[] =
 {
@@ -2998,11 +2998,7 @@
 // arg 3: vertical movement speed (sub-pixel value)
 // arg 4: wave amplitude
 // arg 5: wave speed
-<<<<<<< HEAD
-void AnimMovePowderParticle(struct Sprite* sprite)
-=======
-static void AnimMovePowderParticle(struct Sprite *sprite)
->>>>>>> 898ec580
+void AnimMovePowderParticle(struct Sprite *sprite)
 {
     sprite->x += gBattleAnimArgs[0];
     sprite->y += gBattleAnimArgs[1];
@@ -3042,11 +3038,7 @@
 // arg 0: initial x pixel offset
 // arg 1: initial y pixel offset
 // arg 2: duration
-<<<<<<< HEAD
-void AnimPowerAbsorptionOrb(struct Sprite* sprite)
-=======
-static void AnimPowerAbsorptionOrb(struct Sprite *sprite)
->>>>>>> 898ec580
+void AnimPowerAbsorptionOrb(struct Sprite *sprite)
 {
     InitSpritePosToAnimAttacker(sprite, TRUE);
     sprite->data[0] = gBattleAnimArgs[2];
@@ -3061,11 +3053,7 @@
 // arg 1: initial y pixel offset
 // arg 2: duration
 // arg 3: sprite anim number
-<<<<<<< HEAD
-void AnimSolarBeamBigOrb(struct Sprite* sprite)
-=======
-static void AnimSolarBeamBigOrb(struct Sprite *sprite)
->>>>>>> 898ec580
+void AnimSolarBeamBigOrb(struct Sprite *sprite)
 {
     InitSpritePosToAnimAttacker(sprite, TRUE);
     StartSpriteAnim(sprite, gBattleAnimArgs[3]);
@@ -3082,8 +3070,7 @@
 // arg 1: initial y pixel offset
 // arg 2: duration
 // arg 3: initial wave offset
-<<<<<<< HEAD
-static void AnimSolarBeamSmallOrb(struct Sprite* sprite)
+static void AnimSolarBeamSmallOrb(struct Sprite *sprite)
 {
     InitSpritePosToAnimAttacker(sprite, TRUE);
 
@@ -3100,16 +3087,6 @@
         sprite->data[4] = GetBattlerSpriteCoord(gBattleAnimTarget, BATTLER_COORD_Y_PIC_OFFSET);
     }
 
-=======
-static void AnimSolarBeamSmallOrb(struct Sprite *sprite)
-{
-    InitSpritePosToAnimAttacker(sprite, TRUE);
-    sprite->data[0] = gBattleAnimArgs[2];
-    sprite->data[1] = sprite->x;
-    sprite->data[2] = GetBattlerSpriteCoord(gBattleAnimTarget, BATTLER_COORD_X_2);
-    sprite->data[3] = sprite->y;
-    sprite->data[4] = GetBattlerSpriteCoord(gBattleAnimTarget, BATTLER_COORD_Y_PIC_OFFSET);
->>>>>>> 898ec580
     InitAnimLinearTranslation(sprite);
     sprite->data[5] = gBattleAnimArgs[3];
     sprite->callback = AnimSolarBeamSmallOrb_Step;
@@ -3160,11 +3137,7 @@
 // arg 1: initial y pixel offset
 // arg 2: wave amplitude
 // arg 3: wave period (lower means faster wave)
-<<<<<<< HEAD
-void AnimAbsorptionOrb(struct Sprite* sprite)
-=======
-static void AnimAbsorptionOrb(struct Sprite *sprite)
->>>>>>> 898ec580
+void AnimAbsorptionOrb(struct Sprite *sprite)
 {
     InitSpritePosToAnimTarget(sprite, TRUE);
     sprite->data[0] = gBattleAnimArgs[3];
@@ -3183,11 +3156,7 @@
 
 // Moves an orb in a wave-like fashion towards the target mon. The wave's
 // properties and the sprite anim are randomly determined.
-<<<<<<< HEAD
-void AnimHyperBeamOrb(struct Sprite* sprite)
-=======
-static void AnimHyperBeamOrb(struct Sprite *sprite)
->>>>>>> 898ec580
+void AnimHyperBeamOrb(struct Sprite *sprite)
 {
     u16 speed;
     u16 animNum = Random2();
@@ -3232,7 +3201,7 @@
     }
 }
 
-static void AnimMoveWorrySeedWait(struct Sprite* sprite)
+static void AnimMoveWorrySeedWait(struct Sprite *sprite)
 {
     if (TranslateAnimHorizontalArc(sprite))
         DestroyAnimSprite(sprite);
@@ -3242,7 +3211,7 @@
 // arg 1: initial y pixel offset
 // arg 2: wave period
 // arg 3: wave amplitude
-static void AnimMoveWorrySeed(struct Sprite* sprite)
+static void AnimMoveWorrySeed(struct Sprite *sprite)
 {
     InitSpritePosToAnimAttacker(sprite, TRUE);
     sprite->data[2] = GetBattlerSpriteCoord(gBattleAnimTarget, BATTLER_COORD_X);
@@ -3254,7 +3223,7 @@
     sprite->callback = AnimMoveWorrySeedWait;
 }
 
-static void AnimMoveSmallCloudAnimate(struct Sprite* sprite)
+static void AnimMoveSmallCloudAnimate(struct Sprite *sprite)
 {
     sprite->x2 += sprite->data[0];
     sprite->y2 += sprite->data[1];
@@ -3273,7 +3242,7 @@
 // arg 3: horizontal velocity
 // arg 4: vertical velocity
 // arg 5: duration
-static void AnimMoveSmallCloud(struct Sprite* sprite)
+static void AnimMoveSmallCloud(struct Sprite *sprite)
 {
     InitSpritePosToAnimTarget(sprite, TRUE);
     sprite->data[0] = gBattleAnimArgs[3];
@@ -3282,7 +3251,7 @@
     StartSpriteAffineAnim(sprite, gBattleAnimArgs[2]+1);
 }
 
-static void AnimPluckParticle(struct Sprite* sprite)
+static void AnimPluckParticle(struct Sprite *sprite)
 {
     if(sprite->data[0] > 0)
     {
@@ -3309,7 +3278,7 @@
 // arg 2: lifetime of the particle
 // arg 3: upward velocity initial (decreases over time)
 // arg 4: horizontal velocity (stays the same)
-static void AnimPluck(struct Sprite* sprite)
+static void AnimPluck(struct Sprite *sprite)
 {
     InitSpritePosToAnimTarget(sprite, TRUE);
 
@@ -3321,7 +3290,7 @@
     sprite->callback = AnimPluckParticle;
 }
 
-static void AnimMoveFeintSwipeStep(struct Sprite* sprite)
+static void AnimMoveFeintSwipeStep(struct Sprite *sprite)
 {
     switch(sprite->data[5])
     {
@@ -3350,7 +3319,7 @@
 
 }
 
-static void AnimMoveFeintSwipe(struct Sprite* sprite)
+static void AnimMoveFeintSwipe(struct Sprite *sprite)
 {
     if (GetBattlerSide(gBattleAnimAttacker) != B_SIDE_PLAYER)
     {
@@ -3368,14 +3337,14 @@
     sprite->callback = AnimMoveFeintSwipeStep;
 }
 
-static void AnimMoveFeintZoom(struct Sprite* sprite)
+static void AnimMoveFeintZoom(struct Sprite *sprite)
 {
     InitSpritePosToAnimTarget(sprite, TRUE);
     StoreSpriteCallbackInData6(sprite, DestroySpriteAndMatrix);
     sprite->callback = RunStoredCallbackWhenAffineAnimEnds;
 }
 
-static void AnimMoveTrumpCardArc(struct Sprite* sprite)
+static void AnimMoveTrumpCardArc(struct Sprite *sprite)
 {
     if(AnimTranslateLinear(sprite))
     {
@@ -3389,7 +3358,7 @@
 
 }
 
-static void AnimMoveTrumpCard(struct Sprite* sprite)
+static void AnimMoveTrumpCard(struct Sprite *sprite)
 {
     if (GetBattlerSide(gBattleAnimAttacker) != B_SIDE_PLAYER)
     {
@@ -3408,7 +3377,7 @@
     sprite->callback = AnimMoveTrumpCardArc;
 }
 
-static void AnimMoveTrumpCardParticleAlive(struct Sprite* sprite)
+static void AnimMoveTrumpCardParticleAlive(struct Sprite *sprite)
 {
     if(sprite->data[0] > 0)
     {
@@ -3438,7 +3407,7 @@
     }
 }
 
-static void AnimMoveTrumpCardParticle(struct Sprite* sprite)
+static void AnimMoveTrumpCardParticle(struct Sprite *sprite)
 {
     if (GetBattlerSide(gBattleAnimAttacker) != B_SIDE_PLAYER)
     {
@@ -3453,7 +3422,7 @@
     sprite->callback = AnimMoveTrumpCardParticleAlive;
 }
 
-static void AnimMoveAccupressureTransition(struct Sprite* sprite)
+static void AnimMoveAccupressureTransition(struct Sprite *sprite)
 {
     switch(sprite->data[5])
     {
@@ -3473,7 +3442,7 @@
     }
 }
 
-static void AnimMoveAccupressure(struct Sprite* sprite)
+static void AnimMoveAccupressure(struct Sprite *sprite)
 {
     InitSpritePosToAnimTarget(sprite, TRUE);
     sprite->data[0] = gBattleAnimArgs[2];
@@ -3486,7 +3455,7 @@
     sprite->callback = AnimMoveAccupressureTransition;
 }
 
-static void AnimMoveWringOutCircle(struct Sprite* sprite)
+static void AnimMoveWringOutCircle(struct Sprite *sprite)
 {
     sprite->x2 = Cos(sprite->data[3], sprite->data[2]);
     sprite->y2 = Sin(sprite->data[3], sprite->data[2]);
@@ -3514,7 +3483,7 @@
     }
 }
 
-static void AnimMoveWringOut(struct Sprite* sprite)
+static void AnimMoveWringOut(struct Sprite *sprite)
 {
     InitSpritePosToAnimTarget(sprite, TRUE);
     if(gBattleAnimArgs[5] == TRUE)
@@ -3578,11 +3547,7 @@
 // arg 2: initial wave offset
 // arg 3: duration
 // arg 4: blend (0 = off, 1 = on)
-<<<<<<< HEAD
-void AnimSporeParticle(struct Sprite* sprite)
-=======
-static void AnimSporeParticle(struct Sprite *sprite)
->>>>>>> 898ec580
+void AnimSporeParticle(struct Sprite *sprite)
 {
     InitSpritePosToAnimTarget(sprite, TRUE);
     StartSpriteAnim(sprite, gBattleAnimArgs[4]);
@@ -3644,11 +3609,7 @@
 // arg 1: initial y pixel offset
 // arg 2: target y pixel offset
 // arg 3: duration
-<<<<<<< HEAD
-void AnimPetalDanceBigFlower(struct Sprite* sprite)
-=======
-static void AnimPetalDanceBigFlower(struct Sprite *sprite)
->>>>>>> 898ec580
+void AnimPetalDanceBigFlower(struct Sprite *sprite)
 {
     InitSpritePosToAnimAttacker(sprite, FALSE);
     sprite->data[0] = gBattleAnimArgs[3];
@@ -3686,11 +3647,7 @@
 // arg 1: initial y pixel offset
 // arg 2: target y pixel offset
 // arg 3: duration
-<<<<<<< HEAD
-void AnimPetalDanceSmallFlower(struct Sprite* sprite)
-=======
-static void AnimPetalDanceSmallFlower(struct Sprite *sprite)
->>>>>>> 898ec580
+void AnimPetalDanceSmallFlower(struct Sprite *sprite)
 {
     InitSpritePosToAnimAttacker(sprite, TRUE);
     sprite->data[0] = gBattleAnimArgs[3];
@@ -3788,11 +3745,7 @@
 // arg 4: translation duration
 // arg 5: wave amplitude
 // arg 6: target between double battle opponents (boolean)
-<<<<<<< HEAD
-void AnimTranslateLinearSingleSineWave(struct Sprite* sprite)
-=======
-static void AnimTranslateLinearSingleSineWave(struct Sprite *sprite)
->>>>>>> 898ec580
+void AnimTranslateLinearSingleSineWave(struct Sprite *sprite)
 {
     InitSpritePosToAnimAttacker(sprite, TRUE);
     if (GetBattlerSide(gBattleAnimAttacker) != B_SIDE_PLAYER)
@@ -4023,11 +3976,7 @@
 // Moves an orb from the target mon to the attacking mon.
 // arg 0: initial x pixel offset
 // arg 1: initial y pixel offset
-<<<<<<< HEAD
-void AnimMimicOrb(struct Sprite* sprite)
-=======
-static void AnimMimicOrb(struct Sprite *sprite)
->>>>>>> 898ec580
+void AnimMimicOrb(struct Sprite *sprite)
 {
     switch (sprite->data[0])
     {
@@ -4822,11 +4771,7 @@
         DestroyAnimVisualTask(taskId);
 }
 
-<<<<<<< HEAD
-void AnimNeedleArmSpike(struct Sprite* sprite)
-=======
-static void AnimNeedleArmSpike(struct Sprite *sprite)
->>>>>>> 898ec580
+void AnimNeedleArmSpike(struct Sprite *sprite)
 {
     u8 a;
     u8 b;
@@ -4882,11 +4827,7 @@
     }
 }
 
-<<<<<<< HEAD
-void AnimNeedleArmSpike_Step(struct Sprite* sprite)
-=======
-static void AnimNeedleArmSpike_Step(struct Sprite *sprite)
->>>>>>> 898ec580
+void AnimNeedleArmSpike_Step(struct Sprite *sprite)
 {
     if (sprite->data[0])
     {
@@ -4953,11 +4894,7 @@
 // arg 0: initial x pixel offset
 // arg 1: initial y pixel offset
 // arg 2: slice direction; 0 = right-to-left, 1 = left-to-right
-<<<<<<< HEAD
-void AnimCuttingSlice(struct Sprite* sprite)
-=======
-static void AnimCuttingSlice(struct Sprite *sprite)
->>>>>>> 898ec580
+void AnimCuttingSlice(struct Sprite *sprite)
 {
     sprite->x = GetBattlerSpriteCoord(gBattleAnimTarget, BATTLER_COORD_X);
     sprite->y = GetBattlerSpriteCoord(gBattleAnimTarget, BATTLER_COORD_Y);
@@ -5292,11 +5229,7 @@
         sprite->data[3] = 0;
 }
 
-<<<<<<< HEAD
-void AnimGrantingStars(struct Sprite* sprite)
-=======
-static void AnimGrantingStars(struct Sprite *sprite)
->>>>>>> 898ec580
+void AnimGrantingStars(struct Sprite *sprite)
 {
     if (!gBattleAnimArgs[2])
         SetSpriteCoordsToAnimAttackerCoords(sprite);
@@ -5945,11 +5878,7 @@
     }
 }
 
-<<<<<<< HEAD
-void AnimEndureEnergy(struct Sprite* sprite)
-=======
-static void AnimEndureEnergy(struct Sprite *sprite)
->>>>>>> 898ec580
+void AnimEndureEnergy(struct Sprite *sprite)
 {
     if (gBattleAnimArgs[0] == 0)
     {
@@ -6017,11 +5946,7 @@
         DestroyAnimSprite(sprite);
 }
 
-<<<<<<< HEAD
-void AnimConversion(struct Sprite* sprite)
-=======
-static void AnimConversion(struct Sprite *sprite)
->>>>>>> 898ec580
+void AnimConversion(struct Sprite *sprite)
 {
     if (sprite->data[0] == 0)
     {
@@ -6654,11 +6579,7 @@
     sprite->y = GetBattlerSpriteCoord(battler, BATTLER_COORD_Y_PIC_OFFSET) - (s16)GetBattlerSpriteCoordAttr(battler, BATTLER_COORD_ATTR_HEIGHT) / 4;
 }
 
-<<<<<<< HEAD
-void AnimThoughtBubble(struct Sprite* sprite)
-=======
-static void AnimThoughtBubble(struct Sprite *sprite)
->>>>>>> 898ec580
+void AnimThoughtBubble(struct Sprite *sprite)
 {
     u8 animNum;
     u8 battler;
@@ -6686,11 +6607,7 @@
     }
 }
 
-<<<<<<< HEAD
-void AnimMetronomeFinger(struct Sprite* sprite)
-=======
-static void AnimMetronomeFinger(struct Sprite *sprite)
->>>>>>> 898ec580
+void AnimMetronomeFinger(struct Sprite *sprite)
 {
     u8 battler;
     if (gBattleAnimArgs[0] == 0)
@@ -6714,11 +6631,7 @@
     }
 }
 
-<<<<<<< HEAD
-void AnimFollowMeFinger(struct Sprite* sprite)
-=======
-static void AnimFollowMeFinger(struct Sprite *sprite)
->>>>>>> 898ec580
+void AnimFollowMeFinger(struct Sprite *sprite)
 {
     u8 battler;
     if (gBattleAnimArgs[0] == 0)
