#include "global.h"
#include "malloc.h"
#include "decompress.h"
#include "ereader_helpers.h"
#include "link.h"
#include "main.h"
#include "union_room.h"
#include "save.h"
#include "sprite.h"
#include "task.h"
#include "util.h"
#include "trainer_hill.h"
#include "constants/trainers.h"
#include "constants/moves.h"
#include "constants/items.h"
#include "constants/trainer_hill.h"

STATIC_ASSERT(sizeof(struct TrHillTag) <= SECTOR_DATA_SIZE, TrainerHillChallengeFreeSpace);

struct SendRecvMgr
{
    bool8 isParent;
    u8 state;              // EREADER_XFR_STATE_*
    u8 xferState;          // EREADER_XFER_*
    u8 checksumResult;     // EREADER_CHECKSUM_*
    u8 cancellationReason; // EREADER_CANCEL_*
    u32 *data;             // Payload source or destination
    int cursor;            // Index of the next word
    int size;              // Last word index
    int checksum;
};

static void GetKeyInput(void);
static u16 DetermineSendRecvState(u8);
static void EnableSio(void);
static void DisableTm3(void);
static void SetUpTransferManager(size_t, const void *, void *);
static void StartTm3(void);

static struct SendRecvMgr sSendRecvMgr;
static u16 sJoyNewOrRepeated;
static u16 sJoyNew;
static u16 sSendRecvStatus;
static u16 sCounter1;
static u32 sCounter2;
static u16 sSavedIme;
static u16 sSavedIe;
static u16 sSavedTm3Cnt;
static u16 sSavedSioCnt;
static u16 sSavedRCnt;

static const struct TrainerHillTrainer sTrainerHillTrainerTemplates_JP[] = {
    [0] = {
        .name = __("マキエ$$$$$   "),
        .facilityClass = FACILITY_CLASS_HEX_MANIAC,
        .unused = 0x1,
        .speechBefore = { EC_WORD_PREPOSTEROUS, EC_WORD_CASE, EC_WORD_THERE, EC_WORD_TO_HER, EC_WORD_CHALLENGE, EC_WORD_JOKING },
        .speechWin = { EC_WORD_HERS, EC_WORD_TRUMP_CARD, EC_MOVE2(SECRET_POWER), EC_WORD_USING, EC_WORD_WON, EC_WORD_EXCL_EXCL },
        .speechLose = { EC_WORD_TO_HER, EC_WORD_WIN, EC_WORD_JOKING, EC_WORD_HIGHS, EC_WORD_SCARY, EC_WORD_ELLIPSIS_EXCL },
        .speechAfter = { EC_WORD_IGNORANT, EC_WORD_SO, EC_WORD_TODAY, EC_WORD_NIGHTTIME, EC_WORD_YOU_RE, EC_WORD_ELLIPSIS_ELLIPSIS_ELLIPSIS },
        .mons = {
            [0] = DUMMY_HILL_MON,
            [1] = DUMMY_HILL_MON,
            [2] = DUMMY_HILL_MON,
            [3] = {
                .species = SPECIES_SWALOT,
                .heldItem = ITEM_SHELL_BELL,
                .moves = { MOVE_SLUDGE_BOMB, MOVE_SHADOW_BALL, MOVE_PAIN_SPLIT, MOVE_YAWN },
                .hpEV = 55,
                .attackEV = 255,
                .defenseEV = 100,
                .speedEV = 0,
                .spAttackEV = 0,
                .spDefenseEV = 100,
                .otId = TRAINER_HILL_OTID,
                .hpIV = 5,
                .attackIV = 5,
                .defenseIV = 5,
                .speedIV = 5,
                .spAttackIV = 5,
                .spDefenseIV = 5,
                .abilityNum = 1,
                .personality = 0x80,
                .nickname = __("マルノーム$$$$$$"),
                .friendship = MAX_FRIENDSHIP
            },
            [4] = {
                .species = SPECIES_DUSTOX,
                .heldItem = ITEM_BRIGHT_POWDER,
                .moves = { MOVE_SILVER_WIND, MOVE_SLUDGE_BOMB, MOVE_SHADOW_BALL, MOVE_GIGA_DRAIN },
                .hpEV = 0,
                .attackEV = 255,
                .defenseEV = 0,
                .speedEV = 0,
                .spAttackEV = 255,
                .spDefenseEV = 0,
                .otId = TRAINER_HILL_OTID,
                .hpIV = 5,
                .attackIV = 5,
                .defenseIV = 5,
                .speedIV = 5,
                .spAttackIV = 5,
                .spDefenseIV = 5,
                .abilityNum = 0,
                .personality = 0x6,
                .nickname = __("ドクケイル$$$$$$"),
                .friendship = MAX_FRIENDSHIP
            },
            [5] = {
                .species = SPECIES_RELICANTH,
                .heldItem = ITEM_QUICK_CLAW,
                .moves = { MOVE_ANCIENT_POWER, MOVE_SURF, MOVE_EARTHQUAKE, MOVE_AMNESIA },
                .hpEV = 100,
                .attackEV = 0,
                .defenseEV = 0,
                .speedEV = 0,
                .spAttackEV = 155,
                .spDefenseEV = 255,
                .otId = TRAINER_HILL_OTID,
                .hpIV = 5,
                .attackIV = 5,
                .defenseIV = 5,
                .speedIV = 5,
                .spAttackIV = 5,
                .spDefenseIV = 5,
                .abilityNum = 0,
                .personality = 0x2f,
                .nickname = __("ジーランス$$$$$$"),
                .friendship = MAX_FRIENDSHIP
            },
        }
    },
    [1] = {
        .name = __("ハルヒト$$$$   "),
        .facilityClass = FACILITY_CLASS_CAMPER,
        .unused = 0x1,
        .speechBefore = { EC_MOVE2(BOUNCE), EC_WORD_AS_MUCH_AS, EC_EMPTY_WORD, EC_WORD_THEY_RE, EC_WORD_STRONG, EC_WORD_EXCL },
        .speechWin = { EC_MOVE(FLY), EC_WORD_AS_MUCH_AS, EC_EMPTY_WORD, EC_WORD_THEY_RE, EC_WORD_HAPPY, EC_WORD_EXCL },
        .speechLose = { EC_MOVE2(MINIMIZE), EC_WORD_AS_MUCH_AS, EC_EMPTY_WORD, EC_WORD_THEY_RE, EC_WORD_SAD, EC_WORD_EXCL },
        .speechAfter = { EC_MOVE(BITE), EC_WORD_AS_MUCH_AS, EC_EMPTY_WORD, EC_WORD_THEY_RE, EC_WORD_ANGRY, EC_WORD_EXCL },
        .mons = {
            [0] = DUMMY_HILL_MON,
            [1] = DUMMY_HILL_MON,
            [2] = DUMMY_HILL_MON,
            [3] = {
                .species = SPECIES_CACTURNE,
                .heldItem = ITEM_QUICK_CLAW,
<<<<<<< HEAD
                .moves = { MOVE_GIGA_DRAIN, MOVE_FEINT_ATTACK, MOVE_THUNDER_PUNCH, MOVE_GROWTH },
                .level = 0,
                .ppBonuses = 0x0,
=======
                .moves = { MOVE_GIGA_DRAIN, MOVE_FAINT_ATTACK, MOVE_THUNDER_PUNCH, MOVE_GROWTH },
>>>>>>> 720b9199
                .hpEV = 55,
                .attackEV = 0,
                .defenseEV = 100,
                .speedEV = 0,
                .spAttackEV = 255,
                .spDefenseEV = 100,
                .otId = TRAINER_HILL_OTID,
                .hpIV = 5,
                .attackIV = 5,
                .defenseIV = 5,
                .speedIV = 5,
                .spAttackIV = 5,
                .spDefenseIV = 5,
                .abilityNum = 0,
                .personality = 0x8c,
                .nickname = __("ノクタス$$$$$$$"),
                .friendship = MAX_FRIENDSHIP
            },
            [4] = {
                .species = SPECIES_SWELLOW,
                .heldItem = ITEM_BRIGHT_POWDER,
                .moves = { MOVE_FACADE, MOVE_AERIAL_ACE, MOVE_QUICK_ATTACK, MOVE_DOUBLE_TEAM },
                .hpEV = 255,
                .attackEV = 255,
                .defenseEV = 0,
                .speedEV = 0,
                .spAttackEV = 0,
                .spDefenseEV = 0,
                .otId = TRAINER_HILL_OTID,
                .hpIV = 5,
                .attackIV = 5,
                .defenseIV = 5,
                .speedIV = 5,
                .spAttackIV = 5,
                .spDefenseIV = 5,
                .abilityNum = 0,
                .personality = 0x80,
                .nickname = __("オオスバメ$$$$$$"),
                .friendship = MAX_FRIENDSHIP
            },
            [5] = {
                .species = SPECIES_WHISCASH,
                .heldItem = ITEM_CHESTO_BERRY,
                .moves = { MOVE_SURF, MOVE_EARTHQUAKE, MOVE_AMNESIA, MOVE_REST },
                .hpEV = 0,
                .attackEV = 255,
                .defenseEV = 0,
                .speedEV = 0,
                .spAttackEV = 255,
                .spDefenseEV = 0,
                .otId = TRAINER_HILL_OTID,
                .hpIV = 5,
                .attackIV = 5,
                .defenseIV = 5,
                .speedIV = 5,
                .spAttackIV = 5,
                .spDefenseIV = 5,
                .abilityNum = 0,
                .personality = 0x0,
                .nickname = __("ナマズン$$$$$$$"),
                .friendship = MAX_FRIENDSHIP
            },
        }
    },
    [2] = {
        .name = __("メイコ$$$$$   "),
        .facilityClass = FACILITY_CLASS_SCHOOL_KID_F,
        .unused = 0x1,
        .speechBefore = { EC_WORD_SHINE, EC_WORD_POKEMON, EC_WORD_RELEASE, EC_WORD_WAS, EC_MOVE2(FRUSTRATION), EC_WORD_WITHOUT },
        .speechWin = { EC_WORD_SHINE, EC_WORD_POKEMON, EC_WORD_TO_HER, EC_MOVE2(PRESENT), EC_WORD_KNOWS, EC_WORD_WITHOUT },
        .speechLose = { EC_WORD_THAT, EC_WORD_ABOVE, EC_WORD_LOST, EC_WORD_STORES, EC_WORD_JOKING, EC_WORD_ELLIPSIS_ELLIPSIS_ELLIPSIS },
        .speechAfter = { EC_WORD_ENTERTAINING, EC_WORD_NONE, EC_WORD_HEY_QUES, EC_WORD_ALMOST, EC_WORD_EXCL, EC_EMPTY_WORD },
        .mons = {
            [0] = DUMMY_HILL_MON,
            [1] = DUMMY_HILL_MON,
            [2] = DUMMY_HILL_MON,
            [3] = {
                .species = SPECIES_DELCATTY,
                .heldItem = ITEM_LUM_BERRY,
                .moves = { MOVE_SING, MOVE_BODY_SLAM, MOVE_SHADOW_BALL, MOVE_IRON_TAIL },
                .hpEV = 0,
                .attackEV = 255,
                .defenseEV = 0,
                .speedEV = 255,
                .spAttackEV = 0,
                .spDefenseEV = 0,
                .otId = TRAINER_HILL_OTID,
                .hpIV = 5,
                .attackIV = 5,
                .defenseIV = 5,
                .speedIV = 5,
                .spAttackIV = 5,
                .spDefenseIV = 5,
                .abilityNum = 0,
                .personality = 0x3,
                .nickname = __("エネコロロ$$$$$$"),
                .friendship = MAX_FRIENDSHIP
            },
            [4] = {
                .species = SPECIES_ROSELIA,
                .heldItem = ITEM_LEFTOVERS,
                .moves = { MOVE_GIGA_DRAIN, MOVE_GRASS_WHISTLE, MOVE_TOXIC, MOVE_LEECH_SEED },
                .hpEV = 255,
                .attackEV = 0,
                .defenseEV = 0,
                .speedEV = 0,
                .spAttackEV = 255,
                .spDefenseEV = 0,
                .otId = TRAINER_HILL_OTID,
                .hpIV = 5,
                .attackIV = 5,
                .defenseIV = 5,
                .speedIV = 5,
                .spAttackIV = 5,
                .spDefenseIV = 5,
                .abilityNum = 1,
                .personality = 0x6,
                .nickname = __("ロゼリア$$$$$$$"),
                .friendship = MAX_FRIENDSHIP
            },
            [5] = {
                .species = SPECIES_BEAUTIFLY,
                .heldItem = ITEM_BRIGHT_POWDER,
                .moves = { MOVE_SILVER_WIND, MOVE_AERIAL_ACE, MOVE_ATTRACT, MOVE_PSYCHIC },
                .hpEV = 100,
                .attackEV = 200,
                .defenseEV = 0,
                .speedEV = 0,
                .spAttackEV = 200,
                .spDefenseEV = 0,
                .otId = TRAINER_HILL_OTID,
                .hpIV = 5,
                .attackIV = 5,
                .defenseIV = 5,
                .speedIV = 5,
                .spAttackIV = 5,
                .spDefenseIV = 5,
                .abilityNum = 0,
                .personality = 0x6,
                .nickname = __("アゲハント$$$$$$"),
                .friendship = MAX_FRIENDSHIP
            },
        }
    },
    [3] = {
        .name = __("ピエール$$$$   "),
        .facilityClass = FACILITY_CLASS_GENTLEMAN,
        .unused = 0x1,
        .speechBefore = { EC_WORD_SHE_WAS, EC_WORD_NO_1, EC_WORD_STRONG, EC_WORD_UNCLE, EC_WORD_THERE, EC_WORD_EXCL },
        .speechWin = { EC_WORD_HAHAHA, EC_WORD_TEACHER, EC_WORD_BECOMES, EC_WORD_GIVE, EC_WORD_IS_IT_QUES, EC_EMPTY_WORD },
        .speechLose = { EC_WORD_OUTSIDE, EC_WORD_UNCLE, EC_WORD_SURPRISE, EC_WORD_THESE, EC_WORD_HEY_QUES, EC_WORD_ELLIPSIS_EXCL },
        .speechAfter = { EC_WORD_HE_S, EC_WORD_NO_1, EC_WORD_STRONG, EC_WORD_CHILDREN, EC_WORD_CAN_T, EC_WORD_EXCL_EXCL },
        .mons = {
            [0] = DUMMY_HILL_MON,
            [1] = DUMMY_HILL_MON,
            [2] = DUMMY_HILL_MON,
            [3] = {
                .species = SPECIES_MAWILE,
                .heldItem = ITEM_BRIGHT_POWDER,
                .moves = { MOVE_CRUNCH, MOVE_FLAMETHROWER, MOVE_THUNDER_PUNCH, MOVE_COMET_PUNCH },
                .hpEV = 0,
                .attackEV = 0,
                .defenseEV = 100,
                .speedEV = 0,
                .spAttackEV = 255,
                .spDefenseEV = 155,
                .otId = TRAINER_HILL_OTID,
                .hpIV = 5,
                .attackIV = 5,
                .defenseIV = 5,
                .speedIV = 5,
                .spAttackIV = 5,
                .spDefenseIV = 5,
                .abilityNum = 1,
                .personality = 0x0,
                .nickname = __("クチート$$$$$$$"),
                .friendship = MAX_FRIENDSHIP
            },
            [4] = {
                .species = SPECIES_SHARPEDO,
                .heldItem = ITEM_SCOPE_LENS,
                .moves = { MOVE_SURF, MOVE_CRUNCH, MOVE_DOUBLE_EDGE, MOVE_EARTHQUAKE },
                .hpEV = 255,
                .attackEV = 0,
                .defenseEV = 0,
                .speedEV = 0,
                .spAttackEV = 255,
                .spDefenseEV = 0,
                .otId = TRAINER_HILL_OTID,
                .hpIV = 5,
                .attackIV = 5,
                .defenseIV = 5,
                .speedIV = 5,
                .spAttackIV = 5,
                .spDefenseIV = 5,
                .abilityNum = 0,
                .personality = 0x96,
                .nickname = __("サメハダー$$$$$$"),
                .friendship = MAX_FRIENDSHIP
            },
            [5] = {
                .species = SPECIES_BANETTE,
                .heldItem = ITEM_LUM_BERRY,
                .moves = { MOVE_PSYCHIC, MOVE_SHADOW_BALL, MOVE_THUNDERBOLT, MOVE_WILL_O_WISP },
                .hpEV = 255,
                .attackEV = 0,
                .defenseEV = 0,
                .speedEV = 0,
                .spAttackEV = 255,
                .spDefenseEV = 0,
                .otId = TRAINER_HILL_OTID,
                .hpIV = 5,
                .attackIV = 5,
                .defenseIV = 5,
                .speedIV = 5,
                .spAttackIV = 5,
                .spDefenseIV = 5,
                .abilityNum = 0,
                .personality = 0x96,
                .nickname = __("ジュペッタ$$$$$$"),
                .friendship = MAX_FRIENDSHIP
            },
        }
    },
};

static u8 GetTrainerHillUnkVal(void)
{
    return (gSaveBlock1Ptr->trainerHill.unused + 1) % 256;
}

static bool32 ValidateTrainerChecksum(struct EReaderTrainerHillTrainer * hillTrainer)
{
    int checksum = CalcByteArraySum((u8 *)hillTrainer, offsetof(typeof(*hillTrainer), checksum));
    if (checksum != hillTrainer->checksum)
        return FALSE;

    return TRUE;
}

bool8 ValidateTrainerHillData(struct EReaderTrainerHillSet * hillSet)
{
    u32 i;
    u32 checksum;
    int numTrainers = hillSet->numTrainers;

    // Validate number of trainers
    if (numTrainers < 1 || numTrainers > NUM_TRAINER_HILL_TRAINERS)
        return FALSE;

    // Validate trainers
    for (i = 0; i < numTrainers; i++)
    {
        if (!ValidateTrainerChecksum(&hillSet->trainers[i]))
            return FALSE;
    }

    // Validate checksum
    checksum = CalcByteArraySum((u8 *)hillSet->trainers, numTrainers * sizeof(struct EReaderTrainerHillTrainer));
    if (checksum != hillSet->checksum)
        return FALSE;

    return TRUE;
}

static bool32 ValidateTrainerHillChecksum(struct EReaderTrainerHillSet *hillSet)
{
    u32 checksum;
    int numTrainers = hillSet->numTrainers;
    if (numTrainers < 1 || numTrainers > NUM_TRAINER_HILL_TRAINERS)
        return FALSE;

    checksum = CalcByteArraySum((u8 *)hillSet->trainers, sizeof(struct EReaderTrainerHillSet) - offsetof(struct EReaderTrainerHillSet, trainers));
    if (checksum != hillSet->checksum)
        return FALSE;

    return TRUE;
}

static bool32 TryWriteTrainerHill_Internal(struct EReaderTrainerHillSet * hillSet, struct TrainerHillChallenge * challenge)
{
    int i;

    AGB_ASSERT_EX(hillSet->dummy == 0, "cereader_tool.c", 450);
    AGB_ASSERT_EX(hillSet->id == 0, "cereader_tool.c", 452);

    memset(challenge, 0, SECTOR_SIZE);
    challenge->numTrainers = hillSet->numTrainers;
    challenge->unused1 = GetTrainerHillUnkVal();
    challenge->numFloors = (hillSet->numTrainers + 1) / HILL_TRAINERS_PER_FLOOR;

    for (i = 0; i < hillSet->numTrainers; i++)
    {
        if (!(i & 1))
        {
            challenge->floors[i / HILL_TRAINERS_PER_FLOOR].trainerNum1 = hillSet->trainers[i].trainerNum;
            challenge->floors[i / HILL_TRAINERS_PER_FLOOR].map = hillSet->trainers[i].map;
            challenge->floors[i / HILL_TRAINERS_PER_FLOOR].trainers[0] = hillSet->trainers[i].trainer;
        }
        else
        {
            challenge->floors[i / HILL_TRAINERS_PER_FLOOR].trainerNum2 = hillSet->trainers[i].trainerNum;
            challenge->floors[i / HILL_TRAINERS_PER_FLOOR].trainers[1] = hillSet->trainers[i].trainer;
        }
    }

    if (i & 1)
    {
        challenge->floors[i / HILL_TRAINERS_PER_FLOOR].trainers[1] = sTrainerHillTrainerTemplates_JP[i / HILL_TRAINERS_PER_FLOOR];
    }

    challenge->checksum = CalcByteArraySum((u8 *)challenge->floors, NUM_TRAINER_HILL_FLOORS * sizeof(struct TrainerHillFloor));
    if (TryWriteSpecialSaveSector(SECTOR_ID_TRAINER_HILL, (u8 *)challenge) != SAVE_STATUS_OK)
        return FALSE;

    return TRUE;
}

bool32 TryWriteTrainerHill(struct EReaderTrainerHillSet * hillSet)
{
    void *buffer = AllocZeroed(SECTOR_SIZE);
    bool32 result = TryWriteTrainerHill_Internal(hillSet, buffer);
    Free(buffer);
    return result;
}

static bool32 TryReadTrainerHill_Internal(struct EReaderTrainerHillSet * dest, u8 * buffer)
{
    if (TryReadSpecialSaveSector(SECTOR_ID_TRAINER_HILL, buffer) != SAVE_STATUS_OK)
        return FALSE;

    memcpy(dest, buffer, sizeof(struct EReaderTrainerHillSet));
    if (!ValidateTrainerHillChecksum(dest))
        return FALSE;

    return TRUE;
}

static bool32 TryReadTrainerHill(struct EReaderTrainerHillSet * hillSet)
{
    u8 *buffer = AllocZeroed(SECTOR_SIZE);
    bool32 result = TryReadTrainerHill_Internal(hillSet, buffer);
    Free(buffer);
    return result;
}

bool32 ReadTrainerHillAndValidate(void)
{
    struct EReaderTrainerHillSet *hillSet = AllocZeroed(SECTOR_SIZE);
    bool32 result = TryReadTrainerHill(hillSet);
    Free(hillSet);
    return result;
}

int EReader_Send(int size, const void * src)
{
    int result;
    int sendStatus;

    EReaderHelper_SaveRegsState();
    while (1)
    {
        GetKeyInput();
        if (sJoyNew & B_BUTTON)
            gShouldAdvanceLinkState = 2;

        sendStatus = EReaderHandleTransfer(1, size, src, NULL);
        sSendRecvStatus = sendStatus;
        if ((sSendRecvStatus & EREADER_XFER_MASK) == 0 && sSendRecvStatus & EREADER_CHECKSUM_OK_MASK)
        {
            result = 0;
            break;
        }
        else if (sSendRecvStatus & EREADER_CANCEL_KEY_MASK)
        {
            result = 1;
            break;
        }
        else if (sSendRecvStatus & EREADER_CANCEL_TIMEOUT_MASK)
        {
            result = 2;
            break;
        }
        else
        {
            gShouldAdvanceLinkState = 0;
            VBlankIntrWait();
        }
    }

    CpuFill32(0, &sSendRecvMgr, sizeof(sSendRecvMgr));
    EReaderHelper_RestoreRegsState();
    return result;
}

int EReader_Recv(void * dest)
{
    int result;
    int recvStatus;

    EReaderHelper_SaveRegsState();
    while (1)
    {
        GetKeyInput();
        if (sJoyNew & B_BUTTON)
            gShouldAdvanceLinkState = 2;

        recvStatus = EReaderHandleTransfer(0, 0, NULL, dest);
        sSendRecvStatus = recvStatus;
        if ((sSendRecvStatus & EREADER_XFER_MASK) == 0 && sSendRecvStatus & EREADER_CHECKSUM_OK_MASK)
        {
            result = 0;
            break;
        }
        else if (sSendRecvStatus & EREADER_CANCEL_KEY_MASK)
        {
            result = 1;
            break;
        }
        else if (sSendRecvStatus & EREADER_CANCEL_TIMEOUT_MASK)
        {
            result = 2;
            break;
        }
        else
        {
            gShouldAdvanceLinkState = 0;
            VBlankIntrWait();
        }
    }

    CpuFill32(0, &sSendRecvMgr, sizeof(sSendRecvMgr));
    EReaderHelper_RestoreRegsState();
    return result;
}

static void CloseSerial(void)
{
    REG_IME = 0;
    REG_IE &= ~(INTR_FLAG_TIMER3 | INTR_FLAG_SERIAL);
    REG_IME = 1;
    REG_SIOCNT = 0;
    REG_TM3CNT_H = 0;
    REG_IF = INTR_FLAG_TIMER3 | INTR_FLAG_SERIAL;
}

static void OpenSerialMulti(void)
{
    REG_IME = 0;
    REG_IE &= ~(INTR_FLAG_TIMER3 | INTR_FLAG_SERIAL);
    REG_IME = 1;
    REG_RCNT = 0;
    REG_SIOCNT = SIO_MULTI_MODE;
    REG_SIOCNT |= SIO_INTR_ENABLE | SIO_115200_BPS;
    REG_IME = 0;
    REG_IE |= INTR_FLAG_SERIAL;
    REG_IME = 1;

    if (sSendRecvMgr.state == 0)
        CpuFill32(0, &sSendRecvMgr, sizeof(sSendRecvMgr));
}

static void OpenSerial32(void)
{
    REG_RCNT = 0;
    REG_SIOCNT = SIO_32BIT_MODE | SIO_INTR_ENABLE;
    REG_SIOCNT |= SIO_MULTI_SD;
    gShouldAdvanceLinkState = 0;
    sCounter1 = 0;
    sCounter2 = 0;
}

int EReaderHandleTransfer(u8 mode, size_t size, const void * data, void * recvBuffer)
{
    switch (sSendRecvMgr.state)
    {
    case EREADER_XFR_STATE_INIT:
        OpenSerialMulti();
        sSendRecvMgr.xferState = EREADER_XFER_EXE;
        sSendRecvMgr.state = EREADER_XFR_STATE_HANDSHAKE;
        break;
    case EREADER_XFR_STATE_HANDSHAKE:
        if (DetermineSendRecvState(mode))
            EnableSio();

        if (gShouldAdvanceLinkState == 2)
        {
            sSendRecvMgr.cancellationReason = EREADER_CANCEL_KEY;
            sSendRecvMgr.state = EREADER_XFR_STATE_DONE;
        }
        break;
    case EREADER_XFR_STATE_START:
        OpenSerial32();
        SetUpTransferManager(size, data, recvBuffer);
        sSendRecvMgr.state = EREADER_XFR_STATE_TRANSFER;
        // fall through
    case EREADER_XFR_STATE_TRANSFER:
        if (gShouldAdvanceLinkState == 2)
        {
            sSendRecvMgr.cancellationReason = EREADER_CANCEL_KEY;
            sSendRecvMgr.state = EREADER_XFR_STATE_DONE;
        }
        else
        {
            sCounter1++;
            sCounter2++;
            if (!sSendRecvMgr.isParent && sCounter2 > 60)
            {
                sSendRecvMgr.cancellationReason = EREADER_CANCEL_TIMEOUT;
                sSendRecvMgr.state = EREADER_XFR_STATE_DONE;
            }

            if (sSendRecvMgr.xferState != EREADER_XFER_CHK)
            {
                if (sSendRecvMgr.isParent && sCounter1 > 2)
                {
                    EnableSio();
                    sSendRecvMgr.xferState = EREADER_XFER_CHK;
                }
                else
                {
                    EnableSio();
                    sSendRecvMgr.xferState = EREADER_XFER_CHK;
                }
            }
        }
        break;
    case EREADER_XFR_STATE_TRANSFER_DONE:
        OpenSerialMulti();
        sSendRecvMgr.state = EREADER_XFR_STATE_CHECKSUM;
        break;
    case EREADER_XFR_STATE_CHECKSUM:
        if (sSendRecvMgr.isParent == TRUE && sCounter1 > 2)
            EnableSio();

        if (++sCounter1 > 60)
        {
            sSendRecvMgr.cancellationReason = EREADER_CANCEL_TIMEOUT;
            sSendRecvMgr.state = EREADER_XFR_STATE_DONE;
        }
        break;
    case EREADER_XFR_STATE_DONE:
        if (sSendRecvMgr.xferState)
        {
            CloseSerial();
            sSendRecvMgr.xferState = 0;
        }
        break;
    }

    return (sSendRecvMgr.xferState << EREADER_XFER_SHIFT)
         | (sSendRecvMgr.cancellationReason << EREADER_CANCEL_SHIFT)
         | (sSendRecvMgr.checksumResult << EREADER_CHECKSUM_SHIFT);
}

static u16 DetermineSendRecvState(u8 mode)
{
    bool16 resp;
    if ((*(vu32 *)REG_ADDR_SIOCNT & (SIO_MULTI_SI | SIO_MULTI_SD)) == SIO_MULTI_SD && mode)
        resp = sSendRecvMgr.isParent = TRUE;
    else
        resp = sSendRecvMgr.isParent = FALSE;
    return resp;
}

static void SetUpTransferManager(size_t size, const void * data, void * recvBuffer)
{
    if (sSendRecvMgr.isParent)
    {
        REG_SIOCNT |= SIO_38400_BPS;
        sSendRecvMgr.data = (void *)data;
        REG_SIODATA32 = size;
        sSendRecvMgr.size = size / 4 + 1;
        StartTm3();
    }
    else
    {
        REG_SIOCNT = REG_SIOCNT;
        sSendRecvMgr.data = recvBuffer;
    }
}

static void StartTm3(void)
{
    REG_TM3CNT_L = -601;
    REG_TM3CNT_H = TIMER_INTR_ENABLE;
    REG_IME = 0;
    REG_IE |= INTR_FLAG_TIMER3;
    REG_IME = 1;
}

void EReaderHelper_Timer3Callback(void)
{
    DisableTm3();
    EnableSio();
}

void EReaderHelper_SerialCallback(void)
{
    u16 i, cnt1, cnt2;
    u32 recv32;
    u16 recv[4];

    switch (sSendRecvMgr.state)
    {
    case EREADER_XFR_STATE_HANDSHAKE:
        REG_SIOMLT_SEND = 0xCCD0; // Handshake id
        *(u64 *)recv = REG_SIOMLT_RECV;
        for (i = 0, cnt1 = 0, cnt2 = 0; i < 4; i++)
        {
            if (recv[i] == 0xCCD0)
                cnt1++;
            else if (recv[i] != 0xFFFF)
                cnt2++;
        }

        if (cnt1 == 2 && cnt2 == 0)
            sSendRecvMgr.state = 2;
        break;
    case EREADER_XFR_STATE_TRANSFER:
        recv32 = REG_SIODATA32;
        // The first value sent by the EReader is the payload size
        if (!sSendRecvMgr.cursor && !sSendRecvMgr.isParent)
            sSendRecvMgr.size = recv32 / 4 + 1;

        if (sSendRecvMgr.isParent == TRUE)
        {
            // Send mode
            if (sSendRecvMgr.cursor < sSendRecvMgr.size)
            {
                REG_SIODATA32 = sSendRecvMgr.data[sSendRecvMgr.cursor];
                sSendRecvMgr.checksum += sSendRecvMgr.data[sSendRecvMgr.cursor];
            }
            else
            {
                REG_SIODATA32 = sSendRecvMgr.checksum;
            }
        }
        else
        {
            // Receive mode
            if (sSendRecvMgr.cursor > 0 && sSendRecvMgr.cursor < sSendRecvMgr.size + 1)
            {
                sSendRecvMgr.data[sSendRecvMgr.cursor - 1] = recv32;
                sSendRecvMgr.checksum += recv32;
            }
            else if (sSendRecvMgr.cursor)
            {
                if (sSendRecvMgr.checksum == recv32)
                    sSendRecvMgr.checksumResult = EREADER_CHECKSUM_OK;
                else
                    sSendRecvMgr.checksumResult = EREADER_CHECKSUM_ERR;
            }

            sCounter2 = 0;
        }

        if (++sSendRecvMgr.cursor < sSendRecvMgr.size + 2)
        {
            if (sSendRecvMgr.isParent)
                REG_TM3CNT_H |= TIMER_ENABLE;
            else
                EnableSio();
        }
        else
        {
            sSendRecvMgr.state = EREADER_XFR_STATE_TRANSFER_DONE;
            sCounter1 = 0;
        }
        break;
    case EREADER_XFR_STATE_CHECKSUM:
        if (!sSendRecvMgr.isParent)
            REG_SIOMLT_SEND = sSendRecvMgr.checksumResult;

        *(vu64 *)recv = REG_SIOMLT_RECV;
        if (recv[1] == EREADER_CHECKSUM_OK || recv[1] == EREADER_CHECKSUM_ERR)
        {
            if (sSendRecvMgr.isParent == TRUE)
                sSendRecvMgr.checksumResult = recv[1]; // EReader has (in)validated the payload

            sSendRecvMgr.state = EREADER_XFR_STATE_DONE;
        }
        break;
    }
}

static void EnableSio(void)
{
    REG_SIOCNT |= SIO_ENABLE;
}

static void DisableTm3(void)
{
    REG_TM3CNT_H &= ~TIMER_ENABLE;
    REG_TM3CNT_L = 0xFDA7;
}

static void GetKeyInput(void)
{
    int rawKeys = REG_KEYINPUT ^ KEYS_MASK;
    sJoyNew = rawKeys & ~sJoyNewOrRepeated;
    sJoyNewOrRepeated = rawKeys;
}

void EReaderHelper_SaveRegsState(void)
{
    sSavedIme = REG_IME;
    sSavedIe = REG_IE;
    sSavedTm3Cnt = REG_TM3CNT_H;
    sSavedSioCnt = REG_SIOCNT;
    sSavedRCnt = REG_RCNT;
}

void EReaderHelper_RestoreRegsState(void)
{
    REG_IME = sSavedIme;
    REG_IE = sSavedIe;
    REG_TM3CNT_H = sSavedTm3Cnt;
    REG_SIOCNT = sSavedSioCnt;
    REG_RCNT = sSavedRCnt;
}

void EReaderHelper_ClearSendRecvMgr(void)
{
    CpuFill32(0, &sSendRecvMgr, sizeof(sSendRecvMgr));
}<|MERGE_RESOLUTION|>--- conflicted
+++ resolved
@@ -145,13 +145,9 @@
             [3] = {
                 .species = SPECIES_CACTURNE,
                 .heldItem = ITEM_QUICK_CLAW,
-<<<<<<< HEAD
                 .moves = { MOVE_GIGA_DRAIN, MOVE_FEINT_ATTACK, MOVE_THUNDER_PUNCH, MOVE_GROWTH },
                 .level = 0,
                 .ppBonuses = 0x0,
-=======
-                .moves = { MOVE_GIGA_DRAIN, MOVE_FAINT_ATTACK, MOVE_THUNDER_PUNCH, MOVE_GROWTH },
->>>>>>> 720b9199
                 .hpEV = 55,
                 .attackEV = 0,
                 .defenseEV = 100,
