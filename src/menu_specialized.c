#include "global.h"
#include "malloc.h"
#include "battle_main.h"
#include "contest_effect.h"
#include "data.h"
#include "decompress.h"
#include "gpu_regs.h"
#include "graphics.h"
#include "menu.h"
#include "international_string_util.h"
#include "menu.h"
#include "menu_specialized.h"
#include "move_relearner.h"
#include "palette.h"
#include "player_pc.h"
#include "pokemon_summary_screen.h"
#include "pokemon_storage_system.h"
#include "scanline_effect.h"
#include "sound.h"
#include "strings.h"
#include "string_util.h"
#include "text.h"
#include "text_window.h"
#include "trig.h"
#include "window.h"
#include "constants/berry.h"
#include "constants/songs.h"
#include "constants/species.h"
#include "gba/io_reg.h"

extern const struct CompressedSpriteSheet gMonFrontPicTable[];

EWRAM_DATA static u8 sUnknown_0203CF48[3] = {0};
EWRAM_DATA static struct ListMenuItem *sUnknown_0203CF4C = NULL;

static void sub_81D1E7C(s32 itemIndex, bool8 onInit, struct ListMenu *list);
static void sub_81D24A4(struct ConditionGraph *a0);
static void sub_81D2634(struct ConditionGraph *a0);
static void MoveRelearnerCursorCallback(s32 itemIndex, bool8 onInit, struct ListMenu *list);
static void nullsub_79(void);
static void SetNextConditionSparkle(struct Sprite *sprite);
static void SpriteCB_ConditionSparkle(struct Sprite *sprite);
static void ShowAllConditionSparkles(struct Sprite *sprite);

static const struct WindowTemplate sUnknown_086253E8[] =
{
    {
        .bg = 0,
        .tilemapLeft = 1,
        .tilemapTop = 1,
        .width = 8,
        .height = 2,
        .paletteNum = 0xF,
        .baseBlock = 0x8
    },
    {
        .bg = 0,
        .tilemapLeft = 21,
        .tilemapTop = 1,
        .width = 8,
        .height = 18,
        .paletteNum = 0xF,
        .baseBlock = 0x18
    },
    {
        .bg = 0,
        .tilemapLeft = 1,
        .tilemapTop = 1,
        .width = 11,
        .height = 8,
        .paletteNum = 0xF,
        .baseBlock = 0x18
    }
};

static const u8 sPlayerNameTextColors[] =
{
    TEXT_COLOR_WHITE, TEXT_COLOR_DARK_GREY, TEXT_COLOR_LIGHT_GREY
};

static const u8 sEmptyItemName[] = _("");

static const struct ScanlineEffectParams sConditionGraphScanline =
{
    .dmaDest = (void*)REG_ADDR_WIN0H,
    .dmaControl = SCANLINE_EFFECT_DMACNT_32BIT,
    .initState = 1,
};

static const u8 sUnknown_08625410[] =
{
    4,
    5,
    6,
    7,
    8,
    9, 9,
    10, 10,
    0xB, 0xB,
    0xC, 0xC,
    0xD, 0xD,
    0xD, 0xD,
    0xE, 0xE, 0xE, 0xE,
    0xF, 0xF, 0xF, 0xF,
    0x10, 0x10, 0x10, 0x10, 0x10, 0x10,
    0x11, 0x11, 0x11, 0x11, 0x11, 0x11,
    0x12, 0x12, 0x12, 0x12, 0x12, 0x12,
    0x13, 0x13, 0x13, 0x13, 0x13, 0x13, 0x13, 0x13,
    0x14, 0x14, 0x14, 0x14, 0x14, 0x14, 0x14, 0x14,
    0x15, 0x15, 0x15, 0x15, 0x15, 0x15, 0x15, 0x15,
    0x16, 0x16, 0x16, 0x16, 0x16, 0x16, 0x16, 0x16, 0x16, 0x16,
    0x17, 0x17, 0x17, 0x17, 0x17, 0x17, 0x17, 0x17, 0x17, 0x17,
    0x18, 0x18, 0x18, 0x18, 0x18, 0x18, 0x18, 0x18, 0x18, 0x18,
    0x19, 0x19, 0x19, 0x19, 0x19, 0x19, 0x19, 0x19, 0x19, 0x19, 0x19, 0x19,
    0x1A, 0x1A, 0x1A, 0x1A, 0x1A, 0x1A, 0x1A, 0x1A, 0x1A, 0x1A, 0x1A, 0x1A,
    0x1B, 0x1B, 0x1B, 0x1B, 0x1B, 0x1B, 0x1B, 0x1B, 0x1B, 0x1B, 0x1B, 0x1B, 0x1B, 0x1B,
    0x1C, 0x1C, 0x1C, 0x1C, 0x1C, 0x1C, 0x1C, 0x1C, 0x1C, 0x1C, 0x1C, 0x1C, 0x1C, 0x1C,
    0x1D, 0x1D, 0x1D, 0x1D, 0x1D, 0x1D, 0x1D, 0x1D, 0x1D, 0x1D, 0x1D, 0x1D, 0x1D, 0x1D, 0x1D, 0x1D,
    0x1E, 0x1E, 0x1E, 0x1E, 0x1E, 0x1E, 0x1E, 0x1E, 0x1E, 0x1E, 0x1E, 0x1E, 0x1E, 0x1E, 0x1E, 0x1E,
    0x1F, 0x1F, 0x1F, 0x1F, 0x1F, 0x1F, 0x1F, 0x1F, 0x1F, 0x1F, 0x1F, 0x1F, 0x1F, 0x1F, 0x1F, 0x1F, 0x1F,
    0x20, 0x20, 0x20, 0x20, 0x20, 0x20, 0x20, 0x20, 0x20, 0x20, 0x20, 0x20, 0x20, 0x20, 0x20, 0x20, 0x20, 0x20,
    0x21, 0x21, 0x21, 0x21, 0x21, 0x21, 0x21, 0x21, 0x21, 0x21, 0x21, 0x21, 0x21, 0x21, 0x21, 0x21, 0x21, 0x21, 0x21,
    0x22, 0x22, 0x22, 0x22, 0x22, 0x22, 0x22, 0x22, 0x22, 0x22, 0x22, 0x22, 0x22, 0x22, 0x22, 0x22, 0x22, 0x22, 0x22, 0x22,
    0x23
};


static const struct WindowTemplate sMoveRelearnerWindowTemplates[] =
{
    {
        .bg = 1,
        .tilemapLeft = 1,
        .tilemapTop = 1,
        .width = 16,
        .height = 12,
        .paletteNum = 0xF,
        .baseBlock = 0xA
    },
    {
        .bg = 1,
        .tilemapLeft = 1,
        .tilemapTop = 1,
        .width = 16,
        .height = 12,
        .paletteNum = 0xF,
        .baseBlock = 0xCA
    },
    {
        .bg = 1,
        .tilemapLeft = 19,
        .tilemapTop = 1,
        .width = 10,
        .height = 12,
        .paletteNum = 0xF,
        .baseBlock = 0x18A
    },
    {
        .bg = 1,
        .tilemapLeft = 4,
        .tilemapTop = 15,
        .width = 22,
        .height = 4,
        .paletteNum = 0xF,
        .baseBlock = 0x202
    },
    {
        .bg = 0,
        .tilemapLeft = 22,
        .tilemapTop = 8,
        .width = 5,
        .height = 4,
        .paletteNum = 0xF,
        .baseBlock = 0x25A
    },
    DUMMY_WIN_TEMPLATE
};

static const struct WindowTemplate sMoveRelearnerYesNoMenuTemplate =
{
    .bg = 0,
    .tilemapLeft = 22,
    .tilemapTop = 8,
    .width = 5,
    .height = 4,
    .paletteNum = 0xF,
    .baseBlock = 0x25A
};


static const struct ListMenuTemplate sMoveRelearnerMovesListTemplate =
{
    .items = NULL,
    .moveCursorFunc = MoveRelearnerCursorCallback,
    .itemPrintFunc = NULL,
    .totalItems = 0,
    .maxShowed = 0,
    .windowId = 2,
    .header_X = 0,
    .item_X = 8,
    .cursor_X = 0,
    .upText_Y = 1,
    .cursorPal = 2,
    .fillValue = 1,
    .cursorShadowPal = 3,
    .lettersSpacing = 0,
    .itemVerticalPadding = 0,
    .scrollMultiple = LIST_NO_MULTIPLE_SCROLL,
    .fontId = 1,
    .cursorKind = 0
};

bool8 sub_81D1C44(u8 count)
{
    u8 i;

    sUnknown_0203CF4C = Alloc(count * sizeof(*sUnknown_0203CF4C) + sizeof(*sUnknown_0203CF4C));
    if (sUnknown_0203CF4C == NULL)
        return FALSE;

    for (i = 0; i < ARRAY_COUNT(sUnknown_0203CF48); i++)
        sUnknown_0203CF48[i] = 0xFF;

    return TRUE;
}

u8 sub_81D1C84(u8 a0)
{
    if (sUnknown_0203CF48[a0] == 0xFF)
    {
        if (a0 == 2)
        {
            struct WindowTemplate template = sUnknown_086253E8[2];
            template.width = GetMaxWidthInMenuTable(&gMailboxMailOptions[0], 4);
            sUnknown_0203CF48[2] = AddWindow(&template);
        }
        else
        {
            sUnknown_0203CF48[a0] = AddWindow(&sUnknown_086253E8[a0]);
        }
        SetStandardWindowBorderStyle(sUnknown_0203CF48[a0], 0);
    }
    return sUnknown_0203CF48[a0];
}

void sub_81D1D04(u8 a0)
{
    ClearStdWindowAndFrameToTransparent(sUnknown_0203CF48[a0], 0);
    ClearWindowTilemap(sUnknown_0203CF48[a0]);
    RemoveWindow(sUnknown_0203CF48[a0]);
    sUnknown_0203CF48[a0] = 0xFF;
}

static u8 sub_81D1D34(u8 a0)
{
    return sUnknown_0203CF48[a0];
}

static void sub_81D1D44(u8 windowId, s32 itemId, u8 y)
{
    u8 buffer[30];
    u16 length;

    if (itemId == LIST_CANCEL)
        return;

    StringCopy(buffer, gSaveBlock1Ptr->mail[6 + itemId].playerName);
    sub_81DB52C(buffer);
    length = StringLength(buffer);
    if (length <= 5)
        ConvertInternationalString(buffer, LANGUAGE_JAPANESE);
    AddTextPrinterParameterized4(windowId, 1, 8, y, 0, 0, sPlayerNameTextColors, -1, buffer);
}

u8 sub_81D1DC0(struct PlayerPCItemPageStruct *page)
{
    u16 i;
    for (i = 0; i < page->count; i++)
    {
        sUnknown_0203CF4C[i].name = sEmptyItemName;
        sUnknown_0203CF4C[i].id = i;
    }

    sUnknown_0203CF4C[i].name = gText_Cancel2;
    sUnknown_0203CF4C[i].id = LIST_CANCEL;

    gMultiuseListMenuTemplate.items = sUnknown_0203CF4C;
    gMultiuseListMenuTemplate.totalItems = page->count + 1;
    gMultiuseListMenuTemplate.windowId = sUnknown_0203CF48[1];
    gMultiuseListMenuTemplate.header_X = 0;
    gMultiuseListMenuTemplate.item_X = 8;
    gMultiuseListMenuTemplate.cursor_X = 0;
    gMultiuseListMenuTemplate.maxShowed = 8;
    gMultiuseListMenuTemplate.upText_Y = 9;
    gMultiuseListMenuTemplate.cursorPal = 2;
    gMultiuseListMenuTemplate.fillValue = 1;
    gMultiuseListMenuTemplate.cursorShadowPal = 3;
    gMultiuseListMenuTemplate.moveCursorFunc = sub_81D1E7C;
    gMultiuseListMenuTemplate.itemPrintFunc = sub_81D1D44;
    gMultiuseListMenuTemplate.fontId = 1;
    gMultiuseListMenuTemplate.cursorKind = 0;
    gMultiuseListMenuTemplate.lettersSpacing = 0;
    gMultiuseListMenuTemplate.itemVerticalPadding = 0;
    gMultiuseListMenuTemplate.scrollMultiple = LIST_NO_MULTIPLE_SCROLL;
    return ListMenuInit(&gMultiuseListMenuTemplate, page->itemsAbove, page->cursorPos);
}

static void sub_81D1E7C(s32 itemIndex, bool8 onInit, struct ListMenu *list)
{
    if (onInit != TRUE)
        PlaySE(SE_SELECT);
}

void sub_81D1E90(struct PlayerPCItemPageStruct *page)
{
    page->scrollIndicatorId = AddScrollIndicatorArrowPairParameterized(2, 0xC8, 12, 0x94, page->count - page->pageItems + 1, 0x6E, 0x6E, &page->itemsAbove);
}

void sub_81D1EC0(void)
{
    Free(sUnknown_0203CF4C);
}

void sub_81D1ED4(struct ConditionGraph *a0)
{
    u8 i, j;

    for (j = 0; j < FLAVOR_COUNT; j++)
    {
        for (i = 0; i < 10; i++)
        {
            a0->unk64[i][j].unk0 = 0;
            a0->unk64[i][j].unk2 = 0;
        }
        for (i = 0; i < 4; i++)
        {
            a0->unk0[i][j] = 0;
            a0->unk14[i][j].unk0 = 0x9B;
            a0->unk14[i][j].unk2 = 0x5B;
        }

        a0->unk12C[j].unk0 = 0;
        a0->unk12C[j].unk2 = 0;
    }

    a0->unk354 = 0;
    a0->unk352 = 0;
}

void sub_81D1F84(struct ConditionGraph *graph, struct UnknownSubStruct_81D1ED4 *arg1, struct UnknownSubStruct_81D1ED4 *arg2)
{
    u16 i, j;
    s32 r5, r6;

    for (i = 0; i < 5; i++)
    {
        r5 = arg1[i].unk0 << 8;
        r6 = ((arg2[i].unk0 - arg1[i].unk0) << 8) / 10;
        for (j = 0; j < 9; j++)
        {
            graph->unk64[j][i].unk0 = (r5 >> 8) + ((r5 >> 7) & 1);
            r5 += r6;
        }
        graph->unk64[j][i].unk0 = arg2[i].unk0;

        r5 = arg1[i].unk2 << 8;
        r6 = ((arg2[i].unk2 - arg1[i].unk2) << 8) / 10;
        for (j = 0; j < 9; j++)
        {
            graph->unk64[j][i].unk2 = (r5 >> 8) + ((r5 >> 7) & 1);
            r5 += r6;
        }
        graph->unk64[j][i].unk2 = arg2[i].unk2;
    }

    graph->unk352 = 0;
}

bool32 TransitionConditionGraph(struct ConditionGraph *graph)
{
    if (graph->unk352 < 10)
    {
        sub_81D2230(graph);
        return (++graph->unk352 != 10);
    }
    else
    {
        return FALSE;
    }
}

void sub_81D20AC(struct ConditionGraph *a0)
{
    a0->unk355 = 0;
}

bool8 sub_81D20BC(struct ConditionGraph *graph)
{
    struct ScanlineEffectParams params;

    switch (graph->unk355)
    {
    case 0:
        ScanlineEffect_Clear();
        graph->unk355++;
        return TRUE;
    case 1:
        params = sConditionGraphScanline;
        ScanlineEffect_SetParams(params);
        graph->unk355++;
        return FALSE;
    default:
        return FALSE;
    }
}

void sub_81D2108(struct ConditionGraph *graph)
{
    u16 i;

    if (graph->unk354 == 0)
        return;

    sub_81D24A4(graph);
    sub_81D2634(graph);

    for (i = 0; i < 66; i++)
    {
        gScanlineEffectRegBuffers[1][(i + 55) * 2]     = gScanlineEffectRegBuffers[0][(i + 55) * 2]     = (graph->unk140[i][0] << 8) | (graph->unk140[i][1]);
        gScanlineEffectRegBuffers[1][(i + 55) * 2 + 1] = gScanlineEffectRegBuffers[0][(i + 55) * 2 + 1] = (graph->unk248[i][0] << 8) | (graph->unk248[i][1]);
    }

    graph->unk354 = 0;
}

void sub_81D21DC(u8 bg)
{
    u32 flags;

    if (bg > 3)
        bg = 0;

    // Unset the WINOUT flag for the bg.
    flags = (WINOUT_WIN01_BG_ALL | WINOUT_WIN01_OBJ) & ~(1 << bg);

    SetGpuReg(REG_OFFSET_WIN0H, WIN_RANGE( 0, DISPLAY_WIDTH));
    SetGpuReg(REG_OFFSET_WIN1H, WIN_RANGE( 0, 155));
    SetGpuReg(REG_OFFSET_WIN0V, WIN_RANGE(56, 121));
    SetGpuReg(REG_OFFSET_WIN1V, WIN_RANGE(56, 121));
    SetGpuReg(REG_OFFSET_WININ, WININ_WIN0_BG_ALL | WININ_WIN0_OBJ | WININ_WIN0_CLR | WININ_WIN1_BG_ALL | WININ_WIN1_OBJ | WININ_WIN1_CLR);
    SetGpuReg(REG_OFFSET_WINOUT, flags);
}

void sub_81D2230(struct ConditionGraph *graph)
{
    u16 i;
    for (i = 0; i < FLAVOR_COUNT; i++)
        graph->unk12C[i] = graph->unk64[graph->unk352][i];

    graph->unk354 = 1;
}

static void sub_81D2278(struct ConditionGraph *graph, u16 *arg1, struct UnknownSubStruct_81D1ED4 *arg2, struct UnknownSubStruct_81D1ED4 *arg3, u8 arg4, u16 *arg5)
{
    u16 i, r8, r10, r0, var_30;
    u16 *ptr;
    s32 r4, var_2C;

    var_2C = 0;
    if (arg2->unk2 < arg3->unk2)
    {
        r10 = arg2->unk2;
        r0 = arg3->unk2;
        r4 = arg2->unk0 << 10;
        var_30 = arg3->unk0;
        r8 = r0 - r10;
        if (r8 != 0)
            var_2C = ((var_30 - arg2->unk0) << 10) / r8;
    }
    else
    {
        r0 = arg2->unk2;
        r10 = arg3->unk2;
        r4 = arg3->unk0 << 10;
        var_30 = arg2->unk0;
        r8 = r0 - r10;
        if (r8 != 0)
            var_2C = ((var_30 - arg3->unk0) << 10) / r8;
    }

    r8++;
    if (arg5 == NULL)
    {
        arg1 += (r10 - 56) * 2;
        for (i = 0; i < r8; i++)
        {
            arg1[arg4] = (r4 >> 10) + ((r4 >> 9) & 1) + arg4;
            r4 += var_2C;
            arg1 += 2;
        }

        ptr = arg1 - 2;
    }
    else if (var_2C > 0)
    {
        arg5 += (r10 - 56) * 2;
        // Less readable than the other loops, but it has to be written this way to match.
        for (i = 0; i < r8; arg5[arg4] = (r4 >> 10) + ((r4 >> 9) & 1) + arg4, r4 += var_2C, arg5 += 2, i++)
        {
            if (r4 >= (155 << 10))
                break;
        }

        graph->unk350 = r10 + i;
        arg1 += (graph->unk350 - 56) * 2;
        for (; i < r8; i++)
        {
            arg1[arg4] = (r4 >> 10) + ((r4 >> 9) & 1) + arg4;
            r4 += var_2C;
            arg1 += 2;
        }

        ptr = arg1 - 2;
    }
    else if (var_2C < 0)
    {
        arg1 += (r10 - 56) * 2;
        for (i = 0; i < r8; i++)
        {
            arg1[arg4] = (r4 >> 10) + ((r4 >> 9) & 1) + arg4;
            if (r4 < (155 << 10))
            {
                arg1[arg4] = 155;
                break;
            }
            r4 += var_2C;
            arg1 += 2;
        }

        graph->unk350 = r10 + i;
        arg5 += (graph->unk350 - 56) * 2;
        for (; i < r8; i++)
        {
            arg5[arg4] = (r4 >> 10) + ((r4 >> 9) & 1) + arg4;
            r4 += var_2C;
            arg5 += 2;
        }

        ptr = arg5 - 2;
    }
    else
    {
        graph->unk350 = r10;
        arg1 += (r10 - 56) * 2;
        arg5 += (r10 - 56) * 2;
        arg1[1] = arg2->unk0 + 1;
        arg5[0] = arg3->unk0;
        arg5[1] = 155;
        return;
    }

    ptr[arg4] = arg4 + var_30;
}

static void sub_81D24A4(struct ConditionGraph *graph)
{
    u16 i, r6, varMax;

    if (graph->unk12C[0].unk2 < graph->unk12C[1].unk2)
    {
        r6 = graph->unk12C[0].unk2;
        sub_81D2278(graph, graph->unk140[0], &graph->unk12C[0], &graph->unk12C[1], 1, NULL);
    }
    else
    {
        r6 = graph->unk12C[1].unk2;
        sub_81D2278(graph, graph->unk140[0], &graph->unk12C[1], &graph->unk12C[0], 0, NULL);
    }

    sub_81D2278(graph, graph->unk140[0], &graph->unk12C[1], &graph->unk12C[2], 1, NULL);

    i = (graph->unk12C[2].unk2 <= graph->unk12C[3].unk2);
    sub_81D2278(graph, graph->unk140[0], &graph->unk12C[2], &graph->unk12C[3], i, graph->unk248[0]);
    for (i = 56; i < r6; i++)
    {
        graph->unk140[i - 56][0] = 0;
        graph->unk140[i - 56][1] = 0;
    }

    for (i = graph->unk12C[0].unk2; i <= graph->unk350; i++)
        graph->unk140[i - 56][0] = 155;

    varMax = max(graph->unk350, graph->unk12C[2].unk2);
    for (i = varMax + 1; i < 122; i++)
    {
        graph->unk140[i - 56][0] = 0;
        graph->unk140[i - 56][1] = 0;
    }

    for (i = 56; i < 122; i++)
    {
        if (graph->unk140[i - 56][0] == 0 && graph->unk140[i - 56][1] != 0)
            graph->unk140[i - 56][0] = 155;
    }
}

static void sub_81D2634(struct ConditionGraph *graph)
{
    s32 i, r6, varMax;

    if (graph->unk12C[0].unk2 < graph->unk12C[4].unk2)
    {
        r6 = graph->unk12C[0].unk2;
        sub_81D2278(graph, graph->unk248[0], &graph->unk12C[0], &graph->unk12C[4], 0, NULL);
    }
    else
    {
        r6 = graph->unk12C[4].unk2;
        sub_81D2278(graph, graph->unk248[0], &graph->unk12C[4], &graph->unk12C[0], 1, NULL);
    }

    sub_81D2278(graph, graph->unk248[0], &graph->unk12C[4], &graph->unk12C[3], 0, NULL);

    for (i = 56; i < r6; i++)
    {
        graph->unk140[i + 10][0] = 0;
        graph->unk140[i + 10][1] = 0;
    }

    for (i = graph->unk12C[0].unk2; i <= graph->unk350; i++)
        graph->unk140[i + 10][1] = 155;

    varMax = max(graph->unk350, graph->unk12C[3].unk2 + 1);
    for (i = varMax; i < 122; i++)
    {
        graph->unk140[i + 10][0] = 0;
        graph->unk140[i + 10][1] = 0;
    }

    for (i = 0; i < 66; i++)
    {
        if (graph->unk248[i][0] >= graph->unk248[i][1])
        {
            graph->unk248[i][1] = 0;
            graph->unk248[i][0] = 0;
        }
    }
}

void sub_81D2754(u8 *arg0, struct UnknownSubStruct_81D1ED4 *arg1)
{
    u8 r2, r7;
    s8 r12;
    u16 i;

    r2 = sUnknown_08625410[*(arg0++)];
    arg1->unk0 = 155;
    arg1->unk2 = 91 - r2;

    r7 = 64;
    r12 = 0;
    for (i = 1; i < 5; i++)
    {
        r7 += 51;
        if (--r12 < 0)
            r12 = 4;

        if (r12 == 2)
            r7++;

        r2 = sUnknown_08625410[*(arg0++)];
        arg1[r12].unk0 = 155 + ((r2 * gSineTable[64 + r7]) >> 8);
        arg1[r12].unk2 = 91  - ((r2 * gSineTable[r7]) >> 8);

        if (r12 < 3 && (r2 != 32 || r12 != 2))
            arg1[r12].unk0 = 156 + ((r2 * gSineTable[64 + r7]) >> 8);
    }
}

void InitMoveRelearnerWindows(bool8 useContextWindow)
{
    u8 i;

    InitWindows(sMoveRelearnerWindowTemplates);
    DeactivateAllTextPrinters();
    LoadUserWindowBorderGfx(0, 1, 0xE0);
    LoadPalette(gUnknown_0860F074, 0xF0, 0x20);

    for (i = 0; i < 5; i++)
    {
        FillWindowPixelBuffer(i, PIXEL_FILL(1));
    }

    if (!useContextWindow)
    {
        PutWindowTilemap(0);
        DrawStdFrameWithCustomTileAndPalette(0, 0, 0x1, 0xE);
    }
    else
    {
        PutWindowTilemap(1);
        DrawStdFrameWithCustomTileAndPalette(1, 0, 1, 0xE);
    }
    PutWindowTilemap(2);
    PutWindowTilemap(3);
    DrawStdFrameWithCustomTileAndPalette(2, 0, 1, 0xE);
    DrawStdFrameWithCustomTileAndPalette(3, 0, 1, 0xE);
    nullsub_79();
    ScheduleBgCopyTilemapToVram(1);
}

static void nullsub_79(void)
{

}

u8 LoadMoveRelearnerMovesList(const struct ListMenuItem *items, u16 numChoices)
{
    gMultiuseListMenuTemplate = sMoveRelearnerMovesListTemplate;
    gMultiuseListMenuTemplate.totalItems = numChoices;
    gMultiuseListMenuTemplate.items = items;

    if (numChoices < 6)
    {
        gMultiuseListMenuTemplate.maxShowed = numChoices;
    }
    else
    {
        gMultiuseListMenuTemplate.maxShowed = 6;
    }
    return gMultiuseListMenuTemplate.maxShowed;
}

static void MoveRelearnerLoadBattleMoveDescription(u32 chosenMove)
{
    s32 x;
    const struct BattleMove *move;
    u8 buffer[0x20];
    const u8 *str;

    FillWindowPixelBuffer(0, PIXEL_FILL(1));
    str = gText_MoveRelearnerBattleMoves;
    x = GetStringCenterAlignXOffset(1, str, 0x80);
    AddTextPrinterParameterized(0, 1, str, x, 1, TEXT_SPEED_FF, NULL);

    str = gText_MoveRelearnerPP;
    AddTextPrinterParameterized(0, 1, str, 4, 0x29, TEXT_SPEED_FF, NULL);

    str = gText_MoveRelearnerPower;
    x = GetStringRightAlignXOffset(1, str, 0x6A);
    AddTextPrinterParameterized(0, 1, str, x, 0x19, TEXT_SPEED_FF, NULL);

    str = gText_MoveRelearnerAccuracy;
    x = GetStringRightAlignXOffset(1, str, 0x6A);
    AddTextPrinterParameterized(0, 1, str, x, 0x29, TEXT_SPEED_FF, NULL);
    if (chosenMove == LIST_CANCEL)
    {
        CopyWindowToVram(0, 2);
        return;
    }
    move = &gBattleMoves[chosenMove];
    str = gTypeNames[move->type];
    AddTextPrinterParameterized(0, 1, str, 4, 0x19, TEXT_SPEED_FF, NULL);

    x = 4 + GetStringWidth(1, gText_MoveRelearnerPP, 0);
    ConvertIntToDecimalStringN(buffer, move->pp, STR_CONV_MODE_LEFT_ALIGN, 2);
    AddTextPrinterParameterized(0, 1, buffer, x, 0x29, TEXT_SPEED_FF, NULL);

    if (move->power < 2)
    {
        str = gText_ThreeDashes;
    }
    else
    {
        ConvertIntToDecimalStringN(buffer, move->power, STR_CONV_MODE_LEFT_ALIGN, 3);
        str = buffer;
    }
    AddTextPrinterParameterized(0, 1, str, 0x6A, 0x19, TEXT_SPEED_FF, NULL);

    if (move->accuracy == 0)
    {
        str = gText_ThreeDashes;
    }
    else
    {
        ConvertIntToDecimalStringN(buffer, move->accuracy, STR_CONV_MODE_LEFT_ALIGN, 3);
        str = buffer;
    }
    AddTextPrinterParameterized(0, 1, str, 0x6A, 0x29, TEXT_SPEED_FF, NULL);

    str = gMoveDescriptionPointers[chosenMove - 1];
    AddTextPrinterParameterized(0, 7, str, 0, 0x41, 0, NULL);
}

static void MoveRelearnerMenuLoadContestMoveDescription(u32 chosenMove)
{
    s32 x;
    const u8 *str;
    const struct ContestMove *move;

    MoveRelearnerShowHideHearts(chosenMove);
    FillWindowPixelBuffer(1, PIXEL_FILL(1));
    str = gText_MoveRelearnerContestMovesTitle;
    x = GetStringCenterAlignXOffset(1, str, 0x80);
    AddTextPrinterParameterized(1, 1, str, x, 1, TEXT_SPEED_FF, NULL);

    str = gText_MoveRelearnerAppeal;
    x = GetStringRightAlignXOffset(1, str, 0x5C);
    AddTextPrinterParameterized(1, 1, str, x, 0x19, TEXT_SPEED_FF, NULL);

    str = gText_MoveRelearnerJam;
    x = GetStringRightAlignXOffset(1, str, 0x5C);
    AddTextPrinterParameterized(1, 1, str, x, 0x29, TEXT_SPEED_FF, NULL);

    if (chosenMove == MENU_NOTHING_CHOSEN)
    {
        CopyWindowToVram(1, 2);
        return;
    }

    move = &gContestMoves[chosenMove];
    str = gContestMoveTypeTextPointers[move->contestCategory];
    AddTextPrinterParameterized(1, 1, str, 4, 0x19, TEXT_SPEED_FF, NULL);

    str = gContestEffectDescriptionPointers[move->effect];
    AddTextPrinterParameterized(1, 7, str, 0, 0x41, TEXT_SPEED_FF, NULL);

    CopyWindowToVram(1, 2);
}

static void MoveRelearnerCursorCallback(s32 itemIndex, bool8 onInit, struct ListMenu *list)
{
    if (onInit != TRUE)
        PlaySE(SE_SELECT);
    MoveRelearnerLoadBattleMoveDescription(itemIndex);
    MoveRelearnerMenuLoadContestMoveDescription(itemIndex);
}

void MoveRelearnerPrintText(u8 *str)
{
    u8 speed;

    FillWindowPixelBuffer(3, PIXEL_FILL(1));
    gTextFlags.canABSpeedUpPrint = TRUE;
    speed = GetPlayerTextSpeedDelay();
    AddTextPrinterParameterized2(3, 1, str, speed, NULL, TEXT_COLOR_DARK_GREY, TEXT_COLOR_WHITE, 3);
}

bool16 MoveRelearnerRunTextPrinters(void)
{
    RunTextPrinters();
    return IsTextPrinterActive(3);
}

void MoveRelearnerCreateYesNoMenu(void)
{
    CreateYesNoMenu(&sMoveRelearnerYesNoMenuTemplate, 1, 0xE, 0);
}

s32 GetBoxOrPartyMonData(u16 boxId, u16 monId, s32 request, u8 *dst)
{
    s32 ret;

    if (boxId == TOTAL_BOXES_COUNT) // Party mon.
    {
        if (request == MON_DATA_NICKNAME || request == MON_DATA_OT_NAME)
            ret = GetMonData(&gPlayerParty[monId], request, dst);
        else
            ret = GetMonData(&gPlayerParty[monId], request);
    }
    else
    {
        if (request == MON_DATA_NICKNAME || request == MON_DATA_OT_NAME)
            ret = GetAndCopyBoxMonDataAt(boxId, monId, request, dst);
        else
            ret = GetBoxMonDataAt(boxId, monId, request);
    }

    return ret;
}

// Gets the name/gender/level string for the condition menu
static u8 *GetConditionMenuMonString(u8 *dst, u16 boxId, u16 monId)
{
    u16 species, level, gender;
    struct BoxPokemon *boxMon;
    u8 *str;

    *(dst++) = EXT_CTRL_CODE_BEGIN;
    *(dst++) = EXT_CTRL_CODE_COLOR_HIGHLIGHT_SHADOW;
    *(dst++) = TEXT_COLOR_BLUE;
    *(dst++) = TEXT_COLOR_TRANSPARENT;
    *(dst++) = TEXT_COLOR_LIGHT_BLUE;
    if (GetBoxOrPartyMonData(boxId, monId, MON_DATA_IS_EGG, NULL))
    {
        return StringCopyPadded(dst, gText_EggNickname, 0, 12);
    }
    else
    {
        GetBoxOrPartyMonData(boxId, monId, MON_DATA_NICKNAME, dst);
        StringGetEnd10(dst);
        species = GetBoxOrPartyMonData(boxId, monId, MON_DATA_SPECIES, NULL);
        if (boxId == TOTAL_BOXES_COUNT) // Party mon.
        {
            level = GetMonData(&gPlayerParty[monId], MON_DATA_LEVEL);
            gender = GetMonGender(&gPlayerParty[monId]);
        }
        else
        {
            // Needed to match, feel free to remove.
            boxId++;boxId--;
            monId++;monId--;

            boxMon = GetBoxedMonPtr(boxId, monId);
            gender = GetBoxMonGender(boxMon);
            level = GetLevelFromBoxMonExp(boxMon);
        }

        if ((species == SPECIES_NIDORAN_F || species == SPECIES_NIDORAN_M) && !StringCompare(dst, gSpeciesNames[species]))
            gender = MON_GENDERLESS;

        for (str = dst; *str != EOS; str++)
            ;

        *(str++) = EXT_CTRL_CODE_BEGIN;
        *(str++) = EXT_CTRL_CODE_SKIP;
        *(str++) = 60;

        switch (gender)
        {
        default:
            *(str++) = CHAR_SPACE;
            break;
        case MON_MALE:
            *(str++) = EXT_CTRL_CODE_BEGIN;
            *(str++) = EXT_CTRL_CODE_COLOR;
            *(str++) = TEXT_COLOR_RED;
            *(str++) = EXT_CTRL_CODE_BEGIN;
            *(str++) = EXT_CTRL_CODE_SHADOW;
            *(str++) = TEXT_COLOR_LIGHT_RED;
            *(str++) = CHAR_MALE;
            break;
        case MON_FEMALE:
            *(str++) = EXT_CTRL_CODE_BEGIN;
            *(str++) = EXT_CTRL_CODE_COLOR;
            *(str++) = TEXT_COLOR_GREEN;
            *(str++) = EXT_CTRL_CODE_BEGIN;
            *(str++) = EXT_CTRL_CODE_SHADOW;
            *(str++) = TEXT_COLOR_LIGHT_GREEN;
            *(str++) = CHAR_FEMALE;
            break;
        }

        *(str++) = EXT_CTRL_CODE_BEGIN;
        *(str++) = EXT_CTRL_CODE_COLOR_HIGHLIGHT_SHADOW;
        *(str++) = TEXT_COLOR_BLUE;
        *(str++) = TEXT_COLOR_TRANSPARENT;
        *(str++) = TEXT_COLOR_LIGHT_BLUE;
        *(str++) = CHAR_SLASH;
        *(str++) = CHAR_EXTRA_SYMBOL;
        *(str++) = CHAR_LV_2;
        str = ConvertIntToDecimalStringN(str, level, STR_CONV_MODE_LEFT_ALIGN, 3);
        *(str++) = CHAR_SPACE;
        *str = EOS;

        return str;
    }
}

// Buffers the string in src to dest up to n chars. If src is less than n chars, fill with spaces
static u8 *BufferConditionMenuSpacedStringN(u8 *dst, const u8 *src, s16 n)
{
    while (*src != EOS)
    {
        *(dst++) = *(src++);
        n--;
    }
    while (n-- > 0)
        *(dst++) = CHAR_SPACE;

    *dst = EOS;
    return dst;
}

void GetConditionMenuMonNameAndLocString(u8 *locationDst, u8 *nameDst, u16 boxId, u16 monId, u16 partyId, u16 numMons, bool8 excludesCancel)
{
    u16 i;

    // In this and the below 2 functions, numMons is passed as the number of menu selections (which includes Cancel)
    // To indicate that the Cancel needs to be subtracted they pass an additional bool
    // Unclear why they didn't just subtract 1 when it gets passed instead
    if (!excludesCancel)
        numMons--;

    if (partyId != numMons)
    {
<<<<<<< HEAD
        GetConditionMenuMonString(nameDst, boxId, monId);
        locationDst[0] = EXT_CTRL_CODE_BEGIN;
        locationDst[1] = EXT_CTRL_CODE_COLOR_HIGHLIGHT_SHADOW;
        locationDst[2] = TEXT_COLOR_BLUE;
        locationDst[3] = TEXT_COLOR_TRANSPARENT;
        locationDst[4] = TEXT_COLOR_LIGHT_BLUE;
=======
        sub_81D2CD0(nameDst, boxId, monId);
        dst[0] = EXT_CTRL_CODE_BEGIN;
        dst[1] = EXT_CTRL_CODE_COLOR_HIGHLIGHT_SHADOW;
        dst[2] = TEXT_COLOR_BLUE;
        dst[3] = TEXT_COLOR_TRANSPARENT;
        dst[4] = TEXT_COLOR_LIGHT_BLUE;
>>>>>>> b3c4cd8a
        if (boxId == TOTAL_BOXES_COUNT) // Party mon.
        {
            BufferConditionMenuSpacedStringN(&locationDst[5], gText_InParty, 8);
        }
        else
        {
            boxId++;boxId--; // Again...Someone fix this maybe?
            BufferConditionMenuSpacedStringN(&locationDst[5], GetBoxNamePtr(boxId), 8);
        }
    }
    else
    {
        for (i = 0; i < POKEMON_NAME_LENGTH + 2; i++)
            nameDst[i] = CHAR_SPACE;
        nameDst[i] = EOS;
        for (i = 0; i < 8; i++)
            locationDst[i] = CHAR_SPACE;
        locationDst[i] = EOS;
    }
}

void GetConditionMenuMonConditions(struct ConditionGraph *graph, u8 *sheen, u16 boxId, u16 monId, u16 partyId, u16 id, u16 numMons, bool8 excludesCancel)
{
    u16 i;

    if (!excludesCancel)
        numMons--;

    if (partyId != numMons)
    {
        graph->unk0[id][0] = GetBoxOrPartyMonData(boxId, monId, MON_DATA_COOL, NULL);
        graph->unk0[id][1] = GetBoxOrPartyMonData(boxId, monId, MON_DATA_TOUGH, NULL);
        graph->unk0[id][2] = GetBoxOrPartyMonData(boxId, monId, MON_DATA_SMART, NULL);
        graph->unk0[id][3] = GetBoxOrPartyMonData(boxId, monId, MON_DATA_CUTE, NULL);
        graph->unk0[id][4] = GetBoxOrPartyMonData(boxId, monId, MON_DATA_BEAUTY, NULL);

        sheen[id] = (GetBoxOrPartyMonData(boxId, monId, MON_DATA_SHEEN, NULL) != 0xFF)
                 ? GetBoxOrPartyMonData(boxId, monId, MON_DATA_SHEEN, NULL) / 29u
                 : 9;

        sub_81D2754(graph->unk0[id], graph->unk14[id]);
    }
    else
    {
        for (i = 0; i < FLAVOR_COUNT; i++)
        {
            graph->unk0[id][i] = 0;
            graph->unk14[id][i].unk0 = 155;
            graph->unk14[id][i].unk2 = 91;
        }
    }
}

void GetConditionMenuMonGfx(void *tilesDst, void *palDst, u16 boxId, u16 monId, u16 partyId, u16 numMons, bool8 excludesCancel)
{
    if (!excludesCancel)
        numMons--;

    if (partyId != numMons)
    {
        u16 species = GetBoxOrPartyMonData(boxId, monId, MON_DATA_SPECIES2, NULL);
        u32 trainerId = GetBoxOrPartyMonData(boxId, monId, MON_DATA_OT_ID, NULL);
        u32 personality = GetBoxOrPartyMonData(boxId, monId, MON_DATA_PERSONALITY, NULL);

        LoadSpecialPokePic(&gMonFrontPicTable[species], tilesDst, species, personality, TRUE);
        LZ77UnCompWram(GetMonSpritePalFromSpeciesAndPersonality(species, trainerId, personality), palDst);
    }
}

bool8 MoveConditionMonOnscreen(s16 *x)
{
    *x += 24;
    if (*x > 0)
        *x = 0;

    return (*x != 0);
}

bool8 MoveConditionMonOffscreen(s16 *x)
{
    *x -= 24;
    if (*x < -80)
        *x = -80;

    return (*x != -80);
}

bool8 TryUpdateConditionMonTransitionOn(struct ConditionGraph *graph, s16 *x)
{
    bool8 graphUpdating = TransitionConditionGraph(graph);
    bool8 monUpdating = MoveConditionMonOnscreen(x);

    return (graphUpdating || monUpdating);
}

bool8 TryUpdateConditionMonTransitionOff(struct ConditionGraph *graph, s16 *x)
{
    bool8 graphUpdating = TransitionConditionGraph(graph);
    bool8 monUpdating = MoveConditionMonOffscreen(x);

    return (graphUpdating || monUpdating);
}

static const u32 sConditionPokeball_Gfx[] = INCBIN_U32("graphics/pokenav/condition/pokeball.4bpp");
static const u32 sConditionPokeballPlaceholder_Gfx[] = INCBIN_U32("graphics/pokenav/condition/pokeball_placeholder.4bpp");
static const u16 sConditionSparkle_Gfx[] = INCBIN_U16("graphics/pokenav/condition/sparkle.gbapal");
static const u32 sConditionSparkle_Pal[] = INCBIN_U32("graphics/pokenav/condition/sparkle.4bpp");

static const struct OamData sOam_ConditionMonPic =
{
    .y = 0,
    .affineMode = ST_OAM_AFFINE_OFF,
    .objMode = ST_OAM_OBJ_NORMAL,
    .mosaic = 0,
    .bpp = ST_OAM_4BPP,
    .shape = SPRITE_SHAPE(64x64),
    .x = 0,
    .matrixNum = 0,
    .size = SPRITE_SIZE(64x64),
    .tileNum = 0,
    .priority = 1,
    .paletteNum = 0,
    .affineParam = 0
};

static const struct OamData sOam_ConditionSelectionIcon =
{
    .y = 0,
    .affineMode = ST_OAM_AFFINE_OFF,
    .objMode = ST_OAM_OBJ_NORMAL,
    .mosaic = 0,
    .bpp = ST_OAM_4BPP,
    .shape = SPRITE_SHAPE(16x16),
    .x = 0,
    .matrixNum = 0,
    .size = SPRITE_SIZE(16x16),
    .tileNum = 0,
    .priority = 2,
    .paletteNum = 0,
    .affineParam = 0
};

static const union AnimCmd sAnim_ConditionSelectionIcon_Selected[] =
{
    ANIMCMD_FRAME(0, 5),
    ANIMCMD_END
};

static const union AnimCmd sAnim_ConditionSelectionIcon_Unselected[] =
{
    ANIMCMD_FRAME(4, 5),
    ANIMCMD_END
};

static const union AnimCmd *const sAnims_ConditionSelectionIcon[] =
{
    sAnim_ConditionSelectionIcon_Selected,
    sAnim_ConditionSelectionIcon_Unselected
};

// Just loads the generic data, up to the caller to load the actual sheet/pal for the specific mon
void LoadConditionMonPicTemplate(struct SpriteSheet *sheet, struct SpriteTemplate *template, struct SpritePalette *pal)
{
    struct SpriteSheet dataSheet = {NULL, 0x800, TAG_CONDITION_MON};

    struct SpriteTemplate dataTemplate =
    {
        .tileTag = TAG_CONDITION_MON,
        .paletteTag = TAG_CONDITION_MON,
        .oam = &sOam_ConditionMonPic,
        .anims = gDummySpriteAnimTable,
        .images = NULL,
        .affineAnims = gDummySpriteAffineAnimTable,
        .callback = SpriteCallbackDummy,
    };

    struct SpritePalette dataPal = {NULL, TAG_CONDITION_MON};

    *sheet = dataSheet;
    *template = dataTemplate;
    *pal = dataPal;
}

void LoadConditionSelectionIcons(struct SpriteSheet *sheets, struct SpriteTemplate * template, struct SpritePalette *pals)
{
    u8 i;

    struct SpriteSheet dataSheets[] =
    {
        {sConditionPokeball_Gfx, 0x100, TAG_CONDITION_BALL},
        {sConditionPokeballPlaceholder_Gfx, 0x20, TAG_CONDITION_BALL_PLACEHOLDER},
        {gPokenavConditionCancel_Gfx, 0x100, TAG_CONDITION_CANCEL},
        {},
    };

    struct SpritePalette dataPals[] =
    {
        {gPokenavConditionCancel_Pal, TAG_CONDITION_BALL},
        {gPokenavConditionCancel_Pal + 16, TAG_CONDITION_CANCEL},
        {},
    };

    // Tag is overwritten for the other selection icons
    struct SpriteTemplate dataTemplate =
    {
        .tileTag = TAG_CONDITION_BALL,
        .paletteTag = TAG_CONDITION_BALL,
        .oam = &sOam_ConditionSelectionIcon,
        .anims = sAnims_ConditionSelectionIcon,
        .images = NULL,
        .affineAnims = gDummySpriteAffineAnimTable,
        .callback = SpriteCallbackDummy,
    };

    for (i = 0; i < ARRAY_COUNT(dataSheets); i++)
        *(sheets++) = dataSheets[i];

    *template = dataTemplate;

    for (i = 0; i < ARRAY_COUNT(dataPals); i++)
        *(pals++) = dataPals[i];
}

#define sSparkleId           data[0]
#define sDelayTimer          data[1]
#define sNumExtraSparkles    data[2]
#define sCurSparkleId        data[3]
#define sMonSpriteId         data[4]
#define sNextSparkleSpriteId data[5]

void LoadConditionSparkle(struct SpriteSheet *sheet, struct SpritePalette *pal)
{
    struct SpriteSheet dataSheet = {sConditionSparkle_Pal, 0x380, TAG_CONDITION_SPARKLE};
    struct SpritePalette dataPal = {sConditionSparkle_Gfx, TAG_CONDITION_SPARKLE};

    *sheet = dataSheet;
    *pal = dataPal;
}

static void SpriteCB_ConditionSparkle_DoNextAfterDelay(struct Sprite *sprite)
{
    if (++sprite->sDelayTimer > 60)
    {
        sprite->sDelayTimer = 0;
        SetNextConditionSparkle(sprite);
    }
}

static void SpriteCB_ConditionSparkle_WaitForAllAnim(struct Sprite *sprite)
{
    if (sprite->animEnded)
    {
        sprite->sDelayTimer = 0;
        sprite->callback = SpriteCB_ConditionSparkle_DoNextAfterDelay;
    }
}

static const struct OamData sOam_ConditionSparkle =
{
    .y = 0,
    .affineMode = ST_OAM_AFFINE_OFF,
    .objMode = ST_OAM_OBJ_NORMAL,
    .bpp = ST_OAM_4BPP,
    .shape = SPRITE_SHAPE(16x16),
    .x = 0,
    .size = SPRITE_SIZE(16x16),
    .priority = 0,
};

static const union AnimCmd sAnim_ConditionSparkle[] =
{
    ANIMCMD_FRAME(0, 5),
    ANIMCMD_FRAME(4, 5),
    ANIMCMD_FRAME(8, 5),
    ANIMCMD_FRAME(12, 5),
    ANIMCMD_FRAME(16, 5),
    ANIMCMD_FRAME(20, 5),
    ANIMCMD_FRAME(24, 5),
    ANIMCMD_END
};

static const union AnimCmd *const sAnims_ConditionSparkle[] =
{
    &sAnim_ConditionSparkle[0], // Only this entry is used
    &sAnim_ConditionSparkle[2],
    &sAnim_ConditionSparkle[4],
    &sAnim_ConditionSparkle[6],
    &sAnim_ConditionSparkle[8], // Here below OOB, will crash if used
    &sAnim_ConditionSparkle[10],
    &sAnim_ConditionSparkle[12],
};

static const struct SpriteTemplate sSpriteTemplate_ConditionSparkle =
{
    .tileTag = TAG_CONDITION_SPARKLE,
    .paletteTag = TAG_CONDITION_SPARKLE,
    .oam = &sOam_ConditionSparkle,
    .anims = sAnims_ConditionSparkle,
    .images = NULL,
    .affineAnims = gDummySpriteAffineAnimTable,
    .callback = SpriteCB_ConditionSparkle,
};

static const s16 sConditionSparkleCoords[MAX_CONDITION_SPARKLES][2] =
{
    {  0,  -35},
    { 20,  -28},
    { 33,  -10},
    { 33,   10},
    { 20,   28},
    {  0,   35},
    {-20,   28},
    {-33,   10},
    {-33,  -10},
    {-20,  -28},
};

static void SetConditionSparklePosition(struct Sprite *sprite)
{
    struct Sprite *mon = &gSprites[sprite->sMonSpriteId];

    if (mon != NULL)
    {
        sprite->pos1.x = mon->pos1.x + mon->pos2.x + sConditionSparkleCoords[sprite->sSparkleId][0];
        sprite->pos1.y = mon->pos1.y + mon->pos2.y + sConditionSparkleCoords[sprite->sSparkleId][1];
    }
    else
    {
        sprite->pos1.x = sConditionSparkleCoords[sprite->sSparkleId][0] + 40;
        sprite->pos1.y = sConditionSparkleCoords[sprite->sSparkleId][1] + 104;
    }
}

static void InitConditionSparkles(u8 count, bool8 allowFirstShowAll, struct Sprite **sprites)
{
    u16 i;

    for (i = 0; i < MAX_CONDITION_SPARKLES; i++)
    {
        if (sprites[i] != NULL)
        {
            sprites[i]->sSparkleId = i;
            sprites[i]->sDelayTimer = (i * 16) + 1;
            sprites[i]->sNumExtraSparkles = count;
            sprites[i]->sCurSparkleId = i;
            if (!allowFirstShowAll || count != MAX_CONDITION_SPARKLES - 1)
            {
                sprites[i]->callback = SpriteCB_ConditionSparkle;
            }
            else
            {
                SetConditionSparklePosition(sprites[i]);
                ShowAllConditionSparkles(sprites[i]);
                sprites[i]->callback = SpriteCB_ConditionSparkle_WaitForAllAnim;
                sprites[i]->invisible = FALSE;
            }
        }
    }
}

static void SetNextConditionSparkle(struct Sprite *sprite)
{
    u16 i;
    u8 id = sprite->sNextSparkleSpriteId;
    for (i = 0; i < sprite->sNumExtraSparkles + 1; i++)
    {
        gSprites[id].sDelayTimer = (gSprites[id].sSparkleId * 16) + 1;
        gSprites[id].callback = SpriteCB_ConditionSparkle;
        id = gSprites[id].sNextSparkleSpriteId;
    }
}

void ResetConditionSparkleSprites(struct Sprite **sprites)
{
    u8 i;

    for (i = 0; i < MAX_CONDITION_SPARKLES; i++)
        sprites[i] = NULL;
}

void CreateConditionSparkleSprites(struct Sprite **sprites, u8 monSpriteId, u8 _count)
{
    u16 i, spriteId, firstSpriteId = 0;
    u8 count = _count;

    for (i = 0; i < count + 1; i++)
    {
        spriteId = CreateSprite(&sSpriteTemplate_ConditionSparkle, 0, 0, 0);
        if (spriteId != MAX_SPRITES)
        {
            sprites[i] = &gSprites[spriteId];
            sprites[i]->invisible = TRUE;
            sprites[i]->sMonSpriteId = monSpriteId;
            if (i != 0)
                sprites[i - 1]->sNextSparkleSpriteId = spriteId;
            else
                firstSpriteId = spriteId;
        }
        else
        {
            break;
        }
    }

    sprites[count]->sNextSparkleSpriteId = firstSpriteId;
    InitConditionSparkles(count, TRUE, sprites);
}

void DestroyConditionSparkleSprites(struct Sprite **sprites)
{
    u16 i;

    for (i = 0; i < MAX_CONDITION_SPARKLES; i++)
    {
        if (sprites[i] != NULL)
        {
            DestroySprite(sprites[i]);
            sprites[i] = NULL;
        }
        else
        {
            break;
        }
    }
}

void FreeConditionSparkles(struct Sprite **sprites)
{
    DestroyConditionSparkleSprites(sprites);
    FreeSpriteTilesByTag(TAG_CONDITION_SPARKLE);
    FreeSpritePaletteByTag(TAG_CONDITION_SPARKLE);
}

static void SpriteCB_ConditionSparkle(struct Sprite *sprite)
{
    // Delay, then do sparkle anim
    if (sprite->sDelayTimer != 0)
    {
        if (--sprite->sDelayTimer != 0)
            return;

        SeekSpriteAnim(sprite, 0);
        sprite->invisible = FALSE;
    }

    SetConditionSparklePosition(sprite);

    // Set up next sparkle
    if (sprite->animEnded)
    {
        sprite->invisible = TRUE;
        if (sprite->sCurSparkleId == sprite->sNumExtraSparkles)
        {
            if (sprite->sCurSparkleId == MAX_CONDITION_SPARKLES - 1)
            {
                ShowAllConditionSparkles(sprite);
                sprite->callback = SpriteCB_ConditionSparkle_WaitForAllAnim;
            }
            else
            {
                sprite->callback = SpriteCB_ConditionSparkle_DoNextAfterDelay;
            }
        }
        else
        {
            sprite->callback = SpriteCallbackDummy;
        }
    }
}

static void ShowAllConditionSparkles(struct Sprite *sprite)
{
    u8 i, id = sprite->sNextSparkleSpriteId;

    for (i = 0; i < sprite->sNumExtraSparkles + 1; i++)
    {
        SeekSpriteAnim(&gSprites[id], 0);
        gSprites[id].invisible = FALSE;
        id = gSprites[id].sNextSparkleSpriteId;
    }
}

#undef sSparkleId
#undef sDelayTimer
#undef sNumExtraSparkles
#undef sCurSparkleId
#undef sMonSpriteId
#undef sNextSparkleSpriteId

static const u8 *const sLvlUpStatStrings[NUM_STATS] =
{
    gText_MaxHP,
    gText_Attack,
    gText_Defense,
    gText_SpAtk,
    gText_SpDef,
    gText_Speed
};

void DrawLevelUpWindowPg1(u16 windowId, u16 *statsBefore, u16 *statsAfter, u8 bgClr, u8 fgClr, u8 shadowClr)
{
    u16 i, x;
    s16 statsDiff[NUM_STATS];
    u8 text[12];
    u8 color[3];

    FillWindowPixelBuffer(windowId, PIXEL_FILL(bgClr));

    statsDiff[0] = statsAfter[STAT_HP]    - statsBefore[STAT_HP];
    statsDiff[1] = statsAfter[STAT_ATK]   - statsBefore[STAT_ATK];
    statsDiff[2] = statsAfter[STAT_DEF]   - statsBefore[STAT_DEF];
    statsDiff[3] = statsAfter[STAT_SPATK] - statsBefore[STAT_SPATK];
    statsDiff[4] = statsAfter[STAT_SPDEF] - statsBefore[STAT_SPDEF];
    statsDiff[5] = statsAfter[STAT_SPEED] - statsBefore[STAT_SPEED];

    color[0] = bgClr;
    color[1] = fgClr;
    color[2] = shadowClr;

    for (i = 0; i < NUM_STATS; i++)
    {

        AddTextPrinterParameterized3(windowId,
                                     1,
                                     0,
                                     15 * i,
                                     color,
                                     -1,
                                     sLvlUpStatStrings[i]);

        StringCopy(text, (statsDiff[i] >= 0) ? gText_Plus : gText_Dash);
        AddTextPrinterParameterized3(windowId,
                                     1,
                                     56,
                                     15 * i,
                                     color,
                                     -1,
                                     text);
        if (abs(statsDiff[i]) <= 9)
            x = 18;
        else
            x = 12;

        ConvertIntToDecimalStringN(text, abs(statsDiff[i]), STR_CONV_MODE_LEFT_ALIGN, 2);
        AddTextPrinterParameterized3(windowId,
                                     1,
                                     56 + x,
                                     15 * i,
                                     color,
                                     -1,
                                     text);
    }
}

void DrawLevelUpWindowPg2(u16 windowId, u16 *currStats, u8 bgClr, u8 fgClr, u8 shadowClr)
{
    u16 i, numDigits, x;
    s16 stats[NUM_STATS];
    u8 text[12];
    u8 color[3];

    FillWindowPixelBuffer(windowId, PIXEL_FILL(bgClr));

    stats[0] = currStats[STAT_HP];
    stats[1] = currStats[STAT_ATK];
    stats[2] = currStats[STAT_DEF];
    stats[3] = currStats[STAT_SPATK];
    stats[4] = currStats[STAT_SPDEF];
    stats[5] = currStats[STAT_SPEED];

    color[0] = bgClr;
    color[1] = fgClr;
    color[2] = shadowClr;

    for (i = 0; i < NUM_STATS; i++)
    {
        if (stats[i] > 99)
            numDigits = 3;
        else if (stats[i] > 9)
            numDigits = 2;
        else
            numDigits = 1;

        ConvertIntToDecimalStringN(text, stats[i], STR_CONV_MODE_LEFT_ALIGN, numDigits);
        x = 6 * (4 - numDigits);

        AddTextPrinterParameterized3(windowId,
                                     1,
                                     0,
                                     15 * i,
                                     color,
                                     -1,
                                     sLvlUpStatStrings[i]);

        AddTextPrinterParameterized3(windowId,
                                     1,
                                     56 + x,
                                     15 * i,
                                     color,
                                     -1,
                                     text);
    }
}

void GetMonLevelUpWindowStats(struct Pokemon *mon, u16 *currStats)
{
    currStats[STAT_HP]    = GetMonData(mon, MON_DATA_MAX_HP);
    currStats[STAT_ATK]   = GetMonData(mon, MON_DATA_ATK);
    currStats[STAT_DEF]   = GetMonData(mon, MON_DATA_DEF);
    currStats[STAT_SPEED] = GetMonData(mon, MON_DATA_SPEED);
    currStats[STAT_SPATK] = GetMonData(mon, MON_DATA_SPATK);
    currStats[STAT_SPDEF] = GetMonData(mon, MON_DATA_SPDEF);
}<|MERGE_RESOLUTION|>--- conflicted
+++ resolved
@@ -993,21 +993,12 @@
 
     if (partyId != numMons)
     {
-<<<<<<< HEAD
         GetConditionMenuMonString(nameDst, boxId, monId);
         locationDst[0] = EXT_CTRL_CODE_BEGIN;
         locationDst[1] = EXT_CTRL_CODE_COLOR_HIGHLIGHT_SHADOW;
         locationDst[2] = TEXT_COLOR_BLUE;
         locationDst[3] = TEXT_COLOR_TRANSPARENT;
         locationDst[4] = TEXT_COLOR_LIGHT_BLUE;
-=======
-        sub_81D2CD0(nameDst, boxId, monId);
-        dst[0] = EXT_CTRL_CODE_BEGIN;
-        dst[1] = EXT_CTRL_CODE_COLOR_HIGHLIGHT_SHADOW;
-        dst[2] = TEXT_COLOR_BLUE;
-        dst[3] = TEXT_COLOR_TRANSPARENT;
-        dst[4] = TEXT_COLOR_LIGHT_BLUE;
->>>>>>> b3c4cd8a
         if (boxId == TOTAL_BOXES_COUNT) // Party mon.
         {
             BufferConditionMenuSpacedStringN(&locationDst[5], gText_InParty, 8);
