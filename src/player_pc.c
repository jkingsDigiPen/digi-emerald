--- conflicted
+++ resolved
@@ -174,11 +174,7 @@
 static void ItemStorage_PrintDescription(s32 id);
 static void ItemStorage_EraseMainMenu(u8 taskId);
 static void ItemStorage_MoveCursor(s32 id, bool8 b, struct ListMenu * thisMenu);
-<<<<<<< HEAD
-static void ItemStorage_PrintMenuItem(u8 windowId, s32 id, u8 yOffset);
-=======
-static void fish4_goto_x5_or_x6(u8 windowId, u32 id, u8 yOffset);
->>>>>>> d3914862
+static void ItemStorage_PrintMenuItem(u8 windowId, u32 id, u8 yOffset);
 
 static EWRAM_DATA const u8 *sTopMenuOptionOrder = NULL;
 static EWRAM_DATA u8 sTopMenuNumOptions = 0;
@@ -1015,26 +1011,16 @@
         PlaySE(SE_SELECT);
     if (sItemStorageMenu->toSwapPos == NOT_SWAPPING)
     {
-<<<<<<< HEAD
         ItemStorage_EraseItemIcon();
         if (id != LIST_CANCEL)
             ItemStorage_DrawItemIcon(gSaveBlock1Ptr->pcItems[id].itemId);
-=======
-        sub_816C0C8();
-        if (id != LIST_CANCEL)
-            sub_816C060(gSaveBlock1Ptr->pcItems[id].itemId);
->>>>>>> d3914862
         else
             ItemStorage_DrawItemIcon(MSG_GO_BACK_TO_PREV);
         ItemStorage_PrintDescription(id);
     }
 }
 
-<<<<<<< HEAD
-static void ItemStorage_PrintMenuItem(u8 windowId, s32 id, u8 yOffset)
-=======
-static void fish4_goto_x5_or_x6(u8 windowId, u32 id, u8 yOffset)
->>>>>>> d3914862
+static void ItemStorage_PrintMenuItem(u8 windowId, u32 id, u8 yOffset)
 {
     if (id != LIST_CANCEL)
     {
@@ -1323,22 +1309,13 @@
 
 static void ItemStorage_FinishItemSwap(u8 taskId, bool8 canceled)
 {
-<<<<<<< HEAD
     s16 *data = gTasks[taskId].data;
     u16 newPos = gPlayerPCItemPageInfo.itemsAbove + gPlayerPCItemPageInfo.cursorPos;
-=======
-    s16 *data;
-    u16 b;
-
-    data = gTasks[taskId].data;
-    b = (playerPCItemPageInfo.itemsAbove + playerPCItemPageInfo.cursorPos);
->>>>>>> d3914862
     PlaySE(SE_SELECT);
     DestroyListMenuTask(tListTaskId, &gPlayerPCItemPageInfo.itemsAbove, &gPlayerPCItemPageInfo.cursorPos);
 
     if (!canceled && sItemStorageMenu->toSwapPos != newPos && sItemStorageMenu->toSwapPos != newPos - 1)
     {
-<<<<<<< HEAD
         MoveItemSlotInList(gSaveBlock1Ptr->pcItems, sItemStorageMenu->toSwapPos, newPos);
         ItemStorage_RefreshListMenu();
     }
@@ -1348,22 +1325,6 @@
     SetSwapLineSpritesInvisibility(sItemStorageMenu->swapLineSpriteIds, SWAP_LINE_LENGTH, TRUE);
     sItemStorageMenu->toSwapPos = NOT_SWAPPING;
     tListTaskId = ListMenuInit(&gMultiuseListMenuTemplate, gPlayerPCItemPageInfo.itemsAbove, gPlayerPCItemPageInfo.cursorPos);
-=======
-        if (gUnknown_0203BCC4->unk666 != b)
-        {
-            if (gUnknown_0203BCC4->unk666 != b - 1)
-            {
-                MoveItemSlotInList(gSaveBlock1Ptr->pcItems, gUnknown_0203BCC4->unk666, b);
-                ItemStorage_RefreshListMenu();
-            }
-        }
-    }
-    if (gUnknown_0203BCC4->unk666 < b)
-        playerPCItemPageInfo.cursorPos--;
-    SetSwapLineSpritesInvisibility(gUnknown_0203BCC4->spriteIds, 7, TRUE);
-    gUnknown_0203BCC4->unk666 = 0xFF;
-    data[5] = ListMenuInit(&gMultiuseListMenuTemplate, playerPCItemPageInfo.itemsAbove, playerPCItemPageInfo.cursorPos);
->>>>>>> d3914862
     ScheduleBgCopyTilemapToVram(0);
     gTasks[taskId].func = ItemStorage_ProcessInput;
 }
