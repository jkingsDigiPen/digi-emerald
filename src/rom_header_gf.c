#include "global.h"
#include "data.h"
#include "pokemon_icon.h"
#include "decoration.h"
#include "battle_main.h"
#include "item.h"
#include "pokeball.h"

struct GFRomHeader
{
    u32 version;
    u32 language;
    u8 gameName[32];
    const struct CompressedSpriteSheet * monFrontPics;
    const struct CompressedSpriteSheet * monBackPics;
    const struct CompressedSpritePalette * monNormalPalettes;
    const struct CompressedSpritePalette * monShinyPalettes;
    const u8 *const * monIcons;
    const u8 *monIconPaletteIds;
    const struct SpritePalette * monIconPalettes;
    const u8 (* monSpeciesNames)[];
    const u8 (* moveNames)[];
    const struct Decoration * decorations;
    u32 flagsOffset;
    u32 varsOffset;
    u32 pokedexOffset;
    u32 seenOffset;
    u32 pokedexVar;
    u32 pokedexFlag;
    u32 mysteryEventFlag;
    u32 pokedexCount;
    u8 playerNameLength;
    u8 trainerNameLength;
    u8 pokemonNameLength1;
    u8 pokemonNameLength2;
    u8 unk5;
    u8 unk6;
    u8 unk7;
    u8 unk8;
    u8 unk9;
    u8 unk10;
    u8 unk11;
    u8 unk12;
    u8 unk13;
    u8 unk14;
    u8 unk15;
    u8 unk16;
    u8 unk17;
    u32 saveBlock2Size;
    u32 saveBlock1Size;
    u32 partyCountOffset;
    u32 partyOffset;
    u32 warpFlagsOffset;
    u32 trainerIdOffset;
    u32 playerNameOffset;
    u32 playerGenderOffset;
    u32 frontierStatusOffset;
    u32 frontierStatusOffset2;
    u32 externalEventFlagsOffset;
    u32 externalEventDataOffset;
    u32 unk18;
    const struct BaseStats * baseStats;
    const u8 (* abilityNames)[];
    const u8 *const * abilityDescriptions;
    const struct Item * items;
    const struct BattleMove * moves;
    const struct CompressedSpriteSheet * ballGfx;
    const struct CompressedSpritePalette * ballPalettes;
    u32 gcnLinkFlagsOffset;
    u32 gameClearFlag;
    u32 ribbonFlag;
    u8 bagCountItems;
    u8 bagCountKeyItems;
    u8 bagCountPokeballs;
    u8 bagCountTMHMs;
    u8 bagCountBerries;
    u8 pcItemsCount;
    u32 pcItemsOffset;
    u32 giftRibbonsOffset;
    #ifndef BIGGER_BAG
    u32 enigmaBerryOffset;
<<<<<<< HEAD
    u32 enigmaBerrySize;
    const u8 *moveDescriptions;
=======
    #endif
    u32 mapViewOffset;
    u32 unk19;
>>>>>>> e1a6dd5c
    u32 unk20;
};

// This seems to need to be in the text section for some reason.
// To avoid a changed section attributes warning it's put in a special .text.consts section.
__attribute__((section(".text.consts")))
static const struct GFRomHeader sGFRomHeader = {
    .version = GAME_VERSION,
    .language = GAME_LANGUAGE,
    .gameName = "pokemon emerald version",
    .monFrontPics = gMonFrontPicTable,
    .monBackPics = gMonBackPicTable,
    .monNormalPalettes = gMonPaletteTable,
    .monShinyPalettes = gMonShinyPaletteTable,
    .monIcons = gMonIconTable,
    .monIconPaletteIds = gMonIconPaletteIndices,
    .monIconPalettes = gMonIconPaletteTable,
    .monSpeciesNames = gSpeciesNames,
    .moveNames = gMoveNames,
    .decorations = gDecorations,
    .flagsOffset = offsetof(struct SaveBlock1, flags),
    .varsOffset = offsetof(struct SaveBlock1, vars),
    .pokedexOffset = offsetof(struct SaveBlock2, pokedex),
    .seenOffset = offsetof(struct SaveBlock1, dexSeen),
    .pokedexVar = VAR_NATIONAL_DEX - VARS_START,
    .pokedexFlag = FLAG_RECEIVED_POKEDEX_FROM_BIRCH,
    .mysteryEventFlag = FLAG_SYS_MYSTERY_EVENT_ENABLE,
    .pokedexCount = NATIONAL_DEX_COUNT,
    .playerNameLength = PLAYER_NAME_LENGTH,
    .trainerNameLength = TRAINER_NAME_LENGTH,
    .pokemonNameLength1 = POKEMON_NAME_LENGTH,
    .pokemonNameLength2 = POKEMON_NAME_LENGTH,
    // Two of the below 12s are likely move/ability name length, given their presence in this header
    .unk5 = 12,
    .unk6 = 12,
    .unk7 = 6,
    .unk8 = 12,
    .unk9 = 6,
    .unk10 = 16,
    .unk11 = 18,
    .unk12 = 12,
    .unk13 = 15,
    .unk14 = 11,
    .unk15 = 1,
    .unk16 = 8,
    .unk17 = 12,
    .saveBlock2Size = sizeof(struct SaveBlock2),
    .saveBlock1Size = sizeof(struct SaveBlock1),
    .partyCountOffset = offsetof(struct SaveBlock1, playerPartyCount),
    .partyOffset = offsetof(struct SaveBlock1, playerParty),
    .warpFlagsOffset = offsetof(struct SaveBlock2, specialSaveWarpFlags),
    .trainerIdOffset = offsetof(struct SaveBlock2, playerTrainerId),
    .playerNameOffset = offsetof(struct SaveBlock2, playerName),
    .playerGenderOffset = offsetof(struct SaveBlock2, playerGender),
    .frontierStatusOffset = offsetof(struct SaveBlock2, frontier.challengeStatus),
    .frontierStatusOffset2 = offsetof(struct SaveBlock2, frontier.challengeStatus),
    .externalEventFlagsOffset = offsetof(struct SaveBlock1, externalEventFlags),
    .externalEventDataOffset = offsetof(struct SaveBlock1, externalEventData),
    .unk18 = 0x00000000,
    .baseStats = gBaseStats,
    .abilityNames = gAbilityNames,
    .abilityDescriptions = gAbilityDescriptionPointers,
    .items = gItems,
    .moves = gBattleMoves,
    .ballGfx = gBallSpriteSheets,
    .ballPalettes = gBallSpritePalettes,
    .gcnLinkFlagsOffset = offsetof(struct SaveBlock2, gcnLinkFlags),
    .gameClearFlag = FLAG_SYS_GAME_CLEAR,
    .ribbonFlag = FLAG_SYS_RIBBON_GET,
    .bagCountItems = BAG_ITEMS_COUNT,
    .bagCountKeyItems = BAG_KEYITEMS_COUNT,
    .bagCountPokeballs = BAG_POKEBALLS_COUNT,
    .bagCountTMHMs = BAG_TMHM_COUNT,
    .bagCountBerries = BAG_BERRIES_COUNT,
    .pcItemsCount = PC_ITEMS_COUNT,
    .pcItemsOffset = offsetof(struct SaveBlock1, pcItems),
    .giftRibbonsOffset = offsetof(struct SaveBlock1, giftRibbons),
    #ifndef BIGGER_BAG
    .enigmaBerryOffset = offsetof(struct SaveBlock1, enigmaBerry),
<<<<<<< HEAD
    .enigmaBerrySize = sizeof(struct EnigmaBerry),
    .moveDescriptions = NULL,
=======
    #endif
    .mapViewOffset = offsetof(struct SaveBlock1, mapView),
    .unk19 = 0x00000000,
>>>>>>> e1a6dd5c
    .unk20 = 0x00000000, // 0xFFFFFFFF in FRLG
};<|MERGE_RESOLUTION|>--- conflicted
+++ resolved
@@ -79,14 +79,9 @@
     u32 giftRibbonsOffset;
     #ifndef BIGGER_BAG
     u32 enigmaBerryOffset;
-<<<<<<< HEAD
     u32 enigmaBerrySize;
+    #endif
     const u8 *moveDescriptions;
-=======
-    #endif
-    u32 mapViewOffset;
-    u32 unk19;
->>>>>>> e1a6dd5c
     u32 unk20;
 };
 
@@ -166,13 +161,8 @@
     .giftRibbonsOffset = offsetof(struct SaveBlock1, giftRibbons),
     #ifndef BIGGER_BAG
     .enigmaBerryOffset = offsetof(struct SaveBlock1, enigmaBerry),
-<<<<<<< HEAD
     .enigmaBerrySize = sizeof(struct EnigmaBerry),
+    #endif
     .moveDescriptions = NULL,
-=======
-    #endif
-    .mapViewOffset = offsetof(struct SaveBlock1, mapView),
-    .unk19 = 0x00000000,
->>>>>>> e1a6dd5c
     .unk20 = 0x00000000, // 0xFFFFFFFF in FRLG
 };