--- conflicted
+++ resolved
@@ -381,13 +381,8 @@
 
 static void TryShinyAnimAfterMonAnim(void)
 {
-<<<<<<< HEAD
-    if (gSprites[gBattlerSpriteIds[gActiveBattler]].pos2.x == 0
+    if (gSprites[gBattlerSpriteIds[gActiveBattler]].x2 == 0
         && !gBattleSpritesDataPtr->healthBoxesData[gActiveBattler].triedShinyMonAnim
-=======
-    if (gSprites[gBattlerSpriteIds[gActiveBattler]].x2 == 0 
-        && !gBattleSpritesDataPtr->healthBoxesData[gActiveBattler].triedShinyMonAnim 
->>>>>>> 0e33df21
         && !gBattleSpritesDataPtr->healthBoxesData[gActiveBattler].finishedShinyMonAnim)
         TryShinyAnimation(gActiveBattler, &gEnemyParty[gBattlerPartyIndexes[gActiveBattler]]);
 
