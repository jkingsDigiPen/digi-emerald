--- conflicted
+++ resolved
@@ -1562,12 +1562,12 @@
     {
         u8 chosenMoveId;
         struct ChooseMoveStruct *moveInfo = (struct ChooseMoveStruct*)(&gBattleResources->bufferA[gActiveBattler][4]);
-        
+
         if (gBattleTypeFlags & (BATTLE_TYPE_TRAINER | BATTLE_TYPE_FIRST_BATTLE | BATTLE_TYPE_SAFARI | BATTLE_TYPE_ROAMER))
         {
             BattleAI_SetupAIData(0xF);
             chosenMoveId = BattleAI_ChooseMoveOrAction();
-            
+
             switch (chosenMoveId)
             {
             case AI_CHOICE_WATCH:
@@ -1591,20 +1591,14 @@
                     if (gAbsentBattlerFlags & gBitTable[gBattlerTarget])
                         gBattlerTarget = GetBattlerAtPosition(B_POSITION_PLAYER_RIGHT);
                 }
-<<<<<<< HEAD
-                if (CanMegaEvolve(gActiveBattler)) // If opponent can mega evolve, do it.
-                    BtlController_EmitTwoReturnValues(BUFFER_B, 10, (chosenMoveId) | (RET_MEGA_EVOLUTION) | (gBattlerTarget << 8));
-=======
-                
+
                 // If opponent can mega evolve, do it.
                 if (CanMegaEvolve(gActiveBattler))
-                    BtlController_EmitTwoReturnValues(1, 10, (chosenMoveId) | (RET_MEGA_EVOLUTION) | (gBattlerTarget << 8));
->>>>>>> 14f974c9
+                    BtlController_EmitTwoReturnValues(BUFFER_B, 10, (chosenMoveId) | (RET_MEGA_EVOLUTION) | (gBattlerTarget << 8));
                 else
                     BtlController_EmitTwoReturnValues(BUFFER_B, 10, (chosenMoveId) | (gBattlerTarget << 8));
                 break;
             }
-            
             OpponentBufferExecCompleted();
         }
         else // Wild pokemon - use random move
