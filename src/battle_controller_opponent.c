#include "global.h"
#include "battle.h"
#include "battle_ai_script_commands.h"
#include "battle_anim.h"
#include "battle_arena.h"
#include "battle_controllers.h"
#include "battle_message.h"
#include "battle_interface.h"
#include "battle_setup.h"
#include "battle_tower.h"
#include "battle_tv.h"
#include "bg.h"
#include "data.h"
#include "frontier_util.h"
#include "item.h"
#include "link.h"
#include "main.h"
#include "m4a.h"
#include "palette.h"
#include "pokeball.h"
#include "pokemon.h"
#include "random.h"
#include "reshow_battle_screen.h"
#include "sound.h"
#include "string_util.h"
#include "task.h"
#include "text.h"
#include "util.h"
#include "window.h"
#include "constants/battle_anim.h"
#include "constants/items.h"
#include "constants/moves.h"
#include "constants/songs.h"
#include "constants/trainers.h"
#include "trainer_hill.h"

extern struct MusicPlayerInfo gMPlayInfo_BGM;

// this file's functions
static void OpponentHandleGetMonData(void);
static void OpponentHandleGetRawMonData(void);
static void OpponentHandleSetMonData(void);
static void OpponentHandleSetRawMonData(void);
static void OpponentHandleLoadMonSprite(void);
static void OpponentHandleSwitchInAnim(void);
static void OpponentHandleReturnMonToBall(void);
static void OpponentHandleDrawTrainerPic(void);
static void OpponentHandleTrainerSlide(void);
static void OpponentHandleTrainerSlideBack(void);
static void OpponentHandleFaintAnimation(void);
static void OpponentHandlePaletteFade(void);
static void OpponentHandleSuccessBallThrowAnim(void);
static void OpponentHandleBallThrow(void);
static void OpponentHandlePause(void);
static void OpponentHandleMoveAnimation(void);
static void OpponentHandlePrintString(void);
static void OpponentHandlePrintSelectionString(void);
static void OpponentHandleChooseAction(void);
static void OpponentHandleYesNoBox(void);
static void OpponentHandleChooseMove(void);
static void OpponentHandleChooseItem(void);
static void OpponentHandleChoosePokemon(void);
static void OpponentHandleCmd23(void);
static void OpponentHandleHealthBarUpdate(void);
static void OpponentHandleExpUpdate(void);
static void OpponentHandleStatusIconUpdate(void);
static void OpponentHandleStatusAnimation(void);
static void OpponentHandleStatusXor(void);
static void OpponentHandleDataTransfer(void);
static void OpponentHandleDMA3Transfer(void);
static void OpponentHandlePlayBGM(void);
static void OpponentHandleCmd32(void);
static void OpponentHandleTwoReturnValues(void);
static void OpponentHandleChosenMonReturnValue(void);
static void OpponentHandleOneReturnValue(void);
static void OpponentHandleOneReturnValue_Duplicate(void);
static void OpponentHandleClearUnkVar(void);
static void OpponentHandleSetUnkVar(void);
static void OpponentHandleClearUnkFlag(void);
static void OpponentHandleToggleUnkFlag(void);
static void OpponentHandleHitAnimation(void);
static void OpponentHandleCmd42(void);
static void OpponentHandlePlaySE(void);
static void OpponentHandlePlayFanfareOrBGM(void);
static void OpponentHandleFaintingCry(void);
static void OpponentHandleIntroSlide(void);
static void OpponentHandleIntroTrainerBallThrow(void);
static void OpponentHandleDrawPartyStatusSummary(void);
static void OpponentHandleHidePartyStatusSummary(void);
static void OpponentHandleEndBounceEffect(void);
static void OpponentHandleSpriteInvisibility(void);
static void OpponentHandleBattleAnimation(void);
static void OpponentHandleLinkStandbyMsg(void);
static void OpponentHandleResetActionMoveSelection(void);
<<<<<<< HEAD
static void OpponentHandleCmd55(void);
static void OpponentHandleDebugMenu(void);
=======
static void OpponentHandleEndLinkBattle(void);
>>>>>>> 9eb57944
static void OpponentCmdEnd(void);

static void OpponentBufferRunCommand(void);
static void OpponentBufferExecCompleted(void);
static void SwitchIn_HandleSoundAndEnd(void);
static u32 GetOpponentMonData(u8 monId, u8 *dst);
static void SetOpponentMonData(u8 monId);
static void StartSendOutAnim(u8 battlerId, bool8 dontClearSubstituteBit);
static void DoSwitchOutAnimation(void);
static void OpponentDoMoveAnimation(void);
static void SpriteCB_FreeOpponentSprite(struct Sprite *sprite);
static void Task_StartSendOutAnim(u8 taskId);
static void EndDrawPartyStatusSummary(void);

static void (*const sOpponentBufferCommands[CONTROLLER_CMDS_COUNT])(void) =
{
    [CONTROLLER_GETMONDATA]               = OpponentHandleGetMonData,
    [CONTROLLER_GETRAWMONDATA]            = OpponentHandleGetRawMonData,
    [CONTROLLER_SETMONDATA]               = OpponentHandleSetMonData,
    [CONTROLLER_SETRAWMONDATA]            = OpponentHandleSetRawMonData,
    [CONTROLLER_LOADMONSPRITE]            = OpponentHandleLoadMonSprite,
    [CONTROLLER_SWITCHINANIM]             = OpponentHandleSwitchInAnim,
    [CONTROLLER_RETURNMONTOBALL]          = OpponentHandleReturnMonToBall,
    [CONTROLLER_DRAWTRAINERPIC]           = OpponentHandleDrawTrainerPic,
    [CONTROLLER_TRAINERSLIDE]             = OpponentHandleTrainerSlide,
    [CONTROLLER_TRAINERSLIDEBACK]         = OpponentHandleTrainerSlideBack,
    [CONTROLLER_FAINTANIMATION]           = OpponentHandleFaintAnimation,
    [CONTROLLER_PALETTEFADE]              = OpponentHandlePaletteFade,
    [CONTROLLER_SUCCESSBALLTHROWANIM]     = OpponentHandleSuccessBallThrowAnim,
    [CONTROLLER_BALLTHROWANIM]            = OpponentHandleBallThrow,
    [CONTROLLER_PAUSE]                    = OpponentHandlePause,
    [CONTROLLER_MOVEANIMATION]            = OpponentHandleMoveAnimation,
    [CONTROLLER_PRINTSTRING]              = OpponentHandlePrintString,
    [CONTROLLER_PRINTSTRINGPLAYERONLY]    = OpponentHandlePrintSelectionString,
    [CONTROLLER_CHOOSEACTION]             = OpponentHandleChooseAction,
    [CONTROLLER_YESNOBOX]                 = OpponentHandleYesNoBox,
    [CONTROLLER_CHOOSEMOVE]               = OpponentHandleChooseMove,
    [CONTROLLER_OPENBAG]                  = OpponentHandleChooseItem,
    [CONTROLLER_CHOOSEPOKEMON]            = OpponentHandleChoosePokemon,
    [CONTROLLER_23]                       = OpponentHandleCmd23,
    [CONTROLLER_HEALTHBARUPDATE]          = OpponentHandleHealthBarUpdate,
    [CONTROLLER_EXPUPDATE]                = OpponentHandleExpUpdate,
    [CONTROLLER_STATUSICONUPDATE]         = OpponentHandleStatusIconUpdate,
    [CONTROLLER_STATUSANIMATION]          = OpponentHandleStatusAnimation,
    [CONTROLLER_STATUSXOR]                = OpponentHandleStatusXor,
    [CONTROLLER_DATATRANSFER]             = OpponentHandleDataTransfer,
    [CONTROLLER_DMA3TRANSFER]             = OpponentHandleDMA3Transfer,
    [CONTROLLER_PLAYBGM]                  = OpponentHandlePlayBGM,
    [CONTROLLER_32]                       = OpponentHandleCmd32,
    [CONTROLLER_TWORETURNVALUES]          = OpponentHandleTwoReturnValues,
    [CONTROLLER_CHOSENMONRETURNVALUE]     = OpponentHandleChosenMonReturnValue,
    [CONTROLLER_ONERETURNVALUE]           = OpponentHandleOneReturnValue,
    [CONTROLLER_ONERETURNVALUE_DUPLICATE] = OpponentHandleOneReturnValue_Duplicate,
    [CONTROLLER_CLEARUNKVAR]              = OpponentHandleClearUnkVar,
    [CONTROLLER_SETUNKVAR]                = OpponentHandleSetUnkVar,
    [CONTROLLER_CLEARUNKFLAG]             = OpponentHandleClearUnkFlag,
    [CONTROLLER_TOGGLEUNKFLAG]            = OpponentHandleToggleUnkFlag,
    [CONTROLLER_HITANIMATION]             = OpponentHandleHitAnimation,
    [CONTROLLER_42]                       = OpponentHandleCmd42,
    [CONTROLLER_PLAYSE]                   = OpponentHandlePlaySE,
    [CONTROLLER_PLAYFANFAREORBGM]         = OpponentHandlePlayFanfareOrBGM,
    [CONTROLLER_FAINTINGCRY]              = OpponentHandleFaintingCry,
    [CONTROLLER_INTROSLIDE]               = OpponentHandleIntroSlide,
    [CONTROLLER_INTROTRAINERBALLTHROW]    = OpponentHandleIntroTrainerBallThrow,
    [CONTROLLER_DRAWPARTYSTATUSSUMMARY]   = OpponentHandleDrawPartyStatusSummary,
    [CONTROLLER_HIDEPARTYSTATUSSUMMARY]   = OpponentHandleHidePartyStatusSummary,
    [CONTROLLER_ENDBOUNCE]                = OpponentHandleEndBounceEffect,
    [CONTROLLER_SPRITEINVISIBILITY]       = OpponentHandleSpriteInvisibility,
    [CONTROLLER_BATTLEANIMATION]          = OpponentHandleBattleAnimation,
    [CONTROLLER_LINKSTANDBYMSG]           = OpponentHandleLinkStandbyMsg,
    [CONTROLLER_RESETACTIONMOVESELECTION] = OpponentHandleResetActionMoveSelection,
<<<<<<< HEAD
    [CONTROLLER_55]                       = OpponentHandleCmd55,
    [CONTROLLER_DEBUGMENU]                = OpponentHandleDebugMenu,
=======
    [CONTROLLER_ENDLINKBATTLE]            = OpponentHandleEndLinkBattle,
>>>>>>> 9eb57944
    [CONTROLLER_TERMINATOR_NOP]           = OpponentCmdEnd
};

// unknown unused data
static const u8 sUnused[] = {0xB0, 0xB0, 0xC8, 0x98, 0x28, 0x28, 0x28, 0x20};

static void OpponentDummy(void)
{
}

void SetControllerToOpponent(void)
{
    gBattlerControllerFuncs[gActiveBattler] = OpponentBufferRunCommand;
}

static void OpponentBufferRunCommand(void)
{
    if (gBattleControllerExecFlags & gBitTable[gActiveBattler])
    {
        if (gBattleResources->bufferA[gActiveBattler][0] < ARRAY_COUNT(sOpponentBufferCommands))
            sOpponentBufferCommands[gBattleResources->bufferA[gActiveBattler][0]]();
        else
            OpponentBufferExecCompleted();
    }
}

static void CompleteOnBattlerSpriteCallbackDummy(void)
{
    if (gSprites[gBattlerSpriteIds[gActiveBattler]].callback == SpriteCallbackDummy)
        OpponentBufferExecCompleted();
}

static void CompleteOnBankSpriteCallbackDummy2(void)
{
    if (gSprites[gBattlerSpriteIds[gActiveBattler]].callback == SpriteCallbackDummy)
        OpponentBufferExecCompleted();
}

static void FreeTrainerSpriteAfterSlide(void)
{
    if (gSprites[gBattlerSpriteIds[gActiveBattler]].callback == SpriteCallbackDummy)
    {
        FreeTrainerFrontPicPalette(gSprites[gBattlerSpriteIds[gActiveBattler]].oam.affineParam);
        FreeSpriteOamMatrix(&gSprites[gBattlerSpriteIds[gActiveBattler]]);
        DestroySprite(&gSprites[gBattlerSpriteIds[gActiveBattler]]);
        OpponentBufferExecCompleted();
    }
}

static void Intro_DelayAndEnd(void)
{
    if (--gBattleSpritesDataPtr->healthBoxesData[gActiveBattler].introEndDelay == (u8)-1)
    {
        gBattleSpritesDataPtr->healthBoxesData[gActiveBattler].introEndDelay = 0;
        OpponentBufferExecCompleted();
    }
}

static void Intro_WaitForShinyAnimAndHealthbox(void)
{
    bool8 healthboxAnimDone = FALSE;
    bool8 twoMons;

    if (!IsDoubleBattle() || ((IsDoubleBattle() && (gBattleTypeFlags & BATTLE_TYPE_MULTI) && !BATTLE_TWO_VS_ONE_OPPONENT) || (gBattleTypeFlags & BATTLE_TYPE_TWO_OPPONENTS)))
    {
        if (gSprites[gHealthboxSpriteIds[gActiveBattler]].callback == SpriteCallbackDummy)
            healthboxAnimDone = TRUE;
        twoMons = FALSE;
    }
    else
    {
        if (gSprites[gHealthboxSpriteIds[gActiveBattler]].callback == SpriteCallbackDummy
         && gSprites[gHealthboxSpriteIds[gActiveBattler ^ BIT_FLANK]].callback == SpriteCallbackDummy)
            healthboxAnimDone = TRUE;
        twoMons = TRUE;
    }

    gBattleControllerOpponentHealthboxData = &gBattleSpritesDataPtr->healthBoxesData[gActiveBattler];
    gBattleControllerOpponentFlankHealthboxData = &gBattleSpritesDataPtr->healthBoxesData[gActiveBattler ^ BIT_FLANK];

    if (healthboxAnimDone)
    {
        if (twoMons == TRUE)
        {
            if (gBattleSpritesDataPtr->healthBoxesData[gActiveBattler].finishedShinyMonAnim
             && gBattleSpritesDataPtr->healthBoxesData[gActiveBattler ^ BIT_FLANK].finishedShinyMonAnim)
            {
                gBattleSpritesDataPtr->healthBoxesData[gActiveBattler].triedShinyMonAnim = FALSE;
                gBattleSpritesDataPtr->healthBoxesData[gActiveBattler].finishedShinyMonAnim = FALSE;
                gBattleSpritesDataPtr->healthBoxesData[gActiveBattler ^ BIT_FLANK].triedShinyMonAnim = FALSE;
                gBattleSpritesDataPtr->healthBoxesData[gActiveBattler ^ BIT_FLANK].finishedShinyMonAnim = FALSE;
                FreeSpriteTilesByTag(ANIM_TAG_GOLD_STARS);
                FreeSpritePaletteByTag(ANIM_TAG_GOLD_STARS);
            }
            else
                return;
        }
        else if (gBattleSpritesDataPtr->healthBoxesData[gActiveBattler].finishedShinyMonAnim)
        {
            if (GetBattlerPosition(gActiveBattler) == 3)
            {
                if (!gBattleSpritesDataPtr->healthBoxesData[gActiveBattler ^ BIT_FLANK].triedShinyMonAnim
                 && !gBattleSpritesDataPtr->healthBoxesData[gActiveBattler ^ BIT_FLANK].finishedShinyMonAnim)
                {
                    FreeSpriteTilesByTag(ANIM_TAG_GOLD_STARS);
                    FreeSpritePaletteByTag(ANIM_TAG_GOLD_STARS);
                }
                else
                    return;
            }
                gBattleSpritesDataPtr->healthBoxesData[gActiveBattler].triedShinyMonAnim = FALSE;
                gBattleSpritesDataPtr->healthBoxesData[gActiveBattler].finishedShinyMonAnim = FALSE;
        }
        else
            return;

        gBattleSpritesDataPtr->healthBoxesData[gActiveBattler].introEndDelay = 3;
        gBattlerControllerFuncs[gActiveBattler] = Intro_DelayAndEnd;
    }
}

static void Intro_TryShinyAnimShowHealthbox(void)
{
    bool32 bgmRestored = FALSE;
    bool32 battlerAnimsDone = FALSE;

    if (!gBattleSpritesDataPtr->healthBoxesData[gActiveBattler].triedShinyMonAnim
     && !gBattleSpritesDataPtr->healthBoxesData[gActiveBattler].ballAnimActive
     && !gBattleSpritesDataPtr->healthBoxesData[gActiveBattler].finishedShinyMonAnim)
        TryShinyAnimation(gActiveBattler, &gEnemyParty[gBattlerPartyIndexes[gActiveBattler]]);

    if (!(gBattleTypeFlags & BATTLE_TYPE_TWO_OPPONENTS)
     && (!(gBattleTypeFlags & BATTLE_TYPE_MULTI) || BATTLE_TWO_VS_ONE_OPPONENT)
     && IsDoubleBattle()
     && !gBattleSpritesDataPtr->healthBoxesData[gActiveBattler ^ BIT_FLANK].triedShinyMonAnim
     && !gBattleSpritesDataPtr->healthBoxesData[gActiveBattler ^ BIT_FLANK].ballAnimActive
     && !gBattleSpritesDataPtr->healthBoxesData[gActiveBattler ^ BIT_FLANK].finishedShinyMonAnim)
        TryShinyAnimation(gActiveBattler ^ BIT_FLANK, &gEnemyParty[gBattlerPartyIndexes[gActiveBattler ^ BIT_FLANK]]);

    if (!gBattleSpritesDataPtr->healthBoxesData[gActiveBattler].ballAnimActive && !gBattleSpritesDataPtr->healthBoxesData[gActiveBattler ^ BIT_FLANK].ballAnimActive)
    {
        if (!gBattleSpritesDataPtr->healthBoxesData[gActiveBattler].healthboxSlideInStarted)
        {
            if (IsDoubleBattle() && (!(gBattleTypeFlags & BATTLE_TYPE_MULTI) || BATTLE_TWO_VS_ONE_OPPONENT))
            {
                UpdateHealthboxAttribute(gHealthboxSpriteIds[gActiveBattler ^ BIT_FLANK], &gEnemyParty[gBattlerPartyIndexes[gActiveBattler ^ BIT_FLANK]], HEALTHBOX_ALL);
                StartHealthboxSlideIn(gActiveBattler ^ BIT_FLANK);
                SetHealthboxSpriteVisible(gHealthboxSpriteIds[gActiveBattler ^ BIT_FLANK]);
            }
            UpdateHealthboxAttribute(gHealthboxSpriteIds[gActiveBattler], &gEnemyParty[gBattlerPartyIndexes[gActiveBattler]], HEALTHBOX_ALL);
            StartHealthboxSlideIn(gActiveBattler);
            SetHealthboxSpriteVisible(gHealthboxSpriteIds[gActiveBattler]);
        }
        gBattleSpritesDataPtr->healthBoxesData[gActiveBattler].healthboxSlideInStarted = TRUE;
    }

    if (!gBattleSpritesDataPtr->healthBoxesData[gActiveBattler].waitForCry
        && gBattleSpritesDataPtr->healthBoxesData[gActiveBattler].healthboxSlideInStarted
        && !gBattleSpritesDataPtr->healthBoxesData[gActiveBattler ^ BIT_FLANK].waitForCry
        && !IsCryPlayingOrClearCrySongs())
    {
        if (!gBattleSpritesDataPtr->healthBoxesData[gActiveBattler].bgmRestored)
        {
            if (gBattleTypeFlags & BATTLE_TYPE_MULTI && gBattleTypeFlags & BATTLE_TYPE_LINK)
            {
                if (GetBattlerPosition(gActiveBattler) == 1)
                    m4aMPlayContinue(&gMPlayInfo_BGM);
            }
            else
                m4aMPlayVolumeControl(&gMPlayInfo_BGM, 0xFFFF, 0x100);
        }
        gBattleSpritesDataPtr->healthBoxesData[gActiveBattler].bgmRestored = TRUE;
        bgmRestored = TRUE;
    }

    if (!IsDoubleBattle() || (IsDoubleBattle() && gBattleTypeFlags & BATTLE_TYPE_MULTI && !BATTLE_TWO_VS_ONE_OPPONENT))
    {
        if (gSprites[gBattleControllerData[gActiveBattler]].callback == SpriteCallbackDummy
            && gSprites[gBattlerSpriteIds[gActiveBattler]].callback == SpriteCallbackDummy)
        {
            battlerAnimsDone = TRUE;
        }
    }
    else
    {
        if (gSprites[gBattleControllerData[gActiveBattler]].callback == SpriteCallbackDummy
            && gSprites[gBattlerSpriteIds[gActiveBattler]].callback == SpriteCallbackDummy
            && gSprites[gBattleControllerData[gActiveBattler ^ BIT_FLANK]].callback == SpriteCallbackDummy
            && gSprites[gBattlerSpriteIds[gActiveBattler ^ BIT_FLANK]].callback == SpriteCallbackDummy)
        {
            battlerAnimsDone = TRUE;
        }
    }

    if (bgmRestored && battlerAnimsDone)
    {
        if (IsDoubleBattle() && (!(gBattleTypeFlags & BATTLE_TYPE_MULTI) || BATTLE_TWO_VS_ONE_OPPONENT))
        {
            DestroySprite(&gSprites[gBattleControllerData[gActiveBattler ^ BIT_FLANK]]);
            SetBattlerShadowSpriteCallback(gActiveBattler ^ BIT_FLANK, GetMonData(&gEnemyParty[gBattlerPartyIndexes[gActiveBattler ^ BIT_FLANK]], MON_DATA_SPECIES));
        }

        DestroySprite(&gSprites[gBattleControllerData[gActiveBattler]]);
        SetBattlerShadowSpriteCallback(gActiveBattler, GetMonData(&gEnemyParty[gBattlerPartyIndexes[gActiveBattler]], MON_DATA_SPECIES));
        gBattleSpritesDataPtr->animationData->introAnimActive = FALSE;
        gBattleSpritesDataPtr->healthBoxesData[gActiveBattler].bgmRestored = FALSE;
        gBattleSpritesDataPtr->healthBoxesData[gActiveBattler].healthboxSlideInStarted = FALSE;

        gBattlerControllerFuncs[gActiveBattler] = Intro_WaitForShinyAnimAndHealthbox;
    }
}

static void TryShinyAnimAfterMonAnim(void)
{
    if (gSprites[gBattlerSpriteIds[gActiveBattler]].pos2.x == 0
        && !gBattleSpritesDataPtr->healthBoxesData[gActiveBattler].triedShinyMonAnim
        && !gBattleSpritesDataPtr->healthBoxesData[gActiveBattler].finishedShinyMonAnim)
        TryShinyAnimation(gActiveBattler, &gEnemyParty[gBattlerPartyIndexes[gActiveBattler]]);

    if (gSprites[gBattlerSpriteIds[gActiveBattler]].callback == SpriteCallbackDummy
     && gBattleSpritesDataPtr->healthBoxesData[gActiveBattler].finishedShinyMonAnim)
    {
        gBattleSpritesDataPtr->healthBoxesData[gActiveBattler].triedShinyMonAnim = FALSE;
        gBattleSpritesDataPtr->healthBoxesData[gActiveBattler].finishedShinyMonAnim = FALSE;
        FreeSpriteTilesByTag(ANIM_TAG_GOLD_STARS);
        FreeSpritePaletteByTag(ANIM_TAG_GOLD_STARS);
        OpponentBufferExecCompleted();
    }
}

static void CompleteOnHealthbarDone(void)
{
    s16 hpValue = MoveBattleBar(gActiveBattler, gHealthboxSpriteIds[gActiveBattler], HEALTH_BAR, 0);
    SetHealthboxSpriteVisible(gHealthboxSpriteIds[gActiveBattler]);
    if (hpValue != -1)
    {
        UpdateHpTextInHealthbox(gHealthboxSpriteIds[gActiveBattler], hpValue, HP_CURRENT);
    }
    else
        OpponentBufferExecCompleted();
}

static void HideHealthboxAfterMonFaint(void)
{
    if (!gSprites[gBattlerSpriteIds[gActiveBattler]].inUse)
    {
        SetHealthboxSpriteInvisible(gHealthboxSpriteIds[gActiveBattler]);
        OpponentBufferExecCompleted();
    }
}

static void FreeMonSpriteAfterSwitchOutAnim(void)
{
    if (!gBattleSpritesDataPtr->healthBoxesData[gActiveBattler].specialAnimActive)
    {
        FreeSpriteOamMatrix(&gSprites[gBattlerSpriteIds[gActiveBattler]]);
        DestroySprite(&gSprites[gBattlerSpriteIds[gActiveBattler]]);
        HideBattlerShadowSprite(gActiveBattler);
        SetHealthboxSpriteInvisible(gHealthboxSpriteIds[gActiveBattler]);
        OpponentBufferExecCompleted();
    }
}

static void CompleteOnInactiveTextPrinter(void)
{
    if (!IsTextPrinterActive(0))
        OpponentBufferExecCompleted();
}

static void DoHitAnimBlinkSpriteEffect(void)
{
    u8 spriteId = gBattlerSpriteIds[gActiveBattler];

    if (gSprites[spriteId].data[1] == 32)
    {
        gSprites[spriteId].data[1] = 0;
        gSprites[spriteId].invisible = FALSE;
        gDoingBattleAnim = FALSE;
        OpponentBufferExecCompleted();
    }
    else
    {
        if ((gSprites[spriteId].data[1] % 4) == 0)
            gSprites[spriteId].invisible ^= 1;
        gSprites[spriteId].data[1]++;
    }
}

static void SwitchIn_ShowSubstitute(void)
{
    if (gSprites[gHealthboxSpriteIds[gActiveBattler]].callback == SpriteCallbackDummy)
    {
        if (gBattleSpritesDataPtr->battlerData[gActiveBattler].behindSubstitute)
            InitAndLaunchSpecialAnimation(gActiveBattler, gActiveBattler, gActiveBattler, B_ANIM_MON_TO_SUBSTITUTE);
        gBattlerControllerFuncs[gActiveBattler] = SwitchIn_HandleSoundAndEnd;
    }
}

static void SwitchIn_HandleSoundAndEnd(void)
{
    if (!gBattleSpritesDataPtr->healthBoxesData[gActiveBattler].specialAnimActive && !IsCryPlayingOrClearCrySongs())
    {
        if (gSprites[gBattlerSpriteIds[gActiveBattler]].callback == SpriteCallbackDummy 
         || gSprites[gBattlerSpriteIds[gActiveBattler]].callback == SpriteCallbackDummy_2)
        {
            m4aMPlayVolumeControl(&gMPlayInfo_BGM, 0xFFFF, 0x100);
            OpponentBufferExecCompleted();
        }
    }
}

static void SwitchIn_ShowHealthbox(void)
{
    if (gBattleSpritesDataPtr->healthBoxesData[gActiveBattler].finishedShinyMonAnim
     && gSprites[gBattlerSpriteIds[gActiveBattler]].callback == SpriteCallbackDummy)
    {
        gBattleSpritesDataPtr->healthBoxesData[gActiveBattler].triedShinyMonAnim = FALSE;
        gBattleSpritesDataPtr->healthBoxesData[gActiveBattler].finishedShinyMonAnim = FALSE;
        FreeSpriteTilesByTag(ANIM_TAG_GOLD_STARS);
        FreeSpritePaletteByTag(ANIM_TAG_GOLD_STARS);
        StartSpriteAnim(&gSprites[gBattlerSpriteIds[gActiveBattler]], 0);
        UpdateHealthboxAttribute(gHealthboxSpriteIds[gActiveBattler], &gEnemyParty[gBattlerPartyIndexes[gActiveBattler]], HEALTHBOX_ALL);
        StartHealthboxSlideIn(gActiveBattler);
        SetHealthboxSpriteVisible(gHealthboxSpriteIds[gActiveBattler]);
        CopyBattleSpriteInvisibility(gActiveBattler);
        gBattlerControllerFuncs[gActiveBattler] = SwitchIn_ShowSubstitute;
    }
}

static void SwitchIn_TryShinyAnim(void)
{
    if (!gBattleSpritesDataPtr->healthBoxesData[gActiveBattler].triedShinyMonAnim
     && !gBattleSpritesDataPtr->healthBoxesData[gActiveBattler].ballAnimActive)
        TryShinyAnimation(gActiveBattler, &gEnemyParty[gBattlerPartyIndexes[gActiveBattler]]);

    if (gSprites[gBattleControllerData[gActiveBattler]].callback == SpriteCallbackDummy
     && !gBattleSpritesDataPtr->healthBoxesData[gActiveBattler].ballAnimActive)
    {
        DestroySprite(&gSprites[gBattleControllerData[gActiveBattler]]);
        SetBattlerShadowSpriteCallback(gActiveBattler, GetMonData(&gEnemyParty[gBattlerPartyIndexes[gActiveBattler]], MON_DATA_SPECIES));
        gBattlerControllerFuncs[gActiveBattler] = SwitchIn_ShowHealthbox;
    }
}

static void CompleteOnFinishedStatusAnimation(void)
{
    if (!gBattleSpritesDataPtr->healthBoxesData[gActiveBattler].statusAnimActive)
        OpponentBufferExecCompleted();
}

static void CompleteOnFinishedBattleAnimation(void)
{
    if (!gBattleSpritesDataPtr->healthBoxesData[gActiveBattler].animFromTableActive)
        OpponentBufferExecCompleted();
}

static void OpponentBufferExecCompleted(void)
{
    gBattlerControllerFuncs[gActiveBattler] = OpponentBufferRunCommand;
    if (gBattleTypeFlags & BATTLE_TYPE_LINK)
    {
        u8 playerId = GetMultiplayerId();

        PrepareBufferDataTransferLink(2, 4, &playerId);
        gBattleResources->bufferA[gActiveBattler][0] = CONTROLLER_TERMINATOR_NOP;
    }
    else
    {
        gBattleControllerExecFlags &= ~gBitTable[gActiveBattler];
    }
}

static void OpponentHandleGetMonData(void)
{
    u8 monData[sizeof(struct Pokemon) * 2 + 56]; // this allows to get full data of two pokemon, trying to get more will result in overwriting data
    u32 size = 0;
    u8 monToCheck;
    s32 i;

    if (gBattleResources->bufferA[gActiveBattler][2] == 0)
    {
        size += GetOpponentMonData(gBattlerPartyIndexes[gActiveBattler], monData);
    }
    else
    {
        monToCheck = gBattleResources->bufferA[gActiveBattler][2];
        for (i = 0; i < PARTY_SIZE; i++)
        {
            if (monToCheck & 1)
                size += GetOpponentMonData(i, monData + size);
            monToCheck >>= 1;
        }
    }
    BtlController_EmitDataTransfer(1, size, monData);
    OpponentBufferExecCompleted();
}

static u32 GetOpponentMonData(u8 monId, u8 *dst)
{
    struct BattlePokemon battleMon;
    struct MovePpInfo moveData;
    u8 nickname[20];
    u8 *src;
    s16 data16;
    u32 data32;
    s32 size = 0;

    switch (gBattleResources->bufferA[gActiveBattler][1])
    {
    case REQUEST_ALL_BATTLE:
        battleMon.species = GetMonData(&gEnemyParty[monId], MON_DATA_SPECIES);
        battleMon.item = GetMonData(&gEnemyParty[monId], MON_DATA_HELD_ITEM);
        for (size = 0; size < MAX_MON_MOVES; size++)
        {
            battleMon.moves[size] = GetMonData(&gEnemyParty[monId], MON_DATA_MOVE1 + size);
            battleMon.pp[size] = GetMonData(&gEnemyParty[monId], MON_DATA_PP1 + size);
        }
        battleMon.ppBonuses = GetMonData(&gEnemyParty[monId], MON_DATA_PP_BONUSES);
        battleMon.friendship = GetMonData(&gEnemyParty[monId], MON_DATA_FRIENDSHIP);
        battleMon.experience = GetMonData(&gEnemyParty[monId], MON_DATA_EXP);
        battleMon.hpIV = GetMonData(&gEnemyParty[monId], MON_DATA_HP_IV);
        battleMon.attackIV = GetMonData(&gEnemyParty[monId], MON_DATA_ATK_IV);
        battleMon.defenseIV = GetMonData(&gEnemyParty[monId], MON_DATA_DEF_IV);
        battleMon.speedIV = GetMonData(&gEnemyParty[monId], MON_DATA_SPEED_IV);
        battleMon.spAttackIV = GetMonData(&gEnemyParty[monId], MON_DATA_SPATK_IV);
        battleMon.spDefenseIV = GetMonData(&gEnemyParty[monId], MON_DATA_SPDEF_IV);
        battleMon.personality = GetMonData(&gEnemyParty[monId], MON_DATA_PERSONALITY);
        battleMon.status1 = GetMonData(&gEnemyParty[monId], MON_DATA_STATUS);
        battleMon.level = GetMonData(&gEnemyParty[monId], MON_DATA_LEVEL);
        battleMon.hp = GetMonData(&gEnemyParty[monId], MON_DATA_HP);
        battleMon.maxHP = GetMonData(&gEnemyParty[monId], MON_DATA_MAX_HP);
        battleMon.attack = GetMonData(&gEnemyParty[monId], MON_DATA_ATK);
        battleMon.defense = GetMonData(&gEnemyParty[monId], MON_DATA_DEF);
        battleMon.speed = GetMonData(&gEnemyParty[monId], MON_DATA_SPEED);
        battleMon.spAttack = GetMonData(&gEnemyParty[monId], MON_DATA_SPATK);
        battleMon.spDefense = GetMonData(&gEnemyParty[monId], MON_DATA_SPDEF);
        battleMon.abilityNum = GetMonData(&gEnemyParty[monId], MON_DATA_ABILITY_NUM);
        battleMon.otId = GetMonData(&gEnemyParty[monId], MON_DATA_OT_ID);
        GetMonData(&gEnemyParty[monId], MON_DATA_NICKNAME, nickname);
        StringCopy10(battleMon.nickname, nickname);
        GetMonData(&gEnemyParty[monId], MON_DATA_OT_NAME, battleMon.otName);
        src = (u8 *)&battleMon;
        for (size = 0; size < sizeof(battleMon); size++)
            dst[size] = src[size];
        break;
    case REQUEST_SPECIES_BATTLE:
        data16 = GetMonData(&gEnemyParty[monId], MON_DATA_SPECIES);
        dst[0] = data16;
        dst[1] = data16 >> 8;
        size = 2;
        break;
    case REQUEST_HELDITEM_BATTLE:
        data16 = GetMonData(&gEnemyParty[monId], MON_DATA_HELD_ITEM);
        dst[0] = data16;
        dst[1] = data16 >> 8;
        size = 2;
        break;
    case REQUEST_MOVES_PP_BATTLE:
        for (size = 0; size < MAX_MON_MOVES; size++)
        {
            moveData.moves[size] = GetMonData(&gEnemyParty[monId], MON_DATA_MOVE1 + size);
            moveData.pp[size] = GetMonData(&gEnemyParty[monId], MON_DATA_PP1 + size);
        }
        moveData.ppBonuses = GetMonData(&gEnemyParty[monId], MON_DATA_PP_BONUSES);
        src = (u8*)(&moveData);
        for (size = 0; size < sizeof(moveData); size++)
            dst[size] = src[size];
        break;
    case REQUEST_MOVE1_BATTLE:
    case REQUEST_MOVE2_BATTLE:
    case REQUEST_MOVE3_BATTLE:
    case REQUEST_MOVE4_BATTLE:
        data16 = GetMonData(&gEnemyParty[monId], MON_DATA_MOVE1 + gBattleResources->bufferA[gActiveBattler][1] - REQUEST_MOVE1_BATTLE);
        dst[0] = data16;
        dst[1] = data16 >> 8;
        size = 2;
        break;
    case REQUEST_PP_DATA_BATTLE:
        for (size = 0; size < MAX_MON_MOVES; size++)
            dst[size] = GetMonData(&gEnemyParty[monId], MON_DATA_PP1 + size);
        dst[size] = GetMonData(&gEnemyParty[monId], MON_DATA_PP_BONUSES);
        size++;
        break;
    case REQUEST_PPMOVE1_BATTLE:
    case REQUEST_PPMOVE2_BATTLE:
    case REQUEST_PPMOVE3_BATTLE:
    case REQUEST_PPMOVE4_BATTLE:
        dst[0] = GetMonData(&gEnemyParty[monId], MON_DATA_PP1 + gBattleResources->bufferA[gActiveBattler][1] - REQUEST_PPMOVE1_BATTLE);
        size = 1;
        break;
    case REQUEST_OTID_BATTLE:
        data32 = GetMonData(&gEnemyParty[monId], MON_DATA_OT_ID);
        dst[0] = (data32 & 0x000000FF);
        dst[1] = (data32 & 0x0000FF00) >> 8;
        dst[2] = (data32 & 0x00FF0000) >> 16;
        size = 3;
        break;
    case REQUEST_EXP_BATTLE:
        data32 = GetMonData(&gEnemyParty[monId], MON_DATA_EXP);
        dst[0] = (data32 & 0x000000FF);
        dst[1] = (data32 & 0x0000FF00) >> 8;
        dst[2] = (data32 & 0x00FF0000) >> 16;
        size = 3;
        break;
    case REQUEST_HP_EV_BATTLE:
        dst[0] = GetMonData(&gEnemyParty[monId], MON_DATA_HP_EV);
        size = 1;
        break;
    case REQUEST_ATK_EV_BATTLE:
        dst[0] = GetMonData(&gEnemyParty[monId], MON_DATA_ATK_EV);
        size = 1;
        break;
    case REQUEST_DEF_EV_BATTLE:
        dst[0] = GetMonData(&gEnemyParty[monId], MON_DATA_DEF_EV);
        size = 1;
        break;
    case REQUEST_SPEED_EV_BATTLE:
        dst[0] = GetMonData(&gEnemyParty[monId], MON_DATA_SPEED_EV);
        size = 1;
        break;
    case REQUEST_SPATK_EV_BATTLE:
        dst[0] = GetMonData(&gEnemyParty[monId], MON_DATA_SPATK_EV);
        size = 1;
        break;
    case REQUEST_SPDEF_EV_BATTLE:
        dst[0] = GetMonData(&gEnemyParty[monId], MON_DATA_SPDEF_EV);
        size = 1;
        break;
    case REQUEST_FRIENDSHIP_BATTLE:
        dst[0] = GetMonData(&gEnemyParty[monId], MON_DATA_FRIENDSHIP);
        size = 1;
        break;
    case REQUEST_POKERUS_BATTLE:
        dst[0] = GetMonData(&gEnemyParty[monId], MON_DATA_POKERUS);
        size = 1;
        break;
    case REQUEST_MET_LOCATION_BATTLE:
        dst[0] = GetMonData(&gEnemyParty[monId], MON_DATA_MET_LOCATION);
        size = 1;
        break;
    case REQUEST_MET_LEVEL_BATTLE:
        dst[0] = GetMonData(&gEnemyParty[monId], MON_DATA_MET_LEVEL);
        size = 1;
        break;
    case REQUEST_MET_GAME_BATTLE:
        dst[0] = GetMonData(&gEnemyParty[monId], MON_DATA_MET_GAME);
        size = 1;
        break;
    case REQUEST_POKEBALL_BATTLE:
        dst[0] = GetMonData(&gEnemyParty[monId], MON_DATA_POKEBALL);
        size = 1;
        break;
    case REQUEST_ALL_IVS_BATTLE:
        dst[0] = GetMonData(&gEnemyParty[monId], MON_DATA_HP_IV);
        dst[1] = GetMonData(&gEnemyParty[monId], MON_DATA_ATK_IV);
        dst[2] = GetMonData(&gEnemyParty[monId], MON_DATA_DEF_IV);
        dst[3] = GetMonData(&gEnemyParty[monId], MON_DATA_SPEED_IV);
        dst[4] = GetMonData(&gEnemyParty[monId], MON_DATA_SPATK_IV);
        dst[5] = GetMonData(&gEnemyParty[monId], MON_DATA_SPDEF_IV);
        size = 6;
        break;
    case REQUEST_HP_IV_BATTLE:
        dst[0] = GetMonData(&gEnemyParty[monId], MON_DATA_HP_IV);
        size = 1;
        break;
    case REQUEST_ATK_IV_BATTLE:
        dst[0] = GetMonData(&gEnemyParty[monId], MON_DATA_ATK_IV);
        size = 1;
        break;
    case REQUEST_DEF_IV_BATTLE:
        dst[0] = GetMonData(&gEnemyParty[monId], MON_DATA_DEF_IV);
        size = 1;
        break;
    case REQUEST_SPEED_IV_BATTLE:
        dst[0] = GetMonData(&gEnemyParty[monId], MON_DATA_SPEED_IV);
        size = 1;
        break;
    case REQUEST_SPATK_IV_BATTLE:
        dst[0] = GetMonData(&gEnemyParty[monId], MON_DATA_SPATK_IV);
        size = 1;
        break;
    case REQUEST_SPDEF_IV_BATTLE:
        dst[0] = GetMonData(&gEnemyParty[monId], MON_DATA_SPDEF_IV);
        size = 1;
        break;
    case REQUEST_PERSONALITY_BATTLE:
        data32 = GetMonData(&gEnemyParty[monId], MON_DATA_PERSONALITY);
        dst[0] = (data32 & 0x000000FF);
        dst[1] = (data32 & 0x0000FF00) >> 8;
        dst[2] = (data32 & 0x00FF0000) >> 16;
        dst[3] = (data32 & 0xFF000000) >> 24;
        size = 4;
        break;
    case REQUEST_CHECKSUM_BATTLE:
        data16 = GetMonData(&gEnemyParty[monId], MON_DATA_CHECKSUM);
        dst[0] = data16;
        dst[1] = data16 >> 8;
        size = 2;
        break;
    case REQUEST_STATUS_BATTLE:
        data32 = GetMonData(&gEnemyParty[monId], MON_DATA_STATUS);
        dst[0] = (data32 & 0x000000FF);
        dst[1] = (data32 & 0x0000FF00) >> 8;
        dst[2] = (data32 & 0x00FF0000) >> 16;
        dst[3] = (data32 & 0xFF000000) >> 24;
        size = 4;
        break;
    case REQUEST_LEVEL_BATTLE:
        dst[0] = GetMonData(&gEnemyParty[monId], MON_DATA_LEVEL);
        size = 1;
        break;
    case REQUEST_HP_BATTLE:
        data16 = GetMonData(&gEnemyParty[monId], MON_DATA_HP);
        dst[0] = data16;
        dst[1] = data16 >> 8;
        size = 2;
        break;
    case REQUEST_MAX_HP_BATTLE:
        data16 = GetMonData(&gEnemyParty[monId], MON_DATA_MAX_HP);
        dst[0] = data16;
        dst[1] = data16 >> 8;
        size = 2;
        break;
    case REQUEST_ATK_BATTLE:
        data16 = GetMonData(&gEnemyParty[monId], MON_DATA_ATK);
        dst[0] = data16;
        dst[1] = data16 >> 8;
        size = 2;
        break;
    case REQUEST_DEF_BATTLE:
        data16 = GetMonData(&gEnemyParty[monId], MON_DATA_DEF);
        dst[0] = data16;
        dst[1] = data16 >> 8;
        size = 2;
        break;
    case REQUEST_SPEED_BATTLE:
        data16 = GetMonData(&gEnemyParty[monId], MON_DATA_SPEED);
        dst[0] = data16;
        dst[1] = data16 >> 8;
        size = 2;
        break;
    case REQUEST_SPATK_BATTLE:
        data16 = GetMonData(&gEnemyParty[monId], MON_DATA_SPATK);
        dst[0] = data16;
        dst[1] = data16 >> 8;
        size = 2;
        break;
    case REQUEST_SPDEF_BATTLE:
        data16 = GetMonData(&gEnemyParty[monId], MON_DATA_SPDEF);
        dst[0] = data16;
        dst[1] = data16 >> 8;
        size = 2;
        break;
    case REQUEST_COOL_BATTLE:
        dst[0] = GetMonData(&gEnemyParty[monId], MON_DATA_COOL);
        size = 1;
        break;
    case REQUEST_BEAUTY_BATTLE:
        dst[0] = GetMonData(&gEnemyParty[monId], MON_DATA_BEAUTY);
        size = 1;
        break;
    case REQUEST_CUTE_BATTLE:
        dst[0] = GetMonData(&gEnemyParty[monId], MON_DATA_CUTE);
        size = 1;
        break;
    case REQUEST_SMART_BATTLE:
        dst[0] = GetMonData(&gEnemyParty[monId], MON_DATA_SMART);
        size = 1;
        break;
    case REQUEST_TOUGH_BATTLE:
        dst[0] = GetMonData(&gEnemyParty[monId], MON_DATA_TOUGH);
        size = 1;
        break;
    case REQUEST_SHEEN_BATTLE:
        dst[0] = GetMonData(&gEnemyParty[monId], MON_DATA_SHEEN);
        size = 1;
        break;
    case REQUEST_COOL_RIBBON_BATTLE:
        dst[0] = GetMonData(&gEnemyParty[monId], MON_DATA_COOL_RIBBON);
        size = 1;
        break;
    case REQUEST_BEAUTY_RIBBON_BATTLE:
        dst[0] = GetMonData(&gEnemyParty[monId], MON_DATA_BEAUTY_RIBBON);
        size = 1;
        break;
    case REQUEST_CUTE_RIBBON_BATTLE:
        dst[0] = GetMonData(&gEnemyParty[monId], MON_DATA_CUTE_RIBBON);
        size = 1;
        break;
    case REQUEST_SMART_RIBBON_BATTLE:
        dst[0] = GetMonData(&gEnemyParty[monId], MON_DATA_SMART_RIBBON);
        size = 1;
        break;
    case REQUEST_TOUGH_RIBBON_BATTLE:
        dst[0] = GetMonData(&gEnemyParty[monId], MON_DATA_TOUGH_RIBBON);
        size = 1;
        break;
    }

    return size;
}

static void OpponentHandleGetRawMonData(void)
{
    struct BattlePokemon battleMon;
    u8 *src = (u8 *)&gEnemyParty[gBattlerPartyIndexes[gActiveBattler]] + gBattleResources->bufferA[gActiveBattler][1];
    u8 *dst = (u8 *)&battleMon + gBattleResources->bufferA[gActiveBattler][1];
    u8 i;

    for (i = 0; i < gBattleResources->bufferA[gActiveBattler][2]; i++)
        dst[i] = src[i];

    BtlController_EmitDataTransfer(1, gBattleResources->bufferA[gActiveBattler][2], dst);
    OpponentBufferExecCompleted();
}

static void OpponentHandleSetMonData(void)
{
    u8 monToCheck;
    u8 i;

    if (gBattleResources->bufferA[gActiveBattler][2] == 0)
    {
        SetOpponentMonData(gBattlerPartyIndexes[gActiveBattler]);
    }
    else
    {
        monToCheck = gBattleResources->bufferA[gActiveBattler][2];
        for (i = 0; i < PARTY_SIZE; i++)
        {
            if (monToCheck & 1)
                SetOpponentMonData(i);
            monToCheck >>= 1;
        }
    }
    OpponentBufferExecCompleted();
}

static void SetOpponentMonData(u8 monId)
{
    struct BattlePokemon *battlePokemon = (struct BattlePokemon *)&gBattleResources->bufferA[gActiveBattler][3];
    struct MovePpInfo *moveData = (struct MovePpInfo *)&gBattleResources->bufferA[gActiveBattler][3];
    s32 i;

    switch (gBattleResources->bufferA[gActiveBattler][1])
    {
    case REQUEST_ALL_BATTLE:
        {
            u8 iv;

            SetMonData(&gEnemyParty[monId], MON_DATA_SPECIES, &battlePokemon->species);
            SetMonData(&gEnemyParty[monId], MON_DATA_HELD_ITEM, &battlePokemon->item);
            for (i = 0; i < MAX_MON_MOVES; i++)
            {
                SetMonData(&gEnemyParty[monId], MON_DATA_MOVE1 + i, &battlePokemon->moves[i]);
                SetMonData(&gEnemyParty[monId], MON_DATA_PP1 + i, &battlePokemon->pp[i]);
            }
            SetMonData(&gEnemyParty[monId], MON_DATA_PP_BONUSES, &battlePokemon->ppBonuses);
            SetMonData(&gEnemyParty[monId], MON_DATA_FRIENDSHIP, &battlePokemon->friendship);
            SetMonData(&gEnemyParty[monId], MON_DATA_EXP, &battlePokemon->experience);
            iv = battlePokemon->hpIV;
            SetMonData(&gEnemyParty[monId], MON_DATA_HP_IV, &iv);
            iv = battlePokemon->attackIV;
            SetMonData(&gEnemyParty[monId], MON_DATA_ATK_IV, &iv);
            iv = battlePokemon->defenseIV;
            SetMonData(&gEnemyParty[monId], MON_DATA_DEF_IV, &iv);
            iv = battlePokemon->speedIV;
            SetMonData(&gEnemyParty[monId], MON_DATA_SPEED_IV, &iv);
            iv = battlePokemon->spAttackIV;
            SetMonData(&gEnemyParty[monId], MON_DATA_SPATK_IV, &iv);
            iv = battlePokemon->spDefenseIV;
            SetMonData(&gEnemyParty[monId], MON_DATA_SPDEF_IV, &iv);
            SetMonData(&gEnemyParty[monId], MON_DATA_PERSONALITY, &battlePokemon->personality);
            SetMonData(&gEnemyParty[monId], MON_DATA_STATUS, &battlePokemon->status1);
            SetMonData(&gEnemyParty[monId], MON_DATA_LEVEL, &battlePokemon->level);
            SetMonData(&gEnemyParty[monId], MON_DATA_HP, &battlePokemon->hp);
            SetMonData(&gEnemyParty[monId], MON_DATA_MAX_HP, &battlePokemon->maxHP);
            SetMonData(&gEnemyParty[monId], MON_DATA_ATK, &battlePokemon->attack);
            SetMonData(&gEnemyParty[monId], MON_DATA_DEF, &battlePokemon->defense);
            SetMonData(&gEnemyParty[monId], MON_DATA_SPEED, &battlePokemon->speed);
            SetMonData(&gEnemyParty[monId], MON_DATA_SPATK, &battlePokemon->spAttack);
            SetMonData(&gEnemyParty[monId], MON_DATA_SPDEF, &battlePokemon->spDefense);
        }
        break;
    case REQUEST_SPECIES_BATTLE:
        SetMonData(&gEnemyParty[monId], MON_DATA_SPECIES, &gBattleResources->bufferA[gActiveBattler][3]);
        break;
    case REQUEST_HELDITEM_BATTLE:
        SetMonData(&gEnemyParty[monId], MON_DATA_HELD_ITEM, &gBattleResources->bufferA[gActiveBattler][3]);
        break;
    case REQUEST_MOVES_PP_BATTLE:
        for (i = 0; i < MAX_MON_MOVES; i++)
        {
            SetMonData(&gEnemyParty[monId], MON_DATA_MOVE1 + i, &moveData->moves[i]);
            SetMonData(&gEnemyParty[monId], MON_DATA_PP1 + i, &moveData->pp[i]);
        }
        SetMonData(&gEnemyParty[monId], MON_DATA_PP_BONUSES, &moveData->ppBonuses);
        break;
    case REQUEST_MOVE1_BATTLE:
    case REQUEST_MOVE2_BATTLE:
    case REQUEST_MOVE3_BATTLE:
    case REQUEST_MOVE4_BATTLE:
        SetMonData(&gEnemyParty[monId], MON_DATA_MOVE1 + gBattleResources->bufferA[gActiveBattler][1] - REQUEST_MOVE1_BATTLE, &gBattleResources->bufferA[gActiveBattler][3]);
        break;
    case REQUEST_PP_DATA_BATTLE:
        SetMonData(&gEnemyParty[monId], MON_DATA_PP1, &gBattleResources->bufferA[gActiveBattler][3]);
        SetMonData(&gEnemyParty[monId], MON_DATA_PP2, &gBattleResources->bufferA[gActiveBattler][4]);
        SetMonData(&gEnemyParty[monId], MON_DATA_PP3, &gBattleResources->bufferA[gActiveBattler][5]);
        SetMonData(&gEnemyParty[monId], MON_DATA_PP4, &gBattleResources->bufferA[gActiveBattler][6]);
        SetMonData(&gEnemyParty[monId], MON_DATA_PP_BONUSES, &gBattleResources->bufferA[gActiveBattler][7]);
        break;
    case REQUEST_PPMOVE1_BATTLE:
    case REQUEST_PPMOVE2_BATTLE:
    case REQUEST_PPMOVE3_BATTLE:
    case REQUEST_PPMOVE4_BATTLE:
        SetMonData(&gEnemyParty[monId], MON_DATA_PP1 + gBattleResources->bufferA[gActiveBattler][1] - REQUEST_PPMOVE1_BATTLE, &gBattleResources->bufferA[gActiveBattler][3]);
        break;
    case REQUEST_OTID_BATTLE:
        SetMonData(&gEnemyParty[monId], MON_DATA_OT_ID, &gBattleResources->bufferA[gActiveBattler][3]);
        break;
    case REQUEST_EXP_BATTLE:
        SetMonData(&gEnemyParty[monId], MON_DATA_EXP, &gBattleResources->bufferA[gActiveBattler][3]);
        break;
    case REQUEST_HP_EV_BATTLE:
        SetMonData(&gEnemyParty[monId], MON_DATA_HP_EV, &gBattleResources->bufferA[gActiveBattler][3]);
        break;
    case REQUEST_ATK_EV_BATTLE:
        SetMonData(&gEnemyParty[monId], MON_DATA_ATK_EV, &gBattleResources->bufferA[gActiveBattler][3]);
        break;
    case REQUEST_DEF_EV_BATTLE:
        SetMonData(&gEnemyParty[monId], MON_DATA_DEF_EV, &gBattleResources->bufferA[gActiveBattler][3]);
        break;
    case REQUEST_SPEED_EV_BATTLE:
        SetMonData(&gEnemyParty[monId], MON_DATA_SPEED_EV, &gBattleResources->bufferA[gActiveBattler][3]);
        break;
    case REQUEST_SPATK_EV_BATTLE:
        SetMonData(&gEnemyParty[monId], MON_DATA_SPATK_EV, &gBattleResources->bufferA[gActiveBattler][3]);
        break;
    case REQUEST_SPDEF_EV_BATTLE:
        SetMonData(&gEnemyParty[monId], MON_DATA_SPDEF_EV, &gBattleResources->bufferA[gActiveBattler][3]);
        break;
    case REQUEST_FRIENDSHIP_BATTLE:
        SetMonData(&gEnemyParty[monId], MON_DATA_FRIENDSHIP, &gBattleResources->bufferA[gActiveBattler][3]);
        break;
    case REQUEST_POKERUS_BATTLE:
        SetMonData(&gEnemyParty[monId], MON_DATA_POKERUS, &gBattleResources->bufferA[gActiveBattler][3]);
        break;
    case REQUEST_MET_LOCATION_BATTLE:
        SetMonData(&gEnemyParty[monId], MON_DATA_MET_LOCATION, &gBattleResources->bufferA[gActiveBattler][3]);
        break;
    case REQUEST_MET_LEVEL_BATTLE:
        SetMonData(&gEnemyParty[monId], MON_DATA_MET_LEVEL, &gBattleResources->bufferA[gActiveBattler][3]);
        break;
    case REQUEST_MET_GAME_BATTLE:
        SetMonData(&gEnemyParty[monId], MON_DATA_MET_GAME, &gBattleResources->bufferA[gActiveBattler][3]);
        break;
    case REQUEST_POKEBALL_BATTLE:
        SetMonData(&gEnemyParty[monId], MON_DATA_POKEBALL, &gBattleResources->bufferA[gActiveBattler][3]);
        break;
    case REQUEST_ALL_IVS_BATTLE:
        SetMonData(&gEnemyParty[monId], MON_DATA_HP_IV, &gBattleResources->bufferA[gActiveBattler][3]);
        SetMonData(&gEnemyParty[monId], MON_DATA_ATK_IV, &gBattleResources->bufferA[gActiveBattler][4]);
        SetMonData(&gEnemyParty[monId], MON_DATA_DEF_IV, &gBattleResources->bufferA[gActiveBattler][5]);
        SetMonData(&gEnemyParty[monId], MON_DATA_SPEED_IV, &gBattleResources->bufferA[gActiveBattler][6]);
        SetMonData(&gEnemyParty[monId], MON_DATA_SPATK_IV, &gBattleResources->bufferA[gActiveBattler][7]);
        SetMonData(&gEnemyParty[monId], MON_DATA_SPDEF_IV, &gBattleResources->bufferA[gActiveBattler][8]);
        break;
    case REQUEST_HP_IV_BATTLE:
        SetMonData(&gEnemyParty[monId], MON_DATA_HP_IV, &gBattleResources->bufferA[gActiveBattler][3]);
        break;
    case REQUEST_ATK_IV_BATTLE:
        SetMonData(&gEnemyParty[monId], MON_DATA_ATK_IV, &gBattleResources->bufferA[gActiveBattler][3]);
        break;
    case REQUEST_DEF_IV_BATTLE:
        SetMonData(&gEnemyParty[monId], MON_DATA_DEF_IV, &gBattleResources->bufferA[gActiveBattler][3]);
        break;
    case REQUEST_SPEED_IV_BATTLE:
        SetMonData(&gEnemyParty[monId], MON_DATA_SPEED_IV, &gBattleResources->bufferA[gActiveBattler][3]);
        break;
    case REQUEST_SPATK_IV_BATTLE:
        SetMonData(&gEnemyParty[monId], MON_DATA_SPATK_IV, &gBattleResources->bufferA[gActiveBattler][3]);
        break;
    case REQUEST_SPDEF_IV_BATTLE:
        SetMonData(&gEnemyParty[monId], MON_DATA_SPDEF_IV, &gBattleResources->bufferA[gActiveBattler][3]);
        break;
    case REQUEST_PERSONALITY_BATTLE:
        SetMonData(&gEnemyParty[monId], MON_DATA_PERSONALITY, &gBattleResources->bufferA[gActiveBattler][3]);
        break;
    case REQUEST_CHECKSUM_BATTLE:
        SetMonData(&gEnemyParty[monId], MON_DATA_CHECKSUM, &gBattleResources->bufferA[gActiveBattler][3]);
        break;
    case REQUEST_STATUS_BATTLE:
        SetMonData(&gEnemyParty[monId], MON_DATA_STATUS, &gBattleResources->bufferA[gActiveBattler][3]);
        break;
    case REQUEST_LEVEL_BATTLE:
        SetMonData(&gEnemyParty[monId], MON_DATA_LEVEL, &gBattleResources->bufferA[gActiveBattler][3]);
        break;
    case REQUEST_HP_BATTLE:
        SetMonData(&gEnemyParty[monId], MON_DATA_HP, &gBattleResources->bufferA[gActiveBattler][3]);
        break;
    case REQUEST_MAX_HP_BATTLE:
        SetMonData(&gEnemyParty[monId], MON_DATA_MAX_HP, &gBattleResources->bufferA[gActiveBattler][3]);
        break;
    case REQUEST_ATK_BATTLE:
        SetMonData(&gEnemyParty[monId], MON_DATA_ATK, &gBattleResources->bufferA[gActiveBattler][3]);
        break;
    case REQUEST_DEF_BATTLE:
        SetMonData(&gEnemyParty[monId], MON_DATA_DEF, &gBattleResources->bufferA[gActiveBattler][3]);
        break;
    case REQUEST_SPEED_BATTLE:
        SetMonData(&gEnemyParty[monId], MON_DATA_SPEED, &gBattleResources->bufferA[gActiveBattler][3]);
        break;
    case REQUEST_SPATK_BATTLE:
        SetMonData(&gEnemyParty[monId], MON_DATA_SPATK, &gBattleResources->bufferA[gActiveBattler][3]);
        break;
    case REQUEST_SPDEF_BATTLE:
        SetMonData(&gEnemyParty[monId], MON_DATA_SPDEF, &gBattleResources->bufferA[gActiveBattler][3]);
        break;
    case REQUEST_COOL_BATTLE:
        SetMonData(&gEnemyParty[monId], MON_DATA_COOL, &gBattleResources->bufferA[gActiveBattler][3]);
        break;
    case REQUEST_BEAUTY_BATTLE:
        SetMonData(&gEnemyParty[monId], MON_DATA_BEAUTY, &gBattleResources->bufferA[gActiveBattler][3]);
        break;
    case REQUEST_CUTE_BATTLE:
        SetMonData(&gEnemyParty[monId], MON_DATA_CUTE, &gBattleResources->bufferA[gActiveBattler][3]);
        break;
    case REQUEST_SMART_BATTLE:
        SetMonData(&gEnemyParty[monId], MON_DATA_SMART, &gBattleResources->bufferA[gActiveBattler][3]);
        break;
    case REQUEST_TOUGH_BATTLE:
        SetMonData(&gEnemyParty[monId], MON_DATA_TOUGH, &gBattleResources->bufferA[gActiveBattler][3]);
        break;
    case REQUEST_SHEEN_BATTLE:
        SetMonData(&gEnemyParty[monId], MON_DATA_SHEEN, &gBattleResources->bufferA[gActiveBattler][3]);
        break;
    case REQUEST_COOL_RIBBON_BATTLE:
        SetMonData(&gEnemyParty[monId], MON_DATA_COOL_RIBBON, &gBattleResources->bufferA[gActiveBattler][3]);
        break;
    case REQUEST_BEAUTY_RIBBON_BATTLE:
        SetMonData(&gEnemyParty[monId], MON_DATA_BEAUTY_RIBBON, &gBattleResources->bufferA[gActiveBattler][3]);
        break;
    case REQUEST_CUTE_RIBBON_BATTLE:
        SetMonData(&gEnemyParty[monId], MON_DATA_CUTE_RIBBON, &gBattleResources->bufferA[gActiveBattler][3]);
        break;
    case REQUEST_SMART_RIBBON_BATTLE:
        SetMonData(&gEnemyParty[monId], MON_DATA_SMART_RIBBON, &gBattleResources->bufferA[gActiveBattler][3]);
        break;
    case REQUEST_TOUGH_RIBBON_BATTLE:
        SetMonData(&gEnemyParty[monId], MON_DATA_TOUGH_RIBBON, &gBattleResources->bufferA[gActiveBattler][3]);
        break;
    }
}

static void OpponentHandleSetRawMonData(void)
{
    u8 *dst = (u8 *)&gEnemyParty[gBattlerPartyIndexes[gActiveBattler]] + gBattleResources->bufferA[gActiveBattler][1];
    u8 i;

    for (i = 0; i < gBattleResources->bufferA[gActiveBattler][2]; i++)
        dst[i] = gBattleResources->bufferA[gActiveBattler][3 + i];

    OpponentBufferExecCompleted();
}

static void OpponentHandleLoadMonSprite(void)
{
    u16 species = GetMonData(&gEnemyParty[gBattlerPartyIndexes[gActiveBattler]], MON_DATA_SPECIES);

    BattleLoadOpponentMonSpriteGfx(&gEnemyParty[gBattlerPartyIndexes[gActiveBattler]], gActiveBattler);
    SetMultiuseSpriteTemplateToPokemon(species, GetBattlerPosition(gActiveBattler));

    gBattlerSpriteIds[gActiveBattler] = CreateSprite(&gMultiuseSpriteTemplate,
                                               GetBattlerSpriteCoord(gActiveBattler, 2),
                                               GetBattlerSpriteDefault_Y(gActiveBattler),
                                               GetBattlerSpriteSubpriority(gActiveBattler));

    gSprites[gBattlerSpriteIds[gActiveBattler]].pos2.x = -240;
    gSprites[gBattlerSpriteIds[gActiveBattler]].data[0] = gActiveBattler;
    gSprites[gBattlerSpriteIds[gActiveBattler]].data[2] = species;
    gSprites[gBattlerSpriteIds[gActiveBattler]].oam.paletteNum = gActiveBattler;
    StartSpriteAnim(&gSprites[gBattlerSpriteIds[gActiveBattler]], gBattleMonForms[gActiveBattler]);

    SetBattlerShadowSpriteCallback(gActiveBattler, GetMonData(&gEnemyParty[gBattlerPartyIndexes[gActiveBattler]], MON_DATA_SPECIES));

    gBattlerControllerFuncs[gActiveBattler] = TryShinyAnimAfterMonAnim;
}

static void OpponentHandleSwitchInAnim(void)
{
    *(gBattleStruct->monToSwitchIntoId + gActiveBattler) = 6;
<<<<<<< HEAD
    gBattlerPartyIndexes[gActiveBattler] = gBattleResources->bufferA[gActiveBattler][1];
    sub_80613DC(gActiveBattler, gBattleResources->bufferA[gActiveBattler][2]);
    gBattlerControllerFuncs[gActiveBattler] = sub_805FDF0;
=======
    gBattlerPartyIndexes[gActiveBattler] = gBattleBufferA[gActiveBattler][1];
    StartSendOutAnim(gActiveBattler, gBattleBufferA[gActiveBattler][2]);
    gBattlerControllerFuncs[gActiveBattler] = SwitchIn_TryShinyAnim;
>>>>>>> 9eb57944
}

static void StartSendOutAnim(u8 battlerId, bool8 dontClearSubstituteBit)
{
    u16 species;

    ClearTemporarySpeciesSpriteData(battlerId, dontClearSubstituteBit);
    gBattlerPartyIndexes[battlerId] = gBattleResources->bufferA[battlerId][1];
    species = GetMonData(&gEnemyParty[gBattlerPartyIndexes[battlerId]], MON_DATA_SPECIES);
    gBattleControllerData[battlerId] = CreateInvisibleSpriteWithCallback(SpriteCB_WaitForBattlerBallReleaseAnim);
    BattleLoadOpponentMonSpriteGfx(&gEnemyParty[gBattlerPartyIndexes[battlerId]], battlerId);
    SetMultiuseSpriteTemplateToPokemon(species, GetBattlerPosition(battlerId));

    gBattlerSpriteIds[battlerId] = CreateSprite(&gMultiuseSpriteTemplate,
                                        GetBattlerSpriteCoord(battlerId, 2),
                                        GetBattlerSpriteDefault_Y(battlerId),
                                        GetBattlerSpriteSubpriority(battlerId));

    gSprites[gBattlerSpriteIds[battlerId]].data[0] = battlerId;
    gSprites[gBattlerSpriteIds[battlerId]].data[2] = species;

    gSprites[gBattleControllerData[battlerId]].data[1] = gBattlerSpriteIds[battlerId];
    gSprites[gBattleControllerData[battlerId]].data[2] = battlerId;

    gSprites[gBattlerSpriteIds[battlerId]].oam.paletteNum = battlerId;

    StartSpriteAnim(&gSprites[gBattlerSpriteIds[battlerId]], gBattleMonForms[battlerId]);

    gSprites[gBattlerSpriteIds[battlerId]].invisible = TRUE;
    gSprites[gBattlerSpriteIds[battlerId]].callback = SpriteCallbackDummy;

    gSprites[gBattleControllerData[battlerId]].data[0] = DoPokeballSendOutAnimation(0, POKEBALL_OPPONENT_SENDOUT);
}

static void OpponentHandleReturnMonToBall(void)
{
    if (gBattleResources->bufferA[gActiveBattler][1] == 0)
    {
        gBattleSpritesDataPtr->healthBoxesData[gActiveBattler].animationState = 0;
        gBattlerControllerFuncs[gActiveBattler] = DoSwitchOutAnimation;
    }
    else
    {
        FreeSpriteOamMatrix(&gSprites[gBattlerSpriteIds[gActiveBattler]]);
        DestroySprite(&gSprites[gBattlerSpriteIds[gActiveBattler]]);
        HideBattlerShadowSprite(gActiveBattler);
        SetHealthboxSpriteInvisible(gHealthboxSpriteIds[gActiveBattler]);
        OpponentBufferExecCompleted();
    }
}

static void DoSwitchOutAnimation(void)
{
    switch (gBattleSpritesDataPtr->healthBoxesData[gActiveBattler].animationState)
    {
    case 0:
        if (gBattleSpritesDataPtr->battlerData[gActiveBattler].behindSubstitute)
            InitAndLaunchSpecialAnimation(gActiveBattler, gActiveBattler, gActiveBattler, B_ANIM_SUBSTITUTE_TO_MON);

        gBattleSpritesDataPtr->healthBoxesData[gActiveBattler].animationState = 1;
        break;
    case 1:
        if (!gBattleSpritesDataPtr->healthBoxesData[gActiveBattler].specialAnimActive)
        {
            gBattleSpritesDataPtr->healthBoxesData[gActiveBattler].animationState = 0;
            InitAndLaunchSpecialAnimation(gActiveBattler, gActiveBattler, gActiveBattler, B_ANIM_SWITCH_OUT_OPPONENT_MON);
            gBattlerControllerFuncs[gActiveBattler] = FreeMonSpriteAfterSwitchOutAnim;
        }
        break;
    }
}

#define sSpeedX data[0]

static void OpponentHandleDrawTrainerPic(void)
{
    u32 trainerPicId;
    s16 xPos;

    if (gBattleTypeFlags & BATTLE_TYPE_SECRET_BASE)
    {
        trainerPicId = GetSecretBaseTrainerPicIndex();
    }
    else if (gTrainerBattleOpponent_A == TRAINER_FRONTIER_BRAIN)
    {
        trainerPicId = GetFrontierBrainTrainerPicIndex();
    }
    else if (gBattleTypeFlags & BATTLE_TYPE_TRAINER_HILL)
    {
        if (gBattleTypeFlags & BATTLE_TYPE_TWO_OPPONENTS)
        {
            if (gActiveBattler == 1)
                trainerPicId = GetTrainerHillTrainerFrontSpriteId(gTrainerBattleOpponent_A);
            else
                trainerPicId = GetTrainerHillTrainerFrontSpriteId(gTrainerBattleOpponent_B);
        }
        else
        {
            trainerPicId = GetTrainerHillTrainerFrontSpriteId(gTrainerBattleOpponent_A);
        }
    }
    else if (gBattleTypeFlags & BATTLE_TYPE_FRONTIER)
    {
        if (gBattleTypeFlags & (BATTLE_TYPE_TWO_OPPONENTS | BATTLE_TYPE_TOWER_LINK_MULTI))
        {
            if (gActiveBattler == 1)
                trainerPicId = GetFrontierTrainerFrontSpriteId(gTrainerBattleOpponent_A);
            else
                trainerPicId = GetFrontierTrainerFrontSpriteId(gTrainerBattleOpponent_B);
        }
        else
        {
            trainerPicId = GetFrontierTrainerFrontSpriteId(gTrainerBattleOpponent_A);
        }
    }
    else if (gBattleTypeFlags & BATTLE_TYPE_EREADER_TRAINER)
    {
        trainerPicId = GetEreaderTrainerFrontSpriteId();
    }
    else if (gBattleTypeFlags & BATTLE_TYPE_TWO_OPPONENTS)
    {
        if (gActiveBattler != 1)
            trainerPicId = gTrainers[gTrainerBattleOpponent_B].trainerPic;
        else
            trainerPicId = gTrainers[gTrainerBattleOpponent_A].trainerPic;
    }
    else
    {
        trainerPicId = gTrainers[gTrainerBattleOpponent_A].trainerPic;
    }

    if (gBattleTypeFlags & (BATTLE_TYPE_MULTI | BATTLE_TYPE_TWO_OPPONENTS) && !BATTLE_TWO_VS_ONE_OPPONENT)
    {
        if ((GetBattlerPosition(gActiveBattler) & BIT_FLANK) != 0) // second mon
            xPos = 152;
        else // first mon
            xPos = 200;
    }
    else
    {
        xPos = 176;
    }

    DecompressTrainerFrontPic(trainerPicId, gActiveBattler);
    SetMultiuseSpriteTemplateToTrainerBack(trainerPicId, GetBattlerPosition(gActiveBattler));
    gBattlerSpriteIds[gActiveBattler] = CreateSprite(&gMultiuseSpriteTemplate,
                                               xPos,
                                               (8 - gTrainerFrontPicCoords[trainerPicId].size) * 4 + 40,
                                               GetBattlerSpriteSubpriority(gActiveBattler));

    gSprites[gBattlerSpriteIds[gActiveBattler]].pos2.x = -240;
    gSprites[gBattlerSpriteIds[gActiveBattler]].sSpeedX = 2;
    gSprites[gBattlerSpriteIds[gActiveBattler]].oam.paletteNum = IndexOfSpritePaletteTag(gTrainerFrontPicPaletteTable[trainerPicId].tag);
    gSprites[gBattlerSpriteIds[gActiveBattler]].oam.affineParam = trainerPicId;
    gSprites[gBattlerSpriteIds[gActiveBattler]].callback = SpriteCB_TrainerSlideIn;

    gBattlerControllerFuncs[gActiveBattler] = CompleteOnBattlerSpriteCallbackDummy;
}

static void OpponentHandleTrainerSlide(void)
{
    u32 trainerPicId;

    if (gBattleTypeFlags & BATTLE_TYPE_SECRET_BASE)
    {
        trainerPicId = GetSecretBaseTrainerPicIndex();
    }
    else if (gTrainerBattleOpponent_A == TRAINER_FRONTIER_BRAIN)
    {
        trainerPicId = GetFrontierBrainTrainerPicIndex();
    }
    else if (gBattleTypeFlags & BATTLE_TYPE_TRAINER_HILL)
    {
        if (gBattleTypeFlags & BATTLE_TYPE_TWO_OPPONENTS)
        {
            if (gActiveBattler == 1)
                trainerPicId = GetTrainerHillTrainerFrontSpriteId(gTrainerBattleOpponent_A);
            else
                trainerPicId = GetTrainerHillTrainerFrontSpriteId(gTrainerBattleOpponent_B);
        }
        else
        {
            trainerPicId = GetTrainerHillTrainerFrontSpriteId(gTrainerBattleOpponent_A);
        }
    }
    else if (gBattleTypeFlags & BATTLE_TYPE_FRONTIER)
    {
        if (gBattleTypeFlags & (BATTLE_TYPE_TWO_OPPONENTS | BATTLE_TYPE_TOWER_LINK_MULTI))
        {
            if (gActiveBattler == 1)
                trainerPicId = GetFrontierTrainerFrontSpriteId(gTrainerBattleOpponent_A);
            else
                trainerPicId = GetFrontierTrainerFrontSpriteId(gTrainerBattleOpponent_B);
        }
        else
        {
            trainerPicId = GetFrontierTrainerFrontSpriteId(gTrainerBattleOpponent_A);
        }
    }
    else if (gBattleTypeFlags & BATTLE_TYPE_EREADER_TRAINER)
    {
        trainerPicId = GetEreaderTrainerFrontSpriteId();
    }
    else if (gBattleTypeFlags & BATTLE_TYPE_TWO_OPPONENTS)
    {
        if (gActiveBattler != 1)
            trainerPicId = gTrainers[gTrainerBattleOpponent_B].trainerPic;
        else
            trainerPicId = gTrainers[gTrainerBattleOpponent_A].trainerPic;
    }
    else
    {
        trainerPicId = gTrainers[gTrainerBattleOpponent_A].trainerPic;
    }

    DecompressTrainerFrontPic(trainerPicId, gActiveBattler);
    SetMultiuseSpriteTemplateToTrainerBack(trainerPicId, GetBattlerPosition(gActiveBattler));
    gBattlerSpriteIds[gActiveBattler] = CreateSprite(&gMultiuseSpriteTemplate, 176, (8 - gTrainerFrontPicCoords[trainerPicId].size) * 4 + 40, 0x1E);

    gSprites[gBattlerSpriteIds[gActiveBattler]].pos2.x = 96;
    gSprites[gBattlerSpriteIds[gActiveBattler]].pos1.x += 32;
    gSprites[gBattlerSpriteIds[gActiveBattler]].sSpeedX = -2;
    gSprites[gBattlerSpriteIds[gActiveBattler]].oam.paletteNum = IndexOfSpritePaletteTag(gTrainerFrontPicPaletteTable[trainerPicId].tag);
    gSprites[gBattlerSpriteIds[gActiveBattler]].oam.affineParam = trainerPicId;
    gSprites[gBattlerSpriteIds[gActiveBattler]].callback = SpriteCB_TrainerSlideIn;

    gBattlerControllerFuncs[gActiveBattler] = CompleteOnBankSpriteCallbackDummy2;
}

#undef sSpeedX

static void OpponentHandleTrainerSlideBack(void)
{
    SetSpritePrimaryCoordsFromSecondaryCoords(&gSprites[gBattlerSpriteIds[gActiveBattler]]);
    gSprites[gBattlerSpriteIds[gActiveBattler]].data[0] = 35;
    gSprites[gBattlerSpriteIds[gActiveBattler]].data[2] = 280;
    gSprites[gBattlerSpriteIds[gActiveBattler]].data[4] = gSprites[gBattlerSpriteIds[gActiveBattler]].pos1.y;
    gSprites[gBattlerSpriteIds[gActiveBattler]].callback = StartAnimLinearTranslation;
    StoreSpriteCallbackInData6(&gSprites[gBattlerSpriteIds[gActiveBattler]], SpriteCallbackDummy);
    gBattlerControllerFuncs[gActiveBattler] = FreeTrainerSpriteAfterSlide;
}

static void OpponentHandleFaintAnimation(void)
{
    if (gBattleSpritesDataPtr->healthBoxesData[gActiveBattler].animationState == 0)
    {
        if (gBattleSpritesDataPtr->battlerData[gActiveBattler].behindSubstitute)
            InitAndLaunchSpecialAnimation(gActiveBattler, gActiveBattler, gActiveBattler, B_ANIM_SUBSTITUTE_TO_MON);
        gBattleSpritesDataPtr->healthBoxesData[gActiveBattler].animationState++;
    }
    else
    {
        if (!gBattleSpritesDataPtr->healthBoxesData[gActiveBattler].specialAnimActive)
        {
            gBattleSpritesDataPtr->healthBoxesData[gActiveBattler].animationState = 0;
            PlaySE12WithPanning(SE_FAINT, SOUND_PAN_TARGET);
            gSprites[gBattlerSpriteIds[gActiveBattler]].callback = SpriteCB_FaintOpponentMon;
            gBattlerControllerFuncs[gActiveBattler] = HideHealthboxAfterMonFaint;
        }
    }
}

static void OpponentHandlePaletteFade(void)
{
    OpponentBufferExecCompleted();
}

static void OpponentHandleSuccessBallThrowAnim(void)
{
    OpponentBufferExecCompleted();
}

static void OpponentHandleBallThrow(void)
{
    OpponentBufferExecCompleted();
}

static void OpponentHandlePause(void)
{
    OpponentBufferExecCompleted();
}

static void OpponentHandleMoveAnimation(void)
{
    if (!IsBattleSEPlaying(gActiveBattler))
    {
        u16 move = gBattleResources->bufferA[gActiveBattler][1] | (gBattleResources->bufferA[gActiveBattler][2] << 8);

        gAnimMoveTurn = gBattleResources->bufferA[gActiveBattler][3];
        gAnimMovePower = gBattleResources->bufferA[gActiveBattler][4] | (gBattleResources->bufferA[gActiveBattler][5] << 8);
        gAnimMoveDmg = gBattleResources->bufferA[gActiveBattler][6] | (gBattleResources->bufferA[gActiveBattler][7] << 8) | (gBattleResources->bufferA[gActiveBattler][8] << 16) | (gBattleResources->bufferA[gActiveBattler][9] << 24);
        gAnimFriendship = gBattleResources->bufferA[gActiveBattler][10];
        gWeatherMoveAnim = gBattleResources->bufferA[gActiveBattler][12] | (gBattleResources->bufferA[gActiveBattler][13] << 8);
        gAnimDisableStructPtr = (struct DisableStruct *)&gBattleResources->bufferA[gActiveBattler][16];
        gTransformedPersonalities[gActiveBattler] = gAnimDisableStructPtr->transformedMonPersonality;
        if (IsMoveWithoutAnimation(move, gAnimMoveTurn)) // always returns FALSE
        {
            OpponentBufferExecCompleted();
        }
        else
        {
            gBattleSpritesDataPtr->healthBoxesData[gActiveBattler].animationState = 0;
            gBattlerControllerFuncs[gActiveBattler] = OpponentDoMoveAnimation;
        }
    }
}

static void OpponentDoMoveAnimation(void)
{
    u16 move = gBattleResources->bufferA[gActiveBattler][1] | (gBattleResources->bufferA[gActiveBattler][2] << 8);
    u8 multihit = gBattleResources->bufferA[gActiveBattler][11];

    switch (gBattleSpritesDataPtr->healthBoxesData[gActiveBattler].animationState)
    {
    case 0:
        if (gBattleSpritesDataPtr->battlerData[gActiveBattler].behindSubstitute
            && !gBattleSpritesDataPtr->battlerData[gActiveBattler].flag_x8)
        {
            gBattleSpritesDataPtr->battlerData[gActiveBattler].flag_x8 = 1;
            InitAndLaunchSpecialAnimation(gActiveBattler, gActiveBattler, gActiveBattler, B_ANIM_SUBSTITUTE_TO_MON);
        }
        gBattleSpritesDataPtr->healthBoxesData[gActiveBattler].animationState = 1;
        break;
    case 1:
        if (!gBattleSpritesDataPtr->healthBoxesData[gActiveBattler].specialAnimActive)
        {
            SetBattlerSpriteAffineMode(ST_OAM_AFFINE_OFF);
            DoMoveAnim(move);
            gBattleSpritesDataPtr->healthBoxesData[gActiveBattler].animationState = 2;
        }
        break;
    case 2:
        gAnimScriptCallback();
        if (!gAnimScriptActive)
        {
            SetBattlerSpriteAffineMode(ST_OAM_AFFINE_NORMAL);
            if (gBattleSpritesDataPtr->battlerData[gActiveBattler].behindSubstitute && multihit < 2)
            {
                InitAndLaunchSpecialAnimation(gActiveBattler, gActiveBattler, gActiveBattler, B_ANIM_MON_TO_SUBSTITUTE);
                gBattleSpritesDataPtr->battlerData[gActiveBattler].flag_x8 = 0;
            }
            gBattleSpritesDataPtr->healthBoxesData[gActiveBattler].animationState = 3;
        }
        break;
    case 3:
        if (!gBattleSpritesDataPtr->healthBoxesData[gActiveBattler].specialAnimActive)
        {
            CopyAllBattleSpritesInvisibilities();
            TrySetBehindSubstituteSpriteBit(gActiveBattler, gBattleResources->bufferA[gActiveBattler][1] | (gBattleResources->bufferA[gActiveBattler][2] << 8));
            gBattleSpritesDataPtr->healthBoxesData[gActiveBattler].animationState = 0;
            OpponentBufferExecCompleted();
        }
        break;
    }
}

static void OpponentHandlePrintString(void)
{
    u16 *stringId;

    gBattle_BG0_X = 0;
    gBattle_BG0_Y = 0;
    stringId = (u16*)(&gBattleResources->bufferA[gActiveBattler][2]);
    BufferStringBattle(*stringId);
    BattlePutTextOnWindow(gDisplayedStringBattle, 0);
    gBattlerControllerFuncs[gActiveBattler] = CompleteOnInactiveTextPrinter;
    BattleArena_DeductMindPoints(gActiveBattler, *stringId);
}

static void OpponentHandlePrintSelectionString(void)
{
    OpponentBufferExecCompleted();
}

static void OpponentHandleChooseAction(void)
{
    AI_TrySwitchOrUseItem();
    OpponentBufferExecCompleted();
}

static void OpponentHandleYesNoBox(void)
{
    OpponentBufferExecCompleted();
}

static void OpponentHandleChooseMove(void)
{
    if (gBattleTypeFlags & BATTLE_TYPE_PALACE)
    {
        BtlController_EmitTwoReturnValues(1, 10, ChooseMoveAndTargetInBattlePalace());
        OpponentBufferExecCompleted();
    }
    else
    {
        u8 chosenMoveId;
        struct ChooseMoveStruct *moveInfo = (struct ChooseMoveStruct*)(&gBattleResources->bufferA[gActiveBattler][4]);

        if (gBattleTypeFlags & (BATTLE_TYPE_TRAINER | BATTLE_TYPE_FIRST_BATTLE | BATTLE_TYPE_SAFARI | BATTLE_TYPE_ROAMER))
        {
            BattleAI_SetupAIData(0xF);
            chosenMoveId = BattleAI_ChooseMoveOrAction();

            switch (chosenMoveId)
            {
            case AI_CHOICE_WATCH:
                BtlController_EmitTwoReturnValues(1, B_ACTION_SAFARI_WATCH_CAREFULLY, 0);
                break;
            case AI_CHOICE_FLEE:
                BtlController_EmitTwoReturnValues(1, B_ACTION_RUN, 0);
                break;
            case AI_CHOICE_SWITCH:
                BtlController_EmitTwoReturnValues(1, 10, 0xFFFF);
                break;
            case 6:
                BtlController_EmitTwoReturnValues(1, 15, gBattlerTarget);
                break;
            default:
                if (gBattleMoves[moveInfo->moves[chosenMoveId]].target & (MOVE_TARGET_USER_OR_SELECTED | MOVE_TARGET_USER))
                    gBattlerTarget = gActiveBattler;
                if (gBattleMoves[moveInfo->moves[chosenMoveId]].target & MOVE_TARGET_BOTH)
                {
                    gBattlerTarget = GetBattlerAtPosition(B_POSITION_PLAYER_LEFT);
                    if (gAbsentBattlerFlags & gBitTable[gBattlerTarget])
                        gBattlerTarget = GetBattlerAtPosition(B_POSITION_PLAYER_RIGHT);
                }
                if (CanMegaEvolve(gActiveBattler)) // If opponent can mega evolve, do it.
                    BtlController_EmitTwoReturnValues(1, 10, (chosenMoveId) | (RET_MEGA_EVOLUTION) | (gBattlerTarget << 8));
                else
                    BtlController_EmitTwoReturnValues(1, 10, (chosenMoveId) | (gBattlerTarget << 8));
                break;
            }
            OpponentBufferExecCompleted();
        }
        else
        {
            u16 move;
            do
            {
                chosenMoveId = Random() & 3;
                move = moveInfo->moves[chosenMoveId];
            } while (move == MOVE_NONE);

            if (gBattleMoves[move].target & (MOVE_TARGET_USER_OR_SELECTED | MOVE_TARGET_USER))
                BtlController_EmitTwoReturnValues(1, 10, (chosenMoveId) | (gActiveBattler << 8));
            else if (gBattleTypeFlags & BATTLE_TYPE_DOUBLE)
                BtlController_EmitTwoReturnValues(1, 10, (chosenMoveId) | (GetBattlerAtPosition(Random() & 2) << 8));
            else
                BtlController_EmitTwoReturnValues(1, 10, (chosenMoveId) | (GetBattlerAtPosition(B_POSITION_PLAYER_LEFT) << 8));

            OpponentBufferExecCompleted();
        }
    }
}

static void OpponentHandleChooseItem(void)
{
    BtlController_EmitOneReturnValue(1, *(gBattleStruct->chosenItem + (gActiveBattler / 2) * 2));
    OpponentBufferExecCompleted();
}

static void OpponentHandleChoosePokemon(void)
{
    s32 chosenMonId;

    if (*(gBattleStruct->AI_monToSwitchIntoId + gActiveBattler) == PARTY_SIZE)
    {
        chosenMonId = GetMostSuitableMonToSwitchInto();

        if (chosenMonId == PARTY_SIZE)
        {
            s32 battler1, battler2, firstId, lastId;

            if (!(gBattleTypeFlags & BATTLE_TYPE_DOUBLE))
            {
                battler2 = battler1 = GetBattlerAtPosition(B_POSITION_OPPONENT_LEFT);
            }
            else
            {
                battler1 = GetBattlerAtPosition(B_POSITION_OPPONENT_LEFT);
                battler2 = GetBattlerAtPosition(B_POSITION_OPPONENT_RIGHT);
            }

            GetAIPartyIndexes(gActiveBattler, &firstId, &lastId);

            for (chosenMonId = firstId; chosenMonId < lastId; chosenMonId++)
            {
                if (GetMonData(&gEnemyParty[chosenMonId], MON_DATA_HP) != 0
                    && chosenMonId != gBattlerPartyIndexes[battler1]
                    && chosenMonId != gBattlerPartyIndexes[battler2])
                {
                    break;
                }
            }
        }
    }
    else
    {
        chosenMonId = *(gBattleStruct->AI_monToSwitchIntoId + gActiveBattler);
        *(gBattleStruct->AI_monToSwitchIntoId + gActiveBattler) = PARTY_SIZE;
    }


    *(gBattleStruct->monToSwitchIntoId + gActiveBattler) = chosenMonId;
    BtlController_EmitChosenMonReturnValue(1, chosenMonId, NULL);
    OpponentBufferExecCompleted();
}

static void OpponentHandleCmd23(void)
{
    OpponentBufferExecCompleted();
}

static void OpponentHandleHealthBarUpdate(void)
{
    s16 hpVal;

    LoadBattleBarGfx(0);
    hpVal = (gBattleResources->bufferA[gActiveBattler][3] << 8) | gBattleResources->bufferA[gActiveBattler][2];

    if (hpVal != INSTANT_HP_BAR_DROP)
    {
        u32 maxHP = GetMonData(&gEnemyParty[gBattlerPartyIndexes[gActiveBattler]], MON_DATA_MAX_HP);
        u32 curHP = GetMonData(&gEnemyParty[gBattlerPartyIndexes[gActiveBattler]], MON_DATA_HP);

        SetBattleBarStruct(gActiveBattler, gHealthboxSpriteIds[gActiveBattler], maxHP, curHP, hpVal);
    }
    else
    {
        u32 maxHP = GetMonData(&gEnemyParty[gBattlerPartyIndexes[gActiveBattler]], MON_DATA_MAX_HP);

        SetBattleBarStruct(gActiveBattler, gHealthboxSpriteIds[gActiveBattler], maxHP, 0, hpVal);
    }

    gBattlerControllerFuncs[gActiveBattler] = CompleteOnHealthbarDone;
}

static void OpponentHandleExpUpdate(void)
{
    OpponentBufferExecCompleted();
}

static void OpponentHandleStatusIconUpdate(void)
{
    if (!IsBattleSEPlaying(gActiveBattler))
    {
        u8 battlerId;

        UpdateHealthboxAttribute(gHealthboxSpriteIds[gActiveBattler], &gEnemyParty[gBattlerPartyIndexes[gActiveBattler]], HEALTHBOX_STATUS_ICON);
        battlerId = gActiveBattler;
        gBattleSpritesDataPtr->healthBoxesData[battlerId].statusAnimActive = 0;
        gBattlerControllerFuncs[gActiveBattler] = CompleteOnFinishedStatusAnimation;
    }
}

static void OpponentHandleStatusAnimation(void)
{
    if (!IsBattleSEPlaying(gActiveBattler))
    {
        InitAndLaunchChosenStatusAnimation(gBattleResources->bufferA[gActiveBattler][1],
                        gBattleResources->bufferA[gActiveBattler][2] | (gBattleResources->bufferA[gActiveBattler][3] << 8) | (gBattleResources->bufferA[gActiveBattler][4] << 16) | (gBattleResources->bufferA[gActiveBattler][5] << 24));
        gBattlerControllerFuncs[gActiveBattler] = CompleteOnFinishedStatusAnimation;
    }
}

static void OpponentHandleStatusXor(void)
{
    OpponentBufferExecCompleted();
}

static void OpponentHandleDataTransfer(void)
{
    OpponentBufferExecCompleted();
}

static void OpponentHandleDMA3Transfer(void)
{
    OpponentBufferExecCompleted();
}

static void OpponentHandlePlayBGM(void)
{
    OpponentBufferExecCompleted();
}

static void OpponentHandleCmd32(void)
{
    OpponentBufferExecCompleted();
}

static void OpponentHandleTwoReturnValues(void)
{
    OpponentBufferExecCompleted();
}

static void OpponentHandleChosenMonReturnValue(void)
{
    OpponentBufferExecCompleted();
}

static void OpponentHandleOneReturnValue(void)
{
    OpponentBufferExecCompleted();
}

static void OpponentHandleOneReturnValue_Duplicate(void)
{
    OpponentBufferExecCompleted();
}

static void OpponentHandleClearUnkVar(void)
{
    gUnusedControllerStruct.unk = 0;
    OpponentBufferExecCompleted();
}

static void OpponentHandleSetUnkVar(void)
{
    gUnusedControllerStruct.unk = gBattleResources->bufferA[gActiveBattler][1];
    OpponentBufferExecCompleted();
}

static void OpponentHandleClearUnkFlag(void)
{
    gUnusedControllerStruct.flag = 0;
    OpponentBufferExecCompleted();
}

static void OpponentHandleToggleUnkFlag(void)
{
    gUnusedControllerStruct.flag ^= 1;
    OpponentBufferExecCompleted();
}

static void OpponentHandleHitAnimation(void)
{
    if (gSprites[gBattlerSpriteIds[gActiveBattler]].invisible == TRUE)
    {
        OpponentBufferExecCompleted();
    }
    else
    {
        gDoingBattleAnim = TRUE;
        gSprites[gBattlerSpriteIds[gActiveBattler]].data[1] = 0;
        DoHitAnimHealthboxEffect(gActiveBattler);
        gBattlerControllerFuncs[gActiveBattler] = DoHitAnimBlinkSpriteEffect;
    }
}

static void OpponentHandleCmd42(void)
{
    OpponentBufferExecCompleted();
}

static void OpponentHandlePlaySE(void)
{
    s8 pan;

    if (GetBattlerSide(gActiveBattler) == B_SIDE_PLAYER)
        pan = SOUND_PAN_ATTACKER;
    else
        pan = SOUND_PAN_TARGET;

    PlaySE12WithPanning(gBattleResources->bufferA[gActiveBattler][1] | (gBattleResources->bufferA[gActiveBattler][2] << 8), pan);
    OpponentBufferExecCompleted();
}

static void OpponentHandlePlayFanfareOrBGM(void)
{
    if (gBattleResources->bufferA[gActiveBattler][3])
    {
        BattleStopLowHpSound();
        PlayBGM(gBattleResources->bufferA[gActiveBattler][1] | (gBattleResources->bufferA[gActiveBattler][2] << 8));
    }
    else
    {
        PlayFanfare(gBattleResources->bufferA[gActiveBattler][1] | (gBattleResources->bufferA[gActiveBattler][2] << 8));
    }

    OpponentBufferExecCompleted();
}

static void OpponentHandleFaintingCry(void)
{
    u16 species = GetMonData(&gEnemyParty[gBattlerPartyIndexes[gActiveBattler]], MON_DATA_SPECIES);

    PlayCry3(species, 25, 5);
    OpponentBufferExecCompleted();
}

static void OpponentHandleIntroSlide(void)
{
    HandleIntroSlide(gBattleResources->bufferA[gActiveBattler][1]);
    gIntroSlideFlags |= 1;
    OpponentBufferExecCompleted();
}

static void OpponentHandleIntroTrainerBallThrow(void)
{
    u8 taskId;

    SetSpritePrimaryCoordsFromSecondaryCoords(&gSprites[gBattlerSpriteIds[gActiveBattler]]);

    gSprites[gBattlerSpriteIds[gActiveBattler]].data[0] = 35;
    gSprites[gBattlerSpriteIds[gActiveBattler]].data[2] = 280;
    gSprites[gBattlerSpriteIds[gActiveBattler]].data[4] = gSprites[gBattlerSpriteIds[gActiveBattler]].pos1.y;
    gSprites[gBattlerSpriteIds[gActiveBattler]].callback = StartAnimLinearTranslation;

    StoreSpriteCallbackInData6(&gSprites[gBattlerSpriteIds[gActiveBattler]], SpriteCB_FreeOpponentSprite);

    taskId = CreateTask(Task_StartSendOutAnim, 5);
    gTasks[taskId].data[0] = gActiveBattler;

    if (gBattleSpritesDataPtr->healthBoxesData[gActiveBattler].partyStatusSummaryShown)
        gTasks[gBattlerStatusSummaryTaskId[gActiveBattler]].func = Task_HidePartyStatusSummary;

    gBattleSpritesDataPtr->animationData->introAnimActive = TRUE;
    gBattlerControllerFuncs[gActiveBattler] = OpponentDummy;
}

static void SpriteCB_FreeOpponentSprite(struct Sprite *sprite)
{
    FreeTrainerFrontPicPalette(sprite->oam.affineParam);
    FreeSpriteOamMatrix(sprite);
    DestroySprite(sprite);
}

static void Task_StartSendOutAnim(u8 taskId)
{
    u8 savedActiveBank = gActiveBattler;

    gActiveBattler = gTasks[taskId].data[0];
    if ((!IsDoubleBattle() || (gBattleTypeFlags & BATTLE_TYPE_MULTI)) && !BATTLE_TWO_VS_ONE_OPPONENT)
    {
<<<<<<< HEAD
        gBattleResources->bufferA[gActiveBattler][1] = gBattlerPartyIndexes[gActiveBattler];
        sub_80613DC(gActiveBattler, FALSE);
    }
    else if ((gBattleTypeFlags & BATTLE_TYPE_TWO_OPPONENTS))
    {
        gBattleResources->bufferA[gActiveBattler][1] = gBattlerPartyIndexes[gActiveBattler];
        sub_80613DC(gActiveBattler, FALSE);
    }
    else
    {
        gBattleResources->bufferA[gActiveBattler][1] = gBattlerPartyIndexes[gActiveBattler];
        sub_80613DC(gActiveBattler, FALSE);
        gActiveBattler ^= BIT_FLANK;
        gBattleResources->bufferA[gActiveBattler][1] = gBattlerPartyIndexes[gActiveBattler];
        sub_80613DC(gActiveBattler, FALSE);
=======
        gBattleBufferA[gActiveBattler][1] = gBattlerPartyIndexes[gActiveBattler];
        StartSendOutAnim(gActiveBattler, FALSE);
    }
    else if ((gBattleTypeFlags & BATTLE_TYPE_TWO_OPPONENTS))
    {
        gBattleBufferA[gActiveBattler][1] = gBattlerPartyIndexes[gActiveBattler];
        StartSendOutAnim(gActiveBattler, FALSE);
    }
    else
    {
        gBattleBufferA[gActiveBattler][1] = gBattlerPartyIndexes[gActiveBattler];
        StartSendOutAnim(gActiveBattler, FALSE);
        gActiveBattler ^= BIT_FLANK;
        gBattleBufferA[gActiveBattler][1] = gBattlerPartyIndexes[gActiveBattler];
        StartSendOutAnim(gActiveBattler, FALSE);
>>>>>>> 9eb57944
        gActiveBattler ^= BIT_FLANK;
    }
    gBattlerControllerFuncs[gActiveBattler] = Intro_TryShinyAnimShowHealthbox;
    gActiveBattler = savedActiveBank;
    DestroyTask(taskId);
}

static void OpponentHandleDrawPartyStatusSummary(void)
{
    if (gBattleResources->bufferA[gActiveBattler][1] != 0 && GetBattlerSide(gActiveBattler) == B_SIDE_PLAYER)
    {
        OpponentBufferExecCompleted();
    }
    else
    {
        gBattleSpritesDataPtr->healthBoxesData[gActiveBattler].partyStatusSummaryShown = 1;

        if (gBattleResources->bufferA[gActiveBattler][2] != 0)
        {
            if (gBattleSpritesDataPtr->healthBoxesData[gActiveBattler].field_1_x1E < 2)
            {
                gBattleSpritesDataPtr->healthBoxesData[gActiveBattler].field_1_x1E++;
                return;
            }
            else
            {
                gBattleSpritesDataPtr->healthBoxesData[gActiveBattler].field_1_x1E = 0;
            }
        }

<<<<<<< HEAD
        gBattlerStatusSummaryTaskId[gActiveBattler] = CreatePartyStatusSummarySprites(gActiveBattler, (struct HpAndStatus *)&gBattleResources->bufferA[gActiveBattler][4], gBattleResources->bufferA[gActiveBattler][1], gBattleResources->bufferA[gActiveBattler][2]);
        gBattleSpritesDataPtr->healthBoxesData[gActiveBattler].field_5 = 0;

        if (gBattleResources->bufferA[gActiveBattler][2] != 0)
            gBattleSpritesDataPtr->healthBoxesData[gActiveBattler].field_5 = 0x5D;
=======
        gBattlerStatusSummaryTaskId[gActiveBattler] = CreatePartyStatusSummarySprites(gActiveBattler, (struct HpAndStatus *)&gBattleBufferA[gActiveBattler][4], gBattleBufferA[gActiveBattler][1], gBattleBufferA[gActiveBattler][2]);
        gBattleSpritesDataPtr->healthBoxesData[gActiveBattler].partyStatusDelayTimer = 0;

        if (gBattleBufferA[gActiveBattler][2] != 0)
            gBattleSpritesDataPtr->healthBoxesData[gActiveBattler].partyStatusDelayTimer = 93;
>>>>>>> 9eb57944

        gBattlerControllerFuncs[gActiveBattler] = EndDrawPartyStatusSummary;
    }
}

static void EndDrawPartyStatusSummary(void)
{
    if (gBattleSpritesDataPtr->healthBoxesData[gActiveBattler].partyStatusDelayTimer++ > 92)
    {
        gBattleSpritesDataPtr->healthBoxesData[gActiveBattler].partyStatusDelayTimer = 0;
        OpponentBufferExecCompleted();
    }
}

static void OpponentHandleHidePartyStatusSummary(void)
{
    if (gBattleSpritesDataPtr->healthBoxesData[gActiveBattler].partyStatusSummaryShown)
        gTasks[gBattlerStatusSummaryTaskId[gActiveBattler]].func = Task_HidePartyStatusSummary;
    OpponentBufferExecCompleted();
}

static void OpponentHandleEndBounceEffect(void)
{
    OpponentBufferExecCompleted();
}

static void OpponentHandleSpriteInvisibility(void)
{
    if (IsBattlerSpritePresent(gActiveBattler))
    {
        gSprites[gBattlerSpriteIds[gActiveBattler]].invisible = gBattleResources->bufferA[gActiveBattler][1];
        CopyBattleSpriteInvisibility(gActiveBattler);
    }
    OpponentBufferExecCompleted();
}

static void OpponentHandleBattleAnimation(void)
{
    if (!IsBattleSEPlaying(gActiveBattler))
    {
        u8 animationId = gBattleResources->bufferA[gActiveBattler][1];
        u16 argument = gBattleResources->bufferA[gActiveBattler][2] | (gBattleResources->bufferA[gActiveBattler][3] << 8);

        if (TryHandleLaunchBattleTableAnimation(gActiveBattler, gActiveBattler, gActiveBattler, animationId, argument))
            OpponentBufferExecCompleted();
        else
            gBattlerControllerFuncs[gActiveBattler] = CompleteOnFinishedBattleAnimation;
    }
}

static void OpponentHandleLinkStandbyMsg(void)
{
    OpponentBufferExecCompleted();
}

static void OpponentHandleResetActionMoveSelection(void)
{
    OpponentBufferExecCompleted();
}

static void OpponentHandleEndLinkBattle(void)
{
    if (gBattleTypeFlags & BATTLE_TYPE_LINK && !(gBattleTypeFlags & BATTLE_TYPE_IS_MASTER))
    {
        gMain.inBattle = 0;
        gMain.callback1 = gPreBattleCallback1;
        SetMainCallback2(gMain.savedCallback);
    }
    OpponentBufferExecCompleted();
}

static void OpponentHandleDebugMenu(void)
{
    OpponentBufferExecCompleted();
}

static void OpponentCmdEnd(void)
{
}<|MERGE_RESOLUTION|>--- conflicted
+++ resolved
@@ -92,12 +92,8 @@
 static void OpponentHandleBattleAnimation(void);
 static void OpponentHandleLinkStandbyMsg(void);
 static void OpponentHandleResetActionMoveSelection(void);
-<<<<<<< HEAD
-static void OpponentHandleCmd55(void);
+static void OpponentHandleEndLinkBattle(void);
 static void OpponentHandleDebugMenu(void);
-=======
-static void OpponentHandleEndLinkBattle(void);
->>>>>>> 9eb57944
 static void OpponentCmdEnd(void);
 
 static void OpponentBufferRunCommand(void);
@@ -169,12 +165,8 @@
     [CONTROLLER_BATTLEANIMATION]          = OpponentHandleBattleAnimation,
     [CONTROLLER_LINKSTANDBYMSG]           = OpponentHandleLinkStandbyMsg,
     [CONTROLLER_RESETACTIONMOVESELECTION] = OpponentHandleResetActionMoveSelection,
-<<<<<<< HEAD
-    [CONTROLLER_55]                       = OpponentHandleCmd55,
+    [CONTROLLER_ENDLINKBATTLE]            = OpponentHandleEndLinkBattle,
     [CONTROLLER_DEBUGMENU]                = OpponentHandleDebugMenu,
-=======
-    [CONTROLLER_ENDLINKBATTLE]            = OpponentHandleEndLinkBattle,
->>>>>>> 9eb57944
     [CONTROLLER_TERMINATOR_NOP]           = OpponentCmdEnd
 };
 
@@ -1166,15 +1158,9 @@
 static void OpponentHandleSwitchInAnim(void)
 {
     *(gBattleStruct->monToSwitchIntoId + gActiveBattler) = 6;
-<<<<<<< HEAD
     gBattlerPartyIndexes[gActiveBattler] = gBattleResources->bufferA[gActiveBattler][1];
-    sub_80613DC(gActiveBattler, gBattleResources->bufferA[gActiveBattler][2]);
-    gBattlerControllerFuncs[gActiveBattler] = sub_805FDF0;
-=======
-    gBattlerPartyIndexes[gActiveBattler] = gBattleBufferA[gActiveBattler][1];
-    StartSendOutAnim(gActiveBattler, gBattleBufferA[gActiveBattler][2]);
+    StartSendOutAnim(gActiveBattler, gBattleResources->bufferA[gActiveBattler][2]);
     gBattlerControllerFuncs[gActiveBattler] = SwitchIn_TryShinyAnim;
->>>>>>> 9eb57944
 }
 
 static void StartSendOutAnim(u8 battlerId, bool8 dontClearSubstituteBit)
@@ -1908,39 +1894,21 @@
     gActiveBattler = gTasks[taskId].data[0];
     if ((!IsDoubleBattle() || (gBattleTypeFlags & BATTLE_TYPE_MULTI)) && !BATTLE_TWO_VS_ONE_OPPONENT)
     {
-<<<<<<< HEAD
         gBattleResources->bufferA[gActiveBattler][1] = gBattlerPartyIndexes[gActiveBattler];
-        sub_80613DC(gActiveBattler, FALSE);
+        StartSendOutAnim(gActiveBattler, FALSE);
     }
     else if ((gBattleTypeFlags & BATTLE_TYPE_TWO_OPPONENTS))
     {
         gBattleResources->bufferA[gActiveBattler][1] = gBattlerPartyIndexes[gActiveBattler];
-        sub_80613DC(gActiveBattler, FALSE);
+        StartSendOutAnim(gActiveBattler, FALSE);
     }
     else
     {
         gBattleResources->bufferA[gActiveBattler][1] = gBattlerPartyIndexes[gActiveBattler];
-        sub_80613DC(gActiveBattler, FALSE);
+        StartSendOutAnim(gActiveBattler, FALSE);
         gActiveBattler ^= BIT_FLANK;
         gBattleResources->bufferA[gActiveBattler][1] = gBattlerPartyIndexes[gActiveBattler];
-        sub_80613DC(gActiveBattler, FALSE);
-=======
-        gBattleBufferA[gActiveBattler][1] = gBattlerPartyIndexes[gActiveBattler];
         StartSendOutAnim(gActiveBattler, FALSE);
-    }
-    else if ((gBattleTypeFlags & BATTLE_TYPE_TWO_OPPONENTS))
-    {
-        gBattleBufferA[gActiveBattler][1] = gBattlerPartyIndexes[gActiveBattler];
-        StartSendOutAnim(gActiveBattler, FALSE);
-    }
-    else
-    {
-        gBattleBufferA[gActiveBattler][1] = gBattlerPartyIndexes[gActiveBattler];
-        StartSendOutAnim(gActiveBattler, FALSE);
-        gActiveBattler ^= BIT_FLANK;
-        gBattleBufferA[gActiveBattler][1] = gBattlerPartyIndexes[gActiveBattler];
-        StartSendOutAnim(gActiveBattler, FALSE);
->>>>>>> 9eb57944
         gActiveBattler ^= BIT_FLANK;
     }
     gBattlerControllerFuncs[gActiveBattler] = Intro_TryShinyAnimShowHealthbox;
@@ -1971,19 +1939,11 @@
             }
         }
 
-<<<<<<< HEAD
         gBattlerStatusSummaryTaskId[gActiveBattler] = CreatePartyStatusSummarySprites(gActiveBattler, (struct HpAndStatus *)&gBattleResources->bufferA[gActiveBattler][4], gBattleResources->bufferA[gActiveBattler][1], gBattleResources->bufferA[gActiveBattler][2]);
-        gBattleSpritesDataPtr->healthBoxesData[gActiveBattler].field_5 = 0;
+        gBattleSpritesDataPtr->healthBoxesData[gActiveBattler].partyStatusDelayTimer = 0;
 
         if (gBattleResources->bufferA[gActiveBattler][2] != 0)
-            gBattleSpritesDataPtr->healthBoxesData[gActiveBattler].field_5 = 0x5D;
-=======
-        gBattlerStatusSummaryTaskId[gActiveBattler] = CreatePartyStatusSummarySprites(gActiveBattler, (struct HpAndStatus *)&gBattleBufferA[gActiveBattler][4], gBattleBufferA[gActiveBattler][1], gBattleBufferA[gActiveBattler][2]);
-        gBattleSpritesDataPtr->healthBoxesData[gActiveBattler].partyStatusDelayTimer = 0;
-
-        if (gBattleBufferA[gActiveBattler][2] != 0)
             gBattleSpritesDataPtr->healthBoxesData[gActiveBattler].partyStatusDelayTimer = 93;
->>>>>>> 9eb57944
 
         gBattlerControllerFuncs[gActiveBattler] = EndDrawPartyStatusSummary;
     }
