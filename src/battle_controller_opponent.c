--- conflicted
+++ resolved
@@ -1614,7 +1614,6 @@
             if (gBattleMoves[move].target & (MOVE_TARGET_USER_OR_SELECTED | MOVE_TARGET_USER))
                 BtlController_EmitTwoReturnValues(BUFFER_B, 10, (chosenMoveId) | (gActiveBattler << 8));
             else if (gBattleTypeFlags & BATTLE_TYPE_DOUBLE)
-<<<<<<< HEAD
             {
                 #if B_WILD_NATURAL_ENEMIES == TRUE
                 // Don't bother to loop through table if the move can't attack ally
@@ -1643,17 +1642,14 @@
                         }
                     }
                     if (isPartnerEnemy)
-                        BtlController_EmitTwoReturnValues(1, 10, (chosenMoveId) | (GetBattlerAtPosition(BATTLE_PARTNER(gActiveBattler)) << 8));
+                        BtlController_EmitTwoReturnValues(BUFFER_B, 10, (chosenMoveId) | (GetBattlerAtPosition(BATTLE_PARTNER(gActiveBattler)) << 8));
                     else
-                        BtlController_EmitTwoReturnValues(1, 10, (chosenMoveId) | (GetBattlerAtPosition(Random() & 2) << 8));
+                        BtlController_EmitTwoReturnValues(BUFFER_B, 10, (chosenMoveId) | (GetBattlerAtPosition(Random() & 2) << 8));
                 }
                 else
                 #endif
-                    BtlController_EmitTwoReturnValues(1, 10, (chosenMoveId) | (GetBattlerAtPosition(Random() & 2) << 8));
+                    BtlController_EmitTwoReturnValues(BUFFER_B, 10, (chosenMoveId) | (GetBattlerAtPosition(Random() & 2) << 8));
             }
-=======
-                BtlController_EmitTwoReturnValues(BUFFER_B, 10, (chosenMoveId) | (GetBattlerAtPosition(Random() & 2) << 8));
->>>>>>> a725592a
             else
                 BtlController_EmitTwoReturnValues(BUFFER_B, 10, (chosenMoveId) | (GetBattlerAtPosition(B_POSITION_PLAYER_LEFT) << 8));
 
