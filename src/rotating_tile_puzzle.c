--- conflicted
+++ resolved
@@ -251,37 +251,20 @@
                 switch (direction)
                 {
                 case DIR_EAST:
-<<<<<<< HEAD
-                    movementScript = RotatingTilePuzzle_Movement_FaceUp;
+                    movementScript = sMovement_FaceUp;
                     objectEvents[sRotatingTilePuzzle->objects[i].eventTemplateId].movementType = MOVEMENT_TYPE_FACE_UP;
-                    break;
-                case DIR_SOUTH:
-                    movementScript = RotatingTilePuzzle_Movement_FaceRight;
-                    objectEvents[sRotatingTilePuzzle->objects[i].eventTemplateId].movementType = MOVEMENT_TYPE_FACE_RIGHT;
-                    break;
-                case DIR_WEST:
-                    movementScript = RotatingTilePuzzle_Movement_FaceDown;
-                    objectEvents[sRotatingTilePuzzle->objects[i].eventTemplateId].movementType = MOVEMENT_TYPE_FACE_DOWN;
-                    break;
-                case DIR_NORTH:
-                    movementScript = RotatingTilePuzzle_Movement_FaceLeft;
-                    objectEvents[sRotatingTilePuzzle->objects[i].eventTemplateId].movementType = MOVEMENT_TYPE_FACE_LEFT;
-=======
-                    movementScript = sMovement_FaceUp;
-                    eventObjects[sRotatingTilePuzzle->objects[i].eventTemplateId].movementType = MOVEMENT_TYPE_FACE_UP;
                     break;
                 case DIR_SOUTH:
                     movementScript = sMovement_FaceRight;
-                    eventObjects[sRotatingTilePuzzle->objects[i].eventTemplateId].movementType = MOVEMENT_TYPE_FACE_RIGHT;
+                    objectEvents[sRotatingTilePuzzle->objects[i].eventTemplateId].movementType = MOVEMENT_TYPE_FACE_RIGHT;
                     break;
                 case DIR_WEST:
                     movementScript = sMovement_FaceDown;
-                    eventObjects[sRotatingTilePuzzle->objects[i].eventTemplateId].movementType = MOVEMENT_TYPE_FACE_DOWN;
+                    objectEvents[sRotatingTilePuzzle->objects[i].eventTemplateId].movementType = MOVEMENT_TYPE_FACE_DOWN;
                     break;
                 case DIR_NORTH:
                     movementScript = sMovement_FaceLeft;
-                    eventObjects[sRotatingTilePuzzle->objects[i].eventTemplateId].movementType = MOVEMENT_TYPE_FACE_LEFT;
->>>>>>> 66c6b7a3
+                    objectEvents[sRotatingTilePuzzle->objects[i].eventTemplateId].movementType = MOVEMENT_TYPE_FACE_LEFT;
                     break;
                 default:
                     continue;
@@ -297,37 +280,20 @@
                 switch (direction)
                 {
                 case DIR_EAST:
-<<<<<<< HEAD
-                    movementScript = RotatingTilePuzzle_Movement_FaceDown;
+                    movementScript = sMovement_FaceDown;
                     objectEvents[sRotatingTilePuzzle->objects[i].eventTemplateId].movementType = MOVEMENT_TYPE_FACE_DOWN;
-                    break;
-                case DIR_SOUTH:
-                    movementScript = RotatingTilePuzzle_Movement_FaceLeft;
-                    objectEvents[sRotatingTilePuzzle->objects[i].eventTemplateId].movementType = MOVEMENT_TYPE_FACE_LEFT;
-                    break;
-                case DIR_WEST:
-                    movementScript = RotatingTilePuzzle_Movement_FaceUp;
-                    objectEvents[sRotatingTilePuzzle->objects[i].eventTemplateId].movementType = MOVEMENT_TYPE_FACE_UP;
-                    break;
-                case DIR_NORTH:
-                    movementScript = RotatingTilePuzzle_Movement_FaceRight;
-                    objectEvents[sRotatingTilePuzzle->objects[i].eventTemplateId].movementType = MOVEMENT_TYPE_FACE_RIGHT;
-=======
-                    movementScript = sMovement_FaceDown;
-                    eventObjects[sRotatingTilePuzzle->objects[i].eventTemplateId].movementType = MOVEMENT_TYPE_FACE_DOWN;
                     break;
                 case DIR_SOUTH:
                     movementScript = sMovement_FaceLeft;
-                    eventObjects[sRotatingTilePuzzle->objects[i].eventTemplateId].movementType = MOVEMENT_TYPE_FACE_LEFT;
+                    objectEvents[sRotatingTilePuzzle->objects[i].eventTemplateId].movementType = MOVEMENT_TYPE_FACE_LEFT;
                     break;
                 case DIR_WEST:
                     movementScript = sMovement_FaceUp;
-                    eventObjects[sRotatingTilePuzzle->objects[i].eventTemplateId].movementType = MOVEMENT_TYPE_FACE_UP;
+                    objectEvents[sRotatingTilePuzzle->objects[i].eventTemplateId].movementType = MOVEMENT_TYPE_FACE_UP;
                     break;
                 case DIR_NORTH:
                     movementScript = sMovement_FaceRight;
-                    eventObjects[sRotatingTilePuzzle->objects[i].eventTemplateId].movementType = MOVEMENT_TYPE_FACE_RIGHT;
->>>>>>> 66c6b7a3
+                    objectEvents[sRotatingTilePuzzle->objects[i].eventTemplateId].movementType = MOVEMENT_TYPE_FACE_RIGHT;
                     break;
                 default:
                     continue;
