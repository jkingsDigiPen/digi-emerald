#include "global.h"
#include "battle_ai_script_commands.h"
#include "pokemon.h"
#include "battle.h"
#include "battle_setup.h"
#include "recorded_battle.h"
#include "random.h"
#include "item.h"
#include "util.h"
#include "battle_factory.h"
#include "constants/species.h"
#include "constants/abilities.h"
#include "constants/battle_move_effects.h"
#include "constants/moves.h"
<<<<<<< HEAD
#include "util.h"
#include "malloc.h"
=======
>>>>>>> f639c7c3
#include "constants/battle_ai.h"

#define AI_ACTION_DONE          0x0001
#define AI_ACTION_FLEE          0x0002
#define AI_ACTION_WATCH         0x0004
#define AI_ACTION_DO_NOT_ATTACK 0x0008
#define AI_ACTION_UNK5          0x0010
#define AI_ACTION_UNK6          0x0020
#define AI_ACTION_UNK7          0x0040
#define AI_ACTION_UNK8          0x0080

#define AI_THINKING_STRUCT ((struct AI_ThinkingStruct *)(gBattleResources->ai))
#define BATTLE_HISTORY ((struct BattleHistory *)(gBattleResources->battleHistory))

// AI states
enum
{
    AIState_SettingUp,
    AIState_Processing,
    AIState_FinishedProcessing,
    AIState_DoNotProcess
};

/*
gAIScriptPtr is a pointer to the next battle AI cmd command to read.
when a command finishes processing, gAIScriptPtr is incremented by
the number of bytes that the current command had reserved for arguments
in order to read the next command correctly. refer to battle_ai_scripts.s for the
AI scripts.
*/

extern const u8 *const gBattleAI_ScriptsTable[];

static u8 ChooseMoveOrAction_Singles(void);
static u8 ChooseMoveOrAction_Doubles(void);
static void RecordLastUsedMoveByTarget(void);
static void BattleAI_DoAIProcessing(void);
static void AIStackPushVar(const u8 *);
static bool8 AIStackPop(void);

static void BattleAICmd_if_random_less_than(void);
static void BattleAICmd_if_random_greater_than(void);
static void BattleAICmd_if_random_equal(void);
static void BattleAICmd_if_random_not_equal(void);
static void BattleAICmd_score(void);
static void BattleAICmd_if_hp_less_than(void);
static void BattleAICmd_if_hp_more_than(void);
static void BattleAICmd_if_hp_equal(void);
static void BattleAICmd_if_hp_not_equal(void);
static void BattleAICmd_if_status(void);
static void BattleAICmd_if_not_status(void);
static void BattleAICmd_if_status2(void);
static void BattleAICmd_if_not_status2(void);
static void BattleAICmd_if_status3(void);
static void BattleAICmd_if_not_status3(void);
static void BattleAICmd_if_side_affecting(void);
static void BattleAICmd_if_not_side_affecting(void);
static void BattleAICmd_if_less_than(void);
static void BattleAICmd_if_more_than(void);
static void BattleAICmd_if_equal(void);
static void BattleAICmd_if_not_equal(void);
static void BattleAICmd_if_less_than_ptr(void);
static void BattleAICmd_if_more_than_ptr(void);
static void BattleAICmd_if_equal_ptr(void);
static void BattleAICmd_if_not_equal_ptr(void);
static void BattleAICmd_if_move(void);
static void BattleAICmd_if_not_move(void);
static void BattleAICmd_if_in_bytes(void);
static void BattleAICmd_if_not_in_bytes(void);
static void BattleAICmd_if_in_hwords(void);
static void BattleAICmd_if_not_in_hwords(void);
static void BattleAICmd_if_user_has_attacking_move(void);
static void BattleAICmd_if_user_has_no_attacking_moves(void);
static void BattleAICmd_get_turn_count(void);
static void BattleAICmd_get_type(void);
static void BattleAICmd_get_considered_move_power(void);
static void BattleAICmd_get_how_powerful_move_is(void);
static void BattleAICmd_get_last_used_battler_move(void);
static void BattleAICmd_if_equal_(void);
static void BattleAICmd_if_not_equal_(void);
static void BattleAICmd_if_user_goes(void);
static void BattleAICmd_if_user_doesnt_go(void);
static void BattleAICmd_nullsub_2A(void);
static void BattleAICmd_nullsub_2B(void);
static void BattleAICmd_count_usable_party_mons(void);
static void BattleAICmd_get_considered_move(void);
static void BattleAICmd_get_considered_move_effect(void);
static void BattleAICmd_get_ability(void);
static void BattleAICmd_get_highest_type_effectiveness(void);
static void BattleAICmd_if_type_effectiveness(void);
static void BattleAICmd_nullsub_32(void);
static void BattleAICmd_nullsub_33(void);
static void BattleAICmd_if_status_in_party(void);
static void BattleAICmd_if_status_not_in_party(void);
static void BattleAICmd_get_weather(void);
static void BattleAICmd_if_effect(void);
static void BattleAICmd_if_not_effect(void);
static void BattleAICmd_if_stat_level_less_than(void);
static void BattleAICmd_if_stat_level_more_than(void);
static void BattleAICmd_if_stat_level_equal(void);
static void BattleAICmd_if_stat_level_not_equal(void);
static void BattleAICmd_if_can_faint(void);
static void BattleAICmd_if_cant_faint(void);
static void BattleAICmd_if_has_move(void);
static void BattleAICmd_if_doesnt_have_move(void);
static void BattleAICmd_if_has_move_with_effect(void);
static void BattleAICmd_if_doesnt_have_move_with_effect(void);
static void BattleAICmd_if_any_move_disabled_or_encored(void);
static void BattleAICmd_if_curr_move_disabled_or_encored(void);
static void BattleAICmd_flee(void);
static void BattleAICmd_if_random_safari_flee(void);
static void BattleAICmd_watch(void);
static void BattleAICmd_get_hold_effect(void);
static void BattleAICmd_get_gender(void);
static void BattleAICmd_is_first_turn_for(void);
static void BattleAICmd_get_stockpile_count(void);
static void BattleAICmd_is_double_battle(void);
static void BattleAICmd_get_used_held_item(void);
static void BattleAICmd_get_move_type_from_result(void);
static void BattleAICmd_get_move_power_from_result(void);
static void BattleAICmd_get_move_effect_from_result(void);
static void BattleAICmd_get_protect_count(void);
static void BattleAICmd_if_move_flag(void);
static void BattleAICmd_if_field_status(void);
static void BattleAICmd_get_move_accuracy(void);
static void BattleAICmd_call_if_eq(void);
static void BattleAICmd_call_if_move_flag(void);
static void BattleAICmd_nullsub_57(void);
static void BattleAICmd_call(void);
static void BattleAICmd_goto(void);
static void BattleAICmd_end(void);
static void BattleAICmd_if_level_cond(void);
static void BattleAICmd_if_target_taunted(void);
static void BattleAICmd_if_target_not_taunted(void);
static void BattleAICmd_check_ability(void);
static void BattleAICmd_is_of_type(void);
static void BattleAICmd_if_target_is_ally(void);
static void BattleAICmd_if_flash_fired(void);
static void BattleAICmd_if_holds_item(void);
static void BattleAICmd_get_ally_chosen_move(void);
static void BattleAICmd_if_has_no_attacking_moves(void);
static void BattleAICmd_get_hazards_count(void);
static void BattleAICmd_if_doesnt_hold_berry(void);

// ewram
EWRAM_DATA const u8 *gAIScriptPtr = NULL;
EWRAM_DATA static u8 sBattler_AI = 0;

// const rom data
typedef void (*BattleAICmdFunc)(void);

static const BattleAICmdFunc sBattleAICmdTable[] =
{
    BattleAICmd_if_random_less_than,                        // 0x0
    BattleAICmd_if_random_greater_than,                     // 0x1
    BattleAICmd_if_random_equal,                            // 0x2
    BattleAICmd_if_random_not_equal,                        // 0x3
    BattleAICmd_score,                                      // 0x4
    BattleAICmd_if_hp_less_than,                            // 0x5
    BattleAICmd_if_hp_more_than,                            // 0x6
    BattleAICmd_if_hp_equal,                                // 0x7
    BattleAICmd_if_hp_not_equal,                            // 0x8
    BattleAICmd_if_status,                                  // 0x9
    BattleAICmd_if_not_status,                              // 0xA
    BattleAICmd_if_status2,                                 // 0xB
    BattleAICmd_if_not_status2,                             // 0xC
    BattleAICmd_if_status3,                                 // 0xD
    BattleAICmd_if_not_status3,                             // 0xE
    BattleAICmd_if_side_affecting,                          // 0xF
    BattleAICmd_if_not_side_affecting,                      // 0x10
    BattleAICmd_if_less_than,                               // 0x11
    BattleAICmd_if_more_than,                               // 0x12
    BattleAICmd_if_equal,                                   // 0x13
    BattleAICmd_if_not_equal,                               // 0x14
    BattleAICmd_if_less_than_ptr,                           // 0x15
    BattleAICmd_if_more_than_ptr,                           // 0x16
    BattleAICmd_if_equal_ptr,                               // 0x17
    BattleAICmd_if_not_equal_ptr,                           // 0x18
    BattleAICmd_if_move,                                    // 0x19
    BattleAICmd_if_not_move,                                // 0x1A
    BattleAICmd_if_in_bytes,                                // 0x1B
    BattleAICmd_if_not_in_bytes,                            // 0x1C
    BattleAICmd_if_in_hwords,                               // 0x1D
    BattleAICmd_if_not_in_hwords,                           // 0x1E
    BattleAICmd_if_user_has_attacking_move,                 // 0x1F
    BattleAICmd_if_user_has_no_attacking_moves,             // 0x20
    BattleAICmd_get_turn_count,                             // 0x21
    BattleAICmd_get_type,                                   // 0x22
    BattleAICmd_get_considered_move_power,                  // 0x23
    BattleAICmd_get_how_powerful_move_is,                   // 0x24
    BattleAICmd_get_last_used_battler_move,                 // 0x25
    BattleAICmd_if_equal_,                                  // 0x26
    BattleAICmd_if_not_equal_,                              // 0x27
    BattleAICmd_if_user_goes,                               // 0x28
    BattleAICmd_if_user_doesnt_go,                          // 0x29
    BattleAICmd_nullsub_2A,                                 // 0x2A
    BattleAICmd_nullsub_2B,                                 // 0x2B
    BattleAICmd_count_usable_party_mons,                    // 0x2C
    BattleAICmd_get_considered_move,                        // 0x2D
    BattleAICmd_get_considered_move_effect,                 // 0x2E
    BattleAICmd_get_ability,                                // 0x2F
    BattleAICmd_get_highest_type_effectiveness,             // 0x30
    BattleAICmd_if_type_effectiveness,                      // 0x31
    BattleAICmd_nullsub_32,                                 // 0x32
    BattleAICmd_nullsub_33,                                 // 0x33
    BattleAICmd_if_status_in_party,                         // 0x34
    BattleAICmd_if_status_not_in_party,                     // 0x35
    BattleAICmd_get_weather,                                // 0x36
    BattleAICmd_if_effect,                                  // 0x37
    BattleAICmd_if_not_effect,                              // 0x38
    BattleAICmd_if_stat_level_less_than,                    // 0x39
    BattleAICmd_if_stat_level_more_than,                    // 0x3A
    BattleAICmd_if_stat_level_equal,                        // 0x3B
    BattleAICmd_if_stat_level_not_equal,                    // 0x3C
    BattleAICmd_if_can_faint,                               // 0x3D
    BattleAICmd_if_cant_faint,                              // 0x3E
    BattleAICmd_if_has_move,                                // 0x3F
    BattleAICmd_if_doesnt_have_move,                        // 0x40
    BattleAICmd_if_has_move_with_effect,                    // 0x41
    BattleAICmd_if_doesnt_have_move_with_effect,            // 0x42
    BattleAICmd_if_any_move_disabled_or_encored,            // 0x43
    BattleAICmd_if_curr_move_disabled_or_encored,           // 0x44
    BattleAICmd_flee,                                       // 0x45
    BattleAICmd_if_random_safari_flee,                      // 0x46
    BattleAICmd_watch,                                      // 0x47
    BattleAICmd_get_hold_effect,                            // 0x48
    BattleAICmd_get_gender,                                 // 0x49
    BattleAICmd_is_first_turn_for,                          // 0x4A
    BattleAICmd_get_stockpile_count,                        // 0x4B
    BattleAICmd_is_double_battle,                           // 0x4C
    BattleAICmd_get_used_held_item,                         // 0x4D
    BattleAICmd_get_move_type_from_result,                  // 0x4E
    BattleAICmd_get_move_power_from_result,                 // 0x4F
    BattleAICmd_get_move_effect_from_result,                // 0x50
    BattleAICmd_get_protect_count,                          // 0x51
    BattleAICmd_if_move_flag,                               // 0x52
    BattleAICmd_if_field_status,                            // 0x53
    BattleAICmd_get_move_accuracy,                          // 0x54
    BattleAICmd_call_if_eq,                                 // 0x55
    BattleAICmd_call_if_move_flag,                          // 0x56
    BattleAICmd_nullsub_57,                                 // 0x57
    BattleAICmd_call,                                       // 0x58
    BattleAICmd_goto,                                       // 0x59
    BattleAICmd_end,                                        // 0x5A
    BattleAICmd_if_level_cond,                              // 0x5B
    BattleAICmd_if_target_taunted,                          // 0x5C
    BattleAICmd_if_target_not_taunted,                      // 0x5D
    BattleAICmd_if_target_is_ally,                          // 0x5E
    BattleAICmd_is_of_type,                                 // 0x5F
    BattleAICmd_check_ability,                              // 0x60
    BattleAICmd_if_flash_fired,                             // 0x61
    BattleAICmd_if_holds_item,                              // 0x62
    BattleAICmd_get_ally_chosen_move,                       // 0x63
    BattleAICmd_if_has_no_attacking_moves,                  // 0x64
    BattleAICmd_get_hazards_count,                          // 0x65
    BattleAICmd_if_doesnt_hold_berry,                       // 0x66
};

static const u16 sDiscouragedPowerfulMoveEffects[] =
{
    EFFECT_EXPLOSION,
    EFFECT_DREAM_EATER,
    EFFECT_RECHARGE,
    EFFECT_SKULL_BASH,
    EFFECT_SOLARBEAM,
    EFFECT_SPIT_UP,
    EFFECT_FOCUS_PUNCH,
    EFFECT_SUPERPOWER,
    EFFECT_ERUPTION,
    EFFECT_OVERHEAT,
    0xFFFF
};

// code
void BattleAI_HandleItemUseBeforeAISetup(u8 defaultScoreMoves)
{
    s32 i;
    u8 *data = (u8 *)BATTLE_HISTORY;

    for (i = 0; i < sizeof(struct BattleHistory); i++)
        data[i] = 0;

    // Items are allowed to use in ONLY trainer battles.
    if ((gBattleTypeFlags & BATTLE_TYPE_TRAINER)
        && !(gBattleTypeFlags & (BATTLE_TYPE_LINK | BATTLE_TYPE_SAFARI | BATTLE_TYPE_BATTLE_TOWER
                               | BATTLE_TYPE_EREADER_TRAINER | BATTLE_TYPE_SECRET_BASE | BATTLE_TYPE_FRONTIER
                               | BATTLE_TYPE_INGAME_PARTNER | BATTLE_TYPE_x2000000)
            )
       )
    {
        for (i = 0; i < 4; i++)
        {
            if (gTrainers[gTrainerBattleOpponent_A].items[i] != 0)
            {
                BATTLE_HISTORY->trainerItems[BATTLE_HISTORY->itemsNo] = gTrainers[gTrainerBattleOpponent_A].items[i];
                BATTLE_HISTORY->itemsNo++;
            }
        }
    }

    BattleAI_SetupAIData(defaultScoreMoves);
}

void BattleAI_SetupAIData(u8 defaultScoreMoves)
{
    s32 i;
    u8 *data = (u8 *)AI_THINKING_STRUCT;
    u8 moveLimitations;

    // Clear AI data.
    for (i = 0; i < sizeof(struct AI_ThinkingStruct); i++)
        data[i] = 0;

    // Conditional score reset, unlike Ruby.
    for (i = 0; i < 4; i++)
    {
        if (defaultScoreMoves & 1)
            AI_THINKING_STRUCT->score[i] = 100;
        else
            AI_THINKING_STRUCT->score[i] = 0;

        defaultScoreMoves >>= 1;
    }

    moveLimitations = CheckMoveLimitations(gActiveBattler, 0, 0xFF);

    // Ignore moves that aren't possible to use.
    for (i = 0; i < 4; i++)
    {
        if (gBitTable[i] & moveLimitations)
            AI_THINKING_STRUCT->score[i] = 0;

        AI_THINKING_STRUCT->simulatedRNG[i] = 100 - (Random() % 16);
    }

    gBattleResources->AI_ScriptsStack->size = 0;
    sBattler_AI = gActiveBattler;

    // Decide a random target battlerId in doubles.
    if (gBattleTypeFlags & BATTLE_TYPE_DOUBLE)
    {
        gBattlerTarget = (Random() & BIT_FLANK) + (GetBattlerSide(gActiveBattler) ^ BIT_SIDE);
        if (gAbsentBattlerFlags & gBitTable[gBattlerTarget])
            gBattlerTarget ^= BIT_FLANK;
    }
    // There's only one choice in single battles.
    else
    {
        gBattlerTarget = sBattler_AI ^ BIT_SIDE;
    }

    // Choose proper trainer ai scripts.
    if (!gBattleStruct->notfirstTimeAIFlags || !USE_BATTLE_DEBUG)
    {
        if (gBattleTypeFlags & BATTLE_TYPE_RECORDED)
            AI_THINKING_STRUCT->aiFlags = GetAiScriptsInRecordedBattle();
        else if (gBattleTypeFlags & BATTLE_TYPE_SAFARI)
            AI_THINKING_STRUCT->aiFlags = AI_SCRIPT_SAFARI;
        else if (gBattleTypeFlags & BATTLE_TYPE_ROAMER)
            AI_THINKING_STRUCT->aiFlags = AI_SCRIPT_ROAMING;
        else if (gBattleTypeFlags & BATTLE_TYPE_FIRST_BATTLE)
            AI_THINKING_STRUCT->aiFlags = AI_SCRIPT_FIRST_BATTLE;
        else if (gBattleTypeFlags & BATTLE_TYPE_FACTORY)
            AI_THINKING_STRUCT->aiFlags = GetAiScriptsInBattleFactory();
        else if (gBattleTypeFlags & (BATTLE_TYPE_FRONTIER | BATTLE_TYPE_EREADER_TRAINER | BATTLE_TYPE_TRAINER_HILL | BATTLE_TYPE_SECRET_BASE))
            AI_THINKING_STRUCT->aiFlags = AI_SCRIPT_CHECK_BAD_MOVE | AI_SCRIPT_CHECK_VIABILITY | AI_SCRIPT_TRY_TO_FAINT;
        else if (gBattleTypeFlags & BATTLE_TYPE_TWO_OPPONENTS)
            AI_THINKING_STRUCT->aiFlags = gTrainers[gTrainerBattleOpponent_A].aiFlags | gTrainers[gTrainerBattleOpponent_B].aiFlags;
        else
           AI_THINKING_STRUCT->aiFlags = gTrainers[gTrainerBattleOpponent_A].aiFlags;

        if (gBattleTypeFlags & BATTLE_TYPE_DOUBLE || gTrainers[gTrainerBattleOpponent_A].doubleBattle)
            AI_THINKING_STRUCT->aiFlags |= AI_SCRIPT_DOUBLE_BATTLE; // Act smart in doubles and don't attack your partner.

        gBattleStruct->debugAIFlags = AI_THINKING_STRUCT->aiFlags;
        gBattleStruct->notfirstTimeAIFlags = TRUE;
    }
    else
    {
        AI_THINKING_STRUCT->aiFlags = gBattleStruct->debugAIFlags;
    }
}

u8 BattleAI_ChooseMoveOrAction(void)
{
    u16 savedCurrentMove = gCurrentMove;
    u8 ret;

    if (!(gBattleTypeFlags & BATTLE_TYPE_DOUBLE))
        ret = ChooseMoveOrAction_Singles();
    else
        ret = ChooseMoveOrAction_Doubles();

    gCurrentMove = savedCurrentMove;
    return ret;
}

static u8 ChooseMoveOrAction_Singles(void)
{
    u8 currentMoveArray[4];
    u8 consideredMoveArray[4];
    u8 numOfBestMoves;
    s32 i;

    RecordLastUsedMoveByTarget();

    while (AI_THINKING_STRUCT->aiFlags != 0)
    {
        if (AI_THINKING_STRUCT->aiFlags & 1)
        {
            AI_THINKING_STRUCT->aiState = AIState_SettingUp;
            BattleAI_DoAIProcessing();
        }
        AI_THINKING_STRUCT->aiFlags >>= 1;
        AI_THINKING_STRUCT->aiLogicId++;
        AI_THINKING_STRUCT->movesetIndex = 0;
    }

    // Check special AI actions.
    if (AI_THINKING_STRUCT->aiAction & AI_ACTION_FLEE)
        return AI_CHOICE_FLEE;
    if (AI_THINKING_STRUCT->aiAction & AI_ACTION_WATCH)
        return AI_CHOICE_WATCH;

    numOfBestMoves = 1;
    currentMoveArray[0] = AI_THINKING_STRUCT->score[0];
    consideredMoveArray[0] = 0;

    for (i = 1; i < 4; i++)
    {
        if (gBattleMons[sBattler_AI].moves[i] != MOVE_NONE)
        {
            // In ruby, the order of these if statements is reversed.
            if (currentMoveArray[0] == AI_THINKING_STRUCT->score[i])
            {
                currentMoveArray[numOfBestMoves] = AI_THINKING_STRUCT->score[i];
                consideredMoveArray[numOfBestMoves++] = i;
            }
            if (currentMoveArray[0] < AI_THINKING_STRUCT->score[i])
            {
                numOfBestMoves = 1;
                currentMoveArray[0] = AI_THINKING_STRUCT->score[i];
                consideredMoveArray[0] = i;
            }
        }
    }
    return consideredMoveArray[Random() % numOfBestMoves];
}

static u8 ChooseMoveOrAction_Doubles(void)
{
    s32 i;
    s32 j;
    s32 scriptsToRun;
    s16 bestMovePointsForTarget[4];
    s8 mostViableTargetsArray[4];
    u8 actionOrMoveIndex[4];
    u8 mostViableMovesScores[4];
    u8 mostViableMovesIndices[4];
    s32 mostViableTargetsNo;
    s32 mostViableMovesNo;
    s16 mostMovePoints;

    for (i = 0; i < 4; i++)
    {
        if (i == sBattler_AI || gBattleMons[i].hp == 0)
        {
            actionOrMoveIndex[i] = -1;
            bestMovePointsForTarget[i] = -1;
        }
        else
        {
            if (gBattleTypeFlags & BATTLE_TYPE_PALACE)
                BattleAI_SetupAIData(gBattleStruct->field_92 >> 4);
            else
                BattleAI_SetupAIData(0xF);

            gBattlerTarget = i;

            if ((i & BIT_SIDE) != (sBattler_AI & BIT_SIDE))
                RecordLastUsedMoveByTarget();

            AI_THINKING_STRUCT->aiLogicId = 0;
            AI_THINKING_STRUCT->movesetIndex = 0;
            scriptsToRun = AI_THINKING_STRUCT->aiFlags;
            while (scriptsToRun != 0)
            {
                if (scriptsToRun & 1)
                {
                    AI_THINKING_STRUCT->aiState = AIState_SettingUp;
                    BattleAI_DoAIProcessing();
                }
                scriptsToRun >>= 1;
                AI_THINKING_STRUCT->aiLogicId++;
                AI_THINKING_STRUCT->movesetIndex = 0;
            }

            if (AI_THINKING_STRUCT->aiAction & AI_ACTION_FLEE)
            {
                actionOrMoveIndex[i] = AI_CHOICE_FLEE;
            }
            else if (AI_THINKING_STRUCT->aiAction & AI_ACTION_WATCH)
            {
                actionOrMoveIndex[i] = AI_CHOICE_WATCH;
            }
            else
            {
                mostViableMovesScores[0] = AI_THINKING_STRUCT->score[0];
                mostViableMovesIndices[0] = 0;
                mostViableMovesNo = 1;
                for (j = 1; j < 4; j++)
                {
                    if (gBattleMons[sBattler_AI].moves[j] != 0)
                    {
                        if (mostViableMovesScores[0] == AI_THINKING_STRUCT->score[j])
                        {
                            mostViableMovesScores[mostViableMovesNo] = AI_THINKING_STRUCT->score[j];
                            mostViableMovesIndices[mostViableMovesNo] = j;
                            mostViableMovesNo++;
                        }
                        if (mostViableMovesScores[0] < AI_THINKING_STRUCT->score[j])
                        {
                            mostViableMovesScores[0] = AI_THINKING_STRUCT->score[j];
                            mostViableMovesIndices[0] = j;
                            mostViableMovesNo = 1;
                        }
                    }
                }
                actionOrMoveIndex[i] = mostViableMovesIndices[Random() % mostViableMovesNo];
                bestMovePointsForTarget[i] = mostViableMovesScores[0];

                // Don't use a move against ally if it has less than 100 points.
                if (i == (sBattler_AI ^ BIT_FLANK) && bestMovePointsForTarget[i] < 100)
                {
                    bestMovePointsForTarget[i] = -1;
                    mostViableMovesScores[0] = mostViableMovesScores[0]; // Needed to match.
                }
            }
        }
    }

    mostMovePoints = bestMovePointsForTarget[0];
    mostViableTargetsArray[0] = 0;
    mostViableTargetsNo = 1;

    for (i = 1; i < 4; i++)
    {
        if (mostMovePoints == bestMovePointsForTarget[i])
        {
            mostViableTargetsArray[mostViableTargetsNo] = i;
            mostViableTargetsNo++;
        }
        if (mostMovePoints < bestMovePointsForTarget[i])
        {
            mostMovePoints = bestMovePointsForTarget[i];
            mostViableTargetsArray[0] = i;
            mostViableTargetsNo = 1;
        }
    }

    gBattlerTarget = mostViableTargetsArray[Random() % mostViableTargetsNo];
    return actionOrMoveIndex[gBattlerTarget];
}

static void BattleAI_DoAIProcessing(void)
{
    while (AI_THINKING_STRUCT->aiState != AIState_FinishedProcessing)
    {
        switch (AI_THINKING_STRUCT->aiState)
        {
            case AIState_DoNotProcess: // Needed to match.
                break;
            case AIState_SettingUp:
                gAIScriptPtr = gBattleAI_ScriptsTable[AI_THINKING_STRUCT->aiLogicId]; // set AI ptr to logic ID.
                if (gBattleMons[sBattler_AI].pp[AI_THINKING_STRUCT->movesetIndex] == 0)
                {
                    AI_THINKING_STRUCT->moveConsidered = 0;
                }
                else
                {
                    AI_THINKING_STRUCT->moveConsidered = gBattleMons[sBattler_AI].moves[AI_THINKING_STRUCT->movesetIndex];
                }
                AI_THINKING_STRUCT->aiState++;
                break;
            case AIState_Processing:
                if (AI_THINKING_STRUCT->moveConsidered != 0)
                {
                    sBattleAICmdTable[*gAIScriptPtr](); // Run AI command.
                }
                else
                {
                    AI_THINKING_STRUCT->score[AI_THINKING_STRUCT->movesetIndex] = 0;
                    AI_THINKING_STRUCT->aiAction |= AI_ACTION_DONE;
                }
                if (AI_THINKING_STRUCT->aiAction & AI_ACTION_DONE)
                {
                   AI_THINKING_STRUCT->movesetIndex++;

                    if (AI_THINKING_STRUCT->movesetIndex < 4 && !(AI_THINKING_STRUCT->aiAction & AI_ACTION_DO_NOT_ATTACK))
                        AI_THINKING_STRUCT->aiState = AIState_SettingUp;
                    else
                        AI_THINKING_STRUCT->aiState++;

                    AI_THINKING_STRUCT->aiAction &= ~(AI_ACTION_DONE);
                }
                break;
        }
    }
}

static void RecordLastUsedMoveByTarget(void)
{
    s32 i;

    for (i = 0; i < 4; i++)
    {
        if (BATTLE_HISTORY->usedMoves[gBattlerTarget].moves[i] == gLastMoves[gBattlerTarget])
            break;
        if (BATTLE_HISTORY->usedMoves[gBattlerTarget].moves[i] != gLastMoves[gBattlerTarget]  // HACK: This redundant condition is a hack to make the asm match.
         && BATTLE_HISTORY->usedMoves[gBattlerTarget].moves[i] == MOVE_NONE)
        {
            BATTLE_HISTORY->usedMoves[gBattlerTarget].moves[i] = gLastMoves[gBattlerTarget];
            break;
        }
    }
}

static bool8 IsBattlerAIControlled(u8 battlerId)
{
    switch (GetBattlerPosition(battlerId))
    {
    case B_POSITION_PLAYER_LEFT:
    default:
        return FALSE;
    case B_POSITION_OPPONENT_LEFT:
        return TRUE;
    case B_POSITION_PLAYER_RIGHT:
        if (gBattleTypeFlags & BATTLE_TYPE_INGAME_PARTNER)
            return FALSE;
        else
            return TRUE;
    case B_POSITION_OPPONENT_RIGHT:
        return TRUE;
    }
}

void ClearBattlerMoveHistory(u8 battlerId)
{
    s32 i;

    for (i = 0; i < 4; i++)
        BATTLE_HISTORY->usedMoves[battlerId].moves[i] = MOVE_NONE;
}

void RecordAbilityBattle(u8 battlerId, u8 abilityId)
{
    BATTLE_HISTORY->abilities[battlerId] = abilityId;
}

void ClearBattlerAbilityHistory(u8 battlerId)
{
    BATTLE_HISTORY->abilities[battlerId] = ABILITY_NONE;
}

void RecordItemEffectBattle(u8 battlerId, u8 itemEffect)
{
    BATTLE_HISTORY->itemEffects[battlerId] = itemEffect;
}

void ClearBattlerItemEffectHistory(u8 battlerId)
{
    BATTLE_HISTORY->itemEffects[battlerId] = 0;
}

static void SaveBattlerData(u8 battlerId)
{
    if (!IsBattlerAIControlled(battlerId))
    {
        u32 i;

        AI_THINKING_STRUCT->saved[battlerId].ability = gBattleMons[battlerId].ability;
        AI_THINKING_STRUCT->saved[battlerId].heldItem = gBattleMons[battlerId].item;
        AI_THINKING_STRUCT->saved[battlerId].species = gBattleMons[battlerId].species;
        for (i = 0; i < 4; i++)
            AI_THINKING_STRUCT->saved[battlerId].moves[i] = gBattleMons[battlerId].moves[i];
    }
}

static void SetBattlerData(u8 battlerId)
{
    if (!IsBattlerAIControlled(battlerId))
    {
        u32 i;

        // Use the known battler's ability.
        if (BATTLE_HISTORY->abilities[battlerId] != ABILITY_NONE)
            gBattleMons[battlerId].ability = BATTLE_HISTORY->abilities[battlerId];
        // Check if mon can only have one ability.
        else if (gBaseStats[gBattleMons[battlerId].species].ability2 == ABILITY_NONE)
            gBattleMons[battlerId].ability = gBaseStats[gBattleMons[battlerId].species].ability1;
        else
        // The ability is unknown.
            gBattleMons[battlerId].ability = ABILITY_NONE;

        if (BATTLE_HISTORY->itemEffects[battlerId] == 0)
            gBattleMons[battlerId].item = 0;

        for (i = 0; i < 4; i++)
        {
            if (BATTLE_HISTORY->usedMoves[battlerId].moves[i] == 0)
                gBattleMons[battlerId].moves[i] = 0;
        }
    }
}

static void RestoreBattlerData(u8 battlerId)
{
    if (!IsBattlerAIControlled(battlerId))
    {
        u32 i;

        gBattleMons[battlerId].ability = AI_THINKING_STRUCT->saved[battlerId].ability;
        gBattleMons[battlerId].item = AI_THINKING_STRUCT->saved[battlerId].heldItem;
        gBattleMons[battlerId].species = AI_THINKING_STRUCT->saved[battlerId].species;
        for (i = 0; i < 4; i++)
            gBattleMons[battlerId].moves[i] = AI_THINKING_STRUCT->saved[battlerId].moves[i];
    }
}

static bool32 AI_GetIfCrit(u32 move, u8 battlerAtk, u8 battlerDef)
{
    bool32 isCrit;

    switch (CalcCritChanceStage(battlerAtk, battlerDef, move, FALSE))
    {
    case -1:
    case 0:
    default:
        isCrit = FALSE;
        break;
    case 1:
        if (gBattleMoves[move].flags & FLAG_HIGH_CRIT && (Random() % 5 == 0))
            isCrit = TRUE;
        else
            isCrit = FALSE;
        break;
    case 2:
        if (gBattleMoves[move].flags & FLAG_HIGH_CRIT && (Random() % 2 == 0))
            isCrit = TRUE;
        else if (!(gBattleMoves[move].flags & FLAG_HIGH_CRIT) && (Random() % 4) == 0)
            isCrit = TRUE;
        else
            isCrit = FALSE;
        break;
    case -2:
    case 3:
    case 4:
        isCrit = TRUE;
        break;
    }

    return isCrit;
}

s32 AI_CalcDamage(u16 move, u8 battlerAtk, u8 battlerDef)
{
    s32 dmg, moveType;

    SaveBattlerData(battlerAtk);
    SaveBattlerData(battlerDef);

    SetBattlerData(battlerAtk);
    SetBattlerData(battlerDef);

    gBattleStruct->dynamicMoveType = 0;
    SetTypeBeforeUsingMove(move, battlerAtk);
    GET_MOVE_TYPE(move, moveType);
    dmg = CalculateMoveDamage(move, battlerAtk, battlerDef, moveType, 0, AI_GetIfCrit(move, battlerAtk, battlerDef), FALSE);

    RestoreBattlerData(battlerAtk);
    RestoreBattlerData(battlerDef);

    return dmg;
}

s32 AI_CalcPartyMonDamage(u16 move, u8 battlerAtk, u8 battlerDef, struct Pokemon *mon)
{
    s32 dmg;
    u32 i;
    struct BattlePokemon *battleMons = Alloc(sizeof(struct BattlePokemon) * MAX_BATTLERS_COUNT);

    for (i = 0; i < MAX_BATTLERS_COUNT; i++)
        battleMons[i] = gBattleMons[i];

    PokemonToBattleMon(mon, &gBattleMons[battlerAtk]);
    dmg = AI_CalcDamage(move, battlerAtk, battlerDef);

    for (i = 0; i < MAX_BATTLERS_COUNT; i++)
        gBattleMons[i] = battleMons[i];

    Free(battleMons);

    return dmg;
}

u16 AI_GetTypeEffectiveness(u16 move, u8 battlerAtk, u8 battlerDef)
{
    u16 typeEffectiveness;

    SaveBattlerData(battlerAtk);
    SaveBattlerData(battlerDef);

    SetBattlerData(battlerAtk);
    SetBattlerData(battlerDef);

    typeEffectiveness = CalcTypeEffectivenessMultiplier(move, gBattleMoves[move].type, battlerAtk, battlerDef, FALSE);

    RestoreBattlerData(battlerAtk);
    RestoreBattlerData(battlerDef);

    return typeEffectiveness;
}

static void BattleAICmd_if_random_less_than(void)
{
    u16 random = Random();

    if (random % 256 < gAIScriptPtr[1])
        gAIScriptPtr = T1_READ_PTR(gAIScriptPtr + 2);
    else
        gAIScriptPtr += 6;
}

static void BattleAICmd_if_random_greater_than(void)
{
    u16 random = Random();

    if (random % 256 > gAIScriptPtr[1])
        gAIScriptPtr = T1_READ_PTR(gAIScriptPtr + 2);
    else
        gAIScriptPtr += 6;
}

static void BattleAICmd_if_random_equal(void)
{
    u16 random = Random();

    if (random % 256 == gAIScriptPtr[1])
        gAIScriptPtr = T1_READ_PTR(gAIScriptPtr + 2);
    else
        gAIScriptPtr += 6;
}

static void BattleAICmd_if_random_not_equal(void)
{
    u16 random = Random();

    if (random % 256 != gAIScriptPtr[1])
        gAIScriptPtr = T1_READ_PTR(gAIScriptPtr + 2);
    else
        gAIScriptPtr += 6;
}

static void BattleAICmd_score(void)
{
    AI_THINKING_STRUCT->score[AI_THINKING_STRUCT->movesetIndex] += gAIScriptPtr[1]; // Add the result to the array of the move consider's score.

    if (AI_THINKING_STRUCT->score[AI_THINKING_STRUCT->movesetIndex] < 0) // If the score is negative, flatten it to 0.
        AI_THINKING_STRUCT->score[AI_THINKING_STRUCT->movesetIndex] = 0;

    gAIScriptPtr += 2; // AI return.
}

static void BattleAICmd_if_hp_less_than(void)
{
    u16 battlerId;

    if (gAIScriptPtr[1] == AI_USER)
        battlerId = sBattler_AI;
    else
        battlerId = gBattlerTarget;

    if ((u32)(100 * gBattleMons[battlerId].hp / gBattleMons[battlerId].maxHP) < gAIScriptPtr[2])
        gAIScriptPtr = T1_READ_PTR(gAIScriptPtr + 3);
    else
        gAIScriptPtr += 7;
}

static void BattleAICmd_if_hp_more_than(void)
{
    u16 battlerId;

    if (gAIScriptPtr[1] == AI_USER)
        battlerId = sBattler_AI;
    else
        battlerId = gBattlerTarget;

    if ((u32)(100 * gBattleMons[battlerId].hp / gBattleMons[battlerId].maxHP) > gAIScriptPtr[2])
        gAIScriptPtr = T1_READ_PTR(gAIScriptPtr + 3);
    else
        gAIScriptPtr += 7;
}

static void BattleAICmd_if_hp_equal(void)
{
    u16 battlerId;

    if (gAIScriptPtr[1] == AI_USER)
        battlerId = sBattler_AI;
    else
        battlerId = gBattlerTarget;

    if ((u32)(100 * gBattleMons[battlerId].hp / gBattleMons[battlerId].maxHP) == gAIScriptPtr[2])
        gAIScriptPtr = T1_READ_PTR(gAIScriptPtr + 3);
    else
        gAIScriptPtr += 7;
}

static void BattleAICmd_if_hp_not_equal(void)
{
    u16 battlerId;

    if (gAIScriptPtr[1] == AI_USER)
        battlerId = sBattler_AI;
    else
        battlerId = gBattlerTarget;

    if ((u32)(100 * gBattleMons[battlerId].hp / gBattleMons[battlerId].maxHP) != gAIScriptPtr[2])
        gAIScriptPtr = T1_READ_PTR(gAIScriptPtr + 3);
    else
        gAIScriptPtr += 7;
}

static void BattleAICmd_if_status(void)
{
    u16 battlerId;
    u32 status;

    if (gAIScriptPtr[1] == AI_USER)
        battlerId = sBattler_AI;
    else
        battlerId = gBattlerTarget;

    status = T1_READ_32(gAIScriptPtr + 2);

    if (gBattleMons[battlerId].status1 & status)
        gAIScriptPtr = T1_READ_PTR(gAIScriptPtr + 6);
    else
        gAIScriptPtr += 10;
}

static void BattleAICmd_if_not_status(void)
{
    u16 battlerId;
    u32 status;

    if (gAIScriptPtr[1] == AI_USER)
        battlerId = sBattler_AI;
    else
        battlerId = gBattlerTarget;

    status = T1_READ_32(gAIScriptPtr + 2);

    if (!(gBattleMons[battlerId].status1 & status))
        gAIScriptPtr = T1_READ_PTR(gAIScriptPtr + 6);
    else
        gAIScriptPtr += 10;
}

static void BattleAICmd_if_status2(void)
{
    u16 battlerId;
    u32 status;

    if (gAIScriptPtr[1] == AI_USER)
        battlerId = sBattler_AI;
    else
        battlerId = gBattlerTarget;

    status = T1_READ_32(gAIScriptPtr + 2);

    if ((gBattleMons[battlerId].status2 & status))
        gAIScriptPtr = T1_READ_PTR(gAIScriptPtr + 6);
    else
        gAIScriptPtr += 10;
}

static void BattleAICmd_if_not_status2(void)
{
    u16 battlerId;
    u32 status;

    if (gAIScriptPtr[1] == AI_USER)
        battlerId = sBattler_AI;
    else
        battlerId = gBattlerTarget;

    status = T1_READ_32(gAIScriptPtr + 2);

    if (!(gBattleMons[battlerId].status2 & status))
        gAIScriptPtr = T1_READ_PTR(gAIScriptPtr + 6);
    else
        gAIScriptPtr += 10;
}

static void BattleAICmd_if_status3(void)
{
    u16 battlerId;
    u32 status;

    if (gAIScriptPtr[1] == AI_USER)
        battlerId = sBattler_AI;
    else
        battlerId = gBattlerTarget;

    status = T1_READ_32(gAIScriptPtr + 2);

    if (gStatuses3[battlerId] & status)
        gAIScriptPtr = T1_READ_PTR(gAIScriptPtr + 6);
    else
        gAIScriptPtr += 10;
}

static void BattleAICmd_if_not_status3(void)
{
    u16 battlerId;
    u32 status;

    if (gAIScriptPtr[1] == AI_USER)
        battlerId = sBattler_AI;
    else
        battlerId = gBattlerTarget;

    status = T1_READ_32(gAIScriptPtr + 2);

    if (!(gStatuses3[battlerId] & status))
        gAIScriptPtr = T1_READ_PTR(gAIScriptPtr + 6);
    else
        gAIScriptPtr += 10;
}

static void BattleAICmd_if_side_affecting(void)
{
    u16 battlerId;
    u32 side, status;

    if (gAIScriptPtr[1] == AI_USER)
        battlerId = sBattler_AI;
    else
        battlerId = gBattlerTarget;

    side = GET_BATTLER_SIDE(battlerId);
    status = T1_READ_32(gAIScriptPtr + 2);

    if (gSideStatuses[side] & status)
        gAIScriptPtr = T1_READ_PTR(gAIScriptPtr + 6);
    else
        gAIScriptPtr += 10;
}

static void BattleAICmd_if_not_side_affecting(void)
{
    u16 battlerId;
    u32 side, status;

    if (gAIScriptPtr[1] == AI_USER)
        battlerId = sBattler_AI;
    else
        battlerId = gBattlerTarget;

    side = GET_BATTLER_SIDE(battlerId);
    status = T1_READ_32(gAIScriptPtr + 2);

    if (!(gSideStatuses[side] & status))
        gAIScriptPtr = T1_READ_PTR(gAIScriptPtr + 6);
    else
        gAIScriptPtr += 10;
}

static void BattleAICmd_if_less_than(void)
{
    if (AI_THINKING_STRUCT->funcResult < gAIScriptPtr[1])
        gAIScriptPtr = T1_READ_PTR(gAIScriptPtr + 2);
    else
        gAIScriptPtr += 6;
}

static void BattleAICmd_if_more_than(void)
{
    if (AI_THINKING_STRUCT->funcResult > gAIScriptPtr[1])
        gAIScriptPtr = T1_READ_PTR(gAIScriptPtr + 2);
    else
        gAIScriptPtr += 6;
}

static void BattleAICmd_if_equal(void)
{
    if (AI_THINKING_STRUCT->funcResult == gAIScriptPtr[1])
        gAIScriptPtr = T1_READ_PTR(gAIScriptPtr + 2);
    else
        gAIScriptPtr += 6;
}

static void BattleAICmd_if_not_equal(void)
{
    if (AI_THINKING_STRUCT->funcResult != gAIScriptPtr[1])
        gAIScriptPtr = T1_READ_PTR(gAIScriptPtr + 2);
    else
        gAIScriptPtr += 6;
}

static void BattleAICmd_if_less_than_ptr(void)
{
    const u8 *value = T1_READ_PTR(gAIScriptPtr + 1);

    if (AI_THINKING_STRUCT->funcResult < *value)
        gAIScriptPtr = T1_READ_PTR(gAIScriptPtr + 5);
    else
        gAIScriptPtr += 9;
}

static void BattleAICmd_if_more_than_ptr(void)
{
    const u8 *value = T1_READ_PTR(gAIScriptPtr + 1);

    if (AI_THINKING_STRUCT->funcResult > *value)
        gAIScriptPtr = T1_READ_PTR(gAIScriptPtr + 5);
    else
        gAIScriptPtr += 9;
}

static void BattleAICmd_if_equal_ptr(void)
{
    const u8 *value = T1_READ_PTR(gAIScriptPtr + 1);

    if (AI_THINKING_STRUCT->funcResult == *value)
        gAIScriptPtr = T1_READ_PTR(gAIScriptPtr + 5);
    else
        gAIScriptPtr += 9;
}

static void BattleAICmd_if_not_equal_ptr(void)
{
    const u8 *value = T1_READ_PTR(gAIScriptPtr + 1);

    if (AI_THINKING_STRUCT->funcResult != *value)
        gAIScriptPtr = T1_READ_PTR(gAIScriptPtr + 5);
    else
        gAIScriptPtr += 9;
}

static void BattleAICmd_if_move(void)
{
    u16 move = T1_READ_16(gAIScriptPtr + 1);

    if (AI_THINKING_STRUCT->moveConsidered == move)
        gAIScriptPtr = T1_READ_PTR(gAIScriptPtr + 3);
    else
        gAIScriptPtr += 7;
}

static void BattleAICmd_if_not_move(void)
{
    u16 move = T1_READ_16(gAIScriptPtr + 1);

    if (AI_THINKING_STRUCT->moveConsidered != move)
        gAIScriptPtr = T1_READ_PTR(gAIScriptPtr + 3);
    else
        gAIScriptPtr += 7;
}

static void BattleAICmd_if_in_bytes(void)
{
    const u8 *ptr = T1_READ_PTR(gAIScriptPtr + 1);

    while (*ptr != 0xFF)
    {
        if (AI_THINKING_STRUCT->funcResult == *ptr)
        {
            gAIScriptPtr = T1_READ_PTR(gAIScriptPtr + 5);
            return;
        }
        ptr++;
    }
    gAIScriptPtr += 9;
}

static void BattleAICmd_if_not_in_bytes(void)
{
    const u8 *ptr = T1_READ_PTR(gAIScriptPtr + 1);

    while (*ptr != 0xFF)
    {
        if (AI_THINKING_STRUCT->funcResult == *ptr)
        {
            gAIScriptPtr += 9;
            return;
        }
        ptr++;
    }
    gAIScriptPtr = T1_READ_PTR(gAIScriptPtr + 5);
}

static void BattleAICmd_if_in_hwords(void)
{
    const u16 *ptr = (const u16 *)T1_READ_PTR(gAIScriptPtr + 1);

    while (*ptr != 0xFFFF)
    {
        if (AI_THINKING_STRUCT->funcResult == *ptr)
        {
            gAIScriptPtr = T1_READ_PTR(gAIScriptPtr + 5);
            return;
        }
        ptr++;
    }
    gAIScriptPtr += 9;
}

static void BattleAICmd_if_not_in_hwords(void)
{
    const u16 *ptr = (const u16 *)T1_READ_PTR(gAIScriptPtr + 1);

    while (*ptr != 0xFFFF)
    {
        if (AI_THINKING_STRUCT->funcResult == *ptr)
        {
            gAIScriptPtr += 9;
            return;
        }
        ptr++;
    }
    gAIScriptPtr = T1_READ_PTR(gAIScriptPtr + 5);
}

static void BattleAICmd_if_user_has_attacking_move(void)
{
    s32 i;

    for (i = 0; i < 4; i++)
    {
        if (gBattleMons[sBattler_AI].moves[i] != 0
            && gBattleMoves[gBattleMons[sBattler_AI].moves[i]].power != 0)
            break;
    }

    if (i == 4)
        gAIScriptPtr += 5;
    else
        gAIScriptPtr = T1_READ_PTR(gAIScriptPtr + 1);
}

static void BattleAICmd_if_user_has_no_attacking_moves(void)
{
    s32 i;

    for (i = 0; i < 4; i++)
    {
        if (gBattleMons[sBattler_AI].moves[i] != 0
         && gBattleMoves[gBattleMons[sBattler_AI].moves[i]].power != 0)
            break;
    }

    if (i != 4)
        gAIScriptPtr += 5;
    else
        gAIScriptPtr = T1_READ_PTR(gAIScriptPtr + 1);
}

static void BattleAICmd_get_turn_count(void)
{
    AI_THINKING_STRUCT->funcResult = gBattleResults.battleTurnCounter;
    gAIScriptPtr += 1;
}

static void BattleAICmd_get_type(void)
{
    u8 typeVar = gAIScriptPtr[1];

    switch (typeVar)
    {
    case AI_TYPE1_USER: // AI user primary type
        AI_THINKING_STRUCT->funcResult = gBattleMons[sBattler_AI].type1;
        break;
    case AI_TYPE1_TARGET: // target primary type
        AI_THINKING_STRUCT->funcResult = gBattleMons[gBattlerTarget].type1;
        break;
    case AI_TYPE2_USER: // AI user secondary type
        AI_THINKING_STRUCT->funcResult = gBattleMons[sBattler_AI].type2;
        break;
    case AI_TYPE2_TARGET: // target secondary type
        AI_THINKING_STRUCT->funcResult = gBattleMons[gBattlerTarget].type2;
        break;
    case AI_TYPE_MOVE: // type of move being pointed to
        AI_THINKING_STRUCT->funcResult = gBattleMoves[AI_THINKING_STRUCT->moveConsidered].type;
        break;
    }
    gAIScriptPtr += 2;
}

static u8 BattleAI_GetWantedBattler(u8 wantedBattler)
{
    switch (wantedBattler)
    {
    case AI_USER:
        return sBattler_AI;
    case AI_TARGET:
    default:
        return gBattlerTarget;
    case AI_USER_PARTNER:
        return sBattler_AI ^ BIT_FLANK;
    case AI_TARGET_PARTNER:
        return gBattlerTarget ^ BIT_FLANK;
    }
}

static void BattleAICmd_is_of_type(void)
{
    u8 battlerId = BattleAI_GetWantedBattler(gAIScriptPtr[1]);

    if (IS_BATTLER_OF_TYPE(battlerId, gAIScriptPtr[2]))
        AI_THINKING_STRUCT->funcResult = TRUE;
    else
        AI_THINKING_STRUCT->funcResult = FALSE;

    gAIScriptPtr += 3;
}

static void BattleAICmd_get_considered_move_power(void)
{
    AI_THINKING_STRUCT->funcResult = gBattleMoves[AI_THINKING_STRUCT->moveConsidered].power;
    gAIScriptPtr += 1;
}

static void BattleAICmd_get_how_powerful_move_is(void)
{
    s32 i, checkedMove;
    s32 moveDmgs[4];

    for (i = 0; sDiscouragedPowerfulMoveEffects[i] != 0xFFFF; i++)
    {
        if (gBattleMoves[AI_THINKING_STRUCT->moveConsidered].effect == sDiscouragedPowerfulMoveEffects[i])
            break;
    }

    if (gBattleMoves[AI_THINKING_STRUCT->moveConsidered].power > 1
        && sDiscouragedPowerfulMoveEffects[i] == 0xFFFF)
    {
        *(&gBattleStruct->dynamicMoveType) = 0;
        gMoveResultFlags = 0;

        for (checkedMove = 0; checkedMove < 4; checkedMove++)
        {
            for (i = 0; sDiscouragedPowerfulMoveEffects[i] != 0xFFFF; i++)
            {
                if (gBattleMoves[gBattleMons[sBattler_AI].moves[checkedMove]].effect == sDiscouragedPowerfulMoveEffects[i])
                    break;
            }

            if (gBattleMons[sBattler_AI].moves[checkedMove] != MOVE_NONE
                && sDiscouragedPowerfulMoveEffects[i] == 0xFFFF
                && gBattleMoves[gBattleMons[sBattler_AI].moves[checkedMove]].power > 1)
            {
                gCurrentMove = gBattleMons[sBattler_AI].moves[checkedMove];
                moveDmgs[checkedMove] = AI_CalcDamage(gCurrentMove, sBattler_AI, gBattlerTarget);
                moveDmgs[checkedMove] = moveDmgs[checkedMove] * AI_THINKING_STRUCT->simulatedRNG[checkedMove] / 100;
                if (moveDmgs[checkedMove] == 0)
                    moveDmgs[checkedMove] = 1;
            }
            else
            {
                moveDmgs[checkedMove] = 0;
            }
        }

        for (checkedMove = 0; checkedMove < 4; checkedMove++)
        {
            if (moveDmgs[checkedMove] > moveDmgs[AI_THINKING_STRUCT->movesetIndex])
                break;
        }

        if (checkedMove == 4)
            AI_THINKING_STRUCT->funcResult = MOVE_MOST_POWERFUL; // Is the most powerful.
        else
            AI_THINKING_STRUCT->funcResult = MOVE_NOT_MOST_POWERFUL; // Not the most powerful.
    }
    else
    {
        AI_THINKING_STRUCT->funcResult = MOVE_POWER_DISCOURAGED; // Highly discouraged in terms of power.
    }

    gAIScriptPtr++;
}

static void BattleAICmd_get_last_used_battler_move(void)
{
    if (gAIScriptPtr[1] == AI_USER)
        AI_THINKING_STRUCT->funcResult = gLastMoves[sBattler_AI];
    else
        AI_THINKING_STRUCT->funcResult = gLastMoves[gBattlerTarget];

    gAIScriptPtr += 2;
}

static void BattleAICmd_if_equal_(void) // Same as if_equal.
{
    if (gAIScriptPtr[1] == AI_THINKING_STRUCT->funcResult)
        gAIScriptPtr = T1_READ_PTR(gAIScriptPtr + 2);
    else
        gAIScriptPtr += 6;
}

static void BattleAICmd_if_not_equal_(void) // Same as if_not_equal.
{
    if (gAIScriptPtr[1] != AI_THINKING_STRUCT->funcResult)
        gAIScriptPtr = T1_READ_PTR(gAIScriptPtr + 2);
    else
        gAIScriptPtr += 6;
}

static void BattleAICmd_if_user_goes(void)
{
    if (GetWhoStrikesFirst(sBattler_AI, gBattlerTarget, TRUE) == gAIScriptPtr[1])
        gAIScriptPtr = T1_READ_PTR(gAIScriptPtr + 2);
    else
        gAIScriptPtr += 6;
}

static void BattleAICmd_if_user_doesnt_go(void)
{
    if (GetWhoStrikesFirst(sBattler_AI, gBattlerTarget, TRUE) != gAIScriptPtr[1])
        gAIScriptPtr = T1_READ_PTR(gAIScriptPtr + 2);
    else
        gAIScriptPtr += 6;
}

static void BattleAICmd_nullsub_2A(void)
{
}

static void BattleAICmd_nullsub_2B(void)
{
}

static void BattleAICmd_count_usable_party_mons(void)
{
    u8 battlerId;
    u8 battlerOnField1, battlerOnField2;
    struct Pokemon *party;
    s32 i;

    AI_THINKING_STRUCT->funcResult = 0;

    if (gAIScriptPtr[1] == AI_USER)
        battlerId = sBattler_AI;
    else
        battlerId = gBattlerTarget;

    if (GetBattlerSide(battlerId) == B_SIDE_PLAYER)
        party = gPlayerParty;
    else
        party = gEnemyParty;

    if (gBattleTypeFlags & BATTLE_TYPE_DOUBLE)
    {
        u32 position;
        battlerOnField1 = gBattlerPartyIndexes[battlerId];
        position = GetBattlerPosition(battlerId) ^ BIT_FLANK;
        battlerOnField2 = gBattlerPartyIndexes[GetBattlerAtPosition(position)];
    }
    else // In singles there's only one battlerId by side.
    {
        battlerOnField1 = gBattlerPartyIndexes[battlerId];
        battlerOnField2 = gBattlerPartyIndexes[battlerId];
    }

    for (i = 0; i < PARTY_SIZE; i++)
    {
        if (i != battlerOnField1 && i != battlerOnField2
         && GetMonData(&party[i], MON_DATA_HP) != 0
         && GetMonData(&party[i], MON_DATA_SPECIES2) != SPECIES_NONE
         && GetMonData(&party[i], MON_DATA_SPECIES2) != SPECIES_EGG)
        {
            AI_THINKING_STRUCT->funcResult++;
        }
    }

    gAIScriptPtr += 2;
}

static void BattleAICmd_get_considered_move(void)
{
    AI_THINKING_STRUCT->funcResult = AI_THINKING_STRUCT->moveConsidered;
    gAIScriptPtr += 1;
}

static void BattleAICmd_get_considered_move_effect(void)
{
    AI_THINKING_STRUCT->funcResult = gBattleMoves[AI_THINKING_STRUCT->moveConsidered].effect;
    gAIScriptPtr += 1;
}

static void BattleAICmd_get_ability(void)
{
    u8 battlerId;

    if (gAIScriptPtr[1] == AI_USER)
        battlerId = sBattler_AI;
    else
        battlerId = gBattlerTarget;

    if (gActiveBattler != battlerId)
    {
        if (BATTLE_HISTORY->abilities[battlerId] != 0)
        {
            AI_THINKING_STRUCT->funcResult = BATTLE_HISTORY->abilities[battlerId];
            gAIScriptPtr += 2;
            return;
        }

        // abilities that prevent fleeing.
        if (gBattleMons[battlerId].ability == ABILITY_SHADOW_TAG
        || gBattleMons[battlerId].ability == ABILITY_MAGNET_PULL
        || gBattleMons[battlerId].ability == ABILITY_ARENA_TRAP)
        {
            AI_THINKING_STRUCT->funcResult = gBattleMons[battlerId].ability;
            gAIScriptPtr += 2;
            return;
        }

        if (gBaseStats[gBattleMons[battlerId].species].ability1 != ABILITY_NONE)
        {
            if (gBaseStats[gBattleMons[battlerId].species].ability2 != ABILITY_NONE)
            {
                // AI has no knowledge of opponent, so it guesses which ability.
                if (Random() & 1)
                    AI_THINKING_STRUCT->funcResult = gBaseStats[gBattleMons[battlerId].species].ability1;
                else
                    AI_THINKING_STRUCT->funcResult = gBaseStats[gBattleMons[battlerId].species].ability2;
            }
            else
            {
                AI_THINKING_STRUCT->funcResult = gBaseStats[gBattleMons[battlerId].species].ability1; // It's definitely ability 1.
            }
        }
        else
        {
            AI_THINKING_STRUCT->funcResult = gBaseStats[gBattleMons[battlerId].species].ability2; // AI can't actually reach this part since no pokemon has ability 2 and no ability 1.
        }
    }
    else
    {
        // The AI knows its own ability.
        AI_THINKING_STRUCT->funcResult = gBattleMons[battlerId].ability;
    }

    gAIScriptPtr += 2;
}

static void BattleAICmd_check_ability(void)
{
    u32 battlerId = BattleAI_GetWantedBattler(gAIScriptPtr[1]);
    u32 ability = gAIScriptPtr[2];

    if (gAIScriptPtr[1] == AI_TARGET || gAIScriptPtr[1] == AI_TARGET_PARTNER)
    {
        if (BATTLE_HISTORY->abilities[battlerId] != ABILITY_NONE)
        {
            ability = BATTLE_HISTORY->abilities[battlerId];
            AI_THINKING_STRUCT->funcResult = ability;
        }
        // Abilities that prevent fleeing.
        else if (gBattleMons[battlerId].ability == ABILITY_SHADOW_TAG
        || gBattleMons[battlerId].ability == ABILITY_MAGNET_PULL
        || gBattleMons[battlerId].ability == ABILITY_ARENA_TRAP)
        {
            ability = gBattleMons[battlerId].ability;
        }
        else if (gBaseStats[gBattleMons[battlerId].species].ability1 != ABILITY_NONE)
        {
            if (gBaseStats[gBattleMons[battlerId].species].ability2 != ABILITY_NONE)
            {
                u8 abilityDummyVariable = ability; // Needed to match.
                if (gBaseStats[gBattleMons[battlerId].species].ability1 != abilityDummyVariable
                && gBaseStats[gBattleMons[battlerId].species].ability2 != abilityDummyVariable)
                {
                    ability = gBaseStats[gBattleMons[battlerId].species].ability1;
                }
                else
                {
                    ability = ABILITY_NONE;
                }
            }
            else
            {
                ability = gBaseStats[gBattleMons[battlerId].species].ability1;
            }
        }
        else
        {
            ability = gBaseStats[gBattleMons[battlerId].species].ability2; // AI can't actually reach this part since no pokemon has ability 2 and no ability 1.
        }
    }
    else
    {
        // The AI knows its own or partner's ability.
        ability = gBattleMons[battlerId].ability;
    }

    if (ability == 0)
        AI_THINKING_STRUCT->funcResult = 2; // Unable to answer.
    else if (ability == gAIScriptPtr[2])
        AI_THINKING_STRUCT->funcResult = 1; // Pokemon has the ability we wanted to check.
    else
        AI_THINKING_STRUCT->funcResult = 0; // Pokemon doesn't have the ability we wanted to check.

    gAIScriptPtr += 3;
}

static void BattleAICmd_get_highest_type_effectiveness(void)
{
    s32 i;
    u8 *dynamicMoveType;

    gBattleStruct->dynamicMoveType = 0;
    gMoveResultFlags = 0;
    AI_THINKING_STRUCT->funcResult = 0;

    for (i = 0; i < 4; i++)
    {
        gCurrentMove = gBattleMons[sBattler_AI].moves[i];
        if (gCurrentMove != MOVE_NONE)
        {
            u32 effectivenessMultiplier = AI_GetTypeEffectiveness(gCurrentMove, sBattler_AI, gBattlerTarget);

            switch (effectivenessMultiplier)
            {
            case UQ_4_12(0.0):
            default:
                gBattleMoveDamage = AI_EFFECTIVENESS_x0;
                break;
            case UQ_4_12(0.25):
                gBattleMoveDamage = AI_EFFECTIVENESS_x0_25;
                break;
            case UQ_4_12(0.5):
                gBattleMoveDamage = AI_EFFECTIVENESS_x0_5;
                break;
            case UQ_4_12(1.0):
                gBattleMoveDamage = AI_EFFECTIVENESS_x1;
                break;
            case UQ_4_12(2.0):
                gBattleMoveDamage = AI_EFFECTIVENESS_x2;
                break;
            case UQ_4_12(4.0):
                gBattleMoveDamage = AI_EFFECTIVENESS_x4;
                break;
            }

            if (AI_THINKING_STRUCT->funcResult < gBattleMoveDamage)
                AI_THINKING_STRUCT->funcResult = gBattleMoveDamage;
        }
    }

    gAIScriptPtr += 1;
}

static void BattleAICmd_if_type_effectiveness(void)
{
    u8 damageVar;
    u32 effectivenessMultiplier;

    gBattleStruct->dynamicMoveType = 0;
    gMoveResultFlags = 0;
    gCurrentMove = AI_THINKING_STRUCT->moveConsidered;

    effectivenessMultiplier = AI_GetTypeEffectiveness(gCurrentMove, sBattler_AI, gBattlerTarget);
    switch (effectivenessMultiplier)
    {
    case UQ_4_12(0.0):
    default:
        damageVar = AI_EFFECTIVENESS_x0;
        break;
    case UQ_4_12(0.25):
        damageVar = AI_EFFECTIVENESS_x0_25;
        break;
    case UQ_4_12(0.5):
        damageVar = AI_EFFECTIVENESS_x0_5;
        break;
    case UQ_4_12(1.0):
        damageVar = AI_EFFECTIVENESS_x1;
        break;
    case UQ_4_12(2.0):
        damageVar = AI_EFFECTIVENESS_x2;
        break;
    case UQ_4_12(4.0):
        damageVar = AI_EFFECTIVENESS_x4;
        break;
    }

    if (damageVar == gAIScriptPtr[1])
        gAIScriptPtr = T1_READ_PTR(gAIScriptPtr + 2);
    else
        gAIScriptPtr += 6;
}

static void BattleAICmd_nullsub_32(void)
{
}

static void BattleAICmd_nullsub_33(void)
{
}

static void BattleAICmd_if_status_in_party(void)
{
    struct Pokemon *party;
    s32 i;
    u32 statusToCompareTo;
    u8 battlerId;

    switch (gAIScriptPtr[1])
    {
    case AI_USER:
        battlerId = sBattler_AI;
        break;
    default:
        battlerId = gBattlerTarget;
        break;
    }

    party = (GetBattlerSide(battlerId) == B_SIDE_PLAYER) ? gPlayerParty : gEnemyParty;

    statusToCompareTo = T1_READ_32(gAIScriptPtr + 2);

    for (i = 0; i < PARTY_SIZE; i++)
    {
        u16 species = GetMonData(&party[i], MON_DATA_SPECIES);
        u16 hp = GetMonData(&party[i], MON_DATA_HP);
        u32 status = GetMonData(&party[i], MON_DATA_STATUS);

        if (species != SPECIES_NONE && species != SPECIES_EGG && hp != 0 && status == statusToCompareTo)
        {
            gAIScriptPtr = T1_READ_PTR(gAIScriptPtr + 6);
            return;
        }
    }

    gAIScriptPtr += 10;
}

static void BattleAICmd_if_status_not_in_party(void)
{
    struct Pokemon *party;
    s32 i;
    u32 statusToCompareTo;
    u8 battlerId;

    switch (gAIScriptPtr[1])
    {
    case 1:
        battlerId = sBattler_AI;
        break;
    default:
        battlerId = gBattlerTarget;
        break;
    }

    party = (GetBattlerSide(battlerId) == B_SIDE_PLAYER) ? gPlayerParty : gEnemyParty;

    statusToCompareTo = T1_READ_32(gAIScriptPtr + 2);

    for (i = 0; i < PARTY_SIZE; i++)
    {
        u16 species = GetMonData(&party[i], MON_DATA_SPECIES);
        u16 hp = GetMonData(&party[i], MON_DATA_HP);
        u32 status = GetMonData(&party[i], MON_DATA_STATUS);

        if (species != SPECIES_NONE && species != SPECIES_EGG && hp != 0 && status == statusToCompareTo)
        {
            gAIScriptPtr += 10;
            return;
        }
    }

    gAIScriptPtr = T1_READ_PTR(gAIScriptPtr + 6);
}

static void BattleAICmd_get_weather(void)
{
    if (gBattleWeather & WEATHER_RAIN_ANY)
        AI_THINKING_STRUCT->funcResult = AI_WEATHER_RAIN;
    if (gBattleWeather & WEATHER_SANDSTORM_ANY)
        AI_THINKING_STRUCT->funcResult = AI_WEATHER_SANDSTORM;
    if (gBattleWeather & WEATHER_SUN_ANY)
        AI_THINKING_STRUCT->funcResult = AI_WEATHER_SUN;
    if (gBattleWeather & WEATHER_HAIL_ANY)
        AI_THINKING_STRUCT->funcResult = AI_WEATHER_HAIL;

    gAIScriptPtr += 1;
}

static void BattleAICmd_if_effect(void)
{
    if (gBattleMoves[AI_THINKING_STRUCT->moveConsidered].effect == T1_READ_16(gAIScriptPtr + 1))
        gAIScriptPtr = T1_READ_PTR(gAIScriptPtr + 3);
    else
        gAIScriptPtr += 7;
}

static void BattleAICmd_if_not_effect(void)
{
    if (gBattleMoves[AI_THINKING_STRUCT->moveConsidered].effect != T1_READ_16(gAIScriptPtr + 1))
        gAIScriptPtr = T1_READ_PTR(gAIScriptPtr + 3);
    else
        gAIScriptPtr += 7;
}

static void BattleAICmd_if_stat_level_less_than(void)
{
    u32 battlerId;

    if (gAIScriptPtr[1] == AI_USER)
        battlerId = sBattler_AI;
    else
        battlerId = gBattlerTarget;

    if (gBattleMons[battlerId].statStages[gAIScriptPtr[2]] < gAIScriptPtr[3])
        gAIScriptPtr = T1_READ_PTR(gAIScriptPtr + 4);
    else
        gAIScriptPtr += 8;
}

static void BattleAICmd_if_stat_level_more_than(void)
{
    u32 battlerId;

    if (gAIScriptPtr[1] == AI_USER)
        battlerId = sBattler_AI;
    else
        battlerId = gBattlerTarget;

    if (gBattleMons[battlerId].statStages[gAIScriptPtr[2]] > gAIScriptPtr[3])
        gAIScriptPtr = T1_READ_PTR(gAIScriptPtr + 4);
    else
        gAIScriptPtr += 8;
}

static void BattleAICmd_if_stat_level_equal(void)
{
    u32 battlerId;

    if (gAIScriptPtr[1] == AI_USER)
        battlerId = sBattler_AI;
    else
        battlerId = gBattlerTarget;

    if (gBattleMons[battlerId].statStages[gAIScriptPtr[2]] == gAIScriptPtr[3])
        gAIScriptPtr = T1_READ_PTR(gAIScriptPtr + 4);
    else
        gAIScriptPtr += 8;
}

static void BattleAICmd_if_stat_level_not_equal(void)
{
    u32 battlerId;

    if (gAIScriptPtr[1] == AI_USER)
        battlerId = sBattler_AI;
    else
        battlerId = gBattlerTarget;

    if (gBattleMons[battlerId].statStages[gAIScriptPtr[2]] != gAIScriptPtr[3])
        gAIScriptPtr = T1_READ_PTR(gAIScriptPtr + 4);
    else
        gAIScriptPtr += 8;
}

static void BattleAICmd_if_can_faint(void)
{
    s32 dmg;

    if (gBattleMoves[AI_THINKING_STRUCT->moveConsidered].power < 2)
    {
        gAIScriptPtr += 5;
        return;
    }

    gBattleStruct->dynamicMoveType = 0;
    gMoveResultFlags = 0;
    dmg = AI_CalcDamage(AI_THINKING_STRUCT->moveConsidered, sBattler_AI, gBattlerTarget);
    dmg = dmg * AI_THINKING_STRUCT->simulatedRNG[AI_THINKING_STRUCT->movesetIndex] / 100;

    // Moves always do at least 1 damage.
    if (dmg == 0)
        dmg = 1;

    if (gBattleMons[gBattlerTarget].hp <= dmg)
        gAIScriptPtr = T1_READ_PTR(gAIScriptPtr + 1);
    else
        gAIScriptPtr += 5;
}

static void BattleAICmd_if_cant_faint(void)
{
    s32 dmg;

    if (gBattleMoves[AI_THINKING_STRUCT->moveConsidered].power < 2)
    {
        gAIScriptPtr += 5;
        return;
    }

    gBattleStruct->dynamicMoveType = 0;
    gMoveResultFlags = 0;
    dmg = AI_CalcDamage(AI_THINKING_STRUCT->moveConsidered, sBattler_AI, gBattlerTarget);
    dmg = dmg * AI_THINKING_STRUCT->simulatedRNG[AI_THINKING_STRUCT->movesetIndex] / 100;

    // Moves always do at least 1 damage.
    if (dmg == 0)
        dmg = 1;

    if (gBattleMons[gBattlerTarget].hp > dmg)
        gAIScriptPtr = T1_READ_PTR(gAIScriptPtr + 1);
    else
        gAIScriptPtr += 5;
}

static void BattleAICmd_if_has_move(void)
{
    s32 i;
    const u16 *movePtr = (u16 *)(gAIScriptPtr + 2);

    switch (gAIScriptPtr[1])
    {
    case AI_USER:
        for (i = 0; i < 4; i++)
        {
            if (gBattleMons[sBattler_AI].moves[i] == *movePtr)
                break;
        }
        if (i == 4)
            gAIScriptPtr += 8;
        else
            gAIScriptPtr = T1_READ_PTR(gAIScriptPtr + 4);
        break;
    case AI_USER_PARTNER:
        if (gBattleMons[sBattler_AI ^ BIT_FLANK].hp == 0)
        {
            gAIScriptPtr += 8;
            break;
        }
        else
        {
            for (i = 0; i < 4; i++)
            {
                if (gBattleMons[sBattler_AI ^ BIT_FLANK].moves[i] == *movePtr)
                    break;
            }
        }
        if (i == 4)
            gAIScriptPtr += 8;
        else
            gAIScriptPtr = T1_READ_PTR(gAIScriptPtr + 4);
        break;
    case AI_TARGET:
    case AI_TARGET_PARTNER:
        for (i = 0; i < 4; i++)
        {
            if (BATTLE_HISTORY->usedMoves[gBattlerTarget].moves[i] == *movePtr)
                break;
        }
        if (i == 4)
            gAIScriptPtr += 8;
        else
            gAIScriptPtr = T1_READ_PTR(gAIScriptPtr + 4);
        break;
    }
}

static void BattleAICmd_if_doesnt_have_move(void)
{
    s32 i;
    const u16 *movePtr = (u16 *)(gAIScriptPtr + 2);

    switch(gAIScriptPtr[1])
    {
    case AI_USER:
    case AI_USER_PARTNER: // UB: no separate check for user partner.
        for (i = 0; i < 4; i++)
        {
            if (gBattleMons[sBattler_AI].moves[i] == *movePtr)
                break;
        }
        if (i != 4)
            gAIScriptPtr += 8;
        else
            gAIScriptPtr = T1_READ_PTR(gAIScriptPtr + 4);
        break;
    case AI_TARGET:
    case AI_TARGET_PARTNER:
        for (i = 0; i < 4; i++)
        {
            if (BATTLE_HISTORY->usedMoves[gBattlerTarget].moves[i] == *movePtr)
                break;
        }
        if (i != 4)
            gAIScriptPtr += 8;
        else
            gAIScriptPtr = T1_READ_PTR(gAIScriptPtr + 4);
        break;
    }
}

static void BattleAICmd_if_has_move_with_effect(void)
{
    s32 i;

    switch (gAIScriptPtr[1])
    {
    case AI_USER:
    case AI_USER_PARTNER:
        for (i = 0; i < 4; i++)
        {
            if (gBattleMons[sBattler_AI].moves[i] != 0 && gBattleMoves[gBattleMons[sBattler_AI].moves[i]].effect == gAIScriptPtr[2])
                break;
        }
        if (i == 4)
            gAIScriptPtr += 7;
        else
            gAIScriptPtr = T1_READ_PTR(gAIScriptPtr + 3);
        break;
    case AI_TARGET:
    case AI_TARGET_PARTNER:
        for (i = 0; i < 4; i++)
        {
            if (gBattleMons[gBattlerTarget].moves[i] != 0 && gBattleMoves[BATTLE_HISTORY->usedMoves[gBattlerTarget].moves[i]].effect == gAIScriptPtr[2])
                break;
        }
        if (i == 4)
            gAIScriptPtr += 7;
        else
            gAIScriptPtr = T1_READ_PTR(gAIScriptPtr + 3);
        break;
    }
}

static void BattleAICmd_if_doesnt_have_move_with_effect(void)
{
    s32 i;

    switch (gAIScriptPtr[1])
    {
    case AI_USER:
    case AI_USER_PARTNER:
        for (i = 0; i < 4; i++)
        {
            if(gBattleMons[sBattler_AI].moves[i] != 0 && gBattleMoves[gBattleMons[sBattler_AI].moves[i]].effect == gAIScriptPtr[2])
                break;
        }
        if (i != 4)
            gAIScriptPtr += 7;
        else
            gAIScriptPtr = T1_READ_PTR(gAIScriptPtr + 3);
        break;
    case AI_TARGET:
    case AI_TARGET_PARTNER:
        for (i = 0; i < 4; i++)
        {
            if (BATTLE_HISTORY->usedMoves[gBattlerTarget].moves[i] && gBattleMoves[BATTLE_HISTORY->usedMoves[gBattlerTarget].moves[i]].effect == gAIScriptPtr[2])
                break;
        }
        if (i != 4)
            gAIScriptPtr += 7;
        else
            gAIScriptPtr = T1_READ_PTR(gAIScriptPtr + 3);
        break;
    }
}

static void BattleAICmd_if_any_move_disabled_or_encored(void)
{
    u8 battlerId;

    if (gAIScriptPtr[1] == AI_USER)
        battlerId = sBattler_AI;
    else
        battlerId = gBattlerTarget;

    if (gAIScriptPtr[2] == 0)
    {
        if (gDisableStructs[battlerId].disabledMove == MOVE_NONE)
            gAIScriptPtr += 7;
        else
            gAIScriptPtr = T1_READ_PTR(gAIScriptPtr + 3);
    }
    else if (gAIScriptPtr[2] != 1)
    {
        gAIScriptPtr += 7;
    }
    else
    {
        if (gDisableStructs[battlerId].encoredMove != MOVE_NONE)
            gAIScriptPtr = T1_READ_PTR(gAIScriptPtr + 3);
        else
            gAIScriptPtr += 7;
    }
}

static void BattleAICmd_if_curr_move_disabled_or_encored(void)
{
    switch (gAIScriptPtr[1])
    {
    case 0:
        if (gDisableStructs[gActiveBattler].disabledMove == AI_THINKING_STRUCT->moveConsidered)
            gAIScriptPtr = T1_READ_PTR(gAIScriptPtr + 2);
        else
            gAIScriptPtr += 6;
        break;
    case 1:
        if (gDisableStructs[gActiveBattler].encoredMove == AI_THINKING_STRUCT->moveConsidered)
            gAIScriptPtr = T1_READ_PTR(gAIScriptPtr + 2);
        else
            gAIScriptPtr += 6;
        break;
    default:
        gAIScriptPtr += 6;
        break;
    }
}

static void BattleAICmd_flee(void)
{
    AI_THINKING_STRUCT->aiAction |= (AI_ACTION_DONE | AI_ACTION_FLEE | AI_ACTION_DO_NOT_ATTACK);
}

static void BattleAICmd_if_random_safari_flee(void)
{
    u8 safariFleeRate = gBattleStruct->safariEscapeFactor * 5; // Safari flee rate, from 0-20.

    if ((u8)(Random() % 100) < safariFleeRate)
        gAIScriptPtr = T1_READ_PTR(gAIScriptPtr + 1);
    else
        gAIScriptPtr += 5;
}

static void BattleAICmd_watch(void)
{
    AI_THINKING_STRUCT->aiAction |= (AI_ACTION_DONE | AI_ACTION_WATCH | AI_ACTION_DO_NOT_ATTACK);
}

static void BattleAICmd_get_hold_effect(void)
{
    u8 battlerId;

    if (gAIScriptPtr[1] == AI_USER)
        battlerId = sBattler_AI;
    else
        battlerId = gBattlerTarget;

    if (gActiveBattler != battlerId)
        AI_THINKING_STRUCT->funcResult = ItemId_GetHoldEffect(BATTLE_HISTORY->itemEffects[battlerId]);
    else
        AI_THINKING_STRUCT->funcResult = ItemId_GetHoldEffect(gBattleMons[battlerId].item);

    gAIScriptPtr += 2;
}

static void BattleAICmd_if_holds_item(void)
{
    u8 battlerId = BattleAI_GetWantedBattler(gAIScriptPtr[1]);
    u16 item;

    if ((battlerId & BIT_SIDE) == (sBattler_AI & BIT_SIDE))
        item = gBattleMons[battlerId].item;
    else
        item = BATTLE_HISTORY->itemEffects[battlerId];

    if (T1_READ_16(gAIScriptPtr + 2) == item)
        gAIScriptPtr = T1_READ_PTR(gAIScriptPtr + 4);
    else
        gAIScriptPtr += 8;
}

static void BattleAICmd_get_gender(void)
{
    u8 battlerId;

    if (gAIScriptPtr[1] == AI_USER)
        battlerId = sBattler_AI;
    else
        battlerId = gBattlerTarget;

    AI_THINKING_STRUCT->funcResult = GetGenderFromSpeciesAndPersonality(gBattleMons[battlerId].species, gBattleMons[battlerId].personality);

    gAIScriptPtr += 2;
}

static void BattleAICmd_is_first_turn_for(void)
{
    u8 battlerId;

    if (gAIScriptPtr[1] == AI_USER)
        battlerId = sBattler_AI;
    else
        battlerId = gBattlerTarget;

    AI_THINKING_STRUCT->funcResult = gDisableStructs[battlerId].isFirstTurn;

    gAIScriptPtr += 2;
}

static void BattleAICmd_get_stockpile_count(void)
{
    u8 battlerId;

    if (gAIScriptPtr[1] == AI_USER)
        battlerId = sBattler_AI;
    else
        battlerId = gBattlerTarget;

    AI_THINKING_STRUCT->funcResult = gDisableStructs[battlerId].stockpileCounter;

    gAIScriptPtr += 2;
}

static void BattleAICmd_is_double_battle(void)
{
    AI_THINKING_STRUCT->funcResult = gBattleTypeFlags & BATTLE_TYPE_DOUBLE;

    gAIScriptPtr += 1;
}

static void BattleAICmd_get_used_held_item(void)
{
    u8 battlerId;

    if (gAIScriptPtr[1] == AI_USER)
        battlerId = sBattler_AI;
    else
        battlerId = gBattlerTarget;

    AI_THINKING_STRUCT->funcResult = gBattleStruct->usedHeldItems[battlerId];

    gAIScriptPtr += 2;
}

static void BattleAICmd_get_move_type_from_result(void)
{
    AI_THINKING_STRUCT->funcResult = gBattleMoves[AI_THINKING_STRUCT->funcResult].type;

    gAIScriptPtr += 1;
}

static void BattleAICmd_get_move_power_from_result(void)
{
    AI_THINKING_STRUCT->funcResult = gBattleMoves[AI_THINKING_STRUCT->funcResult].power;

    gAIScriptPtr += 1;
}

static void BattleAICmd_get_move_effect_from_result(void)
{
    AI_THINKING_STRUCT->funcResult = gBattleMoves[AI_THINKING_STRUCT->funcResult].effect;

    gAIScriptPtr += 1;
}

static void BattleAICmd_get_protect_count(void)
{
    u8 battlerId;

    if (gAIScriptPtr[1] == AI_USER)
        battlerId = sBattler_AI;
    else
        battlerId = gBattlerTarget;

    AI_THINKING_STRUCT->funcResult = gDisableStructs[battlerId].protectUses;

    gAIScriptPtr += 2;
}

static void BattleAICmd_if_move_flag(void)
{
    u32 flag = T1_READ_32(gAIScriptPtr + 1);

    if (gBattleMoves[AI_THINKING_STRUCT->moveConsidered].flags & flag)
        gAIScriptPtr = T1_READ_PTR(gAIScriptPtr + 5);
    else
        gAIScriptPtr += 9;
}

static void BattleAICmd_if_field_status(void)
{
    u32 fieldFlags = T1_READ_32(gAIScriptPtr + 1);

    if (gFieldStatuses & fieldFlags)
        gAIScriptPtr = T1_READ_PTR(gAIScriptPtr + 5);
    else
        gAIScriptPtr += 9;
}

static void BattleAICmd_get_move_accuracy(void)
{
    AI_THINKING_STRUCT->funcResult = gBattleMoves[AI_THINKING_STRUCT->moveConsidered].accuracy;

    gAIScriptPtr++;
}

static void BattleAICmd_call_if_eq(void)
{
    if (AI_THINKING_STRUCT->funcResult == T1_READ_16(gAIScriptPtr + 1))
    {
        AIStackPushVar(gAIScriptPtr + 7);
        gAIScriptPtr = T1_READ_PTR(gAIScriptPtr + 3);
    }
    else
    {
        gAIScriptPtr += 7;
    }
}

static void BattleAICmd_call_if_move_flag(void)
{
    u32 flag = T1_READ_32(gAIScriptPtr + 1);

    if (gBattleMoves[AI_THINKING_STRUCT->moveConsidered].flags & flag)
    {
        AIStackPushVar(gAIScriptPtr + 9);
        gAIScriptPtr = T1_READ_PTR(gAIScriptPtr + 5);
    }
    else
    {
        gAIScriptPtr += 9;
    }
}

static void BattleAICmd_nullsub_57(void)
{
}

static void BattleAICmd_call(void)
{
    AIStackPushVar(gAIScriptPtr + 5);
    gAIScriptPtr = T1_READ_PTR(gAIScriptPtr + 1);
}

static void BattleAICmd_goto(void)
{
    gAIScriptPtr = T1_READ_PTR(gAIScriptPtr + 1);
}

static void BattleAICmd_end(void)
{
    if (AIStackPop() == 0)
        AI_THINKING_STRUCT->aiAction |= AI_ACTION_DONE;
}

static void BattleAICmd_if_level_cond(void)
{
    switch (gAIScriptPtr[1])
    {
    case 0: // greater than
        if (gBattleMons[sBattler_AI].level > gBattleMons[gBattlerTarget].level)
            gAIScriptPtr = T1_READ_PTR(gAIScriptPtr + 2);
        else
            gAIScriptPtr += 6;
        break;
    case 1: // less than
        if (gBattleMons[sBattler_AI].level < gBattleMons[gBattlerTarget].level)
            gAIScriptPtr = T1_READ_PTR(gAIScriptPtr + 2);
        else
            gAIScriptPtr += 6;
        break;
    case 2: // equal
        if (gBattleMons[sBattler_AI].level == gBattleMons[gBattlerTarget].level)
            gAIScriptPtr = T1_READ_PTR(gAIScriptPtr + 2);
        else
            gAIScriptPtr += 6;
        break;
    }
}

static void BattleAICmd_if_target_taunted(void)
{
    if (gDisableStructs[gBattlerTarget].tauntTimer != 0)
        gAIScriptPtr = T1_READ_PTR(gAIScriptPtr + 1);
    else
        gAIScriptPtr += 5;
}

static void BattleAICmd_if_target_not_taunted(void)
{
    if (gDisableStructs[gBattlerTarget].tauntTimer == 0)
        gAIScriptPtr = T1_READ_PTR(gAIScriptPtr + 1);
    else
        gAIScriptPtr += 5;
}

static void BattleAICmd_if_target_is_ally(void)
{
    if ((sBattler_AI & BIT_SIDE) == (gBattlerTarget & BIT_SIDE))
        gAIScriptPtr = T1_READ_PTR(gAIScriptPtr + 1);
    else
        gAIScriptPtr += 5;
}

static void BattleAICmd_if_flash_fired(void)
{
    u8 battlerId = BattleAI_GetWantedBattler(gAIScriptPtr[1]);

    if (gBattleResources->flags->flags[battlerId] & RESOURCE_FLAG_FLASH_FIRE)
        gAIScriptPtr = T1_READ_PTR(gAIScriptPtr + 2);
    else
        gAIScriptPtr += 6;
}

static void AIStackPushVar(const u8 *var)
{
    gBattleResources->AI_ScriptsStack->ptr[gBattleResources->AI_ScriptsStack->size++] = var;
}

static void AIStackPushVar_cursor(void)
{
    gBattleResources->AI_ScriptsStack->ptr[gBattleResources->AI_ScriptsStack->size++] = gAIScriptPtr;
}

static bool8 AIStackPop(void)
{
    if (gBattleResources->AI_ScriptsStack->size != 0)
    {
        --gBattleResources->AI_ScriptsStack->size;
        gAIScriptPtr = gBattleResources->AI_ScriptsStack->ptr[gBattleResources->AI_ScriptsStack->size];
        return TRUE;
    }
    else
    {
        return FALSE;
    }
}

static void BattleAICmd_get_ally_chosen_move(void)
{
    u8 partnerBattler = BATTLE_PARTNER(sBattler_AI);
    if (!IsBattlerAlive(partnerBattler) || !IsBattlerAIControlled(partnerBattler))
        AI_THINKING_STRUCT->funcResult = 0;
    else if (partnerBattler > sBattler_AI) // Battler with the lower id chooses the move first.
        AI_THINKING_STRUCT->funcResult = 0;
    else
        AI_THINKING_STRUCT->funcResult = gBattleMons[partnerBattler].moves[gBattleStruct->chosenMovePositions[partnerBattler]];

    gAIScriptPtr++;
}

static void BattleAICmd_if_has_no_attacking_moves(void)
{
    s32 i;
    u8 battlerId = BattleAI_GetWantedBattler(gAIScriptPtr[1]);
    if (IsBattlerAIControlled(battlerId))
    {
        for (i = 0; i < 4; i++)
        {
            if (gBattleMons[battlerId].moves[i] != 0 && gBattleMoves[gBattleMons[battlerId].moves[i]].power != 0)
                break;
        }
    }
    else
    {
        for (i = 0; i < 4; i++)
        {
            if (BATTLE_HISTORY->usedMoves[battlerId].moves[i] != 0 && gBattleMoves[BATTLE_HISTORY->usedMoves[battlerId].moves[i]].power != 0)
                break;
        }
    }

    if (i == 4)
        gAIScriptPtr = T1_READ_PTR(gAIScriptPtr + 2);
    else
        gAIScriptPtr += 6;
}

static void BattleAICmd_get_hazards_count(void)
{
    u8 battlerId = BattleAI_GetWantedBattler(gAIScriptPtr[1]);
    u8 side = GetBattlerSide(battlerId);

    switch (T1_READ_16(gAIScriptPtr + 2))
    {
    case EFFECT_SPIKES:
        AI_THINKING_STRUCT->funcResult = gSideTimers[side].spikesAmount;
        break;
    case EFFECT_TOXIC_SPIKES:
        AI_THINKING_STRUCT->funcResult = gSideTimers[side].toxicSpikesAmount;
        break;
    }

    gAIScriptPtr += 4;
}

static void BattleAICmd_if_doesnt_hold_berry(void)
{
    u8 battlerId = BattleAI_GetWantedBattler(gAIScriptPtr[1]);
    u16 item;

    if (IsBattlerAIControlled(battlerId))
        item = gBattleMons[battlerId].item;
    else
        item = BATTLE_HISTORY->itemEffects[battlerId];

    if (ItemId_GetPocket(item) == POCKET_BERRIES)
        gAIScriptPtr += 6;
    else
        T1_READ_PTR(gAIScriptPtr + 2);
}<|MERGE_RESOLUTION|>--- conflicted
+++ resolved
@@ -12,11 +12,8 @@
 #include "constants/abilities.h"
 #include "constants/battle_move_effects.h"
 #include "constants/moves.h"
-<<<<<<< HEAD
 #include "util.h"
 #include "malloc.h"
-=======
->>>>>>> f639c7c3
 #include "constants/battle_ai.h"
 
 #define AI_ACTION_DONE          0x0001
