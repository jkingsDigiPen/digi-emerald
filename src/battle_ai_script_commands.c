#include "global.h"
#include "alloc.h"
#include "battle.h"
#include "battle_anim.h"
#include "battle_ai_script_commands.h"
#include "battle_factory.h"
#include "battle_setup.h"
#include "data.h"
#include "item.h"
#include "pokemon.h"
#include "random.h"
#include "recorded_battle.h"
#include "util.h"
#include "constants/abilities.h"
#include "constants/battle_ai.h"
#include "constants/battle_move_effects.h"
#include "constants/hold_effects.h"
#include "constants/moves.h"
#include "constants/species.h"

#define AI_ACTION_DONE          0x0001
#define AI_ACTION_FLEE          0x0002
#define AI_ACTION_WATCH         0x0004
#define AI_ACTION_DO_NOT_ATTACK 0x0008
#define AI_ACTION_UNK5          0x0010
#define AI_ACTION_UNK6          0x0020
#define AI_ACTION_UNK7          0x0040
#define AI_ACTION_UNK8          0x0080

#define AI_THINKING_STRUCT ((struct AI_ThinkingStruct *)(gBattleResources->ai))
#define BATTLE_HISTORY ((struct BattleHistory *)(gBattleResources->battleHistory))

// AI states
enum
{
    AIState_SettingUp,
    AIState_Processing,
    AIState_FinishedProcessing,
    AIState_DoNotProcess
};

/*
gAIScriptPtr is a pointer to the next battle AI cmd command to read.
when a command finishes processing, gAIScriptPtr is incremented by
the number of bytes that the current command had reserved for arguments
in order to read the next command correctly. refer to battle_ai_scripts.s for the
AI scripts.
*/

extern const u8 *const gBattleAI_ScriptsTable[];

static u8 ChooseMoveOrAction_Singles(void);
static u8 ChooseMoveOrAction_Doubles(void);
static void RecordLastUsedMoveByTarget(void);
static void BattleAI_DoAIProcessing(void);
static void AIStackPushVar(const u8 *);
static bool8 AIStackPop(void);
static s32 CountUsablePartyMons(u8 battlerId);
static s32 AI_GetAbility(u32 battlerId, bool32 guess);

static void BattleAICmd_if_random_less_than(void);
static void BattleAICmd_if_random_greater_than(void);
static void BattleAICmd_if_random_equal(void);
static void BattleAICmd_if_random_not_equal(void);
static void BattleAICmd_score(void);
static void BattleAICmd_if_hp_less_than(void);
static void BattleAICmd_if_hp_more_than(void);
static void BattleAICmd_if_hp_equal(void);
static void BattleAICmd_if_hp_not_equal(void);
static void BattleAICmd_if_status(void);
static void BattleAICmd_if_not_status(void);
static void BattleAICmd_if_status2(void);
static void BattleAICmd_if_not_status2(void);
static void BattleAICmd_if_status3(void);
static void BattleAICmd_if_not_status3(void);
static void BattleAICmd_if_side_affecting(void);
static void BattleAICmd_if_not_side_affecting(void);
static void BattleAICmd_if_less_than(void);
static void BattleAICmd_if_more_than(void);
static void BattleAICmd_if_equal(void);
static void BattleAICmd_if_not_equal(void);
static void BattleAICmd_if_less_than_ptr(void);
static void BattleAICmd_if_more_than_ptr(void);
static void BattleAICmd_if_equal_ptr(void);
static void BattleAICmd_if_not_equal_ptr(void);
static void BattleAICmd_if_move(void);
static void BattleAICmd_if_not_move(void);
static void BattleAICmd_if_in_bytes(void);
static void BattleAICmd_if_not_in_bytes(void);
static void BattleAICmd_if_in_hwords(void);
static void BattleAICmd_if_not_in_hwords(void);
static void BattleAICmd_if_user_has_attacking_move(void);
static void BattleAICmd_if_user_has_no_attacking_moves(void);
static void BattleAICmd_get_turn_count(void);
static void BattleAICmd_get_type(void);
static void BattleAICmd_get_considered_move_power(void);
static void BattleAICmd_get_how_powerful_move_is(void);
static void BattleAICmd_get_last_used_battler_move(void);
static void BattleAICmd_if_equal_u32(void);
static void BattleAICmd_if_not_equal_u32(void);
static void BattleAICmd_if_user_goes(void);
static void BattleAICmd_if_cant_use_belch(void);
static void BattleAICmd_nullsub_2A(void);
static void BattleAICmd_nullsub_2B(void);
static void BattleAICmd_count_usable_party_mons(void);
static void BattleAICmd_get_considered_move(void);
static void BattleAICmd_get_considered_move_effect(void);
static void BattleAICmd_get_ability(void);
static void BattleAICmd_get_highest_type_effectiveness(void);
static void BattleAICmd_if_type_effectiveness(void);
static void BattleAICmd_nullsub_32(void);
static void BattleAICmd_nullsub_33(void);
static void BattleAICmd_if_status_in_party(void);
static void BattleAICmd_if_status_not_in_party(void);
static void BattleAICmd_get_weather(void);
static void BattleAICmd_if_effect(void);
static void BattleAICmd_if_not_effect(void);
static void BattleAICmd_if_stat_level_less_than(void);
static void BattleAICmd_if_stat_level_more_than(void);
static void BattleAICmd_if_stat_level_equal(void);
static void BattleAICmd_if_stat_level_not_equal(void);
static void BattleAICmd_if_can_faint(void);
static void BattleAICmd_if_cant_faint(void);
static void BattleAICmd_if_has_move(void);
static void BattleAICmd_if_doesnt_have_move(void);
static void BattleAICmd_if_has_move_with_effect(void);
static void BattleAICmd_if_doesnt_have_move_with_effect(void);
static void BattleAICmd_if_any_move_disabled_or_encored(void);
static void BattleAICmd_if_curr_move_disabled_or_encored(void);
static void BattleAICmd_flee(void);
static void BattleAICmd_if_random_safari_flee(void);
static void BattleAICmd_watch(void);
static void BattleAICmd_get_hold_effect(void);
static void BattleAICmd_get_gender(void);
static void BattleAICmd_is_first_turn_for(void);
static void BattleAICmd_get_stockpile_count(void);
static void BattleAICmd_is_double_battle(void);
static void BattleAICmd_get_used_held_item(void);
static void BattleAICmd_get_move_type_from_result(void);
static void BattleAICmd_get_move_power_from_result(void);
static void BattleAICmd_get_move_effect_from_result(void);
static void BattleAICmd_get_protect_count(void);
static void BattleAICmd_if_move_flag(void);
static void BattleAICmd_if_field_status(void);
static void BattleAICmd_get_move_accuracy(void);
static void BattleAICmd_call_if_eq(void);
static void BattleAICmd_call_if_move_flag(void);
static void BattleAICmd_nullsub_57(void);
static void BattleAICmd_call(void);
static void BattleAICmd_goto(void);
static void BattleAICmd_end(void);
static void BattleAICmd_if_level_cond(void);
static void BattleAICmd_if_target_taunted(void);
static void BattleAICmd_if_target_not_taunted(void);
static void BattleAICmd_check_ability(void);
static void BattleAICmd_is_of_type(void);
static void BattleAICmd_if_target_is_ally(void);
static void BattleAICmd_if_flash_fired(void);
static void BattleAICmd_if_holds_item(void);
static void BattleAICmd_get_ally_chosen_move(void);
static void BattleAICmd_if_has_no_attacking_moves(void);
static void BattleAICmd_get_hazards_count(void);
static void BattleAICmd_if_doesnt_hold_berry(void);
static void BattleAICmd_if_share_type(void);
static void BattleAICmd_if_cant_use_last_resort(void);
static void BattleAICmd_if_has_move_with_split(void);
static void BattleAICmd_if_has_no_move_with_split(void);
static void BattleAICmd_if_physical_moves_unusable(void);
static void BattleAICmd_if_ai_can_go_down(void);
static void BattleAICmd_if_has_move_with_type(void);
static void BattleAICmd_if_no_move_used(void);
static void BattleAICmd_if_has_move_with_flag(void);
static void BattleAICmd_if_battler_absent(void);
static void BattleAICmd_is_grounded(void);
static void BattleAICmd_get_best_dmg_hp_percent(void);
static void BattleAICmd_get_curr_dmg_hp_percent(void);
static void BattleAICmd_get_move_split_from_result(void);

// ewram
EWRAM_DATA const u8 *gAIScriptPtr = NULL;
EWRAM_DATA static u8 sBattler_AI = 0;

// const rom data
typedef void (*BattleAICmdFunc)(void);

static const BattleAICmdFunc sBattleAICmdTable[] =
{
    BattleAICmd_if_random_less_than,                        // 0x0
    BattleAICmd_if_random_greater_than,                     // 0x1
    BattleAICmd_if_random_equal,                            // 0x2
    BattleAICmd_if_random_not_equal,                        // 0x3
    BattleAICmd_score,                                      // 0x4
    BattleAICmd_if_hp_less_than,                            // 0x5
    BattleAICmd_if_hp_more_than,                            // 0x6
    BattleAICmd_if_hp_equal,                                // 0x7
    BattleAICmd_if_hp_not_equal,                            // 0x8
    BattleAICmd_if_status,                                  // 0x9
    BattleAICmd_if_not_status,                              // 0xA
    BattleAICmd_if_status2,                                 // 0xB
    BattleAICmd_if_not_status2,                             // 0xC
    BattleAICmd_if_status3,                                 // 0xD
    BattleAICmd_if_not_status3,                             // 0xE
    BattleAICmd_if_side_affecting,                          // 0xF
    BattleAICmd_if_not_side_affecting,                      // 0x10
    BattleAICmd_if_less_than,                               // 0x11
    BattleAICmd_if_more_than,                               // 0x12
    BattleAICmd_if_equal,                                   // 0x13
    BattleAICmd_if_not_equal,                               // 0x14
    BattleAICmd_if_less_than_ptr,                           // 0x15
    BattleAICmd_if_more_than_ptr,                           // 0x16
    BattleAICmd_if_equal_ptr,                               // 0x17
    BattleAICmd_if_not_equal_ptr,                           // 0x18
    BattleAICmd_if_move,                                    // 0x19
    BattleAICmd_if_not_move,                                // 0x1A
    BattleAICmd_if_in_bytes,                                // 0x1B
    BattleAICmd_if_not_in_bytes,                            // 0x1C
    BattleAICmd_if_in_hwords,                               // 0x1D
    BattleAICmd_if_not_in_hwords,                           // 0x1E
    BattleAICmd_if_user_has_attacking_move,                 // 0x1F
    BattleAICmd_if_user_has_no_attacking_moves,             // 0x20
    BattleAICmd_get_turn_count,                             // 0x21
    BattleAICmd_get_type,                                   // 0x22
    BattleAICmd_get_considered_move_power,                  // 0x23
    BattleAICmd_get_how_powerful_move_is,                   // 0x24
    BattleAICmd_get_last_used_battler_move,                 // 0x25
    BattleAICmd_if_equal_u32,                               // 0x26
    BattleAICmd_if_not_equal_u32,                           // 0x27
    BattleAICmd_if_user_goes,                               // 0x28
    BattleAICmd_if_cant_use_belch,                          // 0x29
    BattleAICmd_nullsub_2A,                                 // 0x2A
    BattleAICmd_nullsub_2B,                                 // 0x2B
    BattleAICmd_count_usable_party_mons,                    // 0x2C
    BattleAICmd_get_considered_move,                        // 0x2D
    BattleAICmd_get_considered_move_effect,                 // 0x2E
    BattleAICmd_get_ability,                                // 0x2F
    BattleAICmd_get_highest_type_effectiveness,             // 0x30
    BattleAICmd_if_type_effectiveness,                      // 0x31
    BattleAICmd_nullsub_32,                                 // 0x32
    BattleAICmd_nullsub_33,                                 // 0x33
    BattleAICmd_if_status_in_party,                         // 0x34
    BattleAICmd_if_status_not_in_party,                     // 0x35
    BattleAICmd_get_weather,                                // 0x36
    BattleAICmd_if_effect,                                  // 0x37
    BattleAICmd_if_not_effect,                              // 0x38
    BattleAICmd_if_stat_level_less_than,                    // 0x39
    BattleAICmd_if_stat_level_more_than,                    // 0x3A
    BattleAICmd_if_stat_level_equal,                        // 0x3B
    BattleAICmd_if_stat_level_not_equal,                    // 0x3C
    BattleAICmd_if_can_faint,                               // 0x3D
    BattleAICmd_if_cant_faint,                              // 0x3E
    BattleAICmd_if_has_move,                                // 0x3F
    BattleAICmd_if_doesnt_have_move,                        // 0x40
    BattleAICmd_if_has_move_with_effect,                    // 0x41
    BattleAICmd_if_doesnt_have_move_with_effect,            // 0x42
    BattleAICmd_if_any_move_disabled_or_encored,            // 0x43
    BattleAICmd_if_curr_move_disabled_or_encored,           // 0x44
    BattleAICmd_flee,                                       // 0x45
    BattleAICmd_if_random_safari_flee,                      // 0x46
    BattleAICmd_watch,                                      // 0x47
    BattleAICmd_get_hold_effect,                            // 0x48
    BattleAICmd_get_gender,                                 // 0x49
    BattleAICmd_is_first_turn_for,                          // 0x4A
    BattleAICmd_get_stockpile_count,                        // 0x4B
    BattleAICmd_is_double_battle,                           // 0x4C
    BattleAICmd_get_used_held_item,                         // 0x4D
    BattleAICmd_get_move_type_from_result,                  // 0x4E
    BattleAICmd_get_move_power_from_result,                 // 0x4F
    BattleAICmd_get_move_effect_from_result,                // 0x50
    BattleAICmd_get_protect_count,                          // 0x51
    BattleAICmd_if_move_flag,                               // 0x52
    BattleAICmd_if_field_status,                            // 0x53
    BattleAICmd_get_move_accuracy,                          // 0x54
    BattleAICmd_call_if_eq,                                 // 0x55
    BattleAICmd_call_if_move_flag,                          // 0x56
    BattleAICmd_nullsub_57,                                 // 0x57
    BattleAICmd_call,                                       // 0x58
    BattleAICmd_goto,                                       // 0x59
    BattleAICmd_end,                                        // 0x5A
    BattleAICmd_if_level_cond,                              // 0x5B
    BattleAICmd_if_target_taunted,                          // 0x5C
    BattleAICmd_if_target_not_taunted,                      // 0x5D
    BattleAICmd_if_target_is_ally,                          // 0x5E
    BattleAICmd_is_of_type,                                 // 0x5F
    BattleAICmd_check_ability,                              // 0x60
    BattleAICmd_if_flash_fired,                             // 0x61
    BattleAICmd_if_holds_item,                              // 0x62
    BattleAICmd_get_ally_chosen_move,                       // 0x63
    BattleAICmd_if_has_no_attacking_moves,                  // 0x64
    BattleAICmd_get_hazards_count,                          // 0x65
    BattleAICmd_if_doesnt_hold_berry,                       // 0x66
    BattleAICmd_if_share_type,                              // 0x67
    BattleAICmd_if_cant_use_last_resort,                    // 0x68
    BattleAICmd_if_has_move_with_split,                     // 0x69
    BattleAICmd_if_has_no_move_with_split,                  // 0x6A
    BattleAICmd_if_physical_moves_unusable,                 // 0x6B
    BattleAICmd_if_ai_can_go_down,                          // 0x6C
    BattleAICmd_if_has_move_with_type,                      // 0x6D
    BattleAICmd_if_no_move_used,                            // 0x6E
    BattleAICmd_if_has_move_with_flag,                      // 0x6F
    BattleAICmd_if_battler_absent,                          // 0x70
    BattleAICmd_is_grounded,                                // 0x71
    BattleAICmd_get_best_dmg_hp_percent,                    // 0x72
    BattleAICmd_get_curr_dmg_hp_percent,                    // 0x73
    BattleAICmd_get_move_split_from_result,                 // 0x74
};

static const u16 sDiscouragedPowerfulMoveEffects[] =
{
    EFFECT_EXPLOSION,
    EFFECT_DREAM_EATER,
    EFFECT_RECHARGE,
    EFFECT_SKULL_BASH,
    EFFECT_SOLARBEAM,
    EFFECT_SPIT_UP,
    EFFECT_FOCUS_PUNCH,
    EFFECT_SUPERPOWER,
    EFFECT_ERUPTION,
    EFFECT_OVERHEAT,
    0xFFFF
};

// code
void BattleAI_SetupItems(void)
{
    s32 i;
    u8 *data = (u8 *)BATTLE_HISTORY;

    for (i = 0; i < sizeof(struct BattleHistory); i++)
        data[i] = 0;

    // Items are allowed to use in ONLY trainer battles.
    if ((gBattleTypeFlags & BATTLE_TYPE_TRAINER)
        && !(gBattleTypeFlags & (BATTLE_TYPE_LINK | BATTLE_TYPE_SAFARI | BATTLE_TYPE_BATTLE_TOWER
                               | BATTLE_TYPE_EREADER_TRAINER | BATTLE_TYPE_SECRET_BASE | BATTLE_TYPE_FRONTIER
                               | BATTLE_TYPE_INGAME_PARTNER | BATTLE_TYPE_x2000000)
            )
       )
    {
        for (i = 0; i < MAX_TRAINER_ITEMS; i++)
        {
            if (gTrainers[gTrainerBattleOpponent_A].items[i] != 0)
            {
                BATTLE_HISTORY->trainerItems[BATTLE_HISTORY->itemsNo] = gTrainers[gTrainerBattleOpponent_A].items[i];
                BATTLE_HISTORY->itemsNo++;
            }
        }
    }
}

void BattleAI_SetupFlags(void)
{
    if (gBattleTypeFlags & BATTLE_TYPE_RECORDED)
        AI_THINKING_STRUCT->aiFlags = GetAiScriptsInRecordedBattle();
    else if (gBattleTypeFlags & BATTLE_TYPE_SAFARI)
        AI_THINKING_STRUCT->aiFlags = AI_SCRIPT_SAFARI;
    else if (gBattleTypeFlags & BATTLE_TYPE_ROAMER)
        AI_THINKING_STRUCT->aiFlags = AI_SCRIPT_ROAMING;
    else if (gBattleTypeFlags & BATTLE_TYPE_FIRST_BATTLE)
        AI_THINKING_STRUCT->aiFlags = AI_SCRIPT_FIRST_BATTLE;
    else if (gBattleTypeFlags & BATTLE_TYPE_FACTORY)
        AI_THINKING_STRUCT->aiFlags = GetAiScriptsInBattleFactory();
    else if (gBattleTypeFlags & (BATTLE_TYPE_FRONTIER | BATTLE_TYPE_EREADER_TRAINER | BATTLE_TYPE_TRAINER_HILL | BATTLE_TYPE_SECRET_BASE))
        AI_THINKING_STRUCT->aiFlags = AI_SCRIPT_CHECK_BAD_MOVE | AI_SCRIPT_CHECK_VIABILITY | AI_SCRIPT_TRY_TO_FAINT;
    else if (gBattleTypeFlags & BATTLE_TYPE_TWO_OPPONENTS)
        AI_THINKING_STRUCT->aiFlags = gTrainers[gTrainerBattleOpponent_A].aiFlags | gTrainers[gTrainerBattleOpponent_B].aiFlags;
    else
        AI_THINKING_STRUCT->aiFlags = gTrainers[gTrainerBattleOpponent_A].aiFlags;

    if (gBattleTypeFlags & (BATTLE_TYPE_DOUBLE | BATTLE_TYPE_TWO_OPPONENTS) || gTrainers[gTrainerBattleOpponent_A].doubleBattle)
        AI_THINKING_STRUCT->aiFlags |= AI_SCRIPT_DOUBLE_BATTLE; // Act smart in doubles and don't attack your partner.
}

void BattleAI_SetupAIData(u8 defaultScoreMoves)
{
    s32 i, move, dmg;
    u8 moveLimitations;

    // Clear AI data but preserve the flags.
    u32 flags = AI_THINKING_STRUCT->aiFlags;
    memset(AI_THINKING_STRUCT, 0, sizeof(struct AI_ThinkingStruct));
    AI_THINKING_STRUCT->aiFlags = flags;

    // Conditional score reset, unlike Ruby.
    for (i = 0; i < MAX_MON_MOVES; i++)
    {
        if (defaultScoreMoves & 1)
            AI_THINKING_STRUCT->score[i] = 100;
        else
            AI_THINKING_STRUCT->score[i] = 0;

        defaultScoreMoves >>= 1;
    }

    moveLimitations = CheckMoveLimitations(gActiveBattler, 0, 0xFF);

    // Ignore moves that aren't possible to use.
    for (i = 0; i < MAX_MON_MOVES; i++)
    {
        if (gBitTable[i] & moveLimitations)
            AI_THINKING_STRUCT->score[i] = 0;
    }

    gBattleResources->AI_ScriptsStack->size = 0;
    sBattler_AI = gActiveBattler;

    // Simulate dmg for all AI moves against all opposing targets
    for (gBattlerTarget = 0; gBattlerTarget < gBattlersCount; gBattlerTarget++)
    {
        if (GET_BATTLER_SIDE2(sBattler_AI) == GET_BATTLER_SIDE2(gBattlerTarget))
            continue;
        for (i = 0; i < MAX_MON_MOVES; i++)
        {
            dmg = 0;
            move = gBattleMons[sBattler_AI].moves[i];
            if (gBattleMoves[move].power != 0 && !(moveLimitations & gBitTable[i]))
            {
                dmg = AI_CalcDamage(move, sBattler_AI, gBattlerTarget) * (100 - (Random() % 10)) / 100;
                if (dmg == 0)
                    dmg = 1;
            }

            AI_THINKING_STRUCT->simulatedDmg[sBattler_AI][gBattlerTarget][i] = dmg;
        }
    }

    gBattlerTarget = SetRandomTarget(sBattler_AI);
}

u8 BattleAI_ChooseMoveOrAction(void)
{
    u16 savedCurrentMove = gCurrentMove;
    u8 ret;

    if (!(gBattleTypeFlags & BATTLE_TYPE_DOUBLE))
        ret = ChooseMoveOrAction_Singles();
    else
        ret = ChooseMoveOrAction_Doubles();

    gCurrentMove = savedCurrentMove;
    return ret;
}

static u32 GetTotalBaseStat(u32 species)
{
    return gBaseStats[species].baseHP
        + gBaseStats[species].baseAttack
        + gBaseStats[species].baseDefense
        + gBaseStats[species].baseSpeed
        + gBaseStats[species].baseSpAttack
        + gBaseStats[species].baseSpDefense;
}

bool32 IsTruantMonVulnerable(u32 battlerAI, u32 opposingBattler)
{
    int i;

    for (i = 0; i < MAX_MON_MOVES; i++)
    {
        u32 move = gBattleResources->battleHistory->usedMoves[opposingBattler].moves[i];
        if (gBattleMoves[move].effect == EFFECT_PROTECT && move != MOVE_ENDURE)
            return TRUE;
        if (gBattleMoves[move].effect == EFFECT_SEMI_INVULNERABLE && GetWhoStrikesFirst(battlerAI, opposingBattler, TRUE) == 1)
            return TRUE;
    }
    return FALSE;
}

static u8 ChooseMoveOrAction_Singles(void)
{
    u8 currentMoveArray[MAX_MON_MOVES];
    u8 consideredMoveArray[MAX_MON_MOVES];
    u8 numOfBestMoves;
    s32 i, id;
    u32 flags = AI_THINKING_STRUCT->aiFlags;

    RecordLastUsedMoveByTarget();

    while (flags != 0)
    {
        if (flags & 1)
        {
            AI_THINKING_STRUCT->aiState = AIState_SettingUp;
            BattleAI_DoAIProcessing();
        }
        flags >>= 1;
        AI_THINKING_STRUCT->aiLogicId++;
        AI_THINKING_STRUCT->movesetIndex = 0;
    }

    // Check special AI actions.
    if (AI_THINKING_STRUCT->aiAction & AI_ACTION_FLEE)
        return AI_CHOICE_FLEE;
    if (AI_THINKING_STRUCT->aiAction & AI_ACTION_WATCH)
        return AI_CHOICE_WATCH;

    gActiveBattler = sBattler_AI;
    // Consider switching if all moves are worthless to use.
    if (AI_THINKING_STRUCT->aiFlags & (AI_SCRIPT_CHECK_VIABILITY | AI_SCRIPT_CHECK_BAD_MOVE | AI_SCRIPT_TRY_TO_FAINT | AI_SCRIPT_PREFER_BATON_PASS)
        && CountUsablePartyMons(sBattler_AI) >= 1
        && GetTotalBaseStat(gBattleMons[sBattler_AI].species) >= 310 // Mon is not weak.
        && gBattleMons[sBattler_AI].hp >= gBattleMons[sBattler_AI].maxHP / 2
        && !(gBattleTypeFlags & BATTLE_TYPE_PALACE))
    {
        s32 cap = AI_THINKING_STRUCT->aiFlags & (AI_SCRIPT_CHECK_VIABILITY) ? 95 : 93;

        for (i = 0; i < MAX_MON_MOVES; i++)
        {
            if (AI_THINKING_STRUCT->score[i] > cap)
                break;
        }

        if (i == MAX_MON_MOVES && GetMostSuitableMonToSwitchInto() != PARTY_SIZE)
        {
            AI_THINKING_STRUCT->switchMon = TRUE;
            return AI_CHOICE_SWITCH;
        }
    }

    // Consider switching if your mon with truant is bodied by Protect spam.
    // Or is using a double turn semi invulnerable move(such as Fly) and is faster.
    if (GetBattlerAbility(sBattler_AI) == ABILITY_TRUANT
        && IsTruantMonVulnerable(sBattler_AI, gBattlerTarget)
        && gDisableStructs[sBattler_AI].truantCounter
        && AI_THINKING_STRUCT->aiFlags & (AI_SCRIPT_CHECK_VIABILITY)
        && gBattleMons[sBattler_AI].hp >= gBattleMons[sBattler_AI].maxHP / 2
        && CountUsablePartyMons(sBattler_AI) >= 1)
    {
        if (GetMostSuitableMonToSwitchInto() != PARTY_SIZE)
        {
            AI_THINKING_STRUCT->switchMon = TRUE;
            return AI_CHOICE_SWITCH;
        }
    }

    numOfBestMoves = 1;
    currentMoveArray[0] = AI_THINKING_STRUCT->score[0];
    consideredMoveArray[0] = 0;

    for (i = 1; i < MAX_MON_MOVES; i++)
    {
        if (gBattleMons[sBattler_AI].moves[i] != MOVE_NONE)
        {
            // In ruby, the order of these if statements is reversed.
            if (currentMoveArray[0] == AI_THINKING_STRUCT->score[i])
            {
                currentMoveArray[numOfBestMoves] = AI_THINKING_STRUCT->score[i];
                consideredMoveArray[numOfBestMoves++] = i;
            }
            if (currentMoveArray[0] < AI_THINKING_STRUCT->score[i])
            {
                numOfBestMoves = 1;
                currentMoveArray[0] = AI_THINKING_STRUCT->score[i];
                consideredMoveArray[0] = i;
            }
        }
    }
    return consideredMoveArray[Random() % numOfBestMoves];
}

static u8 ChooseMoveOrAction_Doubles(void)
{
    s32 i;
    s32 j;
<<<<<<< HEAD
    u32 flags;
    s16 bestMovePointsForTarget[4];
    s8 mostViableTargetsArray[4];
    u8 actionOrMoveIndex[4];
    u8 mostViableMovesScores[4];
    u8 mostViableMovesIndices[4];
=======
    s32 scriptsToRun;
    s16 bestMovePointsForTarget[MAX_BATTLERS_COUNT];
    s8 mostViableTargetsArray[MAX_BATTLERS_COUNT];
    u8 actionOrMoveIndex[MAX_BATTLERS_COUNT];
    u8 mostViableMovesScores[MAX_MON_MOVES];
    u8 mostViableMovesIndices[MAX_MON_MOVES];
>>>>>>> bcf74df2
    s32 mostViableTargetsNo;
    s32 mostViableMovesNo;
    s16 mostMovePoints;

    for (i = 0; i < MAX_BATTLERS_COUNT; i++)
    {
        if (i == sBattler_AI || gBattleMons[i].hp == 0)
        {
            actionOrMoveIndex[i] = 0xFF;
            bestMovePointsForTarget[i] = -1;
        }
        else
        {
            if (gBattleTypeFlags & BATTLE_TYPE_PALACE)
                BattleAI_SetupAIData(gBattleStruct->field_92 >> 4);
            else
                BattleAI_SetupAIData(0xF);

            gBattlerTarget = i;

            if ((i & BIT_SIDE) != (sBattler_AI & BIT_SIDE))
                RecordLastUsedMoveByTarget();

            AI_THINKING_STRUCT->aiLogicId = 0;
            AI_THINKING_STRUCT->movesetIndex = 0;
            flags = AI_THINKING_STRUCT->aiFlags;
            while (flags != 0)
            {
                if (flags & 1)
                {
                    AI_THINKING_STRUCT->aiState = AIState_SettingUp;
                    BattleAI_DoAIProcessing();
                }
                flags >>= 1;
                AI_THINKING_STRUCT->aiLogicId++;
                AI_THINKING_STRUCT->movesetIndex = 0;
            }

            if (AI_THINKING_STRUCT->aiAction & AI_ACTION_FLEE)
            {
                actionOrMoveIndex[i] = AI_CHOICE_FLEE;
            }
            else if (AI_THINKING_STRUCT->aiAction & AI_ACTION_WATCH)
            {
                actionOrMoveIndex[i] = AI_CHOICE_WATCH;
            }
            else
            {
                mostViableMovesScores[0] = AI_THINKING_STRUCT->score[0];
                mostViableMovesIndices[0] = 0;
                mostViableMovesNo = 1;
                for (j = 1; j < MAX_MON_MOVES; j++)
                {
                    if (gBattleMons[sBattler_AI].moves[j] != 0)
                    {
                        if (mostViableMovesScores[0] == AI_THINKING_STRUCT->score[j])
                        {
                            mostViableMovesScores[mostViableMovesNo] = AI_THINKING_STRUCT->score[j];
                            mostViableMovesIndices[mostViableMovesNo] = j;
                            mostViableMovesNo++;
                        }
                        if (mostViableMovesScores[0] < AI_THINKING_STRUCT->score[j])
                        {
                            mostViableMovesScores[0] = AI_THINKING_STRUCT->score[j];
                            mostViableMovesIndices[0] = j;
                            mostViableMovesNo = 1;
                        }
                    }
                }
                actionOrMoveIndex[i] = mostViableMovesIndices[Random() % mostViableMovesNo];
                bestMovePointsForTarget[i] = mostViableMovesScores[0];

                // Don't use a move against ally if it has less than 100 points.
                if (i == (sBattler_AI ^ BIT_FLANK) && bestMovePointsForTarget[i] < 100)
                {
                    bestMovePointsForTarget[i] = -1;
                    mostViableMovesScores[0] = mostViableMovesScores[0]; // Needed to match.
                }
            }
        }
    }

    mostMovePoints = bestMovePointsForTarget[0];
    mostViableTargetsArray[0] = 0;
    mostViableTargetsNo = 1;

    for (i = 1; i < MAX_BATTLERS_COUNT; i++)
    {
        if (mostMovePoints == bestMovePointsForTarget[i])
        {
            mostViableTargetsArray[mostViableTargetsNo] = i;
            mostViableTargetsNo++;
        }
        if (mostMovePoints < bestMovePointsForTarget[i])
        {
            mostMovePoints = bestMovePointsForTarget[i];
            mostViableTargetsArray[0] = i;
            mostViableTargetsNo = 1;
        }
    }

    gBattlerTarget = mostViableTargetsArray[Random() % mostViableTargetsNo];
    return actionOrMoveIndex[gBattlerTarget];
}

static void BattleAI_DoAIProcessing(void)
{
    while (AI_THINKING_STRUCT->aiState != AIState_FinishedProcessing)
    {
        switch (AI_THINKING_STRUCT->aiState)
        {
            case AIState_DoNotProcess: // Needed to match.
                break;
            case AIState_SettingUp:
                gAIScriptPtr = gBattleAI_ScriptsTable[AI_THINKING_STRUCT->aiLogicId]; // set AI ptr to logic ID.
                if (gBattleMons[sBattler_AI].pp[AI_THINKING_STRUCT->movesetIndex] == 0)
                {
                    AI_THINKING_STRUCT->moveConsidered = 0;
                }
                else
                {
                    AI_THINKING_STRUCT->moveConsidered = gBattleMons[sBattler_AI].moves[AI_THINKING_STRUCT->movesetIndex];
                }
                AI_THINKING_STRUCT->aiState++;
                break;
            case AIState_Processing:
                if (AI_THINKING_STRUCT->moveConsidered != 0)
                {
                    sBattleAICmdTable[*gAIScriptPtr](); // Run AI command.
                }
                else
                {
                    AI_THINKING_STRUCT->score[AI_THINKING_STRUCT->movesetIndex] = 0;
                    AI_THINKING_STRUCT->aiAction |= AI_ACTION_DONE;
                }
                if (AI_THINKING_STRUCT->aiAction & AI_ACTION_DONE)
                {
                   AI_THINKING_STRUCT->movesetIndex++;

                    if (AI_THINKING_STRUCT->movesetIndex < MAX_MON_MOVES && !(AI_THINKING_STRUCT->aiAction & AI_ACTION_DO_NOT_ATTACK))
                        AI_THINKING_STRUCT->aiState = AIState_SettingUp;
                    else
                        AI_THINKING_STRUCT->aiState++;

                    AI_THINKING_STRUCT->aiAction &= ~(AI_ACTION_DONE);
                }
                break;
        }
    }
}

static void RecordLastUsedMoveByTarget(void)
{
    s32 i;

    for (i = 0; i < MAX_MON_MOVES; i++)
    {
        if (BATTLE_HISTORY->usedMoves[gBattlerTarget].moves[i] == gLastMoves[gBattlerTarget])
            break;
        if (BATTLE_HISTORY->usedMoves[gBattlerTarget].moves[i] != gLastMoves[gBattlerTarget]  // HACK: This redundant condition is a hack to make the asm match.
         && BATTLE_HISTORY->usedMoves[gBattlerTarget].moves[i] == MOVE_NONE)
        {
            BATTLE_HISTORY->usedMoves[gBattlerTarget].moves[i] = gLastMoves[gBattlerTarget];
            break;
        }
    }
}

static bool32 IsBattlerAIControlled(u32 battlerId)
{
    switch (GetBattlerPosition(battlerId))
    {
    case B_POSITION_PLAYER_LEFT:
    default:
        return FALSE;
    case B_POSITION_OPPONENT_LEFT:
        return TRUE;
    case B_POSITION_PLAYER_RIGHT:
        if (gBattleTypeFlags & BATTLE_TYPE_INGAME_PARTNER)
            return FALSE;
        else
            return TRUE;
    case B_POSITION_OPPONENT_RIGHT:
        return TRUE;
    }
}

void ClearBattlerMoveHistory(u8 battlerId)
{
    s32 i;

    for (i = 0; i < MAX_MON_MOVES; i++)
        BATTLE_HISTORY->usedMoves[battlerId].moves[i] = MOVE_NONE;
}

void RecordAbilityBattle(u8 battlerId, u8 abilityId)
{
    BATTLE_HISTORY->abilities[battlerId] = abilityId;
}

void ClearBattlerAbilityHistory(u8 battlerId)
{
    BATTLE_HISTORY->abilities[battlerId] = ABILITY_NONE;
}

void RecordItemEffectBattle(u8 battlerId, u8 itemEffect)
{
    BATTLE_HISTORY->itemEffects[battlerId] = itemEffect;
}

void ClearBattlerItemEffectHistory(u8 battlerId)
{
    BATTLE_HISTORY->itemEffects[battlerId] = 0;
}

static void SaveBattlerData(u8 battlerId)
{
    if (!IsBattlerAIControlled(battlerId))
    {
        u32 i;

        AI_THINKING_STRUCT->saved[battlerId].ability = gBattleMons[battlerId].ability;
        AI_THINKING_STRUCT->saved[battlerId].heldItem = gBattleMons[battlerId].item;
        AI_THINKING_STRUCT->saved[battlerId].species = gBattleMons[battlerId].species;
        for (i = 0; i < 4; i++)
            AI_THINKING_STRUCT->saved[battlerId].moves[i] = gBattleMons[battlerId].moves[i];
    }
}

static void SetBattlerData(u8 battlerId)
{
    if (!IsBattlerAIControlled(battlerId))
    {
        struct Pokemon *illusionMon;
        u32 i;

        // Use the known battler's ability.
        if (BATTLE_HISTORY->abilities[battlerId] != ABILITY_NONE)
            gBattleMons[battlerId].ability = BATTLE_HISTORY->abilities[battlerId];
        // Check if mon can only have one ability.
        else if (gBaseStats[gBattleMons[battlerId].species].abilities[1] == ABILITY_NONE
                 || gBaseStats[gBattleMons[battlerId].species].abilities[1] == gBaseStats[gBattleMons[battlerId].species].abilities[0])
            gBattleMons[battlerId].ability = gBaseStats[gBattleMons[battlerId].species].abilities[0];
        // The ability is unknown.
        else
            gBattleMons[battlerId].ability = ABILITY_NONE;

        if (BATTLE_HISTORY->itemEffects[battlerId] == 0)
            gBattleMons[battlerId].item = 0;

        for (i = 0; i < 4; i++)
        {
            if (BATTLE_HISTORY->usedMoves[battlerId].moves[i] == 0)
                gBattleMons[battlerId].moves[i] = 0;
        }

        // Simulate Illusion
        if ((illusionMon = GetIllusionMonPtr(battlerId)) != NULL)
            gBattleMons[battlerId].species = GetMonData(illusionMon, MON_DATA_SPECIES2);
    }
}

static void RestoreBattlerData(u8 battlerId)
{
    if (!IsBattlerAIControlled(battlerId))
    {
        u32 i;

        gBattleMons[battlerId].ability = AI_THINKING_STRUCT->saved[battlerId].ability;
        gBattleMons[battlerId].item = AI_THINKING_STRUCT->saved[battlerId].heldItem;
        gBattleMons[battlerId].species = AI_THINKING_STRUCT->saved[battlerId].species;
        for (i = 0; i < 4; i++)
            gBattleMons[battlerId].moves[i] = AI_THINKING_STRUCT->saved[battlerId].moves[i];
    }
}

static bool32 AI_GetIfCrit(u32 move, u8 battlerAtk, u8 battlerDef)
{
    bool32 isCrit;

    switch (CalcCritChanceStage(battlerAtk, battlerDef, move, FALSE))
    {
    case -1:
    case 0:
    default:
        isCrit = FALSE;
        break;
    case 1:
        if (gBattleMoves[move].flags & FLAG_HIGH_CRIT && (Random() % 5 == 0))
            isCrit = TRUE;
        else
            isCrit = FALSE;
        break;
    case 2:
        if (gBattleMoves[move].flags & FLAG_HIGH_CRIT && (Random() % 2 == 0))
            isCrit = TRUE;
        else if (!(gBattleMoves[move].flags & FLAG_HIGH_CRIT) && (Random() % 4) == 0)
            isCrit = TRUE;
        else
            isCrit = FALSE;
        break;
    case -2:
    case 3:
    case 4:
        isCrit = TRUE;
        break;
    }

    return isCrit;
}

s32 AI_CalcDamage(u16 move, u8 battlerAtk, u8 battlerDef)
{
    s32 dmg, moveType;

    SaveBattlerData(battlerAtk);
    SaveBattlerData(battlerDef);

    SetBattlerData(battlerAtk);
    SetBattlerData(battlerDef);

    gBattleStruct->dynamicMoveType = 0;
    SetTypeBeforeUsingMove(move, battlerAtk);
    GET_MOVE_TYPE(move, moveType);
    dmg = CalculateMoveDamage(move, battlerAtk, battlerDef, moveType, 0, AI_GetIfCrit(move, battlerAtk, battlerDef), FALSE, FALSE);

    RestoreBattlerData(battlerAtk);
    RestoreBattlerData(battlerDef);

    return dmg;
}

s32 AI_CalcPartyMonDamage(u16 move, u8 battlerAtk, u8 battlerDef, struct Pokemon *mon)
{
    s32 dmg;
    u32 i;
    struct BattlePokemon *battleMons = Alloc(sizeof(struct BattlePokemon) * MAX_BATTLERS_COUNT);

    for (i = 0; i < MAX_BATTLERS_COUNT; i++)
        battleMons[i] = gBattleMons[i];

    PokemonToBattleMon(mon, &gBattleMons[battlerAtk]);
    dmg = AI_CalcDamage(move, battlerAtk, battlerDef);

    for (i = 0; i < MAX_BATTLERS_COUNT; i++)
        gBattleMons[i] = battleMons[i];

    Free(battleMons);

    return dmg;
}

u16 AI_GetTypeEffectiveness(u16 move, u8 battlerAtk, u8 battlerDef)
{
    u16 typeEffectiveness;

    SaveBattlerData(battlerAtk);
    SaveBattlerData(battlerDef);

    SetBattlerData(battlerAtk);
    SetBattlerData(battlerDef);

    typeEffectiveness = CalcTypeEffectivenessMultiplier(move, gBattleMoves[move].type, battlerAtk, battlerDef, FALSE);

    RestoreBattlerData(battlerAtk);
    RestoreBattlerData(battlerDef);

    return typeEffectiveness;
}

static void BattleAICmd_if_random_less_than(void)
{
    u16 random = Random();

    if (random % 256 < gAIScriptPtr[1])
        gAIScriptPtr = T1_READ_PTR(gAIScriptPtr + 2);
    else
        gAIScriptPtr += 6;
}

static void BattleAICmd_if_random_greater_than(void)
{
    u16 random = Random();

    if (random % 256 > gAIScriptPtr[1])
        gAIScriptPtr = T1_READ_PTR(gAIScriptPtr + 2);
    else
        gAIScriptPtr += 6;
}

static void BattleAICmd_if_random_equal(void)
{
    u16 random = Random();

    if (random % 256 == gAIScriptPtr[1])
        gAIScriptPtr = T1_READ_PTR(gAIScriptPtr + 2);
    else
        gAIScriptPtr += 6;
}

static void BattleAICmd_if_random_not_equal(void)
{
    u16 random = Random();

    if (random % 256 != gAIScriptPtr[1])
        gAIScriptPtr = T1_READ_PTR(gAIScriptPtr + 2);
    else
        gAIScriptPtr += 6;
}

static void BattleAICmd_score(void)
{
    AI_THINKING_STRUCT->score[AI_THINKING_STRUCT->movesetIndex] += gAIScriptPtr[1]; // Add the result to the array of the move consider's score.

    if (AI_THINKING_STRUCT->score[AI_THINKING_STRUCT->movesetIndex] < 0) // If the score is negative, flatten it to 0.
        AI_THINKING_STRUCT->score[AI_THINKING_STRUCT->movesetIndex] = 0;

    gAIScriptPtr += 2; // AI return.
}

static u8 BattleAI_GetWantedBattler(u8 wantedBattler)
{
    switch (wantedBattler)
    {
    case AI_USER:
        return sBattler_AI;
    case AI_TARGET:
    default:
        return gBattlerTarget;
    case AI_USER_PARTNER:
        return sBattler_AI ^ BIT_FLANK;
    case AI_TARGET_PARTNER:
        return gBattlerTarget ^ BIT_FLANK;
    }
}

static void BattleAICmd_if_hp_less_than(void)
{
    u16 battlerId = BattleAI_GetWantedBattler(gAIScriptPtr[1]);

    if ((u32)(100 * gBattleMons[battlerId].hp / gBattleMons[battlerId].maxHP) < gAIScriptPtr[2])
        gAIScriptPtr = T1_READ_PTR(gAIScriptPtr + 3);
    else
        gAIScriptPtr += 7;
}

static void BattleAICmd_if_hp_more_than(void)
{
    u16 battlerId = BattleAI_GetWantedBattler(gAIScriptPtr[1]);

    if ((u32)(100 * gBattleMons[battlerId].hp / gBattleMons[battlerId].maxHP) > gAIScriptPtr[2])
        gAIScriptPtr = T1_READ_PTR(gAIScriptPtr + 3);
    else
        gAIScriptPtr += 7;
}

static void BattleAICmd_if_hp_equal(void)
{
    u16 battlerId = BattleAI_GetWantedBattler(gAIScriptPtr[1]);

    if ((u32)(100 * gBattleMons[battlerId].hp / gBattleMons[battlerId].maxHP) == gAIScriptPtr[2])
        gAIScriptPtr = T1_READ_PTR(gAIScriptPtr + 3);
    else
        gAIScriptPtr += 7;
}

static void BattleAICmd_if_hp_not_equal(void)
{
    u16 battlerId = BattleAI_GetWantedBattler(gAIScriptPtr[1]);

    if ((u32)(100 * gBattleMons[battlerId].hp / gBattleMons[battlerId].maxHP) != gAIScriptPtr[2])
        gAIScriptPtr = T1_READ_PTR(gAIScriptPtr + 3);
    else
        gAIScriptPtr += 7;
}

static void BattleAICmd_if_status(void)
{
    u16 battlerId = BattleAI_GetWantedBattler(gAIScriptPtr[1]);
    u32 status = T1_READ_32(gAIScriptPtr + 2);

    if (gBattleMons[battlerId].status1 & status)
        gAIScriptPtr = T1_READ_PTR(gAIScriptPtr + 6);
    else
        gAIScriptPtr += 10;
}

static void BattleAICmd_if_not_status(void)
{
    u16 battlerId = BattleAI_GetWantedBattler(gAIScriptPtr[1]);
    u32 status = T1_READ_32(gAIScriptPtr + 2);

    if (!(gBattleMons[battlerId].status1 & status))
        gAIScriptPtr = T1_READ_PTR(gAIScriptPtr + 6);
    else
        gAIScriptPtr += 10;
}

static void BattleAICmd_if_status2(void)
{
    u16 battlerId = BattleAI_GetWantedBattler(gAIScriptPtr[1]);
    u32 status = T1_READ_32(gAIScriptPtr + 2);

    if ((gBattleMons[battlerId].status2 & status))
        gAIScriptPtr = T1_READ_PTR(gAIScriptPtr + 6);
    else
        gAIScriptPtr += 10;
}

static void BattleAICmd_if_not_status2(void)
{
    u16 battlerId = BattleAI_GetWantedBattler(gAIScriptPtr[1]);
    u32 status = T1_READ_32(gAIScriptPtr + 2);

    if (!(gBattleMons[battlerId].status2 & status))
        gAIScriptPtr = T1_READ_PTR(gAIScriptPtr + 6);
    else
        gAIScriptPtr += 10;
}

static void BattleAICmd_if_status3(void)
{
    u16 battlerId = BattleAI_GetWantedBattler(gAIScriptPtr[1]);
    u32 status = T1_READ_32(gAIScriptPtr + 2);

    if (gStatuses3[battlerId] & status)
        gAIScriptPtr = T1_READ_PTR(gAIScriptPtr + 6);
    else
        gAIScriptPtr += 10;
}

static void BattleAICmd_if_not_status3(void)
{
    u16 battlerId = BattleAI_GetWantedBattler(gAIScriptPtr[1]);
    u32 status = T1_READ_32(gAIScriptPtr + 2);

    if (!(gStatuses3[battlerId] & status))
        gAIScriptPtr = T1_READ_PTR(gAIScriptPtr + 6);
    else
        gAIScriptPtr += 10;
}

static void BattleAICmd_if_side_affecting(void)
{
    u16 battlerId = BattleAI_GetWantedBattler(gAIScriptPtr[1]);
    u32 status = T1_READ_32(gAIScriptPtr + 2);
    u32 side = GET_BATTLER_SIDE(battlerId);

    if (gSideStatuses[side] & status)
        gAIScriptPtr = T1_READ_PTR(gAIScriptPtr + 6);
    else
        gAIScriptPtr += 10;
}

static void BattleAICmd_if_not_side_affecting(void)
{
    u16 battlerId = BattleAI_GetWantedBattler(gAIScriptPtr[1]);
    u32 status = T1_READ_32(gAIScriptPtr + 2);
    u32 side = GET_BATTLER_SIDE(battlerId);

    if (!(gSideStatuses[side] & status))
        gAIScriptPtr = T1_READ_PTR(gAIScriptPtr + 6);
    else
        gAIScriptPtr += 10;
}

static void BattleAICmd_if_less_than(void)
{
    if (AI_THINKING_STRUCT->funcResult < gAIScriptPtr[1])
        gAIScriptPtr = T1_READ_PTR(gAIScriptPtr + 2);
    else
        gAIScriptPtr += 6;
}

static void BattleAICmd_if_more_than(void)
{
    if (AI_THINKING_STRUCT->funcResult > gAIScriptPtr[1])
        gAIScriptPtr = T1_READ_PTR(gAIScriptPtr + 2);
    else
        gAIScriptPtr += 6;
}

static void BattleAICmd_if_equal(void)
{
    if (AI_THINKING_STRUCT->funcResult == gAIScriptPtr[1])
        gAIScriptPtr = T1_READ_PTR(gAIScriptPtr + 2);
    else
        gAIScriptPtr += 6;
}

static void BattleAICmd_if_not_equal(void)
{
    if (AI_THINKING_STRUCT->funcResult != gAIScriptPtr[1])
        gAIScriptPtr = T1_READ_PTR(gAIScriptPtr + 2);
    else
        gAIScriptPtr += 6;
}

static void BattleAICmd_if_less_than_ptr(void)
{
    const u8 *value = T1_READ_PTR(gAIScriptPtr + 1);

    if (AI_THINKING_STRUCT->funcResult < *value)
        gAIScriptPtr = T1_READ_PTR(gAIScriptPtr + 5);
    else
        gAIScriptPtr += 9;
}

static void BattleAICmd_if_more_than_ptr(void)
{
    const u8 *value = T1_READ_PTR(gAIScriptPtr + 1);

    if (AI_THINKING_STRUCT->funcResult > *value)
        gAIScriptPtr = T1_READ_PTR(gAIScriptPtr + 5);
    else
        gAIScriptPtr += 9;
}

static void BattleAICmd_if_equal_ptr(void)
{
    const u8 *value = T1_READ_PTR(gAIScriptPtr + 1);

    if (AI_THINKING_STRUCT->funcResult == *value)
        gAIScriptPtr = T1_READ_PTR(gAIScriptPtr + 5);
    else
        gAIScriptPtr += 9;
}

static void BattleAICmd_if_not_equal_ptr(void)
{
    const u8 *value = T1_READ_PTR(gAIScriptPtr + 1);

    if (AI_THINKING_STRUCT->funcResult != *value)
        gAIScriptPtr = T1_READ_PTR(gAIScriptPtr + 5);
    else
        gAIScriptPtr += 9;
}

static void BattleAICmd_if_move(void)
{
    u16 move = T1_READ_16(gAIScriptPtr + 1);

    if (AI_THINKING_STRUCT->moveConsidered == move)
        gAIScriptPtr = T1_READ_PTR(gAIScriptPtr + 3);
    else
        gAIScriptPtr += 7;
}

static void BattleAICmd_if_not_move(void)
{
    u16 move = T1_READ_16(gAIScriptPtr + 1);

    if (AI_THINKING_STRUCT->moveConsidered != move)
        gAIScriptPtr = T1_READ_PTR(gAIScriptPtr + 3);
    else
        gAIScriptPtr += 7;
}

static void BattleAICmd_if_in_bytes(void)
{
    const u8 *ptr = T1_READ_PTR(gAIScriptPtr + 1);

    while (*ptr != 0xFF)
    {
        if (AI_THINKING_STRUCT->funcResult == *ptr)
        {
            gAIScriptPtr = T1_READ_PTR(gAIScriptPtr + 5);
            return;
        }
        ptr++;
    }
    gAIScriptPtr += 9;
}

static void BattleAICmd_if_not_in_bytes(void)
{
    const u8 *ptr = T1_READ_PTR(gAIScriptPtr + 1);

    while (*ptr != 0xFF)
    {
        if (AI_THINKING_STRUCT->funcResult == *ptr)
        {
            gAIScriptPtr += 9;
            return;
        }
        ptr++;
    }
    gAIScriptPtr = T1_READ_PTR(gAIScriptPtr + 5);
}

static void BattleAICmd_if_in_hwords(void)
{
    const u16 *ptr = (const u16 *)T1_READ_PTR(gAIScriptPtr + 1);

    while (*ptr != 0xFFFF)
    {
        if (AI_THINKING_STRUCT->funcResult == *ptr)
        {
            gAIScriptPtr = T1_READ_PTR(gAIScriptPtr + 5);
            return;
        }
        ptr++;
    }
    gAIScriptPtr += 9;
}

static void BattleAICmd_if_not_in_hwords(void)
{
    const u16 *ptr = (const u16 *)T1_READ_PTR(gAIScriptPtr + 1);

    while (*ptr != 0xFFFF)
    {
        if (AI_THINKING_STRUCT->funcResult == *ptr)
        {
            gAIScriptPtr += 9;
            return;
        }
        ptr++;
    }
    gAIScriptPtr = T1_READ_PTR(gAIScriptPtr + 5);
}

static void BattleAICmd_if_user_has_attacking_move(void)
{
    s32 i;

    for (i = 0; i < MAX_MON_MOVES; i++)
    {
        if (gBattleMons[sBattler_AI].moves[i] != 0
            && gBattleMoves[gBattleMons[sBattler_AI].moves[i]].power != 0)
            break;
    }

    if (i == MAX_MON_MOVES)
        gAIScriptPtr += 5;
    else
        gAIScriptPtr = T1_READ_PTR(gAIScriptPtr + 1);
}

static void BattleAICmd_if_user_has_no_attacking_moves(void)
{
    s32 i;

    for (i = 0; i < MAX_MON_MOVES; i++)
    {
        if (gBattleMons[sBattler_AI].moves[i] != 0
         && gBattleMoves[gBattleMons[sBattler_AI].moves[i]].power != 0)
            break;
    }

    if (i != MAX_MON_MOVES)
        gAIScriptPtr += 5;
    else
        gAIScriptPtr = T1_READ_PTR(gAIScriptPtr + 1);
}

static void BattleAICmd_get_turn_count(void)
{
    AI_THINKING_STRUCT->funcResult = gBattleResults.battleTurnCounter;
    gAIScriptPtr += 1;
}

static void BattleAICmd_get_type(void)
{
    u8 typeVar = gAIScriptPtr[1];

    switch (typeVar)
    {
    case AI_TYPE1_USER: // AI user primary type
        AI_THINKING_STRUCT->funcResult = gBattleMons[sBattler_AI].type1;
        break;
    case AI_TYPE1_TARGET: // target primary type
        AI_THINKING_STRUCT->funcResult = gBattleMons[gBattlerTarget].type1;
        break;
    case AI_TYPE2_USER: // AI user secondary type
        AI_THINKING_STRUCT->funcResult = gBattleMons[sBattler_AI].type2;
        break;
    case AI_TYPE2_TARGET: // target secondary type
        AI_THINKING_STRUCT->funcResult = gBattleMons[gBattlerTarget].type2;
        break;
    case AI_TYPE_MOVE: // type of move being pointed to
        AI_THINKING_STRUCT->funcResult = gBattleMoves[AI_THINKING_STRUCT->moveConsidered].type;
        break;
    }
    gAIScriptPtr += 2;
}

static void BattleAICmd_is_of_type(void)
{
    u8 battlerId = BattleAI_GetWantedBattler(gAIScriptPtr[1]);

    if (IS_BATTLER_OF_TYPE(battlerId, gAIScriptPtr[2]))
        AI_THINKING_STRUCT->funcResult = TRUE;
    else
        AI_THINKING_STRUCT->funcResult = FALSE;

    gAIScriptPtr += 3;
}

static void BattleAICmd_get_considered_move_power(void)
{
    AI_THINKING_STRUCT->funcResult = gBattleMoves[AI_THINKING_STRUCT->moveConsidered].power;
    gAIScriptPtr += 1;
}

// Checks if the move dealing less damage does not have worse effects.
static bool32 CompareTwoMoves(u32 bestMove, u32 goodMove)
{
    s32 defAbility = AI_GetAbility(gBattlerTarget, FALSE);

    // Check if physical moves hurt.
    if (GetBattlerHoldEffect(sBattler_AI, TRUE) != HOLD_EFFECT_PROTECTIVE_PADS
        && (BATTLE_HISTORY->itemEffects[gBattlerTarget] == HOLD_EFFECT_ROCKY_HELMET
        || defAbility == ABILITY_IRON_BARBS || defAbility == ABILITY_ROUGH_SKIN))
    {
        if (IS_MOVE_PHYSICAL(goodMove) && !IS_MOVE_PHYSICAL(bestMove))
            return FALSE;
    }
    // Check recoil
    if (GetBattlerAbility(sBattler_AI) != ABILITY_ROCK_HEAD)
    {
        if (((gBattleMoves[goodMove].effect == EFFECT_RECOIL
                || gBattleMoves[goodMove].effect == EFFECT_RECOIL_IF_MISS
                || gBattleMoves[goodMove].effect == EFFECT_RECOIL_50
                || gBattleMoves[goodMove].effect == EFFECT_RECOIL_33_STATUS)
            && (gBattleMoves[bestMove].effect != EFFECT_RECOIL
                 && gBattleMoves[bestMove].effect != EFFECT_RECOIL_IF_MISS
                 && gBattleMoves[bestMove].effect != EFFECT_RECOIL_50
                 && gBattleMoves[bestMove].effect != EFFECT_RECOIL_33_STATUS
                 && gBattleMoves[bestMove].effect != EFFECT_RECHARGE)))
            return FALSE;
    }
    // Check recharge
    if (gBattleMoves[goodMove].effect == EFFECT_RECHARGE && gBattleMoves[bestMove].effect != EFFECT_RECHARGE)
        return FALSE;
    // Check additional effect.
    if (gBattleMoves[bestMove].effect != 0 && gBattleMoves[goodMove].effect == 0)
        return FALSE;

    return TRUE;
}

static void BattleAICmd_get_how_powerful_move_is(void)
{
<<<<<<< HEAD
    s32 i, checkedMove, bestId, currId, hp;
    s32 moveDmgs[4];
=======
    s32 i, checkedMove;
    s32 moveDmgs[MAX_MON_MOVES];
>>>>>>> bcf74df2

    for (i = 0; sDiscouragedPowerfulMoveEffects[i] != 0xFFFF; i++)
    {
        if (gBattleMoves[AI_THINKING_STRUCT->moveConsidered].effect == sDiscouragedPowerfulMoveEffects[i])
            break;
    }

    if (gBattleMoves[AI_THINKING_STRUCT->moveConsidered].power != 0
        && sDiscouragedPowerfulMoveEffects[i] == 0xFFFF)
    {
        for (checkedMove = 0; checkedMove < MAX_MON_MOVES; checkedMove++)
        {
            for (i = 0; sDiscouragedPowerfulMoveEffects[i] != 0xFFFF; i++)
            {
                if (gBattleMoves[gBattleMons[sBattler_AI].moves[checkedMove]].effect == sDiscouragedPowerfulMoveEffects[i])
                    break;
            }

            if (gBattleMons[sBattler_AI].moves[checkedMove] != MOVE_NONE
                && sDiscouragedPowerfulMoveEffects[i] == 0xFFFF
                && gBattleMoves[gBattleMons[sBattler_AI].moves[checkedMove]].power != 0)
            {
                moveDmgs[checkedMove] = AI_THINKING_STRUCT->simulatedDmg[sBattler_AI][gBattlerTarget][checkedMove];
            }
            else
            {
                moveDmgs[checkedMove] = 0;
            }
        }

        for (bestId = 0, i = 0; i < MAX_MON_MOVES; i++)
        {
            if (moveDmgs[i] > moveDmgs[bestId])
                bestId = i;
        }

        currId = AI_THINKING_STRUCT->movesetIndex;
        hp = gBattleMons[gBattlerTarget].hp;
        if (currId == bestId)
            AI_THINKING_STRUCT->funcResult = MOVE_POWER_BEST;
        // Compare percentage difference.
        else if ((moveDmgs[bestId] * 100 / hp) - (moveDmgs[currId] * 100 / hp) <= 10
                 && CompareTwoMoves(gBattleMons[sBattler_AI].moves[bestId], gBattleMons[sBattler_AI].moves[currId]))
            AI_THINKING_STRUCT->funcResult = MOVE_POWER_GOOD;
        else
            AI_THINKING_STRUCT->funcResult = MOVE_POWER_WEAK;
    }
    else
    {
        AI_THINKING_STRUCT->funcResult = MOVE_POWER_DISCOURAGED; // Highly discouraged in terms of power.
    }

    gAIScriptPtr++;
}

static void BattleAICmd_get_last_used_battler_move(void)
{
    if (gAIScriptPtr[1] == AI_USER)
        AI_THINKING_STRUCT->funcResult = gLastMoves[sBattler_AI];
    else
        AI_THINKING_STRUCT->funcResult = gLastMoves[gBattlerTarget];

    gAIScriptPtr += 2;
}

static void BattleAICmd_if_equal_u32(void)
{
    if (T1_READ_32(&gAIScriptPtr[1]) == AI_THINKING_STRUCT->funcResult)
        gAIScriptPtr = T1_READ_PTR(gAIScriptPtr + 5);
    else
        gAIScriptPtr += 9;
}

static void BattleAICmd_if_not_equal_u32(void)
{
    if (T1_READ_32(&gAIScriptPtr[1]) != AI_THINKING_STRUCT->funcResult)
        gAIScriptPtr = T1_READ_PTR(gAIScriptPtr + 5);
    else
        gAIScriptPtr += 9;
}

static void BattleAICmd_if_user_goes(void)
{
    u32 fasterAI = 0, fasterPlayer = 0, i;
    s8 prioAI, prioPlayer;

    // Check move priorities first.
    prioAI = GetMovePriority(sBattler_AI, AI_THINKING_STRUCT->moveConsidered);
    SaveBattlerData(gBattlerTarget);
    SetBattlerData(gBattlerTarget);
    for (i = 0; i < MAX_MON_MOVES; i++)
    {
        if (gBattleMons[gBattlerTarget].moves[i] == 0 || gBattleMons[gBattlerTarget].moves[i] == 0xFFFF)
            continue;

        prioPlayer = GetMovePriority(gBattlerTarget, gBattleMons[gBattlerTarget].moves[i]);
        if (prioAI > prioPlayer)
            fasterAI++;
        else if (prioPlayer > prioAI)
            fasterPlayer++;
    }
    RestoreBattlerData(gBattlerTarget);

    if (fasterAI > fasterPlayer)
    {
        if (gAIScriptPtr[1] == 0)
            gAIScriptPtr = T1_READ_PTR(gAIScriptPtr + 2);
        else
            gAIScriptPtr += 6;
    }
    else if (fasterAI < fasterPlayer)
    {
        if (gAIScriptPtr[1] == 1)
            gAIScriptPtr = T1_READ_PTR(gAIScriptPtr + 2);
        else
            gAIScriptPtr += 6;
    }
    else
    {
        // Priorities are the same(at least comparing to moves the AI is aware of), decide by speed.
        if (GetWhoStrikesFirst(sBattler_AI, gBattlerTarget, TRUE) == gAIScriptPtr[1])
            gAIScriptPtr = T1_READ_PTR(gAIScriptPtr + 2);
        else
            gAIScriptPtr += 6;
    }
}

static void BattleAICmd_nullsub_2A(void)
{
}

static void BattleAICmd_nullsub_2B(void)
{
}

static s32 CountUsablePartyMons(u8 battlerId)
{
    s32 battlerOnField1, battlerOnField2, i, ret;
    struct Pokemon *party;

    if (GetBattlerSide(battlerId) == B_SIDE_PLAYER)
        party = gPlayerParty;
    else
        party = gEnemyParty;

    if (gBattleTypeFlags & BATTLE_TYPE_DOUBLE)
    {
        battlerOnField1 = gBattlerPartyIndexes[battlerId];
        battlerOnField2 = gBattlerPartyIndexes[GetBattlerAtPosition(GetBattlerPosition(battlerId) ^ BIT_FLANK)];
    }
    else // In singles there's only one battlerId by side.
    {
        battlerOnField1 = gBattlerPartyIndexes[battlerId];
        battlerOnField2 = gBattlerPartyIndexes[battlerId];
    }

    ret = 0;
    for (i = 0; i < PARTY_SIZE; i++)
    {
        if (i != battlerOnField1 && i != battlerOnField2
         && GetMonData(&party[i], MON_DATA_HP) != 0
         && GetMonData(&party[i], MON_DATA_SPECIES2) != SPECIES_NONE
         && GetMonData(&party[i], MON_DATA_SPECIES2) != SPECIES_EGG)
        {
            ret++;
        }
    }

    return ret;
}

static void BattleAICmd_count_usable_party_mons(void)
{
    AI_THINKING_STRUCT->funcResult = CountUsablePartyMons(BattleAI_GetWantedBattler(gAIScriptPtr[1]));
    gAIScriptPtr += 2;
}

static void BattleAICmd_get_considered_move(void)
{
    AI_THINKING_STRUCT->funcResult = AI_THINKING_STRUCT->moveConsidered;
    gAIScriptPtr += 1;
}

static void BattleAICmd_get_considered_move_effect(void)
{
    AI_THINKING_STRUCT->funcResult = gBattleMoves[AI_THINKING_STRUCT->moveConsidered].effect;
    gAIScriptPtr += 1;
}

static s32 AI_GetAbility(u32 battlerId, bool32 guess)
{
    // The AI knows its own ability.
    if (IsBattlerAIControlled)
        return gBattleMons[battlerId].ability;

    if (BATTLE_HISTORY->abilities[battlerId] != 0)
        return BATTLE_HISTORY->abilities[battlerId];

    // Abilities that prevent fleeing.
    if (gBattleMons[battlerId].ability == ABILITY_SHADOW_TAG
    || gBattleMons[battlerId].ability == ABILITY_MAGNET_PULL
    || gBattleMons[battlerId].ability == ABILITY_ARENA_TRAP)
        return gBattleMons[battlerId].ability;

    if (gBaseStats[gBattleMons[battlerId].species].abilities[0] != ABILITY_NONE)
    {
        if (gBaseStats[gBattleMons[battlerId].species].abilities[1] != ABILITY_NONE)
        {
            // AI has no knowledge of opponent, so it guesses which ability.
            if (guess)
                return gBaseStats[gBattleMons[battlerId].species].abilities[Random() & 1];
        }
        else
        {
            return gBaseStats[gBattleMons[battlerId].species].abilities[0]; // It's definitely ability 1.
        }
    }
    return -1; // Unknown.
}

static void BattleAICmd_get_ability(void)
{
    AI_THINKING_STRUCT->funcResult = AI_GetAbility(BattleAI_GetWantedBattler(gAIScriptPtr[1]), TRUE);
    gAIScriptPtr += 2;
}

static void BattleAICmd_check_ability(void)
{
    u32 battlerId = BattleAI_GetWantedBattler(gAIScriptPtr[1]);
    u32 ability = AI_GetAbility(battlerId, FALSE);

    if (ability == -1)
        AI_THINKING_STRUCT->funcResult = 2; // Unable to answer.
    else if (ability == gAIScriptPtr[2])
        AI_THINKING_STRUCT->funcResult = 1; // Pokemon has the ability we wanted to check.
    else
        AI_THINKING_STRUCT->funcResult = 0; // Pokemon doesn't have the ability we wanted to check.

    gAIScriptPtr += 3;
}

static void BattleAICmd_get_highest_type_effectiveness(void)
{
    s32 i;
    u8 *dynamicMoveType;

    gBattleStruct->dynamicMoveType = 0;
    gMoveResultFlags = 0;
    AI_THINKING_STRUCT->funcResult = 0;

    for (i = 0; i < MAX_MON_MOVES; i++)
    {
        gCurrentMove = gBattleMons[sBattler_AI].moves[i];
        if (gCurrentMove != MOVE_NONE)
        {
            u32 effectivenessMultiplier = AI_GetTypeEffectiveness(gCurrentMove, sBattler_AI, gBattlerTarget);

            switch (effectivenessMultiplier)
            {
            case UQ_4_12(0.0):
            default:
                gBattleMoveDamage = AI_EFFECTIVENESS_x0;
                break;
            case UQ_4_12(0.25):
                gBattleMoveDamage = AI_EFFECTIVENESS_x0_25;
                break;
            case UQ_4_12(0.5):
                gBattleMoveDamage = AI_EFFECTIVENESS_x0_5;
                break;
            case UQ_4_12(1.0):
                gBattleMoveDamage = AI_EFFECTIVENESS_x1;
                break;
            case UQ_4_12(2.0):
                gBattleMoveDamage = AI_EFFECTIVENESS_x2;
                break;
            case UQ_4_12(4.0):
                gBattleMoveDamage = AI_EFFECTIVENESS_x4;
                break;
            }

            if (AI_THINKING_STRUCT->funcResult < gBattleMoveDamage)
                AI_THINKING_STRUCT->funcResult = gBattleMoveDamage;
        }
    }

    gAIScriptPtr += 1;
}

static void BattleAICmd_if_type_effectiveness(void)
{
    u8 damageVar;
    u32 effectivenessMultiplier;

    gBattleStruct->dynamicMoveType = 0;
    gMoveResultFlags = 0;
    gCurrentMove = AI_THINKING_STRUCT->moveConsidered;

    effectivenessMultiplier = AI_GetTypeEffectiveness(gCurrentMove, sBattler_AI, gBattlerTarget);
    switch (effectivenessMultiplier)
    {
    case UQ_4_12(0.0):
    default:
        damageVar = AI_EFFECTIVENESS_x0;
        break;
    case UQ_4_12(0.25):
        damageVar = AI_EFFECTIVENESS_x0_25;
        break;
    case UQ_4_12(0.5):
        damageVar = AI_EFFECTIVENESS_x0_5;
        break;
    case UQ_4_12(1.0):
        damageVar = AI_EFFECTIVENESS_x1;
        break;
    case UQ_4_12(2.0):
        damageVar = AI_EFFECTIVENESS_x2;
        break;
    case UQ_4_12(4.0):
        damageVar = AI_EFFECTIVENESS_x4;
        break;
    }

    if (damageVar == gAIScriptPtr[1])
        gAIScriptPtr = T1_READ_PTR(gAIScriptPtr + 2);
    else
        gAIScriptPtr += 6;
}

static void BattleAICmd_nullsub_32(void)
{
}

static void BattleAICmd_nullsub_33(void)
{
}

static void BattleAICmd_if_status_in_party(void)
{
    struct Pokemon *party;
    s32 i;
    u32 statusToCompareTo;
    u8 battlerId = BattleAI_GetWantedBattler(gAIScriptPtr[1]);

    party = (GetBattlerSide(battlerId) == B_SIDE_PLAYER) ? gPlayerParty : gEnemyParty;

    statusToCompareTo = T1_READ_32(gAIScriptPtr + 2);

    for (i = 0; i < PARTY_SIZE; i++)
    {
        u16 species = GetMonData(&party[i], MON_DATA_SPECIES);
        u16 hp = GetMonData(&party[i], MON_DATA_HP);
        u32 status = GetMonData(&party[i], MON_DATA_STATUS);

        if (species != SPECIES_NONE && species != SPECIES_EGG && hp != 0 && status == statusToCompareTo)
        {
            gAIScriptPtr = T1_READ_PTR(gAIScriptPtr + 6);
            return;
        }
    }

    gAIScriptPtr += 10;
}

static void BattleAICmd_if_status_not_in_party(void)
{
    struct Pokemon *party;
    s32 i;
    u32 statusToCompareTo;
    u8 battlerId = BattleAI_GetWantedBattler(gAIScriptPtr[1]);

    party = (GetBattlerSide(battlerId) == B_SIDE_PLAYER) ? gPlayerParty : gEnemyParty;

    statusToCompareTo = T1_READ_32(gAIScriptPtr + 2);

    for (i = 0; i < PARTY_SIZE; i++)
    {
        u16 species = GetMonData(&party[i], MON_DATA_SPECIES);
        u16 hp = GetMonData(&party[i], MON_DATA_HP);
        u32 status = GetMonData(&party[i], MON_DATA_STATUS);

        if (species != SPECIES_NONE && species != SPECIES_EGG && hp != 0 && status == statusToCompareTo)
        {
            gAIScriptPtr += 10;
            return;
        }
    }

    gAIScriptPtr = T1_READ_PTR(gAIScriptPtr + 6);
}

static void BattleAICmd_get_weather(void)
{
    if (gBattleWeather & WEATHER_RAIN_ANY)
        AI_THINKING_STRUCT->funcResult = AI_WEATHER_RAIN;
    else if (gBattleWeather & WEATHER_SANDSTORM_ANY)
        AI_THINKING_STRUCT->funcResult = AI_WEATHER_SANDSTORM;
    else if (gBattleWeather & WEATHER_SUN_ANY)
        AI_THINKING_STRUCT->funcResult = AI_WEATHER_SUN;
    else if (gBattleWeather & WEATHER_HAIL_ANY)
        AI_THINKING_STRUCT->funcResult = AI_WEATHER_HAIL;
    else
        AI_THINKING_STRUCT->funcResult = AI_WEATHER_NONE;

    gAIScriptPtr += 1;
}

static void BattleAICmd_if_effect(void)
{
    if (gBattleMoves[AI_THINKING_STRUCT->moveConsidered].effect == T1_READ_16(gAIScriptPtr + 1))
        gAIScriptPtr = T1_READ_PTR(gAIScriptPtr + 3);
    else
        gAIScriptPtr += 7;
}

static void BattleAICmd_if_not_effect(void)
{
    if (gBattleMoves[AI_THINKING_STRUCT->moveConsidered].effect != T1_READ_16(gAIScriptPtr + 1))
        gAIScriptPtr = T1_READ_PTR(gAIScriptPtr + 3);
    else
        gAIScriptPtr += 7;
}

static void BattleAICmd_if_stat_level_less_than(void)
{
    u32 battlerId;

    if (gAIScriptPtr[1] == AI_USER)
        battlerId = sBattler_AI;
    else
        battlerId = gBattlerTarget;

    if (gBattleMons[battlerId].statStages[gAIScriptPtr[2]] < gAIScriptPtr[3])
        gAIScriptPtr = T1_READ_PTR(gAIScriptPtr + 4);
    else
        gAIScriptPtr += 8;
}

static void BattleAICmd_if_stat_level_more_than(void)
{
    u32 battlerId;

    if (gAIScriptPtr[1] == AI_USER)
        battlerId = sBattler_AI;
    else
        battlerId = gBattlerTarget;

    if (gBattleMons[battlerId].statStages[gAIScriptPtr[2]] > gAIScriptPtr[3])
        gAIScriptPtr = T1_READ_PTR(gAIScriptPtr + 4);
    else
        gAIScriptPtr += 8;
}

static void BattleAICmd_if_stat_level_equal(void)
{
    u32 battlerId;

    if (gAIScriptPtr[1] == AI_USER)
        battlerId = sBattler_AI;
    else
        battlerId = gBattlerTarget;

    if (gBattleMons[battlerId].statStages[gAIScriptPtr[2]] == gAIScriptPtr[3])
        gAIScriptPtr = T1_READ_PTR(gAIScriptPtr + 4);
    else
        gAIScriptPtr += 8;
}

static void BattleAICmd_if_stat_level_not_equal(void)
{
    u32 battlerId;

    if (gAIScriptPtr[1] == AI_USER)
        battlerId = sBattler_AI;
    else
        battlerId = gBattlerTarget;

    if (gBattleMons[battlerId].statStages[gAIScriptPtr[2]] != gAIScriptPtr[3])
        gAIScriptPtr = T1_READ_PTR(gAIScriptPtr + 4);
    else
        gAIScriptPtr += 8;
}

static void BattleAICmd_if_can_faint(void)
{
    s32 dmg;

    if (gBattleMoves[AI_THINKING_STRUCT->moveConsidered].power == 0)
    {
        gAIScriptPtr += 5;
        return;
    }

    dmg = AI_THINKING_STRUCT->simulatedDmg[sBattler_AI][gBattlerTarget][AI_THINKING_STRUCT->movesetIndex];
    if (gBattleMons[gBattlerTarget].hp <= dmg)
        gAIScriptPtr = T1_READ_PTR(gAIScriptPtr + 1);
    else
        gAIScriptPtr += 5;
}

static void BattleAICmd_if_cant_faint(void)
{
    s32 dmg;

    if (gBattleMoves[AI_THINKING_STRUCT->moveConsidered].power < 2)
    {
        gAIScriptPtr += 5;
        return;
    }

    dmg = AI_THINKING_STRUCT->simulatedDmg[sBattler_AI][gBattlerTarget][AI_THINKING_STRUCT->movesetIndex];
    if (gBattleMons[gBattlerTarget].hp > dmg)
        gAIScriptPtr = T1_READ_PTR(gAIScriptPtr + 1);
    else
        gAIScriptPtr += 5;
}

static void BattleAICmd_if_has_move(void)
{
    s32 i;
    const u16 *movePtr = (u16 *)(gAIScriptPtr + 2);

    switch (gAIScriptPtr[1])
    {
    case AI_USER:
        for (i = 0; i < MAX_MON_MOVES; i++)
        {
            if (gBattleMons[sBattler_AI].moves[i] == *movePtr)
                break;
        }
        if (i == MAX_MON_MOVES)
            gAIScriptPtr += 8;
        else
            gAIScriptPtr = T1_READ_PTR(gAIScriptPtr + 4);
        break;
    case AI_USER_PARTNER:
        if (gBattleMons[sBattler_AI ^ BIT_FLANK].hp == 0)
        {
            gAIScriptPtr += 8;
            break;
        }
        else
        {
            for (i = 0; i < MAX_MON_MOVES; i++)
            {
                if (gBattleMons[sBattler_AI ^ BIT_FLANK].moves[i] == *movePtr)
                    break;
            }
        }
        if (i == MAX_MON_MOVES)
            gAIScriptPtr += 8;
        else
            gAIScriptPtr = T1_READ_PTR(gAIScriptPtr + 4);
        break;
    case AI_TARGET:
    case AI_TARGET_PARTNER:
        for (i = 0; i < MAX_MON_MOVES; i++)
        {
            if (BATTLE_HISTORY->usedMoves[gBattlerTarget].moves[i] == *movePtr)
                break;
        }
        if (i == MAX_MON_MOVES)
            gAIScriptPtr += 8;
        else
            gAIScriptPtr = T1_READ_PTR(gAIScriptPtr + 4);
        break;
    }
}

static void BattleAICmd_if_doesnt_have_move(void)
{
    s32 i;
    const u16 *movePtr = (u16 *)(gAIScriptPtr + 2);

    switch(gAIScriptPtr[1])
    {
    case AI_USER:
    case AI_USER_PARTNER: // UB: no separate check for user partner.
        for (i = 0; i < MAX_MON_MOVES; i++)
        {
            if (gBattleMons[sBattler_AI].moves[i] == *movePtr)
                break;
        }
        if (i != MAX_MON_MOVES)
            gAIScriptPtr += 8;
        else
            gAIScriptPtr = T1_READ_PTR(gAIScriptPtr + 4);
        break;
    case AI_TARGET:
    case AI_TARGET_PARTNER:
        for (i = 0; i < MAX_MON_MOVES; i++)
        {
            if (BATTLE_HISTORY->usedMoves[gBattlerTarget].moves[i] == *movePtr)
                break;
        }
        if (i != MAX_MON_MOVES)
            gAIScriptPtr += 8;
        else
            gAIScriptPtr = T1_READ_PTR(gAIScriptPtr + 4);
        break;
    }
}

static void BattleAICmd_if_has_move_with_effect(void)
{
    s32 i;

    switch (gAIScriptPtr[1])
    {
    case AI_USER:
    case AI_USER_PARTNER:
        for (i = 0; i < MAX_MON_MOVES; i++)
        {
            if (gBattleMons[sBattler_AI].moves[i] != 0 && gBattleMoves[gBattleMons[sBattler_AI].moves[i]].effect == gAIScriptPtr[2])
                break;
        }
        if (i == MAX_MON_MOVES)
            gAIScriptPtr += 7;
        else
            gAIScriptPtr = T1_READ_PTR(gAIScriptPtr + 3);
        break;
    case AI_TARGET:
    case AI_TARGET_PARTNER:
        for (i = 0; i < MAX_MON_MOVES; i++)
        {
            if (gBattleMons[gBattlerTarget].moves[i] != 0 && gBattleMoves[BATTLE_HISTORY->usedMoves[gBattlerTarget].moves[i]].effect == gAIScriptPtr[2])
                break;
        }
        if (i == MAX_MON_MOVES)
            gAIScriptPtr += 7;
        else
            gAIScriptPtr = T1_READ_PTR(gAIScriptPtr + 3);
        break;
    }
}

static void BattleAICmd_if_doesnt_have_move_with_effect(void)
{
    s32 i;

    switch (gAIScriptPtr[1])
    {
    case AI_USER:
    case AI_USER_PARTNER:
        for (i = 0; i < MAX_MON_MOVES; i++)
        {
            if(gBattleMons[sBattler_AI].moves[i] != 0 && gBattleMoves[gBattleMons[sBattler_AI].moves[i]].effect == gAIScriptPtr[2])
                break;
        }
        if (i != MAX_MON_MOVES)
            gAIScriptPtr += 7;
        else
            gAIScriptPtr = T1_READ_PTR(gAIScriptPtr + 3);
        break;
    case AI_TARGET:
    case AI_TARGET_PARTNER:
        for (i = 0; i < MAX_MON_MOVES; i++)
        {
            if (BATTLE_HISTORY->usedMoves[gBattlerTarget].moves[i] && gBattleMoves[BATTLE_HISTORY->usedMoves[gBattlerTarget].moves[i]].effect == gAIScriptPtr[2])
                break;
        }
        if (i != MAX_MON_MOVES)
            gAIScriptPtr += 7;
        else
            gAIScriptPtr = T1_READ_PTR(gAIScriptPtr + 3);
        break;
    }
}

static void BattleAICmd_if_any_move_disabled_or_encored(void)
{
    u8 battlerId;

    if (gAIScriptPtr[1] == AI_USER)
        battlerId = sBattler_AI;
    else
        battlerId = gBattlerTarget;

    if (gAIScriptPtr[2] == 0)
    {
        if (gDisableStructs[battlerId].disabledMove == MOVE_NONE)
            gAIScriptPtr += 7;
        else
            gAIScriptPtr = T1_READ_PTR(gAIScriptPtr + 3);
    }
    else if (gAIScriptPtr[2] != 1)
    {
        gAIScriptPtr += 7;
    }
    else
    {
        if (gDisableStructs[battlerId].encoredMove != MOVE_NONE)
            gAIScriptPtr = T1_READ_PTR(gAIScriptPtr + 3);
        else
            gAIScriptPtr += 7;
    }
}

static void BattleAICmd_if_curr_move_disabled_or_encored(void)
{
    switch (gAIScriptPtr[1])
    {
    case 0:
        if (gDisableStructs[gActiveBattler].disabledMove == AI_THINKING_STRUCT->moveConsidered)
            gAIScriptPtr = T1_READ_PTR(gAIScriptPtr + 2);
        else
            gAIScriptPtr += 6;
        break;
    case 1:
        if (gDisableStructs[gActiveBattler].encoredMove == AI_THINKING_STRUCT->moveConsidered)
            gAIScriptPtr = T1_READ_PTR(gAIScriptPtr + 2);
        else
            gAIScriptPtr += 6;
        break;
    default:
        gAIScriptPtr += 6;
        break;
    }
}

static void BattleAICmd_flee(void)
{
    AI_THINKING_STRUCT->aiAction |= (AI_ACTION_DONE | AI_ACTION_FLEE | AI_ACTION_DO_NOT_ATTACK);
}

static void BattleAICmd_if_random_safari_flee(void)
{
    u8 safariFleeRate = gBattleStruct->safariEscapeFactor * 5; // Safari flee rate, from 0-20.

    if ((u8)(Random() % 100) < safariFleeRate)
        gAIScriptPtr = T1_READ_PTR(gAIScriptPtr + 1);
    else
        gAIScriptPtr += 5;
}

static void BattleAICmd_watch(void)
{
    AI_THINKING_STRUCT->aiAction |= (AI_ACTION_DONE | AI_ACTION_WATCH | AI_ACTION_DO_NOT_ATTACK);
}

static void BattleAICmd_get_hold_effect(void)
{
    u32 battlerId = BattleAI_GetWantedBattler(gAIScriptPtr[1]);

    if (!IsBattlerAIControlled(battlerId))
        AI_THINKING_STRUCT->funcResult = BATTLE_HISTORY->itemEffects[battlerId];
    else
        AI_THINKING_STRUCT->funcResult = GetBattlerHoldEffect(battlerId, FALSE);

    gAIScriptPtr += 2;
}

static void BattleAICmd_if_holds_item(void)
{
    u8 battlerId = BattleAI_GetWantedBattler(gAIScriptPtr[1]);
    u16 item;

    if ((battlerId & BIT_SIDE) == (sBattler_AI & BIT_SIDE))
        item = gBattleMons[battlerId].item;
    else
        item = BATTLE_HISTORY->itemEffects[battlerId];

    if (T1_READ_16(gAIScriptPtr + 2) == item)
        gAIScriptPtr = T1_READ_PTR(gAIScriptPtr + 4);
    else
        gAIScriptPtr += 8;
}

static void BattleAICmd_get_gender(void)
{
    u8 battlerId;

    if (gAIScriptPtr[1] == AI_USER)
        battlerId = sBattler_AI;
    else
        battlerId = gBattlerTarget;

    AI_THINKING_STRUCT->funcResult = GetGenderFromSpeciesAndPersonality(gBattleMons[battlerId].species, gBattleMons[battlerId].personality);

    gAIScriptPtr += 2;
}

static void BattleAICmd_is_first_turn_for(void)
{
    u8 battlerId;

    if (gAIScriptPtr[1] == AI_USER)
        battlerId = sBattler_AI;
    else
        battlerId = gBattlerTarget;

    AI_THINKING_STRUCT->funcResult = gDisableStructs[battlerId].isFirstTurn;

    gAIScriptPtr += 2;
}

static void BattleAICmd_get_stockpile_count(void)
{
    u8 battlerId;

    if (gAIScriptPtr[1] == AI_USER)
        battlerId = sBattler_AI;
    else
        battlerId = gBattlerTarget;

    AI_THINKING_STRUCT->funcResult = gDisableStructs[battlerId].stockpileCounter;

    gAIScriptPtr += 2;
}

static void BattleAICmd_is_double_battle(void)
{
    AI_THINKING_STRUCT->funcResult = gBattleTypeFlags & BATTLE_TYPE_DOUBLE;

    gAIScriptPtr += 1;
}

static void BattleAICmd_get_used_held_item(void)
{
    u8 battlerId;

    if (gAIScriptPtr[1] == AI_USER)
        battlerId = sBattler_AI;
    else
        battlerId = gBattlerTarget;

    AI_THINKING_STRUCT->funcResult = gBattleStruct->usedHeldItems[battlerId];

    gAIScriptPtr += 2;
}

static void BattleAICmd_get_move_type_from_result(void)
{
    AI_THINKING_STRUCT->funcResult = gBattleMoves[AI_THINKING_STRUCT->funcResult].type;

    gAIScriptPtr += 1;
}

static void BattleAICmd_get_move_power_from_result(void)
{
    AI_THINKING_STRUCT->funcResult = gBattleMoves[AI_THINKING_STRUCT->funcResult].power;

    gAIScriptPtr += 1;
}

static void BattleAICmd_get_move_effect_from_result(void)
{
    AI_THINKING_STRUCT->funcResult = gBattleMoves[AI_THINKING_STRUCT->funcResult].effect;

    gAIScriptPtr += 1;
}

static void BattleAICmd_get_protect_count(void)
{
    u8 battlerId;

    if (gAIScriptPtr[1] == AI_USER)
        battlerId = sBattler_AI;
    else
        battlerId = gBattlerTarget;

    AI_THINKING_STRUCT->funcResult = gDisableStructs[battlerId].protectUses;

    gAIScriptPtr += 2;
}

static void BattleAICmd_if_move_flag(void)
{
    u32 flag = T1_READ_32(gAIScriptPtr + 1);

    if (gBattleMoves[AI_THINKING_STRUCT->moveConsidered].flags & flag)
        gAIScriptPtr = T1_READ_PTR(gAIScriptPtr + 5);
    else
        gAIScriptPtr += 9;
}

static void BattleAICmd_if_field_status(void)
{
    u32 fieldFlags = T1_READ_32(gAIScriptPtr + 1);

    if (gFieldStatuses & fieldFlags)
        gAIScriptPtr = T1_READ_PTR(gAIScriptPtr + 5);
    else
        gAIScriptPtr += 9;
}

static void BattleAICmd_get_move_accuracy(void)
{
    AI_THINKING_STRUCT->funcResult = gBattleMoves[AI_THINKING_STRUCT->moveConsidered].accuracy;

    gAIScriptPtr++;
}

static void BattleAICmd_call_if_eq(void)
{
    if (AI_THINKING_STRUCT->funcResult == T1_READ_16(gAIScriptPtr + 1))
    {
        AIStackPushVar(gAIScriptPtr + 7);
        gAIScriptPtr = T1_READ_PTR(gAIScriptPtr + 3);
    }
    else
    {
        gAIScriptPtr += 7;
    }
}

static void BattleAICmd_call_if_move_flag(void)
{
    u32 flag = T1_READ_32(gAIScriptPtr + 1);

    if (gBattleMoves[AI_THINKING_STRUCT->moveConsidered].flags & flag)
    {
        AIStackPushVar(gAIScriptPtr + 9);
        gAIScriptPtr = T1_READ_PTR(gAIScriptPtr + 5);
    }
    else
    {
        gAIScriptPtr += 9;
    }
}

static void BattleAICmd_nullsub_57(void)
{
}

static void BattleAICmd_call(void)
{
    AIStackPushVar(gAIScriptPtr + 5);
    gAIScriptPtr = T1_READ_PTR(gAIScriptPtr + 1);
}

static void BattleAICmd_goto(void)
{
    gAIScriptPtr = T1_READ_PTR(gAIScriptPtr + 1);
}

static void BattleAICmd_end(void)
{
    if (AIStackPop() == 0)
        AI_THINKING_STRUCT->aiAction |= AI_ACTION_DONE;
}

static void BattleAICmd_if_level_cond(void)
{
    switch (gAIScriptPtr[1])
    {
    case 0: // greater than
        if (gBattleMons[sBattler_AI].level > gBattleMons[gBattlerTarget].level)
            gAIScriptPtr = T1_READ_PTR(gAIScriptPtr + 2);
        else
            gAIScriptPtr += 6;
        break;
    case 1: // less than
        if (gBattleMons[sBattler_AI].level < gBattleMons[gBattlerTarget].level)
            gAIScriptPtr = T1_READ_PTR(gAIScriptPtr + 2);
        else
            gAIScriptPtr += 6;
        break;
    case 2: // equal
        if (gBattleMons[sBattler_AI].level == gBattleMons[gBattlerTarget].level)
            gAIScriptPtr = T1_READ_PTR(gAIScriptPtr + 2);
        else
            gAIScriptPtr += 6;
        break;
    }
}

static void BattleAICmd_if_target_taunted(void)
{
    if (gDisableStructs[gBattlerTarget].tauntTimer != 0)
        gAIScriptPtr = T1_READ_PTR(gAIScriptPtr + 1);
    else
        gAIScriptPtr += 5;
}

static void BattleAICmd_if_target_not_taunted(void)
{
    if (gDisableStructs[gBattlerTarget].tauntTimer == 0)
        gAIScriptPtr = T1_READ_PTR(gAIScriptPtr + 1);
    else
        gAIScriptPtr += 5;
}

static void BattleAICmd_if_target_is_ally(void)
{
    if ((sBattler_AI & BIT_SIDE) == (gBattlerTarget & BIT_SIDE))
        gAIScriptPtr = T1_READ_PTR(gAIScriptPtr + 1);
    else
        gAIScriptPtr += 5;
}

static void BattleAICmd_if_flash_fired(void)
{
    u8 battlerId = BattleAI_GetWantedBattler(gAIScriptPtr[1]);

    if (gBattleResources->flags->flags[battlerId] & RESOURCE_FLAG_FLASH_FIRE)
        gAIScriptPtr = T1_READ_PTR(gAIScriptPtr + 2);
    else
        gAIScriptPtr += 6;
}

static void AIStackPushVar(const u8 *var)
{
    gBattleResources->AI_ScriptsStack->ptr[gBattleResources->AI_ScriptsStack->size++] = var;
}

static void AIStackPushVar_cursor(void)
{
    gBattleResources->AI_ScriptsStack->ptr[gBattleResources->AI_ScriptsStack->size++] = gAIScriptPtr;
}

static bool8 AIStackPop(void)
{
    if (gBattleResources->AI_ScriptsStack->size != 0)
    {
        --gBattleResources->AI_ScriptsStack->size;
        gAIScriptPtr = gBattleResources->AI_ScriptsStack->ptr[gBattleResources->AI_ScriptsStack->size];
        return TRUE;
    }
    else
    {
        return FALSE;
    }
}

static void BattleAICmd_get_ally_chosen_move(void)
{
    u8 partnerBattler = BATTLE_PARTNER(sBattler_AI);
    if (!IsBattlerAlive(partnerBattler) || !IsBattlerAIControlled(partnerBattler))
        AI_THINKING_STRUCT->funcResult = 0;
    else if (partnerBattler > sBattler_AI) // Battler with the lower id chooses the move first.
        AI_THINKING_STRUCT->funcResult = 0;
    else
        AI_THINKING_STRUCT->funcResult = gBattleMons[partnerBattler].moves[gBattleStruct->chosenMovePositions[partnerBattler]];

    gAIScriptPtr++;
}

static void BattleAICmd_if_has_no_attacking_moves(void)
{
    s32 i;
    u8 battlerId = BattleAI_GetWantedBattler(gAIScriptPtr[1]);
    if (IsBattlerAIControlled(battlerId))
    {
        for (i = 0; i < 4; i++)
        {
            if (gBattleMons[battlerId].moves[i] != 0 && gBattleMoves[gBattleMons[battlerId].moves[i]].power != 0)
                break;
        }
    }
    else
    {
        for (i = 0; i < 4; i++)
        {
            if (BATTLE_HISTORY->usedMoves[battlerId].moves[i] != 0 && gBattleMoves[BATTLE_HISTORY->usedMoves[battlerId].moves[i]].power != 0)
                break;
        }
    }

    if (i == 4)
        gAIScriptPtr = T1_READ_PTR(gAIScriptPtr + 2);
    else
        gAIScriptPtr += 6;
}

static void BattleAICmd_get_hazards_count(void)
{
    u8 battlerId = BattleAI_GetWantedBattler(gAIScriptPtr[1]);
    u8 side = GetBattlerSide(battlerId);

    switch (T1_READ_16(gAIScriptPtr + 2))
    {
    case EFFECT_SPIKES:
        AI_THINKING_STRUCT->funcResult = gSideTimers[side].spikesAmount;
        break;
    case EFFECT_TOXIC_SPIKES:
        AI_THINKING_STRUCT->funcResult = gSideTimers[side].toxicSpikesAmount;
        break;
    }

    gAIScriptPtr += 4;
}

static void BattleAICmd_if_doesnt_hold_berry(void)
{
    u8 battlerId = BattleAI_GetWantedBattler(gAIScriptPtr[1]);
    u16 item;

    if (IsBattlerAIControlled(battlerId))
        item = gBattleMons[battlerId].item;
    else
        item = BATTLE_HISTORY->itemEffects[battlerId];

    if (ItemId_GetPocket(item) == POCKET_BERRIES)
        gAIScriptPtr += 6;
    else
        gAIScriptPtr = T1_READ_PTR(gAIScriptPtr + 2);
}

static void BattleAICmd_if_share_type(void)
{
    u8 battler1 = BattleAI_GetWantedBattler(gAIScriptPtr[1]);
    u8 battler2 = BattleAI_GetWantedBattler(gAIScriptPtr[2]);

    if (DoBattlersShareType(battler1, battler2))
        gAIScriptPtr = T1_READ_PTR(gAIScriptPtr + 3);
    else
        gAIScriptPtr += 7;
}

static void BattleAICmd_if_cant_use_last_resort(void)
{
    u8 battler = BattleAI_GetWantedBattler(gAIScriptPtr[1]);

    if (CanUseLastResort(battler))
        gAIScriptPtr += 6;
    else
        gAIScriptPtr = T1_READ_PTR(gAIScriptPtr + 2);
}

static bool32 HasMoveWithSplit(u32 battler, u32 split)
{
    s32 i;
    u16 *moves;

    if (IsBattlerAIControlled(battler) || IsBattlerAIControlled(BATTLE_PARTNER(battler)))
        moves = gBattleMons[battler].moves;
    else
        moves = gBattleResources->battleHistory->usedMoves[battler].moves;

    for (i = 0; i < MAX_MON_MOVES; i++)
    {
        if (moves[i] != MOVE_NONE && moves[i] != 0xFFFF && gBattleMoves[moves[i]].split == split)
            return TRUE;
    }

    return FALSE;
}

static void BattleAICmd_if_has_move_with_split(void)
{
    if (HasMoveWithSplit(BattleAI_GetWantedBattler(gAIScriptPtr[1]), gAIScriptPtr[2]))
        gAIScriptPtr = T1_READ_PTR(gAIScriptPtr + 3);
    else
        gAIScriptPtr += 7;
}

static void BattleAICmd_if_has_no_move_with_split(void)
{
    if (!HasMoveWithSplit(BattleAI_GetWantedBattler(gAIScriptPtr[1]), gAIScriptPtr[2]))
        gAIScriptPtr = T1_READ_PTR(gAIScriptPtr + 3);
    else
        gAIScriptPtr += 7;
}

// This function checks if all physical/special moves are either unusable or unreasonable to use.
// Consider a pokemon boosting their attack against a ghost pokemon having only normal-type physical attacks.
static bool32 MovesWithSplitUnusable(u32 attacker, u32 target, u32 split)
{
    s32 i, moveType;
    u16 *moves;
    u32 usable = 0;
    u32 unusable = CheckMoveLimitations(attacker, 0, 0xFF);

    if (IsBattlerAIControlled(attacker))
        moves = gBattleMons[attacker].moves;
    else
        moves = gBattleResources->battleHistory->usedMoves[attacker].moves;

    for (i = 0; i < MAX_MON_MOVES; i++)
    {
        if (moves[i] != MOVE_NONE
             && moves[i] != 0xFFFF
             && gBattleMoves[moves[i]].split == split
             && !(unusable & gBitTable[i]))
        {
            SetTypeBeforeUsingMove(moves[i], attacker);
            GET_MOVE_TYPE(moves[i], moveType);
            if (CalcTypeEffectivenessMultiplier(moves[i], moveType, attacker, target, FALSE) != 0)
                usable |= gBitTable[i];
        }
    }

    return (usable == 0);
}

static void BattleAICmd_if_physical_moves_unusable(void)
{
    if (MovesWithSplitUnusable(BattleAI_GetWantedBattler(gAIScriptPtr[1]), BattleAI_GetWantedBattler(gAIScriptPtr[2]), SPLIT_PHYSICAL))
        gAIScriptPtr = T1_READ_PTR(gAIScriptPtr + 3);
    else
        gAIScriptPtr += 7;
}

// Check if target has means to faint ai mon.
static void BattleAICmd_if_ai_can_go_down(void)
{
    s32 i, dmg;
    u32 unusable = CheckMoveLimitations(gBattlerTarget, 0, 0xFF & ~MOVE_LIMITATION_PP);
    u16 *moves = gBattleResources->battleHistory->usedMoves[gBattlerTarget].moves;

    for (i = 0; i < MAX_MON_MOVES; i++)
    {
        if (moves[i] != MOVE_NONE && moves[i] != 0xFFFF && !(unusable & gBitTable[i])
            && AI_CalcDamage(moves[i], gBattlerTarget, sBattler_AI) >= gBattleMons[sBattler_AI].hp)
        {
            gAIScriptPtr = T1_READ_PTR(gAIScriptPtr + 1);
            return;
        }
    }

    gAIScriptPtr += 5;
}

static void BattleAICmd_if_cant_use_belch(void)
{
    u32 battler = BattleAI_GetWantedBattler(gAIScriptPtr[1]);

    if (gBattleStruct->ateBerry[battler & BIT_SIDE] & gBitTable[gBattlerPartyIndexes[battler]])
        gAIScriptPtr += 6;
    else
        gAIScriptPtr = T1_READ_PTR(gAIScriptPtr + 2);
}

static void BattleAICmd_if_has_move_with_type(void)
{
    u32 i, moveType, battler = BattleAI_GetWantedBattler(gAIScriptPtr[1]);
    u16 *moves;

    if (IsBattlerAIControlled(battler))
        moves = gBattleMons[battler].moves;
    else
        moves = BATTLE_HISTORY->usedMoves[battler].moves;

    for (i = 0; i < 4; i++)
    {
        if (moves[i] == MOVE_NONE)
            continue;

        SetTypeBeforeUsingMove(moves[i], battler);
        GET_MOVE_TYPE(moves[i], moveType);
        if (moveType == gAIScriptPtr[2])
            break;
    }

    if (i == 4)
        gAIScriptPtr += 7;
    else
        gAIScriptPtr = T1_READ_PTR(gAIScriptPtr + 3);
}

static void BattleAICmd_if_has_move_with_flag(void)
{
    u32 i, flag, battler = BattleAI_GetWantedBattler(gAIScriptPtr[1]);
    u16 *moves;

    if (IsBattlerAIControlled(battler))
        moves = gBattleMons[battler].moves;
    else
        moves = BATTLE_HISTORY->usedMoves[battler].moves;

    flag = T1_READ_32(gAIScriptPtr + 2);
    for (i = 0; i < 4; i++)
    {
        if (moves[i] != MOVE_NONE && gBattleMoves[moves[i]].flags & flag)
        {
            gAIScriptPtr = T1_READ_PTR(gAIScriptPtr + 6);
            return;
        }
    }

    gAIScriptPtr += 10;
}

static void BattleAICmd_if_no_move_used(void)
{
    u32 i, battler = BattleAI_GetWantedBattler(gAIScriptPtr[1]);

    if (!IsBattlerAIControlled(battler))
    {
        for (i = 0; i < 4; i++)
        {
            if (BATTLE_HISTORY->usedMoves[battler].moves[i] != 0 && BATTLE_HISTORY->usedMoves[battler].moves[i] != 0xFFFF)
            {
                gAIScriptPtr += 6;
                return;
            }
        }
        gAIScriptPtr = T1_READ_PTR(gAIScriptPtr + 2);
    }
    else
    {
        gAIScriptPtr += 6;
    }
}

static void BattleAICmd_if_battler_absent(void)
{
    u32 battler = BattleAI_GetWantedBattler(gAIScriptPtr[1]);

    if (!IsBattlerAlive(battler))
        gAIScriptPtr = T1_READ_PTR(gAIScriptPtr + 2);
    else
        gAIScriptPtr += 6;
}

static void BattleAICmd_is_grounded(void)
{
    u32 battler = BattleAI_GetWantedBattler(gAIScriptPtr[1]);

    if (IsBattlerGrounded(battler))
        gAIScriptPtr = T1_READ_PTR(gAIScriptPtr + 2);
    else
        gAIScriptPtr += 6;
}

static void BattleAICmd_get_best_dmg_hp_percent(void)
{
    int i, bestDmg;

    bestDmg = 0;
    for (i = 0; i < MAX_MON_MOVES; i++)
    {
        if (gBattleResources->ai->simulatedDmg[sBattler_AI][gBattlerTarget][i] > bestDmg)
            bestDmg = gBattleResources->ai->simulatedDmg[sBattler_AI][gBattlerTarget][i];
    }

    gBattleResources->ai->funcResult = (bestDmg * 100) / gBattleMons[gBattlerTarget].maxHP;
    gAIScriptPtr++;
}

static void BattleAICmd_get_curr_dmg_hp_percent(void)
{
    int bestDmg = gBattleResources->ai->simulatedDmg[sBattler_AI][gBattlerTarget][AI_THINKING_STRUCT->movesetIndex];

    gBattleResources->ai->funcResult = (bestDmg * 100) / gBattleMons[gBattlerTarget].maxHP;
    gAIScriptPtr++;
}

static void BattleAICmd_get_move_split_from_result(void)
{
    AI_THINKING_STRUCT->funcResult = gBattleMoves[AI_THINKING_STRUCT->funcResult].type;

    gAIScriptPtr += 1;
}<|MERGE_RESOLUTION|>--- conflicted
+++ resolved
@@ -1,5 +1,5 @@
 #include "global.h"
-#include "alloc.h"
+#include "malloc.h"
 #include "battle.h"
 #include "battle_anim.h"
 #include "battle_ai_script_commands.h"
@@ -559,23 +559,13 @@
 
 static u8 ChooseMoveOrAction_Doubles(void)
 {
-    s32 i;
-    s32 j;
-<<<<<<< HEAD
+    s32 i, j;
     u32 flags;
-    s16 bestMovePointsForTarget[4];
-    s8 mostViableTargetsArray[4];
-    u8 actionOrMoveIndex[4];
-    u8 mostViableMovesScores[4];
-    u8 mostViableMovesIndices[4];
-=======
-    s32 scriptsToRun;
     s16 bestMovePointsForTarget[MAX_BATTLERS_COUNT];
     s8 mostViableTargetsArray[MAX_BATTLERS_COUNT];
     u8 actionOrMoveIndex[MAX_BATTLERS_COUNT];
     u8 mostViableMovesScores[MAX_MON_MOVES];
     u8 mostViableMovesIndices[MAX_MON_MOVES];
->>>>>>> bcf74df2
     s32 mostViableTargetsNo;
     s32 mostViableMovesNo;
     s16 mostMovePoints;
@@ -1420,13 +1410,8 @@
 
 static void BattleAICmd_get_how_powerful_move_is(void)
 {
-<<<<<<< HEAD
     s32 i, checkedMove, bestId, currId, hp;
-    s32 moveDmgs[4];
-=======
-    s32 i, checkedMove;
     s32 moveDmgs[MAX_MON_MOVES];
->>>>>>> bcf74df2
 
     for (i = 0; sDiscouragedPowerfulMoveEffects[i] != 0xFFFF; i++)
     {
