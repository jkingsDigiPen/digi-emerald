#include "global.h"
#include "battle_anim.h"
#include "palette.h"
#include "random.h"
#include "task.h"
#include "trig.h"
#include "constants/rgb.h"

static void AnimConfusionDuck(struct Sprite *);
static void AnimSimplePaletteBlend(struct Sprite *);
static void AnimSimplePaletteBlend_Step(struct Sprite *);
static void AnimComplexPaletteBlend(struct Sprite *);
static void AnimComplexPaletteBlend_Step1(struct Sprite *);
static void AnimComplexPaletteBlend_Step2(struct Sprite *);
static void AnimUnused_81159B4(struct Sprite *);
static void AnimShakeMonOrBattleTerrain(struct Sprite *);
static void AnimShakeMonOrBattleTerrain_Step(struct Sprite *);
static void AnimShakeMonOrBattleTerrain_UpdateCoordOffsetEnabled(void);
static void AnimHitSplatPersistent(struct Sprite *);
static void AnimHitSplatHandleInvert(struct Sprite *);
static void AnimConfusionDuck_Step(struct Sprite *);
static void BlendColorCycle(u8, u8, u8);
static void AnimTask_BlendColorCycleLoop(u8);
static void BlendColorCycleExclude(u8, u8, u8);
static void AnimTask_BlendColorCycleExcludeLoop(u8);
static void BlendColorCycleByTag(u8, u8, u8);
static void AnimTask_BlendColorCycleByTagLoop(u8);
static void AnimTask_FlashAnimTagWithColor_Step1(u8);
static void AnimTask_FlashAnimTagWithColor_Step2(u8);
static void AnimTask_ShakeBattleTerrain_Step(u8);
static void AnimMovePowerSwapGuardSwap(struct Sprite *);

static const union AnimCmd sAnim_ConfusionDuck_0[] =
{
    ANIMCMD_FRAME(0, 8),
    ANIMCMD_FRAME(4, 8),
    ANIMCMD_FRAME(0, 8, .hFlip = TRUE),
    ANIMCMD_FRAME(8, 8),
    ANIMCMD_JUMP(0),
};

static const union AnimCmd sAnim_ConfusionDuck_1[] =
{
    ANIMCMD_FRAME(0, 8, .hFlip = TRUE),
    ANIMCMD_FRAME(4, 8),
    ANIMCMD_FRAME(0, 8),
    ANIMCMD_FRAME(8, 8),
    ANIMCMD_JUMP(0),
};

static const union AnimCmd *const sAnims_ConfusionDuck[] =
{
    sAnim_ConfusionDuck_0,
    sAnim_ConfusionDuck_1,
};

const struct SpriteTemplate gConfusionDuckSpriteTemplate =
{
    .tileTag = ANIM_TAG_DUCK,
    .paletteTag = ANIM_TAG_DUCK,
    .oam = &gOamData_AffineOff_ObjNormal_16x16,
    .anims = sAnims_ConfusionDuck,
    .images = NULL,
    .affineAnims = gDummySpriteAffineAnimTable,
    .callback = AnimConfusionDuck,
};

const struct SpriteTemplate gSimplePaletteBlendSpriteTemplate =
{
    .tileTag = 0,
    .paletteTag = 0,
    .oam = &gDummyOamData,
    .anims = gDummySpriteAnimTable,
    .images = NULL,
    .affineAnims = gDummySpriteAffineAnimTable,
    .callback = AnimSimplePaletteBlend,
};

const struct SpriteTemplate gComplexPaletteBlendSpriteTemplate =
{
    .tileTag = 0,
    .paletteTag = 0,
    .oam = &gDummyOamData,
    .anims = gDummySpriteAnimTable,
    .images = NULL,
    .affineAnims = gDummySpriteAffineAnimTable,
    .callback = AnimComplexPaletteBlend,
};

<<<<<<< HEAD
static const union AnimCmd sPowerSwapGuardSwapFrame0[] =
{
    ANIMCMD_FRAME(0, 0),
    ANIMCMD_END
};

static const union AnimCmd sPowerSwapGuardSwapFrame1[] =
{
    ANIMCMD_FRAME(4, 0),
    ANIMCMD_END
};

static const union AnimCmd sPowerSwapGuardSwapFrame2[] =
{
    ANIMCMD_FRAME(8, 0),
    ANIMCMD_END
};

static const union AnimCmd sPowerSwapGuardSwapFrame3[] =
{
    ANIMCMD_FRAME(12, 0),
    ANIMCMD_END
};

static const union AnimCmd sPowerSwapGuardSwapFrame4[] =
{
    ANIMCMD_FRAME(16, 0),
    ANIMCMD_END
};

static const union AnimCmd sPowerSwapGuardSwapFrame5[] =
{
    ANIMCMD_FRAME(20, 0),
    ANIMCMD_END
};

static const union AnimCmd * const sPowerSwapGuardSwapAnimTable[] =
{
    sPowerSwapGuardSwapFrame0,
    sPowerSwapGuardSwapFrame1,
    sPowerSwapGuardSwapFrame2,
    sPowerSwapGuardSwapFrame3,
    sPowerSwapGuardSwapFrame4,
    sPowerSwapGuardSwapFrame5
};

const struct SpriteTemplate gPowerSwapGuardSwapSpriteTemplate =
{
    .tileTag = ANIM_TAG_COLORED_ORBS,
    .paletteTag = ANIM_TAG_COLORED_ORBS,
    .oam = &gOamData_AffineOff_ObjNormal_16x16,
    .anims = sPowerSwapGuardSwapAnimTable,
    .images = NULL,
    .affineAnims = gDummySpriteAffineAnimTable,
    .callback = AnimMovePowerSwapGuardSwap
};

static const union AnimCmd gUnknown_085972A4[] =
=======
static const union AnimCmd sAnim_Unused_085972A4[] =
>>>>>>> 9eb57944
{
    ANIMCMD_FRAME(0, 3),
    ANIMCMD_FRAME(16, 3),
    ANIMCMD_FRAME(32, 3),
    ANIMCMD_FRAME(48, 3),
    ANIMCMD_FRAME(64, 3),
    ANIMCMD_JUMP(0),
};

static const union AnimCmd *const sAnims_Unused_085972BC[] =
{
    sAnim_Unused_085972A4,
};

// Unused
const struct SpriteTemplate gUnusedSpriteTemplate_085972C0 =
{
    .tileTag = ANIM_TAG_SPARKLE_4,
    .paletteTag = ANIM_TAG_SPARKLE_4,
    .oam = &gOamData_AffineOff_ObjNormal_32x32,
    .anims = sAnims_Unused_085972BC,
    .images = NULL,
    .affineAnims = gDummySpriteAffineAnimTable,
    .callback = AnimUnused_81159B4,
};

const struct SpriteTemplate gShakeMonOrTerrainSpriteTemplate =
{
    .tileTag = 0,
    .paletteTag = 0,
    .oam = &gDummyOamData,
    .anims = gDummySpriteAnimTable,
    .images = NULL,
    .affineAnims = gDummySpriteAffineAnimTable,
    .callback = AnimShakeMonOrBattleTerrain,
};

static const union AffineAnimCmd sAffineAnim_HitSplat_0[] =
{
    AFFINEANIMCMD_FRAME(0x0, 0x0, 0, 8),
    AFFINEANIMCMD_END,
};

static const union AffineAnimCmd sAffineAnim_HitSplat_1[] =
{
    AFFINEANIMCMD_FRAME(0xD8, 0xD8, 0, 0),
    AFFINEANIMCMD_FRAME(0x0, 0x0, 0, 8),
    AFFINEANIMCMD_END,
};

static const union AffineAnimCmd sAffineAnim_HitSplat_2[] =
{
    AFFINEANIMCMD_FRAME(0xB0, 0xB0, 0, 0),
    AFFINEANIMCMD_FRAME(0x0, 0x0, 0, 8),
    AFFINEANIMCMD_END,
};

static const union AffineAnimCmd sAffineAnim_HitSplat_3[] =
{
    AFFINEANIMCMD_FRAME(0x80, 0x80, 0, 0),
    AFFINEANIMCMD_FRAME(0x0, 0x0, 0, 8),
    AFFINEANIMCMD_END,
};

const union AffineAnimCmd *const gAffineAnims_HitSplat[] =
{
    sAffineAnim_HitSplat_0,
    sAffineAnim_HitSplat_1,
    sAffineAnim_HitSplat_2,
    sAffineAnim_HitSplat_3,
};

const struct SpriteTemplate gBasicHitSplatSpriteTemplate =
{
    .tileTag = ANIM_TAG_IMPACT,
    .paletteTag = ANIM_TAG_IMPACT,
    .oam = &gOamData_AffineNormal_ObjBlend_32x32,
    .anims = gDummySpriteAnimTable,
    .images = NULL,
    .affineAnims = gAffineAnims_HitSplat,
    .callback = AnimHitSplatBasic,
};

const struct SpriteTemplate gHandleInvertHitSplatSpriteTemplate =
{
    .tileTag = ANIM_TAG_IMPACT,
    .paletteTag = ANIM_TAG_IMPACT,
    .oam = &gOamData_AffineNormal_ObjBlend_32x32,
    .anims = gDummySpriteAnimTable,
    .images = NULL,
    .affineAnims = gAffineAnims_HitSplat,
    .callback = AnimHitSplatHandleInvert,
};

const struct SpriteTemplate gWaterHitSplatSpriteTemplate =
{
    .tileTag = ANIM_TAG_WATER_IMPACT,
    .paletteTag = ANIM_TAG_WATER_IMPACT,
    .oam = &gOamData_AffineNormal_ObjBlend_32x32,
    .anims = gDummySpriteAnimTable,
    .images = NULL,
    .affineAnims = gAffineAnims_HitSplat,
    .callback = AnimHitSplatBasic,
};

const struct SpriteTemplate gRandomPosHitSplatSpriteTemplate =
{
    .tileTag = ANIM_TAG_IMPACT,
    .paletteTag = ANIM_TAG_IMPACT,
    .oam = &gOamData_AffineNormal_ObjBlend_32x32,
    .anims = gDummySpriteAnimTable,
    .images = NULL,
    .affineAnims = gAffineAnims_HitSplat,
    .callback = AnimHitSplatRandom,
};

const struct SpriteTemplate gMonEdgeHitSplatSpriteTemplate =
{
    .tileTag = ANIM_TAG_IMPACT,
    .paletteTag = ANIM_TAG_IMPACT,
    .oam = &gOamData_AffineNormal_ObjBlend_32x32,
    .anims = gDummySpriteAnimTable,
    .images = NULL,
    .affineAnims = gAffineAnims_HitSplat,
    .callback = AnimHitSplatOnMonEdge,
};

const struct SpriteTemplate gCrossImpactSpriteTemplate =
{
    .tileTag = ANIM_TAG_CROSS_IMPACT,
    .paletteTag = ANIM_TAG_CROSS_IMPACT,
    .oam = &gOamData_AffineOff_ObjBlend_32x32,
    .anims = gDummySpriteAnimTable,
    .images = NULL,
    .affineAnims = gDummySpriteAffineAnimTable,
    .callback = AnimCrossImpact,
};

const struct SpriteTemplate gFlashingHitSplatSpriteTemplate =
{
    .tileTag = ANIM_TAG_IMPACT,
    .paletteTag = ANIM_TAG_IMPACT,
    .oam = &gOamData_AffineNormal_ObjNormal_32x32,
    .anims = gDummySpriteAnimTable,
    .images = NULL,
    .affineAnims = gAffineAnims_HitSplat,
    .callback = AnimFlashingHitSplat,
};

const struct SpriteTemplate gPersistHitSplatSpriteTemplate =
{
    .tileTag = ANIM_TAG_IMPACT,
    .paletteTag = ANIM_TAG_IMPACT,
    .oam = &gOamData_AffineNormal_ObjBlend_32x32,
    .anims = gDummySpriteAnimTable,
    .images = NULL,
    .affineAnims = gAffineAnims_HitSplat,
    .callback = AnimHitSplatPersistent,
};

static void AnimMovePowerSwapGuardSwapWait(struct Sprite* sprite)
{
    if (TranslateAnimHorizontalArc(sprite))
        DestroyAnimSprite(sprite);
}

// arg 0: initial x pixel offset
// arg 1: initial y pixel offset
// arg 2: orb type (0..5) - color and size
// arg 3: from user to target / target to user
// arg 4: wave period
// arg 5: wave amplitude
static void AnimMovePowerSwapGuardSwap(struct Sprite* sprite)
{
    StartSpriteAnim(sprite, gBattleAnimArgs[2]);
    if(gBattleAnimArgs[3] == 0)
    {
        InitSpritePosToAnimAttacker(sprite, TRUE);
        sprite->data[2] = GetBattlerSpriteCoord(gBattleAnimTarget, BATTLER_COORD_X);
        sprite->data[4] = GetBattlerSpriteCoord(gBattleAnimTarget, BATTLER_COORD_Y);
    }
    else
    {
        InitSpritePosToAnimTarget(sprite, TRUE);
        sprite->data[2] = GetBattlerSpriteCoord(gBattleAnimAttacker, BATTLER_COORD_X);
        sprite->data[4] = GetBattlerSpriteCoord(gBattleAnimAttacker, BATTLER_COORD_Y);
    }
    sprite->data[0] = gBattleAnimArgs[4];
    sprite->data[5] = gBattleAnimArgs[5];
    InitAnimArcTranslation(sprite);
    sprite->callback = AnimMovePowerSwapGuardSwapWait;
}

// Moves a spinning duck around the mon's head.
// arg 0: initial x pixel offset
// arg 1: initial y pixel offset
// arg 2: initial wave offset
// arg 3: wave period (higher means faster wave)
// arg 4: duration
static void AnimConfusionDuck(struct Sprite *sprite)
{
    sprite->pos1.x += gBattleAnimArgs[0];
    sprite->pos1.y += gBattleAnimArgs[1];
    sprite->data[0] = gBattleAnimArgs[2];
    if (GetBattlerSide(gBattleAnimAttacker) != B_SIDE_PLAYER)
    {
        sprite->data[1] = -gBattleAnimArgs[3];
        sprite->data[4] = 1;
    }
    else
    {
        sprite->data[1] = gBattleAnimArgs[3];
        sprite->data[4] = 0;
        StartSpriteAnim(sprite, 1);
    }

    sprite->data[3] = gBattleAnimArgs[4];
    sprite->callback = AnimConfusionDuck_Step;
    sprite->callback(sprite);
}

static void AnimConfusionDuck_Step(struct Sprite *sprite)
{
    sprite->pos2.x = Cos(sprite->data[0], 30);
    sprite->pos2.y = Sin(sprite->data[0], 10);

    if ((u16)sprite->data[0] < 128)
        sprite->oam.priority = 1;
    else
        sprite->oam.priority = 3;

    sprite->data[0] = (sprite->data[0] + sprite->data[1]) & 0xFF;
    if (++sprite->data[2] == sprite->data[3])
        DestroyAnimSprite(sprite);
}

// Performs a simple color blend on a specified sprite.
// arg 0: palette selector
// arg 1: delay
// arg 2: start blend amount
// arg 3: end blend amount
// arg 4: blend color
static void AnimSimplePaletteBlend(struct Sprite *sprite)
{
    u32 selectedPalettes = UnpackSelectedBattleBgPalettes(gBattleAnimArgs[0]);
    BeginNormalPaletteFade(selectedPalettes, gBattleAnimArgs[1], gBattleAnimArgs[2], gBattleAnimArgs[3], gBattleAnimArgs[4]);
    sprite->invisible = TRUE;
    sprite->callback = AnimSimplePaletteBlend_Step;
}

// Unpacks a bitfield and returns a bitmask of its selected palettes.
// Bits 0-6 of the selector parameter result in the following palettes being selected:
//   0: battle background palettes (BG palettes 1, 2, and 3)
//   1: gBattleAnimAttacker OBJ palette
//   2: gBattleAnimTarget OBJ palette
//   3: gBattleAnimAttacker partner OBJ palette
//   4: gBattleAnimTarget partner OBJ palette
//   5: BG palette 4
//   6: BG palette 5
u32 UnpackSelectedBattleBgPalettes(s16 selector)
{
    u8 battleBackground = selector & 1;
    u8 attacker = (selector >> 1) & 1;
    u8 target = (selector >> 2) & 1;
    u8 attackerPartner = (selector >> 3) & 1;
    u8 targetPartner = (selector >> 4) & 1;
    u8 arg5 = (selector >> 5) & 1;
    u8 arg6 = (selector >> 6) & 1;
    return GetBattleBgPalettesMask(battleBackground, attacker, target, attackerPartner, targetPartner, arg5, arg6);
}

static void AnimSimplePaletteBlend_Step(struct Sprite *sprite)
{
    if (!gPaletteFade.active)
        DestroyAnimSprite(sprite);
}

static void AnimComplexPaletteBlend(struct Sprite *sprite)
{
    u32 selectedPalettes;

    sprite->data[0] = gBattleAnimArgs[1];
    sprite->data[1] = gBattleAnimArgs[1];
    sprite->data[2] = gBattleAnimArgs[2];
    sprite->data[3] = gBattleAnimArgs[3];
    sprite->data[4] = gBattleAnimArgs[4];
    sprite->data[5] = gBattleAnimArgs[5];
    sprite->data[6] = gBattleAnimArgs[6];
    sprite->data[7] = gBattleAnimArgs[0];

    selectedPalettes = UnpackSelectedBattleBgPalettes(sprite->data[7]);
    BlendPalettes(selectedPalettes, gBattleAnimArgs[4], gBattleAnimArgs[3]);
    sprite->invisible = TRUE;
    sprite->callback = AnimComplexPaletteBlend_Step1;
}

static void AnimComplexPaletteBlend_Step1(struct Sprite *sprite)
{
    u32 selectedPalettes;

    if (sprite->data[0] > 0)
    {
        sprite->data[0]--;
        return;
    }

    if (gPaletteFade.active)
        return;

    if (sprite->data[2] == 0)
    {
        sprite->callback = AnimComplexPaletteBlend_Step2;
        return;
    }

    selectedPalettes = UnpackSelectedBattleBgPalettes(sprite->data[7]);
    if (sprite->data[1] & 0x100)
        BlendPalettes(selectedPalettes, sprite->data[4], sprite->data[3]);
    else
        BlendPalettes(selectedPalettes, sprite->data[6], sprite->data[5]);

    sprite->data[1] ^= 0x100;
    sprite->data[0] = sprite->data[1] & 0xFF;
    sprite->data[2]--;
}

static void AnimComplexPaletteBlend_Step2(struct Sprite *sprite)
{
    u32 selectedPalettes;

    if (!gPaletteFade.active)
    {
        selectedPalettes = UnpackSelectedBattleBgPalettes(sprite->data[7]);
        BlendPalettes(selectedPalettes, 0, 0);
        DestroyAnimSprite(sprite);
    }
}

static void AnimUnused_81159B4(struct Sprite *sprite)
{
    sprite->pos1.x += gBattleAnimArgs[0];
    sprite->pos1.y += gBattleAnimArgs[1];
    sprite->data[0] = 0;
    sprite->data[1] = 10;
    sprite->data[2] = 8;
    sprite->data[3] = 40;
    sprite->data[4] = 112;
    sprite->data[5] = 0;
    StoreSpriteCallbackInData6(sprite, DestroySpriteAndMatrix);
    sprite->callback = TranslateSpriteInGrowingCircleOverDuration;
    sprite->callback(sprite);
}

// Task data for AnimTask_BlendColorCycle, AnimTask_BlendColorCycleExclude, and AnimTask_BlendColorCycleByTag
#define tPalSelector   data[0]  // AnimTask_BlendColorCycle
#define tPalTag        data[0]  // AnimTask_BlendColorCycleByTag
#define tDelay         data[1]
#define tNumBlends     data[2]
#define tInitialBlendY data[3]
#define tTargetBlendY  data[4]
#define tBlendColor    data[5]
#define tRestoreBlend  data[8]
#define tPalSelectorHi data[9]
#define tPalSelectorLo data[10]

// Blends mon/screen to designated color or back alternately tNumBlends times
// Many uses of this task only set a tNumBlends of 2, which has the effect of blending to a color and back once
void AnimTask_BlendColorCycle(u8 taskId)
{
    gTasks[taskId].tPalSelector = gBattleAnimArgs[0];
    gTasks[taskId].tDelay = gBattleAnimArgs[1];
    gTasks[taskId].tNumBlends = gBattleAnimArgs[2];
    gTasks[taskId].tInitialBlendY = gBattleAnimArgs[3];
    gTasks[taskId].tTargetBlendY = gBattleAnimArgs[4];
    gTasks[taskId].tBlendColor = gBattleAnimArgs[5];
    gTasks[taskId].tRestoreBlend = FALSE;
    BlendColorCycle(taskId, 0, gTasks[taskId].tTargetBlendY);
    gTasks[taskId].func = AnimTask_BlendColorCycleLoop;
}

static void BlendColorCycle(u8 taskId, u8 startBlendAmount, u8 targetBlendAmount)
{
    u32 selectedPalettes = UnpackSelectedBattleBgPalettes(gTasks[taskId].tPalSelector);
    BeginNormalPaletteFade(
        selectedPalettes,
        gTasks[taskId].tDelay,
        startBlendAmount,
        targetBlendAmount,
        gTasks[taskId].tBlendColor);

    gTasks[taskId].tNumBlends--;
    gTasks[taskId].tRestoreBlend ^= 1;
}

static void AnimTask_BlendColorCycleLoop(u8 taskId)
{
    u8 startBlendAmount, targetBlendAmount;
    if (!gPaletteFade.active)
    {
        if (gTasks[taskId].tNumBlends > 0)
        {
            if (!gTasks[taskId].tRestoreBlend)
            {
                // Blend to designated color
                startBlendAmount = gTasks[taskId].tInitialBlendY;
                targetBlendAmount = gTasks[taskId].tTargetBlendY;
            }
            else
            {
                // Blend back to original color
                startBlendAmount = gTasks[taskId].tTargetBlendY;
                targetBlendAmount = gTasks[taskId].tInitialBlendY;
            }

            if (gTasks[taskId].tNumBlends == 1)
                targetBlendAmount = 0;

            BlendColorCycle(taskId, startBlendAmount, targetBlendAmount);
        }
        else
        {
            DestroyAnimVisualTask(taskId);
        }
    }
}

// See AnimTask_BlendColorCycle. Same, but excludes Attacker and Target
void AnimTask_BlendColorCycleExclude(u8 taskId)
{
    int battler;
    u32 selectedPalettes = 0;

    gTasks[taskId].data[0] = gBattleAnimArgs[0];
    gTasks[taskId].tDelay = gBattleAnimArgs[1];
    gTasks[taskId].tNumBlends = gBattleAnimArgs[2];
    gTasks[taskId].tInitialBlendY = gBattleAnimArgs[3];
    gTasks[taskId].tTargetBlendY = gBattleAnimArgs[4];
    gTasks[taskId].tBlendColor = gBattleAnimArgs[5];
    gTasks[taskId].tRestoreBlend = 0;

    for (battler = 0; battler < gBattlersCount; battler++)
    {
        if (battler != gBattleAnimAttacker && battler != gBattleAnimTarget)
            selectedPalettes |= 1 << (battler + 16);
    }

    if (gBattleAnimArgs[0] == 1)
        selectedPalettes |= 0xE;

    gTasks[taskId].tPalSelectorHi = selectedPalettes >> 16;
    gTasks[taskId].tPalSelectorLo = selectedPalettes & 0xFF;
    BlendColorCycleExclude(taskId, 0, gTasks[taskId].tTargetBlendY);
    gTasks[taskId].func = AnimTask_BlendColorCycleExcludeLoop;
}

static void BlendColorCycleExclude(u8 taskId, u8 startBlendAmount, u8 targetBlendAmount)
{
    u32 selectedPalettes = ((u16)gTasks[taskId].tPalSelectorHi << 16) | (u16)gTasks[taskId].tPalSelectorLo;
    BeginNormalPaletteFade(
        selectedPalettes,
        gTasks[taskId].tDelay,
        startBlendAmount,
        targetBlendAmount,
        gTasks[taskId].tBlendColor);

    gTasks[taskId].tNumBlends--;
    gTasks[taskId].tRestoreBlend ^= 1;
}

static void AnimTask_BlendColorCycleExcludeLoop(u8 taskId)
{
    u8 startBlendAmount, targetBlendAmount;
    if (!gPaletteFade.active)
    {
        if (gTasks[taskId].tNumBlends > 0)
        {
            if (!gTasks[taskId].tRestoreBlend)
            {
                // Blend to designated color
                startBlendAmount = gTasks[taskId].tInitialBlendY;
                targetBlendAmount = gTasks[taskId].tTargetBlendY;
            }
            else
            {
                // Blend back to original color
                startBlendAmount = gTasks[taskId].tTargetBlendY;
                targetBlendAmount = gTasks[taskId].tInitialBlendY;
            }

            if (gTasks[taskId].tNumBlends == 1)
                targetBlendAmount = 0;

            BlendColorCycleExclude(taskId, startBlendAmount, targetBlendAmount);
        }
        else
        {
            DestroyAnimVisualTask(taskId);
        }
    }
}

// See AnimTask_BlendColorCycle. Same, but selects palette by ANIM_TAG_*
void AnimTask_BlendColorCycleByTag(u8 taskId)
{
    gTasks[taskId].tPalTag = gBattleAnimArgs[0];
    gTasks[taskId].tDelay = gBattleAnimArgs[1];
    gTasks[taskId].tNumBlends = gBattleAnimArgs[2];
    gTasks[taskId].tInitialBlendY = gBattleAnimArgs[3];
    gTasks[taskId].tTargetBlendY = gBattleAnimArgs[4];
    gTasks[taskId].tBlendColor = gBattleAnimArgs[5];
    gTasks[taskId].tRestoreBlend = FALSE;

    BlendColorCycleByTag(taskId, 0, gTasks[taskId].tTargetBlendY);
    gTasks[taskId].func = AnimTask_BlendColorCycleByTagLoop;
}

static void BlendColorCycleByTag(u8 taskId, u8 startBlendAmount, u8 targetBlendAmount)
{
    u8 paletteIndex = IndexOfSpritePaletteTag(gTasks[taskId].tPalTag);
    BeginNormalPaletteFade(
        1 << (paletteIndex + 16),
        gTasks[taskId].tDelay,
        startBlendAmount,
        targetBlendAmount,
        gTasks[taskId].tBlendColor);

    gTasks[taskId].tNumBlends--;
    gTasks[taskId].tRestoreBlend ^= 1;
}

static void AnimTask_BlendColorCycleByTagLoop(u8 taskId)
{
    u8 startBlendAmount, targetBlendAmount;
    if (!gPaletteFade.active)
    {
        if (gTasks[taskId].tNumBlends > 0)
        {
            if (!gTasks[taskId].tRestoreBlend)
            {
                // Blend to designated color
                startBlendAmount = gTasks[taskId].tInitialBlendY;
                targetBlendAmount = gTasks[taskId].tTargetBlendY;
            }
            else
            {
                // Blend back to original color
                startBlendAmount = gTasks[taskId].tTargetBlendY;
                targetBlendAmount = gTasks[taskId].tInitialBlendY;
            }

            if (gTasks[taskId].tNumBlends == 1)
                targetBlendAmount = 0;

            BlendColorCycleByTag(taskId, startBlendAmount, targetBlendAmount);
        }
        else
        {
            DestroyAnimVisualTask(taskId);
        }
    }
}

#undef tPalSelector
#undef tPalTag
#undef tDelay
#undef tNumBlends
#undef tInitialBlendY
#undef tTargetBlendY
#undef tBlendColor
#undef tRestoreBlend
#undef tPalSelectorHi
#undef tPalSelectorLo

// Flashes the specified anim tag with given color. Used e.g. to flash the particles red in Hyper Beam
void AnimTask_FlashAnimTagWithColor(u8 taskId)
{
    u8 paletteIndex;

    gTasks[taskId].data[0] = gBattleAnimArgs[1];
    gTasks[taskId].data[1] = gBattleAnimArgs[1];
    gTasks[taskId].data[2] = gBattleAnimArgs[2];
    gTasks[taskId].data[3] = gBattleAnimArgs[3];
    gTasks[taskId].data[4] = gBattleAnimArgs[4];
    gTasks[taskId].data[5] = gBattleAnimArgs[5];
    gTasks[taskId].data[6] = gBattleAnimArgs[6];
    gTasks[taskId].data[7] = gBattleAnimArgs[0];

    paletteIndex = IndexOfSpritePaletteTag(gBattleAnimArgs[0]);
    BeginNormalPaletteFade(
        1 << (paletteIndex + 16),
        0,
        gBattleAnimArgs[4],
        gBattleAnimArgs[4],
        gBattleAnimArgs[3]);

    gTasks[taskId].func = AnimTask_FlashAnimTagWithColor_Step1;
}

static void AnimTask_FlashAnimTagWithColor_Step1(u8 taskId)
{
    u32 selectedPalettes;

    if (gTasks[taskId].data[0] > 0)
    {
        gTasks[taskId].data[0]--;
        return;
    }

    if (gPaletteFade.active)
        return;

    if (gTasks[taskId].data[2] == 0)
    {
        gTasks[taskId].func = AnimTask_FlashAnimTagWithColor_Step2;
        return;
    }

    selectedPalettes = 1 << (IndexOfSpritePaletteTag(gTasks[taskId].data[7]) + 16);
    if (gTasks[taskId].data[1] & 0x100)
    {
        BeginNormalPaletteFade(
            selectedPalettes,
            0,
            gTasks[taskId].data[4],
            gTasks[taskId].data[4],
            gTasks[taskId].data[3]);
    }
    else
    {
        BeginNormalPaletteFade(
            selectedPalettes,
            0,
            gTasks[taskId].data[6],
            gTasks[taskId].data[6],
            gTasks[taskId].data[5]);
    }

    gTasks[taskId].data[1] ^= 0x100;
    gTasks[taskId].data[0] = gTasks[taskId].data[1] & 0xFF;
    gTasks[taskId].data[2]--;
}

static void AnimTask_FlashAnimTagWithColor_Step2(u8 taskId)
{
    u32 selectedPalettes;

    if (!gPaletteFade.active)
    {
        selectedPalettes = 1 << (IndexOfSpritePaletteTag(gTasks[taskId].data[7]) + 16);
        BeginNormalPaletteFade(selectedPalettes, 0, 0, 0, RGB(0, 0, 0));
        DestroyAnimVisualTask(taskId);
    }
}

void AnimTask_InvertScreenColor(u8 taskId)
{
    u32 selectedPalettes = 0;

<<<<<<< HEAD
    if (gBattleAnimArgs[0] & 0x1)
        selectedPalettes = sub_80A75AC(1, 0, 0, 0, 0, 0, 0);
    if (gBattleAnimArgs[0] & 0x2)
        selectedPalettes |= (0x10000 << gBattleAnimAttacker);
    if (gBattleAnimArgs[0] & 0x4)
        selectedPalettes |= (0x10000 << gBattleAnimTarget);
    if (gBattleAnimArgs[0] & 0x8 && IsBattlerAlive(BATTLE_PARTNER(gBattleAnimTarget)))
        selectedPalettes |= (0x10000 << BATTLE_PARTNER(gBattleAnimTarget));
	if (gBattleAnimArgs[0] & 0x10 && IsBattlerAlive(BATTLE_PARTNER(gBattleAnimAttacker)))
        selectedPalettes |= (0x10000 << BATTLE_PARTNER(gBattleAnimAttacker));
=======
    if (gBattleAnimArgs[0] & 0x100)
        selectedPalettes = GetBattleBgPalettesMask(1, 0, 0, 0, 0, 0, 0);

    if (gBattleAnimArgs[1] & 0x100)
        selectedPalettes |= (0x10000 << attackerBattler);

    if (gBattleAnimArgs[2] & 0x100)
        selectedPalettes |= (0x10000 << targetBattler);
>>>>>>> 9eb57944

    InvertPlttBuffer(selectedPalettes);
    DestroyAnimVisualTask(taskId);
}

void UnusedAnimTask_8115F94(u8 taskId)
{
    u8 attackerBattler;
    u8 targetBattler;
    u8 paletteIndex;
    u32 selectedPalettes = 0;

    if (gTasks[taskId].data[0] == 0)
    {
        gTasks[taskId].data[2] = gBattleAnimArgs[0];
        gTasks[taskId].data[3] = gBattleAnimArgs[1];
        gTasks[taskId].data[4] = gBattleAnimArgs[2];
        gTasks[taskId].data[1] = gBattleAnimArgs[3];
        gTasks[taskId].data[5] = gBattleAnimArgs[4];
        gTasks[taskId].data[6] = gBattleAnimArgs[5];
        gTasks[taskId].data[7] = gBattleAnimArgs[6];
    }

    gTasks[taskId].data[0]++;
    attackerBattler = gBattleAnimAttacker;
    targetBattler = gBattleAnimTarget;

    if (gTasks[taskId].data[2] & 0x100)
        selectedPalettes = 0x0000FFFF;

    if (gTasks[taskId].data[2] & 0x1)
    {
        paletteIndex = IndexOfSpritePaletteTag(gSprites[gHealthboxSpriteIds[attackerBattler]].template->paletteTag);
        selectedPalettes |= (1 << paletteIndex) << 16;
    }

    if (gTasks[taskId].data[3] & 0x100)
        selectedPalettes |= (1 << attackerBattler) << 16;

    if (gTasks[taskId].data[4] & 0x100)
        selectedPalettes |= (1 << targetBattler) << 16;

    TintPlttBuffer(selectedPalettes, gTasks[taskId].data[5], gTasks[taskId].data[6], gTasks[taskId].data[7]);
    if (gTasks[taskId].data[0] == gTasks[taskId].data[1])
    {
        UnfadePlttBuffer(selectedPalettes);
        DestroyAnimVisualTask(taskId);
    }
}

static void AnimShakeMonOrBattleTerrain(struct Sprite *sprite)
{
    u16 var0;

    sprite->invisible = TRUE;
    sprite->data[0] = -gBattleAnimArgs[0];
    sprite->data[1] = gBattleAnimArgs[1];
    sprite->data[2] = gBattleAnimArgs[1];
    sprite->data[3] = gBattleAnimArgs[2];

    switch (gBattleAnimArgs[3])
    {
    case 0:
        StoreSpriteCallbackInData6(sprite, (void *)&gBattle_BG3_X);
        break;
    case 1:
        StoreSpriteCallbackInData6(sprite, (void *)&gBattle_BG3_Y);
        break;
    case 2:
        StoreSpriteCallbackInData6(sprite, (void *)&gSpriteCoordOffsetX);
        break;
    default:
        StoreSpriteCallbackInData6(sprite, (void *)&gSpriteCoordOffsetY);
        break;
    }

    sprite->data[4] = *(u16 *)(sprite->data[6] | (sprite->data[7] << 16));
    sprite->data[5] = gBattleAnimArgs[3];
    var0 = sprite->data[5] - 2;
    if (var0 < 2)
        AnimShakeMonOrBattleTerrain_UpdateCoordOffsetEnabled();

    sprite->callback = AnimShakeMonOrBattleTerrain_Step;
}

static void AnimShakeMonOrBattleTerrain_Step(struct Sprite *sprite)
{
    u8 i;
    u16 var0;

    if (sprite->data[3] > 0)
    {
        sprite->data[3]--;
        if (sprite->data[1] > 0)
        {
            sprite->data[1]--;
        }
        else
        {
            sprite->data[1] = sprite->data[2];
            *(u16 *)(sprite->data[6] | (sprite->data[7] << 16)) += sprite->data[0];
            sprite->data[0] = -sprite->data[0];
        }
    }
    else
    {
        *(u16 *)(sprite->data[6] | (sprite->data[7] << 16)) = sprite->data[4];
        var0 = sprite->data[5] - 2;
        if (var0 < 2)
        {
            for (i = 0; i < gBattlersCount; i++)
                gSprites[gBattlerSpriteIds[i]].coordOffsetEnabled = FALSE;
        }

        DestroyAnimSprite(sprite);
    }
}

static void AnimShakeMonOrBattleTerrain_UpdateCoordOffsetEnabled(void)
{
    gSprites[gBattlerSpriteIds[gBattleAnimAttacker]].coordOffsetEnabled = FALSE;
    gSprites[gBattlerSpriteIds[gBattleAnimTarget]].coordOffsetEnabled = FALSE;

    if (gBattleAnimArgs[4] == 2)
    {
        gSprites[gBattlerSpriteIds[gBattleAnimAttacker]].coordOffsetEnabled = TRUE;
        gSprites[gBattlerSpriteIds[gBattleAnimTarget]].coordOffsetEnabled = TRUE;
    }
    else
    {
        if (gBattleAnimArgs[4] == 0)
            gSprites[gBattlerSpriteIds[gBattleAnimAttacker]].coordOffsetEnabled = TRUE;
        else
            gSprites[gBattlerSpriteIds[gBattleAnimTarget]].coordOffsetEnabled = TRUE;
    }
}

// Task data for AnimTask_ShakeBattleTerrain
#define tXOffset     data[0]
#define tYOffset     data[1]
#define tNumShakes   data[2]
#define tTimer       data[3]
#define tShakeDelay  data[8]

// Can shake battle terrain back and forth on the X or down and back to original pos on Y (cant shake up from orig pos)
// arg0: x offset of shake
// arg1: y offset of shake
// arg2: number of shakes
// arg3: time between shakes
void AnimTask_ShakeBattleTerrain(u8 taskId)
{
    gTasks[taskId].tXOffset = gBattleAnimArgs[0];
    gTasks[taskId].tYOffset = gBattleAnimArgs[1];
    gTasks[taskId].tNumShakes = gBattleAnimArgs[2];
    gTasks[taskId].tTimer = gBattleAnimArgs[3];
    gTasks[taskId].tShakeDelay = gBattleAnimArgs[3];
    gBattle_BG3_X = gBattleAnimArgs[0];
    gBattle_BG3_Y = gBattleAnimArgs[1];
    gTasks[taskId].func = AnimTask_ShakeBattleTerrain_Step;
    gTasks[taskId].func(taskId);
}

static void AnimTask_ShakeBattleTerrain_Step(u8 taskId)
{
    if (gTasks[taskId].tTimer == 0)
    {
        if (gBattle_BG3_X == gTasks[taskId].tXOffset)
            gBattle_BG3_X = -gTasks[taskId].tXOffset;
        else
            gBattle_BG3_X = gTasks[taskId].tXOffset;

        if (gBattle_BG3_Y == -gTasks[taskId].tYOffset)
            gBattle_BG3_Y = 0;
        else
            gBattle_BG3_Y = -gTasks[taskId].tYOffset;

        gTasks[taskId].tTimer = gTasks[taskId].tShakeDelay;
        if (--gTasks[taskId].tNumShakes == 0)
        {
            gBattle_BG3_X = 0;
            gBattle_BG3_Y = 0;
            DestroyAnimVisualTask(taskId);
        }
    }
    else
    {
        gTasks[taskId].tTimer--;
    }
}

#undef tXOffset
#undef tYOffset
#undef tNumShakes
#undef tTimer
#undef tShakeDelay

void AnimHitSplatBasic(struct Sprite *sprite)
{
    StartSpriteAffineAnim(sprite, gBattleAnimArgs[3]);
    if (gBattleAnimArgs[2] == ANIM_ATTACKER)
        InitSpritePosToAnimAttacker(sprite, 1);
    else
        InitSpritePosToAnimTarget(sprite, TRUE);

    sprite->callback = RunStoredCallbackWhenAffineAnimEnds;
    StoreSpriteCallbackInData6(sprite, DestroyAnimSprite);
}

// Same as basic hit splat but takes a length of time to persist for (arg4)
static void AnimHitSplatPersistent(struct Sprite *sprite)
{
    StartSpriteAffineAnim(sprite, gBattleAnimArgs[3]);
    if (gBattleAnimArgs[2] == ANIM_ATTACKER)
        InitSpritePosToAnimAttacker(sprite, 1);
    else
        InitSpritePosToAnimTarget(sprite, TRUE);

    sprite->data[0] = gBattleAnimArgs[4];
    sprite->callback = RunStoredCallbackWhenAffineAnimEnds;
    StoreSpriteCallbackInData6(sprite, DestroyAnimSpriteAfterTimer);
}

// For paired hit splats whose position is inverted when used by the opponent on the player.
// Used by Twineedle and Spike Cannon
static void AnimHitSplatHandleInvert(struct Sprite *sprite)
{
    if (GetBattlerSide(gBattleAnimAttacker) != B_SIDE_PLAYER && !IsContest())
        gBattleAnimArgs[1] = -gBattleAnimArgs[1];

    AnimHitSplatBasic(sprite);
}

void AnimHitSplatRandom(struct Sprite *sprite)
{
    if (gBattleAnimArgs[1] == -1)
        gBattleAnimArgs[1] = Random2() & 3;

    if (!InitSpritePosToAnimBattler(gBattleAnimArgs[0], sprite, FALSE))
        return;
    StartSpriteAffineAnim(sprite, gBattleAnimArgs[1]);

    sprite->pos2.x += (Random2() % 48) - 24;
    sprite->pos2.y += (Random2() % 24) - 12;

    StoreSpriteCallbackInData6(sprite, DestroySpriteAndMatrix);
    sprite->callback = RunStoredCallbackWhenAffineAnimEnds;
}

void AnimHitSplatOnMonEdge(struct Sprite *sprite)
{
    sprite->data[0] = GetAnimBattlerSpriteId(gBattleAnimArgs[0]);
    sprite->pos1.x = gSprites[sprite->data[0]].pos1.x + gSprites[sprite->data[0]].pos2.x;
    sprite->pos1.y = gSprites[sprite->data[0]].pos1.y + gSprites[sprite->data[0]].pos2.y;
    sprite->pos2.x = gBattleAnimArgs[1];
    sprite->pos2.y = gBattleAnimArgs[2];
    StartSpriteAffineAnim(sprite, gBattleAnimArgs[3]);
    StoreSpriteCallbackInData6(sprite, DestroySpriteAndMatrix);
    sprite->callback = RunStoredCallbackWhenAffineAnimEnds;
}

void AnimCrossImpact(struct Sprite *sprite)
{
    if (gBattleAnimArgs[2] == ANIM_ATTACKER)
        InitSpritePosToAnimAttacker(sprite, 1);
    else
        InitSpritePosToAnimTarget(sprite, TRUE);

    sprite->data[0] = gBattleAnimArgs[3];
    StoreSpriteCallbackInData6(sprite, DestroyAnimSprite);
    sprite->callback = WaitAnimForDuration;
}

void AnimFlashingHitSplat(struct Sprite *sprite)
{
    StartSpriteAffineAnim(sprite, gBattleAnimArgs[3]);
    if (gBattleAnimArgs[2] == ANIM_ATTACKER)
        InitSpritePosToAnimAttacker(sprite, 1);
    else
        InitSpritePosToAnimTarget(sprite, TRUE);

    sprite->callback = AnimFlashingHitSplat_Step;
}

void AnimFlashingHitSplat_Step(struct Sprite *sprite)
{
    sprite->invisible ^= 1;
    if (sprite->data[0]++ > 12)
        DestroyAnimSprite(sprite);
}<|MERGE_RESOLUTION|>--- conflicted
+++ resolved
@@ -87,7 +87,6 @@
     .callback = AnimComplexPaletteBlend,
 };
 
-<<<<<<< HEAD
 static const union AnimCmd sPowerSwapGuardSwapFrame0[] =
 {
     ANIMCMD_FRAME(0, 0),
@@ -145,10 +144,7 @@
     .callback = AnimMovePowerSwapGuardSwap
 };
 
-static const union AnimCmd gUnknown_085972A4[] =
-=======
 static const union AnimCmd sAnim_Unused_085972A4[] =
->>>>>>> 9eb57944
 {
     ANIMCMD_FRAME(0, 3),
     ANIMCMD_FRAME(16, 3),
@@ -807,9 +803,8 @@
 {
     u32 selectedPalettes = 0;
 
-<<<<<<< HEAD
     if (gBattleAnimArgs[0] & 0x1)
-        selectedPalettes = sub_80A75AC(1, 0, 0, 0, 0, 0, 0);
+        selectedPalettes = GetBattleBgPalettesMask(1, 0, 0, 0, 0, 0, 0);
     if (gBattleAnimArgs[0] & 0x2)
         selectedPalettes |= (0x10000 << gBattleAnimAttacker);
     if (gBattleAnimArgs[0] & 0x4)
@@ -818,16 +813,6 @@
         selectedPalettes |= (0x10000 << BATTLE_PARTNER(gBattleAnimTarget));
 	if (gBattleAnimArgs[0] & 0x10 && IsBattlerAlive(BATTLE_PARTNER(gBattleAnimAttacker)))
         selectedPalettes |= (0x10000 << BATTLE_PARTNER(gBattleAnimAttacker));
-=======
-    if (gBattleAnimArgs[0] & 0x100)
-        selectedPalettes = GetBattleBgPalettesMask(1, 0, 0, 0, 0, 0, 0);
-
-    if (gBattleAnimArgs[1] & 0x100)
-        selectedPalettes |= (0x10000 << attackerBattler);
-
-    if (gBattleAnimArgs[2] & 0x100)
-        selectedPalettes |= (0x10000 << targetBattler);
->>>>>>> 9eb57944
 
     InvertPlttBuffer(selectedPalettes);
     DestroyAnimVisualTask(taskId);
