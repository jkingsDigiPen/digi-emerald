gUnknown_03000000: @ 3000000
	.space 0x4

	.include "src/malloc.o"

	.align 4
gDma3Requests: @ 3000010
	.space 0xC

gUnknown_0300001C: @ 300001C
	.space 0xD4

gUnknown_030000F0: @ 30000F0
	.space 0xA

gUnknown_030000FA: @ 30000FA
	.space 0x716

gDma3ManagerLocked: @ 3000810
	.space 0x1

gDma3RequestCursor: @ 3000811
	.space 0x7

	.include "src/gpu_regs.o"

	.align 4
gUnknown_030008E0: @ 30008E0
	.space 0x18

gUnknown_030008F8: @ 30008F8
	.space 0x4

gUnknown_030008FC: @ 30008FC
	.space 0x3C

gUnknown_03000938: @ 3000938
	.space 0x10

gUnknown_03000948: @ 3000948
	.space 0xA2

gUnknown_030009EA: @ 30009EA
	.space 0x2

gUnknown_030009EC: @ 30009EC
	.space 0x2

gUnknown_030009EE: @ 30009EE
	.space 0x2

gUnknown_030009F0: @ 30009F0
	.space 0x80

gUnknown_03000A70: @ 3000A70
	.space 0x100

gUnknown_03000B70: @ 3000B70
	.space 0x180

gUnknown_03000CF0: @ 3000CF0
	.space 0x20

gUnknown_03000D10: @ 3000D10
	.space 0x10

gUnknown_03000D20: @ 3000D20
	.space 0x30

gUnknown_03000D50: @ 3000D50
	.space 0x4

gUnknown_03000D54: @ 3000D54
	.space 0x4

gUnknown_03000D58: @ 3000D58
	.space 0x4

gUnknown_03000D5C: @ 3000D5C
	.space 0x4

gUnknown_03000D60: @ 3000D60
	.space 0x4

gUnknown_03000D64: @ 3000D64
	.space 0x4

gUnknown_03000D68: @ 3000D68
	.space 0x4

gUnknown_03000D6C: @ 3000D6C
	.space 0x1

gUnknown_03000D6D: @ 3000D6D
	.space 0x1

gUnknown_03000D6E: @ 3000D6E
	.space 0x2

gUnknown_03000D70: @ 3000D70
	.space 0x2

gUnknown_03000D72: @ 3000D72
	.space 0x1

gUnknown_03000D73: @ 3000D73
	.space 0x1

gUnknown_03000D74: @ 3000D74
	.space 0x4

gUnknown_03000D78: @ 3000D78
	.space 0x8

gUnknown_03000D80: @ 3000D80
	.space 0x10

gUnknown_03000D90: @ 3000D90
	.space 0x10

gUnknown_03000DA0: @ 3000DA0
	.space 0x4

gUnknown_03000DA4: @ 3000DA4
	.space 0x4

gUnknown_03000DA8: @ 3000DA8
	.space 0x4

gUnknown_03000DAC: @ 3000DAC
	.space 0x4

gUnknown_03000DB0: @ 3000DB0
	.space 0x8

gUnknown_03000DB8: @ 3000DB8
	.space 0x8

gUnknown_03000DC0: @ 3000DC0
	.space 0xC

gUnknown_03000DCC: @ 3000DCC
	.space 0x2

gUnknown_03000DCE: @ 3000DCE
	.space 0x2

gUnknown_03000DD0: @ 3000DD0
	.space 0x4

gUnknown_03000DD4: @ 3000DD4
	.space 0x4

gUnknown_03000DD8: @ 3000DD8
	.space 0x4

gUnknown_03000DDC: @ 3000DDC
	.space 0x4

gUnknown_03000DE0: @ 3000DE0
	.space 0x8

gUnknown_03000DE8: @ 3000DE8
	.space 0x10

gUnknown_03000DF8: @ 3000DF8
	.space 0xC

gUnknown_03000E04: @ 3000E04
	.space 0x2

gUnknown_03000E06: @ 3000E06
	.space 0x2

gUnknown_03000E08: @ 3000E08
	.space 0x4

gUnknown_03000E0C: @ 3000E0C
	.space 0x4

gUnknown_03000E10: @ 3000E10
	.space 0x4

gUnknown_03000E14: @ 3000E14
	.space 0x4

gUnknown_03000E18: @ 3000E18
	.space 0x1

gUnknown_03000E19: @ 3000E19
	.space 0x7

gUnknown_03000E20: @ 3000E20
	.space 0x8

gUnknown_03000E28: @ 3000E28
	.space 0x2

gUnknown_03000E2A: @ 3000E2A
	.space 0x2

gUnknown_03000E2C: @ 3000E2C
	.space 0x4

gUnknown_03000E30: @ 3000E30
	.space 0x8

gUnknown_03000E38: @ 3000E38
	.space 0x8

gUnknown_03000E40: @ 3000E40
	.space 0x78

gUnknown_03000EB8: @ 3000EB8
	.space 0x74

gUnknown_03000F2C: @ 3000F2C
	.space 0x4

gUnknown_03000F30: @ 3000F30
	.space 0x4

gUnknown_03000F34: @ 3000F34
	.space 0x2

gUnknown_03000F36: @ 3000F36
	.space 0x2

gUnknown_03000F38: @ 3000F38
	.space 0x2

gUnknown_03000F3A: @ 3000F3A
	.space 0x2

gUnknown_03000F3C: @ 3000F3C
	.space 0x4

gUnknown_03000F40: @ 3000F40
	.space 0x4

gUnknown_03000F44: @ 3000F44
	.space 0x4

gUnknown_03000F48: @ 3000F48
	.space 0x2

gUnknown_03000F4A: @ 3000F4A
	.space 0x2

gUnknown_03000F4C: @ 3000F4C
	.space 0x1

gUnknown_03000F4D: @ 3000F4D
	.space 0x1

gUnknown_03000F4E: @ 3000F4E
	.space 0x2

gUnknown_03000F50: @ 3000F50
	.space 0x8

gUnknown_03000F58: @ 3000F58
	.space 0x20

gUnknown_03000F78: @ 3000F78
	.space 0x188

gUnknown_03001100: @ 3001100
	.space 0x1

gUnknown_03001101: @ 3001101
	.space 0x1

gUnknown_03001102: @ 3001102
	.space 0x6

gUnknown_03001108: @ 3001108
	.space 0x1C

gUnknown_03001124: @ 3001124
	.space 0xC

gUnknown_03001130: @ 3001130
	.space 0x4

gUnknown_03001134: @ 3001134
	.space 0x4

gUnknown_03001138: @ 3001138
	.space 0x4

gUnknown_0300113C: @ 300113C
	.space 0x4

gUnknown_03001140: @ 3001140
	.space 0x4

gUnknown_03001144: @ 3001144
	.space 0x4

gUnknown_03001148: @ 3001148
	.space 0x4

gUnknown_0300114C: @ 300114C
	.space 0x4

gUnknown_03001150: @ 3001150
	.space 0x4

gUnknown_03001154: @ 3001154
	.space 0x4

gUnknown_03001158: @ 3001158
	.space 0x4

gUnknown_0300115C: @ 300115C
	.space 0x4

gUnknown_03001160: @ 3001160
	.space 0x8

gUnknown_03001168: @ 3001168
	.space 0xC

gUnknown_03001174: @ 3001174
	.space 0x1

gUnknown_03001175: @ 3001175
	.space 0x1

gUnknown_03001176: @ 3001176
	.space 0x2

gUnknown_03001178: @ 3001178
	.space 0x4

gUnknown_0300117C: @ 300117C
	.space 0x4

gUnknown_03001180: @ 3001180
	.space 0x8

gUnknown_03001188: @ 3001188
	.space 0x68

gUnknown_030011F0: @ 30011F0
	.space 0x2

gUnknown_030011F2: @ 30011F2
	.space 0x2

gUnknown_030011F4: @ 30011F4
	.space 0x2

gUnknown_030011F6: @ 30011F6
	.space 0x1

gUnknown_030011F7: @ 30011F7
	.space 0x1

gUnknown_030011F8: @ 30011F8
	.space 0x4

gUnknown_030011FC: @ 30011FC
	.space 0x2

gUnknown_030011FE: @ 30011FE
	.space 0x2

gUnknown_03001200: @ 3001200
	.space 0x2

gUnknown_03001202: @ 3001202
	.space 0x2

gUnknown_03001204: @ 3001204
	.space 0x4

gUnknown_03001208: @ 3001208
	.space 0x2

gUnknown_0300120A: @ 300120A
	.space 0x1

gUnknown_0300120B: @ 300120B
	.space 0x5

gUnknown_03001210: @ 3001210
	.space 0x30

gUnknown_03001240: @ 3001240
	.space 0x30

gUnknown_03001270: @ 3001270
	.space 0x4

gUnknown_03001274: @ 3001274
	.space 0x4

gUnknown_03001278: @ 3001278
	.space 0x1

gUnknown_03001279: @ 3001279
	.space 0x3

gUnknown_0300127C: @ 300127C
	.space 0x4

gUnknown_03001280: @ 3001280
	.space 0x4

gUnknown_03001284: @ 3001284
	.space 0x4

gUnknown_03001288: @ 3001288
	.space 0x4

gUnknown_0300128C: @ 300128C
	.space 0x1

gUnknown_0300128D: @ 300128D
	.space 0x1

gUnknown_0300128E: @ 300128E
	.space 0x2

gUnknown_03001290: @ 3001290
	.space 0x4

gUnknown_03001294: @ 3001294
	.space 0x4

gUnknown_03001298: @ 3001298
	.space 0x4

gUnknown_0300129C: @ 300129C
	.space 0xC

gUnknown_030012A8: @ 30012A8
	.space 0x10

gUnknown_030012B8: @ 30012B8
	.space 0x4

gUnknown_030012BC: @ 30012BC
	.space 0x4

gUnknown_030012C0: @ 30012C0
	.space 0x4

gUnknown_030012C4: @ 30012C4
	.space 0x4

gUnknown_030012C8: @ 30012C8
	.space 0x18

gUnknown_030012E0: @ 30012E0
	.space 0x2

gUnknown_030012E2: @ 30012E2
	.space 0x2

gUnknown_030012E4: @ 30012E4
	.space 0x2

gUnknown_030012E6: @ 30012E6
	.space 0x2

gUnknown_030012E8: @ 30012E8
	.space 0x4

gUnknown_030012EC: @ 30012EC
	.space 0x2

gUnknown_030012EE: @ 30012EE
	.space 0x2

gUnknown_030012F0: @ 30012F0
	.space 0x2

gUnknown_030012F2: @ 30012F2
	.space 0x2

gUnknown_030012F4: @ 30012F4
	.space 0x4

gUnknown_030012F8: @ 30012F8
	.space 0x2

gUnknown_030012FA: @ 30012FA
	.space 0x2

gUnknown_030012FC: @ 30012FC
	.space 0x4

gUnknown_03001300: @ 3001300
	.space 0x770

<<<<<<< HEAD
  .include "src/agb_flash.o"
=======
	.include "src/agb_flash.o"
>>>>>>> 105050fb

	.space 0x2

gUnknown_03001A7E: @ 3001A7E
	.space 0x2

	.include "tools/agbcc/lib/libgcc.a:dp-bit.o"
	.include "tools/agbcc/lib/libgcc.a:fp-bit.o"<|MERGE_RESOLUTION|>--- conflicted
+++ resolved
@@ -496,11 +496,7 @@
 gUnknown_03001300: @ 3001300
 	.space 0x770
 
-<<<<<<< HEAD
-  .include "src/agb_flash.o"
-=======
 	.include "src/agb_flash.o"
->>>>>>> 105050fb
 
 	.space 0x2
 
