--- conflicted
+++ resolved
@@ -1,4 +1,3 @@
-<<<<<<< HEAD
 MONSTILLFRONTGFXDIR := graphics/pokemon/front_pics
 MONBACKGFXDIR := graphics/pokemon/back_pics
 MONFRONTGFXDIR := graphics/pokemon/anim_front_pics
@@ -15,30 +14,10 @@
 TYPESGFXDIR := graphics/types
 RAYQUAZAGFXDIR := graphics/rayquaza_scene
 ROULETTEGFXDIR := graphics/roulette
+SLOTMACHINEGFXDIR := graphics/slot_machine
 PKNAVGFXDIR := graphics/pokenav/
 PKNAVOPTIONSGFXDIR := graphics/pokenav/options
 PSSGFXDIR := graphics/pokemon_storage
-=======
-monstillfrontdir := graphics/pokemon/front_pics
-monbackdir := graphics/pokemon/back_pics
-monfrontdir := graphics/pokemon/anim_front_pics
-monpaldir := graphics/pokemon/palettes
-tilesetdir := data/tilesets
-fontdir := data/graphics/fonts
-menudir := graphics/interface
-btanimgfxdir := graphics/battle_anims/sprites
-unusedgfxdir := graphics/unused
-unknowngfxdir := graphics/unknown
-btintgfxdir := graphics/battle_interface
-masksgfxdir := graphics/battle_anims/masks
-bttransgfxdir := graphics/battle_transitions
-typesdir := graphics/types
-rayquazadir := graphics/rayquaza_scene
-roulettegfxdir := graphics/roulette
-pknvdir := graphics/pokenav/
-pknvoptionsdir := graphics/pokenav/options
-slotmachinedir := graphics/slot_machine
->>>>>>> 3c93557b
 
 types := normal fight flying poison ground rock bug ghost steel mystery fire water grass electric psychic ice dragon dark
 contest_types := cool beauty cute smart tough
@@ -487,7 +466,10 @@
                                          $(BATTRANSGFXDIR)/frontier_squares_4.4bpp
 	@cat $^ >$@
 
-<<<<<<< HEAD
+$(SLOTMACHINEGFXDIR)/reel_time_gfx.4bpp: $(SLOTMACHINEGFXDIR)/reel_time_pikachu.4bpp \
+										 $(SLOTMACHINEGFXDIR)/reel_time_machine.4bpp
+	@cat $^ >$@
+
 $(PKNAVOPTIONSGFXDIR)/options.4bpp: $(PKNAVOPTIONSGFXDIR)/hoenn_map.4bpp \
                                 $(PKNAVOPTIONSGFXDIR)/condition.4bpp \
                                 $(PKNAVOPTIONSGFXDIR)/match_call.4bpp \
@@ -501,25 +483,6 @@
                                 $(PKNAVOPTIONSGFXDIR)/smart.4bpp \
                                 $(PKNAVOPTIONSGFXDIR)/tough.4bpp \
                                 $(PKNAVOPTIONSGFXDIR)/cancel.4bpp
-=======
-$(slotmachinedir)/reel_time_gfx.4bpp: $(slotmachinedir)/reel_time_pikachu.4bpp \
-										 $(slotmachinedir)/reel_time_machine.4bpp
-	@cat $^ >$@
-
-$(pknvoptionsdir)/options.4bpp: $(pknvoptionsdir)/hoenn_map.4bpp \
-                                $(pknvoptionsdir)/condition.4bpp \
-                                $(pknvoptionsdir)/match_call.4bpp \
-                                $(pknvoptionsdir)/ribbons.4bpp \
-                                $(pknvoptionsdir)/switch_off.4bpp \
-                                $(pknvoptionsdir)/party.4bpp \
-                                $(pknvoptionsdir)/search.4bpp \
-                                $(pknvoptionsdir)/cool.4bpp \
-                                $(pknvoptionsdir)/beauty.4bpp \
-                                $(pknvoptionsdir)/cute.4bpp \
-                                $(pknvoptionsdir)/smart.4bpp \
-                                $(pknvoptionsdir)/tough.4bpp \
-                                $(pknvoptionsdir)/cancel.4bpp
->>>>>>> 3c93557b
 	@cat $^ >$@
 
 $(PKNAVGFXDIR)/header.4bpp: %.4bpp: %.png
