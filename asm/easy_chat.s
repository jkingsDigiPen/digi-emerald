--- conflicted
+++ resolved
@@ -637,13 +637,8 @@
 	thumb_func_start sub_811A7E4
 sub_811A7E4: @ 811A7E4
 	push {lr}
-<<<<<<< HEAD
 	bl UpdatePaletteFade
-	ldr r0, =gUnknown_030022C0
-=======
-	bl fade_and_return_progress_probably
 	ldr r0, =gMain
->>>>>>> 83ae14e2
 	movs r1, 0x87
 	lsls r1, 3
 	adds r0, r1
