	.include "asm/macros.inc"
	.include "constants/constants.inc"

	.syntax unified

	.text

<<<<<<< HEAD
	thumb_func_start sub_811A20C
sub_811A20C: @ 811A20C
	push {r4-r6,lr}
	mov r6, r9
	mov r5, r8
	push {r5,r6}
	adds r6, r0, 0
	mov r8, r1
	mov r9, r2
	adds r5, r3, 0
	lsls r6, 24
	lsrs r6, 24
	lsls r5, 24
	lsrs r5, 24
	bl ResetTasks
	ldr r0, =sub_811A2C0
	movs r1, 0
	bl CreateTask
	adds r4, r0, 0
	lsls r4, 24
	lsrs r4, 24
	ldr r1, =gTasks
	lsls r0, r4, 2
	adds r0, r4
	lsls r0, 3
	adds r0, r1
	strh r6, [r0, 0xA]
	strh r5, [r0, 0x16]
	adds r0, r4, 0
	movs r1, 0x2
	mov r2, r8
	bl SetWordTaskArg
	adds r0, r4, 0
	movs r1, 0x4
	mov r2, r9
	bl SetWordTaskArg
	ldr r0, =sub_811A278
	bl SetMainCallback2
	pop {r3,r4}
	mov r8, r3
	mov r9, r4
	pop {r4-r6}
	pop {r0}
	bx r0
	.pool
	thumb_func_end sub_811A20C

	thumb_func_start sub_811A278
sub_811A278: @ 811A278
	push {lr}
	bl RunTasks
	bl AnimateSprites
	bl BuildOamBuffer
	bl UpdatePaletteFade
	pop {r0}
	bx r0
	thumb_func_end sub_811A278

	thumb_func_start sub_811A290
sub_811A290: @ 811A290
	push {lr}
	bl TransferPlttBuffer
	bl LoadOam
	bl ProcessSpriteCopyRequests
	pop {r0}
	bx r0
	thumb_func_end sub_811A290

	thumb_func_start sub_811A2A4
sub_811A2A4: @ 811A2A4
	lsls r0, 24
	lsrs r0, 24
	ldr r3, =gTasks
	lsls r2, r0, 2
	adds r2, r0
	lsls r2, 3
	adds r2, r3
	str r1, [r2]
	movs r0, 0
	strh r0, [r2, 0x8]
	bx lr
	.pool
	thumb_func_end sub_811A2A4

	thumb_func_start sub_811A2C0
sub_811A2C0: @ 811A2C0
	push {r4,lr}
	lsls r0, 24
	lsrs r4, r0, 24
	bl is_c1_link_related_active
	cmp r0, 0
	bne _0811A2DC
_0811A2CE:
	adds r0, r4, 0
	bl sub_811A428
	lsls r0, 24
	cmp r0, 0
	bne _0811A2CE
	b _0811A2EA
_0811A2DC:
	adds r0, r4, 0
	bl sub_811A428
	lsls r0, 24
	lsrs r0, 24
	cmp r0, 0x1
	beq _0811A2F2
_0811A2EA:
	ldr r1, =sub_811A2FC
	adds r0, r4, 0
	bl sub_811A2A4
_0811A2F2:
	pop {r4}
	pop {r0}
	bx r0
	.pool
	thumb_func_end sub_811A2C0

	thumb_func_start sub_811A2FC
sub_811A2FC: @ 811A2FC
	push {r4-r6,lr}
	sub sp, 0x4
	lsls r0, 24
	lsrs r2, r0, 24
	lsls r0, r2, 2
	adds r0, r2
	lsls r0, 3
	ldr r1, =gTasks + 0x8
	adds r5, r0, r1
	movs r1, 0
	ldrsh r0, [r5, r1]
	cmp r0, 0x5
	bls _0811A318
	b _0811A41C
_0811A318:
	lsls r0, 2
	ldr r1, =_0811A32C
	adds r0, r1
	ldr r0, [r0]
	mov pc, r0
	.pool
	.align 2, 0
_0811A32C:
	.4byte _0811A344
	.4byte _0811A370
	.4byte _0811A3CC
	.4byte _0811A3D4
	.4byte _0811A3EC
	.4byte _0811A40C
_0811A344:
	ldr r0, =sub_811A290
	bl SetVBlankCallback
	movs r4, 0x1
	negs r4, r4
	adds r0, r4, 0
	movs r1, 0x10
	movs r2, 0
	bl BlendPalettes
	movs r0, 0
	str r0, [sp]
	adds r0, r4, 0
	adds r1, r4, 0
	movs r2, 0x10
	movs r3, 0
	bl BeginNormalPaletteFade
	movs r0, 0x5
	b _0811A41A
	.pool
_0811A370:
	bl sub_811AAAC
	lsls r0, 16
	lsrs r4, r0, 16
	adds r6, r4, 0
	adds r0, r4, 0
	bl sub_811A88C
	cmp r0, 0
	beq _0811A39E
	movs r0, 0x1
	negs r0, r0
	movs r1, 0x2
	negs r1, r1
	movs r2, 0
	str r2, [sp]
	movs r3, 0x10
	bl BeginNormalPaletteFade
	movs r0, 0x3
	strh r0, [r5]
	strh r4, [r5, 0xC]
	b _0811A41C
_0811A39E:
	cmp r4, 0x18
	bne _0811A3B6
	movs r1, 0x1
	negs r1, r1
	str r0, [sp]
	adds r0, r1, 0
	movs r2, 0
	movs r3, 0x10
	bl BeginNormalPaletteFade
	movs r0, 0x4
	b _0811A41A
_0811A3B6:
	cmp r6, 0
	beq _0811A41C
	movs r0, 0x5
	bl PlaySE
	adds r0, r6, 0
	bl sub_811C158
	ldrh r0, [r5]
	adds r0, 0x1
	b _0811A41A
_0811A3CC:
	bl sub_811C170
	lsls r0, 24
	b _0811A414
_0811A3D4:
	ldr r0, =gPaletteFade
	ldrb r1, [r0, 0x7]
	movs r0, 0x80
	ands r0, r1
	cmp r0, 0
	bne _0811A41C
	ldrh r0, [r5, 0xC]
	bl sub_811A8A4
	b _0811A41C
	.pool
_0811A3EC:
	ldr r0, =gPaletteFade
	ldrb r1, [r0, 0x7]
	movs r0, 0x80
	ands r0, r1
	cmp r0, 0
	bne _0811A41C
	adds r0, r2, 0
	movs r1, 0x4
	bl GetWordTaskArg
	bl sub_811A4D0
	b _0811A41C
	.pool
_0811A40C:
	ldr r0, =gPaletteFade
	ldrb r1, [r0, 0x7]
	movs r0, 0x80
	ands r0, r1
_0811A414:
	cmp r0, 0
	bne _0811A41C
	movs r0, 0x1
_0811A41A:
	strh r0, [r5]
_0811A41C:
	add sp, 0x4
	pop {r4-r6}
	pop {r0}
	bx r0
	.pool
	thumb_func_end sub_811A2FC

	thumb_func_start sub_811A428
sub_811A428: @ 811A428
	push {r4-r6,lr}
	lsls r0, 24
	lsrs r5, r0, 24
	lsls r0, r5, 2
	adds r0, r5
	lsls r0, 3
	ldr r1, =gTasks + 0x8
	adds r6, r0, r1
	movs r1, 0
	ldrsh r0, [r6, r1]
	cmp r0, 0x4
	bhi _0811A4BC
	lsls r0, 2
	ldr r1, =_0811A454
	adds r0, r1
	ldr r0, [r0]
	mov pc, r0
	.pool
	.align 2, 0
_0811A454:
	.4byte _0811A468
	.4byte _0811A47C
	.4byte _0811A482
	.4byte _0811A498
	.4byte _0811A4B0
_0811A468:
	movs r0, 0
	bl SetVBlankCallback
	bl ResetSpriteData
	bl FreeAllSpritePalettes
	bl ResetPaletteFade
	b _0811A4C0
_0811A47C:
	bl sub_811F28C
	b _0811A49C
_0811A482:
	ldrb r4, [r6, 0x2]
	adds r0, r5, 0
	movs r1, 0x2
	bl GetWordTaskArg
	adds r1, r0, 0
	ldrb r2, [r6, 0xE]
	adds r0, r4, 0
	bl sub_811A95C
	b _0811A49C
_0811A498:
	bl sub_811BF8C
_0811A49C:
	lsls r0, 24
	cmp r0, 0
	bne _0811A4C0
	adds r0, r5, 0
	movs r1, 0x4
	bl GetWordTaskArg
	bl sub_811A4D0
	b _0811A4C0
_0811A4B0:
	bl sub_811BFA4
	lsls r0, 24
	cmp r0, 0
	beq _0811A4C0
	b _0811A4C6
_0811A4BC:
	movs r0, 0
	b _0811A4C8
_0811A4C0:
	ldrh r0, [r6]
	adds r0, 0x1
	strh r0, [r6]
_0811A4C6:
	movs r0, 0x1
_0811A4C8:
	pop {r4-r6}
	pop {r1}
	bx r1
	thumb_func_end sub_811A428

	thumb_func_start sub_811A4D0
sub_811A4D0: @ 811A4D0
	push {r4,lr}
	adds r4, r0, 0
	bl sub_811C13C
	bl sub_811AA90
	bl sub_811F2B8
	bl FreeAllWindowBuffers
	adds r0, r4, 0
	bl SetMainCallback2
	pop {r4}
	pop {r0}
	bx r0
	thumb_func_end sub_811A4D0

	thumb_func_start easy_chat_input_maybe
easy_chat_input_maybe: @ 811A4F0
	push {r4,r5,lr}
	movs r5, 0x3
	ldr r0, =gSpecialVar_0x8004
	ldrh r0, [r0]
	cmp r0, 0x14
	bls _0811A4FE
	b _0811A7D4
_0811A4FE:
	lsls r0, 2
	ldr r1, =_0811A510
	adds r0, r1
	ldr r0, [r0]
	mov pc, r0
	.pool
	.align 2, 0
_0811A510:
	.4byte _0811A564
	.4byte _0811A578
	.4byte _0811A58C
	.4byte _0811A5A0
	.4byte _0811A5B4
	.4byte _0811A604
	.4byte _0811A5D8
	.4byte _0811A630
	.4byte _0811A664
	.4byte _0811A688
	.4byte _0811A6B4
	.4byte _0811A6D4
	.4byte _0811A708
	.4byte _0811A72C
	.4byte _0811A73C
	.4byte _0811A770
	.4byte _0811A7D4
	.4byte _0811A784
	.4byte _0811A798
	.4byte _0811A7AC
	.4byte _0811A7BC
_0811A564:
	ldr r0, =gSaveBlock1Ptr
	ldr r0, [r0]
	ldr r1, =0x00002bb0
	adds r4, r0, r1
	b _0811A7C2
	.pool
_0811A578:
	ldr r0, =gSaveBlock1Ptr
	ldr r0, [r0]
	ldr r2, =0x00002bbc
	adds r4, r0, r2
	b _0811A7C2
	.pool
_0811A58C:
	ldr r0, =gSaveBlock1Ptr
	ldr r0, [r0]
	ldr r3, =0x00002bc8
	adds r4, r0, r3
	b _0811A7C2
	.pool
_0811A5A0:
	ldr r0, =gSaveBlock1Ptr
	ldr r0, [r0]
	ldr r1, =0x00002bd4
	adds r4, r0, r1
	b _0811A7C2
	.pool
_0811A5B4:
	ldr r2, =gSaveBlock1Ptr
	ldr r0, =gSpecialVar_0x8005
	ldrh r1, [r0]
	lsls r0, r1, 3
	adds r0, r1
	lsls r0, 2
	ldr r3, =0x00002be0
	adds r0, r3
	ldr r1, [r2]
	adds r4, r1, r0
	b _0811A7C2
	.pool
_0811A5D8:
	ldr r0, =gSaveBlock1Ptr
	ldr r0, [r0]
	ldr r2, =0x00002e36
	adds r1, r0, r2
	ldr r3, =0x00002e2a
	adds r2, r0, r3
	movs r3, 0x5
_0811A5E6:
	ldrh r0, [r2]
	strh r0, [r2, 0xC]
	adds r2, 0x2
	subs r3, 0x1
	cmp r3, 0
	bge _0811A5E6
	adds r4, r1, 0
	b _0811A7C2
	.pool
_0811A604:
	ldr r2, =gSaveBlock1Ptr
	ldr r0, =gSpecialVar_0x8005
	ldrh r1, [r0]
	lsls r0, r1, 3
	adds r0, r1
	lsls r0, 2
	ldr r1, [r2]
	adds r0, r1
	ldr r1, =0x000027d0
	adds r4, r0, r1
	ldr r0, =gSpecialVar_0x8006
	ldrb r5, [r0]
	b _0811A7C2
	.pool
_0811A630:
	ldr r2, =gSaveBlock1Ptr
	ldr r0, =gSpecialVar_0x8005
	ldrh r1, [r0]
	lsls r0, r1, 3
	adds r0, r1
	lsls r0, 2
	ldr r3, =0x000027cc
	adds r0, r3
	ldr r1, [r2]
	adds r1, r0
	ldr r0, =gSpecialVar_0x8006
	ldrh r0, [r0]
	lsls r0, 1
	adds r0, 0x1C
	adds r4, r1, r0
	movs r5, 0x1
	b _0811A7C2
	.pool
_0811A664:
	ldr r2, =gSaveBlock1Ptr
	ldr r0, =gSpecialVar_0x8005
	ldrh r1, [r0]
	lsls r0, r1, 3
	adds r0, r1
	lsls r0, 2
	ldr r1, [r2]
	adds r0, r1
	ldr r1, =0x000027ce
	adds r4, r0, r1
	movs r5, 0
	b _0811A7C2
	.pool
_0811A688:
	ldr r4, =gStringVar3
	ldr r1, =gSaveBlock1Ptr
	ldr r0, [r1]
	ldr r2, =0x00002e6c
	adds r0, r2
	ldrh r0, [r0]
	strh r0, [r4]
	ldr r0, [r1]
	ldr r3, =0x00002e6e
	adds r0, r3
	ldrh r0, [r0]
	strh r0, [r4, 0x2]
	b _0811A7C2
	.pool
_0811A6B4:
	ldr r0, =gSaveBlock1Ptr
	ldr r0, [r0]
	ldr r1, =0x00002baa
	adds r4, r0, r1
	ldr r2, =0x0000ffff
	adds r0, r2, 0
	strh r0, [r4]
	movs r5, 0x1
	b _0811A7C2
	.pool
_0811A6D4:
	ldr r2, =gSaveBlock1Ptr
	ldr r0, =gSpecialVar_0x8005
	ldrh r1, [r0]
	lsls r0, r1, 3
	adds r0, r1
	lsls r0, 2
	ldr r3, =0x000027cc
	adds r0, r3
	ldr r1, [r2]
	adds r1, r0
	ldr r0, =gSpecialVar_0x8006
	ldrh r0, [r0]
	lsls r0, 1
	adds r0, 0x4
	adds r4, r1, r0
	movs r5, 0
	b _0811A7C2
	.pool
_0811A708:
	ldr r2, =gSaveBlock1Ptr
	ldr r0, =gSpecialVar_0x8005
	ldrh r1, [r0]
	lsls r0, r1, 3
	adds r0, r1
	lsls r0, 2
	ldr r1, [r2]
	adds r0, r1
	ldr r1, =0x000027e4
	adds r4, r0, r1
	movs r5, 0x1
	b _0811A7C2
	.pool
_0811A72C:
	ldr r4, =gStringVar3
	adds r0, r4, 0
	movs r1, 0x2
	bl InitializeEasyChatWordArray
	b _0811A7C2
	.pool
_0811A73C:
	ldr r2, =gSaveBlock1Ptr
	ldr r0, =gSpecialVar_0x8005
	ldrh r1, [r0]
	lsls r0, r1, 3
	adds r0, r1
	lsls r0, 2
	ldr r3, =0x000027cc
	adds r0, r3
	ldr r1, [r2]
	adds r1, r0
	adds r4, r1, 0
	adds r4, 0x14
	ldr r2, =0x0000ffff
	adds r0, r2, 0
	strh r0, [r1, 0x14]
	movs r5, 0x2
	b _0811A7C2
	.pool
_0811A770:
	ldr r0, =gSaveBlock1Ptr
	ldr r0, [r0]
	ldr r3, =0x00003b6e
	adds r4, r0, r3
	b _0811A7C2
	.pool
_0811A784:
	ldr r0, =gSaveBlock1Ptr
	ldr r0, [r0]
	ldr r1, =0x00003b5a
	adds r4, r0, r1
	b _0811A7C2
	.pool
_0811A798:
	ldr r0, =gSaveBlock1Ptr
	ldr r0, [r0]
	ldr r2, =0x00003b6c
	adds r4, r0, r2
	b _0811A7C2
	.pool
_0811A7AC:
	ldr r0, =gSaveBlock2Ptr
	ldr r0, [r0]
	movs r3, 0x82
	lsls r3, 1
	adds r4, r0, r3
	b _0811A7C2
	.pool
_0811A7BC:
	bl sub_801B058
	adds r4, r0, 0
_0811A7C2:
	bl overworld_free_bg_tilemaps
	ldr r0, =gSpecialVar_0x8004
	ldrb r0, [r0]
	ldr r2, =CB2_ReturnToFieldContinueScript
	adds r1, r4, 0
	adds r3, r5, 0
	bl sub_811A20C
_0811A7D4:
	pop {r4,r5}
	pop {r0}
	bx r0
	.pool
	thumb_func_end easy_chat_input_maybe

	thumb_func_start sub_811A7E4
sub_811A7E4: @ 811A7E4
	push {lr}
	bl UpdatePaletteFade
	ldr r0, =gMain
	movs r1, 0x87
	lsls r1, 3
	adds r0, r1
	ldrb r0, [r0]
	cmp r0, 0
	beq _0811A804
	cmp r0, 0x1
	beq _0811A80E
	b _0811A840
	.pool
_0811A804:
	movs r0, 0x1
	movs r1, 0
	bl FadeScreen
	b _0811A840
_0811A80E:
	ldr r0, =gPaletteFade
	ldrb r1, [r0, 0x7]
	movs r0, 0x80
	ands r0, r1
	cmp r0, 0
	bne _0811A84E
	ldr r0, =gSaveBlock1Ptr
	ldr r0, [r0]
	ldr r1, =0x00003b58
	adds r0, r1
	ldr r1, =0x0000ffff
	strh r1, [r0, 0x16]
	bl overworld_free_bg_tilemaps
	bl sub_811A8F0
	b _0811A84E
	.pool
_0811A840:
	ldr r1, =gMain
	movs r0, 0x87
	lsls r0, 3
	adds r1, r0
	ldrb r0, [r1]
	adds r0, 0x1
	strb r0, [r1]
_0811A84E:
	pop {r0}
	bx r0
	.pool
	thumb_func_end sub_811A7E4

	thumb_func_start sub_811A858
sub_811A858: @ 811A858
	push {lr}
	ldr r0, =sub_811A7E4
	bl SetMainCallback2
	pop {r0}
	bx r0
	.pool
	thumb_func_end sub_811A858

	thumb_func_start sub_811A868
sub_811A868: @ 811A868
	push {lr}
	lsls r0, 16
	lsrs r2, r0, 16
	movs r0, 0
	ldr r1, =gUnknown_08597530
_0811A872:
	ldrh r3, [r1]
	cmp r2, r3
	beq _0811A884
	adds r1, 0x8
	adds r0, 0x1
	cmp r0, 0x3
	bls _0811A872
	movs r0, 0x1
	negs r0, r0
_0811A884:
	pop {r1}
	bx r1
	.pool
	thumb_func_end sub_811A868

	thumb_func_start sub_811A88C
sub_811A88C: @ 811A88C
	push {lr}
	lsls r0, 16
	lsrs r0, 16
	bl sub_811A868
	adds r1, r0, 0
	mvns r1, r1
	negs r0, r1
	orrs r0, r1
	lsrs r0, 31
	pop {r1}
	bx r1
	thumb_func_end sub_811A88C

	thumb_func_start sub_811A8A4
sub_811A8A4: @ 811A8A4
	push {r4,lr}
	lsls r0, 16
	lsrs r0, 16
	bl sub_811A868
	adds r4, r0, 0
	bl ResetTasks
	ldr r0, =gUnknown_08597530
	lsls r4, 3
	adds r0, 0x4
	adds r4, r0
	ldr r0, [r4]
	bl sub_811A4D0
	pop {r4}
	pop {r0}
	bx r0
	.pool
	thumb_func_end sub_811A8A4

	thumb_func_start sub_811A8CC
sub_811A8CC: @ 811A8CC
	push {lr}
	ldr r0, =gSaveBlock1Ptr
	ldr r1, [r0]
	ldr r0, =0x00003b6e
	adds r1, r0
	ldr r2, =CB2_ReturnToFieldContinueScript
	movs r0, 0xF
	movs r3, 0x3
	bl sub_811A20C
	pop {r0}
	bx r0
	.pool
	thumb_func_end sub_811A8CC

	thumb_func_start sub_811A8F0
sub_811A8F0: @ 811A8F0
	push {lr}
	ldr r0, =gSaveBlock1Ptr
	ldr r1, [r0]
	ldr r0, =0x00003b5a
	adds r1, r0
	ldr r2, =CB2_ReturnToFieldContinueScript
	movs r0, 0x10
	movs r3, 0x3
	bl sub_811A20C
	pop {r0}
	bx r0
	.pool
	thumb_func_end sub_811A8F0

	thumb_func_start sub_811A914
sub_811A914: @ 811A914
	push {lr}
	ldr r0, =gSaveBlock1Ptr
	ldr r1, [r0]
	ldr r0, =0x00003b6c
	adds r1, r0
	ldr r2, =CB2_ReturnToFieldContinueScript
	movs r0, 0x12
	movs r3, 0x3
	bl sub_811A20C
	pop {r0}
	bx r0
	.pool
	thumb_func_end sub_811A914

	thumb_func_start sub_811A938
sub_811A938: @ 811A938
	push {lr}
	ldr r0, =gSaveBlock1Ptr
	ldr r1, [r0]
	ldr r0, =0x00003b5a
	adds r1, r0
	ldr r2, =CB2_ReturnToFieldContinueScript
	movs r0, 0x11
	movs r3, 0x3
	bl sub_811A20C
	pop {r0}
	bx r0
	.pool
	thumb_func_end sub_811A938

	thumb_func_start sub_811A95C
sub_811A95C: @ 811A95C
	push {r4-r7,lr}
	mov r7, r8
	push {r7}
	mov r8, r1
	lsls r0, 24
	lsrs r5, r0, 24
	lsls r2, 24
	lsrs r6, r2, 24
	ldr r4, =gUnknown_0203A118
	movs r0, 0x50
	bl Alloc
	str r0, [r4]
	cmp r0, 0
	bne _0811A984
	movs r0, 0
	b _0811AA7E
	.pool
_0811A984:
	movs r7, 0
	strb r5, [r0]
	ldr r0, [r4]
	mov r1, r8
	str r1, [r0, 0x38]
	strb r7, [r0, 0x5]
	ldr r0, [r4]
	strb r7, [r0, 0x6]
	ldr r0, [r4]
	strb r7, [r0, 0x9]
	ldr r0, [r4]
	strb r6, [r0, 0x12]
	ldr r0, [r4]
	strb r7, [r0, 0x13]
	adds r0, r5, 0
	bl sub_811BCC8
	lsls r0, 24
	lsrs r6, r0, 24
	cmp r5, 0x10
	bne _0811A9C6
	ldr r0, [r4]
	adds r0, 0x14
	bl sub_811BDF0
	ldr r0, [r4]
	adds r1, r0, 0
	adds r1, 0x14
	str r1, [r0, 0x34]
	movs r1, 0x7
	strb r1, [r0, 0x4]
	lsls r0, r6, 1
	b _0811A9DE
_0811A9C6:
	ldr r0, [r4]
	strb r7, [r0, 0x4]
	ldr r3, [r4]
	ldr r1, =gUnknown_08597550
	lsls r2, r6, 1
	adds r0, r2, r6
	lsls r0, 3
	adds r1, 0x4
	adds r0, r1
	ldr r0, [r0]
	str r0, [r3, 0x34]
	adds r0, r2, 0
_0811A9DE:
	ldr r3, =gUnknown_0203A118
	ldr r2, [r3]
	ldr r1, =gUnknown_08597550
	adds r0, r6
	lsls r0, 3
	adds r0, r1
	ldrb r1, [r0, 0x1]
	strb r1, [r2, 0x2]
	ldr r1, [r3]
	ldrb r0, [r0, 0x2]
	strb r0, [r1, 0x3]
	ldr r0, [r3]
	ldrb r2, [r0, 0x2]
	ldrb r1, [r0, 0x3]
	adds r4, r2, 0
	muls r4, r1
	adds r1, r4, 0
	strb r1, [r0, 0x7]
	ldr r0, [r3]
	strb r6, [r0, 0x1]
	ldr r1, [r3]
	ldrb r0, [r1, 0x7]
	adds r4, r3, 0
	cmp r0, 0x9
	bls _0811AA14
	movs r0, 0x9
	strb r0, [r1, 0x7]
_0811AA14:
	mov r0, r8
	cmp r0, 0
	beq _0811AA34
	ldr r0, [r4]
	adds r1, r0, 0
	adds r1, 0x3C
	ldrb r2, [r0, 0x7]
	mov r0, r8
	bl CpuSet
	b _0811AA64
	.pool
_0811AA34:
	movs r3, 0
	ldr r0, [r4]
	ldrb r0, [r0, 0x7]
	cmp r3, r0
	bge _0811AA5C
	adds r6, r4, 0
	ldr r1, =0x0000ffff
	adds r5, r1, 0
_0811AA44:
	ldr r2, [r6]
	lsls r0, r3, 1
	adds r1, r2, 0
	adds r1, 0x3C
	adds r1, r0
	ldrh r0, [r1]
	orrs r0, r5
	strh r0, [r1]
	adds r3, 0x1
	ldrb r2, [r2, 0x7]
	cmp r3, r2
	blt _0811AA44
_0811AA5C:
	ldr r1, [r4]
	adds r0, r1, 0
	adds r0, 0x3C
	str r0, [r1, 0x38]
_0811AA64:
	bl sub_811F3AC
	ldr r1, =gUnknown_0203A118
	ldr r2, [r1]
	lsls r0, 24
	lsrs r0, 24
	subs r0, 0x1
	lsrs r1, r0, 31
	adds r0, r1
	asrs r0, 1
	adds r0, 0x1
	strb r0, [r2, 0xD]
	movs r0, 0x1
_0811AA7E:
	pop {r3}
	mov r8, r3
	pop {r4-r7}
	pop {r1}
	bx r1
	.pool
	thumb_func_end sub_811A95C

	thumb_func_start sub_811AA90
sub_811AA90: @ 811AA90
	push {r4,lr}
	ldr r4, =gUnknown_0203A118
	ldr r0, [r4]
	cmp r0, 0
	beq _0811AAA2
	bl Free
	movs r0, 0
	str r0, [r4]
_0811AAA2:
	pop {r4}
	pop {r0}
	bx r0
	.pool
	thumb_func_end sub_811AA90

	thumb_func_start sub_811AAAC
sub_811AAAC: @ 811AAAC
	push {lr}
	ldr r0, =gUnknown_0203A118
	ldr r0, [r0]
	ldrb r0, [r0, 0x4]
	cmp r0, 0xA
	bhi _0811AB3E
	lsls r0, 2
	ldr r1, =_0811AACC
	adds r0, r1
	ldr r0, [r0]
	mov pc, r0
	.pool
	.align 2, 0
_0811AACC:
	.4byte _0811AAF8
	.4byte _0811AAFE
	.4byte _0811AB04
	.4byte _0811AB0A
	.4byte _0811AB10
	.4byte _0811AB16
	.4byte _0811AB1C
	.4byte _0811AB22
	.4byte _0811AB28
	.4byte _0811AB2E
	.4byte _0811AB34
_0811AAF8:
	bl sub_811AB68
	b _0811AB38
_0811AAFE:
	bl sub_811ACDC
	b _0811AB38
_0811AB04:
	bl sub_811AE44
	b _0811AB38
_0811AB0A:
	bl sub_811AF00
	b _0811AB38
_0811AB10:
	bl sub_811AF8C
	b _0811AB38
_0811AB16:
	bl sub_811B040
	b _0811AB38
_0811AB1C:
	bl sub_811AFEC
	b _0811AB38
_0811AB22:
	bl sub_811B08C
	b _0811AB38
_0811AB28:
	bl sub_811B0BC
	b _0811AB38
_0811AB2E:
	bl sub_811B0E8
	b _0811AB38
_0811AB34:
	bl sub_811B0F8
_0811AB38:
	lsls r0, 16
	lsrs r0, 16
	b _0811AB40
_0811AB3E:
	movs r0, 0
_0811AB40:
	pop {r1}
	bx r1
	thumb_func_end sub_811AAAC

	thumb_func_start sub_811AB44
sub_811AB44: @ 811AB44
	push {lr}
	bl sub_811BA68
	lsls r0, 24
	lsrs r0, 24
	cmp r0, 0x2
	beq _0811AB5E
	cmp r0, 0x2
	blt _0811AB62
	cmp r0, 0x8
	bgt _0811AB62
	cmp r0, 0x7
	blt _0811AB62
_0811AB5E:
	movs r0, 0x1
	b _0811AB64
_0811AB62:
	movs r0, 0
_0811AB64:
	pop {r1}
	bx r1
	thumb_func_end sub_811AB44

	thumb_func_start sub_811AB68
sub_811AB68: @ 811AB68
	push {r4-r7,lr}
	ldr r0, =gMain
	ldrh r1, [r0, 0x2E]
	movs r0, 0x1
	ands r0, r1
	cmp r0, 0
	beq _0811ABB8
	bl sub_811BF78
	ldr r1, =gUnknown_0203A118
	ldr r3, [r1]
	movs r2, 0
	movs r0, 0x2
	strb r0, [r3, 0x4]
	ldr r0, [r1]
	strb r2, [r0, 0xA]
	ldr r0, [r1]
	strb r2, [r0, 0xB]
	ldr r0, [r1]
	strb r2, [r0, 0xC]
	movs r0, 0x9
	b _0811ACCC
	.pool
_0811AB9C:
	movs r0, 0x20
	ands r0, r1
	cmp r0, 0
	bne _0811AC68
	movs r0, 0x80
	ands r0, r1
	cmp r0, 0
	bne _0811AC58
	movs r0, 0x10
	ands r0, r1
	cmp r0, 0
	bne _0811AC48
	movs r0, 0
	b _0811ACCC
_0811ABB8:
	movs r0, 0x2
	ands r0, r1
	cmp r0, 0
	bne _0811AC78
	movs r0, 0x8
	ands r0, r1
	cmp r0, 0
	bne _0811AC7E
	movs r0, 0x40
	ands r0, r1
	cmp r0, 0
	beq _0811AB9C
	ldr r2, =gUnknown_0203A118
	ldr r1, [r2]
	ldrb r0, [r1, 0x6]
	subs r0, 0x1
_0811ABD8:
	strb r0, [r1, 0x6]
_0811ABDA:
	adds r7, r2, 0
	adds r4, r7, 0
	ldr r2, [r4]
	movs r0, 0x6
	ldrsb r0, [r2, r0]
	ldr r6, =gUnknown_08597550
	cmp r0, 0
	bge _0811ABF8
	ldrb r0, [r2, 0x1]
	lsls r1, r0, 1
	adds r1, r0
	lsls r1, 3
	adds r1, r6
	ldrb r0, [r1, 0x2]
	strb r0, [r2, 0x6]
_0811ABF8:
	ldr r3, [r4]
	movs r2, 0x6
	ldrsb r2, [r3, r2]
	adds r5, r6, 0
	ldrb r1, [r3, 0x1]
	lsls r0, r1, 1
	adds r0, r1
	lsls r0, 3
	adds r0, r5
	ldrb r0, [r0, 0x2]
	cmp r2, r0
	ble _0811AC14
	movs r0, 0
	strb r0, [r3, 0x6]
_0811AC14:
	ldr r3, [r4]
	movs r2, 0x6
	ldrsb r2, [r3, r2]
	ldrb r1, [r3, 0x1]
	lsls r0, r1, 1
	adds r0, r1
	lsls r0, 3
	adds r1, r0, r5
	ldrb r0, [r1, 0x2]
	cmp r2, r0
	bne _0811AC88
	movs r0, 0x5
	ldrsb r0, [r3, r0]
	cmp r0, 0x2
	ble _0811AC36
	movs r0, 0x2
	strb r0, [r3, 0x5]
_0811AC36:
	ldr r1, [r4]
	movs r0, 0x1
	strb r0, [r1, 0x4]
	movs r0, 0x3
	b _0811ACCC
	.pool
_0811AC48:
	ldr r2, =gUnknown_0203A118
	ldr r1, [r2]
	ldrb r0, [r1, 0x5]
	adds r0, 0x1
	strb r0, [r1, 0x5]
	b _0811ABDA
	.pool
_0811AC58:
	ldr r2, =gUnknown_0203A118
	ldr r1, [r2]
	ldrb r0, [r1, 0x6]
	adds r0, 0x1
	b _0811ABD8
	.pool
_0811AC68:
	ldr r2, =gUnknown_0203A118
	ldr r1, [r2]
	ldrb r0, [r1, 0x5]
	subs r0, 0x1
	strb r0, [r1, 0x5]
	b _0811ABDA
	.pool
_0811AC78:
	bl sub_811B150
	b _0811AC82
_0811AC7E:
	bl sub_811B1B4
_0811AC82:
	lsls r0, 16
	lsrs r0, 16
	b _0811ACCC
_0811AC88:
	movs r0, 0x5
	ldrsb r0, [r3, r0]
	cmp r0, 0
	bge _0811AC96
	ldrb r0, [r1, 0x1]
	subs r0, 0x1
	strb r0, [r3, 0x5]
_0811AC96:
	ldr r3, [r4]
	movs r2, 0x5
	ldrsb r2, [r3, r2]
	ldrb r1, [r3, 0x1]
	lsls r0, r1, 1
	adds r0, r1
	lsls r0, 3
	adds r0, r6
	ldrb r0, [r0, 0x1]
	cmp r2, r0
	blt _0811ACB0
	movs r0, 0
	strb r0, [r3, 0x5]
_0811ACB0:
	bl sub_811AB44
	cmp r0, 0
	beq _0811ACCA
	ldr r2, [r7]
	ldr r0, [r2, 0x4]
	ldr r1, =0x00ffff00
	ands r0, r1
	ldr r1, =0x00040100
	cmp r0, r1
	bne _0811ACCA
	movs r0, 0
	strb r0, [r2, 0x5]
_0811ACCA:
	movs r0, 0x2
_0811ACCC:
	pop {r4-r7}
	pop {r1}
	bx r1
	.pool
	thumb_func_end sub_811AB68

=======
>>>>>>> 6b84feaa
	thumb_func_start sub_811ACDC
sub_811ACDC: @ 811ACDC
	push {r4-r6,lr}
	ldr r2, =gMain
	ldrh r1, [r2, 0x2E]
	movs r0, 0x1
	ands r0, r1
	cmp r0, 0
	beq _0811AD4A
	ldr r0, =gUnknown_0203A118
	ldr r0, [r0]
	ldrb r0, [r0, 0x5]
	lsls r0, 24
	asrs r0, 24
	cmp r0, 0x1
	beq _0811AD3E
	b _0811AD24
	.pool
_0811AD04:
	movs r0, 0x20
	ands r0, r2
	lsls r0, 16
	lsrs r3, r0, 16
	cmp r3, 0
	bne _0811ADE0
	movs r0, 0x80
	ands r0, r2
	cmp r0, 0
	bne _0811ADD0
	movs r0, 0x10
	ands r0, r2
	cmp r0, 0
	bne _0811ADC0
	movs r0, 0
	b _0811AE32
_0811AD24:
	cmp r0, 0x1
	bgt _0811AD2E
	cmp r0, 0
	beq _0811AD38
	b _0811AD4A
_0811AD2E:
	cmp r0, 0x2
	beq _0811ADF6
	cmp r0, 0x3
	beq _0811AD44
	b _0811AD4A
_0811AD38:
	bl sub_811B184
	b _0811ADFA
_0811AD3E:
	bl sub_811B150
	b _0811ADFA
_0811AD44:
	bl sub_811B264
	b _0811ADFA
_0811AD4A:
	ldrh r2, [r2, 0x2E]
	movs r0, 0x2
	ands r0, r2
	cmp r0, 0
	bne _0811ADF0
	movs r0, 0x8
	ands r0, r2
	cmp r0, 0
	bne _0811ADF6
	movs r0, 0x40
	ands r0, r2
	cmp r0, 0
	beq _0811AD04
	ldr r2, =gUnknown_0203A118
	ldr r1, [r2]
	ldrb r0, [r1, 0x6]
	subs r0, 0x1
	strb r0, [r1, 0x6]
_0811AD6E:
	adds r6, r2, 0
_0811AD70:
	adds r5, r6, 0
	ldr r4, [r5]
	movs r3, 0x6
	ldrsb r3, [r4, r3]
	ldr r2, =gUnknown_08597550
	ldrb r1, [r4, 0x1]
	lsls r0, r1, 1
	adds r0, r1
	lsls r0, 3
	adds r1, r0, r2
	ldrb r0, [r1, 0x2]
	cmp r3, r0
	bne _0811AE00
	bl sub_811BA3C
	movs r2, 0x3
	cmp r0, 0
	beq _0811AD96
	movs r2, 0x4
_0811AD96:
	ldr r1, [r5]
	movs r0, 0x5
	ldrsb r0, [r1, r0]
	cmp r0, 0
	bge _0811ADA4
	subs r0, r2, 0x1
	strb r0, [r1, 0x5]
_0811ADA4:
	ldr r1, [r5]
	movs r0, 0x5
	ldrsb r0, [r1, r0]
	cmp r0, r2
	blt _0811ADB2
	movs r0, 0
	strb r0, [r1, 0x5]
_0811ADB2:
	movs r0, 0x3
	b _0811AE32
	.pool
_0811ADC0:
	ldr r2, =gUnknown_0203A118
	ldr r1, [r2]
	ldrb r0, [r1, 0x5]
	adds r0, 0x1
	strb r0, [r1, 0x5]
	b _0811AD6E
	.pool
_0811ADD0:
	ldr r1, =gUnknown_0203A118
	ldr r0, [r1]
	strb r3, [r0, 0x6]
	adds r6, r1, 0
	b _0811AD70
	.pool
_0811ADE0:
	ldr r2, =gUnknown_0203A118
	ldr r1, [r2]
	ldrb r0, [r1, 0x5]
	subs r0, 0x1
	strb r0, [r1, 0x5]
	b _0811AD6E
	.pool
_0811ADF0:
	bl sub_811B150
	b _0811ADFA
_0811ADF6:
	bl sub_811B1B4
_0811ADFA:
	lsls r0, 16
	lsrs r0, 16
	b _0811AE32
_0811AE00:
	movs r0, 0x5
	ldrsb r0, [r4, r0]
	ldrb r1, [r1, 0x1]
	cmp r0, r1
	blt _0811AE0E
	subs r0, r1, 0x1
	strb r0, [r4, 0x5]
_0811AE0E:
	bl sub_811AB44
	cmp r0, 0
	beq _0811AE28
	ldr r2, [r6]
	ldr r0, [r2, 0x4]
	ldr r1, =0x00ffff00
	ands r0, r1
	ldr r1, =0x00040100
	cmp r0, r1
	bne _0811AE28
	movs r0, 0
	strb r0, [r2, 0x5]
_0811AE28:
	ldr r0, =gUnknown_0203A118
	ldr r1, [r0]
	movs r0, 0
	strb r0, [r1, 0x4]
	movs r0, 0x2
_0811AE32:
	pop {r4-r6}
	pop {r1}
	bx r1
	.pool
	thumb_func_end sub_811ACDC

	thumb_func_start sub_811AE44
sub_811AE44: @ 811AE44
	push {lr}
	ldr r1, =gMain
	ldrh r2, [r1, 0x2E]
	movs r0, 0x2
	ands r0, r2
	adds r3, r1, 0
	cmp r0, 0
	beq _0811AE60
	bl sub_811B32C
	b _0811AEF6
	.pool
_0811AE60:
	movs r0, 0x1
	ands r0, r2
	cmp r0, 0
	beq _0811AEAE
	ldr r0, =gUnknown_0203A118
	ldr r2, [r0]
	movs r1, 0xA
	ldrsb r1, [r2, r1]
	movs r0, 0x1
	negs r0, r0
	cmp r1, r0
	beq _0811AE84
	bl sub_811B2B0
	b _0811AEF6
	.pool
_0811AE84:
	movs r0, 0xB
	ldrsb r0, [r2, r0]
	cmp r0, 0x1
	beq _0811AEA2
	cmp r0, 0x1
	bgt _0811AE96
	cmp r0, 0
	beq _0811AE9C
	b _0811AEAE
_0811AE96:
	cmp r0, 0x2
	beq _0811AEA8
	b _0811AEAE
_0811AE9C:
	bl sub_811B33C
	b _0811AEF6
_0811AEA2:
	bl sub_811B368
	b _0811AEF6
_0811AEA8:
	bl sub_811B32C
	b _0811AEF6
_0811AEAE:
	ldrh r1, [r3, 0x2E]
	movs r0, 0x4
	ands r0, r1
	cmp r0, 0
	beq _0811AEBE
	bl sub_811B33C
	b _0811AEF6
_0811AEBE:
	ldrh r1, [r3, 0x30]
	movs r0, 0x40
	ands r0, r1
	cmp r0, 0
	beq _0811AECC
	movs r0, 0x2
	b _0811AEF2
_0811AECC:
	movs r0, 0x80
	ands r0, r1
	cmp r0, 0
	beq _0811AED8
	movs r0, 0x3
	b _0811AEF2
_0811AED8:
	movs r0, 0x20
	ands r0, r1
	cmp r0, 0
	beq _0811AEE4
	movs r0, 0x1
	b _0811AEF2
_0811AEE4:
	movs r0, 0x10
	ands r0, r1
	cmp r0, 0
	bne _0811AEF0
	movs r0, 0
	b _0811AEFA
_0811AEF0:
	movs r0, 0
_0811AEF2:
	bl sub_811B528
_0811AEF6:
	lsls r0, 16
	lsrs r0, 16
_0811AEFA:
	pop {r1}
	bx r1
	thumb_func_end sub_811AE44

	thumb_func_start sub_811AF00
sub_811AF00: @ 811AF00
	push {lr}
	ldr r2, =gMain
	ldrh r1, [r2, 0x2E]
	movs r0, 0x2
	ands r0, r1
	cmp r0, 0
	beq _0811AF24
	ldr r0, =gUnknown_0203A118
	ldr r1, [r0]
	movs r0, 0x2
	strb r0, [r1, 0x4]
	movs r0, 0xE
	b _0811AF86
	.pool
_0811AF24:
	movs r0, 0x1
	ands r0, r1
	cmp r0, 0
	beq _0811AF32
	bl sub_811B394
	b _0811AF82
_0811AF32:
	movs r0, 0x8
	ands r0, r1
	cmp r0, 0
	beq _0811AF3E
	movs r0, 0x4
	b _0811AF7E
_0811AF3E:
	movs r0, 0x4
	ands r0, r1
	cmp r0, 0
	beq _0811AF4A
	movs r0, 0x5
	b _0811AF7E
_0811AF4A:
	ldrh r1, [r2, 0x30]
	movs r0, 0x40
	ands r0, r1
	cmp r0, 0
	beq _0811AF58
	movs r0, 0x2
	b _0811AF7E
_0811AF58:
	movs r0, 0x80
	ands r0, r1
	cmp r0, 0
	beq _0811AF64
	movs r0, 0x3
	b _0811AF7E
_0811AF64:
	movs r0, 0x20
	ands r0, r1
	cmp r0, 0
	beq _0811AF70
	movs r0, 0x1
	b _0811AF7E
_0811AF70:
	movs r0, 0x10
	ands r0, r1
	cmp r0, 0
	bne _0811AF7C
	movs r0, 0
	b _0811AF86
_0811AF7C:
	movs r0, 0
_0811AF7E:
	bl sub_811B794
_0811AF82:
	lsls r0, 16
	lsrs r0, 16
_0811AF86:
	pop {r1}
	bx r1
	thumb_func_end sub_811AF00

	thumb_func_start sub_811AF8C
sub_811AF8C: @ 811AF8C
	push {lr}
	bl ProcessMenuInputNoWrap_
	lsls r0, 24
	asrs r1, r0, 24
	cmp r1, 0
	beq _0811AFC0
	cmp r1, 0
	bgt _0811AFA8
	movs r0, 0x1
	negs r0, r0
	cmp r1, r0
	beq _0811AFAC
	b _0811AFE4
_0811AFA8:
	cmp r1, 0x1
	bne _0811AFE4
_0811AFAC:
	bl sub_811B2A4
	ldr r1, =gUnknown_0203A118
	ldr r1, [r1]
	strb r0, [r1, 0x4]
	movs r0, 0x7
	b _0811AFE6
	.pool
_0811AFC0:
	ldr r0, =gSpecialVar_Result
	strh r1, [r0]
	ldr r0, =gUnknown_0203A118
	ldr r0, [r0]
	ldrb r0, [r0]
	subs r0, 0x11
	lsls r0, 24
	lsrs r0, 24
	cmp r0, 0x1
	bhi _0811AFD8
	bl sub_811B3E4
_0811AFD8:
	movs r0, 0x18
	b _0811AFE6
	.pool
_0811AFE4:
	movs r0, 0
_0811AFE6:
	pop {r1}
	bx r1
	thumb_func_end sub_811AF8C

	thumb_func_start sub_811AFEC
sub_811AFEC: @ 811AFEC
	push {r4,lr}
	bl ProcessMenuInputNoWrap_
	lsls r0, 24
	asrs r1, r0, 24
	cmp r1, 0
	beq _0811B020
	cmp r1, 0
	bgt _0811B008
	movs r0, 0x1
	negs r0, r0
	cmp r1, r0
	beq _0811B00C
	b _0811B038
_0811B008:
	cmp r1, 0x1
	bne _0811B038
_0811B00C:
	bl sub_811B2A4
	ldr r1, =gUnknown_0203A118
	ldr r1, [r1]
	strb r0, [r1, 0x4]
	movs r0, 0x7
	b _0811B03A
	.pool
_0811B020:
	bl sub_811BE9C
	ldr r4, =gSpecialVar_Result
	bl sub_811B4EC
	strh r0, [r4]
	bl sub_811B3E4
	movs r0, 0x18
	b _0811B03A
	.pool
_0811B038:
	movs r0, 0
_0811B03A:
	pop {r4}
	pop {r1}
	bx r1
	thumb_func_end sub_811AFEC

	thumb_func_start sub_811B040
sub_811B040: @ 811B040
	push {lr}
	bl ProcessMenuInputNoWrap_
	lsls r0, 24
	asrs r1, r0, 24
	cmp r1, 0
	beq _0811B070
	cmp r1, 0
	bgt _0811B05C
	movs r0, 0x1
	negs r0, r0
	cmp r1, r0
	beq _0811B060
	b _0811B084
_0811B05C:
	cmp r1, 0x1
	bne _0811B084
_0811B060:
	ldr r0, =gUnknown_0203A118
	ldr r1, [r0]
	movs r0, 0x1
	strb r0, [r1, 0x4]
	movs r0, 0x7
	b _0811B086
	.pool
_0811B070:
	bl sub_811B418
	ldr r0, =gUnknown_0203A118
	ldr r1, [r0]
	movs r0, 0x1
	strb r0, [r1, 0x4]
	movs r0, 0x8
	b _0811B086
	.pool
_0811B084:
	movs r0, 0
_0811B086:
	pop {r1}
	bx r1
	thumb_func_end sub_811B040

	thumb_func_start sub_811B08C
sub_811B08C: @ 811B08C
	push {lr}
	ldr r0, =gMain
	ldrh r1, [r0, 0x2E]
	movs r0, 0x1
	ands r0, r1
	cmp r0, 0
	beq _0811B0A4
	movs r0, 0x1A
	b _0811B0B8
	.pool
_0811B0A4:
	movs r0, 0x2
	ands r0, r1
	cmp r0, 0
	bne _0811B0B0
	movs r0, 0
	b _0811B0B8
_0811B0B0:
	bl sub_811B150
	lsls r0, 16
	lsrs r0, 16
_0811B0B8:
	pop {r1}
	bx r1
	thumb_func_end sub_811B08C

	thumb_func_start sub_811B0BC
sub_811B0BC: @ 811B0BC
	push {lr}
	ldr r0, =gMain
	ldrh r1, [r0, 0x2E]
	movs r0, 0x3
	ands r0, r1
	cmp r0, 0
	bne _0811B0D4
	movs r0, 0
	b _0811B0E0
	.pool
_0811B0D4:
	bl sub_811B2A4
	ldr r1, =gUnknown_0203A118
	ldr r1, [r1]
	strb r0, [r1, 0x4]
	movs r0, 0x7
_0811B0E0:
	pop {r1}
	bx r1
	.pool
	thumb_func_end sub_811B0BC

	thumb_func_start sub_811B0E8
sub_811B0E8: @ 811B0E8
	ldr r0, =gUnknown_0203A118
	ldr r1, [r0]
	movs r0, 0xA
	strb r0, [r1, 0x4]
	movs r0, 0x6
	bx lr
	.pool
	thumb_func_end sub_811B0E8

	thumb_func_start sub_811B0F8
sub_811B0F8: @ 811B0F8
	push {r4,lr}
	bl ProcessMenuInputNoWrap_
	lsls r0, 24
	asrs r1, r0, 24
	cmp r1, 0
	beq _0811B134
	cmp r1, 0
	bgt _0811B114
	movs r0, 0x1
	negs r0, r0
	cmp r1, r0
	beq _0811B118
	b _0811B148
_0811B114:
	cmp r1, 0x1
	bne _0811B148
_0811B118:
	bl sub_811B454
	ldr r2, =gUnknown_0203A118
	ldr r1, [r2]
	movs r0, 0
	strb r0, [r1, 0x8]
	ldr r1, [r2]
	movs r0, 0x8
	strb r0, [r1, 0x4]
	movs r0, 0x1F
	b _0811B14A
	.pool
_0811B134:
	ldr r4, =gSpecialVar_Result
	bl sub_811B4EC
	strh r0, [r4]
	bl sub_811B3E4
	movs r0, 0x18
	b _0811B14A
	.pool
_0811B148:
	movs r0, 0
_0811B14A:
	pop {r4}
	pop {r1}
	bx r1
	thumb_func_end sub_811B0F8

	thumb_func_start sub_811B150
sub_811B150: @ 811B150
	push {lr}
	ldr r1, =gUnknown_0203A118
	ldr r2, [r1]
	ldrb r0, [r2]
	cmp r0, 0x13
	beq _0811B160
	cmp r0, 0xB
	bne _0811B174
_0811B160:
	ldrb r0, [r2, 0x4]
	strb r0, [r2, 0x8]
	ldr r1, [r1]
	movs r0, 0x8
	strb r0, [r1, 0x4]
	movs r0, 0x22
	b _0811B180
	.pool
_0811B174:
	ldrb r0, [r2, 0x4]
	strb r0, [r2, 0x8]
	ldr r1, [r1]
	movs r0, 0x4
	strb r0, [r1, 0x4]
	movs r0, 0x5
_0811B180:
	pop {r1}
	bx r1
	thumb_func_end sub_811B150

	thumb_func_start sub_811B184
sub_811B184: @ 811B184
	push {lr}
	ldr r2, =gUnknown_0203A118
	ldr r0, [r2]
	ldrb r1, [r0, 0x4]
	strb r1, [r0, 0x8]
	ldr r1, [r2]
	ldrb r0, [r1]
	cmp r0, 0x6
	bne _0811B1A8
	ldrb r0, [r1, 0x4]
	strb r0, [r1, 0x8]
	ldr r1, [r2]
	movs r0, 0x8
	strb r0, [r1, 0x4]
	movs r0, 0x20
	b _0811B1AE
	.pool
_0811B1A8:
	movs r0, 0x5
	strb r0, [r1, 0x4]
	movs r0, 0x4
_0811B1AE:
	pop {r1}
	bx r1
	thumb_func_end sub_811B184

	thumb_func_start sub_811B1B4
sub_811B1B4: @ 811B1B4
	push {r4,lr}
	ldr r4, =gUnknown_0203A118
	ldr r1, [r4]
	ldrb r0, [r1, 0x4]
	strb r0, [r1, 0x8]
	ldr r1, [r4]
	ldrb r0, [r1]
	cmp r0, 0x11
	bne _0811B1DC
	bl sub_811BD64
	cmp r0, 0
	bne _0811B1FA
	bl sub_811BDB0
	cmp r0, 0
	bne _0811B1E8
	b _0811B256
	.pool
_0811B1DC:
	cmp r0, 0x12
	bne _0811B204
	bl sub_811BDB0
	cmp r0, 0
	beq _0811B1F2
_0811B1E8:
	ldr r1, [r4]
	movs r0, 0x8
	strb r0, [r1, 0x4]
	movs r0, 0x1E
	b _0811B25C
_0811B1F2:
	bl sub_811BD64
	cmp r0, 0
	beq _0811B256
_0811B1FA:
	ldr r1, [r4]
	movs r0, 0x8
	strb r0, [r1, 0x4]
	movs r0, 0x1D
	b _0811B25C
_0811B204:
	cmp r0, 0x9
	beq _0811B20C
	cmp r0, 0xD
	bne _0811B21E
_0811B20C:
	bl sub_811BD2C
	cmp r0, 0
	bne _0811B256
	ldr r1, [r4]
	movs r0, 0x8
	strb r0, [r1, 0x4]
	movs r0, 0x21
	b _0811B25C
_0811B21E:
	cmp r0, 0x13
	beq _0811B226
	cmp r0, 0xB
	bne _0811B238
_0811B226:
	bl sub_811BCF4
	cmp r0, 0
	beq _0811B256
	ldr r1, [r4]
	movs r0, 0x8
	strb r0, [r1, 0x4]
	movs r0, 0x22
	b _0811B25C
_0811B238:
	cmp r0, 0x14
	beq _0811B258
	bl sub_811BCF4
	cmp r0, 0x1
	beq _0811B24C
	bl sub_811B4EC
	cmp r0, 0
	bne _0811B256
_0811B24C:
	ldr r1, [r4]
	movs r0, 0x4
	strb r0, [r1, 0x4]
	movs r0, 0x5
	b _0811B25C
_0811B256:
	ldr r1, [r4]
_0811B258:
	movs r0, 0x6
	strb r0, [r1, 0x4]
_0811B25C:
	pop {r4}
	pop {r1}
	bx r1
	thumb_func_end sub_811B1B4

	thumb_func_start sub_811B264
sub_811B264: @ 811B264
	push {lr}
	ldr r2, =gUnknown_0203A118
	ldr r1, [r2]
	ldrb r0, [r1, 0x4]
	strb r0, [r1, 0x8]
	ldr r0, [r2]
	ldrb r0, [r0]
	cmp r0, 0x11
	beq _0811B28E
	cmp r0, 0x11
	bgt _0811B284
	cmp r0, 0xF
	beq _0811B28A
	b _0811B29E
	.pool
_0811B284:
	cmp r0, 0x12
	beq _0811B296
	b _0811B29E
_0811B28A:
	movs r0, 0x19
	b _0811B2A0
_0811B28E:
	bl sub_811B3E4
	movs r0, 0x1C
	b _0811B2A0
_0811B296:
	bl sub_811B3E4
	movs r0, 0x1B
	b _0811B2A0
_0811B29E:
	movs r0, 0
_0811B2A0:
	pop {r1}
	bx r1
	thumb_func_end sub_811B264

	thumb_func_start sub_811B2A4
sub_811B2A4: @ 811B2A4
	ldr r0, =gUnknown_0203A118
	ldr r0, [r0]
	ldrb r0, [r0, 0x8]
	bx lr
	.pool
	thumb_func_end sub_811B2A4

	thumb_func_start sub_811B2B0
sub_811B2B0: @ 811B2B0
	push {lr}
	ldr r0, =gUnknown_0203A118
	ldr r0, [r0]
	ldrb r0, [r0, 0x9]
	cmp r0, 0
	bne _0811B2DC
	bl sub_811B8E8
	lsls r0, 24
	lsrs r0, 24
	bl sub_811F3B8
	adds r1, r0, 0
	lsls r1, 24
	lsrs r1, 24
	movs r0, 0
	bl sub_811F548
	b _0811B2EC
	.pool
_0811B2DC:
	bl sub_811B908
	adds r1, r0, 0
	lsls r1, 16
	lsrs r1, 16
	movs r0, 0x1
	bl sub_811F548
_0811B2EC:
	bl sub_811F5B0
	lsls r0, 16
	lsrs r0, 16
	cmp r0, 0
	beq _0811B324
	ldr r2, =gUnknown_0203A118
	ldr r3, [r2]
	subs r0, 0x1
	lsrs r1, r0, 31
	adds r0, r1
	asrs r0, 1
	movs r1, 0
	strb r0, [r3, 0xF]
	ldr r0, [r2]
	strb r1, [r0, 0xE]
	ldr r0, [r2]
	strb r1, [r0, 0x10]
	ldr r0, [r2]
	strb r1, [r0, 0x11]
	ldr r1, [r2]
	movs r0, 0x3
	strb r0, [r1, 0x4]
	movs r0, 0xB
	b _0811B326
	.pool
_0811B324:
	movs r0, 0
_0811B326:
	pop {r1}
	bx r1
	thumb_func_end sub_811B2B0

	thumb_func_start sub_811B32C
sub_811B32C: @ 811B32C
	ldr r0, =gUnknown_0203A118
	ldr r1, [r0]
	movs r0, 0
	strb r0, [r1, 0x4]
	movs r0, 0xA
	bx lr
	.pool
	thumb_func_end sub_811B32C

	thumb_func_start sub_811B33C
sub_811B33C: @ 811B33C
	push {lr}
	ldr r1, =gUnknown_0203A118
	ldr r0, [r1]
	movs r2, 0
	strb r2, [r0, 0xA]
	ldr r0, [r1]
	strb r2, [r0, 0xB]
	ldr r0, [r1]
	strb r2, [r0, 0xC]
	ldr r1, [r1]
	ldrb r0, [r1, 0x9]
	cmp r0, 0
	bne _0811B360
	movs r0, 0x1
	strb r0, [r1, 0x9]
	b _0811B362
	.pool
_0811B360:
	strb r2, [r1, 0x9]
_0811B362:
	movs r0, 0x17
	pop {r1}
	bx r1
	thumb_func_end sub_811B33C

	thumb_func_start sub_811B368
sub_811B368: @ 811B368
	push {lr}
	ldr r0, =gUnknown_0203A118
	ldr r0, [r0]
	ldrb r0, [r0]
	cmp r0, 0x6
	beq _0811B388
	ldr r0, =0x0000ffff
	bl sub_811B488
	movs r0, 0x1
	b _0811B390
	.pool
_0811B388:
	movs r0, 0x20
	bl PlaySE
	movs r0, 0
_0811B390:
	pop {r1}
	bx r1
	thumb_func_end sub_811B368

	thumb_func_start sub_811B394
sub_811B394: @ 811B394
	push {r4,r5,lr}
	bl sub_811B940
	lsls r0, 16
	lsrs r0, 16
	bl sub_811F578
	lsls r0, 16
	lsrs r4, r0, 16
	adds r0, r4, 0
	bl sub_811BF88
	adds r5, r0, 0
	cmp r5, 0
	beq _0811B3BC
	movs r0, 0x20
	bl PlaySE
	movs r0, 0
	b _0811B3DC
_0811B3BC:
	adds r0, r4, 0
	bl sub_811B488
	ldr r0, =gUnknown_0203A118
	ldr r1, [r0]
	ldrb r0, [r1]
	cmp r0, 0x6
	bne _0811B3D8
	movs r0, 0x9
	strb r0, [r1, 0x4]
	movs r0, 0xD
	b _0811B3DC
	.pool
_0811B3D8:
	strb r5, [r1, 0x4]
	movs r0, 0xC
_0811B3DC:
	pop {r4,r5}
	pop {r1}
	bx r1
	thumb_func_end sub_811B394

	thumb_func_start sub_811B3E4
sub_811B3E4: @ 811B3E4
	push {r4,r5,lr}
	movs r4, 0
	ldr r3, =gUnknown_0203A118
	ldr r0, [r3]
	ldrb r0, [r0, 0x7]
	cmp r4, r0
	bge _0811B40E
	adds r5, r3, 0
_0811B3F4:
	ldr r3, [r5]
	ldr r1, [r3, 0x38]
	lsls r2, r4, 1
	adds r1, r2, r1
	adds r0, r3, 0
	adds r0, 0x3C
	adds r0, r2
	ldrh r0, [r0]
	strh r0, [r1]
	adds r4, 0x1
	ldrb r3, [r3, 0x7]
	cmp r4, r3
	blt _0811B3F4
_0811B40E:
	pop {r4,r5}
	pop {r0}
	bx r0
	.pool
	thumb_func_end sub_811B3E4

	thumb_func_start sub_811B418
sub_811B418: @ 811B418
	push {r4,r5,lr}
	movs r3, 0
	ldr r2, =gUnknown_0203A118
	ldr r0, [r2]
	ldrb r0, [r0, 0x7]
	cmp r3, r0
	bge _0811B444
	adds r5, r2, 0
	ldr r0, =0x0000ffff
	adds r4, r0, 0
_0811B42C:
	ldr r2, [r5]
	lsls r0, r3, 1
	adds r1, r2, 0
	adds r1, 0x3C
	adds r1, r0
	ldrh r0, [r1]
	orrs r0, r4
	strh r0, [r1]
	adds r3, 0x1
	ldrb r2, [r2, 0x7]
	cmp r3, r2
	blt _0811B42C
_0811B444:
	pop {r4,r5}
	pop {r0}
	bx r0
	.pool
	thumb_func_end sub_811B418

	thumb_func_start sub_811B454
sub_811B454: @ 811B454
	push {r4,r5,lr}
	movs r4, 0
	ldr r3, =gUnknown_0203A118
	ldr r0, [r3]
	ldrb r0, [r0, 0x7]
	cmp r4, r0
	bge _0811B47E
	adds r5, r3, 0
_0811B464:
	ldr r3, [r5]
	lsls r1, r4, 1
	adds r2, r3, 0
	adds r2, 0x3C
	adds r2, r1
	ldr r0, [r3, 0x38]
	adds r1, r0
	ldrh r0, [r1]
	strh r0, [r2]
	adds r4, 0x1
	ldrb r3, [r3, 0x7]
	cmp r4, r3
	blt _0811B464
_0811B47E:
	pop {r4,r5}
	pop {r0}
	bx r0
	.pool
	thumb_func_end sub_811B454

	thumb_func_start sub_811B488
sub_811B488: @ 811B488
	push {r4,lr}
	adds r4, r0, 0
	lsls r4, 16
	lsrs r4, 16
	bl sub_811B8C8
	lsls r0, 16
	ldr r1, =gUnknown_0203A118
	ldr r1, [r1]
	lsrs r0, 15
	adds r1, 0x3C
	adds r1, r0
	strh r4, [r1]
	pop {r4}
	pop {r0}
	bx r0
	.pool
	thumb_func_end sub_811B488

	thumb_func_start sub_811B4AC
sub_811B4AC: @ 811B4AC
	push {r4,r5,lr}
	movs r2, 0
	ldr r0, =gUnknown_0203A118
	ldr r0, [r0]
	ldrb r1, [r0, 0x7]
	cmp r2, r1
	bcs _0811B4E2
	adds r5, r1, 0
	adds r4, r0, 0
	adds r4, 0x3C
	ldr r3, [r0, 0x38]
_0811B4C2:
	lsls r0, r2, 1
	adds r1, r4, r0
	adds r0, r3
	ldrh r1, [r1]
	ldrh r0, [r0]
	cmp r1, r0
	beq _0811B4D8
	movs r0, 0x1
	b _0811B4E4
	.pool
_0811B4D8:
	adds r0, r2, 0x1
	lsls r0, 16
	lsrs r2, r0, 16
	cmp r2, r5
	bcc _0811B4C2
_0811B4E2:
	movs r0, 0
_0811B4E4:
	pop {r4,r5}
	pop {r1}
	bx r1
	thumb_func_end sub_811B4AC

	thumb_func_start sub_811B4EC
sub_811B4EC: @ 811B4EC
	push {lr}
	ldr r0, =gUnknown_0203A118
	ldr r0, [r0]
	ldrb r0, [r0]
	subs r0, 0x11
	lsls r0, 24
	lsrs r0, 24
	cmp r0, 0x1
	bhi _0811B51C
	bl sub_811BD64
	cmp r0, 0
	bne _0811B50E
	bl sub_811BDB0
	cmp r0, 0
	beq _0811B518
_0811B50E:
	movs r0, 0
	b _0811B524
	.pool
_0811B518:
	movs r0, 0x1
	b _0811B524
_0811B51C:
	bl sub_811B4AC
	lsls r0, 24
	lsrs r0, 24
_0811B524:
	pop {r1}
	bx r1
	thumb_func_end sub_811B4EC

	thumb_func_start sub_811B528
sub_811B528: @ 811B528
	push {lr}
	adds r2, r0, 0
	ldr r0, =gUnknown_0203A118
	ldr r3, [r0]
	movs r1, 0xA
	ldrsb r1, [r3, r1]
	movs r0, 0x1
	negs r0, r0
	cmp r1, r0
	beq _0811B558
	ldrb r0, [r3, 0x9]
	cmp r0, 0
	bne _0811B550
	adds r0, r2, 0
	bl sub_811B568
	b _0811B55E
	.pool
_0811B550:
	adds r0, r2, 0
	bl sub_811B634
	b _0811B55E
_0811B558:
	adds r0, r2, 0
	bl sub_811B6C4
_0811B55E:
	lsls r0, 16
	lsrs r0, 16
	pop {r1}
	bx r1
	thumb_func_end sub_811B528

	thumb_func_start sub_811B568
sub_811B568: @ 811B568
	push {r4,lr}
	cmp r0, 0x1
	beq _0811B5DE
	cmp r0, 0x1
	bcc _0811B5FE
	cmp r0, 0x2
	beq _0811B57C
	cmp r0, 0x3
	beq _0811B5A4
	b _0811B62A
_0811B57C:
	ldr r0, =gUnknown_0203A118
	ldr r1, [r0]
	movs r0, 0xB
	ldrsb r0, [r1, r0]
	ldrb r3, [r1, 0xC]
	cmn r0, r3
	beq _0811B62A
	ldrb r2, [r1, 0xB]
	cmp r0, 0
	beq _0811B59C
	subs r0, r2, 0x1
	strb r0, [r1, 0xB]
_0811B594:
	movs r0, 0xF
	b _0811B62C
	.pool
_0811B59C:
	subs r0, r3, 0x1
	strb r0, [r1, 0xC]
	movs r0, 0x11
	b _0811B62C
_0811B5A4:
	ldr r0, =gUnknown_0203A118
	ldr r2, [r0]
	movs r1, 0xB
	ldrsb r1, [r2, r1]
	ldrb r3, [r2, 0xC]
	adds r1, r3
	ldrb r0, [r2, 0xD]
	subs r0, 0x1
	cmp r1, r0
	bge _0811B62A
	ldrb r1, [r2, 0xB]
	movs r0, 0xB
	ldrsb r0, [r2, r0]
	cmp r0, 0x2
	bgt _0811B5D0
	adds r0, r1, 0x1
	strb r0, [r2, 0xB]
	movs r4, 0xF
	b _0811B5D6
	.pool
_0811B5D0:
	adds r0, r3, 0x1
	strb r0, [r2, 0xC]
	movs r4, 0x10
_0811B5D6:
	bl sub_811B978
	adds r0, r4, 0
	b _0811B62C
_0811B5DE:
	ldr r0, =gUnknown_0203A118
	ldr r1, [r0]
	ldrb r2, [r1, 0xA]
	movs r0, 0xA
	ldrsb r0, [r1, r0]
	cmp r0, 0
	beq _0811B5F8
	subs r0, r2, 0x1
	strb r0, [r1, 0xA]
	b _0811B594
	.pool
_0811B5F8:
	bl sub_811B744
	b _0811B594
_0811B5FE:
	ldr r0, =gUnknown_0203A118
	ldr r1, [r0]
	ldrb r2, [r1, 0xA]
	movs r0, 0xA
	ldrsb r0, [r1, r0]
	cmp r0, 0
	bgt _0811B624
	adds r0, r2, 0x1
	strb r0, [r1, 0xA]
	bl sub_811B9C8
	lsls r0, 24
	cmp r0, 0
	beq _0811B594
	bl sub_811B744
	b _0811B594
	.pool
_0811B624:
	bl sub_811B744
	b _0811B594
_0811B62A:
	movs r0, 0
_0811B62C:
	pop {r4}
	pop {r1}
	bx r1
	thumb_func_end sub_811B568

	thumb_func_start sub_811B634
sub_811B634: @ 811B634
	push {lr}
	cmp r0, 0x1
	beq _0811B6A0
	cmp r0, 0x1
	bcc _0811B684
	cmp r0, 0x2
	beq _0811B64A
	cmp r0, 0x3
	beq _0811B66A
	movs r0, 0
	b _0811B6BC
_0811B64A:
	ldr r0, =gUnknown_0203A118
	ldr r1, [r0]
	ldrb r2, [r1, 0xB]
	movs r0, 0xB
	ldrsb r0, [r1, r0]
	cmp r0, 0
	ble _0811B660
	subs r0, r2, 0x1
	b _0811B662
	.pool
_0811B660:
	movs r0, 0x3
_0811B662:
	strb r0, [r1, 0xB]
	bl sub_811B978
	b _0811B6BA
_0811B66A:
	ldr r0, =gUnknown_0203A118
	ldr r1, [r0]
	ldrb r2, [r1, 0xB]
	movs r0, 0xB
	ldrsb r0, [r1, r0]
	cmp r0, 0x2
	bgt _0811B680
	adds r0, r2, 0x1
	b _0811B662
	.pool
_0811B680:
	movs r0, 0
	b _0811B662
_0811B684:
	ldr r0, =gUnknown_0203A118
	ldr r1, [r0]
	ldrb r0, [r1, 0xA]
	adds r0, 0x1
	strb r0, [r1, 0xA]
	bl sub_811B9C8
	lsls r0, 24
	cmp r0, 0
	beq _0811B6BA
	b _0811B6B6
	.pool
_0811B6A0:
	ldr r2, =gUnknown_0203A118
	ldr r1, [r2]
	ldrb r0, [r1, 0xA]
	subs r0, 0x1
	strb r0, [r1, 0xA]
	ldr r0, [r2]
	ldrb r0, [r0, 0xA]
	lsls r0, 24
	asrs r0, 24
	cmp r0, 0
	bge _0811B6BA
_0811B6B6:
	bl sub_811B744
_0811B6BA:
	movs r0, 0xF
_0811B6BC:
	pop {r1}
	bx r1
	.pool
	thumb_func_end sub_811B634

	thumb_func_start sub_811B6C4
sub_811B6C4: @ 811B6C4
	push {lr}
	adds r2, r0, 0
	cmp r2, 0x1
	beq _0811B714
	cmp r2, 0x1
	bcc _0811B728
	cmp r2, 0x2
	beq _0811B6DC
	cmp r2, 0x3
	beq _0811B6F8
	movs r0, 0
	b _0811B73A
_0811B6DC:
	ldr r0, =gUnknown_0203A118
	ldr r1, [r0]
	ldrb r3, [r1, 0xB]
	movs r0, 0xB
	ldrsb r0, [r1, r0]
	cmp r0, 0
	beq _0811B6F4
	subs r0, r3, 0x1
	b _0811B736
	.pool
_0811B6F4:
	strb r2, [r1, 0xB]
	b _0811B738
_0811B6F8:
	ldr r0, =gUnknown_0203A118
	ldr r1, [r0]
	ldrb r2, [r1, 0xB]
	movs r0, 0xB
	ldrsb r0, [r1, r0]
	cmp r0, 0x1
	bgt _0811B710
	adds r0, r2, 0x1
	b _0811B736
	.pool
_0811B710:
	movs r0, 0
	b _0811B736
_0811B714:
	ldr r0, =gUnknown_0203A118
	ldr r1, [r0]
	ldrb r0, [r1, 0xB]
	adds r0, 0x1
	strb r0, [r1, 0xB]
	bl sub_811B768
	b _0811B738
	.pool
_0811B728:
	ldr r2, =gUnknown_0203A118
	ldr r1, [r2]
	movs r0, 0
	strb r0, [r1, 0xA]
	ldr r1, [r2]
	ldrb r0, [r1, 0xB]
	adds r0, 0x1
_0811B736:
	strb r0, [r1, 0xB]
_0811B738:
	movs r0, 0xF
_0811B73A:
	pop {r1}
	bx r1
	.pool
	thumb_func_end sub_811B6C4

	thumb_func_start sub_811B744
sub_811B744: @ 811B744
	push {lr}
	ldr r2, =gUnknown_0203A118
	ldr r1, [r2]
	movs r0, 0xFF
	strb r0, [r1, 0xA]
	ldr r2, [r2]
	ldrb r1, [r2, 0xB]
	movs r0, 0xB
	ldrsb r0, [r2, r0]
	cmp r0, 0
	beq _0811B75E
	subs r0, r1, 0x1
	strb r0, [r2, 0xB]
_0811B75E:
	pop {r0}
	bx r0
	.pool
	thumb_func_end sub_811B744

	thumb_func_start sub_811B768
sub_811B768: @ 811B768
	push {r4,lr}
	ldr r4, =gUnknown_0203A118
	ldr r1, [r4]
	ldrb r0, [r1, 0x9]
	cmp r0, 0
	bne _0811B784
	movs r0, 0x1
	strb r0, [r1, 0xA]
	bl sub_811B978
	b _0811B78E
	.pool
_0811B784:
	ldrb r0, [r1, 0xB]
	bl sub_811B960
	ldr r1, [r4]
	strb r0, [r1, 0xA]
_0811B78E:
	pop {r4}
	pop {r0}
	bx r0
	thumb_func_end sub_811B768

	thumb_func_start sub_811B794
sub_811B794: @ 811B794
	push {r4,lr}
	cmp r0, 0x5
	bls _0811B79C
	b _0811B8C0
_0811B79C:
	lsls r0, 2
	ldr r1, =_0811B7AC
	adds r0, r1
	ldr r0, [r0]
	mov pc, r0
	.pool
	.align 2, 0
_0811B7AC:
	.4byte _0811B848
	.4byte _0811B826
	.4byte _0811B7C4
	.4byte _0811B7F0
	.4byte _0811B870
	.4byte _0811B890
_0811B7C4:
	ldr r0, =gUnknown_0203A118
	ldr r1, [r0]
	movs r0, 0x11
	ldrsb r0, [r1, r0]
	ldrb r3, [r1, 0xE]
	adds r0, r3
	cmp r0, 0
	bgt _0811B7D6
	b _0811B8C0
_0811B7D6:
	ldrb r2, [r1, 0x11]
	movs r0, 0x11
	ldrsb r0, [r1, r0]
	cmp r0, 0
	ble _0811B7E8
	subs r0, r2, 0x1
	b _0811B80E
	.pool
_0811B7E8:
	subs r0, r3, 0x1
	strb r0, [r1, 0xE]
	movs r4, 0x13
	b _0811B81E
_0811B7F0:
	ldr r0, =gUnknown_0203A118
	ldr r1, [r0]
	movs r0, 0x11
	ldrsb r0, [r1, r0]
	ldrb r3, [r1, 0xE]
	adds r0, r3
	ldrb r2, [r1, 0xF]
	cmp r0, r2
	bge _0811B8C0
	ldrb r2, [r1, 0x11]
	movs r0, 0x11
	ldrsb r0, [r1, r0]
	cmp r0, 0x2
	bgt _0811B818
	adds r0, r2, 0x1
_0811B80E:
	strb r0, [r1, 0x11]
	movs r4, 0x12
	b _0811B81E
	.pool
_0811B818:
	adds r0, r3, 0x1
	strb r0, [r1, 0xE]
	movs r4, 0x14
_0811B81E:
	bl sub_811B9A0
	adds r0, r4, 0
	b _0811B8C2
_0811B826:
	ldr r0, =gUnknown_0203A118
	ldr r1, [r0]
	ldrb r2, [r1, 0x10]
	movs r0, 0x10
	ldrsb r0, [r1, r0]
	cmp r0, 0
	ble _0811B83C
	subs r0, r2, 0x1
	b _0811B83E
	.pool
_0811B83C:
	movs r0, 0x1
_0811B83E:
	strb r0, [r1, 0x10]
	bl sub_811B9A0
_0811B844:
	movs r0, 0x12
	b _0811B8C2
_0811B848:
	ldr r4, =gUnknown_0203A118
	ldr r1, [r4]
	ldrb r2, [r1, 0x10]
	movs r0, 0x10
	ldrsb r0, [r1, r0]
	cmp r0, 0
	bgt _0811B866
	adds r0, r2, 0x1
	strb r0, [r1, 0x10]
	bl sub_811BA1C
	lsls r0, 24
	cmp r0, 0
	beq _0811B844
	ldr r1, [r4]
_0811B866:
	movs r0, 0
	strb r0, [r1, 0x10]
	b _0811B844
	.pool
_0811B870:
	ldr r0, =gUnknown_0203A118
	ldr r2, [r0]
	ldrb r0, [r2, 0xE]
	adds r1, r0, 0
	cmp r1, 0
	beq _0811B8C0
	cmp r1, 0x3
	bls _0811B888
	subs r0, 0x4
	b _0811B88A
	.pool
_0811B888:
	movs r0, 0
_0811B88A:
	strb r0, [r2, 0xE]
	movs r0, 0x15
	b _0811B8C2
_0811B890:
	ldr r3, =gUnknown_0203A118
	ldr r1, [r3]
	ldrb r2, [r1, 0xE]
	ldrb r0, [r1, 0xF]
	subs r0, 0x4
	cmp r2, r0
	bgt _0811B8C0
	adds r0, r2, 0x4
	strb r0, [r1, 0xE]
	ldr r2, [r3]
	ldrb r1, [r2, 0xE]
	ldrb r3, [r2, 0xF]
	subs r0, r3, 0x3
	cmp r1, r0
	ble _0811B8B4
	adds r0, r3, 0
	adds r0, 0xFD
	strb r0, [r2, 0xE]
_0811B8B4:
	bl sub_811B9A0
	movs r0, 0x16
	b _0811B8C2
	.pool
_0811B8C0:
	movs r0, 0
_0811B8C2:
	pop {r4}
	pop {r1}
	bx r1
	thumb_func_end sub_811B794

	thumb_func_start sub_811B8C8
sub_811B8C8: @ 811B8C8
	ldr r0, =gUnknown_0203A118
	ldr r0, [r0]
	movs r2, 0x6
	ldrsb r2, [r0, r2]
	ldrb r1, [r0, 0x2]
	muls r1, r2
	ldrb r0, [r0, 0x5]
	lsls r0, 24
	asrs r0, 24
	adds r0, r1
	lsls r0, 16
	lsrs r0, 16
	bx lr
	.pool
	thumb_func_end sub_811B8C8

	thumb_func_start sub_811B8E8
sub_811B8E8: @ 811B8E8
	ldr r0, =gUnknown_0203A118
	ldr r0, [r0]
	movs r1, 0xB
	ldrsb r1, [r0, r1]
	ldrb r2, [r0, 0xC]
	adds r1, r2
	lsls r1, 1
	ldrb r0, [r0, 0xA]
	lsls r0, 24
	asrs r0, 24
	adds r0, r1
	lsls r0, 16
	lsrs r0, 16
	bx lr
	.pool
	thumb_func_end sub_811B8E8

	thumb_func_start sub_811B908
sub_811B908: @ 811B908
	push {lr}
	ldr r0, =gUnknown_0203A118
	ldr r1, [r0]
	ldrb r0, [r1, 0xA]
	movs r3, 0
	cmp r0, 0x6
	bhi _0811B91A
	movs r3, 0xA
	ldrsb r3, [r1, r3]
_0811B91A:
	ldrb r0, [r1, 0xB]
	movs r2, 0
	cmp r0, 0x3
	bhi _0811B926
	movs r2, 0xB
	ldrsb r2, [r1, r2]
_0811B926:
	ldr r0, =gUnknown_08597748
	lsls r1, r2, 3
	subs r1, r2
	adds r1, r3, r1
	adds r1, r0
	ldrb r0, [r1]
	pop {r1}
	bx r1
	.pool
	thumb_func_end sub_811B908

	thumb_func_start sub_811B940
sub_811B940: @ 811B940
	ldr r0, =gUnknown_0203A118
	ldr r0, [r0]
	movs r1, 0x11
	ldrsb r1, [r0, r1]
	ldrb r2, [r0, 0xE]
	adds r1, r2
	lsls r1, 1
	ldrb r0, [r0, 0x10]
	lsls r0, 24
	asrs r0, 24
	adds r0, r1
	lsls r0, 16
	lsrs r0, 16
	bx lr
	.pool
	thumb_func_end sub_811B940

	thumb_func_start sub_811B960
sub_811B960: @ 811B960
	push {lr}
	lsls r0, 24
	lsrs r0, 24
	cmp r0, 0
	beq _0811B96E
	cmp r0, 0x1
	beq _0811B972
_0811B96E:
	movs r0, 0x6
	b _0811B974
_0811B972:
	movs r0, 0x5
_0811B974:
	pop {r1}
	bx r1
	thumb_func_end sub_811B960

	thumb_func_start sub_811B978
sub_811B978: @ 811B978
	push {lr}
	b _0811B98E
_0811B97C:
	ldr r0, =gUnknown_0203A118
	ldr r1, [r0]
	ldrb r2, [r1, 0xA]
	movs r0, 0xA
	ldrsb r0, [r1, r0]
	cmp r0, 0
	beq _0811B998
	subs r0, r2, 0x1
	strb r0, [r1, 0xA]
_0811B98E:
	bl sub_811B9C8
	lsls r0, 24
	cmp r0, 0
	bne _0811B97C
_0811B998:
	pop {r0}
	bx r0
	.pool
	thumb_func_end sub_811B978

	thumb_func_start sub_811B9A0
sub_811B9A0: @ 811B9A0
	push {lr}
	b _0811B9B6
_0811B9A4:
	ldr r0, =gUnknown_0203A118
	ldr r1, [r0]
	ldrb r2, [r1, 0x10]
	movs r0, 0x10
	ldrsb r0, [r1, r0]
	cmp r0, 0
	beq _0811B9C0
	subs r0, r2, 0x1
	strb r0, [r1, 0x10]
_0811B9B6:
	bl sub_811BA1C
	lsls r0, 24
	cmp r0, 0
	bne _0811B9A4
_0811B9C0:
	pop {r0}
	bx r0
	.pool
	thumb_func_end sub_811B9A0

	thumb_func_start sub_811B9C8
sub_811B9C8: @ 811B9C8
	push {r4,lr}
	ldr r4, =gUnknown_0203A118
	ldr r1, [r4]
	ldrb r0, [r1, 0x9]
	cmp r0, 0
	bne _0811B9F8
	bl sub_811B8E8
	adds r4, r0, 0
	bl sub_811F3AC
	movs r1, 0
	lsls r0, 24
	lsls r4, 16
	lsrs r4, 16
	lsrs r0, 24
	cmp r4, r0
	bcc _0811B9EE
	movs r1, 0x1
_0811B9EE:
	adds r0, r1, 0
	b _0811BA14
	.pool
_0811B9F8:
	ldrb r0, [r1, 0xB]
	bl sub_811B960
	movs r2, 0
	ldr r1, [r4]
	ldrb r1, [r1, 0xA]
	lsls r1, 24
	asrs r1, 24
	lsls r0, 24
	lsrs r0, 24
	cmp r1, r0
	ble _0811BA12
	movs r2, 0x1
_0811BA12:
	adds r0, r2, 0
_0811BA14:
	pop {r4}
	pop {r1}
	bx r1
	thumb_func_end sub_811B9C8

	thumb_func_start sub_811BA1C
sub_811BA1C: @ 811BA1C
	push {r4,lr}
	bl sub_811B940
	adds r4, r0, 0
	bl sub_811F5B0
	movs r1, 0
	lsls r4, 16
	lsls r0, 16
	cmp r4, r0
	bcc _0811BA34
	movs r1, 0x1
_0811BA34:
	adds r0, r1, 0
	pop {r4}
	pop {r1}
	bx r1
	thumb_func_end sub_811BA1C

	thumb_func_start sub_811BA3C
sub_811BA3C: @ 811BA3C
	ldr r2, =gUnknown_08597550
	ldr r0, =gUnknown_0203A118
	ldr r0, [r0]
	ldrb r1, [r0, 0x1]
	lsls r0, r1, 1
	adds r0, r1
	lsls r0, 3
	adds r0, r2
	ldrb r0, [r0, 0x3]
	lsrs r0, 7
	bx lr
	.pool
	thumb_func_end sub_811BA3C

	thumb_func_start sub_811BA5C
sub_811BA5C: @ 811BA5C
	ldr r0, =gUnknown_0203A118
	ldr r0, [r0]
	ldrb r0, [r0]
	bx lr
	.pool
	thumb_func_end sub_811BA5C

	thumb_func_start sub_811BA68
sub_811BA68: @ 811BA68
	ldr r2, =gUnknown_08597550
	ldr r0, =gUnknown_0203A118
	ldr r0, [r0]
	ldrb r1, [r0, 0x1]
	lsls r0, r1, 1
	adds r0, r1
	lsls r0, 3
	adds r0, r2
	ldrb r0, [r0, 0x3]
	lsls r0, 25
	lsrs r0, 25
	bx lr
	.pool
	thumb_func_end sub_811BA68

	thumb_func_start sub_811BA88
sub_811BA88: @ 811BA88
	ldr r0, =gUnknown_0203A118
	ldr r0, [r0]
	ldr r0, [r0, 0x34]
	bx lr
	.pool
	thumb_func_end sub_811BA88

	thumb_func_start sub_811BA94
sub_811BA94: @ 811BA94
	ldr r0, =gUnknown_0203A118
	ldr r0, [r0]
	adds r0, 0x3C
	bx lr
	.pool
	thumb_func_end sub_811BA94

	thumb_func_start sub_811BAA0
sub_811BAA0: @ 811BAA0
	ldr r0, =gUnknown_0203A118
	ldr r0, [r0]
	ldrb r0, [r0, 0x3]
	bx lr
	.pool
	thumb_func_end sub_811BAA0

	thumb_func_start sub_811BAAC
sub_811BAAC: @ 811BAAC
	ldr r0, =gUnknown_0203A118
	ldr r0, [r0]
	ldrb r0, [r0, 0x2]
	bx lr
	.pool
	thumb_func_end sub_811BAAC

	thumb_func_start sub_811BAB8
sub_811BAB8: @ 811BAB8
	ldr r0, =gUnknown_0203A118
	ldr r0, [r0]
	ldrb r0, [r0, 0x5]
	bx lr
	.pool
	thumb_func_end sub_811BAB8

	thumb_func_start sub_811BAC4
sub_811BAC4: @ 811BAC4
	ldr r0, =gUnknown_0203A118
	ldr r0, [r0]
	ldrb r0, [r0, 0x6]
	bx lr
	.pool
	thumb_func_end sub_811BAC4

	thumb_func_start sub_811BAD0
sub_811BAD0: @ 811BAD0
	push {r4,r5,lr}
	ldr r4, =gUnknown_08597550
	ldr r2, =gUnknown_0203A118
	ldr r5, [r2]
	ldrb r3, [r5, 0x1]
	lsls r2, r3, 1
	adds r2, r3
	lsls r2, 3
	adds r3, r4, 0
	adds r3, 0x8
	adds r2, r3
	ldr r2, [r2]
	str r2, [r0]
	ldrb r2, [r5, 0x1]
	lsls r0, r2, 1
	adds r0, r2
	lsls r0, 3
	adds r4, 0xC
	adds r0, r4
	ldr r0, [r0]
	str r0, [r1]
	pop {r4,r5}
	pop {r0}
	bx r0
	.pool
	thumb_func_end sub_811BAD0

	thumb_func_start sub_811BB08
sub_811BB08: @ 811BB08
	push {r4,r5,lr}
	ldr r4, =gUnknown_08597550
	ldr r2, =gUnknown_0203A118
	ldr r5, [r2]
	ldrb r3, [r5, 0x1]
	lsls r2, r3, 1
	adds r2, r3
	lsls r2, 3
	adds r3, r4, 0
	adds r3, 0x10
	adds r2, r3
	ldr r2, [r2]
	str r2, [r0]
	ldrb r2, [r5, 0x1]
	lsls r0, r2, 1
	adds r0, r2
	lsls r0, 3
	adds r4, 0x14
	adds r0, r4
	ldr r0, [r0]
	str r0, [r1]
	pop {r4,r5}
	pop {r0}
	bx r0
	.pool
	thumb_func_end sub_811BB08

	thumb_func_start sub_811BB40
sub_811BB40: @ 811BB40
	push {lr}
	adds r2, r0, 0
	ldr r0, =gUnknown_0203A118
	ldr r0, [r0]
	ldrb r0, [r0]
	cmp r0, 0x4
	bne _0811BB5C
	ldr r0, =gText_StopGivingPkmnMail
	b _0811BB7A
	.pool
_0811BB5C:
	cmp r0, 0x4
	blt _0811BB78
	cmp r0, 0x10
	bgt _0811BB78
	cmp r0, 0xF
	blt _0811BB78
	ldr r0, =gText_LikeToQuitQuiz
	str r0, [r2]
	ldr r0, =gText_ChallengeQuestionMark
	b _0811BB7E
	.pool
_0811BB78:
	ldr r0, =gText_QuitEditing
_0811BB7A:
	str r0, [r2]
	movs r0, 0
_0811BB7E:
	str r0, [r1]
	pop {r0}
	bx r0
	.pool
	thumb_func_end sub_811BB40

	thumb_func_start sub_811BB88
sub_811BB88: @ 811BB88
	ldr r2, =gText_AllTextBeingEditedWill
	str r2, [r0]
	ldr r0, =gText_BeDeletedThatOkay
	str r0, [r1]
	bx lr
	.pool
	thumb_func_end sub_811BB88

	thumb_func_start sub_811BB9C
sub_811BB9C: @ 811BB9C
	ldr r2, =gUnknown_0203A118
	ldr r3, [r2]
	ldrb r2, [r3, 0xA]
	strb r2, [r0]
	ldrb r0, [r3, 0xB]
	strb r0, [r1]
	bx lr
	.pool
	thumb_func_end sub_811BB9C

	thumb_func_start sub_811BBB0
sub_811BBB0: @ 811BBB0
	ldr r0, =gUnknown_0203A118
	ldr r0, [r0]
	ldrb r0, [r0, 0x9]
	bx lr
	.pool
	thumb_func_end sub_811BBB0

	thumb_func_start sub_811BBBC
sub_811BBBC: @ 811BBBC
	ldr r0, =gUnknown_0203A118
	ldr r0, [r0]
	ldrb r0, [r0, 0xC]
	bx lr
	.pool
	thumb_func_end sub_811BBBC

	thumb_func_start sub_811BBC8
sub_811BBC8: @ 811BBC8
	ldr r2, =gUnknown_0203A118
	ldr r3, [r2]
	ldrb r2, [r3, 0x10]
	strb r2, [r0]
	ldrb r0, [r3, 0x11]
	strb r0, [r1]
	bx lr
	.pool
	thumb_func_end sub_811BBC8

	thumb_func_start sub_811BBDC
sub_811BBDC: @ 811BBDC
	ldr r0, =gUnknown_0203A118
	ldr r0, [r0]
	ldrb r0, [r0, 0xE]
	bx lr
	.pool
	thumb_func_end sub_811BBDC

	thumb_func_start sub_811BBE8
sub_811BBE8: @ 811BBE8
	ldr r0, =gUnknown_0203A118
	ldr r0, [r0]
	ldrb r0, [r0, 0xF]
	bx lr
	.pool
	thumb_func_end sub_811BBE8

	thumb_func_start sub_811BBF4
sub_811BBF4: @ 811BBF4
	movs r0, 0
	bx lr
	thumb_func_end sub_811BBF4

	thumb_func_start sub_811BBF8
sub_811BBF8: @ 811BBF8
	push {lr}
	ldr r0, =gUnknown_0203A118
	ldr r1, [r0]
	ldrb r0, [r1, 0x4]
	cmp r0, 0x2
	beq _0811BC10
	cmp r0, 0x3
	beq _0811BC1A
	b _0811BC24
	.pool
_0811BC10:
	ldrb r0, [r1, 0x9]
	cmp r0, 0
	bne _0811BC24
	ldrb r0, [r1, 0xC]
	b _0811BC1C
_0811BC1A:
	ldrb r0, [r1, 0xE]
_0811BC1C:
	cmp r0, 0
	beq _0811BC24
	movs r0, 0x1
	b _0811BC26
_0811BC24:
	movs r0, 0
_0811BC26:
	pop {r1}
	bx r1
	thumb_func_end sub_811BBF8

	thumb_func_start sub_811BC2C
sub_811BC2C: @ 811BC2C
	push {lr}
	ldr r0, =gUnknown_0203A118
	ldr r2, [r0]
	ldrb r0, [r2, 0x4]
	cmp r0, 0x2
	beq _0811BC44
	cmp r0, 0x3
	beq _0811BC5A
	b _0811BC68
	.pool
_0811BC44:
	ldrb r0, [r2, 0x9]
	cmp r0, 0
	bne _0811BC68
	ldrb r1, [r2, 0xC]
	adds r1, 0x4
	ldrb r0, [r2, 0xD]
	subs r0, 0x1
	cmp r1, r0
	bgt _0811BC68
	movs r0, 0x1
	b _0811BC6A
_0811BC5A:
	ldrb r0, [r2, 0xE]
	adds r0, 0x4
	ldrb r2, [r2, 0xF]
	cmp r0, r2
	bgt _0811BC68
	movs r0, 0x1
	b _0811BC6A
_0811BC68:
	movs r0, 0
_0811BC6A:
	pop {r1}
	bx r1
	thumb_func_end sub_811BC2C

	thumb_func_start sub_811BC70
sub_811BC70: @ 811BC70
	push {lr}
	bl sub_811BA3C
	pop {r1}
	bx r1
	thumb_func_end sub_811BC70

	thumb_func_start sub_811BC7C
sub_811BC7C: @ 811BC7C
	push {r4,r5,lr}
	adds r5, r0, 0
	lsls r1, 24
	lsrs r3, r1, 24
	movs r2, 0
	cmp r2, r3
	bcs _0811BCB2
	ldr r0, =gUnknown_0203A118
	ldr r0, [r0]
	adds r4, r0, 0
	adds r4, 0x3C
_0811BC92:
	lsls r0, r2, 1
	adds r1, r0, r5
	adds r0, r4, r0
	ldrh r1, [r1]
	ldrh r0, [r0]
	cmp r1, r0
	beq _0811BCA8
	movs r0, 0x1
	b _0811BCB4
	.pool
_0811BCA8:
	adds r0, r2, 0x1
	lsls r0, 24
	lsrs r2, r0, 24
	cmp r2, r3
	bcc _0811BC92
_0811BCB2:
	movs r0, 0
_0811BCB4:
	pop {r4,r5}
	pop {r1}
	bx r1
	thumb_func_end sub_811BC7C

	thumb_func_start sub_811BCBC
sub_811BCBC: @ 811BCBC
	ldr r0, =gUnknown_0203A118
	ldr r0, [r0]
	ldrb r0, [r0, 0x12]
	bx lr
	.pool
	thumb_func_end sub_811BCBC

	thumb_func_start sub_811BCC8
sub_811BCC8: @ 811BCC8
	push {lr}
	lsls r0, 24
	lsrs r3, r0, 24
	movs r1, 0
	ldr r2, =gUnknown_08597550
_0811BCD2:
	ldrb r0, [r2]
	cmp r0, r3
	bne _0811BCE4
	lsls r0, r1, 24
	lsrs r0, 24
	b _0811BCEE
	.pool
_0811BCE4:
	adds r2, 0x18
	adds r1, 0x1
	cmp r1, 0x14
	bls _0811BCD2
	movs r0, 0
_0811BCEE:
	pop {r1}
	bx r1
	thumb_func_end sub_811BCC8

	thumb_func_start sub_811BCF4
sub_811BCF4: @ 811BCF4
	push {r4,lr}
	movs r2, 0
	ldr r0, =gUnknown_0203A118
	ldr r0, [r0]
	ldrb r1, [r0, 0x7]
	cmp r2, r1
	bge _0811BD24
	ldr r4, =0x0000ffff
	adds r3, r1, 0
	adds r1, r0, 0
	adds r1, 0x3C
_0811BD0A:
	ldrh r0, [r1]
	cmp r0, r4
	beq _0811BD1C
	movs r0, 0
	b _0811BD26
	.pool
_0811BD1C:
	adds r1, 0x2
	adds r2, 0x1
	cmp r2, r3
	blt _0811BD0A
_0811BD24:
	movs r0, 0x1
_0811BD26:
	pop {r4}
	pop {r1}
	bx r1
	thumb_func_end sub_811BCF4

	thumb_func_start sub_811BD2C
sub_811BD2C: @ 811BD2C
	push {r4,lr}
	movs r2, 0
	ldr r0, =gUnknown_0203A118
	ldr r0, [r0]
	ldrb r1, [r0, 0x7]
	cmp r2, r1
	bge _0811BD5C
	ldr r4, =0x0000ffff
	adds r3, r1, 0
	adds r1, r0, 0
	adds r1, 0x3C
_0811BD42:
	ldrh r0, [r1]
	cmp r0, r4
	bne _0811BD54
	movs r0, 0
	b _0811BD5E
	.pool
_0811BD54:
	adds r1, 0x2
	adds r2, 0x1
	cmp r2, r3
	blt _0811BD42
_0811BD5C:
	movs r0, 0x1
_0811BD5E:
	pop {r4}
	pop {r1}
	bx r1
	thumb_func_end sub_811BD2C

	thumb_func_start sub_811BD64
sub_811BD64: @ 811BD64
	push {r4,lr}
	ldr r0, =gUnknown_0203A118
	ldr r0, [r0]
	ldrb r0, [r0]
	cmp r0, 0x11
	bne _0811BD80
	bl sub_811BCF4
	b _0811BD9C
	.pool
_0811BD7C:
	movs r0, 0
	b _0811BD9C
_0811BD80:
	ldr r0, =gSaveBlock1Ptr
	ldr r0, [r0]
	movs r2, 0
	ldr r3, =0x0000ffff
	ldr r4, =0x00003b5a
	adds r1, r0, r4
_0811BD8C:
	ldrh r0, [r1]
	cmp r0, r3
	bne _0811BD7C
	adds r1, 0x2
	adds r2, 0x1
	cmp r2, 0x8
	ble _0811BD8C
	movs r0, 0x1
_0811BD9C:
	pop {r4}
	pop {r1}
	bx r1
	.pool
	thumb_func_end sub_811BD64

	thumb_func_start sub_811BDB0
sub_811BDB0: @ 811BDB0
	push {lr}
	ldr r0, =gUnknown_0203A118
	ldr r0, [r0]
	ldrb r0, [r0]
	cmp r0, 0x12
	bne _0811BDC8
	bl sub_811BCF4
	b _0811BDDE
	.pool
_0811BDC8:
	ldr r0, =gSaveBlock1Ptr
	ldr r0, [r0]
	ldr r1, =0x00003b58
	adds r0, r1
	movs r2, 0
	ldrh r1, [r0, 0x14]
	ldr r0, =0x0000ffff
	cmp r1, r0
	bne _0811BDDC
	movs r2, 0x1
_0811BDDC:
	adds r0, r2, 0
_0811BDDE:
	pop {r1}
	bx r1
	.pool
	thumb_func_end sub_811BDB0

	thumb_func_start sub_811BDF0
sub_811BDF0: @ 811BDF0
	push {r4-r6,lr}
	sub sp, 0x20
	adds r6, r0, 0
	ldr r0, =gSaveBlock1Ptr
	ldr r4, [r0]
	bl DynamicPlaceholderTextUtil_Reset
	ldr r0, =0x00003b70
	adds r5, r4, r0
	adds r0, r5, 0
	bl StringLength
	lsls r0, 16
	cmp r0, 0
	beq _0811BE34
	ldr r1, =0x00003b85
	adds r0, r4, r1
	ldrb r2, [r0]
	mov r0, sp
	adds r1, r5, 0
	bl TVShowConvertInternationalString
	movs r0, 0
	mov r1, sp
	bl DynamicPlaceholderTextUtil_SetPlaceholderPtr
	b _0811BE3C
	.pool
_0811BE34:
	ldr r1, =gText_Lady
	movs r0, 0
	bl DynamicPlaceholderTextUtil_SetPlaceholderPtr
_0811BE3C:
	ldr r1, =gText_F700sQuiz
	adds r0, r6, 0
	bl DynamicPlaceholderTextUtil_ExpandPlaceholders
	add sp, 0x20
	pop {r4-r6}
	pop {r0}
	bx r0
	.pool
	thumb_func_end sub_811BDF0

	thumb_func_start sub_811BE54
sub_811BE54: @ 811BE54
	push {r4,r5,lr}
	ldr r0, =gUnknown_0203A118
	ldr r0, [r0]
	adds r4, r0, 0
	adds r4, 0x3C
	ldr r2, =gStringVar2
	movs r5, 0
	b _0811BE86
	.pool
_0811BE6C:
	ldrh r1, [r4]
	adds r0, r2, 0
	movs r2, 0
	bl CopyEasyChatWordPadded
	adds r2, r0, 0
	movs r0, 0
	strb r0, [r2]
	adds r2, 0x1
	adds r4, 0x2
	adds r5, 0x1
	ldr r0, =gUnknown_0203A118
	ldr r0, [r0]
_0811BE86:
	ldrb r0, [r0, 0x7]
	cmp r5, r0
	blt _0811BE6C
	subs r2, 0x1
	movs r0, 0xFF
	strb r0, [r2]
	pop {r4,r5}
	pop {r0}
	bx r0
	.pool
	thumb_func_end sub_811BE54

	thumb_func_start sub_811BE9C
sub_811BE9C: @ 811BE9C
	push {r4,r5,lr}
	ldr r5, =gUnknown_0203A118
	ldr r0, [r5]
	ldrb r0, [r0]
	cmp r0, 0x9
	beq _0811BEF0
	cmp r0, 0x9
	bgt _0811BEB8
	cmp r0, 0
	beq _0811BEC2
	b _0811BF14
	.pool
_0811BEB8:
	cmp r0, 0xD
	beq _0811BF0C
	cmp r0, 0x14
	beq _0811BED0
	b _0811BF14
_0811BEC2:
	ldr r0, =0x00000865
	bl FlagSet
	b _0811BF14
	.pool
_0811BED0:
	bl sub_811BF20
	adds r1, r0, 0
	cmp r1, 0
	beq _0811BEE4
	ldr r1, =gSpecialVar_0x8004
	movs r0, 0x2
	b _0811BF12
	.pool
_0811BEE4:
	ldr r0, =gSpecialVar_0x8004
	strh r1, [r0]
	b _0811BF14
	.pool
_0811BEF0:
	bl sub_811BE54
	ldr r4, =gSpecialVar_0x8004
	ldr r0, [r5]
	adds r0, 0x3C
	bl sub_81226D8
	lsls r0, 24
	lsrs r0, 24
	strh r0, [r4]
	b _0811BF14
	.pool
_0811BF0C:
	bl sub_811BF40
	ldr r1, =gSpecialVar_0x8004
_0811BF12:
	strh r0, [r1]
_0811BF14:
	pop {r4,r5}
	pop {r0}
	bx r0
	.pool
	thumb_func_end sub_811BE9C

	thumb_func_start sub_811BF20
sub_811BF20: @ 811BF20
	push {lr}
	ldr r0, =gUnknown_08597764
	movs r1, 0x4
	bl sub_811BC7C
	movs r1, 0
	lsls r0, 24
	cmp r0, 0
	bne _0811BF34
	movs r1, 0x1
_0811BF34:
	adds r0, r1, 0
	pop {r1}
	bx r1
	.pool
	thumb_func_end sub_811BF20

	thumb_func_start sub_811BF40
sub_811BF40: @ 811BF40
	push {r4,r5,lr}
	movs r4, 0
	movs r5, 0x80
	lsls r5, 9
_0811BF48:
	lsls r0, r4, 2
	ldr r1, =gUnknown_0859776C
	adds r0, r1
	movs r1, 0x2
	bl sub_811BC7C
	lsls r0, 24
	cmp r0, 0
	bne _0811BF64
	lsrs r0, r5, 16
	b _0811BF72
	.pool
_0811BF64:
	movs r0, 0x80
	lsls r0, 9
	adds r5, r0
	adds r4, 0x1
	cmp r4, 0x4
	ble _0811BF48
	movs r0, 0
_0811BF72:
	pop {r4,r5}
	pop {r1}
	bx r1
	thumb_func_end sub_811BF40

	thumb_func_start sub_811BF78
sub_811BF78: @ 811BF78
	ldr r0, =gUnknown_0203A118
	ldr r1, [r0]
	movs r0, 0
	strb r0, [r1, 0x13]
	bx lr
	.pool
	thumb_func_end sub_811BF78

	thumb_func_start sub_811BF88
sub_811BF88: @ 811BF88
	movs r0, 0
	bx lr
	thumb_func_end sub_811BF88

	thumb_func_start sub_811BF8C
sub_811BF8C: @ 811BF8C
	push {lr}
	bl sub_811CE94
	lsls r0, 24
	cmp r0, 0
	beq _0811BF9C
	movs r0, 0x1
	b _0811BF9E
_0811BF9C:
	movs r0, 0
_0811BF9E:
	pop {r1}
	bx r1
	thumb_func_end sub_811BF8C

	thumb_func_start sub_811BFA4
sub_811BFA4: @ 811BFA4
	push {r4,lr}
	sub sp, 0x8
	ldr r0, =gUnknown_0203A11C
	ldr r0, [r0]
	ldrh r0, [r0]
	cmp r0, 0x5
	bls _0811BFB4
	b _0811C120
_0811BFB4:
	lsls r0, 2
	ldr r1, =_0811BFC8
	adds r0, r1
	ldr r0, [r0]
	mov pc, r0
	.pool
	.align 2, 0
_0811BFC8:
	.4byte _0811BFE0
	.4byte _0811C044
	.4byte _0811C090
	.4byte _0811C0AC
	.4byte _0811C0BE
	.4byte _0811C0D4
_0811BFE0:
	movs r0, 0
	bl ResetBgsAndClearDma3BusyFlags
	ldr r1, =gUnknown_08597C54
	movs r0, 0
	movs r2, 0x4
	bl InitBgsFromTemplates
	ldr r4, =gUnknown_0203A11C
	ldr r1, [r4]
	movs r0, 0xB0
	lsls r0, 4
	adds r1, r0
	movs r0, 0x3
	bl SetBgTilemapBuffer
	ldr r1, [r4]
	movs r0, 0xC0
	lsls r0, 2
	adds r1, r0
	movs r0, 0x1
	bl SetBgTilemapBuffer
	ldr r0, =gUnknown_08597C64
	bl InitWindows
	bl DeactivateAllTextPrinters
	bl sub_811CF64
	bl sub_811CF04
	movs r0, 0
	str r0, [sp, 0x4]
	movs r1, 0xE0
	lsls r1, 19
	ldr r2, =0x01000100
	add r0, sp, 0x4
	bl CpuFastSet
	b _0811C124
	.pool
_0811C044:
	ldr r1, =gEasyChatWindow_Gfx
	movs r0, 0
	str r0, [sp]
	movs r0, 0x3
	movs r2, 0
	movs r3, 0
	bl copy_decompressed_tile_data_to_vram_autofree
	ldr r1, =gEasyChatWindow_Tilemap
	movs r0, 0x3
	movs r2, 0
	movs r3, 0
	bl CopyToBgTilemapBuffer
	bl sub_811D60C
	ldr r0, =gUnknown_0203A11C
	ldr r0, [r0]
	movs r1, 0xC0
	lsls r1, 2
	adds r0, r1
	bl sub_811D424
	bl sub_811D230
	bl sub_811E948
	movs r0, 0x3
	bl CopyBgTilemapBufferToVram
	b _0811C124
	.pool
_0811C090:
	ldr r1, =gUnknown_08597B54
	movs r0, 0
	str r0, [sp]
	movs r0, 0x1
	movs r2, 0
	movs r3, 0
	bl copy_decompressed_tile_data_to_vram_autofree
	movs r0, 0x1
	bl CopyBgTilemapBufferToVram
	b _0811C124
	.pool
_0811C0AC:
	bl sub_811CFCC
	bl sub_811D0BC
	bl sub_811D2C8
	bl sub_811D684
	b _0811C124
_0811C0BE:
	bl sub_811DE90
	bl sub_811BA5C
	lsls r0, 24
	lsrs r0, 24
	cmp r0, 0x10
	beq _0811C124
	bl sub_811DEC4
	b _0811C124
_0811C0D4:
	bl IsDma3ManagerBusyWithBgCopy
	lsls r0, 24
	cmp r0, 0
	bne _0811C12E
	movs r0, 0
	movs r1, 0
	movs r2, 0
	movs r3, 0
	bl sub_811DE5C
	movs r0, 0x48
	movs r1, 0x3F
	bl SetGpuReg
	movs r0, 0x4A
	movs r1, 0x3B
	bl SetGpuReg
	movs r0, 0x3
	bl ShowBg
	movs r0, 0x1
	bl ShowBg
	movs r0, 0x2
	bl ShowBg
	movs r0, 0
	bl ShowBg
	bl sub_811E5D4
	bl sub_811E720
	bl sub_811E828
	b _0811C124
_0811C120:
	movs r0, 0
	b _0811C130
_0811C124:
	ldr r0, =gUnknown_0203A11C
	ldr r1, [r0]
	ldrh r0, [r1]
	adds r0, 0x1
	strh r0, [r1]
_0811C12E:
	movs r0, 0x1
_0811C130:
	add sp, 0x8
	pop {r4}
	pop {r1}
	bx r1
	.pool
	thumb_func_end sub_811BFA4

	thumb_func_start sub_811C13C
sub_811C13C: @ 811C13C
	push {r4,lr}
	ldr r4, =gUnknown_0203A11C
	ldr r0, [r4]
	cmp r0, 0
	beq _0811C14E
	bl Free
	movs r0, 0
	str r0, [r4]
_0811C14E:
	pop {r4}
	pop {r0}
	bx r0
	.pool
	thumb_func_end sub_811C13C

	thumb_func_start sub_811C158
sub_811C158: @ 811C158
	push {lr}
	ldr r1, =gUnknown_0203A11C
	ldr r1, [r1]
	movs r2, 0
	strh r0, [r1, 0x4]
	strh r2, [r1]
	bl sub_811C170
	pop {r0}
	bx r0
	.pool
	thumb_func_end sub_811C158

	thumb_func_start sub_811C170
sub_811C170: @ 811C170
	push {lr}
	ldr r0, =gUnknown_0203A11C
	ldr r0, [r0]
	ldrh r0, [r0, 0x4]
	cmp r0, 0x22
	bls _0811C17E
	b _0811C2CE
_0811C17E:
	lsls r0, 2
	ldr r1, =_0811C190
	adds r0, r1
	ldr r0, [r0]
	mov pc, r0
	.pool
	.align 2, 0
_0811C190:
	.4byte _0811C2CE
	.4byte _0811C21C
	.4byte _0811C222
	.4byte _0811C228
	.4byte _0811C22E
	.4byte _0811C234
	.4byte _0811C23A
	.4byte _0811C240
	.4byte _0811C246
	.4byte _0811C24C
	.4byte _0811C252
	.4byte _0811C258
	.4byte _0811C25E
	.4byte _0811C264
	.4byte _0811C26A
	.4byte _0811C270
	.4byte _0811C276
	.4byte _0811C27C
	.4byte _0811C282
	.4byte _0811C288
	.4byte _0811C28E
	.4byte _0811C294
	.4byte _0811C29A
	.4byte _0811C2A0
	.4byte _0811C2CE
	.4byte _0811C2CE
	.4byte _0811C2CE
	.4byte _0811C2CE
	.4byte _0811C2CE
	.4byte _0811C2A6
	.4byte _0811C2AC
	.4byte _0811C2B2
	.4byte _0811C2B8
	.4byte _0811C2BE
	.4byte _0811C2C4
_0811C21C:
	bl sub_811C2D4
	b _0811C2C8
_0811C222:
	bl sub_811C30C
	b _0811C2C8
_0811C228:
	bl sub_811C3E4
	b _0811C2C8
_0811C22E:
	bl sub_811C48C
	b _0811C2C8
_0811C234:
	bl sub_811C404
	b _0811C2C8
_0811C23A:
	bl sub_811C448
	b _0811C2C8
_0811C240:
	bl sub_811C4D0
	b _0811C2C8
_0811C246:
	bl sub_811C518
	b _0811C2C8
_0811C24C:
	bl sub_811C554
	b _0811C2C8
_0811C252:
	bl sub_811C620
	b _0811C2C8
_0811C258:
	bl sub_811C830
	b _0811C2C8
_0811C25E:
	bl sub_811C8F0
	b _0811C2C8
_0811C264:
	bl sub_811C99C
	b _0811C2C8
_0811C26A:
	bl sub_811CA5C
	b _0811C2C8
_0811C270:
	bl sub_811C780
	b _0811C2C8
_0811C276:
	bl sub_811C78C
	b _0811C2C8
_0811C27C:
	bl sub_811C7D4
	b _0811C2C8
_0811C282:
	bl sub_811CB18
	b _0811C2C8
_0811C288:
	bl sub_811CB98
	b _0811C2C8
_0811C28E:
	bl sub_811CB24
	b _0811C2C8
_0811C294:
	bl sub_811CC90
	b _0811C2C8
_0811C29A:
	bl sub_811CC08
	b _0811C2C8
_0811C2A0:
	bl sub_811C6C0
	b _0811C2C8
_0811C2A6:
	bl sub_811CD14
	b _0811C2C8
_0811C2AC:
	bl sub_811CD54
	b _0811C2C8
_0811C2B2:
	bl sub_811CD94
	b _0811C2C8
_0811C2B8:
	bl sub_811CDD4
	b _0811C2C8
_0811C2BE:
	bl sub_811CE14
	b _0811C2C8
_0811C2C4:
	bl sub_811CE54
_0811C2C8:
	lsls r0, 24
	lsrs r0, 24
	b _0811C2D0
_0811C2CE:
	movs r0, 0
_0811C2D0:
	pop {r1}
	bx r1
	thumb_func_end sub_811C170

	thumb_func_start sub_811C2D4
sub_811C2D4: @ 811C2D4
	push {r4,lr}
	ldr r4, =gUnknown_0203A11C
	ldr r0, [r4]
	ldrh r0, [r0]
	cmp r0, 0
	beq _0811C2EC
	cmp r0, 0x1
	beq _0811C2FA
	b _0811C304
	.pool
_0811C2EC:
	bl sub_811D2C8
	ldr r1, [r4]
	ldrh r0, [r1]
	adds r0, 0x1
	strh r0, [r1]
	b _0811C304
_0811C2FA:
	bl IsDma3ManagerBusyWithBgCopy
	lsls r0, 24
	lsrs r0, 24
	b _0811C306
_0811C304:
	movs r0, 0x1
_0811C306:
	pop {r4}
	pop {r1}
	bx r1
	thumb_func_end sub_811C2D4

	thumb_func_start sub_811C30C
sub_811C30C: @ 811C30C
	push {r4-r7,lr}
	mov r7, r10
	mov r6, r9
	mov r5, r8
	push {r5-r7}
	sub sp, 0x40
	bl sub_811BA94
	adds r4, r0, 0
	bl sub_811BA68
	lsls r0, 24
	lsrs r0, 24
	mov r10, r0
	bl sub_811BAB8
	lsls r0, 24
	lsrs r7, r0, 24
	bl sub_811BAC4
	lsls r0, 24
	lsrs r0, 24
	mov r9, r0
	bl sub_811BAAC
	lsls r0, 24
	lsrs r0, 24
	mov r1, r9
	muls r1, r0
	adds r0, r1, 0
	lsls r0, 1
	adds r4, r0
	ldr r1, =gUnknown_08597C30
	mov r2, r10
	lsls r0, r2, 2
	adds r0, r1
	ldrb r0, [r0]
	lsls r0, 27
	lsrs r0, 8
	movs r1, 0xD0
	lsls r1, 12
	adds r0, r1
	lsrs r6, r0, 16
	movs r5, 0
	cmp r5, r7
	bcs _0811C3AA
	ldr r2, =0x0000ffff
	mov r8, r2
_0811C36C:
	ldrh r0, [r4]
	cmp r0, r8
	bne _0811C380
	movs r0, 0x48
	b _0811C392
	.pool
_0811C380:
	ldrh r1, [r4]
	mov r0, sp
	bl CopyEasyChatWord
	movs r0, 0x1
	mov r1, sp
	movs r2, 0
	bl GetStringWidth
_0811C392:
	adds r0, 0x11
	lsls r1, r6, 16
	asrs r1, 16
	adds r1, r0
	lsls r1, 16
	lsrs r6, r1, 16
	adds r4, 0x2
	adds r0, r5, 0x1
	lsls r0, 24
	lsrs r5, r0, 24
	cmp r5, r7
	bcc _0811C36C
_0811C3AA:
	ldr r1, =gUnknown_08597C30
	mov r2, r10
	lsls r0, r2, 2
	adds r0, r1
	ldrb r1, [r0]
	lsrs r1, 5
	mov r2, r9
	lsls r0, r2, 1
	adds r1, r0
	lsls r1, 27
	lsls r0, r6, 24
	lsrs r0, 24
	movs r2, 0x80
	lsls r2, 20
	adds r1, r2
	lsrs r1, 24
	bl sub_811DF60
	movs r0, 0
	add sp, 0x40
	pop {r3-r5}
	mov r8, r3
	mov r9, r4
	mov r10, r5
	pop {r4-r7}
	pop {r1}
	bx r1
	.pool
	thumb_func_end sub_811C30C

	thumb_func_start sub_811C3E4
sub_811C3E4: @ 811C3E4
	push {lr}
	bl sub_811BAB8
	lsls r0, 24
	lsrs r0, 24
	bl sub_811E920
	lsls r0, 24
	lsrs r0, 24
	movs r1, 0x60
	bl sub_811DF60
	movs r0, 0
	pop {r1}
	bx r1
	thumb_func_end sub_811C3E4

	thumb_func_start sub_811C404
sub_811C404: @ 811C404
	push {r4,lr}
	ldr r4, =gUnknown_0203A11C
	ldr r0, [r4]
	ldrh r0, [r0]
	cmp r0, 0
	beq _0811C41C
	cmp r0, 0x1
	beq _0811C436
	b _0811C440
	.pool
_0811C41C:
	bl sub_811DF90
	movs r0, 0x2
	bl sub_811D104
	movs r0, 0x1
	bl sub_811D214
	ldr r1, [r4]
	ldrh r0, [r1]
	adds r0, 0x1
	strh r0, [r1]
	b _0811C440
_0811C436:
	bl IsDma3ManagerBusyWithBgCopy
	lsls r0, 24
	lsrs r0, 24
	b _0811C442
_0811C440:
	movs r0, 0x1
_0811C442:
	pop {r4}
	pop {r1}
	bx r1
	thumb_func_end sub_811C404

	thumb_func_start sub_811C448
sub_811C448: @ 811C448
	push {r4,lr}
	ldr r4, =gUnknown_0203A11C
	ldr r0, [r4]
	ldrh r0, [r0]
	cmp r0, 0
	beq _0811C460
	cmp r0, 0x1
	beq _0811C47A
	b _0811C484
	.pool
_0811C460:
	bl sub_811DF90
	movs r0, 0x3
	bl sub_811D104
	movs r0, 0
	bl sub_811D214
	ldr r1, [r4]
	ldrh r0, [r1]
	adds r0, 0x1
	strh r0, [r1]
	b _0811C484
_0811C47A:
	bl IsDma3ManagerBusyWithBgCopy
	lsls r0, 24
	lsrs r0, 24
	b _0811C486
_0811C484:
	movs r0, 0x1
_0811C486:
	pop {r4}
	pop {r1}
	bx r1
	thumb_func_end sub_811C448

	thumb_func_start sub_811C48C
sub_811C48C: @ 811C48C
	push {r4,lr}
	ldr r4, =gUnknown_0203A11C
	ldr r0, [r4]
	ldrh r0, [r0]
	cmp r0, 0
	beq _0811C4A4
	cmp r0, 0x1
	beq _0811C4BE
	b _0811C4C8
	.pool
_0811C4A4:
	bl sub_811DF90
	movs r0, 0x1
	bl sub_811D104
	movs r0, 0x1
	bl sub_811D214
	ldr r1, [r4]
	ldrh r0, [r1]
	adds r0, 0x1
	strh r0, [r1]
	b _0811C4C8
_0811C4BE:
	bl IsDma3ManagerBusyWithBgCopy
	lsls r0, 24
	lsrs r0, 24
	b _0811C4CA
_0811C4C8:
	movs r0, 0x1
_0811C4CA:
	pop {r4}
	pop {r1}
	bx r1
	thumb_func_end sub_811C48C

	thumb_func_start sub_811C4D0
sub_811C4D0: @ 811C4D0
	push {r4,lr}
	ldr r4, =gUnknown_0203A11C
	ldr r0, [r4]
	ldrh r0, [r0]
	cmp r0, 0
	beq _0811C4E8
	cmp r0, 0x1
	beq _0811C506
	b _0811C510
	.pool
_0811C4E8:
	bl sub_811DFB0
	movs r0, 0
	bl sub_811D104
	bl sub_811D2C8
	movs r0, 0
	bl ShowBg
	ldr r1, [r4]
	ldrh r0, [r1]
	adds r0, 0x1
	strh r0, [r1]
	b _0811C510
_0811C506:
	bl IsDma3ManagerBusyWithBgCopy
	lsls r0, 24
	lsrs r0, 24
	b _0811C512
_0811C510:
	movs r0, 0x1
_0811C512:
	pop {r4}
	pop {r1}
	bx r1
	thumb_func_end sub_811C4D0

	thumb_func_start sub_811C518
sub_811C518: @ 811C518
	push {r4,lr}
	ldr r4, =gUnknown_0203A11C
	ldr r0, [r4]
	ldrh r0, [r0]
	cmp r0, 0
	beq _0811C530
	cmp r0, 0x1
	beq _0811C546
	movs r0, 0x1
	b _0811C54E
	.pool
_0811C530:
	bl sub_811DFB0
	movs r0, 0
	bl sub_811D104
	bl sub_811D2C8
	ldr r1, [r4]
	ldrh r0, [r1]
	adds r0, 0x1
	strh r0, [r1]
_0811C546:
	bl IsDma3ManagerBusyWithBgCopy
	lsls r0, 24
	lsrs r0, 24
_0811C54E:
	pop {r4}
	pop {r1}
	bx r1
	thumb_func_end sub_811C518

	thumb_func_start sub_811C554
sub_811C554: @ 811C554
	push {lr}
	ldr r0, =gUnknown_0203A11C
	ldr r0, [r0]
	ldrh r0, [r0]
	cmp r0, 0x4
	bhi _0811C60E
	lsls r0, 2
	ldr r1, =_0811C574
	adds r0, r1
	ldr r0, [r0]
	mov pc, r0
	.pool
	.align 2, 0
_0811C574:
	.4byte _0811C588
	.4byte _0811C5A4
	.4byte _0811C5B6
	.4byte _0811C5CC
	.4byte _0811C5EC
_0811C588:
	bl sub_811DF90
	movs r0, 0
	bl HideBg
	movs r0, 0
	movs r1, 0
	movs r2, 0
	movs r3, 0
	bl sub_811DE5C
	bl sub_811D6D4
	b _0811C5DA
_0811C5A4:
	bl IsDma3ManagerBusyWithBgCopy
	lsls r0, 24
	cmp r0, 0
	bne _0811C618
	movs r0, 0
	bl sub_811D9CC
	b _0811C5DA
_0811C5B6:
	bl IsDma3ManagerBusyWithBgCopy
	lsls r0, 24
	cmp r0, 0
	bne _0811C618
	bl sub_811DAA4
	lsls r0, 24
	cmp r0, 0
	bne _0811C618
	b _0811C5DA
_0811C5CC:
	bl IsDma3ManagerBusyWithBgCopy
	lsls r0, 24
	cmp r0, 0
	bne _0811C618
	bl sub_811E3AC
_0811C5DA:
	ldr r0, =gUnknown_0203A11C
	ldr r1, [r0]
	ldrh r0, [r1]
	adds r0, 0x1
	strh r0, [r1]
	b _0811C618
	.pool
_0811C5EC:
	bl sub_811E418
	lsls r0, 24
	cmp r0, 0
	bne _0811C618
	bl sub_811DFC8
	movs r0, 0
	bl sub_811E6E0
	bl sub_811E64C
	ldr r0, =gUnknown_0203A11C
	ldr r1, [r0]
	ldrh r0, [r1]
	adds r0, 0x1
	strh r0, [r1]
_0811C60E:
	movs r0, 0
	b _0811C61A
	.pool
_0811C618:
	movs r0, 0x1
_0811C61A:
	pop {r1}
	bx r1
	thumb_func_end sub_811C554

	thumb_func_start sub_811C620
sub_811C620: @ 811C620
	push {lr}
	ldr r0, =gUnknown_0203A11C
	ldr r0, [r0]
	ldrh r0, [r0]
	cmp r0, 0x4
	bhi _0811C6B8
	lsls r0, 2
	ldr r1, =_0811C640
	adds r0, r1
	ldr r0, [r0]
	mov pc, r0
	.pool
	.align 2, 0
_0811C640:
	.4byte _0811C654
	.4byte _0811C662
	.4byte _0811C67E
	.4byte _0811C690
	.4byte _0811C6B4
_0811C654:
	bl sub_811E050
	bl sub_811E4AC
	bl sub_811E6B0
	b _0811C6A4
_0811C662:
	bl sub_811E4D0
	lsls r0, 24
	lsrs r0, 24
	cmp r0, 0x1
	beq _0811C6B8
	movs r0, 0x1
	bl sub_811D9CC
	ldr r0, =gUnknown_0203A11C
	ldr r1, [r0]
	ldrh r0, [r1]
	adds r0, 0x1
	strh r0, [r1]
_0811C67E:
	bl sub_811DAA4
	lsls r0, 24
	cmp r0, 0
	bne _0811C6B8
	b _0811C6A4
	.pool
_0811C690:
	bl IsDma3ManagerBusyWithBgCopy
	lsls r0, 24
	cmp r0, 0
	bne _0811C6B8
	bl sub_811DFB0
	movs r0, 0
	bl ShowBg
_0811C6A4:
	ldr r0, =gUnknown_0203A11C
	ldr r1, [r0]
	ldrh r0, [r1]
	adds r0, 0x1
	strh r0, [r1]
	b _0811C6B8
	.pool
_0811C6B4:
	movs r0, 0
	b _0811C6BA
_0811C6B8:
	movs r0, 0x1
_0811C6BA:
	pop {r1}
	bx r1
	thumb_func_end sub_811C620

	thumb_func_start sub_811C6C0
sub_811C6C0: @ 811C6C0
	push {lr}
	ldr r0, =gUnknown_0203A11C
	ldr r0, [r0]
	ldrh r0, [r0]
	cmp r0, 0x4
	bhi _0811C778
	lsls r0, 2
	ldr r1, =_0811C6E0
	adds r0, r1
	ldr r0, [r0]
	mov pc, r0
	.pool
	.align 2, 0
_0811C6E0:
	.4byte _0811C6F4
	.4byte _0811C708
	.4byte _0811C722
	.4byte _0811C748
	.4byte _0811C76E
_0811C6F4:
	bl sub_811E050
	bl sub_811E6B0
	bl sub_811E55C
	movs r0, 0x5
	bl sub_811D9CC
	b _0811C736
_0811C708:
	bl sub_811DAA4
	lsls r0, 24
	cmp r0, 0
	bne _0811C778
	bl sub_811E5B8
	lsls r0, 24
	cmp r0, 0
	bne _0811C778
	bl sub_811D6D4
	b _0811C736
_0811C722:
	bl IsDma3ManagerBusyWithBgCopy
	lsls r0, 24
	cmp r0, 0
	bne _0811C778
	movs r0, 0x6
	bl sub_811D9CC
	bl sub_811E578
_0811C736:
	ldr r0, =gUnknown_0203A11C
	ldr r1, [r0]
	ldrh r0, [r1]
	adds r0, 0x1
	strh r0, [r1]
	b _0811C778
	.pool
_0811C748:
	bl sub_811DAA4
	lsls r0, 24
	cmp r0, 0
	bne _0811C778
	bl sub_811E5B8
	lsls r0, 24
	cmp r0, 0
	bne _0811C778
	bl sub_811E64C
	bl sub_811DFC8
	ldr r0, =gUnknown_0203A11C
	ldr r1, [r0]
	ldrh r0, [r1]
	adds r0, 0x1
	strh r0, [r1]
_0811C76E:
	movs r0, 0
	b _0811C77A
	.pool
_0811C778:
	movs r0, 0x1
_0811C77A:
	pop {r1}
	bx r1
	thumb_func_end sub_811C6C0

	thumb_func_start sub_811C780
sub_811C780: @ 811C780
	push {lr}
	bl sub_811E088
	movs r0, 0
	pop {r1}
	bx r1
	thumb_func_end sub_811C780

	thumb_func_start sub_811C78C
sub_811C78C: @ 811C78C
	push {r4,lr}
	ldr r4, =gUnknown_0203A11C
	ldr r0, [r4]
	ldrh r0, [r0]
	cmp r0, 0
	beq _0811C7A4
	cmp r0, 0x1
	beq _0811C7B4
	b _0811C7CA
	.pool
_0811C7A4:
	movs r0, 0x1
	movs r1, 0x4
	bl sub_811DDAC
	ldr r1, [r4]
	ldrh r0, [r1]
	adds r0, 0x1
	strh r0, [r1]
_0811C7B4:
	bl sub_811DE10
	lsls r0, 24
	cmp r0, 0
	bne _0811C7CA
	bl sub_811E088
	bl sub_811E64C
	movs r0, 0
	b _0811C7CC
_0811C7CA:
	movs r0, 0x1
_0811C7CC:
	pop {r4}
	pop {r1}
	bx r1
	thumb_func_end sub_811C78C

	thumb_func_start sub_811C7D4
sub_811C7D4: @ 811C7D4
	push {r4,lr}
	ldr r4, =gUnknown_0203A11C
	ldr r0, [r4]
	ldrh r0, [r0]
	cmp r0, 0x1
	beq _0811C808
	cmp r0, 0x1
	bgt _0811C7F0
	cmp r0, 0
	beq _0811C7F6
	b _0811C828
	.pool
_0811C7F0:
	cmp r0, 0x2
	beq _0811C820
	b _0811C828
_0811C7F6:
	movs r0, 0x1
	negs r0, r0
	movs r1, 0x4
	bl sub_811DDAC
	ldr r1, [r4]
	ldrh r0, [r1]
	adds r0, 0x1
	strh r0, [r1]
_0811C808:
	bl sub_811DE10
	lsls r0, 24
	cmp r0, 0
	bne _0811C828
	bl sub_811E64C
	ldr r0, =gUnknown_0203A11C
	ldr r1, [r0]
	ldrh r0, [r1]
	adds r0, 0x1
	strh r0, [r1]
_0811C820:
	movs r0, 0
	b _0811C82A
	.pool
_0811C828:
	movs r0, 0x1
_0811C82A:
	pop {r4}
	pop {r1}
	bx r1
	thumb_func_end sub_811C7D4

	thumb_func_start sub_811C830
sub_811C830: @ 811C830
	push {lr}
	ldr r0, =gUnknown_0203A11C
	ldr r0, [r0]
	ldrh r0, [r0]
	cmp r0, 0x5
	bhi _0811C8E8
	lsls r0, 2
	ldr r1, =_0811C850
	adds r0, r1
	ldr r0, [r0]
	mov pc, r0
	.pool
	.align 2, 0
_0811C850:
	.4byte _0811C868
	.4byte _0811C876
	.4byte _0811C886
	.4byte _0811C898
	.4byte _0811C8B8
	.4byte _0811C8DE
_0811C868:
	bl sub_811E050
	bl sub_811E4AC
	bl sub_811E6B0
	b _0811C8A8
_0811C876:
	bl sub_811E4D0
	lsls r0, 24
	cmp r0, 0
	bne _0811C8E8
	bl sub_811D9B4
	b _0811C8A8
_0811C886:
	bl IsDma3ManagerBusyWithBgCopy
	lsls r0, 24
	cmp r0, 0
	bne _0811C8E8
	movs r0, 0x2
	bl sub_811D9CC
	b _0811C8A8
_0811C898:
	bl sub_811DAA4
	lsls r0, 24
	cmp r0, 0
	bne _0811C8E8
	movs r0, 0x2
	bl sub_811D698
_0811C8A8:
	ldr r0, =gUnknown_0203A11C
	ldr r1, [r0]
	ldrh r0, [r1]
	adds r0, 0x1
	strh r0, [r1]
	b _0811C8E8
	.pool
_0811C8B8:
	bl IsDma3ManagerBusyWithBgCopy
	lsls r0, 24
	cmp r0, 0
	bne _0811C8E8
	bl sub_811E288
	movs r0, 0x1
	bl sub_811E6E0
	bl sub_811E64C
	bl sub_811E794
	ldr r0, =gUnknown_0203A11C
	ldr r1, [r0]
	ldrh r0, [r1]
	adds r0, 0x1
	strh r0, [r1]
_0811C8DE:
	movs r0, 0
	b _0811C8EA
	.pool
_0811C8E8:
	movs r0, 0x1
_0811C8EA:
	pop {r1}
	bx r1
	thumb_func_end sub_811C830

	thumb_func_start sub_811C8F0
sub_811C8F0: @ 811C8F0
	push {lr}
	ldr r0, =gUnknown_0203A11C
	ldr r0, [r0]
	ldrh r0, [r0]
	cmp r0, 0x5
	bhi _0811C994
	lsls r0, 2
	ldr r1, =_0811C910
	adds r0, r1
	ldr r0, [r0]
	mov pc, r0
	.pool
	.align 2, 0
_0811C910:
	.4byte _0811C928
	.4byte _0811C92E
	.4byte _0811C940
	.4byte _0811C952
	.4byte _0811C974
	.4byte _0811C98C
_0811C928:
	bl sub_811D2C8
	b _0811C962
_0811C92E:
	bl sub_811E380
	bl sub_811E6B0
	bl sub_811E7F8
	bl sub_811D9B4
	b _0811C962
_0811C940:
	bl IsDma3ManagerBusyWithBgCopy
	lsls r0, 24
	cmp r0, 0
	bne _0811C994
	movs r0, 0x3
	bl sub_811D9CC
	b _0811C962
_0811C952:
	bl sub_811DAA4
	lsls r0, 24
	cmp r0, 0
	bne _0811C994
	movs r0, 0
	bl ShowBg
_0811C962:
	ldr r0, =gUnknown_0203A11C
	ldr r1, [r0]
	ldrh r0, [r1]
	adds r0, 0x1
	strh r0, [r1]
	b _0811C994
	.pool
_0811C974:
	bl IsDma3ManagerBusyWithBgCopy
	lsls r0, 24
	cmp r0, 0
	bne _0811C994
	bl sub_811DFB0
	ldr r0, =gUnknown_0203A11C
	ldr r1, [r0]
	ldrh r0, [r1]
	adds r0, 0x1
	strh r0, [r1]
_0811C98C:
	movs r0, 0
	b _0811C996
	.pool
_0811C994:
	movs r0, 0x1
_0811C996:
	pop {r1}
	bx r1
	thumb_func_end sub_811C8F0

	thumb_func_start sub_811C99C
sub_811C99C: @ 811C99C
	push {lr}
	ldr r0, =gUnknown_0203A11C
	ldr r0, [r0]
	ldrh r0, [r0]
	cmp r0, 0x6
	bhi _0811CA54
	lsls r0, 2
	ldr r1, =_0811C9BC
	adds r0, r1
	ldr r0, [r0]
	mov pc, r0
	.pool
	.align 2, 0
_0811C9BC:
	.4byte _0811C9D8
	.4byte _0811C9DE
	.4byte _0811C9F0
	.4byte _0811CA02
	.4byte _0811CA14
	.4byte _0811CA34
	.4byte _0811CA4C
_0811C9D8:
	bl sub_811D2C8
	b _0811CA24
_0811C9DE:
	bl sub_811E380
	bl sub_811E6B0
	bl sub_811E7F8
	bl sub_811D9B4
	b _0811CA24
_0811C9F0:
	bl IsDma3ManagerBusyWithBgCopy
	lsls r0, 24
	cmp r0, 0
	bne _0811CA54
	movs r0, 0x3
	bl sub_811D9CC
	b _0811CA24
_0811CA02:
	bl sub_811DAA4
	lsls r0, 24
	cmp r0, 0
	bne _0811CA54
	movs r0, 0x3
	bl sub_811D104
	b _0811CA24
_0811CA14:
	bl IsDma3ManagerBusyWithBgCopy
	lsls r0, 24
	cmp r0, 0
	bne _0811CA54
	movs r0, 0
	bl ShowBg
_0811CA24:
	ldr r0, =gUnknown_0203A11C
	ldr r1, [r0]
	ldrh r0, [r1]
	adds r0, 0x1
	strh r0, [r1]
	b _0811CA54
	.pool
_0811CA34:
	bl IsDma3ManagerBusyWithBgCopy
	lsls r0, 24
	cmp r0, 0
	bne _0811CA54
	bl sub_811DFB0
	ldr r0, =gUnknown_0203A11C
	ldr r1, [r0]
	ldrh r0, [r1]
	adds r0, 0x1
	strh r0, [r1]
_0811CA4C:
	movs r0, 0
	b _0811CA56
	.pool
_0811CA54:
	movs r0, 0x1
_0811CA56:
	pop {r1}
	bx r1
	thumb_func_end sub_811C99C

	thumb_func_start sub_811CA5C
sub_811CA5C: @ 811CA5C
	push {lr}
	ldr r0, =gUnknown_0203A11C
	ldr r0, [r0]
	ldrh r0, [r0]
	cmp r0, 0x4
	bhi _0811CB10
	lsls r0, 2
	ldr r1, =_0811CA7C
	adds r0, r1
	ldr r0, [r0]
	mov pc, r0
	.pool
	.align 2, 0
_0811CA7C:
	.4byte _0811CA90
	.4byte _0811CAA2
	.4byte _0811CAB4
	.4byte _0811CAC4
	.4byte _0811CAE4
_0811CA90:
	bl sub_811E380
	bl sub_811E6B0
	bl sub_811E7F8
	bl sub_811D9B4
	b _0811CAD2
_0811CAA2:
	bl IsDma3ManagerBusyWithBgCopy
	lsls r0, 24
	cmp r0, 0
	bne _0811CB10
	movs r0, 0x4
	bl sub_811D9CC
	b _0811CAD2
_0811CAB4:
	bl sub_811DAA4
	lsls r0, 24
	cmp r0, 0
	bne _0811CB10
	bl sub_811D6D4
	b _0811CAD2
_0811CAC4:
	bl IsDma3ManagerBusyWithBgCopy
	lsls r0, 24
	cmp r0, 0
	bne _0811CB10
	bl sub_811E3AC
_0811CAD2:
	ldr r0, =gUnknown_0203A11C
	ldr r1, [r0]
	ldrh r0, [r1]
	adds r0, 0x1
	strh r0, [r1]
	b _0811CB10
	.pool
_0811CAE4:
	bl sub_811E418
	lsls r0, 24
	cmp r0, 0
	bne _0811CB10
	bl sub_811DFC8
	movs r0, 0
	bl sub_811E6E0
	bl sub_811E64C
	ldr r0, =gUnknown_0203A11C
	ldr r1, [r0]
	ldrh r0, [r1]
	adds r0, 0x1
	strh r0, [r1]
	movs r0, 0
	b _0811CB12
	.pool
_0811CB10:
	movs r0, 0x1
_0811CB12:
	pop {r1}
	bx r1
	thumb_func_end sub_811CA5C

	thumb_func_start sub_811CB18
sub_811CB18: @ 811CB18
	push {lr}
	bl sub_811E30C
	movs r0, 0
	pop {r1}
	bx r1
	thumb_func_end sub_811CB18

	thumb_func_start sub_811CB24
sub_811CB24: @ 811CB24
	push {r4,lr}
	ldr r4, =gUnknown_0203A11C
	ldr r0, [r4]
	ldrh r0, [r0]
	cmp r0, 0x1
	beq _0811CB50
	cmp r0, 0x1
	bgt _0811CB40
	cmp r0, 0
	beq _0811CB4A
	b _0811CB8E
	.pool
_0811CB40:
	cmp r0, 0x2
	beq _0811CB6C
	cmp r0, 0x3
	beq _0811CB8A
	b _0811CB8E
_0811CB4A:
	bl sub_811D7A4
	b _0811CB62
_0811CB50:
	bl IsDma3ManagerBusyWithBgCopy
	lsls r0, 24
	cmp r0, 0
	bne _0811CB8E
	movs r0, 0x1
	movs r1, 0x4
	bl sub_811DDAC
_0811CB62:
	ldr r1, [r4]
	ldrh r0, [r1]
	adds r0, 0x1
	strh r0, [r1]
	b _0811CB8E
_0811CB6C:
	bl sub_811DE10
	lsls r0, 24
	cmp r0, 0
	bne _0811CB8E
	bl sub_811E30C
	bl sub_811E64C
	bl sub_811E794
	ldr r1, [r4]
	ldrh r0, [r1]
	adds r0, 0x1
	strh r0, [r1]
_0811CB8A:
	movs r0, 0
	b _0811CB90
_0811CB8E:
	movs r0, 0x1
_0811CB90:
	pop {r4}
	pop {r1}
	bx r1
	thumb_func_end sub_811CB24

	thumb_func_start sub_811CB98
sub_811CB98: @ 811CB98
	push {r4,lr}
	ldr r4, =gUnknown_0203A11C
	ldr r0, [r4]
	ldrh r0, [r0]
	cmp r0, 0x1
	beq _0811CBC4
	cmp r0, 0x1
	bgt _0811CBB4
	cmp r0, 0
	beq _0811CBBE
	b _0811CC00
	.pool
_0811CBB4:
	cmp r0, 0x2
	beq _0811CBE2
	cmp r0, 0x3
	beq _0811CBFC
	b _0811CC00
_0811CBBE:
	bl sub_811D7C8
	b _0811CBD8
_0811CBC4:
	bl IsDma3ManagerBusyWithBgCopy
	lsls r0, 24
	cmp r0, 0
	bne _0811CC00
	movs r0, 0x1
	negs r0, r0
	movs r1, 0x4
	bl sub_811DDAC
_0811CBD8:
	ldr r1, [r4]
	ldrh r0, [r1]
	adds r0, 0x1
	strh r0, [r1]
	b _0811CC00
_0811CBE2:
	bl sub_811DE10
	lsls r0, 24
	cmp r0, 0
	bne _0811CC00
	bl sub_811E64C
	bl sub_811E794
	ldr r1, [r4]
	ldrh r0, [r1]
	adds r0, 0x1
	strh r0, [r1]
_0811CBFC:
	movs r0, 0
	b _0811CC02
_0811CC00:
	movs r0, 0x1
_0811CC02:
	pop {r4}
	pop {r1}
	bx r1
	thumb_func_end sub_811CB98

	thumb_func_start sub_811CC08
sub_811CC08: @ 811CC08
	push {r4,r5,lr}
	ldr r5, =gUnknown_0203A11C
	ldr r0, [r5]
	ldrh r0, [r0]
	cmp r0, 0x1
	beq _0811CC34
	cmp r0, 0x1
	bgt _0811CC24
	cmp r0, 0
	beq _0811CC2E
	b _0811CC86
	.pool
_0811CC24:
	cmp r0, 0x2
	beq _0811CC64
	cmp r0, 0x3
	beq _0811CC82
	b _0811CC86
_0811CC2E:
	bl sub_811D7EC
	b _0811CC5A
_0811CC34:
	bl IsDma3ManagerBusyWithBgCopy
	lsls r0, 24
	cmp r0, 0
	bne _0811CC86
	bl sub_811BBDC
	adds r4, r0, 0
	bl sub_811DE48
	lsls r4, 24
	lsrs r4, 24
	subs r4, r0
	lsls r4, 16
	asrs r4, 16
	adds r0, r4, 0
	movs r1, 0x8
	bl sub_811DDAC
_0811CC5A:
	ldr r1, [r5]
	ldrh r0, [r1]
	adds r0, 0x1
	strh r0, [r1]
	b _0811CC86
_0811CC64:
	bl sub_811DE10
	lsls r0, 24
	cmp r0, 0
	bne _0811CC86
	bl sub_811E30C
	bl sub_811E64C
	bl sub_811E794
	ldr r1, [r5]
	ldrh r0, [r1]
	adds r0, 0x1
	strh r0, [r1]
_0811CC82:
	movs r0, 0
	b _0811CC88
_0811CC86:
	movs r0, 0x1
_0811CC88:
	pop {r4,r5}
	pop {r1}
	bx r1
	thumb_func_end sub_811CC08

	thumb_func_start sub_811CC90
sub_811CC90: @ 811CC90
	push {r4,r5,lr}
	ldr r5, =gUnknown_0203A11C
	ldr r0, [r5]
	ldrh r0, [r0]
	cmp r0, 0x1
	beq _0811CCBC
	cmp r0, 0x1
	bgt _0811CCAC
	cmp r0, 0
	beq _0811CCB6
	b _0811CD0A
	.pool
_0811CCAC:
	cmp r0, 0x2
	beq _0811CCEC
	cmp r0, 0x3
	beq _0811CD06
	b _0811CD0A
_0811CCB6:
	bl sub_811D830
	b _0811CCE2
_0811CCBC:
	bl IsDma3ManagerBusyWithBgCopy
	lsls r0, 24
	cmp r0, 0
	bne _0811CD0A
	bl sub_811BBDC
	adds r4, r0, 0
	bl sub_811DE48
	lsls r4, 24
	lsrs r4, 24
	subs r4, r0
	lsls r4, 16
	asrs r4, 16
	adds r0, r4, 0
	movs r1, 0x8
	bl sub_811DDAC
_0811CCE2:
	ldr r1, [r5]
	ldrh r0, [r1]
	adds r0, 0x1
	strh r0, [r1]
	b _0811CD0A
_0811CCEC:
	bl sub_811DE10
	lsls r0, 24
	cmp r0, 0
	bne _0811CD0A
	bl sub_811E64C
	bl sub_811E794
	ldr r1, [r5]
	ldrh r0, [r1]
	adds r0, 0x1
	strh r0, [r1]
_0811CD06:
	movs r0, 0
	b _0811CD0C
_0811CD0A:
	movs r0, 0x1
_0811CD0C:
	pop {r4,r5}
	pop {r1}
	bx r1
	thumb_func_end sub_811CC90

	thumb_func_start sub_811CD14
sub_811CD14: @ 811CD14
	push {r4,lr}
	ldr r4, =gUnknown_0203A11C
	ldr r0, [r4]
	ldrh r0, [r0]
	cmp r0, 0
	beq _0811CD2C
	cmp r0, 0x1
	beq _0811CD40
	b _0811CD4A
	.pool
_0811CD2C:
	bl sub_811DF90
	movs r0, 0x4
	bl sub_811D104
	ldr r1, [r4]
	ldrh r0, [r1]
	adds r0, 0x1
	strh r0, [r1]
	b _0811CD4A
_0811CD40:
	bl IsDma3ManagerBusyWithBgCopy
	lsls r0, 24
	lsrs r0, 24
	b _0811CD4C
_0811CD4A:
	movs r0, 0x1
_0811CD4C:
	pop {r4}
	pop {r1}
	bx r1
	thumb_func_end sub_811CD14

	thumb_func_start sub_811CD54
sub_811CD54: @ 811CD54
	push {r4,lr}
	ldr r4, =gUnknown_0203A11C
	ldr r0, [r4]
	ldrh r0, [r0]
	cmp r0, 0
	beq _0811CD6C
	cmp r0, 0x1
	beq _0811CD80
	b _0811CD8A
	.pool
_0811CD6C:
	bl sub_811DF90
	movs r0, 0x5
	bl sub_811D104
	ldr r1, [r4]
	ldrh r0, [r1]
	adds r0, 0x1
	strh r0, [r1]
	b _0811CD8A
_0811CD80:
	bl IsDma3ManagerBusyWithBgCopy
	lsls r0, 24
	lsrs r0, 24
	b _0811CD8C
_0811CD8A:
	movs r0, 0x1
_0811CD8C:
	pop {r4}
	pop {r1}
	bx r1
	thumb_func_end sub_811CD54

	thumb_func_start sub_811CD94
sub_811CD94: @ 811CD94
	push {r4,lr}
	ldr r4, =gUnknown_0203A11C
	ldr r0, [r4]
	ldrh r0, [r0]
	cmp r0, 0
	beq _0811CDAC
	cmp r0, 0x1
	beq _0811CDC0
	b _0811CDCA
	.pool
_0811CDAC:
	bl sub_811DF90
	movs r0, 0x6
	bl sub_811D104
	ldr r1, [r4]
	ldrh r0, [r1]
	adds r0, 0x1
	strh r0, [r1]
	b _0811CDCA
_0811CDC0:
	bl IsDma3ManagerBusyWithBgCopy
	lsls r0, 24
	lsrs r0, 24
	b _0811CDCC
_0811CDCA:
	movs r0, 0x1
_0811CDCC:
	pop {r4}
	pop {r1}
	bx r1
	thumb_func_end sub_811CD94

	thumb_func_start sub_811CDD4
sub_811CDD4: @ 811CDD4
	push {r4,lr}
	ldr r4, =gUnknown_0203A11C
	ldr r0, [r4]
	ldrh r0, [r0]
	cmp r0, 0
	beq _0811CDEC
	cmp r0, 0x1
	beq _0811CE00
	b _0811CE0A
	.pool
_0811CDEC:
	bl sub_811DF90
	movs r0, 0x7
	bl sub_811D104
	ldr r1, [r4]
	ldrh r0, [r1]
	adds r0, 0x1
	strh r0, [r1]
	b _0811CE0A
_0811CE00:
	bl IsDma3ManagerBusyWithBgCopy
	lsls r0, 24
	lsrs r0, 24
	b _0811CE0C
_0811CE0A:
	movs r0, 0x1
_0811CE0C:
	pop {r4}
	pop {r1}
	bx r1
	thumb_func_end sub_811CDD4

	thumb_func_start sub_811CE14
sub_811CE14: @ 811CE14
	push {r4,lr}
	ldr r4, =gUnknown_0203A11C
	ldr r0, [r4]
	ldrh r0, [r0]
	cmp r0, 0
	beq _0811CE2C
	cmp r0, 0x1
	beq _0811CE40
	b _0811CE4A
	.pool
_0811CE2C:
	bl sub_811DF90
	movs r0, 0x8
	bl sub_811D104
	ldr r1, [r4]
	ldrh r0, [r1]
	adds r0, 0x1
	strh r0, [r1]
	b _0811CE4A
_0811CE40:
	bl IsDma3ManagerBusyWithBgCopy
	lsls r0, 24
	lsrs r0, 24
	b _0811CE4C
_0811CE4A:
	movs r0, 0x1
_0811CE4C:
	pop {r4}
	pop {r1}
	bx r1
	thumb_func_end sub_811CE14

	thumb_func_start sub_811CE54
sub_811CE54: @ 811CE54
	push {r4,lr}
	ldr r4, =gUnknown_0203A11C
	ldr r0, [r4]
	ldrh r0, [r0]
	cmp r0, 0
	beq _0811CE6C
	cmp r0, 0x1
	beq _0811CE80
	b _0811CE8A
	.pool
_0811CE6C:
	bl sub_811DF90
	movs r0, 0x9
	bl sub_811D104
	ldr r1, [r4]
	ldrh r0, [r1]
	adds r0, 0x1
	strh r0, [r1]
	b _0811CE8A
_0811CE80:
	bl IsDma3ManagerBusyWithBgCopy
	lsls r0, 24
	lsrs r0, 24
	b _0811CE8C
_0811CE8A:
	movs r0, 0x1
_0811CE8C:
	pop {r4}
	pop {r1}
	bx r1
	thumb_func_end sub_811CE54

	thumb_func_start sub_811CE94
sub_811CE94: @ 811CE94
	push {r4,lr}
	ldr r4, =gUnknown_0203A11C
	movs r0, 0x98
	lsls r0, 5
	bl Alloc
	adds r2, r0, 0
	str r2, [r4]
	cmp r2, 0
	beq _0811CEFC
	movs r1, 0
	strh r1, [r2]
	movs r3, 0xB6
	lsls r3, 2
	adds r0, r2, r3
	str r1, [r0]
	adds r3, 0x4
	adds r0, r2, r3
	str r1, [r0]
	adds r3, 0x4
	adds r0, r2, r3
	str r1, [r0]
	adds r3, 0x4
	adds r0, r2, r3
	str r1, [r0]
	adds r3, 0x4
	adds r0, r2, r3
	str r1, [r0]
	adds r3, 0x4
	adds r0, r2, r3
	str r1, [r0]
	adds r3, 0x4
	adds r0, r2, r3
	str r1, [r0]
	adds r3, 0x4
	adds r0, r2, r3
	str r1, [r0]
	adds r3, 0x4
	adds r0, r2, r3
	str r1, [r0]
	adds r3, 0x4
	adds r0, r2, r3
	str r1, [r0]
	bl sub_811BC70
	ldr r1, [r4]
	strb r0, [r1, 0xA]
	movs r0, 0x1
	b _0811CEFE
	.pool
_0811CEFC:
	movs r0, 0
_0811CEFE:
	pop {r4}
	pop {r1}
	bx r1
	thumb_func_end sub_811CE94

	thumb_func_start sub_811CF04
sub_811CF04: @ 811CF04
	push {lr}
	movs r0, 0x3
	movs r1, 0
	movs r2, 0
	bl ChangeBgX
	movs r0, 0x3
	movs r1, 0
	movs r2, 0
	bl ChangeBgY
	movs r0, 0x1
	movs r1, 0
	movs r2, 0
	bl ChangeBgX
	movs r0, 0x1
	movs r1, 0
	movs r2, 0
	bl ChangeBgY
	movs r0, 0x2
	movs r1, 0
	movs r2, 0
	bl ChangeBgX
	movs r0, 0x2
	movs r1, 0
	movs r2, 0
	bl ChangeBgY
	movs r0, 0
	movs r1, 0
	movs r2, 0
	bl ChangeBgX
	movs r0, 0
	movs r1, 0
	movs r2, 0
	bl ChangeBgY
	movs r1, 0xC1
	lsls r1, 6
	movs r0, 0
	bl SetGpuReg
	pop {r0}
	bx r0
	thumb_func_end sub_811CF04

	thumb_func_start sub_811CF64
sub_811CF64: @ 811CF64
	push {r4,lr}
	bl ResetPaletteFade
	ldr r0, =gEasyChatMode_Pal
	movs r1, 0
	movs r2, 0x20
	bl LoadPalette
	ldr r0, =gUnknown_08597B14
	movs r1, 0x10
	movs r2, 0x20
	bl LoadPalette
	ldr r0, =gUnknown_08597B34
	movs r1, 0x40
	movs r2, 0x20
	bl LoadPalette
	ldr r0, =gUnknown_08597C1C
	movs r1, 0xA0
	movs r2, 0x8
	bl LoadPalette
	ldr r4, =gUnknown_08597C24
	adds r0, r4, 0
	movs r1, 0xB0
	movs r2, 0xC
	bl LoadPalette
	adds r0, r4, 0
	movs r1, 0xF0
	movs r2, 0xC
	bl LoadPalette
	adds r0, r4, 0
	movs r1, 0x30
	movs r2, 0xC
	bl LoadPalette
	pop {r4}
	pop {r0}
	bx r0
	.pool
	thumb_func_end sub_811CF64

	thumb_func_start sub_811CFCC
sub_811CFCC: @ 811CFCC
	push {r4,r5,lr}
	sub sp, 0x14
	bl sub_811BA88
	adds r5, r0, 0
	cmp r5, 0
	beq _0811D020
	movs r0, 0x1
	adds r1, r5, 0
	movs r2, 0x90
	bl GetStringCenterAlignXOffset
	adds r4, r0, 0
	movs r0, 0
	movs r1, 0
	bl FillWindowPixelBuffer
	lsls r4, 24
	lsrs r4, 24
	movs r0, 0x1
	str r0, [sp]
	movs r0, 0xFF
	str r0, [sp, 0x4]
	movs r0, 0
	str r0, [sp, 0x8]
	movs r0, 0x2
	str r0, [sp, 0xC]
	movs r0, 0x3
	str r0, [sp, 0x10]
	movs r0, 0
	movs r1, 0x1
	adds r2, r5, 0
	adds r3, r4, 0
	bl sub_811D058
	movs r0, 0
	bl PutWindowTilemap
	movs r0, 0
	movs r1, 0x3
	bl CopyWindowToVram
_0811D020:
	add sp, 0x14
	pop {r4,r5}
	pop {r0}
	bx r0
	thumb_func_end sub_811CFCC

	thumb_func_start sub_811D028
sub_811D028: @ 811D028
	push {r4-r6,lr}
	sub sp, 0xC
	ldr r4, [sp, 0x1C]
	ldr r5, [sp, 0x20]
	ldr r6, [sp, 0x24]
	lsls r0, 24
	lsrs r0, 24
	lsls r1, 24
	lsrs r1, 24
	lsls r3, 24
	lsrs r3, 24
	lsls r4, 24
	lsrs r4, 24
	lsls r5, 24
	lsrs r5, 24
	str r4, [sp]
	str r5, [sp, 0x4]
	str r6, [sp, 0x8]
	bl PrintTextOnWindow
	add sp, 0xC
	pop {r4-r6}
	pop {r0}
	bx r0
	thumb_func_end sub_811D028

	thumb_func_start sub_811D058
sub_811D058: @ 811D058
	push {r4-r7,lr}
	mov r7, r10
	mov r6, r9
	mov r5, r8
	push {r5-r7}
	sub sp, 0x10
	mov r9, r3
	ldr r3, [sp, 0x30]
	ldr r4, [sp, 0x34]
	mov r8, r4
	ldr r7, [sp, 0x38]
	mov r10, r7
	ldr r5, [sp, 0x3C]
	ldr r6, [sp, 0x40]
	lsls r0, 24
	lsrs r0, 24
	lsls r1, 24
	lsrs r1, 24
	mov r4, r9
	lsls r4, 24
	lsrs r4, 24
	mov r9, r4
	lsls r3, 24
	lsrs r3, 24
	lsls r5, 24
	lsrs r5, 24
	lsls r6, 24
	lsrs r6, 24
	add r4, sp, 0xC
	mov r7, r10
	strb r7, [r4]
	strb r5, [r4, 0x1]
	strb r6, [r4, 0x2]
	str r4, [sp]
	mov r4, r8
	lsls r4, 24
	asrs r4, 24
	str r4, [sp, 0x4]
	str r2, [sp, 0x8]
	mov r2, r9
	bl box_print
	add sp, 0x10
	pop {r3-r5}
	mov r8, r3
	mov r9, r4
	mov r10, r5
	pop {r4-r7}
	pop {r0}
	bx r0
	thumb_func_end sub_811D058

	thumb_func_start sub_811D0BC
sub_811D0BC: @ 811D0BC
	push {lr}
	sub sp, 0xC
	movs r0, 0x20
	str r0, [sp]
	movs r0, 0x14
	str r0, [sp, 0x4]
	movs r0, 0x11
	str r0, [sp, 0x8]
	movs r0, 0
	movs r1, 0
	movs r2, 0
	movs r3, 0
	bl FillBgTilemapBufferRect
	movs r0, 0x1
	movs r1, 0x1
	movs r2, 0xE0
	bl LoadUserWindowBorderGfx
	movs r0, 0x1
	movs r1, 0x1
	movs r2, 0xE
	bl sub_8098858
	movs r0, 0
	bl sub_811D104
	movs r0, 0x1
	bl PutWindowTilemap
	movs r0, 0
	bl CopyBgTilemapBufferToVram
	add sp, 0xC
	pop {r0}
	bx r0
	thumb_func_end sub_811D0BC

	thumb_func_start sub_811D104
sub_811D104: @ 811D104
	push {lr}
	sub sp, 0x14
	lsls r0, 24
	lsrs r1, r0, 24
	movs r0, 0
	str r0, [sp, 0x10]
	str r0, [sp, 0xC]
	cmp r1, 0x9
	bhi _0811D1BC
	lsls r0, r1, 2
	ldr r1, =_0811D124
	adds r0, r1
	ldr r0, [r0]
	mov pc, r0
	.pool
	.align 2, 0
_0811D124:
	.4byte _0811D14C
	.4byte _0811D16A
	.4byte _0811D156
	.4byte _0811D160
	.4byte _0811D174
	.4byte _0811D180
	.4byte _0811D18C
	.4byte _0811D19C
	.4byte _0811D1A8
	.4byte _0811D1B4
_0811D14C:
	add r1, sp, 0x10
	add r0, sp, 0xC
	bl sub_811BAD0
	b _0811D1BC
_0811D156:
	add r1, sp, 0x10
	add r0, sp, 0xC
	bl sub_811BB40
	b _0811D1BC
_0811D160:
	add r1, sp, 0x10
	add r0, sp, 0xC
	bl sub_811BB08
	b _0811D1BC
_0811D16A:
	add r1, sp, 0x10
	add r0, sp, 0xC
	bl sub_811BB88
	b _0811D1BC
_0811D174:
	ldr r0, =gText_CreateAQuiz
	str r0, [sp, 0xC]
	b _0811D1BC
	.pool
_0811D180:
	ldr r0, =gText_SelectTheAnswer
	str r0, [sp, 0xC]
	b _0811D1BC
	.pool
_0811D18C:
	ldr r0, =gText_OnlyOnePhrase
	str r0, [sp, 0xC]
	ldr r0, =gText_OriginalSongWillBeUsed
	b _0811D1BA
	.pool
_0811D19C:
	ldr r0, =gText_LyricsCantBeDeleted
	str r0, [sp, 0xC]
	b _0811D1BC
	.pool
_0811D1A8:
	ldr r0, =gText_CombineTwoWordsOrPhrases3
	str r0, [sp, 0xC]
	b _0811D1BC
	.pool
_0811D1B4:
	ldr r0, =gText_YouCannotQuitHere
	str r0, [sp, 0xC]
	ldr r0, =gText_SectionMustBeCompleted
_0811D1BA:
	str r0, [sp, 0x10]
_0811D1BC:
	movs r0, 0x1
	movs r1, 0x11
	bl FillWindowPixelBuffer
	ldr r2, [sp, 0xC]
	cmp r2, 0
	beq _0811D1E0
	movs r0, 0x1
	str r0, [sp]
	movs r0, 0xFF
	str r0, [sp, 0x4]
	movs r0, 0
	str r0, [sp, 0x8]
	movs r0, 0x1
	movs r1, 0x1
	movs r3, 0
	bl sub_811D028
_0811D1E0:
	ldr r2, [sp, 0x10]
	cmp r2, 0
	beq _0811D1FC
	movs r0, 0x11
	str r0, [sp]
	movs r0, 0xFF
	str r0, [sp, 0x4]
	movs r0, 0
	str r0, [sp, 0x8]
	movs r0, 0x1
	movs r1, 0x1
	movs r3, 0
	bl sub_811D028
_0811D1FC:
	movs r0, 0x1
	movs r1, 0x3
	bl CopyWindowToVram
	add sp, 0x14
	pop {r0}
	bx r0
	.pool
	thumb_func_end sub_811D104

	thumb_func_start sub_811D214
sub_811D214: @ 811D214
	push {lr}
	adds r3, r0, 0
	lsls r3, 24
	lsrs r3, 24
	ldr r0, =gUnknown_08597C84
	movs r1, 0x1
	movs r2, 0xE
	bl CreateYesNoMenu
	pop {r0}
	bx r0
	.pool
	thumb_func_end sub_811D214

	thumb_func_start sub_811D230
sub_811D230: @ 811D230
	push {r4-r6,lr}
	sub sp, 0x8
	bl sub_811BA68
	lsls r0, 24
	ldr r6, =0xffffff00
	ldr r4, [sp]
	ands r4, r6
	movs r1, 0x3
	orrs r4, r1
	str r4, [sp]
	ldr r1, =gUnknown_08597C30
	lsrs r0, 22
	adds r0, r1
	ldrb r3, [r0]
	lsls r1, r3, 27
	lsrs r1, 19
	ldr r5, =0xffff00ff
	adds r2, r5, 0
	ands r2, r4
	orrs r2, r1
	lsrs r3, 5
	lsls r3, 16
	ldr r1, =0xff00ffff
	ands r2, r1
	orrs r2, r3
	str r2, [sp]
	ldrb r3, [r0, 0x1]
	lsls r3, 24
	ldr r1, =0x00ffffff
	ands r1, r2
	orrs r1, r3
	str r1, [sp]
	ldrb r1, [r0, 0x2]
	ldr r0, [sp, 0x4]
	ands r0, r6
	orrs r0, r1
	ands r0, r5
	movs r1, 0xB0
	lsls r1, 4
	orrs r0, r1
	ldr r1, =0x0000ffff
	ands r0, r1
	movs r1, 0xD8
	lsls r1, 15
	orrs r0, r1
	str r0, [sp, 0x4]
	mov r0, sp
	bl AddWindow
	ldr r1, =gUnknown_0203A11C
	ldr r1, [r1]
	strh r0, [r1, 0x2]
	lsls r0, 24
	lsrs r0, 24
	bl PutWindowTilemap
	add sp, 0x8
	pop {r4-r6}
	pop {r0}
	bx r0
	.pool
	thumb_func_end sub_811D230

	thumb_func_start sub_811D2C8
sub_811D2C8: @ 811D2C8
	push {r4-r7,lr}
	mov r7, r10
	mov r6, r9
	mov r5, r8
	push {r5-r7}
	sub sp, 0x18
	bl sub_811BA94
	adds r4, r0, 0
	bl sub_811BAAC
	lsls r0, 24
	lsrs r0, 24
	str r0, [sp, 0x10]
	bl sub_811BAA0
	lsls r0, 24
	lsrs r0, 24
	str r0, [sp, 0x14]
	bl sub_811BA68
	lsls r0, 24
	lsrs r6, r0, 24
	movs r0, 0
	mov r8, r0
	cmp r6, 0x7
	bne _0811D302
	movs r1, 0x1
	mov r8, r1
_0811D302:
	ldr r0, =gUnknown_0203A11C
	ldr r0, [r0]
	ldrb r0, [r0, 0x2]
	movs r1, 0x11
	bl FillWindowPixelBuffer
	movs r7, 0
	ldr r0, [sp, 0x14]
	cmp r7, r0
	bge _0811D402
_0811D316:
	add r0, sp, 0xC
	ldr r1, =gUnknown_08597C8C
	movs r2, 0x4
	bl memcpy
	mov r1, r8
	cmp r1, 0
	beq _0811D32C
	add r1, sp, 0xC
	movs r0, 0x6
	strb r0, [r1, 0x2]
_0811D32C:
	ldr r0, =gUnknown_0203A11C
	ldr r1, [r0]
	adds r2, r1, 0
	adds r2, 0xB
	movs r0, 0xFF
	strb r0, [r1, 0xB]
	adds r0, r2, 0
	add r1, sp, 0xC
	bl StringAppend
	adds r2, r0, 0
	movs r5, 0
	lsls r0, r7, 4
	mov r9, r0
	adds r1, r7, 0x1
	mov r10, r1
	b _0811D3CE
	.pool
_0811D358:
	ldrh r0, [r4]
	ldr r1, =0x0000ffff
	cmp r0, r1
	beq _0811D374
	adds r1, r0, 0
	adds r0, r2, 0
	bl CopyEasyChatWord
	adds r2, r0, 0
	adds r4, 0x2
	b _0811D3A2
	.pool
_0811D374:
	adds r4, 0x2
	mov r0, r8
	cmp r0, 0
	bne _0811D3A8
	adds r0, r2, 0
	movs r1, 0
	movs r2, 0x4
	bl WriteColorChangeControlCode
	adds r2, r0, 0
	movs r1, 0xAE
	movs r0, 0xB
_0811D38C:
	strb r1, [r2]
	adds r2, 0x1
	subs r0, 0x1
	cmp r0, 0
	bge _0811D38C
	adds r0, r2, 0
	movs r1, 0
	movs r2, 0x2
	bl WriteColorChangeControlCode
	adds r2, r0, 0
_0811D3A2:
	mov r1, r8
	cmp r1, 0
	beq _0811D3AE
_0811D3A8:
	add r1, sp, 0xC
	movs r0, 0x3
	strb r0, [r1, 0x2]
_0811D3AE:
	adds r0, r2, 0
	add r1, sp, 0xC
	bl StringAppend
	adds r2, r0, 0
	cmp r6, 0x2
	beq _0811D3C4
	cmp r6, 0x7
	beq _0811D3C4
	cmp r6, 0x8
	bne _0811D3CC
_0811D3C4:
	cmp r5, 0
	bne _0811D3CC
	cmp r7, 0x4
	beq _0811D3D4
_0811D3CC:
	adds r5, 0x1
_0811D3CE:
	ldr r0, [sp, 0x10]
	cmp r5, r0
	blt _0811D358
_0811D3D4:
	movs r0, 0xFF
	strb r0, [r2]
	ldr r0, =gUnknown_0203A11C
	ldr r2, [r0]
	ldrb r0, [r2, 0x2]
	adds r2, 0xB
	mov r1, r9
	adds r1, 0x1
	lsls r1, 24
	lsrs r1, 24
	str r1, [sp]
	movs r1, 0xFF
	str r1, [sp, 0x4]
	movs r1, 0
	str r1, [sp, 0x8]
	movs r1, 0x1
	movs r3, 0
	bl sub_811D028
	mov r7, r10
	ldr r1, [sp, 0x14]
	cmp r7, r1
	blt _0811D316
_0811D402:
	ldr r0, =gUnknown_0203A11C
	ldr r0, [r0]
	ldrb r0, [r0, 0x2]
	movs r1, 0x3
	bl CopyWindowToVram
	add sp, 0x18
	pop {r3-r5}
	mov r8, r3
	mov r9, r4
	mov r10, r5
	pop {r4-r7}
	pop {r0}
	bx r0
	.pool
	thumb_func_end sub_811D2C8

	thumb_func_start sub_811D424
sub_811D424: @ 811D424
	push {r4-r7,lr}
	mov r7, r10
	mov r6, r9
	mov r5, r8
	push {r5-r7}
	sub sp, 0x4
	mov r8, r0
	bl sub_811BA68
	lsls r0, 24
	lsrs r6, r0, 24
	movs r0, 0
	str r0, [sp]
	ldr r2, =0x01000200
	mov r0, sp
	mov r1, r8
	bl CpuFastSet
	cmp r6, 0x2
	beq _0811D450
	cmp r6, 0x8
	bne _0811D4D4
_0811D450:
	ldr r0, =gUnknown_08597C30
	lsls r2, r6, 2
	adds r2, r0
	ldrb r1, [r2]
	lsls r3, r1, 27
	lsrs r0, r3, 27
	ldrb r4, [r2, 0x1]
	adds r5, r0, r4
	lsls r1, 24
	lsrs r0, r1, 29
	ldrb r2, [r2, 0x2]
	adds r2, r0
	mov r12, r2
	adds r6, r0, 0
	cmp r6, r12
	blt _0811D472
	b _0811D5D6
_0811D472:
	mov r9, r3
_0811D474:
	mov r0, r9
	lsrs r3, r0, 27
	subs r7, r3, 0x1
	lsls r2, r6, 5
	adds r0, r2, r7
	lsls r0, 1
	add r0, r8
	ldr r4, =0x00001005
	adds r1, r4, 0
	strh r1, [r0]
	adds r7, r3, 0
	adds r3, r2, 0
	adds r4, r6, 0x1
	cmp r7, r5
	bge _0811D4AE
	movs r0, 0x80
	lsls r0, 5
	adds r2, r0, 0
	lsls r1, r7, 1
	lsls r0, r6, 6
	add r0, r8
	adds r0, r1, r0
	subs r7, r5, r7
_0811D4A2:
	strh r2, [r0]
	adds r0, 0x2
	subs r7, 0x1
	cmp r7, 0
	bne _0811D4A2
	adds r7, r5, 0
_0811D4AE:
	adds r0, r3, r7
	lsls r0, 1
	add r0, r8
	ldr r2, =0x00001007
	adds r1, r2, 0
	strh r1, [r0]
	adds r6, r4, 0
	cmp r6, r12
	blt _0811D474
	b _0811D5D6
	.pool
_0811D4D4:
	ldr r4, =gUnknown_08597C30
	mov r10, r4
	lsls r6, 2
	mov r9, r6
	mov r3, r9
	add r3, r10
	ldrb r0, [r3]
	lsls r2, r0, 24
	lsrs r1, r2, 29
	subs r6, r1, 0x1
	lsls r0, 27
	lsrs r4, r0, 27
	subs r7, r4, 0x1
	adds r0, r4, 0
	ldrb r1, [r3, 0x1]
	adds r5, r0, r1
	lsrs r2, 29
	ldrb r3, [r3, 0x2]
	adds r3, r2
	mov r12, r3
	lsls r0, r6, 5
	adds r0, r7
	lsls r0, 1
	add r0, r8
	ldr r2, =0x00001001
	adds r1, r2, 0
	strh r1, [r0]
	adds r7, r4, 0
	cmp r7, r5
	bge _0811D52A
	ldr r4, =0x00001002
	adds r2, r4, 0
	lsls r1, r7, 1
	lsls r0, r6, 6
	add r0, r8
	adds r1, r0
	subs r7, r5, r7
_0811D51E:
	strh r2, [r1]
	adds r1, 0x2
	subs r7, 0x1
	cmp r7, 0
	bne _0811D51E
	adds r7, r5, 0
_0811D52A:
	lsls r0, r6, 5
	adds r0, r7
	lsls r0, 1
	add r0, r8
	ldr r2, =0x00001003
	adds r1, r2, 0
	strh r1, [r0]
	adds r6, 0x1
	cmp r6, r12
	bge _0811D590
	ldr r0, =gUnknown_08597C30
	add r0, r9
	ldrb r0, [r0]
	lsls r3, r0, 27
_0811D546:
	lsrs r0, r3, 27
	subs r7, r0, 0x1
	lsls r1, r6, 5
	adds r1, r7
	lsls r1, 1
	add r1, r8
	ldr r4, =0x00001005
	adds r2, r4, 0
	strh r2, [r1]
	adds r7, r0, 0
	adds r4, r6, 0x1
	cmp r7, r5
	bge _0811D57C
	movs r0, 0x80
	lsls r0, 5
	adds r2, r0, 0
	lsls r1, r7, 1
	lsls r0, r6, 6
	add r0, r8
	adds r1, r0
	subs r7, r5, r7
_0811D570:
	strh r2, [r1]
	adds r1, 0x2
	subs r7, 0x1
	cmp r7, 0
	bne _0811D570
	adds r7, r5, 0
_0811D57C:
	lsls r0, r6, 5
	adds r0, r7
	lsls r0, 1
	add r0, r8
	ldr r2, =0x00001007
	adds r1, r2, 0
	strh r1, [r0]
	adds r6, r4, 0
	cmp r6, r12
	blt _0811D546
_0811D590:
	mov r0, r9
	add r0, r10
	ldrb r2, [r0]
	lsls r2, 27
	lsrs r2, 27
	subs r7, r2, 0x1
	lsls r3, r6, 5
	adds r0, r3, r7
	lsls r0, 1
	add r0, r8
	ldr r4, =0x00001009
	adds r1, r4, 0
	strh r1, [r0]
	adds r7, r2, 0
	cmp r7, r5
	bge _0811D5CA
	ldr r0, =0x0000100a
	adds r2, r0, 0
	lsls r1, r7, 1
	lsls r0, r6, 6
	add r0, r8
	adds r0, r1, r0
	subs r7, r5, r7
_0811D5BE:
	strh r2, [r0]
	adds r0, 0x2
	subs r7, 0x1
	cmp r7, 0
	bne _0811D5BE
	adds r7, r5, 0
_0811D5CA:
	adds r0, r3, r7
	lsls r0, 1
	add r0, r8
	ldr r2, =0x0000100b
	adds r1, r2, 0
	strh r1, [r0]
_0811D5D6:
	add sp, 0x4
	pop {r3-r5}
	mov r8, r3
	mov r9, r4
	mov r10, r5
	pop {r4-r7}
	pop {r0}
	bx r0
	.pool
	thumb_func_end sub_811D424

	thumb_func_start sub_811D60C
sub_811D60C: @ 811D60C
	push {r4,lr}
	sub sp, 0x8
	movs r0, 0x3
	bl GetBgTilemapBuffer
	adds r4, r0, 0
	bl sub_811BA68
	lsls r0, 24
	ldr r1, =gUnknown_08597C30
	lsrs r0, 22
	adds r0, r1
	ldrb r1, [r0, 0x3]
	cmp r1, 0x2
	beq _0811D63E
	cmp r1, 0x2
	bgt _0811D638
	cmp r1, 0x1
	beq _0811D64C
	b _0811D67C
	.pool
_0811D638:
	cmp r1, 0x3
	beq _0811D668
	b _0811D67C
_0811D63E:
	movs r0, 0xA8
	lsls r0, 3
	adds r4, r0
	movs r0, 0x20
	str r0, [sp]
	str r1, [sp, 0x4]
	b _0811D65A
_0811D64C:
	movs r0, 0xC0
	lsls r0, 3
	adds r4, r0
	movs r0, 0x20
	str r0, [sp]
	movs r0, 0x2
	str r0, [sp, 0x4]
_0811D65A:
	movs r0, 0x3
	adds r1, r4, 0
	movs r2, 0
	movs r3, 0xB
	bl CopyToBgTilemapBufferRect
	b _0811D67C
_0811D668:
	movs r0, 0x20
	str r0, [sp]
	movs r0, 0x4
	str r0, [sp, 0x4]
	movs r0, 0x3
	adds r1, r4, 0
	movs r2, 0
	movs r3, 0xA
	bl CopyToBgTilemapBufferRect
_0811D67C:
	add sp, 0x8
	pop {r4}
	pop {r0}
	bx r0
	thumb_func_end sub_811D60C

	thumb_func_start sub_811D684
sub_811D684: @ 811D684
	push {lr}
	movs r0, 0x2
	bl PutWindowTilemap
	movs r0, 0x2
	bl CopyBgTilemapBufferToVram
	pop {r0}
	bx r0
	thumb_func_end sub_811D684

	thumb_func_start sub_811D698
sub_811D698: @ 811D698
	push {r4,lr}
	adds r4, r0, 0
	bl sub_811DD84
	movs r0, 0x2
	movs r1, 0x11
	bl FillWindowPixelBuffer
	cmp r4, 0x1
	beq _0811D6BC
	cmp r4, 0x1
	bcc _0811D6B6
	cmp r4, 0x2
	beq _0811D6C2
	b _0811D6C6
_0811D6B6:
	bl sub_811D6F4
	b _0811D6C6
_0811D6BC:
	bl sub_811D758
	b _0811D6C6
_0811D6C2:
	bl sub_811D794
_0811D6C6:
	movs r0, 0x2
	movs r1, 0x2
	bl CopyWindowToVram
	pop {r4}
	pop {r0}
	bx r0
	thumb_func_end sub_811D698

	thumb_func_start sub_811D6D4
sub_811D6D4: @ 811D6D4
	push {lr}
	bl sub_811BBB0
	lsls r0, 24
	cmp r0, 0
	bne _0811D6E8
	movs r0, 0
	bl sub_811D698
	b _0811D6EE
_0811D6E8:
	movs r0, 0x1
	bl sub_811D698
_0811D6EE:
	pop {r0}
	bx r0
	thumb_func_end sub_811D6D4

	thumb_func_start sub_811D6F4
sub_811D6F4: @ 811D6F4
	push {r4-r7,lr}
	sub sp, 0xC
	movs r5, 0
	movs r7, 0x61
_0811D6FC:
	movs r4, 0
	lsls r0, r7, 24
	lsrs r6, r0, 24
_0811D702:
	lsls r0, r5, 24
	lsrs r0, 24
	adds r5, 0x1
	bl sub_811F3B8
	lsls r0, 24
	lsrs r0, 24
	cmp r0, 0x16
	beq _0811D742
	bl sub_811F424
	adds r2, r0, 0
	movs r0, 0x54
	adds r3, r4, 0
	muls r3, r0
	adds r3, 0xA
	lsls r3, 24
	lsrs r3, 24
	str r6, [sp]
	movs r0, 0xFF
	str r0, [sp, 0x4]
	movs r0, 0
	str r0, [sp, 0x8]
	movs r0, 0x2
	movs r1, 0x1
	bl sub_811D028
	adds r4, 0x1
	cmp r4, 0x1
	ble _0811D702
	adds r7, 0x10
	b _0811D6FC
_0811D742:
	bl sub_811BBBC
	lsls r0, 24
	lsrs r0, 24
	movs r1, 0
	bl sub_811DDAC
	add sp, 0xC
	pop {r4-r7}
	pop {r0}
	bx r0
	thumb_func_end sub_811D6F4

	thumb_func_start sub_811D758
sub_811D758: @ 811D758
	push {r4-r6,lr}
	sub sp, 0xC
	movs r5, 0
	movs r4, 0xC2
	lsls r4, 23
	ldr r6, =gUnknown_08597C90
_0811D764:
	ldm r6!, {r2}
	lsrs r0, r4, 24
	str r0, [sp]
	movs r0, 0xFF
	str r0, [sp, 0x4]
	movs r0, 0
	str r0, [sp, 0x8]
	movs r0, 0x2
	movs r1, 0x1
	movs r3, 0xA
	bl sub_811D028
	movs r0, 0x80
	lsls r0, 21
	adds r4, r0
	adds r5, 0x1
	cmp r5, 0x3
	bls _0811D764
	add sp, 0xC
	pop {r4-r6}
	pop {r0}
	bx r0
	.pool
	thumb_func_end sub_811D758

	thumb_func_start sub_811D794
sub_811D794: @ 811D794
	push {lr}
	movs r0, 0
	movs r1, 0x4
	bl sub_811D864
	pop {r0}
	bx r0
	thumb_func_end sub_811D794

	thumb_func_start sub_811D7A4
sub_811D7A4: @ 811D7A4
	push {r4,lr}
	bl sub_811BBDC
	adds r4, r0, 0
	adds r4, 0x3
	lsls r4, 24
	lsrs r4, 24
	adds r0, r4, 0
	movs r1, 0x1
	bl sub_811D950
	adds r0, r4, 0
	movs r1, 0x1
	bl sub_811D864
	pop {r4}
	pop {r0}
	bx r0
	thumb_func_end sub_811D7A4

	thumb_func_start sub_811D7C8
sub_811D7C8: @ 811D7C8
	push {r4,lr}
	bl sub_811BBDC
	adds r4, r0, 0
	lsls r4, 24
	lsrs r4, 24
	adds r0, r4, 0
	movs r1, 0x1
	bl sub_811D950
	adds r0, r4, 0
	movs r1, 0x1
	bl sub_811D864
	pop {r4}
	pop {r0}
	bx r0
	thumb_func_end sub_811D7C8

	thumb_func_start sub_811D7EC
sub_811D7EC: @ 811D7EC
	push {r4,r5,lr}
	bl sub_811BBDC
	lsls r0, 24
	lsrs r0, 24
	adds r5, r0, 0
	adds r0, r5, 0x4
	lsls r0, 24
	lsrs r4, r0, 24
	bl sub_811BBE8
	adds r0, 0x1
	lsls r0, 24
	lsrs r0, 24
	cmp r4, r0
	bls _0811D80E
	adds r4, r0, 0
_0811D80E:
	cmp r5, r4
	bcs _0811D828
	subs r4, r5
	lsls r4, 24
	lsrs r4, 24
	adds r0, r5, 0
	adds r1, r4, 0
	bl sub_811D950
	adds r0, r5, 0
	adds r1, r4, 0
	bl sub_811D864
_0811D828:
	pop {r4,r5}
	pop {r0}
	bx r0
	thumb_func_end sub_811D7EC

	thumb_func_start sub_811D830
sub_811D830: @ 811D830
	push {r4,r5,lr}
	bl sub_811BBDC
	lsls r0, 24
	lsrs r5, r0, 24
	bl sub_811DE48
	lsls r0, 24
	lsrs r0, 24
	cmp r5, r0
	bcs _0811D85C
	subs r4, r0, r5
	lsls r4, 24
	lsrs r4, 24
	adds r0, r5, 0
	adds r1, r4, 0
	bl sub_811D950
	adds r0, r5, 0
	adds r1, r4, 0
	bl sub_811D864
_0811D85C:
	pop {r4,r5}
	pop {r0}
	bx r0
	thumb_func_end sub_811D830

	thumb_func_start sub_811D864
sub_811D864: @ 811D864
	push {r4-r7,lr}
	mov r7, r10
	mov r6, r9
	mov r5, r8
	push {r5-r7}
	sub sp, 0x18
	lsls r0, 24
	lsrs r0, 24
	lsls r1, 24
	lsrs r1, 24
	str r1, [sp, 0x14]
	lsls r1, r0, 1
	mov r8, r1
	lsls r0, 4
	adds r1, r0, 0
	adds r1, 0x60
	movs r0, 0xFF
	ands r1, r0
	adds r1, 0x1
	movs r0, 0
	b _0811D930
_0811D88E:
	movs r6, 0
	movs r2, 0x10
	adds r2, r1
	mov r9, r2
	adds r0, 0x1
	mov r10, r0
	lsls r0, r1, 24
	lsrs r7, r0, 24
_0811D89E:
	mov r1, r8
	lsls r0, r1, 16
	lsrs r0, 16
	movs r2, 0x1
	add r8, r2
	bl sub_811F578
	lsls r0, 16
	lsrs r4, r0, 16
	ldr r0, =0x0000ffff
	cmp r4, r0
	beq _0811D926
	ldr r5, =gUnknown_0203A11C
	ldr r0, [r5]
	adds r0, 0xCC
	adds r1, r4, 0
	movs r2, 0
	bl CopyEasyChatWordPadded
	adds r0, r4, 0
	bl sub_811BF88
	adds r1, r0, 0
	cmp r1, 0
	bne _0811D8FC
	ldr r2, [r5]
	adds r2, 0xCC
	movs r0, 0xD
	adds r3, r6, 0
	muls r3, r0
	adds r3, 0x3
	lsls r3, 27
	lsrs r3, 24
	str r7, [sp]
	movs r0, 0xFF
	str r0, [sp, 0x4]
	str r1, [sp, 0x8]
	movs r0, 0x2
	movs r1, 0x1
	bl sub_811D028
	b _0811D926
	.pool
_0811D8FC:
	ldr r2, [r5]
	adds r2, 0xCC
	movs r0, 0xD
	adds r3, r6, 0
	muls r3, r0
	adds r3, 0x3
	lsls r3, 27
	lsrs r3, 24
	str r7, [sp]
	movs r0, 0xFF
	str r0, [sp, 0x4]
	movs r0, 0x1
	str r0, [sp, 0x8]
	movs r0, 0x5
	str r0, [sp, 0xC]
	movs r0, 0x3
	str r0, [sp, 0x10]
	movs r0, 0x2
	movs r1, 0x1
	bl sub_811D058
_0811D926:
	adds r6, 0x1
	cmp r6, 0x1
	ble _0811D89E
	mov r1, r9
	mov r0, r10
_0811D930:
	ldr r2, [sp, 0x14]
	cmp r0, r2
	blt _0811D88E
	movs r0, 0x2
	movs r1, 0x2
	bl CopyWindowToVram
	add sp, 0x18
	pop {r3-r5}
	mov r8, r3
	mov r9, r4
	mov r10, r5
	pop {r4-r7}
	pop {r0}
	bx r0
	thumb_func_end sub_811D864

	thumb_func_start sub_811D950
sub_811D950: @ 811D950
	push {r4,r5,lr}
	sub sp, 0x8
	lsls r0, 24
	lsls r1, 24
	lsrs r0, 20
	adds r3, r0, 0
	adds r3, 0x60
	movs r0, 0xFF
	ands r3, r0
	lsrs r0, r1, 20
	adds r1, r3, r0
	cmp r1, 0xFF
	ble _0811D97C
	ldr r0, =0xffffff00
	adds r4, r1, r0
	movs r0, 0x80
	lsls r0, 1
	subs r0, r3
	b _0811D97E
	.pool
_0811D97C:
	movs r4, 0
_0811D97E:
	movs r5, 0xE0
	str r5, [sp]
	lsls r0, 16
	lsrs r0, 16
	str r0, [sp, 0x4]
	movs r0, 0x2
	movs r1, 0x11
	movs r2, 0
	bl FillWindowPixelRect
	cmp r4, 0
	beq _0811D9AA
	str r5, [sp]
	lsls r0, r4, 16
	lsrs r0, 16
	str r0, [sp, 0x4]
	movs r0, 0x2
	movs r1, 0x11
	movs r2, 0
	movs r3, 0
	bl FillWindowPixelRect
_0811D9AA:
	add sp, 0x8
	pop {r4,r5}
	pop {r0}
	bx r0
	thumb_func_end sub_811D950

	thumb_func_start sub_811D9B4
sub_811D9B4: @ 811D9B4
	push {lr}
	movs r0, 0x2
	movs r1, 0x11
	bl FillWindowPixelBuffer
	movs r0, 0x2
	movs r1, 0x2
	bl CopyWindowToVram
	pop {r0}
	bx r0
	thumb_func_end sub_811D9B4

	thumb_func_start sub_811D9CC
sub_811D9CC: @ 811D9CC
	push {lr}
	ldr r1, =gUnknown_0203A11C
	cmp r0, 0x6
	bhi _0811DA86
	lsls r0, 2
	ldr r1, =_0811D9E8
	adds r0, r1
	ldr r0, [r0]
	mov pc, r0
	.pool
	.align 2, 0
_0811D9E8:
	.4byte _0811DA04
	.4byte _0811DA18
	.4byte _0811DA28
	.4byte _0811DA3C
	.4byte _0811DA50
	.4byte _0811DA64
	.4byte _0811DA78
_0811DA04:
	ldr r1, =gUnknown_0203A11C
	ldr r2, [r1]
	movs r0, 0
	strb r0, [r2, 0x6]
	ldr r2, [r1]
	movs r0, 0xA
	b _0811DA84
	.pool
_0811DA18:
	ldr r1, =gUnknown_0203A11C
	ldr r2, [r1]
	movs r3, 0
	movs r0, 0x9
	b _0811DA44
	.pool
_0811DA28:
	ldr r1, =gUnknown_0203A11C
	ldr r2, [r1]
	movs r0, 0xB
	strb r0, [r2, 0x6]
	ldr r2, [r1]
	movs r0, 0x11
	b _0811DA84
	.pool
_0811DA3C:
	ldr r1, =gUnknown_0203A11C
	ldr r2, [r1]
	movs r3, 0
	movs r0, 0x11
_0811DA44:
	strb r0, [r2, 0x6]
	ldr r0, [r1]
	strb r3, [r0, 0x7]
	b _0811DA86
	.pool
_0811DA50:
	ldr r1, =gUnknown_0203A11C
	ldr r2, [r1]
	movs r0, 0x11
	strb r0, [r2, 0x6]
	ldr r2, [r1]
	movs r0, 0xA
	b _0811DA84
	.pool
_0811DA64:
	ldr r1, =gUnknown_0203A11C
	ldr r2, [r1]
	movs r0, 0x12
	strb r0, [r2, 0x6]
	ldr r2, [r1]
	movs r0, 0x16
	b _0811DA84
	.pool
_0811DA78:
	ldr r1, =gUnknown_0203A11C
	ldr r2, [r1]
	movs r0, 0x16
	strb r0, [r2, 0x6]
	ldr r2, [r1]
	movs r0, 0x12
_0811DA84:
	strb r0, [r2, 0x7]
_0811DA86:
	ldr r1, [r1]
	ldrb r0, [r1, 0x6]
	movs r3, 0x1
	negs r3, r3
	adds r2, r3, 0
	ldrb r3, [r1, 0x7]
	cmp r0, r3
	bcs _0811DA98
	movs r2, 0x1
_0811DA98:
	strb r2, [r1, 0x8]
	pop {r0}
	bx r0
	.pool
	thumb_func_end sub_811D9CC

	thumb_func_start sub_811DAA4
sub_811DAA4: @ 811DAA4
	push {r4,lr}
	ldr r4, =gUnknown_0203A11C
	ldr r1, [r4]
	ldrb r2, [r1, 0x6]
	ldrb r0, [r1, 0x7]
	cmp r2, r0
	beq _0811DAD4
	ldrb r0, [r1, 0x8]
	adds r0, r2, r0
	strb r0, [r1, 0x6]
	ldr r0, [r4]
	ldrb r0, [r0, 0x6]
	bl sub_811DADC
	ldr r0, [r4]
	ldrb r1, [r0, 0x6]
	ldrb r0, [r0, 0x7]
	eors r1, r0
	negs r0, r1
	orrs r0, r1
	lsrs r0, 31
	b _0811DAD6
	.pool
_0811DAD4:
	movs r0, 0
_0811DAD6:
	pop {r4}
	pop {r1}
	bx r1
	thumb_func_end sub_811DAA4

	thumb_func_start sub_811DADC
sub_811DADC: @ 811DADC
	push {r4,lr}
	sub sp, 0x8
	lsls r0, 24
	lsrs r4, r0, 24
	movs r0, 0x1E
	str r0, [sp]
	movs r0, 0xA
	str r0, [sp, 0x4]
	movs r0, 0x1
	movs r1, 0
	movs r2, 0
	movs r3, 0xA
	bl FillBgTilemapBufferRect_Palette0
	cmp r4, 0x16
	bls _0811DAFE
	b _0811DC1A
_0811DAFE:
	lsls r0, r4, 2
	ldr r1, =_0811DB0C
	adds r0, r1
	ldr r0, [r0]
	mov pc, r0
	.pool
	.align 2, 0
_0811DB0C:
	.4byte _0811DC1A
	.4byte _0811DB68
	.4byte _0811DB70
	.4byte _0811DB78
	.4byte _0811DB80
	.4byte _0811DB88
	.4byte _0811DB90
	.4byte _0811DC00
	.4byte _0811DBF2
	.4byte _0811DBE4
	.4byte _0811DBD6
	.4byte _0811DB9E
	.4byte _0811DBA6
	.4byte _0811DBAE
	.4byte _0811DBB6
	.4byte _0811DBBE
	.4byte _0811DBC6
	.4byte _0811DBCE
	.4byte _0811DBD6
	.4byte _0811DBE4
	.4byte _0811DBF2
	.4byte _0811DC00
	.4byte _0811DC0E
_0811DB68:
	movs r0, 0xB
	movs r1, 0xE
	movs r2, 0x3
	b _0811DB96
_0811DB70:
	movs r0, 0x9
	movs r1, 0xE
	movs r2, 0x7
	b _0811DB96
_0811DB78:
	movs r0, 0x7
	movs r1, 0xE
	movs r2, 0xB
	b _0811DB96
_0811DB80:
	movs r0, 0x5
	movs r1, 0xE
	movs r2, 0xF
	b _0811DB96
_0811DB88:
	movs r0, 0x3
	movs r1, 0xE
	movs r2, 0x13
	b _0811DB96
_0811DB90:
	movs r0, 0x1
	movs r1, 0xE
	movs r2, 0x17
_0811DB96:
	movs r3, 0x2
	bl sub_811DC28
	b _0811DC1A
_0811DB9E:
	movs r0, 0x1
	movs r1, 0xA
	movs r2, 0x18
	b _0811DBDC
_0811DBA6:
	movs r0, 0x1
	movs r1, 0xA
	movs r2, 0x19
	b _0811DBDC
_0811DBAE:
	movs r0, 0x1
	movs r1, 0xA
	movs r2, 0x1A
	b _0811DBDC
_0811DBB6:
	movs r0, 0x1
	movs r1, 0xA
	movs r2, 0x1B
	b _0811DBDC
_0811DBBE:
	movs r0, 0x1
	movs r1, 0xA
	movs r2, 0x1C
	b _0811DBDC
_0811DBC6:
	movs r0, 0x1
	movs r1, 0xA
	movs r2, 0x1D
	b _0811DBDC
_0811DBCE:
	movs r0, 0
	movs r1, 0xA
	movs r2, 0x1E
	b _0811DBDC
_0811DBD6:
	movs r0, 0x1
	movs r1, 0xA
	movs r2, 0x17
_0811DBDC:
	movs r3, 0xA
	bl sub_811DC28
	b _0811DC1A
_0811DBE4:
	movs r0, 0x1
	movs r1, 0xB
	movs r2, 0x17
	movs r3, 0x8
	bl sub_811DC28
	b _0811DC1A
_0811DBF2:
	movs r0, 0x1
	movs r1, 0xC
	movs r2, 0x17
	movs r3, 0x6
	bl sub_811DC28
	b _0811DC1A
_0811DC00:
	movs r0, 0x1
	movs r1, 0xD
	movs r2, 0x17
	movs r3, 0x4
	bl sub_811DC28
	b _0811DC1A
_0811DC0E:
	movs r0, 0x1
	movs r1, 0xE
	movs r2, 0x17
	movs r3, 0x2
	bl sub_811DC28
_0811DC1A:
	movs r0, 0x1
	bl CopyBgTilemapBufferToVram
	add sp, 0x8
	pop {r4}
	pop {r0}
	bx r0
	thumb_func_end sub_811DADC

	thumb_func_start sub_811DC28
sub_811DC28: @ 811DC28
	push {r4-r7,lr}
	mov r7, r10
	mov r6, r9
	mov r5, r8
	push {r5-r7}
	sub sp, 0x8
	mov r12, r0
	adds r7, r1, 0
	mov r9, r2
	mov r10, r3
	ldr r0, =gUnknown_0203A11C
	ldr r0, [r0]
	movs r1, 0xC0
	lsls r1, 2
	adds r6, r0, r1
	mov r0, r12
	add r0, r9
	subs r5, r0, 0x1
	adds r0, r7, r3
	subs r0, 0x1
	mov r8, r0
	mov r2, r12
	adds r3, r7, 0
	lsls r0, r3, 5
	adds r0, r2
	lsls r0, 1
	adds r0, r6
	ldr r4, =0x00004001
	adds r1, r4, 0
	strh r1, [r0]
	adds r2, 0x1
	cmp r2, r5
	bge _0811DC84
	ldr r0, =0x00004002
	adds r4, r0, 0
	lsls r1, r2, 1
	lsls r0, r3, 6
	adds r0, r6
	adds r1, r0
	subs r2, r5, r2
_0811DC78:
	strh r4, [r1]
	adds r1, 0x2
	subs r2, 0x1
	cmp r2, 0
	bne _0811DC78
	adds r2, r5, 0
_0811DC84:
	lsls r0, r3, 5
	adds r0, r2
	lsls r0, 1
	adds r0, r6
	ldr r2, =0x00004003
	adds r1, r2, 0
	strh r1, [r0]
	adds r3, 0x1
	mov r4, r12
	adds r4, 0x1
	adds r0, r7, 0x1
	str r0, [sp, 0x4]
	mov r1, r9
	subs r1, 0x2
	str r1, [sp]
	movs r2, 0x2
	negs r2, r2
	add r10, r2
	cmp r3, r8
	bge _0811DCF4
	lsls r7, r4, 1
	mov r9, r7
_0811DCB0:
	lsls r0, r3, 5
	add r0, r12
	lsls r0, 1
	adds r0, r6
	ldr r2, =0x00004005
	adds r1, r2, 0
	strh r1, [r0]
	adds r2, r4, 0
	adds r7, r3, 0x1
	cmp r4, r5
	bge _0811DCE0
	movs r0, 0x80
	lsls r0, 7
	adds r1, r0, 0
	lsls r0, r3, 6
	adds r0, r6
	add r0, r9
	subs r2, r5, r4
_0811DCD4:
	strh r1, [r0]
	adds r0, 0x2
	subs r2, 0x1
	cmp r2, 0
	bne _0811DCD4
	adds r2, r5, 0
_0811DCE0:
	lsls r0, r3, 5
	adds r0, r2
	lsls r0, 1
	adds r0, r6
	ldr r2, =0x00004007
	adds r1, r2, 0
	strh r1, [r0]
	adds r3, r7, 0
	cmp r3, r8
	blt _0811DCB0
_0811DCF4:
	lsls r0, r3, 5
	mov r7, r12
	adds r1, r0, r7
	lsls r1, 1
	adds r1, r6
	ldr r7, =0x00004009
	adds r2, r7, 0
	strh r2, [r1]
	adds r2, r4, 0
	mov r12, r0
	cmp r4, r5
	bge _0811DD26
	ldr r0, =0x0000400a
	adds r7, r0, 0
	lsls r1, r4, 1
	lsls r0, r3, 6
	adds r0, r6
	adds r0, r1, r0
	subs r2, r5, r4
_0811DD1A:
	strh r7, [r0]
	adds r0, 0x2
	subs r2, 0x1
	cmp r2, 0
	bne _0811DD1A
	adds r2, r5, 0
_0811DD26:
	mov r1, r12
	adds r0, r1, r2
	lsls r0, 1
	adds r0, r6
	ldr r2, =0x0000400b
	adds r1, r2, 0
	strh r1, [r0]
	lsls r0, r4, 27
	lsrs r0, 24
	ldr r3, [sp, 0x4]
	lsls r1, r3, 27
	lsrs r1, 24
	ldr r4, [sp]
	lsls r2, r4, 27
	lsrs r2, 24
	mov r7, r10
	lsls r3, r7, 27
	lsrs r3, 24
	bl sub_811DE5C
	add sp, 0x8
	pop {r3-r5}
	mov r8, r3
	mov r9, r4
	mov r10, r5
	pop {r4-r7}
	pop {r0}
	bx r0
	.pool
	thumb_func_end sub_811DC28

	thumb_func_start sub_811DD84
sub_811DD84: @ 811DD84
	push {lr}
	movs r1, 0x80
	lsls r1, 4
	movs r0, 0x2
	movs r2, 0
	bl ChangeBgY
	ldr r0, =gUnknown_0203A11C
	ldr r0, [r0]
	ldr r1, =0x000002ce
	adds r0, r1
	movs r1, 0
	strh r1, [r0]
	pop {r0}
	bx r0
	.pool
	thumb_func_end sub_811DD84

	thumb_func_start sub_811DDAC
sub_811DDAC: @ 811DDAC
	push {r4,r5,lr}
	adds r4, r0, 0
	lsls r4, 16
	lsrs r4, 16
	lsls r1, 24
	lsrs r5, r1, 24
	movs r0, 0x2
	bl GetBgY
	adds r2, r0, 0
	ldr r0, =gUnknown_0203A11C
	ldr r3, [r0]
	ldr r0, =0x000002ce
	adds r1, r3, r0
	ldrh r0, [r1]
	adds r0, r4
	strh r0, [r1]
	lsls r4, 20
	asrs r4, 16
	lsls r0, r4, 8
	adds r2, r0
	cmp r5, 0
	beq _0811DE00
	movs r1, 0xB4
	lsls r1, 2
	adds r0, r3, r1
	str r2, [r0]
	movs r0, 0xB5
	lsls r0, 2
	adds r1, r3, r0
	lsls r0, r5, 8
	str r0, [r1]
	cmp r4, 0
	bge _0811DE0A
	negs r0, r0
	str r0, [r1]
	b _0811DE0A
	.pool
_0811DE00:
	movs r0, 0x2
	adds r1, r2, 0
	movs r2, 0
	bl ChangeBgY
_0811DE0A:
	pop {r4,r5}
	pop {r0}
	bx r0
	thumb_func_end sub_811DDAC

	thumb_func_start sub_811DE10
sub_811DE10: @ 811DE10
	push {lr}
	movs r0, 0x2
	bl GetBgY
	ldr r1, =gUnknown_0203A11C
	ldr r2, [r1]
	movs r3, 0xB4
	lsls r3, 2
	adds r1, r2, r3
	ldr r1, [r1]
	cmp r0, r1
	beq _0811DE40
	movs r1, 0xB5
	lsls r1, 2
	adds r0, r2, r1
	ldr r1, [r0]
	movs r0, 0x2
	movs r2, 0x1
	bl ChangeBgY
	movs r0, 0x1
	b _0811DE42
	.pool
_0811DE40:
	movs r0, 0
_0811DE42:
	pop {r1}
	bx r1
	thumb_func_end sub_811DE10

	thumb_func_start sub_811DE48
sub_811DE48: @ 811DE48
	ldr r0, =gUnknown_0203A11C
	ldr r0, [r0]
	ldr r1, =0x000002ce
	adds r0, r1
	ldrh r0, [r0]
	bx lr
	.pool
	thumb_func_end sub_811DE48

	thumb_func_start sub_811DE5C
sub_811DE5C: @ 811DE5C
	push {r4,r5,lr}
	lsls r0, 24
	lsrs r0, 24
	lsls r1, 24
	lsrs r1, 24
	lsls r2, 24
	lsrs r2, 24
	lsls r3, 24
	lsrs r3, 24
	lsls r4, r0, 8
	adds r0, r2
	orrs r4, r0
	lsls r5, r1, 8
	adds r1, r3
	orrs r5, r1
	movs r0, 0x40
	adds r1, r4, 0
	bl SetGpuReg
	movs r0, 0x44
	adds r1, r5, 0
	bl SetGpuReg
	pop {r4,r5}
	pop {r0}
	bx r0
	thumb_func_end sub_811DE5C

	thumb_func_start sub_811DE90
sub_811DE90: @ 811DE90
	push {r4,r5,lr}
	ldr r0, =gUnknown_08597CA0
	bl LoadSpriteSheets
	ldr r0, =gUnknown_08597CC0
	bl LoadSpritePalettes
	movs r5, 0
	ldr r4, =gUnknown_08597CE8
_0811DEA2:
	adds r0, r4, 0
	bl LoadCompressedObjectPic
	adds r4, 0x8
	adds r5, 0x1
	cmp r5, 0x3
	bls _0811DEA2
	pop {r4,r5}
	pop {r0}
	bx r0
	.pool
	thumb_func_end sub_811DE90

	thumb_func_start sub_811DEC4
sub_811DEC4: @ 811DEC4
	push {lr}
	bl sub_811BA68
	lsls r0, 24
	ldr r1, =gUnknown_08597C30
	lsrs r0, 22
	adds r0, r1
	ldrb r2, [r0]
	lsls r1, r2, 27
	lsrs r1, 8
	lsrs r2, 5
	lsls r2, 19
	ldr r0, =gUnknown_08597D18
	movs r3, 0xD0
	lsls r3, 12
	adds r1, r3
	asrs r1, 16
	movs r3, 0x80
	lsls r3, 12
	adds r2, r3
	asrs r2, 16
	movs r3, 0x2
	bl CreateSprite
	lsls r0, 24
	lsrs r0, 24
	ldr r1, =gUnknown_0203A11C
	ldr r2, [r1]
	movs r1, 0xB6
	lsls r1, 2
	adds r2, r1
	lsls r1, r0, 4
	adds r1, r0
	lsls r1, 2
	ldr r0, =gSprites
	adds r1, r0
	str r1, [r2]
	movs r0, 0x1
	strh r0, [r1, 0x30]
	pop {r0}
	bx r0
	.pool
	thumb_func_end sub_811DEC4

	thumb_func_start sub_811DF28
sub_811DF28: @ 811DF28
	push {lr}
	adds r1, r0, 0
	movs r2, 0x30
	ldrsh r0, [r1, r2]
	cmp r0, 0
	beq _0811DF56
	ldrh r0, [r1, 0x2E]
	adds r0, 0x1
	strh r0, [r1, 0x2E]
	lsls r0, 16
	asrs r0, 16
	cmp r0, 0x2
	ble _0811DF56
	movs r0, 0
	strh r0, [r1, 0x2E]
	ldrh r0, [r1, 0x24]
	adds r0, 0x1
	strh r0, [r1, 0x24]
	lsls r0, 16
	cmp r0, 0
	ble _0811DF56
	ldr r0, =0x0000fffa
	strh r0, [r1, 0x24]
_0811DF56:
	pop {r0}
	bx r0
	.pool
	thumb_func_end sub_811DF28

	thumb_func_start sub_811DF60
sub_811DF60: @ 811DF60
	push {r4,lr}
	lsls r0, 24
	lsrs r0, 24
	lsls r1, 24
	lsrs r1, 24
	ldr r2, =gUnknown_0203A11C
	ldr r2, [r2]
	movs r3, 0xB6
	lsls r3, 2
	adds r2, r3
	ldr r3, [r2]
	movs r4, 0
	strh r0, [r3, 0x20]
	ldr r0, [r2]
	strh r1, [r0, 0x22]
	ldr r0, [r2]
	strh r4, [r0, 0x24]
	ldr r0, [r2]
	strh r4, [r0, 0x2E]
	pop {r4}
	pop {r0}
	bx r0
	.pool
	thumb_func_end sub_811DF60

	thumb_func_start sub_811DF90
sub_811DF90: @ 811DF90
	ldr r0, =gUnknown_0203A11C
	ldr r1, [r0]
	movs r0, 0xB6
	lsls r0, 2
	adds r1, r0
	ldr r0, [r1]
	movs r2, 0
	strh r2, [r0, 0x2E]
	ldr r0, [r1]
	strh r2, [r0, 0x30]
	ldr r0, [r1]
	strh r2, [r0, 0x24]
	bx lr
	.pool
	thumb_func_end sub_811DF90

	thumb_func_start sub_811DFB0
sub_811DFB0: @ 811DFB0
	ldr r0, =gUnknown_0203A11C
	ldr r0, [r0]
	movs r1, 0xB6
	lsls r1, 2
	adds r0, r1
	ldr r1, [r0]
	movs r0, 0x1
	strh r0, [r1, 0x30]
	bx lr
	.pool
	thumb_func_end sub_811DFB0

	thumb_func_start sub_811DFC8
sub_811DFC8: @ 811DFC8
	push {r4-r6,lr}
	mov r6, r8
	push {r6}
	ldr r6, =gUnknown_08597D68
	adds r0, r6, 0
	movs r1, 0
	movs r2, 0
	movs r3, 0x3
	bl CreateSprite
	lsls r0, 24
	lsrs r0, 24
	ldr r5, =gUnknown_0203A11C
	ldr r2, [r5]
	movs r1, 0xB7
	lsls r1, 2
	mov r8, r1
	add r2, r8
	lsls r1, r0, 4
	adds r1, r0
	lsls r1, 2
	ldr r4, =gSprites
	adds r1, r4
	str r1, [r2]
	movs r0, 0x20
	strh r0, [r1, 0x24]
	adds r0, r6, 0
	movs r1, 0
	movs r2, 0
	movs r3, 0x3
	bl CreateSprite
	lsls r0, 24
	lsrs r0, 24
	ldr r2, [r5]
	movs r1, 0xB8
	lsls r1, 2
	adds r3, r2, r1
	lsls r1, r0, 4
	adds r1, r0
	lsls r1, 2
	adds r1, r4
	str r1, [r3]
	ldr r0, =0x0000ffe0
	strh r0, [r1, 0x24]
	add r2, r8
	ldr r1, [r2]
	adds r1, 0x3F
	ldrb r0, [r1]
	movs r2, 0x1
	orrs r0, r2
	strb r0, [r1]
	bl sub_811E088
	pop {r3}
	mov r8, r3
	pop {r4-r6}
	pop {r0}
	bx r0
	.pool
	thumb_func_end sub_811DFC8

	thumb_func_start sub_811E050
sub_811E050: @ 811E050
	push {r4-r6,lr}
	ldr r5, =gUnknown_0203A11C
	ldr r0, [r5]
	movs r4, 0xB7
	lsls r4, 2
	adds r0, r4
	ldr r0, [r0]
	bl DestroySprite
	ldr r0, [r5]
	adds r4, r0, r4
	movs r6, 0
	str r6, [r4]
	movs r4, 0xB8
	lsls r4, 2
	adds r0, r4
	ldr r0, [r0]
	bl DestroySprite
	ldr r0, [r5]
	adds r0, r4
	str r6, [r0]
	pop {r4-r6}
	pop {r0}
	bx r0
	.pool
	thumb_func_end sub_811E050

	thumb_func_start sub_811E088
sub_811E088: @ 811E088
	push {r4,lr}
	sub sp, 0x4
	ldr r0, =gUnknown_0203A11C
	ldr r1, [r0]
	movs r2, 0xB7
	lsls r2, 2
	adds r0, r1, r2
	ldr r0, [r0]
	cmp r0, 0
	beq _0811E0E4
	adds r2, 0x4
	adds r0, r1, r2
	ldr r0, [r0]
	cmp r0, 0
	beq _0811E0E4
	mov r4, sp
	adds r4, 0x1
	mov r0, sp
	adds r1, r4, 0
	bl sub_811BB9C
	bl sub_811BBB0
	lsls r0, 24
	cmp r0, 0
	bne _0811E0D4
	mov r0, sp
	ldrb r0, [r0]
	lsls r0, 24
	asrs r0, 24
	movs r1, 0
	ldrsb r1, [r4, r1]
	bl sub_811E0EC
	b _0811E0E4
	.pool
_0811E0D4:
	mov r0, sp
	ldrb r0, [r0]
	lsls r0, 24
	asrs r0, 24
	movs r1, 0
	ldrsb r1, [r4, r1]
	bl sub_811E1A4
_0811E0E4:
	add sp, 0x4
	pop {r4}
	pop {r0}
	bx r0
	thumb_func_end sub_811E088

	thumb_func_start sub_811E0EC
sub_811E0EC: @ 811E0EC
	push {r4-r7,lr}
	mov r7, r8
	push {r7}
	lsls r1, 24
	lsrs r7, r1, 24
	lsls r0, 24
	asrs r5, r0, 24
	movs r0, 0x1
	negs r0, r0
	cmp r5, r0
	beq _0811E150
	ldr r0, =gUnknown_0203A11C
	mov r8, r0
	ldr r0, [r0]
	movs r4, 0xB7
	lsls r4, 2
	adds r0, r4
	ldr r0, [r0]
	movs r1, 0
	bl StartSpriteAnim
	mov r2, r8
	ldr r1, [r2]
	adds r4, r1, r4
	ldr r2, [r4]
	movs r0, 0x54
	muls r5, r0
	adds r5, 0x3A
	strh r5, [r2, 0x20]
	ldr r0, [r4]
	lsls r4, r7, 24
	asrs r4, 20
	adds r4, 0x60
	strh r4, [r0, 0x22]
	movs r6, 0xB8
	lsls r6, 2
	adds r1, r6
	ldr r0, [r1]
	movs r1, 0
	bl StartSpriteAnim
	mov r1, r8
	ldr r0, [r1]
	adds r0, r6
	ldr r1, [r0]
	strh r5, [r1, 0x20]
	b _0811E192
	.pool
_0811E150:
	ldr r6, =gUnknown_0203A11C
	ldr r0, [r6]
	movs r4, 0xB7
	lsls r4, 2
	adds r0, r4
	ldr r0, [r0]
	movs r1, 0x1
	bl StartSpriteAnim
	ldr r1, [r6]
	adds r4, r1, r4
	ldr r0, [r4]
	movs r2, 0xD8
	mov r8, r2
	mov r2, r8
	strh r2, [r0, 0x20]
	ldr r0, [r4]
	lsls r4, r7, 24
	asrs r4, 20
	adds r4, 0x70
	strh r4, [r0, 0x22]
	movs r5, 0xB8
	lsls r5, 2
	adds r1, r5
	ldr r0, [r1]
	movs r1, 0x1
	bl StartSpriteAnim
	ldr r0, [r6]
	adds r0, r5
	ldr r1, [r0]
	mov r2, r8
	strh r2, [r1, 0x20]
_0811E192:
	ldr r0, [r0]
	strh r4, [r0, 0x22]
	pop {r3}
	mov r8, r3
	pop {r4-r7}
	pop {r0}
	bx r0
	.pool
	thumb_func_end sub_811E0EC

	thumb_func_start sub_811E1A4
sub_811E1A4: @ 811E1A4
	push {r4-r7,lr}
	mov r7, r8
	push {r7}
	lsls r0, 24
	lsls r1, 24
	lsrs r5, r1, 24
	lsrs r4, r0, 24
	asrs r2, r0, 24
	movs r0, 0x1
	negs r0, r0
	cmp r2, r0
	beq _0811E234
	lsls r0, r5, 24
	asrs r1, r0, 24
	lsls r0, r1, 4
	adds r0, 0x60
	mov r8, r0
	movs r7, 0x20
	cmp r2, 0x6
	bne _0811E1D6
	cmp r1, 0
	bne _0811E1D6
	movs r7, 0x9E
	movs r6, 0x2
	b _0811E1EC
_0811E1D6:
	ldr r3, =gUnknown_08597D08
	lsls r1, r4, 24
	lsrs r0, r1, 24
	movs r2, 0
	cmp r0, 0x6
	bhi _0811E1E4
	asrs r2, r1, 24
_0811E1E4:
	adds r0, r2, r3
	ldrb r0, [r0]
	adds r7, r0
	movs r6, 0x3
_0811E1EC:
	ldr r5, =gUnknown_0203A11C
	ldr r0, [r5]
	movs r4, 0xB7
	lsls r4, 2
	adds r0, r4
	ldr r0, [r0]
	adds r1, r6, 0
	bl StartSpriteAnim
	ldr r1, [r5]
	adds r4, r1, r4
	ldr r0, [r4]
	strh r7, [r0, 0x20]
	ldr r0, [r4]
	mov r2, r8
	strh r2, [r0, 0x22]
	movs r4, 0xB8
	lsls r4, 2
	adds r1, r4
	ldr r0, [r1]
	adds r1, r6, 0
	bl StartSpriteAnim
	ldr r0, [r5]
	adds r0, r4
	ldr r1, [r0]
	strh r7, [r1, 0x20]
	ldr r0, [r0]
	mov r1, r8
	strh r1, [r0, 0x22]
	b _0811E27A
	.pool
_0811E234:
	ldr r6, =gUnknown_0203A11C
	ldr r0, [r6]
	movs r4, 0xB7
	lsls r4, 2
	adds r0, r4
	ldr r0, [r0]
	movs r1, 0x1
	bl StartSpriteAnim
	ldr r1, [r6]
	adds r4, r1, r4
	ldr r0, [r4]
	movs r2, 0xD8
	mov r8, r2
	mov r2, r8
	strh r2, [r0, 0x20]
	ldr r0, [r4]
	lsls r4, r5, 24
	asrs r4, 20
	adds r4, 0x70
	strh r4, [r0, 0x22]
	movs r5, 0xB8
	lsls r5, 2
	adds r1, r5
	ldr r0, [r1]
	movs r1, 0x1
	bl StartSpriteAnim
	ldr r0, [r6]
	adds r0, r5
	ldr r1, [r0]
	mov r2, r8
	strh r2, [r1, 0x20]
	ldr r0, [r0]
	strh r4, [r0, 0x22]
_0811E27A:
	pop {r3}
	mov r8, r3
	pop {r4-r7}
	pop {r0}
	bx r0
	.pool
	thumb_func_end sub_811E1A4

	thumb_func_start sub_811E288
sub_811E288: @ 811E288
	push {lr}
	ldr r0, =gUnknown_08597D18
	movs r1, 0
	movs r2, 0
	movs r3, 0x4
	bl CreateSprite
	lsls r0, 24
	lsrs r0, 24
	ldr r1, =gUnknown_0203A11C
	ldr r2, [r1]
	movs r1, 0xB9
	lsls r1, 2
	adds r2, r1
	lsls r1, r0, 4
	adds r1, r0
	lsls r1, 2
	ldr r0, =gSprites
	adds r1, r0
	str r1, [r2]
	ldr r0, =sub_811E2DC
	str r0, [r1, 0x1C]
	ldrb r2, [r1, 0x5]
	movs r0, 0xD
	negs r0, r0
	ands r0, r2
	movs r2, 0x8
	orrs r0, r2
	strb r0, [r1, 0x5]
	bl sub_811E30C
	pop {r0}
	bx r0
	.pool
	thumb_func_end sub_811E288

	thumb_func_start sub_811E2DC
sub_811E2DC: @ 811E2DC
	push {lr}
	adds r1, r0, 0
	ldrh r0, [r1, 0x2E]
	adds r0, 0x1
	strh r0, [r1, 0x2E]
	lsls r0, 16
	asrs r0, 16
	cmp r0, 0x2
	ble _0811E302
	movs r0, 0
	strh r0, [r1, 0x2E]
	ldrh r0, [r1, 0x24]
	adds r0, 0x1
	strh r0, [r1, 0x24]
	lsls r0, 16
	cmp r0, 0
	ble _0811E302
	ldr r0, =0x0000fffa
	strh r0, [r1, 0x24]
_0811E302:
	pop {r0}
	bx r0
	.pool
	thumb_func_end sub_811E2DC

	thumb_func_start sub_811E30C
sub_811E30C: @ 811E30C
	push {r4,lr}
	sub sp, 0x4
	mov r4, sp
	adds r4, 0x1
	mov r0, sp
	adds r1, r4, 0
	bl sub_811BBC8
	mov r0, sp
	movs r1, 0
	ldrsb r1, [r0, r1]
	movs r0, 0xD
	muls r0, r1
	lsls r0, 27
	movs r1, 0
	ldrsb r1, [r4, r1]
	lsls r1, 28
	movs r2, 0xE0
	lsls r2, 21
	adds r0, r2
	lsrs r0, 24
	movs r2, 0xC0
	lsls r2, 23
	adds r1, r2
	lsrs r1, 24
	bl sub_811E34C
	add sp, 0x4
	pop {r4}
	pop {r0}
	bx r0
	thumb_func_end sub_811E30C

	thumb_func_start sub_811E34C
sub_811E34C: @ 811E34C
	push {r4,lr}
	lsls r0, 24
	lsrs r3, r0, 24
	lsls r1, 24
	lsrs r4, r1, 24
	ldr r0, =gUnknown_0203A11C
	ldr r0, [r0]
	movs r1, 0xB9
	lsls r1, 2
	adds r2, r0, r1
	ldr r0, [r2]
	cmp r0, 0
	beq _0811E376
	movs r1, 0
	strh r3, [r0, 0x20]
	ldr r0, [r2]
	strh r4, [r0, 0x22]
	ldr r0, [r2]
	strh r1, [r0, 0x24]
	ldr r0, [r2]
	strh r1, [r0, 0x2E]
_0811E376:
	pop {r4}
	pop {r0}
	bx r0
	.pool
	thumb_func_end sub_811E34C

	thumb_func_start sub_811E380
sub_811E380: @ 811E380
	push {r4,lr}
	ldr r4, =gUnknown_0203A11C
	ldr r0, [r4]
	movs r1, 0xB9
	lsls r1, 2
	adds r0, r1
	ldr r0, [r0]
	cmp r0, 0
	beq _0811E3A2
	bl DestroySprite
	ldr r0, [r4]
	movs r1, 0xB9
	lsls r1, 2
	adds r0, r1
	movs r1, 0
	str r1, [r0]
_0811E3A2:
	pop {r4}
	pop {r0}
	bx r0
	.pool
	thumb_func_end sub_811E380

	thumb_func_start sub_811E3AC
sub_811E3AC: @ 811E3AC
	push {r4-r6,lr}
	ldr r0, =gUnknown_08597DF0
	movs r1, 0xD0
	movs r2, 0x80
	movs r3, 0x6
	bl CreateSprite
	lsls r0, 24
	lsrs r0, 24
	ldr r5, =gUnknown_0203A11C
	ldr r2, [r5]
	movs r1, 0xBA
	lsls r1, 2
	adds r2, r1
	lsls r1, r0, 4
	adds r1, r0
	lsls r1, 2
	ldr r4, =gSprites
	adds r1, r4
	str r1, [r2]
	movs r6, 0
	ldr r0, =0x0000ffc0
	strh r0, [r1, 0x24]
	ldr r0, =gUnknown_08597DD0
	movs r1, 0xD0
	movs r2, 0x50
	movs r3, 0x5
	bl CreateSprite
	lsls r0, 24
	lsrs r0, 24
	ldr r2, [r5]
	movs r1, 0xBB
	lsls r1, 2
	adds r3, r2, r1
	lsls r1, r0, 4
	adds r1, r0
	lsls r1, 2
	adds r1, r4
	str r1, [r3]
	strb r6, [r2, 0x9]
	pop {r4-r6}
	pop {r0}
	bx r0
	.pool
	thumb_func_end sub_811E3AC

	thumb_func_start sub_811E418
sub_811E418: @ 811E418
	push {r4,lr}
	ldr r4, =gUnknown_0203A11C
	ldr r2, [r4]
	ldrb r3, [r2, 0x9]
	cmp r3, 0
	beq _0811E430
	cmp r3, 0x1
	beq _0811E488
	movs r0, 0
	b _0811E4A6
	.pool
_0811E430:
	movs r0, 0xBA
	lsls r0, 2
	adds r2, r0
	ldr r1, [r2]
	ldrh r0, [r1, 0x24]
	adds r0, 0x8
	strh r0, [r1, 0x24]
	ldr r2, [r2]
	movs r1, 0x24
	ldrsh r0, [r2, r1]
	cmp r0, 0
	blt _0811E4A4
	strh r3, [r2, 0x24]
	bl sub_811BBB0
	lsls r0, 24
	cmp r0, 0
	bne _0811E466
	ldr r0, [r4]
	movs r1, 0xBB
	lsls r1, 2
	adds r0, r1
	ldr r0, [r0]
	movs r1, 0x1
	bl StartSpriteAnim
	b _0811E476
_0811E466:
	ldr r0, [r4]
	movs r1, 0xBB
	lsls r1, 2
	adds r0, r1
	ldr r0, [r0]
	movs r1, 0x2
	bl StartSpriteAnim
_0811E476:
	ldr r0, =gUnknown_0203A11C
	ldr r1, [r0]
	ldrb r0, [r1, 0x9]
	adds r0, 0x1
	strb r0, [r1, 0x9]
	b _0811E4A4
	.pool
_0811E488:
	movs r1, 0xBB
	lsls r1, 2
	adds r0, r2, r1
	ldr r0, [r0]
	adds r0, 0x3F
	ldrb r1, [r0]
	movs r0, 0x10
	ands r0, r1
	cmp r0, 0
	beq _0811E4A4
	movs r0, 0x2
	strb r0, [r2, 0x9]
	movs r0, 0
	b _0811E4A6
_0811E4A4:
	movs r0, 0x1
_0811E4A6:
	pop {r4}
	pop {r1}
	bx r1
	thumb_func_end sub_811E418

	thumb_func_start sub_811E4AC
sub_811E4AC: @ 811E4AC
	push {lr}
	ldr r2, =gUnknown_0203A11C
	ldr r1, [r2]
	movs r0, 0
	strb r0, [r1, 0x9]
	ldr r0, [r2]
	movs r1, 0xBB
	lsls r1, 2
	adds r0, r1
	ldr r0, [r0]
	movs r1, 0x3
	bl StartSpriteAnim
	pop {r0}
	bx r0
	.pool
	thumb_func_end sub_811E4AC

	thumb_func_start sub_811E4D0
sub_811E4D0: @ 811E4D0
	push {r4-r6,lr}
	ldr r5, =gUnknown_0203A11C
	ldr r3, [r5]
	ldrb r0, [r3, 0x9]
	cmp r0, 0
	beq _0811E4E8
	cmp r0, 0x1
	beq _0811E502
	movs r0, 0
	b _0811E554
	.pool
_0811E4E8:
	movs r1, 0xBB
	lsls r1, 2
	adds r0, r3, r1
	ldr r0, [r0]
	adds r0, 0x3F
	ldrb r1, [r0]
	movs r0, 0x10
	ands r0, r1
	cmp r0, 0
	beq _0811E552
	movs r0, 0x1
	strb r0, [r3, 0x9]
	b _0811E552
_0811E502:
	movs r0, 0xBA
	lsls r0, 2
	adds r2, r3, r0
	ldr r1, [r2]
	ldrh r0, [r1, 0x24]
	subs r0, 0x8
	movs r6, 0
	strh r0, [r1, 0x24]
	ldr r0, [r2]
	movs r2, 0x24
	ldrsh r1, [r0, r2]
	movs r0, 0x40
	negs r0, r0
	cmp r1, r0
	bgt _0811E552
	movs r4, 0xBB
	lsls r4, 2
	adds r0, r3, r4
	ldr r0, [r0]
	bl DestroySprite
	ldr r0, [r5]
	movs r1, 0xBA
	lsls r1, 2
	adds r0, r1
	ldr r0, [r0]
	bl DestroySprite
	ldr r1, [r5]
	adds r4, r1, r4
	str r6, [r4]
	movs r2, 0xBA
	lsls r2, 2
	adds r0, r1, r2
	str r6, [r0]
	ldrb r0, [r1, 0x9]
	adds r0, 0x1
	strb r0, [r1, 0x9]
	movs r0, 0
	b _0811E554
_0811E552:
	movs r0, 0x1
_0811E554:
	pop {r4-r6}
	pop {r1}
	bx r1
	thumb_func_end sub_811E4D0

	thumb_func_start sub_811E55C
sub_811E55C: @ 811E55C
	push {lr}
	ldr r0, =gUnknown_0203A11C
	ldr r0, [r0]
	movs r1, 0xBB
	lsls r1, 2
	adds r0, r1
	ldr r0, [r0]
	movs r1, 0x4
	bl StartSpriteAnim
	pop {r0}
	bx r0
	.pool
	thumb_func_end sub_811E55C

	thumb_func_start sub_811E578
sub_811E578: @ 811E578
	push {lr}
	bl sub_811BBB0
	lsls r0, 24
	cmp r0, 0
	bne _0811E59C
	ldr r0, =gUnknown_0203A11C
	ldr r0, [r0]
	movs r1, 0xBB
	lsls r1, 2
	adds r0, r1
	ldr r0, [r0]
	movs r1, 0x1
	bl StartSpriteAnim
	b _0811E5AE
	.pool
_0811E59C:
	ldr r0, =gUnknown_0203A11C
	ldr r0, [r0]
	movs r1, 0xBB
	lsls r1, 2
	adds r0, r1
	ldr r0, [r0]
	movs r1, 0x2
	bl StartSpriteAnim
_0811E5AE:
	pop {r0}
	bx r0
	.pool
	thumb_func_end sub_811E578

	thumb_func_start sub_811E5B8
sub_811E5B8: @ 811E5B8
	ldr r0, =gUnknown_0203A11C
	ldr r0, [r0]
	movs r1, 0xBB
	lsls r1, 2
	adds r0, r1
	ldr r0, [r0]
	adds r0, 0x3F
	ldrb r1, [r0]
	lsrs r1, 4
	movs r0, 0x1
	bics r0, r1
	bx lr
	.pool
	thumb_func_end sub_811E5B8

	thumb_func_start sub_811E5D4
sub_811E5D4: @ 811E5D4
	push {r4,lr}
	ldr r4, =gUnknown_08597E48
	adds r0, r4, 0
	movs r1, 0x60
	movs r2, 0x50
	movs r3, 0
	bl CreateSprite
	lsls r0, 24
	lsrs r1, r0, 24
	cmp r1, 0x40
	beq _0811E602
	ldr r0, =gUnknown_0203A11C
	ldr r2, [r0]
	movs r0, 0xBC
	lsls r0, 2
	adds r2, r0
	lsls r0, r1, 4
	adds r0, r1
	lsls r0, 2
	ldr r1, =gSprites
	adds r0, r1
	str r0, [r2]
_0811E602:
	adds r0, r4, 0
	movs r1, 0x60
	movs r2, 0x9C
	movs r3, 0
	bl CreateSprite
	lsls r0, 24
	lsrs r1, r0, 24
	cmp r1, 0x40
	beq _0811E636
	ldr r0, =gUnknown_0203A11C
	ldr r2, [r0]
	movs r0, 0xBD
	lsls r0, 2
	adds r2, r0
	lsls r0, r1, 4
	adds r0, r1
	lsls r0, 2
	ldr r1, =gSprites
	adds r0, r1
	str r0, [r2]
	adds r0, 0x3F
	ldrb r1, [r0]
	movs r2, 0x2
	orrs r1, r2
	strb r1, [r0]
_0811E636:
	bl sub_811E6B0
	pop {r4}
	pop {r0}
	bx r0
	.pool
	thumb_func_end sub_811E5D4

	thumb_func_start sub_811E64C
sub_811E64C: @ 811E64C
	push {r4-r6,lr}
	bl sub_811BBF8
	ldr r6, =gUnknown_0203A11C
	ldr r1, [r6]
	movs r2, 0xBC
	lsls r2, 2
	adds r1, r2
	ldr r1, [r1]
	movs r2, 0
	cmp r0, 0
	bne _0811E666
	movs r2, 0x1
_0811E666:
	adds r3, r1, 0
	adds r3, 0x3E
	movs r4, 0x1
	lsls r2, 2
	ldrb r1, [r3]
	movs r5, 0x5
	negs r5, r5
	adds r0, r5, 0
	ands r0, r1
	orrs r0, r2
	strb r0, [r3]
	bl sub_811BC2C
	ldr r1, [r6]
	movs r2, 0xBD
	lsls r2, 2
	adds r1, r2
	ldr r1, [r1]
	movs r2, 0
	cmp r0, 0
	bne _0811E692
	movs r2, 0x1
_0811E692:
	adds r3, r1, 0
	adds r3, 0x3E
	adds r1, r4, 0
	ands r1, r2
	lsls r1, 2
	ldrb r2, [r3]
	adds r0, r5, 0
	ands r0, r2
	orrs r0, r1
	strb r0, [r3]
	pop {r4-r6}
	pop {r0}
	bx r0
	.pool
	thumb_func_end sub_811E64C

	thumb_func_start sub_811E6B0
sub_811E6B0: @ 811E6B0
	ldr r3, =gUnknown_0203A11C
	ldr r0, [r3]
	movs r1, 0xBC
	lsls r1, 2
	adds r0, r1
	ldr r1, [r0]
	adds r1, 0x3E
	ldrb r0, [r1]
	movs r2, 0x4
	orrs r0, r2
	strb r0, [r1]
	ldr r0, [r3]
	movs r1, 0xBD
	lsls r1, 2
	adds r0, r1
	ldr r1, [r0]
	adds r1, 0x3E
	ldrb r0, [r1]
	orrs r0, r2
	strb r0, [r1]
	bx lr
	.pool
	thumb_func_end sub_811E6B0

	thumb_func_start sub_811E6E0
sub_811E6E0: @ 811E6E0
	push {lr}
	cmp r0, 0
	bne _0811E6FC
	ldr r0, =gUnknown_0203A11C
	ldr r2, [r0]
	movs r1, 0xBC
	lsls r1, 2
	adds r0, r2, r1
	ldr r0, [r0]
	movs r1, 0x60
	b _0811E70A
	.pool
_0811E6FC:
	ldr r0, =gUnknown_0203A11C
	ldr r2, [r0]
	movs r1, 0xBC
	lsls r1, 2
	adds r0, r2, r1
	ldr r0, [r0]
	movs r1, 0x78
_0811E70A:
	strh r1, [r0, 0x20]
	movs r3, 0xBD
	lsls r3, 2
	adds r0, r2, r3
	ldr r0, [r0]
	strh r1, [r0, 0x20]
	pop {r0}
	bx r0
	.pool
	thumb_func_end sub_811E6E0

	thumb_func_start sub_811E720
sub_811E720: @ 811E720
	push {r4,lr}
	ldr r4, =gUnknown_08597E30
	adds r0, r4, 0
	movs r1, 0xDC
	movs r2, 0x54
	movs r3, 0x1
	bl CreateSprite
	lsls r0, 24
	lsrs r1, r0, 24
	cmp r1, 0x40
	beq _0811E74E
	ldr r0, =gUnknown_0203A11C
	ldr r2, [r0]
	movs r0, 0xBE
	lsls r0, 2
	adds r2, r0
	lsls r0, r1, 4
	adds r0, r1
	lsls r0, 2
	ldr r1, =gSprites
	adds r0, r1
	str r0, [r2]
_0811E74E:
	adds r0, r4, 0
	movs r1, 0xDC
	movs r2, 0x9C
	movs r3, 0x1
	bl CreateSprite
	lsls r0, 24
	lsrs r1, r0, 24
	cmp r1, 0x40
	beq _0811E77E
	ldr r0, =gUnknown_0203A11C
	ldr r2, [r0]
	movs r0, 0xBF
	lsls r0, 2
	adds r2, r0
	lsls r0, r1, 4
	adds r0, r1
	lsls r0, 2
	ldr r1, =gSprites
	adds r0, r1
	str r0, [r2]
	movs r1, 0x1
	bl StartSpriteAnim
_0811E77E:
	bl sub_811E7F8
	pop {r4}
	pop {r0}
	bx r0
	.pool
	thumb_func_end sub_811E720

	thumb_func_start sub_811E794
sub_811E794: @ 811E794
	push {r4-r6,lr}
	bl sub_811BBF8
	ldr r6, =gUnknown_0203A11C
	ldr r1, [r6]
	movs r2, 0xBE
	lsls r2, 2
	adds r1, r2
	ldr r1, [r1]
	movs r2, 0
	cmp r0, 0
	bne _0811E7AE
	movs r2, 0x1
_0811E7AE:
	adds r3, r1, 0
	adds r3, 0x3E
	movs r4, 0x1
	lsls r2, 2
	ldrb r1, [r3]
	movs r5, 0x5
	negs r5, r5
	adds r0, r5, 0
	ands r0, r1
	orrs r0, r2
	strb r0, [r3]
	bl sub_811BC2C
	ldr r1, [r6]
	movs r2, 0xBF
	lsls r2, 2
	adds r1, r2
	ldr r1, [r1]
	movs r2, 0
	cmp r0, 0
	bne _0811E7DA
	movs r2, 0x1
_0811E7DA:
	adds r3, r1, 0
	adds r3, 0x3E
	adds r1, r4, 0
	ands r1, r2
	lsls r1, 2
	ldrb r2, [r3]
	adds r0, r5, 0
	ands r0, r2
	orrs r0, r1
	strb r0, [r3]
	pop {r4-r6}
	pop {r0}
	bx r0
	.pool
	thumb_func_end sub_811E794

	thumb_func_start sub_811E7F8
sub_811E7F8: @ 811E7F8
	ldr r3, =gUnknown_0203A11C
	ldr r0, [r3]
	movs r1, 0xBE
	lsls r1, 2
	adds r0, r1
	ldr r1, [r0]
	adds r1, 0x3E
	ldrb r0, [r1]
	movs r2, 0x4
	orrs r0, r2
	strb r0, [r1]
	ldr r0, [r3]
	movs r1, 0xBF
	lsls r1, 2
	adds r0, r1
	ldr r1, [r0]
	adds r1, 0x3E
	ldrb r0, [r1]
	orrs r0, r2
	strb r0, [r1]
	bx lr
	.pool
	thumb_func_end sub_811E7F8

	thumb_func_start sub_811E828
sub_811E828: @ 811E828
	push {r4,r5,lr}
	sub sp, 0x4
	bl sub_811BCBC
	lsls r0, 24
	lsrs r0, 24
	cmp r0, 0x1
	beq _0811E84C
	cmp r0, 0x1
	bgt _0811E842
	cmp r0, 0
	beq _0811E848
	b _0811E8D0
_0811E842:
	cmp r0, 0x2
	beq _0811E850
	b _0811E8D0
_0811E848:
	movs r4, 0x43
	b _0811E852
_0811E84C:
	movs r4, 0x44
	b _0811E852
_0811E850:
	movs r4, 0x7
_0811E852:
	bl sub_811BA68
	lsls r0, 24
	lsrs r0, 24
	cmp r0, 0x4
	bne _0811E8D0
	adds r0, r4, 0
	ldr r5, =SpriteCallbackDummy
	movs r4, 0
	str r4, [sp]
	adds r1, r5, 0
	movs r2, 0x4C
	movs r3, 0x28
	bl AddPseudoEventObject
	lsls r0, 24
	lsrs r2, r0, 24
	cmp r2, 0x40
	beq _0811E892
	ldr r1, =gSprites
	lsls r0, r2, 4
	adds r0, r2
	lsls r0, 2
	adds r0, r1
	ldrb r2, [r0, 0x5]
	movs r1, 0xD
	negs r1, r1
	ands r1, r2
	strb r1, [r0, 0x5]
	movs r1, 0x2
	bl StartSpriteAnim
_0811E892:
	ldr r0, =gSaveBlock2Ptr
	ldr r0, [r0]
	ldrb r0, [r0, 0x8]
	movs r1, 0x69
	cmp r0, 0
	bne _0811E8A0
	movs r1, 0x64
_0811E8A0:
	str r4, [sp]
	adds r0, r1, 0
	adds r1, r5, 0
	movs r2, 0x34
	movs r3, 0x28
	bl AddPseudoEventObject
	lsls r0, 24
	lsrs r2, r0, 24
	cmp r2, 0x40
	beq _0811E8D0
	ldr r1, =gSprites
	lsls r0, r2, 4
	adds r0, r2
	lsls r0, 2
	adds r0, r1
	ldrb r2, [r0, 0x5]
	movs r1, 0xD
	negs r1, r1
	ands r1, r2
	strb r1, [r0, 0x5]
	movs r1, 0x3
	bl StartSpriteAnim
_0811E8D0:
	add sp, 0x4
	pop {r4,r5}
	pop {r0}
	bx r0
	.pool
	thumb_func_end sub_811E828

	thumb_func_start sub_811E8E4
sub_811E8E4: @ 811E8E4
	push {lr}
	bl sub_811BA68
	lsls r0, 24
	ldr r1, =gUnknown_08597C30
	lsrs r0, 22
	adds r0, r1
	ldrb r0, [r0, 0x3]
	cmp r0, 0x1
	beq _0811E90E
	cmp r0, 0x1
	bgt _0811E908
	cmp r0, 0
	beq _0811E916
	b _0811E91A
	.pool
_0811E908:
	cmp r0, 0x2
	beq _0811E912
	b _0811E91A
_0811E90E:
	movs r0, 0x1
	b _0811E91C
_0811E912:
	movs r0, 0x2
	b _0811E91C
_0811E916:
	movs r0, 0
	b _0811E91C
_0811E91A:
	movs r0, 0x3
_0811E91C:
	pop {r1}
	bx r1
	thumb_func_end sub_811E8E4

	thumb_func_start sub_811E920
sub_811E920: @ 811E920
	push {r4,lr}
	adds r4, r0, 0
	bl sub_811E8E4
	adds r1, r0, 0
	cmp r1, 0x2
	ble _0811E932
	movs r0, 0
	b _0811E93E
_0811E932:
	ldr r0, =gUnknown_08597E60
	lsls r1, 2
	adds r1, r4, r1
	adds r1, r0
	ldrb r0, [r1]
	adds r0, 0x4
_0811E93E:
	pop {r4}
	pop {r1}
	bx r1
	.pool
	thumb_func_end sub_811E920

	thumb_func_start sub_811E948
sub_811E948: @ 811E948
	push {r4-r7,lr}
	mov r7, r10
	mov r6, r9
	mov r5, r8
	push {r5-r7}
	sub sp, 0x14
	bl sub_811E8E4
	mov r8, r0
	cmp r0, 0x3
	beq _0811E9FA
	ldr r3, =0xffffff00
	ldr r0, [sp, 0xC]
	ands r0, r3
	movs r1, 0x3
	orrs r0, r1
	ldr r2, =0xffff00ff
	ands r0, r2
	adds r1, 0xFD
	orrs r0, r1
	ldr r1, =0xff00ffff
	ands r0, r1
	movs r1, 0xB0
	lsls r1, 12
	orrs r0, r1
	ldr r1, =0x00ffffff
	ands r0, r1
	movs r1, 0xE0
	lsls r1, 21
	orrs r0, r1
	str r0, [sp, 0xC]
	ldr r0, [sp, 0x10]
	ands r0, r3
	movs r1, 0x2
	orrs r0, r1
	ands r0, r2
	movs r1, 0xB0
	lsls r1, 4
	orrs r0, r1
	ldr r1, =0x0000ffff
	ands r0, r1
	movs r1, 0xD0
	lsls r1, 14
	orrs r0, r1
	str r0, [sp, 0x10]
	add r0, sp, 0xC
	bl AddWindow
	lsls r0, 16
	lsrs r7, r0, 16
	lsls r4, r7, 24
	lsrs r0, r4, 24
	movs r1, 0x11
	bl FillWindowPixelBuffer
	movs r6, 0
	mov r0, r8
	lsls r1, r0, 4
	ldr r0, =gUnknown_08597E6C
	adds r5, r1, r0
	ldr r1, =gUnknown_08597E60
	mov r10, r1
	mov r9, r4
_0811E9C6:
	ldr r2, [r5]
	lsls r4, r7, 24
	cmp r2, 0
	beq _0811E9EC
	mov r1, r8
	lsls r0, r1, 2
	adds r0, r6, r0
	add r0, r10
	ldrb r3, [r0]
	movs r0, 0x1
	str r0, [sp]
	movs r0, 0
	str r0, [sp, 0x4]
	str r0, [sp, 0x8]
	mov r1, r9
	lsrs r0, r1, 24
	movs r1, 0x1
	bl sub_811D028
_0811E9EC:
	adds r5, 0x4
	adds r6, 0x1
	cmp r6, 0x3
	ble _0811E9C6
	lsrs r0, r4, 24
	bl PutWindowTilemap
_0811E9FA:
	add sp, 0x14
	pop {r3-r5}
	mov r8, r3
	mov r9, r4
	mov r10, r5
	pop {r4-r7}
	pop {r0}
	bx r0
	.pool
	thumb_func_end sub_811E948

	thumb_func_start sub_811EA28
sub_811EA28: @ 811EA28
	push {lr}
	lsls r0, 24
	lsrs r0, 24
	adds r1, r0, 0
	cmp r0, 0x14
	beq _0811EA4E
	cmp r0, 0x14
	bgt _0811EA48
	cmp r0, 0x11
	blt _0811EA66
	ldr r0, =0x00000864
	bl FlagGet
	b _0811EA60
	.pool
_0811EA48:
	cmp r1, 0x15
	beq _0811EA5C
	b _0811EA66
_0811EA4E:
	ldr r0, =0x00000866
	bl FlagGet
	b _0811EA60
	.pool
_0811EA5C:
	bl sub_811F0F8
_0811EA60:
	lsls r0, 24
	lsrs r0, 24
	b _0811EA68
_0811EA66:
	movs r0, 0x1
_0811EA68:
	pop {r1}
	bx r1
	thumb_func_end sub_811EA28

	thumb_func_start EasyChat_GetNumWordsInGroup
EasyChat_GetNumWordsInGroup: @ 811EA6C
	push {r4,lr}
	lsls r0, 24
	lsrs r0, 24
	adds r4, r0, 0
	cmp r0, 0
	bne _0811EA84
	movs r0, 0
	bl GetNationalPokedexCount
	lsls r0, 16
	lsrs r0, 16
	b _0811EA9A
_0811EA84:
	bl sub_811EA28
	lsls r0, 24
	cmp r0, 0
	bne _0811EA92
	movs r0, 0
	b _0811EA9A
_0811EA92:
	ldr r0, =gEasyChatGroups
	lsls r1, r4, 3
	adds r1, r0
	ldrh r0, [r1, 0x6]
_0811EA9A:
	pop {r4}
	pop {r1}
	bx r1
	.pool
	thumb_func_end EasyChat_GetNumWordsInGroup

	thumb_func_start sub_811EAA4
sub_811EAA4: @ 811EAA4
	push {r4,r5,lr}
	lsls r2, r0, 16
	lsrs r1, r2, 16
	ldr r0, =0x0000ffff
	cmp r1, r0
	beq _0811EB04
	lsrs r3, r2, 25
	ldr r5, =0x000001ff
	ands r5, r1
	cmp r3, 0x15
	bhi _0811EB08
	ldr r0, =gEasyChatGroups
	lsls r2, r3, 3
	adds r1, r2, r0
	ldrh r4, [r1, 0x4]
	cmp r3, 0x13
	bgt _0811EADC
	cmp r3, 0x12
	bge _0811EAE0
	cmp r3, 0
	beq _0811EAE0
	b _0811EB00
	.pool
_0811EADC:
	cmp r3, 0x15
	bne _0811EB00
_0811EAE0:
	adds r0, r2, r0
	ldr r2, [r0]
	movs r1, 0
	cmp r1, r4
	bcs _0811EB08
_0811EAEA:
	lsls r0, r1, 1
	adds r0, r2
	ldrh r0, [r0]
	cmp r5, r0
	beq _0811EB04
	adds r0, r1, 0x1
	lsls r0, 16
	lsrs r1, r0, 16
	cmp r1, r4
	bcc _0811EAEA
	b _0811EB08
_0811EB00:
	cmp r5, r4
	bcs _0811EB08
_0811EB04:
	movs r0, 0
	b _0811EB0A
_0811EB08:
	movs r0, 0x1
_0811EB0A:
	pop {r4,r5}
	pop {r1}
	bx r1
	thumb_func_end sub_811EAA4

	thumb_func_start ECWord_CheckIfOutsideOfValidRange
ECWord_CheckIfOutsideOfValidRange: @ 811EB10
	push {lr}
	lsls r0, 16
	lsrs r2, r0, 25
	lsls r0, 7
	lsrs r3, r0, 23
	cmp r2, 0x15
	bhi _0811EB5C
	cmp r2, 0x13
	bgt _0811EB2C
	cmp r2, 0x12
	bge _0811EB3C
	cmp r2, 0
	beq _0811EB30
	b _0811EB48
_0811EB2C:
	cmp r2, 0x15
	bne _0811EB48
_0811EB30:
	ldr r0, =gUnknown_085F5490
	ldrh r0, [r0]
	b _0811EB50
	.pool
_0811EB3C:
	ldr r0, =gUnknown_085FA1D4
	ldrh r0, [r0]
	b _0811EB50
	.pool
_0811EB48:
	ldr r1, =gEasyChatGroups
	lsls r0, r2, 3
	adds r0, r1
	ldrh r0, [r0, 0x4]
_0811EB50:
	cmp r0, r3
	bls _0811EB5C
	movs r0, 0
	b _0811EB5E
	.pool
_0811EB5C:
	movs r0, 0x1
_0811EB5E:
	pop {r1}
	bx r1
	thumb_func_end ECWord_CheckIfOutsideOfValidRange

	thumb_func_start GetEasyChatWord
@ char *GetEasyChatWord(u8 groupId, u16 wordId)
GetEasyChatWord: @ 811EB64
	push {lr}
	lsls r0, 24
	lsrs r0, 24
	lsls r1, 16
	lsrs r2, r1, 16
	cmp r0, 0x13
	bgt _0811EB7C
	cmp r0, 0x12
	bge _0811EB90
	cmp r0, 0
	beq _0811EB80
	b _0811EBA0
_0811EB7C:
	cmp r0, 0x15
	bne _0811EBA0
_0811EB80:
	movs r0, 0xB
	muls r0, r2
	ldr r1, =gSpeciesNames
	adds r0, r1
	b _0811EBB2
	.pool
_0811EB90:
	movs r0, 0xD
	muls r0, r2
	ldr r1, =gMoveNames
	adds r0, r1
	b _0811EBB2
	.pool
_0811EBA0:
	ldr r1, =gEasyChatGroups
	lsls r0, 3
	adds r0, r1
	ldr r1, [r0]
	lsls r0, r2, 1
	adds r0, r2
	lsls r0, 2
	adds r0, r1
	ldr r0, [r0]
_0811EBB2:
	pop {r1}
	bx r1
	.pool
	thumb_func_end GetEasyChatWord

	thumb_func_start CopyEasyChatWord
@ char *CopyEasyChatWord(char *dest, u16 groupIdWordIdPair)
CopyEasyChatWord: @ 811EBBC
	push {r4-r6,lr}
	adds r5, r0, 0
	lsls r6, r1, 16
	lsrs r0, r6, 16
	adds r4, r0, 0
	bl sub_811EAA4
	lsls r0, 24
	cmp r0, 0
	beq _0811EBD8
	ldr r1, =gText_ThreeQuestionMarks
	b _0811EBEA
	.pool
_0811EBD8:
	ldr r0, =0x0000ffff
	cmp r4, r0
	beq _0811EBFC
	ldr r1, =0x000001ff
	ands r1, r4
	lsrs r0, r6, 25
	bl GetEasyChatWord
	adds r1, r0, 0
_0811EBEA:
	adds r0, r5, 0
	bl StringCopy
	b _0811EC02
	.pool
_0811EBFC:
	movs r0, 0xFF
	strb r0, [r5]
	adds r0, r5, 0
_0811EC02:
	pop {r4-r6}
	pop {r1}
	bx r1
	thumb_func_end CopyEasyChatWord

	thumb_func_start ConvertEasyChatWordsToString
ConvertEasyChatWordsToString: @ 811EC08
	push {r4-r7,lr}
	mov r7, r9
	mov r6, r8
	push {r6,r7}
	sub sp, 0x4
	adds r4, r0, 0
	adds r5, r1, 0
	lsls r2, 16
	lsls r3, 16
	lsrs r3, 16
	mov r9, r3
	ldr r0, =0xffff0000
	adds r2, r0
	lsrs r7, r2, 16
	movs r0, 0
	cmp r0, r9
	bcs _0811EC78
_0811EC2A:
	movs r6, 0
	adds r0, 0x1
	mov r8, r0
	cmp r6, r7
	bcs _0811EC5C
	ldr r2, =0x0000ffff
_0811EC36:
	ldrh r1, [r5]
	adds r0, r4, 0
	str r2, [sp]
	bl CopyEasyChatWord
	adds r4, r0, 0
	ldrh r0, [r5]
	ldr r2, [sp]
	cmp r0, r2
	beq _0811EC50
	movs r0, 0
	strb r0, [r4]
	adds r4, 0x1
_0811EC50:
	adds r5, 0x2
	adds r0, r6, 0x1
	lsls r0, 16
	lsrs r6, r0, 16
	cmp r6, r7
	bcc _0811EC36
_0811EC5C:
	ldrh r1, [r5]
	adds r5, 0x2
	adds r0, r4, 0
	bl CopyEasyChatWord
	adds r4, r0, 0
	movs r0, 0xFE
	strb r0, [r4]
	adds r4, 0x1
	mov r1, r8
	lsls r0, r1, 16
	lsrs r0, 16
	cmp r0, r9
	bcc _0811EC2A
_0811EC78:
	subs r4, 0x1
	movs r0, 0xFF
	strb r0, [r4]
	adds r0, r4, 0
	add sp, 0x4
	pop {r3,r4}
	mov r8, r3
	mov r9, r4
	pop {r4-r7}
	pop {r1}
	bx r1
	.pool
	thumb_func_end ConvertEasyChatWordsToString

	thumb_func_start sub_811EC98
sub_811EC98: @ 811EC98
	push {r4-r7,lr}
	mov r7, r10
	mov r6, r9
	mov r5, r8
	push {r5-r7}
	sub sp, 0xC
	adds r4, r0, 0
	adds r5, r1, 0
	lsls r2, 16
	lsrs r2, 16
	mov r8, r2
	lsls r3, 16
	lsrs r3, 16
	str r3, [sp]
	mov r7, r8
	movs r0, 0
	str r0, [sp, 0x4]
	subs r0, r7, 0x1
	lsls r0, 16
	lsrs r0, 16
	mov r8, r0
	movs r0, 0
	cmp r0, r3
	bcs _0811ED62
_0811ECC8:
	adds r3, r5, 0
	movs r2, 0
	movs r1, 0
	adds r0, 0x1
	mov r10, r0
	cmp r2, r7
	bcs _0811ECEE
	ldr r6, =0x0000ffff
_0811ECD8:
	lsls r0, r1, 1
	adds r0, r3
	ldrh r0, [r0]
	cmp r0, r6
	beq _0811ECE4
	movs r2, 0x1
_0811ECE4:
	adds r0, r1, 0x1
	lsls r0, 16
	lsrs r1, r0, 16
	cmp r1, r7
	bcc _0811ECD8
_0811ECEE:
	cmp r2, 0
	bne _0811ECFC
	lsls r0, r7, 1
	adds r5, r0
	b _0811ED56
	.pool
_0811ECFC:
	movs r6, 0
	ldr r1, [sp, 0x4]
	adds r1, 0x1
	mov r9, r1
	cmp r6, r8
	bcs _0811ED30
	ldr r2, =0x0000ffff
_0811ED0A:
	ldrh r1, [r5]
	adds r0, r4, 0
	str r2, [sp, 0x8]
	bl CopyEasyChatWord
	adds r4, r0, 0
	ldrh r0, [r5]
	ldr r2, [sp, 0x8]
	cmp r0, r2
	beq _0811ED24
	movs r0, 0
	strb r0, [r4]
	adds r4, 0x1
_0811ED24:
	adds r5, 0x2
	adds r0, r6, 0x1
	lsls r0, 16
	lsrs r6, r0, 16
	cmp r6, r8
	bcc _0811ED0A
_0811ED30:
	ldrh r1, [r5]
	adds r5, 0x2
	adds r0, r4, 0
	bl CopyEasyChatWord
	adds r4, r0, 0
	ldr r0, [sp, 0x4]
	cmp r0, 0
	bne _0811ED4C
	movs r0, 0xFE
	b _0811ED4E
	.pool
_0811ED4C:
	movs r0, 0xFA
_0811ED4E:
	strb r0, [r4]
	adds r4, 0x1
	mov r1, r9
	str r1, [sp, 0x4]
_0811ED56:
	mov r1, r10
	lsls r0, r1, 16
	lsrs r0, 16
	ldr r1, [sp]
	cmp r0, r1
	bcc _0811ECC8
_0811ED62:
	subs r4, 0x1
	movs r0, 0xFF
	strb r0, [r4]
	adds r0, r4, 0
	add sp, 0xC
	pop {r3-r5}
	mov r8, r3
	mov r9, r4
	mov r10, r5
	pop {r4-r7}
	pop {r1}
	bx r1
	thumb_func_end sub_811EC98

	thumb_func_start sub_811ED7C
sub_811ED7C: @ 811ED7C
	push {r4,r5,lr}
	lsls r5, r0, 16
	lsrs r0, r5, 16
	adds r4, r0, 0
	ldr r0, =0x0000ffff
	cmp r4, r0
	bne _0811ED94
	movs r0, 0
	b _0811EDBA
	.pool
_0811ED94:
	adds r0, r4, 0
	bl sub_811EAA4
	lsls r0, 24
	cmp r0, 0
	bne _0811EDB0
	ldr r1, =0x000001ff
	ands r1, r4
	lsrs r0, r5, 25
	bl GetEasyChatWord
	b _0811EDB2
	.pool
_0811EDB0:
	ldr r0, =gText_ThreeQuestionMarks
_0811EDB2:
	bl StringLength
	lsls r0, 16
	lsrs r0, 16
_0811EDBA:
	pop {r4,r5}
	pop {r1}
	bx r1
	.pool
	thumb_func_end sub_811ED7C

	thumb_func_start sub_811EDC4
sub_811EDC4: @ 811EDC4
	push {r4-r7,lr}
	mov r7, r10
	mov r6, r9
	mov r5, r8
	push {r5-r7}
	sub sp, 0x4
	adds r6, r0, 0
	lsls r1, 24
	lsrs r1, 24
	lsls r2, 24
	lsrs r2, 24
	mov r8, r2
	lsls r3, 16
	lsrs r3, 16
	mov r10, r3
	movs r7, 0
	cmp r7, r8
	bcs _0811EE26
	subs r0, r1, 0x1
	lsls r0, 16
	mov r9, r0
_0811EDEE:
	mov r0, r9
	lsrs r4, r0, 16
	movs r5, 0
	cmp r5, r1
	bcs _0811EE14
_0811EDF8:
	ldrh r0, [r6]
	adds r6, 0x2
	str r1, [sp]
	bl sub_811ED7C
	adds r0, r4, r0
	lsls r0, 16
	lsrs r4, r0, 16
	adds r0, r5, 0x1
	lsls r0, 24
	lsrs r5, r0, 24
	ldr r1, [sp]
	cmp r5, r1
	bcc _0811EDF8
_0811EE14:
	cmp r4, r10
	bls _0811EE1C
	movs r0, 0x1
	b _0811EE28
_0811EE1C:
	adds r0, r7, 0x1
	lsls r0, 24
	lsrs r7, r0, 24
	cmp r7, r8
	bcc _0811EDEE
_0811EE26:
	movs r0, 0
_0811EE28:
	add sp, 0x4
	pop {r3-r5}
	mov r8, r3
	mov r9, r4
	mov r10, r5
	pop {r4-r7}
	pop {r1}
	bx r1
	thumb_func_end sub_811EDC4

	thumb_func_start sub_811EE38
sub_811EE38: @ 811EE38
	push {r4,lr}
	lsls r0, 16
	lsrs r4, r0, 16
	bl Random
	ldr r2, =gEasyChatGroups
	lsls r1, r4, 3
	adds r1, r2
	lsls r0, 16
	lsrs r0, 16
	ldrh r1, [r1, 0x4]
	bl __umodsi3
	lsls r0, 16
	lsrs r2, r0, 16
	cmp r4, 0
	beq _0811EE66
	cmp r4, 0x15
	beq _0811EE66
	cmp r4, 0x12
	beq _0811EE66
	cmp r4, 0x13
	bne _0811EE74
_0811EE66:
	ldr r1, =gEasyChatGroups
	lsls r0, r4, 3
	adds r0, r1
	ldr r1, [r0]
	lsls r0, r2, 1
	adds r0, r1
	ldrh r2, [r0]
_0811EE74:
	movs r0, 0x7F
	ands r0, r4
	lsls r0, 9
	ldr r1, =0x000001ff
	ands r2, r1
	orrs r0, r2
	pop {r4}
	pop {r1}
	bx r1
	.pool
	thumb_func_end sub_811EE38

	thumb_func_start sub_811EE90
sub_811EE90: @ 811EE90
	push {r4,lr}
	lsls r0, 16
	lsrs r0, 16
	adds r4, r0, 0
	lsls r0, r4, 24
	lsrs r0, 24
	bl sub_811EA28
	lsls r0, 24
	cmp r0, 0
	bne _0811EEB0
	ldr r0, =0x0000ffff
	b _0811EEC4
	.pool
_0811EEB0:
	cmp r4, 0
	beq _0811EEBC
	adds r0, r4, 0
	bl sub_811EE38
	b _0811EEC0
_0811EEBC:
	bl sub_811F108
_0811EEC0:
	lsls r0, 16
	lsrs r0, 16
_0811EEC4:
	pop {r4}
	pop {r1}
	bx r1
	thumb_func_end sub_811EE90

	thumb_func_start sub_811EECC
sub_811EECC: @ 811EECC
	push {r4,r5,lr}
	ldr r0, =gSpecialVar_0x8004
	ldrh r0, [r0]
	cmp r0, 0x1
	beq _0811EF04
	cmp r0, 0x1
	bgt _0811EEE4
	cmp r0, 0
	beq _0811EEEE
	b _0811EF58
	.pool
_0811EEE4:
	cmp r0, 0x2
	beq _0811EF2C
	cmp r0, 0x3
	beq _0811EF3C
	b _0811EF58
_0811EEEE:
	ldr r0, =gSaveBlock1Ptr
	ldr r0, [r0]
	ldr r1, =0x00002bb0
	adds r5, r0, r1
	movs r2, 0x2
	b _0811EF46
	.pool
_0811EF04:
	ldr r0, =gSaveBlock1Ptr
	ldr r0, [r0]
	ldr r1, =0x00002bbc
	adds r5, r0, r1
	adds r0, r5, 0
	movs r1, 0x3
	movs r2, 0x2
	movs r3, 0x12
	bl sub_811EDC4
	lsls r0, 24
	cmp r0, 0
	beq _0811EF44
	movs r2, 0x2
	movs r3, 0x3
	b _0811EF48
	.pool
_0811EF2C:
	ldr r0, =gSaveBlock1Ptr
	ldr r0, [r0]
	ldr r1, =0x00002bc8
	b _0811EF42
	.pool
_0811EF3C:
	ldr r0, =gSaveBlock1Ptr
	ldr r0, [r0]
	ldr r1, =0x00002bd4
_0811EF42:
	adds r5, r0, r1
_0811EF44:
	movs r2, 0x3
_0811EF46:
	movs r3, 0x2
_0811EF48:
	ldr r4, =gStringVar4
	adds r0, r4, 0
	adds r1, r5, 0
	bl ConvertEasyChatWordsToString
	adds r0, r4, 0
	bl ShowFieldAutoScrollMessage
_0811EF58:
	pop {r4,r5}
	pop {r0}
	bx r0
	.pool
	thumb_func_end sub_811EECC

	thumb_func_start sub_811EF6C
sub_811EF6C: @ 811EF6C
	push {lr}
	bl Random
	movs r1, 0x1
	ands r1, r0
	movs r0, 0xC
	cmp r1, 0
	beq _0811EF7E
	movs r0, 0xD
_0811EF7E:
	bl sub_811EE90
	adds r1, r0, 0
	lsls r1, 16
	lsrs r1, 16
	ldr r0, =gStringVar2
	bl CopyEasyChatWord
	pop {r0}
	bx r0
	.pool
	thumb_func_end sub_811EF6C

	thumb_func_start sub_811EF98
sub_811EF98: @ 811EF98
	lsls r0, 24
	lsrs r2, r0, 27
	movs r1, 0xE0
	lsls r1, 19
	ands r1, r0
	lsrs r1, 24
	ldr r0, =gSaveBlock1Ptr
	ldr r0, [r0]
	ldr r3, =0x00002e20
	adds r0, r3
	adds r0, r2
	ldrb r0, [r0]
	asrs r0, r1
	movs r1, 0x1
	ands r0, r1
	bx lr
	.pool
	thumb_func_end sub_811EF98

	thumb_func_start sub_811EFC0
sub_811EFC0: @ 811EFC0
	push {lr}
	lsls r0, 24
	lsrs r1, r0, 24
	cmp r1, 0x20
	bhi _0811EFE4
	lsrs r3, r0, 27
	movs r2, 0x7
	ands r2, r1
	ldr r0, =gSaveBlock1Ptr
	ldr r1, [r0]
	ldr r0, =0x00002e20
	adds r1, r0
	adds r1, r3
	movs r0, 0x1
	lsls r0, r2
	ldrb r2, [r1]
	orrs r0, r2
	strb r0, [r1]
_0811EFE4:
	pop {r0}
	bx r0
	.pool
	thumb_func_end sub_811EFC0

	thumb_func_start sub_811EFF0
sub_811EFF0: @ 811EFF0
	push {r4,r5,lr}
	movs r4, 0
	movs r5, 0
_0811EFF6:
	adds r0, r4, 0
	bl sub_811EF98
	lsls r0, 24
	cmp r0, 0
	beq _0811F008
	adds r0, r5, 0x1
	lsls r0, 24
	lsrs r5, r0, 24
_0811F008:
	adds r0, r4, 0x1
	lsls r0, 24
	lsrs r4, r0, 24
	cmp r4, 0x20
	bls _0811EFF6
	adds r0, r5, 0
	pop {r4,r5}
	pop {r1}
	bx r1
	thumb_func_end sub_811EFF0

	thumb_func_start sub_811F01C
sub_811F01C: @ 811F01C
	push {r4-r6,lr}
	bl sub_811EFF0
	lsls r0, 24
	lsrs r4, r0, 24
	cmp r4, 0x21
	bne _0811F048
	b _0811F082
_0811F02C:
	adds r0, r5, 0
	bl sub_811EFC0
	ldr r0, =0x000001ff
	ands r4, r0
	movs r1, 0xA0
	lsls r1, 6
	adds r0, r1, 0
	orrs r4, r0
	adds r0, r4, 0
	b _0811F084
	.pool
_0811F048:
	bl Random
	lsls r0, 16
	lsrs r0, 16
	movs r1, 0x21
	subs r1, r4
	bl __modsi3
	lsls r0, 16
	lsrs r6, r0, 16
	movs r4, 0
_0811F05E:
	lsls r0, r4, 24
	lsrs r5, r0, 24
	adds r0, r5, 0
	bl sub_811EF98
	lsls r0, 24
	cmp r0, 0
	bne _0811F078
	cmp r6, 0
	beq _0811F02C
	subs r0, r6, 0x1
	lsls r0, 16
	lsrs r6, r0, 16
_0811F078:
	adds r0, r4, 0x1
	lsls r0, 16
	lsrs r4, r0, 16
	cmp r4, 0x20
	bls _0811F05E
_0811F082:
	ldr r0, =0x0000ffff
_0811F084:
	pop {r4-r6}
	pop {r1}
	bx r1
	.pool
	thumb_func_end sub_811F01C

	thumb_func_start sub_811F090
sub_811F090: @ 811F090
	push {r4,r5,lr}
	bl sub_811EFF0
	lsls r0, 24
	lsrs r5, r0, 24
	cmp r5, 0
	bne _0811F0B4
	b _0811F0EA
_0811F0A0:
	ldr r0, =0x000001ff
	ands r4, r0
	movs r1, 0xA0
	lsls r1, 6
	adds r0, r1, 0
	orrs r4, r0
	adds r0, r4, 0
	b _0811F0EC
	.pool
_0811F0B4:
	bl Random
	lsls r0, 16
	lsrs r0, 16
	adds r1, r5, 0
	bl __umodsi3
	lsls r0, 16
	lsrs r5, r0, 16
	movs r4, 0
_0811F0C8:
	lsls r0, r4, 24
	lsrs r0, 24
	bl sub_811EF98
	lsls r0, 24
	cmp r0, 0
	beq _0811F0E0
	cmp r5, 0
	beq _0811F0A0
	subs r0, r5, 0x1
	lsls r0, 16
	lsrs r5, r0, 16
_0811F0E0:
	adds r0, r4, 0x1
	lsls r0, 16
	lsrs r4, r0, 16
	cmp r4, 0x20
	bls _0811F0C8
_0811F0EA:
	ldr r0, =0x0000ffff
_0811F0EC:
	pop {r4,r5}
	pop {r1}
	bx r1
	.pool
	thumb_func_end sub_811F090

	thumb_func_start sub_811F0F8
sub_811F0F8: @ 811F0F8
	push {lr}
	bl IsNationalPokedexEnabled
	lsls r0, 24
	lsrs r0, 24
	pop {r1}
	bx r1
	thumb_func_end sub_811F0F8

	thumb_func_start sub_811F108
sub_811F108: @ 811F108
	push {r4-r7,lr}
	movs r0, 0
	bl EasyChat_GetNumWordsInGroup
	lsls r0, 16
	lsrs r4, r0, 16
	cmp r4, 0
	bne _0811F128
	b _0811F172
_0811F11A:
	ldrh r1, [r5]
	ldr r0, =0x000001ff
	ands r0, r1
	b _0811F174
	.pool
_0811F128:
	bl Random
	lsls r0, 16
	lsrs r0, 16
	adds r1, r4, 0
	bl __umodsi3
	lsls r0, 16
	lsrs r4, r0, 16
	ldr r0, =gEasyChatGroups
	ldr r5, [r0]
	ldrh r7, [r0, 0x4]
	movs r6, 0
	cmp r6, r7
	bcs _0811F172
_0811F146:
	ldrh r0, [r5]
	bl SpeciesToNationalPokedexNum
	lsls r0, 16
	lsrs r0, 16
	movs r1, 0
	bl GetSetPokedexFlag
	lsls r0, 24
	cmp r0, 0
	beq _0811F166
	cmp r4, 0
	beq _0811F11A
	subs r0, r4, 0x1
	lsls r0, 16
	lsrs r4, r0, 16
_0811F166:
	adds r5, 0x2
	adds r0, r6, 0x1
	lsls r0, 16
	lsrs r6, r0, 16
	cmp r6, r7
	bcc _0811F146
_0811F172:
	ldr r0, =0x0000ffff
_0811F174:
	pop {r4-r7}
	pop {r1}
	bx r1
	.pool
	thumb_func_end sub_811F108

	thumb_func_start InitEasyChatPhrases
InitEasyChatPhrases: @ 811F184
	push {r4-r7,lr}
	movs r2, 0
	ldr r5, =gSaveBlock1Ptr
	ldr r4, =0x00002bb0
	ldr r3, =gUnknown_0859E62C
_0811F18E:
	ldr r1, [r5]
	lsls r0, r2, 1
	adds r1, r4
	adds r1, r0
	adds r0, r3
	ldrh r0, [r0]
	strh r0, [r1]
	adds r0, r2, 0x1
	lsls r0, 16
	lsrs r2, r0, 16
	cmp r2, 0x3
	bls _0811F18E
	movs r2, 0
	ldr r5, =gSaveBlock1Ptr
	ldr r4, =0x00002bbc
	ldr r3, =gUnknown_0859E634
_0811F1AE:
	ldr r1, [r5]
	lsls r0, r2, 1
	adds r1, r4
	adds r1, r0
	adds r0, r3
	ldrh r0, [r0]
	strh r0, [r1]
	adds r0, r2, 0x1
	lsls r0, 16
	lsrs r2, r0, 16
	cmp r2, 0x5
	bls _0811F1AE
	movs r2, 0
	ldr r5, =gSaveBlock1Ptr
	ldr r4, =0x00002bc8
	ldr r3, =gUnknown_0859E640
_0811F1CE:
	ldr r1, [r5]
	lsls r0, r2, 1
	adds r1, r4
	adds r1, r0
	adds r0, r3
	ldrh r0, [r0]
	strh r0, [r1]
	adds r0, r2, 0x1
	lsls r0, 16
	lsrs r2, r0, 16
	cmp r2, 0x5
	bls _0811F1CE
	movs r2, 0
	ldr r5, =gSaveBlock1Ptr
	ldr r4, =0x00002bd4
	ldr r3, =gUnknown_0859E64C
_0811F1EE:
	ldr r1, [r5]
	lsls r0, r2, 1
	adds r1, r4
	adds r1, r0
	adds r0, r3
	ldrh r0, [r0]
	strh r0, [r1]
	adds r0, r2, 0x1
	lsls r0, 16
	lsrs r2, r0, 16
	cmp r2, 0x5
	bls _0811F1EE
	movs r2, 0
	ldr r7, =gSaveBlock1Ptr
	ldr r6, =0x00002be0
	ldr r0, =0x0000ffff
	adds r5, r0, 0
_0811F210:
	movs r3, 0
	lsls r0, r2, 3
	adds r0, r2
	lsls r4, r0, 2
_0811F218:
	ldr r1, [r7]
	lsls r0, r3, 1
	adds r0, r4
	adds r1, r6
	adds r1, r0
	ldrh r0, [r1]
	orrs r0, r5
	strh r0, [r1]
	adds r0, r3, 0x1
	lsls r0, 16
	lsrs r3, r0, 16
	cmp r3, 0x8
	bls _0811F218
	adds r0, r2, 0x1
	lsls r0, 16
	lsrs r2, r0, 16
	cmp r2, 0xF
	bls _0811F210
	movs r2, 0
	ldr r4, =gSaveBlock1Ptr
	ldr r3, =0x00002e20
	movs r1, 0
_0811F244:
	ldr r0, [r4]
	adds r0, r3
	adds r0, r2
	strb r1, [r0]
	adds r0, r2, 0x1
	lsls r0, 16
	lsrs r2, r0, 16
	cmp r2, 0x3F
	bls _0811F244
	pop {r4-r7}
	pop {r0}
	bx r0
	.pool
	thumb_func_end InitEasyChatPhrases

	thumb_func_start sub_811F28C
sub_811F28C: @ 811F28C
	push {r4,lr}
	ldr r4, =gUnknown_0203A120
	ldr r0, =0x00003ba4
	bl Alloc
	str r0, [r4]
	cmp r0, 0
	beq _0811F2B0
	bl sub_811F2D4
	bl sub_811F46C
	movs r0, 0x1
	b _0811F2B2
	.pool
_0811F2B0:
	movs r0, 0
_0811F2B2:
	pop {r4}
	pop {r1}
	bx r1
	thumb_func_end sub_811F28C

	thumb_func_start sub_811F2B8
sub_811F2B8: @ 811F2B8
	push {r4,lr}
	ldr r4, =gUnknown_0203A120
	ldr r0, [r4]
	cmp r0, 0
	beq _0811F2CA
	bl Free
	movs r0, 0
	str r0, [r4]
_0811F2CA:
	pop {r4}
	pop {r0}
	bx r0
	.pool
	thumb_func_end sub_811F2B8

	thumb_func_start sub_811F2D4
sub_811F2D4: @ 811F2D4
	push {r4,r5,lr}
	ldr r4, =gUnknown_0203A120
	ldr r0, [r4]
	movs r5, 0
	strh r5, [r0]
	movs r0, 0
	bl GetNationalPokedexCount
	lsls r0, 16
	cmp r0, 0
	beq _0811F2FC
	ldr r0, [r4]
	ldrh r1, [r0]
	adds r2, r1, 0x1
	strh r2, [r0]
	lsls r1, 16
	lsrs r1, 15
	adds r0, 0x2
	adds r0, r1
	strh r5, [r0]
_0811F2FC:
	movs r3, 0x1
_0811F2FE:
	ldr r0, [r4]
	ldrh r2, [r0]
	adds r1, r2, 0x1
	strh r1, [r0]
	lsls r2, 16
	lsrs r2, 15
	adds r0, 0x2
	adds r0, r2
	strh r3, [r0]
	adds r3, 0x1
	cmp r3, 0x10
	ble _0811F2FE
	ldr r0, =0x00000864
	bl FlagGet
	lsls r0, 24
	cmp r0, 0
	beq _0811F358
	ldr r0, =gUnknown_0203A120
	ldr r2, [r0]
	ldrh r0, [r2]
	adds r1, r0, 0x1
	strh r1, [r2]
	lsls r0, 16
	lsrs r0, 15
	adds r3, r2, 0x2
	adds r0, r3, r0
	movs r1, 0x11
	strh r1, [r0]
	ldrh r0, [r2]
	adds r1, r0, 0x1
	strh r1, [r2]
	lsls r0, 16
	lsrs r0, 15
	adds r0, r3, r0
	movs r1, 0x12
	strh r1, [r0]
	ldrh r0, [r2]
	adds r1, r0, 0x1
	strh r1, [r2]
	lsls r0, 16
	lsrs r0, 15
	adds r3, r0
	movs r0, 0x13
	strh r0, [r3]
_0811F358:
	ldr r0, =0x00000866
	bl FlagGet
	lsls r0, 24
	cmp r0, 0
	beq _0811F37A
	ldr r0, =gUnknown_0203A120
	ldr r0, [r0]
	ldrh r1, [r0]
	adds r2, r1, 0x1
	strh r2, [r0]
	lsls r1, 16
	lsrs r1, 15
	adds r0, 0x2
	adds r0, r1
	movs r1, 0x14
	strh r1, [r0]
_0811F37A:
	bl IsNationalPokedexEnabled
	cmp r0, 0
	beq _0811F398
	ldr r0, =gUnknown_0203A120
	ldr r0, [r0]
	ldrh r1, [r0]
	adds r2, r1, 0x1
	strh r2, [r0]
	lsls r1, 16
	lsrs r1, 15
	adds r0, 0x2
	adds r0, r1
	movs r1, 0x15
	strh r1, [r0]
_0811F398:
	pop {r4,r5}
	pop {r0}
	bx r0
	.pool
	thumb_func_end sub_811F2D4

	thumb_func_start sub_811F3AC
sub_811F3AC: @ 811F3AC
	ldr r0, =gUnknown_0203A120
	ldr r0, [r0]
	ldrb r0, [r0]
	bx lr
	.pool
	thumb_func_end sub_811F3AC

	thumb_func_start sub_811F3B8
sub_811F3B8: @ 811F3B8
	push {lr}
	lsls r0, 24
	lsrs r2, r0, 24
	ldr r0, =gUnknown_0203A120
	ldr r1, [r0]
	ldrh r0, [r1]
	cmp r2, r0
	bcs _0811F3D8
	lsls r0, r2, 1
	adds r1, 0x2
	adds r1, r0
	ldrb r0, [r1]
	b _0811F3DA
	.pool
_0811F3D8:
	movs r0, 0x16
_0811F3DA:
	pop {r1}
	bx r1
	thumb_func_end sub_811F3B8

	thumb_func_start sub_811F3E0
sub_811F3E0: @ 811F3E0
	push {r4,r5,lr}
	adds r4, r0, 0
	lsls r1, 24
	lsls r2, 16
	lsrs r5, r2, 16
	ldr r0, =gEasyChatGroupNamePointers
	lsrs r1, 22
	adds r1, r0
	ldr r1, [r1]
	adds r0, r4, 0
	bl StringCopy
	adds r1, r0, 0
	subs r4, r1, r4
	lsls r4, 16
	lsrs r0, r4, 16
	cmp r0, r5
	bcs _0811F414
	movs r2, 0
_0811F406:
	strb r2, [r1]
	adds r1, 0x1
	adds r0, 0x1
	lsls r0, 16
	lsrs r0, 16
	cmp r0, r5
	bcc _0811F406
_0811F414:
	movs r0, 0xFF
	strb r0, [r1]
	adds r0, r1, 0
	pop {r4,r5}
	pop {r1}
	bx r1
	.pool
	thumb_func_end sub_811F3E0

	thumb_func_start sub_811F424
sub_811F424: @ 811F424
	lsls r0, 24
	ldr r1, =gEasyChatGroupNamePointers
	lsrs r0, 22
	adds r0, r1
	ldr r0, [r0]
	bx lr
	.pool
	thumb_func_end sub_811F424

	thumb_func_start CopyEasyChatWordPadded
@ char *CopyEasyChatWordPadded(char *dest, u16 groupIdWordIdPair, u16 minLength)
CopyEasyChatWordPadded: @ 811F434
	push {r4,r5,lr}
	adds r4, r0, 0
	lsls r1, 16
	lsrs r1, 16
	lsls r2, 16
	lsrs r5, r2, 16
	bl CopyEasyChatWord
	adds r1, r0, 0
	subs r4, r1, r4
	lsls r4, 16
	lsrs r0, r4, 16
	cmp r0, r5
	bcs _0811F460
	movs r2, 0
_0811F452:
	strb r2, [r1]
	adds r1, 0x1
	adds r0, 0x1
	lsls r0, 16
	lsrs r0, 16
	cmp r0, r5
	bcc _0811F452
_0811F460:
	movs r0, 0xFF
	strb r0, [r1]
	adds r0, r1, 0
	pop {r4,r5}
	pop {r1}
	bx r1
	thumb_func_end CopyEasyChatWordPadded

	thumb_func_start sub_811F46C
sub_811F46C: @ 811F46C
	push {r4-r7,lr}
	mov r7, r10
	mov r6, r9
	mov r5, r8
	push {r5-r7}
	sub sp, 0x10
	movs r3, 0
_0811F47A:
	ldr r2, =gEasyChatWordsByLetterPointers
	lsls r1, r3, 3
	adds r0, r2, 0x4
	adds r0, r1, r0
	ldr r0, [r0]
	str r0, [sp]
	adds r1, r2
	ldr r7, [r1]
	ldr r0, =gUnknown_0203A120
	ldr r1, [r0]
	lsls r2, r3, 1
	adds r1, 0x2E
	adds r1, r2
	movs r0, 0
	strh r0, [r1]
	mov r10, r0
	movs r1, 0
	str r2, [sp, 0x4]
	adds r0, r3, 0x1
	str r0, [sp, 0x8]
	ldr r2, [sp]
	cmp r1, r2
	bge _0811F530
_0811F4A8:
	ldrh r0, [r7]
	ldr r2, =0x0000ffff
	cmp r0, r2
	bne _0811F4FC
	adds r7, 0x2
	ldrh r4, [r7]
	adds r7, 0x2
	adds r0, r1, 0x1
	adds r1, r0, r4
	b _0811F4FE
	.pool
_0811F4C8:
	ldr r0, =gUnknown_0203A120
	ldr r2, [r0]
	mov r0, r10
	lsls r1, r0, 1
	lsls r0, r3, 4
	adds r0, r3
	lsls r0, 3
	subs r0, r3
	lsls r0, 2
	adds r1, r0
	adds r0, r2, 0
	adds r0, 0x64
	adds r0, r1
	ldrh r1, [r5]
	strh r1, [r0]
	movs r0, 0x1
	add r10, r0
	adds r2, 0x2E
	ldr r0, [sp, 0x4]
	adds r2, r0
	ldrh r0, [r2]
	adds r0, 0x1
	strh r0, [r2]
	b _0811F526
	.pool
_0811F4FC:
	movs r4, 0x1
_0811F4FE:
	movs r6, 0
	adds r1, 0x1
	mov r9, r1
	lsls r2, r4, 1
	mov r8, r2
	cmp r6, r4
	bge _0811F526
	adds r5, r7, 0
_0811F50E:
	ldrh r0, [r5]
	str r3, [sp, 0xC]
	bl sub_811F860
	lsls r0, 24
	ldr r3, [sp, 0xC]
	cmp r0, 0
	bne _0811F4C8
	adds r5, 0x2
	adds r6, 0x1
	cmp r6, r4
	blt _0811F50E
_0811F526:
	add r7, r8
	mov r1, r9
	ldr r0, [sp]
	cmp r1, r0
	blt _0811F4A8
_0811F530:
	ldr r3, [sp, 0x8]
	cmp r3, 0x1A
	ble _0811F47A
	add sp, 0x10
	pop {r3-r5}
	mov r8, r3
	mov r9, r4
	mov r10, r5
	pop {r4-r7}
	pop {r0}
	bx r0
	thumb_func_end sub_811F46C

	thumb_func_start sub_811F548
sub_811F548: @ 811F548
	push {lr}
	lsls r1, 16
	lsrs r1, 16
	cmp r0, 0
	bne _0811F55A
	adds r0, r1, 0
	bl sub_811F5C4
	b _0811F560
_0811F55A:
	adds r0, r1, 0
	bl sub_811F6B8
_0811F560:
	ldr r1, =gUnknown_0203A120
	ldr r1, [r1]
	ldr r2, =0x00003ba0
	adds r1, r2
	strh r0, [r1]
	pop {r0}
	bx r0
	.pool
	thumb_func_end sub_811F548

	thumb_func_start sub_811F578
sub_811F578: @ 811F578
	push {lr}
	lsls r0, 16
	lsrs r2, r0, 16
	ldr r0, =gUnknown_0203A120
	ldr r1, [r0]
	ldr r3, =0x00003ba0
	adds r0, r1, r3
	ldrh r0, [r0]
	cmp r2, r0
	bcs _0811F5A4
	lsls r0, r2, 1
	ldr r2, =0x00003984
	adds r1, r2
	adds r1, r0
	ldrh r0, [r1]
	b _0811F5A6
	.pool
_0811F5A4:
	ldr r0, =0x0000ffff
_0811F5A6:
	pop {r1}
	bx r1
	.pool
	thumb_func_end sub_811F578

	thumb_func_start sub_811F5B0
sub_811F5B0: @ 811F5B0
	ldr r0, =gUnknown_0203A120
	ldr r0, [r0]
	ldr r1, =0x00003ba0
	adds r0, r1
	ldrh r0, [r0]
	bx lr
	.pool
	thumb_func_end sub_811F5B0

	thumb_func_start sub_811F5C4
sub_811F5C4: @ 811F5C4
	push {r4-r7,lr}
	mov r7, r10
	mov r6, r9
	mov r5, r8
	push {r5-r7}
	lsls r0, 16
	lsrs r2, r0, 16
	ldr r1, =gEasyChatGroups
	lsls r0, r2, 3
	adds r0, r1
	ldrh r3, [r0, 0x4]
	mov r8, r3
	cmp r2, 0
	beq _0811F5EC
	cmp r2, 0x15
	beq _0811F5EC
	cmp r2, 0x12
	beq _0811F5EC
	cmp r2, 0x13
	bne _0811F64C
_0811F5EC:
	lsls r0, r2, 3
	adds r0, r1
	ldr r1, [r0]
	movs r7, 0
	movs r5, 0
	cmp r5, r8
	bcs _0811F698
	movs r0, 0x7F
	ands r0, r2
	lsls r0, 9
	mov r9, r0
	adds r4, r1, 0
	lsls r6, r2, 24
_0811F606:
	ldrh r0, [r4]
	lsrs r1, r6, 24
	bl sub_811F764
	lsls r0, 24
	cmp r0, 0
	beq _0811F630
	ldr r0, =gUnknown_0203A120
	ldr r2, [r0]
	lsls r0, r5, 1
	ldr r1, =0x00003984
	adds r2, r1
	adds r2, r0
	ldrh r0, [r4]
	ldr r3, =0x000001ff
	adds r1, r3, 0
	ands r0, r1
	mov r1, r9
	orrs r0, r1
	strh r0, [r2]
	adds r5, 0x1
_0811F630:
	adds r4, 0x2
	adds r7, 0x1
	cmp r7, r8
	bcc _0811F606
	b _0811F698
	.pool
_0811F64C:
	ldr r1, [r0]
	movs r7, 0
	movs r5, 0
	cmp r5, r8
	bcs _0811F698
	movs r0, 0x7F
	ands r0, r2
	lsls r0, 9
	mov r10, r0
	adds r6, r1, 0
	lsls r2, 24
	mov r9, r2
_0811F664:
	ldrh r4, [r6, 0x4]
	adds r0, r4, 0
	mov r2, r9
	lsrs r1, r2, 24
	bl sub_811F764
	lsls r0, 24
	cmp r0, 0
	beq _0811F690
	ldr r0, =gUnknown_0203A120
	ldr r1, [r0]
	lsls r0, r5, 1
	ldr r3, =0x00003984
	adds r1, r3
	adds r1, r0
	ldr r2, =0x000001ff
	adds r0, r2, 0
	ands r4, r0
	mov r3, r10
	orrs r4, r3
	strh r4, [r1]
	adds r5, 0x1
_0811F690:
	adds r6, 0xC
	adds r7, 0x1
	cmp r7, r8
	bcc _0811F664
_0811F698:
	lsls r0, r5, 16
	lsrs r0, 16
	pop {r3-r5}
	mov r8, r3
	mov r9, r4
	mov r10, r5
	pop {r4-r7}
	pop {r1}
	bx r1
	.pool
	thumb_func_end sub_811F5C4

	thumb_func_start sub_811F6B8
sub_811F6B8: @ 811F6B8
	push {r4-r7,lr}
	mov r7, r8
	push {r7}
	lsls r0, 16
	lsrs r1, r0, 16
	movs r4, 0
	movs r6, 0
	ldr r3, =gUnknown_0203A120
	ldr r0, [r3]
	lsls r5, r1, 1
	adds r0, 0x2E
	adds r0, r5
	ldrh r0, [r0]
	cmp r6, r0
	bcs _0811F718
	mov r8, r3
	lsls r0, r1, 4
	adds r0, r1
	lsls r0, 3
	subs r0, r1
	lsls r7, r0, 2
	ldr r0, =0x00003984
	mov r12, r0
_0811F6E6:
	mov r0, r8
	ldr r3, [r0]
	adds r1, r6, 0
	adds r0, r1, 0x1
	lsls r0, 16
	lsrs r6, r0, 16
	lsls r1, 1
	mov r0, r12
	adds r2, r3, r0
	adds r2, r1
	lsls r1, r4, 1
	adds r1, r7
	adds r0, r3, 0
	adds r0, 0x64
	adds r0, r1
	ldrh r0, [r0]
	strh r0, [r2]
	adds r0, r4, 0x1
	lsls r0, 16
	lsrs r4, r0, 16
	adds r3, 0x2E
	adds r3, r5
	ldrh r3, [r3]
	cmp r4, r3
	bcc _0811F6E6
_0811F718:
	adds r0, r6, 0
	pop {r3}
	mov r8, r3
	pop {r4-r7}
	pop {r1}
	bx r1
	.pool
	thumb_func_end sub_811F6B8

	thumb_func_start sub_811F72C
sub_811F72C: @ 811F72C
	push {r4,lr}
	lsls r0, 24
	lsrs r3, r0, 24
	movs r2, 0
	ldr r0, =gUnknown_0203A120
	ldr r0, [r0]
	ldrh r1, [r0]
	cmp r2, r1
	bge _0811F75C
	adds r4, r3, 0
	adds r3, r1, 0
	adds r1, r0, 0x2
_0811F744:
	ldrh r0, [r1]
	cmp r0, r4
	bne _0811F754
	movs r0, 0x1
	b _0811F75E
	.pool
_0811F754:
	adds r1, 0x2
	adds r2, 0x1
	cmp r2, r3
	blt _0811F744
_0811F75C:
	movs r0, 0
_0811F75E:
	pop {r4}
	pop {r1}
	bx r1
	thumb_func_end sub_811F72C

	thumb_func_start sub_811F764
sub_811F764: @ 811F764
	push {r4,lr}
	lsls r0, 16
	lsrs r4, r0, 16
	lsls r1, 24
	lsrs r2, r1, 24
	cmp r2, 0x15
	bhi _0811F81A
	lsls r0, r2, 2
	ldr r1, =_0811F780
	adds r0, r1
	ldr r0, [r0]
	mov pc, r0
	.pool
	.align 2, 0
_0811F780:
	.4byte _0811F7D8
	.4byte _0811F81A
	.4byte _0811F81A
	.4byte _0811F81A
	.4byte _0811F81A
	.4byte _0811F81A
	.4byte _0811F81A
	.4byte _0811F81A
	.4byte _0811F81A
	.4byte _0811F81A
	.4byte _0811F81A
	.4byte _0811F81A
	.4byte _0811F81A
	.4byte _0811F81A
	.4byte _0811F81A
	.4byte _0811F81A
	.4byte _0811F81A
	.4byte _0811F81A
	.4byte _0811F808
	.4byte _0811F808
	.4byte _0811F80C
	.4byte _0811F7EE
_0811F7D8:
	adds r0, r4, 0
	bl SpeciesToNationalPokedexNum
	lsls r0, 16
	lsrs r0, 16
	movs r1, 0
	bl GetSetPokedexFlag
	lsls r0, 24
	lsrs r0, 24
	b _0811F82C
_0811F7EE:
	adds r0, r4, 0
	bl sub_811F838
	cmp r0, 0
	beq _0811F808
	adds r0, r4, 0
	bl SpeciesToNationalPokedexNum
	lsls r0, 16
	lsrs r0, 16
	movs r1, 0
	bl GetSetPokedexFlag
_0811F808:
	movs r0, 0x1
	b _0811F82C
_0811F80C:
	lsls r0, r4, 24
	lsrs r0, 24
	bl sub_811EF98
	lsls r0, 24
	lsrs r0, 24
	b _0811F82C
_0811F81A:
	ldr r1, =gEasyChatGroups
	lsls r0, r2, 3
	adds r0, r1
	ldr r1, [r0]
	lsls r0, r4, 1
	adds r0, r4
	lsls r0, 2
	adds r0, r1
	ldrb r0, [r0, 0x8]
_0811F82C:
	pop {r4}
	pop {r1}
	bx r1
	.pool
	thumb_func_end sub_811F764

	thumb_func_start sub_811F838
sub_811F838: @ 811F838
	push {lr}
	lsls r0, 16
	lsrs r3, r0, 16
	movs r2, 0
	ldr r1, =gUnknown_0859E658
_0811F842:
	ldrh r0, [r1]
	cmp r0, r3
	bne _0811F850
	movs r0, 0x1
	b _0811F85A
	.pool
_0811F850:
	adds r1, 0x2
	adds r2, 0x1
	cmp r2, 0
	beq _0811F842
	movs r0, 0
_0811F85A:
	pop {r1}
	bx r1
	thumb_func_end sub_811F838

	thumb_func_start sub_811F860
sub_811F860: @ 811F860
	push {r4,r5,lr}
	lsls r0, 16
	lsrs r5, r0, 25
	lsls r0, 7
	lsrs r4, r0, 23
	adds r0, r5, 0
	bl sub_811F72C
	lsls r0, 24
	cmp r0, 0
	beq _0811F884
	adds r0, r4, 0
	adds r1, r5, 0
	bl sub_811F764
	lsls r0, 24
	lsrs r0, 24
	b _0811F886
_0811F884:
	movs r0, 0
_0811F886:
	pop {r4,r5}
	pop {r1}
	bx r1
	thumb_func_end sub_811F860

	thumb_func_start InitializeEasyChatWordArray
InitializeEasyChatWordArray: @ 811F88C
	push {lr}
	adds r2, r0, 0
	lsls r1, 16
	ldr r0, =0xffff0000
	adds r1, r0
	lsrs r0, r1, 16
	ldr r1, =0x0000ffff
	cmp r0, r1
	beq _0811F8AE
	adds r3, r1, 0
_0811F8A0:
	strh r3, [r2]
	adds r2, 0x2
	subs r0, 0x1
	lsls r0, 16
	lsrs r0, 16
	cmp r0, r1
	bne _0811F8A0
_0811F8AE:
	pop {r0}
	bx r0
	.pool
	thumb_func_end InitializeEasyChatWordArray

	thumb_func_start sub_811F8BC
sub_811F8BC: @ 811F8BC
	push {lr}
	bl sub_801B058
	ldr r1, =0x0000ffff
	adds r2, r1, 0
	adds r1, r0, 0x6
_0811F8C8:
	strh r2, [r1]
	subs r1, 0x2
	cmp r1, r0
	bge _0811F8C8
	pop {r0}
	bx r0
	.pool
	thumb_func_end sub_811F8BC

	thumb_func_start sub_811F8D8
sub_811F8D8: @ 811F8D8
	push {r4,r5,lr}
	asrs r4, r0, 9
	movs r1, 0x7F
	ldr r5, =0x000001ff
	ands r5, r0
	ands r4, r1
	adds r0, r4, 0
	bl sub_811EA28
	lsls r0, 24
	cmp r0, 0
	beq _0811F904
	adds r0, r5, 0
	adds r1, r4, 0
	bl sub_811F764
	lsls r0, 24
	lsrs r0, 24
	b _0811F906
	.pool
_0811F904:
	movs r0, 0
_0811F906:
	pop {r4,r5}
	pop {r1}
	bx r1
	thumb_func_end sub_811F8D8

	.align 2, 0 @ Don't pad with nop.<|MERGE_RESOLUTION|>--- conflicted
+++ resolved
@@ -5,1275 +5,6 @@
 
 	.text
 
-<<<<<<< HEAD
-	thumb_func_start sub_811A20C
-sub_811A20C: @ 811A20C
-	push {r4-r6,lr}
-	mov r6, r9
-	mov r5, r8
-	push {r5,r6}
-	adds r6, r0, 0
-	mov r8, r1
-	mov r9, r2
-	adds r5, r3, 0
-	lsls r6, 24
-	lsrs r6, 24
-	lsls r5, 24
-	lsrs r5, 24
-	bl ResetTasks
-	ldr r0, =sub_811A2C0
-	movs r1, 0
-	bl CreateTask
-	adds r4, r0, 0
-	lsls r4, 24
-	lsrs r4, 24
-	ldr r1, =gTasks
-	lsls r0, r4, 2
-	adds r0, r4
-	lsls r0, 3
-	adds r0, r1
-	strh r6, [r0, 0xA]
-	strh r5, [r0, 0x16]
-	adds r0, r4, 0
-	movs r1, 0x2
-	mov r2, r8
-	bl SetWordTaskArg
-	adds r0, r4, 0
-	movs r1, 0x4
-	mov r2, r9
-	bl SetWordTaskArg
-	ldr r0, =sub_811A278
-	bl SetMainCallback2
-	pop {r3,r4}
-	mov r8, r3
-	mov r9, r4
-	pop {r4-r6}
-	pop {r0}
-	bx r0
-	.pool
-	thumb_func_end sub_811A20C
-
-	thumb_func_start sub_811A278
-sub_811A278: @ 811A278
-	push {lr}
-	bl RunTasks
-	bl AnimateSprites
-	bl BuildOamBuffer
-	bl UpdatePaletteFade
-	pop {r0}
-	bx r0
-	thumb_func_end sub_811A278
-
-	thumb_func_start sub_811A290
-sub_811A290: @ 811A290
-	push {lr}
-	bl TransferPlttBuffer
-	bl LoadOam
-	bl ProcessSpriteCopyRequests
-	pop {r0}
-	bx r0
-	thumb_func_end sub_811A290
-
-	thumb_func_start sub_811A2A4
-sub_811A2A4: @ 811A2A4
-	lsls r0, 24
-	lsrs r0, 24
-	ldr r3, =gTasks
-	lsls r2, r0, 2
-	adds r2, r0
-	lsls r2, 3
-	adds r2, r3
-	str r1, [r2]
-	movs r0, 0
-	strh r0, [r2, 0x8]
-	bx lr
-	.pool
-	thumb_func_end sub_811A2A4
-
-	thumb_func_start sub_811A2C0
-sub_811A2C0: @ 811A2C0
-	push {r4,lr}
-	lsls r0, 24
-	lsrs r4, r0, 24
-	bl is_c1_link_related_active
-	cmp r0, 0
-	bne _0811A2DC
-_0811A2CE:
-	adds r0, r4, 0
-	bl sub_811A428
-	lsls r0, 24
-	cmp r0, 0
-	bne _0811A2CE
-	b _0811A2EA
-_0811A2DC:
-	adds r0, r4, 0
-	bl sub_811A428
-	lsls r0, 24
-	lsrs r0, 24
-	cmp r0, 0x1
-	beq _0811A2F2
-_0811A2EA:
-	ldr r1, =sub_811A2FC
-	adds r0, r4, 0
-	bl sub_811A2A4
-_0811A2F2:
-	pop {r4}
-	pop {r0}
-	bx r0
-	.pool
-	thumb_func_end sub_811A2C0
-
-	thumb_func_start sub_811A2FC
-sub_811A2FC: @ 811A2FC
-	push {r4-r6,lr}
-	sub sp, 0x4
-	lsls r0, 24
-	lsrs r2, r0, 24
-	lsls r0, r2, 2
-	adds r0, r2
-	lsls r0, 3
-	ldr r1, =gTasks + 0x8
-	adds r5, r0, r1
-	movs r1, 0
-	ldrsh r0, [r5, r1]
-	cmp r0, 0x5
-	bls _0811A318
-	b _0811A41C
-_0811A318:
-	lsls r0, 2
-	ldr r1, =_0811A32C
-	adds r0, r1
-	ldr r0, [r0]
-	mov pc, r0
-	.pool
-	.align 2, 0
-_0811A32C:
-	.4byte _0811A344
-	.4byte _0811A370
-	.4byte _0811A3CC
-	.4byte _0811A3D4
-	.4byte _0811A3EC
-	.4byte _0811A40C
-_0811A344:
-	ldr r0, =sub_811A290
-	bl SetVBlankCallback
-	movs r4, 0x1
-	negs r4, r4
-	adds r0, r4, 0
-	movs r1, 0x10
-	movs r2, 0
-	bl BlendPalettes
-	movs r0, 0
-	str r0, [sp]
-	adds r0, r4, 0
-	adds r1, r4, 0
-	movs r2, 0x10
-	movs r3, 0
-	bl BeginNormalPaletteFade
-	movs r0, 0x5
-	b _0811A41A
-	.pool
-_0811A370:
-	bl sub_811AAAC
-	lsls r0, 16
-	lsrs r4, r0, 16
-	adds r6, r4, 0
-	adds r0, r4, 0
-	bl sub_811A88C
-	cmp r0, 0
-	beq _0811A39E
-	movs r0, 0x1
-	negs r0, r0
-	movs r1, 0x2
-	negs r1, r1
-	movs r2, 0
-	str r2, [sp]
-	movs r3, 0x10
-	bl BeginNormalPaletteFade
-	movs r0, 0x3
-	strh r0, [r5]
-	strh r4, [r5, 0xC]
-	b _0811A41C
-_0811A39E:
-	cmp r4, 0x18
-	bne _0811A3B6
-	movs r1, 0x1
-	negs r1, r1
-	str r0, [sp]
-	adds r0, r1, 0
-	movs r2, 0
-	movs r3, 0x10
-	bl BeginNormalPaletteFade
-	movs r0, 0x4
-	b _0811A41A
-_0811A3B6:
-	cmp r6, 0
-	beq _0811A41C
-	movs r0, 0x5
-	bl PlaySE
-	adds r0, r6, 0
-	bl sub_811C158
-	ldrh r0, [r5]
-	adds r0, 0x1
-	b _0811A41A
-_0811A3CC:
-	bl sub_811C170
-	lsls r0, 24
-	b _0811A414
-_0811A3D4:
-	ldr r0, =gPaletteFade
-	ldrb r1, [r0, 0x7]
-	movs r0, 0x80
-	ands r0, r1
-	cmp r0, 0
-	bne _0811A41C
-	ldrh r0, [r5, 0xC]
-	bl sub_811A8A4
-	b _0811A41C
-	.pool
-_0811A3EC:
-	ldr r0, =gPaletteFade
-	ldrb r1, [r0, 0x7]
-	movs r0, 0x80
-	ands r0, r1
-	cmp r0, 0
-	bne _0811A41C
-	adds r0, r2, 0
-	movs r1, 0x4
-	bl GetWordTaskArg
-	bl sub_811A4D0
-	b _0811A41C
-	.pool
-_0811A40C:
-	ldr r0, =gPaletteFade
-	ldrb r1, [r0, 0x7]
-	movs r0, 0x80
-	ands r0, r1
-_0811A414:
-	cmp r0, 0
-	bne _0811A41C
-	movs r0, 0x1
-_0811A41A:
-	strh r0, [r5]
-_0811A41C:
-	add sp, 0x4
-	pop {r4-r6}
-	pop {r0}
-	bx r0
-	.pool
-	thumb_func_end sub_811A2FC
-
-	thumb_func_start sub_811A428
-sub_811A428: @ 811A428
-	push {r4-r6,lr}
-	lsls r0, 24
-	lsrs r5, r0, 24
-	lsls r0, r5, 2
-	adds r0, r5
-	lsls r0, 3
-	ldr r1, =gTasks + 0x8
-	adds r6, r0, r1
-	movs r1, 0
-	ldrsh r0, [r6, r1]
-	cmp r0, 0x4
-	bhi _0811A4BC
-	lsls r0, 2
-	ldr r1, =_0811A454
-	adds r0, r1
-	ldr r0, [r0]
-	mov pc, r0
-	.pool
-	.align 2, 0
-_0811A454:
-	.4byte _0811A468
-	.4byte _0811A47C
-	.4byte _0811A482
-	.4byte _0811A498
-	.4byte _0811A4B0
-_0811A468:
-	movs r0, 0
-	bl SetVBlankCallback
-	bl ResetSpriteData
-	bl FreeAllSpritePalettes
-	bl ResetPaletteFade
-	b _0811A4C0
-_0811A47C:
-	bl sub_811F28C
-	b _0811A49C
-_0811A482:
-	ldrb r4, [r6, 0x2]
-	adds r0, r5, 0
-	movs r1, 0x2
-	bl GetWordTaskArg
-	adds r1, r0, 0
-	ldrb r2, [r6, 0xE]
-	adds r0, r4, 0
-	bl sub_811A95C
-	b _0811A49C
-_0811A498:
-	bl sub_811BF8C
-_0811A49C:
-	lsls r0, 24
-	cmp r0, 0
-	bne _0811A4C0
-	adds r0, r5, 0
-	movs r1, 0x4
-	bl GetWordTaskArg
-	bl sub_811A4D0
-	b _0811A4C0
-_0811A4B0:
-	bl sub_811BFA4
-	lsls r0, 24
-	cmp r0, 0
-	beq _0811A4C0
-	b _0811A4C6
-_0811A4BC:
-	movs r0, 0
-	b _0811A4C8
-_0811A4C0:
-	ldrh r0, [r6]
-	adds r0, 0x1
-	strh r0, [r6]
-_0811A4C6:
-	movs r0, 0x1
-_0811A4C8:
-	pop {r4-r6}
-	pop {r1}
-	bx r1
-	thumb_func_end sub_811A428
-
-	thumb_func_start sub_811A4D0
-sub_811A4D0: @ 811A4D0
-	push {r4,lr}
-	adds r4, r0, 0
-	bl sub_811C13C
-	bl sub_811AA90
-	bl sub_811F2B8
-	bl FreeAllWindowBuffers
-	adds r0, r4, 0
-	bl SetMainCallback2
-	pop {r4}
-	pop {r0}
-	bx r0
-	thumb_func_end sub_811A4D0
-
-	thumb_func_start easy_chat_input_maybe
-easy_chat_input_maybe: @ 811A4F0
-	push {r4,r5,lr}
-	movs r5, 0x3
-	ldr r0, =gSpecialVar_0x8004
-	ldrh r0, [r0]
-	cmp r0, 0x14
-	bls _0811A4FE
-	b _0811A7D4
-_0811A4FE:
-	lsls r0, 2
-	ldr r1, =_0811A510
-	adds r0, r1
-	ldr r0, [r0]
-	mov pc, r0
-	.pool
-	.align 2, 0
-_0811A510:
-	.4byte _0811A564
-	.4byte _0811A578
-	.4byte _0811A58C
-	.4byte _0811A5A0
-	.4byte _0811A5B4
-	.4byte _0811A604
-	.4byte _0811A5D8
-	.4byte _0811A630
-	.4byte _0811A664
-	.4byte _0811A688
-	.4byte _0811A6B4
-	.4byte _0811A6D4
-	.4byte _0811A708
-	.4byte _0811A72C
-	.4byte _0811A73C
-	.4byte _0811A770
-	.4byte _0811A7D4
-	.4byte _0811A784
-	.4byte _0811A798
-	.4byte _0811A7AC
-	.4byte _0811A7BC
-_0811A564:
-	ldr r0, =gSaveBlock1Ptr
-	ldr r0, [r0]
-	ldr r1, =0x00002bb0
-	adds r4, r0, r1
-	b _0811A7C2
-	.pool
-_0811A578:
-	ldr r0, =gSaveBlock1Ptr
-	ldr r0, [r0]
-	ldr r2, =0x00002bbc
-	adds r4, r0, r2
-	b _0811A7C2
-	.pool
-_0811A58C:
-	ldr r0, =gSaveBlock1Ptr
-	ldr r0, [r0]
-	ldr r3, =0x00002bc8
-	adds r4, r0, r3
-	b _0811A7C2
-	.pool
-_0811A5A0:
-	ldr r0, =gSaveBlock1Ptr
-	ldr r0, [r0]
-	ldr r1, =0x00002bd4
-	adds r4, r0, r1
-	b _0811A7C2
-	.pool
-_0811A5B4:
-	ldr r2, =gSaveBlock1Ptr
-	ldr r0, =gSpecialVar_0x8005
-	ldrh r1, [r0]
-	lsls r0, r1, 3
-	adds r0, r1
-	lsls r0, 2
-	ldr r3, =0x00002be0
-	adds r0, r3
-	ldr r1, [r2]
-	adds r4, r1, r0
-	b _0811A7C2
-	.pool
-_0811A5D8:
-	ldr r0, =gSaveBlock1Ptr
-	ldr r0, [r0]
-	ldr r2, =0x00002e36
-	adds r1, r0, r2
-	ldr r3, =0x00002e2a
-	adds r2, r0, r3
-	movs r3, 0x5
-_0811A5E6:
-	ldrh r0, [r2]
-	strh r0, [r2, 0xC]
-	adds r2, 0x2
-	subs r3, 0x1
-	cmp r3, 0
-	bge _0811A5E6
-	adds r4, r1, 0
-	b _0811A7C2
-	.pool
-_0811A604:
-	ldr r2, =gSaveBlock1Ptr
-	ldr r0, =gSpecialVar_0x8005
-	ldrh r1, [r0]
-	lsls r0, r1, 3
-	adds r0, r1
-	lsls r0, 2
-	ldr r1, [r2]
-	adds r0, r1
-	ldr r1, =0x000027d0
-	adds r4, r0, r1
-	ldr r0, =gSpecialVar_0x8006
-	ldrb r5, [r0]
-	b _0811A7C2
-	.pool
-_0811A630:
-	ldr r2, =gSaveBlock1Ptr
-	ldr r0, =gSpecialVar_0x8005
-	ldrh r1, [r0]
-	lsls r0, r1, 3
-	adds r0, r1
-	lsls r0, 2
-	ldr r3, =0x000027cc
-	adds r0, r3
-	ldr r1, [r2]
-	adds r1, r0
-	ldr r0, =gSpecialVar_0x8006
-	ldrh r0, [r0]
-	lsls r0, 1
-	adds r0, 0x1C
-	adds r4, r1, r0
-	movs r5, 0x1
-	b _0811A7C2
-	.pool
-_0811A664:
-	ldr r2, =gSaveBlock1Ptr
-	ldr r0, =gSpecialVar_0x8005
-	ldrh r1, [r0]
-	lsls r0, r1, 3
-	adds r0, r1
-	lsls r0, 2
-	ldr r1, [r2]
-	adds r0, r1
-	ldr r1, =0x000027ce
-	adds r4, r0, r1
-	movs r5, 0
-	b _0811A7C2
-	.pool
-_0811A688:
-	ldr r4, =gStringVar3
-	ldr r1, =gSaveBlock1Ptr
-	ldr r0, [r1]
-	ldr r2, =0x00002e6c
-	adds r0, r2
-	ldrh r0, [r0]
-	strh r0, [r4]
-	ldr r0, [r1]
-	ldr r3, =0x00002e6e
-	adds r0, r3
-	ldrh r0, [r0]
-	strh r0, [r4, 0x2]
-	b _0811A7C2
-	.pool
-_0811A6B4:
-	ldr r0, =gSaveBlock1Ptr
-	ldr r0, [r0]
-	ldr r1, =0x00002baa
-	adds r4, r0, r1
-	ldr r2, =0x0000ffff
-	adds r0, r2, 0
-	strh r0, [r4]
-	movs r5, 0x1
-	b _0811A7C2
-	.pool
-_0811A6D4:
-	ldr r2, =gSaveBlock1Ptr
-	ldr r0, =gSpecialVar_0x8005
-	ldrh r1, [r0]
-	lsls r0, r1, 3
-	adds r0, r1
-	lsls r0, 2
-	ldr r3, =0x000027cc
-	adds r0, r3
-	ldr r1, [r2]
-	adds r1, r0
-	ldr r0, =gSpecialVar_0x8006
-	ldrh r0, [r0]
-	lsls r0, 1
-	adds r0, 0x4
-	adds r4, r1, r0
-	movs r5, 0
-	b _0811A7C2
-	.pool
-_0811A708:
-	ldr r2, =gSaveBlock1Ptr
-	ldr r0, =gSpecialVar_0x8005
-	ldrh r1, [r0]
-	lsls r0, r1, 3
-	adds r0, r1
-	lsls r0, 2
-	ldr r1, [r2]
-	adds r0, r1
-	ldr r1, =0x000027e4
-	adds r4, r0, r1
-	movs r5, 0x1
-	b _0811A7C2
-	.pool
-_0811A72C:
-	ldr r4, =gStringVar3
-	adds r0, r4, 0
-	movs r1, 0x2
-	bl InitializeEasyChatWordArray
-	b _0811A7C2
-	.pool
-_0811A73C:
-	ldr r2, =gSaveBlock1Ptr
-	ldr r0, =gSpecialVar_0x8005
-	ldrh r1, [r0]
-	lsls r0, r1, 3
-	adds r0, r1
-	lsls r0, 2
-	ldr r3, =0x000027cc
-	adds r0, r3
-	ldr r1, [r2]
-	adds r1, r0
-	adds r4, r1, 0
-	adds r4, 0x14
-	ldr r2, =0x0000ffff
-	adds r0, r2, 0
-	strh r0, [r1, 0x14]
-	movs r5, 0x2
-	b _0811A7C2
-	.pool
-_0811A770:
-	ldr r0, =gSaveBlock1Ptr
-	ldr r0, [r0]
-	ldr r3, =0x00003b6e
-	adds r4, r0, r3
-	b _0811A7C2
-	.pool
-_0811A784:
-	ldr r0, =gSaveBlock1Ptr
-	ldr r0, [r0]
-	ldr r1, =0x00003b5a
-	adds r4, r0, r1
-	b _0811A7C2
-	.pool
-_0811A798:
-	ldr r0, =gSaveBlock1Ptr
-	ldr r0, [r0]
-	ldr r2, =0x00003b6c
-	adds r4, r0, r2
-	b _0811A7C2
-	.pool
-_0811A7AC:
-	ldr r0, =gSaveBlock2Ptr
-	ldr r0, [r0]
-	movs r3, 0x82
-	lsls r3, 1
-	adds r4, r0, r3
-	b _0811A7C2
-	.pool
-_0811A7BC:
-	bl sub_801B058
-	adds r4, r0, 0
-_0811A7C2:
-	bl overworld_free_bg_tilemaps
-	ldr r0, =gSpecialVar_0x8004
-	ldrb r0, [r0]
-	ldr r2, =CB2_ReturnToFieldContinueScript
-	adds r1, r4, 0
-	adds r3, r5, 0
-	bl sub_811A20C
-_0811A7D4:
-	pop {r4,r5}
-	pop {r0}
-	bx r0
-	.pool
-	thumb_func_end easy_chat_input_maybe
-
-	thumb_func_start sub_811A7E4
-sub_811A7E4: @ 811A7E4
-	push {lr}
-	bl UpdatePaletteFade
-	ldr r0, =gMain
-	movs r1, 0x87
-	lsls r1, 3
-	adds r0, r1
-	ldrb r0, [r0]
-	cmp r0, 0
-	beq _0811A804
-	cmp r0, 0x1
-	beq _0811A80E
-	b _0811A840
-	.pool
-_0811A804:
-	movs r0, 0x1
-	movs r1, 0
-	bl FadeScreen
-	b _0811A840
-_0811A80E:
-	ldr r0, =gPaletteFade
-	ldrb r1, [r0, 0x7]
-	movs r0, 0x80
-	ands r0, r1
-	cmp r0, 0
-	bne _0811A84E
-	ldr r0, =gSaveBlock1Ptr
-	ldr r0, [r0]
-	ldr r1, =0x00003b58
-	adds r0, r1
-	ldr r1, =0x0000ffff
-	strh r1, [r0, 0x16]
-	bl overworld_free_bg_tilemaps
-	bl sub_811A8F0
-	b _0811A84E
-	.pool
-_0811A840:
-	ldr r1, =gMain
-	movs r0, 0x87
-	lsls r0, 3
-	adds r1, r0
-	ldrb r0, [r1]
-	adds r0, 0x1
-	strb r0, [r1]
-_0811A84E:
-	pop {r0}
-	bx r0
-	.pool
-	thumb_func_end sub_811A7E4
-
-	thumb_func_start sub_811A858
-sub_811A858: @ 811A858
-	push {lr}
-	ldr r0, =sub_811A7E4
-	bl SetMainCallback2
-	pop {r0}
-	bx r0
-	.pool
-	thumb_func_end sub_811A858
-
-	thumb_func_start sub_811A868
-sub_811A868: @ 811A868
-	push {lr}
-	lsls r0, 16
-	lsrs r2, r0, 16
-	movs r0, 0
-	ldr r1, =gUnknown_08597530
-_0811A872:
-	ldrh r3, [r1]
-	cmp r2, r3
-	beq _0811A884
-	adds r1, 0x8
-	adds r0, 0x1
-	cmp r0, 0x3
-	bls _0811A872
-	movs r0, 0x1
-	negs r0, r0
-_0811A884:
-	pop {r1}
-	bx r1
-	.pool
-	thumb_func_end sub_811A868
-
-	thumb_func_start sub_811A88C
-sub_811A88C: @ 811A88C
-	push {lr}
-	lsls r0, 16
-	lsrs r0, 16
-	bl sub_811A868
-	adds r1, r0, 0
-	mvns r1, r1
-	negs r0, r1
-	orrs r0, r1
-	lsrs r0, 31
-	pop {r1}
-	bx r1
-	thumb_func_end sub_811A88C
-
-	thumb_func_start sub_811A8A4
-sub_811A8A4: @ 811A8A4
-	push {r4,lr}
-	lsls r0, 16
-	lsrs r0, 16
-	bl sub_811A868
-	adds r4, r0, 0
-	bl ResetTasks
-	ldr r0, =gUnknown_08597530
-	lsls r4, 3
-	adds r0, 0x4
-	adds r4, r0
-	ldr r0, [r4]
-	bl sub_811A4D0
-	pop {r4}
-	pop {r0}
-	bx r0
-	.pool
-	thumb_func_end sub_811A8A4
-
-	thumb_func_start sub_811A8CC
-sub_811A8CC: @ 811A8CC
-	push {lr}
-	ldr r0, =gSaveBlock1Ptr
-	ldr r1, [r0]
-	ldr r0, =0x00003b6e
-	adds r1, r0
-	ldr r2, =CB2_ReturnToFieldContinueScript
-	movs r0, 0xF
-	movs r3, 0x3
-	bl sub_811A20C
-	pop {r0}
-	bx r0
-	.pool
-	thumb_func_end sub_811A8CC
-
-	thumb_func_start sub_811A8F0
-sub_811A8F0: @ 811A8F0
-	push {lr}
-	ldr r0, =gSaveBlock1Ptr
-	ldr r1, [r0]
-	ldr r0, =0x00003b5a
-	adds r1, r0
-	ldr r2, =CB2_ReturnToFieldContinueScript
-	movs r0, 0x10
-	movs r3, 0x3
-	bl sub_811A20C
-	pop {r0}
-	bx r0
-	.pool
-	thumb_func_end sub_811A8F0
-
-	thumb_func_start sub_811A914
-sub_811A914: @ 811A914
-	push {lr}
-	ldr r0, =gSaveBlock1Ptr
-	ldr r1, [r0]
-	ldr r0, =0x00003b6c
-	adds r1, r0
-	ldr r2, =CB2_ReturnToFieldContinueScript
-	movs r0, 0x12
-	movs r3, 0x3
-	bl sub_811A20C
-	pop {r0}
-	bx r0
-	.pool
-	thumb_func_end sub_811A914
-
-	thumb_func_start sub_811A938
-sub_811A938: @ 811A938
-	push {lr}
-	ldr r0, =gSaveBlock1Ptr
-	ldr r1, [r0]
-	ldr r0, =0x00003b5a
-	adds r1, r0
-	ldr r2, =CB2_ReturnToFieldContinueScript
-	movs r0, 0x11
-	movs r3, 0x3
-	bl sub_811A20C
-	pop {r0}
-	bx r0
-	.pool
-	thumb_func_end sub_811A938
-
-	thumb_func_start sub_811A95C
-sub_811A95C: @ 811A95C
-	push {r4-r7,lr}
-	mov r7, r8
-	push {r7}
-	mov r8, r1
-	lsls r0, 24
-	lsrs r5, r0, 24
-	lsls r2, 24
-	lsrs r6, r2, 24
-	ldr r4, =gUnknown_0203A118
-	movs r0, 0x50
-	bl Alloc
-	str r0, [r4]
-	cmp r0, 0
-	bne _0811A984
-	movs r0, 0
-	b _0811AA7E
-	.pool
-_0811A984:
-	movs r7, 0
-	strb r5, [r0]
-	ldr r0, [r4]
-	mov r1, r8
-	str r1, [r0, 0x38]
-	strb r7, [r0, 0x5]
-	ldr r0, [r4]
-	strb r7, [r0, 0x6]
-	ldr r0, [r4]
-	strb r7, [r0, 0x9]
-	ldr r0, [r4]
-	strb r6, [r0, 0x12]
-	ldr r0, [r4]
-	strb r7, [r0, 0x13]
-	adds r0, r5, 0
-	bl sub_811BCC8
-	lsls r0, 24
-	lsrs r6, r0, 24
-	cmp r5, 0x10
-	bne _0811A9C6
-	ldr r0, [r4]
-	adds r0, 0x14
-	bl sub_811BDF0
-	ldr r0, [r4]
-	adds r1, r0, 0
-	adds r1, 0x14
-	str r1, [r0, 0x34]
-	movs r1, 0x7
-	strb r1, [r0, 0x4]
-	lsls r0, r6, 1
-	b _0811A9DE
-_0811A9C6:
-	ldr r0, [r4]
-	strb r7, [r0, 0x4]
-	ldr r3, [r4]
-	ldr r1, =gUnknown_08597550
-	lsls r2, r6, 1
-	adds r0, r2, r6
-	lsls r0, 3
-	adds r1, 0x4
-	adds r0, r1
-	ldr r0, [r0]
-	str r0, [r3, 0x34]
-	adds r0, r2, 0
-_0811A9DE:
-	ldr r3, =gUnknown_0203A118
-	ldr r2, [r3]
-	ldr r1, =gUnknown_08597550
-	adds r0, r6
-	lsls r0, 3
-	adds r0, r1
-	ldrb r1, [r0, 0x1]
-	strb r1, [r2, 0x2]
-	ldr r1, [r3]
-	ldrb r0, [r0, 0x2]
-	strb r0, [r1, 0x3]
-	ldr r0, [r3]
-	ldrb r2, [r0, 0x2]
-	ldrb r1, [r0, 0x3]
-	adds r4, r2, 0
-	muls r4, r1
-	adds r1, r4, 0
-	strb r1, [r0, 0x7]
-	ldr r0, [r3]
-	strb r6, [r0, 0x1]
-	ldr r1, [r3]
-	ldrb r0, [r1, 0x7]
-	adds r4, r3, 0
-	cmp r0, 0x9
-	bls _0811AA14
-	movs r0, 0x9
-	strb r0, [r1, 0x7]
-_0811AA14:
-	mov r0, r8
-	cmp r0, 0
-	beq _0811AA34
-	ldr r0, [r4]
-	adds r1, r0, 0
-	adds r1, 0x3C
-	ldrb r2, [r0, 0x7]
-	mov r0, r8
-	bl CpuSet
-	b _0811AA64
-	.pool
-_0811AA34:
-	movs r3, 0
-	ldr r0, [r4]
-	ldrb r0, [r0, 0x7]
-	cmp r3, r0
-	bge _0811AA5C
-	adds r6, r4, 0
-	ldr r1, =0x0000ffff
-	adds r5, r1, 0
-_0811AA44:
-	ldr r2, [r6]
-	lsls r0, r3, 1
-	adds r1, r2, 0
-	adds r1, 0x3C
-	adds r1, r0
-	ldrh r0, [r1]
-	orrs r0, r5
-	strh r0, [r1]
-	adds r3, 0x1
-	ldrb r2, [r2, 0x7]
-	cmp r3, r2
-	blt _0811AA44
-_0811AA5C:
-	ldr r1, [r4]
-	adds r0, r1, 0
-	adds r0, 0x3C
-	str r0, [r1, 0x38]
-_0811AA64:
-	bl sub_811F3AC
-	ldr r1, =gUnknown_0203A118
-	ldr r2, [r1]
-	lsls r0, 24
-	lsrs r0, 24
-	subs r0, 0x1
-	lsrs r1, r0, 31
-	adds r0, r1
-	asrs r0, 1
-	adds r0, 0x1
-	strb r0, [r2, 0xD]
-	movs r0, 0x1
-_0811AA7E:
-	pop {r3}
-	mov r8, r3
-	pop {r4-r7}
-	pop {r1}
-	bx r1
-	.pool
-	thumb_func_end sub_811A95C
-
-	thumb_func_start sub_811AA90
-sub_811AA90: @ 811AA90
-	push {r4,lr}
-	ldr r4, =gUnknown_0203A118
-	ldr r0, [r4]
-	cmp r0, 0
-	beq _0811AAA2
-	bl Free
-	movs r0, 0
-	str r0, [r4]
-_0811AAA2:
-	pop {r4}
-	pop {r0}
-	bx r0
-	.pool
-	thumb_func_end sub_811AA90
-
-	thumb_func_start sub_811AAAC
-sub_811AAAC: @ 811AAAC
-	push {lr}
-	ldr r0, =gUnknown_0203A118
-	ldr r0, [r0]
-	ldrb r0, [r0, 0x4]
-	cmp r0, 0xA
-	bhi _0811AB3E
-	lsls r0, 2
-	ldr r1, =_0811AACC
-	adds r0, r1
-	ldr r0, [r0]
-	mov pc, r0
-	.pool
-	.align 2, 0
-_0811AACC:
-	.4byte _0811AAF8
-	.4byte _0811AAFE
-	.4byte _0811AB04
-	.4byte _0811AB0A
-	.4byte _0811AB10
-	.4byte _0811AB16
-	.4byte _0811AB1C
-	.4byte _0811AB22
-	.4byte _0811AB28
-	.4byte _0811AB2E
-	.4byte _0811AB34
-_0811AAF8:
-	bl sub_811AB68
-	b _0811AB38
-_0811AAFE:
-	bl sub_811ACDC
-	b _0811AB38
-_0811AB04:
-	bl sub_811AE44
-	b _0811AB38
-_0811AB0A:
-	bl sub_811AF00
-	b _0811AB38
-_0811AB10:
-	bl sub_811AF8C
-	b _0811AB38
-_0811AB16:
-	bl sub_811B040
-	b _0811AB38
-_0811AB1C:
-	bl sub_811AFEC
-	b _0811AB38
-_0811AB22:
-	bl sub_811B08C
-	b _0811AB38
-_0811AB28:
-	bl sub_811B0BC
-	b _0811AB38
-_0811AB2E:
-	bl sub_811B0E8
-	b _0811AB38
-_0811AB34:
-	bl sub_811B0F8
-_0811AB38:
-	lsls r0, 16
-	lsrs r0, 16
-	b _0811AB40
-_0811AB3E:
-	movs r0, 0
-_0811AB40:
-	pop {r1}
-	bx r1
-	thumb_func_end sub_811AAAC
-
-	thumb_func_start sub_811AB44
-sub_811AB44: @ 811AB44
-	push {lr}
-	bl sub_811BA68
-	lsls r0, 24
-	lsrs r0, 24
-	cmp r0, 0x2
-	beq _0811AB5E
-	cmp r0, 0x2
-	blt _0811AB62
-	cmp r0, 0x8
-	bgt _0811AB62
-	cmp r0, 0x7
-	blt _0811AB62
-_0811AB5E:
-	movs r0, 0x1
-	b _0811AB64
-_0811AB62:
-	movs r0, 0
-_0811AB64:
-	pop {r1}
-	bx r1
-	thumb_func_end sub_811AB44
-
-	thumb_func_start sub_811AB68
-sub_811AB68: @ 811AB68
-	push {r4-r7,lr}
-	ldr r0, =gMain
-	ldrh r1, [r0, 0x2E]
-	movs r0, 0x1
-	ands r0, r1
-	cmp r0, 0
-	beq _0811ABB8
-	bl sub_811BF78
-	ldr r1, =gUnknown_0203A118
-	ldr r3, [r1]
-	movs r2, 0
-	movs r0, 0x2
-	strb r0, [r3, 0x4]
-	ldr r0, [r1]
-	strb r2, [r0, 0xA]
-	ldr r0, [r1]
-	strb r2, [r0, 0xB]
-	ldr r0, [r1]
-	strb r2, [r0, 0xC]
-	movs r0, 0x9
-	b _0811ACCC
-	.pool
-_0811AB9C:
-	movs r0, 0x20
-	ands r0, r1
-	cmp r0, 0
-	bne _0811AC68
-	movs r0, 0x80
-	ands r0, r1
-	cmp r0, 0
-	bne _0811AC58
-	movs r0, 0x10
-	ands r0, r1
-	cmp r0, 0
-	bne _0811AC48
-	movs r0, 0
-	b _0811ACCC
-_0811ABB8:
-	movs r0, 0x2
-	ands r0, r1
-	cmp r0, 0
-	bne _0811AC78
-	movs r0, 0x8
-	ands r0, r1
-	cmp r0, 0
-	bne _0811AC7E
-	movs r0, 0x40
-	ands r0, r1
-	cmp r0, 0
-	beq _0811AB9C
-	ldr r2, =gUnknown_0203A118
-	ldr r1, [r2]
-	ldrb r0, [r1, 0x6]
-	subs r0, 0x1
-_0811ABD8:
-	strb r0, [r1, 0x6]
-_0811ABDA:
-	adds r7, r2, 0
-	adds r4, r7, 0
-	ldr r2, [r4]
-	movs r0, 0x6
-	ldrsb r0, [r2, r0]
-	ldr r6, =gUnknown_08597550
-	cmp r0, 0
-	bge _0811ABF8
-	ldrb r0, [r2, 0x1]
-	lsls r1, r0, 1
-	adds r1, r0
-	lsls r1, 3
-	adds r1, r6
-	ldrb r0, [r1, 0x2]
-	strb r0, [r2, 0x6]
-_0811ABF8:
-	ldr r3, [r4]
-	movs r2, 0x6
-	ldrsb r2, [r3, r2]
-	adds r5, r6, 0
-	ldrb r1, [r3, 0x1]
-	lsls r0, r1, 1
-	adds r0, r1
-	lsls r0, 3
-	adds r0, r5
-	ldrb r0, [r0, 0x2]
-	cmp r2, r0
-	ble _0811AC14
-	movs r0, 0
-	strb r0, [r3, 0x6]
-_0811AC14:
-	ldr r3, [r4]
-	movs r2, 0x6
-	ldrsb r2, [r3, r2]
-	ldrb r1, [r3, 0x1]
-	lsls r0, r1, 1
-	adds r0, r1
-	lsls r0, 3
-	adds r1, r0, r5
-	ldrb r0, [r1, 0x2]
-	cmp r2, r0
-	bne _0811AC88
-	movs r0, 0x5
-	ldrsb r0, [r3, r0]
-	cmp r0, 0x2
-	ble _0811AC36
-	movs r0, 0x2
-	strb r0, [r3, 0x5]
-_0811AC36:
-	ldr r1, [r4]
-	movs r0, 0x1
-	strb r0, [r1, 0x4]
-	movs r0, 0x3
-	b _0811ACCC
-	.pool
-_0811AC48:
-	ldr r2, =gUnknown_0203A118
-	ldr r1, [r2]
-	ldrb r0, [r1, 0x5]
-	adds r0, 0x1
-	strb r0, [r1, 0x5]
-	b _0811ABDA
-	.pool
-_0811AC58:
-	ldr r2, =gUnknown_0203A118
-	ldr r1, [r2]
-	ldrb r0, [r1, 0x6]
-	adds r0, 0x1
-	b _0811ABD8
-	.pool
-_0811AC68:
-	ldr r2, =gUnknown_0203A118
-	ldr r1, [r2]
-	ldrb r0, [r1, 0x5]
-	subs r0, 0x1
-	strb r0, [r1, 0x5]
-	b _0811ABDA
-	.pool
-_0811AC78:
-	bl sub_811B150
-	b _0811AC82
-_0811AC7E:
-	bl sub_811B1B4
-_0811AC82:
-	lsls r0, 16
-	lsrs r0, 16
-	b _0811ACCC
-_0811AC88:
-	movs r0, 0x5
-	ldrsb r0, [r3, r0]
-	cmp r0, 0
-	bge _0811AC96
-	ldrb r0, [r1, 0x1]
-	subs r0, 0x1
-	strb r0, [r3, 0x5]
-_0811AC96:
-	ldr r3, [r4]
-	movs r2, 0x5
-	ldrsb r2, [r3, r2]
-	ldrb r1, [r3, 0x1]
-	lsls r0, r1, 1
-	adds r0, r1
-	lsls r0, 3
-	adds r0, r6
-	ldrb r0, [r0, 0x1]
-	cmp r2, r0
-	blt _0811ACB0
-	movs r0, 0
-	strb r0, [r3, 0x5]
-_0811ACB0:
-	bl sub_811AB44
-	cmp r0, 0
-	beq _0811ACCA
-	ldr r2, [r7]
-	ldr r0, [r2, 0x4]
-	ldr r1, =0x00ffff00
-	ands r0, r1
-	ldr r1, =0x00040100
-	cmp r0, r1
-	bne _0811ACCA
-	movs r0, 0
-	strb r0, [r2, 0x5]
-_0811ACCA:
-	movs r0, 0x2
-_0811ACCC:
-	pop {r4-r7}
-	pop {r1}
-	bx r1
-	.pool
-	thumb_func_end sub_811AB68
-
-=======
->>>>>>> 6b84feaa
 	thumb_func_start sub_811ACDC
 sub_811ACDC: @ 811ACDC
 	push {r4-r6,lr}
