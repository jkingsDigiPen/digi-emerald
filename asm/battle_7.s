--- conflicted
+++ resolved
@@ -2037,13 +2037,8 @@
 	.pool
 _0805E260:
 	ldrb r0, [r4]
-<<<<<<< HEAD
-	bl sub_8072B18
+	bl SetBankHealthboxSpritePos
 	ldr r0, =gBanksByIdentity
-=======
-	bl SetBankHealthboxSpritePos
-	ldr r0, =gBanksBySide
->>>>>>> 3040c1e1
 	ldrb r1, [r4]
 	adds r0, r1, r0
 	ldrb r0, [r0]
