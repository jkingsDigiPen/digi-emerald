	.include "asm/macros.inc"
	.include "constants/constants.inc"

	.syntax unified

	.text

	thumb_func_start sub_81537CC
sub_81537CC: @ 81537CC
	push {r4,lr}
	adds r4, r3, 0
	lsls r0, 16
	lsrs r0, 16
	lsls r2, 16
	lsrs r2, 16
	movs r3, 0x1
	ands r0, r3
	cmp r0, 0
	beq _081537FC
	ands r1, r3
	cmp r1, 0
	beq _081537FC
	movs r0, 0x4
	ands r2, r0
	cmp r2, 0
	beq _081537FC
	movs r0, 0x80
	lsls r0, 2
	ands r0, r4
	cmp r0, 0
	beq _081537FC
	movs r0, 0x1
	b _081537FE
_081537FC:
	movs r0, 0
_081537FE:
	pop {r4}
	pop {r1}
	bx r1
	thumb_func_end sub_81537CC

	thumb_func_start sub_8153804
sub_8153804: @ 8153804
	push {lr}
	ldr r0, =gStringVar4
	ldr r1, =gUnknown_08674C86
	bl StringExpandPlaceholders
	movs r0, 0x3
	bl sub_81538C4
	pop {r0}
	bx r0
	.pool
	thumb_func_end sub_8153804

	thumb_func_start sub_8153820
sub_8153820: @ 8153820
	push {r4,r5,lr}
	adds r4, r0, 0
	adds r5, r1, 0
	ldr r1, =gUnknown_082DED2C
	ldr r2, =gUnknown_082DED2C + 0x44
	bl InitScriptContext
	adds r0, r4, 0
	adds r1, r5, 0
	bl SetupBytecodeScript
	str r5, [r4, 0x64]
	movs r0, 0
	str r0, [r4, 0x68]
	str r0, [r4, 0x6C]
	str r0, [r4, 0x70]
	pop {r4,r5}
	pop {r0}
	bx r0
	.pool
	thumb_func_end sub_8153820

	thumb_func_start sub_8153850
sub_8153850: @ 8153850
	push {r4,lr}
	adds r4, r0, 0
	bl RunScriptCommand
	lsls r0, 24
	cmp r0, 0
	beq _08153868
	ldr r0, [r4, 0x70]
	cmp r0, 0
	beq _08153868
	movs r0, 0x1
	b _0815386A
_08153868:
	movs r0, 0
_0815386A:
	pop {r4}
	pop {r1}
	bx r1
	thumb_func_end sub_8153850

	thumb_func_start sub_8153870
sub_8153870: @ 8153870
	push {lr}
	adds r1, r0, 0
	ldr r0, =gUnknown_0203BBC0
	bl sub_8153820
	pop {r0}
	bx r0
	.pool
	thumb_func_end sub_8153870

	thumb_func_start sub_8153884
sub_8153884: @ 8153884
	push {r4,r5,lr}
	adds r5, r0, 0
	ldr r4, =gUnknown_0203BBC0
	adds r0, r4, 0
	bl sub_8153850
	ldr r1, [r4, 0x6C]
	str r1, [r5]
	pop {r4,r5}
	pop {r1}
	bx r1
	.pool
	thumb_func_end sub_8153884

	thumb_func_start sub_81538A0
sub_81538A0: @ 81538A0
	push {r4,lr}
	adds r1, r0, 0
	ldr r4, =gUnknown_0203BBC0
	adds r0, r4, 0
	bl sub_8153820
_081538AC:
	adds r0, r4, 0
	bl sub_8153850
	cmp r0, 0
	bne _081538AC
	ldr r0, [r4, 0x6C]
	pop {r4}
	pop {r1}
	bx r1
	.pool
	thumb_func_end sub_81538A0

	thumb_func_start sub_81538C4
sub_81538C4: @ 81538C4
	ldr r1, =gUnknown_0203BBC0
	str r0, [r1, 0x6C]
	bx lr
	.pool
	thumb_func_end sub_81538C4

	thumb_func_start sub_81538D0
sub_81538D0: @ 81538D0
	push {lr}
	movs r2, 0
	ldr r0, =gSaveBlock1Ptr
	ldr r0, [r0]
	ldr r1, =0x00003b18
	adds r3, r0, r1
	movs r1, 0
_081538DE:
	adds r0, r3, r1
	ldrb r0, [r0]
	adds r2, r0
	adds r1, 0x1
	cmp r1, 0xB
	bls _081538DE
	adds r0, r2, 0
	pop {r1}
	bx r1
	.pool
	thumb_func_end sub_81538D0

	thumb_func_start sub_81538F8
sub_81538F8: @ 81538F8
	push {r4,r5,lr}
	ldr r5, =gSaveBlock1Ptr
	ldr r0, [r5]
	ldr r1, =0x00003b18
	adds r4, r0, r1
	bl sub_81538D0
	adds r1, r0, 0
	ldrb r0, [r4]
	cmp r0, 0
	beq _0815392A
	ldrb r0, [r4, 0x1]
	cmp r0, 0
	beq _0815392A
	ldrh r0, [r4, 0x2]
	cmp r0, 0
	beq _0815392A
	cmp r1, 0
	beq _0815392A
	ldr r0, [r5]
	ldr r2, =0x00003b14
	adds r0, r2
	ldr r0, [r0]
	cmp r1, r0
	beq _0815393C
_0815392A:
	movs r0, 0
	b _0815393E
	.pool
_0815393C:
	movs r0, 0x1
_0815393E:
	pop {r4,r5}
	pop {r1}
	bx r1
	thumb_func_end sub_81538F8

	thumb_func_start sub_8153944
sub_8153944: @ 8153944
	push {lr}
	sub sp, 0x4
	mov r1, sp
	movs r0, 0
	strh r0, [r1]
	ldr r0, =gSaveBlock1Ptr
	ldr r1, [r0]
	ldr r0, =0x00003b14
	adds r1, r0
	ldr r2, =0x01000008
	mov r0, sp
	bl CpuSet
	add sp, 0x4
	pop {r0}
	bx r0
	.pool
	thumb_func_end sub_8153944

	thumb_func_start sub_8153970
sub_8153970: @ 8153970
	push {r4-r6,lr}
	lsls r0, 24
	lsrs r0, 24
	adds r3, r0, 0
	lsls r1, 24
	lsrs r1, 24
	adds r5, r1, 0
	lsls r2, 16
	lsrs r2, 16
	adds r6, r2, 0
	cmp r3, 0
	beq _08153990
	cmp r1, 0
	beq _08153990
	cmp r2, 0
	bne _08153996
_08153990:
	bl sub_8153944
	b _081539BC
_08153996:
	ldr r4, =gSaveBlock1Ptr
	ldr r0, [r4]
	ldr r1, =0x00003b18
	adds r0, r1
	strb r3, [r0]
	ldr r0, [r4]
	ldr r2, =0x00003b19
	adds r0, r2
	strb r5, [r0]
	ldr r0, [r4]
	adds r1, 0x2
	adds r0, r1
	strh r6, [r0]
	bl sub_81538D0
	ldr r1, [r4]
	ldr r2, =0x00003b14
	adds r1, r2
	str r0, [r1]
_081539BC:
	pop {r4-r6}
	pop {r0}
	bx r0
	.pool
	thumb_func_end sub_8153970

	thumb_func_start sub_81539D4
sub_81539D4: @ 81539D4
	push {r4-r6,lr}
	ldr r6, =gSaveBlock1Ptr
	ldr r0, [r6]
	ldr r1, =0x00003b18
	adds r4, r0, r1
	bl sub_81538F8
	cmp r0, 0
	bne _081539F8
	bl sub_8153944
	movs r0, 0
	b _08153A1A
	.pool
_081539F8:
	ldrh r5, [r4, 0x2]
	ldrb r0, [r4, 0x1]
	subs r0, 0x1
	strb r0, [r4, 0x1]
	lsls r0, 24
	cmp r0, 0
	bne _08153A0C
	bl sub_8153944
	b _08153A18
_08153A0C:
	bl sub_81538D0
	ldr r1, [r6]
	ldr r2, =0x00003b14
	adds r1, r2
	str r0, [r1]
_08153A18:
	adds r0, r5, 0
_08153A1A:
	pop {r4-r6}
	pop {r1}
	bx r1
	.pool
	thumb_func_end sub_81539D4

	thumb_func_start script_status_stop_and_ret_1
script_status_stop_and_ret_1: @ 8153A24
	push {lr}
	bl StopScript
	movs r0, 0x1
	pop {r1}
	bx r1
	thumb_func_end script_status_stop_and_ret_1

	thumb_func_start sub_8153A30
sub_8153A30: @ 8153A30
	push {r4-r7,lr}
	adds r7, r0, 0
	bl ScriptReadWord
	str r0, [r7, 0x68]
	adds r0, r7, 0
	bl ScriptReadHalfword
	adds r5, r0, 0
	lsls r5, 16
	lsrs r5, 16
	adds r0, r7, 0
	bl ScriptReadWord
	adds r6, r0, 0
	adds r0, r7, 0
	bl ScriptReadHalfword
	adds r4, r0, 0
	lsls r4, 16
	lsrs r4, 16
	adds r0, r7, 0
	bl ScriptReadWord
	adds r3, r0, 0
	adds r0, r5, 0
	adds r1, r6, 0
	adds r2, r4, 0
	bl sub_81537CC
	cmp r0, 0x1
	bne _08153A74
	str r0, [r7, 0x70]
	b _08153A78
_08153A74:
	bl sub_8153804
_08153A78:
	movs r0, 0x1
	pop {r4-r7}
	pop {r1}
	bx r1
	thumb_func_end sub_8153A30

	thumb_func_start sub_8153A80
sub_8153A80: @ 8153A80
	movs r0, 0
	bx lr
	thumb_func_end sub_8153A80

	thumb_func_start sub_8153A84
sub_8153A84: @ 8153A84
	ldr r1, [r0, 0x8]
	ldrb r2, [r1]
	adds r1, 0x1
	str r1, [r0, 0x8]
	str r2, [r0, 0x6C]
	movs r0, 0
	bx lr
	thumb_func_end sub_8153A84

	thumb_func_start sub_8153A94
sub_8153A94: @ 8153A94
	push {r4,r5,lr}
	adds r4, r0, 0
	ldr r0, [r4, 0x8]
	ldrb r5, [r0]
	adds r0, 0x1
	str r0, [r4, 0x8]
	adds r0, r4, 0
	bl ScriptReadWord
	ldr r1, [r4, 0x68]
	subs r0, r1
	ldr r1, [r4, 0x64]
	adds r1, r0, r1
	cmp r5, 0xFF
	beq _08153AB8
	ldr r0, [r4, 0x6C]
	cmp r5, r0
	bne _08153ABE
_08153AB8:
	ldr r0, =gStringVar4
	bl StringExpandPlaceholders
_08153ABE:
	movs r0, 0
	pop {r4,r5}
	pop {r1}
	bx r1
	.pool
	thumb_func_end sub_8153A94

	thumb_func_start sub_8153ACC
sub_8153ACC: @ 8153ACC
	push {r4,lr}
	adds r4, r0, 0
	bl ScriptReadWord
	ldr r1, [r4, 0x68]
	subs r0, r1
	ldr r1, [r4, 0x64]
	adds r0, r1
	bl ScriptContext2_RunNewScript
	movs r0, 0
	pop {r4}
	pop {r1}
	bx r1
	thumb_func_end sub_8153ACC

	thumb_func_start sub_8153AE8
sub_8153AE8: @ 8153AE8
	push {r4-r7,lr}
	mov r7, r9
	mov r6, r8
	push {r6,r7}
	adds r7, r0, 0
	bl IsEnigmaBerryValid
	mov r8, r0
	adds r0, r7, 0
	bl ScriptReadWord
	adds r4, r0, 0
	ldr r0, [r7, 0x68]
	subs r4, r0
	ldr r0, [r7, 0x64]
	adds r4, r0
	ldr r0, =gStringVar1
	mov r9, r0
	ldr r6, =gSaveBlock1Ptr
	ldr r1, [r6]
	ldr r5, =0x000031f8
	adds r1, r5
	movs r2, 0x7
	bl StringCopyN
	adds r0, r4, 0
	bl SetEnigmaBerry
	ldr r4, =gStringVar2
	ldr r1, [r6]
	adds r1, r5
	adds r0, r4, 0
	movs r2, 0x7
	bl StringCopyN
	mov r0, r8
	cmp r0, 0
	bne _08153B54
	ldr r0, =gStringVar4
	ldr r1, =gUnknown_08674AE4
	b _08153B74
	.pool
_08153B54:
	mov r0, r9
	adds r1, r4, 0
	bl StringCompare
	cmp r0, 0
	beq _08153B70
	ldr r0, =gStringVar4
	ldr r1, =gUnknown_08674B16
	b _08153B74
	.pool
_08153B70:
	ldr r0, =gStringVar4
	ldr r1, =gUnknown_08674B42
_08153B74:
	bl StringExpandPlaceholders
	movs r0, 0x2
	str r0, [r7, 0x6C]
	bl IsEnigmaBerryValid
	cmp r0, 0x1
	bne _08153B9C
	ldr r0, =0x0000402d
	movs r1, 0x1
	bl VarSet
	b _08153BA0
	.pool
_08153B9C:
	movs r0, 0x1
	str r0, [r7, 0x6C]
_08153BA0:
	movs r0, 0
	pop {r3,r4}
	mov r8, r3
	mov r9, r4
	pop {r4-r7}
	pop {r1}
	bx r1
	thumb_func_end sub_8153AE8

	thumb_func_start sub_8153BB0
sub_8153BB0: @ 8153BB0
	push {r4,lr}
	adds r4, r0, 0
	ldr r2, [r4, 0x8]
	ldrb r0, [r2]
	adds r2, 0x1
	str r2, [r4, 0x8]
	ldrb r1, [r2]
	adds r2, 0x1
	str r2, [r4, 0x8]
	bl GiveGiftRibbonToParty
	ldr r0, =gStringVar4
	ldr r1, =gUnknown_08674B6A
	bl StringExpandPlaceholders
	movs r0, 0x2
	str r0, [r4, 0x6C]
	movs r0, 0
	pop {r4}
	pop {r1}
	bx r1
	.pool
	thumb_func_end sub_8153BB0

	thumb_func_start sub_8153BE4
sub_8153BE4: @ 8153BE4
	push {r4-r6,lr}
	mov r6, r9
	mov r5, r8
	push {r5,r6}
	sub sp, 0x4
	adds r4, r0, 0
	ldr r0, [r4, 0x8]
	ldrb r1, [r0]
	mov r9, r1
	adds r0, 0x1
	str r0, [r4, 0x8]
	ldrb r1, [r0]
	mov r8, r1
	adds r1, r0, 0x1
	str r1, [r4, 0x8]
	ldrb r6, [r0, 0x1]
	adds r1, 0x1
	str r1, [r4, 0x8]
	adds r0, r4, 0
	bl ScriptReadWord
	adds r5, r0, 0
	ldr r0, [r4, 0x68]
	subs r5, r0
	ldr r0, [r4, 0x64]
	adds r5, r0
	adds r0, r4, 0
	bl ScriptReadWord
	adds r1, r0, 0
	ldr r0, [r4, 0x68]
	subs r1, r0
	ldr r0, [r4, 0x64]
	adds r1, r0
	subs r1, r5
	lsls r1, 16
	lsrs r1, 16
	str r6, [sp]
	adds r0, r5, 0
	mov r2, r9
	mov r3, r8
	bl InitRamScript
	movs r0, 0
	add sp, 0x4
	pop {r3,r4}
	mov r8, r3
	mov r9, r4
	pop {r4-r6}
	pop {r1}
	bx r1
	thumb_func_end sub_8153BE4

	thumb_func_start sub_8153C4C
sub_8153C4C: @ 8153C4C
	push {r4,lr}
	adds r4, r0, 0
	bl EnableNationalPokedex
	ldr r0, =gStringVar4
	ldr r1, =gUnknown_08674B9E
	bl StringExpandPlaceholders
	movs r0, 0x2
	str r0, [r4, 0x6C]
	movs r0, 0
	pop {r4}
	pop {r1}
	bx r1
	.pool
	thumb_func_end sub_8153C4C

	thumb_func_start sub_8153C70
sub_8153C70: @ 8153C70
	push {r4,lr}
	adds r4, r0, 0
	ldr r1, [r4, 0x8]
	ldrb r0, [r1]
	adds r1, 0x1
	str r1, [r4, 0x8]
	bl sub_811EFC0
	ldr r0, =gStringVar4
	ldr r1, =gUnknown_08674BD4
	bl StringExpandPlaceholders
	movs r0, 0x2
	str r0, [r4, 0x6C]
	movs r0, 0
	pop {r4}
	pop {r1}
	bx r1
	.pool
	thumb_func_end sub_8153C70

	thumb_func_start sub_8153C9C
sub_8153C9C: @ 8153C9C
	push {r4,r5,lr}
	ldr r1, [r0, 0x8]
	ldrb r5, [r1]
	adds r1, 0x1
	str r1, [r0, 0x8]
	ldrb r4, [r1]
	adds r1, 0x1
	str r1, [r0, 0x8]
	bl ScriptReadHalfword
	adds r2, r0, 0
	lsls r2, 16
	lsrs r2, 16
	adds r0, r5, 0
	adds r1, r4, 0
	bl sub_8153970
	movs r0, 0
	pop {r4,r5}
	pop {r1}
	bx r1
	thumb_func_end sub_8153C9C

	thumb_func_start sub_8153CC8
sub_8153CC8: @ 8153CC8
	push {r4-r7,lr}
	mov r7, r8
	push {r7}
	sub sp, 0x88
	adds r6, r0, 0
	bl ScriptReadWord
	ldr r1, [r6, 0x68]
	subs r0, r1
	ldr r1, [r6, 0x64]
	adds r5, r0, r1
	movs r0, 0x64
	adds r0, r5
	mov r8, r0
	add r4, sp, 0x24
	adds r0, r4, 0
	adds r1, r5, 0
	movs r2, 0x64
	bl memcpy
	adds r0, r4, 0
	movs r1, 0x41
	bl GetMonData
	lsls r0, 16
	lsrs r4, r0, 16
	movs r0, 0xCE
	lsls r0, 1
	cmp r4, r0
	bne _08153D18
	ldr r0, =gStringVar1
<<<<<<< HEAD
	ldr r1, =gText_Egg
=======
	ldr r1, =gEggNickname
>>>>>>> 19d2d73c
	movs r2, 0xB
	bl StringCopyN
	b _08153D22
	.pool
_08153D18:
	ldr r0, =gStringVar1
	ldr r1, =gText_Pokemon
	movs r2, 0xB
	bl StringCopyN
_08153D22:
	ldr r0, =gPlayerPartyCount
	ldrb r0, [r0]
	cmp r0, 0x6
	bne _08153D4C
	ldr r0, =gStringVar4
	ldr r1, =gUnknown_08674C02
	bl StringExpandPlaceholders
	movs r0, 0x3
	b _08153DB6
	.pool
_08153D4C:
	ldr r7, =gPlayerParty + 500
	adds r0, r7, 0
	adds r1, r5, 0
	movs r2, 0x64
	bl memcpy
	mov r0, sp
	mov r1, r8
	movs r2, 0x24
	bl memcpy
	movs r0, 0xCE
	lsls r0, 1
	cmp r4, r0
	beq _08153D86
	adds r0, r4, 0
	bl SpeciesToNationalPokedexNum
	adds r4, r0, 0
	lsls r4, 16
	lsrs r4, 16
	adds r0, r4, 0
	movs r1, 0x2
	bl GetSetPokedexFlag
	adds r0, r4, 0
	movs r1, 0x3
	bl GetSetPokedexFlag
_08153D86:
	adds r0, r7, 0
	movs r1, 0xC
	bl GetMonData
	lsls r0, 16
	lsrs r0, 16
	bl itemid_is_mail
	lsls r0, 24
	cmp r0, 0
	beq _08153DA4
	adds r0, r7, 0
	mov r1, sp
	bl sub_80D460C
_08153DA4:
	bl party_compaction
	bl CalculatePlayerPartyCount
	ldr r0, =gStringVar4
	ldr r1, =gUnknown_08674BF0
	bl StringExpandPlaceholders
	movs r0, 0x2
_08153DB6:
	str r0, [r6, 0x6C]
	movs r0, 0
	add sp, 0x88
	pop {r3}
	mov r8, r3
	pop {r4-r7}
	pop {r1}
	bx r1
	.pool
	thumb_func_end sub_8153CC8

	thumb_func_start sub_8153DD4
sub_8153DD4: @ 8153DD4
	push {r4,lr}
	adds r4, r0, 0
	bl ScriptReadWord
	adds r1, r0, 0
	ldr r0, [r4, 0x68]
	subs r1, r0
	ldr r0, [r4, 0x64]
	adds r1, r0
	ldr r0, =gSaveBlock2Ptr
	ldr r0, [r0]
	ldr r2, =0x00000bec
	adds r0, r2
	movs r2, 0xBC
	bl memcpy
	bl sub_81652B4
	ldr r0, =gStringVar4
	ldr r1, =gUnknown_08674C31
	bl StringExpandPlaceholders
	movs r0, 0x2
	str r0, [r4, 0x6C]
	movs r0, 0
	pop {r4}
	pop {r1}
	bx r1
	.pool
	thumb_func_end sub_8153DD4

	thumb_func_start sub_8153E1C
sub_8153E1C: @ 8153E1C
	push {r4,lr}
	adds r4, r0, 0
	bl EnableResetRTC
	ldr r0, =gStringVar4
	ldr r1, =gUnknown_085ECAD8
	bl StringExpandPlaceholders
	movs r0, 0x2
	str r0, [r4, 0x6C]
	movs r0, 0
	pop {r4}
	pop {r1}
	bx r1
	.pool
	thumb_func_end sub_8153E1C

	thumb_func_start sub_8153E40
sub_8153E40: @ 8153E40
	push {r4-r6,lr}
	adds r6, r0, 0
	bl ScriptReadWord
	adds r5, r0, 0
	adds r0, r6, 0
	bl ScriptReadWord
	adds r4, r0, 0
	ldr r0, [r6, 0x68]
	subs r4, r0
	ldr r0, [r6, 0x64]
	adds r4, r0
	adds r0, r6, 0
	bl ScriptReadWord
	adds r1, r0, 0
	ldr r0, [r6, 0x68]
	subs r1, r0
	ldr r0, [r6, 0x64]
	adds r1, r0
	subs r1, r4
	adds r0, r4, 0
	bl CalcByteArraySum
	cmp r5, r0
	beq _08153E7E
	movs r0, 0
	str r0, [r6, 0x70]
	movs r0, 0x1
	str r0, [r6, 0x6C]
_08153E7E:
	movs r0, 0x1
	pop {r4-r6}
	pop {r1}
	bx r1
	thumb_func_end sub_8153E40

	thumb_func_start sub_8153E88
sub_8153E88: @ 8153E88
	push {r4-r6,lr}
	adds r6, r0, 0
	bl ScriptReadWord
	adds r5, r0, 0
	adds r0, r6, 0
	bl ScriptReadWord
	adds r4, r0, 0
	ldr r0, [r6, 0x68]
	subs r4, r0
	ldr r0, [r6, 0x64]
	adds r4, r0
	adds r0, r6, 0
	bl ScriptReadWord
	adds r1, r0, 0
	ldr r0, [r6, 0x68]
	subs r1, r0
	ldr r0, [r6, 0x64]
	adds r1, r0
	subs r1, r4
	adds r0, r4, 0
	bl CalcCRC16
	lsls r0, 16
	lsrs r0, 16
	cmp r5, r0
	beq _08153ECA
	movs r0, 0
	str r0, [r6, 0x70]
	movs r0, 0x1
	str r0, [r6, 0x6C]
_08153ECA:
	movs r0, 0x1
	pop {r4-r6}
	pop {r1}
	bx r1
	thumb_func_end sub_8153E88

	.align 2, 0 @ Don't pad with nop.<|MERGE_RESOLUTION|>--- conflicted
+++ resolved
@@ -669,11 +669,7 @@
 	cmp r4, r0
 	bne _08153D18
 	ldr r0, =gStringVar1
-<<<<<<< HEAD
-	ldr r1, =gText_Egg
-=======
-	ldr r1, =gEggNickname
->>>>>>> 19d2d73c
+	ldr r1, =gText_EggNickname
 	movs r2, 0xB
 	bl StringCopyN
 	b _08153D22
