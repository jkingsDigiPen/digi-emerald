	.include "asm/macros.inc"
	.include "constants/constants.inc"

	.syntax unified

	.text

<<<<<<< HEAD
=======
	thumb_func_start CB2_MainMenu
@ void CB2_MainMenu()
CB2_MainMenu: @ 802F6B0
	push {lr}
	bl RunTasks
	bl AnimateSprites
	bl BuildOamBuffer
	bl UpdatePaletteFade
	pop {r0}
	bx r0
	thumb_func_end CB2_MainMenu

	thumb_func_start VBlankCB_MainMenu
@ void VBlankCB_MainMenu()
VBlankCB_MainMenu: @ 802F6C8
	push {lr}
	bl LoadOam
	bl ProcessSpriteCopyRequests
	bl TransferPlttBuffer
	pop {r0}
	bx r0
	thumb_func_end VBlankCB_MainMenu

	thumb_func_start CB2_InitMainMenu
@ void CB2_InitMainMenu()
CB2_InitMainMenu: @ 802F6DC
	push {lr}
	movs r0, 0
	bl InitMainMenu
	pop {r0}
	bx r0
	thumb_func_end CB2_InitMainMenu

	thumb_func_start CB2_ReinitMainMenu
@ void CB2_ReinitMainMenu()
CB2_ReinitMainMenu: @ 802F6E8
	push {lr}
	movs r0, 0x1
	bl InitMainMenu
	pop {r0}
	bx r0
	thumb_func_end CB2_ReinitMainMenu

	thumb_func_start InitMainMenu
@ void InitMainMenu(bool8 affects_palette_maybe)
InitMainMenu: @ 802F6F4
	push {r4,r5,lr}
	sub sp, 0xC
	adds r4, r0, 0
	lsls r4, 24
	lsrs r4, 24
	movs r0, 0
	bl SetVBlankCallback
	movs r0, 0
	movs r1, 0
	bl SetGpuReg
	movs r0, 0xC
	movs r1, 0
	bl SetGpuReg
	movs r0, 0xA
	movs r1, 0
	bl SetGpuReg
	movs r0, 0x8
	movs r1, 0
	bl SetGpuReg
	movs r0, 0x18
	movs r1, 0
	bl SetGpuReg
	movs r0, 0x1A
	movs r1, 0
	bl SetGpuReg
	movs r0, 0x14
	movs r1, 0
	bl SetGpuReg
	movs r0, 0x16
	movs r1, 0
	bl SetGpuReg
	movs r0, 0x10
	movs r1, 0
	bl SetGpuReg
	movs r0, 0x12
	movs r1, 0
	bl SetGpuReg
	add r1, sp, 0x4
	movs r0, 0
	strh r0, [r1]
	ldr r1, =0x040000d4
	add r0, sp, 0x4
	str r0, [r1]
	movs r0, 0xC0
	lsls r0, 19
	str r0, [r1, 0x4]
	ldr r0, =0x8100c000
	str r0, [r1, 0x8]
	ldr r0, [r1, 0x8]
	movs r5, 0
	str r5, [sp, 0x8]
	add r0, sp, 0x8
	str r0, [r1]
	movs r0, 0xE0
	lsls r0, 19
	str r0, [r1, 0x4]
	ldr r0, =0x85000100
	str r0, [r1, 0x8]
	ldr r0, [r1, 0x8]
	add r0, sp, 0x4
	strh r5, [r0]
	str r0, [r1]
	ldr r0, =0x05000002
	str r0, [r1, 0x4]
	ldr r0, =0x810001ff
	str r0, [r1, 0x8]
	ldr r0, [r1, 0x8]
	bl ResetPaletteFade
	ldr r0, =gMainMenuBgPal
	movs r1, 0
	movs r2, 0x20
	bl LoadPalette
	ldr r0, =gMainMenuTextPal
	movs r1, 0xF0
	movs r2, 0x20
	bl LoadPalette
	bl ScanlineEffect_Stop
	bl ResetTasks
	bl ResetSpriteData
	bl FreeAllSpritePalettes
	cmp r4, 0
	beq _0802F7EC
	movs r0, 0x1
	negs r0, r0
	str r5, [sp]
	movs r1, 0
	movs r2, 0x10
	movs r3, 0
	bl BeginNormalPaletteFade
	b _0802F7FE
	.pool
_0802F7EC:
	movs r0, 0x1
	negs r0, r0
	ldr r1, =0x0000ffff
	str r1, [sp]
	movs r1, 0
	movs r2, 0x10
	movs r3, 0
	bl BeginNormalPaletteFade
_0802F7FE:
	movs r0, 0
	bl ResetBgsAndClearDma3BusyFlags
	ldr r1, =gUnknown_082FF0E8
	movs r0, 0
	movs r2, 0x2
	bl InitBgsFromTemplates
	movs r0, 0
	movs r1, 0
	movs r2, 0
	bl ChangeBgX
	movs r0, 0
	movs r1, 0
	movs r2, 0
	bl ChangeBgY
	movs r0, 0x1
	movs r1, 0
	movs r2, 0
	bl ChangeBgX
	movs r0, 0x1
	movs r1, 0
	movs r2, 0
	bl ChangeBgY
	ldr r0, =gUnknown_082FF038
	bl InitWindows
	bl DeactivateAllTextPrinters
	ldr r1, =0x000001d5
	movs r0, 0
	bl LoadMainMenuWindowFrameTiles
	movs r0, 0x40
	movs r1, 0
	bl SetGpuReg
	movs r0, 0x44
	movs r1, 0
	bl SetGpuReg
	movs r0, 0x48
	movs r1, 0
	bl SetGpuReg
	movs r0, 0x4A
	movs r1, 0
	bl SetGpuReg
	movs r0, 0x50
	movs r1, 0
	bl SetGpuReg
	movs r0, 0x52
	movs r1, 0
	bl SetGpuReg
	movs r0, 0x54
	movs r1, 0
	bl SetGpuReg
	movs r0, 0x1
	bl EnableInterrupts
	ldr r0, =VBlankCB_MainMenu
	bl SetVBlankCallback
	ldr r0, =CB2_MainMenu
	bl SetMainCallback2
	movs r1, 0xC1
	lsls r1, 6
	movs r0, 0
	bl SetGpuReg
	movs r0, 0
	bl ShowBg
	movs r0, 0x1
	bl HideBg
	ldr r0, =Task_MainMenuCheckSaveFile
	movs r1, 0
	bl CreateTask
	movs r0, 0
	add sp, 0xC
	pop {r4,r5}
	pop {r1}
	bx r1
	.pool
	thumb_func_end InitMainMenu

	thumb_func_start Task_MainMenuCheckSaveFile
@ void Task_MainMenuCheckSaveFile(u8 taskId)
Task_MainMenuCheckSaveFile: @ 802F8D8
	push {r4-r7,lr}
	mov r7, r8
	push {r7}
	lsls r0, 24
	lsrs r6, r0, 24
	lsls r0, r6, 2
	adds r0, r6
	lsls r7, r0, 3
	ldr r0, =gTasks + 0x8
	mov r8, r0
	adds r4, r7, r0
	ldr r0, =gPaletteFade
	ldrb r1, [r0, 0x7]
	movs r0, 0x80
	ands r0, r1
	lsls r0, 24
	lsrs r5, r0, 24
	cmp r5, 0
	beq _0802F900
	b _0802FA4E
_0802F900:
	movs r0, 0x40
	movs r1, 0
	bl SetGpuReg
	movs r0, 0x44
	movs r1, 0
	bl SetGpuReg
	movs r0, 0x48
	movs r1, 0x11
	bl SetGpuReg
	movs r0, 0x4A
	movs r1, 0x31
	bl SetGpuReg
	movs r0, 0x50
	movs r1, 0xC1
	bl SetGpuReg
	movs r0, 0x52
	movs r1, 0
	bl SetGpuReg
	movs r0, 0x54
	movs r1, 0x7
	bl SetGpuReg
	bl sub_80093CC
	lsls r0, 24
	cmp r0, 0
	beq _0802F946
	movs r0, 0x1
	strh r0, [r4, 0x1E]
_0802F946:
	ldr r0, =gSaveFileStatus
	ldrh r0, [r0]
	cmp r0, 0x2
	beq _0802F990
	cmp r0, 0x2
	bgt _0802F968
	cmp r0, 0
	beq _0802F9D0
	cmp r0, 0x1
	beq _0802F972
	b _0802F9D0
	.pool
_0802F968:
	cmp r0, 0x4
	beq _0802F9EC
	cmp r0, 0xFF
	beq _0802F9A4
	b _0802F9D0
_0802F972:
	strh r0, [r4]
	bl IsMysteryGiftEnabled
	cmp r0, 0
	beq _0802F982
	ldrh r0, [r4]
	adds r0, 0x1
	strh r0, [r4]
_0802F982:
	mov r0, r8
	subs r0, 0x8
	adds r0, r7, r0
	ldr r1, =Task_MainMenuCheckBattery
	b _0802F9FC
	.pool
_0802F990:
	ldr r0, =gText_SaveFileErased
	bl CreateMainMenuErrorWindow
	strh r5, [r4]
	mov r0, r8
	subs r0, 0x8
	adds r0, r7, r0
	b _0802F9FA
	.pool
_0802F9A4:
	ldr r0, =gText_SaveFileCorrupted
	bl CreateMainMenuErrorWindow
	mov r0, r8
	subs r0, 0x8
	adds r0, r7, r0
	ldr r1, =Task_WaitForSaveFileErrorWindow
	str r1, [r0]
	movs r0, 0x1
	strh r0, [r4]
	bl IsMysteryGiftEnabled
	cmp r0, 0x1
	bne _0802F9FE
	ldrh r0, [r4]
	adds r0, 0x1
	strh r0, [r4]
	b _0802F9FE
	.pool
_0802F9D0:
	movs r0, 0
	strh r0, [r4]
	ldr r1, =gTasks
	lsls r0, r6, 2
	adds r0, r6
	lsls r0, 3
	adds r0, r1
	ldr r1, =Task_MainMenuCheckBattery
	b _0802F9FC
	.pool
_0802F9EC:
	ldr r0, =gJPText_No1MSubCircuit
	bl CreateMainMenuErrorWindow
	mov r0, r8
	subs r0, 0x8
	adds r0, r7, r0
	strh r5, [r0, 0x8]
_0802F9FA:
	ldr r1, =Task_WaitForSaveFileErrorWindow
_0802F9FC:
	str r1, [r0]
_0802F9FE:
	ldr r2, =gUnknown_02022D06
	ldrh r1, [r2]
	movs r0, 0x80
	lsls r0, 8
	ands r0, r1
	cmp r0, 0
	beq _0802FA3E
	movs r1, 0
	ldrsh r0, [r4, r1]
	cmp r0, 0x2
	beq _0802FA36
	cmp r0, 0x2
	ble _0802FA2C
	cmp r0, 0x3
	beq _0802FA3A
	b _0802FA3E
	.pool
_0802FA2C:
	cmp r0, 0
	blt _0802FA3E
	ldrh r0, [r4]
	adds r0, 0x1
	b _0802FA3C
_0802FA36:
	movs r0, 0x3
	b _0802FA3C
_0802FA3A:
	movs r0, 0x4
_0802FA3C:
	strh r0, [r2]
_0802FA3E:
	ldrh r1, [r2]
	ldr r0, =0x00007fff
	ands r0, r1
	strh r0, [r2]
	strh r0, [r4, 0x2]
	ldrh r0, [r4]
	adds r0, 0x2
	strh r0, [r4, 0x18]
_0802FA4E:
	pop {r3}
	mov r8, r3
	pop {r4-r7}
	pop {r0}
	bx r0
	.pool
	thumb_func_end Task_MainMenuCheckSaveFile

	thumb_func_start Task_WaitForSaveFileErrorWindow
@ void Task_WaitForSaveFileErrorWindow(u8 taskId)
Task_WaitForSaveFileErrorWindow: @ 802FA5C
	push {r4,lr}
	lsls r0, 24
	lsrs r4, r0, 24
	bl RunTextPrinters
	movs r0, 0x7
	bl IsTextPrinterActive
	lsls r0, 16
	cmp r0, 0
	bne _0802FA98
	ldr r0, =gMain
	ldrh r1, [r0, 0x2E]
	movs r0, 0x1
	ands r0, r1
	cmp r0, 0
	beq _0802FA98
	movs r0, 0x7
	bl ClearWindowTilemap
	ldr r0, =gUnknown_082FF070
	bl sub_8032250
	ldr r1, =gTasks
	lsls r0, r4, 2
	adds r0, r4
	lsls r0, 3
	adds r0, r1
	ldr r1, =Task_MainMenuCheckBattery
	str r1, [r0]
_0802FA98:
	pop {r4}
	pop {r0}
	bx r0
	.pool
	thumb_func_end Task_WaitForSaveFileErrorWindow

	thumb_func_start Task_MainMenuCheckBattery
@ void Task_MainMenuCheckBattery(u8 taskId)
Task_MainMenuCheckBattery: @ 802FAB0
	push {r4,r5,lr}
	lsls r0, 24
	lsrs r4, r0, 24
	adds r5, r4, 0
	ldr r0, =gPaletteFade
	ldrb r1, [r0, 0x7]
	movs r0, 0x80
	ands r0, r1
	cmp r0, 0
	bne _0802FB3C
	movs r0, 0x40
	movs r1, 0
	bl SetGpuReg
	movs r0, 0x44
	movs r1, 0
	bl SetGpuReg
	movs r0, 0x48
	movs r1, 0x11
	bl SetGpuReg
	movs r0, 0x4A
	movs r1, 0x31
	bl SetGpuReg
	movs r0, 0x50
	movs r1, 0xC1
	bl SetGpuReg
	movs r0, 0x52
	movs r1, 0
	bl SetGpuReg
	movs r0, 0x54
	movs r1, 0x7
	bl SetGpuReg
	bl RtcGetErrorStatus
	movs r1, 0xFF
	lsls r1, 4
	ands r1, r0
	cmp r1, 0
	bne _0802FB28
	ldr r0, =gTasks
	lsls r1, r4, 2
	adds r1, r4
	lsls r1, 3
	adds r1, r0
	ldr r0, =Task_DisplayMainMenu
	str r0, [r1]
	b _0802FB3C
	.pool
_0802FB28:
	ldr r0, =gText_BatteryRunDry
	bl CreateMainMenuErrorWindow
	ldr r1, =gTasks
	lsls r0, r5, 2
	adds r0, r5
	lsls r0, 3
	adds r0, r1
	ldr r1, =Task_WaitForBatteryDryErrorWindow
	str r1, [r0]
_0802FB3C:
	pop {r4,r5}
	pop {r0}
	bx r0
	.pool
	thumb_func_end Task_MainMenuCheckBattery

	thumb_func_start Task_WaitForBatteryDryErrorWindow
@ void Task_WaitForBatteryDryErrorWindow(u8 taskId)
Task_WaitForBatteryDryErrorWindow: @ 802FB50
	push {r4,lr}
	lsls r0, 24
	lsrs r4, r0, 24
	bl RunTextPrinters
	movs r0, 0x7
	bl IsTextPrinterActive
	lsls r0, 16
	cmp r0, 0
	bne _0802FB8C
	ldr r0, =gMain
	ldrh r1, [r0, 0x2E]
	movs r0, 0x1
	ands r0, r1
	cmp r0, 0
	beq _0802FB8C
	movs r0, 0x7
	bl ClearWindowTilemap
	ldr r0, =gUnknown_082FF070
	bl sub_8032250
	ldr r1, =gTasks
	lsls r0, r4, 2
	adds r0, r4
	lsls r0, 3
	adds r0, r1
	ldr r1, =Task_DisplayMainMenu
	str r1, [r0]
_0802FB8C:
	pop {r4}
	pop {r0}
	bx r0
	.pool
	thumb_func_end Task_WaitForBatteryDryErrorWindow

	thumb_func_start Task_DisplayMainMenu
@ void Task_DisplayMainMenu(u8 taskId)
Task_DisplayMainMenu: @ 802FBA4
	push {r4-r7,lr}
	mov r7, r9
	mov r6, r8
	push {r6,r7}
	sub sp, 0x10
	lsls r0, 24
	lsrs r7, r0, 24
	lsls r0, r7, 2
	adds r0, r7
	lsls r0, 3
	ldr r1, =gTasks + 0x8
	adds r6, r0, r1
	ldr r0, =gPaletteFade
	ldrb r1, [r0, 0x7]
	movs r0, 0x80
	ands r0, r1
	lsls r0, 24
	lsrs r4, r0, 24
	cmp r4, 0
	beq _0802FBCE
	b _0803006C
_0802FBCE:
	movs r0, 0x40
	movs r1, 0
	bl SetGpuReg
	movs r0, 0x44
	movs r1, 0
	bl SetGpuReg
	movs r0, 0x48
	movs r1, 0x11
	bl SetGpuReg
	movs r0, 0x4A
	movs r1, 0x31
	bl SetGpuReg
	movs r0, 0x50
	movs r1, 0xC1
	bl SetGpuReg
	movs r0, 0x52
	movs r1, 0
	bl SetGpuReg
	movs r0, 0x54
	movs r1, 0x7
	bl SetGpuReg
	add r0, sp, 0xC
	strh r4, [r0]
	movs r1, 0xFE
	movs r2, 0x2
	bl LoadPalette
	add r1, sp, 0xC
	ldr r2, =0x00007fff
	adds r0, r2, 0
	strh r0, [r1]
	adds r0, r1, 0
	movs r1, 0xFA
	movs r2, 0x2
	bl LoadPalette
	add r1, sp, 0xC
	ldr r2, =0x0000318c
	adds r0, r2, 0
	strh r0, [r1]
	adds r0, r1, 0
	movs r1, 0xFB
	movs r2, 0x2
	bl LoadPalette
	add r1, sp, 0xC
	ldr r2, =0x0000675a
	adds r0, r2, 0
	strh r0, [r1]
	adds r0, r1, 0
	movs r1, 0xFC
	movs r2, 0x2
	bl LoadPalette
	ldr r0, =gSaveBlock2Ptr
	ldr r0, [r0]
	ldrb r0, [r0, 0x8]
	cmp r0, 0
	bne _0802FC84
	add r1, sp, 0xC
	ldr r2, =0x00007e04
	adds r0, r2, 0
	strh r0, [r1]
	adds r0, r1, 0
	movs r1, 0xF1
	movs r2, 0x2
	bl LoadPalette
	b _0802FC96
	.pool
_0802FC84:
	add r1, sp, 0xC
	ldr r2, =0x0000547f
	adds r0, r2, 0
	strh r0, [r1]
	adds r0, r1, 0
	movs r1, 0xF1
	movs r2, 0x2
	bl LoadPalette
_0802FC96:
	ldr r0, =gTasks
	mov r8, r0
	lsls r1, r7, 2
	adds r0, r1, r7
	lsls r0, 3
	add r0, r8
	movs r2, 0x8
	ldrsh r0, [r0, r2]
	mov r9, r1
	cmp r0, 0x1
	beq _0802FD44
	cmp r0, 0x1
	ble _0802FCBC
	cmp r0, 0x2
	bne _0802FCB6
	b _0802FE00
_0802FCB6:
	cmp r0, 0x3
	bne _0802FCBC
	b _0802FEFC
_0802FCBC:
	movs r0, 0
	movs r1, 0xAA
	bl FillWindowPixelBuffer
	movs r0, 0x1
	movs r1, 0xAA
	bl FillWindowPixelBuffer
	ldr r5, =gUnknown_082FF0E0
	str r5, [sp]
	movs r4, 0x1
	negs r4, r4
	str r4, [sp, 0x4]
	ldr r0, =gText_MainMenuNewGame
	str r0, [sp, 0x8]
	movs r0, 0
	movs r1, 0x1
	movs r2, 0
	movs r3, 0x1
	bl box_print
	str r5, [sp]
	str r4, [sp, 0x4]
	ldr r0, =gText_MainMenuOption
	str r0, [sp, 0x8]
	movs r0, 0x1
	movs r1, 0x1
	movs r2, 0
	movs r3, 0x1
	bl box_print
	movs r0, 0
	bl PutWindowTilemap
	movs r0, 0x1
	bl PutWindowTilemap
	movs r0, 0
	movs r1, 0x2
	bl CopyWindowToVram
	movs r0, 0x1
	movs r1, 0x2
	bl CopyWindowToVram
	ldr r4, =gUnknown_082FF038
	ldr r5, =0x000001d5
	adds r0, r4, 0
	adds r1, r5, 0
	bl DrawMainMenuWindowBorder
	adds r4, 0x8
	b _0802FED4
	.pool
_0802FD44:
	movs r0, 0x2
	movs r1, 0xAA
	bl FillWindowPixelBuffer
	movs r0, 0x3
	movs r1, 0xAA
	bl FillWindowPixelBuffer
	movs r0, 0x4
	movs r1, 0xAA
	bl FillWindowPixelBuffer
	ldr r5, =gUnknown_082FF0E0
	str r5, [sp]
	movs r4, 0x1
	negs r4, r4
	str r4, [sp, 0x4]
	ldr r0, =gText_MainMenuContinue
	str r0, [sp, 0x8]
	movs r0, 0x2
	movs r1, 0x1
	movs r2, 0
	movs r3, 0x1
	bl box_print
	str r5, [sp]
	str r4, [sp, 0x4]
	ldr r0, =gText_MainMenuNewGame
	str r0, [sp, 0x8]
	movs r0, 0x3
	movs r1, 0x1
	movs r2, 0
	movs r3, 0x1
	bl box_print
	str r5, [sp]
	str r4, [sp, 0x4]
	ldr r0, =gText_MainMenuOption
	str r0, [sp, 0x8]
	movs r0, 0x4
	movs r1, 0x1
	movs r2, 0
	movs r3, 0x1
	bl box_print
	bl fmt_savegame
	movs r0, 0x2
	bl PutWindowTilemap
	movs r0, 0x3
	bl PutWindowTilemap
	movs r0, 0x4
	bl PutWindowTilemap
	movs r0, 0x2
	movs r1, 0x2
	bl CopyWindowToVram
	movs r0, 0x3
	movs r1, 0x2
	bl CopyWindowToVram
	movs r0, 0x4
	movs r1, 0x2
	bl CopyWindowToVram
	ldr r4, =gUnknown_082FF048
	ldr r5, =0x000001d5
	adds r0, r4, 0
	adds r1, r5, 0
	bl DrawMainMenuWindowBorder
	adds r0, r4, 0
	adds r0, 0x8
	adds r1, r5, 0
	bl DrawMainMenuWindowBorder
	adds r4, 0x10
	b _0802FED4
	.pool
_0802FE00:
	movs r0, 0x2
	movs r1, 0xAA
	bl FillWindowPixelBuffer
	movs r0, 0x3
	movs r1, 0xAA
	bl FillWindowPixelBuffer
	movs r0, 0x4
	movs r1, 0xAA
	bl FillWindowPixelBuffer
	movs r0, 0x5
	movs r1, 0xAA
	bl FillWindowPixelBuffer
	ldr r5, =gUnknown_082FF0E0
	str r5, [sp]
	movs r4, 0x1
	negs r4, r4
	str r4, [sp, 0x4]
	ldr r0, =gText_MainMenuContinue
	str r0, [sp, 0x8]
	movs r0, 0x2
	movs r1, 0x1
	movs r2, 0
	movs r3, 0x1
	bl box_print
	str r5, [sp]
	str r4, [sp, 0x4]
	ldr r0, =gText_MainMenuNewGame
	str r0, [sp, 0x8]
	movs r0, 0x3
	movs r1, 0x1
	movs r2, 0
	movs r3, 0x1
	bl box_print
	str r5, [sp]
	str r4, [sp, 0x4]
	ldr r0, =gText_MainMenuMysteryGift
	str r0, [sp, 0x8]
	movs r0, 0x4
	movs r1, 0x1
	movs r2, 0
	movs r3, 0x1
	bl box_print
	str r5, [sp]
	str r4, [sp, 0x4]
	ldr r0, =gText_MainMenuOption
	str r0, [sp, 0x8]
	movs r0, 0x5
	movs r1, 0x1
	movs r2, 0
	movs r3, 0x1
	bl box_print
	bl fmt_savegame
	movs r0, 0x2
	bl PutWindowTilemap
	movs r0, 0x3
	bl PutWindowTilemap
	movs r0, 0x4
	bl PutWindowTilemap
	movs r0, 0x5
	bl PutWindowTilemap
	movs r0, 0x2
	movs r1, 0x2
	bl CopyWindowToVram
	movs r0, 0x3
	movs r1, 0x2
	bl CopyWindowToVram
	movs r0, 0x4
	movs r1, 0x2
	bl CopyWindowToVram
	movs r0, 0x5
	movs r1, 0x2
	bl CopyWindowToVram
	ldr r4, =gUnknown_082FF048
	ldr r5, =0x000001d5
	adds r0, r4, 0
	adds r1, r5, 0
	bl DrawMainMenuWindowBorder
	adds r0, r4, 0
	adds r0, 0x8
	adds r1, r5, 0
	bl DrawMainMenuWindowBorder
	adds r0, r4, 0
	adds r0, 0x10
	adds r1, r5, 0
	bl DrawMainMenuWindowBorder
	adds r4, 0x18
_0802FED4:
	adds r0, r4, 0
	adds r1, r5, 0
	bl DrawMainMenuWindowBorder
	b _0803005E
	.pool
_0802FEFC:
	movs r0, 0x2
	movs r1, 0xAA
	bl FillWindowPixelBuffer
	movs r0, 0x3
	movs r1, 0xAA
	bl FillWindowPixelBuffer
	movs r0, 0x4
	movs r1, 0xAA
	bl FillWindowPixelBuffer
	movs r0, 0x5
	movs r1, 0xAA
	bl FillWindowPixelBuffer
	movs r0, 0x6
	movs r1, 0xAA
	bl FillWindowPixelBuffer
	ldr r5, =gUnknown_082FF0E0
	str r5, [sp]
	movs r4, 0x1
	negs r4, r4
	str r4, [sp, 0x4]
	ldr r0, =gText_MainMenuContinue
	str r0, [sp, 0x8]
	movs r0, 0x2
	movs r1, 0x1
	movs r2, 0
	movs r3, 0x1
	bl box_print
	str r5, [sp]
	str r4, [sp, 0x4]
	ldr r0, =gText_MainMenuNewGame
	str r0, [sp, 0x8]
	movs r0, 0x3
	movs r1, 0x1
	movs r2, 0
	movs r3, 0x1
	bl box_print
	str r5, [sp]
	str r4, [sp, 0x4]
	ldr r0, =gText_MainMenuMysteryGift2
	str r0, [sp, 0x8]
	movs r0, 0x4
	movs r1, 0x1
	movs r2, 0
	movs r3, 0x1
	bl box_print
	str r5, [sp]
	str r4, [sp, 0x4]
	ldr r0, =gText_MainMenuMysteryEvents
	str r0, [sp, 0x8]
	movs r0, 0x5
	movs r1, 0x1
	movs r2, 0
	movs r3, 0x1
	bl box_print
	str r5, [sp]
	str r4, [sp, 0x4]
	ldr r0, =gText_MainMenuOption
	str r0, [sp, 0x8]
	movs r0, 0x6
	movs r1, 0x1
	movs r2, 0
	movs r3, 0x1
	bl box_print
	bl fmt_savegame
	movs r0, 0x2
	bl PutWindowTilemap
	movs r0, 0x3
	bl PutWindowTilemap
	movs r0, 0x4
	bl PutWindowTilemap
	movs r0, 0x5
	bl PutWindowTilemap
	movs r0, 0x6
	bl PutWindowTilemap
	movs r0, 0x2
	movs r1, 0x2
	bl CopyWindowToVram
	movs r0, 0x3
	movs r1, 0x2
	bl CopyWindowToVram
	movs r0, 0x4
	movs r1, 0x2
	bl CopyWindowToVram
	movs r0, 0x5
	movs r1, 0x2
	bl CopyWindowToVram
	movs r0, 0x6
	movs r1, 0x2
	bl CopyWindowToVram
	ldr r5, =gUnknown_082FF048
	ldr r4, =0x000001d5
	adds r0, r5, 0
	adds r1, r4, 0
	bl DrawMainMenuWindowBorder
	adds r0, r5, 0
	adds r0, 0x8
	adds r1, r4, 0
	bl DrawMainMenuWindowBorder
	adds r0, r5, 0
	adds r0, 0x10
	adds r1, r4, 0
	bl DrawMainMenuWindowBorder
	adds r0, r5, 0
	adds r0, 0x18
	adds r1, r4, 0
	bl DrawMainMenuWindowBorder
	adds r0, r5, 0
	adds r0, 0x20
	adds r1, r4, 0
	bl DrawMainMenuWindowBorder
	ldr r0, =gUnknown_082FF0F4
	ldr r4, =gUnknown_02022D06
	adds r1, r4, 0
	bl AddScrollIndicatorArrowPair
	lsls r0, 24
	lsrs r0, 24
	strh r0, [r6, 0x1A]
	movs r0, 0x1A
	ldrsh r1, [r6, r0]
	lsls r0, r1, 2
	adds r0, r1
	lsls r0, 3
	add r0, r8
	ldr r1, =Task_ScrollIndicatorArrowPairOnMainMenu
	str r1, [r0]
	ldrh r0, [r4]
	cmp r0, 0x4
	bne _0803005E
	movs r4, 0x80
	lsls r4, 6
	movs r0, 0
	adds r1, r4, 0
	movs r2, 0x1
	bl ChangeBgY
	movs r0, 0x1
	adds r1, r4, 0
	movs r2, 0x1
	bl ChangeBgY
	movs r0, 0x1
	strh r0, [r6, 0x1C]
	movs r2, 0x1A
	ldrsh r1, [r6, r2]
	lsls r0, r1, 2
	adds r0, r1
	lsls r0, 3
	add r0, r8
	movs r1, 0x1
	strh r1, [r0, 0x26]
_0803005E:
	ldr r0, =gTasks
	mov r2, r9
	adds r1, r2, r7
	lsls r1, 3
	adds r1, r0
	ldr r0, =Task_HighlightSelectedMainMenuItem
	str r0, [r1]
_0803006C:
	add sp, 0x10
	pop {r3,r4}
	mov r8, r3
	mov r9, r4
	pop {r4-r7}
	pop {r0}
	bx r0
	.pool
	thumb_func_end Task_DisplayMainMenu

	thumb_func_start Task_HighlightSelectedMainMenuItem
@ void Task_HighlightSelectedMainMenuItem(u8 taskId)
Task_HighlightSelectedMainMenuItem: @ 80300B0
	push {r4,lr}
	lsls r0, 24
	lsrs r0, 24
	ldr r1, =gTasks
	lsls r4, r0, 2
	adds r4, r0
	lsls r4, 3
	adds r4, r1
	ldrb r0, [r4, 0x8]
	ldrb r1, [r4, 0xA]
	movs r3, 0x24
	ldrsh r2, [r4, r3]
	bl HighlightSelectedMainMenuItem
	ldr r0, =Task_HandleMainMenuInput
	str r0, [r4]
	pop {r4}
	pop {r0}
	bx r0
	.pool
	thumb_func_end Task_HighlightSelectedMainMenuItem

	thumb_func_start HandleMainMenuInput
@ u8 HandleMainMenuInput(u8 taskId)
HandleMainMenuInput: @ 80300E0
	push {r4-r7,lr}
	sub sp, 0x4
	lsls r0, 24
	lsrs r0, 24
	lsls r1, r0, 2
	adds r1, r0
	lsls r4, r1, 3
	ldr r7, =gTasks + 0x8
	adds r5, r4, r7
	ldr r1, =gMain
	ldrh r2, [r1, 0x2E]
	movs r0, 0x1
	ands r0, r2
	cmp r0, 0
	beq _08030130
	movs r0, 0x5
	bl PlaySE
	bl sub_80093CC
	movs r0, 0x1
	negs r0, r0
	movs r1, 0
	str r1, [sp]
	movs r2, 0
	movs r3, 0x10
	bl BeginNormalPaletteFade
	adds r0, r7, 0
	subs r0, 0x8
	adds r0, r4, r0
	ldr r1, =Task_HandleMainMenuAPressed
	str r1, [r0]
	b _08030240
	.pool
_08030130:
	movs r0, 0x2
	ands r0, r2
	lsls r0, 16
	lsrs r6, r0, 16
	cmp r6, 0
	beq _08030178
	movs r0, 0x5
	bl PlaySE
	movs r0, 0x1
	negs r0, r0
	ldr r1, =0x0000ffff
	str r1, [sp]
	movs r1, 0
	movs r2, 0
	movs r3, 0x10
	bl BeginNormalPaletteFade
	movs r0, 0x40
	movs r1, 0xF0
	bl SetGpuReg
	movs r0, 0x44
	movs r1, 0xA0
	bl SetGpuReg
	adds r0, r7, 0
	subs r0, 0x8
	adds r0, r4, r0
	ldr r1, =Task_HandleMainMenuBPressed
	str r1, [r0]
	b _08030240
	.pool
_08030178:
	movs r0, 0x40
	ands r0, r2
	cmp r0, 0
	beq _080301CA
	movs r0, 0x2
	ldrsh r2, [r5, r0]
	cmp r2, 0
	ble _080301CA
	movs r1, 0
	ldrsh r0, [r5, r1]
	cmp r0, 0x3
	bne _080301C4
	movs r1, 0x1C
	ldrsh r0, [r5, r1]
	cmp r0, 0x1
	bne _080301C4
	cmp r2, 0x1
	bne _080301C4
	movs r4, 0x80
	lsls r4, 6
	movs r0, 0
	adds r1, r4, 0
	movs r2, 0x2
	bl ChangeBgY
	movs r0, 0x1
	adds r1, r4, 0
	movs r2, 0x2
	bl ChangeBgY
	movs r2, 0x1A
	ldrsh r1, [r5, r2]
	lsls r0, r1, 2
	adds r0, r1
	lsls r0, 3
	adds r0, r7, r0
	strh r6, [r5, 0x1C]
	strh r6, [r0, 0x1E]
_080301C4:
	ldrh r0, [r5, 0x2]
	subs r0, 0x1
	b _0803022C
_080301CA:
	ldrh r1, [r1, 0x2E]
	movs r0, 0x80
	ands r0, r1
	cmp r0, 0
	beq _08030240
	movs r0, 0x2
	ldrsh r1, [r5, r0]
	movs r2, 0x18
	ldrsh r0, [r5, r2]
	subs r0, 0x1
	cmp r1, r0
	bge _08030240
	movs r1, 0
	ldrsh r0, [r5, r1]
	cmp r0, 0x3
	bne _08030228
	movs r2, 0x2
	ldrsh r0, [r5, r2]
	cmp r0, 0x3
	bne _08030228
	movs r1, 0x1C
	ldrsh r0, [r5, r1]
	cmp r0, 0
	bne _08030228
	movs r4, 0x80
	lsls r4, 6
	movs r0, 0
	adds r1, r4, 0
	movs r2, 0x1
	bl ChangeBgY
	movs r0, 0x1
	adds r1, r4, 0
	movs r2, 0x1
	bl ChangeBgY
	ldr r2, =gTasks
	movs r0, 0x1A
	ldrsh r1, [r5, r0]
	lsls r0, r1, 2
	adds r0, r1
	lsls r0, 3
	adds r0, r2
	movs r1, 0x1
	strh r1, [r5, 0x1C]
	movs r1, 0x1
	strh r1, [r0, 0x26]
_08030228:
	ldrh r0, [r5, 0x2]
	adds r0, 0x1
_0803022C:
	strh r0, [r5, 0x2]
	ldr r1, =gUnknown_02022D06
	strh r0, [r1]
	movs r0, 0x1
	b _08030242
	.pool
_08030240:
	movs r0, 0
_08030242:
	add sp, 0x4
	pop {r4-r7}
	pop {r1}
	bx r1
	thumb_func_end HandleMainMenuInput

	thumb_func_start Task_HandleMainMenuInput
@ void Task_HandleMainMenuInput(u8 taskId)
Task_HandleMainMenuInput: @ 803024C
	push {r4,lr}
	lsls r0, 24
	lsrs r4, r0, 24
	adds r0, r4, 0
	bl HandleMainMenuInput
	lsls r0, 24
	cmp r0, 0
	beq _0803026C
	ldr r0, =gTasks
	lsls r1, r4, 2
	adds r1, r4
	lsls r1, 3
	adds r1, r0
	ldr r0, =Task_HighlightSelectedMainMenuItem
	str r0, [r1]
_0803026C:
	pop {r4}
	pop {r0}
	bx r0
	.pool
	thumb_func_end Task_HandleMainMenuInput

	thumb_func_start Task_HandleMainMenuAPressed
@ void Task_HandleMainMenuAPressed(int task_id)
Task_HandleMainMenuAPressed: @ 803027C
	push {r4-r7,lr}
	sub sp, 0x4
	lsls r0, 24
	lsrs r6, r0, 24
	ldr r0, =gPaletteFade
	ldrb r1, [r0, 0x7]
	movs r0, 0x80
	ands r0, r1
	cmp r0, 0
	beq _08030292
	b _08030536
_08030292:
	ldr r2, =gTasks
	lsls r1, r6, 2
	adds r0, r1, r6
	lsls r0, 3
	adds r4, r0, r2
	movs r2, 0x8
	ldrsh r0, [r4, r2]
	adds r7, r1, 0
	cmp r0, 0x3
	bne _080302B0
	ldrh r0, [r4, 0x22]
	lsls r0, 24
	lsrs r0, 24
	bl RemoveScrollIndicatorArrowPair
_080302B0:
	movs r0, 0
	movs r1, 0x1
	bl sub_819746C
	movs r0, 0x1
	movs r1, 0x1
	bl sub_819746C
	movs r0, 0x2
	movs r1, 0x1
	bl sub_819746C
	movs r0, 0x3
	movs r1, 0x1
	bl sub_819746C
	movs r0, 0x4
	movs r1, 0x1
	bl sub_819746C
	movs r0, 0x5
	movs r1, 0x1
	bl sub_819746C
	movs r0, 0x6
	movs r1, 0x1
	bl sub_819746C
	movs r0, 0x7
	movs r1, 0x1
	bl sub_819746C
	bl sub_80093CC
	lsls r0, 24
	lsrs r2, r0, 24
	movs r3, 0x8
	ldrsh r0, [r4, r3]
	cmp r0, 0x1
	beq _08030324
	cmp r0, 0x1
	ble _0803030C
	cmp r0, 0x2
	beq _08030336
	cmp r0, 0x3
	beq _08030358
_0803030C:
	movs r1, 0xA
	ldrsh r0, [r4, r1]
	cmp r0, 0
	beq _08030388
	cmp r0, 0x1
	bne _08030388
	b _080303D8
	.pool
_08030324:
	movs r2, 0xA
	ldrsh r0, [r4, r2]
	cmp r0, 0x1
	beq _08030388
	cmp r0, 0x1
	ble _08030384
	cmp r0, 0x2
	bne _08030384
	b _080303D8
_08030336:
	movs r3, 0xA
	ldrsh r0, [r4, r3]
	cmp r0, 0x1
	beq _08030388
	cmp r0, 0x1
	ble _08030384
	cmp r0, 0x2
	beq _0803034C
	cmp r0, 0x3
	beq _080303D8
	b _08030384
_0803034C:
	movs r5, 0x3
	cmp r2, 0
	bne _080303DA
	movs r5, 0x6
	strh r2, [r4, 0x8]
	b _080303DA
_08030358:
	movs r1, 0xA
	ldrsh r0, [r4, r1]
	cmp r0, 0x4
	bhi _08030384
	lsls r0, 2
	ldr r1, =_08030370
	adds r0, r1
	ldr r0, [r0]
	mov pc, r0
	.pool
	.align 2, 0
_08030370:
	.4byte _08030384
	.4byte _08030388
	.4byte _0803038C
	.4byte _080303BC
	.4byte _080303D8
_08030384:
	movs r5, 0x1
	b _080303DA
_08030388:
	movs r5, 0
	b _080303DA
_0803038C:
	ldr r0, =gTasks
	adds r1, r7, r6
	lsls r1, 3
	adds r1, r0
	movs r3, 0x26
	ldrsh r0, [r1, r3]
	cmp r0, 0
	beq _080303AC
	movs r5, 0x3
	cmp r2, 0
	bne _080303DA
	movs r5, 0x6
	strh r2, [r1, 0x8]
	b _080303DA
	.pool
_080303AC:
	cmp r2, 0
	beq _080303B8
	movs r5, 0x6
	movs r0, 0x1
	strh r0, [r1, 0x8]
	b _080303DA
_080303B8:
	movs r5, 0x5
	b _080303DA
_080303BC:
	cmp r2, 0
	beq _080303D4
	movs r5, 0x6
	ldr r0, =gTasks
	adds r1, r7, r6
	lsls r1, 3
	adds r1, r0
	movs r0, 0x2
	strh r0, [r1, 0x8]
	b _080303DA
	.pool
_080303D4:
	movs r5, 0x4
	b _080303DA
_080303D8:
	movs r5, 0x2
_080303DA:
	movs r0, 0
	movs r1, 0
	movs r2, 0
	bl ChangeBgY
	movs r0, 0x1
	movs r1, 0
	movs r2, 0
	bl ChangeBgY
	cmp r5, 0x6
	bhi _0803041C
	lsls r0, r5, 2
	ldr r1, =_08030400
	adds r0, r1
	ldr r0, [r0]
	mov pc, r0
	.pool
	.align 2, 0
_08030400:
	.4byte _0803041C
	.4byte _08030444
	.4byte _08030460
	.4byte _08030478
	.4byte _08030480
	.4byte _08030488
	.4byte _0803049C
_0803041C:
	ldr r0, =gPlttBufferUnfaded
	movs r1, 0
	strh r1, [r0]
	ldr r0, =gPlttBufferFaded
	strh r1, [r0]
	ldr r1, =gTasks
	adds r0, r7, r6
	lsls r0, 3
	adds r0, r1
	ldr r1, =task_new_game_prof_birch_speech_1
	str r1, [r0]
	b _08030514
	.pool
_08030444:
	ldr r0, =gPlttBufferUnfaded
	movs r1, 0
	strh r1, [r0]
	ldr r0, =gPlttBufferFaded
	strh r1, [r0]
	ldr r0, =sub_8086230
	b _0803048A
	.pool
_08030460:
	ldr r0, =gMain
	ldr r1, =CB2_ReinitMainMenu
	str r1, [r0, 0x8]
	ldr r0, =CB2_InitOptionMenu
	b _0803048A
	.pool
_08030478:
	ldr r0, =c2_mystery_gift
	b _0803048A
	.pool
_08030480:
	ldr r0, =CB2_InitMysteryEventMenu
	b _0803048A
	.pool
_08030488:
	ldr r0, =sub_801867C
_0803048A:
	bl SetMainCallback2
	adds r0, r6, 0
	bl DestroyTask
	b _08030514
	.pool
_0803049C:
	ldr r1, =gTasks
	adds r0, r7, r6
	lsls r0, 3
	adds r0, r1
	movs r4, 0
	strh r4, [r0, 0xA]
	ldr r1, =Task_DisplayMainMenuInvalidActionError
	str r1, [r0]
	ldr r0, =gPlttBufferUnfaded
	movs r2, 0xF1
	lsls r2, 1
	adds r0, r2
	ldr r1, =0x00007fff
	strh r1, [r0]
	ldr r0, =gPlttBufferFaded
	adds r0, r2
	strh r1, [r0]
	movs r0, 0x18
	movs r1, 0
	bl SetGpuReg
	movs r0, 0x1A
	movs r1, 0
	bl SetGpuReg
	movs r0, 0x14
	movs r1, 0
	bl SetGpuReg
	movs r0, 0x16
	movs r1, 0
	bl SetGpuReg
	movs r0, 0x10
	movs r1, 0
	bl SetGpuReg
	movs r0, 0x12
	movs r1, 0
	bl SetGpuReg
	movs r0, 0x1
	negs r0, r0
	str r4, [sp]
	movs r1, 0
	movs r2, 0x10
	movs r3, 0
	bl BeginNormalPaletteFade
	b _08030536
	.pool
_08030514:
	bl FreeAllWindowBuffers
	cmp r5, 0x2
	beq _08030528
	ldr r1, =gUnknown_02022D06
	movs r0, 0
	strh r0, [r1]
	b _08030536
	.pool
_08030528:
	ldr r0, =gUnknown_02022D06
	ldrh r1, [r0]
	movs r3, 0x80
	lsls r3, 8
	adds r2, r3, 0
	orrs r1, r2
	strh r1, [r0]
_08030536:
	add sp, 0x4
	pop {r4-r7}
	pop {r0}
	bx r0
	.pool
	thumb_func_end Task_HandleMainMenuAPressed

	thumb_func_start Task_HandleMainMenuBPressed
@ void Task_HandleMainMenuBPressed(u8 taskId)
Task_HandleMainMenuBPressed: @ 8030544
	push {r4,r5,lr}
	lsls r0, 24
	lsrs r2, r0, 24
	adds r5, r2, 0
	ldr r0, =gPaletteFade
	ldrb r1, [r0, 0x7]
	movs r0, 0x80
	ands r0, r1
	lsls r0, 24
	lsrs r4, r0, 24
	cmp r4, 0
	bne _0803058C
	ldr r0, =gTasks
	lsls r1, r2, 2
	adds r1, r2
	lsls r1, 3
	adds r1, r0
	movs r2, 0x8
	ldrsh r0, [r1, r2]
	cmp r0, 0x3
	bne _08030578
	ldrh r0, [r1, 0x22]
	lsls r0, 24
	lsrs r0, 24
	bl RemoveScrollIndicatorArrowPair
_08030578:
	ldr r0, =gUnknown_02022D06
	strh r4, [r0]
	bl FreeAllWindowBuffers
	ldr r0, =CB2_InitTitleScreen
	bl SetMainCallback2
	adds r0, r5, 0
	bl DestroyTask
_0803058C:
	pop {r4,r5}
	pop {r0}
	bx r0
	.pool
	thumb_func_end Task_HandleMainMenuBPressed

	thumb_func_start Task_DisplayMainMenuInvalidActionError
@ void Task_DisplayMainMenuInvalidActionError(u8 taskId)
Task_DisplayMainMenuInvalidActionError: @ 80305A4
	push {r4,r5,lr}
	sub sp, 0x8
	lsls r0, 24
	lsrs r5, r0, 24
	ldr r1, =gTasks
	lsls r0, r5, 2
	adds r0, r5
	lsls r0, 3
	adds r4, r0, r1
	movs r0, 0xA
	ldrsh r1, [r4, r0]
	cmp r1, 0x1
	beq _0803063C
	cmp r1, 0x1
	bgt _080305CC
	cmp r1, 0
	beq _080305D6
	b _08030688
	.pool
_080305CC:
	cmp r1, 0x2
	beq _0803064C
	cmp r1, 0x3
	beq _08030664
	b _08030688
_080305D6:
	movs r0, 0x1E
	str r0, [sp]
	movs r0, 0x14
	str r0, [sp, 0x4]
	movs r0, 0
	movs r1, 0
	movs r2, 0
	movs r3, 0
	bl FillBgTilemapBufferRect_Palette0
	movs r1, 0x8
	ldrsh r0, [r4, r1]
	cmp r0, 0x1
	beq _08030610
	cmp r0, 0x1
	bgt _080305FC
	cmp r0, 0
	beq _08030602
	b _08030622
_080305FC:
	cmp r0, 0x2
	beq _0803061C
	b _08030622
_08030602:
	ldr r0, =gText_WirelessNotConnected
	bl CreateMainMenuErrorWindow
	b _08030622
	.pool
_08030610:
	ldr r0, =gText_MysteryGiftCantUse
	bl CreateMainMenuErrorWindow
	b _08030622
	.pool
_0803061C:
	ldr r0, =gText_MysteryEventsCantUse
	bl CreateMainMenuErrorWindow
_08030622:
	ldr r0, =gTasks
	lsls r1, r5, 2
	adds r1, r5
	lsls r1, 3
	adds r1, r0
	ldrh r0, [r1, 0xA]
	adds r0, 0x1
	strh r0, [r1, 0xA]
	b _08030688
	.pool
_0803063C:
	ldr r0, =gPaletteFade
	ldrb r1, [r0, 0x7]
	movs r0, 0x80
	ands r0, r1
	b _08030658
	.pool
_0803064C:
	bl RunTextPrinters
	movs r0, 0x7
	bl IsTextPrinterActive
	lsls r0, 16
_08030658:
	cmp r0, 0
	bne _08030688
	ldrh r0, [r4, 0xA]
	adds r0, 0x1
	strh r0, [r4, 0xA]
	b _08030688
_08030664:
	ldr r0, =gMain
	ldrh r0, [r0, 0x2E]
	ands r1, r0
	cmp r1, 0
	beq _08030688
	movs r0, 0x5
	bl PlaySE
	movs r0, 0x1
	negs r0, r0
	movs r1, 0
	str r1, [sp]
	movs r2, 0
	movs r3, 0x10
	bl BeginNormalPaletteFade
	ldr r0, =Task_HandleMainMenuBPressed
	str r0, [r4]
_08030688:
	add sp, 0x8
	pop {r4,r5}
	pop {r0}
	bx r0
	.pool
	thumb_func_end Task_DisplayMainMenuInvalidActionError

	thumb_func_start HighlightSelectedMainMenuItem
@ void HighlightSelectedMainMenuItem(u8 a1, u8 selectedMenuItem, u16 a3)
HighlightSelectedMainMenuItem: @ 8030698
	push {r4-r6,lr}
	lsls r0, 24
	lsrs r5, r0, 24
	lsls r1, 24
	lsrs r4, r1, 24
	lsls r2, 16
	lsrs r6, r2, 16
	ldr r1, =0x000009e7
	movs r0, 0x40
	bl SetGpuReg
	cmp r5, 0x1
	beq _080306DC
	cmp r5, 0x1
	ble _080306BE
	cmp r5, 0x2
	beq _08030700
	cmp r5, 0x3
	beq _08030728
_080306BE:
	cmp r4, 0
	beq _080306C6
	cmp r4, 0x1
	beq _080306D4
_080306C6:
	ldr r1, =0x0000011f
	b _0803078E
	.pool
_080306D4:
	ldr r1, =0x0000213f
	b _0803078E
	.pool
_080306DC:
	cmp r4, 0x1
	beq _080306F0
	cmp r4, 0x1
	ble _080306E8
	cmp r4, 0x2
	beq _080306F8
_080306E8:
	ldr r1, =0x0000013f
	b _0803078E
	.pool
_080306F0:
	ldr r1, =0x0000415f
	b _0803078E
	.pool
_080306F8:
	ldr r1, =0x0000617f
	b _0803078E
	.pool
_08030700:
	cmp r4, 0x1
	beq _08030718
	cmp r4, 0x1
	ble _08030710
	cmp r4, 0x2
	beq _08030720
	cmp r4, 0x3
	beq _0803078C
_08030710:
	ldr r1, =0x0000013f
	b _0803078E
	.pool
_08030718:
	ldr r1, =0x0000415f
	b _0803078E
	.pool
_08030720:
	ldr r1, =0x0000617f
	b _0803078E
	.pool
_08030728:
	cmp r4, 0x4
	bhi _08030750
	lsls r0, r4, 2
	ldr r1, =_0803073C
	adds r0, r1
	ldr r0, [r0]
	mov pc, r0
	.pool
	.align 2, 0
_0803073C:
	.4byte _08030750
	.4byte _08030758
	.4byte _0803076C
	.4byte _08030780
	.4byte _0803079C
_08030750:
	ldr r1, =0x0000013f
	b _0803078E
	.pool
_08030758:
	cmp r6, 0
	beq _08030764
	ldr r1, =0x0000213f
	b _0803078E
	.pool
_08030764:
	ldr r1, =0x0000415f
	b _0803078E
	.pool
_0803076C:
	cmp r6, 0
	beq _08030778
	ldr r1, =0x0000415f
	b _0803078E
	.pool
_08030778:
	ldr r1, =0x0000617f
	b _0803078E
	.pool
_08030780:
	cmp r6, 0
	beq _0803078C
	ldr r1, =0x0000617f
	b _0803078E
	.pool
_0803078C:
	ldr r1, =0x0000819f
_0803078E:
	movs r0, 0x44
	bl SetGpuReg
	b _080307A4
	.pool
_0803079C:
	ldr r1, =0x0000819f
	movs r0, 0x44
	bl SetGpuReg
_080307A4:
	pop {r4-r6}
	pop {r0}
	bx r0
	.pool
	thumb_func_end HighlightSelectedMainMenuItem

	thumb_func_start task_new_game_prof_birch_speech_1
@ void task_new_game_prof_birch_speech_1(int task_id)
task_new_game_prof_birch_speech_1: @ 80307B0
	push {r4,r5,lr}
	sub sp, 0x4
	adds r4, r0, 0
	lsls r4, 24
	lsrs r4, 24
	movs r0, 0
	movs r1, 0
	bl SetGpuReg
	movs r1, 0x82
	lsls r1, 5
	movs r0, 0
	bl SetGpuReg
	ldr r0, =gUnknown_082FF0F0
	bl InitBgFromTemplate
	movs r0, 0x40
	movs r1, 0
	bl SetGpuReg
	movs r0, 0x44
	movs r1, 0
	bl SetGpuReg
	movs r0, 0x48
	movs r1, 0
	bl SetGpuReg
	movs r0, 0x4A
	movs r1, 0
	bl SetGpuReg
	movs r0, 0x50
	movs r1, 0
	bl SetGpuReg
	movs r0, 0x52
	movs r1, 0
	bl SetGpuReg
	movs r0, 0x54
	movs r1, 0
	bl SetGpuReg
	ldr r0, =gBirchIntroShadowGfx
	movs r1, 0xC0
	lsls r1, 19
	bl LZ77UnCompVram
	ldr r0, =gUnknown_082FEEF0
	ldr r1, =0x06003800
	bl LZ77UnCompVram
	ldr r0, =gUnknown_082FECFC
	movs r1, 0
	movs r2, 0x40
	bl LoadPalette
	ldr r0, =gUnknown_082FF028
	movs r1, 0x1
	movs r2, 0x10
	bl LoadPalette
	bl ScanlineEffect_Stop
	bl ResetSpriteData
	bl FreeAllSpritePalettes
	bl dp13_810BB8C
	adds r0, r4, 0
	bl AddBirchSpeechObjects
	movs r0, 0x1
	negs r0, r0
	movs r5, 0
	str r5, [sp]
	movs r1, 0
	movs r2, 0x10
	movs r3, 0
	bl BeginNormalPaletteFade
	ldr r1, =gTasks
	lsls r0, r4, 2
	adds r0, r4
	lsls r0, 3
	adds r0, r1
	strh r5, [r0, 0x10]
	ldr r1, =task_new_game_prof_birch_speech_2
	str r1, [r0]
	movs r1, 0xFF
	strh r1, [r0, 0xC]
	strh r1, [r0, 0xE]
	movs r1, 0xD8
	strh r1, [r0, 0x16]
	movs r0, 0xBB
	lsls r0, 1
	bl PlayBGM
	movs r0, 0
	bl ShowBg
	movs r0, 0x1
	bl ShowBg
	add sp, 0x4
	pop {r4,r5}
	pop {r0}
	bx r0
	.pool
	thumb_func_end task_new_game_prof_birch_speech_1

	thumb_func_start task_new_game_prof_birch_speech_2
task_new_game_prof_birch_speech_2: @ 80308B0
	push {r4,r5,lr}
	lsls r0, 24
	lsrs r5, r0, 24
	ldr r1, =gTasks
	lsls r0, r5, 2
	adds r0, r5
	lsls r0, 3
	adds r4, r0, r1
	ldrh r1, [r4, 0x16]
	movs r2, 0x16
	ldrsh r0, [r4, r2]
	cmp r0, 0
	beq _080308D4
	subs r0, r1, 0x1
	strh r0, [r4, 0x16]
	b _0803091A
	.pool
_080308D4:
	ldrb r0, [r4, 0x18]
	ldr r2, =gSprites
	lsls r1, r0, 4
	adds r1, r0
	lsls r1, 2
	adds r1, r2
	movs r0, 0x88
	strh r0, [r1, 0x20]
	movs r0, 0x3C
	strh r0, [r1, 0x22]
	adds r3, r1, 0
	adds r3, 0x3E
	ldrb r2, [r3]
	subs r0, 0x41
	ands r0, r2
	strb r0, [r3]
	ldrb r2, [r1, 0x1]
	movs r0, 0xD
	negs r0, r0
	ands r0, r2
	movs r2, 0x4
	orrs r0, r2
	strb r0, [r1, 0x1]
	adds r0, r5, 0
	movs r1, 0xA
	bl sub_8031BAC
	adds r0, r5, 0
	movs r1, 0x14
	bl sub_8031D34
	movs r0, 0x50
	strh r0, [r4, 0x16]
	ldr r0, =task_new_game_prof_birch_speech_3
	str r0, [r4]
_0803091A:
	pop {r4,r5}
	pop {r0}
	bx r0
	.pool
	thumb_func_end task_new_game_prof_birch_speech_2

	thumb_func_start task_new_game_prof_birch_speech_3
@ int task_new_game_prof_birch_speech_3()
task_new_game_prof_birch_speech_3: @ 8030928
	push {r4,lr}
	lsls r0, 24
	lsrs r0, 24
	ldr r2, =gTasks
	lsls r1, r0, 2
	adds r1, r0
	lsls r1, 3
	adds r4, r1, r2
	movs r1, 0x12
	ldrsh r0, [r4, r1]
	cmp r0, 0
	beq _080309B6
	ldr r2, =gSprites
	movs r1, 0x18
	ldrsh r0, [r4, r1]
	lsls r1, r0, 4
	adds r1, r0
	lsls r1, 2
	adds r1, r2
	ldrb r2, [r1, 0x1]
	movs r0, 0xD
	negs r0, r0
	ands r0, r2
	strb r0, [r1, 0x1]
	ldrh r1, [r4, 0x16]
	movs r2, 0x16
	ldrsh r0, [r4, r2]
	cmp r0, 0
	beq _08030970
	subs r0, r1, 0x1
	strh r0, [r4, 0x16]
	b _080309B6
	.pool
_08030970:
	ldr r0, =gUnknown_082FF080
	bl InitWindows
	movs r0, 0
	movs r1, 0xF3
	bl LoadMainMenuWindowFrameTiles
	movs r0, 0
	movs r1, 0xFC
	movs r2, 0xF0
	bl copy_textbox_border_tile_patterns_to_vram
	movs r0, 0
	movs r1, 0x1
	bl unknown_rbox_to_vram
	movs r0, 0
	bl PutWindowTilemap
	movs r0, 0
	movs r1, 0x2
	bl CopyWindowToVram
	movs r0, 0
	bl sub_8032318
	ldr r0, =gStringVar4
	ldr r1, =gUnknown_082C897B
	bl StringExpandPlaceholders
	movs r0, 0x1
	bl AddTextPrinterForMessage
	ldr r0, =task_new_game_prof_birch_speech_4
	str r0, [r4]
_080309B6:
	pop {r4}
	pop {r0}
	bx r0
	.pool
	thumb_func_end task_new_game_prof_birch_speech_3

>>>>>>> 48e63979
	thumb_func_start task_new_game_prof_birch_speech_4
task_new_game_prof_birch_speech_4: @ 80309CC
	push {r4,lr}
	lsls r0, 24
	lsrs r4, r0, 24
	ldr r0, =gPaletteFade
	ldrb r1, [r0, 0x7]
	movs r0, 0x80
	ands r0, r1
	cmp r0, 0
	bne _08030A0A
	bl sub_8197224
	lsls r0, 16
	cmp r0, 0
	bne _08030A0A
	ldr r1, =gTasks
	lsls r0, r4, 2
	adds r0, r4
	lsls r0, 3
	adds r0, r1
	ldr r1, =task_new_game_prof_birch_speech_5
	str r1, [r0]
	ldr r0, =gStringVar4
	ldr r1, =gText_ThisIsAPokemon
	bl StringExpandPlaceholders
	ldr r1, =sub_80323A0
	movs r0, 0x1
	bl AddTextPrinterWithCallbackForMessage
	ldr r0, =gUnknown_03000DD0
	strb r4, [r0]
_08030A0A:
	pop {r4}
	pop {r0}
	bx r0
	.pool
	thumb_func_end task_new_game_prof_birch_speech_4

	thumb_func_start task_new_game_prof_birch_speech_5
task_new_game_prof_birch_speech_5: @ 8030A2C
	push {r4,lr}
	lsls r0, 24
	lsrs r4, r0, 24
	bl sub_8197224
	lsls r0, 16
	cmp r0, 0
	bne _08030A58
	ldr r0, =gStringVar4
	ldr r1, =gUnknown_082C8A1F
	bl StringExpandPlaceholders
	movs r0, 0x1
	bl AddTextPrinterForMessage
	ldr r1, =gTasks
	lsls r0, r4, 2
	adds r0, r4
	lsls r0, 3
	adds r0, r1
	ldr r1, =task_new_game_prof_birch_speech_6
	str r1, [r0]
_08030A58:
	pop {r4}
	pop {r0}
	bx r0
	.pool
	thumb_func_end task_new_game_prof_birch_speech_5

	thumb_func_start sub_8030A70
sub_8030A70: @ 8030A70
	push {r4-r6,lr}
	mov r6, r8
	push {r6}
	sub sp, 0x14
	adds r4, r0, 0
	lsls r4, 24
	lsrs r4, 24
	ldr r6, =gTasks
	ldr r0, =gUnknown_03000DD0
	mov r8, r0
	ldrb r1, [r0]
	lsls r0, r1, 2
	adds r0, r1
	lsls r0, 3
	adds r0, r6
	ldrb r0, [r0, 0x1A]
	ldr r1, =gSprites
	lsls r2, r0, 4
	adds r2, r0
	lsls r2, 2
	adds r2, r1
	movs r5, 0
	movs r1, 0x64
	strh r1, [r2, 0x20]
	movs r1, 0x4B
	strh r1, [r2, 0x22]
	movs r1, 0x3E
	adds r1, r2
	mov r12, r1
	ldrb r3, [r1]
	movs r1, 0x5
	negs r1, r1
	ands r1, r3
	mov r3, r12
	strb r1, [r3]
	strh r5, [r2, 0x2E]
	ldrb r1, [r2, 0x5]
	lsrs r1, 4
	str r5, [sp]
	str r5, [sp, 0x4]
	movs r2, 0x20
	str r2, [sp, 0x8]
	ldr r2, =0x0000ffff
	str r2, [sp, 0xC]
	ldr r2, =0x00000127
	str r2, [sp, 0x10]
	movs r2, 0x70
	movs r3, 0x3A
	bl CreatePokeballSpriteToReleaseMon
	lsls r0, r4, 2
	adds r0, r4
	lsls r0, 3
	adds r0, r6
	ldr r1, =sub_8030B14
	str r1, [r0]
	mov r0, r8
	ldrb r1, [r0]
	lsls r0, r1, 2
	adds r0, r1
	lsls r0, 3
	adds r0, r6
	strh r5, [r0, 0x16]
	add sp, 0x14
	pop {r3}
	mov r8, r3
	pop {r4-r6}
	pop {r0}
	bx r0
	.pool
	thumb_func_end sub_8030A70

	thumb_func_start sub_8030B14
sub_8030B14: @ 8030B14
	push {r4-r7,lr}
	mov r7, r8
	push {r7}
	lsls r0, 24
	lsrs r4, r0, 24
	lsls r0, r4, 2
	adds r0, r4
	lsls r0, 3
	ldr r1, =gTasks + 0x8
	adds r5, r0, r1
	subs r1, 0x8
	mov r8, r1
	ldr r2, =gUnknown_03000DD0
	ldrb r1, [r2]
	lsls r0, r1, 2
	adds r0, r1
	lsls r0, 3
	mov r1, r8
	adds r6, r0, r1
	movs r0, 0x1A
	ldrsh r1, [r6, r0]
	lsls r0, r1, 4
	adds r0, r1
	lsls r0, 2
	ldr r1, =gSprites
	adds r3, r0, r1
	movs r1, 0
	ldrsh r0, [r5, r1]
	adds r7, r2, 0
	cmp r0, 0
	beq _08030B64
	cmp r0, 0x1
	beq _08030B7C
	b _08030B98
	.pool
_08030B64:
	ldr r1, [r3, 0x1C]
	ldr r0, =SpriteCallbackDummy
	cmp r1, r0
	bne _08030BBA
	ldrb r1, [r3, 0x1]
	movs r0, 0x4
	negs r0, r0
	ands r0, r1
	strb r0, [r3, 0x1]
	b _08030B98
	.pool
_08030B7C:
	movs r1, 0x16
	ldrsh r0, [r6, r1]
	cmp r0, 0x5F
	ble _08030BBA
	adds r0, r4, 0
	bl DestroyTask
	ldrb r1, [r7]
	lsls r0, r1, 2
	adds r0, r1
	lsls r0, 3
	mov r1, r8
	adds r2, r0, r1
	b _08030BAA
_08030B98:
	ldrh r0, [r5]
	adds r0, 0x1
	strh r0, [r5]
	ldr r2, =gTasks
	ldrb r1, [r7]
	lsls r0, r1, 2
	adds r0, r1
	lsls r0, 3
	adds r2, r0, r2
_08030BAA:
	ldrh r3, [r2, 0x16]
	movs r0, 0x16
	ldrsh r1, [r2, r0]
	ldr r0, =0x00003fff
	cmp r1, r0
	bgt _08030BBA
	adds r0, r3, 0x1
	strh r0, [r2, 0x16]
_08030BBA:
	pop {r3}
	mov r8, r3
	pop {r4-r7}
	pop {r0}
	bx r0
	.pool
	thumb_func_end sub_8030B14

	thumb_func_start task_new_game_prof_birch_speech_6
task_new_game_prof_birch_speech_6: @ 8030BCC
	push {r4,lr}
	lsls r0, 24
	lsrs r4, r0, 24
	bl sub_8197224
	lsls r0, 16
	lsrs r1, r0, 16
	cmp r1, 0
	bne _08030BFE
	ldr r0, =gUnknown_02022D04
	strb r1, [r0]
	ldr r0, =gStringVar4
	ldr r1, =gUnknown_082C8BD0
	bl StringExpandPlaceholders
	movs r0, 0x1
	bl AddTextPrinterForMessage
	ldr r1, =gTasks
	lsls r0, r4, 2
	adds r0, r4
	lsls r0, 3
	adds r0, r1
	ldr r1, =task_new_game_prof_birch_speech_7
	str r1, [r0]
_08030BFE:
	pop {r4}
	pop {r0}
	bx r0
	.pool
	thumb_func_end task_new_game_prof_birch_speech_6

	thumb_func_start task_new_game_prof_birch_speech_7
task_new_game_prof_birch_speech_7: @ 8030C18
	push {r4-r6,lr}
	lsls r0, 24
	lsrs r6, r0, 24
	bl sub_8197224
	lsls r0, 16
	cmp r0, 0
	bne _08030C7C
	ldr r5, =gSprites
	ldr r0, =gTasks
	lsls r4, r6, 2
	adds r4, r6
	lsls r4, 3
	adds r4, r0
	movs r1, 0x18
	ldrsh r0, [r4, r1]
	lsls r1, r0, 4
	adds r1, r0
	lsls r1, 2
	adds r1, r5
	ldrb r3, [r1, 0x1]
	movs r2, 0xD
	negs r2, r2
	adds r0, r2, 0
	ands r0, r3
	movs r3, 0x4
	orrs r0, r3
	strb r0, [r1, 0x1]
	movs r0, 0x1A
	ldrsh r1, [r4, r0]
	lsls r0, r1, 4
	adds r0, r1
	lsls r0, 2
	adds r0, r5
	ldrb r1, [r0, 0x1]
	ands r2, r1
	orrs r2, r3
	strb r2, [r0, 0x1]
	adds r0, r6, 0
	movs r1, 0x2
	bl sub_8031ACC
	adds r0, r6, 0
	movs r1, 0x1
	bl sub_8031C88
	movs r0, 0x40
	strh r0, [r4, 0x16]
	ldr r0, =task_new_game_prof_birch_speech_8
	str r0, [r4]
_08030C7C:
	pop {r4-r6}
	pop {r0}
	bx r0
	.pool
	thumb_func_end task_new_game_prof_birch_speech_7

	thumb_func_start task_new_game_prof_birch_speech_8
task_new_game_prof_birch_speech_8: @ 8030C90
	push {lr}
	lsls r0, 24
	lsrs r0, 24
	ldr r2, =gTasks
	lsls r1, r0, 2
	adds r1, r0
	lsls r1, 3
	adds r2, r1, r2
	ldrh r3, [r2, 0x10]
	movs r0, 0x10
	ldrsh r1, [r2, r0]
	movs r0, 0x3C
	negs r0, r0
	cmp r1, r0
	beq _08030CC0
	subs r0, r3, 0x2
	strh r0, [r2, 0x10]
	ldrh r1, [r2, 0x10]
	movs r0, 0x14
	bl SetGpuReg
	b _08030CC8
	.pool
_08030CC0:
	ldr r0, =0x0000ffc4
	strh r0, [r2, 0x10]
	ldr r0, =task_new_game_prof_birch_speech_9
	str r0, [r2]
_08030CC8:
	pop {r0}
	bx r0
	.pool
	thumb_func_end task_new_game_prof_birch_speech_8

	thumb_func_start task_new_game_prof_birch_speech_9
task_new_game_prof_birch_speech_9: @ 8030CD4
	push {r4-r7,lr}
	lsls r0, 24
	lsrs r0, 24
	adds r5, r0, 0
	ldr r1, =gTasks
	lsls r0, r5, 2
	adds r0, r5
	lsls r0, 3
	adds r4, r0, r1
	movs r1, 0x12
	ldrsh r0, [r4, r1]
	cmp r0, 0
	beq _08030D7A
	ldr r2, =gSprites
	movs r0, 0x18
	ldrsh r1, [r4, r0]
	lsls r0, r1, 4
	adds r0, r1
	lsls r0, 2
	adds r0, r2
	adds r0, 0x3E
	ldrb r1, [r0]
	movs r7, 0x4
	orrs r1, r7
	strb r1, [r0]
	movs r0, 0x1A
	ldrsh r1, [r4, r0]
	lsls r0, r1, 4
	adds r0, r1
	lsls r0, 2
	adds r0, r2
	adds r0, 0x3E
	ldrb r1, [r0]
	orrs r1, r7
	strb r1, [r0]
	ldrh r0, [r4, 0x16]
	movs r1, 0x16
	ldrsh r6, [r4, r1]
	cmp r6, 0
	beq _08030D34
	subs r0, 0x1
	strh r0, [r4, 0x16]
	b _08030D7A
	.pool
_08030D34:
	ldrb r3, [r4, 0x1C]
	lsls r1, r3, 4
	adds r1, r3
	lsls r1, 2
	adds r1, r2
	movs r0, 0xB4
	strh r0, [r1, 0x20]
	movs r0, 0x3C
	strh r0, [r1, 0x22]
	movs r2, 0x3E
	adds r2, r1
	mov r12, r2
	ldrb r2, [r2]
	subs r0, 0x41
	ands r0, r2
	mov r2, r12
	strb r0, [r2]
	ldrb r2, [r1, 0x1]
	movs r0, 0xD
	negs r0, r0
	ands r0, r2
	orrs r0, r7
	strb r0, [r1, 0x1]
	strh r3, [r4, 0xC]
	strh r6, [r4, 0x14]
	adds r0, r5, 0
	movs r1, 0x2
	bl sub_8031BAC
	adds r0, r5, 0
	movs r1, 0x1
	bl sub_8031D34
	ldr r0, =task_new_game_prof_birch_speech_10
	str r0, [r4]
_08030D7A:
	pop {r4-r7}
	pop {r0}
	bx r0
	.pool
	thumb_func_end task_new_game_prof_birch_speech_9

	thumb_func_start task_new_game_prof_birch_speech_10
task_new_game_prof_birch_speech_10: @ 8030D84
	push {lr}
	lsls r0, 24
	lsrs r0, 24
	ldr r2, =gTasks
	lsls r1, r0, 2
	adds r1, r0
	lsls r1, 3
	adds r3, r1, r2
	movs r1, 0x12
	ldrsh r0, [r3, r1]
	cmp r0, 0
	beq _08030DB8
	ldr r2, =gSprites
	movs r1, 0xC
	ldrsh r0, [r3, r1]
	lsls r1, r0, 4
	adds r1, r0
	lsls r1, 2
	adds r1, r2
	ldrb r2, [r1, 0x1]
	movs r0, 0xD
	negs r0, r0
	ands r0, r2
	strb r0, [r1, 0x1]
	ldr r0, =task_new_game_prof_birch_speech_11
	str r0, [r3]
_08030DB8:
	pop {r0}
	bx r0
	.pool
	thumb_func_end task_new_game_prof_birch_speech_10

	thumb_func_start task_new_game_prof_birch_speech_11
task_new_game_prof_birch_speech_11: @ 8030DC8
	push {r4,lr}
	adds r4, r0, 0
	lsls r4, 24
	lsrs r4, 24
	movs r0, 0
	bl sub_8032318
	ldr r0, =gStringVar4
	ldr r1, =gUnknown_082C8BDD
	bl StringExpandPlaceholders
	movs r0, 0x1
	bl AddTextPrinterForMessage
	ldr r1, =gTasks
	lsls r0, r4, 2
	adds r0, r4
	lsls r0, 3
	adds r0, r1
	ldr r1, =task_new_game_prof_birch_speech_12
	str r1, [r0]
	pop {r4}
	pop {r0}
	bx r0
	.pool
	thumb_func_end task_new_game_prof_birch_speech_11

	thumb_func_start task_new_game_prof_birch_speech_12
task_new_game_prof_birch_speech_12: @ 8030E08
	push {r4,lr}
	lsls r0, 24
	lsrs r4, r0, 24
	bl sub_8197224
	lsls r0, 16
	cmp r0, 0
	bne _08030E2A
	bl sub_8031D74
	ldr r0, =gTasks
	lsls r1, r4, 2
	adds r1, r4
	lsls r1, 3
	adds r1, r0
	ldr r0, =task_new_game_prof_birch_speech_13
	str r0, [r1]
_08030E2A:
	pop {r4}
	pop {r0}
	bx r0
	.pool
	thumb_func_end task_new_game_prof_birch_speech_12

	thumb_func_start task_new_game_prof_birch_speech_13
task_new_game_prof_birch_speech_13: @ 8030E38
	push {r4,r5,lr}
	lsls r0, 24
	lsrs r5, r0, 24
	bl sub_8031DB4
	lsls r0, 24
	asrs r4, r0, 24
	cmp r4, 0
	beq _08030E52
	cmp r4, 0x1
	beq _08030E52
	lsls r4, r5, 2
	b _08030E76
_08030E52:
	movs r0, 0x5
	bl PlaySE
	ldr r0, =gSaveBlock2Ptr
	ldr r0, [r0]
	strb r4, [r0, 0x8]
	movs r0, 0x1
	movs r1, 0x1
	bl sub_80322E0
	ldr r1, =gTasks
	lsls r2, r5, 2
	adds r0, r2, r5
	lsls r0, 3
	adds r0, r1
	ldr r1, =task_new_game_prof_birch_speech_14
	str r1, [r0]
	adds r4, r2, 0
_08030E76:
	bl GetMenuCursorPos
	lsls r0, 24
	lsrs r3, r0, 24
	ldr r1, =gTasks
	adds r0, r4, r5
	lsls r0, 3
	adds r4, r0, r1
	movs r1, 0x14
	ldrsh r0, [r4, r1]
	cmp r3, r0
	beq _08030EB8
	strh r3, [r4, 0x14]
	ldr r2, =gSprites
	movs r0, 0xC
	ldrsh r1, [r4, r0]
	lsls r0, r1, 4
	adds r0, r1
	lsls r0, 2
	adds r0, r2
	ldrb r2, [r0, 0x1]
	movs r1, 0xD
	negs r1, r1
	ands r1, r2
	movs r2, 0x4
	orrs r1, r2
	strb r1, [r0, 0x1]
	adds r0, r5, 0
	movs r1, 0
	bl sub_8031ACC
	ldr r0, =sub_8030ED4
	str r0, [r4]
_08030EB8:
	pop {r4,r5}
	pop {r0}
	bx r0
	.pool
	thumb_func_end task_new_game_prof_birch_speech_13

	thumb_func_start sub_8030ED4
sub_8030ED4: @ 8030ED4
	push {r4-r7,lr}
	lsls r0, 24
	lsrs r6, r0, 24
	ldr r1, =gTasks
	lsls r0, r6, 2
	adds r0, r6
	lsls r0, 3
	adds r4, r0, r1
	ldrb r5, [r4, 0xC]
	movs r2, 0x12
	ldrsh r0, [r4, r2]
	adds r7, r1, 0
	cmp r0, 0
	bne _08030F0C
	ldr r0, =gSprites
	lsls r1, r5, 4
	adds r1, r5
	lsls r1, 2
	adds r1, r0
	ldrh r0, [r1, 0x20]
	adds r0, 0x4
	strh r0, [r1, 0x20]
	b _08030F72
	.pool
_08030F0C:
	ldr r3, =gSprites
	lsls r0, r5, 4
	adds r0, r5
	lsls r0, 2
	adds r0, r3
	adds r0, 0x3E
	ldrb r1, [r0]
	movs r2, 0x4
	orrs r1, r2
	strb r1, [r0]
	movs r1, 0x14
	ldrsh r0, [r4, r1]
	cmp r0, 0
	beq _08030F30
	ldrb r5, [r4, 0x1E]
	b _08030F32
	.pool
_08030F30:
	ldrb r5, [r4, 0x1C]
_08030F32:
	lsls r2, r5, 4
	adds r2, r5
	lsls r2, 2
	adds r2, r3
	movs r0, 0xF0
	strh r0, [r2, 0x20]
	movs r0, 0x3C
	strh r0, [r2, 0x22]
	adds r3, r2, 0
	adds r3, 0x3E
	ldrb r1, [r3]
	subs r0, 0x41
	ands r0, r1
	strb r0, [r3]
	lsls r4, r6, 2
	adds r4, r6
	lsls r4, 3
	adds r4, r7
	strh r5, [r4, 0xC]
	ldrb r1, [r2, 0x1]
	movs r0, 0xD
	negs r0, r0
	ands r0, r1
	movs r1, 0x4
	orrs r0, r1
	strb r0, [r2, 0x1]
	adds r0, r6, 0
	movs r1, 0
	bl sub_8031BAC
	ldr r0, =sub_8030F7C
	str r0, [r4]
_08030F72:
	pop {r4-r7}
	pop {r0}
	bx r0
	.pool
	thumb_func_end sub_8030ED4

	thumb_func_start sub_8030F7C
sub_8030F7C: @ 8030F7C
	push {r4,lr}
	lsls r0, 24
	lsrs r0, 24
	ldr r2, =gTasks
	lsls r1, r0, 2
	adds r1, r0
	lsls r1, 3
	adds r3, r1, r2
	ldrb r1, [r3, 0xC]
	ldr r2, =gSprites
	lsls r0, r1, 4
	adds r0, r1
	lsls r0, 2
	adds r2, r0, r2
	ldrh r1, [r2, 0x20]
	movs r4, 0x20
	ldrsh r0, [r2, r4]
	cmp r0, 0xB4
	ble _08030FB0
	subs r0, r1, 0x4
	strh r0, [r2, 0x20]
	b _08030FCA
	.pool
_08030FB0:
	movs r0, 0xB4
	strh r0, [r2, 0x20]
	movs r1, 0x12
	ldrsh r0, [r3, r1]
	cmp r0, 0
	beq _08030FCA
	ldrb r0, [r2, 0x1]
	movs r1, 0xD
	negs r1, r1
	ands r1, r0
	strb r1, [r2, 0x1]
	ldr r0, =task_new_game_prof_birch_speech_13
	str r0, [r3]
_08030FCA:
	pop {r4}
	pop {r0}
	bx r0
	.pool
	thumb_func_end sub_8030F7C

	thumb_func_start task_new_game_prof_birch_speech_14
task_new_game_prof_birch_speech_14: @ 8030FD4
	push {r4,lr}
	adds r4, r0, 0
	lsls r4, 24
	lsrs r4, 24
	movs r0, 0
	bl sub_8032318
	ldr r0, =gStringVar4
	ldr r1, =gUnknown_082C8BFF
	bl StringExpandPlaceholders
	movs r0, 0x1
	bl AddTextPrinterForMessage
	ldr r1, =gTasks
	lsls r0, r4, 2
	adds r0, r4
	lsls r0, 3
	adds r0, r1
	ldr r1, =task_new_game_prof_birch_speech_15
	str r1, [r0]
	pop {r4}
	pop {r0}
	bx r0
	.pool
	thumb_func_end task_new_game_prof_birch_speech_14

	thumb_func_start task_new_game_prof_birch_speech_15
task_new_game_prof_birch_speech_15: @ 8031014
	push {r4,lr}
	lsls r0, 24
	lsrs r4, r0, 24
	bl sub_8197224
	lsls r0, 16
	cmp r0, 0
	bne _08031032
	ldr r0, =gTasks
	lsls r1, r4, 2
	adds r1, r4
	lsls r1, 3
	adds r1, r0
	ldr r0, =task_new_game_prof_birch_speech_16
	str r0, [r1]
_08031032:
	pop {r4}
	pop {r0}
	bx r0
	.pool
	thumb_func_end task_new_game_prof_birch_speech_15

	thumb_func_start task_new_game_prof_birch_speech_16
task_new_game_prof_birch_speech_16: @ 8031040
	push {r4,lr}
	sub sp, 0x4
	lsls r0, 24
	lsrs r4, r0, 24
	ldr r0, =gMain
	ldrh r1, [r0, 0x2E]
	movs r0, 0x1
	ands r0, r1
	cmp r0, 0
	bne _0803105C
	movs r0, 0x2
	ands r0, r1
	cmp r0, 0
	beq _0803107A
_0803105C:
	movs r0, 0x1
	negs r0, r0
	movs r1, 0
	str r1, [sp]
	movs r2, 0
	movs r3, 0x10
	bl BeginNormalPaletteFade
	ldr r1, =gTasks
	lsls r0, r4, 2
	adds r0, r4
	lsls r0, 3
	adds r0, r1
	ldr r1, =task_new_game_prof_birch_speech_17
	str r1, [r0]
_0803107A:
	add sp, 0x4
	pop {r4}
	pop {r0}
	bx r0
	.pool
	thumb_func_end task_new_game_prof_birch_speech_16

	thumb_func_start task_new_game_prof_birch_speech_17
task_new_game_prof_birch_speech_17: @ 8031090
	push {r4,r5,lr}
	sub sp, 0x8
	lsls r0, 24
	lsrs r4, r0, 24
	ldr r0, =gPaletteFade
	ldrb r1, [r0, 0x7]
	movs r0, 0x80
	ands r0, r1
	lsls r0, 24
	lsrs r5, r0, 24
	cmp r5, 0
	bne _080310EC
	bl FreeAllWindowBuffers
	ldr r1, =gTasks
	lsls r0, r4, 2
	adds r0, r4
	lsls r0, 3
	adds r0, r1
	ldrh r0, [r0, 0x1A]
	bl sub_818D820
	bl Random
	lsls r0, 16
	lsrs r0, 16
	movs r1, 0x14
	bl __umodsi3
	lsls r0, 24
	lsrs r0, 24
	bl set_default_player_name
	adds r0, r4, 0
	bl DestroyTask
	ldr r0, =gSaveBlock2Ptr
	ldr r1, [r0]
	ldrb r2, [r1, 0x8]
	str r5, [sp]
	ldr r0, =new_game_prof_birch_speech_part2_start
	str r0, [sp, 0x4]
	movs r0, 0
	movs r3, 0
	bl DoNamingScreen
_080310EC:
	add sp, 0x8
	pop {r4,r5}
	pop {r0}
	bx r0
	.pool
	thumb_func_end task_new_game_prof_birch_speech_17

	thumb_func_start task_new_game_prof_birch_speech_part2_2
task_new_game_prof_birch_speech_part2_2: @ 8031104
	push {r4,lr}
	adds r4, r0, 0
	lsls r4, 24
	lsrs r4, 24
	movs r0, 0
	bl sub_8032318
	ldr r0, =gStringVar4
	ldr r1, =gUnknown_082C8C1C
	bl StringExpandPlaceholders
	movs r0, 0x1
	bl AddTextPrinterForMessage
	ldr r1, =gTasks
	lsls r0, r4, 2
	adds r0, r4
	lsls r0, 3
	adds r0, r1
	ldr r1, =task_new_game_prof_birch_speech_part2_3
	str r1, [r0]
	pop {r4}
	pop {r0}
	bx r0
	.pool
	thumb_func_end task_new_game_prof_birch_speech_part2_2

	thumb_func_start task_new_game_prof_birch_speech_part2_3
task_new_game_prof_birch_speech_part2_3: @ 8031144
	push {r4,lr}
	sub sp, 0x8
	lsls r0, 24
	lsrs r4, r0, 24
	bl sub_8197224
	lsls r0, 16
	cmp r0, 0
	bne _08031178
	movs r0, 0x2
	str r0, [sp]
	movs r0, 0xF
	str r0, [sp, 0x4]
	movs r0, 0x2
	movs r1, 0x1
	movs r2, 0xF3
	movs r3, 0xDF
	bl sub_80323CC
	ldr r1, =gTasks
	lsls r0, r4, 2
	adds r0, r4
	lsls r0, 3
	adds r0, r1
	ldr r1, =task_new_game_prof_birch_speech_part2_4
	str r1, [r0]
_08031178:
	add sp, 0x8
	pop {r4}
	pop {r0}
	bx r0
	.pool
	thumb_func_end task_new_game_prof_birch_speech_part2_3

	thumb_func_start task_new_game_prof_birch_speech_part2_4
task_new_game_prof_birch_speech_part2_4: @ 8031188
	push {r4,r5,lr}
	lsls r0, 24
	lsrs r5, r0, 24
	bl ProcessMenuInputNoWrap_
	lsls r0, 24
	asrs r1, r0, 24
	cmp r1, 0
	beq _080311AE
	cmp r1, 0
	bgt _080311A8
	movs r0, 0x1
	negs r0, r0
	cmp r1, r0
	beq _080311FC
	b _08031210
_080311A8:
	cmp r1, 0x1
	beq _080311FC
	b _08031210
_080311AE:
	movs r0, 0x5
	bl PlaySE
	ldr r2, =gSprites
	ldr r0, =gTasks
	lsls r4, r5, 2
	adds r4, r5
	lsls r4, 3
	adds r4, r0
	movs r0, 0xC
	ldrsh r1, [r4, r0]
	lsls r0, r1, 4
	adds r0, r1
	lsls r0, 2
	adds r0, r2
	ldrb r2, [r0, 0x1]
	movs r1, 0xD
	negs r1, r1
	ands r1, r2
	movs r2, 0x4
	orrs r1, r2
	strb r1, [r0, 0x1]
	adds r0, r5, 0
	movs r1, 0x2
	bl sub_8031ACC
	adds r0, r5, 0
	movs r1, 0x1
	bl sub_8031C88
	ldr r0, =task_new_game_prof_birch_speech_part2_5
	str r0, [r4]
	b _08031210
	.pool
_080311FC:
	movs r0, 0x5
	bl PlaySE
	ldr r0, =gTasks
	lsls r1, r5, 2
	adds r1, r5
	lsls r1, 3
	adds r1, r0
	ldr r0, =task_new_game_prof_birch_speech_11
	str r0, [r1]
_08031210:
	pop {r4,r5}
	pop {r0}
	bx r0
	.pool
	thumb_func_end task_new_game_prof_birch_speech_part2_4

	thumb_func_start task_new_game_prof_birch_speech_part2_5
task_new_game_prof_birch_speech_part2_5: @ 8031220
	push {lr}
	lsls r0, 24
	lsrs r0, 24
	ldr r2, =gTasks
	lsls r1, r0, 2
	adds r1, r0
	lsls r1, 3
	adds r1, r2
	ldrh r2, [r1, 0x10]
	movs r3, 0x10
	ldrsh r0, [r1, r3]
	cmp r0, 0
	beq _0803124C
	adds r0, r2, 0x2
	strh r0, [r1, 0x10]
	ldrh r1, [r1, 0x10]
	movs r0, 0x14
	bl SetGpuReg
	b _08031250
	.pool
_0803124C:
	ldr r0, =task_new_game_prof_birch_speech_part2_6
	str r0, [r1]
_08031250:
	pop {r0}
	bx r0
	.pool
	thumb_func_end task_new_game_prof_birch_speech_part2_5

	thumb_func_start task_new_game_prof_birch_speech_part2_6
task_new_game_prof_birch_speech_part2_6: @ 8031258
	push {r4-r7,lr}
	lsls r0, 24
	lsrs r6, r0, 24
	ldr r1, =gTasks
	lsls r0, r6, 2
	adds r0, r6
	lsls r0, 3
	adds r7, r0, r1
	movs r1, 0x12
	ldrsh r0, [r7, r1]
	cmp r0, 0
	beq _08031320
	ldr r5, =gSprites
	movs r2, 0x1C
	ldrsh r1, [r7, r2]
	lsls r0, r1, 4
	adds r0, r1
	lsls r0, 2
	adds r0, r5
	adds r0, 0x3E
	ldrb r1, [r0]
	movs r3, 0x4
	mov r12, r3
	mov r2, r12
	orrs r1, r2
	strb r1, [r0]
	movs r3, 0x1E
	ldrsh r1, [r7, r3]
	lsls r0, r1, 4
	adds r0, r1
	lsls r0, 2
	adds r0, r5
	adds r0, 0x3E
	ldrb r1, [r0]
	orrs r1, r2
	strb r1, [r0]
	ldrb r0, [r7, 0x18]
	lsls r1, r0, 4
	adds r1, r0
	lsls r1, 2
	adds r1, r5
	movs r0, 0x88
	strh r0, [r1, 0x20]
	movs r0, 0x3C
	strh r0, [r1, 0x22]
	adds r3, r1, 0
	adds r3, 0x3E
	ldrb r2, [r3]
	movs r4, 0x5
	negs r4, r4
	adds r0, r4, 0
	ands r0, r2
	strb r0, [r3]
	ldrb r3, [r1, 0x1]
	movs r2, 0xD
	negs r2, r2
	adds r0, r2, 0
	ands r0, r3
	mov r3, r12
	orrs r0, r3
	strb r0, [r1, 0x1]
	ldrb r1, [r7, 0x1A]
	lsls r0, r1, 4
	adds r0, r1
	lsls r0, 2
	adds r0, r5
	movs r1, 0x64
	strh r1, [r0, 0x20]
	movs r1, 0x4B
	strh r1, [r0, 0x22]
	adds r3, r0, 0
	adds r3, 0x3E
	ldrb r1, [r3]
	ands r4, r1
	strb r4, [r3]
	ldrb r1, [r0, 0x1]
	ands r2, r1
	mov r1, r12
	orrs r2, r1
	strb r2, [r0, 0x1]
	adds r0, r6, 0
	movs r1, 0x2
	bl sub_8031BAC
	adds r0, r6, 0
	movs r1, 0x1
	bl sub_8031D34
	movs r0, 0
	bl sub_8032318
	ldr r0, =gStringVar4
	ldr r1, =gUnknown_082C8C2A
	bl StringExpandPlaceholders
	movs r0, 0x1
	bl AddTextPrinterForMessage
	ldr r0, =task_new_game_prof_birch_speech_part2_7
	str r0, [r7]
_08031320:
	pop {r4-r7}
	pop {r0}
	bx r0
	.pool
	thumb_func_end task_new_game_prof_birch_speech_part2_6

	thumb_func_start task_new_game_prof_birch_speech_part2_7
task_new_game_prof_birch_speech_part2_7: @ 803133C
	push {r4-r7,lr}
	lsls r0, 24
	lsrs r5, r0, 24
	ldr r1, =gTasks
	lsls r0, r5, 2
	adds r0, r5
	lsls r0, 3
	adds r4, r0, r1
	movs r1, 0x12
	ldrsh r0, [r4, r1]
	cmp r0, 0
	beq _080313D2
	ldr r7, =gSprites
	movs r1, 0x18
	ldrsh r0, [r4, r1]
	lsls r1, r0, 4
	adds r1, r0
	lsls r1, 2
	adds r1, r7
	ldrb r2, [r1, 0x1]
	movs r6, 0xD
	negs r6, r6
	adds r0, r6, 0
	ands r0, r2
	strb r0, [r1, 0x1]
	movs r1, 0x1A
	ldrsh r0, [r4, r1]
	lsls r1, r0, 4
	adds r1, r0
	lsls r1, 2
	adds r1, r7
	ldrb r2, [r1, 0x1]
	adds r0, r6, 0
	ands r0, r2
	strb r0, [r1, 0x1]
	bl sub_8197224
	lsls r0, 16
	cmp r0, 0
	bne _080313D2
	movs r0, 0x18
	ldrsh r1, [r4, r0]
	lsls r0, r1, 4
	adds r0, r1
	lsls r0, 2
	adds r0, r7
	ldrb r2, [r0, 0x1]
	adds r1, r6, 0
	ands r1, r2
	movs r3, 0x4
	orrs r1, r3
	strb r1, [r0, 0x1]
	movs r1, 0x1A
	ldrsh r0, [r4, r1]
	lsls r1, r0, 4
	adds r1, r0
	lsls r1, 2
	adds r1, r7
	ldrb r2, [r1, 0x1]
	adds r0, r6, 0
	ands r0, r2
	orrs r0, r3
	strb r0, [r1, 0x1]
	adds r0, r5, 0
	movs r1, 0x2
	bl sub_8031ACC
	adds r0, r5, 0
	movs r1, 0x1
	bl sub_8031C88
	movs r0, 0x40
	strh r0, [r4, 0x16]
	ldr r0, =task_new_game_prof_birch_speech_part2_8
	str r0, [r4]
_080313D2:
	pop {r4-r7}
	pop {r0}
	bx r0
	.pool
	thumb_func_end task_new_game_prof_birch_speech_part2_7

	thumb_func_start task_new_game_prof_birch_speech_part2_8
task_new_game_prof_birch_speech_part2_8: @ 80313E4
	push {r4-r7,lr}
	lsls r0, 24
	lsrs r6, r0, 24
	ldr r1, =gTasks
	lsls r0, r6, 2
	adds r0, r6
	lsls r0, 3
	adds r4, r0, r1
	movs r2, 0x12
	ldrsh r0, [r4, r2]
	adds r7, r1, 0
	cmp r0, 0
	beq _080314B0
	ldr r2, =gSprites
	movs r3, 0x18
	ldrsh r1, [r4, r3]
	lsls r0, r1, 4
	adds r0, r1
	lsls r0, 2
	adds r0, r2
	adds r0, 0x3E
	ldrb r1, [r0]
	movs r3, 0x4
	orrs r1, r3
	strb r1, [r0]
	movs r0, 0x1A
	ldrsh r1, [r4, r0]
	lsls r0, r1, 4
	adds r0, r1
	lsls r0, 2
	adds r0, r2
	adds r0, 0x3E
	ldrb r1, [r0]
	orrs r1, r3
	strb r1, [r0]
	ldrh r1, [r4, 0x16]
	movs r3, 0x16
	ldrsh r0, [r4, r3]
	cmp r0, 0
	beq _08031444
	subs r0, r1, 0x1
	strh r0, [r4, 0x16]
	b _080314B0
	.pool
_08031444:
	ldr r0, =gSaveBlock2Ptr
	ldr r0, [r0]
	ldrb r0, [r0, 0x8]
	cmp r0, 0
	beq _08031458
	ldrb r5, [r4, 0x1E]
	b _0803145A
	.pool
_08031458:
	ldrb r5, [r4, 0x1C]
_0803145A:
	lsls r1, r5, 4
	adds r1, r5
	lsls r1, 2
	adds r1, r2
	movs r0, 0x78
	strh r0, [r1, 0x20]
	movs r0, 0x3C
	strh r0, [r1, 0x22]
	adds r3, r1, 0
	adds r3, 0x3E
	ldrb r2, [r3]
	subs r0, 0x41
	ands r0, r2
	strb r0, [r3]
	ldrb r2, [r1, 0x1]
	movs r0, 0xD
	negs r0, r0
	ands r0, r2
	movs r2, 0x4
	orrs r0, r2
	strb r0, [r1, 0x1]
	lsls r4, r6, 2
	adds r4, r6
	lsls r4, 3
	adds r4, r7
	strh r5, [r4, 0xC]
	adds r0, r6, 0
	movs r1, 0x2
	bl sub_8031BAC
	adds r0, r6, 0
	movs r1, 0x1
	bl sub_8031D34
	ldr r0, =gStringVar4
	ldr r1, =gUnknown_082C8C7A
	bl StringExpandPlaceholders
	movs r0, 0x1
	bl AddTextPrinterForMessage
	ldr r0, =task_new_game_prof_birch_speech_part2_9
	str r0, [r4]
_080314B0:
	pop {r4-r7}
	pop {r0}
	bx r0
	.pool
	thumb_func_end task_new_game_prof_birch_speech_part2_8

	thumb_func_start task_new_game_prof_birch_speech_part2_9
task_new_game_prof_birch_speech_part2_9: @ 80314C4
	push {r4-r7,lr}
	mov r7, r8
	push {r7}
	sub sp, 0x4
	lsls r0, 24
	lsrs r0, 24
	ldr r2, =gTasks
	lsls r1, r0, 2
	adds r1, r0
	lsls r1, 3
	adds r6, r1, r2
	movs r1, 0x12
	ldrsh r0, [r6, r1]
	cmp r0, 0
	beq _0803155C
	ldr r7, =gSprites
	movs r1, 0xC
	ldrsh r0, [r6, r1]
	lsls r1, r0, 4
	adds r1, r0
	lsls r1, 2
	adds r1, r7
	ldrb r2, [r1, 0x1]
	movs r0, 0xD
	negs r0, r0
	ands r0, r2
	strb r0, [r1, 0x1]
	bl sub_8197224
	lsls r0, 16
	lsrs r0, 16
	mov r8, r0
	cmp r0, 0
	bne _0803155C
	ldrb r0, [r6, 0xC]
	lsls r4, r0, 4
	adds r4, r0
	lsls r4, 2
	adds r5, r4, r7
	ldrb r1, [r5, 0x1]
	movs r0, 0x4
	negs r0, r0
	ands r0, r1
	movs r1, 0x1
	orrs r0, r1
	strb r0, [r5, 0x1]
	adds r0, r7, 0
	adds r0, 0x10
	adds r0, r4, r0
	ldr r1, =gUnknown_082FF114
	str r1, [r0]
	adds r0, r5, 0
	bl InitSpriteAffineAnim
	adds r0, r5, 0
	movs r1, 0
	bl StartSpriteAffineAnim
	adds r0, r7, 0
	adds r0, 0x1C
	adds r4, r0
	ldr r0, =sub_80318D8
	str r0, [r4]
	ldr r0, =0x0000ffff
	mov r1, r8
	str r1, [sp]
	movs r1, 0
	movs r2, 0
	movs r3, 0x10
	bl BeginNormalPaletteFade
	movs r0, 0x4
	bl FadeOutBGM
	ldr r0, =task_new_game_prof_birch_speech_part2_10
	str r0, [r6]
_0803155C:
	add sp, 0x4
	pop {r3}
	mov r8, r3
	pop {r4-r7}
	pop {r0}
	bx r0
	.pool
	thumb_func_end task_new_game_prof_birch_speech_part2_9

	thumb_func_start task_new_game_prof_birch_speech_part2_10
task_new_game_prof_birch_speech_part2_10: @ 8031580
	push {lr}
	lsls r0, 24
	lsrs r0, 24
	ldr r2, =gTasks
	lsls r1, r0, 2
	adds r1, r0
	lsls r1, 3
	adds r3, r1, r2
	ldrb r1, [r3, 0xC]
	ldr r2, =gSprites
	lsls r0, r1, 4
	adds r0, r1
	lsls r0, 2
	adds r0, r2
	adds r0, 0x3F
	ldrb r0, [r0]
	lsls r0, 26
	cmp r0, 0
	bge _080315AA
	ldr r0, =task_new_game_prof_birch_speech_part2_11
	str r0, [r3]
_080315AA:
	pop {r0}
	bx r0
	.pool
	thumb_func_end task_new_game_prof_birch_speech_part2_10

	thumb_func_start task_new_game_prof_birch_speech_part2_11
task_new_game_prof_birch_speech_part2_11: @ 80315BC
	push {r4,lr}
	sub sp, 0x4
	lsls r0, 24
	lsrs r2, r0, 24
	ldr r0, =gPaletteFade
	ldrb r1, [r0, 0x7]
	movs r0, 0x80
	ands r0, r1
	cmp r0, 0
	bne _0803160A
	ldr r0, =gTasks
	lsls r4, r2, 2
	adds r4, r2
	lsls r4, 3
	adds r4, r0
	ldrb r2, [r4, 0xC]
	ldr r1, =gSprites
	lsls r0, r2, 4
	adds r0, r2
	lsls r0, 2
	adds r1, 0x1C
	adds r0, r1
	ldr r1, =nullsub_11
	str r1, [r0]
	movs r1, 0x82
	lsls r1, 5
	movs r0, 0
	bl SetGpuReg
	ldr r0, =0xffff0000
	ldr r1, =0x0000ffff
	str r1, [sp]
	movs r1, 0
	movs r2, 0
	movs r3, 0x10
	bl BeginNormalPaletteFade
	ldr r0, =task_new_game_prof_birch_speech_part2_12
	str r0, [r4]
_0803160A:
	add sp, 0x4
	pop {r4}
	pop {r0}
	bx r0
	.pool
	thumb_func_end task_new_game_prof_birch_speech_part2_11

	thumb_func_start task_new_game_prof_birch_speech_part2_12
task_new_game_prof_birch_speech_part2_12: @ 8031630
	push {r4,lr}
	lsls r0, 24
	lsrs r4, r0, 24
	ldr r0, =gPaletteFade
	ldrb r1, [r0, 0x7]
	movs r0, 0x80
	ands r0, r1
	cmp r0, 0
	bne _08031666
	bl FreeAllWindowBuffers
	ldr r1, =gTasks
	lsls r0, r4, 2
	adds r0, r4
	lsls r0, 3
	adds r0, r1
	ldrh r0, [r0, 0x1A]
	bl sub_818D820
	bl dp13_810BB8C
	ldr r0, =CB2_NewGame
	bl SetMainCallback2
	adds r0, r4, 0
	bl DestroyTask
_08031666:
	pop {r4}
	pop {r0}
	bx r0
	.pool
	thumb_func_end task_new_game_prof_birch_speech_part2_12

	thumb_func_start new_game_prof_birch_speech_part2_start
new_game_prof_birch_speech_part2_start: @ 8031678
	push {r4,r5,lr}
	sub sp, 0xC
	movs r0, 0
	bl ResetBgsAndClearDma3BusyFlags
	movs r0, 0
	movs r1, 0
	bl SetGpuReg
	movs r1, 0x82
	lsls r1, 5
	movs r0, 0
	bl SetGpuReg
	ldr r1, =gUnknown_082FF0E8
	movs r0, 0
	movs r2, 0x2
	bl InitBgsFromTemplates
	ldr r0, =gUnknown_082FF0F0
	bl InitBgFromTemplate
	movs r0, 0
	bl SetVBlankCallback
	movs r0, 0xC
	movs r1, 0
	bl SetGpuReg
	movs r0, 0xA
	movs r1, 0
	bl SetGpuReg
	movs r0, 0x8
	movs r1, 0
	bl SetGpuReg
	movs r0, 0x18
	movs r1, 0
	bl SetGpuReg
	movs r0, 0x1A
	movs r1, 0
	bl SetGpuReg
	movs r0, 0x14
	movs r1, 0
	bl SetGpuReg
	movs r0, 0x16
	movs r1, 0
	bl SetGpuReg
	movs r0, 0x10
	movs r1, 0
	bl SetGpuReg
	movs r0, 0x12
	movs r1, 0
	bl SetGpuReg
	add r0, sp, 0x4
	movs r4, 0
	strh r4, [r0]
	ldr r1, =0x040000d4
	str r0, [r1]
	movs r4, 0xC0
	lsls r4, 19
	str r4, [r1, 0x4]
	ldr r0, =0x8100c000
	str r0, [r1, 0x8]
	ldr r0, [r1, 0x8]
	movs r2, 0
	str r2, [sp, 0x8]
	add r0, sp, 0x8
	str r0, [r1]
	movs r0, 0xE0
	lsls r0, 19
	str r0, [r1, 0x4]
	ldr r0, =0x85000100
	str r0, [r1, 0x8]
	ldr r0, [r1, 0x8]
	add r0, sp, 0x4
	strh r2, [r0]
	str r0, [r1]
	movs r0, 0xA0
	lsls r0, 19
	str r0, [r1, 0x4]
	ldr r0, =0x81000200
	str r0, [r1, 0x8]
	ldr r0, [r1, 0x8]
	bl ResetPaletteFade
	ldr r0, =gBirchIntroShadowGfx
	adds r1, r4, 0
	bl LZ77UnCompVram
	ldr r0, =gUnknown_082FEEF0
	ldr r1, =0x06003800
	bl LZ77UnCompVram
	ldr r0, =gUnknown_082FECFC
	movs r1, 0
	movs r2, 0x40
	bl LoadPalette
	ldr r0, =gUnknown_082FF018+2
	movs r1, 0x1
	movs r2, 0x10
	bl LoadPalette
	bl ResetTasks
	ldr r0, =task_new_game_prof_birch_speech_part2_1
	movs r1, 0
	bl CreateTask
	lsls r0, 24
	lsrs r5, r0, 24
	ldr r1, =gTasks
	lsls r0, r5, 2
	adds r0, r5
	lsls r0, 3
	adds r4, r0, r1
	movs r0, 0x5
	strh r0, [r4, 0x16]
	ldr r0, =0x0000ffc4
	strh r0, [r4, 0x10]
	bl ScanlineEffect_Stop
	bl ResetSpriteData
	bl FreeAllSpritePalettes
	bl dp13_810BB8C
	adds r0, r5, 0
	bl AddBirchSpeechObjects
	ldr r0, =gSaveBlock2Ptr
	ldr r0, [r0]
	ldrb r0, [r0, 0x8]
	cmp r0, 0
	beq _080317DC
	movs r0, 0x1
	strh r0, [r4, 0x14]
	ldrb r3, [r4, 0x1E]
	b _080317E0
	.pool
_080317DC:
	strh r0, [r4, 0x14]
	ldrb r3, [r4, 0x1C]
_080317E0:
	ldr r0, =gSprites
	lsls r1, r3, 4
	adds r1, r3
	lsls r1, 2
	adds r1, r0
	movs r4, 0
	movs r0, 0xB4
	strh r0, [r1, 0x20]
	movs r0, 0x3C
	strh r0, [r1, 0x22]
	adds r1, 0x3E
	ldrb r2, [r1]
	subs r0, 0x41
	ands r0, r2
	strb r0, [r1]
	ldr r1, =gTasks
	lsls r0, r5, 2
	adds r0, r5
	lsls r0, 3
	adds r0, r1
	strh r3, [r0, 0xC]
	ldr r1, =0x0000ffc4
	movs r0, 0x14
	bl SetGpuReg
	movs r0, 0x1
	negs r0, r0
	str r4, [sp]
	movs r1, 0
	movs r2, 0x10
	movs r3, 0
	bl BeginNormalPaletteFade
	movs r0, 0x40
	movs r1, 0
	bl SetGpuReg
	movs r0, 0x44
	movs r1, 0
	bl SetGpuReg
	movs r0, 0x48
	movs r1, 0
	bl SetGpuReg
	movs r0, 0x4A
	movs r1, 0
	bl SetGpuReg
	movs r0, 0x50
	movs r1, 0
	bl SetGpuReg
	movs r0, 0x52
	movs r1, 0
	bl SetGpuReg
	movs r0, 0x54
	movs r1, 0
	bl SetGpuReg
	movs r0, 0
	bl ShowBg
	movs r0, 0x1
	bl ShowBg
	ldr r3, =0x04000208
	ldrh r2, [r3]
	strh r4, [r3]
	ldr r4, =0x04000200
	ldrh r0, [r4]
	movs r1, 0x1
	orrs r0, r1
	strh r0, [r4]
	strh r2, [r3]
	ldr r0, =VBlankCB_MainMenu
	bl SetVBlankCallback
	ldr r0, =CB2_MainMenu
	bl SetMainCallback2
	ldr r0, =gUnknown_082FF080
	bl InitWindows
	movs r0, 0
	movs r1, 0xF3
	bl LoadMainMenuWindowFrameTiles
	movs r0, 0
	movs r1, 0xFC
	movs r2, 0xF0
	bl copy_textbox_border_tile_patterns_to_vram
	movs r0, 0
	bl PutWindowTilemap
	movs r0, 0
	movs r1, 0x3
	bl CopyWindowToVram
	add sp, 0xC
	pop {r4,r5}
	pop {r0}
	bx r0
	.pool
	thumb_func_end new_game_prof_birch_speech_part2_start

	thumb_func_start nullsub_11
nullsub_11: @ 80318D4
	bx lr
	thumb_func_end nullsub_11

	thumb_func_start sub_80318D8
sub_80318D8: @ 80318D8
	movs r2, 0x22
	ldrsh r1, [r0, r2]
	lsls r1, 16
	movs r3, 0x2E
	ldrsh r2, [r0, r3]
	adds r1, r2
	movs r2, 0xC0
	lsls r2, 8
	adds r1, r2
	lsrs r2, r1, 16
	strh r2, [r0, 0x22]
	strh r1, [r0, 0x2E]
	bx lr
	thumb_func_end sub_80318D8

	thumb_func_start sub_80318F4
sub_80318F4: @ 80318F4
	push {lr}
	sub sp, 0x10
	lsls r0, 24
	lsrs r0, 24
	lsls r1, 24
	lsrs r1, 24
	ldr r2, =0x00000127
	str r0, [sp]
	str r1, [sp, 0x4]
	movs r0, 0xE
	str r0, [sp, 0x8]
	ldr r0, =0x0000ffff
	str r0, [sp, 0xC]
	adds r0, r2, 0
	movs r1, 0x8
	movs r2, 0
	movs r3, 0x1
	bl sub_818D3E4
	lsls r0, 24
	lsrs r0, 24
	add sp, 0x10
	pop {r1}
	bx r1
	.pool
	thumb_func_end sub_80318F4

	thumb_func_start AddBirchSpeechObjects
@ void AddBirchSpeechObjects(u8 taskId)
AddBirchSpeechObjects: @ 803192C
	push {r4-r7,lr}
	mov r7, r10
	mov r6, r9
	mov r5, r8
	push {r5-r7}
	sub sp, 0x4
	adds r4, r0, 0
	lsls r4, 24
	lsrs r4, 24
	movs r0, 0x88
	movs r1, 0x3C
	movs r2, 0x1
	bl AddNewGameBirchObject
	lsls r0, 24
	lsrs r0, 24
	ldr r1, =gSprites
	mov r9, r1
	lsls r2, r0, 4
	adds r2, r0
	lsls r2, 2
	movs r3, 0x1C
	add r3, r9
	mov r8, r3
	adds r1, r2, r3
	ldr r7, =nullsub_11
	str r7, [r1]
	add r2, r9
	ldrb r3, [r2, 0x5]
	movs r6, 0xD
	negs r6, r6
	adds r1, r6, 0
	ands r1, r3
	strb r1, [r2, 0x5]
	adds r2, 0x3E
	ldrb r1, [r2]
	movs r3, 0x4
	mov r10, r3
	mov r3, r10
	orrs r1, r3
	strb r1, [r2]
	ldr r1, =gTasks
	lsls r5, r4, 2
	adds r5, r4
	lsls r5, 3
	adds r5, r1
	strh r0, [r5, 0x18]
	movs r0, 0x64
	movs r1, 0x4B
	bl sub_80318F4
	lsls r0, 24
	lsrs r0, 24
	lsls r2, r0, 4
	adds r2, r0
	lsls r2, 2
	mov r4, r8
	adds r1, r2, r4
	str r7, [r1]
	add r2, r9
	ldrb r3, [r2, 0x5]
	adds r1, r6, 0
	ands r1, r3
	strb r1, [r2, 0x5]
	adds r2, 0x3E
	ldrb r1, [r2]
	mov r3, r10
	orrs r1, r3
	strb r1, [r2]
	strh r0, [r5, 0x1A]
	movs r0, 0x3C
	bl sub_806EFF0
	lsls r0, 24
	lsrs r0, 24
	ldr r4, =0x0201c000
	str r4, [sp]
	movs r1, 0x78
	movs r2, 0x3C
	movs r3, 0
	bl CreateTrainerSprite
	lsls r0, 24
	lsrs r0, 24
	lsls r2, r0, 4
	adds r2, r0
	lsls r2, 2
	mov r3, r8
	adds r1, r2, r3
	str r7, [r1]
	add r2, r9
	adds r3, r2, 0
	adds r3, 0x3E
	ldrb r1, [r3]
	mov r4, r10
	orrs r1, r4
	strb r1, [r3]
	ldrb r3, [r2, 0x5]
	adds r1, r6, 0
	ands r1, r3
	strb r1, [r2, 0x5]
	strh r0, [r5, 0x1C]
	movs r0, 0x3F
	bl sub_806EFF0
	lsls r0, 24
	lsrs r0, 24
	ldr r1, =0x0201c000
	movs r2, 0x80
	lsls r2, 4
	adds r4, r1, r2
	str r4, [sp]
	movs r1, 0x78
	movs r2, 0x3C
	movs r3, 0
	bl CreateTrainerSprite
	lsls r0, 24
	lsrs r0, 24
	lsls r2, r0, 4
	adds r2, r0
	lsls r2, 2
	add r8, r2
	mov r3, r8
	str r7, [r3]
	add r2, r9
	adds r3, r2, 0
	adds r3, 0x3E
	ldrb r1, [r3]
	mov r4, r10
	orrs r1, r4
	strb r1, [r3]
	ldrb r1, [r2, 0x5]
	ands r6, r1
	strb r6, [r2, 0x5]
	strh r0, [r5, 0x1E]
	add sp, 0x4
	pop {r3-r5}
	mov r8, r3
	mov r9, r4
	mov r10, r5
	pop {r4-r7}
	pop {r0}
	bx r0
	.pool
	thumb_func_end AddBirchSpeechObjects

	thumb_func_start sub_8031A5C
sub_8031A5C: @ 8031A5C
	push {r4,r5,lr}
	lsls r0, 24
	lsrs r3, r0, 24
	ldr r4, =gTasks
	lsls r0, r3, 2
	adds r0, r3
	lsls r0, 3
	adds r2, r0, r4
	ldrh r1, [r2, 0xA]
	movs r5, 0xA
	ldrsh r0, [r2, r5]
	cmp r0, 0
	bne _08031A94
	movs r1, 0x8
	ldrsh r0, [r2, r1]
	lsls r1, r0, 2
	adds r1, r0
	lsls r1, 3
	adds r1, r4
	movs r0, 0x1
	strh r0, [r1, 0x12]
	adds r0, r3, 0
	bl DestroyTask
	b _08031AC4
	.pool
_08031A94:
	ldrh r3, [r2, 0x10]
	movs r4, 0x10
	ldrsh r0, [r2, r4]
	cmp r0, 0
	beq _08031AA4
	subs r0, r3, 0x1
	strh r0, [r2, 0x10]
	b _08031AC4
_08031AA4:
	ldrh r0, [r2, 0xE]
	strh r0, [r2, 0x10]
	subs r1, 0x1
	strh r1, [r2, 0xA]
	ldrh r0, [r2, 0xC]
	adds r0, 0x1
	strh r0, [r2, 0xC]
	movs r5, 0xC
	ldrsh r0, [r2, r5]
	lsls r0, 8
	adds r1, r0
	lsls r1, 16
	lsrs r1, 16
	movs r0, 0x52
	bl SetGpuReg
_08031AC4:
	pop {r4,r5}
	pop {r0}
	bx r0
	thumb_func_end sub_8031A5C

	thumb_func_start sub_8031ACC
sub_8031ACC: @ 8031ACC
	push {r4-r6,lr}
	mov r6, r8
	push {r6}
	adds r4, r0, 0
	adds r5, r1, 0
	lsls r4, 24
	lsrs r4, 24
	lsls r5, 24
	lsrs r5, 24
	movs r1, 0x94
	lsls r1, 2
	movs r0, 0x50
	bl SetGpuReg
	movs r0, 0x52
	movs r1, 0x10
	bl SetGpuReg
	movs r0, 0x54
	movs r1, 0
	bl SetGpuReg
	ldr r0, =gTasks
	mov r8, r0
	lsls r0, r4, 2
	adds r0, r4
	lsls r0, 3
	add r0, r8
	movs r6, 0
	strh r6, [r0, 0x12]
	ldr r0, =sub_8031A5C
	movs r1, 0
	bl CreateTask
	lsls r0, 24
	lsrs r0, 24
	lsls r1, r0, 2
	adds r1, r0
	lsls r1, 3
	add r1, r8
	strh r4, [r1, 0x8]
	movs r0, 0x10
	strh r0, [r1, 0xA]
	strh r6, [r1, 0xC]
	strh r5, [r1, 0xE]
	strh r5, [r1, 0x10]
	pop {r3}
	mov r8, r3
	pop {r4-r6}
	pop {r0}
	bx r0
	.pool
	thumb_func_end sub_8031ACC

	thumb_func_start sub_8031B3C
sub_8031B3C: @ 8031B3C
	push {r4,r5,lr}
	lsls r0, 24
	lsrs r3, r0, 24
	ldr r4, =gTasks
	lsls r0, r3, 2
	adds r0, r3
	lsls r0, 3
	adds r2, r0, r4
	ldrh r1, [r2, 0xA]
	movs r5, 0xA
	ldrsh r0, [r2, r5]
	cmp r0, 0x10
	bne _08031B74
	movs r1, 0x8
	ldrsh r0, [r2, r1]
	lsls r1, r0, 2
	adds r1, r0
	lsls r1, 3
	adds r1, r4
	movs r0, 0x1
	strh r0, [r1, 0x12]
	adds r0, r3, 0
	bl DestroyTask
	b _08031BA4
	.pool
_08031B74:
	ldrh r3, [r2, 0x10]
	movs r4, 0x10
	ldrsh r0, [r2, r4]
	cmp r0, 0
	beq _08031B84
	subs r0, r3, 0x1
	strh r0, [r2, 0x10]
	b _08031BA4
_08031B84:
	ldrh r0, [r2, 0xE]
	strh r0, [r2, 0x10]
	adds r1, 0x1
	strh r1, [r2, 0xA]
	ldrh r0, [r2, 0xC]
	subs r0, 0x1
	strh r0, [r2, 0xC]
	movs r5, 0xC
	ldrsh r0, [r2, r5]
	lsls r0, 8
	adds r1, r0
	lsls r1, 16
	lsrs r1, 16
	movs r0, 0x52
	bl SetGpuReg
_08031BA4:
	pop {r4,r5}
	pop {r0}
	bx r0
	thumb_func_end sub_8031B3C

	thumb_func_start sub_8031BAC
sub_8031BAC: @ 8031BAC
	push {r4-r6,lr}
	mov r6, r8
	push {r6}
	adds r4, r0, 0
	adds r5, r1, 0
	lsls r4, 24
	lsrs r4, 24
	lsls r5, 24
	lsrs r5, 24
	movs r1, 0x94
	lsls r1, 2
	movs r0, 0x50
	bl SetGpuReg
	movs r1, 0x80
	lsls r1, 5
	movs r0, 0x52
	bl SetGpuReg
	movs r0, 0x54
	movs r1, 0
	bl SetGpuReg
	ldr r0, =gTasks
	mov r8, r0
	lsls r0, r4, 2
	adds r0, r4
	lsls r0, 3
	add r0, r8
	movs r6, 0
	strh r6, [r0, 0x12]
	ldr r0, =sub_8031B3C
	movs r1, 0
	bl CreateTask
	lsls r0, 24
	lsrs r0, 24
	lsls r1, r0, 2
	adds r1, r0
	lsls r1, 3
	add r1, r8
	strh r4, [r1, 0x8]
	strh r6, [r1, 0xA]
	movs r0, 0x10
	strh r0, [r1, 0xC]
	strh r5, [r1, 0xE]
	strh r5, [r1, 0x10]
	pop {r3}
	mov r8, r3
	pop {r4-r6}
	pop {r0}
	bx r0
	.pool
	thumb_func_end sub_8031BAC

	thumb_func_start sub_8031C1C
sub_8031C1C: @ 8031C1C
	push {r4,lr}
	lsls r0, 24
	lsrs r2, r0, 24
	ldr r1, =gTasks
	lsls r0, r2, 2
	adds r0, r2
	lsls r0, 3
	adds r1, r0, r1
	ldrh r3, [r1, 0xC]
	movs r4, 0xC
	ldrsh r0, [r1, r4]
	cmp r0, 0
	beq _08031C40
	subs r0, r3, 0x1
	strh r0, [r1, 0xC]
	b _08031C7C
	.pool
_08031C40:
	ldrh r3, [r1, 0xA]
	movs r4, 0xA
	ldrsh r0, [r1, r4]
	cmp r0, 0x8
	bne _08031C52
	adds r0, r2, 0
	bl DestroyTask
	b _08031C7C
_08031C52:
	ldrh r2, [r1, 0x10]
	movs r4, 0x10
	ldrsh r0, [r1, r4]
	cmp r0, 0
	beq _08031C62
	subs r0, r2, 0x1
	strh r0, [r1, 0x10]
	b _08031C7C
_08031C62:
	ldrh r0, [r1, 0xE]
	strh r0, [r1, 0x10]
	adds r0, r3, 0x1
	strh r0, [r1, 0xA]
	movs r2, 0xA
	ldrsh r0, [r1, r2]
	lsls r0, 1
	ldr r1, =gUnknown_082FF018
	adds r0, r1
	movs r1, 0x1
	movs r2, 0x10
	bl LoadPalette
_08031C7C:
	pop {r4}
	pop {r0}
	bx r0
	.pool
	thumb_func_end sub_8031C1C

	thumb_func_start sub_8031C88
sub_8031C88: @ 8031C88
	push {r4,r5,lr}
	adds r4, r0, 0
	adds r5, r1, 0
	lsls r4, 24
	lsrs r4, 24
	lsls r5, 24
	lsrs r5, 24
	ldr r0, =sub_8031C1C
	movs r1, 0
	bl CreateTask
	lsls r0, 24
	lsrs r0, 24
	ldr r2, =gTasks
	lsls r1, r0, 2
	adds r1, r0
	lsls r1, 3
	adds r1, r2
	movs r0, 0
	strh r4, [r1, 0x8]
	strh r0, [r1, 0xA]
	movs r0, 0x8
	strh r0, [r1, 0xC]
	strh r5, [r1, 0xE]
	strh r5, [r1, 0x10]
	pop {r4,r5}
	pop {r0}
	bx r0
	.pool
	thumb_func_end sub_8031C88

	thumb_func_start sub_8031CC8
sub_8031CC8: @ 8031CC8
	push {r4,lr}
	lsls r0, 24
	lsrs r2, r0, 24
	ldr r1, =gTasks
	lsls r0, r2, 2
	adds r0, r2
	lsls r0, 3
	adds r1, r0, r1
	ldrh r3, [r1, 0xC]
	movs r4, 0xC
	ldrsh r0, [r1, r4]
	cmp r0, 0
	beq _08031CEC
	subs r0, r3, 0x1
	strh r0, [r1, 0xC]
	b _08031D28
	.pool
_08031CEC:
	ldrh r3, [r1, 0xA]
	movs r4, 0xA
	ldrsh r0, [r1, r4]
	cmp r0, 0
	bne _08031CFE
	adds r0, r2, 0
	bl DestroyTask
	b _08031D28
_08031CFE:
	ldrh r2, [r1, 0x10]
	movs r4, 0x10
	ldrsh r0, [r1, r4]
	cmp r0, 0
	beq _08031D0E
	subs r0, r2, 0x1
	strh r0, [r1, 0x10]
	b _08031D28
_08031D0E:
	ldrh r0, [r1, 0xE]
	strh r0, [r1, 0x10]
	subs r0, r3, 0x1
	strh r0, [r1, 0xA]
	movs r2, 0xA
	ldrsh r0, [r1, r2]
	lsls r0, 1
	ldr r1, =gUnknown_082FF018
	adds r0, r1
	movs r1, 0x1
	movs r2, 0x10
	bl LoadPalette
_08031D28:
	pop {r4}
	pop {r0}
	bx r0
	.pool
	thumb_func_end sub_8031CC8

	thumb_func_start sub_8031D34
sub_8031D34: @ 8031D34
	push {r4,r5,lr}
	adds r4, r0, 0
	adds r5, r1, 0
	lsls r4, 24
	lsrs r4, 24
	lsls r5, 24
	lsrs r5, 24
	ldr r0, =sub_8031CC8
	movs r1, 0
	bl CreateTask
	lsls r0, 24
	lsrs r0, 24
	ldr r2, =gTasks
	lsls r1, r0, 2
	adds r1, r0
	lsls r1, 3
	adds r1, r2
	strh r4, [r1, 0x8]
	movs r0, 0x8
	strh r0, [r1, 0xA]
	strh r0, [r1, 0xC]
	strh r5, [r1, 0xE]
	strh r5, [r1, 0x10]
	pop {r4,r5}
	pop {r0}
	bx r0
	.pool
	thumb_func_end sub_8031D34

	thumb_func_start sub_8031D74
sub_8031D74: @ 8031D74
	push {lr}
	ldr r0, =gUnknown_082FF088
	movs r1, 0xF3
	bl DrawMainMenuWindowBorder
	movs r0, 0x1
	movs r1, 0x11
	bl FillWindowPixelBuffer
	ldr r2, =gUnknown_082FF118
	movs r0, 0x1
	movs r1, 0x2
	bl PrintMenuTable
	movs r0, 0x1
	movs r1, 0x2
	movs r2, 0
	bl InitMenuInUpperLeftCornerPlaySoundWhenAPressed
	movs r0, 0x1
	bl PutWindowTilemap
	movs r0, 0x1
	movs r1, 0x3
	bl CopyWindowToVram
	pop {r0}
	bx r0
	.pool
	thumb_func_end sub_8031D74

	thumb_func_start sub_8031DB4
sub_8031DB4: @ 8031DB4
	push {lr}
	bl ProcessMenuInputNoWrapAround
	lsls r0, 24
	asrs r0, 24
	pop {r1}
	bx r1
	thumb_func_end sub_8031DB4

	thumb_func_start set_default_player_name
@ void set_default_player_name(int name_id)
set_default_player_name: @ 8031DC4
	push {r4,r5,lr}
	lsls r0, 24
	lsrs r2, r0, 24
	ldr r1, =gSaveBlock2Ptr
	ldr r0, [r1]
	ldrb r0, [r0, 0x8]
	adds r5, r1, 0
	cmp r0, 0
	bne _08031DE4
	ldr r1, =gMalePresetNames
	b _08031DE6
	.pool
_08031DE4:
	ldr r1, =gFemalePresetNames
_08031DE6:
	lsls r0, r2, 2
	adds r0, r1
	ldr r3, [r0]
	movs r2, 0
	ldr r4, =gSaveBlock2Ptr
_08031DF0:
	ldr r1, [r4]
	adds r1, r2
	adds r0, r3, r2
	ldrb r0, [r0]
	strb r0, [r1]
	adds r0, r2, 0x1
	lsls r0, 24
	lsrs r2, r0, 24
	cmp r2, 0x6
	bls _08031DF0
	ldr r1, [r5]
	movs r0, 0xFF
	strb r0, [r1, 0x7]
	pop {r4,r5}
	pop {r0}
	bx r0
	.pool
	thumb_func_end set_default_player_name

	thumb_func_start CreateMainMenuErrorWindow
@ void CreateMainMenuErrorWindow(u8 *str)
CreateMainMenuErrorWindow: @ 8031E18
	push {r4,lr}
	sub sp, 0xC
	adds r4, r0, 0
	movs r0, 0x7
	movs r1, 0x11
	bl FillWindowPixelBuffer
	movs r0, 0x1
	str r0, [sp]
	movs r0, 0x2
	str r0, [sp, 0x4]
	movs r0, 0
	str r0, [sp, 0x8]
	movs r0, 0x7
	movs r1, 0x1
	adds r2, r4, 0
	movs r3, 0
	bl PrintTextOnWindow
	movs r0, 0x7
	bl PutWindowTilemap
	movs r0, 0x7
	movs r1, 0x2
	bl CopyWindowToVram
	ldr r0, =gUnknown_082FF070
	ldr r1, =0x000001d5
	bl DrawMainMenuWindowBorder
	ldr r1, =0x000009e7
	movs r0, 0x40
	bl SetGpuReg
	ldr r1, =0x0000719f
	movs r0, 0x44
	bl SetGpuReg
	add sp, 0xC
	pop {r4}
	pop {r0}
	bx r0
	.pool
	thumb_func_end CreateMainMenuErrorWindow

	thumb_func_start fmt_savegame
fmt_savegame: @ 8031E7C
	push {lr}
	bl fmt_time
	bl fmt_pokedex
	bl fmt_player
	bl fmt_badges
	pop {r0}
	bx r0
	thumb_func_end fmt_savegame

	thumb_func_start fmt_time
fmt_time: @ 8031E94
	push {r4-r6,lr}
	sub sp, 0xC
	ldr r4, =gStringVar4
	ldr r1, =gText_ContinueMenuPlayer
	adds r0, r4, 0
	bl StringExpandPlaceholders
	ldr r6, =gUnknown_082FF0E3
	str r6, [sp]
	movs r5, 0x1
	negs r5, r5
	str r5, [sp, 0x4]
	str r4, [sp, 0x8]
	movs r0, 0x2
	movs r1, 0x1
	movs r2, 0
	movs r3, 0x11
	bl box_print
	ldr r4, =gSaveBlock2Ptr
	ldr r1, [r4]
	movs r0, 0x1
	movs r2, 0x64
	bl GetStringRightAlignXOffset
	adds r2, r0, 0
	lsls r2, 24
	lsrs r2, 24
	str r6, [sp]
	str r5, [sp, 0x4]
	ldr r0, [r4]
	str r0, [sp, 0x8]
	movs r0, 0x2
	movs r1, 0x1
	movs r3, 0x11
	bl box_print
	add sp, 0xC
	pop {r4-r6}
	pop {r0}
	bx r0
	.pool
	thumb_func_end fmt_time

	thumb_func_start fmt_player
fmt_player: @ 8031EF8
	push {r4-r6,lr}
	sub sp, 0x2C
	ldr r4, =gStringVar4
	ldr r1, =gText_ContinueMenuTime
	adds r0, r4, 0
	bl StringExpandPlaceholders
	ldr r6, =gUnknown_082FF0E3
	str r6, [sp]
	movs r5, 0x1
	negs r5, r5
	str r5, [sp, 0x4]
	str r4, [sp, 0x8]
	movs r0, 0x2
	movs r1, 0x1
	movs r2, 0x6C
	movs r3, 0x11
	bl box_print
	ldr r4, =gSaveBlock2Ptr
	ldr r0, [r4]
	ldrh r1, [r0, 0xE]
	add r0, sp, 0xC
	movs r2, 0
	movs r3, 0x3
	bl ConvertIntToDecimalStringN
	movs r1, 0xF0
	strb r1, [r0]
	adds r0, 0x1
	ldr r1, [r4]
	ldrb r1, [r1, 0x10]
	movs r2, 0x2
	movs r3, 0x2
	bl ConvertIntToDecimalStringN
	movs r0, 0x1
	add r1, sp, 0xC
	movs r2, 0xD0
	bl GetStringRightAlignXOffset
	adds r2, r0, 0
	lsls r2, 24
	lsrs r2, 24
	str r6, [sp]
	str r5, [sp, 0x4]
	add r0, sp, 0xC
	str r0, [sp, 0x8]
	movs r0, 0x2
	movs r1, 0x1
	movs r3, 0x11
	bl box_print
	add sp, 0x2C
	pop {r4-r6}
	pop {r0}
	bx r0
	.pool
	thumb_func_end fmt_player

	thumb_func_start fmt_pokedex
fmt_pokedex: @ 8031F7C
	push {r4-r7,lr}
	sub sp, 0x2C
	ldr r0, =0x00000861
	bl FlagGet
	lsls r0, 24
	lsrs r0, 24
	cmp r0, 0x1
	bne _08031FFE
	bl IsNationalPokedexEnabled
	cmp r0, 0
	beq _08031FA4
	movs r0, 0x1
	bl pokedex_count
	b _08031FAA
	.pool
_08031FA4:
	movs r0, 0x1
	bl sub_80C0844
_08031FAA:
	lsls r0, 16
	lsrs r7, r0, 16
	ldr r4, =gStringVar4
	ldr r1, =gText_ContinueMenuPokedex
	adds r0, r4, 0
	bl StringExpandPlaceholders
	ldr r6, =gUnknown_082FF0E3
	str r6, [sp]
	movs r5, 0x1
	negs r5, r5
	str r5, [sp, 0x4]
	str r4, [sp, 0x8]
	movs r0, 0x2
	movs r1, 0x1
	movs r2, 0
	movs r3, 0x21
	bl box_print
	add r0, sp, 0xC
	adds r1, r7, 0
	movs r2, 0
	movs r3, 0x3
	bl ConvertIntToDecimalStringN
	movs r0, 0x1
	add r1, sp, 0xC
	movs r2, 0x64
	bl GetStringRightAlignXOffset
	adds r2, r0, 0
	lsls r2, 24
	lsrs r2, 24
	str r6, [sp]
	str r5, [sp, 0x4]
	add r0, sp, 0xC
	str r0, [sp, 0x8]
	movs r0, 0x2
	movs r1, 0x1
	movs r3, 0x21
	bl box_print
_08031FFE:
	add sp, 0x2C
	pop {r4-r7}
	pop {r0}
	bx r0
	.pool
	thumb_func_end fmt_pokedex

	thumb_func_start fmt_badges
fmt_badges: @ 8032014
	push {r4-r7,lr}
	sub sp, 0x2C
	movs r7, 0
	ldr r4, =0x00000867
_0803201C:
	lsls r0, r4, 16
	lsrs r0, 16
	bl FlagGet
	lsls r0, 24
	cmp r0, 0
	beq _08032030
	adds r0, r7, 0x1
	lsls r0, 24
	lsrs r7, r0, 24
_08032030:
	adds r4, 0x1
	ldr r0, =0x0000086e
	cmp r4, r0
	bls _0803201C
	ldr r4, =gStringVar4
	ldr r1, =gText_ContinueMenuBadges
	adds r0, r4, 0
	bl StringExpandPlaceholders
	ldr r6, =gUnknown_082FF0E3
	str r6, [sp]
	movs r5, 0x1
	negs r5, r5
	str r5, [sp, 0x4]
	str r4, [sp, 0x8]
	movs r0, 0x2
	movs r1, 0x1
	movs r2, 0x6C
	movs r3, 0x21
	bl box_print
	add r0, sp, 0xC
	adds r1, r7, 0
	movs r2, 0x2
	movs r3, 0x1
	bl ConvertIntToDecimalStringN
	movs r0, 0x1
	add r1, sp, 0xC
	movs r2, 0xD0
	bl GetStringRightAlignXOffset
	adds r2, r0, 0
	lsls r2, 24
	lsrs r2, 24
	str r6, [sp]
	str r5, [sp, 0x4]
	add r0, sp, 0xC
	str r0, [sp, 0x8]
	movs r0, 0x2
	movs r1, 0x1
	movs r3, 0x21
	bl box_print
	add sp, 0x2C
	pop {r4-r7}
	pop {r0}
	bx r0
	.pool
	thumb_func_end fmt_badges

	thumb_func_start LoadMainMenuWindowFrameTiles
@ void LoadMainMenuWindowFrameTiles(u8 bgId, u16 tileOffset)
LoadMainMenuWindowFrameTiles: @ 80320A4
	push {r4-r6,lr}
	adds r4, r0, 0
	adds r5, r1, 0
	lsls r4, 24
	lsrs r4, 24
	lsls r5, 16
	lsrs r5, 16
	ldr r6, =gSaveBlock2Ptr
	ldr r0, [r6]
	ldrb r0, [r0, 0x14]
	lsrs r0, 3
	bl GetWindowFrameTilesPal
	ldr r1, [r0]
	movs r2, 0x90
	lsls r2, 1
	adds r0, r4, 0
	adds r3, r5, 0
	bl LoadBgTiles
	ldr r0, [r6]
	ldrb r0, [r0, 0x14]
	lsrs r0, 3
	bl GetWindowFrameTilesPal
	ldr r0, [r0, 0x4]
	movs r1, 0x20
	movs r2, 0x20
	bl LoadPalette
	pop {r4-r6}
	pop {r0}
	bx r0
	.pool
	thumb_func_end LoadMainMenuWindowFrameTiles

	thumb_func_start DrawMainMenuWindowBorder
@ void DrawMainMenuWindowBorder(struct WindowTemplate *template, u16 baseTileNum)
DrawMainMenuWindowBorder: @ 80320EC
	push {r4-r7,lr}
	mov r7, r10
	mov r6, r9
	mov r5, r8
	push {r5-r7}
	sub sp, 0x1C
	adds r4, r0, 0
	lsls r6, r1, 16
	movs r0, 0x80
	lsls r0, 9
	adds r0, r6
	lsrs r0, 16
	mov r9, r0
	movs r1, 0x80
	lsls r1, 10
	adds r1, r6
	lsrs r1, 16
	mov r10, r1
	movs r7, 0xC0
	lsls r7, 10
	adds r1, r6, r7
	lsrs r1, 16
	str r1, [sp, 0x18]
	movs r0, 0xA0
	lsls r0, 11
	adds r1, r6, r0
	lsrs r1, 16
	str r1, [sp, 0xC]
	movs r7, 0xC0
	lsls r7, 11
	adds r1, r6, r7
	lsrs r1, 16
	str r1, [sp, 0x10]
	movs r0, 0xE0
	lsls r0, 11
	adds r1, r6, r0
	lsrs r1, 16
	str r1, [sp, 0x14]
	lsrs r1, r6, 16
	movs r7, 0x80
	lsls r7, 12
	adds r6, r7
	lsrs r6, 16
	ldrb r0, [r4]
	ldrb r2, [r4, 0x1]
	subs r2, 0x1
	lsls r2, 24
	lsrs r2, 24
	ldrb r3, [r4, 0x2]
	subs r3, 0x1
	lsls r3, 24
	lsrs r3, 24
	movs r5, 0x1
	str r5, [sp]
	str r5, [sp, 0x4]
	movs r7, 0x2
	mov r8, r7
	str r7, [sp, 0x8]
	bl FillBgTilemapBufferRect
	ldrb r0, [r4]
	ldrb r2, [r4, 0x1]
	ldrb r3, [r4, 0x2]
	subs r3, 0x1
	lsls r3, 24
	lsrs r3, 24
	ldrb r1, [r4, 0x3]
	str r1, [sp]
	str r5, [sp, 0x4]
	str r7, [sp, 0x8]
	mov r1, r9
	bl FillBgTilemapBufferRect
	ldrb r0, [r4]
	ldrb r2, [r4, 0x3]
	ldrb r1, [r4, 0x1]
	adds r2, r1
	lsls r2, 24
	lsrs r2, 24
	ldrb r3, [r4, 0x2]
	subs r3, 0x1
	lsls r3, 24
	lsrs r3, 24
	str r5, [sp]
	str r5, [sp, 0x4]
	str r7, [sp, 0x8]
	mov r1, r10
	bl FillBgTilemapBufferRect
	ldrb r0, [r4]
	ldrb r2, [r4, 0x1]
	subs r2, 0x1
	lsls r2, 24
	lsrs r2, 24
	ldrb r3, [r4, 0x2]
	str r5, [sp]
	ldrb r1, [r4, 0x4]
	str r1, [sp, 0x4]
	str r7, [sp, 0x8]
	ldr r1, [sp, 0x18]
	bl FillBgTilemapBufferRect
	ldrb r0, [r4]
	ldrb r2, [r4, 0x3]
	ldrb r7, [r4, 0x1]
	adds r2, r7
	lsls r2, 24
	lsrs r2, 24
	ldrb r3, [r4, 0x2]
	str r5, [sp]
	ldrb r1, [r4, 0x4]
	str r1, [sp, 0x4]
	mov r1, r8
	str r1, [sp, 0x8]
	ldr r1, [sp, 0xC]
	bl FillBgTilemapBufferRect
	ldrb r0, [r4]
	ldrb r2, [r4, 0x1]
	subs r2, 0x1
	lsls r2, 24
	lsrs r2, 24
	ldrb r3, [r4, 0x4]
	ldrb r7, [r4, 0x2]
	adds r3, r7
	lsls r3, 24
	lsrs r3, 24
	str r5, [sp]
	str r5, [sp, 0x4]
	mov r1, r8
	str r1, [sp, 0x8]
	ldr r1, [sp, 0x10]
	bl FillBgTilemapBufferRect
	ldrb r0, [r4]
	ldrb r2, [r4, 0x1]
	ldrb r3, [r4, 0x4]
	ldrb r7, [r4, 0x2]
	adds r3, r7
	lsls r3, 24
	lsrs r3, 24
	ldrb r1, [r4, 0x3]
	str r1, [sp]
	str r5, [sp, 0x4]
	mov r1, r8
	str r1, [sp, 0x8]
	ldr r1, [sp, 0x14]
	bl FillBgTilemapBufferRect
	ldrb r0, [r4]
	ldrb r2, [r4, 0x3]
	ldrb r7, [r4, 0x1]
	adds r2, r7
	lsls r2, 24
	lsrs r2, 24
	ldrb r3, [r4, 0x4]
	ldrb r1, [r4, 0x2]
	adds r3, r1
	lsls r3, 24
	lsrs r3, 24
	str r5, [sp]
	str r5, [sp, 0x4]
	mov r7, r8
	str r7, [sp, 0x8]
	adds r1, r6, 0
	bl FillBgTilemapBufferRect
	ldrb r0, [r4]
	bl CopyBgTilemapBufferToVram
	add sp, 0x1C
	pop {r3-r5}
	mov r8, r3
	mov r9, r4
	mov r10, r5
	pop {r4-r7}
	pop {r0}
	bx r0
	thumb_func_end DrawMainMenuWindowBorder

	thumb_func_start sub_8032250
sub_8032250: @ 8032250
	push {r4-r6,lr}
	sub sp, 0xC
	adds r6, r0, 0
	ldrb r0, [r6]
	ldrb r1, [r6, 0x1]
	subs r2, r1, 0x1
	lsls r2, 24
	lsrs r2, 24
	ldrb r4, [r6, 0x2]
	subs r3, r4, 0x1
	lsls r3, 24
	lsrs r3, 24
	ldrb r5, [r6, 0x3]
	adds r1, r5
	adds r1, 0x1
	lsls r1, 24
	lsrs r1, 24
	str r1, [sp]
	ldrb r1, [r6, 0x4]
	adds r4, r1
	adds r4, 0x1
	lsls r4, 24
	lsrs r4, 24
	str r4, [sp, 0x4]
	movs r1, 0x2
	str r1, [sp, 0x8]
	movs r1, 0
	bl FillBgTilemapBufferRect
	ldrb r0, [r6]
	bl CopyBgTilemapBufferToVram
	add sp, 0xC
	pop {r4-r6}
	pop {r0}
	bx r0
	thumb_func_end sub_8032250

	thumb_func_start sub_8032298
sub_8032298: @ 8032298
	push {r4,r5,lr}
	sub sp, 0xC
	adds r4, r1, 0
	adds r5, r2, 0
	ldr r1, [sp, 0x18]
	lsls r0, 24
	lsrs r0, 24
	lsls r4, 24
	lsls r5, 24
	lsls r3, 24
	lsls r1, 24
	movs r2, 0xFF
	lsls r2, 24
	adds r4, r2
	lsrs r4, 24
	adds r5, r2
	lsrs r5, 24
	movs r2, 0x80
	lsls r2, 18
	adds r3, r2
	lsrs r3, 24
	str r3, [sp]
	adds r1, r2
	lsrs r1, 24
	str r1, [sp, 0x4]
	movs r1, 0x2
	str r1, [sp, 0x8]
	movs r1, 0
	adds r2, r4, 0
	adds r3, r5, 0
	bl FillBgTilemapBufferRect
	add sp, 0xC
	pop {r4,r5}
	pop {r0}
	bx r0
	thumb_func_end sub_8032298

	thumb_func_start sub_80322E0
sub_80322E0: @ 80322E0
	push {r4,r5,lr}
	adds r4, r1, 0
	lsls r0, 24
	lsrs r5, r0, 24
	lsls r4, 24
	lsrs r4, 24
	ldr r1, =sub_8032298
	adds r0, r5, 0
	bl CallWindowFunction
	adds r0, r5, 0
	movs r1, 0x11
	bl FillWindowPixelBuffer
	adds r0, r5, 0
	bl ClearWindowTilemap
	cmp r4, 0x1
	bne _0803230E
	adds r0, r5, 0
	movs r1, 0x3
	bl CopyWindowToVram
_0803230E:
	pop {r4,r5}
	pop {r0}
	bx r0
	.pool
	thumb_func_end sub_80322E0

	thumb_func_start sub_8032318
sub_8032318: @ 8032318
	push {r4-r6,lr}
	mov r6, r9
	mov r5, r8
	push {r5,r6}
	sub sp, 0x8
	adds r6, r0, 0
	lsls r6, 24
	lsrs r6, 24
	movs r0, 0x1
	movs r1, 0x6
	bl GetFontAttribute
	mov r9, r0
	mov r0, r9
	lsls r0, 24
	lsrs r0, 24
	mov r9, r0
	movs r0, 0x1
	movs r1, 0
	bl GetFontAttribute
	mov r8, r0
	mov r0, r8
	lsls r0, 24
	lsrs r0, 24
	mov r8, r0
	movs r0, 0x1
	movs r1, 0x1
	bl GetFontAttribute
	adds r5, r0, 0
	lsls r5, 24
	lsrs r5, 24
	adds r0, r6, 0
	movs r1, 0x3
	bl GetWindowAttribute
	adds r4, r0, 0
	lsls r4, 24
	lsrs r4, 24
	adds r0, r6, 0
	movs r1, 0x4
	bl GetWindowAttribute
	lsls r0, 24
	lsrs r0, 24
	mov r1, r8
	muls r1, r4
	str r1, [sp]
	muls r0, r5
	str r0, [sp, 0x4]
	adds r0, r6, 0
	mov r1, r9
	movs r2, 0
	movs r3, 0
	bl FillWindowPixelRect
	adds r0, r6, 0
	movs r1, 0x2
	bl CopyWindowToVram
	add sp, 0x8
	pop {r3,r4}
	mov r8, r3
	mov r9, r4
	pop {r4-r6}
	pop {r0}
	bx r0
	thumb_func_end sub_8032318

	thumb_func_start sub_80323A0
sub_80323A0: @ 80323A0
	push {lr}
	ldr r0, [r0]
	subs r0, 0x2
	ldrb r0, [r0]
	cmp r0, 0x8
	bne _080323C0
	ldr r1, =gUnknown_02022D04
	ldrb r0, [r1]
	cmp r0, 0
	bne _080323C0
	movs r0, 0x1
	strb r0, [r1]
	ldr r0, =sub_8030A70
	movs r1, 0
	bl CreateTask
_080323C0:
	pop {r0}
	bx r0
	.pool
	thumb_func_end sub_80323A0

	thumb_func_start sub_80323CC
sub_80323CC: @ 80323CC
	push {r4-r6,lr}
	mov r6, r8
	push {r6}
	sub sp, 0x20
	adds r4, r0, 0
	adds r5, r1, 0
	mov r8, r2
	ldr r6, [sp, 0x34]
	ldr r1, [sp, 0x38]
	lsls r4, 24
	lsls r5, 24
	mov r0, r8
	lsls r0, 16
	lsrs r0, 16
	mov r8, r0
	lsls r3, 16
	lsrs r3, 16
	lsls r6, 24
	lsrs r6, 24
	lsls r1, 24
	lsrs r1, 24
	movs r0, 0x80
	lsls r0, 17
	adds r4, r0
	lsrs r4, 24
	adds r5, r0
	lsrs r5, 24
	movs r0, 0x5
	str r0, [sp]
	movs r0, 0x4
	str r0, [sp, 0x4]
	str r1, [sp, 0x8]
	str r3, [sp, 0xC]
	add r0, sp, 0x10
	movs r1, 0
	adds r2, r4, 0
	adds r3, r5, 0
	bl sub_8198A50
	ldr r0, [sp, 0x10]
	ldr r1, [sp, 0x14]
	str r0, [sp, 0x18]
	str r1, [sp, 0x1C]
	add r0, sp, 0x18
	mov r1, r8
	adds r2, r6, 0
	movs r3, 0
	bl CreateYesNoMenu
	add sp, 0x20
	pop {r3}
	mov r8, r3
	pop {r4-r6}
	pop {r0}
	bx r0
	thumb_func_end sub_80323CC

	thumb_func_start unknown_rbox_to_vram
unknown_rbox_to_vram: @ 803243C
	push {r4,r5,lr}
	adds r4, r1, 0
	lsls r0, 24
	lsrs r5, r0, 24
	lsls r4, 24
	lsrs r4, 24
	ldr r1, =sub_8032474
	adds r0, r5, 0
	bl CallWindowFunction
	adds r0, r5, 0
	movs r1, 0x11
	bl FillWindowPixelBuffer
	adds r0, r5, 0
	bl PutWindowTilemap
	cmp r4, 0x1
	bne _0803246A
	adds r0, r5, 0
	movs r1, 0x3
	bl CopyWindowToVram
_0803246A:
	pop {r4,r5}
	pop {r0}
	bx r0
	.pool
	thumb_func_end unknown_rbox_to_vram

	thumb_func_start sub_8032474
sub_8032474: @ 8032474
	push {r4-r7,lr}
	mov r7, r10
	mov r6, r9
	mov r5, r8
	push {r5-r7}
	sub sp, 0x20
	mov r8, r0
	adds r5, r2, 0
	mov r9, r3
	ldr r0, [sp, 0x40]
	ldr r6, [sp, 0x44]
	mov r2, r8
	lsls r2, 24
	lsrs r2, 24
	mov r8, r2
	lsls r1, 24
	lsls r5, 24
	mov r2, r9
	lsls r2, 24
	lsrs r2, 24
	mov r9, r2
	lsls r0, 24
	lsrs r0, 24
	str r0, [sp, 0x10]
	lsls r6, 24
	lsrs r6, 24
	lsrs r0, r1, 24
	str r0, [sp, 0xC]
	movs r2, 0xFE
	lsls r2, 24
	adds r1, r2
	lsrs r1, 24
	str r1, [sp, 0x14]
	lsrs r0, r5, 24
	mov r10, r0
	movs r2, 0xFF
	lsls r2, 24
	adds r5, r2
	lsrs r5, 24
	movs r4, 0x1
	str r4, [sp]
	str r4, [sp, 0x4]
	str r6, [sp, 0x8]
	mov r0, r8
	movs r1, 0xFD
	ldr r2, [sp, 0x14]
	adds r3, r5, 0
	bl FillBgTilemapBufferRect
	ldr r0, [sp, 0xC]
	subs r0, 0x1
	lsls r2, r0, 24
	lsrs r2, 24
	str r2, [sp, 0x18]
	str r4, [sp]
	str r4, [sp, 0x4]
	str r6, [sp, 0x8]
	mov r0, r8
	movs r1, 0xFF
	adds r3, r5, 0
	bl FillBgTilemapBufferRect
	movs r1, 0x80
	lsls r1, 1
	mov r0, r9
	str r0, [sp]
	str r4, [sp, 0x4]
	str r6, [sp, 0x8]
	mov r0, r8
	ldr r2, [sp, 0xC]
	adds r3, r5, 0
	bl FillBgTilemapBufferRect
	ldr r1, =0x00000101
	ldr r7, [sp, 0xC]
	add r7, r9
	subs r0, r7, 0x1
	lsls r2, r0, 24
	lsrs r2, 24
	str r2, [sp, 0x1C]
	str r4, [sp]
	str r4, [sp, 0x4]
	str r6, [sp, 0x8]
	mov r0, r8
	adds r3, r5, 0
	bl FillBgTilemapBufferRect
	movs r1, 0x81
	lsls r1, 1
	lsls r2, r7, 24
	lsrs r7, r2, 24
	str r4, [sp]
	str r4, [sp, 0x4]
	str r6, [sp, 0x8]
	mov r0, r8
	adds r2, r7, 0
	adds r3, r5, 0
	bl FillBgTilemapBufferRect
	ldr r1, =0x00000103
	str r4, [sp]
	movs r5, 0x5
	str r5, [sp, 0x4]
	str r6, [sp, 0x8]
	mov r0, r8
	ldr r2, [sp, 0x14]
	mov r3, r10
	bl FillBgTilemapBufferRect
	ldr r1, =0x00000105
	mov r0, r9
	adds r0, 0x1
	lsls r0, 24
	lsrs r0, 24
	str r0, [sp]
	str r5, [sp, 0x4]
	str r6, [sp, 0x8]
	mov r0, r8
	ldr r2, [sp, 0x18]
	mov r3, r10
	bl FillBgTilemapBufferRect
	movs r1, 0x83
	lsls r1, 1
	str r4, [sp]
	str r5, [sp, 0x4]
	str r6, [sp, 0x8]
	mov r0, r8
	adds r2, r7, 0
	mov r3, r10
	bl FillBgTilemapBufferRect
	ldr r1, =0x000008fd
	ldr r2, [sp, 0x10]
	add r10, r2
	mov r0, r10
	lsls r0, 24
	lsrs r0, 24
	mov r10, r0
	str r4, [sp]
	str r4, [sp, 0x4]
	str r6, [sp, 0x8]
	mov r0, r8
	ldr r2, [sp, 0x14]
	mov r3, r10
	bl FillBgTilemapBufferRect
	ldr r1, =0x000008ff
	str r4, [sp]
	str r4, [sp, 0x4]
	str r6, [sp, 0x8]
	mov r0, r8
	ldr r2, [sp, 0x18]
	mov r3, r10
	bl FillBgTilemapBufferRect
	movs r1, 0x90
	lsls r1, 4
	movs r2, 0x1
	negs r2, r2
	add r9, r2
	mov r0, r9
	lsls r0, 24
	lsrs r0, 24
	str r0, [sp]
	str r4, [sp, 0x4]
	str r6, [sp, 0x8]
	mov r0, r8
	ldr r2, [sp, 0xC]
	mov r3, r10
	bl FillBgTilemapBufferRect
	ldr r1, =0x00000901
	str r4, [sp]
	str r4, [sp, 0x4]
	str r6, [sp, 0x8]
	mov r0, r8
	ldr r2, [sp, 0x1C]
	mov r3, r10
	bl FillBgTilemapBufferRect
	ldr r1, =0x00000902
	str r4, [sp]
	str r4, [sp, 0x4]
	str r6, [sp, 0x8]
	mov r0, r8
	adds r2, r7, 0
	mov r3, r10
	bl FillBgTilemapBufferRect
	add sp, 0x20
	pop {r3-r5}
	mov r8, r3
	mov r9, r4
	mov r10, r5
	pop {r4-r7}
	pop {r0}
	bx r0
	.pool
	thumb_func_end sub_8032474

	thumb_func_start task_new_game_prof_birch_speech_part2_1
task_new_game_prof_birch_speech_part2_1: @ 803261C
	push {r4,lr}
	lsls r0, 24
	lsrs r0, 24
	ldr r2, =gTasks
	lsls r1, r0, 2
	adds r1, r0
	lsls r1, 3
	adds r4, r1, r2
	ldrh r0, [r4, 0x16]
	subs r1, r0, 0x1
	strh r1, [r4, 0x16]
	lsls r0, 16
	cmp r0, 0
	bgt _08032644
	movs r0, 0
	movs r1, 0x1
	bl unknown_rbox_to_vram
	ldr r0, =task_new_game_prof_birch_speech_part2_2
	str r0, [r4]
_08032644:
	pop {r4}
	pop {r0}
	bx r0
	.pool
	thumb_func_end task_new_game_prof_birch_speech_part2_1

	.align 2, 0 @ Don't pad with nop.<|MERGE_RESOLUTION|>--- conflicted
+++ resolved
@@ -4,2141 +4,6 @@
 	.syntax unified
 
 	.text
-
-<<<<<<< HEAD
-=======
-	thumb_func_start CB2_MainMenu
-@ void CB2_MainMenu()
-CB2_MainMenu: @ 802F6B0
-	push {lr}
-	bl RunTasks
-	bl AnimateSprites
-	bl BuildOamBuffer
-	bl UpdatePaletteFade
-	pop {r0}
-	bx r0
-	thumb_func_end CB2_MainMenu
-
-	thumb_func_start VBlankCB_MainMenu
-@ void VBlankCB_MainMenu()
-VBlankCB_MainMenu: @ 802F6C8
-	push {lr}
-	bl LoadOam
-	bl ProcessSpriteCopyRequests
-	bl TransferPlttBuffer
-	pop {r0}
-	bx r0
-	thumb_func_end VBlankCB_MainMenu
-
-	thumb_func_start CB2_InitMainMenu
-@ void CB2_InitMainMenu()
-CB2_InitMainMenu: @ 802F6DC
-	push {lr}
-	movs r0, 0
-	bl InitMainMenu
-	pop {r0}
-	bx r0
-	thumb_func_end CB2_InitMainMenu
-
-	thumb_func_start CB2_ReinitMainMenu
-@ void CB2_ReinitMainMenu()
-CB2_ReinitMainMenu: @ 802F6E8
-	push {lr}
-	movs r0, 0x1
-	bl InitMainMenu
-	pop {r0}
-	bx r0
-	thumb_func_end CB2_ReinitMainMenu
-
-	thumb_func_start InitMainMenu
-@ void InitMainMenu(bool8 affects_palette_maybe)
-InitMainMenu: @ 802F6F4
-	push {r4,r5,lr}
-	sub sp, 0xC
-	adds r4, r0, 0
-	lsls r4, 24
-	lsrs r4, 24
-	movs r0, 0
-	bl SetVBlankCallback
-	movs r0, 0
-	movs r1, 0
-	bl SetGpuReg
-	movs r0, 0xC
-	movs r1, 0
-	bl SetGpuReg
-	movs r0, 0xA
-	movs r1, 0
-	bl SetGpuReg
-	movs r0, 0x8
-	movs r1, 0
-	bl SetGpuReg
-	movs r0, 0x18
-	movs r1, 0
-	bl SetGpuReg
-	movs r0, 0x1A
-	movs r1, 0
-	bl SetGpuReg
-	movs r0, 0x14
-	movs r1, 0
-	bl SetGpuReg
-	movs r0, 0x16
-	movs r1, 0
-	bl SetGpuReg
-	movs r0, 0x10
-	movs r1, 0
-	bl SetGpuReg
-	movs r0, 0x12
-	movs r1, 0
-	bl SetGpuReg
-	add r1, sp, 0x4
-	movs r0, 0
-	strh r0, [r1]
-	ldr r1, =0x040000d4
-	add r0, sp, 0x4
-	str r0, [r1]
-	movs r0, 0xC0
-	lsls r0, 19
-	str r0, [r1, 0x4]
-	ldr r0, =0x8100c000
-	str r0, [r1, 0x8]
-	ldr r0, [r1, 0x8]
-	movs r5, 0
-	str r5, [sp, 0x8]
-	add r0, sp, 0x8
-	str r0, [r1]
-	movs r0, 0xE0
-	lsls r0, 19
-	str r0, [r1, 0x4]
-	ldr r0, =0x85000100
-	str r0, [r1, 0x8]
-	ldr r0, [r1, 0x8]
-	add r0, sp, 0x4
-	strh r5, [r0]
-	str r0, [r1]
-	ldr r0, =0x05000002
-	str r0, [r1, 0x4]
-	ldr r0, =0x810001ff
-	str r0, [r1, 0x8]
-	ldr r0, [r1, 0x8]
-	bl ResetPaletteFade
-	ldr r0, =gMainMenuBgPal
-	movs r1, 0
-	movs r2, 0x20
-	bl LoadPalette
-	ldr r0, =gMainMenuTextPal
-	movs r1, 0xF0
-	movs r2, 0x20
-	bl LoadPalette
-	bl ScanlineEffect_Stop
-	bl ResetTasks
-	bl ResetSpriteData
-	bl FreeAllSpritePalettes
-	cmp r4, 0
-	beq _0802F7EC
-	movs r0, 0x1
-	negs r0, r0
-	str r5, [sp]
-	movs r1, 0
-	movs r2, 0x10
-	movs r3, 0
-	bl BeginNormalPaletteFade
-	b _0802F7FE
-	.pool
-_0802F7EC:
-	movs r0, 0x1
-	negs r0, r0
-	ldr r1, =0x0000ffff
-	str r1, [sp]
-	movs r1, 0
-	movs r2, 0x10
-	movs r3, 0
-	bl BeginNormalPaletteFade
-_0802F7FE:
-	movs r0, 0
-	bl ResetBgsAndClearDma3BusyFlags
-	ldr r1, =gUnknown_082FF0E8
-	movs r0, 0
-	movs r2, 0x2
-	bl InitBgsFromTemplates
-	movs r0, 0
-	movs r1, 0
-	movs r2, 0
-	bl ChangeBgX
-	movs r0, 0
-	movs r1, 0
-	movs r2, 0
-	bl ChangeBgY
-	movs r0, 0x1
-	movs r1, 0
-	movs r2, 0
-	bl ChangeBgX
-	movs r0, 0x1
-	movs r1, 0
-	movs r2, 0
-	bl ChangeBgY
-	ldr r0, =gUnknown_082FF038
-	bl InitWindows
-	bl DeactivateAllTextPrinters
-	ldr r1, =0x000001d5
-	movs r0, 0
-	bl LoadMainMenuWindowFrameTiles
-	movs r0, 0x40
-	movs r1, 0
-	bl SetGpuReg
-	movs r0, 0x44
-	movs r1, 0
-	bl SetGpuReg
-	movs r0, 0x48
-	movs r1, 0
-	bl SetGpuReg
-	movs r0, 0x4A
-	movs r1, 0
-	bl SetGpuReg
-	movs r0, 0x50
-	movs r1, 0
-	bl SetGpuReg
-	movs r0, 0x52
-	movs r1, 0
-	bl SetGpuReg
-	movs r0, 0x54
-	movs r1, 0
-	bl SetGpuReg
-	movs r0, 0x1
-	bl EnableInterrupts
-	ldr r0, =VBlankCB_MainMenu
-	bl SetVBlankCallback
-	ldr r0, =CB2_MainMenu
-	bl SetMainCallback2
-	movs r1, 0xC1
-	lsls r1, 6
-	movs r0, 0
-	bl SetGpuReg
-	movs r0, 0
-	bl ShowBg
-	movs r0, 0x1
-	bl HideBg
-	ldr r0, =Task_MainMenuCheckSaveFile
-	movs r1, 0
-	bl CreateTask
-	movs r0, 0
-	add sp, 0xC
-	pop {r4,r5}
-	pop {r1}
-	bx r1
-	.pool
-	thumb_func_end InitMainMenu
-
-	thumb_func_start Task_MainMenuCheckSaveFile
-@ void Task_MainMenuCheckSaveFile(u8 taskId)
-Task_MainMenuCheckSaveFile: @ 802F8D8
-	push {r4-r7,lr}
-	mov r7, r8
-	push {r7}
-	lsls r0, 24
-	lsrs r6, r0, 24
-	lsls r0, r6, 2
-	adds r0, r6
-	lsls r7, r0, 3
-	ldr r0, =gTasks + 0x8
-	mov r8, r0
-	adds r4, r7, r0
-	ldr r0, =gPaletteFade
-	ldrb r1, [r0, 0x7]
-	movs r0, 0x80
-	ands r0, r1
-	lsls r0, 24
-	lsrs r5, r0, 24
-	cmp r5, 0
-	beq _0802F900
-	b _0802FA4E
-_0802F900:
-	movs r0, 0x40
-	movs r1, 0
-	bl SetGpuReg
-	movs r0, 0x44
-	movs r1, 0
-	bl SetGpuReg
-	movs r0, 0x48
-	movs r1, 0x11
-	bl SetGpuReg
-	movs r0, 0x4A
-	movs r1, 0x31
-	bl SetGpuReg
-	movs r0, 0x50
-	movs r1, 0xC1
-	bl SetGpuReg
-	movs r0, 0x52
-	movs r1, 0
-	bl SetGpuReg
-	movs r0, 0x54
-	movs r1, 0x7
-	bl SetGpuReg
-	bl sub_80093CC
-	lsls r0, 24
-	cmp r0, 0
-	beq _0802F946
-	movs r0, 0x1
-	strh r0, [r4, 0x1E]
-_0802F946:
-	ldr r0, =gSaveFileStatus
-	ldrh r0, [r0]
-	cmp r0, 0x2
-	beq _0802F990
-	cmp r0, 0x2
-	bgt _0802F968
-	cmp r0, 0
-	beq _0802F9D0
-	cmp r0, 0x1
-	beq _0802F972
-	b _0802F9D0
-	.pool
-_0802F968:
-	cmp r0, 0x4
-	beq _0802F9EC
-	cmp r0, 0xFF
-	beq _0802F9A4
-	b _0802F9D0
-_0802F972:
-	strh r0, [r4]
-	bl IsMysteryGiftEnabled
-	cmp r0, 0
-	beq _0802F982
-	ldrh r0, [r4]
-	adds r0, 0x1
-	strh r0, [r4]
-_0802F982:
-	mov r0, r8
-	subs r0, 0x8
-	adds r0, r7, r0
-	ldr r1, =Task_MainMenuCheckBattery
-	b _0802F9FC
-	.pool
-_0802F990:
-	ldr r0, =gText_SaveFileErased
-	bl CreateMainMenuErrorWindow
-	strh r5, [r4]
-	mov r0, r8
-	subs r0, 0x8
-	adds r0, r7, r0
-	b _0802F9FA
-	.pool
-_0802F9A4:
-	ldr r0, =gText_SaveFileCorrupted
-	bl CreateMainMenuErrorWindow
-	mov r0, r8
-	subs r0, 0x8
-	adds r0, r7, r0
-	ldr r1, =Task_WaitForSaveFileErrorWindow
-	str r1, [r0]
-	movs r0, 0x1
-	strh r0, [r4]
-	bl IsMysteryGiftEnabled
-	cmp r0, 0x1
-	bne _0802F9FE
-	ldrh r0, [r4]
-	adds r0, 0x1
-	strh r0, [r4]
-	b _0802F9FE
-	.pool
-_0802F9D0:
-	movs r0, 0
-	strh r0, [r4]
-	ldr r1, =gTasks
-	lsls r0, r6, 2
-	adds r0, r6
-	lsls r0, 3
-	adds r0, r1
-	ldr r1, =Task_MainMenuCheckBattery
-	b _0802F9FC
-	.pool
-_0802F9EC:
-	ldr r0, =gJPText_No1MSubCircuit
-	bl CreateMainMenuErrorWindow
-	mov r0, r8
-	subs r0, 0x8
-	adds r0, r7, r0
-	strh r5, [r0, 0x8]
-_0802F9FA:
-	ldr r1, =Task_WaitForSaveFileErrorWindow
-_0802F9FC:
-	str r1, [r0]
-_0802F9FE:
-	ldr r2, =gUnknown_02022D06
-	ldrh r1, [r2]
-	movs r0, 0x80
-	lsls r0, 8
-	ands r0, r1
-	cmp r0, 0
-	beq _0802FA3E
-	movs r1, 0
-	ldrsh r0, [r4, r1]
-	cmp r0, 0x2
-	beq _0802FA36
-	cmp r0, 0x2
-	ble _0802FA2C
-	cmp r0, 0x3
-	beq _0802FA3A
-	b _0802FA3E
-	.pool
-_0802FA2C:
-	cmp r0, 0
-	blt _0802FA3E
-	ldrh r0, [r4]
-	adds r0, 0x1
-	b _0802FA3C
-_0802FA36:
-	movs r0, 0x3
-	b _0802FA3C
-_0802FA3A:
-	movs r0, 0x4
-_0802FA3C:
-	strh r0, [r2]
-_0802FA3E:
-	ldrh r1, [r2]
-	ldr r0, =0x00007fff
-	ands r0, r1
-	strh r0, [r2]
-	strh r0, [r4, 0x2]
-	ldrh r0, [r4]
-	adds r0, 0x2
-	strh r0, [r4, 0x18]
-_0802FA4E:
-	pop {r3}
-	mov r8, r3
-	pop {r4-r7}
-	pop {r0}
-	bx r0
-	.pool
-	thumb_func_end Task_MainMenuCheckSaveFile
-
-	thumb_func_start Task_WaitForSaveFileErrorWindow
-@ void Task_WaitForSaveFileErrorWindow(u8 taskId)
-Task_WaitForSaveFileErrorWindow: @ 802FA5C
-	push {r4,lr}
-	lsls r0, 24
-	lsrs r4, r0, 24
-	bl RunTextPrinters
-	movs r0, 0x7
-	bl IsTextPrinterActive
-	lsls r0, 16
-	cmp r0, 0
-	bne _0802FA98
-	ldr r0, =gMain
-	ldrh r1, [r0, 0x2E]
-	movs r0, 0x1
-	ands r0, r1
-	cmp r0, 0
-	beq _0802FA98
-	movs r0, 0x7
-	bl ClearWindowTilemap
-	ldr r0, =gUnknown_082FF070
-	bl sub_8032250
-	ldr r1, =gTasks
-	lsls r0, r4, 2
-	adds r0, r4
-	lsls r0, 3
-	adds r0, r1
-	ldr r1, =Task_MainMenuCheckBattery
-	str r1, [r0]
-_0802FA98:
-	pop {r4}
-	pop {r0}
-	bx r0
-	.pool
-	thumb_func_end Task_WaitForSaveFileErrorWindow
-
-	thumb_func_start Task_MainMenuCheckBattery
-@ void Task_MainMenuCheckBattery(u8 taskId)
-Task_MainMenuCheckBattery: @ 802FAB0
-	push {r4,r5,lr}
-	lsls r0, 24
-	lsrs r4, r0, 24
-	adds r5, r4, 0
-	ldr r0, =gPaletteFade
-	ldrb r1, [r0, 0x7]
-	movs r0, 0x80
-	ands r0, r1
-	cmp r0, 0
-	bne _0802FB3C
-	movs r0, 0x40
-	movs r1, 0
-	bl SetGpuReg
-	movs r0, 0x44
-	movs r1, 0
-	bl SetGpuReg
-	movs r0, 0x48
-	movs r1, 0x11
-	bl SetGpuReg
-	movs r0, 0x4A
-	movs r1, 0x31
-	bl SetGpuReg
-	movs r0, 0x50
-	movs r1, 0xC1
-	bl SetGpuReg
-	movs r0, 0x52
-	movs r1, 0
-	bl SetGpuReg
-	movs r0, 0x54
-	movs r1, 0x7
-	bl SetGpuReg
-	bl RtcGetErrorStatus
-	movs r1, 0xFF
-	lsls r1, 4
-	ands r1, r0
-	cmp r1, 0
-	bne _0802FB28
-	ldr r0, =gTasks
-	lsls r1, r4, 2
-	adds r1, r4
-	lsls r1, 3
-	adds r1, r0
-	ldr r0, =Task_DisplayMainMenu
-	str r0, [r1]
-	b _0802FB3C
-	.pool
-_0802FB28:
-	ldr r0, =gText_BatteryRunDry
-	bl CreateMainMenuErrorWindow
-	ldr r1, =gTasks
-	lsls r0, r5, 2
-	adds r0, r5
-	lsls r0, 3
-	adds r0, r1
-	ldr r1, =Task_WaitForBatteryDryErrorWindow
-	str r1, [r0]
-_0802FB3C:
-	pop {r4,r5}
-	pop {r0}
-	bx r0
-	.pool
-	thumb_func_end Task_MainMenuCheckBattery
-
-	thumb_func_start Task_WaitForBatteryDryErrorWindow
-@ void Task_WaitForBatteryDryErrorWindow(u8 taskId)
-Task_WaitForBatteryDryErrorWindow: @ 802FB50
-	push {r4,lr}
-	lsls r0, 24
-	lsrs r4, r0, 24
-	bl RunTextPrinters
-	movs r0, 0x7
-	bl IsTextPrinterActive
-	lsls r0, 16
-	cmp r0, 0
-	bne _0802FB8C
-	ldr r0, =gMain
-	ldrh r1, [r0, 0x2E]
-	movs r0, 0x1
-	ands r0, r1
-	cmp r0, 0
-	beq _0802FB8C
-	movs r0, 0x7
-	bl ClearWindowTilemap
-	ldr r0, =gUnknown_082FF070
-	bl sub_8032250
-	ldr r1, =gTasks
-	lsls r0, r4, 2
-	adds r0, r4
-	lsls r0, 3
-	adds r0, r1
-	ldr r1, =Task_DisplayMainMenu
-	str r1, [r0]
-_0802FB8C:
-	pop {r4}
-	pop {r0}
-	bx r0
-	.pool
-	thumb_func_end Task_WaitForBatteryDryErrorWindow
-
-	thumb_func_start Task_DisplayMainMenu
-@ void Task_DisplayMainMenu(u8 taskId)
-Task_DisplayMainMenu: @ 802FBA4
-	push {r4-r7,lr}
-	mov r7, r9
-	mov r6, r8
-	push {r6,r7}
-	sub sp, 0x10
-	lsls r0, 24
-	lsrs r7, r0, 24
-	lsls r0, r7, 2
-	adds r0, r7
-	lsls r0, 3
-	ldr r1, =gTasks + 0x8
-	adds r6, r0, r1
-	ldr r0, =gPaletteFade
-	ldrb r1, [r0, 0x7]
-	movs r0, 0x80
-	ands r0, r1
-	lsls r0, 24
-	lsrs r4, r0, 24
-	cmp r4, 0
-	beq _0802FBCE
-	b _0803006C
-_0802FBCE:
-	movs r0, 0x40
-	movs r1, 0
-	bl SetGpuReg
-	movs r0, 0x44
-	movs r1, 0
-	bl SetGpuReg
-	movs r0, 0x48
-	movs r1, 0x11
-	bl SetGpuReg
-	movs r0, 0x4A
-	movs r1, 0x31
-	bl SetGpuReg
-	movs r0, 0x50
-	movs r1, 0xC1
-	bl SetGpuReg
-	movs r0, 0x52
-	movs r1, 0
-	bl SetGpuReg
-	movs r0, 0x54
-	movs r1, 0x7
-	bl SetGpuReg
-	add r0, sp, 0xC
-	strh r4, [r0]
-	movs r1, 0xFE
-	movs r2, 0x2
-	bl LoadPalette
-	add r1, sp, 0xC
-	ldr r2, =0x00007fff
-	adds r0, r2, 0
-	strh r0, [r1]
-	adds r0, r1, 0
-	movs r1, 0xFA
-	movs r2, 0x2
-	bl LoadPalette
-	add r1, sp, 0xC
-	ldr r2, =0x0000318c
-	adds r0, r2, 0
-	strh r0, [r1]
-	adds r0, r1, 0
-	movs r1, 0xFB
-	movs r2, 0x2
-	bl LoadPalette
-	add r1, sp, 0xC
-	ldr r2, =0x0000675a
-	adds r0, r2, 0
-	strh r0, [r1]
-	adds r0, r1, 0
-	movs r1, 0xFC
-	movs r2, 0x2
-	bl LoadPalette
-	ldr r0, =gSaveBlock2Ptr
-	ldr r0, [r0]
-	ldrb r0, [r0, 0x8]
-	cmp r0, 0
-	bne _0802FC84
-	add r1, sp, 0xC
-	ldr r2, =0x00007e04
-	adds r0, r2, 0
-	strh r0, [r1]
-	adds r0, r1, 0
-	movs r1, 0xF1
-	movs r2, 0x2
-	bl LoadPalette
-	b _0802FC96
-	.pool
-_0802FC84:
-	add r1, sp, 0xC
-	ldr r2, =0x0000547f
-	adds r0, r2, 0
-	strh r0, [r1]
-	adds r0, r1, 0
-	movs r1, 0xF1
-	movs r2, 0x2
-	bl LoadPalette
-_0802FC96:
-	ldr r0, =gTasks
-	mov r8, r0
-	lsls r1, r7, 2
-	adds r0, r1, r7
-	lsls r0, 3
-	add r0, r8
-	movs r2, 0x8
-	ldrsh r0, [r0, r2]
-	mov r9, r1
-	cmp r0, 0x1
-	beq _0802FD44
-	cmp r0, 0x1
-	ble _0802FCBC
-	cmp r0, 0x2
-	bne _0802FCB6
-	b _0802FE00
-_0802FCB6:
-	cmp r0, 0x3
-	bne _0802FCBC
-	b _0802FEFC
-_0802FCBC:
-	movs r0, 0
-	movs r1, 0xAA
-	bl FillWindowPixelBuffer
-	movs r0, 0x1
-	movs r1, 0xAA
-	bl FillWindowPixelBuffer
-	ldr r5, =gUnknown_082FF0E0
-	str r5, [sp]
-	movs r4, 0x1
-	negs r4, r4
-	str r4, [sp, 0x4]
-	ldr r0, =gText_MainMenuNewGame
-	str r0, [sp, 0x8]
-	movs r0, 0
-	movs r1, 0x1
-	movs r2, 0
-	movs r3, 0x1
-	bl box_print
-	str r5, [sp]
-	str r4, [sp, 0x4]
-	ldr r0, =gText_MainMenuOption
-	str r0, [sp, 0x8]
-	movs r0, 0x1
-	movs r1, 0x1
-	movs r2, 0
-	movs r3, 0x1
-	bl box_print
-	movs r0, 0
-	bl PutWindowTilemap
-	movs r0, 0x1
-	bl PutWindowTilemap
-	movs r0, 0
-	movs r1, 0x2
-	bl CopyWindowToVram
-	movs r0, 0x1
-	movs r1, 0x2
-	bl CopyWindowToVram
-	ldr r4, =gUnknown_082FF038
-	ldr r5, =0x000001d5
-	adds r0, r4, 0
-	adds r1, r5, 0
-	bl DrawMainMenuWindowBorder
-	adds r4, 0x8
-	b _0802FED4
-	.pool
-_0802FD44:
-	movs r0, 0x2
-	movs r1, 0xAA
-	bl FillWindowPixelBuffer
-	movs r0, 0x3
-	movs r1, 0xAA
-	bl FillWindowPixelBuffer
-	movs r0, 0x4
-	movs r1, 0xAA
-	bl FillWindowPixelBuffer
-	ldr r5, =gUnknown_082FF0E0
-	str r5, [sp]
-	movs r4, 0x1
-	negs r4, r4
-	str r4, [sp, 0x4]
-	ldr r0, =gText_MainMenuContinue
-	str r0, [sp, 0x8]
-	movs r0, 0x2
-	movs r1, 0x1
-	movs r2, 0
-	movs r3, 0x1
-	bl box_print
-	str r5, [sp]
-	str r4, [sp, 0x4]
-	ldr r0, =gText_MainMenuNewGame
-	str r0, [sp, 0x8]
-	movs r0, 0x3
-	movs r1, 0x1
-	movs r2, 0
-	movs r3, 0x1
-	bl box_print
-	str r5, [sp]
-	str r4, [sp, 0x4]
-	ldr r0, =gText_MainMenuOption
-	str r0, [sp, 0x8]
-	movs r0, 0x4
-	movs r1, 0x1
-	movs r2, 0
-	movs r3, 0x1
-	bl box_print
-	bl fmt_savegame
-	movs r0, 0x2
-	bl PutWindowTilemap
-	movs r0, 0x3
-	bl PutWindowTilemap
-	movs r0, 0x4
-	bl PutWindowTilemap
-	movs r0, 0x2
-	movs r1, 0x2
-	bl CopyWindowToVram
-	movs r0, 0x3
-	movs r1, 0x2
-	bl CopyWindowToVram
-	movs r0, 0x4
-	movs r1, 0x2
-	bl CopyWindowToVram
-	ldr r4, =gUnknown_082FF048
-	ldr r5, =0x000001d5
-	adds r0, r4, 0
-	adds r1, r5, 0
-	bl DrawMainMenuWindowBorder
-	adds r0, r4, 0
-	adds r0, 0x8
-	adds r1, r5, 0
-	bl DrawMainMenuWindowBorder
-	adds r4, 0x10
-	b _0802FED4
-	.pool
-_0802FE00:
-	movs r0, 0x2
-	movs r1, 0xAA
-	bl FillWindowPixelBuffer
-	movs r0, 0x3
-	movs r1, 0xAA
-	bl FillWindowPixelBuffer
-	movs r0, 0x4
-	movs r1, 0xAA
-	bl FillWindowPixelBuffer
-	movs r0, 0x5
-	movs r1, 0xAA
-	bl FillWindowPixelBuffer
-	ldr r5, =gUnknown_082FF0E0
-	str r5, [sp]
-	movs r4, 0x1
-	negs r4, r4
-	str r4, [sp, 0x4]
-	ldr r0, =gText_MainMenuContinue
-	str r0, [sp, 0x8]
-	movs r0, 0x2
-	movs r1, 0x1
-	movs r2, 0
-	movs r3, 0x1
-	bl box_print
-	str r5, [sp]
-	str r4, [sp, 0x4]
-	ldr r0, =gText_MainMenuNewGame
-	str r0, [sp, 0x8]
-	movs r0, 0x3
-	movs r1, 0x1
-	movs r2, 0
-	movs r3, 0x1
-	bl box_print
-	str r5, [sp]
-	str r4, [sp, 0x4]
-	ldr r0, =gText_MainMenuMysteryGift
-	str r0, [sp, 0x8]
-	movs r0, 0x4
-	movs r1, 0x1
-	movs r2, 0
-	movs r3, 0x1
-	bl box_print
-	str r5, [sp]
-	str r4, [sp, 0x4]
-	ldr r0, =gText_MainMenuOption
-	str r0, [sp, 0x8]
-	movs r0, 0x5
-	movs r1, 0x1
-	movs r2, 0
-	movs r3, 0x1
-	bl box_print
-	bl fmt_savegame
-	movs r0, 0x2
-	bl PutWindowTilemap
-	movs r0, 0x3
-	bl PutWindowTilemap
-	movs r0, 0x4
-	bl PutWindowTilemap
-	movs r0, 0x5
-	bl PutWindowTilemap
-	movs r0, 0x2
-	movs r1, 0x2
-	bl CopyWindowToVram
-	movs r0, 0x3
-	movs r1, 0x2
-	bl CopyWindowToVram
-	movs r0, 0x4
-	movs r1, 0x2
-	bl CopyWindowToVram
-	movs r0, 0x5
-	movs r1, 0x2
-	bl CopyWindowToVram
-	ldr r4, =gUnknown_082FF048
-	ldr r5, =0x000001d5
-	adds r0, r4, 0
-	adds r1, r5, 0
-	bl DrawMainMenuWindowBorder
-	adds r0, r4, 0
-	adds r0, 0x8
-	adds r1, r5, 0
-	bl DrawMainMenuWindowBorder
-	adds r0, r4, 0
-	adds r0, 0x10
-	adds r1, r5, 0
-	bl DrawMainMenuWindowBorder
-	adds r4, 0x18
-_0802FED4:
-	adds r0, r4, 0
-	adds r1, r5, 0
-	bl DrawMainMenuWindowBorder
-	b _0803005E
-	.pool
-_0802FEFC:
-	movs r0, 0x2
-	movs r1, 0xAA
-	bl FillWindowPixelBuffer
-	movs r0, 0x3
-	movs r1, 0xAA
-	bl FillWindowPixelBuffer
-	movs r0, 0x4
-	movs r1, 0xAA
-	bl FillWindowPixelBuffer
-	movs r0, 0x5
-	movs r1, 0xAA
-	bl FillWindowPixelBuffer
-	movs r0, 0x6
-	movs r1, 0xAA
-	bl FillWindowPixelBuffer
-	ldr r5, =gUnknown_082FF0E0
-	str r5, [sp]
-	movs r4, 0x1
-	negs r4, r4
-	str r4, [sp, 0x4]
-	ldr r0, =gText_MainMenuContinue
-	str r0, [sp, 0x8]
-	movs r0, 0x2
-	movs r1, 0x1
-	movs r2, 0
-	movs r3, 0x1
-	bl box_print
-	str r5, [sp]
-	str r4, [sp, 0x4]
-	ldr r0, =gText_MainMenuNewGame
-	str r0, [sp, 0x8]
-	movs r0, 0x3
-	movs r1, 0x1
-	movs r2, 0
-	movs r3, 0x1
-	bl box_print
-	str r5, [sp]
-	str r4, [sp, 0x4]
-	ldr r0, =gText_MainMenuMysteryGift2
-	str r0, [sp, 0x8]
-	movs r0, 0x4
-	movs r1, 0x1
-	movs r2, 0
-	movs r3, 0x1
-	bl box_print
-	str r5, [sp]
-	str r4, [sp, 0x4]
-	ldr r0, =gText_MainMenuMysteryEvents
-	str r0, [sp, 0x8]
-	movs r0, 0x5
-	movs r1, 0x1
-	movs r2, 0
-	movs r3, 0x1
-	bl box_print
-	str r5, [sp]
-	str r4, [sp, 0x4]
-	ldr r0, =gText_MainMenuOption
-	str r0, [sp, 0x8]
-	movs r0, 0x6
-	movs r1, 0x1
-	movs r2, 0
-	movs r3, 0x1
-	bl box_print
-	bl fmt_savegame
-	movs r0, 0x2
-	bl PutWindowTilemap
-	movs r0, 0x3
-	bl PutWindowTilemap
-	movs r0, 0x4
-	bl PutWindowTilemap
-	movs r0, 0x5
-	bl PutWindowTilemap
-	movs r0, 0x6
-	bl PutWindowTilemap
-	movs r0, 0x2
-	movs r1, 0x2
-	bl CopyWindowToVram
-	movs r0, 0x3
-	movs r1, 0x2
-	bl CopyWindowToVram
-	movs r0, 0x4
-	movs r1, 0x2
-	bl CopyWindowToVram
-	movs r0, 0x5
-	movs r1, 0x2
-	bl CopyWindowToVram
-	movs r0, 0x6
-	movs r1, 0x2
-	bl CopyWindowToVram
-	ldr r5, =gUnknown_082FF048
-	ldr r4, =0x000001d5
-	adds r0, r5, 0
-	adds r1, r4, 0
-	bl DrawMainMenuWindowBorder
-	adds r0, r5, 0
-	adds r0, 0x8
-	adds r1, r4, 0
-	bl DrawMainMenuWindowBorder
-	adds r0, r5, 0
-	adds r0, 0x10
-	adds r1, r4, 0
-	bl DrawMainMenuWindowBorder
-	adds r0, r5, 0
-	adds r0, 0x18
-	adds r1, r4, 0
-	bl DrawMainMenuWindowBorder
-	adds r0, r5, 0
-	adds r0, 0x20
-	adds r1, r4, 0
-	bl DrawMainMenuWindowBorder
-	ldr r0, =gUnknown_082FF0F4
-	ldr r4, =gUnknown_02022D06
-	adds r1, r4, 0
-	bl AddScrollIndicatorArrowPair
-	lsls r0, 24
-	lsrs r0, 24
-	strh r0, [r6, 0x1A]
-	movs r0, 0x1A
-	ldrsh r1, [r6, r0]
-	lsls r0, r1, 2
-	adds r0, r1
-	lsls r0, 3
-	add r0, r8
-	ldr r1, =Task_ScrollIndicatorArrowPairOnMainMenu
-	str r1, [r0]
-	ldrh r0, [r4]
-	cmp r0, 0x4
-	bne _0803005E
-	movs r4, 0x80
-	lsls r4, 6
-	movs r0, 0
-	adds r1, r4, 0
-	movs r2, 0x1
-	bl ChangeBgY
-	movs r0, 0x1
-	adds r1, r4, 0
-	movs r2, 0x1
-	bl ChangeBgY
-	movs r0, 0x1
-	strh r0, [r6, 0x1C]
-	movs r2, 0x1A
-	ldrsh r1, [r6, r2]
-	lsls r0, r1, 2
-	adds r0, r1
-	lsls r0, 3
-	add r0, r8
-	movs r1, 0x1
-	strh r1, [r0, 0x26]
-_0803005E:
-	ldr r0, =gTasks
-	mov r2, r9
-	adds r1, r2, r7
-	lsls r1, 3
-	adds r1, r0
-	ldr r0, =Task_HighlightSelectedMainMenuItem
-	str r0, [r1]
-_0803006C:
-	add sp, 0x10
-	pop {r3,r4}
-	mov r8, r3
-	mov r9, r4
-	pop {r4-r7}
-	pop {r0}
-	bx r0
-	.pool
-	thumb_func_end Task_DisplayMainMenu
-
-	thumb_func_start Task_HighlightSelectedMainMenuItem
-@ void Task_HighlightSelectedMainMenuItem(u8 taskId)
-Task_HighlightSelectedMainMenuItem: @ 80300B0
-	push {r4,lr}
-	lsls r0, 24
-	lsrs r0, 24
-	ldr r1, =gTasks
-	lsls r4, r0, 2
-	adds r4, r0
-	lsls r4, 3
-	adds r4, r1
-	ldrb r0, [r4, 0x8]
-	ldrb r1, [r4, 0xA]
-	movs r3, 0x24
-	ldrsh r2, [r4, r3]
-	bl HighlightSelectedMainMenuItem
-	ldr r0, =Task_HandleMainMenuInput
-	str r0, [r4]
-	pop {r4}
-	pop {r0}
-	bx r0
-	.pool
-	thumb_func_end Task_HighlightSelectedMainMenuItem
-
-	thumb_func_start HandleMainMenuInput
-@ u8 HandleMainMenuInput(u8 taskId)
-HandleMainMenuInput: @ 80300E0
-	push {r4-r7,lr}
-	sub sp, 0x4
-	lsls r0, 24
-	lsrs r0, 24
-	lsls r1, r0, 2
-	adds r1, r0
-	lsls r4, r1, 3
-	ldr r7, =gTasks + 0x8
-	adds r5, r4, r7
-	ldr r1, =gMain
-	ldrh r2, [r1, 0x2E]
-	movs r0, 0x1
-	ands r0, r2
-	cmp r0, 0
-	beq _08030130
-	movs r0, 0x5
-	bl PlaySE
-	bl sub_80093CC
-	movs r0, 0x1
-	negs r0, r0
-	movs r1, 0
-	str r1, [sp]
-	movs r2, 0
-	movs r3, 0x10
-	bl BeginNormalPaletteFade
-	adds r0, r7, 0
-	subs r0, 0x8
-	adds r0, r4, r0
-	ldr r1, =Task_HandleMainMenuAPressed
-	str r1, [r0]
-	b _08030240
-	.pool
-_08030130:
-	movs r0, 0x2
-	ands r0, r2
-	lsls r0, 16
-	lsrs r6, r0, 16
-	cmp r6, 0
-	beq _08030178
-	movs r0, 0x5
-	bl PlaySE
-	movs r0, 0x1
-	negs r0, r0
-	ldr r1, =0x0000ffff
-	str r1, [sp]
-	movs r1, 0
-	movs r2, 0
-	movs r3, 0x10
-	bl BeginNormalPaletteFade
-	movs r0, 0x40
-	movs r1, 0xF0
-	bl SetGpuReg
-	movs r0, 0x44
-	movs r1, 0xA0
-	bl SetGpuReg
-	adds r0, r7, 0
-	subs r0, 0x8
-	adds r0, r4, r0
-	ldr r1, =Task_HandleMainMenuBPressed
-	str r1, [r0]
-	b _08030240
-	.pool
-_08030178:
-	movs r0, 0x40
-	ands r0, r2
-	cmp r0, 0
-	beq _080301CA
-	movs r0, 0x2
-	ldrsh r2, [r5, r0]
-	cmp r2, 0
-	ble _080301CA
-	movs r1, 0
-	ldrsh r0, [r5, r1]
-	cmp r0, 0x3
-	bne _080301C4
-	movs r1, 0x1C
-	ldrsh r0, [r5, r1]
-	cmp r0, 0x1
-	bne _080301C4
-	cmp r2, 0x1
-	bne _080301C4
-	movs r4, 0x80
-	lsls r4, 6
-	movs r0, 0
-	adds r1, r4, 0
-	movs r2, 0x2
-	bl ChangeBgY
-	movs r0, 0x1
-	adds r1, r4, 0
-	movs r2, 0x2
-	bl ChangeBgY
-	movs r2, 0x1A
-	ldrsh r1, [r5, r2]
-	lsls r0, r1, 2
-	adds r0, r1
-	lsls r0, 3
-	adds r0, r7, r0
-	strh r6, [r5, 0x1C]
-	strh r6, [r0, 0x1E]
-_080301C4:
-	ldrh r0, [r5, 0x2]
-	subs r0, 0x1
-	b _0803022C
-_080301CA:
-	ldrh r1, [r1, 0x2E]
-	movs r0, 0x80
-	ands r0, r1
-	cmp r0, 0
-	beq _08030240
-	movs r0, 0x2
-	ldrsh r1, [r5, r0]
-	movs r2, 0x18
-	ldrsh r0, [r5, r2]
-	subs r0, 0x1
-	cmp r1, r0
-	bge _08030240
-	movs r1, 0
-	ldrsh r0, [r5, r1]
-	cmp r0, 0x3
-	bne _08030228
-	movs r2, 0x2
-	ldrsh r0, [r5, r2]
-	cmp r0, 0x3
-	bne _08030228
-	movs r1, 0x1C
-	ldrsh r0, [r5, r1]
-	cmp r0, 0
-	bne _08030228
-	movs r4, 0x80
-	lsls r4, 6
-	movs r0, 0
-	adds r1, r4, 0
-	movs r2, 0x1
-	bl ChangeBgY
-	movs r0, 0x1
-	adds r1, r4, 0
-	movs r2, 0x1
-	bl ChangeBgY
-	ldr r2, =gTasks
-	movs r0, 0x1A
-	ldrsh r1, [r5, r0]
-	lsls r0, r1, 2
-	adds r0, r1
-	lsls r0, 3
-	adds r0, r2
-	movs r1, 0x1
-	strh r1, [r5, 0x1C]
-	movs r1, 0x1
-	strh r1, [r0, 0x26]
-_08030228:
-	ldrh r0, [r5, 0x2]
-	adds r0, 0x1
-_0803022C:
-	strh r0, [r5, 0x2]
-	ldr r1, =gUnknown_02022D06
-	strh r0, [r1]
-	movs r0, 0x1
-	b _08030242
-	.pool
-_08030240:
-	movs r0, 0
-_08030242:
-	add sp, 0x4
-	pop {r4-r7}
-	pop {r1}
-	bx r1
-	thumb_func_end HandleMainMenuInput
-
-	thumb_func_start Task_HandleMainMenuInput
-@ void Task_HandleMainMenuInput(u8 taskId)
-Task_HandleMainMenuInput: @ 803024C
-	push {r4,lr}
-	lsls r0, 24
-	lsrs r4, r0, 24
-	adds r0, r4, 0
-	bl HandleMainMenuInput
-	lsls r0, 24
-	cmp r0, 0
-	beq _0803026C
-	ldr r0, =gTasks
-	lsls r1, r4, 2
-	adds r1, r4
-	lsls r1, 3
-	adds r1, r0
-	ldr r0, =Task_HighlightSelectedMainMenuItem
-	str r0, [r1]
-_0803026C:
-	pop {r4}
-	pop {r0}
-	bx r0
-	.pool
-	thumb_func_end Task_HandleMainMenuInput
-
-	thumb_func_start Task_HandleMainMenuAPressed
-@ void Task_HandleMainMenuAPressed(int task_id)
-Task_HandleMainMenuAPressed: @ 803027C
-	push {r4-r7,lr}
-	sub sp, 0x4
-	lsls r0, 24
-	lsrs r6, r0, 24
-	ldr r0, =gPaletteFade
-	ldrb r1, [r0, 0x7]
-	movs r0, 0x80
-	ands r0, r1
-	cmp r0, 0
-	beq _08030292
-	b _08030536
-_08030292:
-	ldr r2, =gTasks
-	lsls r1, r6, 2
-	adds r0, r1, r6
-	lsls r0, 3
-	adds r4, r0, r2
-	movs r2, 0x8
-	ldrsh r0, [r4, r2]
-	adds r7, r1, 0
-	cmp r0, 0x3
-	bne _080302B0
-	ldrh r0, [r4, 0x22]
-	lsls r0, 24
-	lsrs r0, 24
-	bl RemoveScrollIndicatorArrowPair
-_080302B0:
-	movs r0, 0
-	movs r1, 0x1
-	bl sub_819746C
-	movs r0, 0x1
-	movs r1, 0x1
-	bl sub_819746C
-	movs r0, 0x2
-	movs r1, 0x1
-	bl sub_819746C
-	movs r0, 0x3
-	movs r1, 0x1
-	bl sub_819746C
-	movs r0, 0x4
-	movs r1, 0x1
-	bl sub_819746C
-	movs r0, 0x5
-	movs r1, 0x1
-	bl sub_819746C
-	movs r0, 0x6
-	movs r1, 0x1
-	bl sub_819746C
-	movs r0, 0x7
-	movs r1, 0x1
-	bl sub_819746C
-	bl sub_80093CC
-	lsls r0, 24
-	lsrs r2, r0, 24
-	movs r3, 0x8
-	ldrsh r0, [r4, r3]
-	cmp r0, 0x1
-	beq _08030324
-	cmp r0, 0x1
-	ble _0803030C
-	cmp r0, 0x2
-	beq _08030336
-	cmp r0, 0x3
-	beq _08030358
-_0803030C:
-	movs r1, 0xA
-	ldrsh r0, [r4, r1]
-	cmp r0, 0
-	beq _08030388
-	cmp r0, 0x1
-	bne _08030388
-	b _080303D8
-	.pool
-_08030324:
-	movs r2, 0xA
-	ldrsh r0, [r4, r2]
-	cmp r0, 0x1
-	beq _08030388
-	cmp r0, 0x1
-	ble _08030384
-	cmp r0, 0x2
-	bne _08030384
-	b _080303D8
-_08030336:
-	movs r3, 0xA
-	ldrsh r0, [r4, r3]
-	cmp r0, 0x1
-	beq _08030388
-	cmp r0, 0x1
-	ble _08030384
-	cmp r0, 0x2
-	beq _0803034C
-	cmp r0, 0x3
-	beq _080303D8
-	b _08030384
-_0803034C:
-	movs r5, 0x3
-	cmp r2, 0
-	bne _080303DA
-	movs r5, 0x6
-	strh r2, [r4, 0x8]
-	b _080303DA
-_08030358:
-	movs r1, 0xA
-	ldrsh r0, [r4, r1]
-	cmp r0, 0x4
-	bhi _08030384
-	lsls r0, 2
-	ldr r1, =_08030370
-	adds r0, r1
-	ldr r0, [r0]
-	mov pc, r0
-	.pool
-	.align 2, 0
-_08030370:
-	.4byte _08030384
-	.4byte _08030388
-	.4byte _0803038C
-	.4byte _080303BC
-	.4byte _080303D8
-_08030384:
-	movs r5, 0x1
-	b _080303DA
-_08030388:
-	movs r5, 0
-	b _080303DA
-_0803038C:
-	ldr r0, =gTasks
-	adds r1, r7, r6
-	lsls r1, 3
-	adds r1, r0
-	movs r3, 0x26
-	ldrsh r0, [r1, r3]
-	cmp r0, 0
-	beq _080303AC
-	movs r5, 0x3
-	cmp r2, 0
-	bne _080303DA
-	movs r5, 0x6
-	strh r2, [r1, 0x8]
-	b _080303DA
-	.pool
-_080303AC:
-	cmp r2, 0
-	beq _080303B8
-	movs r5, 0x6
-	movs r0, 0x1
-	strh r0, [r1, 0x8]
-	b _080303DA
-_080303B8:
-	movs r5, 0x5
-	b _080303DA
-_080303BC:
-	cmp r2, 0
-	beq _080303D4
-	movs r5, 0x6
-	ldr r0, =gTasks
-	adds r1, r7, r6
-	lsls r1, 3
-	adds r1, r0
-	movs r0, 0x2
-	strh r0, [r1, 0x8]
-	b _080303DA
-	.pool
-_080303D4:
-	movs r5, 0x4
-	b _080303DA
-_080303D8:
-	movs r5, 0x2
-_080303DA:
-	movs r0, 0
-	movs r1, 0
-	movs r2, 0
-	bl ChangeBgY
-	movs r0, 0x1
-	movs r1, 0
-	movs r2, 0
-	bl ChangeBgY
-	cmp r5, 0x6
-	bhi _0803041C
-	lsls r0, r5, 2
-	ldr r1, =_08030400
-	adds r0, r1
-	ldr r0, [r0]
-	mov pc, r0
-	.pool
-	.align 2, 0
-_08030400:
-	.4byte _0803041C
-	.4byte _08030444
-	.4byte _08030460
-	.4byte _08030478
-	.4byte _08030480
-	.4byte _08030488
-	.4byte _0803049C
-_0803041C:
-	ldr r0, =gPlttBufferUnfaded
-	movs r1, 0
-	strh r1, [r0]
-	ldr r0, =gPlttBufferFaded
-	strh r1, [r0]
-	ldr r1, =gTasks
-	adds r0, r7, r6
-	lsls r0, 3
-	adds r0, r1
-	ldr r1, =task_new_game_prof_birch_speech_1
-	str r1, [r0]
-	b _08030514
-	.pool
-_08030444:
-	ldr r0, =gPlttBufferUnfaded
-	movs r1, 0
-	strh r1, [r0]
-	ldr r0, =gPlttBufferFaded
-	strh r1, [r0]
-	ldr r0, =sub_8086230
-	b _0803048A
-	.pool
-_08030460:
-	ldr r0, =gMain
-	ldr r1, =CB2_ReinitMainMenu
-	str r1, [r0, 0x8]
-	ldr r0, =CB2_InitOptionMenu
-	b _0803048A
-	.pool
-_08030478:
-	ldr r0, =c2_mystery_gift
-	b _0803048A
-	.pool
-_08030480:
-	ldr r0, =CB2_InitMysteryEventMenu
-	b _0803048A
-	.pool
-_08030488:
-	ldr r0, =sub_801867C
-_0803048A:
-	bl SetMainCallback2
-	adds r0, r6, 0
-	bl DestroyTask
-	b _08030514
-	.pool
-_0803049C:
-	ldr r1, =gTasks
-	adds r0, r7, r6
-	lsls r0, 3
-	adds r0, r1
-	movs r4, 0
-	strh r4, [r0, 0xA]
-	ldr r1, =Task_DisplayMainMenuInvalidActionError
-	str r1, [r0]
-	ldr r0, =gPlttBufferUnfaded
-	movs r2, 0xF1
-	lsls r2, 1
-	adds r0, r2
-	ldr r1, =0x00007fff
-	strh r1, [r0]
-	ldr r0, =gPlttBufferFaded
-	adds r0, r2
-	strh r1, [r0]
-	movs r0, 0x18
-	movs r1, 0
-	bl SetGpuReg
-	movs r0, 0x1A
-	movs r1, 0
-	bl SetGpuReg
-	movs r0, 0x14
-	movs r1, 0
-	bl SetGpuReg
-	movs r0, 0x16
-	movs r1, 0
-	bl SetGpuReg
-	movs r0, 0x10
-	movs r1, 0
-	bl SetGpuReg
-	movs r0, 0x12
-	movs r1, 0
-	bl SetGpuReg
-	movs r0, 0x1
-	negs r0, r0
-	str r4, [sp]
-	movs r1, 0
-	movs r2, 0x10
-	movs r3, 0
-	bl BeginNormalPaletteFade
-	b _08030536
-	.pool
-_08030514:
-	bl FreeAllWindowBuffers
-	cmp r5, 0x2
-	beq _08030528
-	ldr r1, =gUnknown_02022D06
-	movs r0, 0
-	strh r0, [r1]
-	b _08030536
-	.pool
-_08030528:
-	ldr r0, =gUnknown_02022D06
-	ldrh r1, [r0]
-	movs r3, 0x80
-	lsls r3, 8
-	adds r2, r3, 0
-	orrs r1, r2
-	strh r1, [r0]
-_08030536:
-	add sp, 0x4
-	pop {r4-r7}
-	pop {r0}
-	bx r0
-	.pool
-	thumb_func_end Task_HandleMainMenuAPressed
-
-	thumb_func_start Task_HandleMainMenuBPressed
-@ void Task_HandleMainMenuBPressed(u8 taskId)
-Task_HandleMainMenuBPressed: @ 8030544
-	push {r4,r5,lr}
-	lsls r0, 24
-	lsrs r2, r0, 24
-	adds r5, r2, 0
-	ldr r0, =gPaletteFade
-	ldrb r1, [r0, 0x7]
-	movs r0, 0x80
-	ands r0, r1
-	lsls r0, 24
-	lsrs r4, r0, 24
-	cmp r4, 0
-	bne _0803058C
-	ldr r0, =gTasks
-	lsls r1, r2, 2
-	adds r1, r2
-	lsls r1, 3
-	adds r1, r0
-	movs r2, 0x8
-	ldrsh r0, [r1, r2]
-	cmp r0, 0x3
-	bne _08030578
-	ldrh r0, [r1, 0x22]
-	lsls r0, 24
-	lsrs r0, 24
-	bl RemoveScrollIndicatorArrowPair
-_08030578:
-	ldr r0, =gUnknown_02022D06
-	strh r4, [r0]
-	bl FreeAllWindowBuffers
-	ldr r0, =CB2_InitTitleScreen
-	bl SetMainCallback2
-	adds r0, r5, 0
-	bl DestroyTask
-_0803058C:
-	pop {r4,r5}
-	pop {r0}
-	bx r0
-	.pool
-	thumb_func_end Task_HandleMainMenuBPressed
-
-	thumb_func_start Task_DisplayMainMenuInvalidActionError
-@ void Task_DisplayMainMenuInvalidActionError(u8 taskId)
-Task_DisplayMainMenuInvalidActionError: @ 80305A4
-	push {r4,r5,lr}
-	sub sp, 0x8
-	lsls r0, 24
-	lsrs r5, r0, 24
-	ldr r1, =gTasks
-	lsls r0, r5, 2
-	adds r0, r5
-	lsls r0, 3
-	adds r4, r0, r1
-	movs r0, 0xA
-	ldrsh r1, [r4, r0]
-	cmp r1, 0x1
-	beq _0803063C
-	cmp r1, 0x1
-	bgt _080305CC
-	cmp r1, 0
-	beq _080305D6
-	b _08030688
-	.pool
-_080305CC:
-	cmp r1, 0x2
-	beq _0803064C
-	cmp r1, 0x3
-	beq _08030664
-	b _08030688
-_080305D6:
-	movs r0, 0x1E
-	str r0, [sp]
-	movs r0, 0x14
-	str r0, [sp, 0x4]
-	movs r0, 0
-	movs r1, 0
-	movs r2, 0
-	movs r3, 0
-	bl FillBgTilemapBufferRect_Palette0
-	movs r1, 0x8
-	ldrsh r0, [r4, r1]
-	cmp r0, 0x1
-	beq _08030610
-	cmp r0, 0x1
-	bgt _080305FC
-	cmp r0, 0
-	beq _08030602
-	b _08030622
-_080305FC:
-	cmp r0, 0x2
-	beq _0803061C
-	b _08030622
-_08030602:
-	ldr r0, =gText_WirelessNotConnected
-	bl CreateMainMenuErrorWindow
-	b _08030622
-	.pool
-_08030610:
-	ldr r0, =gText_MysteryGiftCantUse
-	bl CreateMainMenuErrorWindow
-	b _08030622
-	.pool
-_0803061C:
-	ldr r0, =gText_MysteryEventsCantUse
-	bl CreateMainMenuErrorWindow
-_08030622:
-	ldr r0, =gTasks
-	lsls r1, r5, 2
-	adds r1, r5
-	lsls r1, 3
-	adds r1, r0
-	ldrh r0, [r1, 0xA]
-	adds r0, 0x1
-	strh r0, [r1, 0xA]
-	b _08030688
-	.pool
-_0803063C:
-	ldr r0, =gPaletteFade
-	ldrb r1, [r0, 0x7]
-	movs r0, 0x80
-	ands r0, r1
-	b _08030658
-	.pool
-_0803064C:
-	bl RunTextPrinters
-	movs r0, 0x7
-	bl IsTextPrinterActive
-	lsls r0, 16
-_08030658:
-	cmp r0, 0
-	bne _08030688
-	ldrh r0, [r4, 0xA]
-	adds r0, 0x1
-	strh r0, [r4, 0xA]
-	b _08030688
-_08030664:
-	ldr r0, =gMain
-	ldrh r0, [r0, 0x2E]
-	ands r1, r0
-	cmp r1, 0
-	beq _08030688
-	movs r0, 0x5
-	bl PlaySE
-	movs r0, 0x1
-	negs r0, r0
-	movs r1, 0
-	str r1, [sp]
-	movs r2, 0
-	movs r3, 0x10
-	bl BeginNormalPaletteFade
-	ldr r0, =Task_HandleMainMenuBPressed
-	str r0, [r4]
-_08030688:
-	add sp, 0x8
-	pop {r4,r5}
-	pop {r0}
-	bx r0
-	.pool
-	thumb_func_end Task_DisplayMainMenuInvalidActionError
-
-	thumb_func_start HighlightSelectedMainMenuItem
-@ void HighlightSelectedMainMenuItem(u8 a1, u8 selectedMenuItem, u16 a3)
-HighlightSelectedMainMenuItem: @ 8030698
-	push {r4-r6,lr}
-	lsls r0, 24
-	lsrs r5, r0, 24
-	lsls r1, 24
-	lsrs r4, r1, 24
-	lsls r2, 16
-	lsrs r6, r2, 16
-	ldr r1, =0x000009e7
-	movs r0, 0x40
-	bl SetGpuReg
-	cmp r5, 0x1
-	beq _080306DC
-	cmp r5, 0x1
-	ble _080306BE
-	cmp r5, 0x2
-	beq _08030700
-	cmp r5, 0x3
-	beq _08030728
-_080306BE:
-	cmp r4, 0
-	beq _080306C6
-	cmp r4, 0x1
-	beq _080306D4
-_080306C6:
-	ldr r1, =0x0000011f
-	b _0803078E
-	.pool
-_080306D4:
-	ldr r1, =0x0000213f
-	b _0803078E
-	.pool
-_080306DC:
-	cmp r4, 0x1
-	beq _080306F0
-	cmp r4, 0x1
-	ble _080306E8
-	cmp r4, 0x2
-	beq _080306F8
-_080306E8:
-	ldr r1, =0x0000013f
-	b _0803078E
-	.pool
-_080306F0:
-	ldr r1, =0x0000415f
-	b _0803078E
-	.pool
-_080306F8:
-	ldr r1, =0x0000617f
-	b _0803078E
-	.pool
-_08030700:
-	cmp r4, 0x1
-	beq _08030718
-	cmp r4, 0x1
-	ble _08030710
-	cmp r4, 0x2
-	beq _08030720
-	cmp r4, 0x3
-	beq _0803078C
-_08030710:
-	ldr r1, =0x0000013f
-	b _0803078E
-	.pool
-_08030718:
-	ldr r1, =0x0000415f
-	b _0803078E
-	.pool
-_08030720:
-	ldr r1, =0x0000617f
-	b _0803078E
-	.pool
-_08030728:
-	cmp r4, 0x4
-	bhi _08030750
-	lsls r0, r4, 2
-	ldr r1, =_0803073C
-	adds r0, r1
-	ldr r0, [r0]
-	mov pc, r0
-	.pool
-	.align 2, 0
-_0803073C:
-	.4byte _08030750
-	.4byte _08030758
-	.4byte _0803076C
-	.4byte _08030780
-	.4byte _0803079C
-_08030750:
-	ldr r1, =0x0000013f
-	b _0803078E
-	.pool
-_08030758:
-	cmp r6, 0
-	beq _08030764
-	ldr r1, =0x0000213f
-	b _0803078E
-	.pool
-_08030764:
-	ldr r1, =0x0000415f
-	b _0803078E
-	.pool
-_0803076C:
-	cmp r6, 0
-	beq _08030778
-	ldr r1, =0x0000415f
-	b _0803078E
-	.pool
-_08030778:
-	ldr r1, =0x0000617f
-	b _0803078E
-	.pool
-_08030780:
-	cmp r6, 0
-	beq _0803078C
-	ldr r1, =0x0000617f
-	b _0803078E
-	.pool
-_0803078C:
-	ldr r1, =0x0000819f
-_0803078E:
-	movs r0, 0x44
-	bl SetGpuReg
-	b _080307A4
-	.pool
-_0803079C:
-	ldr r1, =0x0000819f
-	movs r0, 0x44
-	bl SetGpuReg
-_080307A4:
-	pop {r4-r6}
-	pop {r0}
-	bx r0
-	.pool
-	thumb_func_end HighlightSelectedMainMenuItem
-
-	thumb_func_start task_new_game_prof_birch_speech_1
-@ void task_new_game_prof_birch_speech_1(int task_id)
-task_new_game_prof_birch_speech_1: @ 80307B0
-	push {r4,r5,lr}
-	sub sp, 0x4
-	adds r4, r0, 0
-	lsls r4, 24
-	lsrs r4, 24
-	movs r0, 0
-	movs r1, 0
-	bl SetGpuReg
-	movs r1, 0x82
-	lsls r1, 5
-	movs r0, 0
-	bl SetGpuReg
-	ldr r0, =gUnknown_082FF0F0
-	bl InitBgFromTemplate
-	movs r0, 0x40
-	movs r1, 0
-	bl SetGpuReg
-	movs r0, 0x44
-	movs r1, 0
-	bl SetGpuReg
-	movs r0, 0x48
-	movs r1, 0
-	bl SetGpuReg
-	movs r0, 0x4A
-	movs r1, 0
-	bl SetGpuReg
-	movs r0, 0x50
-	movs r1, 0
-	bl SetGpuReg
-	movs r0, 0x52
-	movs r1, 0
-	bl SetGpuReg
-	movs r0, 0x54
-	movs r1, 0
-	bl SetGpuReg
-	ldr r0, =gBirchIntroShadowGfx
-	movs r1, 0xC0
-	lsls r1, 19
-	bl LZ77UnCompVram
-	ldr r0, =gUnknown_082FEEF0
-	ldr r1, =0x06003800
-	bl LZ77UnCompVram
-	ldr r0, =gUnknown_082FECFC
-	movs r1, 0
-	movs r2, 0x40
-	bl LoadPalette
-	ldr r0, =gUnknown_082FF028
-	movs r1, 0x1
-	movs r2, 0x10
-	bl LoadPalette
-	bl ScanlineEffect_Stop
-	bl ResetSpriteData
-	bl FreeAllSpritePalettes
-	bl dp13_810BB8C
-	adds r0, r4, 0
-	bl AddBirchSpeechObjects
-	movs r0, 0x1
-	negs r0, r0
-	movs r5, 0
-	str r5, [sp]
-	movs r1, 0
-	movs r2, 0x10
-	movs r3, 0
-	bl BeginNormalPaletteFade
-	ldr r1, =gTasks
-	lsls r0, r4, 2
-	adds r0, r4
-	lsls r0, 3
-	adds r0, r1
-	strh r5, [r0, 0x10]
-	ldr r1, =task_new_game_prof_birch_speech_2
-	str r1, [r0]
-	movs r1, 0xFF
-	strh r1, [r0, 0xC]
-	strh r1, [r0, 0xE]
-	movs r1, 0xD8
-	strh r1, [r0, 0x16]
-	movs r0, 0xBB
-	lsls r0, 1
-	bl PlayBGM
-	movs r0, 0
-	bl ShowBg
-	movs r0, 0x1
-	bl ShowBg
-	add sp, 0x4
-	pop {r4,r5}
-	pop {r0}
-	bx r0
-	.pool
-	thumb_func_end task_new_game_prof_birch_speech_1
-
-	thumb_func_start task_new_game_prof_birch_speech_2
-task_new_game_prof_birch_speech_2: @ 80308B0
-	push {r4,r5,lr}
-	lsls r0, 24
-	lsrs r5, r0, 24
-	ldr r1, =gTasks
-	lsls r0, r5, 2
-	adds r0, r5
-	lsls r0, 3
-	adds r4, r0, r1
-	ldrh r1, [r4, 0x16]
-	movs r2, 0x16
-	ldrsh r0, [r4, r2]
-	cmp r0, 0
-	beq _080308D4
-	subs r0, r1, 0x1
-	strh r0, [r4, 0x16]
-	b _0803091A
-	.pool
-_080308D4:
-	ldrb r0, [r4, 0x18]
-	ldr r2, =gSprites
-	lsls r1, r0, 4
-	adds r1, r0
-	lsls r1, 2
-	adds r1, r2
-	movs r0, 0x88
-	strh r0, [r1, 0x20]
-	movs r0, 0x3C
-	strh r0, [r1, 0x22]
-	adds r3, r1, 0
-	adds r3, 0x3E
-	ldrb r2, [r3]
-	subs r0, 0x41
-	ands r0, r2
-	strb r0, [r3]
-	ldrb r2, [r1, 0x1]
-	movs r0, 0xD
-	negs r0, r0
-	ands r0, r2
-	movs r2, 0x4
-	orrs r0, r2
-	strb r0, [r1, 0x1]
-	adds r0, r5, 0
-	movs r1, 0xA
-	bl sub_8031BAC
-	adds r0, r5, 0
-	movs r1, 0x14
-	bl sub_8031D34
-	movs r0, 0x50
-	strh r0, [r4, 0x16]
-	ldr r0, =task_new_game_prof_birch_speech_3
-	str r0, [r4]
-_0803091A:
-	pop {r4,r5}
-	pop {r0}
-	bx r0
-	.pool
-	thumb_func_end task_new_game_prof_birch_speech_2
-
-	thumb_func_start task_new_game_prof_birch_speech_3
-@ int task_new_game_prof_birch_speech_3()
-task_new_game_prof_birch_speech_3: @ 8030928
-	push {r4,lr}
-	lsls r0, 24
-	lsrs r0, 24
-	ldr r2, =gTasks
-	lsls r1, r0, 2
-	adds r1, r0
-	lsls r1, 3
-	adds r4, r1, r2
-	movs r1, 0x12
-	ldrsh r0, [r4, r1]
-	cmp r0, 0
-	beq _080309B6
-	ldr r2, =gSprites
-	movs r1, 0x18
-	ldrsh r0, [r4, r1]
-	lsls r1, r0, 4
-	adds r1, r0
-	lsls r1, 2
-	adds r1, r2
-	ldrb r2, [r1, 0x1]
-	movs r0, 0xD
-	negs r0, r0
-	ands r0, r2
-	strb r0, [r1, 0x1]
-	ldrh r1, [r4, 0x16]
-	movs r2, 0x16
-	ldrsh r0, [r4, r2]
-	cmp r0, 0
-	beq _08030970
-	subs r0, r1, 0x1
-	strh r0, [r4, 0x16]
-	b _080309B6
-	.pool
-_08030970:
-	ldr r0, =gUnknown_082FF080
-	bl InitWindows
-	movs r0, 0
-	movs r1, 0xF3
-	bl LoadMainMenuWindowFrameTiles
-	movs r0, 0
-	movs r1, 0xFC
-	movs r2, 0xF0
-	bl copy_textbox_border_tile_patterns_to_vram
-	movs r0, 0
-	movs r1, 0x1
-	bl unknown_rbox_to_vram
-	movs r0, 0
-	bl PutWindowTilemap
-	movs r0, 0
-	movs r1, 0x2
-	bl CopyWindowToVram
-	movs r0, 0
-	bl sub_8032318
-	ldr r0, =gStringVar4
-	ldr r1, =gUnknown_082C897B
-	bl StringExpandPlaceholders
-	movs r0, 0x1
-	bl AddTextPrinterForMessage
-	ldr r0, =task_new_game_prof_birch_speech_4
-	str r0, [r4]
-_080309B6:
-	pop {r4}
-	pop {r0}
-	bx r0
-	.pool
-	thumb_func_end task_new_game_prof_birch_speech_3
-
->>>>>>> 48e63979
-	thumb_func_start task_new_game_prof_birch_speech_4
-task_new_game_prof_birch_speech_4: @ 80309CC
-	push {r4,lr}
-	lsls r0, 24
-	lsrs r4, r0, 24
-	ldr r0, =gPaletteFade
-	ldrb r1, [r0, 0x7]
-	movs r0, 0x80
-	ands r0, r1
-	cmp r0, 0
-	bne _08030A0A
-	bl sub_8197224
-	lsls r0, 16
-	cmp r0, 0
-	bne _08030A0A
-	ldr r1, =gTasks
-	lsls r0, r4, 2
-	adds r0, r4
-	lsls r0, 3
-	adds r0, r1
-	ldr r1, =task_new_game_prof_birch_speech_5
-	str r1, [r0]
-	ldr r0, =gStringVar4
-	ldr r1, =gText_ThisIsAPokemon
-	bl StringExpandPlaceholders
-	ldr r1, =sub_80323A0
-	movs r0, 0x1
-	bl AddTextPrinterWithCallbackForMessage
-	ldr r0, =gUnknown_03000DD0
-	strb r4, [r0]
-_08030A0A:
-	pop {r4}
-	pop {r0}
-	bx r0
-	.pool
-	thumb_func_end task_new_game_prof_birch_speech_4
 
 	thumb_func_start task_new_game_prof_birch_speech_5
 task_new_game_prof_birch_speech_5: @ 8030A2C
