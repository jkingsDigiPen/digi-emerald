--- conflicted
+++ resolved
@@ -98,11 +98,7 @@
 	cmp r0, 0
 	bne _08098452
 	ldr r2, =gMapObjects
-<<<<<<< HEAD
-	ldr r0, =gUnknown_03005DF0
-=======
 	ldr r0, =gSelectedMapObject
->>>>>>> 19d2d73c
 	ldrb r1, [r0]
 	lsls r0, r1, 3
 	adds r0, r1
@@ -217,11 +213,7 @@
 sub_8098524: @ 8098524
 	push {r4,lr}
 	ldr r4, =gMapObjects
-<<<<<<< HEAD
-	ldr r0, =gUnknown_03005DF0
-=======
 	ldr r0, =gSelectedMapObject
->>>>>>> 19d2d73c
 	ldrb r1, [r0]
 	lsls r0, r1, 3
 	adds r0, r1
