	.include "asm/macros.inc"
	.include "constants/constants.inc"

	.syntax unified

	.text

<<<<<<< HEAD
	thumb_func_start sub_8195C7C
sub_8195C7C: @ 8195C7C
	push {r4-r7,lr}
	ldr r4, =gSaveBlock2Ptr
	ldr r0, [r4]
	ldr r1, =0x00000ca9
	adds r0, r1
	ldrb r0, [r0]
	lsls r0, 30
	lsrs r7, r0, 30
	ldr r0, =0x000040ce
	bl VarGet
	lsls r0, 24
	ldr r4, [r4]
	lsls r1, r7, 1
	lsrs r5, r0, 22
	adds r1, r5
	ldr r3, =0x00000dc8
	adds r6, r4, r3
	adds r3, r6, r1
	ldrh r2, [r3]
	ldr r0, =0x0000270e
	cmp r2, r0
	bhi _08195CCA
	adds r2, 0x1
	strh r2, [r3]
	movs r3, 0xDD
	lsls r3, 4
	adds r0, r4, r3
	adds r1, r0, r1
	adds r0, r5, 0
	ldrh r3, [r1]
	cmp r7, r3
	bls _08195CC0
	adds r0, 0x2
_08195CC0:
	adds r0, r6, r0
	ldrh r0, [r0]
	cmp r0, 0
	beq _08195CCA
	strh r2, [r1]
_08195CCA:
	pop {r4-r7}
	pop {r0}
	bx r0
	.pool
	thumb_func_end sub_8195C7C

	thumb_func_start sub_8195CE4
sub_8195CE4: @ 8195CE4
	push {r4,lr}
	ldr r4, =gSaveBlock2Ptr
	ldr r0, [r4]
	ldr r1, =gSpecialVar_0x8005
	ldrh r1, [r1]
	ldr r2, =0x00000ca8
	adds r0, r2
	strb r1, [r0]
	movs r0, 0x80
	lsls r0, 7
	movs r1, 0
	bl VarSet
	ldr r1, [r4]
	ldr r0, =0x00000ca9
	adds r1, r0
	ldrb r0, [r1]
	movs r2, 0x4
	orrs r0, r2
	strb r0, [r1]
	bl sub_81A4C30
	pop {r4}
	pop {r0}
	bx r0
	.pool
	thumb_func_end sub_8195CE4

	thumb_func_start sub_8195D28
sub_8195D28: @ 8195D28
	push {r4,r5,lr}
	ldr r0, =0x000040ce
	bl VarGet
	lsls r0, 16
	ldr r4, =gSaveBlock2Ptr
	ldr r2, [r4]
	ldr r3, =0x00000ca9
	adds r1, r2, r3
	ldrb r1, [r1]
	lsls r1, 30
	lsrs r1, 29
	lsrs r0, 14
	adds r1, r0
	ldr r0, =0x00000dc8
	adds r2, r0
	adds r2, r1
	ldrh r0, [r2]
	cmp r0, 0x29
	bls _08195D88
	bl Random
	ldr r4, [r4]
	ldr r5, =gUnknown_0860DE84
	lsls r0, 16
	lsrs r0, 16
	movs r1, 0x9
	bl __umodsi3
	lsls r0, 16
	lsrs r0, 15
	adds r0, r5
	ldrh r0, [r0]
	ldr r1, =0x00000dc6
	adds r4, r1
	b _08195DA6
	.pool
_08195D88:
	bl Random
	ldr r4, [r4]
	ldr r5, =gUnknown_0860DE78
	lsls r0, 16
	lsrs r0, 16
	movs r1, 0x6
	bl __umodsi3
	lsls r0, 16
	lsrs r0, 15
	adds r0, r5
	ldrh r0, [r0]
	ldr r3, =0x00000dc6
	adds r4, r3
_08195DA6:
	strh r0, [r4]
	pop {r4,r5}
	pop {r0}
	bx r0
	.pool
	thumb_func_end sub_8195D28

	thumb_func_start sub_8195DB8
sub_8195DB8: @ 8195DB8
	push {r4,r5,lr}
	ldr r4, =gSaveBlock2Ptr
	ldr r0, [r4]
	ldr r1, =0x00000dc6
	adds r0, r1
	ldrh r0, [r0]
	movs r1, 0x1
	bl AddBagItem
	lsls r0, 24
	lsrs r5, r0, 24
	cmp r5, 0x1
	bne _08195E00
	ldr r0, [r4]
	ldr r1, =0x00000dc6
	adds r0, r1
	ldrh r0, [r0]
	ldr r1, =gStringVar1
	bl CopyItemName
	ldr r0, [r4]
	ldr r1, =0x00000dc6
	adds r0, r1
	movs r1, 0
	strh r1, [r0]
	ldr r0, =gSpecialVar_Result
	strh r5, [r0]
	b _08195E06
	.pool
_08195E00:
	ldr r1, =gSpecialVar_Result
	movs r0, 0
	strh r0, [r1]
_08195E06:
	pop {r4,r5}
	pop {r0}
	bx r0
	.pool
	thumb_func_end sub_8195DB8
=======

>>>>>>> f639c7c3

	thumb_func_start sub_8195E10
sub_8195E10: @ 8195E10
	push {lr}
	bl RtcCalcLocalTime
	ldr r0, =gLocalTime
	bl sub_8195E34
	ldr r1, =gUnknown_0203CD80
	adds r0, 0xA
	str r0, [r1]
	movs r0, 0
	strb r0, [r1, 0x6]
	pop {r0}
	bx r0
	.pool
	thumb_func_end sub_8195E10

	thumb_func_start sub_8195E34
sub_8195E34: @ 8195E34
	adds r3, r0, 0
	movs r1, 0
	ldrsh r0, [r3, r1]
	lsls r1, r0, 1
	adds r1, r0
	lsls r0, r1, 4
	subs r0, r1
	lsls r0, 5
	movs r2, 0x2
	ldrsb r2, [r3, r2]
	lsls r1, r2, 4
	subs r1, r2
	lsls r1, 2
	adds r0, r1
	movs r1, 0x3
	ldrsb r1, [r3, r1]
	adds r0, r1
	bx lr
	thumb_func_end sub_8195E34

	thumb_func_start sub_8195E58
sub_8195E58: @ 8195E58
	push {lr}
	bl RtcCalcLocalTime
	ldr r0, =gLocalTime
	bl sub_8195E34
	adds r1, r0, 0
	ldr r2, =gUnknown_0203CD80
	ldr r0, [r2]
	cmp r0, r1
	bhi _08195E74
	subs r0, r1, r0
	cmp r0, 0x9
	bls _08195E84
_08195E74:
	str r1, [r2]
	movs r0, 0x1
	b _08195E86
	.pool
_08195E84:
	movs r0, 0
_08195E86:
	pop {r1}
	bx r1
	thumb_func_end sub_8195E58

	thumb_func_start sub_8195E8C
sub_8195E8C: @ 8195E8C
	push {r4,r5,lr}
	movs r5, 0x1
	ldr r4, =gPlayerParty
	adds r0, r4, 0
	movs r1, 0x6
	bl GetMonData
	cmp r0, 0
	bne _08195EAE
	adds r0, r4, 0
	bl GetMonAbility
	lsls r0, 24
	lsrs r0, 24
	cmp r0, 0x1F
	bne _08195EAE
	movs r5, 0x2
_08195EAE:
	bl Random
	lsls r0, 16
	lsrs r0, 16
	movs r1, 0xA
	bl __umodsi3
	lsls r0, 16
	lsrs r0, 16
	lsls r1, r5, 1
	adds r1, r5
	cmp r0, r1
	blt _08195ED0
	movs r0, 0
	b _08195ED2
	.pool
_08195ED0:
	movs r0, 0x1
_08195ED2:
	pop {r4,r5}
	pop {r1}
	bx r1
	thumb_func_end sub_8195E8C

	thumb_func_start sub_8195ED8
sub_8195ED8: @ 8195ED8
	push {r4,lr}
	ldr r4, =gMapHeader
	ldrb r0, [r4, 0x17]
	bl Overworld_MapTypeAllowsTeleportAndFly
	lsls r0, 24
	cmp r0, 0
	beq _08195F30
	ldrb r0, [r4, 0x14]
	cmp r0, 0x39
	beq _08195F30
	cmp r0, 0xE
	bne _08195F0E
	movs r0, 0xF9
	lsls r0, 2
	bl FlagGet
	lsls r0, 24
	lsrs r0, 24
	cmp r0, 0x1
	bne _08195F0E
	movs r0, 0xDC
	bl FlagGet
	lsls r0, 24
	cmp r0, 0
	beq _08195F30
_08195F0E:
	ldr r0, =gMapHeader
	ldrb r0, [r0, 0x14]
	cmp r0, 0x38
	bne _08195F38
	movs r0, 0xCF
	bl FlagGet
	lsls r0, 24
	lsrs r0, 24
	cmp r0, 0x1
	bne _08195F38
	movs r0, 0x8B
	bl FlagGet
	lsls r0, 24
	cmp r0, 0
	bne _08195F38
_08195F30:
	movs r0, 0
	b _08195F3A
	.pool
_08195F38:
	movs r0, 0x1
_08195F3A:
	pop {r4}
	pop {r1}
	bx r1
	thumb_func_end sub_8195ED8

	thumb_func_start sub_8195F40
sub_8195F40: @ 8195F40
	push {lr}
	ldr r1, =gUnknown_0203CD80
	ldrb r0, [r1, 0x6]
	adds r0, 0x1
	strb r0, [r1, 0x6]
	lsls r0, 24
	lsrs r0, 24
	cmp r0, 0x9
	bhi _08195F5C
	movs r0, 0
	b _08195F62
	.pool
_08195F5C:
	movs r0, 0
	strb r0, [r1, 0x6]
	movs r0, 0x1
_08195F62:
	pop {r1}
	bx r1
	thumb_func_end sub_8195F40

	thumb_func_start sub_8195F68
sub_8195F68: @ 8195F68
	push {r4,lr}
	bl sub_8195FCC
	adds r4, r0, 0
	cmp r4, 0
	beq _08195FB8
	bl Random
	lsls r0, 16
	lsrs r0, 16
	adds r1, r4, 0
	bl __umodsi3
	bl sub_8195FF8
	ldr r2, =gUnknown_0203CD80
	movs r1, 0
	strh r0, [r2, 0x4]
	strb r1, [r2, 0x7]
	lsls r0, 16
	lsrs r0, 16
	cmp r0, 0x4E
	beq _08195FB8
	ldrh r0, [r2, 0x4]
	bl sub_8196844
	adds r4, r0, 0
	bl sub_819672C
	ldr r1, =gMapHeader
	lsls r0, 16
	lsrs r0, 16
	ldrb r1, [r1, 0x14]
	cmp r0, r1
	bne _08195FC4
	adds r0, r4, 0
	bl sub_8196710
	cmp r0, 0
	bne _08195FC4
_08195FB8:
	movs r0, 0
	b _08195FC6
	.pool
_08195FC4:
	movs r0, 0x1
_08195FC6:
	pop {r4}
	pop {r1}
	bx r1
	thumb_func_end sub_8195F68

	thumb_func_start sub_8195FCC
sub_8195FCC: @ 8195FCC
	push {r4,r5,lr}
	movs r4, 0
	movs r5, 0
_08195FD2:
	movs r1, 0xAE
	lsls r1, 1
	adds r0, r4, r1
	lsls r0, 16
	lsrs r0, 16
	bl FlagGet
	lsls r0, 24
	cmp r0, 0
	beq _08195FE8
	adds r5, 0x1
_08195FE8:
	adds r4, 0x1
	cmp r4, 0x3F
	bls _08195FD2
	adds r0, r5, 0
	pop {r4,r5}
	pop {r1}
	bx r1
	thumb_func_end sub_8195FCC

	thumb_func_start sub_8195FF8
sub_8195FF8: @ 8195FF8
	push {r4-r6,lr}
	adds r5, r0, 0
	movs r4, 0
	ldr r6, =gRematchTable
_08196000:
	movs r1, 0xAE
	lsls r1, 1
	adds r0, r4, r1
	lsls r0, 16
	lsrs r0, 16
	bl FlagGet
	lsls r0, 24
	cmp r0, 0
	beq _08196022
	cmp r5, 0
	bne _08196020
	ldrh r0, [r6]
	b _0819602C
	.pool
_08196020:
	subs r5, 0x1
_08196022:
	adds r6, 0x10
	adds r4, 0x1
	cmp r4, 0x3F
	bls _08196000
	movs r0, 0x4E
_0819602C:
	pop {r4-r6}
	pop {r1}
	bx r1
	thumb_func_end sub_8195FF8

	thumb_func_start sub_8196034
sub_8196034: @ 8196034
	push {lr}
	ldr r0, =0x0000012f
	bl FlagGet
	lsls r0, 24
	cmp r0, 0
	beq _08196078
	bl sub_8195F40
	cmp r0, 0
	beq _08196078
	bl sub_8195E58
	cmp r0, 0
	beq _08196078
	bl sub_8195E8C
	cmp r0, 0
	beq _08196078
	bl sub_8195ED8
	cmp r0, 0
	beq _08196078
	bl sub_8195F68
	cmp r0, 0
	beq _08196078
	bl task_prev_quest
	movs r0, 0x1
	b _0819607A
	.pool
_08196078:
	movs r0, 0
_0819607A:
	pop {r1}
	bx r1
	thumb_func_end sub_8196034

	thumb_func_start sub_8196080
sub_8196080: @ 8196080
	push {lr}
	ldr r1, =gUnknown_0203CD80
	movs r0, 0x1
	strb r0, [r1, 0x7]
	bl task_prev_quest
	pop {r0}
	bx r0
	.pool
	thumb_func_end sub_8196080

	thumb_func_start sub_8196094
sub_8196094: @ 8196094
	push {lr}
	ldr r0, =sub_81960E0
	bl FuncIsActiveTask
	lsls r0, 24
	lsrs r0, 24
	pop {r1}
	bx r1
	.pool
	thumb_func_end sub_8196094

	thumb_func_start task_prev_quest
task_prev_quest: @ 81960A8
	push {lr}
	ldr r0, =gUnknown_0203CD80
	ldrb r0, [r0, 0x7]
	cmp r0, 0
	bne _081960C2
	bl ScriptContext2_Enable
	bl FreezeEventObjects
	bl sub_808B864
	bl sub_808BCF4
_081960C2:
	ldr r0, =0x00000107
	bl PlaySE
	ldr r0, =sub_81960E0
	movs r1, 0x1
	bl CreateTask
	pop {r0}
	bx r0
	.pool
	thumb_func_end task_prev_quest

	thumb_func_start sub_81960E0
sub_81960E0: @ 81960E0
	push {r4,r5,lr}
	lsls r0, 24
	lsrs r5, r0, 24
	lsls r0, r5, 2
	adds r0, r5
	lsls r0, 3
	ldr r1, =gTasks + 0x8
	adds r4, r0, r1
	ldr r1, =gUnknown_0860EF78
	movs r2, 0
	ldrsh r0, [r4, r2]
	lsls r0, 2
	adds r0, r1
	ldr r1, [r0]
	adds r0, r5, 0
	bl _call_via_r1
	cmp r0, 0
	beq _0819611E
	ldrh r0, [r4]
	adds r0, 0x1
	strh r0, [r4]
	movs r1, 0
	strh r1, [r4, 0x2]
	lsls r0, 16
	lsrs r0, 16
	cmp r0, 0x7
	bls _0819611E
	adds r0, r5, 0
	bl DestroyTask
_0819611E:
	pop {r4,r5}
	pop {r0}
	bx r0
	.pool
	thumb_func_end sub_81960E0

	thumb_func_start sub_819612C
sub_819612C: @ 819612C
	push {r4-r6,lr}
	sub sp, 0x4
	lsls r0, 24
	lsrs r4, r0, 24
	adds r6, r4, 0
	lsls r0, r4, 2
	adds r0, r4
	lsls r0, 3
	ldr r1, =gTasks + 0x8
	adds r5, r0, r1
	ldr r0, =gUnknown_0860EF98
	bl AddWindow
	strh r0, [r5, 0x4]
	lsls r0, 16
	asrs r0, 16
	cmp r0, 0xFF
	bne _0819615C
	adds r0, r4, 0
	b _081961E0
	.pool
_0819615C:
	ldr r1, =gUnknown_0860EA6C
	movs r2, 0x80
	lsls r2, 1
	movs r3, 0x9C
	lsls r3, 2
	movs r0, 0
	bl LoadBgTiles
	lsls r0, 16
	ldr r1, =0xffff0000
	cmp r0, r1
	bne _08196188
	ldrb r0, [r5, 0x4]
	bl RemoveWindow
	adds r0, r4, 0
	b _081961E0
	.pool
_08196188:
	ldr r1, =gUnknown_0860EB8C
	ldr r3, =0x00000279
	movs r0, 0
	str r0, [sp]
	movs r2, 0
	bl decompress_and_copy_tile_data_to_vram
	cmp r0, 0
	beq _081961D8
	ldrb r0, [r5, 0x4]
	movs r1, 0x88
	bl FillWindowPixelBuffer
	ldr r0, =gUnknown_0860EA4C
	movs r1, 0xE0
	movs r2, 0x20
	bl LoadPalette
	ldr r0, =gUnknown_0860EB6C
	movs r1, 0xF0
	movs r2, 0x20
	bl LoadPalette
	ldr r1, =0xffffe000
	movs r0, 0
	movs r2, 0
	bl ChangeBgY
	movs r0, 0x1
	b _081961E6
	.pool
_081961D8:
	ldrb r0, [r5, 0x4]
	bl RemoveWindow
	adds r0, r6, 0
_081961E0:
	bl DestroyTask
	movs r0, 0
_081961E6:
	add sp, 0x4
	pop {r4-r6}
	pop {r1}
	bx r1
	thumb_func_end sub_819612C

	thumb_func_start sub_81961F0
sub_81961F0: @ 81961F0
	push {r4,lr}
	sub sp, 0x10
	lsls r0, 24
	lsrs r0, 24
	lsls r1, r0, 2
	adds r1, r0
	lsls r1, 3
	ldr r0, =gTasks + 0x8
	adds r4, r1, r0
	bl free_temp_tile_data_buffers_if_possible
	lsls r0, 24
	cmp r0, 0
	bne _08196268
	ldrb r0, [r4, 0x4]
	bl PutWindowTilemap
	movs r1, 0x4
	ldrsh r0, [r4, r1]
	movs r1, 0x9C
	lsls r1, 2
	movs r2, 0xE
	bl sub_819645C
	ldr r1, =0x0000f279
	movs r0, 0x4
	str r0, [sp]
	str r0, [sp, 0x4]
	movs r0, 0x11
	str r0, [sp, 0x8]
	movs r0, 0x1
	str r0, [sp, 0xC]
	movs r0, 0
	movs r2, 0x1
	movs r3, 0xF
	bl WriteSequenceToBgTilemapBuffer
	ldr r0, =sub_8196694
	movs r1, 0xA
	bl CreateTask
	lsls r0, 24
	lsrs r0, 24
	strh r0, [r4, 0xA]
	ldrb r0, [r4, 0x4]
	movs r1, 0x2
	bl CopyWindowToVram
	movs r0, 0
	bl CopyBgTilemapBufferToVram
	movs r0, 0x1
	b _0819626A
	.pool
_08196268:
	movs r0, 0
_0819626A:
	add sp, 0x10
	pop {r4}
	pop {r1}
	bx r1
	thumb_func_end sub_81961F0

	thumb_func_start sub_8196274
sub_8196274: @ 8196274
	push {r4,lr}
	lsls r0, 24
	lsrs r0, 24
	lsls r1, r0, 2
	adds r1, r0
	lsls r1, 3
	ldr r0, =gTasks + 0x8
	adds r4, r1, r0
	bl IsDma3ManagerBusyWithBgCopy
	lsls r0, 24
	cmp r0, 0
	beq _08196298
	movs r0, 0
	b _081962A4
	.pool
_08196298:
	movs r1, 0x4
	ldrsh r0, [r4, r1]
	ldr r1, =gText_PokenavCallEllipsis
	bl sub_81965D8
	movs r0, 0x1
_081962A4:
	pop {r4}
	pop {r1}
	bx r1
	.pool
	thumb_func_end sub_8196274

	thumb_func_start sub_81962B0
sub_81962B0: @ 81962B0
	push {lr}
	movs r1, 0xC0
	lsls r1, 3
	movs r0, 0
	movs r2, 0x1
	bl ChangeBgY
	cmp r0, 0
	bge _081962C6
	movs r0, 0
	b _081962D2
_081962C6:
	movs r0, 0
	movs r1, 0
	movs r2, 0
	bl ChangeBgY
	movs r0, 0x1
_081962D2:
	pop {r1}
	bx r1
	thumb_func_end sub_81962B0

	thumb_func_start sub_81962D8
sub_81962D8: @ 81962D8
	push {r4,lr}
	lsls r0, 24
	lsrs r0, 24
	lsls r1, r0, 2
	adds r1, r0
	lsls r1, 3
	ldr r0, =gTasks + 0x8
	adds r4, r1, r0
	movs r1, 0x4
	ldrsh r0, [r4, r1]
	bl sub_8196648
	cmp r0, 0
	bne _08196328
	ldrb r0, [r4, 0x4]
	movs r1, 0x88
	bl FillWindowPixelBuffer
	ldr r1, =gUnknown_0203CD80
	ldrb r0, [r1, 0x7]
	cmp r0, 0
	bne _0819630C
	ldrh r0, [r1, 0x4]
	ldr r1, =gStringVar4
	bl sub_81967AC
_0819630C:
	movs r1, 0x4
	ldrsh r0, [r4, r1]
	ldr r1, =gStringVar4
	bl sub_81965D8
	movs r0, 0x1
	b _0819632A
	.pool
_08196328:
	movs r0, 0
_0819632A:
	pop {r4}
	pop {r1}
	bx r1
	thumb_func_end sub_81962D8

	thumb_func_start sub_8196330
sub_8196330: @ 8196330
	push {r4,lr}
	lsls r0, 24
	lsrs r0, 24
	lsls r1, r0, 2
	adds r1, r0
	lsls r1, 3
	ldr r0, =gTasks + 0x8
	adds r4, r1, r0
	movs r1, 0x4
	ldrsh r0, [r4, r1]
	bl sub_8196648
	cmp r0, 0
	bne _08196388
	bl IsSEPlaying
	lsls r0, 24
	cmp r0, 0
	bne _08196388
	ldr r0, =gMain
	ldrh r1, [r0, 0x2E]
	movs r0, 0x3
	ands r0, r1
	cmp r0, 0
	beq _08196388
	ldrb r0, [r4, 0x4]
	movs r1, 0x88
	bl FillWindowPixelBuffer
	ldrb r0, [r4, 0x4]
	movs r1, 0x2
	bl CopyWindowToVram
	movs r0, 0x84
	lsls r0, 1
	bl PlaySE
	movs r0, 0x1
	b _0819638A
	.pool
_08196388:
	movs r0, 0
_0819638A:
	pop {r4}
	pop {r1}
	bx r1
	thumb_func_end sub_8196330

	thumb_func_start sub_8196390
sub_8196390: @ 8196390
	push {r4,lr}
	sub sp, 0x8
	lsls r0, 24
	lsrs r0, 24
	lsls r1, r0, 2
	adds r1, r0
	lsls r1, 3
	ldr r0, =gTasks + 0x8
	adds r4, r1, r0
	movs r1, 0xC0
	lsls r1, 3
	movs r0, 0
	movs r2, 0x2
	bl ChangeBgY
	ldr r1, =0xffffe000
	cmp r0, r1
	ble _081963C0
	movs r0, 0
	b _081963E8
	.pool
_081963C0:
	movs r0, 0x1E
	str r0, [sp]
	movs r0, 0x6
	str r0, [sp, 0x4]
	movs r0, 0
	movs r1, 0
	movs r2, 0
	movs r3, 0xE
	bl FillBgTilemapBufferRect_Palette0
	ldrb r0, [r4, 0xA]
	bl DestroyTask
	ldrb r0, [r4, 0x4]
	bl RemoveWindow
	movs r0, 0
	bl CopyBgTilemapBufferToVram
	movs r0, 0x1
_081963E8:
	add sp, 0x8
	pop {r4}
	pop {r1}
	bx r1
	thumb_func_end sub_8196390

	thumb_func_start sub_81963F0
sub_81963F0: @ 81963F0
	push {lr}
	bl IsDma3ManagerBusyWithBgCopy
	lsls r0, 24
	cmp r0, 0
	bne _08196454
	bl IsSEPlaying
	lsls r0, 24
	cmp r0, 0
	bne _08196454
	movs r0, 0
	movs r1, 0
	movs r2, 0
	bl ChangeBgY
	ldr r0, =gUnknown_0203CD80
	ldrb r0, [r0, 0x7]
	cmp r0, 0
	bne _08196446
	bl sub_81973A4
	movs r0, 0xFF
	movs r1, 0
	movs r2, 0
	bl GetEventObjectIdByLocalIdAndMap
	adds r1, r0, 0
	lsls r1, 24
	lsrs r1, 24
	lsls r0, r1, 3
	adds r0, r1
	lsls r0, 2
	ldr r1, =gEventObjects
	adds r0, r1
	bl EventObjectClearHeldMovementIfFinished
	bl sub_80D338C
	bl UnfreezeEventObjects
	bl ScriptContext2_Disable
_08196446:
	movs r0, 0x1
	b _08196456
	.pool
_08196454:
	movs r0, 0
_08196456:
	pop {r1}
	bx r1
	thumb_func_end sub_81963F0

	thumb_func_start sub_819645C
sub_819645C: @ 819645C
	push {r4-r7,lr}
	mov r7, r10
	mov r6, r9
	mov r5, r8
	push {r5-r7}
	sub sp, 0x20
	adds r4, r0, 0
	adds r5, r1, 0
	adds r7, r2, 0
	lsls r4, 24
	lsrs r4, 24
	adds r0, r4, 0
	movs r1, 0
	bl GetWindowAttribute
	mov r9, r0
	adds r0, r4, 0
	movs r1, 0x1
	bl GetWindowAttribute
	str r0, [sp, 0x8]
	adds r0, r4, 0
	movs r1, 0x2
	bl GetWindowAttribute
	str r0, [sp, 0xC]
	adds r0, r4, 0
	movs r1, 0x3
	bl GetWindowAttribute
	adds r6, r0, 0
	adds r0, r4, 0
	movs r1, 0x4
	bl GetWindowAttribute
	str r0, [sp, 0x10]
	mov r0, r9
	lsls r0, 24
	lsrs r0, 24
	mov r9, r0
	movs r1, 0xA
	bl GetBgAttribute
	lsls r0, 16
	lsrs r0, 16
	adds r5, r0
	lsls r7, 12
	movs r1, 0xF0
	lsls r1, 8
	adds r0, r1, 0
	ands r7, r0
	adds r1, r7, 0
	orrs r1, r5
	lsls r1, 16
	lsrs r1, 16
	ldr r2, [sp, 0x8]
	subs r2, 0x1
	lsls r2, 24
	lsrs r2, 24
	mov r10, r2
	ldr r4, [sp, 0xC]
	subs r4, 0x1
	lsls r4, 24
	lsrs r4, 24
	movs r3, 0x1
	mov r8, r3
	str r3, [sp]
	str r3, [sp, 0x4]
	mov r0, r9
	adds r3, r4, 0
	bl FillBgTilemapBufferRect_Palette0
	adds r1, r5, 0x1
	orrs r1, r7
	lsls r1, 16
	lsrs r1, 16
	ldr r0, [sp, 0x8]
	lsls r2, r0, 24
	lsrs r2, 24
	str r2, [sp, 0x14]
	lsls r0, r6, 24
	lsrs r0, 24
	str r0, [sp, 0x18]
	str r0, [sp]
	mov r2, r8
	str r2, [sp, 0x4]
	mov r0, r9
	ldr r2, [sp, 0x14]
	adds r3, r4, 0
	bl FillBgTilemapBufferRect_Palette0
	adds r1, r5, 0x2
	orrs r1, r7
	lsls r1, 16
	lsrs r1, 16
	ldr r3, [sp, 0x8]
	adds r0, r3, r6
	lsls r0, 24
	lsrs r0, 24
	str r0, [sp, 0x1C]
	mov r0, r8
	str r0, [sp]
	str r0, [sp, 0x4]
	mov r0, r9
	ldr r2, [sp, 0x1C]
	adds r3, r4, 0
	bl FillBgTilemapBufferRect_Palette0
	adds r1, r5, 0x3
	orrs r1, r7
	lsls r1, 16
	lsrs r1, 16
	ldr r2, [sp, 0xC]
	lsls r6, r2, 24
	lsrs r6, 24
	mov r3, r8
	str r3, [sp]
	ldr r0, [sp, 0x10]
	lsls r4, r0, 24
	lsrs r4, 24
	str r4, [sp, 0x4]
	mov r0, r9
	mov r2, r10
	adds r3, r6, 0
	bl FillBgTilemapBufferRect_Palette0
	adds r1, r5, 0x4
	orrs r1, r7
	lsls r1, 16
	lsrs r1, 16
	mov r2, r8
	str r2, [sp]
	str r4, [sp, 0x4]
	mov r0, r9
	ldr r2, [sp, 0x1C]
	adds r3, r6, 0
	bl FillBgTilemapBufferRect_Palette0
	adds r1, r5, 0x5
	orrs r1, r7
	lsls r1, 16
	lsrs r1, 16
	ldr r3, [sp, 0xC]
	ldr r2, [sp, 0x10]
	adds r0, r3, r2
	lsls r0, 24
	lsrs r4, r0, 24
	mov r3, r8
	str r3, [sp]
	str r3, [sp, 0x4]
	mov r0, r9
	mov r2, r10
	adds r3, r4, 0
	bl FillBgTilemapBufferRect_Palette0
	adds r1, r5, 0x6
	orrs r1, r7
	lsls r1, 16
	lsrs r1, 16
	ldr r0, [sp, 0x18]
	str r0, [sp]
	mov r2, r8
	str r2, [sp, 0x4]
	mov r0, r9
	ldr r2, [sp, 0x14]
	adds r3, r4, 0
	bl FillBgTilemapBufferRect_Palette0
	adds r5, 0x7
	orrs r5, r7
	lsls r5, 16
	lsrs r5, 16
	mov r3, r8
	str r3, [sp]
	str r3, [sp, 0x4]
	mov r0, r9
	adds r1, r5, 0
	ldr r2, [sp, 0x1C]
	adds r3, r4, 0
	bl FillBgTilemapBufferRect_Palette0
	add sp, 0x20
	pop {r3-r5}
	mov r8, r3
	mov r9, r4
	mov r10, r5
	pop {r4-r7}
	pop {r0}
	bx r0
	thumb_func_end sub_819645C

	thumb_func_start sub_81965D8
sub_81965D8: @ 81965D8
	push {lr}
	sub sp, 0x10
	str r1, [sp]
	mov r1, sp
	movs r3, 0
	strb r0, [r1, 0x4]
	mov r0, sp
	movs r1, 0x1
	strb r1, [r0, 0x5]
	movs r2, 0x20
	strb r2, [r0, 0x6]
	strb r1, [r0, 0x7]
	strb r2, [r0, 0x8]
	strb r1, [r0, 0x9]
	strb r3, [r0, 0xA]
	strb r3, [r0, 0xB]
	mov r3, sp
	ldrb r2, [r3, 0xC]
	subs r1, 0x11
	adds r0, r1, 0
	ands r0, r2
	strb r0, [r3, 0xC]
	mov r2, sp
	movs r3, 0xF
	movs r0, 0xA0
	strb r0, [r2, 0xC]
	ldrb r0, [r2, 0xD]
	ands r1, r0
	movs r0, 0x8
	orrs r1, r0
	strb r1, [r2, 0xD]
	ands r1, r3
	movs r0, 0xE0
	orrs r1, r0
	strb r1, [r2, 0xD]
	ldr r2, =gTextFlags
	ldrb r1, [r2]
	movs r0, 0x3
	negs r0, r0
	ands r0, r1
	strb r0, [r2]
	bl GetPlayerTextSpeedDelay
	adds r1, r0, 0
	lsls r1, 24
	lsrs r1, 24
	mov r0, sp
	movs r2, 0
	bl AddTextPrinter
	add sp, 0x10
	pop {r0}
	bx r0
	.pool
	thumb_func_end sub_81965D8

	thumb_func_start sub_8196648
sub_8196648: @ 8196648
	push {r4,lr}
	adds r4, r0, 0
	ldr r0, =gMain
	ldrh r1, [r0, 0x2C]
	movs r0, 0x1
	ands r0, r1
	cmp r0, 0
	beq _0819666C
	ldr r0, =gTextFlags
	ldrb r1, [r0]
	movs r2, 0x1
	orrs r1, r2
	strb r1, [r0]
	b _08196678
	.pool
_0819666C:
	ldr r2, =gTextFlags
	ldrb r1, [r2]
	movs r0, 0x2
	negs r0, r0
	ands r0, r1
	strb r0, [r2]
_08196678:
	bl RunTextPrinters
	lsls r0, r4, 24
	lsrs r0, 24
	bl IsTextPrinterActive
	lsls r0, 16
	lsrs r0, 16
	pop {r4}
	pop {r1}
	bx r1
	.pool
	thumb_func_end sub_8196648

	thumb_func_start sub_8196694
sub_8196694: @ 8196694
	push {lr}
	sub sp, 0x10
	lsls r0, 24
	lsrs r0, 24
	lsls r1, r0, 2
	adds r1, r0
	lsls r1, 3
	ldr r0, =gTasks + 0x8
	adds r2, r1, r0
	ldrh r0, [r2]
	adds r0, 0x1
	strh r0, [r2]
	lsls r0, 16
	asrs r0, 16
	cmp r0, 0x8
	ble _081966FC
	movs r1, 0
	strh r1, [r2]
	ldrh r0, [r2, 0x2]
	adds r0, 0x1
	strh r0, [r2, 0x2]
	lsls r0, 16
	asrs r0, 16
	cmp r0, 0x7
	ble _081966C8
	strh r1, [r2, 0x2]
_081966C8:
	movs r0, 0x2
	ldrsh r1, [r2, r0]
	lsls r1, 4
	ldr r0, =0x00000279
	adds r1, r0
	strh r1, [r2, 0x4]
	ldr r2, =0xfffff000
	adds r0, r2, 0
	orrs r1, r0
	lsls r1, 16
	lsrs r1, 16
	movs r0, 0x4
	str r0, [sp]
	str r0, [sp, 0x4]
	movs r0, 0x11
	str r0, [sp, 0x8]
	movs r0, 0x1
	str r0, [sp, 0xC]
	movs r0, 0
	movs r2, 0x1
	movs r3, 0xF
	bl WriteSequenceToBgTilemapBuffer
	movs r0, 0
	bl CopyBgTilemapBufferToVram
_081966FC:
	add sp, 0x10
	pop {r0}
	bx r0
	.pool
	thumb_func_end sub_8196694

	thumb_func_start sub_8196710
sub_8196710: @ 8196710
	ldr r1, =gSaveBlock1Ptr
	ldr r1, [r1]
	ldr r2, =0x000009ca
	adds r1, r2
	adds r1, r0
	ldrb r1, [r1]
	negs r0, r1
	orrs r0, r1
	lsrs r0, 31
	bx lr
	.pool
	thumb_func_end sub_8196710

	thumb_func_start sub_819672C
sub_819672C: @ 819672C
	push {lr}
	ldr r1, =gRematchTable
	lsls r0, 4
	adds r0, r1
	ldrh r2, [r0, 0xA]
	ldrh r1, [r0, 0xC]
	adds r0, r2, 0
	bl Overworld_GetMapHeaderByGroupAndId
	ldrb r0, [r0, 0x14]
	pop {r1}
	bx r1
	.pool
	thumb_func_end sub_819672C

	thumb_func_start sub_8196748
sub_8196748: @ 8196748
	push {r4-r6,lr}
	movs r5, 0
	movs r6, 0
	ldr r4, =gRematchTable
_08196750:
	ldrh r0, [r4]
	bl HasTrainerBeenFought
	lsls r0, 24
	cmp r0, 0
	beq _0819675E
	adds r6, 0x1
_0819675E:
	adds r4, 0x10
	adds r5, 0x1
	cmp r5, 0x3F
	bls _08196750
	adds r0, r6, 0
	pop {r4-r6}
	pop {r1}
	bx r1
	.pool
	thumb_func_end sub_8196748

	thumb_func_start sub_8196774
sub_8196774: @ 8196774
	push {r4-r7,lr}
	adds r7, r0, 0
	movs r4, 0
	movs r6, 0
	ldr r5, =gRematchTable
_0819677E:
	ldrh r0, [r5]
	bl HasTrainerBeenFought
	lsls r0, 24
	cmp r0, 0
	beq _0819679A
	cmp r6, r7
	bne _08196798
	adds r0, r4, 0
	b _081967A4
	.pool
_08196798:
	adds r6, 0x1
_0819679A:
	adds r5, 0x10
	adds r4, 0x1
	cmp r4, 0x4D
	bls _0819677E
	movs r0, 0x4E
_081967A4:
	pop {r4-r7}
	pop {r1}
	bx r1
	thumb_func_end sub_8196774

	thumb_func_start sub_81967AC
sub_81967AC: @ 81967AC
	push {r4-r7,lr}
	adds r6, r1, 0
	movs r7, 0
	bl sub_8196844
	adds r5, r0, 0
	ldr r0, =gUnknown_0203CD88
	strh r7, [r0]
	adds r0, r5, 0
	bl sub_8196710
	cmp r0, 0
	beq _081967EC
	adds r0, r5, 0
	bl sub_819672C
	ldr r1, =gMapHeader
	lsls r0, 16
	lsrs r0, 16
	ldrb r1, [r1, 0x14]
	cmp r0, r1
	bne _081967EC
	adds r0, r5, 0
	adds r1, r6, 0
	bl sub_8196864
	b _08196830
	.pool
_081967EC:
	adds r0, r5, 0
	bl sub_8196D74
	cmp r0, 0
	beq _0819680A
	adds r0, r5, 0
	adds r1, r6, 0
	bl sub_8196890
	adds r4, r0, 0
	movs r7, 0x1
	adds r0, r5, 0
	bl UpdateRematchIfDefeated
	b _08196832
_0819680A:
	bl Random
	lsls r0, 16
	lsrs r0, 16
	movs r1, 0x3
	bl __umodsi3
	lsls r0, 16
	cmp r0, 0
	beq _08196828
	adds r0, r5, 0
	adds r1, r6, 0
	bl sub_81968BC
	b _08196830
_08196828:
	adds r0, r5, 0
	adds r1, r6, 0
	bl sub_8196910
_08196830:
	adds r4, r0, 0
_08196832:
	adds r0, r5, 0
	adds r1, r4, 0
	adds r2, r6, 0
	bl sub_81969E0
	adds r0, r7, 0
	pop {r4-r7}
	pop {r1}
	bx r1
	thumb_func_end sub_81967AC

	thumb_func_start sub_8196844
sub_8196844: @ 8196844
	push {lr}
	adds r3, r0, 0
	movs r2, 0
	ldr r1, =gUnknown_0860DEB8
_0819684C:
	ldrh r0, [r1]
	cmp r0, r3
	beq _0819685C
	adds r1, 0x14
	adds r2, 0x1
	b _0819684C
	.pool
_0819685C:
	adds r0, r2, 0
	pop {r1}
	bx r1
	thumb_func_end sub_8196844

	thumb_func_start sub_8196864
sub_8196864: @ 8196864
	ldr r2, =gUnknown_0860DEB8
	lsls r1, r0, 2
	adds r1, r0
	lsls r1, 2
	adds r1, r2
	ldrh r1, [r1, 0xE]
	movs r2, 0xFF
	lsrs r0, r1, 8
	subs r0, 0x1
	ands r1, r2
	subs r1, 0x1
	ldr r2, =gUnknown_0860EA2C
	lsls r0, 2
	adds r0, r2
	lsls r1, 3
	ldr r0, [r0]
	adds r0, r1
	bx lr
	.pool
	thumb_func_end sub_8196864

	thumb_func_start sub_8196890
sub_8196890: @ 8196890
	ldr r2, =gUnknown_0860DEB8
	lsls r1, r0, 2
	adds r1, r0
	lsls r1, 2
	adds r1, r2
	ldrh r1, [r1, 0x10]
	movs r2, 0xFF
	lsrs r0, r1, 8
	subs r0, 0x1
	ands r1, r2
	subs r1, 0x1
	ldr r2, =gUnknown_0860EA2C
	lsls r0, 2
	adds r0, r2
	lsls r1, 3
	ldr r0, [r0]
	adds r0, r1
	bx lr
	.pool
	thumb_func_end sub_8196890

	thumb_func_start sub_81968BC
sub_81968BC: @ 81968BC
	push {r4,lr}
	adds r4, r0, 0
	bl Random
	lsls r0, 16
	lsrs r0, 16
	movs r1, 0x3
	bl __umodsi3
	lsls r0, 16
	ldr r2, =gUnknown_0860DEB8
	lsrs r0, 15
	lsls r1, r4, 2
	adds r1, r4
	lsls r1, 2
	adds r0, r1
	adds r2, 0x4
	adds r0, r2
	ldrh r4, [r0]
	cmp r4, 0
	bne _081968EC
	movs r0, 0
	bl SpriteCallbackDummy
_081968EC:
	movs r1, 0xFF
	lsrs r0, r4, 8
	subs r0, 0x1
	ands r4, r1
	subs r1, r4, 0x1
	ldr r2, =gUnknown_0860EA20
	lsls r0, 2
	adds r0, r2
	lsls r1, 3
	ldr r0, [r0]
	adds r0, r1
	pop {r4}
	pop {r1}
	bx r1
	.pool
	thumb_func_end sub_81968BC

	thumb_func_start sub_8196910
sub_8196910: @ 8196910
	push {r4-r7,lr}
	sub sp, 0x4
	adds r6, r0, 0
	bl Random
	lsls r0, 16
	lsrs r0, 16
	movs r1, 0x1
	ands r0, r1
	cmp r0, 0
	bne _081969AC
	movs r5, 0
	movs r4, 0
	lsls r7, r6, 2
_0819692C:
	lsls r0, r4, 16
	lsrs r0, 16
	mov r1, sp
	bl sub_8196E04
	lsls r0, 16
	lsrs r0, 16
	cmp r0, 0x1
	bls _08196940
	adds r5, 0x1
_08196940:
	adds r4, 0x1
	cmp r4, 0x6
	ble _0819692C
	cmp r5, 0
	beq _081969AC
	bl Random
	lsls r0, 16
	lsrs r0, 16
	adds r1, r5, 0
	bl __modsi3
	adds r5, r0, 0
	movs r4, 0
	b _08196962
_0819695E:
	subs r5, 0x1
_08196960:
	adds r4, 0x1
_08196962:
	cmp r4, 0x6
	bgt _08196980
	lsls r0, r4, 16
	lsrs r0, 16
	mov r1, sp
	bl sub_8196E04
	ldr r1, =gUnknown_0203CD88
	strh r0, [r1, 0x2]
	lsls r0, 16
	lsrs r0, 16
	cmp r0, 0x1
	bls _08196960
	cmp r5, 0
	bne _0819695E
_08196980:
	ldr r0, =gUnknown_0203CD88
	strh r4, [r0]
	ldr r1, =gUnknown_0860DEB8
	adds r0, r7, r6
	lsls r0, 2
	adds r0, r1
	ldrb r0, [r0, 0xC]
	subs r2, r0, 0x1
	ldr r1, =gUnknown_0860EA34
	ldr r0, [sp]
	lsls r0, 2
	adds r0, r1
	lsls r1, r2, 3
	ldr r0, [r0]
	adds r0, r1
	b _081969D0
	.pool
_081969AC:
	ldr r1, =gUnknown_0860DEB8
	lsls r0, r6, 2
	adds r0, r6
	lsls r0, 2
	adds r0, r1
	ldrh r2, [r0, 0xA]
	lsrs r1, r2, 8
	subs r1, 0x1
	str r1, [sp]
	movs r0, 0xFF
	ands r0, r2
	subs r2, r0, 0x1
	ldr r0, =gUnknown_0860EA34
	lsls r1, 2
	adds r1, r0
	lsls r2, 3
	ldr r0, [r1]
	adds r0, r2
_081969D0:
	add sp, 0x4
	pop {r4-r7}
	pop {r1}
	bx r1
	.pool
	thumb_func_end sub_8196910

	thumb_func_start sub_81969E0
sub_81969E0: @ 81969E0
	push {r4,r5,lr}
	adds r4, r1, 0
	adds r5, r2, 0
	adds r1, r4, 0x4
	bl sub_81969FC
	ldr r1, [r4]
	adds r0, r5, 0
	bl StringExpandPlaceholders
	pop {r4,r5}
	pop {r0}
	bx r0
	thumb_func_end sub_81969E0

	thumb_func_start sub_81969FC
sub_81969FC: @ 81969FC
	push {r4-r7,lr}
	adds r7, r0, 0
	adds r6, r1, 0
	movs r4, 0
	ldr r5, =gUnknown_0860EFA0
_08196A06:
	adds r1, r6, r4
	movs r0, 0
	ldrsb r0, [r1, r0]
	cmp r0, 0
	blt _08196A1A
	adds r1, r0, 0
	ldr r2, [r5]
	adds r0, r7, 0
	bl sub_8196A2C
_08196A1A:
	adds r5, 0x4
	adds r4, 0x1
	cmp r4, 0x2
	ble _08196A06
	pop {r4-r7}
	pop {r0}
	bx r0
	.pool
	thumb_func_end sub_81969FC

	thumb_func_start sub_8196A2C
sub_8196A2C: @ 8196A2C
	push {lr}
	ldr r3, =gUnknown_0860EFAC
	lsls r1, 2
	adds r1, r3
	ldr r3, [r1]
	adds r1, r2, 0
	bl _call_via_r3
	pop {r0}
	bx r0
	.pool
	thumb_func_end sub_8196A2C

	thumb_func_start sub_8196A44
sub_8196A44: @ 8196A44
	push {r4-r6,lr}
	adds r5, r1, 0
	ldr r2, =gUnknown_0860DEB8
	lsls r1, r0, 2
	adds r1, r0
	lsls r1, 2
	adds r1, r2
	ldrh r4, [r1]
	movs r2, 0
	ldr r3, =gUnknown_0860EFC4
	adds r6, r3, 0
_08196A5A:
	lsls r1, r2, 3
	ldrh r0, [r3]
	cmp r0, r4
	bne _08196A78
	adds r0, r6, 0x4
	adds r0, r1, r0
	ldr r1, [r0]
	adds r0, r5, 0
	bl StringCopy
	b _08196A90
	.pool
_08196A78:
	adds r3, 0x8
	adds r2, 0x1
	cmp r2, 0x5
	bls _08196A5A
	lsls r1, r4, 2
	adds r1, r4
	lsls r1, 3
	ldr r0, =gTrainers + 0x4 @ name offset
	adds r1, r0
	adds r0, r5, 0
	bl StringCopy
_08196A90:
	pop {r4-r6}
	pop {r0}
	bx r0
	.pool
	thumb_func_end sub_8196A44

	thumb_func_start sub_8196A9C
sub_8196A9C: @ 8196A9C
	push {r4,lr}
	adds r4, r1, 0
	bl sub_819672C
	adds r1, r0, 0
	lsls r1, 16
	lsrs r1, 16
	adds r0, r4, 0
	movs r2, 0
	bl GetMapName
	pop {r4}
	pop {r0}
	bx r0
	thumb_func_end sub_8196A9C

	thumb_func_start sub_8196AB8
sub_8196AB8: @ 8196AB8
	push {lr}
	bl Random
	lsls r0, 16
	lsrs r0, 16
	movs r1, 0x64
	bl __umodsi3
	lsls r0, 16
	lsrs r1, r0, 16
	cmp r1, 0x13
	bgt _08196AD4
	movs r0, 0
	b _08196B4A
_08196AD4:
	adds r0, r1, 0
	subs r0, 0x14
	cmp r0, 0x13
	bhi _08196AE0
	movs r0, 0x1
	b _08196B4A
_08196AE0:
	adds r0, r1, 0
	subs r0, 0x28
	cmp r0, 0x9
	bhi _08196AEC
	movs r0, 0x2
	b _08196B4A
_08196AEC:
	adds r0, r1, 0
	subs r0, 0x32
	cmp r0, 0x9
	bhi _08196AF8
	movs r0, 0x3
	b _08196B4A
_08196AF8:
	adds r0, r1, 0
	subs r0, 0x3C
	cmp r0, 0x9
	bhi _08196B04
	movs r0, 0x4
	b _08196B4A
_08196B04:
	adds r0, r1, 0
	subs r0, 0x46
	cmp r0, 0x9
	bhi _08196B10
	movs r0, 0x5
	b _08196B4A
_08196B10:
	adds r0, r1, 0
	subs r0, 0x50
	cmp r0, 0x4
	bhi _08196B1C
	movs r0, 0x6
	b _08196B4A
_08196B1C:
	adds r0, r1, 0
	subs r0, 0x55
	cmp r0, 0x4
	bhi _08196B28
	movs r0, 0x7
	b _08196B4A
_08196B28:
	adds r0, r1, 0
	subs r0, 0x5A
	cmp r0, 0x3
	bhi _08196B34
	movs r0, 0x8
	b _08196B4A
_08196B34:
	adds r0, r1, 0
	subs r0, 0x5E
	cmp r0, 0x3
	bhi _08196B40
	movs r0, 0x9
	b _08196B4A
_08196B40:
	cmp r1, 0x62
	beq _08196B48
	movs r0, 0xB
	b _08196B4A
_08196B48:
	movs r0, 0xA
_08196B4A:
	pop {r1}
	bx r1
	thumb_func_end sub_8196AB8

	thumb_func_start sub_8196B50
sub_8196B50: @ 8196B50
	push {lr}
	bl Random
	lsls r0, 16
	lsrs r0, 16
	movs r1, 0x64
	bl __umodsi3
	lsls r0, 16
	lsrs r1, r0, 16
	cmp r1, 0x3B
	bgt _08196B6C
	movs r0, 0
	b _08196B92
_08196B6C:
	adds r0, r1, 0
	subs r0, 0x3C
	cmp r0, 0x1D
	bhi _08196B78
	movs r0, 0x1
	b _08196B92
_08196B78:
	adds r0, r1, 0
	subs r0, 0x5A
	cmp r0, 0x4
	bhi _08196B84
	movs r0, 0x2
	b _08196B92
_08196B84:
	adds r0, r1, 0
	subs r0, 0x5F
	cmp r0, 0x3
	bls _08196B90
	movs r0, 0x4
	b _08196B92
_08196B90:
	movs r0, 0x3
_08196B92:
	pop {r1}
	bx r1
	thumb_func_end sub_8196B50

	thumb_func_start sub_8196B98
sub_8196B98: @ 8196B98
	push {r4-r7,lr}
	mov r7, r8
	push {r7}
	sub sp, 0x4
	adds r2, r0, 0
	mov r8, r1
	movs r3, 0
	ldr r0, =gWildMonHeaders
	ldrb r1, [r0]
	adds r7, r0, 0
	cmp r1, 0xFF
	beq _08196C5C
	ldr r1, =gRematchTable
	lsls r0, r2, 4
	adds r2, r0, r1
	ldrh r4, [r2, 0xA]
	adds r1, r7, 0
_08196BBA:
	ldrb r0, [r1]
	cmp r0, r4
	bne _08196BC8
	ldrb r0, [r1, 0x1]
	ldrh r5, [r2, 0xC]
	cmp r0, r5
	beq _08196BD2
_08196BC8:
	adds r1, 0x14
	adds r3, 0x1
	ldrb r0, [r1]
	cmp r0, 0xFF
	bne _08196BBA
_08196BD2:
	adds r1, r7, 0
	lsls r0, r3, 2
	adds r0, r3
	lsls r5, r0, 2
	adds r0, r5, r1
	ldrb r0, [r0]
	cmp r0, 0xFF
	beq _08196C5C
	movs r6, 0
	adds r0, r1, 0x4
	adds r0, r5, r0
	ldr r4, [r0]
	cmp r4, 0
	beq _08196C02
	bl sub_8196AB8
	lsls r0, 24
	mov r2, sp
	ldr r1, [r4, 0x4]
	lsrs r0, 22
	adds r0, r1
	ldrh r0, [r0, 0x2]
	strh r0, [r2]
	movs r6, 0x1
_08196C02:
	adds r0, r7, 0
	adds r0, 0x8
	adds r0, r5, r0
	ldr r4, [r0]
	cmp r4, 0
	beq _08196C26
	bl sub_8196B50
	lsls r0, 24
	lsls r1, r6, 1
	mov r3, sp
	adds r2, r3, r1
	ldr r1, [r4, 0x4]
	lsrs r0, 22
	adds r0, r1
	ldrh r0, [r0, 0x2]
	strh r0, [r2]
	adds r6, 0x1
_08196C26:
	cmp r6, 0
	beq _08196C5C
	bl Random
	lsls r0, 16
	lsrs r0, 16
	adds r1, r6, 0
	bl __modsi3
	lsls r0, 1
	add r0, sp
	ldrh r1, [r0]
	movs r0, 0xB
	muls r1, r0
	ldr r0, =gSpeciesNames
	adds r1, r0
	mov r0, r8
	bl StringCopy
	b _08196C62
	.pool
_08196C5C:
	movs r0, 0xFF
	mov r5, r8
	strb r0, [r5]
_08196C62:
	add sp, 0x4
	pop {r3}
	mov r8, r3
	pop {r4-r7}
	pop {r0}
	bx r0
	thumb_func_end sub_8196B98

	thumb_func_start sub_8196C70
sub_8196C70: @ 8196C70
	push {r4-r7,lr}
	adds r7, r1, 0
	ldr r2, =gUnknown_0860DEB8
	lsls r1, r0, 2
	adds r1, r0
	lsls r1, 2
	adds r1, r2
	ldrh r0, [r1]
	bl GetLastBeatenRematchTrainerId
	lsls r0, 16
	lsrs r0, 16
	ldr r5, =gTrainers
	lsls r4, r0, 2
	adds r4, r0
	lsls r4, 3
	adds r0, r5, 0
	adds r0, 0x24
	adds r0, r4, r0
	ldr r6, [r0]
	bl Random
	lsls r0, 16
	lsrs r0, 16
	adds r4, r5
	adds r1, r4, 0
	adds r1, 0x20
	ldrb r1, [r1]
	bl __modsi3
	lsls r0, 24
	lsrs r0, 24
	ldrb r1, [r4]
	cmp r1, 0x1
	beq _08196CD4
	cmp r1, 0x1
	ble _08196CC2
	cmp r1, 0x2
	beq _08196CD0
	cmp r1, 0x3
	beq _08196CD4
_08196CC2:
	lsls r0, 3
	b _08196CD6
	.pool
_08196CD0:
	lsls r0, 3
	b _08196CD6
_08196CD4:
	lsls r0, 4
_08196CD6:
	adds r0, r6
	ldrh r1, [r0, 0x4]
	movs r0, 0xB
	muls r1, r0
	ldr r0, =gSpeciesNames
	adds r1, r0
	adds r0, r7, 0
	bl StringCopy
	pop {r4-r7}
	pop {r0}
	bx r0
	.pool
	thumb_func_end sub_8196C70

	thumb_func_start sub_8196CF4
sub_8196CF4: @ 8196CF4
	push {lr}
	adds r0, r1, 0
	ldr r2, =gUnknown_0860EFF4
	ldr r1, =gUnknown_0203CD88
	ldrh r1, [r1]
	lsls r1, 2
	adds r1, r2
	ldr r1, [r1]
	bl StringCopy
	pop {r0}
	bx r0
	.pool
	thumb_func_end sub_8196CF4

	thumb_func_start sub_8196D14
sub_8196D14: @ 8196D14
	push {r4-r6,lr}
	adds r5, r1, 0
	movs r4, 0
	ldr r0, =gUnknown_0203CD88
	ldrh r1, [r0, 0x2]
	adds r6, r0, 0
	cmp r1, 0
	beq _08196D34
_08196D24:
	adds r0, r1, 0
	movs r1, 0xA
	bl __divsi3
	adds r1, r0, 0
	adds r4, 0x1
	cmp r1, 0
	bne _08196D24
_08196D34:
	ldrh r1, [r6, 0x2]
	lsls r3, r4, 24
	lsrs r3, 24
	adds r0, r5, 0
	movs r2, 0
	bl ConvertIntToDecimalStringN
	pop {r4-r6}
	pop {r0}
	bx r0
	.pool
	thumb_func_end sub_8196D14

	thumb_func_start sub_8196D4C
sub_8196D4C: @ 8196D4C
	push {r4,r5,lr}
	movs r4, 0
	ldr r5, =gUnknown_0860F010
	b _08196D5C
	.pool
_08196D58:
	adds r5, 0x2
	adds r4, 0x1
_08196D5C:
	cmp r4, 0x7
	bhi _08196D6C
	ldrh r0, [r5]
	bl FlagGet
	lsls r0, 24
	cmp r0, 0
	bne _08196D58
_08196D6C:
	adds r0, r4, 0
	pop {r4,r5}
	pop {r1}
	bx r1
	thumb_func_end sub_8196D4C

	thumb_func_start sub_8196D74
sub_8196D74: @ 8196D74
	push {r4-r7,lr}
	mov r7, r9
	mov r6, r8
	push {r6,r7}
	adds r7, r0, 0
	bl sub_8196D4C
	cmp r0, 0x4
	ble _08196DF4
	bl RtcGetLocalDayCount
	adds r4, r0, 0
	ldr r0, =gSaveBlock2Ptr
	ldr r0, [r0]
	adds r0, 0xA
	bl GetTrainerId
	adds r6, r0, 0
	ldr r0, =0x0000ffff
	ands r6, r0
	ldr r0, =gSaveBlock1Ptr
	ldr r0, [r0]
	ldr r1, =0x00002e6a
	adds r0, r1
	ldrh r5, [r0]
	bl sub_8196748
	mov r9, r0
	movs r0, 0xD
	mov r1, r9
	muls r1, r0
	adds r0, r1, 0
	movs r1, 0xA
	bl __divsi3
	mov r8, r0
	movs r0, 0x9
	bl GetGameStat
	eors r4, r5
	eors r5, r0
	adds r4, r5
	eors r4, r6
	adds r0, r4, 0
	mov r1, r8
	bl __modsi3
	cmp r0, r9
	bge _08196DF4
	bl sub_8196774
	cmp r0, r7
	bne _08196DF4
	movs r0, 0x1
	b _08196DF6
	.pool
_08196DF4:
	movs r0, 0
_08196DF6:
	pop {r3,r4}
	mov r8, r3
	mov r9, r4
	pop {r4-r7}
	pop {r1}
	bx r1
	thumb_func_end sub_8196D74

	thumb_func_start sub_8196E04
sub_8196E04: @ 8196E04
	push {r4-r6,lr}
	adds r5, r1, 0
	lsls r0, 16
	lsrs r0, 16
	movs r4, 0
	cmp r0, 0x6
	bls _08196E14
	b _08196F7E
_08196E14:
	lsls r0, 2
	ldr r1, =_08196E24
	adds r0, r1
	ldr r0, [r0]
	mov pc, r0
	.pool
	.align 2, 0
_08196E24:
	.4byte _08196E9C
	.4byte _08196E40
	.4byte _08196ED0
	.4byte _08196F38
	.4byte _08196E74
	.4byte _08196F04
	.4byte _08196F60
_08196E40:
	movs r3, 0
	ldr r0, =gSaveBlock2Ptr
	ldr r0, [r0]
	ldr r1, =0x00000d14
	adds r0, r1
_08196E4A:
	lsls r1, r3, 2
	adds r3, 0x1
	adds r1, r0
	movs r2, 0x1
_08196E52:
	ldrh r6, [r1]
	cmp r4, r6
	bcs _08196E5A
	ldrh r4, [r1]
_08196E5A:
	adds r1, 0x2
	subs r2, 0x1
	cmp r2, 0
	bge _08196E52
	cmp r3, 0x1
	ble _08196E4A
	movs r0, 0x3
	b _08196F7C
	.pool
_08196E74:
	ldr r0, =gSaveBlock2Ptr
	ldr r0, [r0]
	ldr r1, =0x00000e08
	adds r0, r1
	movs r3, 0x1
_08196E7E:
	ldrh r6, [r0]
	cmp r4, r6
	bcs _08196E86
	ldrh r4, [r0]
_08196E86:
	adds r0, 0x2
	subs r3, 0x1
	cmp r3, 0
	bge _08196E7E
	movs r0, 0x4
	b _08196F7C
	.pool
_08196E9C:
	movs r3, 0
	ldr r0, =gSaveBlock2Ptr
	ldr r0, [r0]
	movs r1, 0xCF
	lsls r1, 4
	adds r0, r1
_08196EA8:
	lsls r1, r3, 2
	adds r3, 0x1
	adds r1, r0
	movs r2, 0x1
_08196EB0:
	ldrh r6, [r1]
	cmp r4, r6
	bcs _08196EB8
	ldrh r4, [r1]
_08196EB8:
	adds r1, 0x2
	subs r2, 0x1
	cmp r2, 0
	bge _08196EB0
	movs r2, 0x2
	cmp r3, 0x3
	ble _08196EA8
	str r2, [r5]
	b _08196F7E
	.pool
_08196ED0:
	movs r3, 0
	ldr r0, =gSaveBlock2Ptr
	ldr r0, [r0]
	movs r1, 0xDD
	lsls r1, 4
	adds r0, r1
_08196EDC:
	lsls r1, r3, 2
	adds r3, 0x1
	adds r1, r0
	movs r2, 0x1
_08196EE4:
	ldrh r6, [r1]
	cmp r4, r6
	bcs _08196EEC
	ldrh r4, [r1]
_08196EEC:
	adds r1, 0x2
	subs r2, 0x1
	cmp r2, 0
	bge _08196EE4
	movs r2, 0x2
	cmp r3, 0x1
	ble _08196EDC
	str r2, [r5]
	b _08196F7E
	.pool
_08196F04:
	movs r3, 0
	ldr r0, =gSaveBlock2Ptr
	ldr r0, [r0]
	ldr r1, =0x00000dea
	adds r0, r1
_08196F0E:
	lsls r1, r3, 2
	adds r3, 0x1
	adds r1, r0
	movs r2, 0x1
_08196F16:
	ldrh r6, [r1]
	cmp r4, r6
	bcs _08196F1E
	ldrh r4, [r1]
_08196F1E:
	adds r1, 0x2
	subs r2, 0x1
	cmp r2, 0
	bge _08196F16
	movs r2, 0x2
	cmp r3, 0x1
	ble _08196F0E
	str r2, [r5]
	b _08196F7E
	.pool
_08196F38:
	ldr r0, =gSaveBlock2Ptr
	ldr r0, [r0]
	ldr r1, =0x00000dde
	adds r0, r1
	movs r3, 0x1
_08196F42:
	ldrh r6, [r0]
	cmp r4, r6
	bcs _08196F4A
	ldrh r4, [r0]
_08196F4A:
	adds r0, 0x2
	subs r3, 0x1
	cmp r3, 0
	bge _08196F42
	movs r3, 0x2
	str r3, [r5]
	b _08196F7E
	.pool
_08196F60:
	ldr r0, =gSaveBlock2Ptr
	ldr r0, [r0]
	ldr r1, =0x00000e1e
	adds r0, r1
	movs r3, 0x1
_08196F6A:
	ldrh r6, [r0]
	cmp r4, r6
	bcs _08196F72
	ldrh r4, [r0]
_08196F72:
	adds r0, 0x2
	subs r3, 0x1
	cmp r3, 0
	bge _08196F6A
	movs r0, 0x5
_08196F7C:
	str r0, [r5]
_08196F7E:
	adds r0, r4, 0
	pop {r4-r6}
	pop {r1}
	bx r1
	.pool
	thumb_func_end sub_8196E04

	thumb_func_start sub_8196F90
sub_8196F90: @ 8196F90
	push {r4,lr}
	lsls r0, 16
	lsrs r4, r0, 16
	cmp r4, 0x9
	bhi _08196F9E
	movs r0, 0
	b _0819707A
_08196F9E:
	cmp r4, 0x13
	bhi _08196FA6
	movs r0, 0x1
	b _0819707A
_08196FA6:
	cmp r4, 0x1D
	bhi _08196FAE
	movs r0, 0x2
	b _0819707A
_08196FAE:
	cmp r4, 0x27
	bhi _08196FB6
	movs r0, 0x3
	b _0819707A
_08196FB6:
	cmp r4, 0x31
	bhi _08196FBE
	movs r0, 0x4
	b _0819707A
_08196FBE:
	cmp r4, 0x3B
	bhi _08196FC6
	movs r0, 0x5
	b _0819707A
_08196FC6:
	cmp r4, 0x45
	bhi _08196FCE
	movs r0, 0x6
	b _0819707A
_08196FCE:
	cmp r4, 0x4F
	bhi _08196FD6
	movs r0, 0x7
	b _0819707A
_08196FD6:
	cmp r4, 0x59
	bhi _08196FDE
	movs r0, 0x8
	b _0819707A
_08196FDE:
	cmp r4, 0x63
	bhi _08196FE6
	movs r0, 0x9
	b _0819707A
_08196FE6:
	cmp r4, 0x6D
	bhi _08196FEE
	movs r0, 0xA
	b _0819707A
_08196FEE:
	cmp r4, 0x77
	bhi _08196FF6
	movs r0, 0xB
	b _0819707A
_08196FF6:
	cmp r4, 0x81
	bhi _08196FFE
	movs r0, 0xC
	b _0819707A
_08196FFE:
	cmp r4, 0x8B
	bhi _08197006
	movs r0, 0xD
	b _0819707A
_08197006:
	cmp r4, 0x95
	bhi _0819700E
	movs r0, 0xE
	b _0819707A
_0819700E:
	cmp r4, 0x9F
	bhi _08197016
	movs r0, 0xF
	b _0819707A
_08197016:
	cmp r4, 0xA9
	bhi _0819701E
	movs r0, 0x10
	b _0819707A
_0819701E:
	cmp r4, 0xB3
	bhi _08197026
	movs r0, 0x11
	b _0819707A
_08197026:
	cmp r4, 0xBD
	bhi _0819702E
	movs r0, 0x12
	b _0819707A
_0819702E:
	cmp r4, 0xC7
	bls _08197078
	movs r0, 0xCD
	lsls r0, 1
	bl SpeciesToNationalPokedexNum
	lsls r0, 16
	lsrs r0, 16
	movs r1, 0x1
	bl GetSetPokedexFlag
	lsls r0, 24
	cmp r0, 0
	beq _08197050
	subs r0, r4, 0x1
	lsls r0, 16
	lsrs r4, r0, 16
_08197050:
	ldr r0, =0x00000199
	bl SpeciesToNationalPokedexNum
	lsls r0, 16
	lsrs r0, 16
	movs r1, 0x1
	bl GetSetPokedexFlag
	lsls r0, 24
	cmp r0, 0
	beq _0819706C
	subs r0, r4, 0x1
	lsls r0, 16
	lsrs r4, r0, 16
_0819706C:
	cmp r4, 0xC7
	bls _08197078
	movs r0, 0x14
	b _0819707A
	.pool
_08197078:
	movs r0, 0x13
_0819707A:
	pop {r4}
	pop {r1}
	bx r1
	thumb_func_end sub_8196F90

	thumb_func_start sub_8197080
sub_8197080: @ 8197080
	push {r4-r7,lr}
	mov r7, r10
	mov r6, r9
	mov r5, r8
	push {r5-r7}
	mov r8, r0
	movs r0, 0xFA
	lsls r0, 2
	bl Alloc
	adds r7, r0, 0
	cmp r7, 0
	bne _081970A2
	movs r0, 0xFF
	mov r1, r8
	strb r0, [r1]
	b _0819715C
_081970A2:
	movs r0, 0
	bl GetHoennPokedexCount
	lsls r0, 16
	lsrs r4, r0, 16
	movs r0, 0x1
	bl GetHoennPokedexCount
	lsls r0, 16
	lsrs r6, r0, 16
	ldr r0, =gStringVar1
	mov r10, r0
	adds r1, r4, 0
	movs r2, 0
	movs r3, 0x3
	bl ConvertIntToDecimalStringN
	ldr r1, =gStringVar2
	mov r9, r1
	mov r0, r9
	adds r1, r6, 0
	movs r2, 0
	movs r3, 0x3
	bl ConvertIntToDecimalStringN
	adds r0, r6, 0
	bl sub_8196F90
	adds r4, r0, 0
	lsls r4, 24
	lsrs r4, 24
	ldr r1, =gUnknown_082A5C9C
	adds r0, r7, 0
	bl StringCopy
	adds r5, r0, 0
	movs r6, 0xFB
	strb r6, [r5]
	adds r5, 0x1
	ldr r1, =gUnknown_082A5D2C
	adds r0, r5, 0
	bl StringCopy
	adds r5, r0, 0
	strb r6, [r5]
	adds r5, 0x1
	ldr r0, =gUnknown_0860F020
	lsls r4, 2
	adds r4, r0
	ldr r1, [r4]
	adds r0, r5, 0
	bl StringCopy
	mov r0, r8
	adds r1, r7, 0
	bl StringExpandPlaceholders
	adds r5, r0, 0
	bl IsNationalPokedexEnabled
	cmp r0, 0
	beq _08197156
	strb r6, [r5]
	adds r5, 0x1
	movs r0, 0
	bl GetNationalPokedexCount
	lsls r0, 16
	lsrs r4, r0, 16
	movs r0, 0x1
	bl GetNationalPokedexCount
	lsls r0, 16
	lsrs r6, r0, 16
	mov r0, r10
	adds r1, r4, 0
	movs r2, 0
	movs r3, 0x3
	bl ConvertIntToDecimalStringN
	mov r0, r9
	adds r1, r6, 0
	movs r2, 0
	movs r3, 0x3
	bl ConvertIntToDecimalStringN
	ldr r1, =gUnknown_082A633D
	adds r0, r5, 0
	bl StringExpandPlaceholders
_08197156:
	adds r0, r7, 0
	bl Free
_0819715C:
	pop {r3-r5}
	mov r8, r3
	mov r9, r4
	mov r10, r5
	pop {r4-r7}
	pop {r0}
	bx r0
	.pool

	thumb_func_end sub_8197080
	thumb_func_start sub_8197184
sub_8197184: @ 8197184
	push {r4,r5,lr}
	adds r4, r1, 0
	adds r5, r2, 0
	lsls r0, 24
	lsrs r0, 24
	movs r1, 0
	bl GetWindowAttribute
	lsls r0, 24
	lsrs r0, 24
	ldr r1, =gUnknown_0860EA6C
	movs r2, 0x80
	lsls r2, 1
	lsls r4, 16
	lsrs r4, 16
	adds r3, r4, 0
	bl LoadBgTiles
	ldr r0, =gUnknown_0860EA4C
	lsls r5, 20
	lsrs r5, 16
	adds r1, r5, 0
	movs r2, 0x20
	bl LoadPalette
	pop {r4,r5}
	pop {r0}
	bx r0
	.pool
	thumb_func_end sub_8197184

	thumb_func_start sub_81971C4
sub_81971C4: @ 81971C4
	push {lr}
	bl sub_819645C
	pop {r0}
	bx r0
	thumb_func_end sub_81971C4

	.align 2, 0 @ Don't pad with nop.<|MERGE_RESOLUTION|>--- conflicted
+++ resolved
@@ -4,184 +4,6 @@
 	.syntax unified
 
 	.text
-
-<<<<<<< HEAD
-	thumb_func_start sub_8195C7C
-sub_8195C7C: @ 8195C7C
-	push {r4-r7,lr}
-	ldr r4, =gSaveBlock2Ptr
-	ldr r0, [r4]
-	ldr r1, =0x00000ca9
-	adds r0, r1
-	ldrb r0, [r0]
-	lsls r0, 30
-	lsrs r7, r0, 30
-	ldr r0, =0x000040ce
-	bl VarGet
-	lsls r0, 24
-	ldr r4, [r4]
-	lsls r1, r7, 1
-	lsrs r5, r0, 22
-	adds r1, r5
-	ldr r3, =0x00000dc8
-	adds r6, r4, r3
-	adds r3, r6, r1
-	ldrh r2, [r3]
-	ldr r0, =0x0000270e
-	cmp r2, r0
-	bhi _08195CCA
-	adds r2, 0x1
-	strh r2, [r3]
-	movs r3, 0xDD
-	lsls r3, 4
-	adds r0, r4, r3
-	adds r1, r0, r1
-	adds r0, r5, 0
-	ldrh r3, [r1]
-	cmp r7, r3
-	bls _08195CC0
-	adds r0, 0x2
-_08195CC0:
-	adds r0, r6, r0
-	ldrh r0, [r0]
-	cmp r0, 0
-	beq _08195CCA
-	strh r2, [r1]
-_08195CCA:
-	pop {r4-r7}
-	pop {r0}
-	bx r0
-	.pool
-	thumb_func_end sub_8195C7C
-
-	thumb_func_start sub_8195CE4
-sub_8195CE4: @ 8195CE4
-	push {r4,lr}
-	ldr r4, =gSaveBlock2Ptr
-	ldr r0, [r4]
-	ldr r1, =gSpecialVar_0x8005
-	ldrh r1, [r1]
-	ldr r2, =0x00000ca8
-	adds r0, r2
-	strb r1, [r0]
-	movs r0, 0x80
-	lsls r0, 7
-	movs r1, 0
-	bl VarSet
-	ldr r1, [r4]
-	ldr r0, =0x00000ca9
-	adds r1, r0
-	ldrb r0, [r1]
-	movs r2, 0x4
-	orrs r0, r2
-	strb r0, [r1]
-	bl sub_81A4C30
-	pop {r4}
-	pop {r0}
-	bx r0
-	.pool
-	thumb_func_end sub_8195CE4
-
-	thumb_func_start sub_8195D28
-sub_8195D28: @ 8195D28
-	push {r4,r5,lr}
-	ldr r0, =0x000040ce
-	bl VarGet
-	lsls r0, 16
-	ldr r4, =gSaveBlock2Ptr
-	ldr r2, [r4]
-	ldr r3, =0x00000ca9
-	adds r1, r2, r3
-	ldrb r1, [r1]
-	lsls r1, 30
-	lsrs r1, 29
-	lsrs r0, 14
-	adds r1, r0
-	ldr r0, =0x00000dc8
-	adds r2, r0
-	adds r2, r1
-	ldrh r0, [r2]
-	cmp r0, 0x29
-	bls _08195D88
-	bl Random
-	ldr r4, [r4]
-	ldr r5, =gUnknown_0860DE84
-	lsls r0, 16
-	lsrs r0, 16
-	movs r1, 0x9
-	bl __umodsi3
-	lsls r0, 16
-	lsrs r0, 15
-	adds r0, r5
-	ldrh r0, [r0]
-	ldr r1, =0x00000dc6
-	adds r4, r1
-	b _08195DA6
-	.pool
-_08195D88:
-	bl Random
-	ldr r4, [r4]
-	ldr r5, =gUnknown_0860DE78
-	lsls r0, 16
-	lsrs r0, 16
-	movs r1, 0x6
-	bl __umodsi3
-	lsls r0, 16
-	lsrs r0, 15
-	adds r0, r5
-	ldrh r0, [r0]
-	ldr r3, =0x00000dc6
-	adds r4, r3
-_08195DA6:
-	strh r0, [r4]
-	pop {r4,r5}
-	pop {r0}
-	bx r0
-	.pool
-	thumb_func_end sub_8195D28
-
-	thumb_func_start sub_8195DB8
-sub_8195DB8: @ 8195DB8
-	push {r4,r5,lr}
-	ldr r4, =gSaveBlock2Ptr
-	ldr r0, [r4]
-	ldr r1, =0x00000dc6
-	adds r0, r1
-	ldrh r0, [r0]
-	movs r1, 0x1
-	bl AddBagItem
-	lsls r0, 24
-	lsrs r5, r0, 24
-	cmp r5, 0x1
-	bne _08195E00
-	ldr r0, [r4]
-	ldr r1, =0x00000dc6
-	adds r0, r1
-	ldrh r0, [r0]
-	ldr r1, =gStringVar1
-	bl CopyItemName
-	ldr r0, [r4]
-	ldr r1, =0x00000dc6
-	adds r0, r1
-	movs r1, 0
-	strh r1, [r0]
-	ldr r0, =gSpecialVar_Result
-	strh r5, [r0]
-	b _08195E06
-	.pool
-_08195E00:
-	ldr r1, =gSpecialVar_Result
-	movs r0, 0
-	strh r0, [r1]
-_08195E06:
-	pop {r4,r5}
-	pop {r0}
-	bx r0
-	.pool
-	thumb_func_end sub_8195DB8
-=======
-
->>>>>>> f639c7c3
 
 	thumb_func_start sub_8195E10
 sub_8195E10: @ 8195E10
