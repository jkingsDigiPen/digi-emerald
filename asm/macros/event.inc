--- conflicted
+++ resolved
@@ -2024,10 +2024,6 @@
 	.macro totemboost_evas2 battler:req
 	settotemboost \battler, 0, 0, 0, 0, 0, 0, 2
 	.endm
-<<<<<<< HEAD
-
-=======
->>>>>>> e1a6dd5c
 	@ Attempts to trigger a special evolution method in the overworld.
 	@ There may be other conditions required which are coded for in GetEvolutionTargetSpecies.
 	@ EX: tryspecialevo EVO_WATER_SCROLL, FALSE, FALSE triggers Kubfu's EVO_WATER_SCROLL evolution
