	@ Does nothing.
	.macro nop
	.byte 0x00
	.endm

	@ Does nothing.
	.macro nop1
	.byte 0x01
	.endm

	@ Terminates script execution.
	.macro end
	.byte 0x02
	.endm

	@ Jumps back to after the last-executed call statement, and continues script execution from there.
	.macro return
	.byte 0x03
	.endm

	@ Jumps to destination and continues script execution from there. The location of the calling script is remembered and can be returned to later.
	.macro call destination:req
	.byte 0x04
	.4byte \destination
	.endm

	@ Jumps to destination and continues script execution from there.
	.macro goto destination:req
	.byte 0x05
	.4byte \destination
	.endm

	@ If the result of the last comparison matches condition (see Comparison operators), jumps to destination and continues script execution from there.
	.macro goto_if condition:req, destination:req
	.byte 0x06
	.byte \condition
	.4byte \destination
	.endm

	@ If the result of the last comparison matches condition (see Comparison operators), calls destination.
	.macro call_if condition:req, destination:req
	.byte 0x07
	.byte \condition
	.4byte \destination
	.endm

	@ Jumps to the script in gStdScripts at index function.
	.macro gotostd function:req
	.byte 0x08
	.byte \function
	.endm

	@ callstd function names
	STD_OBTAIN_ITEM = 0
	STD_FIND_ITEM = 1
	STD_OBTAIN_DECORATION = 7
	STD_REGISTER_MATCH_CALL = 8

	@ Calls the script in gStdScripts at index function.
	.macro callstd function:req
	.byte 0x09
	.byte \function
	.endm

	@ If the result of the last comparison matches condition (see Comparison operators), jumps to the script in gStdScripts at index function.
	.macro gotostd_if condition:req, function:req
	.byte 0x0a
	.byte \condition
	.byte \function
	.endm

	@ If the result of the last comparison matches condition (see Comparison operators), calls the script in gStdScripts at index function.
	.macro callstd_if condition:req, function:req
	.byte 0x0b
	.byte \condition
	.byte \function
	.endm

	@ Equivalent to the 'return' command for a RAM script.
	.macro returnram
	.byte 0x0c
	.endm

	@ Equivalent to the 'end' command for a RAM script.
	.macro endram
	.byte 0x0d
	.endm

	@ Sets the Mystery Event script status (MEVENT_STATUS_*).
	.macro setmysteryeventstatus value:req
	.byte 0x0e
	.byte \value
	.endm

	@ Sets the value at the specified script data index to a fixed 4-byte value.
	.macro loadword destIndex:req, value:req
	.byte 0x0f
	.byte \destIndex
	.4byte \value
	.endm

	@ Sets the value at the specified script data index to a fixed byte value.
	.macro loadbyte destIndex:req, value:req
	.byte 0x10
	.byte \destIndex
	.byte \value
	.endm

	@ Sets the value at the specified pointer.
	.macro setptr value:req, ptr:req
	.byte 0x11
	.byte \value
	.4byte \ptr
	.endm

	@ Sets the value at the specified script data index to the value at pointer 'source'.
	.macro loadbytefromptr destIndex:req, source:req
	.byte 0x12
	.byte \destIndex
	.4byte \source
	.endm

	@ Sets the value at pointer 'destination' to the contents of the script data at 'srcIndex'.
	.macro setptrbyte srcIndex:req, destination:req
	.byte 0x13
	.byte \srcIndex
	.4byte \destination
	.endm

	@ Copies the contents of the script data from one index to another.
	.macro copylocal destIndex:req, srcIndex:req
	.byte 0x14
	.byte \destIndex
	.byte \srcIndex
	.endm

	@ Copies the byte at source to destination, replacing whatever byte was previously there.
	.macro copybyte destination:req, source:req
	.byte 0x15
	.4byte \destination
	.4byte \source
	.endm

	@ Changes the value of destination to value.
	.macro setvar destination:req, value:req
	.byte 0x16
	.2byte \destination
	.2byte \value
	.endm

	@ Changes the value of destination by adding value to it. Overflow is not prevented (0xFFFF + 1 = 0x0000).
	.macro addvar destination:req, value:req
	.byte 0x17
	.2byte \destination
	.2byte \value
	.endm

	@ Changes the value of destination by subtracting value to it. Overflow is not prevented (0x0000 - 1 = 0xFFFF).
	.macro subvar destination:req, value:req
	.byte 0x18
	.2byte \destination
	.2byte \value
	.endm

	@ Copies the value of source into destination.
	.macro copyvar destination:req, source:req
	.byte 0x19
	.2byte \destination
	.2byte \source
	.endm

	@ If source is not a variable, then this function acts like setvar. Otherwise, it acts like copyvar.
	.macro setorcopyvar destination:req, source:req
	.byte 0x1a
	.2byte \destination
	.2byte \source
	.endm

	@ Compares the values of the script data at indexes 'local1' and 'local2'.
	@ The result is stored in comparisonResult to be acted on by goto_if / call_if
	.macro compare_local_to_local local1:req, local2:req
	.byte 0x1b
	.byte \local1
	.byte \local2
	.endm

	@ Compares the value of the script data at index 'local' to a fixed value.
	@ The result is stored in comparisonResult to be acted on by goto_if / call_if
	.macro compare_local_to_value local:req, value:req
	.byte 0x1c
	.byte \local
	.byte \value
	.endm

	@ Compares the value of the script data at index 'local' to the value at 'ptr'
	@ The result is stored in comparisonResult to be acted on by goto_if / call_if
	.macro compare_local_to_ptr local:req, ptr:req
	.byte 0x1d
	.byte \local
	.4byte \ptr
	.endm

	@ Compares the value at 'ptr' to the value of the script data at index 'local'.
	@ The result is stored in comparisonResult to be acted on by goto_if / call_if
	.macro compare_ptr_to_local ptr:req, local:req
	.byte 0x1e
	.4byte \ptr
	.byte \local
	.endm

	@ Compares the value at 'ptr' to a fixed value.
	@ The result is stored in comparisonResult to be acted on by goto_if / call_if
	.macro compare_ptr_to_value ptr:req, value:req
	.byte 0x1f
	.4byte \ptr
	.byte \value
	.endm

	@ Compares the value at 'ptr1' to the value at 'ptr2'.
	@ The result is stored in comparisonResult to be acted on by goto_if / call_if
	.macro compare_ptr_to_ptr ptr1:req, ptr2:req
	.byte 0x20
	.4byte \ptr1
	.4byte \ptr2
	.endm

	@ Compares the value of 'var' to a fixed value.
	@ The result is stored in comparisonResult to be acted on by goto_if / call_if
	.macro compare_var_to_value var:req, value:req
	.byte 0x21
	.2byte \var
	.2byte \value
	.endm

	@ Compares the value of 'var1' to the value of 'var2'.
	@ The result is stored in comparisonResult to be acted on by goto_if / call_if
	.macro compare_var_to_var var1:req, var2:req
	.byte 0x22
	.2byte \var1
	.2byte \var2
	.endm

	@ Generic compare macro which attempts to deduce argument types based on their values
	@ Any values between VARS_START to VARS_END and SPECIAL_VARS_START to SPECIAL_VARS_END are considered event variable identifiers
	.macro compare var:req, arg:req
		.if ((\arg >= VARS_START && \arg <= VARS_END) || (\arg >= SPECIAL_VARS_START && \arg <= SPECIAL_VARS_END))
			compare_var_to_var \var, \arg
		.else
			compare_var_to_value \var, \arg
		.endif
	.endm

	@ Calls the native C function stored at func.
	.macro callnative func:req
	.byte 0x23
	.4byte \func
	.endm

	@ Replaces the script with the function stored at func. Execution returns to the bytecode script when func returns TRUE.
	.macro gotonative func:req
	.byte 0x24
	.4byte \func
	.endm

	@ Calls a function listed in the table in data/specials.inc.
	.macro special function:req
	.byte 0x25
	.2byte SPECIAL_\function
	.endm

	@ Calls a function listed in the table in data/specials.inc.
	@ That function's output (if any) will be written to the variable specified by 'output'.
	.macro specialvar output:req, function:req
	.byte 0x26
	.2byte \output
	.2byte SPECIAL_\function
	.endm

	@ Blocks script execution until a command or C code manually unblocks it. Generally used with specific 
	@ commands and specials. Calling EnableBothScriptContexts for instance will allow execution to continue.
	.macro waitstate
	.byte 0x27
	.endm

	@ Blocks script execution for frames. (Pokemon Emerald runs at just shy of 60 frames per second.)
	.macro delay frames:req
	.byte 0x28
	.2byte \frames
	.endm

	@ Sets flag to TRUE.
	.macro setflag flag:req
	.byte 0x29
	.2byte \flag
	.endm

	@ Sets flag to FALSE.
	.macro clearflag flag:req
	.byte 0x2a
	.2byte \flag
	.endm

	@ Compares flag to TRUE and stores the result in comparisonResult to be used by goto_if, etc
	@ See additional _if_unset and _if_set macros
	.macro checkflag flag:req
	.byte 0x2b
	.2byte \flag
	.endm

	@ Initializes the RTC`s local time offset to the given hour and minute.
	.macro initclock hour:req, minute:req
	.byte 0x2c
	.2byte \hour
	.2byte \minute
	.endm

	@ Updates local time using the RTC and runs time based events.
	.macro dotimebasedevents
	.byte 0x2d
	.endm

	@ Sets the values of variables VAR_0x8000, VAR_0x8001, and VAR_0x8002 to the current hour, minute, and second.
	.macro gettime
	.byte 0x2e
	.endm

	@ Plays the specified sound. Only one sound may play at a time, with newer ones interrupting older ones.
	.macro playse song:req
	.byte 0x2f
	.2byte \song
	.endm

	@ Blocks script execution until the currently-playing sound (triggered by playse) finishes playing.
	.macro waitse
	.byte 0x30
	.endm

	@ Plays the fanfare specified by the song number. If the specified song is not a fanfare it will instead play the first song in sFanfares.
	.macro playfanfare song:req
	.byte 0x31
	.2byte \song
	.endm

	@ Blocks script execution until all currently-playing fanfares finish.
	.macro waitfanfare
	.byte 0x32
	.endm

	@ Plays the specified song. If save_song is TRUE, the
	@ specified song will be saved as if savebgm was called with it.
	.macro playbgm song:req, save_song:req
	.byte 0x33
	.2byte \song
	.byte \save_song
	.endm

	@ Saves the specified song to be played later. Saved music may be played when Overworld_PlaySpecialMapMusic is called. This occurs on
	@ exiting most warps.
	.macro savebgm song:req
	.byte 0x34
	.2byte \song
	.endm

	@ Crossfades the currently-playing song into the map's default song.
	.macro fadedefaultbgm
	.byte 0x35
	.endm

	@ Crossfades the currently-playing song into the specified song.
	.macro fadenewbgm song:req
	.byte 0x36
	.2byte \song
	.endm

	@ Fades out the currently-playing song.
	.macro fadeoutbgm speed:req
	.byte 0x37
	.byte \speed
	.endm

	@ Fades the previously-playing song back in.
	.macro fadeinbgm speed:req
	.byte 0x38
	.byte \speed
	.endm

	@ Helper macro for warp commands that formats their arguments.
	@ It allows warp macros to either provide 1. a valid id for which warp location to use,
	@ or 2. a pair of x/y coordinates to use. Both may be provided but at least one will be
	@ ignored by SetPlayerCoordsFromWarp. If none are provided it will use dummy arguments,
	@ and the warp will send the player to the center of the map.
	@ Examples of valid inputs for a warp command:
	@ - warp MAP, x, y
	@ - warp MAP, warpId
	@ - warp MAP
	@ - warp MAP, warpId, x, y
	.macro formatwarp map:req, a, b, c
	map \map
	.ifb \a @ No arguments provided, use dummy warpId and coords.
		.byte WARP_ID_NONE
		.2byte -1 @ x
		.2byte -1 @ y
	.else
	.ifb \b @ Only one argument provided, treat it as a warpId and use dummy coords.
		.byte \a   @ warpId
		.2byte -1  @ x
		.2byte -1  @ y
	.else
	.ifb \c @ Only two arguments provided, treat them as a coord pair and use dummy warpId.
		.byte WARP_ID_NONE
		.2byte \a  @ x
		.2byte \b  @ y
	.else @ All three arguments provided. Output them and let the warp sort out which to use.
		.byte \a  @ warpId
		.2byte \b @ x
		.2byte \c @ y
	.endif
	.endif
	.endif
	.endm


	@ Warps the player to the specified map.
	@ Warp commands can be given either the id of which warp location to go to on the destination map
	@ or a pair of x/y coordinates to go to directly on the destination map.
	.macro warp map:req, a, b, c
	.byte 0x39
	formatwarp \map, \a, \b, \c
	.endm

	@ Warps the player to the specified map without playing a sound effect.
	@ Warp commands can be given either the id of which warp location to go to on the destination map
	@ or a pair of x/y coordinates to go to directly on the destination map.
	.macro warpsilent map:req, a, b, c
	.byte 0x3a
	formatwarp \map, \a, \b, \c
	.endm

	@ Warps the player to the specified map and plays a door opening animation before stepping upwards into it.
	@ Warp commands can be given either the id of which warp location to go to on the destination map
	@ or a pair of x/y coordinates to go to directly on the destination map.
	.macro warpdoor map:req, a, b, c
	.byte 0x3b
	formatwarp \map, \a, \b, \c
	.endm

	@ Warps the player to another map using a hole animation. If the specified map is MAP_UNDEFINED it will instead
	@ use the map set by setholewarp. In either case the target coordinates on the destination map will be the
	@ player's current position.
	.macro warphole map:req
	.byte 0x3c
	map \map
	.endm

	@ Warps the player to the specified map using a teleport effect. Effect is similar to warpspinenter but
	@ this warp has a fade out first and doesn't maintain the original facing direction.
	@ Warp commands can be given either the id of which warp location to go to on the destination map
	@ or a pair of x/y coordinates to go to directly on the destination map.
	.macro warpteleport map:req, a, b, c
	.byte 0x3d
	formatwarp \map, \a, \b, \c
	.endm

	@ Sets the warp destination to be used later.
	@ Warp commands can be given either the id of which warp location to go to on the destination map
	@ or a pair of x/y coordinates to go to directly on the destination map.
	.macro setwarp map:req, a, b, c
	.byte 0x3e
	formatwarp \map, \a, \b, \c
	.endm

	@ Sets the dynamic warp destination. Warps with a destination map of MAP_NONE will target this destination.
	@ Warp commands can be given either the id of which warp location to go to on the destination map
	@ or a pair of x/y coordinates to go to directly on the destination map.
	.macro setdynamicwarp map:req, a, b, c
	.byte 0x3f
	formatwarp \map, \a, \b, \c
	.endm

	@ Sets the destination that diving or emerging from a dive will take the player to. Note that this only
	@ applies if the current map does not have a dive/emerge connection. If it does have a corresponding
	@ map connection then that map and the player's current coordinates will be used as the destination instead.
	@ Warp commands can be given either the id of which warp location to go to on the destination map
	@ or a pair of x/y coordinates to go to directly on the destination map.
	.macro setdivewarp map:req, a, b, c
	.byte 0x40
	formatwarp \map, \a, \b, \c
	.endm

	@ Sets the destination that falling into a hole will take the player to.
	@ While it does accept and set the x/y coordinates and warpId, they are ultimately ignored.
	@ This is only used to set the map the player should fall to. The exact location on the
	@ map to fall to is determined by warphole.
	@ Warp commands can be given either the id of which warp location to go to on the destination map
	@ or a pair of x/y coordinates to go to directly on the destination map.
	.macro setholewarp map:req, a=0, b=0, c
	.byte 0x41
	formatwarp \map, \a, \b, \c
	.endm

	@ Retrieves the player's zero-indexed x- and y-coordinates in the map, and stores them in the specified variables.
	.macro getplayerxy x:req, y:req
	.byte 0x42
	.2byte \x
	.2byte \y
	.endm

	@ Retrieves the number of Pokemon in the player's party, and stores that number in VAR_RESULT.
	.macro getpartysize
	.byte 0x43
	.endm

	@ Attempts to add quantity of the specified item to the player's Bag. If the player has enough room, the item will
	@ be added and VAR_RESULT will be set to TRUE; otherwise, VAR_RESULT is set to FALSE.
	.macro additem itemId:req, quantity=1
	.byte 0x44
	.2byte \itemId
	.2byte \quantity
	.endm

	@ Removes quantity of the specified item from the player's Bag. If the player has fewer than 'quantity' in their bag
	@ then none will be removed and VAR_RESULT will be set to FALSE. Otherwise it will be set to TRUE.
	.macro removeitem itemId:req, quantity=1
	.byte 0x45
	.2byte \itemId
	.2byte \quantity
	.endm

	@ Checks if the player has enough space in their Bag to hold quantity more of the specified item. Sets VAR_RESULT to
	@ TRUE if there is room, or FALSE is there is no room.
	.macro checkitemspace itemId:req, quantity=1
	.byte 0x46
	.2byte \itemId
	.2byte \quantity
	.endm

	@ Checks if the player has quantity or more of the specified item in their Bag. Sets VAR_RESULT to TRUE if the player has
	@ enough of the item, or FALSE if they have fewer than quantity of the item.
	.macro checkitem itemId:req, quantity=1
	.byte 0x47
	.2byte \itemId
	.2byte \quantity
	.endm

	@ Checks which Bag pocket the specified item belongs in, and writes the pocket value (POCKET_*) to VAR_RESULT.
	@ This is used to show the name of the proper Bag pocket when the player receives an item via callstd.
	.macro checkitemtype itemId:req
	.byte 0x48
	.2byte \itemId
	.endm

	@ Adds quantity of the specified item to the player's PC.
	.macro addpcitem itemId:req, quantity=1
	.byte 0x49
	.2byte \itemId
	.2byte \quantity
	.endm

	@ Checks for quantity of the specified item in the player's PC.
	.macro checkpcitem itemId:req, quantity=1
	.byte 0x4a
	.2byte \itemId
	.2byte \quantity
	.endm

	@ Adds a decoration to the player's PC.
	.macro adddecoration decoration:req
	.byte 0x4b
	.2byte \decoration
	.endm

	@ Removes a decoration from the player's PC.
	.macro removedecoration decoration:req
	.byte 0x4c
	.2byte \decoration
	.endm

	@ Checks for decoration in the player's PC.
	.macro checkdecor decoration:req
	.byte 0x4d
	.2byte \decoration
	.endm

	@ Checks if the player has enough space in their PC to hold the decoration.
	@ Sets VAR_RESULT to TRUE if there is room, or FALSE is there is no room.
	.macro checkdecorspace decoration:req
	.byte 0x4e
	.2byte \decoration
	.endm

	@ Applies the movement data at movements to the specified (localId) object. If no map is specified, then the current map is used.
	.macro applymovement localId:req, movements:req, map
		.ifb \map
			.byte 0x4f
			.2byte \localId
			.4byte \movements
		.else
			@ Really only useful if the object has followed from one map to another (e.g. Wally during the catching event).
			.byte 0x50
			.2byte \localId
			.4byte \movements
			map \map
		.endif
	.endm

	@ Blocks script execution until the movements being applied to the specified (localId) object finish.
	@ If localId is 0, then the id of the last-moved object will be used instead. If the specified object
	@ is not currently being manipulated with applymovement, then this command does nothing.
	@ If no map is specified, then the current map is used.
	.macro waitmovement localId:req, map
		.ifb \map
			.byte 0x51
			.2byte \localId
		.else
			.byte 0x52
			.2byte \localId
			map \map
		.endif
	.endm

	@ Attempts to despawn the specified (localId) object on the specified map.
	@ It also sets the object's visibility flag if it has one.
	@ If no map is specified, then the current map is used.
	.macro removeobject localId:req, map
		.ifb \map
			.byte 0x53
			.2byte \localId
		.else
			.byte 0x54
			.2byte \localId
			map \map
		.endif
	.endm

	@ Attempts to spawn the specified (localId) object the specified map.
	@ Note that unlike removeobject this does not modify the object's flag.
	@ If no map is specified, then the current map is used.
	.macro addobject localId:req, map
		.ifb \map
			.byte 0x55
			.2byte \localId
		.else
			.byte 0x56
			.2byte \localId
			map \map
		.endif
	.endm

	@ Sets the specified (localId) object's position on the current map.
	.macro setobjectxy localId:req, x:req, y:req
	.byte 0x57
	.2byte \localId
	.2byte \x
	.2byte \y
	.endm

	@ Sets the specified object's invisibility to FALSE.
	.macro showobjectat localId:req, map:req
	.byte 0x58
	.2byte \localId
	map \map
	.endm

	@ Sets the specified object's invisibility to TRUE.
	.macro hideobjectat localId:req, map:req
	.byte 0x59
	.2byte \localId
	map \map
	.endm

	@ Turns the currently selected object (if there is one) to face the player.
	.macro faceplayer
	.byte 0x5a
	.endm

	@ Turns the specified object in the specified direction.
	.macro turnobject localId:req, direction:req
	.byte 0x5b
	.2byte \localId
	.byte \direction
	.endm

	@ Configures the arguments for a trainer battle, then jumps to the appropriate script in scripts/trainer_battle.inc
	.macro trainerbattle type:req, trainer:req, local_id:req, pointer1:req, pointer2, pointer3, pointer4
	.byte 0x5c
	.byte \type
	.2byte \trainer
	.2byte \local_id
	.if \type == TRAINER_BATTLE_SINGLE
		.4byte \pointer1 @ text
		.4byte \pointer2 @ text
	.elseif \type == TRAINER_BATTLE_CONTINUE_SCRIPT_NO_MUSIC
		.4byte \pointer1 @ text
		.4byte \pointer2 @ text
		.4byte \pointer3 @ event script
	.elseif \type == TRAINER_BATTLE_CONTINUE_SCRIPT
		.4byte \pointer1 @ text
		.4byte \pointer2 @ text
		.4byte \pointer3 @ event script
	.elseif \type == TRAINER_BATTLE_SINGLE_NO_INTRO_TEXT
		.4byte \pointer1 @ text
	.elseif \type == TRAINER_BATTLE_DOUBLE
		.4byte \pointer1 @ text
		.4byte \pointer2 @ text
		.4byte \pointer3 @ text
	.elseif \type == TRAINER_BATTLE_REMATCH
		.4byte \pointer1 @ text
		.4byte \pointer2 @ text
	.elseif \type == TRAINER_BATTLE_CONTINUE_SCRIPT_DOUBLE
		.4byte \pointer1 @ text
		.4byte \pointer2 @ text
		.4byte \pointer3 @ text
		.4byte \pointer4 @ event script
	.elseif \type == TRAINER_BATTLE_REMATCH_DOUBLE
		.4byte \pointer1 @ text
		.4byte \pointer2 @ text
		.4byte \pointer3 @ text
	.elseif \type == TRAINER_BATTLE_CONTINUE_SCRIPT_DOUBLE_NO_MUSIC
		.4byte \pointer1 @ text
		.4byte \pointer2 @ text
		.4byte \pointer3 @ text
		.4byte \pointer4 @ event script
	.elseif \type == TRAINER_BATTLE_PYRAMID
		.4byte \pointer1 @ text
		.4byte \pointer2 @ text
	.elseif \type == TRAINER_BATTLE_SET_TRAINER_A
		.4byte \pointer1 @ text
		.4byte \pointer2 @ text
	.elseif \type == TRAINER_BATTLE_SET_TRAINER_B
		.4byte \pointer1 @ text
		.4byte \pointer2 @ text
	.elseif \type == TRAINER_BATTLE_HILL
		.4byte \pointer1 @ text
		.4byte \pointer2 @ text
	.endif
	.endm

	NO_MUSIC = FALSE

	@ Starts a single trainer battle. Takes a trainer, intro text, loss text, and an optional event script.
	@ When used with an event script, you can also pass in an optional flag to disable music
	.macro trainerbattle_single trainer:req, intro_text:req, lose_text:req, event_script=FALSE, music=TRUE
	.if \event_script == FALSE
	trainerbattle TRAINER_BATTLE_SINGLE, \trainer, 0, \intro_text, \lose_text
	.elseif \music == TRUE
	trainerbattle TRAINER_BATTLE_CONTINUE_SCRIPT, \trainer, 0, \intro_text, \lose_text, \event_script
	.else
	trainerbattle TRAINER_BATTLE_CONTINUE_SCRIPT_NO_MUSIC, \trainer, 0, \intro_text, \lose_text, \event_script
	.endif
	.endm

	@ Starts a double trainer battle. Takes a trainer, intro text, loss text, text for when you have too few pokemon
	@ and an optional event script. When used with an event script you can pass in an optional flag to disable music
	.macro trainerbattle_double trainer:req, intro_text:req, lose_text:req, not_enough_pkmn_text:req, event_script=FALSE, music=TRUE
	.if \event_script == FALSE
	trainerbattle TRAINER_BATTLE_DOUBLE, \trainer, 0, \intro_text, \lose_text, \not_enough_pkmn_text
	.elseif \music == TRUE
	trainerbattle TRAINER_BATTLE_CONTINUE_SCRIPT_DOUBLE, \trainer, 0, \intro_text, \lose_text, \not_enough_pkmn_text, \event_script
	.else
	trainerbattle TRAINER_BATTLE_CONTINUE_SCRIPT_DOUBLE_NO_MUSIC, \trainer, 0, \intro_text, \lose_text, \not_enough_pkmn_text, \event_script
	.endif
	.endm

	@ Starts a rematch battle. Takes a trainer, intro text and loss text
	.macro trainerbattle_rematch trainer:req, intro_text:req, lose_text:req
	trainerbattle TRAINER_BATTLE_REMATCH, \trainer, 0, \intro_text, \lose_text
	.endm

	@ Starts a rematch double battle. Takes a trainer, intro text, loss text, and text for when you have too few pokemon
	.macro trainerbattle_rematch_double trainer:req, intro_text:req, lose_text:req, not_enough_pkmn_text:req
	trainerbattle TRAINER_BATTLE_REMATCH_DOUBLE, \trainer, 0, \intro_text, \lose_text, \not_enough_pkmn_text
	.endm

	@ Starts a trainer battle, skipping intro text. Takes a trainer and loss text
	.macro trainerbattle_no_intro trainer:req, lose_text:req
	trainerbattle TRAINER_BATTLE_SINGLE_NO_INTRO_TEXT, \trainer, 0, \lose_text
	.endm


	@ Starts a trainer battle using the battle information stored in RAM (usually by the scripts in trainer_battle.inc, which
	@ are run by trainerbattle), and blocks script execution until the battle finishes.
	.macro dotrainerbattle
	.byte 0x5d
	.endm

	@ Goes to address after the trainerbattle command (called by the battle functions, see battle_setup.c)
	.macro gotopostbattlescript
	.byte 0x5e
	.endm

	@ Goes to address specified in the trainerbattle command (called by the battle functions, see battle_setup.c)
	.macro gotobeatenscript
	.byte 0x5f
	.endm

	@ Checks if the trainer has been defeated by the player (by comparing the flag 'trainer + TRAINER_FLAGS_START' to TRUE).
	.macro checktrainerflag trainer:req
	.byte 0x60
	.2byte \trainer
	.endm

	@ Sets the trainer flag (trainer + TRAINER_FLAGS_START) to TRUE (defeated).
	.macro settrainerflag trainer:req
	.byte 0x61
	.2byte \trainer
	.endm

	@ Sets the trainer flag (trainer + TRAINER_FLAGS_START) to FALSE (not defeated).
	.macro cleartrainerflag trainer:req
	.byte 0x62
	.2byte \trainer
	.endm

	@ Sets the coordinates of an object's template, so that if the sprite goes off screen
	@ it'll still be there when it comes back on screen.
	.macro setobjectxyperm localId:req, x:req, y:req
	.byte 0x63
	.2byte \localId
	.2byte \x
	.2byte \y
	.endm

	@ Copies a live object event's xy position to its template, so that if the sprite goes off screen
	@ it'll still be there when it comes back on screen.
	.macro copyobjectxytoperm localId:req
	.byte 0x64
	.2byte \localId
	.endm

	@ Sets the movement type (MOVEMENT_TYPE_*) for an object's template.
	.macro setobjectmovementtype localId:req, movementType:req
	.byte 0x65
	.2byte \localId
	.byte \movementType
	.endm

	@ If a standard message box (or its text) is being drawn on-screen, this command blocks script execution until the
	@ box and its text have been fully drawn.
	.macro waitmessage
	.byte 0x66
	.endm

	@ Starts displaying a standard message box containing the specified text. If text is a pointer, then the string at
	@ that offset will be loaded and used. If text is NULL, then the value of script data 0 will be treated as
	@ a pointer to the text. The 'loadword 0' in msgbox sets this value, for instance.
	.macro message text:req
	.byte 0x67
	.4byte \text
	.endm

	@ Closes the current message box.
	.macro closemessage
	.byte 0x68
	.endm

	@ Freezes all objects immediately except the player. The player is frozen once their movement is finished.
	.macro lockall
	.byte 0x69
	.endm

	@ Freezes all objects immediately except the player and the selected object. The player and selected object are frozen once their movement is finished.
	.macro lock
	.byte 0x6a
	.endm

	@ Resumes normal movement for all objects on-screen, and closes any standard message boxes that are still open.
	.macro releaseall
	.byte 0x6b
	.endm

	@ Resumes normal movement for the selected object (if there is one) and the player. Also closes any standard message boxes that are still open.
	.macro release
	.byte 0x6c
	.endm

	@ Blocks script execution until the player presses the A or B button.
	.macro waitbuttonpress
	.byte 0x6d
	.endm

	@ Displays a YES/NO multichoice box at the specified coordinates, and blocks script execution until the user makes a selection.
	@ Their selection is stored in VAR_RESULT as NO (0) or YES (1). Pressing B is equivalent to answering NO
	.macro yesnobox x:req, y:req
	.byte 0x6e
	.byte \x
	.byte \y
	.endm

	@ Displays a multichoice box from which the user can choose a selection, and blocks script execution until a selection is made.
	@ Lists of options are predefined (sMultichoiceLists) and the one to be used is specified with multichoiceId.
	@ If ignoreBPress is set to a non-zero value, then the user will not be allowed to back out of the multichoice with the B button.
	.macro multichoice x:req, y:req, multichoiceId:req, ignoreBPress:req
	.byte 0x6f
	.byte \x
	.byte \y
	.byte \multichoiceId
	.byte \ignoreBPress
	.endm

	@ Displays a multichoice box from which the user can choose a selection, and blocks script execution until a selection is made.
	@ Lists of options are predefined (sMultichoiceLists) and the one to be used is specified with multichoiceId.
	@ The default argument determines the initial position of the cursor when the box is first opened; it is zero-indexed, and if it is too large, it is treated as 0.
	@ If ignoreBPress is set to a non-zero value, then the user will not be allowed to back out of the multichoice with the B button.
	.macro multichoicedefault x:req, y:req, multichoiceId:req, default:req, ignoreBPress:req
	.byte 0x70
	.byte \x
	.byte \y
	.byte \multichoiceId
	.byte \default
	.byte \ignoreBPress
	.endm

	@ Displays a multichoice box from which the user can choose a selection, and blocks script execution until a selection is made.
	@ Lists of options are predefined (sMultichoiceLists) and the one to be used is specified with multichoiceId.
	@ The per_row argument determines how many list items will be shown on a single row of the box.
	@ If ignoreBPress is set to a non-zero value, then the user will not be allowed to back out of the multichoice with the B button.
	.macro multichoicegrid x:req, y:req, multichoiceId:req, per_row:req, ignoreBPress:req
	.byte 0x71
	.byte \x
	.byte \y
	.byte \multichoiceId
	.byte \per_row
	.byte \ignoreBPress
	.endm

	@ Nopped in Emerald.
	.macro drawbox
	.byte 0x72
	.endm

	@ Nopped in Emerald, but still consumes parameters.
	.macro erasebox left:req, top:req, right:req, bottom:req
	.byte 0x73
	.byte \left
	.byte \top
	.byte \right
	.byte \bottom
	.endm

	@ Nopped in Emerald, but still consumes parameters.
	.macro drawboxtext left:req, top:req, multichoiceId:req, ignoreBPress:req
	.byte 0x74
	.byte \left
	.byte \top
	.byte \multichoiceId
	.byte \ignoreBPress
	.endm

	@ Displays a box containing the front sprite for the specified Pokemon species.
	.macro showmonpic species:req, x:req, y:req
	.byte 0x75
	.2byte \species
	.byte \x
	.byte \y
	.endm

	@ Hides the box displayed by showmonpic.
	.macro hidemonpic
	.byte 0x76
	.endm

	@ Draws an image of the winner of the contest. winnerId is any CONTEST_WINNER_* constant.
	.macro showcontestpainting winnerId:req
	.byte 0x77
	.byte \winnerId
	.endm

	@ Displays the given string as braille text in a standard message box. The string should use the .braille directive
	@ to convert text to braille, and be preceded by brailleformat. The brailleformat data is skipped over (in RS, these
	@ bytes determined the box's size and position, but in Emerald these are calculated automatically).
	.macro braillemessage text:req
	.byte 0x78
	.4byte \text
	.endm

	@ Formatting for the braille window, to be put at the start of a pointer used by braillemessage.
	@ These are from RS and are ignored in Emerald (see ScrCmd_braillemessage, and comment above)
	.macro brailleformat winLeft:req, winTop:req, winRight:req, winBottom:req, textLeft:req, textTop:req
	.byte \winLeft
	.byte \winTop
	.byte \winRight
	.byte \winBottom
	.byte \textLeft
	.byte \textTop
	.endm

	@ Gives the player a Pokémon of the specified species and level, holding the specified item. The trailing 0s are unused parameters.
	@ VAR_RESULT will be set to MON_GIVEN_TO_PARTY, MON_GIVEN_TO_PC, or MON_CANT_GIVE depending on the outcome. 
	.macro givemon species:req, level:req, item=ITEM_NONE
	.byte 0x79
	.2byte \species
	.byte \level
	.2byte \item
	.4byte 0
	.4byte 0
	.byte 0
	.endm

	@ Gives the player an Egg of the specified species.
	@ VAR_RESULT will be set to MON_GIVEN_TO_PARTY, MON_GIVEN_TO_PC, or MON_CANT_GIVE depending on the outcome. 
	.macro giveegg species:req
	.byte 0x7a
	.2byte \species
	.endm

	@ Replaces the move at 'slot' of the Pokémon in the player's party at 'partyIndex' with the specified move.
	@ If a value greater than PARTY_SIZE is given for partyIndex it will use the last Pokémon in the party instead.
	@ Note that this means in vanilla a value equal to PARTY_SIZE for partyIndex will go out of bounds.
	.macro setmonmove partyIndex:req, slot:req, move:req
	.byte 0x7b
	.byte \partyIndex
	.byte \slot
	.2byte \move
	.endm

	@ Checks if at least one Pokemon in the player's party knows the specified move. If so, VAR_RESULT is set to the
	@ (zero-indexed) slot number of the first Pokemon that knows the move. If not, VAR_RESULT is set to PARTY_SIZE.
	@ VAR_0x8004 is also set to this Pokemon's species.
	.macro checkpartymove move:req
	.byte 0x7c
	.2byte \move
	.endm

	@ Converts STR_VAR_1, STR_VAR_2, or STR_VAR_3 to its corresponding index into sScriptStringVars (0, 1, or 2).
	@ If given anything else it will output it directly.
	@ Note: Because the STR_VAR_# arguments given to this macro are not part of a processed string they are not
	@       replaced with their charmap values, they are just passed as the literal characters "STR_VAR_#".
	.macro stringvar id:req
	.if \id == STR_VAR_1
		.byte 0
	.elseif \id == STR_VAR_2
		.byte 1
	.elseif \id == STR_VAR_3
		.byte 2
	.else
		.byte \id
	.endif
	.endm

	@ Writes the name of the given Pokemon species to the specified buffer.
	.macro bufferspeciesname stringVarId:req, species:req
	.byte 0x7d
	stringvar \stringVarId
	.2byte \species
	.endm

	@ Writes the name of the species of the first Pokemon in the player's party to the specified buffer.
	.macro bufferleadmonspeciesname stringVarId:req
	.byte 0x7e
	stringvar \stringVarId
	.endm

	@ Writes the nickname of the Pokemon in 'slot' (zero-indexed) of the player's party to the specified buffer.
	@ If an empty or invalid slot is specified, ten spaces ("") are written to the buffer.
	.macro bufferpartymonnick stringVarId:req, slot:req
	.byte 0x7f
	stringvar \stringVarId
	.2byte \slot
	.endm

	@ Writes the name of the specified item to the specified buffer. If itemId is >= ITEMS_COUNT,
	@ then the name of ITEM_NONE ("????????") is buffered instead.
	.macro bufferitemname stringVarId:req, item:req
	.byte 0x80
	stringvar \stringVarId
	.2byte \item
	.endm

	@ Writes the name of the specified decoration to the specified buffer.
	.macro bufferdecorationname stringVarId:req, decoration:req
	.byte 0x81
	stringvar \stringVarId
	.2byte \decoration
	.endm

	@ Writes the name of the specified move to the specified buffer.
	.macro buffermovename stringVarId:req, move:req
	.byte 0x82
	stringvar \stringVarId
	.2byte \move
	.endm

	@ Converts the value of input to a decimal string, and writes that string to the specified buffer.
	.macro buffernumberstring stringVarId:req, input:req
	.byte 0x83
	stringvar \stringVarId
	.2byte \input
	.endm

	@ Writes the given standard string (STDSTRING_*) to the specified buffer. Invalid std string ids are not handled.
	.macro bufferstdstring stringVarId:req, index:req
	.byte 0x84
	stringvar \stringVarId
	.2byte \index
	.endm

	@ Copies the string at the given pointer to the specified buffer.
	.macro bufferstring stringVarId:req, text:req
	.byte 0x85
	stringvar \stringVarId
	.4byte \text
	.endm

	@ Opens the Pokemart system, offering the specified products for sale.
	@ Products should be a list of .2byte item values preceded by an .align 2
	.macro pokemart products:req
	.byte 0x86
	.4byte \products
	.endm

	@ Opens the Pokemart system and treats the list of items as decorations.
	@ Products should be a list of .2byte decoration values preceded by an .align 2
	.macro pokemartdecoration products:req
	.byte 0x87
	.4byte \products
	.endm

	@ Identical to pokemartdecoration, but with slight changes to the clerk dialogue. See uses of MART_TYPE_DECOR2.
	.macro pokemartdecoration2 products:req
	.byte 0x88
	.4byte \products
	.endm

	@ Starts up the slot machine minigame. id is a SLOT_MACHINE_* value that influences probabilities of certain reel outcomes.
	.macro playslotmachine id:req
	.byte 0x89
	.2byte \id
	.endm

	@ Sets a berry tree's berry and growth stage. treeId is any BERRY_TREE_* constant (an index into berryTrees in SaveBlock1),
	@ berry is any ITEM_TO_BERRY(ITEM_BERRY_NAME) value, and growthStage is any BERRY_STAGE_* constant.
	.macro setberrytree treeId:req, berry:req, growthStage:req
	.byte 0x8a
	.byte \treeId
	.byte \berry
	.byte \growthStage
	.endm

	@ Opens the party menu to select a Pokemon for a contest.
	.macro choosecontestmon
	.byte 0x8b
	.endm

	@ Starts the appeals round of a contest.
	.macro startcontest
	.byte 0x8c
	.endm

	@ Shows the results screen of a contest.
	.macro showcontestresults
	.byte 0x8d
	.endm

	@ Starts communication to initialize a link contest.
	.macro contestlinktransfer
	.byte 0x8e
	.endm

	@ Stores a random integer between 0 and limit (exclusive of limit) in VAR_RESULT.
	.macro random limit:req
	.byte 0x8f
	.2byte \limit
	.endm

	@ Adds value to the player's money. If adding 'value' money would exceed MAX_MONEY, the player's money is set to MAX_MONEY.
	@ If 'disable' is set to anything but 0 then this command does nothing.
	.macro addmoney value:req, disable=0
	.byte 0x90
	.4byte \value
	.byte \disable
	.endm

	@ Subtracts value from the player's money. If the player has less than 'value' money, their money is set to 0.
	@ If 'disable' is set to anything but 0 then this command does nothing.
	.macro removemoney value:req, disable=0
	.byte 0x91
	.4byte \value
	.byte \disable
	.endm

	@ Checks if the player has money >= value. VAR_RESULT is set to TRUE if the player has enough money, or FALSE if they do not.
	@ If 'disable' is set to anything but 0 then this command does nothing.
	.macro checkmoney value:req, disable=0
	.byte 0x92
	.4byte \value
	.byte \disable
	.endm

	@ Creates a window showing how much money the player has.
	@ If 'disable' is set to anything but 0 then this command does nothing.
	.macro showmoneybox x:req, y:req, disable=0
	.byte 0x93
	.byte \x
	.byte \y
	.byte \disable
	.endm

	@ Destroys the window created by showmoneybox. Consumption of the x and y arguments was dummied out.
	.macro hidemoneybox
	.byte 0x94
	.byte 0  @ \x
	.byte 0  @ \y
	.endm

	@ Updates the window created by showmoneybox. Consumption of the x and y arguments was dummied out.
	@ If 'disable' is set to anything but 0 then this command does nothing.
	.macro updatemoneybox disable=0
	.byte 0x95
	.byte 0  @ \x
	.byte 0  @ \y
	.byte \disable
	.endm

	@ Gets whether the effects of the specified PokeNews program are active. newsKind is a POKENEWS_* constant.
	.macro getpokenewsactive newsKind:req
	.byte 0x96
	.2byte \newsKind
	.endm

	@ Fades the screen to and from black and white. Modes are FADE_(TO/FROM)_(WHITE/BLACK)
	.macro fadescreen mode:req
	.byte 0x97
	.byte \mode
	.endm

	@ Fades the screen to and from black and white. Modes are FADE_(TO/FROM)_(WHITE/BLACK)
	.macro fadescreenspeed mode:req, speed:req
	.byte 0x98
	.byte \mode
	.byte \speed
	.endm

	@ Sets the flash level. A level of 0 is fully bright, a level of 1 is the largest flash radius, a level
	@ of 7 is the smallest flash radius, a level of 8 is fully black.
	.macro setflashlevel level:req
	.byte 0x99
	.2byte \level
	.endm

	@ Animates the flash radius from its current size to the size it would be at the specified level.
	@ Note that this does not actually change the current flash level. It's typically used just before a setflashlevel.
	.macro animateflash level:req
	.byte 0x9a
	.byte \level
	.endm

	@ Automatically scrolls through the message without player input and at a fixed speed.
	.macro messageautoscroll text:req
	.byte 0x9b
	.4byte \text
	.endm

	@ Executes the specified field effect animation (FLDEFF_*).
	.macro dofieldeffect animation:req
	.byte 0x9c
	.2byte \animation
	.endm

	@ Sets the field effect argument at index 'argNum' to 'value.'
	.macro setfieldeffectargument argNum:req, value:req
	.byte 0x9d
	.byte \argNum
	.2byte \value
	.endm

	@ Blocks script execution until all playing field effect animations complete.
	.macro waitfieldeffect animation:req
	.byte 0x9e
	.2byte \animation
	.endm

	@ Sets which healing location (HEAL_LOCATION_*) the player will return to if all of the Pokemon in their party faint.
	.macro setrespawn heallocation:req
	.byte 0x9f
	.2byte \heallocation
	.endm

	@ Checks the player's gender. Stores the result (MALE (0) or FEMALE (1)) in VAR_RESULT.
	.macro checkplayergender
	.byte 0xa0
	.endm

	@ Plays the cry of the given species. Mode is any CRY_MODE_* constant.
	@ You can use waitmoncry to block script execution until the cry finishes.
	.macro playmoncry species:req, mode:req
	.byte 0xa1
	.2byte \species
	.2byte \mode
	.endm

	@ Set the metatile at (x, y) on the current map to the given metatile and impassability.
	.macro setmetatile x:req, y:req, metatileId:req, impassable:req
	.byte 0xa2
	.2byte \x
	.2byte \y
	.2byte \metatileId
	.2byte \impassable
	.endm

	@ Queues a weather change to the default weather for the map.
	.macro resetweather
	.byte 0xa3
	.endm

	@ Queues a weather change to type weather.
	.macro setweather type:req
	.byte 0xa4
	.2byte \type
	.endm

	@ Executes the weather change queued with resetweather or setweather. The current weather will smoothly fade into the queued weather.
	.macro doweather
	.byte 0xa5
	.endm

	@ Enables the overworld task specified by stepCbId (STEP_CB_*). Only 1 can be active at a time. See src/field_tasks.c for more.
	.macro setstepcallback stepCbId:req
	.byte 0xa6
	.byte \stepCbId
	.endm

	@ Sets the current map layout to the one specified by index (LAYOUT_*).
	@ This should be done before the layout is loaded, typically in the ON_TRANSITION map script.
	.macro setmaplayoutindex index:req
	.byte 0xa7
	.2byte \index
	.endm

	@ Sets the specified object's sprite's subpriority, and sets fixedPriority to TRUE.
	@ Only used to hide the player and Briney behind the boat.
	.macro setobjectsubpriority localId:req, map:req, subpriority:req
	.byte 0xa8
	.2byte \localId
	map \map
	.byte \subpriority
	.endm

	@ Sets the specified object's fixedPriority to FALSE. Does not change the subpriority field.
	.macro resetobjectsubpriority localId:req, map:req
	.byte 0xa9
	.2byte \localId
	map \map
	.endm

	@ Creates a sprite with object graphics. Used when creating large groups of static NPCs that exceed
	@ the object event limit (e.g. Contest / Battle Dome audiences and Union Room group members).
	@ The specified id can be used to refer to the sprite again later with turnvobject.
	.macro createvobject graphicsId:req, id:req, x:req, y:req, elevation=3, direction=DIR_SOUTH
	.byte 0xaa
	.byte \graphicsId
	.byte \id
	.2byte \x
	.2byte \y
	.byte \elevation
	.byte \direction
	.endm

	@ Turns a sprite created with createvobject.
	.macro turnvobject id:req, direction:req
	.byte 0xab
	.byte \id
	.byte \direction
	.endm

	@ Opens the door metatile at (x, y) with an animation.
	.macro opendoor x:req, y:req
	.byte 0xac
	.2byte \x
	.2byte \y
	.endm

	@ Closes the door metatile at (x, y) with an animation.
	.macro closedoor x:req, y:req
	.byte 0xad
	.2byte \x
	.2byte \y
	.endm

	@ Waits for the door animation started with opendoor or closedoor to finish.
	.macro waitdooranim
	.byte 0xae
	.endm

	@ Sets the door metatile at (x, y) to be open without an animation.
	.macro setdooropen x:req, y:req
	.byte 0xaf
	.2byte \x
	.2byte \y
	.endm

	@ Sets the door metatile at (x, y) to be closed without an animation.
	.macro setdoorclosed x:req, y:req
	.byte 0xb0
	.2byte \x
	.2byte \y
	.endm

	@ Consumes its parameters and does nothing. It is implemented but unused in Ruby/Sapphire.
	.macro addelevmenuitem a:req, b:req, c:req, d:req
	.byte 0xb1
	.byte \a
	.2byte \b
	.2byte \c
	.2byte \d
	.endm

	@ Does nothing. It is implemented but unused in Ruby/Sapphire.
	.macro showelevmenu
	.byte 0xb2
	.endm

	@ Gets the number of coins the player has and stores it in the variable 'out'.
	.macro checkcoins out:req
	.byte 0xb3
	.2byte \out
	.endm

	@ Gives 'count' coins to the player, up to a total of MAX_COINS. 
	@ If the player already has MAX_COINS then VAR_RESULT is set to TRUE, otherwise it is set to FALSE.
	.macro addcoins count:req
	.byte 0xb4
	.2byte \count
	.endm

	@ Takes 'count' coins from the player.
	@ If the player has fewer than 'count' coins then no coins are taken and VAR_RESULT is set to TRUE.
	@ Otherwise VAR_RESULT is set to FALSE.
	.macro removecoins count:req
	.byte 0xb5
	.2byte \count
	.endm

	@ Prepares to start a wild battle against a 'species' at 'level' holding 'item'.
	@ If 'species2' is something other than SPECIES_NONE, then the battle is a double battle
	@ that is also against 'species2' at 'level2' holding 'item2'.
	@ Running this command will not affect normal wild battles. You start the prepared battle with dowildbattle.
	@ If the player only has one Pokemon, a scripted double battle will be buggy.
	.macro setwildbattle species:req, level:req, item=ITEM_NONE, species2=SPECIES_NONE, level2=0, item2=ITEM_NONE
	.byte 0xb6
	.2byte \species
	.byte \level
	.2byte \item
	.2byte \species2
	.byte \level2
	.2byte \item2
	.endm

	@ Starts a wild battle against the Pokemon generated by setwildbattle. Blocks script execution until the battle finishes.
	.macro dowildbattle
	.byte 0xb7
	.endm

	@ Sets a relative address to be used by the other vcommands as part of a Mystery Gift script.
	.macro setvaddress pointer:req
	.byte 0xb8
	.4byte \pointer
	.endm

	@ Equivalent to goto using the relative address set by setvaddress.
	.macro vgoto destination:req
	.byte 0xb9
	.4byte \destination
	.endm

	@ Equivalent to call using the relative address set by setvaddress.
	.macro vcall destination:req
	.byte 0xba
	.4byte \destination
	.endm

	@ Equivalent to goto_if using the relative address set by setvaddress.
	.macro vgoto_if condition:req, destination:req
	.byte 0xbb
	.byte \condition
	.4byte \destination
	.endm

	@ Equivalent to call_if using the relative address set by setvaddress.
	.macro vcall_if condition:req, destination:req
	.byte 0xbc
	.byte \condition
	.4byte \destination
	.endm

	@ Equivalent to message using the relative address set by setvaddress.
	.macro vmessage text:req
	.byte 0xbd
	.4byte \text
	.endm

	@ Expands the given text at the pointer (- the relative address set by setvaddress) into gStringVar4
	.macro vbuffermessage text:req
	.byte 0xbe
	.4byte \text
	.endm

	@ Equivalent to bufferstring using the relative address set by setvaddress.
	.macro vbufferstring stringVarIndex:req, text:req
	.byte 0xbf
	stringvar \stringVarIndex
	.4byte \text
	.endm

	@ Create a window showing how many Coins the player has.
	.macro showcoinsbox x:req, y:req
	.byte 0xc0
	.byte \x
	.byte \y
	.endm

	@ Destroys the window created by showcoins. It consumes its arguments but doesn't use them.
	.macro hidecoinsbox x:req, y:req
	.byte 0xc1
	.byte \x
	.byte \y
	.endm

	@ Updates the window created by showcoins. It consumes its arguments but doesn't use them.
	.macro updatecoinsbox x:req, y:req
	.byte 0xc2
	.byte \x
	.byte \y
	.endm

	@ Increases the value of the specified game stat by 1. The maximum value of a stat is 0xFFFFFF. See include/constants/game_stat.h
	.macro incrementgamestat stat:req
	.byte 0xc3
	.byte \stat
	.endm

	@ Sets the destination that using an Escape Rope or Dig will take the player to.
	@ Warp commands can be given either the id of which warp location to go to on the destination map
	@ or a pair of x/y coordinates to go to directly on the destination map.
	.macro setescapewarp map:req, a, b, c
	.byte 0xc4
	formatwarp \map, \a, \b, \c
	.endm

	@ Blocks script execution until cry finishes.
	.macro waitmoncry
	.byte 0xc5
	.endm

	@ Writes the name of the specified PC box to the specified buffer.
	.macro bufferboxname stringVarId:req, box:req
	.byte 0xc6
	stringvar \stringVarId
	.2byte \box
	.endm

	@ Used only in FireRed/LeafGreen, does nothing in Emerald.
	.macro textcolor color:req
	.byte 0xc7
	.byte \color
	.endm

	@ Used only in FireRed/LeafGreen, does nothing in Emerald.
	.macro loadhelp text:req
	.byte 0xc8
	.4byte \text
	.endm

	@ Used only in FireRed/LeafGreen, does nothing in Emerald.
	.macro unloadhelp
	.byte 0xc9
	.endm

	@ Used only in FireRed/LeafGreen, does nothing in Emerald.
	.macro signmsg
	.byte 0xca
	.endm

	@ Used only in FireRed/LeafGreen, does nothing in Emerald.
	.macro normalmsg
	.byte 0xcb
	.endm

	@ Used only in FireRed/LeafGreen, does nothing in Emerald.
	.macro comparehiddenvar a:req, value:req
	.byte 0xcc
	.byte \a
	.4byte \value
	.endm

	@ Sets the eventLegal bit for the Pokemon in the specified slot of the player's party.
	.macro setmoneventlegal slot:req
	.byte 0xcd
	.2byte \slot
	.endm

	@ Checks if the eventLegal bit is set for the Pokemon in the specified slot of the player's party. If it isn't set,
	@ VAR_RESULT is TRUE. If the bit is set (or if the specified slot is empty or invalid), VAR_RESULT is FALSE.
	.macro checkmoneventlegal slot:req
	.byte 0xce
	.2byte \slot
	.endm

	@ Jumps to the ram script saved from a Wonder Card. If there is no valid saved Wonder Card or if the
	@ ram script is invalid then this does nothing.
	.macro trywondercardscript
	.byte 0xcf
	.endm

	@ Used only in FireRed/LeafGreen, does nothing in Emerald.
	.macro setworldmapflag worldmapflag:req
	.byte 0xd0
	.2byte \worldmapflag
	.endm

	@ Warps the player to the specified map using a teleport effect. Effect is similar to warpteleport, but
	@ this warp has no fade out and maintains the original facing direction.
	@ Warp commands can be given either the id of which warp location to go to on the destination map
	@ or a pair of x/y coordinates to go to directly on the destination map.
	.macro warpspinenter map:req, a, b, c
	.byte 0xd1
	formatwarp \map, \a, \b, \c
	.endm

	@ Changes the location where the player caught the Pokemon in the specified slot of their party.
	.macro setmonmetlocation slot:req, location:req
	.byte 0xd2
	.2byte \slot
	.byte \location
	.endm

	@ For the rotating tile puzzles in Mossdeep Gym / Trick House Room 7. Moves the objects one rotation
	@ on the colored puzzle specified by puzzleNumber.
	.macro moverotatingtileobjects puzzleNumber:req
	.byte 0xd3
	.2byte \puzzleNumber
	.endm

	@ For the rotating tile puzzles in Mossdeep Gym / Trick House Room 7. Updates the facing direction of all objects on the puzzle tiles
	.macro turnrotatingtileobjects
	.byte 0xd4
	.endm

	@ For the rotating tile puzzles in Mossdeep Gym / Trick House Room 7. Allocates memory for the puzzle objects.
	@ isTrickHouse is needed to determine which of the two maps the puzzle is on, in order to know where in the tileset
	@ the puzzle tiles start (TRUE for Trick House Room, FALSE for Mossdeep Gym).
	.macro initrotatingtilepuzzle isTrickHouse:req
	.byte 0xd5
	.2byte \isTrickHouse
	.endm

	@ For the rotating tile puzzles in Mossdeep Gym / Trick House Room 7. Frees the memory allocated for the puzzle objects.
	.macro freerotatingtilepuzzle
	.byte 0xd6
	.endm

	@ Warp used by the teleport tiles in the Mossdeep Gym. Plays SE_WARP_IN and does a simple fade transition.
	@ Also skips reloading object events by setting SKIP_OBJECT_EVENT_LOAD.
	@ Warp commands can be given either the id of which warp location to go to on the destination map
	@ or a pair of x/y coordinates to go to directly on the destination map.
	.macro warpmossdeepgym map:req, a, b, c
	.byte 0xd7
	formatwarp \map, \a, \b, \c
	.endm

	@ Sets the selected object to the id of the currently approaching trainer.
	.macro selectapproachingtrainer
	.byte 0xd8
	.endm

	@ Freezes all objects immediately except the player and the approaching trainers.
	@ The player and trainers are frozen once their movement is finished.
	.macro lockfortrainer
	.byte 0xd9
	.endm

	@ Destroys the window created by braillemessage.
	.macro closebraillemessage
	.byte 0xda
	.endm

	@ Prints and draws the message all at once rather than character by character.
	@ Does not wait for player input to continue.
	.macro messageinstant text:req
	.byte 0xdb
	.4byte \text
	.endm

	@ Equivalent to fadescreen but copies gPlttBufferUnfaded to gPaletteDecompressionBuffer on the fade out
	@ and the reverse on the fade in, in effect saving gPlttBufferUnfaded to restore it.
	.macro fadescreenswapbuffers mode:req
	.byte 0xdc
	.byte \mode
	.endm

	@ Buffers the specified trainer's class name to the given string var.
	@ If the trainer id is >= TRAINERS_COUNT it will be treated as TRAINER_NONE.
	.macro buffertrainerclassname stringVarId:req, trainerId:req
	.byte 0xdd
	stringvar \stringVarId
	.2byte \trainerId
	.endm

	@ Buffers the specified trainer's name to the given string var.
	@ If the trainer id is >= TRAINERS_COUNT it will be treated as TRAINER_NONE.
	.macro buffertrainername stringVarId:req, trainerId:req
	.byte 0xde
	stringvar \stringVarId
	.2byte \trainerId
	.endm

	@ Starts a Pokenav call with the given text.
	.macro pokenavcall text:req
	.byte 0xdf
	.4byte \text
	.endm

	@ Warp with a fade to white. Used during the Sootopolis legendary fight.
	@ Warp commands can be given either the id of which warp location to go to on the destination map
	@ or a pair of x/y coordinates to go to directly on the destination map.
	.macro warpwhitefade map:req, a, b, c
	.byte 0xe0
	formatwarp \map, \a, \b, \c
	.endm

	@ Buffers the name of the contest category to the buffer.
	@ For example a category of CONTEST_CATEGORY_COOL will buffer the string "COOLNESS CONTEST".
	.macro buffercontestname stringVarId:req, category:req
	.byte 0xe1
	stringvar \stringVarId
	.2byte \category
	.endm

	@ Writes the name of the specified item to the specified buffer. If 'item' is a Berry or ITEM_POKE_BALL
	@ and if the quantity is 2 or more, the buffered string will be pluralized ("IES" or "S" appended).
	@ If the specified item is >= ITEMS_COUNT then the name of ITEM_NONE ("????????") is buffered instead.
	.macro bufferitemnameplural stringVarId:req, item:req, quantity:req
	.byte 0xe2
	stringvar \stringVarId
	.2byte \item
	.2byte \quantity
	.endm


@ Supplementary

	.macro goto_if_unset flag:req, dest:req
	checkflag \flag
	goto_if FALSE, \dest
	.endm

	.macro goto_if_set flag:req, dest:req
	checkflag \flag
	goto_if TRUE, \dest
	.endm

	@ Allows 'compare' followed by a conditional goto/call to be combined into a single statement.
	@ The following are examples of the two acceptable formats this facilitates:
	@ compare VAR_RESULT, TRUE
	@ goto_if_eq MyScript
	@ - or -
	@ goto_if_eq VAR_RESULT, TRUE, MyScript
	@
	@ The first two arguments to this macro are the base command, e.g. 'goto_if 1' for goto_if_eq.
	@ The remaining arguments 'a, b, c' depend on the format:
	@ For a single statement, 'a' and 'b' are the values to compare and 'c' is the destination pointer.
	@ For a statement preceded by a compare, 'a' is the destination pointer and 'b/c' are not provided.
	.macro trycompare jump:req, condition:req, a:req, b, c
	.ifnb \c
		compare \a, \b
		\jump \condition, \c
	.else
		\jump \condition, \a
	.endif
	.endm

	.macro goto_if_lt a:req, b, c @ LESS THAN
	trycompare goto_if, 0, \a, \b, \c
	.endm

	.macro goto_if_eq a:req, b, c @ EQUAL
	trycompare goto_if, 1, \a, \b, \c
	.endm

	.macro goto_if_gt a:req, b, c @ GREATER THAN
	trycompare goto_if, 2, \a, \b, \c
	.endm

	.macro goto_if_le a:req, b, c @ LESS THAN OR EQUAL
	trycompare goto_if, 3, \a, \b, \c
	.endm

	.macro goto_if_ge a:req, b, c @ GREATER THAN OR EQUAL
	trycompare goto_if, 4, \a, \b, \c
	.endm

	.macro goto_if_ne a:req, b, c @ NOT EQUAL
	trycompare goto_if, 5, \a, \b, \c
	.endm

	.macro call_if_unset flag:req, dest:req
	checkflag \flag
	call_if FALSE, \dest
	.endm

	.macro call_if_set flag:req, dest:req
	checkflag \flag
	call_if TRUE, \dest
	.endm

	.macro call_if_lt a:req, b, c @ LESS THAN
	trycompare call_if, 0, \a, \b, \c
	.endm

	.macro call_if_eq a:req, b, c @ EQUAL
	trycompare call_if, 1, \a, \b, \c
	.endm

	.macro call_if_gt a:req, b, c @ GREATER THAN
	trycompare call_if, 2, \a, \b, \c
	.endm

	.macro call_if_le a:req, b, c @ LESS THAN OR EQUAL
	trycompare call_if, 3, \a, \b, \c
	.endm

	.macro call_if_ge a:req, b, c @ GREATER THAN OR EQUAL
	trycompare call_if, 4, \a, \b, \c
	.endm

	.macro call_if_ne a:req, b, c @ NOT EQUAL
	trycompare call_if, 5, \a, \b, \c
	.endm

	.macro vgoto_if_eq a:req, b, c
	trycompare vgoto_if, TRUE, \a, \b, \c
	.endm

	.macro vgoto_if_ne a:req, b, c
	trycompare vgoto_if, FALSE, \a, \b, \c
	.endm

	.macro vgoto_if_unset flag:req, dest:req
	checkflag \flag
	vgoto_if FALSE, \dest
	.endm

	.macro vgoto_if_set flag:req, dest:req
	checkflag \flag
	vgoto_if TRUE, \dest
	.endm

	.macro goto_if_defeated trainer:req, dest:req
	checktrainerflag \trainer
	goto_if TRUE, \dest
	.endm

	.macro goto_if_not_defeated trainer:req, dest:req
	checktrainerflag \trainer
	goto_if FALSE, \dest
	.endm

	.macro call_if_defeated trainer:req, dest:req
	checktrainerflag \trainer
	call_if TRUE, \dest
	.endm

	.macro call_if_not_defeated trainer:req, dest:req
	checktrainerflag \trainer
	call_if FALSE, \dest
	.endm

	.macro switch var:req
	copyvar VAR_0x8000, \var
	.endm

	.macro case condition:req, dest:req
	compare VAR_0x8000, \condition
	goto_if_eq \dest
	.endm

	@ Message box types
	MSGBOX_NPC = 2
	MSGBOX_SIGN = 3
	MSGBOX_DEFAULT = 4
	MSGBOX_YESNO = 5
	MSGBOX_AUTOCLOSE = 6
	MSGBOX_GETPOINTS = 9
	MSGBOX_POKENAV = 10

	YES = 1
	NO  = 0

	@ Buffers the given text and calls the relevant standard message script (see gStdScripts).
	.macro msgbox text:req, type=MSGBOX_DEFAULT
	loadword 0, \text
	callstd \type
	.endm

	@ Gives 'amount' of the specified 'item' to the player and prints a message with fanfare.
	@ If the player doesn't have space for all the items then as many are added as possible, the
	@ message indicates there is no room, and VAR_RESULT is set to FALSE. 
	@ Otherwise VAR_RESULT is set to TRUE, and the message indicates they have received the item(s).
	.macro giveitem item:req, amount=1
	setorcopyvar VAR_0x8000, \item
	setorcopyvar VAR_0x8001, \amount
	callstd STD_OBTAIN_ITEM
	.endm

	@ For picking up items in the overworld. Similar to giveitem, but with different language and
	@ sets the flag of the last-talked to object (the item the player picked up).
	.macro finditem item:req, amount=1
	setorcopyvar VAR_0x8000, \item
	setorcopyvar VAR_0x8001, \amount
	callstd STD_FIND_ITEM
	.endm

	@ Equivalent to giveitem but for a single decoration.
	.macro givedecoration decoration:req
	setorcopyvar VAR_0x8000, \decoration
	callstd STD_OBTAIN_DECORATION
	.endm

	@ Registers the specified trainer in Match Call and plays a fanfare with a notification message.
	.macro register_matchcall trainer:req
	setvar VAR_0x8004, \trainer
	special SetMatchCallRegisteredFlag
	setorcopyvar VAR_0x8000, \trainer
	callstd STD_REGISTER_MATCH_CALL
	.endm

	@ Does a sparkle field effect (e.g. when the Trick Master is hiding) at the given coordinates.
	.macro dofieldeffectsparkle x:req, y:req, priority:req
	setfieldeffectargument 0, \x
	setfieldeffectargument 1, \y
	setfieldeffectargument 2, \priority
	dofieldeffect FLDEFF_SPARKLE
	.endm

	@ Prints a braille message, waits for an A or B press, then closes the message.
	.macro braillemsgbox text:req
	braillemessage \text
	waitbuttonpress
	closebraillemessage
	.endm

	@ Creates an "event legal" Pokémon for an encounter
	.macro seteventmon species:req, level:req, item=ITEM_NONE
	setvar VAR_0x8004, \species
	setvar VAR_0x8005, \level
	setvar VAR_0x8006, \item
	special CreateEventLegalEnemyMon
	.endm

<<<<<<< HEAD
	@ Set up a totem boost for the next battle.
	@ 'battler' is the position of the mon you want to gain a boost. see B_POSITION_xx in include/constants/battle.h.
	@ The rest of the arguments are the stat change values to each stat.
	@ For example, giving the first opponent +1 to atk and -2 to speed would be: settotemboost B_POSITION_OPPONENT_LEFT, 1, 0, -2
	.macro settotemboost battler:req, atk=0,def=0,speed=0,spatk=0,spdef=0,acc=0,evas=0
	setvar VAR_0x8000, \battler
	setvar VAR_0x8001, \atk
	setvar VAR_0x8002, \def
	setvar VAR_0x8003, \speed
	setvar VAR_0x8004, \spatk
	setvar VAR_0x8005, \spdef
	setvar VAR_0x8006, \acc
	setvar VAR_0x8007, \evas
	special SetTotemBoost
	.endm

	@ useful totem boost macros
	.macro totemboost_atk1 battler:req
	settotemboost \battler, 1
	.endm
	.macro totemboost_def1 battler:req
	settotemboost \battler, 0, 1
	.endm
	.macro totemboost_speed1 battler:req
	settotemboost \battler, 0, 0, 1
	.endm
	.macro totemboost_spatk1 battler:req
	settotemboost \battler, 0, 0, 0, 1
	.endm
	.macro totemboost_spdef1 battler:req
	settotemboost \battler, 0, 0, 0, 0, 1
	.endm
	.macro totemboost_acc1 battler:req
	settotemboost \battler, 0, 0, 0, 0, 0, 1
	.endm
	.macro totemboost_evas1 battler:req
	settotemboost \battler, 0, 0, 0, 0, 0, 0, 1
	.endm

	.macro totemboost_atk2 battler:req
	settotemboost \battler, 2
	.endm
	.macro totemboost_def2 battler:req
	settotemboost \battler, 0, 2
	.endm
	.macro totemboost_speed2 battler:req
	settotemboost \battler, 0, 0, 2
	.endm
	.macro totemboost_spatk2 battler:req
	settotemboost \battler, 0, 0, 0, 2
	.endm
	.macro totemboost_spdef2 battler:req
	settotemboost \battler, 0, 0, 0, 0, 2
	.endm
	.macro totemboost_acc2 battler:req
	settotemboost \battler, 0, 0, 0, 0, 0, 2
	.endm
	.macro totemboost_evas2 battler:req
	settotemboost \battler, 0, 0, 0, 0, 0, 0, 2
=======
	@ Attempts to trigger a special evolution method in the overworld.
	@ There may be other conditions required which are coded for in GetEvolutionTargetSpecies.
	@ EX: tryspecialevo EVO_WATER_SCROLL, FALSE, FALSE triggers Kubfu's EVO_WATER_SCROLL evolution
	@ 	  method, cannot be cancelled in the evolution scene, and will only evolve one Kubfu if there
	@	  are multiple in the player's party.
	.macro tryspecialevo evoMethod:req, canStopEvo=TRUE, tryMultiple=TRUE
	setvar VAR_0x8000, \evoMethod
	setvar VAR_0x8001, \canStopEvo
	setvar VAR_0x8002, \tryMultiple
	special TrySpecialOverworldEvo
>>>>>>> f2c509ea
	.endm<|MERGE_RESOLUTION|>--- conflicted
+++ resolved
@@ -1946,7 +1946,6 @@
 	special CreateEventLegalEnemyMon
 	.endm
 
-<<<<<<< HEAD
 	@ Set up a totem boost for the next battle.
 	@ 'battler' is the position of the mon you want to gain a boost. see B_POSITION_xx in include/constants/battle.h.
 	@ The rest of the arguments are the stat change values to each stat.
@@ -2006,7 +2005,7 @@
 	.endm
 	.macro totemboost_evas2 battler:req
 	settotemboost \battler, 0, 0, 0, 0, 0, 0, 2
-=======
+	.endm
 	@ Attempts to trigger a special evolution method in the overworld.
 	@ There may be other conditions required which are coded for in GetEvolutionTargetSpecies.
 	@ EX: tryspecialevo EVO_WATER_SCROLL, FALSE, FALSE triggers Kubfu's EVO_WATER_SCROLL evolution
@@ -2017,5 +2016,4 @@
 	setvar VAR_0x8001, \canStopEvo
 	setvar VAR_0x8002, \tryMultiple
 	special TrySpecialOverworldEvo
->>>>>>> f2c509ea
 	.endm