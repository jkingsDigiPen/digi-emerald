--- conflicted
+++ resolved
@@ -1769,19 +1769,18 @@
 	various \battler, VARIOUS_TRY_ACTIVATE_GRIM_NEIGH
 	.endm
 
-<<<<<<< HEAD
+	.macro activateitemeffects battler:req
+	various \battler, VARIOUS_MOVEEND_ITEM_EFFECTS
+	.endm
+	
+	.macro pickpocketsteal
+	various 0, VARIOUS_PICKPOCKET
+	.endm
+
 	.macro jumpifterrainaffected battler:req, terrainFlags:req, ptr:req
 	various \battler, VARIOUS_JUMP_IF_TERRAIN_AFFECTED
 	.4byte \terrainFlags
 	.4byte \ptr
-=======
-	.macro activateitemeffects battler:req
-	various \battler, VARIOUS_MOVEEND_ITEM_EFFECTS
-	.endm
-	
-	.macro pickpocketsteal
-	various 0, VARIOUS_PICKPOCKET
->>>>>>> 0cd7f3ff
 	.endm
 
 @ helpful macros
