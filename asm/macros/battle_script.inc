--- conflicted
+++ resolved
@@ -1821,7 +1821,10 @@
 	various BS_ATTACKER, VARIOUS_REMOVE_TERRAIN
 	.endm
 	
-<<<<<<< HEAD
+	.macro trytoclearprimalweather
+	various BS_ATTACKER, VARIOUS_TRY_TO_CLEAR_PRIMAL_WEATHER
+	.endm
+
 	.macro getrototillertargets ptr:req
 	various BS_ATTACKER, VARIOUS_GET_ROTOTILLER_TARGETS
 	.4byte \ptr
@@ -1831,13 +1834,7 @@
 	various \battler, VARIOUS_JUMP_IF_NOT_ROTOTILLER_AFFECTED
 	.4byte \ptr
 	.endm
-	
-=======
-	.macro trytoclearprimalweather
-	various BS_ATTACKER, VARIOUS_TRY_TO_CLEAR_PRIMAL_WEATHER
-	.endm
-
->>>>>>> 3f51132a
+
 @ helpful macros
 	.macro setstatchanger stat:req, stages:req, down:req
 	setbyte sSTATCHANGER \stat | \stages << 3 | \down << 7
