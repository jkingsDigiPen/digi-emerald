--- conflicted
+++ resolved
@@ -1785,18 +1785,15 @@
 	various \battler, VARIOUS_TRY_ACTIVATE_GRIM_NEIGH
 	.endm
 
-<<<<<<< HEAD
 	.macro setzeffect
 	various BS_ATTACKER, VARIOUS_SET_Z_EFFECT
 	.endm
 	
-=======
 	.macro consumeberry battler:req, restoreItem=FALSE
 	various \battler, VARIOUS_CONSUME_BERRY
 	.byte \restoreItem
 	.endm
 
->>>>>>> aa2b2e6a
 	.macro activateitemeffects battler:req
 	various \battler, VARIOUS_MOVEEND_ITEM_EFFECTS
 	.endm
