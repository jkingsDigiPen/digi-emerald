--- conflicted
+++ resolved
@@ -1769,12 +1769,6 @@
 	various \battler, VARIOUS_TRY_ACTIVATE_GRIM_NEIGH
 	.endm
 
-<<<<<<< HEAD
-	.macro trytoclearprimalweather
-	various BS_ATTACKER, VARIOUS_TRY_TO_CLEAR_PRIMAL_WEATHER
-	.endm
-
-=======
 	.macro activateitemeffects battler:req
 	various \battler, VARIOUS_MOVEEND_ITEM_EFFECTS
 	.endm
@@ -1827,7 +1821,10 @@
 	various BS_ATTACKER, VARIOUS_REMOVE_TERRAIN
 	.endm
 	
->>>>>>> b5e0a079
+	.macro trytoclearprimalweather
+	various BS_ATTACKER, VARIOUS_TRY_TO_CLEAR_PRIMAL_WEATHER
+	.endm
+
 @ helpful macros
 	.macro setstatchanger stat:req, stages:req, down:req
 	setbyte sSTATCHANGER \stat | \stages << 3 | \down << 7
