@ commands
	.macro attackcanceler
	.byte 0x0
	.endm

	.macro accuracycheck param0:req, param1:req
	.byte 0x1
	.4byte \param0
	.2byte \param1
	.endm

	.macro attackstring
	.byte 0x2
	.endm

	.macro ppreduce
	.byte 0x3
	.endm

	.macro critcalc
	.byte 0x4
	.endm

	.macro damagecalc
	.byte 0x5
	.endm

	.macro typecalc
	.byte 0x6
	.endm

	.macro adjustdamage
	.byte 0x7
	.endm

	.macro multihitresultmessage
	.byte 0x8
	.endm

	.macro attackanimation
	.byte 0x9
	.endm

	.macro waitanimation
	.byte 0xa
	.endm

	.macro healthbarupdate battler:req
	.byte 0xb
	.byte \battler
	.endm

	.macro datahpupdate battler:req
	.byte 0xc
	.byte \battler
	.endm

	.macro critmessage
	.byte 0xd
	.endm

	.macro effectivenesssound
	.byte 0xe
	.endm

	.macro resultmessage
	.byte 0xf
	.endm

	.macro printstring id:req
	.byte 0x10
	.2byte \id
	.endm

	.macro printselectionstring id:req
	.byte 0x11
	.2byte \id
	.endm

	.macro waitmessage param0:req
	.byte 0x12
	.2byte \param0
	.endm

	.macro printfromtable ptr:req
	.byte 0x13
	.4byte \ptr
	.endm

	.macro printselectionstringfromtable ptr:req
	.byte 0x14
	.4byte \ptr
	.endm

	.macro seteffectwithchance
	.byte 0x15
	.endm

	.macro seteffectprimary
	.byte 0x16
	.endm

	.macro seteffectsecondary
	.byte 0x17
	.endm

	.macro clearstatusfromeffect battler:req
	.byte 0x18
	.byte \battler
	.endm

	.macro tryfaintmon battler:req, param1:req, ptr:req
	.byte 0x19
	.byte \battler
	.byte \param1
	.4byte \ptr
	.endm

	.macro dofaintanimation battler:req
	.byte 0x1a
	.byte \battler
	.endm

	.macro cleareffectsonfaint battler:req
	.byte 0x1b
	.byte \battler
	.endm

	.macro jumpifstatus battler:req, status1:req, ptr:req
	.byte 0x1c
	.byte \battler
	.4byte \status1
	.4byte \ptr
	.endm

	.macro jumpifstatus2 battler:req, status2:req, ptr:req
	.byte 0x1d
	.byte \battler
	.4byte \status2
	.4byte \ptr
	.endm

	.macro jumpifability param0:req, ability:req, ptr:req
	.byte 0x1e
	.byte \param0
	.2byte \ability
	.4byte \ptr
	.endm

	.macro jumpifsideaffecting battler:req, sidestatus:req, ptr:req
	.byte 0x1f
	.byte \battler
	.4byte \sidestatus
	.4byte \ptr
	.endm

	.macro jumpifstat battler:req, ifflag:req, stat:req, value:req, ptr
	.byte 0x20
	.byte \battler
	.byte \ifflag
	.byte \stat
	.byte \value
	.4byte \ptr
	.endm

	.macro jumpifstatus3condition battler:req, status3:req, param2:req, ptr:req
	.byte 0x21
	.byte \battler
	.4byte \status3
	.byte \param2
	.4byte \ptr
	.endm

	.macro jumpbasedontype battler:req, type:req, case:req, ptr:req
	.byte 0x22
	.byte \battler
	.byte \type
	.byte \case
	.4byte \ptr
	.endm

	.macro jumpiftype battler:req, type:req, ptr:req
	jumpbasedontype \battler, \type, 1, \ptr
	.endm

	.macro jumpifnottype battler:req, type:req, ptr:req
	jumpbasedontype \battler, \type, 0, \ptr
	.endm

	.macro getexp battler:req
	.byte 0x23
	.byte \battler
	.endm

	.macro atk24 ptr:req
	.byte 0x24
	.4byte \ptr
	.endm

	.macro movevaluescleanup
	.byte 0x25
	.endm

	.macro setmultihit value:req
	.byte 0x26
	.byte \value
	.endm

	.macro decrementmultihit value:req
	.byte 0x27
	.4byte \value
	.endm

	.macro goto ptr:req
	.byte 0x28
	.4byte \ptr
	.endm

	.macro jumpifbyte ifflag:req, param1:req, param2:req, param3:req
	.byte 0x29
	.byte \ifflag
	.4byte \param1
	.byte \param2
	.4byte \param3
	.endm

	.macro jumpifhalfword ifflag:req, param1:req, param2:req, param3:req
	.byte 0x2a
	.byte \ifflag
	.4byte \param1
	.2byte \param2
	.4byte \param3
	.endm

	.macro jumpifword ifflag:req, param1:req, param2:req, param3:req
	.byte 0x2b
	.byte \ifflag
	.4byte \param1
	.4byte \param2
	.4byte \param3
	.endm

	.macro jumpifarrayequal param0:req, param1:req, param2:req, param3:req
	.byte 0x2c
	.4byte \param0
	.4byte \param1
	.byte \param2
	.4byte \param3
	.endm

	.macro jumpifarraynotequal param0:req, param1:req, param2:req, param3:req
	.byte 0x2d
	.4byte \param0
	.4byte \param1
	.byte \param2
	.4byte \param3
	.endm

	.macro setbyte ptr:req, param1:req
	.byte 0x2e
	.4byte \ptr
	.byte \param1
	.endm

	.macro addbyte ptr:req, param1:req
	.byte 0x2f
	.4byte \ptr
	.byte \param1
	.endm

	.macro subbyte ptr:req, param1:req
	.byte 0x30
	.4byte \ptr
	.byte \param1
	.endm

	.macro copyarray param0:req, param1:req, param2:req
	.byte 0x31
	.4byte \param0
	.4byte \param1
	.byte \param2
	.endm

	.macro copyarraywithindex param0:req, param1:req, param2:req, param3:req
	.byte 0x32
	.4byte \param0
	.4byte \param1
	.4byte \param2
	.byte \param3
	.endm

	.macro orbyte ptr:req, param1:req
	.byte 0x33
	.4byte \ptr
	.byte \param1
	.endm

	.macro orhalfword ptr:req, param1:req
	.byte 0x34
	.4byte \ptr
	.2byte \param1
	.endm

	.macro orword ptr:req, param1:req
	.byte 0x35
	.4byte \ptr
	.4byte \param1
	.endm

	.macro bicbyte ptr:req, param1:req
	.byte 0x36
	.4byte \ptr
	.byte \param1
	.endm

	.macro bichalfword ptr:req, param1:req
	.byte 0x37
	.4byte \ptr
	.2byte \param1
	.endm

	.macro bicword ptr:req, param1:req
	.byte 0x38
	.4byte \ptr
	.4byte \param1
	.endm

	.macro pause param0:req
	.byte 0x39
	.2byte \param0
	.endm

	.macro waitstate
	.byte 0x3a
	.endm

	.macro healthbar_update battler:req
	.byte 0x3b
	.byte \battler
	.endm

	.macro return
	.byte 0x3c
	.endm

	.macro end
	.byte 0x3d
	.endm

	.macro end2
	.byte 0x3e
	.endm

	.macro end3
	.byte 0x3f
	.endm

	.macro jumpifaffectedbyprotect ptr:req
	.byte 0x40
	.4byte \ptr
	.endm

	.macro call ptr:req
	.byte 0x41
	.4byte \ptr
	.endm

	.macro setroost
	.byte 0x42
	.endm

	.macro jumpifabilitypresent ability:req, ptr:req
	.byte 0x43
	.2byte \ability
	.4byte \ptr
	.endm

	.macro endselectionscript
	.byte 0x44
	.endm

	.macro playanimation battler:req, param1:req, param2:req
	.byte 0x45
	.byte \battler
	.byte \param1
	.4byte \param2
	.endm

	.macro playanimation2 battler:req, param1:req, param2:req
	.byte 0x46
	.byte \battler
	.4byte \param1
	.4byte \param2
	.endm

	.macro setgraphicalstatchangevalues
	.byte 0x47
	.endm

	.macro playstatchangeanimation battler:req, stats:req, statchange:req
	.byte 0x48
	.byte \battler
	.byte \stats
	.byte \statchange
	.endm

	.macro moveend param0:req, param1:req
	.byte 0x49
	.byte \param0
	.byte \param1
	.endm

	@ Help macros for 5 uses of moveend command

	@ All cases
	.macro moveendall
	setbyte sMOVEEND_STATE, 0
	moveend 0, 0
	.endm

	@ Chosen case
	.macro moveendcase case:req
	setbyte sMOVEEND_STATE, \case
	moveend 1, 0
	.endm

	@ All cases from (inclusive)
	.macro moveendfrom from:req
	setbyte sMOVEEND_STATE, \from
	moveend 0, 0
	.endm

	@ All cases from 0 to (not inclusive)
	.macro moveendto to:req
	setbyte sMOVEEND_STATE, 0
	moveend 2, \to
	.endm

	@ Cases from (inclusive) to (not inclusive)
	.macro moveendfromto from:req, to:req
	setbyte sMOVEEND_STATE, \from
	moveend 2, \to
	.endm

	.macro sethealblock ptr
	.byte 0x4a
	.4byte \ptr
	.endm

	.macro returnatktoball
	.byte 0x4b
	.endm

	.macro getswitchedmondata battler:req
	.byte 0x4c
	.byte \battler
	.endm

	.macro switchindataupdate battler:req
	.byte 0x4d
	.byte \battler
	.endm

	.macro switchinanim battler:req, dontclearsubstitutebit:req
	.byte 0x4e
	.byte \battler
	.byte \dontclearsubstitutebit
	.endm

	.macro jumpifcantswitch battler:req, ptr:req
	.byte 0x4f
	.byte \battler
	.4byte \ptr
	.endm

	.macro openpartyscreen param0:req, param1:req
	.byte 0x50
	.byte \param0
	.4byte \param1
	.endm

	.macro switchhandleorder battler:req, param1:req
	.byte 0x51
	.byte \battler
	.byte \param1
	.endm

	.macro switchineffects battler:req
	.byte 0x52
	.byte \battler
	.endm

	.macro trainerslidein battler:req
	.byte 0x53
	.byte \battler
	.endm

	.macro playse param0:req
	.byte 0x54
	.2byte \param0
	.endm

	.macro fanfare param0:req
	.byte 0x55
	.2byte \param0
	.endm

	.macro playfaintcry battler:req
	.byte 0x56
	.byte \battler
	.endm

	.macro endlinkbattle
	.byte 0x57
	.endm

	.macro returntoball battler:req
	.byte 0x58
	.byte \battler
	.endm

	.macro handlelearnnewmove param0:req, param1:req, param2:req
	.byte 0x59
	.4byte \param0
	.4byte \param1
	.byte \param2
	.endm

	.macro yesnoboxlearnmove param0:req
	.byte 0x5a
	.4byte \param0
	.endm

	.macro yesnoboxstoplearningmove param0:req
	.byte 0x5b
	.4byte \param0
	.endm

	.macro hitanimation battler:req
	.byte 0x5c
	.byte \battler
	.endm

	.macro getmoneyreward
	.byte 0x5d
	.endm

	.macro atk5E battler:req
	.byte 0x5e
	.byte \battler
	.endm

	.macro swapattackerwithtarget
	.byte 0x5f
	.endm

	.macro incrementgamestat param0:req
	.byte 0x60
	.byte \param0
	.endm

	.macro drawpartystatussummary battler:req
	.byte 0x61
	.byte \battler
	.endm

	.macro hidepartystatussummary battler:req
	.byte 0x62
	.byte \battler
	.endm

	.macro jumptocalledmove param0:req
	.byte 0x63
	.byte \param0
	.endm

	.macro statusanimation battler:req
	.byte 0x64
	.byte \battler
	.endm

	.macro status2animation battler:req, status2:req
	.byte 0x65
	.byte \battler
	.4byte \status2
	.endm

	.macro chosenstatusanimation battler:req, param1:req, param2:req
	.byte 0x66
	.byte \battler
	.byte \param1
	.4byte \param2
	.endm

	.macro yesnobox
	.byte 0x67
	.endm

	.macro cancelallactions
	.byte 0x68
	.endm

	.macro setgravity ptr
	.byte 0x69
	.4byte \ptr
	.endm

	.macro removeitem battler:req
	.byte 0x6a
	.byte \battler
	.endm

	.macro atknameinbuff1
	.byte 0x6b
	.endm

	.macro drawlvlupbox
	.byte 0x6c
	.endm

	.macro resetsentmonsvalue
	.byte 0x6d
	.endm

	.macro setatktoplayer0
	.byte 0x6e
	.endm

	.macro makevisible battler:req
	.byte 0x6f
	.byte \battler
	.endm

	.macro recordability battler:req
	.byte 0x70
	.byte \battler
	.endm

	.macro buffermovetolearn
	.byte 0x71
	.endm

	.macro jumpifplayerran ptr:req
	.byte 0x72
	.4byte \ptr
	.endm

	.macro hpthresholds battler:req
	.byte 0x73
	.byte \battler
	.endm

	.macro hpthresholds2 battler:req
	.byte 0x74
	.byte \battler
	.endm

	.macro useitemonopponent
	.byte 0x75
	.endm

	.macro various battler:req, param1:req
	.byte 0x76
	.byte \battler
	.byte \param1
	.endm

	.macro setprotectlike
	.byte 0x77
	.endm

	.macro faintifabilitynotdamp
	.byte 0x78
	.endm

	.macro setatkhptozero
	.byte 0x79
	.endm

	.macro jumpifnexttargetvalid ptr:req
	.byte 0x7a
	.4byte \ptr
	.endm

	.macro tryhealhalfhealth param0:req, battler:req
	.byte 0x7b
	.4byte \param0
	.byte \battler
	.endm

	.macro trymirrormove
	.byte 0x7c
	.endm

	.macro setrain
	.byte 0x7d
	.endm

	.macro setreflect
	.byte 0x7e
	.endm

	.macro setseeded
	.byte 0x7f
	.endm

	.macro manipulatedamage param0:req
	.byte 0x80
	.byte \param0
	.endm

	.macro trysetrest param0:req
	.byte 0x81
	.4byte \param0
	.endm

	.macro jumpifnotfirstturn ptr:req
	.byte 0x82
	.4byte \ptr
	.endm

	.macro setmiracleeye ptr
	.byte 0x83
	.4byte \ptr
	.endm

	.macro jumpifcantmakeasleep param0:req
	.byte 0x84
	.4byte \param0
	.endm

	.macro stockpile id:req
	.byte 0x85
	.byte \id
	.endm

	.macro stockpiletobasedamage param0:req
	.byte 0x86
	.4byte \param0
	.endm

	.macro stockpiletohpheal param0:req
	.byte 0x87
	.4byte \param0
	.endm

	.macro setdrainedhp
	.byte 0x88
	.endm

	.macro statbuffchange flags:req, jumpptr:req
	.byte 0x89
	.2byte \flags
	.4byte \jumpptr
	.endm

	.macro normalisebuffs
	.byte 0x8a
	.endm

	.macro setbide
	.byte 0x8b
	.endm

	.macro confuseifrepeatingattackends
	.byte 0x8c
	.endm

	.macro setmultihitcounter param0:req
	.byte 0x8d
	.byte \param0
	.endm

	.macro initmultihitstring
	.byte 0x8e
	.endm

	.macro forcerandomswitch param0:req
	.byte 0x8f
	.4byte \param0
	.endm

	.macro tryconversiontypechange param0:req
	.byte 0x90
	.4byte \param0
	.endm

	.macro givepaydaymoney
	.byte 0x91
	.endm

	.macro setlightscreen
	.byte 0x92
	.endm

	.macro tryKO param0:req
	.byte 0x93
	.4byte \param0
	.endm

	.macro damagetohalftargethp
	.byte 0x94
	.endm

	.macro setsandstorm
	.byte 0x95
	.endm

	.macro weatherdamage
	.byte 0x96
	.endm

	.macro tryinfatuating param0:req
	.byte 0x97
	.4byte \param0
	.endm

	.macro updatestatusicon battler:req
	.byte 0x98
	.byte \battler
	.endm

	.macro setmist
	.byte 0x99
	.endm

	.macro setfocusenergy
	.byte 0x9a
	.endm

	.macro transformdataexecution
	.byte 0x9b
	.endm

	.macro setsubstitute
	.byte 0x9c
	.endm

	.macro mimicattackcopy param0:req
	.byte 0x9d
	.4byte \param0
	.endm

	.macro metronome
	.byte 0x9e
	.endm

	.macro dmgtolevel
	.byte 0x9f
	.endm

	.macro psywavedamageeffect
	.byte 0xa0
	.endm

	.macro counterdamagecalculator param0:req
	.byte 0xa1
	.4byte \param0
	.endm

	.macro mirrorcoatdamagecalculator param0:req
	.byte 0xa2
	.4byte \param0
	.endm

	.macro disablelastusedattack param0:req
	.byte 0xa3
	.4byte \param0
	.endm

	.macro trysetencore param0:req
	.byte 0xa4
	.4byte \param0
	.endm

	.macro painsplitdmgcalc param0:req
	.byte 0xa5
	.4byte \param0
	.endm

	.macro settypetorandomresistance param0:req
	.byte 0xa6
	.4byte \param0
	.endm

	.macro setalwayshitflag
	.byte 0xa7
	.endm

	.macro copymovepermanently param0:req
	.byte 0xa8
	.4byte \param0
	.endm

	.macro trychoosesleeptalkmove param0:req
	.byte 0xa9
	.4byte \param0
	.endm

	.macro setdestinybond
	.byte 0xaa
	.endm

	.macro trysetdestinybondtohappen
	.byte 0xab
	.endm

	.macro settailwind ptr:req
	.byte 0xac
	.4byte \ptr
	.endm

	.macro tryspiteppreduce param0:req
	.byte 0xad
	.4byte \param0
	.endm

	.macro healpartystatus
	.byte 0xae
	.endm

	.macro cursetarget param0:req
	.byte 0xaf
	.4byte \param0
	.endm

	.macro trysetspikes param0:req
	.byte 0xb0
	.4byte \param0
	.endm

	.macro setforesight
	.byte 0xb1
	.endm

	.macro trysetperishsong param0:req
	.byte 0xb2
	.4byte \param0
	.endm

	.macro handlerollout
	.byte 0xb3
	.endm

	.macro jumpifconfusedandstatmaxed stat:req, ptr:req
	.byte 0xb4
	.byte \stat
	.4byte \ptr
	.endm

	.macro handlefurycutter
	.byte 0xb5
	.endm

	.macro setembargo ptr
	.byte 0xb6
	.4byte \ptr
	.endm

	.macro presentdamagecalculation
	.byte 0xb7
	.endm

	.macro setsafeguard
	.byte 0xb8
	.endm

	.macro magnitudedamagecalculation
	.byte 0xb9
	.endm

	.macro jumpifnopursuitswitchdmg param0:req
	.byte 0xba
	.4byte \param0
	.endm

	.macro setsunny
	.byte 0xbb
	.endm

	.macro maxattackhalvehp param0:req
	.byte 0xbc
	.4byte \param0
	.endm

	.macro copyfoestats param0:req
	.byte 0xbd
	.4byte \param0
	.endm

	.macro rapidspinfree
	.byte 0xbe
	.endm

	.macro setdefensecurlbit
	.byte 0xbf
	.endm

	.macro recoverbasedonsunlight param0:req
	.byte 0xc0
	.4byte \param0
	.endm

	.macro setstickyweb ptr
	.byte 0xc1
	.4byte \ptr
	.endm

	.macro selectfirstvalidtarget
	.byte 0xc2
	.endm

	.macro trysetfutureattack param0:req
	.byte 0xc3
	.4byte \param0
	.endm

	.macro trydobeatup param0:req, param1:req
	.byte 0xc4
	.4byte \param0
	.4byte \param1
	.endm

	.macro setsemiinvulnerablebit
	.byte 0xc5
	.endm

	.macro clearsemiinvulnerablebit
	.byte 0xc6
	.endm

	.macro setminimize
	.byte 0xc7
	.endm

	.macro sethail
	.byte 0xc8
	.endm

	.macro jumpifattackandspecialattackcannotfall ptr:req
	.byte 0xc9
	.4byte \ptr
	.endm

	.macro setforcedtarget
	.byte 0xca
	.endm

	.macro setcharge
	.byte 0xcb
	.endm

	.macro callterrainattack
	.byte 0xcc
	.endm

	.macro cureifburnedparalysedorpoisoned param0:req
	.byte 0xcd
	.4byte \param0
	.endm

	.macro settorment param0:req
	.byte 0xce
	.4byte \param0
	.endm

	.macro jumpifnodamage param0:req
	.byte 0xcf
	.4byte \param0
	.endm

	.macro settaunt param0:req
	.byte 0xd0
	.4byte \param0
	.endm

	.macro trysethelpinghand param0:req
	.byte 0xd1
	.4byte \param0
	.endm

	.macro tryswapitems param0:req
	.byte 0xd2
	.4byte \param0
	.endm

	.macro trycopyability param0:req
	.byte 0xd3
	.4byte \param0
	.endm

	.macro trywish param0:req, param1:req
	.byte 0xd4
	.byte \param0
	.4byte \param1
	.endm

	.macro settoxicspikes ptr:req
	.byte 0xd5
	.4byte \ptr
	.endm

	.macro setgastroacid ptr
	.byte 0xd6
	.4byte \ptr
	.endm

	.macro setyawn param0:req
	.byte 0xd7
	.4byte \param0
	.endm

	.macro setdamagetohealthdifference param0:req
	.byte 0xd8
	.4byte \param0
	.endm

	.macro setroom
	.byte 0xd9
	.endm

	.macro tryswapabilities param0:req
	.byte 0xda
	.4byte \param0
	.endm

	.macro tryimprison param0:req
	.byte 0xdb
	.4byte \param0
	.endm

	.macro setstealthrock ptr:req
	.byte 0xdc
	.4byte \ptr
	.endm

	.macro setuserstatus3 flags ptr
	.byte 0xdd
	.4byte \flags
	.4byte \ptr
	.endm

	.macro assistattackselect param0:req
	.byte 0xde
	.4byte \param0
	.endm

	.macro trysetmagiccoat param0:req
	.byte 0xdf
	.4byte \param0
	.endm

	.macro trysetsnatch param0:req
	.byte 0xe0
	.4byte \param0
	.endm

	.macro trygetintimidatetarget param0:req
	.byte 0xe1
	.4byte \param0
	.endm

	.macro switchoutabilities battler:req
	.byte 0xe2
	.byte \battler
	.endm

	.macro jumpifhasnohp battler:req, param1:req
	.byte 0xe3
	.byte \battler
	.4byte \param1
	.endm

	.macro getsecretpowereffect
	.byte 0xe4
	.endm

	.macro pickup
	.byte 0xe5
	.endm

	.macro docastformchangeanimation
	.byte 0xe6
	.endm

	.macro trycastformdatachange
	.byte 0xe7
	.endm

	.macro settypebasedhalvers param0:req
	.byte 0xe8
	.4byte \param0
	.endm

	.macro jumpifsubstituteblocks ptr
	.byte 0xe9
	.4byte \ptr
	.endm

	.macro tryrecycleitem param0:req
	.byte 0xea
	.4byte \param0
	.endm

	.macro settypetoterrain param0:req
	.byte 0xeb
	.4byte \param0
	.endm

	.macro pursuitrelated param0:req
	.byte 0xec
	.4byte \param0
	.endm

	.macro snatchsetbattlers
	.byte 0xed
	.endm

	.macro removelightscreenreflect
	.byte 0xee
	.endm

	.macro handleballthrow
	.byte 0xef
	.endm

	.macro givecaughtmon
	.byte 0xf0
	.endm

	.macro trysetcaughtmondexflags param0:req
	.byte 0xf1
	.4byte \param0
	.endm

	.macro displaydexinfo
	.byte 0xf2
	.endm

	.macro trygivecaughtmonnick param0:req
	.byte 0xf3
	.4byte \param0
	.endm

	.macro subattackerhpbydmg
	.byte 0xf4
	.endm

	.macro removeattackerstatus1
	.byte 0xf5
	.endm

	.macro finishaction
	.byte 0xf6
	.endm

	.macro finishturn
	.byte 0xf7
	.endm

	.macro trainerslideout param0:req
	.byte 0xf8
	.byte \param0
	.endm

	.macro settelekinesis ptr:req
	.byte 0xf9
	.4byte \ptr
	.endm

	.macro swapstatstages stat:req
	.byte 0xfa
	.byte \stat
	.endm

	.macro averagestats stat:req
	.byte 0xfb
	.byte \stat
	.endm

	.macro jumpifoppositegenders ptr:req
	.byte 0xfc
	.4byte \ptr
	.endm

	.macro trygetbaddreamstarget ptr:req
	.byte 0xfd
	.4byte \ptr
	.endm

	.macro tryworryseed ptr:req
	.byte 0xfe
	.4byte \ptr
	.endm

	.macro metalburstdamagecalculator ptr:req
	.byte 0xff
	.4byte \ptr
	.endm

@ various command changed to more readable macros
	.macro cancelmultiturnmoves battler:req
	various \battler, VARIOUS_CANCEL_MULTI_TURN_MOVES
	.endm

	.macro setmagiccoattarget battler:req
	various \battler, VARIOUS_SET_MAGIC_COAT_TARGET
	.endm

	.macro getifcantrunfrombattle battler:req
	various \battler, VARIOUS_IS_RUNNING_IMPOSSIBLE
	.endm

	.macro getmovetarget battler:req
	various \battler, VARIOUS_GET_MOVE_TARGET
	.endm

	.macro getbattlerfainted battler:req
	various \battler, VARIOUS_GET_BATTLER_FAINTED
	.endm

	.macro resetintimidatetracebits battler:req
	various \battler, VARIOUS_RESET_INTIMIDATE_TRACE_BITS
	.endm

	.macro updatechoicemoveonlvlup battler:req
	various \battler, VARIOUS_UPDATE_CHOICE_MOVE_ON_LVL_UP
	.endm

	.macro various7 battler:req
	various \battler, 7
	.endm

	.macro palaceflavortext battler:req
	various \battler, VARIOUS_PALACE_FLAVOR_TEXT
	.endm

	.macro arenajudgmentwindow
	various BS_ATTACKER, VARIOUS_ARENA_JUDGMENT_WINDOW
	.endm

	.macro arenaopponentmonlost
	various BS_ATTACKER, VARIOUS_ARENA_OPPONENT_MON_LOST
	.endm

	.macro arenaplayermonlost
	various BS_ATTACKER, VARIOUS_ARENA_PLAYER_MON_LOST
	.endm

	.macro arenabothmonlost
	various BS_ATTACKER, VARIOUS_ARENA_BOTH_MONS_LOST
	.endm

	.macro forfeityesnobox battler:req
	various \battler, VARIOUS_EMIT_YESNOBOX
	.endm

	.macro various14 battler:req
	various \battler, 14
	.endm

	.macro various15 battler:req
	various \battler, 15
	.endm

	.macro arenajudgmentstring id:req
	various \id, VARIOUS_ARENA_JUDGMENT_STRING
	.endm

	.macro arenawaitmessage id:req
	various \id, VARIOUS_ARENA_WAIT_STRING
	.endm

	.macro waitcry battler:req
	various \battler, VARIOUS_WAIT_CRY
	.endm

	.macro returnopponentmon1toball battler:req
	various \battler, VARIOUS_RETURN_OPPONENT_MON1
	.endm

	.macro returnopponentmon2toball battler:req
	various \battler, VARIOUS_RETURN_OPPONENT_MON2
	.endm

	.macro volumedown
	various BS_ATTACKER, VARIOUS_VOLUME_DOWN
	.endm

	.macro volumeup
	various BS_ATTACKER, VARIOUS_VOLUME_UP
	.endm

	.macro setalreadystatusedmoveattempt battler:req
	various \battler, 23
	.endm

	.macro various24 battler:req
	various \battler, 24
	.endm

	.macro setoutcomeonteleport battler:req
	various \battler, VARIOUS_SET_TELEPORT_OUTCOME
	.endm

	.macro playtrainerdefeatbgm battler:req
	various \battler, VARIOUS_PLAY_TRAINER_DEFEATED_MUSIC
	.endm

	.macro stattextbuffer battler:req
	various \battler, VARIOUS_STAT_TEXT_BUFFER
	.endm

	.macro switchinabilities battler:req
	various \battler, VARIOUS_SWITCHIN_ABILITIES
	.endm

	.macro savetarget
	various BS_TARGET, VARIOUS_SAVE_TARGET
	.endm

	.macro restoretarget
	various BS_TARGET, VARIOUS_RESTORE_TARGET
	.endm

	.macro instanthpdrop battler:req
	various \battler, VARIOUS_INSTANT_HP_DROP
	.endm

	.macro clearstatus battler:req
	various \battler, VARIOUS_CLEAR_STATUS
	.endm

	.macro restorepp battler:req
	various \battler, VARIOUS_RESTORE_PP
	.endm

	.macro tryactivatemoxie battler:req
	various \battler, VARIOUS_TRY_ACTIVATE_MOXIE
	.endm

	.macro tryactivatebeastboost battler:req
	various \battler, VARIOUS_TRY_ACTIVATE_BEAST_BOOST
	.endm

	.macro tryactivatereceiver battler:req
	various \battler, VARIOUS_TRY_ACTIVATE_RECEIVER
	.endm

	.macro tryactivatesoulheart
	various BS_ATTACKER, VARIOUS_TRY_ACTIVATE_SOULHEART
	.endm

	.macro tryactivatefellstinger battler:req
	various \battler, VARIOUS_TRY_ACTIVATE_FELL_STINGER
	.endm

	.macro playmoveanimation battler:req, move:req
	various \battler, VARIOUS_PLAY_MOVE_ANIMATION
	.2byte \move
	.endm

	.macro setluckychant battler:req, ptr:req
	various \battler VARIOUS_SET_LUCKY_CHANT
	.4byte \ptr
	.endm

	.macro suckerpunchcheck ptr:req
	various BS_ATTACKER, VARIOUS_SUCKER_PUNCH_CHECK
	.4byte \ptr
	.endm

	.macro setabilitysimple battler:req, ptr:req
	various \battler VARIOUS_SET_SIMPLE_BEAM
	.4byte \ptr
	.endm

	.macro tryentrainment ptr:req
	various BS_ATTACKER, VARIOUS_TRY_ENTRAINMENT
	.4byte \ptr
	.endm

	.macro setlastusedability battler:req
	various \battler, VARIOUS_SET_LAST_USED_ABILITY
	.endm

	.macro tryhealpulse battler:req, ptr:req
	various \battler, VARIOUS_TRY_HEAL_PULSE
	.4byte \ptr
	.endm

	.macro tryquash ptr:req
	various BS_ATTACKER, VARIOUS_TRY_QUASH
	.4byte \ptr
	.endm

	.macro tryafteryou ptr:req
	various BS_ATTACKER, VARIOUS_AFTER_YOU
	.4byte \ptr
	.endm

	.macro trybestow ptr:req
	various BS_ATTACKER, VARIOUS_BESTOW
	.4byte \ptr
	.endm

	.macro invertstatstages battler:req
	various \battler, VARIOUS_INVERT_STAT_STAGES
	.endm

	.macro setterrain ptr:req
	various BS_ATTACKER, VARIOUS_SET_TERRAIN
	.4byte \ptr
	.endm

	.macro trymefirst ptr:req
	various BS_ATTACKER, VARIOUS_TRY_ME_FIRST
	.4byte \ptr
	.endm

	.macro jumpifbattleend ptr:req
	various BS_ATTACKER, VARIOUS_JUMP_IF_BATTLE_END
	.4byte \ptr
	.endm

	.macro tryelectrify ptr:req
	various BS_ATTACKER, VARIOUS_TRY_ELECTRIFY
	.4byte \ptr
	.endm

	.macro tryreflecttype ptr:req
	various BS_ATTACKER, VARIOUS_TRY_REFLECT_TYPE
	.4byte \ptr
	.endm

	.macro trysoak ptr:req
	various BS_ATTACKER, VARIOUS_TRY_SOAK
	.4byte \ptr
	.endm

	.macro handlemegaevo battler:req, case:req
	various \battler, VARIOUS_HANDLE_MEGA_EVO
	.byte \case
	.endm

	.macro handleprimalreversion battler:req, case:req
	various \battler, VARIOUS_HANDLE_PRIMAL_REVERSION
	.byte \case
	.endm

	.macro handleformchange battler:req, case:req
	various \battler, VARIOUS_HANDLE_FORM_CHANGE
	.byte \case
	.endm

	.macro jumpifcantuselastresort battler:req, ptr:req
	various \battler, VARIOUS_TRY_LAST_RESORT
	.4byte \ptr
	.endm

	.macro argumentstatuseffect
	various BS_ATTACKER, VARIOUS_ARGUMENT_STATUS_EFFECT
	.endm

	.macro tryhitswitchtarget ptr:req
	various BS_ATTACKER, VARIOUS_TRY_HIT_SWITCH_TARGET
	.4byte \ptr
	.endm

	.macro tryautotomize battler:req, ptr:req
	various \battler, VARIOUS_TRY_AUTOTOMIZE
	.4byte \ptr
	.endm

	.macro jumpifcantusesynchronoise ptr:req
	various BS_ATTACKER, VARIOUS_TRY_SYNCHRONOISE
	.4byte \ptr
	.endm

	.macro trycopycat ptr:req
	various BS_ATTACKER, VARIOUS_TRY_COPYCAT
	.4byte \ptr
	.endm

	.macro showabilitypopup battler:req
	various \battler, VARIOUS_ABILITY_POPUP
	.endm

	.macro defogclear battler:req, clear:req, ptr:req
	various \battler, VARIOUS_DEFOG
	.byte \clear
	.4byte \ptr
	.endm

	.macro jumpiftargetally ptr:req
	various BS_ATTACKER, VARIOUS_JUMP_IF_TARGET_ALLY
	.4byte \ptr
	.endm

	.macro trypsychoshift ptr:req
	various BS_ATTACKER, VARIOUS_PSYCHO_SHIFT
	.4byte \ptr
	.endm

	.macro curestatus battler:req
	various \battler, VARIOUS_CURE_STATUS
	.endm

	.macro powertrick battler:req
	various \battler, VARIOUS_POWER_TRICK
	.endm

	.macro argumenttomoveeffect
	various BS_ATTACKER, VARIOUS_ARGUMENT_TO_MOVE_EFFECT
	.endm

	.macro jumpifnotgrounded battler:req, ptr:req
	various \battler, VARIOUS_JUMP_IF_NOT_GROUNDED
	.4byte \ptr
	.endm

	.macro handletrainerslidemsg battler:req, field:req
	various \battler, VARIOUS_HANDLE_TRAINER_SLIDE_MSG
	.byte \field
	.endm

	.macro trytrainerslidefirstdownmsg battler:req
	various \battler, VARIOUS_TRY_TRAINER_SLIDE_MSG_FIRST_OFF
	.endm

	.macro trytrainerslidelastonmsg battler:req
	various \battler, VARIOUS_TRY_TRAINER_SLIDE_MSG_LAST_ON
	.endm

	.macro setauroraveil battler:req
	various \battler, VARIOUS_SET_AURORA_VEIL
	.endm

	.macro trysetthirdtype battler:req, ptr:req
	various \battler, VARIOUS_TRY_THIRD_TYPE
	.4byte \ptr
	.endm

	.macro tryaccupressure battler:req, ptr:req
	various \battler, VARIOUS_ACUPRESSURE
	.4byte \ptr
	.endm

	.macro setpowder battler:req
	various \battler, VARIOUS_SET_POWDER
	.endm

	.macro spectralthiefprintstats
	various BS_ATTACKER, VARIOUS_SPECTRAL_THIEF
	.endm

	.macro bringdownairbornebattler battler:req
	various \battler, VARIOUS_GRAVITY_ON_AIRBORNE_MONS
	.endm

	.macro checkgrassyterrainheal battler:req, ptr:req
	various \battler, VARIOUS_CHECK_IF_GRASSY_TERRAIN_HEALS
	.4byte \ptr
	.endm

	.macro jumpifnotberry battler:req, ptr:req
	various \battler, VARIOUS_JUMP_IF_NOT_BERRY
	.4byte \ptr
	.endm

	.macro jumpifroarfails ptr:req
	various BS_ATTACKER, VARIOUS_JUMP_IF_ROAR_FAILS
	.4byte \ptr
	.endm

	.macro tryinstruct ptr:req
	various BS_ATTACKER, VARIOUS_TRY_INSTRUCT
	.4byte \ptr
	.endm

	.macro settracedability battler:req
	various \battler, VARIOUS_TRACE_ABILITY
	.endm

	.macro updatenick battler:req
	various \battler, VARIOUS_UPDATE_NICK
	.endm

	.macro tryillusionoff battler:req
	various \battler, VARIOUS_TRY_ILLUSION_OFF
	.endm

	.macro spriteignore0hp val:req
	various BS_ATTACKER, VARIOUS_SET_SPRITEIGNORE0HP
	.byte \val
	.endm

	.macro getstatvalue battler:req, statId:req
	various \battler, VARIOUS_GET_STAT_VALUE
	.byte \statId
	.endm

	.macro jumpiffullhp battler:req, ptr:req
	various \battler, VARIOUS_JUMP_IF_FULL_HP
	.4byte \ptr
	.endm

	.macro losetype battler:req, type:req
	various \battler, VARIOUS_LOSE_TYPE
	.byte \type
	.endm

	.macro tryfriskmsg battler:req
	various \battler, VARIOUS_TRY_FRISK
	.endm

	.macro jumpifshieldsdown battler:req, ptr:req
	various \battler, VARIOUS_JUMP_IF_SHIELDS_DOWN_PROTECTED
	.4byte \ptr
	.endm

	.macro trypoisontype attacker:req, target:req, ptr:req
	various \attacker, VARIOUS_POISON_TYPE_IMMUNITY
	.byte \target
	.4byte \ptr
	.endm

	.macro tryparalyzetype attacker:req, target:req, ptr:req
	various \attacker, VARIOUS_PARALYZE_TYPE_IMMUNITY
	.byte \target
	.4byte \ptr
	.endm

	.macro trysetfairylock ptr:req
	various BS_ATTACKER, VARIOUS_TRY_FAIRY_LOCK
	.4byte \ptr
	.endm

	.macro jumpifnoally battler:req, ptr:req
	various \battler, VARIOUS_JUMP_IF_NO_ALLY
	.4byte \ptr
	.endm

	.macro jumpifnoholdeffect battler:req, holdEffet:req, ptr:req
	various \battler, VARIOUS_JUMP_IF_NO_HOLD_EFFECT
	.byte \holdEffet
	.4byte \ptr
	.endm

	.macro infatuatewithbattler battler1:req, battler2:req
	various \battler1, VARIOUS_INFATUATE_WITH_BATTLER
	.byte \battler2
	.endm

	.macro setlastuseditem battler:req
	various \battler, VARIOUS_SET_LAST_USED_ITEM
	.endm

	.macro jumpifabsent battler:req, ptr:req
	various \battler, VARIOUS_JUMP_IF_ABSENT
	.4byte \ptr
	.endm

	.macro destroyabilitypopup
	various BS_ABILITY_BATTLER, VARIOUS_DESTROY_ABILITY_POPUP
	.endm

	.macro gettotemboost ptr:req
	various BS_ATTACKER, VARIOUS_TOTEM_BOOST
	.4byte \ptr
	.endm
	
	.macro tryactivategrimneigh, battler:req
	various \battler, VARIOUS_TRY_ACTIVATE_GRIM_NEIGH
	.endm
	
<<<<<<< HEAD
	.macro jumpifweatheraffected battler:req, weather:req, ptr:req
	various \battler, VARIOUS_JUMP_IF_WEATHER_AFFECTED
	.4byte \weather
	.4byte \ptr
=======
	.macro consumeberry battler:req, restoreItem=FALSE
	various \battler, VARIOUS_CONSUME_BERRY
	.byte \restoreItem
>>>>>>> 289ec6ad
	.endm

	.macro activateitemeffects battler:req
	various \battler, VARIOUS_MOVEEND_ITEM_EFFECTS
	.endm
	
	.macro pickpocketsteal
	various 0, VARIOUS_PICKPOCKET
	.endm
	
	.macro doterrainseed battler:req, ptr:req
	various \battler, VARIOUS_TERRAIN_SEED
	.4byte \ptr
	.endm
	
	.macro makeinvisible battler:req
	various \battler, VARIOUS_MAKE_INVISIBLE
	.endm
	
	.macro tryroomservice battler:req, ptr:req
	various \battler, VARIOUS_ROOM_SERVICE
	.4byte \ptr
	.endm
	
	.macro jumpifterrainaffected battler:req, terrainFlags:req, ptr:req
	various \battler, VARIOUS_JUMP_IF_TERRAIN_AFFECTED
	.4byte \terrainFlags
	.4byte \ptr
	.endm

	.macro jumpifpranksterblocked battler:req, ptr:req
	various \battler, VARIOUS_JUMP_IF_PRANKSTER_BLOCKED
	.4byte \ptr
	.endm

	.macro eeriespellppreduce ptr:req
	various BS_TARGET, VARIOUS_EERIE_SPELL_PP_REDUCE
	.4byte \ptr
	.endm
	
	.macro jumpifteamhealthy battler:req, ptr:req
	various \battler, VARIOUS_JUMP_IF_TEAM_HEALTHY
	.4byte \ptr
	.endm
	
	.macro tryhealquarterhealth battler:req, ptr:req
	various \battler, VARIOUS_TRY_HEAL_QUARTER_HP
	.4byte \ptr
	.endm
	
	.macro removeterrain
	various BS_ATTACKER, VARIOUS_REMOVE_TERRAIN
	.endm
	
	.macro trytoclearprimalweather
	various BS_ATTACKER, VARIOUS_TRY_TO_CLEAR_PRIMAL_WEATHER
	.endm

	.macro getrototillertargets ptr:req
	various BS_ATTACKER, VARIOUS_GET_ROTOTILLER_TARGETS
	.4byte \ptr
	.endm
	
	.macro jumpifnotrototilleraffected battler:req, ptr:req
	various \battler, VARIOUS_JUMP_IF_NOT_ROTOTILLER_AFFECTED
	.4byte \ptr
	.endm

	.macro tryactivatebattlebond battler:req
	various \battler, VARIOUS_TRY_ACTIVATE_BATTLE_BOND
	.endm

	.macro jumpifcantreverttoprimal ptr:req
	various BS_ATTACKER, VARIOUS_JUMP_IF_CANT_REVERT_TO_PRIMAL
	.4byte \ptr
	.endm
  
	.macro applyplasmafists
	various BS_ATTACKER, VARIOUS_APPLY_PLASMA_FISTS
	.endm

@ helpful macros
	.macro setstatchanger stat:req, stages:req, down:req
	setbyte sSTATCHANGER \stat | \stages << 3 | \down << 7
	.endm

	.macro setmoveeffect effect:req
	sethword sMOVE_EFFECT \effect
	sethword sSAVED_MOVE_EFFECT \effect
	.endm

	.macro chosenstatus1animation battler:req, status:req
	chosenstatusanimation \battler, 0x0, \status
	.endm

	.macro chosenstatus2animation battler:req, status:req
	chosenstatusanimation \battler, 0x1, \status
	.endm

	.macro sethword dst:req, value:req
	setbyte \dst, (\value) & 0xFF
	setbyte \dst + 1, ((\value) >> 8) & 0xFF
	.endm

	.macro setword dst:req, value:req
	setbyte \dst, (\value) & 0xFF
	setbyte \dst + 1, ((\value) >> 8) & 0xFF
	setbyte \dst + 2, ((\value) >> 16) & 0xFF
	setbyte \dst + 3, ((\value) >> 24) & 0xFF
	.endm

	.macro copybyte dst:req, src:req
	copyarray \dst, \src, 0x1
	.endm

	.macro copyhword dst:req, src:req
	copyarray \dst, \src, 0x2
	.endm

	.macro copyword dst:req, src:req
	copyarray \dst, \src, 0x4
	.endm

	.macro jumpifbytenotequal byte1:req, byte2:req, jumpptr:req
	jumpifarraynotequal \byte1, \byte2, 0x1, \jumpptr
	.endm

	.macro jumpifbyteequal byte1:req, byte2:req, jumpptr:req
	jumpifarrayequal \byte1, \byte2, 0x1, \jumpptr
	.endm

	.macro jumpifmove move:req, jumpptr:req
	jumpifhalfword CMP_EQUAL, gCurrentMove, \move, \jumpptr
	.endm

	.macro jumpifnotmove move:req, jumpptr:req
	jumpifhalfword CMP_NOT_EQUAL, gCurrentMove, \move, \jumpptr
	.endm

	.macro jumpifnotchosenmove move:req, jumpptr:req
	jumpifhalfword CMP_NOT_EQUAL, gChosenMove, \move, \jumpptr
	.endm

	.macro jumpifstatus3 battler, status:req, jumpptr:req
	jumpifstatus3condition \battler, \status, 0x0, \jumpptr
	.endm

	.macro jumpifnostatus3 battler:req, status:req, jumpptr:req
	jumpifstatus3condition \battler, \status, 0x1, \jumpptr
	.endm

	.macro jumpifmovehadnoeffect jumpptr:req
	jumpifbyte CMP_COMMON_BITS, gMoveResultFlags, MOVE_RESULT_NO_EFFECT, \jumpptr
	.endm

	.macro jumpifbattletype flags:req, jumpptr:req
	jumpifword CMP_COMMON_BITS, gBattleTypeFlags, \flags, \jumpptr
	.endm

	.macro jumpifnotbattletype flags:req, jumpptr:req
	jumpifword CMP_NO_COMMON_BITS, gBattleTypeFlags, \flags, \jumpptr
	.endm

	.macro dmg_1_8_targethp
	manipulatedamage DMG_1_8_TARGET_HP
	.endm

	.macro dmgtomaxattackerhp
	manipulatedamage DMG_FULL_ATTACKER_HP
	.endm

	.macro dmgtocurrattackerhp
	manipulatedamage DMG_CURR_ATTACKER_HP
	.endm

	.macro dmg_1_2_attackerhp
	manipulatedamage DMG_1_2_ATTACKER_HP
	.endm

	.macro jumpifflowerveil jumpptr:req
	jumpifnottype BS_TARGET, TYPE_GRASS, 1f
	jumpifability BS_TARGET_SIDE, ABILITY_FLOWER_VEIL, \jumpptr
	1:
	.endm

	.macro jumpifflowerveilattacker jumpptr:req
	jumpifnottype BS_ATTACKER, TYPE_GRASS, 1f
	jumpifability BS_ATTACKER_SIDE, ABILITY_FLOWER_VEIL, \jumpptr
	1:
	.endm

	.macro setallytonexttarget jumpptr:req
	jumpifbyte CMP_GREATER_THAN, gBattlerTarget, 0x1, 1f
	addbyte gBattlerTarget, 0x2
	goto \jumpptr
	1:
	subbyte gBattlerTarget, 0x2
	goto \jumpptr
	.endm

	.macro jumpifleafguard jumpptr:req
	jumpifhalfword CMP_NO_COMMON_BITS, gBattleWeather, WEATHER_SUN_ANY, 1f
	jumpifability BS_TARGET, ABILITY_LEAF_GUARD, \jumpptr
	1:
	.endm

	.macro jumpifsafeguard jumpptr:req
	jumpifability BS_ATTACKER, ABILITY_INFILTRATOR, 1f
	jumpifsideaffecting BS_TARGET, SIDE_STATUS_SAFEGUARD, \jumpptr
	1:
	.endm
<|MERGE_RESOLUTION|>--- conflicted
+++ resolved
@@ -1774,16 +1774,9 @@
 	various \battler, VARIOUS_TRY_ACTIVATE_GRIM_NEIGH
 	.endm
 	
-<<<<<<< HEAD
-	.macro jumpifweatheraffected battler:req, weather:req, ptr:req
-	various \battler, VARIOUS_JUMP_IF_WEATHER_AFFECTED
-	.4byte \weather
-	.4byte \ptr
-=======
 	.macro consumeberry battler:req, restoreItem=FALSE
 	various \battler, VARIOUS_CONSUME_BERRY
 	.byte \restoreItem
->>>>>>> 289ec6ad
 	.endm
 
 	.macro activateitemeffects battler:req
@@ -1863,6 +1856,12 @@
   
 	.macro applyplasmafists
 	various BS_ATTACKER, VARIOUS_APPLY_PLASMA_FISTS
+	.endm
+	
+	.macro jumpifweatheraffected battler:req, weather:req, ptr:req
+	various \battler, VARIOUS_JUMP_IF_WEATHER_AFFECTED
+	.4byte \weather
+	.4byte \ptr
 	.endm
 
 @ helpful macros
