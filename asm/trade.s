	.include "asm/macros.inc"
	.include "constants/constants.inc"

	.syntax unified

	.text

	thumb_func_start sub_8077170
sub_8077170: @ 8077170
	push {r4,lr}
	adds r4, r0, 0
	adds r3, r1, 0
	ldr r0, =gUnknown_02022C2C
	ldrb r0, [r0]
	cmp r0, 0x1D
	beq _08077194
	lsls r2, r3, 16
	lsrs r2, 16
	movs r0, 0
	adds r1, r4, 0
	bl link_0800A448
	lsls r0, 24
	lsrs r0, 24
	b _080771A2
	.pool
_08077194:
	ldr r0, =gUnknown_03004140
	ldrb r0, [r0]
	movs r1, 0x54
	adds r2, r4, 0
	bl rfu_NI_setSendData
	movs r0, 0x1
_080771A2:
	pop {r4}
	pop {r1}
	bx r1
	.pool
	thumb_func_end sub_8077170

	thumb_func_start sub_80771AC
sub_80771AC: @ 80771AC
	push {lr}
	lsls r0, 24
	lsrs r0, 24
	bl sub_800A4D8
	pop {r0}
	bx r0
	thumb_func_end sub_80771AC

	thumb_func_start sub_80771BC
sub_80771BC: @ 80771BC
	push {r4,lr}
	ldr r0, =gUnknown_02022C2C
	ldrb r0, [r0]
	cmp r0, 0x1D
	bne _080771F0
	ldr r4, =gUnknown_03007880
	ldr r0, =gUnknown_03004140
	ldrb r0, [r0]
	bl sub_800E87C
	lsls r0, 2
	adds r0, r4
	ldr r0, [r0]
	ldrh r0, [r0]
	cmp r0, 0
	bne _080771EC
	movs r0, 0x1
	b _080771F8
	.pool
_080771EC:
	movs r0, 0
	b _080771F8
_080771F0:
	bl sub_800A520
	lsls r0, 24
	lsrs r0, 24
_080771F8:
	pop {r4}
	pop {r1}
	bx r1
	thumb_func_end sub_80771BC

	thumb_func_start sub_8077200
sub_8077200: @ 8077200
	push {lr}
	bl sub_800A550
	lsls r0, 24
	lsrs r0, 24
	pop {r1}
	bx r1
	thumb_func_end sub_8077200

	thumb_func_start sub_8077210
sub_8077210: @ 8077210
	push {lr}
	bl sub_8077260
	cmp r0, 0
	beq _0807722C
	ldr r0, =gUnknown_03004140
	ldrb r1, [r0]
	movs r0, 0xC
	bl rfu_clearSlot
	b _08077230
	.pool
_0807722C:
	bl sub_800A5B4
_08077230:
	pop {r0}
	bx r0
	thumb_func_end sub_8077210

	thumb_func_start sub_8077234
sub_8077234: @ 8077234
	push {r4,lr}
	adds r4, r0, 0
	bl sub_8077260
	cmp r0, 0
	beq _08077250
	ldr r0, =gUnknown_03004140
	ldrb r1, [r0]
	movs r0, 0xC
	bl rfu_clearSlot
	b _08077258
	.pool
_08077250:
	lsls r0, r4, 24
	lsrs r0, 24
	bl sub_800A5EC
_08077258:
	pop {r4}
	pop {r0}
	bx r0
	thumb_func_end sub_8077234

	thumb_func_start sub_8077260
sub_8077260: @ 8077260
	push {lr}
	ldr r0, =gLinkVSyncDisabled
	ldrb r0, [r0]
	cmp r0, 0
	beq _08077280
	ldr r0, =gUnknown_02022C2C
	ldrb r0, [r0]
	cmp r0, 0x1D
	bne _08077280
	movs r0, 0x1
	b _08077282
	.pool
_08077280:
	movs r0, 0
_08077282:
	pop {r1}
	bx r1
	thumb_func_end sub_8077260

	thumb_func_start sub_8077288
sub_8077288: @ 8077288
	push {lr}
	bl sub_800ADF8
	pop {r0}
	bx r0
	thumb_func_end sub_8077288

	thumb_func_start sub_8077294
sub_8077294: @ 8077294
	push {lr}
	bl sub_800A520
	lsls r0, 24
	lsrs r0, 24
	pop {r1}
	bx r1
	thumb_func_end sub_8077294

	thumb_func_start sub_80772A4
sub_80772A4: @ 80772A4
	push {r4,r5,lr}
	sub sp, 0xC
	bl ResetAllObjectData
	bl ResetObjectPaletteAllocator
	bl ResetTasks
	bl ResetPaletteFade
	ldr r2, =gPaletteFade
	ldrb r0, [r2, 0x8]
	movs r1, 0x80
	orrs r0, r1
	strb r0, [r2, 0x8]
	ldr r0, =sub_807811C
	bl SetVBlankCallback
	ldr r4, =gUnknown_0860F074
	adds r0, r4, 0
	movs r1, 0xF0
	movs r2, 0x14
	bl LoadPalette
	adds r0, r4, 0
	movs r1, 0xD0
	movs r2, 0x14
	bl LoadPalette
	movs r0, 0
	bl ResetBgsAndClearDma3BusyFlags
	ldr r1, =gUnknown_0832DEE4
	movs r0, 0
	movs r2, 0x4
	bl InitBgsFromTemplates
	ldr r0, =gUnknown_0203229C
	ldr r1, [r0]
	movs r0, 0x8F
	lsls r0, 4
	adds r1, r0
	movs r0, 0x1
	bl SetBgTilemapBuffer
	ldr r0, =gUnknown_0832DEF4
	bl InitWindows
	lsls r0, 16
	cmp r0, 0
	beq _0807738C
	bl DeactivateAllTextPrinters
	movs r5, 0
_08077310:
	lsls r4, r5, 24
	lsrs r4, 24
	adds r0, r4, 0
	bl ClearWindowTilemap
	adds r0, r4, 0
	movs r1, 0
	bl FillWindowPixelBuffer
	adds r5, 0x1
	cmp r5, 0x11
	bls _08077310
	movs r0, 0x1E
	str r0, [sp]
	movs r0, 0x14
	str r0, [sp, 0x4]
	movs r0, 0xF
	str r0, [sp, 0x8]
	movs r0, 0
	movs r1, 0
	movs r2, 0
	movs r3, 0
	bl FillBgTilemapBufferRect
	movs r0, 0
	movs r1, 0x14
	movs r2, 0xC0
	bl box_border_load_tiles_and_pal
	movs r0, 0x2
	movs r1, 0x1
	movs r2, 0xE0
	bl sub_809882C
	bl sub_80D2F04
	ldr r2, =gUnknown_0203229C
	ldr r0, [r2]
	adds r0, 0x69
	movs r1, 0
	strb r1, [r0]
	ldr r0, [r2]
	adds r0, 0x6F
	strb r1, [r0]
	ldr r0, [r2]
	adds r0, 0x70
	strb r1, [r0]
	ldr r0, [r2]
	adds r0, 0x74
	strb r1, [r0]
	ldr r0, [r2]
	adds r0, 0x75
	strb r1, [r0]
	ldr r0, [r2]
	adds r0, 0x7A
	strb r1, [r0]
	ldr r0, [r2]
	adds r0, 0x7B
	strb r1, [r0]
	ldr r0, [r2]
	adds r0, 0xA8
	strb r1, [r0]
_0807738C:
	add sp, 0xC
	pop {r4,r5}
	pop {r0}
	bx r0
	.pool
	thumb_func_end sub_80772A4

	thumb_func_start sub_80773AC
sub_80773AC: @ 80773AC
	push {lr}
	ldr r0, =sub_80773D0
	bl SetMainCallback2
	ldr r0, =gMain
	movs r1, 0
	str r1, [r0]
	ldr r0, =gUnknown_020244EA
	strb r1, [r0]
	pop {r0}
	bx r0
	.pool
	thumb_func_end sub_80773AC

	thumb_func_start sub_80773D0
sub_80773D0: @ 80773D0
	push {r4-r7,lr}
	mov r7, r8
	push {r7}
	sub sp, 0x28
	ldr r1, =gMain
	movs r2, 0x87
	lsls r2, 3
	adds r0, r1, r2
	ldrb r0, [r0]
	adds r3, r1, 0
	cmp r0, 0x16
	bls _080773EA
	b _08077B46
_080773EA:
	lsls r0, 2
	ldr r1, =_080773FC
	adds r0, r1
	ldr r0, [r0]
	mov pc, r0
	.pool
	.align 2, 0
_080773FC:
	.4byte _08077458
	.4byte _080774A4
	.4byte _08077560
	.4byte _0807758C
	.4byte _080775E8
	.4byte _08077648
	.4byte _08077688
	.4byte _080776A8
	.4byte _080777E8
	.4byte _08077810
	.4byte _08077834
	.4byte _080778BC
	.4byte _080778CA
	.4byte _08077970
	.4byte _08077A40
	.4byte _08077A80
	.4byte _08077A9A
	.4byte _08077AA8
	.4byte _08077ABC
	.4byte _08077ADC
	.4byte _08077AFC
	.4byte _08077B10
	.4byte _08077B30
_08077458:
	ldr r4, =gUnknown_0203229C
	ldr r0, =0x000010f0
	bl AllocZeroed
	str r0, [r4]
	bl sub_80772A4
	ldr r4, =gUnknown_02032184
	movs r0, 0xE0
	lsls r0, 4
	bl AllocZeroed
	str r0, [r4]
	movs r6, 0
	ldr r2, =gUnknown_02032188
_08077476:
	lsls r1, r6, 8
	ldr r0, [r4]
	adds r0, r1
	stm r2!, {r0}
	adds r6, 0x1
	cmp r6, 0xD
	ble _08077476
	ldr r1, =gMain
	movs r3, 0x87
	lsls r3, 3
	adds r1, r3
	b _08077B22
	.pool
_080774A4:
	ldr r2, =gPaletteFade
	ldrb r1, [r2, 0x8]
	movs r0, 0x7F
	ands r0, r1
	strb r0, [r2, 0x8]
	movs r6, 0
	movs r4, 0
_080774B2:
	movs r0, 0x64
	muls r0, r6
	ldr r1, =gEnemyParty
	adds r0, r1
	str r4, [sp]
	str r4, [sp, 0x4]
	str r4, [sp, 0x8]
	str r4, [sp, 0xC]
	movs r1, 0
	movs r2, 0
	movs r3, 0x20
	bl create_pokemon_set_level
	adds r6, 0x1
	cmp r6, 0x5
	ble _080774B2
	movs r0, 0
	bl sub_807A19C
	movs r0, 0
	bl ShowBg
	ldr r0, =gUnknown_03003124
	ldrb r2, [r0]
	cmp r2, 0
	bne _0807754C
	ldr r1, =gUnknown_020229C6
	ldr r5, =0x00001122
	adds r0, r5, 0
	strh r0, [r1]
	ldr r0, =gUnknown_0203229C
	ldr r0, [r0]
	adds r0, 0xA8
	strb r2, [r0]
	ldr r0, =gLinkVSyncDisabled
	ldrb r0, [r0]
	cmp r0, 0
	beq _08077528
	bl sub_800B488
	bl sub_8009734
	bl sub_8011BA4
	b _08077B46
	.pool
_08077528:
	bl sub_8009734
	ldr r0, =gMain
	movs r7, 0x87
	lsls r7, 3
	adds r0, r7
	ldrb r1, [r0]
	adds r1, 0x1
	strb r1, [r0]
	ldr r0, =task00_08081A90
	movs r1, 0x1
	bl CreateTask
	b _08077B46
	.pool
_0807754C:
	ldr r0, =gMain
	movs r1, 0x87
	lsls r1, 3
	adds r0, r1
	movs r1, 0x4
	strb r1, [r0]
	b _08077B46
	.pool
_08077560:
	ldr r2, =gUnknown_0203229C
	ldr r1, [r2]
	adds r1, 0xA8
	ldrb r0, [r1]
	adds r0, 0x1
	strb r0, [r1]
	ldr r0, [r2]
	adds r1, r0, 0
	adds r1, 0xA8
	ldrb r0, [r1]
	cmp r0, 0xB
	bhi _0807757A
	b _08077B46
_0807757A:
	movs r0, 0
	strb r0, [r1]
	movs r2, 0x87
	lsls r2, 3
	adds r1, r3, r2
	b _08077B22
	.pool
_0807758C:
	bl sub_800ABAC
	adds r4, r0, 0
	bl sub_800AA48
	lsls r4, 24
	lsls r0, 24
	cmp r4, r0
	bcs _080775A0
	b _08077B46
_080775A0:
	bl sub_800ABBC
	lsls r0, 24
	cmp r0, 0
	beq _080775D8
	ldr r0, =gUnknown_0203229C
	ldr r1, [r0]
	adds r1, 0xA8
	ldrb r0, [r1]
	adds r0, 0x1
	strb r0, [r1]
	lsls r0, 24
	lsrs r0, 24
	cmp r0, 0x1E
	bhi _080775C0
	b _08077B46
_080775C0:
	bl sub_800A620
	ldr r1, =gMain
	movs r3, 0x87
	lsls r3, 3
	adds r1, r3
	b _08077B22
	.pool
_080775D8:
	ldr r1, =gMain
	movs r5, 0x87
	lsls r5, 3
	adds r1, r5
	b _08077B22
	.pool
_080775E8:
	ldr r0, =gUnknown_03003124
	ldrb r0, [r0]
	cmp r0, 0x1
	beq _080775F2
	b _08077B46
_080775F2:
	bl sub_800A23C
	lsls r0, 24
	lsrs r0, 24
	cmp r0, 0x1
	beq _08077600
	b _08077B46
_08077600:
	bl sub_8011BD0
	bl calc_player_party_count
	ldr r1, =gMain
	movs r7, 0x87
	lsls r7, 3
	adds r1, r7
	ldrb r0, [r1]
	adds r0, 0x1
	movs r2, 0
	strb r0, [r1]
	ldr r0, =gUnknown_0203229C
	ldr r0, [r0]
	adds r0, 0xA8
	strb r2, [r0]
	ldr r0, =gLinkVSyncDisabled
	ldrb r0, [r0]
	cmp r0, 0
	bne _0807762A
	b _08077B46
_0807762A:
	movs r0, 0x1
	bl sub_801048C
	bl sub_800ADF8
	b _08077B46
	.pool
_08077648:
	ldr r0, =gLinkVSyncDisabled
	ldrb r0, [r0]
	cmp r0, 0
	beq _08077680
	bl sub_8010500
	lsls r0, 24
	cmp r0, 0
	bne _0807765C
	b _08077B46
_0807765C:
	ldr r1, =gMain
	movs r0, 0x87
	lsls r0, 3
	adds r1, r0
	ldrb r0, [r1]
	adds r0, 0x1
	strb r0, [r1]
	bl sub_800E0E8
	movs r0, 0
	movs r1, 0
	bl sub_800DFB4
	b _08077B46
	.pool
_08077680:
	movs r2, 0x87
	lsls r2, 3
	adds r1, r3, r2
	b _08077B22
_08077688:
	bl shedinja_maker_maybe
	lsls r0, 24
	cmp r0, 0
	bne _08077694
	b _08077B46
_08077694:
	bl sub_807A5B0
	ldr r1, =gMain
	movs r3, 0x87
	lsls r3, 3
	adds r1, r3
	b _08077B22
	.pool
_080776A8:
	bl calc_enemy_party_count
	movs r0, 0
	movs r1, 0
	bl SetGpuReg
	movs r0, 0x50
	movs r1, 0
	bl SetGpuReg
	ldr r2, =gUnknown_0203229C
	ldr r0, [r2]
	ldr r1, =gUnknown_020244E9
	ldrb r1, [r1]
	adds r0, 0x36
	strb r1, [r0]
	ldr r0, [r2]
	ldr r1, =gUnknown_020244EA
	ldrb r1, [r1]
	adds r0, 0x37
	strb r1, [r0]
	movs r6, 0
	ldr r0, [r2]
	adds r0, 0x36
	ldrb r0, [r0]
	cmp r6, r0
	bge _08077740
	mov r8, r2
	ldr r7, =gUnknown_0832DE24
_080776E2:
	movs r0, 0x64
	adds r4, r6, 0
	muls r4, r0
	ldr r0, =gPlayerParty
	adds r4, r0
	adds r0, r4, 0
	movs r1, 0x41
	bl GetMonData
	adds r5, r0, 0
	lsls r5, 16
	lsrs r5, 16
	adds r0, r4, 0
	movs r1, 0
	bl GetMonData
	ldrb r2, [r7]
	lsls r2, 19
	movs r1, 0xE0
	lsls r1, 12
	adds r2, r1
	asrs r2, 16
	ldrb r3, [r7, 0x1]
	lsls r3, 19
	ldr r1, =0xfff40000
	adds r3, r1
	asrs r3, 16
	movs r1, 0x1
	str r1, [sp]
	str r0, [sp, 0x4]
	str r1, [sp, 0x8]
	adds r0, r5, 0
	ldr r1, =sub_80D3014
	bl sub_80D2CC4
	mov r2, r8
	ldr r1, [r2]
	adds r1, 0x28
	adds r1, r6
	strb r0, [r1]
	adds r7, 0x2
	adds r6, 0x1
	ldr r0, [r2]
	adds r0, 0x36
	ldrb r0, [r0]
	cmp r6, r0
	blt _080776E2
_08077740:
	movs r6, 0
	ldr r1, =gUnknown_0203229C
	ldr r0, [r1]
	adds r0, 0x37
	ldrb r0, [r0]
	cmp r6, r0
	bge _080777B8
	ldr r0, =gUnknown_0832DE24
	mov r8, r1
	adds r7, r0, 0
	adds r7, 0xC
_08077756:
	movs r0, 0x64
	adds r4, r6, 0
	muls r4, r0
	ldr r0, =gEnemyParty
	adds r4, r0
	adds r0, r4, 0
	movs r1, 0x41
	movs r2, 0
	bl GetMonData
	adds r5, r0, 0
	lsls r5, 16
	lsrs r5, 16
	adds r0, r4, 0
	movs r1, 0
	bl GetMonData
	ldrb r2, [r7]
	lsls r2, 19
	movs r3, 0xE0
	lsls r3, 12
	adds r2, r3
	asrs r2, 16
	ldrb r3, [r7, 0x1]
	lsls r3, 19
	ldr r1, =0xfff40000
	adds r3, r1
	asrs r3, 16
	movs r1, 0x1
	str r1, [sp]
	str r0, [sp, 0x4]
	movs r0, 0
	str r0, [sp, 0x8]
	adds r0, r5, 0
	ldr r1, =sub_80D3014
	bl sub_80D2CC4
	mov r2, r8
	ldr r1, [r2]
	adds r1, 0x2E
	adds r1, r6
	strb r0, [r1]
	adds r7, 0x2
	adds r6, 0x1
	ldr r0, [r2]
	adds r0, 0x37
	ldrb r0, [r0]
	cmp r6, r0
	blt _08077756
_080777B8:
	ldr r1, =gMain
	movs r3, 0x87
	lsls r3, 3
	adds r1, r3
	b _08077B22
	.pool
_080777E8:
	bl sub_81B5D30
	ldr r0, =gUnknown_0203229C
	ldr r1, [r0]
	adds r0, r1, 0
	adds r0, 0x36
	adds r1, 0x28
	movs r2, 0
	bl sub_81B5D4C
	ldr r1, =gMain
	movs r5, 0x87
	lsls r5, 3
	adds r1, r5
	b _08077B22
	.pool
_08077810:
	ldr r0, =gUnknown_0203229C
	ldr r1, [r0]
	adds r0, r1, 0
	adds r0, 0x36
	adds r1, 0x28
	movs r2, 0x1
	bl sub_81B5D4C
	ldr r1, =gMain
	movs r7, 0x87
	lsls r7, 3
	adds r1, r7
	b _08077B22
	.pool
_08077834:
	ldr r0, =gSaveBlock2Ptr
	ldr r0, [r0]
	ldr r5, =gUnknown_02032188
	ldr r1, [r5]
	movs r4, 0x3
	str r4, [sp]
	movs r2, 0
	movs r3, 0
	bl sub_80C6D80
	bl link_get_multiplayer_id
	lsls r0, 24
	movs r1, 0x80
	lsls r1, 17
	eors r1, r0
	lsrs r1, 24
	lsls r0, r1, 3
	subs r0, r1
	lsls r0, 2
	ldr r1, =gUnknown_020229F0
	adds r0, r1
	ldr r1, [r5, 0xC]
	str r4, [sp]
	movs r2, 0
	movs r3, 0
	bl sub_80C6D80
	ldr r4, =gUnknown_0832DE94
	ldr r0, [r4]
	ldr r1, [r5, 0x18]
	movs r2, 0x2
	str r2, [sp]
	movs r2, 0
	movs r3, 0
	bl sub_80C6D80
	ldr r0, [r4, 0x4]
	ldr r1, [r5, 0x20]
	movs r2, 0x18
	bl sub_807A308
	ldr r1, =gMain
	movs r0, 0x87
	lsls r0, 3
	adds r1, r0
	ldrb r0, [r1]
	adds r0, 0x1
	movs r2, 0
	strb r0, [r1]
	ldr r0, =gUnknown_0203229C
	ldr r0, [r0]
	adds r0, 0xA8
	strb r2, [r0]
	b _08077B46
	.pool
_080778BC:
	bl sub_807A1F0
	lsls r0, 24
	cmp r0, 0
	bne _080778C8
	b _08077B46
_080778C8:
	b _08077B1A
_080778CA:
	ldr r0, =gSaveBlock2Ptr
	ldr r1, [r0]
	movs r0, 0x1
	movs r2, 0x78
	bl GetStringCenterAlignXOffset
	movs r6, 0
	add r5, sp, 0x10
	adds r4, r0, 0
	adds r4, 0x10
_080778DE:
	add r1, sp, 0x10
	ldr r0, =gUnknown_0832DCAC
	ldm r0!, {r2,r3,r7}
	stm r1!, {r2,r3,r7}
	ldm r0!, {r2,r3,r7}
	stm r1!, {r2,r3,r7}
	ldrh r0, [r5]
	adds r0, r6
	strh r0, [r5]
	lsls r1, r4, 16
	asrs r1, 16
	add r0, sp, 0x10
	movs r2, 0xA
	movs r3, 0x1
	bl AddObjectToFront
	adds r4, 0x20
	adds r6, 0x1
	cmp r6, 0x2
	ble _080778DE
	bl link_get_multiplayer_id
	movs r1, 0x1
	eors r0, r1
	lsls r0, 24
	lsrs r0, 24
	lsls r1, r0, 3
	subs r1, r0
	lsls r1, 2
	ldr r0, =gUnknown_020229F0
	adds r1, r0
	movs r0, 0x1
	movs r2, 0x78
	bl GetStringCenterAlignXOffset
	movs r6, 0
	add r5, sp, 0x10
	adds r4, r0, 0
	adds r4, 0x88
_0807792C:
	add r1, sp, 0x10
	ldr r0, =gUnknown_0832DCAC
	ldm r0!, {r2,r3,r7}
	stm r1!, {r2,r3,r7}
	ldm r0!, {r2,r3,r7}
	stm r1!, {r2,r3,r7}
	adds r0, r6, 0x3
	ldrh r3, [r5]
	adds r0, r3
	strh r0, [r5]
	lsls r1, r4, 16
	asrs r1, 16
	add r0, sp, 0x10
	movs r2, 0xA
	movs r3, 0x1
	bl AddObjectToFront
	adds r4, 0x20
	adds r6, 0x1
	cmp r6, 0x2
	ble _0807792C
	ldr r1, =gMain
	movs r5, 0x87
	lsls r5, 3
	adds r1, r5
	b _08077B22
	.pool
_08077970:
	ldr r4, =gUnknown_0832DCAC
	add r1, sp, 0x10
	adds r0, r4, 0
	ldm r0!, {r2,r3,r7}
	stm r1!, {r2,r3,r7}
	ldm r0!, {r2,r5,r7}
	stm r1!, {r2,r5,r7}
	add r1, sp, 0x10
	adds r0, r1, 0
	ldrh r0, [r0]
	adds r0, 0x6
	strh r0, [r1]
	adds r0, r1, 0
	movs r1, 0xD7
	movs r2, 0x98
	movs r3, 0x1
	bl AddObjectToFront
	add r0, sp, 0x10
	ldm r4!, {r3,r5,r7}
	stm r0!, {r3,r5,r7}
	ldm r4!, {r1-r3}
	stm r0!, {r1-r3}
	add r1, sp, 0x10
	adds r0, r1, 0
	ldrh r0, [r0]
	adds r0, 0x7
	strh r0, [r1]
	adds r0, r1, 0
	movs r1, 0xF7
	movs r2, 0x98
	movs r3, 0x1
	bl AddObjectToFront
	movs r6, 0
	add r4, sp, 0x10
	movs r5, 0xC0
	lsls r5, 13
_080779BC:
	add r1, sp, 0x10
	ldr r0, =gUnknown_0832DCAC
	ldm r0!, {r2,r3,r7}
	stm r1!, {r2,r3,r7}
	ldm r0!, {r2,r3,r7}
	stm r1!, {r2,r3,r7}
	adds r0, r6, 0
	adds r0, 0x8
	ldrh r7, [r4]
	adds r0, r7
	strh r0, [r4]
	asrs r1, r5, 16
	add r0, sp, 0x10
	movs r2, 0x96
	movs r3, 0x1
	bl AddObjectToFront
	movs r0, 0x80
	lsls r0, 14
	adds r5, r0
	adds r6, 0x1
	cmp r6, 0x5
	ble _080779BC
	ldr r0, =gUnknown_0832DC94
	ldr r2, =gUnknown_0832DE24
	ldrb r1, [r2]
	lsls r1, 19
	movs r3, 0x80
	lsls r3, 14
	adds r1, r3
	asrs r1, 16
	ldrb r2, [r2, 0x1]
	lsls r2, 3
	movs r3, 0x2
	bl AddObjectToFront
	ldr r2, =gUnknown_0203229C
	ldr r1, [r2]
	adds r1, 0x34
	movs r3, 0
	strb r0, [r1]
	ldr r0, [r2]
	adds r0, 0x35
	strb r3, [r0]
	ldr r1, =gMain
	movs r5, 0x87
	lsls r5, 3
	adds r1, r5
	ldrb r0, [r1]
	adds r0, 0x1
	strb r0, [r1]
	movs r0, 0
	bl rbox_fill_rectangle
	b _08077B46
	.pool
_08077A40:
	movs r0, 0
	bl sub_807A320
	movs r0, 0
	bl sub_8079BE0
	ldr r2, =gUnknown_0203229C
	ldr r0, [r2]
	movs r1, 0
	strb r1, [r0]
	ldr r0, [r2]
	strb r1, [r0, 0x1]
	bl sub_8078388
	ldr r1, =gMain
	movs r7, 0x87
	lsls r7, 3
	adds r1, r7
	ldrb r0, [r1]
	adds r0, 0x1
	strb r0, [r1]
	ldr r0, =0x000001b3
	bl song_play_for_text
	b _08077B46
	.pool
_08077A80:
	movs r0, 0x1
	bl sub_807A320
	movs r0, 0x1
	bl sub_8079BE0
	ldr r1, =gMain
	movs r0, 0x87
	lsls r0, 3
	adds r1, r0
	ldrb r0, [r1]
	adds r0, 0x1
	strb r0, [r1]
_08077A9A:
	movs r0, 0
	bl sub_80782B8
	b _08077B1A
	.pool
_08077AA8:
	movs r0, 0x1
	bl sub_80782B8
	ldr r1, =gMain
	movs r3, 0x87
	lsls r3, 3
	adds r1, r3
	b _08077B22
	.pool
_08077ABC:
	movs r0, 0x1
	negs r0, r0
	movs r1, 0
	str r1, [sp]
	movs r2, 0x10
	movs r3, 0
<<<<<<< HEAD
	bl BeginNormalPaletteFade
	ldr r1, =gUnknown_030022C0
=======
	bl pal_fade_maybe
	ldr r1, =gMain
>>>>>>> 83ae14e2
	movs r5, 0x87
	lsls r5, 3
	adds r1, r5
	b _08077B22
	.pool
_08077ADC:
	movs r1, 0x82
	lsls r1, 5
	movs r0, 0
	bl SetGpuReg
	movs r0, 0x2
	bl sub_80782B8
	ldr r1, =gMain
	movs r7, 0x87
	lsls r7, 3
	adds r1, r7
	b _08077B22
	.pool
_08077AFC:
	movs r0, 0
	bl sub_807A468
	ldr r1, =gMain
	movs r0, 0x87
	lsls r0, 3
	adds r1, r0
	b _08077B22
	.pool
_08077B10:
	movs r0, 0x1
	bl sub_807A468
	bl sub_807A53C
_08077B1A:
	ldr r1, =gMain
	movs r2, 0x87
	lsls r2, 3
	adds r1, r2
_08077B22:
	ldrb r0, [r1]
	adds r0, 0x1
	strb r0, [r1]
	b _08077B46
	.pool
_08077B30:
	ldr r0, =gPaletteFade
	ldrb r1, [r0, 0x7]
	movs r0, 0x80
	ands r0, r1
	cmp r0, 0
	bne _08077B46
	ldr r0, =sub_8078C34
	str r0, [r3]
	ldr r0, =sub_807825C
	bl SetMainCallback2
_08077B46:
	bl RunTextPrinters
	bl RunTasks
	bl CallObjectCallbacks
	bl PrepareSpritesForOamLoad
	bl UpdatePaletteFade
	add sp, 0x28
	pop {r3}
	mov r8, r3
	pop {r4-r7}
	pop {r0}
	bx r0
	.pool
	thumb_func_end sub_80773D0

	thumb_func_start sub_8077B74
sub_8077B74: @ 8077B74
	push {r4-r7,lr}
	mov r7, r8
	push {r7}
	sub sp, 0x24
	ldr r1, =gMain
	movs r2, 0x87
	lsls r2, 3
	adds r0, r1, r2
	ldrb r0, [r0]
	adds r2, r1, 0
	cmp r0, 0x16
	bls _08077B8E
	b _080780F6
_08077B8E:
	lsls r0, 2
	ldr r1, =_08077BA0
	adds r0, r1
	ldr r0, [r0]
	mov pc, r0
	.pool
	.align 2, 0
_08077BA0:
	.4byte _08077BFC
	.4byte _08077C10
	.4byte _08077C18
	.4byte _08077C20
	.4byte _08077C28
	.4byte _08077C3C
	.4byte _08077C64
	.4byte _08077C6C
	.4byte _08077DB0
	.4byte _08077DD8
	.4byte _08077DFC
	.4byte _08077E84
	.4byte _08077EA0
	.4byte _08077F48
	.4byte _080780F6
	.4byte _080780F6
	.4byte _08078038
	.4byte _08078040
	.4byte _08078068
	.4byte _080780A4
	.4byte _080780C4
	.4byte _080780CC
	.4byte _080780E4
_08077BFC:
	bl sub_80772A4
	ldr r1, =gMain
	movs r3, 0x87
	lsls r3, 3
	adds r1, r3
	b _080780D8
	.pool
_08077C10:
	movs r5, 0x87
	lsls r5, 3
	adds r1, r2, r5
	b _08077E58
_08077C18:
	movs r7, 0x87
	lsls r7, 3
	adds r1, r2, r7
	b _080780D8
_08077C20:
	movs r0, 0x87
	lsls r0, 3
	adds r1, r2, r0
	b _080780D8
_08077C28:
	bl calc_player_party_count
	ldr r1, =gMain
	movs r2, 0x87
	lsls r2, 3
	adds r1, r2
	b _080780D8
	.pool
_08077C3C:
	ldr r0, =gLinkVSyncDisabled
	ldrb r0, [r0]
	cmp r0, 0
	beq _08077C50
	bl sub_800E0E8
	movs r0, 0
	movs r1, 0
	bl sub_800DFB4
_08077C50:
	ldr r1, =gMain
	movs r3, 0x87
	lsls r3, 3
	adds r1, r3
	b _080780D8
	.pool
_08077C64:
	movs r5, 0x87
	lsls r5, 3
	adds r1, r2, r5
	b _080780D8
_08077C6C:
	bl calc_enemy_party_count
	ldr r4, =gUnknown_0203229C
	ldr r0, [r4]
	ldr r1, =gUnknown_020244E9
	ldrb r1, [r1]
	adds r0, 0x36
	strb r1, [r0]
	ldr r0, [r4]
	ldr r1, =gUnknown_020244EA
	ldrb r1, [r1]
	adds r0, 0x37
	strb r1, [r0]
	movs r0, 0
	bl ClearWindowTilemap
	movs r0, 0
	bl sub_8079BE0
	movs r0, 0x1
	bl sub_8079BE0
	movs r6, 0
	ldr r0, [r4]
	adds r0, 0x36
	ldrb r0, [r0]
	cmp r6, r0
	bge _08077D08
	mov r8, r4
	ldr r7, =gUnknown_0832DE24
_08077CA8:
	movs r0, 0x64
	adds r4, r6, 0
	muls r4, r0
	ldr r0, =gPlayerParty
	adds r4, r0
	adds r0, r4, 0
	movs r1, 0x41
	movs r2, 0
	bl GetMonData
	adds r5, r0, 0
	lsls r5, 16
	lsrs r5, 16
	adds r0, r4, 0
	movs r1, 0
	bl GetMonData
	ldrb r2, [r7]
	lsls r2, 19
	movs r1, 0xE0
	lsls r1, 12
	adds r2, r1
	asrs r2, 16
	ldrb r3, [r7, 0x1]
	lsls r3, 19
	ldr r1, =0xfff40000
	adds r3, r1
	asrs r3, 16
	movs r1, 0x1
	str r1, [sp]
	str r0, [sp, 0x4]
	str r1, [sp, 0x8]
	adds r0, r5, 0
	ldr r1, =sub_80D3014
	bl sub_80D2CC4
	mov r2, r8
	ldr r1, [r2]
	adds r1, 0x28
	adds r1, r6
	strb r0, [r1]
	adds r7, 0x2
	adds r6, 0x1
	ldr r0, [r2]
	adds r0, 0x36
	ldrb r0, [r0]
	cmp r6, r0
	blt _08077CA8
_08077D08:
	movs r6, 0
	ldr r1, =gUnknown_0203229C
	ldr r0, [r1]
	adds r0, 0x37
	ldrb r0, [r0]
	cmp r6, r0
	bge _08077D80
	ldr r0, =gUnknown_0832DE24
	mov r8, r1
	adds r7, r0, 0
	adds r7, 0xC
_08077D1E:
	movs r0, 0x64
	adds r4, r6, 0
	muls r4, r0
	ldr r0, =gEnemyParty
	adds r4, r0
	adds r0, r4, 0
	movs r1, 0x41
	movs r2, 0
	bl GetMonData
	adds r5, r0, 0
	lsls r5, 16
	lsrs r5, 16
	adds r0, r4, 0
	movs r1, 0
	bl GetMonData
	ldrb r2, [r7]
	lsls r2, 19
	movs r3, 0xE0
	lsls r3, 12
	adds r2, r3
	asrs r2, 16
	ldrb r3, [r7, 0x1]
	lsls r3, 19
	ldr r1, =0xfff40000
	adds r3, r1
	asrs r3, 16
	movs r1, 0x1
	str r1, [sp]
	str r0, [sp, 0x4]
	movs r0, 0
	str r0, [sp, 0x8]
	adds r0, r5, 0
	ldr r1, =sub_80D3014
	bl sub_80D2CC4
	mov r2, r8
	ldr r1, [r2]
	adds r1, 0x2E
	adds r1, r6
	strb r0, [r1]
	adds r7, 0x2
	adds r6, 0x1
	ldr r0, [r2]
	adds r0, 0x37
	ldrb r0, [r0]
	cmp r6, r0
	blt _08077D1E
_08077D80:
	ldr r1, =gMain
	movs r3, 0x87
	lsls r3, 3
	adds r1, r3
	b _080780D8
	.pool
_08077DB0:
	bl sub_81B5D30
	ldr r0, =gUnknown_0203229C
	ldr r1, [r0]
	adds r0, r1, 0
	adds r0, 0x36
	adds r1, 0x28
	movs r2, 0
	bl sub_81B5D4C
	ldr r1, =gMain
	movs r5, 0x87
	lsls r5, 3
	adds r1, r5
	b _080780D8
	.pool
_08077DD8:
	ldr r0, =gUnknown_0203229C
	ldr r1, [r0]
	adds r0, r1, 0
	adds r0, 0x36
	adds r1, 0x28
	movs r2, 0x1
	bl sub_81B5D4C
	ldr r1, =gMain
	movs r7, 0x87
	lsls r7, 3
	adds r1, r7
	b _080780D8
	.pool
_08077DFC:
	ldr r0, =gSaveBlock2Ptr
	ldr r0, [r0]
	ldr r5, =gUnknown_02032188
	ldr r1, [r5]
	movs r4, 0x3
	str r4, [sp]
	movs r2, 0
	movs r3, 0
	bl sub_80C6D80
	bl link_get_multiplayer_id
	lsls r0, 24
	movs r1, 0x80
	lsls r1, 17
	eors r1, r0
	lsrs r1, 24
	lsls r0, r1, 3
	subs r0, r1
	lsls r0, 2
	ldr r1, =gUnknown_020229F0
	adds r0, r1
	ldr r1, [r5, 0xC]
	str r4, [sp]
	movs r2, 0
	movs r3, 0
	bl sub_80C6D80
	ldr r4, =gUnknown_0832DE94
	ldr r0, [r4]
	ldr r1, [r5, 0x18]
	movs r2, 0x2
	str r2, [sp]
	movs r2, 0
	movs r3, 0
	bl sub_80C6D80
	ldr r0, [r4, 0x4]
	ldr r1, [r5, 0x20]
	movs r2, 0x18
	bl sub_807A308
	ldr r1, =gMain
	movs r0, 0x87
	lsls r0, 3
	adds r1, r0
_08077E58:
	ldrb r0, [r1]
	adds r0, 0x1
	movs r2, 0
	strb r0, [r1]
	ldr r0, =gUnknown_0203229C
	ldr r0, [r0]
	adds r0, 0xA8
	strb r2, [r0]
	b _080780F6
	.pool
_08077E84:
	bl sub_807A1F0
	lsls r0, 24
	cmp r0, 0
	bne _08077E90
	b _080780F6
_08077E90:
	ldr r1, =gMain
	movs r2, 0x87
	lsls r2, 3
	adds r1, r2
	b _080780D8
	.pool
_08077EA0:
	ldr r0, =gSaveBlock2Ptr
	ldr r1, [r0]
	movs r0, 0x1
	movs r2, 0x78
	bl GetStringCenterAlignXOffset
	movs r6, 0
	add r5, sp, 0xC
	adds r4, r0, 0
	adds r4, 0x10
_08077EB4:
	add r1, sp, 0xC
	ldr r0, =gUnknown_0832DCAC
	ldm r0!, {r2,r3,r7}
	stm r1!, {r2,r3,r7}
	ldm r0!, {r2,r3,r7}
	stm r1!, {r2,r3,r7}
	ldrh r0, [r5]
	adds r0, r6
	strh r0, [r5]
	lsls r1, r4, 16
	asrs r1, 16
	add r0, sp, 0xC
	movs r2, 0xA
	movs r3, 0x1
	bl AddObjectToFront
	adds r4, 0x20
	adds r6, 0x1
	cmp r6, 0x2
	ble _08077EB4
	bl link_get_multiplayer_id
	movs r1, 0x1
	eors r0, r1
	lsls r0, 24
	lsrs r0, 24
	lsls r1, r0, 3
	subs r1, r0
	lsls r1, 2
	ldr r0, =gUnknown_020229F0
	adds r1, r0
	movs r0, 0x1
	movs r2, 0x78
	bl GetStringCenterAlignXOffset
	movs r6, 0
	add r5, sp, 0xC
	adds r4, r0, 0
	adds r4, 0x88
_08077F02:
	add r1, sp, 0xC
	ldr r0, =gUnknown_0832DCAC
	ldm r0!, {r2,r3,r7}
	stm r1!, {r2,r3,r7}
	ldm r0!, {r2,r3,r7}
	stm r1!, {r2,r3,r7}
	adds r0, r6, 0x3
	ldrh r3, [r5]
	adds r0, r3
	strh r0, [r5]
	lsls r1, r4, 16
	asrs r1, 16
	add r0, sp, 0xC
	movs r2, 0xA
	movs r3, 0x1
	bl AddObjectToFront
	adds r4, 0x20
	adds r6, 0x1
	cmp r6, 0x2
	ble _08077F02
	ldr r1, =gMain
	movs r5, 0x87
	lsls r5, 3
	adds r1, r5
	b _080780D8
	.pool
_08077F48:
	ldr r4, =gUnknown_0832DCAC
	add r1, sp, 0xC
	adds r0, r4, 0
	ldm r0!, {r2,r3,r7}
	stm r1!, {r2,r3,r7}
	ldm r0!, {r2,r5,r7}
	stm r1!, {r2,r5,r7}
	add r1, sp, 0xC
	adds r0, r1, 0
	ldrh r0, [r0]
	adds r0, 0x6
	strh r0, [r1]
	adds r0, r1, 0
	movs r1, 0xD7
	movs r2, 0x98
	movs r3, 0x1
	bl AddObjectToFront
	add r0, sp, 0xC
	ldm r4!, {r3,r5,r7}
	stm r0!, {r3,r5,r7}
	ldm r4!, {r1-r3}
	stm r0!, {r1-r3}
	add r1, sp, 0xC
	adds r0, r1, 0
	ldrh r0, [r0]
	adds r0, 0x7
	strh r0, [r1]
	adds r0, r1, 0
	movs r1, 0xF7
	movs r2, 0x98
	movs r3, 0x1
	bl AddObjectToFront
	movs r6, 0
	add r4, sp, 0xC
	movs r5, 0xC0
	lsls r5, 13
_08077F94:
	add r1, sp, 0xC
	ldr r0, =gUnknown_0832DCAC
	ldm r0!, {r2,r3,r7}
	stm r1!, {r2,r3,r7}
	ldm r0!, {r2,r3,r7}
	stm r1!, {r2,r3,r7}
	adds r0, r6, 0
	adds r0, 0x8
	ldrh r7, [r4]
	adds r0, r7
	strh r0, [r4]
	asrs r1, r5, 16
	add r0, sp, 0xC
	movs r2, 0x96
	movs r3, 0x1
	bl AddObjectToFront
	movs r0, 0x80
	lsls r0, 14
	adds r5, r0
	adds r6, 0x1
	cmp r6, 0x5
	ble _08077F94
	ldr r0, =gUnknown_0203229C
	ldr r1, [r0]
	adds r2, r1, 0
	adds r2, 0x35
	ldrb r1, [r2]
	adds r4, r0, 0
	cmp r1, 0x5
	bhi _08077FE4
	ldr r0, =gUnknown_0203CF20
	ldrb r0, [r0]
	b _08077FEA
	.pool
_08077FE4:
	ldr r0, =gUnknown_0203CF20
	ldrb r0, [r0]
	adds r0, 0x6
_08077FEA:
	strb r0, [r2]
	ldr r0, =gUnknown_0832DC94
	ldr r3, =gUnknown_0832DE24
	ldr r1, [r4]
	adds r1, 0x35
	ldrb r2, [r1]
	lsls r2, 1
	adds r1, r2, r3
	ldrb r1, [r1]
	lsls r1, 19
	movs r5, 0x80
	lsls r5, 14
	adds r1, r5
	asrs r1, 16
	adds r3, 0x1
	adds r2, r3
	ldrb r2, [r2]
	lsls r2, 3
	movs r3, 0x2
	bl AddObjectToFront
	ldr r1, [r4]
	adds r1, 0x34
	strb r0, [r1]
	ldr r0, =gMain
	movs r7, 0x87
	lsls r7, 3
	adds r0, r7
	movs r1, 0x10
	strb r1, [r0]
	b _080780F6
	.pool
_08078038:
	movs r0, 0
	bl sub_80782B8
	b _080780D0
_08078040:
	movs r0, 0x1
	bl sub_80782B8
	ldr r2, =gUnknown_0203229C
	ldr r0, [r2]
	movs r1, 0
	strb r1, [r0]
	ldr r0, [r2]
	strb r1, [r0, 0x1]
	bl sub_8078388
	ldr r1, =gMain
	movs r2, 0x87
	lsls r2, 3
	adds r1, r2
	b _080780D8
	.pool
_08078068:
	ldr r2, =gPaletteFade
	ldrb r1, [r2, 0x8]
	movs r0, 0x7F
	ands r0, r1
	strb r0, [r2, 0x8]
	movs r4, 0x1
	negs r4, r4
	adds r0, r4, 0
	movs r1, 0x10
	movs r2, 0
	bl BlendPalettes
	movs r0, 0
	str r0, [sp]
	adds r0, r4, 0
	movs r1, 0
	movs r2, 0x10
	movs r3, 0
<<<<<<< HEAD
	bl BeginNormalPaletteFade
	ldr r1, =gUnknown_030022C0
=======
	bl pal_fade_maybe
	ldr r1, =gMain
>>>>>>> 83ae14e2
	movs r3, 0x87
	lsls r3, 3
	adds r1, r3
	b _080780D8
	.pool
_080780A4:
	movs r1, 0x82
	lsls r1, 5
	movs r0, 0
	bl SetGpuReg
	movs r0, 0x2
	bl sub_80782B8
	ldr r1, =gMain
	movs r5, 0x87
	lsls r5, 3
	adds r1, r5
	b _080780D8
	.pool
_080780C4:
	movs r7, 0x87
	lsls r7, 3
	adds r1, r2, r7
	b _080780D8
_080780CC:
	bl sub_807A53C
_080780D0:
	ldr r1, =gMain
	movs r0, 0x87
	lsls r0, 3
	adds r1, r0
_080780D8:
	ldrb r0, [r1]
	adds r0, 0x1
	strb r0, [r1]
	b _080780F6
	.pool
_080780E4:
	ldr r0, =gPaletteFade
	ldrb r1, [r0, 0x7]
	movs r0, 0x80
	ands r0, r1
	cmp r0, 0
	bne _080780F6
	ldr r0, =sub_807825C
	bl SetMainCallback2
_080780F6:
	bl RunTasks
	bl CallObjectCallbacks
	bl PrepareSpritesForOamLoad
	bl UpdatePaletteFade
	add sp, 0x24
	pop {r3}
	mov r8, r3
	pop {r4-r7}
	pop {r0}
	bx r0
	.pool
	thumb_func_end sub_8077B74

	thumb_func_start sub_807811C
sub_807811C: @ 807811C
	push {lr}
	bl LoadOamFromSprites
	bl ProcessObjectCopyRequests
	bl TransferPlttBuffer
	pop {r0}
	bx r0
	thumb_func_end sub_807811C

	thumb_func_start sub_8078130
sub_8078130: @ 8078130
	push {r4,lr}
	sub sp, 0x4
	ldr r4, =gUnknown_0203229C
	ldr r1, [r4]
	adds r1, 0xA8
	ldrb r0, [r1]
	adds r0, 0x1
	strb r0, [r1]
	lsls r0, 24
	lsrs r0, 24
	cmp r0, 0xF
	bls _08078160
	movs r0, 0x1
	negs r0, r0
	movs r1, 0
	str r1, [sp]
	movs r2, 0
	movs r3, 0x10
	bl BeginNormalPaletteFade
	ldr r0, [r4]
	adds r0, 0x6F
	movs r1, 0xA
	strb r1, [r0]
_08078160:
	add sp, 0x4
	pop {r4}
	pop {r0}
	bx r0
	.pool
	thumb_func_end sub_8078130

	thumb_func_start sub_807816C
sub_807816C: @ 807816C
	push {r4,lr}
	ldr r0, =gPaletteFade
	ldrb r1, [r0, 0x7]
	movs r0, 0x80
	ands r0, r1
	cmp r0, 0
	bne _080781C2
	ldr r1, =gUnknown_02032298
	ldr r4, =gUnknown_0203229C
	ldr r2, [r4]
	adds r0, r2, 0
	adds r0, 0x35
	ldrb r0, [r0]
	strb r0, [r1]
	adds r0, r2, 0
	adds r0, 0x7E
	ldrb r0, [r0]
	strb r0, [r1, 0x1]
	ldr r0, =gLinkVSyncDisabled
	ldrb r0, [r0]
	cmp r0, 0
	beq _080781B4
	adds r1, r2, 0
	adds r1, 0x6F
	movs r0, 0x10
	strb r0, [r1]
	b _080781C2
	.pool
_080781B4:
	movs r0, 0x20
	bl sub_800ABF4
	ldr r0, [r4]
	adds r0, 0x6F
	movs r1, 0xD
	strb r1, [r0]
_080781C2:
	pop {r4}
	pop {r0}
	bx r0
	thumb_func_end sub_807816C

	thumb_func_start sub_80781C8
sub_80781C8: @ 80781C8
	push {r4,r5,lr}
	ldr r5, =gMain
	ldr r0, =sub_80773AC
	str r0, [r5, 0x8]
	ldr r0, =gLinkVSyncDisabled
	ldrb r0, [r0]
	cmp r0, 0
	beq _08078220
	bl sub_8010500
	lsls r0, 24
	cmp r0, 0
	beq _08078244
	ldr r0, =gUnknown_02032184
	ldr r0, [r0]
	bl Free
	bl FreeAllWindowBuffers
	ldr r0, =gUnknown_0203229C
	ldr r0, [r0]
	bl Free
	movs r0, 0
	str r0, [r5]
	bl sub_800E084
	ldr r0, =sub_807AE50
	bl SetMainCallback2
	b _08078244
	.pool
_08078220:
	ldr r0, =gUnknown_03003124
	ldrb r4, [r0]
	cmp r4, 0
	bne _08078244
	ldr r0, =gUnknown_02032184
	ldr r0, [r0]
	bl Free
	bl FreeAllWindowBuffers
	ldr r0, =gUnknown_0203229C
	ldr r0, [r0]
	bl Free
	str r4, [r5]
	ldr r0, =sub_807AE50
	bl SetMainCallback2
_08078244:
	pop {r4,r5}
	pop {r0}
	bx r0
	.pool
	thumb_func_end sub_80781C8

	thumb_func_start sub_807825C
sub_807825C: @ 807825C
	push {r4,lr}
	bl sub_80795AC
	bl sub_807A0C4
	movs r0, 0
	bl sub_80796B4
	movs r0, 0x1
	bl sub_80796B4
	ldr r4, =gUnknown_0203229C
	ldr r2, [r4]
	ldrb r1, [r2]
	adds r0, r1, 0x1
	strb r0, [r2]
	lsls r1, 24
	lsrs r1, 24
	movs r0, 0x18
	bl SetGpuReg
	ldr r2, [r4]
	ldrb r1, [r2, 0x1]
	adds r0, r1, 0
	adds r0, 0xFF
	strb r0, [r2, 0x1]
	lsls r1, 24
	lsrs r1, 24
	movs r0, 0x1C
	bl SetGpuReg
	bl sub_8197224
	bl RunTasks
	bl CallObjectCallbacks
	bl PrepareSpritesForOamLoad
	bl UpdatePaletteFade
	pop {r4}
	pop {r0}
	bx r0
	.pool
	thumb_func_end sub_807825C

	thumb_func_start sub_80782B8
sub_80782B8: @ 80782B8
	push {r4,r5,lr}
	sub sp, 0xC
	lsls r0, 24
	lsrs r4, r0, 24
	cmp r4, 0x1
	beq _08078324
	cmp r4, 0x1
	bgt _080782CE
	cmp r4, 0
	beq _080782D4
	b _0807837E
_080782CE:
	cmp r4, 0x2
	beq _0807834C
	b _0807837E
_080782D4:
	ldr r0, =gUnknown_08DDB3E4
	movs r1, 0
	movs r2, 0x60
	bl LoadPalette
	ldr r1, =gUnknown_08DDB464
	movs r2, 0x94
	lsls r2, 5
	movs r0, 0x1
	movs r3, 0
	bl LoadBgTiles
	ldr r1, =gUnknown_08DDCF04
	movs r0, 0x20
	str r0, [sp]
	movs r0, 0x14
	str r0, [sp, 0x4]
	str r4, [sp, 0x8]
	movs r0, 0x1
	movs r2, 0
	movs r3, 0
	bl CopyToBgTilemapBufferRect_ChangePalette
	ldr r1, =gUnknown_0832CABC
	movs r2, 0x80
	lsls r2, 4
	movs r0, 0x2
	movs r3, 0
	bl LoadBgTilemap
	b _0807837E
	.pool
_08078324:
	ldr r1, =gUnknown_0832D2BC
	movs r2, 0x80
	lsls r2, 4
	movs r0, 0x3
	movs r3, 0
	bl LoadBgTilemap
	movs r0, 0
	bl sub_8079E44
	movs r0, 0x1
	bl sub_8079E44
	movs r0, 0x1
	bl CopyBgTilemapBufferToVram
	b _0807837E
	.pool
_0807834C:
	movs r5, 0x80
	lsls r5, 21
	movs r4, 0x3
_08078352:
	lsrs r0, r5, 24
	movs r1, 0
	bl SetGpuReg
	movs r0, 0x80
	lsls r0, 18
	adds r5, r0
	subs r4, 0x1
	cmp r4, 0
	bge _08078352
	movs r0, 0
	bl ShowBg
	movs r0, 0x1
	bl ShowBg
	movs r0, 0x2
	bl ShowBg
	movs r0, 0x3
	bl ShowBg
_0807837E:
	add sp, 0xC
	pop {r4,r5}
	pop {r0}
	bx r0
	thumb_func_end sub_80782B8

	thumb_func_start sub_8078388
sub_8078388: @ 8078388
	push {r4-r7,lr}
	mov r7, r9
	mov r6, r8
	push {r6,r7}
	movs r3, 0
	ldr r5, =gUnknown_0203229C
	mov r8, r5
	ldr r0, =gUnknown_02020630
	mov r12, r0
	movs r1, 0x5
	negs r1, r1
	mov r9, r1
	movs r4, 0x6
	movs r7, 0x1
	movs r6, 0
_080783A6:
	mov r1, r8
	ldr r0, [r1]
	adds r1, r0, 0
	adds r1, 0x36
	ldrb r1, [r1]
	cmp r3, r1
	bge _080783E0
	adds r0, 0x28
	adds r0, r3
	ldrb r0, [r0]
	lsls r1, r0, 4
	adds r1, r0
	lsls r1, 2
	add r1, r12
	adds r1, 0x3E
	ldrb r2, [r1]
	mov r0, r9
	ands r0, r2
	strb r0, [r1]
	ldr r0, [r5]
	adds r0, 0x38
	adds r0, r3
	strb r7, [r0]
	b _080783E6
	.pool
_080783E0:
	adds r0, 0x38
	adds r0, r3
	strb r6, [r0]
_080783E6:
	mov r1, r8
	ldr r0, [r1]
	adds r1, r0, 0
	adds r1, 0x37
	ldrb r1, [r1]
	cmp r3, r1
	bge _08078416
	adds r0, 0x2E
	adds r0, r3
	ldrb r0, [r0]
	lsls r1, r0, 4
	adds r1, r0
	lsls r1, 2
	add r1, r12
	adds r1, 0x3E
	ldrb r2, [r1]
	mov r0, r9
	ands r0, r2
	strb r0, [r1]
	ldr r0, [r5]
	adds r0, 0x38
	adds r0, r4
	strb r7, [r0]
	b _0807841C
_08078416:
	adds r0, 0x38
	adds r0, r4
	strb r6, [r0]
_0807841C:
	adds r4, 0x1
	adds r3, 0x1
	cmp r3, 0x5
	ble _080783A6
	ldr r0, [r5]
	adds r0, 0x44
	movs r1, 0x1
	strb r1, [r0]
	pop {r3,r4}
	mov r8, r3
	mov r9, r4
	pop {r4-r7}
	pop {r0}
	bx r0
	thumb_func_end sub_8078388

	thumb_func_start sub_8078438
sub_8078438: @ 8078438
	push {r4,r5,lr}
	adds r5, r0, 0
	adds r4, r1, 0
	movs r3, 0
	cmp r3, r2
	bcs _08078452
_08078444:
	adds r0, r5, r3
	adds r1, r4, r3
	ldrb r1, [r1]
	strb r1, [r0]
	adds r3, 0x1
	cmp r3, r2
	bcc _08078444
_08078452:
	pop {r4,r5}
	pop {r0}
	bx r0
	thumb_func_end sub_8078438

	thumb_func_start shedinja_maker_maybe
shedinja_maker_maybe: @ 8078458
	push {r4-r6,lr}
	sub sp, 0xC
	bl link_get_multiplayer_id
	lsls r0, 24
	lsrs r5, r0, 24
	ldr r0, =gUnknown_0203229C
	ldr r0, [r0]
	adds r0, 0x69
	ldrb r0, [r0]
	cmp r0, 0x15
	bls _08078472
	b _080787AA
_08078472:
	lsls r0, 2
	ldr r1, =_08078484
	adds r0, r1
	ldr r0, [r0]
	mov pc, r0
	.pool
	.align 2, 0
_08078484:
	.4byte _080784DC
	.4byte _08078508
	.4byte _08078784
	.4byte _08078534
	.4byte _08078548
	.4byte _0807857C
	.4byte _08078784
	.4byte _08078598
	.4byte _080785AC
	.4byte _080785E0
	.4byte _08078784
	.4byte _080785FC
	.4byte _08078610
	.4byte _08078644
	.4byte _08078784
	.4byte _0807866C
	.4byte _08078680
	.4byte _080786B4
	.4byte _08078784
	.4byte _080786DC
	.4byte _080786F0
	.4byte _08078720
_080784DC:
	ldr r0, =gUnknown_020228C4
	ldr r1, =gPlayerParty
	movs r2, 0xC8
	bl sub_8078438
	ldr r3, =gUnknown_0203229C
	ldr r1, [r3]
	adds r1, 0x69
	ldrb r0, [r1]
	adds r0, 0x1
	movs r2, 0
	strb r0, [r1]
	ldr r0, [r3]
	adds r0, 0xA8
	strb r2, [r0]
	b _080787AA
	.pool
_08078508:
	bl sub_80771BC
	cmp r0, 0
	bne _08078512
	b _080787AA
_08078512:
	bl sub_8077200
	cmp r0, 0
	bne _08078524
	ldr r0, =gUnknown_0203229C
	ldr r1, [r0]
	b _080787A2
	.pool
_08078524:
	bl sub_8077210
	ldr r0, =gUnknown_0203229C
	ldr r1, [r0]
	b _080787A2
	.pool
_08078534:
	cmp r5, 0
	bne _0807853E
	movs r0, 0x1
	bl sub_80771AC
_0807853E:
	ldr r0, =gUnknown_0203229C
	ldr r1, [r0]
	b _080787A2
	.pool
_08078548:
	bl sub_8077200
	cmp r0, 0x3
	beq _08078552
	b _080787AA
_08078552:
	ldr r0, =gEnemyParty
	movs r2, 0x1
	adds r1, r5, 0
	eors r1, r2
	lsls r1, 8
	ldr r2, =gUnknown_020223C4
	adds r1, r2
	movs r2, 0xC8
	bl sub_8078438
	bl sub_8077210
	ldr r0, =gUnknown_0203229C
	ldr r1, [r0]
	b _080787A2
	.pool
_0807857C:
	ldr r0, =gUnknown_020228C4
	ldr r1, =gUnknown_020245B4
	movs r2, 0xC8
	bl sub_8078438
	ldr r0, =gUnknown_0203229C
	ldr r1, [r0]
	b _080787A2
	.pool
_08078598:
	cmp r5, 0
	bne _080785A2
	movs r0, 0x1
	bl sub_80771AC
_080785A2:
	ldr r0, =gUnknown_0203229C
	ldr r1, [r0]
	b _080787A2
	.pool
_080785AC:
	bl sub_8077200
	cmp r0, 0x3
	beq _080785B6
	b _080787AA
_080785B6:
	ldr r0, =gUnknown_0202480C
	movs r2, 0x1
	adds r1, r5, 0
	eors r1, r2
	lsls r1, 8
	ldr r2, =gUnknown_020223C4
	adds r1, r2
	movs r2, 0xC8
	bl sub_8078438
	bl sub_8077210
	ldr r0, =gUnknown_0203229C
	ldr r1, [r0]
	b _080787A2
	.pool
_080785E0:
	ldr r0, =gUnknown_020228C4
	ldr r1, =gUnknown_0202467C
	movs r2, 0xC8
	bl sub_8078438
	ldr r0, =gUnknown_0203229C
	ldr r1, [r0]
	b _080787A2
	.pool
_080785FC:
	cmp r5, 0
	bne _08078606
	movs r0, 0x1
	bl sub_80771AC
_08078606:
	ldr r0, =gUnknown_0203229C
	ldr r1, [r0]
	b _080787A2
	.pool
_08078610:
	bl sub_8077200
	cmp r0, 0x3
	beq _0807861A
	b _080787AA
_0807861A:
	ldr r0, =gUnknown_020248D4
	movs r2, 0x1
	adds r1, r5, 0
	eors r1, r2
	lsls r1, 8
	ldr r2, =gUnknown_020223C4
	adds r1, r2
	movs r2, 0xC8
	bl sub_8078438
	bl sub_8077210
	ldr r0, =gUnknown_0203229C
	ldr r1, [r0]
	b _080787A2
	.pool
_08078644:
	ldr r0, =gUnknown_020228C4
	ldr r1, =gSaveBlock1Ptr
	ldr r1, [r1]
	ldr r2, =0x00002be0
	adds r1, r2
	movs r2, 0xDC
	bl sub_8078438
	ldr r0, =gUnknown_0203229C
	ldr r1, [r0]
	b _080787A2
	.pool
_0807866C:
	cmp r5, 0
	bne _08078676
	movs r0, 0x3
	bl sub_80771AC
_08078676:
	ldr r0, =gUnknown_0203229C
	ldr r1, [r0]
	b _080787A2
	.pool
_08078680:
	bl sub_8077200
	cmp r0, 0x3
	beq _0807868A
	b _080787AA
_0807868A:
	ldr r0, =gUnknown_020321C0
	movs r2, 0x1
	adds r1, r5, 0
	eors r1, r2
	lsls r1, 8
	ldr r2, =gUnknown_020223C4
	adds r1, r2
	movs r2, 0xD8
	bl sub_8078438
	bl sub_8077210
	ldr r0, =gUnknown_0203229C
	ldr r1, [r0]
	b _080787A2
	.pool
_080786B4:
	ldr r0, =gUnknown_020228C4
	ldr r1, =gSaveBlock1Ptr
	ldr r1, [r1]
	ldr r2, =0x000031a8
	adds r1, r2
	movs r2, 0xB
	bl sub_8078438
	ldr r0, =gUnknown_0203229C
	ldr r1, [r0]
	b _080787A2
	.pool
_080786DC:
	cmp r5, 0
	bne _080786E6
	movs r0, 0x4
	bl sub_80771AC
_080786E6:
	ldr r0, =gUnknown_0203229C
	ldr r1, [r0]
	b _080787A2
	.pool
_080786F0:
	bl sub_8077200
	cmp r0, 0x3
	bne _080787AA
	ldr r4, =gUnknown_0203229C
	ldr r0, [r4]
	adds r0, 0xA9
	movs r2, 0x1
	adds r1, r5, 0
	eors r1, r2
	lsls r1, 8
	ldr r2, =gUnknown_020223C4
	adds r1, r2
	movs r2, 0xB
	bl sub_8078438
	bl sub_8077210
	ldr r1, [r4]
	b _080787A2
	.pool
_08078720:
	ldr r4, =gEnemyParty
	ldr r6, =0x0000012f
	movs r5, 0x5
_08078726:
	adds r0, r4, 0
	movs r1, 0xB
	bl GetMonData
	lsls r0, 16
	lsrs r0, 16
	cmp r0, 0
	beq _08078766
	cmp r0, r6
	bne _08078766
	adds r0, r4, 0
	movs r1, 0x3
	bl GetMonData
	cmp r0, 0x1
	beq _08078766
	adds r0, r4, 0
	movs r1, 0x2
	mov r2, sp
	bl GetMonData
	mov r0, sp
	ldr r1, =gUnknown_0832DF94
	bl StringCompareWithoutExtCtrlCodes
	cmp r0, 0
	bne _08078766
	adds r0, r4, 0
	movs r1, 0x2
	ldr r2, =gSpeciesNames + SPECIES_SHEDINJA * POKEMON_NAME_LENGTH
	bl pokemon_setattr
_08078766:
	adds r4, 0x64
	subs r5, 0x1
	cmp r5, 0
	bge _08078726
	movs r0, 0x1
	b _080787AC
	.pool
_08078784:
	ldr r2, =gUnknown_0203229C
	ldr r1, [r2]
	adds r1, 0xA8
	ldrb r0, [r1]
	adds r0, 0x1
	strb r0, [r1]
	ldr r0, [r2]
	adds r1, r0, 0
	adds r1, 0xA8
	ldrb r0, [r1]
	cmp r0, 0xA
	bls _080787AA
	movs r0, 0
	strb r0, [r1]
	ldr r1, [r2]
_080787A2:
	adds r1, 0x69
	ldrb r0, [r1]
	adds r0, 0x1
	strb r0, [r1]
_080787AA:
	movs r0, 0
_080787AC:
	add sp, 0xC
	pop {r4-r6}
	pop {r1}
	bx r1
	.pool
	thumb_func_end shedinja_maker_maybe

	thumb_func_start sub_80787B8
sub_80787B8: @ 80787B8
	push {lr}
	ldr r0, =gUnknown_0832DAE5
	ldr r1, =gUnknown_0203229C
	ldr r1, [r1]
	adds r1, 0x72
	ldrh r1, [r1]
	lsls r1, 5
	ldr r2, =0x06010000
	adds r1, r2
	movs r2, 0x18
	bl sub_807A308
	pop {r0}
	bx r0
	.pool
	thumb_func_end sub_80787B8

	thumb_func_start sub_80787E0
sub_80787E0: @ 80787E0
	push {r4,lr}
	lsls r1, 24
	lsrs r4, r1, 24
	movs r2, 0x1
	adds r0, r4, 0
	ands r0, r2
	cmp r0, 0
	beq _08078864
	ldr r0, =gUnknown_020223C4
	ldrh r1, [r0]
	ldr r0, =0x0000bbbb
	cmp r1, r0
	beq _08078844
	cmp r1, r0
	bgt _08078814
	ldr r0, =0x0000aabb
	cmp r1, r0
	beq _08078834
	b _0807885E
	.pool
_08078814:
	ldr r0, =0x0000bbcc
	cmp r1, r0
	beq _08078854
	ldr r0, =0x0000eeaa
	cmp r1, r0
	bne _0807885E
	ldr r0, =gUnknown_0203229C
	ldr r0, [r0]
	adds r0, 0x78
	b _0807885A
	.pool
_08078834:
	ldr r0, =gUnknown_0203229C
	ldr r0, [r0]
	adds r0, 0x78
	strb r2, [r0]
	b _0807885E
	.pool
_08078844:
	ldr r0, =gUnknown_0203229C
	ldr r0, [r0]
	adds r0, 0x7A
	strb r2, [r0]
	b _0807885E
	.pool
_08078854:
	ldr r0, =gUnknown_0203229C
	ldr r0, [r0]
	adds r0, 0x7A
_0807885A:
	movs r1, 0x2
	strb r1, [r0]
_0807885E:
	movs r0, 0
	bl sub_8077234
_08078864:
	movs r2, 0x2
	adds r0, r4, 0
	ands r0, r2
	cmp r0, 0
	beq _080788F6
	ldr r3, =gUnknown_020223C4
	movs r1, 0x80
	lsls r1, 1
	adds r0, r3, r1
	ldrh r1, [r0]
	ldr r0, =0x0000bbbb
	cmp r1, r0
	beq _080788D8
	cmp r1, r0
	bgt _0807889C
	ldr r0, =0x0000aabb
	cmp r1, r0
	beq _080788BC
	b _080788F0
	.pool
_0807889C:
	ldr r0, =0x0000bbcc
	cmp r1, r0
	beq _080788E8
	ldr r0, =0x0000eeaa
	cmp r1, r0
	bne _080788F0
	ldr r0, =gUnknown_0203229C
	ldr r0, [r0]
	adds r0, 0x79
	b _080788EE
	.pool
_080788BC:
	ldr r2, =gUnknown_0203229C
	ldr r1, [r2]
	movs r4, 0x81
	lsls r4, 1
	adds r0, r3, r4
	ldrb r0, [r0]
	adds r0, 0x6
	adds r1, 0x7E
	strb r0, [r1]
	ldr r0, [r2]
	adds r0, 0x79
	b _080788DE
	.pool
_080788D8:
	ldr r0, =gUnknown_0203229C
	ldr r0, [r0]
	adds r0, 0x7B
_080788DE:
	movs r1, 0x1
	strb r1, [r0]
	b _080788F0
	.pool
_080788E8:
	ldr r0, =gUnknown_0203229C
	ldr r0, [r0]
	adds r0, 0x7B
_080788EE:
	strb r2, [r0]
_080788F0:
	movs r0, 0x1
	bl sub_8077234
_080788F6:
	pop {r4}
	pop {r0}
	bx r0
	.pool
	thumb_func_end sub_80787E0

	thumb_func_start sub_8078900
sub_8078900: @ 8078900
	push {r4,r5,lr}
	sub sp, 0x4
	lsls r1, 24
	lsrs r5, r1, 24
	movs r0, 0x1
	ands r0, r5
	cmp r0, 0
	beq _080789E2
	ldr r2, =gUnknown_020223C4
	ldrh r1, [r2]
	ldr r0, =0x0000ddee
	cmp r1, r0
	beq _080789CC
	cmp r1, r0
	bgt _0807893C
	ldr r0, =0x0000ccdd
	cmp r1, r0
	beq _080789AC
	ldr r0, =0x0000dddd
	cmp r1, r0
	beq _08078978
	b _080789DC
	.pool
_0807893C:
	ldr r0, =0x0000eebb
	cmp r1, r0
	beq _08078950
	adds r0, 0x11
	cmp r1, r0
	beq _08078974
	b _080789DC
	.pool
_08078950:
	movs r0, 0x1
	negs r0, r0
	movs r1, 0
	str r1, [sp]
	movs r2, 0
	movs r3, 0x10
	bl BeginNormalPaletteFade
	movs r0, 0x4
	bl sub_807A19C
	ldr r0, =gUnknown_0203229C
	ldr r0, [r0]
	adds r0, 0x6F
	movs r1, 0xB
	b _080789DA
	.pool
_08078974:
	movs r0, 0x5
	b _080789CE
_08078978:
	ldr r4, =gUnknown_0203229C
	ldr r1, [r4]
	ldrb r0, [r2, 0x2]
	adds r0, 0x6
	adds r1, 0x7E
	strb r0, [r1]
	movs r0, 0
	bl rbox_fill_rectangle
	ldr r0, [r4]
	adds r0, 0x35
	ldrb r0, [r0]
	bl sub_807967C
	ldr r0, [r4]
	adds r0, 0x7E
	ldrb r0, [r0]
	bl sub_807967C
	ldr r0, [r4]
	adds r0, 0x6F
	movs r1, 0x7
	b _080789DA
	.pool
_080789AC:
	movs r0, 0x1
	negs r0, r0
	movs r1, 0
	str r1, [sp]
	movs r2, 0
	movs r3, 0x10
	bl BeginNormalPaletteFade
	ldr r0, =gUnknown_0203229C
	ldr r0, [r0]
	adds r0, 0x6F
	movs r1, 0xA
	b _080789DA
	.pool
_080789CC:
	movs r0, 0x1
_080789CE:
	bl sub_807A19C
	ldr r0, =gUnknown_0203229C
	ldr r0, [r0]
	adds r0, 0x6F
	movs r1, 0x8
_080789DA:
	strb r1, [r0]
_080789DC:
	movs r0, 0
	bl sub_8077234
_080789E2:
	movs r0, 0x2
	ands r0, r5
	cmp r0, 0
	beq _080789F0
	movs r0, 0x1
	bl sub_8077234
_080789F0:
	add sp, 0x4
	pop {r4,r5}
	pop {r0}
	bx r0
	.pool
	thumb_func_end sub_8078900

	thumb_func_start sub_80789FC
sub_80789FC: @ 80789FC
	push {r4-r6,lr}
	sub sp, 0x4
	ldr r6, =gUnknown_0203229C
	ldr r2, [r6]
	adds r1, r2, 0
	adds r1, 0x78
	ldrb r0, [r1]
	cmp r0, 0
	bne _08078A10
	b _08078B44
_08078A10:
	adds r0, r2, 0
	adds r0, 0x79
	ldrb r0, [r0]
	cmp r0, 0
	bne _08078A1C
	b _08078B44
_08078A1C:
	ldrh r1, [r1]
	ldr r0, =0x00000101
	cmp r1, r0
	bne _08078A64
	adds r1, r2, 0
	adds r1, 0x6F
	movs r0, 0x6
	strb r0, [r1]
	ldr r2, [r6]
	adds r1, r2, 0
	adds r1, 0x80
	movs r4, 0
	ldr r0, =0x0000dddd
	strh r0, [r1]
	adds r0, r2, 0
	adds r0, 0x35
	ldrb r1, [r0]
	adds r0, 0x4D
	strh r1, [r0]
	movs r0, 0x5
	movs r1, 0
	bl sub_807A048
	ldr r0, [r6]
	adds r2, r0, 0
	adds r2, 0x79
	strb r4, [r2]
	adds r0, 0x78
	strb r4, [r0]
	b _08078B44
	.pool
_08078A64:
	ldr r0, =0x00000201
	cmp r1, r0
	bne _08078AB4
	movs r0, 0x1
	bl sub_807A19C
	ldr r1, [r6]
	adds r2, r1, 0
	adds r2, 0x80
	movs r4, 0
	movs r3, 0
	ldr r0, =0x0000eecc
	strh r0, [r2]
	adds r1, 0x82
	strh r3, [r1]
	movs r0, 0x5
	movs r1, 0
	bl sub_807A048
	ldr r0, [r6]
	adds r1, r0, 0
	adds r1, 0x7B
	strb r4, [r1]
	adds r0, 0x7A
	strb r4, [r0]
	ldr r0, [r6]
	adds r1, r0, 0
	adds r1, 0x79
	strb r4, [r1]
	adds r0, 0x78
	strb r4, [r0]
	ldr r0, [r6]
	adds r0, 0x6F
	movs r1, 0x8
	b _08078B42
	.pool
_08078AB4:
	movs r0, 0x81
	lsls r0, 1
	cmp r1, r0
	bne _08078B00
	movs r0, 0x5
	bl sub_807A19C
	ldr r1, [r6]
	adds r2, r1, 0
	adds r2, 0x80
	movs r4, 0
	movs r3, 0
	ldr r0, =0x0000ddee
	strh r0, [r2]
	adds r1, 0x82
	strh r3, [r1]
	movs r0, 0x5
	movs r1, 0
	bl sub_807A048
	ldr r0, [r6]
	adds r1, r0, 0
	adds r1, 0x7B
	strb r4, [r1]
	adds r0, 0x7A
	strb r4, [r0]
	ldr r0, [r6]
	adds r1, r0, 0
	adds r1, 0x79
	strb r4, [r1]
	adds r0, 0x78
	strb r4, [r0]
	ldr r0, [r6]
	adds r0, 0x6F
	movs r1, 0x8
	b _08078B42
	.pool
_08078B00:
	ldr r0, =0x00000202
	cmp r1, r0
	bne _08078B44
	adds r1, r2, 0
	adds r1, 0x80
	movs r5, 0
	movs r4, 0
	ldr r0, =0x0000eebb
	strh r0, [r1]
	adds r0, r2, 0
	adds r0, 0x82
	strh r4, [r0]
	movs r0, 0x5
	movs r1, 0
	bl sub_807A048
	movs r0, 0x1
	negs r0, r0
	str r4, [sp]
	movs r1, 0
	movs r2, 0
	movs r3, 0x10
	bl BeginNormalPaletteFade
	ldr r0, [r6]
	adds r1, r0, 0
	adds r1, 0x79
	strb r5, [r1]
	adds r0, 0x78
	strb r5, [r0]
	ldr r0, [r6]
	adds r0, 0x6F
	movs r1, 0xB
_08078B42:
	strb r1, [r0]
_08078B44:
	ldr r5, =gUnknown_0203229C
	ldr r3, [r5]
	adds r1, r3, 0
	adds r1, 0x7A
	ldrb r0, [r1]
	cmp r0, 0
	beq _08078BDC
	adds r0, r3, 0
	adds r0, 0x7B
	ldrb r0, [r0]
	cmp r0, 0
	beq _08078BDC
	ldrh r1, [r1]
	ldr r0, =0x00000101
	cmp r1, r0
	bne _08078B92
	adds r1, r3, 0
	adds r1, 0x80
	movs r4, 0
	movs r2, 0
	ldr r0, =0x0000ccdd
	strh r0, [r1]
	adds r0, r3, 0
	adds r0, 0x82
	strh r2, [r0]
	movs r0, 0x5
	movs r1, 0
	bl sub_807A048
	ldr r0, [r5]
	adds r0, 0x7A
	strb r4, [r0]
	ldr r0, [r5]
	adds r0, 0x7B
	strb r4, [r0]
	ldr r0, [r5]
	adds r0, 0x6F
	movs r1, 0x9
	strb r1, [r0]
_08078B92:
	ldr r1, [r5]
	adds r0, r1, 0
	adds r0, 0x7A
	ldrb r0, [r0]
	cmp r0, 0x2
	beq _08078BA8
	adds r0, r1, 0
	adds r0, 0x7B
	ldrb r0, [r0]
	cmp r0, 0x2
	bne _08078BDC
_08078BA8:
	movs r0, 0x1
	bl sub_807A19C
	ldr r1, [r5]
	adds r2, r1, 0
	adds r2, 0x80
	movs r4, 0
	movs r3, 0
	ldr r0, =0x0000ddee
	strh r0, [r2]
	adds r1, 0x82
	strh r3, [r1]
	movs r0, 0x5
	movs r1, 0
	bl sub_807A048
	ldr r0, [r5]
	adds r0, 0x7A
	strb r4, [r0]
	ldr r0, [r5]
	adds r0, 0x7B
	strb r4, [r0]
	ldr r0, [r5]
	adds r0, 0x6F
	movs r1, 0x8
	strb r1, [r0]
_08078BDC:
	add sp, 0x4
	pop {r4-r6}
	pop {r0}
	bx r0
	.pool
	thumb_func_end sub_80789FC

	thumb_func_start sub_8078BFC
sub_8078BFC: @ 8078BFC
	push {lr}
	strh r1, [r0]
	strh r2, [r0, 0x2]
	movs r0, 0x5
	movs r1, 0
	bl sub_807A048
	pop {r0}
	bx r0
	thumb_func_end sub_8078BFC

	thumb_func_start sub_8078C10
sub_8078C10: @ 8078C10
	push {lr}
	adds r3, r0, 0
	adds r2, r1, 0
	lsls r3, 16
	lsrs r3, 16
	lsls r2, 16
	lsrs r2, 16
	ldr r0, =gUnknown_0203229C
	ldr r0, [r0]
	adds r0, 0x80
	adds r1, r3, 0
	bl sub_8078BFC
	pop {r0}
	bx r0
	.pool
	thumb_func_end sub_8078C10

	thumb_func_start sub_8078C34
sub_8078C34: @ 8078C34
	push {r4,lr}
	bl link_get_multiplayer_id
	lsls r0, 24
	lsrs r4, r0, 24
	bl sub_8077200
	lsls r0, 24
	lsrs r1, r0, 24
	cmp r1, 0
	beq _08078C5C
	cmp r4, 0
	bne _08078C56
	movs r0, 0
	bl sub_80787E0
	b _08078C5C
_08078C56:
	adds r0, r4, 0
	bl sub_8078900
_08078C5C:
	cmp r4, 0
	bne _08078C64
	bl sub_80789FC
_08078C64:
	pop {r4}
	pop {r0}
	bx r0
	thumb_func_end sub_8078C34

	thumb_func_start sub_8078C6C
sub_8078C6C: @ 8078C6C
	push {r4-r6,lr}
	lsls r0, 24
	lsrs r0, 24
	lsls r1, 24
	lsrs r1, 24
	movs r6, 0
	movs r5, 0
	ldr r2, =gUnknown_0203229C
	ldr r3, [r2]
	ldr r4, =gUnknown_0832DCEC
	lsls r2, r1, 1
	adds r2, r1
	lsls r2, 1
	lsls r1, r0, 1
	adds r1, r0
	lsls r1, 3
	adds r3, 0x38
	adds r2, r1
	adds r2, r4
_08078C92:
	ldrb r1, [r2]
	adds r0, r3, r1
	ldrb r0, [r0]
	cmp r0, 0x1
	bne _08078CA8
	adds r6, r1, 0
	b _08078CB0
	.pool
_08078CA8:
	adds r2, 0x1
	adds r5, 0x1
	cmp r5, 0x5
	ble _08078C92
_08078CB0:
	adds r0, r6, 0
	pop {r4-r6}
	pop {r1}
	bx r1
	thumb_func_end sub_8078C6C

	thumb_func_start sub_8078CB8
sub_8078CB8: @ 8078CB8
	push {r4-r7,lr}
	adds r7, r0, 0
	lsls r1, 24
	lsrs r1, 24
	ldrb r0, [r7]
	bl sub_8078C6C
	lsls r0, 24
	lsrs r6, r0, 24
	cmp r6, 0xC
	bne _08078D10
	ldr r5, =gUnknown_0203229C
	ldr r0, [r5]
	adds r0, 0x34
	ldrb r1, [r0]
	lsls r0, r1, 4
	adds r0, r1
	lsls r0, 2
	ldr r4, =gUnknown_02020630
	adds r0, r4
	movs r1, 0x1
	bl StartObjectImageAnim
	ldr r2, [r5]
	adds r2, 0x34
	ldrb r1, [r2]
	lsls r0, r1, 4
	adds r0, r1
	lsls r0, 2
	adds r0, r4
	movs r1, 0xE0
	strh r1, [r0, 0x20]
	ldrb r1, [r2]
	lsls r0, r1, 4
	adds r0, r1
	lsls r0, 2
	adds r0, r4
	movs r1, 0xA0
	strh r1, [r0, 0x22]
	b _08078D58
	.pool
_08078D10:
	ldr r4, =gUnknown_0203229C
	ldr r0, [r4]
	adds r0, 0x34
	ldrb r1, [r0]
	lsls r0, r1, 4
	adds r0, r1
	lsls r0, 2
	ldr r5, =gUnknown_02020630
	adds r0, r5
	movs r1, 0
	bl StartObjectImageAnim
	ldr r4, [r4]
	adds r4, 0x34
	ldrb r0, [r4]
	lsls r1, r0, 4
	adds r1, r0
	lsls r1, 2
	adds r1, r5
	ldr r2, =gUnknown_0832DE24
	lsls r3, r6, 1
	adds r0, r3, r2
	ldrb r0, [r0]
	lsls r0, 3
	adds r0, 0x20
	strh r0, [r1, 0x20]
	ldrb r0, [r4]
	lsls r1, r0, 4
	adds r1, r0
	lsls r1, 2
	adds r1, r5
	adds r2, 0x1
	adds r3, r2
	ldrb r0, [r3]
	lsls r0, 3
	strh r0, [r1, 0x22]
_08078D58:
	ldrb r0, [r7]
	cmp r0, r6
	beq _08078D64
	movs r0, 0x5
	bl audio_play
_08078D64:
	strb r6, [r7]
	pop {r4-r7}
	pop {r0}
	bx r0
	.pool
	thumb_func_end sub_8078CB8

	thumb_func_start sub_8078D78
sub_8078D78: @ 8078D78
	push {r4,lr}
	movs r0, 0
	bl sub_807A19C
	ldr r4, =gUnknown_0203229C
	ldr r0, [r4]
	adds r0, 0x6F
	movs r1, 0x64
	strb r1, [r0]
	bl link_get_multiplayer_id
	lsls r0, 24
	lsrs r0, 24
	cmp r0, 0x1
	bne _08078DAC
	ldr r0, =0x0000aabb
	ldr r1, [r4]
	adds r1, 0x35
	ldrb r1, [r1]
	bl sub_8078C10
	b _08078DB4
	.pool
_08078DAC:
	ldr r0, [r4]
	adds r0, 0x78
	movs r1, 0x1
	strb r1, [r0]
_08078DB4:
	pop {r4}
	pop {r0}
	bx r0
	thumb_func_end sub_8078D78

	thumb_func_start sub_8078DBC
sub_8078DBC: @ 8078DBC
	push {r4,lr}
	sub sp, 0x4
	ldr r0, =gMain
	ldrh r1, [r0, 0x30]
	movs r0, 0x40
	ands r0, r1
	cmp r0, 0
	beq _08078DE4
	ldr r0, =gUnknown_0203229C
	ldr r0, [r0]
	adds r0, 0x35
	movs r1, 0
	bl sub_8078CB8
	b _08078E30
	.pool
_08078DE4:
	movs r0, 0x80
	ands r0, r1
	cmp r0, 0
	beq _08078E00
	ldr r0, =gUnknown_0203229C
	ldr r0, [r0]
	adds r0, 0x35
	movs r1, 0x1
	bl sub_8078CB8
	b _08078E30
	.pool
_08078E00:
	movs r0, 0x20
	ands r0, r1
	cmp r0, 0
	beq _08078E1C
	ldr r0, =gUnknown_0203229C
	ldr r0, [r0]
	adds r0, 0x35
	movs r1, 0x2
	bl sub_8078CB8
	b _08078E30
	.pool
_08078E1C:
	movs r0, 0x10
	ands r0, r1
	cmp r0, 0
	beq _08078E30
	ldr r0, =gUnknown_0203229C
	ldr r0, [r0]
	adds r0, 0x35
	movs r1, 0x3
	bl sub_8078CB8
_08078E30:
	ldr r0, =gMain
	ldrh r1, [r0, 0x2E]
	movs r0, 0x1
	ands r0, r1
	cmp r0, 0
	beq _08078EE4
	movs r0, 0x5
	bl audio_play
	ldr r4, =gUnknown_0203229C
	ldr r0, [r4]
	adds r0, 0x35
	ldrb r0, [r0]
	cmp r0, 0x5
	bhi _08078E98
	movs r0, 0x1
	movs r1, 0x1
	movs r2, 0xE
	bl sub_8098858
	movs r0, 0x1
	movs r1, 0x11
	bl FillWindowPixelBuffer
	ldr r2, =gUnknown_0832DEAC
	movs r0, 0x1
	movs r1, 0x2
	bl PrintMenuTable
	movs r0, 0x1
	movs r1, 0x2
	movs r2, 0
	bl InitMenuInUpperLeftCornerPlaySoundWhenAPressed
	movs r0, 0x1
	bl PutWindowTilemap
	movs r0, 0x1
	movs r1, 0x3
	bl CopyWindowToVram
	ldr r0, [r4]
	adds r0, 0x6F
	movs r1, 0x1
	strb r1, [r0]
	b _08078EE4
	.pool
_08078E98:
	cmp r0, 0xB
	bhi _08078EB6
	movs r0, 0x1
	negs r0, r0
	movs r1, 0
	str r1, [sp]
	movs r2, 0
	movs r3, 0x10
	bl BeginNormalPaletteFade
	ldr r0, [r4]
	adds r0, 0x6F
	movs r1, 0x2
	strb r1, [r0]
	b _08078EE4
_08078EB6:
	cmp r0, 0xC
	bne _08078EE4
	ldr r0, =gUnknown_0832DF8C
	movs r1, 0x1
	movs r2, 0xE
	movs r3, 0
	bl CreateYesNoMenu
	ldr r0, [r4]
	adds r0, 0x6F
	movs r1, 0x4
	strb r1, [r0]
	ldr r0, =gUnknown_0832DE94
	ldr r0, [r0, 0x10]
	ldr r1, [r4]
	adds r1, 0x72
	ldrh r1, [r1]
	lsls r1, 5
	ldr r2, =0x06010000
	adds r1, r2
	movs r2, 0x18
	bl sub_807A308
_08078EE4:
	add sp, 0x4
	pop {r4}
	pop {r0}
	bx r0
	.pool
	thumb_func_end sub_8078DBC

	thumb_func_start sub_8078EF8
sub_8078EF8: @ 8078EF8
	push {lr}
	bl sub_8079F74
	ldr r3, =gUnknown_0203229C
	ldr r0, [r3]
	adds r0, 0x6F
	movs r1, 0
	strb r1, [r0]
	ldr r2, =gUnknown_02020630
	ldr r0, [r3]
	adds r0, 0x34
	ldrb r1, [r0]
	lsls r0, r1, 4
	adds r0, r1
	lsls r0, 2
	adds r0, r2
	adds r0, 0x3E
	ldrb r2, [r0]
	movs r1, 0x5
	negs r1, r1
	ands r1, r2
	strb r1, [r0]
	ldr r0, =gUnknown_0832DE94
	ldr r0, [r0, 0x4]
	ldr r1, [r3]
	adds r1, 0x72
	ldrh r1, [r1]
	lsls r1, 5
	ldr r2, =0x06010000
	adds r1, r2
	movs r2, 0x18
	bl sub_807A308
	pop {r0}
	bx r0
	.pool
	thumb_func_end sub_8078EF8

	thumb_func_start sub_8078F50
sub_8078F50: @ 8078F50
	push {lr}
	sub sp, 0x4
	bl ProcessMenuInputNoWrapAround
	lsls r0, 24
	asrs r0, 24
	movs r1, 0x1
	negs r1, r1
	cmp r0, r1
	beq _08078F72
	cmp r0, r1
	ble _0807902A
	cmp r0, 0
	beq _08078F7E
	cmp r0, 0x1
	beq _08078F9C
	b _0807902A
_08078F72:
	movs r0, 0x5
	bl audio_play
	bl sub_8078EF8
	b _0807902A
_08078F7E:
	str r0, [sp]
	adds r0, r1, 0
	movs r1, 0
	movs r2, 0
	movs r3, 0x10
	bl BeginNormalPaletteFade
	ldr r0, =gUnknown_0203229C
	ldr r0, [r0]
	adds r0, 0x6F
	movs r1, 0x2
	b _08079028
	.pool
_08078F9C:
	ldr r0, =gPlayerParty
	ldr r1, =gUnknown_020244E9
	ldrb r1, [r1]
	ldr r2, =gUnknown_0203229C
	ldr r2, [r2]
	adds r2, 0x35
	ldrb r2, [r2]
	bl sub_807A5F4
	cmp r0, 0x5
	bhi _0807902A
	lsls r0, 2
	ldr r1, =_08078FCC
	adds r0, r1
	ldr r0, [r0]
	mov pc, r0
	.pool
	.align 2, 0
_08078FCC:
	.4byte _08078FE4
	.4byte _0807900C
	.4byte _08079012
	.4byte _08079018
	.4byte _08079012
	.4byte _08079018
_08078FE4:
	bl sub_8078D78
	ldr r2, =gUnknown_02020630
	ldr r0, =gUnknown_0203229C
	ldr r0, [r0]
	adds r0, 0x34
	ldrb r1, [r0]
	lsls r0, r1, 4
	adds r0, r1
	lsls r0, 2
	adds r0, r2
	adds r0, 0x3E
	ldrb r1, [r0]
	movs r2, 0x4
	orrs r1, r2
	b _08079028
	.pool
_0807900C:
	movs r0, 0x3
	movs r1, 0x3
	b _0807901C
_08079012:
	movs r0, 0x3
	movs r1, 0x6
	b _0807901C
_08079018:
	movs r0, 0x3
	movs r1, 0x7
_0807901C:
	bl sub_807A048
	ldr r0, =gUnknown_0203229C
	ldr r0, [r0]
	adds r0, 0x6F
	movs r1, 0x8
_08079028:
	strb r1, [r0]
_0807902A:
	add sp, 0x4
	pop {r0}
	bx r0
	.pool
	thumb_func_end sub_8078F50

	thumb_func_start sub_8079034
sub_8079034: @ 8079034
	push {lr}
	ldr r0, =gMain
	ldrh r1, [r0, 0x2E]
	movs r0, 0x1
	ands r0, r1
	cmp r0, 0
	bne _0807904A
	movs r0, 0x2
	ands r0, r1
	cmp r0, 0
	beq _08079054
_0807904A:
	movs r0, 0x5
	bl audio_play
	bl sub_8078EF8
_08079054:
	pop {r0}
	bx r0
	.pool
	thumb_func_end sub_8079034

	thumb_func_start sub_807905C
sub_807905C: @ 807905C
	push {lr}
	sub sp, 0x4
	ldr r0, =gPaletteFade
	ldrb r1, [r0, 0x7]
	movs r0, 0x80
	ands r0, r1
	cmp r0, 0
	bne _080790C4
	ldr r0, =gUnknown_0203229C
	ldr r0, [r0]
	adds r3, r0, 0
	adds r3, 0x35
	ldrb r2, [r3]
	cmp r2, 0x5
	bhi _080790A4
	ldr r1, =gPlayerParty
	ldrb r2, [r3]
	adds r0, 0x36
	ldrb r3, [r0]
	subs r3, 0x1
	lsls r3, 24
	lsrs r3, 24
	ldr r0, =sub_8077B74
	str r0, [sp]
	movs r0, 0x1
	bl sub_81BF8EC
	b _080790C0
	.pool
_080790A4:
	ldr r1, =gEnemyParty
	subs r2, 0x6
	lsls r2, 24
	lsrs r2, 24
	adds r0, 0x37
	ldrb r3, [r0]
	subs r3, 0x1
	lsls r3, 24
	lsrs r3, 24
	ldr r0, =sub_8077B74
	str r0, [sp]
	movs r0, 0x1
	bl sub_81BF8EC
_080790C0:
	bl FreeAllWindowBuffers
_080790C4:
	add sp, 0x4
	pop {r0}
	bx r0
	.pool
	thumb_func_end sub_807905C

	thumb_func_start sub_80790D4
sub_80790D4: @ 80790D4
	push {r4-r7,lr}
	adds r4, r0, 0
	lsls r1, 24
	lsrs r1, 24
	lsls r2, 24
	lsrs r2, 24
	lsls r3, 24
	lsrs r6, r3, 24
	movs r5, 0
	movs r3, 0
	ldr r7, =gEnemyParty
	cmp r5, r1
	bge _08079102
_080790EE:
	cmp r2, r3
	beq _080790FC
	adds r0, r4, r3
	ldrb r0, [r0]
	adds r0, r5, r0
	lsls r0, 24
	lsrs r5, r0, 24
_080790FC:
	adds r3, 0x1
	cmp r3, r1
	blt _080790EE
_08079102:
	adds r0, r6, 0
	movs r1, 0x6
	bl __umodsi3
	lsls r0, 24
	lsrs r6, r0, 24
	movs r0, 0x64
	muls r0, r6
	adds r7, r0, r7
	adds r0, r7, 0
	movs r1, 0xB
	bl GetMonData
	lsls r0, 16
	lsrs r4, r0, 16
	movs r0, 0xCD
	lsls r0, 1
	cmp r4, r0
	beq _0807912C
	cmp r4, 0x97
	bne _08079138
_0807912C:
	adds r0, r7, 0
	movs r1, 0x50
	bl GetMonData
	cmp r0, 0
	beq _08079158
_08079138:
	bl sub_809D42C
	cmp r0, 0
	bne _08079164
	ldr r0, =gUnknown_0203229C
	ldr r0, [r0]
	adds r0, 0x57
	adds r0, r6
	ldrb r0, [r0]
	cmp r0, 0
	bne _08079158
	adds r0, r4, 0
	bl sub_806E3F8
	cmp r0, 0
	bne _08079164
_08079158:
	movs r0, 0x2
	b _0807916C
	.pool
_08079164:
	cmp r5, 0
	beq _0807916A
	movs r5, 0x1
_0807916A:
	adds r0, r5, 0
_0807916C:
	pop {r4-r7}
	pop {r1}
	bx r1
	thumb_func_end sub_80790D4

	thumb_func_start sub_8079174
sub_8079174: @ 8079174
	push {r4,r5,lr}
	sub sp, 0xC
	movs r2, 0
	ldr r0, =gUnknown_0203229C
	ldr r1, [r0]
	adds r3, r1, 0
	adds r3, 0x36
	adds r5, r0, 0
	ldrb r0, [r3]
	cmp r2, r0
	bge _080791A0
	adds r4, r1, 0
	adds r4, 0x45
_0807918E:
	mov r1, sp
	adds r0, r1, r2
	adds r1, r4, r2
	ldrb r1, [r1]
	strb r1, [r0]
	adds r2, 0x1
	ldrb r0, [r3]
	cmp r2, r0
	blt _0807918E
_080791A0:
	ldr r0, [r5]
	adds r1, r0, 0
	adds r1, 0x36
	ldrb r1, [r1]
	adds r2, r0, 0
	adds r2, 0x35
	ldrb r2, [r2]
	adds r0, 0x7E
	ldrb r3, [r0]
	mov r0, sp
	bl sub_80790D4
	lsls r0, 24
	lsrs r0, 24
	cmp r0, 0x1
	beq _080791E8
	cmp r0, 0x1
	bgt _080791D0
	cmp r0, 0
	beq _080791D6
	b _0807920C
	.pool
_080791D0:
	cmp r0, 0x2
	beq _08079200
	b _0807920C
_080791D6:
	movs r0, 0x3
	movs r1, 0x3
	bl sub_807A048
	ldr r0, =0x0000bbcc
	b _080791F2
	.pool
_080791E8:
	movs r0, 0x3
	movs r1, 0x1
	bl sub_807A048
	ldr r0, =0x0000bbbb
_080791F2:
	movs r1, 0
	bl sub_8078C10
	b _0807920C
	.pool
_08079200:
	movs r0, 0x3
	movs r1, 0x8
	bl sub_807A048
	movs r0, 0x1
	b _0807920E
_0807920C:
	movs r0, 0
_0807920E:
	add sp, 0xC
	pop {r4,r5}
	pop {r1}
	bx r1
	thumb_func_end sub_8079174

	thumb_func_start sub_8079218
sub_8079218: @ 8079218
	push {lr}
	bl sub_8198C58
	lsls r0, 24
	asrs r1, r0, 24
	cmp r1, 0
	beq _0807923A
	cmp r1, 0
	bgt _08079234
	movs r0, 0x1
	negs r0, r0
	cmp r1, r0
	beq _08079268
	b _08079290
_08079234:
	cmp r1, 0x1
	beq _08079268
	b _08079290
_0807923A:
	bl sub_8079174
	cmp r0, 0
	bne _08079250
	ldr r0, =gUnknown_0203229C
	ldr r0, [r0]
	adds r0, 0x6F
	movs r1, 0x64
	b _08079258
	.pool
_08079250:
	ldr r0, =gUnknown_0203229C
	ldr r0, [r0]
	adds r0, 0x6F
	movs r1, 0x11
_08079258:
	strb r1, [r0]
	movs r0, 0x11
	bl PutWindowTilemap
	b _08079290
	.pool
_08079268:
	movs r0, 0x3
	movs r1, 0x1
	bl sub_807A048
	bl sub_80771BC
	cmp r0, 0
	beq _08079280
	ldr r0, =0x0000bbcc
	movs r1, 0
	bl sub_8078C10
_08079280:
	ldr r0, =gUnknown_0203229C
	ldr r0, [r0]
	adds r0, 0x6F
	movs r1, 0x64
	strb r1, [r0]
	movs r0, 0x11
	bl PutWindowTilemap
_08079290:
	pop {r0}
	bx r0
	.pool
	thumb_func_end sub_8079218

	thumb_func_start sub_807929C
sub_807929C: @ 807929C
	push {r4-r6,lr}
	movs r5, 0
	ldr r0, =gUnknown_0203229C
	ldr r0, [r0]
	adds r0, 0x37
	ldrb r0, [r0]
	subs r0, 0x4
	cmp r5, r0
	bge _080792D8
	movs r6, 0xC0
	lsls r6, 20
_080792B2:
	lsrs r4, r6, 24
	adds r0, r4, 0
	bl PutWindowTilemap
	adds r0, r4, 0
	movs r1, 0x1
	bl CopyWindowToVram
	movs r0, 0x80
	lsls r0, 17
	adds r6, r0
	adds r5, 0x1
	ldr r0, =gUnknown_0203229C
	ldr r0, [r0]
	adds r0, 0x37
	ldrb r0, [r0]
	subs r0, 0x4
	cmp r5, r0
	blt _080792B2
_080792D8:
	pop {r4-r6}
	pop {r0}
	bx r0
	.pool
	thumb_func_end sub_807929C

	thumb_func_start sub_80792E4
sub_80792E4: @ 80792E4
	push {lr}
	bl sub_8198C58
	lsls r0, 24
	asrs r1, r0, 24
	cmp r1, 0
	beq _08079306
	cmp r1, 0
	bgt _08079300
	movs r0, 0x1
	negs r0, r0
	cmp r1, r0
	beq _0807934C
	b _08079356
_08079300:
	cmp r1, 0x1
	beq _0807934C
	b _08079356
_08079306:
	movs r0, 0x4
	bl sub_807A19C
	ldr r0, =0x0000eeaa
	movs r1, 0
	bl sub_8078C10
	ldr r2, =gUnknown_02020630
	ldr r3, =gUnknown_0203229C
	ldr r0, [r3]
	adds r0, 0x34
	ldrb r1, [r0]
	lsls r0, r1, 4
	adds r0, r1
	lsls r0, 2
	adds r0, r2
	adds r0, 0x3E
	ldrb r1, [r0]
	movs r2, 0x4
	orrs r1, r2
	strb r1, [r0]
	ldr r0, [r3]
	adds r0, 0x6F
	movs r1, 0x64
	strb r1, [r0]
	bl sub_807929C
	b _08079356
	.pool
_0807934C:
	movs r0, 0x5
	bl audio_play
	bl sub_8078EF8
_08079356:
	pop {r0}
	bx r0
	thumb_func_end sub_80792E4

	thumb_func_start sub_807935C
sub_807935C: @ 807935C
	push {r4,lr}
	bl link_get_multiplayer_id
	lsls r0, 24
	cmp r0, 0
	bne _08079384
	movs r0, 0
	bl rbox_fill_rectangle
	ldr r4, =gUnknown_0203229C
	ldr r0, [r4]
	adds r0, 0x35
	ldrb r0, [r0]
	bl sub_807967C
	ldr r0, [r4]
	adds r0, 0x7E
	ldrb r0, [r0]
	bl sub_807967C
_08079384:
	ldr r0, =gUnknown_0203229C
	ldr r0, [r0]
	adds r0, 0x6F
	movs r1, 0x7
	strb r1, [r0]
	pop {r4}
	pop {r0}
	bx r0
	.pool
	thumb_func_end sub_807935C

	thumb_func_start sub_8079398
sub_8079398: @ 8079398
	push {r4,lr}
	ldr r4, =gUnknown_0203229C
	ldr r0, [r4]
	adds r0, 0x74
	ldrh r1, [r0]
	ldr r0, =0x00000505
	cmp r1, r0
	bne _080793B4
	bl sub_80787B8
	ldr r0, [r4]
	adds r0, 0x6F
	movs r1, 0xE
	strb r1, [r0]
_080793B4:
	pop {r4}
	pop {r0}
	bx r0
	.pool
	thumb_func_end sub_8079398

	thumb_func_start sub_80793C4
sub_80793C4: @ 80793C4
	push {r4,lr}
	ldr r4, =gUnknown_0203229C
	ldr r1, [r4]
	adds r1, 0xA8
	ldrb r0, [r1]
	adds r0, 0x1
	strb r0, [r1]
	ldr r0, [r4]
	adds r0, 0xA8
	ldrb r0, [r0]
	cmp r0, 0x78
	bls _080793F8
	ldr r0, =gUnknown_0832DF8C
	movs r1, 0x1
	movs r2, 0xE
	movs r3, 0
	bl CreateYesNoMenu
	ldr r0, [r4]
	adds r0, 0xA8
	movs r1, 0
	strb r1, [r0]
	ldr r0, [r4]
	adds r0, 0x6F
	movs r1, 0x3
	strb r1, [r0]
_080793F8:
	pop {r4}
	pop {r0}
	bx r0
	.pool
	thumb_func_end sub_80793C4

	thumb_func_start sub_8079408
sub_8079408: @ 8079408
	push {r4-r6,lr}
	ldr r0, =gMain
	ldrh r1, [r0, 0x2E]
	movs r0, 0x1
	ands r0, r1
	cmp r0, 0
	beq _0807947C
	movs r0, 0x5
	bl audio_play
	movs r0, 0
	bl rbox_fill_rectangle
	movs r0, 0x1
	bl rbox_fill_rectangle
	movs r6, 0
	movs r5, 0xE0
	lsls r5, 20
_0807942E:
	lsrs r4, r5, 24
	adds r0, r4, 0
	movs r1, 0
	bl FillWindowPixelBuffer
	adds r0, r4, 0
	bl rbox_fill_rectangle
	movs r0, 0x80
	lsls r0, 17
	adds r5, r0
	adds r6, 0x1
	cmp r6, 0x3
	ble _0807942E
	movs r0, 0
	bl sub_8079F88
	movs r0, 0x1
	bl sub_8079F88
	ldr r2, =gUnknown_0203229C
	ldr r0, [r2]
	adds r0, 0x6F
	movs r1, 0
	strb r1, [r0]
	ldr r3, =gUnknown_02020630
	ldr r0, [r2]
	adds r0, 0x34
	ldrb r1, [r0]
	lsls r0, r1, 4
	adds r0, r1
	lsls r0, 2
	adds r0, r3
	adds r0, 0x3E
	ldrb r2, [r0]
	movs r1, 0x5
	negs r1, r1
	ands r1, r2
	strb r1, [r0]
_0807947C:
	pop {r4-r6}
	pop {r0}
	bx r0
	.pool
	thumb_func_end sub_8079408

	thumb_func_start sub_8079490
sub_8079490: @ 8079490
	push {lr}
	ldr r0, =gPaletteFade
	ldrb r1, [r0, 0x7]
	movs r0, 0x80
	ands r0, r1
	cmp r0, 0
	bne _080794C4
	ldr r0, =gLinkVSyncDisabled
	ldrb r0, [r0]
	cmp r0, 0
	beq _080794B4
	bl sub_800ADF8
	b _080794BA
	.pool
_080794B4:
	movs r0, 0xC
	bl sub_800ABF4
_080794BA:
	ldr r0, =gUnknown_0203229C
	ldr r0, [r0]
	adds r0, 0x6F
	movs r1, 0xC
	strb r1, [r0]
_080794C4:
	pop {r0}
	bx r0
	.pool
	thumb_func_end sub_8079490

	thumb_func_start sub_80794CC
sub_80794CC: @ 80794CC
	push {lr}
	ldr r0, =gLinkVSyncDisabled
	ldrb r0, [r0]
	cmp r0, 0
	beq _08079518
	bl sub_80771BC
	cmp r0, 0
	beq _0807953A
	bl sub_807A09C
	cmp r0, 0
	bne _0807953A
	ldr r0, =gUnknown_02032184
	ldr r0, [r0]
	bl Free
	ldr r0, =gUnknown_0203229C
	ldr r0, [r0]
	bl Free
	bl FreeAllWindowBuffers
	bl sub_800E084
	ldr r0, =c2_8056854
	bl SetMainCallback2
	b _0807953A
	.pool
_08079518:
	ldr r0, =gUnknown_03003124
	ldrb r0, [r0]
	cmp r0, 0
	bne _0807953A
	ldr r0, =gUnknown_02032184
	ldr r0, [r0]
	bl Free
	ldr r0, =gUnknown_0203229C
	ldr r0, [r0]
	bl Free
	bl FreeAllWindowBuffers
	ldr r0, =c2_8056854
	bl SetMainCallback2
_0807953A:
	pop {r0}
	bx r0
	.pool
	thumb_func_end sub_80794CC

	thumb_func_start sub_8079550
sub_8079550: @ 8079550
	push {lr}
	movs r0, 0
	bl sub_801048C
	lsls r0, 24
	cmp r0, 0
	bne _08079574
	bl sub_807A09C
	cmp r0, 0
	bne _08079574
	bl sub_800ADF8
	ldr r0, =gUnknown_0203229C
	ldr r0, [r0]
	adds r0, 0x6F
	movs r1, 0xD
	strb r1, [r0]
_08079574:
	pop {r0}
	bx r0
	.pool
	thumb_func_end sub_8079550

	thumb_func_start sub_807957C
sub_807957C: @ 807957C
	push {lr}
	ldr r0, =gMain
	ldrh r1, [r0, 0x2E]
	movs r0, 0x1
	ands r0, r1
	cmp r0, 0
	beq _0807959C
	ldr r0, =0x0000bbcc
	movs r1, 0
	bl sub_8078C10
	ldr r0, =gUnknown_0203229C
	ldr r0, [r0]
	adds r0, 0x6F
	movs r1, 0x64
	strb r1, [r0]
_0807959C:
	pop {r0}
	bx r0
	.pool
	thumb_func_end sub_807957C

	thumb_func_start sub_80795AC
sub_80795AC: @ 80795AC
	push {lr}
	ldr r0, =gUnknown_0203229C
	ldr r0, [r0]
	adds r0, 0x6F
	ldrb r0, [r0]
	cmp r0, 0x11
	bhi _08079678
	lsls r0, 2
	ldr r1, =_080795CC
	adds r0, r1
	ldr r0, [r0]
	mov pc, r0
	.pool
	.align 2, 0
_080795CC:
	.4byte _08079614
	.4byte _0807961A
	.4byte _08079620
	.4byte _08079626
	.4byte _0807962C
	.4byte _08079678
	.4byte _08079632
	.4byte _08079638
	.4byte _0807963E
	.4byte _08079644
	.4byte _0807964A
	.4byte _08079650
	.4byte _08079656
	.4byte _0807965C
	.4byte _08079662
	.4byte _08079668
	.4byte _0807966E
	.4byte _08079674
_08079614:
	bl sub_8078DBC
	b _08079678
_0807961A:
	bl sub_8078F50
	b _08079678
_08079620:
	bl sub_807905C
	b _08079678
_08079626:
	bl sub_8079218
	b _08079678
_0807962C:
	bl sub_80792E4
	b _08079678
_08079632:
	bl sub_807935C
	b _08079678
_08079638:
	bl sub_8079398
	b _08079678
_0807963E:
	bl sub_8079408
	b _08079678
_08079644:
	bl sub_8078130
	b _08079678
_0807964A:
	bl sub_807816C
	b _08079678
_08079650:
	bl sub_8079490
	b _08079678
_08079656:
	bl sub_80794CC
	b _08079678
_0807965C:
	bl sub_80781C8
	b _08079678
_08079662:
	bl sub_80793C4
	b _08079678
_08079668:
	bl sub_8079034
	b _08079678
_0807966E:
	bl sub_8079550
	b _08079678
_08079674:
	bl sub_807957C
_08079678:
	pop {r0}
	bx r0
	thumb_func_end sub_80795AC

	thumb_func_start sub_807967C
sub_807967C: @ 807967C
	push {r4,lr}
	lsls r0, 24
	lsrs r4, r0, 24
	adds r0, r4, 0
	movs r1, 0x6
	bl __udivsi3
	lsls r0, 24
	lsrs r2, r0, 24
	ldr r3, =gUnknown_0203229C
	ldr r0, [r3]
	adds r0, 0x74
	adds r1, r0, r2
	ldrb r0, [r1]
	cmp r0, 0
	bne _080796A8
	movs r0, 0x1
	strb r0, [r1]
	ldr r0, [r3]
	adds r0, 0x76
	adds r0, r2
	strb r4, [r0]
_080796A8:
	pop {r4}
	pop {r0}
	bx r0
	.pool
	thumb_func_end sub_807967C

	thumb_func_start sub_80796B4
sub_80796B4: @ 80796B4
	push {r4-r7,lr}
	mov r7, r10
	mov r6, r9
	mov r5, r8
	push {r5-r7}
	sub sp, 0x68
	lsls r0, 24
	lsrs r7, r0, 24
	ldr r0, =gUnknown_0203229C
	ldr r4, [r0]
	adds r0, r4, 0
	adds r0, 0x76
	adds r0, r7
	ldrb r0, [r0]
	movs r1, 0x1
	str r1, [sp, 0x60]
	cmp r0, 0x5
	bhi _080796DC
	movs r2, 0
	str r2, [sp, 0x60]
_080796DC:
	movs r1, 0x6
	bl __umodsi3
	lsls r0, 24
	lsrs r0, 24
	mov r10, r0
	movs r0, 0
	mov r8, r0
	adds r0, r4, 0
	adds r0, 0x74
	adds r3, r0, r7
	ldrb r0, [r3]
	cmp r0, 0x2
	bne _080796FA
	b _08079884
_080796FA:
	cmp r0, 0x2
	bgt _08079708
	cmp r0, 0x1
	beq _08079716
	b _08079A24
	.pool
_08079708:
	cmp r0, 0x3
	bne _0807970E
	b _080798BC
_0807970E:
	cmp r0, 0x4
	bne _08079714
	b _080799EC
_08079714:
	b _08079A24
_08079716:
	movs r5, 0
	adds r0, r4, 0
	adds r0, 0x36
	adds r0, r7
	ldr r1, [sp, 0x60]
	lsls r1, 1
	mov r9, r1
	lsls r6, r7, 1
	lsls r2, r7, 4
	str r2, [sp, 0x64]
	ldrb r0, [r0]
	cmp r8, r0
	bcs _0807976A
	ldr r0, =gUnknown_02020630
	mov r8, r0
	ldr r4, =gUnknown_0203229C
	ldr r0, [sp, 0x60]
	add r0, r9
	lsls r2, r0, 1
	movs r3, 0x4
_0807973E:
	ldr r0, [r4]
	adds r1, r5, r2
	adds r0, 0x28
	adds r0, r1
	ldrb r1, [r0]
	lsls r0, r1, 4
	adds r0, r1
	lsls r0, 2
	add r0, r8
	adds r0, 0x3E
	ldrb r1, [r0]
	orrs r1, r3
	strb r1, [r0]
	adds r0, r5, 0x1
	lsls r0, 24
	lsrs r5, r0, 24
	ldr r0, [r4]
	adds r0, 0x36
	adds r0, r7
	ldrb r0, [r0]
	cmp r5, r0
	bcc _0807973E
_0807976A:
	movs r5, 0
	adds r0, r6, r7
	lsls r0, 1
	adds r4, r0, 0x2
_08079772:
	lsls r0, r5, 24
	asrs r0, 24
	adds r0, r4
	lsls r0, 24
	lsrs r0, 24
	bl ClearWindowTilemap
	adds r0, r5, 0x1
	lsls r0, 24
	lsrs r5, r0, 24
	cmp r5, 0x5
	bls _08079772
	ldr r1, =gUnknown_02020630
	mov r8, r1
	ldr r2, =gUnknown_0203229C
	ldr r0, [r2]
	ldr r6, [sp, 0x60]
	add r6, r9
	lsls r3, r6, 1
	add r10, r3
	adds r0, 0x28
	add r0, r10
	ldrb r1, [r0]
	lsls r0, r1, 4
	adds r0, r1
	lsls r0, 2
	add r0, r8
	adds r0, 0x3E
	ldrb r2, [r0]
	movs r1, 0x5
	negs r1, r1
	ands r1, r2
	strb r1, [r0]
	ldr r0, =gUnknown_0203229C
	ldr r4, [r0]
	adds r4, 0x28
	add r4, r10
	ldrb r1, [r4]
	lsls r0, r1, 4
	adds r0, r1
	lsls r0, 2
	add r0, r8
	movs r1, 0x14
	strh r1, [r0, 0x2E]
	ldrb r0, [r4]
	lsls r2, r0, 4
	adds r2, r0
	lsls r2, 2
	add r2, r8
	ldr r5, =gUnknown_0832DE24
	lsls r6, 2
	adds r0, r6, r5
	ldrb r0, [r0]
	adds r3, 0x1
	lsls r3, 1
	adds r3, r5
	ldrb r1, [r3]
	adds r0, r1
	asrs r0, 1
	lsls r0, 3
	adds r0, 0xE
	strh r0, [r2, 0x32]
	ldrb r0, [r4]
	lsls r1, r0, 4
	adds r1, r0
	lsls r1, 2
	add r1, r8
	adds r5, 0x1
	adds r6, r5
	ldrb r0, [r6]
	lsls r0, 3
	subs r0, 0xC
	strh r0, [r1, 0x36]
	ldrb r1, [r4]
	lsls r0, r1, 4
	adds r0, r1
	lsls r0, 2
	add r0, r8
	ldr r1, =sub_80D3014
	bl oamt_set_x3A_32
	ldr r2, =gUnknown_0203229C
	ldr r1, [r2]
	adds r1, 0x74
	adds r1, r7
	ldrb r0, [r1]
	adds r0, 0x1
	strb r0, [r1]
	ldr r0, [r2]
	adds r0, 0x28
	add r0, r10
	ldrb r1, [r0]
	lsls r0, r1, 4
	adds r0, r1
	lsls r0, 2
	add r0, r8
	bl sub_80A6DEC
	ldr r1, =gUnknown_0832C8BE
	ldr r0, [sp, 0x64]
	subs r2, r0, r7
	lsls r2, 24
	lsrs r2, 24
	movs r0, 0xF
	str r0, [sp]
	movs r0, 0x11
	str r0, [sp, 0x4]
	movs r0, 0
	str r0, [sp, 0x8]
	movs r0, 0x1
	movs r3, 0
	bl CopyToBgTilemapBufferRect_ChangePalette
	movs r0, 0x1
	bl CopyBgTilemapBufferToVram
	movs r0, 0
	bl CopyBgTilemapBufferToVram
	ldr r1, [sp, 0x60]
	cmp r1, 0
	beq _08079868
	b _08079A24
_08079868:
	bl sub_8079F74
	b _08079A24
	.pool
_08079884:
	ldr r2, =gUnknown_02020630
	ldr r1, [sp, 0x60]
	lsls r0, r1, 1
	adds r0, r1
	lsls r0, 1
	add r0, r10
	adds r1, r4, 0
	adds r1, 0x28
	adds r1, r0
	ldrb r1, [r1]
	lsls r0, r1, 4
	adds r0, r1
	lsls r0, 2
	adds r2, 0x1C
	adds r0, r2
	ldr r1, [r0]
	ldr r0, =sub_80D3014
	cmp r1, r0
	beq _080798AC
	b _08079A24
_080798AC:
	movs r0, 0x3
	strb r0, [r3]
	b _08079A24
	.pool
_080798BC:
	ldr r1, =gUnknown_0832C6C0
	ldr r0, [sp, 0x60]
	lsls r2, r0, 4
	subs r2, r0
	lsls r2, 24
	lsrs r2, 24
	movs r0, 0xF
	str r0, [sp]
	movs r0, 0x11
	str r0, [sp, 0x4]
	mov r0, r8
	str r0, [sp, 0x8]
	movs r0, 0x1
	movs r3, 0
	bl CopyToBgTilemapBufferRect_ChangePalette
	movs r0, 0x1
	bl CopyBgTilemapBufferToVram
	ldr r6, =gUnknown_02020630
	ldr r1, =gUnknown_0203229C
	ldr r4, [r1]
	ldr r2, [sp, 0x60]
	lsls r3, r2, 1
	adds r3, r2
	lsls r1, r3, 1
	mov r2, r10
	adds r0, r2, r1
	adds r4, 0x28
	adds r4, r0
	ldrb r0, [r4]
	lsls r2, r0, 4
	adds r2, r0
	lsls r2, 2
	adds r2, r6
	ldr r5, =gUnknown_0832DE24
	lsls r3, 2
	adds r0, r3, r5
	ldrb r0, [r0]
	adds r1, 0x1
	lsls r1, 1
	adds r1, r5
	ldrb r1, [r1]
	adds r0, r1
	asrs r0, 1
	lsls r0, 3
	adds r0, 0xE
	strh r0, [r2, 0x20]
	ldrb r0, [r4]
	lsls r1, r0, 4
	adds r1, r0
	lsls r1, 2
	adds r1, r6
	adds r5, 0x1
	adds r3, r5
	ldrb r0, [r3]
	lsls r0, 3
	subs r0, 0xC
	strh r0, [r1, 0x22]
	ldrb r1, [r4]
	lsls r0, r1, 4
	adds r0, r1
	lsls r0, 2
	adds r0, r6
	mov r1, r8
	strh r1, [r0, 0x24]
	ldrb r1, [r4]
	lsls r0, r1, 4
	adds r0, r1
	lsls r0, 2
	adds r0, r6
	mov r2, r8
	strh r2, [r0, 0x26]
	add r0, sp, 0x14
	ldr r1, [sp, 0x60]
	mov r2, r10
	bl sub_8079A3C
	lsls r4, r7, 1
	adds r5, r4, 0
	adds r5, 0xE
	lsls r5, 24
	lsrs r5, 24
	lsls r0, 24
	asrs r0, 24
	movs r2, 0x50
	subs r2, r0
	lsrs r0, r2, 31
	adds r2, r0
	asrs r2, 1
	lsls r2, 24
	lsrs r2, 24
	ldr r0, =gUnknown_0832DEE0
	mov r8, r0
	str r0, [sp]
	movs r1, 0
	str r1, [sp, 0x4]
	add r0, sp, 0x14
	str r0, [sp, 0x8]
	adds r0, r5, 0
	movs r3, 0x4
	bl box_print
	add r6, sp, 0x28
	adds r0, r6, 0
	ldr r1, [sp, 0x60]
	mov r2, r10
	bl sub_8079AA4
	adds r4, 0xF
	lsls r4, 24
	lsrs r4, 24
	movs r1, 0
	str r1, [sp]
	str r1, [sp, 0x4]
	mov r2, r8
	str r2, [sp, 0x8]
	str r1, [sp, 0xC]
	str r6, [sp, 0x10]
	adds r0, r4, 0
	movs r1, 0x1
	movs r2, 0
	movs r3, 0
	bl AddTextPrinterParametrized2
	adds r0, r5, 0
	bl PutWindowTilemap
	adds r0, r5, 0
	movs r1, 0x3
	bl CopyWindowToVram
	adds r0, r4, 0
	bl PutWindowTilemap
	adds r0, r4, 0
	movs r1, 0x3
	bl CopyWindowToVram
	ldr r0, =gUnknown_0203229C
	ldr r1, [r0]
	b _08079A1A
	.pool
_080799EC:
	ldr r0, =gUnknown_0832DF99
	lsls r1, r7, 1
	adds r4, r1, r0
	ldrb r2, [r4]
	adds r2, 0x4
	lsls r2, 24
	lsrs r2, 24
	adds r0, 0x1
	adds r1, r0
	ldrb r3, [r1]
	adds r3, 0x1
	lsls r3, 24
	lsrs r3, 24
	ldrb r0, [r4]
	str r0, [sp]
	ldrb r0, [r1]
	str r0, [sp, 0x4]
	adds r0, r7, 0
	mov r1, r10
	bl sub_8079C4C
	ldr r2, =gUnknown_0203229C
	ldr r1, [r2]
_08079A1A:
	adds r1, 0x74
	adds r1, r7
	ldrb r0, [r1]
	adds r0, 0x1
	strb r0, [r1]
_08079A24:
	add sp, 0x68
	pop {r3-r5}
	mov r8, r3
	mov r9, r4
	mov r10, r5
	pop {r4-r7}
	pop {r0}
	bx r0
	.pool
	thumb_func_end sub_80796B4

	thumb_func_start sub_8079A3C
sub_8079A3C: @ 8079A3C
	push {r4,lr}
	sub sp, 0xC
	adds r4, r0, 0
	lsls r1, 24
	lsls r2, 24
	lsrs r2, 24
	cmp r1, 0
	bne _08079A64
	movs r0, 0x64
	muls r0, r2
	ldr r1, =gPlayerParty
	adds r0, r1
	movs r1, 0x2
	mov r2, sp
	bl GetMonData
	b _08079A74
	.pool
_08079A64:
	movs r0, 0x64
	muls r0, r2
	ldr r1, =gEnemyParty
	adds r0, r1
	movs r1, 0x2
	mov r2, sp
	bl GetMonData
_08079A74:
	adds r0, r4, 0
	mov r1, sp
	bl StringCopy10
	movs r0, 0
	movs r1, 0x2
	bl GetFontAttribute
	adds r2, r0, 0
	lsls r2, 24
	lsrs r2, 24
	movs r0, 0
	adds r1, r4, 0
	bl GetStringWidth
	lsls r0, 24
	lsrs r0, 24
	add sp, 0xC
	pop {r4}
	pop {r1}
	bx r1
	.pool
	thumb_func_end sub_8079A3C

	thumb_func_start sub_8079AA4
sub_8079AA4: @ 8079AA4
	push {r4-r7,lr}
	mov r7, r9
	mov r6, r8
	push {r6,r7}
	sub sp, 0x8
	adds r6, r0, 0
	lsls r1, 24
	lsrs r7, r1, 24
	lsls r2, 24
	lsrs r2, 24
	ldr r0, =gUnknown_0203229C
	ldr r1, [r0]
	lsls r0, r7, 1
	adds r0, r7
	lsls r0, 1
	adds r0, r2, r0
	adds r1, 0x51
	adds r1, r0
	ldrb r0, [r1]
	cmp r0, 0
	bne _08079B5C
	movs r4, 0
	movs r0, 0x64
	adds r5, r2, 0
	muls r5, r0
	ldr r0, =gPlayerParty
	mov r9, r0
	ldr r2, =gEnemyParty
	mov r8, r2
_08079ADE:
	cmp r7, 0
	bne _08079AF8
	adds r1, r4, 0
	adds r1, 0xD
	mov r2, r9
	b _08079AFE
	.pool
_08079AF8:
	adds r1, r4, 0
	adds r1, 0xD
	mov r2, r8
_08079AFE:
	adds r0, r5, r2
	movs r2, 0
	bl GetMonData
	lsls r1, r4, 1
	add r1, sp
	strh r0, [r1]
	adds r0, r4, 0x1
	lsls r0, 16
	lsrs r4, r0, 16
	cmp r4, 0x3
	bls _08079ADE
	ldr r1, =gUnknown_0832DABC
	adds r0, r6, 0
	bl StringCopy
	movs r4, 0
_08079B20:
	lsls r0, r4, 1
	mov r2, sp
	adds r1, r2, r0
	ldrh r0, [r1]
	cmp r0, 0
	beq _08079B3C
	adds r1, r0, 0
	movs r0, 0xD
	muls r1, r0
	ldr r0, =gMoveNames
	adds r1, r0
	adds r0, r6, 0
	bl StringAppend
_08079B3C:
	adds r0, r6, 0
	ldr r1, =gUnknown_0832DAD2
	bl StringAppend
	adds r0, r4, 0x1
	lsls r0, 16
	lsrs r4, r0, 16
	cmp r4, 0x3
	bls _08079B20
	b _08079B6C
	.pool
_08079B5C:
	ldr r1, =gUnknown_0832DABC
	adds r0, r6, 0
	bl StringCopy
	ldr r1, =gUnknown_0832DADF
	adds r0, r6, 0
	bl StringAppend
_08079B6C:
	add sp, 0x8
	pop {r3,r4}
	mov r8, r3
	mov r9, r4
	pop {r4-r7}
	pop {r0}
	bx r0
	.pool
	thumb_func_end sub_8079AA4

	thumb_func_start sub_8079B84
sub_8079B84: @ 8079B84
	push {r4,r5,lr}
	sub sp, 0xC
	adds r4, r1, 0
	adds r5, r2, 0
	lsls r0, 24
	lsrs r0, 24
	lsls r1, r0, 1
	adds r1, r0
	lsls r1, 1
	adds r1, 0x2
	lsls r4, 24
	asrs r4, 24
	adds r4, r1
	lsls r4, 24
	lsrs r4, 24
	movs r0, 0
	adds r1, r5, 0
	movs r2, 0x40
	bl GetStringCenterAlignXOffset
	adds r2, r0, 0
	lsls r2, 24
	lsrs r2, 24
	ldr r0, =gUnknown_0832DEE0
	str r0, [sp]
	movs r0, 0
	str r0, [sp, 0x4]
	str r5, [sp, 0x8]
	adds r0, r4, 0
	movs r1, 0
	movs r3, 0x4
	bl box_print
	adds r0, r4, 0
	bl PutWindowTilemap
	adds r0, r4, 0
	movs r1, 0x3
	bl CopyWindowToVram
	add sp, 0xC
	pop {r4,r5}
	pop {r0}
	bx r0
	.pool
	thumb_func_end sub_8079B84

	thumb_func_start sub_8079BE0
sub_8079BE0: @ 8079BE0
	push {r4-r7,lr}
	sub sp, 0x34
	lsls r0, 24
	lsrs r6, r0, 24
	ldr r7, =gEnemyParty
	cmp r6, 0
	bne _08079BF0
	ldr r7, =gPlayerParty
_08079BF0:
	movs r4, 0
	ldr r0, =gUnknown_0203229C
	ldr r0, [r0]
	adds r0, 0x36
	adds r0, r6
	ldrb r0, [r0]
	cmp r4, r0
	bcs _08079C36
	add r5, sp, 0x14
_08079C02:
	movs r0, 0x64
	muls r0, r4
	adds r0, r7, r0
	movs r1, 0x2
	mov r2, sp
	bl GetMonData
	adds r0, r5, 0
	mov r1, sp
	bl StringCopy10
	adds r0, r6, 0
	adds r1, r4, 0
	adds r2, r5, 0
	bl sub_8079B84
	adds r0, r4, 0x1
	lsls r0, 24
	lsrs r4, r0, 24
	ldr r0, =gUnknown_0203229C
	ldr r0, [r0]
	adds r0, 0x36
	adds r0, r6
	ldrb r0, [r0]
	cmp r4, r0
	bcc _08079C02
_08079C36:
	add sp, 0x34
	pop {r4-r7}
	pop {r0}
	bx r0
	.pool
	thumb_func_end sub_8079BE0

	thumb_func_start sub_8079C4C
sub_8079C4C: @ 8079C4C
	push {r4-r7,lr}
	mov r7, r10
	mov r6, r9
	mov r5, r8
	push {r5-r7}
	sub sp, 0x1C
	ldr r4, [sp, 0x3C]
	ldr r5, [sp, 0x40]
	lsls r0, 24
	lsrs r0, 24
	mov r8, r0
	lsls r1, 24
	lsrs r7, r1, 24
	lsls r2, 24
	lsrs r2, 24
	mov r9, r2
	lsls r3, 24
	lsrs r3, 24
	mov r10, r3
	lsls r4, 24
	lsrs r4, 24
	lsls r5, 24
	lsrs r5, 24
	ldr r1, =gUnknown_08DDD704
	movs r0, 0x6
	str r0, [sp]
	movs r0, 0x3
	str r0, [sp, 0x4]
	movs r0, 0
	str r0, [sp, 0x8]
	movs r0, 0x1
	adds r2, r4, 0
	adds r3, r5, 0
	bl CopyToBgTilemapBufferRect_ChangePalette
	movs r0, 0x1
	bl CopyBgTilemapBufferToVram
	mov r0, r8
	cmp r0, 0
	bne _08079CB0
	movs r0, 0x64
	muls r0, r7
	ldr r1, =gPlayerParty
	b _08079CB6
	.pool
_08079CB0:
	movs r0, 0x64
	muls r0, r7
	ldr r1, =gEnemyParty
_08079CB6:
	adds r0, r1
	movs r1, 0x38
	movs r2, 0
	bl GetMonData
	lsls r0, 24
	lsrs r6, r0, 24
	ldr r4, =gUnknown_0203229C
	ldr r5, [r4]
	mov r1, r8
	lsls r2, r1, 1
	adds r1, r2, r1
	lsls r1, 1
	adds r1, r7, r1
	adds r0, r5, 0
	adds r0, 0x51
	adds r0, r1
	ldrb r0, [r0]
	str r2, [sp, 0x18]
	cmp r0, 0
	bne _08079D34
	adds r0, r6, 0
	movs r1, 0xA
	bl __udivsi3
	lsls r0, 24
	lsrs r2, r0, 24
	mov r0, r10
	lsls r3, r0, 5
	cmp r2, 0
	beq _08079D08
	mov r1, r9
	adds r0, r1, r3
	lsls r0, 1
	movs r1, 0x8F
	lsls r1, 4
	adds r5, r1
	adds r1, r5, r0
	adds r0, r2, 0
	adds r0, 0x60
	strh r0, [r1]
_08079D08:
	ldr r4, [r4]
	mov r1, r9
	adds r0, r1, r3
	adds r0, 0x1
	lsls r0, 1
	movs r3, 0x8F
	lsls r3, 4
	adds r4, r3
	adds r4, r0
	adds r0, r6, 0
	movs r1, 0xA
	bl __umodsi3
	lsls r0, 24
	lsrs r0, 24
	adds r0, 0x70
	strh r0, [r4]
	b _08079D72
	.pool
_08079D34:
	mov r1, r10
	lsls r0, r1, 5
	mov r1, r9
	adds r3, r1, r0
	adds r1, r3, 0
	subs r1, 0x20
	lsls r1, 1
	movs r0, 0x8F
	lsls r0, 4
	adds r2, r5, r0
	adds r1, r2, r1
	adds r0, r3, 0
	subs r0, 0x21
	lsls r0, 1
	adds r0, r2, r0
	ldrh r0, [r0]
	strh r0, [r1]
	adds r1, r3, 0
	subs r1, 0x1F
	lsls r1, 1
	adds r1, r2, r1
	adds r0, r3, 0
	subs r0, 0x24
	lsls r0, 1
	adds r2, r0
	ldrh r2, [r2]
	movs r3, 0x80
	lsls r3, 3
	adds r0, r3, 0
	orrs r0, r2
	strh r0, [r1]
_08079D72:
	ldr r0, =gUnknown_0203229C
	ldr r1, [r0]
	ldr r0, [sp, 0x18]
	add r0, r8
	lsls r0, 1
	adds r0, r7, r0
	adds r1, 0x51
	adds r1, r0
	ldrb r0, [r1]
	cmp r0, 0
	beq _08079D94
	movs r2, 0x90
	lsls r2, 3
	b _08079E16
	.pool
_08079D94:
	mov r0, r8
	cmp r0, 0
	bne _08079DC0
	movs r0, 0x64
	adds r4, r7, 0
	muls r4, r0
	ldr r0, =gPlayerParty
	adds r4, r0
	adds r0, r4, 0
	bl pokemon_get_gender
	lsls r0, 24
	lsrs r5, r0, 24
	adds r0, r4, 0
	movs r1, 0x2
	add r2, sp, 0xC
	bl GetMonData
	b _08079DDE
	.pool
_08079DC0:
	movs r0, 0x64
	adds r4, r7, 0
	muls r4, r0
	ldr r0, =gEnemyParty
	adds r4, r0
	adds r0, r4, 0
	bl pokemon_get_gender
	lsls r0, 24
	lsrs r5, r0, 24
	adds r0, r4, 0
	movs r1, 0x2
	add r2, sp, 0xC
	bl GetMonData
_08079DDE:
	cmp r5, 0
	beq _08079DF0
	cmp r5, 0xFE
	beq _08079E04
	movs r2, 0x83
	b _08079E16
	.pool
_08079DF0:
	add r0, sp, 0xC
	movs r1, 0
	bl sub_8070ECC
	lsls r0, 24
	movs r2, 0x83
	cmp r0, 0
	bne _08079E16
	movs r2, 0x84
	b _08079E16
_08079E04:
	add r0, sp, 0xC
	movs r1, 0xFE
	bl sub_8070ECC
	lsls r0, 24
	movs r2, 0x83
	cmp r0, 0
	bne _08079E16
	movs r2, 0x85
_08079E16:
	ldr r0, =gUnknown_0203229C
	ldr r1, [r0]
	mov r0, r10
	subs r0, 0x1
	lsls r0, 5
	add r0, r9
	adds r0, 0x1
	lsls r0, 1
	movs r3, 0x8F
	lsls r3, 4
	adds r1, r3
	adds r1, r0
	strh r2, [r1]
	add sp, 0x1C
	pop {r3-r5}
	mov r8, r3
	mov r9, r4
	mov r10, r5
	pop {r4-r7}
	pop {r0}
	bx r0
	.pool
	thumb_func_end sub_8079C4C

	thumb_func_start sub_8079E44
sub_8079E44: @ 8079E44
	push {r4-r7,lr}
	sub sp, 0x8
	lsls r0, 24
	lsrs r6, r0, 24
	movs r7, 0
	ldr r0, =gUnknown_0203229C
	ldr r0, [r0]
	adds r0, 0x36
	adds r0, r6
	ldrb r0, [r0]
	cmp r7, r0
	bge _08079E94
	lsls r0, r6, 1
	adds r0, r6
	ldr r1, =gUnknown_0832DE3E
	lsls r0, 2
	adds r5, r0, r1
	ldr r1, =gUnknown_0832DE56
	adds r4, r0, r1
_08079E6A:
	lsls r1, r7, 24
	lsrs r1, 24
	ldrb r2, [r5]
	ldrb r3, [r5, 0x1]
	ldrb r0, [r4]
	str r0, [sp]
	ldrb r0, [r4, 0x1]
	str r0, [sp, 0x4]
	adds r0, r6, 0
	bl sub_8079C4C
	adds r5, 0x2
	adds r4, 0x2
	adds r7, 0x1
	ldr r0, =gUnknown_0203229C
	ldr r0, [r0]
	adds r0, 0x36
	adds r0, r6
	ldrb r0, [r0]
	cmp r7, r0
	blt _08079E6A
_08079E94:
	add sp, 0x8
	pop {r4-r7}
	pop {r0}
	bx r0
	.pool
	thumb_func_end sub_8079E44

	thumb_func_start sub_8079EA8
sub_8079EA8: @ 8079EA8
	push {r4-r7,lr}
	mov r7, r10
	mov r6, r9
	mov r5, r8
	push {r5-r7}
	lsls r0, 24
	lsrs r0, 24
	mov r12, r0
	movs r7, 0
	ldr r3, =gUnknown_0203229C
	ldr r0, [r3]
	adds r0, 0x36
	add r0, r12
	ldrb r0, [r0]
	cmp r7, r0
	bge _08079F5A
	ldr r6, =gUnknown_02020630
	mov r9, r3
	mov r1, r12
	lsls r0, r1, 1
	add r0, r12
	lsls r2, r0, 1
	mov r10, r2
	ldr r1, =gUnknown_0832DE24
	movs r2, 0
	mov r8, r2
	lsls r0, 2
	adds r5, r0, r1
_08079EE0:
	mov r1, r9
	ldr r0, [r1]
	mov r2, r10
	adds r4, r7, r2
	adds r0, 0x28
	adds r0, r4
	ldrb r0, [r0]
	lsls r1, r0, 4
	adds r1, r0
	lsls r1, 2
	adds r1, r6
	adds r1, 0x3E
	ldrb r2, [r1]
	movs r0, 0x5
	negs r0, r0
	ands r0, r2
	strb r0, [r1]
	mov r0, r9
	ldr r3, [r0]
	adds r2, r3, 0
	adds r2, 0x28
	adds r2, r4
	ldrb r0, [r2]
	lsls r1, r0, 4
	adds r1, r0
	lsls r1, 2
	adds r1, r6
	ldrb r0, [r5]
	lsls r0, 3
	adds r0, 0xE
	strh r0, [r1, 0x20]
	ldrb r0, [r2]
	lsls r1, r0, 4
	adds r1, r0
	lsls r1, 2
	adds r1, r6
	ldrb r0, [r5, 0x1]
	lsls r0, 3
	subs r0, 0xC
	strh r0, [r1, 0x22]
	ldrb r1, [r2]
	lsls r0, r1, 4
	adds r0, r1
	lsls r0, 2
	adds r0, r6
	mov r1, r8
	strh r1, [r0, 0x24]
	ldrb r1, [r2]
	lsls r0, r1, 4
	adds r0, r1
	lsls r0, 2
	adds r0, r6
	mov r2, r8
	strh r2, [r0, 0x26]
	adds r5, 0x2
	adds r7, 0x1
	adds r3, 0x36
	add r3, r12
	ldrb r3, [r3]
	cmp r7, r3
	blt _08079EE0
_08079F5A:
	pop {r3-r5}
	mov r8, r3
	mov r9, r4
	mov r10, r5
	pop {r4-r7}
	pop {r0}
	bx r0
	.pool
	thumb_func_end sub_8079EA8

	thumb_func_start sub_8079F74
sub_8079F74: @ 8079F74
	push {lr}
	movs r0, 0x1
	bl rbox_fill_rectangle
	movs r0, 0x1
	bl sub_8079BE0
	pop {r0}
	bx r0
	thumb_func_end sub_8079F74

	thumb_func_start sub_8079F88
sub_8079F88: @ 8079F88
	push {r4-r6,lr}
	sub sp, 0xC
	adds r4, r0, 0
	lsls r4, 24
	lsrs r4, 24
	ldr r1, =gUnknown_0832C8BE
	lsls r2, r4, 4
	subs r2, r4
	lsls r2, 24
	lsrs r2, 24
	movs r0, 0xF
	str r0, [sp]
	movs r0, 0x11
	str r0, [sp, 0x4]
	movs r6, 0
	str r6, [sp, 0x8]
	movs r0, 0x1
	movs r3, 0
	bl CopyToBgTilemapBufferRect_ChangePalette
	movs r0, 0x1
	bl CopyBgTilemapBufferToVram
	adds r0, r4, 0
	bl sub_8079E44
	adds r0, r4, 0
	bl sub_8079BE0
	adds r0, r4, 0
	bl sub_8079EA8
	ldr r0, =gUnknown_0832DE94
	ldr r0, [r0, 0x4]
	ldr r5, =gUnknown_0203229C
	ldr r1, [r5]
	adds r1, 0x72
	ldrh r1, [r1]
	lsls r1, 5
	ldr r2, =0x06010000
	adds r1, r2
	movs r2, 0x18
	bl sub_807A308
	ldr r0, [r5]
	adds r0, 0x74
	adds r0, r4
	strb r6, [r0]
	add sp, 0xC
	pop {r4-r6}
	pop {r0}
	bx r0
	.pool
	thumb_func_end sub_8079F88

	thumb_func_start sub_807A000
sub_807A000: @ 807A000
	push {lr}
	sub sp, 0x8
	movs r0, 0x1E
	str r0, [sp]
	movs r0, 0x14
	str r0, [sp, 0x4]
	movs r0, 0
	movs r1, 0
	movs r2, 0
	movs r3, 0
	bl FillBgTilemapBufferRect_Palette0
	movs r0, 0
	bl CopyBgTilemapBufferToVram
	add sp, 0x8
	pop {r0}
	bx r0
	thumb_func_end sub_807A000

	thumb_func_start sub_807A024
sub_807A024: @ 807A024
	push {lr}
	sub sp, 0x8
	movs r0, 0x1E
	str r0, [sp]
	movs r0, 0x14
	str r0, [sp, 0x4]
	movs r0, 0
	movs r1, 0
	movs r2, 0
	movs r3, 0
	bl FillBgTilemapBufferRect_Palette0
	movs r0, 0
	bl CopyBgTilemapBufferToVram
	add sp, 0x8
	pop {r0}
	bx r0
	thumb_func_end sub_807A024

	thumb_func_start sub_807A048
sub_807A048: @ 807A048
	push {r4-r7,lr}
	lsls r0, 16
	lsrs r5, r0, 16
	lsls r1, 24
	lsrs r6, r1, 24
	movs r3, 0
	ldr r4, =gUnknown_0203229C
	mov r12, r4
	movs r7, 0x8D
	lsls r7, 4
_0807A05C:
	mov r1, r12
	ldr r0, [r1]
	lsls r1, r3, 3
	adds r2, r0, r1
	adds r0, r2, r7
	ldrb r0, [r0]
	cmp r0, 0
	bne _0807A090
	ldr r3, =0x000008d2
	adds r0, r2, r3
	strh r5, [r0]
	adds r3, 0x2
	adds r0, r2, r3
	strb r6, [r0]
	ldr r0, [r4]
	adds r0, r1
	movs r1, 0x8D
	lsls r1, 4
	adds r0, r1
	movs r1, 0x1
	strb r1, [r0]
	b _0807A096
	.pool
_0807A090:
	adds r3, 0x1
	cmp r3, 0x3
	ble _0807A05C
_0807A096:
	pop {r4-r7}
	pop {r0}
	bx r0
	thumb_func_end sub_807A048

	thumb_func_start sub_807A09C
sub_807A09C: @ 807A09C
	push {lr}
	movs r3, 0
	ldr r0, =gUnknown_0203229C
	ldr r0, [r0]
	movs r2, 0x8D
	lsls r2, 4
	adds r1, r0, r2
	movs r2, 0x3
_0807A0AC:
	ldrb r0, [r1]
	adds r3, r0
	adds r1, 0x8
	subs r2, 0x1
	cmp r2, 0
	bge _0807A0AC
	adds r0, r3, 0
	pop {r1}
	bx r1
	.pool
	thumb_func_end sub_807A09C

	thumb_func_start sub_807A0C4
sub_807A0C4: @ 807A0C4
	push {r4,r5,lr}
	movs r4, 0
	ldr r3, =gUnknown_0203229C
_0807A0CA:
	ldr r0, [r3]
	lsls r1, r4, 3
	adds r2, r0, r1
	movs r5, 0x8D
	lsls r5, 4
	adds r0, r2, r5
	ldrb r0, [r0]
	adds r5, r1, 0
	cmp r0, 0
	beq _0807A18C
	ldr r0, =0x000008d2
	adds r1, r2, r0
	ldrh r0, [r1]
	cmp r0, 0
	beq _0807A0F8
	subs r0, 0x1
	strh r0, [r1]
	b _0807A18C
	.pool
_0807A0F8:
	ldr r1, =0x000008d4
	adds r0, r2, r1
	ldrb r0, [r0]
	cmp r0, 0x8
	bhi _0807A17A
	lsls r0, 2
	ldr r1, =_0807A114
	adds r0, r1
	ldr r0, [r0]
	mov pc, r0
	.pool
	.align 2, 0
_0807A114:
	.4byte _0807A138
	.4byte _0807A14C
	.4byte _0807A154
	.4byte _0807A15C
	.4byte _0807A15C
	.4byte _0807A15C
	.4byte _0807A164
	.4byte _0807A16C
	.4byte _0807A174
_0807A138:
	ldr r0, =gUnknown_0203229C
	ldr r0, [r0]
	adds r0, 0x80
	movs r1, 0x14
	bl sub_8077170
	b _0807A17A
	.pool
_0807A14C:
	movs r0, 0
	bl sub_807A19C
	b _0807A17A
_0807A154:
	movs r0, 0x2
	bl sub_807A19C
	b _0807A17A
_0807A15C:
	movs r0, 0x3
	bl sub_807A19C
	b _0807A17A
_0807A164:
	movs r0, 0x6
	bl sub_807A19C
	b _0807A17A
_0807A16C:
	movs r0, 0x7
	bl sub_807A19C
	b _0807A17A
_0807A174:
	movs r0, 0x8
	bl sub_807A19C
_0807A17A:
	ldr r0, =gUnknown_0203229C
	ldr r1, [r0]
	adds r1, r5
	movs r2, 0x8D
	lsls r2, 4
	adds r1, r2
	movs r2, 0
	strb r2, [r1]
	adds r3, r0, 0
_0807A18C:
	adds r4, 0x1
	cmp r4, 0x3
	ble _0807A0CA
	pop {r4,r5}
	pop {r0}
	bx r0
	.pool
	thumb_func_end sub_807A0C4

	thumb_func_start sub_807A19C
sub_807A19C: @ 807A19C
	push {r4,lr}
	sub sp, 0xC
	adds r4, r0, 0
	lsls r4, 24
	lsrs r4, 24
	movs r0, 0
	movs r1, 0x11
	bl FillWindowPixelBuffer
	ldr r0, =gUnknown_0832DEBC
	lsls r4, 2
	adds r4, r0
	ldr r2, [r4]
	movs r0, 0x1
	str r0, [sp]
	movs r0, 0xFF
	str r0, [sp, 0x4]
	movs r0, 0
	str r0, [sp, 0x8]
	movs r1, 0x1
	movs r3, 0
	bl Print
	movs r0, 0
	movs r1, 0x14
	movs r2, 0xC
	bl sub_8098858
	movs r0, 0
	bl PutWindowTilemap
	movs r0, 0
	movs r1, 0x3
	bl CopyWindowToVram
	add sp, 0xC
	pop {r4}
	pop {r0}
	bx r0
	.pool
	thumb_func_end sub_807A19C

	thumb_func_start sub_807A1F0
sub_807A1F0: @ 807A1F0
	push {r4,lr}
	sub sp, 0x8
	ldr r0, =gUnknown_0203229C
	ldr r1, [r0]
	adds r3, r1, 0
	adds r3, 0xA8
	ldrb r1, [r3]
	adds r4, r0, 0
	cmp r1, 0xD
	bhi _0807A22C
	ldr r1, =gUnknown_02032188
	ldrb r0, [r3]
	lsls r0, 2
	adds r0, r1
	ldr r0, [r0]
	str r0, [sp]
	ldr r0, =0xffff0000
	ldr r2, [sp, 0x4]
	ands r2, r0
	movs r0, 0x80
	lsls r0, 1
	orrs r2, r0
	str r2, [sp, 0x4]
	ldrb r1, [r3]
	adds r1, 0xC8
	lsls r1, 16
	ldr r0, =0x0000ffff
	ands r0, r2
	orrs r0, r1
	str r0, [sp, 0x4]
_0807A22C:
	ldr r0, [r4]
	adds r0, 0xA8
	ldrb r0, [r0]
	cmp r0, 0x11
	bhi _0807A2FC
	lsls r0, 2
	ldr r1, =_0807A254
	adds r0, r1
	ldr r0, [r0]
	mov pc, r0
	.pool
	.align 2, 0
_0807A254:
	.4byte _0807A29C
	.4byte _0807A29C
	.4byte _0807A29C
	.4byte _0807A29C
	.4byte _0807A29C
	.4byte _0807A29C
	.4byte _0807A29C
	.4byte _0807A29C
	.4byte _0807A2A0
	.4byte _0807A2B8
	.4byte _0807A2B8
	.4byte _0807A2B8
	.4byte _0807A2B8
	.4byte _0807A2B8
	.4byte _0807A2BC
	.4byte _0807A2C8
	.4byte _0807A2D4
	.4byte _0807A2F0
_0807A29C:
	mov r0, sp
	b _0807A2D6
_0807A2A0:
	mov r0, sp
	bl LoadObjectPic
	ldr r1, =gUnknown_0203229C
	ldr r1, [r1]
	adds r2, r1, 0
	adds r2, 0x72
	strh r0, [r2]
	b _0807A2DE
	.pool
_0807A2B8:
	mov r0, sp
	b _0807A2D6
_0807A2BC:
	ldr r0, =gUnknown_0832DCE4
	bl LoadTaggedObjectPalette
	b _0807A2DA
	.pool
_0807A2C8:
	ldr r0, =gUnknown_0832DC44
	bl LoadTaggedObjectPalette
	b _0807A2DA
	.pool
_0807A2D4:
	ldr r0, =gUnknown_0832DC3C
_0807A2D6:
	bl LoadObjectPic
_0807A2DA:
	ldr r0, =gUnknown_0203229C
	ldr r1, [r0]
_0807A2DE:
	adds r1, 0xA8
	ldrb r0, [r1]
	adds r0, 0x1
	strb r0, [r1]
	b _0807A2FC
	.pool
_0807A2F0:
	ldr r0, [r4]
	adds r0, 0xA8
	movs r1, 0
	strb r1, [r0]
	movs r0, 0x1
	b _0807A2FE
_0807A2FC:
	movs r0, 0
_0807A2FE:
	add sp, 0x8
	pop {r4}
	pop {r1}
	bx r1
	thumb_func_end sub_807A1F0

	thumb_func_start sub_807A308
sub_807A308: @ 807A308
	push {lr}
	sub sp, 0x4
	movs r2, 0x6
	str r2, [sp]
	movs r2, 0
	movs r3, 0
	bl sub_80C6D80
	add sp, 0x4
	pop {r0}
	bx r0
	thumb_func_end sub_807A308

	thumb_func_start sub_807A320
sub_807A320: @ 807A320
	push {r4-r7,lr}
	mov r7, r9
	mov r6, r8
	push {r6,r7}
	lsls r0, 24
	lsrs r0, 24
	mov r8, r0
	cmp r0, 0
	beq _0807A338
	cmp r0, 0x1
	beq _0807A3CC
	b _0807A458
_0807A338:
	movs r7, 0
	ldr r1, =gUnknown_0203229C
	ldr r0, [r1]
	adds r0, 0x36
	ldrb r0, [r0]
	cmp r7, r0
	blt _0807A348
	b _0807A458
_0807A348:
	adds r6, r1, 0
	movs r5, 0
	mov r9, r5
_0807A34E:
	movs r0, 0x64
	adds r1, r7, 0
	muls r1, r0
	ldr r0, =gPlayerParty
	adds r4, r1, r0
	adds r0, r4, 0
	movs r1, 0x2D
	bl GetMonData
	adds r1, r0, 0
	cmp r1, 0x1
	bne _0807A380
	ldr r0, [r6]
	adds r0, 0x45
	adds r0, r5
	mov r2, r9
	strb r2, [r0]
	ldr r0, [r6]
	adds r0, 0x51
	adds r0, r5
	b _0807A3B0
	.pool
_0807A380:
	adds r0, r4, 0
	movs r1, 0x39
	bl GetMonData
	adds r1, r0, 0
	cmp r1, 0
	bne _0807A39E
	ldr r0, [r6]
	adds r0, 0x45
	adds r0, r5
	strb r1, [r0]
	ldr r0, [r6]
	adds r0, 0x51
	adds r0, r5
	b _0807A3B0
_0807A39E:
	ldr r0, [r6]
	adds r0, 0x45
	adds r0, r5
	movs r1, 0x1
	strb r1, [r0]
	ldr r0, [r6]
	adds r0, 0x51
	adds r0, r5
	mov r1, r9
_0807A3B0:
	strb r1, [r0]
	ldr r0, =gUnknown_0203229C
	adds r5, 0x1
	adds r7, 0x1
	ldr r0, [r0]
	adds r0, 0x36
	add r0, r8
	ldrb r0, [r0]
	cmp r7, r0
	blt _0807A34E
	b _0807A458
	.pool
_0807A3CC:
	movs r7, 0
	ldr r1, =gUnknown_0203229C
	ldr r0, [r1]
	adds r0, 0x37
	ldrb r0, [r0]
	cmp r7, r0
	bge _0807A458
	adds r6, r1, 0
	movs r5, 0x6
	movs r2, 0
	mov r9, r2
_0807A3E2:
	movs r0, 0x64
	adds r1, r7, 0
	muls r1, r0
	ldr r0, =gEnemyParty
	adds r4, r1, r0
	adds r0, r4, 0
	movs r1, 0x2D
	bl GetMonData
	adds r1, r0, 0
	cmp r1, 0x1
	bne _0807A414
	ldr r0, [r6]
	adds r0, 0x45
	adds r0, r5
	mov r2, r9
	strb r2, [r0]
	ldr r0, [r6]
	adds r0, 0x51
	adds r0, r5
	b _0807A444
	.pool
_0807A414:
	adds r0, r4, 0
	movs r1, 0x39
	bl GetMonData
	adds r1, r0, 0
	cmp r1, 0
	bne _0807A432
	ldr r0, [r6]
	adds r0, 0x45
	adds r0, r5
	strb r1, [r0]
	ldr r0, [r6]
	adds r0, 0x51
	adds r0, r5
	b _0807A444
_0807A432:
	ldr r0, [r6]
	adds r0, 0x45
	adds r0, r5
	movs r1, 0x1
	strb r1, [r0]
	ldr r0, [r6]
	adds r0, 0x51
	adds r0, r5
	mov r1, r9
_0807A444:
	strb r1, [r0]
	ldr r0, =gUnknown_0203229C
	adds r5, 0x1
	adds r7, 0x1
	ldr r0, [r0]
	adds r0, 0x36
	add r0, r8
	ldrb r0, [r0]
	cmp r7, r0
	blt _0807A3E2
_0807A458:
	pop {r3,r4}
	mov r8, r3
	mov r9, r4
	pop {r4-r7}
	pop {r0}
	bx r0
	.pool
	thumb_func_end sub_807A320

	thumb_func_start sub_807A468
sub_807A468: @ 807A468
	push {r4-r7,lr}
	lsls r0, 24
	lsrs r0, 24
	cmp r0, 0
	beq _0807A478
	cmp r0, 0x1
	beq _0807A4D8
	b _0807A52C
_0807A478:
	movs r6, 0
	ldr r1, =gUnknown_0203229C
	ldr r0, [r1]
	adds r0, 0x36
	ldrb r0, [r0]
	cmp r6, r0
	bcs _0807A52C
	adds r7, r1, 0
_0807A488:
	movs r0, 0x64
	adds r4, r6, 0
	muls r4, r0
	ldr r0, =gPlayerParty
	adds r4, r0
	adds r0, r4, 0
	movs r1, 0x39
	bl GetMonData
	lsls r0, 16
	lsrs r5, r0, 16
	adds r0, r4, 0
	movs r1, 0x3A
	bl GetMonData
	adds r1, r0, 0
	lsls r0, r5, 16
	asrs r0, 16
	lsls r1, 16
	asrs r1, 16
	bl sub_8075060
	ldr r1, [r7]
	adds r1, 0x5D
	adds r1, r6
	strb r0, [r1]
	adds r0, r6, 0x1
	lsls r0, 16
	lsrs r6, r0, 16
	ldr r0, [r7]
	adds r0, 0x36
	ldrb r0, [r0]
	cmp r6, r0
	bcc _0807A488
	b _0807A52C
	.pool
_0807A4D8:
	movs r6, 0
	ldr r1, =gUnknown_0203229C
	ldr r0, [r1]
	adds r0, 0x37
	ldrb r0, [r0]
	cmp r6, r0
	bcs _0807A52C
	adds r7, r1, 0
_0807A4E8:
	movs r0, 0x64
	adds r4, r6, 0
	muls r4, r0
	ldr r0, =gEnemyParty
	adds r4, r0
	adds r0, r4, 0
	movs r1, 0x39
	bl GetMonData
	lsls r0, 16
	lsrs r5, r0, 16
	adds r0, r4, 0
	movs r1, 0x3A
	bl GetMonData
	adds r1, r0, 0
	lsls r0, r5, 16
	asrs r0, 16
	lsls r1, 16
	asrs r1, 16
	bl sub_8075060
	ldr r1, [r7]
	adds r1, 0x63
	adds r1, r6
	strb r0, [r1]
	adds r0, r6, 0x1
	lsls r0, 16
	lsrs r6, r0, 16
	ldr r0, [r7]
	adds r0, 0x37
	ldrb r0, [r0]
	cmp r6, r0
	bcc _0807A4E8
_0807A52C:
	pop {r4-r7}
	pop {r0}
	bx r0
	.pool
	thumb_func_end sub_807A468

	thumb_func_start sub_807A53C
sub_807A53C: @ 807A53C
	push {r4-r7,lr}
	mov r7, r8
	push {r7}
	movs r5, 0
_0807A544:
	movs r4, 0
	ldr r2, =gUnknown_0203229C
	ldr r0, [r2]
	adds r0, 0x36
	adds r0, r5
	adds r1, r5, 0x1
	mov r8, r1
	ldrb r0, [r0]
	cmp r4, r0
	bge _0807A596
	adds r6, r2, 0
	lsls r0, r5, 1
	adds r0, r5
	lsls r7, r0, 1
_0807A560:
	ldr r2, [r6]
	adds r3, r4, r7
	adds r0, r2, 0
	adds r0, 0x28
	adds r0, r3
	ldrb r1, [r0]
	lsls r0, r1, 4
	adds r0, r1
	lsls r0, 2
	ldr r1, =gUnknown_02020630
	adds r0, r1
	adds r2, 0x5D
	adds r2, r3
	ldrb r2, [r2]
	movs r1, 0x4
	subs r1, r2
	lsls r1, 24
	lsrs r1, 24
	bl sub_80D32C8
	adds r4, 0x1
	ldr r0, [r6]
	adds r0, 0x36
	adds r0, r5
	ldrb r0, [r0]
	cmp r4, r0
	blt _0807A560
_0807A596:
	mov r5, r8
	cmp r5, 0x1
	ble _0807A544
	pop {r3}
	mov r8, r3
	pop {r4-r7}
	pop {r0}
	bx r0
	.pool
	thumb_func_end sub_807A53C

	thumb_func_start sub_807A5B0
sub_807A5B0: @ 807A5B0
	push {r4,r5,lr}
	movs r3, 0
	ldr r5, =gSaveBlock1Ptr
	ldr r4, =0x000031a8
_0807A5B8:
	ldr r0, [r5]
	adds r0, r4
	adds r2, r0, r3
	ldrb r0, [r2]
	cmp r0, 0
	bne _0807A5DA
	ldr r0, =gUnknown_0203229C
	ldr r0, [r0]
	adds r0, 0xA9
	adds r0, r3
	ldrb r0, [r0]
	adds r1, r0, 0
	cmp r1, 0
	beq _0807A5DA
	cmp r1, 0x3F
	bhi _0807A5DA
	strb r0, [r2]
_0807A5DA:
	adds r3, 0x1
	cmp r3, 0xA
	ble _0807A5B8
	pop {r4,r5}
	pop {r0}
	bx r0
	.pool
	thumb_func_end sub_807A5B0

	thumb_func_start sub_807A5F4
sub_807A5F4: @ 807A5F4
	push {r4-r7,lr}
	mov r7, r9
	mov r6, r8
	push {r6,r7}
	sub sp, 0x30
	mov r8, r0
	adds r7, r1, 0
	mov r9, r2
	movs r5, 0
	cmp r5, r7
	bge _0807A62E
	mov r6, sp
_0807A60C:
	movs r0, 0x64
	adds r4, r5, 0
	muls r4, r0
	add r4, r8
	adds r0, r4, 0
	movs r1, 0x41
	bl GetMonData
	str r0, [r6, 0x18]
	adds r0, r4, 0
	movs r1, 0xB
	bl GetMonData
	stm r6!, {r0}
	adds r5, 0x1
	cmp r5, r7
	blt _0807A60C
_0807A62E:
	bl sub_809D42C
	mov r1, r9
	lsls r4, r1, 2
	cmp r0, 0
	bne _0807A65C
	add r0, sp, 0x18
	adds r0, r4
	ldr r1, [r0]
	movs r0, 0xCE
	lsls r0, 1
	cmp r1, r0
	bne _0807A64C
	movs r0, 0x3
	b _0807A718
_0807A64C:
	lsls r0, r1, 16
	lsrs r0, 16
	bl sub_806E3F8
	cmp r0, 0
	bne _0807A65C
	movs r0, 0x2
	b _0807A718
_0807A65C:
	bl link_get_multiplayer_id
	movs r1, 0x1
	eors r0, r1
	lsls r0, 24
	lsrs r0, 24
	lsls r1, r0, 3
	subs r1, r0
	lsls r1, 2
	ldr r0, =gUnknown_020229E8
	adds r1, r0
	ldrb r0, [r1]
	subs r0, 0x1
	lsls r0, 16
	lsrs r0, 16
	cmp r0, 0x1
	bls _0807A6AC
	ldrb r1, [r1, 0x12]
	movs r0, 0xF
	ands r0, r1
	cmp r0, 0
	bne _0807A6AC
	add r0, sp, 0x18
	adds r0, r4
	ldr r1, [r0]
	movs r0, 0xCE
	lsls r0, 1
	cmp r1, r0
	bne _0807A6A0
	movs r0, 0x5
	b _0807A718
	.pool
_0807A6A0:
	lsls r0, r1, 16
	lsrs r0, 16
	bl sub_806E3F8
	cmp r0, 0
	beq _0807A6D2
_0807A6AC:
	mov r1, sp
	adds r0, r1, r4
	ldr r1, [r0]
	movs r0, 0xCD
	lsls r0, 1
	cmp r1, r0
	beq _0807A6BE
	cmp r1, 0x97
	bne _0807A6D6
_0807A6BE:
	movs r0, 0x64
	mov r1, r9
	muls r1, r0
	adds r0, r1, 0
	add r0, r8
	movs r1, 0x50
	bl GetMonData
	cmp r0, 0
	bne _0807A6D6
_0807A6D2:
	movs r0, 0x4
	b _0807A718
_0807A6D6:
	cmp r7, 0
	ble _0807A6F4
	movs r3, 0xCE
	lsls r3, 1
	movs r2, 0
	add r1, sp, 0x18
	adds r5, r7, 0
_0807A6E4:
	ldr r0, [r1]
	cmp r0, r3
	bne _0807A6EC
	str r2, [r1]
_0807A6EC:
	adds r1, 0x4
	subs r5, 0x1
	cmp r5, 0
	bne _0807A6E4
_0807A6F4:
	movs r2, 0
	movs r5, 0
	cmp r2, r7
	bge _0807A70E
	add r1, sp, 0x18
_0807A6FE:
	cmp r5, r9
	beq _0807A706
	ldr r0, [r1]
	adds r2, r0
_0807A706:
	adds r1, 0x4
	adds r5, 0x1
	cmp r5, r7
	blt _0807A6FE
_0807A70E:
	cmp r2, 0
	bne _0807A716
	movs r0, 0x1
	b _0807A718
_0807A716:
	movs r0, 0
_0807A718:
	add sp, 0x30
	pop {r3,r4}
	mov r8, r3
	mov r9, r4
	pop {r4-r7}
	pop {r1}
	bx r1
	thumb_func_end sub_807A5F4

	thumb_func_start sub_807A728
sub_807A728: @ 807A728
	push {r4-r7,lr}
	ldr r0, =gUnknown_03003124
	ldrb r0, [r0]
	cmp r0, 0
	beq _0807A7B4
	movs r4, 0
	bl link_get_multiplayer_id
	ldr r5, =gUnknown_020229E8
	movs r7, 0x1
	eors r0, r7
	lsls r0, 24
	lsrs r0, 24
	lsls r1, r0, 3
	subs r1, r0
	lsls r1, 2
	adds r1, r5
	ldrb r1, [r1]
	subs r0, r1, 0x1
	lsls r0, 16
	lsrs r0, 16
	cmp r0, 0x2
	bls _0807A7B4
	subs r0, r1, 0x4
	lsls r0, 16
	lsrs r0, 16
	cmp r0, 0x1
	bhi _0807A762
	movs r4, 0x2
_0807A762:
	cmp r4, 0
	ble _0807A7B4
	bl link_get_multiplayer_id
	lsls r0, 24
	lsrs r0, 24
	lsls r1, r0, 3
	subs r1, r0
	lsls r1, 2
	adds r1, r5
	ldrb r1, [r1, 0x12]
	movs r6, 0xF0
	adds r0, r6, 0
	ands r0, r1
	cmp r0, 0
	beq _0807A7B0
	cmp r4, 0x2
	bne _0807A7B4
	bl link_get_multiplayer_id
	eors r0, r7
	lsls r0, 24
	lsrs r0, 24
	lsls r1, r0, 3
	subs r1, r0
	lsls r1, 2
	adds r1, r5
	ldrb r1, [r1, 0x12]
	adds r0, r6, 0
	ands r0, r1
	cmp r0, 0
	bne _0807A7B4
	movs r0, 0x2
	b _0807A7B6
	.pool
_0807A7B0:
	movs r0, 0x1
	b _0807A7B6
_0807A7B4:
	movs r0, 0
_0807A7B6:
	pop {r4-r7}
	pop {r1}
	bx r1
	thumb_func_end sub_807A728

	thumb_func_start sub_807A7BC
sub_807A7BC: @ 807A7BC
	push {lr}
	lsls r0, 16
	lsrs r2, r0, 16
	lsls r1, 24
	lsrs r1, 24
	movs r0, 0xCD
	lsls r0, 1
	cmp r2, r0
	beq _0807A7D2
	cmp r2, 0x97
	bne _0807A7DA
_0807A7D2:
	cmp r1, 0
	bne _0807A7DA
	movs r0, 0x1
	b _0807A7DC
_0807A7DA:
	movs r0, 0
_0807A7DC:
	pop {r1}
	bx r1
	thumb_func_end sub_807A7BC

	thumb_func_start sub_807A7E0
sub_807A7E0: @ 807A7E0
	push {r4-r7,lr}
	mov r7, r10
	mov r6, r9
	mov r5, r8
	push {r5-r7}
	ldr r4, [sp, 0x20]
	ldr r5, [sp, 0x24]
	ldr r6, [sp, 0x28]
	lsls r2, 16
	lsrs r7, r2, 16
	lsls r3, 16
	lsrs r3, 16
	mov r8, r3
	lsls r4, 24
	lsrs r4, 24
	lsls r5, 16
	lsrs r5, 16
	lsls r6, 24
	lsrs r6, 24
	lsls r2, r0, 23
	lsrs r2, 31
	mov r9, r2
	lsls r0, 24
	lsrs r2, r0, 31
	lsls r0, r1, 23
	lsrs r0, 31
	mov r10, r0
	lsls r0, r1, 24
	lsrs r0, 31
	lsls r1, 18
	lsrs r1, 28
	cmp r1, 0x3
	beq _0807A832
	cmp r2, 0
	bne _0807A82A
	movs r0, 0x8
	b _0807A8C0
_0807A82A:
	cmp r0, 0
	bne _0807A832
	movs r0, 0x9
	b _0807A8C0
_0807A832:
	adds r0, r5, 0
	adds r1, r6, 0
	bl sub_807A7BC
	cmp r0, 0
	bne _0807A898
	movs r0, 0xCE
	lsls r0, 1
	cmp r8, r0
	bne _0807A84E
	cmp r7, r8
	beq _0807A86C
	movs r0, 0x2
	b _0807A8C0
_0807A84E:
	ldr r0, =gBaseStats
	lsls r1, r7, 3
	subs r1, r7
	lsls r1, 2
	adds r1, r0
	ldrb r0, [r1, 0x6]
	cmp r0, r4
	beq _0807A86C
	ldrb r0, [r1, 0x7]
	cmp r0, r4
	beq _0807A86C
	movs r0, 0x1
	b _0807A8C0
	.pool
_0807A86C:
	movs r0, 0xCE
	lsls r0, 1
	cmp r7, r0
	bne _0807A87C
	cmp r7, r8
	beq _0807A87C
	movs r0, 0x3
	b _0807A8C0
_0807A87C:
	mov r0, r9
	cmp r0, 0
	bne _0807A8AA
	movs r0, 0xCE
	lsls r0, 1
	cmp r7, r0
	bne _0807A88E
	movs r0, 0x6
	b _0807A8C0
_0807A88E:
	adds r0, r7, 0
	bl sub_806E3F8
	cmp r0, 0
	bne _0807A89C
_0807A898:
	movs r0, 0x4
	b _0807A8C0
_0807A89C:
	mov r0, r8
	bl sub_806E3F8
	cmp r0, 0
	bne _0807A8AA
	movs r0, 0x5
	b _0807A8C0
_0807A8AA:
	mov r0, r10
	cmp r0, 0
	bne _0807A8BE
	adds r0, r7, 0
	bl sub_806E3F8
	cmp r0, 0
	bne _0807A8BE
	movs r0, 0x7
	b _0807A8C0
_0807A8BE:
	movs r0, 0
_0807A8C0:
	pop {r3-r5}
	mov r8, r3
	mov r9, r4
	mov r10, r5
	pop {r4-r7}
	pop {r1}
	bx r1
	thumb_func_end sub_807A7E0

	thumb_func_start sub_807A8D0
sub_807A8D0: @ 807A8D0
	push {r4-r6,lr}
	lsls r1, 16
	lsrs r5, r1, 16
	adds r6, r5, 0
	lsls r2, 16
	lsrs r2, 16
	lsls r3, 24
	lsrs r3, 24
	lsls r0, 23
	lsrs r4, r0, 31
	adds r0, r2, 0
	adds r1, r3, 0
	bl sub_807A7BC
	cmp r0, 0
	bne _0807A90A
	cmp r4, 0
	bne _0807A90E
	movs r0, 0xCE
	lsls r0, 1
	cmp r5, r0
	bne _0807A900
	movs r0, 0x2
	b _0807A910
_0807A900:
	adds r0, r6, 0
	bl sub_806E3F8
	cmp r0, 0
	bne _0807A90E
_0807A90A:
	movs r0, 0x1
	b _0807A910
_0807A90E:
	movs r0, 0
_0807A910:
	pop {r4-r6}
	pop {r1}
	bx r1
	thumb_func_end sub_807A8D0

	thumb_func_start sub_807A918
sub_807A918: @ 807A918
	push {r4-r7,lr}
	mov r7, r8
	push {r7}
	sub sp, 0x18
	adds r6, r0, 0
	lsls r1, 16
	lsrs r1, 16
	mov r8, r1
	movs r5, 0
	ldr r0, =gUnknown_020244E9
	ldrb r0, [r0]
	cmp r5, r0
	bge _0807A95A
	mov r4, sp
_0807A934:
	movs r0, 0x64
	muls r0, r5
	adds r0, r6, r0
	movs r1, 0x41
	bl GetMonData
	str r0, [r4]
	movs r1, 0xCE
	lsls r1, 1
	cmp r0, r1
	bne _0807A94E
	movs r0, 0
	str r0, [r4]
_0807A94E:
	adds r4, 0x4
	adds r5, 0x1
	ldr r0, =gUnknown_020244E9
	ldrb r0, [r0]
	cmp r5, r0
	blt _0807A934
_0807A95A:
	movs r7, 0
	movs r6, 0x1
	movs r5, 0
	ldr r4, =gUnknown_020229E8
	b _0807A980
	.pool
_0807A96C:
	ldrb r0, [r4]
	subs r0, 0x4
	cmp r0, 0x1
	bhi _0807A978
	movs r7, 0
	b _0807A97C
_0807A978:
	movs r0, 0x1
	orrs r7, r0
_0807A97C:
	adds r4, 0x1C
	adds r5, 0x1
_0807A980:
	bl sub_8009FCC
	lsls r0, 24
	lsrs r0, 24
	cmp r5, r0
	blt _0807A96C
	movs r5, 0
	movs r4, 0
	b _0807A9B4
_0807A992:
	ldr r0, =gUnknown_020229E8
	adds r2, r4, r0
	ldrb r1, [r2, 0x10]
	movs r0, 0xF
	ands r0, r1
	cmp r0, 0
	bne _0807A9A2
	movs r6, 0
_0807A9A2:
	cmp r7, 0
	beq _0807A9B0
	ldrb r0, [r2, 0x10]
	lsrs r0, 4
	cmp r0, 0
	beq _0807A9B0
	movs r6, 0
_0807A9B0:
	adds r4, 0x1C
	adds r5, 0x1
_0807A9B4:
	bl sub_8009FCC
	lsls r0, 24
	lsrs r0, 24
	cmp r5, r0
	blt _0807A992
	cmp r6, 0
	bne _0807A9EA
	mov r1, r8
	lsls r0, r1, 2
	mov r1, sp
	adds r4, r1, r0
	ldrh r0, [r4]
	bl sub_806E3F8
	cmp r0, 0
	bne _0807A9E0
	movs r0, 0x2
	b _0807AA1A
	.pool
_0807A9E0:
	ldr r0, [r4]
	cmp r0, 0
	bne _0807A9EA
	movs r0, 0x3
	b _0807AA1A
_0807A9EA:
	movs r2, 0
	movs r5, 0
	ldr r0, =gUnknown_020244E9
	ldrb r0, [r0]
	cmp r2, r0
	bge _0807AA0A
	adds r3, r0, 0
	mov r1, sp
_0807A9FA:
	cmp r8, r5
	beq _0807AA02
	ldr r0, [r1]
	adds r2, r0
_0807AA02:
	adds r1, 0x4
	adds r5, 0x1
	cmp r5, r3
	blt _0807A9FA
_0807AA0A:
	cmp r2, 0
	beq _0807AA18
	movs r0, 0
	b _0807AA1A
	.pool
_0807AA18:
	movs r0, 0x1
_0807AA1A:
	add sp, 0x18
	pop {r3}
	mov r8, r3
	pop {r4-r7}
	pop {r1}
	bx r1
	thumb_func_end sub_807A918

	thumb_func_start sub_807AA28
sub_807AA28: @ 807AA28
	push {r4,lr}
	adds r4, r0, 0
	ldrh r0, [r4, 0x2E]
	adds r0, 0x1
	strh r0, [r4, 0x2E]
	lsls r0, 16
	asrs r0, 16
	cmp r0, 0xA
	bne _0807AA44
	movs r0, 0x17
	bl audio_play
	movs r0, 0
	strh r0, [r4, 0x2E]
_0807AA44:
	pop {r4}
	pop {r0}
	bx r0
	thumb_func_end sub_807AA28

	thumb_func_start sub_807AA4C
sub_807AA4C: @ 807AA4C
	push {r4,r5,lr}
	adds r4, r0, 0
	adds r0, 0x3E
	ldrb r1, [r0]
	movs r0, 0x4
	ands r0, r1
	lsls r0, 24
	lsrs r5, r0, 24
	cmp r5, 0
	bne _0807AA76
	ldrh r0, [r4, 0x2E]
	adds r0, 0x1
	strh r0, [r4, 0x2E]
	lsls r0, 16
	asrs r0, 16
	cmp r0, 0xA
	bne _0807AA76
	movs r0, 0xC2
	bl audio_play
	strh r5, [r4, 0x2E]
_0807AA76:
	pop {r4,r5}
	pop {r0}
	bx r0
	thumb_func_end sub_807AA4C

	thumb_func_start sub_807AA7C
sub_807AA7C: @ 807AA7C
	push {lr}
	adds r2, r0, 0
	movs r0, 0x30
	ldrsh r1, [r2, r0]
	cmp r1, 0
	bne _0807AAB2
	ldrh r0, [r2, 0x2E]
	adds r0, 0x1
	strh r0, [r2, 0x2E]
	lsls r0, 16
	asrs r0, 16
	cmp r0, 0xC
	bne _0807AA98
	strh r1, [r2, 0x2E]
_0807AA98:
	movs r1, 0x2E
	ldrsh r0, [r2, r1]
	lsls r0, 1
	ldr r1, =gUnknown_08338EA4
	adds r0, r1
	ldrb r1, [r2, 0x5]
	lsrs r1, 4
	adds r1, 0x10
	lsls r1, 4
	adds r1, 0x4
	movs r2, 0x2
	bl LoadPalette
_0807AAB2:
	pop {r0}
	bx r0
	.pool
	thumb_func_end sub_807AA7C

	thumb_func_start sub_807AABC
sub_807AABC: @ 807AABC
	push {lr}
	adds r2, r0, 0
	ldrh r1, [r2, 0x2E]
	adds r1, 0x1
	strh r1, [r2, 0x2E]
	ldrh r0, [r2, 0x26]
	adds r0, 0x1
	strh r0, [r2, 0x26]
	lsls r1, 16
	asrs r1, 16
	cmp r1, 0xA
	bne _0807AADA
	adds r0, r2, 0
	bl RemoveObjectAndFreeTiles
_0807AADA:
	pop {r0}
	bx r0
	thumb_func_end sub_807AABC

	thumb_func_start sub_807AAE0
sub_807AAE0: @ 807AAE0
	push {lr}
	adds r2, r0, 0
	ldrh r1, [r2, 0x2E]
	adds r1, 0x1
	strh r1, [r2, 0x2E]
	ldrh r0, [r2, 0x26]
	subs r0, 0x1
	strh r0, [r2, 0x26]
	lsls r1, 16
	asrs r1, 16
	cmp r1, 0xA
	bne _0807AAFE
	adds r0, r2, 0
	bl RemoveObjectAndFreeTiles
_0807AAFE:
	pop {r0}
	bx r0
	thumb_func_end sub_807AAE0

	thumb_func_start sub_807AB04
sub_807AB04: @ 807AB04
	push {r4,lr}
	adds r4, r0, 0
	ldrh r0, [r4, 0x2E]
	adds r0, 0x1
	strh r0, [r4, 0x2E]
	lsls r0, 16
	asrs r0, 16
	cmp r0, 0xF
	bne _0807AB20
	movs r0, 0xCC
	bl audio_play
	movs r0, 0
	strh r0, [r4, 0x2E]
_0807AB20:
	pop {r4}
	pop {r0}
	bx r0
	thumb_func_end sub_807AB04

	thumb_func_start sub_807AB28
sub_807AB28: @ 807AB28
	push {r4,r5,lr}
	sub sp, 0x20
	ldr r0, =gUnknown_020322A0
	ldr r0, [r0]
	mov r12, r0
	adds r0, 0xD4
	ldrh r1, [r0]
	lsls r1, 8
	adds r0, 0x2
	ldrh r2, [r0]
	lsls r2, 8
	adds r0, 0x6
	movs r4, 0
	ldrsh r3, [r0, r4]
	adds r0, 0x2
	movs r5, 0
	ldrsh r0, [r0, r5]
	str r0, [sp]
	mov r4, r12
	adds r4, 0xE8
	movs r5, 0
	ldrsh r0, [r4, r5]
	str r0, [sp, 0x4]
	movs r5, 0
	ldrsh r0, [r4, r5]
	str r0, [sp, 0x8]
	mov r0, r12
	adds r0, 0xEC
	ldrh r0, [r0]
	str r0, [sp, 0xC]
	add r0, sp, 0x10
	bl DoBgAffineSet
	add r0, sp, 0x10
	ldrh r1, [r0]
	movs r0, 0x20
	bl SetGpuReg
	add r0, sp, 0x10
	ldrh r1, [r0, 0x2]
	movs r0, 0x22
	bl SetGpuReg
	add r0, sp, 0x10
	ldrh r1, [r0, 0x4]
	movs r0, 0x24
	bl SetGpuReg
	add r0, sp, 0x10
	ldrh r1, [r0, 0x6]
	movs r0, 0x26
	bl SetGpuReg
	ldr r1, [sp, 0x18]
	lsls r1, 16
	lsrs r1, 16
	movs r0, 0x28
	bl SetGpuReg
	ldr r1, [sp, 0x18]
	lsrs r1, 16
	movs r0, 0x2A
	bl SetGpuReg
	ldr r1, [sp, 0x1C]
	lsls r1, 16
	lsrs r1, 16
	movs r0, 0x2C
	bl SetGpuReg
	ldr r1, [sp, 0x1C]
	lsrs r1, 16
	movs r0, 0x2E
	bl SetGpuReg
	add sp, 0x20
	pop {r4,r5}
	pop {r0}
	bx r0
	.pool
	thumb_func_end sub_807AB28

	thumb_func_start sub_807ABCC
sub_807ABCC: @ 807ABCC
	push {r4,lr}
	ldr r4, =gUnknown_020322A0
	ldr r0, [r4]
	adds r0, 0xE0
	ldrh r1, [r0]
	movs r0, 0x16
	bl SetGpuReg
	ldr r0, [r4]
	adds r0, 0xE2
	ldrh r1, [r0]
	movs r0, 0x14
	bl SetGpuReg
	movs r0, 0
	bl GetGpuReg
	lsls r0, 16
	movs r1, 0xE0
	lsls r1, 11
	ands r1, r0
	cmp r1, 0
	bne _0807AC18
	ldr r0, [r4]
	adds r0, 0xE4
	ldrh r1, [r0]
	movs r0, 0x1A
	bl SetGpuReg
	ldr r0, [r4]
	adds r0, 0xE6
	ldrh r1, [r0]
	movs r0, 0x18
	bl SetGpuReg
	b _0807AC1C
	.pool
_0807AC18:
	bl sub_807AB28
_0807AC1C:
	pop {r4}
	pop {r0}
	bx r0
	thumb_func_end sub_807ABCC

	thumb_func_start sub_807AC24
sub_807AC24: @ 807AC24
	push {lr}
	bl sub_807ABCC
	bl LoadOamFromSprites
	bl ProcessObjectCopyRequests
	bl TransferPlttBuffer
	pop {r0}
	bx r0
	thumb_func_end sub_807AC24

	thumb_func_start sub_807AC3C
sub_807AC3C: @ 807AC3C
	push {r4,lr}
	ldr r3, =gUnknown_020322A0
	ldr r1, [r3]
	movs r0, 0x8A
	adds r0, r1
	mov r12, r0
	movs r2, 0
	movs r0, 0
	mov r4, r12
	strh r0, [r4]
	adds r1, 0x88
	strb r2, [r1]
	ldr r0, [r3]
	adds r0, 0x89
	strb r2, [r0]
	pop {r4}
	pop {r0}
	bx r0
	.pool
	thumb_func_end sub_807AC3C

	thumb_func_start sub_807AC64
sub_807AC64: @ 807AC64
	push {r4,r5,lr}
	ldr r0, =gUnknown_020322A0
	ldr r2, [r0]
	adds r1, r2, 0
	adds r1, 0x88
	adds r3, r2, 0
	adds r3, 0x89
	ldrb r1, [r1]
	adds r5, r0, 0
	ldrb r3, [r3]
	cmp r1, r3
	bne _0807AC8C
	adds r1, r2, 0
	adds r1, 0x8A
	ldrh r0, [r1]
	adds r0, 0x1
	b _0807AC92
	.pool
_0807AC8C:
	adds r1, r2, 0
	adds r1, 0x8A
	movs r0, 0
_0807AC92:
	strh r0, [r1]
	adds r4, r5, 0
	ldr r0, [r4]
	adds r0, 0x8A
	ldrh r1, [r0]
	movs r0, 0x96
	lsls r0, 1
	cmp r1, r0
	bls _0807ACC4
	bl sub_80097E8
	ldr r0, =c2_800ACD4
	bl SetMainCallback2
	ldr r1, [r4]
	adds r3, r1, 0
	adds r3, 0x8A
	movs r2, 0
	movs r0, 0
	strh r0, [r3]
	adds r1, 0x89
	strb r2, [r1]
	ldr r0, [r4]
	adds r0, 0x88
	strb r2, [r0]
_0807ACC4:
	ldr r0, [r5]
	adds r1, r0, 0
	adds r1, 0x88
	ldrb r1, [r1]
	adds r0, 0x89
	strb r1, [r0]
	pop {r4,r5}
	pop {r0}
	bx r0
	.pool
	thumb_func_end sub_807AC64

	thumb_func_start sub_807ACDC
sub_807ACDC: @ 807ACDC
	push {lr}
	ldr r0, =gUnknown_03003124
	ldrb r0, [r0]
	cmp r0, 0
	bne _0807ACF0
	movs r0, 0
	b _0807ACF8
	.pool
_0807ACF0:
	bl link_get_multiplayer_id
	lsls r0, 24
	lsrs r0, 24
_0807ACF8:
	pop {r1}
	bx r1
	thumb_func_end sub_807ACDC

	thumb_func_start sub_807ACFC
sub_807ACFC: @ 807ACFC
	push {r4-r7,lr}
	mov r7, r8
	push {r7}
	lsls r0, 24
	lsrs r6, r0, 24
	lsls r1, 24
	lsrs r5, r1, 24
	movs r4, 0
	mov r8, r4
	cmp r6, 0
	bne _0807AD22
	ldr r0, =gUnknown_02032298
	ldrb r1, [r0]
	movs r0, 0x64
	muls r1, r0
	ldr r0, =gPlayerParty
	adds r1, r0
	mov r8, r1
	movs r4, 0x1
_0807AD22:
	cmp r6, 0x1
	bne _0807AD40
	ldr r0, =gUnknown_02032298
	ldrb r0, [r0, 0x1]
	movs r1, 0x6
	bl __umodsi3
	lsls r0, 24
	lsrs r0, 24
	movs r1, 0x64
	muls r1, r0
	ldr r0, =gEnemyParty
	adds r1, r0
	mov r8, r1
	movs r4, 0x3
_0807AD40:
	cmp r5, 0
	beq _0807AD58
	cmp r5, 0x1
	beq _0807ADE0
	b _0807AE36
	.pool
_0807AD58:
	mov r0, r8
	movs r1, 0x41
	bl GetMonData
	lsls r0, 16
	lsrs r5, r0, 16
	mov r0, r8
	movs r1, 0
	bl GetMonData
	adds r7, r0, 0
	cmp r6, 0
	bne _0807AD94
	lsls r0, r5, 3
	ldr r1, =gMonFrontPicTable
	adds r0, r1
	ldr r1, =gUnknown_020244D4
	ldr r1, [r1]
	ldr r1, [r1, 0x8]
	adds r2, r5, 0
	adds r3, r7, 0
	bl DecompressMonPic_DetectFrontOrBack_2
	movs r4, 0
	b _0807ADB2
	.pool
_0807AD94:
	lsls r0, r5, 3
	ldr r1, =gMonFrontPicTable
	adds r0, r1
	ldr r1, =gUnknown_020244D4
	ldr r2, [r1]
	lsls r4, r6, 1
	adds r1, r4, 0x1
	lsls r1, 2
	adds r2, 0x4
	adds r2, r1
	ldr r1, [r2]
	adds r2, r5, 0
	adds r3, r7, 0
	bl DecompressMonPicWithoutDuplicatingDeoxysTiles_DetectFrontOrBack
_0807ADB2:
	mov r0, r8
	bl sub_806E794
	bl LoadCompressedObjectPalette
	ldr r0, =gUnknown_020322A0
	ldr r1, [r0]
	adds r0, r1, 0
	adds r0, 0xF0
	adds r0, r4
	strh r5, [r0]
	lsls r0, r6, 2
	adds r1, 0x68
	adds r1, r0
	str r7, [r1]
	b _0807AE36
	.pool
_0807ADE0:
	mov r0, r8
	bl sub_806E794
	ldrh r0, [r0, 0x4]
	adds r1, r4, 0
	bl sub_806A068
	ldr r0, =gUnknown_0202499C
	movs r1, 0x78
	movs r2, 0x3C
	movs r3, 0x6
	bl AddObjectToFront
	ldr r4, =gUnknown_020322A0
	ldr r1, [r4]
	adds r1, 0x8E
	adds r1, r6
	strb r0, [r1]
	ldr r3, =gUnknown_02020630
	ldr r0, [r4]
	adds r0, 0x8E
	adds r0, r6
	ldrb r1, [r0]
	lsls r0, r1, 4
	adds r0, r1
	lsls r0, 2
	adds r0, r3
	adds r0, 0x3E
	ldrb r1, [r0]
	movs r2, 0x4
	orrs r1, r2
	strb r1, [r0]
	ldr r0, [r4]
	adds r0, 0x8E
	adds r0, r6
	ldrb r1, [r0]
	lsls r0, r1, 4
	adds r0, r1
	lsls r0, 2
	adds r3, 0x1C
	adds r0, r3
	ldr r1, =DummyObjectCallback
	str r1, [r0]
_0807AE36:
	pop {r3}
	mov r8, r3
	pop {r4-r7}
	pop {r0}
	bx r0
	.pool
	thumb_func_end sub_807ACFC

	thumb_func_start sub_807AE50
sub_807AE50: @ 807AE50
	push {r4,r5,lr}
	sub sp, 0x4
	ldr r1, =gMain
	movs r2, 0x87
	lsls r2, 3
	adds r0, r1, r2
	ldrb r0, [r0]
	adds r2, r1, 0
	cmp r0, 0xC
	bls _0807AE66
	b _0807B116
_0807AE66:
	lsls r0, 2
	ldr r1, =_0807AE78
	adds r0, r1
	ldr r0, [r0]
	mov pc, r0
	.pool
	.align 2, 0
_0807AE78:
	.4byte _0807AEAC
	.4byte _0807AF58
	.4byte _0807AF9C
	.4byte _0807AFBC
	.4byte _0807B006
	.4byte _0807B034
	.4byte _0807B058
	.4byte _0807B070
	.4byte _0807B07A
	.4byte _0807B094
	.4byte _0807B0B0
	.4byte _0807B0D4
	.4byte _0807B0F0
_0807AEAC:
	ldr r0, =gUnknown_03003124
	ldrb r0, [r0]
	cmp r0, 0
	bne _0807AEC0
	ldr r1, =gUnknown_020229C6
	ldr r2, =0x00001144
	adds r0, r2, 0
	strh r0, [r1]
	bl sub_80097E8
_0807AEC0:
	ldr r4, =gUnknown_020322A0
	movs r5, 0x80
	lsls r5, 1
	adds r0, r5, 0
	bl AllocZeroed
	str r0, [r4]
	bl init_uns_table_pokemon_copy
	bl ResetTasks
	bl ResetAllObjectData
	bl ResetObjectPaletteAllocator
	ldr r0, =sub_807AC24
	bl SetVBlankCallback
	bl sub_807B170
	bl sub_807AC3C
	ldr r1, =gMain
	movs r0, 0x87
	lsls r0, 3
	adds r1, r0
	ldrb r0, [r1]
	adds r0, 0x1
	movs r2, 0
	strb r0, [r1]
	ldr r1, [r4]
	adds r0, r1, 0
	adds r0, 0x8C
	strh r2, [r0]
	adds r0, 0x8
	strh r2, [r0]
	adds r1, 0xEE
	movs r0, 0x1
	strb r0, [r1]
	ldr r3, [r4]
	adds r0, r3, 0
	adds r0, 0xD4
	movs r1, 0x40
	strh r1, [r0]
	adds r0, 0x2
	strh r1, [r0]
	adds r0, 0x2
	strh r2, [r0]
	adds r0, 0x2
	strh r2, [r0]
	adds r1, r3, 0
	adds r1, 0xDC
	movs r0, 0x78
	strh r0, [r1]
	adds r1, 0x2
	movs r0, 0x50
	strh r0, [r1]
	adds r0, r3, 0
	adds r0, 0xE8
	strh r5, [r0]
	adds r0, 0x4
	strh r2, [r0]
	b _0807B116
	.pool
_0807AF58:
	ldr r0, =gUnknown_03003124
	ldrb r5, [r0]
	cmp r5, 0
	bne _0807AF90
	ldr r4, =gUnknown_020322A0
	ldr r0, [r4]
	adds r0, 0xFA
	movs r1, 0x1
	strb r1, [r0]
	bl sub_8009734
	ldr r1, =gMain
	movs r2, 0x87
	lsls r2, 3
	adds r1, r2
	ldrb r0, [r1]
	adds r0, 0x1
	strb r0, [r1]
	ldr r0, [r4]
	str r5, [r0, 0x64]
	b _0807B116
	.pool
_0807AF90:
	movs r0, 0x87
	lsls r0, 3
	adds r1, r2, r0
	movs r0, 0x4
	strb r0, [r1]
	b _0807B116
_0807AF9C:
	ldr r0, =gUnknown_020322A0
	ldr r1, [r0]
	ldr r0, [r1, 0x64]
	adds r0, 0x1
	str r0, [r1, 0x64]
	cmp r0, 0x3C
	bhi _0807AFAC
	b _0807B116
_0807AFAC:
	movs r0, 0
	str r0, [r1, 0x64]
	movs r0, 0x87
	lsls r0, 3
	adds r1, r2, r0
	b _0807B0E4
	.pool
_0807AFBC:
	bl sub_800ABBC
	lsls r0, 24
	cmp r0, 0
	bne _0807AFC8
	b _0807B0DC
_0807AFC8:
	bl sub_800ABAC
	adds r4, r0, 0
	bl sub_800AA48
	lsls r4, 24
	lsls r0, 24
	cmp r4, r0
	bcc _0807B000
	ldr r0, =gUnknown_020322A0
	ldr r1, [r0]
	ldr r0, [r1, 0x64]
	adds r0, 0x1
	str r0, [r1, 0x64]
	cmp r0, 0x1E
	bhi _0807AFEA
	b _0807B116
_0807AFEA:
	bl sub_800A620
	ldr r1, =gMain
	movs r2, 0x87
	lsls r2, 3
	adds r1, r2
	b _0807B0E4
	.pool
_0807B000:
	bl sub_807AC64
	b _0807B116
_0807B006:
	bl sub_807AC64
	ldr r0, =gUnknown_03003124
	ldrb r0, [r0]
	cmp r0, 0x1
	beq _0807B014
	b _0807B116
_0807B014:
	bl sub_800A23C
	lsls r0, 24
	lsrs r0, 24
	cmp r0, 0x1
	beq _0807B022
	b _0807B116
_0807B022:
	ldr r1, =gMain
	movs r2, 0x87
	lsls r2, 3
	adds r1, r2
	b _0807B0E4
	.pool
_0807B034:
	ldr r2, =gUnknown_020322A0
	ldr r0, [r2]
	adds r0, 0x72
	movs r1, 0
	strb r1, [r0]
	ldr r0, [r2]
	adds r0, 0x73
	strb r1, [r0]
	ldr r0, [r2]
	adds r0, 0x93
	strb r1, [r0]
	movs r0, 0
	bl sub_807ACFC
	b _0807B0DC
	.pool
_0807B058:
	movs r0, 0
	movs r1, 0x1
	bl sub_807ACFC
	ldr r1, =gMain
	movs r2, 0x87
	lsls r2, 3
	adds r1, r2
	b _0807B0E4
	.pool
_0807B070:
	movs r0, 0x1
	movs r1, 0
	bl sub_807ACFC
	b _0807B0DC
_0807B07A:
	movs r0, 0x1
	movs r1, 0x1
	bl sub_807ACFC
	bl sub_807B154
	ldr r1, =gMain
	movs r2, 0x87
	lsls r2, 3
	adds r1, r2
	b _0807B0E4
	.pool
_0807B094:
	bl sub_807BA94
	ldr r0, =gUnknown_08338D18
	bl LoadObjectPic
	ldr r0, =gUnknown_08338D20
	bl LoadTaggedObjectPalette
	b _0807B0DC
	.pool
_0807B0B0:
	movs r0, 0x1
	negs r0, r0
	movs r1, 0
	str r1, [sp]
	movs r2, 0x10
	movs r3, 0
	bl BeginNormalPaletteFade
	movs r0, 0
	bl ShowBg
	ldr r1, =gMain
	movs r2, 0x87
	lsls r2, 3
	adds r1, r2
	b _0807B0E4
	.pool
_0807B0D4:
	bl sub_807B140
	bl sub_807BAD8
_0807B0DC:
	ldr r1, =gMain
	movs r0, 0x87
	lsls r0, 3
	adds r1, r0
_0807B0E4:
	ldrb r0, [r1]
	adds r0, 0x1
	strb r0, [r1]
	b _0807B116
	.pool
_0807B0F0:
	ldr r0, =gPaletteFade
	ldrb r1, [r0, 0x7]
	movs r0, 0x80
	ands r0, r1
	cmp r0, 0
	bne _0807B116
	ldr r0, =gLinkVSyncDisabled
	ldrb r0, [r0]
	cmp r0, 0
	beq _0807B110
	bl sub_800E0E8
	movs r0, 0
	movs r1, 0
	bl sub_800DFB4
_0807B110:
	ldr r0, =sub_807EA2C
	bl SetMainCallback2
_0807B116:
	bl RunTasks
	bl RunTextPrinters
	bl CallObjectCallbacks
	bl PrepareSpritesForOamLoad
	bl UpdatePaletteFade
	add sp, 0x4
	pop {r4,r5}
	pop {r0}
	bx r0
	.pool
	thumb_func_end sub_807AE50

	thumb_func_start sub_807B140
sub_807B140: @ 807B140
	push {lr}
	movs r0, 0x5
	bl sub_807B62C
	movs r0, 0
	bl sub_807B62C
	pop {r0}
	bx r0
	thumb_func_end sub_807B140

	thumb_func_start sub_807B154
sub_807B154: @ 807B154
	push {lr}
	movs r0, 0
	movs r1, 0xFF
	bl FillWindowPixelBuffer
	movs r0, 0
	bl PutWindowTilemap
	movs r0, 0
	movs r1, 0x3
	bl CopyWindowToVram
	pop {r0}
	bx r0
	thumb_func_end sub_807B154

	thumb_func_start sub_807B170
sub_807B170: @ 807B170
	push {r4-r6,lr}
	mov r6, r10
	mov r5, r9
	mov r4, r8
	push {r4-r6}
	sub sp, 0x4
	movs r0, 0
	movs r1, 0
	bl SetGpuReg
	movs r0, 0
	bl ResetBgsAndClearDma3BusyFlags
	ldr r1, =gUnknown_08339014
	movs r0, 0
	movs r2, 0x4
	bl InitBgsFromTemplates
	movs r0, 0
	movs r1, 0
	movs r2, 0
	bl ChangeBgX
	movs r0, 0
	movs r1, 0
	movs r2, 0
	bl ChangeBgY
	movs r5, 0x80
	lsls r5, 4
	adds r0, r5, 0
	bl Alloc
	adds r1, r0, 0
	movs r0, 0
	bl SetBgTilemapBuffer
	adds r0, r5, 0
	bl Alloc
	adds r1, r0, 0
	movs r0, 0x1
	bl SetBgTilemapBuffer
	adds r0, r5, 0
	bl Alloc
	adds r1, r0, 0
	movs r0, 0x3
	bl SetBgTilemapBuffer
	bl DeactivateAllTextPrinters
	ldr r0, =gUnknown_08C00000
	mov r10, r0
	movs r0, 0
	mov r9, r0
	str r0, [sp]
	mov r1, r10
	movs r2, 0
	movs r3, 0
	bl copy_decompressed_tile_data_to_vram_autofree
	ldr r0, =gUnknown_08C00524
	mov r8, r0
	ldr r4, =0x0201c000
	adds r1, r4, 0
	bl LZDecompressWram
	movs r0, 0
	adds r1, r4, 0
	adds r2, r5, 0
	movs r3, 0
	bl CopyToBgTilemapBuffer
	ldr r6, =gUnknown_08C004E0
	adds r0, r6, 0
	movs r1, 0
	movs r2, 0x20
	bl LoadCompressedPalette
	ldr r0, =gUnknown_08338FFC
	bl InitWindows
	mov r0, r9
	str r0, [sp]
	movs r0, 0
	mov r1, r10
	movs r2, 0
	movs r3, 0
	bl copy_decompressed_tile_data_to_vram_autofree
	mov r0, r8
	adds r1, r4, 0
	bl LZDecompressWram
	movs r0, 0
	adds r1, r4, 0
	adds r2, r5, 0
	movs r3, 0
	bl CopyToBgTilemapBuffer
	adds r0, r6, 0
	movs r1, 0
	movs r2, 0x20
	bl LoadCompressedPalette
	add sp, 0x4
	pop {r3-r5}
	mov r8, r3
	mov r9, r4
	mov r10, r5
	pop {r4-r6}
	pop {r0}
	bx r0
	.pool
	thumb_func_end sub_807B170

	thumb_func_start sub_807B270
sub_807B270: @ 807B270
	push {r4-r6,lr}
	mov r6, r8
	push {r6}
	sub sp, 0xC
	ldr r0, =gMain
	movs r1, 0x87
	lsls r1, 3
	adds r0, r1
	ldrb r0, [r0]
	cmp r0, 0xC
	bls _0807B288
	b _0807B43E
_0807B288:
	lsls r0, 2
	ldr r1, =_0807B29C
	adds r0, r1
	ldr r0, [r0]
	mov pc, r0
	.pool
	.align 2, 0
_0807B29C:
	.4byte _0807B2D0
	.4byte _0807B43E
	.4byte _0807B43E
	.4byte _0807B43E
	.4byte _0807B43E
	.4byte _0807B3AC
	.4byte _0807B3B6
	.4byte _0807B3C0
	.4byte _0807B3D0
	.4byte _0807B3F0
	.4byte _0807B40C
	.4byte _0807B414
	.4byte _0807B438
_0807B2D0:
	ldr r1, =gUnknown_02032298
	ldr r0, =gUnknown_020375E2
	ldrh r0, [r0]
	movs r6, 0
	strb r0, [r1]
	movs r0, 0x6
	strb r0, [r1, 0x1]
	ldr r4, =gUnknown_020229F0
	ldr r0, =gSaveBlock2Ptr
	ldr r1, [r0]
	adds r0, r4, 0
	bl StringCopy
	ldr r5, =gEnemyParty
	adds r0, r5, 0
	movs r1, 0x7
	mov r2, sp
	bl GetMonData
	adds r0, r4, 0
	adds r0, 0x1C
	mov r1, sp
	bl StringCopy
	subs r4, 0x8
	movs r0, 0
	mov r8, r0
	movs r0, 0x2
	strh r0, [r4, 0x1A]
	adds r0, r5, 0
	movs r1, 0x3
	bl GetMonData
	strh r0, [r4, 0x36]
	ldr r4, =gUnknown_020322A0
	movs r5, 0x80
	lsls r5, 1
	adds r0, r5, 0
	bl AllocZeroed
	str r0, [r4]
	bl init_uns_table_pokemon_copy
	bl ResetTasks
	bl ResetAllObjectData
	bl ResetObjectPaletteAllocator
	ldr r0, =sub_807AC24
	bl SetVBlankCallback
	bl sub_807B170
	ldr r0, [r4]
	adds r0, 0xEE
	mov r1, r8
	strb r1, [r0]
	ldr r2, [r4]
	adds r0, r2, 0
	adds r0, 0x8C
	strh r6, [r0]
	adds r0, 0x8
	strh r6, [r0]
	adds r0, 0x40
	movs r1, 0x40
	strh r1, [r0]
	adds r0, 0x2
	strh r1, [r0]
	adds r0, 0x2
	strh r6, [r0]
	adds r0, 0x2
	strh r6, [r0]
	adds r1, r2, 0
	adds r1, 0xDC
	movs r0, 0x78
	strh r0, [r1]
	adds r1, 0x2
	movs r0, 0x50
	strh r0, [r1]
	adds r0, r2, 0
	adds r0, 0xE8
	strh r5, [r0]
	adds r0, 0x4
	strh r6, [r0]
	str r6, [r2, 0x64]
	ldr r0, =gMain
	movs r1, 0x87
	lsls r1, 3
	adds r0, r1
	movs r1, 0x5
	strb r1, [r0]
	b _0807B43E
	.pool
_0807B3AC:
	movs r0, 0
	movs r1, 0
	bl sub_807ACFC
	b _0807B424
_0807B3B6:
	movs r0, 0
	movs r1, 0x1
	bl sub_807ACFC
	b _0807B424
_0807B3C0:
	movs r0, 0x1
	movs r1, 0
	bl sub_807ACFC
	movs r0, 0
	bl ShowBg
	b _0807B424
_0807B3D0:
	movs r0, 0x1
	movs r1, 0x1
	bl sub_807ACFC
	movs r0, 0
	movs r1, 0xFF
	bl FillWindowPixelBuffer
	movs r0, 0
	bl PutWindowTilemap
	movs r0, 0
	movs r1, 0x3
	bl CopyWindowToVram
	b _0807B424
_0807B3F0:
	bl sub_807BA94
	ldr r0, =gUnknown_08338D18
	bl LoadObjectPic
	ldr r0, =gUnknown_08338D20
	bl LoadTaggedObjectPalette
	b _0807B424
	.pool
_0807B40C:
	movs r0, 0
	bl ShowBg
	b _0807B424
_0807B414:
	movs r0, 0x5
	bl sub_807B62C
	movs r0, 0
	bl sub_807B62C
	bl sub_807BAD8
_0807B424:
	ldr r1, =gMain
	movs r0, 0x87
	lsls r0, 3
	adds r1, r0
	ldrb r0, [r1]
	adds r0, 0x1
	strb r0, [r1]
	b _0807B43E
	.pool
_0807B438:
	ldr r0, =sub_807B60C
	bl SetMainCallback2
_0807B43E:
	bl RunTasks
	bl RunTextPrinters
	bl CallObjectCallbacks
	bl PrepareSpritesForOamLoad
	bl UpdatePaletteFade
	add sp, 0xC
	pop {r3}
	mov r8, r3
	pop {r4-r6}
	pop {r0}
	bx r0
	.pool
	thumb_func_end sub_807B270

	thumb_func_start sub_807B464
sub_807B464: @ 807B464
	push {r4,r5,lr}
	lsls r0, 24
	lsrs r0, 24
	movs r1, 0x64
	muls r1, r0
	ldr r0, =gPlayerParty
	adds r5, r1, r0
	adds r0, r5, 0
	movs r1, 0x2D
	bl GetMonData
	cmp r0, 0
	bne _0807B4B8
	adds r0, r5, 0
	movs r1, 0xB
	movs r2, 0
	bl GetMonData
	adds r4, r0, 0
	lsls r4, 16
	lsrs r4, 16
	adds r0, r5, 0
	movs r1, 0
	movs r2, 0
	bl GetMonData
	adds r5, r0, 0
	adds r0, r4, 0
	bl SpeciesToNationalPokedexNum
	adds r4, r0, 0
	lsls r4, 16
	lsrs r4, 16
	adds r0, r4, 0
	movs r1, 0x2
	bl pokedex_flag_operation
	adds r0, r4, 0
	movs r1, 0x3
	adds r2, r5, 0
	bl SetPokedexFlag
_0807B4B8:
	pop {r4,r5}
	pop {r0}
	bx r0
	.pool
	thumb_func_end sub_807B464

	thumb_func_start sub_807B4C4
sub_807B4C4: @ 807B4C4
	push {lr}
	bl link_get_multiplayer_id
	pop {r0}
	bx r0
	thumb_func_end sub_807B4C4

	thumb_func_start sub_807B4D0
sub_807B4D0: @ 807B4D0
	push {r4-r7,lr}
	mov r7, r9
	mov r6, r8
	push {r6,r7}
	sub sp, 0x4
	adds r4, r1, 0
	lsls r0, 24
	lsrs r0, 24
	mov r9, r0
	lsls r4, 24
	lsrs r4, 24
	movs r5, 0x64
	mov r1, r9
	muls r1, r5
	ldr r0, =gPlayerParty
	adds r7, r1, r0
	adds r0, r7, 0
	movs r1, 0x40
	bl GetMonData
	lsls r0, 16
	lsrs r6, r0, 16
	adds r1, r4, 0
	muls r1, r5
	ldr r0, =gEnemyParty
	adds r5, r1, r0
	adds r0, r5, 0
	movs r1, 0x40
	bl GetMonData
	lsls r0, 16
	lsrs r0, 16
	mov r8, r0
	cmp r6, 0xFF
	beq _0807B52A
	ldr r0, =gSaveBlock1Ptr
	lsls r1, r6, 3
	adds r1, r6
	lsls r1, 2
	ldr r2, =0x00002be0
	adds r1, r2
	ldr r0, [r0]
	adds r0, r1
	bl sub_80D439C
_0807B52A:
	ldr r4, =gUnknown_020322A0
	ldr r0, [r4]
	adds r1, r7, 0
	movs r2, 0x64
	bl memcpy
	adds r0, r7, 0
	adds r1, r5, 0
	movs r2, 0x64
	bl memcpy
	ldr r1, [r4]
	adds r0, r5, 0
	movs r2, 0x64
	bl memcpy
	movs r1, 0x46
	mov r0, sp
	strb r1, [r0]
	adds r0, r7, 0
	movs r1, 0x2D
	bl GetMonData
	cmp r0, 0
	bne _0807B566
	adds r0, r7, 0
	movs r1, 0x20
	mov r2, sp
	bl pokemon_setattr
_0807B566:
	mov r0, r8
	cmp r0, 0xFF
	beq _0807B57C
	lsls r1, r0, 3
	add r1, r8
	lsls r1, 2
	ldr r0, =gUnknown_020321C0
	adds r1, r0
	adds r0, r7, 0
	bl sub_80D460C
_0807B57C:
	mov r0, r9
	bl sub_807B464
	ldr r0, =gUnknown_03003124
	ldrb r0, [r0]
	cmp r0, 0
	beq _0807B58E
	bl sub_807B4C4
_0807B58E:
	add sp, 0x4
	pop {r3,r4}
	mov r8, r3
	mov r9, r4
	pop {r4-r7}
	pop {r0}
	bx r0
	.pool
	thumb_func_end sub_807B4D0

	thumb_func_start sub_807B5B8
sub_807B5B8: @ 807B5B8
	push {r4,lr}
	ldr r4, =gUnknown_020322A0
	ldr r0, [r4]
	adds r0, 0x93
	ldrb r0, [r0]
	cmp r0, 0x1
	beq _0807B5D0
	cmp r0, 0x2
	beq _0807B5F6
	b _0807B600
	.pool
_0807B5D0:
	bl sub_800A520
	lsls r0, 24
	cmp r0, 0
	beq _0807B5F6
	bl bitmask_all_link_players_but_self
	lsls r0, 24
	lsrs r0, 24
	ldr r1, [r4]
	adds r1, 0x74
	movs r2, 0x14
	bl link_0800A448
	ldr r1, [r4]
	adds r1, 0x93
	ldrb r0, [r1]
	adds r0, 0x1
	strb r0, [r1]
_0807B5F6:
	ldr r0, =gUnknown_020322A0
	ldr r0, [r0]
	adds r0, 0x93
	movs r1, 0
	strb r1, [r0]
_0807B600:
	pop {r4}
	pop {r0}
	bx r0
	.pool
	thumb_func_end sub_807B5B8

	thumb_func_start sub_807B60C
sub_807B60C: @ 807B60C
	push {lr}
	bl sub_807BBC8
	bl RunTasks
	bl RunTextPrinters
	bl CallObjectCallbacks
	bl PrepareSpritesForOamLoad
	bl UpdatePaletteFade
	pop {r0}
	bx r0
	thumb_func_end sub_807B60C

	thumb_func_start sub_807B62C
sub_807B62C: @ 807B62C
	push {r4-r7,lr}
	lsls r0, 24
	lsrs r0, 24
	cmp r0, 0x7
	bls _0807B638
	b _0807BA68
_0807B638:
	lsls r0, 2
	ldr r1, =_0807B648
	adds r0, r1
	ldr r0, [r0]
	mov pc, r0
	.pool
	.align 2, 0
_0807B648:
	.4byte _0807B668
	.4byte _0807B6DC
	.4byte _0807B784
	.4byte _0807B7F8
	.4byte _0807B840
	.4byte _0807B90C
	.4byte _0807B924
	.4byte _0807B9FC
_0807B668:
	ldr r0, =gUnknown_020322A0
	ldr r1, [r0]
	adds r2, r1, 0
	adds r2, 0xE4
	movs r0, 0
	strh r0, [r2]
	adds r1, 0xE6
	movs r0, 0xB4
	strh r0, [r1]
	movs r1, 0xAA
	lsls r1, 5
	movs r0, 0
	bl SetGpuReg
	ldr r1, =0x00005206
	movs r0, 0xC
	bl SetGpuReg
	ldr r0, =gUnknown_08DD7300
	movs r1, 0x10
	movs r2, 0x60
	bl LoadPalette
	ldr r3, =gUnknown_08DD7360
	ldr r4, =0x06004000
	movs r5, 0xA1
	lsls r5, 5
	ldr r1, =0x040000d4
	ldr r6, =0x80000800
	movs r2, 0x80
	lsls r2, 5
	movs r7, 0x80
	lsls r7, 24
_0807B6AA:
	str r3, [r1]
	str r4, [r1, 0x4]
	str r6, [r1, 0x8]
	ldr r0, [r1, 0x8]
	adds r3, r2
	adds r4, r2
	subs r5, r2
	cmp r5, r2
	bhi _0807B6AA
	b _0807BA4C
	.pool
_0807B6DC:
	ldr r4, =gUnknown_020322A0
	ldr r2, [r4]
	adds r1, r2, 0
	adds r1, 0xE2
	movs r0, 0
	strh r0, [r1]
	adds r2, 0xE0
	movs r1, 0xAE
	lsls r1, 1
	strh r1, [r2]
	movs r0, 0x16
	bl SetGpuReg
	ldr r1, =0x00008502
	movs r0, 0xA
	bl SetGpuReg
	ldr r1, =0x00009206
	movs r0, 0xC
	bl SetGpuReg
	ldr r0, [r4]
	adds r0, 0xFA
	ldrb r0, [r0]
	cmp r0, 0
	beq _0807B724
	ldr r1, =gUnknown_083369A0
	b _0807B726
	.pool
_0807B724:
	ldr r1, =gUnknown_083359A0
_0807B726:
	ldr r2, =0x06002800
	ldr r0, =0x040000d4
	str r1, [r0]
	str r2, [r0, 0x4]
	ldr r1, =0x80000800
	str r1, [r0, 0x8]
	ldr r0, [r0, 0x8]
	ldr r3, =gUnknown_08DD7360
	movs r4, 0xC0
	lsls r4, 19
	movs r5, 0xA1
	lsls r5, 5
	ldr r1, =0x040000d4
	ldr r6, =0x80000800
	movs r2, 0x80
	lsls r2, 5
	movs r7, 0x80
	lsls r7, 24
_0807B74A:
	str r3, [r1]
	str r4, [r1, 0x4]
	str r6, [r1, 0x8]
	ldr r0, [r1, 0x8]
	adds r3, r2
	adds r4, r2
	subs r5, r2
	cmp r5, r2
	bhi _0807B74A
	str r3, [r1]
	str r4, [r1, 0x4]
	lsrs r0, r5, 1
	orrs r0, r7
	str r0, [r1, 0x8]
	ldr r0, [r1, 0x8]
	movs r1, 0x92
	lsls r1, 5
	b _0807B820
	.pool
_0807B784:
	ldr r0, =gUnknown_020322A0
	ldr r2, [r0]
	adds r0, r2, 0
	adds r0, 0xE0
	movs r1, 0
	strh r1, [r0]
	adds r0, 0x2
	strh r1, [r0]
	adds r0, 0x18
	ldrb r0, [r0]
	cmp r0, 0
	bne _0807B7C0
	ldr r1, =0x00001241
	movs r0, 0
	bl SetGpuReg
	ldr r0, =gUnknown_083379A0
	ldr r1, =0x06002800
	bl LZ77UnCompVram
	movs r0, 0x8
	b _0807B7DA
	.pool
_0807B7C0:
	ldr r1, =0x00001241
	movs r0, 0
	bl SetGpuReg
	ldr r1, =gUnknown_0832FFC0
	ldr r2, =0x06002800
	ldr r0, =0x040000d4
	str r1, [r0]
	str r2, [r0, 0x4]
	ldr r1, =0x80000400
	str r1, [r0, 0x8]
	ldr r0, [r0, 0x8]
	movs r0, 0x1
_0807B7DA:
	movs r1, 0x10
	movs r2, 0
	bl BlendPalettes
	b _0807BA68
	.pool
_0807B7F8:
	ldr r0, =gUnknown_08337EA0
	movs r1, 0x30
	movs r2, 0x20
	bl LoadPalette
	ldr r0, =gUnknown_08337EC0
	ldr r1, =0x06004000
	bl LZ77UnCompVram
	ldr r0, =gUnknown_08338550
	ldr r1, =0x06009000
	bl LZ77UnCompVram
	ldr r0, =gUnknown_020322A0
	ldr r0, [r0]
	adds r0, 0xE4
	movs r1, 0x50
	strh r1, [r0]
	movs r1, 0xB2
	lsls r1, 5
_0807B820:
	movs r0, 0
	bl SetGpuReg
	b _0807BA68
	.pool
_0807B840:
	ldr r1, =0x00001441
	movs r0, 0
	bl SetGpuReg
	ldr r1, =0x00001287
	movs r0, 0xC
	bl SetGpuReg
	ldr r0, =gUnknown_020322A0
	ldr r3, [r0]
	adds r1, r3, 0
	adds r1, 0xD4
	movs r2, 0
	movs r0, 0x40
	strh r0, [r1]
	adds r1, 0x2
	movs r0, 0x5C
	strh r0, [r1]
	adds r1, 0x12
	movs r0, 0x20
	strh r0, [r1]
	adds r1, 0x2
	movs r0, 0x80
	lsls r0, 3
	strh r0, [r1]
	adds r0, r3, 0
	adds r0, 0xEC
	strh r2, [r0]
	ldr r3, =gUnknown_08332F60
	ldr r4, =0x06004000
	movs r5, 0xA1
	lsls r5, 6
	ldr r1, =0x040000d4
	ldr r6, =0x80000800
	movs r2, 0x80
	lsls r2, 5
	movs r7, 0x80
	lsls r7, 24
_0807B88C:
	str r3, [r1]
	str r4, [r1, 0x4]
	str r6, [r1, 0x8]
	ldr r0, [r1, 0x8]
	adds r3, r2
	adds r4, r2
	subs r5, r2
	cmp r5, r2
	bhi _0807B88C
	str r3, [r1]
	str r4, [r1, 0x4]
	lsrs r0, r5, 1
	orrs r0, r7
	str r0, [r1, 0x8]
	ldr r0, [r1, 0x8]
	ldr r0, =gUnknown_020322A0
	ldr r0, [r0]
	adds r0, 0xFA
	ldrb r0, [r0]
	cmp r0, 0
	beq _0807B8EC
	ldr r1, =gUnknown_083357A0
	ldr r2, =0x06009000
	ldr r0, =0x040000d4
	str r1, [r0]
	str r2, [r0, 0x4]
	ldr r1, =0x80000080
	b _0807BA64
	.pool
_0807B8EC:
	ldr r1, =gUnknown_083358A0
	ldr r2, =0x06009000
	ldr r0, =0x040000d4
	str r1, [r0]
	str r2, [r0, 0x4]
	ldr r1, =0x80000080
	b _0807BA64
	.pool
_0807B90C:
	ldr r0, =gUnknown_020322A0
	ldr r0, [r0]
	adds r1, r0, 0
	adds r1, 0xE0
	movs r2, 0
	strh r2, [r1]
	adds r0, 0xE2
	strh r2, [r0]
	b _0807BA68
	.pool
_0807B924:
	ldr r1, =0x00001441
	movs r0, 0
	bl SetGpuReg
	ldr r1, =0x00001287
	movs r0, 0xC
	bl SetGpuReg
	ldr r0, =gUnknown_020322A0
	ldr r3, [r0]
	adds r1, r3, 0
	adds r1, 0xD4
	movs r2, 0
	movs r0, 0x40
	strh r0, [r1]
	adds r1, 0x2
	movs r0, 0x5C
	strh r0, [r1]
	adds r1, 0x12
	adds r0, 0xA4
	strh r0, [r1]
	adds r1, 0x2
	movs r0, 0x80
	strh r0, [r1]
	subs r1, 0xE
	movs r0, 0x78
	strh r0, [r1]
	adds r1, 0x2
	movs r0, 0x50
	strh r0, [r1]
	adds r0, r3, 0
	adds r0, 0xEC
	strh r2, [r0]
	ldr r3, =gUnknown_08332F60
	ldr r4, =0x06004000
	movs r5, 0xA1
	lsls r5, 6
	ldr r1, =0x040000d4
	ldr r6, =0x80000800
	movs r2, 0x80
	lsls r2, 5
	movs r7, 0x80
	lsls r7, 24
_0807B97A:
	str r3, [r1]
	str r4, [r1, 0x4]
	str r6, [r1, 0x8]
	ldr r0, [r1, 0x8]
	adds r3, r2
	adds r4, r2
	subs r5, r2
	cmp r5, r2
	bhi _0807B97A
	str r3, [r1]
	str r4, [r1, 0x4]
	lsrs r0, r5, 1
	orrs r0, r7
	str r0, [r1, 0x8]
	ldr r0, [r1, 0x8]
	ldr r0, =gUnknown_020322A0
	ldr r0, [r0]
	adds r0, 0xFA
	ldrb r0, [r0]
	cmp r0, 0
	beq _0807B9DC
	ldr r1, =gUnknown_083357A0
	ldr r2, =0x06009000
	ldr r0, =0x040000d4
	str r1, [r0]
	str r2, [r0, 0x4]
	ldr r1, =0x80000080
	b _0807BA64
	.pool
_0807B9DC:
	ldr r1, =gUnknown_083358A0
	ldr r2, =0x06009000
	ldr r0, =0x040000d4
	str r1, [r0]
	str r2, [r0, 0x4]
	ldr r1, =0x80000080
	b _0807BA64
	.pool
_0807B9FC:
	ldr r0, =gUnknown_020322A0
	ldr r0, [r0]
	adds r1, r0, 0
	adds r1, 0xE4
	movs r2, 0
	strh r2, [r1]
	adds r0, 0xE6
	strh r2, [r0]
	movs r0, 0x50
	movs r1, 0
	bl SetGpuReg
	ldr r1, =0x00005206
	movs r0, 0xC
	bl SetGpuReg
	ldr r0, =gUnknown_08DD7300
	movs r1, 0x10
	movs r2, 0x60
	bl LoadPalette
	ldr r3, =gUnknown_08DD7360
	ldr r4, =0x06004000
	movs r5, 0xA1
	lsls r5, 5
	ldr r1, =0x040000d4
	ldr r6, =0x80000800
	movs r2, 0x80
	lsls r2, 5
	movs r7, 0x80
	lsls r7, 24
_0807BA3A:
	str r3, [r1]
	str r4, [r1, 0x4]
	str r6, [r1, 0x8]
	ldr r0, [r1, 0x8]
	adds r3, r2
	adds r4, r2
	subs r5, r2
	cmp r5, r2
	bhi _0807BA3A
_0807BA4C:
	str r3, [r1]
	str r4, [r1, 0x4]
	lsrs r0, r5, 1
	orrs r0, r7
	str r0, [r1, 0x8]
	ldr r0, [r1, 0x8]
	ldr r1, =gUnknown_08331F60
	ldr r2, =0x06009000
	ldr r0, =0x040000d4
	str r1, [r0]
	str r2, [r0, 0x4]
	ldr r1, =0x80000800
_0807BA64:
	str r1, [r0, 0x8]
	ldr r0, [r0, 0x8]
_0807BA68:
	pop {r4-r7}
	pop {r0}
	bx r0
	.pool
	thumb_func_end sub_807B62C

	thumb_func_start sub_807BA94
sub_807BA94: @ 807BA94
	push {lr}
	ldr r0, =gUnknown_08338D70
	bl LoadObjectPic
	ldr r0, =gUnknown_08338DC0
	bl LoadObjectPic
	ldr r0, =gUnknown_08338DF4
	bl LoadObjectPic
	ldr r0, =gUnknown_08338E6C
	bl LoadObjectPic
	ldr r0, =gUnknown_08338D78
	bl LoadTaggedObjectPalette
	ldr r0, =gUnknown_08338D80
	bl LoadTaggedObjectPalette
	pop {r0}
	bx r0
	.pool
	thumb_func_end sub_807BA94

	thumb_func_start sub_807BAD8
sub_807BAD8: @ 807BAD8
	push {r4,r5,lr}
	sub sp, 0x14
	ldr r0, =gUnknown_020322A0
	ldr r0, [r0]
	adds r0, 0xEE
	ldrb r0, [r0]
	cmp r0, 0
	beq _0807BB68
	bl link_get_multiplayer_id
	lsls r0, 24
	ldr r3, =gStringVar1
	movs r2, 0x80
	lsls r2, 17
	eors r2, r0
	lsrs r2, 24
	lsls r1, r2, 3
	subs r1, r2
	lsls r1, 2
	ldr r0, =gUnknown_020229F0
	adds r1, r0
	adds r0, r3, 0
	bl StringCopy
	ldr r5, =gUnknown_02032298
	ldrb r0, [r5, 0x1]
	movs r1, 0x6
	bl __umodsi3
	lsls r0, 24
	lsrs r0, 24
	movs r4, 0x64
	muls r0, r4
	ldr r1, =gEnemyParty
	adds r0, r1
	movs r1, 0x2
	mov r2, sp
	bl GetMonData
	ldr r0, =gStringVar3
	mov r1, sp
	bl StringCopy10
	ldrb r0, [r5]
	muls r0, r4
	ldr r1, =gPlayerParty
	adds r0, r1
	movs r1, 0x2
	mov r2, sp
	bl GetMonData
	ldr r0, =gStringVar2
	mov r1, sp
	bl StringCopy10
	b _0807BBA4
	.pool
_0807BB68:
	ldr r0, =gUnknown_020375E0
	ldrh r0, [r0]
	lsls r4, r0, 4
	subs r4, r0
	lsls r4, 2
	ldr r0, =gUnknown_08338ED0
	adds r4, r0
	ldr r0, =gStringVar1
	adds r1, r4, 0
	adds r1, 0x2B
	bl StringCopy
	ldr r0, =gStringVar3
	adds r1, r4, 0
	bl StringCopy10
	ldr r0, =gUnknown_020375E2
	ldrh r1, [r0]
	movs r0, 0x64
	muls r0, r1
	ldr r1, =gPlayerParty
	adds r0, r1
	movs r1, 0x2
	mov r2, sp
	bl GetMonData
	ldr r0, =gStringVar2
	mov r1, sp
	bl StringCopy10
_0807BBA4:
	add sp, 0x14
	pop {r4,r5}
	pop {r0}
	bx r0
	.pool
	thumb_func_end sub_807BAD8

	thumb_func_start sub_807BBC8
sub_807BBC8: @ 807BBC8
	push {lr}
	ldr r0, =gUnknown_020322A0
	ldr r0, [r0]
	adds r0, 0xFA
	ldrb r0, [r0]
	cmp r0, 0
	bne _0807BBE0
	bl sub_807CFC8
	b _0807BBE4
	.pool
_0807BBE0:
	bl sub_807BBEC
_0807BBE4:
	lsls r0, 24
	lsrs r0, 24
	pop {r1}
	bx r1
	thumb_func_end sub_807BBC8

	thumb_func_start sub_807BBEC
sub_807BBEC: @ 807BBEC
	push {r4-r7,lr}
	sub sp, 0x14
	ldr r0, =gUnknown_020322A0
	ldr r1, [r0]
	adds r1, 0x94
	ldrh r5, [r1]
	ldr r1, =0x0000010b
	adds r7, r0, 0
	cmp r5, r1
	bls _0807BC04
	bl _0807CFB4
_0807BC04:
	lsls r0, r5, 2
	ldr r1, =_0807BC1C
	adds r0, r1
	ldr r0, [r0]
	mov pc, r0
	.pool
	.align 2, 0
_0807BC1C:
	.4byte _0807C04C
	.4byte _0807C0C4
	.4byte _0807CFB4
	.4byte _0807CFB4
	.4byte _0807CFB4
	.4byte _0807CFB4
	.4byte _0807CFB4
	.4byte _0807CFB4
	.4byte _0807CFB4
	.4byte _0807CFB4
	.4byte _0807C120
	.4byte _0807C168
	.4byte _0807C1DC
	.4byte _0807CFB4
	.4byte _0807C248
	.4byte _0807CFB4
	.4byte _0807CFB4
	.4byte _0807CFB4
	.4byte _0807CFB4
	.4byte _0807CFB4
	.4byte _0807C26C
	.4byte _0807C29C
	.4byte _0807C2AE
	.4byte _0807C2D0
	.4byte _0807C318
	.4byte _0807C348
	.4byte _0807C390
	.4byte _0807C3E0
	.4byte _0807C434
	.4byte _0807C4B8
	.4byte _0807C4DC
	.4byte _0807C528
	.4byte _0807C574
	.4byte _0807C5D0
	.4byte _0807C630
	.4byte _0807C644
	.4byte _0807C658
	.4byte _0807C66C
	.4byte _0807C794
	.4byte _0807C864
	.4byte _0807C8EC
	.4byte _0807C964
	.4byte _0807C974
	.4byte _0807C994
	.4byte _0807C9E4
	.4byte _0807CA02
	.4byte _0807CA40
	.4byte _0807CA50
	.4byte _0807CAC8
	.4byte _0807CFB4
	.4byte _0807CAF0
	.4byte _0807CB30
	.4byte _0807CB70
	.4byte _0807CFB4
	.4byte _0807CFB4
	.4byte _0807CFB4
	.4byte _0807CFB4
	.4byte _0807CFB4
	.4byte _0807CFB4
	.4byte _0807CFB4
	.4byte _0807CB90
	.4byte _0807CBB8
	.4byte _0807CBD4
	.4byte _0807CBF4
	.4byte _0807CC9C
	.4byte _0807CCD0
	.4byte _0807CD1C
	.4byte _0807CDDC
	.4byte _0807CE54
	.4byte _0807CEA0
	.4byte _0807CEB0
	.4byte _0807CEB6
	.4byte _0807CEDC
	.4byte _0807CF38
	.4byte _0807CF5C
	.4byte _0807CFB4
	.4byte _0807CFB4
	.4byte _0807CFB4
	.4byte _0807CFB4
	.4byte _0807CFB4
	.4byte _0807CFB4
	.4byte _0807CFB4
	.4byte _0807CFB4
	.4byte _0807CFB4
	.4byte _0807CFB4
	.4byte _0807CFB4
	.4byte _0807CFB4
	.4byte _0807CFB4
	.4byte _0807CFB4
	.4byte _0807CFB4
	.4byte _0807CFB4
	.4byte _0807CFB4
	.4byte _0807CFB4
	.4byte _0807CFB4
	.4byte _0807CFB4
	.4byte _0807CFB4
	.4byte _0807CFB4
	.4byte _0807CFB4
	.4byte _0807CFB4
	.4byte _0807CFB4
	.4byte _0807CFB4
	.4byte _0807CFB4
	.4byte _0807CFB4
	.4byte _0807CFB4
	.4byte _0807CFB4
	.4byte _0807CFB4
	.4byte _0807CFB4
	.4byte _0807CFB4
	.4byte _0807CFB4
	.4byte _0807CFB4
	.4byte _0807CFB4
	.4byte _0807CFB4
	.4byte _0807CFB4
	.4byte _0807CFB4
	.4byte _0807CFB4
	.4byte _0807CFB4
	.4byte _0807CFB4
	.4byte _0807CFB4
	.4byte _0807CFB4
	.4byte _0807CFB4
	.4byte _0807CFB4
	.4byte _0807CFB4
	.4byte _0807CFB4
	.4byte _0807CFB4
	.4byte _0807CFB4
	.4byte _0807CFB4
	.4byte _0807CFB4
	.4byte _0807CFB4
	.4byte _0807CFB4
	.4byte _0807CFB4
	.4byte _0807CFB4
	.4byte _0807CFB4
	.4byte _0807CFB4
	.4byte _0807CFB4
	.4byte _0807CFB4
	.4byte _0807CFB4
	.4byte _0807CFB4
	.4byte _0807CFB4
	.4byte _0807CFB4
	.4byte _0807CFB4
	.4byte _0807CFB4
	.4byte _0807CFB4
	.4byte _0807CFB4
	.4byte _0807CFB4
	.4byte _0807CFB4
	.4byte _0807CFB4
	.4byte _0807CFB4
	.4byte _0807CFB4
	.4byte _0807CFB4
	.4byte _0807CFB4
	.4byte _0807CFB4
	.4byte _0807CFB4
	.4byte _0807CFB4
	.4byte _0807CFB4
	.4byte _0807CFB4
	.4byte _0807CFB4
	.4byte _0807CFB4
	.4byte _0807CFB4
	.4byte _0807CFB4
	.4byte _0807CFB4
	.4byte _0807CFB4
	.4byte _0807CFB4
	.4byte _0807CFB4
	.4byte _0807CFB4
	.4byte _0807CFB4
	.4byte _0807CFB4
	.4byte _0807CFB4
	.4byte _0807CE18
	.4byte _0807CFB4
	.4byte _0807CFB4
	.4byte _0807CFB4
	.4byte _0807CFB4
	.4byte _0807CFB4
	.4byte _0807CFB4
	.4byte _0807CFB4
	.4byte _0807CFB4
	.4byte _0807CFB4
	.4byte _0807CFB4
	.4byte _0807CFB4
	.4byte _0807CFB4
	.4byte _0807CFB4
	.4byte _0807CFB4
	.4byte _0807CFB4
	.4byte _0807CFB4
	.4byte _0807CFB4
	.4byte _0807CFB4
	.4byte _0807CFB4
	.4byte _0807CFB4
	.4byte _0807CFB4
	.4byte _0807CFB4
	.4byte _0807CFB4
	.4byte _0807CFB4
	.4byte _0807CFB4
	.4byte _0807CFB4
	.4byte _0807CFB4
	.4byte _0807CFB4
	.4byte _0807CFB4
	.4byte _0807CFB4
	.4byte _0807CFB4
	.4byte _0807CFB4
	.4byte _0807C460
	.4byte _0807CFB4
	.4byte _0807CFB4
	.4byte _0807CFB4
	.4byte _0807CFB4
	.4byte _0807CFB4
	.4byte _0807CFB4
	.4byte _0807CFB4
	.4byte _0807CFB4
	.4byte _0807CFB4
	.4byte _0807CFB4
	.4byte _0807CFB4
	.4byte _0807CFB4
	.4byte _0807CFB4
	.4byte _0807CFB4
	.4byte _0807CFB4
	.4byte _0807CFB4
	.4byte _0807CFB4
	.4byte _0807CFB4
	.4byte _0807CFB4
	.4byte _0807CFB4
	.4byte _0807CFB4
	.4byte _0807CFB4
	.4byte _0807CFB4
	.4byte _0807CFB4
	.4byte _0807CFB4
	.4byte _0807CFB4
	.4byte _0807CFB4
	.4byte _0807CFB4
	.4byte _0807CFB4
	.4byte _0807CFB4
	.4byte _0807CFB4
	.4byte _0807CFB4
	.4byte _0807CFB4
	.4byte _0807CFB4
	.4byte _0807CFB4
	.4byte _0807CFB4
	.4byte _0807CFB4
	.4byte _0807CFB4
	.4byte _0807CFB4
	.4byte _0807CFB4
	.4byte _0807CFB4
	.4byte _0807CFB4
	.4byte _0807CFB4
	.4byte _0807CFB4
	.4byte _0807CFB4
	.4byte _0807CFB4
	.4byte _0807CFB4
	.4byte _0807CFB4
	.4byte _0807CFB4
	.4byte _0807CFB4
	.4byte _0807CFB4
	.4byte _0807CFB4
	.4byte _0807CFB4
	.4byte _0807CFB4
	.4byte _0807CFB4
	.4byte _0807CFB4
	.4byte _0807CFB4
	.4byte _0807CFB4
	.4byte _0807CFB4
	.4byte _0807CFB4
	.4byte _0807CFB4
	.4byte _0807CFB4
	.4byte _0807CFB4
	.4byte _0807CFB4
	.4byte _0807CFB4
	.4byte _0807CFB4
	.4byte _0807CE38
_0807C04C:
	ldr r3, =gUnknown_02020630
	ldr r0, [r7]
	adds r0, 0x8E
	ldrb r1, [r0]
	lsls r0, r1, 4
	adds r0, r1
	lsls r0, 2
	adds r0, r3
	adds r0, 0x3E
	ldrb r2, [r0]
	movs r1, 0x5
	negs r1, r1
	ands r1, r2
	strb r1, [r0]
	ldr r4, [r7]
	adds r2, r4, 0
	adds r2, 0x8E
	ldrb r1, [r2]
	lsls r0, r1, 4
	adds r0, r1
	lsls r0, 2
	adds r0, r3
	ldr r1, =0x0000ff4c
	strh r1, [r0, 0x24]
	ldrb r0, [r2]
	lsls r1, r0, 4
	adds r1, r0
	lsls r1, 2
	adds r1, r3
	ldr r2, =gUnknown_08300D38
	adds r0, r4, 0
	adds r0, 0xF0
	ldrh r0, [r0]
	lsls r0, 2
	adds r0, r2
	ldrb r0, [r0, 0x1]
	strh r0, [r1, 0x26]
	adds r1, r4, 0
	adds r1, 0x94
	ldrh r0, [r1]
	adds r0, 0x1
	strh r0, [r1]
	bl current_map_music_get
	ldr r1, [r7]
	adds r1, 0xF4
	strh r0, [r1]
	ldr r0, =0x00000179
	bl current_map_music_set
	bl _0807CFB4
	.pool
_0807C0C4:
	ldr r5, [r7]
	adds r6, r5, 0
	adds r6, 0xE6
	movs r1, 0
	ldrsh r0, [r6, r1]
	cmp r0, 0
	ble _0807C0F8
	ldr r2, =gUnknown_02020630
	adds r0, r5, 0
	adds r0, 0x8E
	ldrb r1, [r0]
	lsls r0, r1, 4
	adds r0, r1
	lsls r0, 2
	adds r0, r2
	ldrh r1, [r0, 0x24]
	adds r1, 0x3
	strh r1, [r0, 0x24]
	ldrh r0, [r6]
	subs r0, 0x3
	strh r0, [r6]
	bl _0807CFB4
	.pool
_0807C0F8:
	ldr r2, =gUnknown_02020630
	adds r0, r5, 0
	adds r0, 0x8E
	ldrb r1, [r0]
	lsls r0, r1, 4
	adds r0, r1
	lsls r0, 2
	adds r0, r2
	movs r1, 0
	strh r1, [r0, 0x24]
	strh r1, [r6]
	adds r1, r5, 0
	adds r1, 0x94
	movs r0, 0xA
	strh r0, [r1]
	bl _0807CFB4
	.pool
_0807C120:
	ldr r4, =gStringVar4
	ldr r1, =gUnknown_085EE942
	adds r0, r4, 0
	bl StringExpandPlaceholders
	movs r0, 0
	adds r1, r4, 0
	movs r2, 0
	bl sub_807F1A8
	ldr r4, =gUnknown_020322A0
	ldr r0, [r4]
	adds r2, r0, 0
	adds r2, 0xF0
	ldrh r1, [r2]
	movs r0, 0xCE
	lsls r0, 1
	cmp r1, r0
	beq _0807C14E
	adds r0, r1, 0
	movs r1, 0
	bl cry_related
_0807C14E:
	ldr r3, [r4]
	adds r1, r3, 0
	adds r1, 0x94
	movs r2, 0
	movs r0, 0xB
	bl _0807CE06
	.pool
_0807C168:
	ldr r1, [r7]
	ldr r0, [r1, 0x64]
	adds r0, 0x1
	str r0, [r1, 0x64]
	cmp r0, 0x50
	beq _0807C178
	bl _0807CFB4
_0807C178:
	adds r0, r1, 0
	adds r0, 0x8E
	ldrb r0, [r0]
	ldr r2, =gUnknown_02020630
	lsls r1, r0, 4
	adds r1, r0
	lsls r1, 2
	adds r1, r2
	ldrb r1, [r1, 0x5]
	lsrs r1, 4
	movs r2, 0x2
	str r2, [sp]
	movs r2, 0x1
	str r2, [sp, 0x4]
	movs r2, 0x14
	str r2, [sp, 0x8]
	ldr r2, =0x000fffff
	str r2, [sp, 0xC]
	movs r2, 0x78
	movs r3, 0x20
	bl sub_807671C
	ldr r1, [r7]
	adds r1, 0xD2
	strb r0, [r1]
	ldr r1, [r7]
	adds r1, 0x94
	ldrh r0, [r1]
	adds r0, 0x1
	strh r0, [r1]
	ldr r4, =gStringVar4
	ldr r1, =gUnknown_085EE959
	adds r0, r4, 0
	bl StringExpandPlaceholders
	movs r0, 0
	adds r1, r4, 0
	movs r2, 0
	bl sub_807F1A8
	bl _0807CFB4
	.pool
_0807C1DC:
	ldr r5, =gUnknown_02020630
	ldr r0, [r7]
	adds r0, 0xD2
	ldrb r1, [r0]
	lsls r0, r1, 4
	adds r0, r1
	lsls r0, 2
	adds r4, r5, 0
	adds r4, 0x1C
	adds r0, r4
	ldr r1, [r0]
	ldr r0, =DummyObjectCallback
	cmp r1, r0
	beq _0807C1FC
	bl _0807CFB4
_0807C1FC:
	ldr r0, =gUnknown_08338D28
	movs r1, 0x78
	movs r2, 0x20
	movs r3, 0
	bl AddObjectToFront
	ldr r1, [r7]
	adds r1, 0xD3
	strb r0, [r1]
	ldr r2, [r7]
	adds r0, r2, 0
	adds r0, 0xD3
	ldrb r1, [r0]
	lsls r0, r1, 4
	adds r0, r1
	lsls r0, 2
	adds r0, r4
	ldr r1, =sub_807E5D8
	str r1, [r0]
	adds r2, 0xD2
	ldrb r1, [r2]
	lsls r0, r1, 4
	adds r0, r1
	lsls r0, 2
	adds r0, r5
	bl RemoveObjectAndFreeTiles
	ldr r1, [r7]
	bl _0807CF4C
	.pool
_0807C248:
	movs r0, 0x1
	negs r0, r0
	movs r1, 0
	str r1, [sp]
	movs r2, 0
	movs r3, 0x10
	bl BeginNormalPaletteFade
	ldr r0, =gUnknown_020322A0
	ldr r0, [r0]
	adds r0, 0x94
	movs r1, 0x14
	strh r1, [r0]
	bl _0807CFB4
	.pool
_0807C26C:
	ldr r0, =gPaletteFade
	ldrb r1, [r0, 0x7]
	movs r0, 0x80
	ands r0, r1
	cmp r0, 0
	beq _0807C27C
	bl _0807CFB4
_0807C27C:
	movs r0, 0x4
	bl sub_807B62C
	movs r0, 0
	movs r1, 0xFF
	bl FillWindowPixelBuffer
	movs r0, 0
	movs r1, 0x3
	bl CopyWindowToVram
	bl _0807CF48
	.pool
_0807C29C:
	movs r1, 0x1
	negs r1, r1
	movs r0, 0
	str r0, [sp]
	adds r0, r1, 0
	movs r2, 0x10
	movs r3, 0
	bl _0807CF44
_0807C2AE:
	ldr r0, =gPaletteFade
	ldrb r1, [r0, 0x7]
	movs r0, 0x80
	ands r0, r1
	cmp r0, 0
	beq _0807C2BE
	bl _0807CFB4
_0807C2BE:
	ldr r0, [r7]
	adds r0, 0x94
	movs r1, 0x17
	strh r1, [r0]
	bl _0807CFB4
	.pool
_0807C2D0:
	ldr r4, =gUnknown_020322A0
	ldr r0, [r4]
	adds r2, r0, 0
	adds r2, 0xEA
	ldrh r1, [r2]
	movs r0, 0x80
	lsls r0, 1
	cmp r1, r0
	bls _0807C2F0
	adds r0, r1, 0
	subs r0, 0x34
	strh r0, [r2]
	b _0807C30C
	.pool
_0807C2F0:
	movs r0, 0x1
	bl sub_807B62C
	ldr r3, [r4]
	adds r1, r3, 0
	adds r1, 0xEA
	movs r2, 0
	movs r0, 0x80
	strh r0, [r1]
	subs r1, 0x56
	ldrh r0, [r1]
	adds r0, 0x1
	strh r0, [r1]
	str r2, [r3, 0x64]
_0807C30C:
	ldr r0, =gUnknown_020322A0
	ldr r4, [r0]
	bl _0807CB5C
	.pool
_0807C318:
	ldr r1, [r7]
	ldr r0, [r1, 0x64]
	adds r0, 0x1
	str r0, [r1, 0x64]
	cmp r0, 0x14
	bhi _0807C328
	bl _0807CFB4
_0807C328:
	bl sub_807AB28
	ldr r0, =gUnknown_08338E74
	movs r1, 0x78
	movs r2, 0x50
	movs r3, 0
	bl AddObjectToFront
	ldr r1, [r7]
	adds r1, 0x91
	strb r0, [r1]
	ldr r1, [r7]
	bl _0807CF4C
	.pool
_0807C348:
	ldr r2, =gUnknown_02020630
	ldr r0, [r7]
	adds r0, 0x91
	ldrb r1, [r0]
	lsls r0, r1, 4
	adds r0, r1
	lsls r0, 2
	adds r1, r0, r2
	adds r0, r1, 0
	adds r0, 0x3F
	ldrb r0, [r0]
	lsls r0, 27
	cmp r0, 0
	blt _0807C368
	bl _0807CFB4
_0807C368:
	adds r0, r1, 0
	bl RemoveObjectAndFreeTiles
	movs r1, 0xC8
	lsls r1, 3
	movs r0, 0x50
	bl SetGpuReg
	ldr r1, =0x0000040c
	movs r0, 0x52
	bl SetGpuReg
	ldr r1, [r7]
	bl _0807CF4C
	.pool
_0807C390:
	ldr r2, [r7]
	adds r0, r2, 0
	adds r0, 0xE0
	ldrh r1, [r0]
	subs r1, 0x1
	strh r1, [r0]
	lsls r1, 16
	movs r0, 0x9E
	lsls r0, 17
	cmp r1, r0
	bne _0807C3B0
	adds r1, r2, 0
	adds r1, 0x94
	ldrh r0, [r1]
	adds r0, 0x1
	strh r0, [r1]
_0807C3B0:
	ldr r0, [r7]
	adds r0, 0xE0
	movs r2, 0
	ldrsh r1, [r0, r2]
	movs r0, 0xA4
	lsls r0, 1
	cmp r1, r0
	beq _0807C3C4
	bl _0807CFB4
_0807C3C4:
	ldr r0, =gUnknown_08338DFC
	movs r1, 0x80
	movs r2, 0x41
	movs r3, 0
	bl AddObjectToFront
	ldr r1, [r7]
	adds r1, 0x92
	strb r0, [r1]
	bl _0807CFB4
	.pool
_0807C3E0:
	ldr r0, =gUnknown_08338D88
	movs r1, 0x80
	movs r2, 0x50
	movs r3, 0x3
	bl AddObjectToFront
	ldr r4, =gUnknown_020322A0
	ldr r1, [r4]
	adds r1, 0x90
	strb r0, [r1]
	ldr r0, =gUnknown_08338DC8
	movs r1, 0x80
	movs r2, 0x50
	movs r3, 0
	bl AddObjectToFront
	ldr r1, [r4]
	adds r1, 0x91
	strb r0, [r1]
	ldr r0, [r4]
	adds r0, 0x91
	ldrb r1, [r0]
	lsls r0, r1, 4
	adds r0, r1
	lsls r0, 2
	ldr r1, =gUnknown_02020630
	adds r0, r1
	movs r1, 0x1
	bl StartObjectImageAnim
	ldr r1, [r4]
	bl _0807CF4C
	.pool
_0807C434:
	ldr r2, [r7]
	adds r1, r2, 0
	adds r1, 0xE0
	ldrh r0, [r1]
	subs r0, 0x2
	strh r0, [r1]
	lsls r0, 16
	asrs r0, 16
	cmp r0, 0xA6
	bne _0807C44E
	subs r1, 0x4C
	movs r0, 0xC8
	strh r0, [r1]
_0807C44E:
	ldr r1, =0x00001241
	movs r0, 0
	bl SetGpuReg
	bl _0807CFB4
	.pool
_0807C460:
	ldr r2, =gUnknown_02020630
	ldr r4, [r7]
	adds r3, r4, 0
	adds r3, 0x90
	ldrb r1, [r3]
	lsls r0, r1, 4
	adds r0, r1
	lsls r0, 2
	adds r0, r2
	ldrh r1, [r0, 0x22]
	subs r1, 0x2
	strh r1, [r0, 0x22]
	adds r0, r4, 0
	adds r0, 0x91
	ldrb r1, [r0]
	lsls r0, r1, 4
	adds r0, r1
	lsls r0, 2
	adds r0, r2
	ldrh r1, [r0, 0x22]
	subs r1, 0x2
	strh r1, [r0, 0x22]
	ldrb r1, [r3]
	lsls r0, r1, 4
	adds r0, r1
	lsls r0, 2
	adds r0, r2
	movs r3, 0x22
	ldrsh r1, [r0, r3]
	movs r0, 0x8
	negs r0, r0
	cmp r1, r0
	blt _0807C4A6
	bl _0807CFB4
_0807C4A6:
	adds r1, r4, 0
	adds r1, 0x94
	movs r0, 0x1D
	strh r0, [r1]
	bl _0807CFB4
	.pool
_0807C4B8:
	movs r1, 0x1
	negs r1, r1
	movs r0, 0
	str r0, [sp]
	adds r0, r1, 0
	movs r2, 0
	movs r3, 0x10
	bl BeginNormalPaletteFade
	ldr r0, =gUnknown_020322A0
	ldr r0, [r0]
	adds r0, 0x94
	movs r1, 0x1E
	strh r1, [r0]
	bl _0807CFB4
	.pool
_0807C4DC:
	ldr r0, =gPaletteFade
	ldrb r1, [r0, 0x7]
	movs r0, 0x80
	ands r0, r1
	cmp r0, 0
	beq _0807C4EC
	bl _0807CFB4
_0807C4EC:
	ldr r0, [r7]
	adds r0, 0x90
	ldrb r1, [r0]
	lsls r0, r1, 4
	adds r0, r1
	lsls r0, 2
	ldr r4, =gUnknown_02020630
	adds r0, r4
	bl RemoveObjectAndFreeTiles
	ldr r0, [r7]
	adds r0, 0x91
	ldrb r1, [r0]
	lsls r0, r1, 4
	adds r0, r1
	lsls r0, 2
	adds r0, r4
	bl RemoveObjectAndFreeTiles
	movs r0, 0x2
	bl sub_807B62C
	ldr r1, [r7]
	bl _0807CF4C
	.pool
_0807C528:
	movs r1, 0x1
	negs r1, r1
	movs r0, 0
	str r0, [sp]
	adds r0, r1, 0
	movs r2, 0x10
	movs r3, 0
	bl BeginNormalPaletteFade
	ldr r5, =gUnknown_08338DC8
	adds r0, r5, 0
	movs r1, 0x6F
	movs r2, 0xAA
	movs r3, 0
	bl AddObjectToFront
	ldr r4, =gUnknown_020322A0
	ldr r1, [r4]
	adds r1, 0x90
	strb r0, [r1]
	movs r2, 0xA
	negs r2, r2
	adds r0, r5, 0
	movs r1, 0x81
	movs r3, 0
	bl AddObjectToFront
	ldr r1, [r4]
	adds r1, 0x91
	strb r0, [r1]
	ldr r1, [r4]
	bl _0807CF4C
	.pool
_0807C574:
	ldr r0, =gPaletteFade
	ldrb r1, [r0, 0x7]
	movs r0, 0x80
	ands r0, r1
	cmp r0, 0
	bne _0807C592
	movs r0, 0x2E
	bl audio_play
	ldr r0, =gUnknown_020322A0
	ldr r1, [r0]
	adds r1, 0x94
	ldrh r0, [r1]
	adds r0, 0x1
	strh r0, [r1]
_0807C592:
	ldr r3, =gUnknown_02020630
	ldr r0, =gUnknown_020322A0
	ldr r2, [r0]
	adds r0, r2, 0
	adds r0, 0x90
	ldrb r1, [r0]
	lsls r0, r1, 4
	adds r0, r1
	lsls r0, 2
	adds r0, r3
	ldrh r1, [r0, 0x26]
	subs r1, 0x3
	strh r1, [r0, 0x26]
	adds r2, 0x91
	ldrb r1, [r2]
	lsls r0, r1, 4
	adds r0, r1
	lsls r0, 2
	adds r0, r3
	ldrh r1, [r0, 0x26]
	adds r1, 0x3
	strh r1, [r0, 0x26]
	bl _0807CFB4
	.pool
_0807C5D0:
	ldr r5, =gUnknown_02020630
	ldr r4, [r7]
	adds r2, r4, 0
	adds r2, 0x90
	ldrb r1, [r2]
	lsls r0, r1, 4
	adds r0, r1
	lsls r0, 2
	adds r0, r5
	ldrh r1, [r0, 0x26]
	subs r1, 0x3
	strh r1, [r0, 0x26]
	adds r6, r4, 0
	adds r6, 0x91
	ldrb r1, [r6]
	lsls r0, r1, 4
	adds r0, r1
	lsls r0, 2
	adds r0, r5
	ldrh r1, [r0, 0x26]
	adds r1, 0x3
	strh r1, [r0, 0x26]
	ldrb r1, [r2]
	lsls r0, r1, 4
	adds r0, r1
	lsls r0, 2
	adds r3, r0, r5
	movs r0, 0x26
	ldrsh r1, [r3, r0]
	movs r0, 0x5A
	negs r0, r0
	cmp r1, r0
	ble _0807C616
	bl _0807CFB4
_0807C616:
	movs r2, 0x1
	strh r2, [r3, 0x30]
	ldrb r1, [r6]
	lsls r0, r1, 4
	adds r0, r1
	lsls r0, 2
	adds r0, r5
	strh r2, [r0, 0x30]
	adds r1, r4, 0
	bl _0807CF4C
	.pool
_0807C630:
	ldr r2, =0x0000ffff
	movs r0, 0x1
	movs r1, 0x10
	bl BlendPalettes
	bl _0807CF48
	.pool
_0807C644:
	ldr r2, =0x0000ffff
	movs r0, 0x1
	movs r1, 0
	bl BlendPalettes
	bl _0807CF48
	.pool
_0807C658:
	ldr r2, =0x0000ffff
	movs r0, 0x1
	movs r1, 0x10
	bl BlendPalettes
	bl _0807CF48
	.pool
_0807C66C:
	ldr r5, =gUnknown_020322A0
	ldr r0, [r5]
	adds r0, 0xF0
	ldrh r0, [r0]
	bl sub_806E840
	lsls r0, 24
	cmp r0, 0
	bne _0807C6E4
	ldr r4, =gUnknown_02020630
	ldr r2, [r5]
	adds r2, 0x8E
	ldrb r1, [r2]
	lsls r0, r1, 4
	adds r0, r1
	lsls r0, 2
	adds r1, r4, 0
	adds r1, 0x10
	adds r0, r1
	ldr r1, =gUnknown_08338ECC
	str r1, [r0]
	ldrb r1, [r2]
	lsls r0, r1, 4
	adds r0, r1
	lsls r0, 2
	adds r0, r4
	ldrb r1, [r0, 0x1]
	movs r2, 0x3
	orrs r1, r2
	strb r1, [r0, 0x1]
	ldr r0, [r5]
	adds r0, 0x8E
	ldrb r1, [r0]
	lsls r0, r1, 4
	adds r0, r1
	lsls r0, 2
	adds r0, r4
	movs r1, 0
	movs r2, 0x3
	movs r3, 0x3
	bl CalcVecFromObjectCenterToObjectUpperLeft
	ldr r0, [r5]
	adds r0, 0x8E
	ldrb r1, [r0]
	lsls r0, r1, 4
	adds r0, r1
	lsls r0, 2
	adds r0, r4
	movs r1, 0
	bl StartObjectRotScalAnim
	b _0807C6FA
	.pool
_0807C6E4:
	ldr r0, [r5]
	adds r0, 0x8E
	ldrb r1, [r0]
	lsls r0, r1, 4
	adds r0, r1
	lsls r0, 2
	ldr r1, =gUnknown_02020630
	adds r0, r1
	movs r1, 0
	bl StartObjectRotScalAnim
_0807C6FA:
	ldr r5, =gUnknown_020322A0
	ldr r0, [r5]
	adds r0, 0x8F
	ldrb r1, [r0]
	lsls r0, r1, 4
	adds r0, r1
	lsls r0, 2
	ldr r4, =gUnknown_02020630
	adds r0, r4
	movs r1, 0
	bl StartObjectRotScalAnim
	ldr r2, [r5]
	adds r3, r2, 0
	adds r3, 0x8E
	ldrb r1, [r3]
	lsls r0, r1, 4
	adds r0, r1
	lsls r0, 2
	adds r0, r4
	movs r1, 0x3C
	strh r1, [r0, 0x20]
	adds r2, 0x8F
	ldrb r1, [r2]
	lsls r0, r1, 4
	adds r0, r1
	lsls r0, 2
	adds r0, r4
	movs r1, 0xB4
	strh r1, [r0, 0x20]
	ldrb r1, [r3]
	lsls r0, r1, 4
	adds r0, r1
	lsls r0, 2
	adds r0, r4
	movs r1, 0xC0
	strh r1, [r0, 0x22]
	ldrb r1, [r2]
	lsls r0, r1, 4
	adds r0, r1
	lsls r0, 2
	adds r0, r4
	ldr r1, =0x0000ffe0
	strh r1, [r0, 0x22]
	ldrb r0, [r3]
	lsls r1, r0, 4
	adds r1, r0
	lsls r1, 2
	adds r1, r4
	adds r1, 0x3E
	ldrb r3, [r1]
	movs r2, 0x5
	negs r2, r2
	adds r0, r2, 0
	ands r0, r3
	strb r0, [r1]
	ldr r0, [r5]
	adds r0, 0x8F
	ldrb r1, [r0]
	lsls r0, r1, 4
	adds r0, r1
	lsls r0, 2
	adds r0, r4
	adds r0, 0x3E
	ldrb r1, [r0]
	ands r2, r1
	strb r2, [r0]
	ldr r1, [r5]
	bl _0807CF4C
	.pool
_0807C794:
	ldr r4, =gUnknown_02020630
	ldr r2, [r7]
	adds r3, r2, 0
	adds r3, 0x8E
	ldrb r1, [r3]
	lsls r0, r1, 4
	adds r0, r1
	lsls r0, 2
	adds r0, r4
	ldrh r1, [r0, 0x26]
	subs r1, 0x3
	movs r5, 0
	strh r1, [r0, 0x26]
	adds r2, 0x8F
	ldrb r1, [r2]
	lsls r0, r1, 4
	adds r0, r1
	lsls r0, 2
	adds r0, r4
	ldrh r1, [r0, 0x26]
	adds r1, 0x3
	strh r1, [r0, 0x26]
	ldrb r1, [r3]
	lsls r0, r1, 4
	adds r0, r1
	lsls r0, 2
	adds r0, r4
	ldrh r0, [r0, 0x26]
	adds r0, 0xA3
	lsls r0, 16
	lsrs r0, 16
	cmp r0, 0x2
	bhi _0807C7DC
	movs r0, 0x2D
	bl audio_play
_0807C7DC:
	ldr r2, [r7]
	adds r3, r2, 0
	adds r3, 0x8E
	ldrb r1, [r3]
	lsls r0, r1, 4
	adds r0, r1
	lsls r0, 2
	adds r0, r4
	movs r6, 0x26
	ldrsh r1, [r0, r6]
	movs r0, 0xDE
	negs r0, r0
	cmp r1, r0
	blt _0807C7FC
	bl _0807CFB4
_0807C7FC:
	adds r0, r2, 0
	adds r0, 0x90
	ldrb r1, [r0]
	lsls r0, r1, 4
	adds r0, r1
	lsls r0, 2
	adds r0, r4
	strh r5, [r0, 0x30]
	adds r0, r2, 0
	adds r0, 0x91
	ldrb r1, [r0]
	lsls r0, r1, 4
	adds r0, r1
	lsls r0, 2
	adds r0, r4
	strh r5, [r0, 0x30]
	adds r1, r2, 0
	adds r1, 0x94
	ldrh r0, [r1]
	adds r0, 0x1
	strh r0, [r1]
	ldrb r1, [r3]
	lsls r0, r1, 4
	adds r0, r1
	lsls r0, 2
	adds r0, r4
	adds r0, 0x3E
	ldrb r1, [r0]
	movs r2, 0x4
	orrs r1, r2
	strb r1, [r0]
	ldr r0, [r7]
	adds r0, 0x8F
	ldrb r1, [r0]
	lsls r0, r1, 4
	adds r0, r1
	lsls r0, 2
	adds r0, r4
	adds r0, 0x3E
	ldrb r1, [r0]
	orrs r1, r2
	strb r1, [r0]
	ldr r2, =0x0000ffff
	movs r0, 0x1
	movs r1, 0
	bl BlendPalettes
	b _0807CFB4
	.pool
_0807C864:
	ldr r4, =gUnknown_02020630
	ldr r2, [r7]
	adds r3, r2, 0
	adds r3, 0x90
	ldrb r1, [r3]
	lsls r0, r1, 4
	adds r0, r1
	lsls r0, 2
	adds r0, r4
	ldrh r1, [r0, 0x26]
	subs r1, 0x3
	strh r1, [r0, 0x26]
	adds r2, 0x91
	ldrb r1, [r2]
	lsls r0, r1, 4
	adds r0, r1
	lsls r0, 2
	adds r0, r4
	ldrh r1, [r0, 0x26]
	adds r1, 0x3
	strh r1, [r0, 0x26]
	ldrb r1, [r3]
	lsls r0, r1, 4
	adds r0, r1
	lsls r0, 2
	adds r0, r4
	movs r2, 0x26
	ldrsh r1, [r0, r2]
	movs r0, 0xDE
	negs r0, r0
	cmp r1, r0
	ble _0807C8A6
	b _0807CFB4
_0807C8A6:
	movs r1, 0x1
	negs r1, r1
	movs r0, 0
	str r0, [sp]
	adds r0, r1, 0
	movs r2, 0
	movs r3, 0x10
	bl BeginNormalPaletteFade
	ldr r1, [r7]
	adds r2, r1, 0
	adds r2, 0x94
	ldrh r0, [r2]
	adds r0, 0x1
	strh r0, [r2]
	adds r1, 0x90
	ldrb r1, [r1]
	lsls r0, r1, 4
	adds r0, r1
	lsls r0, 2
	adds r0, r4
	bl RemoveObjectAndFreeTiles
	ldr r0, [r7]
	adds r0, 0x91
	ldrb r1, [r0]
	lsls r0, r1, 4
	adds r0, r1
	lsls r0, 2
	adds r0, r4
	bl RemoveObjectAndFreeTiles
	b _0807CFB4
	.pool
_0807C8EC:
	ldr r0, =gPaletteFade
	ldrb r1, [r0, 0x7]
	movs r0, 0x80
	ands r0, r1
	cmp r0, 0
	beq _0807C8FA
	b _0807CFB4
_0807C8FA:
	ldr r1, [r7]
	adds r1, 0x94
	ldrh r0, [r1]
	adds r0, 0x1
	strh r0, [r1]
	movs r0, 0x1
	bl sub_807B62C
	ldr r0, [r7]
	adds r0, 0xE0
	movs r1, 0xA6
	strh r1, [r0]
	ldr r0, =gUnknown_08338D88
	movs r4, 0x14
	negs r4, r4
	movs r1, 0x80
	adds r2, r4, 0
	movs r3, 0x3
	bl AddObjectToFront
	ldr r1, [r7]
	adds r1, 0x90
	strb r0, [r1]
	ldr r0, =gUnknown_08338DC8
	movs r1, 0x80
	adds r2, r4, 0
	movs r3, 0
	bl AddObjectToFront
	ldr r1, [r7]
	adds r1, 0x91
	strb r0, [r1]
	ldr r0, [r7]
	adds r0, 0x91
	ldrb r1, [r0]
	lsls r0, r1, 4
	adds r0, r1
	lsls r0, 2
	ldr r1, =gUnknown_02020630
	adds r0, r1
	movs r1, 0x1
	bl StartObjectImageAnim
	b _0807CFB4
	.pool
_0807C964:
	movs r1, 0x1
	negs r1, r1
	movs r0, 0
	str r0, [sp]
	adds r0, r1, 0
	movs r2, 0x10
	movs r3, 0
	b _0807CF44
_0807C974:
	movs r1, 0x92
	lsls r1, 5
	movs r0, 0
	bl SetGpuReg
	ldr r0, =gPaletteFade
	ldrb r1, [r0, 0x7]
	movs r0, 0x80
	ands r0, r1
	cmp r0, 0
	beq _0807C98C
	b _0807CFB4
_0807C98C:
	b _0807CF48
	.pool
_0807C994:
	ldr r2, =gUnknown_02020630
	ldr r4, [r7]
	adds r3, r4, 0
	adds r3, 0x90
	ldrb r1, [r3]
	lsls r0, r1, 4
	adds r0, r1
	lsls r0, 2
	adds r0, r2
	ldrh r1, [r0, 0x26]
	adds r1, 0x3
	strh r1, [r0, 0x26]
	adds r0, r4, 0
	adds r0, 0x91
	ldrb r1, [r0]
	lsls r0, r1, 4
	adds r0, r1
	lsls r0, 2
	adds r0, r2
	ldrh r1, [r0, 0x26]
	adds r1, 0x3
	strh r1, [r0, 0x26]
	ldrb r1, [r3]
	lsls r0, r1, 4
	adds r0, r1
	lsls r0, 2
	adds r0, r2
	movs r3, 0x26
	ldrsh r1, [r0, r3]
	movs r6, 0x22
	ldrsh r0, [r0, r6]
	adds r1, r0
	cmp r1, 0x40
	beq _0807C9DA
	b _0807CFB4
_0807C9DA:
	adds r1, r4, 0
	b _0807CF4C
	.pool
_0807C9E4:
	ldr r1, [r7]
	adds r5, r1, 0
	adds r5, 0xE0
	ldrh r0, [r5]
	adds r0, 0x2
	strh r0, [r5]
	lsls r0, 16
	asrs r0, 16
	movs r6, 0x9E
	lsls r6, 1
	cmp r0, r6
	bgt _0807C9FE
	b _0807CFB4
_0807C9FE:
	strh r6, [r5]
	b _0807CF4C
_0807CA02:
	ldr r0, [r7]
	adds r0, 0x90
	ldrb r1, [r0]
	lsls r0, r1, 4
	adds r0, r1
	lsls r0, 2
	ldr r4, =gUnknown_02020630
	adds r0, r4
	bl RemoveObjectAndFreeTiles
	ldr r0, [r7]
	adds r0, 0x91
	ldrb r1, [r0]
	lsls r0, r1, 4
	adds r0, r1
	lsls r0, 2
	adds r0, r4
	bl RemoveObjectAndFreeTiles
	ldr r3, [r7]
	adds r2, r3, 0
	adds r2, 0x94
	ldrh r0, [r2]
	adds r0, 0x1
	movs r1, 0
	strh r0, [r2]
	str r1, [r3, 0x64]
	b _0807CFB4
	.pool
_0807CA40:
	ldr r1, [r7]
	ldr r0, [r1, 0x64]
	adds r0, 0x1
	str r0, [r1, 0x64]
	cmp r0, 0xA
	beq _0807CA4E
	b _0807CFB4
_0807CA4E:
	b _0807CF4C
_0807CA50:
	ldr r1, [r7]
	adds r2, r1, 0
	adds r2, 0xE0
	ldrh r0, [r2]
	adds r0, 0x1
	strh r0, [r2]
	lsls r0, 16
	asrs r0, 16
	movs r3, 0xAE
	lsls r3, 1
	cmp r0, r3
	ble _0807CA72
	strh r3, [r2]
	adds r1, 0x94
	ldrh r0, [r1]
	adds r0, 0x1
	strh r0, [r1]
_0807CA72:
	ldr r2, [r7]
	adds r0, r2, 0
	adds r0, 0xE0
	movs r3, 0
	ldrsh r1, [r0, r3]
	movs r0, 0xA4
	lsls r0, 1
	cmp r1, r0
	beq _0807CA86
	b _0807CFB4
_0807CA86:
	adds r0, r2, 0
	adds r0, 0xFA
	ldrb r0, [r0]
	cmp r0, 0
	bne _0807CA92
	b _0807CFB4
_0807CA92:
	ldr r0, =gUnknown_08338DFC
	movs r1, 0x80
	movs r2, 0x41
	movs r3, 0
	bl AddObjectToFront
	ldr r1, [r7]
	adds r1, 0x92
	strb r0, [r1]
	ldr r2, =gUnknown_02020630
	ldr r0, [r7]
	adds r0, 0x92
	ldrb r1, [r0]
	lsls r0, r1, 4
	adds r0, r1
	lsls r0, 2
	adds r2, 0x1C
	adds r0, r2
	ldr r1, =sub_807AAE0
	str r1, [r0]
	b _0807CFB4
	.pool
_0807CAC8:
	ldr r0, =gUnknown_08338E74
	movs r1, 0x78
	movs r2, 0x50
	movs r3, 0
	bl AddObjectToFront
	ldr r2, =gUnknown_020322A0
	ldr r1, [r2]
	adds r1, 0x91
	strb r0, [r1]
	ldr r0, [r2]
	adds r0, 0x94
	movs r1, 0x32
	strh r1, [r0]
	b _0807CFB4
	.pool
_0807CAF0:
	ldr r2, =gUnknown_02020630
	ldr r0, [r7]
	adds r0, 0x91
	ldrb r1, [r0]
	lsls r0, r1, 4
	adds r0, r1
	lsls r0, 2
	adds r1, r0, r2
	adds r0, r1, 0
	adds r0, 0x3F
	ldrb r0, [r0]
	lsls r0, 27
	cmp r0, 0
	blt _0807CB0E
	b _0807CFB4
_0807CB0E:
	adds r0, r1, 0
	bl RemoveObjectAndFreeTiles
	movs r0, 0x6
	bl sub_807B62C
	ldr r1, [r7]
	adds r1, 0x94
	ldrh r0, [r1]
	adds r0, 0x1
	strh r0, [r1]
	movs r0, 0x9F
	bl audio_play
	b _0807CFB4
	.pool
_0807CB30:
	ldr r1, [r7]
	adds r2, r1, 0
	adds r2, 0xEA
	ldrh r3, [r2]
	ldr r0, =0x000003ff
	cmp r3, r0
	bhi _0807CB4C
	adds r0, r3, 0
	adds r0, 0x34
	strh r0, [r2]
	b _0807CB5A
	.pool
_0807CB4C:
	movs r0, 0x80
	lsls r0, 3
	strh r0, [r2]
	adds r1, 0x94
	ldrh r0, [r1]
	adds r0, 0x1
	strh r0, [r1]
_0807CB5A:
	ldr r4, [r7]
_0807CB5C:
	adds r0, r4, 0
	adds r0, 0xEA
	ldrh r1, [r0]
	movs r0, 0x80
	lsls r0, 8
	bl __divsi3
	adds r4, 0xE8
	strh r0, [r4]
	b _0807CFB4
_0807CB70:
	movs r0, 0x1
	negs r0, r0
	movs r1, 0
	str r1, [sp]
	movs r2, 0
	movs r3, 0x10
	bl BeginNormalPaletteFade
	ldr r0, =gUnknown_020322A0
	ldr r0, [r0]
	adds r0, 0x94
	movs r1, 0x3C
	strh r1, [r0]
	b _0807CFB4
	.pool
_0807CB90:
	ldr r4, =gPaletteFade
	ldrb r1, [r4, 0x7]
	movs r0, 0x80
	ands r0, r1
	cmp r0, 0
	beq _0807CB9E
	b _0807CFB4
_0807CB9E:
	movs r0, 0x5
	bl sub_807B62C
	movs r0, 0x7
	bl sub_807B62C
	ldrb r0, [r4, 0x8]
	movs r1, 0x80
	orrs r0, r1
	strb r0, [r4, 0x8]
	b _0807CF48
	.pool
_0807CBB8:
	ldr r2, =gPaletteFade
	ldrb r1, [r2, 0x8]
	movs r0, 0x7F
	ands r0, r1
	strb r0, [r2, 0x8]
	movs r0, 0x1
	negs r0, r0
	movs r1, 0
	str r1, [sp]
	movs r2, 0x10
	movs r3, 0
	b _0807CF44
	.pool
_0807CBD4:
	movs r1, 0xA2
	lsls r1, 5
	movs r0, 0
	bl SetGpuReg
	ldr r0, =gPaletteFade
	ldrb r1, [r0, 0x7]
	movs r0, 0x80
	ands r0, r1
	cmp r0, 0
	beq _0807CBEC
	b _0807CFB4
_0807CBEC:
	b _0807CF48
	.pool
_0807CBF4:
	ldr r0, =gUnknown_08338D28
	movs r2, 0x8
	negs r2, r2
	movs r1, 0x78
	movs r3, 0
	bl AddObjectToFront
	ldr r5, =gUnknown_020322A0
	ldr r1, [r5]
	adds r1, 0xD3
	movs r6, 0
	strb r0, [r1]
	ldr r4, =gUnknown_02020630
	ldr r2, [r5]
	adds r2, 0xD3
	ldrb r1, [r2]
	lsls r0, r1, 4
	adds r0, r1
	lsls r0, 2
	adds r0, r4
	movs r1, 0x4A
	strh r1, [r0, 0x34]
	ldrb r1, [r2]
	lsls r0, r1, 4
	adds r0, r1
	lsls r0, 2
	adds r1, r4, 0
	adds r1, 0x1C
	adds r0, r1
	ldr r1, =sub_807E6AC
	str r1, [r0]
	ldrb r1, [r2]
	lsls r0, r1, 4
	adds r0, r1
	lsls r0, 2
	adds r0, r4
	movs r1, 0x1
	bl StartObjectImageAnim
	ldr r0, [r5]
	adds r0, 0xD3
	ldrb r1, [r0]
	lsls r0, r1, 4
	adds r0, r1
	lsls r0, 2
	adds r0, r4
	movs r1, 0x2
	bl StartObjectRotScalAnim
	ldr r0, [r5]
	adds r0, 0xD3
	ldrb r1, [r0]
	lsls r0, r1, 4
	adds r0, r1
	lsls r0, 2
	adds r0, r4
	ldrb r1, [r0, 0x5]
	lsrs r1, 4
	adds r1, 0x10
	movs r0, 0x1
	lsls r0, r1
	ldr r2, =0x0000ffff
	movs r1, 0x10
	bl BlendPalettes
	ldr r2, [r5]
	adds r1, r2, 0
	adds r1, 0x94
	ldrh r0, [r1]
	adds r0, 0x1
	strh r0, [r1]
	str r6, [r2, 0x64]
	b _0807CFB4
	.pool
_0807CC9C:
	ldr r2, =gUnknown_02020630
	ldr r0, [r7]
	adds r0, 0xD3
	ldrb r1, [r0]
	lsls r0, r1, 4
	adds r0, r1
	lsls r0, 2
	adds r0, r2
	ldrb r1, [r0, 0x5]
	lsrs r1, 4
	adds r1, 0x10
	movs r0, 0x1
	lsls r0, r1
	ldr r1, =0x0000ffff
	str r1, [sp]
	movs r1, 0x1
	movs r2, 0x10
	movs r3, 0
	bl BeginNormalPaletteFade
	ldr r1, [r7]
	b _0807CF4C
	.pool
_0807CCD0:
	ldr r2, =gUnknown_02020630
	ldr r3, [r7]
	adds r0, r3, 0
	adds r0, 0xD3
	ldrb r1, [r0]
	lsls r0, r1, 4
	adds r0, r1
	lsls r0, 2
	adds r2, 0x1C
	adds r0, r2
	ldr r1, [r0]
	ldr r0, =DummyObjectCallback
	cmp r1, r0
	beq _0807CCEE
	b _0807CFB4
_0807CCEE:
	adds r0, r3, 0
	adds r0, 0xF2
	ldrh r2, [r0]
	lsls r0, r2, 3
	ldr r1, =gMonFrontPicTable
	adds r0, r1
	ldr r1, =gUnknown_020244D4
	ldr r1, [r1]
	ldr r1, [r1, 0x10]
	ldr r3, [r3, 0x6C]
	bl DecompressMonPic_DetectFrontOrBack_2
	ldr r1, [r7]
	b _0807CF4C
	.pool
_0807CD1C:
	ldr r4, =gUnknown_02020630
	ldr r2, [r7]
	adds r6, r2, 0
	adds r6, 0x8F
	ldrb r1, [r6]
	lsls r0, r1, 4
	adds r0, r1
	lsls r0, 2
	adds r0, r4
	movs r5, 0
	movs r1, 0x78
	strh r1, [r0, 0x20]
	ldrb r0, [r6]
	lsls r1, r0, 4
	adds r1, r0
	lsls r1, 2
	adds r1, r4
	ldr r3, =gUnknown_08300D38
	adds r2, 0xF2
	ldrh r0, [r2]
	lsls r0, 2
	adds r0, r3
	ldrb r0, [r0, 0x1]
	adds r0, 0x3C
	strh r0, [r1, 0x22]
	ldrb r1, [r6]
	lsls r0, r1, 4
	adds r0, r1
	lsls r0, 2
	adds r0, r4
	strh r5, [r0, 0x24]
	ldrb r1, [r6]
	lsls r0, r1, 4
	adds r0, r1
	lsls r0, 2
	adds r0, r4
	strh r5, [r0, 0x26]
	ldrb r1, [r6]
	lsls r0, r1, 4
	adds r0, r1
	lsls r0, 2
	adds r0, r4
	movs r1, 0
	bl StartObjectImageAnim
	ldr r3, [r7]
	adds r0, r3, 0
	adds r0, 0x8F
	ldrb r0, [r0]
	lsls r1, r0, 4
	adds r1, r0
	lsls r1, 2
	adds r1, r4
	ldrb r1, [r1, 0x5]
	lsrs r1, 4
	movs r2, 0x2
	str r2, [sp]
	movs r2, 0x1
	str r2, [sp, 0x4]
	movs r2, 0x14
	str r2, [sp, 0x8]
	ldr r2, =0x000fffff
	str r2, [sp, 0xC]
	adds r3, 0xF2
	ldrh r2, [r3]
	str r2, [sp, 0x10]
	movs r2, 0x78
	movs r3, 0x54
	bl sub_8076438
	ldr r0, [r7]
	adds r0, 0xD3
	ldrb r1, [r0]
	lsls r0, r1, 4
	adds r0, r1
	lsls r0, 2
	adds r0, r4
	bl obj_free_rotscale_entry
	ldr r0, [r7]
	adds r0, 0xD3
	ldrb r1, [r0]
	lsls r0, r1, 4
	adds r0, r1
	lsls r0, 2
	adds r0, r4
	bl RemoveObjectAndFreeTiles
	ldr r1, [r7]
	b _0807CF4C
	.pool
_0807CDDC:
	movs r1, 0xAA
	lsls r1, 5
	movs r0, 0
	bl SetGpuReg
	ldr r4, =gStringVar4
	ldr r1, =gUnknown_085EE966
	adds r0, r4, 0
	bl StringExpandPlaceholders
	movs r0, 0
	adds r1, r4, 0
	movs r2, 0
	bl sub_807F1A8
	ldr r0, =gUnknown_020322A0
	ldr r3, [r0]
	adds r1, r3, 0
	adds r1, 0x94
	movs r2, 0
	movs r0, 0xA7
_0807CE06:
	strh r0, [r1]
	str r2, [r3, 0x64]
	b _0807CFB4
	.pool
_0807CE18:
	ldr r3, [r7]
	ldr r0, [r3, 0x64]
	adds r0, 0x1
	str r0, [r3, 0x64]
	cmp r0, 0x3C
	bhi _0807CE26
	b _0807CFB4
_0807CE26:
	adds r0, r3, 0
	adds r0, 0x94
	movs r2, 0
	ldr r1, =0x0000010b
	strh r1, [r0]
	str r2, [r3, 0x64]
	b _0807CFB4
	.pool
_0807CE38:
	bl sub_80A3678
	lsls r0, 24
	cmp r0, 0
	bne _0807CE44
	b _0807CFB4
_0807CE44:
	ldr r0, =gUnknown_020322A0
	ldr r0, [r0]
	adds r0, 0x94
	movs r1, 0x44
	strh r1, [r0]
	b _0807CFB4
	.pool
_0807CE54:
	ldr r1, [r7]
	ldr r0, [r1, 0x64]
	adds r0, 0x1
	str r0, [r1, 0x64]
	cmp r0, 0xA
	bne _0807CE66
	ldr r0, =0x00000173
	bl fanfare_play
_0807CE66:
	ldr r1, [r7]
	ldr r0, [r1, 0x64]
	cmp r0, 0xFA
	beq _0807CE70
	b _0807CFB4
_0807CE70:
	adds r1, 0x94
	ldrh r0, [r1]
	adds r0, 0x1
	movs r5, 0
	strh r0, [r1]
	ldr r4, =gStringVar4
	ldr r1, =gUnknown_085EE977
	adds r0, r4, 0
	bl StringExpandPlaceholders
	movs r0, 0
	adds r1, r4, 0
	movs r2, 0
	bl sub_807F1A8
	ldr r0, [r7]
	str r5, [r0, 0x64]
	b _0807CFB4
	.pool
_0807CEA0:
	ldr r1, [r7]
	ldr r0, [r1, 0x64]
	adds r0, 0x1
	str r0, [r1, 0x64]
	cmp r0, 0x3C
	beq _0807CEAE
	b _0807CFB4
_0807CEAE:
	b _0807CF4C
_0807CEB0:
	bl sub_807F14C
	b _0807CF48
_0807CEB6:
	ldr r2, [r7]
	adds r0, r2, 0
	adds r0, 0xEE
	ldrb r0, [r0]
	cmp r0, 0
	beq _0807CEC6
	movs r0, 0x1
	b _0807CFB6
_0807CEC6:
	ldr r0, =gMain
	ldrh r1, [r0, 0x2E]
	movs r0, 0x1
	ands r0, r1
	cmp r0, 0
	beq _0807CFB4
	adds r1, r2, 0
	b _0807CF4C
	.pool
_0807CEDC:
	ldr r0, =gUnknown_020375E2
	ldrb r0, [r0]
	movs r1, 0
	bl sub_807B4D0
	ldr r1, =gUnknown_030061E8
	ldr r0, =sub_807B60C
	str r0, [r1]
	ldr r7, =gUnknown_02032298
	ldrb r0, [r7]
	movs r6, 0x64
	muls r0, r6
	ldr r5, =gPlayerParty
	adds r0, r5
	movs r1, 0x1
	movs r2, 0
	bl GetEvolutionTargetSpecies
	lsls r0, 16
	lsrs r4, r0, 16
	cmp r4, 0
	beq _0807CF48
	ldrb r3, [r7]
	adds r0, r3, 0
	muls r0, r6
	adds r0, r5
	ldr r1, =gUnknown_020322A0
	ldr r1, [r1]
	adds r1, 0x8F
	ldrb r2, [r1]
	adds r1, r4, 0
	bl sub_813E1D4
	b _0807CF48
	.pool
_0807CF38:
	movs r0, 0x1
	negs r0, r0
	movs r1, 0
	str r1, [sp]
	movs r2, 0
	movs r3, 0x10
_0807CF44:
	bl BeginNormalPaletteFade
_0807CF48:
	ldr r0, =gUnknown_020322A0
	ldr r1, [r0]
_0807CF4C:
	adds r1, 0x94
	ldrh r0, [r1]
	adds r0, 0x1
	strh r0, [r1]
	b _0807CFB4
	.pool
_0807CF5C:
	ldr r0, =gPaletteFade
	ldrb r1, [r0, 0x7]
	movs r0, 0x80
	ands r0, r1
	lsls r0, 24
	lsrs r4, r0, 24
	cmp r4, 0
	bne _0807CFB4
	ldr r0, [r7]
	adds r0, 0xF4
	ldrh r0, [r0]
	bl current_map_music_set
	ldr r0, [r7]
	cmp r0, 0
	beq _0807CFAA
	bl FreeAllWindowBuffers
	movs r0, 0x3
	bl GetBgTilemapBuffer
	bl Free
	movs r0, 0x1
	bl GetBgTilemapBuffer
	bl Free
	movs r0, 0
	bl GetBgTilemapBuffer
	bl Free
	bl sub_805F094
	ldr r0, [r7]
	bl Free
	str r4, [r7]
_0807CFAA:
	ldr r0, =c2_exit_to_overworld_2_switch
	bl SetMainCallback2
	bl sub_807E784
_0807CFB4:
	movs r0, 0
_0807CFB6:
	add sp, 0x14
	pop {r4-r7}
	pop {r1}
	bx r1
	.pool
	thumb_func_end sub_807BBEC

	thumb_func_start sub_807CFC8
sub_807CFC8: @ 807CFC8
	push {r4-r7,lr}
	sub sp, 0x14
	ldr r0, =gUnknown_020322A0
	ldr r1, [r0]
	adds r1, 0x94
	ldrh r5, [r1]
	ldr r1, =0x0000010b
	adds r7, r0, 0
	cmp r5, r1
	bls _0807CFE0
	bl _0807E400
_0807CFE0:
	lsls r0, r5, 2
	ldr r1, =_0807CFF8
	adds r0, r1
	ldr r0, [r0]
	mov pc, r0
	.pool
	.align 2, 0
_0807CFF8:
	.4byte _0807D428
	.4byte _0807D4A0
	.4byte _0807E400
	.4byte _0807E400
	.4byte _0807E400
	.4byte _0807E400
	.4byte _0807E400
	.4byte _0807E400
	.4byte _0807E400
	.4byte _0807E400
	.4byte _0807D4FC
	.4byte _0807D544
	.4byte _0807D5B8
	.4byte _0807E400
	.4byte _0807D624
	.4byte _0807E400
	.4byte _0807E400
	.4byte _0807E400
	.4byte _0807E400
	.4byte _0807E400
	.4byte _0807D648
	.4byte _0807D678
	.4byte _0807D68A
	.4byte _0807D6AC
	.4byte _0807E400
	.4byte _0807E400
	.4byte _0807D7A4
	.4byte _0807D7C4
	.4byte _0807D830
	.4byte _0807D8B4
	.4byte _0807D8D8
	.4byte _0807D924
	.4byte _0807D970
	.4byte _0807D9CC
	.4byte _0807DA38
	.4byte _0807DA4C
	.4byte _0807DA60
	.4byte _0807DA74
	.4byte _0807DB9C
	.4byte _0807DC6C
	.4byte _0807DCF4
	.4byte _0807DD94
	.4byte _0807DDA4
	.4byte _0807DDC4
	.4byte _0807E400
	.4byte _0807E400
	.4byte _0807DEE8
	.4byte _0807DEF8
	.4byte _0807DF16
	.4byte _0807E400
	.4byte _0807DF3C
	.4byte _0807DF7C
	.4byte _0807DFBC
	.4byte _0807E400
	.4byte _0807E400
	.4byte _0807E400
	.4byte _0807E400
	.4byte _0807E400
	.4byte _0807E400
	.4byte _0807E400
	.4byte _0807DFDC
	.4byte _0807E004
	.4byte _0807E020
	.4byte _0807E040
	.4byte _0807E0E8
	.4byte _0807E11C
	.4byte _0807E168
	.4byte _0807E228
	.4byte _0807E2A0
	.4byte _0807E2EC
	.4byte _0807E2FC
	.4byte _0807E302
	.4byte _0807E328
	.4byte _0807E384
	.4byte _0807E3A8
	.4byte _0807E400
	.4byte _0807E400
	.4byte _0807E400
	.4byte _0807E400
	.4byte _0807E400
	.4byte _0807E400
	.4byte _0807E400
	.4byte _0807E400
	.4byte _0807E400
	.4byte _0807E400
	.4byte _0807E400
	.4byte _0807E400
	.4byte _0807E400
	.4byte _0807E400
	.4byte _0807E400
	.4byte _0807E400
	.4byte _0807E400
	.4byte _0807E400
	.4byte _0807E400
	.4byte _0807E400
	.4byte _0807E400
	.4byte _0807E400
	.4byte _0807E400
	.4byte _0807E400
	.4byte _0807E400
	.4byte _0807E400
	.4byte _0807E400
	.4byte _0807E400
	.4byte _0807E400
	.4byte _0807E400
	.4byte _0807E400
	.4byte _0807E400
	.4byte _0807E400
	.4byte _0807E400
	.4byte _0807E400
	.4byte _0807E400
	.4byte _0807E400
	.4byte _0807E400
	.4byte _0807E400
	.4byte _0807E400
	.4byte _0807E400
	.4byte _0807E400
	.4byte _0807E400
	.4byte _0807E400
	.4byte _0807E400
	.4byte _0807E400
	.4byte _0807E400
	.4byte _0807E400
	.4byte _0807E400
	.4byte _0807D6F4
	.4byte _0807D728
	.4byte _0807D77C
	.4byte _0807E400
	.4byte _0807E400
	.4byte _0807E400
	.4byte _0807E400
	.4byte _0807E400
	.4byte _0807E400
	.4byte _0807E400
	.4byte _0807E400
	.4byte _0807E400
	.4byte _0807E400
	.4byte _0807E400
	.4byte _0807E400
	.4byte _0807E400
	.4byte _0807E400
	.4byte _0807E400
	.4byte _0807E400
	.4byte _0807E400
	.4byte _0807DE1C
	.4byte _0807DE84
	.4byte _0807DEC0
	.4byte _0807E400
	.4byte _0807E400
	.4byte _0807E400
	.4byte _0807E400
	.4byte _0807E400
	.4byte _0807E400
	.4byte _0807E400
	.4byte _0807E400
	.4byte _0807E400
	.4byte _0807E400
	.4byte _0807E400
	.4byte _0807E400
	.4byte _0807E400
	.4byte _0807E400
	.4byte _0807E400
	.4byte _0807E400
	.4byte _0807E400
	.4byte _0807E400
	.4byte _0807E400
	.4byte _0807E400
	.4byte _0807E264
	.4byte _0807E400
	.4byte _0807E400
	.4byte _0807E400
	.4byte _0807E400
	.4byte _0807E400
	.4byte _0807E400
	.4byte _0807E400
	.4byte _0807E400
	.4byte _0807E400
	.4byte _0807E400
	.4byte _0807E400
	.4byte _0807E400
	.4byte _0807E400
	.4byte _0807E400
	.4byte _0807E400
	.4byte _0807E400
	.4byte _0807E400
	.4byte _0807E400
	.4byte _0807E400
	.4byte _0807E400
	.4byte _0807E400
	.4byte _0807E400
	.4byte _0807E400
	.4byte _0807E400
	.4byte _0807E400
	.4byte _0807E400
	.4byte _0807E400
	.4byte _0807E400
	.4byte _0807E400
	.4byte _0807E400
	.4byte _0807E400
	.4byte _0807E400
	.4byte _0807D85C
	.4byte _0807E400
	.4byte _0807E400
	.4byte _0807E400
	.4byte _0807E400
	.4byte _0807E400
	.4byte _0807E400
	.4byte _0807E400
	.4byte _0807E400
	.4byte _0807E400
	.4byte _0807E400
	.4byte _0807E400
	.4byte _0807E400
	.4byte _0807E400
	.4byte _0807E400
	.4byte _0807E400
	.4byte _0807E400
	.4byte _0807E400
	.4byte _0807E400
	.4byte _0807E400
	.4byte _0807E400
	.4byte _0807E400
	.4byte _0807E400
	.4byte _0807E400
	.4byte _0807E400
	.4byte _0807E400
	.4byte _0807E400
	.4byte _0807E400
	.4byte _0807E400
	.4byte _0807E400
	.4byte _0807E400
	.4byte _0807E400
	.4byte _0807E400
	.4byte _0807E400
	.4byte _0807E400
	.4byte _0807E400
	.4byte _0807E400
	.4byte _0807E400
	.4byte _0807E400
	.4byte _0807E400
	.4byte _0807E400
	.4byte _0807E400
	.4byte _0807E400
	.4byte _0807E400
	.4byte _0807E400
	.4byte _0807E400
	.4byte _0807E400
	.4byte _0807E400
	.4byte _0807E400
	.4byte _0807E400
	.4byte _0807E400
	.4byte _0807E400
	.4byte _0807E400
	.4byte _0807E400
	.4byte _0807E400
	.4byte _0807E400
	.4byte _0807E400
	.4byte _0807E400
	.4byte _0807E400
	.4byte _0807E400
	.4byte _0807E400
	.4byte _0807E400
	.4byte _0807E400
	.4byte _0807E400
	.4byte _0807E400
	.4byte _0807E400
	.4byte _0807E400
	.4byte _0807E284
_0807D428:
	ldr r3, =gUnknown_02020630
	ldr r0, [r7]
	adds r0, 0x8E
	ldrb r1, [r0]
	lsls r0, r1, 4
	adds r0, r1
	lsls r0, 2
	adds r0, r3
	adds r0, 0x3E
	ldrb r2, [r0]
	movs r1, 0x5
	negs r1, r1
	ands r1, r2
	strb r1, [r0]
	ldr r4, [r7]
	adds r2, r4, 0
	adds r2, 0x8E
	ldrb r1, [r2]
	lsls r0, r1, 4
	adds r0, r1
	lsls r0, 2
	adds r0, r3
	ldr r1, =0x0000ff4c
	strh r1, [r0, 0x24]
	ldrb r0, [r2]
	lsls r1, r0, 4
	adds r1, r0
	lsls r1, 2
	adds r1, r3
	ldr r2, =gUnknown_08300D38
	adds r0, r4, 0
	adds r0, 0xF0
	ldrh r0, [r0]
	lsls r0, 2
	adds r0, r2
	ldrb r0, [r0, 0x1]
	strh r0, [r1, 0x26]
	adds r1, r4, 0
	adds r1, 0x94
	ldrh r0, [r1]
	adds r0, 0x1
	strh r0, [r1]
	bl current_map_music_get
	ldr r1, [r7]
	adds r1, 0xF4
	strh r0, [r1]
	ldr r0, =0x00000179
	bl current_map_music_set
	bl _0807E400
	.pool
_0807D4A0:
	ldr r5, [r7]
	adds r6, r5, 0
	adds r6, 0xE6
	movs r1, 0
	ldrsh r0, [r6, r1]
	cmp r0, 0
	ble _0807D4D4
	ldr r2, =gUnknown_02020630
	adds r0, r5, 0
	adds r0, 0x8E
	ldrb r1, [r0]
	lsls r0, r1, 4
	adds r0, r1
	lsls r0, 2
	adds r0, r2
	ldrh r1, [r0, 0x24]
	adds r1, 0x3
	strh r1, [r0, 0x24]
	ldrh r0, [r6]
	subs r0, 0x3
	strh r0, [r6]
	bl _0807E400
	.pool
_0807D4D4:
	ldr r2, =gUnknown_02020630
	adds r0, r5, 0
	adds r0, 0x8E
	ldrb r1, [r0]
	lsls r0, r1, 4
	adds r0, r1
	lsls r0, 2
	adds r0, r2
	movs r1, 0
	strh r1, [r0, 0x24]
	strh r1, [r6]
	adds r1, r5, 0
	adds r1, 0x94
	movs r0, 0xA
	strh r0, [r1]
	bl _0807E400
	.pool
_0807D4FC:
	ldr r4, =gStringVar4
	ldr r1, =gUnknown_085EE942
	adds r0, r4, 0
	bl StringExpandPlaceholders
	movs r0, 0
	adds r1, r4, 0
	movs r2, 0
	bl sub_807F1A8
	ldr r4, =gUnknown_020322A0
	ldr r0, [r4]
	adds r2, r0, 0
	adds r2, 0xF0
	ldrh r1, [r2]
	movs r0, 0xCE
	lsls r0, 1
	cmp r1, r0
	beq _0807D52A
	adds r0, r1, 0
	movs r1, 0
	bl cry_related
_0807D52A:
	ldr r3, [r4]
	adds r1, r3, 0
	adds r1, 0x94
	movs r2, 0
	movs r0, 0xB
	bl _0807E252
	.pool
_0807D544:
	ldr r1, [r7]
	ldr r0, [r1, 0x64]
	adds r0, 0x1
	str r0, [r1, 0x64]
	cmp r0, 0x50
	beq _0807D554
	bl _0807E400
_0807D554:
	adds r0, r1, 0
	adds r0, 0x8E
	ldrb r0, [r0]
	ldr r2, =gUnknown_02020630
	lsls r1, r0, 4
	adds r1, r0
	lsls r1, 2
	adds r1, r2
	ldrb r1, [r1, 0x5]
	lsrs r1, 4
	movs r2, 0x2
	str r2, [sp]
	movs r2, 0x1
	str r2, [sp, 0x4]
	movs r2, 0x14
	str r2, [sp, 0x8]
	ldr r2, =0x000fffff
	str r2, [sp, 0xC]
	movs r2, 0x78
	movs r3, 0x20
	bl sub_807671C
	ldr r1, [r7]
	adds r1, 0xD2
	strb r0, [r1]
	ldr r1, [r7]
	adds r1, 0x94
	ldrh r0, [r1]
	adds r0, 0x1
	strh r0, [r1]
	ldr r4, =gStringVar4
	ldr r1, =gUnknown_085EE959
	adds r0, r4, 0
	bl StringExpandPlaceholders
	movs r0, 0
	adds r1, r4, 0
	movs r2, 0
	bl sub_807F1A8
	bl _0807E400
	.pool
_0807D5B8:
	ldr r5, =gUnknown_02020630
	ldr r0, [r7]
	adds r0, 0xD2
	ldrb r1, [r0]
	lsls r0, r1, 4
	adds r0, r1
	lsls r0, 2
	adds r4, r5, 0
	adds r4, 0x1C
	adds r0, r4
	ldr r1, [r0]
	ldr r0, =DummyObjectCallback
	cmp r1, r0
	beq _0807D5D8
	bl _0807E400
_0807D5D8:
	ldr r0, =gUnknown_08338D28
	movs r1, 0x78
	movs r2, 0x20
	movs r3, 0
	bl AddObjectToFront
	ldr r1, [r7]
	adds r1, 0xD3
	strb r0, [r1]
	ldr r2, [r7]
	adds r0, r2, 0
	adds r0, 0xD3
	ldrb r1, [r0]
	lsls r0, r1, 4
	adds r0, r1
	lsls r0, 2
	adds r0, r4
	ldr r1, =sub_807E5D8
	str r1, [r0]
	adds r2, 0xD2
	ldrb r1, [r2]
	lsls r0, r1, 4
	adds r0, r1
	lsls r0, 2
	adds r0, r5
	bl RemoveObjectAndFreeTiles
	ldr r1, [r7]
	bl _0807E398
	.pool
_0807D624:
	movs r0, 0x1
	negs r0, r0
	movs r1, 0
	str r1, [sp]
	movs r2, 0
	movs r3, 0x10
	bl BeginNormalPaletteFade
	ldr r0, =gUnknown_020322A0
	ldr r0, [r0]
	adds r0, 0x94
	movs r1, 0x14
	strh r1, [r0]
	bl _0807E400
	.pool
_0807D648:
	ldr r0, =gPaletteFade
	ldrb r1, [r0, 0x7]
	movs r0, 0x80
	ands r0, r1
	cmp r0, 0
	beq _0807D658
	bl _0807E400
_0807D658:
	movs r0, 0x4
	bl sub_807B62C
	movs r0, 0
	movs r1, 0xFF
	bl FillWindowPixelBuffer
	movs r0, 0
	movs r1, 0x3
	bl CopyWindowToVram
	bl _0807E394
	.pool
_0807D678:
	movs r1, 0x1
	negs r1, r1
	movs r0, 0
	str r0, [sp]
	adds r0, r1, 0
	movs r2, 0x10
	movs r3, 0
	bl _0807E390
_0807D68A:
	ldr r0, =gPaletteFade
	ldrb r1, [r0, 0x7]
	movs r0, 0x80
	ands r0, r1
	cmp r0, 0
	beq _0807D69A
	bl _0807E400
_0807D69A:
	ldr r0, [r7]
	adds r0, 0x94
	movs r1, 0x17
	strh r1, [r0]
	bl _0807E400
	.pool
_0807D6AC:
	ldr r4, =gUnknown_020322A0
	ldr r0, [r4]
	adds r2, r0, 0
	adds r2, 0xEA
	ldrh r1, [r2]
	movs r0, 0x80
	lsls r0, 1
	cmp r1, r0
	bls _0807D6CC
	adds r0, r1, 0
	subs r0, 0x34
	strh r0, [r2]
	b _0807D6E6
	.pool
_0807D6CC:
	movs r0, 0x1
	bl sub_807B62C
	ldr r3, [r4]
	adds r1, r3, 0
	adds r1, 0xEA
	movs r2, 0
	movs r0, 0x80
	strh r0, [r1]
	subs r1, 0x56
	movs r0, 0x7C
	strh r0, [r1]
	str r2, [r3, 0x64]
_0807D6E6:
	ldr r0, =gUnknown_020322A0
	ldr r4, [r0]
	bl _0807DFA8
	.pool
_0807D6F4:
	ldr r1, [r7]
	ldr r0, [r1, 0x64]
	adds r0, 0x1
	str r0, [r1, 0x64]
	cmp r0, 0x14
	bhi _0807D704
	bl _0807E400
_0807D704:
	movs r0, 0x3
	bl sub_807B62C
	ldr r0, =gUnknown_08338E8C
	movs r1, 0x78
	movs r2, 0x50
	movs r3, 0
	bl AddObjectToFront
	ldr r1, [r7]
	adds r1, 0x91
	strb r0, [r1]
	ldr r1, [r7]
	bl _0807E398
	.pool
_0807D728:
	ldr r2, =gUnknown_02020630
	ldr r0, [r7]
	adds r0, 0x91
	ldrb r1, [r0]
	lsls r0, r1, 4
	adds r0, r1
	lsls r0, 2
	adds r1, r0, r2
	adds r0, r1, 0
	adds r0, 0x3F
	ldrb r0, [r0]
	lsls r0, 27
	cmp r0, 0
	blt _0807D748
	bl _0807E400
_0807D748:
	adds r0, r1, 0
	bl RemoveObjectAndFreeTiles
	ldr r1, =0x00000452
	movs r0, 0x50
	bl SetGpuReg
	movs r1, 0x82
	lsls r1, 3
	movs r0, 0x52
	bl SetGpuReg
	ldr r0, =c3_08054588
	movs r1, 0x5
	bl CreateTask
	ldr r1, [r7]
	bl _0807E398
	.pool
_0807D77C:
	ldr r0, =c3_08054588
	bl FuncIsActiveTask
	lsls r0, 24
	cmp r0, 0
	beq _0807D78C
	bl _0807E400
_0807D78C:
	ldr r0, =gUnknown_020322A0
	ldr r0, [r0]
	adds r0, 0x94
	movs r1, 0x1A
	strh r1, [r0]
	bl _0807E400
	.pool
_0807D7A4:
	ldr r2, [r7]
	adds r0, r2, 0
	adds r0, 0xE0
	ldrh r1, [r0]
	subs r1, 0x1
	strh r1, [r0]
	lsls r1, 16
	movs r0, 0x9E
	lsls r0, 17
	cmp r1, r0
	beq _0807D7BE
	bl _0807E400
_0807D7BE:
	adds r1, r2, 0
	bl _0807E398
_0807D7C4:
	ldr r0, =gUnknown_08338D88
	movs r1, 0x78
	movs r2, 0x50
	movs r3, 0x3
	bl AddObjectToFront
	ldr r4, =gUnknown_020322A0
	ldr r1, [r4]
	adds r1, 0x90
	strb r0, [r1]
	ldr r5, =gUnknown_02020630
	ldr r0, [r4]
	adds r0, 0x90
	ldrb r1, [r0]
	lsls r0, r1, 4
	adds r0, r1
	lsls r0, 2
	adds r1, r5, 0
	adds r1, 0x1C
	adds r0, r1
	ldr r1, =sub_807AA4C
	str r1, [r0]
	ldr r0, =gUnknown_08338DC8
	movs r1, 0x78
	movs r2, 0x50
	movs r3, 0
	bl AddObjectToFront
	ldr r1, [r4]
	adds r1, 0x91
	strb r0, [r1]
	ldr r0, [r4]
	adds r0, 0x91
	ldrb r1, [r0]
	lsls r0, r1, 4
	adds r0, r1
	lsls r0, 2
	adds r0, r5
	movs r1, 0x1
	bl StartObjectImageAnim
	ldr r1, [r4]
	bl _0807E398
	.pool
_0807D830:
	ldr r2, [r7]
	adds r1, r2, 0
	adds r1, 0xE0
	ldrh r0, [r1]
	subs r0, 0x3
	strh r0, [r1]
	lsls r0, 16
	asrs r0, 16
	cmp r0, 0xA6
	bne _0807D84A
	subs r1, 0x4C
	movs r0, 0xC8
	strh r0, [r1]
_0807D84A:
	ldr r1, =0x00001241
	movs r0, 0
	bl SetGpuReg
	bl _0807E400
	.pool
_0807D85C:
	ldr r2, =gUnknown_02020630
	ldr r4, [r7]
	adds r3, r4, 0
	adds r3, 0x90
	ldrb r1, [r3]
	lsls r0, r1, 4
	adds r0, r1
	lsls r0, 2
	adds r0, r2
	ldrh r1, [r0, 0x22]
	subs r1, 0x2
	strh r1, [r0, 0x22]
	adds r0, r4, 0
	adds r0, 0x91
	ldrb r1, [r0]
	lsls r0, r1, 4
	adds r0, r1
	lsls r0, 2
	adds r0, r2
	ldrh r1, [r0, 0x22]
	subs r1, 0x2
	strh r1, [r0, 0x22]
	ldrb r1, [r3]
	lsls r0, r1, 4
	adds r0, r1
	lsls r0, 2
	adds r0, r2
	movs r2, 0x22
	ldrsh r1, [r0, r2]
	movs r0, 0x8
	negs r0, r0
	cmp r1, r0
	blt _0807D8A2
	bl _0807E400
_0807D8A2:
	adds r1, r4, 0
	adds r1, 0x94
	movs r0, 0x1D
	strh r0, [r1]
	bl _0807E400
	.pool
_0807D8B4:
	movs r1, 0x1
	negs r1, r1
	movs r0, 0
	str r0, [sp]
	adds r0, r1, 0
	movs r2, 0
	movs r3, 0x10
	bl BeginNormalPaletteFade
	ldr r0, =gUnknown_020322A0
	ldr r0, [r0]
	adds r0, 0x94
	movs r1, 0x1E
	strh r1, [r0]
	bl _0807E400
	.pool
_0807D8D8:
	ldr r0, =gPaletteFade
	ldrb r1, [r0, 0x7]
	movs r0, 0x80
	ands r0, r1
	cmp r0, 0
	beq _0807D8E8
	bl _0807E400
_0807D8E8:
	ldr r0, [r7]
	adds r0, 0x90
	ldrb r1, [r0]
	lsls r0, r1, 4
	adds r0, r1
	lsls r0, 2
	ldr r4, =gUnknown_02020630
	adds r0, r4
	bl RemoveObjectAndFreeTiles
	ldr r0, [r7]
	adds r0, 0x91
	ldrb r1, [r0]
	lsls r0, r1, 4
	adds r0, r1
	lsls r0, 2
	adds r0, r4
	bl RemoveObjectAndFreeTiles
	movs r0, 0x2
	bl sub_807B62C
	ldr r1, [r7]
	bl _0807E398
	.pool
_0807D924:
	movs r1, 0x1
	negs r1, r1
	movs r0, 0
	str r0, [sp]
	adds r0, r1, 0
	movs r2, 0x10
	movs r3, 0
	bl BeginNormalPaletteFade
	ldr r5, =gUnknown_08338DC8
	adds r0, r5, 0
	movs r1, 0x6F
	movs r2, 0xAA
	movs r3, 0
	bl AddObjectToFront
	ldr r4, =gUnknown_020322A0
	ldr r1, [r4]
	adds r1, 0x90
	strb r0, [r1]
	movs r2, 0xA
	negs r2, r2
	adds r0, r5, 0
	movs r1, 0x81
	movs r3, 0
	bl AddObjectToFront
	ldr r1, [r4]
	adds r1, 0x91
	strb r0, [r1]
	ldr r1, [r4]
	bl _0807E398
	.pool
_0807D970:
	ldr r0, =gPaletteFade
	ldrb r1, [r0, 0x7]
	movs r0, 0x80
	ands r0, r1
	cmp r0, 0
	bne _0807D98E
	movs r0, 0x2E
	bl audio_play
	ldr r0, =gUnknown_020322A0
	ldr r1, [r0]
	adds r1, 0x94
	ldrh r0, [r1]
	adds r0, 0x1
	strh r0, [r1]
_0807D98E:
	ldr r3, =gUnknown_02020630
	ldr r0, =gUnknown_020322A0
	ldr r2, [r0]
	adds r0, r2, 0
	adds r0, 0x90
	ldrb r1, [r0]
	lsls r0, r1, 4
	adds r0, r1
	lsls r0, 2
	adds r0, r3
	ldrh r1, [r0, 0x26]
	subs r1, 0x3
	strh r1, [r0, 0x26]
	adds r2, 0x91
	ldrb r1, [r2]
	lsls r0, r1, 4
	adds r0, r1
	lsls r0, 2
	adds r0, r3
	ldrh r1, [r0, 0x26]
	adds r1, 0x3
	strh r1, [r0, 0x26]
	bl _0807E400
	.pool
_0807D9CC:
	ldr r5, =gUnknown_02020630
	ldr r4, [r7]
	adds r2, r4, 0
	adds r2, 0x90
	ldrb r1, [r2]
	lsls r0, r1, 4
	adds r0, r1
	lsls r0, 2
	adds r0, r5
	ldrh r1, [r0, 0x26]
	subs r1, 0x3
	strh r1, [r0, 0x26]
	adds r6, r4, 0
	adds r6, 0x91
	ldrb r1, [r6]
	lsls r0, r1, 4
	adds r0, r1
	lsls r0, 2
	adds r0, r5
	ldrh r1, [r0, 0x26]
	adds r1, 0x3
	strh r1, [r0, 0x26]
	ldrb r1, [r2]
	lsls r0, r1, 4
	adds r0, r1
	lsls r0, 2
	adds r3, r0, r5
	movs r0, 0x26
	ldrsh r1, [r3, r0]
	movs r0, 0x5A
	negs r0, r0
	cmp r1, r0
	ble _0807DA12
	bl _0807E400
_0807DA12:
	movs r2, 0x1
	strh r2, [r3, 0x30]
	ldrb r1, [r6]
	lsls r0, r1, 4
	adds r0, r1
	lsls r0, 2
	adds r0, r5
	strh r2, [r0, 0x30]
	adds r1, r4, 0
	adds r1, 0x94
	ldrh r0, [r1]
	adds r0, 0x1
	strh r0, [r1]
	ldr r0, =c3_0805465C
	b _0807DC5A
	.pool
_0807DA38:
	ldr r2, =0x0000ffff
	movs r0, 0x8
	movs r1, 0x10
	bl BlendPalettes
	bl _0807E394
	.pool
_0807DA4C:
	ldr r2, =0x0000ffff
	movs r0, 0x8
	movs r1, 0x10
	bl BlendPalettes
	bl _0807E394
	.pool
_0807DA60:
	ldr r2, =0x0000ffff
	movs r0, 0x8
	movs r1, 0x10
	bl BlendPalettes
	bl _0807E394
	.pool
_0807DA74:
	ldr r5, =gUnknown_020322A0
	ldr r0, [r5]
	adds r0, 0xF0
	ldrh r0, [r0]
	bl sub_806E840
	lsls r0, 24
	cmp r0, 0
	bne _0807DAEC
	ldr r4, =gUnknown_02020630
	ldr r2, [r5]
	adds r2, 0x8E
	ldrb r1, [r2]
	lsls r0, r1, 4
	adds r0, r1
	lsls r0, 2
	adds r1, r4, 0
	adds r1, 0x10
	adds r0, r1
	ldr r1, =gUnknown_08338ECC
	str r1, [r0]
	ldrb r1, [r2]
	lsls r0, r1, 4
	adds r0, r1
	lsls r0, 2
	adds r0, r4
	ldrb r1, [r0, 0x1]
	movs r2, 0x3
	orrs r1, r2
	strb r1, [r0, 0x1]
	ldr r0, [r5]
	adds r0, 0x8E
	ldrb r1, [r0]
	lsls r0, r1, 4
	adds r0, r1
	lsls r0, 2
	adds r0, r4
	movs r1, 0
	movs r2, 0x3
	movs r3, 0x3
	bl CalcVecFromObjectCenterToObjectUpperLeft
	ldr r0, [r5]
	adds r0, 0x8E
	ldrb r1, [r0]
	lsls r0, r1, 4
	adds r0, r1
	lsls r0, 2
	adds r0, r4
	movs r1, 0
	bl StartObjectRotScalAnim
	b _0807DB02
	.pool
_0807DAEC:
	ldr r0, [r5]
	adds r0, 0x8E
	ldrb r1, [r0]
	lsls r0, r1, 4
	adds r0, r1
	lsls r0, 2
	ldr r1, =gUnknown_02020630
	adds r0, r1
	movs r1, 0
	bl StartObjectRotScalAnim
_0807DB02:
	ldr r5, =gUnknown_020322A0
	ldr r0, [r5]
	adds r0, 0x8F
	ldrb r1, [r0]
	lsls r0, r1, 4
	adds r0, r1
	lsls r0, 2
	ldr r4, =gUnknown_02020630
	adds r0, r4
	movs r1, 0
	bl StartObjectRotScalAnim
	ldr r2, [r5]
	adds r3, r2, 0
	adds r3, 0x8E
	ldrb r1, [r3]
	lsls r0, r1, 4
	adds r0, r1
	lsls r0, 2
	adds r0, r4
	movs r1, 0x28
	strh r1, [r0, 0x20]
	adds r2, 0x8F
	ldrb r1, [r2]
	lsls r0, r1, 4
	adds r0, r1
	lsls r0, 2
	adds r0, r4
	movs r1, 0xC8
	strh r1, [r0, 0x20]
	ldrb r1, [r3]
	lsls r0, r1, 4
	adds r0, r1
	lsls r0, 2
	adds r0, r4
	movs r1, 0xC0
	strh r1, [r0, 0x22]
	ldrb r1, [r2]
	lsls r0, r1, 4
	adds r0, r1
	lsls r0, 2
	adds r0, r4
	ldr r1, =0x0000ffe0
	strh r1, [r0, 0x22]
	ldrb r0, [r3]
	lsls r1, r0, 4
	adds r1, r0
	lsls r1, 2
	adds r1, r4
	adds r1, 0x3E
	ldrb r3, [r1]
	movs r2, 0x5
	negs r2, r2
	adds r0, r2, 0
	ands r0, r3
	strb r0, [r1]
	ldr r0, [r5]
	adds r0, 0x8F
	ldrb r1, [r0]
	lsls r0, r1, 4
	adds r0, r1
	lsls r0, 2
	adds r0, r4
	adds r0, 0x3E
	ldrb r1, [r0]
	ands r2, r1
	strb r2, [r0]
	ldr r1, [r5]
	bl _0807E398
	.pool
_0807DB9C:
	ldr r4, =gUnknown_02020630
	ldr r2, [r7]
	adds r3, r2, 0
	adds r3, 0x8E
	ldrb r1, [r3]
	lsls r0, r1, 4
	adds r0, r1
	lsls r0, 2
	adds r0, r4
	ldrh r1, [r0, 0x26]
	subs r1, 0x3
	movs r5, 0
	strh r1, [r0, 0x26]
	adds r2, 0x8F
	ldrb r1, [r2]
	lsls r0, r1, 4
	adds r0, r1
	lsls r0, 2
	adds r0, r4
	ldrh r1, [r0, 0x26]
	adds r1, 0x3
	strh r1, [r0, 0x26]
	ldrb r1, [r3]
	lsls r0, r1, 4
	adds r0, r1
	lsls r0, 2
	adds r0, r4
	ldrh r0, [r0, 0x26]
	adds r0, 0xA3
	lsls r0, 16
	lsrs r0, 16
	cmp r0, 0x2
	bhi _0807DBE4
	movs r0, 0x2D
	bl audio_play
_0807DBE4:
	ldr r2, [r7]
	adds r3, r2, 0
	adds r3, 0x8E
	ldrb r1, [r3]
	lsls r0, r1, 4
	adds r0, r1
	lsls r0, 2
	adds r0, r4
	movs r6, 0x26
	ldrsh r1, [r0, r6]
	movs r0, 0xDE
	negs r0, r0
	cmp r1, r0
	blt _0807DC04
	bl _0807E400
_0807DC04:
	adds r0, r2, 0
	adds r0, 0x90
	ldrb r1, [r0]
	lsls r0, r1, 4
	adds r0, r1
	lsls r0, 2
	adds r0, r4
	strh r5, [r0, 0x30]
	adds r0, r2, 0
	adds r0, 0x91
	ldrb r1, [r0]
	lsls r0, r1, 4
	adds r0, r1
	lsls r0, 2
	adds r0, r4
	strh r5, [r0, 0x30]
	adds r1, r2, 0
	adds r1, 0x94
	ldrh r0, [r1]
	adds r0, 0x1
	strh r0, [r1]
	ldrb r1, [r3]
	lsls r0, r1, 4
	adds r0, r1
	lsls r0, 2
	adds r0, r4
	adds r0, 0x3E
	ldrb r1, [r0]
	movs r2, 0x4
	orrs r1, r2
	strb r1, [r0]
	ldr r0, [r7]
	adds r0, 0x8F
	ldrb r1, [r0]
	lsls r0, r1, 4
	adds r0, r1
	lsls r0, 2
	adds r0, r4
	adds r0, 0x3E
	ldrb r1, [r0]
	orrs r1, r2
	strb r1, [r0]
	ldr r0, =sub_807F39C
_0807DC5A:
	movs r1, 0x5
	bl CreateTask
	b _0807E400
	.pool
_0807DC6C:
	ldr r4, =gUnknown_02020630
	ldr r2, [r7]
	adds r3, r2, 0
	adds r3, 0x90
	ldrb r1, [r3]
	lsls r0, r1, 4
	adds r0, r1
	lsls r0, 2
	adds r0, r4
	ldrh r1, [r0, 0x26]
	subs r1, 0x3
	strh r1, [r0, 0x26]
	adds r2, 0x91
	ldrb r1, [r2]
	lsls r0, r1, 4
	adds r0, r1
	lsls r0, 2
	adds r0, r4
	ldrh r1, [r0, 0x26]
	adds r1, 0x3
	strh r1, [r0, 0x26]
	ldrb r1, [r3]
	lsls r0, r1, 4
	adds r0, r1
	lsls r0, 2
	adds r0, r4
	movs r2, 0x26
	ldrsh r1, [r0, r2]
	movs r0, 0xDE
	negs r0, r0
	cmp r1, r0
	ble _0807DCAE
	b _0807E400
_0807DCAE:
	movs r1, 0x1
	negs r1, r1
	movs r0, 0
	str r0, [sp]
	adds r0, r1, 0
	movs r2, 0
	movs r3, 0x10
	bl BeginNormalPaletteFade
	ldr r1, [r7]
	adds r2, r1, 0
	adds r2, 0x94
	ldrh r0, [r2]
	adds r0, 0x1
	strh r0, [r2]
	adds r1, 0x90
	ldrb r1, [r1]
	lsls r0, r1, 4
	adds r0, r1
	lsls r0, 2
	adds r0, r4
	bl RemoveObjectAndFreeTiles
	ldr r0, [r7]
	adds r0, 0x91
	ldrb r1, [r0]
	lsls r0, r1, 4
	adds r0, r1
	lsls r0, 2
	adds r0, r4
	bl RemoveObjectAndFreeTiles
	b _0807E400
	.pool
_0807DCF4:
	ldr r0, =gPaletteFade
	ldrb r1, [r0, 0x7]
	movs r0, 0x80
	ands r0, r1
	cmp r0, 0
	beq _0807DD02
	b _0807E400
_0807DD02:
	ldr r1, [r7]
	adds r1, 0x94
	ldrh r0, [r1]
	adds r0, 0x1
	strh r0, [r1]
	movs r0, 0x1
	bl sub_807B62C
	ldr r0, [r7]
	adds r0, 0xE0
	movs r1, 0xA6
	strh r1, [r0]
	movs r0, 0x3
	bl sub_807B62C
	ldr r0, [r7]
	adds r0, 0xE4
	movs r1, 0xCE
	lsls r1, 1
	strh r1, [r0]
	ldr r0, =gUnknown_08338D88
	movs r4, 0x14
	negs r4, r4
	movs r1, 0x78
	adds r2, r4, 0
	movs r3, 0x3
	bl AddObjectToFront
	ldr r1, [r7]
	adds r1, 0x90
	strb r0, [r1]
	ldr r5, =gUnknown_02020630
	ldr r0, [r7]
	adds r0, 0x90
	ldrb r1, [r0]
	lsls r0, r1, 4
	adds r0, r1
	lsls r0, 2
	adds r1, r5, 0
	adds r1, 0x1C
	adds r0, r1
	ldr r1, =sub_807AA4C
	str r1, [r0]
	ldr r0, =gUnknown_08338DC8
	movs r1, 0x78
	adds r2, r4, 0
	movs r3, 0
	bl AddObjectToFront
	ldr r1, [r7]
	adds r1, 0x91
	strb r0, [r1]
	ldr r0, [r7]
	adds r0, 0x91
	ldrb r1, [r0]
	lsls r0, r1, 4
	adds r0, r1
	lsls r0, 2
	adds r0, r5
	movs r1, 0x1
	bl StartObjectImageAnim
	b _0807E400
	.pool
_0807DD94:
	movs r1, 0x1
	negs r1, r1
	movs r0, 0
	str r0, [sp]
	adds r0, r1, 0
	movs r2, 0x10
	movs r3, 0
	b _0807E390
_0807DDA4:
	movs r1, 0x92
	lsls r1, 5
	movs r0, 0
	bl SetGpuReg
	ldr r0, =gPaletteFade
	ldrb r1, [r0, 0x7]
	movs r0, 0x80
	ands r0, r1
	cmp r0, 0
	beq _0807DDBC
	b _0807E400
_0807DDBC:
	b _0807E394
	.pool
_0807DDC4:
	ldr r2, =gUnknown_02020630
	ldr r4, [r7]
	adds r3, r4, 0
	adds r3, 0x90
	ldrb r1, [r3]
	lsls r0, r1, 4
	adds r0, r1
	lsls r0, 2
	adds r0, r2
	ldrh r1, [r0, 0x26]
	adds r1, 0x4
	strh r1, [r0, 0x26]
	adds r0, r4, 0
	adds r0, 0x91
	ldrb r1, [r0]
	lsls r0, r1, 4
	adds r0, r1
	lsls r0, 2
	adds r0, r2
	ldrh r1, [r0, 0x26]
	adds r1, 0x4
	strh r1, [r0, 0x26]
	ldrb r1, [r3]
	lsls r0, r1, 4
	adds r0, r1
	lsls r0, 2
	adds r0, r2
	movs r6, 0x26
	ldrsh r1, [r0, r6]
	movs r2, 0x22
	ldrsh r0, [r0, r2]
	adds r1, r0
	cmp r1, 0x40
	beq _0807DE0A
	b _0807E400
_0807DE0A:
	adds r0, r4, 0
	adds r0, 0x94
	movs r1, 0x90
	strh r1, [r0]
	movs r0, 0
	str r0, [r4, 0x64]
	b _0807E400
	.pool
_0807DE1C:
	movs r1, 0xB2
	lsls r1, 5
	movs r0, 0
	bl SetGpuReg
	ldr r4, =gUnknown_020322A0
	ldr r2, [r4]
	adds r1, r2, 0
	adds r1, 0xE0
	ldrh r0, [r1]
	adds r0, 0x3
	strh r0, [r1]
	adds r1, 0x4
	ldrh r0, [r1]
	adds r0, 0x3
	strh r0, [r1]
	ldr r0, [r2, 0x64]
	adds r0, 0x1
	str r0, [r2, 0x64]
	cmp r0, 0xA
	bne _0807DE60
	ldr r0, =c3_08054588
	movs r1, 0x5
	bl CreateTask
	lsls r0, 24
	lsrs r0, 24
	ldr r2, =gTasks
	lsls r1, r0, 2
	adds r1, r0
	lsls r1, 3
	adds r1, r2
	movs r0, 0x1
	strh r0, [r1, 0xC]
_0807DE60:
	ldr r1, [r4]
	adds r3, r1, 0
	adds r3, 0xE0
	movs r6, 0
	ldrsh r0, [r3, r6]
	movs r2, 0x9E
	lsls r2, 1
	cmp r0, r2
	bgt _0807DE74
	b _0807E400
_0807DE74:
	strh r2, [r3]
	b _0807E398
	.pool
_0807DE84:
	ldr r0, [r7]
	adds r0, 0x90
	ldrb r1, [r0]
	lsls r0, r1, 4
	adds r0, r1
	lsls r0, 2
	ldr r4, =gUnknown_02020630
	adds r0, r4
	bl RemoveObjectAndFreeTiles
	ldr r0, [r7]
	adds r0, 0x91
	ldrb r1, [r0]
	lsls r0, r1, 4
	adds r0, r1
	lsls r0, 2
	adds r0, r4
	bl RemoveObjectAndFreeTiles
	ldr r3, [r7]
	adds r2, r3, 0
	adds r2, 0x94
	ldrh r0, [r2]
	adds r0, 0x1
	movs r1, 0
	strh r0, [r2]
	str r1, [r3, 0x64]
	b _0807E400
	.pool
_0807DEC0:
	ldr r0, =c3_08054588
	bl FuncIsActiveTask
	lsls r0, 24
	lsrs r3, r0, 24
	cmp r3, 0
	beq _0807DED0
	b _0807E400
_0807DED0:
	ldr r0, =gUnknown_020322A0
	ldr r2, [r0]
	adds r1, r2, 0
	adds r1, 0x94
	movs r0, 0x2E
	strh r0, [r1]
	str r3, [r2, 0x64]
	b _0807E400
	.pool
_0807DEE8:
	ldr r1, [r7]
	ldr r0, [r1, 0x64]
	adds r0, 0x1
	str r0, [r1, 0x64]
	cmp r0, 0xA
	beq _0807DEF6
	b _0807E400
_0807DEF6:
	b _0807E398
_0807DEF8:
	ldr r1, [r7]
	adds r5, r1, 0
	adds r5, 0xE0
	ldrh r0, [r5]
	adds r0, 0x1
	strh r0, [r5]
	lsls r0, 16
	asrs r0, 16
	movs r6, 0xAE
	lsls r6, 1
	cmp r0, r6
	bgt _0807DF12
	b _0807E400
_0807DF12:
	strh r6, [r5]
	b _0807E398
_0807DF16:
	ldr r0, =gUnknown_08338E74
	movs r1, 0x78
	movs r2, 0x50
	movs r3, 0
	bl AddObjectToFront
	ldr r2, =gUnknown_020322A0
	ldr r1, [r2]
	adds r1, 0x91
	strb r0, [r1]
	ldr r0, [r2]
	adds r0, 0x94
	movs r1, 0x32
	strh r1, [r0]
	b _0807E400
	.pool
_0807DF3C:
	ldr r2, =gUnknown_02020630
	ldr r0, [r7]
	adds r0, 0x91
	ldrb r1, [r0]
	lsls r0, r1, 4
	adds r0, r1
	lsls r0, 2
	adds r1, r0, r2
	adds r0, r1, 0
	adds r0, 0x3F
	ldrb r0, [r0]
	lsls r0, 27
	cmp r0, 0
	blt _0807DF5A
	b _0807E400
_0807DF5A:
	adds r0, r1, 0
	bl RemoveObjectAndFreeTiles
	movs r0, 0x6
	bl sub_807B62C
	ldr r1, [r7]
	adds r1, 0x94
	ldrh r0, [r1]
	adds r0, 0x1
	strh r0, [r1]
	movs r0, 0x9F
	bl audio_play
	b _0807E400
	.pool
_0807DF7C:
	ldr r1, [r7]
	adds r2, r1, 0
	adds r2, 0xEA
	ldrh r3, [r2]
	ldr r0, =0x000003ff
	cmp r3, r0
	bhi _0807DF98
	adds r0, r3, 0
	adds r0, 0x34
	strh r0, [r2]
	b _0807DFA6
	.pool
_0807DF98:
	movs r0, 0x80
	lsls r0, 3
	strh r0, [r2]
	adds r1, 0x94
	ldrh r0, [r1]
	adds r0, 0x1
	strh r0, [r1]
_0807DFA6:
	ldr r4, [r7]
_0807DFA8:
	adds r0, r4, 0
	adds r0, 0xEA
	ldrh r1, [r0]
	movs r0, 0x80
	lsls r0, 8
	bl __divsi3
	adds r4, 0xE8
	strh r0, [r4]
	b _0807E400
_0807DFBC:
	movs r0, 0x1
	negs r0, r0
	movs r1, 0
	str r1, [sp]
	movs r2, 0
	movs r3, 0x10
	bl BeginNormalPaletteFade
	ldr r0, =gUnknown_020322A0
	ldr r0, [r0]
	adds r0, 0x94
	movs r1, 0x3C
	strh r1, [r0]
	b _0807E400
	.pool
_0807DFDC:
	ldr r4, =gPaletteFade
	ldrb r1, [r4, 0x7]
	movs r0, 0x80
	ands r0, r1
	cmp r0, 0
	beq _0807DFEA
	b _0807E400
_0807DFEA:
	movs r0, 0x5
	bl sub_807B62C
	movs r0, 0x7
	bl sub_807B62C
	ldrb r0, [r4, 0x8]
	movs r1, 0x80
	orrs r0, r1
	strb r0, [r4, 0x8]
	b _0807E394
	.pool
_0807E004:
	ldr r2, =gPaletteFade
	ldrb r1, [r2, 0x8]
	movs r0, 0x7F
	ands r0, r1
	strb r0, [r2, 0x8]
	movs r0, 0x1
	negs r0, r0
	movs r1, 0
	str r1, [sp]
	movs r2, 0x10
	movs r3, 0
	b _0807E390
	.pool
_0807E020:
	movs r1, 0xA2
	lsls r1, 5
	movs r0, 0
	bl SetGpuReg
	ldr r0, =gPaletteFade
	ldrb r1, [r0, 0x7]
	movs r0, 0x80
	ands r0, r1
	cmp r0, 0
	beq _0807E038
	b _0807E400
_0807E038:
	b _0807E394
	.pool
_0807E040:
	ldr r0, =gUnknown_08338D28
	movs r2, 0x8
	negs r2, r2
	movs r1, 0x78
	movs r3, 0
	bl AddObjectToFront
	ldr r5, =gUnknown_020322A0
	ldr r1, [r5]
	adds r1, 0xD3
	movs r6, 0
	strb r0, [r1]
	ldr r4, =gUnknown_02020630
	ldr r2, [r5]
	adds r2, 0xD3
	ldrb r1, [r2]
	lsls r0, r1, 4
	adds r0, r1
	lsls r0, 2
	adds r0, r4
	movs r1, 0x4A
	strh r1, [r0, 0x34]
	ldrb r1, [r2]
	lsls r0, r1, 4
	adds r0, r1
	lsls r0, 2
	adds r1, r4, 0
	adds r1, 0x1C
	adds r0, r1
	ldr r1, =sub_807E6AC
	str r1, [r0]
	ldrb r1, [r2]
	lsls r0, r1, 4
	adds r0, r1
	lsls r0, 2
	adds r0, r4
	movs r1, 0x1
	bl StartObjectImageAnim
	ldr r0, [r5]
	adds r0, 0xD3
	ldrb r1, [r0]
	lsls r0, r1, 4
	adds r0, r1
	lsls r0, 2
	adds r0, r4
	movs r1, 0x2
	bl StartObjectRotScalAnim
	ldr r0, [r5]
	adds r0, 0xD3
	ldrb r1, [r0]
	lsls r0, r1, 4
	adds r0, r1
	lsls r0, 2
	adds r0, r4
	ldrb r1, [r0, 0x5]
	lsrs r1, 4
	adds r1, 0x10
	movs r0, 0x1
	lsls r0, r1
	ldr r2, =0x0000ffff
	movs r1, 0x10
	bl BlendPalettes
	ldr r2, [r5]
	adds r1, r2, 0
	adds r1, 0x94
	ldrh r0, [r1]
	adds r0, 0x1
	strh r0, [r1]
	str r6, [r2, 0x64]
	b _0807E400
	.pool
_0807E0E8:
	ldr r2, =gUnknown_02020630
	ldr r0, [r7]
	adds r0, 0xD3
	ldrb r1, [r0]
	lsls r0, r1, 4
	adds r0, r1
	lsls r0, 2
	adds r0, r2
	ldrb r1, [r0, 0x5]
	lsrs r1, 4
	adds r1, 0x10
	movs r0, 0x1
	lsls r0, r1
	ldr r1, =0x0000ffff
	str r1, [sp]
	movs r1, 0x1
	movs r2, 0x10
	movs r3, 0
	bl BeginNormalPaletteFade
	ldr r1, [r7]
	b _0807E398
	.pool
_0807E11C:
	ldr r2, =gUnknown_02020630
	ldr r3, [r7]
	adds r0, r3, 0
	adds r0, 0xD3
	ldrb r1, [r0]
	lsls r0, r1, 4
	adds r0, r1
	lsls r0, 2
	adds r2, 0x1C
	adds r0, r2
	ldr r1, [r0]
	ldr r0, =DummyObjectCallback
	cmp r1, r0
	beq _0807E13A
	b _0807E400
_0807E13A:
	adds r0, r3, 0
	adds r0, 0xF2
	ldrh r2, [r0]
	lsls r0, r2, 3
	ldr r1, =gMonFrontPicTable
	adds r0, r1
	ldr r1, =gUnknown_020244D4
	ldr r1, [r1]
	ldr r1, [r1, 0x10]
	ldr r3, [r3, 0x6C]
	bl DecompressMonPic_DetectFrontOrBack_2
	ldr r1, [r7]
	b _0807E398
	.pool
_0807E168:
	ldr r4, =gUnknown_02020630
	ldr r2, [r7]
	adds r6, r2, 0
	adds r6, 0x8F
	ldrb r1, [r6]
	lsls r0, r1, 4
	adds r0, r1
	lsls r0, 2
	adds r0, r4
	movs r5, 0
	movs r1, 0x78
	strh r1, [r0, 0x20]
	ldrb r0, [r6]
	lsls r1, r0, 4
	adds r1, r0
	lsls r1, 2
	adds r1, r4
	ldr r3, =gUnknown_08300D38
	adds r2, 0xF2
	ldrh r0, [r2]
	lsls r0, 2
	adds r0, r3
	ldrb r0, [r0, 0x1]
	adds r0, 0x3C
	strh r0, [r1, 0x22]
	ldrb r1, [r6]
	lsls r0, r1, 4
	adds r0, r1
	lsls r0, 2
	adds r0, r4
	strh r5, [r0, 0x24]
	ldrb r1, [r6]
	lsls r0, r1, 4
	adds r0, r1
	lsls r0, 2
	adds r0, r4
	strh r5, [r0, 0x26]
	ldrb r1, [r6]
	lsls r0, r1, 4
	adds r0, r1
	lsls r0, 2
	adds r0, r4
	movs r1, 0
	bl StartObjectImageAnim
	ldr r3, [r7]
	adds r0, r3, 0
	adds r0, 0x8F
	ldrb r0, [r0]
	lsls r1, r0, 4
	adds r1, r0
	lsls r1, 2
	adds r1, r4
	ldrb r1, [r1, 0x5]
	lsrs r1, 4
	movs r2, 0x2
	str r2, [sp]
	movs r2, 0x1
	str r2, [sp, 0x4]
	movs r2, 0x14
	str r2, [sp, 0x8]
	ldr r2, =0x000fffff
	str r2, [sp, 0xC]
	adds r3, 0xF2
	ldrh r2, [r3]
	str r2, [sp, 0x10]
	movs r2, 0x78
	movs r3, 0x54
	bl sub_8076438
	ldr r0, [r7]
	adds r0, 0xD3
	ldrb r1, [r0]
	lsls r0, r1, 4
	adds r0, r1
	lsls r0, 2
	adds r0, r4
	bl obj_free_rotscale_entry
	ldr r0, [r7]
	adds r0, 0xD3
	ldrb r1, [r0]
	lsls r0, r1, 4
	adds r0, r1
	lsls r0, 2
	adds r0, r4
	bl RemoveObjectAndFreeTiles
	ldr r1, [r7]
	b _0807E398
	.pool
_0807E228:
	movs r1, 0xAA
	lsls r1, 5
	movs r0, 0
	bl SetGpuReg
	ldr r4, =gStringVar4
	ldr r1, =gUnknown_085EE966
	adds r0, r4, 0
	bl StringExpandPlaceholders
	movs r0, 0
	adds r1, r4, 0
	movs r2, 0
	bl sub_807F1A8
	ldr r0, =gUnknown_020322A0
	ldr r3, [r0]
	adds r1, r3, 0
	adds r1, 0x94
	movs r2, 0
	movs r0, 0xA7
_0807E252:
	strh r0, [r1]
	str r2, [r3, 0x64]
	b _0807E400
	.pool
_0807E264:
	ldr r3, [r7]
	ldr r0, [r3, 0x64]
	adds r0, 0x1
	str r0, [r3, 0x64]
	cmp r0, 0x3C
	bhi _0807E272
	b _0807E400
_0807E272:
	adds r0, r3, 0
	adds r0, 0x94
	movs r2, 0
	ldr r1, =0x0000010b
	strh r1, [r0]
	str r2, [r3, 0x64]
	b _0807E400
	.pool
_0807E284:
	bl sub_80A3678
	lsls r0, 24
	cmp r0, 0
	bne _0807E290
	b _0807E400
_0807E290:
	ldr r0, =gUnknown_020322A0
	ldr r0, [r0]
	adds r0, 0x94
	movs r1, 0x44
	strh r1, [r0]
	b _0807E400
	.pool
_0807E2A0:
	ldr r1, [r7]
	ldr r0, [r1, 0x64]
	adds r0, 0x1
	str r0, [r1, 0x64]
	cmp r0, 0xA
	bne _0807E2B2
	ldr r0, =0x00000173
	bl fanfare_play
_0807E2B2:
	ldr r1, [r7]
	ldr r0, [r1, 0x64]
	cmp r0, 0xFA
	beq _0807E2BC
	b _0807E400
_0807E2BC:
	adds r1, 0x94
	ldrh r0, [r1]
	adds r0, 0x1
	movs r5, 0
	strh r0, [r1]
	ldr r4, =gStringVar4
	ldr r1, =gUnknown_085EE977
	adds r0, r4, 0
	bl StringExpandPlaceholders
	movs r0, 0
	adds r1, r4, 0
	movs r2, 0
	bl sub_807F1A8
	ldr r0, [r7]
	str r5, [r0, 0x64]
	b _0807E400
	.pool
_0807E2EC:
	ldr r1, [r7]
	ldr r0, [r1, 0x64]
	adds r0, 0x1
	str r0, [r1, 0x64]
	cmp r0, 0x3C
	beq _0807E2FA
	b _0807E400
_0807E2FA:
	b _0807E398
_0807E2FC:
	bl sub_807F14C
	b _0807E394
_0807E302:
	ldr r2, [r7]
	adds r0, r2, 0
	adds r0, 0xEE
	ldrb r0, [r0]
	cmp r0, 0
	beq _0807E312
	movs r0, 0x1
	b _0807E402
_0807E312:
	ldr r0, =gMain
	ldrh r1, [r0, 0x2E]
	movs r0, 0x1
	ands r0, r1
	cmp r0, 0
	beq _0807E400
	adds r1, r2, 0
	b _0807E398
	.pool
_0807E328:
	ldr r0, =gUnknown_020375E2
	ldrb r0, [r0]
	movs r1, 0
	bl sub_807B4D0
	ldr r1, =gUnknown_030061E8
	ldr r0, =sub_807B60C
	str r0, [r1]
	ldr r7, =gUnknown_02032298
	ldrb r0, [r7]
	movs r6, 0x64
	muls r0, r6
	ldr r5, =gPlayerParty
	adds r0, r5
	movs r1, 0x1
	movs r2, 0
	bl GetEvolutionTargetSpecies
	lsls r0, 16
	lsrs r4, r0, 16
	cmp r4, 0
	beq _0807E394
	ldrb r3, [r7]
	adds r0, r3, 0
	muls r0, r6
	adds r0, r5
	ldr r1, =gUnknown_020322A0
	ldr r1, [r1]
	adds r1, 0x8F
	ldrb r2, [r1]
	adds r1, r4, 0
	bl sub_813E1D4
	b _0807E394
	.pool
_0807E384:
	movs r0, 0x1
	negs r0, r0
	movs r1, 0
	str r1, [sp]
	movs r2, 0
	movs r3, 0x10
_0807E390:
	bl BeginNormalPaletteFade
_0807E394:
	ldr r0, =gUnknown_020322A0
	ldr r1, [r0]
_0807E398:
	adds r1, 0x94
	ldrh r0, [r1]
	adds r0, 0x1
	strh r0, [r1]
	b _0807E400
	.pool
_0807E3A8:
	ldr r0, =gPaletteFade
	ldrb r1, [r0, 0x7]
	movs r0, 0x80
	ands r0, r1
	lsls r0, 24
	lsrs r4, r0, 24
	cmp r4, 0
	bne _0807E400
	ldr r0, [r7]
	adds r0, 0xF4
	ldrh r0, [r0]
	bl current_map_music_set
	ldr r0, [r7]
	cmp r0, 0
	beq _0807E3F6
	bl FreeAllWindowBuffers
	movs r0, 0x3
	bl GetBgTilemapBuffer
	bl Free
	movs r0, 0x1
	bl GetBgTilemapBuffer
	bl Free
	movs r0, 0
	bl GetBgTilemapBuffer
	bl Free
	bl sub_805F094
	ldr r0, [r7]
	bl Free
	str r4, [r7]
_0807E3F6:
	ldr r0, =c2_exit_to_overworld_2_switch
	bl SetMainCallback2
	bl sub_807E784
_0807E400:
	movs r0, 0
_0807E402:
	add sp, 0x14
	pop {r4-r7}
	pop {r1}
	bx r1
	.pool
	thumb_func_end sub_807CFC8

	thumb_func_start c2_08053788
c2_08053788: @ 807E414
	push {r4-r7,lr}
	mov r7, r8
	push {r7}
	ldr r0, =gMain
	movs r2, 0x87
	lsls r2, 3
	adds r1, r0, r2
	ldrb r0, [r1]
	cmp r0, 0
	beq _0807E434
	cmp r0, 0x4
	beq _0807E444
	b _0807E4B4
	.pool
_0807E434:
	movs r0, 0x4
	strb r0, [r1]
	ldr r1, =gSoftResetDisabled
	movs r0, 0x1
	b _0807E4B2
	.pool
_0807E444:
	ldr r0, =gUnknown_030061E8
	ldr r1, =sub_807EB50
	mov r8, r1
	str r1, [r0]
	ldr r7, =gUnknown_02032298
	ldrb r0, [r7]
	movs r6, 0x64
	muls r0, r6
	ldr r5, =gPlayerParty
	adds r0, r5
	movs r1, 0x1
	movs r2, 0
	bl GetEvolutionTargetSpecies
	lsls r0, 16
	lsrs r4, r0, 16
	cmp r4, 0
	beq _0807E494
	ldrb r3, [r7]
	adds r0, r3, 0
	muls r0, r6
	adds r0, r5
	ldr r1, =gUnknown_020322A0
	ldr r1, [r1]
	adds r1, 0x8F
	ldrb r2, [r1]
	adds r1, r4, 0
	bl sub_813E1D4
	b _0807E4AE
	.pool
_0807E494:
	bl sub_8077260
	cmp r0, 0
	beq _0807E4A8
	ldr r0, =sub_807F464
	bl SetMainCallback2
	b _0807E4AE
	.pool
_0807E4A8:
	mov r0, r8
	bl SetMainCallback2
_0807E4AE:
	ldr r1, =gUnknown_02032298
	movs r0, 0xFF
_0807E4B2:
	strb r0, [r1]
_0807E4B4:
	bl sub_800B33C
	lsls r0, 24
	cmp r0, 0
	bne _0807E4C2
	bl RunTasks
_0807E4C2:
	bl CallObjectCallbacks
	bl PrepareSpritesForOamLoad
	bl UpdatePaletteFade
	pop {r3}
	mov r8, r3
	pop {r4-r7}
	pop {r0}
	bx r0
	.pool
	thumb_func_end c2_08053788

	thumb_func_start sub_807E4DC
sub_807E4DC: @ 807E4DC
	push {r4-r6,lr}
	bl sub_807ACDC
	bl sub_800A550
	lsls r0, 24
	lsrs r5, r0, 24
	movs r6, 0x1
	adds r0, r5, 0
	ands r0, r6
	cmp r0, 0
	beq _0807E51A
	ldr r4, =gUnknown_020223C4
	ldrh r1, [r4]
	ldr r0, =0x0000dcba
	cmp r1, r0
	bne _0807E504
	ldr r0, =c2_08053788
	bl SetMainCallback2
_0807E504:
	ldrh r1, [r4]
	ldr r0, =0x0000abcd
	cmp r1, r0
	bne _0807E514
	ldr r0, =gUnknown_020322A0
	ldr r0, [r0]
	adds r0, 0x72
	strb r6, [r0]
_0807E514:
	movs r0, 0
	bl sub_800A5EC
_0807E51A:
	movs r0, 0x2
	ands r0, r5
	cmp r0, 0
	beq _0807E542
	ldr r0, =gUnknown_020223C4
	movs r1, 0x80
	lsls r1, 1
	adds r0, r1
	ldrh r1, [r0]
	ldr r0, =0x0000abcd
	cmp r1, r0
	bne _0807E53C
	ldr r0, =gUnknown_020322A0
	ldr r0, [r0]
	adds r0, 0x73
	movs r1, 0x1
	strb r1, [r0]
_0807E53C:
	movs r0, 0x1
	bl sub_800A5EC
_0807E542:
	pop {r4-r6}
	pop {r0}
	bx r0
	.pool
	thumb_func_end sub_807E4DC

	thumb_func_start sub_807E55C
sub_807E55C: @ 807E55C
	push {r4,r5,lr}
	adds r5, r0, 0
	movs r1, 0x2E
	ldrsh r0, [r5, r1]
	movs r1, 0xA
	bl __divsi3
	ldrh r4, [r5, 0x22]
	adds r4, r0
	strh r4, [r5, 0x22]
	ldrh r0, [r5, 0x30]
	ldrh r2, [r5, 0x38]
	adds r0, r2
	strh r0, [r5, 0x38]
	movs r1, 0x38
	ldrsh r0, [r5, r1]
	movs r1, 0xA
	bl __divsi3
	strh r0, [r5, 0x20]
	lsls r4, 16
	asrs r4, 16
	cmp r4, 0x4C
	ble _0807E5AA
	movs r0, 0x4C
	strh r0, [r5, 0x22]
	movs r2, 0x2E
	ldrsh r1, [r5, r2]
	movs r2, 0x32
	ldrsh r0, [r5, r2]
	muls r0, r1
	negs r0, r0
	movs r1, 0x64
	bl __divsi3
	strh r0, [r5, 0x2E]
	ldrh r0, [r5, 0x34]
	adds r0, 0x1
	strh r0, [r5, 0x34]
_0807E5AA:
	movs r1, 0x20
	ldrsh r0, [r5, r1]
	cmp r0, 0x78
	bne _0807E5B6
	movs r0, 0
	strh r0, [r5, 0x30]
_0807E5B6:
	ldrh r0, [r5, 0x36]
	ldrh r2, [r5, 0x2E]
	adds r0, r2
	strh r0, [r5, 0x2E]
	movs r1, 0x34
	ldrsh r0, [r5, r1]
	cmp r0, 0x4
	bne _0807E5CE
	movs r0, 0x1
	strh r0, [r5, 0x3C]
	ldr r0, =DummyObjectCallback
	str r0, [r5, 0x1C]
_0807E5CE:
	pop {r4,r5}
	pop {r0}
	bx r0
	.pool
	thumb_func_end sub_807E55C

	thumb_func_start sub_807E5D8
sub_807E5D8: @ 807E5D8
	push {r4,lr}
	sub sp, 0x4
	adds r4, r0, 0
	ldr r1, =gUnknown_08339024
	movs r2, 0x2E
	ldrsh r0, [r4, r2]
	adds r0, r1
	ldrb r0, [r0]
	lsls r0, 24
	asrs r0, 24
	ldrh r1, [r4, 0x26]
	adds r0, r1
	strh r0, [r4, 0x26]
	movs r2, 0x2E
	ldrsh r0, [r4, r2]
	cmp r0, 0x16
	bne _0807E600
	movs r0, 0x38
	bl audio_play
_0807E600:
	ldrh r0, [r4, 0x2E]
	adds r0, 0x1
	strh r0, [r4, 0x2E]
	lsls r0, 16
	asrs r0, 16
	cmp r0, 0x2C
	bne _0807E636
	movs r0, 0x8C
	bl audio_play
	ldr r0, =sub_807E64C
	str r0, [r4, 0x1C]
	movs r0, 0
	strh r0, [r4, 0x2E]
	ldrb r1, [r4, 0x5]
	lsrs r1, 4
	adds r1, 0x10
	movs r0, 0x1
	lsls r0, r1
	movs r1, 0x1
	negs r1, r1
	ldr r2, =0x0000ffff
	str r2, [sp]
	movs r2, 0
	movs r3, 0x10
	bl BeginNormalPaletteFade
_0807E636:
	add sp, 0x4
	pop {r4}
	pop {r0}
	bx r0
	.pool
	thumb_func_end sub_807E5D8

	thumb_func_start sub_807E64C
sub_807E64C: @ 807E64C
	push {r4,lr}
	adds r4, r0, 0
	movs r1, 0x30
	ldrsh r0, [r4, r1]
	cmp r0, 0x14
	bne _0807E660
	adds r0, r4, 0
	movs r1, 0x1
	bl StartObjectRotScalAnim
_0807E660:
	ldrh r0, [r4, 0x30]
	adds r0, 0x1
	strh r0, [r4, 0x30]
	lsls r0, 16
	asrs r0, 16
	cmp r0, 0x14
	ble _0807E69E
	ldr r1, =gUnknown_08339024
	movs r2, 0x2E
	ldrsh r0, [r4, r2]
	adds r0, r1
	movs r1, 0
	ldrsb r1, [r0, r1]
	ldrh r0, [r4, 0x26]
	subs r0, r1
	strh r0, [r4, 0x26]
	ldrh r0, [r4, 0x2E]
	adds r0, 0x1
	strh r0, [r4, 0x2E]
	lsls r0, 16
	asrs r0, 16
	cmp r0, 0x17
	bne _0807E69E
	adds r0, r4, 0
	bl RemoveObjectAndFreeTiles
	ldr r0, =gUnknown_020322A0
	ldr r0, [r0]
	adds r0, 0x94
	movs r1, 0xE
	strh r1, [r0]
_0807E69E:
	pop {r4}
	pop {r0}
	bx r0
	.pool
	thumb_func_end sub_807E64C

	thumb_func_start sub_807E6AC
sub_807E6AC: @ 807E6AC
	push {r4,lr}
	adds r4, r0, 0
	ldrh r2, [r4, 0x32]
	movs r1, 0x32
	ldrsh r0, [r4, r1]
	cmp r0, 0
	bne _0807E6DC
	ldrh r0, [r4, 0x22]
	adds r0, 0x4
	strh r0, [r4, 0x22]
	lsls r0, 16
	asrs r0, 16
	movs r3, 0x34
	ldrsh r1, [r4, r3]
	cmp r0, r1
	ble _0807E72C
	adds r0, r2, 0x1
	strh r0, [r4, 0x32]
	movs r0, 0x16
	strh r0, [r4, 0x2E]
	movs r0, 0x38
	bl audio_play
	b _0807E72C
_0807E6DC:
	movs r1, 0x2E
	ldrsh r0, [r4, r1]
	cmp r0, 0x42
	bne _0807E6EA
	movs r0, 0x39
	bl audio_play
_0807E6EA:
	movs r2, 0x2E
	ldrsh r0, [r4, r2]
	cmp r0, 0x5C
	bne _0807E6F8
	movs r0, 0x3A
	bl audio_play
_0807E6F8:
	movs r3, 0x2E
	ldrsh r0, [r4, r3]
	cmp r0, 0x6B
	bne _0807E706
	movs r0, 0x3B
	bl audio_play
_0807E706:
	ldr r1, =gUnknown_08339024
	movs r2, 0x2E
	ldrsh r0, [r4, r2]
	adds r0, r1
	ldrb r0, [r0]
	lsls r0, 24
	asrs r0, 24
	ldrh r3, [r4, 0x26]
	adds r0, r3
	strh r0, [r4, 0x26]
	ldrh r0, [r4, 0x2E]
	adds r0, 0x1
	strh r0, [r4, 0x2E]
	lsls r0, 16
	asrs r0, 16
	cmp r0, 0x6C
	bne _0807E72C
	ldr r0, =DummyObjectCallback
	str r0, [r4, 0x1C]
_0807E72C:
	pop {r4}
	pop {r0}
	bx r0
	.pool
	thumb_func_end sub_807E6AC

	thumb_func_start sub_807E73C
sub_807E73C: @ 807E73C
	push {r4-r6,lr}
	ldr r0, =gUnknown_020375E0
	ldrh r0, [r0]
	lsls r4, r0, 4
	subs r4, r0
	lsls r4, 2
	ldr r0, =gUnknown_08338ED0
	adds r4, r0
	ldr r0, =gStringVar1
	ldrh r1, [r4, 0x38]
	movs r6, 0xB
	muls r1, r6
	ldr r5, =gSpeciesNames
	adds r1, r5
	bl StringCopy
	ldr r0, =gStringVar2
	ldrh r1, [r4, 0xC]
	muls r1, r6
	adds r1, r5
	bl StringCopy
	ldrh r0, [r4, 0x38]
	pop {r4-r6}
	pop {r1}
	bx r1
	.pool
	thumb_func_end sub_807E73C

	thumb_func_start sub_807E784
sub_807E784: @ 807E784
	push {r4,lr}
	sub sp, 0x20
	ldr r0, =gUnknown_020375E0
	ldrh r0, [r0]
	lsls r4, r0, 4
	subs r4, r0
	lsls r4, 2
	ldr r0, =gUnknown_08338ED0
	adds r4, r0
	ldr r0, =gUnknown_020375E2
	ldrh r1, [r0]
	movs r0, 0x64
	muls r0, r1
	ldr r1, =gPlayerParty
	adds r0, r1
	movs r1, 0x2
	mov r2, sp
	bl GetMonData
	ldr r0, =gStringVar1
	mov r1, sp
	bl StringCopy10
	ldr r0, =gStringVar2
	ldrh r2, [r4, 0xC]
	movs r1, 0xB
	muls r1, r2
	ldr r2, =gSpeciesNames
	adds r1, r2
	bl StringCopy
	add sp, 0x20
	pop {r4}
	pop {r0}
	bx r0
	.pool
	thumb_func_end sub_807E784

	thumb_func_start sub_807E7E8
sub_807E7E8: @ 807E7E8
	push {r4-r7,lr}
	sub sp, 0x38
	lsls r0, 24
	lsrs r0, 24
	lsls r1, 24
	lsrs r1, 24
	lsls r2, r1, 4
	subs r2, r1
	lsls r2, 2
	ldr r1, =gUnknown_08338ED0
	adds r5, r2, r1
	movs r1, 0x64
	muls r0, r1
	ldr r1, =gPlayerParty
	adds r0, r1
	movs r1, 0x38
	bl GetMonData
	adds r2, r0, 0
	lsls r2, 24
	lsrs r2, 24
	add r4, sp, 0x34
	movs r0, 0xFE
	strb r0, [r4]
	ldr r6, =gEnemyParty
	ldrh r1, [r5, 0xC]
	movs r3, 0x1
	str r3, [sp]
	ldr r0, [r5, 0x24]
	str r0, [sp, 0x4]
	str r3, [sp, 0x8]
	ldr r0, [r5, 0x18]
	str r0, [sp, 0xC]
	adds r0, r6, 0
	movs r3, 0x20
	bl create_pokemon_set_level
	adds r2, r5, 0
	adds r2, 0xE
	adds r0, r6, 0
	movs r1, 0x27
	bl pokemon_setattr
	adds r2, r5, 0
	adds r2, 0xF
	adds r0, r6, 0
	movs r1, 0x28
	bl pokemon_setattr
	adds r2, r5, 0
	adds r2, 0x10
	adds r0, r6, 0
	movs r1, 0x29
	bl pokemon_setattr
	adds r2, r5, 0
	adds r2, 0x11
	adds r0, r6, 0
	movs r1, 0x2A
	bl pokemon_setattr
	adds r2, r5, 0
	adds r2, 0x12
	adds r0, r6, 0
	movs r1, 0x2B
	bl pokemon_setattr
	adds r2, r5, 0
	adds r2, 0x13
	adds r0, r6, 0
	movs r1, 0x2C
	bl pokemon_setattr
	adds r0, r6, 0
	movs r1, 0x2
	adds r2, r5, 0
	bl pokemon_setattr
	adds r2, r5, 0
	adds r2, 0x2B
	adds r0, r6, 0
	movs r1, 0x7
	bl pokemon_setattr
	adds r2, r5, 0
	adds r2, 0x36
	adds r0, r6, 0
	movs r1, 0x31
	bl pokemon_setattr
	adds r2, r5, 0
	adds r2, 0x14
	adds r0, r6, 0
	movs r1, 0x2E
	bl pokemon_setattr
	adds r2, r5, 0
	adds r2, 0x1D
	adds r0, r6, 0
	movs r1, 0x17
	bl pokemon_setattr
	adds r2, r5, 0
	adds r2, 0x1E
	adds r0, r6, 0
	movs r1, 0x18
	bl pokemon_setattr
	adds r2, r5, 0
	adds r2, 0x1C
	adds r0, r6, 0
	movs r1, 0x16
	bl pokemon_setattr
	adds r2, r5, 0
	adds r2, 0x1F
	adds r0, r6, 0
	movs r1, 0x21
	bl pokemon_setattr
	adds r2, r5, 0
	adds r2, 0x20
	adds r0, r6, 0
	movs r1, 0x2F
	bl pokemon_setattr
	adds r2, r5, 0
	adds r2, 0x37
	adds r0, r6, 0
	movs r1, 0x30
	bl pokemon_setattr
	adds r0, r6, 0
	movs r1, 0x23
	adds r2, r4, 0
	bl pokemon_setattr
	mov r4, sp
	adds r4, 0x35
	movs r0, 0
	strb r0, [r4]
	ldrh r0, [r5, 0x28]
	cmp r0, 0
	beq _0807E960
	bl itemid_is_mail
	lsls r0, 24
	cmp r0, 0
	beq _0807E954
	add r0, sp, 0x10
	adds r1, r5, 0
	bl sub_807E974
	ldr r0, =gUnknown_020321C0
	add r1, sp, 0x10
	ldm r1!, {r2,r3,r7}
	stm r0!, {r2,r3,r7}
	ldm r1!, {r2,r3,r7}
	stm r0!, {r2,r3,r7}
	ldm r1!, {r2,r3,r7}
	stm r0!, {r2,r3,r7}
	adds r0, r6, 0
	movs r1, 0x40
	adds r2, r4, 0
	bl pokemon_setattr
	adds r2, r5, 0
	adds r2, 0x28
	adds r0, r6, 0
	movs r1, 0xC
	bl pokemon_setattr
	b _0807E960
	.pool
_0807E954:
	adds r2, r5, 0
	adds r2, 0x28
	adds r0, r6, 0
	movs r1, 0xC
	bl pokemon_setattr
_0807E960:
	ldr r0, =gEnemyParty
	bl pokemon_calc_effective_stats
	add sp, 0x38
	pop {r4-r7}
	pop {r0}
	bx r0
	.pool
	thumb_func_end sub_807E7E8

	thumb_func_start sub_807E974
sub_807E974: @ 807E974
	push {r4-r6,lr}
	adds r5, r0, 0
	adds r6, r1, 0
	ldr r2, =gUnknown_08338FC0
	adds r0, r6, 0
	adds r0, 0x2A
	ldrb r1, [r0]
	lsls r0, r1, 2
	adds r0, r1
	lsls r0, 2
	adds r2, r0, r2
	adds r1, r5, 0
	movs r3, 0x8
_0807E98E:
	ldrh r0, [r2]
	strh r0, [r1]
	adds r2, 0x2
	adds r1, 0x2
	subs r3, 0x1
	cmp r3, 0
	bge _0807E98E
	adds r4, r5, 0
	adds r4, 0x12
	adds r1, r6, 0
	adds r1, 0x2B
	adds r0, r4, 0
	bl StringCopy
	adds r0, r4, 0
	movs r1, 0
	bl sub_81DB4DC
	ldr r1, [r6, 0x18]
	lsrs r0, r1, 24
	strb r0, [r5, 0x1A]
	lsrs r0, r1, 16
	strb r0, [r5, 0x1B]
	lsrs r0, r1, 8
	strb r0, [r5, 0x1C]
	strb r1, [r5, 0x1D]
	ldrh r0, [r6, 0xC]
	strh r0, [r5, 0x1E]
	ldrh r0, [r6, 0x28]
	strh r0, [r5, 0x20]
	pop {r4-r6}
	pop {r0}
	bx r0
	.pool
	thumb_func_end sub_807E974

	thumb_func_start sub_807E9D4
sub_807E9D4: @ 807E9D4
	push {r4-r6,lr}
	ldr r6, =gUnknown_020375E2
	ldrh r0, [r6]
	movs r5, 0x64
	muls r0, r5
	ldr r4, =gPlayerParty
	adds r0, r4
	movs r1, 0x2D
	bl GetMonData
	cmp r0, 0
	bne _0807EA08
	ldrh r0, [r6]
	muls r0, r5
	adds r0, r4
	movs r1, 0xB
	bl GetMonData
	lsls r0, 16
	lsrs r0, 16
	b _0807EA0A
	.pool
_0807EA08:
	movs r0, 0
_0807EA0A:
	pop {r4-r6}
	pop {r1}
	bx r1
	thumb_func_end sub_807E9D4

	thumb_func_start sub_807EA10
sub_807EA10: @ 807EA10
	push {lr}
	ldr r0, =gUnknown_020375E2
	ldrb r0, [r0]
	ldr r1, =gUnknown_020375E0
	ldrb r1, [r1]
	bl sub_807E7E8
	pop {r0}
	bx r0
	.pool
	thumb_func_end sub_807EA10

	thumb_func_start sub_807EA2C
sub_807EA2C: @ 807EA2C
	push {r4-r6,lr}
	bl sub_807BBC8
	lsls r0, 24
	lsrs r6, r0, 24
	cmp r6, 0x1
	bne _0807EA96
	ldr r5, =gUnknown_020322A0
	ldr r0, [r5]
	adds r0, 0x8E
	ldrb r1, [r0]
	lsls r0, r1, 4
	adds r0, r1
	lsls r0, 2
	ldr r4, =gUnknown_02020630
	adds r0, r4
	bl RemoveObjectAndFreeTiles
	ldr r0, [r5]
	adds r0, 0x8F
	ldrb r1, [r0]
	lsls r0, r1, 4
	adds r0, r1
	lsls r0, 2
	adds r0, r4
	bl obj_free_rotscale_entry
	ldr r0, =gUnknown_02032298
	ldrb r4, [r0]
	ldrb r0, [r0, 0x1]
	movs r1, 0x6
	bl __umodsi3
	adds r1, r0, 0
	lsls r1, 24
	lsrs r1, 24
	adds r0, r4, 0
	bl sub_807B4D0
	bl sub_8077260
	cmp r0, 0
	bne _0807EA90
	ldr r0, [r5]
	adds r2, r0, 0
	adds r2, 0x74
	ldr r1, =0x0000abcd
	strh r1, [r2]
	adds r0, 0x93
	strb r6, [r0]
_0807EA90:
	ldr r0, =sub_807EACC
	bl SetMainCallback2
_0807EA96:
	bl sub_807B5B8
	bl sub_807E4DC
	bl RunTasks
	bl RunTextPrinters
	bl CallObjectCallbacks
	bl PrepareSpritesForOamLoad
	bl UpdatePaletteFade
	pop {r4-r6}
	pop {r0}
	bx r0
	.pool
	thumb_func_end sub_807EA2C

	thumb_func_start sub_807EACC
sub_807EACC: @ 807EACC
	push {r4,lr}
	bl sub_807ACDC
	lsls r0, 24
	lsrs r4, r0, 24
	bl sub_8077260
	cmp r0, 0
	beq _0807EAEC
	ldr r0, =c2_08053788
	bl SetMainCallback2
	b _0807EB2C
	.pool
_0807EAEC:
	bl sub_807E4DC
	cmp r4, 0
	bne _0807EB2C
	ldr r4, =gUnknown_020322A0
	ldr r2, [r4]
	adds r0, r2, 0
	adds r0, 0x72
	ldrh r1, [r0]
	ldr r0, =0x00000101
	cmp r1, r0
	bne _0807EB2C
	adds r1, r2, 0
	adds r1, 0x74
	ldr r0, =0x0000dcba
	strh r0, [r1]
	bl bitmask_all_link_players_but_self
	lsls r0, 24
	lsrs r0, 24
	ldr r1, [r4]
	adds r1, 0x74
	movs r2, 0x14
	bl link_0800A448
	ldr r0, [r4]
	adds r0, 0x72
	movs r1, 0x2
	strb r1, [r0]
	ldr r0, [r4]
	adds r0, 0x73
	strb r1, [r0]
_0807EB2C:
	bl RunTasks
	bl CallObjectCallbacks
	bl PrepareSpritesForOamLoad
	bl UpdatePaletteFade
	pop {r4}
	pop {r0}
	bx r0
	.pool
	thumb_func_end sub_807EACC

	thumb_func_start sub_807EB50
sub_807EB50: @ 807EB50
	push {r4,lr}
	sub sp, 0x4
	ldr r1, =gMain
	movs r2, 0x87
	lsls r2, 3
	adds r0, r1, r2
	ldrb r0, [r0]
	adds r2, r1, 0
	cmp r0, 0x65
	bls _0807EB66
	b _0807F03A
_0807EB66:
	lsls r0, 2
	ldr r1, =_0807EB78
	adds r0, r1
	ldr r0, [r0]
	mov pc, r0
	.pool
	.align 2, 0
_0807EB78:
	.4byte _0807ED10
	.4byte _0807ED2C
	.4byte _0807ED98
	.4byte _0807F03A
	.4byte _0807EE78
	.4byte _0807EF3C
	.4byte _0807EF64
	.4byte _0807EF7E
	.4byte _0807EFA4
	.4byte _0807EFF0
	.4byte _0807F03A
	.4byte _0807F03A
	.4byte _0807F03A
	.4byte _0807F03A
	.4byte _0807F03A
	.4byte _0807F03A
	.4byte _0807F03A
	.4byte _0807F03A
	.4byte _0807F03A
	.4byte _0807F03A
	.4byte _0807F03A
	.4byte _0807F03A
	.4byte _0807F03A
	.4byte _0807F03A
	.4byte _0807F03A
	.4byte _0807F03A
	.4byte _0807F03A
	.4byte _0807F03A
	.4byte _0807F03A
	.4byte _0807F03A
	.4byte _0807F03A
	.4byte _0807F03A
	.4byte _0807F03A
	.4byte _0807F03A
	.4byte _0807F03A
	.4byte _0807F03A
	.4byte _0807F03A
	.4byte _0807F03A
	.4byte _0807F03A
	.4byte _0807F03A
	.4byte _0807EE9C
	.4byte _0807EEEC
	.4byte _0807EF1A
	.4byte _0807F03A
	.4byte _0807F03A
	.4byte _0807F03A
	.4byte _0807F03A
	.4byte _0807F03A
	.4byte _0807F03A
	.4byte _0807F03A
	.4byte _0807EDC0
	.4byte _0807EE1C
	.4byte _0807EE38
	.4byte _0807F03A
	.4byte _0807F03A
	.4byte _0807F03A
	.4byte _0807F03A
	.4byte _0807F03A
	.4byte _0807F03A
	.4byte _0807F03A
	.4byte _0807F03A
	.4byte _0807F03A
	.4byte _0807F03A
	.4byte _0807F03A
	.4byte _0807F03A
	.4byte _0807F03A
	.4byte _0807F03A
	.4byte _0807F03A
	.4byte _0807F03A
	.4byte _0807F03A
	.4byte _0807F03A
	.4byte _0807F03A
	.4byte _0807F03A
	.4byte _0807F03A
	.4byte _0807F03A
	.4byte _0807F03A
	.4byte _0807F03A
	.4byte _0807F03A
	.4byte _0807F03A
	.4byte _0807F03A
	.4byte _0807F03A
	.4byte _0807F03A
	.4byte _0807F03A
	.4byte _0807F03A
	.4byte _0807F03A
	.4byte _0807F03A
	.4byte _0807F03A
	.4byte _0807F03A
	.4byte _0807F03A
	.4byte _0807F03A
	.4byte _0807F03A
	.4byte _0807F03A
	.4byte _0807F03A
	.4byte _0807F03A
	.4byte _0807F03A
	.4byte _0807F03A
	.4byte _0807F03A
	.4byte _0807F03A
	.4byte _0807F03A
	.4byte _0807F03A
	.4byte _0807ED44
	.4byte _0807ED7C
_0807ED10:
	movs r0, 0x87
	lsls r0, 3
	adds r1, r2, r0
	ldrb r0, [r1]
	adds r0, 0x1
	strb r0, [r1]
	ldr r4, =gStringVar4
	ldr r1, =gUnknown_085EF6D2
	b _0807EDA6
	.pool
_0807ED2C:
	movs r0, 0
	bl sub_8077288
	ldr r0, =gMain
	movs r1, 0x87
	lsls r1, 3
	adds r0, r1
	movs r2, 0
	movs r1, 0x64
	b _0807EE88
	.pool
_0807ED44:
	ldr r0, =gUnknown_020322A0
	ldr r3, [r0]
	ldr r0, [r3, 0x64]
	adds r0, 0x1
	str r0, [r3, 0x64]
	cmp r0, 0xB4
	bls _0807ED60
	movs r1, 0x87
	lsls r1, 3
	adds r0, r2, r1
	movs r2, 0
	movs r1, 0x65
	strb r1, [r0]
	str r2, [r3, 0x64]
_0807ED60:
	bl sub_8077294
	cmp r0, 0
	bne _0807ED6A
	b _0807F03A
_0807ED6A:
	ldr r0, =gMain
	movs r2, 0x87
	lsls r2, 3
	adds r0, r2
	b _0807ED8E
	.pool
_0807ED7C:
	bl sub_8077294
	cmp r0, 0
	bne _0807ED86
	b _0807F03A
_0807ED86:
	ldr r0, =gMain
	movs r1, 0x87
	lsls r1, 3
	adds r0, r1
_0807ED8E:
	movs r1, 0x2
	strb r1, [r0]
	b _0807F03A
	.pool
_0807ED98:
	movs r0, 0x87
	lsls r0, 3
	adds r1, r2, r0
	movs r0, 0x32
	strb r0, [r1]
	ldr r4, =gStringVar4
	ldr r1, =gUnknown_082C8959
_0807EDA6:
	adds r0, r4, 0
	bl StringExpandPlaceholders
	movs r0, 0
	adds r1, r4, 0
	movs r2, 0
	bl sub_807F1A8
	b _0807F03A
	.pool
_0807EDC0:
	bl InUnionRoom
	cmp r0, 0
	bne _0807EDCE
	movs r0, 0x15
	bl sav12_xor_increment
_0807EDCE:
	ldr r0, =gLinkVSyncDisabled
	ldrb r0, [r0]
	cmp r0, 0
	beq _0807EDF6
	ldr r4, =gUnknown_020229E8
	bl link_get_multiplayer_id
	movs r1, 0x1
	eors r0, r1
	lsls r0, 24
	lsrs r0, 24
	lsls r1, r0, 3
	subs r1, r0
	lsls r1, 2
	adds r4, 0x4
	adds r1, r4
	ldr r1, [r1]
	movs r0, 0x2
	bl sub_801B990
_0807EDF6:
	bl sub_8076D5C
	bl sub_8153380
	ldr r1, =gMain
	movs r2, 0x87
	lsls r2, 3
	adds r1, r2
	ldrb r0, [r1]
	adds r0, 0x1
	movs r2, 0
	strb r0, [r1]
	b _0807EE8A
	.pool
_0807EE1C:
	ldr r0, =gUnknown_020322A0
	ldr r1, [r0]
	ldr r0, [r1, 0x64]
	adds r0, 0x1
	str r0, [r1, 0x64]
	cmp r0, 0x5
	beq _0807EE2C
	b _0807F03A
_0807EE2C:
	movs r0, 0x87
	lsls r0, 3
	adds r1, r2, r0
	b _0807EFE4
	.pool
_0807EE38:
	bl sub_81533AC
	lsls r0, 24
	lsrs r1, r0, 24
	cmp r1, 0
	beq _0807EE5C
	bl sav2_gender2_inplace_and_xFE
	ldr r0, =gMain
	movs r1, 0x87
	lsls r1, 3
	adds r0, r1
	movs r1, 0x4
	strb r1, [r0]
	b _0807F03A
	.pool
_0807EE5C:
	ldr r0, =gUnknown_020322A0
	ldr r0, [r0]
	str r1, [r0, 0x64]
	ldr r0, =gMain
	movs r2, 0x87
	lsls r2, 3
	adds r0, r2
	movs r1, 0x33
	strb r1, [r0]
	b _0807F03A
	.pool
_0807EE78:
	bl sub_81533E0
	ldr r0, =gMain
	movs r1, 0x87
	lsls r1, 3
	adds r0, r1
	movs r2, 0
	movs r1, 0x28
_0807EE88:
	strb r1, [r0]
_0807EE8A:
	ldr r0, =gUnknown_020322A0
	ldr r0, [r0]
	str r2, [r0, 0x64]
	b _0807F03A
	.pool
_0807EE9C:
	ldr r4, =gUnknown_020322A0
	ldr r1, [r4]
	ldr r0, [r1, 0x64]
	adds r0, 0x1
	str r0, [r1, 0x64]
	cmp r0, 0x32
	bhi _0807EEAC
	b _0807F03A
_0807EEAC:
	bl link_get_multiplayer_id
	lsls r0, 24
	cmp r0, 0
	bne _0807EED4
	bl Random
	ldr r4, [r4]
	lsls r0, 16
	lsrs r0, 16
	movs r1, 0x1E
	bl __umodsi3
	lsls r0, 16
	lsrs r0, 16
	str r0, [r4, 0x64]
	b _0807EEDA
	.pool
_0807EED4:
	ldr r1, [r4]
	movs r0, 0
	str r0, [r1, 0x64]
_0807EEDA:
	ldr r0, =gMain
	movs r2, 0x87
	lsls r2, 3
	adds r0, r2
	movs r1, 0x29
	strb r1, [r0]
	b _0807F03A
	.pool
_0807EEEC:
	ldr r0, =gUnknown_020322A0
	ldr r1, [r0]
	ldr r0, [r1, 0x64]
	cmp r0, 0
	bne _0807EF14
	movs r0, 0x1
	bl sub_8077288
	ldr r0, =gMain
	movs r1, 0x87
	lsls r1, 3
	adds r0, r1
	movs r1, 0x2A
	strb r1, [r0]
	b _0807F03A
	.pool
_0807EF14:
	subs r0, 0x1
	str r0, [r1, 0x64]
	b _0807F03A
_0807EF1A:
	bl sub_8077294
	cmp r0, 0
	bne _0807EF24
	b _0807F03A
_0807EF24:
	bl sub_8153408
	ldr r0, =gMain
	movs r2, 0x87
	lsls r2, 3
	adds r0, r2
	movs r1, 0x5
	strb r1, [r0]
	b _0807F03A
	.pool
_0807EF3C:
	ldr r0, =gUnknown_020322A0
	ldr r1, [r0]
	ldr r0, [r1, 0x64]
	adds r0, 0x1
	str r0, [r1, 0x64]
	cmp r0, 0x3C
	bls _0807F03A
	movs r0, 0x87
	lsls r0, 3
	adds r1, r2, r0
	ldrb r0, [r1]
	adds r0, 0x1
	strb r0, [r1]
	movs r0, 0x2
	bl sub_8077288
	b _0807F03A
	.pool
_0807EF64:
	bl sub_8077294
	cmp r0, 0
	beq _0807F03A
	movs r0, 0x1
	negs r0, r0
	movs r1, 0
	str r1, [sp]
	movs r2, 0
	movs r3, 0x10
	bl BeginNormalPaletteFade
	b _0807EFDC
_0807EF7E:
	ldr r0, =gPaletteFade
	ldrb r1, [r0, 0x7]
	movs r0, 0x80
	ands r0, r1
	cmp r0, 0
	bne _0807F03A
	movs r0, 0x3
	bl play_sound_effect
	ldr r1, =gMain
	movs r0, 0x87
	lsls r0, 3
	adds r1, r0
	b _0807EFE4
	.pool
_0807EFA4:
	bl sub_80A3258
	lsls r0, 24
	lsrs r0, 24
	cmp r0, 0x1
	bne _0807F03A
	ldr r0, =gLinkVSyncDisabled
	ldrb r0, [r0]
	cmp r0, 0
	beq _0807EFD8
	ldr r0, =gMain
	ldr r1, [r0, 0x8]
	ldr r0, =sub_80773AC
	cmp r1, r0
	bne _0807EFD8
	movs r0, 0x3
	bl sub_8077288
	b _0807EFDC
	.pool
_0807EFD8:
	bl sub_800AC34
_0807EFDC:
	ldr r1, =gMain
	movs r2, 0x87
	lsls r2, 3
	adds r1, r2
_0807EFE4:
	ldrb r0, [r1]
	adds r0, 0x1
	strb r0, [r1]
	b _0807F03A
	.pool
_0807EFF0:
	ldr r0, =gLinkVSyncDisabled
	ldrb r0, [r0]
	cmp r0, 0
	beq _0807F028
	ldr r1, [r2, 0x8]
	ldr r0, =sub_80773AC
	cmp r1, r0
	bne _0807F028
	bl sub_8077294
	cmp r0, 0
	beq _0807F03A
	ldr r0, =gSoftResetDisabled
	movs r1, 0
	strb r1, [r0]
	ldr r0, =c2_080543C4
	bl SetMainCallback2
	b _0807F03A
	.pool
_0807F028:
	ldr r0, =gUnknown_03003124
	ldrb r1, [r0]
	cmp r1, 0
	bne _0807F03A
	ldr r0, =gSoftResetDisabled
	strb r1, [r0]
	ldr r0, =c2_080543C4
	bl SetMainCallback2
_0807F03A:
	bl sub_800B33C
	lsls r0, 24
	cmp r0, 0
	bne _0807F048
	bl RunTasks
_0807F048:
	bl CallObjectCallbacks
	bl PrepareSpritesForOamLoad
	bl UpdatePaletteFade
	add sp, 0x4
	pop {r4}
	pop {r0}
	bx r0
	.pool
	thumb_func_end sub_807EB50

	thumb_func_start c2_080543C4
c2_080543C4: @ 807F068
	push {r4,r5,lr}
	ldr r0, =gPaletteFade
	ldrb r1, [r0, 0x7]
	movs r0, 0x80
	ands r0, r1
	lsls r0, 24
	lsrs r5, r0, 24
	cmp r5, 0
	bne _0807F0BE
	bl FreeAllWindowBuffers
	movs r0, 0x3
	bl GetBgTilemapBuffer
	bl Free
	movs r0, 0x1
	bl GetBgTilemapBuffer
	bl Free
	movs r0, 0
	bl GetBgTilemapBuffer
	bl Free
	bl sub_805F094
	ldr r4, =gUnknown_020322A0
	ldr r0, [r4]
	bl Free
	str r5, [r4]
	ldr r0, =gLinkVSyncDisabled
	ldrb r0, [r0]
	cmp r0, 0
	beq _0807F0B6
	bl sub_800E084
_0807F0B6:
	ldr r0, =gMain
	ldr r0, [r0, 0x8]
	bl SetMainCallback2
_0807F0BE:
	bl RunTasks
	bl CallObjectCallbacks
	bl PrepareSpritesForOamLoad
	bl UpdatePaletteFade
	pop {r4,r5}
	pop {r0}
	bx r0
	.pool
	thumb_func_end c2_080543C4

	thumb_func_start sub_807F0E4
sub_807F0E4: @ 807F0E4
	push {lr}
	sub sp, 0x4
	bl script_env_2_enable
	ldr r0, =sub_807F110
	movs r1, 0xA
	bl CreateTask
	movs r0, 0x1
	negs r0, r0
	movs r1, 0
	str r1, [sp]
	movs r2, 0
	movs r3, 0x10
	bl BeginNormalPaletteFade
	add sp, 0x4
	pop {r0}
	bx r0
	.pool
	thumb_func_end sub_807F0E4

	thumb_func_start sub_807F110
sub_807F110: @ 807F110
	push {r4,lr}
	lsls r0, 24
	lsrs r4, r0, 24
	ldr r0, =gPaletteFade
	ldrb r1, [r0, 0x7]
	movs r0, 0x80
	ands r0, r1
	cmp r0, 0
	bne _0807F134
	ldr r0, =sub_807B270
	bl SetMainCallback2
	ldr r1, =gUnknown_03005DAC
	ldr r0, =sub_80AF168
	str r0, [r1]
	adds r0, r4, 0
	bl DestroyTask
_0807F134:
	pop {r4}
	pop {r0}
	bx r0
	.pool
	thumb_func_end sub_807F110

	thumb_func_start sub_807F14C
sub_807F14C: @ 807F14C
	push {r4,r5,lr}
	movs r5, 0
	movs r4, 0
_0807F152:
	ldr r0, =gUnknown_02032298
	ldrb r0, [r0, 0x1]
	movs r1, 0x6
	bl __umodsi3
	lsls r0, 24
	lsrs r0, 24
	movs r1, 0x64
	muls r0, r1
	ldr r1, =gEnemyParty
	adds r0, r1
	adds r1, r4, 0
	adds r1, 0x43
	bl GetMonData
	adds r0, r5, r0
	lsls r0, 24
	lsrs r5, r0, 24
	adds r0, r4, 0x1
	lsls r0, 24
	lsrs r4, r0, 24
	cmp r4, 0xB
	bls _0807F152
	cmp r5, 0
	beq _0807F18A
	ldr r0, =0x0000089b
	bl FlagSet
_0807F18A:
	pop {r4,r5}
	pop {r0}
	bx r0
	.pool
	thumb_func_end sub_807F14C

	thumb_func_start sub_807F19C
sub_807F19C: @ 807F19C
	push {lr}
	bl sub_807B170
	pop {r0}
	bx r0
	thumb_func_end sub_807F19C

	thumb_func_start sub_807F1A8
sub_807F1A8: @ 807F1A8
	push {r4-r6,lr}
	sub sp, 0x14
	adds r5, r0, 0
	adds r6, r1, 0
	adds r4, r2, 0
	lsls r5, 24
	lsrs r5, 24
	lsls r4, 24
	lsrs r4, 24
	adds r0, r5, 0
	movs r1, 0xFF
	bl FillWindowPixelBuffer
	ldr r2, =gUnknown_020322A0
	ldr r0, [r2]
	adds r0, 0xF6
	movs r3, 0
	movs r1, 0xF
	strb r1, [r0]
	ldr r0, [r2]
	adds r0, 0xF7
	movs r1, 0x1
	strb r1, [r0]
	ldr r0, [r2]
	adds r0, 0xF8
	movs r1, 0x6
	strb r1, [r0]
	str r3, [sp]
	str r3, [sp, 0x4]
	ldr r0, [r2]
	adds r0, 0xF6
	str r0, [sp, 0x8]
	lsls r4, 24
	asrs r4, 24
	str r4, [sp, 0xC]
	str r6, [sp, 0x10]
	adds r0, r5, 0
	movs r1, 0x1
	movs r2, 0
	movs r3, 0x2
	bl AddTextPrinterParametrized2
	adds r0, r5, 0
	movs r1, 0x3
	bl CopyWindowToVram
	add sp, 0x14
	pop {r4-r6}
	pop {r0}
	bx r0
	.pool
	thumb_func_end sub_807F1A8

	thumb_func_start c3_08054588
c3_08054588: @ 807F210
	push {r4,r5,lr}
	lsls r0, 24
	lsrs r5, r0, 24
	lsls r0, r5, 2
	adds r0, r5
	lsls r0, 3
	ldr r1, =gTasks + 0x8
	adds r4, r0, r1
	ldr r1, =gUnknown_08339090
	movs r2, 0
	ldrsh r0, [r4, r2]
	lsls r0, 1
	adds r0, r1
	ldrb r0, [r0]
	lsls r1, r0, 4
	adds r2, r1, 0
	movs r3, 0x4
	ldrsh r0, [r4, r3]
	cmp r0, 0
	bne _0807F254
	movs r0, 0x80
	lsls r0, 1
	cmp r1, r0
	beq _0807F25C
	lsls r0, r1, 1
	ldr r1, =gUnknown_08337AA0
	adds r0, r1
	b _0807F25E
	.pool
_0807F254:
	movs r0, 0x80
	lsls r0, 1
	cmp r1, r0
	bne _0807F26C
_0807F25C:
	ldr r0, =gUnknown_08337EA0
_0807F25E:
	movs r1, 0x30
	movs r2, 0x20
	bl LoadPalette
	b _0807F27A
	.pool
_0807F26C:
	lsls r0, r2, 1
	ldr r1, =gUnknown_08337CA0
	adds r0, r1
	movs r1, 0x30
	movs r2, 0x20
	bl LoadPalette
_0807F27A:
	ldr r0, =gUnknown_08339090
	movs r2, 0
	ldrsh r1, [r4, r2]
	lsls r1, 1
	adds r1, r0
	ldrb r0, [r1]
	cmp r0, 0
	bne _0807F298
	movs r3, 0x2
	ldrsh r0, [r4, r3]
	cmp r0, 0
	bne _0807F298
	movs r0, 0xC3
	bl audio_play
_0807F298:
	movs r0, 0x2
	ldrsh r2, [r4, r0]
	ldr r1, =gUnknown_08339090
	movs r3, 0
	ldrsh r0, [r4, r3]
	lsls r0, 1
	adds r1, 0x1
	adds r0, r1
	ldrb r0, [r0]
	cmp r2, r0
	bne _0807F2D8
	ldrh r0, [r4]
	adds r0, 0x1
	strh r0, [r4]
	movs r0, 0
	strh r0, [r4, 0x2]
	movs r2, 0
	ldrsh r0, [r4, r2]
	lsls r0, 1
	adds r0, r1
	ldrb r0, [r0]
	cmp r0, 0xFF
	bne _0807F2DE
	adds r0, r5, 0
	bl DestroyTask
	b _0807F2DE
	.pool
_0807F2D8:
	ldrh r0, [r4, 0x2]
	adds r0, 0x1
	strh r0, [r4, 0x2]
_0807F2DE:
	pop {r4,r5}
	pop {r0}
	bx r0
	thumb_func_end c3_08054588

	thumb_func_start c3_0805465C
c3_0805465C: @ 807F2E4
	push {r4-r6,lr}
	lsls r0, 24
	lsrs r0, 24
	adds r6, r0, 0
	lsls r0, r6, 2
	adds r0, r6
	lsls r0, 3
	ldr r1, =gTasks + 0x8
	adds r5, r0, r1
	movs r0, 0
	ldrsh r4, [r5, r0]
	cmp r4, 0
	bne _0807F336
	ldr r2, =gUnknown_020322A0
	ldr r0, [r2]
	adds r3, r0, 0
	adds r3, 0xFD
	movs r1, 0x78
	strb r1, [r3]
	adds r0, 0xFB
	strb r1, [r0]
	ldr r0, [r2]
	adds r0, 0xFC
	strb r4, [r0]
	ldr r0, [r2]
	adds r0, 0xFE
	movs r1, 0xA0
	strb r1, [r0]
	movs r1, 0x80
	lsls r1, 6
	movs r0, 0
	bl SetGpuRegBits
	movs r0, 0x4A
	movs r1, 0x10
	bl SetGpuReg
	movs r0, 0x48
	movs r1, 0x13
	bl SetGpuReg
_0807F336:
	ldr r4, =gUnknown_020322A0
	ldr r0, [r4]
	adds r1, r0, 0
	adds r1, 0xFD
	ldrb r1, [r1]
	adds r0, 0xFB
	ldrb r0, [r0]
	lsls r0, 8
	orrs r1, r0
	movs r0, 0x40
	bl SetGpuReg
	ldr r0, [r4]
	adds r1, r0, 0
	adds r1, 0xFE
	ldrb r1, [r1]
	adds r0, 0xFC
	ldrb r0, [r0]
	lsls r0, 8
	orrs r1, r0
	movs r0, 0x44
	bl SetGpuReg
	ldrh r0, [r5]
	adds r0, 0x1
	strh r0, [r5]
	ldr r1, [r4]
	adds r1, 0xFB
	ldrb r0, [r1]
	subs r0, 0x5
	strb r0, [r1]
	ldr r1, [r4]
	adds r1, 0xFD
	ldrb r0, [r1]
	adds r0, 0x5
	strb r0, [r1]
	ldr r0, [r4]
	adds r0, 0xFB
	ldrb r0, [r0]
	cmp r0, 0x4F
	bhi _0807F38E
	adds r0, r6, 0
	bl DestroyTask
_0807F38E:
	pop {r4-r6}
	pop {r0}
	bx r0
	.pool
	thumb_func_end c3_0805465C

	thumb_func_start sub_807F39C
sub_807F39C: @ 807F39C
	push {r4-r6,lr}
	lsls r0, 24
	lsrs r0, 24
	adds r6, r0, 0
	lsls r0, r6, 2
	adds r0, r6
	lsls r0, 3
	ldr r1, =gTasks + 0x8
	adds r5, r0, r1
	movs r1, 0
	ldrsh r0, [r5, r1]
	cmp r0, 0
	bne _0807F3D8
	ldr r2, =gUnknown_020322A0
	ldr r0, [r2]
	adds r0, 0xFB
	movs r1, 0x50
	strb r1, [r0]
	ldr r0, [r2]
	adds r0, 0xFD
	movs r1, 0xA0
	strb r1, [r0]
	movs r0, 0x4A
	movs r1, 0x10
	bl SetGpuReg
	movs r0, 0x48
	movs r1, 0x13
	bl SetGpuReg
_0807F3D8:
	ldr r4, =gUnknown_020322A0
	ldr r0, [r4]
	adds r1, r0, 0
	adds r1, 0xFD
	ldrb r1, [r1]
	adds r0, 0xFB
	ldrb r0, [r0]
	lsls r0, 8
	orrs r1, r0
	movs r0, 0x40
	bl SetGpuReg
	ldr r0, [r4]
	adds r1, r0, 0
	adds r1, 0xFE
	ldrb r1, [r1]
	adds r0, 0xFC
	ldrb r0, [r0]
	lsls r0, 8
	orrs r1, r0
	movs r0, 0x44
	bl SetGpuReg
	ldr r0, [r4]
	adds r0, 0xFB
	ldrb r0, [r0]
	cmp r0, 0x78
	beq _0807F44C
	ldrh r0, [r5]
	adds r0, 0x1
	strh r0, [r5]
	ldr r1, [r4]
	adds r1, 0xFB
	ldrb r0, [r1]
	adds r0, 0x5
	strb r0, [r1]
	ldr r1, [r4]
	adds r1, 0xFD
	ldrb r0, [r1]
	subs r0, 0x5
	strb r0, [r1]
	ldr r0, [r4]
	adds r0, 0xFB
	ldrb r0, [r0]
	cmp r0, 0x73
	bls _0807F45C
	ldr r2, =0x0000ffff
	movs r0, 0x8
	movs r1, 0
	bl BlendPalettes
	b _0807F45C
	.pool
_0807F44C:
	movs r1, 0x80
	lsls r1, 6
	movs r0, 0
	bl ClearGpuRegBits
	adds r0, r6, 0
	bl DestroyTask
_0807F45C:
	pop {r4-r6}
	pop {r0}
	bx r0
	thumb_func_end sub_807F39C

	thumb_func_start sub_807F464
sub_807F464: @ 807F464
	push {r4,r5,lr}
	sub sp, 0x4
	ldr r1, =gMain
	movs r2, 0x87
	lsls r2, 3
	adds r0, r1, r2
	ldrb r0, [r0]
	adds r2, r1, 0
	cmp r0, 0xC
	bls _0807F47A
	b _0807F70C
_0807F47A:
	lsls r0, 2
	ldr r1, =_0807F48C
	adds r0, r1
	ldr r0, [r0]
	mov pc, r0
	.pool
	.align 2, 0
_0807F48C:
	.4byte _0807F4C0
	.4byte _0807F4E8
	.4byte _0807F500
	.4byte _0807F550
	.4byte _0807F570
	.4byte _0807F5AC
	.4byte _0807F5D0
	.4byte _0807F620
	.4byte _0807F64E
	.4byte _0807F66C
	.4byte _0807F694
	.4byte _0807F6C4
	.4byte _0807F6F8
_0807F4C0:
	movs r0, 0x87
	lsls r0, 3
	adds r1, r2, r0
	movs r0, 0x1
	strb r0, [r1]
	ldr r4, =gStringVar4
	ldr r1, =gUnknown_085EF6D2
	adds r0, r4, 0
	bl StringExpandPlaceholders
	movs r0, 0
	adds r1, r4, 0
	movs r2, 0
	bl sub_807F1A8
	b _0807F70C
	.pool
_0807F4E8:
	movs r0, 0
	bl sub_8077288
	ldr r0, =gMain
	movs r1, 0x87
	lsls r1, 3
	adds r0, r1
	movs r2, 0
	movs r1, 0x2
	b _0807F5BC
	.pool
_0807F500:
	bl sub_8077294
	cmp r0, 0
	bne _0807F50A
	b _0807F70C
_0807F50A:
	ldr r0, =gMain
	movs r2, 0x87
	lsls r2, 3
	adds r0, r2
	movs r5, 0
	movs r1, 0x3
	strb r1, [r0]
	ldr r4, =gStringVar4
	ldr r1, =gUnknown_082C8959
	adds r0, r4, 0
	bl StringExpandPlaceholders
	movs r0, 0
	adds r1, r4, 0
	movs r2, 0
	bl sub_807F1A8
	movs r0, 0x15
	bl sav12_xor_increment
	bl sub_8153380
	ldr r0, =gUnknown_020322A0
	ldr r0, [r0]
	str r5, [r0, 0x64]
	b _0807F70C
	.pool
_0807F550:
	ldr r0, =gUnknown_020322A0
	ldr r1, [r0]
	ldr r0, [r1, 0x64]
	adds r0, 0x1
	str r0, [r1, 0x64]
	cmp r0, 0x5
	beq _0807F560
	b _0807F70C
_0807F560:
	movs r0, 0x87
	lsls r0, 3
	adds r1, r2, r0
	movs r0, 0x4
	strb r0, [r1]
	b _0807F70C
	.pool
_0807F570:
	bl sub_81533AC
	lsls r0, 24
	lsrs r1, r0, 24
	cmp r1, 0
	beq _0807F590
	ldr r0, =gMain
	movs r1, 0x87
	lsls r1, 3
	adds r0, r1
	movs r1, 0x5
	strb r1, [r0]
	b _0807F70C
	.pool
_0807F590:
	ldr r0, =gUnknown_020322A0
	ldr r0, [r0]
	str r1, [r0, 0x64]
	ldr r0, =gMain
	movs r2, 0x87
	lsls r2, 3
	adds r0, r2
	movs r1, 0x3
	strb r1, [r0]
	b _0807F70C
	.pool
_0807F5AC:
	bl sub_81533E0
	ldr r0, =gMain
	movs r1, 0x87
	lsls r1, 3
	adds r0, r1
	movs r2, 0
	movs r1, 0x6
_0807F5BC:
	strb r1, [r0]
	ldr r0, =gUnknown_020322A0
	ldr r0, [r0]
	str r2, [r0, 0x64]
	b _0807F70C
	.pool
_0807F5D0:
	ldr r4, =gUnknown_020322A0
	ldr r1, [r4]
	ldr r0, [r1, 0x64]
	adds r0, 0x1
	str r0, [r1, 0x64]
	cmp r0, 0xA
	bhi _0807F5E0
	b _0807F70C
_0807F5E0:
	bl link_get_multiplayer_id
	lsls r0, 24
	cmp r0, 0
	bne _0807F608
	bl Random
	ldr r4, [r4]
	lsls r0, 16
	lsrs r0, 16
	movs r1, 0x1E
	bl __umodsi3
	lsls r0, 16
	lsrs r0, 16
	str r0, [r4, 0x64]
	b _0807F60E
	.pool
_0807F608:
	ldr r1, [r4]
	movs r0, 0
	str r0, [r1, 0x64]
_0807F60E:
	ldr r0, =gMain
	movs r2, 0x87
	lsls r2, 3
	adds r0, r2
	movs r1, 0x7
	strb r1, [r0]
	b _0807F70C
	.pool
_0807F620:
	ldr r0, =gUnknown_020322A0
	ldr r1, [r0]
	ldr r0, [r1, 0x64]
	cmp r0, 0
	bne _0807F648
	movs r0, 0x1
	bl sub_8077288
	ldr r0, =gMain
	movs r1, 0x87
	lsls r1, 3
	adds r0, r1
	movs r1, 0x8
	strb r1, [r0]
	b _0807F70C
	.pool
_0807F648:
	subs r0, 0x1
	str r0, [r1, 0x64]
	b _0807F70C
_0807F64E:
	bl sub_8077294
	cmp r0, 0
	beq _0807F70C
	bl sub_8153408
	ldr r0, =gMain
	movs r2, 0x87
	lsls r2, 3
	adds r0, r2
	movs r1, 0x9
	strb r1, [r0]
	b _0807F70C
	.pool
_0807F66C:
	ldr r0, =gUnknown_020322A0
	ldr r1, [r0]
	ldr r0, [r1, 0x64]
	adds r0, 0x1
	str r0, [r1, 0x64]
	cmp r0, 0x3C
	bls _0807F70C
	movs r0, 0x87
	lsls r0, 3
	adds r1, r2, r0
	ldrb r0, [r1]
	adds r0, 0x1
	strb r0, [r1]
	movs r0, 0x2
	bl sub_8077288
	b _0807F70C
	.pool
_0807F694:
	bl sub_8077294
	cmp r0, 0
	beq _0807F70C
	movs r0, 0x3
	bl play_sound_effect
	movs r0, 0x1
	negs r0, r0
	movs r1, 0
	str r1, [sp]
	movs r2, 0
	movs r3, 0x10
<<<<<<< HEAD
	bl BeginNormalPaletteFade
	ldr r0, =gUnknown_030022C0
=======
	bl pal_fade_maybe
	ldr r0, =gMain
>>>>>>> 83ae14e2
	movs r1, 0x87
	lsls r1, 3
	adds r0, r1
	movs r1, 0xB
	strb r1, [r0]
	b _0807F70C
	.pool
_0807F6C4:
	ldr r0, =gPaletteFade
	ldrb r1, [r0, 0x7]
	movs r0, 0x80
	ands r0, r1
	cmp r0, 0
	bne _0807F70C
	bl sub_80A3258
	lsls r0, 24
	lsrs r0, 24
	cmp r0, 0x1
	bne _0807F70C
	movs r0, 0x3
	bl sub_8077288
	ldr r0, =gMain
	movs r2, 0x87
	lsls r2, 3
	adds r0, r2
	movs r1, 0xC
	strb r1, [r0]
	b _0807F70C
	.pool
_0807F6F8:
	bl sub_8077294
	cmp r0, 0
	beq _0807F70C
	ldr r0, =gSoftResetDisabled
	movs r1, 0
	strb r1, [r0]
	ldr r0, =c2_080543C4
	bl SetMainCallback2
_0807F70C:
	bl sub_800B33C
	lsls r0, 24
	cmp r0, 0
	bne _0807F71A
	bl RunTasks
_0807F71A:
	bl CallObjectCallbacks
	bl PrepareSpritesForOamLoad
	bl UpdatePaletteFade
	add sp, 0x4
	pop {r4,r5}
	pop {r0}
	bx r0
	.pool
	thumb_func_end sub_807F464

	.align 2, 0 @ Don't pad with nop.<|MERGE_RESOLUTION|>--- conflicted
+++ resolved
@@ -1033,13 +1033,8 @@
 	str r1, [sp]
 	movs r2, 0x10
 	movs r3, 0
-<<<<<<< HEAD
 	bl BeginNormalPaletteFade
-	ldr r1, =gUnknown_030022C0
-=======
-	bl pal_fade_maybe
 	ldr r1, =gMain
->>>>>>> 83ae14e2
 	movs r5, 0x87
 	lsls r5, 3
 	adds r1, r5
@@ -1661,13 +1656,8 @@
 	movs r1, 0
 	movs r2, 0x10
 	movs r3, 0
-<<<<<<< HEAD
 	bl BeginNormalPaletteFade
-	ldr r1, =gUnknown_030022C0
-=======
-	bl pal_fade_maybe
 	ldr r1, =gMain
->>>>>>> 83ae14e2
 	movs r3, 0x87
 	lsls r3, 3
 	adds r1, r3
@@ -14852,13 +14842,8 @@
 	str r1, [sp]
 	movs r2, 0
 	movs r3, 0x10
-<<<<<<< HEAD
 	bl BeginNormalPaletteFade
-	ldr r0, =gUnknown_030022C0
-=======
-	bl pal_fade_maybe
 	ldr r0, =gMain
->>>>>>> 83ae14e2
 	movs r1, 0x87
 	lsls r1, 3
 	adds r0, r1
