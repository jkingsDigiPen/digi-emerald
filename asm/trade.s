--- conflicted
+++ resolved
@@ -7027,11 +7027,7 @@
 	cmp r1, r0
 	bls _0807ACC4
 	bl CloseLink
-<<<<<<< HEAD
 	ldr r0, =CB2_LinkError
-=======
-	ldr r0, =c2_800ACD4
->>>>>>> eb6aed50
 	bl SetMainCallback2
 	ldr r1, [r4]
 	adds r3, r1, 0
