--- conflicted
+++ resolved
@@ -17,13 +17,8 @@
 	movs r0, 0
 	b _08145DF2
 _08145DD8:
-<<<<<<< HEAD
-	ldr r4, =gScriptResult
+	ldr r4, =gSpecialVar_Result
 	bl GetCursorSelectionMonId
-=======
-	ldr r4, =gSpecialVar_Result
-	bl brm_get_pokemon_selection
->>>>>>> 055a4198
 	lsls r0, 24
 	lsrs r0, 24
 	strh r0, [r4]
